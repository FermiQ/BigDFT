!> @file
!!   Program to perform pre-/post-processing.
!! @author
!!   Copyright (C) 2015 BigDFT group (SM)
!!   This file is distributed under the terms of the
!!   GNU General Public License, see ~/COPYING file
!!   or http://www.gnu.org/copyleft/gpl.txt .
!!   For the list of contributors, see ~/AUTHORS 


!> Test the input files and estimates the memory occupation versus the number
!! of processors
program utilities

   use module_base
   use yaml_output
   use module_types, only: bigdft_init_errors, bigdft_init_timing_categories
   use module_atoms, only: atoms_data, atoms_data_null, deallocate_atoms_data
   use sparsematrix_base, only: sparse_matrix, matrices, matrices_null, assignment(=), &
                                SPARSE_FULL, DENSE_FULL, DENSE_PARALLEL, &
                                sparsematrix_malloc_ptr, deallocate_sparse_matrix, deallocate_matrices, &
                                sparse_matrix_metadata, deallocate_sparse_matrix_metadata
   use sparsematrix_init, only: bigdft_to_sparsebigdft, distribute_columns_on_processes_simple
   use sparsematrix_io, only: read_sparse_matrix, write_sparse_matrix
   use sparsematrix, only: uncompress_matrix, uncompress_matrix_distributed2
   use sparsematrix_highlevel, only: sparse_matrix_and_matrices_init_from_file_bigdft, &
                                     sparse_matrix_and_matrices_init_from_file_ccs, &
                                     sparse_matrix_metadata_init_from_file, &
                                     ccs_data_from_sparse_matrix, &
                                     ccs_matrix_write
   use postprocessing_linear, only: CHARGE_ANALYSIS_LOEWDIN, CHARGE_ANALYSIS_MULLIKEN, &
                                    CHARGE_ANALYSIS_PROJECTOR, &
                                    loewdin_charge_analysis_core
   use multipole, only: projector_for_charge_analysis, multipole_analysis_driver
   use io, only: write_linear_coefficients, read_linear_coefficients
   use bigdft_run, only: bigdft_init
   implicit none
   external :: gather_timings
   character(len=*), parameter :: subname='utilities'
   character(len=1) :: geocode
   character(len=3) :: do_ortho
   character(len=30) :: tatonam, radical, colorname, linestart, lineend, cname, methodc
   character(len=128) :: method_name, overlap_file, hamiltonian_file, kernel_file, coeff_file, pdos_file
   character(len=128) :: line, cc, output_pdos, conversion, infile, outfile
   logical :: charge_analysis = .false.
   logical :: solve_eigensystem = .false.
   logical :: calculate_pdos = .false.
   logical :: convert_matrix_format = .false.
   type(atoms_data) :: at
   type(sparse_matrix_metadata) :: smmd
   integer :: istat, i_arg, ierr, nspin, icount, nthread, method, ntypes
   integer :: nfvctr_s, nseg_s, nvctr_s, nfvctrp_s, isfvctr_s
   integer :: nfvctr_m, nseg_m, nvctr_m, nfvctrp_m, isfvctr_m
   integer :: nfvctr_l, nseg_l, nvctr_l, nfvctrp_l, isfvctr_l
   integer :: iconv
   integer,dimension(:),pointer :: on_which_atom
   integer,dimension(:),pointer :: keyv_s, keyv_m, keyv_l, on_which_atom_s, on_which_atom_m, on_which_atom_l
   integer,dimension(:),pointer :: iatype, nzatom, nelpsp
   integer,dimension(:),pointer :: col_ptr, row_ind
   integer,dimension(:,:,:),pointer :: keyg_s, keyg_m, keyg_l
   real(kind=8),dimension(:),pointer :: matrix_compr, eval_ptr
   real(kind=8),dimension(:,:),pointer :: rxyz, coeff_ptr
   real(kind=8),dimension(:),allocatable :: eval, energy_arr, occups
   real(kind=8),dimension(:,:),allocatable :: denskernel, pdos, occup_arr
   logical,dimension(:,:),allocatable :: calc_array
   type(matrices) :: ovrlp_mat, hamiltonian_mat, kernel_mat, mat
   type(sparse_matrix) :: smat_s, smat_m, smat_l, smat
   type(dictionary), pointer :: dict_timing_info
   integer :: iunit, nat, iat, iat_prev, ii, iitype, iorb, itmb, itype, ival, ios, ipdos, ispin
   integer :: jtmb, norbks, npdos, npt, ntmb, jjtmb
   character(len=20),dimension(:),pointer :: atomnames
   character(len=30),dimension(:),allocatable :: pdos_name
   real(kind=8),dimension(3) :: cell_dim
   character(len=2) :: backslash, num
   real(kind=8) :: energy, occup, occup_pdos, total_occup
   type(f_progress_bar) :: bar
   integer,parameter :: ncolors = 12
   ! Presumably well suited colorschemes from colorbrewer2.org
   character(len=20),dimension(ncolors),parameter :: colors=(/'#a6cee3', &
                                                              '#1f78b4', &
                                                              '#b2df8a', &
                                                              '#33a02c', &
                                                              '#fb9a99', &
                                                              '#e31a1c', &
                                                              '#fdbf6f', &
                                                              '#ff7f00', &
                                                              '#cab2d6', &
                                                              '#6a3d9a', &
                                                              '#ffff99', &
                                                              '#b15928'/)
   !$ integer :: omp_get_max_threads

   call f_lib_initialize()

   ! Initialize MPI
   !call bigdft_mpi_init(ierr)
   call bigdft_init()

    if (bigdft_mpi%iproc==0) then
        call yaml_new_document()
        call print_logo()
    end if


   !Time initialization
   call f_timing_reset(filename='time.yaml',master=(bigdft_mpi%iproc==0),verbose_mode=.false.)


   if (bigdft_mpi%iproc==0) then
       call yaml_scalar('',hfill='~')
       call yaml_scalar('BIGDFT PRE-/POST-PROCESSING',hfill='~')
   end if

   if (bigdft_mpi%iproc==0) then
       call yaml_mapping_open('Parallel environment')
       call yaml_map('MPI tasks',bigdft_mpi%nproc)
       nthread = 1
       !$ nthread = omp_get_max_threads()
       call yaml_map('OpenMP threads',nthread)
       call yaml_mapping_close()
   end if

   ! Get arguments
   call get_command_argument(1, value = tatonam, status = istat)

   write(radical, "(A)") "input"
   if(trim(tatonam)=='' .or. istat>0) then
      write(*,'(1x,a)')&
         &   'Usage: ./utilities -a [option]'
      write(*,'(1x,a)')&
         &   '[option] can be the following: '
      write(*,'(1x,a)')&
           &   '"charge-analysis"" ' 
      write(*,'(1x,a)')&
           & 'perform a charge analysis (Loewdin or Mulliken)'

      stop
   else
      i_arg = 1
      loop_getargs: do
         call get_command_argument(i_arg, value = tatonam, status = istat)
         !call getarg(i_arg,tatonam)
         if(trim(tatonam)=='' .or. istat > 0) then
            exit loop_getargs
         else if (trim(tatonam)=='charge-analysis') then
            i_arg = i_arg + 1
            call get_command_argument(i_arg, value = method_name)
            i_arg = i_arg + 1
            call get_command_argument(i_arg, value = overlap_file)
            i_arg = i_arg + 1
            call get_command_argument(i_arg, value = kernel_file)
            i_arg = i_arg + 1
            call get_command_argument(i_arg, value = hamiltonian_file)
            !write(*,'(1x,2a)')&
            !   &   'perform a Loewdin charge analysis'
            charge_analysis = .true.
            exit loop_getargs
         else if (trim(tatonam)=='solve-eigensystem') then
            i_arg = i_arg + 1
            call get_command_argument(i_arg, value = hamiltonian_file)
            i_arg = i_arg + 1
            call get_command_argument(i_arg, value = overlap_file)
            i_arg = i_arg + 1
            call get_command_argument(i_arg, value = coeff_file)
            !write(*,'(1x,2a)')&
            !   &   'perform a Loewdin charge analysis'
            solve_eigensystem = .true.
            exit loop_getargs
         else if (trim(tatonam)=='pdos') then
            i_arg = i_arg + 1
            call get_command_argument(i_arg, value = coeff_file)
            i_arg = i_arg + 1
            call get_command_argument(i_arg, value = hamiltonian_file)
            i_arg = i_arg + 1
            call get_command_argument(i_arg, value = overlap_file)
            i_arg = i_arg + 1
            call get_command_argument(i_arg, value = pdos_file)
            calculate_pdos = .true.
        else if (trim(tatonam)=='convert-matrix-format') then
            i_arg = i_arg + 1
            call get_command_argument(i_arg, value = conversion)
            i_arg = i_arg + 1
            call get_command_argument(i_arg, value = infile)
            i_arg = i_arg + 1
            call get_command_argument(i_arg, value = outfile)
            convert_matrix_format = .true.
         end if
         i_arg = i_arg + 1
      end do loop_getargs
   end if


   if (charge_analysis) then
       if (bigdft_mpi%iproc==0) then
           call yaml_comment('Charge analysis',hfill='-')
       end if
       
       ! Determine the method
       select case(trim(method_name))
       case ('loewdin','LOEWDIN')
           method = CHARGE_ANALYSIS_LOEWDIN
       case ('mulliken','MULLIKEN')
           method = CHARGE_ANALYSIS_MULLIKEN
       case ('projector','PROJECTOR')
           method = CHARGE_ANALYSIS_PROJECTOR
       case default
           call f_err_throw('Unknown Method for the charge analysis',err_name='BIGDFT_INPUT_VARIABLES_ERROR')
       end select

       call sparse_matrix_metadata_init_from_file('sparsematrix_metadata.bin', smmd)
       if (bigdft_mpi%iproc==0) then
           call yaml_mapping_open('Atomic System Properties')
           call yaml_map('Types of atoms',smmd%atomnames)
           call yaml_mapping_close()
       end if

       call sparse_matrix_and_matrices_init_from_file_bigdft(trim(overlap_file), &
            bigdft_mpi%iproc, bigdft_mpi%nproc, bigdft_mpi%mpi_comm, smat_s, ovrlp_mat, &
            init_matmul=.true.)

       call sparse_matrix_and_matrices_init_from_file_bigdft(trim(kernel_file), &
            bigdft_mpi%iproc, bigdft_mpi%nproc, bigdft_mpi%mpi_comm, smat_l, kernel_mat, &
            init_matmul=.true.)

       call sparse_matrix_and_matrices_init_from_file_bigdft(trim(hamiltonian_file), &
            bigdft_mpi%iproc, bigdft_mpi%nproc, bigdft_mpi%mpi_comm, smat_m, hamiltonian_mat, &
            init_matmul=.true.)

       call timing(bigdft_mpi%mpi_comm,'INIT','PR')

       select case(method)
       case (CHARGE_ANALYSIS_MULLIKEN)
           methodc='loewdin'
           do_ortho='no'
       case (CHARGE_ANALYSIS_LOEWDIN)
           methodc='loewdin'
           do_ortho='yes'
       case (CHARGE_ANALYSIS_PROJECTOR)
           methodc='projector'
           do_ortho='no'
       case default
           call f_err_throw('wrong method',err_name='BIGDFT_RUNTIME_ERROR')
       end select

       call multipole_analysis_driver(bigdft_mpi%iproc, bigdft_mpi%nproc, 0, 11, &
            smmd, smat_s, smat_m, smat_l, &
            ovrlp_mat, hamiltonian_mat, kernel_mat, smmd%rxyz, &
            methodc, do_ortho=trim(do_ortho), projectormode='simple', &
            calculate_multipole_matrices=.false., do_check=.false., &
            multipole_matrix_in=(/(/ovrlp_mat/)/))

       call timing(bigdft_mpi%mpi_comm,'CALC','PR')

       call deallocate_sparse_matrix_metadata(smmd)
       call deallocate_sparse_matrix(smat_s)
       call deallocate_sparse_matrix(smat_l)
       call deallocate_matrices(ovrlp_mat)
       call deallocate_matrices(kernel_mat)
       call deallocate_sparse_matrix(smat_m)
       call deallocate_matrices(hamiltonian_mat)

       if (bigdft_mpi%iproc==0) then
           call yaml_comment('done',hfill='-')
       end if

   end if


   if (solve_eigensystem) then

       call sparse_matrix_and_matrices_init_from_file_bigdft(trim(overlap_file), &
            bigdft_mpi%iproc, bigdft_mpi%nproc, bigdft_mpi%mpi_comm, smat_s, ovrlp_mat, &
            init_matmul=.false.)!, nat=nat, rxyz=rxyz, iatype=iatype, ntypes=ntypes, &
            !nzatom=nzatom, nelpsp=nelpsp, atomnames=atomnames)
       call sparse_matrix_metadata_init_from_file('sparsematrix_metadata.bin', smmd)
       call sparse_matrix_and_matrices_init_from_file_bigdft(trim(hamiltonian_file), &
            bigdft_mpi%iproc, bigdft_mpi%nproc, bigdft_mpi%mpi_comm, smat_m, hamiltonian_mat, &
            init_matmul=.false.)

       ovrlp_mat%matrix = sparsematrix_malloc_ptr(smat_s, iaction=DENSE_FULL, id='ovrlp_mat%matrix')
       call uncompress_matrix(bigdft_mpi%iproc, bigdft_mpi%nproc, &
            smat_s, inmat=ovrlp_mat%matrix_compr, outmat=ovrlp_mat%matrix)
       hamiltonian_mat%matrix = sparsematrix_malloc_ptr(smat_s, iaction=DENSE_FULL, id='hamiltonian_mat%matrix')
       call uncompress_matrix(bigdft_mpi%iproc, bigdft_mpi%nproc, &
            smat_m, inmat=hamiltonian_mat%matrix_compr, outmat=hamiltonian_mat%matrix)
       eval = f_malloc(smat_s%nfvctr,id='eval')

       if (bigdft_mpi%iproc==0) then
           call yaml_comment('Diagonalizing the matrix',hfill='~')
       end if
       call diagonalizeHamiltonian2(bigdft_mpi%iproc, smat_s%nfvctr, hamiltonian_mat%matrix, ovrlp_mat%matrix, eval)
       if (bigdft_mpi%iproc==0) then
           call yaml_comment('Matrix succesfully diagonalized',hfill='~')
       end if
       iunit=99
       call f_open_file(iunit, file=trim(coeff_file), binary=.false.)
       !call writeLinearCoefficients(iunit, .true., nat, rxyz, smat_s%nfvctr, smat_s%nfvctr, &
       !     smat_s%nfvctr, hamiltonian_mat%matrix, eval)
       call write_linear_coefficients(0, trim(coeff_file), nat, rxyz, iatype, ntypes, nzatom, &
            nelpsp, atomnames, smat_s%nfvctr, smat_s%nfvctr, smat_s%nspin, hamiltonian_mat%matrix, eval)
       call f_close(iunit)

       call f_free(eval)
       call deallocate_matrices(ovrlp_mat)
       call deallocate_matrices(hamiltonian_mat)
       call deallocate_sparse_matrix(smat_s)
       call deallocate_sparse_matrix(smat_m)
       call f_free_ptr(rxyz)
       call f_free_ptr(iatype)
       call f_free_ptr(nzatom)
       call f_free_ptr(nelpsp)
       call f_free_str_ptr(len(atomnames),atomnames)
   end if


   if (calculate_pdos) then
       iunit = 99
       if (bigdft_mpi%iproc==0) call yaml_comment('Reading from file '//trim(coeff_file),hfill='~')
       call f_open_file(iunit, file=trim(coeff_file), binary=.false.)
       call read_linear_coefficients(trim(coeff_file), nspin, ntmb, norbks, coeff_ptr, &
            eval=eval_ptr)
       call f_close(iunit)

       if (bigdft_mpi%iproc==0) call yaml_comment('Reading from file '//trim(overlap_file),hfill='~')
       call sparse_matrix_and_matrices_init_from_file_bigdft(trim(overlap_file), &
            bigdft_mpi%iproc, bigdft_mpi%nproc, bigdft_mpi%mpi_comm, smat_s, ovrlp_mat, &
            init_matmul=.false.)!, iatype=iatype, ntypes=ntypes, atomnames=atomnames, &
            !on_which_atom=on_which_atom)
       call sparse_matrix_metadata_init_from_file('sparsematrix_metadata.bin', smmd)
       if (ntmb/=smat_s%nfvctr) call f_err_throw('ntmb/=smat_s%nfvctr')
       ovrlp_mat%matrix = sparsematrix_malloc_ptr(smat_s, iaction=DENSE_PARALLEL, id='ovrlp_mat%matrix')
       !call uncompress_matrix(bigdft_mpi%iproc, smat_s, inmat=ovrlp_mat%matrix_compr, outmat=ovrlp_mat%matrix)
       call uncompress_matrix_distributed2(bigdft_mpi%iproc, smat_s, DENSE_PARALLEL, &
            ovrlp_mat%matrix_compr, ovrlp_mat%matrix(1:,1:,1))

       if (bigdft_mpi%iproc==0) call yaml_comment('Reading from file '//trim(hamiltonian_file),hfill='~')
       call sparse_matrix_and_matrices_init_from_file_bigdft(trim(hamiltonian_file), &
            bigdft_mpi%iproc, bigdft_mpi%nproc, bigdft_mpi%mpi_comm, smat_m, hamiltonian_mat, &
            init_matmul=.false.)
       hamiltonian_mat%matrix = sparsematrix_malloc_ptr(smat_s, iaction=DENSE_PARALLEL, id='hamiltonian_mat%matrix')
       !call uncompress_matrix(bigdft_mpi%iproc, smat_m, inmat=hamiltonian_mat%matrix_compr, outmat=hamiltonian_mat%matrix)
       call uncompress_matrix_distributed2(bigdft_mpi%iproc, smat_m, DENSE_PARALLEL, &
            hamiltonian_mat%matrix_compr, hamiltonian_mat%matrix(1:,1:,1))

       iunit=99
       call f_open_file(iunit, file=pdos_file, binary=.false.)
       read(iunit,*) npdos

       calc_array = f_malloc((/ntmb,npdos/),id='calc_array')
       pdos_name = f_malloc_str(len(pdos_name),npdos,id='pdos_name')

       do ipdos=1,npdos
           do itmb=1,ntmb
               calc_array(itmb,ipdos) = .false.
           end do
       end do
       ipdos = 0
       !npdos_loop: do !ipdos=1,npdos
           do 
               !read(iunit01,*,iostat=ios) cc, ival
               read(iunit,'(a128)',iostat=ios) line
               if (ios/=0) exit
               !write(*,*) 'line',line
               read(line,*,iostat=ios) cc, cname
               if (cc=='#') then
                   ipdos = ipdos + 1
                   pdos_name(ipdos) = trim(cname)
                   cycle 
               end if
               write(*,*) 'ipdos, line', ipdos, line
               read(line,*,iostat=ios) cc, ival
               do itype=1,ntypes
                   if (trim(atomnames(itype))==trim(cc)) then
                       iitype = itype
                       exit
                   end if
               end do
               iat_prev = -1
               do itmb=1,ntmb
                   iat = on_which_atom(itmb)
                   if (iat/=iat_prev) then
                       ii = 0
                   end if
                   iat_prev = iat
                   itype = iatype(iat)
                   ii = ii + 1
                   if (itype==iitype .and. ii==ival) then
                       if (calc_array(itmb,ipdos)) stop 'calc_array(itmb)'
                       calc_array(itmb,ipdos) = .true.
                   end if
               end do
           end do

       !end do npdos_loop
       call f_close(iunit)

       energy_arr = f_malloc0(norbks,id='energy_arr')
       occup_arr = f_malloc0((/npdos,norbks/),id='occup_arr')
       occups = f_malloc0(npdos,id='occups')

       denskernel = f_malloc((/ntmb,smat_s%nfvctrp/),id='denskernel')
       pdos = f_malloc0((/npt,npdos/),id='pdos')
       ! Calculate a partial kernel for each KS orbital
       !do ipdos=1,npdos
           !if (bigdft_mpi%iproc==0) call yaml_map('PDoS number',ipdos)
           !if (bigdft_mpi%iproc==0) call yaml_map('start, increment',(/ipdos,npdos/))
           !write(num,fmt='(i2.2)') ipdos
           if (bigdft_mpi%iproc==0) bar=f_progress_bar_new(nstep=norbks)
           do iorb=1,norbks
               if (bigdft_mpi%iproc==0) call yaml_map('orbital being processed',iorb)
               call gemm('n', 't', ntmb, smat_s%nfvctrp, 1, 1.d0, coeff_ptr(1,iorb), ntmb, &
                    coeff_ptr(smat_s%isfvctr+1,iorb), ntmb, 0.d0, denskernel(1,1), ntmb)
               energy = 0.d0
               call f_zero(occups)
               do ispin=1,nspin
                   !$omp parallel default(none) &
                   !$omp shared(ispin,smat_s,ntmb,denskernel,hamiltonian_mat,energy) &
                   !$omp private(itmb,jtmb,jjtmb)
                   !$omp do reduction(+:energy)
                   do jtmb=1,smat_s%nfvctrp
                       jjtmb = smat_s%isfvctr + jtmb
                       do itmb=1,ntmb
                           energy = energy + denskernel(itmb,jtmb)*hamiltonian_mat%matrix(itmb,jtmb,ispin)
                       end do
                   end do
                   !$omp end do
                   !$omp end parallel
                   energy_arr(iorb) = energy
               end do
               !call mpiallred(energy, 1, mpi_sum, comm=bigdft_mpi%mpi_comm)
               do ispin=1,nspin
                   !$omp parallel default(none) &
                   !$omp shared(ispin,smat_s,ntmb,denskernel,ovrlp_mat,calc_array,npdos,occups) &
                   !$omp private(itmb,jtmb,jjtmb,occup,ipdos)
                   !$omp do reduction(+:occups)
                   do jtmb=1,smat_s%nfvctrp
                       jjtmb = smat_s%isfvctr + jtmb
                       !if (calc_array(jjtmb,ipdos)) then
                           do itmb=1,ntmb!ipdos,ntmb,npdos
                               !if (calc_array(itmb,ipdos)) then
                                   occup = denskernel(itmb,jtmb)*ovrlp_mat%matrix(itmb,jtmb,ispin)
                                   do ipdos=1,npdos
                                       if (calc_array(itmb,ipdos) .and. calc_array(jjtmb,ipdos)) then
                                           occups(ipdos) = occups(ipdos) + occup
                                       end if
                                   end do
                                   !occup = occup + denskernel(itmb,jtmb)*ovrlp_mat%matrix(itmb,jtmb,ispin)
                               !end if
                           end do
                       !end if
                   end do
                   !$omp end do
                   !$omp end parallel
                   do ipdos=1,npdos
                       occup_arr(ipdos,iorb) = occups(ipdos)
                   end do
               end do
               !occup_pdos = occup_pdos + occup
               !!if (iorb<norbks) then
               !!    write(iunit,'(2(a,es16.9),a)') '  ',occup,'*exp(-(x-',energy,')**2/(2*sigma**2)) + '//trim(backslash)
               !!else
               !!    write(iunit,'(2(a,es16.9),a)') '  ',occup,'*exp(-(x-',energy,')**2/(2*sigma**2))'
               !!end if
               !!!write(*,'(a,i6,3es16.8)')'iorb, eval(iorb), energy, occup', iorb, eval(iorb), energy, occup
               if (bigdft_mpi%iproc==0) call dump_progress_bar(bar,step=iorb)
           end do
           !total_occup = total_occup + occup_pdos
           !!if (ipdos==1) then
           !!    write(iunit,'(a,i0,a)') "plot f",ipdos,"(x) lc rgb 'color' lt 1 lw 2 w l title 'name'"
           !!else
           !!    write(iunit,'(a,i0,a)') "replot f",ipdos,"(x) lc rgb 'color' lt 1 lw 2 w l title 'name'"
           !!end if
           !!if (bigdft_mpi%iproc==0) call yaml_map('sum of PDoS',occup_pdos)
           !!output_pdos='PDoS_'//num//'.dat'
           !!call yaml_map('output file',trim(output_pdos))
           !!call f_open_file(iunit01, file=trim(output_pdos), binary=.false.)
           !!write(iunit01,'(a)') '#             energy                pdos'
           !!do ipt=1,npt
           !!    write(iunit01,'(2es20.12)') energy_bins(1,ipt), pdos(ipt,ipdos)
           !!end do
           !!call f_close(iunit01)
       !end do
       call mpiallred(occup_arr, mpi_sum, comm=bigdft_mpi%mpi_comm)
       call mpiallred(energy_arr, mpi_sum, comm=bigdft_mpi%mpi_comm)

       if (bigdft_mpi%iproc==0) then
           output_pdos='PDoS.gp'
           call yaml_map('output file',trim(output_pdos))
           iunit = 99
           call f_open_file(iunit, file=trim(output_pdos), binary=.false.)
           write(iunit,'(a)') '# plot the DOS as a sum of Gaussians'
           write(iunit,'(a)') 'set samples 1000'
           write(iunit,'(a,2(es12.5,a))') 'set xrange[',eval_ptr(1),':',eval_ptr(ntmb),']'
           write(iunit,'(a)') 'sigma=0.01'
           write(backslash,'(a)') '\ '
           total_occup = 0.d0
           do ipdos=1,npdos
               occup_pdos = 0.d0
               call yaml_map('PDoS number',ipdos)
               call yaml_map('start, increment',(/ipdos,npdos/))
               write(num,fmt='(i2.2)') ipdos
               write(iunit,'(a,i0,a)') 'f',ipdos,'(x) = '//trim(backslash)
               do iorb=1,norbks
                   if (iorb<norbks) then
                       write(iunit,'(2(a,es16.9),a)') '  ',occup_arr(ipdos,iorb),&
                           &'*exp(-(x-',energy_arr(iorb),')**2/(2*sigma**2)) + '//trim(backslash)
                   else
                       write(iunit,'(2(a,es16.9),a)') '  ',occup_arr(ipdos,iorb),&
                           &'*exp(-(x-',energy_arr(iorb),')**2/(2*sigma**2))'
                   end if
                   occup_pdos = occup_pdos + occup_arr(ipdos,iorb)
               end do
               total_occup = total_occup + occup_pdos
               call yaml_map('sum of PDoS',occup_pdos)
           end do
           do ipdos=1,npdos
               if (ipdos<ncolors) then
                   colorname = colors(ipdos)
               else
                   colorname = 'color'
               end if
               if (ipdos<npdos) then
                   lineend = ' ,\\'
               else
                   lineend = ''
               end if
               if (ipdos==1) then
                   linestart = 'plot'
               else
                   linestart = '    '
               end if
               write(iunit,'(a,i0,a)') trim(linestart)//" f",ipdos,"(x) lc rgb '"//trim(colorname)//&
                   &"' lt 1 lw 2 w l title '"//trim(pdos_name(ipdos))//"'"//trim(lineend)
           end do
           call f_close(iunit)
       end if
       if (bigdft_mpi%iproc==0) call yaml_map('sum of total DoS',total_occup)
       call mpibarrier(bigdft_mpi%mpi_comm)

       call f_free(pdos)
       call f_free(denskernel)
       call f_free_ptr(eval_ptr)
       call deallocate_matrices(ovrlp_mat)
       call deallocate_matrices(hamiltonian_mat)
       call deallocate_sparse_matrix(smat_s)
       call deallocate_sparse_matrix(smat_m)
       call f_free_ptr(iatype)
       call f_free_str_ptr(len(atomnames),atomnames)
       call f_free_str(len(pdos_name),pdos_name)
       call f_free(calc_array)
       call f_free_ptr(on_which_atom)
       call f_free_ptr(coeff_ptr)
       call f_free(energy_arr)
       call f_free(occup_arr)
       call f_free(occups)
   end if

   if (convert_matrix_format) then
       select case (trim(conversion))
       case ('bigdft_to_ccs')
           iconv = 1
       case ('ccs_to_bigdft')
           iconv = 2
       case default
           call f_err_throw("wrong value for conversion; possible are 'bigdft_to_ccs' and 'ccs_to_bigdft'")
       end select

       if (iconv==1) then
<<<<<<< HEAD
           call sparse_matrix_and_matrices_init_from_file_bigdft(trim(infile), bigdft_mpi%iproc, bigdft_mpi%nproc, &
=======
           call sparse_matrix_and_matrices_init_from_file_bigdft(trim(infile), &
                bigdft_mpi%iproc, bigdft_mpi%nproc, bigdft_mpi%mpi_comm, &
>>>>>>> d31be52c
                smat, mat, init_matmul=.false.)
           row_ind = f_malloc_ptr(smat%nvctr,id='row_ind')
           col_ptr = f_malloc_ptr(smat%nfvctr,id='col_ptr')
           call ccs_data_from_sparse_matrix(smat, row_ind, col_ptr)
           if (bigdft_mpi%iproc==0) call ccs_matrix_write(trim(outfile), smat, row_ind, col_ptr, mat)
           call f_free_ptr(row_ind)
           call f_free_ptr(col_ptr)
       else if (iconv==2) then
           call sparse_matrix_and_matrices_init_from_file_ccs(trim(infile), bigdft_mpi%iproc, bigdft_mpi%nproc, &
                bigdft_mpi%mpi_comm, smat, mat, init_matmul=.false.)
           call write_sparse_matrix(bigdft_mpi%iproc, bigdft_mpi%nproc, bigdft_mpi%mpi_comm, &
                smat, mat, trim(outfile))
       end if

       call deallocate_sparse_matrix(smat)
       call deallocate_matrices(mat)
   end if

   call build_dict_info(dict_timing_info)
   call f_timing_stop(mpi_comm=bigdft_mpi%mpi_comm,nproc=bigdft_mpi%nproc,&
        gather_routine=gather_timings,dict_info=dict_timing_info)
   call dict_free(dict_timing_info)

   if (bigdft_mpi%iproc==0) then
       call yaml_release_document()
   end if


   call bigdft_finalize(ierr)
   call f_lib_finalize()


  !SM: This routine should go to a module
  contains
   !> construct the dictionary needed for the timing information
    subroutine build_dict_info(dict_info)
      !use module_base
      use dynamic_memory
      use dictionaries
      implicit none
      include 'mpif.h'
      type(dictionary), pointer :: dict_info
      !local variables
      integer :: ierr,namelen,nthreads
      character(len=MPI_MAX_PROCESSOR_NAME) :: nodename_local
      character(len=MPI_MAX_PROCESSOR_NAME), dimension(:), allocatable :: nodename
      type(dictionary), pointer :: dict_tmp
      !$ integer :: omp_get_max_threads

      call dict_init(dict_info)
!  bastian: comment out 4 followinf lines for debug purposes (7.12.2014)
      !if (DoLastRunThings) then
         call f_malloc_dump_status(dict_summary=dict_tmp)
         call set(dict_info//'Routines timing and number of calls',dict_tmp)
      !end if
      nthreads = 0
      !$  nthreads=omp_get_max_threads()
      call set(dict_info//'CPU parallelism'//'MPI tasks',bigdft_mpi%nproc)
      if (nthreads /= 0) call set(dict_info//'CPU parallelism'//'OMP threads',&
           nthreads)

      nodename=f_malloc0_str(MPI_MAX_PROCESSOR_NAME,0.to.bigdft_mpi%nproc-1,id='nodename')
      if (bigdft_mpi%nproc>1) then
         call MPI_GET_PROCESSOR_NAME(nodename_local,namelen,ierr)
         !gather the result between all the process
         call MPI_GATHER(nodename_local,MPI_MAX_PROCESSOR_NAME,MPI_CHARACTER,&
              nodename(0),MPI_MAX_PROCESSOR_NAME,MPI_CHARACTER,0,&
              bigdft_mpi%mpi_comm,ierr)
         if (bigdft_mpi%iproc==0) call set(dict_info//'Hostnames',&
                 list_new(.item. nodename))
      end if
      call f_free_str(MPI_MAX_PROCESSOR_NAME,nodename)

    end subroutine build_dict_info


end program utilities<|MERGE_RESOLUTION|>--- conflicted
+++ resolved
@@ -566,12 +566,8 @@
        end select
 
        if (iconv==1) then
-<<<<<<< HEAD
-           call sparse_matrix_and_matrices_init_from_file_bigdft(trim(infile), bigdft_mpi%iproc, bigdft_mpi%nproc, &
-=======
            call sparse_matrix_and_matrices_init_from_file_bigdft(trim(infile), &
                 bigdft_mpi%iproc, bigdft_mpi%nproc, bigdft_mpi%mpi_comm, &
->>>>>>> d31be52c
                 smat, mat, init_matmul=.false.)
            row_ind = f_malloc_ptr(smat%nvctr,id='row_ind')
            col_ptr = f_malloc_ptr(smat%nfvctr,id='col_ptr')
