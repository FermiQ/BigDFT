#ifndef OPENCL_WRAPPERS_H
#define OPENCL_WRAPPERS_H
#define CL_USE_DEPRECATED_OPENCL_1_0_APIS
#define CL_USE_DEPRECATED_OPENCL_1_1_APIS
#include <CL/opencl.h>
#include <stdio.h>
#include <stdlib.h>
#include <config.h>
#include <math.h>
#include <assert.h>
//#include <Tool.h>
//#include <time.h>

/** @file OpenCL_wrappers.h
 *  @brief Contains global declarations and fortran bindings for OpenCL convolutions.
 *  Warning : every fortran visible procedure is passing its argument per address.
 *  Warning : every floating point data is double precision.
 *  Warning : aliasing of buffer is not supported.
 */

/** Activate debugging info. */
#define DEBUG 0
/** Activate profiling info. */
#define PROFILING 0
#define ERR_STRING(n,s) switch(n)\
    { case  0:  s="CL_SUCCESS"; break;\
      case -1:  s="CL_DEVICE_NOT_FOUND"; break;\
      case -2:  s="CL_DEVICE_NOT_AVAILABLE"; break;\
      case -3:  s="CL_COMPILER_NOT_AVAILABLE"; break;\
      case -4:  s="CL_MEM_OBJECT_ALLOCATION_FAILURE"; break;\
      case -5:  s="CL_OUT_OF_RESOURCES"; break;\
      case -6:  s="CL_OUT_OF_HOST_MEMORY"; break;\
      case -7:  s="CL_PROFILING_INFO_NOT_AVAILABLE"; break;\
      case -8:  s="CL_MEM_COPY_OVERLAP"; break;\
      case -9:  s="CL_IMAGE_FORMAT_MISMATCH"; break;\
      case -10: s="CL_IMAGE_FORMAT_NOT_SUPPORTED"; break;\
      case -11: s="CL_BUILD_PROGRAM_FAILURE"; break;\
      case -12: s="CL_MAP_FAILURE"; break;\
      case -13: s="CL_MISALIGNED_SUB_BUFFER_OFFSET"; break;\
      case -14: s="CL_EXEC_STATUS_ERROR_FOR_EVENTS_IN_WAIT_LIST"; break;\
      case -15: s="CL_COMPILE_PROGRAM_FAILURE"; break;\
      case -16: s="CL_LINKER_NOT_AVAILABLE"; break;\
      case -17: s="CL_LINK_PROGRAM_FAILURE"; break;\
      case -18: s="CL_DEVICE_PARTITION_FAILED"; break;\
      case -19: s="CL_KERNEL_ARG_INFO_NOT_AVAILABLE"; break;\
      case -30: s="CL_INVALID_VALUE"; break;\
      case -31: s="CL_INVALID_DEVICE_TYPE"; break;\
      case -32: s="CL_INVALID_PLATFORM"; break;\
      case -33: s="CL_INVALID_DEVICE"; break;\
      case -34: s="CL_INVALID_CONTEXT"; break;\
      case -35: s="CL_INVALID_QUEUE_PROPERTIES"; break;\
      case -36: s="CL_INVALID_COMMAND_QUEUE"; break;\
      case -37: s="CL_INVALID_HOST_PTR"; break;\
      case -38: s="CL_INVALID_MEM_OBJECT"; break;\
      case -39: s="CL_INVALID_IMAGE_FORMAT_DESCRIPTOR"; break;\
      case -40: s="CL_INVALID_IMAGE_SIZE"; break;\
      case -41: s="CL_INVALID_SAMPLER"; break;\
      case -42: s="CL_INVALID_BINARY"; break;\
      case -43: s="CL_INVALID_BUILD_OPTIONS"; break;\
      case -44: s="CL_INVALID_PROGRAM"; break;\
      case -45: s="CL_INVALID_PROGRAM_EXECUTABLE"; break;\
      case -46: s="CL_INVALID_KERNEL_NAME"; break;\
      case -47: s="CL_INVALID_KERNEL_DEFINITION"; break;\
      case -48: s="CL_INVALID_KERNEL"; break;\
      case -49: s="CL_INVALID_ARG_INDEX"; break;\
      case -50: s="CL_INVALID_ARG_VALUE"; break;\
      case -51: s="CL_INVALID_ARG_SIZE"; break;\
      case -52: s="CL_INVALID_KERNEL_ARGS"; break;\
      case -53: s="CL_INVALID_WORK_DIMENSION"; break;\
      case -54: s="CL_INVALID_WORK_GROUP_SIZE"; break;\
      case -55: s="CL_INVALID_WORK_ITEM_SIZE"; break;\
      case -56: s="CL_INVALID_GLOBAL_OFFSET"; break;\
      case -57: s="CL_INVALID_EVENT_WAIT_LIST"; break;\
      case -58: s="CL_INVALID_EVENT"; break;\
      case -59: s="CL_INVALID_OPERATION"; break;\
      case -60: s="CL_INVALID_GL_OBJECT"; break;\
      case -61: s="CL_INVALID_BUFFER_SIZE"; break;\
      case -62: s="CL_INVALID_MIP_LEVEL"; break;\
      case -63: s="CL_INVALID_GLOBAL_WORK_SIZE"; break;\
      case -64: s="CL_INVALID_PROPERTY"; break;\
      case -65: s="CL_INVALID_IMAGE_DESCRIPTOR"; break;\
      case -66: s="CL_INVALID_COMPILER_OPTIONS"; break;\
      case -67: s="CL_INVALID_LINKER_OPTIONS"; break;\
      case -68: s="CL_INVALID_DEVICE_PARTITION_COUNT"; break;\
      case -1001: s="CL_PLATFORM_NOT_FOUND_KHR"; break;\
      default: s="UNKNOWN_ERROR";\
      }

#define oclErrorCheck(errorCode,message) if(errorCode!=CL_SUCCESS) { char *s; ERR_STRING(errorCode,s) ; fprintf(stderr,"Error(%i)(%s)  (%s: %s): %s\n", errorCode, s,__FILE__,__func__,message); fflush(NULL); exit(1);}


struct bigdft_kernels { 
  cl_kernel c_initialize_kernel_d;
  cl_kernel v_initialize_kernel_d;
  cl_kernel p_initialize_kernel_d;
  cl_kernel kinetic1d_kernel_d;
  cl_kernel kinetic1d_f_kernel_d;
  cl_kernel kinetic_k1d_kernel_d;
  cl_kernel kinetic_k1d_kernel_d_2;
  cl_kernel kinetic_k1d_f_kernel_d_2;
  cl_kernel magicfilter1d_kernel_d;
  cl_kernel magicfilter1d_straight_kernel_d;
  cl_kernel magicfilter1d_block_kernel_d;
  cl_kernel magicfilter1d_den_kernel_d;
  cl_kernel magicfilter1d_pot_kernel_d;
  cl_kernel magicfilter1d_t_kernel_d;
  cl_kernel magicfiltershrink1d_kernel_d;
  cl_kernel magicfiltergrow1d_kernel_d;
  cl_kernel magicfiltergrow1d_den_kernel_d;
  cl_kernel magicfiltergrow1d_pot_kernel_d;
  cl_kernel reduction_kernel_d;
  cl_kernel reduction_dot_kernel_d;
  cl_kernel axpy_kernel_d;
  cl_kernel axpy_offset_kernel_d;
  cl_kernel scal_kernel_d;
  cl_kernel copy_kernel_d;
  cl_kernel dot_kernel_d;
  cl_kernel set_kernel_d;
  cl_kernel void_kernel;
  cl_kernel uncompress_coarse_kernel_d;
  cl_kernel uncompress_fine_kernel_d;
  cl_kernel uncompress_scale_coarse_kernel_d;
  cl_kernel uncompress_scale_fine_kernel_d;
  cl_kernel compress_coarse_kernel_d;
  cl_kernel compress_fine_kernel_d;
  cl_kernel compress_scale_coarse_kernel_d;
  cl_kernel compress_scale_fine_kernel_d;
  cl_kernel scale_psi_fine_kernel_d;
  cl_kernel scale_psi_coarse_kernel_d;
  cl_kernel ana1d_kernel_d;
  cl_kernel ana1d_block_kernel_d;
  cl_kernel anashrink1d_kernel_d;
  cl_kernel syn1d_kernel_d;
  cl_kernel syngrow1d_kernel_d;
  cl_kernel gemm_kernel_d;
  cl_kernel gemm_volkov_kernel_d;
  cl_kernel gemm_kernel_d_tb;
  cl_kernel gemm_kernel_d_ta;
  cl_kernel gemm_kernel_d_tatb;
  cl_kernel gemm_block_kernel_d;
  cl_kernel gemmsy_kernel_d;
  cl_kernel gemm_kernel_z;
  cl_kernel gemm_kernel_z_tb;
  cl_kernel gemm_kernel_z_cb;
  cl_kernel gemm_kernel_z_ta;
  cl_kernel gemm_kernel_z_ca;
  cl_kernel gemm_kernel_z_tatb;
  cl_kernel gemm_kernel_z_catb;
  cl_kernel gemm_kernel_z_tacb;
  cl_kernel gemm_kernel_z_cacb;
  cl_kernel benchmark_flops_kernel_d;
  cl_kernel benchmark_mops_kernel_d;
  cl_kernel transpose_kernel_d;
  cl_kernel notranspose_kernel_d;
  cl_kernel fft_kernel_d0_d;
  cl_kernel fft_kernel_d1_d;
  cl_kernel fft_kernel_d2_d;
  cl_kernel fft_kernel_d0_r2c_d;
  cl_kernel fft_kernel_d1_r2c_d;
  cl_kernel fft_kernel_d2_r2c_d;
  cl_kernel fft_kernel_d0_r_d;
  cl_kernel fft_kernel_d1_r_d;
  cl_kernel fft_kernel_d2_r_d;
  cl_kernel fft_kernel_d0_r_c2r_d;
  cl_kernel fft_kernel_d1_r_c2r_d;
  cl_kernel fft_kernel_d2_r_c2r_d;
  cl_kernel fft_kernel_k_d0_d;
  cl_kernel fft_kernel_k_d1_d;
  cl_kernel fft_kernel_k_d2_d;
  cl_kernel fft_kernel_d0_f_d;
  cl_kernel fft_kernel_d1_f_d;
  cl_kernel fft_kernel_d2_f_d;
  cl_kernel fft_kernel_d0_r2c_f_d;
  cl_kernel fft_kernel_d1_r2c_f_d;
  cl_kernel fft_kernel_d2_r2c_f_d;
  cl_kernel fft_kernel_d0_r_f_d;
  cl_kernel fft_kernel_d1_r_f_d;
  cl_kernel fft_kernel_d2_r_f_d;
  cl_kernel fft_kernel_d0_r_c2r_f_d;
  cl_kernel fft_kernel_d1_r_c2r_f_d;
  cl_kernel fft_kernel_d2_r_c2r_f_d;
  cl_kernel fft_kernel_k_d0_f_d;
  cl_kernel fft_kernel_k_d1_f_d;
  cl_kernel fft_kernel_k_d2_f_d;
};

struct bigdft_device_infos {
  cl_device_type DEVICE_TYPE;
  size_t MAX_WORK_GROUP_SIZE;
  cl_ulong LOCAL_MEM_SIZE;
  cl_uint MAX_COMPUTE_UNITS;
  char NAME[1024];
};

struct _opencl_version {
  cl_uint minor;
  cl_uint major;
}; 

/** Structure associating an OpenCL event with a comment, for profiling purpose. */
typedef struct {
	cl_event e;
	char *comment;
} event;

struct _bigdft_context {
  cl_context context;
  struct _opencl_version PLATFORM_VERSION;
  cl_program benchmarkProgram;
  cl_program fftProgramd0;
  cl_program fftProgramd1;
  cl_program fftProgramd2;
  cl_program initializeProgram;
  cl_program kineticProgram;
  cl_program kinetic_kProgram;
  cl_program magicfilterProgram;
  cl_program reductionProgram;
  cl_program dgemmProgram;
  cl_program uncompressProgram;
  cl_program compressProgram;
  cl_program anaProgram;
  cl_program synProgram;
  cl_mem cossind0;
  cl_mem cossind1;
  cl_mem cossind2;
  cl_uint fft_size[3];
  event * event_list;
  size_t event_number;
  size_t event_allocated;
};

typedef struct _bigdft_context * bigdft_context;

struct _bigdft_command_queue {
  bigdft_context context;
  struct bigdft_kernels kernels;
  struct bigdft_device_infos device_infos;
  cl_command_queue command_queue;
  struct _opencl_version PLATFORM_VERSION;
};

extern struct _opencl_version opencl_version_1_0;
extern struct _opencl_version opencl_version_1_1;
extern struct _opencl_version opencl_version_1_2;

typedef struct _bigdft_command_queue * bigdft_command_queue;

<<<<<<< HEAD
void FC_FUNC_(customize_fft,CUSTOMIZE_FFT)(bigdft_context * context, cl_uint *dimensions);
=======
//extern cl_uint fft_size[3];
void FC_FUNC_(customize_fft,CUSTOMIZE_FFT)(bigdft_context * context,cl_uint *dimensions);
>>>>>>> d057f0de

cl_int compare_opencl_version(struct _opencl_version v1, struct _opencl_version v2);
/** Recovers device info used by BigDFT code generator. */
void get_context_devices_infos(bigdft_context * context, struct bigdft_device_infos * infos);
void get_device_infos(cl_device_id device, struct bigdft_device_infos * infos);
/** Creates all bigdft kernels*/
void create_kernels(bigdft_context * context, struct bigdft_kernels *kernels);
/** Creates magicfilter kernels. to be called after building the magicfilter programs. */
void create_magicfilter_kernels(bigdft_context * context, struct bigdft_kernels * kernels);
void create_benchmark_kernels(bigdft_context * context, struct bigdft_kernels * kernels);
void create_kinetic_kernels(bigdft_context * context, struct bigdft_kernels * kernels);
void create_wavelet_kernels(bigdft_context * context, struct bigdft_kernels * kernels);
void create_uncompress_kernels(bigdft_context * context, struct bigdft_kernels * kernels);
void create_initialize_kernels(bigdft_context * context, struct bigdft_kernels * kernels);
void create_reduction_kernels(bigdft_context * context, struct bigdft_kernels * kernels);
void create_fft_kernels(bigdft_context * context, struct bigdft_kernels * kernels);
/** Compiles magicfilter programs in the given context. */
void build_magicfilter_programs(bigdft_context * context);
void build_reduction_programs(bigdft_context * context);
void build_benchmark_programs(bigdft_context * context);
void build_kinetic_programs(bigdft_context * context);
void build_wavelet_programs(bigdft_context * context);
void build_uncompress_programs(bigdft_context * context);
void build_initialize_programs(bigdft_context * context);
void build_fft_programs(bigdft_context * context);
/** Releases magicfilter kernels. */
void clean_magicfilter_kernels(struct bigdft_kernels * kernels);
void clean_benchmark_kernels(struct bigdft_kernels * kernels);
void clean_kinetic_kernels(struct bigdft_kernels * kernels);
void clean_wavelet_kernels(struct bigdft_kernels * kernels);
void clean_uncompress_kernels(struct bigdft_kernels * kernels);
void clean_initialize_kernels(struct bigdft_kernels * kernels);
void clean_reduction_kernels(struct bigdft_kernels * kernels);
void clean_fft_kernels(bigdft_context * context, struct bigdft_kernels * kernels);
/** Releases magicfilter programs. */
void clean_magicfilter_programs(bigdft_context * context);
void clean_benchmark_programs(bigdft_context * context);
void clean_kinetic_programs(bigdft_context * context);
void clean_initialize_programs(bigdft_context * context);
void clean_wavelet_programs(bigdft_context * context);
void clean_uncompress_programs(bigdft_context * context);
void clean_reduction_programs(bigdft_context * context);
void clean_fft_programs(bigdft_context * context);

/** Returns the first device available in a given context. */
cl_device_id oclGetFirstDev(cl_context cxGPUContext);

/** Returns the next integer that is equal or greater than global_size and a multiple of group_size. */
size_t shrRoundUp(size_t group_size, size_t global_size);


<<<<<<< HEAD
/** Adds an event to the event list. */
int addToEventList(bigdft_context * context, event ev);
=======
/** Adds an event to the global event list. */
int addToEventList(bigdft_context * context, event ev);
///** The global event list. */
//extern event * event_list;
///** The number of event in the event_list. */
//extern size_t event_number;
>>>>>>> d057f0de

/** Reads the processor time stamp counter. */
void FC_FUNC_(rdtsc,RDTSC)(cl_ulong * t);
/** Return the real-time clock time in nanosecond since the epoch. */
void FC_FUNC_(nanosec,NANOSEC)(cl_ulong * t);

/** Initializes the event list. For profiling purpose. */
void FC_FUNC_(init_event_list,INIT_EVENT_LIST)(bigdft_context * context);
/** Prints the event list. */
void FC_FUNC_(print_event_list,PRINT_EVENT_LIST)(bigdft_context * context);
/** Buids and create the OpenCL kernel int the given context. */
void FC_FUNC_(ocl_build_programs,OCL_BUILD_PROGRAMS)(bigdft_context * context);
/** Creates a context containing devices of the type specified from the chosen platform*/
void FC_FUNC_(ocl_create_context,OCL_CREATE_CONTEXT)(bigdft_context * context, const char * platform, const char * devices, cl_int *device_type, cl_uint *device_number);
/** Creates a context containing all GPUs from the default platform */
void FC_FUNC_(ocl_create_gpu_context,OCL_CREATE_GPU_CONTEXT)(bigdft_context * context, cl_uint *device_number);
/** Creates a context containing all CPUs from the default platform */
void FC_FUNC_(ocl_create_cpu_context,OCL_CREATE_CPU_CONTEXT)(bigdft_context * context);
/** Creates a OpenCL read only buffer.
 *  @param context where the buffer is created.
 *  @param size of the buffer.
 *  @param buff_ptr return value : a buffer object reference.
 */
void FC_FUNC_(ocl_create_read_buffer,OCL_CREATE_READ_BUFFER)(bigdft_context *context, cl_uint *size, cl_mem *buff_ptr);
/** Creates an OpenCL buffer.
 *  @param context where the buffer is created.
 *  @param size of the buffer.
 *  @param buff_ptr return value : a buffer object reference.
 */
void FC_FUNC_(ocl_create_read_write_buffer,OCL_CREATE_READ_WRITE_BUFFER)(bigdft_context *context, cl_uint *size, cl_mem *buff_ptr);
void FC_FUNC_(ocl_create_read_buffer_and_copy,OCL_CREATE_READ_BUFFER_AND_COPY)(bigdft_context *context, cl_uint *size, void *host_ptr, cl_mem *buff_ptr);
/** Creates a OpenCL write only buffer.
 *  @param context where the buffer is created.
 *  @param size of the buffer.
 *  @param buff_ptr return value : a buffer object reference.
 */
void FC_FUNC_(ocl_create_write_buffer,OCL_CREATE_WRITE_BUFFER)(bigdft_context *context, cl_uint *size, cl_mem *buff_ptr);
/** Releases an OpenCL buffer. */
void FC_FUNC_(ocl_release_mem_object,OCL_RELEASE_MEM_OBJECT)(cl_mem *buff_ptr);
/** Copies data from an OpenCL buffer to Host memory.
 *  @param command_queue a pointer to the command queue used to make the copy.
 *  @param buffer to copy data from.
 *  @param size of the data to copy.
 *  @param host_ptr to copy the data to.
 */
void FC_FUNC_(ocl_enqueue_read_buffer,OCL_ENQUEUE_READ_BUFFER)(bigdft_command_queue *command_queue, cl_mem *buffer, cl_uint *size, void *host_ptr);
/** Copies data from Host memory to an OpenCL buffer.
 *  @param command_queue a pointer to the command queue used to make the copy.
 *  @param buffer to copy data to.
 *  @param size of the data to copy.
 *  @param host_ptr to copy the data from.
 */
void FC_FUNC_(ocl_enqueue_write_buffer,OCL_ENQUEUE_WRITE_BUFFER)(bigdft_command_queue *command_queue, cl_mem *buffer, cl_uint *size, const void *host_ptr);
/** Copies data from an OpenCL buffer to Host memory asynchronously.
 *  @param command_queue a pointer to the command queue used to make the copy.
 *  @param buffer to copy data from.
 *  @param size of the data to copy.
 *  @param host_ptr to copy the data to.
 */
void FC_FUNC_(ocl_enqueue_read_buffer_async,OCL_ENQUEUE_READ_BUFFER_ASYNC)(bigdft_command_queue *command_queue, cl_mem *buffer, cl_uint *size, void *host_ptr);
/** Copies data from Host memory to an OpenCL buffer asynchronously.
 *  @param command_queue a pointer to the command queue used to make the copy.
 *  @param buffer to copy data to.
 *  @param size of the data to copy.
 *  @param host_ptr to copy the data from.
 */
void FC_FUNC_(ocl_enqueue_write_buffer_async,OCL_ENQUEUE_WRITE_BUFFER_ASYNC)(bigdft_command_queue *command_queue, cl_mem *buffer, cl_uint *size, const void *host_ptr);
/** Creates a command queue in the given context, associating it to the first device in the context */
void FC_FUNC_(ocl_create_command_queue,OCL_CREATE_COMMAND_QUEUE)(bigdft_command_queue *command_queue, bigdft_context *context);
/** Creates a command queue in the given context, associating it to the device specified by index modulo the number of device. */
void FC_FUNC_(ocl_create_command_queue_id,OCL_CREATE_COMMAND_QUEUE_ID)(bigdft_command_queue *command_queue, bigdft_context *context, cl_uint *index);
/** Waits for all commands in a queue to complete. */
void FC_FUNC_(ocl_finish,OCL_FINISH)(bigdft_command_queue *command_queue);
/** Enqueues a barrier in a queue. Commands enqueued after the barrier will wait
 *  for commands enqueued before the barrier to be processed before being sent to the device. */
void FC_FUNC_(ocl_enqueue_barrier,OCL_ENQUEUE_BARRIER)(bigdft_command_queue *command_queue);
/** Releases a command queue and the associated kernels. */
void FC_FUNC_(ocl_clean_command_queue,OCL_CLEAN_COMMAND_QUEUE)(bigdft_command_queue *command_queue);
/** Releases the context, and beforehand releases the programs. */
void FC_FUNC_(ocl_clean,OCL_CLEAN)(bigdft_context *context);

/** Performs the one dimensional wavelet analysis and transposition with periodic boundary conditions.
 *  @param command_queue used to process the convolution.
 *  @param n size of the dimension to process the convolution.
 *  @param ndat size of the other dimension.
 *  @param psi input buffer of size ndat * (2 * n) * sizeof(double), stored in column major order.
 *  @param out output buffer of size (2 * n) * ndat * sizeof(double), stored in column major order.
 */
void FC_FUNC_(ana1d_d,ANA1D_D)(bigdft_command_queue *command_queue, cl_uint *n, cl_uint *ndat, cl_mem *psi, cl_mem *out);
/** Performs the one dimensional wavelet analysis and transposition with open boundary conditions.
 *  @param command_queue used to process the convolution.
 *  @param n size of the dimension to process the convolution.
 *  @param ndat size of the other dimension.
 *  @param psi input buffer of size ndat * (2 * n + 14) * sizeof(double), stored in column major order.
 *  @param out output buffer of size (2 * n) * ndat * sizeof(double), stored in column major order.
 */
void FC_FUNC_(anashrink1d_d,ANASHRINK1D_D)(bigdft_command_queue *command_queue, cl_uint *n, cl_uint *ndat, cl_mem *psi, cl_mem *out);
/** Slightly more performing version of anashrink1d_d. @see anashrink1d_d. */
void FC_FUNC_(ana1d_block_d,ANA1D_BLOCK_D)(bigdft_command_queue *command_queue, cl_uint *n,cl_uint *ndat,cl_mem *psi,cl_mem *out);
/** Performs the three-dimensional wavelet analysis with periodic boundary conditions.
 *  @param command_queue used to process the convolution.
 *  @param dimensions of the input data. Vector of three values, one for each dimension.
 *  @param tmp temporary buffer to store intermediate results. Dimensions : (2 * dimensions[0]) * (2 * dimensions[1]) * (2 * dimensions[2]) * sizeof(double).
 *  @param psi input buffer of dimension : (2 * dimensions[0]) * (2 * dimensions[1]) * (2 * dimensions[2]) * sizeof(double). Stored in column major order.
 *  @param out output buffer of dimensions : (2 * dimensions[0]) * (2 * dimensions[1]) * (2 * dimensions[2]) * sizeof(double). Stored in column major order.
 */
void FC_FUNC_(ana_d,ANA_D)(bigdft_command_queue *command_queue, cl_uint *dimensions, cl_mem *tmp, cl_mem *psi, cl_mem *out);
/** Slightly more performing version of ana_d. @see ana_d. */
void FC_FUNC_(ana_block_d,ANA_BLOCK_D)(bigdft_command_queue *command_queue, cl_uint *dimensions, cl_mem *tmp, cl_mem *psi, cl_mem *out);
/** Performs the three-dimensional wavelet analysis with periodic or non periodic boundary conditions.
 *  @param command_queue used to process the convolution.
 *  @param dimensions of the input data. Vector of three values, one for each dimension.
 *  @param periodic periodicity of the convolution. Vector of three value, one for each dimension. Non zero means periodic.
 *  @param tmp temporary buffer to store intermediate results. Must be of at least (2 * dimensions[0] + (periodic[0]?0:14)) * (2 * dimensions[1] + (periodic[1]?0:14)) * (2 * dimensions[2]) * sizeof(double) in size.
 *  @param psi input buffer of dimension : (2 * dimensions[0] + (periodic[0]?0:14)) * (2 * dimensions[1] + (periodic[1]?0:14)) * (2 * dimensions[2] + (periodic[2]?0:14)) * sizeof(double). Stored in collumn major order.
 *  @param out output buffer of dimensions : (2 * dimensions[0]) * (2 * dimensions[1]) * (2 * dimensions[2]) * sizeof(double). Stored in column major order.
 */
void FC_FUNC_(ana_d_generic,ANA_D_GENERIC)(bigdft_command_queue *command_queue, cl_uint *dimensions, cl_uint *periodic, cl_mem *tmp, cl_mem *psi, cl_mem *out);
/** Version of ana_d without the temporary buffer, psi is erased during the computation. @see ana_d. */
void FC_FUNC_(ana_self_d,ANA_SELF_D)(bigdft_command_queue *command_queue, cl_uint *dimensions, cl_mem *psi, cl_mem *out);
/** Version of ana_sef_d without the temporary buffer, psi is erased during the computation. @see ana_d_generic. */
void FC_FUNC_(ana_self_d_generic,ANA_SELF_D_GENERIC)(bigdft_command_queue *command_queue, cl_uint *dimensions, cl_uint *periodic, cl_mem *psi, cl_mem *out);
/** Performs the one dimensional wavelet synthesis and transposition with periodic boundary conditions.
 *  @param command_queue used to process the convolution.
 *  @param n size of the dimension to process the convolution.
 *  @param ndat size of the other dimension.
 *  @param psi input buffer of size ndat * (2 * n) * sizeof(double), stored in column major order.
 *  @param out output buffer of size (2 * n) * ndat * sizeof(double), stored in column major order.
 */
void FC_FUNC_(syn1d_d,SYN1D_D)(bigdft_command_queue *command_queue, cl_uint *n, cl_uint *ndat, cl_mem *psi, cl_mem *out);
/** Performs the one dimensional wavelet analysis and transposition with open boundary conditions.
 *  @param command_queue used to process the convolution.
 *  @param n size of the dimension to process the convolution.
 *  @param ndat size of the other dimension.
 *  @param psi input buffer of size ndat * (2 * n) * sizeof(double), stored in column major order.
 *  @param out output buffer of size (2 * n + 14) * ndat * sizeof(double), stored in column major order.
 */
void FC_FUNC_(syngrow1d_d,SYNGROW1D_D)(bigdft_command_queue *command_queue, cl_uint *n, cl_uint *ndat, cl_mem *psi, cl_mem *out);
/** Performs the three-dimensional wavelet synthesis with periodic boundary conditions.
 *  @param command_queue used to process the convolution.
 *  @param dimensions of the input data. Vector of three values, one for each dimension.
 *  @param tmp temporary buffer to store intermediate results. Dimensions : (2 * dimensions[0]) * (2 * dimensions[1]) * (2 * dimensions[2]) * sizeof(double).
 *  @param psi input buffer of dimension : (2 * dimensions[0]) * (2 * dimensions[1]) * (2 * dimensions[2]) * sizeof(double). Stored in column major order.
 *  @param out output buffer of dimensions : (2 * dimensions[0]) * (2 * dimensions[1]) * (2 * dimensions[2]) * sizeof(double). Stored in column major order.
 */
void FC_FUNC_(syn_d,SYN_D)(bigdft_command_queue *command_queue, cl_uint *dimensions, cl_mem *tmp, cl_mem *psi, cl_mem *out);
/** Performs the three-dimensional wavelet analysis with periodic or non periodic boundary conditions.
 *  @param command_queue used to process the convolution.
 *  @param dimensions of the input data. Vector of three values, one for each dimension.
 *  @param periodic periodicity of the convolution. Vector of three value, one for each dimension. Non zero means periodic.
 *  @param tmp temporary buffer to store intermediate results. Must be of at least (2 * dimensions[0]) * (2 * dimensions[1] + (periodic[1]?0:14)) * (2 * dimensions[2] + (periodic[1]?0:14)) * sizeof(double) in size.
 *  @param psi input buffer of dimension : (2 * dimensions[0]) * (2 * dimensions[1]) * (2 * dimensions[2]) * sizeof(double). Stored in column major order.
 *  @param out output buffer of dimensions : (2 * dimensions[0] + (periodic[0]?0:14)) * (2 * dimensions[1] + (periodic[1]?0:14)) * (2 * dimensions[2] + (periodic[2]?0:14)) * sizeof(double). Stored in column major order.
 */
void FC_FUNC_(syn_d_generic,SYN_D_GENERIC)(bigdft_command_queue *command_queue, cl_uint *dimensions, cl_uint *periodic, cl_mem *tmp, cl_mem *psi, cl_mem *out);
/** Version of syn_d without the temporary buffer, psi is erased during the computation. @see syn_d. */
void FC_FUNC_(syn_self_d,SYN_SELF_D)(bigdft_command_queue *command_queue, cl_uint *dimensions, cl_mem *psi, cl_mem *out);
/** Version of syn_sef_d without the temporary buffer, psi is erased during the computation. @see syn_d_generic. */
void FC_FUNC_(syn_self_d_generic,SYN_SELF_D_GENERIC)(bigdft_command_queue *command_queue, cl_uint *dimensions, cl_uint *periodic, cl_mem *psi, cl_mem *out);

/** Performs the one dimensional magicfilter and transposition with periodic boundary conditions.
 *  @param command_queue used to process the convolution.
 *  @param n size of the dimension to process the convolution.
 *  @param ndat size of the other dimension.
 *  @param psi input buffer of size ndat * n * sizeof(double), stored in collumn major order.
 *  @param out output buffer of size n * ndat * sizeof(double), stored in collumn major order.
 */
void FC_FUNC_(magicfilter1d_d,MAGICFILTER1D_D)(bigdft_command_queue *command_queue, cl_uint *n,cl_uint *ndat,cl_mem *psi,cl_mem *out);
/** Performs the one dimensional magicfilter and transposition with open boundary conditions.
 *  @param command_queue used to process the convolution.
 *  @param n size of the dimension to process the convolution.
 *  @param ndat size of the other dimension.
 *  @param psi input buffer of size ndat * n * sizeof(double), stored in column major order.
 *  @param out output buffer of size (n + 15) * ndat * sizeof(double), stored in column major order.
 */
void FC_FUNC_(magicfiltergrow1d_d,MAGICFILTERGROW1D_D)(bigdft_command_queue *command_queue, cl_uint *n,cl_uint *ndat,cl_mem *psi,cl_mem *out);
/** Performs the one dimensional reciprocal magicfilter and transposition with periodic boundary conditions.
 *  @param command_queue used to process the convolution.
 *  @param n size of the dimension to process the convolution.
 *  @param ndat size of the other dimension.
 *  @param psi input buffer of size ndat * n * sizeof(double), stored in collumn major order.
 *  @param out output buffer of size n * ndat * sizeof(double), stored in collumn major order.
 */
void FC_FUNC_(magicfilter1d_t_d,MAGICFILTER1D_T_D)(bigdft_command_queue *command_queue, cl_uint *n,cl_uint *ndat,cl_mem *psi,cl_mem *out);
/** Performs the one dimensional reciprocal magicfilter and transposition with open boundary conditions.
 *  @param command_queue used to process the convolution.
 *  @param n size of the dimension to process the convolution.
 *  @param ndat size of the other dimension.
 *  @param psi input buffer of size ndat * (n +15) * sizeof(double), stored in column major order.
 *  @param out output buffer of size n * ndat * sizeof(double), stored in column major order.
 */
void FC_FUNC_(magicfiltershrink1d_d,MAGICFILTERSHRINK1D_D)(bigdft_command_queue *command_queue, cl_uint *n,cl_uint *ndat,cl_mem *psi,cl_mem *out);
/** Performs the one dimensional magicfilter and transposition with periodic boundary conditions. Storage of matrix is changed with respect to magicfilter1d_d.
 *  @param command_queue used to process the convolution.
 *  @param n size of the dimension to process the convolution.
 *  @param ndat size of the other dimension.
 *  @param psi input buffer of size n * ndat * sizeof(double), stored in collumn major order.
 *  @param out output buffer of size ndat * n * sizeof(double), stored in collumn major order.
 */
void FC_FUNC_(magicfilter1d_straight_d,MAGICFILTER1D_STRAIGHT_D)(bigdft_command_queue *command_queue, cl_uint *n,cl_uint *ndat,cl_mem *psi,cl_mem *out);
/** Slightly more performing version of magicfilter1d_d. @see magicfilter1d_d. */
void FC_FUNC_(magicfilter1d_block_d,MAGICFILTER1D_BLOCK_D)(bigdft_command_queue *command_queue, cl_uint *n,cl_uint *ndat,cl_mem *psi,cl_mem *out);
/** Performs the one dimensional magicfilter and transposition with periodic boundary conditions and multiplies by a potential.
 *  @param command_queue used to process the convolution.
 *  @param n size of the dimension to process the convolution.
 *  @param ndat size of the other dimension.
 *  @param psi input buffer of size ndat * n * sizeof(double), stored in collumn major order.
 *  @param pot potential applied during the convolution. Size is n * ndat * sizeof(double), stored in collumn major order.
 *  @param out output buffer of size n * ndat * sizeof(double), stored in collumn major order.
 */
void FC_FUNC_(magicfilter1d_pot_d,MAGICFILTER1D_POT_D)(bigdft_command_queue *command_queue, cl_uint *n, cl_uint *ndat, cl_mem *psi, cl_mem *pot, cl_mem *out);
/** Performs the three-dimensional magicfilter with periodic boundary conditions.
 *  @param command_queue used to process the convolution.
 *  @param dimensions of the input data. Vector of three values, one for each dimension.
 *  @param tmp temporary buffer to store intermediate results. Must be of at least dimensions[0] * dimensions[1] * dimensions[2] * sizeof(double) in size.
 *  @param psi input buffer of dimension : dimensions[0] * dimensions[1] * dimensions[2] * sizeof(double). Stored in column major order.
 *  @param out output buffer of dimensions : dimensions[0] * dimensions[1] * dimensions[2] * sizeof(double). Stored in column major order.
 */
void FC_FUNC_(magicfilter_n_d,MAGICFILTER_N_D)(bigdft_command_queue *command_queue, cl_uint *dimensions, cl_mem *tmp, cl_mem *psi, cl_mem *out);
/** Version of magicfilter_n_d without the temporary buffer, psi is erased during the computation. @see magicfilter_n_d. */
void FC_FUNC_(magicfilter_n_self_d,MAGICFILTER_N_SELF_D)(bigdft_command_queue *command_queue, cl_uint *dimensions, cl_mem *psi, cl_mem *out);
/** Slightly more performing version of magicfilter_n_d. @see magicfilter_n_d. */
void FC_FUNC_(magicfilter_n_straight_d,MAGICFILTER_N_STRAIGHT_D)(bigdft_command_queue *command_queue, cl_uint *dimensions, cl_mem *tmp, cl_mem *psi, cl_mem *out);
/** Slightly more performing version of magicfilter_n_d. @see magicfilter_n_d. */
void FC_FUNC_(magicfilter_n_block_d,MAGICFILTER_N_BLOCK_D)(bigdft_command_queue *command_queue, cl_uint *dimensions, cl_mem *tmp, cl_mem *psi, cl_mem *out);
/** Performs the three-dimensional magicfilter with periodic boundary conditions, and squares the values to compute the density.
 *  @param command_queue used to process the convolution.
 *  @param dimensions of the input data. Vector of three values, one for each dimension.
 *  @param tmp temporary buffer to store intermediate results. Must be of at least dimensions[0] * dimensions[1] * dimensions[2] * sizeof(double) in size.
 *  @param psi input buffer of dimension : dimensions[0] * dimensions[1] * dimensions[2] * sizeof(double). Stored in column major order.
 *  @param out output buffer of dimensions : dimensions[0] * dimensions[1] * dimensions[2] * sizeof(double). Stored in column major order.
 */
void FC_FUNC_(magicfilter_den_d,MAGICFILTER_DEN_D)(bigdft_command_queue *command_queue, cl_uint *dimensions, cl_mem *tmp, cl_mem *psi, cl_mem *out);
/** Performs the three-dimensional magicfilter with periodic boundary conditions.
 *  @param command_queue used to process the convolution.
 *  @param dimensions of the input data. Vector of three values, one for each dimension.
 *  @param tmp temporary buffer to store intermediate results. Must be of at least dimensions[0] * dimensions[1] * dimensions[2] * sizeof(double) in size.
 *  @param psi input buffer of dimension : dimensions[0] * dimensions[1] * dimensions[2] * sizeof(double). Stored in column major order.
 *  @param out output buffer of dimensions : dimensions[0] * dimensions[1] * dimensions[2] * sizeof(double). Stored in column major order.
 */
void FC_FUNC_(magicfilter_den_d_generic,MAGICFILTER_DEN_D_GENERIC)(bigdft_command_queue *command_queue, cl_uint *dimensions, cl_uint *periodic, cl_mem *tmp, cl_mem *psi, cl_mem *out);
/** Performs the three-dimensional magicfilter with periodic or non-periodic boundary conditions.
 *  @param command_queue used to process the convolution.
 *  @param dimensions of the input data. Vector of three values, one for each dimension.
 *  @param periodic periodicity of the convolution. Vector of three value, one for each dimension. Non zero means periodic.
 *  @param tmp temporary buffer to store intermediate results. Must be of at least (2 * dimensions[0] + (periodic[0]?0:14+15)) * (2 * dimensions[1] + (periodic[1]?0:14+15)) * (2 * dimensions[2] + (periodic[2]?0:14+15)) * sizeof(double) in size.
 *  @param psi input buffer of dimension : (2 * dimensions[0] + (periodic[0]?0:14+15)) * (2 * dimensions[1] + (periodic[1]?0:14+15)) * (2 * dimensions[2] + (periodic[2]?0:14+15)) * sizeof(double). Stored in column major order.
 *  @param out output buffer of dimensions : (2 * dimensions[0] + (periodic[0]?0:14+15)) * (2 * dimensions[1] + (periodic[1]?0:14+15)) * (2 * dimensions[2] + (periodic[2]?0:14+15)) * sizeof(double). Stored in column major order.
 */
void FC_FUNC_(magicfilter_t_d,MAGICFILTER_T_D)(bigdft_command_queue *command_queue, cl_uint *dimensions, cl_mem *tmp, cl_mem *psi, cl_mem *out);
/** Version of magicfilter_t_d without the temporary buffer, psi is erased during the computation. @see magicfilter_t_d. */
void FC_FUNC_(magicfilter_t_self_d,MAGICFILTER_T_SELF_D)(bigdft_command_queue *command_queue, cl_uint *dimensions, cl_mem *psi, cl_mem *out);
/** Performs the three-dimensional magicfilter, applies the potential then applies the reciprocal three dimension magicfilter. With periodic boundary conditions.
 *  @param command_queue used to process the convolution.
 *  @param dimensions of the input data. Vector of three values, one for each dimension.
 *  @param tmp temporary buffer to store intermediate results. Must be of at least dimensions[0] * dimensions[1] * dimensions[2] * sizeof(double) in size.
 *  @param psi input buffer of dimension : (2 * dimensions[0]) * (2 * dimensions[1]) * (2 * dimensions[2]) * sizeof(double). Stored in column major order.
 *  @param out output buffer of dimensions : (2 * dimensions[0]) * ( 2 * dimensions[1]) * (2 * dimensions[2]) * sizeof(double). Stored in column major order.
 *  @param pot potential applied, buffer of dimensions : (2 * dimensions[0]) * (2 * dimensions[1]) * (2 * dimensions[2]) * sizeof(double). Stored in column major order.
 */
void FC_FUNC_(potential_application_d,POTENTIAL_APPLICATION_D)(bigdft_command_queue *command_queue, cl_uint *dimensions, cl_mem *tmp, cl_mem *psi, cl_mem *out, cl_mem *pot);
/** Performs the three-dimensional magicfilter, applies the potential then applies the reciprocal three dimension magicfilter. The potential energy is also computed. With periodic or non periodic boundary conditions.
 *  @param command_queue used to process the convolution.
 *  @param dimensions of the input data. Vector of three values, one for each dimension.
 *  @param periodic periodicity of the convolution. Vector of three value, one for each dimension. Non zero means periodic.
 *  @param tmp temporary buffer to store intermediate results. Must be of at least (2 * dimensions[0] + (periodic[0]?0:14+15)) * (2 * dimensions[1] + (periodic[1]?0:14+15)) * (2 * dimensions[2] + (periodic[2]?0:14+15)) * sizeof(double) in size.
 *  @param tmp_dot temporary buffer to store intermediate results. Must be of at least (2 * dimensions[0] + (periodic[0]?0:14)) * (2 * dimensions[1] + (periodic[1]?0:14)) * (2 * dimensions[2] + (periodic[2]?0:14)) * sizeof(double) in size.
 *  @param psi input buffer of dimension : (2 * dimensions[0] + (periodic[0]?0:14)) * (2 * dimensions[1] + (periodic[1]?0:14)) * (2 * dimensions[2] + (periodic[2]?0:14)) * sizeof(double). Stored in column major order.
 *  @param out output buffer of dimensions : (2 * dimensions[0] + (periodic[0]?0:14+15)) * (2 * dimensions[1] + (periodic[1]?0:14+15)) * (2 * dimensions[2] + (periodic[2]?0:14+15)) * sizeof(double). Stored in column major order.
 *  @param pot potential applied, buffer of dimensions : (2 * dimensions[0] + (periodic[0]?0:14+15)) * (2 * dimensions[1] + (periodic[1]?0:14+15)) * (2 * dimensions[2] + (periodic[2]?0:14+15)) * sizeof(double). Stored in column major order.
 *  @param epot potential energy computed.
 */
void FC_FUNC_(potential_application_d_generic,POTENTIAL_APPLICATION_D_GENERIC)(bigdft_command_queue *command_queue, cl_uint *dimensions, cl_uint *periodic, cl_mem *tmp, cl_mem *tmp_dot, cl_mem *psi, cl_mem *out, cl_mem *pot, cl_double *epot);

/** Benchmark to evaluate the throughput of the copy mechanism used in the convolutions.
 *  @param command_queue used to process the convolution.
 *  @param n size of the first dimension.
 *  @param ndat size of the second dimension.
 *  @param psi input buffer of size ndat * n * sizeof(double), stored in column major order.
 *  @param out output buffer of size ndat * n * sizeof(double), stored in column major order.
 */
void FC_FUNC_(notranspose_d,NOTRANSPOSE_D)(bigdft_command_queue *command_queue, cl_uint *n,cl_uint *ndat,cl_mem *psi,cl_mem *out);
/** Benchmark to evaluate the throughput of the transposition mechanism used in the convolutions.
 *  @param command_queue used to process the convolution.
 *  @param n size of the first dimension.
 *  @param ndat size of the second dimension.
 *  @param psi input buffer of size ndat * n * sizeof(double), stored in column major order.
 *  @param out output buffer of size n * ndat * sizeof(double), stored in column major order.
 */
void FC_FUNC_(transpose_d,TRANSPOSE_D)(bigdft_command_queue *command_queue, cl_uint *n,cl_uint *ndat,cl_mem *psi,cl_mem *out);
/** Benchmark to evaluate the throughput of the OpenCL device in FLOPS, each element processed generates 4096 FLOP.
 *  @param command_queue used to process the convolution.
 *  @param n number of elements.
 *  @param in input buffer of size n * sizeof(double), stored in column major order.
 *  @param out output buffer of size n * sizeof(double), stored in column major order.
 */
void FC_FUNC_(benchmark_flops_d,BENCHMARK_FLOPS_D)(bigdft_command_queue *command_queue, cl_uint *n, cl_mem *in, cl_mem *out);
/** Benchmark to evaluate the throughput of the OpenCL device global memory in MOPS, each element processed generates 8 read and 8 write, which are coalesced.
 *  @param command_queue used to process the convolution.
 *  @param n number of elements.
 *  @param in input buffer of size n * sizeof(double), stored in column major order.
 *  @param out output buffer of size n * sizeof(double), stored in column major order.
 */
void FC_FUNC_(benchmark_mops_d,BENCHMARK_MOPS_D)(bigdft_command_queue *command_queue, cl_uint *n, cl_mem *in, cl_mem *out);

/** Performs the one dimensional kinetic filter and transposition with periodic boundary conditions.
 *  @param command_queue used to process the convolution.
 *  @param n size of the dimension to process the convolution.
 *  @param ndat size of the other dimension.
 *  @param h hgrid along the dimension processed.
 *  @param c scaling factor.
 *  @param x input buffer of size ndat * n * sizeof(double), stored in column major order.
 *  @param y output buffer of size n * ndat * sizeof(double), stored in column major order.
 *  @param workx output buffer of size n * ndat * sizeof(double), stored in column major order. Transposition of x.
 *  @param work_y temporary buffer used to store intermediate results. Size ndat * n * sizeof(double), stored in column major order.
 *  @param ekin dummy argument. Will be used to compute the kinetic energy.
 */
void FC_FUNC_(kinetic1d_d,KINETIC1D_D)(bigdft_command_queue *command_queue, cl_uint *n, cl_uint *ndat, cl_double *h, cl_double *c, cl_mem *x, cl_mem *y, cl_mem *workx, cl_mem *worky, cl_double *ekin);
/** Performs the three dimensional Kinetic filter with periodic boundary conditions.
 *  @param command_queue used to process the convolution.
 *  @param dimensions of the input data. Vector of three values, one for each dimension.
 *  @param h hgrid along the three dimensions. Vector of three values.
 *  @param x input buffer of size (2 * dimensions[0]) * (2 * dimensions[1]) * (2 * dimensions[2]) * sizeof(double). Stored in column major order.
 *  @param y input buffer of size (2 * dimensions[0]) * (2 * dimensions[1]) * (2 * dimensions[2]) * sizeof(double). Stored in column major order.
 *  @param work_x work buffer of size (2 * dimensions[0]) * (2 * dimensions[1]) * (2 * dimensions[2]) * sizeof(double). Stored in column major order.
 *  @param work_y output buffer of size (2 * dimensions[0]) * (2 * dimensions[1]) * (2 * dimensions[2]) * sizeof(double). Stored in column major order. work_y = y + kinetic(x).
 */
void FC_FUNC_(kinetic_d,KINETIC_D)(bigdft_command_queue *command_queue, cl_uint *dimensions, cl_double *h, cl_mem *x, cl_mem *y, cl_mem *work_x, cl_mem *work_y);
/** Performs the three dimensional Kinetic filter with periodic or non periodic boundary conditions. Input arrays are lost.
 *  @param command_queue used to process the convolution.
 *  @param dimensions of the input data. Vector of three values, one for each dimension.
 *  @param h hgrid along the three dimensions. Vector of three values.
 *  @param x input buffer of size (2 * dimensions[0] + (periodic[0]?0:14)) * (2 * dimensions[1] + (periodic[1]?0:14)) * (2 * dimensions[2] + (periodic[2]?0:14)) * sizeof(double). Stored in column major order.
 *  @param y input buffer of size (2 * dimensions[0] + (periodic[0]?0:14)) * (2 * dimensions[1] + (periodic[1]?0:14)) * (2 * dimensions[2] + (periodic[2]?0:14)) * sizeof(double). Stored in column major order.
 *  @param work_x work buffer of size (2 * dimensions[0] + (periodic[0]?0:14)) * (2 * dimensions[1] + (periodic[1]?0:14)) * (2 * dimensions[2] + (periodic[2]?0:14)) * sizeof(double). Stored in column major order.
 *  @param work_y output buffer of size (2 * dimensions[0] + (periodic[0]?0:14)) * (2 * dimensions[1] + (periodic[1]?0:14)) * (2 * dimensions[2] + (periodic[2]?0:14)) * sizeof(double). Stored in column major order. work_y = y + kinetic(x).
 */
void FC_FUNC_(kinetic_d_generic,KINETIC_D_GENERIC)(bigdft_command_queue *command_queue, cl_uint *dimensions, cl_uint *periodic, cl_double *h, cl_mem *x, cl_mem *y, cl_mem *work_x, cl_mem *work_y);
/** Version of kinetic_d using two temporary buffer to avoid erasing input arrays. @see kinetic_d. */
void FC_FUNC_(kinetic_stable_d,KINETIC_STABLE_D)(bigdft_command_queue *command_queue, cl_uint *dimensions, cl_double *h, cl_mem *x, cl_mem *y, cl_mem *work_x, cl_mem *work_y, cl_mem *tmp_x, cl_mem *tmp_y);
/** Performs the three dimensional Kinetic filter with periodic boundary conditions on K point data.
 *  @param command_queue used to process the convolution.
 *  @param dimensions of the input data. Vector of three values, one for each dimension.
 *  @param h hgrid along the three dimensions. Vector of three values.
 *  @param x input buffer of size dimensions[0] * dimensions[1] * dimensions[2] * sizeof(complex double). Stored in column major order.
 *  @param y input and output buffer of size dimensions[0] * dimensions[1] * dimensions[2] * sizeof(complex double). Stored in column major order.
 *  @param work_x work buffer of size dimensions[0] * dimensions[1] * dimensions[2] * sizeof(complex double). Stored in column major order.
 *  @param work_y work buffer of size dimensions[0] * dimensions[1] * dimensions[2] * sizeof(complex double). Stored in column major order. work_y = y + kinetic(x).
 *  @param c_in constant affecting the scaling factor.
 *  @param k point coordinates. Verctor of three values.
 */
void FC_FUNC_(kinetic_k_d,KINETIC_K_D)(bigdft_command_queue *command_queue, cl_uint *dimensions, cl_double *h, cl_mem *x, cl_mem *y, cl_mem *work_x, cl_mem *work_y, cl_double * c_in,  cl_double *k);
void FC_FUNC_(kinetic_k_d_generic,KINETIC_K_D_GENERIC)(bigdft_command_queue *command_queue, cl_uint *dimensions, cl_uint *periodic, double *h, double *k, cl_mem *x_r, cl_mem *x_i, cl_mem *y_r, cl_mem *y_i, cl_mem *work_x_r, cl_mem *work_x_i, cl_mem *work_y_r, cl_mem *work_y_i);
/** Computes the sum of the components of a vector.
 *  @param command_queue used to process the data.
 *  @param n number of element of the vector.
 *  @param in buffer of size n * sizeof(double), containing the input data.
 *  @param work1 temporary buffer of size n * sizeof(double).
 *  @param work2 temporary buffer of size n * sizeof(double).
 *  @param out pointer to the resulting sum.
 */
void FC_FUNC_(asum_d,ASUM_D)(bigdft_command_queue *command_queue, cl_uint *n, cl_mem *in, cl_mem *work1, cl_mem *work2, cl_double *out);
/** Version of asum_d without the second temporary buffer, erasing the input. @see asum_d. */
void FC_FUNC_(asum_self_d,ASUM_SELF_D)(bigdft_command_queue *command_queue, cl_uint *n, cl_mem *in, cl_mem *work, cl_double *out);
/** Computes the squared norm 2 of a vector.
 *  @param command_queue used to process the data.
 *  @param n number of element of the vector.
 *  @param in buffer of size n * sizeof(double), containing the input data.
 *  @param work1 temporary buffer of size n * sizeof(double).
 *  @param work2 temporary buffer of size n * sizeof(double).
 *  @param out pointer to the resulting sum.
 */
void FC_FUNC_(nrm2sq_d,NRM2SQ_D)(bigdft_command_queue *command_queue, cl_uint *n, cl_mem *in, cl_mem *work1, cl_mem *work2, cl_double *out);
/** Version of nrm2sq_d without the second temporary buffer, erasing the input. @see nrm2sq_d. */
void FC_FUNC_(nrm2sq_self_d,NRM2SQ_SELF_D)(bigdft_command_queue *command_queue, cl_uint *n, cl_mem *in, cl_mem *work, cl_double *out);
/** Computes z = alpha * x + y for vectors.
 *  @param command_queue used to process the data.
 *  @param n number of element of the vectors.
 *  @param alpha scaling coefficient.
 *  @param x input buffer, vector of size n * sizeof(double).
 *  @param y input buffer, vector of size n * sizeof(double).
 *  @param z output buffer, vector of size n * sizeof(double).
 */
void FC_FUNC_(axpy_d,AXPY_D)(bigdft_command_queue *command_queue, cl_uint *n, cl_double *alpha, cl_mem *x, cl_mem *y, cl_mem *z);
/** Computes y = alpha * x + y for vectors.
 *  @param command_queue used to process the data.
 *  @param n number of element of the vectors.
 *  @param alpha scaling coefficient.
 *  @param x input buffer, vector of size n * sizeof(double).
 *  @param y input and output buffer, vector of size n * sizeof(double).
 */
void FC_FUNC_(axpy_self_d,AXPY_SELF_D)(bigdft_command_queue *command_queue, cl_uint *n, cl_double *alpha, cl_mem *x, cl_mem *y);
/** Computes y = alpha * x for vectors.
 *  @param command_queue used to process the data.
 *  @param n number of element of the vectors.
 *  @param alpha scaling coefficient.
 *  @param x input buffer, vector of size n * sizeof(double).
 *  @param y output buffer, vector of size n * sizeof(double).
 */
void FC_FUNC_(scal_d,SCAL_D)(bigdft_command_queue *command_queue, cl_uint *n, cl_double *alpha, cl_mem *x, cl_mem *y);
/** Computes x = alpha * x for vectors.
 *  @param command_queue used to process the data.
 *  @param n number of element of the vectors.
 *  @param alpha scaling coefficient.
 *  @param x input and output buffer, vector of size ndat * sizeof(double).
 */
void FC_FUNC_(scal_self_d,SCAL_SELF_D)(bigdft_command_queue *command_queue, cl_uint *n, cl_double *alpha, cl_mem *x);
/** Computes the dot product of 2 vectors.
 *  @param command_queue used to process the data.
 *  @param n number of element of the vectors.
 *  @param x input buffer, vector of size n * sizeof(double).
 *  @param y input buffer, vector of size n * sizeof(double).
 *  @param work1 temporary buffer of size n * sizeof(double).
 *  @param work2 temporary buffer of size n * sizeof(double).
 *  @param out result.
 */
void FC_FUNC_(dot_d,DOT_D)(bigdft_command_queue *command_queue, cl_uint *n, cl_mem *x, cl_mem *y, cl_mem *work1, cl_mem *work2, cl_double *out);
/** Computes the dot product of 2 vectors asynchronously.
 *  @param command_queue used to process the data.
 *  @param n number of element of the vectors.
 *  @param x input buffer, vector of size n * sizeof(double).
 *  @param y input buffer, vector of size n * sizeof(double).
 *  @param work1 temporary buffer of size n * sizeof(double).
 *  @param work2 temporary buffer of size n * sizeof(double).
 *  @param out result.
 */
void FC_FUNC_(dot_d_async,DOT_D_ASYNC)(bigdft_command_queue *command_queue, cl_uint *n, cl_mem *x, cl_mem *y, cl_mem *work1, cl_mem *work2, cl_double *out);
/** Initializes every component of a vector to a given value.
 *  @param command_queue used to process the data.
 *  @param n number of element of the vectors.
 *  @param value used to initialize the vector.
 *  @param x buffer to initialize, of size n * sizeof(double).
 */
void FC_FUNC_(set_d,SET_D)(bigdft_command_queue *command_queue, cl_uint *n, cl_double *value, cl_mem *x);
/** Computex y = x for vectors.
 *  @param command_queue used to process the data.
 *  @param n number of element of the vectors.
 *  @param x input buffer, vector of size n * sizeof(double).
 *  @param y output buffer, vector of size n * sizeof(double).
 */
void FC_FUNC_(copy_d,COPY_D)(bigdft_command_queue *command_queue, cl_uint *n, cl_mem *x, cl_mem *y);
/** Computes z[offset_z:offset_z+n) = alpha * x[offset_x:offset_x+n) + y[offset_y:offset_y+x)..
 *  @param command_queue used to process the data.
 *  @param n number of element to process.
 *  @param alpha scaling coefficient.
 *  @param offset_x offset in the vector x.
 *  @param x input buffer, vector of size n * sizeof(double).
 *  @param offset_y offset in the vector y.
 *  @param y input buffer, vector of size n * sizeof(double).
 *  @param offset_z offset in the vector z.
 *  @param z output buffer, vector of size n * sizeof(double).
 */
void FC_FUNC_(axpy_offset_d,AXPY_OFFSET_D)(bigdft_command_queue *command_queue, cl_uint *n, cl_double *alpha,
                                                                            cl_uint *offset_x, cl_mem *x,
                                                                            cl_uint *offset_y, cl_mem *y,
                                                                            cl_uint *offset_z, cl_mem *z);
/** Computes y[offset_y:offset_y+n) = alpha * x[offset_x:offset_x+n) + y[offset_y:offset_y+x)..
 *  @param command_queue used to process the data.
 *  @param n number of element to process.
 *  @param alpha scaling coefficient.
 *  @param offset_x offset in the vector x.
 *  @param x input buffer, vector of size n * sizeof(double).
 *  @param offset_y offset in the vector y.
 *  @param y input buffer, vector of size n * sizeof(double).
 */
void FC_FUNC_(axpy_offset_self_d,AXPY_OFFSET_SELF_D)(bigdft_command_queue *command_queue, cl_uint *n, cl_double *alpha,
                                                                            cl_uint *offset_x, cl_mem *x,
                                                                            cl_uint *offset_y, cl_mem *y);
/** Computes the multiplication of 2 matrix.
 *  Usage is identical to the BLAS routine DGEMM.
 *  Refer to the BLAS documentation for the meaning of the
 *  different parameters, in respect of the different
 *  transposition and conjugation possible.
 *  @param command_queue used to process the data.
 */
void FC_FUNC_(gemm_d,GEMM_D)(bigdft_command_queue *command_queue, char *transa, char *transb, cl_uint *m, cl_uint *n, cl_uint *k, cl_double *alpha, cl_mem *a, cl_uint *lda, cl_mem *b, cl_uint *ldb, cl_double *beta, cl_mem *c, cl_uint *ldc);
void FC_FUNC_(gemm_volkov_d,GEMM_VOLKOV_D)(bigdft_command_queue *command_queue, char *transa, char *transb, cl_uint *m, cl_uint *n, cl_uint *k, cl_double *alpha, cl_mem *a, cl_uint *lda, cl_mem *b, cl_uint *ldb, cl_double *beta, cl_mem *c, cl_uint *ldc);
/** Computes the multiplication of 2 matrix, knowing the result to be a symmetric matrix.
 *  m and n have to be identical.
 *  Usage is identical to the BLAS routine DGEMM.
 *  Refer to the BLAS documentation for the meaning of the
 *  different parameters, in respect of the different
 *  transposition and conjugation possible.
 *  @param command_queue used to process the data.
 */
void FC_FUNC_(gemmsy_d,GEMMSY_D)(bigdft_command_queue *command_queue, char *transa, char *transb, cl_uint *m, cl_uint *n, cl_uint *k, cl_double *alpha, cl_mem *a, cl_uint *lda, cl_mem *b, cl_uint *ldb, cl_double *beta, cl_mem *c, cl_uint *ldc);
/** Slightly more performing version of gemm_d. @see gemm_d. */
void FC_FUNC_(gemm_block_d,GEMM_BLOCK_D)(bigdft_command_queue *command_queue, char *transa, char *transb, cl_uint *m, cl_uint *n, cl_uint *k, cl_double *alpha, cl_mem *a, cl_uint *lda, cl_mem *b, cl_uint *ldb, cl_double *beta, cl_mem *c, cl_uint *ldc);
/** Computes the multiplication of 2 complex matrix.
 *  Usage is identical to the BLAS routine ZGEMM.
 *  Refer to the BLAS documentation for the meaning of the
 *  different parameters, in respect of the different
 *  transposition and conjugation possible.
 *  @param command_queue used to process the data.
 */
void FC_FUNC_(gemm_z,GEMM_Z)(bigdft_command_queue *command_queue, char *transa, char *transb, cl_uint *m, cl_uint *n, cl_uint *k, cl_double2 *alpha, cl_mem *a, cl_uint *lda, cl_mem *b, cl_uint *ldb, cl_double2 *beta, cl_mem *c, cl_uint *ldc);

/** Uncompresses a wave function using BigDFT sparse wave function compression.
 *  @param command_queue used to process the data.
 *  @param dimensions of the output data, vector of 3 values.
 *  @param nseg_c number of segment of coarse data.
 *  @param nvctr_c number of point of coarse data.
 *  @param keyg_c array of size 2 * nseg_c * sizeof(uint), representing the beginning and end of coarse segments in the output data.
 *  @param keyv_c array of size nseg_c * sizeof(uint), representing the beginning of coarse segments in the input data.
 *  @param nseg_f number of segment of fine data.
 *  @param nvctr_f number of point of fine data.
 *  @param keyg_f array of size 2 * nseg_f * sizeof(uint), representing the beginning and end of fine segments in the output data.
 *  @param keyv_f array of size nseg_f * sizeof(uint), representing the beginning of fine segments in the input data.
 *  @param psi_c array of size nvctr_c * sizeof(double), containing coarse input data.
 *  @param psi_f array of size nvctr_f * 7 * sizeof(double), containing fine input data.
 *  @param psi_out array of size (2 * dimensions[0]) * (2 * dimensions[1]) * (2 * dimensions[2]) containing output data.
 */
void FC_FUNC_(uncompress_d,UNCOMPRESS_D)(bigdft_command_queue *command_queue, cl_uint *dimensions,
                                       cl_uint *nseg_c, cl_uint *nvctr_c, cl_mem *keyg_c, cl_mem *keyv_c,
                                       cl_uint *nseg_f, cl_uint *nvctr_f, cl_mem *keyg_f, cl_mem *keyv_f,
                                       cl_mem *psi_c, cl_mem *psi_f, cl_mem * psi_out);
/** Compresses a wave function using BigDFT sparse wave function compression.
 *  @param command_queue used to process the data.
 *  @param dimensions of the input data, vector of 3 values.
 *  @param nseg_c number of segment of coarse data.
 *  @param nvctr_c number of point of coarse data.
 *  @param keyg_c array of size 2 * nseg_c * sizeof(uint), representing the beginning and end of coarse segments in the input data.
 *  @param keyv_c array of size nseg_c * sizeof(uint), representing the beginning of coarse segments in the output data.
 *  @param nseg_f number of segment of fine data.
 *  @param nvctr_f number of point of fine data.
 *  @param keyg_f array of size 2 * nseg_f * sizeof(uint), representing the beginning and end of fine segments in the input data.
 *  @param keyv_f array of size nseg_f * sizeof(uint), representing the beginning of fine segments in the output data.
 *  @param psi_c array of size nvctr_c * sizeof(double), containing coarse output data.
 *  @param psi_f array of size nvctr_f * 7 * sizeof(double), containing fine output data.
 *  @param psi_out array of size (2 * dimensions[0]) * (2 * dimensions[1]) * (2 * dimensions[2]) containing input data.
 */
void FC_FUNC_(compress_d,COMPRESS_D)(bigdft_command_queue *command_queue, cl_uint *dimensions,
                                     cl_uint *nseg_c, cl_uint *nvctr_c, cl_mem *keyg_c, cl_mem *keyv_c,
                                     cl_uint *nseg_f, cl_uint *nvctr_f, cl_mem *keyg_f, cl_mem *keyv_f,
                                     cl_mem *psi_c, cl_mem *psi_f, cl_mem * psi);
/** Scales the wavefunction in compressed form.
 *  @param command_queue used to process the data.
 *  @param nvctr_c number of point of coarse data.
 *  @param nvctr_f number of point of fine data.
 *  @param h hgrid of the system, vector of 3 values.
 *  @param c constant part of the scaling.
 *  @param psi_c array of size nvctr_c * sizeof(double), containing coarse input and output data.
 *  @param psi_f array of size nvctr_f * 7 * sizeof(double), containing fine input and output data.
 */
void FC_FUNC_(scale_psi_d,SCALE_PSI_D)(bigdft_command_queue *command_queue, cl_uint *nvctr_c, cl_uint *nvctr_f, cl_double *h, cl_double *c, cl_mem *psi_c,  cl_mem *psi_f);
/** Uncompresses and scales a wave function using BigDFT sparse wave function compression.
 *  @param command_queue used to process the data.
 *  @param dimensions of the output data, vector of 3 values.
 *  @param h hgrid of the system, vector of 3 values.
 *  @param c constant part of the scaling.
 *  @param nseg_c number of segment of coarse data.
 *  @param nvctr_c number of point of coarse data.
 *  @param keyg_c array of size 2 * nseg_c * sizeof(uint), representing the beginning and end of coarse segments in the output data.
 *  @param keyv_c array of size nseg_c * sizeof(uint), representing the beginning of coarse segments in the input data.
 *  @param nseg_f number of segment of fine data.
 *  @param nvctr_f number of point of fine data.
 *  @param keyg_f array of size 2 * nseg_f * sizeof(uint), representing the beginning and end of fine segments in the output data.
 *  @param keyv_f array of size nseg_f * sizeof(uint), representing the beginning of fine segments in the input data.
 *  @param psi_c array of size nvctr_c * sizeof(double), containing coarse input data.
 *  @param psi_f array of size nvctr_f * 7 * sizeof(double), containing fine input data.
 *  @param psi_out array of size (2 * dimensions[0]) * (2 * dimensions[1]) * (2 * dimensions[2]) containing output data.
 */
void FC_FUNC_(uncompress_scale_d,UNCOMPRESS_SCALE_D)(bigdft_command_queue *command_queue, cl_uint *dimensions, cl_double *h, cl_double *c,
                                       cl_uint *nseg_c, cl_uint *nvctr_c, cl_mem *keyg_c, cl_mem *keyv_c,
                                       cl_uint *nseg_f, cl_uint *nvctr_f, cl_mem *keyg_f, cl_mem *keyv_f,
                                       cl_mem *psi_c, cl_mem *psi_f, cl_mem * psi_out);
/** Compresses and scales a wave function using BigDFT sparse wave function compression.
 *  @param command_queue used to process the data.
 *  @param dimensions of the input data, vector of 3 values.
 *  @param h hgrid of the system, vector of 3 values.
 *  @param c constant part of the scaling.
 *  @param nseg_c number of segment of coarse data.
 *  @param nvctr_c number of point of coarse data.
 *  @param keyg_c array of size 2 * nseg_c * sizeof(uint), representing the beginning and end of coarse segments in the input data.
 *  @param keyv_c array of size nseg_c * sizeof(uint), representing the beginning of coarse segments in the output data.
 *  @param nseg_f number of segment of fine data.
 *  @param nvctr_f number of point of fine data.
 *  @param keyg_f array of size 2 * nseg_f * sizeof(uint), representing the beginning and end of fine segments in the input data.
 *  @param keyv_f array of size nseg_f * sizeof(uint), representing the beginning of fine segments in the output data.
 *  @param psi_c array of size nvctr_c * sizeof(double), containing coarse output data.
 *  @param psi_f array of size nvctr_f * 7 * sizeof(double), containing fine output data.
 *  @param psi_out array of size (2 * dimensions[0]) * (2 * dimensions[1]) * (2 * dimensions[2]) containing input data.
 */
void FC_FUNC_(compress_scale_d,COMPRESS_SCALE_D)(bigdft_command_queue *command_queue, cl_uint *dimensions, cl_double *h, cl_double *c,
                                     cl_uint *nseg_c, cl_uint *nvctr_c, cl_mem *keyg_c, cl_mem *keyv_c,
                                     cl_uint *nseg_f, cl_uint *nvctr_f, cl_mem *keyg_f, cl_mem *keyv_f,
                                     cl_mem *psi_c, cl_mem *psi_f, cl_mem * psi);

/** Performs a full local hamiltonian on a compressed wave function.
 *  @param command_queue used to process the data.
 *  @param dimensions of the input data, vector of 3 values.
 *  @param periodic periodicity of the convolution. Vector of three value, one for each dimension. Non zero means periodic.
 *  @param h hgrid of the system, vector of 3 values.
 *  @param nseg_c number of segment of coarse data.
 *  @param nvctr_c number of point of coarse data.
 *  @param keyg_c array of size 2 * nseg_c * sizeof(uint), representing the beginning and end of coarse segments in the compressed data.
 *  @param keyv_c array of size nseg_c * sizeof(uint), representing the beginning of coarse segments in the uncompressed data.
 *  @param nseg_f number of segment of fine data.
 *  @param nvctr_f number of point of fine data.
 *  @param keyg_f array of size 2 * nseg_f * sizeof(uint), representing the beginning and end of fine segments in the compressed data.
 *  @param keyv_f array of size nseg_f * sizeof(uint), representing the beginning of fine segments in the uncompressed data.
 *  @param psi_c array of size nvctr_c * sizeof(double), containing coarse input and output data.
 *  @param psi_f array of size nvctr_f * 7 * sizeof(double), containing fine input and output data.
 *  @param pot array of size (2 * dimensions[0] + (periodic[0]?0:14+15)) * (2 * dimensions[1] + (periodic[1]?0:14+15)) * (2 * dimensions[2] + (periodic[2]?0:14+15)) * sizeof(double) containing potential input data.
 *  @param work1 temporary buffer of size (2 * dimensions[0] + (periodic[0]?0:14+15)) * (2 * dimensions[1] + (periodic[1]?0:14+15)) * (2 * dimensions[2] + (periodic[2]?0:14+15)) * sizeof(double).
 *  @param work2 temporary buffer of size (2 * dimensions[0] + (periodic[0]?0:14+15)) * (2 * dimensions[1] + (periodic[1]?0:14+15)) * (2 * dimensions[2] + (periodic[2]?0:14+15)) * sizeof(double).
 *  @param work3 temporary buffer of size (2 * dimensions[0] + (periodic[0]?0:14+15)) * (2 * dimensions[1] + (periodic[1]?0:14+15)) * (2 * dimensions[2] + (periodic[2]?0:14+15)) * sizeof(double).
 *  @param work4 temporary buffer of size (2 * dimensions[0] + (periodic[0]?0:14+15)) * (2 * dimensions[1] + (periodic[1]?0:14+15)) * (2 * dimensions[2] + (periodic[2]?0:14+15)) * sizeof(double).
 *  @param epot potential energy of the system.
 *  @param ekinpot kinetic energy of the system.
*/
void FC_FUNC_(ocl_fulllocham_generic,OCL_FULLLOCHAM_GENERIC)(bigdft_command_queue *command_queue,
                                          cl_uint *dimensions,
                                          cl_uint *periodic,
                                          cl_double *h,
                                          cl_uint *nseg_c, cl_uint *nvctr_c, cl_mem *keyg_c, cl_mem *keyv_c,
                                          cl_uint *nseg_f, cl_uint *nvctr_f, cl_mem *keyg_f, cl_mem *keyv_f,
                                          cl_mem *psi_c, cl_mem *psi_f,
                                          cl_mem *pot,
                                          cl_mem *work1, cl_mem *work2,
                                          cl_mem *work3, cl_mem *work4,
                                          cl_double *epot, cl_double *ekinpot);

/** Performs a full local hamiltonian on a compressed wave function.
 *  @param command_queue used to process the data.
 *  @param dimensions of the input data, vector of 3 values.
 *  @param periodic periodicity of the convolution. Vector of three value, one for each dimension. Non zero means periodic.
 *  @param h hgrid of the system, vector of 3 values.
 *  @param nseg_c number of segment of coarse data.
 *  @param nvctr_c number of point of coarse data.
 *  @param keyg_c array of size 2 * nseg_c * sizeof(uint), representing the beginning and end of coarse segments in the compressed data.
 *  @param keyv_c array of size nseg_c * sizeof(uint), representing the beginning of coarse segments in the uncompressed data.
 *  @param nseg_f number of segment of fine data.
 *  @param nvctr_f number of point of fine data.
 *  @param keyg_f array of size 2 * nseg_f * sizeof(uint), representing the beginning and end of fine segments in the compressed data.
 *  @param keyv_f array of size nseg_f * sizeof(uint), representing the beginning of fine segments in the uncompressed data.
 *  @param psi_c_r array of size nvctr_c * sizeof(double), containing coarse input and output real data.
 *  @param psi_f_r array of size nvctr_f * 7 * sizeof(double), containing fine input and output real data.
 *  @param psi_c_i array of size nvctr_c * sizeof(double), containing coarse input and output imaginary data.
 *  @param psi_f_i array of size nvctr_f * 7 * sizeof(double), containing fine input and output imaginary data.
 *  @param pot array of size (2 * dimensions[0] + (periodic[0]?0:14+15)) * (2 * dimensions[1] + (periodic[1]?0:14+15)) * (2 * dimensions[2] + (periodic[2]?0:14+15)) * sizeof(double) containing potential input data.
 *  @param psi_r temporary buffer of size (2 * dimensions[0] + (periodic[0]?0:14+15)) * (2 * dimensions[1] + (periodic[1]?0:14+15)) * (2 * dimensions[2] + (periodic[2]?0:14+15)) * sizeof(double).
 *  @param out_r temporary buffer of size (2 * dimensions[0] + (periodic[0]?0:14+15)) * (2 * dimensions[1] + (periodic[1]?0:14+15)) * (2 * dimensions[2] + (periodic[2]?0:14+15)) * sizeof(double).
 *  @param work_r temporary buffer of size (2 * dimensions[0] + (periodic[0]?0:14+15)) * (2 * dimensions[1] + (periodic[1]?0:14+15)) * (2 * dimensions[2] + (periodic[2]?0:14+15)) * sizeof(double).
 *  @param psi_i temporary buffer of size (2 * dimensions[0] + (periodic[0]?0:14+15)) * (2 * dimensions[1] + (periodic[1]?0:14+15)) * (2 * dimensions[2] + (periodic[2]?0:14+15)) * sizeof(double).
 *  @param out_i temporary buffer of size (2 * dimensions[0] + (periodic[0]?0:14+15)) * (2 * dimensions[1] + (periodic[1]?0:14+15)) * (2 * dimensions[2] + (periodic[2]?0:14+15)) * sizeof(double).
 *  @param work_i temporary buffer of size (2 * dimensions[0] + (periodic[0]?0:14+15)) * (2 * dimensions[1] + (periodic[1]?0:14+15)) * (2 * dimensions[2] + (periodic[2]?0:14+15)) * sizeof(double).
 *  @param kinres_r temporary buffer of size (2 * dimensions[0] + (periodic[0]?0:14+15)) * (2 * dimensions[1] + (periodic[1]?0:14+15)) * (2 * dimensions[2] + (periodic[2]?0:14+15)) * sizeof(double).
 *  @param kinres_i temporary buffer of size (2 * dimensions[0] + (periodic[0]?0:14+15)) * (2 * dimensions[1] + (periodic[1]?0:14+15)) * (2 * dimensions[2] + (periodic[2]?0:14+15)) * sizeof(double).
 *  @param nspinor identifies the number of internal components used in the computation (1: real only, 2: both, 4: unsupported).
 *  @param epot potential energy of the system.
 *  @param ekinpot kinetic energy of the system.
*/
void FC_FUNC_(ocl_fulllocham_generic_k,OCL_FULLLOCHAM_GENERIC_K)(bigdft_command_queue *command_queue,
                                          cl_uint *dimensions,
                                          cl_uint *periodic,
                                          cl_double *h,
                                          cl_double *k,
                                          cl_uint *nseg_c, cl_uint *nvctr_c, cl_mem *keyg_c, cl_mem *keyv_c,
                                          cl_uint *nseg_f, cl_uint *nvctr_f, cl_mem *keyg_f, cl_mem *keyv_f,
                                          cl_mem *psi_c_r, cl_mem *psi_f_r,
                                          cl_mem *psi_c_i, cl_mem *psi_f_i,
                                          cl_mem *pot,
                                          cl_mem *psi_r, cl_mem *out_r, cl_mem *work_r,
                                          cl_mem *psi_i, cl_mem *out_i, cl_mem *work_i,
                                          cl_mem *kinres_r,
                                          cl_mem *kinres_i,
                                          cl_uint *nspinor,
                                          cl_double *epot, cl_double *ekinpot);

/** Performs a full local hamiltonian in periodic boundary conditions.
 *  @param command_queue used to process the data.
 *  @param dimensions of the input data, vector of 3 values.
 *  @param periodic periodicity of the convolution. Vector of three value, one for each dimension. Non zero means periodic.
 *  @param h hgrid of the system, vector of 3 values.
 *  @param k k-points values in the reduced Brillouin zone.
 *  @param nseg_c number of segment of coarse data.
 *  @param nvctr_c number of point of coarse data.
 *  @param keyg_c array of size 2 * nseg_c * sizeof(uint), representing the beginning and end of coarse segments in the compressed data.
 *  @param keyv_c array of size nseg_c * sizeof(uint), representing the beginning of coarse segments in the uncompressed data.
 *  @param nseg_f number of segment of fine data.
 *  @param nvctr_f number of point of fine data.
 *  @param keyg_f array of size 2 * nseg_f * sizeof(uint), representing the beginning and end of fine segments in the compressed data.
 *  @param keyv_f array of size nseg_f * sizeof(uint), representing the beginning of fine segments in the uncompressed data.
 *  @param psi_c array of size nvctr_c * sizeof(double), containing coarse input data.
 *  @param psi_f array of size nvctr_f * 7 * sizeof(double), containing fine input data.
 *  @param pot array of size (2 * dimensions[0]) * (2 * dimensions[1]) * (2 * dimensions[2]) * sizeof(double) containing potential input data.
 *  @param work1 temporary buffer of size (2 * dimensions[0]) * (2 * dimensions[1]) * (2 * dimensions[2]) * sizeof(double).
 *  @param work2 temporary buffer of size (2 * dimensions[0]) * (2 * dimensions[1]) * (2 * dimensions[2]) * sizeof(double).
 *  @param work3 temporary buffer of size (2 * dimensions[0]) * (2 * dimensions[1]) * (2 * dimensions[2]) * sizeof(double).
 *  @param work4 temporary buffer of size (2 * dimensions[0]) * (2 * dimensions[1]) * (2 * dimensions[2]) * sizeof(double).
 *  @param epot potential energy of the system.
 *  @param ekinpot kinetic energy of the system.
*/
void FC_FUNC_(ocl_fulllocham,OCL_FULLLOCHAM)(bigdft_command_queue *command_queue,
                                          cl_uint *dimensions,
                                          cl_double *h,
                                          cl_uint *nseg_c, cl_uint *nvctr_c, cl_mem *keyg_c, cl_mem *keyv_c,
                                          cl_uint *nseg_f, cl_uint *nvctr_f, cl_mem *keyg_f, cl_mem *keyv_f,
                                          cl_mem *psi_c, cl_mem *psi_f,
                                          cl_mem *pot,
                                          cl_mem *psi, cl_mem *out,
                                          cl_mem *work, cl_mem *kinres,
                                          cl_double *epot, cl_double *ekinpot);

/** Computes the local partial density of a wave function in periodic boundary condition.
 *  @param command_queue used to process the data.
 *  @param dimensions of the input data, vector of 3 values.
 *  @param hfac
 *  @apram iaddjmp
 *  @param nseg_c number of segment of coarse data.
 *  @param nvctr_c number of point of coarse data.
 *  @param keyg_c array of size 2 * nseg_c * sizeof(uint), representing the beginning and end of coarse segments in the compressed data.
 *  @param keyv_c array of size nseg_c * sizeof(uint), representing the beginning of coarse segments in the uncompressed data.
 *  @param nseg_f number of segment of fine data.
 *  @param nvctr_f number of point of fine data.
 *  @param keyg_f array of size 2 * nseg_f * sizeof(uint), representing the beginning and end of fine segments in the compressed data.
 *  @param keyv_f array of size nseg_f * sizeof(uint), representing the beginning of fine segments in the uncompressed data.
 *  @param psi_c array of size nvctr_c * sizeof(double), containing coarse input data.
 *  @param psi_f array of size nvctr_f * 7 * sizeof(double), containing fine input data.
 *  @param psi temporary buffer of size (2 * dimensions[0]) * (2 * dimensions[1]) * (2 * dimensions[2]) * sizeof(double).
 *  @param out temporary buffer of size (2 * dimensions[0]) * (2 * dimensions[1]) * (2 * dimensions[2]) * sizeof(double).
 *  @param work temporary buffer of size (2 * dimensions[0]) * (2 * dimensions[1]) * (2 * dimensions[2]) * sizeof(double).
 *  @param pot array of size (2 * dimensions[0]) * (2 * dimensions[1]) * (2 * dimensions[2]) * sizeof(double) containing potential output data.
*/
void FC_FUNC_(ocl_locden,OCL_LOCDEN)(bigdft_command_queue *command_queue,
                                     cl_uint *dimensions,
                                     cl_double *hfac,
                                     cl_uint *iaddjmp,
                                     cl_uint *nseg_c, cl_uint *nvctr_c, cl_mem *keyg_c, cl_mem *keyv_c, 
                                     cl_uint *nseg_f, cl_uint *nvctr_f, cl_mem *keyg_f, cl_mem *keyv_f,
                                     cl_mem *psi_c, cl_mem *psi_f,
                                     cl_mem *psi, cl_mem *out, cl_mem *work,
                                     cl_mem *pot);

/** Computes the local partial density of a wave function.
 *  @param command_queue used to process the data.
 *  @param dimensions of the input data, vector of 3 values.
 *  @param periodic periodicity of the convolution. Vector of three value, one for each dimension. Non zero means periodic.
 *  @param hfac
 *  @param nseg_c number of segment of coarse data.
 *  @param nvctr_c number of point of coarse data.
 *  @param keyg_c array of size 2 * nseg_c * sizeof(uint), representing the beginning and end of coarse segments in the compressed data.
 *  @param keyv_c array of size nseg_c * sizeof(uint), representing the beginning of coarse segments in the uncompressed data.
 *  @param nseg_f number of segment of fine data.
 *  @param nvctr_f number of point of fine data.
 *  @param keyg_f array of size 2 * nseg_f * sizeof(uint), representing the beginning and end of fine segments in the compressed data.
 *  @param keyv_f array of size nseg_f * sizeof(uint), representing the beginning of fine segments in the uncompressed data.
 *  @param psi_c array of size nvctr_c * sizeof(double), containing coarse input data.
 *  @param psi_f array of size nvctr_f * 7 * sizeof(double), containing fine input data.
 *  @param psi temporary buffer of size (2 * dimensions[0] + (periodic[0]?0:14+15)) * (2 * dimensions[1] + (periodic[1]?0:14+15)) * (2 * dimensions[2] + (periodic[2]?0:14+15)) * sizeof(double).
 *  @param out temporary buffer of size (2 * dimensions[0] + (periodic[0]?0:14+15)) * (2 * dimensions[1] + (periodic[1]?0:14+15)) * (2 * dimensions[2] + (periodic[2]?0:14+15)) * sizeof(double).
 *  @param work temporary buffer of size (2 * dimensions[0] + (periodic[0]?0:14+15)) * (2 * dimensions[1] + (periodic[1]?0:14+15)) * (2 * dimensions[2] + (periodic[2]?0:14+15)) * sizeof(double).
 *  @param pot array of size (2 * dimensions[0] + (periodic[0]?0:14+15)) * (2 * dimensions[1] + (periodic[1]?0:14+15)) * (2 * dimensions[2] + (periodic[2]?0:14+15)) * sizeof(double) containing potential output data.
*/
void FC_FUNC_(ocl_locden_generic,OCL_LOCDEN_GENERIC)(bigdft_command_queue *command_queue,
                                     cl_uint *dimensions,
                                     cl_uint *periodic,
                                     cl_double *hfac,
                                     cl_uint *nseg_c, cl_uint *nvctr_c, cl_mem *keyg_c, cl_mem *keyv_c, 
                                     cl_uint *nseg_f, cl_uint *nvctr_f, cl_mem *keyg_f, cl_mem *keyv_f,
                                     cl_mem *psi_c, cl_mem *psi_f,
                                     cl_mem *psi, cl_mem *out, cl_mem *work,
                                     cl_mem *pot);

/** Preconditions the data for further hamiltonian minimizing, in periodic boundary conditions.
 *  @param command_queue used to process the data.
 *  @param dimensions of the input data, vector of 3 values.
 *  @param h hgrid of the system, vector of 3 values.
 *  @param c scaling factor.
 *  @param ncong number of iterations of the preconditioner.
 *  @param nseg_c number of segment of coarse data.
 *  @param nvctr_c number of point of coarse data.
 *  @param keyg_c array of size 2 * nseg_c * sizeof(uint), representing the beginning and end of coarse segments in the compressed data.
 *  @param keyv_c array of size nseg_c * sizeof(uint), representing the beginning of coarse segments in the uncompressed data.
 *  @param nseg_f number of segment of fine data.
 *  @param nvctr_f number of point of fine data.
 *  @param keyg_f array of size 2 * nseg_f * sizeof(uint), representing the beginning and end of fine segments in the compressed data.
 *  @param keyv_f array of size nseg_f * sizeof(uint), representing the beginning of fine segments in the uncompressed data.
 *  @param psi_c array of size nvctr_c * sizeof(double), containing coarse input and output data.
 *  @param psi_f array of size nvctr_f * 7 * sizeof(double), containing fine input and output data.
 *  @param psi_c_r temporary buffer of size nvctr_c * sizeof(double).
 *  @param psi_f_r temporary buffer of size nvctr_f * 7 * sizeof(double).
 *  @param psi_c_b temporary buffer of size nvctr_c * sizeof(double).
 *  @param psi_f_b temporary buffer of size nvctr_f * 7 * sizeof(double).
 *  @param psi_c_d temporary buffer of size nvctr_c * sizeof(double).
 *  @param psi_f_d temporary buffer of size nvctr_f * 7 * sizeof(double).
 *  @param work1 temporary buffer of size (2 * dimensions[0]) * (2 * dimensions[1]) * (2 * dimensions[2]) * sizeof(double).
 *  @param work2 temporary buffer of size (2 * dimensions[0]) * (2 * dimensions[1]) * (2 * dimensions[2]) * sizeof(double).
 *  @param work3 temporary buffer of size (2 * dimensions[0]) * (2 * dimensions[1]) * (2 * dimensions[2]) * sizeof(double).
 *  @param work4 temporary buffer of size (2 * dimensions[0]) * (2 * dimensions[1]) * (2 * dimensions[2]) * sizeof(double).
 */
void FC_FUNC_(ocl_preconditioner,OCL_PRECONDITIONER)(bigdft_command_queue *command_queue,
                                          cl_uint *dimensions,
                                          cl_double *h,
                                          cl_double *c,
                                          cl_uint *ncong,
                                          cl_uint *nseg_c, cl_uint *nvctr_c, cl_mem *keyg_c, cl_mem *keyv_c,
                                          cl_uint *nseg_f, cl_uint *nvctr_f, cl_mem *keyg_f, cl_mem *keyv_f,
                                          cl_mem *psi_c, cl_mem *psi_f,
                                          cl_mem *psi_c_r, cl_mem *psi_f_r,
                                          cl_mem *psi_c_b, cl_mem *psi_f_b,
                                          cl_mem *psi_c_d, cl_mem *psi_f_d,
                                          cl_mem *work1, cl_mem *work2, cl_mem *work3, cl_mem *work4);

/** Preconditions the data for further hamiltonian minimizing.
 *  @param command_queue used to process the data.
 *  @param dimensions of the input data, vector of 3 values.
 *  @param periodic periodicity of the convolution. Vector of three value, one for each dimension. Non zero means periodic.
 *  @param h hgrid of the system, vector of 3 values.
 *  @param c scaling factor.
 *  @param ncong number of iterations of the preconditioner.
 *  @param nseg_c number of segment of coarse data.
 *  @param nvctr_c number of point of coarse data.
 *  @param keyg_c array of size 2 * nseg_c * sizeof(uint), representing the beginning and end of coarse segments in the compressed data.
 *  @param keyv_c array of size nseg_c * sizeof(uint), representing the beginning of coarse segments in the uncompressed data.
 *  @param nseg_f number of segment of fine data.
 *  @param nvctr_f number of point of fine data.
 *  @param keyg_f array of size 2 * nseg_f * sizeof(uint), representing the beginning and end of fine segments in the compressed data.
 *  @param keyv_f array of size nseg_f * sizeof(uint), representing the beginning of fine segments in the uncompressed data.
 *  @param psi_c array of size nvctr_c * sizeof(double), containing coarse input and output data.
 *  @param psi_f array of size nvctr_f * 7 * sizeof(double), containing fine input and output data.
 *  @param psi_c_r temporary buffer of size nvctr_c * sizeof(double).
 *  @param psi_f_r temporary buffer of size nvctr_f * 7 * sizeof(double).
 *  @param psi_c_b temporary buffer of size nvctr_c * sizeof(double).
 *  @param psi_f_b temporary buffer of size nvctr_f * 7 * sizeof(double).
 *  @param psi_c_d temporary buffer of size nvctr_c * sizeof(double).
 *  @param psi_f_d temporary buffer of size nvctr_f * 7 * sizeof(double).
 *  @param work1 temporary buffer of size (2 * dimensions[0] + (periodic[0]?0:14+15)) * (2 * dimensions[1] + (periodic[1]?0:14+15)) * (2 * dimensions[2] + (periodic[2]?0:14+15)) * sizeof(double).
 *  @param work2 temporary buffer of size (2 * dimensions[0] + (periodic[0]?0:14+15)) * (2 * dimensions[1] + (periodic[1]?0:14+15)) * (2 * dimensions[2] + (periodic[2]?0:14+15)) * sizeof(double).
 *  @param work3 temporary buffer of size (2 * dimensions[0] + (periodic[0]?0:14+15)) * (2 * dimensions[1] + (periodic[1]?0:14+15)) * (2 * dimensions[2] + (periodic[2]?0:14+15)) * sizeof(double).
 *  @param work4 temporary buffer of size (2 * dimensions[0] + (periodic[0]?0:14+15)) * (2 * dimensions[1] + (periodic[1]?0:14+15)) * (2 * dimensions[2] + (periodic[2]?0:14+15)) * sizeof(double).
 */
void FC_FUNC_(ocl_preconditioner_generic,OCL_PRECONDITIONER_GENERIC)(bigdft_command_queue *command_queue,
                                          cl_uint *dimensions,
                                          cl_uint *periodic,
                                          cl_double *h,
                                          cl_double *c,
                                          cl_uint *ncong,
                                          cl_uint *nseg_c, cl_uint *nvctr_c, cl_mem *keyg_c, cl_mem *keyv_c, 
                                          cl_uint *nseg_f, cl_uint *nvctr_f, cl_mem *keyg_f, cl_mem *keyv_f,
                                          cl_mem *psi_c, cl_mem *psi_f,
                                          cl_mem *psi_c_r, cl_mem *psi_f_r,
                                          cl_mem *psi_c_b, cl_mem *psi_f_b,
                                          cl_mem *psi_c_d, cl_mem *psi_f_d,
                                          cl_mem *work1, cl_mem *work2, cl_mem *work3, cl_mem *work4);

/** Preconditions the data for further hamiltonian minimizing.
 *  @param command_queue used to process the data.
 *  @param dimensions of the input data, vector of 3 values.
 *  @param periodic periodicity of the convolution. Vector of three value, one for each dimension. Non zero means periodic.
 *  @param h hgrid of the system, vector of 3 values.
 *  @param k k-points values in the reduced Brillouin zone.
 *  @param c scaling factor.
 *  @param ncong number of iterations of the preconditioner.
 *  @param nseg_c number of segment of coarse data.
 *  @param nvctr_c number of point of coarse data.
 *  @param keyg_c array of size 2 * nseg_c * sizeof(uint), representing the beginning and end of coarse segments in the compressed data.
 *  @param keyv_c array of size nseg_c * sizeof(uint), representing the beginning of coarse segments in the uncompressed data.
 *  @param nseg_f number of segment of fine data.
 *  @param nvctr_f number of point of fine data.
 *  @param keyg_f array of size 2 * nseg_f * sizeof(uint), representing the beginning and end of fine segments in the compressed data.
 *  @param keyv_f array of size nseg_f * sizeof(uint), representing the beginning of fine segments in the uncompressed data.
 *  @param psi_c_r array of size nvctr_c * sizeof(double), containing coarse input and output data.
 *  @param psi_f_r array of size nvctr_f * 7 * sizeof(double), containing fine input and output data.
 *  @param psi_c_i array of size nvctr_c * sizeof(double), containing coarse input and output data.
 *  @param psi_f_i array of size nvctr_f * 7 * sizeof(double), containing fine input and output data.
 *  @param psi_c_r_r temporary buffer of size nvctr_c * sizeof(double).
 *  @param psi_f_r_r temporary buffer of size nvctr_f * 7 * sizeof(double).
 *  @param psi_c_r_i temporary buffer of size nvctr_c * sizeof(double).
 *  @param psi_f_r_i temporary buffer of size nvctr_f * 7 * sizeof(double).
 *  @param psi_c_b_r temporary buffer of size nvctr_c * sizeof(double).
 *  @param psi_f_b_r temporary buffer of size nvctr_f * 7 * sizeof(double).
 *  @param psi_c_b_i temporary buffer of size nvctr_c * sizeof(double).
 *  @param psi_f_b_i temporary buffer of size nvctr_f * 7 * sizeof(double).
 *  @param psi_c_d_r temporary buffer of size nvctr_c * sizeof(double).
 *  @param psi_f_d_r temporary buffer of size nvctr_f * 7 * sizeof(double).
 *  @param psi_c_d_i temporary buffer of size nvctr_c * sizeof(double).
 *  @param psi_f_d_i temporary buffer of size nvctr_f * 7 * sizeof(double).
 *  @param work1_r temporary buffer of size (2 * dimensions[0] + (periodic[0]?0:14+15)) * (2 * dimensions[1] + (periodic[1]?0:14+15)) * (2 * dimensions[2] + (periodic[2]?0:14+15)) * sizeof(double).
 *  @param work2_r temporary buffer of size (2 * dimensions[0] + (periodic[0]?0:14+15)) * (2 * dimensions[1] + (periodic[1]?0:14+15)) * (2 * dimensions[2] + (periodic[2]?0:14+15)) * sizeof(double).
 *  @param work3_r temporary buffer of size (2 * dimensions[0] + (periodic[0]?0:14+15)) * (2 * dimensions[1] + (periodic[1]?0:14+15)) * (2 * dimensions[2] + (periodic[2]?0:14+15)) * sizeof(double).
 *  @param work4_r temporary buffer of size (2 * dimensions[0] + (periodic[0]?0:14+15)) * (2 * dimensions[1] + (periodic[1]?0:14+15)) * (2 * dimensions[2] + (periodic[2]?0:14+15)) * sizeof(double).
 *  @param work1_i temporary buffer of size (2 * dimensions[0] + (periodic[0]?0:14+15)) * (2 * dimensions[1] + (periodic[1]?0:14+15)) * (2 * dimensions[2] + (periodic[2]?0:14+15)) * sizeof(double).
 *  @param work2_i temporary buffer of size (2 * dimensions[0] + (periodic[0]?0:14+15)) * (2 * dimensions[1] + (periodic[1]?0:14+15)) * (2 * dimensions[2] + (periodic[2]?0:14+15)) * sizeof(double).
 *  @param work3_i temporary buffer of size (2 * dimensions[0] + (periodic[0]?0:14+15)) * (2 * dimensions[1] + (periodic[1]?0:14+15)) * (2 * dimensions[2] + (periodic[2]?0:14+15)) * sizeof(double).
 *  @param work4_i temporary buffer of size (2 * dimensions[0] + (periodic[0]?0:14+15)) * (2 * dimensions[1] + (periodic[1]?0:14+15)) * (2 * dimensions[2] + (periodic[2]?0:14+15)) * sizeof(double).
 *  @param nspinor identifies the number of internal components used in the computation (1: real only, 2: both, 4: unsupported).
 */
void FC_FUNC_(ocl_preconditioner_generic_k,OCL_PRECONDITIONER_GENERIC_K)(bigdft_command_queue *command_queue,
                                          cl_uint *dimensions,
                                          cl_uint *periodic,
                                          cl_double *h,
                                          cl_double *k,
                                          cl_double *c,
                                          cl_uint *ncong,
                                          cl_uint *nseg_c, cl_uint *nvctr_c, cl_mem *keyg_c, cl_mem *keyv_c, 
                                          cl_uint *nseg_f, cl_uint *nvctr_f, cl_mem *keyg_f, cl_mem *keyv_f,
                                          cl_mem *psi_c_r, cl_mem *psi_f_r,
                                          cl_mem *psi_c_i, cl_mem *psi_f_i,
                                          cl_mem *psi_c_r_r, cl_mem *psi_f_r_r,
                                          cl_mem *psi_c_r_i, cl_mem *psi_f_r_i,
                                          cl_mem *psi_c_b_r, cl_mem *psi_f_b_r,
                                          cl_mem *psi_c_b_i, cl_mem *psi_f_b_i,
                                          cl_mem *psi_c_d_r, cl_mem *psi_f_d_r,
                                          cl_mem *psi_c_d_i, cl_mem *psi_f_d_i,
                                          cl_mem *work1_r, cl_mem *work2_r, cl_mem *work3_r, cl_mem *work4_r,
                                          cl_mem *work1_i, cl_mem *work2_i, cl_mem *work3_i, cl_mem *work4_i,
                                          cl_uint *nspinor, double *norm_sq_cf);

void FC_FUNC_(ocl_isf_to_daub,OCL_ISF_TO_DAUB)(bigdft_command_queue *command_queue,
                                          cl_uint *dimensions,
                                          cl_uint *periodic,
                                          cl_uint *nseg_c, cl_uint *nvctr_c, cl_mem *keyg_c, cl_mem *keyv_c,
                                          cl_uint *nseg_f, cl_uint *nvctr_f, cl_mem *keyg_f, cl_mem *keyv_f,
                                          cl_mem *psi_c, cl_mem *psi_f,
                                          cl_mem *psi, cl_mem *out,
                                          cl_mem *work, cl_mem *kinres);
void FC_FUNC_(ocl_daub_to_isf,OCL_DAUB_TO_ISF)(bigdft_command_queue *command_queue,
                                          cl_uint *dimensions,
                                          cl_uint *periodic,
                                          cl_uint *nseg_c, cl_uint *nvctr_c, cl_mem *keyg_c, cl_mem *keyv_c,
                                          cl_uint *nseg_f, cl_uint *nvctr_f, cl_mem *keyg_f, cl_mem *keyv_f,
                                          cl_mem *psi_c, cl_mem *psi_f,
                                          cl_mem *psi, cl_mem *out,
                                          cl_mem *work, cl_mem *kinres);
void FC_FUNC_(magic_filter_t_3d_generic,MAGIC_FILTER_T_3D_GENERIC)(bigdft_command_queue *command_queue, cl_uint *dimensions, cl_uint *periodic, cl_mem *tmp, cl_mem *tmp_dot, cl_mem *psi, cl_mem *out);
void FC_FUNC_(magic_filter_3d_generic,MAGIC_FILTER_3D_GENERIC)(bigdft_command_queue *command_queue, cl_uint *dimensions, cl_uint *periodic, cl_mem *tmp, cl_mem *tmp_dot, cl_mem *psi, cl_mem *out);
void FC_FUNC_(fft1d_d,FFT1D_D)(bigdft_command_queue *command_queue, cl_uint *n,cl_uint *ndat,cl_mem *psi,cl_mem *out);
void FC_FUNC_(fft1d_r_d,FFT1D_R_D)(bigdft_command_queue *command_queue, cl_uint *n,cl_uint *ndat,cl_mem *psi,cl_mem *out);
void FC_FUNC_(fft3d_d,FFT3D_D)(bigdft_command_queue *command_queue, cl_uint *dimensions,cl_mem *psi,cl_mem *out,cl_mem *tmp);
void FC_FUNC_(fft3d_k_r2c_d,FFT3D_K_R2C_D)(bigdft_command_queue *command_queue, cl_uint *dimensions,cl_mem *psi,cl_mem *out,cl_mem *tmp,cl_mem *k);
void FC_FUNC_(fft3d_r_d,FFT3D_R_D)(bigdft_command_queue *command_queue, cl_uint *dimensions,cl_mem *psi,cl_mem *out,cl_mem *tmp);
void FC_FUNC_(fft3d_r_c2r_d,FFT1D_R_C2R_D)(bigdft_command_queue *command_queue, cl_uint *dimensions,cl_mem *psi,cl_mem *out,cl_mem *tmp);
void FC_FUNC_(fft3d_k_r2c_d_generic,FFT1D_K_R2C_D_GENERIC)(bigdft_command_queue *command_queue, cl_uint *dimensions, cl_uint *periodic, cl_mem *psi,cl_mem *out,cl_mem *tmp,cl_mem *k);
void FC_FUNC_(fft3d_r_c2r_d_generic,FFT1D_R_C2R_D_GENERIC)(bigdft_command_queue *command_queue, cl_uint *dimensions, cl_uint *periodic, cl_mem *psi,cl_mem *out,cl_mem *tmp);
void FC_FUNC_(ocl_create_read_buffer_host,OCL_CREATE_READ_BUFFER_HOST)(bigdft_context *context, cl_uint *size, void *host_ptr, cl_mem *buff_ptr );
void FC_FUNC_(ocl_create_write_buffer_host,OCL_CREATE_WRITE_BUFFER_HOST)(bigdft_context *context, cl_uint *size, void *host_ptr, cl_mem *buff_ptr );
void FC_FUNC_(ocl_create_read_write_buffer_host,OCL_CREATE_READ_WRITE_BUFFER_HOST)(bigdft_context *context, cl_uint *size, void *host_ptr, cl_mem *buff_ptr );
void FC_FUNC_(ocl_map_read_buffer,OCL_MAP_READ_BUFFER)(bigdft_command_queue *command_queue, cl_mem *buff_ptr, cl_uint *offset, cl_uint *size);
void FC_FUNC_(ocl_map_write_buffer,OCL_MAP_WRITE_BUFFER)(bigdft_command_queue *command_queue, cl_mem *buff_ptr, cl_uint *offset, cl_uint *size);
void FC_FUNC_(ocl_map_read_write_buffer,OCL_MAP_READ_WRITE_BUFFER)(bigdft_command_queue *command_queue, cl_mem *buff_ptr, cl_uint *offset, cl_uint *size);
void FC_FUNC_(ocl_map_read_buffer_async,OCL_MAP_READ_BUFFER_ASYNC)(bigdft_command_queue *command_queue, cl_mem *buff_ptr, cl_uint *offset, cl_uint *size);
void FC_FUNC_(ocl_map_write_buffer_async,OCL_MAP_WRITE_BUFFER_ASYNC)(bigdft_command_queue *command_queue, cl_mem *buff_ptr, cl_uint *offset, cl_uint *size);
void FC_FUNC_(ocl_map_read_write_buffer_async,OCL_MAP_READ_WRITE_BUFFER_ASYNC)(bigdft_command_queue *command_queue, cl_mem *buff_ptr, cl_uint *offset, cl_uint *size);
void FC_FUNC_(ocl_unmap_mem_object,OCL_UNMAP_MEM_OBJECT)(bigdft_command_queue *command_queue, cl_mem *buff_ptr, void *host_ptr);
void FC_FUNC_(ocl_pin_read_write_buffer,OCL_PIN_READ_WRITE_BUFFER)(bigdft_context *context, bigdft_command_queue *command_queue, cl_uint *size, void *host_ptr, cl_mem *buff_ptr );
void FC_FUNC_(ocl_pin_write_buffer,OCL_PIN_WRITE_BUFFER)(bigdft_context *context, bigdft_command_queue *command_queue, cl_uint *size, void *host_ptr, cl_mem *buff_ptr );
void FC_FUNC_(ocl_pin_read_buffer,OCL_PIN_READ_BUFFER)(bigdft_context *context, bigdft_command_queue *command_queue, cl_uint *size, void *host_ptr, cl_mem *buff_ptr );
void FC_FUNC_(ocl_pin_read_write_buffer_async,OCL_PIN_READ_WRITE_BUFFER_ASYNC)(bigdft_context *context, bigdft_command_queue *command_queue, cl_uint *size, void *host_ptr, cl_mem *buff_ptr );
void FC_FUNC_(ocl_pin_write_buffer_async,OCL_PIN_WRITE_BUFFER_ASYNC)(bigdft_context *context, bigdft_command_queue *command_queue, cl_uint *size, void *host_ptr, cl_mem *buff_ptr );
void FC_FUNC_(ocl_pin_read_buffer_async,OCL_PIN_READ_BUFFER_ASYNC)(bigdft_context *context, bigdft_command_queue *command_queue, cl_uint *size, void *host_ptr, cl_mem *buff_ptr );

#endif<|MERGE_RESOLUTION|>--- conflicted
+++ resolved
@@ -245,12 +245,7 @@
 
 typedef struct _bigdft_command_queue * bigdft_command_queue;
 
-<<<<<<< HEAD
 void FC_FUNC_(customize_fft,CUSTOMIZE_FFT)(bigdft_context * context, cl_uint *dimensions);
-=======
-//extern cl_uint fft_size[3];
-void FC_FUNC_(customize_fft,CUSTOMIZE_FFT)(bigdft_context * context,cl_uint *dimensions);
->>>>>>> d057f0de
 
 cl_int compare_opencl_version(struct _opencl_version v1, struct _opencl_version v2);
 /** Recovers device info used by BigDFT code generator. */
@@ -302,17 +297,8 @@
 size_t shrRoundUp(size_t group_size, size_t global_size);
 
 
-<<<<<<< HEAD
 /** Adds an event to the event list. */
 int addToEventList(bigdft_context * context, event ev);
-=======
-/** Adds an event to the global event list. */
-int addToEventList(bigdft_context * context, event ev);
-///** The global event list. */
-//extern event * event_list;
-///** The number of event in the event_list. */
-//extern size_t event_number;
->>>>>>> d057f0de
 
 /** Reads the processor time stamp counter. */
 void FC_FUNC_(rdtsc,RDTSC)(cl_ulong * t);
