EXTRA_DIST = \
	bench_lib.h \
	Kinetic.h \
	Kinetic_k.h \
<<<<<<< HEAD
	bench_lib.h \
=======
>>>>>>> d74f69e5
	MagicFilter.h \
	Uncompress.h \
	Wavelet.h \
	Initialize.h \
	OpenCL_wrappers.h \
	Stream.h \
	Reduction.h \
        Tool.h\
	$(SOURCES_CONV_CHECK)

SOURCES_CONV_CHECK =
SOURCES_SHARED =

check_PROGRAMS = conv_check
noinst_PROGRAMS = bench_conv bench_conv_quick bench_zgemm stream_check

noinst_LIBRARIES = libbasef.a libbasec.a libOCL.a libStream.a

libbasef_a_SOURCES = ../profiling/memory.f90 \
                     ../modules/base.F90 \
                     ../modules/cublas_fake.f90 $(mpi_source)
libbasec_a_SOURCES = OpenCL_wrappers.c \
                     MagicFilter.c \
                     Kinetic.c \
                     Wavelet.c \
                     Uncompress.c \
                     Initialize.c \
                     Profiling.c \
                     Hamiltonian.c \
                     Reduction.c \
                     Preconditioner.c \
                     Density.c \
                     Benchmark.c
libOCL_a_SOURCES = $(libbasec_a_SOURCES)
libStream_a_SOURCES = Stream.c

if USE_MPI
mpi_source =
else
mpi_source = ../MPIfake.f90
endif

CLEANFILES = module_base.@MODULE_EXT@ fort.1 fort.98 *linkinfo

AM_FCFLAGS = -I../modules @MPI_INCLUDE@ -I. -I$(srcdir)
AM_CPPFLAGS = -I@OCL_INCLUDE_PATH@
AM_CFLAGS = -Wall -Werror

conv_check_SOURCES = conv_check.f90 
conv_check_LDADD =  ../libbigdft.a ../PSolver/libpoissonsolver.a libbasec.a libbasef.a
conv_check_LDFLAGS = -lrt
stream_check_SOURCES = StreamCheck.c
stream_check_LDADD = libOCL.a libStream.a
stream_check_LDFLAGS = -lrt
bench_conv_SOURCES = bench_conv.c bench_lib.c
bench_conv_LDADD = libbasec.a
bench_conv_LDFLAGS = -lrt
bench_conv_quick_SOURCES = bench_conv_quick.c bench_lib.c
bench_conv_quick_LDADD = libbasec.a
bench_conv_quick_LDFLAGS = -lrt
bench_zgemm_SOURCES = bench_zgemm.c bench_lib.c
bench_zgemm_LDADD = libbasec.a
bench_zgemm_LDFLAGS = -lrt

stream: stream_check

bench: bench_conv
	OPENCL_PROFILE=1 OPENCL_PROFILE_CONFIG='profile.conf' ./bench_conv

bench_quick: bench_conv_quick
	OPENCL_PROFILE=1 OPENCL_PROFILE_CONFIG='profile.conf' ./bench_conv_quick

bench_zg: bench_zgemm
	OPENCL_PROFILE=1 OPENCL_PROFILE_CONFIG='profile.conf' ./bench_zgemm

check:
	echo 1 128 128 16384 16384 100 > fort.1
	./conv_check<|MERGE_RESOLUTION|>--- conflicted
+++ resolved
@@ -2,10 +2,7 @@
 	bench_lib.h \
 	Kinetic.h \
 	Kinetic_k.h \
-<<<<<<< HEAD
 	bench_lib.h \
-=======
->>>>>>> d74f69e5
 	MagicFilter.h \
 	Uncompress.h \
 	Wavelet.h \
