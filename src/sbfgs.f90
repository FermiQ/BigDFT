--- conflicted
+++ resolved
@@ -12,15 +12,8 @@
 !call_bigdft has to be run once on runObj and outs !before calling this routine
 !sbfgs will return to caller the energies and coordinates used/obtained from the last accepted iteration step
    use module_base
-<<<<<<< HEAD
    use bigdft_run!module_types
-   use module_interfaces
-=======
-   use module_types, only: run_objects, DFT_global_output,&
-                           init_global_output, copy_global_output,&
-                           deallocate_global_output
-   use module_interfaces, only: write_atomic_file, call_bigdft
->>>>>>> 45f6801e
+   use module_interfaces, only: write_atomic_file
    use yaml_output
    use module_sbfgs, only: modify_gradient, getSubSpaceEvecEval, findbonds
    implicit none
@@ -207,10 +200,6 @@
    etotold=etot
    etotp=etot
 
-<<<<<<< HEAD
-   if (iproc==0.and.parmin%verbosity > 0) then
-       write(16,'(i5,1x,i5,2x,a10,2x,1es21.14,2x,es9.2,es11.3,3es10.2,2x,a6,es9.2,1x,a5,i4.4,1x,a5,es9.2,1x,a6,es9.2)') &
-=======
    if (iproc==0.and.verbosity > 0) then
        !avoid space for leading sign (numbers are positive, anyway)
        write(cdmy8,'(es8.1)')abs(maxd)
@@ -219,7 +208,6 @@
        write(cdmy9_3,'(es9.2)')abs(beta)
 
        write(16,'(i5,1x,i5,2x,a10,2x,1es21.14,2x,es9.2,es11.3,3es10.2,2x,a6,a8,1x,a4,i3.3,1x,a5,a7,2(1x,a6,a8))') &
->>>>>>> 45f6801e
        ncount_bigdft,0,'GEOPT_SBFGS',etotp,detot,fmax,fnrm,fluct*runObj%inputs%frac_fluct,fluct, &
        'beta=',trim(adjustl(cdmy9_3)),'dim=',ndim,'maxd=',trim(adjustl(cdmy8)),'dsplr=',trim(adjustl(cdmy9_1)),'dsplp=',trim(adjustl(cdmy9_2))
    endif
@@ -325,30 +313,7 @@
               sqrt(dot_double(3*nat,fxyz(1,1,nhist),1,fxyz(1,1,nhist),1)*&
               dot_double(3*nat,dd(1,1),1,dd(1,1),1))
 
-<<<<<<< HEAD
-      if (iproc==0.and.parmin%verbosity > 0) then
-         write(16,'(i5,1x,i5,2x,a10,2x,1es21.14,2x,es9.2,es11.3,3es10.2,2x,a6,es9.2,1x,a5,i4.4,1x,a5,es9.2,1x,a6,es9.2)') &
-          ncount_bigdft,it,'GEOPT_SBFGS',etotp,detot,fmax,fnrm,fluct*runObj%inputs%frac_fluct,fluct, &
-          'beta=',beta,'ndim=',ndim,'maxd=',maxd,'displ=',displ
-         call yaml_mapping_open('Geometry')
-            call yaml_map('Ncount_BigDFT',ncount_bigdft)
-            call yaml_map('Geometry step',it)
-            call yaml_map('Geometry Method','GEOPT_SBFGS')
-            call yaml_map('ndim',ndim)
-            call yaml_map('etot', etotp,fmt='(1pe21.14)')
-            call yaml_map('detot',detot,fmt='(1pe21.14)')
-            call yaml_map('fmax',fmax,fmt='(1pe21.14)')
-            call yaml_map('fnrm',fnrm,fmt='(1pe21.14)')
-            call yaml_map('beta',beta,fmt='(1pe21.14)')
-            call geometry_output(fmax,fnrm,fluct)
-         call yaml_mapping_close()
-      end if
-
-   
-      if (detot.gt.maxrise .and. beta > 1.d-1*betax) then !
-=======
       if (detot.gt.maxrise .and. beta > 1.e-1_gp*betax) then !
->>>>>>> 45f6801e
          if (debug.and.iproc==0) write(100,'(a,i0,1x,e9.2)') "WARN: it,detot", it,detot
          if (debug.and.iproc==0) write(16,'(a,i0,4(1x,e9.2))') &
              "WARNING GEOPT_SBFGS: Prevent energy to rise by more than maxrise: it,maxrise,detot,beta,1.e-1*betax ",&
@@ -526,7 +491,7 @@
 subroutine minenergyandforces(iproc,nproc,eeval,imode,runObj,outs,nat,rat,rxyzraw,fat,fstretch,&
            fxyzraw,epot,iconnect,nbond_,wold,alpha_stretch0,alpha_stretch)
     use module_base
-    use module_types
+    use bigdft_run!module_types
     use module_sbfgs
     use module_interfaces
     implicit none
