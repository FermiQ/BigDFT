subroutine readAtomicOrbitals(iproc,ngx,xp,psiat,occupat,ng,nl,nzatom,nelpsp,&
     & psppar,npspcode,norbe,norbsc,atomnames,ntypes,iatype,iasctype,nat,natsc,&
     & scorb,norbsc_arr)
  implicit none
  ! character(len = *), intent(in) :: filename
  integer, intent(in) :: ngx, iproc, ntypes
  integer, intent(in) :: nzatom(ntypes), nelpsp(ntypes)
  real(kind=8), intent(in) :: psppar(0:4,0:4,ntypes)
  integer, intent(in) :: npspcode(ntypes),iasctype(ntypes)
  real(kind=8), intent(out) :: xp(ngx, ntypes), psiat(ngx, 5, ntypes), occupat(5, ntypes)
  integer, intent(out) :: ng(ntypes), nl(4,ntypes)
  character(len = 20), intent(in) :: atomnames(100)
  integer, intent(out) :: norbe,norbsc
  integer, intent(in) :: nat,natsc
  integer, intent(in) :: iatype(nat)
  logical, dimension(4,natsc), intent(out) :: scorb
  integer, dimension(natsc+1), intent(out) :: norbsc_arr

  character(len = 20) :: pspatomname
  logical :: exists,found
  integer :: ity,i,j,l,ipsp,ifile,ng_fake,ierror,iatsc,iat,ipow,lsc,inorbsc,iorbsc_count
  real(kind=8) :: sccode

  ! Read the data file.
  nl(1:4,1:ntypes) = 0
  ng(1:ntypes) = 0
  xp(1:ngx,1:ntypes) = 0.d0
  psiat(1:ngx,1:5,1:ntypes) = 0.d0
  occupat(1:5,1:ntypes)= 0.d0

  ! Test if the file 'inguess.dat exists
  inquire(file='inguess.dat',exist=exists)
  if (exists) then
     open(unit=24,file='inguess.dat',form='formatted',action='read',status='old')
  end if

  loop_assign: do ity=1,ntypes

     if (exists) then
        rewind(24)
     end if
     found = .false.

     loop_find: do
        if (.not.exists) then
           !          The file 'inguess.dat' does not exist: automatic generation
           exit loop_find
        end if
        read(24,'(a)',iostat=ierror) pspatomname
        if (ierror /= 0) then
           !          Read error or end of file
           exit loop_find
        end if

        if (pspatomname .eq. atomnames(ity)) then
           if (iproc.eq.0) then
              write(*,'(1x,a,a,a)') 'input wavefunction data for atom ',trim(atomnames(ity)),&
                   ' found'
           end if
           found = .true.
           read(24,*) nl(1,ity),(occupat(i,ity),i=1,nl(1,ity)),  &
              nl(2,ity),(occupat(i,ity),i=1+nl(1,ity),nl(2,ity)+nl(1,ity)) ,&
              nl(3,ity),(occupat(i,ity),i=1+nl(2,ity)+nl(1,ity),nl(3,ity)+nl(2,ity)+nl(1,ity)),&
              nl(4,ity),(occupat(i,ity),&
              i=1+nl(3,ity)+nl(2,ity)+nl(1,ity),nl(4,ity)+nl(3,ity)+nl(2,ity)+nl(1,ity))
           !print *,nl(:,ity),occupat(:,ity)
           if (nl(1,ity)+nl(2,ity)+nl(3,ity)+nl(4,ity).gt.5) then
              print *,'error: number of valence orbitals too big'
              print *,nl(:,ity),occupat(:,ity)
              stop
           end if
           read(24,*) ng(ity)
           !print *, pspatomnames(ity),(nl(l,ity),l=1,4),ng(ity),ngx,npsp
           if (ng(ity).gt.ngx) stop 'enlarge ngx'
           !read(24,'(30(e12.5))') (xp(i,ity)  ,i=1,ng(ity))
           read(24,*) (xp(i,ity)  ,i=1,ng(ity))
           do i=1,ng(ity) 
              read(24,*) (psiat(i,j,ity),j=1,nl(1,ity)+nl(2,ity)+nl(3,ity)+nl(4,ity))
           enddo

           exit loop_find

        else

           read(24,*)
           read(24,*)ng_fake
           read(24,*) 
           do i=1,ng_fake
              read(24,*)
           enddo

        end if

     enddo loop_find

     if (.not.found) then

        if (iproc.eq.0) then
           write(*,'(1x,a,a6,a)',advance='no')&
                'Input wavefunction data for atom ',trim(atomnames(ity)),&
                ' NOT found, automatic generation...'
        end if

        !the default value for the gaussians is chosen to be 21
        ng(ity)=21
        call iguess_generator(iproc, nzatom(ity), nelpsp(ity),psppar(0,0,ity),npspcode(ity),&
             ng(ity)-1,nl(1,ity),5,occupat(1:5,ity),xp(1:ng(ity),ity),psiat(1:ng(ity),1:5,ity))

        !values obtained from the input guess generator in iguess.dat format
        !write these values on a file
        if (iproc .eq. 0) then
           open(unit=12,file='inguess.new',status='unknown')

           !write(*,*)' --------COPY THESE VALUES INSIDE inguess.dat--------'
           write(12,*)trim(atomnames(ity))//' (remove _lda)'
           write(12,*)nl(1,ity),(occupat(i,ity),i=1,nl(1,ity)),&
                nl(2,ity),(occupat(i+nl(1,ity),ity),i=1,nl(2,ity)),&
                nl(3,ity),(occupat(i+nl(1,ity)+nl(2,ity),ity),i=1,nl(3,ity)),&
                nl(4,ity),(occupat(i+nl(1,ity)+nl(2,ity)+nl(3,ity),ity),i=1,nl(4,ity))
           write(12,*)ng(ity)
           write(12,'(30(e12.5))')xp(1:ng(ity),ity)
           do j=1,ng(ity)
              write(12,*)(psiat(j,i,ity),i=1,nl(1,ity)+nl(2,ity)+nl(3,ity)+nl(4,ity))
           end do
           !print *,' --------^^^^^^^^^^^^^^^^^^^^^^^^^^^^^^^^^^^^--------'
           write(*,'(1x,a)')'done.'
        end if

     end if


  end do loop_assign

  close(unit=24)

  ! number of orbitals, total and semicore
  norbe=0
  norbsc=0
  iatsc=0
  do iat=1,nat
     ity=iatype(iat)
     norbe=norbe+nl(1,ity)+3*nl(2,ity)+5*nl(3,ity)+7*nl(4,ity)
     if (iasctype(ity)/=0) then !the atom has some semicore orbitals
        iatsc=iatsc+1
        sccode=real(iasctype(ity),kind=8)
        inorbsc=ceiling(dlog(sccode)/dlog(10.d0))
        if (sccode==1.d0) inorbsc=1
        ipow=inorbsc-1
        scorb(:,iatsc)=.false.
        !count the semicore orbitals for this atom
        iorbsc_count=0
        do i=1,inorbsc
           lsc=floor(sccode/10.d0**ipow)
           iorbsc_count=iorbsc_count+(2*lsc-1)
           scorb(lsc,iatsc)=.true.
           sccode=sccode-real(lsc,kind=8)*10.d0**ipow
           ipow=ipow-1
           !print *,iasctype(ity),inorbsc,lsc
        end do
        norbsc_arr(iatsc)=iorbsc_count
        norbsc=norbsc+iorbsc_count
     end if
  end do
  !orbitals which are non semicore
  norbsc_arr(natsc+1)=norbe-norbsc

  if (iproc ==0) then
     write(*,'(1x,a,i0,a)')'Generating ',norbe,' Atomic Input Orbitals'
     if (norbsc /=0)   write(*,'(1x,a,i0,a)')'  of which ',norbsc,' are semicore orbitals'
  end if

END SUBROUTINE readAtomicOrbitals


subroutine createAtomicOrbitals(iproc, nproc, atomnames,&
     & nat, rxyz, norbe, norbep, norbsc, occupe, occupat, ngx, xp, psiat, ng, nl, &
     & nvctr_c, nvctr_f, n1, n2, n3, hgrid, nfl1, nfu1, nfl2, nfu2, nfl3, nfu3, nseg_c, nseg_f, &
     & keyg, keyv, iatype, ntypes, iasctype, natsc, psi, eks, scorb)

  implicit none
  logical, dimension(4,natsc), intent(in) :: scorb
  integer, intent(in) :: nat, norbe, norbep, ngx, iproc, nproc
  integer, intent(in) :: nvctr_c, nvctr_f, n1, n2, n3, nseg_c, nseg_f
  integer, intent(in) :: nfl1, nfu1, nfl2, nfu2, nfl3, nfu3, ntypes
  integer, intent(in) :: norbsc,natsc
  integer, intent(in) :: keyg(2, nseg_c + nseg_f), keyv(nseg_c + nseg_f)
  integer, intent(in) :: iatype(nat),iasctype(ntypes)
  real(kind=8), intent(in) :: hgrid
  real(kind=8), intent(out) :: eks
  !character(len = 20), intent(in) :: pspatomnames(npsp)
  character(len = 20), intent(in) :: atomnames(100)
  integer, intent(inout) :: ng(ntypes), nl(4,ntypes)
  real(kind=8), intent(in) :: rxyz(3, nat)
  real(kind=8), intent(inout) :: xp(ngx, ntypes), psiat(ngx, 5, ntypes)
  real(kind=8), intent(inout) :: occupat(5, ntypes)
  real(kind=8), intent(out) :: psi(nvctr_c + 7 * nvctr_f, norbep), occupe(norbe)
  integer, parameter :: nterm_max=3

  logical :: myorbital
  integer :: iatsc,iorbsc,iorbv,inorbsc,ipow,lsc,i_all,i_stat
  real(kind=8) :: sccode
  integer :: lx(nterm_max),ly(nterm_max),lz(nterm_max)
  real(kind=8) :: fac_arr(nterm_max)
  integer :: iorb, jorb, iat, ity, ipsp, i, ictot, inl, l, m, nctot, nterm
  real(kind=8) :: rx, ry, rz, ek, scpr
  logical, dimension(:), allocatable :: semicore
  real(kind=8), dimension(:), allocatable :: psiatn

  allocate(semicore(4),stat=i_stat)
  call memocc(i_stat,product(shape(semicore))*kind(semicore),'semicore','createatomicorbitals')
  allocate(psiatn(ngx),stat=i_stat)
  call memocc(i_stat,product(shape(psiatn))*kind(psiatn),'psiatn','createatomicorbitals')
  

  eks=0.d0
  iorb=0
  ipsp = 1
  iatsc=0
  iorbsc=0
  iorbv=norbsc

  if (iproc ==0) then
     write(*,'(1x,a)',advance='no')'Calculating AIO wavefunctions...'
  end if

  do iat=1,nat

     rx=rxyz(1,iat)
     ry=rxyz(2,iat)
     rz=rxyz(3,iat)

     ity=iatype(iat)

     !here we can evaluate whether the atom has semicore orbitals and with
     !which value(s) of l
     semicore(:)=.false.
     if (iasctype(ity)/=0) then !the atom has some semicore orbitals
        iatsc=iatsc+1
        semicore(:)=scorb(:,iatsc)
     end if

     ipsp=ity

     !calculate the atomic input orbitals
     ictot=0
     nctot=nl(1,ipsp)+nl(2,ipsp)+nl(3,ipsp)+nl(4,ipsp)
     if (iorbsc+nctot .gt.norbe .and. iorbv+nctot .gt.norbe) then
        print *,'transgpw occupe',nl(:,ipsp),norbe
        stop
     end if
     do l=1,4
        do inl=1,nl(l,ipsp)
           ictot=ictot+1
           call atomkin(l-1,ng(ipsp),xp(1,ipsp),psiat(1,ictot,ipsp),psiatn,ek)
           eks=eks+ek*occupat(ictot,ipsp)!occupe(iorb)*real(2*l-1,kind=8)
           !the order of the orbitals (iorb,jorb) must put in the beginning
           !the semicore orbitals
           if (semicore(l) .and. inl==1) then
              !the orbital is semi-core
              iorb=iorbsc
              !print *,'iproc, SEMICORE orbital, iat,l',iproc,iat,l
           else
              !normal case, the orbital is a valence orbital
              iorb=iorbv
           end if
           do m=1,2*l-1
              iorb=iorb+1
              jorb=iorb-iproc*norbep
              occupe(iorb)=occupat(ictot,ipsp)/real(2*l-1,kind=8)
              if (myorbital(iorb,norbe,iproc,nproc)) then
                 !this will calculate the proper spherical harmonics
                 call calc_coeff_inguess(l,m,nterm_max,nterm,lx,ly,lz,fac_arr)
                 !fac_arr=1.d0
                 call crtonewave(n1,n2,n3,ng(ipsp),nterm,lx,ly,lz,fac_arr,xp(1,ipsp),psiatn,&
                      rx,ry,rz,hgrid, & 
                      0,n1,0,n2,0,n3,nfl1,nfu1,nfl2,nfu2,nfl3,nfu3,  & 
                      nseg_c,nvctr_c,keyg(1,1),keyv(1),nseg_f,nvctr_f,&
                      keyg(1,nseg_c+1),keyv(nseg_c+1),&
                      psi(1,jorb),psi(nvctr_c+1,jorb))
                 call wnrm(nvctr_c,nvctr_f,psi(1,jorb),psi(nvctr_c+1,jorb),scpr) 
                 !write(*,'(1x,a24,a7,2(a3,i1),a16,i4,i4,1x,e14.7)')&
                 !     'ATOMIC INPUT ORBITAL for atom',trim(atomnames(ity)),&
                 !     'l=',l,'m=',m,'iorb,jorb,norm',iorb,jorb,scpr 
                 scpr=1.d0/sqrt(scpr)
                 call wscal(nvctr_c,nvctr_f,scpr,psi(1,jorb),psi(nvctr_c+1,jorb))
                 call wnrm(nvctr_c,nvctr_f,psi(1,jorb),psi(nvctr_c+1,jorb),scpr) 
                 !print *,'newnorm', scpr,occupe(iorb),occupat(ictot,ipsp),ictot
              endif
           end do
           if (semicore(l) .and. inl==1) then
              !increase semicore orbitals
              iorbsc=iorb
           else
              !increase valence orbitals
              iorbv=iorb
           end if
        end do
     end do
     
     if (ictot /= nctot) stop 'createAtomic orbitals: error (nctot)'

  end do
  if (iorbsc /= norbsc) stop 'createAtomic orbitals: error (iorbsc)'
  if (iorbv /= norbe) stop 'createAtomic orbitals: error (iorbv)'
  if (iatsc /= natsc) stop 'createAtomic orbitals: error (iatsc)'

  i_all=-product(shape(semicore))*kind(semicore)
  deallocate(semicore,stat=i_stat)
  call memocc(i_stat,i_all,'semicore','createatomicorbitals')
  i_all=-product(shape(psiatn))*kind(psiatn)
  deallocate(psiatn,stat=i_stat)
  call memocc(i_stat,i_all,'psiatn','createatomicorbitals')

  if (iproc ==0) then
     write(*,'(1x,a)')'done.'
  end if

END SUBROUTINE createAtomicOrbitals


subroutine atomkin(l,ng,xp,psiat,psiatn,ek)
  ! calculates the kinetic energy of an atomic wavefunction expressed in Gaussians
  ! the output psiatn is a normalized version of psiat
  implicit real(kind=8) (a-h,o-z)
  dimension xp(ng),psiat(ng),psiatn(ng)

  !        gml=.5d0*gamma(.5d0+l)
  gml = 0.d0
  if (l.eq.0) then 
     gml=0.88622692545275801365d0
  else if (l.eq.1) then 
     gml=0.44311346272637900682d0
  else if (l.eq.2) then 
     gml=0.66467019408956851024d0
  else if (l.eq.3) then 
     gml=1.6616754852239212756d0
  else
     stop 'atomkin'
  endif

  ek=0.d0
  tt=0.d0
  do i=1,ng
     xpi=.5d0/xp(i)**2
     do j=1,ng
        xpj=.5d0/xp(j)**2
        d=xpi+xpj
        sxp=1.d0/d
        const=gml*sqrt(sxp)**(2*l+1)
        ! kinetic energy  matrix element hij
        hij=.5d0*const*sxp**2* ( 3.d0*xpi*xpj +                  &
             real(l,kind=8)*(6.d0*xpi*xpj-xpi**2-xpj**2) -        &
             real(l**2,kind=8)*(xpi-xpj)**2  ) + .5d0*real(l,kind=8)*(real(l,kind=8)+1.d0)*const
        sij=const*sxp*(real(l,kind=8)+.5d0)
        ek=ek+hij*psiat(i)*psiat(j)
        tt=tt+sij*psiat(i)*psiat(j)
     enddo
  enddo

  if (abs(tt-1.d0).gt.1.d-2) write(*,*) 'presumably wrong inguess data',l,tt
  ! energy expectation value
  ek=ek/tt
  !write(*,*) 'ek=',ek,tt,l,ng
  ! scale atomic wavefunction
  tt=sqrt(1.d0/tt)
!!$        if (l.eq.0) then  ! multiply with 1/sqrt(4*pi)
!!$        tt=tt*0.28209479177387814347d0
!!$        else if (l.eq.1) then  ! multiply with sqrt(3/(4*pi))
!!$        tt=tt*0.48860251190291992159d0
!!$        !decide the value of the normalization to be used
!!$        endif
  do i=1,ng
     psiatn(i)=psiat(i)*tt
  enddo

  return
END SUBROUTINE atomkin


subroutine calc_coeff_inguess(l,m,nterm_max,nterm,lx,ly,lz,fac_arr)

  implicit none
  integer, intent(in) :: l,m,nterm_max
  integer, intent(out) :: nterm
  integer, dimension(nterm_max), intent(out) :: lx,ly,lz
  real(kind=8), dimension(nterm_max), intent(out) :: fac_arr

  if (l.eq.1 .and. m.eq.1) then
     nterm=1
     lx(1)=0 ; ly(1)=0 ; lz(1)=0
     fac_arr(1)=0.28209479177387814347d0

  else if (l.eq.2  .and. m.eq.1) then
     nterm=1
     lx(1)=1 ; ly(1)=0 ; lz(1)=0
     fac_arr(1)=0.48860251190291992159d0
  else if (l.eq.2  .and. m.eq.2) then
     nterm=1
     lx(1)=0 ; ly(1)=1 ; lz(1)=0
     fac_arr(1)=0.48860251190291992159d0
  else if (l.eq.2  .and. m.eq.3) then
     nterm=1
     lx(1)=0 ; ly(1)=0 ; lz(1)=1
     fac_arr(1)=0.48860251190291992159d0

  else if (l.eq.3  .and. m.eq.1) then
     nterm=1
     lx(1)=0 ; ly(1)=1 ; lz(1)=1
     fac_arr(1)=1.092548430592079d0
  else if (l.eq.3  .and. m.eq.2) then
     nterm=1
     lx(1)=1 ; ly(1)=0 ; lz(1)=1
     fac_arr(1)=1.092548430592079d0
  else if (l.eq.3  .and. m.eq.3) then
     nterm=1
     lx(1)=1 ; ly(1)=1 ; lz(1)=0
     fac_arr(1)=1.092548430592079d0
  else if (l.eq.3  .and. m.eq.4) then
     nterm=2
     lx(1)=2 ; ly(1)=0 ; lz(1)=0
     lx(2)=0 ; ly(2)=2 ; lz(2)=0
     fac_arr(1)=0.5462742152960396d0
     fac_arr(2)=-0.5462742152960396d0
  else if (l.eq.3  .and. m.eq.5) then 
     nterm=3
     lx(1)=2 ; ly(1)=0 ; lz(1)=0
     lx(2)=0 ; ly(2)=2 ; lz(2)=0
     lx(3)=0 ; ly(3)=0 ; lz(3)=2
     fac_arr(1)=-0.3153915652525201d0
     fac_arr(2)=-0.3153915652525201d0
     fac_arr(3)=2.d0*0.3153915652525201d0

  else if (l.eq.4  .and. m.eq.1) then
     nterm=3
     lx(1)=3 ; ly(1)=0 ; lz(1)=0
     lx(2)=1 ; ly(2)=2 ; lz(2)=0
     lx(3)=1 ; ly(3)=0 ; lz(3)=2
     fac_arr(1)=0.4570457994644658d0
     fac_arr(2)=0.4570457994644658d0
     fac_arr(3)=-4.d0*0.4570457994644658d0
  else if (l.eq.4  .and. m.eq.2) then
     nterm=3
     lx(1)=2 ; ly(1)=1 ; lz(1)=0
     lx(2)=0 ; ly(2)=3 ; lz(2)=0
     lx(3)=0 ; ly(3)=1 ; lz(3)=2
     fac_arr(1)=0.4570457994644658d0
     fac_arr(2)=0.4570457994644658d0
     fac_arr(3)=-4.d0*0.4570457994644658d0
  else if (l.eq.4  .and. m.eq.3) then
     nterm=3
     lx(1)=2 ; ly(1)=0 ; lz(1)=1
     lx(2)=0 ; ly(2)=2 ; lz(2)=1
     lx(3)=0 ; ly(3)=0 ; lz(3)=3
     fac_arr(1)=3.d0*0.3731763325901154d0
     fac_arr(2)=3.d0*0.3731763325901154d0
     fac_arr(3)=-2.d0*0.3731763325901154d0
  else if (l.eq.4  .and. m.eq.4) then
     nterm=2
     lx(1)=3 ; ly(1)=0 ; lz(1)=0
     lx(2)=1 ; ly(2)=2 ; lz(2)=0
     fac_arr(1)=0.5900435899266436d0
     fac_arr(2)=-3.d0*0.5900435899266436d0
  else if (l.eq.4  .and. m.eq.5) then
     nterm=2
     lx(1)=2 ; ly(1)=1 ; lz(1)=0
     lx(2)=0 ; ly(2)=3 ; lz(2)=0
     fac_arr(1)=-3.d0*0.5900435899266436d0
     fac_arr(2)=0.5900435899266436d0
  else if (l.eq.4  .and. m.eq.6) then
     nterm=2
     lx(1)=2 ; ly(1)=0 ; lz(1)=1
     lx(2)=0 ; ly(2)=2 ; lz(2)=1
     fac_arr(1)=1.445305721320277d0
     fac_arr(2)=-1.445305721320277d0
  else if (l.eq.4  .and. m.eq.7) then
     nterm=1
     lx(1)=1 ; ly(1)=1 ; lz(1)=1
     fac_arr(1)=2.890611442640554d0
  else
     print *,'l,m',l,m
     stop 'input guess format error'
  endif

END SUBROUTINE calc_coeff_inguess


subroutine iguess_generator(iproc,izatom,ielpsp,psppar,npspcode,ng,nl,nmax_occ,occupat,expo,psiat)
  implicit none
  integer, intent(in) :: iproc,izatom,ielpsp,ng,npspcode,nmax_occ
  real(kind=8), dimension(0:4,0:4), intent(in) :: psppar
  integer, dimension(4), intent(out) :: nl
  real(kind=8), dimension(ng+1), intent(out) :: expo
  real(kind=8), dimension(nmax_occ), intent(out) :: occupat
  real(kind=8), dimension(ng+1,nmax_occ), intent(out) :: psiat
  
  !local variables
  character(len=27) :: string 
  character(len=2) :: symbol
  integer, parameter :: lmax=3,n_int=100,noccmax=2
  real(kind=8), parameter :: fact=4.d0
  real(kind=8), dimension(:), allocatable :: xp,gpot,alps,ott
  real(kind=8), dimension(:,:), allocatable :: aeval,chrg,res,vh,hsep,occup,ofdcoef
  real(kind=8), dimension(:,:,:), allocatable :: psi
  real(kind=8), dimension(:,:,:,:), allocatable :: rmt
  integer, dimension(:,:), allocatable :: neleconf
  logical :: exists
  integer :: lpx,ncount,nsccode
  integer :: l,i,j,iocc,il,lwrite,i_all,i_stat
  real(kind=8) :: alpz,alpl,rcov,rprb,zion,rij,a,a0,a0in,tt,ehomo

  !filename = 'psppar.'//trim(atomname)

  lpx=0
  lpx_determination: do i=1,4
     if (psppar(i,0) == 0.d0) then
     exit lpx_determination
     else
        lpx=i-1
     end if
  end do lpx_determination

  allocate(gpot(3),stat=i_stat)
  call memocc(i_stat,product(shape(gpot))*kind(gpot),'gpot','iguess_generator')
  allocate(alps(lpx+1),stat=i_stat)
  call memocc(i_stat,product(shape(alps))*kind(alps),'alps','iguess_generator')
  allocate(hsep(6,lpx+1),stat=i_stat)
  call memocc(i_stat,product(shape(hsep))*kind(hsep),'hsep','iguess_generator')
  allocate(ott(6),stat=i_stat)
  call memocc(i_stat,product(shape(ott))*kind(ott),'ott','iguess_generator')
  allocate(occup(noccmax,lmax+1),stat=i_stat)
  call memocc(i_stat,product(shape(occup))*kind(occup),'occup','iguess_generator')
  allocate(ofdcoef(3,4),stat=i_stat)
  call memocc(i_stat,product(shape(ofdcoef))*kind(ofdcoef),'ofdcoef','iguess_generator')
  allocate(neleconf(6,4),stat=i_stat)
  call memocc(i_stat,product(shape(neleconf))*kind(neleconf),'neleconf','iguess_generator')

  !assignation of radii and coefficients of the local part
  alpz=psppar(0,0)
  alpl=psppar(0,0)
  alps(1:lpx+1)=psppar(1:lpx+1,0)
  gpot(1:3)=psppar(0,1:3)

  !assignation of the coefficents for the nondiagonal terms
  if (npspcode == 2) then !GTH case
     ofdcoef(:,:)=0.d0
  else if (npspcode == 3) then !HGH case
     ofdcoef(1,1)=-0.5d0*sqrt(3.d0/5.d0) !h2
     ofdcoef(2,1)=0.5d0*sqrt(5.d0/21.d0) !h4
     ofdcoef(3,1)=-0.5d0*sqrt(100.d0/63.d0) !h5

     ofdcoef(1,2)=-0.5d0*sqrt(5.d0/7.d0) !h2
     ofdcoef(2,2)=1.d0/6.d0*sqrt(35.d0/11.d0) !h4
     ofdcoef(3,2)=-7.d0/3.d0*sqrt(1.d0/11.d0) !h5

     ofdcoef(1,3)=-0.5d0*sqrt(7.d0/9.d0) !h2
     ofdcoef(2,3)=0.5d0*sqrt(63.d0/143.d0) !h4
     ofdcoef(3,3)=-9.d0*sqrt(1.d0/143.d0) !h5

     ofdcoef(1,4)=0.d0 !h2
     ofdcoef(2,4)=0.d0 !h4
     ofdcoef(3,4)=0.d0 !h5
  end if
  !define the values of hsep starting from the pseudopotential file
  do l=1,lpx+1
     hsep(1,l)=psppar(l,1)
     hsep(2,l)=psppar(l,2)*ofdcoef(1,l)
     hsep(3,l)=psppar(l,2)
     hsep(4,l)=psppar(l,3)*ofdcoef(2,l)
     hsep(5,l)=psppar(l,3)*ofdcoef(3,l)
     hsep(6,l)=psppar(l,3)
  end do

  !Now the treatment of the occupation number
  call eleconf(izatom,ielpsp,symbol,rcov,rprb,ehomo,neleconf,nsccode)

  occup(:,:)=0.d0
   do l=0,lmax
     iocc=0
     do i=1,6
        ott(i)=real(neleconf(i,l+1),kind=8)
        if (ott(i).gt.0.d0) then
           iocc=iocc+1
            if (iocc.gt.noccmax) stop 'iguess_generator: noccmax too small'
           occup(iocc,l+1)=ott(i)
        endif
     end do
     nl(l+1)=iocc
  end do

  !allocate arrays for the gatom routine
  allocate(aeval(noccmax,lmax+1),stat=i_stat)
  call memocc(i_stat,product(shape(aeval))*kind(aeval),'aeval','iguess_generator')
  allocate(chrg(noccmax,lmax+1),stat=i_stat)
  call memocc(i_stat,product(shape(chrg))*kind(chrg),'chrg','iguess_generator')
  allocate(res(noccmax,lmax+1),stat=i_stat)
  call memocc(i_stat,product(shape(res))*kind(res),'res','iguess_generator')
  allocate(vh(4*(ng+1)**2,4*(ng+1)**2),stat=i_stat)
  call memocc(i_stat,product(shape(vh))*kind(vh),'vh','iguess_generator')
  allocate(psi(0:ng,noccmax,lmax+1),stat=i_stat)
  call memocc(i_stat,product(shape(psi))*kind(psi),'psi','iguess_generator')
  allocate(xp(0:ng),stat=i_stat)
  call memocc(i_stat,product(shape(xp))*kind(xp),'xp','iguess_generator')
  allocate(rmt(n_int,0:ng,0:ng,lmax+1),stat=i_stat)
  call memocc(i_stat,product(shape(rmt))*kind(rmt),'rmt','iguess_generator')

  zion=real(ielpsp,kind=8)

  !can be switched on for debugging
  !if (iproc.eq.0) write(*,'(1x,a,a7,a9,i3,i3,a9,i3,f5.2)')&
  !     'Input Guess Generation for atom',trim(atomname),&
  !     'Z,Zion=',izatom,ielpsp,'ng,rprb=',ng+1,rprb

  rij=3.d0
  ! exponents of gaussians
  a0in=alpz
  a0=a0in/rij
  !       tt=sqrt(sqrt(2.d0))
  tt=2.d0**.3d0
  do i=0,ng
     a=a0*tt**i
     xp(i)=.5d0/a**2
  end do

  ! initial guess
  do l=0,lmax
     do iocc=1,noccmax
        do i=0,ng
           psi(i,iocc,l+1)=0.d0
        end do
     end do
  end do

  call crtvh(ng,lmax,xp,vh,rprb,fact,n_int,rmt)

  call gatom(rcov,rprb,lmax,lpx,noccmax,occup,&
       zion,alpz,gpot,alpl,hsep,alps,vh,xp,rmt,fact,n_int,&
       aeval,ng,psi,res,chrg)

  !post-treatment of the inguess data
  do i=1,ng+1
     expo(i)=sqrt(0.5d0/xp(i-1))
  end do

  i=0
  do l=1,4
     do iocc=1,nl(l)
        i=i+1
        occupat(i)=occup(iocc,l)
        do j=1,ng+1
           psiat(j,i)=psi(j-1,iocc,l)
        end do
     end do
  end do

  i_all=-product(shape(aeval))*kind(aeval)
  deallocate(aeval,stat=i_stat)
  call memocc(i_stat,i_all,'aeval','iguess_generator')
  i_all=-product(shape(chrg))*kind(chrg)
  deallocate(chrg,stat=i_stat)
  call memocc(i_stat,i_all,'chrg','iguess_generator')
  i_all=-product(shape(res))*kind(res)
  deallocate(res,stat=i_stat)
  call memocc(i_stat,i_all,'res','iguess_generator')
  i_all=-product(shape(vh))*kind(vh)
  deallocate(vh,stat=i_stat)
  call memocc(i_stat,i_all,'vh','iguess_generator')
  i_all=-product(shape(psi))*kind(psi)
  deallocate(psi,stat=i_stat)
  call memocc(i_stat,i_all,'psi','iguess_generator')
  i_all=-product(shape(xp))*kind(xp)
  deallocate(xp,stat=i_stat)
  call memocc(i_stat,i_all,'xp','iguess_generator')
  i_all=-product(shape(rmt))*kind(rmt)
  deallocate(rmt,stat=i_stat)
  call memocc(i_stat,i_all,'rmt','iguess_generator')
  i_all=-product(shape(gpot))*kind(gpot)
  deallocate(gpot,stat=i_stat)
  call memocc(i_stat,i_all,'gpot','iguess_generator')
  i_all=-product(shape(hsep))*kind(hsep)
  deallocate(hsep,stat=i_stat)
  call memocc(i_stat,i_all,'hsep','iguess_generator')
  i_all=-product(shape(alps))*kind(alps)
  deallocate(alps,stat=i_stat)
  call memocc(i_stat,i_all,'alps','iguess_generator')
  i_all=-product(shape(ott))*kind(ott)
  deallocate(ott,stat=i_stat)
  call memocc(i_stat,i_all,'ott','iguess_generator')
  i_all=-product(shape(occup))*kind(occup)
  deallocate(occup,stat=i_stat)
  call memocc(i_stat,i_all,'occup','iguess_generator')
  i_all=-product(shape(ofdcoef))*kind(ofdcoef)
  deallocate(ofdcoef,stat=i_stat)
  call memocc(i_stat,i_all,'ofdcoef','iguess_generator')
  i_all=-product(shape(neleconf))*kind(neleconf)
  deallocate(neleconf,stat=i_stat)
  call memocc(i_stat,i_all,'neleconf','iguess_generator')

END SUBROUTINE iguess_generator


subroutine gatom(rcov,rprb,lmax,lpx,noccmax,occup,&
                 zion,alpz,gpot,alpl,hsep,alps,vh,xp,rmt,fact,nintp,&
                 aeval,ng,psi,res,chrg)
  implicit real(kind=8) (a-h,o-z)
<<<<<<< HEAD
  logical noproj
  parameter(nint=100)
=======
  logical :: noproj
  integer, parameter :: n_int=100
>>>>>>> caf4b1ce
  dimension psi(0:ng,noccmax,lmax+1),aeval(noccmax,lmax+1),&
       hh(0:ng,0:ng),ss(0:ng,0:ng),eval(0:ng),evec(0:ng,0:ng),&
       aux(2*ng+2),&
       gpot(3),hsep(6,lpx+1),rmt(n_int,0:ng,0:ng,lmax+1),&
       pp1(0:ng,lpx+1),pp2(0:ng,lpx+1),pp3(0:ng,lpx+1),alps(lpx+1),&
       potgrd(n_int),&
       rho(0:ng,0:ng,lmax+1),rhoold(0:ng,0:ng,lmax+1),xcgrd(n_int),&
       occup(noccmax,lmax+1),chrg(noccmax,lmax+1),&
       vh(0:ng,0:ng,4,0:ng,0:ng,4),&
       res(noccmax,lmax+1),xp(0:ng)
<<<<<<< HEAD
  if (nintp.ne.nint) stop 'nint><nintp'
=======
  if (nintp.ne.n_int) stop 'n_int><nintp'
>>>>>>> caf4b1ce

  do l=0,lmax
     if (occup(1,l+1).gt.0.d0) lcx=l
  end do
  !write(6,*) 'lcx',lcx
 
  noproj=.true.
  do l=1,lpx+1
     noproj = noproj .and. (alps(l) .eq. 0.d0)
  end do


! projectors, just in case
  if (.not. noproj) then
     do l=0,lpx
<<<<<<< HEAD
        gml1=sqrt( gamma(l+1.5d0) / (2.d0*alps(l+1)**(2*l+3)) )
        gml2=sqrt( gamma(l+3.5d0) / (2.d0*alps(l+1)**(2*l+7)) )&
            /(l+2.5d0)
        gml3=sqrt( gamma(l+5.5d0) / (2.d0*alps(l+1)**(2*l+11)) )&
            /((l+3.5d0)*(l+4.5d0))
=======
        gml1=sqrt( gamma(real(l,kind=8)+1.5d0) / (2.d0*alps(l+1)**(2*l+3)) )
        gml2=sqrt( gamma(real(l,kind=8)+3.5d0) / (2.d0*alps(l+1)**(2*l+7)) )&
            /(real(l,kind=8)+2.5d0)
        gml3=sqrt( gamma(real(l,kind=8)+5.5d0) / (2.d0*alps(l+1)**(2*l+11)) )&
            /((real(l,kind=8)+3.5d0)*(real(l,kind=8)+4.5d0))
>>>>>>> caf4b1ce
        tt=1.d0/(2.d0*alps(l+1)**2)
        do i=0,ng
           ttt=1.d0/(xp(i)+tt)
           pp1(i,l+1)=gml1*(sqrt(ttt)**(2*l+3))
           pp2(i,l+1)=gml2*ttt*(sqrt(ttt)**(2*l+3))
           pp3(i,l+1)=gml3*ttt**2*(sqrt(ttt)**(2*l+3))
        end do
     end do
  else
     pp1(:,:)=0.d0
     pp2(:,:)=0.d0
     pp3(:,:)=0.d0
  end if

  do l=0,lmax
     do j=0,ng
        do i=0,ng
           rho(i,j,l+1)=0.d0
        end do
     end do
  end do

  evsum=1.d30
  big_loop: do it=1,50
     evsumold=evsum
     evsum=0.d0
     
! coefficients of charge density
     do l=0,lmax
        do j=0,ng
           do i=0,ng
              rhoold(i,j,l+1)=rho(i,j,l+1)
              rho(i,j,l+1)=0.d0        
           end do
        end do
     end do

     do l=0,lmax
        do iocc=1,noccmax
           if (occup(iocc,l+1).gt.0.d0) then
              do j=0,ng
                 do i=0,ng
                    rho(i,j,l+1)=rho(i,j,l+1) + &
                         psi(i,iocc,l+1)*psi(j,iocc,l+1)*occup(iocc,l+1)
                 end do
              end do
           end if
        end do
     end do


     rmix=.5d0
     if (it.eq.1) rmix=1.d0
     do l=0,lmax
        do j=0,ng
           do i=0,ng
              tt=rmix*rho(i,j,l+1) + (1.d0-rmix)*rhoold(i,j,l+1)
              rho(i,j,l+1)=tt
           end do
        end do
     end do

! XC potential on grid
<<<<<<< HEAD
!        do k=1,nint
=======
!        do k=1,n_int
>>>>>>> caf4b1ce
!           xcgrd(k)=0.d0
!        end do
!        do l=0,lmax
!           do j=0,ng
!              do i=0,ng
<<<<<<< HEAD
!                 do k=1,nint
=======
!                 do k=1,n_int
>>>>>>> caf4b1ce
!                    xcgrd(k)=xcgrd(k)+rmt(k,i,j,l+1)*rho(i,j,l+1)
!                 end do
!              end do
!           end do
!        end do
<<<<<<< HEAD
     call DGEMV('N',nint,(lcx+1)*(ng+1)**2,1.d0,&
                rmt,nint,rho,1,0.d0,xcgrd,1)

     dr=fact*rprb/nint
     do k=1,nint
        r=(k-.5d0)*dr
=======
     call DGEMV('N',n_int,(lcx+1)*(ng+1)**2,1.d0,&
                rmt,n_int,rho,1,0.d0,xcgrd,1)

     dr=fact*rprb/real(n_int,kind=8)
     do k=1,n_int
        r=(real(k,kind=8)-.5d0)*dr
>>>>>>> caf4b1ce
! divide by 4 pi
        tt=xcgrd(k)*0.07957747154594768d0
! multiply with r^2 to speed up calculation of matrix elements
        xcgrd(k)=emuxc(tt)*r**2
     end do

     loop_l: do l=0,lmax
<<<<<<< HEAD
        gml=.5d0*gamma(.5d0+l)
=======
        gml=.5d0*gamma(.5d0+real(l,kind=8))
>>>>>>> caf4b1ce

!  lower triangles only
        loop_i: do i=0,ng
           loop_j: do j=0,i
              d=xp(i)+xp(j)
              sxp=1.d0/d
              const=gml*sqrt(sxp)**(2*l+1)
! overlap
<<<<<<< HEAD
              ss(i,j)=const*sxp*(l+.5d0)
! kinetic energy
              hh(i,j)=.5d0*const*sxp**2* ( 3.d0*xp(i)*xp(j) +&
                   l*(6.d0*xp(i)*xp(j)-xp(i)**2-xp(j)**2) -&
                   l**2*(xp(i)-xp(j))**2  ) + .5d0*l*(l+1.d0)*const
! potential energy from parabolic potential
              hh(i,j)=hh(i,j) +&
                   .5d0*const*sxp**2*(l+.5d0)*(l+1.5d0)/rprb**4 
=======
              ss(i,j)=const*sxp*(real(l,kind=8)+.5d0)
! kinetic energy
              hh(i,j)=.5d0*const*sxp**2* ( 3.d0*xp(i)*xp(j) +&
                   real(l,kind=8)*(6.d0*xp(i)*xp(j)-xp(i)**2-xp(j)**2) -&
                   real(l,kind=8)**2*(xp(i)-xp(j))**2  ) + .5d0*real(l,kind=8)*(real(l,kind=8)+1.d0)*const
! potential energy from parabolic potential
              hh(i,j)=hh(i,j) +&
                   .5d0*const*sxp**2*(real(l,kind=8)+.5d0)*(real(l,kind=8)+1.5d0)/rprb**4 
>>>>>>> caf4b1ce
! hartree potential from ionic core charge
              tt=sqrt(1.d0+2.d0*alpz**2*d)
              if (l.eq.0) then
                 hh(i,j)=hh(i,j) -zion/(2.d0*d*tt)
              else if (l.eq.1) then
                 hh(i,j)=hh(i,j) -zion* &
                      (1.d0 + 3.d0*alpz**2*d)/(2.d0*d**2*tt**3)
              else if (l.eq.2) then
                 hh(i,j)=hh(i,j) -zion* &
                      (2.d0 + 10.d0*alpz**2*d + 15.d0*alpz**4*d**2)/(2.d0*d**3*tt**5)
              else if (l.eq.3) then
                 hh(i,j)=hh(i,j) -zion*3.d0* &
                      (2.d0 +14.d0*alpz**2*d +35.d0*alpz**4*d**2 +35.d0*alpz**6*d**3)/&
                      (2.d0*d**4*tt**7)
              else 
                 stop 'l too big'
              end if
! potential from repulsive gauss potential
              tt=alpl**2/(.5d0+d*alpl**2)
<<<<<<< HEAD
              hh(i,j)=hh(i,j)  + gpot(1)*.5d0*gamma(1.5d0+l)*tt**(1.5d0+l)&
                   + (gpot(2)/alpl**2)*.5d0*gamma(2.5d0+l)*tt**(2.5d0+l)&
                   + (gpot(3)/alpl**4)*.5d0*gamma(3.5d0+l)*tt**(3.5d0+l)
=======
              hh(i,j)=hh(i,j)+ gpot(1)*.5d0*gamma(1.5d0+real(l,kind=8))*tt**(1.5d0+real(l,kind=8))&
                   + (gpot(2)/alpl**2)*.5d0*gamma(2.5d0+real(l,kind=8))*tt**(2.5d0+real(l,kind=8))&
                   + (gpot(3)/alpl**4)*.5d0*gamma(3.5d0+real(l,kind=8))*tt**(3.5d0+real(l,kind=8))
>>>>>>> caf4b1ce
! separable terms
              if (l.le.lpx) then
                 hh(i,j)=hh(i,j) + pp1(i,l+1)*hsep(1,l+1)*pp1(j,l+1)&
                      + pp1(i,l+1)*hsep(2,l+1)*pp2(j,l+1)&
                      + pp2(i,l+1)*hsep(2,l+1)*pp1(j,l+1)&
                      + pp2(i,l+1)*hsep(3,l+1)*pp2(j,l+1)&
                      + pp1(i,l+1)*hsep(4,l+1)*pp3(j,l+1)&
                      + pp3(i,l+1)*hsep(4,l+1)*pp1(j,l+1)&
                      + pp2(i,l+1)*hsep(5,l+1)*pp3(j,l+1)&
                      + pp3(i,l+1)*hsep(5,l+1)*pp2(j,l+1)&
                      + pp3(i,l+1)*hsep(6,l+1)*pp3(j,l+1)
              end if
! hartree potential from valence charge distribution
!              tt=0.d0
!              do lp=0,lcx
!                 do jp=0,ng
!                    do ip=0,ng
!                       tt=tt + vh(ip,jp,lp+1,i,j,l+1)*rho(ip,jp,lp+1)
!                    end do
!                 end do
!              end do
              tt=DDOT((lcx+1)*(ng+1)**2,vh(0,0,1,i,j,l+1),1,rho(0,0,1),1)
              hh(i,j)=hh(i,j) + tt
! potential from XC potential
<<<<<<< HEAD
              dr=fact*rprb/nint
!              tt=0.d0
!              do k=1,nint
!                 tt=tt+xcgrd(k)*rmt(k,i,j,l+1)
!              end do
              tt=DDOT(nint,rmt(1,i,j,l+1),1,xcgrd(1),1)
=======
              dr=fact*rprb/real(n_int,kind=8)
!              tt=0.d0
!              do k=1,n_int
!                 tt=tt+xcgrd(k)*rmt(k,i,j,l+1)
!              end do
              tt=DDOT(n_int,rmt(1,i,j,l+1),1,xcgrd(1),1)
>>>>>>> caf4b1ce
              hh(i,j)=hh(i,j)+tt*dr
           end do loop_j
        end do loop_i

! ESSL
!        call DSYGV(1,hh,ng+1,ss,ng+1,eval,evec,ng+1,ng+1,aux,2*ng+2)
! LAPACK
        call DSYGV(1,'V','L',ng+1,hh,ng+1,ss,ng+1,eval,evec,(ng+1)**2,info)
        if (info.ne.0) write(6,*) 'LAPACK',info
        do iocc=0,noccmax-1
           do i=0,ng
              evec(i,iocc)=hh(i,iocc)
           end do
        end do
! end LAPACK
        do iocc=1,noccmax
           evsum=evsum+eval(iocc-1)
           aeval(iocc,l+1)=eval(iocc-1)
           do i=0,ng
              psi(i,iocc,l+1)=evec(i,iocc-1)
           end do
        end do
!        write(6,*) 'eval',l
!55      format(5(e14.7))
!        write(6,55) eval 
!        write(6,*) 'diff eval'
!        write(6,55) (eval(i)-eval(i-1),i=1,ng)
!        write(6,*) 'evec',l
!33      format(10(e9.2))
!        do i=0,ng
!           write(6,33) (evec(i,iocc),iocc=0,noccmax-1)
!        end do

     end do loop_l

     tt=abs(evsum-evsumold)
!     write(6,*) 'evdiff',it,tt
     if (tt.lt.1.d-12) then
         exit big_loop
     end if
  end do big_loop
! End of the big loop

  call resid(lmax,lpx,noccmax,rprb,xp,aeval,psi,rho,ng,res,&
<<<<<<< HEAD
             zion,alpz,alpl,gpot,pp1,pp2,pp3,alps,hsep,fact,nint,&
=======
             zion,alpz,alpl,gpot,pp1,pp2,pp3,alps,hsep,fact,n_int,&
>>>>>>> caf4b1ce
             potgrd,xcgrd)

! charge up to radius rcov
  if (lmax.gt.3) stop 'cannot calculate chrg'
  do l=0,lmax
     do iocc=1,noccmax
        chrg(iocc,l+1)=0.d0
     end do
  end do

  do iocc=1,noccmax
     do j=0,ng
        do i=0,ng
           d=xp(i)+xp(j)
           sd=sqrt(d)
           terf=erf(sd*rcov) 
           texp=exp(-d*rcov**2)

           tt=0.4431134627263791d0*terf/sd**3 - 0.5d0*rcov*texp/d
           chrg(iocc,1)=chrg(iocc,1) + psi(i,iocc,1)*psi(j,iocc,1)*tt
           if (lmax.eq.0) then
              cycle
           end if
           tt=0.6646701940895686d0*terf/sd**5 + &
              (-0.75d0*rcov*texp - 0.5d0*d*rcov**3*texp)/d**2
           chrg(iocc,2)=chrg(iocc,2) + psi(i,iocc,2)*psi(j,iocc,2)*tt
           if (lmax.eq.1) then
               cycle
           end if
           tt=1.661675485223921d0*terf/sd**7 + &
              (-1.875d0*rcov*texp-1.25d0*d*rcov**3*texp-.5d0*d**2*rcov**5*texp) &
              /d**3
           chrg(iocc,3)=chrg(iocc,3) + psi(i,iocc,3)*psi(j,iocc,3)*tt
           if (lmax.eq.2) then
              cycle
           end if
           tt=5.815864198283725d0*terf/sd**9 + &
              (-6.5625d0*rcov*texp - 4.375d0*d*rcov**3*texp - &
              1.75d0*d**2*rcov**5*texp - .5d0*d**3*rcov**7*texp)/d**4
           chrg(iocc,4)=chrg(iocc,4) + psi(i,iocc,4)*psi(j,iocc,4)*tt
        end do
     end do
  end do

! writing lines suppressed
!!$        write(66,*)  lmax+1
!!$        write(66,*) ' #LINETYPE{1324}' 
!!$        write(66,*) ' $' 
  do l=0,lmax
!!$           write(66,*) ' 161'
     r=0.d0
     do
        tt= wave(ng,l,xp,psi(0,1,l+1),r)
!!$              write(66,*) r,tt
        r=r+.025d0
        if(r > 4.00001d0) exit
     end do
  end do
! writing lines suppressed
!!$        write(67,*) min(lmax+1,3)
!!$        write(67,*) ' #LINETYPE{132}'
!!$        write(67,*) ' #TITLE{FOURIER}' 
!!$        write(67,*) ' $'
  dr=6.28d0/rprb/200.d0
!!$        write(67,*) ' 200'
  rk=0.d0
  loop_rk1: do 
     tt=0.d0
     do i=0,ng
        texp=exp(-.25d0*rk**2/xp(i))
!        texp=exp(-.5d0*energy/xp(i))
        sd=sqrt(xp(i))
        tt=tt+psi(i,1,1)*0.4431134627263791d0*texp/sd**3
     end do
!!$           write(67,*) rk,tt
     rk=rk+dr
     if(rk > 6.28d0/rprb-.5d0*dr) exit loop_rk1
  end do loop_rk1
  if (lmax.ge.1) then
!!$           write(67,*) ' 200'
     rk=0.d0
     loop_rk2: do 
        tt=0.d0
        do i=0,ng
           texp=exp(-.25d0*rk**2/xp(i))
           sd=sqrt(xp(i))
           tt=tt+psi(i,1,2)*0.2215567313631895d0*rk*texp/sd**5
        end do
!!$              write(67,*) rk,tt
        rk=rk+dr
        if (rk > 6.28d0/rprb-.5d0*dr) exit loop_rk2
     end do loop_rk2
  end if
  if (lmax.ge.2) then
!!$           write(67,*) ' 200'
     rk=0.d0
     do 
        tt=0.d0
        do i=0,ng
           texp=exp(-.25d0*rk**2/xp(i))
           sd=sqrt(xp(i))
           tt=tt+psi(i,1,3)*0.1107783656815948d0*rk**2*texp/sd**7
        end do
!!$              write(67,*) rk,tt
        rk=rk+dr
        if (rk > 6.28d0/rprb-.5d0*dr) exit
     end do
  end if
<<<<<<< HEAD

END SUBROUTINE gatom



subroutine resid(lmax,lpx,noccmax,rprb,xp,aeval,psi,rho,&
                 ng,res,zion,alpz,alpl,gpot,pp1,pp2,pp3,alps,hsep,fact,nint,&
=======

END SUBROUTINE gatom



subroutine resid(lmax,lpx,noccmax,rprb,xp,aeval,psi,rho,&
                 ng,res,zion,alpz,alpl,gpot,pp1,pp2,pp3,alps,hsep,fact,n_int,&
>>>>>>> caf4b1ce
                 potgrd,xcgrd)
  implicit real(kind=8) (a-h,o-z)
  dimension psi(0:ng,noccmax,lmax+1),rho(0:ng,0:ng,lmax+1),&
       gpot(3),pp1(0:ng,lmax+1),pp2(0:ng,lmax+1),pp3(0:ng,lmax+1),&
       alps(lmax+1),hsep(6,lmax+1),res(noccmax,lmax+1),xp(0:ng),&
<<<<<<< HEAD
       xcgrd(nint),aeval(noccmax,lmax+1),potgrd(nint)
  
! potential on grid 
  dr=fact*rprb/nint
  do k=1,nint
     r=(k-.5d0)*dr
=======
       xcgrd(n_int),aeval(noccmax,lmax+1),potgrd(n_int)
  
! potential on grid 
  dr=fact*rprb/real(n_int,kind=8)
  do k=1,n_int
     r=(real(k,kind=8)-.5d0)*dr
>>>>>>> caf4b1ce
     potgrd(k)= .5d0*(r/rprb**2)**2 - &
          zion*erf(r/(sqrt(2.d0)*alpz))/r &
          + exp(-.5d0*(r/alpl)**2)*&
          ( gpot(1) + gpot(2)*(r/alpl)**2 + gpot(3)*(r/alpl)**4 )&
          + xcgrd(k)/r**2
     do j=0,ng
        do i=0,ng
           spi=1.772453850905516d0
           d=xp(i)+xp(j)
           sd=sqrt(d)
           tx=exp(-d*r**2)
           tt=spi*erf(sd*r)
           ud0=tt/(4.d0*sd**3*r)
           potgrd(k)=potgrd(k)+ud0*rho(i,j,1)
           ud1=-tx/(4.d0*d**2) + 3.d0*tt/(8.d0*sd**5*r)
           if (lmax.ge.1) potgrd(k)=potgrd(k)+ud1*rho(i,j,2)
           ud2=-tx*(7.d0 + 2.d0*d*r**2)/(8.d0*d**3) +&
               15.d0*tt/(16.d0*sd**7*r)
           if (lmax.ge.2) potgrd(k)=potgrd(k)+ud2*rho(i,j,3)
           ud3=-tx*(57.d0+22.d0*d*r**2+4.d0*d**2*r**4)/(16.d0*d**4) + &
               105.d0*tt/(32.d0*sd**9*r)
           if (lmax.ge.3) potgrd(k)=potgrd(k)+ud3*rho(i,j,4)
        end do
     end do
  end do

  loop_ll: do ll=0,lmax
     if (ll.le.lpx) then
<<<<<<< HEAD
        rnrm1=1.d0/sqrt(.5d0*gamma(ll+1.5d0)*alps(ll+1)**(2*ll+3))
        rnrm2=1.d0/sqrt(.5d0*gamma(ll+3.5d0)*alps(ll+1)**(2*ll+7))
        rnrm3=1.d0/sqrt(.5d0*gamma(ll+5.5d0)*alps(ll+1)**(2*ll+11))
=======
        rnrm1=1.d0/sqrt(.5d0*gamma(real(ll,kind=8)+1.5d0)*alps(ll+1)**(2*ll+3))
        rnrm2=1.d0/sqrt(.5d0*gamma(real(ll,kind=8)+3.5d0)*alps(ll+1)**(2*ll+7))
        rnrm3=1.d0/sqrt(.5d0*gamma(real(ll,kind=8)+5.5d0)*alps(ll+1)**(2*ll+11))
>>>>>>> caf4b1ce
     end if
     loop_iocc: do iocc=1,noccmax
! separable part
        if (ll.le.lpx) then
           scpr1=DDOT(ng+1,psi(0,iocc,ll+1),1,pp1(0,ll+1),1)
           scpr2=DDOT(ng+1,psi(0,iocc,ll+1),1,pp2(0,ll+1),1)
           scpr3=DDOT(ng+1,psi(0,iocc,ll+1),1,pp3(0,ll+1),1)
        end if
        res(iocc,ll+1)=0.d0
<<<<<<< HEAD
        loop_j: do j=1,nint
! wavefunction on grid
           r=(j-.5d0)*dr
=======
        loop_j: do j=1,n_int
! wavefunction on grid
           r=(real(j,kind=8)-.5d0)*dr
>>>>>>> caf4b1ce
           psigrd = wave(ng,ll,xp,psi(0,iocc,ll+1),r)
! kinetic energy        
           rkin=0.d0
           do i=0,ng
              rkin=rkin + psi(i,iocc,ll+1) *  (&
<<<<<<< HEAD
                   xp(i)*(3.d0+2.d0*ll-2.d0*xp(i)*r**2)*exp(-xp(i)*r**2) )
=======
                   xp(i)*(3.d0+2.d0*real(ll,kind=8)-2.d0*xp(i)*r**2)*exp(-xp(i)*r**2) )
>>>>>>> caf4b1ce
           end do
           rkin=rkin*r**ll
! separable part
           if (ll.le.lpx) then
              sep =& 
                   (scpr1*hsep(1,ll+1) + scpr2*hsep(2,ll+1) + scpr3*hsep(4,ll+1))&
                   *rnrm1*r**ll*exp(-.5d0*(r/alps(ll+1))**2)   +&
                   (scpr1*hsep(2,ll+1) + scpr2*hsep(3,ll+1) + scpr3*hsep(5,ll+1))&
                   *rnrm2*r**(ll+2)*exp(-.5d0*(r/alps(ll+1))**2)   +&
                   (scpr1*hsep(4,ll+1) + scpr2*hsep(5,ll+1) + scpr3*hsep(6,ll+1))&
                   *rnrm3*r**(ll+4)*exp(-.5d0*(r/alps(ll+1))**2)
           else
              sep=0.d0
           end if
! residue
           tt=rkin+sep+(potgrd(j)-aeval(iocc,ll+1))*psigrd
!384        format(6(e12.5))
!12        format(i2,i2,e9.2,3(e12.5),e10.3)
           res(iocc,ll+1)=res(iocc,ll+1) + tt**2*dr
        end do loop_j
     end do loop_iocc
  end do loop_ll
!  do l=0,lmax
!     do iocc=1,noccmax
!        write(6,*) 'res',l,iocc,res(iocc,l+1)
!     end do
!  end do

END SUBROUTINE resid


<<<<<<< HEAD
subroutine crtvh(ng,lmax,xp,vh,rprb,fact,nint,rmt)
  implicit real(kind=8) (a-h,o-z)
  dimension vh(0:ng,0:ng,0:3,0:ng,0:ng,0:3),xp(0:ng),&
            rmt(nint,0:ng,0:ng,lmax+1)
  if (lmax.gt.3) stop 'crtvh'

  dr=fact*rprb/nint
  do l=0,lmax
     do k=1,nint
        r=(k-.5d0)*dr
=======
subroutine crtvh(ng,lmax,xp,vh,rprb,fact,n_int,rmt)
  implicit real(kind=8) (a-h,o-z)
  dimension vh(0:ng,0:ng,0:3,0:ng,0:ng,0:3),xp(0:ng),&
            rmt(n_int,0:ng,0:ng,lmax+1)
  if (lmax.gt.3) stop 'crtvh'

  dr=fact*rprb/real(n_int,kind=8)
  do l=0,lmax
     do k=1,n_int
        r=(real(k,kind=8)-.5d0)*dr
>>>>>>> caf4b1ce
        do j=0,ng
           do i=0,ng
              rmt(k,i,j,l+1)=(r**2)**l*exp(-(xp(i)+xp(j))*r**2)
           end do
        end do
     end do
  end do

  loop_j: do j=0,ng
     loop_i: do i=0,ng
        c=xp(i)+xp(j)
        loop_jp: do jp=0,ng
           loop_ip: do ip=0,ng
              d=xp(ip)+xp(jp)
              scpd=sqrt(c+d)
              vh(ip,jp,0,i,j,0)=0.2215567313631895d0/(c*d*scpd)
              vh(ip,jp,1,i,j,0)=&
                   .1107783656815948d0*(2.d0*c+3.d0*d)/(c*d**2*scpd**3)
              vh(ip,jp,2,i,j,0)=.05538918284079739d0*&
                   (8.d0*c**2+20.d0*c*d+15.d0*d**2)/(c*d**3*scpd**5)
              vh(ip,jp,3,i,j,0)=.0830837742611961d0*&
              (16.d0*c**3+56.d0*c**2*d+70.d0*c*d**2+35.d0*d**3)/&
                   (c*d**4*scpd**7)

              vh(ip,jp,0,i,j,1)=&
                   .1107783656815948d0*(3.d0*c+2.d0*d)/(c**2*d*scpd**3)
              vh(ip,jp,1,i,j,1)=&
                   .05538918284079739d0*(6.d0*c**2+15.d0*c*d+6.d0*d**2)/&
                   (c**2*d**2*scpd**5)
              vh(ip,jp,2,i,j,1)=.02769459142039869d0*&
                   (24.d0*c**3+84.d0*c**2*d+105.d0*c*d**2+30.d0*d**3)/&
                   (c**2*d**3*scpd**7)
              vh(ip,jp,3,i,j,1)=0.04154188713059803d0*&
                   (48.d0*c**4+216.d0*c**3*d+378.d0*c**2*d**2+&
                   315.d0*c*d**3+70.d0*d**4)/(c**2*d**4*scpd**9)

              vh(ip,jp,0,i,j,2)=&
                   .05538918284079739d0*(15.d0*c**2+20.d0*c*d+8.d0*d**2)/&
                   (c**3*d*scpd**5)
              vh(ip,jp,1,i,j,2)=.02769459142039869d0*&
                   (30.d0*c**3+105.d0*c**2*d+84.d0*c*d**2+24.d0*d**3)/&
                   (c**3*d**2*scpd**7)
              vh(ip,jp,2,i,j,2)=&
                   .2077094356529901d0*(8.d0*c**4+36.d0*c**3*d+63.d0*c**2*d**2+&
                   36.d0*c*d**3+8.d0*d**4)/(c**3*d**3*scpd**9)
              vh(ip,jp,3,i,j,2)=&
                   .1038547178264951d0*(48.d0*c**5+264.d0*c**4*d+594.d0*c**3*d**2+&
                   693.d0*c**2*d**3+308.d0*c*d**4+56.d0*d**5)/&
                   (c**3*d**4*scpd**11)

              vh(ip,jp,0,i,j,3)=.0830837742611961d0*&
                   (35.d0*c**3+70.d0*c**2*d+56.d0*c*d**2+16.d0*d**3)/&
                   (c**4*d*scpd**7)
              vh(ip,jp,1,i,j,3)=&
                   .04154188713059803d0*(70.d0*c**4+315.d0*c**3*d+378.d0*c**2*d**2+&
                   216.d0*c*d**3+48.d0*d**4)/(c**4*d**2*scpd**9)
              vh(ip,jp,2,i,j,3)=&
                   .1038547178264951d0*(56.d0*c**5+308.d0*c**4*d+693.d0*c**3*d**2+&
                   594.d0*c**2*d**3+264.d0*c*d**4+48.d0*d**5)/&
                   (c**4*d**3*scpd**11)
              vh(ip,jp,3,i,j,3)=&
                   1.090474537178198d0*(16.d0*c**6+104.d0*c**5*d+286.d0*c**4*d**2+&
                   429.d0*c**3*d**3+286.d0*c**2*d**4+104.d0*c*d**5+16.d0*d**6)/&
                   (c**4*d**4*scpd**13)
           end do loop_ip
        end do loop_jp
     end do loop_i
  end do loop_j

END SUBROUTINE crtvh


real(kind=8) function wave(ng,ll,xp,psi,r)
  implicit real(kind=8) (a-h,o-z)
  dimension psi(0:ng),xp(0:ng)

  wave=0.d0
  do i=0,ng
     wave=wave + psi(i)*exp(-xp(i)*r**2)
  end do
  wave=wave*r**ll
end function wave


real(kind=8) function emuxc(rho)
  implicit real(kind=8) (a-h,o-z)
  parameter (a0p=.4581652932831429d0,&
       a1p=2.217058676663745d0,&
       a2p=0.7405551735357053d0,&
       a3p=0.01968227878617998d0)
  parameter (b1p=1.0d0,&
       b2p=4.504130959426697d0,&
       b3p=1.110667363742916d0,&
       b4p=0.02359291751427506d0)
  parameter (rsfac=.6203504908994000d0,ot=1.d0/3.d0)
  parameter (c1=4.d0*a0p*b1p/3.0d0,  c2=5.0d0*a0p*b2p/3.0d0+a1p*b1p,&
       c3=2.0d0*a0p*b3p+4.0d0*a1p*b2p/3.0d0+2.0d0*a2p*b1p/3.0d0,&
       c4=7.0d0*a0p*b4p/3.0d0+5.0d0*a1p*b3p/3.0d0+a2p*b2p+a3p*b1p/3.0d0,&
       c5=2.0d0*a1p*b4p+4.0d0*a2p*b3p/3.0d0+2.0d0*a3p*b2p/3.0d0,&
       c6=5.0d0*a2p*b4p/3.0d0+a3p*b3p,c7=4.0d0*a3p*b4p/3.0d0)
  if(rho.lt.1.d-24) then
    emuxc=0.d0
  else
    if(rho.lt.0.d0) write(6,*) ' rho less than zero',rho
    rs=rsfac*rho**(-ot)
    top=-rs*(c1+rs*(c2+rs*(c3+rs*(c4+rs*(c5+rs*(c6+rs*c7))))))
    bot=rs*(b1p+rs*(b2p+rs*(b3p+rs*b4p)))
    emuxc=top/(bot*bot)
  end if
end function emuxc


real(kind=8) function gamma(x)
! restricted version of the Gamma function
  implicit real(kind=8) (a-h,o-z)

  if (x.le.0.d0) stop 'wrong argument for gamma'
  if (mod(x,1.d0).eq.0.d0) then
<<<<<<< HEAD
     ii=x
     do i=2,ii
        gamma=gamma*(i-1)
     end do
  else if (mod(x,.5d0).eq.0.d0) then
     ii=x-.5d0
!     gamma=sqrt(3.14159265358979d0)
     gamma=1.772453850905516027d0
     do i=1,ii
        gamma=gamma*(i-.5d0)
=======
     ii=int(x)
     do i=2,ii
        gamma=gamma*real(i-1,kind=8)
     end do
  else if (mod(x,.5d0).eq.0.d0) then
     ii=int(x-.5d0)
!     gamma=sqrt(3.14159265358979d0)
     gamma=1.772453850905516027d0
     do i=1,ii
        gamma=gamma*(real(i,kind=8)-.5d0)
>>>>>>> caf4b1ce
     end do
  else
     stop 'wrong argument for gamma'
  end if
end function gamma
<|MERGE_RESOLUTION|>--- conflicted
+++ resolved
@@ -702,13 +702,8 @@
                  zion,alpz,gpot,alpl,hsep,alps,vh,xp,rmt,fact,nintp,&
                  aeval,ng,psi,res,chrg)
   implicit real(kind=8) (a-h,o-z)
-<<<<<<< HEAD
-  logical noproj
-  parameter(nint=100)
-=======
   logical :: noproj
   integer, parameter :: n_int=100
->>>>>>> caf4b1ce
   dimension psi(0:ng,noccmax,lmax+1),aeval(noccmax,lmax+1),&
        hh(0:ng,0:ng),ss(0:ng,0:ng),eval(0:ng),evec(0:ng,0:ng),&
        aux(2*ng+2),&
@@ -719,11 +714,7 @@
        occup(noccmax,lmax+1),chrg(noccmax,lmax+1),&
        vh(0:ng,0:ng,4,0:ng,0:ng,4),&
        res(noccmax,lmax+1),xp(0:ng)
-<<<<<<< HEAD
-  if (nintp.ne.nint) stop 'nint><nintp'
-=======
   if (nintp.ne.n_int) stop 'n_int><nintp'
->>>>>>> caf4b1ce
 
   do l=0,lmax
      if (occup(1,l+1).gt.0.d0) lcx=l
@@ -739,19 +730,11 @@
 ! projectors, just in case
   if (.not. noproj) then
      do l=0,lpx
-<<<<<<< HEAD
-        gml1=sqrt( gamma(l+1.5d0) / (2.d0*alps(l+1)**(2*l+3)) )
-        gml2=sqrt( gamma(l+3.5d0) / (2.d0*alps(l+1)**(2*l+7)) )&
-            /(l+2.5d0)
-        gml3=sqrt( gamma(l+5.5d0) / (2.d0*alps(l+1)**(2*l+11)) )&
-            /((l+3.5d0)*(l+4.5d0))
-=======
         gml1=sqrt( gamma(real(l,kind=8)+1.5d0) / (2.d0*alps(l+1)**(2*l+3)) )
         gml2=sqrt( gamma(real(l,kind=8)+3.5d0) / (2.d0*alps(l+1)**(2*l+7)) )&
             /(real(l,kind=8)+2.5d0)
         gml3=sqrt( gamma(real(l,kind=8)+5.5d0) / (2.d0*alps(l+1)**(2*l+11)) )&
             /((real(l,kind=8)+3.5d0)*(real(l,kind=8)+4.5d0))
->>>>>>> caf4b1ce
         tt=1.d0/(2.d0*alps(l+1)**2)
         do i=0,ng
            ttt=1.d0/(xp(i)+tt)
@@ -815,41 +798,24 @@
      end do
 
 ! XC potential on grid
-<<<<<<< HEAD
-!        do k=1,nint
-=======
 !        do k=1,n_int
->>>>>>> caf4b1ce
 !           xcgrd(k)=0.d0
 !        end do
 !        do l=0,lmax
 !           do j=0,ng
 !              do i=0,ng
-<<<<<<< HEAD
-!                 do k=1,nint
-=======
 !                 do k=1,n_int
->>>>>>> caf4b1ce
 !                    xcgrd(k)=xcgrd(k)+rmt(k,i,j,l+1)*rho(i,j,l+1)
 !                 end do
 !              end do
 !           end do
 !        end do
-<<<<<<< HEAD
-     call DGEMV('N',nint,(lcx+1)*(ng+1)**2,1.d0,&
-                rmt,nint,rho,1,0.d0,xcgrd,1)
-
-     dr=fact*rprb/nint
-     do k=1,nint
-        r=(k-.5d0)*dr
-=======
      call DGEMV('N',n_int,(lcx+1)*(ng+1)**2,1.d0,&
                 rmt,n_int,rho,1,0.d0,xcgrd,1)
 
      dr=fact*rprb/real(n_int,kind=8)
      do k=1,n_int
         r=(real(k,kind=8)-.5d0)*dr
->>>>>>> caf4b1ce
 ! divide by 4 pi
         tt=xcgrd(k)*0.07957747154594768d0
 ! multiply with r^2 to speed up calculation of matrix elements
@@ -857,11 +823,7 @@
      end do
 
      loop_l: do l=0,lmax
-<<<<<<< HEAD
-        gml=.5d0*gamma(.5d0+l)
-=======
         gml=.5d0*gamma(.5d0+real(l,kind=8))
->>>>>>> caf4b1ce
 
 !  lower triangles only
         loop_i: do i=0,ng
@@ -870,16 +832,6 @@
               sxp=1.d0/d
               const=gml*sqrt(sxp)**(2*l+1)
 ! overlap
-<<<<<<< HEAD
-              ss(i,j)=const*sxp*(l+.5d0)
-! kinetic energy
-              hh(i,j)=.5d0*const*sxp**2* ( 3.d0*xp(i)*xp(j) +&
-                   l*(6.d0*xp(i)*xp(j)-xp(i)**2-xp(j)**2) -&
-                   l**2*(xp(i)-xp(j))**2  ) + .5d0*l*(l+1.d0)*const
-! potential energy from parabolic potential
-              hh(i,j)=hh(i,j) +&
-                   .5d0*const*sxp**2*(l+.5d0)*(l+1.5d0)/rprb**4 
-=======
               ss(i,j)=const*sxp*(real(l,kind=8)+.5d0)
 ! kinetic energy
               hh(i,j)=.5d0*const*sxp**2* ( 3.d0*xp(i)*xp(j) +&
@@ -888,7 +840,6 @@
 ! potential energy from parabolic potential
               hh(i,j)=hh(i,j) +&
                    .5d0*const*sxp**2*(real(l,kind=8)+.5d0)*(real(l,kind=8)+1.5d0)/rprb**4 
->>>>>>> caf4b1ce
 ! hartree potential from ionic core charge
               tt=sqrt(1.d0+2.d0*alpz**2*d)
               if (l.eq.0) then
@@ -908,15 +859,9 @@
               end if
 ! potential from repulsive gauss potential
               tt=alpl**2/(.5d0+d*alpl**2)
-<<<<<<< HEAD
-              hh(i,j)=hh(i,j)  + gpot(1)*.5d0*gamma(1.5d0+l)*tt**(1.5d0+l)&
-                   + (gpot(2)/alpl**2)*.5d0*gamma(2.5d0+l)*tt**(2.5d0+l)&
-                   + (gpot(3)/alpl**4)*.5d0*gamma(3.5d0+l)*tt**(3.5d0+l)
-=======
               hh(i,j)=hh(i,j)+ gpot(1)*.5d0*gamma(1.5d0+real(l,kind=8))*tt**(1.5d0+real(l,kind=8))&
                    + (gpot(2)/alpl**2)*.5d0*gamma(2.5d0+real(l,kind=8))*tt**(2.5d0+real(l,kind=8))&
                    + (gpot(3)/alpl**4)*.5d0*gamma(3.5d0+real(l,kind=8))*tt**(3.5d0+real(l,kind=8))
->>>>>>> caf4b1ce
 ! separable terms
               if (l.le.lpx) then
                  hh(i,j)=hh(i,j) + pp1(i,l+1)*hsep(1,l+1)*pp1(j,l+1)&
@@ -941,21 +886,12 @@
               tt=DDOT((lcx+1)*(ng+1)**2,vh(0,0,1,i,j,l+1),1,rho(0,0,1),1)
               hh(i,j)=hh(i,j) + tt
 ! potential from XC potential
-<<<<<<< HEAD
-              dr=fact*rprb/nint
-!              tt=0.d0
-!              do k=1,nint
-!                 tt=tt+xcgrd(k)*rmt(k,i,j,l+1)
-!              end do
-              tt=DDOT(nint,rmt(1,i,j,l+1),1,xcgrd(1),1)
-=======
               dr=fact*rprb/real(n_int,kind=8)
 !              tt=0.d0
 !              do k=1,n_int
 !                 tt=tt+xcgrd(k)*rmt(k,i,j,l+1)
 !              end do
               tt=DDOT(n_int,rmt(1,i,j,l+1),1,xcgrd(1),1)
->>>>>>> caf4b1ce
               hh(i,j)=hh(i,j)+tt*dr
            end do loop_j
         end do loop_i
@@ -1000,11 +936,7 @@
 ! End of the big loop
 
   call resid(lmax,lpx,noccmax,rprb,xp,aeval,psi,rho,ng,res,&
-<<<<<<< HEAD
-             zion,alpz,alpl,gpot,pp1,pp2,pp3,alps,hsep,fact,nint,&
-=======
              zion,alpz,alpl,gpot,pp1,pp2,pp3,alps,hsep,fact,n_int,&
->>>>>>> caf4b1ce
              potgrd,xcgrd)
 
 ! charge up to radius rcov
@@ -1113,15 +1045,6 @@
         if (rk > 6.28d0/rprb-.5d0*dr) exit
      end do
   end if
-<<<<<<< HEAD
-
-END SUBROUTINE gatom
-
-
-
-subroutine resid(lmax,lpx,noccmax,rprb,xp,aeval,psi,rho,&
-                 ng,res,zion,alpz,alpl,gpot,pp1,pp2,pp3,alps,hsep,fact,nint,&
-=======
 
 END SUBROUTINE gatom
 
@@ -1129,27 +1052,17 @@
 
 subroutine resid(lmax,lpx,noccmax,rprb,xp,aeval,psi,rho,&
                  ng,res,zion,alpz,alpl,gpot,pp1,pp2,pp3,alps,hsep,fact,n_int,&
->>>>>>> caf4b1ce
                  potgrd,xcgrd)
   implicit real(kind=8) (a-h,o-z)
   dimension psi(0:ng,noccmax,lmax+1),rho(0:ng,0:ng,lmax+1),&
        gpot(3),pp1(0:ng,lmax+1),pp2(0:ng,lmax+1),pp3(0:ng,lmax+1),&
        alps(lmax+1),hsep(6,lmax+1),res(noccmax,lmax+1),xp(0:ng),&
-<<<<<<< HEAD
-       xcgrd(nint),aeval(noccmax,lmax+1),potgrd(nint)
-  
-! potential on grid 
-  dr=fact*rprb/nint
-  do k=1,nint
-     r=(k-.5d0)*dr
-=======
        xcgrd(n_int),aeval(noccmax,lmax+1),potgrd(n_int)
   
 ! potential on grid 
   dr=fact*rprb/real(n_int,kind=8)
   do k=1,n_int
      r=(real(k,kind=8)-.5d0)*dr
->>>>>>> caf4b1ce
      potgrd(k)= .5d0*(r/rprb**2)**2 - &
           zion*erf(r/(sqrt(2.d0)*alpz))/r &
           + exp(-.5d0*(r/alpl)**2)*&
@@ -1178,15 +1091,9 @@
 
   loop_ll: do ll=0,lmax
      if (ll.le.lpx) then
-<<<<<<< HEAD
-        rnrm1=1.d0/sqrt(.5d0*gamma(ll+1.5d0)*alps(ll+1)**(2*ll+3))
-        rnrm2=1.d0/sqrt(.5d0*gamma(ll+3.5d0)*alps(ll+1)**(2*ll+7))
-        rnrm3=1.d0/sqrt(.5d0*gamma(ll+5.5d0)*alps(ll+1)**(2*ll+11))
-=======
         rnrm1=1.d0/sqrt(.5d0*gamma(real(ll,kind=8)+1.5d0)*alps(ll+1)**(2*ll+3))
         rnrm2=1.d0/sqrt(.5d0*gamma(real(ll,kind=8)+3.5d0)*alps(ll+1)**(2*ll+7))
         rnrm3=1.d0/sqrt(.5d0*gamma(real(ll,kind=8)+5.5d0)*alps(ll+1)**(2*ll+11))
->>>>>>> caf4b1ce
      end if
      loop_iocc: do iocc=1,noccmax
 ! separable part
@@ -1196,25 +1103,15 @@
            scpr3=DDOT(ng+1,psi(0,iocc,ll+1),1,pp3(0,ll+1),1)
         end if
         res(iocc,ll+1)=0.d0
-<<<<<<< HEAD
-        loop_j: do j=1,nint
-! wavefunction on grid
-           r=(j-.5d0)*dr
-=======
         loop_j: do j=1,n_int
 ! wavefunction on grid
            r=(real(j,kind=8)-.5d0)*dr
->>>>>>> caf4b1ce
            psigrd = wave(ng,ll,xp,psi(0,iocc,ll+1),r)
 ! kinetic energy        
            rkin=0.d0
            do i=0,ng
               rkin=rkin + psi(i,iocc,ll+1) *  (&
-<<<<<<< HEAD
-                   xp(i)*(3.d0+2.d0*ll-2.d0*xp(i)*r**2)*exp(-xp(i)*r**2) )
-=======
                    xp(i)*(3.d0+2.d0*real(ll,kind=8)-2.d0*xp(i)*r**2)*exp(-xp(i)*r**2) )
->>>>>>> caf4b1ce
            end do
            rkin=rkin*r**ll
 ! separable part
@@ -1246,18 +1143,6 @@
 END SUBROUTINE resid
 
 
-<<<<<<< HEAD
-subroutine crtvh(ng,lmax,xp,vh,rprb,fact,nint,rmt)
-  implicit real(kind=8) (a-h,o-z)
-  dimension vh(0:ng,0:ng,0:3,0:ng,0:ng,0:3),xp(0:ng),&
-            rmt(nint,0:ng,0:ng,lmax+1)
-  if (lmax.gt.3) stop 'crtvh'
-
-  dr=fact*rprb/nint
-  do l=0,lmax
-     do k=1,nint
-        r=(k-.5d0)*dr
-=======
 subroutine crtvh(ng,lmax,xp,vh,rprb,fact,n_int,rmt)
   implicit real(kind=8) (a-h,o-z)
   dimension vh(0:ng,0:ng,0:3,0:ng,0:ng,0:3),xp(0:ng),&
@@ -1268,7 +1153,6 @@
   do l=0,lmax
      do k=1,n_int
         r=(real(k,kind=8)-.5d0)*dr
->>>>>>> caf4b1ce
         do j=0,ng
            do i=0,ng
               rmt(k,i,j,l+1)=(r**2)**l*exp(-(xp(i)+xp(j))*r**2)
@@ -1387,18 +1271,6 @@
 
   if (x.le.0.d0) stop 'wrong argument for gamma'
   if (mod(x,1.d0).eq.0.d0) then
-<<<<<<< HEAD
-     ii=x
-     do i=2,ii
-        gamma=gamma*(i-1)
-     end do
-  else if (mod(x,.5d0).eq.0.d0) then
-     ii=x-.5d0
-!     gamma=sqrt(3.14159265358979d0)
-     gamma=1.772453850905516027d0
-     do i=1,ii
-        gamma=gamma*(i-.5d0)
-=======
      ii=int(x)
      do i=2,ii
         gamma=gamma*real(i-1,kind=8)
@@ -1409,7 +1281,6 @@
      gamma=1.772453850905516027d0
      do i=1,ii
         gamma=gamma*(real(i,kind=8)-.5d0)
->>>>>>> caf4b1ce
      end do
   else
      stop 'wrong argument for gamma'
