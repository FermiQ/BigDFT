<<<<<<< HEAD
!! FUNCTION
!!   Main program to use BigDFT with art nouveau method
!!
!! COPYRIGHT
!!    Copyright (C) Normand Mousseau, June 2001
=======
!> @file
!! Contains program to do Activation Relaxation Technique (ART) calculation
!! @author
!!    Copyright Normand Mousseau, July 2001
>>>>>>> 0d958b59
!!    Copyright (C) 2010 BigDFT group
!!    This file is distributed under the terms of the
!!    GNU General Public License, see ~/COPYING file
!!    or http://www.gnu.org/copyleft/gpl.txt .
!!    For the list of contributors, see ~/AUTHORS 
!!
!>  Main program to use BigDFT with art nouveau method
program art90

  use defs 
  use random 
  use lanczos_defs, only: projection, LANCZOS_MIN 
  implicit None

  integer :: ierror, ierr
  integer :: npart             ! Number of atoms participating to the eventt
  real(kind=8) :: delr
  real(kind=8) :: ran3, random_number
  real(kind=8) :: difpos
  real(kind=8) :: saddle_energy
  real(kind=8) :: delta_e  ! total_energy-ref_energy 
  real(kind=8), dimension(:), allocatable :: del_pos
  logical       :: success
  character(8)  :: accept 
  character(20) :: fname
  character(4)  :: scounter
  real(kind=8) :: a1, b1, c1
! _________
  call CPU_TIME( t1 )

  call read_parameters( )             ! Read options & initial allocation.
  call MPI_INIT(ierr)
  call MPI_COMM_RANK(MPI_COMM_WORLD,iproc,ierr)
  call MPI_COMM_SIZE(MPI_COMM_WORLD,nproc,ierr)
                                      ! If restartfile exists, then we restart.
  inquire ( file = restartfile, exist = restart )
  if ( restart ) & 
     & call restart_states( state_restart, ievent_restart, iter_restart, atp )
  call MPI_Barrier( MPI_COMM_WORLD, ierr )
  call write_parameters( )            ! Write options in LOGFILE. 
  call MPI_Barrier( MPI_COMM_WORLD, ierr )

  if ( iproc == 0 ) then              ! Report 
     open( unit = FLOG, file = LOGFILE, status = 'unknown',&
         & action = 'write', position = 'append', iostat = ierror )
     if ( restart ) then
        write(FLOG,'(1X,A)') ' Call restart'  
     else
        write(FLOG,'(1X,A)') ' Start with new event    '
     end if
     close(FLOG)
  end if

  call initialize_potential()         ! Initialize BigDFT

  if ( restart ) then        
     if ( iproc == 0 ) call convert_to_chain( refcounter, 4, scounter )
                             ! Information for FLIST 
     conf_initial = trim( FINAL // scounter )
  else 
                             ! Set up of mincounter & referecence configuration,
                             ! if new_event then relaxes it into a local minimum. 
     evalf_number = 0 
     call initialize( )                
     ievent_restart = 1
  end if
! _________
!                MAIN LOOP OVER THE EVENTS.

  Do_ev: do ievent = ievent_restart, NUMBER_EVENTS  
                                      ! If it is a restart event for the activation,
                                      ! phase 1, 2 or 4, or it is not a restart event
                                      ! then we call find_saddle.
     if ( .not. ( restart .and. ( state_restart == 3 ) ) ) then
                                      ! atp is the number of attempts for event.
        if (.not. restart) atp = 1 
        do 
          if ( iproc == 0 ) call print_event( ievent, temperature )
          call find_saddle( success, saddle_energy )
          if ( success ) then 
             exit
          else
             atp = atp + 1 
          end if 
        end do
     end if
                                      ! If not a new event, then a convergence to
                                      ! the saddle point, We do not go further.
     if ( .not. NEW_EVENT .and. ( eventtype == 'REFINE_SADDLE' ) ) call end_art () 
                                      ! If it is a restart event of type 3, we 
                                      ! are starting at the right point.
     if ( restart .and. ( state_restart == 3 ) ) then
        if ( iproc == 0 ) then        ! Report
           call print_event( ievent, temperature )
           open( unit = FLOG, file = LOGFILE, status = 'unknown',& 
               & action = 'write', position = 'append', iostat = ierror )
           write(FLOG,'(1X,A)') ' - Restart event: We restart at the saddle point'
           close(FLOG)
           call convert_to_chain( mincounter, 4, scounter )
        end if
        saddle_energy = total_energy
        conf_saddle = trim( SADDLE // scounter )
        restart = .false.
     else if ( write_restart_file ) then 
                                      ! We save the current state for a possible 
                                      ! restart.
        state_restart = 3
        iter_restart  = 0
        if ( iproc == 0 ) call save_state( state_restart, iter_restart, projection )
     end if
                                      ! Push the configuration slightly over the
                                      ! saddle point in order to minimise  the odds 
                                      ! that it falls back into its original state.
     
<<<<<<< HEAD
     allocate(del_pos(VECSIZE))       ! We compute the displacement.
     del_pos =  pos - posref          
     a1 = dot_product(del_pos,projection) 
     if ( a1 < 0.0d0 ) then
        projection = -1.0d0 * projection
        a1 = -1.0d0 * a1
     end if
     b1 = dot_product(force,projection)
     c1 = dot_product(del_pos,force)
     difpos  = sqrt( dot_product(del_pos,del_pos) )
     !pos = pos + del_pos 
     deallocate(del_pos)
                                      
     pos = pos + PUSH_OVER * difpos * projection

     call min_converge( success )             ! And we converge to the new minimum.
     delta_e = total_energy - ref_energy 
     if ( iproc == 0 ) then
                                      ! We write the configuration in a min.... file.
        call convert_to_chain( mincounter, 4, scounter )
        write(*,*) 'BART: Mincounter is ', mincounter,', scounter is ', scounter
        fname = FINAL // scounter
        conf_final = fname
        call store( fname ) 
     end if
                                      ! Is a real minimum ?
     if ( LANCZOS_MIN .and. success ) call check_min( 'M' ) 
                                      ! Magnitude of the displacement (utils.f90).
     call displacement( posref, pos, delr, npart )
                                      ! Now, we accept or reject this move based
                                      ! on a Boltzmann weight.
     if ( iproc == 0 ) then           
        random_number = ran3( ) 
        open( unit = FLIST, file = EVENTSLIST, status = 'unknown', &
       & action = 'write', position = 'append', iostat = ierror )
     end if

     If_bol: if ( ( (total_energy - ref_energy) < -temperature * log( random_number ) )& 
                & .and. ( temperature >= 0.0d0 ) .and. success ) then
        accept = "ACCEPTED"
        if ( iproc == 0 )&
        &  write(FLIST,*) conf_initial, conf_saddle, conf_final,'    accepted'
                                      ! We now redefine the reference configuration
        scalaref     = scala
        posref       = pos     
        conf_initial = conf_final
        ref_energy   = total_energy
        refcounter   = mincounter
                                      ! THIS IS NOT NECESSARY IN BIGDFT
                                      ! Updating the reference configuration file,
                                      ! which serves as the initial configuration
                                      ! for events.
        !if ( iproc == 0 ) call write_refconfig( )
     else                             ! Else If_bol:
                                      ! If the event is not accepted we start
                                      ! from the previous refconfig.
        accept = "REJECTED"
        if ( iproc == 0 ) then        ! Write
           if (( total_energy - ref_energy ) > 1.0d-5 )  then
               write(FLIST,*) conf_initial, conf_saddle, conf_final,'    rejected'
           else  
               write(FLIST,*) conf_initial, conf_saddle, conf_final,'    exchanged'
           end if
        end if

     end if If_bol

     if ( iproc == 0 ) then           ! Report
        close(FLIST)
        open( unit = FLOG, file = LOGFILE, status = 'unknown',&
            & action = 'write', position = 'append', iostat = ierror ) 
        write(*,*) 'BART: Configuration stored in file ',fname
        write(FLOG,'(1X,A34,A17)') ' - Configuration stored in file : ', trim(fname)
        write(FLOG,'(1X,A34,(1p,e17.10,0p))')&
        &  ' - Total energy Minimum (eV)    : ', total_energy 
        write(FLOG,"(' ','MINIMUM',i5, a9,' |E(fin-ini)= ', f9.4,' |E(fin-sad)= ',&
          & f9.4,' |npart= ', i4,' |delr= ', f8.3,' |evalf=', i6,' |')")& 
          & mincounter, adjustr(accept), delta_e,                                 &
          & total_energy - saddle_energy, npart, delr, evalf_number
        write(*,"(' ','BART: MINIMUM',i5, a9,' |E(fin-ini)= ', f9.4,' |E(fin-sad)= ',&
          & f9.4,' |npart= ', i4,' |delr= ', f8.3,' |evalf=', i6,' |',f8.3,3f7.2)")       & 
          & mincounter, adjustr(accept), delta_e,                              &
          & total_energy - saddle_energy, npart, delr, evalf_number, difpos,   &
          & a1, b1, c1 

        ! Debug 
        !write(FLOG,'(1X,A34,F17.6)')&          
        !& ' - -T*log( random_number )      : ', -temperature*log( random_number )
        close(FLOG)
     end if

     if ( eventtype == "REFINE_AND_RELAX" ) call end_art() 

     mincounter = mincounter + 1

     if ( iproc == 0 ) then
        open(unit=FCOUNTER,file=COUNTER,status='unknown',action='write',iostat=ierror)
        write(FCOUNTER,'(A12,I6)') 'Counter:    ', mincounter
        close(FCOUNTER)
     end if

  end do Do_ev

  call end_art( )

END PROGRAM art90
!!***


!!****f* art/end_art( )
!! FUNCTION
!! SOURCE
!!
subroutine end_art( )

=======
     if (iproc .eq. 0 ) call write_refconfig() 
  endif

  ! We define the name of the initial file
  mincounter = mincounter -1
  call convert_to_chain(mincounter,scounter)
  fname = FINAL // scounter
  conf_initial = fname
  mincounter = mincounter +1

  do ievent= ievent_restart, NUMBER_EVENTS         ! Main loop over the events

    if (iproc .eq. 0 )  call print_newevent(ievent,temperature)

    ! We look for a local saddle point b

    ! If it is a restart event for the activation, phase 1 or 2, or it is not a restart event
    ! then we call find_saddle
    if ( .not. (restart .and. (state_restart .eq. 3))  ) then
       do 
          call find_saddle( success )
          if ( success ) exit
       end do
    endif

    ! If not a new event, then a convergence to the saddle point, We do not go further
    if( .not.NEW_EVENT .and. (eventtype .eq. 'REFINE_SADDLE') ) stop

    ! If it is a restart event of type 3, we are starting at the right point
    if ( restart .and. (state_restart .eq. 3) ) then
       if (iproc .eq. 0 )  then
          open(unit=FLOG,file=LOGFILE,status='unknown',action='write',position='append',iostat=ierror)
          write(flog,*) 'Restart event'
          write(flog,*) 'We restart at the saddle point '
          close(unit=flog)
       endif
       restart = .false.
    else ! We save the current state for a possible restart
       state_restart = 3
       iter_restart = 0
        if (iproc .eq. 0 ) call save_state(state_restart,iter_restart,projection)
    endif

    ! Push the configuration slightly over the saddle point in order to minimise 
    ! the odds that it falls back into its original state

    ! we first compute the displacement

    del_pos(:) =  pos(:) - posref(:)
    difpos = sqrt( dot_product(del_pos,del_pos) )

    ! Projection points away from the initial minimum
    pos(:) = pos(:) + PUSH_OVER * difpos * projection(:)

    ! And we converge to the new minimum.
    call min_converge()

    ! We need to write the configuration in a min.... file
    call convert_to_chain(mincounter,scounter)
     if (iproc .eq. 0 ) write(*,*) ' Mincounter is : ', mincounter, ' and scounter is ', scounter
    fname =   FINAL // scounter

    ! Compute the displacement and the number of atoms involved in the event     
    call displacement(pos,posref,del_r,npart)
    
    ! We now store the configuration into fname
    if (iproc .eq. 0 ) call store(fname)

    if (iproc .eq. 0 )  then
       open(unit=FLOG,file=LOGFILE,status='unknown',action='write',position='append',iostat=ierror)
       write(*,*) 'Configuration stored in file ',fname
       write(FLOG,*) 'Configuration stored in file ',fname
    endif

    conf_final = fname
    mincounter = mincounter+1

    ! We write out various information to both screen and file
    if (iproc .eq. 0 )  then
       write(*,*) 'Total energy M: ', total_energy, '  npart: ',npart, &
            'del_r: ',del_r,' Number evaluations: ', evalf_number

       write(FLOG,*) 'Total energy M: ', total_energy, '  npart: ',npart, &
            'del_r: ',del_r,' Number evaluations: ', evalf_number

       ! Now, we accept or reject this move based on a Boltzmann weight

       open(unit=FLIST,file=EVENTSLIST,status='unknown',action='write',position='append',iostat=ierror)
    endif

    if (iproc .eq. 0 ) random_number = ran3()
    call MPI_Bcast(random_number,1,MPI_REAL8,0,MPI_COMM_WORLD,ierror)

    if( ( (total_energy - ref_energy) < -temperature * log(ran3()) ) .and. (temperature .ge. 0.0d0) ) then

       if (iproc .eq. 0 ) then        
          write(*,*) 'New configuration accepted, mincounter was : ', mincounter-1
          write(FLOG,*) 'New configuration accepted, mincounter was : ', mincounter-1
          write(FLIST,*) conf_initial, conf_saddle, conf_final,'    accepted'
       endif

      ! We now redefine the reference configuration
      scalaref = scala
      posref= pos          ! This is a vectorial copy
      conf_initial = conf_final

      ref_energy = total_energy

      if (eventtype .eq. "REFINE_AND_RELAX") then
         stop
      endif

      ! Update the reference configuration file, which serves as the initial
      ! configuration for events.
       if (iproc .eq. 0 ) call write_refconfig() 
    else

       if (iproc .eq. 0 ) then
        write(*,*) 'New configuration rejected, mincounter was : ', mincounter-1
        write(FLOG,*) 'New configuration rejected, mincounter was : ', mincounter-1

        ! The events is not accepted; we start from the previous refconfig
        if((total_energy - ref_energy) > 1.0d-5)  then
           write(FLIST,*) conf_initial, conf_saddle, conf_final,'    rejected'
        else  
           write(FLIST,*) conf_initial, conf_saddle, conf_final,'    exchanged'
        endif
     endif
    endif

    if (iproc .eq. 0 )  then
       close(FLIST)
       close(FLOG)

       open(unit=FCOUNTER,file=COUNTER,status='unknown',action='write',iostat=ierror)
       write(FCOUNTER,'(A12,I6)') 'Counter:    ', mincounter
       close(FCOUNTER)
    endif
  end do

  deallocate(del_pos)

  call finalise_potential()
END PROGRAM art90


!>   This subroutine prints the initial details for a new events
subroutine print_newevent(ievent_current,temperat)
>>>>>>> 0d958b59
  use defs

  implicit none
<<<<<<< HEAD

  integer      :: ierror, ierr
  real(kind=8) :: t2  ! cputime

  call finalise_potential( )

  if ( iproc == 0 ) then 

    open( unit = FLOG, file = LOGFILE, status = 'unknown',& 
        & action = 'write', position = 'append', iostat = ierror )
    write(FLOG,*) '********************** '
    write(FLOG,*)    '  A bientot !'
    write(FLOG,*) '********************** '
    call CPU_TIME( t2)
    write(FLOG,"(' CPU_TIME: ', f12.4, ' seg')") t2-t1
    call timestamp('End') 
    close(FLOG)
  end if 

  if (nproc > 1) call MPI_FINALIZE(ierr)
  stop

END SUBROUTINE end_art
=======
  integer, intent(in) :: ievent_current
  real(8), intent(in) :: temperat
  integer :: ierror;

  write(*,*) 'Simulation : ', ievent_current
  write(*,*) 'Starting from minconf : ', mincounter
  write(*,*) 'Temperature : ', temperat

  open(unit=FLOG,file=LOGFILE,status='unknown',action='write',position='append',iostat=ierror)
  write(FLOG,*) 'Simulation : ', ievent_current
  write(FLOG,*) 'Starting from minconf : ', mincounter
  write(FLOG,*) 'Initial energy : ', total_energy 
  write(FLOG,*) 'Temperature : ', temperat
  close(FLOG)

  return
END SUBROUTINE print_newevent
>>>>>>> 0d958b59
<|MERGE_RESOLUTION|>--- conflicted
+++ resolved
@@ -1,22 +1,16 @@
-<<<<<<< HEAD
 !! FUNCTION
 !!   Main program to use BigDFT with art nouveau method
 !!
 !! COPYRIGHT
 !!    Copyright (C) Normand Mousseau, June 2001
-=======
-!> @file
-!! Contains program to do Activation Relaxation Technique (ART) calculation
-!! @author
-!!    Copyright Normand Mousseau, July 2001
->>>>>>> 0d958b59
 !!    Copyright (C) 2010 BigDFT group
 !!    This file is distributed under the terms of the
 !!    GNU General Public License, see ~/COPYING file
 !!    or http://www.gnu.org/copyleft/gpl.txt .
 !!    For the list of contributors, see ~/AUTHORS 
 !!
-!>  Main program to use BigDFT with art nouveau method
+!! SOURCE
+!!
 program art90
 
   use defs 
@@ -36,7 +30,7 @@
   character(8)  :: accept 
   character(20) :: fname
   character(4)  :: scounter
-  real(kind=8) :: a1, b1, c1
+  real(kind=8)  :: a1, b1, c1, prod
 ! _________
   call CPU_TIME( t1 )
 
@@ -124,23 +118,33 @@
                                       ! saddle point in order to minimise  the odds 
                                       ! that it falls back into its original state.
      
-<<<<<<< HEAD
      allocate(del_pos(VECSIZE))       ! We compute the displacement.
-     del_pos =  pos - posref          
+
+     del_pos = pos - posref          
+     difpos  = sqrt( dot_product(del_pos,del_pos) )
+     del_pos = del_pos/difpos 
+
      a1 = dot_product(del_pos,projection) 
-     if ( a1 < 0.0d0 ) then
-        projection = -1.0d0 * projection
-        a1 = -1.0d0 * a1
-     end if
      b1 = dot_product(force,projection)
      c1 = dot_product(del_pos,force)
-     difpos  = sqrt( dot_product(del_pos,del_pos) )
-     !pos = pos + del_pos 
      deallocate(del_pos)
-                                      
-     pos = pos + PUSH_OVER * difpos * projection
-
-     call min_converge( success )             ! And we converge to the new minimum.
+
+     if ( abs(a1) < 0.1d0 ) then      ! pushing in the direction of projection (assuming sign ok) 
+        prod = 1.0d0
+        write(*,*) 'BART :WARNING'
+        write(*,*) 'BART :Projection and displacement vectors almost perpendicular to each other'
+        write(*,*) 'BART :Assuming projection points in right direction'
+     else                             ! just keep the sign of the dot product
+        if ( a1 > 0.0 ) then
+           prod =  1.0d0
+        else
+           prod = -1.0d0
+        end if 
+     end if 
+
+     pos = pos + prod * PUSH_OVER * difpos * projection
+
+     call min_converge( success )     ! And we converge to the new minimum.
      delta_e = total_energy - ref_energy 
      if ( iproc == 0 ) then
                                       ! We write the configuration in a min.... file.
@@ -183,11 +187,13 @@
                                       ! from the previous refconfig.
         accept = "REJECTED"
         if ( iproc == 0 ) then        ! Write
-           if (( total_energy - ref_energy ) > 1.0d-5 )  then
+
+        ! the exchange does not have any meaning without an geometric analysis. 
+           !if (( total_energy - ref_energy ) > 1.0d-5 )  then
                write(FLIST,*) conf_initial, conf_saddle, conf_final,'    rejected'
-           else  
-               write(FLIST,*) conf_initial, conf_saddle, conf_final,'    exchanged'
-           end if
+           !else  
+           !    write(FLIST,*) conf_initial, conf_saddle, conf_final,'    exchanged'
+           !end if
         end if
 
      end if If_bol
@@ -240,160 +246,9 @@
 !!
 subroutine end_art( )
 
-=======
-     if (iproc .eq. 0 ) call write_refconfig() 
-  endif
-
-  ! We define the name of the initial file
-  mincounter = mincounter -1
-  call convert_to_chain(mincounter,scounter)
-  fname = FINAL // scounter
-  conf_initial = fname
-  mincounter = mincounter +1
-
-  do ievent= ievent_restart, NUMBER_EVENTS         ! Main loop over the events
-
-    if (iproc .eq. 0 )  call print_newevent(ievent,temperature)
-
-    ! We look for a local saddle point b
-
-    ! If it is a restart event for the activation, phase 1 or 2, or it is not a restart event
-    ! then we call find_saddle
-    if ( .not. (restart .and. (state_restart .eq. 3))  ) then
-       do 
-          call find_saddle( success )
-          if ( success ) exit
-       end do
-    endif
-
-    ! If not a new event, then a convergence to the saddle point, We do not go further
-    if( .not.NEW_EVENT .and. (eventtype .eq. 'REFINE_SADDLE') ) stop
-
-    ! If it is a restart event of type 3, we are starting at the right point
-    if ( restart .and. (state_restart .eq. 3) ) then
-       if (iproc .eq. 0 )  then
-          open(unit=FLOG,file=LOGFILE,status='unknown',action='write',position='append',iostat=ierror)
-          write(flog,*) 'Restart event'
-          write(flog,*) 'We restart at the saddle point '
-          close(unit=flog)
-       endif
-       restart = .false.
-    else ! We save the current state for a possible restart
-       state_restart = 3
-       iter_restart = 0
-        if (iproc .eq. 0 ) call save_state(state_restart,iter_restart,projection)
-    endif
-
-    ! Push the configuration slightly over the saddle point in order to minimise 
-    ! the odds that it falls back into its original state
-
-    ! we first compute the displacement
-
-    del_pos(:) =  pos(:) - posref(:)
-    difpos = sqrt( dot_product(del_pos,del_pos) )
-
-    ! Projection points away from the initial minimum
-    pos(:) = pos(:) + PUSH_OVER * difpos * projection(:)
-
-    ! And we converge to the new minimum.
-    call min_converge()
-
-    ! We need to write the configuration in a min.... file
-    call convert_to_chain(mincounter,scounter)
-     if (iproc .eq. 0 ) write(*,*) ' Mincounter is : ', mincounter, ' and scounter is ', scounter
-    fname =   FINAL // scounter
-
-    ! Compute the displacement and the number of atoms involved in the event     
-    call displacement(pos,posref,del_r,npart)
-    
-    ! We now store the configuration into fname
-    if (iproc .eq. 0 ) call store(fname)
-
-    if (iproc .eq. 0 )  then
-       open(unit=FLOG,file=LOGFILE,status='unknown',action='write',position='append',iostat=ierror)
-       write(*,*) 'Configuration stored in file ',fname
-       write(FLOG,*) 'Configuration stored in file ',fname
-    endif
-
-    conf_final = fname
-    mincounter = mincounter+1
-
-    ! We write out various information to both screen and file
-    if (iproc .eq. 0 )  then
-       write(*,*) 'Total energy M: ', total_energy, '  npart: ',npart, &
-            'del_r: ',del_r,' Number evaluations: ', evalf_number
-
-       write(FLOG,*) 'Total energy M: ', total_energy, '  npart: ',npart, &
-            'del_r: ',del_r,' Number evaluations: ', evalf_number
-
-       ! Now, we accept or reject this move based on a Boltzmann weight
-
-       open(unit=FLIST,file=EVENTSLIST,status='unknown',action='write',position='append',iostat=ierror)
-    endif
-
-    if (iproc .eq. 0 ) random_number = ran3()
-    call MPI_Bcast(random_number,1,MPI_REAL8,0,MPI_COMM_WORLD,ierror)
-
-    if( ( (total_energy - ref_energy) < -temperature * log(ran3()) ) .and. (temperature .ge. 0.0d0) ) then
-
-       if (iproc .eq. 0 ) then        
-          write(*,*) 'New configuration accepted, mincounter was : ', mincounter-1
-          write(FLOG,*) 'New configuration accepted, mincounter was : ', mincounter-1
-          write(FLIST,*) conf_initial, conf_saddle, conf_final,'    accepted'
-       endif
-
-      ! We now redefine the reference configuration
-      scalaref = scala
-      posref= pos          ! This is a vectorial copy
-      conf_initial = conf_final
-
-      ref_energy = total_energy
-
-      if (eventtype .eq. "REFINE_AND_RELAX") then
-         stop
-      endif
-
-      ! Update the reference configuration file, which serves as the initial
-      ! configuration for events.
-       if (iproc .eq. 0 ) call write_refconfig() 
-    else
-
-       if (iproc .eq. 0 ) then
-        write(*,*) 'New configuration rejected, mincounter was : ', mincounter-1
-        write(FLOG,*) 'New configuration rejected, mincounter was : ', mincounter-1
-
-        ! The events is not accepted; we start from the previous refconfig
-        if((total_energy - ref_energy) > 1.0d-5)  then
-           write(FLIST,*) conf_initial, conf_saddle, conf_final,'    rejected'
-        else  
-           write(FLIST,*) conf_initial, conf_saddle, conf_final,'    exchanged'
-        endif
-     endif
-    endif
-
-    if (iproc .eq. 0 )  then
-       close(FLIST)
-       close(FLOG)
-
-       open(unit=FCOUNTER,file=COUNTER,status='unknown',action='write',iostat=ierror)
-       write(FCOUNTER,'(A12,I6)') 'Counter:    ', mincounter
-       close(FCOUNTER)
-    endif
-  end do
-
-  deallocate(del_pos)
-
-  call finalise_potential()
-END PROGRAM art90
-
-
-!>   This subroutine prints the initial details for a new events
-subroutine print_newevent(ievent_current,temperat)
->>>>>>> 0d958b59
   use defs
 
   implicit none
-<<<<<<< HEAD
 
   integer      :: ierror, ierr
   real(kind=8) :: t2  ! cputime
@@ -416,23 +271,4 @@
   if (nproc > 1) call MPI_FINALIZE(ierr)
   stop
 
-END SUBROUTINE end_art
-=======
-  integer, intent(in) :: ievent_current
-  real(8), intent(in) :: temperat
-  integer :: ierror;
-
-  write(*,*) 'Simulation : ', ievent_current
-  write(*,*) 'Starting from minconf : ', mincounter
-  write(*,*) 'Temperature : ', temperat
-
-  open(unit=FLOG,file=LOGFILE,status='unknown',action='write',position='append',iostat=ierror)
-  write(FLOG,*) 'Simulation : ', ievent_current
-  write(FLOG,*) 'Starting from minconf : ', mincounter
-  write(FLOG,*) 'Initial energy : ', total_energy 
-  write(FLOG,*) 'Temperature : ', temperat
-  close(FLOG)
-
-  return
-END SUBROUTINE print_newevent
->>>>>>> 0d958b59
+END SUBROUTINE end_art