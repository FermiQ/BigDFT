!!****p* BigDFT/sandbox
!!
!! COPYRIGHT
!!    Copyright (C) 2011 CEA
!!    This file is distributed under the terms of the
!!    GNU General Public License, see ~/COPYING file
!!    or http://www.gnu.org/copyleft/gpl.txt .
!!    For the list of contributors, see ~/AUTHORS 
!!
!! SOURCE
!!
program sandbox
  use BigDFT_API
  use Poisson_Solver
  implicit none
  character(len=*), parameter :: subname='sandbox'
  logical :: dokernel=.false.
  logical :: endloop
  integer :: n1i,n2i,n3i,iproc,nproc,ifine,i_stat,i_all,nelec
  integer :: n3d,n3p,n3pi,i3xcsh,i3s,n1,n2,n3,ndegree_ip
  integer :: idsx_actual,ndiis_sd_sw,idsx_actual_before,iter,iorb,jorb
  real(gp) :: hxh,hyh,hzh
  real(gp) :: tt,gnrm,gnrm_zero,epot_sum,eexctX,ekin_sum,eproj_sum,alpha
  real(gp) :: energy,energy_min,energy_old,energybs,evsum,scprsum
  type(atoms_data) :: atoms
  type(input_variables) :: in
  type(orbitals_data) :: orbs
  type(locreg_descriptors) :: Glr
  type(nonlocal_psp_descriptors) :: nlpspd
  type(communications_arrays) :: comms
  type(GPU_pointers) :: GPU
  type(diis_objects) :: diis
  character(len=4) :: itername
  real(gp), dimension(3) :: shift
  integer, dimension(:,:), allocatable :: nscatterarr,ngatherarr
  real(gp), dimension(:,:), allocatable :: radii_cf
  real(wp), dimension(:), pointer :: hpsi,psit,psi,psidst,hpsidst,proj
  real(dp), dimension(:), pointer :: pkernel,pot_ion
  real(gp), dimension(:,:), pointer :: rxyz
  ! arrays for DIIS convergence accelerator
  real(wp), dimension(:,:,:), pointer :: ads
  !##########################################
  ! My variables
  !##########################################
  integer :: ilr
  integer, parameter :: nlr=2,alr=1,blr=2
  integer :: ldim   ! dimension of lpsi
  integer :: fmin   ! min(1,nseg_f)
  integer :: isovrlp
  real(wp) :: scpr
  integer,dimension(:),allocatable :: projflg
  integer,dimension(3,nlr) :: outofzone
  real(gp), dimension(3,2) :: cxyz
!  real(gp), dimension(nlr),parameter :: locrad=(/16.0, 16.0 /)
  real(wp),dimension(nlr),parameter :: locrad=(/ 3.0, 3.0  /)
!  real(wp),dimension(nlr),parameter :: locrad=(/ 2.565213453, 2.565213453  /) 
  real(wp), dimension(:),allocatable :: lpsi    ! local projection of |Psi>
  real(wp), dimension(:),allocatable :: lhpsi   ! local projection of H|Psi>
  real(wp), dimension(:),allocatable :: lppsi   ! local projection of H|Psi>
  real(wp), dimension(:),allocatable :: ppsi   ! local projection of H|Psi>
  real(wp), dimension(:), pointer :: Lproj
  real(wp),dimension(:,:),allocatable :: overlap1
  real(wp),dimension(:,:),allocatable :: koverlap
  real(wp),dimension(:,:),allocatable :: poverlap
  type(locreg_descriptors), dimension(nlr) :: Llr 
  type(locreg_descriptors), allocatable :: Olr(:)
  real(wp), dimension(:), pointer :: potential
  real :: sum_pot !debug
  integer :: ii    ! debug  
  type(nonlocal_psp_descriptors) :: Lnlpspd
  type(atoms_data) :: Latoms

  !for the moment no need to have parallelism
  iproc=0
  nproc=1

  !initalise the variables for the calculation
<<<<<<< HEAD
  call standard_inputfile_names(in)
  call read_input_variables(iproc,'posinp', in, atoms, rxyz)
=======
  !standard names
  call standard_inputfile_names(in)
  call read_input_variables(iproc,'posinp',in, atoms, rxyz)
>>>>>>> 2105f652

  if (iproc == 0) then
     call print_general_parameters(in,atoms)
  end if
       
  allocate(radii_cf(atoms%ntypes,3+ndebug),stat=i_stat)
  call memocc(i_stat,radii_cf,'radii_cf',subname)

  call system_properties(iproc,nproc,in,atoms,orbs,radii_cf,nelec)

  ! Determine size alat of overall simulation cell and shift atom positions
  ! then calculate the size in units of the grid space
  call system_size(iproc,atoms,rxyz,radii_cf,in%crmult,in%frmult,in%hx,in%hy,in%hz,&
       Glr,shift)

  !variables substitution for the PSolver part
  hxh=0.5d0*in%hx
  hyh=0.5d0*in%hy
  hzh=0.5d0*in%hz
  n1i=Glr%d%n1i
  n2i=Glr%d%n2i
  n3i=Glr%d%n3i

  n1=Glr%d%n1
  n2=Glr%d%n2
  n3=Glr%d%n3

  call timing(iproc,'CrtDescriptors','ON')
  call createWavefunctionsDescriptors(iproc,in%hx,in%hy,in%hz,&
       atoms,rxyz,radii_cf,in%crmult,in%frmult,Glr)
  call timing(iproc,'CrtDescriptors','OF')

  ! Calculate all projectors, or allocate array for on-the-fly calculation
  call timing(iproc,'CrtProjectors ','ON')
  call createProjectorsArrays(iproc,Glr,rxyz,atoms,orbs,&
       radii_cf,in%frmult,in%frmult,in%hx,in%hy,in%hz,nlpspd,proj)
  call timing(iproc,'CrtProjectors ','OF')

  !allocate communications arrays
  call orbitals_communicators(iproc,nproc,Glr,orbs,comms)  

  allocate(nscatterarr(0:nproc-1,4+ndebug),stat=i_stat)
  call memocc(i_stat,nscatterarr,'nscatterarr',subname)
  allocate(ngatherarr(0:nproc-1,2+ndebug),stat=i_stat)
  call memocc(i_stat,ngatherarr,'ngatherarr',subname)

  call createDensPotDescriptors(iproc,nproc,atoms%geocode,'D',&
       Glr%d%n1i,Glr%d%n2i,Glr%d%n3i,in%ixc,&
       n3d,n3p,n3pi,i3xcsh,i3s,nscatterarr,ngatherarr)

  !commented out, to be used in the future
  if (dokernel) then
     ndegree_ip=16 !default value 
     call createKernel(iproc,nproc,atoms%geocode,n1i,n2i,n3i,hxh,hyh,hzh,ndegree_ip,&
          pkernel)
  else
     nullify(pkernel)
  end if

  !allocate ionic potential
  if (n3pi > 0) then
     allocate(pot_ion(n1i*n2i*n3pi+ndebug),stat=i_stat)
     call memocc(i_stat,pot_ion,'pot_ion',subname)
  else
     allocate(pot_ion(1+ndebug),stat=i_stat)
     call memocc(i_stat,pot_ion,'pot_ion',subname)
  end if

  allocate(psi(orbs%npsidim+ndebug),stat=i_stat)
  call memocc(i_stat,psi,'psi',subname)
  allocate(hpsi(orbs%npsidim+ndebug),stat=i_stat)
  call memocc(i_stat,hpsi,'hpsi',subname)
  if (nproc == 1) then
     nullify(psit)
  else
     stop 'for the moment only sequential runs'
  end if

  ! allocate arrays necessary for DIIS convergence acceleration
  !the allocation with npsidim is not necessary here since DIIS arrays
  !are always calculated in the transposed form
  if (in%idsx > 0) then
     call allocate_diis_objects(in%idsx,sum(comms%ncntt(0:nproc-1)),orbs%nkptsp,diis,subname)  
  endif

  sum_pot = 0.0d0
  do ii=1,n1i*n2i*n3pi
     sum_pot = sum_pot + pot_ion(ii)
  end do
  print *,'Sum of the potential :',sum_pot

  !create input guess wavefunction
  call psi_from_gaussians(iproc,nproc,atoms,orbs,Glr,rxyz,in%hx,in%hy,in%hz,in%nspin,psi)

  !calculate scalar product between wavefunctions
  !this scheme works only in sequential
  write(*,'(A26)') 'Overlap matrix with ddot:'
  do iorb=1,orbs%norb
     do jorb=iorb,orbs%norb
        write(*,'(2(i4),1x,1pe19.12)')iorb,jorb,&
             dot(Glr%wfd%nvctr_c+7*Glr%wfd%nvctr_f,psi((Glr%wfd%nvctr_c+7*Glr%wfd%nvctr_f)*(iorb-1)+1),1,&
             psi((Glr%wfd%nvctr_c+7*Glr%wfd%nvctr_f)*(jorb-1)+1),1)
     end do
  end do
 
!#######################################################################################################################
! Test the overlap calculation of wavefunctions defined in different localisation regions
!########################################################################################################################
 write(*,'(A32)') 'Entering the localisation code.'

  cxyz(:,1) = rxyz(:,1)
  cxyz(:,2) = rxyz(:,size(rxyz,2))

! Write some physical information on the Glr
  write(*,'(a24,3i4)')'Global region n1,n2,n3:',Glr%d%n1,Glr%d%n2,Glr%d%n3
  write(*,'(a27,f6.2,f6.2,f6.2)')'Global dimension (x,y,z):',Glr%d%n1*in%hx,Glr%d%n2*in%hy,Glr%d%n3*in%hz
  write(*,'(a17,f12.2)')'Global volume: ',Glr%d%n1*in%hx*Glr%d%n2*in%hy*Glr%d%n3*in%hz
  print *,'Global statistics:',Glr%wfd%nseg_c,Glr%wfd%nseg_f,Glr%wfd%nvctr_c,Glr%wfd%nvctr_f
   
! First, determine the localisation regions
  call determine_locreg2(nlr,rxyz,locrad,in%hx,in%hy,in%hz,Glr,Llr,outofzone)

  print *,'Outside determine_locreg2'
! Plot the localization regions
!  call draw_locregs(2,in%hx,in%hy,in%hz,Llr)

! Second, calculate the number of overlap regions using periodicity
  call get_number_of_overlap_region(alr,blr,Glr,isovrlp,Llr,nlr,outofzone)

  write(*,*)'Outside get_number_of_overlap_region:',isovrlp

  if(isovrlp > 0) then

     ! allocate the overlap region descriptors (Olr)
     print *,'isovrlp:',isovrlp
     allocate(Olr(isovrlp),stat=i_stat)
!     call memocc(i_stat,Olr,'Olr',subname)
   
     ! Third, construct the overlap region descriptors
     call get_overlap_region_periodic(alr,blr,Glr,isovrlp,Llr,nlr,Olr,outofzone)
  
!    Write some physical information on the overlap
     do ilr=1,isovrlp
        write(*,'(a25,3i4)')'Overlap region',ilr
        write(*,*)' n1,n2,n3:',Olr(ilr)%d%n1,Olr(ilr)%d%n2,Olr(ilr)%d%n3
        write(*,'(a27,f6.2,f6.2,f6.2)')'Overlap dimension (x,y,z):',Olr(ilr)%d%n1*in%hx,Olr(ilr)%d%n2*in%hy,Olr(ilr)%d%n3*in%hz
        write(*,'(a17,f12.2)')'Overlap volume: ',Olr(ilr)%d%n1*in%hx*Olr(ilr)%d%n2*in%hy*Olr(ilr)%d%n3*in%hz
        write(*,*)'Overlap starting point:',Olr(ilr)%ns1,Olr(ilr)%ns2,Olr(ilr)%ns3
     end do

!    Plot an overlap region
     call draw_locregs(1,in%hx,in%hy,in%hz,Olr(1))

! Allocate overlaps accumulators
     allocate(overlap1(orbs%norb,orbs%norb),stat=i_stat)
     call memocc(i_stat,overlap1,'overlap1',subname)
     call razero(orbs%norb*orbs%norb,overlap1)

     allocate(koverlap(orbs%norb,orbs%norb),stat=i_stat)
     call memocc(i_stat,koverlap,'koverlap',subname)
     call razero(orbs%norb*orbs%norb,koverlap)

     allocate(poverlap(orbs%norb,orbs%norb),stat=i_stat)
     call memocc(i_stat,poverlap,'poverlap',subname)
     call razero(orbs%norb*orbs%norb,poverlap)    

! Third, transform the wavefunction to overlap regions
     do ilr=1,isovrlp
       print *,'Treating overlap region (ilr):',ilr
       ldim = (Olr(ilr)%wfd%nvctr_c+7*Olr(ilr)%wfd%nvctr_f)*orbs%norb*orbs%nspinor

       ! Allocate the local wavefunction (in one overlap region)
       allocate(lpsi(ldim+ndebug), stat=i_stat)
       call memocc(i_stat,lpsi,'lpsi',subname)
 
       ! Project the wavefunction inside the overlap region
       call psi_to_locreg(Glr,ilr,ldim,Olr,lpsi,isovrlp,orbs,psi)

! Calculate overlap in localization region using ddot
!     write(*,'(A26)') 'Overlap matrix with ddot:'
!     do iorb=1,orbs%norb
!        do jorb=iorb,orbs%norb
!           write(*,'(2(i4),1x,1pe19.12)')iorb,jorb,&
!                dot(Olr(ilr)%wfd%nvctr_c+7*Olr(ilr)%wfd%nvctr_f,lpsi((Olr(ilr)%wfd%nvctr_c+7*Olr(ilr)%wfd%nvctr_f)*(iorb-1)+1),1,&
!                lpsi((Olr(ilr)%wfd%nvctr_c+7*Olr(ilr)%wfd%nvctr_f)*(jorb-1)+1),1)
!        end do
!     end do

 !Calculate the overlap
     do iorb=1,orbs%norb
        do jorb=iorb,orbs%norb
         overlap1(iorb,jorb) = overlap1(iorb,jorb) + dot(Olr(ilr)%wfd%nvctr_c+7*Olr(ilr)%wfd%nvctr_f,lpsi((Olr(ilr)%wfd%nvctr_c&
                  +7*Olr(ilr)%wfd%nvctr_f)*(iorb-1)+1),1,lpsi((Olr(ilr)%wfd%nvctr_c+7*Olr(ilr)%wfd%nvctr_f)*(jorb-1)+1),1)
        end do
     end do

! Calculate overlap in localization region using wpdot
!     write(*,'(A27)')'Overlap matrix with wpdot:'
!     fmin = min(Olr(ilr)%wfd%nseg_f,1)  ! checks if there is some fine_grid in the region, if not, do not shift keyv
!     do iorb=1,orbs%norb
!        do jorb=iorb,orbs%norb
!           call wpdot(Olr(ilr)%wfd%nvctr_c,Olr(ilr)%wfd%nvctr_f,Olr(ilr)%wfd%nseg_c,Olr(ilr)%wfd%nseg_f,&
!&                  Olr(ilr)%wfd%keyv(1),Olr(ilr)%wfd%keyv(Olr(ilr)%wfd%nseg_c+fmin),Olr(ilr)%wfd%keyg(1,1),&
!&                  Olr(ilr)%wfd%keyg(1,Olr(ilr)%wfd%nseg_c+fmin),lpsi(1+(Olr(ilr)%wfd%nvctr_c+7*Olr(ilr)%wfd%nvctr_f)*(iorb-1)),&
!&                  lpsi(Olr(ilr)%wfd%nvctr_c+fmin+(Olr(ilr)%wfd%nvctr_c+7*Olr(ilr)%wfd%nvctr_f)*(iorb-1)),&
!&                  Olr(ilr)%wfd%nvctr_c,Olr(ilr)%wfd%nvctr_f,Olr(ilr)%wfd%nseg_c,Olr(ilr)%wfd%nseg_f,&
!&                  Olr(ilr)%wfd%keyv(1),Olr(ilr)%wfd%keyv(Olr(ilr)%wfd%nseg_c+fmin),Olr(ilr)%wfd%keyg(1,1),&
!&                  Olr(ilr)%wfd%keyg(1,Olr(ilr)%wfd%nseg_c+fmin),lpsi((Olr(ilr)%wfd%nvctr_c+7*Olr(ilr)%wfd%nvctr_f)*(jorb-1)+1),&
!&                  lpsi(Olr(ilr)%wfd%nvctr_c+(Olr(ilr)%wfd%nvctr_c+7*Olr(ilr)%wfd%nvctr_f)*(jorb-1)+fmin),scpr)
!           write(*,'(2(i4),1x,1pe19.12)')iorb,jorb,scpr
!        end do
!     end do

! Plot the orbitals that are inside the overlap region
! plot first orbital
!     call plot_wf_sandbox('orb1_ovrlp',1,atoms,Olr(ilr),hxh,hyh,hzh,rxyz,lpsi,'')
! plot second orbital
!     call plot_wf_sandbox('orb2_ovrlp',1,atoms,Olr(ilr),hxh,hyh,hzh,rxyz,&
!&                     lpsi(Olr(ilr)%wfd%nvctr_c+7*Olr(ilr)%wfd%nvctr_f+1),'')

! Plot first orbital
     call plot_wf_sandbox('iter0-1',1,atoms,Glr,hxh,hyh,hzh,rxyz,psi,'')
! Plot second orbital
     call plot_wf_sandbox('iter0-2',1,atoms,Glr,hxh,hyh,hzh,rxyz,psi(Glr%wfd%nvctr_c+7*Glr%wfd%nvctr_f+1),'')

     allocate(orbs%eval(orbs%norb*orbs%nkpts+ndebug),stat=i_stat)
     call memocc(i_stat,orbs%eval,'eval',subname)

! Fake Eigenvalues for orbitals
     orbs%eval(1:orbs%norb*orbs%nkpts)=-0.5d0


! #################
!  Kinetic part
! #################

  !allocate the potential in the full box
     call full_local_potential(iproc,nproc,Glr%d%n1i*Glr%d%n2i*n3pi,Glr%d%n1i*Glr%d%n2i*Glr%d%n3i,in%nspin,&
          orbs%norb,orbs%norbp,ngatherarr,pot_ion,potential)

  !put in hpsi the kinetic operator (pot_ion = 0d.0)
     call HamiltonianApplication(iproc,nproc,atoms,orbs,in%hx,in%hy,in%hz,rxyz,&
         nlpspd,proj,Glr,ngatherarr,potential,psi,hpsi,ekin_sum,epot_sum,eexctX,&
         eproj_sum,in%nspin,GPU)

  !calculate scalar product between wavefunctions
  !this scheme works only in sequential
  !   write(*,*)' '
  !   write(*,'(A34)') 'Kinetic overlap matrix with ddot:'
  !   do iorb=1,orbs%norb
  !      do jorb=iorb,orbs%norb
  !         write(*,'(2(i4),1x,1pe19.12)')iorb,jorb,&
  !              dot(Glr%wfd%nvctr_c+7*Glr%wfd%nvctr_f,psi((Glr%wfd%nvctr_c+7*Glr%wfd%nvctr_f)*(iorb-1)+1),1,&
  !              hpsi((Glr%wfd%nvctr_c+7*Glr%wfd%nvctr_f)*(jorb-1)+1),1)
  !      end do
  !   end do

! Now transform hpsi to overlap region
     allocate(lhpsi(ldim+ndebug), stat=i_stat)
     call memocc(i_stat,lhpsi,'lhpsi',subname)

     call psi_to_locreg(Glr,ilr,ldim,Olr,lhpsi,isovrlp,orbs,hpsi)

!     write(*,'(A51)') 'Kinetic overlap matrix with ddot and localization:'
     do iorb=1,orbs%norb
        do jorb=iorb,orbs%norb
           koverlap(iorb,jorb) = koverlap(iorb,jorb) + dot(Olr(ilr)%wfd%nvctr_c+7*Olr(ilr)%wfd%nvctr_f,&
           lpsi((Olr(ilr)%wfd%nvctr_c+7*Olr(ilr)%wfd%nvctr_f)*(iorb-1)+1),1,&
           lhpsi((Olr(ilr)%wfd%nvctr_c+7*Olr(ilr)%wfd%nvctr_f)*(jorb-1)+1),1)
        end do
     end do

! ##################
! LOCAL: Non-local Projectors part
! ##################

! allocate  projflg
  allocate(projflg(atoms%nat+ndebug),stat=i_stat)
  call memocc(i_stat,projflg,'projflg',subname)

! Need to restrict non-local projectors to overlap region
! First make the descriptors
  call nlpspd_to_locreg(in,iproc,Glr,Olr(ilr),rxyz,atoms,orbs,&
&       radii_cf,in%frmult,in%frmult,in%hx,in%hy,in%hz,nlpspd,Lnlpspd,projflg)

! Allocate Lproj and Lppsi
  allocate(Lproj(Lnlpspd%nprojel+ndebug),stat=i_stat)
  call memocc(i_stat,Lproj,'Lproj',subname)
  allocate(lppsi(ldim+ndebug), stat=i_stat)
  call memocc(i_stat,lppsi,'lppsi',subname)
  allocate(ppsi((Glr%wfd%nvctr_c + 7*Glr%wfd%nvctr_f)*orbs%norb*orbs%nspinor+ndebug), stat=i_stat)
  call memocc(i_stat,ppsi,'ppsi',subname)

! initialise lppsi and ppsi
  call razero((Olr(ilr)%wfd%nvctr_c + 7*Olr(ilr)%wfd%nvctr_f)*orbs%norb*orbs%nspinor,lppsi)
  call razero((Glr%wfd%nvctr_c + 7*Glr%wfd%nvctr_f)*orbs%norb*orbs%nspinor,ppsi)

! Apply without the localization (for comparison)
  eproj_sum = 0.0_gp
  call applyprojectorsonthefly(iproc,orbs,atoms,Glr,&
          rxyz,in%hx,in%hy,in%hz,Glr%wfd,nlpspd,proj,psi,ppsi,eproj_sum)

! Calculate dotprod: <Psi_a|p><p|Psi_b>
   if(ilr == 1) then
     write(*,'(A37)') 'NL-Operator overlap matrix with ddot:'
     do iorb=1,orbs%norb
        do jorb=iorb,orbs%norb
           write(*,'(2(i4),1x,1pe19.12)')iorb,jorb,&
               dot(Glr%wfd%nvctr_c+7*Glr%wfd%nvctr_f,psi((Glr%wfd%nvctr_c+7*Glr%wfd%nvctr_f)*(iorb-1)+1),1,&
               ppsi((Glr%wfd%nvctr_c+7*Glr%wfd%nvctr_f)*(jorb-1)+1),1)
        end do
     end do
   end if


! Fill and Apply the projectors on the wavefunctions
  call apply_local_projectors(atoms,in,Olr(ilr),Lnlpspd,Lproj,orbs,projflg,lpsi,rxyz,lppsi)

! Calculate dotprod: <Psi_a|p><p|Psi_b>
! write(*,'(A54)') 'NL-Operator overlap matrix with ddot and localization:'
     do iorb=1,orbs%norb
        do jorb=iorb,orbs%norb
           poverlap(iorb,jorb) = poverlap(iorb,jorb) + dot(Olr(ilr)%wfd%nvctr_c+7*Olr(ilr)%wfd%nvctr_f,&
               lpsi((Olr(ilr)%wfd%nvctr_c+7*Olr(ilr)%wfd%nvctr_f)*(iorb-1)+1),1,&
               lppsi((Olr(ilr)%wfd%nvctr_c+7*Olr(ilr)%wfd%nvctr_f)*(jorb-1)+1),1)
        end do
     end do

! Deallocations
     deallocate(projflg,stat=i_stat)
     call memocc(i_stat,i_all,'projflg',subname) 

     deallocate(lpsi,stat=i_stat)
     call memocc(i_stat,i_all,'lpsi',subname)

     deallocate(lhpsi,stat=i_stat)
     call memocc(i_stat,i_all,'lhpsi',subname)

     deallocate(lppsi,stat=i_stat)
     call memocc(i_stat,i_all,'lppsi',subname)

     deallocate(ppsi,stat=i_stat)
     call memocc(i_stat,i_all,'ppsi',subname)

   end do ! ilr

! Write total overlap of wavefunction for localisation regions
     write(*,'(A26)') 'Overlap matrix with ddot:'
     do iorb=1,orbs%norb
        do jorb=iorb,orbs%norb
           write(*,'(2(i4),1x,1pe19.12)')iorb,jorb,overlap1(iorb,jorb)
        end do
     end do

     write(*,'(A34)') 'Kinetic overlap matrix with ddot:'
     do iorb=1,orbs%norb
        do jorb=iorb,orbs%norb
           write(*,'(2(i4),1x,1pe19.12)')iorb,jorb,&
                dot(Glr%wfd%nvctr_c+7*Glr%wfd%nvctr_f,psi((Glr%wfd%nvctr_c+7*Glr%wfd%nvctr_f)*(iorb-1)+1),1,&
                hpsi((Glr%wfd%nvctr_c+7*Glr%wfd%nvctr_f)*(jorb-1)+1),1)
        end do
     end do

     write(*,'(A51)') 'Kinetic overlap matrix with ddot and localization:'
     do iorb=1,orbs%norb
        do jorb=iorb,orbs%norb
           write(*,'(2(i4),1x,1pe19.12)')iorb,jorb,koverlap(iorb,jorb)
        end do
     end do

     write(*,'(A54)') 'NL-Operator overlap matrix with ddot and localization:'
       do iorb=1,orbs%norb
        do jorb=iorb,orbs%norb
           write(*,'(2(i4),1x,1pe19.12)')iorb,jorb,poverlap(iorb,jorb)
        end do
     end do

     deallocate(overlap1,stat=i_stat)
     call memocc(i_stat,orbs%norb*orbs%norb,'overlap1',subname)

     deallocate(koverlap,stat=i_stat)
     call memocc(i_stat,orbs%norb*orbs%norb,'koverlap',subname)
  end if   !isovrlp

  stop  !<<<<<<<<<<<<<<<<<<<<<<<<<<<<<<<<<<<<<<<<<<<<<<------------------------------------------------------------------
!#######################################################################################################################
! End of Localization part
!######################################################################################################################



  !othogonalise them
  !transpose the psi wavefunction
  call transpose_v(iproc,nproc,orbs,Glr%wfd,comms,&
       psi,work=hpsi)
  call orthogonalize(iproc,nproc,orbs,comms,Glr%wfd,psi,in)
  !untranspose psi
  call untranspose_v(iproc,nproc,orbs,Glr%wfd,comms,psi,work=hpsi)


  alpha=2.d0
  energy=1.d10
  gnrm=1.d10
  gnrm_zero=0.0_gp
  ekin_sum=0.d0 
  epot_sum=0.d0 
  eproj_sum=0.d0
  !minimum value of the energy during the minimisation procedure
  energy_min=1.d10
  !local variable for the diis history
  idsx_actual=in%idsx
  !number of switching betweed DIIS and SD during self-consistent loop
  ndiis_sd_sw=0
  !previous value of idsx_actual to control if switching has appeared
  idsx_actual_before=idsx_actual

  wfn_loop: do iter=1,in%itermax

     if (iproc == 0 .and. verbose > 0) then 
        write( *,'(1x,a,i0)') &
             & repeat('~',76 - int(log(real(iter))/log(10.))) // ' iter= ', iter
     endif
     !control whether the minimisation iterations ended
     endloop= gnrm <= in%gnrm_cv .or. iter == in%itermax
     
     !control how many times the DIIS has switched into SD
     if (idsx_actual /= idsx_actual_before) ndiis_sd_sw=ndiis_sd_sw+1

     !terminate SCF loop if forced to switch more than once from DIIS to SD
     endloop=endloop .or. ndiis_sd_sw > 2

     call full_local_potential(iproc,nproc,Glr%d%n1i*Glr%d%n2i*n3pi,Glr%d%n1i*Glr%d%n2i*Glr%d%n3i,in%nspin,&
          orbs%norb,orbs%norbp,ngatherarr,pot_ion,potential)

     call HamiltonianApplication(iproc,nproc,atoms,orbs,in%hx,in%hy,in%hz,rxyz,&
          nlpspd,proj,Glr,ngatherarr,potential,psi,hpsi,ekin_sum,epot_sum,eexctX,&
          eproj_sum,in%nspin,GPU)

     energybs=ekin_sum+epot_sum+eproj_sum
     energy_old=energy
     energy=energybs-eexctX

     !check for convergence or whether max. numb. of iterations exceeded
     if (endloop) then 
        if (iproc == 0) then 
           if (verbose > 1) write( *,'(1x,a,i0,a)')'done. ',iter,' minimization iterations required'
           write( *,'(1x,a)') &
                '------------------------------------------- End of Virtual Wavefunction Optimisation'
           write( *,'(1x,a,3(1x,1pe18.11))') &
                'final  ekin,  epot,  eproj ',ekin_sum,epot_sum,eproj_sum
           write( *,'(1x,a,i6,2x,1pe24.17,1x,1pe9.2)') &
                'FINAL iter,total "energy",gnrm',iter,energy,gnrm
           !write(61,*)hx,hy,hz,energy,ekin_sum,epot_sum,eproj_sum,ehart,eexcu,vexcu
           if (energy > energy_min) write( *,'(1x,a,1pe9.2)')&
                'WARNING: Found an "energy" value lower than the FINAL "energy", delta:',energy-energy_min
        end if
        exit wfn_loop 
     endif

     !evaluate the functional of the wavefucntions and put it into the diis structure
     !the energy values is printed out here
     call calculate_energy_and_gradient(iter,iproc,nproc,orbs,comms,GPU,Glr,in%hx,in%hy,in%hz,in%ncong,in%iscf,&
          ekin_sum,epot_sum,eproj_sum,0.0_gp,0.0_gp,0.0_gp,0.0_gp,0.0_gp,0.0_gp,&
          psi,psit,hpsi,gnrm,gnrm_zero,diis%energy)

     !control the previous value of idsx_actual
     idsx_actual_before=diis%idsx

     call hpsitopsi(iproc,nproc,orbs,Glr,comms,iter,diis,in%idsx,psi,psit,hpsi,in%nspin,in)

     write(itername,'(i4.4)')iter
     call plot_wf_sandbox('iter'//itername,1,atoms,Glr,hxh,hyh,hzh,rxyz,psi,'')

     tt=(energybs-scprsum)/scprsum
     if (((abs(tt) > 1.d-10 .and. .not. GPUconv) .or.&
          (abs(tt) > 1.d-8 .and. GPUconv)) .and. iproc==0) then 
        write( *,'(1x,a,1pe9.2,2(1pe22.14))') &
             'ERROR: inconsistency between gradient and energy',tt,energybs,scprsum
     endif
!!$     if (iproc.eq.0) then
!!$        if (verbose > 0) then
!!$           write( *,'(1x,a,3(1x,1pe18.11))') 'ekin_sum,epot_sum,eproj_sum',  & 
!!$                ekin_sum,epot_sum,eproj_sum
!!$        end if
!!$        write( *,'(1x,a,i6,2x,1pe24.17,1x,1pe9.2)') 'iter,total "energy",gnrm',iter,energy,gnrm
!!$     endif

  end do wfn_loop
  if (iter == in%itermax .and. iproc == 0 ) &
       write( *,'(1x,a)')'No convergence within the allowed number of minimization steps'

  !this deallocates also hpsivirt and psitvirt
  call last_orthon(iproc,nproc,orbs,Glr%wfd,in%nspin,&
       comms,psi,hpsi,psit,evsum)
  
  if (in%idsx > 0) then
     call deallocate_diis_objects(diis,subname)
  end if

  if (nproc > 1) then
     i_all=-product(shape(psit))*kind(psit)
     deallocate(psit,stat=i_stat)
     call memocc(i_stat,i_all,'psit',subname)
  end if

  i_all=-product(shape(psi))*kind(psi)
  deallocate(psi,stat=i_stat)
  call memocc(i_stat,i_all,'psi',subname)

  i_all=-product(shape(proj))*kind(proj)
  deallocate(proj,stat=i_stat)
  call memocc(i_stat,i_all,'proj',subname)

  i_all=-product(shape(orbs%eval))*kind(orbs%eval)
  deallocate(orbs%eval,stat=i_stat)
  call memocc(i_stat,i_all,'eval',subname)


  i_all=-product(shape(nscatterarr))*kind(nscatterarr)
  deallocate(nscatterarr,stat=i_stat)
  call memocc(i_stat,i_all,'nscatterarr',subname)
  i_all=-product(shape(ngatherarr))*kind(ngatherarr)
  deallocate(ngatherarr,stat=i_stat)
  call memocc(i_stat,i_all,'ngatherarr',subname)

  i_all=-product(shape(radii_cf))*kind(radii_cf)
  deallocate(radii_cf,stat=i_stat)
  call memocc(i_stat,i_all,'radii_cf',subname)


  call deallocate_lr(Glr,subname)
  call deallocate_comms(comms,subname)
  call deallocate_orbs(orbs,subname)
  call deallocate_atoms_scf(atoms,subname) 
  call deallocate_proj_descr(nlpspd,subname)

  if (dokernel) then
     i_all=-product(shape(pkernel))*kind(pkernel)
     deallocate(pkernel,stat=i_stat)
     call memocc(i_stat,i_all,'kernel',subname)
  end if

  i_all=-product(shape(pot_ion))*kind(pot_ion)
  deallocate(pot_ion,stat=i_stat)
  call memocc(i_stat,i_all,'pot_ion',subname)
  
  call deallocate_atoms(atoms,subname) 
  i_all=-product(shape(rxyz))*kind(rxyz)
  deallocate(rxyz,stat=i_stat)
  call memocc(i_stat,i_all,'rxyz',subname)
  call free_input_variables(in)

  !finalize memory counting
  call memocc(0,0,'count','stop')


end program sandbox
!!***

!!****f* BigDFT/psi_from_gaussians
!! FUNCTION
!!
!! SOURCE
!!
subroutine psi_from_gaussians(iproc,nproc,at,orbs,lr,rxyz,hx,hy,hz,nspin,psi)
  use module_base
  use module_types
  use module_interfaces
  implicit none
  integer, intent(in) :: iproc,nproc,nspin
  real(gp), intent(in) :: hx,hy,hz
  type(atoms_data), intent(in) :: at
  type(orbitals_data), intent(in) :: orbs
  type(locreg_descriptors), intent(in) :: lr
  real(gp), dimension(3,at%nat), intent(in) :: rxyz
  real(wp), dimension(orbs%npsidim), intent(out) :: psi
  !local variables
  character(len=*), parameter :: subname='psi_from_gaussians'
  logical ::  randinp
  integer :: iorb,icoeff,i_all,i_stat,jproc,nwork,info,jorb,i,j
  real(kind=4) :: tt
  real(wp), dimension(:,:), allocatable :: gaucoeffs
  real(gp), dimension(:), allocatable :: work,ev
  real(gp), dimension(:,:), allocatable :: ovrlp
  type(gaussian_basis) :: G
  real(wp), dimension(:), pointer :: gbd_occ


  !initialise some coefficients in the gaussian basis
  !nullify the G%rxyz pointer
  nullify(G%rxyz)
  !extract the gaussian basis from the pseudowavefunctions
  !use a better basis than the input guess
  call gaussian_pswf_basis(31,.false.,iproc,nspin,at,rxyz,G,gbd_occ)

  allocate(gaucoeffs(G%ncoeff,orbs%norbp*orbs%nspinor+ndebug),stat=i_stat)
  call memocc(i_stat,gaucoeffs,'gaucoeffs',subname)

  !in view of complete gaussian calculation
  allocate(ovrlp(G%ncoeff,G%ncoeff),stat=i_stat)
  call memocc(i_stat,ovrlp,'ovrlp',subname)


  !the kinetic overlap is correctly calculated only with Free BC
  randinp = .true.!.false.!lr%geocode /= 'F'

  if (randinp) then
     !fill randomly the gaussian coefficients for the orbitals considered
     do iorb=1,orbs%norbp*orbs%nspinor
        do icoeff=1,G%ncoeff
           !be sure to call always a different random number
           do jproc=0,iproc-1
              call random_number(tt)
           end do
           call random_number(tt)
           !modification: initialisation coefficient equal to delta
           if (icoeff==iorb) then
              gaucoeffs(icoeff,iorb)=1.0_gp!real(tt,wp)
           else
              gaucoeffs(icoeff,iorb)=0.0_gp
           end if
           do jproc=iproc+1,nproc-1
              call random_number(tt)
           end do
        end do
     end do

     !othogonalise the gaussian basis (wrong with k-points)
     !call gaussian_orthogonality(iproc,nproc,norb,norbp,G,coeffs)
     
     !calculate the overlap matrix
     call gaussian_overlap(G,G,ovrlp)

     !print it 
     write(*,'(A37)') 'Overlap matrix with gaussian_overlap:'
     do i=1,G%ncoeff
        write(*,'(i4,10(1x,1pe19.12))')i,(ovrlp(i,j),j=1,G%ncoeff)
     end do

     !calculate the overlap matrix
     call kinetic_overlap(G,G,ovrlp)

     !print it 
     write(*,'(A37)') 'Overlap matrix with kinetic_overlap:'
     do i=1,G%ncoeff
        write(*,'(i4,10(1x,1pe19.12))')i,(ovrlp(i,j),j=1,G%ncoeff)
     end do


  else
     !as an alternative strategy we may take the eigenvectors of the kinetic+k hamiltonian


     !overlap calculation of the kinetic operator, upper triangular part
     !call kinetic_overlap(G,G,ovrlp)
     call gaussian_overlap(G,G,ovrlp)
     nwork=3*G%ncoeff+1
     allocate(work(nwork+ndebug),stat=i_stat)
     call memocc(i_stat,work,'work',subname)
     allocate(ev(G%ncoeff+ndebug),stat=i_stat)
     call memocc(i_stat,ev,'ev',subname)

!!$  if (iproc == 0) then
!!$     do iat=1,G%ncoeff
!!$        write(*,'(a,i0,10(1pe15.7))')'T',iat,ovrlp(1:iat,iat)
!!$     end do
!!$  end if

     !print *,'nwork',nwork,3*nbasis-1
     call dsyev('V','U',G%ncoeff,ovrlp(1,1),G%ncoeff,ev(1),work(1),nwork,info)
     if (info /= 0) then
        if (iproc == 0) then
           write(*,*)'DSyev Error',info
        end if
        stop
     end if

!!$  if (iproc == 0) then
!!$     do iat=1,G%ncoeff
!!$        write(*,'(a,i0,10(1pe15.7))')'Ev',iat,ovrlp(:,iat)
!!$     end do
!!$     do iat=1,G%ncoeff
!!$        write(*,'(a,i0,10(1pe15.7))')'K',iat,ev(iat)
!!$     end do
!!$  end if

     !copy the eigenvectors to the matrix
     call razero(G%ncoeff*orbs%norbp*orbs%nspinor,gaucoeffs)
     if (orbs%norb > G%ncoeff) stop 'wrong gaussian basis'
     jorb=mod(orbs%isorb,orbs%norb)
     do iorb=1,orbs%norbp
        jorb=jorb+1
        if (jorb == orbs%norb+1) jorb=1 !for k-points calculation
        call dcopy(G%ncoeff,ovrlp(1,jorb),1,gaucoeffs(1,orbs%nspinor*(iorb-1)+1),orbs%nspinor)
     end do

     i_all=-product(shape(work))*kind(work)
     deallocate(work,stat=i_stat)
     call memocc(i_stat,i_all,'work',subname)
     i_all=-product(shape(ev))*kind(ev)
     deallocate(ev,stat=i_stat)
     call memocc(i_stat,i_all,'ev',subname)

     !call MPI_BARRIER(MPI_COMM_WORLD,info)
     !stop

  end if

  i_all=-product(shape(ovrlp))*kind(ovrlp)
  deallocate(ovrlp,stat=i_stat)
  call memocc(i_stat,i_all,'ovrlp',subname)


  call gaussians_to_wavelets_new(iproc,nproc,lr,orbs,hx,hy,hz,G,&
       gaucoeffs,psi)
  !deallocate the gaussian basis descriptors
  call deallocate_gwf(G,subname)

  !deallocate gaussian array
  i_all=-product(shape(gaucoeffs))*kind(gaucoeffs)
  deallocate(gaucoeffs,stat=i_stat)
  call memocc(i_stat,i_all,'gaucoeffs',subname)
  i_all=-product(shape(gbd_occ))*kind(gbd_occ)
  deallocate(gbd_occ,stat=i_stat)
  call memocc(i_stat,i_all,'gbd_occ',subname)

  
END SUBROUTINE psi_from_gaussians
!!***


!!****f* BigDFT/plot_wf_sandbox
!! FUNCTION
!!
!! SOURCE
!!
subroutine plot_wf_sandbox(orbname,nexpo,at,lr,hxh,hyh,hzh,rxyz,psi,comment)
  use module_base
  use module_types
  implicit none
  character(len=10) :: comment
  character(len=*) :: orbname
  integer, intent(in) :: nexpo
  real(gp), intent(in) :: hxh,hyh,hzh
  type(atoms_data), intent(in) :: at
  real(gp), dimension(3,at%nat), intent(in) :: rxyz
  type(locreg_descriptors), intent(in) :: lr
  real(wp), dimension(lr%wfd%nvctr_c+7*lr%wfd%nvctr_f), intent(in) :: psi
  !local variables
  character(len=*), parameter :: subname='plot_wf'
  integer :: i_stat,i_all,tmp
  integer :: nl1,nl2,nl3,n1i,n2i,n3i,n1,n2,n3,i1,i2,i3,nu1,nu2,nu3
  real(gp) :: x,y,z
  type(workarr_sumrho) :: w
  real(wp), dimension(:,:,:), allocatable :: psir

  n1=lr%d%n1
  n2=lr%d%n2
  n3=lr%d%n3
  n1i=lr%d%n1i
  n2i=lr%d%n2i
  n3i=lr%d%n3i

  if (at%geocode == 'F') then
     nl1=14
     nu1=15
     nl2=14
     nu2=15
     nl3=14
     nu3=15
  else if (at%geocode == 'S') then
     nl1=0
     nu1=0
     nl2=14
     nu2=15
     nl3=0
     nu3=0
  else if (at%geocode == 'P') then
     nl1=0
     nu1=0
     nl2=0
     nu2=0
     nl3=0
     nu3=0
  end if

  call initialize_work_arrays_sumrho(lr,w)
 
  allocate(psir(-nl1:2*n1+1+nu1,-nl2:2*n2+1+nu2,-nl3:2*n3+1+nu3+ndebug),stat=i_stat)
  call memocc(i_stat,psir,'psir',subname)
  !initialisation
  if (lr%geocode == 'F') then
     call razero(lr%d%n1i*lr%d%n2i*lr%d%n3i,psir)
  end if
 
  call daub_to_isf(lr,w,psi,psir)
 
  open(unit=22,file=trim(orbname),status='unknown')

  do i3=-nl3,2*n3+1+nu3
     tmp = i3 + 2*lr%ns3
     z=hzh*real(tmp,gp)
     do i2=-nl2,2*n2+1+nu2
        tmp = i2 + 2*lr%ns2
        y=hyh*real(tmp,gp)
        do i1=-nl1,2*n1+1+nu1
           tmp = i1 + 2*lr%ns1
           x=hxh*real(tmp,gp)
           if (y == rxyz(2,1) .and. z ==  rxyz(3,1)) then
!              print *,'Localization:',x,y,z,rxyz(1,1),rxyz(2,1),rxyz(3,1)
              write(22,'(1x,f9.5,1pe18.10)')x,psir(i1,i2,i3)**nexpo
           end if
        end do
     end do
  end do
  close(22)

  i_all=-product(shape(psir))*kind(psir)
  deallocate(psir,stat=i_stat)
  call memocc(i_stat,i_all,'psir',subname)

  call deallocate_work_arrays_sumrho(w)

END SUBROUTINE plot_wf_sandbox
!%***

!#############################################################################################################################################
!!****f* BigDFT/psi_to_locreg
!#############################################################################################################################################
!! FUNCTION: Tranform wavefunction between Global region and localisation region
!!
!! WARNING: 
!!         Only coded for sequential, not parallel cases !! For parallel should change increment and loc_psi dimensions
!! SOURCE:
!!
subroutine psi_to_locreg(Glr,ilr,ldim,Olr,lpsi,nlr,orbs,psi)

  use module_base
  use module_types
 
 implicit none

  !#######################################
  ! Subroutine Scalar Arguments
  !#######################################
  integer, intent(in) :: nlr                  ! number of localization regions
  integer :: ilr           ! index of the localization region we are considering
  integer :: ldim          ! dimension of lpsi 
  type(orbitals_data),intent(in) :: orbs      ! orbital descriptor
  type(locreg_descriptors),intent(in) :: Glr  ! Global grid descriptor
  !########################################
  !Subroutine Array Arguments
  !########################################
  type(locreg_descriptors), dimension(nlr), intent(in) :: Olr  ! Localization grid descriptors 
  real(wp),dimension(orbs%npsidim),intent(in) :: psi       !Wavefunction (compressed format)
  real(wp),dimension(ldim),intent(inout) :: lpsi !Wavefunction in localization region
  !#############################################
  !local variables
  !############################################
  integer :: igrid,isegloc,isegG,ix,iorbs
  integer :: lmin,lmax,Gmin,Gmax
  integer :: icheck      ! check to make sure the dimension of loc_psi does not overflow 
  integer :: offset      ! gives the difference between the starting point of Lseg and Gseg
  integer :: length      ! Length of the overlap between Lseg and Gseg
  integer :: lincrement  ! Increment for writing orbitals in loc_psi
  integer :: Gincrement  ! Increment for reading orbitals in psi
  integer :: nseg        ! total number of segments in Llr
  integer, allocatable :: keymask(:,:)  ! shift for every segment of Llr (with respect to Glr)
  character(len=*), parameter :: subname='psi_to_locreg'
  integer :: i_stat,i_all
  integer :: start,Gstart
  integer :: lfinc,Gfinc

! Define integers
  nseg = Olr(ilr)%wfd%nseg_c + Olr(ilr)%wfd%nseg_f
  lincrement = Olr(ilr)%wfd%nvctr_c + 7*Olr(ilr)%wfd%nvctr_f
  Gincrement = Glr%wfd%nvctr_c + 7*Glr%wfd%nvctr_f
  icheck = 0

! Initialize loc_psi
  call razero(lincrement*orbs%norb*orbs%nspinor,lpsi)
 
! Get the keymask: shift for every segment of Llr (with respect to Glr)
  allocate(keymask(2,nseg),stat=i_stat)
  call memocc(i_stat,keymask,'keymask',subname)

  call shift_locreg_indexes(Glr,Olr(ilr),keymask,nseg)

!####################################################
! Do coarse region
!####################################################
  do isegloc = 1,Olr(ilr)%wfd%nseg_c
     lmin = keymask(1,isegloc)
     lmax = keymask(2,isegloc)
 
! Could optimize the routine by looping only on Gsegs not looped on before (TO DO)
     do isegG = 1,Glr%wfd%nseg_c
        Gmin = Glr%wfd%keyg(1,isegG)
        Gmax = Glr%wfd%keyg(2,isegG)

        ! For each segment in Llr check if there is a collision with the segment in Glr
        ! if not, cycle
        if((lmin > Gmax) .or. (lmax < Gmin)) cycle
        
        ! Define the offset between the two segments
        offset = lmin - Gmin
        if(offset < 0) then
           offset = 0
        end if
    
        ! Define the length of the two segments
        length = min(lmax,Gmax)-max(lmin,Gmin)
 
        !Find the common elements and write them to the new localized wavefunction
        ! WARNING: index goes from 0 to length because it is the offset of the element
        do ix = 0,length
           icheck = icheck + 1
           ! loop over the orbitals
           do iorbs=1,orbs%norb*orbs%nspinor
              lpsi(icheck+lincrement*(iorbs-1))=psi(Glr%wfd%keyv(isegG)+offset+ix+Gincrement*(iorbs-1))
           end do
        end do
     end do
  end do

! Check if the number of elements in loc_psi is valid
  if(icheck .ne. Olr(ilr)%wfd%nvctr_c) then
    write(*,*)'There is an error in psi_to_locreg: number of coarse points used',icheck
    write(*,*)'is not equal to the number of coarse points in the region',Olr(ilr)%wfd%nvctr_c
  end if

!##############################################################
! Now do fine region
!##############################################################

  icheck = 0
  start = Olr(ilr)%wfd%nvctr_c
  Gstart = Glr%wfd%nvctr_c
  lfinc  = Olr(ilr)%wfd%nvctr_f
  Gfinc = Glr%wfd%nvctr_f

  do isegloc = Olr(ilr)%wfd%nseg_c+1,nseg
     lmin = keymask(1,isegloc)
     lmax = keymask(2,isegloc)
 
! Could optimize the routine by looping only on Gsegs not looped on before (TO DO)
     do isegG = Glr%wfd%nseg_c+1,Glr%wfd%nseg_c+Glr%wfd%nseg_f

        Gmin = Glr%wfd%keyg(1,isegG)
        Gmax = Glr%wfd%keyg(2,isegG)

        ! For each segment in Llr check if there is a collision with the segment in Glr
        ! if not, cycle
        if((lmin > Gmax) .or. (lmax < Gmin)) cycle

        offset = lmin - Gmin
        if(offset < 0) offset = 0

        length = min(lmax,Gmax)-max(lmin,Gmin)

        !Find the common elements and write them to the new localized wavefunction
        ! WARNING: index goes from 0 to length because it is the offset of the element
        do ix = 0,length
           icheck = icheck + 1
           do igrid=0,6
              do iorbs=1,orbs%norb*orbs%nspinor
                 lpsi(start+icheck+lincrement*(iorbs-1)+igrid*lfinc)=&
&                psi(Gstart+Glr%wfd%keyv(isegG)+offset+ix+Gincrement*(iorbs-1)+igrid*Gfinc)
              end do
           end do
        end do
     end do
  end do
  
 ! Check if the number of elements in loc_psi is valid
  if(icheck .ne. Olr(ilr)%wfd%nvctr_f) then
    write(*,*)'There is an error in psi_to_locreg: number of fine points used',icheck
    write(*,*)'is not equal to the number of fine points in the region',Olr(ilr)%wfd%nvctr_f
  end if

  deallocate(keymask,stat=i_stat)
  call memocc(i_stat,i_all,'keymask',subname)

END SUBROUTINE psi_to_locreg
!%***

!##############################################################################################################################################
!!****f* BigDFT/get_overlap_region
!##############################################################################################################################################
!! FUNCTION Given two localization regions, A and B, this routine returns a localization region corresponding to the intersection of A & B. 
!!
!! SOURCE
!!
subroutine get_overlap_region_free(alr,blr,Glr,isovrlp,Llr,nlr,Olr)

  use module_base
  use module_types
 
 implicit none

  !#######################################
  ! Subroutine Scalar Arguments
  !#######################################
  integer, intent(in) :: alr,blr              ! index of the two localization regions
  integer, intent(in) :: nlr                  ! number of localization regions
  type(locreg_descriptors),intent(in) :: Glr  ! Global grid descriptor
  integer, intent(out) :: isovrlp             ! True if there is an overlap
  type(locreg_descriptors),intent(out) :: Olr ! Overlap localization regions 
  !########################################
  !Subroutine Array Arguments
  !########################################
  type(locreg_descriptors), dimension(nlr), intent(in) :: Llr  ! Localization grid descriptors 
  !#############################################
  !local variables
  !############################################
  integer :: axmin,axmax,aymin,aymax,azmin,azmax ! bounds of localization region A
  integer :: bxmin,bxmax,bymin,bymax,bzmin,bzmax ! bounds of localization region B
  integer :: isx,isy,isz,iex,iey,iez             ! bounds of the overlap region
  character(len=*), parameter :: subname='get_overlap_region'

! Set the bounds of region A
  axmin = Llr(alr)%ns1
  aymin = Llr(alr)%ns2
  azmin = Llr(alr)%ns3
  axmax = Llr(alr)%ns1 + Llr(alr)%d%n1
  aymax = Llr(alr)%ns2 + Llr(alr)%d%n2
  azmax = Llr(alr)%ns3 + Llr(alr)%d%n3

! Set the bounds of region B
  bxmin = Llr(blr)%ns1
  bymin = Llr(blr)%ns2
  bzmin = Llr(blr)%ns3
  bxmax = Llr(blr)%ns1 + Llr(blr)%d%n1
  bymax = Llr(blr)%ns2 + Llr(blr)%d%n2
  bzmax = Llr(blr)%ns3 + Llr(blr)%d%n3

! Set initial value of isovrlp
  isovrlp = 0  

! Determine if there is an overlap
! To do this, we compare axis by axis if there is an overlap.
! The cubes overlap if they overlap on all axis.
  if(((axmin .le. bxmax).and.(bxmin .le. axmax)) .and. &
&    ((aymin .le. bymax).and.(bymin .le. aymax)) .and. &
&    ((azmin .le. bzmax).and.(bzmin .le. azmax))) then
     isovrlp = 1
  end if

! Now construct the Overlap localization region descriptor
! only if there is an overlap. The following only works
! when the previous test is successful. Note also that
! isx, isy and isz are necessarily in the Glr by construction
! of the Llrs, so don't need to test them.
  if(isovrlp > 0) then
 
!   Determine the limits of the overlap region
    isx = max(axmin,bxmin)
    isy = max(aymin,bymin)
    isz = max(azmin,bymin)

    iex = min(axmax,bxmax)
    iey = min(aymax,bymax)
    iez = min(azmax,bzmax)

!   Checks to assign the geometric code of the overlap region (TO DO?)
!   This could change the values of the bounds, so do it here
!   for now, is sandbox, deal only with free boundary
    Olr%geocode = 'F'  

!   Values for the starting point of the cube
    Olr%ns1 = isx
    Olr%ns2 = isy
    Olr%ns3 = isz

!   Dimensions of the overlap region
    Olr%d%n1 = iex - isx 
    Olr%d%n2 = iey - isy 
    Olr%d%n3 = iez - isz 
    
!   Dimensions of the fine grid inside the overlap region
    if (isx < iex) then
       Olr%d%nfl1=max(isx,Glr%d%nfl1)-isx
       Olr%d%nfu1=min(iex,Glr%d%nfu1)-isx
    else
       write(*,*)'Yet to be implemented (little effort?)'
       stop
    end if

    if (isy < iey) then
       Olr%d%nfl2=max(isy,Glr%d%nfl2)-isy
       Olr%d%nfu2=min(iey,Glr%d%nfu2)-isy
    else
       write(*,*)'Yet to be implemented (little effort?)'
       stop
    end if

    if (isz < iez) then
       Olr%d%nfl3=max(isz,Glr%d%nfl3)-isz
       Olr%d%nfu3=min(iez,Glr%d%nfu3)-isz
    else
       write(*,*)'Yet to be implemented (little effort?)'
       stop
    end if

!   Dimensions of the interpolating scaling function grid 
!   (geocode already taken into acount because it is simple)
    select case(Olr%geocode)
    case('F')
       Olr%d%n1i=2*Olr%d%n1+31
       Olr%d%n2i=2*Olr%d%n2+31
       Olr%d%n3i=2*Olr%d%n3+31
    case('S')
       Olr%d%n1i=2*Olr%d%n1+2
       Olr%d%n2i=2*Olr%d%n2+31
       Olr%d%n3i=2*Olr%d%n3+2
    case('P')
       Olr%d%n1i=2*Olr%d%n1+2
       Olr%d%n2i=2*Olr%d%n2+2
       Olr%d%n3i=2*Olr%d%n3+2
    end select
 
!   Now define the wavefunction descriptors inside the overlap region
!   First calculate the number of points and segments for the region
!   Coarse part:
    call num_segkeys_loc(Glr%d%n1,Glr%d%n2,Glr%d%n3,isx,iex,isy,iey,isz,iez,&
         Glr%wfd%nseg_c,Glr%wfd%nvctr_c,Glr%wfd%keyg(1,1),Glr%wfd%keyv(1),&
         Olr%wfd%nseg_c,Olr%wfd%nvctr_c)
!   Fine part:
    call num_segkeys_loc(Glr%d%n1,Glr%d%n2,Glr%d%n3,isx,iex,isy,iey,isz,iez,&
         Glr%wfd%nseg_f,Glr%wfd%nvctr_f,&
         Glr%wfd%keyg(1,Glr%wfd%nseg_c+min(1,Glr%wfd%nseg_f)),&
         Glr%wfd%keyv(Glr%wfd%nseg_c+min(1,Glr%wfd%nseg_f)),&
         Olr%wfd%nseg_f,Olr%wfd%nvctr_f)

!   Now allocate the wavefunction descriptors (keyg,keyv) following the needs
    call allocate_wfd(Olr%wfd,subname)

!   At last, fill the wavefunction descriptors
!   Coarse part
     call segkeys_loc(Glr%d%n1,Glr%d%n2,Glr%d%n3,isx,iex,isy,iey,isz,iez,&
          Glr%wfd%nseg_c,Glr%wfd%nvctr_c,Glr%wfd%keyg(1,1),Glr%wfd%keyv(1),&
          Olr%wfd%nseg_c,Olr%wfd%nvctr_c,&
          Olr%wfd%keyg(1,1),Olr%wfd%keyv(1))
!   Fine part
     call segkeys_loc(Glr%d%n1,Glr%d%n2,Glr%d%n3,isx,iex,isy,iey,isz,iez,&
          Glr%wfd%nseg_f,Glr%wfd%nvctr_f,&
          Glr%wfd%keyg(1,Glr%wfd%nseg_c+min(1,Glr%wfd%nseg_f)),&
          Glr%wfd%keyv(Glr%wfd%nseg_c+min(1,Glr%wfd%nseg_f)),&
          Olr%wfd%nseg_f,Olr%wfd%nvctr_f,&
          Olr%wfd%keyg(1,Olr%wfd%nseg_c+min(1,Olr%wfd%nseg_f)),&
          Olr%wfd%keyv(Olr%wfd%nseg_c+min(1,Olr%wfd%nseg_f)))

!    If the localisation region is isolated build also the bounds
     if (Olr%geocode=='F') then
        call locreg_bounds(Olr%d%n1,Olr%d%n2,Olr%d%n3,&
             Olr%d%nfl1,Olr%d%nfu1,Olr%d%nfl2,Olr%d%nfu2,&
             Olr%d%nfl3,Olr%d%nfu3,Olr%wfd,Olr%bounds)
     
     end if

! If there is no overlap, write it and end routine
  else
     write(*,*)'There is no overlap between regions:',alr, blr
  end if

END SUBROUTINE get_overlap_region_free
!%***


!#############################################################################################################################################
!!****f* BigDFT/shift_locreg_indexes
!#############################################################################################################################################
!! FUNCTION:
!!        Find the shift necessary for the indexes of every segment of Blr
!!        to make them compatible with the indexes of Alr. These shifts are
!!        returned in the array keymask(nseg), where nseg should be the number
!!        of segments in Blr.
!! WARNING: 
!!         This routine supposes that the region Blr is contained in the region Alr.
!!         This should always be the case, if we concentrate on the overlap between two regions.
!! SOURCE:
!!
subroutine shift_locreg_indexes(Alr,Blr,keymask,nseg)

  use module_base
  use module_types
 
 implicit none

!############################
! Arguments
!############################
 type(locreg_descriptors),intent(in) :: Alr,Blr   ! The two localization regions
 integer,intent(in) :: nseg
 integer,intent(out) :: keymask(2,nseg)
!#############################
! Local variable
!#############################
 integer :: iseg      !integer for the loop
 integer :: Bindex    !starting index of segments in Blr
 integer :: x,y,z     !coordinates of start of segments in Blr 
 integer :: shift(3)  !shift between the beginning of the segment in Blr and the origin of Alr
 integer ::  tmp

!Big loop on all segments
 do iseg=1,nseg

!##########################################
! For the Starting index
    Bindex = Blr%wfd%keyg(1,iseg)
    tmp = Bindex -1
    z   = tmp / ((Blr%d%n2+1)*(Blr%d%n1+1))
    tmp = tmp - z*((Blr%d%n2+1)*(Blr%d%n1+1))
    y   = tmp / (Blr%d%n1+1)
    x   = tmp - y * (Blr%d%n1+1)
 
! Shift between the beginning of the segment and the start of the Alr region
    shift(1) = x + Blr%ns1 - Alr%ns1
    shift(2) = y + Blr%ns2 - Alr%ns2
    shift(3) = z + Blr%ns3 - Alr%ns3

! Write the shift in index form
    keymask(1,iseg) = shift(3)*(Alr%d%n1+1)*(Alr%d%n2+1) + shift(2)*(Alr%d%n1+1) + shift(1) + 1

!######################################
! For the ending index

    Bindex = Blr%wfd%keyg(2,iseg)
    tmp = Bindex -1
    z   = tmp / ((Blr%d%n2+1)*(Blr%d%n1+1))
    tmp = tmp - z*((Blr%d%n2+1)*(Blr%d%n1+1))
    y   = tmp / (Blr%d%n1+1)
    x   = tmp - y * (Blr%d%n1+1)

! Shift between the beginning of the segment and the start of the Alr region
    shift(1) = x + Blr%ns1 - Alr%ns1
    shift(2) = y + Blr%ns2 - Alr%ns2
    shift(3) = z + Blr%ns3 - Alr%ns3

! Write the shift in index form
    keymask(2,iseg) = shift(3)*(Alr%d%n1+1)*(Alr%d%n2+1) + shift(2)*(Alr%d%n1+1) + shift(1) + 1
 end do

END SUBROUTINE shift_locreg_indexes
!%***

!#############################################################################################################################################
!!****f* BigDFT/nlpspd_to_locreg
!#############################################################################################################################################
!! FUNCTION: Transform projectors between Global region and localisation region
!!
!! WARNING: 
!!         
!! SOURCE:
!!
subroutine nlpspd_to_locreg(input_parameters,iproc,Glr,Llr,rxyz,atoms,orbs,&
       radii_cf,cpmult,fpmult,hx,hy,hz,nlpspd,Lnlpspd,projflg)

  use module_base
  use module_types
 
 implicit none

  !#######################################
  ! Subroutine Scalar Arguments
  !#######################################
  type(input_variables),intent(in) :: input_parameters
  integer,intent(in) :: iproc
  type(locreg_descriptors),intent(in) :: Glr  ! Global grid descriptor
  type(locreg_descriptors),intent(in) :: Llr  ! Local grid descriptor
  type(atoms_data),intent(in) :: atoms        ! atom descriptors
  type(orbitals_data),intent(in) :: orbs      ! orbital descriptors
  real(gp), intent(in) :: cpmult,fpmult,hx,hy,hz  ! grid descriptions
  type(nonlocal_psp_descriptors),intent(in) :: nlpspd  ! global descriptors for the projectors
  type(nonlocal_psp_descriptors),intent(out) :: Lnlpspd  ! local descriptors for the projectors 
  !########################################
  !Subroutine Array Arguments
  !########################################
  integer,dimension(atoms%nat),intent(out) :: projflg
  real(gp), dimension(3,atoms%nat), intent(in) :: rxyz !atomic positions
  real(gp), dimension(atoms%ntypes,3), intent(in) :: radii_cf  ! radii of the different atom types
  !#############################################
  !local variables
  !############################################
   integer :: iatom,igrid
   integer :: ii,jj,i1,i2,i3      !integers for loops
   integer :: mproj,natp
   integer :: mseg_c,mvctr_c,mseg_f,mvctr_f
   integer :: mseg !total number of segments
   integer :: iat  ! index of the atoms
   integer :: nprojelat ! total number of elements
   integer :: isx,isy,isz,iex,iey,iez
   integer :: iseg,jseg,Gseg,Gvctr
   integer :: nl1,nl2,nl3,nu1,nu2,nu3 ! bounds of projectors around atom iatom
   real(gp) :: hhx,hhy,hhz   !reals to shorten name of variables
   integer,dimension(1:2,1:2,1:3) :: bounds
   logical,dimension(0:Glr%d%n1,0:Glr%d%n2,0:Glr%d%n3) :: logrid
   character(len=*),parameter :: subname='nlpspd_to_locreg'

! Rename some variables
  hhx = input_parameters%hx
  hhy = input_parameters%hy
  hhz = input_parameters%hz

!Determine the number of projectors with components in locreg
! and also which atoms have such projectors and number of atoms
   call  number_of_projectors_in_locreg(atoms,cpmult,fpmult,Glr,hx,hy,hz,Llr,nlpspd,&
&        mproj,projflg,natp,radii_cf,rxyz)

   Lnlpspd%nproj = mproj

!TESTS
  print *,'Llr check:',Llr%ns1,Llr%ns2,Llr%ns3,Llr%d%n1,Llr%d%n2,Llr%d%n3
  print *,'Number of projectors:', mproj
  print *,'Projflg', projflg
!ENDTESTS

!Allocate the arrays of Lnlpspd, except keyg_p and keyv_p
 call allocate_Lnlpspd(natp,Lnlpspd,subname)

  iat = 0
  nprojelat = 0
  Lnlpspd%nprojel = 0
  mseg = 0
  do iatom = 1,atoms%nat
     if(projflg(iatom) == 0) cycle 
     iat = iat + 1  

!    Determine the bounds of the projectors
     call projector_box_in_locreg(iatom,Glr,Llr,nlpspd,bounds)

     do ii = 1,2
        do jj = 1,3
           Lnlpspd%nboxp_c(ii,jj,iat) = bounds(1,ii,jj)
           Lnlpspd%nboxp_f(ii,jj,iat) = bounds(2,ii,jj)
        end do
     end do

!    Now we can determine the number of segments and elements of coarse grid
     call fill_logrid(atoms%geocode,Glr%d%n1,Glr%d%n2,Glr%d%n3,nl1,nu1,nl2,nu2,nl3,nu3,0,1,1,&
&                     atoms%iatype(iatom),rxyz(1,iatom),radii_cf(atoms%iatype(iatom),3),cpmult,hhx,hhy,hhz,logrid)

     call number_of_projector_elements_in_locreg(iatom,1,atoms,Glr,Llr,logrid,nlpspd,mproj,mseg_c,mvctr_c)
 
     Lnlpspd%nseg_p(2*iat-1) = mseg_c
     Lnlpspd%nvctr_p(2*iat-1) = mvctr_c 

! Do the same for fine grid
     call fill_logrid(atoms%geocode,Glr%d%n1,Glr%d%n2,Glr%d%n3,nl1,nu1,nl2,nu2,nl3,nu3,0,1,1,&
&                     atoms%iatype(iatom),rxyz(1,iatom),radii_cf(atoms%iatype(iatom),2),fpmult,hhx,hhy,hhz,logrid)

     call number_of_projector_elements_in_locreg(iatom,2,atoms,Glr,Llr,logrid,nlpspd,mproj,mseg_f,mvctr_f)

     Lnlpspd%nseg_p(2*iat) = mseg_f
     Lnlpspd%nvctr_p(2*iat) = mvctr_f

!    Should not be useful, because if projflg is > 0 there should be some elements
!     if(mvctr_c == 0 .and. mvctr_f == 0) then
!        projflg(iatom) = 0 
!     end if    

     nprojelat = mvctr_c*projflg(iatom) + 7*mvctr_f*projflg(iatom)
     Lnlpspd%nprojel = max(Lnlpspd%nprojel,nprojelat)
     mseg = mseg + mseg_c + mseg_f
  end do

!   Now allocate keyg_p,keyv_p following the needs
    call allocate_projd(mseg,Lnlpspd,subname)

! Renaming some variables to simply calling of routines
   !starting point of locreg
   isx = Llr%ns1
   isy = Llr%ns2
   isz = Llr%ns3
   !ending point of locreg
   iex = Llr%ns1 + Llr%d%n1
   iey = Llr%ns2 + Llr%d%n2
   iez = Llr%ns3 + Llr%d%n3
  
!  At last, fill the projector descriptors (keyg_p,keyv_p)
   iseg = 1
   iat = 0
   do iatom= 1,atoms%nat
      if(projflg(iatom) == 0) cycle
      iat = iat + 1

!     number of segments for coarse
      jseg = nlpspd%nseg_p(2*iatom-2)+1 ! index where to start in keyg for global region (nlpspd)
      Gseg = nlpspd%nseg_p(2*iatom-1)-nlpspd%nseg_p(2*iatom-2) ! number of segments for global region
      Gvctr = nlpspd%nvctr_p(2*iatom-1)-nlpspd%nvctr_p(2*iatom-2)!number of elements for global region

!     Coarse part 
      if (Lnlpspd%nseg_p(2*iat-1) > 0) then
         call segkeys_loc(Glr%d%n1,Glr%d%n2,Glr%d%n3,isx,iex,isy,iey,isz,iez,&
             Gseg,Gvctr,nlpspd%keyg_p(1,jseg),nlpspd%keyv_p(jseg),&
             Lnlpspd%nseg_p(2*iat-1),Lnlpspd%nvctr_p(2*iat-1),&
             Lnlpspd%keyg_p(1,iseg),Lnlpspd%keyv_p(iseg))
      end if

      iseg = iseg + Lnlpspd%nseg_p(2*iat-1)      
      if(Lnlpspd%nseg_p(2*iat) > 0) then  !only do fine grid if present
!     Number of segments for fine
         jseg = nlpspd%nseg_p(2*iatom-1)+1 ! index where to start in keyg for global region (nlpspd)
         Gseg = nlpspd%nseg_p(2*iatom)-nlpspd%nseg_p(2*iatom-1) ! number of segments for global region
         Gvctr = nlpspd%nvctr_p(2*iatom)-nlpspd%nvctr_p(2*iatom-1)!number of elements for global region

!     Fine part
         call segkeys_loc(Glr%d%n1,Glr%d%n2,Glr%d%n3,isx,iex,isy,iey,isz,iez,&
              Gseg,Gvctr,nlpspd%keyg_p(1,jseg),nlpspd%keyv_p(jseg),&
              Lnlpspd%nseg_p(2*iat),Lnlpspd%nvctr_p(2*iat),&
              Lnlpspd%keyg_p(1,iseg),Lnlpspd%keyv_p(iseg))

         iseg = iseg + Lnlpspd%nseg_p(2*iat)
      end if 
   end do

END SUBROUTINE nlpspd_to_locreg
!%***

!#############################################################################################################################################
!!****f* BigDFT/number_of_projectors_in_locreg
!#############################################################################################################################################
!! FUNCTION: Calculates the number of projectors with components in the locreg
!!           It also returns a vector, projflg, which identifies the atoms with projectors inside the region
!!                      projflg = 0, no projectors in locreg
!!                      projflg = nproj, nproj projectors from atom iatom in locreg
!! WARNING: 
!!         
!! SOURCE:
!!
subroutine number_of_projectors_in_locreg(atoms,cpmult,fpmult,Glr,hx,hy,hz,Llr,nlpspd,&
&          mproj,projflg,natp,radii_cf,rxyz)

  use module_base
  use module_types
 
 implicit none

  !#######################################
  ! Subroutine Scalar Arguments
  !#######################################
  real(gp),intent(in) :: cpmult,fpmult,hx,hy,hz  ! grid descriptions
  type(atoms_data),intent(in) :: atoms        ! atoms descriptor
  type(locreg_descriptors),intent(in) :: Glr  ! Global grid descriptor
  type(locreg_descriptors),intent(in) :: Llr  ! Local grid descriptor
  type(nonlocal_psp_descriptors),intent(in) :: nlpspd  ! global descriptors for the projectors
  integer,intent(out) :: mproj  ! number of projectors
  integer,intent(out) :: natp   ! number of atoms having projectors in region
  !#######################################
  ! Subroutine Array Arguments
  !#######################################
  integer,dimension(atoms%nat),intent(out) :: projflg ! flag which is equal to the number of projectors with components inside locreg for each atom
  real(gp), dimension(3,atoms%nat), intent(in) :: rxyz !atomic positions
  real(gp), dimension(atoms%ntypes,3), intent(in) :: radii_cf  ! radii of the different atom types
  !#######################################
  ! Local Variables
  !#######################################
  integer :: iatom,ii,izone                 ! integer for loop
  integer :: bound(1:2,1:3)           ! bound of locreg
  integer :: nproj                    ! temporary number of projectors
  integer :: i_stat                   ! allocation error
  logical :: intersect                ! logical for intersect of projector with locreg
  character(len=*), parameter :: subname='number_of_projectors_in_locreg'

  projflg = 0
  mproj = 0
  natp = 0
  do iatom=1,atoms%nat
!       check if projector of atom iatom overlap the locreg (coarse grid)        
        call check_projector_intersect_with_locreg(atoms,cpmult,Glr,hx,hy,hz,iatom,Llr,&
&            radii_cf(atoms%iatype(iatom),3),rxyz,intersect)

        if(intersect) then
           call numb_proj(atoms%iatype(iatom),atoms%ntypes,atoms%psppar,atoms%npspcode,nproj)
           mproj = mproj + nproj
           if(nproj > 0) then
              projflg(iatom) = nproj
              natp = natp + 1
           end if
        end if        

! Only have to do it if the atom is not yet selected
     if (projflg(iatom) .eq. 0) then
!         check if projector of atom iatom overlap the locreg (fine grid)
          call check_projector_intersect_with_locreg(atoms,fpmult,Glr,hx,hy,hz,iatom,Llr,&
&              radii_cf(atoms%iatype(iatom),2),rxyz,intersect)

          if(intersect) then        
             call numb_proj(atoms%iatype(iatom),atoms%ntypes,atoms%psppar,atoms%npspcode,nproj)
             mproj = mproj + nproj
             if(nproj > 0) projflg(iatom) = nproj
          end if
     end if        
  end do

END SUBROUTINE number_of_projectors_in_locreg
!%***

!#############################################################################################################################################
!!****f* BigDFT/check_projector_intersect_with_locreg
!#############################################################################################################################################
!! FUNCTION: Returns the limits of the various folded projector zones.
!!           
!! WARNING: Works only for overlaps (i.e. boundaries must be inside simulation box) 
!!         
!! SOURCE:
!!
subroutine check_projector_intersect_with_locreg(atoms,pmult,Glr,hx,hy,hz,iatom,Llr,radii_cf,rxyz,intersect)

  use module_base
  use module_types
 
  implicit none

  !#######################################
  ! Subroutine Scalar Arguments
  !#######################################
  integer,intent(in) :: iatom     !number of atom we are treating
  real(gp),intent(in) :: hx,hy,hz   ! grid spacing
  real(gp),intent(in) :: pmult     ! factor for the radius of projector
  real(gp),intent(in) :: radii_cf  ! radii of the atom type
  type(atoms_data),intent(in) :: atoms        ! atoms descriptor
  type(locreg_descriptors),intent(in) :: Glr ! global region descriptor
  type(locreg_descriptors),intent(in) :: Llr ! local region descriptor
  logical,intent(out) :: intersect !.true. if projector intersects zone
  !#######################################
  ! Subroutine Array Arguments
  !#######################################
  real(gp), dimension(3,atoms%nat), intent(in) :: rxyz !atomic positions
  !#######################################
  ! Local Variables
  !#######################################
  integer :: i1,i2,i3  !integer for loops
  real(gp) :: dx1,dx2,dy1,dy2,dz1,dz2 !two distance in X,Y,Z
  real(gp) :: rad !radius of projectors

  intersect = .false.
  rad=radii_cf*pmult 

!Check if zone is within the radius of the projectors
! Must also check the images in other cells  
  do i3 = Llr%ns3,Llr%ns3+Llr%d%n3
     dz1 = (real(i3,gp)*hz-rxyz(3,iatom))**2
     if (Glr%geocode == 'S' .or. Glr%geocode =='P') then
        dz2 = (real(i3,gp)*hz-(rxyz(3,iatom)+ (Glr%d%n3+1)*hz))**2 !translating to positive
        dz1 = min(dz1,dz2) 
        dz2 = (real(i3,gp)*hz-(rxyz(3,iatom)- (Glr%d%n3+1)*hz))**2 !translating to negative
        dz1 = min(dz1,dz2)
     end if

     do i2 = Llr%ns2,Llr%ns2+Llr%d%n2
        dy1 = (real(i2,gp)*hy-rxyz(2,iatom))**2
        if (Glr%geocode == 'P') then
           dy2 = (real(i2,gp)*hy-(rxyz(2,iatom)+ (Glr%d%n2+1)*hy))**2 !translating to positive
           dy1 = min(dy1,dy2) 
           dy2 = (real(i2,gp)*hy-(rxyz(2,iatom)- (Glr%d%n2+1)*hy))**2 !translating to negative
           dy1 = min(dy1,dy2)
        end if

        do i1 = Llr%ns1,Llr%ns1+Llr%d%n1
           dx1 = (real(i1,gp)*hx-rxyz(1,iatom))**2
           if (Glr%geocode == 'S' .or. Glr%geocode =='P') then
              dx2 = (real(i1,gp)*hx-(rxyz(1,iatom)+ (Glr%d%n1+1)*hx))**2 !translating to positive
              dx1 = min(dx1,dx2) 
              dx2 = (real(i1,gp)*hx-(rxyz(1,iatom)- (Glr%d%n1+1)*hx))**2 !translating to negative
              dx1 = min(dx1,dx2)
           end if

           if(dx1+dy1+dz1 <= rad**2) then
             intersect = .true.
             exit
           end if
        end do
        if (intersect) exit
     end do
        if (intersect) exit
  end do

END SUBROUTINE check_projector_intersect_with_locreg
!%***

!#############################################################################################################################################
!!****f* BigDFT/number_of_projector_elements_in_locreg
!#############################################################################################################################################
!! FUNCTION: Calculates the number of segments (mseg) and elements (mvctr) of projectors in locreg
!!           
!! WARNING: 
!!         
!! SOURCE:
!!
subroutine number_of_projector_elements_in_locreg(iatom,igrid,atoms,Glr,Llr,logrid,nlpspd,mproj,mseg,mvctr)

  use module_base
  use module_types
 
 implicit none

  !#######################################
  ! Subroutine Scalar Arguments
  !#######################################
  integer,intent(in) :: iatom  ! current atom
  integer,intent(in) :: igrid  ! treat coarse (1) or fine (2) grid
  type(atoms_data),intent(in) :: atoms        ! atoms descriptor
  type(locreg_descriptors),intent(in) :: Glr  ! Global grid descriptor
  type(locreg_descriptors),intent(in) :: Llr  ! Local grid descriptor
  type(nonlocal_psp_descriptors),intent(in) :: nlpspd  ! global descriptors for the projectors
  integer,intent(in) :: mproj  ! number of projectors
  integer,intent(out):: mseg   ! number of segments
  integer,intent(out):: mvctr  ! number of elements
  !#######################################
  ! Subroutine Array Arguments
  !#######################################
  logical, dimension(0:Glr%d%n1,0:Glr%d%n2,0:Glr%d%n3), intent(in) :: logrid
  !#######################################
  ! Local Variables
  !#######################################
  integer :: i1,i2,i3  ! integers for loops
  integer :: nl1,nl2,nl3,nu1,nu2,nu3   ! rename the bounds of projectors coarse grid
  integer :: nend,nsrt,mvctri,nsrti,nendi
  integer,dimension(1:2,1:3) :: bound  ! rename the bounds of locreg
  logical :: plogrid   ! logical to check start of new segment


! Set boundaries of projectors (coarse)
   if(igrid == 1) then
      nl1 = nlpspd%nboxp_c(1,1,iatom)
      nl2 = nlpspd%nboxp_c(1,2,iatom)
      nl3 = nlpspd%nboxp_c(1,3,iatom)

      nu1 = nlpspd%nboxp_c(2,1,iatom)
      nu2 = nlpspd%nboxp_c(2,2,iatom)
      nu3 = nlpspd%nboxp_c(2,3,iatom)

   end if

! Set boundaries of projectors (fine)
   if(igrid == 2) then
      nl1 = nlpspd%nboxp_f(1,1,iatom)
      nl2 = nlpspd%nboxp_f(1,2,iatom)
      nl3 = nlpspd%nboxp_f(1,3,iatom)

      nu1 = nlpspd%nboxp_f(2,1,iatom)
      nu2 = nlpspd%nboxp_f(2,2,iatom)
      nu3 = nlpspd%nboxp_f(2,3,iatom)
   end if

! bounds of the localization region
  !lower bound
  bound(1,1) = Llr%ns1 - Glr%ns1
  bound(1,2) = Llr%ns2 - Glr%ns2
  bound(1,3) = Llr%ns3 - Glr%ns3

  !upper bound  (WILL NOT WORK FOR PERIODICITY)
  bound(2,1) = Llr%ns1 + Llr%d%n1 - Glr%ns1
  bound(2,2) = Llr%ns2 + Llr%d%n2 - Glr%ns2
  bound(2,3) = Llr%ns3 + Llr%d%n3 - Glr%ns3 

  if (igrid == 1) then
!Initialize counters
     mvctr=0
     nsrt=0
     nend=0
     mvctri=0
     nsrti=0
     nendi=0

! Do coarse grid
     do i3=nl3,nu3
        if(i3 > bound(2,3) .or. i3 < bound(1,3)) cycle
        do i2=nl2,nu2
           if(i2 > bound(2,2) .or. i2 < bound(1,2)) cycle
           plogrid=.false.
           do i1=nl1,nu1
              if(i1 > bound(2,1) .or. i1 < bound(1,1))cycle

              if(logrid(i1,i2,i3)) then
                 mvctri=mvctri+1
                 if (.not. plogrid) then
                    nsrti=nsrti+1
                 endif
              else
                 if(plogrid) then
                    nendi=nendi+1
                 endif
              endif
              plogrid=logrid(i1,i2,i3)
           enddo
           if (i2 .le. bound(2,2) .and. i2 .ge. bound(1,2) .and. &
&              i3 .le. bound(2,3) .and. i3 .ge. bound(1,3) .and. &
               plogrid .eqv. .true.) then
              nendi=nendi+1
           endif
        enddo
     enddo

     mvctr=mvctr+mvctri
     nsrt=nsrt+nsrti
     nend=nend+nendi

     if (nend /= nsrt) then
        write(*,*)' ERROR in number_of_projector_elements_in_locreg : nend <> nsrt',nend,nsrt
        stop
     endif
     mseg=nend
  end if

  if(igrid == 2) then

     !Initialize counters
     mvctr=0
     nsrt=0
     nend=0
     mvctri=0
     nsrti=0
     nendi=0

! Do fine grid
     do i3=nl3,nu3
        if(i3 > bound(2,3) .or. i3 < bound(1,3)) cycle
        do i2=nl2,nu2
           if(i2 > bound(2,2) .or. i2 < bound(1,2)) cycle
           plogrid=.false.
           do i1=nl1,nu1
              if(i1 > bound(2,1) .or. i1 < bound(1,1))cycle

              if(logrid(i1,i2,i3)) then
                 mvctri=mvctri+1
                 if (.not. plogrid) then
                    nsrti=nsrti+1
                 endif
              else
                 if(plogrid) then
                    nendi=nendi+1
                 endif
              endif
              plogrid=logrid(i1,i2,i3)
           enddo
           if (i2 .le. bound(2,2) .and. i2 .ge. bound(1,2) .and. &
&              i3 .le. bound(2,3) .and. i3 .ge. bound(1,3) .and. &
               plogrid .eqv. .true.) then
              nendi=nendi+1
           endif
        enddo
     enddo

     mvctr=mvctr+mvctri
     nsrt=nsrt+nsrti
     nend=nend+nendi

     if (nend /= nsrt) then
        write(*,*)' ERROR in number_of_projector_elements_in_locreg (fine) : nend <> nsrt',nend,nsrt
        stop
     endif
     mseg=nend
  end if

END SUBROUTINE number_of_projector_elements_in_locreg
!%***


!#############################################################################################################################################
!!****f* BigDFT/ projector_box_in_locreg
!#############################################################################################################################################
!! FUNCTION: Calculates the bounds of the box of the projector in locreg
!!           bounds(1,:,:) for coarse grid
!!           bounds(2,:,:) for fine grid
!! WARNING: 
!!         
!! SOURCE:
!!
subroutine projector_box_in_locreg(iatom,Glr,Llr,nlpspd,bounds)

  use module_base
  use module_types
 
 implicit none

  !#######################################
  ! Subroutine Scalar Arguments
  !#######################################
  integer,intent(in) :: iatom  ! current atom
  type(locreg_descriptors),intent(in) :: Glr  ! Global grid descriptor
  type(locreg_descriptors),intent(in) :: Llr  ! Local grid descriptor
  type(nonlocal_psp_descriptors),intent(in) :: nlpspd  ! global descriptors for the projectors
  integer,dimension(1:2,1:2,1:3),intent(out) :: bounds
  !#######################################
  ! Local Variables
  !#######################################
  integer :: ii
  integer,dimension(1:2,1:3) :: Cnl,Fnl,Lnl
  
! Set boundaries of projectors (coarse)
  !lower bounds
  Cnl(1,1) = nlpspd%nboxp_c(1,1,iatom)
  Cnl(1,2) = nlpspd%nboxp_c(1,2,iatom)
  Cnl(1,3) = nlpspd%nboxp_c(1,3,iatom)
  !upper bounds
  Cnl(2,1) = nlpspd%nboxp_c(2,1,iatom)
  Cnl(2,2) = nlpspd%nboxp_c(2,2,iatom)
  Cnl(2,3) = nlpspd%nboxp_c(2,3,iatom)

! Set boundaries of projectors (fine)
  !lower bounds
  Fnl(1,1) = nlpspd%nboxp_f(1,1,iatom)
  Fnl(1,2) = nlpspd%nboxp_f(1,2,iatom)
  Fnl(1,3) = nlpspd%nboxp_f(1,3,iatom)
  !upper bounds
  Fnl(2,1) = nlpspd%nboxp_f(2,1,iatom)
  Fnl(2,2) = nlpspd%nboxp_f(2,2,iatom)
  Fnl(2,3) = nlpspd%nboxp_f(2,3,iatom)

! bounds of the localization region
  !lower bounds
  Lnl(1,1) = Llr%ns1 - Glr%ns1
  Lnl(1,2) = Llr%ns2 - Glr%ns2
  Lnl(1,3) = Llr%ns3 - Glr%ns3
  !upper bounds
  Lnl(2,1) = Llr%ns1 + Llr%d%n1 - Glr%ns1
  Lnl(2,2) = Llr%ns2 + Llr%d%n2 - Glr%ns2
  Lnl(2,3) = Llr%ns3 + Llr%d%n3 - Glr%ns3

! Calculate the bounds for the grids
  do ii=1,3
     !lower bounds
     bounds(1,1,ii) = max(Lnl(1,ii),Cnl(1,ii))
     bounds(2,1,ii) = max(Lnl(1,ii),Fnl(1,ii))
     ! upper bounds
     bounds(1,2,ii) = min(Lnl(2,ii),Cnl(2,ii))
     bounds(2,2,ii) = min(Lnl(2,ii),Fnl(2,ii))
  end do

END SUBROUTINE projector_box_in_locreg
!%***

!#############################################################################################################################################
!!****f* BigDFT/allocate_Lnlpspd
!#############################################################################################################################################
!! FUNCTION:  Allocates most of the arrays in Lnlpspd 
!!
!! WARNING: 
!!         
!! SOURCE:
!!
subroutine allocate_Lnlpspd(natom,Lnlpspd,subname)

  use module_base
  use module_types
 
 implicit none

  !#######################################
  ! Subroutine Scalar Arguments
  !#######################################
  integer,intent(in) :: natom
  type(nonlocal_psp_descriptors),intent(inout) :: Lnlpspd  ! Local descriptors for the projectors
  character(len=*), intent(in) :: subname
  !#######################################
  ! Local Variables 
  !#######################################
  integer :: i_stat

  allocate(Lnlpspd%nvctr_p(2*natom+ndebug),stat=i_stat)
  call memocc(i_stat,Lnlpspd%nvctr_p,'nvctr_p',subname)
  allocate(Lnlpspd%nseg_p(2*natom+ndebug),stat=i_stat)
  call memocc(i_stat,Lnlpspd%nseg_p,'nseg_p',subname)
  allocate(Lnlpspd%nboxp_c(2,3,2*natom),stat=i_stat)
  call memocc(i_stat,Lnlpspd%nboxp_c,'nbox_c',subname)
  allocate(Lnlpspd%nboxp_f(2,3,2*natom),stat=i_stat)
  call memocc(i_stat,Lnlpspd%nboxp_f,'nbox_f',subname)

END SUBROUTINE allocate_Lnlpspd
!%***


!#############################################################################################################################################
!!****f* BigDFT/allocate_projd
!#############################################################################################################################################
!! FUNCTION: allocates the keyg_p and keyv_p descriptors for the projectors
!!          
!!           
!! WARNING: 
!!         
!! SOURCE:
!!
subroutine allocate_projd(mseg,Lnlpspd,subname)

  use module_base
  use module_types
 
 implicit none

  !#######################################
  ! Subroutine Scalar Arguments
  !#######################################
  integer,intent(in) :: mseg
  type(nonlocal_psp_descriptors),intent(inout) :: Lnlpspd  ! Local descriptors for the projectors
  character(len=*), intent(in) :: subname
  !#######################################
  ! Local Variables 
  !#######################################
  integer :: i_stat

  allocate(Lnlpspd%keyg_p(2,mseg),stat=i_stat)
  call memocc(i_stat,Lnlpspd%keyg_p,'keyg_p',subname)
  allocate(Lnlpspd%keyv_p(mseg),stat=i_stat)
  call memocc(i_stat,Lnlpspd%keyv_p,'keyv_p',subname)

END SUBROUTINE allocate_projd
!%***

!#############################################################################################################################################
!!****f* BigDFT/apply_local_projectors
!#############################################################################################################################################
!! FUNCTION: Fills the projector pointer and applies the projectors to the wavefunctions
!!           
!!           
!! WARNING: 
!!         
!! SOURCE:
!!
subroutine apply_local_projectors(atoms,in,Llr,Lnlpspd,Lproj,orbs,projflg,psi,rxyz,hpsi)

  use module_base
  use module_types
 
  implicit none

  !#######################################
  ! Subroutine Scalar Arguments
  !#######################################
  type(atoms_data),intent(in) :: atoms
  type(input_variables),intent(in) :: in
  type(locreg_descriptors),intent(in) :: Llr
  type(nonlocal_psp_descriptors),intent(in) :: Lnlpspd  ! Local descriptors for the projectors
  type(orbitals_data),intent(in) :: orbs
  !#######################################
  ! Subroutine Array Arguments
  !#######################################
  integer,dimension(atoms%nat),intent(in) :: projflg
  real(wp),dimension(Lnlpspd%nprojel),intent(out):: Lproj  !local projectors
  real(wp),dimension((Llr%wfd%nvctr_c+7*Llr%wfd%nvctr_f)*orbs%nspinor*orbs%norbp),intent(in) :: psi  !local wavefunction
  real(wp),dimension((Llr%wfd%nvctr_c+7*Llr%wfd%nvctr_f)*orbs%nspinor*orbs%norbp),intent(out):: hpsi ! local |p><p|Psi>
  real(gp), dimension(3,atoms%nat), intent(in) :: rxyz
  !#######################################
  ! Local Variables 
  !#######################################
  integer :: ikpt,istart_c,ncplx,jseg_c,iproj,iat,ityp,l,i,nwarnings
  integer :: isorb,ieorb,nspinor,iorb,istart_o,ispinor
  integer :: nels,ipsi,ii,iatom
  real(gp) :: kx,ky,kz,eproj_spinor
  real(wp),dimension(orbs%norbp,(Llr%wfd%nvctr_c+7*Llr%wfd%nvctr_f),orbs%nspinor) :: psi_tmp
  real(wp),dimension(orbs%norbp,(Llr%wfd%nvctr_c+7*Llr%wfd%nvctr_f),orbs%nspinor) :: hpsi_tmp

!  First reshape the wavefunctions: psi_tmp(norb,nels,nspinor)
   nels = Llr%wfd%nvctr_c+7*Llr%wfd%nvctr_f

   psi_tmp = reshape(psi, (/ orbs%norbp, nels, orbs%nspinor /),order=(/ 2, 3, 1 /))
   hpsi_tmp = reshape(hpsi,(/ orbs%norbp, nels, orbs%nspinor /),order=(/ 2, 3, 1 /))


     ikpt=orbs%iokpt(1)
     loop_kpt: do
      
        !features of the k-point ikpt
        kx=orbs%kpts(1,ikpt)
        ky=orbs%kpts(2,ikpt)
        kz=orbs%kpts(3,ikpt)

        !evaluate the complexity of the k-point
        if (kx**2 + ky**2 + kz**2 == 0.0_gp) then
           ncplx=1
        else
           ncplx=2
        end if

        jseg_c = 1
        iproj = 0
        iatom = 0
        do iat = 1,atoms%nat
           if(projflg(iat) == 0) cycle
           iatom = iatom +1
           istart_c = 1
           ityp=atoms%iatype(iat)

           do l=1,4 !generic case, also for HGHs (for GTH it will stop at l=2)
              do i=1,3 !generic case, also for HGHs (for GTH it will stop at i=2)
                 if (atoms%psppar(l,i,ityp) /= 0.0_gp) then

!                   Second fill the projectors
!                   NOTE : idir was set to 0 because we don't care for derivatives
                    call local_projector(atoms%geocode,atoms%atomnames(ityp),iat,0,l,i,&
                         atoms%psppar(l,0,ityp),rxyz(1,iat),Llr,&
                         in%hx,in%hy,in%hz,kx,ky,kz,ncplx,Lnlpspd%nvctr_p(2*iatom-1),&
                         Lnlpspd%nvctr_p(2*iatom),Lnlpspd%nseg_p(2*iatom-1),Lnlpspd%nseg_p(2*iatom),&
                         Lnlpspd%keyv_p(jseg_c),Lnlpspd%keyg_p(1,jseg_c),Lproj(istart_c),nwarnings)

                    iproj=iproj+2*l-1
                    istart_c=istart_c+(Lnlpspd%nvctr_p(2*iatom-1)+7*Lnlpspd%nvctr_p(2*iatom))*(2*l-1)*ncplx
                    !print *,'iproc,istart_c,nlpspd%nprojel',istart_c,Lnlpspd%nprojel,ncplx,nlpspd%nprojel
                    if (istart_c > Lnlpspd%nprojel+1) stop 'istart_c > nprojel+1'
                    if (iproj > Lnlpspd%nproj) stop 'iproj > nproj'
                 endif
              enddo
           enddo


!          Apply them on the wavefunctions in the overlap region
!          hpsi contains the new wavefunctions
           call orbs_in_kpt(ikpt,orbs,isorb,ieorb,nspinor) 

           do iorb=isorb,ieorb 
              istart_o=1
              do ispinor=1,nspinor,ncplx
                 if (ispinor >= 2) istart_o=1

                 !GTH and HGH pseudopotentials
                 do l=1,4
                    do i=1,3
                       if (atoms%psppar(l,i,ityp) /= 0.0_gp) then
                          call applyprojector(ncplx,l,i,atoms%psppar(0,0,ityp),atoms%npspcode(ityp),&
                               Llr%wfd%nvctr_c,Llr%wfd%nvctr_f,Llr%wfd%nseg_c,&
                               Llr%wfd%nseg_f,Llr%wfd%keyv,Llr%wfd%keyg,&
                               Lnlpspd%nvctr_p(2*iatom-1),Lnlpspd%nvctr_p(2*iatom),Lnlpspd%nseg_p(2*iatom-1),&
                               Lnlpspd%nseg_p(2*iatom),Lnlpspd%keyv_p(jseg_c),Lnlpspd%keyg_p(1,jseg_c),&
                               Lproj(istart_o),psi_tmp(iorb,:,ispinor),hpsi_tmp(iorb,:,ispinor),eproj_spinor)
                           
                           istart_o=istart_o+(Lnlpspd%nvctr_p(2*iatom-1)+7*Lnlpspd%nvctr_p(2*iatom))*(2*l-1)*ncplx
                       end if
                    enddo
                 enddo
              end do
           end do
           jseg_c = jseg_c + Lnlpspd%nseg_p(2*iatom - 1)+ Lnlpspd%nseg_p(2*iatom) 
        end do  !on iat
        
        ipsi = 0
        do iorb = isorb,ieorb
           do ispinor=1,nspinor,ncplx
              do ii = 1,Llr%wfd%nvctr_c+7*Llr%wfd%nvctr_f
                 hpsi(ipsi+ii) = hpsi_tmp(iorb,ii,ispinor)
              end do
              ipsi = ipsi + Llr%wfd%nvctr_c+7*Llr%wfd%nvctr_f
           end do
        end do
        
        if (iproj /= Lnlpspd%nproj) stop 'incorrect number of projectors created'
        if (ieorb == orbs%norbp) exit loop_kpt
        ikpt=ikpt+1
     end do loop_kpt

END SUBROUTINE apply_local_projectors
!%***

!> BigDFT/projector
!!
!!
subroutine local_projector(geocode,atomname,iat,idir,l,i,gau_a,rxyz,Llr,&
     hx,hy,hz,kx,ky,kz,ncplx,&
     mbvctr_c,mbvctr_f,mseg_c,mseg_f,keyv_p,keyg_p,proj,nwarnings)
  use module_base
  use module_types
  implicit none
  character(len=1), intent(in) :: geocode
  character(len=20), intent(in) :: atomname
  type(locreg_descriptors),intent(in) :: Llr
  integer, intent(in) :: iat,idir,l,i,mbvctr_c,mbvctr_f,mseg_c,mseg_f,ncplx
  real(gp), intent(in) :: hx,hy,hz,gau_a,kx,ky,kz
  !integer, dimension(2,3), intent(in) :: nboxp_c,nboxp_f
  integer, dimension(mseg_c+mseg_f), intent(in) :: keyv_p
  integer, dimension(2,mseg_c+mseg_f), intent(in) :: keyg_p
  real(gp), dimension(3), intent(in) :: rxyz
  integer, intent(inout) :: nwarnings
  real(wp), dimension((mbvctr_c+7*mbvctr_f)*(2*l-1)*ncplx), intent(out) :: proj
  !local variables
  integer, parameter :: nterm_max=20 !if GTH nterm_max=4
  integer :: m,iterm
  !integer :: nl1_c,nu1_c,nl2_c,nu2_c,nl3_c,nu3_c,nl1_f,nu1_f,nl2_f,nu2_f,nl3_f,nu3_f
  integer :: istart_c,nterm
  real(gp) :: fpi,factor,rx,ry,rz
  real(dp) :: scpr
  integer, dimension(3) :: nterm_arr
  integer, dimension(nterm_max) :: lx,ly,lz
  integer, dimension(3,nterm_max,3) :: lxyz_arr
  real(gp), dimension(nterm_max) :: factors
  real(gp), dimension(nterm_max,3) :: fac_arr

  !this value can also be inserted as a parameter
  fpi=(4.0_gp*atan(1.0_gp))**(-.75_gp)

  rx=rxyz(1)
  ry=rxyz(2)
  rz=rxyz(3)
  
  istart_c=1
  !start of the projectors expansion routine
  factor=sqrt(2.0_gp)*fpi/(sqrt(gau_a)**(2*(l-1)+4*i-1))
  do m=1,2*l-1

     if (idir==0) then !normal projector calculation case
        call calc_coeff_proj(l,i,m,nterm_max,nterm,lx,ly,lz,factors)

        factors(1:nterm)=factor*factors(1:nterm)
     else !calculation of projector derivative
        call calc_coeff_derproj(l,i,m,nterm_max,gau_a,nterm_arr,lxyz_arr,fac_arr)

        nterm=nterm_arr(idir)
        do iterm=1,nterm
           factors(iterm)=factor*fac_arr(iterm,idir)
           lx(iterm)=lxyz_arr(1,iterm,idir)
           ly(iterm)=lxyz_arr(2,iterm,idir)
           lz(iterm)=lxyz_arr(3,iterm,idir)
        end do
     end if
     
     call crtproj(geocode,nterm,Llr,hx,hy,hz,kx,ky,kz,ncplx,&
          gau_a,factors,rx,ry,rz,lx,ly,lz,&
          mbvctr_c,mbvctr_f,mseg_c,mseg_f,keyv_p,keyg_p,proj(istart_c))

     ! testing
     if (idir == 0) then
        !here the norm should be done with the complex components
        call wnrm_wrap(ncplx,mbvctr_c,mbvctr_f,proj(istart_c),scpr)
        if (abs(1.d0-scpr) > 1.d-2) then
           if (abs(1.d0-scpr) > 1.d-1) then
              !if (iproc == 0) then
                write(*,'(1x,a,i4,a,a6,a,i1,a,i1,a,f6.3)')&
                      'The norm of the nonlocal PSP for atom n=',iat,&
                      ' (',trim(atomname),&
                      ') labeled by l=',l,' m=',m,' is ',scpr
                 write(*,'(1x,a)')&
                      'while it is supposed to be about 1.0.'
              !end if
           else
              nwarnings=nwarnings+1
           end if
        end if
     end if
     !end testing
     istart_c=istart_c+(mbvctr_c+7*mbvctr_f)*ncplx
  enddo
END SUBROUTINE local_projector

!determine a set of localisation regions from the centers and the radii.
!cut in cubes the global reference system
subroutine determine_locreg2(nlr,cxyz,locrad,hx,hy,hz,Glr,Llr,outofzone)
  use module_base
  use module_types
  implicit none
  integer, intent(in) :: nlr
  real(gp), intent(in) :: hx,hy,hz
  type(locreg_descriptors), intent(in) :: Glr
  real(gp), dimension(nlr), intent(in) :: locrad
  real(gp), dimension(3,nlr), intent(in) :: cxyz
  type(locreg_descriptors), dimension(nlr), intent(out) :: Llr
  integer, dimension(3,nlr),intent(out) :: outofzone
  !local variables
  character(len=*), parameter :: subname='determine_locreg'
  logical :: perx,pery,perz
  integer :: ilr,isx,isy,isz,iex,iey,iez
  integer :: ln1,ln2,ln3
  integer :: ii !tests
  real(gp) :: rx,ry,rz,cutoff  

  write(*,*)'Inside determine_locreg2:'

  !initialize out of zone
  outofzone (:,:) = 0     
  
  !determine the limits of the different localisation regions
  do ilr=1,nlr

     rx=cxyz(1,ilr)
     ry=cxyz(2,ilr)
     rz=cxyz(3,ilr)

     cutoff=locrad(ilr)

     isx=floor((rx-cutoff)/hx)
     isy=floor((ry-cutoff)/hy)
     isz=floor((rz-cutoff)/hz)

     iex=ceiling((rx+cutoff)/hx)
     iey=ceiling((ry+cutoff)/hy)
     iez=ceiling((rz+cutoff)/hz)

     ln1 = iex-isx
     ln2 = iey-isy
     ln3 = iez-isz

     ! First check if localization region fits inside box
     if (iex - isx >= Glr%d%n1 - 14) then
        write(*,*)'Width of direction x :',(iex - isx)*hx,' of localization region:',ilr
        write(*,*)'is close or exceeds to the width of the simulation box:',Glr%d%n1*hx,'.'
        write(*,*)'Increasing the simulation box is recommended. The code will use the box limits'
        write(*,*)'of the simulation box.'
     end if
     if (iey - isy >= Glr%d%n2 - 14) then
        write(*,*)'Width of direction z :',(iey - isy)*hy,' of localization region:',ilr
        write(*,*)'is close or exceeds to the width of the simulation box:',Glr%d%n2*hy,'.'
        write(*,*)'Increasing the simulation box is recommended. The code will use the width'
        write(*,*)'of the simulation box.'
     end if
     if (iez - isz >= Glr%d%n3 - 14) then
        write(*,*)'Width of direction z :',(iez - isz)*hz,' of localization region:',ilr
        write(*,*)'is close or exceeds to the width of the simulation box:',Glr%d%n3*hz,'.'
        write(*,*)'Increasing the simulation box is recommended. The code will use the width'
        write(*,*)'of the simulation box.'
     end if 

     ! Localization regions should always have free boundary conditions
     Llr(ilr)%geocode='F'

     !assign the starting/ending points and outofzone for the different
     ! geometries
     select case(Glr%geocode)
     case('F')
        isx=max(isx,Glr%ns1)
        isy=max(isy,Glr%ns2)
        isz=max(isz,Glr%ns3)

        iex=min(iex,Glr%ns1+Glr%d%n1)
        iey=min(iey,Glr%ns2+Glr%d%n2)
        iez=min(iez,Glr%ns3+Glr%d%n3)

     case('S')
        ! Get starting and ending for x direction     
        if (iex - isx >= Glr%d%n1) then       
           isx=Glr%ns1
           iex=Glr%ns1 + Glr%d%n1
        else
           isx=modulo(isx,Glr%d%n1+1) + Glr%ns1
           iex= ln1 + isx
           if (iex > Glr%ns1+Glr%d%n1) then
              outofzone(1,ilr)=modulo(iex,Glr%d%n1+1)
           end if           
        end if
        
        ! Get starting and ending for y direction (perpendicular to surface)
        isy=max(isy,Glr%ns2)
        iey=min(iey,Glr%ns2 + Glr%d%n2)
        outofzone(2,ilr) = 0

        !Get starting and ending for z direction
        if (iez - isz >= Glr%d%n3) then
           isz=Glr%ns3 
           iez=Glr%ns3 + Glr%d%n3
        else
           isz=modulo(isz,Glr%d%n3+1) +  Glr%ns3
           iez= ln3 + isz
           if (iez > Glr%ns3+Glr%d%n3) then
              outofzone(3,ilr)=modulo(iez,Glr%d%n3+1)
           end if 
        end if

     case('P')
         ! Get starting and ending for x direction     
        if (iex - isx >= Glr%d%n1) then       
           isx=Glr%ns1
           iex=Glr%ns1 + Glr%d%n1
        else
           isx=modulo(isx,Glr%d%n1+1) + Glr%ns1
           iex= ln1 + isx
           if (iex > Glr%ns1+Glr%d%n1) then
              outofzone(1,ilr)=modulo(iex,Glr%d%n1+1)
           end if           
        end if
        
        ! Get starting and ending for y direction (perpendicular to surface)
        if (iey - isy >= Glr%d%n2) then       
           isy=Glr%ns2
           iey=Glr%ns2 + Glr%d%n2
         else
           isy=modulo(isy,Glr%d%n2+1) + Glr%ns2
           iey= ln2 + isy
           if (iey > Glr%ns2+Glr%d%n2) then
              outofzone(2,ilr)=modulo(iey,Glr%d%n2+1)
           end if           
        end if

        !Get starting and ending for z direction
        if (iez - isz >= Glr%d%n3) then
           isz=Glr%ns3 
           iez=Glr%ns3 + Glr%d%n3
        else
           isz=modulo(isz,Glr%d%n3+1) +  Glr%ns3
           iez= ln3 + isz
           if (iez > Glr%ns3+Glr%d%n3) then
              outofzone(3,ilr)=modulo(iez,Glr%d%n3+1)
           end if 
        end if
     end select

     !values for the starting point of the cube
     Llr(ilr)%ns1=isx
     Llr(ilr)%ns2=isy
     Llr(ilr)%ns3=isz
     !dimensions of the localisation region
     Llr(ilr)%d%n1=iex-isx
     Llr(ilr)%d%n2=iey-isy
     Llr(ilr)%d%n3=iez-isz

     !dimensions of the fine grid inside the localisation region
     Llr(ilr)%d%nfl1=max(isx,Glr%d%nfl1)-isx ! should we really substract isx (probably because the routines are coded with 0 as origin)?
     Llr(ilr)%d%nfl2=max(isy,Glr%d%nfl2)-isy
     Llr(ilr)%d%nfl3=max(isz,Glr%d%nfl3)-isz
     
     !NOTE: This will not work with symmetries (must change it)
     Llr(ilr)%d%nfu1=min(iex,Glr%d%nfu1)-isx
     Llr(ilr)%d%nfu2=min(iey,Glr%d%nfu2)-isy
     Llr(ilr)%d%nfu3=min(iez,Glr%d%nfu3)-isz

     !dimensions of the interpolating scaling functions grid (reduce to +2?, check with Luigi)
     Llr(ilr)%d%n1i=2*Llr(ilr)%d%n1+31
     Llr(ilr)%d%n2i=2*Llr(ilr)%d%n2+31
     Llr(ilr)%d%n3i=2*Llr(ilr)%d%n3+31

!DEBUG
     write(*,*)'Description of zone:',ilr
     write(*,*)'ns:',Llr(ilr)%ns1,Llr(ilr)%ns2,Llr(ilr)%ns3
     write(*,*)'ne:',Llr(ilr)%ns1+Llr(ilr)%d%n1,Llr(ilr)%ns2+Llr(ilr)%d%n2,Llr(ilr)%ns3+Llr(ilr)%d%n3
     write(*,*)'n:',Llr(ilr)%d%n1,Llr(ilr)%d%n2,Llr(ilr)%d%n3
     write(*,*)'nfl:',Llr(ilr)%d%nfl1,Llr(ilr)%d%nfl2,Llr(ilr)%d%nfl3
     write(*,*)'nfu:',Llr(ilr)%d%nfu1,Llr(ilr)%d%nfu2,Llr(ilr)%d%nfu3
     write(*,*)'ni:',Llr(ilr)%d%n1i,Llr(ilr)%d%n2i,Llr(ilr)%d%n3i
     write(*,*)'outofzone',ilr,':',outofzone(:,ilr)
!DEBUG

    ! construct the wavefunction descriptors (wfd)
     call determine_wfd_periodicity(ilr,nlr,Glr,Llr,outofzone)
     
!     print *,'Before locreg_bounds'
!     print *,'n:',Llr(ilr)%d%n1,Llr(ilr)%d%n2,Llr(ilr)%d%n3
!     print *,'nl,nu:',Llr(ilr)%d%nfl1,Llr(ilr)%d%nfu1,Llr(ilr)%d%nfl2,Llr(ilr)%d%nfu2,Llr(ilr)%d%nfl3,Llr(ilr)%d%nfu3
!     print *,'wfd(nseg):',Llr(ilr)%wfd%nseg_c,Llr(ilr)%wfd%nseg_f
!     print *,'wfd(nvctr):',Llr(ilr)%wfd%nvctr_c,Llr(ilr)%wfd%nvctr_f

     ! Sould check if nfu works properly... also relative to locreg!!
     !if the localisation region is isolated build also the bounds
     if (Llr(ilr)%geocode=='F') then
        call locreg_bounds(Llr(ilr)%d%n1,Llr(ilr)%d%n2,Llr(ilr)%d%n3,&
             Llr(ilr)%d%nfl1,Llr(ilr)%d%nfu1,Llr(ilr)%d%nfl2,Llr(ilr)%d%nfu2,&
             Llr(ilr)%d%nfl3,Llr(ilr)%d%nfu3,Llr(ilr)%wfd,Llr(ilr)%bounds)
     end if
     print *,'Outside locreg_bounds'
  end do !on ilr

  !after all localisation regions are determined draw them
  !call draw_locregs(nlr,hx,hy,hz,Llr)

END SUBROUTINE determine_locreg2


!#############################################################################################################################################
!!****f* BigDFT/overlap_region
!#############################################################################################################################################
!! FUNCTION: Determines the the wavefunction descriptors,wfd, and fine grid upper limit of locreg taking into account the pediodicity
!!          
!! WARNING: We assign Llr%nfl and llr%nfu with respect to the origin of the local zone, like in determine_locreg. 
!!         
!! SOURCE:
!!
subroutine determine_wfd_periodicity(ilr,nlr,Glr,Llr,outofzone)

  use module_base
  use module_types
 
  implicit none

  !#######################################
  ! Subroutine Scalar Arguments
  !#######################################
  integer,intent(in) :: ilr,nlr
  type(locreg_descriptors),intent(in) :: Glr  ! Global grid descriptor
  type(locreg_descriptors),dimension(nlr),intent(inout) :: Llr  ! Localization grid descriptors 
  !########################################
  !Subroutine Array Arguments
  !########################################
  integer,dimension(3,nlr),intent(in) :: outofzone  ! array indicating the directions in which the locreg exceeds the Glr
  !#############################################
  !local variables
  !############################################
  integer :: ii
  integer,dimension(3) :: Gife,Gifs,iedir,isdir,Lifs,Life,period
  integer :: nseg_c,nseg_f,nvctr_c,nvctr_f      ! total number of sgements and elements
  character(len=*), parameter :: subname='determine_wfd_periodicity'

   !starting point of locreg (always inside locreg)
   isdir(1) = Llr(ilr)%ns1
   isdir(2) = Llr(ilr)%ns2
   isdir(3) = Llr(ilr)%ns3
   !ending point of locreg (can be outside the simulation box)
   iedir(1) = Llr(ilr)%ns1 + Llr(ilr)%d%n1
   iedir(2) = Llr(ilr)%ns2 + Llr(ilr)%d%n2
   iedir(3) = Llr(ilr)%ns3 + Llr(ilr)%d%n3
   ! starting and ending point of fine grid in Global region
   Gifs(1) = Glr%d%nfl1 + Glr%ns1
   Gifs(2) = Glr%d%nfl2 + Glr%ns2
   Gifs(3) = Glr%d%nfl3 + Glr%ns3
   Gife(1) = Glr%d%nfu1 + Glr%ns1
   Gife(2) = Glr%d%nfu2 + Glr%ns2
   Gife(3) = Glr%d%nfu3 + Glr%ns3
   ! periodicity
   period(1) = Glr%d%n1
   period(2) = Glr%d%n2
   period(3) = Glr%d%n3

   ! Determine starting point of the fine grid in locreg
   do ii=1,3
      if (outofzone(ii,ilr) > 0) then
         ! When periodicity, we must check for 2 different situations:
         ! (1) : starting of locreg before or in fine grid zone
         if (isdir(ii) < Gife(ii)) Lifs(ii) = max(isdir(ii),Gifs(ii))-isdir(ii)
         ! (2) : starting point after fine grid
         if (isdir(ii) > Gife(ii)) Lifs(ii) = max(isdir(ii),Gifs(ii)+period(ii))-isdir(ii)
      else
          Lifs(ii) = max(isdir(ii),Gifs(ii))-isdir(ii)
      end if 
   end do

   ! Determine ending point of the fine grid in locreg
   do ii=1,3
      if(outofzone(ii,ilr) > 0) then
         !When periodicity, we must check for three different situations:
         ! (1) : ending of locreg before fine grid zone
         if(iedir(ii) < (Gifs(ii) + period(ii))) Life(ii) = Gife(ii)-isdir(ii)
         ! (2) : ending of locreg in fine grid zone
         if(iedir(ii) > (Gifs(ii) + period(ii)) .and. iedir(ii) < (Gife(ii) + period(ii))) then
           Life(ii) = iedir(ii)-isdir(ii)
         end if
         ! (3) : ending of locreg after ending of fine grid zone
         if(iedir(ii) > (Gife(ii)+period(ii))) Life(ii) = Gife(ii) + period(ii)-isdir(ii)
      else
         Life(ii) = min(iedir(ii),Gife(ii))-isdir(ii)
      end if
   end do

   ! Assign values to Llr
   Llr(ilr)%d%nfl1 = Lifs(1)
   Llr(ilr)%d%nfl2 = Lifs(2)
   Llr(ilr)%d%nfl3 = Lifs(3)
   Llr(ilr)%d%nfu1 = Life(1)
   Llr(ilr)%d%nfu2 = Life(2)
   Llr(ilr)%d%nfu3 = Life(3)

   ! define the wavefunction descriptors inside the localisation region
   !coarse part
   call num_segkeys_periodic(Glr%d%n1,Glr%d%n2,Glr%d%n3,isdir(1),iedir(1),isdir(2),&
          iedir(2),isdir(3),iedir(3),Glr%wfd%nseg_c,Glr%wfd%nvctr_c,&
          Glr%wfd%keyg(1,1),Glr%wfd%keyv(1),nseg_c,nvctr_c,outofzone(:,ilr))
   !fine part
   call num_segkeys_periodic(Glr%d%n1,Glr%d%n2,Glr%d%n3,isdir(1),iedir(1),isdir(2),&
          iedir(2),isdir(3),iedir(3),Glr%wfd%nseg_f,Glr%wfd%nvctr_f,&
          Glr%wfd%keyg(1,Glr%wfd%nseg_c+min(1,Glr%wfd%nseg_f)),&
          Glr%wfd%keyv(Glr%wfd%nseg_c+min(1,Glr%wfd%nseg_f)),nseg_f,nvctr_f,outofzone(:,ilr))

   ! Assign the values to Llr
   Llr(ilr)%wfd%nseg_c = nseg_c
   Llr(ilr)%wfd%nseg_f = nseg_f
   Llr(ilr)%wfd%nvctr_c= nvctr_c
   Llr(ilr)%wfd%nvctr_f= nvctr_f

   !allocate the wavefunction descriptors following the needs
   call allocate_wfd(Llr(ilr)%wfd,subname)

   !Now, fill the descriptors:
   !coarse part
   call segkeys_periodic(Glr%d%n1,Glr%d%n2,Glr%d%n3,isdir(1),iedir(1),&
        isdir(2),iedir(2),isdir(3),iedir(3),&
        Glr%wfd%nseg_c,Glr%wfd%nvctr_c,Glr%wfd%keyg(1,1),Glr%wfd%keyv(1),&
        Llr(ilr)%wfd%nseg_c,Llr(ilr)%wfd%nvctr_c,&
        Llr(ilr)%wfd%keyg(1,1),Llr(ilr)%wfd%keyv(1),outofzone(:,ilr))

   !fine part
   call segkeys_periodic(Glr%d%n1,Glr%d%n2,Glr%d%n3,isdir(1),iedir(1),&
        isdir(2),iedir(2),isdir(3),iedir(3),Glr%wfd%nseg_f,Glr%wfd%nvctr_f,&
        Glr%wfd%keyg(1,Glr%wfd%nseg_c+min(1,Glr%wfd%nseg_f)),&
        Glr%wfd%keyv(Glr%wfd%nseg_c+min(1,Glr%wfd%nseg_f)),&
        Llr(ilr)%wfd%nseg_f,Llr(ilr)%wfd%nvctr_f,&
        Llr(ilr)%wfd%keyg(1,Llr(ilr)%wfd%nseg_c+min(1,Llr(ilr)%wfd%nseg_f)),&
        Llr(ilr)%wfd%keyv(Llr(ilr)%wfd%nseg_c+min(1,Llr(ilr)%wfd%nseg_f)),outofzone(:,ilr))

END SUBROUTINE determine_wfd_periodicity


!#############################################################################################################################################
!!****f* BigDFT/num_segkeys_periodic
!#############################################################################################################################################
!! FUNCTION: Calculates the number of segments and elements in localisation region
!!          
!! WARNING:   
!!         
!! SOURCE:
!!
subroutine num_segkeys_periodic(n1,n2,n3,i1sc,i1ec,i2sc,i2ec,i3sc,i3ec,nseg,nvctr,keyg,keyv,&
     nseg_loc,nvctr_loc,outofzone)
  implicit none
  integer, intent(in) :: n1,n2,n3,i1sc,i1ec,i2sc,i2ec,i3sc,i3ec,nseg,nvctr
  integer, dimension(nseg), intent(in) :: keyv
  integer, dimension(2,nseg), intent(in) :: keyg
  integer, intent(out) :: nseg_loc,nvctr_loc
  integer, dimension(3),intent(in) :: outofzone
  !local variables
  logical :: lseg,go1,go2,go3
  integer :: iseg,jj,j0,j1,ii,i1,i2,i3,i0,i,nsrt,nend,nvctr_check

  nvctr_loc=0
  !control variable
  nvctr_check=0
  !start and end points
  nsrt=0
  nend=0

  do iseg=1,nseg
     jj=keyv(iseg)
     j0=keyg(1,iseg)
     j1=keyg(2,iseg)
     ii=j0-1
     i3=ii/((n1+1)*(n2+1))
     ii=ii-i3*(n1+1)*(n2+1)
     i2=ii/(n1+1)
     i0=ii-i2*(n1+1)
     i1=i0+j1-j0
     lseg=.false.
     ! overlap conditions if zone completely inside simulation box
     go2 = (i2sc <= i2 .and. i2 <= i2ec)
     go3 = (i3sc <= i3 .and. i3 <= i3ec)
     ! overlap conditions if zone as components in other periodic cells
     if(outofzone(2) > 0) go2 = (i2 <= outofzone(2) .or. i2 >= i2sc)
     if(outofzone(3) > 0) go3 = (i3 <= outofzone(3) .or. i3 >= i3sc)

     do i=i0,i1
        nvctr_check=nvctr_check+1
        go1 = (i1sc <= i .and. i <= i1ec)
        if(outofzone(1) > 0) go1 = (i <= outofzone(1) .or. i >= i1sc)

        if (go1 .and. go2 .and. go3 ) then
           nvctr_loc=nvctr_loc+1
           if (.not. lseg) then
              nsrt=nsrt+1
           end if
           lseg=.true.
        else
           if (lseg) then
              nend=nend+1
              lseg=.false.
           end if
        end if
     end do
     if (lseg) then
        nend=nend+1
     end if
  end do
  nseg_loc=nend

  !check
  if (nend /= nsrt) then
     write(*,*) 'nend , nsrt',nend,nsrt
     stop 'nend <> nsrt'
  endif

  if (nvctr_check /= nvctr) then
     write(*,'(1x,a,2(i6))')&
          'ERROR: incorrect number of coarse points examined for reducing the localisation region',&
          nvctr_check,nvctr
     stop
  end if

END SUBROUTINE num_segkeys_periodic

subroutine segkeys_periodic(n1,n2,n3,i1sc,i1ec,i2sc,i2ec,i3sc,i3ec,nseg,nvctr,keyg,keyv,&
     nseg_loc,nvctr_loc,keyg_loc,keyv_loc,outofzone)
  implicit none
  integer, intent(in) :: n1,n2,n3,i1sc,i1ec,i2sc,i2ec,i3sc,i3ec,nseg,nvctr,nseg_loc,nvctr_loc
  integer, dimension(nseg), intent(in) :: keyv
  integer, dimension(2,nseg), intent(in) :: keyg
  integer, dimension(3), intent(in) :: outofzone
  integer, dimension(nseg_loc), intent(out) :: keyv_loc
  integer, dimension(2,nseg_loc), intent(out) :: keyg_loc
  !local variables
  logical :: go1,go2,go3,lseg
  integer :: iseg,jj,j0,j1,ii,i1,i2,i3,i0,i,ind,nsrt,nend,nvctr_check,n1l,n2l,n3l,i1l,i2l,i3l
  integer :: ngridp

  !dimensions of the localisation region (O:nIl)
  ! must be smaller or equal to simulation box dimensions
  n1l=i1ec-i1sc
  n2l=i2ec-i2sc
  n3l=i3ec-i3sc

  !control variable
  nvctr_check=0
  !start and end points
  nsrt=0
  nend=0
  do iseg=1,nseg
     jj=keyv(iseg)
     j0=keyg(1,iseg)
     j1=keyg(2,iseg)
     ii=j0-1
     i3=ii/((n1+1)*(n2+1))
     ii=ii-i3*(n1+1)*(n2+1)
     i2=ii/(n1+1)
     i0=ii-i2*(n1+1)
     i1=i0+j1-j0
     lseg=.false.

     ! intersection condition if zone inside simulation box
     go2 = (i2sc <= i2 .and. i2 <= i2ec)
     go3 = (i3sc <= i3 .and. i3 <= i3ec) 
     ! intersection condition if zone has components outside simulation box (periodic)
     if(outofzone(2) > 0) go2 = (i2 <= outofzone(2) .or. i2 >= i2sc)
     if(outofzone(3) > 0) go3 = (i3 <= outofzone(3) .or. i3 >= i3sc)

     do i=i0,i1
        go1 = (i1sc <= i .and. i <= i1ec)
        if(outofzone(1) > 0) go1 = (i <= outofzone(1) .or. i >= i1sc)
        if (go1 .and. go2 .and. go3) then
          !index of the compressed function
          i1l=i-i1sc
          if(outofzone(1) > 0 .and. i <= outofzone(1))i1l = i - i1sc + n1 + 1  
          i2l=i2-i2sc
          if(outofzone(2) > 0 .and. i2 <= outofzone(2))i2l = i2 - i2sc + n2 + 1
          i3l=i3-i3sc
          if(outofzone(3) > 0 .and. i3 <= outofzone(3))i3l = i3 - i3sc + n3 + 1
          ngridp=i3l*((n1l+1)*(n2l+1)) + i2l*(n1l+1) + i1l+1

          nvctr_check=nvctr_check+1
          if (.not. lseg) then
!             print *,'         check:',i,i2,i3,i1l,i2l,i3l,ngridp
             nsrt=nsrt+1
             keyg_loc(1,nsrt)=ngridp
             keyv_loc(nsrt)=nvctr_check
          end if
          lseg=.true.
        else 
           if (lseg) then
!              print *,'in        else:',i,i2,i3,i1l,i2l,i3l,ngridp
              nend=nend+1
              keyg_loc(2,nend)=ngridp
              lseg=.false.
           end if
        end if
     end do
     if (lseg) then
!        print *,'in second else:',i,i2,i3,i1l,i2l,i3l,ngridp
        nend=nend+1
        keyg_loc(2,nend)=ngridp
     end if
  end do

  !check
  if (nvctr_check /= nvctr_loc .or. nend /= nsrt .or. nend /= nseg_loc) then
     print *,'global region statistics:',nseg,nvctr
     write(*,*)&
          'ERROR: problem in segkeys_periodic  ',&
          'nvctr_check:',nvctr_check,'nvctr_loc:',nvctr_loc,&
          'nend:',nend,'nsrt:',nsrt,'nseg_loc:',nseg_loc
     stop
  end if

END SUBROUTINE segkeys_periodic

!#############################################################################################################################################
!!****f* BigDFT/overlap_region
!#############################################################################################################################################
!! FUNCTION: Determines the number of intersection regions between locregs, taking into account the periodicity of the system.
!!          
!! WARNING: 
!!         
!! SOURCE:
!!
subroutine get_number_of_overlap_region(alr,blr,Glr,isovrlp,Llr,nlr,outofzone)

  use module_base
  use module_types
 
  implicit none

  !#######################################
  ! Subroutine Scalar Arguments
  !#######################################
  integer, intent(in) :: alr,blr              ! index of the two localization regions
  integer, intent(in) :: nlr                  ! number of localization regions
  type(locreg_descriptors),intent(in) :: Glr  ! Global grid descriptor
  integer, intent(out) :: isovrlp             ! Integer giving the number of overlaps (max 8 with periodicity)
  !########################################
  !Subroutine Array Arguments
  !########################################
  integer,dimension(3,nlr),intent(in) :: outofzone  ! array indicating the directions in which the locreg exceeds the Glr
  type(locreg_descriptors), dimension(nlr), intent(in) :: Llr  ! Localization grid descriptors 
  !#############################################
  !local variables
  !############################################
  integer :: ii,azones,bzones,i_stat
  integer :: izones,jzones
  integer,allocatable :: astart(:,:),aend(:,:),bstart(:,:),bend(:,:)
  character(len=*), parameter :: subname='get_number_of_overlap_region'
  logical :: go1,go2,go3

  azones = 1
  bzones = 1
! Calculate the number of regions to cut alr and blr
  do ii=1,3
     if(outofzone(ii,alr) > 0) azones = azones * 2
     if(outofzone(ii,blr) > 0) bzones = bzones * 2
  end do

write(*,*)'azones,bzones',azones,bzones
write(*,*)'outofzone',alr,':',outofzone(:,alr)
write(*,*)'outofzone',blr,':',outofzone(:,blr)

!allocate astart and aend
  allocate(astart(3,azones),stat=i_stat)
  call memocc(i_stat,astart,'astart',subname)
  allocate(aend(3,azones),stat=i_stat)
  call memocc(i_stat,aend,'aend',subname)

!FRACTURE THE FIRST LOCALIZATION REGION
  call fracture_periodic_zone(azones,Glr,Llr(alr),outofzone(:,alr),astart,aend)

!allocate bstart and bend
  allocate(bstart(3,bzones),stat=i_stat)
  call memocc(i_stat,bstart,'bstart',subname)
  allocate(bend(3,bzones),stat=i_stat)
  call memocc(i_stat,bend,'bend',subname)

!FRACTURE SECOND LOCREG
  call fracture_periodic_zone(bzones,Glr,Llr(blr),outofzone(:,blr),bstart,bend)

! Now check the number of overlapping zones
 isovrlp = 0
 do izones=1,azones
   do jzones=1,bzones
      go1 = (bstart(1,jzones) .le. aend(1,izones) .and. bend(1,jzones) .ge. astart(1,izones)) 
      go2 = (bstart(2,jzones) .le. aend(2,izones) .and. bend(2,jzones) .ge. astart(2,izones)) 
      go3 = (bstart(3,jzones) .le. aend(3,izones) .and. bend(3,jzones) .ge. astart(3,izones)) 
      if(go1 .and. go2 .and. go3) then
         isovrlp = isovrlp + 1
      end if
   end do
 end do
  
END SUBROUTINE get_number_of_overlap_region

!#############################################################################################################################################
!!****f* BigDFT/fracture_periodic_zone
!#############################################################################################################################################
!! FUNCTION: Divides the locreg into zones contained inside the simulation box, by applying the primitive vectors
!!           It returns: astart(3,nzones) which is the starting points of the different zones (max. 8)
!!                       aend(3,nzones) which is the ending points of the different zones (max. 8)
!!          
!! WARNING: 
!!         
!! SOURCE:
!!
subroutine fracture_periodic_zone(nzones,Glr,Llr,outofzone,astart,aend)

  use module_base
  use module_types
 
  implicit none

  !#######################################
  ! Subroutine Scalar Arguments
  !#######################################
  integer,intent(in) :: nzones
  type(locreg_descriptors),intent(in) :: Glr  ! Global grid descriptor
  type(locreg_descriptors),intent(in) :: Llr  ! Localization grid descriptors 
  !########################################
  !Subroutine Array Arguments
  !########################################
  integer,dimension(3),intent(in) :: outofzone  ! array indicating the directions in which the locreg exceeds the Glr
  integer,dimension(3,nzones),intent(out) :: astart !
  integer,dimension(3,nzones),intent(out) :: aend !
  !#############################################
  !local variables
  !############################################
  integer :: ii,index,jj
  integer,dimension(3) :: alrs,alre,Gend,Gstart,period
  character(len=*), parameter :: subname='fracture_periodic_zone'
  
! Start and end of Global region
  Gstart(1) = Glr%ns1 
  Gstart(2) = Glr%ns2
  Gstart(3) = Glr%ns3  
  Gend(1) = Glr%ns1 + Glr%d%n1
  Gend(2) = Glr%ns2 + Glr%d%n2
  Gend(3) = Glr%ns3 + Glr%d%n3

! Periodicity of the system
  period(1) = Glr%d%n1 + 1
  period(2) = Glr%d%n2 + 1
  period(3) = Glr%d%n3 + 1

! Start and end of local region
  alrs(1) = Llr%ns1
  alrs(2) = Llr%ns2
  alrs(3) = Llr%ns3
  alre(1) = Llr%ns1 + Llr%d%n1
  alre(2) = Llr%ns2 + Llr%d%n2
  alre(3) = Llr%ns3 + Llr%d%n3

!assign the first zone (necessarily without shift) and initialize the rest
  do ii=1,3
     astart(ii,:) = alrs(ii)
     aend(ii,:) = min(Gend(ii),alre(ii))
  end do

!assign the other zones
  index = 2
  do ii=1,3
     if(outofzone(ii) > 0) then    !Translation: X,Y,Z
        astart(ii,index) =  Gstart(ii)
        aend(ii,index) = modulo(alre(ii),period(ii))
        index = index + 1
     end if 
     do jj=ii+1,3
        if(outofzone(ii) > 0 .and. outofzone(jj) > 0) then  !Translation: X+Y,X+Z,Y+Z
           astart(ii,index) = Gstart(ii)
           astart(jj,index) = Gstart(jj)
           aend(ii,index) = modulo(alre(ii),period(ii))
           aend(jj,index) = modulo(alre(jj),period(jj))
           index = index + 1
        end if
     end do
  end do

  if(outofzone(1) > 0 .and. outofzone(2) > 0 .and. outofzone(3) > 0 ) then ! Translation: X+Y+Z
     astart(1,index) = Gstart(1)
     astart(2,index) = Gstart(2)
     astart(3,index) = Gstart(3)
     aend(1,index) = modulo(alre(1),period(1))
     aend(2,index) = modulo(alre(2),period(2))
     aend(3,index) = modulo(alre(3),period(3))
  end if

END SUBROUTINE fracture_periodic_zone


!##############################################################################################################################################
!!****f* BigDFT/get_overlap_region
!##############################################################################################################################################
!! FUNCTION Given two localization regions, A and B, this routine returns a localization region corresponding to the intersection of A & B. 
!!
!! SOURCE
!!
subroutine get_overlap_region_periodic(alr,blr,Glr,isovrlp,Llr,nlr,Olr,outofzone)

  use module_base
  use module_types
 
 implicit none

  !#######################################
  ! Subroutine Scalar Arguments
  !#######################################
  integer, intent(in) :: alr,blr              ! index of the two localization regions
  integer, intent(in) :: nlr                  ! number of localization regions
  type(locreg_descriptors),intent(in) :: Glr  ! Global grid descriptor
  integer, intent(in) :: isovrlp              ! Number of overlap regions
  !########################################
  !Subroutine Array Arguments
  !########################################
  type(locreg_descriptors), dimension(nlr), intent(in) :: Llr  ! Localization grid descriptors 
  type(locreg_descriptors),dimension(isovrlp),intent(out) :: Olr ! Overlap localization regions
  integer,dimension(3,nlr),intent(in) :: outofzone 
  !#############################################
  !local variables
  !############################################
  integer :: axmin,axmax,aymin,aymax,azmin,azmax ! bounds of localization region A
  integer :: bxmin,bxmax,bymin,bymax,bzmin,bzmax ! bounds of localization region B
  integer :: isx,isy,isz,iex,iey,iez             ! bounds of the overlap region
  character(len=*), parameter :: subname='get_overlap_region_periodic'
  !# NEW
  integer :: ii,azones,bzones,i_stat,index
  integer :: izones,jzones
  integer,allocatable :: astart(:,:),aend(:,:),bstart(:,:),bend(:,:)
  logical :: go1,go2,go3

  azones = 1
  bzones = 1
! Calculate the number of regions to cut alr and blr
  do ii=1,3
     if(outofzone(ii,alr) > 0) azones = azones * 2
     if(outofzone(ii,blr) > 0) bzones = bzones * 2
  end do

!allocate astart and aend
  allocate(astart(3,azones),stat=i_stat)
  call memocc(i_stat,astart,'astart',subname)
  allocate(aend(3,azones),stat=i_stat)
  call memocc(i_stat,aend,'aend',subname)

!FRACTURE THE FIRST LOCALIZATION REGION
  call fracture_periodic_zone(azones,Glr,Llr(alr),outofzone(:,alr),astart,aend)

!allocate bstart and bend
  allocate(bstart(3,bzones),stat=i_stat)
  call memocc(i_stat,bstart,'bstart',subname)
  allocate(bend(3,bzones),stat=i_stat)
  call memocc(i_stat,bend,'bend',subname)

!FRACTURE SECOND LOCREG
  call fracture_periodic_zone(bzones,Glr,Llr(blr),outofzone(:,blr),bstart,bend)

! Now check the number of overlapping zones
  index = 0
  do izones=1,azones
    do jzones=1,bzones
      go1 = (bstart(1,jzones) .le. aend(1,izones) .and. bend(1,jzones) .ge. astart(1,izones)) 
      go2 = (bstart(2,jzones) .le. aend(2,izones) .and. bend(2,jzones) .ge. astart(2,izones)) 
      go3 = (bstart(3,jzones) .le. aend(3,izones) .and. bend(3,jzones) .ge. astart(3,izones)) 
      if(go1 .and. go2 .and. go3) then
        index = index + 1

! Now construct the Overlap localization region descriptor
! only if there is an overlap. The following only works
! when the previous test is successful. Note also that
! isx, isy and isz are necessarily in the Glr by construction
! of the Llrs, so don't need to test them.
         
        ! Determine the limits of the overlap region
        isx = max(astart(1,izones),bstart(1,jzones))
        isy = max(astart(2,izones),bstart(2,jzones))
        isz = max(astart(3,izones),bstart(3,jzones))

        iex = min(aend(1,izones),bend(1,jzones))
        iey = min(aend(2,izones),bend(2,jzones))
        iez = min(aend(3,izones),bend(3,jzones))

!       Checks to assign the geometric code of the overlap region (TO DO,could be interesting for Pascal?)
!       This could change the values of the bounds, so do it here
!       for now, in sandbox,put free boundary to all zones
        Olr(index)%geocode = 'F'  

!       Values for the starting point of the cube
        Olr(index)%ns1 = isx
        Olr(index)%ns2 = isy
        Olr(index)%ns3 = isz

!       Dimensions of the overlap region
        Olr(index)%d%n1 = iex - isx 
        Olr(index)%d%n2 = iey - isy 
        Olr(index)%d%n3 = iez - isz 
    
!       Dimensions of the fine grid inside the overlap region
        if (isx < iex) then
           Olr(index)%d%nfl1=max(isx,Glr%d%nfl1)-isx
           Olr(index)%d%nfu1=min(iex,Glr%d%nfu1)-isx
        else
           write(*,*)'Yet to be implemented (little effort?)'
           stop
        end if

        if (isy < iey) then
           Olr(index)%d%nfl2=max(isy,Glr%d%nfl2)-isy
           Olr(index)%d%nfu2=min(iey,Glr%d%nfu2)-isy
        else
           write(*,*)'Yet to be implemented (little effort?)'
           stop
        end if

        if (isz < iez) then
           Olr(index)%d%nfl3=max(isz,Glr%d%nfl3)-isz
           Olr(index)%d%nfu3=min(iez,Glr%d%nfu3)-isz
        else
           write(*,*)'Yet to be implemented (little effort?)'
           stop
        end if

!       Dimensions of the interpolating scaling function grid 
!       (geocode already taken into acount because it is simple)
        select case(Olr(index)%geocode)
        case('F')
          Olr(index)%d%n1i=2*Olr(index)%d%n1+31
          Olr(index)%d%n2i=2*Olr(index)%d%n2+31
          Olr(index)%d%n3i=2*Olr(index)%d%n3+31
        case('S')
          Olr(index)%d%n1i=2*Olr(index)%d%n1+2
          Olr(index)%d%n2i=2*Olr(index)%d%n2+31
          Olr(index)%d%n3i=2*Olr(index)%d%n3+2
        case('P')
          Olr(index)%d%n1i=2*Olr(index)%d%n1+2
          Olr(index)%d%n2i=2*Olr(index)%d%n2+2
          Olr(index)%d%n3i=2*Olr(index)%d%n3+2
        end select
 
!       Now define the wavefunction descriptors inside the overlap region
!       First calculate the number of points and segments for the region
!       Coarse part:
        call num_segkeys_loc(Glr%d%n1,Glr%d%n2,Glr%d%n3,isx,iex,isy,iey,isz,iez,&
         Glr%wfd%nseg_c,Glr%wfd%nvctr_c,Glr%wfd%keyg(1,1),Glr%wfd%keyv(1),&
         Olr(index)%wfd%nseg_c,Olr(index)%wfd%nvctr_c)
!       Fine part:
        call num_segkeys_loc(Glr%d%n1,Glr%d%n2,Glr%d%n3,isx,iex,isy,iey,isz,iez,&
         Glr%wfd%nseg_f,Glr%wfd%nvctr_f,&
         Glr%wfd%keyg(1,Glr%wfd%nseg_c+min(1,Glr%wfd%nseg_f)),&
         Glr%wfd%keyv(Glr%wfd%nseg_c+min(1,Glr%wfd%nseg_f)),&
         Olr(index)%wfd%nseg_f,Olr(index)%wfd%nvctr_f)

!       Now allocate the wavefunction descriptors (keyg,keyv) following the needs
        call allocate_wfd(Olr(index)%wfd,subname)

!       At last, fill the wavefunction descriptors
!       Coarse part
        call segkeys_loc(Glr%d%n1,Glr%d%n2,Glr%d%n3,isx,iex,isy,iey,isz,iez,&
          Glr%wfd%nseg_c,Glr%wfd%nvctr_c,Glr%wfd%keyg(1,1),Glr%wfd%keyv(1),&
          Olr(index)%wfd%nseg_c,Olr(index)%wfd%nvctr_c,&
          Olr(index)%wfd%keyg(1,1),Olr(index)%wfd%keyv(1))
!       Fine part
        call segkeys_loc(Glr%d%n1,Glr%d%n2,Glr%d%n3,isx,iex,isy,iey,isz,iez,&
          Glr%wfd%nseg_f,Glr%wfd%nvctr_f,&
          Glr%wfd%keyg(1,Glr%wfd%nseg_c+min(1,Glr%wfd%nseg_f)),&
          Glr%wfd%keyv(Glr%wfd%nseg_c+min(1,Glr%wfd%nseg_f)),&
          Olr(index)%wfd%nseg_f,Olr(index)%wfd%nvctr_f,&
          Olr(index)%wfd%keyg(1,Olr(index)%wfd%nseg_c+min(1,Olr(index)%wfd%nseg_f)),&
          Olr(index)%wfd%keyv(Olr(index)%wfd%nseg_c+min(1,Olr(index)%wfd%nseg_f)))

!       If the localisation region is isolated build also the bounds
        if (Olr(index)%geocode=='F') then
           call locreg_bounds(Olr(index)%d%n1,Olr(index)%d%n2,Olr(index)%d%n3,&
             Olr(index)%d%nfl1,Olr(index)%d%nfu1,Olr(index)%d%nfl2,Olr(index)%d%nfu2,&
             Olr(index)%d%nfl3,Olr(index)%d%nfu3,Olr(index)%wfd,Olr(index)%bounds)
     
        end if
     end if ! go1 .and. go2 .and. go3
   end do !jzones
 end do !izones

! Check on the number of zones
  if (index /= isovrlp) then
      write(*,*)&
          'ERROR: problem in get_overlap_region_periodic ',&
          'index:',index,'not equal to isovrlp:',isovrlp,&
          'The number of overlap descriptors constructed does not',&
          'correspond to the number of overlap regions.'
     stop
  end if

END SUBROUTINE get_overlap_region_periodic
!%***<|MERGE_RESOLUTION|>--- conflicted
+++ resolved
@@ -75,14 +75,9 @@
   nproc=1
 
   !initalise the variables for the calculation
-<<<<<<< HEAD
-  call standard_inputfile_names(in)
-  call read_input_variables(iproc,'posinp', in, atoms, rxyz)
-=======
   !standard names
   call standard_inputfile_names(in)
   call read_input_variables(iproc,'posinp',in, atoms, rxyz)
->>>>>>> 2105f652
 
   if (iproc == 0) then
      call print_general_parameters(in,atoms)
@@ -187,6 +182,37 @@
              psi((Glr%wfd%nvctr_c+7*Glr%wfd%nvctr_f)*(jorb-1)+1),1)
      end do
   end do
+
+
+! ########################################
+!  Added by me to have kinetic part 
+! ########################################
+! Fake Eigenvalues for orbitals
+     orbs%eval(1:orbs%norb*orbs%nkpts)=-0.5d0
+! #################
+!  Kinetic part
+! #################
+
+  !allocate the potential in the full box
+     call full_local_potential(iproc,nproc,Glr%d%n1i*Glr%d%n2i*n3pi,Glr%d%n1i*Glr%d%n2i*Glr%d%n3i,in%nspin,&
+          orbs%norb,orbs%norbp,ngatherarr,pot_ion,potential)
+
+  !put in hpsi the kinetic operator (pot_ion = 0d.0)
+     call HamiltonianApplication(iproc,nproc,atoms,orbs,in%hx,in%hy,in%hz,rxyz,&
+         nlpspd,proj,Glr,ngatherarr,potential,psi,hpsi,ekin_sum,epot_sum,eexctX,&
+         eproj_sum,in%nspin,GPU)
+
+  !calculate scalar product between wavefunctions
+  !this scheme works only in sequential
+  !   write(*,*)' '
+  !   write(*,'(A34)') 'Kinetic overlap matrix with ddot:'
+  !   do iorb=1,orbs%norb
+  !      do jorb=iorb,orbs%norb
+  !         write(*,'(2(i4),1x,1pe19.12)')iorb,jorb,&
+  !              dot(Glr%wfd%nvctr_c+7*Glr%wfd%nvctr_f,psi((Glr%wfd%nvctr_c+7*Glr%wfd%nvctr_f)*(iorb-1)+1),1,&
+  !              hpsi((Glr%wfd%nvctr_c+7*Glr%wfd%nvctr_f)*(jorb-1)+1),1)
+  !      end do
+  !   end do
  
 !#######################################################################################################################
 ! Test the overlap calculation of wavefunctions defined in different localisation regions
@@ -311,35 +337,9 @@
      allocate(orbs%eval(orbs%norb*orbs%nkpts+ndebug),stat=i_stat)
      call memocc(i_stat,orbs%eval,'eval',subname)
 
-! Fake Eigenvalues for orbitals
-     orbs%eval(1:orbs%norb*orbs%nkpts)=-0.5d0
-
-
-! #################
-!  Kinetic part
-! #################
-
-  !allocate the potential in the full box
-     call full_local_potential(iproc,nproc,Glr%d%n1i*Glr%d%n2i*n3pi,Glr%d%n1i*Glr%d%n2i*Glr%d%n3i,in%nspin,&
-          orbs%norb,orbs%norbp,ngatherarr,pot_ion,potential)
-
-  !put in hpsi the kinetic operator (pot_ion = 0d.0)
-     call HamiltonianApplication(iproc,nproc,atoms,orbs,in%hx,in%hy,in%hz,rxyz,&
-         nlpspd,proj,Glr,ngatherarr,potential,psi,hpsi,ekin_sum,epot_sum,eexctX,&
-         eproj_sum,in%nspin,GPU)
-
-  !calculate scalar product between wavefunctions
-  !this scheme works only in sequential
-  !   write(*,*)' '
-  !   write(*,'(A34)') 'Kinetic overlap matrix with ddot:'
-  !   do iorb=1,orbs%norb
-  !      do jorb=iorb,orbs%norb
-  !         write(*,'(2(i4),1x,1pe19.12)')iorb,jorb,&
-  !              dot(Glr%wfd%nvctr_c+7*Glr%wfd%nvctr_f,psi((Glr%wfd%nvctr_c+7*Glr%wfd%nvctr_f)*(iorb-1)+1),1,&
-  !              hpsi((Glr%wfd%nvctr_c+7*Glr%wfd%nvctr_f)*(jorb-1)+1),1)
-  !      end do
-  !   end do
-
+! ########################
+!  Kinetic Part
+! ########################
 ! Now transform hpsi to overlap region
      allocate(lhpsi(ldim+ndebug), stat=i_stat)
      call memocc(i_stat,lhpsi,'lhpsi',subname)
