!> @file
!       Set to zero:
!!  Routines to do diagonalisation with Davidson algorithm
!! @author
!!    Copyright (C) 2007-2011 BigDFT group
!!    This file is distributed under the terms of the
!!    GNU General Public License, see ~/COPYING file
!!    or http://www.gnu.org/copyleft/gpl.txt .
!!    For the list of contributors, see ~/AUTHORS 


!>  Naive subroutine which performs a direct minimization of the energy 
!!  for a given hamiltonian
<<<<<<< HEAD
subroutine direct_minimization(iproc,nproc,in,at,& 
     orbs,orbsv,nvirt,Lzd,comms,commsv,&
     hx,hy,hz,rxyz,rhopot,nlpspd,proj, &
     pkernel,psi,psivirt,dpcom,GPU)
   use module_base
   use module_types
   use module_interfaces, except_this_one => direct_minimization
   use module_xc
   implicit none
   integer, intent(in) :: iproc,nproc,nvirt
   type(input_variables), intent(in) :: in
   type(atoms_data), intent(in) :: at
   type(nonlocal_psp_descriptors), intent(in) :: nlpspd
   type(local_zone_descriptors),intent(inout) :: Lzd
   type(orbitals_data), intent(in) :: orbs
   type(communications_arrays), intent(in) :: comms, commsv
   type(denspot_distribution), intent(in) :: dpcom
   real(gp), intent(in) :: hx,hy,hz
   real(gp), dimension(3,at%nat), intent(in) :: rxyz
   real(wp), dimension(nlpspd%nprojel), intent(in) :: proj
   real(dp), dimension(:), pointer :: pkernel
   real(dp), dimension(*), intent(in), target :: rhopot
   type(orbitals_data), intent(inout) :: orbsv
   type(GPU_pointers), intent(inout) :: GPU
   real(wp), dimension(:), pointer :: psi,psivirt
   !local variables
   character(len=*), parameter :: subname='direct_minimization'
   logical :: msg,exctX,occorbs,endloop !extended output
   integer :: nrhodim,i3rho_add !n(c) occnorb, occnorbu, occnorbd
   integer :: i_stat,i_all,iter,ikpt,idsx_actual_before,ndiis_sd_sw
   real(gp) :: gnrm,gnrm_zero,epot_sum,eexctX,ekin_sum,eproj_sum,eSIC_DC
   real(gp) :: energy,energybs,evsum !n(c) energy_old
   type(diis_objects) :: diis
   real(wp), dimension(:), pointer :: psiw,psirocc,psitvirt,hpsivirt,pot
   type(confpot_data), dimension(:), allocatable :: confdatarr

   !supplementary messages
   msg=.false.

   !logical flag which control to othogonalise wrt the occupied orbitals or not
   if (orbs%nkpts /= orbsv%nkpts) then
      occorbs=.false.
   else
      occorbs=.true.
      do ikpt = 1, orbs%nkpts
         if (abs(maxval(orbs%kpts(:,ikpt) - orbsv%kpts(:,ikpt))) > 1.d-6) then
            occorbs=.false.
            exit
         end if
      end do
   end if
   !n(c) if (occorbs) then
   !n(c)   occnorb = 0
   !n(c)   occnorbu = 0
   !n(c)   occnorbd = 0
   !n(c) else
   !n(c)   occnorb = orbs%norb
   !n(c)   occnorbu = orbs%norbu
   !n(c)   occnorbd = orbs%norbd
   !n(c) end if

   !in the GPU case, the wavefunction should be copied to the card 
   !at each HamiltonianApplication
   !rebind the GPU pointers to the orbsv structure
   if (GPUconv) then
      call free_gpu(GPU,orbs%norbp)
      call prepare_gpu_for_locham(Lzd%Glr%d%n1,Lzd%Glr%d%n2,Lzd%Glr%d%n3,in%nspin,&
         &   hx,hy,hz,Lzd%Glr%wfd,orbsv,GPU)
   else if (OCLconv) then
      call free_gpu_OCL(GPU,orbs,in%nspin)    
      call allocate_data_OCL(Lzd%Glr%d%n1,Lzd%Glr%d%n2,Lzd%Glr%d%n3,at%geocode,&
         &   in%nspin,Lzd%Glr%wfd,orbsv,GPU)
      if (iproc == 0) write(*,*)&
         &   'GPU data allocated'
   end if

   GPU%full_locham=.true.
   !verify whether the calculation of the exact exchange term
   !should be performed
   eexctX=0.0_gp
   exctX = xc_exctXfac() /= 0.0_gp
   if (in%exctxpar == 'OP2P') eexctX = UNINITIALIZED(1.0_gp)
   !check the size of the rhopot array related to NK SIC
   nrhodim=in%nspin
   i3rho_add=0
   if (in%SIC%approach=='NK') then
      nrhodim=2*nrhodim
      i3rho_add=Lzd%Glr%d%n1i*Lzd%Glr%d%n2i*dpcom%nscatterarr(iproc,4)+1
   end if

   if(iproc==0)write(*,'(1x,a)')"~~~~~~~~~~~~~~~~~~~~~~~~~~~~~~~~~~~~~~~~~~~~~~~~~~~~~~~"
   if(iproc==0)write(*,'(1x,a)')&
      &   "Iterative subspace diagonalization of virtual orbitals (Direct Minimization)."


   !before transposition, create the array of the occupied
   !wavefunctions in real space, for exact exchange calculations
   !still the exact exchange with occorbs=.false. has to be verified
   if (exctX) then
      allocate(psirocc(max(max(Lzd%Glr%d%n1i*Lzd%Glr%d%n2i*Lzd%Glr%d%n3i*orbs%norbp,&
         &   dpcom%ngatherarr(0,1)*orbs%norb),1)+ndebug),stat=i_stat)
      call memocc(i_stat,psirocc,'psirocc',subname)

      call prepare_psirocc(iproc,nproc,Lzd%Glr,orbs,dpcom%nscatterarr(iproc,2),dpcom%ngatherarr(0,1),psi,psirocc)
   else if (in%SIC%approach=='NK') then
      allocate(psirocc(Lzd%Glr%d%n1i*Lzd%Glr%d%n2i*Lzd%Glr%d%n3i*2*orbs%nspin+ndebug),stat=i_stat)
      call memocc(i_stat,psirocc,'psirocc',subname)
   else
      nullify(psirocc)
   end if

   !n2virt=2*orbsv%norb! the dimension of the subspace

   if (occorbs) then
      !disassociate work array for transposition in serial
      if (nproc > 1) then
         allocate(psiw(max(orbs%npsidim_orbs,orbs%npsidim_comp)+ndebug),stat=i_stat)
         call memocc(i_stat,psiw,'psiw',subname)
      else
         psiw => null()
      endif

      !transpose the wavefunction psi 
      call transpose_v(iproc,nproc,orbs,Lzd%Glr%wfd,comms,psi,work=psiw)

      if (nproc > 1) then
         i_all=-product(shape(psiw))*kind(psiw)
         deallocate(psiw,stat=i_stat)
         call memocc(i_stat,i_all,'psiw',subname)
      end if
   end if

   allocate(orbsv%eval(orbsv%norb*orbsv%nkpts+ndebug),stat=i_stat)
   call memocc(i_stat,orbsv%eval,'eval',subname)

   orbsv%eval(1:orbsv%norb*orbsv%nkpts)=-0.5d0

   !prepare the v array starting from a set of gaussians
   call psivirt_from_gaussians(iproc,nproc,at,orbsv,Lzd,commsv,rxyz,hx,hy,hz,in%nspin,&
      &   psivirt)

   if(iproc==0)write(*,'(1x,a)',advance="no")"Orthogonality to occupied psi..."
   !project v such that they are orthogonal to all occupied psi
   !Orthogonalize before and afterwards.

   !here nvirte=orbsv%norb
   !     nvirtep=orbsv%norbp

   !this is the same also in serial
   call orthogonalize(iproc,nproc,orbsv,commsv,psivirt,in%orthpar)

   if (occorbs) then
      call orthon_virt_occup(iproc,nproc,orbs,orbsv,comms,commsv,psi,psivirt,msg)
      !and orthonormalize them using "gram schmidt"  (conserve orthogonality to psi)
      call orthogonalize(iproc,nproc,orbsv,commsv,psivirt,in%orthpar)
   end if

   !retranspose v
   if(nproc > 1)then
      !reallocate the work array with the good size
      allocate(psiw(max(orbsv%npsidim_orbs,orbsv%npsidim_comp)+ndebug),stat=i_stat)
      call memocc(i_stat,psiw,'psiw',subname)
   end if

   call untranspose_v(iproc,nproc,orbsv,Lzd%Glr%wfd,commsv,psivirt,work=psiw)

   ! 1st Hamilton application on psivirt
   if(iproc==0)write(*,'(1x,a)')"done."

   allocate(hpsivirt(max(orbsv%npsidim_orbs,orbsv%npsidim_comp)+ndebug),stat=i_stat)
   call memocc(i_stat,hpsivirt,'hpsivirt',subname)
   if (nproc > 1) then
      allocate(psitvirt(max(orbsv%npsidim_orbs,orbsv%npsidim_comp)+ndebug),stat=i_stat)
      call memocc(i_stat,psitvirt,'psitvirt',subname)
      !transpose the psivirt 
      call transpose_v(iproc,nproc,orbsv,Lzd%Glr%wfd,commsv,psivirt,work=psiw,outadd=psitvirt(1))
   else
      nullify(psitvirt)
   end if

   !allocate the potential in the full box
   call full_local_potential(iproc,nproc,orbsv,Lzd,0,dpcom,rhopot,pot)
   !iproc,nproc,Lzd%Glr%d%n1i*Lzd%Glr%d%n2i*nscatterarr(iproc,2),&
   !     Lzd%Glr%d%n1i*Lzd%Glr%d%n2i*Lzd%Glr%d%n3i,&
   !     in%nspin,Lzd%Glr%d%n1i*Lzd%Glr%d%n2i*nscatterarr(iproc,1)*nrhodim,i3rho_add,&
   !     orbsv,Lzd,0,ngatherarr,rhopot,pot)

   call local_potential_dimensions(Lzd,orbsv,dpcom%ngatherarr(0,1))
   allocate(confdatarr(orbsv%norbp))
   call default_confinement_data(confdatarr,orbsv%norbp)

   !in the case of NK SIC, put the total density in the psirocc pointer, so that it could be reused for building the 
   !Hamiltonian Application
   if (in%SIC%approach=='NK') then
      !put the wxd term in the psirocc array
      !!$     call NK_SIC_potential(Lzd%Glr,orbs,in%ixc,0.5_gp,0.5_gp*hx,0.5_gp*hy,0.5_gp*hz,pkernel,&
      !!$          psi,pot,eSIC_DC,wxdsave=psirocc)
      !put the density in the *second* part of psirocc (off diangonal term presence should be verified still)
      call vcopy(Lzd%Glr%d%n1i*Lzd%Glr%d%n2i*Lzd%Glr%d%n3i*orbs%nspin,&
           pot(Lzd%Glr%d%n1i*Lzd%Glr%d%n2i*Lzd%Glr%d%n3i*orbs%nspin+1),1,&
         &   psirocc(Lzd%Glr%d%n1i*Lzd%Glr%d%n2i*Lzd%Glr%d%n3i*orbs%nspin+1),1)
      call to_zero(Lzd%Glr%d%n1i*Lzd%Glr%d%n2i*Lzd%Glr%d%n3i*orbs%nspin,psirocc(1))
   end if


   !-----------starting point of the routine of direct minimisation

   ! allocate arrays necessary for DIIS convergence acceleration
   !the allocation with npsidim is not necessary here since DIIS arrays
   !are always calculated in the transpsed form
   call allocate_diis_objects(in%idsx,in%alphadiis,sum(commsv%ncntt(0:nproc-1)),&
      &   orbsv%nkptsp,orbsv%nspinor,diis,subname)  
   !print *,'check',in%idsx,sum(commsv%ncntt(0:nproc-1)),orbsv%nkptsp

   energy=1.d10
   gnrm=1.d10
   gnrm_zero=0.0_gp
   ekin_sum=0.d0 
   epot_sum=0.d0 
   eproj_sum=0.d0
   eSIC_DC=0.0_gp

   !number of switching betweed DIIS and SD during self-consistent loop
   ndiis_sd_sw=0
   !previous value of idsx_actual to control if switching has appeared
   idsx_actual_before=diis%idsx

   wfn_loop: do iter=1,in%itermax+100

      if (iproc == 0 .and. verbose > 0) then 
         write( *,'(1x,a,i0)') &
            &   repeat('~',76 - int(log(real(iter))/log(10.))) // ' iter= ', iter
      endif
      !control whether the minimisation iterations ended
      endloop= gnrm <= in%gnrm_cv .or. iter == in%itermax+100

      !control how many times the DIIS has switched into SD
      if (diis%idsx /= idsx_actual_before) ndiis_sd_sw=ndiis_sd_sw+1

      !leave SD if the DIIS did not work the second time
      if (ndiis_sd_sw > 1) then
         diis%switchSD=.false.
      end if

      !terminate SCF loop if forced to switch more than once from DIIS to SD
      !endloop=endloop .or. ndiis_sd_sw > 2

      call FullHamiltonianApplication(iproc,nproc,at,orbsv,hx,hy,hz,rxyz,&
           proj,Lzd,nlpspd,confdatarr,dpcom%ngatherarr,pot,psivirt,hpsivirt,&
           ekin_sum,epot_sum,eexctX,eproj_sum,eSIC_DC,in%SIC,GPU,&
           pkernel,orbs,psirocc)

!!$      call LocalHamiltonianApplication(iproc,nproc,at,orbsv,hx,hy,hz,&
!!$           Lzd,confdatarr,dpcom%ngatherarr,pot,psivirt,hpsivirt,&
!!$           ekin_sum,epot_sum,eexctX,eSIC_DC,in%SIC,GPU,&
!!$           pkernel,orbs,psirocc) ! optional arguments
!!$
!!$      call NonLocalHamiltonianApplication(iproc,at,orbsv,hx,hy,hz,rxyz,&
!!$           proj,Lzd,nlpspd,psivirt,hpsivirt,eproj_sum)
!!$
!!$      call SynchronizeHamiltonianApplication(nproc,orbsv,Lzd,GPU,hpsivirt,ekin_sum,epot_sum,eproj_sum,eSIC_DC,eexctX)

      energybs=ekin_sum+epot_sum+eproj_sum
      !n(c) energy_old=energy
      energy=energybs-eexctX

      !check for convergence or whether max. numb. of iterations exceeded
      if (endloop) then 
         if (iproc == 0) then 
            if (verbose > 1) write( *,'(1x,a,i0,a)')'done. ',iter,' minimization iterations required'
            write( *,'(1x,a)') &
               &   '------------------------------------------- End of Virtual Wavefunction Optimisation'
            write( *,'(1x,a,3(1x,1pe18.11))') &
               &   'final  ekin,  epot,  eproj ',ekin_sum,epot_sum,eproj_sum
            write( *,'(1x,a,i6,2x,1pe24.17,1x,1pe9.2)') &
               &   'FINAL iter,total "energy",gnrm',iter,energy,gnrm
            !write(61,*)hx,hy,hz,energy,ekin_sum,epot_sum,eproj_sum,ehart,eexcu,vexcu
            if ( diis%energy > diis%energy_min) write( *,'(1x,a,2(1pe9.2))')&
               &   'WARNING: Found an energy value lower than the FINAL energy, delta:',diis%energy-diis%energy_min
         end if
         exit wfn_loop 
      endif

      !evaluate the functional of the wavefucntions and put it into the diis structure
      !the energy values should be printed out here
     call calculate_energy_and_gradient(iter,iproc,nproc,orbsv,commsv,GPU,Lzd,hx,hy,hz,&
          in%ncong,in%iscf,&
=======
subroutine direct_minimization(iproc,nproc,n1i,n2i,in,at,&
          orbs,orbsv,nvirt,lr,comms,commsv,&
          hx,hy,hz,rxyz,rhopot,nlpspd,proj, &
          pkernel,psi,psivirt,nscatterarr,ngatherarr,GPU)
  use module_base
  use module_types
  use module_interfaces, except_this_one => direct_minimization
  use module_xc
  implicit none
  integer, intent(in) :: iproc,nproc,n1i,n2i,nvirt
  type(input_variables), intent(in) :: in
  type(atoms_data), intent(in) :: at
  type(nonlocal_psp_descriptors), intent(in) :: nlpspd
  type(locreg_descriptors), intent(in) :: lr 
  type(orbitals_data), intent(in) :: orbs
  type(communications_arrays), intent(in) :: comms, commsv
  real(gp), intent(in) :: hx,hy,hz
  integer, dimension(0:nproc-1,2), intent(in) :: ngatherarr 
  integer, dimension(0:nproc-1,4), intent(in) :: nscatterarr
  real(gp), dimension(3,at%nat), intent(in) :: rxyz
  real(wp), dimension(nlpspd%nprojel), intent(inout) :: proj
  real(dp), dimension(:), pointer :: pkernel
  real(dp), dimension(*), intent(in), target :: rhopot
  type(orbitals_data), intent(inout) :: orbsv
  type(GPU_pointers), intent(inout) :: GPU
  real(wp), dimension(:), pointer :: psi,psivirt
  !local variables
  character(len=*), parameter :: subname='direct_minimization'
  logical :: msg,exctX,occorbs,endloop !extended output
  integer :: occnorb, occnorbu, occnorbd,nrhodim,i3rho_add,iatyp
  integer :: i_stat,i_all,iter,ikpt,idsx_actual_before,ndiis_sd_sw
  real(gp) :: gnrm,gnrm_zero,epot_sum,eexctX,ekin_sum,eproj_sum,eSIC_DC
  real(gp) :: energy,energy_old,energybs,evsum
  type(diis_objects) :: diis
  type(gaussian_basis),dimension(at%ntypes)::proj_G
  type(paw_objects)::paw
  real(wp), dimension(:), pointer :: psiw,psirocc,psitvirt,hpsivirt,pot

  !supplementary messages
  msg=.false.

  !nullify paw objects:
  !nullify(paw%paw_ij%dij)
  do iatyp=1,at%ntypes
  call nullify_gaussian_basis(proj_G(iatyp))
  end do
  !call nullify_gaussian_basis(proj_G)

  !logical flag which control to othogonalise wrt the occupied orbitals or not
  if (orbs%nkpts /= orbsv%nkpts) then
     occorbs=.false.
  else
     occorbs=.true.
     do ikpt = 1, orbs%nkpts
        if (abs(maxval(orbs%kpts(:,ikpt) - orbsv%kpts(:,ikpt))) > 1.d-6) then
           occorbs=.false.
           exit
        end if
     end do
  end if
  if (occorbs) then
     occnorb = 0
     occnorbu = 0
     occnorbd = 0
  else
     occnorb = orbs%norb
     occnorbu = orbs%norbu
     occnorbd = orbs%norbd
  end if

  !in the GPU case, the wavefunction should be copied to the card 
  !at each HamiltonianApplication
  !rebind the GPU pointers to the orbsv structure
  if (GPUconv) then
     call free_gpu(GPU,orbs%norbp)
     call prepare_gpu_for_locham(lr%d%n1,lr%d%n2,lr%d%n3,in%nspin,&
          hx,hy,hz,lr%wfd,orbsv,GPU)
  else if (OCLconv) then
     call free_gpu_OCL(GPU,orbs,in%nspin)    
     call allocate_data_OCL(lr%d%n1,lr%d%n2,lr%d%n3,at%geocode,&
          in%nspin,hx,hy,hz,lr%wfd,orbsv,GPU)
     if (iproc == 0) write(*,*)&
          'GPU data allocated'
  end if
 
  GPU%full_locham=.true.
  !verify whether the calculation of the exact exchange term
  !should be performed
  eexctX=0.0_gp
  exctX = xc_exctXfac() /= 0.0_gp
  if (in%exctxpar == 'OP2P') eexctX = UNINITIALIZED(1.0_gp)
  !check the size of the rhopot array related to NK SIC
  nrhodim=in%nspin
  i3rho_add=0
  if (in%SIC%approach=='NK') then
     nrhodim=2*nrhodim
     i3rho_add=lr%d%n1i*lr%d%n2i*nscatterarr(iproc,4)+1
  end if

  if(iproc==0)write(*,'(1x,a)')"~~~~~~~~~~~~~~~~~~~~~~~~~~~~~~~~~~~~~~~~~~~~~~~~~~~~~~~"
  if(iproc==0)write(*,'(1x,a)')&
       "Iterative subspace diagonalization of virtual orbitals (Direct Minimization)."


  !before transposition, create the array of the occupied
  !wavefunctions in real space, for exact exchange calculations
  !still the exact exchange with occorbs=.false. has to be verified
  if (exctX) then
     allocate(psirocc(max(max(lr%d%n1i*lr%d%n2i*lr%d%n3i*orbs%norbp,&
          ngatherarr(0,1)*orbs%norb),1)+ndebug),stat=i_stat)
     call memocc(i_stat,psirocc,'psirocc',subname)

     call prepare_psirocc(iproc,nproc,lr,orbs,nscatterarr(iproc,2),ngatherarr(0,1),psi,psirocc)
  else if (in%SIC%approach=='NK') then
     allocate(psirocc(lr%d%n1i*lr%d%n2i*lr%d%n3i*2*orbs%nspin+ndebug),stat=i_stat)
     call memocc(i_stat,psirocc,'psirocc',subname)
  else
     nullify(psirocc)
  end if

  !n2virt=2*orbsv%norb! the dimension of the subspace

  if (occorbs) then
     !disassociate work array for transposition in serial
     if (nproc > 1) then
        allocate(psiw(orbs%npsidim+ndebug),stat=i_stat)
        call memocc(i_stat,psiw,'psiw',subname)
     else
        psiw => null()
     endif

     !transpose the wavefunction psi 
     call transpose_v(iproc,nproc,orbs,lr%wfd,comms,psi,work=psiw)

     if (nproc > 1) then
        i_all=-product(shape(psiw))*kind(psiw)
        deallocate(psiw,stat=i_stat)
        call memocc(i_stat,i_all,'psiw',subname)
     end if
  end if

  allocate(orbsv%eval(orbsv%norb*orbsv%nkpts+ndebug),stat=i_stat)
  call memocc(i_stat,orbsv%eval,'eval',subname)

  orbsv%eval(1:orbsv%norb*orbsv%nkpts)=-0.5d0

  !prepare the v array starting from a set of gaussians
  call psivirt_from_gaussians(iproc,nproc,at,orbsv,lr,commsv,rxyz,hx,hy,hz,in%nspin,&
       psivirt)

  if(iproc==0)write(*,'(1x,a)',advance="no")"Orthogonality to occupied psi..."
  !project v such that they are orthogonal to all occupied psi
  !Orthogonalize before and afterwards.

  !here nvirte=orbsv%norb
  !     nvirtep=orbsv%norbp

  !this is the same also in serial
  call orthogonalize(iproc,nproc,orbsv,commsv,lr%wfd,psivirt,in%orthpar)

  if (occorbs) then
     call orthon_virt_occup(iproc,nproc,orbs,orbsv,comms,commsv,psi,psivirt,msg)
     !and orthonormalize them using "gram schmidt"  (conserve orthogonality to psi)
     call orthogonalize(iproc,nproc,orbsv,commsv,lr%wfd,psivirt,in%orthpar)
  end if

  !retranspose v
  if(nproc > 1)then
     !reallocate the work array with the good size
     allocate(psiw(orbsv%npsidim+ndebug),stat=i_stat)
     call memocc(i_stat,psiw,'psiw',subname)
  end if

  call untranspose_v(iproc,nproc,orbsv,lr%wfd,commsv,psivirt,work=psiw)

  ! 1st Hamilton application on psivirt
  if(iproc==0)write(*,'(1x,a)')"done."

  allocate(hpsivirt(orbsv%npsidim+ndebug),stat=i_stat)
  call memocc(i_stat,hpsivirt,'hpsivirt',subname)
  if (nproc > 1) then
     allocate(psitvirt(orbsv%npsidim+ndebug),stat=i_stat)
     call memocc(i_stat,psitvirt,'psitvirt',subname)
     !transpose the psivirt 
     call transpose_v(iproc,nproc,orbsv,lr%wfd,commsv,psivirt,work=psiw,outadd=psitvirt(1))
  else
     nullify(psitvirt)
  end if

  !allocate the potential in the full box
  call full_local_potential(iproc,nproc,lr%d%n1i*lr%d%n2i*nscatterarr(iproc,2),lr%d%n1i*lr%d%n2i*lr%d%n3i,in%nspin,&
       lr%d%n1i*lr%d%n2i*nscatterarr(iproc,1)*nrhodim,i3rho_add,&
       orbsv%norb,orbsv%norbp,ngatherarr,rhopot,pot)
  
  !in the case of NK SIC, put the total density in the psirocc pointer, so that it could be reused for building the 
  !Hamiltonian Application
  if (in%SIC%approach=='NK') then
     !put the wxd term in the psirocc array
!!$     call NK_SIC_potential(lr,orbs,in%ixc,0.5_gp,0.5_gp*hx,0.5_gp*hy,0.5_gp*hz,pkernel,&
!!$          psi,pot,eSIC_DC,wxdsave=psirocc)
     !put the density in the *second* part of psirocc (off diangonal term presence should be verified still)
     call vcopy(lr%d%n1i*lr%d%n2i*lr%d%n3i*orbs%nspin,pot(lr%d%n1i*lr%d%n2i*lr%d%n3i*orbs%nspin+1),1,&
          psirocc(lr%d%n1i*lr%d%n2i*lr%d%n3i*orbs%nspin+1),1)
     call to_zero(lr%d%n1i*lr%d%n2i*lr%d%n3i*orbs%nspin,psirocc(1))
  end if
  

  !-----------starting point of the routine of direct minimisation

  ! allocate arrays necessary for DIIS convergence acceleration
  !the allocation with npsidim is not necessary here since DIIS arrays
  !are always calculated in the transpsed form
  call allocate_diis_objects(in%idsx,in%alphadiis,sum(commsv%ncntt(0:nproc-1)),&
       orbsv%nkptsp,orbsv%nspinor,orbsv%norbd,diis,subname)  
  !print *,'check',in%idsx,sum(commsv%ncntt(0:nproc-1)),orbsv%nkptsp

  energy=1.d10
  gnrm=1.d10
  gnrm_zero=0.0_gp
  ekin_sum=0.d0 
  epot_sum=0.d0 
  eproj_sum=0.d0
  eSIC_DC=0.0_gp

  !number of switching betweed DIIS and SD during self-consistent loop
  ndiis_sd_sw=0
  !previous value of idsx_actual to control if switching has appeared
  idsx_actual_before=diis%idsx

  wfn_loop: do iter=1,in%itermax+100

     if (iproc == 0 .and. verbose > 0) then 
        write( *,'(1x,a,i0)') &
             & repeat('~',76 - int(log(real(iter))/log(10.))) // ' iter= ', iter
     endif
     !control whether the minimisation iterations ended
     endloop= gnrm <= in%gnrm_cv .or. iter == in%itermax+100
     
     !control how many times the DIIS has switched into SD
     if (diis%idsx /= idsx_actual_before) ndiis_sd_sw=ndiis_sd_sw+1

     !leave SD if the DIIS did not work the second time
     if (ndiis_sd_sw > 1) then
        diis%switchSD=.false.
     end if

     !terminate SCF loop if forced to switch more than once from DIIS to SD
     !endloop=endloop .or. ndiis_sd_sw > 2

!!$     call HamiltonianApplication(iproc,nproc,at,orbsv,hx,hy,hz,rxyz,&
!!$          nlpspd,proj,lr,ngatherarr,pot,psivirt,hpsivirt,ekin_sum,epot_sum,eexctX,eproj_sum,eSIC_DC,in%SIC,GPU,&
!!$          pkernel,orbs,psirocc) ! optional arguments

     call LocalHamiltonianApplication(iproc,nproc,at,orbsv,hx,hy,hz,rxyz,&
          lr,ngatherarr,pot,psivirt,hpsivirt,ekin_sum,epot_sum,eexctX,eSIC_DC,in%SIC,GPU,&
          pkernel,orbs,psirocc) ! optional arguments

     call NonLocalHamiltonianApplication(iproc,nproc,at,orbsv,hx,hy,hz,rxyz,&
          nlpspd,proj,lr,psivirt,hpsivirt,eproj_sum,proj_G,paw)

     call SynchronizeHamiltonianApplication(nproc,orbsv,lr,GPU,hpsivirt,ekin_sum,epot_sum,eproj_sum,eSIC_DC,eexctX)

     energybs=ekin_sum+epot_sum+eproj_sum
     energy_old=energy
     energy=energybs-eexctX

     !check for convergence or whether max. numb. of iterations exceeded
     if (endloop) then 
        if (iproc == 0) then 
           if (verbose > 1) write( *,'(1x,a,i0,a)')'done. ',iter,' minimization iterations required'
           write( *,'(1x,a)') &
                '------------------------------------------- End of Virtual Wavefunction Optimisation'
           write( *,'(1x,a,3(1x,1pe18.11))') &
                'final  ekin,  epot,  eproj ',ekin_sum,epot_sum,eproj_sum
           write( *,'(1x,a,i6,2x,1pe24.17,1x,1pe9.2)') &
                'FINAL iter,total "energy",gnrm',iter,energy,gnrm
           !write(61,*)hx,hy,hz,energy,ekin_sum,epot_sum,eproj_sum,ehart,eexcu,vexcu
           if ( diis%energy > diis%energy_min) write( *,'(1x,a,2(1pe9.2))')&
                'WARNING: Found an energy value lower than the FINAL energy, delta:',diis%energy-diis%energy_min
        end if
        exit wfn_loop 
     endif

     !evaluate the functional of the wavefucntions and put it into the diis structure
     !the energy values should be printed out here
     call calculate_energy_and_gradient(iter,iproc,nproc,orbsv,commsv,GPU,lr,hx,hy,hz,in%ncong,in%iscf,&
>>>>>>> 8549ffee
          ekin_sum,epot_sum,eproj_sum,eSIC_DC,0.0_gp,0.0_gp,0.0_gp,eexctX,0.0_gp,0.0_gp,&
          psivirt,psitvirt,hpsivirt,gnrm,gnrm_zero,diis%energy)

      !control the previous value of idsx_actual
      idsx_actual_before=diis%idsx

      call hpsitopsi(iproc,nproc,orbsv,Lzd%Glr,commsv,iter,diis,in%idsx,psivirt,psitvirt,hpsivirt,in%orthpar)

      if (occorbs) then
         !if this is true the transposition for psivirt which is done in hpsitopsi
         !is useless, but we leave it for simplicity

         if (nproc == 1) psitvirt => psivirt
         !project psivirt such that they are orthogonal to all occupied psi
         call orthon_virt_occup(iproc,nproc,orbs,orbsv,comms,commsv,psi,psitvirt,msg)
         call orthogonalize(iproc,nproc,orbsv,commsv,psitvirt,in%orthpar)
         !retranspose the psivirt
         call untranspose_v(iproc,nproc,orbsv,Lzd%Glr%wfd,commsv,psitvirt,&
            &   work=psiw,outadd=psivirt(1))
      end if

   end do wfn_loop
   if (iter == in%itermax+100 .and. iproc == 0 ) &
      &   write( *,'(1x,a)')'No convergence within the allowed number of minimization steps'

   !deallocate real array of wavefunctions
   if(exctX .or. in%SIC%approach=='NK')then
      i_all=-product(shape(psirocc))*kind(psirocc)
      deallocate(psirocc,stat=i_stat)
      call memocc(i_stat,i_all,'psirocc',subname)
   end if

   call deallocate_diis_objects(diis,subname)

   !this deallocates also hpsivirt and psitvirt
   call last_orthon(iproc,nproc,orbsv,Lzd%Glr%wfd,in%nspin,&
      &   commsv,psivirt,hpsivirt,psitvirt,evsum)

   !resize work array before final transposition
   if(nproc > 1)then
      i_all=-product(shape(psiw))*kind(psiw)
      deallocate(psiw,stat=i_stat)
      call memocc(i_stat,i_all,'psiw',subname)

      allocate(psiw(max(orbs%npsidim_orbs,orbs%npsidim_comp)+ndebug),stat=i_stat)
      call memocc(i_stat,psiw,'psiw',subname)
   end if

   call untranspose_v(iproc,nproc,orbs,Lzd%Glr%wfd,comms,psi,work=psiw)

   if(nproc > 1) then
      i_all=-product(shape(psiw))*kind(psiw)
      deallocate(psiw,stat=i_stat)
      call memocc(i_stat,i_all,'psiw',subname)
   end if
   !!!!! end point of the direct minimisation procedure

   deallocate(confdatarr)

   !deallocate potential
   call free_full_potential(nproc,0,pot,subname)

   if (GPUconv) then
      call free_gpu(GPU,orbsv%norbp)
   else if (OCLconv) then
      call free_gpu_OCL(GPU,orbsv,in%nspin)
   end if

   call calculate_HOMO_LUMO_gap(iproc,orbs,orbsv)

   !the plotting should be added here (perhaps build a common routine?)
   call write_eigen_objects(iproc,occorbs,in%nspin,nvirt,in%nplot,hx,hy,hz,&
        at,rxyz,Lzd%Glr,orbs,orbsv,psi,psivirt,in%output_wf_format)

 END SUBROUTINE direct_minimization


!> Davidsons method for iterative diagonalization of virtual Kohn Sham orbitals
!!   under orthogonality constraints to occupied orbitals psi. The nvirt input
!!   variable gives the number of unoccupied orbitals for which the exit criterion
!!   for the gradients norm holds. nvirte = norbe - norb >= nvirt is the number of
!!   virtual orbitals processed by the method. The dimension of the subspace for
!!   diagonalization is 2*nvirte = n2virt
!!                                                                   Alex Willand
!!   Algorithm
!!   _________
!!   (parallel)
!!
!!   (transpose psi, v is already transposed)\n
!!   orthogonality of v to psi\n
!!   orthogonalize v\n
!!   (retranspose v)\n
!!   Hamilton(v) --> hv\n
!!   transpose v and hv\n
!!   Rayleigh quotients  e\n
!!   do\n
!!      gradients g= e*v -hv\n
!!      exit condition gnrm\n
!!      orthogonality of g to psi\n
!!      (retranspose g)\n
!!      preconditioning of g\n
!!      (transpose g again)\n
!!      orthogonality of g to psi\n
!!      (retranspose g)\n
!!      Hamilton(g) --> hg\n
!!      (transpose g and hg)\n
!!      subspace matrices H and S\n
!!      DSYGV(H,e,S)  --> H\n
!!      update v with eigenvectors H\n
!!      orthogonality of v to psi\n
!!      orthogonalize v\n
!!      (retranspose v)\n
!!      Hamilton(v) --> hv\n
!!      (transpose v and hv)\n
!!   end do\n
!!   (retranspose v and psi)\n
<<<<<<< HEAD
subroutine davidson(iproc,nproc,in,at,&
     orbs,orbsv,nvirt,Lzd,comms,commsv,&
     hx,hy,hz,rxyz,rhopot,nlpspd,proj,pkernel,psi,v,dpcom,GPU)
   use module_base
   use module_types
   use module_interfaces, except_this_one => davidson
   use module_xc
   implicit none
   integer, intent(in) :: iproc,nproc
   integer, intent(in) :: nvirt
   type(input_variables), intent(in) :: in
   type(atoms_data), intent(in) :: at
   type(nonlocal_psp_descriptors), intent(in) :: nlpspd
   type(local_zone_descriptors), intent(inout) :: Lzd
   type(orbitals_data), intent(in) :: orbs
   type(communications_arrays), intent(in) :: comms, commsv
   type(denspot_distribution), intent(in) :: dpcom
   real(gp), intent(in) :: hx,hy,hz
   real(gp), dimension(3,at%nat), intent(in) :: rxyz
   real(wp), dimension(nlpspd%nprojel), intent(in) :: proj
   real(dp), dimension(:), pointer :: pkernel
   real(dp), dimension(*), intent(in) :: rhopot
   type(orbitals_data), intent(inout) :: orbsv
   type(GPU_pointers), intent(inout) :: GPU
   real(wp), dimension(:), pointer :: psi,v!=psivirt(nvctrp,nvirtep*nproc) 
   !v, that is psivirt, is transposed on input and direct on output
   !local variables
   character(len=*), parameter :: subname='davidson',print_precise='1pe22.14',print_rough='1pe12.4 '
   character(len=8) :: prteigu,prteigd !format for eigenvalues printing
   logical :: msg,exctX,occorbs !extended output
   integer :: nrhodim,i3rho_add !n(c) occnorb, occnorbu, occnorbd
   integer :: ierr,i_stat,i_all,iorb,jorb,iter,nwork,norb,nspinor
   integer :: ise,j,ispsi,ikpt,ikptp,nvctrp,ncplx,ncomp,norbs,ispin,ish1,ish2,nspin
   real(gp) :: tt,gnrm,epot_sum,eexctX,ekin_sum,eproj_sum,eSIC_DC,gnrm_fake
   integer, dimension(:,:), allocatable :: ndimovrlp
   real(wp), dimension(:), allocatable :: work,work_rp,hamovr
   real(wp), dimension(:), allocatable :: hv,g,hg,ew
   real(wp), dimension(:,:,:), allocatable :: e
   real(wp), dimension(:), pointer :: psiw,psirocc,pot
   type(confpot_data), dimension(:), allocatable :: confdatarr

   !logical flag which control to othogonalise wrt the occupied orbitals or not
   if (orbs%nkpts /= orbsv%nkpts) then
      occorbs=.false.
   else
      occorbs=.true.
      do ikpt = 1, orbs%nkpts
         if (abs(maxval(orbs%kpts(:,ikpt) - orbsv%kpts(:,ikpt))) > 1.d-6) then
            occorbs=.false.
            exit
         end if
      end do
   end if
   !n(c) if (occorbs) then
   !n(c)   occnorb = 0
   !n(c)   occnorbu = 0
   !n(c)   occnorbd = 0
   !n(c) else
   !n(c)   occnorb = orbs%norb
   !n(c)   occnorbu = orbs%norbu
   !n(c)   occnorbd = orbs%norbd
   !n(c) end if

   !in the GPU case, the wavefunction should be copied to the card 
   !at each HamiltonianApplication
   !rebind the GPU pointers to the orbsv structure
   if (GPUconv) then
      call free_gpu(GPU,orbs%norbp)
      call prepare_gpu_for_locham(Lzd%Glr%d%n1,Lzd%Glr%d%n2,Lzd%Glr%d%n3,in%nspin,&
         &   hx,hy,hz,Lzd%Glr%wfd,orbsv,GPU)
   else if (OCLconv) then
      call free_gpu_OCL(GPU,orbs,in%nspin)    
      call allocate_data_OCL(Lzd%Glr%d%n1,Lzd%Glr%d%n2,Lzd%Glr%d%n3,at%geocode,&
         &   in%nspin,Lzd%Glr%wfd,orbsv,GPU)
   end if

   GPU%full_locham=.true.
   !verify whether the calculation of the exact exchange term
   !should be performed
   eexctX=0.0_gp
   exctX = xc_exctXfac() /= 0.0_gp
   if (in%exctxpar == 'OP2P') eexctX = UNINITIALIZED(1.0_gp)

   !check the size of the rhopot array related to NK SIC
   nrhodim=in%nspin
   i3rho_add=0
   if (trim(in%SIC%approach)=='NK') then
      nrhodim=2*nrhodim
      i3rho_add=Lzd%Glr%d%n1i*Lzd%Glr%d%n2i*dpcom%nscatterarr(iproc,4)+1
   end if

   !last index of e and hamovr are for mpi_alLzd%Glreduce. 
   !e (eigenvalues) is also used as 2 work arrays

   msg=verbose > 2 .and. iproc ==0! no extended output
   !msg =(iproc==0)!extended output

   if(iproc==0)write(*,'(1x,a)')"~~~~~~~~~~~~~~~~~~~~~~~~~~~~~~~~~~~~~~~~~~~~~~~~~~~~~~~"
   if(iproc==0)write(*,'(1x,a)')"Iterative subspace diagonalization of virtual orbitals."

   !if(msg)write(*,*)'shape(v)',shape(v),'size(v)',size(v)


   !before transposition, create the array of the occupied
   !wavefunctions in real space, for exact exchange calculations
   if (exctX) then
      allocate(psirocc(max(max(Lzd%Glr%d%n1i*Lzd%Glr%d%n2i*Lzd%Glr%d%n3i*orbs%norbp,&
         &   dpcom%ngatherarr(0,1)*orbs%norb),1)+ndebug),stat=i_stat)
      call memocc(i_stat,psirocc,'psirocc',subname)

      call prepare_psirocc(iproc,nproc,Lzd%Glr,orbs,dpcom%nscatterarr(iproc,2),dpcom%ngatherarr(0,1),psi,psirocc)
   else if (in%SIC%approach=='NK') then
      allocate(psirocc(Lzd%Glr%d%n1i*Lzd%Glr%d%n2i*Lzd%Glr%d%n3i*2*orbs%nspin+ndebug),stat=i_stat)
      call memocc(i_stat,psirocc,'psirocc',subname)
   else
      nullify(psirocc)
   end if

   !n2virt=2*orbsv%norb! the dimension of the subspace

   if (occorbs) then
      !disassociate work array for transposition in serial
      if (nproc > 1) then
         allocate(psiw(max(orbs%npsidim_orbs,orbs%npsidim_comp)+ndebug),stat=i_stat)
         call memocc(i_stat,psiw,'psiw',subname)
      else
         psiw => null()
      endif

      !transpose the wavefunction psi 
      call transpose_v(iproc,nproc,orbs,Lzd%Glr%wfd,comms,psi,work=psiw)

      if (nproc > 1) then
         i_all=-product(shape(psiw))*kind(psiw)
         deallocate(psiw,stat=i_stat)
         call memocc(i_stat,i_all,'psiw',subname)
      end if
   end if

   allocate(orbsv%eval(orbsv%norb*orbsv%nkpts+ndebug),stat=i_stat)
   call memocc(i_stat,orbsv%eval,'eval',subname)

   orbsv%eval(1:orbsv%norb*orbsv%nkpts)=-0.5d0

   !prepare the v array starting from a set of gaussians
   call psivirt_from_gaussians(iproc,nproc,at,orbsv,Lzd,commsv,rxyz,hx,hy,hz,in%nspin,v)

   if(iproc==0)write(*,'(1x,a)',advance="no")"Orthogonality to occupied psi..."
   !project v such that they are orthogonal to all occupied psi
   !Orthogonalize before and afterwards.

   !here nvirte=orbsv%norb
   !     nvirtep=orbsv%norbp

   !this is the same also in serial
   call orthogonalize(iproc,nproc,orbsv,commsv,v,in%orthpar)

   if (occorbs) then
      call orthon_virt_occup(iproc,nproc,orbs,orbsv,comms,commsv,psi,v,msg)
      !and orthonormalize them using "gram schmidt"  (should conserve orthogonality to psi)
      call orthogonalize(iproc,nproc,orbsv,commsv,v,in%orthpar)
   end if

   !retranspose v
   if(nproc > 1)then
      !reallocate the work array with the good size
      allocate(psiw(max(orbsv%npsidim_orbs,orbsv%npsidim_comp)+ndebug),stat=i_stat)
      call memocc(i_stat,psiw,'psiw',subname)
   end if

   call untranspose_v(iproc,nproc,orbsv,Lzd%Glr%wfd,commsv,v,work=psiw)

   ! 1st Hamilton application on psivirt
   if(iproc==0)write(*,'(1x,a)',advance="no")"done. first "

   allocate(hv(max(orbsv%npsidim_orbs,orbsv%npsidim_comp)+ndebug),stat=i_stat)
   call memocc(i_stat,hv,'hv',subname)

   !allocate the potential in the full box
   call full_local_potential(iproc,nproc,orbsv,Lzd,0,dpcom,rhopot,pot)
   !(iproc,nproc,Lzd%Glr%d%n1i*Lzd%Glr%d%n2i*nscatterarr(iproc,2),&
   !     Lzd%Glr%d%n1i*Lzd%Glr%d%n2i*Lzd%Glr%d%n3i,&
   !     in%nspin,Lzd%Glr%d%n1i*Lzd%Glr%d%n2i*nscatterarr(iproc,1)*nrhodim,i3rho_add,&
   !     orbsv,Lzd,0,ngatherarr,rhopot,pot)

   call local_potential_dimensions(Lzd,orbsv,dpcom%ngatherarr(0,1))
   allocate(confdatarr(orbsv%norbp))
   call default_confinement_data(confdatarr,orbsv%norbp)


   !in the case of NK SIC, put the total density in the psirocc pointer, so that it could be reused for building the 
   !Hamiltonian Application
   if (in%SIC%approach=='NK') then
      !put the density in the *second* part of psirocc
      call vcopy(Lzd%Glr%d%n1i*Lzd%Glr%d%n2i*Lzd%Glr%d%n3i*orbs%nspin,&
           pot(Lzd%Glr%d%n1i*Lzd%Glr%d%n2i*Lzd%Glr%d%n3i*orbs%nspin+1),1,&
           psirocc(Lzd%Glr%d%n1i*Lzd%Glr%d%n2i*Lzd%Glr%d%n3i*orbs%nspin+1),1)
      call to_zero(Lzd%Glr%d%n1i*Lzd%Glr%d%n2i*Lzd%Glr%d%n3i*orbs%nspin,psirocc(1))
      !!$     call NK_SIC_potential(Lzd%Glr,orbs,in%SIC%ixc,in%SIC%fref,0.5_gp*hx,0.5_gp*hy,0.5_gp*hz,pkernel,&
      !!$          psi,pot(Lzd%Glr%d%n1i*Lzd%Glr%d%n2i*Lzd%Glr%d%n3i*orbs%nspin+1:),eSIC_DC,wxdsave=psirocc)
   end if
   !experimental: add confining potential to the hamiltonian
      !should already be guaranteed by the crmult terms
      !call add_confining_potential(Lzd%Glr%d%n1i,Lzd%Glr%d%n2i,Lzd%Glr%d%n3i,orbs%nspin,1.e-10_gp,1.e-14_gp,-0.5_gp,&
      !     pot(1),pot(Lzd%Glr%d%n1i*Lzd%Glr%d%n2i*Lzd%Glr%d%n3i*orbs%nspin+1))
   

   !experimental: add parabolic potential to the hamiltonian
   !call add_parabolic_potential(at%geocode,at%nat,Lzd%Glr%d%n1i,Lzd%Glr%d%n2i,Lzd%Glr%d%n3i,0.5_gp*hx,0.5_gp*hy,0.5_gp*hz,12.0_gp,rxyz,pot)

   call FullHamiltonianApplication(iproc,nproc,at,orbsv,hx,hy,hz,rxyz,&
        proj,Lzd,nlpspd,confdatarr,dpcom%ngatherarr,pot,v,hv,&
        ekin_sum,epot_sum,eexctX,eproj_sum,eSIC_DC,in%SIC,GPU,&
        pkernel,orbs,psirocc)

!!$   call LocalHamiltonianApplication(iproc,nproc,at,orbsv,hx,hy,hz,&
!!$        Lzd,confdatarr,dpcom%ngatherarr,pot,v,hv,ekin_sum,epot_sum,eexctX,eSIC_DC,in%SIC,GPU,&
!!$        pkernel,orbs,psirocc) ! optional arguments
!!$
!!$   call NonLocalHamiltonianApplication(iproc,at,orbsv,hx,hy,hz,rxyz,&
!!$        proj,Lzd,nlpspd,v,hv,eproj_sum)
!!$
!!$   call SynchronizeHamiltonianApplication(nproc,orbsv,Lzd,GPU,hv,ekin_sum,epot_sum,eproj_sum,eSIC_DC,eexctX)


   !if(iproc==0)write(*,'(1x,a)',advance="no")"done. Rayleigh quotients..."

   allocate(e(orbsv%norb,orbsv%nkpts,2+ndebug),stat=i_stat)
   call memocc(i_stat,e,'e',subname)

   !transpose  v and hv
   call transpose_v(iproc,nproc,orbsv,Lzd%Glr%wfd,commsv,v,work=psiw)
   call transpose_v(iproc,nproc,orbsv,Lzd%Glr%wfd,commsv,hv,work=psiw)

   call timing(iproc,'Davidson      ','ON')
   !Timing excludes transposition, hamilton application and preconditioning
   call razero(orbsv%norb*2*orbsv%nkpts,e)
   ! Rayleigh quotients.

   !probably this loop can be rewritten using GEMMs
   ispsi=1
   do ikptp=1,orbsv%nkptsp
      ikpt=orbsv%iskpts+ikptp!orbsv%ikptsp(ikptp)
      nvctrp=commsv%nvctr_par(iproc,ikpt)
      if (nvctrp == 0) cycle

      nspinor=orbsv%nspinor
      do iorb=1,orbsv%norb ! temporary variables 
         !for complex wavefunctions the diagonal is always real
         e(iorb,ikpt,1)= dot(nvctrp*nspinor,v(ispsi+nvctrp*nspinor*(iorb-1)),1,&
            &   hv(ispsi+nvctrp*nspinor*(iorb-1)),1)          != <psi|H|psi> 
         e(iorb,ikpt,2)= nrm2(nvctrp*nspinor,v(ispsi+nvctrp*nspinor*(iorb-1)),1)**2   != <psi|psi> 
      end do
      ispsi=ispsi+nvctrp*orbsv%norb*orbsv%nspinor
   end do

   if(nproc > 1)then
      !sum up the contributions of nproc sets with 
      !commsv%nvctr_par(iproc,1) wavelet coefficients each
      call mpiallred(e(1,1,1),2*orbsv%norb*orbsv%nkpts,MPI_SUM,MPI_COMM_WORLD,ierr)

   end if

   if(iproc==0)write(*,'(1x,a)')"done."
   if(iproc==0)write(*,'(1x,a)')"      1-sqnorm   Rayleigh quotient"

   do ikpt=1,orbsv%nkpts
      if (orbsv%nkpts > 1 .and.iproc == 0) write(*,"(1x,A,I3.3,A,3F12.6)") &
         &   "Kpt #", ikpt, " BZ coord. = ", orbsv%kpts(:, ikpt)
      do iorb=1,orbsv%norb
         !e(:,1,1) = <psi|H|psi> / <psi|psi>
         e(iorb,ikpt,1)=e(iorb,ikpt,1)/e(iorb,ikpt,2)
         if(iproc==0) write(*,'(1x,i3,1x,1pe13.6,1x,1pe12.5)')&
            &   iorb,1.0_gp-e(iorb,ikpt,2),e(iorb,ikpt,1)
      end do
   end do

   !if(msg)then
   !write(*,*)"******** transposed v,hv 1st elements"
   !do iorb=1,10
   !  write(*,*)v(iorb,1),hv(iorb,1)
   !end do
   !write(*,*)"**********"
   !end if

   !calculate the dimension of the overlap matrix for each k-point
   if (orbsv%norbd > 0) then
      nspin=2
   else
      nspin=1
   end if

   !number of components for the overlap matrix in wp-kind real numbers

   allocate(ndimovrlp(nspin,0:orbsv%nkpts+ndebug),stat=i_stat)
   call memocc(i_stat,ndimovrlp,'ndimovrlp',subname)

   call dimension_ovrlp(nspin,orbsv,ndimovrlp)

   !the dimension should be chosen with the max between k-points
   !allocate(hamovr(n2virt,n2virt,2,orbsv%nkpts+ndebug),stat=i_stat)
   allocate(hamovr(8*ndimovrlp(nspin,orbsv%nkpts)+ndebug),stat=i_stat)
   call memocc(i_stat,hamovr,'hamovr',subname)

   !put to zero all the k-points which are not needed
   call razero(8*ndimovrlp(nspin,orbsv%nkpts),hamovr)

   if (orbsv%nspinor > 1) then
      ncplx=2
   else
      ncplx=1
   end if
   nwork=max(10,16*orbsv%norb)
   allocate(work(ncplx*nwork+ndebug),stat=i_stat)
   call memocc(i_stat,work,'work',subname)

   allocate(ew(2*orbsv%norb+ndebug),stat=i_stat)
   call memocc(i_stat,ew,'ew',subname)


   !itermax=... use the input variable instead
   iter=1
   davidson_loop: do 

      if(iproc==0) write( *,'(1x,a,i0)') repeat('~',76 - int(log(real(iter))/log(10.))) // ' iter= ', iter
      if(msg) write(*,'(1x,a)')"squared norm of the (nvirt) gradients"

      allocate(g(max(orbsv%npsidim_orbs,orbsv%npsidim_comp)+ndebug),stat=i_stat)
      call memocc(i_stat,g,'g',subname)

      call dcopy(max(orbsv%npsidim_orbs,orbsv%npsidim_comp),hv,1,g,1)! don't overwrite hv

      call razero(orbsv%norb*orbsv%nkpts,e(1,1,2))
      !also these operations are presumably GEMMs
      !here we should add the ncomp term for non-collinear case
      ispsi=1
      do ikptp=1,orbsv%nkptsp
         ikpt=orbsv%iskpts+ikptp!orbsv%ikptsp(ikptp)
         nvctrp=commsv%nvctr_par(iproc,ikpt)
         if (nvctrp == 0) cycle

         nspinor=orbsv%nspinor
         do iorb=1,orbsv%norb
            !gradient = hv-e*v
            call axpy(nvctrp*nspinor,-e(iorb,ikpt,1),v(ispsi+nvctrp*nspinor*(iorb-1)),1,&
               &   g(ispsi+nvctrp*nspinor*(iorb-1)),1)

            !local contribution to the square norm
            e(iorb,ikpt,2)= nrm2(nvctrp*nspinor,g(ispsi+nvctrp*nspinor*(iorb-1)),1)**2
         end do
         ispsi=ispsi+nvctrp*orbsv%norb*orbsv%nspinor
      end do

      if(nproc > 1)then
         !sum up the contributions of nproc sets with nvctrp wavelet coefficients each
         call mpiallred(e(1,1,2),orbsv%norb*orbsv%nkpts,MPI_SUM,MPI_COMM_WORLD,ierr)
      end if

      gnrm=0._dp
      do ikpt=1,orbsv%nkpts
         do iorb=1,orbsv%norb
            tt=real(e(iorb,ikpt,2)*orbsv%kwgts(ikpt),dp)
            if(msg)write(*,'(1x,i3,1x,1pe21.14)')iorb,tt
            if (iorb <= nvirt) gnrm=gnrm+tt
         end do
         if (nspin == 2) then
            do iorb=1,orbsv%norbu
               tt=real(e(iorb+orbsv%norbu,ikpt,2)*orbsv%kwgts(ikpt),dp)
               if(msg)write(*,'(1x,i3,1x,1pe21.14)')iorb+orbsv%norbu,tt
               if (iorb <= nvirt) gnrm=gnrm+tt
            end do
         end if
      end do

      !the gnrm defined should be the average of the active gnrms
      gnrm=dsqrt(gnrm/real(nvirt,dp))

      if(iproc == 0)write(*,'(1x,a,2(1x,1pe12.5))')&
         &   "|gradient|=gnrm and exit criterion ",gnrm,in%gnrm_cv
      if(gnrm < in%gnrm_cv) then
         i_all=-product(shape(g))*kind(g)
         deallocate(g,stat=i_stat)
         call memocc(i_stat,i_all,'g',subname)
         exit davidson_loop! iteration loop
      end if
      call timing(iproc,'Davidson      ','OF')

      if(iproc==0)write(*,'(1x,a)',advance="no")&
         &   "Orthogonality of gradients to occupied psi..."

      !project g such that they are orthogonal to all occupied psi. 
      !Gradients do not need orthogonality.
      if (occorbs) then
         call orthon_virt_occup(iproc,nproc,orbs,orbsv,comms,commsv,psi,g,msg)
      end if

      call timing(iproc,'Davidson      ','ON')
      if(iproc==0)write(*,'(1x,a)',advance="no")"done."

      if(msg) then
         call razero(orbsv%norb*orbsv%nkpts,e(1,1,2))
         write(*,'(1x,a)')"squared norm of all gradients after projection"
         ispsi=1
         do ikptp=1,orbsv%nkptsp
            ikpt=orbsv%iskpts+ikptp!orbsv%ikptsp(ikptp)
            nvctrp=commsv%nvctr_par(iproc,ikpt)
            if (nvctrp == 0) cycle

            nspinor=orbsv%nspinor
            do iorb=1,orbsv%norb
               e(iorb,ikpt,2)= nrm2(nvctrp*nspinor,g(ispsi+nvctrp*nspinor*(iorb-1)),1)**2
            end do

            ispsi=ispsi+nvctrp*orbsv%norb*orbsv%nspinor
         end do

         if(nproc > 1)then
            !sum up the contributions of nproc sets with nvctrp wavelet coefficients each
            call mpiallred(e(1,1,2),orbsv%norb*orbsv%nkpts,MPI_SUM,MPI_COMM_WORLD,ierr)
         end if

         gnrm=0._dp
         do ikpt=1,orbsv%nkpts
            do iorb=1,orbsv%norb
               tt=real(e(iorb,ikpt,2)*orbsv%kwgts(ikpt),dp)
               if(msg)write(*,'(1x,i3,1x,1pe21.14)')iorb,tt
               gnrm=gnrm+tt
            end do
            if (nspin == 2) then
               do iorb=1,orbsv%norb
                  tt=real(e(iorb+orbsv%norbu,ikpt,2)*orbsv%kwgts(ikpt),dp)
                  if(msg)write(*,'(1x,i3,1x,1pe21.14)')iorb,tt
                  gnrm=gnrm+tt
               end do
            end if
         end do
         gnrm=sqrt(gnrm/real(orbsv%norb,dp))

         write(*,'(1x,a,2(1x,1pe21.14))')"gnrm of all ",gnrm
      end if

      if (iproc==0)write(*,'(1x,a)',advance='no')'Preconditioning...'

      call timing(iproc,'Davidson      ','OF')

      !retranspose the gradient g 
      call untranspose_v(iproc,nproc,orbsv,Lzd%Glr%wfd,commsv,g,work=psiw)

      ! Here the gradients norm could be calculated in the direct form instead,
      ! as it is done in hpsiortho before preconditioning. 
      ! However, this should not make a difference and is not really simpler 

      call timing(iproc,'Precondition  ','ON')

      !we fill the values of the eval for the orbitals used in the preconditioner
      do ikpt=1,orbsv%nkpts
         do iorb=1,orbsv%norb
            !write(*,*) 'iorb,e(iorb,ikpt,1)',iorb,e(iorb,ikpt,1)
            !orbsv%eval(iorb+(ikpt-1)*orbsv%norb)=min(e(iorb,ikpt,1),-.5d0)
            orbsv%eval(iorb+(ikpt-1)*orbsv%norb)=e(iorb,ikpt,1)
         end do
      end do
      !we use for preconditioning the eval from the lowest value of the KS wavefunctions
      !WARNING this pointer association is nor coherent: 
      !        it will give errors if orbs%norb < orbsv%norb
      !     orbsv%eval=>orbs%eval
      !     if (orbs%norb < orbsv%norb) then
      !        write(*,*)'ERROR: too many virtual orbitals demanded, cannot proceed.'
      !        write(*,*)'       change the eigenvalues array to fix this problem'
      !        stop
      !     end if

      call preconditionall(orbsv,Lzd%Glr,hx,hy,hz,in%ncong,g,gnrm_fake,gnrm_fake)

      call timing(iproc,'Precondition  ','OF')
      if (iproc==0)write(*,'(1x,a)')'done.'

      if(iproc==0)write(*,'(1x,a)',advance="no")&
         &   "Orthogonality of preconditioned gradients to occupied psi..."

      if (occorbs) then
         !transpose  g 
         call transpose_v(iproc,nproc,orbsv,Lzd%Glr%wfd,commsv,g,work=psiw)
         !project g such that they are orthogonal to all occupied psi
         call orthon_virt_occup(iproc,nproc,orbs,orbsv,comms,commsv,psi,g,msg)
         !retranspose the gradient g
         call untranspose_v(iproc,nproc,orbsv,Lzd%Glr%wfd,commsv,g,work=psiw)
      end if

      if(iproc==0)write(*,'(1x,a)')"done."

      allocate(hg(max(orbsv%npsidim_orbs,orbsv%npsidim_comp)+ndebug),stat=i_stat)
      call memocc(i_stat,hg,'hg',subname)

      call FullHamiltonianApplication(iproc,nproc,at,orbsv,hx,hy,hz,rxyz,&
           proj,Lzd,nlpspd,confdatarr,dpcom%ngatherarr,pot,g,hg,&
           ekin_sum,epot_sum,eexctX,eproj_sum,eSIC_DC,in%SIC,GPU,&
           pkernel,orbs,psirocc)

!!$      call LocalHamiltonianApplication(iproc,nproc,at,orbsv,hx,hy,hz,&
!!$           Lzd,confdatarr,dpcom%ngatherarr,pot,g,hg,ekin_sum,epot_sum,eexctX,eSIC_DC,in%SIC,GPU,&
!!$           pkernel,orbs,psirocc) ! optional arguments
=======
subroutine davidson(iproc,nproc,n1i,n2i,in,at,&
     orbs,orbsv,nvirt,lr,comms,commsv,&
     hx,hy,hz,rxyz,rhopot,nlpspd,proj,pkernel,psi,v,nscatterarr,ngatherarr,GPU)
  use module_base
  use module_types
  use module_interfaces, except_this_one => davidson
  use module_xc
  implicit none
  integer, intent(in) :: iproc,nproc,n1i,n2i
  integer, intent(in) :: nvirt
  type(input_variables), intent(in) :: in
  type(atoms_data), intent(in) :: at
  type(nonlocal_psp_descriptors), intent(in) :: nlpspd
  type(locreg_descriptors), intent(in) :: lr 
  type(orbitals_data), intent(in) :: orbs
  type(communications_arrays), intent(in) :: comms, commsv
  real(gp), intent(in) :: hx,hy,hz
  integer, dimension(0:nproc-1,2), intent(in) :: ngatherarr 
  integer, dimension(0:nproc-1,4), intent(in) :: nscatterarr
  real(gp), dimension(3,at%nat), intent(in) :: rxyz
  real(wp), dimension(nlpspd%nprojel), intent(inout) :: proj
  real(dp), dimension(:), pointer :: pkernel
  real(dp), dimension(*), intent(in) :: rhopot
  type(orbitals_data), intent(inout) :: orbsv
  type(GPU_pointers), intent(inout) :: GPU
  real(wp), dimension(:), pointer :: psi,v!=psivirt(nvctrp,nvirtep*nproc) 
                        !v, that is psivirt, is transposed on input and direct on output
  !local variables
  character(len=*), parameter :: subname='davidson',print_precise='1pe22.14',print_rough='1pe12.4 '
  character(len=8) :: prteigu,prteigd !format for eigenvalues printing
  logical :: msg,exctX,occorbs !extended output
  integer :: occnorb, occnorbu, occnorbd,nrhodim,i3rho_add
  integer :: ierr,i_stat,i_all,iorb,jorb,iter,nwork,norb,nspinor,iatyp
  integer :: ise,j,ispsi,ikpt,ikptp,nvctrp,ncplx,ncomp,norbs,ispin,ish1,ish2,nspin
  real(gp) :: tt,gnrm,epot_sum,eexctX,ekin_sum,eproj_sum,eSIC_DC,gnrm_fake
  integer, dimension(:,:), allocatable :: ndimovrlp
  real(wp), dimension(:), allocatable :: work,work_rp,hamovr
  real(wp), dimension(:), allocatable :: hv,g,hg,ew
  real(wp), dimension(:,:,:), allocatable :: e
  real(wp), dimension(:), pointer :: psiw,psirocc,pot
  type(gaussian_basis),dimension(at%ntypes)::proj_G
  !type(gaussian_basis)::proj_G
  type(paw_objects)::paw
 
  !Nullify PAW objects
  do iatyp=1,at%ntypes
     call nullify_gaussian_basis(proj_G(iatyp))
  end do
  !call nullify_gaussian_basis(proj_G)
  !nullify(paw%paw_ij%dij)

  !logical flag which control to othogonalise wrt the occupied orbitals or not
  if (orbs%nkpts /= orbsv%nkpts) then
     occorbs=.false.
  else
     occorbs=.true.
     do ikpt = 1, orbs%nkpts
        if (abs(maxval(orbs%kpts(:,ikpt) - orbsv%kpts(:,ikpt))) > 1.d-6) then
           occorbs=.false.
           exit
        end if
     end do
  end if
  if (occorbs) then
     occnorb = 0
     occnorbu = 0
     occnorbd = 0
  else
     occnorb = orbs%norb
     occnorbu = orbs%norbu
     occnorbd = orbs%norbd
  end if

  !in the GPU case, the wavefunction should be copied to the card 
  !at each HamiltonianApplication
  !rebind the GPU pointers to the orbsv structure
  if (GPUconv) then
     call free_gpu(GPU,orbs%norbp)
     call prepare_gpu_for_locham(lr%d%n1,lr%d%n2,lr%d%n3,in%nspin,&
          hx,hy,hz,lr%wfd,orbsv,GPU)
  else if (OCLconv) then
     call free_gpu_OCL(GPU,orbs,in%nspin)    
     call allocate_data_OCL(lr%d%n1,lr%d%n2,lr%d%n3,at%geocode,&
          in%nspin,hx,hy,hz,lr%wfd,orbsv,GPU)
  end if
 
  GPU%full_locham=.true.
  !verify whether the calculation of the exact exchange term
  !should be performed
  eexctX=0.0_gp
  exctX = xc_exctXfac() /= 0.0_gp
  if (in%exctxpar == 'OP2P') eexctX = UNINITIALIZED(1.0_gp)

  !check the size of the rhopot array related to NK SIC
  nrhodim=in%nspin
  i3rho_add=0
  if (in%SIC%approach=='NK') then
     nrhodim=2*nrhodim
     i3rho_add=lr%d%n1i*lr%d%n2i*nscatterarr(iproc,4)+1
  end if

  !last index of e and hamovr are for mpi_allreduce. 
  !e (eigenvalues) is also used as 2 work arrays
  
  msg=verbose > 2 .and. iproc ==0! no extended output
  !msg =(iproc==0)!extended output

  if(iproc==0)write(*,'(1x,a)')"~~~~~~~~~~~~~~~~~~~~~~~~~~~~~~~~~~~~~~~~~~~~~~~~~~~~~~~"
  if(iproc==0)write(*,'(1x,a)')"Iterative subspace diagonalization of virtual orbitals."

  !if(msg)write(*,*)'shape(v)',shape(v),'size(v)',size(v)


  !before transposition, create the array of the occupied
  !wavefunctions in real space, for exact exchange calculations
  if (exctX) then
     allocate(psirocc(max(max(lr%d%n1i*lr%d%n2i*lr%d%n3i*orbs%norbp,&
          ngatherarr(0,1)*orbs%norb),1)+ndebug),stat=i_stat)
     call memocc(i_stat,psirocc,'psirocc',subname)

     call prepare_psirocc(iproc,nproc,lr,orbs,nscatterarr(iproc,2),ngatherarr(0,1),psi,psirocc)
  else if (in%SIC%approach=='NK') then
     allocate(psirocc(lr%d%n1i*lr%d%n2i*lr%d%n3i*2*orbs%nspin+ndebug),stat=i_stat)
     call memocc(i_stat,psirocc,'psirocc',subname)
  else
     nullify(psirocc)
  end if

  !n2virt=2*orbsv%norb! the dimension of the subspace

  if (occorbs) then
     !disassociate work array for transposition in serial
     if (nproc > 1) then
        allocate(psiw(orbs%npsidim+ndebug),stat=i_stat)
        call memocc(i_stat,psiw,'psiw',subname)
     else
        psiw => null()
     endif

     !transpose the wavefunction psi 
     call transpose_v(iproc,nproc,orbs,lr%wfd,comms,psi,work=psiw)

     if (nproc > 1) then
        i_all=-product(shape(psiw))*kind(psiw)
        deallocate(psiw,stat=i_stat)
        call memocc(i_stat,i_all,'psiw',subname)
     end if
  end if

  allocate(orbsv%eval(orbsv%norb*orbsv%nkpts+ndebug),stat=i_stat)
  call memocc(i_stat,orbsv%eval,'eval',subname)

  orbsv%eval(1:orbsv%norb*orbsv%nkpts)=-0.5d0

  !prepare the v array starting from a set of gaussians
  call psivirt_from_gaussians(iproc,nproc,at,orbsv,lr,commsv,rxyz,hx,hy,hz,in%nspin,v)

  if(iproc==0)write(*,'(1x,a)',advance="no")"Orthogonality to occupied psi..."
  !project v such that they are orthogonal to all occupied psi
  !Orthogonalize before and afterwards.

  !here nvirte=orbsv%norb
  !     nvirtep=orbsv%norbp

  !this is the same also in serial
  call orthogonalize(iproc,nproc,orbsv,commsv,lr%wfd,v,in%orthpar)

  if (occorbs) then
     call orthon_virt_occup(iproc,nproc,orbs,orbsv,comms,commsv,psi,v,msg)
     !and orthonormalize them using "gram schmidt"  (should conserve orthogonality to psi)
     call orthogonalize(iproc,nproc,orbsv,commsv,lr%wfd,v,in%orthpar)
  end if

  !retranspose v
  if(nproc > 1)then
     !reallocate the work array with the good size
     allocate(psiw(orbsv%npsidim+ndebug),stat=i_stat)
     call memocc(i_stat,psiw,'psiw',subname)
  end if

  call untranspose_v(iproc,nproc,orbsv,lr%wfd,commsv,v,work=psiw)

  ! 1st Hamilton application on psivirt
  if(iproc==0)write(*,'(1x,a)',advance="no")"done. first "

  allocate(hv(orbsv%npsidim+ndebug),stat=i_stat)
  call memocc(i_stat,hv,'hv',subname)

  !allocate the potential in the full box
  call full_local_potential(iproc,nproc,lr%d%n1i*lr%d%n2i*nscatterarr(iproc,2),lr%d%n1i*lr%d%n2i*lr%d%n3i,in%nspin,&
       lr%d%n1i*lr%d%n2i*nscatterarr(iproc,1)*nrhodim,i3rho_add,&
       orbsv%norb,orbsv%norbp,ngatherarr,rhopot,pot)

  !in the case of NK SIC, put the total density in the psirocc pointer, so that it could be reused for building the 
  !Hamiltonian Application
  if (in%SIC%approach=='NK') then
     !put the density in the *second* part of psirocc
     call vcopy(lr%d%n1i*lr%d%n2i*lr%d%n3i*orbs%nspin,pot(lr%d%n1i*lr%d%n2i*lr%d%n3i*orbs%nspin+1),1,&
          psirocc(lr%d%n1i*lr%d%n2i*lr%d%n3i*orbs%nspin+1),1)
     call to_zero(lr%d%n1i*lr%d%n2i*lr%d%n3i*orbs%nspin,psirocc(1))
!!$     !put the wxd term in the psirocc array (leav it like that in case the off-diagonal term is needed
!!$     call NK_SIC_potential(lr,orbs,in%SIC%ixc,in%SIC%fref,0.5_gp*hx,0.5_gp*hy,0.5_gp*hz,pkernel,&
!!$          psi,pot(lr%d%n1i*lr%d%n2i*lr%d%n3i*orbs%nspin+1:),eSIC_DC,wxdsave=psirocc)
     !experimental: add confining potential to the hamiltonian
     !should already be guaranteed by the crmult terms
     !call add_confining_potential(lr%d%n1i,lr%d%n2i,lr%d%n3i,orbs%nspin,1.e-10_gp,1.e-14_gp,-0.5_gp,&
     !     pot(1),pot(lr%d%n1i*lr%d%n2i*lr%d%n3i*orbs%nspin+1))
  end if


  !experimental: add parabolic potential to the hamiltonian
  !call add_parabolic_potential(at%geocode,at%nat,lr%d%n1i,lr%d%n2i,lr%d%n3i,0.5_gp*hx,0.5_gp*hy,0.5_gp*hz,12.0_gp,rxyz,pot)

!!$  call HamiltonianApplication(iproc,nproc,at,orbsv,hx,hy,hz,rxyz,&
!!$       nlpspd,proj,lr,ngatherarr,pot,v,hv,ekin_sum,epot_sum,eexctX,eproj_sum,eSIC_DC,in%SIC,GPU,&
!!$       pkernel,orbs,psirocc) ! optional arguments

  call LocalHamiltonianApplication(iproc,nproc,at,orbsv,hx,hy,hz,rxyz,&
       lr,ngatherarr,pot,v,hv,ekin_sum,epot_sum,eexctX,eSIC_DC,in%SIC,GPU,&
       pkernel,orbs,psirocc) ! optional arguments

  call NonLocalHamiltonianApplication(iproc,nproc,at,orbsv,hx,hy,hz,rxyz,&
       nlpspd,proj,lr,v,hv,eproj_sum,proj_G,paw)

  call SynchronizeHamiltonianApplication(nproc,orbsv,lr,GPU,hv,ekin_sum,epot_sum,eproj_sum,eSIC_DC,eexctX)


  !if(iproc==0)write(*,'(1x,a)',advance="no")"done. Rayleigh quotients..."

  allocate(e(orbsv%norb,orbsv%nkpts,2+ndebug),stat=i_stat)
  call memocc(i_stat,e,'e',subname)

  !transpose  v and hv
  call transpose_v(iproc,nproc,orbsv,lr%wfd,commsv,v,work=psiw)
  call transpose_v(iproc,nproc,orbsv,lr%wfd,commsv,hv,work=psiw)

  call timing(iproc,'Davidson      ','ON')
  !Timing excludes transposition, hamilton application and preconditioning
  call razero(orbsv%norb*2*orbsv%nkpts,e)
  ! Rayleigh quotients.

  !probably this loop can be rewritten using GEMMs
  ispsi=1
  do ikptp=1,orbsv%nkptsp
     ikpt=orbsv%iskpts+ikptp!orbsv%ikptsp(ikptp)
     nvctrp=commsv%nvctr_par(iproc,ikpt)
     if (nvctrp == 0) cycle

     nspinor=orbsv%nspinor
     do iorb=1,orbsv%norb ! temporary variables 
        !for complex wavefunctions the diagonal is always real
        e(iorb,ikpt,1)= dot(nvctrp*nspinor,v(ispsi+nvctrp*nspinor*(iorb-1)),1,&
             hv(ispsi+nvctrp*nspinor*(iorb-1)),1)          != <psi|H|psi> 
        e(iorb,ikpt,2)= nrm2(nvctrp*nspinor,v(ispsi+nvctrp*nspinor*(iorb-1)),1)**2   != <psi|psi> 
     end do
     ispsi=ispsi+nvctrp*orbsv%norb*orbsv%nspinor
  end do

  if(nproc > 1)then
     !sum up the contributions of nproc sets with 
     !commsv%nvctr_par(iproc,1) wavelet coefficients each
     call mpiallred(e(1,1,1),2*orbsv%norb*orbsv%nkpts,MPI_SUM,MPI_COMM_WORLD,ierr)

  end if

  if(iproc==0)write(*,'(1x,a)')"done."
  if(iproc==0)write(*,'(1x,a)')"      1-sqnorm   Rayleigh quotient"
 
  do ikpt=1,orbsv%nkpts
     if (orbsv%nkpts > 1 .and.iproc == 0) write(*,"(1x,A,I3.3,A,3F12.6)") &
          & "Kpt #", ikpt, " BZ coord. = ", orbsv%kpts(:, ikpt)
     do iorb=1,orbsv%norb
        !e(:,1,1) = <psi|H|psi> / <psi|psi>
        e(iorb,ikpt,1)=e(iorb,ikpt,1)/e(iorb,ikpt,2)
        if(iproc==0) write(*,'(1x,i3,1x,1pe13.6,1x,1pe12.5)')&
             iorb,1.0_gp-e(iorb,ikpt,2),e(iorb,ikpt,1)
     end do
  end do

!if(msg)then
!write(*,*)"******** transposed v,hv 1st elements"
!do iorb=1,10
!  write(*,*)v(iorb,1),hv(iorb,1)
!end do
!write(*,*)"**********"
!end if

  !calculate the dimension of the overlap matrix for each k-point
  if (orbsv%norbd > 0) then
     nspin=2
  else
     nspin=1
  end if

  !number of components for the overlap matrix in wp-kind real numbers

  allocate(ndimovrlp(nspin,0:orbsv%nkpts+ndebug),stat=i_stat)
  call memocc(i_stat,ndimovrlp,'ndimovrlp',subname)

  call dimension_ovrlp(nspin,orbsv,ndimovrlp)
  
  !the dimension should be chosen with the max between k-points
  !allocate(hamovr(n2virt,n2virt,2,orbsv%nkpts+ndebug),stat=i_stat)
  allocate(hamovr(8*ndimovrlp(nspin,orbsv%nkpts)+ndebug),stat=i_stat)
  call memocc(i_stat,hamovr,'hamovr',subname)

  !put to zero all the k-points which are not needed
  call razero(8*ndimovrlp(nspin,orbsv%nkpts),hamovr)

  if (orbsv%nspinor > 1) then
     ncplx=2
  else
     ncplx=1
  end if
  nwork=max(10,16*orbsv%norb)
  allocate(work(ncplx*nwork+ndebug),stat=i_stat)
  call memocc(i_stat,work,'work',subname)
  
  allocate(ew(2*orbsv%norb+ndebug),stat=i_stat)
  call memocc(i_stat,ew,'ew',subname)


  !itermax=... use the input variable instead
  iter=1
  davidson_loop: do 

     if(iproc==0) write( *,'(1x,a,i0)') repeat('~',76 - int(log(real(iter))/log(10.))) // ' iter= ', iter
     !write(*,'(1x,a,i3)')&
     !"~~~~~~~~~~~~~~~~~~~~~~~~~~~~~~~~~~~~~~~~~~~~~~~~~~~~~~~~~~~~~~~~~~~~~~~~~~~~~~iter",iter
     if(msg) write(*,'(1x,a)')"squared norm of the (nvirt) gradients"

     allocate(g(orbsv%npsidim+ndebug),stat=i_stat)
     call memocc(i_stat,g,'g',subname)

     call dcopy(orbsv%npsidim,hv,1,g,1)! don't overwrite hv

     call razero(orbsv%norb*orbsv%nkpts,e(1,1,2))
     !also these operations are presumably GEMMs
     !here we should add the ncomp term for non-collinear case
     ispsi=1
     do ikptp=1,orbsv%nkptsp
        ikpt=orbsv%iskpts+ikptp!orbsv%ikptsp(ikptp)
        nvctrp=commsv%nvctr_par(iproc,ikpt)
        if (nvctrp == 0) cycle

        nspinor=orbsv%nspinor
        do iorb=1,orbsv%norb
           !gradient = hv-e*v
           call axpy(nvctrp*nspinor,-e(iorb,ikpt,1),v(ispsi+nvctrp*nspinor*(iorb-1)),1,&
                g(ispsi+nvctrp*nspinor*(iorb-1)),1)

           !local contribution to the square norm
           e(iorb,ikpt,2)= nrm2(nvctrp*nspinor,g(ispsi+nvctrp*nspinor*(iorb-1)),1)**2
        end do
        ispsi=ispsi+nvctrp*orbsv%norb*orbsv%nspinor
     end do

     if(nproc > 1)then
        !sum up the contributions of nproc sets with nvctrp wavelet coefficients each
        call mpiallred(e(1,1,2),orbsv%norb*orbsv%nkpts,MPI_SUM,MPI_COMM_WORLD,ierr)
     end if

     gnrm=0._dp
     do ikpt=1,orbsv%nkpts
        do iorb=1,orbsv%norb
           tt=real(e(iorb,ikpt,2)*orbsv%kwgts(ikpt),dp)
           if(msg)write(*,'(1x,i3,1x,1pe21.14)')iorb,tt
           if (iorb <= nvirt) gnrm=gnrm+tt
        end do
        if (nspin == 2) then
           do iorb=1,orbsv%norbu
              tt=real(e(iorb+orbsv%norbu,ikpt,2)*orbsv%kwgts(ikpt),dp)
              if(msg)write(*,'(1x,i3,1x,1pe21.14)')iorb+orbsv%norbu,tt
              if (iorb <= nvirt) gnrm=gnrm+tt
           end do
        end if
     end do

     !the gnrm defined should be the average of the active gnrms
     gnrm=dsqrt(gnrm/real(nvirt,dp))

     if(iproc == 0)write(*,'(1x,a,2(1x,1pe12.5))')&
          "|gradient|=gnrm and exit criterion ",gnrm,in%gnrm_cv
     if(gnrm < in%gnrm_cv) then
        i_all=-product(shape(g))*kind(g)
        deallocate(g,stat=i_stat)
        call memocc(i_stat,i_all,'g',subname)
        exit davidson_loop! iteration loop
     end if
     call timing(iproc,'Davidson      ','OF')

     if(iproc==0)write(*,'(1x,a)',advance="no")&
          "Orthogonality of gradients to occupied psi..."

     !project g such that they are orthogonal to all occupied psi. 
     !Gradients do not need orthogonality.
     if (occorbs) then
        call orthon_virt_occup(iproc,nproc,orbs,orbsv,comms,commsv,psi,g,msg)
     end if

     call timing(iproc,'Davidson      ','ON')
     if(iproc==0)write(*,'(1x,a)',advance="no")"done."

     if(msg) then
        call razero(orbsv%norb*orbsv%nkpts,e(1,1,2))
        write(*,'(1x,a)')"squared norm of all gradients after projection"
        ispsi=1
        do ikptp=1,orbsv%nkptsp
           ikpt=orbsv%iskpts+ikptp!orbsv%ikptsp(ikptp)
           nvctrp=commsv%nvctr_par(iproc,ikpt)
           if (nvctrp == 0) cycle
           
           nspinor=orbsv%nspinor
           do iorb=1,orbsv%norb
              e(iorb,ikpt,2)= nrm2(nvctrp*nspinor,g(ispsi+nvctrp*nspinor*(iorb-1)),1)**2
           end do
           
           ispsi=ispsi+nvctrp*orbsv%norb*orbsv%nspinor
        end do
        
        if(nproc > 1)then
           !sum up the contributions of nproc sets with nvctrp wavelet coefficients each
           call mpiallred(e(1,1,2),orbsv%norb*orbsv%nkpts,MPI_SUM,MPI_COMM_WORLD,ierr)
        end if
        
        gnrm=0._dp
        do ikpt=1,orbsv%nkpts
           do iorb=1,orbsv%norb
              tt=real(e(iorb,ikpt,2)*orbsv%kwgts(ikpt),dp)
              if(msg)write(*,'(1x,i3,1x,1pe21.14)')iorb,tt
              gnrm=gnrm+tt
           end do
           if (nspin == 2) then
              do iorb=1,orbsv%norb
                 tt=real(e(iorb+orbsv%norbu,ikpt,2)*orbsv%kwgts(ikpt),dp)
                 if(msg)write(*,'(1x,i3,1x,1pe21.14)')iorb,tt
                 gnrm=gnrm+tt
              end do
           end if
        end do
        gnrm=sqrt(gnrm/real(orbsv%norb,dp))
        
        write(*,'(1x,a,2(1x,1pe21.14))')"gnrm of all ",gnrm
     end if

     if (iproc==0)write(*,'(1x,a)',advance='no')'Preconditioning...'

     call timing(iproc,'Davidson      ','OF')

     !retranspose the gradient g 
     call untranspose_v(iproc,nproc,orbsv,lr%wfd,commsv,g,work=psiw)

     ! Here the gradients norm could be calculated in the direct form instead,
     ! as it is done in hpsiortho before preconditioning. 
     ! However, this should not make a difference and is not really simpler 

     call timing(iproc,'Precondition  ','ON')

     !we fill the values of the eval for the orbitals used in the preconditioner
     do ikpt=1,orbsv%nkpts
        do iorb=1,orbsv%norb
           !write(*,*) 'iorb,e(iorb,ikpt,1)',iorb,e(iorb,ikpt,1)
           !orbsv%eval(iorb+(ikpt-1)*orbsv%norb)=min(e(iorb,ikpt,1),-.5d0)
           orbsv%eval(iorb+(ikpt-1)*orbsv%norb)=e(iorb,ikpt,1)
        end do
     end do
     !we use for preconditioning the eval from the lowest value of the KS wavefunctions
     !WARNING this pointer association is nor coherent: 
     !        it will give errors if orbs%norb < orbsv%norb
!     orbsv%eval=>orbs%eval
!     if (orbs%norb < orbsv%norb) then
!        write(*,*)'ERROR: too many virtual orbitals demanded, cannot proceed.'
!        write(*,*)'       change the eigenvalues array to fix this problem'
!        stop
!     end if

     call preconditionall(iproc,nproc,orbsv,lr,hx,hy,hz,in%ncong,g,gnrm_fake,gnrm_fake)

     call timing(iproc,'Precondition  ','OF')
     if (iproc==0)write(*,'(1x,a)')'done.'

     if(iproc==0)write(*,'(1x,a)',advance="no")&
                 "Orthogonality of preconditioned gradients to occupied psi..."

     if (occorbs) then
        !transpose  g 
        call transpose_v(iproc,nproc,orbsv,lr%wfd,commsv,g,work=psiw)
        !project g such that they are orthogonal to all occupied psi
        call orthon_virt_occup(iproc,nproc,orbs,orbsv,comms,commsv,psi,g,msg)
        !retranspose the gradient g
        call untranspose_v(iproc,nproc,orbsv,lr%wfd,commsv,g,work=psiw)
     end if

     if(iproc==0)write(*,'(1x,a)')"done."

     allocate(hg(orbsv%npsidim+ndebug),stat=i_stat)
     call memocc(i_stat,hg,'hg',subname)

!!$     call HamiltonianApplication(iproc,nproc,at,orbsv,hx,hy,hz,rxyz,&
!!$          nlpspd,proj,lr,ngatherarr,pot,g,hg,ekin_sum,epot_sum,eexctX,eproj_sum,eSIC_DC,in%SIC,GPU,&
!!$          pkernel,orbs,psirocc) ! optional argument

     call LocalHamiltonianApplication(iproc,nproc,at,orbsv,hx,hy,hz,rxyz,&
          lr,ngatherarr,pot,g,hg,ekin_sum,epot_sum,eexctX,eSIC_DC,in%SIC,GPU,&
          pkernel,orbs,psirocc) ! optional arguments

     call NonLocalHamiltonianApplication(iproc,nproc,at,orbsv,hx,hy,hz,rxyz,&
          nlpspd,proj,lr,g,hg,eproj_sum,proj_G,paw)

     call SynchronizeHamiltonianApplication(nproc,orbsv,lr,GPU,hg,ekin_sum,epot_sum,eproj_sum,eSIC_DC,eexctX)


     !transpose  g and hg
     call transpose_v(iproc,nproc,orbsv,lr%wfd,commsv,g,work=psiw)
     call transpose_v(iproc,nproc,orbsv,lr%wfd,commsv,hg,work=psiw)

     call timing(iproc,'Davidson      ','ON')
     if(iproc==0)write(*,'(1x,a)',advance="no")"done."

     if(msg) then
        call razero(orbsv%norb*orbsv%nkpts,e(1,1,2))
        write(*,'(1x,a)')"Norm of all preconditioned gradients"
        ispsi=1
        do ikptp=1,orbsv%nkptsp
           ikpt=orbsv%iskpts+ikptp!orbsv%ikptsp(ikptp)
           nvctrp=commsv%nvctr_par(iproc,ikpt)
           if (nvctrp == 0) cycle
           
           nspinor=orbsv%nspinor
           do iorb=1,orbsv%norb
              e(iorb,ikpt,2)=nrm2(nvctrp*nspinor,g(ispsi+nvctrp*nspinor*(iorb-1)),1)**2
           end do
           ispsi=ispsi+nvctrp*orbsv%norb*orbsv%nspinor
        end do
        
        if(nproc > 1)then
        !sum up the contributions of nproc sets with nvctrp wavelet coefficients each
           call mpiallred(e(1,1,2),orbsv%norb*orbsv%nkpts,MPI_SUM,MPI_COMM_WORLD,ierr)
        end if
        
        gnrm=0.0_dp
        do ikpt=1,orbsv%nkpts
           do iorb=1,orbsv%norb
              tt=real(e(iorb,ikpt,2)*orbsv%kwgts(ikpt),dp)
              if(msg)write(*,'(1x,i3,1x,1pe21.14)')iorb,tt
              gnrm=gnrm+tt
           end do
        end do
        gnrm=sqrt(gnrm/real(orbsv%norb,dp))

        write(*,'(1x,a,2(1x,1pe21.14))')"gnrm of all",gnrm
     end if
     
     if(iproc==0)write(*,'(1x,a)',advance="no")"Expanding subspace matrices..."

     !                 <vi | hvj>      <vi | hgj-n>                   <vi | vj>      <vi | gj-n>
     ! hamovr(i,j,1)=                               ;  hamovr(i,j,2)=  
     !                 <gi-n | hvj>  <gi-n | hgj-n>                   <gi-n | vj>  <gi-n | gj-n>
     !put to zero all the k-points which are not needed
     call razero(8*ndimovrlp(nspin,orbsv%nkpts),hamovr)


     ! store upper triangular part of these matrices only
     ! therefore, element (iorb+nvirte,jorb) is transposed to (j,nvirt+iorb)
     ispsi=1
     do ikptp=1,orbsv%nkptsp
        ikpt=orbsv%iskpts+ikptp!orbsv%ikptsp(ikptp)

        do ispin=1,nspin

           call orbitals_and_components(iproc,ikpt,ispin,orbsv,commsv,&
                nvctrp,norb,norbs,ncomp,nspinor)
           if (nvctrp == 0) cycle
           !print *,iproc,ikpt,ispin,norb,nspinor,ncplx,nvctrp,8*ndimovrlp(ispin,ikpt-1)+1,8*ndimovrlp(nspin,orbsv%nkpts)
           call Davidson_subspace_hamovr(norb,nspinor,ncplx,nvctrp,&
                hamovr(8*ndimovrlp(ispin,ikpt-1)+1),&
                v(ispsi),g(ispsi),hv(ispsi),hg(ispsi))

           ispsi=ispsi+nvctrp*norb*nspinor
        end do
     end do

     i_all=-product(shape(hg))*kind(hg)
     deallocate(hg,stat=i_stat)
     call memocc(i_stat,i_all,'hg',subname)

     if(nproc > 1)then
        !sum up the contributions of nproc sets with nvctrp wavelet coefficients each
        call mpiallred(hamovr(1),8*ndimovrlp(nspin,orbsv%nkpts),&
             MPI_SUM,MPI_COMM_WORLD,ierr)
     end if

     if(iproc==0)write(*,'(1x,a)')"done."

     ispsi=1
     do ikptp=1,orbsv%nkptsp
        ikpt=orbsv%iskpts+ikptp!orbsv%ikptsp(ikptp)

        if(msg .or. (iproc==0 .and. ikpt == 1)) write(*,'(1x,a)',advance='no')"Diagonalization..."

        ise=0
        do ispin=1,nspin
           call orbitals_and_components(iproc,ikpt,ispin,orbsv,commsv,&
                nvctrp,norb,norbs,ncomp,nspinor)
           if (nvctrp == 0) cycle

           if (nspinor /= 1) then
              allocate(work_rp(6*norb+1+ndebug),stat=i_stat)
              call memocc(i_stat,work_rp,'work_rp',subname)
           end if

           ish1=8*ndimovrlp(ispin,ikpt-1)+1
           ish2=8*ndimovrlp(ispin,ikpt-1)+4*norbs*norb+1

           if(msg)then
              write(*,*)"subspace matrices, upper triangular (diagonal elements first)"
              write(*,'(1x)')
              write(*,*)"subspace H "
              do iorb=1,2*norbs
                 write(*,'(100(1x,1pe12.5))')&
                      (hamovr(ish1-1+iorb+(jorb-1)*2*norbs),jorb=1,2*norb)
                 write(*,*)
              end do
              write(*,*)"subspace S"
              write(*,*)
              do iorb=1,2*norbs
                 write(*,'(100(1x,1pe12.5))')&
                      (hamovr(ish2-1+iorb+(jorb-1)*2*norbs),jorb=1,2*norb)
                 write(*,*)
              end do
           end if

           if (nspinor == 1) then
              call sygv(1,'V','U',2*norb,hamovr(ish1),2*norb,hamovr(ish2),2*norb,&
                   ew(1),work(1),nwork,i_stat)! Lapack GEVP
              if (i_stat /= 0) write(*,*) &
                   'Error in SYGV on process ',iproc,', infocode ', i_stat

           else
              call hegv(1,'V','U',2*norb,hamovr(ish1),2*norb,hamovr(ish2),2*norb,&
                   ew(1),work(1),nwork,work_rp(1),i_stat)! Lapack GEVP

              if (i_stat /= 0) write(*,*) &
                   'Error in HEGV on process ',iproc,', infocode ', i_stat

           end if

           do iorb=1,norb
              e(iorb+ise,ikpt,1)=ew(iorb)
              if (msg) e(iorb+ise,ikpt,2)=ew(iorb+norb)
           end do
           ise=norb

           if (nspinor /= 1) then
              i_all=-product(shape(work_rp))*kind(work_rp)
              deallocate(work_rp,stat=i_stat)
              call memocc(i_stat,i_all,'work_rp',subname)
           end if

           if(msg)then
              write(*,'(1x,a)')'    e(update)           e(not used)'
              do iorb=1,orbsv%norb
                 write(*,'(1x,i3,2(1pe21.14))')iorb, (e(iorb,ikpt,j),j=1,2)
              end do
              write(*,*)
              write(*,*)"and the eigenvectors are"
              write(*,*)
              do iorb=1,2*norbs
                 write(*,'(100(1x,1pe12.5))')&
                      (hamovr(ish1-1+iorb+(jorb-1)*2*norbs),jorb=1,2*norb)
                 write(*,*)
              end do
           end if


           if(msg .or. (iproc==0 .and. ikpt == 1) .and. ispin==1)write(*,'(1x,a)',advance="no")&
                "done. Update v with eigenvectors..."

!!$     !Update v, that is the wavefunction, using the eigenvectors stored in hamovr(:,:,1)
!!$     !Lets say we have 4 quarters top/bottom left/right, then
!!$     !v = matmul(v, hamovr(topleft)  ) + matmul(g, hamovr(bottomleft)  )     needed    
!!$     !g=  matmul(v, hamovr(topright) ) + matmul(g, hamovr(bottomright) ) not needed
!!$     !use hv as work arrray
>>>>>>> 8549ffee
!!$
!!$      call NonLocalHamiltonianApplication(iproc,at,orbsv,hx,hy,hz,rxyz,&
!!$           proj,Lzd,nlpspd,g,hg,eproj_sum)
!!$
!!$      call SynchronizeHamiltonianApplication(nproc,orbsv,Lzd,GPU,hg,ekin_sum,epot_sum,eproj_sum,eSIC_DC,eexctX)


      !transpose  g and hg
      call transpose_v(iproc,nproc,orbsv,Lzd%Glr%wfd,commsv,g,work=psiw)
      call transpose_v(iproc,nproc,orbsv,Lzd%Glr%wfd,commsv,hg,work=psiw)

      call timing(iproc,'Davidson      ','ON')
      if(iproc==0)write(*,'(1x,a)',advance="no")"done."

      if(msg) then
         call razero(orbsv%norb*orbsv%nkpts,e(1,1,2))
         write(*,'(1x,a)')"Norm of all preconditioned gradients"
         ispsi=1
         do ikptp=1,orbsv%nkptsp
            ikpt=orbsv%iskpts+ikptp!orbsv%ikptsp(ikptp)
            nvctrp=commsv%nvctr_par(iproc,ikpt)
            if (nvctrp == 0) cycle

            nspinor=orbsv%nspinor
            do iorb=1,orbsv%norb
               e(iorb,ikpt,2)=nrm2(nvctrp*nspinor,g(ispsi+nvctrp*nspinor*(iorb-1)),1)**2
            end do
            ispsi=ispsi+nvctrp*orbsv%norb*orbsv%nspinor
         end do

         if(nproc > 1)then
            !sum up the contributions of nproc sets with nvctrp wavelet coefficients each
            call mpiallred(e(1,1,2),orbsv%norb*orbsv%nkpts,MPI_SUM,MPI_COMM_WORLD,ierr)
         end if

         gnrm=0.0_dp
         do ikpt=1,orbsv%nkpts
            do iorb=1,orbsv%norb
               tt=real(e(iorb,ikpt,2)*orbsv%kwgts(ikpt),dp)
               if(msg)write(*,'(1x,i3,1x,1pe21.14)')iorb,tt
               gnrm=gnrm+tt
            end do
         end do
         gnrm=sqrt(gnrm/real(orbsv%norb,dp))

         write(*,'(1x,a,2(1x,1pe21.14))')"gnrm of all",gnrm
      end if

      if(iproc==0)write(*,'(1x,a)',advance="no")"Expanding subspace matrices..."

      !                 <vi | hvj>      <vi | hgj-n>                   <vi | vj>      <vi | gj-n>
      ! hamovr(i,j,1)=                               ;  hamovr(i,j,2)=  
      !                 <gi-n | hvj>  <gi-n | hgj-n>                   <gi-n | vj>  <gi-n | gj-n>
      !put to zero all the k-points which are not needed
      call razero(8*ndimovrlp(nspin,orbsv%nkpts),hamovr)


      ! store upper triangular part of these matrices only
      ! therefore, element (iorb+nvirte,jorb) is transposed to (j,nvirt+iorb)
      ispsi=1
      do ikptp=1,orbsv%nkptsp
         ikpt=orbsv%iskpts+ikptp!orbsv%ikptsp(ikptp)

         do ispin=1,nspin

            call orbitals_and_components(iproc,ikpt,ispin,orbsv,commsv,&
               &   nvctrp,norb,norbs,ncomp,nspinor)
            if (nvctrp == 0) cycle
            !print *,iproc,ikpt,ispin,norb,nspinor,ncplx,nvctrp,8*ndimovrlp(ispin,ikpt-1)+1,8*ndimovrlp(nspin,orbsv%nkpts)
            call Davidson_subspace_hamovr(norb,nspinor,ncplx,nvctrp,&
               &   hamovr(8*ndimovrlp(ispin,ikpt-1)+1),&
               &   v(ispsi),g(ispsi),hv(ispsi),hg(ispsi))

            ispsi=ispsi+nvctrp*norb*nspinor
         end do
      end do

      i_all=-product(shape(hg))*kind(hg)
      deallocate(hg,stat=i_stat)
      call memocc(i_stat,i_all,'hg',subname)

      if(nproc > 1)then
         !sum up the contributions of nproc sets with nvctrp wavelet coefficients each
         call mpiallred(hamovr(1),8*ndimovrlp(nspin,orbsv%nkpts),&
            &   MPI_SUM,MPI_COMM_WORLD,ierr)
      end if

      if(iproc==0)write(*,'(1x,a)')"done."

      ispsi=1
      do ikptp=1,orbsv%nkptsp
         ikpt=orbsv%iskpts+ikptp!orbsv%ikptsp(ikptp)

         if(msg .or. (iproc==0 .and. ikpt == 1)) write(*,'(1x,a)',advance='no')"Diagonalization..."

         ise=0
         do ispin=1,nspin
            call orbitals_and_components(iproc,ikpt,ispin,orbsv,commsv,&
               &   nvctrp,norb,norbs,ncomp,nspinor)
            if (nvctrp == 0) cycle

            if (nspinor /= 1) then
               allocate(work_rp(6*norb+1+ndebug),stat=i_stat)
               call memocc(i_stat,work_rp,'work_rp',subname)
            end if

            ish1=8*ndimovrlp(ispin,ikpt-1)+1
            ish2=8*ndimovrlp(ispin,ikpt-1)+4*norbs*norb+1

            if(msg)then
               write(*,*)"subspace matrices, upper triangular (diagonal elements first)"
               write(*,'(1x)')
               write(*,*)"subspace H "
               do iorb=1,2*norbs
                  write(*,'(100(1x,1pe12.5))')&
                     &   (hamovr(ish1-1+iorb+(jorb-1)*2*norbs),jorb=1,2*norb)
                  write(*,*)
               end do
               write(*,*)"subspace S"
               write(*,*)
               do iorb=1,2*norbs
                  write(*,'(100(1x,1pe12.5))')&
                     &   (hamovr(ish2-1+iorb+(jorb-1)*2*norbs),jorb=1,2*norb)
                  write(*,*)
               end do
            end if

            if (nspinor == 1) then
               call sygv(1,'V','U',2*norb,hamovr(ish1),2*norb,hamovr(ish2),2*norb,&
                  &   ew(1),work(1),nwork,i_stat)! Lapack GEVP
               if (i_stat /= 0) write(*,*) &
                  &   'Error in SYGV on process ',iproc,', infocode ', i_stat

            else
               call hegv(1,'V','U',2*norb,hamovr(ish1),2*norb,hamovr(ish2),2*norb,&
                  &   ew(1),work(1),nwork,work_rp(1),i_stat)! Lapack GEVP

               if (i_stat /= 0) write(*,*) &
                  &   'Error in HEGV on process ',iproc,', infocode ', i_stat

            end if

            do iorb=1,norb
               e(iorb+ise,ikpt,1)=ew(iorb)
               if (msg) e(iorb+ise,ikpt,2)=ew(iorb+norb)
            end do
            ise=norb

            if (nspinor /= 1) then
               i_all=-product(shape(work_rp))*kind(work_rp)
               deallocate(work_rp,stat=i_stat)
               call memocc(i_stat,i_all,'work_rp',subname)
            end if

            if(msg)then
               write(*,'(1x,a)')'    e(update)           e(not used)'
               do iorb=1,orbsv%norb
                  write(*,'(1x,i3,2(1pe21.14))')iorb, (e(iorb,ikpt,j),j=1,2)
               end do
               write(*,*)
               write(*,*)"and the eigenvectors are"
               write(*,*)
               do iorb=1,2*norbs
                  write(*,'(100(1x,1pe12.5))')&
                     &   (hamovr(ish1-1+iorb+(jorb-1)*2*norbs),jorb=1,2*norb)
                  write(*,*)
               end do
            end if


            if(msg .or. (iproc==0 .and. ikpt == 1) .and. ispin==1)write(*,'(1x,a)',advance="no")&
               &   "done. Update v with eigenvectors..."

            !!$     !Update v, that is the wavefunction, using the eigenvectors stored in hamovr(:,:,1)
            !!$     !Lets say we have 4 quarters top/bottom left/right, then
            !!$     !v = matmul(v, hamovr(topleft)  ) + matmul(g, hamovr(bottomleft)  )     needed    
            !!$     !g=  matmul(v, hamovr(topright) ) + matmul(g, hamovr(bottomright) ) not needed
            !!$     !use hv as work arrray
            !!$
            !!$     ispsi=1
            !!$     do ikptp=1,orbsv%nkptsp
            !!$        ikpt=orbsv%iskpts+ikptp!orbsv%ikptsp(ikptp)
            !!$        nvctrp=commsv%nvctr_par(iproc,ikptp)
            !!$
            !!$        do jorb=1,orbsv%norb! v to update
            !!$           call razero(nvctrp,hv(ispsi+nvctrp*(jorb-1)))
            !!$           do iorb=1,orbsv%norb ! sum over v and g
            !!$              tt=hamovr(iorb,jorb,ikpt,1)
            !!$              call axpy(nvctrp,tt,v(ispsi+nvctrp*(iorb-1)),1,&
            !!$                   hv(ispsi+nvctrp*(jorb-1)),1)
            !!$              tt=hamovr(iorb+orbsv%norb,jorb,ikpt,1)
            !!$              call axpy(nvctrp,tt,g(ispsi+nvctrp*(iorb-1)),1,&
            !!$                   hv(ispsi+nvctrp*(jorb-1)),1)
            !!$           enddo
            !!$        enddo
            !!$
            !!$        call dcopy(nvctrp*orbsv%norb,hv(ispsi),1,v(ispsi),1)
            !!$
            !!$        ispsi=ispsi+nvctrp*orbsv%norb*orbsv%nspinor
            !!$     end do

            call update_psivirt(norb,nspinor,ncplx,nvctrp,&
               &   hamovr(ish1),v(ispsi),g(ispsi),hv(ispsi))

            ispsi=ispsi+nvctrp*norb*nspinor

            if(msg .or. (iproc==0 .and. ikpt == 1)) then
               if (nspin ==1) then
                  write(*,'(1x,a)')'done. Eigenvalues, gnrm'
                  do iorb=1,orbsv%norb
                     !show the eigenvalue in full form only if it has reached convergence
                     if (sqrt(e(iorb,ikpt,2)) <= in%gnrm_cv) then
                        prteigu=print_precise
                     else
                        prteigu=print_rough
                     end if
                     write(*,'(1x,i5,'//prteigu//',1pe9.2)')iorb,e(iorb,ikpt,1),sqrt(e(iorb,ikpt,2))
                  end do
               else if (ispin == 2) then
                  write(*,'(1x,a)')'done. Eigenvalues, gnrm'
                  do iorb=1,min(orbsv%norbu,orbsv%norbd) !they should be equal
                     if (sqrt(e(iorb,ikpt,2)) <= in%gnrm_cv) then
                        prteigu=print_precise
                     else
                        prteigu=print_rough
                     end if
                     if (sqrt(e(iorb+orbsv%norbu,ikpt,2)) <= in%gnrm_cv) then
                        prteigd=print_precise
                     else
                        prteigd=print_rough
                     end if
                     write(*,'(1x,i5,'//prteigu//',1pe9.2,t50,'//prteigd//',1pe9.2)')&
                        &   iorb,e(iorb,ikpt,1),sqrt(e(iorb,ikpt,2)),e(iorb+orbsv%norbu,ikpt,1),sqrt(e(iorb+orbsv%norbu,ikpt,2))
                  end do
               end if
            end if

         end do

      end do

      i_all=-product(shape(g))*kind(g)
      deallocate(g,stat=i_stat)
      call memocc(i_stat,i_all,'g',subname)

      !if(iproc==0)write(*,'(1x,a)')"done."
      if(iproc==0)write(*,'(1x,a)',advance="no")"Orthogonality to occupied psi..."
      !project v such that they are orthogonal to all occupied psi
      !Orthogonalize before and afterwards.

      call timing(iproc,'Davidson      ','OF')

      !these routines should work both in parallel or in serial
      call orthogonalize(iproc,nproc,orbsv,commsv,v,in%orthpar)

      if (occorbs) then
         call orthon_virt_occup(iproc,nproc,orbs,orbsv,comms,commsv,psi,v,msg)
         !and orthonormalize them using "gram schmidt"  (should conserve orthogonality to psi)
         call orthogonalize(iproc,nproc,orbsv,commsv,v,in%orthpar)
      end if

      !retranspose v
      call untranspose_v(iproc,nproc,orbsv,Lzd%Glr%wfd,commsv,v,work=psiw)

      ! Hamilton application on v
      if(iproc==0)write(*,'(1x,a)',advance="no")"done."

      !!$     call HamiltonianApplication(iproc,nproc,at,orbsv,hx,hy,hz,rxyz,&
      !!$          nlpspd,proj,lr,ngatherarr,pot,v,hv,ekin_sum,epot_sum,eexctX,eproj_sum,eSIC_DC,in%SIC,GPU,&
      !!$          pkernel,orbs,psirocc) !optional arguments

      call FullHamiltonianApplication(iproc,nproc,at,orbsv,hx,hy,hz,rxyz,&
           proj,Lzd,nlpspd,confdatarr,dpcom%ngatherarr,pot,v,hv,&
           ekin_sum,epot_sum,eexctX,eproj_sum,eSIC_DC,in%SIC,GPU,&
           pkernel,orbs,psirocc)


!!$      call LocalHamiltonianApplication(iproc,nproc,at,orbsv,hx,hy,hz,&
!!$           Lzd,confdatarr,dpcom%ngatherarr,pot,v,hv,ekin_sum,epot_sum,eexctX,eSIC_DC,in%SIC,GPU,&
!!$           pkernel,orbs,psirocc) ! optional arguments
!!$
!!$      call NonLocalHamiltonianApplication(iproc,at,orbsv,hx,hy,hz,rxyz,&
!!$           proj,Lzd,nlpspd,v,hv,eproj_sum)
!!$
<<<<<<< HEAD
!!$      call SynchronizeHamiltonianApplication(nproc,orbsv,Lzd,GPU,hv,&
!!$           ekin_sum,epot_sum,eproj_sum,eSIC_DC,eexctX)


      !transpose  v and hv
      call transpose_v(iproc,nproc,orbsv,Lzd%Glr%wfd,commsv,v,work=psiw)
      call transpose_v(iproc,nproc,orbsv,Lzd%Glr%wfd,commsv,hv,work=psiw)

      if(iproc==0 .and. verbose > 1) write(*,'(1x,a)')"done. "
      call timing(iproc,'Davidson      ','ON')
      iter=iter+1
      if(iter>in%itermax+100)then !an input variable should be put
         if(iproc==0)write(*,'(1x,a)')&
            &   'No convergence within the allowed number of minimization steps (itermax + 100)'
         exit davidson_loop
      end if

   end do davidson_loop

   !deallocate potential
   call free_full_potential(nproc,0,pot,subname)

   i_all=-product(shape(ndimovrlp))*kind(ndimovrlp)
   deallocate(ndimovrlp,stat=i_stat)
   call memocc(i_stat,i_all,'ndimovrlp',subname)
=======
!!$        ispsi=ispsi+nvctrp*orbsv%norb*orbsv%nspinor
!!$     end do

           call update_psivirt(norb,nspinor,ncplx,nvctrp,&
                hamovr(ish1),v(ispsi),g(ispsi),hv(ispsi))

           ispsi=ispsi+nvctrp*norb*nspinor

           if(msg .or. (iproc==0 .and. ikpt == 1)) then
              if (nspin ==1) then
                 write(*,'(1x,a)')'done. Eigenvalues, gnrm'
                 do iorb=1,orbsv%norb
                    !show the eigenvalue in full form only if it has reached convergence
                    if (sqrt(e(iorb,ikpt,2)) <= in%gnrm_cv) then
                       prteigu=print_precise
                    else
                       prteigu=print_rough
                    end if
                       write(*,'(1x,i5,'//prteigu//',1pe9.2)')iorb,e(iorb,ikpt,1),sqrt(e(iorb,ikpt,2))
                 end do
              else if (ispin == 2) then
                 write(*,'(1x,a)')'done. Eigenvalues, gnrm'
                 do iorb=1,min(orbsv%norbu,orbsv%norbd) !they should be equal
                    if (sqrt(e(iorb,ikpt,2)) <= in%gnrm_cv) then
                       prteigu=print_precise
                    else
                       prteigu=print_rough
                    end if
                    if (sqrt(e(iorb+orbsv%norbu,ikpt,2)) <= in%gnrm_cv) then
                       prteigd=print_precise
                    else
                       prteigd=print_rough
                    end if
                    write(*,'(1x,i5,'//prteigu//',1pe9.2,t50,'//prteigd//',1pe9.2)')&
                         iorb,e(iorb,ikpt,1),sqrt(e(iorb,ikpt,2)),e(iorb+orbsv%norbu,ikpt,1),sqrt(e(iorb+orbsv%norbu,ikpt,2))
                 end do
              end if
           end if
           
        end do
        
     end do

     i_all=-product(shape(g))*kind(g)
     deallocate(g,stat=i_stat)
     call memocc(i_stat,i_all,'g',subname)

     !if(iproc==0)write(*,'(1x,a)')"done."
     if(iproc==0)write(*,'(1x,a)',advance="no")"Orthogonality to occupied psi..."
     !project v such that they are orthogonal to all occupied psi
     !Orthogonalize before and afterwards.

     call timing(iproc,'Davidson      ','OF')

     !these routines should work both in parallel or in serial
     call orthogonalize(iproc,nproc,orbsv,commsv,lr%wfd,v,in%orthpar)

     if (occorbs) then
        call orthon_virt_occup(iproc,nproc,orbs,orbsv,comms,commsv,psi,v,msg)
     !and orthonormalize them using "gram schmidt"  (should conserve orthogonality to psi)
        call orthogonalize(iproc,nproc,orbsv,commsv,lr%wfd,v,in%orthpar)
     end if

     !retranspose v
     call untranspose_v(iproc,nproc,orbsv,lr%wfd,commsv,v,work=psiw)

     ! Hamilton application on v
     if(iproc==0)write(*,'(1x,a)',advance="no")"done."

!!$     call HamiltonianApplication(iproc,nproc,at,orbsv,hx,hy,hz,rxyz,&
!!$          nlpspd,proj,lr,ngatherarr,pot,v,hv,ekin_sum,epot_sum,eexctX,eproj_sum,eSIC_DC,in%SIC,GPU,&
!!$          pkernel,orbs,psirocc) !optional arguments

     call LocalHamiltonianApplication(iproc,nproc,at,orbsv,hx,hy,hz,rxyz,&
          lr,ngatherarr,pot,v,hv,ekin_sum,epot_sum,eexctX,eSIC_DC,in%SIC,GPU,&
          pkernel,orbs,psirocc) ! optional arguments

     call NonLocalHamiltonianApplication(iproc,nproc,at,orbsv,hx,hy,hz,rxyz,&
          nlpspd,proj,lr,v,hv,eproj_sum,proj_G,paw)

     call SynchronizeHamiltonianApplication(nproc,orbsv,lr,GPU,hv,ekin_sum,epot_sum,eproj_sum,eSIC_DC,eexctX)


     !transpose  v and hv
     call transpose_v(iproc,nproc,orbsv,lr%wfd,commsv,v,work=psiw)
     call transpose_v(iproc,nproc,orbsv,lr%wfd,commsv,hv,work=psiw)

     if(iproc==0 .and. verbose > 1) write(*,'(1x,a)')"done. "
     call timing(iproc,'Davidson      ','ON')
     iter=iter+1
     if(iter>in%itermax+100)then !an input variable should be put
        if(iproc==0)write(*,'(1x,a)')&
             'No convergence within the allowed number of minimization steps (itermax + 100)'
        exit davidson_loop
     end if

  end do davidson_loop

  !deallocate potential
  call free_full_potential(nproc,pot,subname)

  i_all=-product(shape(ndimovrlp))*kind(ndimovrlp)
  deallocate(ndimovrlp,stat=i_stat)
  call memocc(i_stat,i_all,'ndimovrlp',subname)

  i_all=-product(shape(hamovr))*kind(hamovr)
  deallocate(hamovr,stat=i_stat)
  call memocc(i_stat,i_all,'hamovr',subname)

  i_all=-product(shape(work))*kind(work)
  deallocate(work,stat=i_stat)
  call memocc(i_stat,i_all,'work',subname)

  i_all=-product(shape(ew))*kind(ew)
  deallocate(ew,stat=i_stat)
  call memocc(i_stat,i_all,'ew',subname)


  !deallocate real array of wavefunctions
  if(exctX .or. in%SIC%approach=='NK')then
     i_all=-product(shape(psirocc))*kind(psirocc)
     deallocate(psirocc,stat=i_stat)
     call memocc(i_stat,i_all,'psirocc',subname)
  end if


  if(iter <=in%itermax+100) then
     if(iproc==0)write(*,'(1x,a,i3,a)')&
          "Davidson's method: Convergence after ",iter-1,' iterations.'
  end if
  !finalize: Retranspose, deallocate

  ! Send all eigenvalues to all procs.
  call broadcast_kpt_objects(nproc,orbsv%nkpts,orbsv%norb,e(1,1,1),orbsv%ikptproc)
>>>>>>> 8549ffee

   i_all=-product(shape(hamovr))*kind(hamovr)
   deallocate(hamovr,stat=i_stat)
   call memocc(i_stat,i_all,'hamovr',subname)

   i_all=-product(shape(work))*kind(work)
   deallocate(work,stat=i_stat)
   call memocc(i_stat,i_all,'work',subname)

   i_all=-product(shape(ew))*kind(ew)
   deallocate(ew,stat=i_stat)
   call memocc(i_stat,i_all,'ew',subname)


   !deallocate real array of wavefunctions
   if(exctX .or. in%SIC%approach=='NK')then
      i_all=-product(shape(psirocc))*kind(psirocc)
      deallocate(psirocc,stat=i_stat)
      call memocc(i_stat,i_all,'psirocc',subname)
   end if


   if(iter <=in%itermax+100) then
      if(iproc==0)write(*,'(1x,a,i3,a)')&
         &   "Davidson's method: Convergence after ",iter-1,' iterations.'
   end if
   !finalize: Retranspose, deallocate

   ! Send all eigenvalues to all procs.
   call broadcast_kpt_objects(nproc,orbsv%nkpts,orbsv%norb,e(1,1,1),orbsv%ikptproc)

   call timing(iproc,'Davidson      ','OF')

   !retranspose v and psi
   call untranspose_v(iproc,nproc,orbsv,Lzd%Glr%wfd,commsv,v,work=psiw)

   !resize work array before final transposition
   if(nproc > 1)then
      i_all=-product(shape(psiw))*kind(psiw)
      deallocate(psiw,stat=i_stat)
      call memocc(i_stat,i_all,'psiw',subname)

      allocate(psiw(max(orbs%npsidim_orbs,orbs%npsidim_comp)+ndebug),stat=i_stat)
      call memocc(i_stat,psiw,'psiw',subname)
   end if

   call untranspose_v(iproc,nproc,orbs,Lzd%Glr%wfd,comms,psi,work=psiw)

   if(nproc > 1) then
      i_all=-product(shape(psiw))*kind(psiw)
      deallocate(psiw,stat=i_stat)
      call memocc(i_stat,i_all,'psiw',subname)
   end if

   i_all=-product(shape(hv))*kind(hv)
   deallocate(hv,stat=i_stat)
   call memocc(i_stat,i_all,'hv',subname)

   !copy the values in the eval array of the davidson procedure
   do ikpt=1,orbsv%nkpts
      do iorb=1,orbsv%norb
         !write(*,*) 'iorb,e(iorb,ikpt,1)',iorb,e(iorb,ikpt,1)
         !orbsv%eval(iorb+(ikpt-1)*orbsv%norb)=min(e(iorb,ikpt,1),-.5d0)
         orbsv%eval(iorb+(ikpt-1)*orbsv%norb)=e(iorb,ikpt,1)
      end do
   end do

   i_all=-product(shape(e))*kind(e)
   deallocate(e,stat=i_stat)
   call memocc(i_stat,i_all,'e',subname)

   !calculate gap
   call calculate_HOMO_LUMO_gap(iproc,orbs,orbsv)

   !write the results on the screen
   call write_eigen_objects(iproc,occorbs,nspin,nvirt,in%nplot,hx,hy,hz,at,rxyz,Lzd%Glr,orbs,orbsv,psi,v,in%output_wf_format)

   deallocate(confdatarr)

   if (GPUconv) then
      call free_gpu(GPU,orbsv%norbp)
   else if (OCLconv) then
      call free_gpu_OCL(GPU,orbsv,in%nspin)
   end if

END SUBROUTINE davidson

!>   Generate upper triangular matrix in the subspace of Davidson algorithm
subroutine Davidson_subspace_hamovr(norb,nspinor,ncplx,nvctrp,hamovr,v,g,hv,hg)
   use module_base
   implicit none
   integer, intent(in) :: norb,nvctrp,nspinor,ncplx
   real(wp), dimension(nspinor*nvctrp*norb), intent(in) :: v,g,hv,hg
   real(wp), dimension(ncplx,2*norb,2*norb,2), intent(out) :: hamovr
   !local variables
   !n(c) character(len=*), parameter :: subname='Davidson_subspace_hamovr'
   integer :: iorb,jorb,icplx,ncomp

   if (nspinor == 4) then
      ncomp=2
   else
      ncomp=1
   end if

   !                 <vi | hvj>      <vi | hgj-n>                   <vi | vj>      <vi | gj-n>
   ! hamovr(i,j,1)=                               ;  hamovr(i,j,2)=  
   !                 <gi-n | hvj>  <gi-n | hgj-n>                   <gi-n | vj>  <gi-n | gj-n>

   !  do iorb=1,norb
   !     do jorb=iorb,norb
   !        hamovr(1,iorb,jorb,1)=               dot(nvctrp,v(1,iorb),1,hv(1,jorb),1)
   !        hamovr(1,jorb,iorb+norb,1)=        dot(nvctrp,g(1,iorb),1,hv(1,jorb),1)
   !        hamovr(1,iorb,jorb+norb,1)=        dot(nvctrp,v(1,iorb),1,hg(1,jorb),1)
   !        hamovr(1,iorb+norb,jorb+norb,1)= dot(nvctrp,g(1,iorb),1,hg(1,jorb),1)
   !               
   !        hamovr(1,iorb,jorb,2)=               dot(nvctrp,v(1,iorb),1, v(1,jorb),1)
   !        hamovr(1,jorb,iorb+norb,2)=       dot(nvctrp,g(1,iorb),1, v(1,jorb),1)
   !        hamovr(1,iorb,jorb+norb,2)=        dot(nvctrp,v(1,iorb),1, g(1,jorb),1)
   !        hamovr(1,iorb+norb,jorb+norb,2)= dot(nvctrp,g(1,iorb),1, g(1,jorb),1)
   !     enddo
   !  enddo
   !
   !use lapack operations to generalise the calculation to different nspinor

   !4 gemm + 2 dsyrk operations

   !<vi | hvj> 
   if(nspinor==1) then
      call gemmsy('T','N',norb,norb,nvctrp,1.0_wp,v(1),&
         &   max(1,nvctrp),hv(1),max(1,nvctrp),0.0_wp,&
         &   hamovr(1,1,1,1),2*norb)
   else
      call c_gemm('C','N',norb,norb,ncomp*nvctrp,(1.0_wp,0.0_wp),v(1),&
         &   max(1,ncomp*nvctrp), &
         &   hv(1),max(1,ncomp*nvctrp),(0.0_wp,0.0_wp),&
         &   hamovr(1,1,1,1),2*norb)
   end if

   !<gi | hvj> 
   if(nspinor==1) then
      call gemm('T','N',norb,norb,nvctrp,1.0_wp,g(1),&
         &   max(1,nvctrp),hv(1),max(1,nvctrp),0.0_wp,&
         &   hamovr(1,norb+1,1,1),2*norb)
   else
      call c_gemm('C','N',norb,norb,ncomp*nvctrp,(1.0_wp,0.0_wp),g(1),&
         &   max(1,ncomp*nvctrp), &
         &   hv(1),max(1,ncomp*nvctrp),(0.0_wp,0.0_wp),&
         &   hamovr(1,norb+1,1,1),2*norb)
   end if

   !<gi | hgj>
   if(nspinor==1) then
      call gemmsy('T','N',norb,norb,nvctrp,1.0_wp,g(1),&
         &   max(1,nvctrp),hg(1),max(1,nvctrp),0.0_wp,&
         &   hamovr(1,norb+1,norb+1,1),2*norb)
   else
      call c_gemm('C','N',norb,norb,ncomp*nvctrp,(1.0_wp,0.0_wp),g(1),&
         &   max(1,ncomp*nvctrp), &
         &   hg(1),max(1,ncomp*nvctrp),(0.0_wp,0.0_wp),&
         &   hamovr(1,norb+1,norb+1,1),2*norb)
   end if

   !<vi | vj> 
   if(nspinor==1) then
      call syrk('U','T',norb,nvctrp,1.0_wp,v(1),max(1,nvctrp),&
         &   0.0_wp,hamovr(1,1,1,2),2*norb)
   else
      call herk('U','C',norb,ncomp*nvctrp,1.0_wp,v(1),max(1,ncomp*nvctrp),&
         &   0.0_wp,hamovr(1,1,1,2),2*norb)
   end if

   !<gi | vj> => hsub(:,:,:,5)
   if(nspinor==1) then
      call gemm('T','N',norb,norb,nvctrp,1.0_wp,g(1),&
         &   max(1,nvctrp),v(1),max(1,nvctrp),0.0_wp,&
         &   hamovr(1,norb+1,1,2),2*norb)
   else
      call c_gemm('C','N',norb,norb,ncomp*nvctrp,(1.0_wp,0.0_wp),g(1),&
         &   max(1,ncomp*nvctrp), &
         &   v(1),max(1,ncomp*nvctrp),(0.0_wp,0.0_wp),&
         &   hamovr(1,norb+1,1,2),2*norb)
   end if

   !<gi | gj>
   if(nspinor==1) then
      call syrk('U','T',norb,nvctrp,1.0_wp,g(1),max(1,nvctrp),&
         &   0.0_wp,hamovr(1,norb+1,norb+1,2),2*norb)
   else
      call herk('U','C',norb,ncomp*nvctrp,1.0_wp,g(1),max(1,ncomp*nvctrp),&
         &   0.0_wp,hamovr(1,norb+1,norb+1,2),2*norb)
   end if


   !fill hamovr (Upper triangular)
   do jorb=1,norb
      do iorb=1,norb
         do icplx=1,ncplx
            hamovr(icplx,iorb,jorb+norb,1) = (-1)**(icplx-1)*hamovr(icplx,jorb+norb,iorb,1)  
            hamovr(icplx,iorb,jorb+norb,2) = (-1)**(icplx-1)*hamovr(icplx,jorb+norb,iorb,2)  
         end do
      enddo
   enddo

END SUBROUTINE Davidson_subspace_hamovr


subroutine update_psivirt(norb,nspinor,ncplx,nvctrp,hamovr,v,g,work)
   use module_base
   implicit none
   integer, intent(in) :: norb,nvctrp,nspinor,ncplx
   real(wp), dimension(nspinor*nvctrp*norb), intent(in) :: g
   real(wp), dimension(ncplx,2*norb,2*norb), intent(in) :: hamovr
   real(wp), dimension(nspinor*nvctrp*norb), intent(inout) :: v
   real(wp), dimension(nspinor*nvctrp*norb), intent(inout) :: work
   !local variables
   !n(c) character(len=*), parameter :: subname='update_psivirt'
   integer :: ncomp

   if (nspinor == 4) then
      ncomp=2
   else
      ncomp=1
   end if

   !Update v, that is the wavefunction, using eigenvectors stored in hamovr(:,:,1)
   !Lets say we have 4 quarters top/bottom left/right, then
   !v = matmul(v, hamovr(topleft)  ) + matmul(g, hamovr(bottomleft)  )  needed    
   !g=  matmul(v, hamovr(topright) ) + matmul(g, hamovr(bottomright) ) not needed
   !use hv as work arrray

   !Note: The previous data layout allowed level 3 BLAS
   !call DGEMM('N','N',nvctrp,nvirte,n2virt,1.d0,v(1,1),nvctrp,hamovr(1,1,1),n2virt,0.d0,hv(1,1),nvctrp)
   !    dimensions    =m      =n   =k          m,k        k,n                   m,n             
   !call DCOPY(nvctrp*nvirte,hv(1,1),1,v(1,1),1)

   if(nspinor==1) then
      call gemm('N','N',nvctrp,norb,norb,1.0_wp,v(1),&
         &   max(1,nvctrp),hamovr(1,1,1),max(1,2*norb),0.0_wp,&
         &   work(1),nvctrp)
      call gemm('N','N',nvctrp,norb,norb,1.0_wp,g(1),&
         &   max(1,nvctrp),hamovr(1,norb+1,1),max(1,2*norb),1.0_wp,&
         &   work(1),nvctrp)

   else
      call c_gemm('N','N',ncomp*nvctrp,norb,norb,(1.0_wp,0.0_wp),v(1),&
         &   max(1,ncomp*nvctrp),hamovr(1,1,1),max(1,2*norb),(0.0_wp,0.0_wp),&
         &   work(1),ncomp*nvctrp)
      call c_gemm('N','N',ncomp*nvctrp,norb,norb,(1.0_wp,0.0_wp),g(1),&
         &   max(1,ncomp*nvctrp),hamovr(1,norb+1,1),max(1,2*norb),(1.0_wp,0.0_wp),&
         &   work(1),ncomp*nvctrp)
   end if

   call dcopy(nspinor*nvctrp*norb,work(1),1,v(1),1)

END SUBROUTINE update_psivirt


subroutine psivirt_from_gaussians(iproc,nproc,at,orbs,Lzd,comms,rxyz,hx,hy,hz,nspin,psivirt)
   use module_base
   use module_types
   use module_interfaces
   implicit none
   integer, intent(in) :: iproc,nproc,nspin
   real(gp), intent(in) :: hx,hy,hz
   type(atoms_data), intent(in) :: at
   type(orbitals_data), intent(in) :: orbs
   type(local_zone_descriptors), intent(in) :: Lzd
   type(communications_arrays), intent(in) :: comms
   real(gp), dimension(3,at%nat), intent(in) :: rxyz
   real(wp), dimension(orbs%npsidim_orbs), intent(out) :: psivirt
   !local variables
   character(len=*), parameter :: subname='psivirt_from_gaussians'
   logical ::  randinp
   integer :: iorb,icoeff,i_all,i_stat,nwork,info,jorb,ikpt,korb
   integer :: iseg,i0,i1,i2,i3,jj,ispinor,i,ind_c,ind_f,jcoeff
   real(wp) :: rfreq,gnrm_fake
   real(wp), dimension(:,:,:), allocatable :: gaucoeffs
   real(gp), dimension(:), allocatable :: work,ev
   real(gp), dimension(:,:), allocatable :: ovrlp
   type(gaussian_basis) :: G
   real(wp), dimension(:), pointer :: gbd_occ,psiw


   !initialise some coefficients in the gaussian basis
   !nullify the G%rxyz pointer
   nullify(G%rxyz)
   !extract the gaussian basis from the pseudowavefunctions
   !use a better basis than the input guess
   call gaussian_pswf_basis(11,.false.,iproc,nspin,at,rxyz,G,gbd_occ)

   allocate(gaucoeffs(G%ncoeff,orbs%nspinor,orbs%norbp+ndebug),stat=i_stat)
   call memocc(i_stat,gaucoeffs,'gaucoeffs',subname)

   !the kinetic overlap is correctly calculated only with Free BC
   randinp =.true.!.false.!lr%geocode /= 'F'

   if (randinp) then
      call razero(G%ncoeff*orbs%norbp*orbs%nspinor,gaucoeffs)
      if (G%ncoeff >= orbs%norb) then
         do icoeff=1,G%ncoeff
            !choose the orbital which correspond to this coefficient
            jorb=modulo(icoeff-1,orbs%norb)+1
            !fo any of the k-points associated to the processor fill
            do iorb=1,orbs%norbp
               !orbital at the net of k-point
               ikpt=(orbs%isorb+iorb-1)/orbs%norb+1
               korb=orbs%isorb+iorb-(ikpt-1)*orbs%norb
               if (korb==jorb) then
                  gaucoeffs(icoeff,1,iorb)=cos(real(jorb+icoeff,wp))
                  if (orbs%nspinor == 4) then
                     gaucoeffs(icoeff,3,iorb)=sin(real(jorb+icoeff,wp))
                  end if
               end if
            end do
         end do
      else
         do iorb=1,orbs%norbp
            !orbital at the net of k-point
            ikpt=(orbs%isorb+iorb-1)/orbs%norb+1
            korb=orbs%isorb+iorb-(ikpt-1)*orbs%norb
            !choose the coefficients which are associated to this orbital
            jcoeff=modulo(korb-1,G%ncoeff)+1
            do icoeff=1,G%ncoeff
               if (icoeff==jcoeff) then
                  gaucoeffs(icoeff,1,iorb)=1.0_gp!cos(real(korb+icoeff,wp))
                  if (orbs%nspinor == 4) then
                     gaucoeffs(icoeff,3,iorb)=sin(real(korb+icoeff,wp))
                  end if
               end if
            end do
         end do
         !write(*,*)'ERROR, not enough gaussian coefficients',G%ncoeff,orbs%norb
         !stop
      end if
      !!$     !fill randomly the gaussian coefficients for the orbitals considered
      !!$     do icoeff=1,G%ncoeff !reversed loop
      !!$        !be sure to call always a different random number, per orbital
      !!$        do jorb=1,orbs%isorb*orbs%nspinor
      !!$           tt=builtin_rand(idum) !call random_number(tt)
      !!$        end do
      !!$        do iorb=1,orbs%norbp*orbs%nspinor
      !!$           !do jproc=0,iproc-1
      !!$           !   tt=builtin_rand(idum) !call random_number(tt)
      !!$           !end do
      !!$           tt=builtin_rand(idum) !call random_number(tt)
      !!$           gaucoeffs(icoeff,iorb)=real(tt,wp)
      !!$           !do jproc=iproc+1,nproc-1
      !!$           !   tt=builtin_rand(idum) !call random_number(tt)
      !!$           !end do
      !!$        end do
      !!$        do iorb=(orbs%isorb+orbs%norbp)*orbs%nspinor+1,orbs%norb*orbs%nspinor
      !!$           tt=builtin_rand(idum) !call random_number(tt)
      !!$        end do
      !!$     end do

      !othogonalise the gaussian basis (wrong with k-points)
      !call gaussian_orthogonality(iproc,nproc,norb,norbp,G,coeffs)

   else
      !as an alternative strategy we may take the eigenvectors of the kinetic+k hamiltonian

      !in view of complete gaussian calculation
      allocate(ovrlp(G%ncoeff,G%ncoeff),stat=i_stat)
      call memocc(i_stat,ovrlp,'ovrlp',subname)

      !overlap calculation of the kinetic operator, upper triangular part
      !call kinetic_overlap(G,G,ovrlp)
      call gaussian_overlap(G,G,ovrlp)
      nwork=3*G%ncoeff+1
      allocate(work(nwork+ndebug),stat=i_stat)
      call memocc(i_stat,work,'work',subname)
      allocate(ev(G%ncoeff+ndebug),stat=i_stat)
      call memocc(i_stat,ev,'ev',subname)

      !!$  if (iproc == 0) then
      !!$     do iat=1,G%ncoeff
      !!$        write(*,'(a,i0,10(1pe15.7))')'T',iat,ovrlp(1:iat,iat)
      !!$     end do
      !!$  end if

      !print *'nwork',nwork,3*nbasis-1
      call dsyev('V','U',G%ncoeff,ovrlp(1,1),G%ncoeff,ev(1),work(1),nwork,info)
      if (info /= 0) then
         if (iproc == 0) then
            write(*,*)'DSyev Error',info
         end if
         stop
      end if

      !!$  if (iproc == 0) then
      !!$     do iat=1,G%ncoeff
      !!$        write(*,'(a,i0,10(1pe15.7))')'Ev',iat,ovrlp(:,iat)
      !!$     end do
      !!$     do iat=1,G%ncoeff
      !!$        write(*,'(a,i0,10(1pe15.7))')'K',iat,ev(iat)
      !!$     end do
      !!$  end if

      !copy the eigenvectors to the matrix
      call razero(G%ncoeff*orbs%norbp*orbs%nspinor,gaucoeffs)
      if (orbs%norb > G%ncoeff) stop 'wrong gaussian basis'
      jorb=mod(orbs%isorb,orbs%norb)
      do iorb=1,orbs%norbp
         jorb=jorb+1
         if (jorb == orbs%norb+1) jorb=1 !for k-points calculation
         call dcopy(G%ncoeff,ovrlp(1,jorb),1,gaucoeffs(1,1,iorb),orbs%nspinor)
      end do


      i_all=-product(shape(ovrlp))*kind(ovrlp)
      deallocate(ovrlp,stat=i_stat)
      call memocc(i_stat,i_all,'ovrlp',subname)
      i_all=-product(shape(work))*kind(work)
      deallocate(work,stat=i_stat)
      call memocc(i_stat,i_all,'work',subname)
      i_all=-product(shape(ev))*kind(ev)
      deallocate(ev,stat=i_stat)
      call memocc(i_stat,i_all,'ev',subname)

      !call MPI_BARRIER(MPI_COMM_WORLD,info)
      !stop

   end if

   call gaussians_to_wavelets_new(iproc,nproc,Lzd,orbs,hx,hy,hz,G,&
      &   gaucoeffs,psivirt)

   !deallocate the gaussian basis descriptors
   call deallocate_gwf(G,subname)

   !deallocate gaussian array
   i_all=-product(shape(gaucoeffs))*kind(gaucoeffs)
   deallocate(gaucoeffs,stat=i_stat)
   call memocc(i_stat,i_all,'gaucoeffs',subname)
   i_all=-product(shape(gbd_occ))*kind(gbd_occ)
   deallocate(gbd_occ,stat=i_stat)
   call memocc(i_stat,i_all,'gbd_occ',subname)

   !add random background to the wavefunctions
   if (randinp .and. G%ncoeff >= orbs%norb) then
      !call razero(orbs%npsidim,psivirt)
      do iorb=1,orbs%norbp
         jorb=iorb+orbs%isorb
         do ispinor=1,orbs%nspinor
            !pseudo-random frequency (from 0 to 10*2pi)
            rfreq=real(jorb,wp)/real(orbs%norb*orbs%nkpts,wp)*62.8318530717958648_wp
            do iseg=1,Lzd%Glr%wfd%nseg_c
               call segments_to_grid(Lzd%Glr%wfd%keyv(iseg),Lzd%Glr%wfd%keygloc(1,iseg),Lzd%Glr%d,i0,i1,i2,i3,jj)
               do i=i0,i1
                  ind_c=i-i0+jj+((iorb-1)*orbs%nspinor+ispinor-1)*(Lzd%Glr%wfd%nvctr_c+7*Lzd%Glr%wfd%nvctr_f)
                  psivirt(ind_c)=psivirt(ind_c)+0.5_wp*&
                     &   sin(rfreq*(i1+real(jorb,wp)))*sin(rfreq*(i2+real(jorb,wp)))*sin(rfreq*(i3+real(jorb,wp)))
               end do
            end do
            do iseg=Lzd%Glr%wfd%nseg_c+1,Lzd%Glr%wfd%nseg_c+Lzd%Glr%wfd%nseg_f
               call segments_to_grid(Lzd%Glr%wfd%keyv(iseg),Lzd%Glr%wfd%keygloc(1,iseg),Lzd%Glr%d,i0,i1,i2,i3,jj)
               do i=i0,i1
                  ind_f=Lzd%Glr%wfd%nvctr_c+7*(i-i0+jj-1)+&
                     &   ((iorb-1)*orbs%nspinor+ispinor-1)*(Lzd%Glr%wfd%nvctr_c+7*Lzd%Glr%wfd%nvctr_f)
                  psivirt(ind_f+1)=psivirt(ind_f+1)+0.4_wp*&
                     &   sin(rfreq*(i1+real(jorb,wp)))*sin(rfreq*(i2+real(jorb,wp)))*sin(rfreq*(i3+real(jorb,wp)))
                  psivirt(ind_f+2)=psivirt(ind_f+2)+0.35_wp*&
                     &   sin(rfreq*(i1+real(jorb,wp)))*sin(rfreq*(i2+real(jorb,wp)))*sin(rfreq*(i3+real(jorb,wp)))
                  psivirt(ind_f+3)=psivirt(ind_f+3)+0.3_wp*&
                     &   sin(rfreq*(i1+real(jorb,wp)))*sin(rfreq*(i2+real(jorb,wp)))*sin(rfreq*(i3+real(jorb,wp)))
                  psivirt(ind_f+4)=psivirt(ind_f+4)+0.25_wp*&
                     &   sin(rfreq*(i1+real(jorb,wp)))*sin(rfreq*(i2+real(jorb,wp)))*sin(rfreq*(i3+real(jorb,wp)))
                  psivirt(ind_f+5)=psivirt(ind_f+5)+0.2_wp*&
                     &   sin(rfreq*(i1+real(jorb,wp)))*sin(rfreq*(i2+real(jorb,wp)))*sin(rfreq*(i3+real(jorb,wp)))
                  psivirt(ind_f+6)=psivirt(ind_f+6)+0.15_wp*&
                     &   sin(rfreq*(i1+real(jorb,wp)))*sin(rfreq*(i2+real(jorb,wp)))*sin(rfreq*(i3+real(jorb,wp)))
                  psivirt(ind_f+7)=psivirt(ind_f+7)+0.1_wp*&
                     &   sin(rfreq*(i1+real(jorb,wp)))*sin(rfreq*(i2+real(jorb,wp)))*sin(rfreq*(i3+real(jorb,wp)))
               end do
            end do
         end do
      end do
      !after having added random background, precondition the wavefunctions with an ncong of 10
      call preconditionall(orbs,Lzd%Glr,hx,hy,hz,10,psivirt,gnrm_fake,gnrm_fake)
   end if

   !transpose v
   if(nproc > 1)then
      !reallocate the work array with the good size
      allocate(psiw(max(orbs%npsidim_orbs,orbs%npsidim_comp)+ndebug),stat=i_stat)
      call memocc(i_stat,psiw,'psiw',subname)
   end if

   !transpose the wavefunction in wavelet basis
   call transpose_v(iproc,nproc,orbs,Lzd%Glr%wfd,comms,psivirt,work=psiw)

   !here one has to decide whether leave things like that or
   !multiply the transposed wavefunctions by the matrix of the coefficients

   if(nproc > 1)then
      i_all=-product(shape(psiw))*kind(psiw)
      deallocate(psiw,stat=i_stat)
      call memocc(i_stat,i_all,'psiw',subname)
   end if


END SUBROUTINE psivirt_from_gaussians


subroutine write_eigen_objects(iproc,occorbs,nspin,nvirt,nplot,hx,hy,hz,at,rxyz,lr,orbs,orbsv,psi,psivirt,output_wf_format)
   use module_base
   use module_types
   implicit none
   logical, intent(in) :: occorbs
   integer, intent(in) :: iproc,nspin,nvirt,nplot,output_wf_format
   real(gp), intent(in) :: hx,hy,hz
   type(atoms_data), intent(in) :: at
   type(locreg_descriptors), intent(in) :: lr
   type(orbitals_data), intent(in) :: orbs,orbsv
   real(gp), dimension(3,at%nat), intent(in) :: rxyz
   real(wp), dimension(:), pointer :: psi,psivirt
   !local variables
   character(len=10) :: comment
   character(len=11) :: orbname,denname
   integer :: iorb,ikpt,jorb,ind,occnorb,occnorbu,occnorbd
   real(gp) :: valu,vald,val

   if (occorbs) then
      occnorb = 0
      occnorbu = 0
      occnorbd = 0
   else
      occnorb = orbs%norb
      occnorbu = orbs%norbu
      occnorbd = orbs%norbd
   end if


   !   if(iproc==0)then
   !     write(*,'(1x,a)')'Complete list of energy eigenvalues'
   !       if (nspin==1) then
   ! 	do ikpt=1,orbsv%nkpts
   ! 	  if (orbsv%nkpts > 1) write(*,"(1x,A,I3.3,A,3F12.6)") &
   ! 	    "Kpt #", ikpt, " BZ coord. = ", orbsv%kpts(:, ikpt)
   ! 	    do iorb=1,orbs%norb
   ! 		!if (occorbs) then
   ! 		!val = orbs%eval(iorb+(ikpt-1)*orbs%norb)
   ! 	      !else
   ! 		!val = e(iorb, ikpt, 1)
   ! 	      !end if
   ! 	      write(*,'(1x,a,i4,a,1x,1pe21.14)') 'e_occupied(',iorb,')=',eval(iorb+(ikpt-1)*orbs%norb)
   ! 	    end do
   ! 	    eg=evalv(1+(ikpt-1)*orbsv%norb)-evalv(orbs%norb+(ikpt-1)*orbs%norb)
   ! 	    write(*,'(1x,a,1pe21.14,a,0pf8.4,a)')&
   ! 	      'HOMO LUMO gap   =',eg,' (',ha2ev*eg,' eV)'
   ! 	    do iorb=1,orbsv%norb
   ! 	      write(*,'(1x,a,i4,a,1x,1pe21.14)') &
   ! 		'e_virtual(',iorb,')=',evalv(iorb+(ikpt-1)*orbsv%norb)!e(iorb+occnorb,ikpt,1)
   ! 	  end do
   ! 	end do
   !       else
   !         do ikpt=1,orbsv%nkpts
   !            do iorb=1,min(orbs%norbu,orbs%norbd)
   !               !if (occorbs) then
   !                  valu = eval(iorb+(ikpt-1)*orbs%norb)
   !                  vald = eval(iorb+orbs%norbu+(ikpt-1)*orbs%norb)
   !               !else
   ! 		 !valu = e(iorb, ikpt, 1)
   !                  !vald = e(iorb+orbsv%norbu, ikpt, 1)
   !               !end if
   !               write(*,'(1x,a,i4,a,1x,1pe21.14,14x,a,i4,a,1x,1pe21.14)') &
   !                    'e_occ(',iorb,',u)=',valu,'e_occ(',iorb,',d)=',vald
   !            end do
   !            if (orbs%norbu > orbs%norbd) then
   !               do iorb=orbs%norbd+1,orbs%norbu
   !                  !if (occorbs) then
   !                     valu = eval(iorb+(ikpt-1)*orbs%norb)
   !                  !else
   !                  !   valu = e(iorb, ikpt, 1)
   !                  !end if
   !                  write(*,'(1x,a,i4,a,1x,1pe21.14)') &
   !                       'e_occ(',iorb,',u)=',valu
   !               end do
   !            else if (orbs%norbd > orbs%norbu) then
   !               do iorb=orbs%norbu+1,orbs%norbd
   !                  !if (occorbs) then
   !                     vald = eval(iorb+orbs%norbu+(ikpt-1)*orbs%norb)
   !                  !else
   !                  !   vald = e(iorb+orbsv%norbu, ikpt, 1)
   !                  !end if
   !                  write(*,'(50x,a,i4,a,1x,1pe21.14)') &
   !                       'e_occ(',iorb,',d)=',vald
   !               end do
   !            end if
   ! 	   egu=evalv(1+(ikpt-1)*orbsv%norb)-eval(orbs%norbu+(ikpt-1)*orbs%norb)
   ! 	   egd=evalv(orbsv%norbu+1+(ikpt-1)*orbsv%norb)-eval(orbs%norb+(ikpt-1)*orbs%norb)
   !            write(*,'(1x,a,1x,1pe21.14,a,0pf8.4,a,a,1x,1pe21.14,a,0pf8.4,a)') &
   !                 'HOMO LUMO gap, u =', egu,' (',ha2ev*egu,' eV)',&
   !                 ',d =',egd,' (',ha2ev*egd,' eV)'
   !            do iorb=1,min(orbsv%norbu,orbsv%norbd)
   !               jorb=orbsv%norbu+iorb
   !               write(*,'(1x,a,i4,a,1x,1pe21.14,14x,a,i4,a,1x,1pe21.14)') &
   !                    'e_vrt(',iorb,',u)=',evalv(iorb+(ikpt-1)*orbsv%norb),&!e(iorb,ikpt,1),&
   !                    'e_vrt(',iorb,',d)=',evalv(jorb+(ikpt-1)*orbsv%norb)!e(jorb,ikpt,1)
   !            end do
   !            if (orbsv%norbu > orbsv%norbd) then
   !               do iorb=orbsv%norbd+1,orbsv%norbu
   !                  write(*,'(1x,a,i4,a,1x,1pe21.14)') &
   !                       'e_vrt(',iorb,',u)=',evalv(iorb+(ikpt-1)*orbsv%norb)!e(iorb,ikpt,1)
   !               end do
   !            else if (orbsv%norbd > orbsv%norbu) then
   !               do iorb=2*orbsv%norbu+1,orbsv%norbu+orbsv%norbd
   !                  write(*,'(50x,a,i4,a,1x,1pe21.14)') &
   !                       'e_vrt(',iorb-orbsv%norbu,',d)=',evalv(iorb+(ikpt-1)*orbsv%norb)!e(iorb,ikpt,1)
   !               end do
   !            end if
   !         end do
   !      end if
   !   end if
   !   
   if(iproc==0)then
      if (nspin==1) then
         write(*,'(1x,a)')'Complete list of energy eigenvalues'
         do ikpt=1,orbsv%nkpts
            if (orbsv%nkpts > 1) write(*,"(1x,A,I3.3,A,3F12.6)") &
               &   "Kpt #", ikpt, " BZ coord. = ", orbsv%kpts(:, ikpt)
            do iorb=1,orbs%norb
               if (occorbs) then
                  val = orbs%eval(iorb+(ikpt-1)*orbs%norb)
               else
                  val = orbsv%eval(iorb+(ikpt-1)*orbsv%norb)!(iorb, ikpt, 1)
               end if
               write(*,'(1x,a,i4,a,1x,1pe21.14)') 'e_occupied(',iorb,')=',val
            end do
            write(*,'(1x,a,1pe21.14,a,0pf8.4,a)')&
               &   'HOMO LUMO gap   =',orbsv%eval(1+occnorb+(ikpt-1)*orbsv%norb)-val,&
               &   ' (',ha2ev*(orbsv%eval(1+occnorb+(ikpt-1)*orbsv%norb)-val),&
               &   ' eV)'
            do iorb=1,orbsv%norb - occnorb
               write(*,'(1x,a,i4,a,1x,1pe21.14)') &
                  &   'e_virtual(',iorb,')=',orbsv%eval(iorb+occnorb+(ikpt-1)*orbsv%norb)!e(iorb+occnorb,ikpt,1)
            end do
         end do
      else
         do ikpt=1,orbsv%nkpts
            write(*,'(1x,a)')'Complete list of energy eigenvalues'
            do iorb=1,min(orbs%norbu,orbs%norbd)
               if (occorbs) then
                  valu = orbs%eval(iorb+(ikpt-1)*orbs%norb)
                  vald = orbs%eval(iorb+orbs%norbu+(ikpt-1)*orbs%norb)
               else
                  valu = orbsv%eval(iorb+(ikpt-1)*orbsv%norb)!e(iorb, ikpt, 1)
                  vald = orbsv%eval(iorb+orbsv%norbu+(ikpt-1)*orbsv%norb)!e(iorb+orbsv%norbu, ikpt, 1)
               end if
               write(*,'(1x,a,i4,a,1x,1pe21.14,14x,a,i4,a,1x,1pe21.14)') &
                  &   'e_occ(',iorb,',u)=',valu,'e_occ(',iorb,',d)=',vald
            end do
            if (orbs%norbu > orbs%norbd) then
               do iorb=orbs%norbd+1,orbs%norbu
                  if (occorbs) then
                     valu = orbs%eval(iorb+(ikpt-1)*orbs%norb)
                  else
                     valu = orbsv%eval(iorb+(ikpt-1)*orbsv%norb)!e(iorb, ikpt, 1)
                  end if
                  write(*,'(1x,a,i4,a,1x,1pe21.14)') &
                     &   'e_occ(',iorb,',u)=',valu
               end do
            else if (orbs%norbd > orbs%norbu) then
               do iorb=orbs%norbu+1,orbs%norbd
                  if (occorbs) then
                     vald = orbs%eval(iorb+orbs%norbu+(ikpt-1)*orbs%norb)
                  else
                     vald = orbsv%eval(iorb+orbsv%norbu+(ikpt-1)*orbsv%norb)!e(iorb+orbsv%norbu, ikpt, 1)
                  end if
                  write(*,'(50x,a,i4,a,1x,1pe21.14)') &
                     &   'e_occ(',iorb,',d)=',vald
               end do
            end if
            write(*,'(1x,a,1x,1pe21.14,a,0pf8.4,a,a,1x,1pe21.14,a,0pf8.4,a)') &
               &   'HOMO LUMO gap, u =', orbsv%eval(1+occnorbu+(ikpt-1)*orbsv%norb)-valu,&
               &   ' (',ha2ev*(orbsv%eval(1+occnorbu+(ikpt-1)*orbsv%norb)-valu),' eV)',&
               &   ',d =',orbsv%eval(orbsv%norbu+1+occnorbd+(ikpt-1)*orbsv%norb)-vald,&
               &   ' (',ha2ev*(orbsv%eval(orbsv%norbu+1+occnorbd+(ikpt-1)*orbsv%norb)-vald),' eV)'
            do iorb=1,min(orbsv%norbu-occnorbu,orbsv%norbd-occnorbd)
               jorb=orbsv%norbu+iorb+occnorbd
               write(*,'(1x,a,i4,a,1x,1pe21.14,14x,a,i4,a,1x,1pe21.14)') &
                  &   'e_vrt(',iorb,',u)=',orbsv%eval(iorb+(ikpt-1)*orbsv%norb),&!e(iorb,ikpt,1),&
                  &   'e_vrt(',iorb,',d)=',orbsv%eval(jorb+(ikpt-1)*orbsv%norb)!e(jorb,ikpt,1)
            end do
            if (orbsv%norbu-occnorbu > orbsv%norbd-occnorbd) then
               do iorb=orbsv%norbd+1-occnorbu,orbsv%norbu-occnorbd
                  write(*,'(1x,a,i4,a,1x,1pe21.14)') &
                     &   'e_vrt(',iorb,',u)=',orbsv%eval(iorb+(ikpt-1)*orbsv%norb)!e(iorb,ikpt,1)
               end do
            else if (orbsv%norbd-occnorbd > orbsv%norbu-occnorbu) then
               do iorb=2*orbsv%norbu+1-occnorbu,orbsv%norbu-occnorbu+orbsv%norbd-occnorbd
                  write(*,'(50x,a,i4,a,1x,1pe21.14)') &
                     &   'e_vrt(',iorb-orbsv%norbu-occnorbu,',d)=',orbsv%eval(iorb+(ikpt-1)*orbsv%norb)!e(iorb,ikpt,1)
               end do
            end if
         end do
      end if
   end if


   ! PLOTTING

   !plot the converged wavefunctions in the different orbitals.
   !nplot is the requested total of orbitals to plot, where
   !states near the HOMO/LUMO gap are given higher priority.
   !Occupied orbitals are only plotted when nplot>nvirt,
   !otherwise a comment is given in the out file.

   if(abs(nplot)>orbs%norb+nvirt)then
      if(iproc==0)write(*,'(1x,A,i3)')&
         &   "WARNING: More plots requested than orbitals calculated." 
   end if
   if(output_wf_format == 2) then
      !add a modulo operator to get rid of the particular k-point
      do iorb=1,orbsv%norbp!requested: nvirt of nvirte orbitals

         if(modulo(iorb+orbsv%isorb-1,orbsv%norb)+1 > abs(nplot)) then
            exit 
            !if(iproc == 0 .and. abs(nplot) > 0) write(*,'(A)')'No plots of occupied orbitals requested.'
         end if

         ind=1+(lr%wfd%nvctr_c+7*lr%wfd%nvctr_f)*(iorb-1)
         !plot the orbital and the density
         write(orbname,'(A,i4.4)')'virtual',iorb+orbsv%isorb
         write(denname,'(A,i4.4)')'denvirt',iorb+orbsv%isorb
         write(comment,'(1pe10.3)')orbsv%eval(iorb+orbsv%isorb)!e(modulo(iorb+orbsv%isorb-1,orbsv%norb)+1,orbsv%iokpt(iorb),1)

         call plot_wf(orbname,1,at,1.0_wp,lr,hx,hy,hz,rxyz,psivirt(ind:))
         call plot_wf(denname,2,at,1.0_wp,lr,hx,hy,hz,rxyz,psivirt(ind:))

      end do

      do iorb=orbs%norbp,1,-1 ! sweep over highest occupied orbitals
         if(modulo(orbs%norb-iorb-orbs%isorb-0,orbs%norb)+1 <=  abs(nplot)) then  ! SG 
            !address
            ind=1+(lr%wfd%nvctr_c+7*lr%wfd%nvctr_f)*(iorb-1)
            write(orbname,'(A,i4.4)')'orbital',iorb+orbs%isorb
            write(denname,'(A,i4.4)')'densocc',iorb+orbs%isorb
            write(comment,'(1pe10.3)')orbs%eval(iorb+orbs%isorb)

            call plot_wf(orbname,1,at,1.0_wp,lr,hx,hy,hz,rxyz,psi(ind:))
            call plot_wf(denname,2,at,1.0_wp,lr,hx,hy,hz,rxyz,psi(ind:))

         endif
      end do
   end if
   ! END OF PLOTTING


END SUBROUTINE write_eigen_objects

!> calculate the gap and fill the value in the orbs structure
subroutine calculate_HOMO_LUMO_gap(iproc,orbs,orbsv)
   use module_base
   use module_types
   implicit none
   integer, intent(in) :: iproc
   type(orbitals_data), intent(in) :: orbsv
   type(orbitals_data), intent(inout) :: orbs
   !local variables
   integer :: ikpt

   if (orbs%nkpts /= orbsv%nkpts) then
      stop 'HL gap with Band structure not implemented yet'
   end if

   !depending on nspin
   orbs%HLgap=1.e100_gp
   if (orbs%nspin==1) then
      !the minimum wrt all the k-points
      do ikpt=1,orbs%nkpts
         orbs%HLgap=min(orbs%HLgap,orbsv%eval(1+(ikpt-1)*orbsv%norb)&
            &   -orbs%eval(orbs%norb+(ikpt-1)*orbs%norb))
      end do
   else if (orbs%nspin==2) then
      do ikpt=1,orbs%nkpts
         orbs%HLgap=min(orbs%HLgap,orbsv%eval(1+(ikpt-1)*orbsv%norb)-orbs%eval(orbs%norbu+(ikpt-1)*orbs%norb),&
            &   orbsv%eval(orbsv%norbu+1+(ikpt-1)*orbsv%norb)-orbs%eval(orbs%norbd+orbs%norbu+(ikpt-1)*orbs%norb))
      end do
   end if

   !warning if gap is negative
   if (orbs%HLgap < 0.0_gp) then
      if (iproc==0) write(*,*)'WARNING!! HLgap is negative, convergence problem?' 
   end if

END SUBROUTINE calculate_HOMO_LUMO_gap

!> Add a potential to the local potential which has the function of confining the 
!! Solutions to a given value
subroutine add_confining_potential(n1i,n2i,n3i,nspin,eps,dencutoff,rpow,pot,rho)
   use module_base
   implicit none
   integer, intent(in) :: n1i,n2i,n3i,nspin
   real(gp) , intent(in) :: rpow,eps,dencutoff
   real(dp), dimension(n1i,n2i,n3i,nspin), intent(in) :: rho
   real(wp), dimension(n1i,n2i,n3i,nspin), intent(inout) :: pot
   !local variables
   integer :: i1,i2,i3,ispin
   real(dp) :: density

   do ispin=1,nspin
      do i3=1,n3i
         do i2=1,n2i
            do i1=1,n1i
               !charge density value (not optimized)
               if (nspin==2) then
                  density=rho(i1,i2,i3,1)+rho(i1,i2,i3,2)
               else
                  density=rho(i1,i2,i3,1)
               end if
               pot(i1,i2,i3,ispin)=pot(i1,i2,i3,ispin)+eps*((density+dencutoff)**rpow)
            end do
         end do
      end do
   end do
END SUBROUTINE add_confining_potential

subroutine add_parabolic_potential(geocode,nat,n1i,n2i,n3i,hxh,hyh,hzh,rlimit,rxyz,pot)
   use module_base
   implicit none
   character(len=1), intent(in) :: geocode
   integer, intent(in) :: n1i,n2i,n3i,nat
   real(gp), intent(in) :: rlimit,hxh,hyh,hzh
   real(gp), dimension(3,nat), intent(in) :: rxyz
   real(wp), dimension(n1i*n2i*n3i), intent(inout) :: pot
   !local variables
   logical :: perx,pery,perz
   integer :: nbl1,nbl2,nbl3,nbr1,nbr2,nbr3,i,i1,i2,i3,isx,iex,isy,iey,isz,iez
   integer :: iat,ind
   real(gp) :: x,y,z,r2,rx,ry,rz
   real(gp), dimension(3) :: cxyz

   !conditions for periodicity in the three directions
   perx=(geocode /= 'F')
   pery=(geocode == 'P')
   perz=(geocode /= 'F')

   call ext_buffers(perx,nbl1,nbr1)
   call ext_buffers(pery,nbl2,nbr2)
   call ext_buffers(perz,nbl3,nbr3)

   !calculate the center of the molecule
   call razero(3,cxyz)
   do iat=1,nat
      do i=1,3
         cxyz(i)=cxyz(i)+rxyz(i,iat)
      end do
   end do
   do i=1,3
      cxyz(i)=cxyz(i)/real(nat,gp)
   end do

   rx=cxyz(1) 
   ry=cxyz(2)
   rz=cxyz(3)

   isx=-nbl1
   isy=-nbl2
   isz=-nbl3

   iex=n1i-nbl1-1
   iey=n2i-nbl2-1
   iez=n3i-nbl3-1

   do i3=isz,iez
      z=real(i3,gp)*hzh-rz
      do i2=isy,iey
         y=real(i2,gp)*hyh-ry
         do i1=isx,iex
            x=real(i1,gp)*hxh-rx
            r2=x**2+y**2+z**2
            !add the parabolic correction to the potential
            if (r2 > rlimit**2) then
               ind=i1+1+nbl1+(i2+nbl2)*n1i+(i3+nbl3)*n1i*n2i
               pot(ind)=pot(ind)+0.1_gp*(sqrt(r2)-rlimit)**2
            endif
         enddo
      enddo
   enddo

END SUBROUTINE add_parabolic_potential<|MERGE_RESOLUTION|>--- conflicted
+++ resolved
@@ -11,7 +11,6 @@
 
 !>  Naive subroutine which performs a direct minimization of the energy 
 !!  for a given hamiltonian
-<<<<<<< HEAD
 subroutine direct_minimization(iproc,nproc,in,at,& 
      orbs,orbsv,nvirt,Lzd,comms,commsv,&
      hx,hy,hz,rxyz,rhopot,nlpspd,proj, &
@@ -31,7 +30,7 @@
    type(denspot_distribution), intent(in) :: dpcom
    real(gp), intent(in) :: hx,hy,hz
    real(gp), dimension(3,at%nat), intent(in) :: rxyz
-   real(wp), dimension(nlpspd%nprojel), intent(in) :: proj
+   real(wp), dimension(nlpspd%nprojel), intent(inout) :: proj
    real(dp), dimension(:), pointer :: pkernel
    real(dp), dimension(*), intent(in), target :: rhopot
    type(orbitals_data), intent(inout) :: orbsv
@@ -48,8 +47,19 @@
    real(wp), dimension(:), pointer :: psiw,psirocc,psitvirt,hpsivirt,pot
    type(confpot_data), dimension(:), allocatable :: confdatarr
 
+   !wvl+PAW objects
+   integer :: iatyp
+   type(gaussian_basis),dimension(at%ntypes)::proj_G
+   type(paw_objects)::paw
+
    !supplementary messages
    msg=.false.
+
+   !nullify paw objects:
+   !nullify(paw%paw_ij%dij)
+   do iatyp=1,at%ntypes
+   call nullify_gaussian_basis(proj_G(iatyp))
+   end do
 
    !logical flag which control to othogonalise wrt the occupied orbitals or not
    if (orbs%nkpts /= orbsv%nkpts) then
@@ -262,6 +272,7 @@
       call FullHamiltonianApplication(iproc,nproc,at,orbsv,hx,hy,hz,rxyz,&
            proj,Lzd,nlpspd,confdatarr,dpcom%ngatherarr,pot,psivirt,hpsivirt,&
            ekin_sum,epot_sum,eexctX,eproj_sum,eSIC_DC,in%SIC,GPU,&
+           proj_G,paw,&
            pkernel,orbs,psirocc)
 
 !!$      call LocalHamiltonianApplication(iproc,nproc,at,orbsv,hx,hy,hz,&
@@ -299,294 +310,6 @@
       !the energy values should be printed out here
      call calculate_energy_and_gradient(iter,iproc,nproc,orbsv,commsv,GPU,Lzd,hx,hy,hz,&
           in%ncong,in%iscf,&
-=======
-subroutine direct_minimization(iproc,nproc,n1i,n2i,in,at,&
-          orbs,orbsv,nvirt,lr,comms,commsv,&
-          hx,hy,hz,rxyz,rhopot,nlpspd,proj, &
-          pkernel,psi,psivirt,nscatterarr,ngatherarr,GPU)
-  use module_base
-  use module_types
-  use module_interfaces, except_this_one => direct_minimization
-  use module_xc
-  implicit none
-  integer, intent(in) :: iproc,nproc,n1i,n2i,nvirt
-  type(input_variables), intent(in) :: in
-  type(atoms_data), intent(in) :: at
-  type(nonlocal_psp_descriptors), intent(in) :: nlpspd
-  type(locreg_descriptors), intent(in) :: lr 
-  type(orbitals_data), intent(in) :: orbs
-  type(communications_arrays), intent(in) :: comms, commsv
-  real(gp), intent(in) :: hx,hy,hz
-  integer, dimension(0:nproc-1,2), intent(in) :: ngatherarr 
-  integer, dimension(0:nproc-1,4), intent(in) :: nscatterarr
-  real(gp), dimension(3,at%nat), intent(in) :: rxyz
-  real(wp), dimension(nlpspd%nprojel), intent(inout) :: proj
-  real(dp), dimension(:), pointer :: pkernel
-  real(dp), dimension(*), intent(in), target :: rhopot
-  type(orbitals_data), intent(inout) :: orbsv
-  type(GPU_pointers), intent(inout) :: GPU
-  real(wp), dimension(:), pointer :: psi,psivirt
-  !local variables
-  character(len=*), parameter :: subname='direct_minimization'
-  logical :: msg,exctX,occorbs,endloop !extended output
-  integer :: occnorb, occnorbu, occnorbd,nrhodim,i3rho_add,iatyp
-  integer :: i_stat,i_all,iter,ikpt,idsx_actual_before,ndiis_sd_sw
-  real(gp) :: gnrm,gnrm_zero,epot_sum,eexctX,ekin_sum,eproj_sum,eSIC_DC
-  real(gp) :: energy,energy_old,energybs,evsum
-  type(diis_objects) :: diis
-  type(gaussian_basis),dimension(at%ntypes)::proj_G
-  type(paw_objects)::paw
-  real(wp), dimension(:), pointer :: psiw,psirocc,psitvirt,hpsivirt,pot
-
-  !supplementary messages
-  msg=.false.
-
-  !nullify paw objects:
-  !nullify(paw%paw_ij%dij)
-  do iatyp=1,at%ntypes
-  call nullify_gaussian_basis(proj_G(iatyp))
-  end do
-  !call nullify_gaussian_basis(proj_G)
-
-  !logical flag which control to othogonalise wrt the occupied orbitals or not
-  if (orbs%nkpts /= orbsv%nkpts) then
-     occorbs=.false.
-  else
-     occorbs=.true.
-     do ikpt = 1, orbs%nkpts
-        if (abs(maxval(orbs%kpts(:,ikpt) - orbsv%kpts(:,ikpt))) > 1.d-6) then
-           occorbs=.false.
-           exit
-        end if
-     end do
-  end if
-  if (occorbs) then
-     occnorb = 0
-     occnorbu = 0
-     occnorbd = 0
-  else
-     occnorb = orbs%norb
-     occnorbu = orbs%norbu
-     occnorbd = orbs%norbd
-  end if
-
-  !in the GPU case, the wavefunction should be copied to the card 
-  !at each HamiltonianApplication
-  !rebind the GPU pointers to the orbsv structure
-  if (GPUconv) then
-     call free_gpu(GPU,orbs%norbp)
-     call prepare_gpu_for_locham(lr%d%n1,lr%d%n2,lr%d%n3,in%nspin,&
-          hx,hy,hz,lr%wfd,orbsv,GPU)
-  else if (OCLconv) then
-     call free_gpu_OCL(GPU,orbs,in%nspin)    
-     call allocate_data_OCL(lr%d%n1,lr%d%n2,lr%d%n3,at%geocode,&
-          in%nspin,hx,hy,hz,lr%wfd,orbsv,GPU)
-     if (iproc == 0) write(*,*)&
-          'GPU data allocated'
-  end if
- 
-  GPU%full_locham=.true.
-  !verify whether the calculation of the exact exchange term
-  !should be performed
-  eexctX=0.0_gp
-  exctX = xc_exctXfac() /= 0.0_gp
-  if (in%exctxpar == 'OP2P') eexctX = UNINITIALIZED(1.0_gp)
-  !check the size of the rhopot array related to NK SIC
-  nrhodim=in%nspin
-  i3rho_add=0
-  if (in%SIC%approach=='NK') then
-     nrhodim=2*nrhodim
-     i3rho_add=lr%d%n1i*lr%d%n2i*nscatterarr(iproc,4)+1
-  end if
-
-  if(iproc==0)write(*,'(1x,a)')"~~~~~~~~~~~~~~~~~~~~~~~~~~~~~~~~~~~~~~~~~~~~~~~~~~~~~~~"
-  if(iproc==0)write(*,'(1x,a)')&
-       "Iterative subspace diagonalization of virtual orbitals (Direct Minimization)."
-
-
-  !before transposition, create the array of the occupied
-  !wavefunctions in real space, for exact exchange calculations
-  !still the exact exchange with occorbs=.false. has to be verified
-  if (exctX) then
-     allocate(psirocc(max(max(lr%d%n1i*lr%d%n2i*lr%d%n3i*orbs%norbp,&
-          ngatherarr(0,1)*orbs%norb),1)+ndebug),stat=i_stat)
-     call memocc(i_stat,psirocc,'psirocc',subname)
-
-     call prepare_psirocc(iproc,nproc,lr,orbs,nscatterarr(iproc,2),ngatherarr(0,1),psi,psirocc)
-  else if (in%SIC%approach=='NK') then
-     allocate(psirocc(lr%d%n1i*lr%d%n2i*lr%d%n3i*2*orbs%nspin+ndebug),stat=i_stat)
-     call memocc(i_stat,psirocc,'psirocc',subname)
-  else
-     nullify(psirocc)
-  end if
-
-  !n2virt=2*orbsv%norb! the dimension of the subspace
-
-  if (occorbs) then
-     !disassociate work array for transposition in serial
-     if (nproc > 1) then
-        allocate(psiw(orbs%npsidim+ndebug),stat=i_stat)
-        call memocc(i_stat,psiw,'psiw',subname)
-     else
-        psiw => null()
-     endif
-
-     !transpose the wavefunction psi 
-     call transpose_v(iproc,nproc,orbs,lr%wfd,comms,psi,work=psiw)
-
-     if (nproc > 1) then
-        i_all=-product(shape(psiw))*kind(psiw)
-        deallocate(psiw,stat=i_stat)
-        call memocc(i_stat,i_all,'psiw',subname)
-     end if
-  end if
-
-  allocate(orbsv%eval(orbsv%norb*orbsv%nkpts+ndebug),stat=i_stat)
-  call memocc(i_stat,orbsv%eval,'eval',subname)
-
-  orbsv%eval(1:orbsv%norb*orbsv%nkpts)=-0.5d0
-
-  !prepare the v array starting from a set of gaussians
-  call psivirt_from_gaussians(iproc,nproc,at,orbsv,lr,commsv,rxyz,hx,hy,hz,in%nspin,&
-       psivirt)
-
-  if(iproc==0)write(*,'(1x,a)',advance="no")"Orthogonality to occupied psi..."
-  !project v such that they are orthogonal to all occupied psi
-  !Orthogonalize before and afterwards.
-
-  !here nvirte=orbsv%norb
-  !     nvirtep=orbsv%norbp
-
-  !this is the same also in serial
-  call orthogonalize(iproc,nproc,orbsv,commsv,lr%wfd,psivirt,in%orthpar)
-
-  if (occorbs) then
-     call orthon_virt_occup(iproc,nproc,orbs,orbsv,comms,commsv,psi,psivirt,msg)
-     !and orthonormalize them using "gram schmidt"  (conserve orthogonality to psi)
-     call orthogonalize(iproc,nproc,orbsv,commsv,lr%wfd,psivirt,in%orthpar)
-  end if
-
-  !retranspose v
-  if(nproc > 1)then
-     !reallocate the work array with the good size
-     allocate(psiw(orbsv%npsidim+ndebug),stat=i_stat)
-     call memocc(i_stat,psiw,'psiw',subname)
-  end if
-
-  call untranspose_v(iproc,nproc,orbsv,lr%wfd,commsv,psivirt,work=psiw)
-
-  ! 1st Hamilton application on psivirt
-  if(iproc==0)write(*,'(1x,a)')"done."
-
-  allocate(hpsivirt(orbsv%npsidim+ndebug),stat=i_stat)
-  call memocc(i_stat,hpsivirt,'hpsivirt',subname)
-  if (nproc > 1) then
-     allocate(psitvirt(orbsv%npsidim+ndebug),stat=i_stat)
-     call memocc(i_stat,psitvirt,'psitvirt',subname)
-     !transpose the psivirt 
-     call transpose_v(iproc,nproc,orbsv,lr%wfd,commsv,psivirt,work=psiw,outadd=psitvirt(1))
-  else
-     nullify(psitvirt)
-  end if
-
-  !allocate the potential in the full box
-  call full_local_potential(iproc,nproc,lr%d%n1i*lr%d%n2i*nscatterarr(iproc,2),lr%d%n1i*lr%d%n2i*lr%d%n3i,in%nspin,&
-       lr%d%n1i*lr%d%n2i*nscatterarr(iproc,1)*nrhodim,i3rho_add,&
-       orbsv%norb,orbsv%norbp,ngatherarr,rhopot,pot)
-  
-  !in the case of NK SIC, put the total density in the psirocc pointer, so that it could be reused for building the 
-  !Hamiltonian Application
-  if (in%SIC%approach=='NK') then
-     !put the wxd term in the psirocc array
-!!$     call NK_SIC_potential(lr,orbs,in%ixc,0.5_gp,0.5_gp*hx,0.5_gp*hy,0.5_gp*hz,pkernel,&
-!!$          psi,pot,eSIC_DC,wxdsave=psirocc)
-     !put the density in the *second* part of psirocc (off diangonal term presence should be verified still)
-     call vcopy(lr%d%n1i*lr%d%n2i*lr%d%n3i*orbs%nspin,pot(lr%d%n1i*lr%d%n2i*lr%d%n3i*orbs%nspin+1),1,&
-          psirocc(lr%d%n1i*lr%d%n2i*lr%d%n3i*orbs%nspin+1),1)
-     call to_zero(lr%d%n1i*lr%d%n2i*lr%d%n3i*orbs%nspin,psirocc(1))
-  end if
-  
-
-  !-----------starting point of the routine of direct minimisation
-
-  ! allocate arrays necessary for DIIS convergence acceleration
-  !the allocation with npsidim is not necessary here since DIIS arrays
-  !are always calculated in the transpsed form
-  call allocate_diis_objects(in%idsx,in%alphadiis,sum(commsv%ncntt(0:nproc-1)),&
-       orbsv%nkptsp,orbsv%nspinor,orbsv%norbd,diis,subname)  
-  !print *,'check',in%idsx,sum(commsv%ncntt(0:nproc-1)),orbsv%nkptsp
-
-  energy=1.d10
-  gnrm=1.d10
-  gnrm_zero=0.0_gp
-  ekin_sum=0.d0 
-  epot_sum=0.d0 
-  eproj_sum=0.d0
-  eSIC_DC=0.0_gp
-
-  !number of switching betweed DIIS and SD during self-consistent loop
-  ndiis_sd_sw=0
-  !previous value of idsx_actual to control if switching has appeared
-  idsx_actual_before=diis%idsx
-
-  wfn_loop: do iter=1,in%itermax+100
-
-     if (iproc == 0 .and. verbose > 0) then 
-        write( *,'(1x,a,i0)') &
-             & repeat('~',76 - int(log(real(iter))/log(10.))) // ' iter= ', iter
-     endif
-     !control whether the minimisation iterations ended
-     endloop= gnrm <= in%gnrm_cv .or. iter == in%itermax+100
-     
-     !control how many times the DIIS has switched into SD
-     if (diis%idsx /= idsx_actual_before) ndiis_sd_sw=ndiis_sd_sw+1
-
-     !leave SD if the DIIS did not work the second time
-     if (ndiis_sd_sw > 1) then
-        diis%switchSD=.false.
-     end if
-
-     !terminate SCF loop if forced to switch more than once from DIIS to SD
-     !endloop=endloop .or. ndiis_sd_sw > 2
-
-!!$     call HamiltonianApplication(iproc,nproc,at,orbsv,hx,hy,hz,rxyz,&
-!!$          nlpspd,proj,lr,ngatherarr,pot,psivirt,hpsivirt,ekin_sum,epot_sum,eexctX,eproj_sum,eSIC_DC,in%SIC,GPU,&
-!!$          pkernel,orbs,psirocc) ! optional arguments
-
-     call LocalHamiltonianApplication(iproc,nproc,at,orbsv,hx,hy,hz,rxyz,&
-          lr,ngatherarr,pot,psivirt,hpsivirt,ekin_sum,epot_sum,eexctX,eSIC_DC,in%SIC,GPU,&
-          pkernel,orbs,psirocc) ! optional arguments
-
-     call NonLocalHamiltonianApplication(iproc,nproc,at,orbsv,hx,hy,hz,rxyz,&
-          nlpspd,proj,lr,psivirt,hpsivirt,eproj_sum,proj_G,paw)
-
-     call SynchronizeHamiltonianApplication(nproc,orbsv,lr,GPU,hpsivirt,ekin_sum,epot_sum,eproj_sum,eSIC_DC,eexctX)
-
-     energybs=ekin_sum+epot_sum+eproj_sum
-     energy_old=energy
-     energy=energybs-eexctX
-
-     !check for convergence or whether max. numb. of iterations exceeded
-     if (endloop) then 
-        if (iproc == 0) then 
-           if (verbose > 1) write( *,'(1x,a,i0,a)')'done. ',iter,' minimization iterations required'
-           write( *,'(1x,a)') &
-                '------------------------------------------- End of Virtual Wavefunction Optimisation'
-           write( *,'(1x,a,3(1x,1pe18.11))') &
-                'final  ekin,  epot,  eproj ',ekin_sum,epot_sum,eproj_sum
-           write( *,'(1x,a,i6,2x,1pe24.17,1x,1pe9.2)') &
-                'FINAL iter,total "energy",gnrm',iter,energy,gnrm
-           !write(61,*)hx,hy,hz,energy,ekin_sum,epot_sum,eproj_sum,ehart,eexcu,vexcu
-           if ( diis%energy > diis%energy_min) write( *,'(1x,a,2(1pe9.2))')&
-                'WARNING: Found an energy value lower than the FINAL energy, delta:',diis%energy-diis%energy_min
-        end if
-        exit wfn_loop 
-     endif
-
-     !evaluate the functional of the wavefucntions and put it into the diis structure
-     !the energy values should be printed out here
-     call calculate_energy_and_gradient(iter,iproc,nproc,orbsv,commsv,GPU,lr,hx,hy,hz,in%ncong,in%iscf,&
->>>>>>> 8549ffee
           ekin_sum,epot_sum,eproj_sum,eSIC_DC,0.0_gp,0.0_gp,0.0_gp,eexctX,0.0_gp,0.0_gp,&
           psivirt,psitvirt,hpsivirt,gnrm,gnrm_zero,diis%energy)
 
@@ -703,7 +426,6 @@
 !!      (transpose v and hv)\n
 !!   end do\n
 !!   (retranspose v and psi)\n
-<<<<<<< HEAD
 subroutine davidson(iproc,nproc,in,at,&
      orbs,orbsv,nvirt,Lzd,comms,commsv,&
      hx,hy,hz,rxyz,rhopot,nlpspd,proj,pkernel,psi,v,dpcom,GPU)
@@ -723,7 +445,7 @@
    type(denspot_distribution), intent(in) :: dpcom
    real(gp), intent(in) :: hx,hy,hz
    real(gp), dimension(3,at%nat), intent(in) :: rxyz
-   real(wp), dimension(nlpspd%nprojel), intent(in) :: proj
+   real(wp), dimension(nlpspd%nprojel), intent(inout) :: proj
    real(dp), dimension(:), pointer :: pkernel
    real(dp), dimension(*), intent(in) :: rhopot
    type(orbitals_data), intent(inout) :: orbsv
@@ -745,6 +467,19 @@
    real(wp), dimension(:), pointer :: psiw,psirocc,pot
    type(confpot_data), dimension(:), allocatable :: confdatarr
 
+   !wvl+PAW variables
+   integer::iatyp
+   type(gaussian_basis),dimension(at%ntypes)::proj_G
+   !type(gaussian_basis)::proj_G
+   type(paw_objects)::paw
+
+   !Nullify PAW objects
+   do iatyp=1,at%ntypes
+     call nullify_gaussian_basis(proj_G(iatyp))
+   end do
+   !nullify(paw%paw_ij%dij)
+
+
    !logical flag which control to othogonalise wrt the occupied orbitals or not
    if (orbs%nkpts /= orbsv%nkpts) then
       occorbs=.false.
@@ -917,6 +652,7 @@
    call FullHamiltonianApplication(iproc,nproc,at,orbsv,hx,hy,hz,rxyz,&
         proj,Lzd,nlpspd,confdatarr,dpcom%ngatherarr,pot,v,hv,&
         ekin_sum,epot_sum,eexctX,eproj_sum,eSIC_DC,in%SIC,GPU,&
+        proj_G,paw,&
         pkernel,orbs,psirocc)
 
 !!$   call LocalHamiltonianApplication(iproc,nproc,at,orbsv,hx,hy,hz,&
@@ -1201,696 +937,12 @@
       call FullHamiltonianApplication(iproc,nproc,at,orbsv,hx,hy,hz,rxyz,&
            proj,Lzd,nlpspd,confdatarr,dpcom%ngatherarr,pot,g,hg,&
            ekin_sum,epot_sum,eexctX,eproj_sum,eSIC_DC,in%SIC,GPU,&
+           proj_G,paw,&
            pkernel,orbs,psirocc)
 
 !!$      call LocalHamiltonianApplication(iproc,nproc,at,orbsv,hx,hy,hz,&
 !!$           Lzd,confdatarr,dpcom%ngatherarr,pot,g,hg,ekin_sum,epot_sum,eexctX,eSIC_DC,in%SIC,GPU,&
 !!$           pkernel,orbs,psirocc) ! optional arguments
-=======
-subroutine davidson(iproc,nproc,n1i,n2i,in,at,&
-     orbs,orbsv,nvirt,lr,comms,commsv,&
-     hx,hy,hz,rxyz,rhopot,nlpspd,proj,pkernel,psi,v,nscatterarr,ngatherarr,GPU)
-  use module_base
-  use module_types
-  use module_interfaces, except_this_one => davidson
-  use module_xc
-  implicit none
-  integer, intent(in) :: iproc,nproc,n1i,n2i
-  integer, intent(in) :: nvirt
-  type(input_variables), intent(in) :: in
-  type(atoms_data), intent(in) :: at
-  type(nonlocal_psp_descriptors), intent(in) :: nlpspd
-  type(locreg_descriptors), intent(in) :: lr 
-  type(orbitals_data), intent(in) :: orbs
-  type(communications_arrays), intent(in) :: comms, commsv
-  real(gp), intent(in) :: hx,hy,hz
-  integer, dimension(0:nproc-1,2), intent(in) :: ngatherarr 
-  integer, dimension(0:nproc-1,4), intent(in) :: nscatterarr
-  real(gp), dimension(3,at%nat), intent(in) :: rxyz
-  real(wp), dimension(nlpspd%nprojel), intent(inout) :: proj
-  real(dp), dimension(:), pointer :: pkernel
-  real(dp), dimension(*), intent(in) :: rhopot
-  type(orbitals_data), intent(inout) :: orbsv
-  type(GPU_pointers), intent(inout) :: GPU
-  real(wp), dimension(:), pointer :: psi,v!=psivirt(nvctrp,nvirtep*nproc) 
-                        !v, that is psivirt, is transposed on input and direct on output
-  !local variables
-  character(len=*), parameter :: subname='davidson',print_precise='1pe22.14',print_rough='1pe12.4 '
-  character(len=8) :: prteigu,prteigd !format for eigenvalues printing
-  logical :: msg,exctX,occorbs !extended output
-  integer :: occnorb, occnorbu, occnorbd,nrhodim,i3rho_add
-  integer :: ierr,i_stat,i_all,iorb,jorb,iter,nwork,norb,nspinor,iatyp
-  integer :: ise,j,ispsi,ikpt,ikptp,nvctrp,ncplx,ncomp,norbs,ispin,ish1,ish2,nspin
-  real(gp) :: tt,gnrm,epot_sum,eexctX,ekin_sum,eproj_sum,eSIC_DC,gnrm_fake
-  integer, dimension(:,:), allocatable :: ndimovrlp
-  real(wp), dimension(:), allocatable :: work,work_rp,hamovr
-  real(wp), dimension(:), allocatable :: hv,g,hg,ew
-  real(wp), dimension(:,:,:), allocatable :: e
-  real(wp), dimension(:), pointer :: psiw,psirocc,pot
-  type(gaussian_basis),dimension(at%ntypes)::proj_G
-  !type(gaussian_basis)::proj_G
-  type(paw_objects)::paw
- 
-  !Nullify PAW objects
-  do iatyp=1,at%ntypes
-     call nullify_gaussian_basis(proj_G(iatyp))
-  end do
-  !call nullify_gaussian_basis(proj_G)
-  !nullify(paw%paw_ij%dij)
-
-  !logical flag which control to othogonalise wrt the occupied orbitals or not
-  if (orbs%nkpts /= orbsv%nkpts) then
-     occorbs=.false.
-  else
-     occorbs=.true.
-     do ikpt = 1, orbs%nkpts
-        if (abs(maxval(orbs%kpts(:,ikpt) - orbsv%kpts(:,ikpt))) > 1.d-6) then
-           occorbs=.false.
-           exit
-        end if
-     end do
-  end if
-  if (occorbs) then
-     occnorb = 0
-     occnorbu = 0
-     occnorbd = 0
-  else
-     occnorb = orbs%norb
-     occnorbu = orbs%norbu
-     occnorbd = orbs%norbd
-  end if
-
-  !in the GPU case, the wavefunction should be copied to the card 
-  !at each HamiltonianApplication
-  !rebind the GPU pointers to the orbsv structure
-  if (GPUconv) then
-     call free_gpu(GPU,orbs%norbp)
-     call prepare_gpu_for_locham(lr%d%n1,lr%d%n2,lr%d%n3,in%nspin,&
-          hx,hy,hz,lr%wfd,orbsv,GPU)
-  else if (OCLconv) then
-     call free_gpu_OCL(GPU,orbs,in%nspin)    
-     call allocate_data_OCL(lr%d%n1,lr%d%n2,lr%d%n3,at%geocode,&
-          in%nspin,hx,hy,hz,lr%wfd,orbsv,GPU)
-  end if
- 
-  GPU%full_locham=.true.
-  !verify whether the calculation of the exact exchange term
-  !should be performed
-  eexctX=0.0_gp
-  exctX = xc_exctXfac() /= 0.0_gp
-  if (in%exctxpar == 'OP2P') eexctX = UNINITIALIZED(1.0_gp)
-
-  !check the size of the rhopot array related to NK SIC
-  nrhodim=in%nspin
-  i3rho_add=0
-  if (in%SIC%approach=='NK') then
-     nrhodim=2*nrhodim
-     i3rho_add=lr%d%n1i*lr%d%n2i*nscatterarr(iproc,4)+1
-  end if
-
-  !last index of e and hamovr are for mpi_allreduce. 
-  !e (eigenvalues) is also used as 2 work arrays
-  
-  msg=verbose > 2 .and. iproc ==0! no extended output
-  !msg =(iproc==0)!extended output
-
-  if(iproc==0)write(*,'(1x,a)')"~~~~~~~~~~~~~~~~~~~~~~~~~~~~~~~~~~~~~~~~~~~~~~~~~~~~~~~"
-  if(iproc==0)write(*,'(1x,a)')"Iterative subspace diagonalization of virtual orbitals."
-
-  !if(msg)write(*,*)'shape(v)',shape(v),'size(v)',size(v)
-
-
-  !before transposition, create the array of the occupied
-  !wavefunctions in real space, for exact exchange calculations
-  if (exctX) then
-     allocate(psirocc(max(max(lr%d%n1i*lr%d%n2i*lr%d%n3i*orbs%norbp,&
-          ngatherarr(0,1)*orbs%norb),1)+ndebug),stat=i_stat)
-     call memocc(i_stat,psirocc,'psirocc',subname)
-
-     call prepare_psirocc(iproc,nproc,lr,orbs,nscatterarr(iproc,2),ngatherarr(0,1),psi,psirocc)
-  else if (in%SIC%approach=='NK') then
-     allocate(psirocc(lr%d%n1i*lr%d%n2i*lr%d%n3i*2*orbs%nspin+ndebug),stat=i_stat)
-     call memocc(i_stat,psirocc,'psirocc',subname)
-  else
-     nullify(psirocc)
-  end if
-
-  !n2virt=2*orbsv%norb! the dimension of the subspace
-
-  if (occorbs) then
-     !disassociate work array for transposition in serial
-     if (nproc > 1) then
-        allocate(psiw(orbs%npsidim+ndebug),stat=i_stat)
-        call memocc(i_stat,psiw,'psiw',subname)
-     else
-        psiw => null()
-     endif
-
-     !transpose the wavefunction psi 
-     call transpose_v(iproc,nproc,orbs,lr%wfd,comms,psi,work=psiw)
-
-     if (nproc > 1) then
-        i_all=-product(shape(psiw))*kind(psiw)
-        deallocate(psiw,stat=i_stat)
-        call memocc(i_stat,i_all,'psiw',subname)
-     end if
-  end if
-
-  allocate(orbsv%eval(orbsv%norb*orbsv%nkpts+ndebug),stat=i_stat)
-  call memocc(i_stat,orbsv%eval,'eval',subname)
-
-  orbsv%eval(1:orbsv%norb*orbsv%nkpts)=-0.5d0
-
-  !prepare the v array starting from a set of gaussians
-  call psivirt_from_gaussians(iproc,nproc,at,orbsv,lr,commsv,rxyz,hx,hy,hz,in%nspin,v)
-
-  if(iproc==0)write(*,'(1x,a)',advance="no")"Orthogonality to occupied psi..."
-  !project v such that they are orthogonal to all occupied psi
-  !Orthogonalize before and afterwards.
-
-  !here nvirte=orbsv%norb
-  !     nvirtep=orbsv%norbp
-
-  !this is the same also in serial
-  call orthogonalize(iproc,nproc,orbsv,commsv,lr%wfd,v,in%orthpar)
-
-  if (occorbs) then
-     call orthon_virt_occup(iproc,nproc,orbs,orbsv,comms,commsv,psi,v,msg)
-     !and orthonormalize them using "gram schmidt"  (should conserve orthogonality to psi)
-     call orthogonalize(iproc,nproc,orbsv,commsv,lr%wfd,v,in%orthpar)
-  end if
-
-  !retranspose v
-  if(nproc > 1)then
-     !reallocate the work array with the good size
-     allocate(psiw(orbsv%npsidim+ndebug),stat=i_stat)
-     call memocc(i_stat,psiw,'psiw',subname)
-  end if
-
-  call untranspose_v(iproc,nproc,orbsv,lr%wfd,commsv,v,work=psiw)
-
-  ! 1st Hamilton application on psivirt
-  if(iproc==0)write(*,'(1x,a)',advance="no")"done. first "
-
-  allocate(hv(orbsv%npsidim+ndebug),stat=i_stat)
-  call memocc(i_stat,hv,'hv',subname)
-
-  !allocate the potential in the full box
-  call full_local_potential(iproc,nproc,lr%d%n1i*lr%d%n2i*nscatterarr(iproc,2),lr%d%n1i*lr%d%n2i*lr%d%n3i,in%nspin,&
-       lr%d%n1i*lr%d%n2i*nscatterarr(iproc,1)*nrhodim,i3rho_add,&
-       orbsv%norb,orbsv%norbp,ngatherarr,rhopot,pot)
-
-  !in the case of NK SIC, put the total density in the psirocc pointer, so that it could be reused for building the 
-  !Hamiltonian Application
-  if (in%SIC%approach=='NK') then
-     !put the density in the *second* part of psirocc
-     call vcopy(lr%d%n1i*lr%d%n2i*lr%d%n3i*orbs%nspin,pot(lr%d%n1i*lr%d%n2i*lr%d%n3i*orbs%nspin+1),1,&
-          psirocc(lr%d%n1i*lr%d%n2i*lr%d%n3i*orbs%nspin+1),1)
-     call to_zero(lr%d%n1i*lr%d%n2i*lr%d%n3i*orbs%nspin,psirocc(1))
-!!$     !put the wxd term in the psirocc array (leav it like that in case the off-diagonal term is needed
-!!$     call NK_SIC_potential(lr,orbs,in%SIC%ixc,in%SIC%fref,0.5_gp*hx,0.5_gp*hy,0.5_gp*hz,pkernel,&
-!!$          psi,pot(lr%d%n1i*lr%d%n2i*lr%d%n3i*orbs%nspin+1:),eSIC_DC,wxdsave=psirocc)
-     !experimental: add confining potential to the hamiltonian
-     !should already be guaranteed by the crmult terms
-     !call add_confining_potential(lr%d%n1i,lr%d%n2i,lr%d%n3i,orbs%nspin,1.e-10_gp,1.e-14_gp,-0.5_gp,&
-     !     pot(1),pot(lr%d%n1i*lr%d%n2i*lr%d%n3i*orbs%nspin+1))
-  end if
-
-
-  !experimental: add parabolic potential to the hamiltonian
-  !call add_parabolic_potential(at%geocode,at%nat,lr%d%n1i,lr%d%n2i,lr%d%n3i,0.5_gp*hx,0.5_gp*hy,0.5_gp*hz,12.0_gp,rxyz,pot)
-
-!!$  call HamiltonianApplication(iproc,nproc,at,orbsv,hx,hy,hz,rxyz,&
-!!$       nlpspd,proj,lr,ngatherarr,pot,v,hv,ekin_sum,epot_sum,eexctX,eproj_sum,eSIC_DC,in%SIC,GPU,&
-!!$       pkernel,orbs,psirocc) ! optional arguments
-
-  call LocalHamiltonianApplication(iproc,nproc,at,orbsv,hx,hy,hz,rxyz,&
-       lr,ngatherarr,pot,v,hv,ekin_sum,epot_sum,eexctX,eSIC_DC,in%SIC,GPU,&
-       pkernel,orbs,psirocc) ! optional arguments
-
-  call NonLocalHamiltonianApplication(iproc,nproc,at,orbsv,hx,hy,hz,rxyz,&
-       nlpspd,proj,lr,v,hv,eproj_sum,proj_G,paw)
-
-  call SynchronizeHamiltonianApplication(nproc,orbsv,lr,GPU,hv,ekin_sum,epot_sum,eproj_sum,eSIC_DC,eexctX)
-
-
-  !if(iproc==0)write(*,'(1x,a)',advance="no")"done. Rayleigh quotients..."
-
-  allocate(e(orbsv%norb,orbsv%nkpts,2+ndebug),stat=i_stat)
-  call memocc(i_stat,e,'e',subname)
-
-  !transpose  v and hv
-  call transpose_v(iproc,nproc,orbsv,lr%wfd,commsv,v,work=psiw)
-  call transpose_v(iproc,nproc,orbsv,lr%wfd,commsv,hv,work=psiw)
-
-  call timing(iproc,'Davidson      ','ON')
-  !Timing excludes transposition, hamilton application and preconditioning
-  call razero(orbsv%norb*2*orbsv%nkpts,e)
-  ! Rayleigh quotients.
-
-  !probably this loop can be rewritten using GEMMs
-  ispsi=1
-  do ikptp=1,orbsv%nkptsp
-     ikpt=orbsv%iskpts+ikptp!orbsv%ikptsp(ikptp)
-     nvctrp=commsv%nvctr_par(iproc,ikpt)
-     if (nvctrp == 0) cycle
-
-     nspinor=orbsv%nspinor
-     do iorb=1,orbsv%norb ! temporary variables 
-        !for complex wavefunctions the diagonal is always real
-        e(iorb,ikpt,1)= dot(nvctrp*nspinor,v(ispsi+nvctrp*nspinor*(iorb-1)),1,&
-             hv(ispsi+nvctrp*nspinor*(iorb-1)),1)          != <psi|H|psi> 
-        e(iorb,ikpt,2)= nrm2(nvctrp*nspinor,v(ispsi+nvctrp*nspinor*(iorb-1)),1)**2   != <psi|psi> 
-     end do
-     ispsi=ispsi+nvctrp*orbsv%norb*orbsv%nspinor
-  end do
-
-  if(nproc > 1)then
-     !sum up the contributions of nproc sets with 
-     !commsv%nvctr_par(iproc,1) wavelet coefficients each
-     call mpiallred(e(1,1,1),2*orbsv%norb*orbsv%nkpts,MPI_SUM,MPI_COMM_WORLD,ierr)
-
-  end if
-
-  if(iproc==0)write(*,'(1x,a)')"done."
-  if(iproc==0)write(*,'(1x,a)')"      1-sqnorm   Rayleigh quotient"
- 
-  do ikpt=1,orbsv%nkpts
-     if (orbsv%nkpts > 1 .and.iproc == 0) write(*,"(1x,A,I3.3,A,3F12.6)") &
-          & "Kpt #", ikpt, " BZ coord. = ", orbsv%kpts(:, ikpt)
-     do iorb=1,orbsv%norb
-        !e(:,1,1) = <psi|H|psi> / <psi|psi>
-        e(iorb,ikpt,1)=e(iorb,ikpt,1)/e(iorb,ikpt,2)
-        if(iproc==0) write(*,'(1x,i3,1x,1pe13.6,1x,1pe12.5)')&
-             iorb,1.0_gp-e(iorb,ikpt,2),e(iorb,ikpt,1)
-     end do
-  end do
-
-!if(msg)then
-!write(*,*)"******** transposed v,hv 1st elements"
-!do iorb=1,10
-!  write(*,*)v(iorb,1),hv(iorb,1)
-!end do
-!write(*,*)"**********"
-!end if
-
-  !calculate the dimension of the overlap matrix for each k-point
-  if (orbsv%norbd > 0) then
-     nspin=2
-  else
-     nspin=1
-  end if
-
-  !number of components for the overlap matrix in wp-kind real numbers
-
-  allocate(ndimovrlp(nspin,0:orbsv%nkpts+ndebug),stat=i_stat)
-  call memocc(i_stat,ndimovrlp,'ndimovrlp',subname)
-
-  call dimension_ovrlp(nspin,orbsv,ndimovrlp)
-  
-  !the dimension should be chosen with the max between k-points
-  !allocate(hamovr(n2virt,n2virt,2,orbsv%nkpts+ndebug),stat=i_stat)
-  allocate(hamovr(8*ndimovrlp(nspin,orbsv%nkpts)+ndebug),stat=i_stat)
-  call memocc(i_stat,hamovr,'hamovr',subname)
-
-  !put to zero all the k-points which are not needed
-  call razero(8*ndimovrlp(nspin,orbsv%nkpts),hamovr)
-
-  if (orbsv%nspinor > 1) then
-     ncplx=2
-  else
-     ncplx=1
-  end if
-  nwork=max(10,16*orbsv%norb)
-  allocate(work(ncplx*nwork+ndebug),stat=i_stat)
-  call memocc(i_stat,work,'work',subname)
-  
-  allocate(ew(2*orbsv%norb+ndebug),stat=i_stat)
-  call memocc(i_stat,ew,'ew',subname)
-
-
-  !itermax=... use the input variable instead
-  iter=1
-  davidson_loop: do 
-
-     if(iproc==0) write( *,'(1x,a,i0)') repeat('~',76 - int(log(real(iter))/log(10.))) // ' iter= ', iter
-     !write(*,'(1x,a,i3)')&
-     !"~~~~~~~~~~~~~~~~~~~~~~~~~~~~~~~~~~~~~~~~~~~~~~~~~~~~~~~~~~~~~~~~~~~~~~~~~~~~~~iter",iter
-     if(msg) write(*,'(1x,a)')"squared norm of the (nvirt) gradients"
-
-     allocate(g(orbsv%npsidim+ndebug),stat=i_stat)
-     call memocc(i_stat,g,'g',subname)
-
-     call dcopy(orbsv%npsidim,hv,1,g,1)! don't overwrite hv
-
-     call razero(orbsv%norb*orbsv%nkpts,e(1,1,2))
-     !also these operations are presumably GEMMs
-     !here we should add the ncomp term for non-collinear case
-     ispsi=1
-     do ikptp=1,orbsv%nkptsp
-        ikpt=orbsv%iskpts+ikptp!orbsv%ikptsp(ikptp)
-        nvctrp=commsv%nvctr_par(iproc,ikpt)
-        if (nvctrp == 0) cycle
-
-        nspinor=orbsv%nspinor
-        do iorb=1,orbsv%norb
-           !gradient = hv-e*v
-           call axpy(nvctrp*nspinor,-e(iorb,ikpt,1),v(ispsi+nvctrp*nspinor*(iorb-1)),1,&
-                g(ispsi+nvctrp*nspinor*(iorb-1)),1)
-
-           !local contribution to the square norm
-           e(iorb,ikpt,2)= nrm2(nvctrp*nspinor,g(ispsi+nvctrp*nspinor*(iorb-1)),1)**2
-        end do
-        ispsi=ispsi+nvctrp*orbsv%norb*orbsv%nspinor
-     end do
-
-     if(nproc > 1)then
-        !sum up the contributions of nproc sets with nvctrp wavelet coefficients each
-        call mpiallred(e(1,1,2),orbsv%norb*orbsv%nkpts,MPI_SUM,MPI_COMM_WORLD,ierr)
-     end if
-
-     gnrm=0._dp
-     do ikpt=1,orbsv%nkpts
-        do iorb=1,orbsv%norb
-           tt=real(e(iorb,ikpt,2)*orbsv%kwgts(ikpt),dp)
-           if(msg)write(*,'(1x,i3,1x,1pe21.14)')iorb,tt
-           if (iorb <= nvirt) gnrm=gnrm+tt
-        end do
-        if (nspin == 2) then
-           do iorb=1,orbsv%norbu
-              tt=real(e(iorb+orbsv%norbu,ikpt,2)*orbsv%kwgts(ikpt),dp)
-              if(msg)write(*,'(1x,i3,1x,1pe21.14)')iorb+orbsv%norbu,tt
-              if (iorb <= nvirt) gnrm=gnrm+tt
-           end do
-        end if
-     end do
-
-     !the gnrm defined should be the average of the active gnrms
-     gnrm=dsqrt(gnrm/real(nvirt,dp))
-
-     if(iproc == 0)write(*,'(1x,a,2(1x,1pe12.5))')&
-          "|gradient|=gnrm and exit criterion ",gnrm,in%gnrm_cv
-     if(gnrm < in%gnrm_cv) then
-        i_all=-product(shape(g))*kind(g)
-        deallocate(g,stat=i_stat)
-        call memocc(i_stat,i_all,'g',subname)
-        exit davidson_loop! iteration loop
-     end if
-     call timing(iproc,'Davidson      ','OF')
-
-     if(iproc==0)write(*,'(1x,a)',advance="no")&
-          "Orthogonality of gradients to occupied psi..."
-
-     !project g such that they are orthogonal to all occupied psi. 
-     !Gradients do not need orthogonality.
-     if (occorbs) then
-        call orthon_virt_occup(iproc,nproc,orbs,orbsv,comms,commsv,psi,g,msg)
-     end if
-
-     call timing(iproc,'Davidson      ','ON')
-     if(iproc==0)write(*,'(1x,a)',advance="no")"done."
-
-     if(msg) then
-        call razero(orbsv%norb*orbsv%nkpts,e(1,1,2))
-        write(*,'(1x,a)')"squared norm of all gradients after projection"
-        ispsi=1
-        do ikptp=1,orbsv%nkptsp
-           ikpt=orbsv%iskpts+ikptp!orbsv%ikptsp(ikptp)
-           nvctrp=commsv%nvctr_par(iproc,ikpt)
-           if (nvctrp == 0) cycle
-           
-           nspinor=orbsv%nspinor
-           do iorb=1,orbsv%norb
-              e(iorb,ikpt,2)= nrm2(nvctrp*nspinor,g(ispsi+nvctrp*nspinor*(iorb-1)),1)**2
-           end do
-           
-           ispsi=ispsi+nvctrp*orbsv%norb*orbsv%nspinor
-        end do
-        
-        if(nproc > 1)then
-           !sum up the contributions of nproc sets with nvctrp wavelet coefficients each
-           call mpiallred(e(1,1,2),orbsv%norb*orbsv%nkpts,MPI_SUM,MPI_COMM_WORLD,ierr)
-        end if
-        
-        gnrm=0._dp
-        do ikpt=1,orbsv%nkpts
-           do iorb=1,orbsv%norb
-              tt=real(e(iorb,ikpt,2)*orbsv%kwgts(ikpt),dp)
-              if(msg)write(*,'(1x,i3,1x,1pe21.14)')iorb,tt
-              gnrm=gnrm+tt
-           end do
-           if (nspin == 2) then
-              do iorb=1,orbsv%norb
-                 tt=real(e(iorb+orbsv%norbu,ikpt,2)*orbsv%kwgts(ikpt),dp)
-                 if(msg)write(*,'(1x,i3,1x,1pe21.14)')iorb,tt
-                 gnrm=gnrm+tt
-              end do
-           end if
-        end do
-        gnrm=sqrt(gnrm/real(orbsv%norb,dp))
-        
-        write(*,'(1x,a,2(1x,1pe21.14))')"gnrm of all ",gnrm
-     end if
-
-     if (iproc==0)write(*,'(1x,a)',advance='no')'Preconditioning...'
-
-     call timing(iproc,'Davidson      ','OF')
-
-     !retranspose the gradient g 
-     call untranspose_v(iproc,nproc,orbsv,lr%wfd,commsv,g,work=psiw)
-
-     ! Here the gradients norm could be calculated in the direct form instead,
-     ! as it is done in hpsiortho before preconditioning. 
-     ! However, this should not make a difference and is not really simpler 
-
-     call timing(iproc,'Precondition  ','ON')
-
-     !we fill the values of the eval for the orbitals used in the preconditioner
-     do ikpt=1,orbsv%nkpts
-        do iorb=1,orbsv%norb
-           !write(*,*) 'iorb,e(iorb,ikpt,1)',iorb,e(iorb,ikpt,1)
-           !orbsv%eval(iorb+(ikpt-1)*orbsv%norb)=min(e(iorb,ikpt,1),-.5d0)
-           orbsv%eval(iorb+(ikpt-1)*orbsv%norb)=e(iorb,ikpt,1)
-        end do
-     end do
-     !we use for preconditioning the eval from the lowest value of the KS wavefunctions
-     !WARNING this pointer association is nor coherent: 
-     !        it will give errors if orbs%norb < orbsv%norb
-!     orbsv%eval=>orbs%eval
-!     if (orbs%norb < orbsv%norb) then
-!        write(*,*)'ERROR: too many virtual orbitals demanded, cannot proceed.'
-!        write(*,*)'       change the eigenvalues array to fix this problem'
-!        stop
-!     end if
-
-     call preconditionall(iproc,nproc,orbsv,lr,hx,hy,hz,in%ncong,g,gnrm_fake,gnrm_fake)
-
-     call timing(iproc,'Precondition  ','OF')
-     if (iproc==0)write(*,'(1x,a)')'done.'
-
-     if(iproc==0)write(*,'(1x,a)',advance="no")&
-                 "Orthogonality of preconditioned gradients to occupied psi..."
-
-     if (occorbs) then
-        !transpose  g 
-        call transpose_v(iproc,nproc,orbsv,lr%wfd,commsv,g,work=psiw)
-        !project g such that they are orthogonal to all occupied psi
-        call orthon_virt_occup(iproc,nproc,orbs,orbsv,comms,commsv,psi,g,msg)
-        !retranspose the gradient g
-        call untranspose_v(iproc,nproc,orbsv,lr%wfd,commsv,g,work=psiw)
-     end if
-
-     if(iproc==0)write(*,'(1x,a)')"done."
-
-     allocate(hg(orbsv%npsidim+ndebug),stat=i_stat)
-     call memocc(i_stat,hg,'hg',subname)
-
-!!$     call HamiltonianApplication(iproc,nproc,at,orbsv,hx,hy,hz,rxyz,&
-!!$          nlpspd,proj,lr,ngatherarr,pot,g,hg,ekin_sum,epot_sum,eexctX,eproj_sum,eSIC_DC,in%SIC,GPU,&
-!!$          pkernel,orbs,psirocc) ! optional argument
-
-     call LocalHamiltonianApplication(iproc,nproc,at,orbsv,hx,hy,hz,rxyz,&
-          lr,ngatherarr,pot,g,hg,ekin_sum,epot_sum,eexctX,eSIC_DC,in%SIC,GPU,&
-          pkernel,orbs,psirocc) ! optional arguments
-
-     call NonLocalHamiltonianApplication(iproc,nproc,at,orbsv,hx,hy,hz,rxyz,&
-          nlpspd,proj,lr,g,hg,eproj_sum,proj_G,paw)
-
-     call SynchronizeHamiltonianApplication(nproc,orbsv,lr,GPU,hg,ekin_sum,epot_sum,eproj_sum,eSIC_DC,eexctX)
-
-
-     !transpose  g and hg
-     call transpose_v(iproc,nproc,orbsv,lr%wfd,commsv,g,work=psiw)
-     call transpose_v(iproc,nproc,orbsv,lr%wfd,commsv,hg,work=psiw)
-
-     call timing(iproc,'Davidson      ','ON')
-     if(iproc==0)write(*,'(1x,a)',advance="no")"done."
-
-     if(msg) then
-        call razero(orbsv%norb*orbsv%nkpts,e(1,1,2))
-        write(*,'(1x,a)')"Norm of all preconditioned gradients"
-        ispsi=1
-        do ikptp=1,orbsv%nkptsp
-           ikpt=orbsv%iskpts+ikptp!orbsv%ikptsp(ikptp)
-           nvctrp=commsv%nvctr_par(iproc,ikpt)
-           if (nvctrp == 0) cycle
-           
-           nspinor=orbsv%nspinor
-           do iorb=1,orbsv%norb
-              e(iorb,ikpt,2)=nrm2(nvctrp*nspinor,g(ispsi+nvctrp*nspinor*(iorb-1)),1)**2
-           end do
-           ispsi=ispsi+nvctrp*orbsv%norb*orbsv%nspinor
-        end do
-        
-        if(nproc > 1)then
-        !sum up the contributions of nproc sets with nvctrp wavelet coefficients each
-           call mpiallred(e(1,1,2),orbsv%norb*orbsv%nkpts,MPI_SUM,MPI_COMM_WORLD,ierr)
-        end if
-        
-        gnrm=0.0_dp
-        do ikpt=1,orbsv%nkpts
-           do iorb=1,orbsv%norb
-              tt=real(e(iorb,ikpt,2)*orbsv%kwgts(ikpt),dp)
-              if(msg)write(*,'(1x,i3,1x,1pe21.14)')iorb,tt
-              gnrm=gnrm+tt
-           end do
-        end do
-        gnrm=sqrt(gnrm/real(orbsv%norb,dp))
-
-        write(*,'(1x,a,2(1x,1pe21.14))')"gnrm of all",gnrm
-     end if
-     
-     if(iproc==0)write(*,'(1x,a)',advance="no")"Expanding subspace matrices..."
-
-     !                 <vi | hvj>      <vi | hgj-n>                   <vi | vj>      <vi | gj-n>
-     ! hamovr(i,j,1)=                               ;  hamovr(i,j,2)=  
-     !                 <gi-n | hvj>  <gi-n | hgj-n>                   <gi-n | vj>  <gi-n | gj-n>
-     !put to zero all the k-points which are not needed
-     call razero(8*ndimovrlp(nspin,orbsv%nkpts),hamovr)
-
-
-     ! store upper triangular part of these matrices only
-     ! therefore, element (iorb+nvirte,jorb) is transposed to (j,nvirt+iorb)
-     ispsi=1
-     do ikptp=1,orbsv%nkptsp
-        ikpt=orbsv%iskpts+ikptp!orbsv%ikptsp(ikptp)
-
-        do ispin=1,nspin
-
-           call orbitals_and_components(iproc,ikpt,ispin,orbsv,commsv,&
-                nvctrp,norb,norbs,ncomp,nspinor)
-           if (nvctrp == 0) cycle
-           !print *,iproc,ikpt,ispin,norb,nspinor,ncplx,nvctrp,8*ndimovrlp(ispin,ikpt-1)+1,8*ndimovrlp(nspin,orbsv%nkpts)
-           call Davidson_subspace_hamovr(norb,nspinor,ncplx,nvctrp,&
-                hamovr(8*ndimovrlp(ispin,ikpt-1)+1),&
-                v(ispsi),g(ispsi),hv(ispsi),hg(ispsi))
-
-           ispsi=ispsi+nvctrp*norb*nspinor
-        end do
-     end do
-
-     i_all=-product(shape(hg))*kind(hg)
-     deallocate(hg,stat=i_stat)
-     call memocc(i_stat,i_all,'hg',subname)
-
-     if(nproc > 1)then
-        !sum up the contributions of nproc sets with nvctrp wavelet coefficients each
-        call mpiallred(hamovr(1),8*ndimovrlp(nspin,orbsv%nkpts),&
-             MPI_SUM,MPI_COMM_WORLD,ierr)
-     end if
-
-     if(iproc==0)write(*,'(1x,a)')"done."
-
-     ispsi=1
-     do ikptp=1,orbsv%nkptsp
-        ikpt=orbsv%iskpts+ikptp!orbsv%ikptsp(ikptp)
-
-        if(msg .or. (iproc==0 .and. ikpt == 1)) write(*,'(1x,a)',advance='no')"Diagonalization..."
-
-        ise=0
-        do ispin=1,nspin
-           call orbitals_and_components(iproc,ikpt,ispin,orbsv,commsv,&
-                nvctrp,norb,norbs,ncomp,nspinor)
-           if (nvctrp == 0) cycle
-
-           if (nspinor /= 1) then
-              allocate(work_rp(6*norb+1+ndebug),stat=i_stat)
-              call memocc(i_stat,work_rp,'work_rp',subname)
-           end if
-
-           ish1=8*ndimovrlp(ispin,ikpt-1)+1
-           ish2=8*ndimovrlp(ispin,ikpt-1)+4*norbs*norb+1
-
-           if(msg)then
-              write(*,*)"subspace matrices, upper triangular (diagonal elements first)"
-              write(*,'(1x)')
-              write(*,*)"subspace H "
-              do iorb=1,2*norbs
-                 write(*,'(100(1x,1pe12.5))')&
-                      (hamovr(ish1-1+iorb+(jorb-1)*2*norbs),jorb=1,2*norb)
-                 write(*,*)
-              end do
-              write(*,*)"subspace S"
-              write(*,*)
-              do iorb=1,2*norbs
-                 write(*,'(100(1x,1pe12.5))')&
-                      (hamovr(ish2-1+iorb+(jorb-1)*2*norbs),jorb=1,2*norb)
-                 write(*,*)
-              end do
-           end if
-
-           if (nspinor == 1) then
-              call sygv(1,'V','U',2*norb,hamovr(ish1),2*norb,hamovr(ish2),2*norb,&
-                   ew(1),work(1),nwork,i_stat)! Lapack GEVP
-              if (i_stat /= 0) write(*,*) &
-                   'Error in SYGV on process ',iproc,', infocode ', i_stat
-
-           else
-              call hegv(1,'V','U',2*norb,hamovr(ish1),2*norb,hamovr(ish2),2*norb,&
-                   ew(1),work(1),nwork,work_rp(1),i_stat)! Lapack GEVP
-
-              if (i_stat /= 0) write(*,*) &
-                   'Error in HEGV on process ',iproc,', infocode ', i_stat
-
-           end if
-
-           do iorb=1,norb
-              e(iorb+ise,ikpt,1)=ew(iorb)
-              if (msg) e(iorb+ise,ikpt,2)=ew(iorb+norb)
-           end do
-           ise=norb
-
-           if (nspinor /= 1) then
-              i_all=-product(shape(work_rp))*kind(work_rp)
-              deallocate(work_rp,stat=i_stat)
-              call memocc(i_stat,i_all,'work_rp',subname)
-           end if
-
-           if(msg)then
-              write(*,'(1x,a)')'    e(update)           e(not used)'
-              do iorb=1,orbsv%norb
-                 write(*,'(1x,i3,2(1pe21.14))')iorb, (e(iorb,ikpt,j),j=1,2)
-              end do
-              write(*,*)
-              write(*,*)"and the eigenvectors are"
-              write(*,*)
-              do iorb=1,2*norbs
-                 write(*,'(100(1x,1pe12.5))')&
-                      (hamovr(ish1-1+iorb+(jorb-1)*2*norbs),jorb=1,2*norb)
-                 write(*,*)
-              end do
-           end if
-
-
-           if(msg .or. (iproc==0 .and. ikpt == 1) .and. ispin==1)write(*,'(1x,a)',advance="no")&
-                "done. Update v with eigenvectors..."
-
-!!$     !Update v, that is the wavefunction, using the eigenvectors stored in hamovr(:,:,1)
-!!$     !Lets say we have 4 quarters top/bottom left/right, then
-!!$     !v = matmul(v, hamovr(topleft)  ) + matmul(g, hamovr(bottomleft)  )     needed    
-!!$     !g=  matmul(v, hamovr(topright) ) + matmul(g, hamovr(bottomright) ) not needed
-!!$     !use hv as work arrray
->>>>>>> 8549ffee
 !!$
 !!$      call NonLocalHamiltonianApplication(iproc,at,orbsv,hx,hy,hz,rxyz,&
 !!$           proj,Lzd,nlpspd,g,hg,eproj_sum)
@@ -2165,6 +1217,7 @@
       call FullHamiltonianApplication(iproc,nproc,at,orbsv,hx,hy,hz,rxyz,&
            proj,Lzd,nlpspd,confdatarr,dpcom%ngatherarr,pot,v,hv,&
            ekin_sum,epot_sum,eexctX,eproj_sum,eSIC_DC,in%SIC,GPU,&
+           proj_G,paw,&
            pkernel,orbs,psirocc)
 
 
@@ -2175,7 +1228,6 @@
 !!$      call NonLocalHamiltonianApplication(iproc,at,orbsv,hx,hy,hz,rxyz,&
 !!$           proj,Lzd,nlpspd,v,hv,eproj_sum)
 !!$
-<<<<<<< HEAD
 !!$      call SynchronizeHamiltonianApplication(nproc,orbsv,Lzd,GPU,hv,&
 !!$           ekin_sum,epot_sum,eproj_sum,eSIC_DC,eexctX)
 
@@ -2201,142 +1253,6 @@
    i_all=-product(shape(ndimovrlp))*kind(ndimovrlp)
    deallocate(ndimovrlp,stat=i_stat)
    call memocc(i_stat,i_all,'ndimovrlp',subname)
-=======
-!!$        ispsi=ispsi+nvctrp*orbsv%norb*orbsv%nspinor
-!!$     end do
-
-           call update_psivirt(norb,nspinor,ncplx,nvctrp,&
-                hamovr(ish1),v(ispsi),g(ispsi),hv(ispsi))
-
-           ispsi=ispsi+nvctrp*norb*nspinor
-
-           if(msg .or. (iproc==0 .and. ikpt == 1)) then
-              if (nspin ==1) then
-                 write(*,'(1x,a)')'done. Eigenvalues, gnrm'
-                 do iorb=1,orbsv%norb
-                    !show the eigenvalue in full form only if it has reached convergence
-                    if (sqrt(e(iorb,ikpt,2)) <= in%gnrm_cv) then
-                       prteigu=print_precise
-                    else
-                       prteigu=print_rough
-                    end if
-                       write(*,'(1x,i5,'//prteigu//',1pe9.2)')iorb,e(iorb,ikpt,1),sqrt(e(iorb,ikpt,2))
-                 end do
-              else if (ispin == 2) then
-                 write(*,'(1x,a)')'done. Eigenvalues, gnrm'
-                 do iorb=1,min(orbsv%norbu,orbsv%norbd) !they should be equal
-                    if (sqrt(e(iorb,ikpt,2)) <= in%gnrm_cv) then
-                       prteigu=print_precise
-                    else
-                       prteigu=print_rough
-                    end if
-                    if (sqrt(e(iorb+orbsv%norbu,ikpt,2)) <= in%gnrm_cv) then
-                       prteigd=print_precise
-                    else
-                       prteigd=print_rough
-                    end if
-                    write(*,'(1x,i5,'//prteigu//',1pe9.2,t50,'//prteigd//',1pe9.2)')&
-                         iorb,e(iorb,ikpt,1),sqrt(e(iorb,ikpt,2)),e(iorb+orbsv%norbu,ikpt,1),sqrt(e(iorb+orbsv%norbu,ikpt,2))
-                 end do
-              end if
-           end if
-           
-        end do
-        
-     end do
-
-     i_all=-product(shape(g))*kind(g)
-     deallocate(g,stat=i_stat)
-     call memocc(i_stat,i_all,'g',subname)
-
-     !if(iproc==0)write(*,'(1x,a)')"done."
-     if(iproc==0)write(*,'(1x,a)',advance="no")"Orthogonality to occupied psi..."
-     !project v such that they are orthogonal to all occupied psi
-     !Orthogonalize before and afterwards.
-
-     call timing(iproc,'Davidson      ','OF')
-
-     !these routines should work both in parallel or in serial
-     call orthogonalize(iproc,nproc,orbsv,commsv,lr%wfd,v,in%orthpar)
-
-     if (occorbs) then
-        call orthon_virt_occup(iproc,nproc,orbs,orbsv,comms,commsv,psi,v,msg)
-     !and orthonormalize them using "gram schmidt"  (should conserve orthogonality to psi)
-        call orthogonalize(iproc,nproc,orbsv,commsv,lr%wfd,v,in%orthpar)
-     end if
-
-     !retranspose v
-     call untranspose_v(iproc,nproc,orbsv,lr%wfd,commsv,v,work=psiw)
-
-     ! Hamilton application on v
-     if(iproc==0)write(*,'(1x,a)',advance="no")"done."
-
-!!$     call HamiltonianApplication(iproc,nproc,at,orbsv,hx,hy,hz,rxyz,&
-!!$          nlpspd,proj,lr,ngatherarr,pot,v,hv,ekin_sum,epot_sum,eexctX,eproj_sum,eSIC_DC,in%SIC,GPU,&
-!!$          pkernel,orbs,psirocc) !optional arguments
-
-     call LocalHamiltonianApplication(iproc,nproc,at,orbsv,hx,hy,hz,rxyz,&
-          lr,ngatherarr,pot,v,hv,ekin_sum,epot_sum,eexctX,eSIC_DC,in%SIC,GPU,&
-          pkernel,orbs,psirocc) ! optional arguments
-
-     call NonLocalHamiltonianApplication(iproc,nproc,at,orbsv,hx,hy,hz,rxyz,&
-          nlpspd,proj,lr,v,hv,eproj_sum,proj_G,paw)
-
-     call SynchronizeHamiltonianApplication(nproc,orbsv,lr,GPU,hv,ekin_sum,epot_sum,eproj_sum,eSIC_DC,eexctX)
-
-
-     !transpose  v and hv
-     call transpose_v(iproc,nproc,orbsv,lr%wfd,commsv,v,work=psiw)
-     call transpose_v(iproc,nproc,orbsv,lr%wfd,commsv,hv,work=psiw)
-
-     if(iproc==0 .and. verbose > 1) write(*,'(1x,a)')"done. "
-     call timing(iproc,'Davidson      ','ON')
-     iter=iter+1
-     if(iter>in%itermax+100)then !an input variable should be put
-        if(iproc==0)write(*,'(1x,a)')&
-             'No convergence within the allowed number of minimization steps (itermax + 100)'
-        exit davidson_loop
-     end if
-
-  end do davidson_loop
-
-  !deallocate potential
-  call free_full_potential(nproc,pot,subname)
-
-  i_all=-product(shape(ndimovrlp))*kind(ndimovrlp)
-  deallocate(ndimovrlp,stat=i_stat)
-  call memocc(i_stat,i_all,'ndimovrlp',subname)
-
-  i_all=-product(shape(hamovr))*kind(hamovr)
-  deallocate(hamovr,stat=i_stat)
-  call memocc(i_stat,i_all,'hamovr',subname)
-
-  i_all=-product(shape(work))*kind(work)
-  deallocate(work,stat=i_stat)
-  call memocc(i_stat,i_all,'work',subname)
-
-  i_all=-product(shape(ew))*kind(ew)
-  deallocate(ew,stat=i_stat)
-  call memocc(i_stat,i_all,'ew',subname)
-
-
-  !deallocate real array of wavefunctions
-  if(exctX .or. in%SIC%approach=='NK')then
-     i_all=-product(shape(psirocc))*kind(psirocc)
-     deallocate(psirocc,stat=i_stat)
-     call memocc(i_stat,i_all,'psirocc',subname)
-  end if
-
-
-  if(iter <=in%itermax+100) then
-     if(iproc==0)write(*,'(1x,a,i3,a)')&
-          "Davidson's method: Convergence after ",iter-1,' iterations.'
-  end if
-  !finalize: Retranspose, deallocate
-
-  ! Send all eigenvalues to all procs.
-  call broadcast_kpt_objects(nproc,orbsv%nkpts,orbsv%norb,e(1,1,1),orbsv%ikptproc)
->>>>>>> 8549ffee
 
    i_all=-product(shape(hamovr))*kind(hamovr)
    deallocate(hamovr,stat=i_stat)
