--- conflicted
+++ resolved
@@ -631,14 +631,11 @@
   end do
   ! END OF PLOTTING
 
-<<<<<<< HEAD
-=======
   i_all=-product(shape(e))*kind(e)
   deallocate(e,stat=i_stat)
   call memocc(i_stat,i_all,'e',subname)
 
 
->>>>>>> e6f7905a
 END SUBROUTINE davidson
 !!***
 
