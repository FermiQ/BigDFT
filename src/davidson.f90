--- conflicted
+++ resolved
@@ -22,12 +22,6 @@
    type(input_variables), intent(in) :: in
    type(atoms_data), intent(in) :: at
    type(nonlocal_psp_descriptors), intent(in) :: nlpspd
-<<<<<<< HEAD
-=======
-   type(local_zone_descriptors),intent(inout) :: Lzd
-   type(orbitals_data), intent(in) :: orbs
-   type(communications_arrays), intent(in) :: comms, commsv
->>>>>>> c31f107d
    type(denspot_distribution), intent(in) :: dpcom
    type(DFT_wavefunction), intent(inout) :: KSwfn,VTwfn
    real(gp), dimension(3,at%nat), intent(in) :: rxyz
@@ -170,20 +164,12 @@
    !     nvirtep=VTwfn%orbs%norbp
 
    !this is the same also in serial
-<<<<<<< HEAD
-   call orthogonalize(iproc,nproc,VTwfn%orbs,VTwfn%comms,VTwfn%psi,in%orthpar)
-=======
-   call orthogonalize(iproc,nproc,orbsv,commsv,psivirt,in%orthpar,paw)
->>>>>>> c31f107d
+   call orthogonalize(iproc,nproc,VTwfn%orbs,VTwfn%comms,VTwfn%psi,in%orthpar,paw)
 
    if (occorbs) then
       call orthon_virt_occup(iproc,nproc,KSwfn%orbs,VTwfn%orbs,KSwfn%comms,VTwfn%comms,KSwfn%psi,VTwfn%psi,msg)
       !and orthonormalize them using "gram schmidt"  (conserve orthogonality to psi)
-<<<<<<< HEAD
-      call orthogonalize(iproc,nproc,VTwfn%orbs,VTwfn%comms,VTwfn%psi,in%orthpar)
-=======
-      call orthogonalize(iproc,nproc,orbsv,commsv,psivirt,in%orthpar,paw)
->>>>>>> c31f107d
+      call orthogonalize(iproc,nproc,VTwfn%orbs,VTwfn%comms,VTwfn%psi,in%orthpar,paw)
    end if
 
    !retranspose v
@@ -274,18 +260,11 @@
       !terminate SCF loop if forced to switch more than once from DIIS to SD
       !endloop=endloop .or. ndiis_sd_sw > 2
 
-<<<<<<< HEAD
       call FullHamiltonianApplication(iproc,nproc,at,VTwfn%orbs,rxyz,&
            proj,VTwfn%Lzd,nlpspd,VTwfn%confdatarr,dpcom%ngatherarr,pot,VTwfn%psi,VTwfn%hpsi,&
            energs,in%SIC,GPU,&
+           proj_G,paw,&
            pkernel,KSwfn%orbs,psirocc)
-=======
-      call FullHamiltonianApplication(iproc,nproc,at,orbsv,hx,hy,hz,rxyz,&
-           proj,Lzd,nlpspd,confdatarr,dpcom%ngatherarr,pot,psivirt,hpsivirt,&
-           ekin_sum,epot_sum,eexctX,eproj_sum,eSIC_DC,in%SIC,GPU,&
-           proj_G,paw,&
-           pkernel,orbs,psirocc)
->>>>>>> c31f107d
 
       energs%ebs=energs%ekin+energs%epot+energs%eproj
       !n(c) energy_old=energy
@@ -309,26 +288,16 @@
 
       !evaluate the functional of the wavefucntions and put it into the diis structure
       !the energy values should be printed out here
-<<<<<<< HEAD
       call total_energies(energs, iter, iproc)
-     call calculate_energy_and_gradient(iter,iproc,nproc,GPU,in%ncong,in%iscf,energs,&
-          VTwfn,gnrm,gnrm_zero)
-=======
-     call calculate_energy_and_gradient(iter,iproc,nproc,orbsv,commsv,GPU,Lzd,hx,hy,hz,&
-          in%ncong,in%iscf,&
-          ekin_sum,epot_sum,eproj_sum,eSIC_DC,0.0_gp,0.0_gp,0.0_gp,eexctX,0.0_gp,0.0_gp,&
-          psivirt,psitvirt,hpsivirt,gnrm,gnrm_zero,diis%energy,paw)
->>>>>>> c31f107d
+      call calculate_energy_and_gradient(iter,iproc,nproc,GPU,in%ncong,in%iscf,energs,&
+          VTwfn,gnrm,gnrm_zero,paw)
 
       !control the previous value of idsx_actual
       idsx_actual_before=VTwfn%diis%idsx
 
-<<<<<<< HEAD
-      call hpsitopsi(iproc,nproc,iter,in%idsx,VTwfn)
-=======
-      call hpsitopsi(iproc,nproc,orbsv,commsv,iter,diis,in%idsx,psivirt,psitvirt,hpsivirt,in%orthpar,&
-           Lzd,paw,at,hx,hy,hz,rxyz,proj,nlpspd,eproj_sum,proj_G)
->>>>>>> c31f107d
+      call hpsitopsi(iproc,nproc,iter,in%idsx,VTwfn,&
+           paw,at,proj,rxyz,nlpspd,energs%eproj,proj_G)
+
 
       if (occorbs) then
          !if this is true the transposition for psivirt which is done in hpsitopsi
@@ -336,13 +305,8 @@
 
          if (nproc == 1) VTwfn%psit => VTwfn%psi
          !project psivirt such that they are orthogonal to all occupied psi
-<<<<<<< HEAD
          call orthon_virt_occup(iproc,nproc,KSwfn%orbs,VTwfn%orbs,KSwfn%comms,VTwfn%comms,KSwfn%psi,VTwfn%psit,msg)
-         call orthogonalize(iproc,nproc,VTwfn%orbs,VTwfn%comms,VTwfn%psit,in%orthpar)
-=======
-         call orthon_virt_occup(iproc,nproc,orbs,orbsv,comms,commsv,psi,psitvirt,msg)
-         call orthogonalize(iproc,nproc,orbsv,commsv,psitvirt,in%orthpar,paw)
->>>>>>> c31f107d
+         call orthogonalize(iproc,nproc,VTwfn%orbs,VTwfn%comms,VTwfn%psit,in%orthpar,paw)
          !retranspose the psivirt
          call untranspose_v(iproc,nproc,VTwfn%orbs,VTwfn%Lzd%Glr%wfd,VTwfn%comms,VTwfn%psit,&
             &   work=psiw,outadd=VTwfn%psi(1))
@@ -665,12 +629,8 @@
 
    call FullHamiltonianApplication(iproc,nproc,at,orbsv,rxyz,&
         proj,Lzd,nlpspd,confdatarr,dpcom%ngatherarr,pot,v,hv,&
-<<<<<<< HEAD
         energs,in%SIC,GPU,&
-=======
-        ekin_sum,epot_sum,eexctX,eproj_sum,eSIC_DC,in%SIC,GPU,&
         proj_G,paw,&
->>>>>>> c31f107d
         pkernel,orbs,psirocc)
 
    !if(iproc==0)write(*,'(1x,a)',advance="no")"done. Rayleigh quotients..."
@@ -944,12 +904,8 @@
 
       call FullHamiltonianApplication(iproc,nproc,at,orbsv,rxyz,&
            proj,Lzd,nlpspd,confdatarr,dpcom%ngatherarr,pot,g,hg,&
-<<<<<<< HEAD
            energs,in%SIC,GPU,&
-=======
-           ekin_sum,epot_sum,eexctX,eproj_sum,eSIC_DC,in%SIC,GPU,&
            proj_G,paw,&
->>>>>>> c31f107d
            pkernel,orbs,psirocc)
 
       !transpose  g and hg
@@ -1214,12 +1170,8 @@
 
       call FullHamiltonianApplication(iproc,nproc,at,orbsv,rxyz,&
            proj,Lzd,nlpspd,confdatarr,dpcom%ngatherarr,pot,v,hv,&
-<<<<<<< HEAD
            energs,in%SIC,GPU,&
-=======
-           ekin_sum,epot_sum,eexctX,eproj_sum,eSIC_DC,in%SIC,GPU,&
            proj_G,paw,&
->>>>>>> c31f107d
            pkernel,orbs,psirocc)
 
       !transpose  v and hv
