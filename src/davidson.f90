!> @file
!!  Routines to do diagonalisation with Davidson algorithm
!! @author
!!    Copyright (C) 2007-2013 BigDFT group
!!    This file is distributed under the terms of the
!!    GNU General Public License, see ~/COPYING file
!!    or http://www.gnu.org/copyleft/gpl.txt .
!!    For the list of contributors, see ~/AUTHORS 


!>  Naive subroutine which performs a direct minimization of the energy 
!!  for a given hamiltonian
subroutine direct_minimization(iproc,nproc,in,at,nvirt,rxyz,rhopot,nlpsp, &
     pkernel,dpcom,xc,GPU,KSwfn,VTwfn)
   use module_base
   use module_types
   use module_interfaces, except_this_one => direct_minimization
   use module_xc
   use yaml_output
   implicit none
   integer, intent(in) :: iproc,nproc,nvirt
   type(input_variables), intent(in) :: in
   type(atoms_data), intent(in) :: at
   type(DFT_PSP_projectors), intent(inout) :: nlpsp
   type(denspot_distribution), intent(in) :: dpcom
   type(DFT_wavefunction), intent(inout) :: KSwfn,VTwfn
   real(gp), dimension(3,at%astruct%nat), intent(in) :: rxyz
   type(coulomb_operator), intent(in) :: pkernel
   real(dp), dimension(*), intent(in), target :: rhopot
   type(GPU_pointers), intent(inout) :: GPU
   type(xc_info), intent(in) :: xc
   !local variables
   character(len=*), parameter :: subname='direct_minimization'
   logical :: msg,exctX,occorbs,endloop !extended output
   integer :: nrhodim,i3rho_add !n(c) occnorb, occnorbu, occnorbd
   integer :: i_stat,i_all,iter,ikpt,idsx_actual_before,ndiis_sd_sw
   real(gp) :: gnrm,gnrm_zero
   type(energy_terms) :: energs
   real(wp), dimension(:), pointer :: psiw,psirocc,pot

   !supplementary messages
   msg=.false.

   !logical flag which control to othogonalise wrt the occupied orbitals or not
   if (KSwfn%orbs%nkpts /= VTwfn%orbs%nkpts) then
      occorbs=.false.
   else
      occorbs=.true.
      do ikpt = 1, KSwfn%orbs%nkpts
         if (abs(maxval(KSwfn%orbs%kpts(:,ikpt) - VTwfn%orbs%kpts(:,ikpt))) > 1.d-6) then
            occorbs=.false.
            exit
         end if
      end do
   end if
   !n(c) if (occorbs) then
   !n(c)   occnorb = 0
   !n(c)   occnorbu = 0
   !n(c)   occnorbd = 0
   !n(c) else
   !n(c)   occnorb = orbs%norb
   !n(c)   occnorbu = orbs%norbu
   !n(c)   occnorbd = orbs%norbd
   !n(c) end if

   !in the GPU case, the wavefunction should be copied to the card 
   !at each HamiltonianApplication
   !rebind the GPU pointers to the orbsv structure
   if (GPUconv) then
      call free_gpu(GPU,KSwfn%orbs%norbp)
      call prepare_gpu_for_locham(VTwfn%Lzd%Glr%d%n1,VTwfn%Lzd%Glr%d%n2,VTwfn%Lzd%Glr%d%n3,in%nspin,&
           VTwfn%Lzd%hgrids(1), VTwfn%Lzd%hgrids(2), VTwfn%Lzd%hgrids(3),VTwfn%Lzd%Glr%wfd,VTwfn%orbs,GPU)
   else if (GPU%OCLconv) then
      call free_gpu_OCL(GPU,KSwfn%orbs,in%nspin)    
      call allocate_data_OCL(VTwfn%Lzd%Glr%d%n1,VTwfn%Lzd%Glr%d%n2,VTwfn%Lzd%Glr%d%n3,at%astruct%geocode,&
         &   in%nspin,VTwfn%Lzd%Glr%wfd,VTwfn%orbs,GPU)
      if (iproc == 0) call yaml_map('GPU data allocated',.true.)
      !if (iproc == 0) write(*,*) 'GPU data allocated'
   end if

   GPU%full_locham=.true.
   !verify whether the calculation of the exact exchange term
   !should be performed
   energs%eexctX=0.0_gp
   exctX = xc_exctXfac(xc) /= 0.0_gp
   if (in%exctxpar == 'OP2P') energs%eexctX = UNINITIALIZED(1.0_gp)
   !check the size of the rhopot array related to NK SIC
   nrhodim=in%nspin
   i3rho_add=0
   if (in%SIC%approach=='NK') then
      nrhodim=2*nrhodim
      i3rho_add=VTwfn%Lzd%Glr%d%n1i*VTwfn%Lzd%Glr%d%n2i*dpcom%nscatterarr(iproc,4)+1
   end if

   if(iproc==0) then
      call yaml_comment('Iterative subspace diagonalization of virtual orbitals (Direct Minimization)',hfill='-')
      !write(*,'(1x,a)') "~~~~~~~~~~~~~~~~~~~~~~~~~~~~~~~~~~~~~~~~~~~~~~~~~~~~~~~"
      !write(*,'(1x,a)') "Iterative subspace diagonalization of virtual orbitals (Direct Minimization)."
   end if


   !before transposition, create the array of the occupied
   !wavefunctions in real space, for exact exchange calculations
   !still the exact exchange with occorbs=.false. has to be verified
   if (exctX) then
      allocate(psirocc(max(max(KSwfn%Lzd%Glr%d%n1i*KSwfn%Lzd%Glr%d%n2i*KSwfn%Lzd%Glr%d%n3i*KSwfn%orbs%norbp,&
         &   dpcom%ngatherarr(0,1)*KSwfn%orbs%norb),1)+ndebug),stat=i_stat)
      call memocc(i_stat,psirocc,'psirocc',subname)

      call prepare_psirocc(iproc,nproc,KSwfn%Lzd%Glr,KSwfn%orbs,dpcom%nscatterarr(iproc,2),dpcom%ngatherarr(0,1),KSwfn%psi,psirocc)
   else if (in%SIC%approach=='NK') then
      allocate(psirocc(KSwfn%Lzd%Glr%d%n1i*KSwfn%Lzd%Glr%d%n2i*KSwfn%Lzd%Glr%d%n3i*2*KSwfn%orbs%nspin+ndebug),stat=i_stat)
      call memocc(i_stat,psirocc,'psirocc',subname)
   else
      nullify(psirocc)
   end if

   !n2virt=2*KSwfn%orbsv%norb! the dimension of the subspace

   if (occorbs) then
      !disassociate work array for transposition in serial
      if (nproc > 1) then
         allocate(psiw(max(KSwfn%orbs%npsidim_orbs,KSwfn%orbs%npsidim_comp)+ndebug),stat=i_stat)
         call memocc(i_stat,psiw,'psiw',subname)
      else
         psiw => null()
      endif

      !transpose the wavefunction psi 
      call transpose_v(iproc,nproc,KSwfn%orbs,KSwfn%Lzd%Glr%wfd,KSwfn%comms,KSwfn%psi,work=psiw)

      if (nproc > 1) then
         i_all=-product(shape(psiw))*kind(psiw)
         deallocate(psiw,stat=i_stat)
         call memocc(i_stat,i_all,'psiw',subname)
      end if
   end if

   allocate(VTwfn%orbs%eval(VTwfn%orbs%norb*VTwfn%orbs%nkpts+ndebug),stat=i_stat)
   call memocc(i_stat,VTwfn%orbs%eval,'eval',subname)

   VTwfn%orbs%eval(1:VTwfn%orbs%norb*VTwfn%orbs%nkpts)=-0.5d0

   !prepare the v array starting from a set of gaussians
   call psivirt_from_gaussians(iproc,nproc,at,VTwfn%orbs,VTwfn%Lzd,VTwfn%comms,rxyz,&
        VTwfn%Lzd%hgrids(1),VTwfn%Lzd%hgrids(2),VTwfn%Lzd%hgrids(3),in%nspin,&
        VTwfn%psi)

   !if(iproc==0) call yaml_map('Orthogonality to occupied psi',.true.)
   !if(iproc==0) write(*,'(1x,a)',advance="no") "Orthogonality to occupied psi..."

   !project v such that they are orthogonal to all occupied psi
   !Orthogonalize before and afterwards.

   !here nvirte=VTwfn%orbs%norb
   !     nvirtep=VTwfn%orbs%norbp

   !this is the same also in serial
   call orthogonalize(iproc,nproc,VTwfn%orbs,VTwfn%comms,VTwfn%psi,in%orthpar)

   if (occorbs) then
      call orthon_virt_occup(iproc,nproc,KSwfn%orbs,VTwfn%orbs,KSwfn%comms,VTwfn%comms,KSwfn%psi,VTwfn%psi,msg)
      !and orthonormalize them using "gram schmidt"  (conserve orthogonality to psi)
      call orthogonalize(iproc,nproc,VTwfn%orbs,VTwfn%comms,VTwfn%psi,in%orthpar)
   end if

   !retranspose v
   if(nproc > 1)then
      !reallocate the work array with the good size
      allocate(psiw(max(VTwfn%orbs%npsidim_orbs,VTwfn%orbs%npsidim_comp)+ndebug),stat=i_stat)
      call memocc(i_stat,psiw,'psiw',subname)
   end if

   call untranspose_v(iproc,nproc,VTwfn%orbs,VTwfn%Lzd%Glr%wfd,VTwfn%comms,VTwfn%psi,work=psiw)

   ! 1st Hamilton application on psivirt
   !if(iproc==0)write(*,'(1x,a)')"done."

   allocate(VTwfn%hpsi(max(VTwfn%orbs%npsidim_orbs,VTwfn%orbs%npsidim_comp)+ndebug),stat=i_stat)
   call memocc(i_stat,VTwfn%hpsi,'VTwfn%hpsi',subname)
   if (nproc > 1) then
      allocate(VTwfn%psit(max(VTwfn%orbs%npsidim_orbs,VTwfn%orbs%npsidim_comp)+ndebug),stat=i_stat)
      call memocc(i_stat,VTwfn%psit,'VTwfn%psit',subname)
      !transpose the psivirt 
      call transpose_v(iproc,nproc,VTwfn%orbs,VTwfn%Lzd%Glr%wfd,VTwfn%comms,VTwfn%psi,work=psiw,outadd=VTwfn%psit(1))
   else
      nullify(VTwfn%psit)
   end if

   !allocate the potential in the full box
   call full_local_potential(iproc,nproc,VTwfn%orbs,VTwfn%Lzd,0,dpcom,xc,rhopot,pot)
   !iproc,nproc,Lzd%Glr%d%n1i*Lzd%Glr%d%n2i*nscatterarr(iproc,2),&
   !     Lzd%Glr%d%n1i*Lzd%Glr%d%n2i*Lzd%Glr%d%n3i,&
   !     in%nspin,Lzd%Glr%d%n1i*Lzd%Glr%d%n2i*nscatterarr(iproc,1)*nrhodim,i3rho_add,&
   !     VTwfn%orbs,Lzd,0,ngatherarr,rhopot,pot)

<<<<<<< HEAD
   call local_potential_dimensions(VTwfn%Lzd,VTwfn%orbs,xc,dpcom%ngatherarr(0,1))
=======
   call local_potential_dimensions(iproc,VTwfn%Lzd,VTwfn%orbs,dpcom%ngatherarr(0,1))
>>>>>>> 4fba34ae

   !in the case of NK SIC, put the total density in the psirocc pointer, so that it could be reused for building the 
   !Hamiltonian Application
   if (in%SIC%approach=='NK') then
      !put the wxd term in the psirocc array
      !!$     call NK_SIC_potential(Lzd%Glr,orbs,in%ixc,0.5_gp,0.5_gp*hx,0.5_gp*hy,0.5_gp*hz,pkernel,&
      !!$          psi,pot,eSIC_DC,wxdsave=psirocc)
      !put the density in the *second* part of psirocc (off diangonal term presence should be verified still)
      call vcopy(KSwfn%Lzd%Glr%d%n1i*KSwfn%Lzd%Glr%d%n2i*KSwfn%Lzd%Glr%d%n3i*KSwfn%orbs%nspin,&
           pot(KSwfn%Lzd%Glr%d%n1i*KSwfn%Lzd%Glr%d%n2i*KSwfn%Lzd%Glr%d%n3i*KSwfn%orbs%nspin+1),1,&
         &   psirocc(KSwfn%Lzd%Glr%d%n1i*KSwfn%Lzd%Glr%d%n2i*KSwfn%Lzd%Glr%d%n3i*KSwfn%orbs%nspin+1),1)
      call to_zero(KSwfn%Lzd%Glr%d%n1i*KSwfn%Lzd%Glr%d%n2i*KSwfn%Lzd%Glr%d%n3i*KSwfn%orbs%nspin,psirocc(1))
   end if


   !-----------starting point of the routine of direct minimisation

   ! allocate arrays necessary for DIIS convergence acceleration
   !the allocation with npsidim is not necessary here since DIIS arrays
   !are always calculated in the transpsed form
   call allocate_diis_objects(in%idsx,in%alphadiis,sum(VTwfn%comms%ncntt(0:nproc-1)),&
      &   VTwfn%orbs%nkptsp,VTwfn%orbs%nspinor,VTwfn%diis,subname)  
   !print *,'check',in%idsx,sum(VTwfn%comms%ncntt(0:nproc-1)),VTwfn%orbs%nkptsp

   energs%eKS=1.d10
   gnrm=1.d10
   gnrm_zero=0.0_gp
!!$   ekin_sum=0.d0 
!!$   epot_sum=0.d0 
!!$   eproj_sum=0.d0
!!$   eSIC_DC=0.0_gp

   !number of switching betweed DIIS and SD during self-consistent loop
   ndiis_sd_sw=0
   !previous value of idsx_actual to control if switching has appeared
   idsx_actual_before=VTwfn%diis%idsx

   wfn_loop: do iter=1,in%itermax+100

      if (iproc == 0 .and. verbose > 0) then 
         call yaml_comment('iter=' // trim(yaml_toa(iter)),hfill='-')
         !write( *,'(1x,a,i0)') repeat('~',76 - int(log(real(iter))/log(10.))) // ' iter= ', iter
      endif
      !control whether the minimisation iterations ended
      endloop= gnrm <= in%gnrm_cv .or. iter == in%itermax+100

      !control how many times the DIIS has switched into SD
      if (VTwfn%diis%idsx /= idsx_actual_before) ndiis_sd_sw=ndiis_sd_sw+1

      !leave SD if the DIIS did not work the second time
      if (ndiis_sd_sw > 1) then
         VTwfn%diis%switchSD=.false.
      end if

      !terminate SCF loop if forced to switch more than once from DIIS to SD
      !endloop=endloop .or. ndiis_sd_sw > 2

      call FullHamiltonianApplication(iproc,nproc,at,VTwfn%orbs,rxyz,&
           VTwfn%Lzd,nlpsp,VTwfn%confdatarr,dpcom%ngatherarr,pot,VTwfn%psi,VTwfn%hpsi,&
           energs,in%SIC,GPU,xc,&
           pkernel,KSwfn%orbs,psirocc)

      energs%ebs=energs%ekin+energs%epot+energs%eproj
      !n(c) energy_old=energy
      energs%eKS=energs%ebs-energs%eexctX

      !check for convergence or whether max. numb. of iterations exceeded
      if (endloop) then 
         if (iproc == 0) then 
            if (verbose > 1) call yaml_map('Minimization iterations required',iter)
            call yaml_comment('End of Virtual Wavefunction Optimisation',hfill='-')
            call write_energies(iter,0,energs,gnrm,0.d0,' ')
            !call yaml_map('Final Ekin, Epot, Eproj', (/ energs%ekin,energs%epot,energs%eproj /),fmt='(1pe18.11)')
            !call yaml_map('Total energy',energs%eKS,fmt='(1pe24.17)')
            !call yaml_map('gnrm',gnrm,fmt='(1pe9.2)')
            if (VTwfn%diis%energy > VTwfn%diis%energy_min) then
               call yaml_warning('Found an energy value lower than the FINAL energy, delta' // &
                    & trim(yaml_toa(VTwfn%diis%energy-VTwfn%diis%energy_min,fmt='(1pe9.2)')))
            end if
            !if (verbose > 1) write( *,'(1x,a,i0,a)')'done. ',iter,' minimization iterations required'
            !write( *,'(1x,a)') &
            !   &   '------------------------------------------- End of Virtual Wavefunction Optimisation'
            !write( *,'(1x,a,3(1x,1pe18.11))') &
            !   &   'final  ekin,  epot,  eproj ',energs%ekin,energs%epot,energs%eproj
            !write( *,'(1x,a,i6,2x,1pe24.17,1x,1pe9.2)') &
            !   &   'FINAL iter,total "energy",gnrm',iter,energs%eKS,gnrm
            !if ( VTwfn%diis%energy > VTwfn%diis%energy_min) write( *,'(1x,a,2(1pe9.2))')&
            !   &   'WARNING: Found an energy value lower than the FINAL energy, delta:',VTwfn%diis%energy-VTwfn%diis%energy_min
         end if
         exit wfn_loop 
      endif

      !evaluate the functional of the wavefucntions and put it into the diis structure
      !the energy values should be printed out here
      call total_energies(energs, iter, iproc)
      call calculate_energy_and_gradient(iter,iproc,nproc,GPU,in%ncong,in%iscf,energs,&
           VTwfn,gnrm,gnrm_zero)

      !control the previous value of idsx_actual
      idsx_actual_before=VTwfn%diis%idsx

      call hpsitopsi(iproc,nproc,iter,in%idsx,VTwfn,at,nlpsp)

      if (occorbs) then
         !if this is true the transposition for psivirt which is done in hpsitopsi
         !is useless, but we leave it for simplicity

         if (nproc == 1) VTwfn%psit => VTwfn%psi
         !project psivirt such that they are orthogonal to all occupied psi
         call orthon_virt_occup(iproc,nproc,KSwfn%orbs,VTwfn%orbs,KSwfn%comms,VTwfn%comms,KSwfn%psi,VTwfn%psit,msg)
         call orthogonalize(iproc,nproc,VTwfn%orbs,VTwfn%comms,VTwfn%psit,in%orthpar)
         !retranspose the psivirt
         call untranspose_v(iproc,nproc,VTwfn%orbs,VTwfn%Lzd%Glr%wfd,VTwfn%comms,VTwfn%psit,&
            &   work=psiw,outadd=VTwfn%psi(1))
      end if

   end do wfn_loop
   if (iter == in%itermax+100 .and. iproc == 0 ) &
      &   call yaml_warning('No convergence within the allowed number of minimization steps')
      !&   write( *,'(1x,a)')'No convergence within the allowed number of minimization steps'

   !deallocate real array of wavefunctions
   if(exctX .or. in%SIC%approach=='NK')then
      i_all=-product(shape(psirocc))*kind(psirocc)
      deallocate(psirocc,stat=i_stat)
      call memocc(i_stat,i_all,'psirocc',subname)
   end if

   call deallocate_diis_objects(VTwfn%diis,subname)

   !this deallocates also hpsivirt and psitvirt
   call last_orthon(iproc,nproc,iter,VTwfn,energs%evsum)

   !resize work array before final transposition
   if(nproc > 1)then
      i_all=-product(shape(psiw))*kind(psiw)
      deallocate(psiw,stat=i_stat)
      call memocc(i_stat,i_all,'psiw',subname)

      allocate(psiw(max(KSwfn%orbs%npsidim_orbs,KSwfn%orbs%npsidim_comp)+ndebug),stat=i_stat)
      call memocc(i_stat,psiw,'psiw',subname)
   end if

   call untranspose_v(iproc,nproc,KSwfn%orbs,KSwfn%Lzd%Glr%wfd,KSwfn%comms,KSwfn%psi,work=psiw)

   if(nproc > 1) then
      i_all=-product(shape(psiw))*kind(psiw)
      deallocate(psiw,stat=i_stat)
      call memocc(i_stat,i_all,'psiw',subname)
   end if
   !!!!! end point of the direct minimisation procedure

   !deallocate potential
   call free_full_potential(dpcom%mpi_env%nproc,0,xc,pot,subname)

   if (GPUconv) then
      call free_gpu(GPU,VTwfn%orbs%norbp)
   else if (GPU%OCLconv) then
      call free_gpu_OCL(GPU,VTwfn%orbs,in%nspin)
   end if

   call calculate_HOMO_LUMO_gap(iproc,KSwfn%orbs,VTwfn%orbs)

   !the plotting should be added here (perhaps build a common routine?)
   call write_eigen_objects(iproc,occorbs,in%nspin,nvirt,in%nplot,VTwfn%Lzd%hgrids(1),VTwfn%Lzd%hgrids(2),VTwfn%Lzd%hgrids(3),&
        at,rxyz,KSwfn%Lzd%Glr,KSwfn%orbs,VTwfn%orbs,KSwfn%psi,VTwfn%psi,in%output_wf_format)

 END SUBROUTINE direct_minimization


!> Davidsons method for iterative diagonalization of virtual Kohn Sham orbitals
!!   under orthogonality constraints to occupied orbitals psi. The nvirt input
!!   variable gives the number of unoccupied orbitals for which the exit criterion
!!   for the gradients norm holds. nvirte = norbe - norb >= nvirt is the number of
!!   virtual orbitals processed by the method. The dimension of the subspace for
!!   diagonalization is 2*nvirte = n2virt
!!                                                                   Alex Willand
!!   Algorithm
!!   _________
!!   (parallel)
!!
!!   (transpose psi, v is already transposed)\n
!!   orthogonality of v to psi\n
!!   orthogonalize v\n
!!   (retranspose v)\n
!!   Hamilton(v) --> hv\n
!!   transpose v and hv\n
!!   Rayleigh quotients  e\n
!!   do\n
!!      gradients g= e*v -hv\n
!!      exit condition gnrm\n
!!      orthogonality of g to psi\n
!!      (retranspose g)\n
!!      preconditioning of g\n
!!      (transpose g again)\n
!!      orthogonality of g to psi\n
!!      (retranspose g)\n
!!      Hamilton(g) --> hg\n
!!      (transpose g and hg)\n
!!      subspace matrices H and S\n
!!      DSYGV(H,e,S)  --> H\n
!!      update v with eigenvectors H\n
!!      orthogonality of v to psi\n
!!      orthogonalize v\n
!!      (retranspose v)\n
!!      Hamilton(v) --> hv\n
!!      (transpose v and hv)\n
!!   end do\n
!!   (retranspose v and psi)\n
subroutine davidson(iproc,nproc,in,at,&
     & orbs,orbsv,nvirt,Lzd,comms,commsv,&
     & rxyz,rhopot,nlpsp,pkernel,psi,v,dpcom,xc,GPU)
   use module_base
   use module_types
   use module_interfaces, except_this_one => davidson
   use module_xc
   use yaml_output
   implicit none
   integer, intent(in) :: iproc,nproc
   integer, intent(in) :: nvirt
   type(input_variables), intent(in) :: in
   type(atoms_data), intent(in) :: at
   type(DFT_PSP_projectors), intent(inout) :: nlpsp
   type(local_zone_descriptors), intent(inout) :: Lzd
   type(orbitals_data), intent(inout) :: orbs !<could be modify in calculate_HOMO_LUMO_gap
   type(communications_arrays), intent(in) :: comms, commsv
   type(denspot_distribution), intent(in) :: dpcom
   real(gp), dimension(3,at%astruct%nat), intent(in) :: rxyz
   type(coulomb_operator), intent(in) :: pkernel
   real(dp), dimension(*), intent(in) :: rhopot
   type(orbitals_data), intent(inout) :: orbsv
   type(GPU_pointers), intent(inout) :: GPU
   type(xc_info), intent(in) :: xc
   real(wp), dimension(:), pointer :: psi,v!=psivirt(nvctrp,nvirtep*nproc) 
   !v, that is psivirt, is transposed on input and direct on output
   !local variables
   character(len=*), parameter :: subname='davidson',print_precise='1pe20.12',print_rough='1pe12.4 '
   character(len=8) :: prteigu,prteigd !format for eigenvalues printing
   logical :: msg,exctX,occorbs !extended output
   integer :: nrhodim,i3rho_add !n(c) occnorb, occnorbu, occnorbd
   integer :: ierr,i_stat,i_all,iorb,jorb,iter,nwork,norb,nspinor
   integer :: ise,j,ispsi,ikpt,ikptp,nvctrp,ncplx,ncomp,norbs,ispin,ish1,ish2,nspin
   real(gp) :: tt,gnrm,gnrm_fake
   integer, dimension(:,:), allocatable :: ndimovrlp
   real(wp), dimension(:), allocatable :: work,work_rp,hamovr
   real(wp), dimension(:), allocatable :: hv,g,hg,ew
   real(wp), dimension(:,:,:), allocatable :: e
   real(wp), dimension(:), pointer :: psiw,psirocc,pot
   type(confpot_data), dimension(:), allocatable :: confdatarr
   type(energy_terms) :: energs

   !logical flag which control to othogonalise wrt the occupied orbitals or not
   if (orbs%nkpts /= orbsv%nkpts) then
      occorbs=.false.
   else
      occorbs=.true.
      do ikpt = 1, orbs%nkpts
         if (abs(maxval(orbs%kpts(:,ikpt) - orbsv%kpts(:,ikpt))) > 1.d-6) then
            occorbs=.false.
            exit
         end if
      end do
   end if
   !n(c) if (occorbs) then
   !n(c)   occnorb = 0
   !n(c)   occnorbu = 0
   !n(c)   occnorbd = 0
   !n(c) else
   !n(c)   occnorb = orbs%norb
   !n(c)   occnorbu = orbs%norbu
   !n(c)   occnorbd = orbs%norbd
   !n(c) end if

   !in the GPU case, the wavefunction should be copied to the card 
   !at each HamiltonianApplication
   !rebind the GPU pointers to the orbsv structure
   if (GPUconv) then
      call free_gpu(GPU,orbs%norbp)
      call prepare_gpu_for_locham(Lzd%Glr%d%n1,Lzd%Glr%d%n2,Lzd%Glr%d%n3,in%nspin,&
           Lzd%hgrids(1),Lzd%hgrids(2),Lzd%hgrids(3),Lzd%Glr%wfd,orbsv,GPU)
   else if (GPU%OCLconv) then
      call free_gpu_OCL(GPU,orbs,in%nspin)    
      call allocate_data_OCL(Lzd%Glr%d%n1,Lzd%Glr%d%n2,Lzd%Glr%d%n3,at%astruct%geocode,&
           in%nspin,Lzd%Glr%wfd,orbsv,GPU)
   end if

   GPU%full_locham=.true.
   !verify whether the calculation of the exact exchange term
   !should be performed
   energs%eexctX=0.0_gp
   exctX = xc_exctXfac(xc) /= 0.0_gp
   if (in%exctxpar == 'OP2P') energs%eexctX = UNINITIALIZED(1.0_gp)

   !check the size of the rhopot array related to NK SIC
   nrhodim=in%nspin
   i3rho_add=0
   if (trim(in%SIC%approach)=='NK') then
      nrhodim=2*nrhodim
      i3rho_add=Lzd%Glr%d%n1i*Lzd%Glr%d%n2i*dpcom%nscatterarr(iproc,4)+1
   end if

   !last index of e and hamovr are for mpi_alLzd%Glreduce. 
   !e (eigenvalues) is also used as 2 work arrays

   msg=verbose > 2 .and. iproc ==0! no extended output
   !msg =(iproc==0)!extended output

   if (iproc==0) then
      call yaml_comment('Iterative subspace diagonalization of virtual orbitals',hfill='-')
      !write(*,'(1x,a)')"~~~~~~~~~~~~~~~~~~~~~~~~~~~~~~~~~~~~~~~~~~~~~~~~~~~~~~~"
      !write(*,'(1x,a)')"Iterative subspace diagonalization of virtual orbitals."
   end if

   !if(msg)write(*,*)'shape(v)',shape(v),'size(v)',size(v)


   !before transposition, create the array of the occupied
   !wavefunctions in real space, for exact exchange calculations
   if (exctX) then
      allocate(psirocc(max(max(Lzd%Glr%d%n1i*Lzd%Glr%d%n2i*Lzd%Glr%d%n3i*orbs%norbp,&
         &   dpcom%ngatherarr(0,1)*orbs%norb),1)+ndebug),stat=i_stat)
      call memocc(i_stat,psirocc,'psirocc',subname)

      call prepare_psirocc(iproc,nproc,Lzd%Glr,orbs,dpcom%nscatterarr(iproc,2),dpcom%ngatherarr(0,1),psi,psirocc)
   else if (in%SIC%approach=='NK') then
      allocate(psirocc(Lzd%Glr%d%n1i*Lzd%Glr%d%n2i*Lzd%Glr%d%n3i*2*orbs%nspin+ndebug),stat=i_stat)
      call memocc(i_stat,psirocc,'psirocc',subname)
   else
      nullify(psirocc)
   end if

   !n2virt=2*orbsv%norb! the dimension of the subspace

   if (occorbs) then
      !disassociate work array for transposition in serial
      if (nproc > 1) then
         allocate(psiw(max(orbs%npsidim_orbs,orbs%npsidim_comp)+ndebug),stat=i_stat)
         call memocc(i_stat,psiw,'psiw',subname)
      else
         psiw => null()
      endif

      !transpose the wavefunction psi 
      call transpose_v(iproc,nproc,orbs,Lzd%Glr%wfd,comms,psi,work=psiw)

      if (nproc > 1) then
         i_all=-product(shape(psiw))*kind(psiw)
         deallocate(psiw,stat=i_stat)
         call memocc(i_stat,i_all,'psiw',subname)
      end if
   end if

   allocate(orbsv%eval(orbsv%norb*orbsv%nkpts+ndebug),stat=i_stat)
   call memocc(i_stat,orbsv%eval,'eval',subname)

   orbsv%eval(1:orbsv%norb*orbsv%nkpts)=-0.5d0

   !prepare the v array starting from a set of gaussians
   call psivirt_from_gaussians(iproc,nproc,at,orbsv,Lzd,commsv,rxyz,Lzd%hgrids(1),Lzd%hgrids(2),Lzd%hgrids(3),in%nspin,v)

   !if(iproc==0) call yaml_open_map('Orthogonality to occupied psi',flow=.true.)
   !if(iproc==0)write(*,'(1x,a)',advance="no")"Orthogonality to occupied psi..."

   !project v such that they are orthogonal to all occupied psi
   !Orthogonalize before and afterwards.

   !here nvirte=orbsv%norb
   !     nvirtep=orbsv%norbp

   !this is the same also in serial
   call orthogonalize(iproc,nproc,orbsv,commsv,v,in%orthpar)

   if (occorbs) then
      call orthon_virt_occup(iproc,nproc,orbs,orbsv,comms,commsv,psi,v,msg)
      !and orthonormalize them using "gram schmidt"  (should conserve orthogonality to psi)
      call orthogonalize(iproc,nproc,orbsv,commsv,v,in%orthpar)
   end if

   !retranspose v
   if(nproc > 1)then
      !reallocate the work array with the good size
      allocate(psiw(max(orbsv%npsidim_orbs,orbsv%npsidim_comp)+ndebug),stat=i_stat)
      call memocc(i_stat,psiw,'psiw',subname)
   end if

   call untranspose_v(iproc,nproc,orbsv,Lzd%Glr%wfd,commsv,v,work=psiw)

   ! 1st Hamilton application on psivirt
   !if(iproc==0) then
   !   call yaml_map('first','done')
   !   call yaml_close_map()
   !end if
   !if(iproc==0)vwrite(*,'(1x,a)',advance="no")"done. first "

   allocate(hv(max(orbsv%npsidim_orbs,orbsv%npsidim_comp)+ndebug),stat=i_stat)
   call memocc(i_stat,hv,'hv',subname)

   !allocate the potential in the full box
   call full_local_potential(iproc,nproc,orbsv,Lzd,0,dpcom,xc,rhopot,pot)
   !(iproc,nproc,Lzd%Glr%d%n1i*Lzd%Glr%d%n2i*nscatterarr(iproc,2),&
   !     Lzd%Glr%d%n1i*Lzd%Glr%d%n2i*Lzd%Glr%d%n3i,&
   !     in%nspin,Lzd%Glr%d%n1i*Lzd%Glr%d%n2i*nscatterarr(iproc,1)*nrhodim,i3rho_add,&
   !     orbsv,Lzd,0,ngatherarr,rhopot,pot)

<<<<<<< HEAD
   call local_potential_dimensions(Lzd,orbsv,xc,dpcom%ngatherarr(0,1))
=======
   call local_potential_dimensions(iproc,Lzd,orbsv,dpcom%ngatherarr(0,1))
>>>>>>> 4fba34ae
   allocate(confdatarr(orbsv%norbp))
   call default_confinement_data(confdatarr,orbsv%norbp)


   !in the case of NK SIC, put the total density in the psirocc pointer, so that it could be reused for building the 
   !Hamiltonian Application
   if (in%SIC%approach=='NK') then
      !put the density in the *second* part of psirocc
      call vcopy(Lzd%Glr%d%n1i*Lzd%Glr%d%n2i*Lzd%Glr%d%n3i*orbs%nspin,&
           pot(Lzd%Glr%d%n1i*Lzd%Glr%d%n2i*Lzd%Glr%d%n3i*orbs%nspin+1),1,&
           psirocc(Lzd%Glr%d%n1i*Lzd%Glr%d%n2i*Lzd%Glr%d%n3i*orbs%nspin+1),1)
      call to_zero(Lzd%Glr%d%n1i*Lzd%Glr%d%n2i*Lzd%Glr%d%n3i*orbs%nspin,psirocc(1))
      !!$     call NK_SIC_potential(Lzd%Glr,orbs,in%SIC%ixc,in%SIC%fref,0.5_gp*hx,0.5_gp*hy,0.5_gp*hz,pkernel,&
      !!$          psi,pot(Lzd%Glr%d%n1i*Lzd%Glr%d%n2i*Lzd%Glr%d%n3i*orbs%nspin+1:),eSIC_DC,wxdsave=psirocc)
   end if
   !experimental: add confining potential to the hamiltonian
      !should already be guaranteed by the crmult terms
      !call add_confining_potential(Lzd%Glr%d%n1i,Lzd%Glr%d%n2i,Lzd%Glr%d%n3i,orbs%nspin,1.e-10_gp,1.e-14_gp,-0.5_gp,&
      !     pot(1),pot(Lzd%Glr%d%n1i*Lzd%Glr%d%n2i*Lzd%Glr%d%n3i*orbs%nspin+1))
   

   !experimental: add parabolic potential to the hamiltonian
   !call add_parabolic_potential(at%astruct%geocode,at%astruct%nat,Lzd%Glr%d%n1i,Lzd%Glr%d%n2i,Lzd%Glr%d%n3i,0.5_gp*hx,0.5_gp*hy,0.5_gp*hz,12.0_gp,rxyz,pot)

   call FullHamiltonianApplication(iproc,nproc,at,orbsv,rxyz,&
        Lzd,nlpsp,confdatarr,dpcom%ngatherarr,pot,v,hv,&
        energs,in%SIC,GPU,xc,&
        pkernel,orbs,psirocc)

   !if(iproc==0)write(*,'(1x,a)',advance="no")"done. Rayleigh quotients..."

   allocate(e(orbsv%norb,orbsv%nkpts,2+ndebug),stat=i_stat)
   call memocc(i_stat,e,'e',subname)

   !transpose  v and hv
   call transpose_v(iproc,nproc,orbsv,Lzd%Glr%wfd,commsv,v,work=psiw)
   call transpose_v(iproc,nproc,orbsv,Lzd%Glr%wfd,commsv,hv,work=psiw)

   call timing(iproc,'Davidson      ','ON')
   !Timing excludes transposition, hamilton application and preconditioning
   call to_zero(orbsv%norb*2*orbsv%nkpts,e)
   ! Rayleigh quotients.

   !probably this loop can be rewritten using GEMMs
   ispsi=1
   do ikptp=1,orbsv%nkptsp
      ikpt=orbsv%iskpts+ikptp!orbsv%ikptsp(ikptp)
      nvctrp=commsv%nvctr_par(iproc,ikpt)
      if (nvctrp == 0) cycle

      nspinor=orbsv%nspinor
      do iorb=1,orbsv%norb ! temporary variables 
         !for complex wavefunctions the diagonal is always real
         e(iorb,ikpt,1)= dot(nvctrp*nspinor,v(ispsi+nvctrp*nspinor*(iorb-1)),1,&
            &   hv(ispsi+nvctrp*nspinor*(iorb-1)),1)          != <psi|H|psi> 
         e(iorb,ikpt,2)= nrm2(nvctrp*nspinor,v(ispsi+nvctrp*nspinor*(iorb-1)),1)**2   != <psi|psi> 
      end do
      ispsi=ispsi+nvctrp*orbsv%norb*orbsv%nspinor
   end do

   if(nproc > 1)then
      !sum up the contributions of nproc sets with 
      !commsv%nvctr_par(iproc,1) wavelet coefficients each
      call mpiallred(e(1,1,1),2*orbsv%norb*orbsv%nkpts,MPI_SUM,bigdft_mpi%mpi_comm,ierr)

   end if

   !if(iproc==0)write(*,'(1x,a)')"done."
   !if(iproc==0)write(*,'(1x,a)')"      1-sqnorm   Rayleigh quotient"
   if(iproc==0) call yaml_open_sequence('L2 Norm - 1 and Rayleigh quotient (Davidson)')

   do ikpt=1,orbsv%nkpts
      !if (orbsv%nkpts > 1 .and. iproc == 0) then
      if (iproc == 0) then
         call yaml_comment('Kpt #' // adjustl(trim(yaml_toa(ikpt,fmt='(i4.4)')))&
              // ' BZ coord. = ' // &
              trim(yaml_toa(orbs%kpts(:, ikpt),fmt='(f12.6)')))
         !call yaml_sequence(advance='no')
         !write(*,"(1x,A,I3.3,A,3F12.6)") " Kpt #", ikpt, " BZ coord. = ", orbsv%kpts(:, ikpt)
      end if
      do iorb=1,orbsv%norb
         !e(:,1,1) = <psi|H|psi> / <psi|psi>
         e(iorb,ikpt,1)=e(iorb,ikpt,1)/e(iorb,ikpt,2)
         if (iproc == 0) then
            call yaml_sequence(trim(yaml_toa((/ 1.0_gp-e(iorb,ikpt,2),e(iorb,ikpt,1) /),fmt='(1pe13.6)')),&
                               advance='no')
            !call yaml_map('Orbitals',&
            !     ,advance='no')
            call yaml_comment(trim(yaml_toa(iorb,fmt='(i4.4)')))
         end if
         !if(iproc==0) write(*,'(1x,i3,1x,1pe13.6,1x,1pe12.5)') iorb,1.0_gp-e(iorb,ikpt,2),e(iorb,ikpt,1)
      end do
   end do
   if(iproc==0) call yaml_close_sequence()

   !if(msg)then
   !write(*,*)"******** transposed v,hv 1st elements"
   !do iorb=1,10
   !  write(*,*)v(iorb,1),hv(iorb,1)
   !end do
   !write(*,*)"**********"
   !end if

   !calculate the dimension of the overlap matrix for each k-point
   if (orbsv%norbd > 0) then
      nspin=2
   else
      nspin=1
   end if

   !number of components for the overlap matrix in wp-kind real numbers

   allocate(ndimovrlp(nspin,0:orbsv%nkpts+ndebug),stat=i_stat)
   call memocc(i_stat,ndimovrlp,'ndimovrlp',subname)

   call dimension_ovrlp(nspin,orbsv,ndimovrlp)

   !the dimension should be chosen with the max between k-points
   !allocate(hamovr(n2virt,n2virt,2,orbsv%nkpts+ndebug),stat=i_stat)
   allocate(hamovr(8*ndimovrlp(nspin,orbsv%nkpts)+ndebug),stat=i_stat)
   call memocc(i_stat,hamovr,'hamovr',subname)

   !put to zero all the k-points which are not needed
   call to_zero(8*ndimovrlp(nspin,orbsv%nkpts),hamovr)

   if (orbsv%nspinor > 1) then
      ncplx=2
   else
      ncplx=1
   end if
   nwork=max(10,16*orbsv%norb)
   allocate(work(ncplx*nwork+ndebug),stat=i_stat)
   call memocc(i_stat,work,'work',subname)

   allocate(ew(2*orbsv%norb+ndebug),stat=i_stat)
   call memocc(i_stat,ew,'ew',subname)


   !itermax=... use the input variable instead
   iter=1
   davidson_loop: do 

      if(iproc==0) call yaml_comment(' iter= ' // trim(yaml_toa(iter)),hfill='-')
      if(msg) call yaml_open_sequence('squared norm of the (nvirt) gradients')
      !if(iproc==0) write( *,'(1x,a,i0)') repeat('~',76 - int(log(real(iter))/log(10.))) // ' iter= ', iter
      !if(msg) write(*,'(1x,a)')"squared norm of the (nvirt) gradients"

      allocate(g(max(orbsv%npsidim_orbs,orbsv%npsidim_comp)+ndebug),stat=i_stat)
      call memocc(i_stat,g,'g',subname)

      call vcopy(max(orbsv%npsidim_orbs,orbsv%npsidim_comp),hv(1),1,g(1),1)! don't overwrite hv

      call to_zero(orbsv%norb*orbsv%nkpts,e(1,1,2))
      !also these operations are presumably GEMMs
      !here we should add the ncomp term for non-collinear case
      ispsi=1
      do ikptp=1,orbsv%nkptsp
         ikpt=orbsv%iskpts+ikptp!orbsv%ikptsp(ikptp)
         nvctrp=commsv%nvctr_par(iproc,ikpt)
         if (nvctrp == 0) cycle

         nspinor=orbsv%nspinor
         do iorb=1,orbsv%norb
            !gradient = hv-e*v
            call axpy(nvctrp*nspinor,-e(iorb,ikpt,1),v(ispsi+nvctrp*nspinor*(iorb-1)),1,&
               &   g(ispsi+nvctrp*nspinor*(iorb-1)),1)

            !local contribution to the square norm
            e(iorb,ikpt,2)= nrm2(nvctrp*nspinor,g(ispsi+nvctrp*nspinor*(iorb-1)),1)**2
         end do
         ispsi=ispsi+nvctrp*orbsv%norb*orbsv%nspinor
      end do

      if(nproc > 1)then
         !sum up the contributions of nproc sets with nvctrp wavelet coefficients each
         call mpiallred(e(1,1,2),orbsv%norb*orbsv%nkpts,MPI_SUM,bigdft_mpi%mpi_comm,ierr)
      end if

      gnrm=0._dp
      do ikpt=1,orbsv%nkpts
         if (msg) then
            call yaml_comment('Kpt #' // adjustl(trim(yaml_toa(ikpt,fmt='(i4.4)'))) // ' BZ coord. = ' // &
            & trim(yaml_toa(orbs%kpts(:, ikpt),fmt='(f12.6)')))
            call yaml_sequence(advance='no')
            call yaml_open_map('tt',flow=.true.)
         end if
         do iorb=1,orbsv%norb
            tt=real(e(iorb,ikpt,2)*orbsv%kwgts(ikpt),dp)
            if (msg) call yaml_map('Orbital No.'//trim(yaml_toa(iorb)), tt, fmt='(1pe21.14)')
            !if(msg) write(*,'(1x,i3,1x,1pe21.14)')iorb,tt
            if (iorb <= nvirt) gnrm=gnrm+tt
         end do
         if (nspin == 2) then
            do iorb=1,orbsv%norbu
               tt=real(e(iorb+orbsv%norbu,ikpt,2)*orbsv%kwgts(ikpt),dp)
               if (msg) call yaml_map('Orbital No.'//trim(yaml_toa(iorb+orbsv%norbu)), tt, fmt='(1pe21.14)')
               !if(msg) write(*,'(1x,i3,1x,1pe21.14)')iorb+orbsv%norbu,tt
               if (iorb <= nvirt) gnrm=gnrm+tt
            end do
         end if
         if (msg) call yaml_close_map()
      end do
      if (msg) call yaml_close_sequence()

      !the gnrm defined should be the average of the active gnrms
      gnrm=dsqrt(gnrm/real(nvirt,dp))

      if (iproc == 0) then
         call yaml_open_map('Gradient Norm',flow=.true.)
         call yaml_map('Value',gnrm,fmt='(1pe12.5)')
         call yaml_map('Exit criterion',in%gnrm_cv,fmt='(1pe9.2)')
         call yaml_close_map()
         !write(*,'(1x,a,2(1x,1pe12.5))') "|gradient|=gnrm and exit criterion ",gnrm,in%gnrm_cv
      end if

      if(gnrm < in%gnrm_cv) then
         i_all=-product(shape(g))*kind(g)
         deallocate(g,stat=i_stat)
         call memocc(i_stat,i_all,'g',subname)
         exit davidson_loop! iteration loop
      end if
      call timing(iproc,'Davidson      ','OF')

      !if(iproc==0) call yaml_map('Orthogonality of gradients to occupied psi...',.true.)
      !if(iproc==0) write(*,'(1x,a)',advance="no") "Orthogonality of gradients to occupied psi..."

      !project g such that they are orthogonal to all occupied psi. 
      !Gradients do not need orthogonality.
      if (occorbs) then
         call orthon_virt_occup(iproc,nproc,orbs,orbsv,comms,commsv,psi,g,msg)
      end if

      call timing(iproc,'Davidson      ','ON')
      !if(iproc==0)write(*,'(1x,a)',advance="no")"done."

      if(msg) then
         call to_zero(orbsv%norb*orbsv%nkpts,e(1,1,2))
         call yaml_open_sequence('squared norm of all gradients after projection')
         !write(*,'(1x,a)')"squared norm of all gradients after projection"
         ispsi=1
         do ikptp=1,orbsv%nkptsp
            ikpt=orbsv%iskpts+ikptp!orbsv%ikptsp(ikptp)
            nvctrp=commsv%nvctr_par(iproc,ikpt)
            if (nvctrp == 0) cycle

            nspinor=orbsv%nspinor
            do iorb=1,orbsv%norb
               e(iorb,ikpt,2)= nrm2(nvctrp*nspinor,g(ispsi+nvctrp*nspinor*(iorb-1)),1)**2
            end do

            ispsi=ispsi+nvctrp*orbsv%norb*orbsv%nspinor
         end do

         if(nproc > 1)then
            !sum up the contributions of nproc sets with nvctrp wavelet coefficients each
            call mpiallred(e(1,1,2),orbsv%norb*orbsv%nkpts,MPI_SUM,bigdft_mpi%mpi_comm,ierr)
         end if

         gnrm=0._dp
         do ikpt=1,orbsv%nkpts
            call yaml_comment('Kpt #' // adjustl(trim(yaml_toa(ikpt,fmt='(i4.4)'))) // ' BZ coord. = ' // &
            & trim(yaml_toa(orbs%kpts(:, ikpt),fmt='(f12.6)')))
            call yaml_sequence(advance='no')
            call yaml_open_map('tt',flow=.true.)
            do iorb=1,orbsv%norb
               tt=real(e(iorb,ikpt,2)*orbsv%kwgts(ikpt),dp)
               call yaml_map('Orbital No.'//trim(yaml_toa(iorb)), tt, fmt='(1pe21.14)')
               !write(*,'(1x,i3,1x,1pe21.14)')iorb,tt
               gnrm=gnrm+tt
            end do
            if (nspin == 2) then
               do iorb=1,orbsv%norb
                  tt=real(e(iorb+orbsv%norbu,ikpt,2)*orbsv%kwgts(ikpt),dp)
                  call yaml_map('Orbital No.'//trim(yaml_toa(iorb+orbsv%norbu)), tt, fmt='(1pe21.14)')
                  !write(*,'(1x,i3,1x,1pe21.14)') iorb+orbsv%norbu,tt
                  gnrm=gnrm+tt
               end do
            end if
            call yaml_close_map()
         end do
         gnrm=sqrt(gnrm/real(orbsv%norb,dp))

         call yaml_map('gnrm of all',gnrm,fmt='(1pe21.14)')
         !write(*,'(1x,a,2(1x,1pe21.14))')"gnrm of all ",gnrm
         call yaml_close_sequence()
      end if

      !if (iproc==0) write(*,'(1x,a)',advance='no')'Preconditioning...'

      call timing(iproc,'Davidson      ','OF')

      !retranspose the gradient g 
      call untranspose_v(iproc,nproc,orbsv,Lzd%Glr%wfd,commsv,g,work=psiw)

      ! Here the gradients norm could be calculated in the direct form instead,
      ! as it is done in hpsiortho before preconditioning. 
      ! However, this should not make a difference and is not really simpler 

      call timing(iproc,'Precondition  ','ON')

      !we fill the values of the eval for the orbitals used in the preconditioner
      do ikpt=1,orbsv%nkpts
         do iorb=1,orbsv%norb
            !write(*,*) 'iorb,e(iorb,ikpt,1)',iorb,e(iorb,ikpt,1)
            !orbsv%eval(iorb+(ikpt-1)*orbsv%norb)=min(e(iorb,ikpt,1),-.5d0)
            orbsv%eval(iorb+(ikpt-1)*orbsv%norb)=e(iorb,ikpt,1)
         end do
      end do
      !we use for preconditioning the eval from the lowest value of the KS wavefunctions
      !WARNING this pointer association is nor coherent: 
      !        it will give errors if orbs%norb < orbsv%norb
      !     orbsv%eval=>orbs%eval
      !     if (orbs%norb < orbsv%norb) then
      !        write(*,*)'ERROR: too many virtual orbitals demanded, cannot proceed.'
      !        write(*,*)'       change the eigenvalues array to fix this problem'
      !        stop
      !     end if

      call preconditionall(orbsv,Lzd%Glr,Lzd%hgrids(1),Lzd%hgrids(2),Lzd%hgrids(3),in%ncong,g,gnrm_fake,gnrm_fake)

      call timing(iproc,'Precondition  ','OF')
      !if (iproc==0)write(*,'(1x,a)')'done.'

      !if(iproc==0) call yaml_map('Orthogonality of preconditioned gradients to occupied psi',.true.)
      !if(iproc==0)write(*,'(1x,a)',advance="no") "Orthogonality of preconditioned gradients to occupied psi..."

      if (occorbs) then
         !transpose  g 
         call transpose_v(iproc,nproc,orbsv,Lzd%Glr%wfd,commsv,g,work=psiw)
         !project g such that they are orthogonal to all occupied psi
         call orthon_virt_occup(iproc,nproc,orbs,orbsv,comms,commsv,psi,g,msg)
         !retranspose the gradient g
         call untranspose_v(iproc,nproc,orbsv,Lzd%Glr%wfd,commsv,g,work=psiw)
      end if

      !if(iproc==0)write(*,'(1x,a)')"done."

      allocate(hg(max(orbsv%npsidim_orbs,orbsv%npsidim_comp)+ndebug),stat=i_stat)
      call memocc(i_stat,hg,'hg',subname)

      call FullHamiltonianApplication(iproc,nproc,at,orbsv,rxyz,&
           Lzd,nlpsp,confdatarr,dpcom%ngatherarr,pot,g,hg,&
           energs,in%SIC,GPU,xc,&
           pkernel,orbs,psirocc)

      !transpose  g and hg
      call transpose_v(iproc,nproc,orbsv,Lzd%Glr%wfd,commsv,g,work=psiw)
      call transpose_v(iproc,nproc,orbsv,Lzd%Glr%wfd,commsv,hg,work=psiw)

      call timing(iproc,'Davidson      ','ON')
      !if(iproc==0)write(*,'(1x,a)',advance="no")"done."

      if(msg) then
         call to_zero(orbsv%norb*orbsv%nkpts,e(1,1,2))
         write(*,'(1x,a)')"Norm of all preconditioned gradients"
         ispsi=1
         do ikptp=1,orbsv%nkptsp
            ikpt=orbsv%iskpts+ikptp!orbsv%ikptsp(ikptp)
            nvctrp=commsv%nvctr_par(iproc,ikpt)
            if (nvctrp == 0) cycle

            nspinor=orbsv%nspinor
            do iorb=1,orbsv%norb
               e(iorb,ikpt,2)=nrm2(nvctrp*nspinor,g(ispsi+nvctrp*nspinor*(iorb-1)),1)**2
            end do
            ispsi=ispsi+nvctrp*orbsv%norb*orbsv%nspinor
         end do

         if(nproc > 1)then
            !sum up the contributions of nproc sets with nvctrp wavelet coefficients each
            call mpiallred(e(1,1,2),orbsv%norb*orbsv%nkpts,MPI_SUM,bigdft_mpi%mpi_comm,ierr)
         end if

         gnrm=0.0_dp
         do ikpt=1,orbsv%nkpts
            do iorb=1,orbsv%norb
               tt=real(e(iorb,ikpt,2)*orbsv%kwgts(ikpt),dp)
               if(msg)write(*,'(1x,i3,1x,1pe21.14)')iorb,tt
               gnrm=gnrm+tt
            end do
         end do
         gnrm=sqrt(gnrm/real(orbsv%norb,dp))

         write(*,'(1x,a,2(1x,1pe21.14))')"gnrm of all",gnrm
      end if

      !if(iproc==0)write(*,'(1x,a)',advance="no")"Expanding subspace matrices..."

      !                 <vi | hvj>      <vi | hgj-n>                   <vi | vj>      <vi | gj-n>
      ! hamovr(i,j,1)=                               ;  hamovr(i,j,2)=  
      !                 <gi-n | hvj>  <gi-n | hgj-n>                   <gi-n | vj>  <gi-n | gj-n>
      !put to zero all the k-points which are not needed
      call to_zero(8*ndimovrlp(nspin,orbsv%nkpts),hamovr)


      ! store upper triangular part of these matrices only
      ! therefore, element (iorb+nvirte,jorb) is transposed to (j,nvirt+iorb)
      ispsi=1
      do ikptp=1,orbsv%nkptsp
         ikpt=orbsv%iskpts+ikptp!orbsv%ikptsp(ikptp)

         do ispin=1,nspin

            call orbitals_and_components(iproc,ikpt,ispin,orbsv,commsv,&
               &   nvctrp,norb,norbs,ncomp,nspinor)
            if (nvctrp == 0) cycle
            !print *,iproc,ikpt,ispin,norb,nspinor,ncplx,nvctrp,8*ndimovrlp(ispin,ikpt-1)+1,8*ndimovrlp(nspin,orbsv%nkpts)
            call Davidson_subspace_hamovr(norb,nspinor,ncplx,nvctrp,&
               &   hamovr(8*ndimovrlp(ispin,ikpt-1)+1),&
               &   v(ispsi:),g(ispsi),hv(ispsi),hg(ispsi))

            ispsi=ispsi+nvctrp*norb*nspinor
         end do
      end do

      i_all=-product(shape(hg))*kind(hg)
      deallocate(hg,stat=i_stat)
      call memocc(i_stat,i_all,'hg',subname)

      if(nproc > 1)then
         !sum up the contributions of nproc sets with nvctrp wavelet coefficients each
         call mpiallred(hamovr(1),8*ndimovrlp(nspin,orbsv%nkpts),&
            &   MPI_SUM,bigdft_mpi%mpi_comm,ierr)
      end if

      !if(iproc==0)write(*,'(1x,a)')"done."

      ispsi=1
      do ikptp=1,orbsv%nkptsp
         ikpt=orbsv%iskpts+ikptp!orbsv%ikptsp(ikptp)

         !if(msg .or. (iproc==0 .and. ikpt == 1)) write(*,'(1x,a)',advance='no')"Diagonalization..."

         ise=0
         do ispin=1,nspin
            call orbitals_and_components(iproc,ikpt,ispin,orbsv,commsv,&
               &   nvctrp,norb,norbs,ncomp,nspinor)
            if (nvctrp == 0) cycle

            if (nspinor /= 1) then
               allocate(work_rp(6*norb+1+ndebug),stat=i_stat)
               call memocc(i_stat,work_rp,'work_rp',subname)
            end if

            ish1=8*ndimovrlp(ispin,ikpt-1)+1
            ish2=8*ndimovrlp(ispin,ikpt-1)+4*norbs*norb+1

            if(msg)then
               write(*,*)"subspace matrices, upper triangular (diagonal elements first)"
               write(*,'(1x)')
               write(*,*)"subspace H "
               do iorb=1,2*norbs
                  write(*,'(100(1x,1pe12.5))')&
                     &   (hamovr(ish1-1+iorb+(jorb-1)*2*norbs),jorb=1,2*norb)
                  write(*,*)
               end do
               write(*,*)"subspace S"
               write(*,*)
               do iorb=1,2*norbs
                  write(*,'(100(1x,1pe12.5))')&
                     &   (hamovr(ish2-1+iorb+(jorb-1)*2*norbs),jorb=1,2*norb)
                  write(*,*)
               end do
            end if

            if (nspinor == 1) then
               call sygv(1,'V','U',2*norb,hamovr(ish1),2*norb,hamovr(ish2),2*norb,&
                  &   ew(1),work(1),nwork,i_stat)! Lapack GEVP
               if (i_stat /= 0) write(*,*) &
                  &   'Error in SYGV on process ',iproc,', infocode ', i_stat

            else
               call hegv(1,'V','U',2*norb,hamovr(ish1),2*norb,hamovr(ish2),2*norb,&
                  &   ew(1),work(1),nwork,work_rp(1),i_stat)! Lapack GEVP

               if (i_stat /= 0) write(*,*) &
                  &   'Error in HEGV on process ',iproc,', infocode ', i_stat

            end if

            do iorb=1,norb
               e(iorb+ise,ikpt,1)=ew(iorb)
               if (msg) e(iorb+ise,ikpt,2)=ew(iorb+norb)
            end do
            ise=norb

            if (nspinor /= 1) then
               i_all=-product(shape(work_rp))*kind(work_rp)
               deallocate(work_rp,stat=i_stat)
               call memocc(i_stat,i_all,'work_rp',subname)
            end if

            if(msg)then
               write(*,'(1x,a)')'    e(update)           e(not used)'
               do iorb=1,orbsv%norb
                  write(*,'(1x,i3,2(1pe21.14))')iorb, (e(iorb,ikpt,j),j=1,2)
               end do
               write(*,*)
               write(*,*)"and the eigenvectors are"
               write(*,*)
               do iorb=1,2*norbs
                  write(*,'(100(1x,1pe12.5))')&
                     &   (hamovr(ish1-1+iorb+(jorb-1)*2*norbs),jorb=1,2*norb)
                  write(*,*)
               end do
            end if


            !if(msg .or. (iproc==0 .and. ikpt == 1) .and. ispin==1) &
            !  & write(*,'(1x,a)',advance="no")"done. Update v with eigenvectors..."

            !!$     !Update v, that is the wavefunction, using the eigenvectors stored in hamovr(:,:,1)
            !!$     !Lets say we have 4 quarters top/bottom left/right, then
            !!$     !v = matmul(v, hamovr(topleft)  ) + matmul(g, hamovr(bottomleft)  )     needed    
            !!$     !g=  matmul(v, hamovr(topright) ) + matmul(g, hamovr(bottomright) ) not needed
            !!$     !use hv as work arrray
            !!$
            !!$     ispsi=1
            !!$     do ikptp=1,orbsv%nkptsp
            !!$        ikpt=orbsv%iskpts+ikptp!orbsv%ikptsp(ikptp)
            !!$        nvctrp=commsv%nvctr_par(iproc,ikptp)
            !!$
            !!$        do jorb=1,orbsv%norb! v to update
            !!$           call to_zero(nvctrp,hv(ispsi+nvctrp*(jorb-1)))
            !!$           do iorb=1,orbsv%norb ! sum over v and g
            !!$              tt=hamovr(iorb,jorb,ikpt,1)
            !!$              call axpy(nvctrp,tt,v(ispsi+nvctrp*(iorb-1)),1,&
            !!$                   hv(ispsi+nvctrp*(jorb-1)),1)
            !!$              tt=hamovr(iorb+orbsv%norb,jorb,ikpt,1)
            !!$              call axpy(nvctrp,tt,g(ispsi+nvctrp*(iorb-1)),1,&
            !!$                   hv(ispsi+nvctrp*(jorb-1)),1)
            !!$           enddo
            !!$        enddo
            !!$
            !!$        call vcopy(nvctrp*orbsv%norb,hv(ispsi),1,v(ispsi),1)
            !!$
            !!$        ispsi=ispsi+nvctrp*orbsv%norb*orbsv%nspinor
            !!$     end do

            call update_psivirt(norb,nspinor,ncplx,nvctrp,&
               &   hamovr(ish1),v(ispsi:),g(ispsi),hv(ispsi))

            ispsi=ispsi+nvctrp*norb*nspinor
         end do

         if(msg .or. (iproc==0 .and. ikpt == 1)) then
            call yaml_open_sequence('Eigenvalues and eigenstate residue')
            !write(*,'(1x,a)')'done. Eigenvalues, gnrm'
            if (nspin ==1) then
               do iorb=1,orbsv%norb
                  !show the eigenvalue in full form only if it has reached convergence
                  if (sqrt(e(iorb,ikpt,2)) <= in%gnrm_cv) then
                     prteigu=print_precise
                  else
                     prteigu=print_rough
                  end if
                     call yaml_sequence(trim(yaml_toa((/ e(iorb,ikpt,1),sqrt(e(iorb,ikpt,2)) /),fmt='('//prteigu//')')),&
                          advance='no')
                     call yaml_comment(trim(yaml_toa(iorb,fmt='(i4.4)')))
                  !write(*,'(1x,i5,'//prteigu//',1pe9.2)')iorb,e(iorb,ikpt,1),sqrt(e(iorb,ikpt,2))
               end do
            else if (nspin == 2) then
               do iorb=1,min(orbsv%norbu,orbsv%norbd) !they should be equal
                  if (sqrt(e(iorb,ikpt,2)) <= in%gnrm_cv) then
                     prteigu=print_precise
                  else
                     prteigu=print_rough
                  end if
                  if (sqrt(e(iorb+orbsv%norbu,ikpt,2)) <= in%gnrm_cv) then
                     prteigd=print_precise
                  else
                     prteigd=print_rough
                  end if
                  call yaml_sequence(trim(yaml_toa((/ &
                       & e(iorb,ikpt,1),sqrt(e(iorb,ikpt,2)), &
                          & e(iorb+orbsv%norbu,ikpt,1),sqrt(e(iorb+orbsv%norbu,ikpt,2)) /),fmt='('//prteigu//')')),&
                          advance='no')
                     call yaml_comment(trim(yaml_toa(iorb,fmt='(i4.4)')))
                  !write(*,'(1x,i5,'//prteigu//',1pe9.2,t50,'//prteigd//',1pe9.2)')&
                  !   &   iorb,e(iorb,ikpt,1),sqrt(e(iorb,ikpt,2)),e(iorb+orbsv%norbu,ikpt,1),sqrt(e(iorb+orbsv%norbu,ikpt,2))
               end do
            end if
            call yaml_close_sequence()
         end if

      end do

      i_all=-product(shape(g))*kind(g)
      deallocate(g,stat=i_stat)
      call memocc(i_stat,i_all,'g',subname)

      !if(iproc==0)write(*,'(1x,a)')"done."
      !if(iproc==0)write(*,'(1x,a)',advance="no")"Orthogonality to occupied psi..."
      !project v such that they are orthogonal to all occupied psi
      !Orthogonalize before and afterwards.

      call timing(iproc,'Davidson      ','OF')

      !these routines should work both in parallel or in serial
      call orthogonalize(iproc,nproc,orbsv,commsv,v,in%orthpar)

      if (occorbs) then
         call orthon_virt_occup(iproc,nproc,orbs,orbsv,comms,commsv,psi,v,msg)
         !and orthonormalize them using "gram schmidt"  (should conserve orthogonality to psi)
         call orthogonalize(iproc,nproc,orbsv,commsv,v,in%orthpar)
      end if

      !retranspose v
      call untranspose_v(iproc,nproc,orbsv,Lzd%Glr%wfd,commsv,v,work=psiw)

      ! Hamilton application on v
      !if(iproc==0)write(*,'(1x,a)',advance="no")"done."

      call FullHamiltonianApplication(iproc,nproc,at,orbsv,rxyz,&
           Lzd,nlpsp,confdatarr,dpcom%ngatherarr,pot,v,hv,&
           energs,in%SIC,GPU,xc,&
           pkernel,orbs,psirocc)

      !transpose  v and hv
      call transpose_v(iproc,nproc,orbsv,Lzd%Glr%wfd,commsv,v,work=psiw)
      call transpose_v(iproc,nproc,orbsv,Lzd%Glr%wfd,commsv,hv,work=psiw)

      !if(iproc==0 .and. verbose > 1) write(*,'(1x,a)')"done. "
      call timing(iproc,'Davidson      ','ON')
      iter=iter+1
      if(iter>in%itermax+100)then !an input variable should be put
         if(iproc==0)write(*,'(1x,a)')&
            &   'No convergence within the allowed number of minimization steps (itermax + 100)'
         exit davidson_loop
      end if

   end do davidson_loop

   !deallocate potential
   call free_full_potential(dpcom%mpi_env%nproc,0,xc,pot,subname)

   i_all=-product(shape(ndimovrlp))*kind(ndimovrlp)
   deallocate(ndimovrlp,stat=i_stat)
   call memocc(i_stat,i_all,'ndimovrlp',subname)

   i_all=-product(shape(hamovr))*kind(hamovr)
   deallocate(hamovr,stat=i_stat)
   call memocc(i_stat,i_all,'hamovr',subname)

   i_all=-product(shape(work))*kind(work)
   deallocate(work,stat=i_stat)
   call memocc(i_stat,i_all,'work',subname)

   i_all=-product(shape(ew))*kind(ew)
   deallocate(ew,stat=i_stat)
   call memocc(i_stat,i_all,'ew',subname)


   !deallocate real array of wavefunctions
   if(exctX .or. in%SIC%approach=='NK')then
      i_all=-product(shape(psirocc))*kind(psirocc)
      deallocate(psirocc,stat=i_stat)
      call memocc(i_stat,i_all,'psirocc',subname)
   end if


   if(iter <=in%itermax+100) then
      if(iproc==0) call yaml_map('Iteration for Davidson convergence',iter-1)
      !if(iproc==0) write(*,'(1x,a,i3,a)') "Davidson's method: Convergence after ",iter-1,' iterations.'
   end if
   !finalize: Retranspose, deallocate

   ! Send all eigenvalues to all procs.
   call broadcast_kpt_objects(nproc,orbsv%nkpts,orbsv%norb,e(1,1,1),orbsv%ikptproc)

   call timing(iproc,'Davidson      ','OF')

   !retranspose v and psi
   call untranspose_v(iproc,nproc,orbsv,Lzd%Glr%wfd,commsv,v,work=psiw)

   !resize work array before final transposition
   if(nproc > 1)then
      i_all=-product(shape(psiw))*kind(psiw)
      deallocate(psiw,stat=i_stat)
      call memocc(i_stat,i_all,'psiw',subname)

      allocate(psiw(max(orbs%npsidim_orbs,orbs%npsidim_comp)+ndebug),stat=i_stat)
      call memocc(i_stat,psiw,'psiw',subname)
   end if

   call untranspose_v(iproc,nproc,orbs,Lzd%Glr%wfd,comms,psi,work=psiw)

   if(nproc > 1) then
      i_all=-product(shape(psiw))*kind(psiw)
      deallocate(psiw,stat=i_stat)
      call memocc(i_stat,i_all,'psiw',subname)
   end if

   i_all=-product(shape(hv))*kind(hv)
   deallocate(hv,stat=i_stat)
   call memocc(i_stat,i_all,'hv',subname)

   !copy the values in the eval array of the davidson procedure
   do ikpt=1,orbsv%nkpts
      do iorb=1,orbsv%norb
         !write(*,*) 'iorb,e(iorb,ikpt,1)',iorb,e(iorb,ikpt,1)
         !orbsv%eval(iorb+(ikpt-1)*orbsv%norb)=min(e(iorb,ikpt,1),-.5d0)
         orbsv%eval(iorb+(ikpt-1)*orbsv%norb)=e(iorb,ikpt,1)
      end do
   end do

   i_all=-product(shape(e))*kind(e)
   deallocate(e,stat=i_stat)
   call memocc(i_stat,i_all,'e',subname)

   !calculate gap
   call calculate_HOMO_LUMO_gap(iproc,orbs,orbsv)

   !write the results on the screen
   call write_eigen_objects(iproc,occorbs,nspin,nvirt,in%nplot,&
        Lzd%hgrids(1),Lzd%hgrids(2),Lzd%hgrids(3),at,rxyz,Lzd%Glr,&
        orbs,orbsv,psi,v,in%output_wf_format)

   deallocate(confdatarr)

   if (GPUconv) then
      call free_gpu(GPU,orbsv%norbp)
   else if (GPU%OCLconv) then
      call free_gpu_OCL(GPU,orbsv,in%nspin)
   end if

END SUBROUTINE davidson

!>   Generate upper triangular matrix in the subspace of Davidson algorithm
subroutine Davidson_subspace_hamovr(norb,nspinor,ncplx,nvctrp,hamovr,v,g,hv,hg)
   use module_base
   implicit none
   integer, intent(in) :: norb,nvctrp,nspinor,ncplx
   real(wp), dimension(nspinor*nvctrp*norb), intent(in) :: v,g,hv,hg
   real(wp), dimension(ncplx,2*norb,2*norb,2), intent(out) :: hamovr
   !local variables
   !n(c) character(len=*), parameter :: subname='Davidson_subspace_hamovr'
   integer :: iorb,jorb,icplx,ncomp

   if (nspinor == 4) then
      ncomp=2
   else
      ncomp=1
   end if

   !                 <vi | hvj>      <vi | hgj-n>                   <vi | vj>      <vi | gj-n>
   ! hamovr(i,j,1)=                               ;  hamovr(i,j,2)=  
   !                 <gi-n | hvj>  <gi-n | hgj-n>                   <gi-n | vj>  <gi-n | gj-n>

   !  do iorb=1,norb
   !     do jorb=iorb,norb
   !        hamovr(1,iorb,jorb,1)=               dot(nvctrp,v(1,iorb),1,hv(1,jorb),1)
   !        hamovr(1,jorb,iorb+norb,1)=        dot(nvctrp,g(1,iorb),1,hv(1,jorb),1)
   !        hamovr(1,iorb,jorb+norb,1)=        dot(nvctrp,v(1,iorb),1,hg(1,jorb),1)
   !        hamovr(1,iorb+norb,jorb+norb,1)= dot(nvctrp,g(1,iorb),1,hg(1,jorb),1)
   !               
   !        hamovr(1,iorb,jorb,2)=               dot(nvctrp,v(1,iorb),1, v(1,jorb),1)
   !        hamovr(1,jorb,iorb+norb,2)=       dot(nvctrp,g(1,iorb),1, v(1,jorb),1)
   !        hamovr(1,iorb,jorb+norb,2)=        dot(nvctrp,v(1,iorb),1, g(1,jorb),1)
   !        hamovr(1,iorb+norb,jorb+norb,2)= dot(nvctrp,g(1,iorb),1, g(1,jorb),1)
   !     enddo
   !  enddo
   !
   !use lapack operations to generalise the calculation to different nspinor

   !4 gemm + 2 dsyrk operations

   !<vi | hvj> 
   if(nspinor==1) then
      call gemmsy('T','N',norb,norb,nvctrp,1.0_wp,v(1),&
         &   max(1,nvctrp),hv(1),max(1,nvctrp),0.0_wp,&
         &   hamovr(1,1,1,1),2*norb)
   else
      call c_gemm('C','N',norb,norb,ncomp*nvctrp,(1.0_wp,0.0_wp),v(1),&
         &   max(1,ncomp*nvctrp), &
         &   hv(1),max(1,ncomp*nvctrp),(0.0_wp,0.0_wp),&
         &   hamovr(1,1,1,1),2*norb)
   end if

   !<gi | hvj> 
   if(nspinor==1) then
      call gemm('T','N',norb,norb,nvctrp,1.0_wp,g(1),&
         &   max(1,nvctrp),hv(1),max(1,nvctrp),0.0_wp,&
         &   hamovr(1,norb+1,1,1),2*norb)
   else
      call c_gemm('C','N',norb,norb,ncomp*nvctrp,(1.0_wp,0.0_wp),g(1),&
         &   max(1,ncomp*nvctrp), &
         &   hv(1),max(1,ncomp*nvctrp),(0.0_wp,0.0_wp),&
         &   hamovr(1,norb+1,1,1),2*norb)
   end if

   !<gi | hgj>
   if(nspinor==1) then
      call gemmsy('T','N',norb,norb,nvctrp,1.0_wp,g(1),&
         &   max(1,nvctrp),hg(1),max(1,nvctrp),0.0_wp,&
         &   hamovr(1,norb+1,norb+1,1),2*norb)
   else
      call c_gemm('C','N',norb,norb,ncomp*nvctrp,(1.0_wp,0.0_wp),g(1),&
         &   max(1,ncomp*nvctrp), &
         &   hg(1),max(1,ncomp*nvctrp),(0.0_wp,0.0_wp),&
         &   hamovr(1,norb+1,norb+1,1),2*norb)
   end if

   !<vi | vj> 
   if(nspinor==1) then
      call syrk('U','T',norb,nvctrp,1.0_wp,v(1),max(1,nvctrp),&
         &   0.0_wp,hamovr(1,1,1,2),2*norb)
   else
      call herk('U','C',norb,ncomp*nvctrp,1.0_wp,v(1),max(1,ncomp*nvctrp),&
         &   0.0_wp,hamovr(1,1,1,2),2*norb)
   end if

   !<gi | vj> => hsub(:,:,:,5)
   if(nspinor==1) then
      call gemm('T','N',norb,norb,nvctrp,1.0_wp,g(1),&
         &   max(1,nvctrp),v(1),max(1,nvctrp),0.0_wp,&
         &   hamovr(1,norb+1,1,2),2*norb)
   else
      call c_gemm('C','N',norb,norb,ncomp*nvctrp,(1.0_wp,0.0_wp),g(1),&
         &   max(1,ncomp*nvctrp), &
         &   v(1),max(1,ncomp*nvctrp),(0.0_wp,0.0_wp),&
         &   hamovr(1,norb+1,1,2),2*norb)
   end if

   !<gi | gj>
   if(nspinor==1) then
      call syrk('U','T',norb,nvctrp,1.0_wp,g(1),max(1,nvctrp),&
         &   0.0_wp,hamovr(1,norb+1,norb+1,2),2*norb)
   else
      call herk('U','C',norb,ncomp*nvctrp,1.0_wp,g(1),max(1,ncomp*nvctrp),&
         &   0.0_wp,hamovr(1,norb+1,norb+1,2),2*norb)
   end if


   !fill hamovr (Upper triangular)
   do jorb=1,norb
      do iorb=1,norb
         do icplx=1,ncplx
            hamovr(icplx,iorb,jorb+norb,1) = (-1)**(icplx-1)*hamovr(icplx,jorb+norb,iorb,1)  
            hamovr(icplx,iorb,jorb+norb,2) = (-1)**(icplx-1)*hamovr(icplx,jorb+norb,iorb,2)  
         end do
      enddo
   enddo

END SUBROUTINE Davidson_subspace_hamovr


subroutine update_psivirt(norb,nspinor,ncplx,nvctrp,hamovr,v,g,work)
   use module_base
   implicit none
   integer, intent(in) :: norb,nvctrp,nspinor,ncplx
   real(wp), dimension(nspinor*nvctrp*norb), intent(in) :: g
   real(wp), dimension(ncplx,2*norb,2*norb), intent(in) :: hamovr
   real(wp), dimension(nspinor*nvctrp*norb), intent(inout) :: v
   real(wp), dimension(nspinor*nvctrp*norb), intent(inout) :: work
   !local variables
   !n(c) character(len=*), parameter :: subname='update_psivirt'
   integer :: ncomp

   if (nspinor == 4) then
      ncomp=2
   else
      ncomp=1
   end if

   !Update v, that is the wavefunction, using eigenvectors stored in hamovr(:,:,1)
   !Lets say we have 4 quarters top/bottom left/right, then
   !v = matmul(v, hamovr(topleft)  ) + matmul(g, hamovr(bottomleft)  )  needed    
   !g=  matmul(v, hamovr(topright) ) + matmul(g, hamovr(bottomright) ) not needed
   !use hv as work arrray

   !Note: The previous data layout allowed level 3 BLAS
   !call DGEMM('N','N',nvctrp,nvirte,n2virt,1.d0,v(1,1),nvctrp,hamovr(1,1,1),n2virt,0.d0,hv(1,1),nvctrp)
   !    dimensions    =m      =n   =k          m,k        k,n                   m,n             
   !call vcopy(nvctrp*nvirte,hv(1,1),1,v(1,1),1)

   if(nspinor==1) then
      call gemm('N','N',nvctrp,norb,norb,1.0_wp,v(1),&
         &   max(1,nvctrp),hamovr(1,1,1),max(1,2*norb),0.0_wp,&
         &   work(1),nvctrp)
      call gemm('N','N',nvctrp,norb,norb,1.0_wp,g(1),&
         &   max(1,nvctrp),hamovr(1,norb+1,1),max(1,2*norb),1.0_wp,&
         &   work(1),nvctrp)

   else
      call c_gemm('N','N',ncomp*nvctrp,norb,norb,(1.0_wp,0.0_wp),v(1),&
         &   max(1,ncomp*nvctrp),hamovr(1,1,1),max(1,2*norb),(0.0_wp,0.0_wp),&
         &   work(1),ncomp*nvctrp)
      call c_gemm('N','N',ncomp*nvctrp,norb,norb,(1.0_wp,0.0_wp),g(1),&
         &   max(1,ncomp*nvctrp),hamovr(1,norb+1,1),max(1,2*norb),(1.0_wp,0.0_wp),&
         &   work(1),ncomp*nvctrp)
   end if

   call vcopy(nspinor*nvctrp*norb,work(1),1,v(1),1)

END SUBROUTINE update_psivirt


subroutine psivirt_from_gaussians(iproc,nproc,at,orbs,Lzd,comms,rxyz,hx,hy,hz,nspin,psivirt)
   use module_base
   use module_types
   use module_interfaces
   use gaussians
   implicit none
   integer, intent(in) :: iproc,nproc,nspin
   real(gp), intent(in) :: hx,hy,hz
   type(atoms_data), intent(in) :: at
   type(orbitals_data), intent(in) :: orbs
   type(local_zone_descriptors), intent(in) :: Lzd
   type(communications_arrays), intent(in) :: comms
   real(gp), dimension(3,at%astruct%nat), intent(in) :: rxyz
   real(wp), dimension(orbs%npsidim_orbs), intent(out) :: psivirt
   !local variables
   character(len=*), parameter :: subname='psivirt_from_gaussians'
   logical ::  randinp
   integer :: iorb,icoeff,i_all,i_stat,nwork,info,jorb,ikpt,korb
   integer :: iseg,i0,i1,i2,i3,jj,ispinor,i,ind_c,ind_f,jcoeff
   real(wp) :: rfreq,gnrm_fake
   real(wp), dimension(:,:,:), allocatable :: gaucoeffs
   real(gp), dimension(:), allocatable :: work,ev
   real(gp), dimension(:,:), allocatable :: ovrlp
   type(gaussian_basis) :: G
   real(wp), dimension(:), pointer :: gbd_occ,psiw


   !initialise some coefficients in the gaussian basis
   !nullify the G%rxyz pointer
   nullify(G%rxyz)
   !extract the gaussian basis from the pseudowavefunctions
   !use a better basis than the input guess
   call gaussian_pswf_basis(11,.false.,iproc,nspin,at,rxyz,G,gbd_occ)

   allocate(gaucoeffs(G%ncoeff,orbs%nspinor,orbs%norbp+ndebug),stat=i_stat)
   call memocc(i_stat,gaucoeffs,'gaucoeffs',subname)

   !the kinetic overlap is correctly calculated only with Free BC
   randinp =.true.!.false.!lr%geocode /= 'F'

   if (randinp) then
      call to_zero(G%ncoeff*orbs%norbp*orbs%nspinor,gaucoeffs)
      if (G%ncoeff >= orbs%norb) then
         do icoeff=1,G%ncoeff
            !choose the orbital which correspond to this coefficient
            jorb=modulo(icoeff-1,orbs%norb)+1
            !fo any of the k-points associated to the processor fill
            do iorb=1,orbs%norbp
               !orbital at the net of k-point
               ikpt=(orbs%isorb+iorb-1)/orbs%norb+1
               korb=orbs%isorb+iorb-(ikpt-1)*orbs%norb
               if (korb==jorb) then
                  gaucoeffs(icoeff,1,iorb)=cos(real(jorb+icoeff,wp))
                  if (orbs%nspinor == 4) then
                     gaucoeffs(icoeff,3,iorb)=sin(real(jorb+icoeff,wp))
                  end if
               end if
            end do
         end do
      else
         do iorb=1,orbs%norbp
            !orbital at the net of k-point
            ikpt=(orbs%isorb+iorb-1)/orbs%norb+1
            korb=orbs%isorb+iorb-(ikpt-1)*orbs%norb
            !choose the coefficients which are associated to this orbital
            jcoeff=modulo(korb-1,G%ncoeff)+1
            do icoeff=1,G%ncoeff
               if (icoeff==jcoeff) then
                  gaucoeffs(icoeff,1,iorb)=1.0_gp!cos(real(korb+icoeff,wp))
                  if (orbs%nspinor == 4) then
                     gaucoeffs(icoeff,3,iorb)=sin(real(korb+icoeff,wp))
                  end if
               end if
            end do
         end do
         !write(*,*)'ERROR, not enough gaussian coefficients',G%ncoeff,orbs%norb
         !stop
      end if
      !!$     !fill randomly the gaussian coefficients for the orbitals considered
      !!$     do icoeff=1,G%ncoeff !reversed loop
      !!$        !be sure to call always a different random number, per orbital
      !!$        do jorb=1,orbs%isorb*orbs%nspinor
      !!$           tt=builtin_rand(idum) !call random_number(tt)
      !!$        end do
      !!$        do iorb=1,orbs%norbp*orbs%nspinor
      !!$           !do jproc=0,iproc-1
      !!$           !   tt=builtin_rand(idum) !call random_number(tt)
      !!$           !end do
      !!$           tt=builtin_rand(idum) !call random_number(tt)
      !!$           gaucoeffs(icoeff,iorb)=real(tt,wp)
      !!$           !do jproc=iproc+1,nproc-1
      !!$           !   tt=builtin_rand(idum) !call random_number(tt)
      !!$           !end do
      !!$        end do
      !!$        do iorb=(orbs%isorb+orbs%norbp)*orbs%nspinor+1,orbs%norb*orbs%nspinor
      !!$           tt=builtin_rand(idum) !call random_number(tt)
      !!$        end do
      !!$     end do

      !othogonalise the gaussian basis (wrong with k-points)
      !call gaussian_orthogonality(iproc,nproc,norb,norbp,G,coeffs)

   else
      !as an alternative strategy we may take the eigenvectors of the kinetic+k hamiltonian

      !in view of complete gaussian calculation
      allocate(ovrlp(G%ncoeff,G%ncoeff),stat=i_stat)
      call memocc(i_stat,ovrlp,'ovrlp',subname)

      !overlap calculation of the kinetic operator, upper triangular part
      !call kinetic_overlap(G,G,ovrlp)
      call gaussian_overlap(G,G,ovrlp)
      nwork=3*G%ncoeff+1
      allocate(work(nwork+ndebug),stat=i_stat)
      call memocc(i_stat,work,'work',subname)
      allocate(ev(G%ncoeff+ndebug),stat=i_stat)
      call memocc(i_stat,ev,'ev',subname)

      !!$  if (iproc == 0) then
      !!$     do iat=1,G%ncoeff
      !!$        write(*,'(a,i0,10(1pe15.7))')'T',iat,ovrlp(1:iat,iat)
      !!$     end do
      !!$  end if

      !print *'nwork',nwork,3*nbasis-1
      call dsyev('V','U',G%ncoeff,ovrlp(1,1),G%ncoeff,ev(1),work(1),nwork,info)
      if (info /= 0) then
         if (iproc == 0) then
            write(*,*)'DSyev Error',info
         end if
         stop
      end if

      !!$  if (iproc == 0) then
      !!$     do iat=1,G%ncoeff
      !!$        write(*,'(a,i0,10(1pe15.7))')'Ev',iat,ovrlp(:,iat)
      !!$     end do
      !!$     do iat=1,G%ncoeff
      !!$        write(*,'(a,i0,10(1pe15.7))')'K',iat,ev(iat)
      !!$     end do
      !!$  end if

      !copy the eigenvectors to the matrix
      call to_zero(G%ncoeff*orbs%norbp*orbs%nspinor,gaucoeffs)
      if (orbs%norb > G%ncoeff) stop 'wrong gaussian basis'
      jorb=mod(orbs%isorb,orbs%norb)
      do iorb=1,orbs%norbp
         jorb=jorb+1
         if (jorb == orbs%norb+1) jorb=1 !for k-points calculation
         call vcopy(G%ncoeff,ovrlp(1,jorb),1,gaucoeffs(1,1,iorb),orbs%nspinor)
      end do


      i_all=-product(shape(ovrlp))*kind(ovrlp)
      deallocate(ovrlp,stat=i_stat)
      call memocc(i_stat,i_all,'ovrlp',subname)
      i_all=-product(shape(work))*kind(work)
      deallocate(work,stat=i_stat)
      call memocc(i_stat,i_all,'work',subname)
      i_all=-product(shape(ev))*kind(ev)
      deallocate(ev,stat=i_stat)
      call memocc(i_stat,i_all,'ev',subname)

      !call MPI_BARRIER(bigdft_mpi%mpi_comm,info)
      !stop

   end if

   call gaussians_to_wavelets_new(iproc,nproc,Lzd,orbs,G,gaucoeffs,psivirt)

   !deallocate the gaussian basis descriptors
   call deallocate_gwf(G,subname)

   !deallocate gaussian array
   i_all=-product(shape(gaucoeffs))*kind(gaucoeffs)
   deallocate(gaucoeffs,stat=i_stat)
   call memocc(i_stat,i_all,'gaucoeffs',subname)
   i_all=-product(shape(gbd_occ))*kind(gbd_occ)
   deallocate(gbd_occ,stat=i_stat)
   call memocc(i_stat,i_all,'gbd_occ',subname)

   !add random background to the wavefunctions
   if (randinp .and. G%ncoeff >= orbs%norb) then
      !call to_zero(orbs%npsidim,psivirt)
      do iorb=1,orbs%norbp
         jorb=iorb+orbs%isorb
         do ispinor=1,orbs%nspinor
            !pseudo-random frequency (from 0 to 10*2pi)
            rfreq=real(jorb,wp)/real(orbs%norb*orbs%nkpts,wp)*62.8318530717958648_wp
            do iseg=1,Lzd%Glr%wfd%nseg_c
               call segments_to_grid(Lzd%Glr%wfd%keyvloc(iseg),Lzd%Glr%wfd%keygloc(1,iseg),Lzd%Glr%d,i0,i1,i2,i3,jj)
               do i=i0,i1
                  ind_c=i-i0+jj+((iorb-1)*orbs%nspinor+ispinor-1)*(Lzd%Glr%wfd%nvctr_c+7*Lzd%Glr%wfd%nvctr_f)
                  psivirt(ind_c)=psivirt(ind_c)+0.5_wp*&
                     &   sin(rfreq*(i1+real(jorb,wp)))*sin(rfreq*(i2+real(jorb,wp)))*sin(rfreq*(i3+real(jorb,wp)))
               end do
            end do
            do iseg=Lzd%Glr%wfd%nseg_c+1,Lzd%Glr%wfd%nseg_c+Lzd%Glr%wfd%nseg_f
               call segments_to_grid(Lzd%Glr%wfd%keyvloc(iseg),Lzd%Glr%wfd%keygloc(1,iseg),Lzd%Glr%d,i0,i1,i2,i3,jj)
               do i=i0,i1
                  ind_f=Lzd%Glr%wfd%nvctr_c+7*(i-i0+jj-1)+&
                     &   ((iorb-1)*orbs%nspinor+ispinor-1)*(Lzd%Glr%wfd%nvctr_c+7*Lzd%Glr%wfd%nvctr_f)
                  psivirt(ind_f+1)=psivirt(ind_f+1)+0.4_wp*&
                     &   sin(rfreq*(i1+real(jorb,wp)))*sin(rfreq*(i2+real(jorb,wp)))*sin(rfreq*(i3+real(jorb,wp)))
                  psivirt(ind_f+2)=psivirt(ind_f+2)+0.35_wp*&
                     &   sin(rfreq*(i1+real(jorb,wp)))*sin(rfreq*(i2+real(jorb,wp)))*sin(rfreq*(i3+real(jorb,wp)))
                  psivirt(ind_f+3)=psivirt(ind_f+3)+0.3_wp*&
                     &   sin(rfreq*(i1+real(jorb,wp)))*sin(rfreq*(i2+real(jorb,wp)))*sin(rfreq*(i3+real(jorb,wp)))
                  psivirt(ind_f+4)=psivirt(ind_f+4)+0.25_wp*&
                     &   sin(rfreq*(i1+real(jorb,wp)))*sin(rfreq*(i2+real(jorb,wp)))*sin(rfreq*(i3+real(jorb,wp)))
                  psivirt(ind_f+5)=psivirt(ind_f+5)+0.2_wp*&
                     &   sin(rfreq*(i1+real(jorb,wp)))*sin(rfreq*(i2+real(jorb,wp)))*sin(rfreq*(i3+real(jorb,wp)))
                  psivirt(ind_f+6)=psivirt(ind_f+6)+0.15_wp*&
                     &   sin(rfreq*(i1+real(jorb,wp)))*sin(rfreq*(i2+real(jorb,wp)))*sin(rfreq*(i3+real(jorb,wp)))
                  psivirt(ind_f+7)=psivirt(ind_f+7)+0.1_wp*&
                     &   sin(rfreq*(i1+real(jorb,wp)))*sin(rfreq*(i2+real(jorb,wp)))*sin(rfreq*(i3+real(jorb,wp)))
               end do
            end do
         end do
      end do
      !after having added random background, precondition the wavefunctions with an ncong of 10
      call preconditionall(orbs,Lzd%Glr,hx,hy,hz,10,psivirt,gnrm_fake,gnrm_fake)
   end if

   !transpose v
   if(nproc > 1)then
      !reallocate the work array with the good size
      allocate(psiw(max(orbs%npsidim_orbs,orbs%npsidim_comp)+ndebug),stat=i_stat)
      call memocc(i_stat,psiw,'psiw',subname)
   end if

   !transpose the wavefunction in wavelet basis
   call transpose_v(iproc,nproc,orbs,Lzd%Glr%wfd,comms,psivirt,work=psiw)

   !here one has to decide whether leave things like that or
   !multiply the transposed wavefunctions by the matrix of the coefficients

   if(nproc > 1)then
      i_all=-product(shape(psiw))*kind(psiw)
      deallocate(psiw,stat=i_stat)
      call memocc(i_stat,i_all,'psiw',subname)
   end if


END SUBROUTINE psivirt_from_gaussians


!> Write eigenvalues and related quantities
!! @todo: must add the writing directory to the files
subroutine write_eigen_objects(iproc,occorbs,nspin,nvirt,nplot,hx,hy,hz,at,rxyz,lr,orbs,orbsv,psi,psivirt,output_wf_format)
   use module_base
   use module_types
   use yaml_output
   implicit none
   logical, intent(in) :: occorbs
   integer, intent(in) :: iproc,nspin,nvirt,nplot,output_wf_format
   real(gp), intent(in) :: hx,hy,hz
   type(atoms_data), intent(in) :: at
   type(locreg_descriptors), intent(in) :: lr
   type(orbitals_data), intent(in) :: orbs,orbsv
   real(gp), dimension(3,at%astruct%nat), intent(in) :: rxyz
   real(wp), dimension(:), pointer :: psi,psivirt
   !local variables
   character(len=10) :: comment
   character(len=11) :: orbname,denname
   integer :: iorb,ikpt,jorb,ind,occnorb,occnorbu,occnorbd
   real(gp) :: valu,vald,val

   if (occorbs) then
      occnorb = 0
      occnorbu = 0
      occnorbd = 0
   else
      occnorb = orbs%norb
      occnorbu = orbs%norbu
      occnorbd = orbs%norbd
   end if

   if(iproc==0)then
      call yaml_open_sequence('Complete list of energy eigenvalues')
      if (nspin==1) then
         !write(*,'(1x,a)')'Complete list of energy eigenvalues'
         do ikpt=1,orbsv%nkpts
            call yaml_comment('Kpt #' // adjustl(trim(yaml_toa(ikpt,fmt='(i4.4)'))) // ' BZ coord. = ' // &
            & trim(yaml_toa(orbs%kpts(:, ikpt),fmt='(f12.6)')))
            !if (orbsv%nkpts > 1) write(*,"(1x,A,I3.3,A,3F12.6)") "Kpt #", ikpt, " BZ coord. = ", orbsv%kpts(:, ikpt)
            do iorb=1,orbs%norb
               if (occorbs) then
                  val = orbs%eval(iorb+(ikpt-1)*orbs%norb)
               else
                  val = orbsv%eval(iorb+(ikpt-1)*orbsv%norb)!(iorb, ikpt, 1)
               end if
               call yaml_sequence(advance='no')
               call yaml_map('e_occupied',val, fmt='(1pe21.14)',advance='no')
               call yaml_comment(trim(yaml_toa(iorb,fmt='(i4.4)'))) 
               !write(*,'(1x,a,i4,a,1x,1pe21.14)') 'e_occupied(',iorb,')=',val
            end do
            call yaml_sequence(advance='no')
            call yaml_map('HOMO LUMO gap (AU, eV)', &
               &   (/ orbsv%eval(1+occnorb+(ikpt-1)*orbsv%norb)-val,&
               &   Ha_eV*(orbsv%eval(1+occnorb+(ikpt-1)*orbsv%norb)-val) /), fmt='(1pe21.14)')
            !write(*,'(1x,a,1pe21.14,a,0pf8.4,a)')&
            !   &   'HOMO LUMO gap   =',orbsv%eval(1+occnorb+(ikpt-1)*orbsv%norb)-val,&
            !   &   ' (',Ha_eV*(orbsv%eval(1+occnorb+(ikpt-1)*orbsv%norb)-val),&
            !   &   ' eV)'
            do iorb=1,orbsv%norb - occnorb
               call yaml_sequence(advance='no')
               call yaml_map('e_virtual',&
                    & orbsv%eval(iorb+occnorb+(ikpt-1)*orbsv%norb), fmt='(1pe21.14)',advance='no')
               call yaml_comment(trim(yaml_toa(iorb,fmt='(i4.4)')))
               !write(*,'(1x,a,i4,a,1x,1pe21.14)') &
               !   &   'e_virtual(',iorb,')=',orbsv%eval(iorb+occnorb+(ikpt-1)*orbsv%norb)!e(iorb+occnorb,ikpt,1)
            end do
         end do
         call yaml_close_sequence()
      else
         do ikpt=1,orbsv%nkpts
            call yaml_comment('Kpt #' // adjustl(trim(yaml_toa(ikpt,fmt='(i4.4)'))) // ' BZ coord. = ' // &
            & trim(yaml_toa(orbs%kpts(:, ikpt),fmt='(f12.6)')))
            !write(*,'(1x,a)')'Complete list of energy eigenvalues'
            do iorb=1,min(orbs%norbu,orbs%norbd)
               if (occorbs) then
                  valu = orbs%eval(iorb+(ikpt-1)*orbs%norb)
                  vald = orbs%eval(iorb+orbs%norbu+(ikpt-1)*orbs%norb)
               else
                  valu = orbsv%eval(iorb+(ikpt-1)*orbsv%norb)!e(iorb, ikpt, 1)
                  vald = orbsv%eval(iorb+orbsv%norbu+(ikpt-1)*orbsv%norb)!e(iorb+orbsv%norbu, ikpt, 1)
               end if
               call yaml_sequence(advance='no')
               call yaml_map('e_occ',(/ valu,vald /), fmt='(1pe21.14)',advance='no')
               call yaml_comment(trim(yaml_toa(iorb,fmt='(i4.4)')))
               !write(*,'(1x,a,i4,a,1x,1pe21.14,14x,a,i4,a,1x,1pe21.14)') &
               !   &   'e_occ(',iorb,',u)=',valu,'e_occ(',iorb,',d)=',vald
            end do
            if (orbs%norbu > orbs%norbd) then
               do iorb=orbs%norbd+1,orbs%norbu
                  if (occorbs) then
                     valu = orbs%eval(iorb+(ikpt-1)*orbs%norb)
                  else
                     valu = orbsv%eval(iorb+(ikpt-1)*orbsv%norb)!e(iorb, ikpt, 1)
                  end if
                  call yaml_sequence(advance='no')
                  call yaml_map('e_occ',valu, fmt='(1pe21.14)',advance='no')
                  call yaml_comment(trim(yaml_toa(iorb,fmt='(i4.4)')))
                  !write(*,'(1x,a,i4,a,1x,1pe21.14)') 'e_occ(',iorb,',u)=',valu
               end do
            else if (orbs%norbd > orbs%norbu) then
               do iorb=orbs%norbu+1,orbs%norbd
                  if (occorbs) then
                     vald = orbs%eval(iorb+orbs%norbu+(ikpt-1)*orbs%norb)
                  else
                     vald = orbsv%eval(iorb+orbsv%norbu+(ikpt-1)*orbsv%norb)!e(iorb+orbsv%norbu, ikpt, 1)
                  end if
                  call yaml_sequence(advance='no')
                  call yaml_map('e_occ',vald, fmt='(1pe21.14)',advance='no')
                  call yaml_comment(trim(yaml_toa(iorb,fmt='(i4.4)')))
                  !write(*,'(50x,a,i4,a,1x,1pe21.14)') 'e_occ(',iorb,',d)=',vald
               end do
            end if
            call yaml_sequence(advance='no')
            call yaml_map('HOMO LUMO gap (AU, eV)', &
               &   (/ orbsv%eval(1+occnorbu+(ikpt-1)*orbsv%norb)-valu, &
               &      orbsv%eval(orbsv%norbu+1+occnorbd+(ikpt-1)*orbsv%norb)-vald, &
               &      Ha_eV*(orbsv%eval(1+occnorbu+(ikpt-1)*orbsv%norb)-valu), &
               &      Ha_eV*(orbsv%eval(orbsv%norbu+1+occnorbd+(ikpt-1)*orbsv%norb)-vald) /), fmt='(1pe21.14)')
            !write(*,'(1x,a,1x,1pe21.14,a,0pf8.4,a,a,1x,1pe21.14,a,0pf8.4,a)') &
            !   &   'HOMO LUMO gap, u =', orbsv%eval(1+occnorbu+(ikpt-1)*orbsv%norb)-valu,&
            !   &   ' (',Ha_eV*(orbsv%eval(1+occnorbu+(ikpt-1)*orbsv%norb)-valu),' eV)',&
            !   &   ',d =',orbsv%eval(orbsv%norbu+1+occnorbd+(ikpt-1)*orbsv%norb)-vald,&
            !   &   ' (',Ha_eV*(orbsv%eval(orbsv%norbu+1+occnorbd+(ikpt-1)*orbsv%norb)-vald),' eV)'
            do iorb=1,min(orbsv%norbu-occnorbu,orbsv%norbd-occnorbd)
               jorb=orbsv%norbu+iorb+occnorbd
               call yaml_sequence(advance='no')
               call yaml_map('e_virt', (/ &
               &  orbsv%eval(iorb+(ikpt-1)*orbsv%norb), &
               &  orbsv%eval(jorb+(ikpt-1)*orbsv%norb) /), fmt='(1pe21.14)', advance='no')
               call yaml_comment(trim(yaml_toa(iorb,fmt='(i4.4)')))
               !write(*,'(1x,a,i4,a,1x,1pe21.14,14x,a,i4,a,1x,1pe21.14)') &
               !   &   'e_vrt(',iorb,',u)=',orbsv%eval(iorb+(ikpt-1)*orbsv%norb),&!e(iorb,ikpt,1),&
               !   &   'e_vrt(',iorb,',d)=',orbsv%eval(jorb+(ikpt-1)*orbsv%norb)!e(jorb,ikpt,1)
            end do
            call yaml_close_map()
            if (orbsv%norbu-occnorbu > orbsv%norbd-occnorbd) then
               do iorb=orbsv%norbd+1-occnorbu,orbsv%norbu-occnorbd
                  call yaml_sequence(advance='no')
                  call yaml_map('e_vrt u', &
                  &  orbsv%eval(iorb+(ikpt-1)*orbsv%norb), fmt='(1pe21.14)',advance='no')
                  call yaml_comment(trim(yaml_toa(iorb,fmt='(i4.4)')))
                  !write(*,'(1x,a,i4,a,1x,1pe21.14)') &
                  !   &   'e_vrt(',iorb,',u)=',orbsv%eval(iorb+(ikpt-1)*orbsv%norb)!e(iorb,ikpt,1)
               end do
            else if (orbsv%norbd-occnorbd > orbsv%norbu-occnorbu) then
               do iorb=2*orbsv%norbu+1-occnorbu,orbsv%norbu-occnorbu+orbsv%norbd-occnorbd
                  call yaml_sequence(advance='no')
                  call yaml_map('e_vrt d', &
                  &  orbsv%eval(iorb+(ikpt-1)*orbsv%norb), fmt='(1pe21.14)',advance='no')
                  call yaml_comment(trim(yaml_toa(iorb,fmt='(i4.4)')))
                  !write(*,'(50x,a,i4,a,1x,1pe21.14)') &
                  !   &   'e_vrt(',iorb-orbsv%norbu-occnorbu,',d)=',orbsv%eval(iorb+(ikpt-1)*orbsv%norb)!e(iorb,ikpt,1)
               end do
            end if
         end do
         call yaml_close_sequence()
      end if
   end if

END SUBROUTINE write_eigen_objects


! PLOTTING

!>plot the converged wavefunctions in the different orbitals.
!nplot is the requested total of orbitals to plot, where
!states near the HOMO/LUMO gap are given higher priority.
!Occupied orbitals are only plotted when nplot>nvirt,
!otherwise a comment is given in the out file.
subroutine dump_eigenfunctions(dir_output,nplot,at,hgrids,lr,orbs,orbsv,rxyz,psi,psivirt)
  use module_base, only: gp,wp
  use locregs, only: locreg_descriptors
  use module_types, only: atoms_data,orbitals_data
  implicit none
  integer, intent(in) :: nplot !<number of eigenfuncitions to be plotted close to the fermi level
  type(atoms_data), intent(in) :: at !<descriptor of atomic properties
  type(orbitals_data), intent(in) :: orbs,orbsv !<orbitals, occupied and virtual respectively
  type(locreg_descriptors), intent(in) :: lr !<localization regions of the wavefunctions
  character(len=*), intent(in) :: dir_output !<directory where the data have to be put in
  real(gp), dimension(3), intent(in) :: hgrids !<grid spacings of the simulation domain
  real(gp), dimension(3,at%astruct%nat), intent(in) :: rxyz !<atomic positions
  real(wp), dimension(lr%wfd%nvctr_c+7*lr%wfd%nvctr_f), intent(in) :: psi,psivirt !<occupied and virtual eigenfunctions
  !local variables
  integer :: ind,iorb
  real(gp) :: hx,hy,hz
  character(len=300) :: orbname,denname
  
  hx=hgrids(1)
  hy=hgrids(2)
  hz=hgrids(3)

  !add a modulo operator to get rid of the particular k-point
  do iorb=1,orbsv%norbp!requested: nvirt of nvirte orbitals

     if(modulo(iorb+orbsv%isorb-1,orbsv%norb)+1 > abs(nplot)) then
        exit 
        !if(iproc == 0 .and. abs(nplot) > 0) write(*,'(A)')'No plots of occupied orbitals requested.'
     end if

     ind=1+(lr%wfd%nvctr_c+7*lr%wfd%nvctr_f)*(iorb-1)
     !plot the orbital and the density
     write(orbname,'(A,i4.4)')trim(dir_output)//'virtual',iorb+orbsv%isorb
     write(denname,'(A,i4.4)')trim(dir_output)//'denvirt',iorb+orbsv%isorb
     !write(comment,'(1pe10.3)')orbsv%eval(iorb+orbsv%isorb)!e(modulo(iorb+orbsv%isorb-1,orbsv%norb)+1,orbsv%iokpt(iorb),1)

     call plot_wf(trim(orbname),1,at,1.0_wp,lr,hx,hy,hz,rxyz,psivirt(ind:))
     call plot_wf(trim(denname),2,at,1.0_wp,lr,hx,hy,hz,rxyz,psivirt(ind:))

  end do

  do iorb=orbs%norbp,1,-1 ! sweep over highest occupied orbitals
     if(modulo(orbs%norb-iorb-orbs%isorb-0,orbs%norb)+1 <=  abs(nplot)) then  ! SG 
        !address
        ind=1+(lr%wfd%nvctr_c+7*lr%wfd%nvctr_f)*(iorb-1)
        write(orbname,'(A,i4.4)')trim(dir_output)//'orbital',iorb+orbs%isorb
        write(denname,'(A,i4.4)')trim(dir_output)//'densocc',iorb+orbs%isorb
        !write(comment,'(1pe10.3)')orbs%eval(iorb+orbs%isorb)

        call plot_wf(trim(orbname),1,at,1.0_wp,lr,hx,hy,hz,rxyz,psi(ind:))
        call plot_wf(trim(denname),2,at,1.0_wp,lr,hx,hy,hz,rxyz,psi(ind:))

     endif
  end do
  ! END OF PLOTTING
end subroutine dump_eigenfunctions


!> Calculate the gap and fill the value in the orbs structure
subroutine calculate_HOMO_LUMO_gap(iproc,orbs,orbsv)
   use module_base
   use module_types
   use yaml_output
   implicit none
   integer, intent(in) :: iproc
   type(orbitals_data), intent(in) :: orbsv
   type(orbitals_data), intent(inout) :: orbs
   !local variables
   integer :: ikpt

   if (orbs%nkpts /= orbsv%nkpts) then
      return
      stop 'HL gap with Band structure not implemented yet'
   end if
   !depending on nspin
   orbs%HLgap=UNINITIALIZED(orbs%HLgap)
   if (orbs%nspin==1) then
      ikpt=1
       orbs%HLgap=orbsv%eval(1+(ikpt-1)*orbsv%norb)-orbs%eval(orbs%norb+(ikpt-1)*orbs%norb)
      !the minimum wrt all the k-points
      do ikpt=2,orbs%nkpts
         orbs%HLgap=min(orbs%HLgap,orbsv%eval(1+(ikpt-1)*orbsv%norb)&
              -orbs%eval(orbs%norb+(ikpt-1)*orbs%norb))
      end do
   else if (orbs%nspin==2) then
      ikpt=1
      orbs%HLgap=min(orbsv%eval(1+(ikpt-1)*orbsv%norb)-orbs%eval(orbs%norbu+(ikpt-1)*orbs%norb),&
           orbsv%eval(orbsv%norbu+1+(ikpt-1)*orbsv%norb)-orbs%eval(orbs%norbd+orbs%norbu+(ikpt-1)*orbs%norb))
      do ikpt=2,orbs%nkpts
         orbs%HLgap=min(orbs%HLgap,orbsv%eval(1+(ikpt-1)*orbsv%norb)-orbs%eval(orbs%norbu+(ikpt-1)*orbs%norb),&
              orbsv%eval(orbsv%norbu+1+(ikpt-1)*orbsv%norb)-orbs%eval(orbs%norbd+orbs%norbu+(ikpt-1)*orbs%norb))
      end do
   end if

   !warning if gap is negative
   if (orbs%HLgap < 0.0_gp .and. orbs%HLgap/=uninitialized(orbs%HLgap)) then
      if (iproc==0) call yaml_warning('HLgap is negative, convergence problem?')
      !if (iproc==0) write(*,*)'WARNING!! HLgap is negative, convergence problem?' 
   end if

END SUBROUTINE calculate_HOMO_LUMO_gap

!> Add a potential to the local potential which has the function of confining the 
!! Solutions to a given value
subroutine add_confining_potential(n1i,n2i,n3i,nspin,eps,dencutoff,rpow,pot,rho)
   use module_base
   implicit none
   integer, intent(in) :: n1i,n2i,n3i,nspin
   real(gp) , intent(in) :: rpow,eps,dencutoff
   real(dp), dimension(n1i,n2i,n3i,nspin), intent(in) :: rho
   real(wp), dimension(n1i,n2i,n3i,nspin), intent(inout) :: pot
   !local variables
   integer :: i1,i2,i3,ispin
   real(dp) :: density

   do ispin=1,nspin
      do i3=1,n3i
         do i2=1,n2i
            do i1=1,n1i
               !charge density value (not optimized)
               if (nspin==2) then
                  density=rho(i1,i2,i3,1)+rho(i1,i2,i3,2)
               else
                  density=rho(i1,i2,i3,1)
               end if
               pot(i1,i2,i3,ispin)=pot(i1,i2,i3,ispin)+eps*((density+dencutoff)**rpow)
            end do
         end do
      end do
   end do
END SUBROUTINE add_confining_potential

subroutine add_parabolic_potential(geocode,nat,n1i,n2i,n3i,hxh,hyh,hzh,rlimit,rxyz,pot)
   use module_base
   implicit none
   character(len=1), intent(in) :: geocode !< @copydoc poisson_solver::doc::geocode
   integer, intent(in) :: n1i,n2i,n3i,nat
   real(gp), intent(in) :: rlimit,hxh,hyh,hzh
   real(gp), dimension(3,nat), intent(in) :: rxyz
   real(wp), dimension(n1i*n2i*n3i), intent(inout) :: pot
   !local variables
   logical :: perx,pery,perz
   integer :: nbl1,nbl2,nbl3,nbr1,nbr2,nbr3,i,i1,i2,i3,isx,iex,isy,iey,isz,iez
   integer :: iat,ind
   real(gp) :: x,y,z,r2,rx,ry,rz
   real(gp), dimension(3) :: cxyz

   !conditions for periodicity in the three directions
   perx=(geocode /= 'F')
   pery=(geocode == 'P')
   perz=(geocode /= 'F')

   call ext_buffers(perx,nbl1,nbr1)
   call ext_buffers(pery,nbl2,nbr2)
   call ext_buffers(perz,nbl3,nbr3)

   !calculate the center of the molecule
   call to_zero(3,cxyz)
   do iat=1,nat
      do i=1,3
         cxyz(i)=cxyz(i)+rxyz(i,iat)
      end do
   end do
   do i=1,3
      cxyz(i)=cxyz(i)/real(nat,gp)
   end do

   rx=cxyz(1) 
   ry=cxyz(2)
   rz=cxyz(3)

   isx=-nbl1
   isy=-nbl2
   isz=-nbl3

   iex=n1i-nbl1-1
   iey=n2i-nbl2-1
   iez=n3i-nbl3-1

   do i3=isz,iez
      z=real(i3,gp)*hzh-rz
      do i2=isy,iey
         y=real(i2,gp)*hyh-ry
         do i1=isx,iex
            x=real(i1,gp)*hxh-rx
            r2=x**2+y**2+z**2
            !add the parabolic correction to the potential
            if (r2 > rlimit**2) then
               ind=i1+1+nbl1+(i2+nbl2)*n1i+(i3+nbl3)*n1i*n2i
               pot(ind)=pot(ind)+0.1_gp*(sqrt(r2)-rlimit)**2
            endif
         enddo
      enddo
   enddo

END SUBROUTINE add_parabolic_potential<|MERGE_RESOLUTION|>--- conflicted
+++ resolved
@@ -194,11 +194,7 @@
    !     in%nspin,Lzd%Glr%d%n1i*Lzd%Glr%d%n2i*nscatterarr(iproc,1)*nrhodim,i3rho_add,&
    !     VTwfn%orbs,Lzd,0,ngatherarr,rhopot,pot)
 
-<<<<<<< HEAD
-   call local_potential_dimensions(VTwfn%Lzd,VTwfn%orbs,xc,dpcom%ngatherarr(0,1))
-=======
-   call local_potential_dimensions(iproc,VTwfn%Lzd,VTwfn%orbs,dpcom%ngatherarr(0,1))
->>>>>>> 4fba34ae
+   call local_potential_dimensions(iproc,VTwfn%Lzd,VTwfn%orbs,xc,dpcom%ngatherarr(0,1))
 
    !in the case of NK SIC, put the total density in the psirocc pointer, so that it could be reused for building the 
    !Hamiltonian Application
@@ -603,11 +599,7 @@
    !     in%nspin,Lzd%Glr%d%n1i*Lzd%Glr%d%n2i*nscatterarr(iproc,1)*nrhodim,i3rho_add,&
    !     orbsv,Lzd,0,ngatherarr,rhopot,pot)
 
-<<<<<<< HEAD
-   call local_potential_dimensions(Lzd,orbsv,xc,dpcom%ngatherarr(0,1))
-=======
-   call local_potential_dimensions(iproc,Lzd,orbsv,dpcom%ngatherarr(0,1))
->>>>>>> 4fba34ae
+   call local_potential_dimensions(iproc,Lzd,orbsv,xc,dpcom%ngatherarr(0,1))
    allocate(confdatarr(orbsv%norbp))
    call default_confinement_data(confdatarr,orbsv%norbp)
 
