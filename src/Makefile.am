--- conflicted
+++ resolved
@@ -75,6 +75,12 @@
 
 # Additional sources.
 # ------------------
+#if USE_BLACS
+#BLACS_MODULES = 
+#else
+BLACS_MODULES = modules/blacs_fake.f90
+#endif
+
 if USE_CUDA_GPU
 sub_dirs_cuda = CUDA
 CUDA_SOURCES = CUDA/binding_s_gpu.c \
@@ -107,12 +113,6 @@
 CUDA_CONV = convolutions/interface_cuda_fake.f90
 CUDA_MODULES = modules/cublas_fake.f90
 endif
-
-#if USE_BLACS
-#BLACS = 
-#else
-BLACS = modules/blacs_fake.f90
-#endif
 
 if USE_OCL
 sub_dirs_ocl = OpenCL
@@ -241,15 +241,10 @@
 	modules/input.f90 \
 	modules/xc.f90 \
 	modules/op2p_module.f90 \
-<<<<<<< HEAD
-	$(GPU_BLAS) \
-	$(BLACS)
-
-=======
 	modules/BigDFT_API.f90 \
 	$(CUDA_MODULES) \
-	$(PS_MODULES)
->>>>>>> 01b57ec3
+	$(PS_MODULES) \
+	$(BLACS_MODULES)
 modules_objects = $(modules_source:.f90=.o)
 
 #objects which depends from module_types
@@ -316,44 +311,38 @@
 	wavelib/razero.f90 \
 	wavelib/gauss_to_daub.f90 \
 	wavelib/daubisf.f90 \
-<<<<<<< HEAD
-	sdcg.f90 \
-	bfgs.f90 \
-        linear/filterModule.f90 \
-        linear/getLocBasis.f90 \
-        linear/applyHamiltonian.f90 \
-        linear/precondLinear.f90 \
-        linear/locReg.f90 \
-        linear/psitolocReg.f90 \
-        linear/locReg_orbitals.f90 \
-        linear/locReg_projectors.f90 \
-        linear/LinearForces.f90 \
-        linear/tmp_HamiltonianApplication.f90 \
-        linear/transposition.f90 \
-        linear/linearScaling.f90 \
-        linear/energyAndForces.f90 \
-        linear/convolutions.f90 \
-        linear/initAndUtils.f90 \
-        linear/sumrhoLinear.f90 \
-	    linear/inputguessLinear.f90 \
-        linear/psitolocReg.f90 \
-        linear/orthonormality.f90 \
-        linear/orbitalOptimization.f90 \
-        linear/mixdiis.f90 \
-        linear/copyTypes.f90 \
-        linear/cleanup.f90 \
-		linear/derivativeBasis.f90 \
-		linear/parallelLinAlg.f90 \
-		linear/nullify.f90 \
-	$(DGEMMSY_INTERFACE)  
-=======
 	profiling/time.f90 \
 	profiling/memoryestimator.f90 \
+	linear/filterModule.f90 \
+	linear/getLocBasis.f90 \
+	linear/applyHamiltonian.f90 \
+	linear/precondLinear.f90 \
+	linear/locReg.f90 \
+	linear/psitolocReg.f90 \
+	linear/locReg_orbitals.f90 \
+	linear/locReg_projectors.f90 \
+	linear/LinearForces.f90 \
+	linear/tmp_HamiltonianApplication.f90 \
+	linear/transposition.f90 \
+	linear/linearScaling.f90 \
+	linear/energyAndForces.f90 \
+	linear/convolutions.f90 \
+	linear/initAndUtils.f90 \
+	linear/sumrhoLinear.f90 \
+	linear/inputguessLinear.f90 \
+	linear/psitolocReg.f90 \
+	linear/orthonormality.f90 \
+	linear/orbitalOptimization.f90 \
+	linear/mixdiis.f90 \
+	linear/copyTypes.f90 \
+	linear/cleanup.f90 \
+	linear/derivativeBasis.f90 \
+	linear/parallelLinAlg.f90 \
+	linear/nullify.f90 \
 	$(CONV_SOURCES) \
 	$(DGEMMSY_SOURCES) \
 	$(OCL_SOURCES) \
 	$(getarg_files)
->>>>>>> 01b57ec3
 
 # C objects
 c_level = posfiles.c \
@@ -377,25 +366,10 @@
 splsad_LDADD = @LIBS_DEPENDENCIES@
 
 rism_SOURCES = rism.f90 rismlowlevel.f90
-<<<<<<< HEAD
-rism_LDFLAGS =  
-rism_LDADD = libbigdft.a \
-	PSolver/libpoissonsolver.a \
-	$(LMPI) \
-	@MPI_LIBS@\
-	$(libs_opt)
-=======
 rism_LDADD = @LIBS_DEPENDENCIES@
->>>>>>> 01b57ec3
 
 #sandbox_SOURCES = sandbox.f90
-#sandbox_LDFLAGS = 
-#sandbox_LDADD = libbigdft.a \
-#        PSolver/libpoissonsolver.a \
-#        $(LMPI) \
-#        @MPI_LIBS@ \
-#        $(libs_opt)
-
+#sandbox_LDADD = @LIBS_DEPENDENCIES@
 
 oneatom_SOURCES = oneatom.f90
 oneatom_LDADD = @LIBS_DEPENDENCIES@
