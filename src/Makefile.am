## Process this file with automake to produce Makefile.in

all: all-recursive
	chmod ug+x bigdft-tool

# Main targets.
# ------------
bin_PROGRAMS    = $(binaries_sources)
noinst_PROGRAMS = $(local_binaries)
bin_SCRIPTS     = $(scripts_sources)
lib_LIBRARIES   = $(lib_bigdft)
module_DATA     = $(mod_bigdft)

# Sub-directories.
# ---------------
SUBDIRS = modules \
	PSolver \
	$(sub_dirs_libconfig) \
	art \
	$(sub_dirs_cuda) \
	$(sub_dirs_ocl) \
	$(sub_dirs_bin)

EXTRA_DIST = \
	wavelib/intots.inc \
	wavelib/recs16.inc \
	wavelib/sym_16.inc \
	init/pspconf.in.f90 \
	convolutions/v.inc \
	convolutions/v_long.inc \
	convolutions/v_17.inc \
	PSolver/lazy_100.inc \
	PSolver/lazy_14.inc \
	PSolver/lazy_16.inc \
	PSolver/lazy_20.inc \
	PSolver/lazy_24.inc \
	PSolver/lazy_30.inc \
	PSolver/lazy_40.inc \
	PSolver/lazy_50.inc \
	PSolver/lazy_60.inc \
	PSolver/lazy_8.inc \
	PSolver/createKernel.f90 \
	PSolver/PSolver_Main.f90 \
	PSolver/perfdata.inc \
	NEB_driver.sh 

# Build targets, binaries and libraries.
# -------------
if BUILD_LIB_BIGDFT
lib_bigdft = libbigdft.a libdft_common.a
PS_SOURCES = PSolver/Build_Kernel.f90 \
	PSolver/xcenergy.f90 \
	PSolver/3Dgradient.f90 \
	PSolver/scaling_function.f90 \
	PSolver/PSolver_Base_new.f90 \
	PSolver/wofz.f90 \
	lib/fft/fft3d.f90
PS_MODULES = PSolver/Poisson_Solver.f90
else
lib_bigdft =
PS_SOURCES =
PS_MODULES =
endif
if BUILD_BINARIES
binaries_sources = bigdft memguess splsad NEB frequencies MDanalysis rism oneatom $(minima_hopping_sources) bart abscalc BigDFT2Wannier
local_binaries = test_forces
<<<<<<< HEAD
scripts_sources = NEB_driver.sh bigdft-tool
=======
scripts_sources = NEB_driver.sh
>>>>>>> 8dcb705a
sub_dirs_bin = tools tools/bader
else
binaries_sources = 
local_binaries =
scripts_sources = 
sub_dirs_bin =
endif


# Additional sources.
# ------------------
if USE_CUDA_GPU
sub_dirs_cuda = CUDA
CUDA_SOURCES = CUDA/binding_s_gpu.c \
	CUDA/commonDef.cpp CUDA/commonDef.h \
	CUDA/fortran.c \
	CUDA/cudafct.cu \
	CUDA/locham.cu \
	CUDA/kernels_anasyn.hcu \
	CUDA/kernels_locpot.hcu \
	CUDA/kernels_kinetic.hcu \
	CUDA/kernels_compress.hcu \
	CUDA/GPUparameters.h \
	CUDA/structDef_anasyn.h \
	CUDA/structDef_locpot.h \
	CUDA/structDef_kinetic.h \
	CUDA/check_cuda.h \
	CUDA/read_conf_exception.h \
	CUDA/cpp_utils.h
EXTRA_DIST += CUDA/precond.cu \
	CUDA/density.cu \
	CUDA/anasyn.cu \
	CUDA/locpot.cu CUDA/locpot.h \
	CUDA/kinetic.cu CUDA/kinetic.h \
	CUDA/compress.cu
CUDA_CONV = convolutions/convolut_common_interface_cuda.f90
CUDA_MODULES =
else
sub_dirs_cuda =
CUDA_SOURCES =
CUDA_CONV = convolutions/interface_cuda_fake.f90
CUDA_MODULES = modules/cublas_fake.f90
endif

if USE_OCL
sub_dirs_ocl = OpenCL
OCL_SOURCES = \
	OpenCL/Stream.h OpenCL/Tool.h OpenCL/bench_lib.h \
	OpenCL/OpenCL_wrappers.c         OpenCL/OpenCL_wrappers.h \
	OpenCL/MagicFilter.c             OpenCL/MagicFilter.h \
	OpenCL/MagicFilter_Generator.cpp OpenCL/MagicFilter_Generator.h \
	OpenCL/Kinetic.c                 OpenCL/Kinetic.h \
	OpenCL/Kinetic_Generator.cpp     OpenCL/Kinetic_Generator.h \
	OpenCL/Kinetic_k.h \
	OpenCL/Kinetic_k_Generator.cpp   OpenCL/Kinetic_k_Generator.h \
	OpenCL/Wavelet.c                 OpenCL/Wavelet.h \
	OpenCL/Wavelet_Generator.cpp     OpenCL/Wavelet_Generator.h \
	OpenCL/Uncompress.c              OpenCL/Uncompress.h \
	OpenCL/Initialize.c              OpenCL/Initialize.h \
	OpenCL/Profiling.c \
	OpenCL/Hamiltonian.c \
	OpenCL/Reduction.c               OpenCL/Reduction.h \
	OpenCL/Reduction_Generator.cpp   OpenCL/Reduction_Generator.h \
	OpenCL/Preconditioner.c \
	OpenCL/Density.c \
	OpenCL/dsfft.c \
	OpenCL/fft_generator_noshared.cpp \
	OpenCL/fft_noshared.c \
	OpenCL/fft_generator_helper.cpp \
	OpenCL/dsfft_generator.cpp       OpenCL/fft_generator.h \
	OpenCL/Benchmark.c \
	OpenCL/Benchmark_Generator.cpp   OpenCL/Benchmark_Generator.h
OCL_CONV = convolutions/convolut_common_interface_ocl.f90
else
sub_dirs_ocl =
OCL_SOURCES =
OCL_CONV = convolutions/interface_ocl_fake.f90
endif

if USE_DGEMMSY
DGEMMSY_SOURCES = dgemmsy/interface_dgemmsy.f90 \
		  dgemmsy/dgemmsy.c       dgemmsy/dgemmsy.h \
		  dgemmsy/gemm_block_c.c  dgemmsy/gemm_block_c.h \
		  dgemmsy/patterns.c      dgemmsy/patterns.h \
		  dgemmsy/dgemmsy_utils.c dgemmsy/utils.h \
		  dgemmsy/visitors.c      dgemmsy/visitors.h
else
DGEMMSY_SOURCES = dgemmsy/interface_dgemmsy_fake.f90
endif

<<<<<<< HEAD
if USE_LIBXC
LIBXC_MODULES =
else
LIBXC_MODULES = modules/libxc_fake.f90
endif
=======
if DISABLE_LIBXC
LIBXC_MODULE = modules/libxc_fake.f90
else
LIBXC_MODULE =
endif

libs_opt=$(libs_cuda)\
 $(libs_ocl)\
 $(libs_dgemmsy)
>>>>>>> 8dcb705a

if HAVE_LIBCONFIG
sub_dirs_libconfig=convolutions-c
else
sub_dirs_libconfig=
endif

if HAVE_ETSF_IO
etsf_files = wavelib/plotting-etsf.f90 \
	wavelib/i-o-etsf.f90
else
etsf_files = wavelib/etsf_fake.f90
endif

<<<<<<< HEAD
=======
if HAVE_FC_FLUSH
flush_files = flush.f90
else
flush_files = flush_fake.f90
endif

>>>>>>> 8dcb705a
if HAVE_FC_GET_COMMAND_ARGUMENT
getarg_files =
else
getarg_files = modules/get_command_argument_fake.f90
endif

# Specific treatment for global (not distributed).
if USE_MINIMA_HOPPING
minima_hopping_sources = global
else
minima_hopping_sources =
endif
global_SOURCES = # Should be global.f90, but see below.
global_LDADD = @LIBS_DEPENDENCIES@
# Hack to avoid global.f90 inclusion into make dist.
am_global_OBJECTS = global.$(OBJEXT)
global_LINK = $(FCLD) $(FCFLAGS) $(AM_CFLAGS) $(CFLAGS) $(global_LDFLAGS) \
	$(LDFLAGS) -o $@

<<<<<<< HEAD
AM_FCFLAGS = -I. -Imodules @MPI_INCLUDE@ -IPSolver \
	-I$(srcdir)/PSolver -I$(srcdir)/wavelib -I$(srcdir)/convolutions \
=======

SUBDIRS = modules convolutions $(sub_dirs_ps) profiling $(sub_dirs_cuda) $(sub_dirs_ocl) $(sub_dirs_dgemmsy) art $(sub_dirs_libconfig) $(sub_dirs_bin)

EXTRA_DIST = \
	wavelib/intots.inc \
	wavelib/recs16.inc \
	wavelib/sym_16.inc \
	init/pspconf.in.f90 \
	NEB_driver.sh 

AM_FCFLAGS = -I. -Imodules @MPI_INCLUDE@ -IPSolver -I$(srcdir)/PSolver -I$(srcdir)/wavelib \
>>>>>>> 8dcb705a
	@LIBABINIT_INCLUDE@ @LIBXC_INCLUDE@ \
	@LIBETSFIO_INCLUDE@ @LIBSGPU_INCLUDE@
AM_CPPFLAGS = @LIB_ARCHIVE_CFLAGS@ @OCL_INCLUDE@ -I$(srcdir)/OpenCL @LIBSGPU_INCLUDE@ -I$(srcdir)/CUDA
AM_CFLAGS = -Wall -Werror -Wno-strict-aliasing @DGEMMSY_CPPFLAGS@ @CUDA_INCLUDE@

if USE_MPI
mpi_source =
else
mpi_source = MPIfake.f90
endif

if USE_OPTI_CONVOLUT
CONV_SOURCES = convolutions/combined_shrink_optim.f90 \
	convolutions/combined_grow_optim.f90 \
	convolutions/growshrink_hyb_optim.f90 \
	convolutions/convolut_ib_optim.f90 \
	convolutions/conv_per_optim.f90 \
	convolutions/convolut_optim_per.f90 \
	convolutions/convolut_optim_slab.f90
else
CONV_SOURCES = convolutions/combined_shrink_simple.f90 \
	convolutions/combined_grow_simple.f90 \
	convolutions/growshrink_hyb_simple.f90 \
	convolutions/convolut_ib_simple.f90 \
	convolutions/conv_per_simple.f90 \
	convolutions/convolut_simple_per.f90 \
	convolutions/convolut_simple_slab.f90
endif
CONV_SOURCES += \
	convolutions/growshrink.f90 \
	convolutions/growshrink_hyb_common.f90 \
	convolutions/conv_per_common.f90 \
	convolutions/convolut_common_slab.f90 \
	convolutions/convolut_common_per.f90 \
	convolutions/convolut_new_per.f90 \
	convolutions/convolut_simple_per_k.f90 \
	convolutions/convolut_simple_slab_k.f90 \
	$(CUDA_CONV) $(OCL_CONV)

#modules for types, interfaces and base variables
modules_source = modules/base.f90 \
	modules/defs.f90 \
	modules/types.f90 \
	modules/interfaces.f90 \
	modules/input.f90 \
	modules/xc.f90 \
	modules/op2p_module.f90 \
<<<<<<< HEAD
	modules/BigDFT_API.f90 \
	$(CUDA_MODULES) \
	$(LIBXC_MODULES) \
	$(PS_MODULES)
=======
	$(GPU_BLAS) \
	$(LIBXC_MODULE)

>>>>>>> 8dcb705a
modules_objects = $(modules_source:.f90=.o)

#objects which depends from module_types
high_level = cluster.f90 \
	init.f90 \
	input_variables.f90 \
	sumrho.f90 \
	hpsiortho.f90 \
	forces.f90 \
	tail.f90 \
	restart.f90 \
	geometry.f90 \
	davidson.f90 \
	ConstrainedDavidson.f90 \
	pdos.f90 \
	sdcg.f90 \
	bfgs.f90 \
	vdwcorrection.f90 \
	lanczos_interface.f90 \
	lanczos_base.f90 \
	lanczos.f90 \
	scfloop_API.f90 \
	esatto.f90 \
	tddft.f90

#objects which can be compiled only with module_base
low_level = \
	$(PS_SOURCES) \
	init/projectors.f90  \
	init/ionicpot.f90 \
	init/gridmanipulation.f90 \
	init/gauprod.f90 \
	init/denspotd.f90 \
	init/logrid.f90 \
	init/logrid_per.f90 \
	init/inputguess.f90 \
	init/gautowav.f90 \
	init/eleconf.f90 \
	init/pspconf.f90 \
	init/locreg.f90 \
	init/sysprop.f90 \
	init/gaussians.f90 \
	init/wfn_init.f90 \
	wfn_opt/precond.f90 \
	wfn_opt/orthogonality.f90 \
	wfn_opt/diis.f90 \
	wfn_opt/applyh.f90 \
	wfn_opt/exctX.f90 \
	wfn_opt/sic.f90 \
	wfn_opt/precond_per_optim.f90 \
	wfn_opt/precond_hyb.f90 \
	wfn_opt/precond_slab.f90 \
	wfn_opt/kernel_per_optim.f90 \
	wfn_opt/kernel_slab_simple.f90 \
	wfn_opt/coupling_matrix.f90 \
	lib/fft/fft2d.f90 \
	lib/lbfgs.f90 \
	$(etsf_files) \
	wavelib/transwaves.f90 \
	wavelib/scalprod.f90 \
	wavelib/plotting.f90 \
	wavelib/i-o.f90 \
	wavelib/un-compress.f90 \
	wavelib/razero.f90 \
	wavelib/gauss_to_daub.f90 \
	wavelib/daubisf.f90 \
	profiling/time.f90 \
	profiling/memoryestimator.f90 \
	$(CONV_SOURCES) \
	$(DGEMMSY_SOURCES) \
	$(OCL_SOURCES) \
	$(getarg_files)

# C objects
c_level = posfiles.c \
	$(CUDA_SOURCES)

libdft_common_a_SOURCES = \
	utils.c

libbigdft_a_SOURCES = \
	$(mpi_source) \
	$(c_level) \
	$(low_level) \
	$(high_level)
libbigdft_a_LIBADD = $(modules_objects) 
$(bin_PROGRAMS) $(noinst_PROGRAMS): libbigdft.a libdft_common.a

bigdft_SOURCES = BigDFT.f90
bigdft_LDADD = @LIBS_DEPENDENCIES@

splsad_SOURCES = splinedsaddle.f90
splsad_LDADD = @LIBS_DEPENDENCIES@

rism_SOURCES = rism.f90 rismlowlevel.f90
rism_LDADD = @LIBS_DEPENDENCIES@

oneatom_SOURCES = oneatom.f90
oneatom_LDADD = @LIBS_DEPENDENCIES@

BigDFT2Wannier_SOURCES = BigDFT2Wannier.f90
BigDFT2Wannier_LDADD = @LIBS_DEPENDENCIES@

MDanalysis_SOURCES = distances.f90
MDanalysis_LDADD = @LIBS_DEPENDENCIES@ 

abscalc_SOURCES = abscalc.f90
abscalc_LDADD = @LIBS_DEPENDENCIES@

test_forces_SOURCES = test_forces.f90
test_forces_LDADD = @LIBS_DEPENDENCIES@

NEB_SOURCES = NEB.f90
NEB_LDADD = @LIBS_DEPENDENCIES@

memguess_SOURCES = memguess.f90 MPIfake.f90
memguess_LDADD = @LIBS_DEPENDENCIES@

frequencies_SOURCES = frequencies.f90
frequencies_LDADD = @LIBS_DEPENDENCIES@

bart_SOURCES = art.f90
bart_FCFLAGS = -I. -Iart -Imodules @LIBABINIT_INCLUDE@ @LIBXC_INCLUDE@
bart_LDADD = art/libart.a @LIBS_DEPENDENCIES@

CLEANFILES = *.@MODULE_EXT@

NVCC = @NVCC@
NVCC_FLAGS = -arch sm_13 @NVCC_FLAGS@ 
SUFFIXES = .cu
.cu.o:
	$(NVCC) $(NVCC_FLAGS) $(AM_CPPFLAGS) -c $< -o $@

check:
	@if test $(MAKELEVEL) = 0 ; then python $(top_srcdir)/tests/report.py ; fi

#dependencies
$(low_level:.f90=.o) $(high_level:.f90=.o) BigDFT.o test_forces.o  memguess.o global.o abscalc.o distances.o global.o rism.o oneatom.o BigDFT2Wannier.o: $(mpi_include)  $(modules_objects)

cluster.o geometry.o xabsorber.o: vdwcorrection.o esatto.o scfloop_API.o

lanczos.o : lanczos_base.o lanczos_interface.o

xabsorber.o init/xabsorber.o : init/xabsorber.f90 esatto.o

$(modules_objects) : $(mpi_include)<|MERGE_RESOLUTION|>--- conflicted
+++ resolved
@@ -64,11 +64,7 @@
 if BUILD_BINARIES
 binaries_sources = bigdft memguess splsad NEB frequencies MDanalysis rism oneatom $(minima_hopping_sources) bart abscalc BigDFT2Wannier
 local_binaries = test_forces
-<<<<<<< HEAD
 scripts_sources = NEB_driver.sh bigdft-tool
-=======
-scripts_sources = NEB_driver.sh
->>>>>>> 8dcb705a
 sub_dirs_bin = tools tools/bader
 else
 binaries_sources = 
@@ -159,23 +155,11 @@
 DGEMMSY_SOURCES = dgemmsy/interface_dgemmsy_fake.f90
 endif
 
-<<<<<<< HEAD
 if USE_LIBXC
 LIBXC_MODULES =
 else
 LIBXC_MODULES = modules/libxc_fake.f90
 endif
-=======
-if DISABLE_LIBXC
-LIBXC_MODULE = modules/libxc_fake.f90
-else
-LIBXC_MODULE =
-endif
-
-libs_opt=$(libs_cuda)\
- $(libs_ocl)\
- $(libs_dgemmsy)
->>>>>>> 8dcb705a
 
 if HAVE_LIBCONFIG
 sub_dirs_libconfig=convolutions-c
@@ -190,15 +174,12 @@
 etsf_files = wavelib/etsf_fake.f90
 endif
 
-<<<<<<< HEAD
-=======
 if HAVE_FC_FLUSH
 flush_files = flush.f90
 else
 flush_files = flush_fake.f90
 endif
 
->>>>>>> 8dcb705a
 if HAVE_FC_GET_COMMAND_ARGUMENT
 getarg_files =
 else
@@ -218,22 +199,8 @@
 global_LINK = $(FCLD) $(FCFLAGS) $(AM_CFLAGS) $(CFLAGS) $(global_LDFLAGS) \
 	$(LDFLAGS) -o $@
 
-<<<<<<< HEAD
 AM_FCFLAGS = -I. -Imodules @MPI_INCLUDE@ -IPSolver \
 	-I$(srcdir)/PSolver -I$(srcdir)/wavelib -I$(srcdir)/convolutions \
-=======
-
-SUBDIRS = modules convolutions $(sub_dirs_ps) profiling $(sub_dirs_cuda) $(sub_dirs_ocl) $(sub_dirs_dgemmsy) art $(sub_dirs_libconfig) $(sub_dirs_bin)
-
-EXTRA_DIST = \
-	wavelib/intots.inc \
-	wavelib/recs16.inc \
-	wavelib/sym_16.inc \
-	init/pspconf.in.f90 \
-	NEB_driver.sh 
-
-AM_FCFLAGS = -I. -Imodules @MPI_INCLUDE@ -IPSolver -I$(srcdir)/PSolver -I$(srcdir)/wavelib \
->>>>>>> 8dcb705a
 	@LIBABINIT_INCLUDE@ @LIBXC_INCLUDE@ \
 	@LIBETSFIO_INCLUDE@ @LIBSGPU_INCLUDE@
 AM_CPPFLAGS = @LIB_ARCHIVE_CFLAGS@ @OCL_INCLUDE@ -I$(srcdir)/OpenCL @LIBSGPU_INCLUDE@ -I$(srcdir)/CUDA
@@ -281,16 +248,10 @@
 	modules/input.f90 \
 	modules/xc.f90 \
 	modules/op2p_module.f90 \
-<<<<<<< HEAD
 	modules/BigDFT_API.f90 \
 	$(CUDA_MODULES) \
 	$(LIBXC_MODULES) \
 	$(PS_MODULES)
-=======
-	$(GPU_BLAS) \
-	$(LIBXC_MODULE)
-
->>>>>>> 8dcb705a
 modules_objects = $(modules_source:.f90=.o)
 
 #objects which depends from module_types
