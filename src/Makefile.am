--- conflicted
+++ resolved
@@ -311,39 +311,10 @@
 	wavelib/razero.f90 \
 	wavelib/gauss_to_daub.f90 \
 	wavelib/daubisf.f90 \
-<<<<<<< HEAD
-	sdcg.f90 \
-	bfgs.f90 \
+	profiling/time.f90 \
+	profiling/memoryestimator.f90 \
     linear/cleanup.f90 \
 	linear/nullify.f90 \
-    linear/filterModule.f90 \
-    linear/getLocBasis.f90 \
-    linear/applyHamiltonian.f90 \
-    linear/precondLinear.f90 \
-    linear/locReg.f90 \
-    linear/psitolocReg.f90 \
-    linear/locReg_orbitals.f90 \
-    linear/locReg_projectors.f90 \
-    linear/LinearForces.f90 \
-    linear/tmp_HamiltonianApplication.f90 \
-    linear/transposition.f90 \
-    linear/linearScaling.f90 \
-    linear/energyAndForces.f90 \
-    linear/convolutions.f90 \
-    linear/initAndUtils.f90 \
-    linear/sumrhoLinear.f90 \
-	linear/inputguessLinear.f90 \
-    linear/psitolocReg.f90 \
-    linear/orthonormality.f90 \
-    linear/orbitalOptimization.f90 \
-    linear/mixdiis.f90 \
-    linear/copyTypes.f90 \
-	linear/derivativeBasis.f90 \
-	linear/parallelLinAlg.f90 \
-	$(DGEMMSY_INTERFACE)  
-=======
-	profiling/time.f90 \
-	profiling/memoryestimator.f90 \
 	linear/filterModule.f90 \
 	linear/getLocBasis.f90 \
 	linear/applyHamiltonian.f90 \
@@ -366,15 +337,12 @@
 	linear/orbitalOptimization.f90 \
 	linear/mixdiis.f90 \
 	linear/copyTypes.f90 \
-	linear/cleanup.f90 \
 	linear/derivativeBasis.f90 \
 	linear/parallelLinAlg.f90 \
-	linear/nullify.f90 \
 	$(CONV_SOURCES) \
 	$(DGEMMSY_SOURCES) \
 	$(OCL_SOURCES) \
 	$(getarg_files)
->>>>>>> 7f8d1228
 
 # C objects
 c_level = posfiles.c \
