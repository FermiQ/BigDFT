--- conflicted
+++ resolved
@@ -17,11 +17,7 @@
 mod_bigdft =
 endif
 if BUILD_BINARIES
-<<<<<<< HEAD
-binaries_sources = cluster test_forces memguess NEB frequencies MDanalisys $(minima_hopping_sources) bart
-=======
-binaries_sources = cluster test_forces memguess NEB frequencies MDanalysis $(minima_hopping_sources) 
->>>>>>> a2ba21cc
+binaries_sources = cluster test_forces memguess NEB frequencies MDanalysis $(minima_hopping_sources) bart
 scripts_sources = NEB_driver.sh
 else
 binaries_sources = 
