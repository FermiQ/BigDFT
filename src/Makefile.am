## Process this file with automake to produce Makefile.in

# Main targets.
# ------------
dynlibdir           = $(libdir)
bin_PROGRAMS        = $(binaries_sources)
noinst_PROGRAMS     = $(local_binaries)
bin_SCRIPTS         = $(scripts_sources)
lib_LIBRARIES       = $(lib_bigdft)
module_DATA         = $(mod_bigdft)
dynlib_DATA         = $(bigdft_dynamic_library)

# Sub-directories.
# ---------------
SUBDIRS = flib \
	modules \
	convolutions \
	lib \
	PSolver \
	$(sub_dirs_libconfig) \
	CUDA \
	OpenCL \
	bindings \
	art \
	$(sub_dirs_bin)

EXTRA_DIST = \
	wavelib/intots.inc \
	wavelib/recs16.inc \
	wavelib/sym_16.inc \
	init/pspconf.in.f90 \
	NEB_driver.sh 

# Build targets, binaries and libraries.
# -------------
noinst_LIBRARIES = libmain.a
# put all subs except flib/libflib.a
subs_static_library = modules/libmodules.a \
	CUDA/libCUDA.a \
	convolutions/libconvolutions.a \
	PSolver/libPSolver.a \
	OpenCL/libOpenCL.a \
	lib/liblib.a \
	bindings/libbindings.a
if BUILD_DYNAMIC_LIBS
bigdft_dynamic_library = libbigdft-1.so.7.0.24
bigdft_soname_library = libbigdft-1.so.7
bigdft_library = $(bigdft_soname_library)
AM_LDFLAGS = -Wl,-rpath=$(DESTDIR)$(dynlibdir)
else
bigdft_dynamic_library =
bigdft_soname_library =
bigdft_library = libbigdft-1.a @LIBS_SHORT_DEPS@
endif
if BUILD_LIB_BIGDFT
lib_bigdft = libbigdft-1.a
else
lib_bigdft =
endif
if BUILD_BINARIES
binaries_sources = bigdft memguess splsad NEB frequencies MDanalysis $(minima_hopping_sources) bart abscalc BigDFT2Wannier WaCo NEB_images
local_binaries = test_forces
scripts_sources = NEB_driver.sh bigdft-tool
sub_dirs_bin = tools tools/bader
else
binaries_sources = 
local_binaries =
scripts_sources = 
sub_dirs_bin =
endif

# Additional sources.
# ------------------
if HAVE_LIBCONFIG
sub_dirs_libconfig=convolutions-c
else
sub_dirs_libconfig=
endif

if HAVE_ETSF_IO
etsf_files = wavelib/plotting-etsf.f90 \
	wavelib/i-o-etsf.f90
else
etsf_files = wavelib/etsf_fake.f90
endif

# Specific treatment for global (not distributed).
if USE_MINIMA_HOPPING
minima_hopping_sources = global
else
minima_hopping_sources =
endif
global_SOURCES = # Should be global.f90, but see below.
global_LDADD = $(bigdft_library) @LINALG_LIBS@
# Hack to avoid global.f90 inclusion into make dist.
am_global_OBJECTS = global.$(OBJEXT)
global_LINK = $(FCLD) $(FCFLAGS) $(AM_CFLAGS) $(CFLAGS) $(global_LDFLAGS) \
	$(LDFLAGS) -o $@

AM_FCFLAGS = -I. -Iincludes -I$(srcdir)/wavelib -I$(srcdir)/PSolver \
	@LIBABINIT_INCLUDE@ @LIBXC_INCLUDE@ \
	@LIBETSFIO_INCLUDE@ @LIBSGPU_INCLUDE@ \
	@MPI_INCLUDE@
AM_CPPFLAGS = @LIB_ARCHIVE_CFLAGS@ @LIBSGPU_INCLUDE@ -I$(srcdir)/modules -Imodules
#AM_CFLAGS = -Wall -Werror -Wno-strict-aliasing @DGEMMSY_CPPFLAGS@ @CUDA_INCLUDE@ -Wno-deprecated-declarations -Wno-cpp
<<<<<<< HEAD
AM_CFLAGS = @DGEMMSY_CPPFLAGS@ @CUDA_INCLUDE@ @GLIB_CFLAGS@ @GDBUS_CFLAGS@ @LIB_YAML_CFLAGS@

if USE_MPI
mpi_source =
else
mpi_source = MPIfake.f90
endif

if USE_OPTI_CONVOLUT
CONV_SOURCES = convolutions/combined_shrink_optim.f90 \
	convolutions/combined_grow_optim.f90 \
	convolutions/growshrink_hyb_optim.f90 \
	convolutions/convolut_ib_optim.f90 \
	convolutions/conv_per_optim.f90 \
	convolutions/convolut_optim_per.f90 \
	convolutions/convolut_optim_slab.f90
else
CONV_SOURCES = convolutions/combined_shrink_simple.f90 \
	convolutions/combined_grow_simple.f90 \
	convolutions/growshrink_hyb_simple.f90 \
	convolutions/convolut_ib_simple.f90 \
	convolutions/conv_per_simple.f90 \
	convolutions/convolut_simple_per.f90 \
	convolutions/convolut_simple_slab.f90
endif
CONV_SOURCES += \
	convolutions/growshrink.f90 \
	convolutions/growshrink_hyb_common.f90 \
	convolutions/conv_per_common.f90 \
	convolutions/convolut_common_slab.f90 \
	convolutions/convolut_common_per.f90 \
	convolutions/convolut_new_per.f90 \
	convolutions/convolut_simple_per_k.f90 \
	convolutions/convolut_simple_slab_k.f90 \
	$(CUDA_CONV) $(OCL_CONV)

#modules for types, interfaces and base variables
modules_source = modules/base.f90 \
	modules/defs.f90 \
	modules/gaussians.f90 \
	modules/types.f90 \
	modules/interfaces.f90 \
	modules/private_api.f90 \
	modules/input.f90 \
	modules/dictionaries.f90 \
	modules/dynamic_memory.f90 \
	modules/getadd.f90 \
	modules/xc.f90 \
	modules/op2p_module.f90 \
	modules/BigDFT_API.f90 \
	modules/vdwcorrection.f90 \
	modules/yaml_output.f90 \
	modules/yaml_strings.f90 \
	$(CUDA_MODULES) \
	$(LIBXC_MODULES) \
	$(PS_MODULES) \
	$(BLACS_MODULES)
modules_objects = $(modules_source:.f90=.o)
=======
AM_CFLAGS = @CUDA_INCLUDE@ @LIB_YAML_CFLAGS@
>>>>>>> 2a59a063

#objects which depends from module_types
high_level = cluster.f90 \
	init.f90 \
	input_variables.f90 \
	sumrho.f90 \
	hpsiortho.f90 \
	forces.f90 \
	tail.f90 \
	restart.f90 \
	geometry.f90 \
	davidson.f90 \
	ConstrainedDavidson.f90 \
	pdos.f90 \
	sdcg.f90 \
	bfgs.f90 \
	lanczos_interface.f90 \
	lanczos_base.f90 \
	lanczos.f90 \
	scfloop_API.f90 \
	esatto.f90 \
	tddft.f90 \
	output.f90 \
	external.f90

#objects which can be compiled only with module_base
low_level = \
	init/atoms.f90 \
	init/projectors.f90  \
	init/kswfn.f90 \
	init/ionicpot.f90 \
	init/gridmanipulation.f90 \
	init/gauprod.f90 \
	init/denspotd.f90 \
	init/logrid.f90 \
	init/logrid_per.f90 \
	init/inputguess.f90 \
	init/gautowav.f90 \
	init/eleconf.f90 \
	init/pspconf.f90 \
	init/locreg_init.f90 \
	init/sysprop.f90 \
	init/wavefunctions.f90 \
	init/gaussians_old.f90 \
	init/wfn_init.f90 \
	wfn_opt/precond.f90 \
	wfn_opt/orthogonality.f90 \
	wfn_opt/diis.f90 \
	wfn_opt/applyh.f90 \
	wfn_opt/exctX.f90 \
	wfn_opt/exctX_op2p.f90 \
	wfn_opt/sic.f90 \
	wfn_opt/precond_per_optim.f90 \
	wfn_opt/precond_hyb.f90 \
	wfn_opt/precond_slab.f90 \
	wfn_opt/kernel_per_optim.f90 \
	wfn_opt/kernel_slab_simple.f90 \
	wfn_opt/coupling_matrix.f90 \
	$(etsf_files) \
	wavelib/transwaves.f90 \
	wavelib/scalprod.f90 \
	wavelib/plotting.f90 \
	wavelib/i-o.f90 \
	wavelib/un-compress.f90 \
	wavelib/razero.f90 \
	wavelib/gauss_to_daub.f90 \
	wavelib/daubisf.f90 \
	profiling/time.f90 \
	profiling/memoryestimator.f90 \
	linear/cleanup.f90 \
	linear/nullify.f90 \
	linear/filterModule.f90 \
	linear/communicatetypes.f90 \
	linear/misc.f90 \
	linear/getLocBasis.f90 \
	linear/convolutions_aux.f90 \
	linear/convolutions.f90 \
	linear/precondLinear.f90 \
	linear/psitolocReg.f90 \
	linear/locReg_orbitals.f90 \
	linear/linearScaling.f90 \
	linear/energyAndForces.f90 \
	linear/initAndUtils.f90 \
	linear/sumrhoLinear.f90 \
	linear/inputguessLinear.f90 \
	linear/orthonormality.f90 \
	linear/orbitalOptimization.f90 \
	linear/mixdiis.f90 \
	linear/copyTypes.f90 \
	linear/de-allocate.f90 \
	linear/derivativeBasis.f90 \
	linear/parallelLinAlg.f90 \
	linear/locReg_linear.f90 \
	linear/communicatePotential.f90 \
	linear/hpsiortho_linear.f90 \
	linear/init_collective_comms.f90 \
	linear/optimize_coeffs.f90 \
	linear/foe.f90 \
	linear/chebyshev.f90 \
	linear/communications_onesided.f90 \
        linear/sparse_matrices.f90

# C objects
c_level = posfiles.c \
	init/atoms_yaml.c init/atoms_yaml.h

libmain_a_SOURCES = \
	$(c_level) \
	$(low_level) \
	$(high_level)

libbigdft-1.a: $(libmain_a_OBJECTS) $(subs_static_library)
	test -e "tmp-libbigdft" || $(INSTALL) -d -m 755 tmp-libbigdft
	cd tmp-libbigdft ; \
	for lib in $(subs_static_library) ; do \
	  $(AR) x ../$$lib ; \
	done
	$(AR) $(ARFLAGS) $@ $(libmain_a_OBJECTS) tmp-libbigdft/*
	$(RANLIB) $@
	rm -rf tmp-libbigdft

$(bigdft_dynamic_library): $(libmain_a_OBJECTS) $(subs_static_library)
	$(FC) $(FCFLAGS) -shared $(LDFLAGS) -Wl,-soname=$(bigdft_library) -o $@ $(libmain_a_OBJECTS) $(subs_static_library) @LIBS_SHORT_DEPS@
	@chmod a+x $@

libbigdft-1.so.7: $(bigdft_dynamic_library)
	ln -fs $^ $@
	ln -fs $@ libbigdft-1.so

install-data-hook:
	if test -n "$(bigdft_dynamic_library)" ; then \
	  cd $(DESTDIR)$(dynlibdir) ; \
	  chmod a+x $(bigdft_dynamic_library) ; \
	  ln -fs $(bigdft_dynamic_library) $(bigdft_library) ; \
	  ln -fs $(bigdft_library) libbigdft-1.so ; \
	fi

#obsolete dependency $(bin_PROGRAMS) $(noinst_PROGRAMS): libbigdft-1.a libdft_common.a

bigdft_SOURCES = BigDFT.f90
bigdft_LDADD = $(bigdft_library)

NEB_images_SOURCES = BigDFT.f90
NEB_images_LDADD = $(bigdft_library)

splsad_SOURCES = splinedsaddle.f90
splsad_LDADD = $(bigdft_library) @LINALG_LIBS@

#rism_SOURCES = rism.f90 rismlowlevel.f90
#rism_LDADD = $(bigdft_library)

#sandbox_SOURCES = sandbox.f90
#sandbox_LDADD = $(bigdft_library)

#oneatom_SOURCES = oneatom.f90
#oneatom_LDADD = $(bigdft_library)

BigDFT2Wannier_SOURCES = BigDFT2Wannier.f90
BigDFT2Wannier_LDADD = $(bigdft_library) @LINALG_LIBS@

WaCo_SOURCES = WaCo.f90
WaCo_LDADD = $(bigdft_library) @LINALG_LIBS@

MDanalysis_SOURCES = distances.f90
MDanalysis_LDADD = $(bigdft_library)

abscalc_SOURCES = abscalc.f90
abscalc_LDADD = $(bigdft_library) @LINALG_LIBS@

test_forces_SOURCES = test_forces.f90
test_forces_LDADD = $(bigdft_library)

NEB_SOURCES = NEB.f90
NEB_LDADD = $(bigdft_library)

memguess_SOURCES = memguess.f90 flib/MPIfake.f90
memguess_LDADD = $(bigdft_library) @LINALG_LIBS@

frequencies_SOURCES = frequencies.f90
frequencies_LDADD = $(bigdft_library) @LINALG_LIBS@

bart_SOURCES = art.f90
bart_FCFLAGS = -I. -Iart -Iincludes @LIBABINIT_INCLUDE@ @LIBXC_INCLUDE@
bart_LDADD = art/libart.a $(bigdft_library) @LINALG_LIBS@

CLEANFILES = *.@MODULE_EXT@ bindings_dbus.* introspect libbigdft-1.*
clean-local:
	-rm -rf includes

all: all-recursive
	chmod ug+x bigdft-tool

check:
	@if test $(MAKELEVEL) = 0 ; then python $(top_srcdir)/tests/report.py ; fi

#dependencies
linear/convolutions_aux.o: linear/filterModule.o

cluster.o geometry.o xabsorber.o: esatto.o scfloop_API.o

abscalc.o : esatto.o

lanczos.o : lanczos_base.o lanczos_interface.o

xabsorber.o init/xabsorber.o : init/xabsorber.f90 esatto.o

#initAndUtils.o: cleanup.o

# Introspection for Python bindings
# ---------------------------------
if WITH_GOBJECT_INTROSPECTION
BUILT_GIRSOURCES = BigDFT-1.7.gir

gir_DATA = $(BUILT_GIRSOURCES)
typelibs_DATA = $(BUILT_GIRSOURCES:.gir=.typelib)

$(gir_DATA): $(G_IR_SCANNER) $(bigdft_library)
	$(G_IR_SCANNER) -v --warn-all \
		--namespace BigDFT \
		--symbol-prefix=bigdft --identifier-prefix=BigDFT_ \
		--symbol-prefix=f90 --identifier-prefix=f90_ \
		--nsversion "1.7" \
		--add-include-path=$(girdir) \
		--include GObject-2.0 \
		--include GLib-2.0 \
		--include Gio-2.0 \
		--output=$(gir_DATA) \
	        --library=bigdft-1 \
		--no-libtool \
		-DGLIB_MAJOR_VERSION=2 -L$(builddir) \
		-I$(srcdir)/modules -I$(builddir)/modules \
		$(srcdir)/modules/bigdft.h \
		$(builddir)/modules/bigdft_cst.h \
		$(srcdir)/bindings/bindings.c \
		$(srcdir)/bindings/bindings_atoms.c \
		$(srcdir)/bindings/bindings_regions.c \
		$(srcdir)/bindings/bindings_localfields.c \
		$(srcdir)/bindings/bindings_wavefunctions.c \
		$(srcdir)/bindings/bindings_signals.c \
		$(srcdir)/bindings/bindings_signals_inet.c

$(typelibs_DATA): $(gir_DATA) $(G_IR_COMPILER)
	$(G_IR_COMPILER) \
		--includedir=. \
		--verbose \
		-o $(typelibs_DATA) \
		$(gir_DATA)

CLEANFILES += $(gir_DATA) $(typelibs_DATA)
endif<|MERGE_RESOLUTION|>--- conflicted
+++ resolved
@@ -29,7 +29,7 @@
 	wavelib/recs16.inc \
 	wavelib/sym_16.inc \
 	init/pspconf.in.f90 \
-	NEB_driver.sh 
+	NEB_driver.sh
 
 # Build targets, binaries and libraries.
 # -------------
@@ -63,9 +63,9 @@
 scripts_sources = NEB_driver.sh bigdft-tool
 sub_dirs_bin = tools tools/bader
 else
-binaries_sources = 
+binaries_sources =
 local_binaries =
-scripts_sources = 
+scripts_sources =
 sub_dirs_bin =
 endif
 
@@ -103,68 +103,7 @@
 	@MPI_INCLUDE@
 AM_CPPFLAGS = @LIB_ARCHIVE_CFLAGS@ @LIBSGPU_INCLUDE@ -I$(srcdir)/modules -Imodules
 #AM_CFLAGS = -Wall -Werror -Wno-strict-aliasing @DGEMMSY_CPPFLAGS@ @CUDA_INCLUDE@ -Wno-deprecated-declarations -Wno-cpp
-<<<<<<< HEAD
-AM_CFLAGS = @DGEMMSY_CPPFLAGS@ @CUDA_INCLUDE@ @GLIB_CFLAGS@ @GDBUS_CFLAGS@ @LIB_YAML_CFLAGS@
-
-if USE_MPI
-mpi_source =
-else
-mpi_source = MPIfake.f90
-endif
-
-if USE_OPTI_CONVOLUT
-CONV_SOURCES = convolutions/combined_shrink_optim.f90 \
-	convolutions/combined_grow_optim.f90 \
-	convolutions/growshrink_hyb_optim.f90 \
-	convolutions/convolut_ib_optim.f90 \
-	convolutions/conv_per_optim.f90 \
-	convolutions/convolut_optim_per.f90 \
-	convolutions/convolut_optim_slab.f90
-else
-CONV_SOURCES = convolutions/combined_shrink_simple.f90 \
-	convolutions/combined_grow_simple.f90 \
-	convolutions/growshrink_hyb_simple.f90 \
-	convolutions/convolut_ib_simple.f90 \
-	convolutions/conv_per_simple.f90 \
-	convolutions/convolut_simple_per.f90 \
-	convolutions/convolut_simple_slab.f90
-endif
-CONV_SOURCES += \
-	convolutions/growshrink.f90 \
-	convolutions/growshrink_hyb_common.f90 \
-	convolutions/conv_per_common.f90 \
-	convolutions/convolut_common_slab.f90 \
-	convolutions/convolut_common_per.f90 \
-	convolutions/convolut_new_per.f90 \
-	convolutions/convolut_simple_per_k.f90 \
-	convolutions/convolut_simple_slab_k.f90 \
-	$(CUDA_CONV) $(OCL_CONV)
-
-#modules for types, interfaces and base variables
-modules_source = modules/base.f90 \
-	modules/defs.f90 \
-	modules/gaussians.f90 \
-	modules/types.f90 \
-	modules/interfaces.f90 \
-	modules/private_api.f90 \
-	modules/input.f90 \
-	modules/dictionaries.f90 \
-	modules/dynamic_memory.f90 \
-	modules/getadd.f90 \
-	modules/xc.f90 \
-	modules/op2p_module.f90 \
-	modules/BigDFT_API.f90 \
-	modules/vdwcorrection.f90 \
-	modules/yaml_output.f90 \
-	modules/yaml_strings.f90 \
-	$(CUDA_MODULES) \
-	$(LIBXC_MODULES) \
-	$(PS_MODULES) \
-	$(BLACS_MODULES)
-modules_objects = $(modules_source:.f90=.o)
-=======
 AM_CFLAGS = @CUDA_INCLUDE@ @LIB_YAML_CFLAGS@
->>>>>>> 2a59a063
 
 #objects which depends from module_types
 high_level = cluster.f90 \
@@ -229,11 +168,10 @@
 	wavelib/plotting.f90 \
 	wavelib/i-o.f90 \
 	wavelib/un-compress.f90 \
-	wavelib/razero.f90 \
 	wavelib/gauss_to_daub.f90 \
 	wavelib/daubisf.f90 \
+	profiling/memoryestimator.f90 \
 	profiling/time.f90 \
-	profiling/memoryestimator.f90 \
 	linear/cleanup.f90 \
 	linear/nullify.f90 \
 	linear/filterModule.f90 \
@@ -265,7 +203,7 @@
 	linear/foe.f90 \
 	linear/chebyshev.f90 \
 	linear/communications_onesided.f90 \
-        linear/sparse_matrices.f90
+	linear/sparse_matrices.f90
 
 # C objects
 c_level = posfiles.c \
@@ -392,7 +330,7 @@
 		--include GLib-2.0 \
 		--include Gio-2.0 \
 		--output=$(gir_DATA) \
-	        --library=bigdft-1 \
+		--library=bigdft-1 \
 		--no-libtool \
 		-DGLIB_MAJOR_VERSION=2 -L$(builddir) \
 		-I$(srcdir)/modules -I$(builddir)/modules \
