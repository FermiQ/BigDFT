## Process this file with automake to produce Makefile.in

# Main targets.
# ------------
dynlibdir           = $(libdir)
bin_PROGRAMS        = $(binaries_sources)
noinst_PROGRAMS     = $(local_binaries)
bin_SCRIPTS         = $(scripts_sources)
lib_LIBRARIES       = $(lib_bigdft)
module_DATA         = $(mod_bigdft)
dynlib_DATA         = $(bigdft_dynamic_library)

# Sub-directories.
# ---------------
SUBDIRS = \
	modules \
	convolutions \
	xcPSolver \
	$(sub_dirs_libconfig) \
	CUDA \
	OpenCL \
	bindings \
	art \
	$(sub_dirs_bin)

EXTRA_DIST = \
	wavelib/intots.inc \
	wavelib/recs16.inc \
	wavelib/sym_16.inc \
	init/pspconf.in.f90 \
	NEB_driver.sh \
	input_variables_definition.yaml

# Build targets, binaries and libraries.
# -------------
noinst_LIBRARIES = libmain.a libabscalc.a
# put all subs
subs_static_library = \
	modules/libmodules.a \
	CUDA/libCUDA.a \
	convolutions/libconvolutions.a \
	xcPSolver/libxcPSolver.a \
	OpenCL/libOpenCL.a \
	bindings/libbindings.a
out_static_library =  \
	$(top_builddir)/PSolver/src/libPSolver-1.a \
	$(top_builddir)/wrappers/libwrappers.a \
	$(top_builddir)/flib/src/libflib.a
if BUILD_DYNAMIC_LIBS
bigdft_dynamic_library = libbigdft-1.so.@BIGDFT_MINOR_VERSION@.0.@BIGDFT_MICRO_VERSION@
bigdft_soname_library = libbigdft-1.so.@BIGDFT_MINOR_VERSION@
bigdft_library = $(bigdft_soname_library)
AM_LDFLAGS = -Wl,-rpath=$(DESTDIR)$(dynlibdir)
else
bigdft_dynamic_library =
bigdft_soname_library =
bigdft_library = libbigdft-1.a $(out_static_library) @LIBS_SHORT_DEPS@
endif
if BUILD_LIB_BIGDFT
lib_bigdft = libbigdft-1.a
else
lib_bigdft =
endif
if BUILD_BINARIES
<<<<<<< HEAD
binaries_sources = bigdft memguess splsad NEB frequencies MDanalysis global bart abscalc BigDFT2Wannier WaCo NEB_images
=======
binaries_sources = bigdft memguess splsad NEB frequencies $(minima_hopping_sources) abscalc
>>>>>>> 73844872
local_binaries = test_forces
scripts_sources = NEB_driver.sh bigdft-tool
sub_dirs_bin = tools tools/bader
check_PROGRAMS = MDanalysis bart BigDFT2Wannier WaCo NEB_images
else
binaries_sources =
local_binaries =
scripts_sources =
sub_dirs_bin =
check_PROGRAMS =
endif

# Additional sources.
# ------------------
if HAVE_LIBCONFIG
sub_dirs_libconfig=convolutions-c
else
sub_dirs_libconfig=
endif

if HAVE_ETSF_IO
etsf_files = wavelib/plotting-etsf.f90 \
	wavelib/i-o-etsf.f90
else
etsf_files = wavelib/etsf_fake.f90
endif

AM_FCFLAGS = -I. -I$(top_builddir)/includes -I$(srcdir)/wavelib \
	@LIBABINIT_INCLUDE@ @LIBXC_INCLUDE@ \
	@LIBETSFIO_INCLUDE@ @LIBSGPU_INCLUDE@ \
	@MPI_INCLUDE@
AM_CPPFLAGS = @LIB_ARCHIVE_CFLAGS@ @LIBSGPU_INCLUDE@ -I$(srcdir)/modules -Imodules
#AM_CFLAGS = -Wall -Werror -Wno-strict-aliasing @DGEMMSY_CPPFLAGS@ @CUDA_INCLUDE@ -Wno-deprecated-declarations -Wno-cpp
AM_CFLAGS = @CUDA_INCLUDE@

#objects which depends from module_types
high_level = cluster.f90 \
	init.f90 \
	initialization.f90 \
	input_variables.f90 \
	input_variables_text.f90 \
	sumrho.f90 \
	hpsiortho.f90 \
	forces.f90 \
	tail.f90 \
	restart.f90 \
	lbfgs.f90 \
	geometry.f90 \
	davidson.f90 \
	ConstrainedDavidson.f90 \
	pdos.f90 \
	sdcg.f90 \
	bfgs.f90 \
	scfloop_API.f90 \
	tddft.f90 \
	output.f90 \
	external.f90 \
	images.f90

#objects which can be compiled only with module_base
low_level = \
	init/atoms.f90 \
	init/projectors.f90  \
	init/kswfn.f90 \
	init/ionicpot.f90 \
	init/gridmanipulation.f90 \
	init/gauprod.f90 \
	init/denspotd.f90 \
	init/logrid.f90 \
	init/logrid_per.f90 \
	init/inputguess.f90 \
	init/gautowav.f90 \
	init/pspconf.f90 \
	init/locreg_init.f90 \
	init/sysprop.f90 \
	init/wavefunctions.f90 \
	init/gaussians_old.f90 \
	init/wfn_init.f90 \
	wfn_opt/precond.f90 \
	wfn_opt/orthogonality.f90 \
	wfn_opt/diis.f90 \
	wfn_opt/applyh.f90 \
	wfn_opt/potential.f90 \
	wfn_opt/exctX.f90 \
	wfn_opt/exctX_op2p.f90 \
	wfn_opt/sic.f90 \
	wfn_opt/precond_per_optim.f90 \
	wfn_opt/precond_hyb.f90 \
	wfn_opt/precond_slab.f90 \
	wfn_opt/kernel_per_optim.f90 \
	wfn_opt/kernel_slab_simple.f90 \
	wfn_opt/coupling_matrix.f90 \
	$(etsf_files) \
	wavelib/transwaves.f90 \
	wavelib/scalprod.f90 \
	wavelib/plotting.f90 \
	wavelib/i-o.f90 \
	wavelib/un-compress.f90 \
	wavelib/gauss_to_daub.f90 \
	wavelib/daubisf.f90 \
	profiling/memoryestimator.f90 \
	linear/cleanup.f90 \
	linear/nullify.f90 \
	linear/filterModule.f90 \
	linear/communicatetypes.f90 \
	linear/misc.f90 \
	linear/getLocBasis.f90 \
	linear/convolutions_aux.f90 \
	linear/convolutions.f90 \
	linear/precondLinear.f90 \
	linear/psitolocReg.f90 \
	linear/locReg_orbitals.f90 \
	linear/linearScaling.f90 \
	linear/energyAndForces.f90 \
	linear/initAndUtils.f90 \
	linear/sumrhoLinear.f90 \
	linear/inputguessLinear.f90 \
	linear/orthonormality.f90 \
	linear/orbitalOptimization.f90 \
	linear/mixdiis.f90 \
	linear/copyTypes.f90 \
	linear/de-allocate.f90 \
	linear/derivativeBasis.f90 \
	linear/parallelLinAlg.f90 \
	linear/locReg_linear.f90 \
	linear/communicatePotential.f90 \
	linear/hpsiortho_linear.f90 \
	linear/init_collective_comms.f90 \
	linear/optimize_coeffs.f90 \
	linear/foe.f90 \
	linear/chebyshev.f90 \
	linear/communications_onesided.f90 \
	linear/pulay.f90 \
	linear/transferintegrals.f90 \
	linear/sparse_matrices.f90

# C objects
c_level = posfiles.c \
	input_variables_description.c

libmain_a_SOURCES = \
	$(c_level) \
	$(low_level) \
	$(high_level)

libabscalc_a_SOURCES = \
	lanczos_base.f90 \
	abscalc_module.f90 \
	lanczos_interface.f90 \
	lanczos.f90 \
	abscalc_init.f90 \
	esatto.f90

libbigdft_1_a_SOURCES =

input_variables_description.o: input_variables_definition-inc.h
#build the fortran include file with the stream of input variables into a local string
#should we check (AC_CHECK_PROG) if sed and echo are available?
#the sed command below will transform the entire yaml document into a fortran string
input_variables_definition-inc.h: input_variables_definition.yaml
	$(SED) -e "s/^/\"/;s/$$/\\\n\"/" $< > $@

tmp-libbigdft/extract.stamp: $(subs_static_library) $(out_static_library)
	test -e "tmp-libbigdft" || $(INSTALL) -d -m 755 tmp-libbigdft
	cd tmp-libbigdft ; \
	rm -f *; \
	for lib in $^; do \
	  $(AR) x ../$$lib ; \
	done ; \
	touch extract.stamp

libbigdft-1.a: $(libmain_a_OBJECTS) tmp-libbigdft/extract.stamp
	$(AR) $(ARFLAGS) $@ $(libmain_a_OBJECTS) tmp-libbigdft/*.o
	$(RANLIB) $@

$(bigdft_dynamic_library): $(libmain_a_OBJECTS) tmp-libbigdft/extract.stamp
	$(FC) $(FCFLAGS) -shared $(LDFLAGS) -Wl,-soname=$(bigdft_library) -o $@ $(libmain_a_OBJECTS) tmp-libbigdft/*.o @LIBS_SHORT_DEPS@
	@chmod a+x $@

libbigdft-1.so.7: $(bigdft_dynamic_library)
	ln -fs $^ $@
	ln -fs $@ libbigdft-1.so

install-data-hook:
	if test -n "$(bigdft_dynamic_library)" ; then \
	  cd $(DESTDIR)$(dynlibdir) ; \
	  chmod a+x $(bigdft_dynamic_library) ; \
	  ln -fs $(bigdft_dynamic_library) $(bigdft_library) ; \
	  ln -fs $(bigdft_library) libbigdft-1.so ; \
	fi

#obsolete dependency $(bin_PROGRAMS) $(noinst_PROGRAMS): libbigdft-1.a libdft_common.a

#sources for abscalc exeutable, to be removed from libbigdft.a
#abscalc_additional= 

bigdft_SOURCES = BigDFT.f90
bigdft_LDADD = $(bigdft_library)

global_SOURCES = global.f90
global_LDADD = $(bigdft_library) @LINALG_LIBS@
global_LINK = $(FCLD) $(FCFLAGS) $(AM_CFLAGS) $(CFLAGS) $(global_LDFLAGS) \
	$(LDFLAGS) -o $@

NEB_images_SOURCES = BigDFT.f90
NEB_images_LDADD = $(bigdft_library)

splsad_SOURCES = splinedsaddle.f90
splsad_LDADD = $(bigdft_library) @LINALG_LIBS@

#rism_SOURCES = rism.f90 rismlowlevel.f90
#rism_LDADD = $(bigdft_library)

#sandbox_SOURCES = sandbox.f90
#sandbox_LDADD = $(bigdft_library)

#oneatom_SOURCES = oneatom.f90
#oneatom_LDADD = $(bigdft_library)

BigDFT2Wannier_SOURCES = BigDFT2Wannier.f90
BigDFT2Wannier_LDADD = $(bigdft_library) @LINALG_LIBS@

WaCo_SOURCES = WaCo.f90
WaCo_LDADD = $(bigdft_library) @LINALG_LIBS@

MDanalysis_SOURCES = distances.f90
MDanalysis_LDADD = $(bigdft_library)

abscalc_SOURCES = abscalc.f90 
abscalc_FCFLAGS = -I. -I$(top_builddir)/includes -I$(srcdir)/wavelib -I$(top_srcdir)/PSolver/src \
	@LIBABINIT_INCLUDE@ @LIBXC_INCLUDE@ \
	@LIBETSFIO_INCLUDE@ @LIBSGPU_INCLUDE@ \
	@MPI_INCLUDE@
abscalc_LDADD = libabscalc.a $(bigdft_library) @LINALG_LIBS@

test_forces_SOURCES = test_forces.f90
test_forces_LDADD = $(bigdft_library)

NEB_SOURCES = NEB.f90
NEB_LDADD = $(bigdft_library) @LINALG_LIBS@

#to be adjusted: when the compiler has MPI built-in libraries the linker finds multiple definitions
memguess_SOURCES = memguess.f90 $(top_srcdir)/flib/src/MPIfake.f90
memguess_LDADD = $(bigdft_library) @LINALG_LIBS@

frequencies_SOURCES = frequencies.f90
frequencies_LDADD = $(bigdft_library) @LINALG_LIBS@

bart_SOURCES = art.f90
bart_FCFLAGS = -I. -Iart -I$(top_builddir)/includes @LIBABINIT_INCLUDE@ @LIBXC_INCLUDE@
bart_LDADD = art/libart.a $(bigdft_library) @LINALG_LIBS@

CLEANFILES = *.@MODULE_EXT@ bindings_dbus.* introspect libbigdft-1.* input_variables_definition-inc.h
clean-local:
	rm -rf tmp-libbigdft

all: all-recursive
	chmod ug+x bigdft-tool

check:
	@if test $(MAKELEVEL) = 0 ; then python $(top_srcdir)/tests/report.py ; fi

#dependencies
convolutions_aux.o linear/convolutions_aux.o: linear/filterModule.f90 filterModule.o

cluster.o geometry.o xabsorber.o: scfloop_API.o

lanczos_interface.o: abscalc_module.o lanczos_base.o

abscalc_init.o abscalc-abscalc.o: esatto.o lanczos_interface.o

lanczos.o : lanczos_interface.o

xabsorber.o init/xabsorber.o : init/xabsorber.f90

geometry.o bfgs.o sdcg.o: lbfgs.o

initAndUtils.o linear/initAndUtils.o: linear/initAndUtils.f90 cleanup.o

linearScaling.o transferintegrals.o: i-o.o

NEB.o: images.o

# Introspection for Python bindings
# ---------------------------------
if WITH_GOBJECT_INTROSPECTION
BUILT_GIRSOURCES = BigDFT-1.7.gir

gir_DATA = $(BUILT_GIRSOURCES)
typelibs_DATA = $(BUILT_GIRSOURCES:.gir=.typelib)

if BUILD_BINDINGS
additonal_sources = $(srcdir)/bindings/bindings.c \
		$(srcdir)/bindings/bindings_regions.c \
		$(srcdir)/bindings/bindings_localfields.c \
		$(srcdir)/bindings/bindings_wavefunctions.c \
		$(srcdir)/bindings/bindings_signals.c \
		$(srcdir)/bindings/bindings_signals_inet.c

endif

$(gir_DATA): $(G_IR_SCANNER) $(bigdft_library)
	$(G_IR_SCANNER) -v --warn-all \
		--namespace BigDFT \
		--symbol-prefix=bigdft --identifier-prefix=BigDFT_ \
		--symbol-prefix=f90 --identifier-prefix=f90_ \
		--nsversion "1.7" \
		--add-include-path=$(girdir) \
		--include GObject-2.0 \
		--include GLib-2.0 \
		--include Gio-2.0 \
		--output=$(gir_DATA) \
		--library=bigdft-1 \
		--no-libtool \
		-DGLIB_MAJOR_VERSION=2 -L$(builddir) \
		-I$(srcdir)/modules -I$(builddir)/modules \
		$(srcdir)/modules/bigdft.h \
		$(srcdir)/modules/bigdft_input_keys.h \
		$(builddir)/modules/bigdft_cst.h \
		$(srcdir)/bindings/wrappers.c \
		$(srcdir)/bindings/wrapper_inputs.c \
		$(srcdir)/bindings/wrapper_run.c \
		$(srcdir)/bindings/wrapper_neb.c \
		$(srcdir)/bindings/wrapper_atoms.c

$(typelibs_DATA): $(gir_DATA) $(G_IR_COMPILER)
	$(G_IR_COMPILER) \
		--includedir=. \
		--verbose \
		-o $(typelibs_DATA) \
		$(gir_DATA)

CLEANFILES += $(gir_DATA) $(typelibs_DATA)
endif<|MERGE_RESOLUTION|>--- conflicted
+++ resolved
@@ -62,11 +62,7 @@
 lib_bigdft =
 endif
 if BUILD_BINARIES
-<<<<<<< HEAD
-binaries_sources = bigdft memguess splsad NEB frequencies MDanalysis global bart abscalc BigDFT2Wannier WaCo NEB_images
-=======
 binaries_sources = bigdft memguess splsad NEB frequencies $(minima_hopping_sources) abscalc
->>>>>>> 73844872
 local_binaries = test_forces
 scripts_sources = NEB_driver.sh bigdft-tool
 sub_dirs_bin = tools tools/bader
@@ -266,11 +262,6 @@
 bigdft_SOURCES = BigDFT.f90
 bigdft_LDADD = $(bigdft_library)
 
-global_SOURCES = global.f90
-global_LDADD = $(bigdft_library) @LINALG_LIBS@
-global_LINK = $(FCLD) $(FCFLAGS) $(AM_CFLAGS) $(CFLAGS) $(global_LDFLAGS) \
-	$(LDFLAGS) -o $@
-
 NEB_images_SOURCES = BigDFT.f90
 NEB_images_LDADD = $(bigdft_library)
 
