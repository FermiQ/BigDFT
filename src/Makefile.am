--- conflicted
+++ resolved
@@ -18,6 +18,61 @@
 endif
 if BUILD_BINARIES
 binaries_sources = bigdft test_forces memguess splsad NEB frequencies MDanalysis rism oneatom BigDFT2Wannier $(minima_hopping_sources) bart abscalc
+scripts_sources = NEB_driver.sh
+else
+binaries_sources = 
+scripts_sources = 
+endif
+
+if USE_CUDA_GPU
+sub_dirs_cuda=CUDA
+GPU_INTERFACE = convolutions/convolut_common_interface_cuda.f90
+libs_cuda=CUDA/libGPU.a
+GPU_BLAS=
+else
+sub_dirs_cuda=
+GPU_INTERFACE = convolutions/interface_cuda_fake.f90
+libs_cuda=
+GPU_BLAS = modules/cublas_fake.f90
+endif
+
+if USE_OCL
+sub_dirs_ocl=OpenCL
+OCL_INTERFACE = convolutions/convolut_common_interface_ocl.f90
+libs_ocl=OpenCL/libOCL.a -lstdc++
+else
+sub_dirs_ocl=
+OCL_INTERFACE = convolutions/interface_ocl_fake.f90
+libs_ocl=
+endif
+
+if USE_DGEMMSY
+sub_dirs_dgemmsy=dgemmsy
+DGEMMSY_INTERFACE = dgemmsy/interface_dgemmsy.f90
+libs_dgemmsy=dgemmsy/libdgemmsy.a
+else
+sub_dirs_dgemmsy=
+DGEMMSY_INTERFACE = dgemmsy/interface_dgemmsy_fake.f90
+libs_dgemmsy=
+endif
+
+libs_opt=$(libs_cuda)\
+ $(libs_ocl)\
+ $(libs_dgemmsy)
+
+if HAVE_LIBCONFIG
+sub_dirs_libconfig=convolutions-c
+else
+sub_dirs_libconfig=
+endif
+
+if HAVE_ETSF_IO
+etsf_files = wavelib/plotting-etsf.f90 \
+	wavelib/i-o-etsf.f90
+else
+etsf_files = wavelib/etsf_fake.f90
+endif
+
 scripts_sources = NEB_driver.sh
 else
 binaries_sources = 
@@ -351,7 +406,6 @@
 	$(libs_opt) 
 
 bart_SOURCES = \
-<<<<<<< HEAD
         art/bigdft_forces.f90 \
         art/art_step.f90 \
         art/calcforce.f90\
@@ -366,20 +420,7 @@
         art/bayes.f90 \
         art/read_parameters.f90 \
         art.f90
-bart_FCFLAGS = -I. -Iart -Imodules @LIBABINIT_INCLUDE@
-=======
-	art/bigdft_forces.f90 \
-	art/art_diis.f90 \
-	art/initialize_potential.f90 \
-	art/art_lanczos.f90 \
-	art/find_saddle.f90 \
-	art/min_converge.f90 \
-	art/saddle_converge.f90 \
-	art/initialize.f90 \
-	art/read_parameters.f90 \
-	art.f90
 bart_FCFLAGS = -I. -Iart -Imodules @LIBABINIT_INCLUDE@ @LIBXC_INCLUDE@
->>>>>>> 6541244c
 bart_LDFLAGS = 
 bart_LDADD = art/libart.a \
 	libbigdft.a \
