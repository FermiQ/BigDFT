## Process this file with automake to produce Makefile.in

all: all-recursive
	chmod ug+x bigdft-tool

# Main targets.
# ------------
bin_PROGRAMS    = $(binaries_sources)
noinst_PROGRAMS = $(local_binaries)
bin_SCRIPTS     = $(scripts_sources)
lib_LIBRARIES   = $(lib_bigdft)
module_DATA     = $(mod_bigdft)

# Sub-directories.
# ---------------
SUBDIRS = modules \
	PSolver \
	$(sub_dirs_libconfig) \
	art \
	$(sub_dirs_cuda) \
	$(sub_dirs_ocl) \
	$(sub_dirs_bin)

EXTRA_DIST = \
	wavelib/intots.inc \
	wavelib/recs16.inc \
	wavelib/sym_16.inc \
	init/pspconf.in.f90 \
	convolutions/v.inc \
	convolutions/v_long.inc \
	convolutions/v_17.inc \
	PSolver/lazy_100.inc \
	PSolver/lazy_14.inc \
	PSolver/lazy_16.inc \
	PSolver/lazy_20.inc \
	PSolver/lazy_24.inc \
	PSolver/lazy_30.inc \
	PSolver/lazy_40.inc \
	PSolver/lazy_50.inc \
	PSolver/lazy_60.inc \
	PSolver/lazy_8.inc \
	PSolver/createKernel.f90 \
	PSolver/PSolver_Main.f90 \
	PSolver/perfdata.inc \
	NEB_driver.sh 

# Build targets, binaries and libraries.
# -------------
if BUILD_LIB_BIGDFT
lib_bigdft = libbigdft.a libdft_common.a
PS_SOURCES = PSolver/Build_Kernel.f90 \
	PSolver/xcenergy.f90 \
	PSolver/3Dgradient.f90 \
	PSolver/scaling_function.f90 \
	PSolver/PSolver_Base_new.f90 \
	PSolver/wofz.f90 \
	lib/fft/fft3d.f90
PS_MODULES = PSolver/Poisson_Solver.f90
else
lib_bigdft =
PS_SOURCES =
PS_MODULES =
endif
if BUILD_BINARIES
binaries_sources = bigdft memguess splsad NEB frequencies MDanalysis rism oneatom $(minima_hopping_sources) bart abscalc BigDFT2Wannier WaCo
local_binaries = test_forces
scripts_sources = NEB_driver.sh bigdft-tool
sub_dirs_bin = tools tools/bader
else
binaries_sources = 
local_binaries =
scripts_sources = 
sub_dirs_bin =
endif

# Additional sources.
# ------------------
#if USE_BLACS
#BLACS_MODULES = 
#else
BLACS_MODULES = modules/blacs_fake.f90
#endif

EXTRA_DIST += CUDA/precond.cu \
	CUDA/density.cu \
	CUDA/anasyn.cu \
	CUDA/locpot.cu CUDA/locpot.h \
	CUDA/kinetic.cu CUDA/kinetic.h \
	CUDA/compress.cu
if USE_CUDA_GPU
sub_dirs_cuda = CUDA
CUDA_SOURCES = CUDA/binding_s_gpu.c \
	CUDA/commonDef.cpp CUDA/commonDef.h \
	CUDA/fortran.c \
	CUDA/cudafct.cu \
	CUDA/locham.cu \
	CUDA/kernels_anasyn.hcu \
	CUDA/kernels_locpot.hcu \
	CUDA/kernels_kinetic.hcu \
	CUDA/kernels_compress.hcu \
	CUDA/GPUparameters.h \
	CUDA/structDef_anasyn.h \
	CUDA/structDef_locpot.h \
	CUDA/structDef_kinetic.h \
	CUDA/check_cuda.h \
	CUDA/read_conf_exception.h \
	CUDA/cpp_utils.h
CUDA_CONV = convolutions/convolut_common_interface_cuda.f90
CUDA_MODULES =
else
sub_dirs_cuda =
CUDA_SOURCES =
CUDA_CONV = convolutions/interface_cuda_fake.f90
CUDA_MODULES = modules/cublas_fake.f90
endif

if USE_OCL
sub_dirs_ocl = OpenCL
OCL_SOURCES = \
	OpenCL/Stream.h OpenCL/Tool.h OpenCL/bench_lib.h \
	OpenCL/OpenCL_wrappers.c         OpenCL/OpenCL_wrappers.h \
	OpenCL/MagicFilter.c             OpenCL/MagicFilter.h \
	OpenCL/MagicFilter_Generator.cpp OpenCL/MagicFilter_Generator.h \
	OpenCL/Kinetic.c                 OpenCL/Kinetic.h \
	OpenCL/Kinetic_Generator.cpp     OpenCL/Kinetic_Generator.h \
	OpenCL/Kinetic_k.h \
	OpenCL/Kinetic_k_Generator.cpp   OpenCL/Kinetic_k_Generator.h \
	OpenCL/Wavelet.c                 OpenCL/Wavelet.h \
	OpenCL/Wavelet_Generator.cpp     OpenCL/Wavelet_Generator.h \
	OpenCL/Uncompress.c              OpenCL/Uncompress.h \
	OpenCL/Initialize.c              OpenCL/Initialize.h \
	OpenCL/Profiling.c \
	OpenCL/Hamiltonian.c \
	OpenCL/Reduction.c               OpenCL/Reduction.h \
	OpenCL/Reduction_Generator.cpp   OpenCL/Reduction_Generator.h \
	OpenCL/Preconditioner.c \
	OpenCL/Density.c \
	OpenCL/dsfft.c \
	OpenCL/fft_generator_noshared.cpp \
	OpenCL/fft_noshared.c \
	OpenCL/fft_generator_helper.cpp \
	OpenCL/dsfft_generator.cpp       OpenCL/fft_generator.h \
	OpenCL/Benchmark.c \
	OpenCL/Benchmark_Generator.cpp   OpenCL/Benchmark_Generator.h
OCL_CONV = convolutions/convolut_common_interface_ocl.f90
else
sub_dirs_ocl =
OCL_SOURCES =
OCL_CONV = convolutions/interface_ocl_fake.f90
endif

if USE_DGEMMSY
DGEMMSY_SOURCES = dgemmsy/interface_dgemmsy.f90 \
		  dgemmsy/dgemmsy.c       dgemmsy/dgemmsy.h \
		  dgemmsy/gemm_block_c.c  dgemmsy/gemm_block_c.h \
		  dgemmsy/patterns.c      dgemmsy/patterns.h \
		  dgemmsy/dgemmsy_utils.c dgemmsy/utils.h \
		  dgemmsy/visitors.c      dgemmsy/visitors.h
else
DGEMMSY_SOURCES = dgemmsy/interface_dgemmsy_fake.f90
endif

if USE_LIBXC
LIBXC_MODULES =
else
LIBXC_MODULES = modules/libxc_fake.f90
endif

if HAVE_LIBCONFIG
sub_dirs_libconfig=convolutions-c
else
sub_dirs_libconfig=
endif

if HAVE_ETSF_IO
etsf_files = wavelib/plotting-etsf.f90 \
	wavelib/i-o-etsf.f90
else
etsf_files = wavelib/etsf_fake.f90
endif

if HAVE_FC_FLUSH
flush_files = lib/flush.f90
else
flush_files = lib/flush_fake.f90
endif

if HAVE_FC_GET_COMMAND_ARGUMENT
getarg_files =
else
getarg_files = modules/get_command_argument_fake.f90
endif

# Specific treatment for global (not distributed).
if USE_MINIMA_HOPPING
minima_hopping_sources = global
else
minima_hopping_sources =
endif
global_SOURCES = # Should be global.f90, but see below.
global_LDADD = @LIBS_DEPENDENCIES@
# Hack to avoid global.f90 inclusion into make dist.
am_global_OBJECTS = global.$(OBJEXT)
global_LINK = $(FCLD) $(FCFLAGS) $(AM_CFLAGS) $(CFLAGS) $(global_LDFLAGS) \
	$(LDFLAGS) -o $@

AM_FCFLAGS = -I. -Imodules @MPI_INCLUDE@ -IPSolver \
	-I$(srcdir)/PSolver -I$(srcdir)/wavelib -I$(srcdir)/convolutions \
	@LIBABINIT_INCLUDE@ @LIBXC_INCLUDE@ \
	@LIBETSFIO_INCLUDE@ @LIBSGPU_INCLUDE@
AM_CPPFLAGS = @LIB_ARCHIVE_CFLAGS@ @OCL_INCLUDE@ -I$(srcdir)/OpenCL @LIBSGPU_INCLUDE@ -I$(srcdir)/CUDA -I$(srcdir)/modules -Imodules
#AM_CFLAGS = -Wall -Werror -Wno-strict-aliasing @DGEMMSY_CPPFLAGS@ @CUDA_INCLUDE@
AM_CFLAGS = @DGEMMSY_CPPFLAGS@ @CUDA_INCLUDE@ @GLIB_CFLAGS@

if USE_MPI
mpi_source =
else
mpi_source = MPIfake.f90
endif

if USE_OPTI_CONVOLUT
CONV_SOURCES = convolutions/combined_shrink_optim.f90 \
	convolutions/combined_grow_optim.f90 \
	convolutions/growshrink_hyb_optim.f90 \
	convolutions/convolut_ib_optim.f90 \
	convolutions/conv_per_optim.f90 \
	convolutions/convolut_optim_per.f90 \
	convolutions/convolut_optim_slab.f90
else
CONV_SOURCES = convolutions/combined_shrink_simple.f90 \
	convolutions/combined_grow_simple.f90 \
	convolutions/growshrink_hyb_simple.f90 \
	convolutions/convolut_ib_simple.f90 \
	convolutions/conv_per_simple.f90 \
	convolutions/convolut_simple_per.f90 \
	convolutions/convolut_simple_slab.f90
endif
CONV_SOURCES += \
	convolutions/growshrink.f90 \
	convolutions/growshrink_hyb_common.f90 \
	convolutions/conv_per_common.f90 \
	convolutions/convolut_common_slab.f90 \
	convolutions/convolut_common_per.f90 \
	convolutions/convolut_new_per.f90 \
	convolutions/convolut_simple_per_k.f90 \
	convolutions/convolut_simple_slab_k.f90 \
	$(CUDA_CONV) $(OCL_CONV)

#modules for types, interfaces and base variables
modules_source = modules/base.f90 \
	modules/defs.f90 \
	modules/types.f90 \
	modules/interfaces.f90 \
	modules/private_api.f90 \
	modules/input.f90 \
	modules/xc.f90 \
	modules/op2p_module.f90 \
	modules/BigDFT_API.f90 \
	modules/vdwcorrection.f90 \
	$(CUDA_MODULES) \
	$(LIBXC_MODULES) \
	$(PS_MODULES) \
	$(BLACS_MODULES)
modules_objects = $(modules_source:.f90=.o)

#objects which depends from module_types
high_level = cluster.f90 \
	init.f90 \
	input_variables.f90 \
	sumrho.f90 \
	hpsiortho.f90 \
	forces.f90 \
	tail.f90 \
	restart.f90 \
	geometry.f90 \
	davidson.f90 \
	ConstrainedDavidson.f90 \
	pdos.f90 \
	sdcg.f90 \
	bfgs.f90 \
	lanczos_interface.f90 \
	lanczos_base.f90 \
	lanczos.f90 \
	scfloop_API.f90 \
	esatto.f90 \
	tddft.f90

#objects which can be compiled only with module_base
low_level = \
	$(PS_SOURCES) \
	init/atoms.f90 \
	init/projectors.f90  \
	init/ionicpot.f90 \
	init/gridmanipulation.f90 \
	init/gauprod.f90 \
	init/denspotd.f90 \
	init/logrid.f90 \
	init/logrid_per.f90 \
	init/inputguess.f90 \
	init/gautowav.f90 \
	init/eleconf.f90 \
	init/pspconf.f90 \
	init/locreg.f90 \
	init/sysprop.f90 \
	init/gaussians.f90 \
	init/wfn_init.f90 \
	wfn_opt/precond.f90 \
	wfn_opt/orthogonality.f90 \
	wfn_opt/diis.f90 \
	wfn_opt/applyh.f90 \
	wfn_opt/exctX.f90 \
	wfn_opt/sic.f90 \
	wfn_opt/precond_per_optim.f90 \
	wfn_opt/precond_hyb.f90 \
	wfn_opt/precond_slab.f90 \
	wfn_opt/kernel_per_optim.f90 \
	wfn_opt/kernel_slab_simple.f90 \
	wfn_opt/coupling_matrix.f90 \
	lib/fft/fft2d.f90 \
	lib/lbfgs.f90 \
<<<<<<< HEAD
=======
	lib/bindings_api.h \
	lib/bindings.c lib/bindings.h \
	lib/bindings_atoms.c \
	lib/bindings_localfields.c \
>>>>>>> 2bd52788
	lib/bindingsf.f90 \
	$(flush_files) \
	$(etsf_files) \
	wavelib/transwaves.f90 \
	wavelib/scalprod.f90 \
	wavelib/plotting.f90 \
	wavelib/i-o.f90 \
	wavelib/un-compress.f90 \
	wavelib/razero.f90 \
	wavelib/gauss_to_daub.f90 \
	wavelib/daubisf.f90 \
	profiling/time.f90 \
	profiling/memoryestimator.f90 \
	linear/cleanup.f90 \
	linear/nullify.f90 \
	linear/communicatetypes.f90 \
	linear/filterModule.f90 \
	linear/getLocBasis.f90 \
	linear/applyHamiltonian.f90 \
	linear/precondLinear.f90 \
	linear/psitolocReg.f90 \
	linear/locReg_orbitals.f90 \
	linear/locReg_projectors.f90 \
	linear/LinearForces.f90 \
	linear/transposition.f90 \
	linear/linearScaling.f90 \
	linear/energyAndForces.f90 \
	linear/convolutions.f90 \
	linear/initAndUtils.f90 \
	linear/sumrhoLinear.f90 \
	linear/inputguessLinear.f90 \
	linear/psitolocReg.f90 \
	linear/orthonormality.f90 \
	linear/orbitalOptimization.f90 \
	linear/mixdiis.f90 \
	linear/copyTypes.f90 \
	linear/de-allocate.f90 \
	linear/derivativeBasis.f90 \
	linear/parallelLinAlg.f90 \
	linear/locReg.f90 \
	$(CONV_SOURCES) \
	$(DGEMMSY_SOURCES) \
	$(OCL_SOURCES) \
	$(getarg_files)

# C objects
c_level = posfiles.c \
	lib/bindings.c \
	$(CUDA_SOURCES)

#	convolutions/convolut_ib_sse.c \ #to be verified, not working yet

libdft_common_a_SOURCES = \
	utils.c

libbigdft_a_SOURCES = \
	$(mpi_source) \
	$(c_level) \
	$(low_level) \
	$(high_level)
libbigdft_a_LIBADD = $(modules_objects) 
$(bin_PROGRAMS) $(noinst_PROGRAMS): libbigdft.a libdft_common.a

bigdft_SOURCES = BigDFT.f90
bigdft_LDADD = @LIBS_DEPENDENCIES@

splsad_SOURCES = splinedsaddle.f90
splsad_LDADD = @LIBS_DEPENDENCIES@

rism_SOURCES = rism.f90 rismlowlevel.f90
rism_LDADD = @LIBS_DEPENDENCIES@

#sandbox_SOURCES = sandbox.f90
#sandbox_LDADD = @LIBS_DEPENDENCIES@

oneatom_SOURCES = oneatom.f90
oneatom_LDADD = @LIBS_DEPENDENCIES@

BigDFT2Wannier_SOURCES = BigDFT2Wannier.f90
BigDFT2Wannier_LDADD = @LIBS_DEPENDENCIES@

WaCo_SOURCES = WaCo.f90                                                                                                                                                                    
WaCo_LDADD = @LIBS_DEPENDENCIES@

MDanalysis_SOURCES = distances.f90
MDanalysis_LDADD = @LIBS_DEPENDENCIES@ 

abscalc_SOURCES = abscalc.f90
abscalc_LDADD = @LIBS_DEPENDENCIES@

test_forces_SOURCES = test_forces.f90
test_forces_LDADD = @LIBS_DEPENDENCIES@

NEB_SOURCES = NEB.f90
NEB_LDADD = @LIBS_DEPENDENCIES@

memguess_SOURCES = memguess.f90 MPIfake.f90
memguess_LDADD = @LIBS_DEPENDENCIES@

frequencies_SOURCES = frequencies.f90
frequencies_LDADD = @LIBS_DEPENDENCIES@

bart_SOURCES = art.f90
bart_FCFLAGS = -I. -Iart -Imodules @LIBABINIT_INCLUDE@ @LIBXC_INCLUDE@
bart_LDADD = art/libart.a @LIBS_DEPENDENCIES@

CLEANFILES = *.@MODULE_EXT@

NVCC = @NVCC@
NVCC_FLAGS = -arch sm_13 @NVCC_FLAGS@ 
SUFFIXES = .cu
.cu.o:
	$(NVCC) $(NVCC_FLAGS) $(AM_CPPFLAGS) -c $< -o $@

check:
	@if test $(MAKELEVEL) = 0 ; then python $(top_srcdir)/tests/report.py ; fi

#dependencies
$(low_level:.f90=.o) $(high_level:.f90=.o) BigDFT.o test_forces.o  memguess.o global.o abscalc.o distances.o global.o rism.o oneatom.o BigDFT2Wannier.o WaCo.o: $(mpi_include)  $(modules_objects)

cluster.o geometry.o xabsorber.o: esatto.o scfloop_API.o

lanczos.o : lanczos_base.o lanczos_interface.o

xabsorber.o init/xabsorber.o : init/xabsorber.f90 esatto.o

$(modules_objects) : $(mpi_include)<|MERGE_RESOLUTION|>--- conflicted
+++ resolved
@@ -318,13 +318,10 @@
 	wfn_opt/coupling_matrix.f90 \
 	lib/fft/fft2d.f90 \
 	lib/lbfgs.f90 \
-<<<<<<< HEAD
-=======
 	lib/bindings_api.h \
 	lib/bindings.c lib/bindings.h \
 	lib/bindings_atoms.c \
 	lib/bindings_localfields.c \
->>>>>>> 2bd52788
 	lib/bindingsf.f90 \
 	$(flush_files) \
 	$(etsf_files) \
@@ -372,7 +369,6 @@
 
 # C objects
 c_level = posfiles.c \
-	lib/bindings.c \
 	$(CUDA_SOURCES)
 
 #	convolutions/convolut_ib_sse.c \ #to be verified, not working yet
