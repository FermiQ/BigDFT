## Process this file with automake to produce Makefile.in

# Main targets.
# ------------
dynlibdir           = $(libdir)
bin_PROGRAMS        = $(binaries_sources)
noinst_PROGRAMS     = $(local_binaries)
bin_SCRIPTS         = $(scripts_sources)
lib_LIBRARIES       = $(lib_bigdft)
module_DATA         = $(mod_bigdft)
dynlib_DATA         = $(bigdft_dynamic_library)

# Sub-directories.
# ---------------
SUBDIRS = \
	modules \
	convolutions \
	xcPSolver \
	$(sub_dirs_libconfig) \
	CUDA \
	OpenCL \
	bindings \
	art \
	$(sub_dirs_bin)

EXTRA_DIST = \
	wavelib/intots.inc \
	wavelib/recs16.inc \
	wavelib/sym_16.inc \
	init/pspconf.in.f90 \
	NEB_driver.sh

# Build targets, binaries and libraries.
# -------------
noinst_LIBRARIES = libmain.a
# put all subs
subs_static_library = \
	modules/libmodules.a \
	CUDA/libCUDA.a \
	convolutions/libconvolutions.a \
	xcPSolver/libxcPSolver.a \
	OpenCL/libOpenCL.a \
	bindings/libbindings.a
out_static_library =  \
	$(top_builddir)/PSolver/src/libPSolver-1.a \
	$(top_builddir)/wrappers/libwrappers.a \
	$(top_builddir)/flib/src/libflib.a
if BUILD_DYNAMIC_LIBS
bigdft_dynamic_library = libbigdft-1.so.@BIGDFT_MINOR_VERSION@.0.@BIGDFT_MICRO_VERSION@
bigdft_soname_library = libbigdft-1.so.@BIGDFT_MINOR_VERSION@
bigdft_library = $(bigdft_soname_library)
AM_LDFLAGS = -Wl,-rpath=$(DESTDIR)$(dynlibdir)
else
bigdft_dynamic_library =
bigdft_soname_library =
bigdft_library = libbigdft-1.a $(out_static_library) @LIBS_SHORT_DEPS@
endif
if BUILD_LIB_BIGDFT
lib_bigdft = libbigdft-1.a
else
lib_bigdft =
endif
if BUILD_BINARIES
binaries_sources = bigdft memguess splsad NEB frequencies MDanalysis $(minima_hopping_sources) bart abscalc BigDFT2Wannier WaCo NEB_images
local_binaries = test_forces
scripts_sources = NEB_driver.sh bigdft-tool
sub_dirs_bin = tools tools/bader
else
binaries_sources =
local_binaries =
scripts_sources =
sub_dirs_bin =
endif

# Additional sources.
# ------------------
if HAVE_LIBCONFIG
sub_dirs_libconfig=convolutions-c
else
sub_dirs_libconfig=
endif

if HAVE_ETSF_IO
etsf_files = wavelib/plotting-etsf.f90 \
	wavelib/i-o-etsf.f90
else
etsf_files = wavelib/etsf_fake.f90
endif

# Specific treatment for global (not distributed).
if USE_MINIMA_HOPPING
minima_hopping_sources = global
else
minima_hopping_sources =
endif
global_SOURCES = # Should be global.f90, but see below.
global_LDADD = $(bigdft_library) @LINALG_LIBS@
# Hack to avoid global.f90 inclusion into make dist.
am_global_OBJECTS = global.$(OBJEXT)
global_LINK = $(FCLD) $(FCFLAGS) $(AM_CFLAGS) $(CFLAGS) $(global_LDFLAGS) \
	$(LDFLAGS) -o $@

AM_FCFLAGS = -I. -I$(top_builddir)/includes -I$(srcdir)/wavelib \
	@LIBABINIT_INCLUDE@ @LIBXC_INCLUDE@ \
	@LIBETSFIO_INCLUDE@ @LIBSGPU_INCLUDE@ \
	@MPI_INCLUDE@
AM_CPPFLAGS = @LIB_ARCHIVE_CFLAGS@ @LIBSGPU_INCLUDE@ -I$(srcdir)/modules -Imodules
#AM_CFLAGS = -Wall -Werror -Wno-strict-aliasing @DGEMMSY_CPPFLAGS@ @CUDA_INCLUDE@ -Wno-deprecated-declarations -Wno-cpp
AM_CFLAGS = @CUDA_INCLUDE@ @LIB_YAML_CFLAGS@

#objects which depends from module_types
high_level = cluster.f90 \
	init.f90 \
	input_variables.f90 \
	sumrho.f90 \
	hpsiortho.f90 \
	forces.f90 \
	tail.f90 \
	restart.f90 \
	lbfgs.f90 \
	geometry.f90 \
	davidson.f90 \
	ConstrainedDavidson.f90 \
	pdos.f90 \
	sdcg.f90 \
	bfgs.f90 \
	lanczos_interface.f90 \
	lanczos_base.f90 \
	lanczos.f90 \
	scfloop_API.f90 \
	esatto.f90 \
	tddft.f90 \
	output.f90 \
	external.f90 \
	images.f90

#objects which can be compiled only with module_base
low_level = \
	init/atoms.f90 \
	init/projectors.f90  \
	init/kswfn.f90 \
	init/ionicpot.f90 \
	init/gridmanipulation.f90 \
	init/gauprod.f90 \
	init/denspotd.f90 \
	init/logrid.f90 \
	init/logrid_per.f90 \
	init/inputguess.f90 \
	init/gautowav.f90 \
	init/eleconf.f90 \
	init/pspconf.f90 \
	init/locreg_init.f90 \
	init/sysprop.f90 \
	init/wavefunctions.f90 \
	init/gaussians_old.f90 \
	init/wfn_init.f90 \
	wfn_opt/precond.f90 \
	wfn_opt/orthogonality.f90 \
	wfn_opt/diis.f90 \
	wfn_opt/applyh.f90 \
	wfn_opt/potential.f90 \
	wfn_opt/exctX.f90 \
	wfn_opt/exctX_op2p.f90 \
	wfn_opt/sic.f90 \
	wfn_opt/precond_per_optim.f90 \
	wfn_opt/precond_hyb.f90 \
	wfn_opt/precond_slab.f90 \
	wfn_opt/kernel_per_optim.f90 \
	wfn_opt/kernel_slab_simple.f90 \
	wfn_opt/coupling_matrix.f90 \
	$(etsf_files) \
	wavelib/transwaves.f90 \
	wavelib/scalprod.f90 \
	wavelib/plotting.f90 \
	wavelib/i-o.f90 \
	wavelib/un-compress.f90 \
	wavelib/gauss_to_daub.f90 \
	wavelib/daubisf.f90 \
	profiling/memoryestimator.f90 \
	linear/cleanup.f90 \
	linear/nullify.f90 \
	linear/filterModule.f90 \
	linear/communicatetypes.f90 \
	linear/misc.f90 \
	linear/getLocBasis.f90 \
	linear/convolutions_aux.f90 \
	linear/convolutions.f90 \
	linear/precondLinear.f90 \
	linear/psitolocReg.f90 \
	linear/locReg_orbitals.f90 \
	linear/linearScaling.f90 \
	linear/energyAndForces.f90 \
	linear/initAndUtils.f90 \
	linear/sumrhoLinear.f90 \
	linear/inputguessLinear.f90 \
	linear/orthonormality.f90 \
	linear/orbitalOptimization.f90 \
	linear/mixdiis.f90 \
	linear/copyTypes.f90 \
	linear/de-allocate.f90 \
	linear/derivativeBasis.f90 \
	linear/parallelLinAlg.f90 \
	linear/locReg_linear.f90 \
	linear/communicatePotential.f90 \
	linear/hpsiortho_linear.f90 \
	linear/init_collective_comms.f90 \
	linear/optimize_coeffs.f90 \
	linear/foe.f90 \
	linear/chebyshev.f90 \
	linear/communications_onesided.f90 \
	linear/sparse_matrices.f90

# C objects
c_level = posfiles.c \
	init/atoms_yaml.c init/atoms_yaml.h

libmain_a_SOURCES = \
	$(c_level) \
	$(low_level) \
	$(high_level)

libbigdft_1_a_SOURCES =

tmp-libbigdft/extract.stamp: $(subs_static_library) $(out_static_library)
	test -e "tmp-libbigdft" || $(INSTALL) -d -m 755 tmp-libbigdft
	cd tmp-libbigdft ; \
	rm -f *; \
	for lib in $^; do \
	  $(AR) x ../$$lib ; \
	done ; \
	touch extract.stamp

libbigdft-1.a: $(libmain_a_OBJECTS) tmp-libbigdft/extract.stamp
	$(AR) $(ARFLAGS) $@ $(libmain_a_OBJECTS) tmp-libbigdft/*.o
	$(RANLIB) $@

$(bigdft_dynamic_library): $(libmain_a_OBJECTS) tmp-libbigdft/extract.stamp
	$(FC) $(FCFLAGS) -shared $(LDFLAGS) -Wl,-soname=$(bigdft_library) -o $@ $(libmain_a_OBJECTS) tmp-libbigdft/*.o @LIBS_SHORT_DEPS@
	@chmod a+x $@

libbigdft-1.so.7: $(bigdft_dynamic_library)
	ln -fs $^ $@
	ln -fs $@ libbigdft-1.so

install-data-hook:
	if test -n "$(bigdft_dynamic_library)" ; then \
	  cd $(DESTDIR)$(dynlibdir) ; \
	  chmod a+x $(bigdft_dynamic_library) ; \
	  ln -fs $(bigdft_dynamic_library) $(bigdft_library) ; \
	  ln -fs $(bigdft_library) libbigdft-1.so ; \
	fi

#obsolete dependency $(bin_PROGRAMS) $(noinst_PROGRAMS): libbigdft-1.a libdft_common.a

bigdft_SOURCES = BigDFT.f90
bigdft_LDADD = $(bigdft_library)

NEB_images_SOURCES = BigDFT.f90
NEB_images_LDADD = $(bigdft_library)

splsad_SOURCES = splinedsaddle.f90
splsad_LDADD = $(bigdft_library) @LINALG_LIBS@

#rism_SOURCES = rism.f90 rismlowlevel.f90
#rism_LDADD = $(bigdft_library)

#sandbox_SOURCES = sandbox.f90
#sandbox_LDADD = $(bigdft_library)

#oneatom_SOURCES = oneatom.f90
#oneatom_LDADD = $(bigdft_library)

BigDFT2Wannier_SOURCES = BigDFT2Wannier.f90
BigDFT2Wannier_LDADD = $(bigdft_library) @LINALG_LIBS@

WaCo_SOURCES = WaCo.f90
WaCo_LDADD = $(bigdft_library) @LINALG_LIBS@

MDanalysis_SOURCES = distances.f90
MDanalysis_LDADD = $(bigdft_library)

abscalc_SOURCES = abscalc.f90
abscalc_FCFLAGS = -I. -I$(top_builddir)/includes -I$(srcdir)/wavelib -I$(top_srcdir)/PSolver/src \
	@LIBABINIT_INCLUDE@ @LIBXC_INCLUDE@ \
	@LIBETSFIO_INCLUDE@ @LIBSGPU_INCLUDE@ \
	@MPI_INCLUDE@
abscalc_LDADD = $(bigdft_library) @LINALG_LIBS@

test_forces_SOURCES = test_forces.f90
test_forces_LDADD = $(bigdft_library)

NEB_SOURCES = NEB.f90
NEB_LDADD = $(bigdft_library) @LINALG_LIBS@

memguess_SOURCES = memguess.f90 $(top_srcdir)/flib/src/MPIfake.f90
memguess_LDADD = $(bigdft_library) @LINALG_LIBS@

frequencies_SOURCES = frequencies.f90
frequencies_LDADD = $(bigdft_library) @LINALG_LIBS@

bart_SOURCES = art.f90
bart_FCFLAGS = -I. -Iart -I$(top_builddir)/includes @LIBABINIT_INCLUDE@ @LIBXC_INCLUDE@
bart_LDADD = art/libart.a $(bigdft_library) @LINALG_LIBS@

CLEANFILES = *.@MODULE_EXT@ bindings_dbus.* introspect libbigdft-1.*
clean-local:
	rm -rf tmp-libbigdft

all: all-recursive
	chmod ug+x bigdft-tool

check:
	@if test $(MAKELEVEL) = 0 ; then python $(top_srcdir)/tests/report.py ; fi

#dependencies
convolutions_aux.o linear/convolutions_aux.o: linear/filterModule.f90 filterModule.o

cluster.o geometry.o xabsorber.o: esatto.o scfloop_API.o

abscalc.o : esatto.o

lanczos.o : lanczos_base.o lanczos_interface.o

xabsorber.o init/xabsorber.o : init/xabsorber.f90 esatto.o

geometry.o bfgs.o sdcg.o: lbfgs.o

<<<<<<< HEAD
initAndUtils.o linear/initAndUtils.o: linear/initAndUtils.f90 cleanup.o
=======
NEB.o: images.o

#initAndUtils.o: cleanup.o
>>>>>>> 5e81c40c

# Introspection for Python bindings
# ---------------------------------
if WITH_GOBJECT_INTROSPECTION
BUILT_GIRSOURCES = BigDFT-1.7.gir

gir_DATA = $(BUILT_GIRSOURCES)
typelibs_DATA = $(BUILT_GIRSOURCES:.gir=.typelib)

if BUILD_BINDINGS
additonal_sources = $(srcdir)/bindings/bindings.c \
		$(srcdir)/bindings/bindings_regions.c \
		$(srcdir)/bindings/bindings_localfields.c \
		$(srcdir)/bindings/bindings_wavefunctions.c \
		$(srcdir)/bindings/bindings_signals.c \
		$(srcdir)/bindings/bindings_signals_inet.c

endif

$(gir_DATA): $(G_IR_SCANNER) $(bigdft_library)
	$(G_IR_SCANNER) -v --warn-all \
		--namespace BigDFT \
		--symbol-prefix=bigdft --identifier-prefix=BigDFT_ \
		--symbol-prefix=f90 --identifier-prefix=f90_ \
		--nsversion "1.7" \
		--add-include-path=$(girdir) \
		--include GObject-2.0 \
		--include GLib-2.0 \
		--include Gio-2.0 \
		--output=$(gir_DATA) \
		--library=bigdft-1 \
		--no-libtool \
		-DGLIB_MAJOR_VERSION=2 -L$(builddir) \
		-I$(srcdir)/modules -I$(builddir)/modules \
		$(srcdir)/modules/bigdft.h \
		$(srcdir)/modules/bigdft_input_keys.h \
		$(builddir)/modules/bigdft_cst.h \
		$(srcdir)/bindings/wrappers.c \
		$(srcdir)/bindings/wrapper_inputs.c \
		$(srcdir)/bindings/wrapper_run.c \
		$(srcdir)/bindings/wrapper_neb.c \
		$(srcdir)/bindings/wrapper_atoms.c

$(typelibs_DATA): $(gir_DATA) $(G_IR_COMPILER)
	$(G_IR_COMPILER) \
		--includedir=. \
		--verbose \
		-o $(typelibs_DATA) \
		$(gir_DATA)

CLEANFILES += $(gir_DATA) $(typelibs_DATA)
endif<|MERGE_RESOLUTION|>--- conflicted
+++ resolved
@@ -325,13 +325,10 @@
 
 geometry.o bfgs.o sdcg.o: lbfgs.o
 
-<<<<<<< HEAD
 initAndUtils.o linear/initAndUtils.o: linear/initAndUtils.f90 cleanup.o
-=======
+
 NEB.o: images.o
 
-#initAndUtils.o: cleanup.o
->>>>>>> 5e81c40c
 
 # Introspection for Python bindings
 # ---------------------------------
