## Process this file with automake to produce Makefile.in

if BUILD_LIB_PSOLVER
sub_dirs_ps = PSolver
else
sub_dirs_ps = 
endif
if BUILD_LIB_BIGDFT
lib_bigdft = libbigdft.a
if CAPITALIZE
mod_bigdft = BIGDFT_API.@MODULE_EXT@ 
else
mod_bigdft = bigdft_api.@MODULE_EXT@ 
endif
else
lib_bigdft =
mod_bigdft =
endif
if BUILD_BINARIES
binaries_sources = bigdft test_forces memguess splsad NEB frequencies MDanalysis rism oneatom sandbox $(minima_hopping_sources) bart abscalc
scripts_sources = NEB_driver.sh
else
binaries_sources = 
scripts_sources = 
endif

if USE_CUDA_GPU
sub_dirs_cuda=CUDA
GPU_INTERFACE = convolutions/convolut_common_interface_cuda.f90
libs_cuda=CUDA/libGPU.a
GPU_BLAS=
else
sub_dirs_cuda=
GPU_INTERFACE = convolutions/interface_cuda_fake.f90
libs_cuda=
GPU_BLAS = modules/cublas_fake.f90
endif

if USE_OCL
sub_dirs_ocl=OpenCL
OCL_INTERFACE = convolutions/convolut_common_interface_ocl.f90
libs_ocl=OpenCL/libOCL.a
else
sub_dirs_ocl=
OCL_INTERFACE = convolutions/interface_ocl_fake.f90
libs_ocl=
endif

if USE_DGEMMSY
sub_dirs_dgemmsy=dgemmsy
DGEMMSY_INTERFACE = dgemmsy/interface_dgemmsy.f90
libs_dgemmsy=dgemmsy/libdgemmsy.a
else
sub_dirs_dgemmsy=
DGEMMSY_INTERFACE = dgemmsy/interface_dgemmsy_fake.f90
libs_dgemmsy=
endif

libs_opt=$(libs_cuda)\
 $(libs_ocl)\
 $(libs_dgemmsy)

if HAVE_LIBCONFIG
sub_dirs_libconfig=convolutions-c
else
sub_dirs_libconfig=
endif

if HAVE_ETSF_IO
etsf_files = wavelib/plotting-etsf.f90 \
	wavelib/i-o-etsf.f90
else
etsf_files = wavelib/etsf_fake.f90
endif


if USE_MINIMA_HOPPING
minima_hopping_sources = global
else
minima_hopping_sources =
endif
global_SOURCES = # Should be global.f90, but see below.
global_LDFLAGS = 
global_LDADD = libbigdft.a \
	PSolver/libpoissonsolver.a \
	$(LMPI) \
	@MPI_LIBS@ \
	$(libs_opt)
# Hack to avoid global.f90 inclusion into make dist.
am_global_OBJECTS = global.$(OBJEXT)
global_LINK = $(FCLD) $(FCFLAGS) $(AM_CFLAGS) $(CFLAGS) $(global_LDFLAGS) \
	$(LDFLAGS) -o $@


SUBDIRS = modules convolutions $(sub_dirs_ps) profiling $(sub_dirs_cuda) $(sub_dirs_ocl) $(sub_dirs_dgemmsy) art $(sub_dirs_libconfig)

EXTRA_DIST = \
	wavelib/intots.inc \
	wavelib/recs16.inc \
	wavelib/sym_16.inc \
	NEB_driver.sh 

AM_FCFLAGS = -I. -Imodules @MPI_INCLUDE@ -IPSolver -I$(srcdir)/PSolver \
	@LIBABINIT_INCLUDE@ @LIBXC_INCLUDE@ @LIBETSFIO_INCLUDE@

bin_PROGRAMS = $(binaries_sources)
bin_SCRIPTS = $(scripts_sources)

lib_LIBRARIES = $(lib_bigdft)
module_DATA = $(mod_bigdft)

if USE_MPI
mpi_source =
LMPI = @MPI_LDFLAGS@
else
mpi_source = MPIfake.f90
LMPI =
endif

if USE_OPTI_CONVOLUT
convolution_source = convolutions/combined_shrink_optim.f90 \
	convolutions/combined_grow_optim.f90 \
	convolutions/growshrink.f90 \
	convolutions/growshrink_hyb_optim.f90 \
	convolutions/growshrink_hyb_common.f90 \
	convolutions/convolut_ib_optim.f90 \
	convolutions/conv_per_optim.f90 \
	convolutions/conv_per_common.f90 \
	convolutions/convolut_common_slab.f90 \
	convolutions/convolut_common_per.f90 \
	convolutions/convolut_optim_per.f90 \
	convolutions/convolut_new_per.f90 \
	convolutions/convolut_optim_slab.f90 \
	convolutions/convolut_simple_per_k.f90 \
	convolutions/convolut_simple_slab_k.f90 \
	$(GPU_INTERFACE) $(OCL_INTERFACE)

else
convolution_source = convolutions/combined_shrink_simple.f90 \
	convolutions/combined_grow_simple.f90 \
	convolutions/growshrink.f90 \
	convolutions/growshrink_hyb_simple.f90 \
	convolutions/growshrink_hyb_common.f90 \
	convolutions/convolut_ib_simple.f90 \
	convolutions/conv_per_simple.f90 \
	convolutions/conv_per_common.f90 \
	convolutions/convolut_common_slab.f90 \
	convolutions/convolut_common_per.f90 \
	convolutions/convolut_simple_per.f90 \
	convolutions/convolut_new_per.f90 \
	convolutions/convolut_simple_slab.f90 \
	convolutions/convolut_simple_per_k.f90 \
	convolutions/convolut_simple_slab_k.f90 \
	$(GPU_INTERFACE) $(OCL_INTERFACE)

endif

convolution_objects = $(convolution_source:.f90=.o)

#modules for types, interfaces and base variables
modules_source = modules/base.f90 \
	modules/defs.f90 \
	modules/types.f90 \
	modules/interfaces.f90 \
	$(GPU_BLAS)

modules_objects = $(modules_source:.f90=.o)

#objects which depends from module_types
high_level = cluster.f90 \
	input_variables.f90 \
	init.f90 \
	sumrho.f90 \
	hpsiortho.f90 \
	forces.f90 \
	tail.f90 \
	restart.f90 \
	geometry.f90 \
	davidson.f90 \
	pdos.f90 \
	vdwcorrection.f90 \
	lanczos_interface.f90 \
	lanczos_base.f90 \
	lanczos.f90 \
	scfloop_API.f90 \
	esatto.f90 \
	tddft.f90

#objects which can be compiled only with module_base
low_level = init/projectors.f90  \
	init/ionicpot.f90 \
	init/gridmanipulation.f90 \
	init/gauprod.f90 \
	init/denspotd.f90 \
	init/logrid.f90 \
	init/logrid_per.f90 \
	init/inputguess.f90 \
	init/gautowav.f90 \
	init/eleconf.f90 \
	init/locreg.f90 \
	init/sysprop.f90 \
	init/gaussians.f90 \
	init/wfn_init.f90 \
	init/xabsorber.f90 \
	wfn_opt/precond.f90 \
	wfn_opt/orthogonality.f90 \
	wfn_opt/diis.f90 \
	wfn_opt/applyh.f90 \
	wfn_opt/exctX.f90 \
	wfn_opt/precond_per_optim.f90 \
	wfn_opt/precond_hyb.f90 \
	wfn_opt/precond_slab.f90 \
	wfn_opt/kernel_per_optim.f90 \
	wfn_opt/kernel_slab_simple.f90 \
	wfn_opt/coupling_matrix.f90 \
	lib/fft/fft2d.f90 \
	lib/lbfgs.f90 \
	$(etsf_files) \
	wavelib/transwaves.f90 \
	wavelib/scalprod.f90 \
	wavelib/plotting.f90 \
	wavelib/i-o.f90 \
	wavelib/un-compress.f90 \
	wavelib/razero.f90 \
	wavelib/gauss_to_daub.f90 \
	wavelib/daubisf.f90 \
<<<<<<< HEAD
        linear/filterModule.f90 \
        linear/getLocBasis.f90 \
        linear/applyHamiltonian.f90 \
        linear/precondLinear.f90 \
        linear/locReg.f90 \
        linear/transposition.f90 \
        linear/linearScaling.f90 \
        linear/energyAndForces.f90 \
        linear/convolutions.f90 \
        linear/initAndUtils.f90 \
	$(DGEMMSY_INTERFACE)  
=======
	sdcg.f90 \
	bfgs.f90 \
	$(DGEMMSY_INTERFACE)
>>>>>>> 91eec7e7

libbigdft_a_SOURCES = \
	$(mpi_source) \
	BigDFT_API.f90 \
	$(low_level) \
	$(high_level)

libbigdft_a_LIBADD = profiling/time.o \
	profiling/memoryestimator.o \
	$(convolution_objects) \
	$(modules_objects) 

bigdft_SOURCES = BigDFT.f90 
bigdft_LDFLAGS = 
bigdft_LDADD = libbigdft.a \
	PSolver/libpoissonsolver.a \
	$(LMPI) \
	@MPI_LIBS@ \
	$(libs_opt)

splsad_SOURCES = splinedsaddle.f90
splsad_LDFLAGS =
splsad_LDADD = libbigdft.a \
	PSolver/libpoissonsolver.a \
	$(LMPI) \
	@MPI_LIBS@ \
	$(libs_opt)

rism_SOURCES = rism.f90 rismlowlevel.f90
rism_LDFLAGS = 
rism_LDADD = libbigdft.a \
	PSolver/libpoissonsolver.a \
	$(LMPI) \
	@MPI_LIBS@ \
	$(libs_cuda) \
	$(libs_ocl)

sandbox_SOURCES = sandbox.f90
sandbox_LDFLAGS = 
sandbox_LDADD = libbigdft.a \
        PSolver/libpoissonsolver.a \
        $(LMPI) \
        @MPI_LIBS@ \
        $(libs_opt)

 
oneatom_SOURCES = oneatom.f90
oneatom_LDFLAGS = 
oneatom_LDADD = libbigdft.a \
	PSolver/libpoissonsolver.a \
	$(LMPI) \
	@MPI_LIBS@ \
	$(libs_opt)


MDanalysis_SOURCES = distances.f90 
MDanalysis_LDFLAGS = 
MDanalysis_LDADD = libbigdft.a \
	PSolver/libpoissonsolver.a \
	$(LMPI) \
	@MPI_LIBS@ \
	$(libs_opt)  

abscalc_SOURCES = abscalc.f90 
abscalc_LDFLAGS = 
abscalc_LDADD = libbigdft.a \
	PSolver/libpoissonsolver.a \
	$(LMPI) \
	@MPI_LIBS@ \
	$(libs_opt) 

test_forces_SOURCES = test_forces.f90
test_forces_LDFLAGS = 
test_forces_LDADD = libbigdft.a \
	PSolver/libpoissonsolver.a \
	$(LMPI) \
	@MPI_LIBS@ \
	$(libs_opt) 

NEB_SOURCES = NEB.f90 \
	$(mpi_source)
NEB_LDFLAGS = 
NEB_LDADD = libbigdft.a \
	PSolver/libpoissonsolver.a \
	$(libs_opt) 

memguess_SOURCES = memguess.f90 \
	$(mpi_source)
memguess_LDADD = libbigdft.a \
	PSolver/libpoissonsolver.a \
	$(LMPI) \
	@MPI_LIBS@ \
	$(libs_opt) 

frequencies_SOURCES = frequencies.f90  \
	$(mpi_source)
frequencies_LDFLAGS = 
frequencies_LDADD = libbigdft.a \
	PSolver/libpoissonsolver.a \
	$(LMPI) \
	@MPI_LIBS@ \
	$(libs_opt) 

bart_SOURCES = \
	art/bigdft_forces.f90 \
	art/art_diis.f90 \
	art/initialize_potential.f90 \
	art/art_lanczos.f90 \
	art/find_saddle.f90 \
	art/min_converge.f90 \
	art/saddle_converge.f90 \
	art/initialize.f90 \
	art/read_parameters.f90 \
	art.f90
bart_FCFLAGS = -I. -Iart -Imodules @LIBABINIT_INCLUDE@
bart_LDFLAGS = 
bart_LDADD = art/libart.a \
	libbigdft.a \
	PSolver/libpoissonsolver.a \
	$(LMPI) \
	@MPI_LIBS@ \
	$(libs_opt) 

CLEANFILES = \
	bigdft_api.@MODULE_EXT@ BIGDFT_API.@MODULE_EXT@ \
	module_interfaces.@MODULE_EXT@ MODULE_INTERFACES.@MODULE_EXT@ \
	module_types.@MODULE_EXT@ MODULE_TYPES.@MODULE_EXT@ \
	module_base.@MODULE_EXT@ MODULE_BASE.@MODULE_EXT@ \
	vdwcorrection.@MODULE_EXT@ VDWCORRECTION.@MODULE_EXT@ \
	lanczos_base.@MODULE_EXT@ LANCZOS_BASE.@MODULE_EXT@ \
	esatto.@MODULE_EXT@ ESATTO.@MODULE_EXT@ \
	lanczos_interface.@MODULE_EXT@ LANCZOS_INTERFACE.@MODULE_EXT@ \
	formats.@MODULE_EXT@ FORMATS.@MODULE_EXT@ \
	miscellany.@MODULE_EXT@ MISCELLANY.@MODULE_EXT@ \
	neb_routines.@MODULE_EXT@ NEB_ROUTINES.@MODULE_EXT@ \
	numeric.@MODULE_EXT@ NUMERIC.@MODULE_EXT@ \
	geopt_minimization.@MODULE_EXT@ MINIMIZATION.@MODULE_EXT@ \
	neb_variables.@MODULE_EXT@ NEB_VARIABLES.@MODULE_EXT@ \
	scfloop_api.@MODULE_EXT@ SCFLOOP_API.@MODULE_EXT@ \
	minimization.@MODULE_EXT@ MINIMIZATION.@MODULE_EXT@ \
	bigdft_forces.@MODULE_EXT@ BIGDFT_FORCES.@MODULE_EXT@ \
	diis_defs.@MODULE_EXT@ DIIS_DEFS.@MODULE_EXT@ \
	lanczos_defs.@MODULE_EXT@ LANCZOS_DEFS.@MODULE_EXT@ \
	minimization_routines.@MODULE_EXT@ MINIMIZATION_ROUTINES.@MODULE_EXT@ \
	minpar.@MODULE_EXT@ MINPAR.@MODULE_EXT@ \
	saddles.@MODULE_EXT@ SADDLES.@MODULE_EXT@


check:
	@if test $(MAKELEVEL) = 0 ; then python $(top_srcdir)/tests/report.py ; fi

#dependencies
$(libbigdft_a_SOURCES:.f90=.o) BigDFT.o test_forces.o  memguess.o global.o : $(mpi_include)  $(modules_objects)

cluster.o geometry.o xabsorber.o: vdwcorrection.o esatto.o scfloop_API.o

lanczos.o : lanczos_base.o lanczos_interface.o

BigDFT_API.o : scfloop_API.o

distances.o global.o rism.o sandbox.o : BigDFT_API.o

xabsorber.o init/xabsorber.o : init/xabsorber.f90 esatto.o

#init.o : base.o interfaces.o

#BigDFT_API.o: base.o types.o interfaces.o

#$(high_level:.f90=.o) : base.o types.o

test_forces.o: $(mod_bigdft)

$(mod_bigdft) : BigDFT_API.o

$(modules_objects) : $(mpi_include)

modules/defs.o: modules/base.o

#BigDFT.o: \
#	base.o \
#	interfaces.o

#memguess.o: base.o types.o

# Dependencies for ART.
bart-art.o: art.f90 art/defs.o art/random.o bart-art_lanczos.o
	$(FC) $(bart_FCFLAGS) $(FCFLAGS) -c -o bart-art.o `test -f 'art.f90' || echo '$(srcdir)/'`art.f90

bart-bigdft_forces.o: art/bigdft_forces.f90 BigDFT_API.o
	$(FC) $(bart_FCFLAGS) $(FCFLAGS) -c -o bart-bigdft_forces.o `test -f 'art/bigdft_forces.f90' || echo '$(srcdir)/'`art/bigdft_forces.f90

bart-find_saddle.o: art/find_saddle.f90 art/defs.o art/random.o bart-art_lanczos.o
	$(FC) $(bart_FCFLAGS) $(FCFLAGS) -c -o bart-find_saddle.o `test -f 'art/find_saddle.f90' || echo '$(srcdir)/'`art/find_saddle.f90

bart-initialize_potential.o: art/initialize_potential.f90 art/defs.o bart-bigdft_forces.o
	$(FC) $(bart_FCFLAGS) $(FCFLAGS) -c -o bart-initialize_potential.o `test -f 'art/initialize_potential.f90' || echo '$(srcdir)/'`art/initialize_potential.f90

bart-art_lanczos.o: art/art_lanczos.f90 art/defs.o art/random.o bart-bigdft_forces.o
	$(FC) $(bart_FCFLAGS) $(FCFLAGS) -c -o bart-art_lanczos.o `test -f 'art/art_lanczos.f90' || echo '$(srcdir)/'`art/art_lanczos.f90

bart-min_converge.o: art/min_converge.f90 art/defs.o bart-bigdft_forces.o
	$(FC) $(bart_FCFLAGS) $(FCFLAGS) -c -o bart-min_converge.o `test -f 'art/min_converge.f90' || echo '$(srcdir)/'`art/min_converge.f90

bart-saddle_converge.o: art/saddle_converge.f90 art/defs.o bart-bigdft_forces.o bart-find_saddle.o art/random.o bart-art_lanczos.o
	$(FC) $(bart_FCFLAGS) $(FCFLAGS) -c -o bart-saddle_converge.o `test -f 'art/saddle_converge.f90' || echo '$(srcdir)/'`art/saddle_converge.f90

bart-art_diis.o: art/art_diis.f90 art/defs.o bart-bigdft_forces.o art/random.o
	$(FC) $(bart_FCFLAGS) $(FCFLAGS) -c -o bart-art_diis.o `test -f 'art/art_diis.f90' || echo '$(srcdir)/'`art/art_diis.f90

bart-initialize.o: art/initialize.f90 art/defs.o bart-art_lanczos.o
	$(FC) $(bart_FCFLAGS) $(FCFLAGS) -c -o bart-initialize.o `test -f 'art/initialize.f90' || echo '$(srcdir)/'`art/initialize.f90

bart-read_parameters.o: art/read_parameters.f90 art/defs.o bart-art_lanczos.o bart-find_saddle.o
	$(FC) $(bart_FCFLAGS) $(FCFLAGS) -c -o bart-read_parameters.o `test -f 'art/read_parameters.f90' || echo '$(srcdir)/'`art/read_parameters.f90

bart-utils.o: art/utils.f90 art/defs.o
	$(FC) $(bart_FCFLAGS) $(FCFLAGS) -c -o bart-utils.o `test -f 'art/utils.f90' || echo '$(srcdir)/'`art/utils.f90

bart-write_refconfig.o: art/write_refconfig.f90 art/defs.o
	$(FC) $(bart_FCFLAGS) $(FCFLAGS) -c -o bart-write_refconfig.o `test -f 'art/write_refconfig.f90' || echo '$(srcdir)/'`art/write_refconfig.f90<|MERGE_RESOLUTION|>--- conflicted
+++ resolved
@@ -224,7 +224,8 @@
 	wavelib/razero.f90 \
 	wavelib/gauss_to_daub.f90 \
 	wavelib/daubisf.f90 \
-<<<<<<< HEAD
+	sdcg.f90 \
+	bfgs.f90 \
         linear/filterModule.f90 \
         linear/getLocBasis.f90 \
         linear/applyHamiltonian.f90 \
@@ -236,11 +237,6 @@
         linear/convolutions.f90 \
         linear/initAndUtils.f90 \
 	$(DGEMMSY_INTERFACE)  
-=======
-	sdcg.f90 \
-	bfgs.f90 \
-	$(DGEMMSY_INTERFACE)
->>>>>>> 91eec7e7
 
 libbigdft_a_SOURCES = \
 	$(mpi_source) \
