--- conflicted
+++ resolved
@@ -72,12 +72,8 @@
 scripts_sources = 
 endif
 
-<<<<<<< HEAD
-=======
-
 # Additional sources.
 # ------------------
->>>>>>> 7e2f95ab
 if USE_CUDA_GPU
 sub_dirs_cuda = CUDA
 CUDA_SOURCES = CUDA/binding_s_gpu.c \
@@ -386,4 +382,4 @@
 
 xabsorber.o init/xabsorber.o : init/xabsorber.f90 esatto.o
 
-$(modules_objects) : $(mpi_include)+$(modules_objects) : $(mpi_include)
