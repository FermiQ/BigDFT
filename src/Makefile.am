## Process this file with automake to produce Makefile.in

all: all-recursive
	chmod ug+x bigdft-tool

# Main targets.
# ------------
bin_PROGRAMS    = $(binaries_sources)
noinst_PROGRAMS = $(local_binaries)
bin_SCRIPTS     = $(scripts_sources)
lib_LIBRARIES   = $(lib_bigdft)
module_DATA     = $(mod_bigdft)

# Sub-directories.
# ---------------
SUBDIRS = modules \
	PSolver \
	$(sub_dirs_libconfig) \
	art \
	$(sub_dirs_cuda) \
	$(sub_dirs_ocl) \
	$(sub_dirs_bin)

EXTRA_DIST = \
	wavelib/intots.inc \
	wavelib/recs16.inc \
	wavelib/sym_16.inc \
	init/pspconf.in.f90 \
	convolutions/v.inc \
	convolutions/v_long.inc \
	convolutions/v_17.inc \
	PSolver/lazy_100.inc \
	PSolver/lazy_14.inc \
	PSolver/lazy_16.inc \
	PSolver/lazy_20.inc \
	PSolver/lazy_24.inc \
	PSolver/lazy_30.inc \
	PSolver/lazy_40.inc \
	PSolver/lazy_50.inc \
	PSolver/lazy_60.inc \
	PSolver/lazy_8.inc \
	PSolver/createKernel.f90 \
	PSolver/PSolver_Main.f90 \
	PSolver/perfdata.inc \
	NEB_driver.sh 

# Build targets, binaries and libraries.
# -------------
if BUILD_LIB_BIGDFT
lib_bigdft = libbigdft.a libdft_common.a
PS_SOURCES = PSolver/Build_Kernel.f90 \
	PSolver/xcenergy.f90 \
	PSolver/3Dgradient.f90 \
	PSolver/scaling_function.f90 \
	PSolver/PSolver_Base_new.f90 \
	PSolver/wofz.f90 \
	lib/fft/fft3d.f90
PS_MODULES = PSolver/Poisson_Solver.f90
else
lib_bigdft =
PS_SOURCES =
PS_MODULES =
endif
if BUILD_BINARIES
binaries_sources = bigdft memguess splsad NEB frequencies MDanalysis rism oneatom $(minima_hopping_sources) bart abscalc BigDFT2Wannier WaCo
local_binaries = test_forces
scripts_sources = NEB_driver.sh bigdft-tool
sub_dirs_bin = tools tools/bader
else
binaries_sources = 
local_binaries =
scripts_sources = 
sub_dirs_bin =
endif

# Additional sources.
# ------------------
#if USE_BLACS
#BLACS_MODULES = 
#else
BLACS_MODULES = modules/blacs_fake.f90
#endif

if USE_CUDA_GPU
sub_dirs_cuda = CUDA
CUDA_SOURCES = CUDA/binding_s_gpu.c \
	CUDA/commonDef.cpp CUDA/commonDef.h \
	CUDA/fortran.c \
	CUDA/cudafct.cu \
	CUDA/locham.cu \
	CUDA/kernels_anasyn.hcu \
	CUDA/kernels_locpot.hcu \
	CUDA/kernels_kinetic.hcu \
	CUDA/kernels_compress.hcu \
	CUDA/GPUparameters.h \
	CUDA/structDef_anasyn.h \
	CUDA/structDef_locpot.h \
	CUDA/structDef_kinetic.h \
	CUDA/check_cuda.h \
	CUDA/read_conf_exception.h \
	CUDA/cpp_utils.h
EXTRA_DIST += CUDA/precond.cu \
	CUDA/density.cu \
	CUDA/anasyn.cu \
	CUDA/locpot.cu CUDA/locpot.h \
	CUDA/kinetic.cu CUDA/kinetic.h \
	CUDA/compress.cu
CUDA_CONV = convolutions/convolut_common_interface_cuda.f90
CUDA_MODULES =
else
sub_dirs_cuda =
CUDA_SOURCES =
CUDA_CONV = convolutions/interface_cuda_fake.f90
CUDA_MODULES = modules/cublas_fake.f90
endif

if USE_OCL
sub_dirs_ocl = OpenCL
OCL_SOURCES = \
	OpenCL/Stream.h OpenCL/Tool.h OpenCL/bench_lib.h \
	OpenCL/OpenCL_wrappers.c         OpenCL/OpenCL_wrappers.h \
	OpenCL/MagicFilter.c             OpenCL/MagicFilter.h \
	OpenCL/MagicFilter_Generator.cpp OpenCL/MagicFilter_Generator.h \
	OpenCL/Kinetic.c                 OpenCL/Kinetic.h \
	OpenCL/Kinetic_Generator.cpp     OpenCL/Kinetic_Generator.h \
	OpenCL/Kinetic_k.h \
	OpenCL/Kinetic_k_Generator.cpp   OpenCL/Kinetic_k_Generator.h \
	OpenCL/Wavelet.c                 OpenCL/Wavelet.h \
	OpenCL/Wavelet_Generator.cpp     OpenCL/Wavelet_Generator.h \
	OpenCL/Uncompress.c              OpenCL/Uncompress.h \
	OpenCL/Initialize.c              OpenCL/Initialize.h \
	OpenCL/Profiling.c \
	OpenCL/Hamiltonian.c \
	OpenCL/Reduction.c               OpenCL/Reduction.h \
	OpenCL/Reduction_Generator.cpp   OpenCL/Reduction_Generator.h \
	OpenCL/Preconditioner.c \
	OpenCL/Density.c \
	OpenCL/dsfft.c \
	OpenCL/fft_generator_noshared.cpp \
	OpenCL/fft_noshared.c \
	OpenCL/fft_generator_helper.cpp \
	OpenCL/dsfft_generator.cpp       OpenCL/fft_generator.h \
	OpenCL/Benchmark.c \
	OpenCL/Benchmark_Generator.cpp   OpenCL/Benchmark_Generator.h
OCL_CONV = convolutions/convolut_common_interface_ocl.f90
else
sub_dirs_ocl =
OCL_SOURCES =
OCL_CONV = convolutions/interface_ocl_fake.f90
endif

if USE_DGEMMSY
DGEMMSY_SOURCES = dgemmsy/interface_dgemmsy.f90 \
		  dgemmsy/dgemmsy.c       dgemmsy/dgemmsy.h \
		  dgemmsy/gemm_block_c.c  dgemmsy/gemm_block_c.h \
		  dgemmsy/patterns.c      dgemmsy/patterns.h \
		  dgemmsy/dgemmsy_utils.c dgemmsy/utils.h \
		  dgemmsy/visitors.c      dgemmsy/visitors.h
else
DGEMMSY_SOURCES = dgemmsy/interface_dgemmsy_fake.f90
endif

if USE_LIBXC
LIBXC_MODULES =
else
LIBXC_MODULES = modules/libxc_fake.f90
endif

if HAVE_LIBCONFIG
sub_dirs_libconfig=convolutions-c
else
sub_dirs_libconfig=
endif

if HAVE_ETSF_IO
etsf_files = wavelib/plotting-etsf.f90 \
	wavelib/i-o-etsf.f90
else
etsf_files = wavelib/etsf_fake.f90
endif

if HAVE_FC_FLUSH
flush_files = lib/flush.f90
else
flush_files = lib/flush_fake.f90
endif

if HAVE_FC_GET_COMMAND_ARGUMENT
getarg_files =
else
getarg_files = modules/get_command_argument_fake.f90
endif

# Specific treatment for global (not distributed).
if USE_MINIMA_HOPPING
minima_hopping_sources = global
else
minima_hopping_sources =
endif
global_SOURCES = # Should be global.f90, but see below.
global_LDADD = @LIBS_DEPENDENCIES@
# Hack to avoid global.f90 inclusion into make dist.
am_global_OBJECTS = global.$(OBJEXT)
global_LINK = $(FCLD) $(FCFLAGS) $(AM_CFLAGS) $(CFLAGS) $(global_LDFLAGS) \
	$(LDFLAGS) -o $@

AM_FCFLAGS = -I. -Imodules @MPI_INCLUDE@ -IPSolver \
	-I$(srcdir)/PSolver -I$(srcdir)/wavelib -I$(srcdir)/convolutions \
	@LIBABINIT_INCLUDE@ @LIBXC_INCLUDE@ \
	@LIBETSFIO_INCLUDE@ @LIBSGPU_INCLUDE@
AM_CPPFLAGS = @LIB_ARCHIVE_CFLAGS@ @OCL_INCLUDE@ -I$(srcdir)/OpenCL @LIBSGPU_INCLUDE@ -I$(srcdir)/CUDA -I$(srcdir)/modules
AM_CFLAGS = -Wall -Werror -Wno-strict-aliasing @DGEMMSY_CPPFLAGS@ @CUDA_INCLUDE@

if USE_MPI
mpi_source =
else
mpi_source = MPIfake.f90
endif

if USE_OPTI_CONVOLUT
CONV_SOURCES = convolutions/combined_shrink_optim.f90 \
	convolutions/combined_grow_optim.f90 \
	convolutions/growshrink_hyb_optim.f90 \
	convolutions/convolut_ib_optim.f90 \
	convolutions/conv_per_optim.f90 \
	convolutions/convolut_optim_per.f90 \
	convolutions/convolut_optim_slab.f90
else
CONV_SOURCES = convolutions/combined_shrink_simple.f90 \
	convolutions/combined_grow_simple.f90 \
	convolutions/growshrink_hyb_simple.f90 \
	convolutions/convolut_ib_simple.f90 \
	convolutions/conv_per_simple.f90 \
	convolutions/convolut_simple_per.f90 \
	convolutions/convolut_simple_slab.f90
endif
CONV_SOURCES += \
	convolutions/growshrink.f90 \
	convolutions/growshrink_hyb_common.f90 \
	convolutions/conv_per_common.f90 \
	convolutions/convolut_common_slab.f90 \
	convolutions/convolut_common_per.f90 \
	convolutions/convolut_new_per.f90 \
	convolutions/convolut_simple_per_k.f90 \
	convolutions/convolut_simple_slab_k.f90 \
	$(CUDA_CONV) $(OCL_CONV)

#modules for types, interfaces and base variables
modules_source = modules/base.f90 \
	modules/defs.f90 \
	modules/types.f90 \
	modules/interfaces.f90 \
	modules/input.f90 \
	modules/xc.f90 \
	modules/op2p_module.f90 \
	modules/BigDFT_API.f90 \
	$(CUDA_MODULES) \
<<<<<<< HEAD
	$(PS_MODULES) \
	$(BLACS_MODULES)
=======
	$(LIBXC_MODULES) \
	$(PS_MODULES)
>>>>>>> 09ae0cdd
modules_objects = $(modules_source:.f90=.o)

#objects which depends from module_types
high_level = cluster.f90 \
	init.f90 \
	input_variables.f90 \
	sumrho.f90 \
	hpsiortho.f90 \
	forces.f90 \
	tail.f90 \
	restart.f90 \
	geometry.f90 \
	davidson.f90 \
	ConstrainedDavidson.f90 \
	pdos.f90 \
	sdcg.f90 \
	bfgs.f90 \
	vdwcorrection.f90 \
	lanczos_interface.f90 \
	lanczos_base.f90 \
	lanczos.f90 \
	scfloop_API.f90 \
	esatto.f90 \
	tddft.f90

#objects which can be compiled only with module_base
low_level = \
	$(PS_SOURCES) \
	init/projectors.f90  \
	init/ionicpot.f90 \
	init/gridmanipulation.f90 \
	init/gauprod.f90 \
	init/denspotd.f90 \
	init/logrid.f90 \
	init/logrid_per.f90 \
	init/inputguess.f90 \
	init/gautowav.f90 \
	init/eleconf.f90 \
	init/pspconf.f90 \
	init/locreg.f90 \
	init/sysprop.f90 \
	init/gaussians.f90 \
	init/wfn_init.f90 \
	wfn_opt/precond.f90 \
	wfn_opt/orthogonality.f90 \
	wfn_opt/diis.f90 \
	wfn_opt/applyh.f90 \
	wfn_opt/exctX.f90 \
	wfn_opt/sic.f90 \
	wfn_opt/precond_per_optim.f90 \
	wfn_opt/precond_hyb.f90 \
	wfn_opt/precond_slab.f90 \
	wfn_opt/kernel_per_optim.f90 \
	wfn_opt/kernel_slab_simple.f90 \
	wfn_opt/coupling_matrix.f90 \
	lib/fft/fft2d.f90 \
	lib/lbfgs.f90 \
	lib/bindings.c \
	$(flush_files) \
	$(etsf_files) \
	wavelib/transwaves.f90 \
	wavelib/scalprod.f90 \
	wavelib/plotting.f90 \
	wavelib/i-o.f90 \
	wavelib/un-compress.f90 \
	wavelib/razero.f90 \
	wavelib/gauss_to_daub.f90 \
	wavelib/daubisf.f90 \
	profiling/time.f90 \
	profiling/memoryestimator.f90 \
	linear/cleanup.f90 \
	linear/nullify.f90 \
	linear/filterModule.f90 \
	linear/getLocBasis.f90 \
	linear/applyHamiltonian.f90 \
	linear/precondLinear.f90 \
	linear/locReg.f90 \
	linear/psitolocReg.f90 \
	linear/locReg_orbitals.f90 \
	linear/locReg_projectors.f90 \
	linear/LinearForces.f90 \
	linear/tmp_HamiltonianApplication.f90 \
	linear/transposition.f90 \
	linear/linearScaling.f90 \
	linear/energyAndForces.f90 \
	linear/convolutions.f90 \
	linear/initAndUtils.f90 \
	linear/sumrhoLinear.f90 \
	linear/inputguessLinear.f90 \
	linear/psitolocReg.f90 \
	linear/orthonormality.f90 \
	linear/orbitalOptimization.f90 \
	linear/mixdiis.f90 \
	linear/copyTypes.f90 \
	linear/derivativeBasis.f90 \
	linear/parallelLinAlg.f90 \
	$(CONV_SOURCES) \
	$(DGEMMSY_SOURCES) \
	$(OCL_SOURCES) \
	$(getarg_files)

# C objects
c_level = posfiles.c \
	$(CUDA_SOURCES)

libdft_common_a_SOURCES = \
	utils.c

libbigdft_a_SOURCES = \
	$(mpi_source) \
	$(c_level) \
	$(low_level) \
	$(high_level)
libbigdft_a_LIBADD = $(modules_objects) 
$(bin_PROGRAMS) $(noinst_PROGRAMS): libbigdft.a libdft_common.a

bigdft_SOURCES = BigDFT.f90
bigdft_LDADD = @LIBS_DEPENDENCIES@

splsad_SOURCES = splinedsaddle.f90
splsad_LDADD = @LIBS_DEPENDENCIES@

rism_SOURCES = rism.f90 rismlowlevel.f90
rism_LDADD = @LIBS_DEPENDENCIES@

#sandbox_SOURCES = sandbox.f90
#sandbox_LDADD = @LIBS_DEPENDENCIES@

oneatom_SOURCES = oneatom.f90
oneatom_LDADD = @LIBS_DEPENDENCIES@

BigDFT2Wannier_SOURCES = BigDFT2Wannier.f90
BigDFT2Wannier_LDADD = @LIBS_DEPENDENCIES@

WaCo_SOURCES = WaCo.f90                                                                                                                                                                    
WaCo_LDADD = @LIBS_DEPENDENCIES@

MDanalysis_SOURCES = distances.f90
MDanalysis_LDADD = @LIBS_DEPENDENCIES@ 

abscalc_SOURCES = abscalc.f90
abscalc_LDADD = @LIBS_DEPENDENCIES@

test_forces_SOURCES = test_forces.f90
test_forces_LDADD = @LIBS_DEPENDENCIES@

NEB_SOURCES = NEB.f90
NEB_LDADD = @LIBS_DEPENDENCIES@

memguess_SOURCES = memguess.f90 MPIfake.f90
memguess_LDADD = @LIBS_DEPENDENCIES@

frequencies_SOURCES = frequencies.f90
frequencies_LDADD = @LIBS_DEPENDENCIES@

bart_SOURCES = art.f90
bart_FCFLAGS = -I. -Iart -Imodules @LIBABINIT_INCLUDE@ @LIBXC_INCLUDE@
bart_LDADD = art/libart.a @LIBS_DEPENDENCIES@

CLEANFILES = *.@MODULE_EXT@

NVCC = @NVCC@
NVCC_FLAGS = -arch sm_13 @NVCC_FLAGS@ 
SUFFIXES = .cu
.cu.o:
	$(NVCC) $(NVCC_FLAGS) $(AM_CPPFLAGS) -c $< -o $@

check:
	@if test $(MAKELEVEL) = 0 ; then python $(top_srcdir)/tests/report.py ; fi

#dependencies
$(low_level:.f90=.o) $(high_level:.f90=.o) BigDFT.o test_forces.o  memguess.o global.o abscalc.o distances.o global.o rism.o oneatom.o BigDFT2Wannier.o WaCo.o: $(mpi_include)  $(modules_objects)

cluster.o geometry.o xabsorber.o: vdwcorrection.o esatto.o scfloop_API.o

lanczos.o : lanczos_base.o lanczos_interface.o

xabsorber.o init/xabsorber.o : init/xabsorber.f90 esatto.o

$(modules_objects) : $(mpi_include)
<|MERGE_RESOLUTION|>--- conflicted
+++ resolved
@@ -209,7 +209,8 @@
 	@LIBABINIT_INCLUDE@ @LIBXC_INCLUDE@ \
 	@LIBETSFIO_INCLUDE@ @LIBSGPU_INCLUDE@
 AM_CPPFLAGS = @LIB_ARCHIVE_CFLAGS@ @OCL_INCLUDE@ -I$(srcdir)/OpenCL @LIBSGPU_INCLUDE@ -I$(srcdir)/CUDA -I$(srcdir)/modules
-AM_CFLAGS = -Wall -Werror -Wno-strict-aliasing @DGEMMSY_CPPFLAGS@ @CUDA_INCLUDE@
+#AM_CFLAGS = -Wall -Werror -Wno-strict-aliasing @DGEMMSY_CPPFLAGS@ @CUDA_INCLUDE@
+AM_CFLAGS = @DGEMMSY_CPPFLAGS@ @CUDA_INCLUDE@
 
 if USE_MPI
 mpi_source =
@@ -255,13 +256,9 @@
 	modules/op2p_module.f90 \
 	modules/BigDFT_API.f90 \
 	$(CUDA_MODULES) \
-<<<<<<< HEAD
+	$(LIBXC_MODULES) \
 	$(PS_MODULES) \
 	$(BLACS_MODULES)
-=======
-	$(LIBXC_MODULES) \
-	$(PS_MODULES)
->>>>>>> 09ae0cdd
 modules_objects = $(modules_source:.f90=.o)
 
 #objects which depends from module_types
