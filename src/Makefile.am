--- conflicted
+++ resolved
@@ -301,7 +301,6 @@
 	PSolver/libpoissonsolver.a \
 	$(LMPI) \
 	@MPI_LIBS@ \
-<<<<<<< HEAD
 	$(libs_cuda) \
 	$(libs_ocl)
 
@@ -313,11 +312,7 @@
 #        @MPI_LIBS@ \
 #        $(libs_opt)
 
- 
-=======
-	$(libs_opt)
-
->>>>>>> b56b7703
+
 oneatom_SOURCES = oneatom.f90
 oneatom_LDFLAGS = 
 oneatom_LDADD = libbigdft.a \
