## Process this file with automake to produce Makefile.in

if BUILD_LIBRARY
sub_dirs_list = 
else
sub_dirs_list = ABINIT-common PSolver
endif

SUBDIRS = $(sub_dirs_list)

EXTRA_DIST = \
	daub_8.inc \
	gsint_x.inc \
	gsints.inc \
	intots.inc \
	recd10.inc \
	recd12.inc \
	recd14.inc \
	recd16.inc \
	recd6.inc \
	recd8.inc \
	recs16.inc \
	sym_16.inc

AM_FCFLAGS = -I. @MPI_INCLUDE@

if BUILD_LIBRARY
binaries_sources = 
else
binaries_sources = cluster test_forces
endif

bin_PROGRAMS = $(binaries_sources)
lib_LIBRARIES = libbigdft.a
module_DATA = libbigdft.@MODULE_EXT@

if USE_MPI
mpi_source =
mpi_include =
LMPI = @MPI_LDFLAGS@
else
mpi_source = MPIfake.f90
mpi_include = mpif.h
lMPI =
endif

if USE_OPTI_CONVOLUT
convolution_source = convolut_optim_omp.f90 \
	standconv_optim.f90
else
convolution_source = convolut_simple.f90 \
	standconv_simple.f90
endif


libbigdft_a_SOURCES = \
	$(mpi_source) \
	$(convolution_source) \
	cluster_all.f90 \
	standconv_test.f90 \
	gauss_to_daub.f90 \
	precond_sg.f90 \
	forces.f90 \
	timing.f90

cluster_SOURCES = BigDFT.f90
cluster_LDFLAGS = $(LMPI)
cluster_LDADD = libbigdft.a \
	PSolver/libPoisson.a \
	ABINIT-common/libABINIT.a \
	@MPI_LIBS@

test_forces_SOURCES = test_forces.f90
test_forces_LDFLAGS = $(LMPI)
test_forces_LDADD = libbigdft.a \
	PSolver/libPoisson.a \
	ABINIT-common/libABINIT.a \
	@MPI_LIBS@

CLEANFILES = $(mpi_include) libbigdft.@MODULE_EXT@

#dependencies
cluster_all.o: $(mpi_include)
timing.o: $(mpi_include)

mpif.h:
	touch mpif.h
	echo "real*8 :: MPI_double_precision" >> mpif.h
	echo "real*8 :: MPI_SUM, MPI_COMM_WORLD" >> mpif.h
	echo "integer :: MPI_MIN, MPI_MAX" >> mpif.h

test_forces.o: parameters.h \
	libbigdft.@MODULE_EXT@

libbigdft.@MODULE_EXT@: cluster_all.o

BigDFT.o: BigDFT.f90 \
	parameters.h \
	libbigdft.@MODULE_EXT@

<<<<<<< HEAD
cluster.o: parameters.h
test_forces.o: parameters.h

libbigdft.@MODULE_EXT@: cluster_all.o

BigDFT.o: BigDFT.f90 \
	libbigdft.@MODULE_EXT@

=======
>>>>>>> f2352808
forces.o: forces.f90 \
	libbigdft.@MODULE_EXT@<|MERGE_RESOLUTION|>--- conflicted
+++ resolved
@@ -98,16 +98,5 @@
 	parameters.h \
 	libbigdft.@MODULE_EXT@
 
-<<<<<<< HEAD
-cluster.o: parameters.h
-test_forces.o: parameters.h
-
-libbigdft.@MODULE_EXT@: cluster_all.o
-
-BigDFT.o: BigDFT.f90 \
-	libbigdft.@MODULE_EXT@
-
-=======
->>>>>>> f2352808
 forces.o: forces.f90 \
 	libbigdft.@MODULE_EXT@