!> @file
!!  Routines to read and print input variables from old fixed-format files
!!  To be declared deprecated in version 1.8 of the code
!! @author
!!    Copyright (C) 2007-2013 BigDFT group 
!!    This file is distributed under the terms of the
!!    GNU General Public License, see ~/COPYING file
!!    or http://www.gnu.org/copyleft/gpl.txt .
!!    For the list of contributors, see ~/AUTHORS 

!> Define the name of the input files
subroutine standard_inputfile_names(in, radical)
  use module_types
  use module_base
  use yaml_output
  implicit none
  type(input_variables), intent(inout) :: in
  character(len = *), intent(in) :: radical

  call set_inputfile(in%file_lin, radical,    "lin")
  call set_inputfile(in%file_frag, radical,   "frag")

  !in%files = INPUTS_NONE
END SUBROUTINE standard_inputfile_names


!> Set and check the input file
!! if radical is empty verify if the file input.ext exists. 
!! otherwise search for radical.ext
!! if the so defined file is not existing, then filename becomes default.ext
subroutine set_inputfile(filename, radical, ext)
  implicit none
  character(len = *), intent(in) :: radical, ext
  character(len = 100), intent(out) :: filename
  
  logical :: exists

  write(filename, "(A)") ""
  if (trim(radical) == "") then
     write(filename, "(A,A,A)") "input", ".", trim(ext)
  else
     write(filename, "(A,A,A)") trim(radical), ".", trim(ext)
  end if

  inquire(file=trim(filename),exist=exists)
  if (.not. exists .and. (trim(radical) /= "input" .and. trim(radical) /= "")) &
       & write(filename, "(A,A,A)") "default", ".", trim(ext)
end subroutine set_inputfile

subroutine fragment_variables_from_old_text_format(in, run_name)
  use dictionaries
  use module_types
  use input_old_text_format
  implicit none
  type(input_variables), intent(inout) :: in
  character(len = *), intent(in) :: run_name
  type(dictionary), pointer :: dict_frag
  integer :: ierr

  call set_inputfile(in%file_lin, run_name,    "lin")
  call set_inputfile(in%file_frag, run_name,   "frag")

  ! To avoid race conditions where procs create the default file and other test its
  ! presence, we put a barrier here.
  if (bigdft_mpi%nproc > 1) call MPI_BARRIER(bigdft_mpi%mpi_comm, ierr)

  ! Linear scaling (if given)
  !in%lin%fragment_calculation=.false. ! to make sure that if we're not doing a linear calculation we don't read fragment information
  call fragment_input_variables_check(bigdft_mpi%iproc,in%inputPsiId == INPUT_PSI_LINEAR_AO .or. &
       & in%inputPsiId == INPUT_PSI_DISK_LINEAR, trim(in%file_lin),in%lin)

  ! Fragment information (if given)
  nullify(dict_frag)
  call fragment_input_variables_from_text_format(bigdft_mpi%iproc,(in%inputPsiId == INPUT_PSI_LINEAR_AO .or. &
       & in%inputPsiId == INPUT_PSI_DISK_LINEAR).and.in%lin%fragment_calculation,&
       trim(in%file_frag),in%lin%fragment_calculation,dict_frag)

  call frag_from_dict(dict_frag,in%frag)  
  call dict_free(dict_frag)
END SUBROUTINE fragment_variables_from_old_text_format

!> Read fragment input parameters from old format
subroutine fragment_input_variables_check(iproc,dump,filename,lin)
  use module_base, dictionary_value_lgt => max_field_length
  use module_types
  use module_input
  use yaml_output, only: yaml_map
  use module_input_keys
  implicit none
  integer, intent(in) :: iproc
  !integer, intent(inout) :: files
  character(len=*), intent(in) :: filename
  type(linearInputParameters), intent(inout) :: lin
  !type(input_variables), intent(inout) :: in
  !type(atoms_data), intent(in) :: atoms
  logical, intent(in) :: dump
  !local variables
  logical :: exists
  character(len=*), parameter :: subname='lin_input_variables'
  character(len=256) :: comments
  !logical,dimension(atoms%astruct%ntypes) :: parametersSpecified
  logical :: dummy_bool!found
  character(len=20):: atomname
  integer :: itype, jtype, ios, ierr, iat, npt, iiorb, iorb, nlr, istat
  integer :: dummy_int
  integer, dimension(2) :: dummy_iarr
  real(gp), dimension(2) :: dummy_darr
  real(gp):: ppao, ppl, pph, lrl, lrh, kco_FOE, kco, dummy_real
!  real(gp),dimension(atoms%astruct%ntypes) :: locradType, locradType_lowaccur, locradType_highaccur
  type(dictionary), pointer :: dict,dict_basis
  character(len=dictionary_value_lgt) :: dummy_char,dummy_char2


  !this variable is temporay for the moment, it should integrate the input dictionary
  call dict_init(dict)

  !Linear input parameters
  call input_set_file(iproc,dump,trim(filename),exists,'Linear Parameters')  
  !if (exists) files = files + INPUTS_LIN

  ! number of accuracy levels: either 2 (for low/high accuracy) or 1 (for hybrid mode)
  comments='number of accuracy levels: either 2 (for low/high accuracy) or 1 (for hybrid mode)'
  call input_var(dummy_int,'2',ranges=(/1,2/),comment=comments)
  call dict_set(dict//LIN_GENERAL//HYBRID,dummy_int==1)
  ! number of iterations
  comments = 'outer loop iterations (low, high)'
  call input_var(dummy_int,'15',dict//LIN_GENERAL//NIT//0,ranges=(/0,100000/))
  call input_var(dummy_int,'1',dict//LIN_GENERAL//NIT//1,ranges=(/0,100000/),comment=comments)

  comments = 'basis iterations (low, high)'
  call input_var(dummy_int,'12',dict//LIN_BASIS//NIT//0,ranges=(/0,100000/))
  call input_var(dummy_int,'50',dict//LIN_BASIS//NIT//1,ranges=(/0,100000/),comment=comments)

  comments = 'kernel iterations (low, high) - directmin only'
  call input_var(dummy_int,'1',dict//LIN_KERNEL//NSTEP//0,ranges=(/0,1000/))
  call input_var(dummy_int,'1',dict//LIN_KERNEL//NSTEP//1,ranges=(/0,1000/),comment=comments)

  comments = 'density iterations (low, high)'
  call input_var(dummy_int,'15',dict//LIN_KERNEL//NIT//0,ranges=(/0,1000/))
  call input_var(dummy_int,'15',dict//LIN_KERNEL//NIT//1,ranges=(/0,1000/),comment=comments)

  ! DIIS history lengths
  comments = 'DIIS history for basis (low, high)'
  call input_var(dummy_int,'5',dict//LIN_BASIS//IDSX//0,ranges=(/0,100/))
  call input_var(dummy_int,'0',dict//LIN_BASIS//IDSX//1,ranges=(/0,100/),comment=comments)

  comments = 'DIIS history for kernel (low, high) - directmin only'
  call input_var(dummy_int,'0',dict//LIN_KERNEL//IDSX_COEFF//0,ranges=(/0,100/))
  call input_var(dummy_int,'0',dict//LIN_KERNEL//IDSX_COEFF//1,ranges=(/0,100/),comment=comments)

  comments = 'DIIS history for density mixing (low, high)'
  call input_var(dummy_int,'0',dict//LIN_KERNEL//IDSX//0,ranges=(/0,100/))
  call input_var(dummy_int,'0',dict//LIN_KERNEL//IDSX//1,ranges=(/0,100/),comment=comments)

  ! mixing parameters
  comments = 'density mixing parameter (low, high)'
  call input_var(dummy_real,'.5d0',dict//LIN_KERNEL//ALPHAMIX//0,ranges=(/0.d0,1.d0/))
  call input_var(dummy_real,'.5d0',dict//LIN_KERNEL//ALPHAMIX//1,ranges=(/0.d0,1.d0/),comment=comments)

  ! Convergence criteria
  comments = 'outer loop convergence (low, high)'
  call input_var(dummy_real,'1.d-8' ,dict//LIN_GENERAL//RPNRM_CV//0,ranges=(/0.d0,1.d0/))
  call input_var(dummy_real,'1.d-12',dict//LIN_GENERAL//RPNRM_CV//1,ranges=(/0.d0,1.d0/),comment=comments)

  comments = 'basis convergence (low, high) ; early stop TMB optimization, dynamic gnrm (experimental mode only)'
  call input_var(dummy_real,'1.d-3',dict//LIN_BASIS//GNRM_CV//0,ranges=(/0.0_gp,1.0_gp/))
  call input_var(dummy_real,'1.d-5',dict//LIN_BASIS//GNRM_CV//1,ranges=(/0.0_gp,1.0_gp/))

  call input_var(dummy_real,'1.d-4',dict//LIN_BASIS//DELTAE_CV,ranges=(/0.0_gp,1.0_gp/))
  call input_var(dummy_real,'1.d-4',dict//LIN_BASIS//GNRM_DYN,ranges=(/0.0_gp,1.0_gp/),comment=comments)

  !these variables seems deprecated, put them to their default value

  comments = 'factor to reduce the confinement. Only used for hybrid mode.'
  call input_var(dummy_real,'0.5d0',dict//LIN_GENERAL//CONF_DAMPING,ranges=(/-1.d100,1.d0/),comment=comments)

  comments = 'kernel convergence (low, high) - directmin only'
  call input_var(dummy_real,'1.d-5',dict//LIN_KERNEL//GNRM_CV_COEFF//0,ranges=(/0.d0,1.d0/))
  call input_var(dummy_real,'1.d-5',dict//LIN_KERNEL//GNRM_CV_COEFF//1,ranges=(/0.d0,1.d0/),comment=comments)

  comments = 'density convergence (low, high)'
  call input_var(dummy_real,'1.d-13',dict//LIN_KERNEL//RPNRM_CV//0,ranges=(/0.d0,1.d0/))
  call input_var(dummy_real,'1.d-13',dict//LIN_KERNEL//RPNRM_CV//1,ranges=(/0.d0,1.d0/),comment=comments)

  !these variables seems deprecated, put them to their default value
  comments = 'convergence criterion on density to fix TMBS'
  call input_var(dummy_real,'1.d-10',ranges=(/0.d0,1.d0/),comment=comments)

  ! Miscellaneous
  comments='mixing method: 100 (direct minimization), 101 (simple dens mixing), 102 (simple pot mixing), 103 (FOE)'
  call input_var(dummy_int,'100',ranges=(/100,103/),comment=comments)
  select case(dummy_int)
  case(100)
     call dict_set(dict//LIN_KERNEL//LINEAR_METHOD,'DIRMIN')
  case(101) 
     call dict_set(dict//LIN_KERNEL//LINEAR_METHOD,'DIAG')
     call dict_set(dict//LIN_KERNEL//MIXING_METHOD,'DEN')
  case(102)      
     call dict_set(dict//LIN_KERNEL//LINEAR_METHOD,'DIAG')
     call dict_set(dict//LIN_KERNEL//MIXING_METHOD,'POT')
  case(103)
     call dict_set(dict//LIN_KERNEL//LINEAR_METHOD,'FOE')
  end select

  comments = 'initial step size for basis optimization (DIIS, SD)' ! DELETE ONE
  call input_var(dummy_real,'1.d0',dict//LIN_BASIS//ALPHA_DIIS,ranges=(/0.0_gp,10.0_gp/))
  call input_var(dummy_real,'1.d0',dict//LIN_BASIS//ALPHA_SD,ranges=(/0.0_gp,10.0_gp/),comment=comments)

  comments = 'initial step size for kernel update (SD), curve fitting for alpha update - directmin only'
  call input_var(dummy_real,'1.d0',dict//LIN_KERNEL//ALPHA_SD_COEFF,ranges=(/0.0_gp,10.0_gp/))
  call input_var(dummy_bool,'F',dict//LIN_KERNEL//ALPHA_FIT_COEFF,comment=comments)

  comments = 'lower and upper bound for the eigenvalue spectrum (FOE). Will be adjusted automatically if chosen too small'
  call input_var(dummy_real,'-.5d0',dict//LIN_KERNEL//EVAL_RANGE_FOE//0,ranges=(/-10.d0,-1.d-10/))
  call input_var(dummy_real,'-.5d0',dict//LIN_KERNEL//EVAL_RANGE_FOE//1,ranges=(/1.d-10,10.d0/),comment=comments)

  !comments='number of iterations in the preconditioner, order of Taylor approximations'
  comments='number of iterations in the preconditioner'
  call input_var(dummy_int,'5',dict//LIN_BASIS//NSTEP_PREC,ranges=(/1,100/),comment=comments)
  !call input_var(in%lin%order_taylor,'1',ranges=(/1,100/),comment=comments)
  
  comments = '0-> exact Loewdin, 1-> taylor expansion; &
             &in orthoconstraint: correction for non-orthogonality (0) or no correction (1)'
  call input_var(dummy_int,'1',dict//LIN_GENERAL//TAYLOR_ORDER,ranges=(/-100,10000/))
  call input_var(dummy_int,'1',dict//LIN_BASIS//CORRECTION_ORTHOCONSTRAINT,comment=comments)

  !!this variable seems deprecated
  !call input_var(dummy_int,'1',ranges=(/0,1/),comment=comments)

  comments='fscale: length scale over which complementary error function decays from 1 to 0'
  call input_var(dummy_real,'1.d-2',dict//LIN_KERNEL//FSCALE_FOE,ranges=(/0.d0,1.d0/),comment=comments)

  !plot basis functions: true or false
  comments='Output basis functions: 0 no output, 1 formatted output, 2 Fortran bin, 3 ETSF ;'//&
           'calculate dipole ; pulay correction (old and new); diagonalization at the end (dmin, FOE)'
  call input_var(dummy_int,'0',dict//LIN_GENERAL//OUTPUT_WF,ranges=(/0,3/))
  call input_var(dummy_bool,'F',dict//LIN_GENERAL//CALC_DIPOLE)
  call input_var(dummy_bool,'T',dict//LIN_GENERAL//CALC_PULAY//0)
  call input_var(dummy_bool,'F',dict//LIN_GENERAL//CALC_PULAY//1)

!  in%lin%pulay_correction=dummy_bool
!  call input_var(in%lin%new_pulay_correction,'F')
  call input_var(dummy_bool,'F',dict//LIN_GENERAL//SUBSPACE_DIAG,comment=comments)

  !fragment calculation and transfer integrals: true or false
  comments='fragment calculation; calculate transfer_integrals; constrained DFT calculation; extra states to optimize (dmin only)'
  !these should becode dummy variables to build dictionary
  call input_var(lin%fragment_calculation,'F')
  call input_var(lin%calc_transfer_integrals,'F')
  call input_var(lin%constrained_dft,'F')
  call input_var(lin%extra_states,'0',ranges=(/0,10000/),comment=comments)

  ! Now read in the parameters specific for each atom type.
  comments = 'Atom name, number of basis functions per atom, prefactor for confinement potential,'//&
       'localization radius, kernel cutoff, kernel cutoff FOE'
  !itype = 1
  read_basis: do !while(itype <= atoms%astruct%ntypes) 
     if (exists) then
        call input_var(atomname,'C',input_iostat=ios)
        if (ios /= 0) exit read_basis
        dict_basis=>dict//LIN_BASIS_PARAMS//trim(atomname)
     else
        call input_var(atomname,'C')!trim(atoms%astruct%atomnames(1)))
        dict_basis=>dict//LIN_BASIS_PARAMS! default values
        !itype = itype + 1
     end if

     !number of basis functions for this atom type
     call input_var(npt,'1',dict_basis//NBASIS,ranges=(/1,100/),input_iostat=ios)
     call input_var(ppao,'1.2d-2',dict_basis//AO_CONFINEMENT,&
          ranges=(/0.0_gp,1.0_gp/),input_iostat=ios)
     call input_var(ppl,'1.2d-2',dict_basis//CONFINEMENT//0,&
          ranges=(/0.0_gp,1.0_gp/),input_iostat=ios)
     call input_var(pph,'5.d-5',dict_basis//CONFINEMENT//1,&
          ranges=(/0.0_gp,1.0_gp/),input_iostat=ios)
     call input_var(lrl,'10.d0',dict_basis//RLOC//0,&
          ranges=(/1.0_gp,10000.0_gp/),input_iostat=ios)
     call input_var(lrh,'10.d0',dict_basis//RLOC//1,&
          ranges=(/1.0_gp,10000.0_gp/),input_iostat=ios)
     call input_var(kco,'12.d0',dict_basis//RLOC_KERNEL,&
          ranges=(/1.0_gp,10000.0_gp/),input_iostat=ios)
     call input_var(kco_FOE,'20.d0',dict_basis//RLOC_KERNEL_FOE,&
          ranges=(/1.0_gp,10000.0_gp/),input_iostat=ios,comment=comments)

     if (.not. exists) exit read_basis !default has been filled
  end do read_basis

  call input_free((iproc == 0) .and. dump)

  call dict_free(dict)

  ! not sure whether to actually make this an input variable or not so just set to false for now
  lin%diag_start=.false.

  ! It is not possible to use both the old and the new Pulay correction at the same time
  if (lin%pulay_correction .and. lin%new_pulay_correction) then
     stop 'It is not possible to use both the old and the new Pulay correction at the same time!'
  end if

<<<<<<< HEAD
  ! Allocate lin pointers and atoms%rloc

!  call nullifyInputLinparameters(in%lin)
!  call allocateBasicArraysInputLin(in%lin, atoms%astruct%ntypes)

  !!!first fill all the types by the default, then override by per-type values
  !!do jtype=1,atoms%astruct%ntypes
  !!   dict_basis => dict_iter(dict//BASIS_PARAMS)
  !!   do while(associated(dict_basis))
  !!      call basis_params_set_dict(dict_basis,in%lin,jtype)
  !!      dict_basis => dict_next(dict_basis)
  !!   end do
  !!   !then check if the objects exists in separate specifications
  !!   if (trim(atoms%astruct%atomnames(jtype)) .in. dict//BASIS_PARAMS) then
  !!      dict_basis => &
  !!           dict_iter(dict//BASIS_PARAMS//trim(atoms%astruct%atomnames(jtype)))
  !!   end if
  !!   do while(associated(dict_basis))
  !!      call basis_params_set_dict(dict_basis,in%lin,jtype)
  !!      dict_basis => dict_next(dict_basis)
  !!   end do
  !!end do
  !then perform extra allocations
  nlr=0
  do iat=1,atoms%astruct%nat
      itype=atoms%astruct%iatype(iat)
      nlr=nlr+in%lin%norbsPerType(itype)
  end do

  in%lin%locrad = f_malloc_ptr(nlr,id='in%lin%locrad')
  in%lin%locrad_kernel = f_malloc_ptr(nlr,id='in%lin%locrad_kernel')
  in%lin%locrad_mult = f_malloc_ptr(nlr,id='in%lin%locrad_mult')
  in%lin%locrad_lowaccuracy = f_malloc_ptr(nlr,id='in%lin%locrad_lowaccuracy')
  in%lin%locrad_highaccuracy = f_malloc_ptr(nlr,id='in%lin%locrad_highaccuracy')

  ! Assign the localization radius to each atom.
  iiorb=0
  do iat=1,atoms%astruct%nat
      itype=atoms%astruct%iatype(iat)
      do iorb=1,in%lin%norbsPerType(itype)
          iiorb=iiorb+1
          in%lin%locrad(iiorb)=in%lin%locrad_type(itype,1)
          in%lin%locrad_kernel(iiorb)=in%lin%kernel_cutoff(itype)
          in%lin%locrad_mult(iiorb)=in%lin%kernel_cutoff_FOE(itype)
          in%lin%locrad_lowaccuracy(iiorb)=in%lin%locrad_type(itype,1) 
          !locradType_lowaccur(itype)
          in%lin%locrad_highaccuracy(iiorb)=in%lin%locrad_type(itype,2)
          !locradType_highaccur(itype)
      end do
  end do
!!$  if (.not. exists) then
!!$     call dict_free(dict)
!!$     call input_free(.false.)
!!$     return
!!$  end if

  call dict_free(dict)

END SUBROUTINE lin_input_variables_new

!> Read fragment input parameters
subroutine fragment_input_variables(iproc,dump,filename,in,atoms)
  use module_base
  use module_types
  use module_input
  implicit none
  integer, intent(in) :: iproc
  character(len=*), intent(in) :: filename
  type(input_variables), intent(inout) :: in
  type(atoms_data), intent(inout) :: atoms
  logical, intent(in) :: dump
  !local variables
  !character(len=*), parameter :: subname='fragment_input_variables'
  logical :: exists
  character(len=256) :: comments
  integer :: ifrag, frag_num, ierr
  real(gp) :: charge
  type(dictionary), pointer :: dict

  !Linear input parameters
  call input_set_file(iproc,dump,trim(filename),exists,'Fragment Parameters') 
  if (exists .and. dump) in%files = in%files + INPUTS_FRAG

  if (.not. exists .and. in%lin%fragment_calculation) then ! we should be doing a fragment calculation, so this is a problem
     write(*,'(1x,a)',advance='no') "ERROR: the file 'input.frag' is missing and fragment calculation was specified"
     call mpi_barrier(bigdft_mpi%mpi_comm, ierr)
     stop
  end if

  !to be continued after having fixed linear variables
!!$  !iteration over the dictionary
!!$  !count the number of reference fragments
!!$  dict_tmp=>dict_iter(dict)
!!$  do while(associated(dict_tmp))
!!$     select case(trim(dict_key(dict_tmp)))
!!$     case(TRANSFER_INTEGRALS)
!!$        frag%calc_transfer_integrals=dict_tmp
!!$     case(CONSTRAINED_DFT)
!!$        frag%constrained_dft=dict_tmp
!!$        ncharged=dict_size(dict_tmp)
!!$     case default
!!$        frag%nfrag_ref=frag%nfrag_ref+1
!!$        !count the number of fragments for this reference
!!$        call count_local_fragments(dict_tmp,ncount)
!!$        frag%nfrag=frag%nfrag+ncount
!!$     end select
!!$     dict_tmp=>dict_next(dict_tmp)
!!$  end do
!!$
!!$  call allocateInputFragArrays(frag)
!!$
!!$  dict_tmp=>dict_iter(dict)
!!$  frag_num=0
!!$  do while(associated(dict_tmp))
!!$     select case(trim(dict_key(dict_tmp)))
!!$     case(TRANSFER_INTEGRALS)
!!$     case(CONSTRAINED_DFT)
!!$        !iterate over the charge
!!$     case default
!!$        frag_num=frag_num+1
!!$        frag%label(frag_num)=repeat(' ',len(frag%label(frag_num)))
!!$        frag%label(frag_num)=trim(dict_key(dict_tmp))
!!$        !update directory name
!!$        in%frag%dirname(frag_num)='data-'//trim(in%frag%label(frag_num))//'/'
!!$        call count_local_fragments(dict_tmp,icount,frag_index=frag%frag_index,frag_id=frag_num)
!!$     end select
!!$     dict_tmp=>dict_next(dict_tmp)
!!$  end do
!!$
!!$  subroutine count_local_fragments(dict_tmp,icount,frag_index,frag_id)
!!$    implicit none
!!$    integer, intent(out) :: icount
!!$    type(dictionary), pointer :: dict_tmp
!!$    integer, dimension(:), intent(inout), optional :: frag_index
!!$    integer, intent(in), optional :: frag_id
!!$    
!!$    !local variables
!!$    integer :: idum,istart
!!$    type(dictionary), pointer :: d_tmp
!!$    character(len=max_field_length) :: val
!!$
!!$    !iteration over the whole list
!!$    icount=0
!!$    istart=0
!!$    d_tmp=>dict_iter(dict_tmp)
!!$    do while(associated(d_tmp))
!!$       val=d_tmp
!!$       !if string is a integer consider it
!!$       if (is_atoi(val)) then
!!$          read(val,*) idum
!!$          if (f_err_raise(istart==idum,'error in entering fragment ids',&
!!$               err_name='BIGDFT_INPUT_VARIABLES_ERROR')) return
!!$          if (istart /=0) then
!!$             icount=idum-istart
!!$             do i=istart,idum
!!$                frag_index(i)=frag_id
!!$             end do
!!$             istart=0
!!$          else
!!$             icount=icount+1
!!$             frag_index(idum)=frag_id
!!$          end if
!!$       else if (f_err_raise(adjustl(trim(val))/='...',&
!!$            'the only allowed values in the fragment list are integers or "..." string',&
!!$            err_name='BIGDFT_INPUT_VARIABLES_ERROR')) then
!!$          return
!!$       else
!!$          istart=idum
!!$       end if
!!$       d_tmp=>dict_next(d_tmp)
!!$    end do
!!$  end subroutine count_local_fragments
!!$
!!$
!!$  call dict_init(dict)

  
  ! number of reference fragments
  comments='# number of fragments in reference system, number of fragments in current system'
  call input_var(in%frag%nfrag_ref,'1',ranges=(/1,100000/))
  call input_var(in%frag%nfrag,'1',ranges=(/1,100000/),comment=comments)
  
  ! Allocate fragment pointers
  call nullifyInputFragParameters(in%frag)
  call allocateInputFragArrays(in%frag)

  ! ADD A SENSIBLE DEFAULT AND ALLOW FOR USER NOT TO SPECIFY FRAGMENT NAMES
  comments = '#  reference fragment number i, fragment label'
  do ifrag=1,in%frag%nfrag_ref
    call input_var(frag_num,'1',ranges=(/1,in%frag%nfrag_ref/))
    if (frag_num/=ifrag) then
        write(*,'(1x,a)',advance='no') "ERROR: the file 'input.frag' has an error when specifying&
             & the reference fragments"
       call mpi_barrier(bigdft_mpi%mpi_comm, ierr)
       stop
    end if
    call input_var(in%frag%label(frag_num),' ',comment=comments)
    in%frag%label(frag_num)=trim(in%frag%label(frag_num))
    ! keep dirname blank if this isn't a fragment calculation
    if (len(trim(in%frag%label(frag_num)))>=1) then
       in%frag%dirname(frag_num)='data-'//trim(in%frag%label(frag_num))//'/'
    else
       in%frag%dirname(frag_num)=''
    end if
  end do

  comments = '# fragment number j, reference fragment i this corresponds to, charge on this fragment'
  do ifrag=1,in%frag%nfrag
    call input_var(frag_num,'1',ranges=(/1,in%frag%nfrag/))
    if (frag_num/=ifrag) then
        write(*,'(1x,a)',advance='no') "ERROR: the file 'input.frag' has an error when specifying&
             & the system fragments"
       call mpi_barrier(bigdft_mpi%mpi_comm, ierr)
       stop
    end if
    call input_var(in%frag%frag_index(frag_num),'1',ranges=(/0,100000/))
    call input_var(charge,'0.d0',ranges=(/-500.d0,500.d0/),comment=comments)
    in%frag%charge(frag_num)=charge
    !call input_var(in%frag%charge(frag_num),'1',ranges=(/-500,500/),comment=comments)
  end do

  call input_free((iproc == 0) .and. dump)

END SUBROUTINE fragment_input_variables
=======
END SUBROUTINE fragment_input_variables_check
>>>>>>> af9c889c
<|MERGE_RESOLUTION|>--- conflicted
+++ resolved
@@ -297,231 +297,4 @@
      stop 'It is not possible to use both the old and the new Pulay correction at the same time!'
   end if
 
-<<<<<<< HEAD
-  ! Allocate lin pointers and atoms%rloc
-
-!  call nullifyInputLinparameters(in%lin)
-!  call allocateBasicArraysInputLin(in%lin, atoms%astruct%ntypes)
-
-  !!!first fill all the types by the default, then override by per-type values
-  !!do jtype=1,atoms%astruct%ntypes
-  !!   dict_basis => dict_iter(dict//BASIS_PARAMS)
-  !!   do while(associated(dict_basis))
-  !!      call basis_params_set_dict(dict_basis,in%lin,jtype)
-  !!      dict_basis => dict_next(dict_basis)
-  !!   end do
-  !!   !then check if the objects exists in separate specifications
-  !!   if (trim(atoms%astruct%atomnames(jtype)) .in. dict//BASIS_PARAMS) then
-  !!      dict_basis => &
-  !!           dict_iter(dict//BASIS_PARAMS//trim(atoms%astruct%atomnames(jtype)))
-  !!   end if
-  !!   do while(associated(dict_basis))
-  !!      call basis_params_set_dict(dict_basis,in%lin,jtype)
-  !!      dict_basis => dict_next(dict_basis)
-  !!   end do
-  !!end do
-  !then perform extra allocations
-  nlr=0
-  do iat=1,atoms%astruct%nat
-      itype=atoms%astruct%iatype(iat)
-      nlr=nlr+in%lin%norbsPerType(itype)
-  end do
-
-  in%lin%locrad = f_malloc_ptr(nlr,id='in%lin%locrad')
-  in%lin%locrad_kernel = f_malloc_ptr(nlr,id='in%lin%locrad_kernel')
-  in%lin%locrad_mult = f_malloc_ptr(nlr,id='in%lin%locrad_mult')
-  in%lin%locrad_lowaccuracy = f_malloc_ptr(nlr,id='in%lin%locrad_lowaccuracy')
-  in%lin%locrad_highaccuracy = f_malloc_ptr(nlr,id='in%lin%locrad_highaccuracy')
-
-  ! Assign the localization radius to each atom.
-  iiorb=0
-  do iat=1,atoms%astruct%nat
-      itype=atoms%astruct%iatype(iat)
-      do iorb=1,in%lin%norbsPerType(itype)
-          iiorb=iiorb+1
-          in%lin%locrad(iiorb)=in%lin%locrad_type(itype,1)
-          in%lin%locrad_kernel(iiorb)=in%lin%kernel_cutoff(itype)
-          in%lin%locrad_mult(iiorb)=in%lin%kernel_cutoff_FOE(itype)
-          in%lin%locrad_lowaccuracy(iiorb)=in%lin%locrad_type(itype,1) 
-          !locradType_lowaccur(itype)
-          in%lin%locrad_highaccuracy(iiorb)=in%lin%locrad_type(itype,2)
-          !locradType_highaccur(itype)
-      end do
-  end do
-!!$  if (.not. exists) then
-!!$     call dict_free(dict)
-!!$     call input_free(.false.)
-!!$     return
-!!$  end if
-
-  call dict_free(dict)
-
-END SUBROUTINE lin_input_variables_new
-
-!> Read fragment input parameters
-subroutine fragment_input_variables(iproc,dump,filename,in,atoms)
-  use module_base
-  use module_types
-  use module_input
-  implicit none
-  integer, intent(in) :: iproc
-  character(len=*), intent(in) :: filename
-  type(input_variables), intent(inout) :: in
-  type(atoms_data), intent(inout) :: atoms
-  logical, intent(in) :: dump
-  !local variables
-  !character(len=*), parameter :: subname='fragment_input_variables'
-  logical :: exists
-  character(len=256) :: comments
-  integer :: ifrag, frag_num, ierr
-  real(gp) :: charge
-  type(dictionary), pointer :: dict
-
-  !Linear input parameters
-  call input_set_file(iproc,dump,trim(filename),exists,'Fragment Parameters') 
-  if (exists .and. dump) in%files = in%files + INPUTS_FRAG
-
-  if (.not. exists .and. in%lin%fragment_calculation) then ! we should be doing a fragment calculation, so this is a problem
-     write(*,'(1x,a)',advance='no') "ERROR: the file 'input.frag' is missing and fragment calculation was specified"
-     call mpi_barrier(bigdft_mpi%mpi_comm, ierr)
-     stop
-  end if
-
-  !to be continued after having fixed linear variables
-!!$  !iteration over the dictionary
-!!$  !count the number of reference fragments
-!!$  dict_tmp=>dict_iter(dict)
-!!$  do while(associated(dict_tmp))
-!!$     select case(trim(dict_key(dict_tmp)))
-!!$     case(TRANSFER_INTEGRALS)
-!!$        frag%calc_transfer_integrals=dict_tmp
-!!$     case(CONSTRAINED_DFT)
-!!$        frag%constrained_dft=dict_tmp
-!!$        ncharged=dict_size(dict_tmp)
-!!$     case default
-!!$        frag%nfrag_ref=frag%nfrag_ref+1
-!!$        !count the number of fragments for this reference
-!!$        call count_local_fragments(dict_tmp,ncount)
-!!$        frag%nfrag=frag%nfrag+ncount
-!!$     end select
-!!$     dict_tmp=>dict_next(dict_tmp)
-!!$  end do
-!!$
-!!$  call allocateInputFragArrays(frag)
-!!$
-!!$  dict_tmp=>dict_iter(dict)
-!!$  frag_num=0
-!!$  do while(associated(dict_tmp))
-!!$     select case(trim(dict_key(dict_tmp)))
-!!$     case(TRANSFER_INTEGRALS)
-!!$     case(CONSTRAINED_DFT)
-!!$        !iterate over the charge
-!!$     case default
-!!$        frag_num=frag_num+1
-!!$        frag%label(frag_num)=repeat(' ',len(frag%label(frag_num)))
-!!$        frag%label(frag_num)=trim(dict_key(dict_tmp))
-!!$        !update directory name
-!!$        in%frag%dirname(frag_num)='data-'//trim(in%frag%label(frag_num))//'/'
-!!$        call count_local_fragments(dict_tmp,icount,frag_index=frag%frag_index,frag_id=frag_num)
-!!$     end select
-!!$     dict_tmp=>dict_next(dict_tmp)
-!!$  end do
-!!$
-!!$  subroutine count_local_fragments(dict_tmp,icount,frag_index,frag_id)
-!!$    implicit none
-!!$    integer, intent(out) :: icount
-!!$    type(dictionary), pointer :: dict_tmp
-!!$    integer, dimension(:), intent(inout), optional :: frag_index
-!!$    integer, intent(in), optional :: frag_id
-!!$    
-!!$    !local variables
-!!$    integer :: idum,istart
-!!$    type(dictionary), pointer :: d_tmp
-!!$    character(len=max_field_length) :: val
-!!$
-!!$    !iteration over the whole list
-!!$    icount=0
-!!$    istart=0
-!!$    d_tmp=>dict_iter(dict_tmp)
-!!$    do while(associated(d_tmp))
-!!$       val=d_tmp
-!!$       !if string is a integer consider it
-!!$       if (is_atoi(val)) then
-!!$          read(val,*) idum
-!!$          if (f_err_raise(istart==idum,'error in entering fragment ids',&
-!!$               err_name='BIGDFT_INPUT_VARIABLES_ERROR')) return
-!!$          if (istart /=0) then
-!!$             icount=idum-istart
-!!$             do i=istart,idum
-!!$                frag_index(i)=frag_id
-!!$             end do
-!!$             istart=0
-!!$          else
-!!$             icount=icount+1
-!!$             frag_index(idum)=frag_id
-!!$          end if
-!!$       else if (f_err_raise(adjustl(trim(val))/='...',&
-!!$            'the only allowed values in the fragment list are integers or "..." string',&
-!!$            err_name='BIGDFT_INPUT_VARIABLES_ERROR')) then
-!!$          return
-!!$       else
-!!$          istart=idum
-!!$       end if
-!!$       d_tmp=>dict_next(d_tmp)
-!!$    end do
-!!$  end subroutine count_local_fragments
-!!$
-!!$
-!!$  call dict_init(dict)
-
-  
-  ! number of reference fragments
-  comments='# number of fragments in reference system, number of fragments in current system'
-  call input_var(in%frag%nfrag_ref,'1',ranges=(/1,100000/))
-  call input_var(in%frag%nfrag,'1',ranges=(/1,100000/),comment=comments)
-  
-  ! Allocate fragment pointers
-  call nullifyInputFragParameters(in%frag)
-  call allocateInputFragArrays(in%frag)
-
-  ! ADD A SENSIBLE DEFAULT AND ALLOW FOR USER NOT TO SPECIFY FRAGMENT NAMES
-  comments = '#  reference fragment number i, fragment label'
-  do ifrag=1,in%frag%nfrag_ref
-    call input_var(frag_num,'1',ranges=(/1,in%frag%nfrag_ref/))
-    if (frag_num/=ifrag) then
-        write(*,'(1x,a)',advance='no') "ERROR: the file 'input.frag' has an error when specifying&
-             & the reference fragments"
-       call mpi_barrier(bigdft_mpi%mpi_comm, ierr)
-       stop
-    end if
-    call input_var(in%frag%label(frag_num),' ',comment=comments)
-    in%frag%label(frag_num)=trim(in%frag%label(frag_num))
-    ! keep dirname blank if this isn't a fragment calculation
-    if (len(trim(in%frag%label(frag_num)))>=1) then
-       in%frag%dirname(frag_num)='data-'//trim(in%frag%label(frag_num))//'/'
-    else
-       in%frag%dirname(frag_num)=''
-    end if
-  end do
-
-  comments = '# fragment number j, reference fragment i this corresponds to, charge on this fragment'
-  do ifrag=1,in%frag%nfrag
-    call input_var(frag_num,'1',ranges=(/1,in%frag%nfrag/))
-    if (frag_num/=ifrag) then
-        write(*,'(1x,a)',advance='no') "ERROR: the file 'input.frag' has an error when specifying&
-             & the system fragments"
-       call mpi_barrier(bigdft_mpi%mpi_comm, ierr)
-       stop
-    end if
-    call input_var(in%frag%frag_index(frag_num),'1',ranges=(/0,100000/))
-    call input_var(charge,'0.d0',ranges=(/-500.d0,500.d0/),comment=comments)
-    in%frag%charge(frag_num)=charge
-    !call input_var(in%frag%charge(frag_num),'1',ranges=(/-500,500/),comment=comments)
-  end do
-
-  call input_free((iproc == 0) .and. dump)
-
-END SUBROUTINE fragment_input_variables
-=======
 END SUBROUTINE fragment_input_variables_check
->>>>>>> af9c889c
