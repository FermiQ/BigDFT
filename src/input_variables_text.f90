--- conflicted
+++ resolved
@@ -217,19 +217,7 @@
   call input_var(dummy_bool,'F',dict//LIN_GENERAL//CALC_KS,comment=comments)
 
 
-<<<<<<< HEAD
-
-  ! not sure whether to actually make this an input variable or not so just set to false for now
-  in%lin%diag_start=.false.
-
-  ! It is not possible to use both the old and the new Pulay correction at the same time
-  if (in%lin%pulay_correction .and. in%lin%new_pulay_correction) then
-      stop 'It is not possible to use both the old and the new Pulay correction at the same time!'
-  end if
-
-
-=======
->>>>>>> 31b93558
+
   !!!!Came to here for the definition of the input variables. Fill the input variable structure with what found so far
   !filling of the input variable (to be moved)
 
