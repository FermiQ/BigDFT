!> @file
!!  Routines to read and print input variables from old fixed-format files
!!  To be declared deprecated in version 1.8 of the code
!! @author
!!    Copyright (C) 2007-2013 BigDFT group 
!!    This file is distributed under the terms of the
!!    GNU General Public License, see ~/COPYING file
!!    or http://www.gnu.org/copyleft/gpl.txt .
!!    For the list of contributors, see ~/AUTHORS 

!> Define the name of the input files
subroutine standard_inputfile_names(in, radical)
  use module_types
  use module_base
  use yaml_output
  implicit none
  type(input_variables), intent(inout) :: in
  character(len = *), intent(in) :: radical

  !set prefix name of the run (as input by defaut for input.dft)
  in%run_name=repeat(' ',len(in%run_name))
  if (trim(radical) /= 'input') in%run_name=trim(radical)

  call set_inputfile(in%file_occnum, radical, "occ")
  call set_inputfile(in%file_lin, radical,    "lin")
  call set_inputfile(in%file_frag, radical,   "frag")

  if (trim(radical) == "input") then
     in%dir_output="data" // trim(bigdft_run_id_toa())
  else
     in%dir_output="data-"//trim(radical)!//trim(bigdft_run_id_toa())
  end if

  in%files = INPUTS_NONE
END SUBROUTINE standard_inputfile_names



!> Set and check the input file
!! if radical is empty verify if the file input.ext exists. 
!! otherwise search for radical.ext
!! if the so defined file is not existing, then filename becomes default.ext
subroutine set_inputfile(filename, radical, ext)
  implicit none
  character(len = *), intent(in) :: radical, ext
  character(len = 100), intent(out) :: filename
  
  logical :: exists

  write(filename, "(A)") ""
  if (trim(radical) == "") then
     write(filename, "(A,A,A)") "input", ".", trim(ext)
  else
     write(filename, "(A,A,A)") trim(radical), ".", trim(ext)
  end if

  inquire(file=trim(filename),exist=exists)
  if (.not. exists .and. (trim(radical) /= "input" .and. trim(radical) /= "")) &
       & write(filename, "(A,A,A)") "default", ".", trim(ext)
end subroutine set_inputfile

!> Read linear input parameters
subroutine lin_input_variables_new(iproc,dump,filename,in,atoms)
  use module_base, dictionary_value_lgt => max_field_length
  use module_types
  use module_input
  implicit none
  integer, intent(in) :: iproc
  character(len=*), intent(in) :: filename
  type(input_variables), intent(inout) :: in
  type(atoms_data), intent(inout) :: atoms
  logical, intent(in) :: dump
  !local variables
  !parameters for the dictionary, to be moved in the module
  !level keys
  character(len=*), parameter :: LIN_GENERAL     ='lin_general'
  character(len=*), parameter :: LIN_BASIS       ='lin_basis'
  character(len=*), parameter :: LIN_KERNEL      ='lin_kernel'
  character(len=*), parameter :: LIN_BASIS_PARAMS='lin_basis_params'
  character(len=*), parameter :: HYBRID          ='hybrid'
  character(len=*), parameter :: METHOD          ='method'
  character(len=*), parameter :: MIXING_METHOD   ='mixing_method'
  character(len=*), parameter :: NIT             ='nit'
  character(len=*), parameter :: NSTEP           ='nstep'
  character(len=*), parameter :: IDSX            ='idsx'
  character(len=*), parameter :: IDSX_COEFF      ='idsx_coeff'
  character(len=*), parameter :: RPNRM_CV        ='rpnrm_cv'
  character(len=*), parameter :: GNRM_CV         ='gnrm_cv'
  character(len=*), parameter :: GNRM_CV_COEFF   ='gnrm_cv_coeff'
  character(len=*), parameter :: DELTAE_CV       ='deltae_cv'
  character(len=*), parameter :: GNRM_DYN        ='gnrm_dyn'
  character(len=*), parameter :: CONF_DAMPING    ='conf_damping'
  character(len=*), parameter :: TAYLOR_ORDER    ='taylor_order'
  character(len=*), parameter :: OUTPUT_WF       ='output_wf'
  character(len=*), parameter :: CALC_DIPOLE     ='calc_dipole'
  character(len=*), parameter :: CALC_PULAY      ='calc_pulay'
  character(len=*), parameter :: CALC_KS         ='calc_ks'
  character(len=*), parameter :: ALPHA_DIIS      ='alpha_diis'
  character(len=*), parameter :: ALPHA_SD        ='alpha_sd'
  character(len=*), parameter :: ALPHA_SD_COEFF  ='alpha_sd_coeff'
  character(len=*), parameter :: ALPHA_FIT_COEFF  ='alpha_fit_coeff'
  character(len=*), parameter :: ALPHAMIX        ='alphamix'
  character(len=*), parameter :: NSTEP_PREC      ='nstep_prec'
  character(len=*), parameter :: EVAL_RANGE_FOE  ='eval_range_foe'
  character(len=*), parameter :: FSCALE_FOE      ='fscale_foe'
  logical :: exists
  character(len=*), parameter :: subname='lin_input_variables'
  character(len=256) :: comments
  logical,dimension(atoms%astruct%ntypes) :: parametersSpecified
  logical :: found,dummy_bool
  character(len=20):: atomname
  integer :: itype, jtype, ios, ierr, iat, npt, iiorb, iorb, nlr, istat
  integer :: dummy_int
  integer, dimension(2) :: dummy_iarr
  real(gp), dimension(2) :: dummy_darr
  real(gp):: ppao, ppl, pph, lrl, lrh, kco_FOE, kco, dummy_real
  real(gp),dimension(atoms%astruct%ntypes) :: locradType, locradType_lowaccur, locradType_highaccur
  type(dictionary), pointer :: dict
  character(len=dictionary_value_lgt) :: dummy_char,dummy_char2



  !this variable is temporay for the moment, it should integrate the input dictionary
  call dict_init(dict)

  !Linear input parameters
  call input_set_file(iproc,dump,trim(filename),exists,'Linear Parameters')  
  if (exists) in%files = in%files + INPUTS_LIN

  ! number of accuracy levels: either 2 (for low/high accuracy) or 1 (for hybrid mode)
  comments='number of accuracy levels: either 2 (for low/high accuracy) or 1 (for hybrid mode)'
  call input_var(dummy_int,'2',ranges=(/1,2/),comment=comments)
  call dict_set(dict//LIN_GENERAL//HYBRID,dummy_int==1)
  ! number of iterations
  comments = 'outer loop iterations (low, high)'
  call input_var(dummy_int,'15',dict//LIN_GENERAL//NIT//0,ranges=(/0,100000/))
  call input_var(dummy_int,'1',dict//LIN_GENERAL//NIT//1,ranges=(/0,100000/),comment=comments)

  comments = 'basis iterations (low, high)'
  call input_var(dummy_int,'12',dict//LIN_BASIS//NIT//0,ranges=(/0,100000/))
  call input_var(dummy_int,'50',dict//LIN_BASIS//NIT//1,ranges=(/0,100000/),comment=comments)

  comments = 'kernel iterations (low, high) - directmin only'
  call input_var(dummy_int,'1',dict//LIN_KERNEL//NSTEP//0,ranges=(/0,1000/))
  call input_var(dummy_int,'1',dict//LIN_KERNEL//NSTEP//1,ranges=(/0,1000/),comment=comments)

  comments = 'density iterations (low, high)'
  call input_var(dummy_int,'15',dict//LIN_KERNEL//NIT//0,ranges=(/0,1000/))
  call input_var(dummy_int,'15',dict//LIN_KERNEL//NIT//1,ranges=(/0,1000/),comment=comments)

  ! DIIS history lengths
  comments = 'DIIS history for basis (low, high)'
  call input_var(dummy_int,'5',dict//LIN_BASIS//IDSX//0,ranges=(/0,100/))
  call input_var(dummy_int,'0',dict//LIN_BASIS//IDSX//1,ranges=(/0,100/),comment=comments)

  comments = 'DIIS history for kernel (low, high) - directmin only'
  call input_var(dummy_int,'0',dict//LIN_KERNEL//IDSX_COEFF//0,ranges=(/0,100/))
  call input_var(dummy_int,'0',dict//LIN_KERNEL//IDSX_COEFF//1,ranges=(/0,100/),comment=comments)

  comments = 'DIIS history for density mixing (low, high)'
  call input_var(dummy_int,'0',dict//LIN_KERNEL//IDSX//0,ranges=(/0,100/))
  call input_var(dummy_int,'0',dict//LIN_KERNEL//IDSX//1,ranges=(/0,100/),comment=comments)

  ! mixing parameters
  comments = 'density mixing parameter (low, high)'
  call input_var(dummy_real,'.5d0',dict//LIN_KERNEL//ALPHAMIX//0,ranges=(/0.d0,1.d0/))
  call input_var(dummy_real,'.5d0',dict//LIN_KERNEL//ALPHAMIX//1,ranges=(/0.d0,1.d0/),comment=comments)

  ! Convergence criteria
  comments = 'outer loop convergence (low, high)'
  call input_var(dummy_real,'1.d-8' ,dict//LIN_GENERAL//RPNRM_CV//0,ranges=(/0.d0,1.d0/))
  call input_var(dummy_real,'1.d-12',dict//LIN_GENERAL//RPNRM_CV//1,ranges=(/0.d0,1.d0/),comment=comments)

  comments = 'basis convergence (low, high) ; early stop TMB optimization, dynamic gnrm (experimental mode only)'
  call input_var(dummy_real,'1.d-3',dict//LIN_BASIS//GNRM_CV//0,ranges=(/0.0_gp,1.0_gp/))
  call input_var(dummy_real,'1.d-5',dict//LIN_BASIS//GNRM_CV//1,ranges=(/0.0_gp,1.0_gp/))

  call input_var(dummy_real,'1.d-4',dict//LIN_BASIS//DELTAE_CV,ranges=(/0.0_gp,1.0_gp/))
  call input_var(dummy_real,'1.d-4',dict//LIN_BASIS//GNRM_DYN,ranges=(/0.0_gp,1.0_gp/),comment=comments)

  !these variables seems deprecated, put them to their default value

  comments = 'factor to reduce the confinement. Only used for hybrid mode.'
  call input_var(dummy_real,'0.5d0',dict//LIN_GENERAL//CONF_DAMPING,ranges=(/-1.d100,1.d0/),comment=comments)

  comments = 'kernel convergence (low, high) - directmin only'
  call input_var(dummy_real,'1.d-5',dict//LIN_KERNEL//GNRM_CV_COEFF//0,ranges=(/0.d0,1.d0/))
  call input_var(dummy_real,'1.d-5',dict//LIN_KERNEL//GNRM_CV_COEFF//1,ranges=(/0.d0,1.d0/),comment=comments)

  comments = 'density convergence (low, high)'
  call input_var(dummy_real,'1.d-13',dict//LIN_KERNEL//RPNRM_CV//0,ranges=(/0.d0,1.d0/))
  call input_var(dummy_real,'1.d-13',dict//LIN_KERNEL//RPNRM_CV//1,ranges=(/0.d0,1.d0/),comment=comments)

  !these variables seems deprecated, put them to their default value
  comments = 'convergence criterion on density to fix TMBS'
  call input_var(in%lin%support_functions_converged,'1.d-10',ranges=(/0.d0,1.d0/),comment=comments)

  ! Miscellaneous
  comments='mixing method: 100 (direct minimization), 101 (simple dens mixing), 102 (simple pot mixing), 103 (FOE)'
  call input_var(dummy_int,'100',ranges=(/100,103/),comment=comments)
  select case(dummy_int)
  case(100)
     call dict_set(dict//LIN_KERNEL//METHOD,'DIRMIN')
  case(101) 
     call dict_set(dict//LIN_KERNEL//METHOD,'DIAG')
     call dict_set(dict//LIN_KERNEL//MIXING_METHOD,'DEN')
  case(102)      
     call dict_set(dict//LIN_KERNEL//METHOD,'DIAG')
     call dict_set(dict//LIN_KERNEL//MIXING_METHOD,'POT')
  case(103)
     call dict_set(dict//LIN_KERNEL//METHOD,'FOE')
  end select

  comments = 'initial step size for basis optimization (DIIS, SD)' ! DELETE ONE
  call input_var(dummy_real,'1.d0',dict//LIN_BASIS//ALPHA_DIIS,ranges=(/0.0_gp,10.0_gp/))
  call input_var(dummy_real,'1.d0',dict//LIN_BASIS//ALPHA_SD,ranges=(/0.0_gp,10.0_gp/),comment=comments)

  comments = 'initial step size for kernel update (SD), curve fitting for alpha update - directmin only'
  call input_var(dummy_real,'1.d0',dict//LIN_KERNEL//ALPHA_SD_COEFF,ranges=(/0.0_gp,10.0_gp/))
  call input_var(dummy_bool,'F',dict//LIN_KERNEL//ALPHA_FIT_COEFF,comment=comments)

  comments = 'lower and upper bound for the eigenvalue spectrum (FOE). Will be adjusted automatically if chosen too small'
  call input_var(dummy_real,'-.5d0',dict//LIN_KERNEL//EVAL_RANGE_FOE//0,ranges=(/-10.d0,-1.d-10/))
  call input_var(dummy_real,'-.5d0',dict//LIN_KERNEL//EVAL_RANGE_FOE//1,ranges=(/1.d-10,10.d0/),comment=comments)

  comments='number of iterations in the preconditioner, order of Taylor approximations'
  call input_var(dummy_int,'5',dict//LIN_BASIS//NSTEP_PREC,ranges=(/1,100/))
  call input_var(in%lin%order_taylor,'1',ranges=(/1,100/),comment=comments)
  
  comments = '0-> exact Loewdin, 1-> taylor expansion; &
             &in orthoconstraint: correction for non-orthogonality (0) or no correction (1)'
  call input_var(dummy_int,'1',dict//LIN_GENERAL//TAYLOR_ORDER,ranges=(/-1,10000/))

  !this variable seems deprecated
  call input_var(in%lin%correctionOrthoconstraint,'1',ranges=(/0,1/),comment=comments)

  comments='fscale: length scale over which complementary error function decays from 1 to 0'
  call input_var(dummy_real,'1.d-2',dict//LIN_KERNEL//FSCALE_FOE,ranges=(/0.d0,1.d0/),comment=comments)

  !plot basis functions: true or false
  comments='Output basis functions: 0 no output, 1 formatted output, 2 Fortran bin, 3 ETSF ;'//&
           'calculate dipole ; pulay correction (old and new); diagonalization at the end (dmin, FOE)'
  call input_var(dummy_int,'0',dict//LIN_GENERAL//OUTPUT_WF,ranges=(/0,3/))
  call input_var(dummy_bool,'F',dict//LIN_GENERAL//CALC_DIPOLE)
  call input_var(dummy_bool,'T',dict//LIN_GENERAL//CALC_PULAY)
  call input_var(in%lin%new_pulay_correction,'F')
  call input_var(dummy_bool,'F',dict//LIN_GENERAL//CALC_KS,comment=comments)


  ! not sure whether to actually make this an input variable or not so just set to false for now
  in%lin%diag_start=.false.

  ! It is not possible to use both the old and the new Pulay correction at the same time
  if (in%lin%pulay_correction .and. in%lin%new_pulay_correction) then
      stop 'It is not possible to use both the old and the new Pulay correction at the same time!'
  end if


  !!!!Came to here for the definition of the input variables. Fill the input variable structure with what found so far
  !filling of the input variable (to be moved)

  !list of variables declared as deprecated, which most likely have to be removed of filled with dummy values
  !in%lin%correctionOrthoconstraint
  !in%lin%support_functions_converged
  !in%lin%deltaenergy_multiplier_TMBexit
  !in%lin%deltaenergy_multiplier_TMBfix

  dummy_bool=dict//LIN_GENERAL//HYBRID
  if (dummy_bool) then
     in%lin%nlevel_accuracy=1
  else
     in%lin%nlevel_accuracy=2
  end if
  dummy_iarr=dict//LIN_GENERAL//NIT
  in%lin%nit_lowaccuracy=dummy_iarr(1)
  in%lin%nit_highaccuracy=dummy_iarr(2)
  dummy_darr=dict//LIN_GENERAL//RPNRM_CV
  in%lin%lowaccuracy_conv_crit =dummy_darr(1)
  in%lin%highaccuracy_conv_crit=dummy_darr(2)
  in%lin%reduce_confinement_factor=dict//LIN_GENERAL//CONF_DAMPING
  in%lin%methTransformOverlap=dict//LIN_GENERAL//TAYLOR_ORDER
  in%lin%plotBasisFunctions=dict//LIN_GENERAL//OUTPUT_WF
  in%lin%calc_dipole=dict//LIN_GENERAL//CALC_DIPOLE
  in%lin%pulay_correction=dict//LIN_GENERAL//CALC_PULAY
  in%lin%diag_end=dict//LIN_GENERAL//CALC_KS


  dummy_iarr=dict//LIN_BASIS//NIT
  in%lin%nItBasis_lowaccuracy =dummy_iarr(1) 
  in%lin%nItBasis_highaccuracy=dummy_iarr(2)
  dummy_iarr=dict//LIN_BASIS//IDSX
  in%lin%DIIS_hist_lowaccur =dummy_iarr(1)
  in%lin%DIIS_hist_highaccur=dummy_iarr(2)
  dummy_darr=dict//LIN_BASIS//GNRM_CV
  in%lin%convCrit_lowaccuracy =dummy_darr(1)
  in%lin%convCrit_highaccuracy=dummy_darr(2)
  in%lin%early_stop=dict//LIN_BASIS//DELTAE_CV
  in%lin%gnrm_dynamic=dict//LIN_BASIS//GNRM_DYN
  in%lin%alphaDIIS=dict//LIN_BASIS//ALPHA_DIIS
  in%lin%alphaSD=dict//LIN_BASIS//ALPHA_SD
  in%lin%nItPrecond=dict//LIN_BASIS//NSTEP_PREC

  !filling of input variable
  dummy_char=dict//LIN_KERNEL//METHOD
  select case(trim(dummy_char))
  case('DIRMIN')
     in%lin%scf_mode=100
  case('DIAG')
     dummy_char2=dict//LIN_KERNEL//MIXING_METHOD
     select case(trim(dummy_char2))
     case('DEN')
        in%lin%scf_mode=101
     case('POT')
        in%lin%scf_mode=102
     end select
  case('FOE')
     in%lin%scf_mode=103
  end select
  dummy_iarr=dict//LIN_KERNEL//NIT
  in%lin%nItSCCWhenFixed_lowaccuracy =dummy_iarr(1)
  in%lin%nItSCCWhenFixed_highaccuracy=dummy_iarr(2)
  dummy_iarr=dict//LIN_KERNEL//NSTEP
  in%lin%nItdmin_lowaccuracy =dummy_iarr(1)
  in%lin%nItdmin_highaccuracy=dummy_iarr(2)
  dummy_iarr=dict//LIN_KERNEL//IDSX_COEFF
  in%lin%dmin_hist_lowaccuracy =dummy_iarr(1)
  in%lin%dmin_hist_highaccuracy=dummy_iarr(2)
  dummy_iarr=dict//LIN_KERNEL//IDSX
  in%lin%mixHist_lowaccuracy =dummy_iarr(1)
  in%lin%mixHist_highaccuracy=dummy_iarr(2)
  dummy_darr=dict//LIN_KERNEL//ALPHAMIX
  in%lin%alpha_mix_lowaccuracy =dummy_darr(1)
  in%lin%alpha_mix_highaccuracy=dummy_darr(2)
  dummy_darr=dict//LIN_KERNEL//GNRM_CV_COEFF
  in%lin%convCritdmin_lowaccuracy =dummy_darr(1)
  in%lin%convCritdmin_highaccuracy=dummy_darr(2)
  dummy_darr=dict//LIN_KERNEL//RPNRM_CV
  in%lin%convCritMix_lowaccuracy =dummy_darr(1)
  in%lin%convCritMix_highaccuracy=dummy_darr(2)
  in%lin%alphaSD_coeff=dict//LIN_KERNEL//ALPHA_SD_COEFF
  in%lin%curvefit_dmin=dict//LIN_KERNEL//ALPHA_FIT_COEFF
  dummy_darr=dict//LIN_KERNEL//EVAL_RANGE_FOE
  in%lin%evlow =dummy_darr(1)
  in%lin%evhigh=dummy_darr(2)
  in%lin%fscale=dict//LIN_KERNEL//FSCALE_FOE

  !fragment calculation and transfer integrals: true or false
  comments='fragment calculation; calculate transfer_integrals; constrained DFT calculation; extra states to optimize (dmin only)'
  call input_var(in%lin%fragment_calculation,'F')
  call input_var(in%lin%calc_transfer_integrals,'F')
  call input_var(in%lin%constrained_dft,'F')
  call input_var(in%lin%extra_states,'0',ranges=(/0,10000/),comment=comments)

  ! Allocate lin pointers and atoms%rloc

  call nullifyInputLinparameters(in%lin)
  call allocateBasicArraysInputLin(in%lin, atoms%astruct%ntypes)

  ! Now read in the parameters specific for each atom type.
  comments = 'Atom name, number of basis functions per atom, prefactor for confinement potential,'//&
             'localization radius, kernel cutoff, kernel cutoff FOE'
  parametersSpecified=.false.
  itype = 1
  do
     !Check at the beginning to permit natom=0
     if (itype > atoms%astruct%ntypes) exit
     if (exists) then
        call input_var(atomname,'C',input_iostat=ios)
        if (ios /= 0) exit
     else
        call input_var(atomname,trim(atoms%astruct%atomnames(itype)))
        itype = itype + 1
     end if

     call input_var(npt,'1',ranges=(/1,100/),input_iostat=ios)
     call input_var(ppao,'1.2d-2',ranges=(/0.0_gp,1.0_gp/),input_iostat=ios)
     call input_var(ppl,'1.2d-2',ranges=(/0.0_gp,1.0_gp/),input_iostat=ios)
     call input_var(pph,'5.d-5',ranges=(/0.0_gp,1.0_gp/),input_iostat=ios)
     call input_var(lrl,'10.d0',ranges=(/1.0_gp,10000.0_gp/),input_iostat=ios)
     call input_var(lrh,'10.d0',ranges=(/1.0_gp,10000.0_gp/),input_iostat=ios)
     call input_var(kco,'12.d0',ranges=(/1.0_gp,10000.0_gp/),input_iostat=ios)
     call input_var(kco_FOE,'20.d0',ranges=(/1.0_gp,10000.0_gp/),input_iostat=ios,comment=comments)
     ! The reading was successful. Check whether this atom type is actually present.
     found=.false.
     do jtype=1,atoms%astruct%ntypes
        if(trim(atomname)==trim(atoms%astruct%atomnames(jtype))) then
           found=.true.
           parametersSpecified(jtype)=.true.
           in%lin%norbsPerType(jtype)=npt
           in%lin%potentialPrefac_ao(jtype)=ppao
           in%lin%potentialPrefac_lowaccuracy(jtype)=ppl
           in%lin%potentialPrefac_highaccuracy(jtype)=pph
           locradType(jtype)=lrl
           in%lin%locrad_type(jtype)=lrl
           locradType_lowaccur(jtype)=lrl
           locradType_highaccur(jtype)=lrh
           atoms%rloc(jtype,:)=locradType(jtype)
           in%lin%kernel_cutoff(jtype)=kco
           in%lin%kernel_cutoff_FOE(jtype)=kco_FOE
        end if
     end do
     if(.not.found) then
        if(iproc==0 .and. dump) write(*,'(1x,3a)') "WARNING: you specified informations about the atomtype '",trim(atomname), &
             "', which is not present in the file containing the atomic coordinates."
     end if
  end do
!  found  = .true.
!  do jtype=1,atoms%astruct%ntypes
!     found = found .and. parametersSpecified(jtype)
!  end do
  if (.not. all(parametersSpecified) ) then
     ! The parameters were not specified for all atom types.
     if(iproc==0) then
        write(*,'(1x,a)',advance='no') "ERROR: the file 'input.lin' does not contain the parameters&
             & for the following atom types:"
        do jtype=1,atoms%astruct%ntypes
           if(.not.parametersSpecified(jtype)) write(*,'(1x,a)',advance='no') trim(atoms%astruct%atomnames(jtype))
        end do
     end if
     call mpi_barrier(bigdft_mpi%mpi_comm, ierr)
     stop
  end if

  nlr=0
  do iat=1,atoms%astruct%nat
      itype=atoms%astruct%iatype(iat)
      nlr=nlr+in%lin%norbsPerType(itype)
  end do
  allocate(in%lin%locrad(nlr),stat=istat)
  call memocc(istat,in%lin%locrad,'in%lin%locrad',subname)
  allocate(in%lin%locrad_kernel(nlr),stat=istat)
  call memocc(istat,in%lin%locrad_kernel,'in%lin%locrad_kernel',subname)
  allocate(in%lin%locrad_lowaccuracy(nlr),stat=istat)
  call memocc(istat,in%lin%locrad_lowaccuracy,'in%lin%locrad_lowaccuracy',subname)
  allocate(in%lin%locrad_highaccuracy(nlr),stat=istat)
  call memocc(istat,in%lin%locrad_highaccuracy,'in%lin%locrad_highaccuracy',subname)

  
  ! Assign the localization radius to each atom.
  iiorb=0
  do iat=1,atoms%astruct%nat
      itype=atoms%astruct%iatype(iat)
      do iorb=1,in%lin%norbsPerType(itype)
          iiorb=iiorb+1
          in%lin%locrad(iiorb)=locradType(itype)
          in%lin%locrad_kernel(iiorb)=in%lin%kernel_cutoff(itype)
          in%lin%locrad_lowaccuracy(iiorb)=locradType_lowaccur(itype)
          in%lin%locrad_highaccuracy(iiorb)=locradType_highaccur(itype)
      end do
  end do
<<<<<<< HEAD
  
!!$  if (.not. exists) then
!!$     call dict_free(dict)
!!$     call input_free(.false.)
!!$     return
!!$  end if
=======

>>>>>>> e977d90a

  call dict_free(dict)

  call input_free((iproc == 0) .and. dump)
END SUBROUTINE lin_input_variables_new

!> Read fragment input parameters
subroutine fragment_input_variables(iproc,dump,filename,in,atoms)
  use module_base
  use module_types
  use module_input
  implicit none
  integer, intent(in) :: iproc
  character(len=*), intent(in) :: filename
  type(input_variables), intent(inout) :: in
  type(atoms_data), intent(inout) :: atoms
  logical, intent(in) :: dump
  !local variables
  !character(len=*), parameter :: subname='fragment_input_variables'
  logical :: exists
  character(len=256) :: comments
  integer :: ifrag, frag_num, ierr
  real(gp) :: charge

  !Linear input parameters
  call input_set_file(iproc,dump,trim(filename),exists,'Fragment Parameters') 
  if (exists .and. dump) in%files = in%files + INPUTS_FRAG

  if (.not. exists .and. in%lin%fragment_calculation) then ! we should be doing a fragment calculation, so this is a problem
     write(*,'(1x,a)',advance='no') "ERROR: the file 'input.frag' is missing and fragment calculation was specified"
     call mpi_barrier(bigdft_mpi%mpi_comm, ierr)
     stop
  end if

  ! number of reference fragments
  comments='# number of fragments in reference system, number of fragments in current system'
  call input_var(in%frag%nfrag_ref,'1',ranges=(/1,100000/))
  call input_var(in%frag%nfrag,'1',ranges=(/1,100000/),comment=comments)
  
  ! Allocate fragment pointers
  call nullifyInputFragParameters(in%frag)
  call allocateInputFragArrays(in%frag)

  !comments = '# reference fragment number i, number of atoms in reference fragment i, '//&
  !           'number of atoms in corresponding environment'
  !do ifrag=1,in%frag%nfrag_ref
  !  call input_var(frag_num,'1',ranges=(/1,in%frag%nfrag_ref/))
  !  if (frag_num/=ifrag) then
  !      write(*,'(1x,a)',advance='no') "ERROR: the file 'input.frag' has an error when specifying&
  !           & the reference fragments"
  !     call mpi_barrier(bigdft_mpi%mpi_comm, ierr)
  !     stop
  !  end if
  !  call input_var(in%frag%frag_info(frag_num,1),'1',ranges=(/1,100000/))
  !  call input_var(in%frag%frag_info(frag_num,2),'0',ranges=(/0,100000/),comment=comments)
  !end do

  ! ADD A SENSIBLE DEFAULT AND ALLOW FOR USER NOT TO SPECIFY FRAGMENT NAMES
  comments = '#  reference fragment number i, fragment label'
  do ifrag=1,in%frag%nfrag_ref
    call input_var(frag_num,'1',ranges=(/1,in%frag%nfrag_ref/))
    if (frag_num/=ifrag) then
        write(*,'(1x,a)',advance='no') "ERROR: the file 'input.frag' has an error when specifying&
             & the reference fragments"
       call mpi_barrier(bigdft_mpi%mpi_comm, ierr)
       stop
    end if
    call input_var(in%frag%label(frag_num),' ',comment=comments)
    in%frag%label(frag_num)=trim(in%frag%label(frag_num))
    ! keep dirname blank if this isn't a fragment calculation
    if (len(trim(in%frag%label(frag_num)))>=1) then
       in%frag%dirname(frag_num)='data-'//trim(in%frag%label(frag_num))//'/'
    else
       in%frag%dirname(frag_num)=''
    end if
  end do

  comments = '# fragment number j, reference fragment i this corresponds to, charge on this fragment'
  do ifrag=1,in%frag%nfrag
    call input_var(frag_num,'1',ranges=(/1,in%frag%nfrag/))
    if (frag_num/=ifrag) then
        write(*,'(1x,a)',advance='no') "ERROR: the file 'input.frag' has an error when specifying&
             & the system fragments"
       call mpi_barrier(bigdft_mpi%mpi_comm, ierr)
       stop
    end if
    call input_var(in%frag%frag_index(frag_num),'1',ranges=(/0,100000/))
    call input_var(charge,'0.d0',ranges=(/-500.d0,500.d0/),comment=comments)
    in%frag%charge(frag_num)=charge
    !call input_var(in%frag%charge(frag_num),'1',ranges=(/-500,500/),comment=comments)
  end do

  call input_free((iproc == 0) .and. dump)

END SUBROUTINE fragment_input_variables<|MERGE_RESOLUTION|>--- conflicted
+++ resolved
@@ -448,16 +448,12 @@
           in%lin%locrad_highaccuracy(iiorb)=locradType_highaccur(itype)
       end do
   end do
-<<<<<<< HEAD
-  
+
 !!$  if (.not. exists) then
 !!$     call dict_free(dict)
 !!$     call input_free(.false.)
 !!$     return
 !!$  end if
-=======
-
->>>>>>> e977d90a
 
   call dict_free(dict)
 
