--- conflicted
+++ resolved
@@ -358,11 +358,7 @@
 
   !allocate the fake orbital structure for the application of projectors
   call orbitals_descriptors(0,1,1,1,0,1,1,1, &
-<<<<<<< HEAD
        reshape((/0._gp,0._gp,0._gp/),(/3,1/)),(/1._gp /),orbsb,.false.)
-=======
-       & reshape((/0._gp,0._gp,0._gp/),(/3,1/)),(/1._gp /),orbsb,at%npspcode(1))
->>>>>>> c31f107d
 
   do iorb=1,orbs%norbp
 
