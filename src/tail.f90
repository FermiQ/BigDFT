--- conflicted
+++ resolved
@@ -50,20 +50,12 @@
   !*****************************
   integer nw1,nw2
 
-<<<<<<< HEAD
   real(kind=8),allocatable,dimension(:,:,:)::x_c!input 
-  real(kind=8),allocatable::x_fc(:,:,:,:),x_f(:,:,:,:)! input
+  real(kind=8),allocatable::x_f(:,:,:,:)! input
+  real(kind=8),allocatable,dimension(:,:,:)::x_f1,x_f2,x_f3 ! internal
   real(kind=8),allocatable,dimension(:):: w1,w2
   real(kind=8),allocatable,dimension(:,:,:)::y_c!output 
   real(kind=8),allocatable::y_f(:,:,:,:)! output
-=======
-  real*8,allocatable,dimension(:,:,:)::x_c!input 
-  real*8,allocatable::x_f(:,:,:,:)! input
-  real*8,allocatable,dimension(:,:,:)::x_f1,x_f2,x_f3 ! internal
-  real*8,allocatable,dimension(:):: w1,w2
-  real*8,allocatable,dimension(:,:,:)::y_c!output 
-  real*8,allocatable::y_f(:,:,:,:)! output
->>>>>>> afdaa475
   !***********************************************************************************************
 
   nbuf=nint(rbuf/hgrid)
@@ -335,13 +327,8 @@
         call applylocpotkinone(nb1,nb2,nb3,nbfl1,nbfu1,nbfl2,nbfu2,nbfl3,nbfu3,nbuf, &
              hgrid,nsegb_c,nsegb_f,nvctrb_c,nvctrb_f,keybg,keybv,  &
              ibbyz_c,ibbxz_c,ibbxy_c,ibbyz_f,ibbxz_f,ibbxy_f,y_c,y_f,psir,  &
-<<<<<<< HEAD
              psib,pot(1,1,1,ispin),hpsib,epot,ekin, &
-             x_c,x_fc,x_f,w1,w2,&
-=======
-             psib,pot,hpsib,epot,ekin, &
              x_c,x_f1,x_f2,x_f3,x_f,w1,w2,&
->>>>>>> afdaa475
              ibbzzx_c,ibbyyzz_c,ibbxy_ff,ibbzzx_f,ibbyyzz_f,&
              ibbzxx_c,ibbxxyy_c,ibbyz_ff,ibbzxx_f,ibbxxyy_f,nw1,nw2,ibbyyzz_r)
 
@@ -560,13 +547,8 @@
 subroutine transform_fortail(n1,n2,n3,nb1,nb2,nb3,nbfl1,nbfu1,nbfl2,nbfu2,nbfl3,nbfu3,& 
      mseg_c,mvctr_c,keyg_c,keyv_c,mseg_f,mvctr_f,keyg_f,keyv_f,  & 
      msegb_c,mvctrb_c,keybg_c,keybv_c,msegb_f,mvctrb_f,keybg_f,keybv_f,  & 
-<<<<<<< HEAD
-     nbuf,psi_c,psi_f,psig_c,psig_fc,psig_f,psib_c,psib_f)
+     nbuf,psi_c,psi_f,psig_c,psig_f,psib_c,psib_f)
   implicit real(kind=8) (a-h,o-z)
-=======
-     nbuf,psi_c,psi_f,psig_c,psig_f,psib_c,psib_f)
-  implicit real*8 (a-h,o-z)
->>>>>>> afdaa475
   dimension keyg_c(2,mseg_c),keyv_c(mseg_c),keyg_f(2,mseg_f),keyv_f(mseg_f)
   dimension keybg_c(2,msegb_c),keybv_c(msegb_c),keybg_f(2,msegb_f),keybv_f(msegb_f)
   dimension psi_c(mvctr_c),psi_f(7,mvctr_f)
