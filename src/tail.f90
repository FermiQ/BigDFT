--- conflicted
+++ resolved
@@ -50,23 +50,12 @@
   !*****************************
   integer nw1,nw2
 
-<<<<<<< HEAD
   real(kind=8),allocatable,dimension(:,:,:)::x_c!input 
   real(kind=8),allocatable::x_fc(:,:,:,:),x_f(:,:,:,:)! input
   real(kind=8),allocatable,dimension(:):: w1,w2
   real(kind=8),allocatable,dimension(:,:,:)::y_c!output 
   real(kind=8),allocatable::y_f(:,:,:,:)! output
   !***********************************************************************************************
-
-  call timing(iproc,'Tail          ','ON')
-=======
-  real*8,allocatable,dimension(:,:,:)::x_c!input 
-  real*8,allocatable::x_fc(:,:,:,:),x_f(:,:,:,:)! input
-  real*8,allocatable,dimension(:):: w1,w2
-  real*8,allocatable,dimension(:,:,:)::y_c!output 
-  real*8,allocatable::y_f(:,:,:,:)! output
-  !*****************************
->>>>>>> 37fc6f63
 
   nbuf=nint(rbuf/hgrid)
   !    --- new grid sizes n1,n2,n3
