subroutine CalculateTailCorrection(iproc,nproc,n1,n2,n3,rbuf,norb,norbp,nat,ntypes,&
     nseg_c,nseg_f,nfl1,nfu1,nfl2,nfu2,nfl3,nfu3,nvctr_c,nvctr_f,nproj,nprojel,ncongt,&
     keyv,keyg,nseg_p,keyv_p,keyg_p,nvctr_p,psppar,npspcode,eval,&
     pot,hgrid,rxyz,radii_cf,crmult,frmult,iatype,atomnames,nspin,spinar,&
     proj,psi,occup,output_grid,parallel,ekin_sum,epot_sum,eproj_sum)
  implicit none
  include 'mpif.h'   
  logical, intent(in) :: output_grid,parallel
  character(len=20), dimension(100), intent(in) :: atomnames
  integer, intent(in) :: iproc,nproc,n1,n2,n3,norb,norbp,nat,ntypes,ncongt,nspin
  integer, intent(in) :: nseg_c,nseg_f,nfl1,nfu1,nfl2,nfu2,nfl3,nfu3,nvctr_c,nvctr_f,nproj,nprojel
  real(kind=8), intent(in) :: hgrid,crmult,frmult,rbuf
  real(kind=8), intent(out) :: ekin_sum,epot_sum,eproj_sum
  integer, dimension(nseg_c+nseg_f), intent(in) :: keyv
  integer, dimension(2,nseg_c+nseg_f), intent(in) :: keyg
  integer, dimension(0:2*nat), intent(in) :: nseg_p,nvctr_p
  integer, dimension(nseg_p(2*nat)), intent(in) :: keyv_p
  integer, dimension(2,nseg_p(2*nat)), intent(inout) :: keyg_p
  integer, dimension(ntypes), intent(in) :: npspcode
  integer, dimension(nat), intent(in) :: iatype
<<<<<<< HEAD
  real(kind=8), dimension(norb), intent(in) :: occup,eval
  real(kind=8), dimension(0:4,0:6,ntypes), intent(in) :: psppar
=======
  real(kind=8), dimension(norb), intent(in) :: occup,eval,spinar
  real(kind=8), dimension(0:4,0:4,ntypes), intent(in) :: psppar
>>>>>>> 1b4f0596
  real(kind=8), dimension(ntypes,2), intent(in) :: radii_cf
  real(kind=8), dimension(3,nat), intent(in) :: rxyz
  real(kind=8), dimension(2*n1+31,2*n2+31,2*n3+31,nspin), intent(in) :: pot
  real(kind=8), dimension(nprojel), intent(in) :: proj
  real(kind=8), dimension(nvctr_c+7*nvctr_f,norbp), intent(in) :: psi
  !local variables
  logical, dimension(:,:,:), allocatable :: logrid_c,logrid_f
  integer :: iseg,i0,j0,i1,j1,i2,i3,ii,iat,iorb,npt,ipt,i,ierr,i_all,i_stat,nbuf,ispin
  integer :: nb1,nb2,nb3,nbfl1,nbfu1,nbfl2,nbfu2,nbfl3,nbfu3,nsegb_c,nsegb_f,nvctrb_c,nvctrb_f
  integer, dimension(:,:,:), allocatable :: ibbyz_c,ibbyz_f,ibbxz_c,ibbxz_f,ibbxy_c,ibbxy_f
  integer, dimension(:), allocatable :: keybv
  integer, dimension(:,:), allocatable :: keybg
  real(kind=8) :: alatb1,alatb2,alatb3,ekin,epot,eproj,tt,cprecr,sum_tail,ekin1,epot1,eproj1
  real(kind=8), dimension(:,:), allocatable :: txyz,wrkallred
  real(kind=8), dimension(:), allocatable :: psib,hpsib,psifscf,psir
  !*****************************Alexey************************************************************
  !for shrink:
  integer,allocatable,dimension(:,:,:)::ibbzzx_c,ibbyyzz_c
  integer,allocatable,dimension(:,:,:)::ibbxy_ff,ibbzzx_f,ibbyyzz_f

  !for grow:
  integer,allocatable,dimension(:,:,:)::ibbzxx_c,ibbxxyy_c
  integer,allocatable,dimension(:,:,:)::ibbyz_ff,ibbzxx_f,ibbxxyy_f

  !real space border:
  integer,allocatable,dimension(:,:,:)::ibbyyzz_r 

  !*****************************
  integer nw1,nw2

  real(kind=8),allocatable,dimension(:,:,:)::x_c!input 
  real(kind=8),allocatable::x_fc(:,:,:,:),x_f(:,:,:,:)! input
  real(kind=8),allocatable,dimension(:):: w1,w2
  real(kind=8),allocatable,dimension(:,:,:)::y_c!output 
  real(kind=8),allocatable::y_f(:,:,:,:)! output
  !***********************************************************************************************

  nbuf=nint(rbuf/hgrid)
  !    --- new grid sizes n1,n2,n3
  nb1=n1+2*nbuf
  nb2=n2+2*nbuf
  nb3=n3+2*nbuf
  alatb1=real(nb1,kind=8)*hgrid 
  alatb2=real(nb2,kind=8)*hgrid 
  alatb3=real(nb3,kind=8)*hgrid

  if (iproc.eq.0) then
     write(*,'(1x,a)')&
          '---------------------------------------------- Estimation of Finite-Size Corrections'
     write(*,'(1x,a,f6.3,a)') &
          'F-S Correction for an effective space of ',rbuf,' AU more around each external atom'
     write(*,'(1x,a,i6,a)') &
          '                  requires the adding of ',nbuf,' additional grid points around cell'
     write(*,'(1x,a,19x,a)') &
          '   Effective box size,   Atomic Units:','grid spacing units:'
     write(*,'(1x,a,3(1x,1pe12.5),3x,3(1x,i9))')&
          '            ',alatb1,alatb2,alatb3,nb1,nb2,nb3
  end if


  !---reformat keyg_p
  do iseg=1,nseg_p(2*nat)
     j0=keyg_p(1,iseg)
     j1=keyg_p(2,iseg)
     ii=j0-1
     i3=ii/((n1+1)*(n2+1))
     ii=ii-i3*(n1+1)*(n2+1)
     i2=ii/(n1+1)
     i0=ii-i2*(n1+1)
     i1=i0+j1-j0
     i3=i3+nbuf
     i2=i2+nbuf
     i1=i1+nbuf
     i0=i0+nbuf
     j0=i3*((nb1+1)*(nb2+1)) + i2*(nb1+1) + i0+1
     j1=i3*((nb1+1)*(nb2+1)) + i2*(nb1+1) + i1+1
     keyg_p(1,iseg)=j0
     keyg_p(2,iseg)=j1
  end do

  !---reformat wavefunctions

  ! fine grid size (needed for creation of input wavefunction, preconditioning)
  nbfl1=nfl1+nbuf ; nbfl2=nfl2+nbuf ; nbfl3=nfl3+nbuf
  nbfu1=nfu1+nbuf ; nbfu2=nfu2+nbuf ; nbfu3=nfu3+nbuf
  if (iproc.eq.0) then
     write(*,'(1x,a,3x,3(3x,i4,a1,i0))')&
          '  Extremes for the new high resolution grid points:',&
          nbfl1,'<',nbfu1,nbfl2,'<',nbfu2,nbfl3,'<',nbfu3
  endif

  ! change atom coordinates according to the enlarged box
  allocate(txyz(3,nat),stat=i_stat)
  call memocc(i_stat,product(shape(txyz))*kind(txyz),'txyz','calculatetailcorrection')
  do iat=1,nat
     txyz(1,iat)=rxyz(1,iat)+real(nbuf,kind=8)*hgrid
     txyz(2,iat)=rxyz(2,iat)+real(nbuf,kind=8)*hgrid
     txyz(3,iat)=rxyz(3,iat)+real(nbuf,kind=8)*hgrid
  enddo

  ! determine localization region for all orbitals, but do not yet fill the descriptor arrays
  allocate(logrid_c(0:nb1,0:nb2,0:nb3),stat=i_stat)
  call memocc(i_stat,product(shape(logrid_c))*kind(logrid_c),'logrid_c','calculatetailcorrection')
  allocate(logrid_f(0:nb1,0:nb2,0:nb3),stat=i_stat)
  call memocc(i_stat,product(shape(logrid_f))*kind(logrid_f),'logrid_f','calculatetailcorrection')
  allocate(ibbyz_c(2,0:nb2,0:nb3),stat=i_stat)
  call memocc(i_stat,product(shape(ibbyz_c))*kind(ibbyz_c),'ibbyz_c','calculatetailcorrection')
  allocate(ibbxz_c(2,0:nb1,0:nb3),stat=i_stat)
  call memocc(i_stat,product(shape(ibbxz_c))*kind(ibbxz_c),'ibbxz_c','calculatetailcorrection')
  allocate(ibbxy_c(2,0:nb1,0:nb2),stat=i_stat)
  call memocc(i_stat,product(shape(ibbxy_c))*kind(ibbxy_c),'ibbxy_c','calculatetailcorrection')
  allocate(ibbyz_f(2,0:nb2,0:nb3),stat=i_stat)
  call memocc(i_stat,product(shape(ibbyz_f))*kind(ibbyz_f),'ibbyz_f','calculatetailcorrection')
  allocate(ibbxz_f(2,0:nb1,0:nb3),stat=i_stat)
  call memocc(i_stat,product(shape(ibbxz_f))*kind(ibbxz_f),'ibbxz_f','calculatetailcorrection')
  allocate(ibbxy_f(2,0:nb1,0:nb2),stat=i_stat)
  call memocc(i_stat,product(shape(ibbxy_f))*kind(ibbxy_f),'ibbxy_f','calculatetailcorrection')

  !!*********************************Alexey*********************************************************
  !   allocate for grow
  allocate(ibbzxx_c(2,0:nb3,-14:2*nb1+16),stat=i_stat)
  call memocc(i_stat,product(shape(ibbzxx_c))*kind(ibbzxx_c),'ibbzxx_c','calculatetailcorrection')
  allocate(ibbxxyy_c(2,-14:2*nb1+16,-14:2*nb2+16),stat=i_stat)
  call memocc(i_stat,product(shape(ibbxxyy_c))*kind(ibbxxyy_c),'ibbxxyy_c','calculatetailcorrection')
  allocate(ibbyz_ff(2,0:nb2,0:nb3),stat=i_stat)
  call memocc(i_stat,product(shape(ibbyz_ff))*kind(ibbyz_ff),'ibbyz_ff','calculatetailcorrection')
  allocate(ibbzxx_f(2,0:nb3,-14:2*nb1+16),stat=i_stat)
  call memocc(i_stat,product(shape(ibbzxx_f))*kind(ibbzxx_f),'ibbzxx_f','calculatetailcorrection')
  allocate(ibbxxyy_f(2,-14:2*nb1+16,-14:2*nb2+16),stat=i_stat)
  call memocc(i_stat,product(shape(ibbxxyy_f))*kind(ibbxxyy_f),'ibbxxyy_f','calculatetailcorrection')

  !allocate for shrink
  allocate(ibbzzx_c(2,-14:2*nb3+16,0:nb1),stat=i_stat)
  call memocc(i_stat,product(shape(ibbzzx_c))*kind(ibbzzx_c),'ibbzzx_c','calculatetailcorrection')
  allocate(ibbyyzz_c(2,-14:2*nb2+16,-14:2*nb3+16),stat=i_stat)
  call memocc(i_stat,product(shape(ibbyyzz_c))*kind(ibbyyzz_c),'ibbyyzz_c','calculatetailcorrection')
  allocate(ibbxy_ff(2,0:nb1,0:nb2),stat=i_stat)
  call memocc(i_stat,product(shape(ibbxy_ff))*kind(ibbxy_ff),'ibbxy_ff','calculatetailcorrection')
  allocate(ibbzzx_f(2,-14:2*nb3+16,0:nb1),stat=i_stat)
  call memocc(i_stat,product(shape(ibbzzx_f))*kind(ibbzzx_f),'ibbzzx_f','calculatetailcorrection')
  allocate(ibbyyzz_f(2,-14:2*nb2+16,-14:2*nb3+16),stat=i_stat)
  call memocc(i_stat,product(shape(ibbyyzz_f))*kind(ibbyyzz_f),'ibbyyzz_f','calculatetailcorrection')

  !allocate for real space
  allocate(ibbyyzz_r(2,-14:2*nb2+16,-14:2*nb3+16),stat=i_stat)
  call memocc(i_stat,product(shape(ibbyyzz_r))*kind(ibbyyzz_r),'ibbyyzz_r','calculatetailcorrection')
  !***********************************************************************************************
  ! coarse grid quantities
  call fill_logrid(nb1,nb2,nb3,0,nb1,0,nb2,0,nb3,nbuf,nat,ntypes,iatype,txyz, & 
       radii_cf(1,1),crmult,hgrid,logrid_c)
  if (iproc.eq.0 .and. output_grid) then
     write(*,'(1x,a)')&
          'Writing the file describing the new atomic positions of the effective system'
     open(unit=22,file='grid_tail.ascii',status='unknown')
     write(22,*) nat
     write(22,*) alatb1,' 0. ',alatb2
     write(22,*) ' 0. ',' 0. ',alatb3
     do iat=1,nat
        write(22,'(3(1x,e12.5),3x,a20)') txyz(1,iat),txyz(2,iat),txyz(3,iat),atomnames(iatype(iat))
     end do
     do i3=0,nb3
        do i2=0,nb2
           do i1=0,nb1
              if (logrid_c(i1,i2,i3)) then
                 write(22,'(3(1x,e10.3),1x,a4)') real(i1,kind=8)*hgrid,real(i2,kind=8)*hgrid,real(i3,kind=8)*hgrid,'  g '
              end if
           enddo
        enddo
     end do
  endif
  call num_segkeys(nb1,nb2,nb3,0,nb1,0,nb2,0,nb3,logrid_c,nsegb_c,nvctrb_c)

  if (iproc.eq.0) then
     write(*,'(2(1x,a,i10))') &
          'Coarse resolution grid: Number of segments= ',nsegb_c,'points=',nvctrb_c
     !write(*,'(1x,a,2(1x,i10))') 'BIG: orbitals have coarse segment, elements',nsegb_c,nvctrb_c
  end if
  call bounds(nb1,nb2,nb3,logrid_c,ibbyz_c,ibbxz_c,ibbxy_c)

  ! fine grid quantities
  call fill_logrid(nb1,nb2,nb3,0,nb1,0,nb2,0,nb3,0,nat,ntypes,iatype,txyz, & 
       radii_cf(1,2),frmult,hgrid,logrid_f)
  if (iproc.eq.0 .and. output_grid) then
     do i3=0,nb3 
        do i2=0,nb2 
           do i1=0,nb1
              if (logrid_f(i1,i2,i3)) then
                 write(22,'(3(1x,e10.3),1x,a4)') real(i1,kind=8)*hgrid,real(i2,kind=8)*hgrid,real(i3,kind=8)*hgrid,'  G '
              end if
           enddo
        enddo
     enddo
     close(22)
  endif
  call num_segkeys(nb1,nb2,nb3,0,nb1,0,nb2,0,nb3,logrid_f,nsegb_f,nvctrb_f)
  if (iproc.eq.0) then
     write(*,'(2(1x,a,i10))') &
          '  Fine resolution grid: Number of segments= ',nsegb_f,'points=',nvctrb_f
     !write(*,'(1x,a,2(1x,i10))') 'BIG: orbitals have fine   segment, elements',nsegb_f,7*nvctrb_f
  end if
  call bounds(nb1,nb2,nb3,logrid_f,ibbyz_f,ibbxz_f,ibbxy_f)

  !*********Alexey************

  call make_all_ib(nb1,nb2,nb3,nbfl1,nbfu1,nbfl2,nbfu2,nbfl3,nbfu3,&
       ibbxy_c,ibbzzx_c,ibbyyzz_c,ibbxy_f,ibbxy_ff,ibbzzx_f,ibbyyzz_f,&
       ibbyz_c,ibbzxx_c,ibbxxyy_c,ibbyz_f,ibbyz_ff,ibbzxx_f,ibbxxyy_f,ibbyyzz_r)

  !***************************

  ! now fill the wavefunction descriptor arrays
  allocate(keybg(2,nsegb_c+nsegb_f),stat=i_stat)
  call memocc(i_stat,product(shape(keybg))*kind(keybg),'keybg','calculatetailcorrection')
  allocate(keybv(nsegb_c+nsegb_f),stat=i_stat)
  call memocc(i_stat,product(shape(keybv))*kind(keybv),'keybv','calculatetailcorrection')
  ! coarse grid quantities
  call segkeys(nb1,nb2,nb3,0,nb1,0,nb2,0,nb3,logrid_c,nsegb_c,keybg(1,1),keybv(1))

  ! fine grid quantities
  call segkeys(nb1,nb2,nb3,0,nb1,0,nb2,0,nb3,logrid_f,nsegb_f,keybg(1,nsegb_c+1),keybv(nsegb_c+1))

  i_all=-product(shape(logrid_c))*kind(logrid_c)
  deallocate(logrid_c,stat=i_stat)
  call memocc(i_stat,i_all,'logrid_c','calculatetailcorrection')
  i_all=-product(shape(logrid_f))*kind(logrid_f)
  deallocate(logrid_f,stat=i_stat)
  call memocc(i_stat,i_all,'logrid_f','calculatetailcorrection')

  ! allocations for arrays holding the wavefunction
  !if (iproc.eq.0) &
  !     write(*,'(1x,a,i0)') 'Allocate words for psib and hpsib ',2*(nvctrb_c+7*nvctrb_f)
  allocate(psib(nvctrb_c+7*nvctrb_f),stat=i_stat)
  call memocc(i_stat,product(shape(psib))*kind(psib),'psib','calculatetailcorrection')
  allocate(hpsib(nvctrb_c+7*nvctrb_f),stat=i_stat)
  call memocc(i_stat,product(shape(hpsib))*kind(hpsib),'hpsib','calculatetailcorrection')
  !if (iproc.eq.0) write(*,*) 'Allocation done'

  ! work arrays applylocpotkin
  allocate(psifscf(max((2*nb1+31)*(2*nb2+31)*(2*nb3+16),(2*nb1+16)*(2*nb2+31)*(2*nb3+31))),stat=i_stat)
  call memocc(i_stat,product(shape(psifscf))*kind(psifscf),'psifscf','calculatetailcorrection')
  allocate(psir((2*nb1+31)*(2*nb2+31)*(2*nb3+31)),stat=i_stat)
  call memocc(i_stat,product(shape(psir))*kind(psir),'psir','calculatetailcorrection')

  if (iproc.eq.0) then
     write(*,'(1x,a,i0)') &
          'Wavefunction memory occupation in the extended grid (Bytes): ',&
          (nvctrb_c+7*nvctrb_f)*8
     write(*,'(1x,a,i0,a)') &
          'Calculating tail corrections on ',norbp,' orbitals per processor.'
     write(*,'(1x,a)',advance='no') &
          '     orbitals are processed separately'
  end if
  !******************Alexey**********************************************************************
  nw1=max(2*(nb3+1)*(2*nb1+31)*(2*nb2+31),&   ! shrink convention: nw1>nw2
       2*(nb1+1)*(2*nb2+31)*(2*nb3+31))
  nw2=max(4*(nb2+1)*(nb3+1)*(2*nb1+31),&
       4*(nb1+1)*(nb2+1)*(2*nb3+31))

  allocate(x_c(0:nb1,0:nb2,0:nb3),stat=i_stat)
  call memocc(i_stat,product(shape(x_c))*kind(x_c),'x_c','calculatetailcorrection')
  allocate(y_c(0:nb1,0:nb2,0:nb3),stat=i_stat)
  call memocc(i_stat,product(shape(y_c))*kind(y_c),'y_c','calculatetailcorrection')
  allocate(x_fc(0:nb1,0:nb2,0:nb3,3),stat=i_stat)! work
  call memocc(i_stat,product(shape(x_fc))*kind(x_fc),'x_fc','calculatetailcorrection')
  allocate(x_f(7,0:nb1,0:nb2,0:nb3),stat=i_stat)! work
  call memocc(i_stat,product(shape(x_f))*kind(x_f),'x_f','calculatetailcorrection')
  allocate(y_f(7,0:nb1,0:nb2,0:nb3),stat=i_stat)! work
  call memocc(i_stat,product(shape(y_f))*kind(y_f),'y_f','calculatetailcorrection')
  allocate(w1(nw1),stat=i_stat)
  call memocc(i_stat,product(shape(w1))*kind(w1),'w1','calculatetailcorrection')
  allocate(w2(nw2),stat=i_stat) ! work
  call memocc(i_stat,product(shape(w2))*kind(w2),'w2','calculatetailcorrection')
  !***********************************************************************************************
  ekin_sum=0.d0
  epot_sum=0.d0
  eproj_sum=0.d0
  do iorb=iproc*norbp+1,min((iproc+1)*norbp,norb)

     !build the compressed wavefunction in the enlarged box
     call transform_fortail(n1,n2,n3,nb1,nb2,nb3,nbfl1,nbfu1,nbfl2,nbfu2,nbfl3,nbfu3,&
          nseg_c,nvctr_c,keyg(1,1),keyv(1),nseg_f,nvctr_f,keyg(1,nseg_c+1),keyv(nseg_c+1),  &
          nsegb_c,nvctrb_c,keybg(1,1),keybv(1),nsegb_f,nvctrb_f,&
          keybg(1,nsegb_c+1),keybv(nsegb_c+1),&
          nbuf,psi(1,iorb-iproc*norbp),psi(nvctr_c+1,iorb-iproc*norbp),  & 
          x_c,x_fc,x_f,psib(1),psib(nvctrb_c+1))

     !write(*,*) 'transform_fortail finished',iproc,iorb


     npt=2
     tail_adding: do ipt=1,npt

        if(nspin==1) then
           ispin=1
        else
           if(spinar(iorb)>0.0d0) then
              ispin=1
           else
              ispin=2
           end if
        end if
        !calculate gradient
        call applylocpotkinone(nb1,nb2,nb3,nbfl1,nbfu1,nbfl2,nbfu2,nbfl3,nbfu3,nbuf, &
             hgrid,nsegb_c,nsegb_f,nvctrb_c,nvctrb_f,keybg,keybv,  &
             ibbyz_c,ibbxz_c,ibbxy_c,ibbyz_f,ibbxz_f,ibbxy_f,y_c,y_f,psir,  &
             psib,pot(1,1,1,ispin),hpsib,epot,ekin, &
             x_c,x_fc,x_f,w1,w2,&
             ibbzzx_c,ibbyyzz_c,ibbxy_ff,ibbzzx_f,ibbyyzz_f,&
             ibbzxx_c,ibbxxyy_c,ibbyz_ff,ibbzxx_f,ibbxxyy_f,nw1,nw2,ibbyyzz_r)

        !write(*,*) 'applylocpotkinone finished',iproc,iorb,ipt,epot,ekin,sum_tail

        call applyprojectorsone(ntypes,nat,iatype,psppar,npspcode, &
             nprojel,nproj,nseg_p,keyg_p,keyv_p,nvctr_p,proj,  &
             nsegb_c,nsegb_f,keybg,keybv,nvctrb_c,nvctrb_f,  & 
             psib,hpsib,eproj)
        !write(*,*) 'applyprojectorsone finished',iproc,iorb

        !calculate residue for the single orbital
        tt=0.d0
        do i=1,nvctrb_c+7*nvctrb_f
           hpsib(i)=hpsib(i)-eval(iorb)*psib(i)
           tt=tt+hpsib(i)**2
        enddo
        tt=sqrt(tt)

        if (ipt.eq.npt) exit tail_adding

        !calculate tail using the preconditioner as solver for the green function application
        cprecr=-eval(iorb)
        call precong(iorb,nb1,nb2,nb3,nbfl1,nbfu1,nbfl2,nbfu2,nbfl3,nbfu3, &
             nsegb_c,nvctrb_c,nsegb_f,nvctrb_f,keybg,keybv, &
             ncongt,cprecr,hgrid,ibbyz_c,ibbxz_c,ibbxy_c,ibbyz_f,ibbxz_f,ibbxy_f,hpsib)
        !call plot_wf(10,nb1,nb2,nb3,hgrid,nsegb_c,nvctrb_c,keybg,keybv,nsegb_f,nvctrb_f,  & 
        !      txyz(1,1),txyz(2,1),txyz(3,1),psib)

        ! add tail to the bulk wavefunction
        sum_tail=0.d0
        do i=1,nvctrb_c+7*nvctrb_f
           psib(i)=psib(i)-hpsib(i)
           sum_tail=sum_tail+psib(i)**2
        enddo
        sum_tail=sqrt(sum_tail)
        !write(*,'(1x,a,i3,3(1x,1pe13.6),1x,1pe9.2)') &
        !     'BIG: iorb,ekin,epot,eproj,gnrm',iorb,ekin,epot,eproj,tt

        !values of the energies before tail application
        ekin1=ekin
        epot1=epot
        eproj1=eproj
        !write(*,'(1x,a,1x,i0,f18.14)') 'norm orbital + tail',iorb,sum_tail
        !call plot_wf(20,nb1,nb2,nb3,hgrid,nsegb_c,nvctrb_c,keybg,keybv,nsegb_f,nvctrb_f,  & 
        !      txyz(1,1),txyz(2,1),txyz(3,1),psib)

        sum_tail=1.d0/sum_tail
        do i=1,nvctrb_c+7*nvctrb_f
           psib(i)=psib(i)*sum_tail
        enddo

     end do tail_adding

     !write(*,'(1x,a,i3,3(1x,1pe13.6),2(1x,1pe9.2))') &
     !     'BIG: iorb,denergies,gnrm,dnorm',&
     !     iorb,ekin-ekin1,epot-epot1,eproj-eproj1,tt,sum_tail-1.d0

     if (iproc == 0) then
        write(*,'(a)',advance='no') &
             repeat('.',(iorb*40)/norbp-((iorb-1)*40)/norbp)
     end if
     ekin_sum=ekin_sum+ekin*occup(iorb)
     epot_sum=epot_sum+epot*occup(iorb)
     eproj_sum=eproj_sum+eproj*occup(iorb)
  end do

  if (iproc == 0) then
     write(*,'(1x,a)')'done.'
  end if

  i_all=-product(shape(txyz))*kind(txyz)
  deallocate(txyz,stat=i_stat)
  call memocc(i_stat,i_all,'txyz','calculatetailcorrection')
  i_all=-product(shape(psifscf))*kind(psifscf)
  deallocate(psifscf,stat=i_stat)
  call memocc(i_stat,i_all,'psifscf','calculatetailcorrection')
  i_all=-product(shape(psir))*kind(psir)
  deallocate(psir,stat=i_stat)
  call memocc(i_stat,i_all,'psir','calculatetailcorrection')
  i_all=-product(shape(psib))*kind(psib)
  deallocate(psib,stat=i_stat)
  call memocc(i_stat,i_all,'psib','calculatetailcorrection')
  i_all=-product(shape(hpsib))*kind(hpsib)
  deallocate(hpsib,stat=i_stat)
  call memocc(i_stat,i_all,'hpsib','calculatetailcorrection')
  i_all=-product(shape(keybg))*kind(keybg)
  deallocate(keybg,stat=i_stat)
  call memocc(i_stat,i_all,'keybg','calculatetailcorrection')
  i_all=-product(shape(keybv))*kind(keybv)
  deallocate(keybv,stat=i_stat)
  call memocc(i_stat,i_all,'keybv','calculatetailcorrection')
  i_all=-product(shape(ibbyz_c))*kind(ibbyz_c)
  deallocate(ibbyz_c,stat=i_stat)
  call memocc(i_stat,i_all,'ibbyz_c','calculatetailcorrection')
  i_all=-product(shape(ibbxz_c))*kind(ibbxz_c)
  deallocate(ibbxz_c,stat=i_stat)
  call memocc(i_stat,i_all,'ibbxz_c','calculatetailcorrection')
  i_all=-product(shape(ibbxy_c))*kind(ibbxy_c)
  deallocate(ibbxy_c,stat=i_stat)
  call memocc(i_stat,i_all,'ibbxy_c','calculatetailcorrection')
  i_all=-product(shape(ibbyz_f))*kind(ibbyz_f)
  deallocate(ibbyz_f,stat=i_stat)
  call memocc(i_stat,i_all,'ibbyz_f','calculatetailcorrection')
  i_all=-product(shape(ibbxz_f))*kind(ibbxz_f)
  deallocate(ibbxz_f,stat=i_stat)
  call memocc(i_stat,i_all,'ibbxz_f','calculatetailcorrection')
  i_all=-product(shape(ibbxy_f))*kind(ibbxy_f)
  deallocate(ibbxy_f,stat=i_stat)
  call memocc(i_stat,i_all,'ibbxy_f','calculatetailcorrection')

  !!*****************************Alexey************************************************************
  i_all=-product(shape(x_c))*kind(x_c)
  deallocate(x_c,stat=i_stat)
  call memocc(i_stat,i_all,'x_c','calculatetailcorrection')

  i_all=-product(shape(y_c))*kind(y_c)
  deallocate(y_c,stat=i_stat)
  call memocc(i_stat,i_all,'y_c','calculatetailcorrection')

  i_all=-product(shape(w1))*kind(w1)
  deallocate(w1,stat=i_stat)
  call memocc(i_stat,i_all,'w1','calculatetailcorrection')

  i_all=-product(shape(w2))*kind(w2)
  deallocate(w2,stat=i_stat)
  call memocc(i_stat,i_all,'w2','calculatetailcorrection')

  i_all=-product(shape(x_fc))*kind(x_fc)
  deallocate(x_fc,stat=i_stat)
  call memocc(i_stat,i_all,'x_fc','calculatetailcorrection')

  i_all=-product(shape(x_f))*kind(x_f)
  deallocate(x_f,stat=i_stat)
  call memocc(i_stat,i_all,'x_f','calculatetailcorrection')

  i_all=-product(shape(y_f))*kind(y_f)
  deallocate(y_f,stat=i_stat)
  call memocc(i_stat,i_all,'y_f','calculatetailcorrection')

  i_all=-product(shape(ibbzzx_c))*kind(ibbzzx_c)
  deallocate(ibbzzx_c,stat=i_stat)
  call memocc(i_stat,i_all,'ibbzzx_c','calculatetailcorrection')

  i_all=-product(shape(ibbyyzz_c))*kind(ibbyyzz_c)
  deallocate(ibbyyzz_c,stat=i_stat)
  call memocc(i_stat,i_all,'ibbyyzz_c','calculatetailcorrection')

  i_all=-product(shape(ibbxy_ff))*kind(ibbxy_ff)
  deallocate(ibbxy_ff,stat=i_stat)
  call memocc(i_stat,i_all,'ibbxy_ff','calculatetailcorrection')

  i_all=-product(shape(ibbzzx_f))*kind(ibbzzx_f)
  deallocate(ibbzzx_f,stat=i_stat)
  call memocc(i_stat,i_all,'ibbzzx_f','calculatetailcorrection')

  i_all=-product(shape(ibbyyzz_f))*kind(ibbyyzz_f)
  deallocate(ibbyyzz_f,stat=i_stat)
  call memocc(i_stat,i_all,'ibbyyzz_f','calculatetailcorrection')

  i_all=-product(shape(ibbzxx_c))*kind(ibbzxx_c)
  deallocate(ibbzxx_c,stat=i_stat)
  call memocc(i_stat,i_all,'ibbzxx_c','calculatetailcorrection')

  i_all=-product(shape(ibbxxyy_c))*kind(ibbxxyy_c)
  deallocate(ibbxxyy_c,stat=i_stat)
  call memocc(i_stat,i_all,'ibbxxyy_c','calculatetailcorrection')

  i_all=-product(shape(ibbyz_ff))*kind(ibbyz_ff)
  deallocate(ibbyz_ff,stat=i_stat)
  call memocc(i_stat,i_all,'ibbyz_ff','calculatetailcorrection')

  i_all=-product(shape(ibbzxx_f))*kind(ibbzxx_f)
  deallocate(ibbzxx_f,stat=i_stat)
  call memocc(i_stat,i_all,'ibbzxx_f','calculatetailcorrection')

  i_all=-product(shape(ibbxxyy_f))*kind(ibbxxyy_f)
  deallocate(ibbxxyy_f,stat=i_stat)
  call memocc(i_stat,i_all,'ibbxxyy_f','calculatetailcorrection')

  i_all=-product(shape(ibbyyzz_r))*kind(ibbyyzz_r)
  deallocate(ibbyyzz_r,stat=i_stat)
  call memocc(i_stat,i_all,'ibbyyzz_r','calculatetailcorrection')
  !!***********************************************************************************************

  if (parallel) then
     !if (iproc.eq.0) then
     !   write(*,'(1x,a,f27.14)')'Tail calculation ended'
     !endif
     allocate(wrkallred(3,2),stat=i_stat)
     call memocc(i_stat,product(shape(wrkallred))*kind(wrkallred),'wrkallred','calculatetailcorrection')
     wrkallred(1,2)=ekin_sum
     wrkallred(2,2)=epot_sum 
     wrkallred(3,2)=eproj_sum 
     call MPI_ALLREDUCE(wrkallred(1,2),wrkallred(1,1),3,&
          MPI_DOUBLE_PRECISION,MPI_SUM,MPI_COMM_WORLD,ierr)
     ekin_sum=wrkallred(1,1) 
     epot_sum=wrkallred(2,1) 
     eproj_sum=wrkallred(3,1)
     i_all=-product(shape(wrkallred))*kind(wrkallred)
     deallocate(wrkallred,stat=i_stat)
     call memocc(i_stat,i_all,'wrkallred','calculatetailcorrection')
  endif

end subroutine CalculateTailCorrection


subroutine transform_fortail(n1,n2,n3,nb1,nb2,nb3,nbfl1,nbfu1,nbfl2,nbfu2,nbfl3,nbfu3,& 
     mseg_c,mvctr_c,keyg_c,keyv_c,mseg_f,mvctr_f,keyg_f,keyv_f,  & 
     msegb_c,mvctrb_c,keybg_c,keybv_c,msegb_f,mvctrb_f,keybg_f,keybv_f,  & 
     nbuf,psi_c,psi_f,psig_c,psig_fc,psig_f,psib_c,psib_f)
  implicit real(kind=8) (a-h,o-z)
  dimension keyg_c(2,mseg_c),keyv_c(mseg_c),keyg_f(2,mseg_f),keyv_f(mseg_f)
  dimension keybg_c(2,msegb_c),keybv_c(msegb_c),keybg_f(2,msegb_f),keybv_f(msegb_f)
  dimension psi_c(mvctr_c),psi_f(7,mvctr_f)
  dimension psib_c(mvctrb_c),psib_f(7,mvctrb_f)
  dimension psig_c(0:n1+2*nbuf,0:n2+2*nbuf,0:n3+2*nbuf)
  dimension psig_fc(0:n1+2*nbuf,0:n2+2*nbuf,0:n3+2*nbuf,3),  & 
       psig_f(7,nbfl1:nbfu1,nbfl2:nbfu2,nbfl3:nbfu3)

  call razero((n1+1+2*nbuf)*(n2+1+2*nbuf)*(n3+1+2*nbuf),psig_c)
  call razero(3*(n1+1+2*nbuf)*(n2+1+2*nbuf)*(n3+1+2*nbuf),psig_fc)
  call razero(7*(nbfu1-nbfl1+1)*(nbfu2-nbfl2+1)*(nbfu3-nbfl3+1),psig_f)

  ! coarse part
  do iseg=1,mseg_c
     jj=keyv_c(iseg)
     j0=keyg_c(1,iseg)
     j1=keyg_c(2,iseg)
     ii=j0-1
     i3=ii/((n1+1)*(n2+1))
     ii=ii-i3*(n1+1)*(n2+1)
     i2=ii/(n1+1)
     i0=ii-i2*(n1+1)
     i1=i0+j1-j0
     do i=i0,i1
        psig_c(i+nbuf,i2+nbuf,i3+nbuf)=psi_c(i-i0+jj)
     enddo
  enddo

  do iseg=1,msegb_c
     jj=keybv_c(iseg)
     j0=keybg_c(1,iseg)
     j1=keybg_c(2,iseg)
     ii=j0-1
     i3=ii/((nb1+1)*(nb2+1))
     ii=ii-i3*(nb1+1)*(nb2+1)
     i2=ii/(nb1+1)
     i0=ii-i2*(nb1+1)
     i1=i0+j1-j0
     do i=i0,i1
        psib_c(i-i0+jj)=psig_c(i,i2,i3)
     enddo
  enddo


  ! fine part
  do iseg=1,mseg_f
     jj=keyv_f(iseg)
     j0=keyg_f(1,iseg)
     j1=keyg_f(2,iseg)
     ii=j0-1
     i3=ii/((n1+1)*(n2+1))
     ii=ii-i3*(n1+1)*(n2+1)
     i2=ii/(n1+1)
     i0=ii-i2*(n1+1)
     i1=i0+j1-j0
     do i=i0,i1
        psig_f(1,i+nbuf,i2+nbuf,i3+nbuf)=psi_f(1,i-i0+jj)
        psig_fc(i+nbuf,i2+nbuf,i3+nbuf,1)=psig_f(1,i+nbuf,i2+nbuf,i3+nbuf)
        psig_f(2,i+nbuf,i2+nbuf,i3+nbuf)=psi_f(2,i-i0+jj)
        psig_fc(i+nbuf,i2+nbuf,i3+nbuf,2)=psig_f(2,i+nbuf,i2+nbuf,i3+nbuf)
        psig_f(3,i+nbuf,i2+nbuf,i3+nbuf)=psi_f(3,i-i0+jj)
        psig_f(4,i+nbuf,i2+nbuf,i3+nbuf)=psi_f(4,i-i0+jj)
        psig_fc(i+nbuf,i2+nbuf,i3+nbuf,3)=psig_f(4,i+nbuf,i2+nbuf,i3+nbuf)
        psig_f(5,i+nbuf,i2+nbuf,i3+nbuf)=psi_f(5,i-i0+jj)
        psig_f(6,i+nbuf,i2+nbuf,i3+nbuf)=psi_f(6,i-i0+jj)
        psig_f(7,i+nbuf,i2+nbuf,i3+nbuf)=psi_f(7,i-i0+jj)
     enddo
  enddo

  do iseg=1,msegb_f
     jj=keybv_f(iseg)
     j0=keybg_f(1,iseg)
     j1=keybg_f(2,iseg)
     ii=j0-1
     i3=ii/((nb1+1)*(nb2+1))
     ii=ii-i3*(nb1+1)*(nb2+1)
     i2=ii/(nb1+1)
     i0=ii-i2*(nb1+1)
     i1=i0+j1-j0
     do i=i0,i1
        psib_f(1,i-i0+jj)=psig_f(1,i,i2,i3)
        psib_f(2,i-i0+jj)=psig_f(2,i,i2,i3)
        psib_f(3,i-i0+jj)=psig_f(3,i,i2,i3)
        psib_f(4,i-i0+jj)=psig_f(4,i,i2,i3)
        psib_f(5,i-i0+jj)=psig_f(5,i,i2,i3)
        psib_f(6,i-i0+jj)=psig_f(6,i,i2,i3)
        psib_f(7,i-i0+jj)=psig_f(7,i,i2,i3)
     enddo
  enddo

end subroutine transform_fortail<|MERGE_RESOLUTION|>--- conflicted
+++ resolved
@@ -18,13 +18,8 @@
   integer, dimension(2,nseg_p(2*nat)), intent(inout) :: keyg_p
   integer, dimension(ntypes), intent(in) :: npspcode
   integer, dimension(nat), intent(in) :: iatype
-<<<<<<< HEAD
-  real(kind=8), dimension(norb), intent(in) :: occup,eval
+  real(kind=8), dimension(norb), intent(in) :: occup,eval,spinar
   real(kind=8), dimension(0:4,0:6,ntypes), intent(in) :: psppar
-=======
-  real(kind=8), dimension(norb), intent(in) :: occup,eval,spinar
-  real(kind=8), dimension(0:4,0:4,ntypes), intent(in) :: psppar
->>>>>>> 1b4f0596
   real(kind=8), dimension(ntypes,2), intent(in) :: radii_cf
   real(kind=8), dimension(3,nat), intent(in) :: rxyz
   real(kind=8), dimension(2*n1+31,2*n2+31,2*n3+31,nspin), intent(in) :: pot
