--- conflicted
+++ resolved
@@ -177,11 +177,7 @@
            sum(comms%ncntt(0:nproc-1)))
      allocate(workarr(Gdim+ndebug),stat=i_stat)
      call memocc(i_stat,workarr,'workarr',subname)
-<<<<<<< HEAD
-     call razero(max(orbs%npsidim_orbs,orbs%npsidim_comp),workarr)
-=======
      call razero(Gdim,workarr)
->>>>>>> d058972f
      do iorb=1,orbs%norbp
         ilr = orbs%inwhichlocreg(iorb+orbs%isorb)
         ldim = (Lzd%Llr(ilr)%wfd%nvctr_c+7*Lzd%Llr(ilr)%wfd%nvctr_f)*orbs%nspinor
