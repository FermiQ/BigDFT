--- conflicted
+++ resolved
@@ -995,255 +995,4 @@
         
   end select
 
-<<<<<<< HEAD
-=======
-END SUBROUTINE daub_to_isf
-
-
-
-
-
-
-
-
-
-
-subroutine isf_to_daub(hx,hy,hz,kx,ky,kz,nspinor,lr,w,psir,hpsi,ekin)
-  use module_base
-  use module_types
-  implicit none
-  integer, intent(in) :: nspinor
-  real(gp), intent(in) :: hx,hy,hz,kx,ky,kz
-  type(locreg_descriptors), intent(in) :: lr
-  type(workarr_locham), intent(inout) :: w
-  real(wp), dimension(lr%d%n1i*lr%d%n2i*lr%d%n3i,nspinor), intent(in) :: psir
-  real(gp), intent(out) :: ekin
-  real(wp), dimension(lr%wfd%nvctr_c+7*lr%wfd%nvctr_f,nspinor), intent(out) :: hpsi
-  !local variables
-  logical :: usekpts
-  integer :: idx,i,i_f,iseg_f
-  real(gp) :: ekino
-  real(wp), dimension(0:3) :: scal
-  real(gp), dimension(3) :: hgridh
-
-
-!write(*,*) 'in subroutine isf_to_daub'
-
-  !control whether the k points are to be used
-  !real k-point different from Gamma still not implemented
-  usekpts = kx**2+ky**2+kz**2 > 0.0_gp .or. nspinor == 2
-
-  hgridh(1)=hx*.5_gp
-  hgridh(2)=hy*.5_gp
-  hgridh(3)=hz*.5_gp
-
-
-  do i=0,3
-     scal(i)=1.0_wp
-  enddo
-
-  !starting point for the fine degrees, to avoid boundary problems
-  i_f=min(1,lr%wfd%nvctr_f)
-  iseg_f=min(1,lr%wfd%nseg_f)
-
-
-  ekin=0.0_gp
-
-if(lr%geocode/='F') stop 'isf_to_daub not implemented for geocode/=F'
-  select case(lr%geocode)
-  case('F')
-
-     !here kpoints cannot be used (for the moment, to be activated for the 
-     !localisation region scheme
-     if (usekpts) stop 'K points not allowed for Free BC locham'
-
-     do idx=1,nspinor
-        call comb_shrink(lr%d%n1,lr%d%n2,lr%d%n3,&
-             lr%d%nfl1,lr%d%nfu1,lr%d%nfl2,lr%d%nfu2,lr%d%nfl3,lr%d%nfu3,&
-             w%w1,w%w2,psir(1,idx),&
-             lr%bounds%kb%ibxy_c,lr%bounds%sb%ibzzx_c,lr%bounds%sb%ibyyzz_c,&
-             lr%bounds%sb%ibxy_ff,lr%bounds%sb%ibzzx_f,lr%bounds%sb%ibyyzz_f,&
-             w%y_c(1,idx),w%y_f(1,idx))
-
-        !call ConvolkineticT(lr%d%n1,lr%d%n2,lr%d%n3,&
-        !     lr%d%nfl1,lr%d%nfu1,lr%d%nfl2,lr%d%nfu2,lr%d%nfl3,lr%d%nfu3,  &
-        !     hx,&        !here the grid spacings are supposed to be equal
-        !     lr%bounds%kb%ibyz_c,lr%bounds%kb%ibxz_c,lr%bounds%kb%ibxy_c,&
-        !     lr%bounds%kb%ibyz_f,lr%bounds%kb%ibxz_f,lr%bounds%kb%ibxy_f, &
-        !     w%x_c(1,idx),w%x_f(1,idx),&
-        !     w%y_c(1,idx),w%y_f(1,idx),ekino, &
-        !     w%x_f1(1,idx),w%x_f2(1,idx),w%x_f3(1,idx))
-        !ekin=ekin+ekino
-
-        !call compress_forstandard(lr%d%n1,lr%d%n2,lr%d%n3,&
-        !     lr%d%nfl1,lr%d%nfu1,lr%d%nfl2,lr%d%nfu2,lr%d%nfl3,lr%d%nfu3,  &
-        !     lr%wfd%nseg_c,lr%wfd%nvctr_c,&
-        !     lr%wfd%keyg(1,1),lr%wfd%keyv(1),&
-        !     lr%wfd%nseg_f,lr%wfd%nvctr_f,&
-        !     lr%wfd%keyg(1,lr%wfd%nseg_c+iseg_f),lr%wfd%keyv(lr%wfd%nseg_c+iseg_f),   &
-        !     scal,w%y_c(1,idx),w%y_f(1,idx),hpsi(1,idx),hpsi(lr%wfd%nvctr_c+i_f,idx))
-
-
-        call compress_forstandard(lr%d%n1,lr%d%n2,lr%d%n3,&
-             lr%d%nfl1,lr%d%nfu1,lr%d%nfl2,lr%d%nfu2,lr%d%nfl3,lr%d%nfu3,  &
-             lr%wfd%nseg_c,lr%wfd%nvctr_c,&
-             lr%wfd%keyg(1,1),lr%wfd%keyv(1),&
-             lr%wfd%nseg_f,lr%wfd%nvctr_f,&
-             lr%wfd%keyg(1,lr%wfd%nseg_c+iseg_f),lr%wfd%keyv(lr%wfd%nseg_c+iseg_f),   &
-             scal,w%y_c(1,idx),w%y_f(1,idx),hpsi(1,idx),hpsi(lr%wfd%nvctr_c+i_f,idx))
-     end do
-
-  case('S')
-
-     if (usekpts) then
-        !first calculate the proper arrays then transpose them before passing to the
-        !proper routine
-        do idx=1,nspinor
-           call convolut_magic_t_slab_self(2*lr%d%n1+1,2*lr%d%n2+15,2*lr%d%n3+1,&
-                psir(1,idx),w%y_c(1,idx))
-        end do
-
-        !Transposition of the work arrays (use psir as workspace)
-        call transpose_for_kpoints(nspinor,2*lr%d%n1+2,2*lr%d%n2+31,2*lr%d%n3+2,&
-             w%x_c,psir,.true.)
-        call transpose_for_kpoints(nspinor,2*lr%d%n1+2,2*lr%d%n2+31,2*lr%d%n3+2,&
-             w%y_c,psir,.true.)
-
-        ! compute the kinetic part and add  it to psi_out
-        ! the kinetic energy is calculated at the same time
-        ! do this thing for both components of the spinors
-        do idx=1,nspinor,2
-           call convolut_kinetic_slab_T_k(2*lr%d%n1+1,2*lr%d%n2+15,2*lr%d%n3+1,&
-                hgridh,w%x_c(1,idx),w%y_c(1,idx),ekino,kx,ky,kz)
-        ekin=ekin+ekino        
-        end do
-
-        !re-Transposition of the work arrays (use psir as workspace)
-        call transpose_for_kpoints(nspinor,2*lr%d%n1+2,2*lr%d%n2+31,2*lr%d%n3+2,&
-             w%y_c,psir,.false.)
-
-        do idx=1,nspinor
-           call compress_slab(lr%d%n1,lr%d%n2,lr%d%n3,&
-                lr%wfd%nseg_c,lr%wfd%nvctr_c,&
-                lr%wfd%keyg(1,1),lr%wfd%keyv(1),   & 
-                lr%wfd%nseg_f,lr%wfd%nvctr_f,&
-                lr%wfd%keyg(1,lr%wfd%nseg_c+iseg_f),lr%wfd%keyv(lr%wfd%nseg_c+iseg_f),   & 
-                w%y_c(1,idx),hpsi(1,idx),hpsi(lr%wfd%nvctr_c+i_f,idx),psir(1,idx))
-        end do
-        
-     else
-        do idx=1,nspinor
-           call convolut_magic_t_slab_self(2*lr%d%n1+1,2*lr%d%n2+15,2*lr%d%n3+1,&
-                psir(1,idx),w%y_c(1,idx))
-
-           ! compute the kinetic part and add  it to psi_out
-           ! the kinetic energy is calculated at the same time
-           call convolut_kinetic_slab_T(2*lr%d%n1+1,2*lr%d%n2+15,2*lr%d%n3+1,&
-                hgridh,w%x_c(1,idx),w%y_c(1,idx),ekino)
-           ekin=ekin+ekino
-
-           call compress_slab(lr%d%n1,lr%d%n2,lr%d%n3,&
-                lr%wfd%nseg_c,lr%wfd%nvctr_c,&
-                lr%wfd%keyg(1,1),lr%wfd%keyv(1),   & 
-                lr%wfd%nseg_f,lr%wfd%nvctr_f,&
-                lr%wfd%keyg(1,lr%wfd%nseg_c+iseg_f),lr%wfd%keyv(lr%wfd%nseg_c+iseg_f),   & 
-                w%y_c(1,idx),hpsi(1,idx),hpsi(lr%wfd%nvctr_c+i_f,idx),psir(1,idx))
-        end do
-     end if
-
-  case('P')
-     
-     if (lr%hybrid_on) then
-
-        !here kpoints cannot be used, such BC are used in general to mimic the Free BC
-        if (usekpts) stop 'K points not allowed for hybrid BC locham'
-
-        !here the grid spacing is not halved
-        hgridh(1)=hx
-        hgridh(2)=hy
-        hgridh(3)=hz
-
-        do idx=1,nspinor
-           call comb_shrink_hyb(lr%d%n1,lr%d%n2,lr%d%n3,&
-                lr%d%nfl1,lr%d%nfu1,lr%d%nfl2,lr%d%nfu2,lr%d%nfl3,lr%d%nfu3,&
-                w%w2,w%w1,psir(1,idx),w%y_c(1,idx),w%y_f(1,idx),lr%bounds%sb)
-
-           call convolut_kinetic_hyb_T(lr%d%n1,lr%d%n2,lr%d%n3, &
-                lr%d%nfl1,lr%d%nfu1,lr%d%nfl2,lr%d%nfu2,lr%d%nfl3,lr%d%nfu3,  &
-                hgridh,w%x_c(1,idx),w%x_f(1,idx),w%y_c(1,idx),w%y_f(1,idx),ekino,&
-                w%x_f1(1,idx),w%x_f2(1,idx),w%x_f3(1,idx),lr%bounds%kb%ibyz_f,&
-                lr%bounds%kb%ibxz_f,lr%bounds%kb%ibxy_f)
-           ekin=ekin+ekino
-
-           call compress_per_f(lr%d%n1,lr%d%n2,lr%d%n3,&
-                lr%wfd%nseg_c,lr%wfd%nvctr_c,&
-                lr%wfd%keyg(1,1),lr%wfd%keyv(1),& 
-                lr%wfd%nseg_f,lr%wfd%nvctr_f,&
-                lr%wfd%keyg(1,lr%wfd%nseg_c+iseg_f),lr%wfd%keyv(lr%wfd%nseg_c+iseg_f), & 
-                w%y_c(1,idx),w%y_f(1,idx),hpsi(1,idx),hpsi(lr%wfd%nvctr_c+i_f,idx),&
-                lr%d%nfl1,lr%d%nfl2,lr%d%nfl3,lr%d%nfu1,lr%d%nfu2,lr%d%nfu3)
-        end do
-     else
-
-        if (usekpts) then
-           !first calculate the proper arrays then transpose them before passing to the
-           !proper routine
-           do idx=1,nspinor
-              call convolut_magic_t_per_self(2*lr%d%n1+1,2*lr%d%n2+1,2*lr%d%n3+1,&
-                   psir(1,idx),w%y_c(1,idx))
-           end do
-
-           !Transposition of the work arrays (use psir as workspace)
-           call transpose_for_kpoints(nspinor,2*lr%d%n1+2,2*lr%d%n2+2,2*lr%d%n3+2,&
-                w%x_c,psir,.true.)
-           call transpose_for_kpoints(nspinor,2*lr%d%n1+2,2*lr%d%n2+2,2*lr%d%n3+2,&
-                w%y_c,psir,.true.)
-
-
-           ! compute the kinetic part and add  it to psi_out
-           ! the kinetic energy is calculated at the same time
-           do idx=1,nspinor,2
-              !print *,'AAA',2*lr%d%n1+1,2*lr%d%n2+1,2*lr%d%n3+1,hgridh
-              call convolut_kinetic_per_T_k(2*lr%d%n1+1,2*lr%d%n2+1,2*lr%d%n3+1,&
-                   hgridh,w%x_c(1,idx),w%y_c(1,idx),ekino,kx,ky,kz)
-              ekin=ekin+ekino
-           end do
-
-           !Transposition of the work arrays (use psir as workspace)
-           call transpose_for_kpoints(nspinor,2*lr%d%n1+2,2*lr%d%n2+2,2*lr%d%n3+2,&
-                w%y_c,psir,.false.)
-
-           do idx=1,nspinor
-              call compress_per(lr%d%n1,lr%d%n2,lr%d%n3,&
-                   lr%wfd%nseg_c,lr%wfd%nvctr_c,&
-                   lr%wfd%keyg(1,1),lr%wfd%keyv(1),& 
-                   lr%wfd%nseg_f,lr%wfd%nvctr_f,&
-                   lr%wfd%keyg(1,lr%wfd%nseg_c+iseg_f),lr%wfd%keyv(lr%wfd%nseg_c+iseg_f),&
-                   w%y_c(1,idx),hpsi(1,idx),hpsi(lr%wfd%nvctr_c+i_f,idx),psir(1,idx))
-           end do
-        else
-           !first calculate the proper arrays then transpose them before passing to the
-           !proper routine
-           do idx=1,nspinor
-              call convolut_magic_t_per_self(2*lr%d%n1+1,2*lr%d%n2+1,2*lr%d%n3+1,&
-                   psir(1,idx),w%y_c(1,idx))
-              ! compute the kinetic part and add  it to psi_out
-              ! the kinetic energy is calculated at the same time
-              call convolut_kinetic_per_t(2*lr%d%n1+1,2*lr%d%n2+1,2*lr%d%n3+1,&
-                   hgridh,w%x_c(1,idx),w%y_c(1,idx),ekino)
-              ekin=ekin+ekino
-
-              call compress_per(lr%d%n1,lr%d%n2,lr%d%n3,&
-                   lr%wfd%nseg_c,lr%wfd%nvctr_c,&
-                   lr%wfd%keyg(1,1),lr%wfd%keyv(1),& 
-                   lr%wfd%nseg_f,lr%wfd%nvctr_f,&
-                   lr%wfd%keyg(1,lr%wfd%nseg_c+iseg_f),lr%wfd%keyv(lr%wfd%nseg_c+iseg_f),& 
-                   w%y_c(1,idx),hpsi(1,idx),hpsi(lr%wfd%nvctr_c+i_f,idx),psir(1,idx))
-           end do
-        end if
-     end if
-
-  end select
-
->>>>>>> 771200f4
 END SUBROUTINE isf_to_daub