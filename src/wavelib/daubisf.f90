--- conflicted
+++ resolved
@@ -19,10 +19,7 @@
   type(workarr_locham), intent(out) :: w
   !local variables
   character(len=*), parameter :: subname='initialize_work_arrays_locham'
-<<<<<<< HEAD
-  integer :: i_stat,ilr
-=======
->>>>>>> 8ee6055c
+  integer :: ilr
   integer :: n1,n2,n3,nfl1,nfu1,nfl2,nfu2,nfl3,nfu3,n1i,n2i,n3i,nw,nww,nf
   character(len=1) :: geo
   logical :: hyb
@@ -288,7 +285,6 @@
 END SUBROUTINE memspace_work_arrays_locham
 
 
-<<<<<<< HEAD
 !> Set to zero the work arrays for local hamiltonian
 subroutine zero_work_arrays_locham(lr,nspinor,w)
   use module_base
@@ -340,14 +336,7 @@
 END SUBROUTINE zero_work_arrays_locham
 
 
-
-!>
-!!
-!!
 subroutine deallocate_work_arrays_locham(w)
-=======
-subroutine deallocate_work_arrays_locham(lr,w)
->>>>>>> 8ee6055c
   use module_base
   use module_types
   implicit none
@@ -357,7 +346,6 @@
   
   call f_free_ptr(w%y_c)
   call f_free_ptr(w%x_c)
-<<<<<<< HEAD
   call f_free_ptr(w%x_f1)
   call f_free_ptr(w%x_f2)
   call f_free_ptr(w%x_f3)
@@ -365,20 +353,6 @@
   call f_free_ptr(w%x_f)
   call f_free_ptr(w%w1)
   call f_free_ptr(w%w2)
-=======
-
-
-  if ((lr%geocode == 'P' .and. lr%hybrid_on) .or. lr%geocode == 'F') then
-     call f_free_ptr(w%x_f1)
-     call f_free_ptr(w%x_f2)
-     call f_free_ptr(w%x_f3)
-     call f_free_ptr(w%y_f)
-     call f_free_ptr(w%x_f)
-     call f_free_ptr(w%w1)
-     call f_free_ptr(w%w2)
-  end if
->>>>>>> 8ee6055c
-  
 END SUBROUTINE deallocate_work_arrays_locham
 
 
@@ -1051,8 +1025,7 @@
   type(workarr_sumrho), intent(out) :: w
   !local variables
   character(len=*), parameter :: subname='initialize_work_arrays_sumrho'
-<<<<<<< HEAD
-  integer :: n1,n2,n3,nfl1,nfu1,nfl2,nfu2,nfl3,nfu3,i_stat !n(c) n1i,n2i,n3i
+  integer :: n1,n2,n3,nfl1,nfu1,nfl2,nfu2,nfl3,nfu3!n(c) n1i,n2i,n3i
   integer :: ilr
   character(len=1) :: geo
   logical :: hyb
@@ -1060,9 +1033,6 @@
   ! Determine the maximum array sizes for all locregs 1,..,nlr
   ! If the sizes for a specific locreg are needed, simply call the routine with nlr=1
   ! For the moment the geocode of all locregs must be the same
-=======
-  integer :: n1,n2,n3,nfl1,nfu1,nfl2,nfu2,nfl3,nfu3!n(c) n1i,n2i,n3i
->>>>>>> 8ee6055c
   
   n1=0
   n2=0
