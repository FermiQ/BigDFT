--- conflicted
+++ resolved
@@ -13,13 +13,8 @@
   integer, intent(in) :: n
   real(kind=8), intent(out) :: x(n)
   !Local variables
-<<<<<<< HEAD
   integer :: i
-!$ logical :: within_openmp,omp_in_parallel
-=======
-  integer :: i,m
 !$ logical :: within_openmp,omp_in_parallel,omp_get_nested
->>>>>>> 5a89d022
 
 !$    within_openmp=omp_in_parallel() .or. omp_get_nested()
 
