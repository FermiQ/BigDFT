--- conflicted
+++ resolved
@@ -13,31 +13,7 @@
   integer, intent(in) :: n
   real(kind=8), intent(out) :: x(n)
   !Local variables
-<<<<<<< HEAD
   integer :: i,m
-  !!do i=1,n
-  !!   x(i)=0.d0
-  !!end do
-  m=mod(n,7)
-  if (m/=0) then
-      do i=1,m
-          x(i)=0.d0
-      end do
-      if (n<7) return
-  end if
-  m=m+1
-  do i=m,n,7
-      x(i+0)=0.d0
-      x(i+1)=0.d0
-      x(i+2)=0.d0
-      x(i+3)=0.d0
-      x(i+4)=0.d0
-      x(i+5)=0.d0
-      x(i+6)=0.d0
-  end do
-END SUBROUTINE razero
-=======
-  integer :: i
   logical within_openmp,omp_in_parallel
 
 !$    within_openmp=omp_in_parallel()
@@ -122,7 +98,6 @@
 !!  endif
 !!
 !!END SUBROUTINE razero
->>>>>>> a7b9449c
 
 !>   Set to zero an array x(n)
 subroutine razero_simple(n,x)
