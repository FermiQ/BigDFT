!> @file
!!  Routine to initialize to zero arrays
!! @author
!!    Copyright (C) 2009-2011 BigDFT group 
!!    This file is distributed under the terms of the
!!    GNU General Public License, see ~/COPYING file
!!    or http://www.gnu.org/copyleft/gpl.txt .
!!    For the list of contributors, see ~/AUTHORS 


!>   Set to zero an array x(n)
subroutine razero(n,x)
  implicit none
  !Arguments
  integer, intent(in) :: n
  real(kind=8), intent(out) :: x(n)
  !Local variables
  integer :: i
  do i=1,n
     x(i)=0.d0
  end do
END SUBROUTINE razero

!>   Set to zero an array x(n)
subroutine razero_simple(n,x)
  implicit none
  !Arguments
  integer, intent(in) :: n
  real(kind=4), intent(out) :: x(n)
  !Local variables
  integer :: i
  do i=1,n
     x(i)=0.e0
  end do
END SUBROUTINE razero_simple

!>   Set to zero an array x(n)
subroutine razero_integer(n,x)
  implicit none
  !Arguments
  integer, intent(in) :: n
  integer, dimension(n), intent(out) :: x
  !Local variables
  integer :: i
  do i=1,n
     x(i)=0
  end do
END SUBROUTINE razero_integer

!>   Set to zero an array x(n): omp version of razero
subroutine omp_razero(n,x)
  use module_base
  implicit none
  !Arguments
  integer, intent(in) :: n
  real(wp), intent(out) :: x(n)
  !Local variables
  integer :: i

  !$omp do
  do i=1,n
     x(i)=0._wp
  end do
  !$omp enddo
END SUBROUTINE omp_razero


!>   Set to 10^-20 an array x(n) for exchange-correlation function of ABINIT
subroutine tenminustwenty(n,x,nproc)
  implicit none
! Arguments
  integer :: n,nproc
  real(kind=8) :: x(n)
! Local variables
  integer :: i
  do i=1,n
     x(i)=1.d-20/real(nproc,kind=8)
  end do
END SUBROUTINE tenminustwenty

subroutine dasxpdy(n,da,dx,incx,dy,incy)
  implicit none
  integer, intent(in) :: n,incx,incy
  real(kind=8), intent(in) :: da
  real(kind=4), dimension(*), intent(in) :: dx
  real(kind=8), dimension(*), intent(inout) :: dy
  !local variables
  integer :: i,ix,iy
  
  ix=0
  iy=0
  do i=1,n
     ix=ix+incx
     iy=iy+incy
     dy(iy)=dy(iy)+da*real(dx(ix),kind=8)
  end do
end subroutine dasxpdy

subroutine dscopy(n,dx,incx,dy,incy)
  implicit none
  integer, intent(in) :: n,incx,incy
  real(kind=8), dimension(*), intent(in) :: dx
  real(kind=4), dimension(*), intent(out) :: dy
  !local variables
  integer :: i,ix,iy
  
  ix=0
  iy=0
  do i=1,n
     ix=ix+incx
     iy=iy+incy
     dy(iy)=real(dx(ix),kind=4)
  end do

<<<<<<< HEAD
!>   Set to 10^-10 an array x(n) for exchange-correlation function of ABINIT.
!!   We use 10^-10 here since the array will be squared later and we then arrive at
!!   the desired 10^-20.
subroutine tenminusten(n,x,nproc)
  implicit none
! Arguments
  integer :: n,nproc
  real(kind=8) :: x(n)
! Local variables
  integer :: i
  do i=1,n
     x(i)=1.d-10/real(nproc,kind=8)
  end do
END SUBROUTINE tenminusten


=======
end subroutine dscopy
>>>>>>> b56b7703
!>   To be used in the following function.
module randomData
  implicit none

  integer, parameter :: ntab=32

  logical :: start = .true.
  integer :: iy = 0
  integer, dimension(NTAB) :: iv
end module randomData


!>   Random Number generator from Numerical Recipes
!!   To be used for reproducibility of the results
function builtin_rand(idum)
  use randomData, only : ntab, iy, iv, start

  implicit none

  integer, intent(inout) :: idum
  real(kind=4) :: builtin_rand
  !local variables
  integer, parameter :: ia=16807,im=2147483647,iq=127773,ir=2836,ndiv=1+(im-1)/ntab
  real(kind=4), parameter :: am=1.e0/im,eps=1.2e-7,rnmx=1.-eps
  integer :: j,k

  if (start) then
     iv(:) = 0
     start = .false.
  end if
  if (idum <= 0.or. iy == 0) then
     idum=max(-idum,1)
     do j=ntab+8,1,-1
        k=idum/iq
        idum=ia*(idum-k*iq)-ir*k
        if (idum < 0) idum=idum+im
        if (j <= ntab) iv(j)=idum
     end do
     iy=iv(1)
  endif
  k=idum/iq
  idum=ia*(idum-k*iq)-ir*k
  if (idum <= 0) idum=idum+im
  j=1+iy/ndiv
  iy=iv(j)
  iv(j)=idum
  builtin_rand=min(am*iy,rnmx)
END FUNCTION builtin_rand<|MERGE_RESOLUTION|>--- conflicted
+++ resolved
@@ -78,6 +78,22 @@
   end do
 END SUBROUTINE tenminustwenty
 
+!>   Set to 10^-10 an array x(n) for exchange-correlation function of ABINIT.
+!!   We use 10^-10 here since the array will be squared later and we then arrive at
+!!   the desired 10^-20.
+subroutine tenminusten(n,x,nproc)
+  implicit none
+! Arguments
+  integer :: n,nproc
+  real(kind=8) :: x(n)
+! Local variables
+  integer :: i
+  do i=1,n
+     x(i)=1.d-10/real(nproc,kind=8)
+  end do
+END SUBROUTINE tenminusten
+
+
 subroutine dasxpdy(n,da,dx,incx,dy,incy)
   implicit none
   integer, intent(in) :: n,incx,incy
@@ -112,26 +128,7 @@
      dy(iy)=real(dx(ix),kind=4)
   end do
 
-<<<<<<< HEAD
-!>   Set to 10^-10 an array x(n) for exchange-correlation function of ABINIT.
-!!   We use 10^-10 here since the array will be squared later and we then arrive at
-!!   the desired 10^-20.
-subroutine tenminusten(n,x,nproc)
-  implicit none
-! Arguments
-  integer :: n,nproc
-  real(kind=8) :: x(n)
-! Local variables
-  integer :: i
-  do i=1,n
-     x(i)=1.d-10/real(nproc,kind=8)
-  end do
-END SUBROUTINE tenminusten
-
-
-=======
 end subroutine dscopy
->>>>>>> b56b7703
 !>   To be used in the following function.
 module randomData
   implicit none
