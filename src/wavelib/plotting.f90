--- conflicted
+++ resolved
@@ -1156,13 +1156,8 @@
 
 END SUBROUTINE plot_density
 !!***
-<<<<<<< HEAD
-
-
-=======
-
-
->>>>>>> 03d21362
+
+
 !!****f* BigDFT/plot_wf
 !! FUNCTION
 !!
