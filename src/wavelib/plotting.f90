--- conflicted
+++ resolved
@@ -866,17 +866,13 @@
 
 
 !>   Write a (sum of two) field in the ISF basis in the cube format
-<<<<<<< HEAD
-subroutine write_cube_fields(filename,message,at,factor,rxyz,n1,n2,n3,n1i,n2i,n3i,n1s,n2s,n3s,hxh,hyh,hzh,&
-=======
 !!   Recent changes by Ali:
 !!   1) Filling the 2nd column in atomic coordinates rows by the pseudo-cores charge. I found it standard in few other packages. 
 !!      In particular it is needed by the recent charge analysis tool.
 !!   2) Outputting the electric-dipole moment is an useful piece of data both for the end-user and for developing step 
 !!      as a tool to investigate the consistency  (e.g. for symmetrical directions). 
 !!      I already did it in this subroutine, but we can do it as a separate subroutine.
-subroutine write_cube_fields(filename,message,at,rxyz,n1,n2,n3,n1i,n2i,n3i,hxh,hyh,hzh,&
->>>>>>> b56b7703
+subroutine write_cube_fields(filename,message,at,factor,rxyz,n1,n2,n3,n1i,n2i,n3i,n1s,n2s,n3s,hxh,hyh,hzh,&
      a,x,nexpo,b,y)
   use module_base
   use module_types
@@ -970,11 +966,7 @@
      end do
      later_avg=later_avg/real((2*(n2+nby))*(2*(n3+nbz)),dp) !2D integration/2D Volume
      !to be checked with periodic/isolated BC
-<<<<<<< HEAD
-     write(23,*)i1+n1s,at%alat1/real(factor*2*n1+2,dp)*(i1+2*n1s),later_avg
-=======
-     Write(23,*)i1,at%alat1/real(2*(n1+nbx),dp)*i1,later_avg
->>>>>>> b56b7703
+     write(23,*)i1+n1s,at%alat1/real(factor*2*(n1+nbx),dp)*(i1+2*n1s),later_avg
   end do
   close(23)
   !average in y direction
@@ -989,11 +981,7 @@
      end do
      later_avg=later_avg/real((2*(n1+nbx))*(2*(n3+nbz)),dp) !2D integration/2D Volume
      !to be checked with periodic/isolated BC
-<<<<<<< HEAD
-     write(23,*)i2+n2s,at%alat2/real(factor*2*(n2)+2,dp)*(i2+n2s),later_avg
-=======
-     write(23,*)i2,at%alat2/real(2*(n2+nby),dp)*i2,later_avg
->>>>>>> b56b7703
+     write(23,*)i2+n2s,at%alat2/real(factor*2*(n2+nby),dp)*(i2+n2s),later_avg
   end do
   close(23)
   !average in z direction
@@ -1008,11 +996,7 @@
      end do
      later_avg=later_avg/real((2*(n1+nbx))*(2*(n2+nby)),dp) !2D integration/2D Volume
      !to be checked with periodic/isolated BC
-<<<<<<< HEAD
-     write(23,*)i3+n3s,at%alat3/real(factor*2*n3+2,dp)*(i3+n3s),later_avg
-=======
-     write(23,*)i3,at%alat3/real(2*(n3+nbz),dp)*i3,later_avg
->>>>>>> b56b7703
+     write(23,*)i3+n3s,at%alat3/real(factor*2*(n3+nbz)+2,dp)*(i3+n3s),later_avg
   end do
   close(23)
   if (trim(filename)=='electronic_density') then
