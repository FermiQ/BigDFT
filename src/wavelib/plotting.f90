!> BigDFT/plot_wf_old
!!
!! @author
!!    Copyright (C) 2010 BigDFT group 
!!    This file is distributed under the terms of the
!!    GNU General Public License, see ~/COPYING file
!!    or http://www.gnu.org/copyleft/gpl.txt .
!!    For the list of contributors, see ~/AUTHORS 
!! 
subroutine plot_wf_old(kindplot,orbname,nexpo,at,lr,hx,hy,hz,rxyz,psi,comment)
  use module_base
  use module_types
  implicit none
  character(len=*) :: kindplot
  character(len=10) :: comment
  character(len=11) :: orbname
  integer, intent(in) :: nexpo
  real(gp), intent(in) :: hx,hy,hz
  type(atoms_data), intent(in) :: at
  real(gp), dimension(3,at%nat), intent(in) :: rxyz
  type(locreg_descriptors), intent(in) :: lr
  real(wp), dimension(*) :: psi!wfd%nvctr_c+7*wfd%nvctr_f
  !local variables
  character(len=*), parameter :: subname='plot_wf_old'
  integer :: i_stat,i_all
  integer :: nl1,nl2,nl3,n1i,n2i,n3i,n1,n2,n3
  type(workarr_sumrho) :: w
  real(wp), dimension(:), allocatable :: psir

  n1=lr%d%n1
  n2=lr%d%n2
  n3=lr%d%n3
  n1i=lr%d%n1i
  n2i=lr%d%n2i
  n3i=lr%d%n3i

  call initialize_work_arrays_sumrho(lr,w)
 
  allocate(psir(lr%d%n1i*lr%d%n2i*lr%d%n3i+ndebug),stat=i_stat)
  call memocc(i_stat,psir,'psir',subname)
  !initialisation
  if (lr%geocode == 'F') then
     call razero(lr%d%n1i*lr%d%n2i*lr%d%n3i,psir)
  end if
 
  call daub_to_isf(lr,w,psi,psir)

  if (lr%geocode /= 'F') then
     nl1=1
     nl3=1
  else
     nl1=14
     nl3=14
  end if
  !value of the buffer in the y direction
  if (lr%geocode == 'P') then
     nl2=1
  else
     nl2=14
  end if

  if (trim(kindplot)=='POT') then
     !call plot_pot(rx,ry,rz,hx,hy,hz,n1,n2,n3,n1i,n2i,n3i,nl1,nl2,nl3,iounit,psir)
     call plot_pot_full(nexpo,hx,hy,hz,n1,n2,n3,n1i,n2i,n3i,&
          nl1,nl2,nl3,orbname,psir,comment)
  else if (trim(kindplot)=='CUBE') then
     call plot_cube_full(nexpo,at,rxyz,hx,hy,hz,n1,n2,n3,n1i,n2i,n3i,&
          nl1,nl2,nl3,orbname,psir,comment)
  else
     stop 'ERROR: plotting format not recognized'
  end if
  i_all=-product(shape(psir))*kind(psir)
  deallocate(psir,stat=i_stat)
  call memocc(i_stat,i_all,'psir',subname)

  call deallocate_work_arrays_sumrho(w)

END SUBROUTINE plot_wf_old



!>
!!
!!
subroutine plot_wf_cube(orbname,at,lr,hx,hy,hz,rxyz,psi,comment)
  use module_base
  use module_types
  implicit none
!HU  character(len=10) :: orbname,comment 
  character(len=10) :: comment
  character(len=11) :: orbname
  type(atoms_data), intent(in) :: at
  real(gp), intent(in) :: hx,hy,hz
  real(gp), dimension(3,at%nat), intent(in) :: rxyz
  type(locreg_descriptors), intent(in) :: lr
  real(wp), dimension(*) :: psi!wfd%nvctr_c+7*wfd%nvctr_f
  !local variables
  character(len=*), parameter :: subname='plot_wf'
  integer :: nw1,nw2,i_stat,i_all,i,n1,n2,n3,nfl1,nfl2,nfl3,nfu1,nfu2,nfu3
  integer :: nxc,nxf,nl1,nl2,nl3,n1i,n2i,n3i
  real(gp) :: rx, ry, rz
  real(wp), dimension(0:3) :: scal
  real(wp), dimension(:), allocatable :: psir,w1,w2,x_c_psifscf,x_f_psig

  rx=rxyz(1,1)
  ry=rxyz(2,1)
  rz=rxyz(3,1)

  n1=lr%d%n1
  n2=lr%d%n2
  n3=lr%d%n3
  n1i=lr%d%n1i
  n2i=lr%d%n2i
  n3i=lr%d%n3i
  nfl1=lr%d%nfl1
  nfl2=lr%d%nfl2
  nfl3=lr%d%nfl3
  nfu1=lr%d%nfu1
  nfu2=lr%d%nfu2
  nfu3=lr%d%nfu3

  do i=0,3
     scal(i)=1.d0
  enddo

  select case(lr%geocode)
  case('F')
     !dimension of the work arrays
     ! shrink convention: nw1>nw2
     nw1=max((n3+1)*(2*n1+31)*(2*n2+31),& 
          (n1+1)*(2*n2+31)*(2*n3+31),&
          2*(nfu1-nfl1+1)*(2*(nfu2-nfl2)+31)*(2*(nfu3-nfl3)+31),&
          2*(nfu3-nfl3+1)*(2*(nfu1-nfl1)+31)*(2*(nfu2-nfl2)+31))
     nw2=max(4*(nfu2-nfl2+1)*(nfu3-nfl3+1)*(2*(nfu1-nfl1)+31),&
          4*(nfu1-nfl1+1)*(nfu2-nfl2+1)*(2*(nfu3-nfl3)+31),&
          (n1+1)*(n2+1)*(2*n3+31),&
          (2*n1+31)*(n2+1)*(n3+1))
     nxc=(n1+1)*(n2+1)*(n3+1)!(2*n1+2)*(2*n2+2)*(2*n3+2)
     nxf=7*(nfu1-nfl1+1)*(nfu2-nfl2+1)*(nfu3-nfl3+1)
  case('S')
     !dimension of the work arrays
     nw1=1
     nw2=1
     nxc=(2*n1+2)*(2*n2+31)*(2*n3+2)
     nxf=1
  case('P')
     !dimension of the work arrays, fully periodic case
     nw1=1
     nw2=1
     nxc=(2*n1+2)*(2*n2+2)*(2*n3+2)
     nxf=1
  end select
  !work arrays
  allocate(x_c_psifscf(nxc+ndebug),stat=i_stat)
  call memocc(i_stat,x_c_psifscf,'x_c_psifscf',subname)
  allocate(x_f_psig(nxf+ndebug),stat=i_stat)
  call memocc(i_stat,x_f_psig,'x_f_psig',subname)
  allocate(w1(nw1+ndebug),stat=i_stat)
  call memocc(i_stat,w1,'w1',subname)
  allocate(w2(nw2+ndebug),stat=i_stat)
  call memocc(i_stat,w2,'w2',subname)

  allocate(psir(n1i*n2i*n3i+ndebug),stat=i_stat)
  call memocc(i_stat,psir,'psir',subname)
  !initialisation
  if (lr%geocode == 'F') then
     call razero(nxc,x_c_psifscf)
     call razero(nxf,x_f_psig)
     call razero(n1i*n2i*n3i,psir)
  end if
  select case(lr%geocode)
  case('F')
     call uncompress_forstandard_short(n1,n2,n3,nfl1,nfu1,nfl2,nfu2,nfl3,nfu3, & 
          lr%wfd%nseg_c,lr%wfd%nvctr_c,lr%wfd%keyg(1,1),lr%wfd%keyv(1),  & 
          lr%wfd%nseg_f,lr%wfd%nvctr_f,&
          lr%wfd%keyg(1,lr%wfd%nseg_c+1),lr%wfd%keyv(lr%wfd%nseg_c+1), &
          scal,psi(1),psi(lr%wfd%nvctr_c+1),x_c_psifscf,x_f_psig)

     call comb_grow_all(n1,n2,n3,nfl1,nfu1,nfl2,nfu2,nfl3,nfu3,w1,w2,&
          x_c_psifscf,x_f_psig,  & 
          psir(1),lr%bounds%kb%ibyz_c,lr%bounds%gb%ibzxx_c,lr%bounds%gb%ibxxyy_c,&
          lr%bounds%gb%ibyz_ff,lr%bounds%gb%ibzxx_f,lr%bounds%gb%ibxxyy_f)
     
  case('P')
     call uncompress_per(n1,n2,n3,lr%wfd%nseg_c,&
          lr%wfd%nvctr_c,lr%wfd%keyg(1,1),lr%wfd%keyv(1),&
          lr%wfd%nseg_f,lr%wfd%nvctr_f,&
          lr%wfd%keyg(1,lr%wfd%nseg_c+1),lr%wfd%keyv(lr%wfd%nseg_c+1),&
          psi(1),psi(lr%wfd%nvctr_c+1),x_c_psifscf,psir(1))

     call convolut_magic_n_per_self(2*n1+1,2*n2+1,2*n3+1,&
          x_c_psifscf,psir(1))
     
  case('S')
     call uncompress_slab(n1,n2,n3,lr%wfd%nseg_c,lr%wfd%nvctr_c,&
          lr%wfd%keyg(1,1),lr%wfd%keyv(1),&
          lr%wfd%nseg_f,lr%wfd%nvctr_f,lr%wfd%keyg(1,lr%wfd%nseg_c+1),&
          lr%wfd%keyv(lr%wfd%nseg_c+1),   &
          psi(1),psi(lr%wfd%nvctr_c+1),x_c_psifscf,psir(1))

     call convolut_magic_n_slab_self(2*n1+1,2*n2+15,2*n3+1,x_c_psifscf,psir(1))
  end select

  i_all=-product(shape(x_c_psifscf))*kind(x_c_psifscf)
  deallocate(x_c_psifscf,stat=i_stat)
  call memocc(i_stat,i_all,'x_c_psifscf',subname)
  i_all=-product(shape(x_f_psig))*kind(x_f_psig)
  deallocate(x_f_psig,stat=i_stat)
  call memocc(i_stat,i_all,'x_f_psig',subname)
  i_all=-product(shape(w1))*kind(w1)
  deallocate(w1,stat=i_stat)
  call memocc(i_stat,i_all,'w1',subname)
  i_all=-product(shape(w2))*kind(w2)
  deallocate(w2,stat=i_stat)
  call memocc(i_stat,i_all,'w2',subname)

  if (lr%geocode /= 'F') then
     nl1=1
     nl3=1
  else
     nl1=14
     nl3=14
  end if
  !value of the buffer in the y direction
  if (lr%geocode == 'P') then
     nl2=1
  else
     nl2=14
  end if


  !call plot_pot(rx,ry,rz,hx,hy,hz,n1,n2,n3,n1i,n2i,n3i,nl1,nl2,nl3,iounit,psir)
!HU  call plot_pot_full(rx,ry,rz,hx,hy,hz,n1,n2,n3,n1i,n2i,n3i,&
!HU       nl1,nl2,nl3,orbname,psir,comment)
  call plot_cube_full(1,at,rxyz,hx,hy,hz,n1,n2,n3,n1i,n2i,n3i,&
       nl1,nl2,nl3,orbname,psir,comment)

  i_all=-product(shape(psir))*kind(psir)
  deallocate(psir,stat=i_stat)
  call memocc(i_stat,i_all,'psir',subname)

END SUBROUTINE plot_wf_cube



!>
!!
!!
subroutine plot_pot(rx,ry,rz,hx,hy,hz,n1,n2,n3,n1i,n2i,n3i,nl1,nl2,nl3,iounit,pot)
  use module_base
  implicit none
  integer, intent(in) :: n1,n2,n3,iounit,n1i,n2i,n3i,nl1,nl2,nl3
  real(gp), intent(in) :: rx,ry,rz,hx,hy,hz
  real(dp), dimension(*), intent(in) :: pot
  !local variables
  integer :: i1,i2,i3,ind
  real(gp) :: hxh,hyh,hzh

  hxh=.5_gp*hx
  hyh=.5_gp*hy
  hzh=.5_gp*hz

  open(iounit) 
  open(iounit+1) 
  open(iounit+2) 

  i3=nint(rz/hzh)
  i2=nint(ry/hyh)
  write(*,*) 'plot_p, i2,i3,n2,n3 ',i2,i3,n2,n3
  do i1=0,2*n1
     ind=i1+nl1+(i2+nl2-1)*n1i+(i3+nl3-1)*n1i*n2i
     write(iounit,*) real(i1,gp)*hxh,pot(ind)
  enddo

  i1=nint(rx/hxh)
  i2=nint(ry/hyh)
  write(*,*) 'plot_p, i1,i2 ',i1,i2
  do i3=0,2*n3
     ind=i1+nl1+(i2+nl2-1)*n1i+(i3+nl3-1)*n1i*n2i
     write(iounit+1,*) real(i3,gp)*hzh,pot(ind)
  enddo

  i1=nint(rx/hxh)
  i3=nint(rz/hzh)
  write(*,*) 'plot_p, i1,i3 ',i1,i3
  do i2=0,2*n2
     ind=i1+nl1+(i2+nl2-1)*n1i+(i3+nl3-1)*n1i*n2i
     write(iounit+2,*) real(i2,gp)*hyh,pot(ind)
  enddo

  close(iounit) 
  close(iounit+1) 
  close(iounit+2) 

END SUBROUTINE plot_pot



!>
!!
!!
subroutine plot_pot_full(nexpo,hx,hy,hz,n1,n2,n3,n1i,n2i,n3i,&
     nl1,nl2,nl3,orbname,pot,comment)
  use module_base
  implicit none
  character(len=11), intent(in) :: orbname,comment
  integer, intent(in) :: n1,n2,n3,nl1,nl2,nl3,n1i,n2i,n3i,nexpo
  real(gp), intent(in) :: hx,hy,hz
  real(dp), dimension(*), intent(in) :: pot
  !local variables
  integer :: i1,i2,i3,ind
  real(gp) :: hxh,hyh,hzh

!virtual orbitals are identified by their name
!  write(*,'(1x,a,i0)')'printing orbital number= ',iounit
  write(*,'(A)')'printing '//orbname
  hxh=.5_gp*hx
  hyh=.5_gp*hy
  hzh=.5_gp*hz
!  write(orbname,'(i0)')iounit
!  open(unit=22,file='psi'//orbname//'.pot',status='unknown')
  open(unit=22,file=orbname//'.pot',status='unknown')
!  write(22,*)'orbital'//orbname
  write(22,*)orbname
  write(22,*) 2*n1+2,2*n2+2,2*n3+2
  !here there can be shifts in visualising periodic objects (n1 -> n1+1)
  write(22,*) n1*hx,' 0. ',n2*hy
  write(22,*) ' 0. ',' 0. ',n3*hz
  write(22,*)'xyz periodic '//comment
  do i3=0,2*n3+1
     do i2=0,2*n2+1
        do i1=0,2*n1+1
           ind=i1+nl1+(i2+nl2-1)*n1i+(i3+nl3-1)*n1i*n2i
           write(22,*)pot(ind)**nexpo
        end do
     end do
  end do
  close(unit=22) 
!  close(unit=23) 

END SUBROUTINE plot_pot_full



!>
!!
!!
subroutine plot_cube_full(nexpo,at,rxyz,hx,hy,hz,n1,n2,n3,n1i,n2i,n3i,&
     nl1,nl2,nl3,orbname,pot,comment)
  use module_base
  use module_types
  implicit none
!HU  character(len=10), intent(in) :: orbname,comment
  character(len=10), intent(in) :: comment
  character(len=11), intent(in) :: orbname
  type(atoms_data), intent(in) :: at
  real(gp), dimension(3,at%nat), intent(in) :: rxyz
  integer, intent(in) :: n1,n2,n3,nl1,nl2,nl3,n1i,n2i,n3i,nexpo
  real(gp), intent(in) :: hx,hy,hz
  real(dp), dimension(*), intent(in) :: pot
  !local variables
  integer :: i1,i2,i3,ind,iat,j,icount
  real(gp) :: hxh,hyh,hzh
  character(len=3) :: advancestring

!virtual orbitals are identified by their name
!  write(*,'(1x,a,i0)')'printing orbital number= ',iounit
  write(*,'(A)')'printing '//orbname
  hxh=.5_gp*hx
  hyh=.5_gp*hy
  hzh=.5_gp*hz

  open(unit=22,file=trim(orbname)//'.cube',status='unknown')
  write(22,*)orbname
  write(22,*)'CUBE file for orbital wavefunction'
  !number of atoms
!  if (at%geocode=='P') then
     write(22,'(i5,3(f12.6),a)') at%nat,0.0_gp,0.0_gp,0.0_gp,' modified origin'
!  else if (at%geocode=='S') then
!     write(22,'(i5,3(f12.6))') at%nat,0.0_gp,-hyh,0.0_gp
!  else if (at%geocode=='F') then
!     write(22,'(i5,3(f12.6))') at%nat,-hxh,-hyh,-hzh
!  end if
  !grid and grid spacings
  write(22,'(i5,3(f19.12))') 2*n1+2,hxh,0.0_gp,0.0_gp
  write(22,'(i5,3(f19.12))') 2*n2+2,0.0_gp,hyh,0.0_gp
  write(22,'(i5,3(f19.12))') 2*n3+2,0.0_gp,0.0_gp,hzh
  !atomic number and positions
  do iat=1,at%nat
     write(22,'(i5,4(f12.6))') at%nzatom(at%iatype(iat)),0.0_gp,(rxyz(j,iat),j=1,3)
  end do

  !the loop is reverted for a cube file
  !charge normalised to the total charge

  do i1=0,2*n1+1
     do i2=0,2*n2+1
        icount=0
        do i3=0,2*n3+1
           icount=icount+1
           if (icount == 6 .or. i3==2*n3+1) then
              advancestring='yes'
              icount=0
           else
              advancestring='no'
           end if

           ind=i1+nl1+(i2+nl2-1)*n1i+(i3+nl3-1)*n1i*n2i
           write(22,'(1x,1pe13.6)',advance=advancestring) pot(ind)**nexpo
        end do
     end do
  end do
  close(22)

END SUBROUTINE plot_cube_full



!>
!!
!!
subroutine plot_psifscf(iunit,hgrid,n1,n2,n3,psifscf)
  use module_base
  implicit none
  integer, intent(in) :: iunit,n1,n2,n3
  real(gp), intent(in) :: hgrid
  real(wp), dimension(-7:2*n1+8,-7:2*n2+8,-7:2*n3+8), intent(in) :: psifscf
  !local variables
  integer :: i1,i2,i3,i
  real(gp) :: hgridh

  hgridh=.5d0*hgrid

  ! along x-axis
  i3=n3
  i2=n2
  do i1=-7,2*n1+8
     write(iunit,'(3(1x,e10.3),1x,e12.5)') &
        real(i1,gp)*hgridh,real(i2,gp)*hgridh,real(i3,gp)*hgridh,psifscf(i1,i2,i3)
  enddo

  ! 111 diagonal
  do i=-7,min(2*n1+8,2*n2+8,2*n3+8)
     i1=i ; i2=i ; i3=i
     write(iunit,'(3(1x,e10.3),1x,e12.5)') &
          real(i1,gp)*hgridh,real(i2,gp)*hgridh,real(i3,gp)*hgridh,psifscf(i1,i2,i3)
  enddo

  ! 1-1-1 diagonal
  do i=-7,min(2*n1+8,2*n2+8,2*n3+8)
     i1=i ; i2=-i ; i3=-i
     write(iunit,'(3(1x,e10.3),1x,e12.5)') &
          real(i1,gp)*hgridh,real(i2,gp)*hgridh,real(i3,gp)*hgridh,psifscf(i1,i2,i3)
  enddo

  ! -11-1 diagonal
  do i=-7,min(2*n1+8,2*n2+8,2*n3+8)
     i1=-i ; i2=i ; i3=-i
     write(iunit,'(3(1x,e10.3),1x,e12.5)') &
          real(i1,gp)*hgridh,real(i2,gp)*hgridh,real(i3,gp)*hgridh,psifscf(i1,i2,i3)
  enddo

  ! -1-11 diagonal
  do i=-7,min(2*n1+8,2*n2+8,2*n3+8)
     i1=-i ; i2=-i ; i3=i
     write(iunit,'(3(1x,e10.3),1x,e12.5)') &
          real(i1,gp)*hgridh,real(i2,gp)*hgridh,real(i3,gp)*hgridh,psifscf(i1,i2,i3)
  enddo

END SUBROUTINE plot_psifscf



!>
!!
!!
subroutine read_potfile(geocode,filename,n1,n2,n3,n1i,n2i,n3i,n3d,i3s,rho)
  use module_base
  implicit none
  character(len=1), intent(in) :: geocode
  character(len=*), intent(in) :: filename
  integer, intent(in) :: n1i,n2i,n3i,n3d,n1,n2,n3,i3s
  real(dp), dimension(n1i*n2i*n3d), intent(out) :: rho
  !local variables
  integer :: nl1,nl2,nl3,i1,i2,i3,ind
  real(dp) :: value

  open(unit=22,file=filename,status='unknown')
  read(22,*)!'normalised density'
  read(22,*)!2*n1+2,2*n2+2,2*n3+2
  read(22,*)!alat1,' 0. ',alat2
  read(22,*)!' 0. ',' 0. ',alat3
  read(22,*)!xyz   periodic' !not true in general but needed in the case

  !conditions for periodicity in the three directions
  !value of the buffer in the x and z direction
  if (geocode /= 'F') then
     nl1=1
     nl3=1
  else
     nl1=15
     nl3=15
  end if
  !value of the buffer in the y direction
  if (geocode == 'P') then
     nl2=1
  else
     nl2=15
  end if

  call razero(max(n1i*n2i*n3d,1),rho)

  do i3=0,2*n3+1
     do i2=0,2*n2+1
        do i1=0,2*n1+1
           ind=i1+nl1+(i2+nl2-1)*n1i+(i3+nl3-i3s)*n1i*n2i
           read(22,*)value
           if (i3+nl3 >= i3s .and. i3+nl3 <= i3s+n3d-1) then
              rho(ind)=value
           end if
        end do
     end do
  end do
  close(22)

END SUBROUTINE read_potfile



!>
!!
!!
subroutine plot_density_old(geocode,filename,iproc,nproc,n1,n2,n3,n1i,n2i,n3i,n3p,&
     alat1,alat2,alat3,ngatherarr,rho)
  use module_base
  implicit none
  character(len=1), intent(in) :: geocode
  character(len=*), intent(in) :: filename
  integer, intent(in) :: iproc,n1i,n2i,n3i,n3p,n1,n2,n3,nproc
  real(gp), intent(in) :: alat1,alat2,alat3
  integer, dimension(0:nproc-1,2), intent(in) :: ngatherarr
  real(dp), dimension(n1i*n2i*n3p), target, intent(in) :: rho
  !local variables
  character(len=*), parameter :: subname='plot_density'
  integer :: nl1,nl2,nl3,i_all,i_stat,i1,i2,i3,ind,ierr,nbxz,nby
  real(dp) :: later_avg
  real(dp), dimension(:), pointer :: pot_ion

  !conditions for periodicity in the three directions
  !value of the buffer in the x and z direction
  if (geocode /= 'F') then
     nl1=1
     nl3=1
     nbxz = 1
  else
     nl1=15
     nl3=15
     nbxz = 0
  end if
  !value of the buffer in the y direction
  if (geocode == 'P') then
     nl2=1
     nby = 1
  else
     nl2=15
     nby = 0
  end if

  if (iproc == 0) then
     open(unit=22,file=filename,status='unknown')
     write(22,*)'normalised density'
     write(22,*) 2*(n1+nbxz),2*(n2+nby),2*(n3+nbxz)
     write(22,*) alat1,' 0. ',alat2
     write(22,*) ' 0. ',' 0. ',alat3
     
     write(22,*)'xyz   periodic' !not true in general but needed in the case
  end if

  if (nproc > 1) then
     !allocate full density in pot_ion array
     allocate(pot_ion(n1i*n2i*n3i+ndebug),stat=i_stat)
     call memocc(i_stat,pot_ion,'pot_ion',subname)

     call MPI_ALLGATHERV(rho,n1i*n2i*n3p,&
          mpidtypd,pot_ion,ngatherarr(0,1),&
          ngatherarr(0,2),mpidtypd,MPI_COMM_WORLD,ierr)
  else
     pot_ion => rho
  end if

  if (iproc == 0) then
     do i3=0,2*(n3+nbxz)-1
        do i2=0,2*(n2+nby)-1
           do i1=0,2*(n1+nbxz)-1
              ind=i1+nl1+(i2+nl2-1)*n1i+(i3+nl3-1)*n1i*n2i
              write(22,*)pot_ion(ind)
           end do
        end do
     end do
     close(22)
     !laterally averaged potential following the isolated direction in surfaces case
     !if (geocode == 'S') then
        open(unit=23,file=filename//'_avg'//geocode,status='unknown')
        do i2=0,2*n2+1
           later_avg=0.0_dp
           do i3=0,2*n3+1
              do i1=0,2*n1+1
                 ind=i1+nl1+(i2+nl2-1)*n1i+(i3+nl3-1)*n1i*n2i
                 later_avg=later_avg+pot_ion(ind)
              end do
           end do
           later_avg=later_avg/real((2*n1+2)*(2*n3+2),dp) !2D integration/2D Volume
           !problem with periodic/isolated BC
           write(23,*)i2,alat2/real(2*n2+2,dp)*i2,later_avg
        end do
        close(23)
     !end if
  end if

  if (nproc > 1) then
       i_all=-product(shape(pot_ion))*kind(pot_ion)
     deallocate(pot_ion,stat=i_stat)
     call memocc(i_stat,i_all,'pot_ion',subname)
  end if
END SUBROUTINE plot_density_old



!>
!!
!!
subroutine plot_density_cube_old(geocode,filename,iproc,nproc,n1,n2,n3,n1i,n2i,n3i,n3p,nspin,&
     hxh,hyh,hzh,at,rxyz,ngatherarr,rho)
  use module_base
  use module_types
  implicit none
  character(len=1), intent(in) :: geocode
  character(len=*), intent(in) :: filename
  integer, intent(in) :: iproc,n1i,n2i,n3i,n3p,n1,n2,n3,nspin,nproc
  real(gp), intent(in) :: hxh,hyh,hzh
  type(atoms_data), intent(in) :: at
  integer, dimension(0:nproc-1,2), intent(in) :: ngatherarr
  real(gp), dimension(3,at%nat), intent(in) :: rxyz
  real(dp), dimension(n1i*n2i*n3p,nspin), target, intent(in) :: rho
  !local variables
  character(len=*), parameter :: subname='plot_density_cube'
  character(len=3) :: advancestring
  character(len=5) :: suffix
  character(len=15) :: message
  integer :: nl1,nl2,nl3,i_all,i_stat,i1,i2,i3,ind,ierr,icount,j,iat,ia,ib,nbxz,nby
  real(dp) :: a,b
  real(dp), dimension(:,:), pointer :: pot_ion

  !conditions for periodicity in the three directions
  !value of the buffer in the x and z direction
  if (at%geocode /= 'F') then
     nl1=1
     nl3=1
     nbxz = 1
  else
     nl1=15
     nl3=15
     nbxz = 0
  end if
  !value of the buffer in the y direction
  if (at%geocode == 'P') then
     nl2=1
     nby = 1
  else
     nl2=15
     nby = 0
  end if

  if (nproc > 1) then
     !allocate full density in pot_ion array
     allocate(pot_ion(n1i*n2i*n3i,nspin+ndebug),stat=i_stat)
     call memocc(i_stat,pot_ion,'pot_ion',subname)

     call MPI_ALLGATHERV(rho(1,1),n1i*n2i*n3p,&
          mpidtypd,pot_ion(1,1),ngatherarr(0,1),&
          ngatherarr(0,2),mpidtypd,MPI_COMM_WORLD,ierr)

     !case for npspin==2
     if (nspin==2) then
        call MPI_ALLGATHERV(rho(1,2),n1i*n2i*n3p,&
             mpidtypd,pot_ion(1,2),ngatherarr(0,1),&
             ngatherarr(0,2),mpidtypd,MPI_COMM_WORLD,ierr)
     end if

  else
     pot_ion => rho
  end if

  if (iproc == 0) then

     if (nspin /=2) then
        suffix=''
        message='total spin'
        a=1.0_dp
        ia=1
        b=0.0_dp
        ib=1
        call cubefile_write
     else
        suffix='-up'
        message='spin up'
        a=1.0_dp
        ia=1
        b=0.0_dp
        ib=2
        call cubefile_write

        suffix='-down'
        message='spin down'
        a=0.0_dp
        ia=1
        b=1.0_dp
        ib=2
        call cubefile_write

        suffix=''
        message='total spin'
        a=1.0_dp
        ia=1
        b=1.0_dp
        ib=2
        call cubefile_write

        suffix='-u-d'
        message='spin difference'
        a=1.0_dp
        ia=1
        b=-1.0_dp
        ib=2
        call cubefile_write
     end if
  end if

  if (nproc > 1) then
     i_all=-product(shape(pot_ion))*kind(pot_ion)
     deallocate(pot_ion,stat=i_stat)
     call memocc(i_stat,i_all,'pot_ion',subname)
  end if

contains

  subroutine cubefile_write
        open(unit=22,file=trim(filename)//trim(suffix)//'.cube',status='unknown')
        write(22,*)'CUBE file for charge density'
        write(22,*)'Case for '//trim(message)
        !number of atoms
!        if (geocode=='P') then
           write(22,'(i5,3(f12.6),a)') at%nat,0.0_gp,0.0_gp,0.0_gp,' modified'
!        else if (geocode=='S') then
!           write(22,'(i5,3(f12.6))') at%nat,0.0_gp,-hyh,0.0_gp
!        else if (geocode=='F') then
!           write(22,'(i5,3(f12.6))') at%nat,-hxh,-hyh,-hzh
!        end if
        !grid and grid spacings
        write(22,'(i5,3(f12.6))') 2*(n1+nbxz),hxh,0.0_gp,0.0_gp
        write(22,'(i5,3(f12.6))') 2*(n2+nby) ,0.0_gp,hyh,0.0_gp
        write(22,'(i5,3(f12.6))') 2*(n3+nbxz),0.0_gp,0.0_gp,hzh
        !atomic number and positions
        do iat=1,at%nat
           write(22,'(i5,4(f12.6))') at%nzatom(at%iatype(iat)),0.0_gp,(rxyz(j,iat),j=1,3)
        end do

        !the loop is reverted for a cube file
        !charge normalised to the total charge
        do i1=0,2*(n1+nbxz)-1
           do i2=0,2*(n2+nby)-1
              icount=0
              do i3=0,2*(n3+nbxz)-1
                 icount=icount+1
                 if (icount == 6 .or. i3==2*(n3+nbxz) - 1) then
                    advancestring='yes'
                    icount=0
                 else
                    advancestring='no'
                 end if

                 ind=i1+nl1+(i2+nl2-1)*n1i+(i3+nl3-1)*n1i*n2i
                 write(22,'(1x,1pe13.6)',advance=advancestring)&
                      a*pot_ion(ind,ia)+b*pot_ion(ind,ib)
              end do
           end do
        end do
        close(22)
  END SUBROUTINE cubefile_write

END SUBROUTINE plot_density_cube_old



!>
!!
!!
subroutine read_density_cube_old(filename, n1i,n2i,n3i, nspin, hxh,hyh,hzh, nat, rxyz,  rho)
  use module_base
  use module_types
  implicit none
  character(len=*), intent(in) :: filename
  integer, intent(out) ::  n1i,n2i,n3i
  integer, intent(in) :: nspin
  real(gp), intent(out) :: hxh,hyh,hzh
  real(gp), pointer :: rxyz(:,:)
  real(dp), dimension(:), pointer :: rho
  integer, intent(out) ::  nat
 
  !local variables
  character(len=*), parameter :: subname='read_density_cube'
  character(len=5) :: suffix
  character(len=15) :: message
  character(len=3) :: advancestring
  integer :: i_all,i_stat,i1,i2,i3,ind,icount,j,iat,ia

  if (nspin /=2) then
     suffix=''
     message='total spin'
     ia=1
     call cubefile_read
  else
     suffix='-up'
     message='spin up'
     ia=1
     call cubefile_read
     
     suffix='-down'
     message='spin down'
     ia=2
     call cubefile_read
     
  end if

contains

  subroutine cubefile_read
       real(dp) dum1,dum2, dum3
        integer idum
        open(unit=22,file=trim(filename)//trim(suffix)//'.cube',status='old')
        read(22,*)! 'CUBE file for charge density'
        read(22,*)! 'Case for '//trim(message)

        read(22,'(i5,3(f12.6),a)')  nat , dum1, dum2, dum3 ! ,0.0_gp,0.0_gp,0.0_gp,' modified'
           

        read(22,'(i5,3(f12.6))') n1i , hxh,   dum1 ,dum2
        read(22,'(i5,3(f12.6))') n2i ,dum1 , hyh  ,  dum2
        read(22,'(i5,3(f12.6))') n3i ,dum1 , dum2 , hzh
        !atomic number and positions

        if( associated(rxyz) ) then
           i_all=-product(shape(rxyz))*kind(rxyz)
           deallocate(rxyz,stat=i_stat)
           call memocc(i_stat,i_all,'rxyz',subname)
        end if
        
        allocate(rxyz(3,nat+ndebug),stat=i_stat)
        call memocc(i_stat,rxyz,'rxyz',subname)
        

        if( associated(rho ).and. ia==1 ) then
           i_all=-product(shape(rho))*kind(rho)
           deallocate(rho,stat=i_stat)
           call memocc(i_stat,i_all,'rho',subname)
        end if
        if(ia==1) then
           allocate(rho(n1i*n2i*n3i+ndebug) ,stat=i_stat)
           call memocc(i_stat,rho,'rho',subname)
        endif

        do iat=1,nat
           read(22,'(i5,4(f12.6))') idum , dum1 , (rxyz(j,iat),j=1,3)
           ! write(22,'(i5,4(f12.6))') at%nzatom(at%iatype(iat)),0.0_gp,(rxyz(j,iat),j=1,3)
        end do

        do i1=1,n1i
           do i2=1,n2i
              icount=0
              do i3=1,n3i
                 icount=icount+1
                 if (icount == 6  .or. i3==n3i  ) then
                    advancestring='yes'
                    icount=0
                 else
                    advancestring='no'
                 end if

                 ind=i1+(i2-1)*n1i+(i3-1)*n1i*n2i

                 read(22,'(1x,1pe13.6)',advance=advancestring)  rho(ind) 
              end do
           end do
        end do
        close(22)
  END SUBROUTINE cubefile_read

END SUBROUTINE read_density_cube_old



!>   Write a (sum of two) field in the ISF basis in the cube format
!!
!!
subroutine write_cube_fields(filename,message,at,rxyz,n1,n2,n3,n1i,n2i,n3i,hxh,hyh,hzh,&
     a,x,nexpo,b,y)
  use module_base
  use module_types
  implicit none
  character(len=*), intent(in) :: filename,message
  integer, intent(in) :: n1,n2,n3,n1i,n2i,n3i,nexpo
  real(gp), intent(in) :: hxh,hyh,hzh,a,b
  type(atoms_data), intent(in) :: at
  real(wp), dimension(n1i,n2i,n3i), intent(in) :: x,y
  real(gp), dimension(3,at%nat), intent(in) :: rxyz
  !local variables
  character(len=3) :: advancestring
  integer :: nl1,nl2,nl3,nbx,nby,nbz,i1,i2,i3,icount,j,iat
  real(dp) :: later_avg
  !conditions for periodicity in the three directions
  !value of the buffer in the x and z direction
  if (at%geocode /= 'F') then
     nl1=1
     nl3=1
     nbx = 1
     nbz = 1
  else
     nl1=15
     nl3=15
     nbx = 0
     nbz = 0
  end if
  !value of the buffer in the y direction
  if (at%geocode == 'P') then
     nl2=1
     nby = 1
  else
     nl2=15
     nby = 0
  end if

  open(unit=22,file=trim(filename)//'.cube',status='unknown')
  write(22,*)'CUBE file for ISF field'
  write(22,*)'Case for '//trim(message)
  write(22,'(i5,3(f12.6))') at%nat,0.0_gp,0.0_gp,0.0_gp
  !grid and grid spacings
  write(22,'(i5,3(f12.6))') 2*(n1+nbx),hxh,0.0_gp,0.0_gp
  write(22,'(i5,3(f12.6))') 2*(n2+nby),0.0_gp,hyh,0.0_gp
  write(22,'(i5,3(f12.6))') 2*(n3+nbz),0.0_gp,0.0_gp,hzh
  !atomic number and positions
  do iat=1,at%nat
     write(22,'(i5,4(f12.6))') at%nzatom(at%iatype(iat)),0.0_gp,(rxyz(j,iat),j=1,3)
  end do

  !the loop is reverted for a cube file
  !charge normalised to the total charge
  do i1=0,2*(n1+nbx) - 1
     do i2=0,2*(n2+nby) - 1
        icount=0
        do i3=0,2*(n3+nbz) - 1
           icount=icount+1
           if (icount == 6 .or. i3==2*(n3+nbz) - 1) then
              advancestring='yes'
              icount=0
           else
              advancestring='no'
           end if
           !ind=i1+nl1+(i2+nl2-1)*n1i+(i3+nl3-1)*n1i*n2i
           write(22,'(1x,1pe13.6)',advance=advancestring)&
                a*x(i1+nl1,i2+nl2,i3+nl3)**nexpo+b*y(i1+nl1,i2+nl2,i3+nl3)
        end do
     end do
  end do
  close(22)

  !average in x direction
  open(unit=23,file=filename//'_avg_x',status='unknown')
  do i1=0,2*n1+1
     later_avg=0.0_dp
     do i3=0,2*n3+1
        do i2=0,2*n2+1
           later_avg=later_avg+&
                a*x(i1+nl1,i2+nl2,i3+nl3)**nexpo+b*y(i1+nl1,i2+nl2,i3+nl3)
        end do
     end do
     later_avg=later_avg/real((2*n2+2)*(2*n3+2),dp) !2D integration/2D Volume
     !to be checked with periodic/isolated BC
     write(23,*)i1,at%alat1/real(2*n1+2,dp)*i1,later_avg
  end do
  close(23)
  !average in y direction
  open(unit=23,file=filename//'_avg_y',status='unknown')
  do i2=0,2*n2+1
     later_avg=0.0_dp
     do i3=0,2*n3+1
        do i1=0,2*n1+1
           later_avg=later_avg+&
                a*x(i1+nl1,i2+nl2,i3+nl3)**nexpo+b*y(i1+nl1,i2+nl2,i3+nl3)
        end do
     end do
     later_avg=later_avg/real((2*n1+2)*(2*n3+2),dp) !2D integration/2D Volume
     !to be checked with periodic/isolated BC
     write(23,*)i2,at%alat2/real(2*n2+2,dp)*i2,later_avg
  end do
  close(23)
  !average in z direction
  open(unit=23,file=filename//'_avg_z',status='unknown')
  do i3=0,2*n3+1
     later_avg=0.0_dp
     do i2=0,2*n2+1
        do i1=0,2*n1+1
           later_avg=later_avg+&
                a*x(i1+nl1,i2+nl2,i3+nl3)**nexpo+b*y(i1+nl1,i2+nl2,i3+nl3)
        end do
     end do
     later_avg=later_avg/real((2*n1+2)*(2*n2+2),dp) !2D integration/2D Volume
     !to be checked with periodic/isolated BC
     write(23,*)i3,at%alat3/real(2*n3+2,dp)*i3,later_avg
  end do
  close(23)

END SUBROUTINE write_cube_fields



!>
!!
!!
subroutine plot_density(filename,iproc,nproc,n1,n2,n3,n1i,n2i,n3i,n3p,nspin,&
     hxh,hyh,hzh,at,rxyz,ngatherarr,rho)
  use module_base
  use module_types
  implicit none
  character(len=*), intent(in) :: filename
  integer, intent(in) :: iproc,n1i,n2i,n3i,n3p,n1,n2,n3,nspin,nproc
  real(gp), intent(in) :: hxh,hyh,hzh
  type(atoms_data), intent(in) :: at
  integer, dimension(0:nproc-1,2), intent(in) :: ngatherarr
  real(gp), dimension(3,at%nat), intent(in) :: rxyz
  real(dp), dimension(max(n1i*n2i*n3p,1),nspin), target, intent(in) :: rho
  !local variables
  character(len=*), parameter :: subname='plot_density'
  character(len=5) :: suffix
  character(len=65) :: message
  integer :: i_all,i_stat,ierr,ia,ib,isuffix,fformat
  real(dp) :: a,b
  real(dp), dimension(:,:), pointer :: pot_ion

  if (nproc > 1) then
     !allocate full density in pot_ion array
     allocate(pot_ion(n1i*n2i*n3i,nspin+ndebug),stat=i_stat)
     call memocc(i_stat,pot_ion,'pot_ion',subname)

     call MPI_ALLGATHERV(rho(1,1),n1i*n2i*n3p,&
          mpidtypd,pot_ion(1,1),ngatherarr(0,1),&
          ngatherarr(0,2),mpidtypd,MPI_COMM_WORLD,ierr)

     !case for npspin==2
     if (nspin==2) then
        call MPI_ALLGATHERV(rho(1,2),n1i*n2i*n3p,&
             mpidtypd,pot_ion(1,2),ngatherarr(0,1),&
             ngatherarr(0,2),mpidtypd,MPI_COMM_WORLD,ierr)
     end if

  else
     pot_ion => rho
  end if

  ! Format = 1 -> cube (default)
  ! Format = 2 -> ETSF
  ! ...
  fformat = 1
  isuffix = index(filename, ".cube", back = .true.)
  if (isuffix > 0) then
     isuffix = isuffix - 1
     fformat = 1
  else
     isuffix = index(filename, ".etsf", back = .true.)
     if (isuffix <= 0) isuffix = index(filename, ".etsf.nc", back = .true.)
     if (isuffix > 0) then
        isuffix = isuffix - 1
        fformat = 2
     else
        isuffix = len(filename)
     end if
  end if

  if (iproc == 0) then

     if (nspin /=2) then
        message='total spin'
        if (fformat == 1) then
           suffix=''
           a=1.0_dp
           ia=1
           b=0.0_dp
           ib=1
           call write_cube_fields(filename(:isuffix)//trim(suffix),message,&
                at,rxyz,n1,n2,n3,n1i,n2i,n3i,hxh,hyh,hzh,&
                a,pot_ion(1,ia),1,b,pot_ion(1,ib))
        else
           call write_etsf_density(filename(:isuffix),message,&
                at,rxyz,n1,n2,n3,n1i,n2i,n3i,hxh,hyh,hzh,&
                pot_ion, 1)
        end if
     else
        if (fformat == 1) then
           suffix='-up'
           message='spin up'
           a=1.0_dp
           ia=1
           b=0.0_dp
           ib=2
           call write_cube_fields(filename(:isuffix)//trim(suffix),message,&
                at,rxyz,n1,n2,n3,n1i,n2i,n3i,hxh,hyh,hzh,&
                a,pot_ion(1,ia),1,b,pot_ion(1,ib))

           suffix='-down'
           message='spin down'
           a=0.0_dp
           ia=1
           b=1.0_dp
           ib=2
           call write_cube_fields(filename(:isuffix)//trim(suffix),message,&
                at,rxyz,n1,n2,n3,n1i,n2i,n3i,hxh,hyh,hzh,&
                a,pot_ion(1,ia),1,b,pot_ion(1,ib))

           suffix=''
           message='total spin'
           a=1.0_dp
           ia=1
           b=1.0_dp
           ib=2
           call write_cube_fields(filename(:isuffix)//trim(suffix),message,&
                at,rxyz,n1,n2,n3,n1i,n2i,n3i,hxh,hyh,hzh,&
                a,pot_ion(1,ia),1,b,pot_ion(1,ib))

           suffix='-u-d'
           message='spin difference'
           a=1.0_dp
           ia=1
           b=-1.0_dp
           ib=2
           call write_cube_fields(filename(:isuffix)//trim(suffix),message,&
                at,rxyz,n1,n2,n3,n1i,n2i,n3i,hxh,hyh,hzh,&
                a,pot_ion(1,ia),1,b,pot_ion(1,ib))
        else
           message = 'spin up, down, total, difference'
           call write_etsf_density(filename(:isuffix),message,&
                at,rxyz,n1,n2,n3,n1i,n2i,n3i,hxh,hyh,hzh,&
                pot_ion, 2)
        end if

     end if

  end if


  if (nproc > 1) then
     i_all=-product(shape(pot_ion))*kind(pot_ion)
     deallocate(pot_ion,stat=i_stat)
     call memocc(i_stat,i_all,'pot_ion',subname)
  end if

END SUBROUTINE plot_density


!>  Read a density file using file format depending on the extension.
!!
subroutine read_density(filename,geocode,n1i,n2i,n3i,nspin,hxh,hyh,hzh,rho,&
     nat,rxyz,iatypes, znucl)
  use module_base
  use module_types
  use module_interfaces, except_this_one => read_density
  implicit none
  character(len=*), intent(in) :: filename
  character(len=1), intent(in) :: geocode
  integer, intent(out) :: nspin
  integer, intent(out) ::  n1i,n2i,n3i
  real(gp), intent(out) :: hxh,hyh,hzh
  real(dp), dimension(:,:), pointer :: rho
  real(gp), dimension(:,:), pointer, optional :: rxyz
  integer, intent(out), optional ::  nat
  integer, dimension(:), pointer, optional :: iatypes, znucl

  character(len = *), parameter :: subname = "read_density"
  integer :: isuffix,fformat,nat_read, i_stat, i_all
  real(gp), dimension(:,:), pointer :: rxyz_read
  integer, dimension(:), pointer :: iatypes_read, znucl_read

  !check the arguments
  if (.not.(present(rxyz) .and. present(nat) .and. present(iatypes) .and. present(znucl)) .and. &
       & (present(rxyz) .or. present(nat) .or. present(iatypes) .or. present(znucl))) then
     stop 'wrong usage of read_densityt, rxyz, znucl and iatypes should be present'
  end if

  ! Format = 1 -> cube (default)
  ! Format = 2 -> ETSF
  ! ...
  fformat = 1
  isuffix = index(filename, ".cube", back = .true.)
  if (isuffix > 0) then
     isuffix = isuffix - 1
     fformat = 1
  else
     isuffix = index(filename, ".etsf", back = .true.)
     if (isuffix <= 0) isuffix = index(filename, ".etsf.nc", back = .true.)
     if (isuffix > 0) then
        isuffix = isuffix - 1
        fformat = 2
     else
        isuffix = len(filename)
     end if
  end if

  if (fformat == 1) then
     call read_cube(filename(1:isuffix),geocode,n1i,n2i,n3i,nspin,hxh,hyh,hzh,rho,&
          nat_read,rxyz_read, iatypes_read, znucl_read)
  else
     call read_etsf(filename(1:isuffix),geocode,n1i,n2i,n3i,nspin,hxh,hyh,hzh,rho,&
          nat_read,rxyz_read, iatypes_read, znucl_read)
  end if

  if (present(rxyz) .and. present(nat) .and. present(iatypes) .and. present(znucl)) then
     rxyz => rxyz_read
     iatypes => iatypes_read
     znucl => znucl_read
     nat=nat_read
  else
     i_all=-product(shape(rxyz_read))*kind(rxyz_read)
     deallocate(rxyz_read,stat=i_stat)
     call memocc(i_stat,i_all,'rxyz_read',subname)
     i_all=-product(shape(iatypes_read))*kind(iatypes_read)
     deallocate(iatypes_read,stat=i_stat)
     call memocc(i_stat,i_all,'iatypes_read',subname)
<<<<<<< HEAD
     i_all=-product(shape(znucl_read))*kind(znucl_read)
=======
     i_all=-product(shape(znucl_read))*kind(znucl)
>>>>>>> 46370301
     deallocate(znucl_read,stat=i_stat)
     call memocc(i_stat,i_all,'znucl_read',subname)
  end if
END SUBROUTINE read_density


!>
!!
!!
subroutine plot_wf(orbname,nexpo,at,lr,hx,hy,hz,rxyz,psi,comment)
  use module_base
  use module_types
  implicit none
  character(len=10) :: comment
  character(len=11) :: orbname
  integer, intent(in) :: nexpo
  real(gp), intent(in) :: hx,hy,hz
  type(atoms_data), intent(in) :: at
  real(gp), dimension(3,at%nat), intent(in) :: rxyz
  type(locreg_descriptors), intent(in) :: lr
  real(wp), dimension(lr%wfd%nvctr_c+7*lr%wfd%nvctr_f), intent(in) :: psi
  !local variables
  character(len=*), parameter :: subname='plot_wf'
  integer :: i_stat,i_all
  integer :: n1i,n2i,n3i,n1,n2,n3
  type(workarr_sumrho) :: w
  real(wp), dimension(:), allocatable :: psir

  n1=lr%d%n1
  n2=lr%d%n2
  n3=lr%d%n3
  n1i=lr%d%n1i
  n2i=lr%d%n2i
  n3i=lr%d%n3i

  call initialize_work_arrays_sumrho(lr,w)

  allocate(psir(lr%d%n1i*lr%d%n2i*lr%d%n3i+ndebug),stat=i_stat)
  call memocc(i_stat,psir,'psir',subname)
  !initialisation
  if (lr%geocode == 'F') then
     call razero(lr%d%n1i*lr%d%n2i*lr%d%n3i,psir)
  end if

  call daub_to_isf(lr,w,psi,psir)

  call write_cube_fields(orbname,' ',&
       at,rxyz,n1,n2,n3,n1i,n2i,n3i,0.5_gp*hx,0.5_gp*hy,0.5_gp*hz,&
       1.0_gp,psir,nexpo,0.0_gp,psir)

  i_all=-product(shape(psir))*kind(psir)
  deallocate(psir,stat=i_stat)
  call memocc(i_stat,i_all,'psir',subname)

  call deallocate_work_arrays_sumrho(w)

END SUBROUTINE plot_wf


!>
!!
!!
subroutine read_cube(filename,geocode,n1i,n2i,n3i,nspin,hxh,hyh,hzh,rho,&
     nat,rxyz, iatypes, znucl)
  use module_base
  use module_types
  implicit none
  character(len=*), intent(in) :: filename
  character(len=1), intent(in) :: geocode
  integer, intent(out) :: nspin
  integer, intent(out) ::  n1i,n2i,n3i
  real(gp), intent(out) :: hxh,hyh,hzh
  real(dp), dimension(:,:), pointer :: rho
  real(gp), dimension(:,:), pointer   :: rxyz
  integer, intent(out)   ::  nat
  integer, dimension(:), pointer   :: iatypes, znucl
  !local variables
  character(len=*), parameter :: subname='read_cube'
  character(len=5) :: suffix
  character(len=15) :: message
  integer :: ia
  logical :: exists

  ! Test if we have up and down densities.
  inquire(file=trim(filename)//"-up.cube",exist=exists)
  if (exists) then
     inquire(file=trim(filename)//"-down.cube",exist=exists)
     if (.not.exists) then
        write(*,*) "WARNING! found a -up.cube file, but no -down.cube..."
        nspin = 1
     else
        nspin = 2
     end if
  else
     nspin = 1
  end if

  if (nspin /=2) then
     suffix=''
     message='total spin'
     ia=1
     !read the header of the file
     call read_cube_header(filename//trim(suffix),geocode,nspin,n1i,n2i,n3i,hxh,hyh,hzh,&
          rho,nat,rxyz, iatypes, znucl) 
     !fill the pointer which was just allocated
     call read_cube_field(filename//trim(suffix),geocode,n1i,n2i,n3i,rho)

  else
     suffix='-up'
     message='spin up'
     ia=1
     !read the header of the file (suppose that it is the same for spin up and down)
     call read_cube_header(filename//trim(suffix),geocode,nspin,n1i,n2i,n3i,hxh,hyh,hzh,&
          rho,nat,rxyz, iatypes, znucl) 
     !fill the pointer which was just allocated
     call read_cube_field(filename//trim(suffix),geocode,n1i,n2i,n3i,rho(1,ia))
    
     suffix='-down'
     message='spin down'
     ia=2
     call read_cube_field(filename//trim(suffix),geocode,n1i,n2i,n3i,rho(1,ia)) 
  end if

contains

  subroutine read_cube_header(filename,geocode,nspin,n1i,n2i,n3i,hxh,hyh,hzh,rho,&
       nat,rxyz, iatypes, znucl)
    use module_base
    use module_types
    implicit none
    character(len=*), intent(in) :: filename
    character(len=1), intent(in) :: geocode
    integer, intent(in) :: nspin
    integer, intent(out) :: n1i,n2i,n3i
    real(gp), intent(out) :: hxh,hyh,hzh
    real(dp), dimension(:,:), pointer :: rho
    integer, intent(out) :: nat
    real(gp), dimension(:,:), pointer :: rxyz
    integer, dimension(:), pointer :: iatypes, znucl
    !local variables
    character(len=*), parameter :: subname='read_density_cube'
    integer :: n1t,n2t,n3t,n1,n2,n3,idum,iat,i_stat,i_all,j
    integer :: nl1,nl2,nl3,nbx,nby,nbz
    real(gp) :: dum1,dum2,dum3
    integer, dimension(:), allocatable :: znucl_

    if (geocode /= 'F') then
       nl1=1
       nl3=1
       nbx = 1
       nbz = 1
    else
       nl1=15
       nl3=15
       nbx = 0
       nbz = 0
    end if
    !value of the buffer in the y direction
    if (geocode == 'P') then
       nl2=1
       nby = 1
    else
       nl2=15
       nby = 0
    end if

    open(unit=22,file=trim(filename)//".cube",status='old')
    read(22,*)! 'CUBE file for charge density'
    read(22,*)! 'Case for '//trim(message)

    read(22,'(i5,3(f12.6),a)')  nat , dum1, dum2, dum3 
    read(22,'(i5,3(f12.6))') n1t , hxh  , dum1 , dum2
    read(22,'(i5,3(f12.6))') n2t , dum1 , hyh  , dum2
    read(22,'(i5,3(f12.6))') n3t , dum1 , dum2 , hzh

    !grid positions
    n1=n1t/2-nbx
    n1i=2*n1+(1-nbx)+2*nl1
    n2=n2t/2-nby
    n2i=2*n2+(1-nby)+2*nl2
    n3=n3t/2-nbz
    n3i=2*n3+(1-nbz)+2*nl3

    !atomic positions
    allocate(rxyz(3,nat+ndebug),stat=i_stat)
    call memocc(i_stat,rxyz,'rxyz',subname)
    allocate(iatypes(nat+ndebug),stat=i_stat)
    call memocc(i_stat,rxyz,'rxyz',subname)
    allocate(znucl_(nat+ndebug),stat=i_stat)
    call memocc(i_stat,znucl_,'znucl_',subname)
    znucl_(:) = -1

    if(associated(rho)) then
       i_all=-product(shape(rho))*kind(rho)
       deallocate(rho,stat=i_stat)
       call memocc(i_stat,i_all,'rho',subname)
    end if

    allocate(rho(n1i*n2i*n3i,nspin+ndebug) ,stat=i_stat)
    call memocc(i_stat,rho,'rho',subname)

    do iat=1,nat
       read(22,'(i5,4(f12.6))') idum , dum1 , (rxyz(j,iat),j=1,3)
       do j = 1, nat, 1
          if (znucl_(j) == idum .or. znucl_(j) == -1) then
             znucl_(j) = idum
             exit
          end if
       end do
       iatypes(iat) = j
       ! write(22,'(i5,4(f12.6))') at%nzatom(at%iatype(iat)),0.0_gp,(rxyz(j,iat),j=1,3)
    end do

    do j = 1, nat, 1
       if (znucl_(j) == -1) then
          exit
       end if
    end do
    allocate(znucl(j-1+ndebug),stat=i_stat)
    call memocc(i_stat,znucl,'znucl',subname)
    znucl(1:j-1) = znucl_(1:j-1)

    i_all=-product(shape(znucl_))*kind(znucl_)
    deallocate(znucl_,stat=i_stat)
    call memocc(i_stat,i_all,'znucl_',subname)

    close(22)
<<<<<<< HEAD
     
  end subroutine read_cube_header
=======
    
  END SUBROUTINE read_cube_header
>>>>>>> 46370301

END SUBROUTINE read_cube



!>   Read a cube field which have been plotted previously by write_cube_fields
!!
!!
subroutine read_cube_field(filename,geocode,n1i,n2i,n3i,rho)
  use module_base
  use module_types
  implicit none
  character(len=*), intent(in) :: filename
  character(len=1), intent(in) :: geocode
  integer, intent(in) :: n1i,n2i,n3i
  real(dp), dimension(n1i*n2i*n3i) :: rho
  !local variables
  character(len=*), parameter :: subname='read_density_cube'
  character(len=3) :: advancestring
  integer :: n1t,n2t,n3t,n1,n2,n3,i1,i2,i3,nat,iat
  integer :: nl1,nl2,nl3,nbx,nby,nbz,icount,ind
  real(gp) :: dum1,dum2,dum3,tt

  if (geocode /= 'F') then
     nl1=1
     nl3=1
     nbx = 1
     nbz = 1
  else
     nl1=15
     nl3=15
     nbx = 0
     nbz = 0
  end if
  !value of the buffer in the y direction
  if (geocode == 'P') then
     nl2=1
     nby = 1
  else
     nl2=15
     nby = 0
  end if

  open(unit=22,file=trim(filename)//'.cube',status='old')
  read(22,*)! 'CUBE file for charge density'
  read(22,*)! 'Case for '//trim(message)

  read(22,'(i5,3(f12.6),a)')  nat , dum1, dum2, dum3 
  read(22,'(i5,3(f12.6))') n1t , dum3,   dum1 ,dum2
  read(22,'(i5,3(f12.6))') n2t ,dum1 , dum3  ,  dum2
  read(22,'(i5,3(f12.6))') n3t ,dum1 , dum2 , dum3

  !grid positions
  n1=n1t/2-nbx
  if (n1i /= 2*n1+(1-nbx)+2*nl1) stop 'n1i not valid'
  n2=n2t/2-nby
  if (n2i /= 2*n2+(1-nby)+2*nl2) stop 'n2i not valid'
  n3=n3t/2-nbz
  if (n3i /= 2*n3+(1-nbz)+2*nl3) stop 'n3i not valid'

  !zero the pointer
  call razero(n1i*n2i*n3i,rho)

  do iat=1,nat
     !read(22,'(i5,4(f12.6))')! idum , dum1 , (rxyz(j,iat),j=1,3)
     read(22,*)! idum , dum1 , (rxyz(j,iat),j=1,3)
  end do

  !the loop is reverted for a cube file
  !charge normalised to the total charge
  do i1=0,2*(n1+nbx) - 1
     do i2=0,2*(n2+nby) - 1
        icount=0
        do i3=0,2*(n3+nbz) - 1
           icount=icount+1
           if (icount == 6 .or. i3==2*(n3+nbz) - 1) then
              advancestring='yes'
              icount=0
           else
              advancestring='no'
           end if
           ind=i1+nl1+(i2+nl2-1)*n1i+(i3+nl3-1)*n1i*n2i
           read(22,'(1x,1pe13.6)',advance=advancestring) tt !rho(ind) 
           rho(ind)=tt
!           write(16,*)i1,i2,i3,ind,rho(ind)
           !read(22,*)',advance=advancestring) rho(ind) 
        end do
     end do
  end do
  close(22)

 ! write(14,*)rho

END SUBROUTINE read_cube_field

<|MERGE_RESOLUTION|>--- conflicted
+++ resolved
@@ -1233,11 +1233,7 @@
      i_all=-product(shape(iatypes_read))*kind(iatypes_read)
      deallocate(iatypes_read,stat=i_stat)
      call memocc(i_stat,i_all,'iatypes_read',subname)
-<<<<<<< HEAD
      i_all=-product(shape(znucl_read))*kind(znucl_read)
-=======
-     i_all=-product(shape(znucl_read))*kind(znucl)
->>>>>>> 46370301
      deallocate(znucl_read,stat=i_stat)
      call memocc(i_stat,i_all,'znucl_read',subname)
   end if
@@ -1465,13 +1461,8 @@
     call memocc(i_stat,i_all,'znucl_',subname)
 
     close(22)
-<<<<<<< HEAD
      
-  end subroutine read_cube_header
-=======
-    
   END SUBROUTINE read_cube_header
->>>>>>> 46370301
 
 END SUBROUTINE read_cube
 
