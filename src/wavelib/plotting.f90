!> @file
!!  Routines to plot wavefunctions
!! @author
!!    Copyright (C) 2010-2011 BigDFT group 
!!    This file is distributed under the terms of the
!!    GNU General Public License, see ~/COPYING file
!!    or http://www.gnu.org/copyleft/gpl.txt .
!!    For the list of contributors, see ~/AUTHORS 

subroutine plot_density_cube_old(filename,iproc,nproc,n1,n2,n3,n1i,n2i,n3i,n3p,nspin,&
     hxh,hyh,hzh,at,rxyz,ngatherarr,rho)
  use module_base
  use module_types
  implicit none
  character(len=*), intent(in) :: filename
  integer, intent(in) :: iproc,n1i,n2i,n3i,n3p,n1,n2,n3,nspin,nproc
  real(gp), intent(in) :: hxh,hyh,hzh
  type(atoms_data), intent(in) :: at
  integer, dimension(0:nproc-1,2), intent(in) :: ngatherarr
  real(gp), dimension(3,at%nat), intent(in) :: rxyz
  real(dp), dimension(n1i*n2i*n3p,nspin), target, intent(in) :: rho
  !local variables
  character(len=*), parameter :: subname='plot_density_cube'
  character(len=3) :: advancestring
  character(len=5) :: suffix
  character(len=15) :: message
  integer :: nl1,nl2,nl3,i_all,i_stat,i1,i2,i3,ind,ierr,icount,j,iat,ia,ib,nbxz,nby
  real(dp) :: a,b
  real(dp), dimension(:,:), pointer :: pot_ion

  !conditions for periodicity in the three directions
  !value of the buffer in the x and z direction
  if (at%geocode /= 'F') then
     nl1=1
     nl3=1
     nbxz = 1
  else
     nl1=15
     nl3=15
     nbxz = 0
  end if
  !value of the buffer in the y direction
  if (at%geocode == 'P') then
     nl2=1
     nby = 1
  else
     nl2=15
     nby = 0
  end if

  if (nproc > 1) then
     !allocate full density in pot_ion array
     allocate(pot_ion(n1i*n2i*n3i,nspin+ndebug),stat=i_stat)
     call memocc(i_stat,pot_ion,'pot_ion',subname)

     call MPI_ALLGATHERV(rho(1,1),n1i*n2i*n3p,&
          mpidtypd,pot_ion(1,1),ngatherarr(0,1),&
          ngatherarr(0,2),mpidtypd,MPI_COMM_WORLD,ierr)

     !case for npspin==2
     if (nspin==2) then
        call MPI_ALLGATHERV(rho(1,2),n1i*n2i*n3p,&
             mpidtypd,pot_ion(1,2),ngatherarr(0,1),&
             ngatherarr(0,2),mpidtypd,MPI_COMM_WORLD,ierr)
     end if

  else
     pot_ion => rho
  end if

  if (iproc == 0) then

     if (nspin /=2) then
        suffix=''
        message='total spin'
        a=1.0_dp
        ia=1
        b=0.0_dp
        ib=1
        call cubefile_write
     else
        suffix='-up'
        message='spin up'
        a=1.0_dp
        ia=1
        b=0.0_dp
        ib=2
        call cubefile_write

        suffix='-down'
        message='spin down'
        a=0.0_dp
        ia=1
        b=1.0_dp
        ib=2
        call cubefile_write

        suffix=''
        message='total spin'
        a=1.0_dp
        ia=1
        b=1.0_dp
        ib=2
        call cubefile_write

        suffix='-u-d'
        message='spin difference'
        a=1.0_dp
        ia=1
        b=-1.0_dp
        ib=2
        call cubefile_write
     end if
  end if

  if (nproc > 1) then
     i_all=-product(shape(pot_ion))*kind(pot_ion)
     deallocate(pot_ion,stat=i_stat)
     call memocc(i_stat,i_all,'pot_ion',subname)
  end if

contains

  subroutine cubefile_write
        open(unit=22,file=trim(filename)//trim(suffix)//'.cube',status='unknown')
        write(22,*)'CUBE file for charge density'
        write(22,*)'Case for '//trim(message)
        !number of atoms
!        if (geocode=='P') then
           write(22,'(i5,3(f12.6),a)') at%nat,0.0_gp,0.0_gp,0.0_gp,' modified'
!        else if (geocode=='S') then
!           write(22,'(i5,3(f12.6))') at%nat,0.0_gp,-hyh,0.0_gp
!        else if (geocode=='F') then
!           write(22,'(i5,3(f12.6))') at%nat,-hxh,-hyh,-hzh
!        end if
        !grid and grid spacings
        write(22,'(i5,3(f12.6))') 2*(n1+nbxz),hxh,0.0_gp,0.0_gp
        write(22,'(i5,3(f12.6))') 2*(n2+nby) ,0.0_gp,hyh,0.0_gp
        write(22,'(i5,3(f12.6))') 2*(n3+nbxz),0.0_gp,0.0_gp,hzh
        !atomic number and positions
        do iat=1,at%nat
           write(22,'(i5,4(f12.6))') at%nzatom(at%iatype(iat)),0.0_gp,(rxyz(j,iat),j=1,3)
        end do

        !the loop is reverted for a cube file
        !charge normalised to the total charge
        do i1=0,2*(n1+nbxz)-1
           do i2=0,2*(n2+nby)-1
              icount=0
              do i3=0,2*(n3+nbxz)-1
                 icount=icount+1
                 if (icount == 6 .or. i3==2*(n3+nbxz) - 1) then
                    advancestring='yes'
                    icount=0
                 else
                    advancestring='no'
                 end if

                 ind=i1+nl1+(i2+nl2-1)*n1i+(i3+nl3-1)*n1i*n2i
                 write(22,'(1x,1pe13.6)',advance=advancestring)&
                      a*pot_ion(ind,ia)+b*pot_ion(ind,ib)
              end do
           end do
        end do
        close(22)
  END SUBROUTINE cubefile_write

END SUBROUTINE plot_density_cube_old


subroutine read_density_cube_old(filename, n1i,n2i,n3i, nspin, hxh,hyh,hzh, nat, rxyz,  rho)
  use module_base
  use module_types
  implicit none
  character(len=*), intent(in) :: filename
  integer, intent(out) ::  n1i,n2i,n3i
  integer, intent(in) :: nspin
  real(gp), intent(out) :: hxh,hyh,hzh
  real(gp), pointer :: rxyz(:,:)
  real(dp), dimension(:), pointer :: rho
  integer, intent(out) ::  nat
 
  !local variables
  character(len=*), parameter :: subname='read_density_cube'
  character(len=5) :: suffix
  character(len=15) :: message
  character(len=3) :: advancestring
  integer :: i_all,i_stat,i1,i2,i3,ind,icount,j,iat,ia

  if (nspin /=2) then
     suffix=''
     message='total spin'
     ia=1
     call cubefile_read
  else
     suffix='-up'
     message='spin up'
     ia=1
     call cubefile_read
     
     suffix='-down'
     message='spin down'
     ia=2
     call cubefile_read
     
  end if

contains

  subroutine cubefile_read
       real(dp) dum1,dum2, dum3
        integer idum
        open(unit=22,file=trim(filename)//trim(suffix)//'.cube',status='old')
        read(22,*)! 'CUBE file for charge density'
        read(22,*)! 'Case for '//trim(message)

        read(22,'(i5,3(f12.6),a)')  nat , dum1, dum2, dum3 ! ,0.0_gp,0.0_gp,0.0_gp,' modified'
           

        read(22,'(i5,3(f12.6))') n1i , hxh,   dum1 ,dum2
        read(22,'(i5,3(f12.6))') n2i ,dum1 , hyh  ,  dum2
        read(22,'(i5,3(f12.6))') n3i ,dum1 , dum2 , hzh
        !atomic number and positions

        if( associated(rxyz) ) then
           i_all=-product(shape(rxyz))*kind(rxyz)
           deallocate(rxyz,stat=i_stat)
           call memocc(i_stat,i_all,'rxyz',subname)
        end if
        
        allocate(rxyz(3,nat+ndebug),stat=i_stat)
        call memocc(i_stat,rxyz,'rxyz',subname)
        

        if( associated(rho ).and. ia==1 ) then
           i_all=-product(shape(rho))*kind(rho)
           deallocate(rho,stat=i_stat)
           call memocc(i_stat,i_all,'rho',subname)
        end if
        if(ia==1) then
           allocate(rho(n1i*n2i*n3i+ndebug) ,stat=i_stat)
           call memocc(i_stat,rho,'rho',subname)
        endif

        do iat=1,nat
           read(22,'(i5,4(f12.6))') idum , dum1 , (rxyz(j,iat),j=1,3)
           ! write(22,'(i5,4(f12.6))') at%nzatom(at%iatype(iat)),0.0_gp,(rxyz(j,iat),j=1,3)
        end do

        do i1=1,n1i
           do i2=1,n2i
              icount=0
              do i3=1,n3i
                 icount=icount+1
                 if (icount == 6  .or. i3==n3i  ) then
                    advancestring='yes'
                    icount=0
                 else
                    advancestring='no'
                 end if

                 ind=i1+(i2-1)*n1i+(i3-1)*n1i*n2i

                 read(22,'(1x,1pe13.6)',advance=advancestring)  rho(ind) 
              end do
           end do
        end do
        close(22)
  END SUBROUTINE cubefile_read

END SUBROUTINE read_density_cube_old


!>   Write a (sum of two) field in the ISF basis in the cube format
<<<<<<< HEAD
!!   Recent changes by Ali:
!!   1) Filling the 2nd column in atomic coordinates rows by the pseudo-cores charge. I found it standard in few other packages. 
!!      In particular it is needed by the recent charge analysis tool.
!!   2) Outputting the electric-dipole moment is an useful piece of data both for the end-user and for developing step 
!!      as a tool to investigate the consistency  (e.g. for symmetrical directions). 
!!      I already did it in this subroutine, but we can do it as a separate subroutine.
subroutine write_cube_fields(filename,message,at,factor,rxyz,n1,n2,n3,n1i,n2i,n3i,n1s,n2s,n3s,hxh,hyh,hzh,&
=======
subroutine write_cube_fields(filename,message,at,rxyz,n1,n2,n3,n1i,n2i,n3i,hxh,hyh,hzh,&
>>>>>>> 01b57ec3
     a,x,nexpo,b,y)
  !n(c) use module_base
  use module_types
  implicit none
  character(len=*), intent(in) :: filename,message
  integer, intent(in) :: n1,n2,n3,n1i,n2i,n3i,n1s,n2s,n3s,nexpo
  real(gp), intent(in) :: hxh,hyh,hzh,a,b,factor
  type(atoms_data), intent(in) :: at
  real(wp), dimension(n1i,n2i,n3i), intent(in) :: x,y
  real(gp), dimension(3,at%nat), intent(in) :: rxyz
  !local variables
  character(len=3) :: advancestring
  integer :: nl1,nl2,nl3,nbx,nby,nbz,i1,i2,i3,icount,j,iat
  real(dp) :: later_avg
  !conditions for periodicity in the three directions
  !value of the buffer in the x and z direction
  if (at%geocode /= 'F') then
     nl1=1
     nl3=1
     nbx = 1
     nbz = 1
  else
     nl1=15
     nl3=15
     nbx = 0
     nbz = 0
  end if
  !value of the buffer in the y direction
  if (at%geocode == 'P') then
     nl2=1
     nby = 1
  else
     nl2=15
     nby = 0
  end if

  open(unit=22,file=trim(filename)//'.cube',status='unknown')
  write(22,*)'CUBE file for ISF field'
  write(22,*)'Case for '//trim(message)
  write(22,'(i5,3(f12.6))') at%nat,0.0_gp,0.0_gp,0.0_gp
  !grid and grid spacings
  write(22,'(i5,3(f12.6))') 2*(n1+nbx),hxh,0.0_gp,0.0_gp
  write(22,'(i5,3(f12.6))') 2*(n2+nby),0.0_gp,hyh,0.0_gp
  write(22,'(i5,3(f12.6))') 2*(n3+nbz),0.0_gp,0.0_gp,hzh
  !atomic number and positions
  do iat=1,at%nat
     write(22,'(i5,4(f12.6))') at%nzatom(at%iatype(iat)), at%nelpsp(at%iatype(iat))*1. &
          ,(rxyz(j,iat),j=1,3)
  end do


  !the loop is reverted for a cube file
  !charge normalised to the total charge
  do i1=0,2*(n1+nbx) - 1
     do i2=0,2*(n2+nby) - 1
        icount=0
        do i3=0,2*(n3+nbz) - 1
           icount=icount+1
           if (icount == 6 .or. i3==2*(n3+nbz) - 1) then
              advancestring='yes'
              icount=0
           else
              advancestring='no'
           end if
           !ind=i1+nl1+(i2+nl2-1)*n1i+(i3+nl3-1)*n1i*n2i
           write(22,'(1x,1pe13.6)',advance=advancestring)&
                a*x(i1+nl1,i2+nl2,i3+nl3)**nexpo+b*y(i1+nl1,i2+nl2,i3+nl3)
        end do
     end do
  end do
  close(22)
  !average in x direction
  open(unit=23,file=trim(filename)//'_avg_x',status='unknown')
  !  do i1=0,2*n1+1
  do i1=0,2*(n1+nbx) - 1
     later_avg=0.0_dp
     do i3=0,2*(n3+nbz) -1
        do i2=0,2*(n2+nby) - 1
           later_avg=later_avg+&
                a*x(i1+nl1,i2+nl2,i3+nl3)**nexpo+b*y(i1+nl1,i2+nl2,i3+nl3)
        end do
     end do
     later_avg=later_avg/real((2*(n2+nby))*(2*(n3+nbz)),dp) !2D integration/2D Volume
     !to be checked with periodic/isolated BC
     write(23,*)i1+n1s,at%alat1/real(factor*2*(n1+nbx),dp)*(i1+2*n1s),later_avg
  end do
  close(23)
  !average in y direction
  open(unit=23,file=trim(filename)//'_avg_y',status='unknown')
  do i2=0,2*(n2+nby) - 1
     later_avg=0.0_dp
     do i3=0,2*(n3+nbz) - 1
        do i1=0,2*(n1+nbx) -1 
           later_avg=later_avg+&
                a*x(i1+nl1,i2+nl2,i3+nl3)**nexpo+b*y(i1+nl1,i2+nl2,i3+nl3)
        end do
     end do
     later_avg=later_avg/real((2*(n1+nbx))*(2*(n3+nbz)),dp) !2D integration/2D Volume
     !to be checked with periodic/isolated BC
     write(23,*)i2+n2s,at%alat2/real(factor*2*(n2+nby),dp)*(i2+n2s),later_avg
  end do
  close(23)
  !average in z direction
  open(unit=23,file=trim(filename)//'_avg_z',status='unknown')
  do i3=0,2*(n3+nbz) - 1
     later_avg=0.0_dp
     do i2=0,2*(n2+nby) - 1
        do i1=0,2*(n1+nbx) -1 
           later_avg=later_avg+&
                a*x(i1+nl1,i2+nl2,i3+nl3)**nexpo+b*y(i1+nl1,i2+nl2,i3+nl3)
        end do
     end do
     later_avg=later_avg/real((2*(n1+nbx))*(2*(n2+nby)),dp) !2D integration/2D Volume
     !to be checked with periodic/isolated BC
     write(23,*)i3+n3s,at%alat3/real(factor*2*(n3+nbz)+2,dp)*(i3+n3s),later_avg
  end do
  close(23)
END SUBROUTINE write_cube_fields


subroutine plot_density(filename,iproc,nproc,n1,n2,n3,n1i,n2i,n3i,n3p,nspin,&
     hxh,hyh,hzh,at,rxyz,ngatherarr,rho)
  use module_base
  use module_types
  implicit none
  character(len=*), intent(in) :: filename
  integer, intent(in) :: iproc,n1i,n2i,n3i,n3p,n1,n2,n3,nspin,nproc
  real(gp), intent(in) :: hxh,hyh,hzh
  type(atoms_data), intent(in) :: at
  integer, dimension(0:nproc-1,2), intent(in) :: ngatherarr
  real(gp), dimension(3,at%nat), intent(in) :: rxyz
  real(dp), dimension(max(n1i*n2i*n3p,1),nspin), target, intent(in) :: rho
  !local variables
  character(len=*), parameter :: subname='plot_density'
  character(len=5) :: suffix
  character(len=65) :: message
  integer :: i_all,i_stat,ierr,ia,ib,isuffix,fformat
  real(dp) :: a,b
  real(dp), dimension(:,:), pointer :: pot_ion

  if (nproc > 1) then
     !allocate full density in pot_ion array
     allocate(pot_ion(n1i*n2i*n3i,nspin+ndebug),stat=i_stat)
     call memocc(i_stat,pot_ion,'pot_ion',subname)

     call MPI_ALLGATHERV(rho(1,1),n1i*n2i*n3p,&
          mpidtypd,pot_ion(1,1),ngatherarr(0,1),&
          ngatherarr(0,2),mpidtypd,MPI_COMM_WORLD,ierr)

     !case for npspin==2
     if (nspin==2) then
        call MPI_ALLGATHERV(rho(1,2),n1i*n2i*n3p,&
             mpidtypd,pot_ion(1,2),ngatherarr(0,1),&
             ngatherarr(0,2),mpidtypd,MPI_COMM_WORLD,ierr)
     end if

  else
     pot_ion => rho
  end if

  ! Format = 1 -> cube (default)
  ! Format = 2 -> ETSF
  ! ...
  fformat = 1
  isuffix = index(filename, ".cube", back = .true.)
  if (isuffix > 0) then
     isuffix = isuffix - 1
     fformat = 1
  else
     isuffix = index(filename, ".etsf", back = .true.)
     if (isuffix <= 0) isuffix = index(filename, ".etsf.nc", back = .true.)
     if (isuffix > 0) then
        isuffix = isuffix - 1
        fformat = 2
     else
        isuffix = len(trim(filename))
     end if
  end if
  if (iproc == 0) then

     if (nspin /=2) then
        message='total spin'
        if (fformat == 1) then
           suffix=''
           a=1.0_dp
           ia=1
           b=0.0_dp
           ib=1
           call write_cube_fields(filename(:isuffix)//trim(suffix),message,&
                at,1.d0,rxyz,n1,n2,n3,n1i,n2i,n3i,0,0,0,hxh,hyh,hzh,&
                a,pot_ion(1,ia),1,b,pot_ion(1,ib))
        else
           call write_etsf_density(filename(:isuffix),message,&
                at,rxyz,n1,n2,n3,n1i,n2i,n3i,hxh,hyh,hzh,&
                pot_ion, 1)
        end if
     else
        if (fformat == 1) then
           suffix='-up'
           message='spin up'
           a=1.0_dp
           ia=1
           b=0.0_dp
           ib=2
           call write_cube_fields(filename(:isuffix)//trim(suffix),message,&
                at,1.d0,rxyz,n1,n2,n3,n1i,n2i,n3i,0,0,0,hxh,hyh,hzh,&
                a,pot_ion(1,ia),1,b,pot_ion(1,ib))

           suffix='-down'
           message='spin down'
           a=0.0_dp
           ia=1
           b=1.0_dp
           ib=2
           call write_cube_fields(filename(:isuffix)//trim(suffix),message,&
                at,1.d0,rxyz,n1,n2,n3,n1i,n2i,n3i,0,0,0,hxh,hyh,hzh,&
                a,pot_ion(1,ia),1,b,pot_ion(1,ib))

           suffix=''
           message='total spin'
           a=1.0_dp
           ia=1
           b=1.0_dp
           ib=2
           call write_cube_fields(filename(:isuffix)//trim(suffix),message,&
                at,1.d0,rxyz,n1,n2,n3,n1i,n2i,n3i,0,0,0,hxh,hyh,hzh,&
                a,pot_ion(1,ia),1,b,pot_ion(1,ib))

           suffix='-u-d'
           message='spin difference'
           a=1.0_dp
           ia=1
           b=-1.0_dp
           ib=2
           call write_cube_fields(filename(:isuffix)//trim(suffix),message,&
                at,1.d0,rxyz,n1,n2,n3,n1i,n2i,n3i,0,0,0,hxh,hyh,hzh,&
                a,pot_ion(1,ia),1,b,pot_ion(1,ib))
        else
           message = 'spin up, down, total, difference'
           call write_etsf_density(filename(:isuffix),message,&
                at,rxyz,n1,n2,n3,n1i,n2i,n3i,hxh,hyh,hzh,&
                pot_ion, 2)
        end if

     end if

  end if


  if (nproc > 1) then
     i_all=-product(shape(pot_ion))*kind(pot_ion)
     deallocate(pot_ion,stat=i_stat)
     call memocc(i_stat,i_all,'pot_ion',subname)
  end if

END SUBROUTINE plot_density


!>  Read a density file using file format depending on the extension.
subroutine read_density(filename,geocode,n1i,n2i,n3i,nspin,hxh,hyh,hzh,rho,&
     nat,rxyz,iatypes, znucl)
  use module_base
  use module_types
  use module_interfaces, except_this_one => read_density
  implicit none
  character(len=*), intent(in) :: filename
  character(len=1), intent(in) :: geocode
  integer, intent(out) :: nspin
  integer, intent(out) ::  n1i,n2i,n3i
  real(gp), intent(out) :: hxh,hyh,hzh
  real(dp), dimension(:,:), pointer :: rho
  real(gp), dimension(:,:), pointer, optional :: rxyz
  integer, intent(out), optional ::  nat
  integer, dimension(:), pointer, optional :: iatypes, znucl

  character(len = *), parameter :: subname = "read_density"
  integer :: isuffix,fformat,nat_read, i_stat, i_all
  real(gp), dimension(:,:), pointer :: rxyz_read
  integer, dimension(:), pointer :: iatypes_read, znucl_read

  !check the arguments
  if (.not.(present(rxyz) .and. present(nat) .and. present(iatypes) .and. present(znucl)) .and. &
       & (present(rxyz) .or. present(nat) .or. present(iatypes) .or. present(znucl))) then
     stop 'wrong usage of read_density, rxyz, znucl and iatypes should be present'
  end if

  ! Format = 1 -> cube (default)
  ! Format = 2 -> ETSF
  ! ...
  fformat = 1
  isuffix = index(filename, ".cube", back = .true.)
  if (isuffix > 0) then
     isuffix = isuffix - 1
     fformat = 1
  else
     isuffix = index(filename, ".etsf", back = .true.)
     if (isuffix <= 0) isuffix = index(filename, ".etsf.nc", back = .true.)
     if (isuffix > 0) then
        isuffix = isuffix - 1
        fformat = 2
     else
        isuffix = len(filename)
     end if
  end if

  if (fformat == 1) then
     call read_cube(filename(1:isuffix),geocode,n1i,n2i,n3i,nspin,hxh,hyh,hzh,rho,&
          nat_read,rxyz_read, iatypes_read, znucl_read)
  else
     call read_etsf(filename(1:isuffix),geocode,n1i,n2i,n3i,nspin,hxh,hyh,hzh,rho,&
          nat_read,rxyz_read, iatypes_read, znucl_read)
  end if

  if (present(rxyz) .and. present(nat) .and. present(iatypes) .and. present(znucl)) then
     rxyz => rxyz_read
     iatypes => iatypes_read
     znucl => znucl_read
     nat=nat_read
  else
     i_all=-product(shape(rxyz_read))*kind(rxyz_read)
     deallocate(rxyz_read,stat=i_stat)
     call memocc(i_stat,i_all,'rxyz_read',subname)
     i_all=-product(shape(iatypes_read))*kind(iatypes_read)
     deallocate(iatypes_read,stat=i_stat)
     call memocc(i_stat,i_all,'iatypes_read',subname)
     i_all=-product(shape(znucl_read))*kind(znucl_read)
     deallocate(znucl_read,stat=i_stat)
     call memocc(i_stat,i_all,'znucl_read',subname)
  end if
END SUBROUTINE read_density


<<<<<<< HEAD
subroutine plot_wf(orbname,nexpo,at,factor,lr,hx,hy,hz,rxyz,psi,comment)
=======
subroutine plot_wf(orbname,nexpo,at,lr,hx,hy,hz,rxyz,psi)
>>>>>>> 01b57ec3
  use module_base
  use module_types
  implicit none
  !Arguments
  character(len=*) :: orbname
  integer, intent(in) :: nexpo
  real(dp), intent(in) :: factor
  real(gp), intent(in) :: hx,hy,hz
  type(atoms_data), intent(in) :: at
  real(gp), dimension(3,at%nat), intent(in) :: rxyz
  type(locreg_descriptors), intent(in) :: lr
  real(wp), dimension(lr%wfd%nvctr_c+7*lr%wfd%nvctr_f), intent(in) :: psi
  !Local variables
  character(len=*), parameter :: subname='plot_wf'
  integer :: i_stat,i_all
  integer :: n1i,n2i,n3i,n1,n2,n3,n1s,n2s,n3s
  type(workarr_sumrho) :: w
  real(wp), dimension(:), allocatable :: psir

  n1=lr%d%n1
  n2=lr%d%n2
  n3=lr%d%n3
  n1s=lr%ns1
  n2s=lr%ns2
  n3s=lr%ns3
  n1i=lr%d%n1i
  n2i=lr%d%n2i
  n3i=lr%d%n3i

  call initialize_work_arrays_sumrho(lr,w)

  allocate(psir(lr%d%n1i*lr%d%n2i*lr%d%n3i+ndebug),stat=i_stat)
  call memocc(i_stat,psir,'psir',subname)
  !initialisation
  if (lr%geocode == 'F') then
     call razero(lr%d%n1i*lr%d%n2i*lr%d%n3i,psir)
  end if

  call daub_to_isf(lr,w,psi,psir)

  call write_cube_fields(orbname,' ',&
       at,factor,rxyz,n1,n2,n3,n1i,n2i,n3i,n1s,n2s,n3s,0.5_gp*hx,0.5_gp*hy,0.5_gp*hz,&
       1.0_gp,psir,nexpo,0.0_gp,psir)

  i_all=-product(shape(psir))*kind(psir)
  deallocate(psir,stat=i_stat)
  call memocc(i_stat,i_all,'psir',subname)

  call deallocate_work_arrays_sumrho(w)

END SUBROUTINE plot_wf

!> read the densit and put the values in the rhopot arrays according to the parallelization indicated by
!! nscatterarr array
subroutine read_potential_from_disk(iproc,nproc,filename,geocode,ngatherarr,n1i,n2i,n3i,n3p,nspin,hxh,hyh,hzh,pot)
  use module_base
  use module_interfaces
  implicit none
  integer, intent(in) :: iproc,nproc,n1i,n2i,n3i,n3p,nspin
  real(gp), intent(in) :: hxh,hyh,hzh
  character(len=*), intent(in) :: filename
  character(len=1), intent(in) :: geocode
  integer, dimension(0:nproc-1,2), intent(in) :: ngatherarr
  real(dp), dimension(n1i,n2i,max(n3p,1),nspin), intent(out) :: pot
  !local variables
  character(len=*), parameter :: subname='read_potential_from_disk'
  integer :: n1t,n2t,n3t,nspint,ierror,ierr,i_all,i_stat,ispin
  real(gp) :: hxt,hyt,hzt
  real(dp), dimension(:,:), pointer :: pot_from_disk

  !only the first processor should read this
  if (iproc == 0) then
     write(*,'(1x,a)')'Reading local potential from file:'//trim(filename)
     call read_density(trim(filename),geocode,&
          n1t,n2t,n3t,nspint,hxt,hyt,hzt,pot_from_disk)
     if (abs(hxt-hxh) <= 1.e-5_gp .and. abs(hyt-hyh) <= 1.e-5_gp .and. abs(hzt-hzh) <= 1.e-5_gp .and. &
          nspint == nspin .and. &
          n1i  == n1t  .and. n2i == n2t .and. n3i == n3t) then
     else
        write(*,*)'ERROR (to be documented): some of the parameters do not coincide'
        write(*,*)hxh,hyh,hzh,hxt,hyt,hzt,nspin,nspint,n1i,n2i,n3i,n1t,n2t,n3t
        call MPI_ABORT(MPI_COMM_WORLD,ierror,ierr)
     end if
  else
     allocate(pot_from_disk(1,nspin+ndebug),stat=i_stat)
     call memocc(i_stat,pot_from_disk,'pot_from_disk',subname)
  end if

  if (nproc > 1) then
     do ispin=1,nspin
        call MPI_SCATTERV(pot_from_disk(1,ispin),&
             ngatherarr(0,1),ngatherarr(0,2),mpidtypd, &
             pot(1,1,1,ispin),&
             n1i*n2i*n3p,mpidtypd,0,MPI_COMM_WORLD,ierr)
     end do
  else
     call vcopy(n1i*n2i*n3i*nspin,pot_from_disk(1,1),1,pot(1,1,1,1),1)
  end if

  i_all=-product(shape(pot_from_disk))*kind(pot_from_disk)
  deallocate(pot_from_disk,stat=i_stat)
  call memocc(i_stat,i_all,'pot_from_disk',subname)

end subroutine read_potential_from_disk


!> Read density or potential in cube format
subroutine read_cube(filename,geocode,n1i,n2i,n3i,nspin,hxh,hyh,hzh,rho,&
     nat,rxyz, iatypes, znucl)
  !n(c) use module_base
  use module_types
  implicit none
  character(len=*), intent(in) :: filename
  character(len=1), intent(in) :: geocode
  integer, intent(out) :: nspin
  integer, intent(out) ::  n1i,n2i,n3i
  real(gp), intent(out) :: hxh,hyh,hzh
  real(dp), dimension(:,:), pointer :: rho
  real(gp), dimension(:,:), pointer   :: rxyz
  integer, intent(out)   ::  nat
  integer, dimension(:), pointer   :: iatypes, znucl
  !local variables
  !n(c) character(len=*), parameter :: subname='read_cube'
  character(len=5) :: suffix
  character(len=15) :: message
  integer :: ia
  logical :: exists

  ! Test if we have up and down densities.
  inquire(file=trim(filename)//"-up.cube",exist=exists)
  if (exists) then
     inquire(file=trim(filename)//"-down.cube",exist=exists)
     if (.not.exists) then
        write(*,*) "WARNING! found a -up.cube file, but no -down.cube..."
        nspin = 1
     else
        nspin = 2
     end if
  else
     nspin = 1
  end if

  if (nspin /=2) then
     suffix=''
     message='total spin'
     ia=1
     !read the header of the file
     call read_cube_header(filename//trim(suffix),geocode,nspin,n1i,n2i,n3i,hxh,hyh,hzh,&
          rho,nat,rxyz, iatypes, znucl) 
     !fill the pointer which was just allocated
     call read_cube_field(filename//trim(suffix),geocode,n1i,n2i,n3i,rho)

  else
     suffix='-up'
     message='spin up'
     ia=1
     !read the header of the file (suppose that it is the same for spin up and down)
     call read_cube_header(filename//trim(suffix),geocode,nspin,n1i,n2i,n3i,hxh,hyh,hzh,&
          rho,nat,rxyz, iatypes, znucl) 
     !fill the pointer which was just allocated
     call read_cube_field(filename//trim(suffix),geocode,n1i,n2i,n3i,rho(1,ia))
    
     suffix='-down'
     message='spin down'
     ia=2
     call read_cube_field(filename//trim(suffix),geocode,n1i,n2i,n3i,rho(1,ia)) 
  end if

contains

  subroutine read_cube_header(filename,geocode,nspin,n1i,n2i,n3i,hxh,hyh,hzh,rho,&
       nat,rxyz, iatypes, znucl)
    use module_base
    use module_types
    implicit none
    character(len=*), intent(in) :: filename
    character(len=1), intent(in) :: geocode
    integer, intent(in) :: nspin
    integer, intent(out) :: n1i,n2i,n3i
    real(gp), intent(out) :: hxh,hyh,hzh
    real(dp), dimension(:,:), pointer :: rho
    integer, intent(out) :: nat
    real(gp), dimension(:,:), pointer :: rxyz
    integer, dimension(:), pointer :: iatypes, znucl
    !local variables
    character(len=*), parameter :: subname='read_density_cube'
    integer :: n1t,n2t,n3t,n1,n2,n3,idum,iat,i_stat,i_all,j
    integer :: nl1,nl2,nl3,nbx,nby,nbz
    real(gp) :: dum1,dum2,dum3
    integer, dimension(:), allocatable :: znucl_

    if (geocode /= 'F') then
       nl1=1
       nl3=1
       nbx = 1
       nbz = 1
    else
       nl1=15
       nl3=15
       nbx = 0
       nbz = 0
    end if
    !value of the buffer in the y direction
    if (geocode == 'P') then
       nl2=1
       nby = 1
    else
       nl2=15
       nby = 0
    end if

    open(unit=22,file=trim(filename)//".cube",status='old')
    read(22,*)! 'CUBE file for charge density'
    read(22,*)! 'Case for '//trim(message)

    read(22,'(i5,3(f12.6),a)')  nat , dum1, dum2, dum3 
    read(22,'(i5,3(f12.6))') n1t , hxh  , dum1 , dum2
    read(22,'(i5,3(f12.6))') n2t , dum1 , hyh  , dum2
    read(22,'(i5,3(f12.6))') n3t , dum1 , dum2 , hzh

    !grid positions
    n1=n1t/2-nbx
    n1i=2*n1+(1-nbx)+2*nl1
    n2=n2t/2-nby
    n2i=2*n2+(1-nby)+2*nl2
    n3=n3t/2-nbz
    n3i=2*n3+(1-nbz)+2*nl3

    !atomic positions
    allocate(rxyz(3,nat+ndebug),stat=i_stat)
    call memocc(i_stat,rxyz,'rxyz',subname)
    allocate(iatypes(nat+ndebug),stat=i_stat)
    call memocc(i_stat,iatypes,'iatypes',subname)
    allocate(znucl_(nat+ndebug),stat=i_stat)
    call memocc(i_stat,znucl_,'znucl_',subname)
    znucl_(:) = -1

    if(associated(rho)) then
       i_all=-product(shape(rho))*kind(rho)
       deallocate(rho,stat=i_stat)
       call memocc(i_stat,i_all,'rho',subname)
    end if

    allocate(rho(n1i*n2i*n3i,nspin+ndebug) ,stat=i_stat)
    call memocc(i_stat,rho,'rho',subname)

    do iat=1,nat
       read(22,'(i5,4(f12.6))') idum , dum1 , (rxyz(j,iat),j=1,3)
       do j = 1, nat, 1
          if (znucl_(j) == idum .or. znucl_(j) == -1) then
             znucl_(j) = idum
             exit
          end if
       end do
       iatypes(iat) = j
       ! write(22,'(i5,4(f12.6))') at%nzatom(at%iatype(iat)),0.0_gp,(rxyz(j,iat),j=1,3)
    end do

    do j = 1, nat, 1
       if (znucl_(j) == -1) then
          exit
       end if
    end do
    allocate(znucl(j-1+ndebug),stat=i_stat)
    call memocc(i_stat,znucl,'znucl',subname)
    znucl(1:j-1) = znucl_(1:j-1)

    i_all=-product(shape(znucl_))*kind(znucl_)
    deallocate(znucl_,stat=i_stat)
    call memocc(i_stat,i_all,'znucl_',subname)

    close(22)
     
  END SUBROUTINE read_cube_header

END SUBROUTINE read_cube


!>   Read a cube field which have been plotted previously by write_cube_fields
subroutine read_cube_field(filename,geocode,n1i,n2i,n3i,rho)
  !n(c) use module_base
  use module_types
  implicit none
  character(len=*), intent(in) :: filename
  character(len=1), intent(in) :: geocode
  integer, intent(in) :: n1i,n2i,n3i
  real(dp), dimension(n1i*n2i*n3i) :: rho
  !local variables
  !n(c) character(len=*), parameter :: subname='read_density_cube'
  character(len=3) :: advancestring
  integer :: n1t,n2t,n3t,n1,n2,n3,i1,i2,i3,nat,iat
  integer :: nl1,nl2,nl3,nbx,nby,nbz,icount,ind
  real(gp) :: dum1,dum2,dum3,tt

  if (geocode /= 'F') then
     nl1=1
     nl3=1
     nbx = 1
     nbz = 1
  else
     nl1=15
     nl3=15
     nbx = 0
     nbz = 0
  end if
  !value of the buffer in the y direction
  if (geocode == 'P') then
     nl2=1
     nby = 1
  else
     nl2=15
     nby = 0
  end if

  open(unit=22,file=trim(filename)//'.cube',status='old')
  read(22,*)! 'CUBE file for charge density'
  read(22,*)! 'Case for '//trim(message)

  read(22,'(i5,3(f12.6),a)')  nat , dum1, dum2, dum3 
  read(22,'(i5,3(f12.6))') n1t , dum3,   dum1 ,dum2
  read(22,'(i5,3(f12.6))') n2t ,dum1 , dum3  ,  dum2
  read(22,'(i5,3(f12.6))') n3t ,dum1 , dum2 , dum3

  !grid positions
  n1=n1t/2-nbx
  if (n1i /= 2*n1+(1-nbx)+2*nl1) stop 'n1i not valid'
  n2=n2t/2-nby
  if (n2i /= 2*n2+(1-nby)+2*nl2) stop 'n2i not valid'
  n3=n3t/2-nbz
  if (n3i /= 2*n3+(1-nbz)+2*nl3) stop 'n3i not valid'

  !zero the pointer
  call razero(n1i*n2i*n3i,rho)

  do iat=1,nat
     !read(22,'(i5,4(f12.6))')! idum , dum1 , (rxyz(j,iat),j=1,3)
     read(22,*)! idum , dum1 , (rxyz(j,iat),j=1,3)
  end do

  !the loop is reverted for a cube file
  !charge normalised to the total charge
  do i1=0,2*(n1+nbx) - 1
     do i2=0,2*(n2+nby) - 1
        icount=0
        do i3=0,2*(n3+nbz) - 1
           icount=icount+1
           if (icount == 6 .or. i3==2*(n3+nbz) - 1) then
              advancestring='yes'
              icount=0
           else
              advancestring='no'
           end if
           ind=i1+nl1+(i2+nl2-1)*n1i+(i3+nl3-1)*n1i*n2i
           read(22,'(1x,1pe13.6)',advance=advancestring) tt !rho(ind) 
           rho(ind)=tt
!           write(16,*)i1,i2,i3,ind,rho(ind)
           !read(22,*)',advance=advancestring) rho(ind) 
        end do
     end do
  end do
  close(22)

 ! write(14,*)rho

END SUBROUTINE read_cube_field


!> Calculate the dipole of a Field given in the rho array.
!! The parallel distribution used is the one of the potential
subroutine calc_dipole(iproc,nproc,n1,n2,n3,n1i,n2i,n3i,n3p,nspin, &
   hxh,hyh,hzh,at,rxyz,ngatherarr,rho)
  use module_base
  use module_types
  implicit none
  integer, intent(in) :: iproc,n1i,n2i,n3i,n3p,n1,n2,n3,nspin,nproc
  real(gp), intent(in) :: hxh,hyh,hzh
  type(atoms_data), intent(in) :: at
  integer, dimension(0:nproc-1,2), intent(in) :: ngatherarr
  real(gp), dimension(3,at%nat), intent(in) :: rxyz
  real(dp), dimension(n1i,n2i,n3p,nspin), target, intent(in) :: rho
  character(len=*), parameter :: subname='calc_dipole'
  integer :: i_all,i_stat,ierr
  real(gp) :: dipole_el(3) , dipole_cores(3), tmpdip(3),q,qtot
  integer  :: iat,i1,i2,i3,nbx,nby,nbz, nl1,nl2,nl3, ispin
  real(dp), dimension(:,:,:,:), pointer :: ele_rho
  
  if (nproc > 1) then
     !allocate full density in pot_ion array
     allocate(ele_rho(n1i,n2i,n3i,nspin),stat=i_stat)
     call memocc(i_stat,ele_rho,'ele_rho',subname)

     do ispin=1,nspin
        call MPI_ALLGATHERV(rho(1,1,1,ispin),n1i*n2i*n3p,&
             mpidtypd,ele_rho(1,1,1,ispin),ngatherarr(0,1),&
             ngatherarr(0,2),mpidtypd,MPI_COMM_WORLD,ierr)
     end do

  else
     ele_rho => rho
  end if

  if (at%geocode /= 'F') then
     nl1=1
     nl3=1
     nbx = 1
     nbz = 1
  else
     nl1=15
     nl3=15
     nbx = 0
     nbz = 0
  end if
  !value of the buffer in the y direction
  if (at%geocode == 'P') then
     nl2=1
     nby = 1
  else
     nl2=15
     nby = 0
  end if

  qtot=0.d0
  dipole_cores(1:3)=0_gp
  do iat=1,at%nat
     dipole_cores(1:3)=dipole_cores(1:3)+at%nelpsp(at%iatype(iat)) * rxyz(1:3,iat)
  end do

  dipole_el   (1:3)=0_gp
  do ispin=1,nspin
     do i1=0,2*(n1+nbx) - 1
        do i2=0,2*(n2+nby) - 1
           do i3=0,2*(n3+nbz) - 1
              !ind=i1+nl1+(i2+nl2-1)*n1i+(i3+nl3-1)*n1i*n2i
              !q= ( ele_rho(ind,ispin) ) * hxh*hyh*hzh 
              q= - ele_rho(i1+nl1,i2+nl2,i3+nl3,ispin) * hxh*hyh*hzh 
              qtot=qtot+q
              dipole_el(1)=dipole_el(1)+ q* at%alat1/real(2*(n1+nbx),dp)*i1 
              dipole_el(2)=dipole_el(2)+ q* at%alat2/real(2*(n2+nby),dp)*i2
              dipole_el(3)=dipole_el(3)+ q* at%alat3/real(2*(n3+nbz),dp)*i3
           end do
        end do
     end do

  end do

  if(iproc==0) then
     !dipole_el=dipole_el        !/0.393430307_gp  for e.bohr to Debye2or  /0.20822678_gp  for e.A2Debye
     !dipole_cores=dipole_cores  !/0.393430307_gp  for e.bohr to Debye2or  /0.20822678_gp  for e.A2Debye
     write(*,'(1x,a)')repeat('-',61)//' Electric Dipole Moment'
     tmpdip=dipole_cores+dipole_el
     write(*,96) "|P| = ", sqrt(sum(tmpdip**2)), " (AU)       ", "(Px,Py,Pz)= " , tmpdip(1:3)  
     tmpdip=tmpdip/0.393430307_gp  ! au2debye              
     write(*,96) "|P| = ", sqrt(sum(tmpdip**2)), " (Debye)    ", "(Px,Py,Pz)= " , tmpdip(1:3) 
96   format (a8,Es14.6 ,a,a,3ES13.4)
     !     write(*,'(a)') "  ================= Dipole moment in e.a0    (0.39343 e.a0 = 1 Debye) ================"  ! or [Debye] 
     !     write(*,97) "    Px " ,"     Py ","     Pz ","   |P| " 
     !     write(*,98) "electronic charge: ", dipole_el(1:3) , sqrt(sum(dipole_el**2))
     !     write(*,98) "pseudo cores:      ", dipole_cores(1:3) , sqrt(sum(dipole_cores**2))
     !     write(*,98) "Total (cores-el.): ", dipole_cores+dipole_el , sqrt(sum((dipole_cores+dipole_el)**2))
     !97 format (20x,3a15  ,"    ==> ",a15)
     !98 format (a20,3f15.7,"    ==> ",f15.5)

  endif

  if (nproc > 1) then
     i_all=-product(shape(ele_rho))*kind(ele_rho)
     deallocate(ele_rho,stat=i_stat)
     call memocc(i_stat,i_all,'ele_rho',subname)
  else
     nullify(ele_rho)
  end if

END SUBROUTINE calc_dipole<|MERGE_RESOLUTION|>--- conflicted
+++ resolved
@@ -272,17 +272,7 @@
 
 
 !>   Write a (sum of two) field in the ISF basis in the cube format
-<<<<<<< HEAD
-!!   Recent changes by Ali:
-!!   1) Filling the 2nd column in atomic coordinates rows by the pseudo-cores charge. I found it standard in few other packages. 
-!!      In particular it is needed by the recent charge analysis tool.
-!!   2) Outputting the electric-dipole moment is an useful piece of data both for the end-user and for developing step 
-!!      as a tool to investigate the consistency  (e.g. for symmetrical directions). 
-!!      I already did it in this subroutine, but we can do it as a separate subroutine.
 subroutine write_cube_fields(filename,message,at,factor,rxyz,n1,n2,n3,n1i,n2i,n3i,n1s,n2s,n3s,hxh,hyh,hzh,&
-=======
-subroutine write_cube_fields(filename,message,at,rxyz,n1,n2,n3,n1i,n2i,n3i,hxh,hyh,hzh,&
->>>>>>> 01b57ec3
      a,x,nexpo,b,y)
   !n(c) use module_base
   use module_types
@@ -615,11 +605,7 @@
 END SUBROUTINE read_density
 
 
-<<<<<<< HEAD
-subroutine plot_wf(orbname,nexpo,at,factor,lr,hx,hy,hz,rxyz,psi,comment)
-=======
-subroutine plot_wf(orbname,nexpo,at,lr,hx,hy,hz,rxyz,psi)
->>>>>>> 01b57ec3
+subroutine plot_wf(orbname,nexpo,at,factor,lr,hx,hy,hz,rxyz,psi)
   use module_base
   use module_types
   implicit none
