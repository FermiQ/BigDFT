--- conflicted
+++ resolved
@@ -727,13 +727,8 @@
 
 
 !> Make frag_trans the argument so can eliminate need for interface
-<<<<<<< HEAD
-subroutine reformat_one_supportfunction(llr,llr_old,geocode,hgrids_old,n_old,psigold,& 
+subroutine reformat_one_supportfunction(llr,llr_old,geocode,hgrids_old,n_old,psigold,&
      hgrids,n,centre_old,centre_new,da,frag_trans,psi,psirold,tag)
-=======
-subroutine reformat_one_supportfunction(llr,llr_old,geocode,hgrids_old,n_old,psigold,&
-     hgrids,n,centre_old,centre_new,da,frag_trans,psi,psirold)
->>>>>>> 1884b74c
   use module_base
   use module_types
   use module_fragments
@@ -807,7 +802,6 @@
      call f_free(wwold)
   end if
 
-<<<<<<< HEAD
 
   !if (present(tag)) then
   !   open(tag+10000)
@@ -822,10 +816,7 @@
   !   close(tag+10000)
   !end if
 
-  ! transform to new structure    
-=======
   ! transform to new structure
->>>>>>> 1884b74c
   hgridsh=.5_gp*hgrids
   hgridsh_old=.5_gp*hgrids_old
 
