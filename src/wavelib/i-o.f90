!> @file
!!  Routines to reformat wavefunctions
!! @author
!!    Copyright (C) 2010-2013 BigDFT group 
!!    This file is distributed under the terms of the
!!    GNU General Public License, see ~/COPYING file
!!    or http://www.gnu.org/copyleft/gpl.txt .
!!    For the list of contributors, see ~/AUTHORS 


!> Reformat one wavefunction
subroutine reformatonewave(displ,wfd,at,hx_old,hy_old,hz_old,n1_old,n2_old,n3_old,& !n(c) iproc (arg:1)
     rxyz_old,psigold,hx,hy,hz,n1,n2,n3,rxyz,psifscf,psi)
  use module_base
  use module_types
  implicit none
  integer, intent(in) :: n1_old,n2_old,n3_old,n1,n2,n3  !n(c) iproc
  real(gp), intent(in) :: hx,hy,hz,displ,hx_old,hy_old,hz_old
  type(wavefunctions_descriptors), intent(in) :: wfd
  type(atoms_data), intent(in) :: at
  real(gp), dimension(3,at%astruct%nat), intent(in) :: rxyz_old,rxyz
  real(wp), dimension(0:n1_old,2,0:n2_old,2,0:n3_old,2), intent(in) :: psigold
  real(wp), dimension(wfd%nvctr_c+7*wfd%nvctr_f), intent(out) :: psi
  real(wp), dimension(*), intent(out) :: psifscf !this supports different BC
  !local variables
  character(len=*), parameter :: subname='reformatonewave'
  logical :: cif1,cif2,cif3,perx,pery,perz
  integer :: i_stat,i_all,i1,i2,i3,j1,j2,j3,l1,l2,iat,nb1,nb2,nb3,ind,jj1,jj2,jj3a,jj3b,jj3c
  real(gp) :: hxh,hyh,hzh,hxh_old,hyh_old,hzh_old,x,y,z,dx,dy,dz,xold,yold,zold,mindist
  real(wp) :: zr,yr,xr,ym1,y00,yp1
  real(wp), dimension(-1:1,-1:1) :: xya
  real(wp), dimension(-1:1) :: xa
  real(wp), dimension(:), allocatable :: ww,wwold
  real(wp), dimension(:,:,:,:,:,:), allocatable :: psig
  real(wp), dimension(:,:,:), allocatable :: psifscfold

  call f_routine(id='reformatonewave')

  !conditions for periodicity in the three directions
  perx=(at%astruct%geocode /= 'F')
  pery=(at%astruct%geocode == 'P')
  perz=(at%astruct%geocode /= 'F')

  !buffers related to periodicity
  !WARNING: the boundary conditions are not assumed to change between new and old
  call ext_buffers_coarse(perx,nb1)
  call ext_buffers_coarse(pery,nb2)
  call ext_buffers_coarse(perz,nb3)

  psifscfold = f_malloc((/ -nb1.to.2*n1_old+1+nb1, -nb2.to.2*n2_old+1+nb2, -nb3.to.2*n3_old+1+nb3 /),id='psifscfold')
  wwold = f_malloc((2*n1_old+2+2*nb1)*(2*n2_old+2+2*nb2)*(2*n3_old+2+2*nb3),id='wwold')

  if (at%astruct%geocode=='F') then
     call synthese_grow(n1_old,n2_old,n3_old,wwold,psigold,psifscfold) 
  else if (at%astruct%geocode=='S') then     
     call synthese_slab(n1_old,n2_old,n3_old,wwold,psigold,psifscfold) 
  else if (at%astruct%geocode=='P') then     
     call synthese_per(n1_old,n2_old,n3_old,wwold,psigold,psifscfold) 
  end if

  call f_free(wwold)
  
  !write(*,*) iproc,' displ ',displ
  if (hx == hx_old .and. hy == hy_old .and. hz == hz_old .and. &
       n1_old==n1 .and. n2_old==n2 .and. n3_old==n3 .and. &
       displ<= 1.d-2) then
     !if (iproc==0) write(*,*) iproc,' orbital just copied'
     call dcopy((2*n1+2+2*nb1)*(2*n2+2+2*nb2)*(2*n3+2+2*nb3),psifscfold(-nb1,-nb2,-nb3),1,&
          psifscf(1),1)
!!$     do i3=-nb3,2*n3+1+nb3
!!$        do i2=-nb2,2*n2+1+nb2
!!$           do i1=-nb1,2*n1+1+nb1
!!$              ind=i1+nb1+1+(2*n1+2+2*nb1)*(i2+nb2)+&
!!$                   (2*n1+2+2*nb1)*(2*n2+2+2*nb2)*(i3+nb3)
!!$              psifscf(ind)=psifscfold(i1,i2,i3)
!!$           enddo
!!$        enddo
!!$     enddo
     
  else

     dx=0.0_gp
     dy=0.0_gp 
     dz=0.0_gp
     !Calculate average shift
     !Take into account the modulo operation which should be done for non-isolated BC
     do iat=1,at%astruct%nat 
        dx=dx+mindist(perx,at%astruct%cell_dim(1),rxyz(1,iat),rxyz_old(1,iat))
        dy=dy+mindist(pery,at%astruct%cell_dim(2),rxyz(2,iat),rxyz_old(2,iat))
        dz=dz+mindist(perz,at%astruct%cell_dim(3),rxyz(3,iat),rxyz_old(3,iat))
     enddo
     dx=dx/real(at%astruct%nat,gp)
     dy=dy/real(at%astruct%nat,gp)
     dz=dz/real(at%astruct%nat,gp)
     
     ! transform to new structure    
     !if (iproc==0) write(*,*) iproc,' orbital fully transformed'
     hxh=.5_gp*hx
     hxh_old=.5_gp*hx_old
     hyh=.5_gp*hy
     hyh_old=.5_gp*hy_old
     hzh=.5_gp*hz
     hzh_old=.5_gp*hz_old

     call razero((2*n1+2+2*nb1)*(2*n2+2+2*nb2)*(2*n3+2+2*nb3),psifscf)

     do i3=-nb3,2*n3+1+nb3
        z=real(i3,gp)*hzh
        do i2=-nb2,2*n2+1+nb2
           y=real(i2,gp)*hyh
           do i1=-nb1,2*n1+1+nb1
              x=real(i1,gp)*hxh

              xold=x-dx 
              yold=y-dy
              zold=z-dz

              j1=nint((xold)/hxh_old)
              cif1=(j1 >= -6 .and. j1 <= 2*n1_old+7) .or. perx
              j2=nint((yold)/hyh_old)
              cif2=(j2 >= -6 .and. j2 <= 2*n2_old+7) .or. pery
              j3=nint((zold)/hzh_old)
              cif3=(j3 >= -6 .and. j3 <= 2*n3_old+7) .or. perz

              ind=i1+nb1+1+(2*n1+2+2*nb1)*(i2+nb2)+&
                   (2*n1+2+2*nb1)*(2*n2+2+2*nb2)*(i3+nb3)

              
              if (cif1 .and. cif2 .and. cif3) then 
                 zr =real(((z-dz)-real(j3,gp)*hzh_old)/hzh_old,wp)
                 do l2=-1,1
                    do l1=-1,1
                       !the modulo has no effect on free BC thanks to the
                       !if statement above
                       jj1=modulo(j1+l1+nb1,2*n1_old+1+2*nb1+1)-nb1
                       jj2=modulo(j2+l2+nb2,2*n2_old+1+2*nb2+1)-nb2
                       jj3a=modulo(j3-1+nb3,2*n3_old+1+2*nb3+1)-nb3
                       jj3b=modulo(j3  +nb3,2*n3_old+1+2*nb3+1)-nb3
                       jj3c=modulo(j3+1+nb3,2*n3_old+1+2*nb3+1)-nb3
                       

                       ym1=psifscfold(jj1,jj2,jj3a)
                       y00=psifscfold(jj1,jj2,jj3b)
                       yp1=psifscfold(jj1,jj2,jj3c)

                       xya(l1,l2)=ym1 + &
                            (1.0_wp + zr)*(y00 - ym1 + zr*(.5_wp*ym1 - y00  + .5_wp*yp1))
                    enddo
                 enddo

                 yr = real(((y-dy)-real(j2,gp)*hyh_old)/hyh_old,wp)
                 do l1=-1,1
                    ym1=xya(l1,-1)
                    y00=xya(l1,0)
                    yp1=xya(l1,1)
                    xa(l1)=ym1 + &
                         (1.0_wp + yr)*(y00 - ym1 + yr*(.5_wp*ym1 - y00  + .5_wp*yp1))
                 enddo

                 xr = real(((x-dx)-real(j1,gp)*hxh_old)/hxh_old,wp)
                 ym1=xa(-1)
                 y00=xa(0)
                 yp1=xa(1)
                 psifscf(ind)=ym1 + &
                      (1.0_wp + xr)*(y00 - ym1 + xr*(.5_wp*ym1 - y00  + .5_wp*yp1))

              endif

           enddo
        enddo
     enddo
  endif

  !write(100+iproc,*) 'norm of psifscf ',dnrm2((2*n1+16)*(2*n2+16)*(2*n3+16),psifscf,1)

  call f_free(psifscfold)

  psig = f_malloc((/ 0.to.n1, 1.to.2, 0.to.n2, 1.to.2, 0.to.n3, 1.to.2 /),id='psig')
  ww = f_malloc((2*n1+2+2*nb1)*(2*n2+2+2*nb2)*(2*n3+2+2*nb3),id='ww')

  if (at%astruct%geocode=='F') then
     call analyse_shrink(n1,n2,n3,ww,psifscf,psig)
  else if (at%astruct%geocode == 'S') then
     call analyse_slab(n1,n2,n3,ww,psifscf,psig)
  else if (at%astruct%geocode == 'P') then
     call analyse_per(n1,n2,n3,ww,psifscf,psig)
  end if

  !write(100+iproc,*) 'norm new psig ',dnrm2(8*(n1+1)*(n2+1)*(n3+1),psig,1)
  call compress_plain(n1,n2,0,n1,0,n2,0,n3,  &
       wfd%nseg_c,wfd%nvctr_c,wfd%keygloc(1,1),wfd%keyvloc(1),   &
       wfd%nseg_f,wfd%nvctr_f,&
       wfd%keygloc(1,wfd%nseg_c+min(1,wfd%nseg_f)),&
       wfd%keyvloc(wfd%nseg_c+min(1,wfd%nseg_f)),   &
       psig,psi(1),psi(wfd%nvctr_c+min(1,wfd%nvctr_f)))

  !write(100+iproc,*) 'norm of reformatted psi ',dnrm2(nvctr_c+7*nvctr_f,psi,1)

  call f_free(psig)
  call f_free(ww)

  call f_release_routine()

END SUBROUTINE reformatonewave


!> Calculates the minimum difference between two coordinates
!! knowing that there could have been a modulo operation
function mindist(periodic,alat,r,r_old)
  use module_base
  implicit none
  logical, intent(in) :: periodic
  real(gp), intent(in) :: r,r_old,alat
  real(gp) :: mindist

  !for periodic BC calculate mindist only if the center of mass can be defined without the modulo
  if (periodic) then
     if (r_old > 0.5_gp*alat) then
        if (r < 0.5_gp*alat) then
           !mindist=r+alat-r_old
           mindist=0.0_gp
        else
           mindist=r-r_old
        end if
     else
        if (r > 0.5_gp*alat) then
           !mindist=r-alat-r_old
           mindist=0.0_gp
        else
           mindist=r-r_old
        end if
     end if
  else
     mindist=r-r_old
  end if

end function mindist


subroutine ext_buffers_coarse(periodic,nb)
  implicit none
  logical, intent(in) :: periodic
  integer, intent(out) :: nb
  if (periodic) then
     nb=0
  else
     nb=7
  end if
END SUBROUTINE ext_buffers_coarse


!> Module used by the linear scaling version
module internal_io
  implicit none

contains
  subroutine io_error(error)
    use module_defs

    implicit none

    character(len = *), intent(in) :: error
    integer :: ierr

    call io_warning(error)
    call MPI_ABORT(bigdft_mpi%mpi_comm, ierr)
  END SUBROUTINE io_error

  subroutine io_warning(error)
    use module_defs

    implicit none

    character(len = *), intent(in) :: error

    write(0,"(2A)") "WARNING! ", trim(error)
  END SUBROUTINE io_warning

  subroutine io_read_descr(unitwf, formatted, iorb_old, eval, n1_old, n2_old, n3_old, &
       & hx_old, hy_old, hz_old, lstat, error, nvctr_c_old, nvctr_f_old, rxyz_old, nat)
    use module_base
    use module_types

    implicit none

    integer, intent(in) :: unitwf
    logical, intent(in) :: formatted
    integer, intent(out) :: iorb_old
    integer, intent(out) :: n1_old, n2_old, n3_old
    real(gp), intent(out) :: hx_old, hy_old, hz_old
    logical, intent(out) :: lstat
    real(wp), intent(out) :: eval
    character(len =256), intent(out) :: error
    ! Optional arguments
    integer, intent(out), optional :: nvctr_c_old, nvctr_f_old
    integer, intent(in), optional :: nat
    real(gp), dimension(:,:), intent(out), optional :: rxyz_old

    integer :: i, iat, i_stat, nat_
    real(gp) :: rxyz(3)

    lstat = .false.
    write(error, "(A)") "cannot read psi description."
    if (formatted) then
       read(unitwf,*,iostat=i_stat) iorb_old,eval
       if (i_stat /= 0) return
       read(unitwf,*,iostat=i_stat) hx_old,hy_old,hz_old
       if (i_stat /= 0) return
       read(unitwf,*,iostat=i_stat) n1_old,n2_old,n3_old
       if (i_stat /= 0) return
       !write(*,*) 'reading ',nat,' atomic positions'
       if (present(nat) .And. present(rxyz_old)) then
          read(unitwf,*,iostat=i_stat) nat_
          if (i_stat /= 0) return
          ! Sanity check
          if (size(rxyz_old, 2) /= nat) call io_error("Mismatch in coordinate array size.")
          if (nat_ /= nat) call io_error("Mismatch in coordinate array size.")
          do iat=1,nat
             read(unitwf,*,iostat=i_stat) (rxyz_old(i,iat),i=1,3)
             if (i_stat /= 0) return
          enddo
       else
          read(unitwf,*,iostat=i_stat) nat_
          if (i_stat /= 0) return
          do iat=1,nat_
             read(unitwf,*,iostat=i_stat)
             if (i_stat /= 0) return
          enddo
       end if
       if (present(nvctr_c_old) .and. present(nvctr_f_old)) then
          read(unitwf,*,iostat=i_stat) nvctr_c_old, nvctr_f_old
          if (i_stat /= 0) return
       else
          read(unitwf,*,iostat=i_stat) i, iat
          if (i_stat /= 0) return
       end if
    else
       read(unitwf,iostat=i_stat) iorb_old,eval
       if (i_stat /= 0) return
       read(unitwf,iostat=i_stat) hx_old,hy_old,hz_old
       if (i_stat /= 0) return
       read(unitwf,iostat=i_stat) n1_old,n2_old,n3_old
       if (i_stat /= 0) return
       if (present(nat) .And. present(rxyz_old)) then
          read(unitwf,iostat=i_stat) nat_
          if (i_stat /= 0) return
          ! Sanity check
          if (size(rxyz_old, 2) /= nat) call io_error("Mismatch in coordinate array size.")
          if (nat_ /= nat) call io_error("Mismatch in coordinate array size.")
          do iat=1,nat
             read(unitwf,iostat=i_stat)(rxyz_old(i,iat),i=1,3)
             if (i_stat /= 0) return
          enddo
       else
          read(unitwf,iostat=i_stat) nat_
          if (i_stat /= 0) return
          do iat=1,nat_
             read(unitwf,iostat=i_stat) rxyz
             if (i_stat /= 0) return
          enddo
       end if
       if (present(nvctr_c_old) .and. present(nvctr_f_old)) then
          read(unitwf,iostat=i_stat) nvctr_c_old, nvctr_f_old
          if (i_stat /= 0) return
       else
          read(unitwf,iostat=i_stat) i, iat
          if (i_stat /= 0) return
       end if
    end if
    lstat = .true.
  END SUBROUTINE io_read_descr

  subroutine io_gcoordToLocreg(n1, n2, n3, nvctr_c, nvctr_f, gcoord_c, gcoord_f, lr)
    use module_defs
    use module_types

    implicit none

    integer, intent(in) :: n1, n2, n3, nvctr_c, nvctr_f
    integer, dimension(3, nvctr_c), intent(in) :: gcoord_c
    integer, dimension(3, nvctr_f), intent(in) :: gcoord_f
    type(locreg_descriptors), intent(out) :: lr

    character(len = *), parameter :: subname = "io_gcoordToLocreg"
    integer :: i, i_stat, i_all
    logical, dimension(:,:,:), allocatable :: logrid_c, logrid_f

    call f_routine(id=subname)

    lr%geocode = "P"
    lr%hybrid_on = .false.

    lr%ns1 = 0
    lr%ns2 = 0
    lr%ns3 = 0

    lr%d%n1 = n1
    lr%d%n2 = n2
    lr%d%n3 = n3

    lr%d%n1i = 2 * n1 + 2
    lr%d%n2i = 2 * n2 + 2
    lr%d%n3i = 2 * n3 + 2

    logrid_c = f_malloc((/ 0.to.n1, 0.to.n2, 0.to.n3 /),id='logrid_c')
    logrid_f = f_malloc((/ 0.to.n1, 0.to.n2, 0.to.n3 /),id='logrid_f')

    lr%d%nfl1 = n1
    lr%d%nfl2 = n2
    lr%d%nfl3 = n3
    lr%d%nfu1 = 0
    lr%d%nfu2 = 0
    lr%d%nfu3 = 0

    logrid_c(:,:,:) = .false.
    do i = 1, nvctr_c, 1
       logrid_c(gcoord_c(1, i), gcoord_c(2, i), gcoord_c(3, i)) = .true.
    end do
    logrid_f(:,:,:) = .false.
    do i = 1, nvctr_f, 1
       logrid_f(gcoord_f(1, i), gcoord_f(2, i), gcoord_f(3, i)) = .true.
       lr%d%nfl1 = min(lr%d%nfl1, gcoord_f(1, i))
       lr%d%nfl2 = min(lr%d%nfl2, gcoord_f(2, i))
       lr%d%nfl3 = min(lr%d%nfl3, gcoord_f(3, i))
       lr%d%nfu1 = max(lr%d%nfu1, gcoord_f(1, i))
       lr%d%nfu2 = max(lr%d%nfu2, gcoord_f(2, i))
       lr%d%nfu3 = max(lr%d%nfu3, gcoord_f(3, i))
    end do

    !correct the values of the delimiter if there are no wavelets
    if (lr%d%nfl1 == n1 .and. lr%d%nfu1 == 0) then
       lr%d%nfl1 = n1 / 2
       lr%d%nfu1 = n1 / 2
    end if
    if (lr%d%nfl2 == n2 .and. lr%d%nfu2 == 0) then
       lr%d%nfl2 = n2 / 2
       lr%d%nfu2 = n2 / 2
    end if
    if (lr%d%nfl3 == n3 .and. lr%d%nfu3 == 0) then
       lr%d%nfl3 = n3 / 2
       lr%d%nfu3 = n3 / 2
    end if

    call wfd_from_grids(logrid_c, logrid_f, lr)

    call f_free(logrid_c)
    call f_free(logrid_f)

    call f_release_routine()

  END SUBROUTINE io_gcoordToLocreg

  subroutine read_psi_compress(unitwf, formatted, nvctr_c, nvctr_f, psi, lstat, error, gcoord_c, gcoord_f)
    use module_base
    use module_types

    implicit none

    integer, intent(in) :: unitwf, nvctr_c, nvctr_f
    logical, intent(in) :: formatted
    real(wp), dimension(nvctr_c+7*nvctr_f), intent(out) :: psi
    logical, intent(out) :: lstat
    character(len =256), intent(out) :: error
    integer, dimension(3, nvctr_c), optional, intent(out) :: gcoord_c
    integer, dimension(3, nvctr_f), optional, intent(out) :: gcoord_f

    integer :: j, i1, i2, i3, i_stat
    real(wp) :: tt,t1,t2,t3,t4,t5,t6,t7

    lstat = .false.
    write(error, "(A)") "cannot read psi values."
    if (present(gcoord_c)) then
       do j=1,nvctr_c
          if (formatted) then
             read(unitwf,*,iostat=i_stat) i1,i2,i3,tt
          else
             read(unitwf,iostat=i_stat) i1,i2,i3,tt
          end if
          if (i_stat /= 0) return
          psi(j)=tt
          gcoord_c(:, j) = (/ i1, i2, i3 /)
       enddo
    else
       do j=1,nvctr_c
          if (formatted) then
             read(unitwf,*,iostat=i_stat) i1,i2,i3,tt
          else
             read(unitwf,iostat=i_stat) i1,i2,i3,tt
          end if
          if (i_stat /= 0) return
          psi(j)=tt
       enddo
    end if
    if (present(gcoord_f)) then
       do j=1,7*nvctr_f-6,7
          if (formatted) then
             read(unitwf,*,iostat=i_stat) i1,i2,i3,t1,t2,t3,t4,t5,t6,t7
          else
             read(unitwf,iostat=i_stat) i1,i2,i3,t1,t2,t3,t4,t5,t6,t7
          end if
          if (i_stat /= 0) return
          psi(nvctr_c+j+0)=t1
          psi(nvctr_c+j+1)=t2
          psi(nvctr_c+j+2)=t3
          psi(nvctr_c+j+3)=t4
          psi(nvctr_c+j+4)=t5
          psi(nvctr_c+j+5)=t6
          psi(nvctr_c+j+6)=t7
          gcoord_f(:, (j - 1) / 7 + 1) = (/ i1, i2, i3 /)
       enddo
    else
       do j=1,7*nvctr_f-6,7
          if (formatted) then
             read(unitwf,*,iostat=i_stat) i1,i2,i3,t1,t2,t3,t4,t5,t6,t7
          else
             read(unitwf,iostat=i_stat) i1,i2,i3,t1,t2,t3,t4,t5,t6,t7
          end if
          if (i_stat /= 0) return
          psi(nvctr_c+j+0)=t1
          psi(nvctr_c+j+1)=t2
          psi(nvctr_c+j+2)=t3
          psi(nvctr_c+j+3)=t4
          psi(nvctr_c+j+4)=t5
          psi(nvctr_c+j+5)=t6
          psi(nvctr_c+j+6)=t7
       enddo
    end if
    lstat = .true.
  END SUBROUTINE read_psi_compress

  subroutine read_psig(unitwf, formatted, nvctr_c, nvctr_f, n1, n2, n3, psig, lstat, error)
    use module_base
    use module_types

    implicit none

    integer, intent(in) :: unitwf, nvctr_c, nvctr_f, n1, n2, n3
    logical, intent(in) :: formatted
    real(wp), dimension(0:n1,2,0:n2,2,0:n3,2), intent(out) :: psig
    logical, intent(out) :: lstat
    character(len =256), intent(out) :: error

    integer :: i1, i2, i3, i_stat, iel
    real(wp) :: tt, t1, t2, t3, t4, t5, t6, t7

    lstat = .false.
    write(error, "(A)") "cannot read psig values."

    call razero(8*(n1+1)*(n2+1)*(n3+1),psig)
    do iel=1,nvctr_c
       if (formatted) then
          read(unitwf,*,iostat=i_stat) i1,i2,i3,tt
       else
          read(unitwf,iostat=i_stat) i1,i2,i3,tt
       end if
       if (i_stat /= 0) return
       psig(i1,1,i2,1,i3,1)=tt
    enddo
    do iel=1,nvctr_f
       if (formatted) then
          read(unitwf,*,iostat=i_stat) i1,i2,i3,t1,t2,t3,t4,t5,t6,t7
       else
          read(unitwf,iostat=i_stat) i1,i2,i3,t1,t2,t3,t4,t5,t6,t7
       end if
       if (i_stat /= 0) return
       psig(i1,2,i2,1,i3,1)=t1
       psig(i1,1,i2,2,i3,1)=t2
       psig(i1,2,i2,2,i3,1)=t3
       psig(i1,1,i2,1,i3,2)=t4
       psig(i1,2,i2,1,i3,2)=t5
       psig(i1,1,i2,2,i3,2)=t6
       psig(i1,2,i2,2,i3,2)=t7
    enddo
    lstat = .true.
  END SUBROUTINE read_psig

  subroutine io_open(unitwf, filename, formatted)
    character(len = *), intent(in) :: filename
    logical, intent(in) :: formatted
    integer, intent(out) :: unitwf

    integer :: i_stat

    ! We open the Fortran file
    unitwf = 99
    if (.not. formatted) then
       open(unit=unitwf,file=trim(filename),status='unknown',form="unformatted", iostat=i_stat)
    else
       open(unit=unitwf,file=trim(filename),status='unknown', iostat=i_stat)
    end if
    if (i_stat /= 0) then
       call io_warning("Cannot open file '" // trim(filename) // "'.")
       unitwf = -1
       return
    end if
  END SUBROUTINE io_open

END MODULE internal_io


subroutine readonewave(unitwf,useFormattedInput,iorb,iproc,n1,n2,n3,&
     & hx,hy,hz,at,wfd,rxyz_old,rxyz,psi,eval,psifscf)
  use module_base
  use module_types
  use internal_io
  use yaml_output
  implicit none
  logical, intent(in) :: useFormattedInput
  integer, intent(in) :: unitwf,iorb,iproc,n1,n2,n3
  type(wavefunctions_descriptors), intent(in) :: wfd
  type(atoms_data), intent(in) :: at
  real(gp), intent(in) :: hx,hy,hz
  real(gp), dimension(3,at%astruct%nat), intent(in) :: rxyz
  real(wp), intent(out) :: eval
  real(gp), dimension(3,at%astruct%nat), intent(out) :: rxyz_old
  real(wp), dimension(wfd%nvctr_c+7*wfd%nvctr_f), intent(out) :: psi
  real(wp), dimension(*), intent(out) :: psifscf !this supports different BC
  !local variables
  character(len=*), parameter :: subname='readonewave'
  character(len = 256) :: error
  logical :: perx,pery,perz,lstat
  integer :: iorb_old,n1_old,n2_old,n3_old,iat,iel,nvctr_c_old,nvctr_f_old,i_stat,i_all,i1,i2,i3
  real(wp) :: tt,t1,t2,t3,t4,t5,t6,t7
  real(gp) :: tx,ty,tz,displ,hx_old,hy_old,hz_old,mindist
  real(wp), dimension(:,:,:,:,:,:), allocatable :: psigold

  call f_routine(id=subname)

  !write(*,*) 'INSIDE readonewave'
  call io_read_descr(unitwf, useFormattedInput, iorb_old, eval, n1_old, n2_old, n3_old, &
       & hx_old, hy_old, hz_old, lstat, error, nvctr_c_old, nvctr_f_old, rxyz_old, at%astruct%nat)
  if (.not. lstat) call io_error(trim(error))
  if (iorb_old /= iorb) stop 'readonewave'

  !conditions for periodicity in the three directions
  perx=(at%astruct%geocode /= 'F')
  pery=(at%astruct%geocode == 'P')
  perz=(at%astruct%geocode /= 'F')

  tx=0.0_gp 
  ty=0.0_gp
  tz=0.0_gp
  do iat=1,at%astruct%nat
     tx=tx+mindist(perx,at%astruct%cell_dim(1),rxyz(1,iat),rxyz_old(1,iat))**2
     ty=ty+mindist(pery,at%astruct%cell_dim(2),rxyz(2,iat),rxyz_old(2,iat))**2
     tz=tz+mindist(perz,at%astruct%cell_dim(3),rxyz(3,iat),rxyz_old(3,iat))**2
  enddo
  displ=sqrt(tx+ty+tz)

  if (hx_old == hx .and. hy_old == hy .and. hz_old == hz .and.&
       nvctr_c_old == wfd%nvctr_c .and. nvctr_f_old == wfd%nvctr_f .and. & 
       n1_old == n1  .and. n2_old == n2 .and. n3_old == n3 .and. displ <= 1.d-3) then

     if (iproc == 0) call yaml_map('Need to reformat wavefunctions',.false.)
     call read_psi_compress(unitwf, useFormattedInput, wfd%nvctr_c, wfd%nvctr_f, psi, lstat, error)
     if (.not. lstat) call io_error(trim(error))

  else

     if (iproc == 0 .and. iorb == 1) then
        call yaml_map('Need to reformat wavefunctions',.false.)
        if (hx_old /= hx .or. hy_old /= hy .or. hz_old /= hz) &
           & call yaml_comment('because hgrid_old /= hgrid' // &
             & trim(yaml_toa((/ hx_old,hy_old,hz_old,hx,hy,hz /), fmt='(f14.10)')))
        if (nvctr_c_old /= wfd%nvctr_c) &
           & call yaml_comment('because nvctr_c_old /= nvctr_c' // trim(yaml_toa((/ nvctr_c_old,wfd%nvctr_c /))))
        if (nvctr_f_old /= wfd%nvctr_f) &
           & call yaml_comment('because nvctr_f_old /= nvctr_f' // trim(yaml_toa((/ nvctr_f_old,wfd%nvctr_f /))))
        if (n1_old /= n1  .or. n2_old /= n2 .or. n3_old /= n3 ) &
           call yaml_comment('because cell size has changed' // trim(yaml_toa((/ n1_old,n1,n2_old,n2,n3_old,n3 /))))
        if (displ > 1.d-3 ) call yaml_comment('large displacement of molecule' // trim(yaml_toa(displ)))
     end if

     psigold = f_malloc((/ 0.to.n1_old, 1.to.2, 0.to.n2_old, 1.to.2, 0.to.n3_old, 1.to.2 /),id='psigold')

     call razero(8*(n1_old+1)*(n2_old+1)*(n3_old+1),psigold)
     do iel=1,nvctr_c_old
        if (useFormattedInput) then
           read(unitwf,*) i1,i2,i3,tt
        else
           read(unitwf) i1,i2,i3,tt
        end if
        psigold(i1,1,i2,1,i3,1)=tt
     enddo
     do iel=1,nvctr_f_old
        if (useFormattedInput) then
           read(unitwf,*) i1,i2,i3,t1,t2,t3,t4,t5,t6,t7
        else
           read(unitwf) i1,i2,i3,t1,t2,t3,t4,t5,t6,t7
        end if
        psigold(i1,2,i2,1,i3,1)=t1
        psigold(i1,1,i2,2,i3,1)=t2
        psigold(i1,2,i2,2,i3,1)=t3
        psigold(i1,1,i2,1,i3,2)=t4
        psigold(i1,2,i2,1,i3,2)=t5
        psigold(i1,1,i2,2,i3,2)=t6
        psigold(i1,2,i2,2,i3,2)=t7
     enddo

     ! I put nat = 1 here, since only one position is saved in wavefunction files.
     call reformatonewave(displ,wfd,at,hx_old,hy_old,hz_old,n1_old,n2_old,n3_old,&
          rxyz_old,psigold,hx,hy,hz,n1,n2,n3,rxyz,psifscf,psi)

     call f_free(psigold)

  endif

  call f_release_routine()

END SUBROUTINE readonewave

subroutine readwavetoisf(lstat, filename, formatted, hx, hy, hz, &
     & n1, n2, n3, nspinor, psiscf)
  use module_base
  use module_types
  use internal_io

  implicit none

  character(len = *), intent(in) :: filename
  logical, intent(in) :: formatted
  integer, intent(out) :: n1, n2, n3, nspinor
  real(gp), intent(out) :: hx, hy, hz
  real(wp), dimension(:,:,:,:), pointer :: psiscf
  logical, intent(out) :: lstat

  character(len = *), parameter :: subname = "readwavetoisf"
  integer :: unitwf, iorb, i_all, i_stat, ispinor, ispin, ikpt
  integer, dimension(:,:), allocatable :: gcoord_c, gcoord_f
  real(wp) :: eval
  real(wp), dimension(:), allocatable :: psi
  type(locreg_descriptors) :: lr
  character(len = 256) :: error
  type(workarr_sumrho) :: w
  character(len = 1024) :: fileRI
  integer :: n1_old, n2_old, n3_old, nvctr_c_old, nvctr_f_old
  real(gp) :: hx_old, hy_old, hz_old

  call f_routine(id=subname)

  ! We open the Fortran file
  call io_open(unitwf, filename, formatted)
  if (unitwf < 0) then
     return
  end if

  ! We read the basis set description and the atomic definition.
  call io_read_descr(unitwf, formatted, iorb, eval, n1, n2, n3, &
       & hx, hy, hz, lstat, error, lr%wfd%nvctr_c, lr%wfd%nvctr_f)
  if (.not. lstat) then
     call io_warning(trim(error))
     return
  end if
  ! Do a magic here with the filenames...
  call readwavedescr(lstat, filename, iorb, ispin, ikpt, ispinor, nspinor, fileRI)
  if (.not. lstat) then
     call io_warning("cannot read wave ids from filename.")
     return
  end if

  ! Initial allocations.
  gcoord_c = f_malloc((/ 3, lr%wfd%nvctr_c  /),id='gcoord_c')
  gcoord_f = f_malloc((/ 3, lr%wfd%nvctr_f  /),id='gcoord_f')
  psi = f_malloc(lr%wfd%nvctr_c + 7 * lr%wfd%nvctr_f ,id='psi')

  ! Read psi and the basis-set
  call read_psi_compress(unitwf, formatted, lr%wfd%nvctr_c, lr%wfd%nvctr_f, psi, lstat, error, gcoord_c, gcoord_f)
  if (.not. lstat) then
     call io_warning(trim(error))
     call deallocate_local()
     return
  end if
  call io_gcoordToLocreg(n1, n2, n3, lr%wfd%nvctr_c, lr%wfd%nvctr_f, &
       & gcoord_c, gcoord_f, lr)

  psiscf = f_malloc_ptr((/ lr%d%n1i, lr%d%n2i, lr%d%n3i, nspinor  /),id='psiscf')

  call initialize_work_arrays_sumrho(lr,w)

  ! Magic-filter to isf
  call daub_to_isf(lr, w, psi, psiscf(1,1,1,ispinor))

  ! Read the other psi part, if any
  if (nspinor > 1) then
     close(unitwf)
     n1_old = n1
     n2_old = n2
     n3_old = n3
     hx_old = hx
     hy_old = hy
     hz_old = hz
     nvctr_c_old = lr%wfd%nvctr_c
     nvctr_f_old = lr%wfd%nvctr_f
     
     ispinor = modulo(ispinor, 2) + 1
     call io_open(unitwf, trim(fileRI), formatted)
     if (unitwf < 0) then
        call io_warning("cannot read other spinor part from '" // trim(fileRI) // "'.")
        call deallocate_local()
        return
     end if
     ! We read the basis set description and the atomic definition.
     call io_read_descr(unitwf, formatted, iorb, eval, n1, n2, n3, &
          & hx, hy, hz, lstat, error, lr%wfd%nvctr_c, lr%wfd%nvctr_f)
     if (.not. lstat) then
        call io_warning(trim(error))
        call deallocate_local()
        return
     end if
     ! Check consistency of the basis-set.
     if (n1_old == n1 .and. n2_old == n2 .and. n3_old == n3 .and. &
          & hx_old == hx .and. hy_old == hy .and. hz_old == hz .and. &
          & nvctr_c_old == lr%wfd%nvctr_c .and. nvctr_f_old == lr%wfd%nvctr_f) then
        call read_psi_compress(unitwf, formatted, lr%wfd%nvctr_c, lr%wfd%nvctr_f, psi, lstat, error)
        if (.not. lstat) then
           call io_warning(trim(error))
           call deallocate_local()
           return
        end if
        call daub_to_isf(lr, w, psi, psiscf(1,1,1,ispinor))
     else
        call io_warning("It exists a file with the same naming convention" // &
             & " but with a different basis-set.")
        hx = hx_old
        hy = hy_old
        hz = hz_old
        psiscf(:,:,:,ispinor) = real(0, wp)
     end if
  end if

  ! We update the size values to match the allocation of psiscf.
  n1 = lr%d%n1i
  n2 = lr%d%n2i
  n3 = lr%d%n3i
  hx = hx * 0.5d0
  hy = hy * 0.5d0
  hz = hz * 0.5d0

  call deallocate_local()
  lstat = .true.

contains

  subroutine deallocate_local()
    character(len = *), parameter :: subname = "readwavetoisf"

    ! We close the file.
    close(unit=unitwf)

    if (allocated(psi)) then
       call f_free(psi)
    end if

    if (allocated(gcoord_c)) then
       call f_free(gcoord_c)
    end if
    if (allocated(gcoord_f)) then
       call f_free(gcoord_f)
    end if

    if (associated(w%x_c)) then
       call deallocate_work_arrays_sumrho(w)
    end if
    if (associated(lr%bounds%kb%ibyz_f)) then
       call deallocate_bounds(lr%geocode, lr%hybrid_on, lr%bounds, subname)
    end if
    call deallocate_wfd(lr%wfd, subname)
    
    call f_release_routine()
  END SUBROUTINE deallocate_local
END SUBROUTINE readwavetoisf

subroutine readwavedescr(lstat, filename, iorb, ispin, ikpt, ispinor, nspinor, fileRI)
  use module_base
  use module_types

  implicit none

  character(len = *), intent(in) :: filename
  integer, intent(out) :: iorb, ispin, ikpt, nspinor, ispinor
  logical, intent(out) :: lstat
  character(len = 1024), intent(out) :: fileRI

  logical :: exists
  integer :: i, i_stat
  character(len = 1) :: code

  lstat = .false.

  !find the value of iorb
  read(filename(index(filename, ".", back = .true.)+2:len(filename)),*,iostat = i_stat) iorb
  if (i_stat /= 0) return
  i = index(filename, "-k", back = .true.)+2
  read(filename(i:i+2),*,iostat = i_stat) ikpt
  if (i_stat /= 0) return
  i = index(filename, "-", back = .true.)+1
  read(filename(i:i),*,iostat = i_stat) code
  if (i_stat /= 0) return
  if (code == "U" .or. code == "N") ispin = 1
  if (code == "D") ispin = 2
  ! Test file for other spinor part.
  nspinor = 1
  ispinor = 1
  read(filename(i+1:i+1),*,iostat = i_stat) code
  if (i_stat /= 0) return
  if (code == "R") then
     write(fileRI, "(A)") filename
     fileRI(i+1:i+1) = "I"
     inquire(file=trim(fileRI), exist=exists)
     if (exists) then
        ispinor = 1
        nspinor = 2
     end if
  end if
  if (code == "I") then
     write(fileRI, "(A)") filename
     fileRI(i+1:i+1) = "R"
     inquire(file=trim(fileRI), exist=exists)
     if (exists) then
        ispinor = 2
        nspinor = 2
     end if
  end if

  lstat = .true.
END SUBROUTINE readwavedescr


subroutine writeonewave(unitwf,useFormattedOutput,iorb,n1,n2,n3,hx,hy,hz,nat,rxyz,  & 
     nseg_c,nvctr_c,keyg_c,keyv_c,  & 
     nseg_f,nvctr_f,keyg_f,keyv_f, & 
     psi_c,psi_f,eval)
  use module_base
  use yaml_output
  implicit none
  logical, intent(in) :: useFormattedOutput
  integer, intent(inout) :: unitwf,iorb,n1,n2,n3,nat,nseg_c,nvctr_c,nseg_f,nvctr_f
  real(gp), intent(in) :: hx,hy,hz
  real(wp), intent(in) :: eval
  integer, dimension(nseg_c), intent(in) :: keyv_c
  integer, dimension(nseg_f), intent(in) :: keyv_f
  integer, dimension(2,nseg_c), intent(in) :: keyg_c
  integer, dimension(2,nseg_f), intent(in) :: keyg_f
  real(wp), dimension(nvctr_c), intent(in) :: psi_c
  real(wp), dimension(7,nvctr_f), intent(in) :: psi_f
  real(gp), dimension(3,nat), intent(in) :: rxyz
  !local variables
  integer :: iat,jj,j0,j1,ii,i0,i1,i2,i3,i,iseg,j
  real(wp) :: tt,t1,t2,t3,t4,t5,t6,t7

  if (useFormattedOutput) then
     write(unitwf,*) iorb,eval
     write(unitwf,*) hx,hy,hz
     write(unitwf,*) n1,n2,n3
     write(unitwf,*) nat
     do iat=1,nat
     write(unitwf,'(3(1x,e24.17))') (rxyz(j,iat),j=1,3)
     enddo
     write(unitwf,*) nvctr_c, nvctr_f
  else
     write(unitwf) iorb,eval
     write(unitwf) hx,hy,hz
     write(unitwf) n1,n2,n3
     write(unitwf) nat
     do iat=1,nat
     write(unitwf) (rxyz(j,iat),j=1,3)
     enddo
     write(unitwf) nvctr_c, nvctr_f
  end if

  ! coarse part
  do iseg=1,nseg_c
     jj=keyv_c(iseg)
     j0=keyg_c(1,iseg)
     j1=keyg_c(2,iseg)
     ii=j0-1
     i3=ii/((n1+1)*(n2+1))
     ii=ii-i3*(n1+1)*(n2+1)
     i2=ii/(n1+1)
     i0=ii-i2*(n1+1)
     i1=i0+j1-j0
     do i=i0,i1
        tt=psi_c(i-i0+jj) 
        if (useFormattedOutput) then
           write(unitwf,'(3(i4),1x,e19.12)') i,i2,i3,tt
        else
           write(unitwf) i,i2,i3,tt
        end if
     enddo
  enddo

  ! fine part
  do iseg=1,nseg_f
     jj=keyv_f(iseg)
     j0=keyg_f(1,iseg)
     j1=keyg_f(2,iseg)
     ii=j0-1
     i3=ii/((n1+1)*(n2+1))
     ii=ii-i3*(n1+1)*(n2+1)
     i2=ii/(n1+1)
     i0=ii-i2*(n1+1)
     i1=i0+j1-j0
     do i=i0,i1
        t1=psi_f(1,i-i0+jj)
        t2=psi_f(2,i-i0+jj)
        t3=psi_f(3,i-i0+jj)
        t4=psi_f(4,i-i0+jj)
        t5=psi_f(5,i-i0+jj)
        t6=psi_f(6,i-i0+jj)
        t7=psi_f(7,i-i0+jj)
        if (useFormattedOutput) then
           write(unitwf,'(3(i4),7(1x,e17.10))') i,i2,i3,t1,t2,t3,t4,t5,t6,t7
        else
           write(unitwf) i,i2,i3,t1,t2,t3,t4,t5,t6,t7
        end if
     enddo
  enddo

  if (verbose >= 2) call yaml_comment(trim(yaml_toa(iorb)) //'th wavefunction written')
  !if (verbose >= 2) write(*,'(1x,i0,a)') iorb,'th wavefunction written'

END SUBROUTINE writeonewave


!> Make frag_trans the argument so can eliminate need for interface
subroutine reformat_one_supportfunction(wfd,geocode,hgrids_old,n_old,psigold,& 
     hgrids,n,centre_old,centre_new,da,frag_trans,psi)
  use module_base
  use module_types
  use module_fragments
  use yaml_output
  implicit none
  integer, dimension(3), intent(in) :: n,n_old
  real(gp), dimension(3), intent(in) :: hgrids,hgrids_old
  type(wavefunctions_descriptors), intent(in) :: wfd
  character(len=1), intent(in) :: geocode !< @copydoc poisson_solver::doc::geocode
  real(gp), dimension(3), intent(inout) :: centre_old,centre_new,da
  type(fragment_transformation), intent(in) :: frag_trans
  real(wp), dimension(0:n_old(1),2,0:n_old(2),2,0:n_old(3),2), intent(in) :: psigold
  real(wp), dimension(wfd%nvctr_c+7*wfd%nvctr_f), intent(out) :: psi

  !local variables
  character(len=*), parameter :: subname='reformatonesupportfunction'
  logical, dimension(3) :: per
  integer :: i_stat,i_all
  integer, dimension(3) :: nb, ndims_tmp
  real(gp), dimension(3) :: hgridsh,hgridsh_old
  !!real(wp) :: dnrm2
  real(wp), dimension(:), allocatable :: ww,wwold
  real(wp), dimension(:), allocatable :: x_phi
  real(wp), dimension(:,:), allocatable :: y_phi
  real(wp), dimension(:,:,:,:,:,:), allocatable :: psig
  real(wp), dimension(:,:,:), pointer :: psifscfold, psifscf, psifscf_tmp
  integer :: itype, nd, nrange,isgn,i,iz
  real(gp), dimension(3) :: rrow
  real(gp), dimension(3,3) :: rmat !< rotation matrix
  real(gp) :: sint,cost,onemc,ux,uy,uz
  integer, dimension(3) :: irp

  call f_routine(id=subname)

  !if (size(frag_trans%discrete_operations)>0) then
  !   print*,'Error discrete operations not yet implemented',size(frag_trans%discrete_operations),&
  !        frag_trans%discrete_operations(1)
  !   stop
  !end if

  !conditions for periodicity in the three directions
  per(1)=(geocode /= 'F')
  per(2)=(geocode == 'P')
  per(3)=(geocode /= 'F')

  !buffers related to periodicity
  !WARNING: the boundary conditions are not assumed to change between new and old
  call ext_buffers_coarse(per(1),nb(1))
  call ext_buffers_coarse(per(2),nb(2))
  call ext_buffers_coarse(per(3),nb(3))

  psifscf = f_malloc_ptr(-nb.to.2*n+1+nb,id='psifscf')
  psifscfold = f_malloc_ptr(-nb.to.2*n_old+1+nb,id='psifscfold')

  wwold = f_malloc((2*n_old(1)+2+2*nb(1))*(2*n_old(2)+2+2*nb(2))*(2*n_old(3)+2+2*nb(3)),id='wwold')

  if (geocode=='F') then
     call synthese_grow(n_old(1),n_old(2),n_old(3),wwold,psigold,psifscfold) 
  else if (geocode=='S') then     
     call synthese_slab(n_old(1),n_old(2),n_old(3),wwold,psigold,psifscfold) 
  else if (geocode=='P') then     
     call synthese_per(n_old(1),n_old(2),n_old(3),wwold,psigold,psifscfold) 
  end if

  call f_free(wwold)

  ! transform to new structure    
  hgridsh=.5_gp*hgrids
  hgridsh_old=.5_gp*hgrids_old

  !create the scaling function array
  !use lots of points (to optimize one can determine how many points are needed at max)
  itype=16
  nd=2**20

  x_phi = f_malloc(0.to.nd,id='x_phi')
  y_phi = f_malloc((/0.to.nd,1.to.2/),id='y_phi')

  call my_scaling_function4b2B(itype,nd,nrange,x_phi,y_phi) 
  if( abs(y_phi(nd/2,1)-1)>1.0e-10 ) then
     stop " wrong scaling function 4b2B: not a centered one "
  endif

  call f_free(x_phi)

  nullify(psifscf_tmp)
  if (size(frag_trans%discrete_operations)==0) then
     psifscf_tmp => psifscfold
     ndims_tmp=(2*n_old+2+2*nb)
  else if (size(frag_trans%discrete_operations)==1) then
     psifscf_tmp = f_malloc_ptr(-nb.to.2*n_old+1+nb,id='psifscf_tmp')
     !not used anymore I suppose
     !call switch_axes(nd,nrange,y_phi,centre_old,hgridsh_old,(2*n_old+2+2*nb),psifscfold,&
     !     hgridsh,ndims_tmp,psifscf_tmp,frag_trans%discrete_operations(1),da)
  else if (size(frag_trans%discrete_operations)==2) then
     stop 'only 1 discrete operation allowed right now'
  else if (size(frag_trans%discrete_operations)==3) then
     stop 'only 1 discrete operation allowed right now'
  end if

  !call field_rototranslation(nd,nrange,y_phi,da,frag_trans%rot_axis,centre_old,centre_new,frag_trans%theta,&
  !     hgridsh_old,ndims_tmp,psifscf_tmp,hgridsh,(2*n+2+2*nb),psifscf)

  sint=sin(frag_trans%theta)
  cost=cos(frag_trans%theta)
  onemc=1.0_gp-cost
  ux=frag_trans%rot_axis(1)
  uy=frag_trans%rot_axis(2)
  uz=frag_trans%rot_axis(3)

!!$  call yaml_open_sequence('Rotation matrix elements')
!!$  call yaml_sequence(trim(yaml_toa((/&
!!$       cost + onemc*ux**2   , ux*uy*onemc - uz*sint, ux*uz*onemc + uy*sint /),fmt='(1pg20.12)')))
!!$  call yaml_sequence(trim(yaml_toa((/&
!!$       ux*uy*onemc +uz*sint , cost + onemc*uy**2   , uy*uz*onemc - ux*sint /),fmt='(1pg20.12)')))
!!$  call yaml_sequence(trim(yaml_toa((/&
!!$       ux*uz*onemc -uy*sint , uy*uz*onemc + ux*sint, cost + onemc*uz**2    /),fmt='(1pg20.12)')))
!!$  call yaml_close_sequence()


  !identify the rotation matrix elements
  !first row (xp)
  rmat(:,1)=(/cost+onemc*ux**2  ,ux*uy*onemc-uz*sint ,ux*uz*onemc+uy*sint/)
  !second row (yp)
  rmat(:,2)=(/ux*uy*onemc+uz*sint,cost+onemc*uy**2   ,uy*uz*onemc-ux*sint/)
  !third row (zp)
  rmat(:,3)=(/ux*uz*onemc-uy*sint,uy*uz*onemc+ux*sint,cost+onemc*uz**2   /)

  !write some output on the screen
  !print matrix elements, to be moved at the moment of identification of the transformation
<<<<<<< HEAD
  !!call yaml_map('Rotation axis',frag_trans%rot_axis,fmt='(1pg20.12)')
  !!call yaml_map('Rotation angle (deg)',frag_trans%theta*180.0_gp/pi_param,fmt='(1pg20.12)')
  !!call yaml_map('Translation vector',da,fmt='(1pg20.12)')
  !!call yaml_open_sequence('Rotation matrix elements')
  !!call yaml_sequence(trim(yaml_toa((/&
  !!     cost + onemc*ux**2   , ux*uy*onemc - uz*sint, ux*uz*onemc + uy*sint /),fmt='(1pg20.12)')))
  !!call yaml_sequence(trim(yaml_toa((/&
  !!     ux*uy*onemc +uz*sint , cost + onemc*uy**2   , uy*uz*onemc - ux*sint /),fmt='(1pg20.12)')))
  !!call yaml_sequence(trim(yaml_toa((/&
  !!     ux*uz*onemc -uy*sint , uy*uz*onemc + ux*sint, cost + onemc*uz**2    /),fmt='(1pg20.12)')))
  !!call yaml_close_sequence()

  !determine ideal sequence for rotation
  !pay attention to what happens if two values are identical  
  !from where xp should be determined
  rrow=abs((/cost + onemc*ux**2   , ux*uy*onemc - uz*sint, ux*uz*onemc + uy*sint /))
  ixp=maxloc(rrow,1)
  !form where zp should be determined (note that the third line has been used)
  rrow=abs((/ux*uz*onemc -uy*sint , uy*uz*onemc + ux*sint, cost + onemc*uz**2    /))
  !exclude of course the previously found direction
  rrow(ixp)=0.0_gp
  izp=maxloc(rrow,1)
  !then the last dimension, which is the intermediate one
  rrow=1.0_gp
  rrow(ixp)=0.d0
  rrow(izp)=0.d0
  iyp=maxloc(rrow,1)

  !!print the suggested order
  !!call yaml_map('Suggested order for the transformation',(/ixp,iyp,izp/))

  !we should define the transformation order
  !traditional case, for testing
!if (any(hgridsh/=hgridsh_old)) then
!  ixp=1
!  iyp=2
!  izp=3
!!$  print *,'final case',(/ixp,iyp,izp/)
!endif

  call field_rototranslation3D(nd+1,nrange,y_phi,da,frag_trans%rot_axis,centre_old,centre_new,&
      sint,cost,onemc,(/ixp,iyp,izp/),&
      hgridsh_old,ndims_tmp,psifscf_tmp,hgridsh,(2*n+2+2*nb),psifscf)
=======
  call yaml_map('Rotation axis',frag_trans%rot_axis,fmt='(1pg20.12)')
  call yaml_map('Rotation angle (deg)',frag_trans%theta*180.0_gp/pi_param,fmt='(1pg20.12)')
  call yaml_map('Translation vector',da,fmt='(1pg20.12)')
  call yaml_map('Rotation matrix elements',rmat,fmt='(1pg20.12)')

  !try different solutions, one of these should always work
  irp=selection(rmat)
  !otherwise we have a problem
  if (f_err_raise(repeated(abs(irp)),'Determination of the best array failed, irp='//&
          trim(yaml_toa(irp,fmt='(i5)')),err_name='BIGDFT_RUNTIME_ERROR')) return

!!$  !pay attention to what happens if two values are identical  
!!$  !from where xp should be determined
!!$  rrow=abs(rmat(:,1))
!!$  irp(1)=maxloc(rrow,1)
!!$  !form where zp should be determined (note that the third line has been used)
!!$  rrow=abs(rmat(:,3))
!!$  !exclude of course the previously found direction
!!$  rrow(irp(1))=0.0_gp
!!$  irp(3)=maxloc(rrow,1)
!!$  !then the last dimension, which is determined by exclusion
!!$  rrow=1.0_gp
!!$  rrow(irp(1))=0.d0
!!$  rrow(irp(3))=0.d0
!!$  irp(2)=maxloc(rrow,1)


!!$  !traditional case, for testing
!!$  irp(1)=1
!!$  irp(2)=2
!!$  irp(3)=3

  !!print the suggested order
  call yaml_map('Suggested order for the transformation',irp)

  call field_rototranslation3D(nd+1,nrange,y_phi,da,frag_trans%rot_axis,&
       centre_old,centre_new,sint,cost,onemc,irp,&
       hgridsh_old,ndims_tmp,psifscf_tmp,hgridsh,(2*n+2+2*nb),psifscf)
>>>>>>> 9ce5e401
  !call yaml_map('Centre old',centre_old,fmt='(1pg18.10)')
  !call yaml_map('Centre new',centre_new,fmt='(1pg18.10)')
  !call field_rototranslation3D_interpolation(da,frag_trans%rot_axis,centre_old,centre_new,&
  !     sint,cost,onemc,hgridsh_old,ndims_tmp,psifscf_tmp,hgridsh,(2*n+2+2*nb),psifscf)


  if (size(frag_trans%discrete_operations)>0) then
     call f_free_ptr(psifscf_tmp)
  else
     nullify(psifscf_tmp)    
  end if

  call f_free(y_phi)

  !!print*, 'norm of psifscf ',dnrm2((2*n(1)+16)*(2*n(2)+16)*(2*n(3)+16),psifscf,1)
  call f_free_ptr(psifscfold)

  psig = f_malloc((/ 0.to.n(1), 1.to.2, 0.to.n(2), 1.to.2, 0.to.n(3), 1.to.2 /),id='psig')
  ww = f_malloc((2*n(1)+2+2*nb(1))*(2*n(2)+2+2*nb(2))*(2*n(3)+2+2*nb(3)),id='ww')

  if (geocode=='F') then
     call analyse_shrink(n(1),n(2),n(3),ww,psifscf,psig)
  else if (geocode == 'S') then
     call analyse_slab(n(1),n(2),n(3),ww,psifscf,psig)
  else if (geocode == 'P') then
     call analyse_per(n(1),n(2),n(3),ww,psifscf,psig)
  end if

  call f_free_ptr(psifscf)

  !!print*, 'norm new psig ',dnrm2(8*(n(1)+1)*(n(2)+1)*(n(3)+1),psig,1),n(1),n(2),n(3)
  call compress_plain(n(1),n(2),0,n(1),0,n(2),0,n(3),  &
       wfd%nseg_c,wfd%nvctr_c,wfd%keygloc(1,1),wfd%keyvloc(1),   &
       wfd%nseg_f,wfd%nvctr_f,&
       wfd%keygloc(1,wfd%nseg_c+min(1,wfd%nseg_f)),&
       wfd%keyvloc(wfd%nseg_c+min(1,wfd%nseg_f)),   &
       psig,psi(1),psi(wfd%nvctr_c+min(1,wfd%nvctr_f)))
  !!print*, 'norm of reformatted psi ',dnrm2(wfd%nvctr_c+7*wfd%nvctr_f,psi,1),wfd%nvctr_c,wfd%nvctr_f
  !!print*, 'norm of reformatted psic ',dnrm2(wfd%nvctr_c,psi,1)
  !!print*, 'norm of reformatted psif ',dnrm2(wfd%nvctr_f*7,psi(wfd%nvctr_c+min(1,wfd%nvctr_f)),1)

  call f_free(psig)
  call f_free(ww)

  call f_release_routine()

<<<<<<< HEAD

!> Call the routine which performs the interpolation in each direction
subroutine morph_and_transpose(t0_field,nphi,nrange,phi,ndat,nin,psi_in,nout,psi_out)
 use module_base
 implicit none
 integer, intent(in) :: nphi !< number of sampling points of the ISF function (multiple of nrange)
 integer, intent(in) :: nrange !< extension of the ISF domain in dimensionless units (even number)
 integer, intent(in) :: nin,nout !< sizes of the input and output array in interpolating direction
 integer, intent(in) :: ndat !< size of the array in orthogonal directions
! real(gp), intent(in) :: h !< grid spacing in the interpolating direction
 real(gp), dimension(nin,ndat), intent(in) :: t0_field !< field of shifts to be applied for each point in grid spacing units
 real(gp), dimension(nphi), intent(in) :: phi !< interpolating scaling function array
 real(gp), dimension(nin,ndat), intent(in) :: psi_in !< input wavefunction psifscf
 real(gp), dimension(ndat,nout), intent(out) :: psi_out !< input wavefunction psifscf
 !local variables
 character(len=*), parameter :: subname='morph_and_transpose'
!!$ real(gp), parameter  :: tol=1.e-14_gp
 integer :: i_all,i_stat,nunit,m_isf,i,j,l,ms,me,k1
 real(gp) :: dt,tt,t0_l,diff
 real(gp), dimension(:), allocatable :: shf !< shift filter
!!$ integer :: k2
!!$ real(gp) :: k,kold,ksh1,ksh2,alpha

 !assume for the moment that the grid spacing is constant
 !call f_malloc_routine_id(subname)
 m_isf=nrange/2

 !shf=f_malloc(bounds=(/-m_isf .to. m_isf/),id='shf')

 !calculate the shift filter for the given t0
 allocate(shf(-m_isf:m_isf+ndebug),stat=i_stat )
 call memocc(i_stat,shf,'shf',subname)

 !number of points for a unit displacement
 nunit=nphi/nrange 

 !apply the interpolating filter to the output
 do j=1,ndat
    psi_out(j,:)=0.0_gp
    do i=1,nout

       !find inverse
       call find_inverse(nin,i,t0_field(1,j),t0_l,k1)
!!$       kold=-1000.0_gp
!!$       find_trans: do l=1,nin
!!$          k=real(l,gp)+t0_field(l,j)
!!$          if (k-real(i,gp) > tol) exit find_trans
!!$          kold=k
!!$          !print *,l,k,t0_field(l,j),i
!!$       end do find_trans
!!$       ! want to use either l or l-1 to give us point i - pick closest
!!$       if (k-real(i,gp) < -kold+real(i,gp)) then
!!$          ksh1=k-real(i,gp)
!!$          ksh2=-kold+real(i,gp)
!!$          k1=l
!!$          k2=l-1
!!$          if (k2==0) then
!!$             k2=1
!!$             ksh2=ksh1
!!$          end if
!!$          if (k1==nin+1) then
!!$             k1=nin
!!$             ksh1=ksh2
!!$          end if
!!$       else
!!$          ksh1=-kold+real(i,gp)
!!$          ksh2=k-real(i,gp)
!!$          k1=l-1
!!$          k2=l
!!$          if (k1==0) then
!!$             k1=1
!!$             ksh1=ksh2
!!$          end if
!!$          if (k2==nin+1) then
!!$             k2=nin
!!$             ksh2=ksh1
!!$          end if
!!$       end if
!!$
!!$       if (ksh1==0.0_gp .or. k1==k2) then !otherwise already have exactly on point
!!$          ksh2=1.0_gp
!!$          ksh1=0.0_gp
!!$       end if 
!!$
!!$       alpha=ksh2/(ksh1+ksh2)
!!$
!!$       t0_l=alpha*t0_field(k1,j)+(1.0_gp-alpha)*t0_field(k2,j)
!!$       !end of find_inverse


       dt=t0_l-nint(t0_l)
   
       diff=real(i,gp)-(k1+t0_l)   

       if (abs(diff - dt) < abs(diff+dt)) dt=-dt

       !define filter for the interpolation starting from a constant shift
       call define_filter(dt,nrange,nphi,phi,shf)

       !here the boundary conditions have to be considered
       tt=0.0_gp
       ms=-min(m_isf,k1-1)
       me=min(m_isf,nin-k1)
       do l=ms,me
          tt=tt+shf(l)*psi_in(k1+l,j)
       end do
       !end of interpolate coefficient


       if (i > 0 .and. i < nout) psi_out(j,i)=tt

    end do
 end do

! call f_free(shf)
! call f_malloc_free_routine()

 i_all=-product(shape(shf))*kind(shf)
 deallocate(shf,stat=i_stat)
 call memocc(i_stat,i_all,'shf',subname)

end subroutine morph_and_transpose

subroutine define_filter(dt,nrange,nphi,phi,shf)
  use module_base
  implicit none
  integer, intent(in) :: nphi !< number of sampling points of the ISF function (multiple of nrange)
  integer, intent(in) :: nrange !< extension of the ISF domain in dimensionless units (even number)
  real(gp), intent(in) :: dt
  real(gp), dimension(nphi), intent(in) :: phi !< interpolating scaling function array
  real(gp), dimension(-nrange/2:nrange/2), intent(out) :: shf !< interpolating filter to be applied
  !local variables
  integer :: nunit,ish,ipos,m_isf,l,jisf

  m_isf=nrange/2
  !number of points for a unit displacement
  nunit=nphi/nrange 

  !evaluate the shift
  ish=nint(real(nunit,gp)*dt)

  !starting point in the filter definition
  ipos=ish+1
  if (ish<= 0) then
     jisf=-(abs(ish))/nunit-1
  else if (ish > 0) then
     jisf=ish/nunit+1
  else
     jisf=0
  end if
  jisf=jisf-m_isf
=======
  contains
>>>>>>> 9ce5e401

    !>select the best possible rotation sequence by 
    !! considering the values of the coefficients of the 
    !! rotation matrix
    pure function selection(rmat) result(irp)
      implicit none
      real(gp), dimension(3,3), intent(in) :: rmat !< rotation matrix
      integer, dimension(3) :: irp
      !local variables
      integer :: i,isgn
      integer, dimension(3) :: ib1,ib3
      real(gp), dimension(3) :: rrow

      !determine ideal sequence for rotation, for important rows
      ib1=reorder(rmat(:,1),1)
      ib3=reorder(rmat(:,3),3)
     
      !verify if either one or three have multiple choices
      if (equabs(rmat(ib1(1),1),rmat(ib1(2),1)) .and. .not. equabs(rmat(ib3(1),3),rmat(ib3(2),3))) then
         !only ib1 has multiple choices, pick the one which is closest to cyclic permutation (if present)
         if (modulo(ib3(1),3) + 1 == ib1(2) .or. ib1(1)==ib3(1)) then
            !swap
            i=ib1(1)
            ib1(1)=ib1(2)
            ib1(2)=i
         end if
      else if (.not. equabs(rmat(ib1(1),1),rmat(ib1(2),1)) .and. equabs(rmat(ib3(1),3),rmat(ib3(2),3))) then
         !only ib3 has multiple choices
         if (modulo(ib3(2),3) + 1 == ib1(1) .or. ib3(1)==ib1(1)) then
            !swap
            i=ib3(1)
            ib3(1)=ib3(2)
            ib3(2)=i
         end if
      else if (equabs(rmat(ib1(1),1),rmat(ib1(2),1)) .and. equabs(rmat(ib3(1),3),rmat(ib3(2),3))) then
         !both of the row has multiple choices, therefore at least cyclic permutation must be present.
         !both of them are cyclic, choose the last one
         if (modulo(ib3(2),3) + 1 == ib1(1)) then
            !swap
            i=ib3(1)
            ib3(1)=ib3(2)
            ib3(2)=i
         else if (modulo(ib3(1),3) + 1 == ib1(2)) then
            !swap
            i=ib1(1)
            ib1(1)=ib1(2)
            ib1(2)=i
         else if (ib3(1) == ib1(1)) then
            !otherwise just ensure that the two are not equal
            !swap
            i=ib3(1)
            ib3(1)=ib3(2)
            ib3(2)=i
         end if
      else if (ib3(1) == ib1(1)) then
         !swap
         i=ib3(1)
         ib3(1)=ib3(2)
         ib3(2)=i
      end if
      !then assign the rotations
      irp(1)=ib1(1)
      irp(3)=ib3(1)

      !define the best for the second
      ib1=1
      ib1(irp(1))=0
      ib1(irp(3))=0
      irp(2)=maxloc(ib1,1)

!!$      irp(1)=ibest(1,1)
!!$      irp(3)=ibest(1,3)
!!$      if (ibest(1,3)==irp(1)) then
!!$         if (abs(abs(rmat(ibest(1,1),1))-abs(rmat(ibest(2,1),1)))< 1.d-12) then
!!$            irp(1)=ibest(2,1)
!!$         else if (abs(abs(rmat(ibest(1,3),3))-abs(rmat(ibest(2,3),3)))< 1.d-12) then
!!$            irp(3)=ibest(2,3)
!!$         else !better to preserve the first choice for the last
!!$            irp(1)=ibest(2,1)
!!$         end if
!!$      end if
!!$
!!$      !define the best for the second
!!$      ibest(:,2)=1
!!$      ibest(irp(1),2)=0
!!$      ibest(irp(3),2)=0
!!$      irp(2)=maxloc(ibest(:,2),1)

!!$      rrow=abs(rmat(:,1))
!!$      irp(1)=maxloc(rrow,1)
!!$      !form where zp should be determined (note that the third line has been used)
!!$      rrow=abs(rmat(:,3))
!!$      !exclude of course the previously found direction
!!$      rrow(irp(1))=0.0_gp
!!$      irp(3)=maxloc(rrow,1)
!!$      !then the last dimension, which is determined by exclusion
!!$      rrow=1.0_gp
!!$      rrow(irp(1))=0.d0
!!$      rrow(irp(3))=0.d0
!!$      irp(2)=maxloc(rrow,1)

      !add to the transformations the sign of the axis of the chosen reference 
      !coordinate
      !the second element has the sign which is the ratio of the previous two,
      !plus a sign which is given by the fact that the order is a cyclic permutation
      isgn=int(sign(1.0e0,real(rmat(irp(1),1)/rmat(irp(3),3))))
      if (modulo(irp(1),3)+1 /= irp(2)) isgn=-isgn !cyclic permutation
      irp(2)=isgn*irp(2)

      !for the first and the third the sign is determined from the matrix element
      isgn=int(sign(1.0e0,real(rmat(irp(1),1))))
      irp(1)=isgn*irp(1)
      isgn=int(sign(1.0e0,real(rmat(irp(3),3))))
      irp(3)=isgn*irp(3)

    end function selection

    pure function repeated(ivec)
      implicit none
      integer, dimension(3), intent(in) :: ivec
      logical :: repeated
      repeated = ivec(1)==ivec(2) .or. ivec(2)==ivec(3) .or. ivec(1)==ivec(3)
    end function repeated

    !check if two objects are equal in absolute value modulo a given tolerance
    pure function equabs(a,b)
      implicit none
      real(gp), intent(in) :: a,b
      logical :: equabs
      real(gp), parameter :: tol=1.e-12_gp
      equabs=abs(abs(a)-abs(b)) < tol
    end function equabs

    !> defines the criterion for which one is better than two
    pure function better(idim,vec,one,two)
      implicit none
      integer, intent(in) :: idim,one,two
      real(gp), dimension(3), intent(in) :: vec
      logical :: better
      !local variables
      real(gp) :: vec1,vec2

      vec1=vec(one)
      vec2=vec(two)

      better=.false.

      !first criterion, most important: absolute value (clear separation)
      if (.not. equabs(vec1,vec2)) then
         better = abs(vec1)>abs(vec2)
      else
         !the two values are even. First choose the one which is positive
         if (sign(vec1,vec2) == vec1) then 
            !the two objects have same sign and same absolute value
            if (one==idim .or. two==idim) then 
               !better the one of the dimension
               better = one==idim
            else
               better = one<two .eqv. idim<=2
            end if
         else
            better = sign(1.0_gp,vec1)==1.0_gp
         end if
      end if
      
    end function better

    !> order the dimensions in terms of the maximum
    pure function reorder(vec,idim) result(imax)
      implicit none
      integer, intent(in) :: idim
      real(gp), dimension(3), intent(in) :: vec
      integer, dimension(3) :: imax
      !local variables
      integer, dimension(3,3) :: ibest

      !initialization
      imax(1)=1
      imax(2)=2
      imax(3)=3
       if (better(idim,vec,2,1)) then
         if (better(idim,vec,3,1)) then
            if (better(idim,vec,2,3)) then
               !other worst case 2<3<1
               imax(1)=2
               imax(2)=3
               imax(3)=1
            else
               !  1>3<2, but 2<1 => 3<2<1
               imax(1)=3
               imax(3)=1
            end if
         else
            !2<1 and 3>1 => 2<1<3
            imax(1)=2
            imax(2)=1
         end if
      else
         if (better(idim,vec,3,2)) then
            if (better(idim,vec,3,1)) then
               !worst case, 3<1<2
               imax(1)=3
               imax(2)=1
               imax(3)=2
            else
               ! 1<3<2
               imax(2)=3
               imax(3)=2
            end if
         end if
      end if

      !once ordered preserve only the choices which are equal
!!$      if (abs(abs(vec(imax(2)))-abs(vec(imax(3)))) > 1.d-12 ) imax(3)=imax(2)
!!$      if (abs(abs(vec(imax(1)))-abs(vec(imax(2)))) > 1.d-12 ) imax(2:3)=imax(1)

    end function reorder

END SUBROUTINE reformat_one_supportfunction

!> Given a translation vector, find the inverse one
subroutine find_inverse(nin,iout,t0_field,t0_l,k1)
  use module_base
  use yaml_output
  implicit none
  integer, intent(in) :: iout                      !< Point of the new grid from which the inverse has to be found
  integer, intent(in) :: nin                       !< Number of points of the input grid
  real(gp), dimension(nin), intent(in) :: t0_field !< Array of displacements of the input grid
  integer, intent(out) :: k1                       !< Starting point of the input grid from which the interplation should be calculated
  real(gp), intent(out) :: t0_l                    !< Resulting shift from the starting point, from which the filter has to be calculated
  !local variables
  real(gp), parameter  :: tol=1.e-14_gp
  integer :: l,k2
  real(gp) :: ksh1,ksh2,k,kold,alpha

  kold=-1000.0_gp
  find_trans: do l=1,nin
     k=real(l,gp)+t0_field(l)
     if (k-real(iout,gp) > tol) exit find_trans
     kold=k
  end do find_trans
  ! want to use either l or l-1 to give us point i - pick closest
  if (k-real(iout,gp) < -kold+real(iout,gp)) then
     ksh1=k-real(iout,gp)
     ksh2=-kold+real(iout,gp)
     k1=l
     k2=l-1
     if (k2==0) then
        k2=1
        ksh2=ksh1
     end if
     if (k1==nin+1) then
        k1=nin
        ksh1=ksh2
     end if
  else
     ksh1=-kold+real(iout,gp)
     ksh2=k-real(iout,gp)
     k1=l-1
     k2=l
     if (k1==0) then
        k1=1
        ksh1=ksh2
     end if
     if (k2==nin+1) then
        k2=nin
        ksh2=ksh1
     end if
  end if

  if (ksh1==0.0_gp .or. k1==k2) then !otherwise already have exactly on point
     ksh2=1.0_gp
     ksh1=0.0_gp
  end if

  alpha=ksh2/(ksh1+ksh2)

  t0_l=alpha*t0_field(k1)+(1.0_gp-alpha)*t0_field(k2)

end subroutine find_inverse

subroutine my_scaling_function4b2B(itype,nd,nrange,a,x)
   use module_base
   implicit none
   !Arguments
   !Type of interpolating functions
   integer, intent(in) :: itype
   !Number of points: must be 2**nex
   integer, intent(in) :: nd
   integer, intent(out) :: nrange
   real(kind=8), dimension(0:nd), intent(out) :: a
   real(kind=8), dimension(0:nd,2), intent(out) :: x
   !Local variables
   character(len=*), parameter :: subname='scaling_function4b2B'
   real(kind=8), dimension(:), allocatable :: y
   integer :: i,nt,ni,i_all,i_stat  
   
   call f_routine(id=subname)

   !Only itype=8,14,16,20,24,30,40,50,60,100
   select case(itype)
   case(16)
      !O.K.
   case default
      print *,"Only interpolating functions 8, 14, 16, 20, 24, 30, 40, 50, 60, 100"
      stop
   end select
   !!$  write(unit=*,fmt="(1x,a,i0,a)") &
   !!$       "Use interpolating scaling functions of ",itype," order"

   !Give the range of the scaling function
   !from -itype to itype
   ni=2*itype
   nrange = ni

   y = f_malloc(0.to.nd,id='y')

   ! plot scaling function
   call zero(nd+1,x(0,1))
   call zero(nd+1,y)
   nt=ni
   x(nt/2,1)=1.d0
   loop1: do
      nt=2*nt
      call back_trans_16(nd,nt,x(0,1),y)
      do i=0,nt-1
         x(i,1)=y(i)
      end do
      if (nt.eq.nd) then
         exit loop1
      end if
   end do loop1

   ! plot reversed scaling function
   call zero(nd+1,x(0,2))
   call zero(nd+1,y)
   nt=ni
   x(nt/2,2)=1.d0
   loop2: do
      nt=2*nt
      call back_trans_16_reversed(nd,nt,x(0,2),y)
      do i=0,nt-1
         x(i,2)=y(i)
      end do
      if (nt.eq.nd) then
         exit loop2
      end if
   end do loop2


   !open (unit=1,file='scfunction',status='unknown')
   do i=0,nd
      a(i) = real(i*ni,kind=8)/real(nd,kind=8)-(.5d0*real(ni,kind=8)-1.d0)
      !write(1,*) a(i),x(i)
   end do
   !close(1)

   call f_free(y)
   call f_release_routine()
END SUBROUTINE my_scaling_function4b2B

 !> routine which directly applies the 3D transformation of the rototranslation
subroutine field_rototranslation3D_interpolation(da,newz,centre_old,centre_new,&
     sint,cost,onemc,hgrids_old,ndims_old,f_old,&
     hgrids_new,ndims_new,f_new)
  use module_base
  use yaml_output
  implicit none
  real(gp), intent(in) :: sint,cost,onemc !< rotation wrt newzeta vector
  real(gp), dimension(3), intent(in) :: da !<coordinates of rigid shift vector
  real(gp), dimension(3), intent(in) :: newz !<coordinates of new z vector (should be of norm one)
  real(gp), dimension(3), intent(in) :: centre_old,centre_new !<centre of rotation
  real(gp), dimension(3), intent(in) :: hgrids_old,hgrids_new !<dimension of old and new box
  integer, dimension(3), intent(in) :: ndims_old,ndims_new !<dimension of old and new box
  real(gp), dimension(ndims_old(1),ndims_old(2),ndims_old(3)), intent(in) :: f_old
  real(gp), dimension(ndims_new(1),ndims_new(2),ndims_new(3)), intent(out) :: f_new
  !local variables
  integer :: i,j,k,it
  real(gp), dimension(3) :: dt
  real(gp), dimension(27) :: coeffs

  call f_routine(id='field_rototranslation3D_interpolation')

  !loop on the coordinates of the new domain
  do k=1,ndims_new(3)
     do j=1,ndims_new(2)
        do i=1,ndims_new(1)
           do it=1,3
              call shift_and_start(i,j,k,coeffs,dt)
           end do
!           print *,'i,j,k',i,j,k,coeffs
!           print *,'dt',dt
           f_new(i,j,k)=interpolate(dt,coeffs)
!           print *,'interpolate',f_new(i,j,k)
        end do
     end do
  end do

  call f_release_routine()
!stop  
contains

  function interpolate(dt,aijk)
    implicit none
    real(gp), dimension(3), intent(in) :: dt
    real(gp), dimension(0:2,0:2,0:2), intent(inout) :: aijk
    real(gp) :: interpolate
    !local variables
    integer :: px,py,pz,ix,iy,iz,info
    real(gp) :: x,y,z
    integer, dimension(27) :: ipiv
    real(gp), dimension(-1:1,-1:1,-1:1,0:2,0:2,0:2) :: bijk

    if (maxval(abs(aijk)) == 0.0_gp) then
       interpolate=0.0_gp
       return
    end if

    do iz=-1,1
       z=dt(3)+real(iz,gp)
       z=hgrids_old(3)*z
       do iy=-1,1
          y=dt(2)+real(iy,gp)
          y=hgrids_old(2)*y
          do ix=-1,1
             x=dt(1)+real(ix,gp)
             x=hgrids_old(1)*x
             do pz=0,2
                do py=0,2
                   do px=0,2
                      bijk(ix,iy,iz,px,py,pz)=(x**px)*(y**py)*(z**pz)
                   end do
                end do
             end do
          end do
       end do
    end do

    !here the linear system has to be solved to find the coefficients aijk
    !some pragma has to be passed to MKL to ensure a monothread execution
    call dgesv(27,1,bijk,27,ipiv,aijk,27,info)
    if (info /=0) then 
       print *,'error', info, dt
       call f_err_severe()
    end if
    interpolate=aijk(0,0,0)

  end function interpolate

  pure subroutine shift_and_start(j1,j2,j3,fijk,dt)
    implicit none
    integer, intent(in) :: j1,j2,j3
    real(gp), dimension(-1:1,-1:1,-1:1), intent(out) :: fijk
    real(gp), dimension(3), intent(out) :: dt
    !local variables
    integer :: ix,iy,iz
    integer, dimension(3) :: istart,istart_shift
    real(gp), dimension(3) :: t0_l

    !define the coordinates in the reference frame
    !which depends of the transformed variables
    dt(1)=-centre_new(1)+real(j1-1,gp)*hgrids_new(1) 
    dt(2)=-centre_new(2)+real(j2-1,gp)*hgrids_new(2)
    dt(3)=-centre_new(3)+real(j3-1,gp)*hgrids_new(3)

    !define the value of the shift of the variable we are going to transform
    t0_l=coord(newz,cost,sint,onemc,dt(1),dt(2),dt(3))-da
    istart=nint((t0_l+centre_old+hgrids_old)/hgrids_old)
    
<<<<<<< HEAD
!!$    !doubts about that
!!$    t0_l=(dt-t0_l)/hgrids_old
!!$    !identify shift
!!$    dt(1)=(real(istart(1),gp)+t0_l(1))-real(j1,gp)
!!$    dt(2)=(real(istart(2),gp)+t0_l(2))-real(j2,gp)
!!$    dt(3)=(real(istart(3),gp)+t0_l(3))-real(j3,gp)
!!$    !end of doubts

    !!doubts about that
    !t0_l=(dt-t0_l)/hgrids_old
    !!identify shift
    !dt(1)=(real(istart(1),gp)+t0_l(1))-real(j1,gp)*hgrids_new(1)/hgrids_old(1)
    !dt(2)=(real(istart(2),gp)+t0_l(2))-real(j2,gp)*hgrids_new(2)/hgrids_old(2)
    !dt(3)=(real(istart(3),gp)+t0_l(3))-real(j3,gp)*hgrids_new(3)/hgrids_old(3)
    !!end of doubts


      !this shift brings the old point in the new reference frame
=======
    !this shift brings the old point in the new reference frame
>>>>>>> 9ce5e401
    dt=real(istart,gp)-(t0_l+centre_new+hgrids_new)/hgrids_old

    !purify the shift to be a inferior than multiple of the grid spacing
    istart_shift=nint(dt)
    dt=dt-real(istart_shift,gp)
    istart=istart-istart_shift

    !fill array if it is inside the old box
    fijk=0.0_gp
    do iz=-1,1
       if (istart(3)+iz >= 1 .and. istart(3)+iz <= ndims_old(3)) then
          do iy=-1,1
             if (istart(2)+iy >= 1 .and. istart(2)+iy <= ndims_old(2)) then
             do ix=-1,1
                if (istart(1)+ix >= 1 .and. istart(1)+ix <= ndims_old(1)) then
                   fijk(ix,iy,iz)=&
                        f_old(istart(1)+ix,istart(2)+iy,istart(3)+iz)
                end if
             end do
          end if
          end do
       end if
    end do

!    if (maxval(abs(fijk)) /= 0.0_gp) then
!       write(17,*)j1,j2,j3,dt,istart,fijk
!    end if
    

  end subroutine shift_and_start

  pure function coord(u,C,S,onemc,x,y,z)
    use module_base, only: gp
    implicit none
    real(gp), intent(in) :: C,S,onemc !<trigonometric functions of the theta angle
    real(gp), intent(in) :: x,y,z !<coordinates to be used for the mapping
    real(gp), dimension(3), intent(in) :: u !<axis of rotation
    real(gp), dimension(3) :: coord

    coord(1)=u(1)**2*x + u(1)*u(2)*y + S*u(3)*y - S*u(2)*z + u(1)*u(3)*z - C*((-1 + u(1)**2)*x + u(1)*(u(2)*y + u(3)*z))
    coord(2)=-(S*u(3)*x) + (C + onemc*u(2)**2)*y + onemc*u(2)*u(3)*z + u(1)*(u(2)*onemc*x + S*z)
    coord(3)=S*(u(2)*x - u(1)*y) + C*z + u(3)*(onemc*u(1)*x + onemc*u(2)*y + u(3)*z - C*u(3)*z)

  end function coord

end subroutine field_rototranslation3D_interpolation

!> routine which directly applies the 3D transformation of the rototranslation
subroutine field_rototranslation3D(n_phi,nrange_phi,phi_ISF,da,newz,centre_old,centre_new,&
     sint,cost,onemc,iorder,hgrids_old,ndims_old,f_old,&
     hgrids_new,ndims_new,f_new)
  use module_base
  use yaml_output
  implicit none
  integer, intent(in) :: n_phi,nrange_phi !< number of points of ISF array and real-space range
  real(gp), intent(in) :: sint,cost,onemc !< rotation wrt newzeta vector
  integer, dimension(3), intent(in) :: iorder
  real(gp), dimension(3), intent(in) :: da !<coordinates of rigid shift vector
  real(gp), dimension(3), intent(in) :: newz !<coordinates of new z vector (should be of norm one)
  real(gp), dimension(3), intent(in) :: centre_old,centre_new !<centre of rotation
  real(gp), dimension(3), intent(in) :: hgrids_old,hgrids_new !<dimension of old and new box
  integer, dimension(3), intent(in) :: ndims_old,ndims_new !<dimension of old and new box
  real(gp), dimension(n_phi,2), intent(in) :: phi_ISF
  real(gp), dimension(ndims_old(1),ndims_old(2),ndims_old(3)), intent(in) :: f_old
  real(gp), dimension(ndims_new(1),ndims_new(2),ndims_new(3)), intent(out) :: f_new
  !local variables
  integer :: m_isf,k1,i,j,k,me,ms
  real(gp) :: dt,ux,uy,uz
  integer, dimension(3) :: isign,irp
  real(gp), dimension(3,3) :: rmat !< rotation matrix
  real(gp), dimension(:), allocatable :: shf
  real(gp), dimension(:), allocatable :: work,work2

  !print *,'3d'
  call f_routine(id='field_rototranslation3D')
  work =f_malloc(ndims_new(1)*(maxval(ndims_old))**2,id='work')
  work2=f_malloc(ndims_new(1)*ndims_new(2)*maxval(ndims_old),id='work2')

  m_isf=nrange_phi/2
  shf=f_malloc(-m_isf .to. m_isf,id='shf')
  !for each of the dimensions build the interpolating vector which is needed

  !identify the rotation matrix elements
  ux=newz(1)
  uy=newz(2)
  uz=newz(3)
  !first row (xp)
  rmat(:,1)=(/cost+onemc*ux**2   ,ux*uy*onemc-uz*sint,ux*uz*onemc+uy*sint/)
  !second row (yp)
  rmat(:,2)=(/ux*uy*onemc+uz*sint,cost+onemc*uy**2   ,uy*uz*onemc-ux*sint/)
  !third row (zp)
  rmat(:,3)=(/ux*uz*onemc-uy*sint,uy*uz*onemc+ux*sint,cost+onemc*uz**2   /)


  !first step: determine xn from a coordinate n13o=xo or yo or zo
  !f_old (nxo,nyo,nzo) -> work(n11o,n12o,nxn) !n11o and n12o are the remaining dimensions
  !second step: determine yn from n22o=n11o or n12o
  !work(n11o,n12o,nxn) -> work2(n21o,nxn,nyn)
  !third step: determine zn from n21o
  !work2(n21o,nxn,nyn) -> f_new(xn,yn,zn)

  isign=1
  if (iorder(1)<0) isign(1)=2
  if (iorder(2)<0) isign(2)=2
  if (iorder(3)<0) isign(3)=2
  irp=abs(iorder)

  !first step
  select case(irp(1))
  case(1) !xn is derived from xo 
     do k=1,ndims_old(3)
        do j=1,ndims_old(2)
           do i=1,ndims_new(1)
              call shift_and_start(irp(1),1,2,3,i,j,k,&
                   dt,k1,ms,me)

              call define_filter(dt,nrange_phi,n_phi,phi_ISF(1,isign(1)),shf)
              
              !work(j,k+(i-1)*ndims_old(3))
              work(j+ind(2,3,k,i))=convolve(irp(1),k1,j,k,ms,me,&
                   m_isf,shf,ndims_old(1),ndims_old(2),ndims_old(3),f_old)
           end do
        end do
     end do
  case(2) !xn is derived from yo
     do k=1,ndims_old(3)
        do j=1,ndims_old(1)
           do i=1,ndims_new(1)
              call shift_and_start(irp(1),1,1,3,i,j,k,&
                   dt,k1,ms,me)
              
              call define_filter(dt,nrange_phi,n_phi,phi_ISF(1,isign(1)),shf)
              !work(j,k+(i-1)*ndims_old(3))
              work(j+ind(1,3,k,i))=convolve(irp(1),j,k1,k,ms,me,&
                   m_isf,shf,ndims_old(1),ndims_old(2),ndims_old(3),f_old)
           end do
        end do
     end do
  case(3) !xn is derived from zo
     do k=1,ndims_old(2)
        do j=1,ndims_old(1)
           do i=1,ndims_new(1)
              call shift_and_start(irp(1),1,1,2,i,j,k,&
                   dt,k1,ms,me)

              call define_filter(dt,nrange_phi,n_phi,phi_ISF(1,isign(1)),shf)
              !work(k,j+(i-1)*ndims_old(2))
              work(j+ind(1,2,k,i))=convolve(irp(1),j,k,k1,ms,me,&
                   m_isf,shf,ndims_old(1),ndims_old(2),ndims_old(3),f_old)
           end do
        end do
     end do
  end select
  !second step
  select case(irp(1)*10+irp(2))
  case(21) !yp is derived from xo (and xp has been derived from y)
     do i=1,ndims_new(1)
        do k=1,ndims_old(irp(3))
           do j=1,ndims_new(2)
              call shift_and_start(irp(2),2,2,irp(3),i,j,k,&
                   dt,k1,ms,me)
              call define_filter(dt,nrange_phi,n_phi,phi_ISF(1,isign(2)),shf)

              work2(k+ind2(irp(3),i,j))=convolve(1,k1,k,i,ms,me,m_isf,shf,&
                   ndims_old(1),ndims_old(3),ndims_new(1),work)
           end do
        end do
     end do
  case(23) !yp is derived from zo (and xp has been derived from y)
     do i=1,ndims_new(1)
        do k=1,ndims_old(irp(3))
           do j=1,ndims_new(2)
              call shift_and_start(irp(2),2,2,irp(3),i,j,k,&
                   dt,k1,ms,me)

              call define_filter(dt,nrange_phi,n_phi,phi_ISF(1,isign(2)),shf)
              work2(k+ind2(irp(3),i,j))=convolve(2,k,k1,i,ms,me,m_isf,shf,&
                   ndims_old(1),ndims_old(3),ndims_new(1),work)
           end do
        end do
     end do
  case(12) !yp is derived from yo (and xp has been derived from x)
     do i=1,ndims_new(1)
        do k=1,ndims_old(irp(3))
           do j=1,ndims_new(2)
              call shift_and_start(irp(2),2,2,irp(3),i,j,k,&
                   dt,k1,ms,me)
              
              call define_filter(dt,nrange_phi,n_phi,phi_ISF(1,isign(2)),shf)
              !work2(k,i+(j-1)*ndims_new(1))
              work2(k+ind2(irp(3),i,j))=convolve(1,k1,k,i,ms,me,m_isf,shf,&
                   ndims_old(2),ndims_old(3),ndims_new(1),work)
           end do
        end do
     end do
  case(13) !yp is derived from zo (and xp has been derived from x)
     do i=1,ndims_new(1)
        do k=1,ndims_old(irp(3))
           do j=1,ndims_new(2)
              call shift_and_start(irp(2),2,2,irp(3),i,j,k,&
                   dt,k1,ms,me)

!              print *,'value fouund',dt,k1,j

              call define_filter(dt,nrange_phi,n_phi,phi_ISF(1,isign(2)),shf)
              !work2(k,i+(j-1)*ndims_new(1))
              work2(k+ind2(irp(3),i,j))=convolve(2,k,k1,i,ms,me,m_isf,shf,&
                   ndims_old(2),ndims_old(3),ndims_new(1),work)
           end do
        end do
     end do
  case(32) !yp is derived from yo (and xp has been derived from z)
     do i=1,ndims_new(1)
        do k=1,ndims_old(irp(3))
           do j=1,ndims_new(2)
              call shift_and_start(irp(2),2,2,irp(3),i,j,k,&
                   dt,k1,ms,me)

              call define_filter(dt,nrange_phi,n_phi,phi_ISF(1,isign(2)),shf)

              work2(k+ind2(irp(3),i,j))=convolve(2,k,k1,i,ms,me,m_isf,shf,&
                   ndims_old(1),ndims_old(2),ndims_new(1),work)
           end do
        end do
     end do
  case(31) !yp is derived from xo (and xp has been derived from z)
     do i=1,ndims_new(1)
        do k=1,ndims_old(irp(3))
           do j=1,ndims_new(2)
              call shift_and_start(irp(2),2,2,irp(3),i,j,k,&
                   dt,k1,ms,me)

              call define_filter(dt,nrange_phi,n_phi,phi_ISF(1,isign(2)),shf)

              work2(k+ind2(irp(3),i,j))=convolve(1,k1,k,i,ms,me,m_isf,shf,&
                   ndims_old(1),ndims_old(2),ndims_new(1),work)
           end do
        end do
     end do
  end select

  !third step
  do j=1,ndims_new(2)
     do i=1,ndims_new(1)
        do k=1,ndims_new(3)
           call shift_and_start(irp(3),3,2,3,i,j,k,&
                dt,k1,ms,me)
           
           call define_filter(dt,nrange_phi,n_phi,phi_ISF(1,isign(3)),shf)
           
           f_new(i,j,k)=convolve(1,k1,i,j,ms,me,m_isf,shf,&
                ndims_old(irp(3)),ndims_new(1),ndims_new(2),work2)
        end do
     end do
  end do

  call f_free(work)
  call f_free(work2)
  call f_free(shf)
  call f_release_routine()

  contains
    
    !index of work array for step 1
    pure function ind(jc2,jc3,i2,i3)
      implicit none
      integer, intent(in) :: jc2,jc3,i2,i3
      integer :: ind

      ind=ndims_old(jc2)*(i2-1)+ndims_old(jc2)*ndims_old(jc3)*(i3-1)

    end function ind

    pure function ind2(jc3,i2,i3)
      implicit none
      integer, intent(in) :: jc3,i2,i3
      integer :: ind2

      ind2=ndims_old(jc3)*(i2-1)+ndims_old(jc3)*ndims_new(1)*(i3-1)

    end function ind2

 
     pure subroutine shift_and_start(ntr,istep,i2,i3,j1,j2,j3,&
          dt,istart,ms,me)
       use module_base
       implicit none
       integer, intent(in) :: ntr !< id of the dimension to be transformed
       integer, intent(in) :: istep,i2,i3
       integer, intent(in) :: j1,j2,j3
       integer, intent(out) :: istart,ms,me
       real(gp), intent(out) :: dt
       !local variables
      integer :: ivars,istart_shift!,istep,i1,i2,i3
       real(gp), dimension(3) :: t
      real(gp) :: t0_l,coord_old

       !define the coordinates in the reference frame, which depends on the transformed variables
       t(1)=-centre_new(1)+real(j1-1,gp)*hgrids_new(1) !the first step is always the same
       if (istep >=2) then
          t(2)=-centre_new(2)+real(j2-1,gp)*hgrids_new(2)
       else
          t(2)=-centre_old(i2)+real(j2-1,gp)*hgrids_old(i2)
       end if
       if (istep ==3) then
          t(3)=-centre_new(3)+real(j3-1,gp)*hgrids_new(3)
       else
          t(3)=-centre_old(i3)+real(j3-1,gp)*hgrids_old(i3)
       end if

       !code for the coords
       ivars=1000*istep+100+10*i2+i3

       !define the value of the shift of the variable we are going to transform
      !coordinate that has to be found in the old box, including the shift
      coord_old=coord(ntr,ivars,newz,cost,sint,onemc,t(1),t(2),t(3))-da(ntr)

      !central point of the convolution rounded to the grid points
      istart=min(max(1,nint((coord_old+centre_old(ntr)+hgrids_old(ntr))&
            /hgrids_old(ntr))),ndims_old(ntr))
      
      !this shift brings the old point in the new reference frame
      dt=real(istart,gp)-(coord_old+centre_new(ntr)+hgrids_new(ntr))/hgrids_old(ntr)

      !purify the shift to be a inferior than multiple of the grid spacing
      istart_shift=nint(dt)
      dt=dt-real(istart_shift,gp)
      istart=istart-istart_shift

      !identify extremes for the convolution
      ms=-min(m_isf,istart-1)
      me=min(m_isf,ndims_old(ntr)-istart)

     end subroutine shift_and_start


    pure function coord(icrd,ivars,u,C,S,onemc,x,y,z)
      use module_base, only: gp
      implicit none
      integer, intent(in) :: icrd !<id of the old coordinate to be retrieved
      integer, intent(in) :: ivars !< order of the variables in terms of 1000*istep+first*100+second*10+third
      real(gp), intent(in) :: C,S,onemc !<trigonometric functions of the theta angle
      real(gp), intent(in) :: x,y,z !<coordinates to be used for the mapping
      
      real(gp), dimension(3), intent(in) :: u !<axis of rotation
      real(gp) :: coord

      coord=0.0_gp
      select case(icrd)
      case(1) !x coordinate
         select case(ivars)
         case(1123)!'xnyozo')
!!$            coord=(x + S*u(3)*y - S*u(2)*z - onemc*u(1)*(u(2)*y + u(3)*z))/&
!!$                 (C + onemc*u(1)**2)
!!$            coord=(x + (S*u(3)- onemc*u(1)*u(2))*y - (S*u(2)+onemc*u(1)*u(3))*z)/&
!!$                 (C + onemc*u(1)**2)
            coord=(x-rmat(2,1)*y-rmat(3,1)*z)/rmat(1,1)
         case(2123)!'xnynzo')
!!$            coord=(u(2)**2*x - u(2)*(u(1)*y + S*z) + u(3)*(S*y + u(1)*z) + C*(x - u(2)**2*x + u(1)*u(2)*y - u(1)*u(3)*z))/&
!!$                 (C + u(3)**2 - C*u(3)**2)
!!$            coord=((C+onemc*u(2)**2)*x - (u(2)*u(1)*onemc-u(3)*S)*y + (u(1)*u(3)*onemc-u(2)*S)*z)/&
!!$                 (C + onemc*u(3)**2)
            coord=(rmat(2,2)*x-rmat(2,1)*y+rmat(1,3)*z)/rmat(3,3)
         case(3123)!'xnynzn')
!!$            coord=(onemc*u(1)**2+C)*x + (u(1)*u(2)*onemc + S*u(3))*y  + (u(1)*u(3)*onemc- S*u(2))*z
            coord=rmat(1,1)*x + rmat(1,2)*y  + rmat(1,3)*z
         case(2122)!'xnynyo')
!!$            coord=(S*(u(1)*x + u(2)*(-z + y)) + onemc*u(3)*(-(u(2)*x) + u(1)*(z + y)))/&
!!$                 (S*u(1) + onemc*u(2)*u(3))
!!$            coord=((S*u(1)-onemc*u(3)*u(2))*x + (S*u(2)+onemc*u(3)*u(1))*y + ( onemc*u(3)*u(1)-S*u(2))*z)/&
!!$                 (S*u(1) + onemc*u(2)*u(3))
            coord=(-rmat(3,2)*x + rmat(3,1)*y + rmat(1,3)*z)/rmat(2,3)
         end select
      case(2) !y coordinate
         select case(ivars)
         case(1113)!'xnxozo')
!!$            coord=((-C + (-1 + C)*u(1)**2)*y + x - S*u(2)*z + (-1 + C)*u(1)*u(3)*z)/&
!!$                 (onemc*u(1)*u(2) - S*u(3))
!!$            coord=(x-(C + onemc*u(1)**2)*y -(onemc*u(1)*u(3)+S*u(2))*z)/&
!!$                 (onemc*u(1)*u(2) - S*u(3))
            coord=(x-rmat(1,1)*y-rmat(3,1)*z)/rmat(2,1)
         case(2121)!'xnynxo')
!!$            coord=(onemc*u(3)*(-(u(2)*(z + x)) + u(1)*y) + S*(u(1)*(-z + x) + u(2)*y))/&
!!$                 (S*u(2) - onemc*u(1)*u(3))
!!$            coord=(-(onemc*u(3)*u(2)-S*u(1))*x+(onemc*u(3)*u(1)+S*u(2))*y -(onemc*u(3)*u(2) + S*u(1))*z)/&
!!$                 (S*u(2) - onemc*u(1)*u(3))
            coord=(rmat(3,2)*x-rmat(3,1)*y +rmat(2,3)*z)/rmat(1,3)
         case(2123)!'xnynzo')
!!$            coord=(-(S*u(3)*x) + y + S*u(1)*z - onemc*(u(1)*u(2)*x + (u(2)**2 + u(3)**2)*y - u(2)*u(3)*z))/&
!!$                 (C + onemc*u(3)**2)
!!$            coord=(-(onemc*u(1)*u(2)+S*u(3))*x +(C+onemc*u(1)**2)*y + (onemc*u(2)*u(3)+S*u(1))*z )/&
!!$                 (C + onemc*u(3)**2)
            coord=(-rmat(1,2)*x +rmat(1,1)*y + rmat(2,3)*z )/rmat(3,3)
         case(3123)!'xnynzn')
!!$            coord=(u(1)*u(2)*onemc-S*u(3))*x + (C + onemc*u(2)**2)*y + (onemc*u(2)*u(3) + u(1)*S)*z
            coord=rmat(2,1)*x +rmat(2,2)*y +rmat(2,3)*z
         end select
     case(3) !z coordinate
         select case(ivars)
         case(1112)!'xnxoyo')
!!$            coord=(-(u(1)**2*y) + C*(-1 + u(1)**2)*y + x - u(1)*u(2)*z + C*u(1)*u(2)*z + S*u(3)*z)/&
!!$                 (S*u(2) + onemc*u(1)*u(3))
!!$            coord=(x-(C + onemc*u(1)**2)*y - (onemc*u(1)*u(2)-S*u(3))*z)/&
!!$                 (S*u(2) + onemc*u(1)*u(3))
            coord=(x-rmat(1,1)*y - rmat(2,1)*z)/rmat(3,1)
         case(2121)!'xnynxo')
!!$            coord=(-(u(3)**2*z) + S*u(3)*y + u(2)*(u(2)*x - u(1)*y) + C*((-1 + u(3)**2)*z + x - u(2)**2*x + u(1)*u(2)*y))/&
!!$                 (S*u(2) - onemc*u(1)*u(3))
!!$            coord=(-(C+onemc*u(3)**2)*z + (C+onemc*u(2)**2)*x - (onemc*u(1)*u(2)-S*u(3))*y)/&
!!$                 (S*u(2) - onemc*u(1)*u(3))
            coord=(rmat(3,3)*z - rmat(2,2)*x + rmat(2,1)*y)/rmat(1,3)
         case(2122)!'xnynyo')
!!$            coord=(onemc*u(1)*u(2)*x+S*u(3)*x+C*z+onemc*u(3)**2*z-C*y-onemc*u(1)**2*y)/(S*u(1) + onemc*u(2)*u(3))
!!$            coord=((onemc*u(1)*u(2)+S*u(3))*x+(C+onemc*u(3)**2)*z-(C+onemc*u(1)**2)*y)/(S*u(1) + onemc*u(2)*u(3))
            coord=(rmat(1,2)*x+rmat(3,3)*z-rmat(1,1)*y)/rmat(2,3)
         case(3123)!'xnynzn')
!!$            coord=S*(u(2)*x - u(1)*y) + C*z + u(3)*(onemc*u(1)*x + onemc*u(2)*y + u(3)*z - C*u(3)*z)
!!$            coord=(C+onemc*u(3)**2)*z + (onemc*u(3)*u(2)-S*u(1))*y + (S*u(2)  + u(3)*onemc*u(1))*x
            coord=rmat(3,3)*z + rmat(3,2)*y + rmat(3,1)*x
         end select
      end select

!      if (coord==0.0_gp) then
!         print *,'Error, value not found',icrd,ivars
!         stop
!      end if

    end function coord

    pure function convolve(idim,i,j,k,ms,me,m_isf,shf,n1,n2,n3,f_in)
      use module_base, only: gp
      implicit none
      integer, intent(in) :: idim !<dimension to be convolved
      integer, intent(in) :: n1,n2,n3,m_isf
      integer, intent(in) :: i,j,k !< starting point of the convolution
      integer, intent(in) :: ms,me !< extremes for the shift
      real(gp), dimension(-m_isf:m_isf), intent(in) :: shf
      real(gp), dimension(n1,n2,n3), intent(in) :: f_in
      real(gp) :: convolve
      !local variables
      integer :: l
      real(gp) :: tt

      tt=0.0_gp
      select case(idim)
      case(1)
         do l=ms,me
            tt=tt+shf(l)*f_in(i+l,j,k)
         end do
      case(2)
         do l=ms,me
            tt=tt+shf(l)*f_in(i,j+l,k)
         end do
      case(3)
         do l=ms,me
            tt=tt+shf(l)*f_in(i,j,k+l)
         end do
      end select

      !end of interpolate coefficient
      convolve=tt

    end function convolve

    pure subroutine define_filter(dt,nrange,nphi,phi,shf)
      use module_base
      implicit none
      integer, intent(in) :: nphi !< number of sampling points of the ISF function (multiple of nrange)
      integer, intent(in) :: nrange !< extension of the ISF domain in dimensionless units (even number)
      real(gp), intent(in) :: dt
      real(gp), dimension(nphi), intent(in) :: phi !< interpolating scaling function array
      real(gp), dimension(-nrange/2:nrange/2), intent(out) :: shf !< interpolating filter to be applied
      !local variables
      integer :: nunit,ish,ipos,m_isf,l,jisf

      m_isf=nrange/2
      !number of points for a unit displacement
      nunit=nphi/nrange 

      !evaluate the shift
      ish=nint(real(nunit,gp)*dt)

      !if (ish /= 0) print *,'dt',dt,ish

      !starting point in the filter definition
      ipos=ish+1
      if (ish<= 0) then
         jisf=-(abs(ish))/nunit-1
      else if (ish > 0) then
         jisf=ish/nunit+1
      else
         jisf=0
      end if
      jisf=jisf-m_isf

      !fill the filters in its nonzero coefficients
      do l=-m_isf,m_isf
         if (jisf >= -m_isf .and. jisf <= m_isf) then
            shf(l)=phi(ipos)
         else
            shf(l)=0.0_gp
         end if
         jisf=jisf+1
         ipos=ipos+nunit
      end do

    end subroutine define_filter


end subroutine field_rototranslation3D

!> Backward wavelet transform
!! gives the anti-correlation
subroutine back_trans_16_reversed(nd,nt,x,y)
  implicit none
  !Arguments
  integer, intent(in) :: nd !< Length of data set
  integer, intent(in) :: nt !< Length of data in data set to be transformed
  real(kind=8), intent(in) :: x(0:nd-1)  !< Input data
  real(kind=8), intent(out) :: y(0:nd-1) !< Output data
  !Local variables
  integer :: i,j,ind

  integer, parameter :: m=18
  real(kind=8), dimension(-m:m) :: ch=(/0d0, 0d0,&
       3.571912260328699082d-6, -1.1450094552100700164d-6, &
       -0.00005642629040127758254d0, 0.00002345539585568117642d0, &
       0.0004069961892884996228d0, -0.0002465534369237166607d0, &
       -0.001634776719899382798d0, 0.00259729967896342247d0, &
       0.006477427625463336123d0, -0.01262044842878062896d0, &
       -0.02535252967734825372d0, 0.02966399618206407251d0, &
       0.06485097060728547963d0, -0.0289320622117497406d0, &
       0.0185085845718848147d0, 0.5048199552943667001d0, &
       0.970046711566057329d0, 0.7212353426722887695d0, &
       0.0294258861485558961d0, -0.2797722999367705543d0, &
       -0.0990303522418633099d0, 0.07410630821538452139d0,&
       0.04680637576666147908d0, -0.011843799423550127927d0, &
       -0.0122154536585793166d0, 0.0010521128108874154748d0, &
       0.00196569149666800115d0, -0.00008582923667387588177d0, &
       -0.0002141180336992365887d0, 3.667434093271785533d-6,&
       0.000011440737665613076119d0, 0d0, 0d0, 0d0, 0d0/)
  real(kind=8), dimension(-m:m) :: cg,cht,cgt

  !******** coefficients for wavelet transform *********************
  do i=-m,m
     cht(i)=0.d0
     cg(i)=0.d0
     cgt(i)=0.d0
  enddo

  ! the normalization is chosen such that a constant function remains the same constant 
  ! on each level of the transform

  cht( 0)=1.D0

  ! g coefficients from h coefficients
  do i=-m,m-1
     cg(i+1)=cht(-i)*(-1.d0)**(i+1)
     cgt(i+1)=ch(-i)*(-1.d0)**(i+1)
  enddo

  
  do i=0,nt/2-1
     y(2*i+0)=0.d0
     y(2*i+1)=0.d0
     
     do j=-m/2,m/2-1
        
        ! periodically wrap index if necessary
        ind=i-j
        loop99: do
           if (ind.lt.0) then 
              ind=ind+nt/2
              cycle loop99
           end if
           if (ind.ge.nt/2) then 
              ind=ind-nt/2
              cycle loop99
           end if
           exit loop99
        end do loop99

        y(2*i+0)=y(2*i+0) + ch(2*j-0)*x(ind)+cg(2*j-0)*x(ind+nt/2)
        y(2*i+1)=y(2*i+1) + ch(2*j+1)*x(ind)+cg(2*j+1)*x(ind+nt/2)
     end do
  end do
        
END SUBROUTINE back_trans_16_reversed


<|MERGE_RESOLUTION|>--- conflicted
+++ resolved
@@ -1155,55 +1155,11 @@
 
   !write some output on the screen
   !print matrix elements, to be moved at the moment of identification of the transformation
-<<<<<<< HEAD
   !!call yaml_map('Rotation axis',frag_trans%rot_axis,fmt='(1pg20.12)')
   !!call yaml_map('Rotation angle (deg)',frag_trans%theta*180.0_gp/pi_param,fmt='(1pg20.12)')
   !!call yaml_map('Translation vector',da,fmt='(1pg20.12)')
-  !!call yaml_open_sequence('Rotation matrix elements')
-  !!call yaml_sequence(trim(yaml_toa((/&
-  !!     cost + onemc*ux**2   , ux*uy*onemc - uz*sint, ux*uz*onemc + uy*sint /),fmt='(1pg20.12)')))
-  !!call yaml_sequence(trim(yaml_toa((/&
-  !!     ux*uy*onemc +uz*sint , cost + onemc*uy**2   , uy*uz*onemc - ux*sint /),fmt='(1pg20.12)')))
-  !!call yaml_sequence(trim(yaml_toa((/&
-  !!     ux*uz*onemc -uy*sint , uy*uz*onemc + ux*sint, cost + onemc*uz**2    /),fmt='(1pg20.12)')))
-  !!call yaml_close_sequence()
-
-  !determine ideal sequence for rotation
-  !pay attention to what happens if two values are identical  
-  !from where xp should be determined
-  rrow=abs((/cost + onemc*ux**2   , ux*uy*onemc - uz*sint, ux*uz*onemc + uy*sint /))
-  ixp=maxloc(rrow,1)
-  !form where zp should be determined (note that the third line has been used)
-  rrow=abs((/ux*uz*onemc -uy*sint , uy*uz*onemc + ux*sint, cost + onemc*uz**2    /))
-  !exclude of course the previously found direction
-  rrow(ixp)=0.0_gp
-  izp=maxloc(rrow,1)
-  !then the last dimension, which is the intermediate one
-  rrow=1.0_gp
-  rrow(ixp)=0.d0
-  rrow(izp)=0.d0
-  iyp=maxloc(rrow,1)
-
-  !!print the suggested order
-  !!call yaml_map('Suggested order for the transformation',(/ixp,iyp,izp/))
-
-  !we should define the transformation order
-  !traditional case, for testing
-!if (any(hgridsh/=hgridsh_old)) then
-!  ixp=1
-!  iyp=2
-!  izp=3
-!!$  print *,'final case',(/ixp,iyp,izp/)
-!endif
-
-  call field_rototranslation3D(nd+1,nrange,y_phi,da,frag_trans%rot_axis,centre_old,centre_new,&
-      sint,cost,onemc,(/ixp,iyp,izp/),&
-      hgridsh_old,ndims_tmp,psifscf_tmp,hgridsh,(2*n+2+2*nb),psifscf)
-=======
-  call yaml_map('Rotation axis',frag_trans%rot_axis,fmt='(1pg20.12)')
-  call yaml_map('Rotation angle (deg)',frag_trans%theta*180.0_gp/pi_param,fmt='(1pg20.12)')
-  call yaml_map('Translation vector',da,fmt='(1pg20.12)')
   call yaml_map('Rotation matrix elements',rmat,fmt='(1pg20.12)')
+
 
   !try different solutions, one of these should always work
   irp=selection(rmat)
@@ -1238,7 +1194,6 @@
   call field_rototranslation3D(nd+1,nrange,y_phi,da,frag_trans%rot_axis,&
        centre_old,centre_new,sint,cost,onemc,irp,&
        hgridsh_old,ndims_tmp,psifscf_tmp,hgridsh,(2*n+2+2*nb),psifscf)
->>>>>>> 9ce5e401
   !call yaml_map('Centre old',centre_old,fmt='(1pg18.10)')
   !call yaml_map('Centre new',centre_new,fmt='(1pg18.10)')
   !call field_rototranslation3D_interpolation(da,frag_trans%rot_axis,centre_old,centre_new,&
@@ -1285,161 +1240,7 @@
 
   call f_release_routine()
 
-<<<<<<< HEAD
-
-!> Call the routine which performs the interpolation in each direction
-subroutine morph_and_transpose(t0_field,nphi,nrange,phi,ndat,nin,psi_in,nout,psi_out)
- use module_base
- implicit none
- integer, intent(in) :: nphi !< number of sampling points of the ISF function (multiple of nrange)
- integer, intent(in) :: nrange !< extension of the ISF domain in dimensionless units (even number)
- integer, intent(in) :: nin,nout !< sizes of the input and output array in interpolating direction
- integer, intent(in) :: ndat !< size of the array in orthogonal directions
-! real(gp), intent(in) :: h !< grid spacing in the interpolating direction
- real(gp), dimension(nin,ndat), intent(in) :: t0_field !< field of shifts to be applied for each point in grid spacing units
- real(gp), dimension(nphi), intent(in) :: phi !< interpolating scaling function array
- real(gp), dimension(nin,ndat), intent(in) :: psi_in !< input wavefunction psifscf
- real(gp), dimension(ndat,nout), intent(out) :: psi_out !< input wavefunction psifscf
- !local variables
- character(len=*), parameter :: subname='morph_and_transpose'
-!!$ real(gp), parameter  :: tol=1.e-14_gp
- integer :: i_all,i_stat,nunit,m_isf,i,j,l,ms,me,k1
- real(gp) :: dt,tt,t0_l,diff
- real(gp), dimension(:), allocatable :: shf !< shift filter
-!!$ integer :: k2
-!!$ real(gp) :: k,kold,ksh1,ksh2,alpha
-
- !assume for the moment that the grid spacing is constant
- !call f_malloc_routine_id(subname)
- m_isf=nrange/2
-
- !shf=f_malloc(bounds=(/-m_isf .to. m_isf/),id='shf')
-
- !calculate the shift filter for the given t0
- allocate(shf(-m_isf:m_isf+ndebug),stat=i_stat )
- call memocc(i_stat,shf,'shf',subname)
-
- !number of points for a unit displacement
- nunit=nphi/nrange 
-
- !apply the interpolating filter to the output
- do j=1,ndat
-    psi_out(j,:)=0.0_gp
-    do i=1,nout
-
-       !find inverse
-       call find_inverse(nin,i,t0_field(1,j),t0_l,k1)
-!!$       kold=-1000.0_gp
-!!$       find_trans: do l=1,nin
-!!$          k=real(l,gp)+t0_field(l,j)
-!!$          if (k-real(i,gp) > tol) exit find_trans
-!!$          kold=k
-!!$          !print *,l,k,t0_field(l,j),i
-!!$       end do find_trans
-!!$       ! want to use either l or l-1 to give us point i - pick closest
-!!$       if (k-real(i,gp) < -kold+real(i,gp)) then
-!!$          ksh1=k-real(i,gp)
-!!$          ksh2=-kold+real(i,gp)
-!!$          k1=l
-!!$          k2=l-1
-!!$          if (k2==0) then
-!!$             k2=1
-!!$             ksh2=ksh1
-!!$          end if
-!!$          if (k1==nin+1) then
-!!$             k1=nin
-!!$             ksh1=ksh2
-!!$          end if
-!!$       else
-!!$          ksh1=-kold+real(i,gp)
-!!$          ksh2=k-real(i,gp)
-!!$          k1=l-1
-!!$          k2=l
-!!$          if (k1==0) then
-!!$             k1=1
-!!$             ksh1=ksh2
-!!$          end if
-!!$          if (k2==nin+1) then
-!!$             k2=nin
-!!$             ksh2=ksh1
-!!$          end if
-!!$       end if
-!!$
-!!$       if (ksh1==0.0_gp .or. k1==k2) then !otherwise already have exactly on point
-!!$          ksh2=1.0_gp
-!!$          ksh1=0.0_gp
-!!$       end if 
-!!$
-!!$       alpha=ksh2/(ksh1+ksh2)
-!!$
-!!$       t0_l=alpha*t0_field(k1,j)+(1.0_gp-alpha)*t0_field(k2,j)
-!!$       !end of find_inverse
-
-
-       dt=t0_l-nint(t0_l)
-   
-       diff=real(i,gp)-(k1+t0_l)   
-
-       if (abs(diff - dt) < abs(diff+dt)) dt=-dt
-
-       !define filter for the interpolation starting from a constant shift
-       call define_filter(dt,nrange,nphi,phi,shf)
-
-       !here the boundary conditions have to be considered
-       tt=0.0_gp
-       ms=-min(m_isf,k1-1)
-       me=min(m_isf,nin-k1)
-       do l=ms,me
-          tt=tt+shf(l)*psi_in(k1+l,j)
-       end do
-       !end of interpolate coefficient
-
-
-       if (i > 0 .and. i < nout) psi_out(j,i)=tt
-
-    end do
- end do
-
-! call f_free(shf)
-! call f_malloc_free_routine()
-
- i_all=-product(shape(shf))*kind(shf)
- deallocate(shf,stat=i_stat)
- call memocc(i_stat,i_all,'shf',subname)
-
-end subroutine morph_and_transpose
-
-subroutine define_filter(dt,nrange,nphi,phi,shf)
-  use module_base
-  implicit none
-  integer, intent(in) :: nphi !< number of sampling points of the ISF function (multiple of nrange)
-  integer, intent(in) :: nrange !< extension of the ISF domain in dimensionless units (even number)
-  real(gp), intent(in) :: dt
-  real(gp), dimension(nphi), intent(in) :: phi !< interpolating scaling function array
-  real(gp), dimension(-nrange/2:nrange/2), intent(out) :: shf !< interpolating filter to be applied
-  !local variables
-  integer :: nunit,ish,ipos,m_isf,l,jisf
-
-  m_isf=nrange/2
-  !number of points for a unit displacement
-  nunit=nphi/nrange 
-
-  !evaluate the shift
-  ish=nint(real(nunit,gp)*dt)
-
-  !starting point in the filter definition
-  ipos=ish+1
-  if (ish<= 0) then
-     jisf=-(abs(ish))/nunit-1
-  else if (ish > 0) then
-     jisf=ish/nunit+1
-  else
-     jisf=0
-  end if
-  jisf=jisf-m_isf
-=======
   contains
->>>>>>> 9ce5e401
 
     !>select the best possible rotation sequence by 
     !! considering the values of the coefficients of the 
@@ -1909,15 +1710,6 @@
     t0_l=coord(newz,cost,sint,onemc,dt(1),dt(2),dt(3))-da
     istart=nint((t0_l+centre_old+hgrids_old)/hgrids_old)
     
-<<<<<<< HEAD
-!!$    !doubts about that
-!!$    t0_l=(dt-t0_l)/hgrids_old
-!!$    !identify shift
-!!$    dt(1)=(real(istart(1),gp)+t0_l(1))-real(j1,gp)
-!!$    dt(2)=(real(istart(2),gp)+t0_l(2))-real(j2,gp)
-!!$    dt(3)=(real(istart(3),gp)+t0_l(3))-real(j3,gp)
-!!$    !end of doubts
-
     !!doubts about that
     !t0_l=(dt-t0_l)/hgrids_old
     !!identify shift
@@ -1927,10 +1719,7 @@
     !!end of doubts
 
 
-      !this shift brings the old point in the new reference frame
-=======
     !this shift brings the old point in the new reference frame
->>>>>>> 9ce5e401
     dt=real(istart,gp)-(t0_l+centre_new+hgrids_new)/hgrids_old
 
     !purify the shift to be a inferior than multiple of the grid spacing
