!> @file
!!  Routines to reformat wavefunctions
!! @author
!!    Copyright (C) 2010-2013 BigDFT group 
!!    This file is distributed under the terms of the
!!    GNU General Public License, see ~/COPYING file
!!    or http://www.gnu.org/copyleft/gpl.txt .
!!    For the list of contributors, see ~/AUTHORS 


!> Reformat one wavefunction
subroutine reformatonewave(displ,wfd,at,hx_old,hy_old,hz_old,n1_old,n2_old,n3_old,& !n(c) iproc (arg:1)
     rxyz_old,psigold,hx,hy,hz,n1,n2,n3,rxyz,psifscf,psi)
  use module_base
  use module_types
  implicit none
  integer, intent(in) :: n1_old,n2_old,n3_old,n1,n2,n3  !n(c) iproc
  real(gp), intent(in) :: hx,hy,hz,displ,hx_old,hy_old,hz_old
  type(wavefunctions_descriptors), intent(in) :: wfd
  type(atoms_data), intent(in) :: at
  real(gp), dimension(3,at%astruct%nat), intent(in) :: rxyz_old,rxyz
  real(wp), dimension(0:n1_old,2,0:n2_old,2,0:n3_old,2), intent(in) :: psigold
  real(wp), dimension(wfd%nvctr_c+7*wfd%nvctr_f), intent(out) :: psi
  real(wp), dimension(*), intent(out) :: psifscf !this supports different BC
  !local variables
  character(len=*), parameter :: subname='reformatonewave'
  logical :: cif1,cif2,cif3,perx,pery,perz
  integer :: i_stat,i_all,i1,i2,i3,j1,j2,j3,l1,l2,iat,nb1,nb2,nb3,ind,jj1,jj2,jj3a,jj3b,jj3c
  real(gp) :: hxh,hyh,hzh,hxh_old,hyh_old,hzh_old,x,y,z,dx,dy,dz,xold,yold,zold,mindist
  real(wp) :: zr,yr,xr,ym1,y00,yp1
  real(wp), dimension(-1:1,-1:1) :: xya
  real(wp), dimension(-1:1) :: xa
  real(wp), dimension(:), allocatable :: ww,wwold
  real(wp), dimension(:,:,:,:,:,:), allocatable :: psig
  real(wp), dimension(:,:,:), allocatable :: psifscfold

  call f_routine(id='reformatonewave')

  !conditions for periodicity in the three directions
  perx=(at%astruct%geocode /= 'F')
  pery=(at%astruct%geocode == 'P')
  perz=(at%astruct%geocode /= 'F')

  !buffers related to periodicity
  !WARNING: the boundary conditions are not assumed to change between new and old
  call ext_buffers_coarse(perx,nb1)
  call ext_buffers_coarse(pery,nb2)
  call ext_buffers_coarse(perz,nb3)

  psifscfold = f_malloc((/ -nb1.to.2*n1_old+1+nb1, -nb2.to.2*n2_old+1+nb2, -nb3.to.2*n3_old+1+nb3 /),id='psifscfold')
  wwold = f_malloc((2*n1_old+2+2*nb1)*(2*n2_old+2+2*nb2)*(2*n3_old+2+2*nb3),id='wwold')

  if (at%astruct%geocode=='F') then
     call synthese_grow(n1_old,n2_old,n3_old,wwold,psigold,psifscfold) 
  else if (at%astruct%geocode=='S') then     
     call synthese_slab(n1_old,n2_old,n3_old,wwold,psigold,psifscfold) 
  else if (at%astruct%geocode=='P') then     
     call synthese_per(n1_old,n2_old,n3_old,wwold,psigold,psifscfold) 
  end if

  call f_free(wwold)
  
  !write(*,*) iproc,' displ ',displ
  if (hx == hx_old .and. hy == hy_old .and. hz == hz_old .and. &
       n1_old==n1 .and. n2_old==n2 .and. n3_old==n3 .and. &
       displ<= 1.d-2) then
     !if (iproc==0) write(*,*) iproc,' orbital just copied'
     call dcopy((2*n1+2+2*nb1)*(2*n2+2+2*nb2)*(2*n3+2+2*nb3),psifscfold(-nb1,-nb2,-nb3),1,&
          psifscf(1),1)
!!$     do i3=-nb3,2*n3+1+nb3
!!$        do i2=-nb2,2*n2+1+nb2
!!$           do i1=-nb1,2*n1+1+nb1
!!$              ind=i1+nb1+1+(2*n1+2+2*nb1)*(i2+nb2)+&
!!$                   (2*n1+2+2*nb1)*(2*n2+2+2*nb2)*(i3+nb3)
!!$              psifscf(ind)=psifscfold(i1,i2,i3)
!!$           enddo
!!$        enddo
!!$     enddo
     
  else

     dx=0.0_gp
     dy=0.0_gp 
     dz=0.0_gp
     !Calculate average shift
     !Take into account the modulo operation which should be done for non-isolated BC
     do iat=1,at%astruct%nat 
        dx=dx+mindist(perx,at%astruct%cell_dim(1),rxyz(1,iat),rxyz_old(1,iat))
        dy=dy+mindist(pery,at%astruct%cell_dim(2),rxyz(2,iat),rxyz_old(2,iat))
        dz=dz+mindist(perz,at%astruct%cell_dim(3),rxyz(3,iat),rxyz_old(3,iat))
     enddo
     dx=dx/real(at%astruct%nat,gp)
     dy=dy/real(at%astruct%nat,gp)
     dz=dz/real(at%astruct%nat,gp)
     
     ! transform to new structure    
     !if (iproc==0) write(*,*) iproc,' orbital fully transformed'
     hxh=.5_gp*hx
     hxh_old=.5_gp*hx_old
     hyh=.5_gp*hy
     hyh_old=.5_gp*hy_old
     hzh=.5_gp*hz
     hzh_old=.5_gp*hz_old

     call razero((2*n1+2+2*nb1)*(2*n2+2+2*nb2)*(2*n3+2+2*nb3),psifscf)

     do i3=-nb3,2*n3+1+nb3
        z=real(i3,gp)*hzh
        do i2=-nb2,2*n2+1+nb2
           y=real(i2,gp)*hyh
           do i1=-nb1,2*n1+1+nb1
              x=real(i1,gp)*hxh

              xold=x-dx 
              yold=y-dy
              zold=z-dz

              j1=nint((xold)/hxh_old)
              cif1=(j1 >= -6 .and. j1 <= 2*n1_old+7) .or. perx
              j2=nint((yold)/hyh_old)
              cif2=(j2 >= -6 .and. j2 <= 2*n2_old+7) .or. pery
              j3=nint((zold)/hzh_old)
              cif3=(j3 >= -6 .and. j3 <= 2*n3_old+7) .or. perz

              ind=i1+nb1+1+(2*n1+2+2*nb1)*(i2+nb2)+&
                   (2*n1+2+2*nb1)*(2*n2+2+2*nb2)*(i3+nb3)

              
              if (cif1 .and. cif2 .and. cif3) then 
                 zr =real(((z-dz)-real(j3,gp)*hzh_old)/hzh_old,wp)
                 do l2=-1,1
                    do l1=-1,1
                       !the modulo has no effect on free BC thanks to the
                       !if statement above
                       jj1=modulo(j1+l1+nb1,2*n1_old+1+2*nb1+1)-nb1
                       jj2=modulo(j2+l2+nb2,2*n2_old+1+2*nb2+1)-nb2
                       jj3a=modulo(j3-1+nb3,2*n3_old+1+2*nb3+1)-nb3
                       jj3b=modulo(j3  +nb3,2*n3_old+1+2*nb3+1)-nb3
                       jj3c=modulo(j3+1+nb3,2*n3_old+1+2*nb3+1)-nb3
                       

                       ym1=psifscfold(jj1,jj2,jj3a)
                       y00=psifscfold(jj1,jj2,jj3b)
                       yp1=psifscfold(jj1,jj2,jj3c)

                       xya(l1,l2)=ym1 + &
                            (1.0_wp + zr)*(y00 - ym1 + zr*(.5_wp*ym1 - y00  + .5_wp*yp1))
                    enddo
                 enddo

                 yr = real(((y-dy)-real(j2,gp)*hyh_old)/hyh_old,wp)
                 do l1=-1,1
                    ym1=xya(l1,-1)
                    y00=xya(l1,0)
                    yp1=xya(l1,1)
                    xa(l1)=ym1 + &
                         (1.0_wp + yr)*(y00 - ym1 + yr*(.5_wp*ym1 - y00  + .5_wp*yp1))
                 enddo

                 xr = real(((x-dx)-real(j1,gp)*hxh_old)/hxh_old,wp)
                 ym1=xa(-1)
                 y00=xa(0)
                 yp1=xa(1)
                 psifscf(ind)=ym1 + &
                      (1.0_wp + xr)*(y00 - ym1 + xr*(.5_wp*ym1 - y00  + .5_wp*yp1))

              endif

           enddo
        enddo
     enddo
  endif

  !write(100+iproc,*) 'norm of psifscf ',dnrm2((2*n1+16)*(2*n2+16)*(2*n3+16),psifscf,1)

  call f_free(psifscfold)

  psig = f_malloc((/ 0.to.n1, 1.to.2, 0.to.n2, 1.to.2, 0.to.n3, 1.to.2 /),id='psig')
  ww = f_malloc((2*n1+2+2*nb1)*(2*n2+2+2*nb2)*(2*n3+2+2*nb3),id='ww')

  if (at%astruct%geocode=='F') then
     call analyse_shrink(n1,n2,n3,ww,psifscf,psig)
  else if (at%astruct%geocode == 'S') then
     call analyse_slab(n1,n2,n3,ww,psifscf,psig)
  else if (at%astruct%geocode == 'P') then
     call analyse_per(n1,n2,n3,ww,psifscf,psig)
  end if

  !write(100+iproc,*) 'norm new psig ',dnrm2(8*(n1+1)*(n2+1)*(n3+1),psig,1)
  call compress_plain(n1,n2,0,n1,0,n2,0,n3,  &
       wfd%nseg_c,wfd%nvctr_c,wfd%keygloc(1,1),wfd%keyvloc(1),   &
       wfd%nseg_f,wfd%nvctr_f,&
       wfd%keygloc(1,wfd%nseg_c+min(1,wfd%nseg_f)),&
       wfd%keyvloc(wfd%nseg_c+min(1,wfd%nseg_f)),   &
       psig,psi(1),psi(wfd%nvctr_c+min(1,wfd%nvctr_f)))

  !write(100+iproc,*) 'norm of reformatted psi ',dnrm2(nvctr_c+7*nvctr_f,psi,1)

  call f_free(psig)
  call f_free(ww)

  call f_release_routine()

END SUBROUTINE reformatonewave


!> Calculates the minimum difference between two coordinates
!! knowing that there could have been a modulo operation
function mindist(periodic,alat,r,r_old)
  use module_base
  implicit none
  logical, intent(in) :: periodic
  real(gp), intent(in) :: r,r_old,alat
  real(gp) :: mindist

  !for periodic BC calculate mindist only if the center of mass can be defined without the modulo
  if (periodic) then
     if (r_old > 0.5_gp*alat) then
        if (r < 0.5_gp*alat) then
           !mindist=r+alat-r_old
           mindist=0.0_gp
        else
           mindist=r-r_old
        end if
     else
        if (r > 0.5_gp*alat) then
           !mindist=r-alat-r_old
           mindist=0.0_gp
        else
           mindist=r-r_old
        end if
     end if
  else
     mindist=r-r_old
  end if

end function mindist


subroutine ext_buffers_coarse(periodic,nb)
  implicit none
  logical, intent(in) :: periodic
  integer, intent(out) :: nb
  if (periodic) then
     nb=0
  else
     nb=7
  end if
END SUBROUTINE ext_buffers_coarse


!> Module used by the linear scaling version
module internal_io
  implicit none

contains
  subroutine io_error(error)
    use module_defs

    implicit none

    character(len = *), intent(in) :: error
    integer :: ierr

    call io_warning(error)
    call MPI_ABORT(bigdft_mpi%mpi_comm, ierr)
  END SUBROUTINE io_error

  subroutine io_warning(error)
    use module_defs

    implicit none

    character(len = *), intent(in) :: error

    write(0,"(2A)") "WARNING! ", trim(error)
  END SUBROUTINE io_warning

  subroutine io_read_descr(unitwf, formatted, iorb_old, eval, n1_old, n2_old, n3_old, &
       & hx_old, hy_old, hz_old, lstat, error, nvctr_c_old, nvctr_f_old, rxyz_old, nat)
    use module_base
    use module_types

    implicit none

    integer, intent(in) :: unitwf
    logical, intent(in) :: formatted
    integer, intent(out) :: iorb_old
    integer, intent(out) :: n1_old, n2_old, n3_old
    real(gp), intent(out) :: hx_old, hy_old, hz_old
    logical, intent(out) :: lstat
    real(wp), intent(out) :: eval
    character(len =256), intent(out) :: error
    ! Optional arguments
    integer, intent(out), optional :: nvctr_c_old, nvctr_f_old
    integer, intent(in), optional :: nat
    real(gp), dimension(:,:), intent(out), optional :: rxyz_old

    integer :: i, iat, i_stat, nat_
    real(gp) :: rxyz(3)

    lstat = .false.
    write(error, "(A)") "cannot read psi description."
    if (formatted) then
       read(unitwf,*,iostat=i_stat) iorb_old,eval
       if (i_stat /= 0) return
       read(unitwf,*,iostat=i_stat) hx_old,hy_old,hz_old
       if (i_stat /= 0) return
       read(unitwf,*,iostat=i_stat) n1_old,n2_old,n3_old
       if (i_stat /= 0) return
       !write(*,*) 'reading ',nat,' atomic positions'
       if (present(nat) .And. present(rxyz_old)) then
          read(unitwf,*,iostat=i_stat) nat_
          if (i_stat /= 0) return
          ! Sanity check
          if (size(rxyz_old, 2) /= nat) call io_error("Mismatch in coordinate array size.")
          if (nat_ /= nat) call io_error("Mismatch in coordinate array size.")
          do iat=1,nat
             read(unitwf,*,iostat=i_stat) (rxyz_old(i,iat),i=1,3)
             if (i_stat /= 0) return
          enddo
       else
          read(unitwf,*,iostat=i_stat) nat_
          if (i_stat /= 0) return
          do iat=1,nat_
             read(unitwf,*,iostat=i_stat)
             if (i_stat /= 0) return
          enddo
       end if
       if (present(nvctr_c_old) .and. present(nvctr_f_old)) then
          read(unitwf,*,iostat=i_stat) nvctr_c_old, nvctr_f_old
          if (i_stat /= 0) return
       else
          read(unitwf,*,iostat=i_stat) i, iat
          if (i_stat /= 0) return
       end if
    else
       read(unitwf,iostat=i_stat) iorb_old,eval
       if (i_stat /= 0) return
       read(unitwf,iostat=i_stat) hx_old,hy_old,hz_old
       if (i_stat /= 0) return
       read(unitwf,iostat=i_stat) n1_old,n2_old,n3_old
       if (i_stat /= 0) return
       if (present(nat) .And. present(rxyz_old)) then
          read(unitwf,iostat=i_stat) nat_
          if (i_stat /= 0) return
          ! Sanity check
          if (size(rxyz_old, 2) /= nat) call io_error("Mismatch in coordinate array size.")
          if (nat_ /= nat) call io_error("Mismatch in coordinate array size.")
          do iat=1,nat
             read(unitwf,iostat=i_stat)(rxyz_old(i,iat),i=1,3)
             if (i_stat /= 0) return
          enddo
       else
          read(unitwf,iostat=i_stat) nat_
          if (i_stat /= 0) return
          do iat=1,nat_
             read(unitwf,iostat=i_stat) rxyz
             if (i_stat /= 0) return
          enddo
       end if
       if (present(nvctr_c_old) .and. present(nvctr_f_old)) then
          read(unitwf,iostat=i_stat) nvctr_c_old, nvctr_f_old
          if (i_stat /= 0) return
       else
          read(unitwf,iostat=i_stat) i, iat
          if (i_stat /= 0) return
       end if
    end if
    lstat = .true.
  END SUBROUTINE io_read_descr

  subroutine io_gcoordToLocreg(n1, n2, n3, nvctr_c, nvctr_f, gcoord_c, gcoord_f, lr)
    use module_defs
    use module_types

    implicit none

    integer, intent(in) :: n1, n2, n3, nvctr_c, nvctr_f
    integer, dimension(3, nvctr_c), intent(in) :: gcoord_c
    integer, dimension(3, nvctr_f), intent(in) :: gcoord_f
    type(locreg_descriptors), intent(out) :: lr

    character(len = *), parameter :: subname = "io_gcoordToLocreg"
    integer :: i, i_stat, i_all
    logical, dimension(:,:,:), allocatable :: logrid_c, logrid_f

    call f_routine(id=subname)

    lr%geocode = "P"
    lr%hybrid_on = .false.

    lr%ns1 = 0
    lr%ns2 = 0
    lr%ns3 = 0

    lr%d%n1 = n1
    lr%d%n2 = n2
    lr%d%n3 = n3

    lr%d%n1i = 2 * n1 + 2
    lr%d%n2i = 2 * n2 + 2
    lr%d%n3i = 2 * n3 + 2

    logrid_c = f_malloc((/ 0.to.n1, 0.to.n2, 0.to.n3 /),id='logrid_c')
    logrid_f = f_malloc((/ 0.to.n1, 0.to.n2, 0.to.n3 /),id='logrid_f')

    lr%d%nfl1 = n1
    lr%d%nfl2 = n2
    lr%d%nfl3 = n3
    lr%d%nfu1 = 0
    lr%d%nfu2 = 0
    lr%d%nfu3 = 0

    logrid_c(:,:,:) = .false.
    do i = 1, nvctr_c, 1
       logrid_c(gcoord_c(1, i), gcoord_c(2, i), gcoord_c(3, i)) = .true.
    end do
    logrid_f(:,:,:) = .false.
    do i = 1, nvctr_f, 1
       logrid_f(gcoord_f(1, i), gcoord_f(2, i), gcoord_f(3, i)) = .true.
       lr%d%nfl1 = min(lr%d%nfl1, gcoord_f(1, i))
       lr%d%nfl2 = min(lr%d%nfl2, gcoord_f(2, i))
       lr%d%nfl3 = min(lr%d%nfl3, gcoord_f(3, i))
       lr%d%nfu1 = max(lr%d%nfu1, gcoord_f(1, i))
       lr%d%nfu2 = max(lr%d%nfu2, gcoord_f(2, i))
       lr%d%nfu3 = max(lr%d%nfu3, gcoord_f(3, i))
    end do

    !correct the values of the delimiter if there are no wavelets
    if (lr%d%nfl1 == n1 .and. lr%d%nfu1 == 0) then
       lr%d%nfl1 = n1 / 2
       lr%d%nfu1 = n1 / 2
    end if
    if (lr%d%nfl2 == n2 .and. lr%d%nfu2 == 0) then
       lr%d%nfl2 = n2 / 2
       lr%d%nfu2 = n2 / 2
    end if
    if (lr%d%nfl3 == n3 .and. lr%d%nfu3 == 0) then
       lr%d%nfl3 = n3 / 2
       lr%d%nfu3 = n3 / 2
    end if

    call wfd_from_grids(logrid_c, logrid_f, lr)

    call f_free(logrid_c)
    call f_free(logrid_f)

    call f_release_routine()

  END SUBROUTINE io_gcoordToLocreg

  subroutine read_psi_compress(unitwf, formatted, nvctr_c, nvctr_f, psi, lstat, error, gcoord_c, gcoord_f)
    use module_base
    use module_types

    implicit none

    integer, intent(in) :: unitwf, nvctr_c, nvctr_f
    logical, intent(in) :: formatted
    real(wp), dimension(nvctr_c+7*nvctr_f), intent(out) :: psi
    logical, intent(out) :: lstat
    character(len =256), intent(out) :: error
    integer, dimension(3, nvctr_c), optional, intent(out) :: gcoord_c
    integer, dimension(3, nvctr_f), optional, intent(out) :: gcoord_f

    integer :: j, i1, i2, i3, i_stat
    real(wp) :: tt,t1,t2,t3,t4,t5,t6,t7

    lstat = .false.
    write(error, "(A)") "cannot read psi values."
    if (present(gcoord_c)) then
       do j=1,nvctr_c
          if (formatted) then
             read(unitwf,*,iostat=i_stat) i1,i2,i3,tt
          else
             read(unitwf,iostat=i_stat) i1,i2,i3,tt
          end if
          if (i_stat /= 0) return
          psi(j)=tt
          gcoord_c(:, j) = (/ i1, i2, i3 /)
       enddo
    else
       do j=1,nvctr_c
          if (formatted) then
             read(unitwf,*,iostat=i_stat) i1,i2,i3,tt
          else
             read(unitwf,iostat=i_stat) i1,i2,i3,tt
          end if
          if (i_stat /= 0) return
          psi(j)=tt
       enddo
    end if
    if (present(gcoord_f)) then
       do j=1,7*nvctr_f-6,7
          if (formatted) then
             read(unitwf,*,iostat=i_stat) i1,i2,i3,t1,t2,t3,t4,t5,t6,t7
          else
             read(unitwf,iostat=i_stat) i1,i2,i3,t1,t2,t3,t4,t5,t6,t7
          end if
          if (i_stat /= 0) return
          psi(nvctr_c+j+0)=t1
          psi(nvctr_c+j+1)=t2
          psi(nvctr_c+j+2)=t3
          psi(nvctr_c+j+3)=t4
          psi(nvctr_c+j+4)=t5
          psi(nvctr_c+j+5)=t6
          psi(nvctr_c+j+6)=t7
          gcoord_f(:, (j - 1) / 7 + 1) = (/ i1, i2, i3 /)
       enddo
    else
       do j=1,7*nvctr_f-6,7
          if (formatted) then
             read(unitwf,*,iostat=i_stat) i1,i2,i3,t1,t2,t3,t4,t5,t6,t7
          else
             read(unitwf,iostat=i_stat) i1,i2,i3,t1,t2,t3,t4,t5,t6,t7
          end if
          if (i_stat /= 0) return
          psi(nvctr_c+j+0)=t1
          psi(nvctr_c+j+1)=t2
          psi(nvctr_c+j+2)=t3
          psi(nvctr_c+j+3)=t4
          psi(nvctr_c+j+4)=t5
          psi(nvctr_c+j+5)=t6
          psi(nvctr_c+j+6)=t7
       enddo
    end if
    lstat = .true.
  END SUBROUTINE read_psi_compress

  subroutine read_psig(unitwf, formatted, nvctr_c, nvctr_f, n1, n2, n3, psig, lstat, error)
    use module_base
    use module_types

    implicit none

    integer, intent(in) :: unitwf, nvctr_c, nvctr_f, n1, n2, n3
    logical, intent(in) :: formatted
    real(wp), dimension(0:n1,2,0:n2,2,0:n3,2), intent(out) :: psig
    logical, intent(out) :: lstat
    character(len =256), intent(out) :: error

    integer :: i1, i2, i3, i_stat, iel
    real(wp) :: tt, t1, t2, t3, t4, t5, t6, t7

    lstat = .false.
    write(error, "(A)") "cannot read psig values."

    call razero(8*(n1+1)*(n2+1)*(n3+1),psig)
    do iel=1,nvctr_c
       if (formatted) then
          read(unitwf,*,iostat=i_stat) i1,i2,i3,tt
       else
          read(unitwf,iostat=i_stat) i1,i2,i3,tt
       end if
       if (i_stat /= 0) return
       psig(i1,1,i2,1,i3,1)=tt
    enddo
    do iel=1,nvctr_f
       if (formatted) then
          read(unitwf,*,iostat=i_stat) i1,i2,i3,t1,t2,t3,t4,t5,t6,t7
       else
          read(unitwf,iostat=i_stat) i1,i2,i3,t1,t2,t3,t4,t5,t6,t7
       end if
       if (i_stat /= 0) return
       psig(i1,2,i2,1,i3,1)=t1
       psig(i1,1,i2,2,i3,1)=t2
       psig(i1,2,i2,2,i3,1)=t3
       psig(i1,1,i2,1,i3,2)=t4
       psig(i1,2,i2,1,i3,2)=t5
       psig(i1,1,i2,2,i3,2)=t6
       psig(i1,2,i2,2,i3,2)=t7
    enddo
    lstat = .true.
  END SUBROUTINE read_psig

  subroutine io_open(unitwf, filename, formatted)
    character(len = *), intent(in) :: filename
    logical, intent(in) :: formatted
    integer, intent(out) :: unitwf

    integer :: i_stat

    ! We open the Fortran file
    unitwf = 99
    if (.not. formatted) then
       open(unit=unitwf,file=trim(filename),status='unknown',form="unformatted", iostat=i_stat)
    else
       open(unit=unitwf,file=trim(filename),status='unknown', iostat=i_stat)
    end if
    if (i_stat /= 0) then
       call io_warning("Cannot open file '" // trim(filename) // "'.")
       unitwf = -1
       return
    end if
  END SUBROUTINE io_open

END MODULE internal_io


subroutine readonewave(unitwf,useFormattedInput,iorb,iproc,n1,n2,n3,&
     & hx,hy,hz,at,wfd,rxyz_old,rxyz,psi,eval,psifscf)
  use module_base
  use module_types
  use internal_io
  use yaml_output
  implicit none
  logical, intent(in) :: useFormattedInput
  integer, intent(in) :: unitwf,iorb,iproc,n1,n2,n3
  type(wavefunctions_descriptors), intent(in) :: wfd
  type(atoms_data), intent(in) :: at
  real(gp), intent(in) :: hx,hy,hz
  real(gp), dimension(3,at%astruct%nat), intent(in) :: rxyz
  real(wp), intent(out) :: eval
  real(gp), dimension(3,at%astruct%nat), intent(out) :: rxyz_old
  real(wp), dimension(wfd%nvctr_c+7*wfd%nvctr_f), intent(out) :: psi
  real(wp), dimension(*), intent(out) :: psifscf !this supports different BC
  !local variables
  character(len=*), parameter :: subname='readonewave'
  character(len = 256) :: error
  logical :: perx,pery,perz,lstat
  integer :: iorb_old,n1_old,n2_old,n3_old,iat,iel,nvctr_c_old,nvctr_f_old,i_stat,i_all,i1,i2,i3
  real(wp) :: tt,t1,t2,t3,t4,t5,t6,t7
  real(gp) :: tx,ty,tz,displ,hx_old,hy_old,hz_old,mindist
  real(wp), dimension(:,:,:,:,:,:), allocatable :: psigold

  call f_routine(id=subname)

  !write(*,*) 'INSIDE readonewave'
  call io_read_descr(unitwf, useFormattedInput, iorb_old, eval, n1_old, n2_old, n3_old, &
       & hx_old, hy_old, hz_old, lstat, error, nvctr_c_old, nvctr_f_old, rxyz_old, at%astruct%nat)
  if (.not. lstat) call io_error(trim(error))
  if (iorb_old /= iorb) stop 'readonewave'

  !conditions for periodicity in the three directions
  perx=(at%astruct%geocode /= 'F')
  pery=(at%astruct%geocode == 'P')
  perz=(at%astruct%geocode /= 'F')

  tx=0.0_gp 
  ty=0.0_gp
  tz=0.0_gp
  do iat=1,at%astruct%nat
     tx=tx+mindist(perx,at%astruct%cell_dim(1),rxyz(1,iat),rxyz_old(1,iat))**2
     ty=ty+mindist(pery,at%astruct%cell_dim(2),rxyz(2,iat),rxyz_old(2,iat))**2
     tz=tz+mindist(perz,at%astruct%cell_dim(3),rxyz(3,iat),rxyz_old(3,iat))**2
  enddo
  displ=sqrt(tx+ty+tz)

  if (hx_old == hx .and. hy_old == hy .and. hz_old == hz .and.&
       nvctr_c_old == wfd%nvctr_c .and. nvctr_f_old == wfd%nvctr_f .and. & 
       n1_old == n1  .and. n2_old == n2 .and. n3_old == n3 .and. displ <= 1.d-3) then

     if (iproc == 0) call yaml_map('Need to reformat wavefunctions',.false.)
     call read_psi_compress(unitwf, useFormattedInput, wfd%nvctr_c, wfd%nvctr_f, psi, lstat, error)
     if (.not. lstat) call io_error(trim(error))

  else

     if (iproc == 0 .and. iorb == 1) then
        call yaml_map('Need to reformat wavefunctions',.false.)
        if (hx_old /= hx .or. hy_old /= hy .or. hz_old /= hz) &
           & call yaml_comment('because hgrid_old /= hgrid' // &
             & trim(yaml_toa((/ hx_old,hy_old,hz_old,hx,hy,hz /), fmt='(f14.10)')))
        if (nvctr_c_old /= wfd%nvctr_c) &
           & call yaml_comment('because nvctr_c_old /= nvctr_c' // trim(yaml_toa((/ nvctr_c_old,wfd%nvctr_c /))))
        if (nvctr_f_old /= wfd%nvctr_f) &
           & call yaml_comment('because nvctr_f_old /= nvctr_f' // trim(yaml_toa((/ nvctr_f_old,wfd%nvctr_f /))))
        if (n1_old /= n1  .or. n2_old /= n2 .or. n3_old /= n3 ) &
           call yaml_comment('because cell size has changed' // trim(yaml_toa((/ n1_old,n1,n2_old,n2,n3_old,n3 /))))
        if (displ > 1.d-3 ) call yaml_comment('large displacement of molecule' // trim(yaml_toa(displ)))
     end if

     psigold = f_malloc((/ 0.to.n1_old, 1.to.2, 0.to.n2_old, 1.to.2, 0.to.n3_old, 1.to.2 /),id='psigold')

     call razero(8*(n1_old+1)*(n2_old+1)*(n3_old+1),psigold)
     do iel=1,nvctr_c_old
        if (useFormattedInput) then
           read(unitwf,*) i1,i2,i3,tt
        else
           read(unitwf) i1,i2,i3,tt
        end if
        psigold(i1,1,i2,1,i3,1)=tt
     enddo
     do iel=1,nvctr_f_old
        if (useFormattedInput) then
           read(unitwf,*) i1,i2,i3,t1,t2,t3,t4,t5,t6,t7
        else
           read(unitwf) i1,i2,i3,t1,t2,t3,t4,t5,t6,t7
        end if
        psigold(i1,2,i2,1,i3,1)=t1
        psigold(i1,1,i2,2,i3,1)=t2
        psigold(i1,2,i2,2,i3,1)=t3
        psigold(i1,1,i2,1,i3,2)=t4
        psigold(i1,2,i2,1,i3,2)=t5
        psigold(i1,1,i2,2,i3,2)=t6
        psigold(i1,2,i2,2,i3,2)=t7
     enddo

     ! I put nat = 1 here, since only one position is saved in wavefunction files.
     call reformatonewave(displ,wfd,at,hx_old,hy_old,hz_old,n1_old,n2_old,n3_old,&
          rxyz_old,psigold,hx,hy,hz,n1,n2,n3,rxyz,psifscf,psi)

     call f_free(psigold)

  endif

  call f_release_routine()

END SUBROUTINE readonewave

subroutine readwavetoisf(lstat, filename, formatted, hx, hy, hz, &
     & n1, n2, n3, nspinor, psiscf)
  use module_base
  use module_types
  use internal_io

  implicit none

  character(len = *), intent(in) :: filename
  logical, intent(in) :: formatted
  integer, intent(out) :: n1, n2, n3, nspinor
  real(gp), intent(out) :: hx, hy, hz
  real(wp), dimension(:,:,:,:), pointer :: psiscf
  logical, intent(out) :: lstat

  character(len = *), parameter :: subname = "readwavetoisf"
  integer :: unitwf, iorb, i_all, i_stat, ispinor, ispin, ikpt
  integer, dimension(:,:), allocatable :: gcoord_c, gcoord_f
  real(wp) :: eval
  real(wp), dimension(:), allocatable :: psi
  type(locreg_descriptors) :: lr
  character(len = 256) :: error
  type(workarr_sumrho) :: w
  character(len = 1024) :: fileRI
  integer :: n1_old, n2_old, n3_old, nvctr_c_old, nvctr_f_old
  real(gp) :: hx_old, hy_old, hz_old

  call f_routine(id=subname)

  ! We open the Fortran file
  call io_open(unitwf, filename, formatted)
  if (unitwf < 0) then
     return
  end if

  ! We read the basis set description and the atomic definition.
  call io_read_descr(unitwf, formatted, iorb, eval, n1, n2, n3, &
       & hx, hy, hz, lstat, error, lr%wfd%nvctr_c, lr%wfd%nvctr_f)
  if (.not. lstat) then
     call io_warning(trim(error))
     return
  end if
  ! Do a magic here with the filenames...
  call readwavedescr(lstat, filename, iorb, ispin, ikpt, ispinor, nspinor, fileRI)
  if (.not. lstat) then
     call io_warning("cannot read wave ids from filename.")
     return
  end if

  ! Initial allocations.
  gcoord_c = f_malloc((/ 3, lr%wfd%nvctr_c  /),id='gcoord_c')
  gcoord_f = f_malloc((/ 3, lr%wfd%nvctr_f  /),id='gcoord_f')
  psi = f_malloc(lr%wfd%nvctr_c + 7 * lr%wfd%nvctr_f ,id='psi')

  ! Read psi and the basis-set
  call read_psi_compress(unitwf, formatted, lr%wfd%nvctr_c, lr%wfd%nvctr_f, psi, lstat, error, gcoord_c, gcoord_f)
  if (.not. lstat) then
     call io_warning(trim(error))
     call deallocate_local()
     return
  end if
  call io_gcoordToLocreg(n1, n2, n3, lr%wfd%nvctr_c, lr%wfd%nvctr_f, &
       & gcoord_c, gcoord_f, lr)

  psiscf = f_malloc_ptr((/ lr%d%n1i, lr%d%n2i, lr%d%n3i, nspinor  /),id='psiscf')

  call initialize_work_arrays_sumrho(lr,w)

  ! Magic-filter to isf
  call daub_to_isf(lr, w, psi, psiscf(1,1,1,ispinor))

  ! Read the other psi part, if any
  if (nspinor > 1) then
     close(unitwf)
     n1_old = n1
     n2_old = n2
     n3_old = n3
     hx_old = hx
     hy_old = hy
     hz_old = hz
     nvctr_c_old = lr%wfd%nvctr_c
     nvctr_f_old = lr%wfd%nvctr_f
     
     ispinor = modulo(ispinor, 2) + 1
     call io_open(unitwf, trim(fileRI), formatted)
     if (unitwf < 0) then
        call io_warning("cannot read other spinor part from '" // trim(fileRI) // "'.")
        call deallocate_local()
        return
     end if
     ! We read the basis set description and the atomic definition.
     call io_read_descr(unitwf, formatted, iorb, eval, n1, n2, n3, &
          & hx, hy, hz, lstat, error, lr%wfd%nvctr_c, lr%wfd%nvctr_f)
     if (.not. lstat) then
        call io_warning(trim(error))
        call deallocate_local()
        return
     end if
     ! Check consistency of the basis-set.
     if (n1_old == n1 .and. n2_old == n2 .and. n3_old == n3 .and. &
          & hx_old == hx .and. hy_old == hy .and. hz_old == hz .and. &
          & nvctr_c_old == lr%wfd%nvctr_c .and. nvctr_f_old == lr%wfd%nvctr_f) then
        call read_psi_compress(unitwf, formatted, lr%wfd%nvctr_c, lr%wfd%nvctr_f, psi, lstat, error)
        if (.not. lstat) then
           call io_warning(trim(error))
           call deallocate_local()
           return
        end if
        call daub_to_isf(lr, w, psi, psiscf(1,1,1,ispinor))
     else
        call io_warning("It exists a file with the same naming convention" // &
             & " but with a different basis-set.")
        hx = hx_old
        hy = hy_old
        hz = hz_old
        psiscf(:,:,:,ispinor) = real(0, wp)
     end if
  end if

  ! We update the size values to match the allocation of psiscf.
  n1 = lr%d%n1i
  n2 = lr%d%n2i
  n3 = lr%d%n3i
  hx = hx * 0.5d0
  hy = hy * 0.5d0
  hz = hz * 0.5d0

  call deallocate_local()
  lstat = .true.

contains

  subroutine deallocate_local()
    character(len = *), parameter :: subname = "readwavetoisf"

    ! We close the file.
    close(unit=unitwf)

    if (allocated(psi)) then
       call f_free(psi)
    end if

    if (allocated(gcoord_c)) then
       call f_free(gcoord_c)
    end if
    if (allocated(gcoord_f)) then
       call f_free(gcoord_f)
    end if

    if (associated(w%x_c)) then
       call deallocate_work_arrays_sumrho(w)
    end if
    if (associated(lr%bounds%kb%ibyz_f)) then
       call deallocate_bounds(lr%geocode, lr%hybrid_on, lr%bounds, subname)
    end if
    call deallocate_wfd(lr%wfd, subname)
    
    call f_release_routine()
  END SUBROUTINE deallocate_local
END SUBROUTINE readwavetoisf

subroutine readwavedescr(lstat, filename, iorb, ispin, ikpt, ispinor, nspinor, fileRI)
  use module_base
  use module_types

  implicit none

  character(len = *), intent(in) :: filename
  integer, intent(out) :: iorb, ispin, ikpt, nspinor, ispinor
  logical, intent(out) :: lstat
  character(len = 1024), intent(out) :: fileRI

  logical :: exists
  integer :: i, i_stat
  character(len = 1) :: code

  lstat = .false.

  !find the value of iorb
  read(filename(index(filename, ".", back = .true.)+2:len(filename)),*,iostat = i_stat) iorb
  if (i_stat /= 0) return
  i = index(filename, "-k", back = .true.)+2
  read(filename(i:i+2),*,iostat = i_stat) ikpt
  if (i_stat /= 0) return
  i = index(filename, "-", back = .true.)+1
  read(filename(i:i),*,iostat = i_stat) code
  if (i_stat /= 0) return
  if (code == "U" .or. code == "N") ispin = 1
  if (code == "D") ispin = 2
  ! Test file for other spinor part.
  nspinor = 1
  ispinor = 1
  read(filename(i+1:i+1),*,iostat = i_stat) code
  if (i_stat /= 0) return
  if (code == "R") then
     write(fileRI, "(A)") filename
     fileRI(i+1:i+1) = "I"
     inquire(file=trim(fileRI), exist=exists)
     if (exists) then
        ispinor = 1
        nspinor = 2
     end if
  end if
  if (code == "I") then
     write(fileRI, "(A)") filename
     fileRI(i+1:i+1) = "R"
     inquire(file=trim(fileRI), exist=exists)
     if (exists) then
        ispinor = 2
        nspinor = 2
     end if
  end if

  lstat = .true.
END SUBROUTINE readwavedescr


subroutine writeonewave(unitwf,useFormattedOutput,iorb,n1,n2,n3,hx,hy,hz,nat,rxyz,  & 
     nseg_c,nvctr_c,keyg_c,keyv_c,  & 
     nseg_f,nvctr_f,keyg_f,keyv_f, & 
     psi_c,psi_f,eval)
  use module_base
  use yaml_output
  implicit none
  logical, intent(in) :: useFormattedOutput
  integer, intent(inout) :: unitwf,iorb,n1,n2,n3,nat,nseg_c,nvctr_c,nseg_f,nvctr_f
  real(gp), intent(in) :: hx,hy,hz
  real(wp), intent(in) :: eval
  integer, dimension(nseg_c), intent(in) :: keyv_c
  integer, dimension(nseg_f), intent(in) :: keyv_f
  integer, dimension(2,nseg_c), intent(in) :: keyg_c
  integer, dimension(2,nseg_f), intent(in) :: keyg_f
  real(wp), dimension(nvctr_c), intent(in) :: psi_c
  real(wp), dimension(7,nvctr_f), intent(in) :: psi_f
  real(gp), dimension(3,nat), intent(in) :: rxyz
  !local variables
  integer :: iat,jj,j0,j1,ii,i0,i1,i2,i3,i,iseg,j
  real(wp) :: tt,t1,t2,t3,t4,t5,t6,t7

  if (useFormattedOutput) then
     write(unitwf,*) iorb,eval
     write(unitwf,*) hx,hy,hz
     write(unitwf,*) n1,n2,n3
     write(unitwf,*) nat
     do iat=1,nat
     write(unitwf,'(3(1x,e24.17))') (rxyz(j,iat),j=1,3)
     enddo
     write(unitwf,*) nvctr_c, nvctr_f
  else
     write(unitwf) iorb,eval
     write(unitwf) hx,hy,hz
     write(unitwf) n1,n2,n3
     write(unitwf) nat
     do iat=1,nat
     write(unitwf) (rxyz(j,iat),j=1,3)
     enddo
     write(unitwf) nvctr_c, nvctr_f
  end if

  ! coarse part
  do iseg=1,nseg_c
     jj=keyv_c(iseg)
     j0=keyg_c(1,iseg)
     j1=keyg_c(2,iseg)
     ii=j0-1
     i3=ii/((n1+1)*(n2+1))
     ii=ii-i3*(n1+1)*(n2+1)
     i2=ii/(n1+1)
     i0=ii-i2*(n1+1)
     i1=i0+j1-j0
     do i=i0,i1
        tt=psi_c(i-i0+jj) 
        if (useFormattedOutput) then
           write(unitwf,'(3(i4),1x,e19.12)') i,i2,i3,tt
        else
           write(unitwf) i,i2,i3,tt
        end if
     enddo
  enddo

  ! fine part
  do iseg=1,nseg_f
     jj=keyv_f(iseg)
     j0=keyg_f(1,iseg)
     j1=keyg_f(2,iseg)
     ii=j0-1
     i3=ii/((n1+1)*(n2+1))
     ii=ii-i3*(n1+1)*(n2+1)
     i2=ii/(n1+1)
     i0=ii-i2*(n1+1)
     i1=i0+j1-j0
     do i=i0,i1
        t1=psi_f(1,i-i0+jj)
        t2=psi_f(2,i-i0+jj)
        t3=psi_f(3,i-i0+jj)
        t4=psi_f(4,i-i0+jj)
        t5=psi_f(5,i-i0+jj)
        t6=psi_f(6,i-i0+jj)
        t7=psi_f(7,i-i0+jj)
        if (useFormattedOutput) then
           write(unitwf,'(3(i4),7(1x,e17.10))') i,i2,i3,t1,t2,t3,t4,t5,t6,t7
        else
           write(unitwf) i,i2,i3,t1,t2,t3,t4,t5,t6,t7
        end if
     enddo
  enddo

  if (verbose >= 2) call yaml_comment(trim(yaml_toa(iorb)) //'th wavefunction written')
  !if (verbose >= 2) write(*,'(1x,i0,a)') iorb,'th wavefunction written'

END SUBROUTINE writeonewave


!> Make frag_trans the argument so can eliminate need for interface
subroutine reformat_one_supportfunction(wfd,geocode,hgrids_old,n_old,psigold,& 
     hgrids,n,centre_old,centre_new,da,frag_trans,psi)
  use module_base
  use module_types
  use module_fragments
  use yaml_output
  implicit none
  integer, dimension(3), intent(in) :: n,n_old
  real(gp), dimension(3), intent(in) :: hgrids,hgrids_old
  type(wavefunctions_descriptors), intent(in) :: wfd
  character(len=1), intent(in) :: geocode !< @copydoc poisson_solver::doc::geocode
  real(gp), dimension(3), intent(inout) :: centre_old,centre_new,da
  type(fragment_transformation), intent(in) :: frag_trans
  real(wp), dimension(0:n_old(1),2,0:n_old(2),2,0:n_old(3),2), intent(in) :: psigold
  real(wp), dimension(wfd%nvctr_c+7*wfd%nvctr_f), intent(out) :: psi

  !local variables
  character(len=*), parameter :: subname='reformatonesupportfunction'
  logical, dimension(3) :: per
  integer :: i_stat,i_all
  integer, dimension(3) :: nb, ndims_tmp
  real(gp), dimension(3) :: hgridsh,hgridsh_old
  !!real(wp) :: dnrm2
  real(wp), dimension(:), allocatable :: ww,wwold
  real(wp), dimension(:), allocatable :: x_phi
  real(wp), dimension(:,:), allocatable :: y_phi
  real(wp), dimension(:,:,:,:,:,:), allocatable :: psig
  real(wp), dimension(:,:,:), pointer :: psifscfold, psifscf, psifscf_tmp
  integer :: itype, nd, nrange,isgn,i,iz
  real(gp), dimension(3) :: rrow
  real(gp), dimension(3,3) :: rmat !< rotation matrix
  real(gp) :: sint,cost,onemc,ux,uy,uz
  integer, dimension(3) :: irp

  call f_routine(id=subname)

  !if (size(frag_trans%discrete_operations)>0) then
  !   print*,'Error discrete operations not yet implemented',size(frag_trans%discrete_operations),&
  !        frag_trans%discrete_operations(1)
  !   stop
  !end if

  !conditions for periodicity in the three directions
  per(1)=(geocode /= 'F')
  per(2)=(geocode == 'P')
  per(3)=(geocode /= 'F')

  !buffers related to periodicity
  !WARNING: the boundary conditions are not assumed to change between new and old
  call ext_buffers_coarse(per(1),nb(1))
  call ext_buffers_coarse(per(2),nb(2))
  call ext_buffers_coarse(per(3),nb(3))

  psifscf = f_malloc_ptr(-nb.to.2*n+1+nb,id='psifscf')
  psifscfold = f_malloc_ptr(-nb.to.2*n_old+1+nb,id='psifscfold')

  wwold = f_malloc((2*n_old(1)+2+2*nb(1))*(2*n_old(2)+2+2*nb(2))*(2*n_old(3)+2+2*nb(3)),id='wwold')

  if (geocode=='F') then
     call synthese_grow(n_old(1),n_old(2),n_old(3),wwold,psigold,psifscfold) 
  else if (geocode=='S') then     
     call synthese_slab(n_old(1),n_old(2),n_old(3),wwold,psigold,psifscfold) 
  else if (geocode=='P') then     
     call synthese_per(n_old(1),n_old(2),n_old(3),wwold,psigold,psifscfold) 
  end if

  call f_free(wwold)

  ! transform to new structure    
  hgridsh=.5_gp*hgrids
  hgridsh_old=.5_gp*hgrids_old

  !create the scaling function array
  !use lots of points (to optimize one can determine how many points are needed at max)
  itype=16
  nd=2**20

  x_phi = f_malloc(0.to.nd,id='x_phi')
  y_phi = f_malloc((/0.to.nd,1.to.2/),id='y_phi')

  call my_scaling_function4b2B(itype,nd,nrange,x_phi,y_phi) 
  if( abs(y_phi(nd/2,1)-1)>1.0e-10 ) then
     stop " wrong scaling function 4b2B: not a centered one "
  endif

  call f_free(x_phi)

  nullify(psifscf_tmp)
  if (size(frag_trans%discrete_operations)==0) then
     psifscf_tmp => psifscfold
     ndims_tmp=(2*n_old+2+2*nb)
  else if (size(frag_trans%discrete_operations)==1) then
     psifscf_tmp = f_malloc_ptr(-nb.to.2*n_old+1+nb,id='psifscf_tmp')
     !not used anymore I suppose
     !call switch_axes(nd,nrange,y_phi,centre_old,hgridsh_old,(2*n_old+2+2*nb),psifscfold,&
     !     hgridsh,ndims_tmp,psifscf_tmp,frag_trans%discrete_operations(1),da)
  else if (size(frag_trans%discrete_operations)==2) then
     stop 'only 1 discrete operation allowed right now'
  else if (size(frag_trans%discrete_operations)==3) then
     stop 'only 1 discrete operation allowed right now'
  end if

  !call field_rototranslation(nd,nrange,y_phi,da,frag_trans%rot_axis,centre_old,centre_new,frag_trans%theta,&
  !     hgridsh_old,ndims_tmp,psifscf_tmp,hgridsh,(2*n+2+2*nb),psifscf)

  sint=sin(frag_trans%theta)
  cost=cos(frag_trans%theta)
  onemc=1.0_gp-cost
  ux=frag_trans%rot_axis(1)
  uy=frag_trans%rot_axis(2)
  uz=frag_trans%rot_axis(3)

!!$  call yaml_open_sequence('Rotation matrix elements')
!!$  call yaml_sequence(trim(yaml_toa((/&
!!$       cost + onemc*ux**2   , ux*uy*onemc - uz*sint, ux*uz*onemc + uy*sint /),fmt='(1pg20.12)')))
!!$  call yaml_sequence(trim(yaml_toa((/&
!!$       ux*uy*onemc +uz*sint , cost + onemc*uy**2   , uy*uz*onemc - ux*sint /),fmt='(1pg20.12)')))
!!$  call yaml_sequence(trim(yaml_toa((/&
!!$       ux*uz*onemc -uy*sint , uy*uz*onemc + ux*sint, cost + onemc*uz**2    /),fmt='(1pg20.12)')))
!!$  call yaml_close_sequence()


  !identify the rotation matrix elements
  !first row (xp)
  rmat(:,1)=(/cost+onemc*ux**2  ,ux*uy*onemc-uz*sint ,ux*uz*onemc+uy*sint/)
  !second row (yp)
  rmat(:,2)=(/ux*uy*onemc+uz*sint,cost+onemc*uy**2   ,uy*uz*onemc-ux*sint/)
  !third row (zp)
  rmat(:,3)=(/ux*uz*onemc-uy*sint,uy*uz*onemc+ux*sint,cost+onemc*uz**2   /)

  !write some output on the screen
  !print matrix elements, to be moved at the moment of identification of the transformation
  call yaml_map('Rotation axis',frag_trans%rot_axis,fmt='(1pg20.12)')
  call yaml_map('Rotation angle (deg)',frag_trans%theta*180.0_gp/pi_param,fmt='(1pg20.12)')
  call yaml_map('Translation vector',da,fmt='(1pg20.12)')
  call yaml_map('Rotation matrix elements',rmat,fmt='(1pg20.12)')

  !try different solutions, one of these should always work
  irp=selection(rmat)
  !otherwise we have a problem
  if (f_err_raise(repeated(abs(irp)),'Determination of the best array failed, irp='//&
          trim(yaml_toa(irp,fmt='(i5)')),err_name='BIGDFT_RUNTIME_ERROR')) return

!!$  !pay attention to what happens if two values are identical  
!!$  !from where xp should be determined
!!$  rrow=abs(rmat(:,1))
!!$  irp(1)=maxloc(rrow,1)
!!$  !form where zp should be determined (note that the third line has been used)
!!$  rrow=abs(rmat(:,3))
!!$  !exclude of course the previously found direction
!!$  rrow(irp(1))=0.0_gp
!!$  irp(3)=maxloc(rrow,1)
!!$  !then the last dimension, which is determined by exclusion
!!$  rrow=1.0_gp
!!$  rrow(irp(1))=0.d0
!!$  rrow(irp(3))=0.d0
!!$  irp(2)=maxloc(rrow,1)


!!$  !traditional case, for testing
!!$  irp(1)=1
!!$  irp(2)=2
!!$  irp(3)=3

  !!print the suggested order
  call yaml_map('Suggested order for the transformation',irp)

  call field_rototranslation3D(nd+1,nrange,y_phi,da,frag_trans%rot_axis,&
       centre_old,centre_new,sint,cost,onemc,irp,&
       hgridsh_old,ndims_tmp,psifscf_tmp,hgridsh,(2*n+2+2*nb),psifscf)
  !call yaml_map('Centre old',centre_old,fmt='(1pg18.10)')
  !call yaml_map('Centre new',centre_new,fmt='(1pg18.10)')
  !call field_rototranslation3D_interpolation(da,frag_trans%rot_axis,centre_old,centre_new,&
  !     sint,cost,onemc,hgridsh_old,ndims_tmp,psifscf_tmp,hgridsh,(2*n+2+2*nb),psifscf)


  if (size(frag_trans%discrete_operations)>0) then
     call f_free_ptr(psifscf_tmp)
  else
     nullify(psifscf_tmp)    
  end if

  call f_free(y_phi)

  !!print*, 'norm of psifscf ',dnrm2((2*n(1)+16)*(2*n(2)+16)*(2*n(3)+16),psifscf,1)
  call f_free_ptr(psifscfold)

  psig = f_malloc((/ 0.to.n(1), 1.to.2, 0.to.n(2), 1.to.2, 0.to.n(3), 1.to.2 /),id='psig')
  ww = f_malloc((2*n(1)+2+2*nb(1))*(2*n(2)+2+2*nb(2))*(2*n(3)+2+2*nb(3)),id='ww')

  if (geocode=='F') then
     call analyse_shrink(n(1),n(2),n(3),ww,psifscf,psig)
  else if (geocode == 'S') then
     call analyse_slab(n(1),n(2),n(3),ww,psifscf,psig)
  else if (geocode == 'P') then
     call analyse_per(n(1),n(2),n(3),ww,psifscf,psig)
  end if

  call f_free_ptr(psifscf)

  !!print*, 'norm new psig ',dnrm2(8*(n(1)+1)*(n(2)+1)*(n(3)+1),psig,1),n(1),n(2),n(3)
  call compress_plain(n(1),n(2),0,n(1),0,n(2),0,n(3),  &
       wfd%nseg_c,wfd%nvctr_c,wfd%keygloc(1,1),wfd%keyvloc(1),   &
       wfd%nseg_f,wfd%nvctr_f,&
       wfd%keygloc(1,wfd%nseg_c+min(1,wfd%nseg_f)),&
       wfd%keyvloc(wfd%nseg_c+min(1,wfd%nseg_f)),   &
       psig,psi(1),psi(wfd%nvctr_c+min(1,wfd%nvctr_f)))
  !!print*, 'norm of reformatted psi ',dnrm2(wfd%nvctr_c+7*wfd%nvctr_f,psi,1),wfd%nvctr_c,wfd%nvctr_f
  !!print*, 'norm of reformatted psic ',dnrm2(wfd%nvctr_c,psi,1)
  !!print*, 'norm of reformatted psif ',dnrm2(wfd%nvctr_f*7,psi(wfd%nvctr_c+min(1,wfd%nvctr_f)),1)

  call f_free(psig)
  call f_free(ww)

  call f_release_routine()

  contains

    !>select the best possible rotation sequence by 
    !! considering the values of the coefficients of the 
    !! rotation matrix
    pure function selection(rmat) result(irp)
      implicit none
      real(gp), dimension(3,3), intent(in) :: rmat !< rotation matrix
      integer, dimension(3) :: irp
      !local variables
      integer :: i,isgn
      integer, dimension(3) :: ib1,ib3
      real(gp), dimension(3) :: rrow

      !determine ideal sequence for rotation, for important rows
      ib1=reorder(rmat(:,1),1)
      ib3=reorder(rmat(:,3),3)
     
      !verify if either one or three have multiple choices
      if (equabs(rmat(ib1(1),1),rmat(ib1(2),1)) .and. .not. equabs(rmat(ib3(1),3),rmat(ib3(2),3))) then
         !only ib1 has multiple choices, pick the one which is closest to cyclic permutation (if present)
         if (modulo(ib3(1),3) + 1 == ib1(2) .or. ib1(1)==ib3(1)) then
            !swap
            i=ib1(1)
            ib1(1)=ib1(2)
            ib1(2)=i
         end if
      else if (.not. equabs(rmat(ib1(1),1),rmat(ib1(2),1)) .and. equabs(rmat(ib3(1),3),rmat(ib3(2),3))) then
         !only ib3 has multiple choices
         if (modulo(ib3(2),3) + 1 == ib1(1) .or. ib3(1)==ib1(1)) then
            !swap
            i=ib3(1)
            ib3(1)=ib3(2)
            ib3(2)=i
         end if
      else if (equabs(rmat(ib1(1),1),rmat(ib1(2),1)) .and. equabs(rmat(ib3(1),3),rmat(ib3(2),3))) then
         !both of the row has multiple choices, therefore at least cyclic permutation must be present.
         !both of them are cyclic, choose the last one
         if (modulo(ib3(2),3) + 1 == ib1(1)) then
            !swap
            i=ib3(1)
            ib3(1)=ib3(2)
            ib3(2)=i
         else if (modulo(ib3(1),3) + 1 == ib1(2)) then
            !swap
            i=ib1(1)
            ib1(1)=ib1(2)
            ib1(2)=i
         else if (ib3(1) == ib1(1)) then
            !otherwise just ensure that the two are not equal
            !swap
            i=ib3(1)
            ib3(1)=ib3(2)
            ib3(2)=i
         end if
      else if (ib3(1) == ib1(1)) then
         !swap
         i=ib3(1)
         ib3(1)=ib3(2)
         ib3(2)=i
      end if
      !then assign the rotations
      irp(1)=ib1(1)
      irp(3)=ib3(1)

      !define the best for the second
      ib1=1
      ib1(irp(1))=0
      ib1(irp(3))=0
      irp(2)=maxloc(ib1,1)

!!$      irp(1)=ibest(1,1)
!!$      irp(3)=ibest(1,3)
!!$      if (ibest(1,3)==irp(1)) then
!!$         if (abs(abs(rmat(ibest(1,1),1))-abs(rmat(ibest(2,1),1)))< 1.d-12) then
!!$            irp(1)=ibest(2,1)
!!$         else if (abs(abs(rmat(ibest(1,3),3))-abs(rmat(ibest(2,3),3)))< 1.d-12) then
!!$            irp(3)=ibest(2,3)
!!$         else !better to preserve the first choice for the last
!!$            irp(1)=ibest(2,1)
!!$         end if
!!$      end if
!!$
!!$      !define the best for the second
!!$      ibest(:,2)=1
!!$      ibest(irp(1),2)=0
!!$      ibest(irp(3),2)=0
!!$      irp(2)=maxloc(ibest(:,2),1)

!!$      rrow=abs(rmat(:,1))
!!$      irp(1)=maxloc(rrow,1)
!!$      !form where zp should be determined (note that the third line has been used)
!!$      rrow=abs(rmat(:,3))
!!$      !exclude of course the previously found direction
!!$      rrow(irp(1))=0.0_gp
!!$      irp(3)=maxloc(rrow,1)
!!$      !then the last dimension, which is determined by exclusion
!!$      rrow=1.0_gp
!!$      rrow(irp(1))=0.d0
!!$      rrow(irp(3))=0.d0
!!$      irp(2)=maxloc(rrow,1)

      !add to the transformations the sign of the axis of the chosen reference 
      !coordinate
      !the second element has the sign which is the ratio of the previous two,
      !plus a sign which is given by the fact that the order is a cyclic permutation
      isgn=int(sign(1.0e0,real(rmat(irp(1),1)/rmat(irp(3),3))))
      if (modulo(irp(1),3)+1 /= irp(2)) isgn=-isgn !cyclic permutation
      irp(2)=isgn*irp(2)

      !for the first and the third the sign is determined from the matrix element
      isgn=int(sign(1.0e0,real(rmat(irp(1),1))))
      irp(1)=isgn*irp(1)
      isgn=int(sign(1.0e0,real(rmat(irp(3),3))))
      irp(3)=isgn*irp(3)

    end function selection

    pure function repeated(ivec)
      implicit none
      integer, dimension(3), intent(in) :: ivec
      logical :: repeated
      repeated = ivec(1)==ivec(2) .or. ivec(2)==ivec(3) .or. ivec(1)==ivec(3)
    end function repeated

    !check if two objects are equal in absolute value modulo a given tolerance
    pure function equabs(a,b)
      implicit none
      real(gp), intent(in) :: a,b
      logical :: equabs
      real(gp), parameter :: tol=1.e-12_gp
      equabs=abs(abs(a)-abs(b)) < tol
    end function equabs

    !> defines the criterion for which one is better than two
    pure function better(idim,vec,one,two)
      implicit none
      integer, intent(in) :: idim,one,two
      real(gp), dimension(3), intent(in) :: vec
      logical :: better
      !local variables
      real(gp) :: vec1,vec2

      vec1=vec(one)
      vec2=vec(two)

      better=.false.

      !first criterion, most important: absolute value (clear separation)
      if (.not. equabs(vec1,vec2)) then
         better = abs(vec1)>abs(vec2)
      else
         !the two values are even. First choose the one which is positive
         if (sign(vec1,vec2) == vec1) then 
            !the two objects have same sign and same absolute value
            if (one==idim .or. two==idim) then 
               !better the one of the dimension
               better = one==idim
            else
               better = one<two .eqv. idim<=2
            end if
         else
            better = sign(1.0_gp,vec1)==1.0_gp
         end if
      end if
      
    end function better

    !> order the dimensions in terms of the maximum
    pure function reorder(vec,idim) result(imax)
      implicit none
      integer, intent(in) :: idim
      real(gp), dimension(3), intent(in) :: vec
      integer, dimension(3) :: imax
      !local variables
      integer, dimension(3,3) :: ibest

      !initialization
      imax(1)=1
      imax(2)=2
      imax(3)=3
       if (better(idim,vec,2,1)) then
         if (better(idim,vec,3,1)) then
            if (better(idim,vec,2,3)) then
               !other worst case 2<3<1
               imax(1)=2
               imax(2)=3
               imax(3)=1
            else
               !  1>3<2, but 2<1 => 3<2<1
               imax(1)=3
               imax(3)=1
            end if
         else
            !2<1 and 3>1 => 2<1<3
            imax(1)=2
            imax(2)=1
         end if
      else
         if (better(idim,vec,3,2)) then
            if (better(idim,vec,3,1)) then
               !worst case, 3<1<2
               imax(1)=3
               imax(2)=1
               imax(3)=2
            else
               ! 1<3<2
               imax(2)=3
               imax(3)=2
            end if
         end if
      end if

      !once ordered preserve only the choices which are equal
!!$      if (abs(abs(vec(imax(2)))-abs(vec(imax(3)))) > 1.d-12 ) imax(3)=imax(2)
!!$      if (abs(abs(vec(imax(1)))-abs(vec(imax(2)))) > 1.d-12 ) imax(2:3)=imax(1)

    end function reorder

END SUBROUTINE reformat_one_supportfunction

!> Given a translation vector, find the inverse one
subroutine find_inverse(nin,iout,t0_field,t0_l,k1)
  use module_base
  use yaml_output
  implicit none
  integer, intent(in) :: iout                      !< Point of the new grid from which the inverse has to be found
  integer, intent(in) :: nin                       !< Number of points of the input grid
  real(gp), dimension(nin), intent(in) :: t0_field !< Array of displacements of the input grid
  integer, intent(out) :: k1                       !< Starting point of the input grid from which the interplation should be calculated
  real(gp), intent(out) :: t0_l                    !< Resulting shift from the starting point, from which the filter has to be calculated
  !local variables
  real(gp), parameter  :: tol=1.e-14_gp
  integer :: l,k2
  real(gp) :: ksh1,ksh2,k,kold,alpha

  kold=-1000.0_gp
  find_trans: do l=1,nin
     k=real(l,gp)+t0_field(l)
     if (k-real(iout,gp) > tol) exit find_trans
     kold=k
  end do find_trans
  ! want to use either l or l-1 to give us point i - pick closest
  if (k-real(iout,gp) < -kold+real(iout,gp)) then
     ksh1=k-real(iout,gp)
     ksh2=-kold+real(iout,gp)
     k1=l
     k2=l-1
     if (k2==0) then
        k2=1
        ksh2=ksh1
     end if
     if (k1==nin+1) then
        k1=nin
        ksh1=ksh2
     end if
  else
     ksh1=-kold+real(iout,gp)
     ksh2=k-real(iout,gp)
     k1=l-1
     k2=l
     if (k1==0) then
        k1=1
        ksh1=ksh2
     end if
     if (k2==nin+1) then
        k2=nin
        ksh2=ksh1
     end if
  end if

  if (ksh1==0.0_gp .or. k1==k2) then !otherwise already have exactly on point
     ksh2=1.0_gp
     ksh1=0.0_gp
  end if

  alpha=ksh2/(ksh1+ksh2)

  t0_l=alpha*t0_field(k1)+(1.0_gp-alpha)*t0_field(k2)

end subroutine find_inverse

subroutine my_scaling_function4b2B(itype,nd,nrange,a,x)
   use module_base
   implicit none
   !Arguments
   !Type of interpolating functions
   integer, intent(in) :: itype
   !Number of points: must be 2**nex
   integer, intent(in) :: nd
   integer, intent(out) :: nrange
   real(kind=8), dimension(0:nd), intent(out) :: a
   real(kind=8), dimension(0:nd,2), intent(out) :: x
   !Local variables
   character(len=*), parameter :: subname='scaling_function4b2B'
   real(kind=8), dimension(:), allocatable :: y
   integer :: i,nt,ni,i_all,i_stat  
   
   call f_routine(id=subname)

   !Only itype=8,14,16,20,24,30,40,50,60,100
   select case(itype)
   case(16)
      !O.K.
   case default
      print *,"Only interpolating functions 8, 14, 16, 20, 24, 30, 40, 50, 60, 100"
      stop
   end select
   !!$  write(unit=*,fmt="(1x,a,i0,a)") &
   !!$       "Use interpolating scaling functions of ",itype," order"

   !Give the range of the scaling function
   !from -itype to itype
   ni=2*itype
   nrange = ni

   y = f_malloc(0.to.nd,id='y')

   ! plot scaling function
   call zero(nd+1,x(0,1))
   call zero(nd+1,y)
   nt=ni
   x(nt/2,1)=1.d0
   loop1: do
      nt=2*nt
      call back_trans_16(nd,nt,x(0,1),y)
      do i=0,nt-1
         x(i,1)=y(i)
      end do
      if (nt.eq.nd) then
         exit loop1
      end if
   end do loop1

   ! plot reversed scaling function
   call zero(nd+1,x(0,2))
   call zero(nd+1,y)
   nt=ni
   x(nt/2,2)=1.d0
   loop2: do
      nt=2*nt
      call back_trans_16_reversed(nd,nt,x(0,2),y)
      do i=0,nt-1
         x(i,2)=y(i)
      end do
      if (nt.eq.nd) then
         exit loop2
      end if
   end do loop2


   !open (unit=1,file='scfunction',status='unknown')
   do i=0,nd
      a(i) = real(i*ni,kind=8)/real(nd,kind=8)-(.5d0*real(ni,kind=8)-1.d0)
      !write(1,*) a(i),x(i)
   end do
   !close(1)

   call f_free(y)
   call f_release_routine()
END SUBROUTINE my_scaling_function4b2B

 !> routine which directly applies the 3D transformation of the rototranslation
subroutine field_rototranslation3D_interpolation(da,newz,centre_old,centre_new,&
     sint,cost,onemc,hgrids_old,ndims_old,f_old,&
     hgrids_new,ndims_new,f_new)
  use module_base
  use yaml_output
  implicit none
  real(gp), intent(in) :: sint,cost,onemc !< rotation wrt newzeta vector
  real(gp), dimension(3), intent(in) :: da !<coordinates of rigid shift vector
  real(gp), dimension(3), intent(in) :: newz !<coordinates of new z vector (should be of norm one)
  real(gp), dimension(3), intent(in) :: centre_old,centre_new !<centre of rotation
  real(gp), dimension(3), intent(in) :: hgrids_old,hgrids_new !<dimension of old and new box
  integer, dimension(3), intent(in) :: ndims_old,ndims_new !<dimension of old and new box
  real(gp), dimension(ndims_old(1),ndims_old(2),ndims_old(3)), intent(in) :: f_old
  real(gp), dimension(ndims_new(1),ndims_new(2),ndims_new(3)), intent(out) :: f_new
  !local variables
  integer :: i,j,k,it
  real(gp), dimension(3) :: dt
  real(gp), dimension(27) :: coeffs

  call f_routine(id='field_rototranslation3D_interpolation')

  !loop on the coordinates of the new domain
  do k=1,ndims_new(3)
     do j=1,ndims_new(2)
        do i=1,ndims_new(1)
           do it=1,3
              call shift_and_start(i,j,k,coeffs,dt)
           end do
!           print *,'i,j,k',i,j,k,coeffs
!           print *,'dt',dt
           f_new(i,j,k)=interpolate(dt,coeffs)
!           print *,'interpolate',f_new(i,j,k)
        end do
     end do
  end do

  call f_release_routine()
!stop  
contains

  function interpolate(dt,aijk)
    implicit none
    real(gp), dimension(3), intent(in) :: dt
    real(gp), dimension(0:2,0:2,0:2), intent(inout) :: aijk
    real(gp) :: interpolate
    !local variables
    integer :: px,py,pz,ix,iy,iz,info
    real(gp) :: x,y,z
    integer, dimension(27) :: ipiv
    real(gp), dimension(-1:1,-1:1,-1:1,0:2,0:2,0:2) :: bijk

    if (maxval(abs(aijk)) == 0.0_gp) then
       interpolate=0.0_gp
       return
    end if

    do iz=-1,1
       z=dt(3)+real(iz,gp)
       z=hgrids_old(3)*z
       do iy=-1,1
          y=dt(2)+real(iy,gp)
          y=hgrids_old(2)*y
          do ix=-1,1
             x=dt(1)+real(ix,gp)
             x=hgrids_old(1)*x
             do pz=0,2
                do py=0,2
                   do px=0,2
                      bijk(ix,iy,iz,px,py,pz)=(x**px)*(y**py)*(z**pz)
                   end do
                end do
             end do
          end do
       end do
    end do

    !here the linear system has to be solved to find the coefficients aijk
    !some pragma has to be passed to MKL to ensure a monothread execution
    call dgesv(27,1,bijk,27,ipiv,aijk,27,info)
    if (info /=0) then 
       print *,'error', info, dt
       call f_err_severe()
    end if
    interpolate=aijk(0,0,0)

  end function interpolate

  pure subroutine shift_and_start(j1,j2,j3,fijk,dt)
    implicit none
    integer, intent(in) :: j1,j2,j3
    real(gp), dimension(-1:1,-1:1,-1:1), intent(out) :: fijk
    real(gp), dimension(3), intent(out) :: dt
    !local variables
    integer :: ix,iy,iz
    integer, dimension(3) :: istart,istart_shift
    real(gp), dimension(3) :: t0_l

    !define the coordinates in the reference frame
    !which depends of the transformed variables
    dt(1)=-centre_new(1)+real(j1-1,gp)*hgrids_new(1) 
    dt(2)=-centre_new(2)+real(j2-1,gp)*hgrids_new(2)
    dt(3)=-centre_new(3)+real(j3-1,gp)*hgrids_new(3)

    !define the value of the shift of the variable we are going to transform
    t0_l=coord(newz,cost,sint,onemc,dt(1),dt(2),dt(3))-da
    istart=nint((t0_l+centre_old+hgrids_old)/hgrids_old)
    
    !this shift brings the old point in the new reference frame
    dt=real(istart,gp)-(t0_l+centre_new+hgrids_new)/hgrids_old

    !purify the shift to be a inferior than multiple of the grid spacing
    istart_shift=nint(dt)
    dt=dt-real(istart_shift,gp)
    istart=istart-istart_shift

    !fill array if it is inside the old box
    fijk=0.0_gp
    do iz=-1,1
       if (istart(3)+iz >= 1 .and. istart(3)+iz <= ndims_old(3)) then
          do iy=-1,1
             if (istart(2)+iy >= 1 .and. istart(2)+iy <= ndims_old(2)) then
             do ix=-1,1
                if (istart(1)+ix >= 1 .and. istart(1)+ix <= ndims_old(1)) then
                   fijk(ix,iy,iz)=&
                        f_old(istart(1)+ix,istart(2)+iy,istart(3)+iz)
                end if
             end do
          end if
          end do
       end if
    end do

!    if (maxval(abs(fijk)) /= 0.0_gp) then
!       write(17,*)j1,j2,j3,dt,istart,fijk
!    end if
    

  end subroutine shift_and_start

  pure function coord(u,C,S,onemc,x,y,z)
    use module_base, only: gp
    implicit none
    real(gp), intent(in) :: C,S,onemc !<trigonometric functions of the theta angle
    real(gp), intent(in) :: x,y,z !<coordinates to be used for the mapping
    real(gp), dimension(3), intent(in) :: u !<axis of rotation
    real(gp), dimension(3) :: coord

    coord(1)=u(1)**2*x + u(1)*u(2)*y + S*u(3)*y - S*u(2)*z + u(1)*u(3)*z - C*((-1 + u(1)**2)*x + u(1)*(u(2)*y + u(3)*z))
    coord(2)=-(S*u(3)*x) + (C + onemc*u(2)**2)*y + onemc*u(2)*u(3)*z + u(1)*(u(2)*onemc*x + S*z)
    coord(3)=S*(u(2)*x - u(1)*y) + C*z + u(3)*(onemc*u(1)*x + onemc*u(2)*y + u(3)*z - C*u(3)*z)

  end function coord

end subroutine field_rototranslation3D_interpolation

!> routine which directly applies the 3D transformation of the rototranslation
subroutine field_rototranslation3D(n_phi,nrange_phi,phi_ISF,da,newz,centre_old,centre_new,&
     sint,cost,onemc,iorder,hgrids_old,ndims_old,f_old,&
     hgrids_new,ndims_new,f_new)
  use module_base
  use yaml_output
  implicit none
  integer, intent(in) :: n_phi,nrange_phi !< number of points of ISF array and real-space range
  real(gp), intent(in) :: sint,cost,onemc !< rotation wrt newzeta vector
  integer, dimension(3), intent(in) :: iorder
  real(gp), dimension(3), intent(in) :: da !<coordinates of rigid shift vector
  real(gp), dimension(3), intent(in) :: newz !<coordinates of new z vector (should be of norm one)
  real(gp), dimension(3), intent(in) :: centre_old,centre_new !<centre of rotation
  real(gp), dimension(3), intent(in) :: hgrids_old,hgrids_new !<dimension of old and new box
  integer, dimension(3), intent(in) :: ndims_old,ndims_new !<dimension of old and new box
  real(gp), dimension(n_phi,2), intent(in) :: phi_ISF
  real(gp), dimension(ndims_old(1),ndims_old(2),ndims_old(3)), intent(in) :: f_old
  real(gp), dimension(ndims_new(1),ndims_new(2),ndims_new(3)), intent(out) :: f_new
  !local variables
  integer :: m_isf,k1,i,j,k,me,ms
  real(gp) :: dt,ux,uy,uz
  integer, dimension(3) :: isign,irp
  real(gp), dimension(3,3) :: rmat !< rotation matrix
  real(gp), dimension(:), allocatable :: shf
  real(gp), dimension(:), allocatable :: work,work2

  !print *,'3d'
  call f_routine(id='field_rototranslation3D')
  work =f_malloc(ndims_new(1)*(maxval(ndims_old))**2,id='work')
  work2=f_malloc(ndims_new(1)*ndims_new(2)*maxval(ndims_old),id='work2')

  m_isf=nrange_phi/2
  shf=f_malloc(-m_isf .to. m_isf,id='shf')
  !for each of the dimensions build the interpolating vector which is needed

  !identify the rotation matrix elements
  ux=newz(1)
  uy=newz(2)
  uz=newz(3)
  !first row (xp)
  rmat(:,1)=(/cost+onemc*ux**2   ,ux*uy*onemc-uz*sint,ux*uz*onemc+uy*sint/)
  !second row (yp)
  rmat(:,2)=(/ux*uy*onemc+uz*sint,cost+onemc*uy**2   ,uy*uz*onemc-ux*sint/)
  !third row (zp)
  rmat(:,3)=(/ux*uz*onemc-uy*sint,uy*uz*onemc+ux*sint,cost+onemc*uz**2   /)


  !first step: determine xn from a coordinate n13o=xo or yo or zo
  !f_old (nxo,nyo,nzo) -> work(n11o,n12o,nxn) !n11o and n12o are the remaining dimensions
  !second step: determine yn from n22o=n11o or n12o
  !work(n11o,n12o,nxn) -> work2(n21o,nxn,nyn)
  !third step: determine zn from n21o
  !work2(n21o,nxn,nyn) -> f_new(xn,yn,zn)

  isign=1
  if (iorder(1)<0) isign(1)=2
  if (iorder(2)<0) isign(2)=2
  if (iorder(3)<0) isign(3)=2
  irp=abs(iorder)

  !first step
  select case(irp(1))
  case(1) !xn is derived from xo 
     do k=1,ndims_old(3)
        do j=1,ndims_old(2)
           do i=1,ndims_new(1)
              call shift_and_start(irp(1),1,2,3,i,j,k,&
                   dt,k1,ms,me)

              call define_filter(dt,nrange_phi,n_phi,phi_ISF(1,isign(1)),shf)
              
              !work(j,k+(i-1)*ndims_old(3))
              work(j+ind(2,3,k,i))=convolve(irp(1),k1,j,k,ms,me,&
                   m_isf,shf,ndims_old(1),ndims_old(2),ndims_old(3),f_old)
           end do
        end do
     end do
  case(2) !xn is derived from yo
     do k=1,ndims_old(3)
        do j=1,ndims_old(1)
           do i=1,ndims_new(1)
              call shift_and_start(irp(1),1,1,3,i,j,k,&
                   dt,k1,ms,me)
              
              call define_filter(dt,nrange_phi,n_phi,phi_ISF(1,isign(1)),shf)
              !work(j,k+(i-1)*ndims_old(3))
              work(j+ind(1,3,k,i))=convolve(irp(1),j,k1,k,ms,me,&
                   m_isf,shf,ndims_old(1),ndims_old(2),ndims_old(3),f_old)
           end do
        end do
     end do
  case(3) !xn is derived from zo
     do k=1,ndims_old(2)
        do j=1,ndims_old(1)
           do i=1,ndims_new(1)
              call shift_and_start(irp(1),1,1,2,i,j,k,&
                   dt,k1,ms,me)

              call define_filter(dt,nrange_phi,n_phi,phi_ISF(1,isign(1)),shf)
              !work(k,j+(i-1)*ndims_old(2))
              work(j+ind(1,2,k,i))=convolve(irp(1),j,k,k1,ms,me,&
                   m_isf,shf,ndims_old(1),ndims_old(2),ndims_old(3),f_old)
           end do
        end do
     end do
  end select
  !second step
  select case(irp(1)*10+irp(2))
  case(21) !yp is derived from xo (and xp has been derived from y)
     do i=1,ndims_new(1)
        do k=1,ndims_old(irp(3))
           do j=1,ndims_new(2)
              call shift_and_start(irp(2),2,2,irp(3),i,j,k,&
                   dt,k1,ms,me)
              call define_filter(dt,nrange_phi,n_phi,phi_ISF(1,isign(2)),shf)

              work2(k+ind2(irp(3),i,j))=convolve(1,k1,k,i,ms,me,m_isf,shf,&
                   ndims_old(1),ndims_old(3),ndims_new(1),work)
           end do
        end do
     end do
  case(23) !yp is derived from zo (and xp has been derived from y)
     do i=1,ndims_new(1)
        do k=1,ndims_old(irp(3))
           do j=1,ndims_new(2)
              call shift_and_start(irp(2),2,2,irp(3),i,j,k,&
                   dt,k1,ms,me)

              call define_filter(dt,nrange_phi,n_phi,phi_ISF(1,isign(2)),shf)
              work2(k+ind2(irp(3),i,j))=convolve(2,k,k1,i,ms,me,m_isf,shf,&
                   ndims_old(1),ndims_old(3),ndims_new(1),work)
           end do
        end do
     end do
  case(12) !yp is derived from yo (and xp has been derived from x)
     do i=1,ndims_new(1)
        do k=1,ndims_old(irp(3))
           do j=1,ndims_new(2)
              call shift_and_start(irp(2),2,2,irp(3),i,j,k,&
                   dt,k1,ms,me)
              
              call define_filter(dt,nrange_phi,n_phi,phi_ISF(1,isign(2)),shf)
              !work2(k,i+(j-1)*ndims_new(1))
              work2(k+ind2(irp(3),i,j))=convolve(1,k1,k,i,ms,me,m_isf,shf,&
                   ndims_old(2),ndims_old(3),ndims_new(1),work)
           end do
        end do
     end do
  case(13) !yp is derived from zo (and xp has been derived from x)
     do i=1,ndims_new(1)
        do k=1,ndims_old(irp(3))
           do j=1,ndims_new(2)
              call shift_and_start(irp(2),2,2,irp(3),i,j,k,&
                   dt,k1,ms,me)

!              print *,'value fouund',dt,k1,j

              call define_filter(dt,nrange_phi,n_phi,phi_ISF(1,isign(2)),shf)
              !work2(k,i+(j-1)*ndims_new(1))
              work2(k+ind2(irp(3),i,j))=convolve(2,k,k1,i,ms,me,m_isf,shf,&
                   ndims_old(2),ndims_old(3),ndims_new(1),work)
           end do
        end do
     end do
  case(32) !yp is derived from yo (and xp has been derived from z)
     do i=1,ndims_new(1)
        do k=1,ndims_old(irp(3))
           do j=1,ndims_new(2)
              call shift_and_start(irp(2),2,2,irp(3),i,j,k,&
                   dt,k1,ms,me)

              call define_filter(dt,nrange_phi,n_phi,phi_ISF(1,isign(2)),shf)

              work2(k+ind2(irp(3),i,j))=convolve(2,k,k1,i,ms,me,m_isf,shf,&
                   ndims_old(1),ndims_old(2),ndims_new(1),work)
           end do
        end do
     end do
  case(31) !yp is derived from xo (and xp has been derived from z)
     do i=1,ndims_new(1)
        do k=1,ndims_old(irp(3))
           do j=1,ndims_new(2)
              call shift_and_start(irp(2),2,2,irp(3),i,j,k,&
                   dt,k1,ms,me)

              call define_filter(dt,nrange_phi,n_phi,phi_ISF(1,isign(2)),shf)

              work2(k+ind2(irp(3),i,j))=convolve(1,k1,k,i,ms,me,m_isf,shf,&
                   ndims_old(1),ndims_old(2),ndims_new(1),work)
           end do
        end do
     end do
  end select

  !third step
  do j=1,ndims_new(2)
     do i=1,ndims_new(1)
        do k=1,ndims_new(3)
           call shift_and_start(irp(3),3,2,3,i,j,k,&
                dt,k1,ms,me)
           
           call define_filter(dt,nrange_phi,n_phi,phi_ISF(1,isign(3)),shf)
           
           f_new(i,j,k)=convolve(1,k1,i,j,ms,me,m_isf,shf,&
                ndims_old(irp(3)),ndims_new(1),ndims_new(2),work2)
        end do
     end do
  end do

  call f_free(work)
  call f_free(work2)
  call f_free(shf)
  call f_release_routine()

  contains
    
    !index of work array for step 1
    pure function ind(jc2,jc3,i2,i3)
      implicit none
      integer, intent(in) :: jc2,jc3,i2,i3
      integer :: ind

      ind=ndims_old(jc2)*(i2-1)+ndims_old(jc2)*ndims_old(jc3)*(i3-1)

    end function ind

    pure function ind2(jc3,i2,i3)
      implicit none
      integer, intent(in) :: jc3,i2,i3
      integer :: ind2

      ind2=ndims_old(jc3)*(i2-1)+ndims_old(jc3)*ndims_new(1)*(i3-1)

    end function ind2

 
    pure subroutine shift_and_start(ntr,istep,i2,i3,j1,j2,j3,&
         dt,istart,ms,me)
      use module_base
      implicit none
      integer, intent(in) :: ntr !< id of the dimension to be transformed
      integer, intent(in) :: istep,i2,i3
      integer, intent(in) :: j1,j2,j3
      integer, intent(out) :: istart,ms,me
      real(gp), intent(out) :: dt
      !local variables
      integer :: ivars,istart_shift!,istep,i1,i2,i3
      real(gp), dimension(3) :: t
      real(gp) :: coord_old

      !define the coordinates in the reference frame, which depends on the transformed variables
      t(1)=-centre_new(1)+real(j1-1,gp)*hgrids_new(1) !the first step is always the same
      if (istep >=2) then
         t(2)=-centre_new(2)+real(j2-1,gp)*hgrids_new(2)
      else
         t(2)=-centre_old(i2)+real(j2-1,gp)*hgrids_old(i2)
      end if
      if (istep ==3) then
         t(3)=-centre_new(3)+real(j3-1,gp)*hgrids_new(3)
      else
         t(3)=-centre_old(i3)+real(j3-1,gp)*hgrids_old(i3)
      end if

      !code for the coords
      ivars=1000*istep+100+10*i2+i3

      !define the value of the shift of the variable we are going to transform
     !coordinate that has to be found in the old box, including the shift
     coord_old=coord(ntr,ivars,newz,cost,sint,onemc,t(1),t(2),t(3))-da(ntr) 

<<<<<<< HEAD
     !central point of the convolution rounded to the grid points
     istart=min(max(1,nint((coord_old+centre_old(ntr)+hgrids_old(ntr))&
           /hgrids_old(ntr))),ndims_old(ntr))
     
     !this shift brings the old point in the new reference frame
     dt=real(istart,gp)-(coord_old+centre_new(ntr)+hgrids_new(ntr))/hgrids_old(ntr)

!!$     select case(ntr)
!!$     case(1)
!!$        dt=real(istart,gp)-(coord_old+centre_new(ntr)+hgrids_new(ntr))/hgrids_old(ntr)
!!$     case(2)
!!$        if (istep >=2) then
!!$           dt=real(istart,gp)-(coord_old+centre_new(ntr)+hgrids_new(ntr))/hgrids_old(ntr)
!!$        else
!!$           dt=real(istart,gp)-(coord_old+centre_old(i2)+hgrids_old(i2))/hgrids_old(ntr)
!!$        end if
!!$     case(3)
!!$        if (istep ==3) then
!!$           dt=real(istart,gp)-(coord_old+centre_new(ntr)+hgrids_new(ntr))/hgrids_old(ntr)
!!$        else
!!$           dt=real(istart,gp)-(coord_old+centre_old(i3)+hgrids_old(i3))/hgrids_old(ntr)
!!$        end if
!!$     end select

     !old case, seems working only for the 123 scenario
!!$           t0_l=(t(ntr)-coord_old)/hgrids_old(ntr)
!!$     select case(ntr)
!!$     case(1)
!!$        dt=(real(istart,gp)+t0_l)-real(j1,gp)*hgrids_new(1)/hgrids_old(1)
!!$     case(2)
!!$        dt=(real(istart,gp)+t0_l)-real(j2,gp)*hgrids_new(2)/hgrids_old(2)
!!$     case(3)
!!$        dt=(real(istart,gp)+t0_l)-real(j3,gp)*hgrids_new(3)/hgrids_old(3)
!!$     end select

     !purify the shift to be a inferior than multiple of the grid spacing
     istart_shift=nint(dt)
     dt=dt-real(istart_shift,gp)
     istart=istart-istart_shift

     !identify extremes for the convolution
      ms=-min(m_isf,istart-1)
      me=min(m_isf,ndims_old(ntr)-istart)

    end subroutine shift_and_start
=======
      !central point of the convolution rounded to the grid points
      istart=min(max(1,nint((coord_old+centre_old(ntr)+hgrids_old(ntr))&
            /hgrids_old(ntr))),ndims_old(ntr))
      
      !this shift brings the old point in the new reference frame
      dt=real(istart,gp)-(coord_old+centre_new(ntr)+hgrids_new(ntr))/hgrids_old(ntr)

      !purify the shift to be a inferior than multiple of the grid spacing
      istart_shift=nint(dt)
      dt=dt-real(istart_shift,gp)
      istart=istart-istart_shift

      !identify extremes for the convolution
       ms=-min(m_isf,istart-1)
       me=min(m_isf,ndims_old(ntr)-istart)

     end subroutine shift_and_start
>>>>>>> 9ce5e401


    pure function coord(icrd,ivars,u,C,S,onemc,x,y,z)
      use module_base, only: gp
      implicit none
      integer, intent(in) :: icrd !<id of the old coordinate to be retrieved
      integer, intent(in) :: ivars !< order of the variables in terms of 1000*istep+first*100+second*10+third
      real(gp), intent(in) :: C,S,onemc !<trigonometric functions of the theta angle
      real(gp), intent(in) :: x,y,z !<coordinates to be used for the mapping
      
      real(gp), dimension(3), intent(in) :: u !<axis of rotation
      real(gp) :: coord

      coord=0.0_gp
      select case(icrd)
      case(1) !x coordinate
         select case(ivars)
         case(1123)!'xnyozo')
!!$            coord=(x + S*u(3)*y - S*u(2)*z - onemc*u(1)*(u(2)*y + u(3)*z))/&
!!$                 (C + onemc*u(1)**2)
!!$            coord=(x + (S*u(3)- onemc*u(1)*u(2))*y - (S*u(2)+onemc*u(1)*u(3))*z)/&
!!$                 (C + onemc*u(1)**2)
            coord=(x-rmat(2,1)*y-rmat(3,1)*z)/rmat(1,1)
         case(2123)!'xnynzo')
!!$            coord=(u(2)**2*x - u(2)*(u(1)*y + S*z) + u(3)*(S*y + u(1)*z) + C*(x - u(2)**2*x + u(1)*u(2)*y - u(1)*u(3)*z))/&
!!$                 (C + u(3)**2 - C*u(3)**2)
!!$            coord=((C+onemc*u(2)**2)*x - (u(2)*u(1)*onemc-u(3)*S)*y + (u(1)*u(3)*onemc-u(2)*S)*z)/&
!!$                 (C + onemc*u(3)**2)
            coord=(rmat(2,2)*x-rmat(2,1)*y+rmat(1,3)*z)/rmat(3,3)
         case(3123)!'xnynzn')
!!$            coord=(onemc*u(1)**2+C)*x + (u(1)*u(2)*onemc + S*u(3))*y  + (u(1)*u(3)*onemc- S*u(2))*z
            coord=rmat(1,1)*x + rmat(1,2)*y  + rmat(1,3)*z
         case(2122)!'xnynyo')
!!$            coord=(S*(u(1)*x + u(2)*(-z + y)) + onemc*u(3)*(-(u(2)*x) + u(1)*(z + y)))/&
!!$                 (S*u(1) + onemc*u(2)*u(3))
!!$            coord=((S*u(1)-onemc*u(3)*u(2))*x + (S*u(2)+onemc*u(3)*u(1))*y + ( onemc*u(3)*u(1)-S*u(2))*z)/&
!!$                 (S*u(1) + onemc*u(2)*u(3))
            coord=(-rmat(3,2)*x + rmat(3,1)*y + rmat(1,3)*z)/rmat(2,3)
         end select
      case(2) !y coordinate
         select case(ivars)
         case(1113)!'xnxozo')
!!$            coord=((-C + (-1 + C)*u(1)**2)*y + x - S*u(2)*z + (-1 + C)*u(1)*u(3)*z)/&
!!$                 (onemc*u(1)*u(2) - S*u(3))
!!$            coord=(x-(C + onemc*u(1)**2)*y -(onemc*u(1)*u(3)+S*u(2))*z)/&
!!$                 (onemc*u(1)*u(2) - S*u(3))
            coord=(x-rmat(1,1)*y-rmat(3,1)*z)/rmat(2,1)
         case(2121)!'xnynxo')
!!$            coord=(onemc*u(3)*(-(u(2)*(z + x)) + u(1)*y) + S*(u(1)*(-z + x) + u(2)*y))/&
!!$                 (S*u(2) - onemc*u(1)*u(3))
!!$            coord=(-(onemc*u(3)*u(2)-S*u(1))*x+(onemc*u(3)*u(1)+S*u(2))*y -(onemc*u(3)*u(2) + S*u(1))*z)/&
!!$                 (S*u(2) - onemc*u(1)*u(3))
            coord=(rmat(3,2)*x-rmat(3,1)*y +rmat(2,3)*z)/rmat(1,3)
         case(2123)!'xnynzo')
!!$            coord=(-(S*u(3)*x) + y + S*u(1)*z - onemc*(u(1)*u(2)*x + (u(2)**2 + u(3)**2)*y - u(2)*u(3)*z))/&
!!$                 (C + onemc*u(3)**2)
!!$            coord=(-(onemc*u(1)*u(2)+S*u(3))*x +(C+onemc*u(1)**2)*y + (onemc*u(2)*u(3)+S*u(1))*z )/&
!!$                 (C + onemc*u(3)**2)
            coord=(-rmat(1,2)*x +rmat(1,1)*y + rmat(2,3)*z )/rmat(3,3)
         case(3123)!'xnynzn')
!!$            coord=(u(1)*u(2)*onemc-S*u(3))*x + (C + onemc*u(2)**2)*y + (onemc*u(2)*u(3) + u(1)*S)*z
            coord=rmat(2,1)*x +rmat(2,2)*y +rmat(2,3)*z
         end select
     case(3) !z coordinate
         select case(ivars)
         case(1112)!'xnxoyo')
!!$            coord=(-(u(1)**2*y) + C*(-1 + u(1)**2)*y + x - u(1)*u(2)*z + C*u(1)*u(2)*z + S*u(3)*z)/&
!!$                 (S*u(2) + onemc*u(1)*u(3))
!!$            coord=(x-(C + onemc*u(1)**2)*y - (onemc*u(1)*u(2)-S*u(3))*z)/&
!!$                 (S*u(2) + onemc*u(1)*u(3))
            coord=(x-rmat(1,1)*y - rmat(2,1)*z)/rmat(3,1)
         case(2121)!'xnynxo')
!!$            coord=(-(u(3)**2*z) + S*u(3)*y + u(2)*(u(2)*x - u(1)*y) + C*((-1 + u(3)**2)*z + x - u(2)**2*x + u(1)*u(2)*y))/&
!!$                 (S*u(2) - onemc*u(1)*u(3))
!!$            coord=(-(C+onemc*u(3)**2)*z + (C+onemc*u(2)**2)*x - (onemc*u(1)*u(2)-S*u(3))*y)/&
!!$                 (S*u(2) - onemc*u(1)*u(3))
            coord=(rmat(3,3)*z - rmat(2,2)*x + rmat(2,1)*y)/rmat(1,3)
         case(2122)!'xnynyo')
!!$            coord=(onemc*u(1)*u(2)*x+S*u(3)*x+C*z+onemc*u(3)**2*z-C*y-onemc*u(1)**2*y)/(S*u(1) + onemc*u(2)*u(3))
!!$            coord=((onemc*u(1)*u(2)+S*u(3))*x+(C+onemc*u(3)**2)*z-(C+onemc*u(1)**2)*y)/(S*u(1) + onemc*u(2)*u(3))
            coord=(rmat(1,2)*x+rmat(3,3)*z-rmat(1,1)*y)/rmat(2,3)
         case(3123)!'xnynzn')
!!$            coord=S*(u(2)*x - u(1)*y) + C*z + u(3)*(onemc*u(1)*x + onemc*u(2)*y + u(3)*z - C*u(3)*z)
!!$            coord=(C+onemc*u(3)**2)*z + (onemc*u(3)*u(2)-S*u(1))*y + (S*u(2)  + u(3)*onemc*u(1))*x
            coord=rmat(3,3)*z + rmat(3,2)*y + rmat(3,1)*x
         end select
      end select

!      if (coord==0.0_gp) then
!         print *,'Error, value not found',icrd,ivars
!         stop
!      end if

    end function coord

    pure function convolve(idim,i,j,k,ms,me,m_isf,shf,n1,n2,n3,f_in)
      use module_base, only: gp
      implicit none
      integer, intent(in) :: idim !<dimension to be convolved
      integer, intent(in) :: n1,n2,n3,m_isf
      integer, intent(in) :: i,j,k !< starting point of the convolution
      integer, intent(in) :: ms,me !< extremes for the shift
      real(gp), dimension(-m_isf:m_isf), intent(in) :: shf
      real(gp), dimension(n1,n2,n3), intent(in) :: f_in
      real(gp) :: convolve
      !local variables
      integer :: l
      real(gp) :: tt

      tt=0.0_gp
      select case(idim)
      case(1)
         do l=ms,me
            tt=tt+shf(l)*f_in(i+l,j,k)
         end do
      case(2)
         do l=ms,me
            tt=tt+shf(l)*f_in(i,j+l,k)
         end do
      case(3)
         do l=ms,me
            tt=tt+shf(l)*f_in(i,j,k+l)
         end do
      end select

      !end of interpolate coefficient
      convolve=tt

    end function convolve

    pure subroutine define_filter(dt,nrange,nphi,phi,shf)
      use module_base
      implicit none
      integer, intent(in) :: nphi !< number of sampling points of the ISF function (multiple of nrange)
      integer, intent(in) :: nrange !< extension of the ISF domain in dimensionless units (even number)
      real(gp), intent(in) :: dt
      real(gp), dimension(nphi), intent(in) :: phi !< interpolating scaling function array
      real(gp), dimension(-nrange/2:nrange/2), intent(out) :: shf !< interpolating filter to be applied
      !local variables
      integer :: nunit,ish,ipos,m_isf,l,jisf

      m_isf=nrange/2
      !number of points for a unit displacement
      nunit=nphi/nrange 

      !evaluate the shift
      ish=nint(real(nunit,gp)*dt)

      !if (ish /= 0) print *,'dt',dt,ish

      !starting point in the filter definition
      ipos=ish+1
      if (ish<= 0) then
         jisf=-(abs(ish))/nunit-1
      else if (ish > 0) then
         jisf=ish/nunit+1
      else
         jisf=0
      end if
      jisf=jisf-m_isf

      !fill the filters in its nonzero coefficients
      do l=-m_isf,m_isf
         if (jisf >= -m_isf .and. jisf <= m_isf) then
            shf(l)=phi(ipos)
         else
            shf(l)=0.0_gp
         end if
         jisf=jisf+1
         ipos=ipos+nunit
      end do

    end subroutine define_filter


end subroutine field_rototranslation3D

!> Backward wavelet transform
!! gives the anti-correlation
subroutine back_trans_16_reversed(nd,nt,x,y)
  implicit none
  !Arguments
  integer, intent(in) :: nd !< Length of data set
  integer, intent(in) :: nt !< Length of data in data set to be transformed
  real(kind=8), intent(in) :: x(0:nd-1)  !< Input data
  real(kind=8), intent(out) :: y(0:nd-1) !< Output data
  !Local variables
  integer :: i,j,ind

  integer, parameter :: m=18
  real(kind=8), dimension(-m:m) :: ch=(/0d0, 0d0,&
       3.571912260328699082d-6, -1.1450094552100700164d-6, &
       -0.00005642629040127758254d0, 0.00002345539585568117642d0, &
       0.0004069961892884996228d0, -0.0002465534369237166607d0, &
       -0.001634776719899382798d0, 0.00259729967896342247d0, &
       0.006477427625463336123d0, -0.01262044842878062896d0, &
       -0.02535252967734825372d0, 0.02966399618206407251d0, &
       0.06485097060728547963d0, -0.0289320622117497406d0, &
       0.0185085845718848147d0, 0.5048199552943667001d0, &
       0.970046711566057329d0, 0.7212353426722887695d0, &
       0.0294258861485558961d0, -0.2797722999367705543d0, &
       -0.0990303522418633099d0, 0.07410630821538452139d0,&
       0.04680637576666147908d0, -0.011843799423550127927d0, &
       -0.0122154536585793166d0, 0.0010521128108874154748d0, &
       0.00196569149666800115d0, -0.00008582923667387588177d0, &
       -0.0002141180336992365887d0, 3.667434093271785533d-6,&
       0.000011440737665613076119d0, 0d0, 0d0, 0d0, 0d0/)
  real(kind=8), dimension(-m:m) :: cg,cht,cgt

  !******** coefficients for wavelet transform *********************
  do i=-m,m
     cht(i)=0.d0
     cg(i)=0.d0
     cgt(i)=0.d0
  enddo

  ! the normalization is chosen such that a constant function remains the same constant 
  ! on each level of the transform

  cht( 0)=1.D0

  ! g coefficients from h coefficients
  do i=-m,m-1
     cg(i+1)=cht(-i)*(-1.d0)**(i+1)
     cgt(i+1)=ch(-i)*(-1.d0)**(i+1)
  enddo

  
  do i=0,nt/2-1
     y(2*i+0)=0.d0
     y(2*i+1)=0.d0
     
     do j=-m/2,m/2-1
        
        ! periodically wrap index if necessary
        ind=i-j
        loop99: do
           if (ind.lt.0) then 
              ind=ind+nt/2
              cycle loop99
           end if
           if (ind.ge.nt/2) then 
              ind=ind-nt/2
              cycle loop99
           end if
           exit loop99
        end do loop99

        y(2*i+0)=y(2*i+0) + ch(2*j-0)*x(ind)+cg(2*j-0)*x(ind+nt/2)
        y(2*i+1)=y(2*i+1) + ch(2*j+1)*x(ind)+cg(2*j+1)*x(ind+nt/2)
     end do
  end do
        
END SUBROUTINE back_trans_16_reversed


<|MERGE_RESOLUTION|>--- conflicted
+++ resolved
@@ -25,7 +25,7 @@
   !local variables
   character(len=*), parameter :: subname='reformatonewave'
   logical :: cif1,cif2,cif3,perx,pery,perz
-  integer :: i_stat,i_all,i1,i2,i3,j1,j2,j3,l1,l2,iat,nb1,nb2,nb3,ind,jj1,jj2,jj3a,jj3b,jj3c
+  integer :: i1,i2,i3,j1,j2,j3,l1,l2,iat,nb1,nb2,nb3,ind,jj1,jj2,jj3a,jj3b,jj3c
   real(gp) :: hxh,hyh,hzh,hxh_old,hyh_old,hzh_old,x,y,z,dx,dy,dz,xold,yold,zold,mindist
   real(wp) :: zr,yr,xr,ym1,y00,yp1
   real(wp), dimension(-1:1,-1:1) :: xya
@@ -370,19 +370,20 @@
     lstat = .true.
   END SUBROUTINE io_read_descr
 
+
   subroutine io_gcoordToLocreg(n1, n2, n3, nvctr_c, nvctr_f, gcoord_c, gcoord_f, lr)
     use module_defs
     use module_types
 
     implicit none
-
+    !Arguments
     integer, intent(in) :: n1, n2, n3, nvctr_c, nvctr_f
     integer, dimension(3, nvctr_c), intent(in) :: gcoord_c
     integer, dimension(3, nvctr_f), intent(in) :: gcoord_f
     type(locreg_descriptors), intent(out) :: lr
-
+    !Local variables
     character(len = *), parameter :: subname = "io_gcoordToLocreg"
-    integer :: i, i_stat, i_all
+    integer :: i
     logical, dimension(:,:,:), allocatable :: logrid_c, logrid_f
 
     call f_routine(id=subname)
@@ -619,7 +620,7 @@
   character(len=*), parameter :: subname='readonewave'
   character(len = 256) :: error
   logical :: perx,pery,perz,lstat
-  integer :: iorb_old,n1_old,n2_old,n3_old,iat,iel,nvctr_c_old,nvctr_f_old,i_stat,i_all,i1,i2,i3
+  integer :: iorb_old,n1_old,n2_old,n3_old,iat,iel,nvctr_c_old,nvctr_f_old,i1,i2,i3
   real(wp) :: tt,t1,t2,t3,t4,t5,t6,t7
   real(gp) :: tx,ty,tz,displ,hx_old,hy_old,hz_old,mindist
   real(wp), dimension(:,:,:,:,:,:), allocatable :: psigold
@@ -725,7 +726,7 @@
   logical, intent(out) :: lstat
 
   character(len = *), parameter :: subname = "readwavetoisf"
-  integer :: unitwf, iorb, i_all, i_stat, ispinor, ispin, ikpt
+  integer :: unitwf, iorb, ispinor, ispin, ikpt
   integer, dimension(:,:), allocatable :: gcoord_c, gcoord_f
   real(wp) :: eval
   real(wp), dimension(:), allocatable :: psi
@@ -1042,7 +1043,6 @@
   !local variables
   character(len=*), parameter :: subname='reformatonesupportfunction'
   logical, dimension(3) :: per
-  integer :: i_stat,i_all
   integer, dimension(3) :: nb, ndims_tmp
   real(gp), dimension(3) :: hgridsh,hgridsh_old
   !!real(wp) :: dnrm2
@@ -1051,8 +1051,8 @@
   real(wp), dimension(:,:), allocatable :: y_phi
   real(wp), dimension(:,:,:,:,:,:), allocatable :: psig
   real(wp), dimension(:,:,:), pointer :: psifscfold, psifscf, psifscf_tmp
-  integer :: itype, nd, nrange,isgn,i,iz
-  real(gp), dimension(3) :: rrow
+  integer :: itype, nd, nrange
+!!$  real(gp), dimension(3) :: rrow
   real(gp), dimension(3,3) :: rmat !< rotation matrix
   real(gp) :: sint,cost,onemc,ux,uy,uz
   integer, dimension(3) :: irp
@@ -1241,7 +1241,7 @@
 
   contains
 
-    !>select the best possible rotation sequence by 
+    !> Select the best possible rotation sequence by 
     !! considering the values of the coefficients of the 
     !! rotation matrix
     pure function selection(rmat) result(irp)
@@ -1251,7 +1251,7 @@
       !local variables
       integer :: i,isgn
       integer, dimension(3) :: ib1,ib3
-      real(gp), dimension(3) :: rrow
+!!$      real(gp), dimension(3) :: rrow
 
       !determine ideal sequence for rotation, for important rows
       ib1=reorder(rmat(:,1),1)
@@ -1414,7 +1414,7 @@
       real(gp), dimension(3), intent(in) :: vec
       integer, dimension(3) :: imax
       !local variables
-      integer, dimension(3,3) :: ibest
+!!$      integer, dimension(3,3) :: ibest
 
       !initialization
       imax(1)=1
@@ -1521,6 +1521,7 @@
 
 end subroutine find_inverse
 
+
 subroutine my_scaling_function4b2B(itype,nd,nrange,a,x)
    use module_base
    implicit none
@@ -1535,7 +1536,7 @@
    !Local variables
    character(len=*), parameter :: subname='scaling_function4b2B'
    real(kind=8), dimension(:), allocatable :: y
-   integer :: i,nt,ni,i_all,i_stat  
+   integer :: i,nt,ni
    
    call f_routine(id=subname)
 
@@ -2027,7 +2028,6 @@
      !coordinate that has to be found in the old box, including the shift
      coord_old=coord(ntr,ivars,newz,cost,sint,onemc,t(1),t(2),t(3))-da(ntr) 
 
-<<<<<<< HEAD
      !central point of the convolution rounded to the grid points
      istart=min(max(1,nint((coord_old+centre_old(ntr)+hgrids_old(ntr))&
            /hgrids_old(ntr))),ndims_old(ntr))
@@ -2035,34 +2035,6 @@
      !this shift brings the old point in the new reference frame
      dt=real(istart,gp)-(coord_old+centre_new(ntr)+hgrids_new(ntr))/hgrids_old(ntr)
 
-!!$     select case(ntr)
-!!$     case(1)
-!!$        dt=real(istart,gp)-(coord_old+centre_new(ntr)+hgrids_new(ntr))/hgrids_old(ntr)
-!!$     case(2)
-!!$        if (istep >=2) then
-!!$           dt=real(istart,gp)-(coord_old+centre_new(ntr)+hgrids_new(ntr))/hgrids_old(ntr)
-!!$        else
-!!$           dt=real(istart,gp)-(coord_old+centre_old(i2)+hgrids_old(i2))/hgrids_old(ntr)
-!!$        end if
-!!$     case(3)
-!!$        if (istep ==3) then
-!!$           dt=real(istart,gp)-(coord_old+centre_new(ntr)+hgrids_new(ntr))/hgrids_old(ntr)
-!!$        else
-!!$           dt=real(istart,gp)-(coord_old+centre_old(i3)+hgrids_old(i3))/hgrids_old(ntr)
-!!$        end if
-!!$     end select
-
-     !old case, seems working only for the 123 scenario
-!!$           t0_l=(t(ntr)-coord_old)/hgrids_old(ntr)
-!!$     select case(ntr)
-!!$     case(1)
-!!$        dt=(real(istart,gp)+t0_l)-real(j1,gp)*hgrids_new(1)/hgrids_old(1)
-!!$     case(2)
-!!$        dt=(real(istart,gp)+t0_l)-real(j2,gp)*hgrids_new(2)/hgrids_old(2)
-!!$     case(3)
-!!$        dt=(real(istart,gp)+t0_l)-real(j3,gp)*hgrids_new(3)/hgrids_old(3)
-!!$     end select
-
      !purify the shift to be a inferior than multiple of the grid spacing
      istart_shift=nint(dt)
      dt=dt-real(istart_shift,gp)
@@ -2073,25 +2045,6 @@
       me=min(m_isf,ndims_old(ntr)-istart)
 
     end subroutine shift_and_start
-=======
-      !central point of the convolution rounded to the grid points
-      istart=min(max(1,nint((coord_old+centre_old(ntr)+hgrids_old(ntr))&
-            /hgrids_old(ntr))),ndims_old(ntr))
-      
-      !this shift brings the old point in the new reference frame
-      dt=real(istart,gp)-(coord_old+centre_new(ntr)+hgrids_new(ntr))/hgrids_old(ntr)
-
-      !purify the shift to be a inferior than multiple of the grid spacing
-      istart_shift=nint(dt)
-      dt=dt-real(istart_shift,gp)
-      istart=istart-istart_shift
-
-      !identify extremes for the convolution
-       ms=-min(m_isf,istart-1)
-       me=min(m_isf,ndims_old(ntr)-istart)
-
-     end subroutine shift_and_start
->>>>>>> 9ce5e401
 
 
     pure function coord(icrd,ivars,u,C,S,onemc,x,y,z)
