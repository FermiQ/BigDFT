!> @file
!!  Routines to reformat wavefunctions
!! @author
!!    Copyright (C) 2010-2013 BigDFT group 
!!    This file is distributed under the terms of the
!!    GNU General Public License, see ~/COPYING file
!!    or http://www.gnu.org/copyleft/gpl.txt .
!!    For the list of contributors, see ~/AUTHORS 
 
subroutine reformatonewave(displ,wfd,at,hx_old,hy_old,hz_old,n1_old,n2_old,n3_old,& !n(c) iproc (arg:1)
     rxyz_old,psigold,hx,hy,hz,n1,n2,n3,rxyz,psifscf,psi)
  use module_base
  use module_types
  implicit none
  integer, intent(in) :: n1_old,n2_old,n3_old,n1,n2,n3  !n(c) iproc
  real(gp), intent(in) :: hx,hy,hz,displ,hx_old,hy_old,hz_old
  type(wavefunctions_descriptors), intent(in) :: wfd
  type(atoms_data), intent(in) :: at
  real(gp), dimension(3,at%astruct%nat), intent(in) :: rxyz_old,rxyz
  real(wp), dimension(0:n1_old,2,0:n2_old,2,0:n3_old,2), intent(in) :: psigold
  real(wp), dimension(wfd%nvctr_c+7*wfd%nvctr_f), intent(out) :: psi
  real(wp), dimension(*), intent(out) :: psifscf !this supports different BC
  !local variables
  character(len=*), parameter :: subname='reformatonewave'
  logical :: cif1,cif2,cif3,perx,pery,perz
  integer :: i_stat,i_all,i1,i2,i3,j1,j2,j3,l1,l2,iat,nb1,nb2,nb3,ind,jj1,jj2,jj3a,jj3b,jj3c
  real(gp) :: hxh,hyh,hzh,hxh_old,hyh_old,hzh_old,x,y,z,dx,dy,dz,xold,yold,zold,mindist
  real(wp) :: zr,yr,xr,ym1,y00,yp1
  real(wp), dimension(-1:1,-1:1) :: xya
  real(wp), dimension(-1:1) :: xa
  real(wp), dimension(:), allocatable :: ww,wwold
  real(wp), dimension(:,:,:,:,:,:), allocatable :: psig
  real(wp), dimension(:,:,:), allocatable :: psifscfold

  !conditions for periodicity in the three directions
  perx=(at%astruct%geocode /= 'F')
  pery=(at%astruct%geocode == 'P')
  perz=(at%astruct%geocode /= 'F')

  !buffers related to periodicity
  !WARNING: the boundary conditions are not assumed to change between new and old
  call ext_buffers_coarse(perx,nb1)
  call ext_buffers_coarse(pery,nb2)
  call ext_buffers_coarse(perz,nb3)

  allocate(psifscfold(-nb1:2*n1_old+1+nb1,-nb2:2*n2_old+1+nb2,-nb3:2*n3_old+1+nb3+ndebug),stat=i_stat)
  call memocc(i_stat,psifscfold,'psifscfold',subname)
  allocate(wwold((2*n1_old+2+2*nb1)*(2*n2_old+2+2*nb2)*(2*n3_old+2+2*nb3)+ndebug),stat=i_stat)
  call memocc(i_stat,wwold,'wwold',subname)

  if (at%astruct%geocode=='F') then
     call synthese_grow(n1_old,n2_old,n3_old,wwold,psigold,psifscfold) 
  else if (at%astruct%geocode=='S') then     
     call synthese_slab(n1_old,n2_old,n3_old,wwold,psigold,psifscfold) 
  else if (at%astruct%geocode=='P') then     
     call synthese_per(n1_old,n2_old,n3_old,wwold,psigold,psifscfold) 
  end if

  i_all=-product(shape(wwold))*kind(wwold)
  deallocate(wwold,stat=i_stat)
  call memocc(i_stat,i_all,'wwold',subname)
  
  !write(*,*) iproc,' displ ',displ
  if (hx == hx_old .and. hy == hy_old .and. hz == hz_old .and. &
       n1_old==n1 .and. n2_old==n2 .and. n3_old==n3 .and. &
       displ<= 1.d-2) then
     !if (iproc==0) write(*,*) iproc,' orbital just copied'
     call dcopy((2*n1+2+2*nb1)*(2*n2+2+2*nb2)*(2*n3+2+2*nb3),psifscfold(-nb1,-nb2,-nb3),1,&
          psifscf(1),1)
!!$     do i3=-nb3,2*n3+1+nb3
!!$        do i2=-nb2,2*n2+1+nb2
!!$           do i1=-nb1,2*n1+1+nb1
!!$              ind=i1+nb1+1+(2*n1+2+2*nb1)*(i2+nb2)+&
!!$                   (2*n1+2+2*nb1)*(2*n2+2+2*nb2)*(i3+nb3)
!!$              psifscf(ind)=psifscfold(i1,i2,i3)
!!$           enddo
!!$        enddo
!!$     enddo
     
  else

     dx=0.0_gp
     dy=0.0_gp 
     dz=0.0_gp
     !Calculate average shift
     !Take into account the modulo operation which should be done for non-isolated BC
     do iat=1,at%astruct%nat 
        dx=dx+mindist(perx,at%astruct%cell_dim(1),rxyz(1,iat),rxyz_old(1,iat))
        dy=dy+mindist(pery,at%astruct%cell_dim(2),rxyz(2,iat),rxyz_old(2,iat))
        dz=dz+mindist(perz,at%astruct%cell_dim(3),rxyz(3,iat),rxyz_old(3,iat))
     enddo
     dx=dx/real(at%astruct%nat,gp)
     dy=dy/real(at%astruct%nat,gp)
     dz=dz/real(at%astruct%nat,gp)
     
     ! transform to new structure    
     !if (iproc==0) write(*,*) iproc,' orbital fully transformed'
     hxh=.5_gp*hx
     hxh_old=.5_gp*hx_old
     hyh=.5_gp*hy
     hyh_old=.5_gp*hy_old
     hzh=.5_gp*hz
     hzh_old=.5_gp*hz_old

     call razero((2*n1+2+2*nb1)*(2*n2+2+2*nb2)*(2*n3+2+2*nb3),psifscf)

     do i3=-nb3,2*n3+1+nb3
        z=real(i3,gp)*hzh
        do i2=-nb2,2*n2+1+nb2
           y=real(i2,gp)*hyh
           do i1=-nb1,2*n1+1+nb1
              x=real(i1,gp)*hxh

              xold=x-dx 
              yold=y-dy
              zold=z-dz

              j1=nint((xold)/hxh_old)
              cif1=(j1 >= -6 .and. j1 <= 2*n1_old+7) .or. perx
              j2=nint((yold)/hyh_old)
              cif2=(j2 >= -6 .and. j2 <= 2*n2_old+7) .or. pery
              j3=nint((zold)/hzh_old)
              cif3=(j3 >= -6 .and. j3 <= 2*n3_old+7) .or. perz

              ind=i1+nb1+1+(2*n1+2+2*nb1)*(i2+nb2)+&
                   (2*n1+2+2*nb1)*(2*n2+2+2*nb2)*(i3+nb3)

              
              if (cif1 .and. cif2 .and. cif3) then 
                 zr =real(((z-dz)-real(j3,gp)*hzh_old)/hzh_old,wp)
                 do l2=-1,1
                    do l1=-1,1
                       !the modulo has no effect on free BC thanks to the
                       !if statement above
                       jj1=modulo(j1+l1+nb1,2*n1_old+1+2*nb1+1)-nb1
                       jj2=modulo(j2+l2+nb2,2*n2_old+1+2*nb2+1)-nb2
                       jj3a=modulo(j3-1+nb3,2*n3_old+1+2*nb3+1)-nb3
                       jj3b=modulo(j3  +nb3,2*n3_old+1+2*nb3+1)-nb3
                       jj3c=modulo(j3+1+nb3,2*n3_old+1+2*nb3+1)-nb3
                       

                       ym1=psifscfold(jj1,jj2,jj3a)
                       y00=psifscfold(jj1,jj2,jj3b)
                       yp1=psifscfold(jj1,jj2,jj3c)

                       xya(l1,l2)=ym1 + &
                            (1.0_wp + zr)*(y00 - ym1 + zr*(.5_wp*ym1 - y00  + .5_wp*yp1))
                    enddo
                 enddo

                 yr = real(((y-dy)-real(j2,gp)*hyh_old)/hyh_old,wp)
                 do l1=-1,1
                    ym1=xya(l1,-1)
                    y00=xya(l1,0)
                    yp1=xya(l1,1)
                    xa(l1)=ym1 + &
                         (1.0_wp + yr)*(y00 - ym1 + yr*(.5_wp*ym1 - y00  + .5_wp*yp1))
                 enddo

                 xr = real(((x-dx)-real(j1,gp)*hxh_old)/hxh_old,wp)
                 ym1=xa(-1)
                 y00=xa(0)
                 yp1=xa(1)
                 psifscf(ind)=ym1 + &
                      (1.0_wp + xr)*(y00 - ym1 + xr*(.5_wp*ym1 - y00  + .5_wp*yp1))

              endif

           enddo
        enddo
     enddo
  endif

  !write(100+iproc,*) 'norm of psifscf ',dnrm2((2*n1+16)*(2*n2+16)*(2*n3+16),psifscf,1)

  i_all=-product(shape(psifscfold))*kind(psifscfold)
  deallocate(psifscfold,stat=i_stat)
  call memocc(i_stat,i_all,'psifscfold',subname)
  allocate(psig(0:n1,2,0:n2,2,0:n3,2+ndebug),stat=i_stat)
  call memocc(i_stat,psig,'psig',subname)
  allocate(ww((2*n1+2+2*nb1)*(2*n2+2+2*nb2)*(2*n3+2+2*nb3)+ndebug),stat=i_stat)
  call memocc(i_stat,ww,'ww',subname)

  if (at%astruct%geocode=='F') then
     call analyse_shrink(n1,n2,n3,ww,psifscf,psig)
  else if (at%astruct%geocode == 'S') then
     call analyse_slab(n1,n2,n3,ww,psifscf,psig)
  else if (at%astruct%geocode == 'P') then
     call analyse_per(n1,n2,n3,ww,psifscf,psig)
  end if

  !write(100+iproc,*) 'norm new psig ',dnrm2(8*(n1+1)*(n2+1)*(n3+1),psig,1)
  call compress_plain(n1,n2,0,n1,0,n2,0,n3,  &
       wfd%nseg_c,wfd%nvctr_c,wfd%keygloc(1,1),wfd%keyvloc(1),   &
       wfd%nseg_f,wfd%nvctr_f,&
       wfd%keygloc(1,wfd%nseg_c+min(1,wfd%nseg_f)),&
       wfd%keyvloc(wfd%nseg_c+min(1,wfd%nseg_f)),   &
       psig,psi(1),psi(wfd%nvctr_c+min(1,wfd%nvctr_f)))

  !write(100+iproc,*) 'norm of reformatted psi ',dnrm2(nvctr_c+7*nvctr_f,psi,1)

  i_all=-product(shape(psig))*kind(psig)
  deallocate(psig,stat=i_stat)
  call memocc(i_stat,i_all,'psig',subname)
  i_all=-product(shape(ww))*kind(ww)
  deallocate(ww,stat=i_stat)
  call memocc(i_stat,i_all,'ww',subname)

END SUBROUTINE reformatonewave


!> Calculates the minimum difference between two coordinates
!! knowing that there could have been a modulo operation
function mindist(periodic,alat,r,r_old)
  use module_base
  implicit none
  logical, intent(in) :: periodic
  real(gp), intent(in) :: r,r_old,alat
  real(gp) :: mindist

  !for periodic BC calculate mindist only if the center of mass can be defined without the modulo
  if (periodic) then
     if (r_old > 0.5_gp*alat) then
        if (r < 0.5_gp*alat) then
           !mindist=r+alat-r_old
           mindist=0.0_gp
        else
           mindist=r-r_old
        end if
     else
        if (r > 0.5_gp*alat) then
           !mindist=r-alat-r_old
           mindist=0.0_gp
        else
           mindist=r-r_old
        end if
     end if
  else
     mindist=r-r_old
  end if

end function mindist


subroutine ext_buffers_coarse(periodic,nb)
  implicit none
  logical, intent(in) :: periodic
  integer, intent(out) :: nb
  if (periodic) then
     nb=0
  else
     nb=7
  end if
END SUBROUTINE ext_buffers_coarse


module internal_io
  implicit none

contains
  subroutine io_error(error)
    use module_defs

    implicit none

    character(len = *), intent(in) :: error
    integer :: ierr

    call io_warning(error)
    call MPI_ABORT(bigdft_mpi%mpi_comm, ierr)
  END SUBROUTINE io_error

  subroutine io_warning(error)
    use module_defs

    implicit none

    character(len = *), intent(in) :: error

    write(0,"(2A)") "WARNING! ", trim(error)
  END SUBROUTINE io_warning

  subroutine io_read_descr(unitwf, formatted, iorb_old, eval, n1_old, n2_old, n3_old, &
       & hx_old, hy_old, hz_old, lstat, error, nvctr_c_old, nvctr_f_old, rxyz_old, nat)
    use module_base
    use module_types

    implicit none

    integer, intent(in) :: unitwf
    logical, intent(in) :: formatted
    integer, intent(out) :: iorb_old
    integer, intent(out) :: n1_old, n2_old, n3_old
    real(gp), intent(out) :: hx_old, hy_old, hz_old
    logical, intent(out) :: lstat
    real(wp), intent(out) :: eval
    character(len =256), intent(out) :: error
    ! Optional arguments
    integer, intent(out), optional :: nvctr_c_old, nvctr_f_old
    integer, intent(in), optional :: nat
    real(gp), dimension(:,:), intent(out), optional :: rxyz_old

    integer :: i, iat, i_stat, nat_
    real(gp) :: rxyz(3)

    lstat = .false.
    write(error, "(A)") "cannot read psi description."
    if (formatted) then
       read(unitwf,*,iostat=i_stat) iorb_old,eval
       if (i_stat /= 0) return
       read(unitwf,*,iostat=i_stat) hx_old,hy_old,hz_old
       if (i_stat /= 0) return
       read(unitwf,*,iostat=i_stat) n1_old,n2_old,n3_old
       if (i_stat /= 0) return
       !write(*,*) 'reading ',nat,' atomic positions'
       if (present(nat) .And. present(rxyz_old)) then
          read(unitwf,*,iostat=i_stat) nat_
          if (i_stat /= 0) return
          ! Sanity check
          if (size(rxyz_old, 2) /= nat) call io_error("Mismatch in coordinate array size.")
          if (nat_ /= nat) call io_error("Mismatch in coordinate array size.")
          do iat=1,nat
             read(unitwf,*,iostat=i_stat) (rxyz_old(i,iat),i=1,3)
             if (i_stat /= 0) return
          enddo
       else
          read(unitwf,*,iostat=i_stat) nat_
          if (i_stat /= 0) return
          do iat=1,nat_
             read(unitwf,*,iostat=i_stat)
             if (i_stat /= 0) return
          enddo
       end if
       if (present(nvctr_c_old) .and. present(nvctr_f_old)) then
          read(unitwf,*,iostat=i_stat) nvctr_c_old, nvctr_f_old
          if (i_stat /= 0) return
       else
          read(unitwf,*,iostat=i_stat) i, iat
          if (i_stat /= 0) return
       end if
    else
       read(unitwf,iostat=i_stat) iorb_old,eval
       if (i_stat /= 0) return
       read(unitwf,iostat=i_stat) hx_old,hy_old,hz_old
       if (i_stat /= 0) return
       read(unitwf,iostat=i_stat) n1_old,n2_old,n3_old
       if (i_stat /= 0) return
       if (present(nat) .And. present(rxyz_old)) then
          read(unitwf,iostat=i_stat) nat_
          if (i_stat /= 0) return
          ! Sanity check
          if (size(rxyz_old, 2) /= nat) call io_error("Mismatch in coordinate array size.")
          if (nat_ /= nat) call io_error("Mismatch in coordinate array size.")
          do iat=1,nat
             read(unitwf,iostat=i_stat)(rxyz_old(i,iat),i=1,3)
             if (i_stat /= 0) return
          enddo
       else
          read(unitwf,iostat=i_stat) nat_
          if (i_stat /= 0) return
          do iat=1,nat_
             read(unitwf,iostat=i_stat) rxyz
             if (i_stat /= 0) return
          enddo
       end if
       if (present(nvctr_c_old) .and. present(nvctr_f_old)) then
          read(unitwf,iostat=i_stat) nvctr_c_old, nvctr_f_old
          if (i_stat /= 0) return
       else
          read(unitwf,iostat=i_stat) i, iat
          if (i_stat /= 0) return
       end if
    end if
    lstat = .true.
  END SUBROUTINE io_read_descr

  subroutine io_gcoordToLocreg(n1, n2, n3, nvctr_c, nvctr_f, gcoord_c, gcoord_f, lr)
    use module_defs
    use module_types

    implicit none

    integer, intent(in) :: n1, n2, n3, nvctr_c, nvctr_f
    integer, dimension(3, nvctr_c), intent(in) :: gcoord_c
    integer, dimension(3, nvctr_f), intent(in) :: gcoord_f
    type(locreg_descriptors), intent(out) :: lr

    character(len = *), parameter :: subname = "io_gcoordToLocreg"
    integer :: i, i_stat, i_all
    logical, dimension(:,:,:), allocatable :: logrid_c, logrid_f

    lr%geocode = "P"
    lr%hybrid_on = .false.

    lr%ns1 = 0
    lr%ns2 = 0
    lr%ns3 = 0

    lr%d%n1 = n1
    lr%d%n2 = n2
    lr%d%n3 = n3

    lr%d%n1i = 2 * n1 + 2
    lr%d%n2i = 2 * n2 + 2
    lr%d%n3i = 2 * n3 + 2

    allocate(logrid_c(0:n1,0:n2,0:n3+ndebug),stat=i_stat)
    call memocc(i_stat,logrid_c,'logrid_c',subname)
    allocate(logrid_f(0:n1,0:n2,0:n3+ndebug),stat=i_stat)
    call memocc(i_stat,logrid_f,'logrid_f',subname)

    lr%d%nfl1 = n1
    lr%d%nfl2 = n2
    lr%d%nfl3 = n3
    lr%d%nfu1 = 0
    lr%d%nfu2 = 0
    lr%d%nfu3 = 0

    logrid_c(:,:,:) = .false.
    do i = 1, nvctr_c, 1
       logrid_c(gcoord_c(1, i), gcoord_c(2, i), gcoord_c(3, i)) = .true.
    end do
    logrid_f(:,:,:) = .false.
    do i = 1, nvctr_f, 1
       logrid_f(gcoord_f(1, i), gcoord_f(2, i), gcoord_f(3, i)) = .true.
       lr%d%nfl1 = min(lr%d%nfl1, gcoord_f(1, i))
       lr%d%nfl2 = min(lr%d%nfl2, gcoord_f(2, i))
       lr%d%nfl3 = min(lr%d%nfl3, gcoord_f(3, i))
       lr%d%nfu1 = max(lr%d%nfu1, gcoord_f(1, i))
       lr%d%nfu2 = max(lr%d%nfu2, gcoord_f(2, i))
       lr%d%nfu3 = max(lr%d%nfu3, gcoord_f(3, i))
    end do

    !correct the values of the delimiter if there are no wavelets
    if (lr%d%nfl1 == n1 .and. lr%d%nfu1 == 0) then
       lr%d%nfl1 = n1 / 2
       lr%d%nfu1 = n1 / 2
    end if
    if (lr%d%nfl2 == n2 .and. lr%d%nfu2 == 0) then
       lr%d%nfl2 = n2 / 2
       lr%d%nfu2 = n2 / 2
    end if
    if (lr%d%nfl3 == n3 .and. lr%d%nfu3 == 0) then
       lr%d%nfl3 = n3 / 2
       lr%d%nfu3 = n3 / 2
    end if

    call wfd_from_grids(logrid_c, logrid_f, lr)

    i_all=-product(shape(logrid_c))*kind(logrid_c)
    deallocate(logrid_c,stat=i_stat)
    call memocc(i_stat,i_all,'logrid_c',subname)
    i_all=-product(shape(logrid_f))*kind(logrid_f)
    deallocate(logrid_f,stat=i_stat)
    call memocc(i_stat,i_all,'logrid_f',subname)
  END SUBROUTINE io_gcoordToLocreg

  subroutine read_psi_compress(unitwf, formatted, nvctr_c, nvctr_f, psi, lstat, error, gcoord_c, gcoord_f)
    use module_base
    use module_types

    implicit none

    integer, intent(in) :: unitwf, nvctr_c, nvctr_f
    logical, intent(in) :: formatted
    real(wp), dimension(nvctr_c+7*nvctr_f), intent(out) :: psi
    logical, intent(out) :: lstat
    character(len =256), intent(out) :: error
    integer, dimension(3, nvctr_c), optional, intent(out) :: gcoord_c
    integer, dimension(3, nvctr_f), optional, intent(out) :: gcoord_f

    integer :: j, i1, i2, i3, i_stat
    real(wp) :: tt,t1,t2,t3,t4,t5,t6,t7

    lstat = .false.
    write(error, "(A)") "cannot read psi values."
    if (present(gcoord_c)) then
       do j=1,nvctr_c
          if (formatted) then
             read(unitwf,*,iostat=i_stat) i1,i2,i3,tt
          else
             read(unitwf,iostat=i_stat) i1,i2,i3,tt
          end if
          if (i_stat /= 0) return
          psi(j)=tt
          gcoord_c(:, j) = (/ i1, i2, i3 /)
       enddo
    else
       do j=1,nvctr_c
          if (formatted) then
             read(unitwf,*,iostat=i_stat) i1,i2,i3,tt
          else
             read(unitwf,iostat=i_stat) i1,i2,i3,tt
          end if
          if (i_stat /= 0) return
          psi(j)=tt
       enddo
    end if
    if (present(gcoord_f)) then
       do j=1,7*nvctr_f-6,7
          if (formatted) then
             read(unitwf,*,iostat=i_stat) i1,i2,i3,t1,t2,t3,t4,t5,t6,t7
          else
             read(unitwf,iostat=i_stat) i1,i2,i3,t1,t2,t3,t4,t5,t6,t7
          end if
          if (i_stat /= 0) return
          psi(nvctr_c+j+0)=t1
          psi(nvctr_c+j+1)=t2
          psi(nvctr_c+j+2)=t3
          psi(nvctr_c+j+3)=t4
          psi(nvctr_c+j+4)=t5
          psi(nvctr_c+j+5)=t6
          psi(nvctr_c+j+6)=t7
          gcoord_f(:, (j - 1) / 7 + 1) = (/ i1, i2, i3 /)
       enddo
    else
       do j=1,7*nvctr_f-6,7
          if (formatted) then
             read(unitwf,*,iostat=i_stat) i1,i2,i3,t1,t2,t3,t4,t5,t6,t7
          else
             read(unitwf,iostat=i_stat) i1,i2,i3,t1,t2,t3,t4,t5,t6,t7
          end if
          if (i_stat /= 0) return
          psi(nvctr_c+j+0)=t1
          psi(nvctr_c+j+1)=t2
          psi(nvctr_c+j+2)=t3
          psi(nvctr_c+j+3)=t4
          psi(nvctr_c+j+4)=t5
          psi(nvctr_c+j+5)=t6
          psi(nvctr_c+j+6)=t7
       enddo
    end if
    lstat = .true.
  END SUBROUTINE read_psi_compress

  subroutine read_psig(unitwf, formatted, nvctr_c, nvctr_f, n1, n2, n3, psig, lstat, error)
    use module_base
    use module_types

    implicit none

    integer, intent(in) :: unitwf, nvctr_c, nvctr_f, n1, n2, n3
    logical, intent(in) :: formatted
    real(wp), dimension(0:n1,2,0:n2,2,0:n3,2), intent(out) :: psig
    logical, intent(out) :: lstat
    character(len =256), intent(out) :: error

    integer :: i1, i2, i3, i_stat, iel
    real(wp) :: tt, t1, t2, t3, t4, t5, t6, t7

    lstat = .false.
    write(error, "(A)") "cannot read psig values."

    call razero(8*(n1+1)*(n2+1)*(n3+1),psig)
    do iel=1,nvctr_c
       if (formatted) then
          read(unitwf,*,iostat=i_stat) i1,i2,i3,tt
       else
          read(unitwf,iostat=i_stat) i1,i2,i3,tt
       end if
       if (i_stat /= 0) return
       psig(i1,1,i2,1,i3,1)=tt
    enddo
    do iel=1,nvctr_f
       if (formatted) then
          read(unitwf,*,iostat=i_stat) i1,i2,i3,t1,t2,t3,t4,t5,t6,t7
       else
          read(unitwf,iostat=i_stat) i1,i2,i3,t1,t2,t3,t4,t5,t6,t7
       end if
       if (i_stat /= 0) return
       psig(i1,2,i2,1,i3,1)=t1
       psig(i1,1,i2,2,i3,1)=t2
       psig(i1,2,i2,2,i3,1)=t3
       psig(i1,1,i2,1,i3,2)=t4
       psig(i1,2,i2,1,i3,2)=t5
       psig(i1,1,i2,2,i3,2)=t6
       psig(i1,2,i2,2,i3,2)=t7
    enddo
    lstat = .true.
  END SUBROUTINE read_psig

  subroutine io_open(unitwf, filename, formatted)
    character(len = *), intent(in) :: filename
    logical, intent(in) :: formatted
    integer, intent(out) :: unitwf

    integer :: i_stat

    ! We open the Fortran file
    unitwf = 99
    if (.not. formatted) then
       open(unit=unitwf,file=trim(filename),status='unknown',form="unformatted", iostat=i_stat)
    else
       open(unit=unitwf,file=trim(filename),status='unknown', iostat=i_stat)
    end if
    if (i_stat /= 0) then
       call io_warning("Cannot open file '" // trim(filename) // "'.")
       unitwf = -1
       return
    end if
  END SUBROUTINE io_open

END MODULE internal_io

subroutine readonewave(unitwf,useFormattedInput,iorb,iproc,n1,n2,n3,&
     & hx,hy,hz,at,wfd,rxyz_old,rxyz,psi,eval,psifscf)
  use module_base
  use module_types
  use internal_io
  use yaml_output
  implicit none
  logical, intent(in) :: useFormattedInput
  integer, intent(in) :: unitwf,iorb,iproc,n1,n2,n3
  type(wavefunctions_descriptors), intent(in) :: wfd
  type(atoms_data), intent(in) :: at
  real(gp), intent(in) :: hx,hy,hz
  real(gp), dimension(3,at%astruct%nat), intent(in) :: rxyz
  real(wp), intent(out) :: eval
  real(gp), dimension(3,at%astruct%nat), intent(out) :: rxyz_old
  real(wp), dimension(wfd%nvctr_c+7*wfd%nvctr_f), intent(out) :: psi
  real(wp), dimension(*), intent(out) :: psifscf !this supports different BC
  !local variables
  character(len=*), parameter :: subname='readonewave'
  character(len = 256) :: error
  logical :: perx,pery,perz,lstat
  integer :: iorb_old,n1_old,n2_old,n3_old,iat,iel,nvctr_c_old,nvctr_f_old,i_stat,i_all,i1,i2,i3
  real(wp) :: tt,t1,t2,t3,t4,t5,t6,t7
  real(gp) :: tx,ty,tz,displ,hx_old,hy_old,hz_old,mindist
  real(wp), dimension(:,:,:,:,:,:), allocatable :: psigold

  !write(*,*) 'INSIDE readonewave'
  call io_read_descr(unitwf, useFormattedInput, iorb_old, eval, n1_old, n2_old, n3_old, &
       & hx_old, hy_old, hz_old, lstat, error, nvctr_c_old, nvctr_f_old, rxyz_old, at%astruct%nat)
  if (.not. lstat) call io_error(trim(error))
  if (iorb_old /= iorb) stop 'readonewave'

  !conditions for periodicity in the three directions
  perx=(at%astruct%geocode /= 'F')
  pery=(at%astruct%geocode == 'P')
  perz=(at%astruct%geocode /= 'F')

  tx=0.0_gp 
  ty=0.0_gp
  tz=0.0_gp
  do iat=1,at%astruct%nat
     tx=tx+mindist(perx,at%astruct%cell_dim(1),rxyz(1,iat),rxyz_old(1,iat))**2
     ty=ty+mindist(pery,at%astruct%cell_dim(2),rxyz(2,iat),rxyz_old(2,iat))**2
     tz=tz+mindist(perz,at%astruct%cell_dim(3),rxyz(3,iat),rxyz_old(3,iat))**2
  enddo
  displ=sqrt(tx+ty+tz)

  if (hx_old == hx .and. hy_old == hy .and. hz_old == hz .and.&
       nvctr_c_old == wfd%nvctr_c .and. nvctr_f_old == wfd%nvctr_f .and. & 
       n1_old == n1  .and. n2_old == n2 .and. n3_old == n3 .and. displ <= 1.d-3) then

     !if (iproc == 0) write(*,*) 'wavefunction ',iorb,' needs NO reformatting on processor',iproc
     if (iproc == 0) call yaml_map('Need to reformat wavefunctions',.false.)
     !if (iproc == 0) write(*,*) 'wavefunctions need NO reformatting'
     call read_psi_compress(unitwf, useFormattedInput, wfd%nvctr_c, wfd%nvctr_f, psi, lstat, error)
     if (.not. lstat) call io_error(trim(error))

  else

     if (iproc == 0 .and. iorb == 1) then
        call yaml_map('Need to reformat wavefunctions',.false.)
        !write(*,*) 'wavefunctions need reformatting'
        if (hx_old /= hx .or. hy_old /= hy .or. hz_old /= hz) &
           & call yaml_comment('because hgrid_old /= hgrid' // &
             & trim(yaml_toa((/ hx_old,hy_old,hz_old,hx,hy,hz /), fmt='(f14.10)')))
           ! & write(*,"(1x,A,6F14.10)") 'because hgrid_old /= hgrid',hx_old,hy_old,hz_old,hx,hy,hz
        if (nvctr_c_old /= wfd%nvctr_c) &
           & call yaml_comment('because nvctr_c_old /= nvctr_c' // trim(yaml_toa((/ nvctr_c_old,wfd%nvctr_c /))))
           ! & write(*,*) 'because nvctr_c_old /= nvctr_c', nvctr_c_old,wfd%nvctr_c
        if (nvctr_f_old /= wfd%nvctr_f) &
           & call yaml_comment('because nvctr_f_old /= nvctr_f' // trim(yaml_toa((/ nvctr_f_old,wfd%nvctr_f /))))
           ! & write(*,*) 'because nvctr_f_old /= nvctr_f', nvctr_f_old,wfd%nvctr_f
        if (n1_old /= n1  .or. n2_old /= n2 .or. n3_old /= n3 ) &
           call yaml_comment('because cell size has changed' // trim(yaml_toa((/ n1_old,n1,n2_old,n2,n3_old,n3 /))))
           ! & write(*,*) 'because cell size has changed',n1_old,n1,n2_old,n2,n3_old,n3
        if (displ > 1.d-3 ) call yaml_comment('large displacement of molecule' // trim(yaml_toa(displ)))
        !if (displ > 1.d-3 ) write(*,*) 'large displacement of molecule',displ
     end if

     allocate(psigold(0:n1_old,2,0:n2_old,2,0:n3_old,2+ndebug),stat=i_stat)
     call memocc(i_stat,psigold,'psigold',subname)

     call razero(8*(n1_old+1)*(n2_old+1)*(n3_old+1),psigold)
     do iel=1,nvctr_c_old
        if (useFormattedInput) then
           read(unitwf,*) i1,i2,i3,tt
        else
           read(unitwf) i1,i2,i3,tt
        end if
        psigold(i1,1,i2,1,i3,1)=tt
     enddo
     do iel=1,nvctr_f_old
        if (useFormattedInput) then
           read(unitwf,*) i1,i2,i3,t1,t2,t3,t4,t5,t6,t7
        else
           read(unitwf) i1,i2,i3,t1,t2,t3,t4,t5,t6,t7
        end if
        psigold(i1,2,i2,1,i3,1)=t1
        psigold(i1,1,i2,2,i3,1)=t2
        psigold(i1,2,i2,2,i3,1)=t3
        psigold(i1,1,i2,1,i3,2)=t4
        psigold(i1,2,i2,1,i3,2)=t5
        psigold(i1,1,i2,2,i3,2)=t6
        psigold(i1,2,i2,2,i3,2)=t7
     enddo

     ! I put nat = 1 here, since only one position is saved in wavefunction files.
     call reformatonewave(displ,wfd,at,hx_old,hy_old,hz_old,n1_old,n2_old,n3_old,&
          rxyz_old,psigold,hx,hy,hz,n1,n2,n3,rxyz,psifscf,psi)

     i_all=-product(shape(psigold))*kind(psigold)
     deallocate(psigold,stat=i_stat)
     call memocc(i_stat,i_all,'psigold',subname)

  endif

END SUBROUTINE readonewave

subroutine readwavetoisf(lstat, filename, formatted, hx, hy, hz, &
     & n1, n2, n3, nspinor, psiscf)
  use module_base
  use module_types
  use internal_io

  implicit none

  character(len = *), intent(in) :: filename
  logical, intent(in) :: formatted
  integer, intent(out) :: n1, n2, n3, nspinor
  real(gp), intent(out) :: hx, hy, hz
  real(wp), dimension(:,:,:,:), pointer :: psiscf
  logical, intent(out) :: lstat

  character(len = *), parameter :: subname = "readwavetoisf"
  integer :: unitwf, iorb, i_all, i_stat, ispinor, ispin, ikpt
  integer, dimension(:,:), allocatable :: gcoord_c, gcoord_f
  real(wp) :: eval
  real(wp), dimension(:), allocatable :: psi
  type(locreg_descriptors) :: lr
  character(len = 256) :: error
  type(workarr_sumrho) :: w
  character(len = 1024) :: fileRI
  integer :: n1_old, n2_old, n3_old, nvctr_c_old, nvctr_f_old
  real(gp) :: hx_old, hy_old, hz_old

  ! We open the Fortran file
  call io_open(unitwf, filename, formatted)
  if (unitwf < 0) then
     return
  end if

  ! We read the basis set description and the atomic definition.
  call io_read_descr(unitwf, formatted, iorb, eval, n1, n2, n3, &
       & hx, hy, hz, lstat, error, lr%wfd%nvctr_c, lr%wfd%nvctr_f)
  if (.not. lstat) then
     call io_warning(trim(error))
     return
  end if
  ! Do a magic here with the filenames...
  call readwavedescr(lstat, filename, iorb, ispin, ikpt, ispinor, nspinor, fileRI)
  if (.not. lstat) then
     call io_warning("cannot read wave ids from filename.")
     return
  end if

  ! Initial allocations.
  allocate(gcoord_c(3,lr%wfd%nvctr_c + ndebug),stat=i_stat)
  call memocc(i_stat,gcoord_c,'gcoord_c',subname)
  allocate(gcoord_f(3,lr%wfd%nvctr_f + ndebug),stat=i_stat)
  call memocc(i_stat,gcoord_f,'gcoord_f',subname)
  allocate(psi(lr%wfd%nvctr_c + 7 * lr%wfd%nvctr_f + ndebug),stat=i_stat)
  call memocc(i_stat,psi,'psi',subname)

  ! Read psi and the basis-set
  call read_psi_compress(unitwf, formatted, lr%wfd%nvctr_c, lr%wfd%nvctr_f, psi, lstat, error, gcoord_c, gcoord_f)
  if (.not. lstat) then
     call io_warning(trim(error))
     call deallocate_local()
     return
  end if
  call io_gcoordToLocreg(n1, n2, n3, lr%wfd%nvctr_c, lr%wfd%nvctr_f, &
       & gcoord_c, gcoord_f, lr)

  allocate(psiscf(lr%d%n1i, lr%d%n2i, lr%d%n3i, nspinor + ndebug),stat=i_stat)
  call memocc(i_stat,psiscf,'psiscf',subname)

  call initialize_work_arrays_sumrho(lr,w)

  ! Magic-filter to isf
  call daub_to_isf(lr, w, psi, psiscf(1,1,1,ispinor))

  ! Read the other psi part, if any
  if (nspinor > 1) then
     close(unitwf)
     n1_old = n1
     n2_old = n2
     n3_old = n3
     hx_old = hx
     hy_old = hy
     hz_old = hz
     nvctr_c_old = lr%wfd%nvctr_c
     nvctr_f_old = lr%wfd%nvctr_f
     
     ispinor = modulo(ispinor, 2) + 1
     call io_open(unitwf, trim(fileRI), formatted)
     if (unitwf < 0) then
        call io_warning("cannot read other spinor part from '" // trim(fileRI) // "'.")
        call deallocate_local()
        return
     end if
     ! We read the basis set description and the atomic definition.
     call io_read_descr(unitwf, formatted, iorb, eval, n1, n2, n3, &
          & hx, hy, hz, lstat, error, lr%wfd%nvctr_c, lr%wfd%nvctr_f)
     if (.not. lstat) then
        call io_warning(trim(error))
        call deallocate_local()
        return
     end if
     ! Check consistency of the basis-set.
     if (n1_old == n1 .and. n2_old == n2 .and. n3_old == n3 .and. &
          & hx_old == hx .and. hy_old == hy .and. hz_old == hz .and. &
          & nvctr_c_old == lr%wfd%nvctr_c .and. nvctr_f_old == lr%wfd%nvctr_f) then
        call read_psi_compress(unitwf, formatted, lr%wfd%nvctr_c, lr%wfd%nvctr_f, psi, lstat, error)
        if (.not. lstat) then
           call io_warning(trim(error))
           call deallocate_local()
           return
        end if
        call daub_to_isf(lr, w, psi, psiscf(1,1,1,ispinor))
     else
        call io_warning("It exists a file with the same naming convention" // &
             & " but with a different basis-set.")
        hx = hx_old
        hy = hy_old
        hz = hz_old
        psiscf(:,:,:,ispinor) = real(0, wp)
     end if
  end if

  ! We update the size values to match the allocation of psiscf.
  n1 = lr%d%n1i
  n2 = lr%d%n2i
  n3 = lr%d%n3i
  hx = hx * 0.5d0
  hy = hy * 0.5d0
  hz = hz * 0.5d0

  call deallocate_local()
  lstat = .true.

contains

  subroutine deallocate_local()
    character(len = *), parameter :: subname = "readwavetoisf"

    ! We close the file.
    close(unit=unitwf)

    if (allocated(psi)) then
       i_all=-product(shape(psi))*kind(psi)
       deallocate(psi,stat=i_stat)
       call memocc(i_stat,i_all,'psi',subname)
    end if

    if (allocated(gcoord_c)) then
       i_all=-product(shape(gcoord_c))*kind(gcoord_c)
       deallocate(gcoord_c,stat=i_stat)
       call memocc(i_stat,i_all,'gcoord_c',subname)
    end if
    if (allocated(gcoord_f)) then
       i_all=-product(shape(gcoord_f))*kind(gcoord_f)
       deallocate(gcoord_f,stat=i_stat)
       call memocc(i_stat,i_all,'gcoord_f',subname)
    end if

    if (associated(w%x_c)) then
       call deallocate_work_arrays_sumrho(w)
    end if
    if (associated(lr%bounds%kb%ibyz_f)) then
       call deallocate_bounds(lr%geocode, lr%hybrid_on, lr%bounds, subname)
    end if
    call deallocate_wfd(lr%wfd, subname)
  END SUBROUTINE deallocate_local
END SUBROUTINE readwavetoisf

subroutine readwavedescr(lstat, filename, iorb, ispin, ikpt, ispinor, nspinor, fileRI)
  use module_base
  use module_types

  implicit none

  character(len = *), intent(in) :: filename
  integer, intent(out) :: iorb, ispin, ikpt, nspinor, ispinor
  logical, intent(out) :: lstat
  character(len = 1024), intent(out) :: fileRI

  logical :: exists
  integer :: i, i_stat
  character(len = 1) :: code

  lstat = .false.

  !find the value of iorb
  read(filename(index(filename, ".", back = .true.)+2:len(filename)),*,iostat = i_stat) iorb
  if (i_stat /= 0) return
  i = index(filename, "-k", back = .true.)+2
  read(filename(i:i+2),*,iostat = i_stat) ikpt
  if (i_stat /= 0) return
  i = index(filename, "-", back = .true.)+1
  read(filename(i:i),*,iostat = i_stat) code
  if (i_stat /= 0) return
  if (code == "U" .or. code == "N") ispin = 1
  if (code == "D") ispin = 2
  ! Test file for other spinor part.
  nspinor = 1
  ispinor = 1
  read(filename(i+1:i+1),*,iostat = i_stat) code
  if (i_stat /= 0) return
  if (code == "R") then
     write(fileRI, "(A)") filename
     fileRI(i+1:i+1) = "I"
     inquire(file=trim(fileRI), exist=exists)
     if (exists) then
        ispinor = 1
        nspinor = 2
     end if
  end if
  if (code == "I") then
     write(fileRI, "(A)") filename
     fileRI(i+1:i+1) = "R"
     inquire(file=trim(fileRI), exist=exists)
     if (exists) then
        ispinor = 2
        nspinor = 2
     end if
  end if

  lstat = .true.
END SUBROUTINE readwavedescr


subroutine writeonewave(unitwf,useFormattedOutput,iorb,n1,n2,n3,hx,hy,hz,nat,rxyz,  & 
     nseg_c,nvctr_c,keyg_c,keyv_c,  & 
     nseg_f,nvctr_f,keyg_f,keyv_f, & 
     psi_c,psi_f,eval)
  use module_base
  use yaml_output
  implicit none
  logical, intent(in) :: useFormattedOutput
  integer, intent(inout) :: unitwf,iorb,n1,n2,n3,nat,nseg_c,nvctr_c,nseg_f,nvctr_f
  real(gp), intent(in) :: hx,hy,hz
  real(wp), intent(in) :: eval
  integer, dimension(nseg_c), intent(in) :: keyv_c
  integer, dimension(nseg_f), intent(in) :: keyv_f
  integer, dimension(2,nseg_c), intent(in) :: keyg_c
  integer, dimension(2,nseg_f), intent(in) :: keyg_f
  real(wp), dimension(nvctr_c), intent(in) :: psi_c
  real(wp), dimension(7,nvctr_f), intent(in) :: psi_f
  real(gp), dimension(3,nat), intent(in) :: rxyz
  !local variables
  integer :: iat,jj,j0,j1,ii,i0,i1,i2,i3,i,iseg,j
  real(wp) :: tt,t1,t2,t3,t4,t5,t6,t7

  if (useFormattedOutput) then
     write(unitwf,*) iorb,eval
     write(unitwf,*) hx,hy,hz
     write(unitwf,*) n1,n2,n3
     write(unitwf,*) nat
     do iat=1,nat
     write(unitwf,'(3(1x,e24.17))') (rxyz(j,iat),j=1,3)
     enddo
     write(unitwf,*) nvctr_c, nvctr_f
  else
     write(unitwf) iorb,eval
     write(unitwf) hx,hy,hz
     write(unitwf) n1,n2,n3
     write(unitwf) nat
     do iat=1,nat
     write(unitwf) (rxyz(j,iat),j=1,3)
     enddo
     write(unitwf) nvctr_c, nvctr_f
  end if

  ! coarse part
  do iseg=1,nseg_c
     jj=keyv_c(iseg)
     j0=keyg_c(1,iseg)
     j1=keyg_c(2,iseg)
     ii=j0-1
     i3=ii/((n1+1)*(n2+1))
     ii=ii-i3*(n1+1)*(n2+1)
     i2=ii/(n1+1)
     i0=ii-i2*(n1+1)
     i1=i0+j1-j0
     do i=i0,i1
        tt=psi_c(i-i0+jj) 
        if (useFormattedOutput) then
           write(unitwf,'(3(i4),1x,e19.12)') i,i2,i3,tt
        else
           write(unitwf) i,i2,i3,tt
        end if
     enddo
  enddo

  ! fine part
  do iseg=1,nseg_f
     jj=keyv_f(iseg)
     j0=keyg_f(1,iseg)
     j1=keyg_f(2,iseg)
     ii=j0-1
     i3=ii/((n1+1)*(n2+1))
     ii=ii-i3*(n1+1)*(n2+1)
     i2=ii/(n1+1)
     i0=ii-i2*(n1+1)
     i1=i0+j1-j0
     do i=i0,i1
        t1=psi_f(1,i-i0+jj)
        t2=psi_f(2,i-i0+jj)
        t3=psi_f(3,i-i0+jj)
        t4=psi_f(4,i-i0+jj)
        t5=psi_f(5,i-i0+jj)
        t6=psi_f(6,i-i0+jj)
        t7=psi_f(7,i-i0+jj)
        if (useFormattedOutput) then
           write(unitwf,'(3(i4),7(1x,e17.10))') i,i2,i3,t1,t2,t3,t4,t5,t6,t7
        else
           write(unitwf) i,i2,i3,t1,t2,t3,t4,t5,t6,t7
        end if
     enddo
  enddo

  if (verbose >= 2) call yaml_comment(trim(yaml_toa(iorb)) //'th wavefunction written')
  !if (verbose >= 2) write(*,'(1x,i0,a)') iorb,'th wavefunction written'

END SUBROUTINE writeonewave



!> @file
!!  Routine to reformat one support function (linear scaling). Adapted version of reformatonewave.
!! @author
!!    Copyright (C) 2010-2011 BigDFT group 
!!    This file is distributed under the terms of the
!!    GNU General Public License, see ~/COPYING file
!!    or http://www.gnu.org/copyleft/gpl.txt .
!!    For the list of contributors, see ~/AUTHORS 
 
! make frag_trans the argument so can eliminate need for interface
subroutine reformat_one_supportfunction(wfd,geocode,hgrids_old,n_old,psigold,& 
     hgrids,n,centre_old,centre_new,da,frag_trans,psi)
  use module_base
  use module_types
  use module_fragments
  implicit none
  integer, dimension(3), intent(in) :: n,n_old
  real(gp), dimension(3), intent(in) :: hgrids,hgrids_old
  type(wavefunctions_descriptors), intent(in) :: wfd
  character(len=1), intent(in) :: geocode
  real(gp), dimension(3), intent(inout) :: centre_old,centre_new,da
  type(fragment_transformation), intent(in) :: frag_trans
  real(wp), dimension(0:n_old(1),2,0:n_old(2),2,0:n_old(3),2), intent(in) :: psigold
  real(wp), dimension(wfd%nvctr_c+7*wfd%nvctr_f), intent(out) :: psi

  !local variables
  character(len=*), parameter :: subname='reformatonesupportfunction'
  logical, dimension(3) :: per
  integer :: i_stat,i_all
  integer, dimension(3) :: nb, ndims_tmp
  real(gp), dimension(3) :: hgridsh,hgridsh_old
  !!real(wp) :: dnrm2
  real(wp), dimension(:), allocatable :: ww,wwold
  real(wp), dimension(:), allocatable :: x_phi, y_phi
  real(wp), dimension(:,:,:,:,:,:), allocatable :: psig
  real(wp), dimension(:,:,:), pointer :: psifscfold, psifscf, psifscf_tmp
  integer :: itype, nd, nrange

  !if (size(frag_trans%discrete_operations)>0) then
  !   print*,'Error discrete operations not yet implemented',size(frag_trans%discrete_operations),&
  !        frag_trans%discrete_operations(1)
  !   stop
  !end if

  !conditions for periodicity in the three directions
  per(1)=(geocode /= 'F')
  per(2)=(geocode == 'P')
  per(3)=(geocode /= 'F')

  !buffers related to periodicity
  !WARNING: the boundary conditions are not assumed to change between new and old
  call ext_buffers_coarse(per(1),nb(1))
  call ext_buffers_coarse(per(2),nb(2))
  call ext_buffers_coarse(per(3),nb(3))

  allocate(psifscf(-nb(1):2*n(1)+1+nb(1),-nb(2):2*n(2)+1+nb(2),-nb(3):2*n(3)+1+nb(3)+ndebug),stat=i_stat)
  call memocc(i_stat,psifscf,'psifscf',subname)
  allocate(psifscfold(-nb(1):2*n_old(1)+1+nb(1),-nb(2):2*n_old(2)+1+nb(2),-nb(3):2*n_old(3)+1+nb(3)+ndebug),stat=i_stat)
  call memocc(i_stat,psifscfold,'psifscfold',subname)
  allocate(wwold((2*n_old(1)+2+2*nb(1))*(2*n_old(2)+2+2*nb(2))*(2*n_old(3)+2+2*nb(3))+ndebug),stat=i_stat)
  call memocc(i_stat,wwold,'wwold',subname)

  if (geocode=='F') then
     call synthese_grow(n_old(1),n_old(2),n_old(3),wwold,psigold,psifscfold) 
  else if (geocode=='S') then     
     call synthese_slab(n_old(1),n_old(2),n_old(3),wwold,psigold,psifscfold) 
  else if (geocode=='P') then     
     call synthese_per(n_old(1),n_old(2),n_old(3),wwold,psigold,psifscfold) 
  end if

  i_all=-product(shape(wwold))*kind(wwold)
  deallocate(wwold,stat=i_stat)
  call memocc(i_stat,i_all,'wwold',subname)

  ! transform to new structure    
  hgridsh=.5_gp*hgrids
  hgridsh_old=.5_gp*hgrids_old

  !create the scaling function array
  !use lots of points (to optimize one can determine how many points are needed at max)
  itype=16
  nd=2**20

  allocate(x_phi(0:nd+ndebug),stat=i_stat )
  call memocc(i_stat,x_phi,'x_phi',subname)
  allocate(y_phi(0:nd+ndebug) ,stat=i_stat )
  call memocc(i_stat,y_phi,'y_phi',subname)

  call my_scaling_function4b2B(itype,nd,nrange,x_phi,y_phi) 
  if( abs(y_phi(nd/2)-1)>1.0e-10 ) then
     stop " wrong scaling function 4b2B: not a centered one "
  endif

  i_all=-product(shape(x_phi))*kind(x_phi)
  deallocate(x_phi,stat=i_stat)
  call memocc(i_stat,i_all,'x_phi',subname)

  nullify(psifscf_tmp)
  if (size(frag_trans%discrete_operations)==0) then
     psifscf_tmp => psifscfold
     ndims_tmp=(2*n_old+2+2*nb)
  else if (size(frag_trans%discrete_operations)==1) then
     allocate(psifscf_tmp(-nb(1):2*n_old(1)+1+nb(1),-nb(2):2*n_old(2)+1+nb(2),-nb(3):2*n_old(3)+1+nb(3)+ndebug),stat=i_stat)
     call memocc(i_stat,psifscf_tmp,'psifscf_tmp',subname)
     call switch_axes(nd,nrange,y_phi,centre_old,hgridsh_old,(2*n_old+2+2*nb),psifscfold,&
          hgridsh,ndims_tmp,psifscf_tmp,frag_trans%discrete_operations(1),da)
  else if (size(frag_trans%discrete_operations)==2) then
     stop 'only 1 discrete operation allowed right now'
  else if (size(frag_trans%discrete_operations)==3) then
     stop 'only 1 discrete operation allowed right now'
  end if

  call field_rototranslation(nd,nrange,y_phi,da,frag_trans%rot_axis,centre_old,centre_new,frag_trans%theta,&
       hgridsh_old,ndims_tmp,psifscf_tmp,hgridsh,(2*n+2+2*nb),psifscf)
  !call field_rototranslation3D(nd,nrange,y_phi,da,frag_trans%rot_axis,centre_old,centre_new,frag_trans%theta,&
  !     hgridsh_old,ndims_tmp,psifscf_tmp,hgridsh,(2*n+2+2*nb),psifscf)

  if (size(frag_trans%discrete_operations)>0) then
     i_all=-product(shape(psifscf_tmp))*kind(psifscf_tmp)
     deallocate(psifscf_tmp,stat=i_stat)
     call memocc(i_stat,i_all,'psifscf_tmp',subname)
  else
     nullify(psifscf_tmp)    
  end if

  i_all=-product(shape(y_phi))*kind(y_phi)
  deallocate(y_phi,stat=i_stat)
  call memocc(i_stat,i_all,'y_phi',subname)

  !!print*, 'norm of psifscf ',dnrm2((2*n(1)+16)*(2*n(2)+16)*(2*n(3)+16),psifscf,1)
  i_all=-product(shape(psifscfold))*kind(psifscfold)
  deallocate(psifscfold,stat=i_stat)
  call memocc(i_stat,i_all,'psifscfold',subname)
  allocate(psig(0:n(1),2,0:n(2),2,0:n(3),2+ndebug),stat=i_stat)
  call memocc(i_stat,psig,'psig',subname)
  allocate(ww((2*n(1)+2+2*nb(1))*(2*n(2)+2+2*nb(2))*(2*n(3)+2+2*nb(3))+ndebug),stat=i_stat)
  call memocc(i_stat,ww,'ww',subname)

  if (geocode=='F') then
     call analyse_shrink(n(1),n(2),n(3),ww,psifscf,psig)
  else if (geocode == 'S') then
     call analyse_slab(n(1),n(2),n(3),ww,psifscf,psig)
  else if (geocode == 'P') then
     call analyse_per(n(1),n(2),n(3),ww,psifscf,psig)
  end if

  i_all=-product(shape(psifscf))*kind(psifscf)
  deallocate(psifscf,stat=i_stat)
  call memocc(i_stat,i_all,'psifscf',subname)

  !!print*, 'norm new psig ',dnrm2(8*(n(1)+1)*(n(2)+1)*(n(3)+1),psig,1),n(1),n(2),n(3)
  call compress_plain(n(1),n(2),0,n(1),0,n(2),0,n(3),  &
       wfd%nseg_c,wfd%nvctr_c,wfd%keygloc(1,1),wfd%keyvloc(1),   &
       wfd%nseg_f,wfd%nvctr_f,&
       wfd%keygloc(1,wfd%nseg_c+min(1,wfd%nseg_f)),&
       wfd%keyvloc(wfd%nseg_c+min(1,wfd%nseg_f)),   &
       psig,psi(1),psi(wfd%nvctr_c+min(1,wfd%nvctr_f)))
  !!print*, 'norm of reformatted psi ',dnrm2(wfd%nvctr_c+7*wfd%nvctr_f,psi,1),wfd%nvctr_c,wfd%nvctr_f
  !!print*, 'norm of reformatted psic ',dnrm2(wfd%nvctr_c,psi,1)
  !!print*, 'norm of reformatted psif ',dnrm2(wfd%nvctr_f*7,psi(wfd%nvctr_c+min(1,wfd%nvctr_f)),1)

  i_all=-product(shape(psig))*kind(psig)
  deallocate(psig,stat=i_stat)
  call memocc(i_stat,i_all,'psig',subname)
  i_all=-product(shape(ww))*kind(ww)
  deallocate(ww,stat=i_stat)
  call memocc(i_stat,i_all,'ww',subname)

END SUBROUTINE reformat_one_supportfunction


!call the routine which performs the interpolation in each direction
subroutine morph_and_transpose(t0_field,nphi,nrange,phi,ndat,nin,psi_in,nout,psi_out)
 use module_base
 implicit none
 integer, intent(in) :: nphi !< number of sampling points of the ISF function (multiple of nrange)
 integer, intent(in) :: nrange !< extension of the ISF domain in dimensionless units (even number)
 integer, intent(in) :: nin,nout !< sizes of the input and output array in interpolating direction
 integer, intent(in) :: ndat !< size of the array in orthogonal directions
! real(gp), intent(in) :: h !< grid spacing in the interpolating direction
 real(gp), dimension(nin,ndat), intent(in) :: t0_field !< field of shifts to be applied for each point in grid spacing units
 real(gp), dimension(nphi), intent(in) :: phi !< interpolating scaling function array
 real(gp), dimension(nin,ndat), intent(in) :: psi_in !< input wavefunction psifscf
 real(gp), dimension(ndat,nout), intent(out) :: psi_out !< input wavefunction psifscf
 !local variables
 character(len=*), parameter :: subname='morph_and_transpose'
 real(gp), parameter  :: tol=1.e-14_gp
 integer :: i_all,i_stat,nunit,m_isf,ish,ipos,i,j,l,ms,me,k2,k1
 real(gp) :: dt,tt,t0_l,ksh1,ksh2,k,kold,alpha,diff
 real(gp), dimension(:), allocatable :: shf !< shift filter

 !assume for the moment that the grid spacing is constant
 !call f_malloc_routine_id(subname)
 m_isf=nrange/2

 !shf=f_malloc(bounds=(/-m_isf .to. m_isf/),id='shf')

 !calculate the shift filter for the given t0
 allocate(shf(-m_isf:m_isf+ndebug),stat=i_stat )
 call memocc(i_stat,shf,'shf',subname)

 !number of points for a unit displacement
 nunit=nphi/nrange 

 !apply the interpolating filter to the output
 do j=1,ndat
    psi_out(j,:)=0.0_gp
    do i=1,nout

<<<<<<< HEAD
       kold=-1000.0_gp
       find_trans: do l=1,nin
          k=real(l,gp)+t0_field(l,j)
          if (k-real(i,gp) > tol) exit find_trans
          kold=k
       end do find_trans
       !write(17,*) 'j,i,kold,k',j,i,kold,k

       ! want to use either l or l-1 to give us point i - pick closest
       if (k-real(i,gp) < -kold+real(i,gp)) then
          ksh1=k-real(i,gp)
          ksh2=-kold+real(i,gp)
          k1=l
          k2=l-1
          if (k2==0) then
             k2=1
             ksh2=ksh1
          end if
          if (k1==nin+1) then
             k1=nin
             ksh1=ksh2
          end if
       else
          ksh1=-kold+real(i,gp)
          ksh2=k-real(i,gp)
          k1=l-1
          k2=l
          if (k1==0) then
             k1=1
             ksh1=ksh2
          end if
          if (k2==nin+1) then
             k2=nin
             ksh2=ksh1
          end if
       end if

       if (ksh1==0.0_gp .or. k1==k2) then !otherwise already have exactly on point
          ksh2=1.0_gp
          ksh1=0.0_gp
       end if 

       alpha=ksh2/(ksh1+ksh2)
=======
       !find inverse
       call find_inverse(nin,i,t0_field(1,j),t0_l,k1)
!!$       kold=-1000.0_gp
!!$       find_trans: do l=1,nin
!!$          k=real(l,gp)+t0_field(l,j)
!!$          if (k-real(i,gp) > tol) exit find_trans
!!$          kold=k
!!$          !print *,l,k,t0_field(l,j),i
!!$       end do find_trans
!!$       ! want to use either l or l-1 to give us point i - pick closest
!!$       if (k-real(i,gp) < -kold+real(i,gp)) then
!!$          ksh1=k-real(i,gp)
!!$          ksh2=-kold+real(i,gp)
!!$          k1=l
!!$          k2=l-1
!!$          if (k2==0) then
!!$             k2=1
!!$             ksh2=ksh1
!!$          end if
!!$          if (k1==nin+1) then
!!$             k1=nin
!!$             ksh1=ksh2
!!$          end if
!!$       else
!!$          ksh1=-kold+real(i,gp)
!!$          ksh2=k-real(i,gp)
!!$          k1=l-1
!!$          k2=l
!!$          if (k1==0) then
!!$             k1=1
!!$             ksh1=ksh2
!!$          end if
!!$          if (k2==nin+1) then
!!$             k2=nin
!!$             ksh2=ksh1
!!$          end if
!!$       end if
!!$
!!$       if (ksh1==0.0_gp .or. k1==k2) then !otherwise already have exactly on point
!!$          ksh2=1.0_gp
!!$          ksh1=0.0_gp
!!$       end if 
!!$
!!$       alpha=ksh2/(ksh1+ksh2)
!!$
!!$       t0_l=alpha*t0_field(k1,j)+(1.0_gp-alpha)*t0_field(k2,j)
!!$       !end of find_inverse
>>>>>>> ef815aa6


       dt=t0_l-nint(t0_l)
   
       diff=real(i,gp)-(k1+t0_l)   

       if (abs(diff - dt) < abs(diff+dt)) dt=-dt

       !define filter for the interpolation starting from a constant shift
       call define_filter(dt,nrange,nphi,phi,shf)

       !here the boundary conditions have to be considered
       tt=0.0_gp
       ms=-min(m_isf,k1-1)
       me=min(m_isf,nin-k1)
       do l=ms,me
          tt=tt+shf(l)*psi_in(k1+l,j)
       end do
       !end of interpolate coefficient


       if (i > 0 .and. i < nout) psi_out(j,i)=tt

    end do
 end do

! call f_free(shf)
! call f_malloc_free_routine()

 i_all=-product(shape(shf))*kind(shf)
 deallocate(shf,stat=i_stat)
 call memocc(i_stat,i_all,'shf',subname)

end subroutine morph_and_transpose

subroutine define_filter(dt,nrange,nphi,phi,shf)
  use module_base
  implicit none
  integer, intent(in) :: nphi !< number of sampling points of the ISF function (multiple of nrange)
  integer, intent(in) :: nrange !< extension of the ISF domain in dimensionless units (even number)
  real(gp), intent(in) :: dt
  real(gp), dimension(nphi), intent(in) :: phi !< interpolating scaling function array
  real(gp), dimension(-nrange/2:nrange/2), intent(out) :: shf !< interpolating filter to be applied
  !local variables
  integer :: nunit,ish,ipos,m_isf,l
  
  m_isf=nrange/2
  !number of points for a unit displacement
  nunit=nphi/nrange 
  
  !evaluate the shift
  ish=nint(real(nunit,gp)*dt)
  
  if (ish<=0) then
     shf(-m_isf)=0.0_gp
  else
     shf(-m_isf)=phi(ish)  
  end if
  ipos=ish
  
  do l=-m_isf+1,m_isf-1 !extremes excluded
     !position of the shifted argument in the phi array
     ipos=ipos+nunit
     shf(l)=phi(ipos)  
  end do
  
  if (ish<=0) then
     shf(m_isf)=phi(ipos+nunit)
  else
     shf(m_isf)=0.0_gp
  end if
  !end of define_filter
end subroutine define_filter

!> given a translation vector, find the inverse one
subroutine find_inverse(nin,iout,t0_field,t0_l,k1)
  use module_base
  implicit none
  integer, intent(in) :: iout !< point of the new grid from which the inverse has to be found
  integer, intent(in) :: nin !< number of points of the input grid
  real(gp), dimension(nin), intent(in) :: t0_field !<array of displacements of the input grid
  integer, intent(out) :: k1 !< starting point of the input grid from which the interplation should be calculated
  real(gp), intent(out) :: t0_l !< resulting shift from the starting point, from which the filter has to be calculated
  !local variables
  real(gp), parameter  :: tol=1.e-14_gp
  integer :: j,l,ms,me,k2
  real(gp) :: dt,tt,ksh1,ksh2,k,kold,alpha,diff

  kold=-1000.0_gp
  find_trans: do l=1,nin
     k=real(l,gp)+t0_field(l)
     if (k-real(iout,gp) > tol) exit find_trans
     kold=k
  end do find_trans
  ! want to use either l or l-1 to give us point i - pick closest
  if (k-real(iout,gp) < -kold+real(iout,gp)) then
     ksh1=k-real(iout,gp)
     ksh2=-kold+real(iout,gp)
     k1=l
     k2=l-1
     if (k2==0) then
        k2=1
        ksh2=ksh1
     end if
     if (k1==nin+1) then
        k1=nin
        ksh1=ksh2
     end if
  else
     ksh1=-kold+real(iout,gp)
     ksh2=k-real(iout,gp)
     k1=l-1
     k2=l
     if (k1==0) then
        k1=1
        ksh1=ksh2
     end if
     if (k2==nin+1) then
        k2=nin
        ksh2=ksh1
     end if
  end if

  if (ksh1==0.0_gp .or. k1==k2) then !otherwise already have exactly on point
     ksh2=1.0_gp
     ksh1=0.0_gp
  end if

  alpha=ksh2/(ksh1+ksh2)

  t0_l=alpha*t0_field(k1)+(1.0_gp-alpha)*t0_field(k2)

end subroutine find_inverse

subroutine my_scaling_function4b2B(itype,nd,nrange,a,x)
   use module_base
   implicit none
   !Arguments
   !Type of interpolating functions
   integer, intent(in) :: itype
   !Number of points: must be 2**nex
   integer, intent(in) :: nd
   integer, intent(out) :: nrange
   real(kind=8), dimension(0:nd), intent(out) :: a,x
   !Local variables
   character(len=*), parameter :: subname='scaling_function4b2B'
   real(kind=8), dimension(:), allocatable :: y
   integer :: i,nt,ni,i_all,i_stat  

   !Only itype=8,14,16,20,24,30,40,50,60,100
   select case(itype)
   case(8,14,16,20,24,30,40,50,60,100)
      !O.K.
   case default
      print *,"Only interpolating functions 8, 14, 16, 20, 24, 30, 40, 50, 60, 100"
      stop
   end select
   !!$  write(unit=*,fmt="(1x,a,i0,a)") &
   !!$       "Use interpolating scaling functions of ",itype," order"

   !Give the range of the scaling function
   !from -itype to itype
   ni=2*itype
   nrange = ni
   allocate(y(0:nd+ndebug),stat=i_stat)
   call memocc(i_stat,y,'y',subname)

   ! plot scaling function
   call zero(nd+1,x)
   call zero(nd+1,y)
   nt=ni
   x(nt/2)=1.d0
   loop1: do
      nt=2*nt
      ! write(6,*) 'nd,nt',nd,nt
      select case(itype)
      case(8)
         stop
      case(14)
         stop
      case(16)
         call back_trans_16(nd,nt,x,y)
      case(20)
         stop
      case(24)
         stop
      case(30)
         stop
      case(40)
         stop
      case(50)
         stop
      case(60)
         stop
      case(100)
         stop
      end select

      do i=0,nt-1
         x(i)=y(i)
      end do
      if (nt.eq.nd) then
         exit loop1
      end if
   end do loop1

   !open (unit=1,file='scfunction',status='unknown')
   do i=0,nd
      a(i) = real(i*ni,kind=8)/real(nd,kind=8)-(.5d0*real(ni,kind=8)-1.d0)
      !write(1,*) a(i),x(i)
   end do
   !close(1)

   i_all=-product(shape(y))*kind(y)
   deallocate(y,stat=i_stat)
   call memocc(i_stat,i_all,'y',subname)
END SUBROUTINE my_scaling_function4b2B

subroutine define_rotations(da,newz,boxc_old,boxc_new,theta,hgrids_old,ndims_old,&
     hgrids_new,ndims_new,dx,dy,dz)
  use module_base
  implicit none
  real(gp), dimension(3), intent(in) :: da !<coordinates of rigid shift vector
  real(gp), intent(in) :: theta !< rotation wrt newzeta vector
  real(gp), dimension(3), intent(in) :: newz !<coordinates of new z vector (should be of norm one)
  real(gp), dimension(3), intent(in) :: boxc_old,boxc_new !<centre of rotation (the coordinates are zero at these points)
  real(gp), dimension(3), intent(in) :: hgrids_old,hgrids_new !<dimension of old and new box
  integer, dimension(3), intent(in) :: ndims_old,ndims_new !<dimension of old and new box
  real(gp), dimension(ndims_old(1),ndims_old(2)*ndims_old(3)), intent(out) :: dx !<first deformation
  real(gp), dimension(ndims_old(2),ndims_new(1)*ndims_old(3)), intent(out) :: dy !<second deformation
  real(gp), dimension(ndims_old(3),ndims_new(1)*ndims_new(2)), intent(out) :: dz !<third deformation
  !local variables
  integer :: i,j,k
  real(gp) :: x,y,z,cost,sint,onemc,dotp

  !save recalculation
  sint=sin(theta)
  cost=cos(theta)
  onemc=1.0_gp-cost

  z=-boxc_old(3)
  do k=1,ndims_old(3)
     y=-boxc_old(2)
     do j=1,ndims_old(2)
        x=-boxc_old(1)
        do i=1,ndims_old(1)
           dotp=newz(1)*x+newz(2)*y+newz(3)*z
!!$           dx(i,j+(k-1)*ndims_old(2)) = ( da(1) - x + dotp*newz(1) - cost*(-x + dotp*newz(1)) &
!!$                                      + sint*(z*newz(2) - y*newz(3)) ) / hgrids_old(1)
           dx(i,j+(k-1)*ndims_old(2)) = xp_xyz(da(1),theta,newz,x,y,z) / hgrids_old(1)
           x=x+hgrids_old(1)

        end do
        !if (j==1 .and. k==1) print *,'test vector',dx(:,j+(k-1)*ndims_old(2)),'x,y,z',x,y,z,theta,sint,cost,'newz',newz
        !fill the second vector
        x=-boxc_new(1)
        do i=1,ndims_new(1)
           dy(j,k+(i-1)*ndims_old(3)) = yp_xpyz(da(2),theta,newz,x,y,z) / hgrids_old(2)
!!$           dy(j,k+(i-1)*ndims_old(3)) = ( da(2) - y &
!!$                                      + y*(cost + onemc*newz(2)**2) + z*(-(sint*newz(1)) &
!!$                                      + onemc*newz(2)*newz(3)) - ((onemc*newz(1)*newz(2) &
!!$                                      + sint*newz(3))*(-x  + sint*(z*newz(2) - y*newz(3)) &
!!$                                      + onemc*newz(1)*(y*newz(2) + z*newz(3)))) &
!!$                                      / (cost + onemc*newz(1)**2) ) / hgrids_old(2)

           x=x+hgrids_new(1)
        end do
        y=y+hgrids_old(2)
     end do
     !fill the third vector
     y=-boxc_new(2)
     do j=1,ndims_new(2)
        x=-boxc_new(1)
        do i=1,ndims_new(1)
           dz(k,i+(j-1)*ndims_new(1)) = zp_xpypz(da(3),theta,newz,x,y,z) / hgrids_old(3)
!!$           dz(k,i+(j-1)*ndims_new(1)) = ( da(3) - z &
!!$                                      + (sint*(newz(1)*y - newz(2)*x) - onemc*newz(3)*(newz(1)*x + newz(2)*y) + z) &
!!$                                      / (cost + onemc*newz(3)**2) ) / hgrids_old(3)

           x=x+hgrids_new(1)
        end do
        y=y+hgrids_new(2)
     end do
     z=z+hgrids_old(3)
  end do

contains

  pure function xp_xyz(dx,theta,newz,x,y,z)
    use module_base
    implicit none
    real(gp), intent(in) :: dx,theta,x,y,z
    real(gp), dimension(3), intent(in) :: newz
    real(gp) :: xp_xyz
    !local variables
    real(gp) :: cost,sint,onemc,dotp

    sint=sin(theta)
    cost=cos(theta)
    onemc=1.0_gp-cost
    dotp=newz(1)*x+newz(2)*y+newz(3)*z

    xp_xyz=dx-x+dotp*newz(1) - cost*(-x + dotp*newz(1)) + sint*(z*newz(2)-y*newz(3))

  end function xp_xyz

  pure function yp_xpyz(dy,theta,newz,xp,y,z)
    use module_base
    implicit none
    real(gp), intent(in) :: dy,theta,xp,y,z
    real(gp), dimension(3), intent(in) :: newz
    real(gp) :: yp_xpyz
    !local variables
    real(gp) :: cost,sint,onemc

    sint=sin(theta)
    cost=cos(theta)
    onemc=1.0_gp-cost

    yp_xpyz=dy - y  + y*(cost + onemc*newz(2)**2) + z*(-(sint*newz(1)) &
         + onemc*newz(2)*newz(3)) - &
         ((onemc*newz(1)*newz(2) + sint*newz(3))*(-xp  + sint*(z*newz(2) - y*newz(3)) &
         + onemc*newz(1)*(y*newz(2) + z*newz(3))))  / (cost + onemc*newz(1)**2)

  end function yp_xpyz

  pure function zp_xpypz(dz,theta,newz,xp,yp,z)
    use module_base
    implicit none
    real(gp), intent(in) :: dz,theta,xp,yp,z
    real(gp), dimension(3), intent(in) :: newz
    real(gp) :: zp_xpypz
    !local variables
    real(gp) :: cost,sint,onemc

    sint=sin(theta)
    cost=cos(theta)
    onemc=1.0_gp-cost

    zp_xpypz=dz - z +&
         (sint*(newz(1)*yp - newz(2)*xp) - onemc*newz(3)*(newz(1)*xp + newz(2)*yp) + z) / (cost + onemc*newz(3)**2)

  end function zp_xpypz

end subroutine define_rotations


subroutine define_rotations_switch(da,newz,boxc_old,boxc_new,theta,hgrids_old,ndims_old,&
     hgrids_new,ndims_new,dx,dy,dz)
  use module_base
  implicit none
  real(gp), dimension(3), intent(in) :: da !<coordinates of rigid shift vector
  real(gp), intent(in) :: theta !< rotation wrt newzeta vector
  real(gp), dimension(3), intent(in) :: newz !<coordinates of new z vector (should be of norm one)
  real(gp), dimension(3), intent(in) :: boxc_old,boxc_new !<centre of rotation (the coordinates are zero at these points)
  real(gp), dimension(3), intent(in) :: hgrids_old,hgrids_new !<dimension of old and new box
  integer, dimension(3), intent(in) :: ndims_old,ndims_new !<dimension of old and new box
  real(gp), dimension(ndims_old(1),ndims_old(2)*ndims_old(3)), intent(out) :: dx !<first deformation
  real(gp), dimension(ndims_old(2),ndims_new(1)*ndims_old(3)), intent(out) :: dy !<second deformation
  real(gp), dimension(ndims_old(3),ndims_new(1)*ndims_new(2)), intent(out) :: dz !<third deformation
  !local variables
  integer :: i,j,k
  real(gp) :: x,y,z,cost,sint,onemc,dotp

  !save recalculation
  sint=sin(theta)
  cost=cos(theta)
  onemc=1.0_gp-cost

  z=-boxc_old(3)
  do k=1,ndims_old(3)
     y=-boxc_old(2)
     do j=1,ndims_old(2)
        x=-boxc_old(1)
        do i=1,ndims_old(1)
           dotp=newz(1)*x+newz(2)*y+newz(3)*z
           dx(i,j+(k-1)*ndims_old(2)) = ( da(1) - x + x*newz(1)**2 - y*newz(1)*newz(2) + sint*y*newz(3) &
                                      - z*(sint*newz(2) + newz(1)*newz(3)) + cost*(x - x*newz(1)**2 &
                                      + y*newz(1)*newz(2) + z*newz(1)*newz(3)) ) / hgrids_old(1)
           x=x+hgrids_old(1)
        end do
        !fill the second vector
        x=-boxc_new(1)
        do i=1,ndims_new(1)
           dy(j,k+(i-1)*ndims_old(3)) = ( -da(2) - y + (cost*y - sint*z*newz(1) - onemc*x*newz(1)*newz(2) &
                                      - newz(3)*(sint*x - onemc*(-(z*newz(2)) + y*newz(3)))) &
                                      /(-cost - onemc*newz(1)**2) ) / hgrids_old(2)
           x=x+hgrids_new(1)
        end do
        y=y+hgrids_old(2)
     end do
     !fill the third vector
     y=-boxc_new(2)
     do j=1,ndims_new(2)
        x=-boxc_new(1)
        do i=1,ndims_new(1)
           dz(k,i+(j-1)*ndims_new(1)) = ( -da(3) - z + (z + sint*(-(y*newz(1)) + x*newz(2)) + onemc*(x*newz(1) &
                                      + y*newz(2))*newz(3))/(-cost - onemc*newz(3)**2) ) / hgrids_old(3)
           x=x+hgrids_new(1)
        end do
        y=y+hgrids_new(2)
     end do
     z=z+hgrids_old(3)
  end do

end subroutine define_rotations_switch

subroutine field_rototranslation(n_phi,nrange_phi,phi_ISF,da,newz,centre_old,centre_new,theta,hgrids_old,ndims_old,f_old,&
     hgrids_new,ndims_new,f_new)
  use module_base
  implicit none
  integer, intent(in) :: n_phi,nrange_phi !< number of points of ISF array and real-space range
  real(gp), intent(in) :: theta !< rotation wrt newzeta vector
  real(gp), dimension(3), intent(in) :: da !<coordinates of rigid shift vector
  real(gp), dimension(3), intent(in) :: newz !<coordinates of new z vector (should be of norm one)
  real(gp), dimension(3), intent(in) :: centre_old,centre_new !<centre of rotation
  real(gp), dimension(3), intent(in) :: hgrids_old,hgrids_new !<dimension of old and new box
  integer, dimension(3), intent(in) :: ndims_old,ndims_new !<dimension of old and new box
  real(gp), dimension(n_phi), intent(in) :: phi_ISF
  real(gp), dimension(ndims_old(1),ndims_old(2),ndims_old(3)), intent(in) :: f_old
  real(gp), dimension(ndims_new(1),ndims_new(2),ndims_new(3)), intent(out) :: f_new
  !local variables
  real(gp), dimension(:,:), allocatable :: dx,dy,dz
  real(gp), dimension(:,:), allocatable :: work,work2
  
  call f_routine(id='field_rototranslation')
  
  dx=f_malloc((/ndims_old(1),ndims_old(2)*ndims_old(3)/),id='dx')
  dy=f_malloc((/ndims_old(2),ndims_new(1)*ndims_old(3)/),id='dy')
  dz=f_malloc((/ndims_old(3),ndims_new(1)*ndims_new(2)/),id='dz')
  work =f_malloc(shape(dy),id='work')
  work2=f_malloc(shape(dz),id='work2')

  call define_rotations(da,newz,centre_old,centre_new,theta,hgrids_old,ndims_old,&
       hgrids_new,ndims_new,dx,dy,dz)

  !call define_rotations(da,newz,centre_old,centre_new,0.498_gp*pi_param,hgrids_old,ndims_old,&
  !     hgrids_new,ndims_new,dx,dy,dz)


  !call define_rotations_switch(da,newz,centre_old,centre_new,theta,hgrids_old,ndims_old,&
  !     hgrids_new,ndims_new,dx,dy,dz)
  
  !perform interpolation
  call morph_and_transpose(dx,n_phi,nrange_phi,phi_ISF,ndims_old(2)*ndims_old(3),&
         ndims_old(1),f_old,ndims_new(1),work)

  call morph_and_transpose(dy,n_phi,nrange_phi,phi_ISF,ndims_new(1)*ndims_old(3),&
         ndims_old(2),work,ndims_new(2),work2)

  call morph_and_transpose(dz,n_phi,nrange_phi,phi_ISF,ndims_new(1)*ndims_new(2),&
         ndims_old(3),work2,ndims_new(3),f_new)
  
  call f_free(dx)
  call f_free(dy)
  call f_free(dz)
  call f_free(work)
  call f_free(work2)

  call f_release_routine()
end subroutine field_rototranslation

!> routine which directly applies the 3D transformation of the rototranslation
subroutine field_rototranslation3D(n_phi,nrange_phi,phi_ISF,da,newz,centre_old,centre_new,theta,hgrids_old,ndims_old,f_old,&
     hgrids_new,ndims_new,f_new)
  use module_base
  implicit none
  integer, intent(in) :: n_phi,nrange_phi !< number of points of ISF array and real-space range
  real(gp), intent(in) :: theta !< rotation wrt newzeta vector
  real(gp), dimension(3), intent(in) :: da !<coordinates of rigid shift vector
  real(gp), dimension(3), intent(in) :: newz !<coordinates of new z vector (should be of norm one)
  real(gp), dimension(3), intent(in) :: centre_old,centre_new !<centre of rotation
  real(gp), dimension(3), intent(in) :: hgrids_old,hgrids_new !<dimension of old and new box
  integer, dimension(3), intent(in) :: ndims_old,ndims_new !<dimension of old and new box
  real(gp), dimension(n_phi), intent(in) :: phi_ISF
  real(gp), dimension(ndims_old(1),ndims_old(2),ndims_old(3)), intent(in) :: f_old
  real(gp), dimension(ndims_new(1),ndims_new(2),ndims_new(3)), intent(out) :: f_new
  !local variables
  integer :: m_isf
  real(gp), dimension(:), allocatable :: shf
  real(gp), dimension(:,:), allocatable :: dx,dy,dz
  real(gp), dimension(:,:), allocatable :: work,work2
  
  print *,'3d'

  call f_routine(id='field_rototranslation3D')
  
  dx=f_malloc((/ndims_old(1),ndims_old(2)*ndims_old(3)/),id='dx')
  dy=f_malloc((/ndims_old(2),ndims_new(1)*ndims_old(3)/),id='dy')
  dz=f_malloc((/ndims_old(3),ndims_new(1)*ndims_new(2)/),id='dz')
  work =f_malloc(shape(dy),id='work')
  work2=f_malloc(shape(dz),id='work2')

  m_isf=nrange_phi/2
  shf=f_malloc(-m_isf .to. m_isf,id='shf')
  !for each of the dimensions build the interpolating vector which is needed
  

  call define_rotations(da,newz,centre_old,centre_new,theta,hgrids_old,ndims_old,&
       hgrids_new,ndims_new,dx,dy,dz)

  !call define_rotations(da,newz,centre_old,centre_new,0.498_gp*pi_param,hgrids_old,ndims_old,&
  !     hgrids_new,ndims_new,dx,dy,dz)


  !call define_rotations_switch(da,newz,centre_old,centre_new,theta,hgrids_old,ndims_old,&
  !     hgrids_new,ndims_new,dx,dy,dz)

  !the condition for activating the switch can be generalized further
  if (theta==0.0_gp .and. .false.) then
     call shift_only(ndims_old(2)*ndims_old(3),ndims_old(1),&
          ndims_new(1),da(1)/hgrids_old(1),nrange_phi,n_phi,phi_ISF,shf,&
          f_old,work)
     call shift_only(ndims_new(1)*ndims_old(3),ndims_old(2),&
          ndims_new(2),da(2)/hgrids_old(2),nrange_phi,n_phi,phi_ISF,shf,&
          work,work2)
     call shift_only(ndims_new(1)*ndims_new(2),ndims_old(3),&
          ndims_new(3),da(3)/hgrids_old(3),nrange_phi,n_phi,phi_ISF,shf,&
          work2,f_new)
  else
     !perform interpolation
     call interpolate_xp_from_x(ndims_new(1),ndims_old(2),ndims_old(3),&
          centre_old(1),centre_old(2),centre_old(3),&
          hgrids_old(1),hgrids_old(2),hgrids_old(3),&
          ndims_old(1),da(1),theta,newz,nrange_phi,n_phi,phi_ISF,shf,&
          f_old,work)

!!$  call morph_and_transpose(dx,n_phi,nrange_phi,phi_ISF,ndims_old(2)*ndims_old(3),&
!!$         ndims_old(1),f_old,ndims_new(1),work)

     call interpolate_yp_from_y(ndims_new(1),ndims_new(2),ndims_old(3),&
          centre_new(1),centre_old(2),centre_old(3),&
          hgrids_new(1),hgrids_old(2),hgrids_old(3),&
          ndims_old(2),da(2),theta,newz,nrange_phi,n_phi,phi_ISF,shf,&
          work,work2)

!!$  call morph_and_transpose(dy,n_phi,nrange_phi,phi_ISF,ndims_new(1)*ndims_old(3),&
!!$         ndims_old(2),work,ndims_new(2),work2)

     call interpolate_zp_from_z(ndims_new(1),ndims_new(2),ndims_new(3),&
          centre_new(1),centre_new(2),centre_old(3),&
          hgrids_new(1),hgrids_new(2),hgrids_old(3),&
          ndims_old(3),da(3),theta,newz,nrange_phi,n_phi,phi_ISF,shf,&
          work2,f_new)
  end if
!!$  call morph_and_transpose(dz,n_phi,nrange_phi,phi_ISF,ndims_new(1)*ndims_new(2),&
!!$         ndims_old(3),work2,ndims_new(3),f_new)
  
  call f_free(dx)
  call f_free(dy)
  call f_free(dz)
  call f_free(work)
  call f_free(work2)
  call f_free(shf)
  call f_release_routine()

end subroutine field_rototranslation3D

subroutine shift_only(ndat,nin,nout,t0,nrange,nphi,phi,shf,&
     psi_in,psi_out)
  use module_base
  implicit none
  integer, intent(in) :: ndat,nin,nout
  real(gp), intent(in) :: t0
  integer, intent(in) :: nphi !< number of sampling points of the ISF function (multiple of nrange)
  integer, intent(in) :: nrange !< extension of the ISF domain in dimensionless units (even number)
  real(gp), dimension(nphi), intent(in) :: phi !< interpolating scaling function array
  real(gp), dimension(-nrange/2:nrange/2), intent(inout) :: shf !< interpolating
  real(gp), dimension(nin,ndat), intent(in) :: psi_in
  real(gp), dimension(ndat,nout), intent(out) :: psi_out
  !local variables
  integer :: i,j,ms,me,l,ish,m_isf
  real(gp) :: dt,tt

  m_isf=nrange/2  
  dt=t0-nint(t0)
  !define the shift for output results
  ish=nint(t0)

  !define filter for the interpolation starting from a constant shift
  call define_filter(dt,nrange,nphi,phi,shf)
  !apply the interpolating filter to the output
  do j=1,ndat
     psi_out(j,:)=0.0_gp
     do i=1,nin
        !here the boundary conditions have to be considered
        tt=0.0_gp
        ms=-min(m_isf,i-1)
        me=min(m_isf,nin-i)
        do l=ms,me
           tt=tt+shf(l)*psi_in(i+l,j)
        end do
        !      tt=h*tt

        if (i+ish > 0 .and. i+ish < nout) psi_out(j,i+ish)=tt
        !	      write(102,*)i+ish,psi_out(j,i+ish)
     end do
  end do

end subroutine shift_only

subroutine interpolate_xp_from_x(nx,ny,nz,cx,cy,cz,hx,hy,hz,nx_old,dx,theta,newz,nrange,nphi,phi,shf,&
     psi_in,psi_out)
  use module_base
  implicit none
  integer, intent(in) :: nx,ny,nz,nx_old
  real(gp), intent(in) :: cx,cy,cz,hx,hy,hz,dx,theta
  real(gp), dimension(3), intent(in) :: newz
  integer, intent(in) :: nphi !< number of sampling points of the ISF function (multiple of nrange)
  integer, intent(in) :: nrange !< extension of the ISF domain in dimensionless units (even number)
  real(gp), dimension(nphi), intent(in) :: phi !< interpolating scaling function array
  real(gp), dimension(-nrange/2:nrange/2), intent(inout) :: shf !< interpolating filter to be applied
  real(gp), dimension(nx_old,ny,nz), intent(in) :: psi_in 
  real(gp), dimension(ny,nz,nx), intent(out) :: psi_out 
  !local variables
  integer :: i,j,k,ms,me,l,m_isf,k1
  real(gp) :: x,y,z,tt,dt,t0_l,diff
  !to be removed
  real(gp), dimension(nx_old) :: tx

  m_isf=nrange/2

  z=-cz
  do k=1,nz
     y=-cy
     do j=1,ny
        !fill the translation vector for this slice
        x=-cx
        do i=1,nx_old
           tx(i)=xp_xyz(dx,theta,newz,x,y,z)/hx
           x=x+hx
        end do
        !start interpolation
        do i=1,nx
           !find x of xp,y,z, put it in k1 and give the shift from it
           !this routine can integrate the vector definition above
           call find_inverse(nx_old,i,tx,t0_l,k1)
           dt=t0_l-nint(t0_l)
           diff=real(i,gp)-(k1+t0_l)   
           if (abs(diff - dt) < abs(diff+dt)) dt=-dt
           !define filter for the interpolation starting from a constant shift
           call define_filter(dt,nrange,nphi,phi,shf)
           !interpolate the result
           tt=0.0_gp
           ms=-min(m_isf,k1-1)
           me=min(m_isf,nx_old-k1)
           do l=ms,me
              tt=tt+shf(l)*psi_in(k1+l,j,k)
           end do
           !end of interpolate coefficient
           psi_out(j,k,i)=tt
        end do
        y=y+hy
     end do
     z=z+hz
  end do

contains

  pure function xp_xyz(dx,theta,newz,x,y,z)
    use module_base
    implicit none
    real(gp), intent(in) :: dx,theta,x,y,z
    real(gp), dimension(3), intent(in) :: newz
    real(gp) :: xp_xyz
    !local variables
    real(gp) :: cost,sint,onemc,dotp

    sint=sin(theta)
    cost=cos(theta)
    onemc=1.0_gp-cost
    dotp=newz(1)*x+newz(2)*y+newz(3)*z

    xp_xyz=dx-x+dotp*newz(1) - cost*(-x + dotp*newz(1)) + sint*(z*newz(2)-y*newz(3))

  end function xp_xyz

end subroutine interpolate_xp_from_x

 
subroutine interpolate_yp_from_y(nx,ny,nz,cx,cy,cz,hx,hy,hz,ny_old,dy,theta,newz,nrange,nphi,phi,shf,&
     psi_in,psi_out)
  use module_base
  implicit none
  integer, intent(in) :: nx,ny,nz,ny_old
  real(gp), intent(in) :: cx,cy,cz,hx,hy,hz,dy,theta
  real(gp), dimension(3), intent(in) :: newz
  integer, intent(in) :: nphi !< number of sampling points of the ISF function (multiple of nrange)
  integer, intent(in) :: nrange !< extension of the ISF domain in dimensionless units (even number)
  real(gp), dimension(nphi), intent(in) :: phi !< interpolating scaling function array
  real(gp), dimension(-nrange/2:nrange/2), intent(inout) :: shf !< interpolating filter to be applied
  real(gp), dimension(ny_old,nz,nx), intent(in) :: psi_in 
  real(gp), dimension(nz,nx,ny), intent(out) :: psi_out 
  !local variables
  integer :: i,j,k,ms,me,l,m_isf,k1
  real(gp) :: x,y,z,tt,dt,t0_l,diff
  !to be removed
  real(gp), dimension(ny_old) :: ty

  m_isf=nrange/2
 
  x=-cx
  do i=1,nx
     z=-cz
     do k=1,nz
        !fill the translation vector for this slice
        y=-cy
        do j=1,ny_old
           ty(j)=yp_xpyz(dy,theta,newz,x,y,z)/hy
           y=y+hy
        end do


        !start interpolation
        do j=1,ny
           !find x of xp,y,z, put it in k1 and give the shift from it
           !this routine can integrate the vector definition above
           call find_inverse(ny_old,j,ty,t0_l,k1)
           dt=t0_l-nint(t0_l)
           diff=real(j,gp)-(k1+t0_l)   
           if (abs(diff - dt) < abs(diff+dt)) dt=-dt
           !define filter for the interpolation starting from a constant shift
           call define_filter(dt,nrange,nphi,phi,shf)
           !interpolate the result
           tt=0.0_gp
           ms=-min(m_isf,k1-1)
           me=min(m_isf,ny_old-k1)
           do l=ms,me
              tt=tt+shf(l)*psi_in(k1+l,k,i)
           end do
           !end of interpolate coefficient
           psi_out(k,i,j)=tt
        end do
        z=z+hz
     end do
     x=x+hx
  end do

contains

  pure function yp_xpyz(dy,theta,newz,xp,y,z)
    use module_base
    implicit none
    real(gp), intent(in) :: dy,theta,xp,y,z
    real(gp), dimension(3), intent(in) :: newz
    real(gp) :: yp_xpyz
    !local variables
    real(gp) :: cost,sint,onemc

    sint=sin(theta)
    cost=cos(theta)
    onemc=1.0_gp-cost

    yp_xpyz=dy - y  + y*(cost + onemc*newz(2)**2) + z*(-(sint*newz(1)) &
         + onemc*newz(2)*newz(3)) - &
         ((onemc*newz(1)*newz(2) + sint*newz(3))*(-xp  + sint*(z*newz(2) - y*newz(3)) &
         + onemc*newz(1)*(y*newz(2) + z*newz(3))))  / (cost + onemc*newz(1)**2)

  end function yp_xpyz

end subroutine interpolate_yp_from_y

subroutine interpolate_zp_from_z(nx,ny,nz,cx,cy,cz,hx,hy,hz,nz_old,dz,theta,newz,nrange,nphi,phi,shf,&
     psi_in,psi_out)
  use module_base
  implicit none
  integer, intent(in) :: nx,ny,nz,nz_old
  real(gp), intent(in) :: cx,cy,cz,hx,hy,hz,dz,theta
  real(gp), dimension(3), intent(in) :: newz
  integer, intent(in) :: nphi !< number of sampling points of the ISF function (multiple of nrange)
  integer, intent(in) :: nrange !< extension of the ISF domain in dimensionless units (even number)
  real(gp), dimension(nphi), intent(in) :: phi !< interpolating scaling function array
  real(gp), dimension(-nrange/2:nrange/2), intent(inout) :: shf !< interpolating filter to be applied
  real(gp), dimension(nz_old,nx,ny), intent(in) :: psi_in 
  real(gp), dimension(nx,ny,nz), intent(out) :: psi_out 
  !local variables
  integer :: i,j,k,ms,me,l,m_isf,k1
  real(gp) :: x,y,z,tt,dt,t0_l,diff
  !to be removed
  real(gp), dimension(nz_old) :: tz

  m_isf=nrange/2

  y=-cy
  do j=1,ny
     x=-cx
     do i=1,nx
        z=-cz
        do k=1,nz_old
        !fill the translation vector for this slice
           tz(k)=zp_xpypz(dz,theta,newz,x,y,z)/hz
           z=z+hz
        end do
        !start interpolation
        do k=1,nz
           !find z of xp,y,z, put it in k1 and give the shift from it
           !this routine can integrate the vector definition above
           call find_inverse(nz_old,k,tz,t0_l,k1)
           dt=t0_l-nint(t0_l)
           diff=real(k,gp)-(k1+t0_l)   
           if (abs(diff - dt) < abs(diff+dt)) dt=-dt
           !define filter for the interpolation starting from a constant shift
           call define_filter(dt,nrange,nphi,phi,shf)
           !interpolate the result
           tt=0.0_gp
           ms=-min(m_isf,k1-1)
           me=min(m_isf,nz_old-k1)
           do l=ms,me
              tt=tt+shf(l)*psi_in(k1+l,i,j)
           end do
           !end of interpolate coefficient
           psi_out(i,j,k)=tt
        end do
        x=x+hx
     end do
     y=y+hy
  end do

contains

  pure function zp_xpypz(dz,theta,newz,xp,yp,z)
    use module_base
    implicit none
    real(gp), intent(in) :: dz,theta,xp,yp,z
    real(gp), dimension(3), intent(in) :: newz
    real(gp) :: zp_xpypz
    !local variables
    real(gp) :: cost,sint,onemc

    sint=sin(theta)
    cost=cos(theta)
    onemc=1.0_gp-cost

    zp_xpypz=dz - z +&
         (sint*(newz(1)*yp - newz(2)*xp) - onemc*newz(3)*(newz(1)*xp + newz(2)*yp) + z) / (cost + onemc*newz(3)**2)

  end function zp_xpypz

end subroutine interpolate_zp_from_z




subroutine switch_axes(n_phi,nrange_phi,phi_ISF,centre_old,hgrids_old,ndims_old,f_old,&
     hgrids_new,ndims_new,f_new,discrete_op,da_global)
  use module_base
  implicit none
  integer, intent(in) :: n_phi,nrange_phi !< number of points of ISF array and real-space range
  character(len=2) :: discrete_op
  real(gp), dimension(3), intent(inout) :: centre_old
  !real(gp), dimension(3), intent(out) :: centre_new !<centre of rotation
  real(gp), dimension(3), intent(in) :: hgrids_old,hgrids_new !<dimension of old and new box
  integer, dimension(3), intent(in) :: ndims_old !<dimension of old and new box
  integer, dimension(3), intent(out) :: ndims_new !<dimension of old and new box
  real(gp), dimension(3), intent(inout) :: da_global ! shift to be used in final interpolation with non-discrete rotation
  real(gp), dimension(n_phi), intent(in) :: phi_ISF
  real(gp), dimension(ndims_old(1),ndims_old(2),ndims_old(3)), intent(in) :: f_old
  real(gp), dimension(ndims_old(1),ndims_old(2),ndims_old(3)), intent(out) :: f_new ! in general allocate here to ndims_new, but size doesn't change for now so leave like this

  ! local variables
  integer :: i, ipos
  integer, dimension(3) :: icentre_old, icentre_new
  real(gp), dimension(3) :: da, centre_new
  real(gp), dimension(:,:,:), allocatable :: f_tmp, f_tmp2

  ! For now do in the least efficient, easiest way
  call f_routine(id='switch_axes')

  f_tmp=f_malloc((/ndims_old(1),ndims_old(2),ndims_old(3)/),id='f_tmp')

  !do i=1,size(discrete_ops)
     !theta = 90 => y -> -z, z -> y
     if (discrete_op=='x1') then
        stop '90 degrees not yet treated'

     !theta = 180 => y -> -y, z -> -z
     else if (discrete_op=='x2') then
        !shift so that centre is on a grid point: +1 to account for the fact that point 1 corresponds to x=0.0
        icentre_old(1)=0
        da(1)=0.0_gp
        icentre_old(2)=nint(centre_old(2)/hgrids_old(2))+1
        da(2)=real((icentre_old(2)-1)*hgrids_old(2),gp)-centre_old(2)
        icentre_old(3)=nint(centre_old(3)/hgrids_old(3))+1
        da(3)=real((icentre_old(3)-1)*hgrids_old(3),gp)-centre_old(3)

        icentre_new(1)=0
        icentre_new(2)=ndims_old(2)-icentre_old(2)+1
        icentre_new(3)=ndims_old(3)-icentre_old(3)+1

print*,'da',da

        centre_new = centre_old+da
        call field_rototranslation(n_phi,nrange_phi,phi_ISF,da,(/0.0_gp,0.0_gp,0.0_gp/),centre_old,centre_new,0.0_gp,&
            hgrids_old,ndims_old,f_old,hgrids_old,ndims_old,f_tmp)

        f_tmp2=f_malloc((/ndims_old(1),ndims_old(2),ndims_old(3)/),id='f_tmp2')

        ! only switching within axes, so no change in dimensions here
        ndims_new = ndims_old

        ! switch axes so that y -> -y and z -> -z
        do i=1,ndims_old(2)
           ipos=i-icentre_new(2)
           if (-ipos+icentre_old(2)>=1.and.-ipos+icentre_old(2)<=ndims_old(2)) then
              f_tmp2(:,i,:)=f_tmp(:,-ipos+icentre_old(2),:)
           else
stop 'out of range y'
              f_tmp2(:,i,:)=0.0_gp
           end if
        end do

        do i=1,ndims_old(3)
           ipos=i-icentre_new(3)
           if (-ipos+icentre_old(3)>=1.and.-ipos+icentre_old(3)<=ndims_old(3)) then
              f_new(:,:,i)=f_tmp2(:,:,-ipos+icentre_old(3))
           else
stop 'out of range z'
              f_new(:,:,i)=0.0_gp
           end if
        end do

        ! correct the shift to be done afterwards
        da_global=da_global+da-(icentre_new-icentre_old)*hgrids_old
print*,'n',ndims_old
print*,'centres',da,icentre_new,icentre_old
        ! correct centre_old as well ?!  - check when you have a non-zero rotation after!
        centre_old=centre_old+da+(icentre_new-icentre_old)*hgrids_old

     !theta = -90 => y -> z, z -> -y
     else if (discrete_op=='x3') then
        stop '90 degrees not yet treated'

     !theta = 90 => x -> z, z -> -x
     else if (discrete_op=='y1') then
        stop '90 degrees not yet treated'

     !theta = 180 => x -> -x, z -> -z
     else if (discrete_op=='y2') then

     !theta = -90 => x -> -z, z -> x
     else if (discrete_op=='y3') then
        stop '90 degrees not yet treated'

     !theta = 90 => x -> -y, y -> x
     else if (discrete_op=='z1') then
        stop '90 degrees not yet treated'

     !theta = 180 => x -> -x, y -> -y
     else if (discrete_op=='z2') then

     !theta = -90 => x -> y, y -> -x
     else if (discrete_op=='z3') then
        stop '90 degrees not yet treated'
     end if
  !end do

  call f_free(f_tmp)
  call f_free(f_tmp2)

  call f_release_routine()

end subroutine switch_axes




<|MERGE_RESOLUTION|>--- conflicted
+++ resolved
@@ -1249,51 +1249,6 @@
     psi_out(j,:)=0.0_gp
     do i=1,nout
 
-<<<<<<< HEAD
-       kold=-1000.0_gp
-       find_trans: do l=1,nin
-          k=real(l,gp)+t0_field(l,j)
-          if (k-real(i,gp) > tol) exit find_trans
-          kold=k
-       end do find_trans
-       !write(17,*) 'j,i,kold,k',j,i,kold,k
-
-       ! want to use either l or l-1 to give us point i - pick closest
-       if (k-real(i,gp) < -kold+real(i,gp)) then
-          ksh1=k-real(i,gp)
-          ksh2=-kold+real(i,gp)
-          k1=l
-          k2=l-1
-          if (k2==0) then
-             k2=1
-             ksh2=ksh1
-          end if
-          if (k1==nin+1) then
-             k1=nin
-             ksh1=ksh2
-          end if
-       else
-          ksh1=-kold+real(i,gp)
-          ksh2=k-real(i,gp)
-          k1=l-1
-          k2=l
-          if (k1==0) then
-             k1=1
-             ksh1=ksh2
-          end if
-          if (k2==nin+1) then
-             k2=nin
-             ksh2=ksh1
-          end if
-       end if
-
-       if (ksh1==0.0_gp .or. k1==k2) then !otherwise already have exactly on point
-          ksh2=1.0_gp
-          ksh1=0.0_gp
-       end if 
-
-       alpha=ksh2/(ksh1+ksh2)
-=======
        !find inverse
        call find_inverse(nin,i,t0_field(1,j),t0_l,k1)
 !!$       kold=-1000.0_gp
@@ -1341,7 +1296,6 @@
 !!$
 !!$       t0_l=alpha*t0_field(k1,j)+(1.0_gp-alpha)*t0_field(k2,j)
 !!$       !end of find_inverse
->>>>>>> ef815aa6
 
 
        dt=t0_l-nint(t0_l)
