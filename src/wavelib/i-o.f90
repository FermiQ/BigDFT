!> @file
!!  Routines to reformat wavefunctions
!! @author
!!    Copyright (C) 2010-2013 BigDFT group 
!!    This file is distributed under the terms of the
!!    GNU General Public License, see ~/COPYING file
!!    or http://www.gnu.org/copyleft/gpl.txt .
!!    For the list of contributors, see ~/AUTHORS 


!> Reformat one wavefunction
subroutine reformatonewave(displ,wfd,at,hx_old,hy_old,hz_old,n1_old,n2_old,n3_old,& !n(c) iproc (arg:1)
     rxyz_old,psigold,hx,hy,hz,n1,n2,n3,rxyz,psifscf,psi)
  use module_base
  use module_types
  implicit none
  integer, intent(in) :: n1_old,n2_old,n3_old,n1,n2,n3  !n(c) iproc
  real(gp), intent(in) :: hx,hy,hz,displ,hx_old,hy_old,hz_old
  type(wavefunctions_descriptors), intent(in) :: wfd
  type(atoms_data), intent(in) :: at
  real(gp), dimension(3,at%astruct%nat), intent(in) :: rxyz_old,rxyz
  real(wp), dimension(0:n1_old,2,0:n2_old,2,0:n3_old,2), intent(in) :: psigold
  real(wp), dimension(wfd%nvctr_c+7*wfd%nvctr_f), intent(out) :: psi
  real(wp), dimension(*), intent(out) :: psifscf !this supports different BC
  !local variables
  character(len=*), parameter :: subname='reformatonewave'
  logical :: cif1,cif2,cif3,perx,pery,perz
  integer :: i1,i2,i3,j1,j2,j3,l1,l2,iat,nb1,nb2,nb3,ind,jj1,jj2,jj3a,jj3b,jj3c
  real(gp) :: hxh,hyh,hzh,hxh_old,hyh_old,hzh_old,x,y,z,dx,dy,dz,xold,yold,zold,mindist
  real(wp) :: zr,yr,xr,ym1,y00,yp1
  real(wp), dimension(-1:1,-1:1) :: xya
  real(wp), dimension(-1:1) :: xa
  real(wp), dimension(:), allocatable :: ww,wwold
  real(wp), dimension(:,:,:,:,:,:), allocatable :: psig
  real(wp), dimension(:,:,:), allocatable :: psifscfold

  call f_routine(id='reformatonewave')

  !conditions for periodicity in the three directions
  perx=(at%astruct%geocode /= 'F')
  pery=(at%astruct%geocode == 'P')
  perz=(at%astruct%geocode /= 'F')

  !buffers related to periodicity
  !WARNING: the boundary conditions are not assumed to change between new and old
  call ext_buffers_coarse(perx,nb1)
  call ext_buffers_coarse(pery,nb2)
  call ext_buffers_coarse(perz,nb3)

  psifscfold = f_malloc((/ -nb1.to.2*n1_old+1+nb1, -nb2.to.2*n2_old+1+nb2, -nb3.to.2*n3_old+1+nb3 /),id='psifscfold')
  wwold = f_malloc((2*n1_old+2+2*nb1)*(2*n2_old+2+2*nb2)*(2*n3_old+2+2*nb3),id='wwold')

  if (at%astruct%geocode=='F') then
     call synthese_grow(n1_old,n2_old,n3_old,wwold,psigold,psifscfold) 
  else if (at%astruct%geocode=='S') then     
     call synthese_slab(n1_old,n2_old,n3_old,wwold,psigold,psifscfold) 
  else if (at%astruct%geocode=='P') then     
     call synthese_per(n1_old,n2_old,n3_old,wwold,psigold,psifscfold) 
  end if

  call f_free(wwold)
  
  !write(*,*) iproc,' displ ',displ
  if (hx == hx_old .and. hy == hy_old .and. hz == hz_old .and. &
       n1_old==n1 .and. n2_old==n2 .and. n3_old==n3 .and. &
       displ<= 1.d-2) then
     !if (iproc==0) write(*,*) iproc,' orbital just copied'
     call dcopy((2*n1+2+2*nb1)*(2*n2+2+2*nb2)*(2*n3+2+2*nb3),psifscfold(-nb1,-nb2,-nb3),1,&
          psifscf(1),1)
!!$     do i3=-nb3,2*n3+1+nb3
!!$        do i2=-nb2,2*n2+1+nb2
!!$           do i1=-nb1,2*n1+1+nb1
!!$              ind=i1+nb1+1+(2*n1+2+2*nb1)*(i2+nb2)+&
!!$                   (2*n1+2+2*nb1)*(2*n2+2+2*nb2)*(i3+nb3)
!!$              psifscf(ind)=psifscfold(i1,i2,i3)
!!$           enddo
!!$        enddo
!!$     enddo
     
  else

     dx=0.0_gp
     dy=0.0_gp 
     dz=0.0_gp
     !Calculate average shift
     !Take into account the modulo operation which should be done for non-isolated BC
     do iat=1,at%astruct%nat 
        dx=dx+mindist(perx,at%astruct%cell_dim(1),rxyz(1,iat),rxyz_old(1,iat))
        dy=dy+mindist(pery,at%astruct%cell_dim(2),rxyz(2,iat),rxyz_old(2,iat))
        dz=dz+mindist(perz,at%astruct%cell_dim(3),rxyz(3,iat),rxyz_old(3,iat))
     enddo
     dx=dx/real(at%astruct%nat,gp)
     dy=dy/real(at%astruct%nat,gp)
     dz=dz/real(at%astruct%nat,gp)
     
     ! transform to new structure    
     !if (iproc==0) write(*,*) iproc,' orbital fully transformed'
     hxh=.5_gp*hx
     hxh_old=.5_gp*hx_old
     hyh=.5_gp*hy
     hyh_old=.5_gp*hy_old
     hzh=.5_gp*hz
     hzh_old=.5_gp*hz_old

     call razero((2*n1+2+2*nb1)*(2*n2+2+2*nb2)*(2*n3+2+2*nb3),psifscf)

     do i3=-nb3,2*n3+1+nb3
        z=real(i3,gp)*hzh
        do i2=-nb2,2*n2+1+nb2
           y=real(i2,gp)*hyh
           do i1=-nb1,2*n1+1+nb1
              x=real(i1,gp)*hxh

              xold=x-dx 
              yold=y-dy
              zold=z-dz

              j1=nint((xold)/hxh_old)
              cif1=(j1 >= -6 .and. j1 <= 2*n1_old+7) .or. perx
              j2=nint((yold)/hyh_old)
              cif2=(j2 >= -6 .and. j2 <= 2*n2_old+7) .or. pery
              j3=nint((zold)/hzh_old)
              cif3=(j3 >= -6 .and. j3 <= 2*n3_old+7) .or. perz

              ind=i1+nb1+1+(2*n1+2+2*nb1)*(i2+nb2)+&
                   (2*n1+2+2*nb1)*(2*n2+2+2*nb2)*(i3+nb3)

              
              if (cif1 .and. cif2 .and. cif3) then 
                 zr =real(((z-dz)-real(j3,gp)*hzh_old)/hzh_old,wp)
                 do l2=-1,1
                    do l1=-1,1
                       !the modulo has no effect on free BC thanks to the
                       !if statement above
                       jj1=modulo(j1+l1+nb1,2*n1_old+1+2*nb1+1)-nb1
                       jj2=modulo(j2+l2+nb2,2*n2_old+1+2*nb2+1)-nb2
                       jj3a=modulo(j3-1+nb3,2*n3_old+1+2*nb3+1)-nb3
                       jj3b=modulo(j3  +nb3,2*n3_old+1+2*nb3+1)-nb3
                       jj3c=modulo(j3+1+nb3,2*n3_old+1+2*nb3+1)-nb3
                       

                       ym1=psifscfold(jj1,jj2,jj3a)
                       y00=psifscfold(jj1,jj2,jj3b)
                       yp1=psifscfold(jj1,jj2,jj3c)

                       xya(l1,l2)=ym1 + &
                            (1.0_wp + zr)*(y00 - ym1 + zr*(.5_wp*ym1 - y00  + .5_wp*yp1))
                    enddo
                 enddo

                 yr = real(((y-dy)-real(j2,gp)*hyh_old)/hyh_old,wp)
                 do l1=-1,1
                    ym1=xya(l1,-1)
                    y00=xya(l1,0)
                    yp1=xya(l1,1)
                    xa(l1)=ym1 + &
                         (1.0_wp + yr)*(y00 - ym1 + yr*(.5_wp*ym1 - y00  + .5_wp*yp1))
                 enddo

                 xr = real(((x-dx)-real(j1,gp)*hxh_old)/hxh_old,wp)
                 ym1=xa(-1)
                 y00=xa(0)
                 yp1=xa(1)
                 psifscf(ind)=ym1 + &
                      (1.0_wp + xr)*(y00 - ym1 + xr*(.5_wp*ym1 - y00  + .5_wp*yp1))

              endif

           enddo
        enddo
     enddo
  endif

  !write(100+iproc,*) 'norm of psifscf ',dnrm2((2*n1+16)*(2*n2+16)*(2*n3+16),psifscf,1)

  call f_free(psifscfold)

  psig = f_malloc((/ 0.to.n1, 1.to.2, 0.to.n2, 1.to.2, 0.to.n3, 1.to.2 /),id='psig')
  ww = f_malloc((2*n1+2+2*nb1)*(2*n2+2+2*nb2)*(2*n3+2+2*nb3),id='ww')

  if (at%astruct%geocode=='F') then
     call analyse_shrink(n1,n2,n3,ww,psifscf,psig)
  else if (at%astruct%geocode == 'S') then
     call analyse_slab(n1,n2,n3,ww,psifscf,psig)
  else if (at%astruct%geocode == 'P') then
     call analyse_per(n1,n2,n3,ww,psifscf,psig)
  end if

  !write(100+iproc,*) 'norm new psig ',dnrm2(8*(n1+1)*(n2+1)*(n3+1),psig,1)
  call compress_plain(n1,n2,0,n1,0,n2,0,n3,  &
       wfd%nseg_c,wfd%nvctr_c,wfd%keygloc(1,1),wfd%keyvloc(1),   &
       wfd%nseg_f,wfd%nvctr_f,&
       wfd%keygloc(1,wfd%nseg_c+min(1,wfd%nseg_f)),&
       wfd%keyvloc(wfd%nseg_c+min(1,wfd%nseg_f)),   &
       psig,psi(1),psi(wfd%nvctr_c+min(1,wfd%nvctr_f)))

  !write(100+iproc,*) 'norm of reformatted psi ',dnrm2(nvctr_c+7*nvctr_f,psi,1)

  call f_free(psig)
  call f_free(ww)

  call f_release_routine()

END SUBROUTINE reformatonewave


!> Calculates the minimum difference between two coordinates
!! knowing that there could have been a modulo operation
function mindist(periodic,alat,r,r_old)
  use module_base
  implicit none
  logical, intent(in) :: periodic
  real(gp), intent(in) :: r,r_old,alat
  real(gp) :: mindist

  !for periodic BC calculate mindist only if the center of mass can be defined without the modulo
  if (periodic) then
     if (r_old > 0.5_gp*alat) then
        if (r < 0.5_gp*alat) then
           !mindist=r+alat-r_old
           mindist=0.0_gp
        else
           mindist=r-r_old
        end if
     else
        if (r > 0.5_gp*alat) then
           !mindist=r-alat-r_old
           mindist=0.0_gp
        else
           mindist=r-r_old
        end if
     end if
  else
     mindist=r-r_old
  end if

end function mindist


subroutine ext_buffers_coarse(periodic,nb)
  implicit none
  logical, intent(in) :: periodic
  integer, intent(out) :: nb
  if (periodic) then
     nb=0
  else
     nb=7
  end if
END SUBROUTINE ext_buffers_coarse


!> Module used by the linear scaling version
module internal_io
  implicit none

contains
  subroutine io_error(error)
    use module_defs

    implicit none

    character(len = *), intent(in) :: error
    integer :: ierr

    call io_warning(error)
    call MPI_ABORT(bigdft_mpi%mpi_comm, ierr)
  END SUBROUTINE io_error

  subroutine io_warning(error)
    use module_defs

    implicit none

    character(len = *), intent(in) :: error

    write(0,"(2A)") "WARNING! ", trim(error)
  END SUBROUTINE io_warning

  subroutine io_read_descr(unitwf, formatted, iorb_old, eval, n1_old, n2_old, n3_old, &
       & hx_old, hy_old, hz_old, lstat, error, nvctr_c_old, nvctr_f_old, rxyz_old, nat)
    use module_base
    use module_types

    implicit none

    integer, intent(in) :: unitwf
    logical, intent(in) :: formatted
    integer, intent(out) :: iorb_old
    integer, intent(out) :: n1_old, n2_old, n3_old
    real(gp), intent(out) :: hx_old, hy_old, hz_old
    logical, intent(out) :: lstat
    real(wp), intent(out) :: eval
    character(len =256), intent(out) :: error
    ! Optional arguments
    integer, intent(out), optional :: nvctr_c_old, nvctr_f_old
    integer, intent(in), optional :: nat
    real(gp), dimension(:,:), intent(out), optional :: rxyz_old

    integer :: i, iat, i_stat, nat_
    real(gp) :: rxyz(3)

    lstat = .false.
    write(error, "(A)") "cannot read psi description."
    if (formatted) then
       read(unitwf,*,iostat=i_stat) iorb_old,eval
       if (i_stat /= 0) return
       read(unitwf,*,iostat=i_stat) hx_old,hy_old,hz_old
       if (i_stat /= 0) return
       read(unitwf,*,iostat=i_stat) n1_old,n2_old,n3_old
       if (i_stat /= 0) return
       !write(*,*) 'reading ',nat,' atomic positions'
       if (present(nat) .And. present(rxyz_old)) then
          read(unitwf,*,iostat=i_stat) nat_
          if (i_stat /= 0) return
          ! Sanity check
          if (size(rxyz_old, 2) /= nat) call io_error("Mismatch in coordinate array size.")
          if (nat_ /= nat) call io_error("Mismatch in coordinate array size.")
          do iat=1,nat
             read(unitwf,*,iostat=i_stat) (rxyz_old(i,iat),i=1,3)
             if (i_stat /= 0) return
          enddo
       else
          read(unitwf,*,iostat=i_stat) nat_
          if (i_stat /= 0) return
          do iat=1,nat_
             read(unitwf,*,iostat=i_stat)
             if (i_stat /= 0) return
          enddo
       end if
       if (present(nvctr_c_old) .and. present(nvctr_f_old)) then
          read(unitwf,*,iostat=i_stat) nvctr_c_old, nvctr_f_old
          if (i_stat /= 0) return
       else
          read(unitwf,*,iostat=i_stat) i, iat
          if (i_stat /= 0) return
       end if
    else
       read(unitwf,iostat=i_stat) iorb_old,eval
       if (i_stat /= 0) return
       read(unitwf,iostat=i_stat) hx_old,hy_old,hz_old
       if (i_stat /= 0) return
       read(unitwf,iostat=i_stat) n1_old,n2_old,n3_old
       if (i_stat /= 0) return
       if (present(nat) .And. present(rxyz_old)) then
          read(unitwf,iostat=i_stat) nat_
          if (i_stat /= 0) return
          ! Sanity check
          if (size(rxyz_old, 2) /= nat) call io_error("Mismatch in coordinate array size.")
          if (nat_ /= nat) call io_error("Mismatch in coordinate array size.")
          do iat=1,nat
             read(unitwf,iostat=i_stat)(rxyz_old(i,iat),i=1,3)
             if (i_stat /= 0) return
          enddo
       else
          read(unitwf,iostat=i_stat) nat_
          if (i_stat /= 0) return
          do iat=1,nat_
             read(unitwf,iostat=i_stat) rxyz
             if (i_stat /= 0) return
          enddo
       end if
       if (present(nvctr_c_old) .and. present(nvctr_f_old)) then
          read(unitwf,iostat=i_stat) nvctr_c_old, nvctr_f_old
          if (i_stat /= 0) return
       else
          read(unitwf,iostat=i_stat) i, iat
          if (i_stat /= 0) return
       end if
    end if
    lstat = .true.
  END SUBROUTINE io_read_descr


  subroutine io_gcoordToLocreg(n1, n2, n3, nvctr_c, nvctr_f, gcoord_c, gcoord_f, lr)
    use module_defs
    use module_types

    implicit none
    !Arguments
    integer, intent(in) :: n1, n2, n3, nvctr_c, nvctr_f
    integer, dimension(3, nvctr_c), intent(in) :: gcoord_c
    integer, dimension(3, nvctr_f), intent(in) :: gcoord_f
    type(locreg_descriptors), intent(out) :: lr
    !Local variables
    character(len = *), parameter :: subname = "io_gcoordToLocreg"
    integer :: i
    logical, dimension(:,:,:), allocatable :: logrid_c, logrid_f

    call f_routine(id=subname)

    lr%geocode = "P"
    lr%hybrid_on = .false.

    lr%ns1 = 0
    lr%ns2 = 0
    lr%ns3 = 0

    lr%d%n1 = n1
    lr%d%n2 = n2
    lr%d%n3 = n3

    lr%d%n1i = 2 * n1 + 2
    lr%d%n2i = 2 * n2 + 2
    lr%d%n3i = 2 * n3 + 2

    logrid_c = f_malloc((/ 0.to.n1, 0.to.n2, 0.to.n3 /),id='logrid_c')
    logrid_f = f_malloc((/ 0.to.n1, 0.to.n2, 0.to.n3 /),id='logrid_f')

    lr%d%nfl1 = n1
    lr%d%nfl2 = n2
    lr%d%nfl3 = n3
    lr%d%nfu1 = 0
    lr%d%nfu2 = 0
    lr%d%nfu3 = 0

    logrid_c(:,:,:) = .false.
    do i = 1, nvctr_c, 1
       logrid_c(gcoord_c(1, i), gcoord_c(2, i), gcoord_c(3, i)) = .true.
    end do
    logrid_f(:,:,:) = .false.
    do i = 1, nvctr_f, 1
       logrid_f(gcoord_f(1, i), gcoord_f(2, i), gcoord_f(3, i)) = .true.
       lr%d%nfl1 = min(lr%d%nfl1, gcoord_f(1, i))
       lr%d%nfl2 = min(lr%d%nfl2, gcoord_f(2, i))
       lr%d%nfl3 = min(lr%d%nfl3, gcoord_f(3, i))
       lr%d%nfu1 = max(lr%d%nfu1, gcoord_f(1, i))
       lr%d%nfu2 = max(lr%d%nfu2, gcoord_f(2, i))
       lr%d%nfu3 = max(lr%d%nfu3, gcoord_f(3, i))
    end do

    !correct the values of the delimiter if there are no wavelets
    if (lr%d%nfl1 == n1 .and. lr%d%nfu1 == 0) then
       lr%d%nfl1 = n1 / 2
       lr%d%nfu1 = n1 / 2
    end if
    if (lr%d%nfl2 == n2 .and. lr%d%nfu2 == 0) then
       lr%d%nfl2 = n2 / 2
       lr%d%nfu2 = n2 / 2
    end if
    if (lr%d%nfl3 == n3 .and. lr%d%nfu3 == 0) then
       lr%d%nfl3 = n3 / 2
       lr%d%nfu3 = n3 / 2
    end if

    call wfd_from_grids(logrid_c, logrid_f, lr)

    call f_free(logrid_c)
    call f_free(logrid_f)

    call f_release_routine()

  END SUBROUTINE io_gcoordToLocreg

  subroutine read_psi_compress(unitwf, formatted, nvctr_c, nvctr_f, psi, lstat, error, gcoord_c, gcoord_f)
    use module_base
    use module_types

    implicit none

    integer, intent(in) :: unitwf, nvctr_c, nvctr_f
    logical, intent(in) :: formatted
    real(wp), dimension(nvctr_c+7*nvctr_f), intent(out) :: psi
    logical, intent(out) :: lstat
    character(len =256), intent(out) :: error
    integer, dimension(3, nvctr_c), optional, intent(out) :: gcoord_c
    integer, dimension(3, nvctr_f), optional, intent(out) :: gcoord_f

    integer :: j, i1, i2, i3, i_stat
    real(wp) :: tt,t1,t2,t3,t4,t5,t6,t7

    lstat = .false.
    write(error, "(A)") "cannot read psi values."
    if (present(gcoord_c)) then
       do j=1,nvctr_c
          if (formatted) then
             read(unitwf,*,iostat=i_stat) i1,i2,i3,tt
          else
             read(unitwf,iostat=i_stat) i1,i2,i3,tt
          end if
          if (i_stat /= 0) return
          psi(j)=tt
          gcoord_c(:, j) = (/ i1, i2, i3 /)
       enddo
    else
       do j=1,nvctr_c
          if (formatted) then
             read(unitwf,*,iostat=i_stat) i1,i2,i3,tt
          else
             read(unitwf,iostat=i_stat) i1,i2,i3,tt
          end if
          if (i_stat /= 0) return
          psi(j)=tt
       enddo
    end if
    if (present(gcoord_f)) then
       do j=1,7*nvctr_f-6,7
          if (formatted) then
             read(unitwf,*,iostat=i_stat) i1,i2,i3,t1,t2,t3,t4,t5,t6,t7
          else
             read(unitwf,iostat=i_stat) i1,i2,i3,t1,t2,t3,t4,t5,t6,t7
          end if
          if (i_stat /= 0) return
          psi(nvctr_c+j+0)=t1
          psi(nvctr_c+j+1)=t2
          psi(nvctr_c+j+2)=t3
          psi(nvctr_c+j+3)=t4
          psi(nvctr_c+j+4)=t5
          psi(nvctr_c+j+5)=t6
          psi(nvctr_c+j+6)=t7
          gcoord_f(:, (j - 1) / 7 + 1) = (/ i1, i2, i3 /)
       enddo
    else
       do j=1,7*nvctr_f-6,7
          if (formatted) then
             read(unitwf,*,iostat=i_stat) i1,i2,i3,t1,t2,t3,t4,t5,t6,t7
          else
             read(unitwf,iostat=i_stat) i1,i2,i3,t1,t2,t3,t4,t5,t6,t7
          end if
          if (i_stat /= 0) return
          psi(nvctr_c+j+0)=t1
          psi(nvctr_c+j+1)=t2
          psi(nvctr_c+j+2)=t3
          psi(nvctr_c+j+3)=t4
          psi(nvctr_c+j+4)=t5
          psi(nvctr_c+j+5)=t6
          psi(nvctr_c+j+6)=t7
       enddo
    end if
    lstat = .true.
  END SUBROUTINE read_psi_compress

  subroutine read_psig(unitwf, formatted, nvctr_c, nvctr_f, n1, n2, n3, psig, lstat, error)
    use module_base
    use module_types

    implicit none

    integer, intent(in) :: unitwf, nvctr_c, nvctr_f, n1, n2, n3
    logical, intent(in) :: formatted
    real(wp), dimension(0:n1,2,0:n2,2,0:n3,2), intent(out) :: psig
    logical, intent(out) :: lstat
    character(len =256), intent(out) :: error

    integer :: i1, i2, i3, i_stat, iel
    real(wp) :: tt, t1, t2, t3, t4, t5, t6, t7

    lstat = .false.
    write(error, "(A)") "cannot read psig values."

    call razero(8*(n1+1)*(n2+1)*(n3+1),psig)
    do iel=1,nvctr_c
       if (formatted) then
          read(unitwf,*,iostat=i_stat) i1,i2,i3,tt
       else
          read(unitwf,iostat=i_stat) i1,i2,i3,tt
       end if
       if (i_stat /= 0) return
       psig(i1,1,i2,1,i3,1)=tt
    enddo
    do iel=1,nvctr_f
       if (formatted) then
          read(unitwf,*,iostat=i_stat) i1,i2,i3,t1,t2,t3,t4,t5,t6,t7
       else
          read(unitwf,iostat=i_stat) i1,i2,i3,t1,t2,t3,t4,t5,t6,t7
       end if
       if (i_stat /= 0) return
       psig(i1,2,i2,1,i3,1)=t1
       psig(i1,1,i2,2,i3,1)=t2
       psig(i1,2,i2,2,i3,1)=t3
       psig(i1,1,i2,1,i3,2)=t4
       psig(i1,2,i2,1,i3,2)=t5
       psig(i1,1,i2,2,i3,2)=t6
       psig(i1,2,i2,2,i3,2)=t7
    enddo
    lstat = .true.
  END SUBROUTINE read_psig

  subroutine io_open(unitwf, filename, formatted)
    character(len = *), intent(in) :: filename
    logical, intent(in) :: formatted
    integer, intent(out) :: unitwf

    integer :: i_stat

    ! We open the Fortran file
    unitwf = 99
    if (.not. formatted) then
       open(unit=unitwf,file=trim(filename),status='unknown',form="unformatted", iostat=i_stat)
    else
       open(unit=unitwf,file=trim(filename),status='unknown', iostat=i_stat)
    end if
    if (i_stat /= 0) then
       call io_warning("Cannot open file '" // trim(filename) // "'.")
       unitwf = -1
       return
    end if
  END SUBROUTINE io_open

END MODULE internal_io


subroutine readonewave(unitwf,useFormattedInput,iorb,iproc,n1,n2,n3,&
     & hx,hy,hz,at,wfd,rxyz_old,rxyz,psi,eval,psifscf)
  use module_base
  use module_types
  use internal_io
  use yaml_output
  implicit none
  logical, intent(in) :: useFormattedInput
  integer, intent(in) :: unitwf,iorb,iproc,n1,n2,n3
  type(wavefunctions_descriptors), intent(in) :: wfd
  type(atoms_data), intent(in) :: at
  real(gp), intent(in) :: hx,hy,hz
  real(gp), dimension(3,at%astruct%nat), intent(in) :: rxyz
  real(wp), intent(out) :: eval
  real(gp), dimension(3,at%astruct%nat), intent(out) :: rxyz_old
  real(wp), dimension(wfd%nvctr_c+7*wfd%nvctr_f), intent(out) :: psi
  real(wp), dimension(*), intent(out) :: psifscf !this supports different BC
  !local variables
  character(len=*), parameter :: subname='readonewave'
  character(len = 256) :: error
  logical :: perx,pery,perz,lstat
  integer :: iorb_old,n1_old,n2_old,n3_old,iat,iel,nvctr_c_old,nvctr_f_old,i1,i2,i3
  real(wp) :: tt,t1,t2,t3,t4,t5,t6,t7
  real(gp) :: tx,ty,tz,displ,hx_old,hy_old,hz_old,mindist
  real(wp), dimension(:,:,:,:,:,:), allocatable :: psigold

  call f_routine(id=subname)

  !write(*,*) 'INSIDE readonewave'
  call io_read_descr(unitwf, useFormattedInput, iorb_old, eval, n1_old, n2_old, n3_old, &
       & hx_old, hy_old, hz_old, lstat, error, nvctr_c_old, nvctr_f_old, rxyz_old, at%astruct%nat)
  if (.not. lstat) call io_error(trim(error))
  if (iorb_old /= iorb) stop 'readonewave'

  !conditions for periodicity in the three directions
  perx=(at%astruct%geocode /= 'F')
  pery=(at%astruct%geocode == 'P')
  perz=(at%astruct%geocode /= 'F')

  tx=0.0_gp 
  ty=0.0_gp
  tz=0.0_gp
  do iat=1,at%astruct%nat
     tx=tx+mindist(perx,at%astruct%cell_dim(1),rxyz(1,iat),rxyz_old(1,iat))**2
     ty=ty+mindist(pery,at%astruct%cell_dim(2),rxyz(2,iat),rxyz_old(2,iat))**2
     tz=tz+mindist(perz,at%astruct%cell_dim(3),rxyz(3,iat),rxyz_old(3,iat))**2
  enddo
  displ=sqrt(tx+ty+tz)

  if (hx_old == hx .and. hy_old == hy .and. hz_old == hz .and.&
       nvctr_c_old == wfd%nvctr_c .and. nvctr_f_old == wfd%nvctr_f .and. & 
       n1_old == n1  .and. n2_old == n2 .and. n3_old == n3 .and. displ <= 1.d-3) then

     if (iproc == 0) call yaml_map('Need to reformat wavefunctions',.false.)
     call read_psi_compress(unitwf, useFormattedInput, wfd%nvctr_c, wfd%nvctr_f, psi, lstat, error)
     if (.not. lstat) call io_error(trim(error))

  else

     if (iproc == 0 .and. iorb == 1) then
        call yaml_map('Need to reformat wavefunctions',.false.)
        if (hx_old /= hx .or. hy_old /= hy .or. hz_old /= hz) &
           & call yaml_comment('because hgrid_old /= hgrid' // &
             & trim(yaml_toa((/ hx_old,hy_old,hz_old,hx,hy,hz /), fmt='(f14.10)')))
        if (nvctr_c_old /= wfd%nvctr_c) &
           & call yaml_comment('because nvctr_c_old /= nvctr_c' // trim(yaml_toa((/ nvctr_c_old,wfd%nvctr_c /))))
        if (nvctr_f_old /= wfd%nvctr_f) &
           & call yaml_comment('because nvctr_f_old /= nvctr_f' // trim(yaml_toa((/ nvctr_f_old,wfd%nvctr_f /))))
        if (n1_old /= n1  .or. n2_old /= n2 .or. n3_old /= n3 ) &
           call yaml_comment('because cell size has changed' // trim(yaml_toa((/ n1_old,n1,n2_old,n2,n3_old,n3 /))))
        if (displ > 1.d-3 ) call yaml_comment('large displacement of molecule' // trim(yaml_toa(displ)))
     end if

     psigold = f_malloc((/ 0.to.n1_old, 1.to.2, 0.to.n2_old, 1.to.2, 0.to.n3_old, 1.to.2 /),id='psigold')

     call razero(8*(n1_old+1)*(n2_old+1)*(n3_old+1),psigold)
     do iel=1,nvctr_c_old
        if (useFormattedInput) then
           read(unitwf,*) i1,i2,i3,tt
        else
           read(unitwf) i1,i2,i3,tt
        end if
        psigold(i1,1,i2,1,i3,1)=tt
     enddo
     do iel=1,nvctr_f_old
        if (useFormattedInput) then
           read(unitwf,*) i1,i2,i3,t1,t2,t3,t4,t5,t6,t7
        else
           read(unitwf) i1,i2,i3,t1,t2,t3,t4,t5,t6,t7
        end if
        psigold(i1,2,i2,1,i3,1)=t1
        psigold(i1,1,i2,2,i3,1)=t2
        psigold(i1,2,i2,2,i3,1)=t3
        psigold(i1,1,i2,1,i3,2)=t4
        psigold(i1,2,i2,1,i3,2)=t5
        psigold(i1,1,i2,2,i3,2)=t6
        psigold(i1,2,i2,2,i3,2)=t7
     enddo

     ! I put nat = 1 here, since only one position is saved in wavefunction files.
     call reformatonewave(displ,wfd,at,hx_old,hy_old,hz_old,n1_old,n2_old,n3_old,&
          rxyz_old,psigold,hx,hy,hz,n1,n2,n3,rxyz,psifscf,psi)

     call f_free(psigold)

  endif

  call f_release_routine()

END SUBROUTINE readonewave

subroutine readwavetoisf(lstat, filename, formatted, hx, hy, hz, &
     & n1, n2, n3, nspinor, psiscf)
  use module_base
  use module_types
  use internal_io

  implicit none

  character(len = *), intent(in) :: filename
  logical, intent(in) :: formatted
  integer, intent(out) :: n1, n2, n3, nspinor
  real(gp), intent(out) :: hx, hy, hz
  real(wp), dimension(:,:,:,:), pointer :: psiscf
  logical, intent(out) :: lstat

  character(len = *), parameter :: subname = "readwavetoisf"
  integer :: unitwf, iorb, ispinor, ispin, ikpt
  integer, dimension(:,:), allocatable :: gcoord_c, gcoord_f
  real(wp) :: eval
  real(wp), dimension(:), allocatable :: psi
  type(locreg_descriptors) :: lr
  character(len = 256) :: error
  type(workarr_sumrho) :: w
  character(len = 1024) :: fileRI
  integer :: n1_old, n2_old, n3_old, nvctr_c_old, nvctr_f_old
  real(gp) :: hx_old, hy_old, hz_old

  call f_routine(id=subname)

  ! We open the Fortran file
  call io_open(unitwf, filename, formatted)
  if (unitwf < 0) then
     return
  end if

  ! We read the basis set description and the atomic definition.
  call io_read_descr(unitwf, formatted, iorb, eval, n1, n2, n3, &
       & hx, hy, hz, lstat, error, lr%wfd%nvctr_c, lr%wfd%nvctr_f)
  if (.not. lstat) then
     call io_warning(trim(error))
     return
  end if
  ! Do a magic here with the filenames...
  call readwavedescr(lstat, filename, iorb, ispin, ikpt, ispinor, nspinor, fileRI)
  if (.not. lstat) then
     call io_warning("cannot read wave ids from filename.")
     return
  end if

  ! Initial allocations.
  gcoord_c = f_malloc((/ 3, lr%wfd%nvctr_c  /),id='gcoord_c')
  gcoord_f = f_malloc((/ 3, lr%wfd%nvctr_f  /),id='gcoord_f')
  psi = f_malloc(lr%wfd%nvctr_c + 7 * lr%wfd%nvctr_f ,id='psi')

  ! Read psi and the basis-set
  call read_psi_compress(unitwf, formatted, lr%wfd%nvctr_c, lr%wfd%nvctr_f, psi, lstat, error, gcoord_c, gcoord_f)
  if (.not. lstat) then
     call io_warning(trim(error))
     call deallocate_local()
     return
  end if
  call io_gcoordToLocreg(n1, n2, n3, lr%wfd%nvctr_c, lr%wfd%nvctr_f, &
       & gcoord_c, gcoord_f, lr)

  psiscf = f_malloc_ptr((/ lr%d%n1i, lr%d%n2i, lr%d%n3i, nspinor  /),id='psiscf')

  call initialize_work_arrays_sumrho(lr,w)

  ! Magic-filter to isf
  call daub_to_isf(lr, w, psi, psiscf(1,1,1,ispinor))

  ! Read the other psi part, if any
  if (nspinor > 1) then
     close(unitwf)
     n1_old = n1
     n2_old = n2
     n3_old = n3
     hx_old = hx
     hy_old = hy
     hz_old = hz
     nvctr_c_old = lr%wfd%nvctr_c
     nvctr_f_old = lr%wfd%nvctr_f
     
     ispinor = modulo(ispinor, 2) + 1
     call io_open(unitwf, trim(fileRI), formatted)
     if (unitwf < 0) then
        call io_warning("cannot read other spinor part from '" // trim(fileRI) // "'.")
        call deallocate_local()
        return
     end if
     ! We read the basis set description and the atomic definition.
     call io_read_descr(unitwf, formatted, iorb, eval, n1, n2, n3, &
          & hx, hy, hz, lstat, error, lr%wfd%nvctr_c, lr%wfd%nvctr_f)
     if (.not. lstat) then
        call io_warning(trim(error))
        call deallocate_local()
        return
     end if
     ! Check consistency of the basis-set.
     if (n1_old == n1 .and. n2_old == n2 .and. n3_old == n3 .and. &
          & hx_old == hx .and. hy_old == hy .and. hz_old == hz .and. &
          & nvctr_c_old == lr%wfd%nvctr_c .and. nvctr_f_old == lr%wfd%nvctr_f) then
        call read_psi_compress(unitwf, formatted, lr%wfd%nvctr_c, lr%wfd%nvctr_f, psi, lstat, error)
        if (.not. lstat) then
           call io_warning(trim(error))
           call deallocate_local()
           return
        end if
        call daub_to_isf(lr, w, psi, psiscf(1,1,1,ispinor))
     else
        call io_warning("It exists a file with the same naming convention" // &
             & " but with a different basis-set.")
        hx = hx_old
        hy = hy_old
        hz = hz_old
        psiscf(:,:,:,ispinor) = real(0, wp)
     end if
  end if

  ! We update the size values to match the allocation of psiscf.
  n1 = lr%d%n1i
  n2 = lr%d%n2i
  n3 = lr%d%n3i
  hx = hx * 0.5d0
  hy = hy * 0.5d0
  hz = hz * 0.5d0

  call deallocate_local()
  lstat = .true.

contains

  subroutine deallocate_local()
    character(len = *), parameter :: subname = "readwavetoisf"

    ! We close the file.
    close(unit=unitwf)

    if (allocated(psi)) then
       call f_free(psi)
    end if

    if (allocated(gcoord_c)) then
       call f_free(gcoord_c)
    end if
    if (allocated(gcoord_f)) then
       call f_free(gcoord_f)
    end if

    if (associated(w%x_c)) then
       call deallocate_work_arrays_sumrho(w)
    end if
    if (associated(lr%bounds%kb%ibyz_f)) then
       call deallocate_bounds(lr%geocode, lr%hybrid_on, lr%bounds, subname)
    end if
    call deallocate_wfd(lr%wfd, subname)
    
    call f_release_routine()
  END SUBROUTINE deallocate_local
END SUBROUTINE readwavetoisf

subroutine readwavedescr(lstat, filename, iorb, ispin, ikpt, ispinor, nspinor, fileRI)
  use module_base
  use module_types

  implicit none

  character(len = *), intent(in) :: filename
  integer, intent(out) :: iorb, ispin, ikpt, nspinor, ispinor
  logical, intent(out) :: lstat
  character(len = 1024), intent(out) :: fileRI

  logical :: exists
  integer :: i, i_stat
  character(len = 1) :: code

  lstat = .false.

  !find the value of iorb
  read(filename(index(filename, ".", back = .true.)+2:len(filename)),*,iostat = i_stat) iorb
  if (i_stat /= 0) return
  i = index(filename, "-k", back = .true.)+2
  read(filename(i:i+2),*,iostat = i_stat) ikpt
  if (i_stat /= 0) return
  i = index(filename, "-", back = .true.)+1
  read(filename(i:i),*,iostat = i_stat) code
  if (i_stat /= 0) return
  if (code == "U" .or. code == "N") ispin = 1
  if (code == "D") ispin = 2
  ! Test file for other spinor part.
  nspinor = 1
  ispinor = 1
  read(filename(i+1:i+1),*,iostat = i_stat) code
  if (i_stat /= 0) return
  if (code == "R") then
     write(fileRI, "(A)") filename
     fileRI(i+1:i+1) = "I"
     inquire(file=trim(fileRI), exist=exists)
     if (exists) then
        ispinor = 1
        nspinor = 2
     end if
  end if
  if (code == "I") then
     write(fileRI, "(A)") filename
     fileRI(i+1:i+1) = "R"
     inquire(file=trim(fileRI), exist=exists)
     if (exists) then
        ispinor = 2
        nspinor = 2
     end if
  end if

  lstat = .true.
END SUBROUTINE readwavedescr


subroutine writeonewave(unitwf,useFormattedOutput,iorb,n1,n2,n3,hx,hy,hz,nat,rxyz,  & 
     nseg_c,nvctr_c,keyg_c,keyv_c,  & 
     nseg_f,nvctr_f,keyg_f,keyv_f, & 
     psi_c,psi_f,eval)
  use module_base
  use yaml_output
  implicit none
  logical, intent(in) :: useFormattedOutput
  integer, intent(inout) :: unitwf,iorb,n1,n2,n3,nat,nseg_c,nvctr_c,nseg_f,nvctr_f
  real(gp), intent(in) :: hx,hy,hz
  real(wp), intent(in) :: eval
  integer, dimension(nseg_c), intent(in) :: keyv_c
  integer, dimension(nseg_f), intent(in) :: keyv_f
  integer, dimension(2,nseg_c), intent(in) :: keyg_c
  integer, dimension(2,nseg_f), intent(in) :: keyg_f
  real(wp), dimension(nvctr_c), intent(in) :: psi_c
  real(wp), dimension(7,nvctr_f), intent(in) :: psi_f
  real(gp), dimension(3,nat), intent(in) :: rxyz
  !local variables
  integer :: iat,jj,j0,j1,ii,i0,i1,i2,i3,i,iseg,j
  real(wp) :: tt,t1,t2,t3,t4,t5,t6,t7

  if (useFormattedOutput) then
     write(unitwf,*) iorb,eval
     write(unitwf,*) hx,hy,hz
     write(unitwf,*) n1,n2,n3
     write(unitwf,*) nat
     do iat=1,nat
     write(unitwf,'(3(1x,e24.17))') (rxyz(j,iat),j=1,3)
     enddo
     write(unitwf,*) nvctr_c, nvctr_f
  else
     write(unitwf) iorb,eval
     write(unitwf) hx,hy,hz
     write(unitwf) n1,n2,n3
     write(unitwf) nat
     do iat=1,nat
     write(unitwf) (rxyz(j,iat),j=1,3)
     enddo
     write(unitwf) nvctr_c, nvctr_f
  end if

  ! coarse part
  do iseg=1,nseg_c
     jj=keyv_c(iseg)
     j0=keyg_c(1,iseg)
     j1=keyg_c(2,iseg)
     ii=j0-1
     i3=ii/((n1+1)*(n2+1))
     ii=ii-i3*(n1+1)*(n2+1)
     i2=ii/(n1+1)
     i0=ii-i2*(n1+1)
     i1=i0+j1-j0
     do i=i0,i1
        tt=psi_c(i-i0+jj) 
        if (useFormattedOutput) then
           write(unitwf,'(3(i4),1x,e19.12)') i,i2,i3,tt
        else
           write(unitwf) i,i2,i3,tt
        end if
     enddo
  enddo

  ! fine part
  do iseg=1,nseg_f
     jj=keyv_f(iseg)
     j0=keyg_f(1,iseg)
     j1=keyg_f(2,iseg)
     ii=j0-1
     i3=ii/((n1+1)*(n2+1))
     ii=ii-i3*(n1+1)*(n2+1)
     i2=ii/(n1+1)
     i0=ii-i2*(n1+1)
     i1=i0+j1-j0
     do i=i0,i1
        t1=psi_f(1,i-i0+jj)
        t2=psi_f(2,i-i0+jj)
        t3=psi_f(3,i-i0+jj)
        t4=psi_f(4,i-i0+jj)
        t5=psi_f(5,i-i0+jj)
        t6=psi_f(6,i-i0+jj)
        t7=psi_f(7,i-i0+jj)
        if (useFormattedOutput) then
           write(unitwf,'(3(i4),7(1x,e17.10))') i,i2,i3,t1,t2,t3,t4,t5,t6,t7
        else
           write(unitwf) i,i2,i3,t1,t2,t3,t4,t5,t6,t7
        end if
     enddo
  enddo

  if (verbose >= 2) call yaml_comment(trim(yaml_toa(iorb)) //'th wavefunction written')
  !if (verbose >= 2) write(*,'(1x,i0,a)') iorb,'th wavefunction written'

END SUBROUTINE writeonewave


!> Make frag_trans the argument so can eliminate need for interface
subroutine reformat_one_supportfunction(llr,llr_old,geocode,hgrids_old,n_old,psigold,& 
     hgrids,n,centre_old,centre_new,da,frag_trans,psi,psirold)
  use module_base
  use module_types
  use module_fragments
  use yaml_output
  implicit none
  integer, dimension(3), intent(in) :: n,n_old
  real(gp), dimension(3), intent(in) :: hgrids,hgrids_old
  !type(wavefunctions_descriptors), intent(in) :: wfd
  type(locreg_descriptors), intent(in) :: llr, llr_old
  character(len=1), intent(in) :: geocode !< @copydoc poisson_solver::doc::geocode
  real(gp), dimension(3), intent(inout) :: centre_old,centre_new,da
  type(fragment_transformation), intent(in) :: frag_trans
  real(wp), dimension(0:n_old(1),2,0:n_old(2),2,0:n_old(3),2), intent(in) :: psigold
  real(wp), dimension(llr%wfd%nvctr_c+7*llr%wfd%nvctr_f), intent(out) :: psi
  real(wp), dimension(llr_old%d%n1i,llr_old%d%n2i,llr_old%d%n3i), optional, intent(in) :: psirold

  !local variables
  character(len=*), parameter :: subname='reformatonesupportfunction'
  logical, dimension(3) :: per
  integer, dimension(3) :: nb, ndims_tmp
  real(gp), dimension(3) :: hgridsh,hgridsh_old
  real(wp) :: dnrm2
  real(wp), dimension(:), allocatable :: ww,wwold
  real(wp), dimension(:), allocatable :: x_phi
  real(wp), dimension(:,:), allocatable :: y_phi
  real(wp), dimension(:,:,:,:,:,:), allocatable :: psig
<<<<<<< HEAD
  real(wp), dimension(:,:,:), pointer :: psifscfold, psifscf, psifscf_tmp
  integer :: itype, nd, nrange
!!$  real(gp), dimension(3) :: rrow
=======
  real(wp), dimension(:,:,:), pointer :: psifscfold, psifscf
  integer :: itype, nd, nrange,isgn,i,iz
  real(gp), dimension(3) :: rrow
>>>>>>> 2f929ea7
  real(gp), dimension(3,3) :: rmat !< rotation matrix
  real(gp) :: sint,cost,onemc,ux,uy,uz
  integer, dimension(3) :: irp

  ! isf version
  type(workarr_sumrho) :: w
  real(wp), dimension(:,:,:), pointer :: psir

  call f_routine(id=subname)

  ! old reformatting, otherwise in ISF
  if (.not. present(psirold)) then
     !conditions for periodicity in the three directions
     per(1)=(geocode /= 'F')
     per(2)=(geocode == 'P')
     per(3)=(geocode /= 'F')

     !buffers related to periodicity
     !WARNING: the boundary conditions are not assumed to change between new and old
     call ext_buffers_coarse(per(1),nb(1))
     call ext_buffers_coarse(per(2),nb(2))
     call ext_buffers_coarse(per(3),nb(3))

     psifscf = f_malloc_ptr(-nb.to.2*n+1+nb,id='psifscf')
     psifscfold = f_malloc_ptr(-nb.to.2*n_old+1+nb,id='psifscfold')

     wwold = f_malloc((2*n_old(1)+2+2*nb(1))*(2*n_old(2)+2+2*nb(2))*(2*n_old(3)+2+2*nb(3)),id='wwold')

     if (geocode=='F') then
        call synthese_grow(n_old(1),n_old(2),n_old(3),wwold,psigold,psifscfold) 
     else if (geocode=='S') then     
        call synthese_slab(n_old(1),n_old(2),n_old(3),wwold,psigold,psifscfold) 
     else if (geocode=='P') then     
        call synthese_per(n_old(1),n_old(2),n_old(3),wwold,psigold,psifscfold) 
     end if

     call f_free(wwold)
  end if

  ! transform to new structure    
  hgridsh=.5_gp*hgrids
  hgridsh_old=.5_gp*hgrids_old

  !create the scaling function array
  !use lots of points (to optimize one can determine how many points are needed at max)
  itype=16
  nd=2**20

  x_phi = f_malloc(0.to.nd,id='x_phi')
  y_phi = f_malloc((/0.to.nd,1.to.2/),id='y_phi')

  call my_scaling_function4b2B(itype,nd,nrange,x_phi,y_phi) 
  if( abs(y_phi(nd/2,1)-1)>1.0e-10 ) then
     stop " wrong scaling function 4b2B: not a centered one "
  endif

  call f_free(x_phi)

  !call field_rototranslation(nd,nrange,y_phi,da,frag_trans%rot_axis,centre_old,centre_new,frag_trans%theta,&
  !     hgridsh_old,ndims_tmp,psifscf_tmp,hgridsh,(2*n+2+2*nb),psifscf)

  sint=sin(frag_trans%theta)
  cost=cos(frag_trans%theta)
  onemc=1.0_gp-cost
  ux=frag_trans%rot_axis(1)
  uy=frag_trans%rot_axis(2)
  uz=frag_trans%rot_axis(3)

!!$  call yaml_open_sequence('Rotation matrix elements')
!!$  call yaml_sequence(trim(yaml_toa((/&
!!$       cost + onemc*ux**2   , ux*uy*onemc - uz*sint, ux*uz*onemc + uy*sint /),fmt='(1pg20.12)')))
!!$  call yaml_sequence(trim(yaml_toa((/&
!!$       ux*uy*onemc +uz*sint , cost + onemc*uy**2   , uy*uz*onemc - ux*sint /),fmt='(1pg20.12)')))
!!$  call yaml_sequence(trim(yaml_toa((/&
!!$       ux*uz*onemc -uy*sint , uy*uz*onemc + ux*sint, cost + onemc*uz**2    /),fmt='(1pg20.12)')))
!!$  call yaml_close_sequence()


  !identify the rotation matrix elements
  !first row (xp)
  rmat(:,1)=(/cost+onemc*ux**2  ,ux*uy*onemc-uz*sint ,ux*uz*onemc+uy*sint/)
  !second row (yp)
  rmat(:,2)=(/ux*uy*onemc+uz*sint,cost+onemc*uy**2   ,uy*uz*onemc-ux*sint/)
  !third row (zp)
  rmat(:,3)=(/ux*uz*onemc-uy*sint,uy*uz*onemc+ux*sint,cost+onemc*uz**2   /)

  !!write some output on the screen
  !!print matrix elements, to be moved at the moment of identification of the transformation
  !call yaml_map('Rotation axis',frag_trans%rot_axis,fmt='(1pg20.12)')
  !call yaml_map('Rotation angle (deg)',frag_trans%theta*180.0_gp/pi_param,fmt='(1pg20.12)')
  !!call yaml_map('Translation vector',da,fmt='(1pg20.12)')
  !call yaml_map('Rotation matrix elements',rmat,fmt='(1pg20.12)')


  !try different solutions, one of these should always work
  irp=selection(rmat)
  !otherwise we have a problem
  if (f_err_raise(repeated(abs(irp)),'Determination of the best array failed, irp='//&
          trim(yaml_toa(irp,fmt='(i5)')),err_name='BIGDFT_RUNTIME_ERROR')) return

!!$  !pay attention to what happens if two values are identical  
!!$  !from where xp should be determined
!!$  rrow=abs(rmat(:,1))
!!$  irp(1)=maxloc(rrow,1)
!!$  !form where zp should be determined (note that the third line has been used)
!!$  rrow=abs(rmat(:,3))
!!$  !exclude of course the previously found direction
!!$  rrow(irp(1))=0.0_gp
!!$  irp(3)=maxloc(rrow,1)
!!$  !then the last dimension, which is determined by exclusion
!!$  rrow=1.0_gp
!!$  rrow(irp(1))=0.d0
!!$  rrow(irp(3))=0.d0
!!$  irp(2)=maxloc(rrow,1)


!!$  !traditional case, for testing
  !irp(1)=-2
  !irp(2)=-3
  !irp(3)=1
  if (present(psirold)) irp(:)=abs(irp)

  !!print the suggested order
  !call yaml_map('Suggested order for the transformation',irp)

  if (.not. present(psirold)) then
     call field_rototranslation3D(nd+1,nrange,y_phi,da,frag_trans%rot_axis,&
          centre_old,centre_new,sint,cost,onemc,irp,&
          hgridsh_old,(2*n_old+2+2*nb),psifscfold,hgridsh,(2*n+2+2*nb),psifscf)
  else
     psir=f_malloc_ptr((/llr%d%n1i,llr%d%n2i,llr%d%n3i/),id='psir')
     call field_rototranslation3D(nd+1,nrange,y_phi,da,frag_trans%rot_axis,&
          centre_old,centre_new,sint,cost,onemc,irp,&
          hgridsh_old,(/llr_old%d%n1i,llr_old%d%n2i,llr_old%d%n3i/),psirold,&
          hgridsh,(/llr%d%n1i,llr%d%n2i,llr%d%n3i/),psir)
  end if
  !call yaml_map('Centre old',centre_old,fmt='(1pg18.10)')
  !call yaml_map('Centre new',centre_new,fmt='(1pg18.10)')
  !call field_rototranslation3D_interpolation(da,frag_trans%rot_axis,centre_old,centre_new,&
  !     sint,cost,onemc,hgridsh_old,ndims_tmp,psifscf_tmp,hgridsh,(2*n+2+2*nb),psifscf)

  call f_free(y_phi)

  !!print*, 'norm of psifscf ',dnrm2((2*n(1)+16)*(2*n(2)+16)*(2*n(3)+16),psifscf,1)
  if (.not. present(psirold)) then
     call f_free_ptr(psifscfold)
     psig = f_malloc((/ 0.to.n(1), 1.to.2, 0.to.n(2), 1.to.2, 0.to.n(3), 1.to.2 /),id='psig')
     ww = f_malloc((2*n(1)+2+2*nb(1))*(2*n(2)+2+2*nb(2))*(2*n(3)+2+2*nb(3)),id='ww')

     if (geocode=='F') then
        call analyse_shrink(n(1),n(2),n(3),ww,psifscf,psig)
     else if (geocode == 'S') then
        call analyse_slab(n(1),n(2),n(3),ww,psifscf,psig)
     else if (geocode == 'P') then
        call analyse_per(n(1),n(2),n(3),ww,psifscf,psig)
     end if

     call f_free_ptr(psifscf)

    !!print*, 'norm new psig ',dnrm2(8*(n(1)+1)*(n(2)+1)*(n(3)+1),psig,1),n(1),n(2),n(3)
     call compress_plain(n(1),n(2),0,n(1),0,n(2),0,n(3),  &
          llr%wfd%nseg_c,llr%wfd%nvctr_c,llr%wfd%keygloc(1,1),llr%wfd%keyvloc(1),   &
          llr%wfd%nseg_f,llr%wfd%nvctr_f,&
          llr%wfd%keygloc(1,llr%wfd%nseg_c+min(1,llr%wfd%nseg_f)),&
          llr%wfd%keyvloc(llr%wfd%nseg_c+min(1,llr%wfd%nseg_f)),   &
          psig,psi(1),psi(llr%wfd%nvctr_c+min(1,llr%wfd%nvctr_f)))

     call f_free(psig)
     call f_free(ww)
  else
     call initialize_work_arrays_sumrho(llr,w)
     call razero(llr%wfd%nvctr_c+7*llr%wfd%nvctr_f,psi)
     call isf_to_daub(llr,w,psir,psi)
     call deallocate_work_arrays_sumrho(w)
     call f_free_ptr(psir)
  end if

  !!print*, 'norm of reformatted psi ',dnrm2(llr%wfd%nvctr_c+7*llr%wfd%nvctr_f,psi,1),llr%wfd%nvctr_c,llr%wfd%nvctr_f
  !!print*, 'norm of reformatted psic ',dnrm2(llr%wfd%nvctr_c,psi,1)
  !!print*, 'norm of reformatted psif ',dnrm2(llr%wfd%nvctr_f*7,psi(llr%wfd%nvctr_c+min(1,llr%wfd%nvctr_f)),1)

  call f_release_routine()

  contains

    !> Select the best possible rotation sequence by 
    !! considering the values of the coefficients of the 
    !! rotation matrix
    pure function selection(rmat) result(irp)

      implicit none
      real(gp), dimension(3,3), intent(in) :: rmat !< rotation matrix
      integer, dimension(3) :: irp
      !local variables
      integer :: i,isgn
      integer, dimension(3) :: ib1,ib3
!!$      real(gp), dimension(3) :: rrow

      !determine ideal sequence for rotation, for important rows
      ib1=reorder(rmat(:,1),1)
      ib3=reorder(rmat(:,3),3)
     
      !verify if either one or three have multiple choices
      if (equabs(rmat(ib1(1),1),rmat(ib1(2),1)) .and. .not. equabs(rmat(ib3(1),3),rmat(ib3(2),3))) then
         !only ib1 has multiple choices, pick the one which is closest to cyclic permutation (if present)
         if (modulo(ib3(1),3) + 1 == ib1(2) .or. ib1(1)==ib3(1)) then
            !swap
            i=ib1(1)
            ib1(1)=ib1(2)
            ib1(2)=i
         end if
      else if (.not. equabs(rmat(ib1(1),1),rmat(ib1(2),1)) .and. equabs(rmat(ib3(1),3),rmat(ib3(2),3))) then
         !only ib3 has multiple choices
         if (modulo(ib3(2),3) + 1 == ib1(1) .or. ib3(1)==ib1(1)) then
            !swap
            i=ib3(1)
            ib3(1)=ib3(2)
            ib3(2)=i
         end if
      else if (equabs(rmat(ib1(1),1),rmat(ib1(2),1)) .and. equabs(rmat(ib3(1),3),rmat(ib3(2),3))) then
         !both of the row has multiple choices, therefore at least cyclic permutation must be present.
         !both of them are cyclic, choose the last one
         if (modulo(ib3(2),3) + 1 == ib1(1)) then
            !swap
            i=ib3(1)
            ib3(1)=ib3(2)
            ib3(2)=i
         else if (modulo(ib3(1),3) + 1 == ib1(2)) then
            !swap
            i=ib1(1)
            ib1(1)=ib1(2)
            ib1(2)=i
         else if (ib3(1) == ib1(1)) then
            !otherwise just ensure that the two are not equal
            !swap
            i=ib3(1)
            ib3(1)=ib3(2)
            ib3(2)=i
         end if
      else if (ib3(1) == ib1(1)) then
         !swap
         i=ib3(1)
         ib3(1)=ib3(2)
         ib3(2)=i
      end if
      !then assign the rotations
      irp(1)=ib1(1)
      irp(3)=ib3(1)

      !define the best for the second
      ib1=1
      ib1(irp(1))=0
      ib1(irp(3))=0
      irp(2)=maxloc(ib1,1)

!!$      irp(1)=ibest(1,1)
!!$      irp(3)=ibest(1,3)
!!$      if (ibest(1,3)==irp(1)) then
!!$         if (abs(abs(rmat(ibest(1,1),1))-abs(rmat(ibest(2,1),1)))< 1.d-12) then
!!$            irp(1)=ibest(2,1)
!!$         else if (abs(abs(rmat(ibest(1,3),3))-abs(rmat(ibest(2,3),3)))< 1.d-12) then
!!$            irp(3)=ibest(2,3)
!!$         else !better to preserve the first choice for the last
!!$            irp(1)=ibest(2,1)
!!$         end if
!!$      end if
!!$
!!$      !define the best for the second
!!$      ibest(:,2)=1
!!$      ibest(irp(1),2)=0
!!$      ibest(irp(3),2)=0
!!$      irp(2)=maxloc(ibest(:,2),1)

!!$      rrow=abs(rmat(:,1))
!!$      irp(1)=maxloc(rrow,1)
!!$      !form where zp should be determined (note that the third line has been used)
!!$      rrow=abs(rmat(:,3))
!!$      !exclude of course the previously found direction
!!$      rrow(irp(1))=0.0_gp
!!$      irp(3)=maxloc(rrow,1)
!!$      !then the last dimension, which is determined by exclusion
!!$      rrow=1.0_gp
!!$      rrow(irp(1))=0.d0
!!$      rrow(irp(3))=0.d0
!!$      irp(2)=maxloc(rrow,1)

      !add to the transformations the sign of the axis of the chosen reference 
      !coordinate
      !the second element has the sign which is the ratio of the previous two,
      !plus a sign which is given by the fact that the order is a cyclic permutation
      isgn=int(sign(1.0e0,real(rmat(irp(1),1)/rmat(irp(3),3))))
      if (modulo(irp(1),3)+1 /= irp(2)) isgn=-isgn !cyclic permutation
      irp(2)=isgn*irp(2)

      !for the first and the third the sign is determined from the matrix element
      isgn=int(sign(1.0e0,real(rmat(irp(1),1))))
      irp(1)=isgn*irp(1)
      isgn=int(sign(1.0e0,real(rmat(irp(3),3))))
      irp(3)=isgn*irp(3)

    end function selection

    pure function repeated(ivec)
      implicit none
      integer, dimension(3), intent(in) :: ivec
      logical :: repeated
      repeated = ivec(1)==ivec(2) .or. ivec(2)==ivec(3) .or. ivec(1)==ivec(3)
    end function repeated

    !check if two objects are equal in absolute value modulo a given tolerance
    pure function equabs(a,b)
      implicit none
      real(gp), intent(in) :: a,b
      logical :: equabs
      real(gp), parameter :: tol=1.e-12_gp
      equabs=abs(abs(a)-abs(b)) < tol
    end function equabs

    !> defines the criterion for which one is better than two
    pure function better(idim,vec,one,two)
      implicit none
      integer, intent(in) :: idim,one,two
      real(gp), dimension(3), intent(in) :: vec
      logical :: better
      !local variables
      real(gp) :: vec1,vec2

      vec1=vec(one)
      vec2=vec(two)

      better=.false.

      !first criterion, most important: absolute value (clear separation)
      if (.not. equabs(vec1,vec2)) then
         better = abs(vec1)>abs(vec2)
      else
         !the two values are even. First choose the one which is positive
         if (sign(vec1,vec2) == vec1) then 
            !the two objects have same sign and same absolute value
            if (one==idim .or. two==idim) then 
               !better the one of the dimension
               better = one==idim
            else
               better = one<two .eqv. idim<=2
            end if
         else
            better = sign(1.0_gp,vec1)==1.0_gp
         end if
      end if
      
    end function better

    !> order the dimensions in terms of the maximum
    pure function reorder(vec,idim) result(imax)
      implicit none
      integer, intent(in) :: idim
      real(gp), dimension(3), intent(in) :: vec
      integer, dimension(3) :: imax
      !local variables
!!$      integer, dimension(3,3) :: ibest

      !initialization
      imax(1)=1
      imax(2)=2
      imax(3)=3
       if (better(idim,vec,2,1)) then
         if (better(idim,vec,3,1)) then
            if (better(idim,vec,2,3)) then
               !other worst case 2<3<1
               imax(1)=2
               imax(2)=3
               imax(3)=1
            else
               !  1>3<2, but 2<1 => 3<2<1
               imax(1)=3
               imax(3)=1
            end if
         else
            !2<1 and 3>1 => 2<1<3
            imax(1)=2
            imax(2)=1
         end if
      else
         if (better(idim,vec,3,2)) then
            if (better(idim,vec,3,1)) then
               !worst case, 3<1<2
               imax(1)=3
               imax(2)=1
               imax(3)=2
            else
               ! 1<3<2
               imax(2)=3
               imax(3)=2
            end if
         end if
      end if

      !once ordered preserve only the choices which are equal
!!$      if (abs(abs(vec(imax(2)))-abs(vec(imax(3)))) > 1.d-12 ) imax(3)=imax(2)
!!$      if (abs(abs(vec(imax(1)))-abs(vec(imax(2)))) > 1.d-12 ) imax(2:3)=imax(1)

    end function reorder

END SUBROUTINE reformat_one_supportfunction

!> Given a translation vector, find the inverse one
subroutine find_inverse(nin,iout,t0_field,t0_l,k1)
  use module_base
  use yaml_output
  implicit none
  integer, intent(in) :: iout                      !< Point of the new grid from which the inverse has to be found
  integer, intent(in) :: nin                       !< Number of points of the input grid
  real(gp), dimension(nin), intent(in) :: t0_field !< Array of displacements of the input grid
  integer, intent(out) :: k1                       !< Starting point of the input grid from which the interplation should be calculated
  real(gp), intent(out) :: t0_l                    !< Resulting shift from the starting point, from which the filter has to be calculated
  !local variables
  real(gp), parameter  :: tol=1.e-14_gp
  integer :: l,k2
  real(gp) :: ksh1,ksh2,k,kold,alpha

  kold=-1000.0_gp
  find_trans: do l=1,nin
     k=real(l,gp)+t0_field(l)
     if (k-real(iout,gp) > tol) exit find_trans
     kold=k
  end do find_trans
  ! want to use either l or l-1 to give us point i - pick closest
  if (k-real(iout,gp) < -kold+real(iout,gp)) then
     ksh1=k-real(iout,gp)
     ksh2=-kold+real(iout,gp)
     k1=l
     k2=l-1
     if (k2==0) then
        k2=1
        ksh2=ksh1
     end if
     if (k1==nin+1) then
        k1=nin
        ksh1=ksh2
     end if
  else
     ksh1=-kold+real(iout,gp)
     ksh2=k-real(iout,gp)
     k1=l-1
     k2=l
     if (k1==0) then
        k1=1
        ksh1=ksh2
     end if
     if (k2==nin+1) then
        k2=nin
        ksh2=ksh1
     end if
  end if

  if (ksh1==0.0_gp .or. k1==k2) then !otherwise already have exactly on point
     ksh2=1.0_gp
     ksh1=0.0_gp
  end if

  alpha=ksh2/(ksh1+ksh2)

  t0_l=alpha*t0_field(k1)+(1.0_gp-alpha)*t0_field(k2)

end subroutine find_inverse


subroutine my_scaling_function4b2B(itype,nd,nrange,a,x)
   use module_base
   implicit none
   !Arguments
   !Type of interpolating functions
   integer, intent(in) :: itype
   !Number of points: must be 2**nex
   integer, intent(in) :: nd
   integer, intent(out) :: nrange
   real(kind=8), dimension(0:nd), intent(out) :: a
   real(kind=8), dimension(0:nd,2), intent(out) :: x
   !Local variables
   character(len=*), parameter :: subname='scaling_function4b2B'
   real(kind=8), dimension(:), allocatable :: y
   integer :: i,nt,ni
   
   call f_routine(id=subname)

   !Only itype=8,14,16,20,24,30,40,50,60,100
   select case(itype)
   case(16)
      !O.K.
   case default
      print *,"Only interpolating functions 8, 14, 16, 20, 24, 30, 40, 50, 60, 100"
      stop
   end select
   !!$  write(unit=*,fmt="(1x,a,i0,a)") &
   !!$       "Use interpolating scaling functions of ",itype," order"

   !Give the range of the scaling function
   !from -itype to itype
   ni=2*itype
   nrange = ni

   y = f_malloc(0.to.nd,id='y')

   ! plot scaling function
   call zero(nd+1,x(0,1))
   call zero(nd+1,y)
   nt=ni
   x(nt/2,1)=1.d0
   loop1: do
      nt=2*nt
      call back_trans_16(nd,nt,x(0,1),y)
      do i=0,nt-1
         x(i,1)=y(i)
      end do
      if (nt.eq.nd) then
         exit loop1
      end if
   end do loop1

   ! plot reversed scaling function
   call zero(nd+1,x(0,2))
   call zero(nd+1,y)
   nt=ni
   x(nt/2,2)=1.d0
   loop2: do
      nt=2*nt
      call back_trans_16_reversed(nd,nt,x(0,2),y)
      do i=0,nt-1
         x(i,2)=y(i)
      end do
      if (nt.eq.nd) then
         exit loop2
      end if
   end do loop2


   !open (unit=1,file='scfunction',status='unknown')
   do i=0,nd
      a(i) = real(i*ni,kind=8)/real(nd,kind=8)-(.5d0*real(ni,kind=8)-1.d0)
      !write(1,*) a(i),x(i)
   end do
   !close(1)

   call f_free(y)
   call f_release_routine()
END SUBROUTINE my_scaling_function4b2B

 !> routine which directly applies the 3D transformation of the rototranslation
subroutine field_rototranslation3D_interpolation(da,newz,centre_old,centre_new,&
     sint,cost,onemc,hgrids_old,ndims_old,f_old,&
     hgrids_new,ndims_new,f_new)
  use module_base
  use yaml_output
  implicit none
  real(gp), intent(in) :: sint,cost,onemc !< rotation wrt newzeta vector
  real(gp), dimension(3), intent(in) :: da !<coordinates of rigid shift vector
  real(gp), dimension(3), intent(in) :: newz !<coordinates of new z vector (should be of norm one)
  real(gp), dimension(3), intent(in) :: centre_old,centre_new !<centre of rotation
  real(gp), dimension(3), intent(in) :: hgrids_old,hgrids_new !<dimension of old and new box
  integer, dimension(3), intent(in) :: ndims_old,ndims_new !<dimension of old and new box
  real(gp), dimension(ndims_old(1),ndims_old(2),ndims_old(3)), intent(in) :: f_old
  real(gp), dimension(ndims_new(1),ndims_new(2),ndims_new(3)), intent(out) :: f_new
  !local variables
  integer :: i,j,k,it
  real(gp), dimension(3) :: dt
  real(gp), dimension(27) :: coeffs

  call f_routine(id='field_rototranslation3D_interpolation')

  !loop on the coordinates of the new domain
  do k=1,ndims_new(3)
     do j=1,ndims_new(2)
        do i=1,ndims_new(1)
           do it=1,3
              call shift_and_start(i,j,k,coeffs,dt)
           end do
!           print *,'i,j,k',i,j,k,coeffs
!           print *,'dt',dt
           f_new(i,j,k)=interpolate(dt,coeffs)
!           print *,'interpolate',f_new(i,j,k)
        end do
     end do
  end do

  call f_release_routine()
!stop  
contains

  function interpolate(dt,aijk)
    implicit none
    real(gp), dimension(3), intent(in) :: dt
    real(gp), dimension(0:2,0:2,0:2), intent(inout) :: aijk
    real(gp) :: interpolate
    !local variables
    integer :: px,py,pz,ix,iy,iz,info
    real(gp) :: x,y,z
    integer, dimension(27) :: ipiv
    real(gp), dimension(-1:1,-1:1,-1:1,0:2,0:2,0:2) :: bijk

    if (maxval(abs(aijk)) == 0.0_gp) then
       interpolate=0.0_gp
       return
    end if

    do iz=-1,1
       z=dt(3)+real(iz,gp)
       z=hgrids_old(3)*z
       do iy=-1,1
          y=dt(2)+real(iy,gp)
          y=hgrids_old(2)*y
          do ix=-1,1
             x=dt(1)+real(ix,gp)
             x=hgrids_old(1)*x
             do pz=0,2
                do py=0,2
                   do px=0,2
                      bijk(ix,iy,iz,px,py,pz)=(x**px)*(y**py)*(z**pz)
                   end do
                end do
             end do
          end do
       end do
    end do

    !here the linear system has to be solved to find the coefficients aijk
    !some pragma has to be passed to MKL to ensure a monothread execution
    call dgesv(27,1,bijk,27,ipiv,aijk,27,info)
    if (info /=0) then 
       print *,'error', info, dt
       call f_err_severe()
    end if
    interpolate=aijk(0,0,0)

  end function interpolate

  pure subroutine shift_and_start(j1,j2,j3,fijk,dt)
    implicit none
    integer, intent(in) :: j1,j2,j3
    real(gp), dimension(-1:1,-1:1,-1:1), intent(out) :: fijk
    real(gp), dimension(3), intent(out) :: dt
    !local variables
    integer :: ix,iy,iz
    integer, dimension(3) :: istart,istart_shift
    real(gp), dimension(3) :: t0_l

    !define the coordinates in the reference frame
    !which depends of the transformed variables
    dt(1)=-centre_new(1)+real(j1-1,gp)*hgrids_new(1) 
    dt(2)=-centre_new(2)+real(j2-1,gp)*hgrids_new(2)
    dt(3)=-centre_new(3)+real(j3-1,gp)*hgrids_new(3)

    !define the value of the shift of the variable we are going to transform
    t0_l=coord(newz,cost,sint,onemc,dt(1),dt(2),dt(3))-da
    istart=nint((t0_l+centre_old+hgrids_old)/hgrids_old)
    
    !!doubts about that
    !t0_l=(dt-t0_l)/hgrids_old
    !!identify shift
    !dt(1)=(real(istart(1),gp)+t0_l(1))-real(j1,gp)*hgrids_new(1)/hgrids_old(1)
    !dt(2)=(real(istart(2),gp)+t0_l(2))-real(j2,gp)*hgrids_new(2)/hgrids_old(2)
    !dt(3)=(real(istart(3),gp)+t0_l(3))-real(j3,gp)*hgrids_new(3)/hgrids_old(3)
    !!end of doubts


    !this shift brings the old point in the new reference frame
    dt=real(istart,gp)-(t0_l+centre_new+hgrids_new)/hgrids_old

    !purify the shift to be a inferior than multiple of the grid spacing
    istart_shift=nint(dt)
    dt=dt-real(istart_shift,gp)
    istart=istart-istart_shift

    !fill array if it is inside the old box
    fijk=0.0_gp
    do iz=-1,1
       if (istart(3)+iz >= 1 .and. istart(3)+iz <= ndims_old(3)) then
          do iy=-1,1
             if (istart(2)+iy >= 1 .and. istart(2)+iy <= ndims_old(2)) then
             do ix=-1,1
                if (istart(1)+ix >= 1 .and. istart(1)+ix <= ndims_old(1)) then
                   fijk(ix,iy,iz)=&
                        f_old(istart(1)+ix,istart(2)+iy,istart(3)+iz)
                end if
             end do
          end if
          end do
       end if
    end do

!    if (maxval(abs(fijk)) /= 0.0_gp) then
!       write(17,*)j1,j2,j3,dt,istart,fijk
!    end if
    

  end subroutine shift_and_start

  pure function coord(u,C,S,onemc,x,y,z)
    use module_base, only: gp
    implicit none
    real(gp), intent(in) :: C,S,onemc !<trigonometric functions of the theta angle
    real(gp), intent(in) :: x,y,z !<coordinates to be used for the mapping
    real(gp), dimension(3), intent(in) :: u !<axis of rotation
    real(gp), dimension(3) :: coord

    coord(1)=u(1)**2*x + u(1)*u(2)*y + S*u(3)*y - S*u(2)*z + u(1)*u(3)*z - C*((-1 + u(1)**2)*x + u(1)*(u(2)*y + u(3)*z))
    coord(2)=-(S*u(3)*x) + (C + onemc*u(2)**2)*y + onemc*u(2)*u(3)*z + u(1)*(u(2)*onemc*x + S*z)
    coord(3)=S*(u(2)*x - u(1)*y) + C*z + u(3)*(onemc*u(1)*x + onemc*u(2)*y + u(3)*z - C*u(3)*z)

  end function coord

end subroutine field_rototranslation3D_interpolation

!> routine which directly applies the 3D transformation of the rototranslation
subroutine field_rototranslation3D(n_phi,nrange_phi,phi_ISF,da,newz,centre_old,centre_new,&
     sint,cost,onemc,iorder,hgrids_old,ndims_old,f_old,&
     hgrids_new,ndims_new,f_new)
  use module_base
  use yaml_output
  implicit none
  integer, intent(in) :: n_phi,nrange_phi !< number of points of ISF array and real-space range
  real(gp), intent(in) :: sint,cost,onemc !< rotation wrt newzeta vector
  integer, dimension(3), intent(in) :: iorder
  real(gp), dimension(3), intent(in) :: da !<coordinates of rigid shift vector
  real(gp), dimension(3), intent(in) :: newz !<coordinates of new z vector (should be of norm one)
  real(gp), dimension(3), intent(in) :: centre_old,centre_new !<centre of rotation
  real(gp), dimension(3), intent(in) :: hgrids_old,hgrids_new !<dimension of old and new box
  integer, dimension(3), intent(in) :: ndims_old,ndims_new !<dimension of old and new box
  real(gp), dimension(n_phi,2), intent(in) :: phi_ISF
  real(gp), dimension(ndims_old(1),ndims_old(2),ndims_old(3)), intent(in) :: f_old
  real(gp), dimension(ndims_new(1),ndims_new(2),ndims_new(3)), intent(out) :: f_new
  !local variables
  integer :: m_isf,k1,i,j,k,me,ms
  real(gp) :: dt,ux,uy,uz
  integer, dimension(3) :: isign,irp
  real(gp), dimension(3,3) :: rmat !< rotation matrix
  real(gp), dimension(:), allocatable :: shf
  real(gp), dimension(:), allocatable :: work,work2

  !print *,'3d'
  call f_routine(id='field_rototranslation3D')
  work =f_malloc(ndims_new(1)*(maxval(ndims_old))**2,id='work')
  work2=f_malloc(ndims_new(1)*ndims_new(2)*maxval(ndims_old),id='work2')

  m_isf=nrange_phi/2
  shf=f_malloc(-m_isf .to. m_isf,id='shf')
  !for each of the dimensions build the interpolating vector which is needed

  !identify the rotation matrix elements
  ux=newz(1)
  uy=newz(2)
  uz=newz(3)
  !first row (xp)
  rmat(:,1)=(/cost+onemc*ux**2   ,ux*uy*onemc-uz*sint,ux*uz*onemc+uy*sint/)
  !second row (yp)
  rmat(:,2)=(/ux*uy*onemc+uz*sint,cost+onemc*uy**2   ,uy*uz*onemc-ux*sint/)
  !third row (zp)
  rmat(:,3)=(/ux*uz*onemc-uy*sint,uy*uz*onemc+ux*sint,cost+onemc*uz**2   /)


  !first step: determine xn from a coordinate n13o=xo or yo or zo
  !f_old (nxo,nyo,nzo) -> work(n11o,n12o,nxn) !n11o and n12o are the remaining dimensions
  !second step: determine yn from n22o=n11o or n12o
  !work(n11o,n12o,nxn) -> work2(n21o,nxn,nyn)
  !third step: determine zn from n21o
  !work2(n21o,nxn,nyn) -> f_new(xn,yn,zn)

  isign=1
  if (iorder(1)<0) isign(1)=2
  if (iorder(2)<0) isign(2)=2
  if (iorder(3)<0) isign(3)=2
  irp=abs(iorder)

  !first step
  select case(irp(1))
  case(1) !xn is derived from xo 
     do k=1,ndims_old(3)
        do j=1,ndims_old(2)
           do i=1,ndims_new(1)
              call shift_and_start(irp(1),1,2,3,i,j,k,&
                   dt,k1,ms,me)

              call define_filter(dt,nrange_phi,n_phi,phi_ISF(1,isign(1)),shf)
              
              !work(j,k+(i-1)*ndims_old(3))
              work(j+ind(2,3,k,i))=convolve(irp(1),k1,j,k,ms,me,&
                   m_isf,shf,ndims_old(1),ndims_old(2),ndims_old(3),f_old)
           end do
        end do
     end do
  case(2) !xn is derived from yo
     do k=1,ndims_old(3)
        do j=1,ndims_old(1)
           do i=1,ndims_new(1)
              call shift_and_start(irp(1),1,1,3,i,j,k,&
                   dt,k1,ms,me)
              
              call define_filter(dt,nrange_phi,n_phi,phi_ISF(1,isign(1)),shf)
              !work(j,k+(i-1)*ndims_old(3))
              work(j+ind(1,3,k,i))=convolve(irp(1),j,k1,k,ms,me,&
                   m_isf,shf,ndims_old(1),ndims_old(2),ndims_old(3),f_old)
           end do
        end do
     end do
  case(3) !xn is derived from zo
     do k=1,ndims_old(2)
        do j=1,ndims_old(1)
           do i=1,ndims_new(1)
              call shift_and_start(irp(1),1,1,2,i,j,k,&
                   dt,k1,ms,me)

              call define_filter(dt,nrange_phi,n_phi,phi_ISF(1,isign(1)),shf)
              !work(k,j+(i-1)*ndims_old(2))
              work(j+ind(1,2,k,i))=convolve(irp(1),j,k,k1,ms,me,&
                   m_isf,shf,ndims_old(1),ndims_old(2),ndims_old(3),f_old)
           end do
        end do
     end do
  end select
  !second step
  select case(irp(1)*10+irp(2))
  case(21) !yp is derived from xo (and xp has been derived from y)
     do i=1,ndims_new(1)
        do k=1,ndims_old(irp(3))
           do j=1,ndims_new(2)
              call shift_and_start(irp(2),2,2,irp(3),i,j,k,&
                   dt,k1,ms,me)
              call define_filter(dt,nrange_phi,n_phi,phi_ISF(1,isign(2)),shf)

              work2(k+ind2(irp(3),i,j))=convolve(1,k1,k,i,ms,me,m_isf,shf,&
                   ndims_old(1),ndims_old(3),ndims_new(1),work)
           end do
        end do
     end do
  case(23) !yp is derived from zo (and xp has been derived from y)
     do i=1,ndims_new(1)
        do k=1,ndims_old(irp(3))
           do j=1,ndims_new(2)
              call shift_and_start(irp(2),2,2,irp(3),i,j,k,&
                   dt,k1,ms,me)

              call define_filter(dt,nrange_phi,n_phi,phi_ISF(1,isign(2)),shf)
              work2(k+ind2(irp(3),i,j))=convolve(2,k,k1,i,ms,me,m_isf,shf,&
                   ndims_old(1),ndims_old(3),ndims_new(1),work)
           end do
        end do
     end do
  case(12) !yp is derived from yo (and xp has been derived from x)
     do i=1,ndims_new(1)
        do k=1,ndims_old(irp(3))
           do j=1,ndims_new(2)
              call shift_and_start(irp(2),2,2,irp(3),i,j,k,&
                   dt,k1,ms,me)
              
              call define_filter(dt,nrange_phi,n_phi,phi_ISF(1,isign(2)),shf)
              !work2(k,i+(j-1)*ndims_new(1))
              work2(k+ind2(irp(3),i,j))=convolve(1,k1,k,i,ms,me,m_isf,shf,&
                   ndims_old(2),ndims_old(3),ndims_new(1),work)
           end do
        end do
     end do
  case(13) !yp is derived from zo (and xp has been derived from x)
     do i=1,ndims_new(1)
        do k=1,ndims_old(irp(3))
           do j=1,ndims_new(2)
              call shift_and_start(irp(2),2,2,irp(3),i,j,k,&
                   dt,k1,ms,me)

!              print *,'value fouund',dt,k1,j

              call define_filter(dt,nrange_phi,n_phi,phi_ISF(1,isign(2)),shf)
              !work2(k,i+(j-1)*ndims_new(1))
              work2(k+ind2(irp(3),i,j))=convolve(2,k,k1,i,ms,me,m_isf,shf,&
                   ndims_old(2),ndims_old(3),ndims_new(1),work)
           end do
        end do
     end do
  case(32) !yp is derived from yo (and xp has been derived from z)
     do i=1,ndims_new(1)
        do k=1,ndims_old(irp(3))
           do j=1,ndims_new(2)
              call shift_and_start(irp(2),2,2,irp(3),i,j,k,&
                   dt,k1,ms,me)

              call define_filter(dt,nrange_phi,n_phi,phi_ISF(1,isign(2)),shf)

              work2(k+ind2(irp(3),i,j))=convolve(2,k,k1,i,ms,me,m_isf,shf,&
                   ndims_old(1),ndims_old(2),ndims_new(1),work)
           end do
        end do
     end do
  case(31) !yp is derived from xo (and xp has been derived from z)
     do i=1,ndims_new(1)
        do k=1,ndims_old(irp(3))
           do j=1,ndims_new(2)
              call shift_and_start(irp(2),2,2,irp(3),i,j,k,&
                   dt,k1,ms,me)

              call define_filter(dt,nrange_phi,n_phi,phi_ISF(1,isign(2)),shf)

              work2(k+ind2(irp(3),i,j))=convolve(1,k1,k,i,ms,me,m_isf,shf,&
                   ndims_old(1),ndims_old(2),ndims_new(1),work)
           end do
        end do
     end do
  end select

  !third step
  do j=1,ndims_new(2)
     do i=1,ndims_new(1)
        do k=1,ndims_new(3)
           call shift_and_start(irp(3),3,2,3,i,j,k,&
                dt,k1,ms,me)
           
           call define_filter(dt,nrange_phi,n_phi,phi_ISF(1,isign(3)),shf)
           
           f_new(i,j,k)=convolve(1,k1,i,j,ms,me,m_isf,shf,&
                ndims_old(irp(3)),ndims_new(1),ndims_new(2),work2)
        end do
     end do
  end do

  call f_free(work)
  call f_free(work2)
  call f_free(shf)
  call f_release_routine()

  contains
    
    !index of work array for step 1
    pure function ind(jc2,jc3,i2,i3)
      implicit none
      integer, intent(in) :: jc2,jc3,i2,i3
      integer :: ind

      ind=ndims_old(jc2)*(i2-1)+ndims_old(jc2)*ndims_old(jc3)*(i3-1)

    end function ind

    pure function ind2(jc3,i2,i3)
      implicit none
      integer, intent(in) :: jc3,i2,i3
      integer :: ind2

      ind2=ndims_old(jc3)*(i2-1)+ndims_old(jc3)*ndims_new(1)*(i3-1)

    end function ind2

 
    pure subroutine shift_and_start(ntr,istep,i2,i3,j1,j2,j3,&
         dt,istart,ms,me)
      use module_base
      implicit none
      integer, intent(in) :: ntr !< id of the dimension to be transformed
      integer, intent(in) :: istep,i2,i3
      integer, intent(in) :: j1,j2,j3
      integer, intent(out) :: istart,ms,me
      real(gp), intent(out) :: dt
      !local variables
      integer :: ivars,istart_shift!,istep,i1,i2,i3
      real(gp), dimension(3) :: t
      real(gp) :: coord_old

      !define the coordinates in the reference frame, which depends on the transformed variables
      t(1)=-centre_new(1)+real(j1-1,gp)*hgrids_new(1) !the first step is always the same
      if (istep >=2) then
         t(2)=-centre_new(2)+real(j2-1,gp)*hgrids_new(2)
      else
         t(2)=-centre_old(i2)+real(j2-1,gp)*hgrids_old(i2)
      end if
      if (istep ==3) then
         t(3)=-centre_new(3)+real(j3-1,gp)*hgrids_new(3)
      else
         t(3)=-centre_old(i3)+real(j3-1,gp)*hgrids_old(i3)
      end if

      !code for the coords
      ivars=1000*istep+100+10*i2+i3

      !define the value of the shift of the variable we are going to transform
     !coordinate that has to be found in the old box, including the shift
      coord_old=coord(ntr,ivars,newz,cost,sint,onemc,t(1),t(2),t(3))-da(ntr)

     !central point of the convolution rounded to the grid points
     istart=min(max(1,nint((coord_old+centre_old(ntr)+hgrids_old(ntr))&
           /hgrids_old(ntr))),ndims_old(ntr))
     
     !this shift brings the old point in the new reference frame
     dt=real(istart,gp)-(coord_old+centre_new(ntr)+hgrids_new(ntr))/hgrids_old(ntr)

     !purify the shift to be a inferior than multiple of the grid spacing
     istart_shift=nint(dt)
     dt=dt-real(istart_shift,gp)
     istart=istart-istart_shift

     !identify extremes for the convolution
      ms=-min(m_isf,istart-1)
      me=min(m_isf,ndims_old(ntr)-istart)

    end subroutine shift_and_start


    pure function coord(icrd,ivars,u,C,S,onemc,x,y,z)
      use module_base, only: gp
      implicit none
      integer, intent(in) :: icrd !<id of the old coordinate to be retrieved
      integer, intent(in) :: ivars !< order of the variables in terms of 1000*istep+first*100+second*10+third
      real(gp), intent(in) :: C,S,onemc !<trigonometric functions of the theta angle
      real(gp), intent(in) :: x,y,z !<coordinates to be used for the mapping
      
      real(gp), dimension(3), intent(in) :: u !<axis of rotation
      real(gp) :: coord

      coord=0.0_gp
      select case(icrd)
      case(1) !x coordinate
         select case(ivars)
         case(1123)!'xnyozo')
!!$            coord=(x + S*u(3)*y - S*u(2)*z - onemc*u(1)*(u(2)*y + u(3)*z))/&
!!$                 (C + onemc*u(1)**2)
!!$            coord=(x + (S*u(3)- onemc*u(1)*u(2))*y - (S*u(2)+onemc*u(1)*u(3))*z)/&
!!$                 (C + onemc*u(1)**2)
            coord=(x-rmat(2,1)*y-rmat(3,1)*z)/rmat(1,1)
         case(2123)!'xnynzo')
!!$            coord=(u(2)**2*x - u(2)*(u(1)*y + S*z) + u(3)*(S*y + u(1)*z) + C*(x - u(2)**2*x + u(1)*u(2)*y - u(1)*u(3)*z))/&
!!$                 (C + u(3)**2 - C*u(3)**2)
!!$            coord=((C+onemc*u(2)**2)*x - (u(2)*u(1)*onemc-u(3)*S)*y + (u(1)*u(3)*onemc-u(2)*S)*z)/&
!!$                 (C + onemc*u(3)**2)
            coord=(rmat(2,2)*x-rmat(2,1)*y+rmat(1,3)*z)/rmat(3,3)
         case(3123)!'xnynzn')
!!$            coord=(onemc*u(1)**2+C)*x + (u(1)*u(2)*onemc + S*u(3))*y  + (u(1)*u(3)*onemc- S*u(2))*z
            coord=rmat(1,1)*x + rmat(1,2)*y  + rmat(1,3)*z
         case(2122)!'xnynyo')
!!$            coord=(S*(u(1)*x + u(2)*(-z + y)) + onemc*u(3)*(-(u(2)*x) + u(1)*(z + y)))/&
!!$                 (S*u(1) + onemc*u(2)*u(3))
!!$            coord=((S*u(1)-onemc*u(3)*u(2))*x + (S*u(2)+onemc*u(3)*u(1))*y + ( onemc*u(3)*u(1)-S*u(2))*z)/&
!!$                 (S*u(1) + onemc*u(2)*u(3))
            coord=(-rmat(3,2)*x + rmat(3,1)*y + rmat(1,3)*z)/rmat(2,3)
         end select
      case(2) !y coordinate
         select case(ivars)
         case(1113)!'xnxozo')
!!$            coord=((-C + (-1 + C)*u(1)**2)*y + x - S*u(2)*z + (-1 + C)*u(1)*u(3)*z)/&
!!$                 (onemc*u(1)*u(2) - S*u(3))
!!$            coord=(x-(C + onemc*u(1)**2)*y -(onemc*u(1)*u(3)+S*u(2))*z)/&
!!$                 (onemc*u(1)*u(2) - S*u(3))
            coord=(x-rmat(1,1)*y-rmat(3,1)*z)/rmat(2,1)
         case(2121)!'xnynxo')
!!$            coord=(onemc*u(3)*(-(u(2)*(z + x)) + u(1)*y) + S*(u(1)*(-z + x) + u(2)*y))/&
!!$                 (S*u(2) - onemc*u(1)*u(3))
!!$            coord=(-(onemc*u(3)*u(2)-S*u(1))*x+(onemc*u(3)*u(1)+S*u(2))*y -(onemc*u(3)*u(2) + S*u(1))*z)/&
!!$                 (S*u(2) - onemc*u(1)*u(3))
            coord=(rmat(3,2)*x-rmat(3,1)*y +rmat(2,3)*z)/rmat(1,3)
         case(2123)!'xnynzo')
!!$            coord=(-(S*u(3)*x) + y + S*u(1)*z - onemc*(u(1)*u(2)*x + (u(2)**2 + u(3)**2)*y - u(2)*u(3)*z))/&
!!$                 (C + onemc*u(3)**2)
!!$            coord=(-(onemc*u(1)*u(2)+S*u(3))*x +(C+onemc*u(1)**2)*y + (onemc*u(2)*u(3)+S*u(1))*z )/&
!!$                 (C + onemc*u(3)**2)
            coord=(-rmat(1,2)*x +rmat(1,1)*y + rmat(2,3)*z )/rmat(3,3)
         case(3123)!'xnynzn')
!!$            coord=(u(1)*u(2)*onemc-S*u(3))*x + (C + onemc*u(2)**2)*y + (onemc*u(2)*u(3) + u(1)*S)*z
            coord=rmat(2,1)*x +rmat(2,2)*y +rmat(2,3)*z
         end select
     case(3) !z coordinate
         select case(ivars)
         case(1112)!'xnxoyo')
!!$            coord=(-(u(1)**2*y) + C*(-1 + u(1)**2)*y + x - u(1)*u(2)*z + C*u(1)*u(2)*z + S*u(3)*z)/&
!!$                 (S*u(2) + onemc*u(1)*u(3))
!!$            coord=(x-(C + onemc*u(1)**2)*y - (onemc*u(1)*u(2)-S*u(3))*z)/&
!!$                 (S*u(2) + onemc*u(1)*u(3))
            coord=(x-rmat(1,1)*y - rmat(2,1)*z)/rmat(3,1)
         case(2121)!'xnynxo')
!!$            coord=(-(u(3)**2*z) + S*u(3)*y + u(2)*(u(2)*x - u(1)*y) + C*((-1 + u(3)**2)*z + x - u(2)**2*x + u(1)*u(2)*y))/&
!!$                 (S*u(2) - onemc*u(1)*u(3))
!!$            coord=(-(C+onemc*u(3)**2)*z + (C+onemc*u(2)**2)*x - (onemc*u(1)*u(2)-S*u(3))*y)/&
!!$                 (S*u(2) - onemc*u(1)*u(3))
            coord=(rmat(3,3)*z - rmat(2,2)*x + rmat(2,1)*y)/rmat(1,3)
         case(2122)!'xnynyo')
!!$            coord=(onemc*u(1)*u(2)*x+S*u(3)*x+C*z+onemc*u(3)**2*z-C*y-onemc*u(1)**2*y)/(S*u(1) + onemc*u(2)*u(3))
!!$            coord=((onemc*u(1)*u(2)+S*u(3))*x+(C+onemc*u(3)**2)*z-(C+onemc*u(1)**2)*y)/(S*u(1) + onemc*u(2)*u(3))
            coord=(rmat(1,2)*x+rmat(3,3)*z-rmat(1,1)*y)/rmat(2,3)
         case(3123)!'xnynzn')
!!$            coord=S*(u(2)*x - u(1)*y) + C*z + u(3)*(onemc*u(1)*x + onemc*u(2)*y + u(3)*z - C*u(3)*z)
!!$            coord=(C+onemc*u(3)**2)*z + (onemc*u(3)*u(2)-S*u(1))*y + (S*u(2)  + u(3)*onemc*u(1))*x
            coord=rmat(3,3)*z + rmat(3,2)*y + rmat(3,1)*x
         end select
      end select

!      if (coord==0.0_gp) then
!         print *,'Error, value not found',icrd,ivars
!         stop
!      end if

    end function coord

    pure function convolve(idim,i,j,k,ms,me,m_isf,shf,n1,n2,n3,f_in)
      use module_base, only: gp
      implicit none
      integer, intent(in) :: idim !<dimension to be convolved
      integer, intent(in) :: n1,n2,n3,m_isf
      integer, intent(in) :: i,j,k !< starting point of the convolution
      integer, intent(in) :: ms,me !< extremes for the shift
      real(gp), dimension(-m_isf:m_isf), intent(in) :: shf
      real(gp), dimension(n1,n2,n3), intent(in) :: f_in
      real(gp) :: convolve
      !local variables
      integer :: l
      real(gp) :: tt

      tt=0.0_gp
      select case(idim)
      case(1)
         do l=ms,me
            tt=tt+shf(l)*f_in(i+l,j,k)
         end do
      case(2)
         do l=ms,me
            tt=tt+shf(l)*f_in(i,j+l,k)
         end do
      case(3)
         do l=ms,me
            tt=tt+shf(l)*f_in(i,j,k+l)
         end do
      end select

      !end of interpolate coefficient
      convolve=tt

    end function convolve

    pure subroutine define_filter(dt,nrange,nphi,phi,shf)
      use module_base
      implicit none
      integer, intent(in) :: nphi !< number of sampling points of the ISF function (multiple of nrange)
      integer, intent(in) :: nrange !< extension of the ISF domain in dimensionless units (even number)
      real(gp), intent(in) :: dt
      real(gp), dimension(nphi), intent(in) :: phi !< interpolating scaling function array
      real(gp), dimension(-nrange/2:nrange/2), intent(out) :: shf !< interpolating filter to be applied
      !local variables
      integer :: nunit,ish,ipos,m_isf,l,jisf

      m_isf=nrange/2
      !number of points for a unit displacement
      nunit=nphi/nrange 

      !evaluate the shift
      ish=nint(real(nunit,gp)*dt)

      !if (ish /= 0) print *,'dt',dt,ish

      !starting point in the filter definition
      ipos=ish+1
      if (ish<= 0) then
         jisf=-(abs(ish))/nunit-1
      else if (ish > 0) then
         jisf=ish/nunit+1
      else
         jisf=0
      end if
      jisf=jisf-m_isf

      !fill the filters in its nonzero coefficients
      do l=-m_isf,m_isf
         if (jisf >= -m_isf .and. jisf <= m_isf) then
            shf(l)=phi(ipos)
         else
            shf(l)=0.0_gp
         end if
         jisf=jisf+1
         ipos=ipos+nunit
      end do

    end subroutine define_filter


end subroutine field_rototranslation3D

!> Backward wavelet transform
!! gives the anti-correlation
subroutine back_trans_16_reversed(nd,nt,x,y)
  implicit none
  !Arguments
  integer, intent(in) :: nd !< Length of data set
  integer, intent(in) :: nt !< Length of data in data set to be transformed
  real(kind=8), intent(in) :: x(0:nd-1)  !< Input data
  real(kind=8), intent(out) :: y(0:nd-1) !< Output data
  !Local variables
  integer :: i,j,ind

  integer, parameter :: m=18
  real(kind=8), dimension(-m:m) :: ch=(/0d0, 0d0,&
       3.571912260328699082d-6, -1.1450094552100700164d-6, &
       -0.00005642629040127758254d0, 0.00002345539585568117642d0, &
       0.0004069961892884996228d0, -0.0002465534369237166607d0, &
       -0.001634776719899382798d0, 0.00259729967896342247d0, &
       0.006477427625463336123d0, -0.01262044842878062896d0, &
       -0.02535252967734825372d0, 0.02966399618206407251d0, &
       0.06485097060728547963d0, -0.0289320622117497406d0, &
       0.0185085845718848147d0, 0.5048199552943667001d0, &
       0.970046711566057329d0, 0.7212353426722887695d0, &
       0.0294258861485558961d0, -0.2797722999367705543d0, &
       -0.0990303522418633099d0, 0.07410630821538452139d0,&
       0.04680637576666147908d0, -0.011843799423550127927d0, &
       -0.0122154536585793166d0, 0.0010521128108874154748d0, &
       0.00196569149666800115d0, -0.00008582923667387588177d0, &
       -0.0002141180336992365887d0, 3.667434093271785533d-6,&
       0.000011440737665613076119d0, 0d0, 0d0, 0d0, 0d0/)
  real(kind=8), dimension(-m:m) :: cg,cht,cgt

  !******** coefficients for wavelet transform *********************
  do i=-m,m
     cht(i)=0.d0
     cg(i)=0.d0
     cgt(i)=0.d0
  enddo

  ! the normalization is chosen such that a constant function remains the same constant 
  ! on each level of the transform

  cht( 0)=1.D0

  ! g coefficients from h coefficients
  do i=-m,m-1
     cg(i+1)=cht(-i)*(-1.d0)**(i+1)
     cgt(i+1)=ch(-i)*(-1.d0)**(i+1)
  enddo

  
  do i=0,nt/2-1
     y(2*i+0)=0.d0
     y(2*i+1)=0.d0
     
     do j=-m/2,m/2-1
        
        ! periodically wrap index if necessary
        ind=i-j
        loop99: do
           if (ind.lt.0) then 
              ind=ind+nt/2
              cycle loop99
           end if
           if (ind.ge.nt/2) then 
              ind=ind-nt/2
              cycle loop99
           end if
           exit loop99
        end do loop99

        y(2*i+0)=y(2*i+0) + ch(2*j-0)*x(ind)+cg(2*j-0)*x(ind+nt/2)
        y(2*i+1)=y(2*i+1) + ch(2*j+1)*x(ind)+cg(2*j+1)*x(ind+nt/2)
     end do
  end do
        
END SUBROUTINE back_trans_16_reversed


<|MERGE_RESOLUTION|>--- conflicted
+++ resolved
@@ -1052,15 +1052,9 @@
   real(wp), dimension(:), allocatable :: x_phi
   real(wp), dimension(:,:), allocatable :: y_phi
   real(wp), dimension(:,:,:,:,:,:), allocatable :: psig
-<<<<<<< HEAD
-  real(wp), dimension(:,:,:), pointer :: psifscfold, psifscf, psifscf_tmp
+  real(wp), dimension(:,:,:), pointer :: psifscfold, psifscf
   integer :: itype, nd, nrange
 !!$  real(gp), dimension(3) :: rrow
-=======
-  real(wp), dimension(:,:,:), pointer :: psifscfold, psifscf
-  integer :: itype, nd, nrange,isgn,i,iz
-  real(gp), dimension(3) :: rrow
->>>>>>> 2f929ea7
   real(gp), dimension(3,3) :: rmat !< rotation matrix
   real(gp) :: sint,cost,onemc,ux,uy,uz
   integer, dimension(3) :: irp
