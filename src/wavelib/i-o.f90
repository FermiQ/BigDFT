--- conflicted
+++ resolved
@@ -1194,35 +1194,20 @@
 
   !we should define the transformation order
   !traditional case, for testing
-<<<<<<< HEAD
-  ixp=1
-  iyp=2
-  izp=3
-=======
 !if (any(hgridsh/=hgridsh_old)) then
 !  ixp=1
 !  iyp=2
 ! izp=3
->>>>>>> 45a40f48
 !!$  print *,'final case',(/ixp,iyp,izp/)
 !endif
 
-<<<<<<< HEAD
-!!$  call field_rototranslation3D(nd+1,nrange,y_phi,da,frag_trans%rot_axis,centre_old,centre_new,&
-!!$       sint,cost,onemc,(/ixp,iyp,izp/),&
-!!$       hgridsh_old,ndims_tmp,psifscf_tmp,hgridsh,(2*n+2+2*nb),psifscf)
-
-  call field_rototranslation3D_interpolation(da,frag_trans%rot_axis,centre_old,centre_new,&
-     sint,cost,onemc,hgridsh_old,ndims_tmp,psifscf_tmp,hgridsh,(2*n+2+2*nb),psifscf)
-=======
   call field_rototranslation3D(nd+1,nrange,y_phi,da,frag_trans%rot_axis,centre_old,centre_new,&
-       sint,cost,onemc,(/ixp,iyp,izp/),&
-       hgridsh_old,ndims_tmp,psifscf_tmp,hgridsh,(2*n+2+2*nb),psifscf)
+      sint,cost,onemc,(/ixp,iyp,izp/),&
+      hgridsh_old,ndims_tmp,psifscf_tmp,hgridsh,(2*n+2+2*nb),psifscf)
   !call yaml_map('Centre old',centre_old,fmt='(1pg18.10)')
   !call yaml_map('Centre new',centre_new,fmt='(1pg18.10)')
   !call field_rototranslation3D_interpolation(da,frag_trans%rot_axis,centre_old,centre_new,&
   !   sint,cost,onemc,hgridsh_old,ndims_tmp,psifscf_tmp,hgridsh,(2*n+2+2*nb),psifscf)
->>>>>>> 45a40f48
 
 
   if (size(frag_trans%discrete_operations)>0) then
@@ -1967,7 +1952,6 @@
     !   istart(i)=min(max(istart(i),1),ndims_old(i))
     !end do
     
-<<<<<<< HEAD
 !!$    !doubts about that
 !!$    t0_l=(dt-t0_l)/hgrids_old
 !!$    !identify shift
@@ -1978,15 +1962,6 @@
 
       !this shift brings the old point in the new reference frame
     dt=real(istart,gp)-(t0_l+centre_new+hgrids_new)/hgrids_old
-=======
-    !doubts about that
-    t0_l=(dt-t0_l)/hgrids_old
-    !identify shift
-    dt(1)=(real(istart(1),gp)+t0_l(1))-real(j1,gp)*hgrids_new(1)/hgrids_old(1)
-    dt(2)=(real(istart(2),gp)+t0_l(2))-real(j2,gp)*hgrids_new(2)/hgrids_old(2)
-    dt(3)=(real(istart(3),gp)+t0_l(3))-real(j3,gp)*hgrids_new(3)/hgrids_old(3)
-    !end of doubts
->>>>>>> 45a40f48
 
     !identify shift
     !dt=t0_l-(-centre_old+istart*hgrids_old)
@@ -2251,45 +2226,44 @@
 
     end function ind2
 
-<<<<<<< HEAD
-    
-    pure subroutine shift_and_start(ntr,istep,i2,i3,j1,j2,j3,&
-         dt,istart,ms,me)
-      use module_base
-      implicit none
-      integer, intent(in) :: ntr !< id of the dimension to be transformed
-      integer, intent(in) :: istep,i2,i3
-      integer, intent(in) :: j1,j2,j3
-      integer, intent(out) :: istart,ms,me
-      real(gp), intent(out) :: dt
-      !local variables
+ 
+     pure subroutine shift_and_start(ntr,istep,i2,i3,j1,j2,j3,&
+          dt,istart,ms,me)
+       use module_base
+       implicit none
+       integer, intent(in) :: ntr !< id of the dimension to be transformed
+       integer, intent(in) :: istep,i2,i3
+       integer, intent(in) :: j1,j2,j3
+       integer, intent(out) :: istart,ms,me
+       real(gp), intent(out) :: dt
+       !local variables
       integer :: ivars,istart_shift!,istep,i1,i2,i3
-      real(gp), dimension(3) :: t
+       real(gp), dimension(3) :: t
       real(gp) :: t0_l,coord_old
 
-      !define the coordinates in the reference frame, which depends of the transformed variables
-      t(1)=-centre_new(1)+real(j1-1,gp)*hgrids_new(1) !the first step is always the same
-      if (istep >=2) then
-         t(2)=-centre_new(2)+real(j2-1,gp)*hgrids_new(2)
-      else
-         t(2)=-centre_old(i2)+real(j2-1,gp)*hgrids_old(i2)
-      end if
-      if (istep ==3) then
-         t(3)=-centre_new(3)+real(j3-1,gp)*hgrids_new(3)
-      else
-         t(3)=-centre_old(i3)+real(j3-1,gp)*hgrids_old(i3)
-      end if
-
-      !code for the coords
-      ivars=1000*istep+100+10*i2+i3
-
-      !define the value of the shift of the variable we are going to transform
+       !define the coordinates in the reference frame, which depends on the transformed variables
+       t(1)=-centre_new(1)+real(j1-1,gp)*hgrids_new(1) !the first step is always the same
+       if (istep >=2) then
+          t(2)=-centre_new(2)+real(j2-1,gp)*hgrids_new(2)
+       else
+          t(2)=-centre_old(i2)+real(j2-1,gp)*hgrids_old(i2)
+       end if
+       if (istep ==3) then
+          t(3)=-centre_new(3)+real(j3-1,gp)*hgrids_new(3)
+       else
+          t(3)=-centre_old(i3)+real(j3-1,gp)*hgrids_old(i3)
+       end if
+
+       !code for the coords
+       ivars=1000*istep+100+10*i2+i3
+
+       !define the value of the shift of the variable we are going to transform
       !coordinate that has to be found in the old box, including the shift
       coord_old=coord(ntr,ivars,newz,cost,sint,onemc,t(1),t(2),t(3))-da(ntr) 
 
       !central point of the convolution rounded to the grid points
       istart=min(max(1,nint((coord_old+centre_old(ntr)+hgrids_old(ntr))&
-           /hgrids_old(ntr))),ndims_old(ntr))
+            /hgrids_old(ntr))),ndims_old(ntr))
       
       !this shift brings the old point in the new reference frame
       dt=real(istart,gp)-(coord_old+centre_new(ntr)+hgrids_new(ntr))/hgrids_old(ntr)
@@ -2328,90 +2302,10 @@
       istart=istart-istart_shift
 
       !identify extremes for the convolution
-      ms=-min(m_isf,istart-1)
-      me=min(m_isf,ndims_old(ntr)-istart)
-=======
- 
-     pure subroutine shift_and_start(ntr,istep,i2,i3,j1,j2,j3,&
-          dt,istart,ms,me)
-       use module_base
-       implicit none
-       integer, intent(in) :: ntr !< id of the dimension to be transformed
-       integer, intent(in) :: istep,i2,i3
-       integer, intent(in) :: j1,j2,j3
-       integer, intent(out) :: istart,ms,me
-       real(gp), intent(out) :: dt
-       !local variables
-       integer :: ivars,istart_shift!,istep,i1,i2,i3
-       real(gp), dimension(3) :: t
-       real(gp) :: t0_l,coord_old
-
-       !define the coordinates in the reference frame, which depends on the transformed variables
-       t(1)=-centre_new(1)+real(j1-1,gp)*hgrids_new(1) !the first step is always the same
-       if (istep >=2) then
-          t(2)=-centre_new(2)+real(j2-1,gp)*hgrids_new(2)
-       else
-          t(2)=-centre_old(i2)+real(j2-1,gp)*hgrids_old(i2)
-       end if
-       if (istep ==3) then
-          t(3)=-centre_new(3)+real(j3-1,gp)*hgrids_new(3)
-       else
-          t(3)=-centre_old(i3)+real(j3-1,gp)*hgrids_old(i3)
-       end if
-
-       !code for the coords
-       ivars=1000*istep+100+10*i2+i3
-
-       !define the value of the shift of the variable we are going to transform
-       !coordinate that has to be found in the old box, including the shift 
-       coord_old=coord(ntr,ivars,newz,cost,sint,onemc,t(1),t(2),t(3))-da(ntr)
-
-       !central point of the convolution rounded to the grid points
-       istart=min(max(1,nint((coord_old+centre_old(ntr)+hgrids_old(ntr))&
-            /hgrids_old(ntr))),ndims_old(ntr))
-
-       !this shift brings the old point in the new reference frame
-       dt=real(istart,gp)-(coord_old+centre_new(ntr)+hgrids_new(ntr))/hgrids_old(ntr)
-
-!!$      select case(ntr)
-!!$      case(1)
-!!$dt=real(istart,gp)-(coord_old+centre_new(ntr)+hgrids_new(ntr))/hgrids_old(ntr)
-!!$      case(2)
-!!$         if (istep >=2) then
-!!$dt=real(istart,gp)-(coord_old+centre_new(ntr)+hgrids_new(ntr))/hgrids_old(ntr)
-!!$         else
-!!$dt=real(istart,gp)-(coord_old+centre_old(i2)+hgrids_old(i2))/hgrids_old(ntr)
-!!$         end if
-!!$      case(3)
-!!$         if (istep ==3) then
-!!$dt=real(istart,gp)-(coord_old+centre_new(ntr)+hgrids_new(ntr))/hgrids_old(ntr)
-!!$         else
-!!$dt=real(istart,gp)-(coord_old+centre_old(i3)+hgrids_old(i3))/hgrids_old(ntr)
-!!$         end if
-!!$      end select
-
-       !old case, seems working only for the 123 scenario
-!!$            t0_l=(t(ntr)-coord_old)/hgrids_old(ntr)
-!!$      select case(ntr)
-!!$      case(1)
-!!$ dt=(real(istart,gp)+t0_l)-real(j1,gp)*hgrids_new(1)/hgrids_old(1)
-!!$      case(2)
-!!$ dt=(real(istart,gp)+t0_l)-real(j2,gp)*hgrids_new(2)/hgrids_old(2)
-!!$      case(3)
-!!$ dt=(real(istart,gp)+t0_l)-real(j3,gp)*hgrids_new(3)/hgrids_old(3)
-!!$      end select
-
-       !purify the shift to be a inferior than multiple of the grid spacing
-       istart_shift=nint(dt)
-       dt=dt-real(istart_shift,gp)
-       istart=istart-istart_shift
-
-       !identify extremes for the convolution
        ms=-min(m_isf,istart-1)
        me=min(m_isf,ndims_old(ntr)-istart)
 
      end subroutine shift_and_start
->>>>>>> 45a40f48
 
 
     pure function coord(icrd,ivars,u,C,S,onemc,x,y,z)
