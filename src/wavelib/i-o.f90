!> @file
!!  Routines to reformat wavefunctions
!! @author
!!    Copyright (C) 2010-2015 BigDFT group 
!!    This file is distributed under the terms of the
!!    GNU General Public License, see ~/COPYING file
!!    or http://www.gnu.org/copyleft/gpl.txt .
!!    For the list of contributors, see ~/AUTHORS 


!> Reformat one wavefunction
subroutine reformatonewave(displ,wfd,at,hx_old,hy_old,hz_old,n1_old,n2_old,n3_old,& !n(c) iproc (arg:1)
     rxyz_old,psigold,hx,hy,hz,n1,n2,n3,rxyz,psifscf,psi)
  use module_base
  use module_types
  implicit none
  integer, intent(in) :: n1_old,n2_old,n3_old,n1,n2,n3  !n(c) iproc
  real(gp), intent(in) :: hx,hy,hz,displ,hx_old,hy_old,hz_old
  type(wavefunctions_descriptors), intent(in) :: wfd
  type(atoms_data), intent(in) :: at
  real(gp), dimension(3,at%astruct%nat), intent(in) :: rxyz_old,rxyz
  real(wp), dimension(0:n1_old,2,0:n2_old,2,0:n3_old,2), intent(in) :: psigold
  real(wp), dimension(wfd%nvctr_c+7*wfd%nvctr_f), intent(out) :: psi
  real(wp), dimension(*), intent(out) :: psifscf !this supports different BC
  !local variables
  character(len=*), parameter :: subname='reformatonewave'
  logical :: cif1,cif2,cif3,perx,pery,perz
  integer :: i1,i2,i3,j1,j2,j3,l1,l2,iat,nb1,nb2,nb3,ind,jj1,jj2,jj3a,jj3b,jj3c
  integer :: ind2,ind3,n1nb1,n2nb2,n1o7,n2o7,n3o7,n1nb1o,n2nb2o,n3nb3o
  real(gp) :: hxh,hyh,hzh,hxh_old,hyh_old,hzh_old,x,y,z,dx,dy,dz,xold,yold,zold,mindist
  real(wp) :: zr,yr,xr,ym1,y00,yp1
  real(wp), dimension(-1:1,-1:1) :: xya
  real(wp), dimension(-1:1) :: xa
  real(wp), dimension(:), allocatable :: ww,wwold
  real(wp), dimension(:,:,:,:,:,:), allocatable :: psig
  real(wp), dimension(:,:,:), allocatable :: psifscfold
  !real(kind=4) :: t0, t1
  !real(kind=8) :: time

  call f_routine(id='reformatonewave')

  !conditions for periodicity in the three directions
  perx=(at%astruct%geocode /= 'F')
  pery=(at%astruct%geocode == 'P')
  perz=(at%astruct%geocode /= 'F')

  !buffers related to periodicity
  !WARNING: the boundary conditions are not assumed to change between new and old
  call ext_buffers_coarse(perx,nb1)
  call ext_buffers_coarse(pery,nb2)
  call ext_buffers_coarse(perz,nb3)

  psifscfold = f_malloc((/ -nb1.to.2*n1_old+1+nb1, -nb2.to.2*n2_old+1+nb2, -nb3.to.2*n3_old+1+nb3 /),id='psifscfold')
  wwold = f_malloc((2*n1_old+2+2*nb1)*(2*n2_old+2+2*nb2)*(2*n3_old+2+2*nb3),id='wwold')

  if (at%astruct%geocode=='F') then
     call synthese_grow(n1_old,n2_old,n3_old,wwold,psigold,psifscfold) 
  else if (at%astruct%geocode=='S') then     
     call synthese_slab(n1_old,n2_old,n3_old,wwold,psigold,psifscfold) 
  else if (at%astruct%geocode=='P') then     
     call synthese_per(n1_old,n2_old,n3_old,wwold,psigold,psifscfold) 
  end if

  call f_free(wwold)
  
  !write(*,*) iproc,' displ ',displ
  if (hx == hx_old .and. hy == hy_old .and. hz == hz_old .and. &
       n1_old==n1 .and. n2_old==n2 .and. n3_old==n3 .and. &
       displ<= 1.d-2) then
     !if (iproc==0) write(*,*) iproc,' orbital just copied'
     call vcopy((2*n1+2+2*nb1)*(2*n2+2+2*nb2)*(2*n3+2+2*nb3),psifscfold(-nb1,-nb2,-nb3),1,&
          psifscf(1),1)
!!$     do i3=-nb3,2*n3+1+nb3
!!$        do i2=-nb2,2*n2+1+nb2
!!$           do i1=-nb1,2*n1+1+nb1
!!$              ind=i1+nb1+1+(2*n1+2+2*nb1)*(i2+nb2)+&
!!$                   (2*n1+2+2*nb1)*(2*n2+2+2*nb2)*(i3+nb3)
!!$              psifscf(ind)=psifscfold(i1,i2,i3)
!!$           enddo
!!$        enddo
!!$     enddo
     
  else

     dx=0.0_gp
     dy=0.0_gp 
     dz=0.0_gp
     !Calculate average shift
     !Take into account the modulo operation which should be done for non-isolated BC
     do iat=1,at%astruct%nat 
        dx=dx+mindist(perx,at%astruct%cell_dim(1),rxyz(1,iat),rxyz_old(1,iat))
        dy=dy+mindist(pery,at%astruct%cell_dim(2),rxyz(2,iat),rxyz_old(2,iat))
        dz=dz+mindist(perz,at%astruct%cell_dim(3),rxyz(3,iat),rxyz_old(3,iat))
     enddo
     dx=dx/real(at%astruct%nat,gp)
     dy=dy/real(at%astruct%nat,gp)
     dz=dz/real(at%astruct%nat,gp)
     
     ! transform to new structure    
     !if (iproc==0) write(*,*) iproc,' orbital fully transformed'
     hxh=.5_gp*hx
     hxh_old=.5_gp*hx_old
     hyh=.5_gp*hy
     hyh_old=.5_gp*hy_old
     hzh=.5_gp*hz
     hzh_old=.5_gp*hz_old

     call f_zero((2*n1+2+2*nb1)*(2*n2+2+2*nb2)*(2*n3+2+2*nb3),psifscf(1))
     !call cpu_time(t0)

     n1nb1=(2*n1+2+2*nb1)
     n2nb2=(2*n2+2+2*nb2)
     n1nb1o=2*n1_old+1+2*nb1+1
     n2nb2o=2*n2_old+1+2*nb2+1
     n3nb3o=2*n3_old+1+2*nb3+1
     n1o7=2*n1_old+7
     n2o7=2*n2_old+7
     n3o7=2*n3_old+7

     !$omp parallel do default(none) &
     !$omp shared(nb1,nb2,nb3,n1,n2,n3,hxh,hyh,hzh,hxh_old,hyh_old,hzh_old,dx,dy,dz,perx,pery,perz) &
     !$omp shared(n1o7,n2o7,n3o7,n1nb1o,n2nb2o,n3nb3o,n1nb1,n2nb2,psifscf,psifscfold) &
     !$omp private(i1,i2,i3,j1,j2,j3,x,y,z,xold,yold,zold,cif1,cif2,cif3,ind,ind2,ind3,xr,yr,zr) &
     !$omp private(l1,l2,jj1,jj2,jj3a,jj3b,jj3c,ym1,y00,yp1,xya,xa)
     do i3=-nb3,2*n3+1+nb3
        z=real(i3,gp)*hzh
        zold=z-dz
        j3=nint(zold/hzh_old)
        cif3=(j3 >= -6 .and. j3 <= n3o7) .or. perz
        if (.not.cif3) cycle

        zr =real((zold-real(j3,gp)*hzh_old)/hzh_old,wp)
        jj3a=modulo(j3-1+nb3,n3nb3o)-nb3
        jj3b=modulo(j3  +nb3,n3nb3o)-nb3
        jj3c=modulo(j3+1+nb3,n3nb3o)-nb3
        ind3=n1nb1*n2nb2*(i3+nb3)+nb1+1
        do i2=-nb2,2*n2+1+nb2
           y=real(i2,gp)*hyh
           yold=y-dy

           j2=nint(yold/hyh_old)
           cif2=(j2 >= -6 .and. j2 <= n2o7) .or. pery
           if (.not. cif2) cycle

           yr = real((yold-real(j2,gp)*hyh_old)/hyh_old,wp)
           ind2=n1nb1*(i2+nb2)
           do i1=-nb1,2*n1+1+nb1
              x=real(i1,gp)*hxh
              xold=x-dx 

              j1=nint(xold/hxh_old)
              cif1=(j1 >= -6 .and. j1 <= n1o7) .or. perx
              
              if (cif1) then 
                 ind=i1+ind2+ind3
                 do l2=-1,1
                    jj2=modulo(j2+l2+nb2,n2nb2o)-nb2
                    do l1=-1,1
                       !the modulo has no effect on free BC thanks to the
                       !if statement above
                       jj1=modulo(j1+l1+nb1,n1nb1o)-nb1
                       
                       ym1=psifscfold(jj1,jj2,jj3a)
                       y00=psifscfold(jj1,jj2,jj3b)
                       yp1=psifscfold(jj1,jj2,jj3c)

                       xya(l1,l2)=ym1 + &
                            (1.0_wp + zr)*(y00 - ym1 + zr*(.5_wp*ym1 - y00  + .5_wp*yp1))
                    enddo
                 enddo

                 do l1=-1,1
                    ym1=xya(l1,-1)
                    y00=xya(l1,0)
                    yp1=xya(l1,1)
                    xa(l1)=ym1 + &
                         (1.0_wp + yr)*(y00 - ym1 + yr*(.5_wp*ym1 - y00  + .5_wp*yp1))
                 enddo

                 xr = real((xold-real(j1,gp)*hxh_old)/hxh_old,wp)
                 ym1=xa(-1)
                 y00=xa(0)
                 yp1=xa(1)
                 psifscf(ind)=ym1 + &
                      (1.0_wp + xr)*(y00 - ym1 + xr*(.5_wp*ym1 - y00  + .5_wp*yp1))

              endif

           enddo
        enddo
     enddo
     !$omp end parallel do

     !call cpu_time(t1)
     !time=real(t1-t0,kind=8)
     !if (bigdft_mpi%iproc==0) print*,'time',time

  endif

  !write(100+iproc,*) 'norm of psifscf ',dnrm2((2*n1+16)*(2*n2+16)*(2*n3+16),psifscf,1)

  call f_free(psifscfold)

  psig = f_malloc((/ 0.to.n1, 1.to.2, 0.to.n2, 1.to.2, 0.to.n3, 1.to.2 /),id='psig')
  ww = f_malloc((2*n1+2+2*nb1)*(2*n2+2+2*nb2)*(2*n3+2+2*nb3),id='ww')

  if (at%astruct%geocode=='F') then
     call analyse_shrink(n1,n2,n3,ww,psifscf,psig)
  else if (at%astruct%geocode == 'S') then
     call analyse_slab(n1,n2,n3,ww,psifscf,psig)
  else if (at%astruct%geocode == 'P') then
     call analyse_per(n1,n2,n3,ww,psifscf,psig)
  end if

  !write(100+iproc,*) 'norm new psig ',dnrm2(8*(n1+1)*(n2+1)*(n3+1),psig,1)
  call compress_plain(n1,n2,0,n1,0,n2,0,n3,  &
       wfd%nseg_c,wfd%nvctr_c,wfd%keygloc(1,1),wfd%keyvloc(1),   &
       wfd%nseg_f,wfd%nvctr_f,&
       wfd%keygloc(1,wfd%nseg_c+min(1,wfd%nseg_f)),&
       wfd%keyvloc(wfd%nseg_c+min(1,wfd%nseg_f)),   &
       psig,psi(1),psi(wfd%nvctr_c+min(1,wfd%nvctr_f)))

  !write(100+iproc,*) 'norm of reformatted psi ',dnrm2(nvctr_c+7*nvctr_f,psi,1)

  call f_free(psig)
  call f_free(ww)

  call f_release_routine()

END SUBROUTINE reformatonewave


!> Calculates the minimum difference between two coordinates
!! knowing that there could have been a modulo operation
function mindist(periodic,alat,r,r_old)
  use module_base
  implicit none
  logical, intent(in) :: periodic
  real(gp), intent(in) :: r,r_old,alat
  real(gp) :: mindist

  !for periodic BC calculate mindist only if the center of mass can be defined without the modulo
  if (periodic) then
     if (r_old > 0.5_gp*alat) then
        if (r < 0.5_gp*alat) then
           !mindist=r+alat-r_old
           mindist=0.0_gp
        else
           mindist=r-r_old
        end if
     else
        if (r > 0.5_gp*alat) then
           !mindist=r-alat-r_old
           mindist=0.0_gp
        else
           mindist=r-r_old
        end if
     end if
  else
     mindist=r-r_old
  end if

end function mindist


subroutine ext_buffers_coarse(periodic,nb)
  implicit none
  logical, intent(in) :: periodic
  integer, intent(out) :: nb
  if (periodic) then
     nb=0
  else
     nb=7
  end if
END SUBROUTINE ext_buffers_coarse


<<<<<<< HEAD
!> Module used by the linear scaling version
module internal_io
  implicit none

  private

  public :: io_error, io_warning, io_open
  public :: io_read_descr, read_psi_compress
  public :: io_gcoordToLocreg
  public :: read_psig

contains


  subroutine io_error(error)
    use module_defs

    implicit none

    character(len = *), intent(in) :: error
    integer :: ierr

    call io_warning(error)
    call MPI_ABORT(bigdft_mpi%mpi_comm, ierr)
  END SUBROUTINE io_error


  subroutine io_warning(error)
    use module_defs

    implicit none

    character(len = *), intent(in) :: error

    write(0,"(2A)") "WARNING! ", trim(error)
  END SUBROUTINE io_warning


  !> Read the input/output descriptors (for a wavefunction for instance)
  subroutine io_read_descr(unitwf, formatted, iorb_old, eval, n1_old, n2_old, n3_old, &
       & hx_old, hy_old, hz_old, lstat, error, nvctr_c_old, nvctr_f_old, rxyz_old, nat)
    use module_base
    use module_types

    implicit none

    integer, intent(in) :: unitwf
    logical, intent(in) :: formatted
    integer, intent(out) :: iorb_old
    integer, intent(out) :: n1_old, n2_old, n3_old
    real(gp), intent(out) :: hx_old, hy_old, hz_old
    logical, intent(out) :: lstat
    real(wp), intent(out) :: eval
    character(len =256), intent(out) :: error
    ! Optional arguments
    integer, intent(out), optional :: nvctr_c_old, nvctr_f_old
    integer, intent(in), optional :: nat
    real(gp), dimension(:,:), intent(out), optional :: rxyz_old

    integer :: i, iat, i_stat, nat_
    real(gp) :: rxyz(3)

    lstat = .false.
    write(error, "(A)") "cannot read psi description."
    if (formatted) then
       read(unitwf,*,iostat=i_stat) iorb_old,eval
       if (i_stat /= 0) return
       read(unitwf,*,iostat=i_stat) hx_old,hy_old,hz_old
       if (i_stat /= 0) return
       read(unitwf,*,iostat=i_stat) n1_old,n2_old,n3_old
       if (i_stat /= 0) return
       !write(*,*) 'reading ',nat,' atomic positions'
       if (present(nat) .And. present(rxyz_old)) then
          read(unitwf,*,iostat=i_stat) nat_
          if (i_stat /= 0) return
          ! Sanity check
          if (size(rxyz_old, 2) /= nat) call io_error("Mismatch in coordinate array size.")
          if (nat_ /= nat) call io_error("Mismatch in coordinate array size.")
          do iat=1,nat
             read(unitwf,*,iostat=i_stat) (rxyz_old(i,iat),i=1,3)
             if (i_stat /= 0) return
          enddo
       else
          read(unitwf,*,iostat=i_stat) nat_
          if (i_stat /= 0) return
          do iat=1,nat_
             read(unitwf,*,iostat=i_stat)
             if (i_stat /= 0) return
          enddo
       end if
       if (present(nvctr_c_old) .and. present(nvctr_f_old)) then
          read(unitwf,*,iostat=i_stat) nvctr_c_old, nvctr_f_old
          if (i_stat /= 0) return
       else
          read(unitwf,*,iostat=i_stat) i, iat
          if (i_stat /= 0) return
       end if
    else
       read(unitwf,iostat=i_stat) iorb_old,eval
       if (i_stat /= 0) return
       read(unitwf,iostat=i_stat) hx_old,hy_old,hz_old
       if (i_stat /= 0) return
       read(unitwf,iostat=i_stat) n1_old,n2_old,n3_old
       if (i_stat /= 0) return
       if (present(nat) .And. present(rxyz_old)) then
          read(unitwf,iostat=i_stat) nat_
          if (i_stat /= 0) return
          ! Sanity check
          if (size(rxyz_old, 2) /= nat) call io_error("Mismatch in coordinate array size.")
          if (nat_ /= nat) call io_error("Mismatch in coordinate array size.")
          do iat=1,nat
             read(unitwf,iostat=i_stat)(rxyz_old(i,iat),i=1,3)
             if (i_stat /= 0) return
          enddo
       else
          read(unitwf,iostat=i_stat) nat_
          if (i_stat /= 0) return
          do iat=1,nat_
             read(unitwf,iostat=i_stat) rxyz
             if (i_stat /= 0) return
          enddo
       end if
       if (present(nvctr_c_old) .and. present(nvctr_f_old)) then
          read(unitwf,iostat=i_stat) nvctr_c_old, nvctr_f_old
          if (i_stat /= 0) return
       else
          read(unitwf,iostat=i_stat) i, iat
          if (i_stat /= 0) return
       end if
    end if
    lstat = .true.
  END SUBROUTINE io_read_descr


  subroutine io_gcoordToLocreg(n1, n2, n3, nvctr_c, nvctr_f, gcoord_c, gcoord_f, lr)
    use module_base
    use locregs

    implicit none
    !Arguments
    integer, intent(in) :: n1, n2, n3, nvctr_c, nvctr_f
    integer, dimension(3, nvctr_c), intent(in) :: gcoord_c
    integer, dimension(3, nvctr_f), intent(in) :: gcoord_f
    type(locreg_descriptors), intent(out) :: lr
    !Local variables
    character(len = *), parameter :: subname = "io_gcoordToLocreg"
    integer :: i
    logical, dimension(:,:,:), allocatable :: logrid_c, logrid_f

    call f_routine(id=subname)

    call nullify_locreg_descriptors(lr)

    lr%geocode = "P"
    lr%hybrid_on = .false.

    lr%ns1 = 0
    lr%ns2 = 0
    lr%ns3 = 0

    lr%d%n1 = n1
    lr%d%n2 = n2
    lr%d%n3 = n3

    lr%d%n1i = 2 * n1 + 2
    lr%d%n2i = 2 * n2 + 2
    lr%d%n3i = 2 * n3 + 2

    logrid_c = f_malloc((/ 0.to.n1, 0.to.n2, 0.to.n3 /),id='logrid_c')
    logrid_f = f_malloc((/ 0.to.n1, 0.to.n2, 0.to.n3 /),id='logrid_f')

    lr%d%nfl1 = n1
    lr%d%nfl2 = n2
    lr%d%nfl3 = n3
    lr%d%nfu1 = 0
    lr%d%nfu2 = 0
    lr%d%nfu3 = 0

    logrid_c(:,:,:) = .false.
    do i = 1, nvctr_c, 1
       logrid_c(gcoord_c(1, i), gcoord_c(2, i), gcoord_c(3, i)) = .true.
    end do
    logrid_f(:,:,:) = .false.
    do i = 1, nvctr_f, 1
       logrid_f(gcoord_f(1, i), gcoord_f(2, i), gcoord_f(3, i)) = .true.
       lr%d%nfl1 = min(lr%d%nfl1, gcoord_f(1, i))
       lr%d%nfl2 = min(lr%d%nfl2, gcoord_f(2, i))
       lr%d%nfl3 = min(lr%d%nfl3, gcoord_f(3, i))
       lr%d%nfu1 = max(lr%d%nfu1, gcoord_f(1, i))
       lr%d%nfu2 = max(lr%d%nfu2, gcoord_f(2, i))
       lr%d%nfu3 = max(lr%d%nfu3, gcoord_f(3, i))
    end do

    !correct the values of the delimiter if there are no wavelets
    if (lr%d%nfl1 == n1 .and. lr%d%nfu1 == 0) then
       lr%d%nfl1 = n1 / 2
       lr%d%nfu1 = n1 / 2
    end if
    if (lr%d%nfl2 == n2 .and. lr%d%nfu2 == 0) then
       lr%d%nfl2 = n2 / 2
       lr%d%nfu2 = n2 / 2
    end if
    if (lr%d%nfl3 == n3 .and. lr%d%nfu3 == 0) then
       lr%d%nfl3 = n3 / 2
       lr%d%nfu3 = n3 / 2
    end if

    call wfd_from_grids(logrid_c, logrid_f, .true., lr)

    call f_free(logrid_c)
    call f_free(logrid_f)

    call f_release_routine()

  END SUBROUTINE io_gcoordToLocreg

  subroutine read_psi_compress(unitwf, formatted, nvctr_c, nvctr_f, psi, lstat, error, gcoord_c, gcoord_f)
    use module_base
    use module_types

    implicit none

    integer, intent(in) :: unitwf, nvctr_c, nvctr_f
    logical, intent(in) :: formatted
    real(wp), dimension(nvctr_c+7*nvctr_f), intent(out) :: psi
    logical, intent(out) :: lstat
    character(len =256), intent(out) :: error
    integer, dimension(3, nvctr_c), optional, intent(out) :: gcoord_c
    integer, dimension(3, nvctr_f), optional, intent(out) :: gcoord_f

    integer :: j, i1, i2, i3, i_stat
    real(wp) :: tt,t1,t2,t3,t4,t5,t6,t7

    lstat = .false.
    write(error, "(A)") "cannot read psi values."
    if (present(gcoord_c)) then
       do j=1,nvctr_c
          if (formatted) then
             read(unitwf,*,iostat=i_stat) i1,i2,i3,tt
          else
             read(unitwf,iostat=i_stat) i1,i2,i3,tt
          end if
          if (i_stat /= 0) return
          psi(j)=tt
          gcoord_c(:, j) = (/ i1, i2, i3 /)
       enddo
    else
       do j=1,nvctr_c
          if (formatted) then
             read(unitwf,*,iostat=i_stat) i1,i2,i3,tt
          else
             read(unitwf,iostat=i_stat) i1,i2,i3,tt
          end if
          if (i_stat /= 0) return
          psi(j)=tt
       enddo
    end if
    if (present(gcoord_f)) then
       do j=1,7*nvctr_f-6,7
          if (formatted) then
             read(unitwf,*,iostat=i_stat) i1,i2,i3,t1,t2,t3,t4,t5,t6,t7
          else
             read(unitwf,iostat=i_stat) i1,i2,i3,t1,t2,t3,t4,t5,t6,t7
          end if
          if (i_stat /= 0) return
          psi(nvctr_c+j+0)=t1
          psi(nvctr_c+j+1)=t2
          psi(nvctr_c+j+2)=t3
          psi(nvctr_c+j+3)=t4
          psi(nvctr_c+j+4)=t5
          psi(nvctr_c+j+5)=t6
          psi(nvctr_c+j+6)=t7
          gcoord_f(:, (j - 1) / 7 + 1) = (/ i1, i2, i3 /)
       enddo
    else
       do j=1,7*nvctr_f-6,7
          if (formatted) then
             read(unitwf,*,iostat=i_stat) i1,i2,i3,t1,t2,t3,t4,t5,t6,t7
          else
             read(unitwf,iostat=i_stat) i1,i2,i3,t1,t2,t3,t4,t5,t6,t7
          end if
          if (i_stat /= 0) return
          psi(nvctr_c+j+0)=t1
          psi(nvctr_c+j+1)=t2
          psi(nvctr_c+j+2)=t3
          psi(nvctr_c+j+3)=t4
          psi(nvctr_c+j+4)=t5
          psi(nvctr_c+j+5)=t6
          psi(nvctr_c+j+6)=t7
       enddo
    end if
    lstat = .true.
  END SUBROUTINE read_psi_compress


  subroutine read_psig(unitwf, formatted, nvctr_c, nvctr_f, n1, n2, n3, psig, lstat, error)
    use module_base
    use module_types

    implicit none

    integer, intent(in) :: unitwf, nvctr_c, nvctr_f, n1, n2, n3
    logical, intent(in) :: formatted
    real(wp), dimension(0:n1,2,0:n2,2,0:n3,2), intent(out) :: psig
    logical, intent(out) :: lstat
    character(len =256), intent(out) :: error

    integer :: i1, i2, i3, i_stat, iel
    real(wp) :: tt, t1, t2, t3, t4, t5, t6, t7

    lstat = .false.
    write(error, "(A)") "cannot read psig values."

    call f_zero(psig)
    do iel=1,nvctr_c
       if (formatted) then
          read(unitwf,*,iostat=i_stat) i1,i2,i3,tt
       else
          read(unitwf,iostat=i_stat) i1,i2,i3,tt
       end if
       if (i_stat /= 0) return
       psig(i1,1,i2,1,i3,1)=tt
    enddo
    do iel=1,nvctr_f
       if (formatted) then
          read(unitwf,*,iostat=i_stat) i1,i2,i3,t1,t2,t3,t4,t5,t6,t7
       else
          read(unitwf,iostat=i_stat) i1,i2,i3,t1,t2,t3,t4,t5,t6,t7
       end if
       if (i_stat /= 0) return
       psig(i1,2,i2,1,i3,1)=t1
       psig(i1,1,i2,2,i3,1)=t2
       psig(i1,2,i2,2,i3,1)=t3
       psig(i1,1,i2,1,i3,2)=t4
       psig(i1,2,i2,1,i3,2)=t5
       psig(i1,1,i2,2,i3,2)=t6
       psig(i1,2,i2,2,i3,2)=t7
    enddo
    lstat = .true.
  END SUBROUTINE read_psig

  subroutine io_open(unitwf, filename, formatted)
    use f_utils, only: f_open_file
    implicit none
    character(len = *), intent(in) :: filename
    logical, intent(in) :: formatted
    integer, intent(out) :: unitwf

    ! We open the Fortran file
    unitwf = 99
    call f_open_file(unitwf,file=trim(filename),binary=.not. formatted)

  END SUBROUTINE io_open

END MODULE internal_io


=======
>>>>>>> aadf1549
!> Read one wavefunction
subroutine readonewave(unitwf,useFormattedInput,iorb,iproc,n1,n2,n3,&
     & hx,hy,hz,at,wfd,rxyz_old,rxyz,psi,eval,psifscf)
  use module_base
  use module_types
  use io, only: io_read_descr, io_error, read_psi_compress
  use yaml_output
  implicit none
  logical, intent(in) :: useFormattedInput
  integer, intent(in) :: unitwf,iorb,iproc,n1,n2,n3
  type(wavefunctions_descriptors), intent(in) :: wfd
  type(atoms_data), intent(in) :: at
  real(gp), intent(in) :: hx,hy,hz
  real(gp), dimension(3,at%astruct%nat), intent(in) :: rxyz
  real(wp), intent(out) :: eval
  real(gp), dimension(3,at%astruct%nat), intent(out) :: rxyz_old
  real(wp), dimension(wfd%nvctr_c+7*wfd%nvctr_f), intent(out) :: psi
  real(wp), dimension(*), intent(out) :: psifscf !this supports different BC
  !local variables
  character(len=*), parameter :: subname='readonewave'
  character(len = 256) :: error
  logical :: perx,pery,perz,lstat
  integer :: iorb_old,n1_old,n2_old,n3_old,iat,iel,nvctr_c_old,nvctr_f_old,i1,i2,i3
  real(wp) :: tt,t1,t2,t3,t4,t5,t6,t7
  real(gp) :: tx,ty,tz,displ,hx_old,hy_old,hz_old,mindist
  real(wp), dimension(:,:,:,:,:,:), allocatable :: psigold

  call f_routine(id=subname)

  !write(*,*) 'INSIDE readonewave'
  call io_read_descr(unitwf, useFormattedInput, iorb_old, eval, n1_old, n2_old, n3_old, &
       & hx_old, hy_old, hz_old, lstat, error, nvctr_c_old, nvctr_f_old, rxyz_old, at%astruct%nat)
  if (.not. lstat) call io_error(trim(error))
  if (iorb_old /= iorb) stop 'readonewave'

  !conditions for periodicity in the three directions
  perx=(at%astruct%geocode /= 'F')
  pery=(at%astruct%geocode == 'P')
  perz=(at%astruct%geocode /= 'F')

  tx=0.0_gp 
  ty=0.0_gp
  tz=0.0_gp
  do iat=1,at%astruct%nat
     tx=tx+mindist(perx,at%astruct%cell_dim(1),rxyz(1,iat),rxyz_old(1,iat))**2
     ty=ty+mindist(pery,at%astruct%cell_dim(2),rxyz(2,iat),rxyz_old(2,iat))**2
     tz=tz+mindist(perz,at%astruct%cell_dim(3),rxyz(3,iat),rxyz_old(3,iat))**2
  enddo
  displ=sqrt(tx+ty+tz)

  if (hx_old == hx .and. hy_old == hy .and. hz_old == hz .and.&
       nvctr_c_old == wfd%nvctr_c .and. nvctr_f_old == wfd%nvctr_f .and. & 
       n1_old == n1  .and. n2_old == n2 .and. n3_old == n3 .and. displ <= 1.d-3) then

     if (iproc == 0) call yaml_map('Need to reformat wavefunctions',.false.)
     call read_psi_compress(unitwf, useFormattedInput, wfd%nvctr_c, wfd%nvctr_f, psi, lstat, error)
     if (.not. lstat) call io_error(trim(error))

  else

     if (iproc == 0 .and. iorb == 1) then
        call yaml_map('Need to reformat wavefunctions',.true.)
        if (hx_old /= hx .or. hy_old /= hy .or. hz_old /= hz) &
           & call yaml_comment('because hgrid_old /= hgrid' // &
             & trim(yaml_toa((/ hx_old,hy_old,hz_old,hx,hy,hz /), fmt='(f14.10)')))
        if (nvctr_c_old /= wfd%nvctr_c) &
           & call yaml_comment('because nvctr_c_old /= nvctr_c' // trim(yaml_toa((/ nvctr_c_old,wfd%nvctr_c /))))
        if (nvctr_f_old /= wfd%nvctr_f) &
           & call yaml_comment('because nvctr_f_old /= nvctr_f' // trim(yaml_toa((/ nvctr_f_old,wfd%nvctr_f /))))
        if (n1_old /= n1  .or. n2_old /= n2 .or. n3_old /= n3 ) &
           call yaml_comment('because cell size has changed' // trim(yaml_toa((/ n1_old,n1,n2_old,n2,n3_old,n3 /))))
        if (displ > 1.d-3 ) call yaml_comment('large displacement of molecule' // trim(yaml_toa(displ)))
     end if

     psigold = f_malloc0((/ 0.to.n1_old, 1.to.2, 0.to.n2_old, 1.to.2, 0.to.n3_old, 1.to.2 /),id='psigold')

     !call to_zero(8*(n1_old+1)*(n2_old+1)*(n3_old+1),psigold(0,1,0,1,0,1))
     do iel=1,nvctr_c_old
        if (useFormattedInput) then
           read(unitwf,*) i1,i2,i3,tt
        else
           read(unitwf) i1,i2,i3,tt
        end if
        psigold(i1,1,i2,1,i3,1)=tt
     enddo
     do iel=1,nvctr_f_old
        if (useFormattedInput) then
           read(unitwf,*) i1,i2,i3,t1,t2,t3,t4,t5,t6,t7
        else
           read(unitwf) i1,i2,i3,t1,t2,t3,t4,t5,t6,t7
        end if
        psigold(i1,2,i2,1,i3,1)=t1
        psigold(i1,1,i2,2,i3,1)=t2
        psigold(i1,2,i2,2,i3,1)=t3
        psigold(i1,1,i2,1,i3,2)=t4
        psigold(i1,2,i2,1,i3,2)=t5
        psigold(i1,1,i2,2,i3,2)=t6
        psigold(i1,2,i2,2,i3,2)=t7
     enddo

     ! I put nat = 1 here, since only one position is saved in wavefunction files.
     call reformatonewave(displ,wfd,at,hx_old,hy_old,hz_old,n1_old,n2_old,n3_old,&
          rxyz_old,psigold,hx,hy,hz,n1,n2,n3,rxyz,psifscf,psi)

     call f_free(psigold)

  endif

  call f_release_routine()

END SUBROUTINE readonewave


subroutine readwavetoisf(lstat, filename, formatted, hx, hy, hz, &
     & n1, n2, n3, nspinor, psiscf)
  use module_base
  use module_types
  use io, only: io_open, io_read_descr, io_warning, read_psi_compress, io_gcoordtolocreg

  implicit none

  character(len = *), intent(in) :: filename
  logical, intent(in) :: formatted
  integer, intent(out) :: n1, n2, n3, nspinor
  real(gp), intent(out) :: hx, hy, hz
  real(wp), dimension(:,:,:,:), pointer :: psiscf
  logical, intent(out) :: lstat

  character(len = *), parameter :: subname = "readwavetoisf"
  integer :: unitwf, iorb, ispinor, ispin, ikpt
  integer, dimension(:,:), allocatable :: gcoord_c, gcoord_f
  real(wp) :: eval
  real(wp), dimension(:), allocatable :: psi
  type(locreg_descriptors) :: lr
  character(len = 256) :: error
  type(workarr_sumrho) :: w
  character(len = 1024) :: fileRI
  integer :: n1_old, n2_old, n3_old, nvctr_c_old, nvctr_f_old
  real(gp) :: hx_old, hy_old, hz_old

  call f_routine(id=subname)


  ! We open the Fortran file
  call io_open(unitwf, filename, formatted)
  if (unitwf < 0) then
     call f_release_routine()
     return
  end if

  ! We read the basis set description and the atomic definition.
  call io_read_descr(unitwf, formatted, iorb, eval, n1, n2, n3, &
       & hx, hy, hz, lstat, error,  nvctr_c_old, nvctr_f_old)
  if (.not. lstat) then
     call io_warning(trim(error))
     call f_release_routine()
     return
  end if
  ! Do a magic here with the filenames...
  call readwavedescr(lstat, filename, iorb, ispin, ikpt, ispinor, nspinor, fileRI)
  if (.not. lstat) then
     call io_warning("cannot read wave ids from filename.")
     call f_release_routine()
     return
  end if

  ! Initial allocations.
  gcoord_c = f_malloc((/ 3, nvctr_c_old  /),id='gcoord_c')
  gcoord_f = f_malloc((/ 3, nvctr_f_old  /),id='gcoord_f')
  psi = f_malloc( nvctr_c_old + 7 * nvctr_f_old ,id='psi')
  ! Read psi and the basis-set
  call read_psi_compress(unitwf, formatted, nvctr_c_old, nvctr_f_old, psi, lstat, error, gcoord_c, gcoord_f)
  if (.not. lstat) then
     call io_warning(trim(error))
     call deallocate_local()
     return
  end if
  call io_gcoordToLocreg(n1, n2, n3, nvctr_c_old, nvctr_f_old, &
       & gcoord_c, gcoord_f, lr)

  psiscf = f_malloc_ptr((/ lr%d%n1i, lr%d%n2i, lr%d%n3i, nspinor  /),id='psiscf')

  call initialize_work_arrays_sumrho(1,lr,.true.,w)

  ! Magic-filter to isf
  call daub_to_isf(lr, w, psi, psiscf(1,1,1,ispinor))

  ! Read the other psi part, if any
  if (nspinor > 1) then
     close(unitwf)
     n1_old = n1
     n2_old = n2
     n3_old = n3
     hx_old = hx
     hy_old = hy
     hz_old = hz
     nvctr_c_old = lr%wfd%nvctr_c
     nvctr_f_old = lr%wfd%nvctr_f
     
     ispinor = modulo(ispinor, 2) + 1
     call io_open(unitwf, trim(fileRI), formatted)
     if (unitwf < 0) then
        call io_warning("cannot read other spinor part from '" // trim(fileRI) // "'.")
        call deallocate_local()
        return
     end if
     ! We read the basis set description and the atomic definition.
     call io_read_descr(unitwf, formatted, iorb, eval, n1, n2, n3, &
          & hx, hy, hz, lstat, error, lr%wfd%nvctr_c, lr%wfd%nvctr_f)
     if (.not. lstat) then
        call io_warning(trim(error))
        call deallocate_local()
        return
     end if

     ! Check consistency of the basis-set.
     if (n1_old == n1 .and. n2_old == n2 .and. n3_old == n3 .and. &
          & hx_old == hx .and. hy_old == hy .and. hz_old == hz .and. &
          & nvctr_c_old == lr%wfd%nvctr_c .and. nvctr_f_old == lr%wfd%nvctr_f) then
        call read_psi_compress(unitwf, formatted, lr%wfd%nvctr_c, lr%wfd%nvctr_f, psi, lstat, error)
        if (.not. lstat) then
           call io_warning(trim(error))
           call deallocate_local()
           return
        end if
        call daub_to_isf(lr, w, psi, psiscf(1,1,1,ispinor))
     else
        call io_warning("It exists a file with the same naming convention" // &
             & " but with a different basis-set.")
        hx = hx_old
        hy = hy_old
        hz = hz_old
        psiscf(:,:,:,ispinor) = real(0, wp)
     end if
  end if

  ! We update the size values to match the allocation of psiscf.
  n1 = lr%d%n1i
  n2 = lr%d%n2i
  n3 = lr%d%n3i
  hx = hx * 0.5d0
  hy = hy * 0.5d0
  hz = hz * 0.5d0

  call deallocate_local()
  lstat = .true.

contains

  subroutine deallocate_local()
    implicit none

    ! We close the file.
    close(unit=unitwf)

    !allocation status of a allocatable array is undefined, cannot do that
    !as we do not have any way to deallocate an array
    call f_free(psi)
    call f_free(gcoord_c)
    call f_free(gcoord_f)

    if (associated(w%x_c)) then
       call deallocate_work_arrays_sumrho(w)
    end if
    call deallocate_locreg_descriptors(lr)
    !call deallocate_convolutions_bounds(lr%bounds)
    !call deallocate_wfd(lr%wfd)
    
    call f_release_routine()
  END SUBROUTINE deallocate_local

END SUBROUTINE readwavetoisf


subroutine readwavedescr(lstat, filename, iorb, ispin, ikpt, ispinor, nspinor, fileRI)
  use module_base
  use module_types

  implicit none

  character(len = *), intent(in) :: filename
  integer, intent(out) :: iorb, ispin, ikpt, nspinor, ispinor
  logical, intent(out) :: lstat
  character(len = 1024), intent(out) :: fileRI

  logical :: exists
  integer :: i, i_stat
  character(len = 1) :: code

  lstat = .false.

  !find the value of iorb
  read(filename(index(filename, ".", back = .true.)+2:len(filename)),*,iostat = i_stat) iorb
  if (i_stat /= 0) return
  i = index(filename, "-k", back = .true.)+2
  read(filename(i:i+2),*,iostat = i_stat) ikpt
  if (i_stat /= 0) return
  i = index(filename, "-", back = .true.)+1
  read(filename(i:i),*,iostat = i_stat) code
  if (i_stat /= 0) return
  if (code == "U" .or. code == "N") ispin = 1
  if (code == "D") ispin = 2
  ! Test file for other spinor part.
  nspinor = 1
  ispinor = 1
  read(filename(i+1:i+1),*,iostat = i_stat) code
  if (i_stat /= 0) return
  if (code == "R") then
     write(fileRI, "(A)") filename
     fileRI(i+1:i+1) = "I"
     inquire(file=trim(fileRI), exist=exists)
     if (exists) then
        ispinor = 1
        nspinor = 2
     end if
  end if
  if (code == "I") then
     write(fileRI, "(A)") filename
     fileRI(i+1:i+1) = "R"
     inquire(file=trim(fileRI), exist=exists)
     if (exists) then
        ispinor = 2
        nspinor = 2
     end if
  end if

  lstat = .true.
END SUBROUTINE readwavedescr


subroutine writeonewave(unitwf,useFormattedOutput,iorb,n1,n2,n3,hx,hy,hz,nat,rxyz,  & 
     nseg_c,nvctr_c,keyg_c,keyv_c,  & 
     nseg_f,nvctr_f,keyg_f,keyv_f, & 
     psi_c,psi_f,eval)
  use module_base
  use yaml_output
  implicit none
  logical, intent(in) :: useFormattedOutput
  integer, intent(inout) :: unitwf,iorb,n1,n2,n3,nat,nseg_c,nvctr_c,nseg_f,nvctr_f
  real(gp), intent(in) :: hx,hy,hz
  real(wp), intent(in) :: eval
  integer, dimension(nseg_c), intent(in) :: keyv_c
  integer, dimension(nseg_f), intent(in) :: keyv_f
  integer, dimension(2,nseg_c), intent(in) :: keyg_c
  integer, dimension(2,nseg_f), intent(in) :: keyg_f
  real(wp), dimension(nvctr_c), intent(in) :: psi_c
  real(wp), dimension(7,nvctr_f), intent(in) :: psi_f
  real(gp), dimension(3,nat), intent(in) :: rxyz
  !local variables
  integer :: iat,jj,j0,j1,ii,i0,i1,i2,i3,i,iseg,j
  real(wp) :: tt,t1,t2,t3,t4,t5,t6,t7

  if (useFormattedOutput) then
     write(unitwf,*) iorb,eval
     write(unitwf,*) hx,hy,hz
     write(unitwf,*) n1,n2,n3
     write(unitwf,*) nat
     do iat=1,nat
     write(unitwf,'(3(1x,e24.17))') (rxyz(j,iat),j=1,3)
     enddo
     write(unitwf,*) nvctr_c, nvctr_f
  else
     write(unitwf) iorb,eval
     write(unitwf) hx,hy,hz
     write(unitwf) n1,n2,n3
     write(unitwf) nat
     do iat=1,nat
     write(unitwf) (rxyz(j,iat),j=1,3)
     enddo
     write(unitwf) nvctr_c, nvctr_f
  end if

  ! coarse part
  do iseg=1,nseg_c
     jj=keyv_c(iseg)
     j0=keyg_c(1,iseg)
     j1=keyg_c(2,iseg)
     ii=j0-1
     i3=ii/((n1+1)*(n2+1))
     ii=ii-i3*(n1+1)*(n2+1)
     i2=ii/(n1+1)
     i0=ii-i2*(n1+1)
     i1=i0+j1-j0
     do i=i0,i1
        tt=psi_c(i-i0+jj) 
        if (useFormattedOutput) then
           write(unitwf,'(3(i4),1x,e19.12)') i,i2,i3,tt
        else
           write(unitwf) i,i2,i3,tt
        end if
     enddo
  enddo

  ! fine part
  do iseg=1,nseg_f
     jj=keyv_f(iseg)
     j0=keyg_f(1,iseg)
     j1=keyg_f(2,iseg)
     ii=j0-1
     i3=ii/((n1+1)*(n2+1))
     ii=ii-i3*(n1+1)*(n2+1)
     i2=ii/(n1+1)
     i0=ii-i2*(n1+1)
     i1=i0+j1-j0
     do i=i0,i1
        t1=psi_f(1,i-i0+jj)
        t2=psi_f(2,i-i0+jj)
        t3=psi_f(3,i-i0+jj)
        t4=psi_f(4,i-i0+jj)
        t5=psi_f(5,i-i0+jj)
        t6=psi_f(6,i-i0+jj)
        t7=psi_f(7,i-i0+jj)
        if (useFormattedOutput) then
           write(unitwf,'(3(i4),7(1x,e17.10))') i,i2,i3,t1,t2,t3,t4,t5,t6,t7
        else
           write(unitwf) i,i2,i3,t1,t2,t3,t4,t5,t6,t7
        end if
     enddo
  enddo

  if (verbose >= 2) call yaml_comment(trim(yaml_toa(iorb)) //'th wavefunction written')
  !if (verbose >= 2) write(*,'(1x,i0,a)') iorb,'th wavefunction written'

END SUBROUTINE writeonewave


!> Make frag_trans the argument so can eliminate need for interface
subroutine reformat_one_supportfunction(llr,llr_old,geocode,hgrids_old,n_old,psigold,& 
     hgrids,n,centre_old,centre_new,da,frag_trans,psi,psirold)
  use module_base
  use module_types
  use module_fragments
  use reformatting
  use yaml_output
  implicit none
  integer, dimension(3), intent(in) :: n,n_old
  real(gp), dimension(3), intent(in) :: hgrids,hgrids_old
  !type(wavefunctions_descriptors), intent(in) :: wfd
  type(locreg_descriptors), intent(in) :: llr, llr_old
  character(len=1), intent(in) :: geocode !< @copydoc poisson_solver::doc::geocode
  real(gp), dimension(3), intent(inout) :: centre_old,centre_new,da
  type(fragment_transformation), intent(in) :: frag_trans
  real(wp), dimension(0:n_old(1),2,0:n_old(2),2,0:n_old(3),2), intent(in) :: psigold
  real(wp), dimension(llr%wfd%nvctr_c+7*llr%wfd%nvctr_f), intent(out) :: psi
  real(wp), dimension(llr_old%d%n1i,llr_old%d%n2i,llr_old%d%n3i), optional, intent(in) :: psirold

  !local variables
  character(len=*), parameter :: subname='reformatonesupportfunction'
  logical, dimension(3) :: per
  integer, dimension(3) :: nb
!!$  integer, dimension(3) :: ndims_tmp
  real(gp), dimension(3) :: hgridsh,hgridsh_old
  real(wp), external :: dnrm2
  real(wp), dimension(:), allocatable :: ww,wwold
  real(wp), dimension(:), allocatable :: x_phi
  real(wp), dimension(:,:), allocatable :: y_phi
  real(wp), dimension(:,:,:,:,:,:), allocatable :: psig
  real(wp), dimension(:,:,:), pointer :: psifscfold, psifscf
  integer :: itype, nd, nrange
!!$  real(gp), dimension(3) :: rrow
!  real(gp), dimension(3,3) :: rmat !< rotation matrix
!  real(gp) :: sint,cost,onemc,ux,uy,uz
  integer, dimension(3) :: irp

  ! isf version
  type(workarr_sumrho) :: w
  real(wp), dimension(:,:,:), pointer :: psir

  call f_routine(id=subname)

  ! old reformatting, otherwise in ISF
  if (.not. present(psirold)) then
     !conditions for periodicity in the three directions
     per(1)=(geocode /= 'F')
     per(2)=(geocode == 'P')
     per(3)=(geocode /= 'F')

     !buffers related to periodicity
     !WARNING: the boundary conditions are not assumed to change between new and old
     call ext_buffers_coarse(per(1),nb(1))
     call ext_buffers_coarse(per(2),nb(2))
     call ext_buffers_coarse(per(3),nb(3))

     psifscf = f_malloc_ptr(-nb.to.2*n+1+nb,id='psifscf')
     psifscfold = f_malloc_ptr(-nb.to.2*n_old+1+nb,id='psifscfold')

     wwold = f_malloc((2*n_old(1)+2+2*nb(1))*(2*n_old(2)+2+2*nb(2))*(2*n_old(3)+2+2*nb(3)),id='wwold')

     if (geocode=='F') then
        call synthese_grow(n_old(1),n_old(2),n_old(3),wwold,psigold,psifscfold) 
     else if (geocode=='S') then     
        call synthese_slab(n_old(1),n_old(2),n_old(3),wwold,psigold,psifscfold) 
     else if (geocode=='P') then     
        call synthese_per(n_old(1),n_old(2),n_old(3),wwold,psigold,psifscfold) 
     end if

     call f_free(wwold)
  end if

  ! transform to new structure    
  hgridsh=.5_gp*hgrids
  hgridsh_old=.5_gp*hgrids_old

  !create the scaling function array
  !use lots of points (to optimize one can determine how many points are needed at max)
  itype=16
  nd=2**20

  x_phi = f_malloc(0.to.nd,id='x_phi')
  y_phi = f_malloc((/0.to.nd,1.to.2/),id='y_phi')

  call my_scaling_function4b2B(itype,nd,nrange,x_phi,y_phi) 
  if( abs(y_phi(nd/2,1)-1)>1.0e-10 ) then
     stop " wrong scaling function 4b2B: not a centered one "
  endif

  call f_free(x_phi)

  !call field_rototranslation(nd,nrange,y_phi,da,frag_trans%rot_axis,centre_old,centre_new,frag_trans%theta,&
  !     hgridsh_old,ndims_tmp,psifscf_tmp,hgridsh,(2*n+2+2*nb),psifscf)

!!$  sint=sin(frag_trans%theta)
!!$  cost=cos(frag_trans%theta)
!!$  onemc=1.0_gp-cost
!!$  ux=frag_trans%rot_axis(1)
!!$  uy=frag_trans%rot_axis(2)
!!$  uz=frag_trans%rot_axis(3)

!!$  call yaml_sequence_open('Rotation matrix elements')
!!$  call yaml_sequence(trim(yaml_toa((/&
!!$       cost + onemc*ux**2   , ux*uy*onemc - uz*sint, ux*uz*onemc + uy*sint /),fmt='(1pg20.12)')))
!!$  call yaml_sequence(trim(yaml_toa((/&
!!$       ux*uy*onemc +uz*sint , cost + onemc*uy**2   , uy*uz*onemc - ux*sint /),fmt='(1pg20.12)')))
!!$  call yaml_sequence(trim(yaml_toa((/&
!!$       ux*uz*onemc -uy*sint , uy*uz*onemc + ux*sint, cost + onemc*uz**2    /),fmt='(1pg20.12)')))
!!$  call yaml_sequence_close()


!!$  !identify the rotation matrix elements
!!$  rmat=reshape([&
!!$       cost+onemc*ux**2    , ux*uy*onemc-uz*sint , ux*uz*onemc+uy*sint, &    !first row (xp)
!!$       ux*uy*onemc+uz*sint , cost+onemc*uy**2    , uy*uz*onemc-ux*sint, &   !second row (yp)
!!$       ux*uz*onemc-uy*sint , uy*uz*onemc+ux*sint , cost+onemc*uz**2], [3,3]) !third row (zp)

!!$  rmat(:,1)=(/cost+onemc*ux**2  ,ux*uy*onemc-uz*sint ,ux*uz*onemc+uy*sint/)
!!$  !second row (yp)
!!$  rmat(:,2)=(/ux*uy*onemc+uz*sint,cost+onemc*uy**2   ,uy*uz*onemc-ux*sint/)
!!$  !third row (zp)
!!$  rmat(:,3)=(/ux*uz*onemc-uy*sint,uy*uz*onemc+ux*sint,cost+onemc*uz**2   /)

!!$  !!write some output on the screen
!!$  !!print matrix elements, to be moved at the moment of identification of the transformation
!!$  call yaml_map('Rotation axis',frag_trans%rot_axis,fmt='(1pg20.12)')
!!$  call yaml_map('Rotation angle (deg)',frag_trans%theta*180.0_gp/pi_param,fmt='(1pg20.12)')
!!$  call yaml_map('Translation vector',da,fmt='(1pg20.12)')
!!$  call yaml_map('Rotation matrix ',frag_trans%Rmat,fmt='(1pg20.12)')
!!$  call yaml_map('Rotation matrix',rmat,fmt='(1pg20.12)')
!!$  call yaml_map('Determinants',[det_33(frag_trans%Rmat),det_33(rmat)])

  !try different solutions, one of these should always work
  irp=selection(frag_trans%Rmat)
  !otherwise we have a problem
  if (f_err_raise(repeated(abs(irp)),'Determination of the best array failed, irp='//&
          trim(yaml_toa(irp,fmt='(i5)')),err_name='BIGDFT_RUNTIME_ERROR')) return

!!$  !pay attention to what happens if two values are identical  
!!$  !from where xp should be determined
!!$  rrow=abs(rmat(:,1))
!!$  irp(1)=maxloc(rrow,1)
!!$  !form where zp should be determined (note that the third line has been used)
!!$  rrow=abs(rmat(:,3))
!!$  !exclude of course the previously found direction
!!$  rrow(irp(1))=0.0_gp
!!$  irp(3)=maxloc(rrow,1)
!!$  !then the last dimension, which is determined by exclusion
!!$  rrow=1.0_gp
!!$  rrow(irp(1))=0.d0
!!$  rrow(irp(3))=0.d0
!!$  irp(2)=maxloc(rrow,1)


!!$  !traditional case, for testing
  !irp(1)=-2
  !irp(2)=-3
  !irp(3)=1
  if (present(psirold)) irp(:)=abs(irp)
!!$  irp(1)=2
!!$  irp(2)=1
!!$  irp(3)=3

!!$  !print the suggested order
!!$  call yaml_map('Suggested order for the transformation',irp)

  if (.not. present(psirold)) then
 call field_rototranslation3D(nd+1,nrange,y_phi,frag_trans%Rmat,da,&
          centre_old,centre_new,irp,&
          hgridsh_old,(2*n_old+2+2*nb),psifscfold,hgridsh,(2*n+2+2*nb),psifscf)
  else
!!$     write(*,*) 'norm psirold ',dnrm2(llr_old%d%n1i*llr_old%d%n2i*llr_old%d%n3i,psirold,1),&
!!$          llr_old%d%n1i,llr_old%d%n2i,llr_old%d%n3i
!!$     print *,'hgrids',hgridsh_old,hgridsh,'sumold',sum(psirold)*sqrt(product(hgridsh_old))
     psir=f_malloc_ptr((/llr%d%n1i,llr%d%n2i,llr%d%n3i/),id='psir')
     call field_rototranslation3D(nd+1,nrange,y_phi,frag_trans%Rmat,da,&
          centre_old,centre_new,irp,&
          hgridsh_old,(/llr_old%d%n1i,llr_old%d%n2i,llr_old%d%n3i/),psirold,&
          hgridsh,(/llr%d%n1i,llr%d%n2i,llr%d%n3i/),psir)
!!$     write(*,*) 'iproc,norm psirnew ',dnrm2(llr%d%n1i*llr%d%n2i*llr%d%n3i,psir,1),llr%d%n1i,llr%d%n2i,llr%d%n3i
!!$     print *,'sumpsirnew',sum(psir)*sqrt(product(hgridsh))
          
  end if
  !call yaml_map('Centre old',centre_old,fmt='(1pg18.10)')
  !call yaml_map('Centre new',centre_new,fmt='(1pg18.10)')
  !call field_rototranslation3D_interpolation(da,frag_trans%rot_axis,centre_old,centre_new,&
  !     sint,cost,onemc,hgridsh_old,ndims_tmp,psifscf_tmp,hgridsh,(2*n+2+2*nb),psifscf)

  call f_free(y_phi)

!  print*, 'norm of psifscf ',dnrm2((2*n(1)+16)*(2*n(2)+16)*(2*n(3)+16),psifscf,1)
  if (.not. present(psirold)) then
     call f_free_ptr(psifscfold)
     psig = f_malloc((/ 0.to.n(1), 1.to.2, 0.to.n(2), 1.to.2, 0.to.n(3), 1.to.2 /),id='psig')
     ww = f_malloc((2*n(1)+2+2*nb(1))*(2*n(2)+2+2*nb(2))*(2*n(3)+2+2*nb(3)),id='ww')

     if (geocode=='F') then
        call analyse_shrink(n(1),n(2),n(3),ww,psifscf,psig)
     else if (geocode == 'S') then
        call analyse_slab(n(1),n(2),n(3),ww,psifscf,psig)
     else if (geocode == 'P') then
        call analyse_per(n(1),n(2),n(3),ww,psifscf,psig)
     end if

     call f_free_ptr(psifscf)

!!$    print*, 'norm new psig ',dnrm2(8*(n(1)+1)*(n(2)+1)*(n(3)+1),psig,1),n(1),n(2),n(3)
     call compress_plain(n(1),n(2),0,n(1),0,n(2),0,n(3),  &
          llr%wfd%nseg_c,llr%wfd%nvctr_c,llr%wfd%keygloc(1,1),llr%wfd%keyvloc(1),   &
          llr%wfd%nseg_f,llr%wfd%nvctr_f,&
          llr%wfd%keygloc(1,llr%wfd%nseg_c+min(1,llr%wfd%nseg_f)),&
          llr%wfd%keyvloc(llr%wfd%nseg_c+min(1,llr%wfd%nseg_f)),   &
          psig,psi(1),psi(llr%wfd%nvctr_c+min(1,llr%wfd%nvctr_f)))

     call f_free(psig)
     call f_free(ww)
  else
     call initialize_work_arrays_sumrho(1,llr,.true.,w)
     call f_zero(psi)
!!$     write(*,*) 'iproc,norm psirnew ',dnrm2(llr%d%n1i*llr%d%n2i*llr%d%n3i,psir,1),llr%d%n1i,llr%d%n2i,llr%d%n3i
     call isf_to_daub(llr,w,psir,psi)
     call deallocate_work_arrays_sumrho(w)
     call f_free_ptr(psir)
  end if

!!$  print*, 'norm of reformatted psi ',dnrm2(llr%wfd%nvctr_c+7*llr%wfd%nvctr_f,psi,1),llr%wfd%nvctr_c,llr%wfd%nvctr_f
!!$  print*, 'norm of reformatted psic ',dnrm2(llr%wfd%nvctr_c,psi,1)
!!$  print*, 'norm of reformatted psif ',dnrm2(llr%wfd%nvctr_f*7,psi(llr%wfd%nvctr_c+min(1,llr%wfd%nvctr_f)),1)

  call f_release_routine()

  contains

    !>determinant of a 3x3 matrix
    pure function det_33(a) result(det)
      implicit none
      real(gp), dimension(3,3), intent(in) :: a
      real(gp) :: det

      det = a(1,1)*(a(2,2)*a(3,3) - a(3,2)*a(2,3)) &
           + a(1,2)*(a(3,1)*a(2,3) - a(2,1)*a(3,3))  &
           + a(1,3)*(a(2,1)*a(3,2) - a(3,1)*a(2,2))
    end function det_33


    !> Select the best possible rotation sequence by 
    !! considering the values of the coefficients of the 
    !! rotation matrix
    pure function selection(rmat) result(irp)

      implicit none
      real(gp), dimension(3,3), intent(in) :: rmat !< rotation matrix
      integer, dimension(3) :: irp
      !local variables
      integer :: i
      integer, dimension(3) :: ib1,ib3
!!$      integer :: isgn
!!$      real(gp), dimension(3) :: rrow

      !determine ideal sequence for rotation, for important rows
      ib1=reorder(rmat(:,1),1)
      ib3=reorder(rmat(:,3),3)
     
      !verify if either one or three have multiple choices
      if (equabs(rmat(ib1(1),1),rmat(ib1(2),1)) .and. .not. equabs(rmat(ib3(1),3),rmat(ib3(2),3))) then
         !only ib1 has multiple choices, pick the one which is closest to cyclic permutation (if present)
         if (modulo(ib3(1),3) + 1 == ib1(2) .or. ib1(1)==ib3(1)) then
            !swap
            i=ib1(1)
            ib1(1)=ib1(2)
            ib1(2)=i
         end if
      else if (.not. equabs(rmat(ib1(1),1),rmat(ib1(2),1)) .and. equabs(rmat(ib3(1),3),rmat(ib3(2),3))) then
         !only ib3 has multiple choices
         if (modulo(ib3(2),3) + 1 == ib1(1) .or. ib3(1)==ib1(1)) then
            !swap
            i=ib3(1)
            ib3(1)=ib3(2)
            ib3(2)=i
         end if
      else if (equabs(rmat(ib1(1),1),rmat(ib1(2),1)) .and. equabs(rmat(ib3(1),3),rmat(ib3(2),3))) then
         !both of the row has multiple choices, therefore at least cyclic permutation must be present.
         !both of them are cyclic, choose the last one
         if (modulo(ib3(2),3) + 1 == ib1(1)) then
            !swap
            i=ib3(1)
            ib3(1)=ib3(2)
            ib3(2)=i
         else if (modulo(ib3(1),3) + 1 == ib1(2)) then
            !swap
            i=ib1(1)
            ib1(1)=ib1(2)
            ib1(2)=i
         else if (ib3(1) == ib1(1)) then
            !otherwise just ensure that the two are not equal
            !swap
            i=ib3(1)
            ib3(1)=ib3(2)
            ib3(2)=i
         end if
      else if (ib3(1) == ib1(1)) then
         !swap ib1,instead of ib3
         i=ib1(1)
         ib1(1)=ib1(2)
         ib1(2)=i
      end if
      !then assign the rotations
      irp(1)=ib1(1)
      irp(3)=ib3(1)

      !define the best for the second
      ib1=1
      ib1(irp(1))=0
      ib1(irp(3))=0
      irp(2)=maxloc(ib1,1)

!!$      irp(1)=ibest(1,1)
!!$      irp(3)=ibest(1,3)
!!$      if (ibest(1,3)==irp(1)) then
!!$         if (abs(abs(rmat(ibest(1,1),1))-abs(rmat(ibest(2,1),1)))< 1.d-12) then
!!$            irp(1)=ibest(2,1)
!!$         else if (abs(abs(rmat(ibest(1,3),3))-abs(rmat(ibest(2,3),3)))< 1.d-12) then
!!$            irp(3)=ibest(2,3)
!!$         else !better to preserve the first choice for the last
!!$            irp(1)=ibest(2,1)
!!$         end if
!!$      end if
!!$
!!$      !define the best for the second
!!$      ibest(:,2)=1
!!$      ibest(irp(1),2)=0
!!$      ibest(irp(3),2)=0
!!$      irp(2)=maxloc(ibest(:,2),1)

!!$      rrow=abs(rmat(:,1))
!!$      irp(1)=maxloc(rrow,1)
!!$      !form where zp should be determined (note that the third line has been used)
!!$      rrow=abs(rmat(:,3))
!!$      !exclude of course the previously found direction
!!$      rrow(irp(1))=0.0_gp
!!$      irp(3)=maxloc(rrow,1)
!!$      !then the last dimension, which is determined by exclusion
!!$      rrow=1.0_gp
!!$      rrow(irp(1))=0.d0
!!$      rrow(irp(3))=0.d0
!!$      irp(2)=maxloc(rrow,1)

!!$      !add to the transformations the sign of the axis of the chosen reference 
!!$      !coordinate
!!$      !the second element has the sign which is the ratio of the previous two,
!!$      !plus a sign which is given by the fact that the order is a cyclic permutation
!!$      isgn=int(sign(1.0e0,real(rmat(irp(1),1)/rmat(irp(3),3))))
!!$      if (modulo(irp(1),3)+1 /= irp(2)) isgn=-isgn !cyclic permutation
!!$      irp(2)=isgn*irp(2)
!!$
!!$      !for the first and the third the sign is determined from the matrix element
!!$      isgn=int(sign(1.0e0,real(rmat(irp(1),1))))
!!$      irp(1)=isgn*irp(1)
!!$      isgn=int(sign(1.0e0,real(rmat(irp(3),3))))
!!$      irp(3)=isgn*irp(3)

    end function selection

    pure function repeated(ivec)
      implicit none
      integer, dimension(3), intent(in) :: ivec
      logical :: repeated
      repeated = ivec(1)==ivec(2) .or. ivec(2)==ivec(3) .or. ivec(1)==ivec(3)
    end function repeated

    !check if two objects are equal in absolute value modulo a given tolerance
    pure function equabs(a,b)
      implicit none
      real(gp), intent(in) :: a,b
      logical :: equabs
      real(gp), parameter :: tol=1.e-12_gp
      equabs=abs(abs(a)-abs(b)) < tol
    end function equabs

    !> defines the criterion for which one is better than two
    pure function better(idim,vec,one,two)
      implicit none
      integer, intent(in) :: idim,one,two
      real(gp), dimension(3), intent(in) :: vec
      logical :: better
      !local variables
      real(gp) :: vec1,vec2

      vec1=vec(one)
      vec2=vec(two)

      better=.false.

      !first criterion, most important: absolute value (clear separation)
      if (.not. equabs(vec1,vec2)) then
         better = abs(vec1)>abs(vec2)
      else
         !the two values are even. First choose the one which is positive
         if (sign(vec1,vec2) == vec1) then 
            !the two objects have same sign and same absolute value
            if (one==idim .or. two==idim) then 
               !better the one of the dimension
               better = one==idim
            else
               better = one<two .eqv. idim<=2
            end if
         else
            better = sign(1.0_gp,vec1)==1.0_gp
         end if
      end if
      
    end function better

    !> order the dimensions in terms of the maximum
    pure function reorder(vec,idim) result(imax)
      implicit none
      integer, intent(in) :: idim
      real(gp), dimension(3), intent(in) :: vec
      integer, dimension(3) :: imax
      !local variables
!!$      integer, dimension(3,3) :: ibest

      !initialization
      imax(1)=1
      imax(2)=2
      imax(3)=3
       if (better(idim,vec,2,1)) then
         if (better(idim,vec,3,1)) then
            if (better(idim,vec,2,3)) then
               !other worst case 2<3<1
               imax(1)=2
               imax(2)=3
               imax(3)=1
            else
               !  1>3<2, but 2<1 => 3<2<1
               imax(1)=3
               imax(3)=1
            end if
         else
            !2<1 and 3>1 => 2<1<3
            imax(1)=2
            imax(2)=1
         end if
      else
         if (better(idim,vec,3,2)) then
            if (better(idim,vec,3,1)) then
               !worst case, 3<1<2
               imax(1)=3
               imax(2)=1
               imax(3)=2
            else
               ! 1<3<2
               imax(2)=3
               imax(3)=2
            end if
         end if
      end if

      !once ordered preserve only the choices which are equal
!!$      if (abs(abs(vec(imax(2)))-abs(vec(imax(3)))) > 1.d-12 ) imax(3)=imax(2)
!!$      if (abs(abs(vec(imax(1)))-abs(vec(imax(2)))) > 1.d-12 ) imax(2:3)=imax(1)

    end function reorder

END SUBROUTINE reformat_one_supportfunction

!> Given a translation vector, find the inverse one
subroutine find_inverse(nin,iout,t0_field,t0_l,k1)
  use module_base
  use yaml_output
  implicit none
  integer, intent(in) :: iout                      !< Point of the new grid from which the inverse has to be found
  integer, intent(in) :: nin                       !< Number of points of the input grid
  real(gp), dimension(nin), intent(in) :: t0_field !< Array of displacements of the input grid
  integer, intent(out) :: k1                       !< Starting point of the input grid from which the interplation should be calculated
  real(gp), intent(out) :: t0_l                    !< Resulting shift from the starting point, from which the filter has to be calculated
  !local variables
  real(gp), parameter  :: tol=1.e-14_gp
  integer :: l,k2
  real(gp) :: ksh1,ksh2,k,kold,alpha

  kold=-1000.0_gp
  find_trans: do l=1,nin
     k=real(l,gp)+t0_field(l)
     if (k-real(iout,gp) > tol) exit find_trans
     kold=k
  end do find_trans
  ! want to use either l or l-1 to give us point i - pick closest
  if (k-real(iout,gp) < -kold+real(iout,gp)) then
     ksh1=k-real(iout,gp)
     ksh2=-kold+real(iout,gp)
     k1=l
     k2=l-1
     if (k2==0) then
        k2=1
        ksh2=ksh1
     end if
     if (k1==nin+1) then
        k1=nin
        ksh1=ksh2
     end if
  else
     ksh1=-kold+real(iout,gp)
     ksh2=k-real(iout,gp)
     k1=l-1
     k2=l
     if (k1==0) then
        k1=1
        ksh1=ksh2
     end if
     if (k2==nin+1) then
        k2=nin
        ksh2=ksh1
     end if
  end if

  if (ksh1==0.0_gp .or. k1==k2) then !otherwise already have exactly on point
     ksh2=1.0_gp
     ksh1=0.0_gp
  end if

  alpha=ksh2/(ksh1+ksh2)

  t0_l=alpha*t0_field(k1)+(1.0_gp-alpha)*t0_field(k2)

end subroutine find_inverse


 !> routine which directly applies the 3D transformation of the rototranslation
subroutine field_rototranslation3D_interpolation(da,newz,centre_old,centre_new,&
     sint,cost,onemc,hgrids_old,ndims_old,f_old,&
     hgrids_new,ndims_new,f_new)
  use module_base
  use yaml_output
  implicit none
  real(gp), intent(in) :: sint,cost,onemc !< rotation wrt newzeta vector
  real(gp), dimension(3), intent(in) :: da !<coordinates of rigid shift vector
  real(gp), dimension(3), intent(in) :: newz !<coordinates of new z vector (should be of norm one)
  real(gp), dimension(3), intent(in) :: centre_old,centre_new !<centre of rotation
  real(gp), dimension(3), intent(in) :: hgrids_old,hgrids_new !<dimension of old and new box
  integer, dimension(3), intent(in) :: ndims_old,ndims_new !<dimension of old and new box
  real(gp), dimension(ndims_old(1),ndims_old(2),ndims_old(3)), intent(in) :: f_old
  real(gp), dimension(ndims_new(1),ndims_new(2),ndims_new(3)), intent(out) :: f_new
  !local variables
  integer :: i,j,k,it
  real(gp), dimension(3) :: dt
  real(gp), dimension(27) :: coeffs

  call f_routine(id='field_rototranslation3D_interpolation')

  !loop on the coordinates of the new domain
  do k=1,ndims_new(3)
     do j=1,ndims_new(2)
        do i=1,ndims_new(1)
           do it=1,3
              call shift_and_start(i,j,k,coeffs,dt)
           end do
!           print *,'i,j,k',i,j,k,coeffs
!           print *,'dt',dt
           f_new(i,j,k)=interpolate(dt,coeffs)
!           print *,'interpolate',f_new(i,j,k)
        end do
     end do
  end do

  call f_release_routine()
!stop  
contains

  function interpolate(dt,aijk)
    implicit none
    real(gp), dimension(3), intent(in) :: dt
    real(gp), dimension(0:2,0:2,0:2), intent(inout) :: aijk
    real(gp) :: interpolate
    !local variables
    integer :: px,py,pz,ix,iy,iz,info
    real(gp) :: x,y,z
    integer, dimension(27) :: ipiv
    real(gp), dimension(-1:1,-1:1,-1:1,0:2,0:2,0:2) :: bijk

    if (maxval(abs(aijk)) == 0.0_gp) then
       interpolate=0.0_gp
       return
    end if

    do iz=-1,1
       z=dt(3)+real(iz,gp)
       z=hgrids_old(3)*z
       do iy=-1,1
          y=dt(2)+real(iy,gp)
          y=hgrids_old(2)*y
          do ix=-1,1
             x=dt(1)+real(ix,gp)
             x=hgrids_old(1)*x
             do pz=0,2
                do py=0,2
                   do px=0,2
                      bijk(ix,iy,iz,px,py,pz)=(x**px)*(y**py)*(z**pz)
                   end do
                end do
             end do
          end do
       end do
    end do

    !here the linear system has to be solved to find the coefficients aijk
    !some pragma has to be passed to MKL to ensure a monothread execution
    call dgesv(27,1,bijk,27,ipiv,aijk,27,info)
    if (info /=0) then 
       print *,'error', info, dt
       call f_err_severe()
    end if
    interpolate=aijk(0,0,0)

  end function interpolate

  pure subroutine shift_and_start(j1,j2,j3,fijk,dt)
    implicit none
    integer, intent(in) :: j1,j2,j3
    real(gp), dimension(-1:1,-1:1,-1:1), intent(out) :: fijk
    real(gp), dimension(3), intent(out) :: dt
    !local variables
    integer :: ix,iy,iz
    integer, dimension(3) :: istart,istart_shift
    real(gp), dimension(3) :: t0_l

    !define the coordinates in the reference frame
    !which depends of the transformed variables
    dt(1)=-centre_new(1)+real(j1-1,gp)*hgrids_new(1) 
    dt(2)=-centre_new(2)+real(j2-1,gp)*hgrids_new(2)
    dt(3)=-centre_new(3)+real(j3-1,gp)*hgrids_new(3)

    !define the value of the shift of the variable we are going to transform
    t0_l=coord(newz,cost,sint,onemc,dt(1),dt(2),dt(3))-da
    istart=nint((t0_l+centre_old+hgrids_old)/hgrids_old)
    
    !!doubts about that
    !t0_l=(dt-t0_l)/hgrids_old
    !!identify shift
    !dt(1)=(real(istart(1),gp)+t0_l(1))-real(j1,gp)*hgrids_new(1)/hgrids_old(1)
    !dt(2)=(real(istart(2),gp)+t0_l(2))-real(j2,gp)*hgrids_new(2)/hgrids_old(2)
    !dt(3)=(real(istart(3),gp)+t0_l(3))-real(j3,gp)*hgrids_new(3)/hgrids_old(3)
    !!end of doubts


    !this shift brings the old point in the new reference frame
    dt=real(istart,gp)-(t0_l+centre_new+hgrids_new)/hgrids_old

    !purify the shift to be a inferior than multiple of the grid spacing
    istart_shift=nint(dt)
    dt=dt-real(istart_shift,gp)
    istart=istart-istart_shift

    !fill array if it is inside the old box
    fijk=0.0_gp
    do iz=-1,1
       if (istart(3)+iz >= 1 .and. istart(3)+iz <= ndims_old(3)) then
          do iy=-1,1
             if (istart(2)+iy >= 1 .and. istart(2)+iy <= ndims_old(2)) then
             do ix=-1,1
                if (istart(1)+ix >= 1 .and. istart(1)+ix <= ndims_old(1)) then
                   fijk(ix,iy,iz)=&
                        f_old(istart(1)+ix,istart(2)+iy,istart(3)+iz)
                end if
             end do
          end if
          end do
       end if
    end do

!    if (maxval(abs(fijk)) /= 0.0_gp) then
!       write(17,*)j1,j2,j3,dt,istart,fijk
!    end if
    

  end subroutine shift_and_start

  pure function coord(u,C,S,onemc,x,y,z)
    use module_base, only: gp
    implicit none
    real(gp), intent(in) :: C,S,onemc !<trigonometric functions of the theta angle
    real(gp), intent(in) :: x,y,z !<coordinates to be used for the mapping
    real(gp), dimension(3), intent(in) :: u !<axis of rotation
    real(gp), dimension(3) :: coord

    coord(1)=u(1)**2*x + u(1)*u(2)*y + S*u(3)*y - S*u(2)*z + u(1)*u(3)*z - C*((-1 + u(1)**2)*x + u(1)*(u(2)*y + u(3)*z))
    coord(2)=-(S*u(3)*x) + (C + onemc*u(2)**2)*y + onemc*u(2)*u(3)*z + u(1)*(u(2)*onemc*x + S*z)
    coord(3)=S*(u(2)*x - u(1)*y) + C*z + u(3)*(onemc*u(1)*x + onemc*u(2)*y + u(3)*z - C*u(3)*z)

  end function coord

end subroutine field_rototranslation3D_interpolation


<|MERGE_RESOLUTION|>--- conflicted
+++ resolved
@@ -275,366 +275,6 @@
 END SUBROUTINE ext_buffers_coarse
 
 
-<<<<<<< HEAD
-!> Module used by the linear scaling version
-module internal_io
-  implicit none
-
-  private
-
-  public :: io_error, io_warning, io_open
-  public :: io_read_descr, read_psi_compress
-  public :: io_gcoordToLocreg
-  public :: read_psig
-
-contains
-
-
-  subroutine io_error(error)
-    use module_defs
-
-    implicit none
-
-    character(len = *), intent(in) :: error
-    integer :: ierr
-
-    call io_warning(error)
-    call MPI_ABORT(bigdft_mpi%mpi_comm, ierr)
-  END SUBROUTINE io_error
-
-
-  subroutine io_warning(error)
-    use module_defs
-
-    implicit none
-
-    character(len = *), intent(in) :: error
-
-    write(0,"(2A)") "WARNING! ", trim(error)
-  END SUBROUTINE io_warning
-
-
-  !> Read the input/output descriptors (for a wavefunction for instance)
-  subroutine io_read_descr(unitwf, formatted, iorb_old, eval, n1_old, n2_old, n3_old, &
-       & hx_old, hy_old, hz_old, lstat, error, nvctr_c_old, nvctr_f_old, rxyz_old, nat)
-    use module_base
-    use module_types
-
-    implicit none
-
-    integer, intent(in) :: unitwf
-    logical, intent(in) :: formatted
-    integer, intent(out) :: iorb_old
-    integer, intent(out) :: n1_old, n2_old, n3_old
-    real(gp), intent(out) :: hx_old, hy_old, hz_old
-    logical, intent(out) :: lstat
-    real(wp), intent(out) :: eval
-    character(len =256), intent(out) :: error
-    ! Optional arguments
-    integer, intent(out), optional :: nvctr_c_old, nvctr_f_old
-    integer, intent(in), optional :: nat
-    real(gp), dimension(:,:), intent(out), optional :: rxyz_old
-
-    integer :: i, iat, i_stat, nat_
-    real(gp) :: rxyz(3)
-
-    lstat = .false.
-    write(error, "(A)") "cannot read psi description."
-    if (formatted) then
-       read(unitwf,*,iostat=i_stat) iorb_old,eval
-       if (i_stat /= 0) return
-       read(unitwf,*,iostat=i_stat) hx_old,hy_old,hz_old
-       if (i_stat /= 0) return
-       read(unitwf,*,iostat=i_stat) n1_old,n2_old,n3_old
-       if (i_stat /= 0) return
-       !write(*,*) 'reading ',nat,' atomic positions'
-       if (present(nat) .And. present(rxyz_old)) then
-          read(unitwf,*,iostat=i_stat) nat_
-          if (i_stat /= 0) return
-          ! Sanity check
-          if (size(rxyz_old, 2) /= nat) call io_error("Mismatch in coordinate array size.")
-          if (nat_ /= nat) call io_error("Mismatch in coordinate array size.")
-          do iat=1,nat
-             read(unitwf,*,iostat=i_stat) (rxyz_old(i,iat),i=1,3)
-             if (i_stat /= 0) return
-          enddo
-       else
-          read(unitwf,*,iostat=i_stat) nat_
-          if (i_stat /= 0) return
-          do iat=1,nat_
-             read(unitwf,*,iostat=i_stat)
-             if (i_stat /= 0) return
-          enddo
-       end if
-       if (present(nvctr_c_old) .and. present(nvctr_f_old)) then
-          read(unitwf,*,iostat=i_stat) nvctr_c_old, nvctr_f_old
-          if (i_stat /= 0) return
-       else
-          read(unitwf,*,iostat=i_stat) i, iat
-          if (i_stat /= 0) return
-       end if
-    else
-       read(unitwf,iostat=i_stat) iorb_old,eval
-       if (i_stat /= 0) return
-       read(unitwf,iostat=i_stat) hx_old,hy_old,hz_old
-       if (i_stat /= 0) return
-       read(unitwf,iostat=i_stat) n1_old,n2_old,n3_old
-       if (i_stat /= 0) return
-       if (present(nat) .And. present(rxyz_old)) then
-          read(unitwf,iostat=i_stat) nat_
-          if (i_stat /= 0) return
-          ! Sanity check
-          if (size(rxyz_old, 2) /= nat) call io_error("Mismatch in coordinate array size.")
-          if (nat_ /= nat) call io_error("Mismatch in coordinate array size.")
-          do iat=1,nat
-             read(unitwf,iostat=i_stat)(rxyz_old(i,iat),i=1,3)
-             if (i_stat /= 0) return
-          enddo
-       else
-          read(unitwf,iostat=i_stat) nat_
-          if (i_stat /= 0) return
-          do iat=1,nat_
-             read(unitwf,iostat=i_stat) rxyz
-             if (i_stat /= 0) return
-          enddo
-       end if
-       if (present(nvctr_c_old) .and. present(nvctr_f_old)) then
-          read(unitwf,iostat=i_stat) nvctr_c_old, nvctr_f_old
-          if (i_stat /= 0) return
-       else
-          read(unitwf,iostat=i_stat) i, iat
-          if (i_stat /= 0) return
-       end if
-    end if
-    lstat = .true.
-  END SUBROUTINE io_read_descr
-
-
-  subroutine io_gcoordToLocreg(n1, n2, n3, nvctr_c, nvctr_f, gcoord_c, gcoord_f, lr)
-    use module_base
-    use locregs
-
-    implicit none
-    !Arguments
-    integer, intent(in) :: n1, n2, n3, nvctr_c, nvctr_f
-    integer, dimension(3, nvctr_c), intent(in) :: gcoord_c
-    integer, dimension(3, nvctr_f), intent(in) :: gcoord_f
-    type(locreg_descriptors), intent(out) :: lr
-    !Local variables
-    character(len = *), parameter :: subname = "io_gcoordToLocreg"
-    integer :: i
-    logical, dimension(:,:,:), allocatable :: logrid_c, logrid_f
-
-    call f_routine(id=subname)
-
-    call nullify_locreg_descriptors(lr)
-
-    lr%geocode = "P"
-    lr%hybrid_on = .false.
-
-    lr%ns1 = 0
-    lr%ns2 = 0
-    lr%ns3 = 0
-
-    lr%d%n1 = n1
-    lr%d%n2 = n2
-    lr%d%n3 = n3
-
-    lr%d%n1i = 2 * n1 + 2
-    lr%d%n2i = 2 * n2 + 2
-    lr%d%n3i = 2 * n3 + 2
-
-    logrid_c = f_malloc((/ 0.to.n1, 0.to.n2, 0.to.n3 /),id='logrid_c')
-    logrid_f = f_malloc((/ 0.to.n1, 0.to.n2, 0.to.n3 /),id='logrid_f')
-
-    lr%d%nfl1 = n1
-    lr%d%nfl2 = n2
-    lr%d%nfl3 = n3
-    lr%d%nfu1 = 0
-    lr%d%nfu2 = 0
-    lr%d%nfu3 = 0
-
-    logrid_c(:,:,:) = .false.
-    do i = 1, nvctr_c, 1
-       logrid_c(gcoord_c(1, i), gcoord_c(2, i), gcoord_c(3, i)) = .true.
-    end do
-    logrid_f(:,:,:) = .false.
-    do i = 1, nvctr_f, 1
-       logrid_f(gcoord_f(1, i), gcoord_f(2, i), gcoord_f(3, i)) = .true.
-       lr%d%nfl1 = min(lr%d%nfl1, gcoord_f(1, i))
-       lr%d%nfl2 = min(lr%d%nfl2, gcoord_f(2, i))
-       lr%d%nfl3 = min(lr%d%nfl3, gcoord_f(3, i))
-       lr%d%nfu1 = max(lr%d%nfu1, gcoord_f(1, i))
-       lr%d%nfu2 = max(lr%d%nfu2, gcoord_f(2, i))
-       lr%d%nfu3 = max(lr%d%nfu3, gcoord_f(3, i))
-    end do
-
-    !correct the values of the delimiter if there are no wavelets
-    if (lr%d%nfl1 == n1 .and. lr%d%nfu1 == 0) then
-       lr%d%nfl1 = n1 / 2
-       lr%d%nfu1 = n1 / 2
-    end if
-    if (lr%d%nfl2 == n2 .and. lr%d%nfu2 == 0) then
-       lr%d%nfl2 = n2 / 2
-       lr%d%nfu2 = n2 / 2
-    end if
-    if (lr%d%nfl3 == n3 .and. lr%d%nfu3 == 0) then
-       lr%d%nfl3 = n3 / 2
-       lr%d%nfu3 = n3 / 2
-    end if
-
-    call wfd_from_grids(logrid_c, logrid_f, .true., lr)
-
-    call f_free(logrid_c)
-    call f_free(logrid_f)
-
-    call f_release_routine()
-
-  END SUBROUTINE io_gcoordToLocreg
-
-  subroutine read_psi_compress(unitwf, formatted, nvctr_c, nvctr_f, psi, lstat, error, gcoord_c, gcoord_f)
-    use module_base
-    use module_types
-
-    implicit none
-
-    integer, intent(in) :: unitwf, nvctr_c, nvctr_f
-    logical, intent(in) :: formatted
-    real(wp), dimension(nvctr_c+7*nvctr_f), intent(out) :: psi
-    logical, intent(out) :: lstat
-    character(len =256), intent(out) :: error
-    integer, dimension(3, nvctr_c), optional, intent(out) :: gcoord_c
-    integer, dimension(3, nvctr_f), optional, intent(out) :: gcoord_f
-
-    integer :: j, i1, i2, i3, i_stat
-    real(wp) :: tt,t1,t2,t3,t4,t5,t6,t7
-
-    lstat = .false.
-    write(error, "(A)") "cannot read psi values."
-    if (present(gcoord_c)) then
-       do j=1,nvctr_c
-          if (formatted) then
-             read(unitwf,*,iostat=i_stat) i1,i2,i3,tt
-          else
-             read(unitwf,iostat=i_stat) i1,i2,i3,tt
-          end if
-          if (i_stat /= 0) return
-          psi(j)=tt
-          gcoord_c(:, j) = (/ i1, i2, i3 /)
-       enddo
-    else
-       do j=1,nvctr_c
-          if (formatted) then
-             read(unitwf,*,iostat=i_stat) i1,i2,i3,tt
-          else
-             read(unitwf,iostat=i_stat) i1,i2,i3,tt
-          end if
-          if (i_stat /= 0) return
-          psi(j)=tt
-       enddo
-    end if
-    if (present(gcoord_f)) then
-       do j=1,7*nvctr_f-6,7
-          if (formatted) then
-             read(unitwf,*,iostat=i_stat) i1,i2,i3,t1,t2,t3,t4,t5,t6,t7
-          else
-             read(unitwf,iostat=i_stat) i1,i2,i3,t1,t2,t3,t4,t5,t6,t7
-          end if
-          if (i_stat /= 0) return
-          psi(nvctr_c+j+0)=t1
-          psi(nvctr_c+j+1)=t2
-          psi(nvctr_c+j+2)=t3
-          psi(nvctr_c+j+3)=t4
-          psi(nvctr_c+j+4)=t5
-          psi(nvctr_c+j+5)=t6
-          psi(nvctr_c+j+6)=t7
-          gcoord_f(:, (j - 1) / 7 + 1) = (/ i1, i2, i3 /)
-       enddo
-    else
-       do j=1,7*nvctr_f-6,7
-          if (formatted) then
-             read(unitwf,*,iostat=i_stat) i1,i2,i3,t1,t2,t3,t4,t5,t6,t7
-          else
-             read(unitwf,iostat=i_stat) i1,i2,i3,t1,t2,t3,t4,t5,t6,t7
-          end if
-          if (i_stat /= 0) return
-          psi(nvctr_c+j+0)=t1
-          psi(nvctr_c+j+1)=t2
-          psi(nvctr_c+j+2)=t3
-          psi(nvctr_c+j+3)=t4
-          psi(nvctr_c+j+4)=t5
-          psi(nvctr_c+j+5)=t6
-          psi(nvctr_c+j+6)=t7
-       enddo
-    end if
-    lstat = .true.
-  END SUBROUTINE read_psi_compress
-
-
-  subroutine read_psig(unitwf, formatted, nvctr_c, nvctr_f, n1, n2, n3, psig, lstat, error)
-    use module_base
-    use module_types
-
-    implicit none
-
-    integer, intent(in) :: unitwf, nvctr_c, nvctr_f, n1, n2, n3
-    logical, intent(in) :: formatted
-    real(wp), dimension(0:n1,2,0:n2,2,0:n3,2), intent(out) :: psig
-    logical, intent(out) :: lstat
-    character(len =256), intent(out) :: error
-
-    integer :: i1, i2, i3, i_stat, iel
-    real(wp) :: tt, t1, t2, t3, t4, t5, t6, t7
-
-    lstat = .false.
-    write(error, "(A)") "cannot read psig values."
-
-    call f_zero(psig)
-    do iel=1,nvctr_c
-       if (formatted) then
-          read(unitwf,*,iostat=i_stat) i1,i2,i3,tt
-       else
-          read(unitwf,iostat=i_stat) i1,i2,i3,tt
-       end if
-       if (i_stat /= 0) return
-       psig(i1,1,i2,1,i3,1)=tt
-    enddo
-    do iel=1,nvctr_f
-       if (formatted) then
-          read(unitwf,*,iostat=i_stat) i1,i2,i3,t1,t2,t3,t4,t5,t6,t7
-       else
-          read(unitwf,iostat=i_stat) i1,i2,i3,t1,t2,t3,t4,t5,t6,t7
-       end if
-       if (i_stat /= 0) return
-       psig(i1,2,i2,1,i3,1)=t1
-       psig(i1,1,i2,2,i3,1)=t2
-       psig(i1,2,i2,2,i3,1)=t3
-       psig(i1,1,i2,1,i3,2)=t4
-       psig(i1,2,i2,1,i3,2)=t5
-       psig(i1,1,i2,2,i3,2)=t6
-       psig(i1,2,i2,2,i3,2)=t7
-    enddo
-    lstat = .true.
-  END SUBROUTINE read_psig
-
-  subroutine io_open(unitwf, filename, formatted)
-    use f_utils, only: f_open_file
-    implicit none
-    character(len = *), intent(in) :: filename
-    logical, intent(in) :: formatted
-    integer, intent(out) :: unitwf
-
-    ! We open the Fortran file
-    unitwf = 99
-    call f_open_file(unitwf,file=trim(filename),binary=.not. formatted)
-
-  END SUBROUTINE io_open
-
-END MODULE internal_io
-
-
-=======
->>>>>>> aadf1549
 !> Read one wavefunction
 subroutine readonewave(unitwf,useFormattedInput,iorb,iproc,n1,n2,n3,&
      & hx,hy,hz,at,wfd,rxyz_old,rxyz,psi,eval,psifscf)
