!> @file
!!  Routines to reformat wavefunctions
!! @author
!!    Copyright (C) 2010-2013 BigDFT group 
!!    This file is distributed under the terms of the
!!    GNU General Public License, see ~/COPYING file
!!    or http://www.gnu.org/copyleft/gpl.txt .
!!    For the list of contributors, see ~/AUTHORS 


!> Reformat one wavefunction
subroutine reformatonewave(displ,wfd,at,hx_old,hy_old,hz_old,n1_old,n2_old,n3_old,& !n(c) iproc (arg:1)
     rxyz_old,psigold,hx,hy,hz,n1,n2,n3,rxyz,psifscf,psi)
  use module_base
  use module_types
  implicit none
  integer, intent(in) :: n1_old,n2_old,n3_old,n1,n2,n3  !n(c) iproc
  real(gp), intent(in) :: hx,hy,hz,displ,hx_old,hy_old,hz_old
  type(wavefunctions_descriptors), intent(in) :: wfd
  type(atoms_data), intent(in) :: at
  real(gp), dimension(3,at%astruct%nat), intent(in) :: rxyz_old,rxyz
  real(wp), dimension(0:n1_old,2,0:n2_old,2,0:n3_old,2), intent(in) :: psigold
  real(wp), dimension(wfd%nvctr_c+7*wfd%nvctr_f), intent(out) :: psi
  real(wp), dimension(*), intent(out) :: psifscf !this supports different BC
  !local variables
  character(len=*), parameter :: subname='reformatonewave'
  logical :: cif1,cif2,cif3,perx,pery,perz
  integer :: i1,i2,i3,j1,j2,j3,l1,l2,iat,nb1,nb2,nb3,ind,jj1,jj2,jj3a,jj3b,jj3c
  real(gp) :: hxh,hyh,hzh,hxh_old,hyh_old,hzh_old,x,y,z,dx,dy,dz,xold,yold,zold,mindist
  real(wp) :: zr,yr,xr,ym1,y00,yp1
  real(wp), dimension(-1:1,-1:1) :: xya
  real(wp), dimension(-1:1) :: xa
  real(wp), dimension(:), allocatable :: ww,wwold
  real(wp), dimension(:,:,:,:,:,:), allocatable :: psig
  real(wp), dimension(:,:,:), allocatable :: psifscfold

  call f_routine(id='reformatonewave')

  !conditions for periodicity in the three directions
  perx=(at%astruct%geocode /= 'F')
  pery=(at%astruct%geocode == 'P')
  perz=(at%astruct%geocode /= 'F')

  !buffers related to periodicity
  !WARNING: the boundary conditions are not assumed to change between new and old
  call ext_buffers_coarse(perx,nb1)
  call ext_buffers_coarse(pery,nb2)
  call ext_buffers_coarse(perz,nb3)

  psifscfold = f_malloc((/ -nb1.to.2*n1_old+1+nb1, -nb2.to.2*n2_old+1+nb2, -nb3.to.2*n3_old+1+nb3 /),id='psifscfold')
  wwold = f_malloc((2*n1_old+2+2*nb1)*(2*n2_old+2+2*nb2)*(2*n3_old+2+2*nb3),id='wwold')

  if (at%astruct%geocode=='F') then
     call synthese_grow(n1_old,n2_old,n3_old,wwold,psigold,psifscfold) 
  else if (at%astruct%geocode=='S') then     
     call synthese_slab(n1_old,n2_old,n3_old,wwold,psigold,psifscfold) 
  else if (at%astruct%geocode=='P') then     
     call synthese_per(n1_old,n2_old,n3_old,wwold,psigold,psifscfold) 
  end if

  call f_free(wwold)
  
  !write(*,*) iproc,' displ ',displ
  if (hx == hx_old .and. hy == hy_old .and. hz == hz_old .and. &
       n1_old==n1 .and. n2_old==n2 .and. n3_old==n3 .and. &
       displ<= 1.d-2) then
     !if (iproc==0) write(*,*) iproc,' orbital just copied'
     call dcopy((2*n1+2+2*nb1)*(2*n2+2+2*nb2)*(2*n3+2+2*nb3),psifscfold(-nb1,-nb2,-nb3),1,&
          psifscf(1),1)
!!$     do i3=-nb3,2*n3+1+nb3
!!$        do i2=-nb2,2*n2+1+nb2
!!$           do i1=-nb1,2*n1+1+nb1
!!$              ind=i1+nb1+1+(2*n1+2+2*nb1)*(i2+nb2)+&
!!$                   (2*n1+2+2*nb1)*(2*n2+2+2*nb2)*(i3+nb3)
!!$              psifscf(ind)=psifscfold(i1,i2,i3)
!!$           enddo
!!$        enddo
!!$     enddo
     
  else

     dx=0.0_gp
     dy=0.0_gp 
     dz=0.0_gp
     !Calculate average shift
     !Take into account the modulo operation which should be done for non-isolated BC
     do iat=1,at%astruct%nat 
        dx=dx+mindist(perx,at%astruct%cell_dim(1),rxyz(1,iat),rxyz_old(1,iat))
        dy=dy+mindist(pery,at%astruct%cell_dim(2),rxyz(2,iat),rxyz_old(2,iat))
        dz=dz+mindist(perz,at%astruct%cell_dim(3),rxyz(3,iat),rxyz_old(3,iat))
     enddo
     dx=dx/real(at%astruct%nat,gp)
     dy=dy/real(at%astruct%nat,gp)
     dz=dz/real(at%astruct%nat,gp)
     
     ! transform to new structure    
     !if (iproc==0) write(*,*) iproc,' orbital fully transformed'
     hxh=.5_gp*hx
     hxh_old=.5_gp*hx_old
     hyh=.5_gp*hy
     hyh_old=.5_gp*hy_old
     hzh=.5_gp*hz
     hzh_old=.5_gp*hz_old

     call razero((2*n1+2+2*nb1)*(2*n2+2+2*nb2)*(2*n3+2+2*nb3),psifscf)

     do i3=-nb3,2*n3+1+nb3
        z=real(i3,gp)*hzh
        do i2=-nb2,2*n2+1+nb2
           y=real(i2,gp)*hyh
           do i1=-nb1,2*n1+1+nb1
              x=real(i1,gp)*hxh

              xold=x-dx 
              yold=y-dy
              zold=z-dz

              j1=nint((xold)/hxh_old)
              cif1=(j1 >= -6 .and. j1 <= 2*n1_old+7) .or. perx
              j2=nint((yold)/hyh_old)
              cif2=(j2 >= -6 .and. j2 <= 2*n2_old+7) .or. pery
              j3=nint((zold)/hzh_old)
              cif3=(j3 >= -6 .and. j3 <= 2*n3_old+7) .or. perz

              ind=i1+nb1+1+(2*n1+2+2*nb1)*(i2+nb2)+&
                   (2*n1+2+2*nb1)*(2*n2+2+2*nb2)*(i3+nb3)

              
              if (cif1 .and. cif2 .and. cif3) then 
                 zr =real(((z-dz)-real(j3,gp)*hzh_old)/hzh_old,wp)
                 do l2=-1,1
                    do l1=-1,1
                       !the modulo has no effect on free BC thanks to the
                       !if statement above
                       jj1=modulo(j1+l1+nb1,2*n1_old+1+2*nb1+1)-nb1
                       jj2=modulo(j2+l2+nb2,2*n2_old+1+2*nb2+1)-nb2
                       jj3a=modulo(j3-1+nb3,2*n3_old+1+2*nb3+1)-nb3
                       jj3b=modulo(j3  +nb3,2*n3_old+1+2*nb3+1)-nb3
                       jj3c=modulo(j3+1+nb3,2*n3_old+1+2*nb3+1)-nb3
                       

                       ym1=psifscfold(jj1,jj2,jj3a)
                       y00=psifscfold(jj1,jj2,jj3b)
                       yp1=psifscfold(jj1,jj2,jj3c)

                       xya(l1,l2)=ym1 + &
                            (1.0_wp + zr)*(y00 - ym1 + zr*(.5_wp*ym1 - y00  + .5_wp*yp1))
                    enddo
                 enddo

                 yr = real(((y-dy)-real(j2,gp)*hyh_old)/hyh_old,wp)
                 do l1=-1,1
                    ym1=xya(l1,-1)
                    y00=xya(l1,0)
                    yp1=xya(l1,1)
                    xa(l1)=ym1 + &
                         (1.0_wp + yr)*(y00 - ym1 + yr*(.5_wp*ym1 - y00  + .5_wp*yp1))
                 enddo

                 xr = real(((x-dx)-real(j1,gp)*hxh_old)/hxh_old,wp)
                 ym1=xa(-1)
                 y00=xa(0)
                 yp1=xa(1)
                 psifscf(ind)=ym1 + &
                      (1.0_wp + xr)*(y00 - ym1 + xr*(.5_wp*ym1 - y00  + .5_wp*yp1))

              endif

           enddo
        enddo
     enddo
  endif

  !write(100+iproc,*) 'norm of psifscf ',dnrm2((2*n1+16)*(2*n2+16)*(2*n3+16),psifscf,1)

  call f_free(psifscfold)

  psig = f_malloc((/ 0.to.n1, 1.to.2, 0.to.n2, 1.to.2, 0.to.n3, 1.to.2 /),id='psig')
  ww = f_malloc((2*n1+2+2*nb1)*(2*n2+2+2*nb2)*(2*n3+2+2*nb3),id='ww')

  if (at%astruct%geocode=='F') then
     call analyse_shrink(n1,n2,n3,ww,psifscf,psig)
  else if (at%astruct%geocode == 'S') then
     call analyse_slab(n1,n2,n3,ww,psifscf,psig)
  else if (at%astruct%geocode == 'P') then
     call analyse_per(n1,n2,n3,ww,psifscf,psig)
  end if

  !write(100+iproc,*) 'norm new psig ',dnrm2(8*(n1+1)*(n2+1)*(n3+1),psig,1)
  call compress_plain(n1,n2,0,n1,0,n2,0,n3,  &
       wfd%nseg_c,wfd%nvctr_c,wfd%keygloc(1,1),wfd%keyvloc(1),   &
       wfd%nseg_f,wfd%nvctr_f,&
       wfd%keygloc(1,wfd%nseg_c+min(1,wfd%nseg_f)),&
       wfd%keyvloc(wfd%nseg_c+min(1,wfd%nseg_f)),   &
       psig,psi(1),psi(wfd%nvctr_c+min(1,wfd%nvctr_f)))

  !write(100+iproc,*) 'norm of reformatted psi ',dnrm2(nvctr_c+7*nvctr_f,psi,1)

  call f_free(psig)
  call f_free(ww)

  call f_release_routine()

END SUBROUTINE reformatonewave


!> Calculates the minimum difference between two coordinates
!! knowing that there could have been a modulo operation
function mindist(periodic,alat,r,r_old)
  use module_base
  implicit none
  logical, intent(in) :: periodic
  real(gp), intent(in) :: r,r_old,alat
  real(gp) :: mindist

  !for periodic BC calculate mindist only if the center of mass can be defined without the modulo
  if (periodic) then
     if (r_old > 0.5_gp*alat) then
        if (r < 0.5_gp*alat) then
           !mindist=r+alat-r_old
           mindist=0.0_gp
        else
           mindist=r-r_old
        end if
     else
        if (r > 0.5_gp*alat) then
           !mindist=r-alat-r_old
           mindist=0.0_gp
        else
           mindist=r-r_old
        end if
     end if
  else
     mindist=r-r_old
  end if

end function mindist


subroutine ext_buffers_coarse(periodic,nb)
  implicit none
  logical, intent(in) :: periodic
  integer, intent(out) :: nb
  if (periodic) then
     nb=0
  else
     nb=7
  end if
END SUBROUTINE ext_buffers_coarse


!> Module used by the linear scaling version
module internal_io
  implicit none

contains
  subroutine io_error(error)
    use module_defs

    implicit none

    character(len = *), intent(in) :: error
    integer :: ierr

    call io_warning(error)
    call MPI_ABORT(bigdft_mpi%mpi_comm, ierr)
  END SUBROUTINE io_error

  subroutine io_warning(error)
    use module_defs

    implicit none

    character(len = *), intent(in) :: error

    write(0,"(2A)") "WARNING! ", trim(error)
  END SUBROUTINE io_warning

  subroutine io_read_descr(unitwf, formatted, iorb_old, eval, n1_old, n2_old, n3_old, &
       & hx_old, hy_old, hz_old, lstat, error, nvctr_c_old, nvctr_f_old, rxyz_old, nat)
    use module_base
    use module_types

    implicit none

    integer, intent(in) :: unitwf
    logical, intent(in) :: formatted
    integer, intent(out) :: iorb_old
    integer, intent(out) :: n1_old, n2_old, n3_old
    real(gp), intent(out) :: hx_old, hy_old, hz_old
    logical, intent(out) :: lstat
    real(wp), intent(out) :: eval
    character(len =256), intent(out) :: error
    ! Optional arguments
    integer, intent(out), optional :: nvctr_c_old, nvctr_f_old
    integer, intent(in), optional :: nat
    real(gp), dimension(:,:), intent(out), optional :: rxyz_old

    integer :: i, iat, i_stat, nat_
    real(gp) :: rxyz(3)

    lstat = .false.
    write(error, "(A)") "cannot read psi description."
    if (formatted) then
       read(unitwf,*,iostat=i_stat) iorb_old,eval
       if (i_stat /= 0) return
       read(unitwf,*,iostat=i_stat) hx_old,hy_old,hz_old
       if (i_stat /= 0) return
       read(unitwf,*,iostat=i_stat) n1_old,n2_old,n3_old
       if (i_stat /= 0) return
       !write(*,*) 'reading ',nat,' atomic positions'
       if (present(nat) .And. present(rxyz_old)) then
          read(unitwf,*,iostat=i_stat) nat_
          if (i_stat /= 0) return
          ! Sanity check
          if (size(rxyz_old, 2) /= nat) call io_error("Mismatch in coordinate array size.")
          if (nat_ /= nat) call io_error("Mismatch in coordinate array size.")
          do iat=1,nat
             read(unitwf,*,iostat=i_stat) (rxyz_old(i,iat),i=1,3)
             if (i_stat /= 0) return
          enddo
       else
          read(unitwf,*,iostat=i_stat) nat_
          if (i_stat /= 0) return
          do iat=1,nat_
             read(unitwf,*,iostat=i_stat)
             if (i_stat /= 0) return
          enddo
       end if
       if (present(nvctr_c_old) .and. present(nvctr_f_old)) then
          read(unitwf,*,iostat=i_stat) nvctr_c_old, nvctr_f_old
          if (i_stat /= 0) return
       else
          read(unitwf,*,iostat=i_stat) i, iat
          if (i_stat /= 0) return
       end if
    else
       read(unitwf,iostat=i_stat) iorb_old,eval
       if (i_stat /= 0) return
       read(unitwf,iostat=i_stat) hx_old,hy_old,hz_old
       if (i_stat /= 0) return
       read(unitwf,iostat=i_stat) n1_old,n2_old,n3_old
       if (i_stat /= 0) return
       if (present(nat) .And. present(rxyz_old)) then
          read(unitwf,iostat=i_stat) nat_
          if (i_stat /= 0) return
          ! Sanity check
          if (size(rxyz_old, 2) /= nat) call io_error("Mismatch in coordinate array size.")
          if (nat_ /= nat) call io_error("Mismatch in coordinate array size.")
          do iat=1,nat
             read(unitwf,iostat=i_stat)(rxyz_old(i,iat),i=1,3)
             if (i_stat /= 0) return
          enddo
       else
          read(unitwf,iostat=i_stat) nat_
          if (i_stat /= 0) return
          do iat=1,nat_
             read(unitwf,iostat=i_stat) rxyz
             if (i_stat /= 0) return
          enddo
       end if
       if (present(nvctr_c_old) .and. present(nvctr_f_old)) then
          read(unitwf,iostat=i_stat) nvctr_c_old, nvctr_f_old
          if (i_stat /= 0) return
       else
          read(unitwf,iostat=i_stat) i, iat
          if (i_stat /= 0) return
       end if
    end if
    lstat = .true.
  END SUBROUTINE io_read_descr


  subroutine io_gcoordToLocreg(n1, n2, n3, nvctr_c, nvctr_f, gcoord_c, gcoord_f, lr)
    use module_defs
    use module_types

    implicit none
    !Arguments
    integer, intent(in) :: n1, n2, n3, nvctr_c, nvctr_f
    integer, dimension(3, nvctr_c), intent(in) :: gcoord_c
    integer, dimension(3, nvctr_f), intent(in) :: gcoord_f
    type(locreg_descriptors), intent(out) :: lr
    !Local variables
    character(len = *), parameter :: subname = "io_gcoordToLocreg"
    integer :: i
    logical, dimension(:,:,:), allocatable :: logrid_c, logrid_f

    call f_routine(id=subname)

    lr%geocode = "P"
    lr%hybrid_on = .false.

    lr%ns1 = 0
    lr%ns2 = 0
    lr%ns3 = 0

    lr%d%n1 = n1
    lr%d%n2 = n2
    lr%d%n3 = n3

    lr%d%n1i = 2 * n1 + 2
    lr%d%n2i = 2 * n2 + 2
    lr%d%n3i = 2 * n3 + 2

    logrid_c = f_malloc((/ 0.to.n1, 0.to.n2, 0.to.n3 /),id='logrid_c')
    logrid_f = f_malloc((/ 0.to.n1, 0.to.n2, 0.to.n3 /),id='logrid_f')

    lr%d%nfl1 = n1
    lr%d%nfl2 = n2
    lr%d%nfl3 = n3
    lr%d%nfu1 = 0
    lr%d%nfu2 = 0
    lr%d%nfu3 = 0

    logrid_c(:,:,:) = .false.
    do i = 1, nvctr_c, 1
       logrid_c(gcoord_c(1, i), gcoord_c(2, i), gcoord_c(3, i)) = .true.
    end do
    logrid_f(:,:,:) = .false.
    do i = 1, nvctr_f, 1
       logrid_f(gcoord_f(1, i), gcoord_f(2, i), gcoord_f(3, i)) = .true.
       lr%d%nfl1 = min(lr%d%nfl1, gcoord_f(1, i))
       lr%d%nfl2 = min(lr%d%nfl2, gcoord_f(2, i))
       lr%d%nfl3 = min(lr%d%nfl3, gcoord_f(3, i))
       lr%d%nfu1 = max(lr%d%nfu1, gcoord_f(1, i))
       lr%d%nfu2 = max(lr%d%nfu2, gcoord_f(2, i))
       lr%d%nfu3 = max(lr%d%nfu3, gcoord_f(3, i))
    end do

    !correct the values of the delimiter if there are no wavelets
    if (lr%d%nfl1 == n1 .and. lr%d%nfu1 == 0) then
       lr%d%nfl1 = n1 / 2
       lr%d%nfu1 = n1 / 2
    end if
    if (lr%d%nfl2 == n2 .and. lr%d%nfu2 == 0) then
       lr%d%nfl2 = n2 / 2
       lr%d%nfu2 = n2 / 2
    end if
    if (lr%d%nfl3 == n3 .and. lr%d%nfu3 == 0) then
       lr%d%nfl3 = n3 / 2
       lr%d%nfu3 = n3 / 2
    end if

    call wfd_from_grids(logrid_c, logrid_f, lr)

    call f_free(logrid_c)
    call f_free(logrid_f)

    call f_release_routine()

  END SUBROUTINE io_gcoordToLocreg

  subroutine read_psi_compress(unitwf, formatted, nvctr_c, nvctr_f, psi, lstat, error, gcoord_c, gcoord_f)
    use module_base
    use module_types

    implicit none

    integer, intent(in) :: unitwf, nvctr_c, nvctr_f
    logical, intent(in) :: formatted
    real(wp), dimension(nvctr_c+7*nvctr_f), intent(out) :: psi
    logical, intent(out) :: lstat
    character(len =256), intent(out) :: error
    integer, dimension(3, nvctr_c), optional, intent(out) :: gcoord_c
    integer, dimension(3, nvctr_f), optional, intent(out) :: gcoord_f

    integer :: j, i1, i2, i3, i_stat
    real(wp) :: tt,t1,t2,t3,t4,t5,t6,t7

    lstat = .false.
    write(error, "(A)") "cannot read psi values."
    if (present(gcoord_c)) then
       do j=1,nvctr_c
          if (formatted) then
             read(unitwf,*,iostat=i_stat) i1,i2,i3,tt
          else
             read(unitwf,iostat=i_stat) i1,i2,i3,tt
          end if
          if (i_stat /= 0) return
          psi(j)=tt
          gcoord_c(:, j) = (/ i1, i2, i3 /)
       enddo
    else
       do j=1,nvctr_c
          if (formatted) then
             read(unitwf,*,iostat=i_stat) i1,i2,i3,tt
          else
             read(unitwf,iostat=i_stat) i1,i2,i3,tt
          end if
          if (i_stat /= 0) return
          psi(j)=tt
       enddo
    end if
    if (present(gcoord_f)) then
       do j=1,7*nvctr_f-6,7
          if (formatted) then
             read(unitwf,*,iostat=i_stat) i1,i2,i3,t1,t2,t3,t4,t5,t6,t7
          else
             read(unitwf,iostat=i_stat) i1,i2,i3,t1,t2,t3,t4,t5,t6,t7
          end if
          if (i_stat /= 0) return
          psi(nvctr_c+j+0)=t1
          psi(nvctr_c+j+1)=t2
          psi(nvctr_c+j+2)=t3
          psi(nvctr_c+j+3)=t4
          psi(nvctr_c+j+4)=t5
          psi(nvctr_c+j+5)=t6
          psi(nvctr_c+j+6)=t7
          gcoord_f(:, (j - 1) / 7 + 1) = (/ i1, i2, i3 /)
       enddo
    else
       do j=1,7*nvctr_f-6,7
          if (formatted) then
             read(unitwf,*,iostat=i_stat) i1,i2,i3,t1,t2,t3,t4,t5,t6,t7
          else
             read(unitwf,iostat=i_stat) i1,i2,i3,t1,t2,t3,t4,t5,t6,t7
          end if
          if (i_stat /= 0) return
          psi(nvctr_c+j+0)=t1
          psi(nvctr_c+j+1)=t2
          psi(nvctr_c+j+2)=t3
          psi(nvctr_c+j+3)=t4
          psi(nvctr_c+j+4)=t5
          psi(nvctr_c+j+5)=t6
          psi(nvctr_c+j+6)=t7
       enddo
    end if
    lstat = .true.
  END SUBROUTINE read_psi_compress

  subroutine read_psig(unitwf, formatted, nvctr_c, nvctr_f, n1, n2, n3, psig, lstat, error)
    use module_base
    use module_types

    implicit none

    integer, intent(in) :: unitwf, nvctr_c, nvctr_f, n1, n2, n3
    logical, intent(in) :: formatted
    real(wp), dimension(0:n1,2,0:n2,2,0:n3,2), intent(out) :: psig
    logical, intent(out) :: lstat
    character(len =256), intent(out) :: error

    integer :: i1, i2, i3, i_stat, iel
    real(wp) :: tt, t1, t2, t3, t4, t5, t6, t7

    lstat = .false.
    write(error, "(A)") "cannot read psig values."

    call razero(8*(n1+1)*(n2+1)*(n3+1),psig)
    do iel=1,nvctr_c
       if (formatted) then
          read(unitwf,*,iostat=i_stat) i1,i2,i3,tt
       else
          read(unitwf,iostat=i_stat) i1,i2,i3,tt
       end if
       if (i_stat /= 0) return
       psig(i1,1,i2,1,i3,1)=tt
    enddo
    do iel=1,nvctr_f
       if (formatted) then
          read(unitwf,*,iostat=i_stat) i1,i2,i3,t1,t2,t3,t4,t5,t6,t7
       else
          read(unitwf,iostat=i_stat) i1,i2,i3,t1,t2,t3,t4,t5,t6,t7
       end if
       if (i_stat /= 0) return
       psig(i1,2,i2,1,i3,1)=t1
       psig(i1,1,i2,2,i3,1)=t2
       psig(i1,2,i2,2,i3,1)=t3
       psig(i1,1,i2,1,i3,2)=t4
       psig(i1,2,i2,1,i3,2)=t5
       psig(i1,1,i2,2,i3,2)=t6
       psig(i1,2,i2,2,i3,2)=t7
    enddo
    lstat = .true.
  END SUBROUTINE read_psig

  subroutine io_open(unitwf, filename, formatted)
    character(len = *), intent(in) :: filename
    logical, intent(in) :: formatted
    integer, intent(out) :: unitwf

    integer :: i_stat

    ! We open the Fortran file
    unitwf = 99
    if (.not. formatted) then
       open(unit=unitwf,file=trim(filename),status='unknown',form="unformatted", iostat=i_stat)
    else
       open(unit=unitwf,file=trim(filename),status='unknown', iostat=i_stat)
    end if
    if (i_stat /= 0) then
       call io_warning("Cannot open file '" // trim(filename) // "'.")
       unitwf = -1
       return
    end if
  END SUBROUTINE io_open

END MODULE internal_io


subroutine readonewave(unitwf,useFormattedInput,iorb,iproc,n1,n2,n3,&
     & hx,hy,hz,at,wfd,rxyz_old,rxyz,psi,eval,psifscf)
  use module_base
  use module_types
  use internal_io
  use yaml_output
  implicit none
  logical, intent(in) :: useFormattedInput
  integer, intent(in) :: unitwf,iorb,iproc,n1,n2,n3
  type(wavefunctions_descriptors), intent(in) :: wfd
  type(atoms_data), intent(in) :: at
  real(gp), intent(in) :: hx,hy,hz
  real(gp), dimension(3,at%astruct%nat), intent(in) :: rxyz
  real(wp), intent(out) :: eval
  real(gp), dimension(3,at%astruct%nat), intent(out) :: rxyz_old
  real(wp), dimension(wfd%nvctr_c+7*wfd%nvctr_f), intent(out) :: psi
  real(wp), dimension(*), intent(out) :: psifscf !this supports different BC
  !local variables
  character(len=*), parameter :: subname='readonewave'
  character(len = 256) :: error
  logical :: perx,pery,perz,lstat
  integer :: iorb_old,n1_old,n2_old,n3_old,iat,iel,nvctr_c_old,nvctr_f_old,i1,i2,i3
  real(wp) :: tt,t1,t2,t3,t4,t5,t6,t7
  real(gp) :: tx,ty,tz,displ,hx_old,hy_old,hz_old,mindist
  real(wp), dimension(:,:,:,:,:,:), allocatable :: psigold

  call f_routine(id=subname)

  !write(*,*) 'INSIDE readonewave'
  call io_read_descr(unitwf, useFormattedInput, iorb_old, eval, n1_old, n2_old, n3_old, &
       & hx_old, hy_old, hz_old, lstat, error, nvctr_c_old, nvctr_f_old, rxyz_old, at%astruct%nat)
  if (.not. lstat) call io_error(trim(error))
  if (iorb_old /= iorb) stop 'readonewave'

  !conditions for periodicity in the three directions
  perx=(at%astruct%geocode /= 'F')
  pery=(at%astruct%geocode == 'P')
  perz=(at%astruct%geocode /= 'F')

  tx=0.0_gp 
  ty=0.0_gp
  tz=0.0_gp
  do iat=1,at%astruct%nat
     tx=tx+mindist(perx,at%astruct%cell_dim(1),rxyz(1,iat),rxyz_old(1,iat))**2
     ty=ty+mindist(pery,at%astruct%cell_dim(2),rxyz(2,iat),rxyz_old(2,iat))**2
     tz=tz+mindist(perz,at%astruct%cell_dim(3),rxyz(3,iat),rxyz_old(3,iat))**2
  enddo
  displ=sqrt(tx+ty+tz)

  if (hx_old == hx .and. hy_old == hy .and. hz_old == hz .and.&
       nvctr_c_old == wfd%nvctr_c .and. nvctr_f_old == wfd%nvctr_f .and. & 
       n1_old == n1  .and. n2_old == n2 .and. n3_old == n3 .and. displ <= 1.d-3) then

     if (iproc == 0) call yaml_map('Need to reformat wavefunctions',.false.)
     call read_psi_compress(unitwf, useFormattedInput, wfd%nvctr_c, wfd%nvctr_f, psi, lstat, error)
     if (.not. lstat) call io_error(trim(error))

  else

     if (iproc == 0 .and. iorb == 1) then
        call yaml_map('Need to reformat wavefunctions',.false.)
        if (hx_old /= hx .or. hy_old /= hy .or. hz_old /= hz) &
           & call yaml_comment('because hgrid_old /= hgrid' // &
             & trim(yaml_toa((/ hx_old,hy_old,hz_old,hx,hy,hz /), fmt='(f14.10)')))
        if (nvctr_c_old /= wfd%nvctr_c) &
           & call yaml_comment('because nvctr_c_old /= nvctr_c' // trim(yaml_toa((/ nvctr_c_old,wfd%nvctr_c /))))
        if (nvctr_f_old /= wfd%nvctr_f) &
           & call yaml_comment('because nvctr_f_old /= nvctr_f' // trim(yaml_toa((/ nvctr_f_old,wfd%nvctr_f /))))
        if (n1_old /= n1  .or. n2_old /= n2 .or. n3_old /= n3 ) &
           call yaml_comment('because cell size has changed' // trim(yaml_toa((/ n1_old,n1,n2_old,n2,n3_old,n3 /))))
        if (displ > 1.d-3 ) call yaml_comment('large displacement of molecule' // trim(yaml_toa(displ)))
     end if

     psigold = f_malloc((/ 0.to.n1_old, 1.to.2, 0.to.n2_old, 1.to.2, 0.to.n3_old, 1.to.2 /),id='psigold')

     call razero(8*(n1_old+1)*(n2_old+1)*(n3_old+1),psigold)
     do iel=1,nvctr_c_old
        if (useFormattedInput) then
           read(unitwf,*) i1,i2,i3,tt
        else
           read(unitwf) i1,i2,i3,tt
        end if
        psigold(i1,1,i2,1,i3,1)=tt
     enddo
     do iel=1,nvctr_f_old
        if (useFormattedInput) then
           read(unitwf,*) i1,i2,i3,t1,t2,t3,t4,t5,t6,t7
        else
           read(unitwf) i1,i2,i3,t1,t2,t3,t4,t5,t6,t7
        end if
        psigold(i1,2,i2,1,i3,1)=t1
        psigold(i1,1,i2,2,i3,1)=t2
        psigold(i1,2,i2,2,i3,1)=t3
        psigold(i1,1,i2,1,i3,2)=t4
        psigold(i1,2,i2,1,i3,2)=t5
        psigold(i1,1,i2,2,i3,2)=t6
        psigold(i1,2,i2,2,i3,2)=t7
     enddo

     ! I put nat = 1 here, since only one position is saved in wavefunction files.
     call reformatonewave(displ,wfd,at,hx_old,hy_old,hz_old,n1_old,n2_old,n3_old,&
          rxyz_old,psigold,hx,hy,hz,n1,n2,n3,rxyz,psifscf,psi)

     call f_free(psigold)

  endif

  call f_release_routine()

END SUBROUTINE readonewave

subroutine readwavetoisf(lstat, filename, formatted, hx, hy, hz, &
     & n1, n2, n3, nspinor, psiscf)
  use module_base
  use module_types
  use internal_io

  implicit none

  character(len = *), intent(in) :: filename
  logical, intent(in) :: formatted
  integer, intent(out) :: n1, n2, n3, nspinor
  real(gp), intent(out) :: hx, hy, hz
  real(wp), dimension(:,:,:,:), pointer :: psiscf
  logical, intent(out) :: lstat

  character(len = *), parameter :: subname = "readwavetoisf"
  integer :: unitwf, iorb, ispinor, ispin, ikpt
  integer, dimension(:,:), allocatable :: gcoord_c, gcoord_f
  real(wp) :: eval
  real(wp), dimension(:), allocatable :: psi
  type(locreg_descriptors) :: lr
  character(len = 256) :: error
  type(workarr_sumrho) :: w
  character(len = 1024) :: fileRI
  integer :: n1_old, n2_old, n3_old, nvctr_c_old, nvctr_f_old
  real(gp) :: hx_old, hy_old, hz_old

  call f_routine(id=subname)

  ! We open the Fortran file
  call io_open(unitwf, filename, formatted)
  if (unitwf < 0) then
     return
  end if

  ! We read the basis set description and the atomic definition.
  call io_read_descr(unitwf, formatted, iorb, eval, n1, n2, n3, &
       & hx, hy, hz, lstat, error, lr%wfd%nvctr_c, lr%wfd%nvctr_f)
  if (.not. lstat) then
     call io_warning(trim(error))
     return
  end if
  ! Do a magic here with the filenames...
  call readwavedescr(lstat, filename, iorb, ispin, ikpt, ispinor, nspinor, fileRI)
  if (.not. lstat) then
     call io_warning("cannot read wave ids from filename.")
     return
  end if

  ! Initial allocations.
  gcoord_c = f_malloc((/ 3, lr%wfd%nvctr_c  /),id='gcoord_c')
  gcoord_f = f_malloc((/ 3, lr%wfd%nvctr_f  /),id='gcoord_f')
  psi = f_malloc(lr%wfd%nvctr_c + 7 * lr%wfd%nvctr_f ,id='psi')

  ! Read psi and the basis-set
  call read_psi_compress(unitwf, formatted, lr%wfd%nvctr_c, lr%wfd%nvctr_f, psi, lstat, error, gcoord_c, gcoord_f)
  if (.not. lstat) then
     call io_warning(trim(error))
     call deallocate_local()
     return
  end if
  call io_gcoordToLocreg(n1, n2, n3, lr%wfd%nvctr_c, lr%wfd%nvctr_f, &
       & gcoord_c, gcoord_f, lr)

  psiscf = f_malloc_ptr((/ lr%d%n1i, lr%d%n2i, lr%d%n3i, nspinor  /),id='psiscf')

  call initialize_work_arrays_sumrho(lr,w)

  ! Magic-filter to isf
  call daub_to_isf(lr, w, psi, psiscf(1,1,1,ispinor))

  ! Read the other psi part, if any
  if (nspinor > 1) then
     close(unitwf)
     n1_old = n1
     n2_old = n2
     n3_old = n3
     hx_old = hx
     hy_old = hy
     hz_old = hz
     nvctr_c_old = lr%wfd%nvctr_c
     nvctr_f_old = lr%wfd%nvctr_f
     
     ispinor = modulo(ispinor, 2) + 1
     call io_open(unitwf, trim(fileRI), formatted)
     if (unitwf < 0) then
        call io_warning("cannot read other spinor part from '" // trim(fileRI) // "'.")
        call deallocate_local()
        return
     end if
     ! We read the basis set description and the atomic definition.
     call io_read_descr(unitwf, formatted, iorb, eval, n1, n2, n3, &
          & hx, hy, hz, lstat, error, lr%wfd%nvctr_c, lr%wfd%nvctr_f)
     if (.not. lstat) then
        call io_warning(trim(error))
        call deallocate_local()
        return
     end if
     ! Check consistency of the basis-set.
     if (n1_old == n1 .and. n2_old == n2 .and. n3_old == n3 .and. &
          & hx_old == hx .and. hy_old == hy .and. hz_old == hz .and. &
          & nvctr_c_old == lr%wfd%nvctr_c .and. nvctr_f_old == lr%wfd%nvctr_f) then
        call read_psi_compress(unitwf, formatted, lr%wfd%nvctr_c, lr%wfd%nvctr_f, psi, lstat, error)
        if (.not. lstat) then
           call io_warning(trim(error))
           call deallocate_local()
           return
        end if
        call daub_to_isf(lr, w, psi, psiscf(1,1,1,ispinor))
     else
        call io_warning("It exists a file with the same naming convention" // &
             & " but with a different basis-set.")
        hx = hx_old
        hy = hy_old
        hz = hz_old
        psiscf(:,:,:,ispinor) = real(0, wp)
     end if
  end if

  ! We update the size values to match the allocation of psiscf.
  n1 = lr%d%n1i
  n2 = lr%d%n2i
  n3 = lr%d%n3i
  hx = hx * 0.5d0
  hy = hy * 0.5d0
  hz = hz * 0.5d0

  call deallocate_local()
  lstat = .true.

contains

  subroutine deallocate_local()
    character(len = *), parameter :: subname = "readwavetoisf"

    ! We close the file.
    close(unit=unitwf)

    if (allocated(psi)) then
       call f_free(psi)
    end if

    if (allocated(gcoord_c)) then
       call f_free(gcoord_c)
    end if
    if (allocated(gcoord_f)) then
       call f_free(gcoord_f)
    end if

    if (associated(w%x_c)) then
       call deallocate_work_arrays_sumrho(w)
    end if
    if (associated(lr%bounds%kb%ibyz_f)) then
       call deallocate_bounds(lr%geocode, lr%hybrid_on, lr%bounds, subname)
    end if
    call deallocate_wfd(lr%wfd, subname)
    
    call f_release_routine()
  END SUBROUTINE deallocate_local
END SUBROUTINE readwavetoisf

subroutine readwavedescr(lstat, filename, iorb, ispin, ikpt, ispinor, nspinor, fileRI)
  use module_base
  use module_types

  implicit none

  character(len = *), intent(in) :: filename
  integer, intent(out) :: iorb, ispin, ikpt, nspinor, ispinor
  logical, intent(out) :: lstat
  character(len = 1024), intent(out) :: fileRI

  logical :: exists
  integer :: i, i_stat
  character(len = 1) :: code

  lstat = .false.

  !find the value of iorb
  read(filename(index(filename, ".", back = .true.)+2:len(filename)),*,iostat = i_stat) iorb
  if (i_stat /= 0) return
  i = index(filename, "-k", back = .true.)+2
  read(filename(i:i+2),*,iostat = i_stat) ikpt
  if (i_stat /= 0) return
  i = index(filename, "-", back = .true.)+1
  read(filename(i:i),*,iostat = i_stat) code
  if (i_stat /= 0) return
  if (code == "U" .or. code == "N") ispin = 1
  if (code == "D") ispin = 2
  ! Test file for other spinor part.
  nspinor = 1
  ispinor = 1
  read(filename(i+1:i+1),*,iostat = i_stat) code
  if (i_stat /= 0) return
  if (code == "R") then
     write(fileRI, "(A)") filename
     fileRI(i+1:i+1) = "I"
     inquire(file=trim(fileRI), exist=exists)
     if (exists) then
        ispinor = 1
        nspinor = 2
     end if
  end if
  if (code == "I") then
     write(fileRI, "(A)") filename
     fileRI(i+1:i+1) = "R"
     inquire(file=trim(fileRI), exist=exists)
     if (exists) then
        ispinor = 2
        nspinor = 2
     end if
  end if

  lstat = .true.
END SUBROUTINE readwavedescr


subroutine writeonewave(unitwf,useFormattedOutput,iorb,n1,n2,n3,hx,hy,hz,nat,rxyz,  & 
     nseg_c,nvctr_c,keyg_c,keyv_c,  & 
     nseg_f,nvctr_f,keyg_f,keyv_f, & 
     psi_c,psi_f,eval)
  use module_base
  use yaml_output
  implicit none
  logical, intent(in) :: useFormattedOutput
  integer, intent(inout) :: unitwf,iorb,n1,n2,n3,nat,nseg_c,nvctr_c,nseg_f,nvctr_f
  real(gp), intent(in) :: hx,hy,hz
  real(wp), intent(in) :: eval
  integer, dimension(nseg_c), intent(in) :: keyv_c
  integer, dimension(nseg_f), intent(in) :: keyv_f
  integer, dimension(2,nseg_c), intent(in) :: keyg_c
  integer, dimension(2,nseg_f), intent(in) :: keyg_f
  real(wp), dimension(nvctr_c), intent(in) :: psi_c
  real(wp), dimension(7,nvctr_f), intent(in) :: psi_f
  real(gp), dimension(3,nat), intent(in) :: rxyz
  !local variables
  integer :: iat,jj,j0,j1,ii,i0,i1,i2,i3,i,iseg,j
  real(wp) :: tt,t1,t2,t3,t4,t5,t6,t7

  if (useFormattedOutput) then
     write(unitwf,*) iorb,eval
     write(unitwf,*) hx,hy,hz
     write(unitwf,*) n1,n2,n3
     write(unitwf,*) nat
     do iat=1,nat
     write(unitwf,'(3(1x,e24.17))') (rxyz(j,iat),j=1,3)
     enddo
     write(unitwf,*) nvctr_c, nvctr_f
  else
     write(unitwf) iorb,eval
     write(unitwf) hx,hy,hz
     write(unitwf) n1,n2,n3
     write(unitwf) nat
     do iat=1,nat
     write(unitwf) (rxyz(j,iat),j=1,3)
     enddo
     write(unitwf) nvctr_c, nvctr_f
  end if

  ! coarse part
  do iseg=1,nseg_c
     jj=keyv_c(iseg)
     j0=keyg_c(1,iseg)
     j1=keyg_c(2,iseg)
     ii=j0-1
     i3=ii/((n1+1)*(n2+1))
     ii=ii-i3*(n1+1)*(n2+1)
     i2=ii/(n1+1)
     i0=ii-i2*(n1+1)
     i1=i0+j1-j0
     do i=i0,i1
        tt=psi_c(i-i0+jj) 
        if (useFormattedOutput) then
           write(unitwf,'(3(i4),1x,e19.12)') i,i2,i3,tt
        else
           write(unitwf) i,i2,i3,tt
        end if
     enddo
  enddo

  ! fine part
  do iseg=1,nseg_f
     jj=keyv_f(iseg)
     j0=keyg_f(1,iseg)
     j1=keyg_f(2,iseg)
     ii=j0-1
     i3=ii/((n1+1)*(n2+1))
     ii=ii-i3*(n1+1)*(n2+1)
     i2=ii/(n1+1)
     i0=ii-i2*(n1+1)
     i1=i0+j1-j0
     do i=i0,i1
        t1=psi_f(1,i-i0+jj)
        t2=psi_f(2,i-i0+jj)
        t3=psi_f(3,i-i0+jj)
        t4=psi_f(4,i-i0+jj)
        t5=psi_f(5,i-i0+jj)
        t6=psi_f(6,i-i0+jj)
        t7=psi_f(7,i-i0+jj)
        if (useFormattedOutput) then
           write(unitwf,'(3(i4),7(1x,e17.10))') i,i2,i3,t1,t2,t3,t4,t5,t6,t7
        else
           write(unitwf) i,i2,i3,t1,t2,t3,t4,t5,t6,t7
        end if
     enddo
  enddo

  if (verbose >= 2) call yaml_comment(trim(yaml_toa(iorb)) //'th wavefunction written')
  !if (verbose >= 2) write(*,'(1x,i0,a)') iorb,'th wavefunction written'

END SUBROUTINE writeonewave


!> Make frag_trans the argument so can eliminate need for interface
subroutine reformat_one_supportfunction(wfd,geocode,hgrids_old,n_old,psigold,& 
     hgrids,n,centre_old,centre_new,da,frag_trans,psi)
  use module_base
  use module_types
  use module_fragments
  use yaml_output
  implicit none
  integer, dimension(3), intent(in) :: n,n_old
  real(gp), dimension(3), intent(in) :: hgrids,hgrids_old
  type(wavefunctions_descriptors), intent(in) :: wfd
  character(len=1), intent(in) :: geocode !< @copydoc poisson_solver::doc::geocode
  real(gp), dimension(3), intent(inout) :: centre_old,centre_new,da
  type(fragment_transformation), intent(in) :: frag_trans
  real(wp), dimension(0:n_old(1),2,0:n_old(2),2,0:n_old(3),2), intent(in) :: psigold
  real(wp), dimension(wfd%nvctr_c+7*wfd%nvctr_f), intent(out) :: psi

  !local variables
  character(len=*), parameter :: subname='reformatonesupportfunction'
  logical, dimension(3) :: per
  integer, dimension(3) :: nb, ndims_tmp
  real(gp), dimension(3) :: hgridsh,hgridsh_old
  !!real(wp) :: dnrm2
  real(wp), dimension(:), allocatable :: ww,wwold
  real(wp), dimension(:), allocatable :: x_phi
  real(wp), dimension(:,:), allocatable :: y_phi
  real(wp), dimension(:,:,:,:,:,:), allocatable :: psig
  real(wp), dimension(:,:,:), pointer :: psifscfold, psifscf, psifscf_tmp
  integer :: itype, nd, nrange
!!$  real(gp), dimension(3) :: rrow
  real(gp), dimension(3,3) :: rmat !< rotation matrix
  real(gp) :: sint,cost,onemc,ux,uy,uz
  integer, dimension(3) :: irp

  call f_routine(id=subname)

  !if (size(frag_trans%discrete_operations)>0) then
  !   print*,'Error discrete operations not yet implemented',size(frag_trans%discrete_operations),&
  !        frag_trans%discrete_operations(1)
  !   stop
  !end if

  !conditions for periodicity in the three directions
  per(1)=(geocode /= 'F')
  per(2)=(geocode == 'P')
  per(3)=(geocode /= 'F')

  !buffers related to periodicity
  !WARNING: the boundary conditions are not assumed to change between new and old
  call ext_buffers_coarse(per(1),nb(1))
  call ext_buffers_coarse(per(2),nb(2))
  call ext_buffers_coarse(per(3),nb(3))

  psifscf = f_malloc_ptr(-nb.to.2*n+1+nb,id='psifscf')
  psifscfold = f_malloc_ptr(-nb.to.2*n_old+1+nb,id='psifscfold')

  wwold = f_malloc((2*n_old(1)+2+2*nb(1))*(2*n_old(2)+2+2*nb(2))*(2*n_old(3)+2+2*nb(3)),id='wwold')

  if (geocode=='F') then
     call synthese_grow(n_old(1),n_old(2),n_old(3),wwold,psigold,psifscfold) 
  else if (geocode=='S') then     
     call synthese_slab(n_old(1),n_old(2),n_old(3),wwold,psigold,psifscfold) 
  else if (geocode=='P') then     
     call synthese_per(n_old(1),n_old(2),n_old(3),wwold,psigold,psifscfold) 
  end if

  call f_free(wwold)

  ! transform to new structure    
  hgridsh=.5_gp*hgrids
  hgridsh_old=.5_gp*hgrids_old

  !create the scaling function array
  !use lots of points (to optimize one can determine how many points are needed at max)
  itype=16
  nd=2**20

  x_phi = f_malloc(0.to.nd,id='x_phi')
  y_phi = f_malloc((/0.to.nd,1.to.2/),id='y_phi')

  call my_scaling_function4b2B(itype,nd,nrange,x_phi,y_phi) 
  if( abs(y_phi(nd/2,1)-1)>1.0e-10 ) then
     stop " wrong scaling function 4b2B: not a centered one "
  endif

  call f_free(x_phi)

  nullify(psifscf_tmp)
  if (size(frag_trans%discrete_operations)==0) then
     psifscf_tmp => psifscfold
     ndims_tmp=(2*n_old+2+2*nb)
  else if (size(frag_trans%discrete_operations)==1) then
     psifscf_tmp = f_malloc_ptr(-nb.to.2*n_old+1+nb,id='psifscf_tmp')
     !not used anymore I suppose
     !call switch_axes(nd,nrange,y_phi,centre_old,hgridsh_old,(2*n_old+2+2*nb),psifscfold,&
     !     hgridsh,ndims_tmp,psifscf_tmp,frag_trans%discrete_operations(1),da)
  else if (size(frag_trans%discrete_operations)==2) then
     stop 'only 1 discrete operation allowed right now'
  else if (size(frag_trans%discrete_operations)==3) then
     stop 'only 1 discrete operation allowed right now'
  end if

  !call field_rototranslation(nd,nrange,y_phi,da,frag_trans%rot_axis,centre_old,centre_new,frag_trans%theta,&
  !     hgridsh_old,ndims_tmp,psifscf_tmp,hgridsh,(2*n+2+2*nb),psifscf)

  sint=sin(frag_trans%theta)
  cost=cos(frag_trans%theta)
  onemc=1.0_gp-cost
  ux=frag_trans%rot_axis(1)
  uy=frag_trans%rot_axis(2)
  uz=frag_trans%rot_axis(3)

!!$  call yaml_open_sequence('Rotation matrix elements')
!!$  call yaml_sequence(trim(yaml_toa((/&
!!$       cost + onemc*ux**2   , ux*uy*onemc - uz*sint, ux*uz*onemc + uy*sint /),fmt='(1pg20.12)')))
!!$  call yaml_sequence(trim(yaml_toa((/&
!!$       ux*uy*onemc +uz*sint , cost + onemc*uy**2   , uy*uz*onemc - ux*sint /),fmt='(1pg20.12)')))
!!$  call yaml_sequence(trim(yaml_toa((/&
!!$       ux*uz*onemc -uy*sint , uy*uz*onemc + ux*sint, cost + onemc*uz**2    /),fmt='(1pg20.12)')))
!!$  call yaml_close_sequence()


  !identify the rotation matrix elements
  !first row (xp)
  rmat(:,1)=(/cost+onemc*ux**2  ,ux*uy*onemc-uz*sint ,ux*uz*onemc+uy*sint/)
  !second row (yp)
  rmat(:,2)=(/ux*uy*onemc+uz*sint,cost+onemc*uy**2   ,uy*uz*onemc-ux*sint/)
  !third row (zp)
  rmat(:,3)=(/ux*uz*onemc-uy*sint,uy*uz*onemc+ux*sint,cost+onemc*uz**2   /)

  !write some output on the screen
  !print matrix elements, to be moved at the moment of identification of the transformation
  !!call yaml_map('Rotation axis',frag_trans%rot_axis,fmt='(1pg20.12)')
  !!call yaml_map('Rotation angle (deg)',frag_trans%theta*180.0_gp/pi_param,fmt='(1pg20.12)')
  !!call yaml_map('Translation vector',da,fmt='(1pg20.12)')
  !!call yaml_map('Rotation matrix elements',rmat,fmt='(1pg20.12)')


  !try different solutions, one of these should always work
  irp=selection(rmat)
  !otherwise we have a problem
  if (f_err_raise(repeated(abs(irp)),'Determination of the best array failed, irp='//&
          trim(yaml_toa(irp,fmt='(i5)')),err_name='BIGDFT_RUNTIME_ERROR')) return

!!$  !pay attention to what happens if two values are identical  
!!$  !from where xp should be determined
!!$  rrow=abs(rmat(:,1))
!!$  irp(1)=maxloc(rrow,1)
!!$  !form where zp should be determined (note that the third line has been used)
!!$  rrow=abs(rmat(:,3))
!!$  !exclude of course the previously found direction
!!$  rrow(irp(1))=0.0_gp
!!$  irp(3)=maxloc(rrow,1)
!!$  !then the last dimension, which is determined by exclusion
!!$  rrow=1.0_gp
!!$  rrow(irp(1))=0.d0
!!$  rrow(irp(3))=0.d0
!!$  irp(2)=maxloc(rrow,1)


!!$  !traditional case, for testing
!!$  irp(1)=1
!!$  irp(2)=2
!!$  irp(3)=3

  !!print the suggested order
  !!call yaml_map('Suggested order for the transformation',irp)

  call field_rototranslation3D(nd+1,nrange,y_phi,da,frag_trans%rot_axis,&
       centre_old,centre_new,sint,cost,onemc,irp,&
       hgridsh_old,ndims_tmp,psifscf_tmp,hgridsh,(2*n+2+2*nb),psifscf)
  !call yaml_map('Centre old',centre_old,fmt='(1pg18.10)')
  !call yaml_map('Centre new',centre_new,fmt='(1pg18.10)')
  !call field_rototranslation3D_interpolation(da,frag_trans%rot_axis,centre_old,centre_new,&
  !     sint,cost,onemc,hgridsh_old,ndims_tmp,psifscf_tmp,hgridsh,(2*n+2+2*nb),psifscf)


  if (size(frag_trans%discrete_operations)>0) then
     call f_free_ptr(psifscf_tmp)
  else
     nullify(psifscf_tmp)    
  end if

  call f_free(y_phi)

  !!print*, 'norm of psifscf ',dnrm2((2*n(1)+16)*(2*n(2)+16)*(2*n(3)+16),psifscf,1)
  call f_free_ptr(psifscfold)

  psig = f_malloc((/ 0.to.n(1), 1.to.2, 0.to.n(2), 1.to.2, 0.to.n(3), 1.to.2 /),id='psig')
  ww = f_malloc((2*n(1)+2+2*nb(1))*(2*n(2)+2+2*nb(2))*(2*n(3)+2+2*nb(3)),id='ww')

  if (geocode=='F') then
     call analyse_shrink(n(1),n(2),n(3),ww,psifscf,psig)
  else if (geocode == 'S') then
     call analyse_slab(n(1),n(2),n(3),ww,psifscf,psig)
  else if (geocode == 'P') then
     call analyse_per(n(1),n(2),n(3),ww,psifscf,psig)
  end if

  call f_free_ptr(psifscf)

  !!print*, 'norm new psig ',dnrm2(8*(n(1)+1)*(n(2)+1)*(n(3)+1),psig,1),n(1),n(2),n(3)
  call compress_plain(n(1),n(2),0,n(1),0,n(2),0,n(3),  &
       wfd%nseg_c,wfd%nvctr_c,wfd%keygloc(1,1),wfd%keyvloc(1),   &
       wfd%nseg_f,wfd%nvctr_f,&
       wfd%keygloc(1,wfd%nseg_c+min(1,wfd%nseg_f)),&
       wfd%keyvloc(wfd%nseg_c+min(1,wfd%nseg_f)),   &
       psig,psi(1),psi(wfd%nvctr_c+min(1,wfd%nvctr_f)))
  !!print*, 'norm of reformatted psi ',dnrm2(wfd%nvctr_c+7*wfd%nvctr_f,psi,1),wfd%nvctr_c,wfd%nvctr_f
  !!print*, 'norm of reformatted psic ',dnrm2(wfd%nvctr_c,psi,1)
  !!print*, 'norm of reformatted psif ',dnrm2(wfd%nvctr_f*7,psi(wfd%nvctr_c+min(1,wfd%nvctr_f)),1)

  call f_free(psig)
  call f_free(ww)

  call f_release_routine()

  contains

    !> Select the best possible rotation sequence by 
    !! considering the values of the coefficients of the 
    !! rotation matrix
    pure function selection(rmat) result(irp)

      implicit none
      real(gp), dimension(3,3), intent(in) :: rmat !< rotation matrix
      integer, dimension(3) :: irp
      !local variables
      integer :: i,isgn
      integer, dimension(3) :: ib1,ib3
!!$      real(gp), dimension(3) :: rrow

      !determine ideal sequence for rotation, for important rows
      ib1=reorder(rmat(:,1),1)
      ib3=reorder(rmat(:,3),3)
     
      !verify if either one or three have multiple choices
      if (equabs(rmat(ib1(1),1),rmat(ib1(2),1)) .and. .not. equabs(rmat(ib3(1),3),rmat(ib3(2),3))) then
         !only ib1 has multiple choices, pick the one which is closest to cyclic permutation (if present)
         if (modulo(ib3(1),3) + 1 == ib1(2) .or. ib1(1)==ib3(1)) then
            !swap
            i=ib1(1)
            ib1(1)=ib1(2)
            ib1(2)=i
         end if
      else if (.not. equabs(rmat(ib1(1),1),rmat(ib1(2),1)) .and. equabs(rmat(ib3(1),3),rmat(ib3(2),3))) then
         !only ib3 has multiple choices
         if (modulo(ib3(2),3) + 1 == ib1(1) .or. ib3(1)==ib1(1)) then
            !swap
            i=ib3(1)
            ib3(1)=ib3(2)
            ib3(2)=i
         end if
      else if (equabs(rmat(ib1(1),1),rmat(ib1(2),1)) .and. equabs(rmat(ib3(1),3),rmat(ib3(2),3))) then
         !both of the row has multiple choices, therefore at least cyclic permutation must be present.
         !both of them are cyclic, choose the last one
         if (modulo(ib3(2),3) + 1 == ib1(1)) then
            !swap
            i=ib3(1)
            ib3(1)=ib3(2)
            ib3(2)=i
         else if (modulo(ib3(1),3) + 1 == ib1(2)) then
            !swap
            i=ib1(1)
            ib1(1)=ib1(2)
            ib1(2)=i
         else if (ib3(1) == ib1(1)) then
            !otherwise just ensure that the two are not equal
            !swap
            i=ib3(1)
            ib3(1)=ib3(2)
            ib3(2)=i
         end if
      else if (ib3(1) == ib1(1)) then
         !swap
         i=ib3(1)
         ib3(1)=ib3(2)
         ib3(2)=i
      end if
      !then assign the rotations
      irp(1)=ib1(1)
      irp(3)=ib3(1)

      !define the best for the second
      ib1=1
      ib1(irp(1))=0
      ib1(irp(3))=0
      irp(2)=maxloc(ib1,1)

!!$      irp(1)=ibest(1,1)
!!$      irp(3)=ibest(1,3)
!!$      if (ibest(1,3)==irp(1)) then
!!$         if (abs(abs(rmat(ibest(1,1),1))-abs(rmat(ibest(2,1),1)))< 1.d-12) then
!!$            irp(1)=ibest(2,1)
!!$         else if (abs(abs(rmat(ibest(1,3),3))-abs(rmat(ibest(2,3),3)))< 1.d-12) then
!!$            irp(3)=ibest(2,3)
!!$         else !better to preserve the first choice for the last
!!$            irp(1)=ibest(2,1)
!!$         end if
!!$      end if
!!$
!!$      !define the best for the second
!!$      ibest(:,2)=1
!!$      ibest(irp(1),2)=0
!!$      ibest(irp(3),2)=0
!!$      irp(2)=maxloc(ibest(:,2),1)

!!$      rrow=abs(rmat(:,1))
!!$      irp(1)=maxloc(rrow,1)
!!$      !form where zp should be determined (note that the third line has been used)
!!$      rrow=abs(rmat(:,3))
!!$      !exclude of course the previously found direction
!!$      rrow(irp(1))=0.0_gp
!!$      irp(3)=maxloc(rrow,1)
!!$      !then the last dimension, which is determined by exclusion
!!$      rrow=1.0_gp
!!$      rrow(irp(1))=0.d0
!!$      rrow(irp(3))=0.d0
!!$      irp(2)=maxloc(rrow,1)

      !add to the transformations the sign of the axis of the chosen reference 
      !coordinate
      !the second element has the sign which is the ratio of the previous two,
      !plus a sign which is given by the fact that the order is a cyclic permutation
      isgn=int(sign(1.0e0,real(rmat(irp(1),1)/rmat(irp(3),3))))
      if (modulo(irp(1),3)+1 /= irp(2)) isgn=-isgn !cyclic permutation
      irp(2)=isgn*irp(2)

      !for the first and the third the sign is determined from the matrix element
      isgn=int(sign(1.0e0,real(rmat(irp(1),1))))
      irp(1)=isgn*irp(1)
      isgn=int(sign(1.0e0,real(rmat(irp(3),3))))
      irp(3)=isgn*irp(3)

    end function selection

    pure function repeated(ivec)
      implicit none
      integer, dimension(3), intent(in) :: ivec
      logical :: repeated
      repeated = ivec(1)==ivec(2) .or. ivec(2)==ivec(3) .or. ivec(1)==ivec(3)
    end function repeated

    !check if two objects are equal in absolute value modulo a given tolerance
    pure function equabs(a,b)
      implicit none
      real(gp), intent(in) :: a,b
      logical :: equabs
      real(gp), parameter :: tol=1.e-12_gp
      equabs=abs(abs(a)-abs(b)) < tol
    end function equabs

    !> defines the criterion for which one is better than two
    pure function better(idim,vec,one,two)
      implicit none
      integer, intent(in) :: idim,one,two
      real(gp), dimension(3), intent(in) :: vec
      logical :: better
      !local variables
      real(gp) :: vec1,vec2

      vec1=vec(one)
      vec2=vec(two)

      better=.false.

      !first criterion, most important: absolute value (clear separation)
      if (.not. equabs(vec1,vec2)) then
         better = abs(vec1)>abs(vec2)
      else
         !the two values are even. First choose the one which is positive
         if (sign(vec1,vec2) == vec1) then 
            !the two objects have same sign and same absolute value
            if (one==idim .or. two==idim) then 
               !better the one of the dimension
               better = one==idim
            else
               better = one<two .eqv. idim<=2
            end if
         else
            better = sign(1.0_gp,vec1)==1.0_gp
         end if
      end if
      
    end function better

    !> order the dimensions in terms of the maximum
    pure function reorder(vec,idim) result(imax)
      implicit none
      integer, intent(in) :: idim
      real(gp), dimension(3), intent(in) :: vec
      integer, dimension(3) :: imax
      !local variables
!!$      integer, dimension(3,3) :: ibest

      !initialization
      imax(1)=1
      imax(2)=2
      imax(3)=3
       if (better(idim,vec,2,1)) then
         if (better(idim,vec,3,1)) then
            if (better(idim,vec,2,3)) then
               !other worst case 2<3<1
               imax(1)=2
               imax(2)=3
               imax(3)=1
            else
               !  1>3<2, but 2<1 => 3<2<1
               imax(1)=3
               imax(3)=1
            end if
         else
            !2<1 and 3>1 => 2<1<3
            imax(1)=2
            imax(2)=1
         end if
      else
         if (better(idim,vec,3,2)) then
            if (better(idim,vec,3,1)) then
               !worst case, 3<1<2
               imax(1)=3
               imax(2)=1
               imax(3)=2
            else
               ! 1<3<2
               imax(2)=3
               imax(3)=2
            end if
         end if
      end if

      !once ordered preserve only the choices which are equal
!!$      if (abs(abs(vec(imax(2)))-abs(vec(imax(3)))) > 1.d-12 ) imax(3)=imax(2)
!!$      if (abs(abs(vec(imax(1)))-abs(vec(imax(2)))) > 1.d-12 ) imax(2:3)=imax(1)

    end function reorder

END SUBROUTINE reformat_one_supportfunction

!> Given a translation vector, find the inverse one
subroutine find_inverse(nin,iout,t0_field,t0_l,k1)
  use module_base
  use yaml_output
  implicit none
  integer, intent(in) :: iout                      !< Point of the new grid from which the inverse has to be found
  integer, intent(in) :: nin                       !< Number of points of the input grid
  real(gp), dimension(nin), intent(in) :: t0_field !< Array of displacements of the input grid
  integer, intent(out) :: k1                       !< Starting point of the input grid from which the interplation should be calculated
  real(gp), intent(out) :: t0_l                    !< Resulting shift from the starting point, from which the filter has to be calculated
  !local variables
  real(gp), parameter  :: tol=1.e-14_gp
  integer :: l,k2
  real(gp) :: ksh1,ksh2,k,kold,alpha

  kold=-1000.0_gp
  find_trans: do l=1,nin
     k=real(l,gp)+t0_field(l)
     if (k-real(iout,gp) > tol) exit find_trans
     kold=k
  end do find_trans
  ! want to use either l or l-1 to give us point i - pick closest
  if (k-real(iout,gp) < -kold+real(iout,gp)) then
     ksh1=k-real(iout,gp)
     ksh2=-kold+real(iout,gp)
     k1=l
     k2=l-1
     if (k2==0) then
        k2=1
        ksh2=ksh1
     end if
     if (k1==nin+1) then
        k1=nin
        ksh1=ksh2
     end if
  else
     ksh1=-kold+real(iout,gp)
     ksh2=k-real(iout,gp)
     k1=l-1
     k2=l
     if (k1==0) then
        k1=1
        ksh1=ksh2
     end if
     if (k2==nin+1) then
        k2=nin
        ksh2=ksh1
     end if
  end if

  if (ksh1==0.0_gp .or. k1==k2) then !otherwise already have exactly on point
     ksh2=1.0_gp
     ksh1=0.0_gp
  end if

  alpha=ksh2/(ksh1+ksh2)

  t0_l=alpha*t0_field(k1)+(1.0_gp-alpha)*t0_field(k2)

end subroutine find_inverse


subroutine my_scaling_function4b2B(itype,nd,nrange,a,x)
   use module_base
   implicit none
   !Arguments
   !Type of interpolating functions
   integer, intent(in) :: itype
   !Number of points: must be 2**nex
   integer, intent(in) :: nd
   integer, intent(out) :: nrange
   real(kind=8), dimension(0:nd), intent(out) :: a
   real(kind=8), dimension(0:nd,2), intent(out) :: x
   !Local variables
   character(len=*), parameter :: subname='scaling_function4b2B'
   real(kind=8), dimension(:), allocatable :: y
   integer :: i,nt,ni
   
   call f_routine(id=subname)

   !Only itype=8,14,16,20,24,30,40,50,60,100
   select case(itype)
   case(16)
      !O.K.
   case default
      print *,"Only interpolating functions 8, 14, 16, 20, 24, 30, 40, 50, 60, 100"
      stop
   end select
   !!$  write(unit=*,fmt="(1x,a,i0,a)") &
   !!$       "Use interpolating scaling functions of ",itype," order"

   !Give the range of the scaling function
   !from -itype to itype
   ni=2*itype
   nrange = ni

   y = f_malloc(0.to.nd,id='y')

   ! plot scaling function
   call zero(nd+1,x(0,1))
   call zero(nd+1,y)
   nt=ni
   x(nt/2,1)=1.d0
   loop1: do
      nt=2*nt
      call back_trans_16(nd,nt,x(0,1),y)
      do i=0,nt-1
         x(i,1)=y(i)
      end do
      if (nt.eq.nd) then
         exit loop1
      end if
   end do loop1

   ! plot reversed scaling function
   call zero(nd+1,x(0,2))
   call zero(nd+1,y)
   nt=ni
   x(nt/2,2)=1.d0
   loop2: do
      nt=2*nt
      call back_trans_16_reversed(nd,nt,x(0,2),y)
      do i=0,nt-1
         x(i,2)=y(i)
      end do
      if (nt.eq.nd) then
         exit loop2
      end if
   end do loop2


   !open (unit=1,file='scfunction',status='unknown')
   do i=0,nd
      a(i) = real(i*ni,kind=8)/real(nd,kind=8)-(.5d0*real(ni,kind=8)-1.d0)
      !write(1,*) a(i),x(i)
   end do
   !close(1)

   call f_free(y)
   call f_release_routine()
END SUBROUTINE my_scaling_function4b2B

 !> routine which directly applies the 3D transformation of the rototranslation
subroutine field_rototranslation3D_interpolation(da,newz,centre_old,centre_new,&
     sint,cost,onemc,hgrids_old,ndims_old,f_old,&
     hgrids_new,ndims_new,f_new)
  use module_base
  use yaml_output
  implicit none
  real(gp), intent(in) :: sint,cost,onemc !< rotation wrt newzeta vector
  real(gp), dimension(3), intent(in) :: da !<coordinates of rigid shift vector
  real(gp), dimension(3), intent(in) :: newz !<coordinates of new z vector (should be of norm one)
  real(gp), dimension(3), intent(in) :: centre_old,centre_new !<centre of rotation
  real(gp), dimension(3), intent(in) :: hgrids_old,hgrids_new !<dimension of old and new box
  integer, dimension(3), intent(in) :: ndims_old,ndims_new !<dimension of old and new box
  real(gp), dimension(ndims_old(1),ndims_old(2),ndims_old(3)), intent(in) :: f_old
  real(gp), dimension(ndims_new(1),ndims_new(2),ndims_new(3)), intent(out) :: f_new
  !local variables
  integer :: i,j,k,it
  real(gp), dimension(3) :: dt
  real(gp), dimension(27) :: coeffs

  call f_routine(id='field_rototranslation3D_interpolation')

  !loop on the coordinates of the new domain
  do k=1,ndims_new(3)
     do j=1,ndims_new(2)
        do i=1,ndims_new(1)
           do it=1,3
              call shift_and_start(i,j,k,coeffs,dt)
           end do
!           print *,'i,j,k',i,j,k,coeffs
!           print *,'dt',dt
           f_new(i,j,k)=interpolate(dt,coeffs)
!           print *,'interpolate',f_new(i,j,k)
        end do
     end do
  end do

  call f_release_routine()
!stop  
contains

  function interpolate(dt,aijk)
    implicit none
    real(gp), dimension(3), intent(in) :: dt
    real(gp), dimension(0:2,0:2,0:2), intent(inout) :: aijk
    real(gp) :: interpolate
    !local variables
    integer :: px,py,pz,ix,iy,iz,info
    real(gp) :: x,y,z
    integer, dimension(27) :: ipiv
    real(gp), dimension(-1:1,-1:1,-1:1,0:2,0:2,0:2) :: bijk

    if (maxval(abs(aijk)) == 0.0_gp) then
       interpolate=0.0_gp
       return
    end if

    do iz=-1,1
       z=dt(3)+real(iz,gp)
       z=hgrids_old(3)*z
       do iy=-1,1
          y=dt(2)+real(iy,gp)
          y=hgrids_old(2)*y
          do ix=-1,1
             x=dt(1)+real(ix,gp)
             x=hgrids_old(1)*x
             do pz=0,2
                do py=0,2
                   do px=0,2
                      bijk(ix,iy,iz,px,py,pz)=(x**px)*(y**py)*(z**pz)
                   end do
                end do
             end do
          end do
       end do
    end do

    !here the linear system has to be solved to find the coefficients aijk
    !some pragma has to be passed to MKL to ensure a monothread execution
    call dgesv(27,1,bijk,27,ipiv,aijk,27,info)
    if (info /=0) then 
       print *,'error', info, dt
       call f_err_severe()
    end if
    interpolate=aijk(0,0,0)

  end function interpolate

  pure subroutine shift_and_start(j1,j2,j3,fijk,dt)
    implicit none
    integer, intent(in) :: j1,j2,j3
    real(gp), dimension(-1:1,-1:1,-1:1), intent(out) :: fijk
    real(gp), dimension(3), intent(out) :: dt
    !local variables
    integer :: ix,iy,iz
    integer, dimension(3) :: istart,istart_shift
    real(gp), dimension(3) :: t0_l

    !define the coordinates in the reference frame
    !which depends of the transformed variables
    dt(1)=-centre_new(1)+real(j1-1,gp)*hgrids_new(1) 
    dt(2)=-centre_new(2)+real(j2-1,gp)*hgrids_new(2)
    dt(3)=-centre_new(3)+real(j3-1,gp)*hgrids_new(3)

    !define the value of the shift of the variable we are going to transform
    t0_l=coord(newz,cost,sint,onemc,dt(1),dt(2),dt(3))-da
    istart=nint((t0_l+centre_old+hgrids_old)/hgrids_old)
    
    !!doubts about that
    !t0_l=(dt-t0_l)/hgrids_old
    !!identify shift
    !dt(1)=(real(istart(1),gp)+t0_l(1))-real(j1,gp)*hgrids_new(1)/hgrids_old(1)
    !dt(2)=(real(istart(2),gp)+t0_l(2))-real(j2,gp)*hgrids_new(2)/hgrids_old(2)
    !dt(3)=(real(istart(3),gp)+t0_l(3))-real(j3,gp)*hgrids_new(3)/hgrids_old(3)
    !!end of doubts


    !this shift brings the old point in the new reference frame
    dt=real(istart,gp)-(t0_l+centre_new+hgrids_new)/hgrids_old

    !purify the shift to be a inferior than multiple of the grid spacing
    istart_shift=nint(dt)
    dt=dt-real(istart_shift,gp)
    istart=istart-istart_shift

    !fill array if it is inside the old box
    fijk=0.0_gp
    do iz=-1,1
       if (istart(3)+iz >= 1 .and. istart(3)+iz <= ndims_old(3)) then
          do iy=-1,1
             if (istart(2)+iy >= 1 .and. istart(2)+iy <= ndims_old(2)) then
             do ix=-1,1
                if (istart(1)+ix >= 1 .and. istart(1)+ix <= ndims_old(1)) then
                   fijk(ix,iy,iz)=&
                        f_old(istart(1)+ix,istart(2)+iy,istart(3)+iz)
                end if
             end do
          end if
          end do
       end if
    end do

!    if (maxval(abs(fijk)) /= 0.0_gp) then
!       write(17,*)j1,j2,j3,dt,istart,fijk
!    end if
    

  end subroutine shift_and_start

  pure function coord(u,C,S,onemc,x,y,z)
    use module_base, only: gp
    implicit none
    real(gp), intent(in) :: C,S,onemc !<trigonometric functions of the theta angle
    real(gp), intent(in) :: x,y,z !<coordinates to be used for the mapping
    real(gp), dimension(3), intent(in) :: u !<axis of rotation
    real(gp), dimension(3) :: coord

    coord(1)=u(1)**2*x + u(1)*u(2)*y + S*u(3)*y - S*u(2)*z + u(1)*u(3)*z - C*((-1 + u(1)**2)*x + u(1)*(u(2)*y + u(3)*z))
    coord(2)=-(S*u(3)*x) + (C + onemc*u(2)**2)*y + onemc*u(2)*u(3)*z + u(1)*(u(2)*onemc*x + S*z)
    coord(3)=S*(u(2)*x - u(1)*y) + C*z + u(3)*(onemc*u(1)*x + onemc*u(2)*y + u(3)*z - C*u(3)*z)

  end function coord

end subroutine field_rototranslation3D_interpolation

!> routine which directly applies the 3D transformation of the rototranslation
subroutine field_rototranslation3D(n_phi,nrange_phi,phi_ISF,da,newz,centre_old,centre_new,&
     sint,cost,onemc,iorder,hgrids_old,ndims_old,f_old,&
     hgrids_new,ndims_new,f_new)
  use module_base
  use yaml_output
  implicit none
  integer, intent(in) :: n_phi,nrange_phi !< number of points of ISF array and real-space range
  real(gp), intent(in) :: sint,cost,onemc !< rotation wrt newzeta vector
  integer, dimension(3), intent(in) :: iorder
  real(gp), dimension(3), intent(in) :: da !<coordinates of rigid shift vector
  real(gp), dimension(3), intent(in) :: newz !<coordinates of new z vector (should be of norm one)
  real(gp), dimension(3), intent(in) :: centre_old,centre_new !<centre of rotation
  real(gp), dimension(3), intent(in) :: hgrids_old,hgrids_new !<dimension of old and new box
  integer, dimension(3), intent(in) :: ndims_old,ndims_new !<dimension of old and new box
  real(gp), dimension(n_phi,2), intent(in) :: phi_ISF
  real(gp), dimension(ndims_old(1),ndims_old(2),ndims_old(3)), intent(in) :: f_old
  real(gp), dimension(ndims_new(1),ndims_new(2),ndims_new(3)), intent(out) :: f_new
  !local variables
  integer :: m_isf,k1,i,j,k,me,ms
  real(gp) :: dt,ux,uy,uz
  integer, dimension(3) :: isign,irp
  real(gp), dimension(3,3) :: rmat !< rotation matrix
  real(gp), dimension(:), allocatable :: shf
  real(gp), dimension(:), allocatable :: work,work2

  !print *,'3d'
  call f_routine(id='field_rototranslation3D')
  work =f_malloc(ndims_new(1)*(maxval(ndims_old))**2,id='work')
  work2=f_malloc(ndims_new(1)*ndims_new(2)*maxval(ndims_old),id='work2')

  m_isf=nrange_phi/2
  shf=f_malloc(-m_isf .to. m_isf,id='shf')
  !for each of the dimensions build the interpolating vector which is needed

  !identify the rotation matrix elements
  ux=newz(1)
  uy=newz(2)
  uz=newz(3)
  !first row (xp)
  rmat(:,1)=(/cost+onemc*ux**2   ,ux*uy*onemc-uz*sint,ux*uz*onemc+uy*sint/)
  !second row (yp)
  rmat(:,2)=(/ux*uy*onemc+uz*sint,cost+onemc*uy**2   ,uy*uz*onemc-ux*sint/)
  !third row (zp)
  rmat(:,3)=(/ux*uz*onemc-uy*sint,uy*uz*onemc+ux*sint,cost+onemc*uz**2   /)


  !first step: determine xn from a coordinate n13o=xo or yo or zo
  !f_old (nxo,nyo,nzo) -> work(n11o,n12o,nxn) !n11o and n12o are the remaining dimensions
  !second step: determine yn from n22o=n11o or n12o
  !work(n11o,n12o,nxn) -> work2(n21o,nxn,nyn)
  !third step: determine zn from n21o
  !work2(n21o,nxn,nyn) -> f_new(xn,yn,zn)

  isign=1
  if (iorder(1)<0) isign(1)=2
  if (iorder(2)<0) isign(2)=2
  if (iorder(3)<0) isign(3)=2
  irp=abs(iorder)

  !first step
  select case(irp(1))
  case(1) !xn is derived from xo 
     do k=1,ndims_old(3)
        do j=1,ndims_old(2)
           do i=1,ndims_new(1)
              call shift_and_start(irp(1),1,2,3,i,j,k,&
                   dt,k1,ms,me)

              call define_filter(dt,nrange_phi,n_phi,phi_ISF(1,isign(1)),shf)
              
              !work(j,k+(i-1)*ndims_old(3))
              work(j+ind(2,3,k,i))=convolve(irp(1),k1,j,k,ms,me,&
                   m_isf,shf,ndims_old(1),ndims_old(2),ndims_old(3),f_old)
           end do
        end do
     end do
  case(2) !xn is derived from yo
     do k=1,ndims_old(3)
        do j=1,ndims_old(1)
           do i=1,ndims_new(1)
              call shift_and_start(irp(1),1,1,3,i,j,k,&
                   dt,k1,ms,me)
              
              call define_filter(dt,nrange_phi,n_phi,phi_ISF(1,isign(1)),shf)
              !work(j,k+(i-1)*ndims_old(3))
              work(j+ind(1,3,k,i))=convolve(irp(1),j,k1,k,ms,me,&
                   m_isf,shf,ndims_old(1),ndims_old(2),ndims_old(3),f_old)
           end do
        end do
     end do
  case(3) !xn is derived from zo
     do k=1,ndims_old(2)
        do j=1,ndims_old(1)
           do i=1,ndims_new(1)
              call shift_and_start(irp(1),1,1,2,i,j,k,&
                   dt,k1,ms,me)

              call define_filter(dt,nrange_phi,n_phi,phi_ISF(1,isign(1)),shf)
              !work(k,j+(i-1)*ndims_old(2))
              work(j+ind(1,2,k,i))=convolve(irp(1),j,k,k1,ms,me,&
                   m_isf,shf,ndims_old(1),ndims_old(2),ndims_old(3),f_old)
           end do
        end do
     end do
  end select
  !second step
  select case(irp(1)*10+irp(2))
  case(21) !yp is derived from xo (and xp has been derived from y)
     do i=1,ndims_new(1)
        do k=1,ndims_old(irp(3))
           do j=1,ndims_new(2)
              call shift_and_start(irp(2),2,2,irp(3),i,j,k,&
                   dt,k1,ms,me)
              call define_filter(dt,nrange_phi,n_phi,phi_ISF(1,isign(2)),shf)

              work2(k+ind2(irp(3),i,j))=convolve(1,k1,k,i,ms,me,m_isf,shf,&
                   ndims_old(1),ndims_old(3),ndims_new(1),work)
           end do
        end do
     end do
  case(23) !yp is derived from zo (and xp has been derived from y)
     do i=1,ndims_new(1)
        do k=1,ndims_old(irp(3))
           do j=1,ndims_new(2)
              call shift_and_start(irp(2),2,2,irp(3),i,j,k,&
                   dt,k1,ms,me)

              call define_filter(dt,nrange_phi,n_phi,phi_ISF(1,isign(2)),shf)
              work2(k+ind2(irp(3),i,j))=convolve(2,k,k1,i,ms,me,m_isf,shf,&
                   ndims_old(1),ndims_old(3),ndims_new(1),work)
           end do
        end do
     end do
  case(12) !yp is derived from yo (and xp has been derived from x)
     do i=1,ndims_new(1)
        do k=1,ndims_old(irp(3))
           do j=1,ndims_new(2)
              call shift_and_start(irp(2),2,2,irp(3),i,j,k,&
                   dt,k1,ms,me)
              
              call define_filter(dt,nrange_phi,n_phi,phi_ISF(1,isign(2)),shf)
              !work2(k,i+(j-1)*ndims_new(1))
              work2(k+ind2(irp(3),i,j))=convolve(1,k1,k,i,ms,me,m_isf,shf,&
                   ndims_old(2),ndims_old(3),ndims_new(1),work)
           end do
        end do
     end do
  case(13) !yp is derived from zo (and xp has been derived from x)
     do i=1,ndims_new(1)
        do k=1,ndims_old(irp(3))
           do j=1,ndims_new(2)
              call shift_and_start(irp(2),2,2,irp(3),i,j,k,&
                   dt,k1,ms,me)

!              print *,'value fouund',dt,k1,j

              call define_filter(dt,nrange_phi,n_phi,phi_ISF(1,isign(2)),shf)
              !work2(k,i+(j-1)*ndims_new(1))
              work2(k+ind2(irp(3),i,j))=convolve(2,k,k1,i,ms,me,m_isf,shf,&
                   ndims_old(2),ndims_old(3),ndims_new(1),work)
           end do
        end do
     end do
  case(32) !yp is derived from yo (and xp has been derived from z)
     do i=1,ndims_new(1)
        do k=1,ndims_old(irp(3))
           do j=1,ndims_new(2)
              call shift_and_start(irp(2),2,2,irp(3),i,j,k,&
                   dt,k1,ms,me)

              call define_filter(dt,nrange_phi,n_phi,phi_ISF(1,isign(2)),shf)

              work2(k+ind2(irp(3),i,j))=convolve(2,k,k1,i,ms,me,m_isf,shf,&
                   ndims_old(1),ndims_old(2),ndims_new(1),work)
           end do
        end do
     end do
  case(31) !yp is derived from xo (and xp has been derived from z)
     do i=1,ndims_new(1)
        do k=1,ndims_old(irp(3))
           do j=1,ndims_new(2)
              call shift_and_start(irp(2),2,2,irp(3),i,j,k,&
                   dt,k1,ms,me)

              call define_filter(dt,nrange_phi,n_phi,phi_ISF(1,isign(2)),shf)

              work2(k+ind2(irp(3),i,j))=convolve(1,k1,k,i,ms,me,m_isf,shf,&
                   ndims_old(1),ndims_old(2),ndims_new(1),work)
           end do
        end do
     end do
  end select

  !third step
  do j=1,ndims_new(2)
     do i=1,ndims_new(1)
        do k=1,ndims_new(3)
           call shift_and_start(irp(3),3,2,3,i,j,k,&
                dt,k1,ms,me)
           
           call define_filter(dt,nrange_phi,n_phi,phi_ISF(1,isign(3)),shf)
           
           f_new(i,j,k)=convolve(1,k1,i,j,ms,me,m_isf,shf,&
                ndims_old(irp(3)),ndims_new(1),ndims_new(2),work2)
        end do
     end do
  end do

  call f_free(work)
  call f_free(work2)
  call f_free(shf)
  call f_release_routine()

  contains
    
    !index of work array for step 1
    pure function ind(jc2,jc3,i2,i3)
      implicit none
      integer, intent(in) :: jc2,jc3,i2,i3
      integer :: ind

      ind=ndims_old(jc2)*(i2-1)+ndims_old(jc2)*ndims_old(jc3)*(i3-1)

    end function ind

    pure function ind2(jc3,i2,i3)
      implicit none
      integer, intent(in) :: jc3,i2,i3
      integer :: ind2

      ind2=ndims_old(jc3)*(i2-1)+ndims_old(jc3)*ndims_new(1)*(i3-1)

    end function ind2

 
    pure subroutine shift_and_start(ntr,istep,i2,i3,j1,j2,j3,&
         dt,istart,ms,me)
      use module_base
      implicit none
      integer, intent(in) :: ntr !< id of the dimension to be transformed
      integer, intent(in) :: istep,i2,i3
      integer, intent(in) :: j1,j2,j3
      integer, intent(out) :: istart,ms,me
      real(gp), intent(out) :: dt
      !local variables
      integer :: ivars,istart_shift!,istep,i1,i2,i3
      real(gp), dimension(3) :: t
      real(gp) :: coord_old

      !define the coordinates in the reference frame, which depends on the transformed variables
      t(1)=-centre_new(1)+real(j1-1,gp)*hgrids_new(1) !the first step is always the same
      if (istep >=2) then
         t(2)=-centre_new(2)+real(j2-1,gp)*hgrids_new(2)
      else
         t(2)=-centre_old(i2)+real(j2-1,gp)*hgrids_old(i2)
      end if
      if (istep ==3) then
         t(3)=-centre_new(3)+real(j3-1,gp)*hgrids_new(3)
      else
         t(3)=-centre_old(i3)+real(j3-1,gp)*hgrids_old(i3)
      end if

      !code for the coords
      ivars=1000*istep+100+10*i2+i3

<<<<<<< HEAD
      !define the value of the shift of the variable we are going to transform
     !coordinate that has to be found in the old box, including the shift
     coord_old=coord(ntr,ivars,newz,cost,sint,onemc,t(1),t(2),t(3))-da(ntr) 
=======
       !define the value of the shift of the variable we are going to transform
      !coordinate that has to be found in the old box, including the shift
      coord_old=coord(ntr,ivars,newz,cost,sint,onemc,t(1),t(2),t(3))-da(ntr)
>>>>>>> 367c7df2

     !central point of the convolution rounded to the grid points
     istart=min(max(1,nint((coord_old+centre_old(ntr)+hgrids_old(ntr))&
           /hgrids_old(ntr))),ndims_old(ntr))
     
     !this shift brings the old point in the new reference frame
     dt=real(istart,gp)-(coord_old+centre_new(ntr)+hgrids_new(ntr))/hgrids_old(ntr)

     !purify the shift to be a inferior than multiple of the grid spacing
     istart_shift=nint(dt)
     dt=dt-real(istart_shift,gp)
     istart=istart-istart_shift

<<<<<<< HEAD
     !identify extremes for the convolution
=======
      !identify extremes for the convolution
>>>>>>> 367c7df2
      ms=-min(m_isf,istart-1)
      me=min(m_isf,ndims_old(ntr)-istart)

    end subroutine shift_and_start


    pure function coord(icrd,ivars,u,C,S,onemc,x,y,z)
      use module_base, only: gp
      implicit none
      integer, intent(in) :: icrd !<id of the old coordinate to be retrieved
      integer, intent(in) :: ivars !< order of the variables in terms of 1000*istep+first*100+second*10+third
      real(gp), intent(in) :: C,S,onemc !<trigonometric functions of the theta angle
      real(gp), intent(in) :: x,y,z !<coordinates to be used for the mapping
      
      real(gp), dimension(3), intent(in) :: u !<axis of rotation
      real(gp) :: coord

      coord=0.0_gp
      select case(icrd)
      case(1) !x coordinate
         select case(ivars)
         case(1123)!'xnyozo')
!!$            coord=(x + S*u(3)*y - S*u(2)*z - onemc*u(1)*(u(2)*y + u(3)*z))/&
!!$                 (C + onemc*u(1)**2)
!!$            coord=(x + (S*u(3)- onemc*u(1)*u(2))*y - (S*u(2)+onemc*u(1)*u(3))*z)/&
!!$                 (C + onemc*u(1)**2)
            coord=(x-rmat(2,1)*y-rmat(3,1)*z)/rmat(1,1)
         case(2123)!'xnynzo')
!!$            coord=(u(2)**2*x - u(2)*(u(1)*y + S*z) + u(3)*(S*y + u(1)*z) + C*(x - u(2)**2*x + u(1)*u(2)*y - u(1)*u(3)*z))/&
!!$                 (C + u(3)**2 - C*u(3)**2)
!!$            coord=((C+onemc*u(2)**2)*x - (u(2)*u(1)*onemc-u(3)*S)*y + (u(1)*u(3)*onemc-u(2)*S)*z)/&
!!$                 (C + onemc*u(3)**2)
            coord=(rmat(2,2)*x-rmat(2,1)*y+rmat(1,3)*z)/rmat(3,3)
         case(3123)!'xnynzn')
!!$            coord=(onemc*u(1)**2+C)*x + (u(1)*u(2)*onemc + S*u(3))*y  + (u(1)*u(3)*onemc- S*u(2))*z
            coord=rmat(1,1)*x + rmat(1,2)*y  + rmat(1,3)*z
         case(2122)!'xnynyo')
!!$            coord=(S*(u(1)*x + u(2)*(-z + y)) + onemc*u(3)*(-(u(2)*x) + u(1)*(z + y)))/&
!!$                 (S*u(1) + onemc*u(2)*u(3))
!!$            coord=((S*u(1)-onemc*u(3)*u(2))*x + (S*u(2)+onemc*u(3)*u(1))*y + ( onemc*u(3)*u(1)-S*u(2))*z)/&
!!$                 (S*u(1) + onemc*u(2)*u(3))
            coord=(-rmat(3,2)*x + rmat(3,1)*y + rmat(1,3)*z)/rmat(2,3)
         end select
      case(2) !y coordinate
         select case(ivars)
         case(1113)!'xnxozo')
!!$            coord=((-C + (-1 + C)*u(1)**2)*y + x - S*u(2)*z + (-1 + C)*u(1)*u(3)*z)/&
!!$                 (onemc*u(1)*u(2) - S*u(3))
!!$            coord=(x-(C + onemc*u(1)**2)*y -(onemc*u(1)*u(3)+S*u(2))*z)/&
!!$                 (onemc*u(1)*u(2) - S*u(3))
            coord=(x-rmat(1,1)*y-rmat(3,1)*z)/rmat(2,1)
         case(2121)!'xnynxo')
!!$            coord=(onemc*u(3)*(-(u(2)*(z + x)) + u(1)*y) + S*(u(1)*(-z + x) + u(2)*y))/&
!!$                 (S*u(2) - onemc*u(1)*u(3))
!!$            coord=(-(onemc*u(3)*u(2)-S*u(1))*x+(onemc*u(3)*u(1)+S*u(2))*y -(onemc*u(3)*u(2) + S*u(1))*z)/&
!!$                 (S*u(2) - onemc*u(1)*u(3))
            coord=(rmat(3,2)*x-rmat(3,1)*y +rmat(2,3)*z)/rmat(1,3)
         case(2123)!'xnynzo')
!!$            coord=(-(S*u(3)*x) + y + S*u(1)*z - onemc*(u(1)*u(2)*x + (u(2)**2 + u(3)**2)*y - u(2)*u(3)*z))/&
!!$                 (C + onemc*u(3)**2)
!!$            coord=(-(onemc*u(1)*u(2)+S*u(3))*x +(C+onemc*u(1)**2)*y + (onemc*u(2)*u(3)+S*u(1))*z )/&
!!$                 (C + onemc*u(3)**2)
            coord=(-rmat(1,2)*x +rmat(1,1)*y + rmat(2,3)*z )/rmat(3,3)
         case(3123)!'xnynzn')
!!$            coord=(u(1)*u(2)*onemc-S*u(3))*x + (C + onemc*u(2)**2)*y + (onemc*u(2)*u(3) + u(1)*S)*z
            coord=rmat(2,1)*x +rmat(2,2)*y +rmat(2,3)*z
         end select
     case(3) !z coordinate
         select case(ivars)
         case(1112)!'xnxoyo')
!!$            coord=(-(u(1)**2*y) + C*(-1 + u(1)**2)*y + x - u(1)*u(2)*z + C*u(1)*u(2)*z + S*u(3)*z)/&
!!$                 (S*u(2) + onemc*u(1)*u(3))
!!$            coord=(x-(C + onemc*u(1)**2)*y - (onemc*u(1)*u(2)-S*u(3))*z)/&
!!$                 (S*u(2) + onemc*u(1)*u(3))
            coord=(x-rmat(1,1)*y - rmat(2,1)*z)/rmat(3,1)
         case(2121)!'xnynxo')
!!$            coord=(-(u(3)**2*z) + S*u(3)*y + u(2)*(u(2)*x - u(1)*y) + C*((-1 + u(3)**2)*z + x - u(2)**2*x + u(1)*u(2)*y))/&
!!$                 (S*u(2) - onemc*u(1)*u(3))
!!$            coord=(-(C+onemc*u(3)**2)*z + (C+onemc*u(2)**2)*x - (onemc*u(1)*u(2)-S*u(3))*y)/&
!!$                 (S*u(2) - onemc*u(1)*u(3))
            coord=(rmat(3,3)*z - rmat(2,2)*x + rmat(2,1)*y)/rmat(1,3)
         case(2122)!'xnynyo')
!!$            coord=(onemc*u(1)*u(2)*x+S*u(3)*x+C*z+onemc*u(3)**2*z-C*y-onemc*u(1)**2*y)/(S*u(1) + onemc*u(2)*u(3))
!!$            coord=((onemc*u(1)*u(2)+S*u(3))*x+(C+onemc*u(3)**2)*z-(C+onemc*u(1)**2)*y)/(S*u(1) + onemc*u(2)*u(3))
            coord=(rmat(1,2)*x+rmat(3,3)*z-rmat(1,1)*y)/rmat(2,3)
         case(3123)!'xnynzn')
!!$            coord=S*(u(2)*x - u(1)*y) + C*z + u(3)*(onemc*u(1)*x + onemc*u(2)*y + u(3)*z - C*u(3)*z)
!!$            coord=(C+onemc*u(3)**2)*z + (onemc*u(3)*u(2)-S*u(1))*y + (S*u(2)  + u(3)*onemc*u(1))*x
            coord=rmat(3,3)*z + rmat(3,2)*y + rmat(3,1)*x
         end select
      end select

!      if (coord==0.0_gp) then
!         print *,'Error, value not found',icrd,ivars
!         stop
!      end if

    end function coord

    pure function convolve(idim,i,j,k,ms,me,m_isf,shf,n1,n2,n3,f_in)
      use module_base, only: gp
      implicit none
      integer, intent(in) :: idim !<dimension to be convolved
      integer, intent(in) :: n1,n2,n3,m_isf
      integer, intent(in) :: i,j,k !< starting point of the convolution
      integer, intent(in) :: ms,me !< extremes for the shift
      real(gp), dimension(-m_isf:m_isf), intent(in) :: shf
      real(gp), dimension(n1,n2,n3), intent(in) :: f_in
      real(gp) :: convolve
      !local variables
      integer :: l
      real(gp) :: tt

      tt=0.0_gp
      select case(idim)
      case(1)
         do l=ms,me
            tt=tt+shf(l)*f_in(i+l,j,k)
         end do
      case(2)
         do l=ms,me
            tt=tt+shf(l)*f_in(i,j+l,k)
         end do
      case(3)
         do l=ms,me
            tt=tt+shf(l)*f_in(i,j,k+l)
         end do
      end select

      !end of interpolate coefficient
      convolve=tt

    end function convolve

    pure subroutine define_filter(dt,nrange,nphi,phi,shf)
      use module_base
      implicit none
      integer, intent(in) :: nphi !< number of sampling points of the ISF function (multiple of nrange)
      integer, intent(in) :: nrange !< extension of the ISF domain in dimensionless units (even number)
      real(gp), intent(in) :: dt
      real(gp), dimension(nphi), intent(in) :: phi !< interpolating scaling function array
      real(gp), dimension(-nrange/2:nrange/2), intent(out) :: shf !< interpolating filter to be applied
      !local variables
      integer :: nunit,ish,ipos,m_isf,l,jisf

      m_isf=nrange/2
      !number of points for a unit displacement
      nunit=nphi/nrange 

      !evaluate the shift
      ish=nint(real(nunit,gp)*dt)

      !if (ish /= 0) print *,'dt',dt,ish

      !starting point in the filter definition
      ipos=ish+1
      if (ish<= 0) then
         jisf=-(abs(ish))/nunit-1
      else if (ish > 0) then
         jisf=ish/nunit+1
      else
         jisf=0
      end if
      jisf=jisf-m_isf

      !fill the filters in its nonzero coefficients
      do l=-m_isf,m_isf
         if (jisf >= -m_isf .and. jisf <= m_isf) then
            shf(l)=phi(ipos)
         else
            shf(l)=0.0_gp
         end if
         jisf=jisf+1
         ipos=ipos+nunit
      end do

    end subroutine define_filter


end subroutine field_rototranslation3D

!> Backward wavelet transform
!! gives the anti-correlation
subroutine back_trans_16_reversed(nd,nt,x,y)
  implicit none
  !Arguments
  integer, intent(in) :: nd !< Length of data set
  integer, intent(in) :: nt !< Length of data in data set to be transformed
  real(kind=8), intent(in) :: x(0:nd-1)  !< Input data
  real(kind=8), intent(out) :: y(0:nd-1) !< Output data
  !Local variables
  integer :: i,j,ind

  integer, parameter :: m=18
  real(kind=8), dimension(-m:m) :: ch=(/0d0, 0d0,&
       3.571912260328699082d-6, -1.1450094552100700164d-6, &
       -0.00005642629040127758254d0, 0.00002345539585568117642d0, &
       0.0004069961892884996228d0, -0.0002465534369237166607d0, &
       -0.001634776719899382798d0, 0.00259729967896342247d0, &
       0.006477427625463336123d0, -0.01262044842878062896d0, &
       -0.02535252967734825372d0, 0.02966399618206407251d0, &
       0.06485097060728547963d0, -0.0289320622117497406d0, &
       0.0185085845718848147d0, 0.5048199552943667001d0, &
       0.970046711566057329d0, 0.7212353426722887695d0, &
       0.0294258861485558961d0, -0.2797722999367705543d0, &
       -0.0990303522418633099d0, 0.07410630821538452139d0,&
       0.04680637576666147908d0, -0.011843799423550127927d0, &
       -0.0122154536585793166d0, 0.0010521128108874154748d0, &
       0.00196569149666800115d0, -0.00008582923667387588177d0, &
       -0.0002141180336992365887d0, 3.667434093271785533d-6,&
       0.000011440737665613076119d0, 0d0, 0d0, 0d0, 0d0/)
  real(kind=8), dimension(-m:m) :: cg,cht,cgt

  !******** coefficients for wavelet transform *********************
  do i=-m,m
     cht(i)=0.d0
     cg(i)=0.d0
     cgt(i)=0.d0
  enddo

  ! the normalization is chosen such that a constant function remains the same constant 
  ! on each level of the transform

  cht( 0)=1.D0

  ! g coefficients from h coefficients
  do i=-m,m-1
     cg(i+1)=cht(-i)*(-1.d0)**(i+1)
     cgt(i+1)=ch(-i)*(-1.d0)**(i+1)
  enddo

  
  do i=0,nt/2-1
     y(2*i+0)=0.d0
     y(2*i+1)=0.d0
     
     do j=-m/2,m/2-1
        
        ! periodically wrap index if necessary
        ind=i-j
        loop99: do
           if (ind.lt.0) then 
              ind=ind+nt/2
              cycle loop99
           end if
           if (ind.ge.nt/2) then 
              ind=ind-nt/2
              cycle loop99
           end if
           exit loop99
        end do loop99

        y(2*i+0)=y(2*i+0) + ch(2*j-0)*x(ind)+cg(2*j-0)*x(ind+nt/2)
        y(2*i+1)=y(2*i+1) + ch(2*j+1)*x(ind)+cg(2*j+1)*x(ind+nt/2)
     end do
  end do
        
END SUBROUTINE back_trans_16_reversed


<|MERGE_RESOLUTION|>--- conflicted
+++ resolved
@@ -2035,15 +2035,9 @@
       !code for the coords
       ivars=1000*istep+100+10*i2+i3
 
-<<<<<<< HEAD
       !define the value of the shift of the variable we are going to transform
      !coordinate that has to be found in the old box, including the shift
-     coord_old=coord(ntr,ivars,newz,cost,sint,onemc,t(1),t(2),t(3))-da(ntr) 
-=======
-       !define the value of the shift of the variable we are going to transform
-      !coordinate that has to be found in the old box, including the shift
       coord_old=coord(ntr,ivars,newz,cost,sint,onemc,t(1),t(2),t(3))-da(ntr)
->>>>>>> 367c7df2
 
      !central point of the convolution rounded to the grid points
      istart=min(max(1,nint((coord_old+centre_old(ntr)+hgrids_old(ntr))&
@@ -2057,11 +2051,7 @@
      dt=dt-real(istart_shift,gp)
      istart=istart-istart_shift
 
-<<<<<<< HEAD
      !identify extremes for the convolution
-=======
-      !identify extremes for the convolution
->>>>>>> 367c7df2
       ms=-min(m_isf,istart-1)
       me=min(m_isf,ndims_old(ntr)-istart)
 
