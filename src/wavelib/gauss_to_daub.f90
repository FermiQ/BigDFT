!> @file
!!  Gaussian to Daubechies projection routines
!! @author
!!    Copyright (C) 2007-2011 BigDFT group (LG)
!!    This file is distributed under the terms of the
!!    GNU General Public License, see ~/COPYING file
!!    or http://www.gnu.org/copyleft/gpl.txt .
!!    For the list of contributors, see ~/AUTHORS 


!>   Project gaussian functions in a mesh of Daubechies scaling functions
!!   Gives the expansion coefficients of :
!!     factor*x**n_gau*exp(-(1/2)*(x/gau_a)**2)
!! INPUT
!!   @param hgrid    step size
!!   @param factor   normalisation factor
!!   @param gau_cen  center of gaussian function
!!   @param gau_a    parameter of gaussian
!!   @param n_gau    x**n_gau (polynomial degree)
!!   @param nmax     size of the grid
!!   @param nwork    size of the work array (ww) >= (nmax+1)*17
!!   @param periodic the flag for periodic boundary conditions
!!
!! OUTPUT
!!   @param n_left,n_right  interval where the gaussian is larger than the machine precision
!!   @param C(:,1)          array of scaling function coefficients:
!!   @param C(:,2)          array of wavelet coefficients:
!!   @param WW(:,1),WW(:,2) work arrays that have to be 17 times larger than C
!!   @param err_norm        normalisation error
subroutine gauss_to_daub(hgrid,factor,gau_cen,gau_a,n_gau,&!no err, errsuc
     nmax,n_left,n_right,c,err_norm,&                      !no err_wav. nmax instead of n_intvx
     ww,nwork,periodic)                         !added work arrays ww with dimension nwork
  use module_base
  implicit none
  logical, intent(in) :: periodic
  integer, intent(in) :: n_gau,nmax,nwork
  real(gp), intent(in) :: hgrid,factor,gau_cen,gau_a
  real(wp), dimension(0:nwork,2), intent(inout) :: ww 
  integer, intent(out) :: n_left,n_right
  real(gp), intent(out) :: err_norm
  real(wp), dimension(0:nmax,2), intent(out) :: c
  !local variables
  integer :: rightx,leftx,right_t,i0,i,k,length,j
  real(gp) :: a,z0,h,theor_norm2,x,r,coeff,r2,error,fac
  real(dp) :: cn2,tt
  real(wp) :: func
  integer, dimension(0:4) :: lefts,rights
  !include the convolutions filters
  include 'recs16.inc' !< MAGIC FILTER  
  include 'intots.inc' !< HERE WE KEEP THE ANALYTICAL NORMS OF GAUSSIANS
  include 'sym_16.inc' !< WAVELET FILTERS

  !rescale the parameters so that hgrid goes to 1.d0  
  a=gau_a/hgrid

  i0=nint(gau_cen/hgrid) ! the array is centered at i0
  z0=gau_cen/hgrid-real(i0,gp)
  h=.125_gp*.5_gp

  !calculate the array sizes;
  !at level 0, positions shifted by i0 
  right_t= ceiling(15.d0*a)

  ! initialise array
  c=0.0_gp
    

  if (periodic) then
     !we expand the whole Gaussian in scfunctions and later fold one of its tails periodically
     !we limit however the folding to one cell on each side (it can be eliminated)
!!     lefts( 0)=max(i0-right_t,-nmax)
!!     rights(0)=min(i0+right_t,2*nmax)

     lefts( 0)=i0-right_t
     rights(0)=i0+right_t


     call gauss_to_scf()

     ! special for periodic case:
     call fold_tail
  else
     ! non-periodic: the Gaussian is bounded by the cell borders
     lefts( 0)=max(i0-right_t,   0)
     rights(0)=min(i0+right_t,nmax)

     call gauss_to_scf

     ! non-periodic: no tails to fold
     do i=0,length-1
        c(i+n_left,1)=ww(i       ,2) !n_left..n_right <->    0  ..  length-1
        c(i+n_left,2)=ww(i+length,2) !n_left..n_right <-> length..2*length-1
     end do
  endif

  !calculate the (relative) error
  cn2=0.0_dp
  do i=0,length*2-1
     tt=real(ww(i,2),dp)
     cn2=cn2+tt**2
  end do

  theor_norm2=valints(n_gau)*a**(2*n_gau+1)

  error=sqrt(abs(1.0_gp-real(cn2,gp)/theor_norm2))

  !write(*,*)'error, non scaled:',error
  !
  !RESCALE BACK THE COEFFICIENTS AND THE ERROR
  fac= hgrid**n_gau*sqrt(hgrid)*factor
  c=real(fac,wp)*c
  err_norm=error*fac

contains

  !> Once the bounds LEFTS(0) and RIGHTS(0) of the expansion coefficient array
  !! are fixed, we get the expansion coefficients in the usual way:
  !! get them on the finest grid by quadrature
  !! then forward transform to get the coeffs on the coarser grid.
  !! All this is done assuming nonperiodic boundary conditions
  !! but will also work in the periodic case if the tails are folded
  subroutine gauss_to_scf
    n_left=lefts(0)
    n_right=rights(0)
    length=n_right-n_left+1

    !print *,'nleft,nright',n_left,n_right

    do k=1,4
       rights(k)=2*rights(k-1)+m
       lefts( k)=2*lefts( k-1)-m
    enddo

    leftx = lefts(4)-n
    rightx=rights(4)+n  

    !do not do anything if the gaussian is too extended
    if (rightx-leftx > nwork) then
       !STOP 'gaustodaub'
       return
    end if

    !calculate the expansion coefficients at level 4, positions shifted by 16*i0 
  
    !corrected for avoiding 0**0 problem
    if (n_gau == 0) then
       do i=leftx,rightx
          x=real(i-i0*16,gp)*h
          r=x-z0
          r2=r/a
          r2=r2*r2
          r2=0.5_gp*r2
          func=real(dexp(-real(r2,kind=8)),wp)
          ww(i-leftx,1)=func
       enddo
    else
       do i=leftx,rightx
          x=real(i-i0*16,gp)*h
          r=x-z0
          coeff=r**n_gau
          r2=r/a
          r2=r2*r2
          r2=0.5_gp*r2
          func=real(dexp(-real(r2,kind=8)),wp)
          func=real(coeff,wp)*func
          ww(i-leftx,1)=func
       enddo
    end if

    call apply_w(ww(:,1),ww(:,2),&
         leftx   ,rightx   ,lefts(4),rights(4),h)

    call forward_c(ww(0,2),ww(0,1),&
         lefts(4),rights(4),lefts(3),rights(3)) 
    call forward_c(ww(0,1),ww(0,2),&
         lefts(3),rights(3),lefts(2),rights(2)) 
    call forward_c(ww(0,2),ww(0,1),&
         lefts(2),rights(2),lefts(1),rights(1)) 

    call forward(  ww(0,1),ww(0,2),&
         lefts(1),rights(1),lefts(0),rights(0)) 


  END SUBROUTINE gauss_to_scf


  !> One of the tails of the Gaussian is folded periodically
  !! We assume that the situation when we need to fold both tails
  !! will never arise
  subroutine fold_tail
    
    !modification of the calculation.
    !at this stage the values of c are fixed to zero

    do i=n_left,n_right
       j=modulo(i,nmax+1)
       c(j,1)=c(j,1)+ww(i-n_left       ,2)
       c(j,2)=c(j,2)+ww(i-n_left+length,2)
    end do

!!
!!    !write(*,*) 'I fold the tail'
!!    ! shift the resulting array and fold its periodic tails:
!!    if (n_left.ge.0) then
!!       if (n_right.le.nmax) then
!!          ! normal situation: the gaussian is inside the box
!!          do i=n_left,n_right
!!             c(i,1)=ww(i-n_left       ,2)
!!             c(i,2)=ww(i-n_left+length,2)
!!          enddo
!!       else
!!          ! the gaussian extends beyond the right border
!!
!!          ! the normal part:
!!          do i=n_left,nmax
!!             c(i,1)=ww(i-n_left       ,2)
!!             c(i,2)=ww(i-n_left+length,2)
!!          enddo
!!          ! the part of ww that goes beyond nmax 
!!          ! is shifted by nmax+1 to the left
!!          do i=nmax+1,n_right
!!             c(i-nmax-1,1)=ww(i-n_left       ,2)
!!             c(i-nmax-1,2)=ww(i-n_left+length,2)
!!          enddo
!!       endif
!!    else
!!       ! the gaussian extends beyond the left border
!!       ! the part of ww to the left of 0
!!       ! is shifted by nmax+1 to the right
!!       do i=n_left,-1
!!          c(i+nmax+1,1)=ww(i-n_left       ,2)
!!          c(i+nmax+1,2)=ww(i-n_left+length,2)
!!       enddo
!!       ! the normal part:
!!       do i=0,n_right
!!          c(i,1)=ww(i-n_left       ,2)
!!          c(i,2)=ww(i-n_left+length,2)
!!       enddo
!!    endif
  END SUBROUTINE fold_tail


END SUBROUTINE gauss_to_daub

!!subroutine gauss_to_ISF(hgrid,factor,gau_cen,gau_a,n_gau,&!no err, errsuc
!!     nmax,n_left,n_right,cISF,err_norm,&                      !no err_wav. nmax instead of n_intvx
!!     ww,nwork,periodic)                         !added work arrays ww with dimension nwork
!!  use module_base
!!  implicit none
!!  logical, intent(in) :: periodic
!!  integer, intent(in) :: n_gau,nmax,nwork
!!  real(gp), intent(in) :: hgrid,factor,gau_cen,gau_a
!!  real(wp), dimension(0:nwork,2), intent(inout) :: ww 
!!  integer, intent(out) :: n_left,n_right
!!  real(gp), intent(out) :: err_norm
!!  real(wp), dimension(0:nmax), intent(out) :: cISF
!!  !local variables
!!  integer :: rightx,leftx,right_t,i0,i,k,length,j
!!  real(gp) :: a,z0,h,theor_norm2,x,r,coeff,r2,error,fac
!!  real(dp) :: cn2,tt
!!  real(wp) :: func
!!  integer, dimension(0:4) :: lefts,rights
!!  !include the convolutions filters
!!  include 'recs16.inc' !< MAGIC FILTER  
!!  include 'intots.inc' !< HERE WE KEEP THE ANALYTICAL NORMS OF GAUSSIANS
!!  include 'sym_16.inc' !< WAVELET FILTERS

!!  !rescale the parameters so that hgrid goes to 1.d0  
!!  a=gau_a/hgrid

!!  i0=nint(gau_cen/hgrid) ! the array is centered at i0
!!  z0=gau_cen/hgrid-real(i0,gp)
!!  h=.125_gp*.5_gp

!!  !calculate the array sizes;
!!  !at level 0, positions shifted by i0 
!!  right_t= ceiling(15.d0*a)

!!  ! initialise array
!!  cISF=0.0_gp


!!  if (periodic) then
!!     !we expand the whole Gaussian in scfunctions and later fold one of its tails periodically
!!     !we limit however the folding to one cell on each side (it can be eliminated)
!!     !!     lefts( 0)=max(i0-right_t,-nmax)
!!     !!     rights(0)=min(i0+right_t,2*nmax)
!!
!!     lefts( 0)=i0-right_t
!!     rights(0)=i0+right_t
!!
!!
!!     call gauss_to_scf()
!!
!!     ! special for periodic case:
!!     call fold_tail
!!  else
!!     ! non-periodic: the Gaussian is bounded by the cell borders
!!     lefts( 0)=max(i0-right_t,   0)
!!     rights(0)=min(i0+right_t,nmax/2) !nmax is even
!!
!!     call gauss_to_scf
!!
!!     ! non-periodic: no tails to fold
!!     do i=0,length-1
!!        cISF(i+n_left)=ww(i       ,2) !n_left..n_right <->    0  ..  length-1
!!     end do
!!  endif
!!
!!  !calculate the (relative) error
!!  cn2=0.0_dp
!!  do i=0,length
!!     tt=real(ww(i,2),dp)
!!     cn2=cn2+tt**2
!!  end do
!!
!!  theor_norm2=valints(n_gau)*a**(2*n_gau+1)
!!
!!  error=sqrt(abs(1.0_gp-real(cn2,gp)/theor_norm2))
!!
!!  !write(*,*)'error, non scaled:',error
!!  !
!!  !RESCALE BACK THE COEFFICIENTS AND THE ERROR
!!  fac= hgrid**n_gau*sqrt(hgrid)*factor
!!  cISF=real(fac,wp)*cISF
!!  err_norm=error*fac

!!contains

!!  !> Once the bounds LEFTS(0) and RIGHTS(0) of the expansion coefficient array
!!  !! are fixed, we get the expansion coefficients in the usual way:
!!  !! get them on the finest grid by quadrature
!!  !! then forward transform to get the coeffs on the coarser grid.
!!  !! All this is done assuming nonperiodic boundary conditions
!!  !! but will also work in the periodic case if the tails are folded
!!  subroutine gauss_to_scf
!!
!!    do k=1,4
!!       rights(k)=2*rights(k-1)+m
!!       lefts( k)=2*lefts( k-1)-m
!!    enddo
!!
!!    leftx = lefts(4)-n
!!    rightx=rights(4)+n  
!!
!!    !do not do anything if the gaussian is too extended
!!    if (rightx-leftx > nwork) then
!!       STOP 'gaustoisf'
!!       return
!!    end if
!!
!!    n_left=lefts(1)-n
!!    n_right=rights(1)+n
!!    length=n_right-n_left+1
!!
!!    print *,'nleft,nright',n_left,n_right
!!
!!
!!    !calculate the expansion coefficients at level 4, positions shifted by 16*i0 
!!
!!    !corrected for avoiding 0**0 problem
!!    if (n_gau == 0) then
!!       do i=leftx,rightx
!!          x=real(i-i0*16,gp)*h
!!          r=x-z0
!!          r2=r/a
!!          r2=r2*r2
!!          r2=0.5_gp*r2
!!          func=real(dexp(-real(r2,kind=8)),wp)
!!          ww(i-leftx,1)=func
!!       enddo
!!    else
!!       do i=leftx,rightx
!!          x=real(i-i0*16,gp)*h
!!          r=x-z0
!!          coeff=r**n_gau
!!          r2=r/a
!!          r2=r2*r2
!!          r2=0.5_gp*r2
!!          func=real(dexp(-real(r2,kind=8)),wp)
!!          func=real(coeff,wp)*func
!!          ww(i-leftx,1)=func
!!       enddo
!!    end if
!!
!!    call apply_w(ww(:,1),ww(:,2),&
!!         leftx   ,rightx   ,lefts(4),rights(4),h)
!!
!!    call forward_c(ww(:,2),ww(:,1),&
!!         lefts(4),rights(4),lefts(3),rights(3)) 
!!    call forward_c(ww(:,1),ww(:,2),&
!!         lefts(3),rights(3),lefts(2),rights(2)) 
!!    call forward_c(ww(:,2),ww(:,1),&
!!         lefts(2),rights(2),lefts(1),rights(1)) 
!!    !here inverse magic filter can be applied
!!    call apply_inverse_w(ww(:,1),ww(:,2),&
!!         lefts(1),rights(1),lefts(1)-n,rights(1)+n,h)
!!
!!
!!    !call forward(  ww(:,1),ww(:,2),&
!!    !     lefts(1),rights(1),lefts(0),rights(0)) 
!!
!!
!!  END SUBROUTINE gauss_to_scf
!!
!!
!!  !> One of the tails of the Gaussian is folded periodically
!!  !! We assume that the situation when we need to fold both tails
!!  !! will never arise
!!  subroutine fold_tail
!!
!!    !modification of the calculation.
!!    !at this stage the values of c are fixed to zero
!!
!!    do i=n_left,n_right
!!       j=modulo(i,nmax+1)
!!       cISF(j)=cISF(j)+ww(i-n_left       ,2)
!!    end do
!!
!!  END SUBROUTINE fold_tail
!!end subroutine gauss_to_ISF


!>   Project gaussian functions in a mesh of Daubechies scaling functions
!!   Gives the expansion coefficients of :
!!     factor*x**n_gau*exp(-(1/2)*(x/gau_a)**2)
!!   Multiply it for the k-point factor exp(Ikx)
!!   For this reason, a real (cos(kx)) and an imaginary (sin(kx)) part are provided 
!! INPUT
!!   @param hgrid    step size
!!   @param factor   normalisation factor
!!   @param gau_cen  center of gaussian function
!!   @param gau_a    parameter of gaussian
!!   @param n_gau    x**n_gau (polynomial degree)
!!   @param nmax     size of the grid
!!   @param nwork    size of the work array (ww) >= (nmax+1)*17
!!   @param periodic the flag for periodic boundary conditions
!!   @param kval     value for the k-point
!!   @param ncplx    number of components in the complex direction (must be 2 if kval /=0)
!!
!! OUTPUT
!!   @param n_left,n_right  interval where the gaussian is larger than the machine precision
!!   @param C(:,1)          array of scaling function coefficients:
!!   @param C(:,2)          array of wavelet coefficients:
!!   @param WW(:,1),WW(:,2) work arrays that have to be 17 times larger than C
!!   @param err_norm        normalisation error
!!@warning 
!!  In this version, we dephase the projector to wrt the center of the gaussian
!!  this should not have an impact on the results since the operator is unchanged
subroutine gauss_to_daub_k(hgrid,kval,ncplx_w,ncplx_g,ncplx_k,&
     factor,gau_cen,gau_a,gau_cut,n_gau,&!no err, errsuc
     nstart,nmax,n_left,n_right,c,& 
     ww,nwork,periodic,gau_cut)      !added work arrays ww with dimension nwork
  use module_base
  implicit none
  logical, intent(in) :: periodic
  integer, intent(in) :: n_gau,nmax,nwork,nstart
  integer, intent(in) :: ncplx_w !size of the ww matrix
  integer, intent(in) :: ncplx_g !1 or 2 for simple or complex gaussians, respectively.
  integer, intent(in) :: ncplx_k !use 2 for k-points.
  real(gp), intent(in) :: hgrid,gau_cen,gau_cut,kval
  real(gp),dimension(ncplx_g),intent(in)::factor,gau_a
  real(wp), dimension(0:nwork,2,ncplx_w), intent(inout) :: ww 
  integer, intent(out) :: n_left,n_right
  real(wp), dimension(ncplx_w,0:nmax,2), intent(out) :: c
  real(gp), intent(in) :: gau_cut
  !local variables
  character(len=*), parameter :: subname='gauss_to_daub_k'
  integer :: i_all,i_stat
  integer :: rightx,leftx,right_t,i0,i,k,length,j,icplx
  real(gp) :: a1,a2,z0,h,x,r,coeff,r2,rk,gcut
  real(gp) :: fac(ncplx_g)
  real(wp) :: func,cval,sval,cval2,sval2
  real(wp), dimension(:,:,:), allocatable :: cc
  integer, dimension(0:4) :: lefts,rights
  !include the convolutions filters
  include 'recs16.inc'! MAGIC FILTER  
  include 'intots.inc'! HERE WE KEEP THE ANALYTICAL NORMS OF GAUSSIANS
  include 'sym_16.inc'! WAVELET FILTERS

  !rescale the parameters so that hgrid goes to 1.d0  
  !when calculating "r2" in gauss_to_scf 
  a1=gau_a(1)/hgrid
  if(ncplx_g==2) then
    a2=gau_a(2)*hgrid*hgrid
    allocate(cc(ncplx_g,0:nmax,2),stat=i_stat)
    call memocc(i_stat,cc,'cc',subname)
  end if
  i0=nint(gau_cen/hgrid) ! the array is centered at i0
  z0=gau_cen/hgrid-real(i0,gp)
  gcut=gau_cut/hgrid
  h=.125_gp*.5_gp

  !calculate the array sizes;
  !at level 0, positions shifted by i0 
  right_t= ceiling(15.d0*a1)

  !print *,'a,right_t',a1,right_t,gau_a,hgrid

  !to rescale back the coefficients
  fac(:)=hgrid**n_gau*sqrt(hgrid)*factor(:)

  !initialise array
  c=0.0_gp
  if(ncplx_g==2)cc=0.0_gp

  if (periodic) then
     !we expand the whole Gaussian in scfunctions and later fold one of its tails periodically
     !we limit however the folding to one cell on each side 
     !!(commented out)
     !     lefts( 0)=max(i0-right_t,-nmax)
     !     rights(0)=min(i0+right_t,2*nmax)
 
     lefts( 0)=i0-right_t
     rights(0)=i0+right_t

     call gauss_to_scf()

     ! special for periodic case:
     call fold_tail
  else
     ! non-periodic: the Gaussian is bounded by the cell borders
     lefts( 0)=max(i0-right_t,nstart)
     rights(0)=min(i0+right_t,nmax+nstart)

     call gauss_to_scf()
    
     n_left = n_left - nstart
     
     !loop for each complex component
     if(ncplx_g==1) then
        do icplx=1,ncplx_w
           ! non-periodic: no tails to fold
           do i=0,length-1
              c(icplx,i+n_left,1)=ww(i       ,2,icplx)
              c(icplx,i+n_left,2)=ww(i+length,2,icplx) 
           end do
        end do
     else !ncplx_g==2
     !use a temporary array cc instead
        do icplx=1,ncplx_w
           ! non-periodic: no tails to fold
           do i=0,length-1
              cc(icplx,i+n_left,1)=ww(i       ,2,icplx)
              cc(icplx,i+n_left,2)=ww(i+length,2,icplx) 
           end do
        end do
     end if
  endif

! Apply factor:
  if(ncplx_g==1) then
     c=fac(1)*c
  else
     c(1,:,:)=fac(1)*cc(1,:,:)-fac(2)*cc(2,:,:)
     c(2,:,:)=fac(1)*cc(2,:,:)+fac(2)*cc(1,:,:)
 
     i_all=-product(shape(cc))*kind(cc)
     deallocate(cc,stat=i_stat)
     call memocc(i_stat,i_all,'cc',subname)
  end if

contains

  !> Once the bounds LEFTS(0) and RIGHTS(0) of the expansion coefficient array
  !! are fixed, we get the expansion coefficients in the usual way:
  !! get them on the finest grid by quadrature
  !! then forward transform to get the coeffs on the coarser grid.
  !! All this is done assuming nonperiodic boundary conditions
  !! but will also work in the periodic case if the tails are folded

  subroutine gauss_to_scf
    n_left=lefts(0)
    n_right=rights(0)
    length=n_right-n_left+1

    !print *,'nleft,nright',n_left,n_right

    do k=1,4
       rights(k)=2*rights(k-1)+m
       lefts( k)=2*lefts( k-1)-m
    enddo

    leftx = lefts(4)-n
    rightx=rights(4)+n  

    !stop the code if the gaussian is too extended
    if (rightx-leftx > nwork) then
       !STOP 'gaustodaub'
       return
    end if

    if (ncplx_w==1) then
      !no kpts and real gaussians
      call gauss_to_scf_1()
    elseif(ncplx_k==2 .and. ncplx_g==1) then
      !kpts and real gaussians
      call gauss_to_scf_2()
    elseif(ncplx_k==1 .and. ncplx_g==2) then
      !no kpts and complex gaussians
      call gauss_to_scf_3()
    elseif(ncplx_k==2 .and. ncplx_g==2) then
      !kpts and complex gaussians
      call gauss_to_scf_4()
    endif

    do icplx=1,ncplx_w
      !print *,'here',gau_a,gau_cen,n_gau
      call apply_w(ww(0,1,icplx),ww(0,2,icplx),&
           leftx   ,rightx   ,lefts(4),rights(4),h)

      call forward_c(ww(0,2,icplx),ww(0,1,icplx),&
           lefts(4),rights(4),lefts(3),rights(3)) 
      call forward_c(ww(0,1,icplx),ww(0,2,icplx),&
           lefts(3),rights(3),lefts(2),rights(2)) 
      call forward_c(ww(0,2,icplx),ww(0,1,icplx),&
           lefts(2),rights(2),lefts(1),rights(1)) 

      call forward(  ww(0,1,icplx),ww(0,2,icplx),&
           lefts(1),rights(1),lefts(0),rights(0)) 

    end do

  END SUBROUTINE gauss_to_scf

  ! Called when ncplx_w = 1
  subroutine gauss_to_scf_1

    !loop for each complex component
       !calculate the expansion coefficients at level 4, positions shifted by 16*i0 
       !corrected for avoiding 0**0 problem
       icplx = 1
       if (n_gau == 0) then
          do i=leftx,rightx
             x=real(i-i0*16,gp)*h
             r=x-z0
             r2=r/a1
             r2=r2*r2
             r2=0.5_gp*r2
             func=dexp(-r2)
             ww(i-leftx,1,icplx)=func
          enddo
       else
          do i=leftx,rightx
             x=real(i-i0*16,gp)*h
             r=x-z0
             coeff=r**n_gau
             r2=r/a1
             r2=r2*r2
             r2=0.5_gp*r2
             func=dexp(-r2)
             func=coeff*func
             ww(i-leftx,1,icplx)=func
          enddo
       end if

  END SUBROUTINE gauss_to_scf_1

  ! Called when ncplx_k = 2 and ncplx_g = 1
  subroutine gauss_to_scf_2

    !loop for each complex component
    !calculate the expansion coefficients at level 4, positions shifted by 16*i0 
    !corrected for avoiding 0**0 problem
    if (n_gau == 0) then
       do i=leftx,rightx
          x=real(i-i0*16,gp)*h
          r=x-z0
          rk=real(i,gp)*h
          r2=r/a1
          r2=r2*r2
          r2=0.5_gp*r2
          cval=cos(kval*rk)
          func=dexp(-r2)
          ww(i-leftx,1,1)=func*cval
          sval=sin(kval*rk)
          ww(i-leftx,1,2)=func*sval
       enddo
    else
       do i=leftx,rightx
          x=real(i-i0*16,gp)*h
          r=x-z0
          rk=real(i,gp)*h
          coeff=r**n_gau
          r2=r/a1
          r2=r2*r2
          r2=0.5_gp*r2
          cval=cos(kval*rk)
          func=dexp(-r2)
          func=coeff*func
          ww(i-leftx,1,1)=func*cval
          sval=sin(kval*rk)
          ww(i-leftx,1,2)=func*sval
       enddo
    end if

  END SUBROUTINE gauss_to_scf_2

  ! Called when ncplx_k = 1 and ncplx_g = 2
  ! no k-points + complex Gaussians
  subroutine gauss_to_scf_3

    if (n_gau == 0) then
       do i=leftx,rightx
          x=real(i-i0*16,gp)*h
          r=x-z0
          if( abs(r)-gcut < 1e-8 ) then
            r2=r*r
            cval=cos(a2*r2)
            sval=sin(a2*r2)
            r2=0.5_gp*r2/(a1**2)
            func=dexp(-r2)
            ww(i-leftx,1,1)=func*cval
            ww(i-leftx,1,2)=func*sval
          else
<<<<<<< HEAD
            ww(i-leftx,1,:)=0.0_wp
=======
            ww(i-leftx,1,1:2)=0.0_wp
>>>>>>> 8446796e
          end if
       enddo
    else
       do i=leftx,rightx
          x=real(i-i0*16,gp)*h
          r=x-z0
          if( abs(r)-gcut < 1e-8 ) then
            r2=r*r
            cval=cos(a2*r2)
            sval=sin(a2*r2)
            coeff=r**n_gau
            r2=0.5_gp*r2/(a1**2)
            func=dexp(-r2)
            func=coeff*func
            ww(i-leftx,1,1)=func*cval
            ww(i-leftx,1,2)=func*sval
          else
<<<<<<< HEAD
            ww(i-leftx,1,:)=0.0_wp
=======
            ww(i-leftx,1,1:2)=0.0_wp
>>>>>>> 8446796e
          end if
       enddo
    end if
  END SUBROUTINE gauss_to_scf_3

  ! Called when ncplx_k = 2 and ncplx_g = 2
  subroutine gauss_to_scf_4

    if (n_gau == 0) then
       do i=leftx,rightx
          x=real(i-i0*16,gp)*h
          r=x-z0
          if( abs(r)-gcut < 1e-8 ) then
            r2=r*r
            cval=cos(a2*r2)
            sval=sin(a2*r2)
            rk=real(i,gp)*h
            cval2=cos(kval*rk)
            sval2=sin(kval*rk)
            r2=0.5_gp*r2/(a1**2)
            func=dexp(-r2)
            ww(i-leftx,1,1)=func*(cval*cval2-sval*sval2)
            ww(i-leftx,1,2)=func*(cval*sval2+sval*cval2)
          else
<<<<<<< HEAD
            ww(i-leftx,1,:)=0.0_wp
=======
            ww(i-leftx,1,1:2)=0.0_wp
>>>>>>> 8446796e
          end if
       enddo
    else
       do i=leftx,rightx
          x=real(i-i0*16,gp)*h
          if( abs(r)-gcut < 1e-8 ) then
            r=x-z0
            r2=r*r
            cval=cos(a2*r2)
            sval=sin(a2*r2)
            rk=real(i,gp)*h
            cval2=cos(kval*rk)
            sval2=sin(kval*rk)
            coeff=r**n_gau
            r2=0.5_gp*r2/(a1**2)
            func=dexp(-r2)
            func=coeff*func
            ww(i-leftx,1,1)=func*(cval*cval2-sval*sval2)
            ww(i-leftx,1,2)=func*(cval*sval2+sval*cval2)
          else
            ww(i-leftx,1,:)=0.0_wp
          end if
       enddo
    end if
  END SUBROUTINE gauss_to_scf_4

  ! Original version
!  subroutine gauss_to_scf
!    n_left=lefts(0)
!    n_right=rights(0)
!    length=n_right-n_left+1
!
!    !print *,'nleft,nright',n_left,n_right
!
!    do k=1,4
!       rights(k)=2*rights(k-1)+m
!       lefts( k)=2*lefts( k-1)-m
!    enddo
!
!    leftx = lefts(4)-n
!    rightx=rights(4)+n  
!
!    !stop the code if the gaussian is too extended
!    if (rightx-leftx > nwork) then
!       !STOP 'gaustodaub'
!       return
!    end if
!
!    !loop for each complex component
!    do icplx=1,ncplx
!
!       !calculate the expansion coefficients at level 4, positions shifted by 16*i0 
!
!       !corrected for avoiding 0**0 problem
!       if (ncplx==1) then
!          if (n_gau == 0) then
!             do i=leftx,rightx
!                x=real(i-i0*16,gp)*h
!                r=x-z0
!                r2=r/a
!                r2=r2*r2
!                r2=0.5_gp*r2
!                func=real(dexp(-real(r2,kind=8)),wp)
!                ww(i-leftx,1,icplx)=func
!             enddo
!          else
!             do i=leftx,rightx
!                x=real(i-i0*16,gp)*h
!                r=x-z0
!                coeff=r**n_gau
!                r2=r/a
!                r2=r2*r2
!                r2=0.5_gp*r2
!                func=real(dexp(-real(r2,kind=8)),wp)
!                func=real(coeff,wp)*func
!                ww(i-leftx,1,icplx)=func
!             enddo
!          end if
!       else if (icplx == 1) then
!          if (n_gau == 0) then
!             do i=leftx,rightx
!                x=real(i-i0*16,gp)*h
!                r=x-z0
!                rk=real(i,gp)*h
!                r2=r/a
!                r2=r2*r2
!                r2=0.5_gp*r2
!                cval=real(cos(kval*rk),wp)
!                func=real(dexp(-real(r2,kind=8)),wp)
!                ww(i-leftx,1,icplx)=func*cval
!             enddo
!          else
!             do i=leftx,rightx
!                x=real(i-i0*16,gp)*h
!                r=x-z0
!                rk=real(i,gp)*h
!                coeff=r**n_gau
!                r2=r/a
!                r2=r2*r2
!                r2=0.5_gp*r2
!                cval=real(cos(kval*rk),wp)
!                func=real(dexp(-real(r2,kind=8)),wp)
!                func=real(coeff,wp)*func
!                ww(i-leftx,1,icplx)=func*cval
!             enddo
!          end if
!       else if (icplx == 2) then
!          if (n_gau == 0) then
!             do i=leftx,rightx
!                x=real(i-i0*16,gp)*h
!                r=x-z0
!                rk=real(i,gp)*h
!                r2=r/a
!                r2=r2*r2
!                r2=0.5_gp*r2
!                sval=real(sin(kval*rk),wp)
!                func=real(dexp(-real(r2,kind=8)),wp)
!                ww(i-leftx,1,icplx)=func*sval
!             enddo
!          else
!             do i=leftx,rightx
!                x=real(i-i0*16,gp)*h
!                r=x-z0
!                rk=real(i,gp)*h
!                coeff=r**n_gau
!                r2=r/a
!                r2=r2*r2
!                r2=0.5_gp*r2
!                sval=real(sin(kval*rk),wp)
!                func=real(dexp(-real(r2,kind=8)),wp)
!                func=real(coeff,wp)*func
!                ww(i-leftx,1,icplx)=func*sval
!             enddo
!          end if
!       end if
!
!       !print *,'here',gau_a,gau_cen,n_gau
!       call apply_w(ww(0,1,icplx),ww(0,2,icplx),&
!            leftx   ,rightx   ,lefts(4),rights(4),h)
!
!       call forward_c(ww(0,2,icplx),ww(0,1,icplx),&
!            lefts(4),rights(4),lefts(3),rights(3)) 
!       call forward_c(ww(0,1,icplx),ww(0,2,icplx),&
!            lefts(3),rights(3),lefts(2),rights(2)) 
!       call forward_c(ww(0,2,icplx),ww(0,1,icplx),&
!            lefts(2),rights(2),lefts(1),rights(1)) 
!
!       call forward(  ww(0,1,icplx),ww(0,2,icplx),&
!            lefts(1),rights(1),lefts(0),rights(0)) 
!
!    end do
!
!
!  END SUBROUTINE gauss_to_scf


  !> One of the tails of the Gaussian is folded periodically
  !! We assume that the situation when we need to fold both tails
  !! will never arise
  subroutine fold_tail

    !modification of the calculation.
    !at this stage the values of c are fixed to zero
    !print *,'ncplx',ncplx,n_left,n_right,nwork,length
    do icplx=1,ncplx_w
       do i=n_left,n_right
          j=modulo(i,nmax+1)
          c(icplx,j,1)=c(icplx,j,1)+ww(i-n_left       ,2,icplx)
          c(icplx,j,2)=c(icplx,j,2)+ww(i-n_left+length,2,icplx)
       end do
    end do


  END SUBROUTINE fold_tail

END SUBROUTINE gauss_to_daub_k


subroutine gauss_c_to_daub_k(hgrid,kval,ncplx,gau_bf,ncs_s,factor , &
     gau_cen,gau_a, n_gau,&!no err, errsuc
     nmax,n_left,n_right,c,& 
     ww,nwork,periodic, hcutoff)      !added work arrays ww with dimension nwork
  use module_base
  implicit none
  logical, intent(in) :: periodic
  integer, intent(in) :: n_gau,nmax,nwork,ncs_s,ncplx
  real(gp), intent(in) :: hgrid,factor,gau_cen,gau_a,gau_bf
  real(wp), dimension(0:nwork,2,ncs_s, ncplx), intent(inout) :: ww 
  integer, intent(out) :: n_left,n_right
  real(wp), dimension(  ncs_s,ncplx,0:nmax,2), intent(out) :: c
  real(gp)  hcutoff

  !local variables
  integer :: rightx,leftx,right_t,i0,i,k,length,j,ics, icplx
  real(gp) :: a,z0,h,x,r,coeff,r2,fac
  real(wp) :: func,cval,sval
  integer, dimension(0:8) :: lefts,rights
  integer :: nrefinement, nforwards, ifwdtarget , ifwdsource, iswap
  real(gp) gau_kval, kval
  real(gp) cutoff, pishift
  real(gp), parameter :: pi=3.141592653589793_gp

  !include the convolutions filters
  include 'recs16.inc'! MAGIC FILTER  
  include 'intots.inc'! HERE WE KEEP THE ANALYTICAL NORMS OF GAUSSIANS
  include 'sym_16.inc'! WAVELET FILTERS

  !rescale the parameters so that hgrid goes to 1.d0  
  a=gau_a/hgrid
  gau_kval=gau_bf*hgrid*hgrid

  i0=nint(gau_cen/hgrid) ! the array is centered at i0

  z0=gau_cen/hgrid-real(i0,gp)
  cutoff= hcutoff /hgrid

  nrefinement=64
  nforwards=6

  h=  (16 * .125_gp*.5_gp)/ nrefinement

  !calculate the array sizes;
  !at level 0, positions shifted by i0 
  right_t= ceiling(15.d0*a)

  !print *,'a,right_t',a,right_t,gau_a,hgrid

  !to rescale back the coefficients
  fac = hgrid**n_gau*sqrt(hgrid)*factor


  !initialise array
  c=0.0_gp

  if (periodic) then
     !we expand the whole Gaussian in scfunctions and later fold one of its tails periodically
     !we limit however the folding to one cell on each side 
     !!(commented out)
     !!     lefts( 0)=max(i0-right_t,-nmax)
     !!     rights(0)=min(i0+right_t,2*nmax)

     lefts( 0)=i0-right_t
     rights(0)=i0+right_t
     
     call gauss_c_to_scf()
     
     ! special for periodic case:
     call fold_tail
  else
     ! non-periodic: the Gaussian is bounded by the cell borders
     lefts( 0)=max(i0-right_t,   0)
     rights(0)=min(i0+right_t,nmax)

     call gauss_c_to_scf
     
     !loop for each complex component
     do icplx=1,ncplx
        do ics=1,ncs_s
           ! non-periodic: no tails to fold
           do i=0,length-1
              c( ics,icplx,i+n_left,1)=fac*ww(i       ,2,ics, icplx)
              c( ics,icplx,i+n_left,2)=fac*ww(i+length,2,ics, icplx) 
           end do
        end do
     end do
  endif


contains

  subroutine gauss_c_to_scf
    ! Once the bounds LEFTS(0) and RIGHTS(0) of the expansion coefficient array
    ! are fixed, we get the expansion coefficients in the usual way:
    ! get them on the finest grid by quadrature
    ! then forward transform to get the coeffs on the coarser grid.
    ! All this is done assuming nonperiodic boundary conditions
    ! but will also work in the periodic case if the tails are folded
    n_left=lefts(0)
    n_right=rights(0)
    length=n_right-n_left+1

    !print *,'nleft,nright',n_left,n_right

    do k=1,nforwards
       rights(k)=2*rights(k-1)+m
       lefts( k)=2*lefts( k-1)-m
    enddo

    leftx = lefts(nforwards)-n
    rightx=rights(nforwards)+n  

    !stop the code if the gaussian is too extended
    if (rightx-leftx > nwork) then
       STOP 'gaustodaub'
       return
    end if

    !loop for each complex component
    do icplx=1,ncplx
       pishift=-(icplx-1)*pi/2.0_gp
       do ics=1,ncs_s
          !calculate the expansion coefficients at level 4, positions shifted by 16*i0 
          if( mod(nforwards,2)==0) then
             ifwdtarget=1
             ifwdsource=2
          else
             ifwdtarget=2
             ifwdsource=1
          endif


          if (ics == 1) then
             if (n_gau == 0) then
                do i=leftx,rightx
                   x=real(i-i0*nrefinement,gp)*h
                   sval=real(cos(kval*x+pishift))
                   r=x-z0
                   r2=r
                   r2=r2*r2
                   cval=real(cos(gau_kval*r2),wp)
                   r2=0.5_gp*r2/a/a
                   func=real(dexp(-real(r2,kind=8)),wp)
                   if(abs(r)>cutoff) func=0
                   ww(i-leftx,ifwdtarget ,ics, icplx)=func*cval*sval
                enddo
             else
                do i=leftx,rightx
                   x=real(i-i0*nrefinement,gp)*h
                   sval=real(cos(kval*x+pishift))
                   r=x-z0
                   coeff=r**n_gau
                   r2=r
                   r2=r2*r2
                   cval=real(cos(gau_kval*r2),wp)
                   r2=0.5_gp*r2/a/a
                   func=real(dexp(-real(r2,kind=8)),wp)
                   func=real(coeff,wp)*func
                   if(abs(r)>cutoff) func=0
                   ww(i-leftx,ifwdtarget,ics, icplx)=func*cval*sval
                enddo
             end if
          else if (ics == 2) then
             if (n_gau == 0) then
                do i=leftx,rightx
                   x=real(i-i0*nrefinement,gp)*h
                   sval=real(cos(kval*x+pishift))
                   r=x-z0
                   r2=r
                   r2=r2*r2
                   cval=real(sin(gau_kval*r2),wp)
                   r2=0.5_gp*r2/a/a
                   func=real(dexp(-real(r2,kind=8)),wp)
                   if(abs(r)>cutoff) func=0
                   ww(i-leftx,ifwdtarget,ics, icplx)=func*cval*sval
                enddo
             else
                do i=leftx,rightx
                   x=real(i-i0*nrefinement,gp)*h
                   sval=real(cos(kval*x+pishift))
                   r=x-z0
                   coeff=r**n_gau
                   r2=r
                   r2=r2*r2
                   cval=real(sin(gau_kval*r2),wp)
                   r2=0.5_gp*r2/a/a
                   func=real(dexp(-real(r2,kind=8)),wp)
                   func=real(coeff,wp)*func
                   if(abs(r)>cutoff) func=0
                   ww(i-leftx,ifwdtarget,ics, icplx)=func*cval*sval
                enddo
             end if
          end if

          !print *,'here',gau_a,gau_cen,n_gau

          iswap=ifwdsource
          ifwdsource=ifwdtarget
          ifwdtarget=iswap

          call apply_w(ww(0,ifwdsource ,ics,icplx),ww(0,ifwdtarget ,ics,icplx),&
               leftx   ,rightx   ,lefts( nforwards),rights(nforwards  ),h)

          do i=nforwards,2,-1

             iswap=ifwdsource
             ifwdsource=ifwdtarget
             ifwdtarget=iswap

             call forward_c(ww(0,ifwdsource ,ics, icplx),ww(0, ifwdtarget,ics, icplx),&
                  lefts( i),rights( i),lefts(i-1),rights(i-1)) 

          enddo

          iswap=ifwdsource
          ifwdsource=ifwdtarget
          ifwdtarget=iswap

          if( ifwdsource .ne. 1) then
             STOP ' ifwdsource .ne. 1  '
          endif

          call forward(  ww(0,1,ics, icplx),ww(0,2,ics, icplx),&
               lefts(1),rights(1),lefts(0),rights(0)) 

       end do
    end do

  END SUBROUTINE gauss_c_to_scf

  subroutine fold_tail
    ! One of the tails of the Gaussian is folded periodically
    ! We assume that the situation when we need to fold both tails
    ! will never arise
    !implicit none


    !modification of the calculation.
    !at this stage the values of c are fixed to zero
    !print *,'ncs_s',ncs_s,n_left,n_right,nwork,length
    do icplx=1,ncplx
       do ics=1,ncs_s
          do i=n_left,n_right
             j=modulo(i,nmax+1)
             c(ics, icplx, j,1)=c(ics,icplx, j,1)+ww(i-n_left       ,2,ics, icplx)
             c(ics, icplx, j,2)=c(ics,icplx,j,2)+ww(i-n_left+length,2,ics, icplx)
          end do
       end do
    end do


    do icplx=1,ncplx
       do ics=1,ncs_s
          do j=0,nmax
             c(ics,icplx, j,1)=fac*c(ics, icplx , j, 1 )
             c(ics,icplx, j,2)=fac*c(ics, icplx , j, 2 )
          enddo
       enddo
    end do
    
  END SUBROUTINE fold_tail


END SUBROUTINE gauss_c_to_daub_k

!> APPLYING THE MAGIC FILTER ("SHRINK") 
subroutine apply_w(cx,c,leftx,rightx,left,right,h)
  use module_base
  implicit none
  integer, intent(in) :: leftx,rightx,left,right
  real(gp), intent(in) :: h
  real(wp), dimension(leftx:rightx), intent(in) :: cx
  real(wp), dimension(left:right), intent(out) :: c
  !local variables
  include 'recs16.inc'
  integer :: i,j
  real(wp) :: sqh,ci

  sqh=real(sqrt(h),wp)

!!  !$omp parallel do default(shared) private(i,ci,j)
  do i=left,right
     ci=0.0_wp
     do j=-n,n
        ci=ci+cx(i+j)*w(j)         
     enddo
     c(i)=ci*sqh
  enddo
!!  !$omp end parallel do

END SUBROUTINE apply_w

!> APPLYING THE INVERSE MAGIC FILTER ("GROW") 
!!subroutine apply_inverse_w(cx,c,leftx,rightx,left,right,h)
!!  use module_base
!!  implicit none
!!  integer, intent(in) :: leftx,rightx,left,right
!!  real(gp), intent(in) :: h
!!  real(wp), dimension(leftx:rightx), intent(in) :: cx
!!  real(wp), dimension(left:right), intent(out) :: c
!!  !local variables
!!  include 'recs16.inc'
!!  integer :: i,j
!!  real(wp) :: sqh,ci
!!
!!  sqh=real(sqrt(h),wp)
!!
!!  do i=left,right
!!     ci=0.0_wp
!!     do j=-n,n
!!        ci=ci+cx(i+j)*w(-j) !transposed MF         
!!     enddo
!!     c(i)=ci*sqh
!!  enddo
!!  
!!END SUBROUTINE apply_inverse_w


!> FORWARD WAVELET TRANSFORM WITHOUT WAVELETS ("SHRINK")
subroutine forward_c(c,c_1,left,right,left_1,right_1)
  use module_base
  implicit none
  integer, intent(in) :: left,right,left_1,right_1
  real(wp), dimension(left:right), intent(in) :: c
  real(wp), dimension(left_1:right_1), intent(out) :: c_1
  !local variables
  integer :: i,i2,j
  real(wp) :: ci
  include 'sym_16.inc'

  ! get the coarse scfunctions and wavelets
!!  !$omp parallel do default(shared) private(i,i2,j,ci)
  do i=left_1,right_1
     i2=2*i
     ci=0.0_wp
     do j=-m,m
        ci=ci+cht(j)*c(j+i2)
     enddo
     c_1(i)=ci
  enddo
!!  !$end parallel do

END SUBROUTINE forward_c


!>  CONVENTIONAL FORWARD WAVELET TRANSFORM ("SHRINK")
subroutine forward(c,cd_1,left,right,left_1,right_1)
  use module_base
  implicit none
  integer, intent(in) :: left,right,left_1,right_1
  real(wp), dimension(left:right), intent(in) :: c
  real(wp), dimension(left_1:right_1,2), intent(out) :: cd_1
  !local variables
  integer :: i,i2,j
  real(wp) :: ci,di
  include 'sym_16.inc'

  ! get the coarse scfunctions and wavelets
  do i=left_1,right_1
     i2=2*i
     ci=0.d0
     di=0.d0
     do j=-m,m
        ci=ci+cht(j)*c(j+i2)
        di=di+cgt(j)*c(j+i2)
     enddo
     cd_1(i,1)=ci
     cd_1(i,2)=di
  enddo

END SUBROUTINE forward<|MERGE_RESOLUTION|>--- conflicted
+++ resolved
@@ -448,7 +448,7 @@
 !!  In this version, we dephase the projector to wrt the center of the gaussian
 !!  this should not have an impact on the results since the operator is unchanged
 subroutine gauss_to_daub_k(hgrid,kval,ncplx_w,ncplx_g,ncplx_k,&
-     factor,gau_cen,gau_a,gau_cut,n_gau,&!no err, errsuc
+     factor,gau_cen,gau_a,n_gau,&!no err, errsuc
      nstart,nmax,n_left,n_right,c,& 
      ww,nwork,periodic,gau_cut)      !added work arrays ww with dimension nwork
   use module_base
@@ -458,7 +458,7 @@
   integer, intent(in) :: ncplx_w !size of the ww matrix
   integer, intent(in) :: ncplx_g !1 or 2 for simple or complex gaussians, respectively.
   integer, intent(in) :: ncplx_k !use 2 for k-points.
-  real(gp), intent(in) :: hgrid,gau_cen,gau_cut,kval
+  real(gp), intent(in) :: hgrid,gau_cen,kval
   real(gp),dimension(ncplx_g),intent(in)::factor,gau_a
   real(wp), dimension(0:nwork,2,ncplx_w), intent(inout) :: ww 
   integer, intent(out) :: n_left,n_right
@@ -713,11 +713,7 @@
             ww(i-leftx,1,1)=func*cval
             ww(i-leftx,1,2)=func*sval
           else
-<<<<<<< HEAD
-            ww(i-leftx,1,:)=0.0_wp
-=======
             ww(i-leftx,1,1:2)=0.0_wp
->>>>>>> 8446796e
           end if
        enddo
     else
@@ -735,11 +731,7 @@
             ww(i-leftx,1,1)=func*cval
             ww(i-leftx,1,2)=func*sval
           else
-<<<<<<< HEAD
-            ww(i-leftx,1,:)=0.0_wp
-=======
             ww(i-leftx,1,1:2)=0.0_wp
->>>>>>> 8446796e
           end if
        enddo
     end if
@@ -764,33 +756,25 @@
             ww(i-leftx,1,1)=func*(cval*cval2-sval*sval2)
             ww(i-leftx,1,2)=func*(cval*sval2+sval*cval2)
           else
-<<<<<<< HEAD
-            ww(i-leftx,1,:)=0.0_wp
-=======
             ww(i-leftx,1,1:2)=0.0_wp
->>>>>>> 8446796e
           end if
        enddo
     else
        do i=leftx,rightx
           x=real(i-i0*16,gp)*h
-          if( abs(r)-gcut < 1e-8 ) then
-            r=x-z0
-            r2=r*r
-            cval=cos(a2*r2)
-            sval=sin(a2*r2)
-            rk=real(i,gp)*h
-            cval2=cos(kval*rk)
-            sval2=sin(kval*rk)
-            coeff=r**n_gau
-            r2=0.5_gp*r2/(a1**2)
-            func=dexp(-r2)
-            func=coeff*func
-            ww(i-leftx,1,1)=func*(cval*cval2-sval*sval2)
-            ww(i-leftx,1,2)=func*(cval*sval2+sval*cval2)
-          else
-            ww(i-leftx,1,:)=0.0_wp
-          end if
+          r=x-z0
+          r2=r*r
+          cval=cos(a2*r2)
+          sval=sin(a2*r2)
+          rk=real(i,gp)*h
+          cval2=cos(kval*rk)
+          sval2=sin(kval*rk)
+          coeff=r**n_gau
+          r2=0.5_gp*r2/(a1**2)
+          func=dexp(-r2)
+          func=coeff*func
+          ww(i-leftx,1,1)=func*(cval*cval2-sval*sval2)
+          ww(i-leftx,1,2)=func*(cval*sval2+sval*cval2)
        enddo
     end if
   END SUBROUTINE gauss_to_scf_4
