!wrapper for simplifying the call
subroutine wnrm_wrap(mvctr_c,mvctr_f,psi,scpr)
  use module_base
  implicit none
  integer, intent(in) :: mvctr_c,mvctr_f
  real(wp), dimension(mvctr_c+7*mvctr_f), intent(in) :: psi
  real(dp), intent(out) :: scpr
  !local variables
  integer :: i_f

  i_f=min(mvctr_f,1)
 
  call wnrm(mvctr_c,mvctr_f,psi,psi(mvctr_c+i_f),scpr)
  
end subroutine wnrm_wrap

! calculates the norm SQUARED (scpr) of a wavefunction (in vector form)
subroutine wnrm(mvctr_c,mvctr_f,psi_c,psi_f,scpr)
  use module_base
  implicit none
  integer, intent(in) :: mvctr_c,mvctr_f
  real(wp), dimension(mvctr_c), intent(in) :: psi_c
  real(wp), dimension(7,mvctr_f), intent(in) :: psi_f
  real(dp), intent(out) :: scpr
  !local variables
  integer :: i,ithread,nthread
  real(dp) :: pc,pf1,pf2,pf3,pf4,pf5,pf6,pf7
  real(dp) :: scpr0,scpr1,scpr2,scpr3,scpr4,scpr5,scpr6,scpr7
  scpr=0.0_dp
!$omp parallel default(private) shared(mvctr_c,mvctr_f,psi_c,psi_f,scpr)
!$    ithread=omp_get_thread_num()
!$    nthread=omp_get_num_threads()
    scpr0=0.0_dp
!$  if (ithread .eq. 0) then
  do i=1,mvctr_c
     !scpr=scpr+psi_c(i)**2
     pc=real(psi_c(i),dp)
     scpr=scpr+pc**2
  enddo
!$  endif
  scpr1=0.0_dp
  scpr2=0.0_dp
  scpr3=0.0_dp
  scpr4=0.0_dp
  scpr5=0.0_dp
  scpr6=0.0_dp
  scpr7=0.0_dp
!$  if (ithread .eq. 1  .or. nthread .eq. 1) then
  do i=1,mvctr_f
!!$     scpr1=scpr1+psi_f(1,i)**2
!!$     scpr2=scpr2+psi_f(2,i)**2
!!$     scpr3=scpr3+psi_f(3,i)**2
!!$     scpr4=scpr4+psi_f(4,i)**2
!!$     scpr5=scpr5+psi_f(5,i)**2
!!$     scpr6=scpr6+psi_f(6,i)**2
!!$     scpr7=scpr7+psi_f(7,i)**2
     pf1=real(psi_f(1,i),dp)
     pf2=real(psi_f(2,i),dp)
     pf3=real(psi_f(3,i),dp)
     pf4=real(psi_f(4,i),dp)
     pf5=real(psi_f(5,i),dp)
     pf6=real(psi_f(6,i),dp)
     pf7=real(psi_f(7,i),dp)
     scpr1=scpr1+pf1**2
     scpr2=scpr2+pf2**2
     scpr3=scpr3+pf3**2
     scpr4=scpr4+pf4**2
     scpr5=scpr5+pf5**2
     scpr6=scpr6+pf6**2
     scpr7=scpr7+pf7**2
  enddo
!$  endif
!$omp critical
  scpr=scpr+scpr0+scpr1+scpr2+scpr3+scpr4+scpr5+scpr6+scpr7
!$omp end critical
!$omp end parallel

end subroutine wnrm


!wrapper for simplifying the call
subroutine wscal_wrap(mvctr_c,mvctr_f,scal,psi)
  use module_base
  implicit none
  integer, intent(in) :: mvctr_c,mvctr_f
  real(wp), intent(in) :: scal
  real(wp), dimension(mvctr_c+7*mvctr_f), intent(in) :: psi
  !local variables
  integer :: i_f

  i_f=min(mvctr_f,1)
 
  call wscal(mvctr_c,mvctr_f,scal,psi,psi(mvctr_c+i_f))
  
end subroutine wscal_wrap

! multiplies a wavefunction psi_c,psi_f (in vector form) with a scalar (scal)
subroutine wscal(mvctr_c,mvctr_f,scal,psi_c,psi_f)
  use module_base
  implicit none
  integer, intent(in) :: mvctr_c,mvctr_f
  real(wp), intent(in) :: scal
  real(wp), dimension(mvctr_c), intent(inout) :: psi_c
  real(wp), dimension(7,mvctr_f), intent(inout) :: psi_f
  !local variables
  integer :: i
!$omp parallel default(private) shared(mvctr_c,mvctr_f,scal,psi_c,psi_f)
!$omp do
  do i=1,mvctr_c
     psi_c(i)=psi_c(i)*scal
  enddo
!$omp enddo
!$omp do
  do i=1,mvctr_f
     psi_f(1,i)=psi_f(1,i)*scal
     psi_f(2,i)=psi_f(2,i)*scal
     psi_f(3,i)=psi_f(3,i)*scal
     psi_f(4,i)=psi_f(4,i)*scal
     psi_f(5,i)=psi_f(5,i)*scal
     psi_f(6,i)=psi_f(6,i)*scal
     psi_f(7,i)=psi_f(7,i)*scal
  enddo
!$omp enddo
!$omp end parallel

end subroutine wscal

!wrapper for simplifying the call
subroutine wscalv_wrap(mvctr_c,mvctr_f,scal,psi)
  use module_base
  implicit none
  integer, intent(in) :: mvctr_c,mvctr_f
  real(wp), dimension(0:3), intent(in) :: scal
  real(wp), dimension(mvctr_c+7*mvctr_f), intent(in) :: psi
  !local variables
  integer :: i_f

  i_f=min(mvctr_f,1)
 
  call wscalv(mvctr_c,mvctr_f,scal,psi,psi(mvctr_c+i_f))
  
end subroutine wscalv_wrap


! multiplies a wavefunction psi_c,psi_f (in vector form) with a scaling vector (scal)
subroutine wscalv(mvctr_c,mvctr_f,scal,psi_c,psi_f)
  use module_base
  implicit none
  integer, intent(in) :: mvctr_c,mvctr_f
  real(wp), dimension(0:3), intent(in) :: scal
  real(wp), dimension(mvctr_c), intent(inout) :: psi_c
  real(wp), dimension(7,mvctr_f), intent(inout) :: psi_f
  !local variables
  integer :: i
!$omp parallel default(private) shared(mvctr_c,mvctr_f,scal,psi_c,psi_f)
!$omp do
  do i=1,mvctr_c
     psi_c(i)=psi_c(i)*scal(0)           !  1 1 1
  enddo
!$omp enddo
!$omp do
  do i=1,mvctr_f
     psi_f(1,i)=psi_f(1,i)*scal(1)       !  2 1 1
     psi_f(2,i)=psi_f(2,i)*scal(1)       !  1 2 1
     psi_f(3,i)=psi_f(3,i)*scal(2)       !  2 2 1
     psi_f(4,i)=psi_f(4,i)*scal(1)       !  1 1 2
     psi_f(5,i)=psi_f(5,i)*scal(2)       !  2 1 2
     psi_f(6,i)=psi_f(6,i)*scal(2)       !  1 2 2
     psi_f(7,i)=psi_f(7,i)*scal(3)       !  2 2 2
  enddo
!$omp enddo
!$omp end parallel
end subroutine wscalv

! initializes a wavefunction to zero
subroutine wzero(mvctr_c,mvctr_f,psi_c,psi_f)
  use module_base
  implicit none
  integer, intent(in) :: mvctr_c,mvctr_f
  real(wp), dimension(mvctr_c), intent(out) :: psi_c
  real(wp), dimension(7,mvctr_f), intent(out) :: psi_f
  !local variables
  integer :: i

write(*,*) ' i am in wzero'
!$omp parallel default(private) shared(mvctr_c,mvctr_f,psi_c,psi_f)
!$omp do
  do i=1,mvctr_c
     psi_c(i)=0.0_wp
  enddo
!$omp enddo
!$omp do
  do i=1,mvctr_f
     psi_f(1,i)=0.0_wp
     psi_f(2,i)=0.0_wp
     psi_f(3,i)=0.0_wp
     psi_f(4,i)=0.0_wp
     psi_f(5,i)=0.0_wp
     psi_f(6,i)=0.0_wp
     psi_f(7,i)=0.0_wp
  enddo
!$omp enddo
!$omp end parallel
end subroutine wzero


!wrapper of wpdot to avoid boundary problems in absence of wavelets
subroutine wpdot_wrap(mavctr_c,mavctr_f,maseg_c,maseg_f,keyav,keyag,apsi,  &
     mbvctr_c,mbvctr_f,mbseg_c,mbseg_f,keybv,keybg,bpsi,scpr)
  use module_base
  implicit none
  integer, intent(in) :: mavctr_c,mavctr_f,maseg_c,maseg_f,mbvctr_c,mbvctr_f,mbseg_c,mbseg_f
  integer, dimension(maseg_c+maseg_f), intent(in) :: keyav
  integer, dimension(mbseg_c+mbseg_f), intent(in) :: keybv
  integer, dimension(2,maseg_c+maseg_f), intent(in) :: keyag
  integer, dimension(2,mbseg_c+mbseg_f), intent(in) :: keybg
  real(wp), dimension(mavctr_c+7*mavctr_f), intent(in) :: apsi
  real(wp), dimension(mbvctr_c+7*mbvctr_f), intent(in) :: bpsi
  real(dp), intent(out) :: scpr
  !local variables
  integer :: ia_f,ib_f,iaseg_f,ibseg_f

  ia_f=min(mavctr_f,1)
  ib_f=min(mbvctr_f,1)

  iaseg_f=min(maseg_f,1)
  ibseg_f=min(mbseg_f,1)


  call wpdot(mavctr_c,mavctr_f,maseg_c,maseg_f,&
       keyav,keyav(maseg_c+iaseg_f),&
       keyag,keyag(1,maseg_c+iaseg_f),&
       apsi,apsi(mavctr_c+ia_f),  &
       mbvctr_c,mbvctr_f,mbseg_c,mbseg_f,&
       keybv,keybv(mbseg_c+ibseg_f),&
       keybg,keybg(1,mbseg_c+ibseg_f),&
       bpsi,bpsi(mbvctr_c+ib_f),scpr)

end subroutine wpdot_wrap

!this function must be generalized for the linear scaling code
! calculates the dot product between a wavefunctions apsi and a projector bpsi (both in compressed form)
! Warning: the subroutine assumes that bpsi has only one segment along each line,
! whereas apsi can have several segments. This assumption is true if bpsi is a projector 
! To be more precise, it is assumed that the segments of bpsi are always contained inside
! the segments of apsi, no matter whether they are in the same line or not.
subroutine wpdot(  &
     mavctr_c,mavctr_f,maseg_c,maseg_f,keyav_c,keyav_f,keyag_c,keyag_f,apsi_c,apsi_f,  &
     mbvctr_c,mbvctr_f,mbseg_c,mbseg_f,keybv_c,keybv_f,keybg_c,keybg_f,bpsi_c,bpsi_f,scpr)
  use module_base
  implicit none
  integer, intent(in) :: mavctr_c,mavctr_f,maseg_c,maseg_f,mbvctr_c,mbvctr_f,mbseg_c,mbseg_f
  integer, dimension(maseg_c), intent(in) :: keyav_c
  integer, dimension(mbseg_c), intent(in) :: keybv_c
  integer, dimension(maseg_f), intent(in) :: keyav_f
  integer, dimension(mbseg_f), intent(in) :: keybv_f
  integer, dimension(2,maseg_c), intent(in) :: keyag_c
  integer, dimension(2,mbseg_c), intent(in) :: keybg_c
  integer, dimension(2,maseg_f), intent(in) :: keyag_f
  integer, dimension(2,mbseg_f), intent(in) :: keybg_f
  real(wp), dimension(mavctr_c), intent(in) :: apsi_c
  real(wp), dimension(mbvctr_c), intent(in) :: bpsi_c
  real(wp), dimension(7,mavctr_f), intent(in) :: apsi_f
  real(wp), dimension(7,mbvctr_f), intent(in) :: bpsi_f
  real(dp), intent(out) :: scpr
  !local variables
  integer :: iaseg,ibseg,llc,jaj,ja0,ja1,jb1,jb0,jbj,iaoff,iboff,length,llf,i,ithread,nthread
  real(dp) :: pac,paf1,paf2,paf3,paf4,paf5,paf6,paf7,pbc,pbf1,pbf2,pbf3,pbf4,pbf5,pbf6,pbf7
  real(dp) :: scpr1,scpr2,scpr3,scpr4,scpr5,scpr6,scpr7,scpr0
  !  integer :: ncount0,ncount2,ncount_rate,ncount_max
  !  real(gp) :: tel


  !dee
  !  open(unit=97,file='time_wpdot',status='unknown')
  !  call system_clock(ncount0,ncount_rate,ncount_max)

  scpr=0.0_dp

  !dee
!$omp parallel default (private) &
!$omp shared (maseg_c,keyav_c,keyag_c,keybg_c,mbseg_c,keybv_c,mbseg_f,maseg_f)&
!$omp shared (apsi_c,bpsi_c,bpsi_f,keybv_f,mbseg_f,keybg_f,keyag_f,keyav_f)&
!$omp shared (apsi_f,scpr)
!$    ithread=omp_get_thread_num()
!$    nthread=omp_get_num_threads()
    scpr0=0.0_dp
!$  if (ithread .eq. 0) then
  llc=0
  !coarse part
  ibseg=1
  !for each segment of the first function
  loop_jac: do iaseg=1,maseg_c
     jaj=keyav_c(iaseg)
     ja0=keyag_c(1,iaseg)
     ja1=keyag_c(2,iaseg)

     !control if it intersects a segment of the second function
     loop_jbc: do
        jb1=keybg_c(2,ibseg)
        jb0=keybg_c(1,ibseg)
        if (jb1 < ja0) then !not yet there increase the count
           ibseg=ibseg+1
           if (ibseg > mbseg_c) exit loop_jac !function b ended
           cycle loop_jbc ! next segment
        end if
        if (jb0 > ja1) exit loop_jbc  !we went through, don't increase count, exit inner loop

        jbj=keybv_c(ibseg)
        if (ja0 .gt. jb0) then 
           iaoff=0
           iboff=ja0-jb0
           length=min(ja1,jb1)-ja0
        else
           iaoff=jb0-ja0
           iboff=0
           length=min(ja1,jb1)-jb0
        endif
        !write(*,*) 'ja0,ja1,jb0,jb1',ja0,ja1,jb0,jb1,length
        !write(*,'(5(a,i5))') 'C:from ',jaj+iaoff,' to ',jaj+iaoff+length,' and from ',jbj+iboff,' to ',jbj+iboff+length
        do i=0,length
           llc=llc+1
           pac=real(apsi_c(jaj+iaoff+i),dp)
           pbc=real(bpsi_c(jbj+iboff+i),dp)
           scpr0=scpr0+pac*pbc
        enddo
        ibseg=ibseg+1
        if (ibseg > mbseg_c) exit loop_jac !function b ended 
     end do loop_jbc
  enddo loop_jac

!$  endif
  !print *,'nvctr_c',llc,mavctr_c,mbvctr_c


  scpr1=0.0_dp
  scpr2=0.0_dp
  scpr3=0.0_dp
  scpr4=0.0_dp
  scpr5=0.0_dp
  scpr6=0.0_dp
  scpr7=0.0_dp
!$  if (ithread .eq. 1  .or. nthread .eq. 1) then
  llf=0
  ! fine part
  !add possibility of zero fine segments for the projectors
  ibseg=1
  if (mbseg_f /= 0) then
     loop_jaf: do iaseg=1,maseg_f
        jaj=keyav_f(iaseg)
        ja0=keyag_f(1,iaseg)
        ja1=keyag_f(2,iaseg)

        loop_jbf: do
           jb1=keybg_f(2,ibseg)
           jb0=keybg_f(1,ibseg)
           if (jb1 < ja0) then
              ibseg=ibseg+1
              if (ibseg > mbseg_f) exit loop_jbf
              cycle loop_jbf
           end if
           if (jb0 > ja1) exit loop_jbf

           jbj=keybv_f(ibseg)
           if (ja0 .gt. jb0) then 
              iaoff=0
              iboff=ja0-jb0
              length=min(ja1,jb1)-ja0
           else
              iaoff=jb0-ja0
              iboff=0
              length=min(ja1,jb1)-jb0
           endif
           do i=0,length
              llf=llf+1
              paf1=real(apsi_f(1,jaj+iaoff+i),dp)
              pbf1=real(bpsi_f(1,jbj+iboff+i),dp)
              paf2=real(apsi_f(2,jaj+iaoff+i),dp)
              pbf2=real(bpsi_f(2,jbj+iboff+i),dp)
              paf3=real(apsi_f(3,jaj+iaoff+i),dp)
              pbf3=real(bpsi_f(3,jbj+iboff+i),dp)
              paf4=real(apsi_f(4,jaj+iaoff+i),dp)
              pbf4=real(bpsi_f(4,jbj+iboff+i),dp)
              paf5=real(apsi_f(5,jaj+iaoff+i),dp)
              pbf5=real(bpsi_f(5,jbj+iboff+i),dp)
              paf6=real(apsi_f(6,jaj+iaoff+i),dp)
              pbf6=real(bpsi_f(6,jbj+iboff+i),dp)
              paf7=real(apsi_f(7,jaj+iaoff+i),dp)
              pbf7=real(bpsi_f(7,jbj+iboff+i),dp)

              scpr1=scpr1+paf1*pbf1
              scpr2=scpr2+paf2*pbf2
              scpr3=scpr3+paf3*pbf3
              scpr4=scpr4+paf4*pbf4
              scpr5=scpr5+paf5*pbf5
              scpr6=scpr6+paf6*pbf6
              scpr7=scpr7+paf7*pbf7
           enddo
           ibseg=ibseg+1
           if (ibseg > mbseg_f) exit loop_jaf
        end do loop_jbf
     enddo loop_jaf
  end if

!$  endif
  !print *,'nvctr_f',llf,mavctr_f,mbvctr_f
!$omp critical 
  scpr=scpr+scpr0+scpr1+scpr2+scpr3+scpr4+scpr5+scpr6+scpr7
!$omp end critical
!$omp end parallel
  !        write(*,*) 'llc,llf',llc,llf
  !  call system_clock(ncount2,ncount_rate,ncount_max)
  !  tel=dble(ncount2-ncount0)/dble(ncount_rate)
  !  write(97,'(a40,1x,e10.3,1x,f6.1)') 'wpdot:',tel
  !  close(97)

end subroutine wpdot

subroutine waxpy_wrap(scpr,mbvctr_c,mbvctr_f,mbseg_c,mbseg_f,keybv,keybg,bpsi,&
     mavctr_c,mavctr_f,maseg_c,maseg_f,keyav,keyag,apsi)
  use module_base
  implicit none
  integer, intent(in) :: mavctr_c,mavctr_f,maseg_c,maseg_f,mbvctr_c,mbvctr_f,mbseg_c,mbseg_f
  real(dp), intent(in) :: scpr
  integer, dimension(maseg_c+maseg_f), intent(in) :: keyav
  integer, dimension(mbseg_c+mbseg_f), intent(in) :: keybv
  integer, dimension(2,maseg_c+maseg_f), intent(in) :: keyag
  integer, dimension(2,mbseg_c+mbseg_f), intent(in) :: keybg
  real(wp), dimension(mbvctr_c+7*mbvctr_f), intent(in) :: bpsi
  real(wp), dimension(mavctr_c+7*mavctr_f), intent(inout) :: apsi

  !local variables
  integer :: ia_f,ib_f,iaseg_f,ibseg_f

  ia_f=min(mavctr_f,1)
  ib_f=min(mbvctr_f,1)

  iaseg_f=min(maseg_f,1)
  ibseg_f=min(mbseg_f,1)

  call waxpy(scpr,mbvctr_c,mbvctr_f,mbseg_c,mbseg_f,&
       keybv,keybv(mbseg_c+ibseg_f),&
       keybg,keybg(1,mbseg_c+ibseg_f),&
<<<<<<< HEAD
       bpsi,bpsi(mbvctr_c+ib_f), & 
       mavctr_c,mavctr_f,maseg_c,maseg_f,&
=======
       bpsi,bpsi(mbvctr_c+ib_f), &
       mavctr_c,mavctr_f,maseg_c,maseg_f,& 
>>>>>>> 1f1c51ea
       keyav,keyav(maseg_c+iaseg_f),&
       keyag,keyag(1,maseg_c+iaseg_f),&
       apsi,apsi(mavctr_c+ia_f))

end subroutine waxpy_wrap


! rank 1 update of wavefunction a with wavefunction b: apsi=apsi+scpr*bpsi
! The update is only done in the localization region of apsi
subroutine waxpy(  & 
     scpr,mbvctr_c,mbvctr_f,mbseg_c,mbseg_f,keybv_c,keybv_f,keybg_c,keybg_f,bpsi_c,bpsi_f, & 
     mavctr_c,mavctr_f,maseg_c,maseg_f,keyav_c,keyav_f,keyag_c,keyag_f,apsi_c,apsi_f)
  use module_base
  implicit none
  integer, intent(in) :: mavctr_c,mavctr_f,maseg_c,maseg_f,mbvctr_c,mbvctr_f,mbseg_c,mbseg_f
  real(dp), intent(in) :: scpr
  integer, dimension(maseg_c), intent(in) :: keyav_c
  integer, dimension(mbseg_c), intent(in) :: keybv_c
  integer, dimension(maseg_f), intent(in) :: keyav_f
  integer, dimension(mbseg_f), intent(in) :: keybv_f
  integer, dimension(2,maseg_c), intent(in) :: keyag_c
  integer, dimension(2,mbseg_c), intent(in) :: keybg_c
  integer, dimension(2,maseg_f), intent(in) :: keyag_f
  integer, dimension(2,mbseg_f), intent(in) :: keybg_f
  real(wp), dimension(mbvctr_c), intent(in) :: bpsi_c
  real(wp), dimension(7,mbvctr_f), intent(in) :: bpsi_f
  real(wp), dimension(mavctr_c), intent(inout) :: apsi_c
  real(wp), dimension(7,mavctr_f), intent(inout) :: apsi_f
  !local variables
  integer :: iaseg,ibseg,jaj,ja0,ja1,jb1,jb0,jbj,iaoff,iboff,length,i,ithread,nthread
  !  integer :: ncount0,ncount2,ncount_rate,ncount_max
  !  real(gp) :: tel 
  real(wp) :: scprwp
  !dee
  !  open(unit=97,file='time_waxpy',status='unknown')
  !  call system_clock(ncount0,ncount_rate,ncount_max)

  scprwp=real(scpr,wp)
  !dee
!$omp parallel default (private) &
!$omp shared (maseg_c,keyav_c,keyag_c,keybg_c,mbseg_c,mbseg_f,maseg_f)&
!$omp shared (keyav_f,keyag_f,keybg_f,keybv_f,scprwp,bpsi_c,bpsi_f)&
!$omp shared (apsi_f,apsi_c,keybv_c)
!$   ithread=omp_get_thread_num()
!$   nthread=omp_get_num_threads()
  !        llc=0
  ! coarse part
  ibseg=1

!$  if (ithread .eq. 0) then
     loop_jac: do iaseg=1,maseg_c
        jaj=keyav_c(iaseg)
        ja0=keyag_c(1,iaseg)
        ja1=keyag_c(2,iaseg)

        loop_jbc: do
           jb1=keybg_c(2,ibseg)
           jb0=keybg_c(1,ibseg)
           if (jb1 < ja0) then
              ibseg=ibseg+1
              if (ibseg > mbseg_c) exit loop_jac
              cycle loop_jbc
           end if
           if (jb0 > ja1) exit loop_jbc

           jbj=keybv_c(ibseg)
           if (ja0 .gt. jb0) then 
              iaoff=0
              iboff=ja0-jb0
              length=min(ja1,jb1)-ja0
           else
              iaoff=jb0-ja0
              iboff=0
              length=min(ja1,jb1)-jb0
           endif
           do i=0,length
              !          llc=llc+1
              apsi_c(jaj+iaoff+i)=apsi_c(jaj+iaoff+i)+scprwp*bpsi_c(jbj+iboff+i) 
           enddo
           ibseg=ibseg+1
           if (ibseg > mbseg_c) exit loop_jac
        end do loop_jbc
     enddo loop_jac
!$  endif

  !        llf=0
  ! fine part
  ibseg=1
!$  if (ithread .eq. 1 .or. nthread .eq. 1) then
     if (mbseg_f /= 0) then
        loop_jaf: do iaseg=1,maseg_f
           jaj=keyav_f(iaseg)
           ja0=keyag_f(1,iaseg)
           ja1=keyag_f(2,iaseg)

           loop_jbf: do
              jb1=keybg_f(2,ibseg)
              jb0=keybg_f(1,ibseg)
              if (jb1 < ja0) then
                 ibseg=ibseg+1
                 if (ibseg > mbseg_f) exit loop_jbf
                 cycle loop_jbf
              end if
              if (jb0 > ja1) exit loop_jbf

              jbj=keybv_f(ibseg)
              if (ja0 .gt. jb0) then 
                 iaoff=0
                 iboff=ja0-jb0
                 length=min(ja1,jb1)-ja0
              else
                 iaoff=jb0-ja0
                 iboff=0
                 length=min(ja1,jb1)-jb0
              endif
              do i=0,length
                 !          llf=llf+1
                 apsi_f(1,jaj+iaoff+i)=apsi_f(1,jaj+iaoff+i)+scprwp*bpsi_f(1,jbj+iboff+i)
                 apsi_f(2,jaj+iaoff+i)=apsi_f(2,jaj+iaoff+i)+scprwp*bpsi_f(2,jbj+iboff+i)
                 apsi_f(3,jaj+iaoff+i)=apsi_f(3,jaj+iaoff+i)+scprwp*bpsi_f(3,jbj+iboff+i)
                 apsi_f(4,jaj+iaoff+i)=apsi_f(4,jaj+iaoff+i)+scprwp*bpsi_f(4,jbj+iboff+i)
                 apsi_f(5,jaj+iaoff+i)=apsi_f(5,jaj+iaoff+i)+scprwp*bpsi_f(5,jbj+iboff+i)
                 apsi_f(6,jaj+iaoff+i)=apsi_f(6,jaj+iaoff+i)+scprwp*bpsi_f(6,jbj+iboff+i)
                 apsi_f(7,jaj+iaoff+i)=apsi_f(7,jaj+iaoff+i)+scprwp*bpsi_f(7,jbj+iboff+i)
              enddo
              ibseg=ibseg+1
              if (ibseg > mbseg_f) exit loop_jaf
           end do loop_jbf
        enddo loop_jaf
     end if
!$  endif
  !        write(*,*) 'waxpy,llc,llf',llc,llf
!$omp end parallel

  !  call system_clock(ncount2,ncount_rate,ncount_max)
  !  tel=dble(ncount2-ncount0)/dble(ncount_rate)
  !  write(97,'(a40,1x,e10.3,1x,f6.1)') 'waxpy:',tel
  !  close(97)


end subroutine waxpy




<|MERGE_RESOLUTION|>--- conflicted
+++ resolved
@@ -441,13 +441,8 @@
   call waxpy(scpr,mbvctr_c,mbvctr_f,mbseg_c,mbseg_f,&
        keybv,keybv(mbseg_c+ibseg_f),&
        keybg,keybg(1,mbseg_c+ibseg_f),&
-<<<<<<< HEAD
-       bpsi,bpsi(mbvctr_c+ib_f), & 
+       bpsi,bpsi(mbvctr_c+ib_f), &
        mavctr_c,mavctr_f,maseg_c,maseg_f,&
-=======
-       bpsi,bpsi(mbvctr_c+ib_f), &
-       mavctr_c,mavctr_f,maseg_c,maseg_f,& 
->>>>>>> 1f1c51ea
        keyav,keyav(maseg_c+iaseg_f),&
        keyag,keyag(1,maseg_c+iaseg_f),&
        apsi,apsi(mavctr_c+ia_f))
