--- conflicted
+++ resolved
@@ -226,16 +226,10 @@
 END SUBROUTINE wzero
 
 
-<<<<<<< HEAD
-!wrapper of wpdot to avoid boundary problems in absence of wavelets
-!and to perform scalar product for complex wavefunctions and projectors
-!NOTE: if the wavefunctions are complex, so should be the projectors
-=======
 !> wrapper of wpdot to avoid boundary problems in absence of wavelets
 !! and to perform scalar product for complex wavefunctions and projectors
 !! @warning
-!! is the wavefunctions are complex, so should be also the projectors
->>>>>>> 968b206f
+!! if the wavefunctions are complex, so should be also the projectors
 subroutine wpdot_wrap(ncplx,mavctr_c,mavctr_f,maseg_c,maseg_f,keyav,keyag,apsi,  &
      mbvctr_c,mbvctr_f,mbseg_c,mbseg_f,keybv,keybg,bpsi,scpr)
   use module_base
@@ -286,15 +280,6 @@
 
 END SUBROUTINE wpdot_wrap
 
-<<<<<<< HEAD
-! this function must be generalized for the linear scaling code
-! calculates the dot product between a wavefunctions apsi and a projector bpsi (both in compressed form)
-! Warning: the subroutine assumes that bpsi has only one segment along each line,
-! whereas apsi can have several segments. This assumption is true if bpsi is a projector 
-! To be more precise, it is assumed that the segments of bpsi are always contained inside
-! the segments of apsi, no matter whether they are in the same line or not.
-=======
-
 !> This function must be generalized for the linear scaling code
 !! calculates the dot product between a wavefunctions apsi and a projector bpsi (both in compressed form)
 !! @warning
@@ -302,7 +287,6 @@
 !!  whereas apsi can have several segments. This assumption is true if bpsi is a projector 
 !!  To be more precise, it is assumed that the segments of bpsi are always contained inside
 !!  the segments of apsi, no matter whether they are in the same line or not.
->>>>>>> 968b206f
 subroutine wpdot(  &
      mavctr_c,mavctr_f,maseg_c,maseg_f,keyav_c,keyav_f,keyag_c,keyag_f,apsi_c,apsi_f,  &
      mbvctr_c,mbvctr_f,mbseg_c,mbseg_f,keybv_c,keybv_f,keybg_c,keybg_f,bpsi_c,bpsi_f,scpr)
@@ -332,66 +316,6 @@
 !!!    real(gp) :: tel
 
 
-<<<<<<< HEAD
-  scpr=0.0_dp
-
-  !dee
-!!!$omp parallel default (private) &
-!!!$omp shared (maseg_c,keyav_c,keyag_c,keybg_c,mbseg_c,keybv_c,mbseg_f,maseg_f)&
-!!!$omp shared (apsi_c,bpsi_c,bpsi_f,keybv_f,keybg_f,keyag_f,keyav_f)&
-!!!$omp shared (apsi_f,scpr)
-!!!$    ithread=omp_get_thread_num()
-!!!$    nthread=omp_get_num_threads()
-    scpr0=0.0_dp
-
-!!!$  if (ithread .eq. 0) then
-!  llc=0
-  !coarse part
-  ibseg=1
-  !for each segment of the first function
-  loop_jac: do iaseg=1,maseg_c
-     jaj=keyav_c(iaseg)          ! starting point of segment iaseg of first function [compressed form]
-     ja0=keyag_c(1,iaseg)        ! starting point of segment iaseg of first function [uncompressed form]
-     ja1=keyag_c(2,iaseg)        ! ending point of segment iaseg of first function [uncompressed form]
-
-     !control if it intersects a segment of the second function
-     loop_jbc: do
-        jb1=keybg_c(2,ibseg)     ! ending point of segment of second fonction [uncompressed]
-        jb0=keybg_c(1,ibseg)     ! starting point of segment of second fonction [uncompressed]
-        if (jb1 < ja0) then !not yet there increase the count
-           ibseg=ibseg+1
-           if (ibseg > mbseg_c) exit loop_jac !function b ended
-           cycle loop_jbc ! next segment
-        end if
-        if (jb0 > ja1) exit loop_jbc  !we went through, don't increase count, exit inner loop
-
-        jbj=keybv_c(ibseg)        ! starting point of segment of second fonction [compressed]
-        if (ja0 .gt. jb0) then 
-           iaoff=0
-           iboff=ja0-jb0             ! length not overlapping
-           length=min(ja1,jb1)-ja0   ! length of overlap
-        else
-           iaoff=jb0-ja0
-           iboff=0
-           length=min(ja1,jb1)-jb0
-        endif
-        !write(*,*) 'ja0,ja1,jb0,jb1',ja0,ja1,jb0,jb1,length
-        !write(*,'(5(a,i5))') 'C:from ',jaj+iaoff,' to ',jaj+iaoff+length,' and from ',jbj+iboff,' to ',jbj+iboff+length
-        do i=0,length
-!           llc=llc+1
-           pac=real(apsi_c(jaj+iaoff+i),dp)
-           pbc=real(bpsi_c(jbj+iboff+i),dp)
-           scpr0=scpr0+pac*pbc
-        enddo
-        ibseg=ibseg+1
-        
-        if (ibseg > mbseg_c) exit loop_jac !function b ended 
-     end do loop_jbc
-  enddo loop_jac
-!!!$  endif
-!$  if (ithread .eq. 1  .or. nthread .eq. 1) then
-
-=======
 !!!  !dee
 !!!    open(unit=97,file='time_wpdot',status='unknown',position='append')
 !!!    call system_clock(ncount0,ncount_rate,ncount_max)
@@ -401,7 +325,6 @@
 
   scpr=0.0_dp
   scpr0=0.0_dp
->>>>>>> 968b206f
   scpr1=0.0_dp
   scpr2=0.0_dp
   scpr3=0.0_dp
@@ -409,75 +332,6 @@
   scpr5=0.0_dp
   scpr6=0.0_dp
   scpr7=0.0_dp
-<<<<<<< HEAD
-!  llf=0
-  ! fine part
-  !add possibility of zero fine segments for the projectors
-  ibseg=1
- ! write(*,*)'scpr0',scpr0
-  
-  if (mbseg_f /= 0) then
-
-     loop_jaf: do iaseg=1,maseg_f
-        jaj=keyav_f(iaseg)
-        ja0=keyag_f(1,iaseg)
-        ja1=keyag_f(2,iaseg)
-
-        loop_jbf: do
-           jb1=keybg_f(2,ibseg)
-           jb0=keybg_f(1,ibseg)
-           if (jb1 < ja0) then
-              ibseg=ibseg+1
-              if (ibseg > mbseg_f) exit loop_jbf
-              cycle loop_jbf
-           end if
-           if (jb0 > ja1) exit loop_jbf
-
-           jbj=keybv_f(ibseg)
-           if (ja0 .gt. jb0) then 
-              iaoff=0
-              iboff=ja0-jb0
-              length=min(ja1,jb1)-ja0
-           else
-              iaoff=jb0-ja0
-              iboff=0
-              length=min(ja1,jb1)-jb0
-           endif
-           do i=0,length
-!              llf=llf+1
-              paf1=real(apsi_f(1,jaj+iaoff+i),dp)
-              pbf1=real(bpsi_f(1,jbj+iboff+i),dp)
-              paf2=real(apsi_f(2,jaj+iaoff+i),dp)
-              pbf2=real(bpsi_f(2,jbj+iboff+i),dp)
-              paf3=real(apsi_f(3,jaj+iaoff+i),dp)
-              pbf3=real(bpsi_f(3,jbj+iboff+i),dp)
-              paf4=real(apsi_f(4,jaj+iaoff+i),dp)
-              pbf4=real(bpsi_f(4,jbj+iboff+i),dp)
-              paf5=real(apsi_f(5,jaj+iaoff+i),dp)
-              pbf5=real(bpsi_f(5,jbj+iboff+i),dp)
-              paf6=real(apsi_f(6,jaj+iaoff+i),dp)
-              pbf6=real(bpsi_f(6,jbj+iboff+i),dp)
-              paf7=real(apsi_f(7,jaj+iaoff+i),dp)
-              pbf7=real(bpsi_f(7,jbj+iboff+i),dp)
-
-              scpr1=scpr1+paf1*pbf1
-              scpr2=scpr2+paf2*pbf2
-              scpr3=scpr3+paf3*pbf3
-              scpr4=scpr4+paf4*pbf4
-              scpr5=scpr5+paf5*pbf5
-              scpr6=scpr6+paf6*pbf6
-              scpr7=scpr7+paf7*pbf7
-           enddo
-           ibseg=ibseg+1
-           if (ibseg > mbseg_f) exit loop_jaf
-        end do loop_jbf
-     enddo loop_jaf
-  end if
- scpr0=scpr0+scpr1+scpr2+scpr3+scpr4+scpr5+scpr6+scpr7
-!!!$  endif
-  !print *,'nvctr_f',llf,mavctr_f,mbvctr_f
-=======
->>>>>>> 968b206f
 
 !$omp parallel default (private) firstprivate(scpr0,scpr1,scpr2,scpr3,scpr4,scpr5,scpr6,scpr7)&
 !$omp shared (maseg_c,keyav_c,keyag_c,keyag_c_lin,keybg_c,mbseg_c,keybv_c,mbseg_f,maseg_f)&
