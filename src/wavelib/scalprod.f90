!> @file
!!    Wrapper for simplifying the call
!! @author
!!    Copyright (C) 2010-2011 BigDFT group (LG)
!!    This file is distributed under the terms of the
!!    GNU General Public License, see ~/COPYING file
!!    or http://www.gnu.org/copyleft/gpl.txt .
!!    For the list of contributors, see ~/AUTHORS

!> Wrapper
subroutine wnrm_wrap(ncplx,mvctr_c,mvctr_f,psi,scpr)
  use module_base
  implicit none
  integer, intent(in) :: mvctr_c,mvctr_f,ncplx
  real(wp), dimension((mvctr_c+7*mvctr_f)*ncplx), intent(in) :: psi
  real(dp), intent(out) :: scpr
  !local variables
  integer :: i_f
  real(dp) :: scalp

  i_f=min(mvctr_f,1)
 
  call wnrm(mvctr_c,mvctr_f,psi,psi(mvctr_c+i_f),scpr)

  if (ncplx ==2) then
     call wnrm(mvctr_c,mvctr_f,&
          psi(mvctr_c+7*mvctr_f+1),psi(mvctr_c+7*mvctr_f+mvctr_c+i_f),scalp)
     scpr=scpr+scalp
  end if
  
END SUBROUTINE wnrm_wrap


!> Calculates the norm SQUARED (scpr) of a wavefunction (in vector form)
subroutine wnrm(mvctr_c,mvctr_f,psi_c,psi_f,scpr)
  use module_base
  implicit none
  !Arguments
  integer, intent(in) :: mvctr_c,mvctr_f
  real(wp), dimension(mvctr_c), intent(in) :: psi_c
  real(wp), dimension(7,mvctr_f), intent(in) :: psi_f
  real(dp), intent(out) :: scpr
  !local variables
  integer :: i
  real(dp) :: scpr0,scpr1,scpr2,scpr3,scpr4,scpr5,scpr6,scpr7
!!!    integer :: ncount0,ncount2,ncount_rate,ncount_max
!!!    real(gp) :: tel

!!!  !dee
!!!    open(unit=97,file='time_wnrm',status='unknown',position='append')
!!!    call system_clock(ncount0,ncount_rate,ncount_max)

    scpr=0.0_dp
    scpr0=0.0_dp
    scpr1=0.0_dp
    scpr2=0.0_dp
    scpr3=0.0_dp
    scpr4=0.0_dp
    scpr5=0.0_dp
    scpr6=0.0_dp
    scpr7=0.0_dp

!$omp parallel default(private)&
!$omp shared(mvctr_c,mvctr_f,psi_c,psi_f,scpr) firstprivate(scpr0,scpr1,scpr2,scpr3,scpr4,scpr5,scpr6,scpr7)

!$omp do schedule(static)
 do i=1,mvctr_c
    scpr0=scpr0+real(psi_c(i),dp)**2
 enddo
!$omp end do nowait
!$omp do schedule(guided)
 do i=1,mvctr_f
    scpr1=scpr1+real(psi_f(1,i),dp)**2
    scpr2=scpr2+real(psi_f(2,i),dp)**2
    scpr3=scpr3+real(psi_f(3,i),dp)**2
    scpr4=scpr4+real(psi_f(4,i),dp)**2
    scpr5=scpr5+real(psi_f(5,i),dp)**2
    scpr6=scpr6+real(psi_f(6,i),dp)**2
    scpr7=scpr7+real(psi_f(7,i),dp)**2
enddo
!$omp end do
    scpr0=scpr0+scpr1+scpr2+scpr3+scpr4+scpr5+scpr6+scpr7

!$omp critical 
    scpr=scpr+scpr0
!$omp end critical

!$omp end parallel

!!!    call system_clock(ncount2,ncount_rate,ncount_max)
!!!    tel=dble(ncount2-ncount0)/dble(ncount_rate)
!!!    write(97,*) 'wnrm:',tel
!!!    close(97)

END SUBROUTINE wnrm


!> Wrapper for simplifying the call
subroutine wscal_wrap(mvctr_c,mvctr_f,scal,psi)
  use module_base
  implicit none
  integer, intent(in) :: mvctr_c,mvctr_f
  real(wp), intent(in) :: scal
  real(wp), dimension(mvctr_c+7*mvctr_f), intent(in) :: psi
  !local variables
  integer :: i_f

  i_f=min(mvctr_f,1)
 
  call wscal(mvctr_c,mvctr_f,scal,psi,psi(mvctr_c+i_f))
  
END SUBROUTINE wscal_wrap


!> Multiplies a wavefunction psi_c,psi_f (in vector form) with a scalar (scal)
subroutine wscal(mvctr_c,mvctr_f,scal,psi_c,psi_f)
  use module_base
  implicit none
  integer, intent(in) :: mvctr_c,mvctr_f
  real(wp), intent(in) :: scal
  real(wp), dimension(mvctr_c), intent(inout) :: psi_c
  real(wp), dimension(7,mvctr_f), intent(inout) :: psi_f
  !local variables
  integer :: i
!!!$omp parallel default(private) shared(mvctr_c,mvctr_f,scal,psi_c,psi_f)
!!!$omp do
  do i=1,mvctr_c
     psi_c(i)=psi_c(i)*scal
  enddo
!!!$omp enddo
!!!$omp do
  do i=1,mvctr_f
     psi_f(1,i)=psi_f(1,i)*scal
     psi_f(2,i)=psi_f(2,i)*scal
     psi_f(3,i)=psi_f(3,i)*scal
     psi_f(4,i)=psi_f(4,i)*scal
     psi_f(5,i)=psi_f(5,i)*scal
     psi_f(6,i)=psi_f(6,i)*scal
     psi_f(7,i)=psi_f(7,i)*scal
  enddo
!!!$omp enddo
!!!$omp end parallel

END SUBROUTINE wscal


!> Wrapper for simplifying the call
subroutine wscalv_wrap(mvctr_c,mvctr_f,scal,psi)
  use module_base
  implicit none
  integer, intent(in) :: mvctr_c,mvctr_f
  real(wp), dimension(0:3), intent(in) :: scal
  real(wp), dimension(mvctr_c+7*mvctr_f), intent(in) :: psi
  !local variables
  integer :: i_f

  i_f=min(mvctr_f,1)
 
  call wscalv(mvctr_c,mvctr_f,scal,psi,psi(mvctr_c+i_f))
  
END SUBROUTINE wscalv_wrap


!> Multiplies a wavefunction psi_c,psi_f (in vector form) with a scaling vector (scal)
subroutine wscalv(mvctr_c,mvctr_f,scal,psi_c,psi_f)
  use module_base
  implicit none
  integer, intent(in) :: mvctr_c,mvctr_f
  real(wp), dimension(0:3), intent(in) :: scal
  real(wp), dimension(mvctr_c), intent(inout) :: psi_c
  real(wp), dimension(7,mvctr_f), intent(inout) :: psi_f
  !local variables
  integer :: i
!!!$omp parallel default(private) shared(mvctr_c,mvctr_f,scal,psi_c,psi_f)
!!!$omp do
  do i=1,mvctr_c
     psi_c(i)=psi_c(i)*scal(0)           !  1 1 1
  enddo
!!!$omp enddo
!!!$omp do
  do i=1,mvctr_f
     psi_f(1,i)=psi_f(1,i)*scal(1)       !  2 1 1
     psi_f(2,i)=psi_f(2,i)*scal(1)       !  1 2 1
     psi_f(3,i)=psi_f(3,i)*scal(2)       !  2 2 1
     psi_f(4,i)=psi_f(4,i)*scal(1)       !  1 1 2
     psi_f(5,i)=psi_f(5,i)*scal(2)       !  2 1 2
     psi_f(6,i)=psi_f(6,i)*scal(2)       !  1 2 2
     psi_f(7,i)=psi_f(7,i)*scal(3)       !  2 2 2
  enddo
!!!$omp enddo
!!!$omp end parallel
END SUBROUTINE wscalv


!> Initializes a wavefunction to zero
subroutine wzero(mvctr_c,mvctr_f,psi_c,psi_f)
  use module_base
  implicit none
  integer, intent(in) :: mvctr_c,mvctr_f
  real(wp), dimension(mvctr_c), intent(out) :: psi_c
  real(wp), dimension(7,mvctr_f), intent(out) :: psi_f
  !local variables
  integer :: i

! seems to be never called
!write(*,*) ' i am in wzero'
!!!$omp parallel default(private) shared(mvctr_c,mvctr_f,psi_c,psi_f)
!!!$omp do
  do i=1,mvctr_c
     psi_c(i)=0.0_wp
  enddo
!!!$omp enddo
!!!$omp do
  do i=1,mvctr_f
     psi_f(1,i)=0.0_wp
     psi_f(2,i)=0.0_wp
     psi_f(3,i)=0.0_wp
     psi_f(4,i)=0.0_wp
     psi_f(5,i)=0.0_wp
     psi_f(6,i)=0.0_wp
     psi_f(7,i)=0.0_wp
  enddo
!!!$omp enddo
!!!$omp end parallel
END SUBROUTINE wzero


!> Wrapper of wpdot to avoid boundary problems in absence of wavelets
!! and to perform scalar product for complex wavefunctions and projectors
<<<<<<< HEAD
!! @warning
!! if the wavefunctions are complex, so should be also the projectors
=======
!! NOTE: is the wavefunctions are complex, so should be also the projectors
>>>>>>> b56b7703
subroutine wpdot_wrap(ncplx,mavctr_c,mavctr_f,maseg_c,maseg_f,keyav,keyag,apsi,  &
     mbvctr_c,mbvctr_f,mbseg_c,mbseg_f,keybv,keybg,bpsi,scpr)
  use module_base
  implicit none
  integer, intent(in) :: mavctr_c,mavctr_f,maseg_c,maseg_f
  integer, intent(in) :: ncplx,mbvctr_c,mbvctr_f,mbseg_c,mbseg_f
  integer, dimension(maseg_c+maseg_f), intent(in) :: keyav
  integer, dimension(mbseg_c+mbseg_f), intent(in) :: keybv
  integer, dimension(2,maseg_c+maseg_f), intent(in) :: keyag
  integer, dimension(2,mbseg_c+mbseg_f), intent(in) :: keybg
  real(wp), dimension(mavctr_c+7*mavctr_f,ncplx), intent(in) :: apsi
  real(wp), dimension(mbvctr_c+7*mbvctr_f,ncplx), intent(in) :: bpsi
  real(dp), dimension(ncplx), intent(out) :: scpr
  !local variables
  integer :: ia_f,ib_f,iaseg_f,ibseg_f,ia,ib
  real(dp), dimension(ncplx,ncplx) :: scalprod 

  ia_f=min(mavctr_f,1)
  ib_f=min(mbvctr_f,1)

  iaseg_f=min(maseg_f,1)
  ibseg_f=min(mbseg_f,1)


  do ia=1,ncplx
     do ib=1,ncplx
        call wpdot(mavctr_c,mavctr_f,maseg_c,maseg_f,&
             keyav,keyav(maseg_c+iaseg_f),&
             keyag,keyag(1,maseg_c+iaseg_f),&
             apsi(1,ia),apsi(mavctr_c+ia_f,ia),  &
             mbvctr_c,mbvctr_f,mbseg_c,mbseg_f,&
             keybv,keybv(mbseg_c+ibseg_f),&
             keybg,keybg(1,mbseg_c+ibseg_f),&
             bpsi(1,ib),bpsi(mbvctr_c+ib_f,ib),scalprod(ia,ib))
     end do
  end do

  !then define the result
  if (ncplx == 1) then
     scpr(1)=scalprod(1,1)
  else if (ncplx == 2) then
     scpr(1)=scalprod(1,1)+scalprod(2,2)
     scpr(2)=scalprod(1,2)-scalprod(2,1)
  else
     write(*,*)'ERROR wpdot: ncplx not valid:',ncplx
     stop
  end if

END SUBROUTINE wpdot_wrap

<<<<<<< HEAD
!> This function must be generalized for the linear scaling code
=======

!> This function must be generalized for the linear scaling code                
!! @warning   
>>>>>>> b56b7703
!! calculates the dot product between a wavefunctions apsi and a projector bpsi (both in compressed form)
!! Warning: It is assumed that the segments of bpsi are always contained inside
!! the segments of apsi.
subroutine wpdot(  &
     mavctr_c,mavctr_f,maseg_c,maseg_f,keyav_c,keyav_f,keyag_c,keyag_f,apsi_c,apsi_f,  &
     mbvctr_c,mbvctr_f,mbseg_c,mbseg_f,keybv_c,keybv_f,keybg_c,keybg_f,bpsi_c,bpsi_f,scpr)
  use module_base
  implicit none
  integer, intent(in) :: mavctr_c,mavctr_f,maseg_c,maseg_f,mbvctr_c,mbvctr_f,mbseg_c,mbseg_f
  integer, dimension(maseg_c), intent(in) :: keyav_c
  integer, dimension(mbseg_c), intent(in) :: keybv_c
  integer, dimension(maseg_f), intent(in) :: keyav_f
  integer, dimension(mbseg_f), intent(in) :: keybv_f
  integer, dimension(2,maseg_c), intent(in) :: keyag_c
  integer, dimension(2,mbseg_c), intent(in) :: keybg_c
  integer, dimension(2,maseg_f), intent(in) :: keyag_f
  integer, dimension(2,mbseg_f), intent(in) :: keybg_f
  real(wp), dimension(mavctr_c), intent(in) :: apsi_c
  real(wp), dimension(mbvctr_c), intent(in) :: bpsi_c
  real(wp), dimension(7,mavctr_f), intent(in) :: apsi_f
  real(wp), dimension(7,mbvctr_f), intent(in) :: bpsi_f
  real(dp), intent(out) :: scpr
  !local variables
  integer :: ibseg,jaj,jb1,jb0,jbj,iaoff,length,i
  real(dp) :: scpr1,scpr2,scpr3,scpr4,scpr5,scpr6,scpr7,scpr0
  integer :: iaseg0
  integer, dimension(maseg_c) :: keyag_c_lin!linear version of second inidces of keyag_c
  integer, dimension(maseg_f) :: keyag_f_lin!linear version of second inidces of keyag_f
!!!    integer :: ncount0,ncount2,ncount_rate,ncount_max
!!!    real(gp) :: tel


!!!  !dee
!!!    open(unit=97,file='time_wpdot',status='unknown',position='append')
!!!    call system_clock(ncount0,ncount_rate,ncount_max)

  keyag_c_lin = keyag_c(1,:)!speed up access in hunt subroutine by consecutive arrangement in memory
  keyag_f_lin = keyag_f(1,:)!speed up access in hunt subroutine by consecutive arrangement in memory

  scpr=0.0_dp
  scpr0=0.0_dp
  scpr1=0.0_dp
  scpr2=0.0_dp
  scpr3=0.0_dp
  scpr4=0.0_dp
  scpr5=0.0_dp
  scpr6=0.0_dp
  scpr7=0.0_dp

!$omp parallel default (private) firstprivate(scpr0,scpr1,scpr2,scpr3,scpr4,scpr5,scpr6,scpr7)&
!$omp shared (maseg_c,keyav_c,keyag_c,keyag_c_lin,keybg_c,mbseg_c,keybv_c,mbseg_f,maseg_f)&
!$omp shared (apsi_c,bpsi_c,bpsi_f,keybv_f,keybg_f,keyag_f,keyag_f_lin,keyav_f)&
!$omp shared (apsi_f,scpr)
!!!!$omp shared (ncount0,ncount2,ncount_rate,ncount_max,tel)

  iaseg0=1 

!coarse part

!$omp do schedule(static)
   do ibseg=1,mbseg_c
     jbj=keybv_c(ibseg)
     jb0=keybg_c(1,ibseg)
     jb1=keybg_c(2,ibseg)
    
     call hunt1(keyag_c_lin,maseg_c,keybg_c(1,ibseg),iaseg0)
     
     jaj=keyav_c(iaseg0)
     length = jb1-jb0
     iaoff = jb0-keyag_c_lin(iaseg0)!jb0-ja0
        do i=0,length
           scpr0=scpr0+real(apsi_c(jaj+iaoff+i),dp)*real(bpsi_c(jbj+i),dp)
        enddo

   enddo
!$omp end do nowait


! fine part

iaseg0=1

!$omp do schedule(static)
   do ibseg=1,mbseg_f
     jbj=keybv_f(ibseg)
     jb0=keybg_f(1,ibseg)
     jb1=keybg_f(2,ibseg)


     call hunt1(keyag_f_lin,maseg_f,keybg_f(1,ibseg),iaseg0)
     
     jaj=keyav_f(iaseg0)
     length = jb1-jb0
     iaoff = jb0-keyag_f_lin(iaseg0)
     do i=0,length
        scpr1=scpr1+real(apsi_f(1,jaj+iaoff+i),dp)*real(bpsi_f(1,jbj+i),dp)
        scpr2=scpr2+real(apsi_f(2,jaj+iaoff+i),dp)*real(bpsi_f(2,jbj+i),dp)
        scpr3=scpr3+real(apsi_f(3,jaj+iaoff+i),dp)*real(bpsi_f(3,jbj+i),dp)
        scpr4=scpr4+real(apsi_f(4,jaj+iaoff+i),dp)*real(bpsi_f(4,jbj+i),dp)
        scpr5=scpr5+real(apsi_f(5,jaj+iaoff+i),dp)*real(bpsi_f(5,jbj+i),dp)
        scpr6=scpr6+real(apsi_f(6,jaj+iaoff+i),dp)*real(bpsi_f(6,jbj+i),dp)
        scpr7=scpr7+real(apsi_f(7,jaj+iaoff+i),dp)*real(bpsi_f(7,jbj+i),dp)
     enddo

   enddo
!$omp end do !!!implicit barrier 

   scpr0=scpr0+scpr1+scpr2+scpr3+scpr4+scpr5+scpr6+scpr7

!$omp critical 
   scpr=scpr+scpr0
!$omp end critical

!$omp end parallel

!!!    call system_clock(ncount2,ncount_rate,ncount_max)
!!!    tel=dble(ncount2-ncount0)/dble(ncount_rate)
!!!    write(97,*) 'wpdot:',tel
!!!    close(97)

END SUBROUTINE wpdot


!> Wrapper of waxpy for complex Ax+y and for no fine grid cases
!! @warning 
!!    in complex cases, it acts with y = Conj(A) *x +y, with the complex conjugate
!!    if the a function is complex, so should be the b function
subroutine waxpy_wrap(ncplx,scpr,mbvctr_c,mbvctr_f,mbseg_c,mbseg_f,keybv,keybg,bpsi,&
     mavctr_c,mavctr_f,maseg_c,maseg_f,keyav,keyag,apsi)
  use module_base
  implicit none
  integer, intent(in) :: mavctr_c,mavctr_f,maseg_c,maseg_f
  integer, intent(in) :: ncplx,mbvctr_c,mbvctr_f,mbseg_c,mbseg_f
  real(dp), dimension(ncplx), intent(in) :: scpr
  integer, dimension(maseg_c+maseg_f), intent(in) :: keyav
  integer, dimension(mbseg_c+mbseg_f), intent(in) :: keybv
  integer, dimension(2,maseg_c+maseg_f), intent(in) :: keyag
  integer, dimension(2,mbseg_c+mbseg_f), intent(in) :: keybg
  real(wp), dimension(mbvctr_c+7*mbvctr_f,ncplx), intent(in) :: bpsi
  real(wp), dimension(mavctr_c+7*mavctr_f,ncplx), intent(inout) :: apsi
  !local variables
  integer :: ia_f,ib_f,iaseg_f,ibseg_f,ia,ib,is

  ia_f=min(mavctr_f,1)
  ib_f=min(mbvctr_f,1)

  iaseg_f=min(maseg_f,1)
  ibseg_f=min(mbseg_f,1)


  ia=1
  ib=1
  is=1
  call waxpy(scpr(is),mbvctr_c,mbvctr_f,mbseg_c,mbseg_f,&
       keybv,keybv(mbseg_c+ibseg_f),&
       keybg,keybg(1,mbseg_c+ibseg_f),&
       bpsi(1,ib),bpsi(mbvctr_c+ib_f,ib), &
       mavctr_c,mavctr_f,maseg_c,maseg_f,&
       keyav,keyav(maseg_c+iaseg_f),&
       keyag,keyag(1,maseg_c+iaseg_f),&
       apsi(1,ia),apsi(mavctr_c+ia_f,ia))
   if (ncplx == 2) then
      ib=2
      is=2

      call waxpy(scpr(is),mbvctr_c,mbvctr_f,mbseg_c,mbseg_f,&
           keybv,keybv(mbseg_c+ibseg_f),&
           keybg,keybg(1,mbseg_c+ibseg_f),&
           bpsi(1,ib),bpsi(mbvctr_c+ib_f,ib), &
           mavctr_c,mavctr_f,maseg_c,maseg_f,&
           keyav,keyav(maseg_c+iaseg_f),&
           keyag,keyag(1,maseg_c+iaseg_f),&
           apsi(1,ia),apsi(mavctr_c+ia_f,ia))

      ia=2
      is=1
      ib=2

      call waxpy(scpr(is),mbvctr_c,mbvctr_f,mbseg_c,mbseg_f,&
           keybv,keybv(mbseg_c+ibseg_f),&
           keybg,keybg(1,mbseg_c+ibseg_f),&
           bpsi(1,ib),bpsi(mbvctr_c+ib_f,ib), &
           mavctr_c,mavctr_f,maseg_c,maseg_f,&
           keyav,keyav(maseg_c+iaseg_f),&
           keyag,keyag(1,maseg_c+iaseg_f),&
           apsi(1,ia),apsi(mavctr_c+ia_f,ia))


      is=2
      ib=1
      !beware the minus sign
      call waxpy(-scpr(is),mbvctr_c,mbvctr_f,mbseg_c,mbseg_f,&
           keybv,keybv(mbseg_c+ibseg_f),&
           keybg,keybg(1,mbseg_c+ibseg_f),&
           bpsi(1,ib),bpsi(mbvctr_c+ib_f,ib), &
           mavctr_c,mavctr_f,maseg_c,maseg_f,&
           keyav,keyav(maseg_c+iaseg_f),&
           keyag,keyag(1,maseg_c+iaseg_f),&
           apsi(1,ia),apsi(mavctr_c+ia_f,ia))
      
   end if



END SUBROUTINE waxpy_wrap


!> Rank 1 update of wavefunction a with wavefunction b: apsi=apsi+scpr*bpsi
!! The update is only done in the localization region of apsi
subroutine waxpy(  & 
     scpr,mbvctr_c,mbvctr_f,mbseg_c,mbseg_f,keybv_c,keybv_f,keybg_c,keybg_f,bpsi_c,bpsi_f, & 
     mavctr_c,mavctr_f,maseg_c,maseg_f,keyav_c,keyav_f,keyag_c,keyag_f,apsi_c,apsi_f)
  use module_base
  implicit none
  integer, intent(in) :: mavctr_c,mavctr_f,maseg_c,maseg_f,mbvctr_c,mbvctr_f,mbseg_c,mbseg_f
  real(dp), intent(in) :: scpr
  integer, dimension(maseg_c), intent(in) :: keyav_c
  integer, dimension(mbseg_c), intent(in) :: keybv_c
  integer, dimension(maseg_f), intent(in) :: keyav_f
  integer, dimension(mbseg_f), intent(in) :: keybv_f
  integer, dimension(2,maseg_c), intent(in) :: keyag_c
  integer, dimension(2,mbseg_c), intent(in) :: keybg_c
  integer, dimension(2,maseg_f), intent(in) :: keyag_f
  integer, dimension(2,mbseg_f), intent(in) :: keybg_f
  real(wp), dimension(mbvctr_c), intent(in) :: bpsi_c
  real(wp), dimension(7,mbvctr_f), intent(in) :: bpsi_f
  real(wp), dimension(mavctr_c), intent(inout) :: apsi_c
  real(wp), dimension(7,mavctr_f), intent(inout) :: apsi_f
  !local variables
  integer :: ibseg,iaseg0,jaj,jb1,jb0,jbj,iaoff,length,i
  real(wp) :: scprwp
  integer, dimension(maseg_c) :: keyag_c_lin!linear version of second inidces of keyag_c
  integer, dimension(maseg_f) :: keyag_f_lin!linear version of second inidces of keyag_f
!!!    integer :: ncount0,ncount2,ncount_rate,ncount_max
!!!    real(gp) :: tel 

!!!!dee
!!!    open(unit=97,file='time_waxpy',status='unknown',position='append')
!!!    call system_clock(ncount0,ncount_rate,ncount_max)

    keyag_c_lin = keyag_c(1,:)!speed up access in hunt subroutine by consecutive arrangement in memory
    keyag_f_lin = keyag_f(1,:)!speed up access in hunt subroutine by consecutive arrangement in memory


  scprwp=real(scpr,wp)

!$omp parallel default (private) &
!$omp shared (maseg_c,keyav_c,keyag_c,keyag_c_lin,keybg_c,mbseg_c,mbseg_f,maseg_f)&
!$omp shared (keyav_f,keyag_f,keyag_f_lin,keybg_f,keybv_f,scprwp,bpsi_c,bpsi_f)&
!$omp shared (apsi_f,apsi_c,keybv_c)
!!!!$omp shared (ncount0,ncount2,ncount_rate,ncount_max,tel)
  
iaseg0=1

! coarse part

!$omp do schedule(static) 
   do ibseg=1,mbseg_c
     jbj=keybv_c(ibseg)
     jb0=keybg_c(1,ibseg)
     jb1=keybg_c(2,ibseg)
    
     call hunt1(keyag_c_lin,maseg_c,keybg_c(1,ibseg),iaseg0)

     jaj=keyav_c(iaseg0)
     length = jb1-jb0
     iaoff = jb0-keyag_c_lin(iaseg0)

        do i=0,length
           apsi_c(jaj+iaoff+i)=apsi_c(jaj+iaoff+i)+scprwp*bpsi_c(jbj+i)
        enddo
   enddo
!$omp end do nowait

! fine part

   iaseg0=1

!$omp do schedule(static)
          do ibseg=1,mbseg_f
             jbj=keybv_f(ibseg)
             jb0=keybg_f(1,ibseg)
             jb1=keybg_f(2,ibseg)
        
             call hunt1(keyag_f_lin,maseg_f,keybg_f(1,ibseg),iaseg0)
             
             jaj=keyav_f(iaseg0)
             length = jb1-jb0
             iaoff = jb0-keyag_f_lin(iaseg0)
             do i=0,length
                apsi_f(1,jaj+iaoff+i)=apsi_f(1,jaj+iaoff+i)+scprwp*bpsi_f(1,jbj+i)
                apsi_f(2,jaj+iaoff+i)=apsi_f(2,jaj+iaoff+i)+scprwp*bpsi_f(2,jbj+i)
                apsi_f(3,jaj+iaoff+i)=apsi_f(3,jaj+iaoff+i)+scprwp*bpsi_f(3,jbj+i)
                apsi_f(4,jaj+iaoff+i)=apsi_f(4,jaj+iaoff+i)+scprwp*bpsi_f(4,jbj+i)
                apsi_f(5,jaj+iaoff+i)=apsi_f(5,jaj+iaoff+i)+scprwp*bpsi_f(5,jbj+i)
                apsi_f(6,jaj+iaoff+i)=apsi_f(6,jaj+iaoff+i)+scprwp*bpsi_f(6,jbj+i)
                apsi_f(7,jaj+iaoff+i)=apsi_f(7,jaj+iaoff+i)+scprwp*bpsi_f(7,jbj+i)
             enddo
          enddo 
!$omp end do
!$omp end parallel

!!!    call system_clock(ncount2,ncount_rate,ncount_max)
!!!    tel=dble(ncount2-ncount0)/dble(ncount_rate)
!!!    write(97,*) 'waxpy:',tel    
!!!    close(97)

END SUBROUTINE waxpy


SUBROUTINE hunt1(xx,n,x,jlo)
      implicit none
      integer :: jlo,n
      integer :: x,xx(n)
      integer :: inc,jhi,jm
      logical :: ascnd
      ascnd=xx(n).ge.xx(1)
      if(jlo.le.0.or.jlo.gt.n)then
        jlo=0
        jhi=n+1
        goto 3
      endif
      inc=1
      if(x.ge.xx(jlo).eqv.ascnd)then
1       continue
        jhi=jlo+inc
        if(jhi.gt.n)then
          jhi=n+1
        else if(x.ge.xx(jhi).eqv.ascnd)then
          jlo=jhi
          inc=inc+inc
          goto 1
        endif
      else
        jhi=jlo
2       continue
        jlo=jhi-inc
        if(jlo.lt.1)then
          jlo=0
        else if(x.lt.xx(jlo).eqv.ascnd)then
          jhi=jlo
          inc=inc+inc
          goto 2
        endif
      endif
3     continue
      if(jhi-jlo.eq.1)then
        if(x.eq.xx(n))jlo=n
        if(x.eq.xx(1))jlo=1
        return
      endif
      jm=(jhi+jlo)/2
      if(x.ge.xx(jm).eqv.ascnd)then
        jlo=jm
      else
        jhi=jm
      endif
      goto 3
END SUBROUTINE hunt1<|MERGE_RESOLUTION|>--- conflicted
+++ resolved
@@ -227,12 +227,7 @@
 
 !> Wrapper of wpdot to avoid boundary problems in absence of wavelets
 !! and to perform scalar product for complex wavefunctions and projectors
-<<<<<<< HEAD
-!! @warning
 !! if the wavefunctions are complex, so should be also the projectors
-=======
-!! NOTE: is the wavefunctions are complex, so should be also the projectors
->>>>>>> b56b7703
 subroutine wpdot_wrap(ncplx,mavctr_c,mavctr_f,maseg_c,maseg_f,keyav,keyag,apsi,  &
      mbvctr_c,mbvctr_f,mbseg_c,mbseg_f,keybv,keybg,bpsi,scpr)
   use module_base
@@ -283,13 +278,8 @@
 
 END SUBROUTINE wpdot_wrap
 
-<<<<<<< HEAD
-!> This function must be generalized for the linear scaling code
-=======
-
 !> This function must be generalized for the linear scaling code                
 !! @warning   
->>>>>>> b56b7703
 !! calculates the dot product between a wavefunctions apsi and a projector bpsi (both in compressed form)
 !! Warning: It is assumed that the segments of bpsi are always contained inside
 !! the segments of apsi.
