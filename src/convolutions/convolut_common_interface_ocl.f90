--- conflicted
+++ resolved
@@ -50,11 +50,7 @@
   integer :: n1b, n2b, n3b, i_stat,iorb,ispinor
   integer, dimension(3) :: periodic
 
-<<<<<<< HEAD
-  call f_routine(id=subname)
-=======
   !call f_routine(id=subname)
->>>>>>> 710e4b74
 
   if (geocode /= 'F') then
     periodic(1) = 1
@@ -189,11 +185,7 @@
 
   nullify(GPU%hpsi_ASYNC)
 
-<<<<<<< HEAD
-  call f_release_routine()
-=======
   !call f_release_routine()
->>>>>>> 710e4b74
 
 END SUBROUTINE allocate_data_OCL
 
