!> @file
!!  Interface routines to do GPU convolution with OpenCL
!! @author 
!!    Copyright (C) 2010-2011 BigDFT group
!!    This file is distributed under the terms of the
!!    GNU General Public License, see ~/COPYING file
!!    or http://www.gnu.org/copyleft/gpl.txt .
!!    For the list of contributors, see ~/AUTHORS 


subroutine release_acceleration_OCL(GPU)
  use module_base
  use module_types
  implicit none
  type(GPU_pointers), intent(out) :: GPU
  call ocl_clean_command_queue(GPU%queue)
  call ocl_clean(GPU%context)
END SUBROUTINE release_acceleration_OCL


subroutine init_acceleration_OCL(matacc,GPU)
  use module_base
  use module_types
  implicit none
  type(material_acceleration), intent(in) :: matacc
  type(GPU_pointers), intent(out) :: GPU

  call ocl_create_context(GPU%context, matacc%OCL_platform, matacc%OCL_devices, matacc%iacceleration,&
                     GPU%ndevices)
  !call ocl_create_gpu_context(GPU%context,GPU%ndevices)
  !call ocl_create_command_queue(GPU%queue,GPU%context)
  call ocl_build_programs(GPU%context)
  call ocl_create_command_queue_id(GPU%queue,GPU%context,GPU%id_proc)
  call init_event_list
END SUBROUTINE init_acceleration_OCL


subroutine allocate_data_OCL(n1,n2,n3,geocode,nspin,wfd,orbs,GPU)
  use module_base
  use module_types
  implicit none
  character(len=1), intent (in) :: geocode !< @copydoc poisson_solver::doc::geocode
  integer, intent(in) :: n1,n2,n3,nspin
  type(wavefunctions_descriptors), intent(in) :: wfd
  type(orbitals_data), intent(in) :: orbs
  type(GPU_pointers), intent(out) :: GPU
  !local variables
  character(len=*), parameter :: subname='allocate_data_OCL'
<<<<<<< HEAD
  logical, parameter :: pin=.true.
  integer :: n1b, n2b, n3b, iorb,ispinor
=======
  logical, parameter :: pin=.false.
  integer :: n1b, n2b, n3b, i_stat,iorb,ispinor
>>>>>>> 6cccef5e
  integer, dimension(3) :: periodic

  call f_routine(id=subname)

  if (geocode /= 'F') then
    periodic(1) = 1
  else
    periodic(1) = 0
  endif
  if (geocode == 'P') then
    periodic(2) = 1
  else
    periodic(2) = 0
  endif 
  if (geocode /= 'F') then
    periodic(3) = 1
  else
    periodic(3) = 0
  endif

  n1b = (n1+1) * 2
  n2b = (n2+1) * 2
  n3b = (n3+1) * 2

  if (periodic(1)==0) then
    n1b = n1b + 2*7 + 15
  endif
  if (periodic(2)==0) then
    n2b = n2b + 2*7 + 15
  endif
  if (periodic(3)==0) then
    n3b = n3b + 2*7 + 15
  endif


  !allocate the number of GPU pointers for the wavefunctions
  !allocate(GPU%psi(orbs%norbp+ndebug),stat=i_stat)
  !call memocc(i_stat,GPU%psi,'GPU%psi',subname)

  !allocate space on the card
  !allocate the compressed wavefunctions such as to be used as workspace
  call ocl_create_read_write_buffer(GPU%context,wfd%nvctr_c*8,GPU%psi_c)
  call ocl_create_read_write_buffer(GPU%context,7*wfd%nvctr_f*8,GPU%psi_f)
  call ocl_create_read_write_buffer(GPU%context, n1b*n2b*n3b*8,GPU%work1)
  call ocl_create_read_write_buffer(GPU%context, n1b*n2b*n3b*8,GPU%work2)
  call ocl_create_read_write_buffer(GPU%context, n1b*n2b*n3b*8,GPU%work3)
  call ocl_create_read_write_buffer(GPU%context, n1b*n2b*n3b*8,GPU%d)

  if ( orbs%nspinor == 2) then
    call ocl_create_read_write_buffer(GPU%context,wfd%nvctr_c*8,GPU%psi_c_i)
    call ocl_create_read_write_buffer(GPU%context,7*wfd%nvctr_f*8,GPU%psi_f_i)
    call ocl_create_read_write_buffer(GPU%context, n1b*n2b*n3b*8,GPU%work1_i)
    call ocl_create_read_write_buffer(GPU%context, n1b*n2b*n3b*8,GPU%work2_i)
    call ocl_create_read_write_buffer(GPU%context, n1b*n2b*n3b*8,GPU%work3_i)
    call ocl_create_read_write_buffer(GPU%context, n1b*n2b*n3b*8,GPU%d_i)
  end if
  !here spin value should be taken into account
  call ocl_create_read_write_buffer(GPU%context, n1b*n2b*n3b*8,GPU%rhopot_up)
  if( nspin == 2 ) then
    call ocl_create_read_write_buffer(GPU%context, n1b*n2b*n3b*8,GPU%rhopot_down)
  end if

  !allocate and copy the compression-decompression keys
  call ocl_create_read_buffer(GPU%context,wfd%nseg_c*4*2,GPU%keyg_c)
  call ocl_create_read_buffer(GPU%context,wfd%nseg_c*4,GPU%keyv_c)
  call ocl_create_read_buffer(GPU%context,wfd%nseg_f*4*2,GPU%keyg_f)
  call ocl_create_read_buffer(GPU%context,wfd%nseg_f*4,GPU%keyv_f)
  
  if (pin) call ocl_pin_read_buffer_async(GPU%context,GPU%queue,wfd%nseg_c*4*2,wfd%keygloc,GPU%keyg_c_host)
  call ocl_enqueue_write_buffer(GPU%queue,GPU%keyg_c,wfd%nseg_c*2*4,wfd%keygloc)
  if (pin) call ocl_release_mem_object(GPU%keyg_c_host)

  if (pin) call ocl_pin_read_buffer_async(GPU%context,GPU%queue,wfd%nseg_c*4,wfd%keyvloc,GPU%keyv_c_host)
  call ocl_enqueue_write_buffer(GPU%queue,GPU%keyv_c,wfd%nseg_c*4,wfd%keyvloc)
  if (pin) call ocl_release_mem_object(GPU%keyv_c_host)

  if (wfd%nseg_f > 0) then
     if (pin) call ocl_pin_read_buffer_async(GPU%context,GPU%queue,wfd%nseg_f*4*2,wfd%keygloc(1,wfd%nseg_c+1),GPU%keyg_f_host)
     call ocl_enqueue_write_buffer(GPU%queue,GPU%keyg_f,wfd%nseg_f*2*4,wfd%keygloc(1,wfd%nseg_c+1))
     if (pin) call ocl_release_mem_object(GPU%keyg_f_host)
  
     if (pin) call ocl_pin_read_buffer_async(GPU%context,GPU%queue,wfd%nseg_f*4,wfd%keyvloc(wfd%nseg_c+1),GPU%keyv_f_host)
     call ocl_enqueue_write_buffer(GPU%queue,GPU%keyv_f,wfd%nseg_f*4,wfd%keyvloc(wfd%nseg_c+1))
     if (pin) call ocl_release_mem_object(GPU%keyv_f_host)
  end if

  !for preconditioner
  call ocl_create_read_write_buffer(GPU%context,wfd%nvctr_c*8,GPU%psi_c_r)
  call ocl_create_read_write_buffer(GPU%context,7*wfd%nvctr_f*8,GPU%psi_f_r)
  call ocl_create_read_write_buffer(GPU%context,wfd%nvctr_c*8,GPU%psi_c_b)
  call ocl_create_read_write_buffer(GPU%context,7*wfd%nvctr_f*8,GPU%psi_f_b)
  call ocl_create_read_write_buffer(GPU%context,wfd%nvctr_c*8,GPU%psi_c_d)
  call ocl_create_read_write_buffer(GPU%context,7*wfd%nvctr_f*8,GPU%psi_f_d)
  if ( orbs%nspinor == 2) then
    call ocl_create_read_write_buffer(GPU%context,wfd%nvctr_c*8,GPU%psi_c_r_i)
    call ocl_create_read_write_buffer(GPU%context,7*wfd%nvctr_f*8,GPU%psi_f_r_i)
    call ocl_create_read_write_buffer(GPU%context,wfd%nvctr_c*8,GPU%psi_c_b_i)
    call ocl_create_read_write_buffer(GPU%context,7*wfd%nvctr_f*8,GPU%psi_f_b_i)
    call ocl_create_read_write_buffer(GPU%context,wfd%nvctr_c*8,GPU%psi_c_d_i)
    call ocl_create_read_write_buffer(GPU%context,7*wfd%nvctr_f*8,GPU%psi_f_d_i)
  end if
  !full_locham stategy (always true for the moment)
  GPU%full_locham=.true.

  GPU%ekin=f_malloc_ptr((/2,orbs%norbp/),id='ekin')
  GPU%epot=f_malloc_ptr((/2,orbs%norbp/),id='epot')
  if (pin) then
     GPU%ekinpot_host=f_malloc_ptr((/orbs%nspinor,orbs%norbp,2/),id='ekinpot_host')
     GPU%psicf_host=f_malloc_ptr((/2*orbs%nspinor,orbs%norbp/),id='psicf_host')
     GPU%hpsicf_host=f_malloc_ptr((/2*orbs%nspinor,orbs%norbp/),id='hpsicf_host')
     GPU%bprecond_host=f_malloc_ptr(2*orbs%nspinor,id='bprecond_host')
  end if

!!$  allocate(GPU%ekin(2,orbs%norbp+ndebug),stat=i_stat)
!!$  call memocc(i_stat,GPU%ekin,'ekin',subname)
!!$  allocate(GPU%epot(2,orbs%norbp+ndebug),stat=i_stat)
!!$  call memocc(i_stat,GPU%epot,'epot',subname)

!!$  !allocate arrays for tracing  pinning of the memory
!!$  allocate(GPU%ekinpot_host(orbs%nspinor,orbs%norbp,2+ndebug),stat=i_stat)
!!$  call memocc(i_stat,GPU%ekinpot_host,'ekinpot_host',subname)
!!$
!!$  allocate(GPU%psicf_host(2*orbs%nspinor,orbs%norbp+ndebug),stat=i_stat)
!!$  call memocc(i_stat,GPU%psicf_host,'psicf_host',subname)
!!$  allocate(GPU%hpsicf_host(2*orbs%nspinor,orbs%norbp+ndebug),stat=i_stat)
!!$  call memocc(i_stat,GPU%hpsicf_host,'hpsicf_host',subname)
!!$  allocate(GPU%bprecond_host(2*orbs%nspinor+ndebug),stat=i_stat)
!!$  call memocc(i_stat,GPU%bprecond_host,'bprecond_host',subname)

  !pin the memory of the orbitals energies
  if (pin) then
     do iorb=1,orbs%norbp
        do ispinor=1,orbs%nspinor
           call ocl_pin_write_buffer_async(GPU%context,GPU%queue,8,GPU%ekin(ispinor,iorb),GPU%ekinpot_host(ispinor,iorb,1))
           call ocl_pin_write_buffer_async(GPU%context,GPU%queue,8,GPU%epot(ispinor,iorb),GPU%ekinpot_host(ispinor,iorb,2))
        end do
     end do
  end if

  nullify(GPU%hpsi_ASYNC)

  call f_release_routine()

END SUBROUTINE allocate_data_OCL


subroutine free_gpu_OCL(GPU,orbs,nspin)
  use module_base
  use module_types
  implicit none
  integer, intent(in) :: nspin
  type(orbitals_data), intent(in) :: orbs
  type(GPU_pointers), intent(out) :: GPU
  !local variables
  character(len=*), parameter :: subname='free_gpu_OCL'
<<<<<<< HEAD
  logical, parameter :: pin=.true.
  integer :: iorb,ispinor
=======
  logical, parameter :: pin=.false.
  integer :: i_stat,i_all,iorb,ispinor
>>>>>>> 6cccef5e

  call f_free_ptr(GPU%ekin)
  call f_free_ptr(GPU%epot)

!!$  i_all=-product(shape(GPU%ekin))*kind(GPU%ekin)
!!$  deallocate(GPU%ekin,stat=i_stat)
!!$  call memocc(i_stat,i_all,'ekin',subname)
!!$
!!$  i_all=-product(shape(GPU%epot))*kind(GPU%epot)
!!$  deallocate(GPU%epot,stat=i_stat)
!!$  call memocc(i_stat,i_all,'epot',subname)


  call ocl_release_mem_object(GPU%d)
  call ocl_release_mem_object(GPU%work1)
  call ocl_release_mem_object(GPU%work2)
  call ocl_release_mem_object(GPU%work3)
  call ocl_release_mem_object(GPU%rhopot_up)
  if ( nspin == 2 ) then
    call ocl_release_mem_object(GPU%rhopot_down)
  endif
  call ocl_release_mem_object(GPU%keyg_c)
  call ocl_release_mem_object(GPU%keyv_c)
  call ocl_release_mem_object(GPU%keyg_f)
  call ocl_release_mem_object(GPU%keyv_f)
  call ocl_release_mem_object(GPU%psi_c)
  call ocl_release_mem_object(GPU%psi_f)
  if ( orbs%nspinor == 2) then
    call ocl_release_mem_object(GPU%psi_c_i)
    call ocl_release_mem_object(GPU%psi_f_i)
    call ocl_release_mem_object(GPU%work1_i)
    call ocl_release_mem_object(GPU%work2_i)
    call ocl_release_mem_object(GPU%work3_i)
    call ocl_release_mem_object(GPU%d_i)
  endif
  !for preconditioner
  call ocl_release_mem_object(GPU%psi_c_r)
  call ocl_release_mem_object(GPU%psi_f_r)
  call ocl_release_mem_object(GPU%psi_c_b)
  call ocl_release_mem_object(GPU%psi_f_b)
  call ocl_release_mem_object(GPU%psi_c_d)
  call ocl_release_mem_object(GPU%psi_f_d)
  if ( orbs%nspinor == 2) then
    call ocl_release_mem_object(GPU%psi_c_r_i)
    call ocl_release_mem_object(GPU%psi_f_r_i)
    call ocl_release_mem_object(GPU%psi_c_b_i)
    call ocl_release_mem_object(GPU%psi_f_b_i)
    call ocl_release_mem_object(GPU%psi_c_d_i)
    call ocl_release_mem_object(GPU%psi_f_d_i)
  endif

  if(associated(GPU%hpsi_ASYNC)) nullify(GPU%hpsi_ASYNC)

  if (pin) then
     !for pinning tracing
     do iorb=1,orbs%norbp
        do ispinor=1,orbs%nspinor
           call ocl_release_mem_object(GPU%ekinpot_host(ispinor,iorb,1))
           call ocl_release_mem_object(GPU%ekinpot_host(ispinor,iorb,2))
        end do
     end do
     call f_free_ptr(GPU%ekinpot_host)
     call f_free_ptr(GPU%psicf_host)
     call f_free_ptr(GPU%hpsicf_host)
     call f_free_ptr(GPU%bprecond_host)

!!$  i_all=-product(shape(GPU%ekinpot_host))*kind(GPU%ekinpot_host)
!!$  deallocate(GPU%ekinpot_host,stat=i_stat)
!!$  call memocc(i_stat,i_all,'ekinpot_host',subname)
!!$  i_all=-product(shape(GPU%psicf_host))*kind(GPU%psicf_host)
!!$  deallocate(GPU%psicf_host,stat=i_stat)
!!$  call memocc(i_stat,i_all,'psicf_host',subname)
!!$  i_all=-product(shape(GPU%hpsicf_host))*kind(GPU%hpsicf_host)
!!$  deallocate(GPU%hpsicf_host,stat=i_stat)
!!$  call memocc(i_stat,i_all,'hpsicf_host',subname)
!!$  i_all=-product(shape(GPU%bprecond_host))*kind(GPU%bprecond_host)
!!$  deallocate(GPU%bprecond_host,stat=i_stat)
!!$  call memocc(i_stat,i_all,'bprecond_host',subname)
  end if


END SUBROUTINE free_gpu_OCL


subroutine daub_to_isf_OCL(lr,psi,psi_r,GPU)
  use module_base
  use module_types
  implicit none
  type(locreg_descriptors), intent(in) :: lr
  type(GPU_pointers), intent(inout) :: GPU
  real(wp), dimension((lr%wfd%nvctr_c+7*lr%wfd%nvctr_f)), intent(in) :: psi
  real(wp), dimension(lr%d%n1i*lr%d%n2i*lr%d%n3i), intent(out) :: psi_r
  
  integer, dimension(3) :: periodic
  integer :: isf

  if (lr%geocode /= 'F') then
    periodic(1) = 1
  else
    periodic(1) = 0
  endif
  if (lr%geocode == 'P') then
    periodic(2) = 1
  else
    periodic(2) = 0
  endif
  if (lr%geocode /= 'F') then
    periodic(3) = 1
  else
    periodic(3) = 0
  endif 

  if (lr%wfd%nvctr_f > 0) then
     isf=lr%wfd%nvctr_c+1
  else
     isf=lr%wfd%nvctr_c
  end if


  call ocl_enqueue_write_buffer(GPU%queue,GPU%psi_c,lr%wfd%nvctr_c*8,&
          psi(1))
  call ocl_enqueue_write_buffer(GPU%queue,GPU%psi_f,7*lr%wfd%nvctr_f*8,&
          psi(isf))

  call ocl_daub_to_isf(GPU%queue,(/lr%d%n1+1,lr%d%n2+1,lr%d%n3+1/),&
          periodic,&
          lr%wfd%nseg_c,lr%wfd%nvctr_c,GPU%keyg_c,GPU%keyv_c,&
          lr%wfd%nseg_f,lr%wfd%nvctr_f,GPU%keyg_f,GPU%keyv_f,&
          GPU%psi_c,GPU%psi_f,&
          GPU%work1,GPU%work2,GPU%work3,GPU%d)

  call ocl_enqueue_read_buffer(GPU%queue,GPU%work2,lr%d%n1i*lr%d%n2i*lr%d%n3i*8,&
          psi_r(1))

END SUBROUTINE daub_to_isf_OCL


subroutine isf_to_daub_OCL(lr,psi_r,psi,GPU)
  use module_base
  use module_types
  implicit none
  type(locreg_descriptors), intent(in) :: lr
  type(GPU_pointers), intent(inout) :: GPU
  real(wp), dimension((lr%wfd%nvctr_c+7*lr%wfd%nvctr_f)), intent(out) :: psi
  real(wp), dimension(lr%d%n1i*lr%d%n2i*lr%d%n3i), intent(in) :: psi_r
  
  integer, dimension(3) :: periodic
  integer :: isf

  if (lr%geocode /= 'F') then
    periodic(1) = 1
  else
    periodic(1) = 0
  endif
  if (lr%geocode == 'P') then
    periodic(2) = 1
  else
    periodic(2) = 0
  endif
  if (lr%geocode /= 'F') then
    periodic(3) = 1
  else
    periodic(3) = 0
  endif 

  if (lr%wfd%nvctr_f > 0) then
     isf=lr%wfd%nvctr_c+1
  else
     isf=lr%wfd%nvctr_c
  end if


  call ocl_enqueue_write_buffer(GPU%queue,GPU%work1,lr%d%n1i*lr%d%n2i*lr%d%n3i*8,&
          psi_r(1))

  call ocl_isf_to_daub(GPU%queue,(/lr%d%n1+1,lr%d%n2+1,lr%d%n3+1/),&
          periodic,&
          lr%wfd%nseg_c,lr%wfd%nvctr_c,GPU%keyg_c,GPU%keyv_c,&
          lr%wfd%nseg_f,lr%wfd%nvctr_f,GPU%keyg_f,GPU%keyv_f,&
          GPU%psi_c,GPU%psi_f,&
          GPU%work1,GPU%work2,GPU%work3,GPU%d)

  call ocl_enqueue_read_buffer(GPU%queue,GPU%psi_c,lr%wfd%nvctr_c*8,&
          psi(1))
  call ocl_enqueue_read_buffer(GPU%queue,GPU%psi_f,7*lr%wfd%nvctr_f*8,&
          psi(isf))

END SUBROUTINE isf_to_daub_OCL


subroutine local_hamiltonian_OCL(orbs,lr,hx,hy,hz,&
     nspin,pot,psi,hpsi,ekin_sum,epot_sum,GPU)
  use module_base
  use module_types
  implicit none
  integer, intent(in) :: nspin
  real(gp), intent(in) :: hx,hy,hz
  type(orbitals_data), intent(in) :: orbs
  type(locreg_descriptors), intent(in) :: lr
  real(wp), dimension((lr%wfd%nvctr_c+7*lr%wfd%nvctr_f)*orbs%nspinor,orbs%norbp), intent(inout) :: psi
  real(wp), dimension(lr%d%n1i,lr%d%n2i,lr%d%n3i,nspin) :: pot
  real(gp), intent(out) :: ekin_sum,epot_sum
  real(wp), dimension((lr%wfd%nvctr_c+7*lr%wfd%nvctr_f)*orbs%nspinor,orbs%norbp), intent(out) :: hpsi
  type(GPU_pointers), intent(inout) :: GPU
  !local variables
  character(len=*), parameter :: subname='local_hamiltonian_OCL'
  logical, parameter :: pin=.false.
  integer :: iorb,isf
  real(gp), dimension(3) :: hgrids
  integer, dimension(3) :: periodic
  !stream ptr array
  real(kind=8) :: rhopot
  integer :: n1, n2, n3

  if (lr%geocode /= 'F') then
    periodic(1) = 1
  else
    periodic(1) = 0
  endif
  if (lr%geocode == 'P') then
    periodic(2) = 1
  else
    periodic(2) = 0
  endif 
  if (lr%geocode /= 'F') then
    periodic(3) = 1
  else
    periodic(3) = 0
  endif

  
  n1 = (lr%d%n1+1) * 2
  n2 = (lr%d%n2+1) * 2
  n3 = (lr%d%n3+1) * 2
  if (periodic(1)==0) then
    n1 = n1 + 2*7 + 15
  endif
  if (periodic(2)==0) then
    n2 = n2 + 2*7 + 15
  endif
  if (periodic(3)==0) then
    n3 = n3 + 2*7 + 15
  endif

  !define the pinned adresses for the pinning of the interesting objects

  if (pin) call ocl_pin_read_buffer_async(GPU%context,GPU%queue,n1*n2*n3*8,pot,GPU%rhopot_up_host)
  call ocl_enqueue_write_buffer_async(GPU%queue,GPU%rhopot_up,n1*n2*n3*8,pot) 
  if (pin) call ocl_release_mem_object(GPU%rhopot_up_host)
  if( nspin == 2 ) then
     if (pin) call ocl_pin_read_buffer_async(GPU%context,GPU%queue,n1*n2*n3*8,pot(1,1,1,2),GPU%rhopot_down_host)
     call ocl_enqueue_write_buffer_async(GPU%queue,GPU%rhopot_down,n1*n2*n3*8,pot(1,1,1,2)) 
     if (pin) call ocl_release_mem_object(GPU%rhopot_down_host)
  end if
 
  if (lr%wfd%nvctr_f > 0) then
     isf=lr%wfd%nvctr_c+1
  else
     isf=lr%wfd%nvctr_c
  end if

  hgrids(1)=0.5_gp*hx
  hgrids(2)=0.5_gp*hy
  hgrids(3)=0.5_gp*hz

!!$  epot_sum=0.0_gp
!!$  ekin_sum=0.0_gp
  do iorb=1,orbs%norbp
     if (orbs%nspinor == 2) then
     end if
  enddo

  if (pin .and. orbs%norbp > 0) call ocl_create_write_buffer_host( GPU%context, &
       orbs%norbp*orbs%nspinor*(lr%wfd%nvctr_c+7*lr%wfd%nvctr_f)*8, hpsi, GPU%hpsicf_host(1,1) )

!  call ocl_create_read_buffer_host( GPU%context, &
!       orbs%norbp*orbs%nspinor*(lr%wfd%nvctr_c+7*lr%wfd%nvctr_f)*8, psi, GPU%psicf_host(1,1) )

  do iorb=1,orbs%norbp

     if (orbs%spinsgn(orbs%isorb+iorb) > 0.0) then
       rhopot = GPU%rhopot_up
     else
       rhopot = GPU%rhopot_down
     endif
     !if orbs%nspinor /= 1 this implementation should be rediscussed
     if (.not. GPU%full_locham) then
        stop 'ONLY FULL LOCHAM IS IMPLEMENTED!'
     end if

     !pin the adresses of the wavefucntions
     if (pin) call ocl_pin_read_buffer_async(GPU%context,GPU%queue,lr%wfd%nvctr_c*8,psi(1,iorb),GPU%psicf_host(1,iorb))
!     call ocl_map_write_buffer_async(GPU%queue, GPU%psicf_host(1,1), &
!          (lr%wfd%nvctr_c+7*lr%wfd%nvctr_f)*8*(iorb-1)*orbs%nspinor, lr%wfd%nvctr_c*8)
     call ocl_enqueue_write_buffer_async(GPU%queue,GPU%psi_c,lr%wfd%nvctr_c*8,&
          psi(1,iorb))
!     call ocl_unmap_mem_object(GPU%queue, GPU%psicf_host(1,1), psi(1,iorb))
     if (pin) call ocl_release_mem_object(GPU%psicf_host(1,iorb))

     if (pin) call ocl_pin_read_buffer_async(GPU%context,GPU%queue,7*lr%wfd%nvctr_f*8,psi(isf,iorb),GPU%psicf_host(2,iorb))
!     call ocl_map_write_buffer_async(GPU%queue, GPU%psicf_host(1,1), &
!          (lr%wfd%nvctr_c+7*lr%wfd%nvctr_f)*8*(iorb-1)*orbs%nspinor+lr%wfd%nvctr_c*8, 7*lr%wfd%nvctr_f*8)
     call ocl_enqueue_write_buffer_async(GPU%queue,GPU%psi_f,7*lr%wfd%nvctr_f*8,&
          psi(isf,iorb))
!     call ocl_unmap_mem_object(GPU%queue, GPU%psicf_host(1,1), psi(isf,iorb))
     if (pin) call ocl_release_mem_object(GPU%psicf_host(2,iorb))
     if (orbs%nspinor == 2) then
        if (pin) call ocl_pin_read_buffer_async(GPU%context,GPU%queue,lr%wfd%nvctr_c*8,&
             psi(lr%wfd%nvctr_c+7*lr%wfd%nvctr_f+1,iorb),GPU%psicf_host(3,iorb))
!       call ocl_map_write_buffer_async(GPU%queue, GPU%psicf_host(1,1), &
!            (lr%wfd%nvctr_c+7*lr%wfd%nvctr_f)*8*((iorb-1)*orbs%nspinor+1), lr%wfd%nvctr_c*8)
       call ocl_enqueue_write_buffer_async(GPU%queue,GPU%psi_c_i,lr%wfd%nvctr_c*8,&
            psi(lr%wfd%nvctr_c+7*lr%wfd%nvctr_f+1,iorb))
!       call ocl_unmap_mem_object(GPU%queue, GPU%psicf_host(1,1), psi(lr%wfd%nvctr_c+7*lr%wfd%nvctr_f+1,iorb))
       if (pin) call ocl_release_mem_object(GPU%psicf_host(3,iorb))

       if (pin) call ocl_pin_read_buffer_async(GPU%context,GPU%queue,7*lr%wfd%nvctr_f*8,&
            psi(lr%wfd%nvctr_c+7*lr%wfd%nvctr_f+isf,iorb),GPU%psicf_host(4,iorb))
!       call ocl_map_write_buffer_async(GPU%queue, GPU%psicf_host(1,1), &
!            (lr%wfd%nvctr_c+7*lr%wfd%nvctr_f)*8*((iorb-1)*orbs%nspinor+1)+lr%wfd%nvctr_c*8, 7*lr%wfd%nvctr_f*8)
       call ocl_enqueue_write_buffer_async(GPU%queue,GPU%psi_f_i,7*lr%wfd%nvctr_f*8,&
            psi(lr%wfd%nvctr_c+7*lr%wfd%nvctr_f+isf,iorb))
!       call ocl_unmap_mem_object(GPU%queue, GPU%psicf_host(1,1), psi(lr%wfd%nvctr_c+7*lr%wfd%nvctr_f+isf,iorb))
       if (pin) call ocl_release_mem_object(GPU%psicf_host(4,iorb))
     end if
     !calculate the local hamiltonian
     !WARNING: the difference between full_locham and normal locham is inside
     call ocl_fulllocham_generic_k(GPU%queue,(/lr%d%n1+1,lr%d%n2+1,lr%d%n3+1/),&
          (/periodic(1),periodic(2),periodic(3)/),&
          hgrids,&
          (/orbs%kpts(1,orbs%iokpt(iorb)),orbs%kpts(2,orbs%iokpt(iorb)),orbs%kpts(3,orbs%iokpt(iorb))/),&
          lr%wfd%nseg_c,lr%wfd%nvctr_c,GPU%keyg_c,GPU%keyv_c,&
          lr%wfd%nseg_f,lr%wfd%nvctr_f,GPU%keyg_f,GPU%keyv_f,&
          GPU%psi_c,GPU%psi_f,&
          GPU%psi_c_i,GPU%psi_f_i,&
          rhopot,&
          GPU%work1,GPU%work2,GPU%work3,&
          GPU%work1_i,GPU%work2_i,GPU%work3_i,&
          GPU%d,&
          GPU%d_i,&
          orbs%nspinor,&
          GPU%epot(1,iorb),GPU%ekin(1,iorb))

!     call ocl_pin_write_buffer_async(GPU%context,GPU%queue,lr%wfd%nvctr_c*8,hpsi(1,iorb),GPU%hpsicf_host(1,iorb))
     if (pin) call ocl_map_read_buffer_async(GPU%queue, GPU%hpsicf_host(1,1), &
          (lr%wfd%nvctr_c+7*lr%wfd%nvctr_f)*8*(iorb-1)*orbs%nspinor, lr%wfd%nvctr_c*8)
     call ocl_enqueue_read_buffer_async(GPU%queue,GPU%psi_c,lr%wfd%nvctr_c*8,hpsi(1,iorb))
     if (pin) call ocl_unmap_mem_object(GPU%queue, GPU%hpsicf_host(1,1), hpsi(1,iorb))
!     call ocl_release_mem_object(GPU%hpsicf_host(1,iorb))
!     call ocl_pin_write_buffer_async(GPU%context,GPU%queue,7*lr%wfd%nvctr_f*8,hpsi(isf,iorb),GPU%hpsicf_host(2,iorb))
     if (pin) call ocl_map_read_buffer_async(GPU%queue, GPU%hpsicf_host(1,1), &
          (lr%wfd%nvctr_c+7*lr%wfd%nvctr_f)*8*(iorb-1)*orbs%nspinor+lr%wfd%nvctr_c*8, 7*lr%wfd%nvctr_f*8)
     call ocl_enqueue_read_buffer_async(GPU%queue,GPU%psi_f,7*lr%wfd%nvctr_f*8,hpsi(isf,iorb))
     if (pin) call ocl_unmap_mem_object(GPU%queue, GPU%hpsicf_host(1,1), hpsi(isf,iorb))
!     call ocl_release_mem_object(GPU%hpsicf_host(2,iorb))

     if (orbs%nspinor == 2) then
!       call ocl_pin_write_buffer_async(GPU%context,GPU%queue,lr%wfd%nvctr_c*8,&
!             hpsi(lr%wfd%nvctr_c+7*lr%wfd%nvctr_f+1,iorb),GPU%hpsicf_host(3,iorb))
        if (pin) call ocl_map_read_buffer_async(GPU%queue, GPU%hpsicf_host(1,1), &
            (lr%wfd%nvctr_c+7*lr%wfd%nvctr_f)*8*((iorb-1)*orbs%nspinor+1), lr%wfd%nvctr_c*8)
       call ocl_enqueue_read_buffer_async(GPU%queue,GPU%psi_c_i,lr%wfd%nvctr_c*8,hpsi(lr%wfd%nvctr_c+7*lr%wfd%nvctr_f+1,iorb))
       if (pin) call ocl_unmap_mem_object(GPU%queue, GPU%hpsicf_host(1,1), hpsi(lr%wfd%nvctr_c+7*lr%wfd%nvctr_f+1,iorb))
!       call ocl_release_mem_object(GPU%hpsicf_host(3,iorb))
!       call ocl_pin_write_buffer_async(GPU%context,GPU%queue,7*lr%wfd%nvctr_f*8,&
!            hpsi(lr%wfd%nvctr_c+7*lr%wfd%nvctr_f+isf,iorb),GPU%hpsicf_host(4,iorb))
       if (pin) call ocl_map_read_buffer_async(GPU%queue, GPU%hpsicf_host(1,1), &
            (lr%wfd%nvctr_c+7*lr%wfd%nvctr_f)*8*((iorb-1)*orbs%nspinor+1)+lr%wfd%nvctr_c*8, 7*lr%wfd%nvctr_f*8)
       call ocl_enqueue_read_buffer_async(GPU%queue,GPU%psi_f_i,7*lr%wfd%nvctr_f*8,hpsi(lr%wfd%nvctr_c+7*lr%wfd%nvctr_f+isf,iorb))
       if (pin) call ocl_unmap_mem_object(GPU%queue, GPU%hpsicf_host(1,1), hpsi(lr%wfd%nvctr_c+7*lr%wfd%nvctr_f+isf,iorb))
!       call ocl_release_mem_object(GPU%hpsicf_host(4,iorb))
     end if
  end do
!  call ocl_release_mem_object(GPU%psicf_host(1,1))
  if (pin .and. orbs%norbp > 0) call ocl_release_mem_object(GPU%hpsicf_host(1,1))
  if (.not. ASYNCconv) then
     call finish_hamiltonian_OCL(orbs,ekin_sum,epot_sum,GPU)
  endif

END SUBROUTINE local_hamiltonian_OCL


subroutine finish_hamiltonian_OCL(orbs,ekin_sum,epot_sum,GPU)
  use module_base
  use module_types
  implicit none
  type(orbitals_data), intent(in) :: orbs
  real(gp), intent(out) :: ekin_sum,epot_sum
  type(GPU_pointers), intent(inout) :: GPU

  integer :: iorb

  call ocl_finish(GPU%queue)
  ekin_sum=0.0_gp
  epot_sum=0.0_gp
  do iorb=1,orbs%norbp
    ekin_sum = ekin_sum + orbs%kwgts(orbs%iokpt(iorb))*orbs%occup(orbs%isorb+iorb)*((GPU%ekin(1,iorb)+GPU%ekin(2,iorb))&
                 - (GPU%epot(1,iorb)+GPU%epot(2,iorb)))
    epot_sum = epot_sum + orbs%kwgts(orbs%iokpt(iorb))*orbs%occup(orbs%isorb+iorb)*(GPU%epot(1,iorb)+GPU%epot(2,iorb))
  end do

  !free pinning information for wavefunctions
!  do iorb=1,orbs%norbp
!     do ispinor=1,orbs%nspinor
!        call ocl_release_mem_object(GPU%psicf_host(1+(ispinor-1)*2,iorb))
!        call ocl_release_mem_object(GPU%psicf_host(2+(ispinor-1)*2,iorb))
!        call ocl_release_mem_object(GPU%hpsicf_host(1+(ispinor-1)*2,iorb))
!        call ocl_release_mem_object(GPU%hpsicf_host(2+(ispinor-1)*2,iorb))
!     end do
!  end do
  !free pinning information for potential

END SUBROUTINE finish_hamiltonian_OCL


subroutine preconditionall_OCL(orbs,lr,hx,hy,hz,ncong,hpsi,gnrm,gnrm_zero,GPU)
  use module_base
  use module_types
  implicit none
  type(orbitals_data), intent(in) :: orbs
  integer, intent(in) :: ncong
  real(gp), intent(in) :: hx,hy,hz
  type(locreg_descriptors), intent(in) :: lr
  real(dp), intent(out) :: gnrm,gnrm_zero
  real(wp), dimension(lr%wfd%nvctr_c+7*lr%wfd%nvctr_f,orbs%nspinor,orbs%norbp), intent(inout) :: hpsi
  !local variables
  character(len=*), parameter :: subname='preconditionall_OCL'
<<<<<<< HEAD
  logical, parameter :: pin=.true.
  integer ::  iorb,jorb,ncplx,inds,isf,ikpt,ispinor,ioff_c,ioff_f,ioff_ci,ioff_fi
=======
  logical, parameter :: pin=.false.
  integer ::  iorb,jorb,i_stat,ncplx,i_all,inds,isf,ikpt,ispinor,ioff_c,ioff_f,ioff_ci,ioff_fi
>>>>>>> 6cccef5e
  real(wp) :: scpr
  real(gp) :: cprecr,eval_zero,evalmax
  type(GPU_pointers), intent(inout) :: GPU
  type(workarr_precond) :: w
  integer, dimension(3) :: periodic
  real(wp), dimension(:,:), allocatable :: b
  real(gp), dimension(0:7) :: scal
  !stream ptr array

  !the eval array contains all the values
  !take the max for all k-points
  !one may think to take the max per k-point

  call f_routine(id=subname)

  if (lr%geocode /= 'F') then
    periodic(1) = 1
  else
    periodic(1) = 0
  endif
  if (lr%geocode == 'P') then
    periodic(2) = 1
  else
    periodic(2) = 0
  endif
  if (lr%geocode /= 'F') then
    periodic(3) = 1
  else
    periodic(3) = 0
  endif


  if (lr%wfd%nvctr_f > 0) then
     isf=lr%wfd%nvctr_c+1
  else
     isf=lr%wfd%nvctr_c
  end if

     !arrays for the CG procedure
!!$     allocate(b(orbs%nspinor*(lr%wfd%nvctr_c+7*lr%wfd%nvctr_f),orbs%norbp+ndebug),stat=i_stat)
!!$     call memocc(i_stat,b,'b',subname)
  b=f_malloc((/orbs%nspinor*(lr%wfd%nvctr_c+7*lr%wfd%nvctr_f),1/),id='b')

!!$     allocate(b(orbs%nspinor*(lr%wfd%nvctr_c+7*lr%wfd%nvctr_f),1+ndebug),stat=i_stat)
!!$     call memocc(i_stat,b,'b',subname)

  if (pin) then
     call ocl_pin_read_buffer(GPU%context,GPU%queue,lr%wfd%nvctr_c*8,b(1,1),GPU%bprecond_host(1))
     call ocl_pin_read_buffer(GPU%context,GPU%queue,7*lr%wfd%nvctr_f*8,b(isf,1),GPU%bprecond_host(2))
     if(orbs%nspinor == 2) then
        call ocl_pin_read_buffer(GPU%context,GPU%queue,lr%wfd%nvctr_c*8,&
             b(1+(lr%wfd%nvctr_c+7*lr%wfd%nvctr_f),1),GPU%bprecond_host(3))
        call ocl_pin_read_buffer(GPU%context,GPU%queue,7*lr%wfd%nvctr_f*8,&
             b(isf+(lr%wfd%nvctr_c+7*lr%wfd%nvctr_f),1),GPU%bprecond_host(4))
     end if

     if (orbs%norbp >0) then
        call ocl_create_write_buffer_host(GPU%context, &
             orbs%norbp*orbs%nspinor*(lr%wfd%nvctr_c+7*lr%wfd%nvctr_f)*8, hpsi, GPU%hpsicf_host(1,1))
        !call ocl_create_read_buffer_host(GPU%context, &
        !     orbs%norbp*orbs%nspinor*(lr%wfd%nvctr_c+7*lr%wfd%nvctr_f)*8, hpsi, GPU%hpsicf_host(1,1))
     end if

  end if

     gnrm=0.0_dp
     gnrm_zero=0.0_dp
  call allocate_work_arrays(lr%geocode,lr%hybrid_on,orbs%nspinor,lr%d,w)
  if (orbs%norbp >0) ikpt=orbs%iokpt(1)
  do iorb=1,orbs%norbp
     !if it is the first orbital or the k-point has changed calculate the max
     if (orbs%iokpt(iorb) /= ikpt .or. iorb == 1) then
        !the eval array contains all the values
        !take the max for all k-points
        !one may think to take the max per k-point
        evalmax=orbs%eval((orbs%iokpt(iorb)-1)*orbs%norb+1)
        do jorb=1,orbs%norb
           evalmax=max(orbs%eval((orbs%iokpt(iorb)-1)*orbs%norb+jorb),evalmax)
        enddo
        eval_zero=evalmax
        ikpt=orbs%iokpt(iorb)
     end if


       if (orbs%kpts(1,orbs%iokpt(iorb))**2+orbs%kpts(2,orbs%iokpt(iorb))**2+&
           orbs%kpts(3,orbs%iokpt(iorb))**2 > 0.0_gp .or. orbs%nspinor==2 ) then
         ncplx=2
       else
         ncplx=1
       end if

        call cprecr_from_eval(lr%geocode,eval_zero,orbs%eval(orbs%isorb+iorb),cprecr)

        do inds=1,orbs%nspinor,ncplx !the streams should be more if nspinor>1

           !offsets for pinning
           ioff_c=8*(lr%wfd%nvctr_c+7*lr%wfd%nvctr_f)*(orbs%nspinor*(iorb-1)+(inds-1))
           ioff_f=ioff_c+8*lr%wfd%nvctr_c
           !case for ncplx=2
           ioff_ci=ioff_f+7*lr%wfd%nvctr_f*8
           ioff_fi=ioff_ci+8*lr%wfd%nvctr_c

           !the nrm2 function can be replaced here by ddot
           scpr=nrm2(ncplx*(lr%wfd%nvctr_c+7*lr%wfd%nvctr_f),hpsi(1,inds,iorb),1)
           if (orbs%occup(orbs%isorb+iorb) == 0.0_gp) then
              gnrm_zero=gnrm_zero+orbs%kwgts(orbs%iokpt(iorb))*scpr**2
           else
              !write(17,*)'iorb,gnrm',orbs%isorb+iorb,scpr**2
              gnrm=gnrm+orbs%kwgts(orbs%iokpt(iorb))*scpr**2
           end if
           call precondition_preconditioner(lr,ncplx,hx,hy,hz,scal,cprecr,w,&
                hpsi(1,inds,iorb),b(1,1))!iorb))

           if (pin) then
              call ocl_pin_read_buffer_async(GPU%context,GPU%queue,lr%wfd%nvctr_c*8,&
                   hpsi(1,inds,iorb),GPU%psicf_host(1,iorb))
              !call ocl_pin_read_write_buffer_async(GPU%context,GPU%queue,lr%wfd%nvctr_c*8,&
              !  hpsi(1,inds,iorb),GPU%hpsicf_host(1,iorb))

              !call ocl_pin_read_write_buffer_async(GPU%context,GPU%queue,lr%wfd%nvctr_c*8,&
              !  hpsi(1,inds,iorb),GPU%hpsicf_host(1,iorb))
              !call ocl_map_read_write_buffer_async(GPU%queue, GPU%hpsicf_host(1,1),ioff_c,lr%wfd%nvctr_c*8)
              !call ocl_map_write_buffer_async(GPU%queue, GPU%hpsicf_host(1,1),ioff_c,lr%wfd%nvctr_c*8)
           end if
           call ocl_enqueue_write_buffer(GPU%queue,GPU%psi_c,lr%wfd%nvctr_c*8,&
                hpsi(1,inds,iorb))
           if (pin) then
              !call ocl_unmap_mem_object(GPU%queue, GPU%hpsicf_host(1,1), hpsi(1,inds,iorb))
              call ocl_release_mem_object(GPU%psicf_host(1,iorb))
           end if

           if (pin) then
              call ocl_pin_read_buffer_async(GPU%context,GPU%queue,7*lr%wfd%nvctr_f*8,&
                hpsi(isf,inds,iorb),GPU%psicf_host(2,iorb))
              !call ocl_pin_read_write_buffer_async(GPU%context,GPU%queue,7*lr%wfd%nvctr_f*8,&
              !  hpsi(isf,inds,iorb),GPU%hpsicf_host(2,iorb))
              !call ocl_map_read_write_buffer_async(GPU%queue, GPU%hpsicf_host(1,1),ioff_f,7*lr%wfd%nvctr_f*8)
              !call ocl_map_write_buffer_async(GPU%queue, GPU%hpsicf_host(1,1),ioff_f,7*lr%wfd%nvctr_f*8)
           end if
           call ocl_enqueue_write_buffer(GPU%queue,GPU%psi_f,7*lr%wfd%nvctr_f*8,&
                hpsi(isf,inds,iorb))
           if (pin) then
              !call ocl_unmap_mem_object(GPU%queue, GPU%hpsicf_host(1,1), hpsi(isf,inds,iorb))
              call ocl_release_mem_object(GPU%psicf_host(2,iorb))
           end if

           call ocl_enqueue_write_buffer(GPU%queue,GPU%psi_c_b,lr%wfd%nvctr_c*8,&
                b(1,1))!iorb))
           call ocl_enqueue_write_buffer(GPU%queue,GPU%psi_f_b,7*lr%wfd%nvctr_f*8,&
                b(isf,1))!iorb))

           if(ncplx == 2) then
              if (pin) then
                 call ocl_pin_read_buffer_async(GPU%context,GPU%queue,lr%wfd%nvctr_c*8,&
                      hpsi(1,inds+1,iorb),GPU%psicf_host(3,iorb))
                 !call ocl_pin_read_write_buffer_async(GPU%context,GPU%queue,lr%wfd%nvctr_c*8,&
                 !  hpsi(1,inds+1,iorb),GPU%hpsicf_host(3,iorb))
                 !call ocl_map_read_write_buffer_async(GPU%queue, GPU%hpsicf_host(1,1),ioff_ci,lr%wfd%nvctr_c*8)
                 !call ocl_map_write_buffer_async(GPU%queue, GPU%hpsicf_host(1,1),ioff_ci,lr%wfd%nvctr_c*8)
              end if
              call ocl_enqueue_write_buffer(GPU%queue,GPU%psi_c_i,lr%wfd%nvctr_c*8,&
                   hpsi(1,inds+1,iorb))
              if (pin) then
                 !call ocl_unmap_mem_object(GPU%queue, GPU%hpsicf_host(1,1), hpsi(1,inds+1,iorb))
                 call ocl_release_mem_object(GPU%psicf_host(3,iorb))
              end if

              if (pin) then
                 call ocl_pin_read_buffer_async(GPU%context,GPU%queue,7*lr%wfd%nvctr_f*8,&
                      hpsi(isf,inds+1,iorb),GPU%psicf_host(4,iorb))
                 !call ocl_pin_read_write_buffer_async(GPU%context,GPU%queue,7*lr%wfd%nvctr_f*8,&
                 !  hpsi(isf,inds+1,iorb),GPU%hpsicf_host(4,iorb))
                 !call ocl_map_read_write_buffer_async(GPU%queue, GPU%hpsicf_host(1,1),ioff_fi, 7*lr%wfd%nvctr_f*8)
                 !call ocl_map_write_buffer_async(GPU%queue, GPU%hpsicf_host(1,1),ioff_fi, 7*lr%wfd%nvctr_f*8)
              end if
              call ocl_enqueue_write_buffer(GPU%queue,GPU%psi_f_i,7*lr%wfd%nvctr_f*8,&
                   hpsi(isf,inds+1,iorb))
              if (pin) then
                 !call ocl_unmap_mem_object(GPU%queue, GPU%hpsicf_host(1,1), hpsi(isf,inds+1,iorb))
                 call ocl_release_mem_object(GPU%psicf_host(4,iorb))
              end if

             call ocl_enqueue_write_buffer(GPU%queue,GPU%psi_c_b_i,lr%wfd%nvctr_c*8,&
                  b(1+(lr%wfd%nvctr_c+7*lr%wfd%nvctr_f),1))!iorb))
             call ocl_enqueue_write_buffer(GPU%queue,GPU%psi_f_b_i,7*lr%wfd%nvctr_f*8,&
                  b(isf+(lr%wfd%nvctr_c+7*lr%wfd%nvctr_f),1))!iorb))
           endif
           call ocl_preconditioner_generic_k(GPU%queue,&
                (/lr%d%n1+1,lr%d%n2+1,lr%d%n3+1/),&
                periodic,&
                (/0.5_gp*hx,0.5_gp*hy,0.5_gp*hz/),&
                (/orbs%kpts(1,orbs%iokpt(iorb)),orbs%kpts(2,orbs%iokpt(iorb)),orbs%kpts(3,orbs%iokpt(iorb))/),&
                cprecr,&
                ncong,&
                lr%wfd%nseg_c,lr%wfd%nvctr_c,GPU%keyg_c,GPU%keyv_c,&
                lr%wfd%nseg_f,lr%wfd%nvctr_f,GPU%keyg_f,GPU%keyv_f,&
                GPU%psi_c,GPU%psi_f,&
                GPU%psi_c_i,GPU%psi_f_i,&
                GPU%psi_c_r,GPU%psi_f_r,&
                GPU%psi_c_r_i,GPU%psi_f_r_i,&
                GPU%psi_c_b,GPU%psi_f_b,&
                GPU%psi_c_b_i,GPU%psi_f_b_i,&
                GPU%psi_c_d,GPU%psi_f_d,&
                GPU%psi_c_d_i,GPU%psi_f_d_i,&
                GPU%d,GPU%work1,GPU%work2,GPU%work3,&
                GPU%d_i,GPU%work1_i,GPU%work2_i,GPU%work3_i,&
                ncplx,GPU%ekin) !buffer for scalars resulting from reductions

           if (pin) call ocl_map_read_buffer_async(GPU%queue, GPU%hpsicf_host(1,1),ioff_c,lr%wfd%nvctr_c*8)
           call ocl_enqueue_read_buffer(GPU%queue,GPU%psi_c,lr%wfd%nvctr_c*8,hpsi(1,inds,iorb))
           if (pin) then
              !call ocl_release_mem_object(GPU%hpsicf_host(1,iorb))
              call ocl_unmap_mem_object(GPU%queue, GPU%hpsicf_host(1,1), hpsi(1,inds,iorb))
           end if

           if (pin) call ocl_map_read_buffer_async(GPU%queue, GPU%hpsicf_host(1,1),ioff_f,7*lr%wfd%nvctr_f*8)
           call ocl_enqueue_read_buffer(GPU%queue,GPU%psi_f,7*lr%wfd%nvctr_f*8,hpsi(isf,inds,iorb))
           if (pin) then
              !call ocl_release_mem_object(GPU%hpsicf_host(2,iorb))
              call ocl_unmap_mem_object(GPU%queue, GPU%hpsicf_host(1,1), hpsi(isf,inds,iorb))
           end if

           if ( ncplx == 2 ) then
              if (pin) call ocl_map_read_buffer_async(GPU%queue, GPU%hpsicf_host(1,1),ioff_ci,lr%wfd%nvctr_c*8)
              call ocl_enqueue_read_buffer(GPU%queue,GPU%psi_c_i,lr%wfd%nvctr_c*8,hpsi(1,inds+1,iorb))
              if (pin) then
                 !call ocl_release_mem_object(GPU%hpsicf_host(3,iorb))
                 call ocl_unmap_mem_object(GPU%queue, GPU%hpsicf_host(1,1), hpsi(1,inds+1,iorb))
             end if

             if (pin) call ocl_map_read_buffer_async(GPU%queue, GPU%hpsicf_host(1,1),ioff_fi, 7*lr%wfd%nvctr_f*8)
             call ocl_enqueue_read_buffer(GPU%queue,GPU%psi_f_i,7*lr%wfd%nvctr_f*8,hpsi(isf,inds+1,iorb))
             if (pin) then
                !call ocl_release_mem_object(GPU%hpsicf_host(4,iorb))
                call ocl_unmap_mem_object(GPU%queue, GPU%hpsicf_host(1,1), hpsi(isf,inds+1,iorb))
             end if
           endif

        end do
     end do

     if (pin .and. orbs%norbp > 0) then
        do ispinor=1,orbs%nspinor
           call ocl_release_mem_object(GPU%bprecond_host(1+(ispinor-1)*2))
           call ocl_release_mem_object(GPU%bprecond_host(2+(ispinor-1)*2))
        end do
        call ocl_release_mem_object(GPU%hpsicf_host(1,1))
     end if

     call deallocate_work_arrays(lr%geocode,lr%hybrid_on,ncplx,w)

!!$  i_all=-product(shape(b))*kind(b)
!!$  deallocate(b,stat=i_stat)
!!$  call memocc(i_stat,i_all,'b',subname)

  call f_free(b)

  call f_release_routine()

END SUBROUTINE preconditionall_OCL


subroutine local_partial_density_OCL(orbs,&
     nrhotot,lr,hxh,hyh,hzh,nspin,psi,rho_p,GPU)
  use module_base
  use module_types
  use module_interfaces
  implicit none
  integer, intent(in) :: nrhotot
  type(orbitals_data), intent(in) :: orbs
  integer, intent(in) :: nspin
  real(gp), intent(in) :: hxh,hyh,hzh
  type(locreg_descriptors), intent(in) :: lr
  real(wp), dimension(lr%wfd%nvctr_c+7*lr%wfd%nvctr_f,orbs%norbp*orbs%nspinor), intent(in) :: psi
  real(dp), dimension(lr%d%n1i,lr%d%n2i,nrhotot,nspin), intent(inout) :: rho_p
  type(GPU_pointers), intent(inout) :: GPU
  !local variables
  logical, parameter :: pin=.false.
  integer:: iorb,iorb_r,isf,ispinor
  real(gp) :: hfac
  integer, dimension(3) :: periodic
  real(kind=8) :: rhopot

  if (lr%geocode /= 'F') then
    periodic(1) = 1
  else
    periodic(1) = 0
  endif
  if (lr%geocode == 'P') then
    periodic(2) = 1
  else
    periodic(2) = 0
  endif
  if (lr%geocode /= 'F') then
    periodic(3) = 1
  else
    periodic(3) = 0
  endif

  if (lr%wfd%nvctr_f > 0) then
     isf=lr%wfd%nvctr_c+1
  else
     isf=lr%wfd%nvctr_c
  end if

  call set_d(GPU%queue, lr%d%n1i*lr%d%n2i*lr%d%n3i , 1.d-20,  GPU%rhopot_up)
  if ( nspin == 2 ) then
    call set_d(GPU%queue, lr%d%n1i*lr%d%n2i*lr%d%n3i , 1.d-20,  GPU%rhopot_down)
  end if
  if (pin .and. orbs%norbp > 0) call ocl_create_read_buffer_host( GPU%context, &
       orbs%norbp*orbs%nspinor*(lr%wfd%nvctr_c+7*lr%wfd%nvctr_f)*8, psi, GPU%psicf_host(1,1) )
  !copy the wavefunctions on GPU
  do iorb=1,orbs%norbp*orbs%nspinor
     iorb_r = (iorb-1)/orbs%nspinor + 1
     ispinor=iorb-orbs%nspinor*(iorb_r-1)
     !print *,'here',iorb,iorb_r,ispinor
!     call ocl_pin_read_buffer_async(GPU%context,GPU%queue,lr%wfd%nvctr_c*8,psi(1,iorb),&
!          GPU%psicf_host(1+(ispinor-1)*2,iorb_r))
     if (pin) call ocl_map_write_buffer_async(GPU%queue, GPU%psicf_host(1,1), &
          (lr%wfd%nvctr_c+7*lr%wfd%nvctr_f)*8*(iorb-1), lr%wfd%nvctr_c*8)
     call ocl_enqueue_write_buffer(GPU%queue,GPU%psi_c,lr%wfd%nvctr_c*8,&
          psi(1,iorb))
     if (pin) call ocl_unmap_mem_object(GPU%queue, GPU%psicf_host(1,1), psi(1,iorb))
!     call ocl_release_mem_object(GPU%psicf_host(1+(ispinor-1)*2,iorb_r))

!     call ocl_pin_read_buffer_async(GPU%context,GPU%queue,7*lr%wfd%nvctr_f*8,psi(isf,iorb),&
!          GPU%psicf_host(2+(ispinor-1)*2,iorb_r))
     if (pin) call ocl_map_write_buffer_async(GPU%queue, GPU%psicf_host(1,1), &
          (lr%wfd%nvctr_c+7*lr%wfd%nvctr_f)*8*(iorb-1)+lr%wfd%nvctr_c*8, 7*lr%wfd%nvctr_f*8)
     call ocl_enqueue_write_buffer(GPU%queue,GPU%psi_f,7*lr%wfd%nvctr_f*8,&
          psi(isf,iorb))
     if (pin) call ocl_unmap_mem_object(GPU%queue, GPU%psicf_host(1,1), psi(isf,iorb))
!     call ocl_release_mem_object(GPU%psicf_host(2+(ispinor-1)*2,iorb_r))

     hfac=orbs%kwgts(orbs%iokpt(iorb_r))*orbs%occup(orbs%isorb+iorb_r)/(hxh*hyh*hzh)
     if (orbs%spinsgn(orbs%isorb+iorb_r) > 0.0) then
        rhopot = GPU%rhopot_up
     else
        rhopot = GPU%rhopot_down
     endif
     !calculate the density
     call ocl_locden_generic(GPU%queue, (/lr%d%n1+1,lr%d%n2+1,lr%d%n3+1/),&
          periodic,&
          hfac,&
          lr%wfd%nseg_c,lr%wfd%nvctr_c,GPU%keyg_c,GPU%keyv_c,&
          lr%wfd%nseg_f,lr%wfd%nvctr_f,GPU%keyg_f,GPU%keyv_f,&
          GPU%psi_c,GPU%psi_f,&
          GPU%work1,GPU%work2,GPU%work3,&
          rhopot)

  end do

  !copy back the results and leave the uncompressed wavefunctions on the card
  
  if (pin) call ocl_pin_write_buffer_async(GPU%context,GPU%queue,lr%d%n1i*lr%d%n2i*lr%d%n3i*8,rho_p,GPU%rhopot_up_host)
  call ocl_enqueue_read_buffer(GPU%queue,GPU%rhopot_up,lr%d%n1i*lr%d%n2i*lr%d%n3i*8,rho_p)
  if (pin) call ocl_release_mem_object(GPU%rhopot_up_host)
  if( nspin == 2 ) then
     if (pin) call ocl_pin_write_buffer_async(GPU%context,GPU%queue,lr%d%n1i*lr%d%n2i*lr%d%n3i*8,&
          rho_p(1,1,1,2),GPU%rhopot_down_host)
    call ocl_enqueue_read_buffer(GPU%queue,GPU%rhopot_down,lr%d%n1i*lr%d%n2i*lr%d%n3i*8,rho_p(1,1,1,2))
    if (pin) call ocl_release_mem_object(GPU%rhopot_down_host)
  endif

  !free pinning information for potential
  if (pin .and. orbs%norbp>0) call ocl_release_mem_object(GPU%psicf_host(1,1))

END SUBROUTINE local_partial_density_OCL<|MERGE_RESOLUTION|>--- conflicted
+++ resolved
@@ -46,13 +46,8 @@
   type(GPU_pointers), intent(out) :: GPU
   !local variables
   character(len=*), parameter :: subname='allocate_data_OCL'
-<<<<<<< HEAD
-  logical, parameter :: pin=.true.
+  logical, parameter :: pin=.false.
   integer :: n1b, n2b, n3b, iorb,ispinor
-=======
-  logical, parameter :: pin=.false.
-  integer :: n1b, n2b, n3b, i_stat,iorb,ispinor
->>>>>>> 6cccef5e
   integer, dimension(3) :: periodic
 
   call f_routine(id=subname)
@@ -208,13 +203,8 @@
   type(GPU_pointers), intent(out) :: GPU
   !local variables
   character(len=*), parameter :: subname='free_gpu_OCL'
-<<<<<<< HEAD
-  logical, parameter :: pin=.true.
+  logical, parameter :: pin=.false.
   integer :: iorb,ispinor
-=======
-  logical, parameter :: pin=.false.
-  integer :: i_stat,i_all,iorb,ispinor
->>>>>>> 6cccef5e
 
   call f_free_ptr(GPU%ekin)
   call f_free_ptr(GPU%epot)
@@ -642,13 +632,8 @@
   real(wp), dimension(lr%wfd%nvctr_c+7*lr%wfd%nvctr_f,orbs%nspinor,orbs%norbp), intent(inout) :: hpsi
   !local variables
   character(len=*), parameter :: subname='preconditionall_OCL'
-<<<<<<< HEAD
-  logical, parameter :: pin=.true.
+  logical, parameter :: pin=.false.
   integer ::  iorb,jorb,ncplx,inds,isf,ikpt,ispinor,ioff_c,ioff_f,ioff_ci,ioff_fi
-=======
-  logical, parameter :: pin=.false.
-  integer ::  iorb,jorb,i_stat,ncplx,i_all,inds,isf,ikpt,ispinor,ioff_c,ioff_f,ioff_ci,ioff_fi
->>>>>>> 6cccef5e
   real(wp) :: scpr
   real(gp) :: cprecr,eval_zero,evalmax
   type(GPU_pointers), intent(inout) :: GPU
