--- conflicted
+++ resolved
@@ -1484,9 +1484,6 @@
   !  write(99,'(a40,1x,e10.3,1x,f6.1)') 'T:ALL   PART',  & 
   !  tel,1.d-6*(mflop1+mflop2+mflop3+nflop1+nflop2+nflop3)/tel
 
-<<<<<<< HEAD
-END SUBROUTINE ConvolkineticT
-=======
 END SUBROUTINE ConvolkineticT
 
 
@@ -5674,5 +5671,4 @@
 
 
 
-END SUBROUTINE ConvolkineticQuartic
->>>>>>> 91d658a9
+END SUBROUTINE ConvolkineticQuartic