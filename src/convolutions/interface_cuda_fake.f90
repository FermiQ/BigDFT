  subroutine set_cpu_gpu_aff()
    implicit none
    stop 'FAKE CPU_GPU_AFF'
  end subroutine set_cpu_gpu_aff

  subroutine intertamponcGPU()
    implicit none
    stop 'FAKE CUDA Interface'
  end subroutine intertamponcGPU

  subroutine CUDA_ALLOC_MEM()
    implicit none
    stop 'FAKE CUDA_ALLOC_MEM'
  end subroutine CUDA_ALLOC_MEM

  subroutine cuda_psi_to_vpsi()
    implicit none
    stop 'fake cuda_psi_to_vpsi'
  end subroutine cuda_psi_to_vpsi
     
  subroutine cuda_fetch_vpsi()
    implicit none
    stop 'fake cuda_fetch_vpsi'
  end subroutine cuda_fetch_vpsi

  subroutine CUDA_DEALLOCATE_MEM()
    implicit none
    stop 'fake CUDA_DEALLOCATE_MEM'
  end subroutine CUDA_DEALLOCATE_MEM

  subroutine GPU_allocate()
    implicit none
    stop 'fake GPU_allocate'
  end subroutine GPU_allocate

  subroutine GPU_deallocate()
    implicit none
    stop 'fake GPU_deallocate'
  end subroutine GPU_deallocate

  subroutine GPU_send()
    implicit none
    stop 'fake GPU_send'
  end subroutine GPU_send

  subroutine GPU_receive()
    implicit none
    stop 'fake GPU_receive'
  end subroutine GPU_receive

  subroutine localpotential()
    implicit none
    stop 'fake localpotential'
  end subroutine localpotential

  subroutine localpotentiald()
    implicit none
    stop 'fake localpotentiald'
  end subroutine localpotentiald

  subroutine kineticterm()
    implicit none
    stop 'fake kineticterm'
  end subroutine kineticterm

<<<<<<< HEAD
  subroutine prepare_gpu_for_locham()
    implicit none
    stop 'fake prepare_gpu_for_locham'
  end subroutine prepare_gpu_for_locham

  subroutine gpu_locham()
    implicit none
    stop 'gpu_locham'
  end subroutine gpu_locham

  subroutine free_gpu()
    implicit none
    stop 'free_gpu'
  end subroutine free_gpu
=======
  subroutine kinetictermd()
    implicit none
    stop 'fake kinetictermd'
  end subroutine kinetictermd
>>>>>>> a85e6086
<|MERGE_RESOLUTION|>--- conflicted
+++ resolved
@@ -63,13 +63,17 @@
     stop 'fake kineticterm'
   end subroutine kineticterm
 
-<<<<<<< HEAD
-  subroutine prepare_gpu_for_locham()
+  subroutine kinetictermd()
+    implicit none
+    stop 'fake kinetictermd'
+  end subroutine kinetictermd
+
+   subroutine prepare_gpu_for_locham()
     implicit none
     stop 'fake prepare_gpu_for_locham'
   end subroutine prepare_gpu_for_locham
-
-  subroutine gpu_locham()
+ 
+    subroutine gpu_locham()
     implicit none
     stop 'gpu_locham'
   end subroutine gpu_locham
@@ -78,9 +82,4 @@
     implicit none
     stop 'free_gpu'
   end subroutine free_gpu
-=======
-  subroutine kinetictermd()
-    implicit none
-    stop 'fake kinetictermd'
-  end subroutine kinetictermd
->>>>>>> a85e6086
+ 