
subroutine ana_rot_per(n,ndat,x,y)
  use module_base
  implicit none

!dee
!  integer :: iend_test,count_rate_test,count_max_test,istart_test

  integer, intent(in) :: n,ndat
  real(wp), dimension(0:2*n+1,ndat), intent(in) :: x
  real(wp), dimension(ndat,0:2*n+1), intent(out) :: y
  !local variables
  integer :: i,j,k,l
  real(wp) :: ci,di
  real(wp), dimension(-7:8) :: ch,cg
  !       Daubechy S16
  data ch  /  -0.0033824159510050025955_wp, & 
       -0.00054213233180001068935_wp, 0.031695087811525991431_wp, & 
       0.0076074873249766081919_wp, -0.14329423835127266284_wp, & 
       -0.061273359067811077843_wp, 0.48135965125905339159_wp,  & 
       0.77718575169962802862_wp,0.36444189483617893676_wp, &
       -0.051945838107881800736_wp,-0.027219029917103486322_wp, &
       0.049137179673730286787_wp,0.0038087520138944894631_wp, &
       -0.014952258337062199118_wp,-0.00030292051472413308126_wp, &
       0.0018899503327676891843_wp /
  data cg  / -0.0018899503327676891843_wp, &
       -0.00030292051472413308126_wp, 0.014952258337062199118_wp, &
       0.0038087520138944894631_wp, -0.049137179673730286787_wp, &
       -0.027219029917103486322_wp, 0.051945838107881800736_wp, &
       0.36444189483617893676_wp, -0.77718575169962802862_wp, &
       0.48135965125905339159_wp, 0.061273359067811077843_wp, &
       -0.14329423835127266284_wp, -0.0076074873249766081919_wp, &
       0.031695087811525991431_wp, 0.00054213233180001068935_wp, &
       -0.0033824159510050025955_wp  /

  integer mod_arr(-7:2*n+8)   
  real(wp) :: ci1,ci2,ci3,ci4,ci5,ci6,ci7,ci8
  real(wp) :: di1,di2,di3,di4,di5,di6,di7,di8

<<<<<<< HEAD
=======
  !write(*,*) 'ana_rot_per executed'

>>>>>>> d7bd704b
  call fill_mod_arr(mod_arr,-7,2*n+8,2*n+2)

!dee
!call system_clock(istart_test,count_rate_test,count_max_test)

!$omp parallel default (private) shared(x,y,cg,ch,ndat,n,mod_arr)
!$omp do 

  do j=0,ndat/8-1
     do i=0,n
        ci1=0.e0_wp
        ci2=0.e0_wp
        ci3=0.e0_wp
        ci4=0.e0_wp
        ci5=0.e0_wp
        ci6=0.e0_wp
        ci7=0.e0_wp
        ci8=0.e0_wp

        di1=0.e0_wp
        di2=0.e0_wp
        di3=0.e0_wp
        di4=0.e0_wp
        di5=0.e0_wp
        di6=0.e0_wp
        di7=0.e0_wp
        di8=0.e0_wp

        do l=-7,8
           k= mod_arr(l+2*i)

           ci1=ci1+ch(l)*x(k,j*8+1)
           ci2=ci2+ch(l)*x(k,j*8+2)
           ci3=ci3+ch(l)*x(k,j*8+3)
           ci4=ci4+ch(l)*x(k,j*8+4)
           ci5=ci5+ch(l)*x(k,j*8+5)
           ci6=ci6+ch(l)*x(k,j*8+6)
           ci7=ci7+ch(l)*x(k,j*8+7)
           ci8=ci8+ch(l)*x(k,j*8+8)

           di1=di1+cg(l)*x(k,j*8+1)
           di2=di2+cg(l)*x(k,j*8+2)
           di3=di3+cg(l)*x(k,j*8+3)
           di4=di4+cg(l)*x(k,j*8+4)
           di5=di5+cg(l)*x(k,j*8+5)
           di6=di6+cg(l)*x(k,j*8+6)
           di7=di7+cg(l)*x(k,j*8+7)
           di8=di8+cg(l)*x(k,j*8+8)
        enddo
        y(j*8+1,    i)=ci1
        y(j*8+2,    i)=ci2
        y(j*8+3,    i)=ci3
        y(j*8+4,    i)=ci4
        y(j*8+5,    i)=ci5
        y(j*8+6,    i)=ci6
        y(j*8+7,    i)=ci7
        y(j*8+8,    i)=ci8

        y(j*8+1,n+1+i)=di1
        y(j*8+2,n+1+i)=di2
        y(j*8+3,n+1+i)=di3
        y(j*8+4,n+1+i)=di4
        y(j*8+5,n+1+i)=di5
        y(j*8+6,n+1+i)=di6
        y(j*8+7,n+1+i)=di7
        y(j*8+8,n+1+i)=di8
     enddo
  enddo

  !$omp end do
  
  !$omp do  

  do j=(ndat/8)*8+1,ndat
     do i=0,n
        ci=0.e0_wp
        di=0.e0_wp
        do l=-7,8
           k= mod_arr(l+2*i)
           ci=ci+ch(l)*x(k    ,j)
           di=di+cg(l)*x(k    ,j)
        enddo
        y(j,i)=ci
        y(j,n+1+i)=di
     enddo
  enddo
  !$omp end do

!$omp end parallel

!dee
!call system_clock(iend_test,count_rate_test,count_max_test)
!write(*,*) 'elapsed time on ana rot per',(iend_test-istart_test)/(1.d0*count_rate_test)


end subroutine ana_rot_per


subroutine syn_rot_per(n,ndat,x,y)
  use module_base
  implicit none
!dee
!  integer :: iend_test,count_rate_test,count_max_test,istart_test

  integer, intent(in) :: n,ndat
  real(wp), dimension(0:2*n+1,ndat), intent(in) :: x
  real(wp), dimension(ndat,0:2*n+1), intent(out) :: y
  !local variables
  integer :: i,j,k,l
  real(wp) :: so,se
  real(wp), dimension(-8:9) :: ch,cg
  !       Daubechy S16
  data ch  /  0.e0_wp , -0.0033824159510050025955_wp, & 
       -0.00054213233180001068935_wp, 0.031695087811525991431_wp, & 
       0.0076074873249766081919_wp, -0.14329423835127266284_wp, & 
       -0.061273359067811077843_wp, 0.48135965125905339159_wp,  & 
       0.77718575169962802862_wp,0.36444189483617893676_wp, &
       -0.051945838107881800736_wp,-0.027219029917103486322_wp, &
       0.049137179673730286787_wp,0.0038087520138944894631_wp, &
       -0.014952258337062199118_wp,-0.00030292051472413308126_wp, &
       0.0018899503327676891843_wp , 0.e0_wp /
  data cg  / 0.e0_wp , -0.0018899503327676891843_wp, &
       -0.00030292051472413308126_wp, 0.014952258337062199118_wp, &
       0.0038087520138944894631_wp, -0.049137179673730286787_wp, &
       -0.027219029917103486322_wp, 0.051945838107881800736_wp, &
       0.36444189483617893676_wp, -0.77718575169962802862_wp, &
       0.48135965125905339159_wp, 0.061273359067811077843_wp, &
       -0.14329423835127266284_wp, -0.0076074873249766081919_wp, &
       0.031695087811525991431_wp, 0.00054213233180001068935_wp, &
       -0.0033824159510050025955_wp , 0.e0_wp /

  integer mod_arr(-4:n+4)
  real(wp) :: so1,so2,so3,so4,so5,so6,so7,so8
  real(wp) :: se1,se2,se3,se4,se5,se6,se7,se8

!   real(gp)::tel
!   integer::ncount1,ncount2,ncount_rate,ncount_max
!   integer::mflop
!   
!   ! (n+1): the range of i (average)
!   ! 8: filter length for l (average)
!   ! 4: number of flops in one line
!   ! 2: even and odd 
!   mflop=ndat*(n+1)*8*4*2
!  call system_clock(ncount1,ncount_rate,ncount_max)




  call fill_mod_arr(mod_arr,-4,n+4,n+1)

!dee
!call system_clock(istart_test,count_rate_test,count_max_test)

!$omp parallel default (private) shared(x,y,cg,ch,ndat,n,mod_arr)
!$omp do 
  do j=0,ndat/8-1
     do i=0,n
      l=4 
        k=mod_arr(i-l)
        se1=ch(8)*x(k,j*8+1)+cg(8)*x(n+1+k,j*8+1)
        se2=ch(8)*x(k,j*8+2)+cg(8)*x(n+1+k,j*8+2)
        se3=ch(8)*x(k,j*8+3)+cg(8)*x(n+1+k,j*8+3)
        se4=ch(8)*x(k,j*8+4)+cg(8)*x(n+1+k,j*8+4)
        se5=ch(8)*x(k,j*8+5)+cg(8)*x(n+1+k,j*8+5)
        se6=ch(8)*x(k,j*8+6)+cg(8)*x(n+1+k,j*8+6)
        se7=ch(8)*x(k,j*8+7)+cg(8)*x(n+1+k,j*8+7)
        se8=ch(8)*x(k,j*8+8)+cg(8)*x(n+1+k,j*8+8)

      l=-4 
        k=mod_arr(i-l)
        so1=ch(-7)*x(k,j*8+1)+cg(-7)*x(n+1+k,j*8+1)
        so2=ch(-7)*x(k,j*8+2)+cg(-7)*x(n+1+k,j*8+2)
        so3=ch(-7)*x(k,j*8+3)+cg(-7)*x(n+1+k,j*8+3)
        so4=ch(-7)*x(k,j*8+4)+cg(-7)*x(n+1+k,j*8+4)
        so5=ch(-7)*x(k,j*8+5)+cg(-7)*x(n+1+k,j*8+5)
        so6=ch(-7)*x(k,j*8+6)+cg(-7)*x(n+1+k,j*8+6)
        so7=ch(-7)*x(k,j*8+7)+cg(-7)*x(n+1+k,j*8+7)
        so8=ch(-7)*x(k,j*8+8)+cg(-7)*x(n+1+k,j*8+8)

        do l=-3,3
           k=mod_arr(i-l)

           se1=se1+ch(2*l  )*x(k,j*8+1)+cg(2*l  )*x(n+1+k,j*8+1)
           se2=se2+ch(2*l  )*x(k,j*8+2)+cg(2*l  )*x(n+1+k,j*8+2)
           se3=se3+ch(2*l  )*x(k,j*8+3)+cg(2*l  )*x(n+1+k,j*8+3)
           se4=se4+ch(2*l  )*x(k,j*8+4)+cg(2*l  )*x(n+1+k,j*8+4)
           se5=se5+ch(2*l  )*x(k,j*8+5)+cg(2*l  )*x(n+1+k,j*8+5)
           se6=se6+ch(2*l  )*x(k,j*8+6)+cg(2*l  )*x(n+1+k,j*8+6)
           se7=se7+ch(2*l  )*x(k,j*8+7)+cg(2*l  )*x(n+1+k,j*8+7)
           se8=se8+ch(2*l  )*x(k,j*8+8)+cg(2*l  )*x(n+1+k,j*8+8)

           so1=so1+ch(2*l+1)*x(k,j*8+1)+cg(2*l+1)*x(n+1+k,j*8+1)
           so2=so2+ch(2*l+1)*x(k,j*8+2)+cg(2*l+1)*x(n+1+k,j*8+2)
           so3=so3+ch(2*l+1)*x(k,j*8+3)+cg(2*l+1)*x(n+1+k,j*8+3)
           so4=so4+ch(2*l+1)*x(k,j*8+4)+cg(2*l+1)*x(n+1+k,j*8+4)
           so5=so5+ch(2*l+1)*x(k,j*8+5)+cg(2*l+1)*x(n+1+k,j*8+5)
           so6=so6+ch(2*l+1)*x(k,j*8+6)+cg(2*l+1)*x(n+1+k,j*8+6)
           so7=so7+ch(2*l+1)*x(k,j*8+7)+cg(2*l+1)*x(n+1+k,j*8+7)
           so8=so8+ch(2*l+1)*x(k,j*8+8)+cg(2*l+1)*x(n+1+k,j*8+8)
        enddo
        y(j*8+1,2*i  )=se1
        y(j*8+2,2*i  )=se2
        y(j*8+3,2*i  )=se3
        y(j*8+4,2*i  )=se4
        y(j*8+5,2*i  )=se5
        y(j*8+6,2*i  )=se6
        y(j*8+7,2*i  )=se7
        y(j*8+8,2*i  )=se8

        y(j*8+1,2*i+1)=so1
        y(j*8+2,2*i+1)=so2
        y(j*8+3,2*i+1)=so3
        y(j*8+4,2*i+1)=so4
        y(j*8+5,2*i+1)=so5
        y(j*8+6,2*i+1)=so6
        y(j*8+7,2*i+1)=so7
        y(j*8+8,2*i+1)=so8
     enddo

  enddo

!$omp  end do

!$omp  do  
  do j=(ndat/8)*8+1,ndat
     do i=0,n
      l=4 
        k=mod_arr(i-l)
        se=ch( 8)*x(  k,j)+cg( 8)*x(n+1+k  ,j)
      l=-4 
        k=mod_arr(i-l)
        so=ch(-7)*x(  k,j)+cg(-7)*x(n+1+k  ,j)
        do l=-3,3
           k=mod_arr(i-l)
           se=se+ch(2*l  )*x(  k,j)+cg(2*l  )*x(n+1+k  ,j)
           so=so+ch(2*l+1)*x(  k,j)+cg(2*l+1)*x(n+1+k  ,j)
        enddo
        y(j,2*i  )=se
        y(j,2*i+1)=so
     enddo

  enddo

!$omp  end do
!$omp end parallel
!  call system_clock(ncount2,ncount_rate,ncount_max)
!  tel=dble(ncount2-ncount1)/dble(ncount_rate)
!  write(97,'(a40,1x,e10.3,1x,f6.1)') 'syn_rot_per:',tel,1.d-6*mflop/tel

!dee
!call system_clock(iend_test,count_rate_test,count_max_test)
!write(*,*) 'elapsed time on syn rot per',(iend_test-istart_test)/(1.d0*count_rate_test)

end subroutine syn_rot_per

subroutine convrot_n_per(n1,ndat,x,y)
  use module_base
  implicit none

!dee
!  integer :: iend_test,count_rate_test,count_max_test,istart_test


  integer, intent(in) :: n1,ndat
  real(wp), dimension(0:n1,ndat), intent(in) :: x
  real(wp), dimension(ndat,0:n1), intent(out) :: y
  !local variables
  integer, parameter :: lowfil=-8,lupfil=7
  real(wp) :: tt
  ! the filtered output data structure has grown by the filter length

  !          THE MAGIC FILTER FOR DAUBECHIES-16
  real(wp) fil(lowfil:lupfil)
  DATA fil / &
       8.4334247333529341094733325815816e-7_wp,&
       -0.1290557201342060969516786758559028e-4_wp,&
       0.8762984476210559564689161894116397e-4_wp,&
       -0.30158038132690463167163703826169879e-3_wp,&
       0.174723713672993903449447812749852942e-2_wp,&
       -0.942047030201080385922711540948195075e-2_wp,&
       0.2373821463724942397566389712597274535e-1_wp,&
       0.612625895831207982195380597e-1_wp,&
       0.9940415697834003993178616713_wp,&
       -0.604895289196983516002834636e-1_wp, &
       -0.2103025160930381434955489412839065067e-1_wp,&
       0.1337263414854794752733423467013220997e-1_wp,&
       -0.344128144493493857280881509686821861e-2_wp,&
       0.49443227688689919192282259476750972e-3_wp,&
       -0.5185986881173432922848639136911487e-4_wp,&
       2.72734492911979659657715313017228e-6_wp /

  integer mod_arr(lowfil:n1+lupfil)   
  integer i,j,l,k
  real(wp) fill,tt1,tt2,tt3,tt4,tt5,tt6,tt7,tt8,tt9,tt10,tt11,tt12

  call fill_mod_arr(mod_arr,lowfil,n1+lupfil,n1+1)

!dee
!call system_clock(istart_test,count_rate_test,count_max_test)

!$omp parallel default (private) shared(x,y,fil,ndat,n1,mod_arr)
!$omp do 
  do j=0,ndat/12-1

     do i=0,n1

        tt1=0.e0_wp
        tt2=0.e0_wp
        tt3=0.e0_wp
        tt4=0.e0_wp
        tt5=0.e0_wp
        tt6=0.e0_wp
        tt7=0.e0_wp
        tt8=0.e0_wp
        tt9 =0.e0_wp
        tt10=0.e0_wp
        tt11=0.e0_wp
        tt12=0.e0_wp

        do l=lowfil,lupfil
           k=mod_arr(i+l)   
           fill=fil(l)

           tt1=tt1+x(  k,j*12+1)*fill
           tt2=tt2+x(  k,j*12+2)*fill
           tt3=tt3+x(  k,j*12+3)*fill
           tt4=tt4+x(  k,j*12+4)*fill
           tt5=tt5+x(  k,j*12+5)*fill
           tt6=tt6+x(  k,j*12+6)*fill
           tt7=tt7+x(  k,j*12+7)*fill
           tt8=tt8+x(  k,j*12+8)*fill

           tt9 =tt9 +x(  k,j*12+9 )*fill
           tt10=tt10+x(  k,j*12+10)*fill
           tt11=tt11+x(  k,j*12+11)*fill
           tt12=tt12+x(  k,j*12+12)*fill
        enddo
        y(j*12+1,i)=tt1
        y(j*12+2,i)=tt2
        y(j*12+3,i)=tt3
        y(j*12+4,i)=tt4
        y(j*12+5,i)=tt5
        y(j*12+6,i)=tt6
        y(j*12+7,i)=tt7
        y(j*12+8,i)=tt8

        y(j*12+9 ,i)=tt9 
        y(j*12+10,i)=tt10
        y(j*12+11,i)=tt11
        y(j*12+12,i)=tt12

     enddo
  enddo

  !$omp end do

  !$omp do

  do j=(ndat/12)*12+1,ndat
     do i=0,n1

        tt=0.e0_wp
        do l=lowfil,lupfil
           k=mod_arr(i+l)   
           tt=tt+x(  k,j)*fil(l)
        enddo
        y(j,i)=tt

     enddo
  enddo

  !$omp end do
  !$omp end parallel


!dee
!call system_clock(iend_test,count_rate_test,count_max_test)
!write(*,*) 'elapsed time on convrot n per',(iend_test-istart_test)/(1.d0*count_rate_test)

end subroutine convrot_n_per


subroutine convrot_t_per(n1,ndat,x,y)
  use module_base
  implicit none


!dee
!  integer :: iend_test,count_rate_test,count_max_test,istart_test

  integer,parameter::lowfil=-7,lupfil=8
  !  dimension x(lowfil:n1+lupfil,ndat),y(ndat,0:n1)
  integer, intent(in) :: n1,ndat
  real(wp), dimension(0:n1,ndat), intent(in) :: x
  real(wp), dimension(ndat,0:n1), intent(out) :: y
  ! the filtered output data structure has shrunk by the filter length

  !          THE MAGIC FILTER FOR DAUBECHIES-16
  real(wp) fil(lowfil:lupfil)
  DATA fil / &
       2.72734492911979659657715313017228D-6,&
       -0.5185986881173432922848639136911487D-4,&
       0.49443227688689919192282259476750972D-3,&
       -0.344128144493493857280881509686821861D-2,&
       0.1337263414854794752733423467013220997D-1,&
       -0.2103025160930381434955489412839065067D-1,&
       -0.604895289196983516002834636D-1,&
       0.9940415697834003993178616713D0,&
       0.612625895831207982195380597D-1,&
       0.2373821463724942397566389712597274535D-1,&
       -0.942047030201080385922711540948195075D-2,&
       0.174723713672993903449447812749852942D-2,&
       -0.30158038132690463167163703826169879D-3,&
       0.8762984476210559564689161894116397D-4,&
       -0.1290557201342060969516786758559028D-4,&
       8.4334247333529341094733325815816D-7 /

  integer i,j,l,k
  integer mod_arr(lowfil:n1+lupfil)   
  real(wp) fill,tt1,tt2,tt3,tt4,tt5,tt6,tt7,tt8,tt9,tt10,tt11,tt12,tt

  call fill_mod_arr(mod_arr,lowfil,n1+lupfil,n1+1)

!dee
!call system_clock(istart_test,count_rate_test,count_max_test)

!$omp parallel default (private) shared(x,y,fil,ndat,n1,mod_arr)
!$omp do 
  do j=0,ndat/12-1

     do i=0,n1

        tt1=0.e0_wp
        tt2=0.e0_wp
        tt3=0.e0_wp
        tt4=0.e0_wp
        tt5=0.e0_wp
        tt6=0.e0_wp
        tt7=0.e0_wp
        tt8=0.e0_wp
        tt9 =0.e0_wp
        tt10=0.e0_wp
        tt11=0.e0_wp
        tt12=0.e0_wp

        do l=lowfil,lupfil
           k=mod_arr(i+l)   
           fill=fil(l)

           tt1=tt1+x(  k,j*12+1)*fill
           tt2=tt2+x(  k,j*12+2)*fill
           tt3=tt3+x(  k,j*12+3)*fill
           tt4=tt4+x(  k,j*12+4)*fill
           tt5=tt5+x(  k,j*12+5)*fill
           tt6=tt6+x(  k,j*12+6)*fill
           tt7=tt7+x(  k,j*12+7)*fill
           tt8=tt8+x(  k,j*12+8)*fill

           tt9 =tt9 +x(  k,j*12+9 )*fill
           tt10=tt10+x(  k,j*12+10)*fill
           tt11=tt11+x(  k,j*12+11)*fill
           tt12=tt12+x(  k,j*12+12)*fill
        enddo
        y(j*12+1,i)=tt1
        y(j*12+2,i)=tt2
        y(j*12+3,i)=tt3
        y(j*12+4,i)=tt4
        y(j*12+5,i)=tt5
        y(j*12+6,i)=tt6
        y(j*12+7,i)=tt7
        y(j*12+8,i)=tt8

        y(j*12+9 ,i)=tt9 
        y(j*12+10,i)=tt10
        y(j*12+11,i)=tt11
        y(j*12+12,i)=tt12

     enddo
  enddo

  !$omp end do

  !$omp do

  do j=(ndat/12)*12+1,ndat
     do i=0,n1

        tt=0.e0_wp
        do l=lowfil,lupfil
           k=mod_arr(i+l)   
           tt=tt+x(  k,j)*fil(l)
        enddo
        y(j,i)=tt

     enddo
  enddo
  !$omp end do

  !$omp end parallel

!dee
!call system_clock(iend_test,count_rate_test,count_max_test)
!write(*,*) 'elapsed time on comb',(iend_test-istart_test)/(1.d0*count_rate_test)

end subroutine convrot_t_per



!!!!!commented out as this routine is not used 
subroutine convolut_kinetic_per_c(n1,n2,n3,hgrid,x,y,c)
!  !   applies the kinetic energy operator onto x to get y. Works for periodic BC
!  use module_base
!  implicit none
!
!
!  integer, intent(in) :: n1,n2,n3
!  real(gp),intent(in)::c
!  real(gp), dimension(3), intent(in) :: hgrid
!  real(wp), dimension(0:n1,0:n2,0:n3), intent(in) :: x
!  real(wp), dimension(0:n1,0:n2,0:n3), intent(inout) :: y
!
  stop 'convolut_kinetic_per_c should never be called'
!
!  !local variables
!  integer, parameter :: lowfil=-14,lupfil=14
!  integer :: i1,i2,i3,i,l,j,k
!  real(wp) :: tt
!  integer, dimension(lowfil:n1+lupfil) :: mod_arr1   
!  integer, dimension(lowfil:n2+lupfil) :: mod_arr2   
!  integer, dimension(lowfil:n3+lupfil) :: mod_arr3   
!  real(wp), dimension(3) :: scale
!  real(wp), dimension(lowfil:lupfil,3) :: fil
!
!
!  !$omp parallel default(private) shared(x,y,n1,n2,n3,c,hgrid,fil,mod_arr1,mod_arr2,mod_arr3)
!  call fill_mod_arr(mod_arr1,lowfil,n1+lupfil,n1+1)
!  call fill_mod_arr(mod_arr2,lowfil,n2+lupfil,n2+1)
!  call fill_mod_arr(mod_arr3,lowfil,n3+lupfil,n3+1)
!
!  scale(:)=real(-.5_gp/hgrid(:)**2,wp)
!
!  ! second derivative filters for Daubechies 16
!  fil(0,:)=   -3.5536922899131901941296809374e0_wp*scale(:)
!  fil(1,:)=    2.2191465938911163898794546405e0_wp*scale(:)
!  fil(2,:)=   -0.6156141465570069496314853949e0_wp*scale(:)
!  fil(3,:)=    0.2371780582153805636239247476e0_wp*scale(:)
!  fil(4,:)=   -0.0822663999742123340987663521e0_wp*scale(:)
!  fil(5,:)=    0.02207029188482255523789911295638968409e0_wp*scale(:)
!  fil(6,:)=   -0.409765689342633823899327051188315485e-2_wp*scale(:)
!  fil(7,:)=    0.45167920287502235349480037639758496e-3_wp*scale(:)
!  fil(8,:)=   -0.2398228524507599670405555359023135e-4_wp*scale(:)
!  fil(9,:)=    2.0904234952920365957922889447361e-6_wp*scale(:)
!  fil(10,:)=  -3.7230763047369275848791496973044e-7_wp*scale(:)
!  fil(11,:)=  -1.05857055496741470373494132287e-8_wp*scale(:)
!  fil(12,:)=  -5.813879830282540547959250667e-11_wp*scale(:)
!  fil(13,:)=   2.70800493626319438269856689037647576e-13_wp*scale(:)
!  fil(14,:)=  -6.924474940639200152025730585882e-18_wp*scale(:)
!
!  do k=1,14
!     fil(-k,:)=fil(k,:)
!  enddo
!
!  call conv_kin_x(x,y,(n2+1)*(n3+1))   
!  call conv_kin_y
!  call conv_kin_z(x,y,(n1+1)*(n2+1))
!  !$omp end parallel
!
!
!contains
!
!  subroutine conv_kin_y
!    implicit none
!    real(wp) tt0,tt1,tt2,tt3,tt4,tt5,tt6,tt7
!
!!$omp do 
!    do i3=0,n3/8-1
!       do i1=0,n1
!          do i2=0,n2
!             tt0=0.e0_wp
!             tt1=0.e0_wp
!             tt2=0.e0_wp
!             tt3=0.e0_wp
!             tt4=0.e0_wp
!             tt5=0.e0_wp
!             tt6=0.e0_wp
!             tt7=0.e0_wp
!
!             do l=lowfil,lupfil
!                j=mod_arr2(i2+l)
!
!                tt0=tt0+x(i1,j,i3*8+0)*fil(l,2)
!                tt1=tt1+x(i1,j,i3*8+1)*fil(l,2)
!                tt2=tt2+x(i1,j,i3*8+2)*fil(l,2)
!                tt3=tt3+x(i1,j,i3*8+3)*fil(l,2)
!                tt4=tt4+x(i1,j,i3*8+4)*fil(l,2)
!                tt5=tt5+x(i1,j,i3*8+5)*fil(l,2)
!                tt6=tt6+x(i1,j,i3*8+6)*fil(l,2)
!                tt7=tt7+x(i1,j,i3*8+7)*fil(l,2)
!             enddo
!             y(i1,i2,i3*8+0)=y(i1,i2,i3*8+0)+tt0
!             y(i1,i2,i3*8+1)=y(i1,i2,i3*8+1)+tt1
!             y(i1,i2,i3*8+2)=y(i1,i2,i3*8+2)+tt2
!             y(i1,i2,i3*8+3)=y(i1,i2,i3*8+3)+tt3
!             y(i1,i2,i3*8+4)=y(i1,i2,i3*8+4)+tt4
!             y(i1,i2,i3*8+5)=y(i1,i2,i3*8+5)+tt5
!             y(i1,i2,i3*8+6)=y(i1,i2,i3*8+6)+tt6
!             y(i1,i2,i3*8+7)=y(i1,i2,i3*8+7)+tt7
!          enddo
!       enddo
!    enddo
!!$omp  end do
!
!!$omp do 
!    do i3=(n3/8)*8,n3
!       do i1=0,n1
!          do i2=0,n2
!             tt=0.e0_wp
!             do l=lowfil,lupfil
!                j=mod_arr2(i2+l)
!                tt=tt+x(i1,j   ,i3)*fil(l,2)
!             enddo
!             y(i1,i2,i3)=y(i1,i2,i3)+tt
!          enddo
!       enddo
!    enddo
!!$omp  end do
!  end subroutine conv_kin_y
!
!
!  subroutine conv_kin_x(x,y,ndat)
!    implicit none
!    integer,intent(in)::ndat
!    real(wp),intent(in):: x(0:n1,ndat)
!    real(wp),intent(out)::y(0:n1,ndat)
!    real(wp) tt1,tt2,tt3,tt4,tt5,tt6,tt7,tt8,tt9,tt10,tt11,tt12
!
!!$omp do 
!    do i=0,ndat/12-1
!       do i1=0,n1
!          tt1 =x(i1,i*12+1)*c
!          tt2 =x(i1,i*12+2)*c
!          tt3 =x(i1,i*12+3)*c
!          tt4 =x(i1,i*12+4)*c
!          tt5 =x(i1,i*12+5)*c
!          tt6 =x(i1,i*12+6)*c
!          tt7 =x(i1,i*12+7)*c
!          tt8 =x(i1,i*12+8)*c
!          tt9 =x(i1,i*12+9 )*c
!          tt10=x(i1,i*12+10)*c
!          tt11=x(i1,i*12+11)*c
!          tt12=x(i1,i*12+12)*c
!
!          do l=lowfil,lupfil
!             j=mod_arr1(i1+l)
!
!             tt1=tt1+x(j,i*12+1)*fil(l,1)
!             tt2=tt2+x(j,i*12+2)*fil(l,1)
!             tt3=tt3+x(j,i*12+3)*fil(l,1)
!             tt4=tt4+x(j,i*12+4)*fil(l,1)
!             tt5=tt5+x(j,i*12+5)*fil(l,1)
!             tt6=tt6+x(j,i*12+6)*fil(l,1)
!             tt7=tt7+x(j,i*12+7)*fil(l,1)
!             tt8=tt8+x(j,i*12+8)*fil(l,1)
!             tt9 =tt9 +x(j,i*12+9 )*fil(l,1)
!             tt10=tt10+x(j,i*12+10)*fil(l,1)
!             tt11=tt11+x(j,i*12+11)*fil(l,1)
!             tt12=tt12+x(j,i*12+12)*fil(l,1)
!          enddo
!          y(i1,i*12+1)=tt1
!          y(i1,i*12+2)=tt2
!          y(i1,i*12+3)=tt3
!          y(i1,i*12+4)=tt4
!          y(i1,i*12+5)=tt5
!          y(i1,i*12+6)=tt6
!          y(i1,i*12+7)=tt7
!          y(i1,i*12+8)=tt8
!          y(i1,i*12+9 )=tt9 
!          y(i1,i*12+10)=tt10
!          y(i1,i*12+11)=tt11
!          y(i1,i*12+12)=tt12
!       enddo
!    enddo
!!$omp  end do
!
!!$omp  do 
!    do i=(ndat/12)*12+1,ndat
!       do i1=0,n1
!          tt=x(i1,i)*c
!          do l=lowfil,lupfil
!             j=mod_arr1(i1+l)
!             tt=tt+x(j   ,i)*fil(l,1)
!          enddo
!          y(i1,i)=tt
!       enddo
!    enddo
!!$omp  end do
!  end subroutine conv_kin_x
!
!  subroutine conv_kin_z(x,y,ndat)
!    implicit none
!    integer,intent(in)::ndat
!    real(wp),intent(in):: x(ndat,0:n1)
!    real(wp),intent(out)::y(ndat,0:n1)
!    real(wp) tt1,tt2,tt3,tt4,tt5,tt6,tt7,tt8,tt9,tt10,tt11,tt12
!
!!$omp do 
!    do i=0,ndat/12-1
!       do i3=0,n3
!          tt1=0.e0_wp
!          tt2=0.e0_wp
!          tt3=0.e0_wp
!          tt4=0.e0_wp
!          tt5=0.e0_wp
!          tt6=0.e0_wp
!          tt7=0.e0_wp
!          tt8=0.e0_wp
!          tt9 =0.e0_wp
!          tt10=0.e0_wp
!          tt11=0.e0_wp
!          tt12=0.e0_wp
!
!          do l=lowfil,lupfil
!             j=mod_arr3(i3+l)
!
!             tt1=tt1+x(i*12+1,j)*fil(l,3)
!             tt2=tt2+x(i*12+2,j)*fil(l,3)
!             tt3=tt3+x(i*12+3,j)*fil(l,3)
!             tt4=tt4+x(i*12+4,j)*fil(l,3)
!             tt5=tt5+x(i*12+5,j)*fil(l,3)
!             tt6=tt6+x(i*12+6,j)*fil(l,3)
!             tt7=tt7+x(i*12+7,j)*fil(l,3)
!             tt8=tt8+x(i*12+8,j)*fil(l,3)
!             tt9 =tt9 +x(i*12+9 ,j)*fil(l,3)
!             tt10=tt10+x(i*12+10,j)*fil(l,3)
!             tt11=tt11+x(i*12+11,j)*fil(l,3)
!             tt12=tt12+x(i*12+12,j)*fil(l,3)
!          enddo
!
!          y(i*12+1,i3)=y(i*12+1,i3)+tt1
!          y(i*12+2,i3)=y(i*12+2,i3)+tt2
!          y(i*12+3,i3)=y(i*12+3,i3)+tt3
!          y(i*12+4,i3)=y(i*12+4,i3)+tt4
!          y(i*12+5,i3)=y(i*12+5,i3)+tt5
!          y(i*12+6,i3)=y(i*12+6,i3)+tt6
!          y(i*12+7,i3)=y(i*12+7,i3)+tt7
!          y(i*12+8,i3)=y(i*12+8,i3)+tt8
!          y(i*12+9 ,i3)=y(i*12+9 ,i3)+tt9 
!          y(i*12+10,i3)=y(i*12+10,i3)+tt10
!          y(i*12+11,i3)=y(i*12+11,i3)+tt11
!          y(i*12+12,i3)=y(i*12+12,i3)+tt12
!       enddo
!    enddo
!!$omp  end do
!
!!$omp  do 
!    do i=(ndat/12)*12+1,ndat
!       do i3=0,n3
!          tt=0.e0_wp
!          do l=lowfil,lupfil
!             j=mod_arr3(i3+l)
!             tt=tt+x(i,j)*fil(l,3)
!          enddo
!          y(i,i3)=y(i,i3)+tt
!       enddo
!    enddo
!!$omp  end do
!  end subroutine conv_kin_z
!
!
!
end subroutine convolut_kinetic_per_c


subroutine convolut_kinetic_per_T(n1,n2,n3,hgrid,x,y,ekin_out)
  !   applies the kinetic energy operator onto x to get y. Works for periodic BC
  !   y:=y-1/2Delta x
  use module_base
  implicit none

  integer, intent(in) :: n1,n2,n3
  real(gp), dimension(3), intent(in) :: hgrid
  real(wp), dimension(0:n1,0:n2,0:n3), intent(in) :: x
  real(wp), dimension(0:n1,0:n2,0:n3), intent(inout) :: y
  real(wp),intent(out)::ekin_out
  !local variables
  integer, parameter :: lowfil=-14,lupfil=14
  integer :: i1,i2,i3,i,l,j,k,ithread=0 !for non OMP case
  integer, dimension(lowfil:n1+lupfil) :: mod_arr1
  integer, dimension(lowfil:n2+lupfil) :: mod_arr2
  integer, dimension(lowfil:n3+lupfil) :: mod_arr3
  real(wp) :: tt,ekin1,ekin2,ekin3
  real(wp), dimension(3) :: scale
  real(wp), dimension(lowfil:lupfil,3) :: fil
  real(wp), dimension(8,3) :: ekin_array
  integer omp_get_thread_num

  ekin_out=0._wp
  do i=1,8
  ekin_array(i,1)=10._wp
  ekin_array(i,2)=10._wp
  ekin_array(i,3)=10._wp
  end do
 !$omp parallel default(private) shared(x,y,n1,n2,n3,hgrid,ekin_out,fil,mod_arr1,mod_arr2,mod_arr3,ekin_array)
!$  ithread = omp_get_thread_num()
  call fill_mod_arr(mod_arr1,lowfil,n1+lupfil,n1+1)
  call fill_mod_arr(mod_arr2,lowfil,n2+lupfil,n2+1)
  call fill_mod_arr(mod_arr3,lowfil,n3+lupfil,n3+1)

  scale(:)=real(-.5_gp/hgrid(:)**2,wp)

  ! second derivative filters for Daubechies 16
  fil(0,:)=   -3.5536922899131901941296809374e0_wp*scale(:)
  fil(1,:)=    2.2191465938911163898794546405e0_wp*scale(:)
  fil(2,:)=   -0.6156141465570069496314853949e0_wp*scale(:)
  fil(3,:)=    0.2371780582153805636239247476e0_wp*scale(:)
  fil(4,:)=   -0.0822663999742123340987663521e0_wp*scale(:)
  fil(5,:)=    0.02207029188482255523789911295638968409e0_wp*scale(:)
  fil(6,:)=   -0.409765689342633823899327051188315485e-2_wp*scale(:)
  fil(7,:)=    0.45167920287502235349480037639758496e-3_wp*scale(:)
  fil(8,:)=   -0.2398228524507599670405555359023135e-4_wp*scale(:)
  fil(9,:)=    2.0904234952920365957922889447361e-6_wp*scale(:)
  fil(10,:)=  -3.7230763047369275848791496973044e-7_wp*scale(:)
  fil(11,:)=  -1.05857055496741470373494132287e-8_wp*scale(:)
  fil(12,:)=  -5.813879830282540547959250667e-11_wp*scale(:)
  fil(13,:)=   2.70800493626319438269856689037647576e-13_wp*scale(:)
  fil(14,:)=  -6.924474940639200152025730585882e-18_wp*scale(:)

  do k=1,14
     fil(-k,:)=fil(k,:)
  enddo

  ekin2=0.0_wp
  ekin3=0.0_wp
  ekin1=0.0_wp
  call conv_kin_x(x,y,n1,n2,n3,ekin1,fil,mod_arr1)
  call conv_kin_y(x,y,n1,n2,n3,ekin2,fil,mod_arr2)
  call conv_kin_z(x,y,n1,n2,n3,ekin3,fil,mod_arr3)
  ekin_array(ithread+1,1)=ekin1
  ekin_array(ithread+1,2)=ekin2
  ekin_array(ithread+1,3)=ekin3
  !$omp critical 
     ekin_out=ekin_out+ekin1+ekin2+ekin3
  !$omp end critical
  !$omp end parallel
!dee
!!$!  open(unit=97,file='check_ekin3',status='unknown')
!!$    write(197,*) '-------------------------------------------------------------------'
!!$do i=1,8
!!$    write(197,'(3(1X,e24.17))') ekin_array(i,1),ekin_array(i,2),ekin_array(i,3)
!!$end do
!  close(97)

end subroutine convolut_kinetic_per_T


subroutine conv_kin_x(x,y,n1,n2,n3,ekin,fil,mod_arr1)
  use module_base
    implicit none
    integer, parameter :: lowfil=-14,lupfil=14
    integer, intent(in) :: mod_arr1(lowfil:n1+lupfil)
    integer, intent(in) :: n1,n2,n3
    real(wp), intent(in) :: fil(lowfil:lupfil,3) 
    integer::ndat
    real(wp),intent(in):: x(0:n1,(n2+1)*(n3+1))
    real(wp),intent(inout)::y(0:n1,(n2+1)*(n3+1))
   real(wp),intent(inout)::ekin
    real(wp) tt,tt1,tt2,tt3,tt4,tt5,tt6,tt7,tt8,tt9,tt10,tt11,tt12

    integer ::i,l,j,i1 
    ndat=(n2+1)*(n3+1)
   !$omp do
    do i=0,ndat/12-1
       do i1=0,n1
          tt1=0.e0_wp
          tt2=0.e0_wp
          tt3=0.e0_wp
          tt4=0.e0_wp
          tt5=0.e0_wp
          tt6=0.e0_wp
          tt7=0.e0_wp
          tt8=0.e0_wp
          tt9 =0.e0_wp
          tt10=0.e0_wp
          tt11=0.e0_wp
          tt12=0.e0_wp

          do l=lowfil,lupfil
             j=mod_arr1(i1+l)

             tt1=tt1+x(j,i*12+1)*fil(l,1)
             tt2=tt2+x(j,i*12+2)*fil(l,1)
             tt3=tt3+x(j,i*12+3)*fil(l,1)
             tt4=tt4+x(j,i*12+4)*fil(l,1)
             tt5=tt5+x(j,i*12+5)*fil(l,1)
             tt6=tt6+x(j,i*12+6)*fil(l,1)
             tt7=tt7+x(j,i*12+7)*fil(l,1)
             tt8=tt8+x(j,i*12+8)*fil(l,1)
             tt9 =tt9 +x(j,i*12+9 )*fil(l,1)
             tt10=tt10+x(j,i*12+10)*fil(l,1)
             tt11=tt11+x(j,i*12+11)*fil(l,1)
             tt12=tt12+x(j,i*12+12)*fil(l,1)
          enddo
          y(i1,i*12+1)=y(i1,i*12+1)+tt1;    ekin=ekin+tt1*x(i1,i*12+1)
          y(i1,i*12+2)=y(i1,i*12+2)+tt2;    ekin=ekin+tt2*x(i1,i*12+2)
          y(i1,i*12+3)=y(i1,i*12+3)+tt3;    ekin=ekin+tt3*x(i1,i*12+3)
          y(i1,i*12+4)=y(i1,i*12+4)+tt4;    ekin=ekin+tt4*x(i1,i*12+4)
          y(i1,i*12+5)=y(i1,i*12+5)+tt5;    ekin=ekin+tt5*x(i1,i*12+5)
          y(i1,i*12+6)=y(i1,i*12+6)+tt6;    ekin=ekin+tt6*x(i1,i*12+6)
          y(i1,i*12+7)=y(i1,i*12+7)+tt7;    ekin=ekin+tt7*x(i1,i*12+7)
          y(i1,i*12+8)=y(i1,i*12+8)+tt8;    ekin=ekin+tt8*x(i1,i*12+8)
          y(i1,i*12+9 )=y(i1,i*12+9 )+tt9 ;    ekin=ekin+tt9 *x(i1,i*12+9 )
          y(i1,i*12+10)=y(i1,i*12+10)+tt10;    ekin=ekin+tt10*x(i1,i*12+10)
          y(i1,i*12+11)=y(i1,i*12+11)+tt11;    ekin=ekin+tt11*x(i1,i*12+11)
          y(i1,i*12+12)=y(i1,i*12+12)+tt12;    ekin=ekin+tt12*x(i1,i*12+12)
       enddo
    enddo
   !$omp end do

   !$omp do
    do i=(ndat/12)*12+1,ndat
       do i1=0,n1
          tt=0.e0_wp
          do l=lowfil,lupfil
             j=mod_arr1(i1+l)
             tt=tt+x(j   ,i)*fil(l,1)
          enddo
          y(i1,i)=y(i1,i)+tt ; ekin=ekin+tt*x(i1,i)
       enddo
    enddo
   !$omp end do
end subroutine conv_kin_x


subroutine conv_kin_y(x,y,n1,n2,n3,ekin,fil,mod_arr2)
  use module_base
    implicit none
    integer, parameter :: lowfil=-14,lupfil=14
    integer, intent(in) :: mod_arr2(lowfil:n2+lupfil)
    integer, intent(in) :: n1,n2,n3
    real(wp), intent(in) :: fil(lowfil:lupfil,3) 
    real(wp),intent(in):: x(0:n1,0:n2,0:n3)
    real(wp),intent(inout)::y(0:n1,0:n2,0:n3)
   real(wp),intent(inout)::ekin
    real(wp) tt,tt0,tt1,tt2,tt3,tt4,tt5,tt6,tt7

    integer ::l,j,i1,i2,i3 
   !$omp do
    do i3=0,n3/8-1
       do i1=0,n1
          do i2=0,n2
             tt0=0.e0_wp
             tt1=0.e0_wp
             tt2=0.e0_wp
             tt3=0.e0_wp
             tt4=0.e0_wp
             tt5=0.e0_wp
             tt6=0.e0_wp
             tt7=0.e0_wp

             do l=lowfil,lupfil
                j=mod_arr2(i2+l)

                tt0=tt0+x(i1,j,i3*8+0)*fil(l,2)
                tt1=tt1+x(i1,j,i3*8+1)*fil(l,2)
                tt2=tt2+x(i1,j,i3*8+2)*fil(l,2)
                tt3=tt3+x(i1,j,i3*8+3)*fil(l,2)
                tt4=tt4+x(i1,j,i3*8+4)*fil(l,2)
                tt5=tt5+x(i1,j,i3*8+5)*fil(l,2)
                tt6=tt6+x(i1,j,i3*8+6)*fil(l,2)
                tt7=tt7+x(i1,j,i3*8+7)*fil(l,2)
             enddo
             y(i1,i2,i3*8+0)=y(i1,i2,i3*8+0)+tt0;    ekin=ekin+tt0*x(i1,i2,i3*8+0)
             y(i1,i2,i3*8+1)=y(i1,i2,i3*8+1)+tt1;    ekin=ekin+tt1*x(i1,i2,i3*8+1)
             y(i1,i2,i3*8+2)=y(i1,i2,i3*8+2)+tt2;    ekin=ekin+tt2*x(i1,i2,i3*8+2)
             y(i1,i2,i3*8+3)=y(i1,i2,i3*8+3)+tt3;    ekin=ekin+tt3*x(i1,i2,i3*8+3)
             y(i1,i2,i3*8+4)=y(i1,i2,i3*8+4)+tt4;    ekin=ekin+tt4*x(i1,i2,i3*8+4)
             y(i1,i2,i3*8+5)=y(i1,i2,i3*8+5)+tt5;    ekin=ekin+tt5*x(i1,i2,i3*8+5)
             y(i1,i2,i3*8+6)=y(i1,i2,i3*8+6)+tt6;    ekin=ekin+tt6*x(i1,i2,i3*8+6)
             y(i1,i2,i3*8+7)=y(i1,i2,i3*8+7)+tt7;    ekin=ekin+tt7*x(i1,i2,i3*8+7)
          enddo
       enddo
    enddo
   
   !$omp end do

   !$omp do
    do i3=(n3/8)*8,n3
       do i1=0,n1
          do i2=0,n2
             tt=0.e0_wp
             do l=lowfil,lupfil
                j=mod_arr2(i2+l)
                tt=tt+x(i1,j   ,i3)*fil(l,2)
             enddo
             y(i1,i2,i3)=y(i1,i2,i3)+tt;   ekin=ekin+tt*x(i1,i2,i3)
          enddo
       enddo
    enddo
   !$omp end do
end subroutine conv_kin_y


subroutine conv_kin_z(x,y,n1,n2,n3,ekin,fil,mod_arr3)
  use module_base
    implicit none
    integer, parameter :: lowfil=-14,lupfil=14
    integer, intent(in) :: n1,n2,n3
    real(wp), intent(in) :: fil(lowfil:lupfil,3) 
    integer, intent(in) :: mod_arr3(lowfil:n3+lupfil)
    real(wp),intent(in):: x((n2+1)*(n1+1),0:n1)
    real(wp),intent(inout)::y((n2+1)*(n1+1),0:n1)
   real(wp),intent(inout)::ekin
    real(wp) tt,tt1,tt2,tt3,tt4,tt5,tt6,tt7,tt8,tt9,tt10,tt11,tt12
    integer :: ndat

    integer ::i,l,j,i3 
    ndat=(n2+1)*(n1+1)
   !$omp do
    do i=0,ndat/12-1
       do i3=0,n3
          tt1=0.e0_wp
          tt2=0.e0_wp
          tt3=0.e0_wp
          tt4=0.e0_wp
          tt5=0.e0_wp
          tt6=0.e0_wp
          tt7=0.e0_wp
          tt8=0.e0_wp
          tt9 =0.e0_wp
          tt10=0.e0_wp
          tt11=0.e0_wp
          tt12=0.e0_wp

          do l=lowfil,lupfil
             j=mod_arr3(i3+l)

             tt1=tt1+x(i*12+1,j)*fil(l,3)
             tt2=tt2+x(i*12+2,j)*fil(l,3)
             tt3=tt3+x(i*12+3,j)*fil(l,3)
             tt4=tt4+x(i*12+4,j)*fil(l,3)
             tt5=tt5+x(i*12+5,j)*fil(l,3)
             tt6=tt6+x(i*12+6,j)*fil(l,3)
             tt7=tt7+x(i*12+7,j)*fil(l,3)
             tt8=tt8+x(i*12+8,j)*fil(l,3)
             tt9 =tt9 +x(i*12+9 ,j)*fil(l,3)
             tt10=tt10+x(i*12+10,j)*fil(l,3)
             tt11=tt11+x(i*12+11,j)*fil(l,3)
             tt12=tt12+x(i*12+12,j)*fil(l,3)
          enddo

          y(i*12+1,i3)=y(i*12+1,i3)+tt1;    ekin=ekin+tt1*x(i*12+1,i3)
          y(i*12+2,i3)=y(i*12+2,i3)+tt2;    ekin=ekin+tt2*x(i*12+2,i3)
          y(i*12+3,i3)=y(i*12+3,i3)+tt3;    ekin=ekin+tt3*x(i*12+3,i3)
          y(i*12+4,i3)=y(i*12+4,i3)+tt4;    ekin=ekin+tt4*x(i*12+4,i3)
          y(i*12+5,i3)=y(i*12+5,i3)+tt5;    ekin=ekin+tt5*x(i*12+5,i3)
          y(i*12+6,i3)=y(i*12+6,i3)+tt6;    ekin=ekin+tt6*x(i*12+6,i3)
          y(i*12+7,i3)=y(i*12+7,i3)+tt7;    ekin=ekin+tt7*x(i*12+7,i3)
          y(i*12+8,i3)=y(i*12+8,i3)+tt8;    ekin=ekin+tt8*x(i*12+8,i3)
          y(i*12+9 ,i3)=y(i*12+9 ,i3)+tt9 ;    ekin=ekin+tt9*x(i*12+9 ,i3)
          y(i*12+10,i3)=y(i*12+10,i3)+tt10;    ekin=ekin+tt10*x(i*12+10,i3)
          y(i*12+11,i3)=y(i*12+11,i3)+tt11;    ekin=ekin+tt11*x(i*12+11,i3)
          y(i*12+12,i3)=y(i*12+12,i3)+tt12;    ekin=ekin+tt12*x(i*12+12,i3)
       enddo
    enddo
   !$omp end do

   !$omp do
    do i=(ndat/12)*12+1,ndat
       do i3=0,n3
          tt=0.e0_wp
          do l=lowfil,lupfil
             j=mod_arr3(i3+l)
             tt=tt+x(i,j)*fil(l,3)
          enddo
          y(i,i3)=y(i,i3)+tt; ekin=ekin+tt*x(i,i3)
       enddo
    enddo
   !$omp end do
end subroutine conv_kin_z


subroutine fill_mod_arr(arr,nleft,nright,n)
implicit none
integer,intent(in)::nleft,nright,n
integer,intent(out)::arr(nleft:nright)
integer::i

if (nleft.ge.-n) then
   do i=nleft,-1
      arr(i)=n+i
   enddo
else
   do i=nleft,-1
      arr(i)=modulo(i,n)
   enddo
endif

do i=max(0,nleft),min(n-1,nright)
   arr(i)=i
enddo

if (nright.lt.2*n) then
   do i=n,nright
      arr(i)=i-n
   enddo
else
   do i=n,nright
      arr(i)=modulo(i,n)
   enddo
endif

end subroutine fill_mod_arr
<|MERGE_RESOLUTION|>--- conflicted
+++ resolved
@@ -37,11 +37,8 @@
   real(wp) :: ci1,ci2,ci3,ci4,ci5,ci6,ci7,ci8
   real(wp) :: di1,di2,di3,di4,di5,di6,di7,di8
 
-<<<<<<< HEAD
-=======
   !write(*,*) 'ana_rot_per executed'
 
->>>>>>> d7bd704b
   call fill_mod_arr(mod_arr,-7,2*n+8,2*n+2)
 
 !dee
