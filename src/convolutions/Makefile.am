--- conflicted
+++ resolved
@@ -41,8 +41,4 @@
 # convolut_ib_sse.c \ #to be verified, not working yet
 EXTRA_DIST = v.inc v_long.inc v_17.inc
 
-<<<<<<< HEAD
-AM_FCFLAGS = -I../includes @LIBABINIT_INCLUDE@
-=======
-AM_FCFLAGS = @LIBABINIT_INCLUDE@ -I../includes
->>>>>>> ce98b2fe
+AM_FCFLAGS = @LIBABINIT_INCLUDE@ -I../includes