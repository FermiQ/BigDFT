--- conflicted
+++ resolved
@@ -62,11 +62,7 @@
         call  comb_rot_grow_loc_square_1(n2,n3,2*n1+30,w1,w2,ibzxx,ibxxyy,.true.) 
 
 ! i3,I1,I2  -> I1,I2,I3
-<<<<<<< HEAD
-        call  comb_rot_grow_loc_square_1(n3,2*n1+30,2*n2+30,ww,y,ibxxyy,ibyyzz_r,.false.) 
-=======
    		call  comb_rot_grow_loc_square_1(n3,2*n1+30,2*n2+30,w2,y,ibxxyy,ibyyzz_r,.false.) 
->>>>>>> 1cbf4ff4
 
         END SUBROUTINE
 
