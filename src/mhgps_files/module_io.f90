!> @file
!!  Input/Output for minima hopping
!!
!! @author
!!    Copyright (C) 2013-2014 BigDFT group
!!    This file is distributed under the terms of the
!!    GNU General Public License, see ~/COPYING file
!!    or http://www.gnu.org/copyleft/gpl.txt .
!!    For the list of contributors, see ~/AUTHORS 


!> Module handling input/output for minima hopping method
module module_io

    implicit none

    private

    public :: read_mode
    public :: write_mode
    public :: read_jobs
    public :: get_first_struct_file

contains

subroutine get_first_struct_file(filename)
    use module_base
    use module_global_variables, only: operation_mode,&
                                       currdir
    implicit none
    !parameter
    character(len=200), intent(out) :: filename
    !internal
    integer :: istat,u
    character(len=33) :: line
    logical :: exists


    inquire(file=trim(adjustl(currdir))//'/job_list',exist=exists)
    if(exists)then
        u=f_get_free_unit()
        open(unit=u,file=trim(adjustl(currdir))//'/job_list')
        read(u,'(a)',iostat=istat)line
        if(istat/=0)then
            call f_err_throw(trim(adjustl(currdir))//&
                                '/job_file empty')
        endif
        read(line,*)filename
        filename=trim(adjustl(currdir))//'/'//filename
        call check_struct_file_exists(filename)
        close(u)
    else
        write(filename,'(a,i3.3)')trim(adjustl(currdir))//'/pos',1
        call check_struct_file_exists(filename)
    endif
end subroutine
subroutine read_jobs(njobs,joblist)
    !reads jobs from file or from available xyz/ascii files.
    !job file is limited to 999 lines
    use module_base
    use module_global_variables, only: operation_mode,&
                                       currdir
    implicit none
    !parameters
    integer, intent(out) :: njobs
    character(len=100) :: joblist(2,999)
    !internal
    logical :: exists,fexists
    character(len=300) :: line
    character(len=6) :: filename
    integer :: ifile,iline,u,istat
    inquire(file=trim(adjustl(currdir))//'/job_list',exist=exists)
    njobs=0
    if(exists)then
        u=f_get_free_unit()
        open(unit=u,file=trim(adjustl(currdir))//'/job_list')
        if(trim(adjustl(operation_mode))=='connect'.or.&
                       trim(adjustl(operation_mode))=='guessonly')then
            do iline=1,999
                read(u,'(a)',iostat=istat)line
                if(istat/=0)exit
                read(line,*,iostat=istat)joblist(1,iline),joblist(2,iline)
                if(istat/=0)then
                    call f_err_throw(trim(adjustl(currdir))//&
                                 '/job_file wrong format for connect run')
                endif
                joblist(1,iline)=trim(adjustl(currdir))//'/'//joblist(1,iline)
                joblist(2,iline)=trim(adjustl(currdir))//'/'//joblist(2,iline)
                call check_struct_file_exists(trim(adjustl(joblist(1,iline))))
                call check_struct_file_exists(trim(adjustl(joblist(2,iline))))
                njobs=njobs+1
            enddo
            if(iline==1)then
                call f_err_throw(trim(adjustl(currdir))//&
                                '/job_file empty')
            endif
        else if(trim(adjustl(operation_mode))=='simple'.or.&
                trim(adjustl(operation_mode))=='hessian'.or.&
                trim(adjustl(operation_mode))=='minimize')then
            do iline=1,999
                read(u,'(a)',iostat=istat)line
                if(istat/=0)exit
                read(line,*)joblist(1,iline)
                joblist(1,iline)=trim(adjustl(currdir))//'/'//joblist(1,iline)
                call check_struct_file_exists(trim(adjustl(joblist(1,iline))))
                njobs=njobs+1
            enddo
        endif
        close(u)
    else
        if(trim(adjustl(operation_mode))=='connect'.or.&
                       trim(adjustl(operation_mode))=='guessonly')then
            do ifile=1,998
                write(filename,'(a,i3.3)')'pos',ifile
                joblist(1,ifile)=trim(adjustl(currdir))//'/'//filename
                call check_struct_file_exists(trim(adjustl(joblist(1,ifile))),fexists)
                if(.not.fexists)exit
                write(filename,'(a,i3.3)')'pos',ifile+1
                joblist(2,ifile)=trim(adjustl(currdir))//'/'//filename
                call check_struct_file_exists(trim(adjustl(joblist(2,ifile))),fexists)
                if(.not.fexists)exit
                njobs=njobs+1
            enddo
        else if(trim(adjustl(operation_mode))=='simple'.or.&
                trim(adjustl(operation_mode))=='hessian'.or.&
                trim(adjustl(operation_mode))=='minimize')then
            do ifile=1,999
                write(filename,'(a,i3.3)')'pos',ifile
                joblist(1,ifile)=trim(adjustl(currdir))//'/'//filename
                call check_struct_file_exists(trim(adjustl(joblist(1,ifile))),fexists)
                if(.not.fexists)exit
                njobs=njobs+1
            enddo
        endif
    endif

end subroutine

subroutine check_struct_file_exists(filename,exists)
    use module_base
    implicit none
    !parameter
    character(len=*), intent(in) :: filename
    logical, optional, intent(out) :: exists
    !internal
    logical :: xyzexists=.false.,asciiexists=.false.
    integer :: indx,inda

    if(present(exists))then
        exists=.true.
    endif

    indx=index(filename,'.xyz')
    inda=index(filename,'.ascii')
    if(indx==0)then
        inquire(file=trim(adjustl(filename))//'.xyz',exist=xyzexists)
    else
        inquire(file=trim(adjustl(filename)),exist=xyzexists)
    endif
    if(inda==0)then
        inquire(file=trim(adjustl(filename))//'.ascii',exist=asciiexists)
    else
        inquire(file=trim(adjustl(filename)),exist=asciiexists)
    endif
    if(.not. (xyzexists .or. asciiexists))then
        if(present(exists))then
            exists=.false.
        else
        call f_err_throw('File '//trim(adjustl(filename))//&
                        ' does not exist.')
        endif
    endif
end subroutine

subroutine read_mode(nat,filename,minmode)
    use module_base
    use module_types
    use module_atoms, only: atomic_structure,&
                            deallocate_atomic_structure,&
                            read_atomic_file=>set_astruct_from_file
    use module_global_variables, only: iproc
    implicit none
    !parameters
    integer, intent(in) :: nat
    character(len=*), intent(in) :: filename
    real(gp), intent(inout) :: minmode(3,nat)
    !internal
    type(atomic_structure):: astruct !< Contains all info


    call read_atomic_file(filename,iproc,astruct)
    if(nat/=astruct%nat) &
         call f_err_throw('(MHGPS) severe error in read_mode: '//&
         'nat/=astruct%nat')
    if (trim(astruct%units) /= 'atomic'&
       .and. trim(astruct%units) /= 'atomicd0'&
       .and. trim(astruct%units) /= 'bohr'&
       .and. trim(astruct%units) /= 'bohrd0') then
        stop '(MHGPS) severe error units of mode-file must be atomic'
    endif

    call vcopy(3 * astruct%nat,astruct%rxyz(1,1),1,minmode(1,1), 1)
    call deallocate_atomic_structure(astruct)
end subroutine


subroutine write_mode(nat,filename,minmode,rotforce)
    use module_base, only: gp
    use module_types
    use module_interfaces
    use module_atoms, only: astruct_dump_to_file
<<<<<<< HEAD
    use module_global_variables, only: iproc, runObj
    use bigdft_run
=======
    use module_global_variables, only: astruct=>astruct_ptr!, ixyz_int
>>>>>>> 50f4f148
    implicit none
    !parameters
    integer, intent(in) :: nat
    character(len=*), intent(in) :: filename
    real(gp), intent(in) :: minmode(3,nat)
    real(gp), intent(in), optional :: rotforce(3,nat)
    !internal
    character(len=7) :: comment='minmode'
    character(len=20) :: units

    units=bigdft_get_units(runObj)
    call bigdft_set_units(runObj,'atomicd0')
    if(present(rotforce))then
       call astruct_dump_to_file(bigdft_get_astruct_ptr(runObj),filename,trim(comment),&
            rxyz=minmode,forces=rotforce)
!!$
!!$        call write_atomic_file(filename,&
!!$              0.0_gp,minmode(1,1),ixyz_int,&
!!$              atoms,trim(comment),forces=rotforce(1,1))
    else
       call astruct_dump_to_file(bigdft_get_astruct_ptr(runObj),filename,trim(comment),&
            rxyz=minmode)
!!$
!!$        call write_atomic_file(filename,&
!!$              0.0_gp,minmode(1,1),ixyz_int,&
!!$              atoms,trim(comment))
    endif
    call bigdft_set_units(runObj,units)
end subroutine

end module<|MERGE_RESOLUTION|>--- conflicted
+++ resolved
@@ -209,12 +209,8 @@
     use module_types
     use module_interfaces
     use module_atoms, only: astruct_dump_to_file
-<<<<<<< HEAD
     use module_global_variables, only: iproc, runObj
     use bigdft_run
-=======
-    use module_global_variables, only: astruct=>astruct_ptr!, ixyz_int
->>>>>>> 50f4f148
     implicit none
     !parameters
     integer, intent(in) :: nat
