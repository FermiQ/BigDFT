!! @file
!! @author Bastian Schaefer
!! @section LICENCE
!!    Copyright (C) 2014 UNIBAS
!!    This file is not freely distributed.
!!    A licence is necessary from UNIBAS
module module_saddle
implicit none

private

public :: findsad

contains

subroutine findsad(nat,alat,rcov,nbond,iconnect,&
                  wpos,etot,fout,minmode,displ,ener_count,&
                  rotforce,converged)
    !imode=1 for clusters
    !imode=2 for biomolecules
    use module_base
    use yaml_output
    use module_interfaces
    use module_sbfgs
    use module_global_variables, only: inputPsiId, iproc, ixyz_int, atoms, mhgps_verbosity,&
                                       currDir, isadc, ndim_rot, nhist_rot, alpha_rot,&
                                       alpha_stretch_rot,saddle_alpha_stretch0,work,lwork,&
                                       saddle_steepthresh_trans ,imode,&
                                       recompIfCurvPos => saddle_recompIfCurvPos,&
                                       minoverlap0   => saddle_minoverlap0,&
                                       tightenfac    => saddle_tightenfac,&
                                       maxcurvrise   => saddle_maxcurvrise,&
                                       cutoffratio   => saddle_cutoffratio,&
                                       fnrmtol       => saddle_fnrmtol,&
                                       rmsdispl0     => saddle_rmsdispl0,&
                                       trustr        => saddle_trustr,&
                                       tolc          => saddle_tolc,&
                                       tolf          => saddle_tolf,&
                                       nit_trans     => saddle_nit_trans,&
                                       nit_rot       => saddle_nit_rot,&
                                       nhistx_trans  => saddle_nhistx_trans,&
                                       nhistx_rot    => saddle_nhistx_rot,&
                                       alpha0_trans  => saddle_alpha0_trans,&
                                       alpha0_rot    => saddle_alpha0_rot,&
                                       alpha_rot_stretch0    => saddle_alpha_rot_stretch0,&
                                       alpha_stretch0    => saddle_alpha_stretch0,&
                                       curvforcediff => saddle_curvgraddiff,&
                                       rxyz          => rxyz_trans,&
                                       rxyzraw       => rxyzraw_trans,&
                                       fxyz          => fxyz_trans,&
                                       fxyzraw       => fxyzraw_trans,&
                                       fstretch      => fstretch_trans,&
                                       eval          => eval_trans,&
                                       res           => res_trans,&
                                       rrr           => rrr_trans,&
                                       aa            => aa_trans,&
                                       ff            => ff_trans,&
                                       rr            => rr_trans,&
                                       dd            => dd_trans,&
                                       fff           => fff_trans,&
                                       scpr          => scpr_trans,&
                                       wold          => wold_trans,&
                                       efmethod
 
    implicit none
    !parameters    
    integer, intent(in)       :: nat
    real(gp), intent(in)      :: alat(3)
    real(gp), intent(in)      :: rcov(nat)
    real(gp), intent(inout)   :: wpos(3,nat)
    real(gp), intent(out)     :: etot
    real(gp), intent(out)     :: fout(3,nat)
    real(gp), intent(inout)   :: minmode(3,nat)
    real(gp), intent(inout)   :: displ
    real(gp), intent(inout)   :: ener_count
    logical, intent(out)      :: converged
    integer, intent(in)       :: nbond
    integer, intent(in)       :: iconnect(2,nbond)
    real(gp), intent(in)      :: rotforce(3,nat)
    !internal
    real(gp), allocatable, dimension(:,:)   :: dds
    real(gp), allocatable, dimension(:,:)   :: dd0
    real(gp), allocatable, dimension(:,:)   :: delta
    real(gp), allocatable, dimension(:,:)   :: ftmp
    real(gp), allocatable, dimension(:,:)   :: minmodeold
    real(gp), allocatable, dimension(:,:)   :: minmode0
    logical  :: steep
    real(gp) :: maxd
    real(gp) :: alpha
    real(gp) :: alpha_stretch
    real(gp) :: fnrm
    real(gp) :: fmax
    real(gp) :: etotp
    real(gp) :: etotold
    real(gp) :: detot
    real(gp) :: cosangle
    real(gp) :: scl
    real(gp) :: tt
    real(gp) :: dt
    integer  :: iat
    integer  :: itswitch
    integer  :: nhist
    integer  :: ndim
    integer  :: it
    integer  :: ihist
    integer  :: i
    integer  :: recompute
    integer  :: fc=0
    real(gp) :: tol
    real(gp) :: displold
    real(gp) :: rmsdispl
    real(gp) :: curv
    real(gp) :: displ2
    real(gp) :: overlap
    real(gp) :: minoverlap
    real(gp) :: tnatdmy(3,nat)
    real(gp) :: tmp
    logical  :: optCurvConv
    logical  :: flag
    logical  :: tooFar
    logical  :: fixfragmented
    logical  :: subspaceSucc
    character(len=9)   :: fn9
    character(len=300)  :: comment
    character(len=100) :: filename
!!real(gp) :: pos(3,nat),hess(3*nat,3*nat),evalh(3*nat)
!!integer :: info
    !functions
    real(gp) :: ddot,dnrm2



    if(atoms%astruct%geocode/='F'.and. .not. (trim(adjustl(efmethod))=='LENSIc'))&
    stop'STOP: saddle search only implemented for free BC'

    if(iproc==0)then
        call yaml_comment('(MHGPS) Start Saddle Search ....',&
                          hfill='-')
    endif

    ndim_rot=0
    nhist_rot=0
    alpha_rot=alpha0_rot
    alpha_stretch_rot=saddle_alpha_stretch0
    rmsdispl=rmsdispl0
    flag=.true.
    fc=0
    fixfragmented=.false.
    converged=.false.
    subspaceSucc=.true.
    tol=tolc
    displ=0.0_gp
    displ2=0.0_gp
    displold=0.0_gp
    curv=1000.0_gp
    alpha_stretch=alpha_stretch0

    ! allocate arrays
    dds = f_malloc((/ 1.to.3, 1.to.nat/),id='dds')
    dd0 = f_malloc((/ 1.to.3, 1.to.nat/),id='dd0')
    delta = f_malloc((/ 1.to.3, 1.to.nat/),id='delta')
    ftmp = f_malloc((/ 1.to.3, 1.to.nat/),id='ftmp')
    minmodeold = f_malloc((/ 1.to.3, 1.to.nat/),id='minmodeold')
    minmode0 = f_malloc((/ 1.to.3, 1.to.nat/),id='minmode0')
    minmode0=minmode
    minmodeold=minmode
    wold=0.0_gp
    fstretch=0.0_gp
    rxyz(:,:,0)=wpos

    call fixfrag_posvel(nat,rcov,rxyz(1,1,0),tnatdmy,1,fixfragmented)
    if(fixfragmented .and. mhgps_verbosity >=0.and. iproc==0)&
       call yaml_comment('fragmentation fixed')

    inputPsiId=0
    call minenergyandforces(.true.,imode,nat,alat,rxyz(1,1,0),rxyzraw(1,1,0),&
    fxyz(1,1,0),fstretch(1,1,0),fxyzraw(1,1,0),etot,iconnect,nbond,&
    wold,alpha_stretch0,alpha_stretch)
    ener_count=ener_count+1.0_gp
    if(imode==2)rxyz(:,:,0)=rxyz(:,:,0)+alpha_stretch*fstretch(:,:,0)
    call fnrmandforcemax(fxyzraw(1,1,0),fnrm,fmax,nat)
    fnrm=sqrt(fnrm)
    etotold=etot
    etotp=etot

!    itswitch=2
    itswitch=-2
    ndim=0
    nhist=0
    alpha=alpha0_trans
    do it=1,nit_trans
        nhist=nhist+1

        if ((.not. subspaceSucc) .or. fnrm.gt.saddle_steepthresh_trans  .or. it.le.itswitch) then
            ndim=0
            steep=.true.
            !if (it.gt.itswitch) itswitch=it+nhistx_trans
        else
            steep=.false.
            !alpha=alpha0_trans
        endif

        !make space in the history list
        if (nhist.gt.nhistx_trans) then
            nhist=nhistx_trans
            do ihist=0,nhist-1
                do iat=1,nat
                    do i=1,3
                        rxyz(i,iat,ihist)=rxyz(i,iat,ihist+1)
                        fxyz(i,iat,ihist)=fxyz(i,iat,ihist+1)
                        rxyzraw(i,iat,ihist)=rxyzraw(i,iat,ihist+1)
                        fxyzraw(i,iat,ihist)=fxyzraw(i,iat,ihist+1)
                        fstretch(i,iat,ihist)=fstretch(i,iat,ihist+1)
                     enddo
                enddo
            enddo
        endif

        !START FINDING LOWEST MODE

        !Walked too far? Then recompute direction of lowest mode!
        tooFar = abs(displ-displold)>rmsdispl*sqrt(dble(3*nat))
 
        !reset flag if fnrm gets too big. (otherwise tightening
        !might be only done in a flat region, but not at the end
        !close to the transition state (may happen sometimes
        !for biomolecules)
        if(fnrm > 2.0_gp*tightenfac*fnrmtol)then
             flag=.true.
        endif
        !determine if final tightening should be done:
        if(fnrm<=tightenfac*fnrmtol .and. curv<0.d0 .and. (flag .or. tooFar))then
 !       if(fnrm<=tightenfac*fnrmtol .and. flag)then
            if(iproc==0.and.mhgps_verbosity>=2)then
                if(flag)then
                    call yaml_comment('(MHGPS) tightening')
                else
                    call yaml_warning('(MHGPS) redo tightening '//&
                         'since walked too far at small forces. '//&
                         'Is tightenfac chosen too large?')
                endif
            endif
            tol=tolf
            recompute=it
            minoverlap=-2._gp !disable overlap control in opt_curv
            flag=.false.
 !       else if(it==1)then
 !           tol=tolc
        else
            tol=tolc
            minoverlap=minoverlap0
        endif
        if(tooFar& !recompute lowest mode if walked too far
          .or. it==1& !compute lowest mode at first step
         ! .or. (curv>=0.0_gp .and. (mod(it,recompIfCurvPos)==0))& !For LJ
          .or. (curv>=0.0_gp .and. ((mod(it,recompIfCurvPos)==0).or. fnrm<fnrmtol))& !For LJ
                                                                !systems
                                                                !recomputation
                                                                !every
                                                                !nth=recompIfCurvPos
                                                                !step raises
                                                                !stability
          .or.recompute==it)then
            !if(iproc==0.and.mhgps_verbosity>=2)call yaml_comment(&
            !'(MHGPS) METHOD COUNT  IT  CURVATURE             &
            !DIFF      FMAX      FNRM      alpha    ndim')
            if(iproc==0.and.mhgps_verbosity>=2)write(*,'(a)')&
            '  #(MHGPS) METHOD COUNT  IT  CURVATURE             '//&
            'DIFF      FMAX      FNRM      alpha    ndim'
            inputPsiId=1
             !inputPsiId=0
            call opt_curv(it,imode,nat,alat,alpha0_rot,curvforcediff,nit_rot,&
                          nhistx_rot,rxyzraw(1,1,nhist-1),fxyzraw(1,1,nhist-1),&
                          minmode(1,1),curv,rotforce(1,1),tol,displ2,ener_count,&
                          optCurvConv,iconnect,nbond,alpha_rot_stretch0,&
                          maxcurvrise,cutoffratio,minoverlap)
!pos=rxyzraw(:,:,nhist-1)
!call cal_hessian_fd_m(iproc,nat,alat,pos,hess)
!call tbhess(nat,pos,hess,evalh)
!call DSYEV('V','L',3*nat,hess,3*nat,evalh,WORK,LWORK,INFO)
!write(*,*) '(MHGPS) overlap with exact:',abs(ddot(3*nat,hess(:,1),1,minmode(1,1),1))
!write(*,'(a,2(1x,es24.17))') '(MHGPS) rel err eval approx, eval finit:',curv,evalh(1)!,abs((curv-evalh(1))/evalh(1))

            inputPsiId=1
            minmode = minmode / dnrm2(3*nat,minmode(1,1),1)
            if(.not.optCurvConv)then
                if(iproc==0)call yaml_warning('(MHGPS) opt_curv failed')
                converged=.false.
 stop 'opt_curv failed'
                return
            endif
            overlap=ddot(3*nat,minmodeold(1,1),1,minmode(1,1),1)
            if(iproc==0.and.mhgps_verbosity>=2)&
                call yaml_map('  (MHGPS) minmode overlap',overlap)
            minmodeold=minmode
            displold=displ
            recompute=huge(1)
            !if(iproc==0.and.mhgps_verbosity>=2)call yaml_comment(&
            !'(MHGPS) METHOD COUNT  IT  Energy                &
            !DIFF      FMAX      FNRM      alpha    ndim')
            if(iproc==0.and.mhgps_verbosity>=2)write(*,'(a)')&
            '  #(MHGPS) METHOD COUNT  IT  Energy                '//&
            'DIFF      FMAX      FNRM      alpha    ndim'
        endif
        !END FINDING LOWEST MODE
        
        600 continue
        call modify_gradient(nat,ndim,rrr(1,1,1),eval(1),&
             res(1),fxyz(1,1,nhist-1),alpha,dd(1,1))
 
        !save a version of dd without minmode direction in dd0
        !(used for gradient feedback)
        !dd0=dd-ddot(3*nat,dd(1,1),1,minmode(1,1),1)*minmode
        tmp=-ddot(3*nat,dd(1,1),1,minmode(1,1),1)
        call vcopy(3*nat,dd(1,1),1,dd0(1,1),1) 
        call daxpy(3*nat,tmp, minmode(1,1), 1, dd0(1,1), 1 )
 
        !invert gradient in minmode direction
        !dd=dd-2.0_gp*ddot(3*nat,dd(1,1),1,minmode(1,1),1)*minmode
        tmp=2.0_gp*tmp
        call daxpy(3*nat,tmp, minmode(1,1), 1, dd(1,1), 1 )
 
        tt=0.0_gp
        dt=0.0_gp
        maxd=-huge(1.0_gp)
        do iat=1,nat
            dt=dd(1,iat)**2+dd(2,iat)**2+dd(3,iat)**2
            tt=tt+dt
            maxd=max(maxd,dt)
        enddo
        tt=sqrt(tt)
        maxd=sqrt(maxd)
 
        !trust radius approach
        if(maxd>trustr)then
            if(iproc==0)call yaml_map('  (MHGPS) step too large',maxd)
            scl=0.5_gp*trustr/maxd
            dd=dd*scl
            tt=tt*scl
            maxd=0.5_gp*trustr
        endif
        !do the move
        rxyz(:,:,nhist)=rxyz(:,:,nhist-1)-dd(:,:)
        call fixfrag_posvel(nat,rcov,rxyz(1,1,nhist),tnatdmy,1,fixfragmented)
        if(fixfragmented .and. mhgps_verbosity >=2.and. iproc==0)&
           call yaml_comment('fragmentation fixed')
        !displ=displ+tt
 
        inputPsiId=1
        call minenergyandforces(.true.,imode,nat,alat,rxyz(1,1,nhist),&
                rxyzraw(1,1,nhist),fxyz(1,1,nhist),fstretch(1,1,nhist),&
                fxyzraw(1,1,nhist),etotp,iconnect,nbond,wold,&
                alpha_stretch0,alpha_stretch)
        ener_count=ener_count+1.0_gp
        detot=etotp-etotold
 
        call fnrmandforcemax(fxyzraw(1,1,nhist),fnrm,fmax,nat)
        fnrm=sqrt(fnrm)
 
        if (iproc == 0 .and. mhgps_verbosity >=4) then
           fc=fc+1
           write(fn9,'(i9.9)') fc
           write(comment,'(a,1pe10.3,5x1pe10.3)')&
           'ATTENTION! Forces below are no forces but tangents to '//&
           'the guessed reaction path| fnrm, fmax = ',fnrm,fmax
           call write_atomic_file(currDir//'/sad'//trim(adjustl(isadc))//'_posout_'//fn9,&
                etotp,rxyz(1,1,nhist),ixyz_int,&
                atoms,trim(comment),forces=minmode)
                !atoms,trim(comment),forces=fxyzraw(1,1,nhist))
        endif

        tmp=-ddot(3*nat,fxyz(1,1,nhist),1,minmode(1,1),1)
        call vcopy(3*nat,fxyz(1,1,nhist),1,ftmp(1,1),1) 
        call daxpy(3*nat,tmp, minmode(1,1), 1, ftmp(1,1), 1 )
        cosangle=-dot_double(3*nat,ftmp(1,1),1,dd0(1,1),1)/&
                 sqrt(dot_double(3*nat,ftmp(1,1),1,ftmp(1,1),1)*&
                 dot_double(3*nat,dd0(1,1),1,dd0(1,1),1))

        if(iproc==0.and.mhgps_verbosity>=2)&
            write(*,'(a,1x,i4.4,1x,i4.4,1x,es21.14,4(1x,es9.2),1x,i3.3,1x,es9.2)')&
            '   (MHGPS) GEOPT ',nint(ener_count),it,etotp,detot,fmax,&
            fnrm, alpha,ndim!,maxd,

        etot=etotp
        etotold=etot
        if (fnrm.le.fnrmtol .and. curv<0.0_gp) goto 1000
!       if (fnrm.le.fnrmtol) goto 1000

        !now do step in hard directions
        if(imode==2)then
!           fstretch(:,:,nhist)=fstretch(:,:,nhist)-2.0_gp*&
!            ddot(3*nat,fstretch(1,1,nhist),1,minmode(1,1),1)*minmode
            dds=alpha_stretch*(fstretch(:,:,nhist)-&
                2.0_gp*ddot(3*nat,fstretch(1,1,nhist),1,minmode(1,1),1)*minmode)
            dt=0.0_gp
            maxd=-huge(1.0_gp)
            do iat=1,nat
                !dt=fstretch(1,iat,nhist)**2+&
                !fstretch(2,iat,nhist)**2+fstretch(3,iat,nhist)**2
                dt=dds(1,iat)**2+dds(2,iat)**2+dds(3,iat)**2
                maxd=max(maxd,dt)
            enddo
            maxd=sqrt(maxd)

            !trust radius approach
            if(maxd>trustr)then
                if(iproc==0)write(*,'(a,es10.3,1x,i0,1x,es10.3)')&
                    '(MHGPS) hard direction step too large:maxd,it,alpha_stretch',&
                    maxd,it,alpha_stretch
                scl=0.5_gp*trustr/maxd
                dds=dds*scl
            endif
            !rxyz(:,:,nhist)=rxyz(:,:,nhist)+alpha_stretch*fstretch(:,:,nhist)
            rxyz(:,:,nhist)=rxyz(:,:,nhist)+dds
            call fixfrag_posvel(nat,rcov,rxyz(1,1,nhist),tnatdmy,1,fixfragmented)
            if(fixfragmented .and. mhgps_verbosity >=2.and. iproc==0)&
              call yaml_comment('fragmentation fixed')
        endif

        if (cosangle.gt..20_gp) then
            alpha=alpha*1.10_gp
        else
            alpha=max(alpha*.85_gp,alpha0_trans)
        endif

        call getSubSpaceEvecEval('(MHGPS)',iproc,mhgps_verbosity,nat,&
                nhist,nhistx_trans,ndim,&
                cutoffratio,lwork,work,rxyz,fxyz,aa,rr,ff,rrr,fff,&
                eval,res,subspaceSucc)

        delta=rxyz(:,:,nhist)-rxyz(:,:,nhist-1)
        displ=displ+dnrm2(3*nat,delta(1,1),1)
  enddo

  if(iproc==0)call yaml_warning('(MHGPS) No convergence in findsad')
stop 'no convergence in findsad'
    goto 2000

1000 continue
    converged=.true.
    etot=etotp
    if(iproc==0)call yaml_map( "(MHGPS) convergence at",nint(ener_count))
    
    do iat=1,nat
        do i=1,3
            wpos(i,iat)= rxyz(i,iat,nhist)
            fout(i,iat)= fxyzraw(i,iat,nhist)
        enddo
    enddo
2000 continue
    call f_free(dds)
    call f_free(dd0)
    call f_free(delta)
    call f_free(ftmp)
    call f_free(minmodeold)
    call f_free(minmode0)

  end subroutine


subroutine elim_moment_fs(nat,vxyz)
    use module_base
    implicit none
    !parameters
    integer :: nat
    !internal
    integer :: iat
    real(gp) :: vxyz(3,nat),sx,sy,sz
    sx=0.0_gp ; sy=0.0_gp ; sz=0.0_gp
    do iat=1,nat
        sx=sx+vxyz(1,iat)
        sy=sy+vxyz(2,iat)
        sz=sz+vxyz(3,iat)
    enddo
    sx=sx/nat ; sy=sy/nat ; sz=sz/nat
    do iat=1,nat
        vxyz(1,iat)=vxyz(1,iat)-sx
        vxyz(2,iat)=vxyz(2,iat)-sy
        vxyz(3,iat)=vxyz(3,iat)-sz
    enddo
end subroutine

subroutine elim_torque_fs(nat,rxyz,vxyz)
    use module_base
    !paramters
    integer, intent(in) :: nat
    real(gp), intent(inout) :: rxyz(3,nat), vxyz(3,nat)
    !internal
    integer :: iat,it,ii,i
    real(gp) :: t(3)
    real(gp) :: cmx,cmy,cmz
    real(gp) :: sx,sy,sz
    real(gp) :: tmax
    real(gp) :: cx,cy,cz

    ! center of mass
    cmx=0.0_gp ; cmy=0.0_gp ; cmz=0.0_gp
    do iat=1,nat
        cmx=cmx+rxyz(1,iat)
        cmy=cmy+rxyz(2,iat)
        cmz=cmz+rxyz(3,iat)
    enddo
    cmx=cmx/nat ; cmy=cmy/nat ; cmz=cmz/nat
    
    do it=1,100

        ! torque and radii in planes
        t(1)=0.0_gp ; t(2)=0.0_gp ; t(3)=0.0_gp
        sx=0.0_gp ; sy=0.0_gp ; sz=0.0_gp
        do iat=1,nat
            t(1)=t(1)+(rxyz(2,iat)-cmy)*vxyz(3,iat)-&
                &(rxyz(3,iat)-cmz)*vxyz(2,iat)
            t(2)=t(2)+(rxyz(3,iat)-cmz)*vxyz(1,iat)-&
                &(rxyz(1,iat)-cmx)*vxyz(3,iat)
            t(3)=t(3)+(rxyz(1,iat)-cmx)*vxyz(2,iat)-&
                &(rxyz(2,iat)-cmy)*vxyz(1,iat)
            sx=sx+(rxyz(1,iat)-cmx)**2
            sy=sy+(rxyz(2,iat)-cmy)**2
            sz=sz+(rxyz(3,iat)-cmz)**2
        enddo

        if (t(1)**2+t(2)**2+t(3)**2.lt.1.e-22_gp) return

        ii=0
        tmax=0.0_gp
        do i=1,3
            if (t(i)**2.gt.tmax**2) then
                ii=i
                tmax=t(i)
            endif
        enddo

        ! modify velocities
        if (ii.eq.1) then
            cx=t(1)/(sz+sy)
            do iat=1,nat
                vxyz(2,iat)=vxyz(2,iat)+cx*(rxyz(3,iat)-cmz)
                vxyz(3,iat)=vxyz(3,iat)-cx*(rxyz(2,iat)-cmy)
            enddo
        else if(ii.eq.2) then
            cy=t(2)/(sz+sx)
            do iat=1,nat
                vxyz(1,iat)=vxyz(1,iat)-cy*(rxyz(3,iat)-cmz)
                vxyz(3,iat)=vxyz(3,iat)+cy*(rxyz(1,iat)-cmx)
            enddo
        else if(ii.eq.3) then
            cz=t(3)/(sy+sx)
            do iat=1,nat
                vxyz(1,iat)=vxyz(1,iat)+cz*(rxyz(2,iat)-cmy)
                vxyz(2,iat)=vxyz(2,iat)-cz*(rxyz(1,iat)-cmx)
            enddo
        else
            stop 'wrong ii'
        endif

    enddo
    write(100,'(a,3(e11.3))') 'WARNING REMAINING TORQUE',t
end subroutine

subroutine opt_curv(itgeopt,imode,nat,alat,alpha0,curvforcediff,nit,nhistx,rxyz_fix,&
                    fxyz_fix,dxyzin,curv,fout,fnrmtol,displ,ener_count,&
                    converged,iconnect,nbond,alpha_stretch0,&
                    maxcurvrise,cutoffratio,minoverlap)!,mode)
    use module_base
    use yaml_output
    use module_sbfgs
    use module_global_variables, only: inputPsiId, isForceField, iproc,&
                                       mhgps_verbosity,work,lwork,&
                                       saddle_steepthresh_rot,&
                                       rxyz          => rxyz_rot,&
                                       rxyzraw       => rxyzraw_rot,&
                                       fxyz          => fxyz_rot,&
                                       fxyzraw       => fxyzraw_rot,&
                                       fstretch      => fstretch_rot,&
                                       nhist         => nhist_rot,&
                                       alpha         => alpha_rot,&
                                       alpha_stretch => alpha_stretch_rot,&
                                       ndim          => ndim_rot,&
                                       eval          => eval_rot,&
                                       res           => res_rot,&
                                       share         => share_rot_history,&
                                       rrr           => rrr_rot,&
                                       aa            => aa_rot,&
                                       ff            => ff_rot,&
                                       rr            => rr_rot,&
                                       dd            => dd_rot,&
                                       fff           => fff_rot,&
                                       scpr          => scpr_rot,&
                                       wold          => wold_rot
    implicit none
    !parameters
    integer, intent(in)        :: itgeopt
    integer, intent(in)        :: imode
    integer, intent(in)        :: nbond
    integer, intent(in)        :: iconnect(2,nbond)
    real(gp),intent(in)        :: alpha_stretch0
    real(gp), intent(in)       :: alat(3)
    real(gp), intent(in)       :: maxcurvrise,cutoffratio,minoverlap
    integer, intent(in)        :: nit,nhistx
    real(gp), intent(in)       :: alpha0,curvforcediff
    real(gp), dimension(3,nat) :: dxyzin,fout,rxyz_fix,fxyz_fix!,mode
    logical, intent(out)       :: converged
    logical                    :: steep
    integer                    :: i,iat,l,itswitch
    integer                    :: ihist,it,nat
    real(gp)                   :: displ,ener_count,curv
    real(gp)                   :: fnrmtol,curvold,fnrm,curvp,fmax
    real(gp)                   :: dcurv,st,tt,cosangle
    real(gp)                   :: overlap
    logical                    :: subspaceSucc
    real(gp), dimension(3,nat) :: dxyzin0
    !functions
    real(gp)                   :: ddot
if(iproc==0.and.mhgps_verbosity>=2)write(*,'(a,1x,es9.2)')'   (MHGPS) CUOPT minoverlap',minoverlap

    if(.not.share)then
        alpha_stretch=alpha_stretch0
        ndim=0
        nhist=0
        alpha=alpha0
    endif

    converged =.false.
    subspaceSucc=.true.
    displ=0.0_gp
    wold=0.0_gp
    if(nhist==0)then
        do iat=1,nat
           do l=1,3
              rxyz(l,iat,nhist)=dxyzin(l,iat)
              dxyzin0(l,iat)=dxyzin(l,iat)
           enddo
        enddo
    endif

!    call minenergyandforces(nat,rxyz(1,1,0),rxyzraw(1,1,0),fxyz(1,1,0),fstretch(1,1,0),&
!    fxyzraw(1,1,0),etot,iconnect,nbond,atomnames,wold,alpha_stretch)
!    rxyz(:,:,0)=rxyz(:,:,0)+alpha_stretch*fstretch(:,:,0)
!    ec=ec+1.0_gp
     call mincurvforce(imode,nat,alat,curvforcediff,rxyz_fix(1,1),fxyz_fix(1,1),rxyz(1,1,nhist),&
          rxyzraw(1,1,nhist),fxyz(1,1,nhist),fstretch(1,1,nhist),fxyzraw(1,1,nhist),curv,1,ener_count,&
          iconnect,nbond,wold,alpha_stretch0,alpha_stretch)
    if(imode==2)rxyz(:,:,nhist)=rxyz(:,:,nhist)+alpha_stretch*fstretch(:,:,nhist)
!    t1=0.0_gp ; t2=0.0_gp ; t3=0.0_gp
!    t1raw=0.0_gp ; t2raw=0.0_gp ; t3raw=0.0_gp
!    do iat=1,nat
!       t1raw=t1raw+fxyzraw(1,iat,0)**2 ; t2raw=t2raw+fxyzraw(2,iat,0)**2;t3raw=t3raw+fxyzraw(3,iat,0)**2
!    enddo
!    fnrm=sqrt(t1raw+t2raw+t3raw)
    call fnrmandforcemax(fxyzraw(1,1,nhist),fnrm,fmax,nat)
    fnrm=sqrt(fnrm)
    curvold=curv
    curvp=curv
 
!    itswitch=2
   itswitch=-2
    do it=1,nit
        nhist=nhist+1
 
!        if (fnrm.gt.50.0_gp .or. it.le.itswitch ) then
        if ((.not. subspaceSucc) .or. fnrm.gt.saddle_steepthresh_rot  .or. it.le.itswitch ) then
            ndim=0
            steep=.true.
!            if (it.gt.itswitch) itswitch=it+nhistx
        else
            steep=.false.
        endif

        ! make space in the history list
        if (nhist.gt.nhistx) then
         nhist=nhistx
         do ihist=0,nhist-1
            do iat=1,nat
               do l=1,3
                  rxyz(l,iat,ihist)=rxyz(l,iat,ihist+1)
                  fxyz(l,iat,ihist)=fxyz(l,iat,ihist+1)
                  rxyzraw(l,iat,ihist)=rxyzraw(l,iat,ihist+1)
                  fxyzraw(l,iat,ihist)=fxyzraw(l,iat,ihist+1)
                  fstretch(l,iat,ihist)=fstretch(l,iat,ihist+1)
                enddo
             enddo
          enddo
      endif


        500 continue
        call modify_gradient(nat,ndim,rrr(1,1,1),eval(1),res(1),fxyz(1,1,nhist-1),alpha,dd(1,1))


        tt=0.0_gp
        do iat=1,nat
            do l=1,3
                tt=tt+dd(l,iat)**2
            enddo
        enddo
        displ=displ+sqrt(tt)
!write(444,*)'dd',nhist

        do iat=1,nat
            rxyz(1,iat,nhist)=rxyz(1,iat,nhist-1)-dd(1,iat)
            rxyz(2,iat,nhist)=rxyz(2,iat,nhist-1)-dd(2,iat)
            rxyz(3,iat,nhist)=rxyz(3,iat,nhist-1)-dd(3,iat)
        enddo
!write(444,*)1,rxyz(1,1,nhist)

     call mincurvforce(imode,nat,alat,curvforcediff,rxyz_fix(1,1),fxyz_fix(1,1),rxyz(1,1,nhist),&
          rxyzraw(1,1,nhist),fxyz(1,1,nhist),fstretch(1,1,nhist),fxyzraw(1,1,nhist),&
          curvp,1,ener_count,iconnect,nbond,wold,alpha_stretch0,alpha_stretch)
        dcurv=curvp-curvold


!        s=0.0_gp ; st=0.0_gp
!        t1=0.0_gp ; t2=0.0_gp ; t3=0.0_gp
!        t1raw=0.0_gp ; t2raw=0.0_gp ; t3raw=0.0_gp
!        do iat=1,nat
!            t1raw=t1raw+fxyzraw(1,iat,nhist)**2 ; t2raw=t2raw+fxyzraw(2,iat,nhist)**2 ;t3raw=t3raw+fxyzraw(3,iat,nhist)**2
!            t1=t1+fxyz(1,iat,nhist)**2 ; t2=t2+fxyz(2,iat,nhist)**2 ;t3=t3+fxyz(3,iat,nhist)**2
!            s=s+dd(1,iat)**2+dd(2,iat)**2+dd(3,iat)**2
!            st=st+fxyz(1,iat,nhist)*dd(1,iat)+fxyz(2,iat,nhist)*dd(2,iat)+fxyz(3,iat,nhist)*dd(3,iat)
!        enddo
!        fnrm=sqrt(t1raw+t2raw+t3raw)
        call fnrmandforcemax(fxyzraw(1,1,nhist),fnrm,fmax,nat)
        fnrm=sqrt(fnrm)
        cosangle=-dot_double(3*nat,fxyz(1,1,nhist),1,dd(1,1),1)/&
                sqrt(dot_double(3*nat,fxyz(1,1,nhist),1,fxyz(1,1,nhist),1)*&
                dot_double(3*nat,dd(1,1),1,dd(1,1),1))


!         write(*,'(a,i6,2(1x,es21.14),1x,4(1x,es10.3),xi6)')&
!        &'CURV  it,curv,curvold,Dcurv,fnrm,alpha,alpha_stretch,ndim',&
!        &it-1,curvp,curvold,dcurv,fnrm,alpha,alpha_stretch,ndim

<<<<<<< HEAD
overlap=ddot(3*nat,dxyzin0(1,1),1,rxyz(1,1,nhist),1)
if(iproc==0.and.mhgps_verbosity>=2) then
    write(*,'(a,xi4.4,xi4.4,1x,es21.14,4(1x,es9.2),xi3.3,2(1x,es9.2))')'   (MHGPS) CUOPT ', &
        nint(ener_count),it,curvp,dcurv,fmax,fnrm, alpha,ndim,alpha_stretch,overlap
end if
=======
        overlap=ddot(3*nat,dxyzin0(1,1),1,rxyz(1,1,nhist),1)
if(iproc==0.and.mhgps_verbosity>=2)&
     write(*,'(a,1x,i4.4,1x,i4.4,1x,es21.14,4(1x,es9.2),1x,i3.3,2(1x,es9.2))')&
     '   (MHGPS) CUOPT ',nint(ener_count),it,curvp,dcurv,fmax,fnrm, alpha,ndim,alpha_stretch,overlap
>>>>>>> dcba3cea
!HIER WEITER HIER WEITER: beautify output

        if (dcurv.gt.maxcurvrise .and. alpha>1.e-1_gp*alpha0) then 
            if(iproc==0 .and. mhgps_verbosity>=3)&
                call yaml_comment('INFO: (MHGPS) Curv. raised by more than maxcurvrise '//&
                     trim(yaml_toa(it))//''//trim(yaml_toa(dcurv)))
            !alpha=min(.5_gp*alpha,alpha0)
            alpha=.5_gp*alpha
            if(iproc==0 .and. mhgps_verbosity>=3)&
                call yaml_comment('INFO: (MHGPS) alpha reset (opt. curv): '//&
                     trim(yaml_toa(alpha)))
            ndim=0
        if(.not. isForceField)then
            if(iproc==0 .and. mhgps_verbosity>=3)&
<<<<<<< HEAD
                call yaml_comment('INFO: (MHGPS) Will use LCAO input guess from now on &
                &(until end of current minmode optimization).')
=======
                call yaml_comment('INFO: (MHGPS) Will use LCAO input guess from now on '//&
                '(until end of current minmode optimization).')
>>>>>>> dcba3cea
            inputPsiId=0
            call mincurvforce(imode,nat,alat,curvforcediff,rxyz_fix(1,1),fxyz_fix(1,1),rxyz(1,1,nhist-1),&
                rxyzraw(1,1,nhist-1),fxyz(1,1,nhist-1),fstretch(1,1,nhist-1),fxyzraw(1,1,nhist-1),&
                curvold,1,ener_count,iconnect,nbond,wold,alpha_stretch0,alpha_stretch)
<<<<<<< HEAD
if(iproc==0.and.mhgps_verbosity>=2)write(*,'(a,xi4.4,xi4.4,1x,es21.14,4(1x,es9.2),xi3.3,1x,es9.2)')'   (MHGPS) CUOPT ', &
    nint(ener_count),it,curvp,dcurv,fmax,fnrm, alpha,ndim,alpha_stretch
=======
            if(iproc==0.and.mhgps_verbosity>=2)&
                 write(*,'(a,1x,i4.4,1x,i4.4,1x,es21.14,4(1x,es9.2),1x,i3.3,1x,es9.2)')&
                 '   (MHGPS) CUOPT ',nint(ener_count),it,curvp,dcurv,fmax,fnrm, alpha,ndim,alpha_stretch
>>>>>>> dcba3cea
        endif

!            if(.not.steep)then
                do iat=1,nat
                    rxyz(1,iat,0)=rxyzraw(1,iat,nhist-1)
                    rxyz(2,iat,0)=rxyzraw(2,iat,nhist-1)
                    rxyz(3,iat,0)=rxyzraw(3,iat,nhist-1)
                    rxyzraw(1,iat,0)=rxyzraw(1,iat,nhist-1)
                    rxyzraw(2,iat,0)=rxyzraw(2,iat,nhist-1)
                    rxyzraw(3,iat,0)=rxyzraw(3,iat,nhist-1)

                    fxyz(1,iat,0)=fxyzraw(1,iat,nhist-1)
                    fxyz(2,iat,0)=fxyzraw(2,iat,nhist-1)
                    fxyz(3,iat,0)=fxyzraw(3,iat,nhist-1)
                    fxyzraw(1,iat,0)=fxyzraw(1,iat,nhist-1)
                    fxyzraw(2,iat,0)=fxyzraw(2,iat,nhist-1)
                    fxyzraw(3,iat,0)=fxyzraw(3,iat,nhist-1)
                enddo
                nhist=1
!            endif
            goto  500
        endif
            curv=curvp
            curvold=curv
!        if (fnrm.le.fnrmtol) goto 1000
    do iat=1,nat
        do l=1,3
            dxyzin(l,iat)= rxyz(l,iat,nhist) !to be done before stretch modification
        enddo
    enddo
        if(imode==2)then
            rxyz(:,:,nhist)=rxyz(:,:,nhist)+alpha_stretch*fstretch(:,:,nhist)
        endif

!        cosangle=-st/sqrt((t1+t2+t3)*s)
!write(*,*)'cosangle',cosangle
        if (cosangle.gt..20_gp) then
            alpha=alpha*1.10_gp
        else
            alpha=max(alpha*.85_gp,alpha0)
        endif


       call getSubSpaceEvecEval('(MHGPS)',iproc,mhgps_verbosity,nat,nhist,&
                              nhistx,ndim,cutoffratio,lwork,work,rxyz,&
                              fxyz,aa,rr,ff,rrr,fff,eval,res,subspaceSucc)
       if(.not.subspaceSucc)stop 'subroutine findsad: no success in getSubSpaceEvecEval.'
!        if (fnrm.le.fnrmtol) goto 1000 !has to be in this line for shared history case
        if (fnrm.le.fnrmtol.or.(overlap<minoverlap.and.itgeopt>1)) goto 1000 !has to be in this line for shared history case
    enddo

    write(*,*) "No convergence in optcurv"
stop 'no convergence in optcurv'
    return
    1000 continue
    converged=.true.
    do iat=1,nat
        do l=1,3
!            dxyzin(l,iat)= rxyz(l,iat,nhist)
            fout(l,iat)= fxyzraw(l,iat,nhist)
        enddo
    enddo
    curv=curvp
end subroutine

subroutine curvforce(nat,alat,diff,rxyz1,fxyz1,vec,curv,rotforce,imethod,ener_count)
    !computes the (curvature along vec) = vec^t H vec / (vec^t*vec)
    !vec mus be normalized
    use module_base
    use yaml_output
    use module_global_variables, only: iproc, mhgps_verbosity
    use module_energyandforces
    implicit none
    !parameters
    integer, intent(in) :: nat,imethod
    real(gp), intent(in) :: rxyz1(3,nat),fxyz1(3,nat),diff
    real(gp), intent(inout) :: vec(3,nat)
    real(gp), intent(out) :: curv
    real(gp), intent(out) :: rotforce(3,nat)
    real(gp), intent(inout) :: ener_count
    real(gp), intent(in) :: alat(3)
    !internal
    real(gp) :: diffinv, etot2,fnoise
    real(gp),allocatable :: rxyz2(:,:), fxyz2(:,:)
    real(gp),allocatable :: drxyz(:,:), dfxyz(:,:)
    !functions
    real(gp), external :: dnrm2,ddot

    
!    diff=1.e-3_gp !lennard jones

    diffinv=1.0_gp/(diff)

    rxyz2 = f_malloc((/ 1.to.3, 1.to.nat/),id='rxyz2')
    fxyz2 = f_malloc((/ 1.to.3, 1.to.nat/),id='fxyz2')
    drxyz = f_malloc((/ 1.to.3, 1.to.nat/),id='drxyz')
    dfxyz = f_malloc((/ 1.to.3, 1.to.nat/),id='dfxyz')
    call elim_moment_fs(nat,vec(1,1))
!    call elim_torque_fs(nat,rxyz1(1,1),vec(1,1))
    call elim_torque_reza(nat,rxyz1(1,1),vec(1,1))

    vec = vec / dnrm2(3*nat,vec(1,1),1)
    rxyz2 = rxyz1 + diff * vec
    call energyandforces(nat,alat,rxyz2(1,1),fxyz2(1,1),fnoise,etot2)
!    call energyandforces(nat, alat, rxyz2(1,1),fxyz2(1,1),etot2,'cnt_enf_forcebar_decomp')
    ener_count=ener_count+1.0_gp

    if(imethod==1)then
        dfxyz = fxyz2(:,:)-fxyz1(:,:)
        drxyz = rxyz2(:,:)-rxyz1(:,:)
        drxyz = drxyz * diffinv
        curv  = - diffinv * ddot(3*nat,dfxyz(1,1),1,drxyz(1,1),1)

        rotforce = 2.0_gp*dfxyz*diffinv + 2.0_gp * curv * drxyz
        call elim_moment_fs(nat,rotforce(1,1))
!!        call elim_torque_fs(nat,rxyz1(1,1),rotforce(1,1))
!call torque(nat,rxyz1(1,1),rotforce(1,1))
        call elim_torque_reza(nat,rxyz1(1,1),rotforce(1,1))



        rotforce = rotforce - ddot(3*nat,rotforce(1,1),1,vec(1,1),1)*vec
    else
        stop 'unknown method for curvature computation'
    endif
    call f_free(rxyz2)
    call f_free(fxyz2)
    call f_free(drxyz)
    call f_free(dfxyz)
    
end subroutine

subroutine moment(nat,vxyz)
use module_base
    implicit none
    !parameters
    integer, intent(in) :: nat
    real(gp), intent(in) :: vxyz(3,nat)
    !internal
    integer :: iat
    real(gp) :: sx,sy,sz

  sx=0.0_gp ; sy=0.0_gp ; sz=0.0_gp
  do iat=1,nat
     sx=sx+vxyz(1,iat)
     sy=sy+vxyz(2,iat)
     sz=sz+vxyz(3,iat)
  enddo
  write(*,'(a,3(1pe11.3))') 'momentum',sx,sy,sz
END SUBROUTINE moment

subroutine torque(nat,rxyz,vxyz)
use module_base
  implicit none
  !parameters
    integer, intent(in) :: nat
    real(gp), intent(in) :: rxyz(3,nat), vxyz(3,nat)
    !internal
    integer :: iat
    real(gp) :: cmx,cmy,cmz,tx,ty,tz

  ! center of mass
  cmx=0.0_gp ; cmy=0.0_gp ; cmz=0.0_gp
  do iat=1,nat
     cmx=cmx+rxyz(1,iat)
     cmy=cmy+rxyz(2,iat)
     cmz=cmz+rxyz(3,iat)
  enddo
  cmy=cmy/real(nat,8)
  cmz=cmz/real(nat,8)

  ! torque
  tx=0.0_gp ; ty=0.0_gp ; tz=0.0_gp
  do iat=1,nat
     tx=tx+(rxyz(2,iat)-cmy)*vxyz(3,iat)-(rxyz(3,iat)-cmz)*vxyz(2,iat)
     ty=ty+(rxyz(3,iat)-cmz)*vxyz(1,iat)-(rxyz(1,iat)-cmx)*vxyz(3,iat)
     tz=tz+(rxyz(1,iat)-cmx)*vxyz(2,iat)-(rxyz(2,iat)-cmy)*vxyz(1,iat)
  enddo
  write(*,'(a,3(1x,es9.2))')'torque',tx,ty,tz

END SUBROUTINE torque



!!subroutine precondition(nat,pos,force)
!!use module_base
!!    implicit real(gp) (a-h,o-z)
!!    dimension pos(3,nat),force(3,nat),dis(3,nat),d(3,nat),spring(nat,nat)
!!
!!    fnrmout=0.0_gp
!!    do iat=1,nat
!!        fnrmout=fnrmout+force(1,iat)**2+force(2,iat)**2+force(3,iat)**2
!!    enddo
!!    fnrmout=sqrt(fnrmout)
!!
!!    nprec=1000
!!    !beta=.5e-4_gp
!!    beta=.3e-4_gp
!!    do iat=1,nat
!!        dis(1,iat)=0.0_gp
!!        dis(2,iat)=0.0_gp
!!        dis(3,iat)=0.0_gp
!!    enddo
!!
!!    ! calculate spring constants
!!    bondlength=1.0_gp
!!    cspring0=1000.0_gp
!!    do iat=1,nat
!!        do jat=1,iat-1
!!            dd2=((pos(1,iat)-pos(1,jat))**2+(pos(2,iat)-pos(2,jat))**2&
!!               &+(pos(3,iat)-pos(3,jat))**2)/bondlength**2
!!            spring(iat,jat)=cspring0*exp(.5_gp-.5_gp*dd2)
!!        enddo
!!    enddo
!!
!!    do iprec=1,nprec
!!        do iat=1,nat
!!            d(1,iat)=beta*force(1,iat)
!!            d(2,iat)=beta*force(2,iat)
!!            d(3,iat)=beta*force(3,iat)
!!            dis(1,iat)=dis(1,iat)+d(1,iat)
!!            dis(2,iat)=dis(2,iat)+d(2,iat)
!!            dis(3,iat)=dis(3,iat)+d(3,iat)
!!        enddo
!!
!!        do iat=1,nat
!!            do jat=1,iat-1
!!                stretchx=d(1,iat)-d(1,jat)
!!                stretchy=d(2,iat)-d(2,jat)
!!                stretchz=d(3,iat)-d(3,jat)
!!                cspring=spring(iat,jat)
!!                force(1,iat)=force(1,iat)-cspring*stretchx
!!                force(2,iat)=force(2,iat)-cspring*stretchy
!!                force(3,iat)=force(3,iat)-cspring*stretchz
!!                force(1,jat)=force(1,jat)+cspring*stretchx
!!                force(2,jat)=force(2,jat)+cspring*stretchy
!!                force(3,jat)=force(3,jat)+cspring*stretchz
!!            enddo
!!        enddo
!!        ! write(24,'(i6,100(1x,e9.2))') iprec,force
!!        fnrm=0.0_gp
!!        do iat=1,nat
!!            fnrm=fnrm+force(1,iat)**2+force(2,iat)**2+force(3,iat)**2
!!        enddo
!!        fnrm=sqrt(fnrm)
!!        !write(*,*) 'iprec ',iprec,fnrm
!!
!!        if (fnrm.lt.1.e-2_gp*fnrmout) then
!!!            if(check) write(100,*) 'iprec=',iprec,fnrm,fnrmout
!!            goto 100
!!        endif
!!
!!    enddo
!!!    if(check) write(100,*) 'FAIL iprec=',iprec,fnrm,fnrmout
!!
!!    100 continue
!!    do iat=1,nat
!!        force(1,iat)=dis(1,iat)
!!        force(2,iat)=dis(2,iat)
!!        force(3,iat)=dis(3,iat)
!!    enddo
!!
!!    return
!!end subroutine

subroutine fixfrag_posvel(nat,rcov,pos,vel,option,occured)
!UNTERSCHIED ZUR MH ROUTINE:
!pos(:,iat)=pos(:,iat)+vec(:)*((mindist-1.0_gp*bondlength)/mindist)
!ANSTATT
!pos(:,iat)=pos(:,iat)+vec(:)*((mindist-1.5_gp*bondlength)/mindist)
!MACHT GROSSEN PERFORMANCE UNTERSCHIED AUS
!

!This subroutine can perform two tasks.
!ATTENTION: it will only work on free BC!!!
!
!option=1
!The atoms in pos are analyzed and, if there is a fragmentation occuring, the
!main fragment will be identified and all neighboring fragments will be moved towards the nearest
!atom of the main fragment. The array pos will then be updated and returned.
!
!option=2
!The fragments are identified and the center of mass of all fragments are computed separately.
!The center of mass of all cluster is also computed.
!Then, the velocities are modified in such a way that the projection of the velocities 
!along the vector pointing towards the center of mass of all fragments are inverted 
!!use module_base
!!use module_types
!!use m_ab6_symmetry
use module_base
use yaml_output
use module_global_variables, only: iproc
implicit none
integer, intent(in) :: nat
!type(atoms_data), intent(in) :: at
real(gp),dimension(3,nat), INTENT(INOUT) :: pos
real(gp),dimension(3,nat), INTENT(INOUT) :: vel
real(gp),dimension(nat), INTENT(IN) :: rcov
integer, INTENT(IN):: option
integer :: nfrag, nfragold
logical :: occured,niter
real(gp)::  dist, mindist, angle, vec(3), cmass(3), velcm(3), bondlength, bfactor,rnrmi,scpr
real(gp):: ekin,vcm1,vcm2,vcm3,ekin0,scale
real(gp), allocatable:: cm_frags(:,:), vel_frags(:,:)
integer::iat, jat, natfragx(1), imin(2),ifrag
integer, allocatable:: fragcount(:)
integer, allocatable:: nat_frags(:)
integer, dimension(nat):: fragarr
logical, allocatable:: invert(:)

!The bondlength (in atomic units) is read from file input.bondcut
! OPTION 1: System is considered to be fragmented if the minimal distance between two atoms in the fragment is more than 2.0*bondlength
!           The two fragment are then brought together such that the minimal distance equals 1.5*bondlength
! OPTION  : System is considered to be fragmented if the minimal distance between two atoms in the fragment is more than 2.0*bondlength
!           the velocities are then inverted
!open(unit=43,file="input.bondcut")
!read(43,*) bondlength
!close(43)

if (option == 1) then 
   bfactor=1.5_gp
else if (option == 2) then 
   bfactor=2.0_gp
else
   stop 'wrong option'
endif



fragarr(:)=0                     !Array, which atom belongs to which fragment
nfrag=0                       !Number of fragments

!Check for correct input
if (option.ne.1 .and. option.ne.2) stop "Wrong option in fixfrag_refvels"

!Calculate number of fragments and fragmentlist of the atoms
loop_nfrag: do
   nfragold=nfrag
   do iat=1,nat                !Check the first atom that isn't part of a cluster yet
      if(fragarr(iat)==0) then
         nfrag=nfrag+1
         fragarr(iat)=nfrag
         exit 
      endif
   enddo
   if (nfragold==nfrag) exit loop_nfrag
7000 niter=.false.
   do iat=1,nat                !Check if all the other atoms are part of the current cluster
      do jat=1,nat
         bondlength=rcov(iat)+rcov(jat)
         if(nfrag==fragarr(iat) .AND. jat.ne.iat .AND. fragarr(jat)==0) then
            dist=(pos(1,iat)-pos(1,jat))**2+(pos(2,iat)-pos(2,jat))**2+(pos(3,iat)-pos(3,jat))**2
            if(dist<(bfactor*bondlength)**2) then
               fragarr(jat)=nfrag
               niter=.true.
            endif
         endif
      enddo
   enddo
   if(niter) then
      goto 7000
   endif
end do loop_nfrag


!   if(iproc==0) write(*,*) '(MH) nfrag=',nfrag
occured=.false.
if(nfrag.ne.1) then          !"if there is fragmentation..."
   occured=.true.
   if(iproc==0) then
      call yaml_mapping_open('(MHGPS) FIX')
      call yaml_map('(MHGPS) Number of Fragments counted with option', (/nfrag,option/))
   endif
   if (option==1) then !OPTION=1, FIX FRAGMENTATION
      !   if(nfrag.ne.1) then          !"if there is fragmentation..."

      !Find out which fragment is the main cluster
      fragcount = f_malloc(nfrag,id='fragcount')
      fragcount=0
      do ifrag=1,nfrag
         do iat=1,nat
            if(fragarr(iat)==ifrag) then
               fragcount(ifrag)=fragcount(ifrag)+1
            endif
         enddo
      enddo
      natfragx=maxloc(fragcount(:))
      !if(iproc==0) call yaml_map('(MH) The main Fragment index is', natfragx(1))

      !Find the minimum distance between the clusters
      do ifrag=1,nfrag
         mindist=1.e100_gp
         if(ifrag.ne.natfragx(1)) then
            do iat=1,nat
               if(fragarr(iat)==ifrag) then
                  do jat=1,nat
                     if(fragarr(jat)==natfragx(1)) then
                        dist=(pos(1,iat)-pos(1,jat))**2+(pos(2,iat)-pos(2,jat))**2+(pos(3,iat)-pos(3,jat))**2
                        if(dist<mindist**2) then
                           mindist=sqrt(dist)
                           imin(1)=jat  !Atom with minimal distance in main fragment
                           imin(2)=iat   !Atom with minimal distance in fragment ifrag
                        endif
                     endif
                  enddo
               endif
            enddo

!            if (iproc == 0) then
!               write(444,*) nat, 'atomic '
!               write(444,*) 'A fragmented configuration ',imin(1),imin(2)
!               do iat=1,nat
!                  write(444,'(a5,3(e15.7),l1)') ' Mg  ',pos(1,iat),pos(2,iat),pos(3,iat)
!               enddo
!            endif


            vec(:)=pos(:,imin(1))-pos(:,imin(2))
            bondlength=rcov(imin(1))+rcov(imin(2))
            do iat=1,nat        !Move fragments back towards the main fragment 
               if(fragarr(iat)==ifrag) then
                  pos(:,iat)=pos(:,iat)+vec(:)*((mindist-1.0_gp*bondlength)/mindist)
                  fragarr(iat)=natfragx(1)
               endif
            enddo


         endif
      enddo
      call f_free(fragcount)
      if(iproc==0) then
         call yaml_comment('(MHGPS) FIX: Fragmentation fixed!')
         call yaml_mapping_close()
      end if
!      if (iproc == 0) then
!         write(444,*) nat, 'atomic '
!         write(444,*) ' fixed configuration '
!         do iat=1,nat
!            write(444,'(a5,3(e15.7),l1)') ' Mg  ',pos(1,iat),pos(2,iat),pos(3,iat)
!         enddo
!      endif

      !   endif
   elseif(option==2) then !OPTION=2, INVERT VELOCITIES
      !   if(nfrag.ne.1) then          !"if there is fragmentation..."
!      if(iproc==0) call yaml_map('(MH) FIX: Preparing to invert velocities, option:',option)
      !Compute center of mass of all fragments and the collectiove velocity of each fragment
      cm_frags = f_malloc((/ 3, nfrag /),id='cm_frags')
      vel_frags = f_malloc((/ 3, nfrag /),id='vel_frags')
      nat_frags = f_malloc(nfrag,id='nat_frags')
      invert = f_malloc(nfrag,id='invert')

      cm_frags(:,:)=0.0_gp
      vel_frags(:,:)=0.0_gp
      nat_frags(:)=0         !number of atoms per fragment
      cmass(:)=0.0_gp
      velcm(:)=0.0_gp
      do iat=1,nat
         ifrag=fragarr(iat)
         nat_frags(ifrag)=nat_frags(ifrag)+1
         cm_frags(:,ifrag)=cm_frags(:,ifrag)+pos(:,iat)
         vel_frags(:,ifrag)=vel_frags(:,ifrag)+vel(:,iat)
      enddo

      do ifrag=1,nfrag
         cm_frags(:,ifrag)=cm_frags(:,ifrag)/real(nat_frags(ifrag),8)
         vel_frags(:,ifrag)=vel_frags(:,ifrag)/real(nat_frags(ifrag),8)
         cmass(:)=cmass(:)+cm_frags(:,ifrag)*nat_frags(ifrag)/real(nat,8)
         velcm(:)=velcm(:)+vel_frags(:,ifrag)*nat_frags(ifrag)/real(nat,8)
      enddo
!      if (iproc==0) call yaml_map('(MH) CM VELOCITY',sqrt(velcm(1)**2+velcm(2)**2+velcm(3)**2))
!      if (velcm(1)**2+velcm(2)**2+velcm(3)**2.gt.1.e-24_gp) then
!         if (iproc==0) call yaml_comment('(MH) NONZERO CM VELOCITY')
!      endif


      ! now cm_frags contains the unit vector pointing from the center of mass of the entire system to the center of mass of the fragment
      do ifrag=1,nfrag
         cm_frags(:,ifrag)=cm_frags(:,ifrag)-cmass(:)
         rnrmi=1.0_gp/sqrt(cm_frags(1,ifrag)**2+cm_frags(2,ifrag)**2+cm_frags(3,ifrag)**2)
         cm_frags(1,ifrag)=cm_frags(1,ifrag)*rnrmi
         cm_frags(2,ifrag)=cm_frags(2,ifrag)*rnrmi
         cm_frags(3,ifrag)=cm_frags(3,ifrag)*rnrmi
         angle=cm_frags(1,ifrag)*vel_frags(1,ifrag)+cm_frags(2,ifrag)*vel_frags(2,ifrag)+cm_frags(3,ifrag)*vel_frags(3,ifrag)
         rnrmi=1.0_gp/sqrt(vel_frags(1,ifrag)**2+vel_frags(2,ifrag)**2+vel_frags(3,ifrag)**2)
         angle=angle*rnrmi
         if (angle.gt.0.0_gp) then
            invert(ifrag)=.true.
         else
            invert(ifrag)=.false.
         endif
!         if (iproc==0) then
!           write(*,*) '(MH) ifrag, angle ',ifrag, angle,invert(ifrag)
!           call yaml_mapping_open('(MH) Frag. Info',flow=.true.)
!            call yaml_map('ifrag',ifrag)
!            call yaml_map('angle',angle)
!            call yaml_map('ifrag inverted',invert(ifrag))
!           call yaml_mapping_close(advance='yes')
!         endif
      enddo
      !Decompose each atomic velocity into an component parallel and perpendicular to the cm_frags  vector and inter the 
      !paralle part if it point away from the CM

      !Check kinetic energy before inversion
      ekin0=0.0_gp
      vcm1=0.0_gp
      vcm2=0.0_gp
      vcm3=0.0_gp
      do iat=1,nat
         ekin0=ekin0+vel(1,iat)**2+vel(2,iat)**2+vel(3,iat)**2
         vcm1=vcm1+vel(1,iat)
         vcm2=vcm2+vel(2,iat)
         vcm3=vcm3+vel(3,iat)
      enddo
!      if (iproc==0) then
!          write(*,'(a,e14.7,3(e10.3))') '(MH) EKIN CM before invert',ekin0,vcm1,vcm2,vcm3
!!          call yaml_mapping_open(,flow=.true.)
!          call yaml_map('(MH) EKIN CM before invert',(/ekin0,vcm1,vcm2,vcm3/),fmt='(e10.3)')
!!          call yaml_mapping_close(advance='yes')
!      endif
!      if (iproc==0) call torque(nat,pos,vel)
      !Checkend kinetic energy before inversion

      do iat=1,nat
         ! inversions  by fragment group
         ifrag=fragarr(iat)
         if (invert(ifrag)) then
            scpr=cm_frags(1,ifrag)*vel(1,iat)+cm_frags(2,ifrag)*vel(2,iat)+cm_frags(3,ifrag)*vel(3,iat)
            vel(:,iat)=vel(:,iat)-scpr*cm_frags(:,ifrag)*2.0_gp
         endif
      enddo

      call elim_moment_fs(nat,vel)
!      call elim_torque_fs(nat,pos,vel)
      call elim_torque_reza(nat,pos,vel)

      ! scale velocities to regain initial ekin0
      ekin=0.0_gp
      do iat=1,nat
         ekin=ekin+vel(1,iat)**2+vel(2,iat)**2+vel(3,iat)**2
      enddo
      scale=sqrt(ekin0/ekin)
      do iat=1,nat
         vel(1,iat)=vel(1,iat)*scale
         vel(2,iat)=vel(2,iat)*scale
         vel(3,iat)=vel(3,iat)*scale
      enddo

      !Check kinetic energy after inversion
      ekin=0.0_gp
      vcm1=0.0_gp
      vcm2=0.0_gp
      vcm3=0.0_gp
      do iat=1,nat
         ekin=ekin+vel(1,iat)**2+vel(2,iat)**2+vel(3,iat)**2
         vcm1=vcm1+vel(1,iat)
         vcm2=vcm2+vel(2,iat)
         vcm3=vcm3+vel(3,iat)
      enddo
!      if (iproc==0) then
!          write(*,'(a,e14.7,3(e10.3))') '(MH) EKIN CM after  invert',ekin,vcm1,vcm2,vcm3
!          !call yaml_mapping_open('(MH) EKIN CM after invert',flow=.true.)
!          call yaml_map('(MH) EKIN CM after invert',(/ekin0,vcm1,vcm2,vcm3/),fmt='(e10.3)')
!          !call yaml_mapping_close(advance='yes')
!      endif
!      if (iproc==0) call torque(nat,pos,vel)
      !Checkend kinetic energy after inversion

      !Check angle  after inversion
      vel_frags(:,:)=0.0_gp
      do iat=1,nat
         ifrag=fragarr(iat)
         vel_frags(:,ifrag)=vel_frags(:,ifrag)+vel(:,iat)
      enddo
      do ifrag=1,nfrag
         angle=cm_frags(1,ifrag)*vel_frags(1,ifrag)+cm_frags(2,ifrag)*vel_frags(2,ifrag)+cm_frags(3,ifrag)*vel_frags(3,ifrag)
         rnrmi=1.0_gp/sqrt(vel_frags(1,ifrag)**2+vel_frags(2,ifrag)**2+vel_frags(3,ifrag)**2)
         angle=angle*rnrmi
!         if (iproc==0) then
!           call yaml_mapping_open('(MH) Frag',flow=.true.)
!            call yaml_map('ifrag',ifrag)
!            call yaml_map('angle a invert',angle)
!           call yaml_mapping_close(advance='yes')
!         endif
        
      enddo
      !Checkend kinetic energy after inversion


      call f_free(cm_frags)
      call f_free(vel_frags)
      call f_free(nat_frags)
      call f_free(invert)
      !   endif
      !else
      !   stop "Wrong option within ff-rv"
!      if(iproc==0) write(*,*) "(MH) FIX: Velocity component towards the center of mass inverted! Keep on hopping..."
!      if(iproc==0) call yaml_scalar('(MH) FIX: Velocity component towards the center of mass inverted! Keep on hopping...')
   endif
endif
end subroutine fixfrag_posvel

!!!*****************************************************************************************
!!!BELOW HERE ONLY REZAS PRECOND. ROUTINES
!!subroutine preconditioner_reza(iproc,nr,nat,rat,atomnames,fat)
!!use module_base
!!   implicit none
!!   integer :: iproc,nr,nat,nsb,nrsqtwo,i,j,k,info
!!   real(gp) :: rat(3,nat),fat(nr),soft,hard
!!   character(20):: atomnames(nat)
!!   real(gp), allocatable::evec(:,:),eval(:),wa(:),hess(:,:)
!!   real(gp) :: dx,dy,dz,r,tt, DDOT
!!
!!   allocate(hess(nr,nr))
!!   call make_hessian(iproc,nr,nat,rat,atomnames,hess,nsb)
!!
!!   nrsqtwo=2*nr**2
!!   allocate(evec(nr,nr),eval(nr),wa(nrsqtwo))
!!   evec(1:nr,1:nr)=hess(1:nr,1:nr)
!!   !if(iproc==0) write(*,*) 'HESS ',hess(:,:)
!!
!!   call DSYEV('V','L',nr,evec,nr,eval,wa,nrsqtwo,info)
!!   if(info/=0) stop 'ERROR: DSYEV in inithess failed.'
!!
!!   if (iproc==0) then
!!       do i=1,nr
!!           write(*,'(i5,es20.10)') i,eval(i)
!!       enddo
!!   endif
!!
!!   hard=eval(nr)
!!   soft=eval(nr-nsb+1)
!!   write(*,*) 'SOFT in preconditioner_reza',soft,nr,nr-nsb+1
!!   do k=1,nr
!!       wa(k)=DDOT(nr,fat,1,evec(1,k),1)
!!       !write(*,'(i5,2es20.10)') k,eval(k),wa(k)
!!   enddo
!!   do i=1,nr
!!      tt=0.0_gp
!!      do j=1,nr
!!           tt=tt+(wa(j)/sqrt(eval(j)**2+ 66.0_gp**2))*evec(i,j)
!!           !tt=tt+(wa(j)/sqrt(eval(j)**2+soft**2))*evec(i,j)
!!      enddo
!!      fat(i)=tt
!!   enddo
!!   deallocate(evec,eval,wa,hess)
!!end subroutine preconditioner_reza
!!subroutine make_hessian(iproc,nr,nat,rat,atomnames,hess,nsb)
!!use module_base
!!   implicit none
!!   integer :: iproc,nr,nat,iat,jat,nsb,i,j,k,info
!!   real(gp) :: rat(3,nat),hess(nr,nr),r0types(4,4),fctypes(4,4)
!!   character(20):: atomnames(nat)
!!   integer, allocatable::ita(:),isb(:,:)
!!   real(gp), allocatable::r0bonds(:),fcbonds(:)
!!   real(gp) :: dx,dy,dz,r,tt
!!
!!   if(nr/=3*nat) then
!!       write(*,'(a)') 'This subroutine works only for systems without fixed atoms.'
!!       stop
!!   endif
!!   allocate(ita(nat),isb(10*nat,2),r0bonds(10*nat),fcbonds(10*nat))
!!   do iat=1,nat
!!   !write(*,*) trim(atomnames(iat))
!!   !stop
!!       if(trim(atomnames(iat))=='H') then
!!           ita(iat)=1
!!       elseif(trim(atomnames(iat))=='C') then
!!           ita(iat)=2
!!       elseif(trim(atomnames(iat))=='N') then
!!           ita(iat)=3
!!       elseif(trim(atomnames(iat))=='O') then
!!           ita(iat)=4
!!       else
!!           if(iproc==0) then
!!             write(*,'(a)') 'ERROR: This PBFGS is only implemented for systems which '
!!             write(*,'(a)') '       contain only organic elements, namely H,C,N,O.'
!!             write(*,'(a)') '       so use BFGS instead.'
!!           endif
!!           stop
!!       endif
!!   enddo
!!   call init_parameters(r0types,fctypes)
!!   !r0types(1:4,1:4)=2.0_gp ; fctypes(1:4,1:4)=5.e2_gp
!!   nsb=0
!!   do iat=1,nat
!!       do jat=iat+1,nat
!!           dx=rat(1,jat)-rat(1,iat)
!!           dy=rat(2,jat)-rat(2,iat)
!!           dz=rat(3,jat)-rat(3,iat)
!!           r=sqrt(dx**2+dy**2+dz**2)
!!           !if(iat==21 .and. jat==27 .and. iproc==0) then
!!           !    write(*,*) 'REZA ',r,1.35_gp*r0types(ita(iat),ita(jat))
!!           !endif
!!           if(r<1.35_gp*r0types(ita(iat),ita(jat))) then
!!               nsb=nsb+1
!!               if(nsb>10*nat) stop 'ERROR: too many stretching bonds, is everything OK?'
!!               isb(nsb,1)=iat
!!               isb(nsb,2)=jat
!!               r0bonds(nsb)=r0types(ita(iat),ita(jat)) !CAUTION: equil. bond le >  from amber
!!               !r0bonds(nsb)=r !CAUTION: current bond le >  assumed as equil. 
!!               fcbonds(nsb)=fctypes(ita(iat),ita(jat))
!!           endif
!!       enddo
!!   enddo
!!   if(iproc==0) write(*,*) 'NSB ',nsb
!!   !if(iproc==0) then
!!   !    do i=1,nsb
!!   !        write(*,'(a,i5,2f20.10,2i4,2(x,a))') 'PAR ', &
!!   !            i,r0bonds(i),fcbonds(i),isb(i,1),isb(i,2), &
!!   !            trim(atoms%astruct%atomnames(atoms%astruct%iatype(isb(i,1)))),trim(atoms%astruct%atomnames(atoms%astruct%iatype(isb(i,2))))
!!   !    enddo
!!   !endif
!!   call pseudohess(nat,rat,nsb,isb(1,1),isb(1,2),fcbonds,r0bonds,hess)
!!   deallocate(ita,isb,r0bonds,fcbonds)
!!end subroutine make_hessian
!!!*****************************************************************************************
!!subroutine init_parameters(r0,fc)
!!use module_base
!!    implicit none
!!    integer :: i,j
!!    real(gp) :: r0(4,4),fc(4,4)
!!    !real(gp):: units_r=1.0_gp/0.529_gp
!!    real(gp):: units_r=1.0_gp
!!    !real(gp):: units_k=4.48e-4_gp
!!    real(gp):: units_k=1.0_gp
!!    !((0.0104 / 0.239) / 27.2114) * (0.529177^2) = 0.000447802457
!!    r0(1,1)=0.80_gp*units_r
!!    r0(2,1)=1.09_gp*units_r ; r0(2,2)=1.51_gp*units_r
!!    r0(3,1)=1.01_gp*units_r ; r0(3,2)=1.39_gp*units_r ; r0(3,3)=1.10_gp*units_r
!!    r0(4,1)=0.96_gp*units_r ; r0(4,2)=1.26_gp*units_r ; r0(4,3)=1.10_gp*units_r ; r0(4,4)=1.10*units_r
!!    do i=1,4
!!        do j=i+1,4
!!            r0(i,j)=r0(j,i)
!!        enddo
!!    enddo
!!    fc(1,1)=1.00e3_gp*units_k
!!    fc(2,1)=3.40e2_gp*units_k ; fc(2,2)=3.31e2_gp*units_k
!!    fc(3,1)=4.34e2_gp*units_k ; fc(3,2)=4.13e2_gp*units_k ; fc(3,3)=4.56e3_gp*units_k
!!    fc(4,1)=5.53e2_gp*units_k ; fc(4,2)=5.43e2_gp*units_k ; fc(4,3)=4.56e3_gp*units_k ; fc(4,4)=4.56e3_gp*units_k
!!    do i=1,4
!!        do j=i+1,4
!!            fc(i,j)=fc(j,i)
!!        enddo
!!    enddo
!!end subroutine init_parameters
!!!*****************************************************************************************
!!subroutine pseudohess(nat,rat,nbond,indbond1,indbond2,sprcons,xl0,hess)
!!use module_base
!!    implicit none
!!    integer :: nat,nbond,indbond1(nbond),indbond2(nbond)
!!    real(gp) :: rat(3,nat),sprcons(nbond),xl0(nbond),hess(3*nat,3*nat)
!!    integer :: iat,jat,i,j,ibond
!!    real(gp) :: dx,dy,dz,r2,r,rinv! n(c) r3inv
!!!,rinv2,rinv4,rinv8,rinv10,rinv14,rinv16
!!    real(gp) :: dxsq,dysq,dzsq,dxdy,dxdz,dydz,tt1,tt2,tt3
!!    real(gp) :: h11,h22,h33,h12,h13,h23
!!    do j=1,3*nat
!!        do i=1,3*nat
!!            hess(i,j)=0.0_gp
!!        enddo
!!    enddo
!!    do ibond=1,nbond
!!        iat=indbond1(ibond)
!!        jat=indbond2(ibond)
!!        dx=rat(1,iat)-rat(1,jat)
!!        dy=rat(2,iat)-rat(2,jat)
!!        dz=rat(3,iat)-rat(3,jat)
!!        r2=dx**2+dy**2+dz**2
!!        r=sqrt(r2) ; rinv=1.0_gp/r !n(c) ; r3inv=rinv**3
!!        !rinv2=1.0_gp/r2
!!        !rinv4=rinv2*rinv2
!!        !rinv8=rinv4*rinv4
!!        !rinv10=rinv8*rinv2
!!        !rinv14=rinv10*rinv4
!!        !rinv16=rinv8*rinv8
!!        dxsq=dx*dx ; dysq=dy*dy ; dzsq=dz*dz
!!        dxdy=dx*dy ; dxdz=dx*dz ; dydz=dy*dz
!!        !tt1=672.0_gp*rinv16
!!        !tt2=48.0_gp*rinv14
!!        !tt3=192.0_gp*rinv10
!!        !tt4=24.0_gp*rinv8
!!        tt1=sprcons(ibond)
!!        tt2=xl0(ibond)*rinv
!!        tt3=tt2*rinv**2
!!        !calculating the six distinct elements of 6 by 6 block
!!        !h11=dxsq*tt1-tt2-dxsq*tt3+tt4
!!        !h22=dysq*tt1-tt2-dysq*tt3+tt4
!!        !h33=dzsq*tt1-tt2-dzsq*tt3+tt4
!!        !h12=dxdy*tt1-dxdy*tt3
!!        !h13=dxdz*tt1-dxdz*tt3
!!        !h23=dydz*tt1-dydz*tt3
!!
!!        !k_b*(1-l0/l+l0*(x_i-x_j)^2/l^3)
!!        h11=tt1*(1.0_gp-tt2+dxsq*tt3)
!!        h22=tt1*(1.0_gp-tt2+dysq*tt3)
!!        h33=tt1*(1.0_gp-tt2+dzsq*tt3)
!!        h12=tt1*dxdy*tt3
!!        h13=tt1*dxdz*tt3
!!        h23=tt1*dydz*tt3
!!        i=3*(iat-1)+1 ; j=3*(jat-1)+1
!!        !filling upper-left traingle (summing-up is necessary)
!!        hess(i+0,i+0)=hess(i+0,i+0)+h11
!!        hess(i+0,i+1)=hess(i+0,i+1)+h12
!!        hess(i+1,i+1)=hess(i+1,i+1)+h22
!!        hess(i+0,i+2)=hess(i+0,i+2)+h13
!!        hess(i+1,i+2)=hess(i+1,i+2)+h23
!!        hess(i+2,i+2)=hess(i+2,i+2)+h33
!!        !filling lower-right traingle (summing-up is necessary)
!!        hess(j+0,j+0)=hess(j+0,j+0)+h11
!!        hess(j+0,j+1)=hess(j+0,j+1)+h12
!!        hess(j+1,j+1)=hess(j+1,j+1)+h22
!!        hess(j+0,j+2)=hess(j+0,j+2)+h13
!!        hess(j+1,j+2)=hess(j+1,j+2)+h23
!!        hess(j+2,j+2)=hess(j+2,j+2)+h33
!!        !filling 3 by 3 block
!!        !summing-up is not needed but it may be necessary for PBC
!!        hess(i+0,j+0)=-h11 ; hess(i+1,j+0)=-h12 ; hess(i+2,j+0)=-h13
!!        hess(i+0,j+1)=-h12 ; hess(i+1,j+1)=-h22 ; hess(i+2,j+1)=-h23
!!        hess(i+0,j+2)=-h13 ; hess(i+1,j+2)=-h23 ; hess(i+2,j+2)=-h33
!!        !write(*,'(i3,5es20.10)') ibond,hess(i+0,i+0),tt1,tt2,tt3,xl0(ibond)
!!    enddo
!!    !filling the lower triangle of 3Nx3N Hessian matrix
!!    do i=1,3*nat-1
!!        do j =i+1,3*nat
!!            hess(j,i)=hess(i,j)
!!        enddo
!!    enddo
!!    
!!end subroutine pseudohess
!!!*****************************************************************************************

subroutine mincurvforce(imode,nat,alat,diff,rxyz1,fxyz1,vec,vecraw,&
           rotforce,rotfstretch,rotforceraw,curv,imethod,ec,&
           iconnect,nbond_,wold,alpha_stretch0,alpha_stretch)
    use module_base, only: gp
    use module_sbfgs
    implicit none
    !parameters
    integer,  intent(in)     :: imode
    integer,  intent(in)     :: nat
    integer,  intent(in)     :: imethod
    integer,  intent(in)     :: nbond_
    real(gp), intent(in)     :: alat(3)
    real(gp), intent(in)     :: diff
    real(gp), intent(in)     :: rxyz1(3,nat)
    real(gp), intent(in)     :: fxyz1(3,nat)
    real(gp), intent(inout)  :: vec(3,nat)
    real(gp), intent(inout)  :: vecraw(3,nat)
    real(gp), intent(out)    :: rotforce(3,nat)
    real(gp), intent(out)    :: rotforceraw(3,nat)
    real(gp), intent(out)    :: rotfstretch(3,nat)
    real(gp), intent(inout)  :: wold(nbond_)
    real(gp), intent(out)    :: curv
    real(gp), intent(inout)  :: ec
    real(gp), intent(in)     :: alpha_stretch0
    real(gp), intent(inout)  :: alpha_stretch
    integer,  intent(in)     :: iconnect(2,nbond_)
    !internal
    real(gp) :: rxyz2(3,nat)

     vecraw=vec
!    call energyandforces(nat,rat,fat,epot)
     call curvforce(nat,alat,diff,rxyz1,fxyz1,vec,curv,rotforce,imethod,ec)
     rxyz2 =rxyz1+diff*vec
     rotforceraw=rotforce
     rotfstretch=0.0_gp

     if(imode==2)then
         call projectbond(nat,nbond_,rxyz2,rotforce,rotfstretch,iconnect,wold,alpha_stretch0,alpha_stretch)
     endif

end subroutine mincurvforce

subroutine minenergyandforces(eeval,imode,nat,alat,rat,rxyzraw,fat,fstretch,&
           fxyzraw,epot,iconnect,nbond_,wold,alpha_stretch0,alpha_stretch)
    use module_base, only: gp
    use module_energyandforces
    use module_sbfgs
    implicit none
    !parameter
    integer, intent(in)           :: imode
    integer, intent(in)           :: nat
    integer, intent(in)           :: nbond_
    integer, intent(in)           :: iconnect(2,nbond_)
    real(gp), intent(in)          :: alat(3)
    real(gp),intent(inout)           :: rat(3,nat)
    real(gp),intent(out)          :: rxyzraw(3,nat)
    real(gp),intent(out)          :: fxyzraw(3,nat)
    real(gp),intent(inout)          :: fat(3,nat)
    real(gp),intent(out)          :: fstretch(3,nat)
    real(gp), intent(inout)       :: wold(nbond_)
    real(gp), intent(in)          :: alpha_stretch0
    real(gp), intent(inout)       :: alpha_stretch
    real(gp), intent(inout)         :: epot
    logical, intent(in)           :: eeval
    !internal
    real(gp) :: fnoise

    rxyzraw=rat
    if(eeval)call energyandforces(nat,alat,rat,fat,fnoise,epot)
    fxyzraw=fat
    fstretch=0.0_gp

    if(imode==2)then
        call projectbond(nat,nbond_,rat,fat,fstretch,iconnect,&
             wold,alpha_stretch0,alpha_stretch)
    endif

end subroutine minenergyandforces

subroutine elim_torque_reza(nat,rat0,fat)
use module_base
!  use module_base
  implicit none
  integer, intent(in) :: nat
  real(gp), dimension(3*nat), intent(in) :: rat0
  real(gp), dimension(3*nat), intent(inout) :: fat
  !local variables
  character(len=*), parameter :: subname='elim_torque_reza'
  integer :: i,iat,i_all,i_stat
  real(gp) :: vrotnrm,cmx,cmy,cmz,alpha,totmass
  !this is an automatic array but it should be allocatable
  real(gp), dimension(3) :: evaleria
  real(gp), dimension(3,3) :: teneria
  real(gp), dimension(3*nat) :: rat
  real(gp), dimension(3*nat,3) :: vrot
  real(gp), dimension(:), allocatable :: amass
real(gp) :: dnrm2

  amass = f_malloc((/1.to.nat/),id='amass')

  rat=rat0
  amass(1:nat)=1.0_gp
  !project out rotations
  totmass=0.0_gp
  cmx=0.0_gp
  cmy=0.0_gp
  cmz=0.0_gp
  do i=1,3*nat-2,3
     iat=(i+2)/3
     cmx=cmx+amass(iat)*rat(i+0)
     cmy=cmy+amass(iat)*rat(i+1)
     cmz=cmz+amass(iat)*rat(i+2)
     totmass=totmass+amass(iat)
  enddo
  cmx=cmx/totmass
  cmy=cmy/totmass
  cmz=cmz/totmass
  do i=1,3*nat-2,3
     rat(i+0)=rat(i+0)-cmx
     rat(i+1)=rat(i+1)-cmy
     rat(i+2)=rat(i+2)-cmz
  enddo

  call moment_of_inertia(nat,rat,teneria,evaleria)
  do iat=1,nat
     i=iat*3-2
     call cross(teneria(1,1),rat(i),vrot(i,1))
     call cross(teneria(1,2),rat(i),vrot(i,2))
     call cross(teneria(1,3),rat(i),vrot(i,3))
  enddo
  call normalizevector(3*nat,vrot(1,1))
  call normalizevector(3*nat,vrot(1,2))
  call normalizevector(3*nat,vrot(1,3))

  do i=1,3*nat-2,3
     rat(i+0)=rat(i+0)+cmx
     rat(i+1)=rat(i+1)+cmy
     rat(i+2)=rat(i+2)+cmz
  enddo

  vrotnrm=dnrm2(3*nat,vrot(1,1),1)
  if (vrotnrm /= 0.0_gp) vrot(1:3*nat,1)=vrot(1:3*nat,1)/vrotnrm
  vrotnrm=dnrm2(3*nat,vrot(1,2),1)
  if (vrotnrm /= 0.0_gp) vrot(1:3*nat,2)=vrot(1:3*nat,2)/vrotnrm
  vrotnrm=dnrm2(3*nat,vrot(1,3),1)
  if (vrotnrm /= 0.0_gp) vrot(1:3*nat,3)=vrot(1:3*nat,3)/vrotnrm

  do i=1,3
     alpha=0.0_gp
     if(abs(evaleria(i)).gt.1.e-10_gp) then
        alpha=dot_product(vrot(:,i),fat(:))
        fat(:)=fat(:)-alpha*vrot(:,i)
     endif
  enddo

  call f_free(amass)
!  call memocc(i_stat,i_all,'amass',subname)

END SUBROUTINE elim_torque_reza
subroutine cross(a,b,c)
use module_base
!  use module_base
  implicit none
  real(gp), dimension(3), intent(in) :: a,b
  real(gp), dimension(3), intent(out) :: c

  c(1)=a(2)*b(3)-b(2)*a(3)
  c(2)=a(3)*b(1)-b(3)*a(1)
  c(3)=a(1)*b(2)-b(1)*a(2)
END SUBROUTINE cross


subroutine moment_of_inertia(nat,rat,teneria,evaleria)
use module_base
!  use module_base
  implicit none
  integer, intent(in) :: nat
  real(gp), dimension(3,nat), intent(in) :: rat
  real(gp), dimension(3), intent(out) :: evaleria
  real(gp), dimension(3,3), intent(out) :: teneria
  !local variables
  character(len=*), parameter :: subname='moment_of_inertia'
  integer, parameter::lwork=100
  integer :: iat,info,i_all,i_stat
  real(gp) :: tt
  real(gp), dimension(lwork) :: work
  real(gp), dimension(:), allocatable :: amass

  amass = f_malloc((/1.to.nat/),id='amass')

  !positions relative to center of geometry
  amass(1:nat)=1.0_gp
  !calculate inertia tensor
  teneria(1:3,1:3)=0.0_gp
  do iat=1,nat
     tt=amass(iat)
     teneria(1,1)=teneria(1,1)+tt*(rat(2,iat)*rat(2,iat)+rat(3,iat)*rat(3,iat))
     teneria(2,2)=teneria(2,2)+tt*(rat(1,iat)*rat(1,iat)+rat(3,iat)*rat(3,iat))
     teneria(3,3)=teneria(3,3)+tt*(rat(1,iat)*rat(1,iat)+rat(2,iat)*rat(2,iat))
     teneria(1,2)=teneria(1,2)-tt*(rat(1,iat)*rat(2,iat))
     teneria(1,3)=teneria(1,3)-tt*(rat(1,iat)*rat(3,iat))
     teneria(2,3)=teneria(2,3)-tt*(rat(2,iat)*rat(3,iat))
     teneria(2,1)=teneria(1,2)
     teneria(3,1)=teneria(1,3)
     teneria(3,2)=teneria(2,3)
  enddo
  !diagonalize inertia tensor
  call DSYEV('V','L',3,teneria,3,evaleria,work,lwork,info)
  call f_free(amass)

END SUBROUTINE moment_of_inertia


subroutine normalizevector(n,v)
use module_base
!  use module_base
  implicit none
  integer, intent(in) :: n
  real(gp), dimension(n), intent(inout) :: v
  !local variables
  integer :: i
  real(gp) :: vnrm

  vnrm=0.0_gp
  do i=1,n
     vnrm=vnrm+v(i)**2
  enddo
  vnrm=sqrt(vnrm)
  if (vnrm /= 0.0_gp) v(1:n)=v(1:n)/vnrm

END SUBROUTINE normalizevector
!!!!subroutine cal_hessian_fd_m(iproc,nat,alat,pos,hess)
!!!!use module_base
!!!!use module_energyandforces
!!!!    implicit none
!!!!    integer, intent(in):: iproc, nat
!!!!    real(8), intent(in) :: pos(3*nat),alat(3)
!!!!    real(8), intent(inout) :: hess(3*nat,3*nat)
!!!!    !local variables
!!!!    integer :: iat
!!!!    real(8) :: t1,t2,t3
!!!!    !real(8), allocatable, dimension(:,:) :: hess
!!!!    real(8), allocatable, dimension(:) :: tpos,grad,eval,work
!!!!    real(8) :: h,rlarge,twelfth,twothird,etot,cmx,cmy,cmz,shift,dm,tt,s,fnoise
!!!!    integer :: i,j,k,lwork,info
!!!!
!!!!    !allocate(hess(3*nat,3*nat))
!!!!    tpos = f_malloc((/1.to.3*nat/),id='tpos')
!!!!    grad = f_malloc((/1.to.3*nat/),id='grad')
!!!!    eval = f_malloc((/1.to.3*nat/),id='eval')
!!!!
!!!!    lwork=1000*nat
!!!!    work = f_malloc((/1.to.lwork/),id='work')
!!!!
!!!!    !h=1.d-1
!!!!    !h=7.5d-2
!!!!    !h=5.d-2
!!!!!    h=1.d-3
!!!!!    h=1.d-2
!!!!    h=5.d-3
!!!!    !h=2.d-2
!!!!    rlarge=1.d0*1.d4
!!!!    twelfth=-1.d0/(12.d0*h)
!!!!    twothird=-2.d0/(3.d0*h)
!!!!    if(iproc==0) write(*,*) '(hess) HESSIAN: h',h
!!!!    !-------------------------------------------------------
!!!!    do i=1,3*nat
!!!!        iat=(i-1)/3+1
!!!!        do k=1,3*nat
!!!!            tpos(k)=pos(k)
!!!!            grad(k)=0.d0
!!!!        enddo
!!!!        !-----------------------------------------
!!!!        tpos(i)=tpos(i)-2*h
!!!!        call energyandforces(nat,alat,tpos,grad,fnoise,etot)
!!!!        do j=1,3*nat
!!!!            hess(j,i)=twelfth*grad(j)
!!!!        enddo
!!!!        !if(iproc==0) write(*,*) 'ALIREZA-6',i,iat
!!!!        !-----------------------------------------
!!!!        tpos(i)=tpos(i)+h
!!!!        call energyandforces(nat,alat,tpos,grad,fnoise,etot)
!!!!        do j=1,3*nat
!!!!        hess(j,i)=hess(j,i)-twothird*grad(j)
!!!!        enddo
!!!!        !-----------------------------------------
!!!!        tpos(i)=tpos(i)+2*h
!!!!        call energyandforces(nat,alat,tpos,grad,fnoise,etot)
!!!!        do j=1,3*nat
!!!!        hess(j,i)=hess(j,i)+twothird*grad(j)
!!!!        enddo
!!!!        !-----------------------------------------
!!!!        tpos(i)=tpos(i)+h
!!!!        call energyandforces(nat,alat,tpos,grad,fnoise,etot)
!!!!        do j=1,3*nat
!!!!        hess(j,i)=hess(j,i)-twelfth*grad(j)
!!!!        !write(*,*) 'HESS ',j,i,hess(j,i)
!!!!        enddo
!!!!        !-----------------------------------------
!!!!    enddo
!!!!    !-------------------------------------------------------
!!!!
!!!!    !check symmetry
!!!!    dm=0.d0
!!!!    do i=1,3*nat
!!!!    do j=1,i-1
!!!!    s=.5d0*(hess(i,j)+hess(j,i))
!!!!    tt=abs(hess(i,j)-hess(j,i))/(1.d0+abs(s))
!!!!    dm=max(dm,tt)
!!!!    hess(i,j)=s
!!!!    hess(j,i)=s
!!!!    enddo
!!!!    enddo
!!!!    if (dm.gt.1.d-1) write(*,*) '(hess) max dev from sym',dm
!!!!
!!!!!    do j=1,3*nat
!!!!!    do i=1,3*nat
!!!!!    write(*,*) '(hess) hier',nat,hess(i,j)
!!!!!    write(499,*) hess(i,j)
!!!!!    enddo
!!!!!    enddo
!!!!
!!!!    !-------------------------------------------------------
!!!!    !project out rotations
!!!!    cmx=0.d0 ; cmy=0.d0 ; cmz=0.d0
!!!!    do i=1,3*nat-2,3
!!!!    cmx=cmx+pos(i+0)
!!!!    cmy=cmy+pos(i+1)
!!!!    cmz=cmz+pos(i+2)
!!!!    enddo
!!!!    cmx=cmx/nat ; cmy=cmy/nat ; cmz=cmz/nat
!!!!  
!!!!    !x-y plane
!!!!    do i=1,3*nat-2,3
!!!!    work(i+1)= (pos(i+0)-cmx)
!!!!    work(i+0)=-(pos(i+1)-cmy)
!!!!    enddo
!!!!    call f_free(tpos)
!!!!    call f_free(grad)
!!!!    call f_free(eval)
!!!!    call f_free(work)
!!!!end subroutine cal_hessian_fd_m
!!!!
!!!!!++++++++++++++++++++++++++++++++++++++++++++++++++++++++++++++++++++++++++++++++++++++++++++++++++
!!!!        subroutine tbhess(nat,rxyz,hess,eval)
!!!!        implicit real*8 (a-h,o-z)
!!!!        dimension rxyz(3*nat),hess(3*nat,3*nat),eval(3*nat),alat(3)
!!!!        real*8, allocatable, dimension(:) :: grad,pos,tpos,work
!!!!
!!!!
!!!!        allocate(pos(3*nat),tpos(3*nat),grad(3*nat))
!!!!        lwork=100*nat
!!!!        allocate(work(lwork))
!!!!!        h=1.d-2
!!!!        rlarge=1.d0*1.d3
!!!!!        twelfth=-1.d0/(12.d0*h)
!!!!!        twothird=-2.d0/(3.d0*h)
!!!!!        count=0.d0
!!!!!        alat(1)=20.d0 ; alat(2)=20.d0 ; alat(3)=20.d0
!!!!!
!!!!!!  convert from atomic units to angstroem
!!!!!           write(16,*) alat(1),0.,alat(2)
!!!!!           write(16,*)      0.,0.,alat(3)
!!!!!        do i=1,nat 
!!!!!           pos(3*i-2)=rxyz(3*i-2)*.529177d0  
!!!!!           pos(3*i-1)=rxyz(3*i-1)*.529177d0  
!!!!!           pos(3*i-0)=rxyz(3*i-0)*.529177d0  
!!!!!           write(16,'(3(1x,e14.7),a)') pos(3*i-2),pos(3*i-1),pos(3*i-0),'
!!!!!           Si_lda'
!!!!!         enddo
!!!!!
!!!!!
!!!!!        do i=1,3*nat
!!!!!
!!!!!        do k=1,3*nat
!!!!!        tpos(k)=pos(k)
!!!!!        grad(k)=0.d0
!!!!!        enddo
!!!!!
!!!!!        tpos(i)=tpos(i)-2*h
!!!!!        call energyandforces(nat,alat,tpos,grad,etot,count)
!!!!!        do j=1,3*nat
!!!!!        hess(j,i)=twelfth*grad(j)
!!!!!        enddo
!!!!!
!!!!!        tpos(i)=tpos(i)+h
!!!!!        call energyandforces(nat,alat,tpos,grad,etot,count)
!!!!!        do j=1,3*nat
!!!!!        hess(j,i)=hess(j,i)-twothird*grad(j)
!!!!!        enddo
!!!!!
!!!!!        tpos(i)=tpos(i)+2*h
!!!!!        call energyandforces(nat,alat,tpos,grad,etot,count)
!!!!!        do j=1,3*nat
!!!!!        hess(j,i)=hess(j,i)+twothird*grad(j)
!!!!!        enddo
!!!!!
!!!!!        tpos(i)=tpos(i)+h
!!!!!        call energyandforces(nat,alat,tpos,grad,etot,count)
!!!!!        do j=1,3*nat
!!!!!        hess(j,i)=hess(j,i)-twelfth*grad(j)
!!!!!        enddo
!!!!!
!!!!!        enddo
!!!!!
!!!!!!check symmetry
!!!!!        dm=0.d0
!!!!!        do i=1,3*nat
!!!!!        do j=1,i-1
!!!!!        s=.5d0*(hess(i,j)+hess(j,i))
!!!!!        tt=abs(hess(i,j)-hess(j,i))/(1.d0+abs(s))
!!!!!        dm=max(dm,tt)
!!!!!        hess(i,j)=s
!!!!!        hess(j,i)=s
!!!!!        enddo
!!!!!        enddo
!!!!!        if (dm.gt.1.d-1) write(16,*) 'max dev from sym',dm
!!!!
!!!!    pos=rxyz
!!!!
!!!!
!!!!! project out rotations 
!!!!        cmx=0.d0 ; cmy=0.d0 ; cmz=0.d0
!!!!        do i=1,3*nat-2,3
!!!!        cmx=cmx+pos(i+0)
!!!!        cmy=cmy+pos(i+1)
!!!!        cmz=cmz+pos(i+2)
!!!!        enddo
!!!!        cmx=cmx/nat ; cmy=cmy/nat ; cmz=cmz/nat
!!!!
!!!!! x-y plane
!!!!        do i=1,3*nat-2,3
!!!!        work(i+1)= (pos(i+0)-cmx)
!!!!        work(i+0)=-(pos(i+1)-cmy)
!!!!        enddo
!!!!
!!!!        t1=0.d0  ; t2=0.d0
!!!!        do i=1,3*nat-2,3
!!!!        t1=t1+work(i+0)**2
!!!!        t2=t2+work(i+1)**2
!!!!        enddo
!!!!        t1=sqrt(.5d0*rlarge/t1) ; t2=sqrt(.5d0*rlarge/t2)
!!!!        do i=1,3*nat-2,3
!!!!        work(i+0)=work(i+0)*t1
!!!!        work(i+1)=work(i+1)*t2
!!!!        enddo
!!!!
!!!!        do j=1,3*nat-2,3
!!!!        do i=1,3*nat-2,3
!!!!        hess(i+0,j+0)=hess(i+0,j+0)+work(i+0)*work(j+0)
!!!!        hess(i+1,j+0)=hess(i+1,j+0)+work(i+1)*work(j+0)
!!!!        hess(i+0,j+1)=hess(i+0,j+1)+work(i+0)*work(j+1)
!!!!        hess(i+1,j+1)=hess(i+1,j+1)+work(i+1)*work(j+1)
!!!!        enddo
!!!!        enddo
!!!!
!!!!! x-z plane
!!!!        do i=1,3*nat-2,3
!!!!        work(i+2)= (pos(i+0)-cmx)
!!!!        work(i+0)=-(pos(i+2)-cmz)
!!!!        enddo
!!!!
!!!!        t1=0.d0  ; t3=0.d0
!!!!        do i=1,3*nat-2,3
!!!!        t1=t1+work(i+0)**2
!!!!        t3=t3+work(i+2)**2
!!!!        enddo
!!!!        t1=sqrt(.5d0*rlarge/t1) ;  t3=sqrt(.5d0*rlarge/t3)
!!!!        do i=1,3*nat-2,3
!!!!        work(i+0)=work(i+0)*t1
!!!!        work(i+2)=work(i+2)*t3
!!!!        enddo
!!!!
!!!!        do j=1,3*nat-2,3
!!!!        do i=1,3*nat-2,3
!!!!        hess(i+0,j+0)=hess(i+0,j+0)+work(i+0)*work(j+0)
!!!!        hess(i+2,j+0)=hess(i+2,j+0)+work(i+2)*work(j+0)
!!!!        hess(i+0,j+2)=hess(i+0,j+2)+work(i+0)*work(j+2)
!!!!        hess(i+2,j+2)=hess(i+2,j+2)+work(i+2)*work(j+2)
!!!!        enddo
!!!!        enddo
!!!!
!!!!! y-z plane
!!!!        do i=1,3*nat-2,3
!!!!        work(i+2)= (pos(i+1)-cmy)
!!!!        work(i+1)=-(pos(i+2)-cmz)
!!!!        enddo
!!!!
!!!!        t2=0.d0 ; t3=0.d0
!!!!        do i=1,3*nat-2,3
!!!!        t2=t2+work(i+1)**2
!!!!        t3=t3+work(i+2)**2
!!!!        enddo
!!!!        t2=sqrt(.5d0*rlarge/t2) ; t3=sqrt(.5d0*rlarge/t3)
!!!!        do i=1,3*nat-2,3
!!!!        work(i+1)=work(i+1)*t2
!!!!        work(i+2)=work(i+2)*t3
!!!!        enddo
!!!!
!!!!        do j=1,3*nat-2,3
!!!!        do i=1,3*nat-2,3
!!!!        hess(i+1,j+1)=hess(i+1,j+1)+work(i+1)*work(j+1)
!!!!        hess(i+2,j+1)=hess(i+2,j+1)+work(i+2)*work(j+1)
!!!!        hess(i+1,j+2)=hess(i+1,j+2)+work(i+1)*work(j+2)
!!!!        hess(i+2,j+2)=hess(i+2,j+2)+work(i+2)*work(j+2)
!!!!        enddo
!!!!        enddo
!!!!
!!!!! Project out translations
!!!!        shift=rlarge/nat
!!!!        do j=1,3*nat-2,3
!!!!        do i=1,3*nat-2,3
!!!!        hess(i+0,j+0)=hess(i+0,j+0)+shift
!!!!        hess(i+1,j+1)=hess(i+1,j+1)+shift
!!!!        hess(i+2,j+2)=hess(i+2,j+2)+shift
!!!!        enddo
!!!!        enddo
!!!!
!!!!!check
!!!!        !call DSYEV('V','L',3*nat,hess,3*nat,eval,WORK,LWORK,INFO)
!!!!        !if (info.ne.0) stop 'DSYEV'
!!!!        !write(16,*) '---  TB eigenvalues in a.u. -------------'
!!!!        !do i=1,3*nat
!!!!        !  tt=eval(i)*(.529d0**2/27.2d0)
!!!!        !write(16,*) 'eval (eV/A), a.u.',i,eval(i),tt
!!!!        !  eval(i)=tt
!!!!        !enddo
!!!!
!!!!
!!!!        deallocate(grad,pos,tpos)
!!!!        deallocate(work)
!!!!        return
!!!!        end subroutine tbhess
!!!!

end module<|MERGE_RESOLUTION|>--- conflicted
+++ resolved
@@ -730,18 +730,11 @@
 !        &'CURV  it,curv,curvold,Dcurv,fnrm,alpha,alpha_stretch,ndim',&
 !        &it-1,curvp,curvold,dcurv,fnrm,alpha,alpha_stretch,ndim
 
-<<<<<<< HEAD
-overlap=ddot(3*nat,dxyzin0(1,1),1,rxyz(1,1,nhist),1)
-if(iproc==0.and.mhgps_verbosity>=2) then
-    write(*,'(a,xi4.4,xi4.4,1x,es21.14,4(1x,es9.2),xi3.3,2(1x,es9.2))')'   (MHGPS) CUOPT ', &
-        nint(ener_count),it,curvp,dcurv,fmax,fnrm, alpha,ndim,alpha_stretch,overlap
-end if
-=======
         overlap=ddot(3*nat,dxyzin0(1,1),1,rxyz(1,1,nhist),1)
 if(iproc==0.and.mhgps_verbosity>=2)&
      write(*,'(a,1x,i4.4,1x,i4.4,1x,es21.14,4(1x,es9.2),1x,i3.3,2(1x,es9.2))')&
      '   (MHGPS) CUOPT ',nint(ener_count),it,curvp,dcurv,fmax,fnrm, alpha,ndim,alpha_stretch,overlap
->>>>>>> dcba3cea
+end if
 !HIER WEITER HIER WEITER: beautify output
 
         if (dcurv.gt.maxcurvrise .and. alpha>1.e-1_gp*alpha0) then 
@@ -756,25 +749,15 @@
             ndim=0
         if(.not. isForceField)then
             if(iproc==0 .and. mhgps_verbosity>=3)&
-<<<<<<< HEAD
-                call yaml_comment('INFO: (MHGPS) Will use LCAO input guess from now on &
-                &(until end of current minmode optimization).')
-=======
                 call yaml_comment('INFO: (MHGPS) Will use LCAO input guess from now on '//&
                 '(until end of current minmode optimization).')
->>>>>>> dcba3cea
             inputPsiId=0
             call mincurvforce(imode,nat,alat,curvforcediff,rxyz_fix(1,1),fxyz_fix(1,1),rxyz(1,1,nhist-1),&
                 rxyzraw(1,1,nhist-1),fxyz(1,1,nhist-1),fstretch(1,1,nhist-1),fxyzraw(1,1,nhist-1),&
                 curvold,1,ener_count,iconnect,nbond,wold,alpha_stretch0,alpha_stretch)
-<<<<<<< HEAD
-if(iproc==0.and.mhgps_verbosity>=2)write(*,'(a,xi4.4,xi4.4,1x,es21.14,4(1x,es9.2),xi3.3,1x,es9.2)')'   (MHGPS) CUOPT ', &
-    nint(ener_count),it,curvp,dcurv,fmax,fnrm, alpha,ndim,alpha_stretch
-=======
             if(iproc==0.and.mhgps_verbosity>=2)&
                  write(*,'(a,1x,i4.4,1x,i4.4,1x,es21.14,4(1x,es9.2),1x,i3.3,1x,es9.2)')&
                  '   (MHGPS) CUOPT ',nint(ener_count),it,curvp,dcurv,fmax,fnrm, alpha,ndim,alpha_stretch
->>>>>>> dcba3cea
         endif
 
 !            if(.not.steep)then
