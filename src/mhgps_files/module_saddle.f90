--- conflicted
+++ resolved
@@ -1,21 +1,10 @@
-<<<<<<< HEAD
-!! @file
-!! @author Bastian Schaefer
-!! @section LICENCE
+!> @file
+!!    Saddle for Minima hopping
+!!
 !!    Copyright (C) 2014 BigDFT group
 !!    This file is distributed under the terms of the
 !!    GNU General Public License, see ~/COPYING file
 !!    or http://www.gnu.org/copyleft/gpl.txt .
-!!    For the list of contributors, see ~/AUTHORS
-=======
-!> @file
-!!    Saddle for Minima hopping
-!!
-!! @author 
-!!    Copyright (C) 2014 UNIBAS, Bastian Schaefer 
-!!    This file is not freely distributed.
-!!    A licence is necessary from UNIBAS
-!!
 !!    Copyright (C) 2015-2015 BigDFT group
 !!    This file is distributed under the terms of the
 !!    GNU General Public License, see ~/COPYING file
@@ -24,7 +13,6 @@
 
 
 !> Module saddle for minima hopping
->>>>>>> 50f4f148
 module module_saddle
 implicit none
 
@@ -41,18 +29,11 @@
     !imode=2 for biomolecules
     use module_base
     use module_atoms, only: astruct_dump_to_file
-<<<<<<< HEAD
     use bigdft_run
     use yaml_output
     use module_interfaces
     use module_sqn
     use module_global_variables, only: inputPsiId, iproc, runObj, mhgps_verbosity,&
-=======
-    use yaml_output
-    use module_interfaces
-    use module_sbfgs
-    use module_global_variables, only: inputPsiId, iproc, astruct_ptr, mhgps_verbosity,&
->>>>>>> 50f4f148
                                        currDir, isadc, ndim_rot, nhist_rot, alpha_rot,&
                                        alpha_stretch_rot,saddle_alpha_stretch0,work,lwork,&
                                        saddle_steepthresh_trans,imode,saddle_tighten,&
@@ -89,13 +70,7 @@
                                        rr            => rr_trans,&
                                        dd            => dd_trans,&
                                        fff           => fff_trans,&
-<<<<<<< HEAD
-                                       scpr          => scpr_trans,&
                                        wold          => wold_trans
-=======
-                                       wold          => wold_trans,&
-                                       efmethod
->>>>>>> 50f4f148
  
     implicit none
     !parameters    
@@ -159,27 +134,15 @@
     logical  :: tighten
     character(len=9)   :: fn9
     character(len=300)  :: comment
-<<<<<<< HEAD
-    character(len=100) :: filename
-=======
-!!real(gp) :: pos(3,nat),hess(3*nat,3*nat),evalh(3*nat)
-!!integer :: info
->>>>>>> 50f4f148
     !functions
     real(gp) :: ddot,dnrm2
 
-
-<<<<<<< HEAD
 
     if(bigdft_get_geocode(runObj)/='F'.and. .not.&
             (trim(adjustl(char(runObj%run_mode)))==&
                         'LENOSKY_SI_CLUSTERS_RUN_MODE'))then
         stop 'STOP: saddle search only implemented for free BC'
     endif
-=======
-!    if(astruct_ptr%geocode/='F'.and. .not. (trim(adjustl(efmethod))=='LENSIc'))&
-!    stop 'STOP: saddle search only implemented for free BC'
->>>>>>> 50f4f148
 
     if((minoverlap0>=-1.0_gp).and.saddle_tighten)&
     stop 'STOP: Do not use minoverlap and no tightening in combination'
@@ -686,19 +649,6 @@
      dcurv=curvp-curvold
 
 
-<<<<<<< HEAD
-=======
-!        s=0.0_gp ; St=0.0_gp
-!        t1=0.0_gp ; t2=0.0_gp ; t3=0.0_gp
-!        t1raw=0.0_gp ; t2raw=0.0_gp ; t3raw=0.0_gp
-!        do iat=1,nat
-!            t1raw=t1raw+fxyzraw(1,iat,nhist)**2 ; t2raw=t2raw+fxyzraw(2,iat,nhist)**2 ;t3raw=t3raw+fxyzraw(3,iat,nhist)**2
-!            t1=t1+fxyz(1,iat,nhist)**2 ; t2=t2+fxyz(2,iat,nhist)**2 ;t3=t3+fxyz(3,iat,nhist)**2
-!            s=s+dd(1,iat)**2+dd(2,iat)**2+dd(3,iat)**2
-!            st=st+fxyz(1,iat,nhist)*dd(1,iat)+fxyz(2,iat,nhist)*dd(2,iat)+fxyz(3,iat,nhist)*dd(3,iat)
-!        enddo
-!        fnrm=sqrt(t1raw+t2raw+t3raw)
->>>>>>> 50f4f148
         call fnrmandforcemax(fxyzraw(1,1,nhist),fnrm,fmax,nat)
         fnrm=sqrt(fnrm)
         cosangle=-dot_double(3*nat,fxyz(1,1,nhist),1,dd(1,1),1)/&
@@ -1277,144 +1227,9 @@
 
 end subroutine minenergyandforces
 
-<<<<<<< HEAD
-=======
-
-subroutine elim_torque_reza(nat,rat0,fat)
-  use module_base
-!  use module_base
-  implicit none
-  integer, intent(in) :: nat
-  real(gp), dimension(3*nat), intent(in) :: rat0
-  real(gp), dimension(3*nat), intent(inout) :: fat
-  !local variables
-  character(len=*), parameter :: subname='elim_torque_reza'
-  integer :: i,iat
-  real(gp) :: vrotnrm,cmx,cmy,cmz,alpha,totmass
-  !this is an automatic array but it should be allocatable
-  real(gp), dimension(3) :: evaleria
-  real(gp), dimension(3,3) :: teneria
-  real(gp), dimension(3*nat) :: rat
-  real(gp), dimension(3*nat,3) :: vrot
-  real(gp), dimension(:), allocatable :: amass
-real(gp) :: dnrm2
-
-  amass = f_malloc((/1.to.nat/),id='amass')
-
-  rat=rat0
-  amass(1:nat)=1.0_gp
-  !project out rotations
-  totmass=0.0_gp
-  cmx=0.0_gp
-  cmy=0.0_gp
-  cmz=0.0_gp
-  do i=1,3*nat-2,3
-     iat=(i+2)/3
-     cmx=cmx+amass(iat)*rat(i+0)
-     cmy=cmy+amass(iat)*rat(i+1)
-     cmz=cmz+amass(iat)*rat(i+2)
-     totmass=totmass+amass(iat)
-  enddo
-  cmx=cmx/totmass
-  cmy=cmy/totmass
-  cmz=cmz/totmass
-  do i=1,3*nat-2,3
-     rat(i+0)=rat(i+0)-cmx
-     rat(i+1)=rat(i+1)-cmy
-     rat(i+2)=rat(i+2)-cmz
-  enddo
-
-  call moment_of_inertia(nat,rat,teneria,evaleria)
-  do iat=1,nat
-     i=iat*3-2
-     call cross(teneria(1,1),rat(i),vrot(i,1))
-     call cross(teneria(1,2),rat(i),vrot(i,2))
-     call cross(teneria(1,3),rat(i),vrot(i,3))
-  enddo
-  call normalizevector(3*nat,vrot(1,1))
-  call normalizevector(3*nat,vrot(1,2))
-  call normalizevector(3*nat,vrot(1,3))
-
-  do i=1,3*nat-2,3
-     rat(i+0)=rat(i+0)+cmx
-     rat(i+1)=rat(i+1)+cmy
-     rat(i+2)=rat(i+2)+cmz
-  enddo
-
-  vrotnrm=dnrm2(3*nat,vrot(1,1),1)
-  if (vrotnrm /= 0.0_gp) vrot(1:3*nat,1)=vrot(1:3*nat,1)/vrotnrm
-  vrotnrm=dnrm2(3*nat,vrot(1,2),1)
-  if (vrotnrm /= 0.0_gp) vrot(1:3*nat,2)=vrot(1:3*nat,2)/vrotnrm
-  vrotnrm=dnrm2(3*nat,vrot(1,3),1)
-  if (vrotnrm /= 0.0_gp) vrot(1:3*nat,3)=vrot(1:3*nat,3)/vrotnrm
-
-  do i=1,3
-     alpha=0.0_gp
-     if(abs(evaleria(i)).gt.1.e-10_gp) then
-        alpha=dot_product(vrot(:,i),fat(:))
-        fat(:)=fat(:)-alpha*vrot(:,i)
-     endif
-  enddo
-
-  call f_free(amass)
-
-END SUBROUTINE elim_torque_reza
-
-
-subroutine cross(a,b,c)
-use module_base
-!  use module_base
-  implicit none
-  real(gp), dimension(3), intent(in) :: a,b
-  real(gp), dimension(3), intent(out) :: c
-
-  c(1)=a(2)*b(3)-b(2)*a(3)
-  c(2)=a(3)*b(1)-b(3)*a(1)
-  c(3)=a(1)*b(2)-b(1)*a(2)
-END SUBROUTINE cross
-
-
-subroutine moment_of_inertia(nat,rat,teneria,evaleria)
-use module_base
-!  use module_base
-  implicit none
-  integer, intent(in) :: nat
-  real(gp), dimension(3,nat), intent(in) :: rat
-  real(gp), dimension(3), intent(out) :: evaleria
-  real(gp), dimension(3,3), intent(out) :: teneria
-  !local variables
-  character(len=*), parameter :: subname='moment_of_inertia'
-  integer, parameter::lwork=100
-  integer :: iat,info
-  real(gp) :: tt
-  real(gp), dimension(lwork) :: work
-  real(gp), dimension(:), allocatable :: amass
-
-  amass = f_malloc((/1.to.nat/),id='amass')
-
-  !positions relative to center of geometry
-  amass(1:nat)=1.0_gp
-  !calculate inertia tensor
-  teneria(1:3,1:3)=0.0_gp
-  do iat=1,nat
-     tt=amass(iat)
-     teneria(1,1)=teneria(1,1)+tt*(rat(2,iat)*rat(2,iat)+rat(3,iat)*rat(3,iat))
-     teneria(2,2)=teneria(2,2)+tt*(rat(1,iat)*rat(1,iat)+rat(3,iat)*rat(3,iat))
-     teneria(3,3)=teneria(3,3)+tt*(rat(1,iat)*rat(1,iat)+rat(2,iat)*rat(2,iat))
-     teneria(1,2)=teneria(1,2)-tt*(rat(1,iat)*rat(2,iat))
-     teneria(1,3)=teneria(1,3)-tt*(rat(1,iat)*rat(3,iat))
-     teneria(2,3)=teneria(2,3)-tt*(rat(2,iat)*rat(3,iat))
-     teneria(2,1)=teneria(1,2)
-     teneria(3,1)=teneria(1,3)
-     teneria(3,2)=teneria(2,3)
-  enddo
-  !diagonalize inertia tensor
-  call DSYEV('V','L',3,teneria,3,evaleria,work,lwork,info)
-  call f_free(amass)
-
-END SUBROUTINE moment_of_inertia
-
->>>>>>> 50f4f148
+
+
+
 
 subroutine convcheck_sad(fmax,curv,fluctfrac_fluct,forcemax,check)
   use module_base
