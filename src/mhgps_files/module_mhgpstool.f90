--- conflicted
+++ resolved
@@ -1,11 +1,6 @@
 !! @file
 !! @author Bastian Schaefer
-<<<<<<< HEAD
-!!    Copyright (C) 2014-2015 BigDFT group
-=======
-!! @section LICENCE
-!!    Copyright (C) 2015-2015 BigDFT group
->>>>>>> aadf1549
+!!    Copyright (C) 2014-2015 BigDFT group <br>
 !!    This file is distributed under the terms of the
 !!    GNU General Public License, see ~/COPYING file
 !!    or http://www.gnu.org/copyleft/gpl.txt .
