--- conflicted
+++ resolved
@@ -248,11 +248,7 @@
     !$omp end do
     !$omp end parallel
 
-<<<<<<< HEAD
     call clean_forces_base(bigdft_get_astruct_ptr(runObj),force)
-end subroutine lst_penalty
-=======
-    call clean_forces_base(runObj%atoms,force)
 end subroutine lst_penalty_free
 !=====================================================================
 subroutine lst_penalty_periodic(runObj,rxyzR_,rxyzP_,rxyz_,lambda,val,force)
@@ -486,9 +482,8 @@
     !$omp end parallel
     val=val*0.5_gp
 
-    call clean_forces_base(runObj%atoms,force)
+    call clean_forces_base(bigdft_get_astruct_ptr(runObj),force)
 end subroutine lst_penalty_periodic
->>>>>>> b2993f30
 !=====================================================================
 subroutine fire(mhgpsst,uinp,runObj,rxyzR,rxyzP,lambda,rxyz,fxyz,epot)
     use module_base
