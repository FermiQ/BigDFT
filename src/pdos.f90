--- conflicted
+++ resolved
@@ -145,13 +145,8 @@
   character(len=*), parameter :: subname='mulliken_charge_population'
   character(len=11) :: shname
   integer :: icoeff,i_all,i_stat,ierr,ishell,iexpo,iat,l,ng,iorb,isat,m,ispin,ig,nchannels
-<<<<<<< HEAD
   integer :: ispinor,i
   real(wp) :: msum,rad,radnorm,r,sumch,mnrm
-=======
-  integer :: icpx_xp
-  real(wp) :: msum,rad,radnorm,r,sumch
->>>>>>> c31f107d
   real(wp), dimension(2) :: msumiat
   real(wp), dimension(3) :: mi
   real(wp), dimension(:,:), allocatable :: mchg,magn
