--- conflicted
+++ resolved
@@ -519,11 +519,7 @@
             write(DOS, "(A)", advance = "NO") "   "
             do i = 1, 6
                e = orbs%eval(index+(ikpt-1)*orbs%norb)
-<<<<<<< HEAD
-              e = e*Ha_eV
-=======
                e = e*Ha_eV
->>>>>>> 04636b73
                minE = min(e, minE)
                maxE = max(e, maxE)
                write(DOS, "(A,F12.8,A)", advance = "NO") "df(", e, ",E)"
