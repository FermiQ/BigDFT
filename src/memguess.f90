--- conflicted
+++ resolved
@@ -191,14 +191,9 @@
      call dft_input_converter(in)
      write(*,*)' ...done'
   else
-<<<<<<< HEAD
      !standard names
      call standard_inputfile_names(in)
      call read_input_variables(0, "posinp", in, atoms, rxyz)
-=======
-     call read_input_variables(0, "posinp", "input.dft", "input.kpt","input.mix", &
-          & "input.geopt", "input.perf", in, atoms, rxyz)
->>>>>>> 136de837
      !initialize memory counting
      !call memocc(0,0,'count','start')
   end if
