!> @file
!!   Program to guess the used memory by BigDFT
!! @author
!!   Copyright (C) 2007-2011 BigDFT group (LG)
!!   This file is distributed under the terms of the
!!   GNU General Public License, see ~/COPYING file
!!   or http://www.gnu.org/copyleft/gpl.txt .
!!   For the list of contributors, see ~/AUTHORS 


!> Test the input files and estimates the memory occupation versus the number
!! of processors
program memguess

   use module_base
   use module_types
   use module_interfaces
   use module_xc
   use m_ab6_symmetry

   implicit none
   character(len=*), parameter :: subname='memguess'
   character(len=20) :: tatonam, radical
   character(len=40) :: comment
   character(len=128) :: fileFrom, fileTo,filename_wfn
   logical :: optimise,GPUtest,atwf,convert=.false.,exportwf=.false.
   logical :: disable_deprecation = .false.
   integer :: nelec,ntimes,nproc,i_stat,i_all,output_grid, i_arg,istat
   integer :: norbe,norbsc,nspin,iorb,norbu,norbd,nspinor,norb,iorbp,iorb_out
   integer :: norbgpu,nspin_ig,ng,ncount0,ncount1,ncount_max,ncount_rate
   integer :: export_wf_iband, export_wf_ispin, export_wf_ikpt, export_wf_ispinor
   real(gp) :: peakmem,hx,hy,hz,tcpu0,tcpu1,tel
   type(input_variables) :: in
   type(atoms_data) :: atoms
   type(orbitals_data) :: orbs,orbstst
   type(communications_arrays) :: comms
   type(locreg_descriptors) :: Glr
   type(local_zone_descriptors) :: Lzd
   type(nonlocal_psp_descriptors) :: nlpspd
   type(gaussian_basis) :: G !basis for davidson IG
   real(gp), dimension(3) :: shift
   logical, dimension(:,:,:), allocatable :: logrid
   integer, dimension(:,:), allocatable :: norbsc_arr
   real(gp), dimension(:,:), pointer :: rxyz
   real(wp), dimension(:), allocatable :: rhoexpo,psi
   real(wp), dimension(:,:), pointer :: rhocoeff
   real(kind=8), dimension(:,:), allocatable :: radii_cf
   logical, dimension(:,:,:), allocatable :: scorb
   real(kind=8), dimension(:), allocatable :: locrad
   real(gp), dimension(:), pointer :: gbd_occ
   !! By Ali
   integer :: ierror

   ! Get arguments
   !call getarg(1,tatonam)
   call get_command_argument(1, value = tatonam, status = istat)

   write(radical, "(A)") ""
   optimise=.false.
   GPUtest=.false.
   atwf=.false.
   if(trim(tatonam)=='' .or. istat>0) then
      write(*,'(1x,a)')&
         &   'Usage: ./memguess <nproc> [option]'
      write(*,'(1x,a)')&
         &   'Indicate the number of processes after the executable'
      write(*,'(1x,a)')&
         &   '[option] can be the following: '
      write(*,'(1x,a)')&
         &   '"y": grid to be plotted with V_Sim'
      write(*,'(1x,a)')&
         &   '"o" rotate the molecule such that the volume of the simulation box is optimised'
      write(*,'(1x,a)')&
         &   '"GPUtest <nrep>" case of a CUDAGPU calculation, to test the speed of 3d operators'
      write(*,'(1x,a)')&
         &   '         <nrep> is the number of repeats'
      write(*,'(1x,a)')&
         &   '"upgrade" upgrades input files older than 1.2 into actual format'
      write(*,'(1x,a)')&
         &   '"convert" <from.[cube,etsf]> <to.[cube,etsf]>" converts "from" to file "to" using the given formats'
      write(*,'(1x,a)')&
         &   '"exportwf" <n>[u,d] <from.[bin,formatted,etsf]> "'//&
      ' converts n-th wavefunction of file "from" to cube using BigDFT uncompression'
      write(*,'(1x,a)')&
         &   '"atwf" <ng> calculates the atomic wavefunctions of the first atom in the gatom basis and write their expression '
      write(*,'(1x,a)')&
         &   '            in the "gatom-wfn.dat" file '
      write(*,'(1x,a)')&
         &   '           <ng> is the number of gaussians used for the gatom calculation'
      stop
   else
      read(unit=tatonam,fmt=*) nproc
      i_arg = 2
      output_grid=0
      loop_getargs: do
         call get_command_argument(i_arg, value = tatonam, status = istat)
         !call getarg(i_arg,tatonam)
         if(trim(tatonam)=='' .or. istat > 0) then
            exit loop_getargs
         else if (trim(tatonam)=='y') then
            output_grid=1
            write(*,'(1x,a)') 'The system grid will be displayed in the "grid.xyz" file'
            exit loop_getargs
         else if (trim(tatonam)=='o') then
            optimise=.true.
            output_grid=1
            write(*,'(1x,a)')&
               &   'The optimised system grid will be displayed in the "grid.xyz" file'
            exit loop_getargs
         else if (trim(tatonam)=='GPUtest') then
            GPUtest=.true.
            write(*,'(1x,a)')&
               &   'Perform the test with GPU, if present.'
            i_arg = i_arg + 1
            call get_command_argument(i_arg, value = tatonam, status = istat)
            !call getarg(i_arg,tatonam)
            ntimes=1
            norbgpu=0
            read(tatonam,*,iostat=ierror)ntimes
            if (ierror==0) then
               write(*,'(1x,a,i0,a)')&
                  &   'Repeat each calculation ',ntimes,' times.'
               i_arg = i_arg + 1
               call get_command_argument(i_arg, value = tatonam)
               !call getarg(i_arg,tatonam)
               read(tatonam,*,iostat=ierror)norbgpu
            end if
            exit loop_getargs
         else if (trim(tatonam)=='convert') then
            convert=.true.
            i_arg = i_arg + 1
            call get_command_argument(i_arg, value = fileFrom)
            !call getarg(i_arg,fileFrom)
            i_arg = i_arg + 1
            call get_command_argument(i_arg, value = fileTo)
            !call getarg(i_arg,fileTo)
            write(*,'(1x,5a)')&
               &   'convert "', trim(fileFrom),'" file to "', trim(fileTo),'"'
            exit loop_getargs
         else if (trim(tatonam)=='exportwf') then
            exportwf=.true.
            i_arg = i_arg + 1
            call get_command_argument(i_arg, value = filename_wfn)
            !call getarg(i_arg,filename_wfn)
            write(*,'(1x,3a)')&
               &   'export wavefunction file: "', trim(filename_wfn),'" in .cube format'
            ! Read optional additional arguments with the iband, up/down and ikpt
            export_wf_iband = 1
            export_wf_ispin = 1
            export_wf_ikpt  = 1
            export_wf_ispinor = 1
            i_arg = i_arg + 1
            call get_command_argument(i_arg, value = tatonam, status = istat)
            if(trim(tatonam)=='' .or. istat > 0) then
               exit loop_getargs
            else
               read(tatonam, *) export_wf_iband
            end if
            i_arg = i_arg + 1
            call get_command_argument(i_arg, value = tatonam, status = istat)
            if(trim(tatonam)=='' .or. istat > 0) then
               exit loop_getargs
            else
               read(tatonam, *) export_wf_ispin
            end if
            i_arg = i_arg + 1
            call get_command_argument(i_arg, value = tatonam, status = istat)
            if(trim(tatonam)=='' .or. istat > 0) then
               exit loop_getargs
            else
               read(tatonam, *) export_wf_ikpt
            end if
            i_arg = i_arg + 1
            call get_command_argument(i_arg, value = tatonam, status = istat)
            if(trim(tatonam)=='' .or. istat > 0) then
               exit loop_getargs
            else
               read(tatonam, *) export_wf_ispinor
            end if
            exit loop_getargs
         else if (trim(tatonam)=='atwf') then
            atwf=.true.
            write(*,'(1x,a)')&
               &   'Perform the calculation of atomic wavefunction of the first atom'
            i_arg = i_arg + 1
            call get_command_argument(i_arg, value = tatonam)
            !call getarg(i_arg,tatonam)
            read(tatonam,*,iostat=ierror)ng
            write(*,'(1x,a,i0,a)')&
               &   'Use gaussian basis of',ng,' elements.'
            exit loop_getargs
         else if (trim(tatonam) == 'dd') then
            ! dd: disable deprecation message
            disable_deprecation = .true.
         else
            ! Use value as radical for input files.
            if (trim(radical) /= "") then
               write(*,'(1x,a)')&
                  &   'Usage: ./memguess <nproc> [y]'
               write(*,'(1x,a)')&
                  &   'Indicate the number of processes after the executable'
               write(*,'(1x,a)')&
                  &   'ERROR: The only second argument which is accepted is "y", "o","convert", "GPUtest" or "atwf" ' 
               write(*,'(1x,a)')&
                  &   '       (type "memguess" without arguments to have an help)'
               stop
            end if
            write(radical, "(A)") trim(tatonam)
         end if
         i_arg = i_arg + 1
      end do loop_getargs
   end if

   !!!  open(unit=1,file='input.memguess',status='old')
   !!!  
   !!!  !line number, to control the input values
   !!!  iline=0
   !!!  
   !!!  !number of MPI proccessors
   !!!  read(1,*) nproc
   !!!  write(*,*) 'Number of mpi processes is: ',nproc
   !!!  
   !!!  read(1,*) optimise
   !!!  if (optimise) write(*,*) 'Molecule will be rotated to minimize simulation box size and workarrays in BigDFT'
   !!!  
   !!!  !    "T"  If the system grid is to be displayed in the "grid.xyz" file
   !!!  read(1,*) output_grid
   !!!  write(*,*)  'output_grid= ',output_grid
   !!!  
   !!!  !    "T"   'Perform the test with GPU, if present.'   
   !!!  read(1,*) GPUtest
   !!!  if (GPUtest) write(*,*) 'Perform the test with GPU'
   !!!!!! END of By Ali
   if (.not. disable_deprecation) then
      call deprecation_message()
   end if

   !welcome screen
   !call print_logo()

   if (convert) then
      atoms%geocode = "P"
      write(*,*) "Read density file..."
      call read_density(trim(fileFrom), atoms%geocode, Glr%d%n1i, Glr%d%n2i, Glr%d%n3i, &
         &   nspin, hx, hy, hz, rhocoeff, atoms%nat, rxyz, atoms%iatype, atoms%nzatom)
      atoms%ntypes = size(atoms%nzatom) - ndebug
      write(*,*) "Write new density file..."
      !n(?) norbsc_arr was not allocated
      call plot_density(trim(fileTo), 0, 1, Glr%d%n1i / 2 - 1, Glr%d%n2i / 2 - 1, &
         &   Glr%d%n3i / 2 - 1, Glr%d%n1i, Glr%d%n2i, Glr%d%n3i, Glr%d%n3i, nspin, hx, hy, hz, &
         & atoms, rxyz, norbsc_arr, rhocoeff)
      write(*,*) "Done"
      stop
   end if

   !standard names
   call standard_inputfile_names(in, radical)
   if (trim(radical) == "") then
      call read_input_variables(0, "posinp", in, atoms, rxyz)
   else
      call read_input_variables(0, trim(radical), in, atoms, rxyz)
   end if
   !initialize memory counting
   !call memocc(0,0,'count','start')

   if (in%ixc < 0) then
      call xc_init(in%ixc, XC_MIXED, nspin)
   else
      call xc_init(in%ixc, XC_ABINIT, nspin)
   end if

   call print_general_parameters(nproc,in,atoms)
   call print_dft_parameters(in,atoms)
   call xc_dump()

   write(*,'(1x,a)')&
      &   '------------------------------------------------------------------ System Properties'

   !Time initialization
   call cpu_time(tcpu0)
   call system_clock(ncount0,ncount_rate,ncount_max)

   ! store PSP parameters
   allocate(radii_cf(atoms%ntypes,3+ndebug),stat=i_stat)
   call memocc(i_stat,radii_cf,'radii_cf',subname)

   call system_properties(0,nproc,in,atoms,orbs,radii_cf,nelec)

   if (optimise) then
      if (atoms%geocode =='F') then
         call optimise_volume(atoms,in%crmult,in%frmult,in%hx,in%hy,in%hz,rxyz,radii_cf)
      else
         call shift_periodic_directions(atoms,rxyz,radii_cf)
      end if
      write(*,'(1x,a)')'Writing optimised positions in file posopt.[xyz,ascii]...'
      write(comment,'(a)')'POSITIONS IN OPTIMIZED CELL '
      call write_atomic_file('posopt',0.d0,rxyz,atoms,trim(comment))
      !call wtxyz('posopt',0.d0,rxyz,atoms,trim(comment))
   end if

   !in the case in which the number of orbitals is not "trivial" check whether they are too many
   if ( max(orbs%norbu,orbs%norbd) /= ceiling(real(nelec,kind=4)/2.0) .or. .true.) then
      ! Allocations for readAtomicOrbitals (check inguess.dat and psppar files + give norbe)
      allocate(scorb(4,2,atoms%natsc+ndebug),stat=i_stat)
      call memocc(i_stat,scorb,'scorb',subname)
      allocate(norbsc_arr(atoms%natsc+1,in%nspin+ndebug),stat=i_stat)
      call memocc(i_stat,norbsc_arr,'norbsc_arr',subname)
      allocate(locrad(atoms%nat+ndebug),stat=i_stat)
      call memocc(i_stat,locrad,'locrad',subname)

      !calculate the inputguess orbitals
      !spin for inputguess orbitals
      if (in%nspin==4) then
         nspin_ig=1
      else
         nspin_ig=in%nspin
      end if

      ! Read the inguess.dat file or generate the input guess via the inguess_generator
      call readAtomicOrbitals(atoms,norbe,norbsc,nspin_ig,orbs%nspinor,&
         &   scorb,norbsc_arr,locrad)

      if (in%nspin==4) then
         !in that case the number of orbitals doubles
         norbe=2*norbe
      end if

      ! De-allocations
      i_all=-product(shape(locrad))*kind(locrad)
      deallocate(locrad,stat=i_stat)
      call memocc(i_stat,i_all,'locrad',subname)
      i_all=-product(shape(scorb))*kind(scorb)
      deallocate(scorb,stat=i_stat)
      call memocc(i_stat,i_all,'scorb',subname)
      i_all=-product(shape(norbsc_arr))*kind(norbsc_arr)
      deallocate(norbsc_arr,stat=i_stat)
      call memocc(i_stat,i_all,'norbsc_arr',subname)

      ! Check the maximum number of orbitals
      if (in%nspin==1 .or. in%nspin==4) then
         if (orbs%norb>norbe) then
            write(*,'(1x,a,i0,a,i0,a)') 'The number of orbitals (',orbs%norb,&
               &   ') must not be greater than the number of orbitals (',norbe,&
               &   ') generated from the input guess.'
            stop
         end if
      else if (in%nspin == 2) then
         if (orbs%norbu > norbe) then
            write(*,'(1x,a,i0,a,i0,a)') 'The number of orbitals up (',orbs%norbu,&
               &   ') must not be greater than the number of orbitals (',norbe,&
               &   ') generated from the input guess.'
            stop
         end if
         if (orbs%norbd > norbe) then
            write(*,'(1x,a,i0,a,i0,a)') 'The number of orbitals down (',orbs%norbd,&
               &   ') must not be greater than the number of orbitals (',norbe,&
               &   ') generated from the input guess.'
            stop
         end if
      end if
   end if

   ! Determine size alat of overall simulation cell and shift atom positions
   ! then calculate the size in units of the grid space
   hx=in%hx
   hy=in%hy
   hz=in%hz

   call system_size(0,atoms,rxyz,radii_cf,in%crmult,in%frmult,hx,hy,hz,Glr,shift)

   ! Build and print the communicator scheme.
   call createWavefunctionsDescriptors(0,hx,hy,hz,&
      &   atoms,rxyz,radii_cf,in%crmult,in%frmult,Glr, output_denspot = (output_grid > 0))
   call orbitals_communicators(0,nproc,Glr,orbs,comms)  

   if (exportwf) then

      allocate(psi((Glr%wfd%nvctr_c+7*Glr%wfd%nvctr_f)*orbs%nspinor+ndebug),stat=i_stat)
      call memocc(i_stat,psi,'psi',subname)

      ! Optionaly compute iorbp from arguments in case of ETSF.
      if (export_wf_ikpt < 1 .or. export_wf_ikpt > orbs%nkpts) stop "Wrong k-point"
      if (export_wf_ispin < 1 .or. export_wf_ispin > orbs%nspin) stop "Wrong spin"
      if ((export_wf_ispin == 1 .and. &
           & (export_wf_iband < 1 .or. export_wf_iband > orbs%norbu)) .or. &
           & (export_wf_ispin == 0 .and. &
           & (export_wf_iband < 1 .or. export_wf_iband > orbs%norbd))) stop "Wrong orbital"
      iorbp = (export_wf_ikpt - 1) * orbs%norb + (export_wf_ispin - 1) * orbs%norbu + export_wf_iband

      call take_psi_from_file(filename_wfn,hx,hy,hz,Glr, &
           & atoms,rxyz,orbs,psi,iorbp,export_wf_ispinor)
      call filename_of_iorb(.false.,"wavefunction",orbs,iorbp, &
           & export_wf_ispinor,filename_wfn,iorb_out)
<<<<<<< HEAD
      call plot_wf(filename_wfn,1,atoms,1.0_wp,Glr,hx,hy,hz,rxyz, &
=======

      print *,'FFF',filename_wfn
      call plot_wf(filename_wfn,1,atoms,Glr,hx,hy,hz,rxyz, &
>>>>>>> 4fc3c1c1
           & psi((Glr%wfd%nvctr_c+7*Glr%wfd%nvctr_f) * (export_wf_ispinor - 1) + 1))

      i_all=-product(shape(psi))*kind(psi)
      deallocate(psi,stat=i_stat)
      call memocc(i_stat,i_all,'psi',subname)

   end if

   if (GPUtest) then
      !test the hamiltonian in CPU or GPU
      !create the orbitals data structure for one orbital
      !test orbitals
      nspin=1
      if (norbgpu == 0) then
         norb=orbs%norb
      else
         norb=norbgpu
      end if
      norbu=norb
      norbd=0
      nspinor=1

      call orbitals_descriptors(0,nproc,norb,norbu,norbd,in%nspin,nspinor, &
         &   in%nkpt,in%kpt,in%wkpt,orbstst)
      allocate(orbstst%eval(orbstst%norbp+ndebug),stat=i_stat)
      call memocc(i_stat,orbstst%eval,'orbstst%eval',subname)
      do iorb=1,orbstst%norbp
         orbstst%eval(iorb)=-0.5_gp
      end do

      do iorb=1,orbstst%norb
         orbstst%occup(iorb)=1.0_gp
         orbstst%spinsgn(iorb)=1.0_gp
      end do

      call check_linear_and_create_Lzd(0,1,in,Lzd,atoms,orbstst,rxyz,&
           radii_cf)

      call compare_cpu_gpu_hamiltonian(0,1,in%iacceleration,atoms,&
           orbstst,nspin,in%ncong,in%ixc,&
           Lzd,hx,hy,hz,rxyz,ntimes)

      call deallocate_orbs(orbstst,subname)


      i_all=-product(shape(orbstst%eval))*kind(orbstst%eval)
      deallocate(orbstst%eval,stat=i_stat)
      call memocc(i_stat,i_all,'orbstst%eval',subname)

   end if

   call deallocate_comms(comms,subname)

   ! determine localization region for all projectors, but do not yet fill the descriptor arrays
   allocate(nlpspd%plr(atoms%nat))
!!$   allocate(nlpspd%nseg_p(0:2*atoms%nat+ndebug),stat=i_stat)
!!$   call memocc(i_stat,nlpspd%nseg_p,'nseg_p',subname)
!!$   allocate(nlpspd%nvctr_p(0:2*atoms%nat+ndebug),stat=i_stat)
!!$   call memocc(i_stat,nlpspd%nvctr_p,'nvctr_p',subname)
!!$   allocate(nlpspd%nboxp_c(2,3,atoms%nat+ndebug),stat=i_stat)
!!$   call memocc(i_stat,nlpspd%nboxp_c,'nboxp_c',subname)
!!$   allocate(nlpspd%nboxp_f(2,3,atoms%nat+ndebug),stat=i_stat)
!!$   call memocc(i_stat,nlpspd%nboxp_f,'nboxp_f',subname)

   allocate(logrid(0:Glr%d%n1,0:Glr%d%n2,0:Glr%d%n3+ndebug),stat=i_stat)
   call memocc(i_stat,logrid,'logrid',subname)

   call localize_projectors(0,Glr%d%n1,Glr%d%n2,Glr%d%n3,hx,hy,hz,&
      &   in%frmult,in%frmult,rxyz,radii_cf,logrid,atoms,orbs,nlpspd)
   deallocate(nlpspd%plr)
   !allocations for arrays holding the data descriptors
!!$   !just for modularity
!!$   allocate(nlpspd%keyg_p(2,nlpspd%nseg_p(2*atoms%nat)+ndebug),stat=i_stat)
!!$   call memocc(i_stat,nlpspd%keyg_p,'nlpspd%keyg_p',subname)
!!$   allocate(nlpspd%keyv_p(nlpspd%nseg_p(2*atoms%nat)+ndebug),stat=i_stat)
!!$   call memocc(i_stat,nlpspd%keyv_p,'nlpspd%keyv_p',subname)

   if (atwf) then
      !here the treatment of the AE Core charge density
      !number of gaussians defined in the input of memguess
      !ng=31
      !plot the wavefunctions for the pseudo atom
      nullify(G%rxyz)
      call gaussian_pswf_basis(ng,.false.,0,in%nspin,atoms,rxyz,G,gbd_occ)
      !for the moment multiply the number of coefficients for each channel
      allocate(rhocoeff((ng*(ng+1))/2,4+ndebug),stat=i_stat)
      call memocc(i_stat,rhocoeff,'rhocoeff',subname)
      allocate(rhoexpo((ng*(ng+1))/2+ndebug),stat=i_stat)
      call memocc(i_stat,rhoexpo,'rhoexpo',subname)

      call plot_gatom_basis('gatom',1,ng,G,gbd_occ,rhocoeff,rhoexpo)

      if (associated(gbd_occ)) then
         i_all=-product(shape(gbd_occ))*kind(gbd_occ)
         deallocate(gbd_occ,stat=i_stat)
         call memocc(i_stat,i_all,'gbd_occ',subname)
         nullify(gbd_occ)
      end if
      !deallocate the gaussian basis descriptors
      call deallocate_gwf(G,subname)

      !!$  !plot the wavefunctions for the AE atom
      !!$  !not possible, the code should recognize the AE eleconf
      !!$  call razero(35,atoms%psppar(0,0,atoms%iatype(1)))
      !!$  atoms%psppar(0,0,atoms%iatype(1))=0.01_gp
      !!$  nullify(G%rxyz)
      !!$  call gaussian_pswf_basis(ng,.false.,0,in%nspin,atoms,rxyz,G,gbd_occ)
      !!$  !for the moment multiply the number of coefficients for each channel
      !!$  allocate(rhocoeff((ng*(ng+1))/2,4+ndebug),stat=i_stat)
      !!$  call memocc(i_stat,rhocoeff,'rhocoeff',subname)
      !!$  allocate(rhoexpo((ng*(ng+1))/2+ndebug),stat=i_stat)
      !!$  call memocc(i_stat,rhoexpo,'rhoexpo',subname)
      !!$  
      !!$  call plot_gatom_basis('all-elec',1,ng,G,gbd_occ,rhocoeff,rhoexpo)
      !!$
      !!$  if (associated(gbd_occ)) then
      !!$     i_all=-product(shape(gbd_occ))*kind(gbd_occ)
      !!$     deallocate(gbd_occ,stat=i_stat)
      !!$     call memocc(i_stat,i_all,'gbd_occ',subname)
      !!$     nullify(gbd_occ)
      !!$  end if
      !!$  !deallocate the gaussian basis descriptors
      !!$  call deallocate_gwf(G,subname)

      i_all=-product(shape(rhoexpo))*kind(rhoexpo)
      deallocate(rhoexpo,stat=i_stat)
      call memocc(i_stat,i_all,'rhoexpo',subname)
      i_all=-product(shape(rhocoeff))*kind(rhocoeff)
      deallocate(rhocoeff,stat=i_stat)
      call memocc(i_stat,i_all,'rhocoeff',subname)

   end if

   i_all=-product(shape(logrid))*kind(logrid)
   deallocate(logrid,stat=i_stat)
   call memocc(i_stat,i_all,'logrid',subname)

<<<<<<< HEAD
   !call deallocate_proj_descr(nlpspd,subname)
   call deallocate_atoms_scf(atoms,subname) 
=======
   call deallocate_proj_descr(nlpspd,subname)
>>>>>>> 4fc3c1c1

   call MemoryEstimator(nproc,in%idsx,Glr,&
      &   atoms%nat,orbs%norb,orbs%nspinor,orbs%nkpts,nlpspd%nprojel,&
   in%nspin,in%itrpmax,in%iscf,peakmem)

   !add the comparison between cuda hamiltonian and normal one if it is the case

   call deallocate_atoms(atoms,subname)

   call deallocate_lr(Glr,subname)

   call xc_end()

   i_all=-product(shape(radii_cf))*kind(radii_cf)
   deallocate(radii_cf,stat=i_stat)
   call memocc(i_stat,i_all,'radii_cf',subname)
   i_all=-product(shape(rxyz))*kind(rxyz)
   deallocate(rxyz,stat=i_stat)
   call memocc(i_stat,i_all,'rxyz',subname)

   ! De-allocations
   call deallocate_orbs(orbs,subname)
   call free_input_variables(in)  

   !finalize memory counting
   call memocc(0,0,'count','stop')

   !Elapsed time
   call cpu_time(tcpu1)
   call system_clock(ncount1,ncount_rate,ncount_max)
   tel=dble(ncount1-ncount0)/dble(ncount_rate)
   write( *,'(1x,a,2(1x,f12.2))') 'CPU time/ELAPSED time ', tel, tcpu1-tcpu0

   if (.not. disable_deprecation) then
      call deprecation_message()
   end if

END PROGRAM memguess


!>  Rotate the molecule via an orthogonal matrix in order to minimise the
!!  volume of the cubic cell
subroutine optimise_volume(atoms,crmult,frmult,hx,hy,hz,rxyz,radii_cf)
   use module_base
   use module_types
   implicit none
   type(atoms_data), intent(inout) :: atoms
   real(gp), intent(in) :: crmult,frmult,hx,hy,hz
   real(gp), dimension(atoms%ntypes,3), intent(in) :: radii_cf
   real(gp), dimension(3,atoms%nat), intent(inout) :: rxyz
   !local variables
   character(len=*), parameter :: subname='optimise_volume'
   integer :: iat,i_all,i_stat,it,i
   real(gp) :: x,y,z,vol,tx,ty,tz,tvol,s,diag,dmax
   type(locreg_descriptors) :: Glr
   real(gp), dimension(3) :: shift
   real(gp), dimension(3,3) :: urot
   real(gp), dimension(:,:), allocatable :: txyz

   allocate(txyz(3,atoms%nat+ndebug),stat=i_stat)
   call memocc(i_stat,txyz,'txyz',subname)
   call system_size(1,atoms,rxyz,radii_cf,crmult,frmult,hx,hy,hz,Glr,shift)
   !call volume(nat,rxyz,vol)
   vol=atoms%alat1*atoms%alat2*atoms%alat3
   write(*,'(1x,a,1pe16.8)')'Initial volume (Bohr^3)',vol

   it=0
   diag=1.d-2 ! initial small diagonal element allows for search over all angles
   loop_rotations: do  ! loop over all trial rotations
      diag=diag*1.0001_gp ! increase diag to search over smaller angles
      it=it+1
      if (diag > 100._gp) exit loop_rotations ! smaller angle rotations do not make sense

      ! create a random orthogonal (rotation) matrix
      call random_number(urot)
      urot(:,:)=urot(:,:)-.5_gp
      do i=1,3
         urot(i,i)=urot(i,i)+diag
      enddo

      s=urot(1,1)**2+urot(2,1)**2+urot(3,1)**2
      s=1._gp/sqrt(s)
      urot(:,1)=s*urot(:,1) 

      s=urot(1,1)*urot(1,2)+urot(2,1)*urot(2,2)+urot(3,1)*urot(3,2)
      urot(:,2)=urot(:,2)-s*urot(:,1)
      s=urot(1,2)**2+urot(2,2)**2+urot(3,2)**2
      s=1._gp/sqrt(s)
      urot(:,2)=s*urot(:,2) 

      s=urot(1,1)*urot(1,3)+urot(2,1)*urot(2,3)+urot(3,1)*urot(3,3)
      urot(:,3)=urot(:,3)-s*urot(:,1)
      s=urot(1,2)*urot(1,3)+urot(2,2)*urot(2,3)+urot(3,2)*urot(3,3)
      urot(:,3)=urot(:,3)-s*urot(:,2)
      s=urot(1,3)**2+urot(2,3)**2+urot(3,3)**2
      s=1._gp/sqrt(s)
      urot(:,3)=s*urot(:,3) 

      ! eliminate reflections
      if (urot(1,1) <= 0._gp) urot(:,1)=-urot(:,1)
      if (urot(2,2) <= 0._gp) urot(:,2)=-urot(:,2)
      if (urot(3,3) <= 0._gp) urot(:,3)=-urot(:,3)

      ! apply the rotation to all atomic positions! 
      do iat=1,atoms%nat
         x=rxyz(1,iat) 
         y=rxyz(2,iat) 
         z=rxyz(3,iat)

         txyz(:,iat)=x*urot(:,1)+y*urot(:,2)+z*urot(:,3)
      enddo

      call system_size(1,atoms,txyz,radii_cf,crmult,frmult,hx,hy,hz,Glr,shift)
      tvol=atoms%alat1*atoms%alat2*atoms%alat3
      !call volume(nat,txyz,tvol)
      if (tvol < vol) then
         write(*,'(1x,a,1pe16.8,1x,i0,1x,f15.5)')'Found new best volume: ',tvol,it,diag
         rxyz(:,:)=txyz(:,:)
         vol=tvol
         dmax=max(atoms%alat1,atoms%alat2,atoms%alat3)
         ! if box longest along x switch x and z
         if (atoms%alat1 == dmax)  then
            do  iat=1,atoms%nat
               tx=rxyz(1,iat)
               tz=rxyz(3,iat)

               rxyz(1,iat)=tz
               rxyz(3,iat)=tx
            enddo
            ! if box longest along y switch y and z
         else if (atoms%alat2 == dmax .and. atoms%alat1 /= dmax)  then
            do  iat=1,atoms%nat
               ty=rxyz(2,iat) 
               tz=rxyz(3,iat)

               rxyz(2,iat)=tz 
               rxyz(3,iat)=ty
            enddo
         endif
      endif
   end do loop_rotations

   i_all=-product(shape(txyz))*kind(txyz)
   deallocate(txyz,stat=i_stat)
   call memocc(i_stat,i_all,'txyz',subname)

END SUBROUTINE optimise_volume


!>  Add a shift in the periodic directions such that the system
!!  uses as less as possible the modulo operation
subroutine shift_periodic_directions(at,rxyz,radii_cf)
   use module_base
   use module_types
   implicit none
   type(atoms_data), intent(inout) :: at
   real(gp), dimension(at%ntypes,3), intent(in) :: radii_cf
   real(gp), dimension(3,at%nat), intent(inout) :: rxyz
   !local variables
   character(len=*), parameter :: subname='shift_periodic_directions'
   integer :: iat,i_all,i_stat,i,ityp
   real(gp) :: vol,tvol,maxsh,shiftx,shifty,shiftz
   real(gp), dimension(:,:), allocatable :: txyz

   !calculate maximum shift between these values
   !this is taken as five times the coarse radius around atoms
   maxsh=0.0_gp
   do ityp=1,at%ntypes
      maxsh=max(maxsh,5_gp*radii_cf(ityp,1))
   end do

   allocate(txyz(3,at%nat+ndebug),stat=i_stat)
   call memocc(i_stat,txyz,'txyz',subname)

   call calc_vol(at%geocode,at%nat,rxyz,vol)

   if (at%geocode /= 'F') then
      loop_shiftx: do i=1,5000 ! loop over all trial rotations
         ! create a random orthogonal (rotation) matrix
         call random_number(shiftx)

         !apply the shift to all atomic positions taking into account the modulo operation
         do iat=1,at%nat
            txyz(1,iat)=modulo(rxyz(1,iat)+shiftx*maxsh,at%alat1)
            txyz(2,iat)=rxyz(2,iat)
            txyz(3,iat)=rxyz(3,iat)
         end do

         call calc_vol(at%geocode,at%nat,txyz,tvol)
         !print *,'vol',tvol

         if (tvol < vol) then
            write(*,'(1x,a,1pe16.8,1x,i0,1x,f15.5)')'Found new best volume: ',tvol
            rxyz(:,:)=txyz(:,:)
            vol=tvol
         endif
      end do loop_shiftx
   end if

   if (at%geocode == 'P') then
      loop_shifty: do i=1,5000 ! loop over all trial rotations
         ! create a random orthogonal (rotation) matrix
         call random_number(shifty)

         !apply the shift to all atomic positions taking into account the modulo operation
         do iat=1,at%nat
            txyz(1,iat)=rxyz(1,iat)
            txyz(2,iat)=modulo(rxyz(2,iat)+shifty*maxsh,at%alat2)
            txyz(3,iat)=rxyz(3,iat)
         end do

         call calc_vol(at%geocode,at%nat,txyz,tvol)

         if (tvol < vol) then
            write(*,'(1x,a,1pe16.8,1x,i0,1x,f15.5)')'Found new best volume: ',tvol
            rxyz(:,:)=txyz(:,:)
            vol=tvol
         endif
      end do loop_shifty
   end if

   if (at%geocode /= 'F') then
      loop_shiftz: do i=1,5000 ! loop over all trial rotations
         ! create a random orthogonal (rotation) matrix
         call random_number(shiftz)

         !apply the shift to all atomic positions taking into account the modulo operation
         do iat=1,at%nat
            txyz(1,iat)=rxyz(1,iat)
            txyz(2,iat)=rxyz(2,iat)
            txyz(3,iat)=modulo(rxyz(3,iat)+shiftz*maxsh,at%alat3)
         end do

         call calc_vol(at%geocode,at%nat,txyz,tvol)

         if (tvol < vol) then
            write(*,'(1x,a,1pe16.8,1x,i0,1x,f15.5)')'Found new best volume: ',tvol
            rxyz(:,:)=txyz(:,:)
            vol=tvol
         endif
      end do loop_shiftz
   end if

   i_all=-product(shape(txyz))*kind(txyz)
   deallocate(txyz,stat=i_stat)
   call memocc(i_stat,i_all,'txyz',subname)

END SUBROUTINE shift_periodic_directions


subroutine calc_vol(geocode,nat,rxyz,vol)
   use module_base
   implicit none
   character(len=1), intent(in) :: geocode
   integer, intent(in) :: nat
   real(gp), dimension(3,nat), intent(in) :: rxyz
   real(gp), intent(out) :: vol
   !local variables
   integer :: iat
   real(gp) :: cxmin,cxmax,cymin,cymax,czmin,czmax

   !calculate the extremes of the boxes taking into account the spheres around the atoms
   cxmax=-1.e10_gp 
   cxmin=1.e10_gp

   cymax=-1.e10_gp 
   cymin=1.e10_gp

   czmax=-1.e10_gp 
   czmin=1.e10_gp

   do iat=1,nat
      cxmax=max(cxmax,rxyz(1,iat)) 
      cxmin=min(cxmin,rxyz(1,iat))

      cymax=max(cymax,rxyz(2,iat)) 
      cymin=min(cymin,rxyz(2,iat))

      czmax=max(czmax,rxyz(3,iat)) 
      czmin=min(czmin,rxyz(3,iat))
   enddo
   !print *,cxmax,cxmin,cymax,cymin,czmax,czmin
   !now calculate the volume for the periodic part
   if (geocode == 'P') then
      vol=(cxmax-cxmin)*(cymax-cymin)*(czmax-czmin)
   else if (geocode == 'S') then
      vol=(cxmax-cxmin)*(czmax-czmin)
   end if

END SUBROUTINE calc_vol


subroutine compare_cpu_gpu_hamiltonian(iproc,nproc,iacceleration,at,orbs,&
     nspin,ixc,ncong,Lzd,hx,hy,hz,rxyz,ntimes)
   use module_base
   use module_types
   use module_interfaces
   use Poisson_Solver
   use module_xc

   implicit none
   integer, intent(in) :: iproc,nproc,nspin,ncong,ixc,ntimes,iacceleration
   real(gp), intent(in) :: hx,hy,hz
   type(atoms_data), intent(in) :: at
   type(orbitals_data), intent(in) :: orbs
   type(local_zone_descriptors), intent(in) :: Lzd
   real(gp), dimension(3,at%nat), intent(in) :: rxyz
   !local variables
   character(len=*), parameter :: subname='compare_cpu_gpu_hamiltonian'
   logical :: rsflag
   integer :: icoeff,i_stat,i_all,i1,i2,i3,ispin,j
   integer :: iorb,n3d,n3p,n3pi,i3xcsh,i3s,jproc,nrhotot,nspinn,nvctrp
   integer(kind=8) :: itsc0,itsc1
   real(kind=4) :: tt
   real(gp) :: ttd,x,y,z,r2,arg,sigma2,ekin_sum,epot_sum,ekinGPU,epotGPU,gnrm,gnrm_zero,gnrmGPU
   real(gp) :: Rden,Rham,Rgemm,Rsyrk,Rprec,eSIC_DC
   real(kind=8) :: CPUtime,GPUtime
   type(gaussian_basis) :: G
   type(GPU_pointers) :: GPU
   integer, dimension(:,:), allocatable :: nscatterarr
   real(wp), dimension(:,:,:,:), allocatable :: pot,rho
   real(wp), dimension(:,:), allocatable :: gaucoeffs,psi,hpsi
   real(wp), dimension(:,:,:), allocatable :: overlap
   real(wp), dimension(:), pointer :: gbd_occ
   real(wp), dimension(:), pointer :: fake_pkernelSIC
   type(confpot_data), dimension(orbs%norbp) :: confdatarr

   call default_confinement_data(confdatarr,orbs%norbp)

   !nullify pkernelSIC pointer
   nullify(fake_pkernelSIC)

   !nullify the G%rxyz pointer
   nullify(G%rxyz)
   !extract the gaussian basis from the pseudowavefunctions
   call gaussian_pswf_basis(21,.false.,iproc,nspin,at,rxyz,G,gbd_occ)

   allocate(gaucoeffs(G%ncoeff,orbs%norbp*orbs%nspinor+ndebug),stat=i_stat)
   call memocc(i_stat,gaucoeffs,'gaucoeffs',subname)

   !fill randomly the gaussian coefficients for the orbitals considered
   do iorb=1,orbs%norbp*orbs%nspinor
      do icoeff=1,G%ncoeff
         call random_number(tt)
         gaucoeffs(icoeff,iorb)=real(tt,wp)
      end do
   end do

   !allocate the wavefunctions
   allocate(psi(Lzd%Glr%wfd%nvctr_c+7*Lzd%Glr%wfd%nvctr_f,orbs%nspinor*orbs%norbp+ndebug),stat=i_stat)
   call memocc(i_stat,psi,'psi',subname)
   allocate(hpsi(Lzd%Glr%wfd%nvctr_c+7*Lzd%Glr%wfd%nvctr_f,orbs%nspinor*orbs%norbp+ndebug),stat=i_stat)
   call memocc(i_stat,hpsi,'hpsi',subname)

   call razero(Lzd%Glr%wfd%nvctr_c+7*Lzd%Glr%wfd%nvctr_f*orbs%nspinor*orbs%norbp,psi)

   !convert the gaussians in wavelets
   call gaussians_to_wavelets(iproc,nproc,at%geocode,orbs,Lzd%Glr%d,&
      &   hx,hy,hz,Lzd%Glr%wfd,G,gaucoeffs,psi)

   i_all=-product(shape(gaucoeffs))*kind(gaucoeffs)
   deallocate(gaucoeffs,stat=i_stat)
   call memocc(i_stat,i_all,'gaucoeffs',subname)

   i_all=-product(shape(gbd_occ))*kind(gbd_occ)
   deallocate(gbd_occ,stat=i_stat)
   call memocc(i_stat,i_all,'gbd_occ',subname)

   !deallocate the gaussian basis descriptors
   call deallocate_gwf(G,subname)

   !allocate and initialise the potential and the density
   allocate(pot(Lzd%Glr%d%n1i,Lzd%Glr%d%n2i,Lzd%Glr%d%n3i,nspin+ndebug),stat=i_stat)
   call memocc(i_stat,pot,'pot',subname)
   allocate(rho(Lzd%Glr%d%n1i,Lzd%Glr%d%n2i,Lzd%Glr%d%n3i,nspin+ndebug),stat=i_stat)
   call memocc(i_stat,rho,'rho',subname)

   !here the potential can be used for building the density
   allocate(nscatterarr(0:nproc-1,4+ndebug),stat=i_stat)
   call memocc(i_stat,nscatterarr,'nscatterarr',subname)
   !normally nproc=1
   do jproc=0,nproc-1
      call PS_dim4allocation(at%geocode,'D',jproc,nproc,Lzd%Glr%d%n1i,Lzd%Glr%d%n2i,Lzd%Glr%d%n3i,ixc,&
         &   n3d,n3p,n3pi,i3xcsh,i3s)
      nscatterarr(jproc,1)=n3d
      nscatterarr(jproc,2)=n3p
      nscatterarr(jproc,3)=i3s+i3xcsh-1
      nscatterarr(jproc,4)=i3xcsh
   end do

   !components of the charge density
   if (orbs%nspinor ==4) then
      nspinn=4
   else
      nspinn=nspin
   end if

   !flag for toggling the REDUCE_SCATTER stategy
   rsflag = .not.xc_isgga()

   !calculate dimensions of the complete array to be allocated before the reduction procedure
   if (rsflag) then
      nrhotot=0
      do jproc=0,nproc-1
         nrhotot=nrhotot+nscatterarr(jproc,1)
      end do
   else
      nrhotot=Lzd%Glr%d%n3i
   end if

   !allocate the necessary objects on the GPU
   !set initialisation of GPU part 
   !initialise the acceleration strategy if required
   call init_material_acceleration(iproc,iacceleration,GPU)

   if (GPUconv .eqv. OCLconv) stop 'ERROR: One (and only one) acceleration should be present with GPUtest'

   !allocate arrays for the GPU if a card is present
   if (GPUconv) then
      call prepare_gpu_for_locham(Lzd%Glr%d%n1,Lzd%Glr%d%n2,Lzd%Glr%d%n3,nspin,&
         &   hx,hy,hz,Lzd%Glr%wfd,orbs,GPU)
   else if (OCLconv) then
      !the same with OpenCL, but they cannot exist at same time
      call allocate_data_OCL(Lzd%Glr%d%n1,Lzd%Glr%d%n2,Lzd%Glr%d%n3,Lzd%Glr%geocode,&
         &   nspin,Lzd%Glr%wfd,orbs,GPU)
   end if
   if (iproc == 0) write(*,*)&
      &   'GPU data allocated'

   write(*,'(1x,a)')repeat('-',34)//' CPU-GPU comparison: Density calculation'

   !for each of the orbitals treated by the processor build the partial densities
   !call cpu_time(t0)
   call nanosec(itsc0)
   do j=1,ntimes
      call tenminustwenty(Lzd%Glr%d%n1i*Lzd%Glr%d%n2i*nrhotot*nspinn,pot,nproc)
      call local_partial_density(iproc,nproc,rsflag,nscatterarr,&
         &   nrhotot,Lzd%Glr,0.5_gp*hx,0.5_gp*hy,0.5_gp*hz,nspin,orbs,&
      psi,pot)
   end do
   call nanosec(itsc1)
   !call cpu_time(t1)
   !CPUtime=real(t1-t0,kind=8)
   CPUtime=real(itsc1-itsc0,kind=8)*1.d-9

   !now the GPU part
   !for each of the orbitals treated by the processor build the partial densities
   !call cpu_time(t0)
   call nanosec(itsc0)
   do j=1,ntimes
      !switch between GPU/CPU treatment of the density
      if (GPUconv) then
         call local_partial_density_GPU(iproc,nproc,orbs,nrhotot,Lzd%Glr,0.5_gp*hx,0.5_gp*hy,0.5_gp*hz,nspin,psi,rho,GPU)
      else if (OCLconv) then
         call local_partial_density_OCL(orbs,nrhotot,Lzd%Glr,0.5_gp*hx,0.5_gp*hy,0.5_gp*hz,nspin,psi,rho,GPU)
      end if
   end do
   call nanosec(itsc1)
   !call cpu_time(t1)
   !GPUtime=real(t1-t0,kind=8)
   GPUtime=real(itsc1-itsc0,kind=8)*1.d-9

   i_all=-product(shape(nscatterarr))*kind(nscatterarr)
   deallocate(nscatterarr,stat=i_stat)
   call memocc(i_stat,i_all,'nscatterarr',subname)

   !compare the results between the different actions of the hamiltonian
   !check the differences between the results
   call compare_data_and_gflops(CPUtime,GPUtime,&
      &   real(Lzd%Glr%d%n1i*Lzd%Glr%d%n2i*Lzd%Glr%d%n3i,kind=8)*192.d0,pot,rho,&
   Lzd%Glr%d%n1i*Lzd%Glr%d%n2i*Lzd%Glr%d%n3i,ntimes*orbs%norbp,.false.,Rden)

   i_all=-product(shape(rho))*kind(rho)
   deallocate(rho,stat=i_stat)
   call memocc(i_stat,i_all,'rho',subname)


   !here the grid spacings are the small ones
   sigma2=0.125_gp*((Lzd%Glr%d%n1i*hx)**2+(Lzd%Glr%d%n2i*hy)**2+(Lzd%Glr%d%n3i*hz)**2)
   do ispin=1,nspin
      do i3=1,Lzd%Glr%d%n3i
         z=hz*real(i3-Lzd%Glr%d%n3i/2-1,gp)
         do i2=1,Lzd%Glr%d%n2i
            y=hy*real(i2-Lzd%Glr%d%n2i/2-1,gp)
            do i1=1,Lzd%Glr%d%n1i
               x=hx*real(i1-Lzd%Glr%d%n1i/2-1,gp)
               !tt=abs(dsin(real(i1+i2+i3,kind=8)+.7d0))
               r2=x**2+y**2+z**2
               arg=0.5d0*r2/sigma2
               ttd=dexp(-arg)

               pot(i1,i2,i3,ispin)=ttd
            end do
         end do
      end do
   end do

   write(*,'(1x,a)')repeat('-',34)//' CPU-GPU comparison: Local Hamiltonian calculation'

   !warm-up
   !call local_hamiltonian(iproc,orbs,Lzd%Glr,hx,hy,hz,nspin,pot,psi,hpsi,ekin_sum,epot_sum) 

   !apply the CPU hamiltonian
   !take timings
   call nanosec(itsc0)
   do j=1,ntimes
      call local_hamiltonian(iproc,orbs,Lzd,hx,hy,hz,0,confdatarr,pot,psi,hpsi,fake_pkernelSIC,0,0.0_gp,ekin_sum,epot_sum,eSIC_DC)
   end do
   call nanosec(itsc1)
   CPUtime=real(itsc1-itsc0,kind=8)*1.d-9

   print *,'ekin,epot=',ekin_sum,epot_sum

   !WARNING: local hamiltonian overwrites the psis
   !warm-up
   !call gpu_locham(Lzd%Glr%d%n1,Lzd%Glr%d%n2,Lzd%Glr%d%n3,hx,hy,hz,orbs,GPU,ekinGPU,epotGPU)

   !apply the GPU hamiltonian and put the results in the hpsi_GPU array
   allocate(GPU%hpsi_ASYNC((Lzd%Glr%wfd%nvctr_c+7*Lzd%Glr%wfd%nvctr_f)*orbs%nspinor*orbs%norbp),stat=i_stat)
   call memocc(i_stat,GPU%hpsi_ASYNC,'GPU%hpsi_ASYNC',subname)

   !take timings
   call nanosec(itsc0)
   do j=1,ntimes
      if (GPUconv) then
         call local_hamiltonian_GPU(orbs,Lzd%Glr,hx,hy,hz,orbs%nspin,pot,psi,GPU%hpsi_ASYNC,ekinGPU,epotGPU,GPU)
      else if (OCLconv) then
         call local_hamiltonian_OCL(orbs,Lzd%Glr,hx,hy,hz,orbs%nspin,pot,psi,GPU%hpsi_ASYNC,ekinGPU,epotGPU,GPU)
      end if
   end do
   if(ASYNCconv .and. OCLconv) call finish_hamiltonian_OCL(orbs,ekinGPU,epotGPU,GPU)
   call nanosec(itsc1)
   GPUtime=real(itsc1-itsc0,kind=8)*1.d-9

   print *,'ekinGPU,epotGPU',ekinGPU,epotGPU

   !compare the results between the different actions of the hamiltonian
   !check the differences between the results
   call compare_data_and_gflops(CPUtime,GPUtime,&
      &   real(Lzd%Glr%d%n1i*Lzd%Glr%d%n2i*Lzd%Glr%d%n3i,kind=8)*real(192+46*3+192+2,kind=8),hpsi,GPU%hpsi_ASYNC,&
   orbs%norbp*orbs%nspinor*(Lzd%Glr%wfd%nvctr_c+7*Lzd%Glr%wfd%nvctr_f),ntimes*orbs%norbp,.false.,Rham)

   i_all=-product(shape(pot))*kind(pot)
   deallocate(pot,stat=i_stat)
   call memocc(i_stat,i_all,'pot',subname)

   write(*,'(1x,a)')repeat('-',34)//' CPU-GPU comparison: Linear Algebra (Blas)'

   !perform the scalar product between the hpsi wavefunctions
   !actually this is <hpsi|hpsi> it has no meaning.
   !this works only if nspinor==1
   allocate(overlap(orbs%norbp,orbs%norbp,2+ndebug),stat=i_stat)
   call memocc(i_stat,overlap,'overlap',subname)

   call nanosec(itsc0)
   do j=1,ntimes
      call DGEMM('T','N',orbs%norbp,orbs%norbp,(Lzd%Glr%wfd%nvctr_c+7*Lzd%Glr%wfd%nvctr_f),1.0_wp,&
         &   psi(1,1),(Lzd%Glr%wfd%nvctr_c+7*Lzd%Glr%wfd%nvctr_f),&
      hpsi(1,1),(Lzd%Glr%wfd%nvctr_c+7*Lzd%Glr%wfd%nvctr_f),0.0_wp,&
         &   overlap(1,1,1),orbs%norbp)
   end do
   call nanosec(itsc1)
   CPUtime=real(itsc1-itsc0,kind=8)*1.d-9


   call nanosec(itsc0)
   do j=1,ntimes
      call GEMMSY('T','N',orbs%norbp,orbs%norbp,(Lzd%Glr%wfd%nvctr_c+7*Lzd%Glr%wfd%nvctr_f),1.0_wp,&
         &   psi(1,1),(Lzd%Glr%wfd%nvctr_c+7*Lzd%Glr%wfd%nvctr_f),&
      hpsi(1,1),(Lzd%Glr%wfd%nvctr_c+7*Lzd%Glr%wfd%nvctr_f),0.0_wp,&
         &   overlap(1,1,2),orbs%norbp)
   end do
   call nanosec(itsc1)
   GPUtime=real(itsc1-itsc0,kind=8)*1.d-9

   !comparison between the results
   call compare_data_and_gflops(CPUtime,GPUtime,&
      &   real(orbs%norbp**2,kind=8)*real((Lzd%Glr%wfd%nvctr_c+7*Lzd%Glr%wfd%nvctr_f)*2,kind=8),overlap(1,1,1),overlap(1,1,2),&
   orbs%norbp**2,ntimes,.false.,Rgemm)


   nvctrp=Lzd%Glr%wfd%nvctr_c+7*Lzd%Glr%wfd%nvctr_f

   call nanosec(itsc0)
   do j=1,ntimes
      call dsyrk('L','T',orbs%norbp,nvctrp,1.0_wp,psi(1,1),nvctrp,0.0_wp,&
         &   overlap(1,1,1),orbs%norbp)
   end do
   call nanosec(itsc1)
   CPUtime=real(itsc1-itsc0,kind=8)*1.d-9


   call nanosec(itsc0)
   do j=1,ntimes
      call syrk('L','T',orbs%norbp,nvctrp,1.0_wp,psi(1,1),nvctrp,0.0_wp,&
         &   overlap(1,1,2),orbs%norbp)
   end do
   call nanosec(itsc1)
   GPUtime=real(itsc1-itsc0,kind=8)*1.d-9

   call compare_data_and_gflops(CPUtime,GPUtime,&
        real(orbs%norbp*(orbs%norbp+1),kind=8)*&
        real(Lzd%Glr%wfd%nvctr_c+7*Lzd%Glr%wfd%nvctr_f,kind=8),overlap(1,1,1),overlap(1,1,2),&
        orbs%norbp**2,ntimes,.false.,Rsyrk)

   i_all=-product(shape(overlap))*kind(overlap)
   deallocate(overlap,stat=i_stat)
   call memocc(i_stat,i_all,'overlap',subname)


   !-------------------now the same for preconditioning
   write(*,'(1x,a)')repeat('-',34)//' CPU-GPU comparison: Preconditioner'

   !the input function is psi
   call nanosec(itsc0)
   do j=1,ntimes
      call preconditionall(orbs,Lzd%Glr,hx,hy,hz,ncong,hpsi,gnrm,gnrm_zero)
   end do
   call nanosec(itsc1)

   CPUtime=real(itsc1-itsc0,kind=8)*1.d-9
   print *,'gnrm',gnrm


   !GPU data are aLzd%Glready on the card, must be only copied back
   !the input function is GPU%hpsi in that case
   call nanosec(itsc0)
   do j=1,ntimes
      !Preconditions all orbitals belonging to iproc
      !and calculate the partial norm of the residue
      !switch between CPU and GPU treatment
      if (GPUconv) then
         call preconditionall_GPU(orbs,Lzd%Glr,hx,hy,hz,ncong,&
            &   GPU%hpsi_ASYNC,gnrmGPU,gnrm_zero,GPU)
      else if (OCLconv) then
         call preconditionall_OCL(orbs,Lzd%Glr,hx,hy,hz,ncong,&
            &   GPU%hpsi_ASYNC,gnrmGPU,gnrm_zero,GPU)
      end if
   end do
   call nanosec(itsc1)

   GPUtime=real(itsc1-itsc0,kind=8)*1.d-9
   print *,'gnrmGPU',gnrmGPU

   call compare_data_and_gflops(CPUtime,GPUtime,&
      &   real(Lzd%Glr%d%n1i*Lzd%Glr%d%n2i*Lzd%Glr%d%n3i,kind=8)*real((192+46*3+192+2-1+12)*(ncong+1),kind=8),hpsi,GPU%hpsi_ASYNC,&
   orbs%norbp*orbs%nspinor*(Lzd%Glr%wfd%nvctr_c+7*Lzd%Glr%wfd%nvctr_f),ntimes*orbs%norbp,.false.,Rprec)

   i_all=-product(shape(GPU%hpsi_ASYNC))*kind(GPU%hpsi_ASYNC)
   deallocate(GPU%hpsi_ASYNC,stat=i_stat)
   call memocc(i_stat,i_all,'GPU%hpsi_ASYNC',subname)
   i_all=-product(shape(psi))*kind(psi)
   deallocate(psi,stat=i_stat)
   call memocc(i_stat,i_all,'psi',subname)
   i_all=-product(shape(hpsi))*kind(hpsi)
   deallocate(hpsi,stat=i_stat)
   call memocc(i_stat,i_all,'hpsi',subname)


   !free the card at the end
   if (GPUconv) then
      call free_gpu(GPU,orbs%norbp)
   else if (OCLconv) then
      call free_gpu_OCL(GPU,orbs,nspin)
   end if

   !finalise the material accelearion usage
   call release_material_acceleration(GPU)


   write(*,'(1x,a,5(1x,f7.3))')'Ratios:',Rden,Rham,Rgemm,Rsyrk,Rprec

END SUBROUTINE compare_cpu_gpu_hamiltonian


subroutine compare_data_and_gflops(CPUtime,GPUtime,GFlopsfactor,&
      &   CPUdata,GPUdata,n,ntimes,dowrite,ratio)
   use module_base
   implicit none
   logical, intent(in) :: dowrite
   integer, intent(in) :: n,ntimes
   real(gp), intent(in) :: CPUtime,GPUtime,GFlopsfactor
   real(gp), intent(out) :: ratio
   real(wp), dimension(n), intent(in) :: CPUdata,GPUdata
   !local variables
   integer :: i
   real(gp) :: CPUGflops,GPUGflops,maxdiff,comp,threshold

   threshold=1.d-12
   !un-initialize valies which might suffer from fpe
   GPUGflops=-1.0_gp
   CPUGflops=-1.0_gp
   ratio=-1.0_gp

   if (CPUtime > 0.0_gp) CPUGflops=GFlopsfactor*real(ntimes,gp)/(CPUtime*1.d9)
   if (GPUtime > 0.0_gp) GPUGflops=GFlopsfactor*real(ntimes,gp)/(GPUtime*1.d9)

   maxdiff=0.0_gp

   rewind(17)

   do i=1,n
      if (dowrite) write(17,'(i6,2(1pe24.17))')i,CPUdata(i),GPUdata(i)
      comp=abs(CPUdata(i)-GPUdata(i))
      maxdiff=max(maxdiff,comp)
   end do
   if (GPUtime > 0.0_gp) ratio=CPUtime/GPUtime
   write(*,'(1x,a)')'| CPU: ms  |  Gflops  || GPU:  ms |  GFlops  || Ratio  | No. Elements | Max. Diff. |'

   write(*,'(1x,2(2(a,f10.2),a),a,f8.3,a,i14,a,1pe12.4,a)',advance='no')&
      &   '|',CPUtime*1.d3/real(ntimes,kind=8),'|',& ! Time CPU (ms)
      &   CPUGflops,'|',& !Gflops CPU (ms)
      &   '|',GPUtime*1.d3/real(ntimes,kind=8),'|',& ! Time GPU (ms)
      &   GPUGflops,'|',&!Gflops GPU (ms)
      &   '|',ratio,'|',& ! ratio
      &   n,'|',& !No. elements
      &   maxdiff,'|' ! maxdiff
   if (maxdiff <= threshold) then
      write(*,'(a)')''
   else
      write(*,'(a)')'<<<< WARNING' 
   end if

END SUBROUTINE compare_data_and_gflops


!> Extract the compressed wavefunction from the given file 
subroutine take_psi_from_file(filename,hx,hy,hz,lr,at,rxyz,orbs,psi,iorbp,ispinor)
   use module_base
   use module_types
   implicit none
   integer, intent(inout) :: iorbp, ispinor
   real(gp), intent(in) :: hx,hy,hz
   character(len=*), intent(in) :: filename
   type(locreg_descriptors), intent(in) :: lr
   type(atoms_data), intent(in) :: at
   type(orbitals_data), intent(in) :: orbs
   real(gp), dimension(3,at%nat), intent(in) :: rxyz
   real(wp), dimension(lr%wfd%nvctr_c+7*lr%wfd%nvctr_f,orbs%nspinor), intent(out) :: psi
   !local variables
   character(len=*), parameter :: subname='take_psi_form_file'
   logical :: perx,pery,perz
   integer :: nb1,nb2,nb3,i_stat,i_all, ikpt, ispin, i
   integer :: wave_format_from_filename,iformat
   real(gp) :: eval_fake
   real(wp), dimension(:,:,:), allocatable :: psifscf
   real(gp), dimension(:,:), allocatable :: rxyz_file
   character(len = 1) :: code

   allocate(rxyz_file(at%nat,3+ndebug),stat=i_stat)
   call memocc(i_stat,rxyz_file,'rxyz_file',subname)

   iformat = wave_format_from_filename(0, filename)
   if (iformat == WF_FORMAT_PLAIN .or. iformat == WF_FORMAT_BINARY) then
      !conditions for periodicity in the three directions
      perx=(at%geocode /= 'F')
      pery=(at%geocode == 'P')
      perz=(at%geocode /= 'F')

      !buffers realted to periodicity
      !WARNING: the boundary conditions are not assumed to change between new and old
      call ext_buffers_coarse(perx,nb1)
      call ext_buffers_coarse(pery,nb2)
      call ext_buffers_coarse(perz,nb3)

      allocate(psifscf(-nb1:2*lr%d%n1+1+nb1,-nb2:2*lr%d%n2+1+nb2, &
           & -nb3:2*lr%d%n3+1+nb3+ndebug),stat=i_stat)
      call memocc(i_stat,psifscf,'psifscf',subname)

      !find the value of iorbp
      read(filename(index(filename, ".", back = .true.)+2:len(filename)),*) iorbp
      i = index(filename, "-k", back = .true.)+2
      read(filename(i:i+2),*) ikpt
      i = index(filename, "-", back = .true.)+1
      read(filename(i:i),*) code
      if (code == "U" .or. code == "N") ispin = 1
      if (code == "D") ispin = 2
      read(filename(i+1:i+1),*) code
      if (code == "R") ispinor = 1
      if (code == "I") ispinor = 2
      if (iformat == WF_FORMAT_BINARY) then
         open(unit=99,file=trim(filename),status='unknown',form="unformatted")
      else
         open(unit=99,file=trim(filename),status='unknown')
      end if

      !@ todo geocode should be passed in the localisation regions descriptors
      call readonewave(99, (iformat == WF_FORMAT_PLAIN),iorbp,0,lr%d%n1,lr%d%n2,lr%d%n3, &
           & hx,hy,hz,at,lr%wfd,rxyz_file,rxyz,psi(1,ispinor),eval_fake,psifscf)

      ! Update iorbp
      iorbp = (ikpt - 1) * orbs%norb + (ispin - 1) * orbs%norbu + iorbp

      close(99)

      i_all=-product(shape(psifscf))*kind(psifscf)
      deallocate(psifscf,stat=i_stat)
      call memocc(i_stat,i_all,'psifscf',subname)

   else if (iformat == WF_FORMAT_ETSF) then
      call read_one_wave_etsf(0,filename,iorbp,0,orbs%nspinor,lr%d%n1,lr%d%n2,lr%d%n3,&
           & hx,hy,hz,at,rxyz_file,rxyz,lr%wfd,psi,eval_fake)
   end if
   i_all=-product(shape(rxyz_file))*kind(rxyz_file)
   deallocate(rxyz_file,stat=i_stat)
   call memocc(i_stat,i_all,'rxyz_file',subname)
END SUBROUTINE take_psi_from_file

subroutine deprecation_message()
   write(*, "(15x,A)") "+--------------------------------------------+"
   write(*, "(15x,A)") "|                                            |"
   write(*, "(15x,A)") "| /!\ memguess is deprecated since 1.6.0 /!\ |"
   write(*, "(15x,A)") "|                                            |"
   write(*, "(15x,A)") "|     Use bigdft-tool  instead,  located     |"
   write(*, "(15x,A)") "|     in the  build directory or in  the     |"
   write(*, "(15x,A)") "|     bin directory of the install path.     |"
   write(*, "(15x,A)") "|       $ bigdft-tool -h for help            |"
   write(*, "(15x,A)") "|                                            |"
   write(*, "(15x,A)") "+--------------------------------------------+"
END SUBROUTINE deprecation_message<|MERGE_RESOLUTION|>--- conflicted
+++ resolved
@@ -391,13 +391,7 @@
            & atoms,rxyz,orbs,psi,iorbp,export_wf_ispinor)
       call filename_of_iorb(.false.,"wavefunction",orbs,iorbp, &
            & export_wf_ispinor,filename_wfn,iorb_out)
-<<<<<<< HEAD
       call plot_wf(filename_wfn,1,atoms,1.0_wp,Glr,hx,hy,hz,rxyz, &
-=======
-
-      print *,'FFF',filename_wfn
-      call plot_wf(filename_wfn,1,atoms,Glr,hx,hy,hz,rxyz, &
->>>>>>> 4fc3c1c1
            & psi((Glr%wfd%nvctr_c+7*Glr%wfd%nvctr_f) * (export_wf_ispinor - 1) + 1))
 
       i_all=-product(shape(psi))*kind(psi)
@@ -535,12 +529,7 @@
    deallocate(logrid,stat=i_stat)
    call memocc(i_stat,i_all,'logrid',subname)
 
-<<<<<<< HEAD
    !call deallocate_proj_descr(nlpspd,subname)
-   call deallocate_atoms_scf(atoms,subname) 
-=======
-   call deallocate_proj_descr(nlpspd,subname)
->>>>>>> 4fc3c1c1
 
    call MemoryEstimator(nproc,in%idsx,Glr,&
       &   atoms%nat,orbs%norb,orbs%nspinor,orbs%nkpts,nlpspd%nprojel,&
