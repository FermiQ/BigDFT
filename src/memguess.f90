--- conflicted
+++ resolved
@@ -51,14 +51,11 @@
    logical, dimension(:,:,:), allocatable :: scorb
    real(kind=8), dimension(:), allocatable :: locrad
    real(gp), dimension(:), pointer :: gbd_occ
-<<<<<<< HEAD
-   !real(gp) :: tcpu0,tcpu1,tel
-   !integer :: ncount0,ncount1,ncount_max,ncount_rate
-=======
    type(system_fragment), dimension(:), pointer :: ref_frags
    character(len=3) :: in_name !lr408
    integer :: i
->>>>>>> 65720449
+   !real(gp) :: tcpu0,tcpu1,tel
+   !integer :: ncount0,ncount1,ncount_max,ncount_rate
    !! By Ali
    integer :: ierror
 
