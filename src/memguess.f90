--- conflicted
+++ resolved
@@ -342,11 +342,7 @@
 
        call take_psi_from_file(filename_wfn,in%hx,in%hy,in%hz,Glr,atoms,rxyz,psi)
 
-<<<<<<< HEAD
-       call plot_wf(filename_wfn,1,atoms,1.0_wp,Glr,in%hx,in%hy,in%hz,rxyz,psi,' ')
-=======
-       call plot_wf(filename_wfn,1,atoms,Glr,in%hx,in%hy,in%hz,rxyz,psi)
->>>>>>> 01b57ec3
+       call plot_wf(filename_wfn,1,atoms,1.0_wp,Glr,in%hx,in%hy,in%hz,rxyz,psi)
   
        i_all=-product(shape(psi))*kind(psi)
        deallocate(psi,stat=i_stat)
