--- conflicted
+++ resolved
@@ -19,12 +19,8 @@
   character(len=*), parameter :: subname='memguess'
   integer, parameter :: ngx=31
   character(len=20) :: tatonam,units
-<<<<<<< HEAD
+  character(len=40) :: comment
   logical :: optimise,GPUtest
-=======
-  character(len=40) :: comment
-  logical :: calc_tail,optimise
->>>>>>> 5e04ecf3
   integer :: ierror,nproc,i_stat,i_all,output_grid
   integer :: nelec,ntimes
   integer :: norbe,norbsc,nvctrp,nspin,iorb,norbu,norbd,nspinor,norb
@@ -154,13 +150,9 @@
         call shift_periodic_directions(atoms,rxyz,radii_cf)
      end if
      write(*,'(1x,a)')'Writing optimised positions in file posout_000.xyz...'
-<<<<<<< HEAD
-     call wtxyz('posout_000',0.d0,rxyz,atoms,'')
-=======
      write(comment,'(a)')'POSITIONS IN OPTIMIZED CELL '
      call wtxyz('posopt',0.d0,rxyz,atoms,trim(comment))
 
->>>>>>> 5e04ecf3
   end if
 
   
