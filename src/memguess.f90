!> @file
!!   Program to guess the used memory by BigDFT
!! @author
!!   Copyright (C) 2007-2013 BigDFT group (LG)
!!   This file is distributed under the terms of the
!!   GNU General Public License, see ~/COPYING file
!!   or http://www.gnu.org/copyleft/gpl.txt .
!!   For the list of contributors, see ~/AUTHORS 


!> Test the input files and estimates the memory occupation versus the number
!! of processors
program memguess

   use module_base
   use module_types
   use module_interfaces
   use module_xc
   use m_ab6_symmetry
   use module_fragments
   use yaml_output
   use module_atoms, only: set_astruct_from_file
   implicit none
   character(len=*), parameter :: subname='memguess'
   character(len=20) :: tatonam, radical
   character(len=40) :: comment
   character(len=1024) :: fcomment
   character(len=128) :: fileFrom, fileTo,filename_wfn
   character(len=50) :: posinp
   logical :: optimise,GPUtest,atwf,convert=.false.,exportwf=.false.
   logical :: disable_deprecation = .false.,convertpos=.false.
   integer :: ntimes,nproc,i_stat,i_all,output_grid, i_arg,istat
   integer :: nspin,iorb,norbu,norbd,nspinor,norb,iorbp,iorb_out
   integer :: norbgpu,ng
   integer :: export_wf_iband, export_wf_ispin, export_wf_ikpt, export_wf_ispinor,irad
   real(gp) :: hx,hy,hz,energy
   type(memory_estimation) :: mem
   type(run_objects) :: runObj
   type(orbitals_data) :: orbstst
   type(DFT_PSP_projectors) :: nlpsp
   type(gaussian_basis) :: G !basis for davidson IG
   type(atoms_data) :: at
   type(denspot_distribution) :: dpbox
   real(gp), dimension(3) :: shift
   real(gp), dimension(:,:), pointer :: fxyz
   real(wp), dimension(:), allocatable :: rhoexpo
   real(wp), dimension(:,:,:,:), pointer :: rhocoeff
   real(gp), dimension(:), pointer :: gbd_occ
   type(system_fragment), dimension(:), pointer :: ref_frags
   character(len=3) :: in_name !lr408
   integer :: i, inputpsi, input_wf_format
   !real(gp) :: tcpu0,tcpu1,tel
   !integer :: ncount0,ncount1,ncount_max,ncount_rate
   !! By Ali
   integer :: ierror

   call f_lib_initialize()

   ! Get arguments
   !call getarg(1,tatonam)
   call get_command_argument(1, value = tatonam, status = istat)

   write(radical, "(A)") "input"
   optimise=.false.
   GPUtest=.false.
   atwf=.false.
   if(trim(tatonam)=='' .or. istat>0) then
      write(*,'(1x,a)')&
         &   'Usage: ./memguess <nproc> [option]'
      write(*,'(1x,a)')&
         &   'Indicate the number of processes after the executable'
      write(*,'(1x,a)')&
         &   '[option] can be the following: '
      write(*,'(1x,a)')&
         &   '"y": grid to be plotted with V_Sim'
      write(*,'(1x,a)')&
         &   '"o" rotate the molecule such that the volume of the simulation box is optimised'
      write(*,'(1x,a)')&
         &   '"GPUtest <nrep>" case of a CUDAGPU calculation, to test the speed of 3d operators'
      write(*,'(1x,a)')&
         &   '         <nrep> is the number of repeats'
      write(*,'(1x,a)')&
         &   '"upgrade" upgrades input files older than 1.2 into actual format'
      write(*,'(1x,a)')&
         &   '"convert" <from.[cube,etsf]> <to.[cube,etsf]>" converts "from" to file "to" using the given formats'
      write(*,'(1x,a)')&
         &   '"exportwf" <n>[u,d] <from.[bin,formatted,etsf]> "'//&
      ' converts n-th wavefunction of file "from" to cube using BigDFT uncompression'
      write(*,'(1x,a)')&
         &   '"atwf" <ng> calculates the atomic wavefunctions of the first atom in the gatom basis and write their expression '
      write(*,'(1x,a)')&
         &   '            in the "gatom-wfn.dat" file '
      write(*,'(1x,a)')&
         &   '           <ng> is the number of gaussians used for the gatom calculation'
      write(*,'(1x,a)')&
           &   '"convert-positions" <from.[xyz,ascii,yaml]> <to.[xyz,ascii,yaml]>" ' 
      write(*,'(1x,a)')&
           & 'converts input positions file "from" to file "to" using the given formats'

      stop
   else
      read(unit=tatonam,fmt=*,iostat=ierror) nproc
      if (ierror /= 0) then
         call deprecation_message()
         stop
      end if
      i_arg = 2
      output_grid=0
      loop_getargs: do
         call get_command_argument(i_arg, value = tatonam, status = istat)
         !call getarg(i_arg,tatonam)
         if(trim(tatonam)=='' .or. istat > 0) then
            exit loop_getargs
         else if (trim(tatonam)=='y') then
            output_grid=1
            write(*,'(1x,a)') 'The system grid will be displayed in the "grid.xyz" file'
            exit loop_getargs
         else if (trim(tatonam)=='o') then
            optimise=.true.
            output_grid=1
            write(*,'(1x,a)')&
               &   'The optimised system grid will be displayed in the "grid.xyz" file'
            exit loop_getargs
         else if (trim(tatonam)=='GPUtest') then
            GPUtest=.true.
            write(*,'(1x,a)')&
               &   'Perform the test with GPU, if present.'
            i_arg = i_arg + 1
            call get_command_argument(i_arg, value = tatonam, status = istat)
            !call getarg(i_arg,tatonam)
            ntimes=1
            norbgpu=0
            read(unit=tatonam,fmt=*,iostat=ierror) ntimes
            if (ierror == 0) then
               write(*,'(1x,a,i0,a)')&
                  &   'Repeat each calculation ',ntimes,' times.'
               i_arg = i_arg + 1
               call get_command_argument(i_arg, value = tatonam)
               !call getarg(i_arg,tatonam)
               read(unit=tatonam,fmt=*,iostat=ierror) norbgpu
            end if
            exit loop_getargs
         else if (trim(tatonam)=='convert') then
            convert=.true.
            i_arg = i_arg + 1
            call get_command_argument(i_arg, value = fileFrom)
            !call getarg(i_arg,fileFrom)
            i_arg = i_arg + 1
            call get_command_argument(i_arg, value = fileTo)
            !call getarg(i_arg,fileTo)
            write(*,'(1x,5a)')&
               &   'convert "', trim(fileFrom),'" file to "', trim(fileTo),'"'
            exit loop_getargs
         else if (trim(tatonam)=='exportwf') then
            exportwf=.true.
            i_arg = i_arg + 1
            call get_command_argument(i_arg, value = filename_wfn)
            !call getarg(i_arg,filename_wfn)
            ! Read optional additional arguments with the iband, up/down and ikpt
            export_wf_iband = 1
            export_wf_ispin = 1
            export_wf_ikpt  = 1
            export_wf_ispinor = 1
            i_arg = i_arg + 1
            call get_command_argument(i_arg, value = tatonam, status = istat)
            if(trim(tatonam)=='' .or. istat > 0) then
               exit loop_getargs
            else
               read(unit=tatonam,fmt=*) export_wf_iband
            end if
            i_arg = i_arg + 1
            call get_command_argument(i_arg, value = tatonam, status = istat)
            if(trim(tatonam)=='' .or. istat > 0) then
               exit loop_getargs
            else
               read(unit=tatonam,fmt=*) export_wf_ispin
            end if
            i_arg = i_arg + 1
            call get_command_argument(i_arg, value = tatonam, status = istat)
            if(trim(tatonam)=='' .or. istat > 0) then
               exit loop_getargs
            else
               read(unit=tatonam,fmt=*) export_wf_ikpt
            end if
            i_arg = i_arg + 1
            call get_command_argument(i_arg, value = tatonam, status = istat)
            if(trim(tatonam)=='' .or. istat > 0) then
               exit loop_getargs
            else
               read(unit=tatonam,fmt=*) export_wf_ispinor
            end if
            exit loop_getargs
         else if (trim(tatonam)=='atwf') then
            atwf=.true.
            write(*,'(1x,a)')&
               &   'Perform the calculation of atomic wavefunction of the first atom'
            i_arg = i_arg + 1
            call get_command_argument(i_arg, value = tatonam)
            !call getarg(i_arg,tatonam)
            read(unit=tatonam,fmt=*,iostat=ierror) ng
            write(*,'(1x,a,i0,a)')&
               &   'Use gaussian basis of',ng,' elements.'
            exit loop_getargs
         else if (trim(tatonam)=='convert-positions') then
            convertpos=.true.
            i_arg = i_arg + 1
            call get_command_argument(i_arg, value = fileFrom)
            !call getarg(i_arg,fileFrom)
            i_arg = i_arg + 1
            call get_command_argument(i_arg, value = fileTo)
            !call getarg(i_arg,fileTo)
            write(*,'(1x,5a)')&
               &   'convert input file "', trim(fileFrom),'" file to "', trim(fileTo),'"'
            exit loop_getargs
         else if (trim(tatonam) == 'dd') then
            ! dd: disable deprecation message
            disable_deprecation = .true.
         else
            ! Use value as radical for input files.
            write(radical, "(A)") trim(tatonam)
         end if
         i_arg = i_arg + 1
      end do loop_getargs
   end if

   !!!  open(unit=1,file='input.memguess',status='old')
   !!!  
   !!!  !line number, to control the input values
   !!!  iline=0
   !!!  
   !!!  !number of MPI proccessors
   !!!  read(1,*) nproc
   !!!  write(*,*) 'Number of mpi processes is: ',nproc
   !!!  
   !!!  read(1,*) optimise
   !!!  if (optimise) write(*,*) 'Molecule will be rotated to minimize simulation box size and workarrays in BigDFT'
   !!!  
   !!!  !    "T"  If the system grid is to be displayed in the "grid.xyz" file
   !!!  read(1,*) output_grid
   !!!  write(*,*)  'output_grid= ',output_grid
   !!!  
   !!!  !    "T"   'Perform the test with GPU, if present.'   
   !!!  read(1,*) GPUtest
   !!!  if (GPUtest) write(*,*) 'Perform the test with GPU'
   !!!!!! END of By Ali
   if (.not. disable_deprecation) then
      call deprecation_message()
   end if

   !welcome screen
   !call print_logo()

   if (convert) then
      at%astruct%geocode = "P"
      write(*,*) "Read density file..."
      call read_density(trim(fileFrom), at%astruct%geocode, &
           & dpbox%ndims(1), dpbox%ndims(2), dpbox%ndims(3), &
           & nspin, dpbox%hgrids(1), dpbox%hgrids(2), dpbox%hgrids(3), &
           & rhocoeff, at%astruct%nat, at%astruct%rxyz, at%astruct%iatype, at%nzatom)
      at%astruct%ntypes = size(at%nzatom) - ndebug
      write(*,*) "Write new density file..."
      allocate(dpbox%ngatherarr(0:0,2+ndebug),stat=i_stat)
      call memocc(i_stat,dpbox%ngatherarr,'ngatherarr',subname)

      call plot_density(0,1,trim(fileTo),at,at%astruct%rxyz,dpbox,nspin,rhocoeff)
      write(*,*) "Done"
      stop
   end if
   if (convertpos) then
      call set_astruct_from_file(trim(fileFrom),0,at%astruct,i_stat,fcomment,energy,fxyz)
      if (i_stat /=0) stop 'error on input file parsing' 
      !find the format of the output file
      if (index(fileTo,'.xyz') > 0) then
         irad=index(fileTo,'.xyz')
         at%astruct%inputfile_format='xyz  '
      else if (index(fileTo,'.ascii') > 0) then
         irad=index(fileTo,'.ascii')
         at%astruct%inputfile_format='ascii'
      else if (index(fileTo,'.yaml') > 0) then
         irad=index(fileTo,'.yaml')
         at%astruct%inputfile_format='yaml '
      else
         irad = len(trim(fileTo)) + 1
      end if
      
      if (associated(fxyz)) then
         call write_atomic_file(fileTo(1:irad-1),energy,at%astruct%rxyz,at,&
              trim(fcomment) // ' (converted from '//trim(fileFrom)//")", fxyz)

         i_all=-product(shape(fxyz))*kind(fxyz)
         deallocate(fxyz,stat=i_stat)
         call memocc(i_stat,i_all,'fxyz',subname)
      else
         call write_atomic_file(fileTo(1:irad-1),energy,at%astruct%rxyz,at,&
              trim(fcomment) // ' (converted from '//trim(fileFrom)//")")
      end if
      stop
   end if



   if (trim(radical) == "input") then
      posinp='posinp'
   else
      posinp=trim(radical)
   end if

   call run_objects_init_from_files(runObj, radical, posinp)

   if (optimise) then
      if (runObj%atoms%astruct%geocode =='F') then
         call optimise_volume(runObj%atoms,&
              & runObj%inputs%crmult,runObj%inputs%frmult,&
              & runObj%inputs%hx,runObj%inputs%hy,runObj%inputs%hz,&
              & runObj%atoms%astruct%rxyz,runObj%radii_cf)
      else
         call shift_periodic_directions(runObj%atoms,runObj%atoms%astruct%rxyz,runObj%radii_cf)
      end if
      write(*,'(1x,a)')'Writing optimised positions in file posopt.[xyz,ascii]...'
      write(comment,'(a)')'POSITIONS IN OPTIMIZED CELL '
      call write_atomic_file('posopt',0.d0,runObj%atoms%astruct%rxyz,runObj%atoms,trim(comment))
      !call wtxyz('posopt',0.d0,rxyz,atoms,trim(comment))
   end if

   call print_dft_parameters(runObj%inputs,runObj%atoms)

   !Time initialization
   !call cpu_time(tcpu0)
   !call system_clock(ncount0,ncount_rate,ncount_max)

   inputpsi = runObj%inputs%inputPsiId
   call system_initialization(0, nproc, .true.,inputpsi, input_wf_format, .true., &
        & runObj%inputs, runObj%atoms, runObj%atoms%astruct%rxyz, runObj%rst%GPU%OCLconv, &
        & runObj%rst%KSwfn%orbs, runObj%rst%tmb%npsidim_orbs, runObj%rst%tmb%npsidim_comp, &
        & runObj%rst%tmb%orbs, runObj%rst%KSwfn%Lzd, runObj%rst%tmb%Lzd, nlpsp, runObj%rst%KSwfn%comms, &
        & shift,runObj%radii_cf, ref_frags, output_grid = (output_grid > 0))
   call MemoryEstimator(nproc,runObj%inputs%idsx,runObj%rst%KSwfn%Lzd%Glr,&
        & runObj%rst%KSwfn%orbs%norb,runObj%rst%KSwfn%orbs%nspinor,&
        & runObj%rst%KSwfn%orbs%nkpts,nlpsp%nprojel,&
        runObj%inputs%nspin,runObj%inputs%itrpmax,runObj%inputs%iscf,mem)
   
   if (.not. exportwf) then
      call print_memory_estimation(mem)
   else
      allocate(runObj%rst%KSwfn%psi((runObj%rst%KSwfn%Lzd%Glr%wfd%nvctr_c+&
           & 7*runObj%rst%KSwfn%Lzd%Glr%wfd%nvctr_f)*runObj%rst%KSwfn%orbs%nspinor+ndebug),stat=i_stat)
      call memocc(i_stat,runObj%rst%KSwfn%psi,'psi',subname)

      ! Optionally compute iorbp from arguments in case of ETSF.
      if (export_wf_ikpt < 1 .or. export_wf_ikpt > runObj%rst%KSwfn%orbs%nkpts) stop "Wrong k-point"
      if (export_wf_ispin < 1 .or. export_wf_ispin > runObj%rst%KSwfn%orbs%nspin) stop "Wrong spin"
      if ((export_wf_ispin == 1 .and. &
           & (export_wf_iband < 1 .or. export_wf_iband > runObj%rst%KSwfn%orbs%norbu)) .or. &
           & (export_wf_ispin == 0 .and. &
           & (export_wf_iband < 1 .or. export_wf_iband > runObj%rst%KSwfn%orbs%norbd))) stop "Wrong orbital"
      iorbp = (export_wf_ikpt - 1) * runObj%rst%KSwfn%orbs%norb + &
           & (export_wf_ispin - 1) * runObj%rst%KSwfn%orbs%norbu + export_wf_iband

      ! ref_frags to be allocated here
      i = index(filename_wfn, "/",back=.true.)+1
      read(filename_wfn(i:i+3),*) in_name ! lr408
      if (in_name == 'min') then
         stop 'Ref fragment not initialized, linear reading currently nonfunctional, to be fixed'
      end if

      call yaml_map("Export wavefunction from file", trim(filename_wfn))
      ! @todo Very ugly patch for ref_frags that is nullified by system_initialization
      ! but used as an allocated array by take_psi_from_file().
      ! TO BE CORRECTED !!!!!
      if (.not.associated(ref_frags)) allocate(ref_frags(runObj%inputs%frag%nfrag_ref))
      call take_psi_from_file(filename_wfn,runObj%inputs%frag,hx,hy,hz,runObj%rst%KSwfn%Lzd%Glr, &
           & runObj%atoms,runObj%atoms%astruct%rxyz,runObj%rst%KSwfn%orbs,runObj%rst%KSwfn%psi,&
           & iorbp,export_wf_ispinor,ref_frags)
      call filename_of_iorb(.false.,"wavefunction",runObj%rst%KSwfn%orbs,iorbp, &
           & export_wf_ispinor,filename_wfn,iorb_out)

      call plot_wf(filename_wfn,1,runObj%atoms,1.0_wp,runObj%rst%KSwfn%Lzd%Glr,hx,hy,hz,runObj%atoms%astruct%rxyz, &
           & runObj%rst%KSwfn%psi((runObj%rst%KSwfn%Lzd%Glr%wfd%nvctr_c+&
           & 7*runObj%rst%KSwfn%Lzd%Glr%wfd%nvctr_f) * (export_wf_ispinor - 1) + 1))
   end if

   if (GPUtest) then
      !test the hamiltonian in CPU or GPU
      !create the orbitals data structure for one orbital
      !test orbitals
      nspin=1
      if (norbgpu == 0) then
         norb=runObj%rst%KSwfn%orbs%norb
      else
         norb=norbgpu
      end if
      norbu=norb
      norbd=0
      nspinor=1

      call orbitals_descriptors(0,nproc,norb,norbu,norbd,runObj%inputs%nspin,nspinor, &
           runObj%inputs%gen_nkpt,runObj%inputs%gen_kpt,runObj%inputs%gen_wkpt,orbstst,.false.)
      allocate(orbstst%eval(orbstst%norbp+ndebug),stat=i_stat)
      call memocc(i_stat,orbstst%eval,'orbstst%eval',subname)
      do iorb=1,orbstst%norbp
         orbstst%eval(iorb)=-0.5_gp
      end do

      do iorb=1,orbstst%norb
         orbstst%occup(iorb)=1.0_gp
         orbstst%spinsgn(iorb)=1.0_gp
      end do

      call check_linear_and_create_Lzd(0,1,runObj%inputs%linear,runObj%rst%KSwfn%Lzd,&
           & runObj%atoms,orbstst,runObj%inputs%nspin,runObj%atoms%astruct%rxyz)

      !for the given processor (this is only the cubic strategy)
      orbstst%npsidim_orbs=(runObj%rst%KSwfn%Lzd%Glr%wfd%nvctr_c+&
           & 7*runObj%rst%KSwfn%Lzd%Glr%wfd%nvctr_f)*orbstst%norbp*orbstst%nspinor
      orbstst%npsidim_comp=1


      call compare_cpu_gpu_hamiltonian(0,1,runObj%inputs%matacc,runObj%atoms,&
           orbstst,nspin,runObj%inputs%ncong,runObj%inputs%ixc,&
           runObj%rst%KSwfn%Lzd,hx,hy,hz,runObj%atoms%astruct%rxyz,ntimes)

      call deallocate_orbs(orbstst,subname)


      i_all=-product(shape(orbstst%eval))*kind(orbstst%eval)
      deallocate(orbstst%eval,stat=i_stat)
      call memocc(i_stat,i_all,'orbstst%eval',subname)

   end if

   if (atwf) then
      !here the treatment of the AE Core charge density
      !number of gaussians defined in the input of memguess
      !ng=31
      !plot the wavefunctions for the pseudo atom
      nullify(G%rxyz)
      call gaussian_pswf_basis(ng,.false.,0,runObj%inputs%nspin,runObj%atoms,runObj%atoms%astruct%rxyz,G,gbd_occ)
      !for the moment multiply the number of coefficients for each channel
      allocate(rhocoeff((ng*(ng+1))/2,4,1,1+ndebug),stat=i_stat)
      call memocc(i_stat,rhocoeff,'rhocoeff',subname)
      allocate(rhoexpo((ng*(ng+1))/2+ndebug),stat=i_stat)
      call memocc(i_stat,rhoexpo,'rhoexpo',subname)

      call plot_gatom_basis('gatom',1,ng,G,gbd_occ,rhocoeff,rhoexpo)

      if (associated(gbd_occ)) then
         i_all=-product(shape(gbd_occ))*kind(gbd_occ)
         deallocate(gbd_occ,stat=i_stat)
         call memocc(i_stat,i_all,'gbd_occ',subname)
         nullify(gbd_occ)
      end if
      !deallocate the gaussian basis descriptors
      call deallocate_gwf(G,subname)

      !!$  !plot the wavefunctions for the AE atom
      !!$  !not possible, the code should recognize the AE eleconf
      !!$  call to_zero(35,runObj%atoms%psppar(0,0,runObj%atoms%astruct%iatype(1)))
      !!$  runObj%atoms%psppar(0,0,runObj%atoms%astruct%iatype(1))=0.01_gp
      !!$  nullify(G%rxyz)
      !!$  call gaussian_pswf_basis(ng,.false.,0,runObj%inputs%nspin,atoms,runObj%atoms%astruct%rxyz,G,gbd_occ)
      !!$  !for the moment multiply the number of coefficients for each channel
      !!$  allocate(rhocoeff((ng*(ng+1))/2,4+ndebug),stat=i_stat)
      !!$  call memocc(i_stat,rhocoeff,'rhocoeff',subname)
      !!$  allocate(rhoexpo((ng*(ng+1))/2+ndebug),stat=i_stat)
      !!$  call memocc(i_stat,rhoexpo,'rhoexpo',subname)
      !!$  
      !!$  call plot_gatom_basis('all-elec',1,ng,G,gbd_occ,rhocoeff,rhoexpo)
      !!$
      !!$  if (associated(gbd_occ)) then
      !!$     i_all=-product(shape(gbd_occ))*kind(gbd_occ)
      !!$     deallocate(gbd_occ,stat=i_stat)
      !!$     call memocc(i_stat,i_all,'gbd_occ',subname)
      !!$     nullify(gbd_occ)
      !!$  end if
      !!$  !deallocate the gaussian basis descriptors
      !!$  call deallocate_gwf(G,subname)

      i_all=-product(shape(rhoexpo))*kind(rhoexpo)
      deallocate(rhoexpo,stat=i_stat)
      call memocc(i_stat,i_all,'rhoexpo',subname)
      i_all=-product(shape(rhocoeff))*kind(rhocoeff)
      deallocate(rhocoeff,stat=i_stat)
      call memocc(i_stat,i_all,'rhocoeff',subname)

   end if

   ! Add the comparison between cuda hamiltonian and normal one if it is the case

   ! De-allocations
   call deallocate_Lzd_except_Glr(runObj%rst%KSwfn%Lzd, subname)
   call deallocate_comms(runObj%rst%KSwfn%comms,subname)
   call deallocate_orbs(runObj%rst%KSwfn%orbs,subname)
   call free_DFT_PSP_projectors(nlpsp)

   !remove the directory which has been created if it is possible
   call deldir(runObj%inputs%dir_output,len(trim(runObj%inputs%dir_output)),ierror)

   call run_objects_free(runObj, subname)
!   !finalize memory counting
!   call memocc(0,0,'count','stop')

   !Elapsed time
   !call cpu_time(tcpu1)
   !call system_clock(ncount1,ncount_rate,ncount_max)
   !tel=dble(ncount1-ncount0)/dble(ncount_rate)
   !write( *,'(1x,a,2(1x,f12.2))') 'CPU time/ELAPSED time ', tel, tcpu1-tcpu0

   if (.not. disable_deprecation) then
      call deprecation_message()
   end if

   call f_lib_finalize()

END PROGRAM memguess


!>  Rotate the molecule via an orthogonal matrix in order to minimise the
!!  volume of the cubic cell
subroutine optimise_volume(atoms,crmult,frmult,hx,hy,hz,rxyz,radii_cf)
   use module_base
   use module_types
   implicit none
   type(atoms_data), intent(inout) :: atoms
   real(gp), intent(in) :: crmult,frmult,hx,hy,hz
   real(gp), dimension(atoms%astruct%ntypes,3), intent(in) :: radii_cf
   real(gp), dimension(3,atoms%astruct%nat), intent(inout) :: rxyz
   !local variables
   character(len=*), parameter :: subname='optimise_volume'
   integer :: iat,i_all,i_stat,it,i
   real(gp) :: x,y,z,vol,tx,ty,tz,tvol,s,diag,dmax
   type(locreg_descriptors) :: Glr
   real(gp), dimension(3) :: shift
   real(gp), dimension(3,3) :: urot
   real(gp), dimension(:,:), allocatable :: txyz

   allocate(txyz(3,atoms%astruct%nat+ndebug),stat=i_stat)
   call memocc(i_stat,txyz,'txyz',subname)
   call system_size(atoms,rxyz,radii_cf,crmult,frmult,hx,hy,hz,.false.,Glr,shift)
   !call volume(nat,rxyz,vol)
   vol=atoms%astruct%cell_dim(1)*atoms%astruct%cell_dim(2)*atoms%astruct%cell_dim(3)
   write(*,'(1x,a,1pe16.8)')'Initial volume (Bohr^3)',vol

   it=0
   diag=1.d-2 ! initial small diagonal element allows for search over all angles
   loop_rotations: do  ! loop over all trial rotations
      diag=diag*1.0001_gp ! increase diag to search over smaller angles
      it=it+1
      if (diag > 100._gp) exit loop_rotations ! smaller angle rotations do not make sense

      ! create a random orthogonal (rotation) matrix
      call random_number(urot)
      urot(:,:)=urot(:,:)-.5_gp
      do i=1,3
         urot(i,i)=urot(i,i)+diag
      enddo

      s=urot(1,1)**2+urot(2,1)**2+urot(3,1)**2
      s=1._gp/sqrt(s)
      urot(:,1)=s*urot(:,1) 

      s=urot(1,1)*urot(1,2)+urot(2,1)*urot(2,2)+urot(3,1)*urot(3,2)
      urot(:,2)=urot(:,2)-s*urot(:,1)
      s=urot(1,2)**2+urot(2,2)**2+urot(3,2)**2
      s=1._gp/sqrt(s)
      urot(:,2)=s*urot(:,2) 

      s=urot(1,1)*urot(1,3)+urot(2,1)*urot(2,3)+urot(3,1)*urot(3,3)
      urot(:,3)=urot(:,3)-s*urot(:,1)
      s=urot(1,2)*urot(1,3)+urot(2,2)*urot(2,3)+urot(3,2)*urot(3,3)
      urot(:,3)=urot(:,3)-s*urot(:,2)
      s=urot(1,3)**2+urot(2,3)**2+urot(3,3)**2
      s=1._gp/sqrt(s)
      urot(:,3)=s*urot(:,3) 

      ! eliminate reflections
      if (urot(1,1) <= 0._gp) urot(:,1)=-urot(:,1)
      if (urot(2,2) <= 0._gp) urot(:,2)=-urot(:,2)
      if (urot(3,3) <= 0._gp) urot(:,3)=-urot(:,3)

      ! apply the rotation to all atomic positions! 
      do iat=1,atoms%astruct%nat
         x=rxyz(1,iat) 
         y=rxyz(2,iat) 
         z=rxyz(3,iat)

         txyz(:,iat)=x*urot(:,1)+y*urot(:,2)+z*urot(:,3)
      enddo

      call system_size(atoms,txyz,radii_cf,crmult,frmult,hx,hy,hz,.false.,Glr,shift)
      tvol=atoms%astruct%cell_dim(1)*atoms%astruct%cell_dim(2)*atoms%astruct%cell_dim(3)
      !call volume(nat,txyz,tvol)
      if (tvol < vol) then
         write(*,'(1x,a,1pe16.8,1x,i0,1x,f15.5)')'Found new best volume: ',tvol,it,diag
         rxyz(:,:)=txyz(:,:)
         vol=tvol
         dmax=max(atoms%astruct%cell_dim(1),atoms%astruct%cell_dim(2),atoms%astruct%cell_dim(3))
         ! if box longest along x switch x and z
         if (atoms%astruct%cell_dim(1) == dmax)  then
            do  iat=1,atoms%astruct%nat
               tx=rxyz(1,iat)
               tz=rxyz(3,iat)

               rxyz(1,iat)=tz
               rxyz(3,iat)=tx
            enddo
            ! if box longest along y switch y and z
         else if (atoms%astruct%cell_dim(2) == dmax .and. atoms%astruct%cell_dim(1) /= dmax)  then
            do  iat=1,atoms%astruct%nat
               ty=rxyz(2,iat) 
               tz=rxyz(3,iat)

               rxyz(2,iat)=tz 
               rxyz(3,iat)=ty
            enddo
         endif
      endif
   end do loop_rotations

   i_all=-product(shape(txyz))*kind(txyz)
   deallocate(txyz,stat=i_stat)
   call memocc(i_stat,i_all,'txyz',subname)

END SUBROUTINE optimise_volume


!>  Add a shift in the periodic directions such that the system
!!  uses as less as possible the modulo operation
subroutine shift_periodic_directions(at,rxyz,radii_cf)
   use module_base
   use module_types
   implicit none
   type(atoms_data), intent(inout) :: at
   real(gp), dimension(at%astruct%ntypes,3), intent(in) :: radii_cf
   real(gp), dimension(3,at%astruct%nat), intent(inout) :: rxyz
   !local variables
   character(len=*), parameter :: subname='shift_periodic_directions'
   integer :: iat,i_all,i_stat,i,ityp
   real(gp) :: vol,tvol,maxsh,shiftx,shifty,shiftz
   real(gp), dimension(:,:), allocatable :: txyz

   !calculate maximum shift between these values
   !this is taken as five times the coarse radius around atoms
   maxsh=0.0_gp
   do ityp=1,at%astruct%ntypes
      maxsh=max(maxsh,5_gp*radii_cf(ityp,1))
   end do

   allocate(txyz(3,at%astruct%nat+ndebug),stat=i_stat)
   call memocc(i_stat,txyz,'txyz',subname)

   call calc_vol(at%astruct%geocode,at%astruct%nat,rxyz,vol)

   if (at%astruct%geocode /= 'F') then
      loop_shiftx: do i=1,5000 ! loop over all trial rotations
         ! create a random orthogonal (rotation) matrix
         call random_number(shiftx)

         !apply the shift to all atomic positions taking into account the modulo operation
         do iat=1,at%astruct%nat
            txyz(1,iat)=modulo(rxyz(1,iat)+shiftx*maxsh,at%astruct%cell_dim(1))
            txyz(2,iat)=rxyz(2,iat)
            txyz(3,iat)=rxyz(3,iat)
         end do

         call calc_vol(at%astruct%geocode,at%astruct%nat,txyz,tvol)
         !print *,'vol',tvol

         if (tvol < vol) then
            write(*,'(1x,a,1pe16.8,1x,i0,1x,f15.5)')'Found new best volume: ',tvol
            rxyz(:,:)=txyz(:,:)
            vol=tvol
         endif
      end do loop_shiftx
   end if

   if (at%astruct%geocode == 'P') then
      loop_shifty: do i=1,5000 ! loop over all trial rotations
         ! create a random orthogonal (rotation) matrix
         call random_number(shifty)

         !apply the shift to all atomic positions taking into account the modulo operation
         do iat=1,at%astruct%nat
            txyz(1,iat)=rxyz(1,iat)
            txyz(2,iat)=modulo(rxyz(2,iat)+shifty*maxsh,at%astruct%cell_dim(2))
            txyz(3,iat)=rxyz(3,iat)
         end do

         call calc_vol(at%astruct%geocode,at%astruct%nat,txyz,tvol)

         if (tvol < vol) then
            write(*,'(1x,a,1pe16.8,1x,i0,1x,f15.5)')'Found new best volume: ',tvol
            rxyz(:,:)=txyz(:,:)
            vol=tvol
         endif
      end do loop_shifty
   end if

   if (at%astruct%geocode /= 'F') then
      loop_shiftz: do i=1,5000 ! loop over all trial rotations
         ! create a random orthogonal (rotation) matrix
         call random_number(shiftz)

         !apply the shift to all atomic positions taking into account the modulo operation
         do iat=1,at%astruct%nat
            txyz(1,iat)=rxyz(1,iat)
            txyz(2,iat)=rxyz(2,iat)
            txyz(3,iat)=modulo(rxyz(3,iat)+shiftz*maxsh,at%astruct%cell_dim(3))
         end do

         call calc_vol(at%astruct%geocode,at%astruct%nat,txyz,tvol)

         if (tvol < vol) then
            write(*,'(1x,a,1pe16.8,1x,i0,1x,f15.5)')'Found new best volume: ',tvol
            rxyz(:,:)=txyz(:,:)
            vol=tvol
         endif
      end do loop_shiftz
   end if

   i_all=-product(shape(txyz))*kind(txyz)
   deallocate(txyz,stat=i_stat)
   call memocc(i_stat,i_all,'txyz',subname)

END SUBROUTINE shift_periodic_directions


!> Calculate the extremes of the boxes taking into account the spheres around the atoms
subroutine calc_vol(geocode,nat,rxyz,vol)
   use module_base
   implicit none
   character(len=1), intent(in) :: geocode !< @copydoc poisson_solver::doc::geocode
   integer, intent(in) :: nat
   real(gp), dimension(3,nat), intent(in) :: rxyz
   real(gp), intent(out) :: vol
   !local variables
   integer :: iat
   real(gp) :: cxmin,cxmax,cymin,cymax,czmin,czmax

   cxmax=-1.e10_gp 
   cxmin=1.e10_gp

   cymax=-1.e10_gp 
   cymin=1.e10_gp

   czmax=-1.e10_gp 
   czmin=1.e10_gp

   do iat=1,nat
      cxmax=max(cxmax,rxyz(1,iat)) 
      cxmin=min(cxmin,rxyz(1,iat))

      cymax=max(cymax,rxyz(2,iat)) 
      cymin=min(cymin,rxyz(2,iat))

      czmax=max(czmax,rxyz(3,iat)) 
      czmin=min(czmin,rxyz(3,iat))
   enddo
   !print *,cxmax,cxmin,cymax,cymin,czmax,czmin
   !now calculate the volume for the periodic part
   if (geocode == 'P') then
      vol=(cxmax-cxmin)*(cymax-cymin)*(czmax-czmin)
   else if (geocode == 'S') then
      vol=(cxmax-cxmin)*(czmax-czmin)
   end if

END SUBROUTINE calc_vol


subroutine compare_cpu_gpu_hamiltonian(iproc,nproc,matacc,at,orbs,&
     nspin,ixc,ncong,Lzd,hx,hy,hz,rxyz,ntimes)
   use module_base
   use module_types
   use module_interfaces
   use Poisson_Solver, except_dp => dp, except_gp => gp, except_wp => wp
   use module_xc

   implicit none
   integer, intent(in) :: iproc,nproc,nspin,ncong,ixc,ntimes
   real(gp), intent(in) :: hx,hy,hz
   type(material_acceleration), intent(in) :: matacc
   type(atoms_data), intent(in) :: at
   type(orbitals_data), intent(inout) :: orbs
   type(local_zone_descriptors), intent(inout) :: Lzd
   real(gp), dimension(3,at%astruct%nat), intent(in) :: rxyz
   !local variables
   character(len=*), parameter :: subname='compare_cpu_gpu_hamiltonian'
   logical :: rsflag
   integer :: icoeff,i_stat,i_all,i1,i2,i3,ispin,j
   integer :: iorb,n3d,n3p,n3pi,i3xcsh,i3s,jproc,nrhotot,nspinn,nvctrp
   integer(kind=8) :: itsc0,itsc1
   real(kind=4) :: tt
   real(gp) :: ttd,x,y,z,r2,arg,sigma2,ekin_sum,epot_sum,ekinGPU,epotGPU,gnrm,gnrm_zero,gnrmGPU
   real(gp) :: Rden,Rham,Rgemm,Rsyrk,Rprec,eSIC_DC
   real(kind=8) :: CPUtime,GPUtime
   type(gaussian_basis) :: G
   type(GPU_pointers) :: GPU
   type(xc_info) :: xc
   integer, dimension(:,:), allocatable :: nscatterarr,ngatherarr
   real(wp), dimension(:,:,:,:), allocatable :: pot,rho
   real(wp), dimension(:), pointer:: pottmp
   real(wp), dimension(:,:), allocatable :: gaucoeffs,psi,hpsi
   real(wp), dimension(:,:,:), allocatable :: overlap
   real(wp), dimension(:), pointer :: gbd_occ
   type(coulomb_operator) :: fake_pkernelSIC
   type(confpot_data), dimension(orbs%norbp) :: confdatarr

   call default_confinement_data(confdatarr,orbs%norbp)

   !nullify pkernelSIC pointer
   nullify(fake_pkernelSIC%kernel)

   !nullify the G%rxyz pointer
   nullify(G%rxyz)
   !extract the gaussian basis from the pseudowavefunctions
   call gaussian_pswf_basis(21,.false.,iproc,nspin,at,rxyz,G,gbd_occ)

   allocate(gaucoeffs(G%ncoeff,orbs%norbp*orbs%nspinor+ndebug),stat=i_stat)
   call memocc(i_stat,gaucoeffs,'gaucoeffs',subname)

   !fill randomly the gaussian coefficients for the orbitals considered
   do iorb=1,orbs%norbp*orbs%nspinor
      do icoeff=1,G%ncoeff
         call random_number(tt)
         gaucoeffs(icoeff,iorb)=real(tt,wp)
      end do
   end do

   !allocate the wavefunctions
   allocate(psi(Lzd%Glr%wfd%nvctr_c+7*Lzd%Glr%wfd%nvctr_f,orbs%nspinor*orbs%norbp+ndebug),stat=i_stat)
   call memocc(i_stat,psi,'psi',subname)
   allocate(hpsi(Lzd%Glr%wfd%nvctr_c+7*Lzd%Glr%wfd%nvctr_f,orbs%nspinor*orbs%norbp+ndebug),stat=i_stat)
   call memocc(i_stat,hpsi,'hpsi',subname)

   call to_zero(Lzd%Glr%wfd%nvctr_c+7*Lzd%Glr%wfd%nvctr_f*orbs%nspinor*orbs%norbp,psi)
   call to_zero(Lzd%Glr%wfd%nvctr_c+7*Lzd%Glr%wfd%nvctr_f*orbs%nspinor*orbs%norbp,hpsi)

   !convert the gaussians in wavelets
   call gaussians_to_wavelets(iproc,nproc,at%astruct%geocode,orbs,Lzd%Glr%d,&
           hx,hy,hz,Lzd%Glr%wfd,G,gaucoeffs,psi)

   i_all=-product(shape(gaucoeffs))*kind(gaucoeffs)
   deallocate(gaucoeffs,stat=i_stat)
   call memocc(i_stat,i_all,'gaucoeffs',subname)

   i_all=-product(shape(gbd_occ))*kind(gbd_occ)
   deallocate(gbd_occ,stat=i_stat)
   call memocc(i_stat,i_all,'gbd_occ',subname)

   !deallocate the gaussian basis descriptors
   call deallocate_gwf(G,subname)

   !allocate and initialise the potential and the density
   allocate(pot(Lzd%Glr%d%n1i,Lzd%Glr%d%n2i,Lzd%Glr%d%n3i,nspin+ndebug),stat=i_stat)
   call memocc(i_stat,pot,'pot',subname)
   allocate(rho(Lzd%Glr%d%n1i,Lzd%Glr%d%n2i,Lzd%Glr%d%n3i,nspin+ndebug),stat=i_stat)
   call memocc(i_stat,rho,'rho',subname)

   !here the potential can be used for building the density
   allocate(nscatterarr(0:nproc-1,4+ndebug),stat=i_stat)
   call memocc(i_stat,nscatterarr,'nscatterarr',subname)
   allocate(ngatherarr(0:nproc-1,2+ndebug),stat=i_stat)
   call memocc(i_stat,nscatterarr,'nscatterarr',subname)

   if (ixc < 0) then
      call xc_init(xc, ixc, XC_MIXED, nspin)
   else
      call xc_init(xc, ixc, XC_ABINIT, nspin)
   end if

   !normally nproc=1
   do jproc=0,nproc-1
      call PS_dim4allocation(at%astruct%geocode,'D',jproc,nproc,Lzd%Glr%d%n1i,Lzd%Glr%d%n2i,Lzd%Glr%d%n3i,xc_isgga(xc),(ixc/=13),&
         &   n3d,n3p,n3pi,i3xcsh,i3s)
      nscatterarr(jproc,1)=n3d
      nscatterarr(jproc,2)=n3p
      nscatterarr(jproc,3)=i3s+i3xcsh-1
      nscatterarr(jproc,4)=i3xcsh
   end do

   ngatherarr(:,1)=Lzd%Glr%d%n1i*Lzd%Glr%d%n2i*nscatterarr(:,2)
   ngatherarr(:,2)=Lzd%Glr%d%n1i*Lzd%Glr%d%n2i*nscatterarr(:,3)

   !components of the charge density
   if (orbs%nspinor ==4) then
      nspinn=4
   else
      nspinn=nspin
   end if

   !flag for toggling the REDUCE_SCATTER stategy
   rsflag = .not.xc_isgga(xc)

   !calculate dimensions of the complete array to be allocated before the reduction procedure
   if (rsflag) then
      nrhotot=0
      do jproc=0,nproc-1
         nrhotot=nrhotot+nscatterarr(jproc,1)
      end do
   else
      nrhotot=Lzd%Glr%d%n3i
   end if

<<<<<<< HEAD
   call local_potential_dimensions(Lzd,orbs,xc,ngatherarr(0,1))
=======
   call local_potential_dimensions(iproc,Lzd,orbs,ngatherarr(0,1))
>>>>>>> 4fba34ae

   !allocate the necessary objects on the GPU
   !set initialisation of GPU part 
   !initialise the acceleration strategy if required
   call init_material_acceleration(iproc,matacc,GPU)

   if (GPUconv .eqv. GPU%OCLconv) stop 'ERROR: One (and only one) acceleration should be present with GPUtest'

   !allocate arrays for the GPU if a card is present
   if (GPUconv) then
      call prepare_gpu_for_locham(Lzd%Glr%d%n1,Lzd%Glr%d%n2,Lzd%Glr%d%n3,nspin,&
           hx,hy,hz,Lzd%Glr%wfd,orbs,GPU)
   else if (GPU%OCLconv) then
      !the same with OpenCL, but they cannot exist at same time
      call allocate_data_OCL(Lzd%Glr%d%n1,Lzd%Glr%d%n2,Lzd%Glr%d%n3,Lzd%Glr%geocode,&
           nspin,Lzd%Glr%wfd,orbs,GPU)
   end if
   if (iproc == 0) write(*,*)&
      &   'GPU data allocated'

   write(*,'(1x,a)')repeat('-',34)//' CPU-GPU comparison: Density calculation'

   !for each of the orbitals treated by the processor build the partial densities
   !call cpu_time(t0)
   call nanosec(itsc0)
   do j=1,ntimes
      call tenminustwenty(Lzd%Glr%d%n1i*Lzd%Glr%d%n2i*nrhotot*nspinn,pot,nproc)
      call local_partial_density(nproc,rsflag,nscatterarr,&
           nrhotot,Lzd%Glr,0.5_gp*hx,0.5_gp*hy,0.5_gp*hz,nspin,orbs,&
           psi,pot)
   end do
   call nanosec(itsc1)
   !call cpu_time(t1)
   !CPUtime=real(t1-t0,kind=8)
   CPUtime=real(itsc1-itsc0,kind=8)*1.d-9

   !now the GPU part
   !for each of the orbitals treated by the processor build the partial densities
   !call cpu_time(t0)
   call nanosec(itsc0)
   do j=1,ntimes
      !switch between GPU/CPU treatment of the density
      if (GPUconv) then
         call local_partial_density_GPU(orbs,nrhotot,Lzd%Glr,0.5_gp*hx,0.5_gp*hy,0.5_gp*hz,nspin,psi,rho,GPU)
      else if (GPU%OCLconv) then
         call local_partial_density_OCL(orbs,nrhotot,Lzd%Glr,0.5_gp*hx,0.5_gp*hy,0.5_gp*hz,nspin,psi,rho,GPU)
      end if
   end do
   call nanosec(itsc1)
   !call cpu_time(t1)
   !GPUtime=real(t1-t0,kind=8)
   GPUtime=real(itsc1-itsc0,kind=8)*1.d-9

   i_all=-product(shape(nscatterarr))*kind(nscatterarr)
   deallocate(nscatterarr,stat=i_stat)
   call memocc(i_stat,i_all,'nscatterarr',subname)
   i_all=-product(shape(ngatherarr))*kind(ngatherarr)
   deallocate(ngatherarr,stat=i_stat)
   call memocc(i_stat,i_all,'ngatherarr',subname)


   !compare the results between the different actions of the hamiltonian
   !check the differences between the results
   call compare_data_and_gflops(CPUtime,GPUtime,&
        & real(Lzd%Glr%d%n1i*Lzd%Glr%d%n2i*Lzd%Glr%d%n3i,kind=8)*192.d0,pot,rho,&
        Lzd%Glr%d%n1i*Lzd%Glr%d%n2i*Lzd%Glr%d%n3i,ntimes*orbs%norbp,.false.,Rden)

   i_all=-product(shape(rho))*kind(rho)
   deallocate(rho,stat=i_stat)
   call memocc(i_stat,i_all,'rho',subname)


   !here the grid spacings are the small ones
   sigma2=0.125_gp*((Lzd%Glr%d%n1i*hx)**2+(Lzd%Glr%d%n2i*hy)**2+(Lzd%Glr%d%n3i*hz)**2)
   do ispin=1,nspin
      do i3=1,Lzd%Glr%d%n3i
         z=hz*real(i3-Lzd%Glr%d%n3i/2-1,gp)
         do i2=1,Lzd%Glr%d%n2i
            y=hy*real(i2-Lzd%Glr%d%n2i/2-1,gp)
            do i1=1,Lzd%Glr%d%n1i
               x=hx*real(i1-Lzd%Glr%d%n1i/2-1,gp)
               !tt=abs(dsin(real(i1+i2+i3,kind=8)+.7d0))
               r2=x**2+y**2+z**2
               arg=0.5d0*r2/sigma2
               ttd=dexp(-arg)

               pot(i1,i2,i3,ispin)=ttd
            end do
         end do
      end do
   end do

   write(*,'(1x,a)')repeat('-',34)//' CPU-GPU comparison: Local Hamiltonian calculation'

   !warm-up
   !call local_hamiltonian(iproc,orbs,Lzd%Glr,hx,hy,hz,nspin,pot,psi,hpsi,ekin_sum,epot_sum) 

   !apply the CPU hamiltonian
   !take timings
   call nanosec(itsc0)
   xc%ixc = 0
   do j=1,ntimes
      allocate(pottmp(Lzd%Glr%d%n1i*Lzd%Glr%d%n2i*Lzd%Glr%d%n3i*(nspin+ndebug)),stat=i_stat)
      call memocc(i_stat,pottmp,'pottmp',subname)
      call vcopy(Lzd%Glr%d%n1i*Lzd%Glr%d%n2i*Lzd%Glr%d%n3i*(nspin+ndebug),pot(1,1,1,1),1,pottmp(1),1)
      call local_hamiltonian(iproc,nproc,orbs%npsidim_orbs,orbs,Lzd,hx,hy,hz,0,confdatarr,pottmp,psi,hpsi, &
           fake_pkernelSIC,xc,0.0_gp,ekin_sum,epot_sum,eSIC_DC)
      i_all=-product(shape(pottmp))*kind(pottmp)
      deallocate(pottmp,stat=i_stat)
      call memocc(i_stat,i_all,'pottmp',subname)
   end do
   xc%ixc = ixc
   call nanosec(itsc1)
   CPUtime=real(itsc1-itsc0,kind=8)*1.d-9

   print *,'ekin,epot=',ekin_sum,epot_sum

   !WARNING: local hamiltonian overwrites the psis
   !warm-up
   !call gpu_locham(Lzd%Glr%d%n1,Lzd%Glr%d%n2,Lzd%Glr%d%n3,hx,hy,hz,orbs,GPU,ekinGPU,epotGPU)

   !apply the GPU hamiltonian and put the results in the hpsi_GPU array
   allocate(GPU%hpsi_ASYNC((Lzd%Glr%wfd%nvctr_c+7*Lzd%Glr%wfd%nvctr_f)*orbs%nspinor*orbs%norbp),stat=i_stat)
   call memocc(i_stat,GPU%hpsi_ASYNC,'GPU%hpsi_ASYNC',subname)

   !take timings
   call nanosec(itsc0)
   do j=1,ntimes
      if (GPUconv) then
         call local_hamiltonian_GPU(orbs,Lzd%Glr,hx,hy,hz,orbs%nspin,pot,psi,GPU%hpsi_ASYNC,ekinGPU,epotGPU,GPU)
      else if (GPU%OCLconv) then
         call local_hamiltonian_OCL(orbs,Lzd%Glr,hx,hy,hz,orbs%nspin,pot,psi,GPU%hpsi_ASYNC,ekinGPU,epotGPU,GPU)
      end if
   end do
   if(ASYNCconv .and. GPU%OCLconv) call finish_hamiltonian_OCL(orbs,ekinGPU,epotGPU,GPU)
   call nanosec(itsc1)
   GPUtime=real(itsc1-itsc0,kind=8)*1.d-9

   print *,'ekinGPU,epotGPU',ekinGPU,epotGPU

   !compare the results between the different actions of the hamiltonian
   !check the differences between the results
   call compare_data_and_gflops(CPUtime,GPUtime,&
      &   real(Lzd%Glr%d%n1i*Lzd%Glr%d%n2i*Lzd%Glr%d%n3i,kind=8)*real(192+46*3+192+2,kind=8),hpsi,GPU%hpsi_ASYNC,&
   orbs%norbp*orbs%nspinor*(Lzd%Glr%wfd%nvctr_c+7*Lzd%Glr%wfd%nvctr_f),ntimes*orbs%norbp,.false.,Rham)

   i_all=-product(shape(pot))*kind(pot)
   deallocate(pot,stat=i_stat)
   call memocc(i_stat,i_all,'pot',subname)

   write(*,'(1x,a)')repeat('-',34)//' CPU-GPU comparison: Linear Algebra (Blas)'

   !perform the scalar product between the hpsi wavefunctions
   !actually this is <hpsi|hpsi> it has no meaning.
   !this works only if nspinor==1
   allocate(overlap(orbs%norbp,orbs%norbp,2+ndebug),stat=i_stat)
   call memocc(i_stat,overlap,'overlap',subname)

   call nanosec(itsc0)
   do j=1,ntimes
      call DGEMM('T','N',orbs%norbp,orbs%norbp,(Lzd%Glr%wfd%nvctr_c+7*Lzd%Glr%wfd%nvctr_f),1.0_wp,&
         &   psi(1,1),(Lzd%Glr%wfd%nvctr_c+7*Lzd%Glr%wfd%nvctr_f),&
      hpsi(1,1),(Lzd%Glr%wfd%nvctr_c+7*Lzd%Glr%wfd%nvctr_f),0.0_wp,&
         &   overlap(1,1,1),orbs%norbp)
   end do
   call nanosec(itsc1)
   CPUtime=real(itsc1-itsc0,kind=8)*1.d-9


   call nanosec(itsc0)
   do j=1,ntimes
      call GEMMSY('T','N',orbs%norbp,orbs%norbp,(Lzd%Glr%wfd%nvctr_c+7*Lzd%Glr%wfd%nvctr_f),1.0_wp,&
         &   psi(1,1),(Lzd%Glr%wfd%nvctr_c+7*Lzd%Glr%wfd%nvctr_f),&
      hpsi(1,1),(Lzd%Glr%wfd%nvctr_c+7*Lzd%Glr%wfd%nvctr_f),0.0_wp,&
         &   overlap(1,1,2),orbs%norbp)
   end do
   call nanosec(itsc1)
   GPUtime=real(itsc1-itsc0,kind=8)*1.d-9

   !comparison between the results
   call compare_data_and_gflops(CPUtime,GPUtime,&
      &   real(orbs%norbp**2,kind=8)*real((Lzd%Glr%wfd%nvctr_c+7*Lzd%Glr%wfd%nvctr_f)*2,kind=8),overlap(1,1,1),overlap(1,1,2),&
   orbs%norbp**2,ntimes,.false.,Rgemm)


   nvctrp=Lzd%Glr%wfd%nvctr_c+7*Lzd%Glr%wfd%nvctr_f

   call nanosec(itsc0)
   do j=1,ntimes
      call dsyrk('L','T',orbs%norbp,nvctrp,1.0_wp,psi(1,1),nvctrp,0.0_wp,&
         &   overlap(1,1,1),orbs%norbp)
   end do
   call nanosec(itsc1)
   CPUtime=real(itsc1-itsc0,kind=8)*1.d-9


   call nanosec(itsc0)
   do j=1,ntimes
      call syrk('L','T',orbs%norbp,nvctrp,1.0_wp,psi(1,1),nvctrp,0.0_wp,&
         &   overlap(1,1,2),orbs%norbp)
   end do
   call nanosec(itsc1)
   GPUtime=real(itsc1-itsc0,kind=8)*1.d-9

   call compare_data_and_gflops(CPUtime,GPUtime,&
        real(orbs%norbp*(orbs%norbp+1),kind=8)*&
        real(Lzd%Glr%wfd%nvctr_c+7*Lzd%Glr%wfd%nvctr_f,kind=8),overlap(1,1,1),overlap(1,1,2),&
        orbs%norbp**2,ntimes,.false.,Rsyrk)

   i_all=-product(shape(overlap))*kind(overlap)
   deallocate(overlap,stat=i_stat)
   call memocc(i_stat,i_all,'overlap',subname)


   !-------------------now the same for preconditioning
   write(*,'(1x,a)')repeat('-',34)//' CPU-GPU comparison: Preconditioner'

   !the input function is psi
   call nanosec(itsc0)
   do j=1,ntimes
      call preconditionall(orbs,Lzd%Glr,hx,hy,hz,ncong,hpsi,gnrm,gnrm_zero)
   end do
   call nanosec(itsc1)

   CPUtime=real(itsc1-itsc0,kind=8)*1.d-9
   print *,'gnrm',gnrm


   !GPU data are aLzd%Glready on the card, must be only copied back
   !the input function is GPU%hpsi in that case
   call nanosec(itsc0)
   do j=1,ntimes
      !Preconditions all orbitals belonging to iproc
      !and calculate the partial norm of the residue
      !switch between CPU and GPU treatment
      if (GPUconv) then
         call preconditionall_GPU(orbs,Lzd%Glr,hx,hy,hz,ncong,&
            &   GPU%hpsi_ASYNC,gnrmGPU,gnrm_zero,GPU)
      else if (GPU%OCLconv) then
         call preconditionall_OCL(orbs,Lzd%Glr,hx,hy,hz,ncong,&
            &   GPU%hpsi_ASYNC,gnrmGPU,gnrm_zero,GPU)
      end if
   end do
   call nanosec(itsc1)

   GPUtime=real(itsc1-itsc0,kind=8)*1.d-9
   print *,'gnrmGPU',gnrmGPU

   call compare_data_and_gflops(CPUtime,GPUtime,&
      &   real(Lzd%Glr%d%n1i*Lzd%Glr%d%n2i*Lzd%Glr%d%n3i,kind=8)*real((192+46*3+192+2-1+12)*(ncong+1),kind=8),hpsi,GPU%hpsi_ASYNC,&
   orbs%norbp*orbs%nspinor*(Lzd%Glr%wfd%nvctr_c+7*Lzd%Glr%wfd%nvctr_f),ntimes*orbs%norbp,.false.,Rprec)

   i_all=-product(shape(GPU%hpsi_ASYNC))*kind(GPU%hpsi_ASYNC)
   deallocate(GPU%hpsi_ASYNC,stat=i_stat)
   call memocc(i_stat,i_all,'GPU%hpsi_ASYNC',subname)
   i_all=-product(shape(psi))*kind(psi)
   deallocate(psi,stat=i_stat)
   call memocc(i_stat,i_all,'psi',subname)
   i_all=-product(shape(hpsi))*kind(hpsi)
   deallocate(hpsi,stat=i_stat)
   call memocc(i_stat,i_all,'hpsi',subname)


   !free the card at the end
   if (GPUconv) then
      call free_gpu(GPU,orbs%norbp)
   else if (GPU%OCLconv) then
      call free_gpu_OCL(GPU,orbs,nspin)
   end if

   call xc_end(xc)

   !finalise the material accelearion usage
   call release_material_acceleration(GPU)


   write(*,'(1x,a,5(1x,f7.3))')'Ratios:',Rden,Rham,Rgemm,Rsyrk,Rprec

END SUBROUTINE compare_cpu_gpu_hamiltonian


subroutine compare_data_and_gflops(CPUtime,GPUtime,GFlopsfactor,&
      &   CPUdata,GPUdata,n,ntimes,dowrite,ratio)
   use module_base
   implicit none
   logical, intent(in) :: dowrite
   integer, intent(in) :: n,ntimes
   real(gp), intent(in) :: CPUtime,GPUtime,GFlopsfactor
   real(gp), intent(out) :: ratio
   real(wp), dimension(n), intent(in) :: CPUdata,GPUdata
   !local variables
   integer :: i
   real(gp) :: CPUGflops,GPUGflops,maxdiff,comp,threshold

   threshold=1.d-12
   !un-initialize valies which might suffer from fpe
   GPUGflops=-1.0_gp
   CPUGflops=-1.0_gp
   ratio=-1.0_gp

   if (CPUtime > 0.0_gp) CPUGflops=GFlopsfactor*real(ntimes,gp)/(CPUtime*1.d9)
   if (GPUtime > 0.0_gp) GPUGflops=GFlopsfactor*real(ntimes,gp)/(GPUtime*1.d9)

   maxdiff=0.0_gp

   rewind(17)

   do i=1,n
      if (dowrite) write(17,'(i6,2(1pe24.17))')i,CPUdata(i),GPUdata(i)
      comp=abs(CPUdata(i)-GPUdata(i))
      maxdiff=max(maxdiff,comp)
   end do
   if (GPUtime > 0.0_gp) ratio=CPUtime/GPUtime
   write(*,'(1x,a)')'| CPU: ms  |  Gflops  || GPU:  ms |  GFlops  || Ratio  | No. Elements | Max. Diff. |'

   write(*,'(1x,2(2(a,f10.2),a),a,f8.3,a,i14,a,1pe12.4,a)',advance='no')&
      &   '|',CPUtime*1.d3/real(ntimes,kind=8),'|',& ! Time CPU (ms)
      &   CPUGflops,'|',& !Gflops CPU (ms)
      &   '|',GPUtime*1.d3/real(ntimes,kind=8),'|',& ! Time GPU (ms)
      &   GPUGflops,'|',&!Gflops GPU (ms)
      &   '|',ratio,'|',& ! ratio
      &   n,'|',& !No. elements
      &   maxdiff,'|' ! maxdiff
   if (maxdiff <= threshold) then
      write(*,'(a)')''
   else
      write(*,'(a)')'<<<< WARNING' 
   end if

END SUBROUTINE compare_data_and_gflops


!> Extract the compressed wavefunction from the given file 
subroutine take_psi_from_file(filename,in_frag,hx,hy,hz,lr,at,rxyz,orbs,psi,iorbp,ispinor,ref_frags)
   use module_base
   use module_types
   use module_interfaces
   use module_fragments
   implicit none
   integer, intent(inout) :: iorbp, ispinor
   real(gp), intent(in) :: hx,hy,hz
   character(len=*), intent(in) :: filename
   type(locreg_descriptors), intent(in) :: lr
   type(atoms_data), intent(in) :: at
   type(orbitals_data), intent(in) :: orbs
   type(fragmentInputParameters), intent(in) :: in_frag
   real(gp), dimension(3,at%astruct%nat), intent(in) :: rxyz
   real(wp), dimension(lr%wfd%nvctr_c+7*lr%wfd%nvctr_f,orbs%nspinor), intent(out) :: psi
   type(system_fragment), dimension(in_frag%nfrag_ref), intent(inout) :: ref_frags
   !local variables
   character(len=*), parameter :: subname='take_psi_form_file'
   logical :: perx,pery,perz
   integer :: nb1,nb2,nb3,i_stat,i_all, ikpt, ispin, i
   integer :: wave_format_from_filename,iformat
   real(gp) :: eval_fake
   real(wp), dimension(:,:,:), allocatable :: psifscf
   real(gp), dimension(:,:), allocatable :: rxyz_file
   character(len = 1) :: code

   integer :: confPotOrder !lr408
   real(gp) :: locrad, confPotprefac !lr408
   real(gp), dimension(3) :: locregCenter !lr408
   character(len=3) :: in_name !lr408
   type(local_zone_descriptors) :: Lzd 
   integer, dimension(1) :: orblist
   character(len=100) :: filename_start
   real(wp), allocatable, dimension(:) :: lpsi
   type(orbitals_data) :: lin_orbs

   allocate(rxyz_file(at%astruct%nat,3+ndebug),stat=i_stat)
   call memocc(i_stat,rxyz_file,'rxyz_file',subname)

   iformat = wave_format_from_filename(0, filename)
   if (iformat == WF_FORMAT_PLAIN .or. iformat == WF_FORMAT_BINARY) then
      !conditions for periodicity in the three directions
      perx=(at%astruct%geocode /= 'F')
      pery=(at%astruct%geocode == 'P')
      perz=(at%astruct%geocode /= 'F')

      !buffers related to periodicity
      !WARNING: the boundary conditions are not assumed to change between new and old
      call ext_buffers_coarse(perx,nb1)
      call ext_buffers_coarse(pery,nb2)
      call ext_buffers_coarse(perz,nb3)

      allocate(psifscf(-nb1:2*lr%d%n1+1+nb1,-nb2:2*lr%d%n2+1+nb2, &
           & -nb3:2*lr%d%n3+1+nb3+ndebug),stat=i_stat)
      call memocc(i_stat,psifscf,'psifscf',subname)

      !find the value of iorbp
      read(filename(index(filename, ".", back = .true.)+2:len(filename)),*) iorbp
      i = index(filename, "-k", back = .true.)+2
      read(filename(i:i+2),*) ikpt
      i = index(filename, "-", back = .true.)+1
      read(filename(i:i),*) code
      if (code == "U" .or. code == "N") ispin = 1
      if (code == "D") ispin = 2
      read(filename(i+1:i+1),*) code
      if (code == "R") ispinor = 1
      if (code == "I") ispinor = 2



      i = index(filename, "/",back=.true.)+1
      read(filename(i:i+3),*) in_name ! lr408

      if (in_name == 'min') then
         ! Create orbs data structure.
         call nullify_orbitals_data(lin_orbs)
         call copy_orbitals_data(orbs, lin_orbs, subname)

         lin_orbs%norb = 1
         lin_orbs%norbp = 1

         ! need to change the lr info so relates to locregs not global
         ! need to copy Glr and hgrids into Lzd
         Lzd%Glr = lr
         Lzd%hgrids(1) = hx
         Lzd%hgrids(2) = hy
         Lzd%hgrids(3) = hz
         orblist = iorbp

         i = index(filename, "-",back=.true.)+1
         read(filename(1:i),*) filename_start

         print*,'Initialize linear'
         call initialize_linear_from_file(0,1,in_frag,at%astruct,rxyz,lin_orbs,Lzd,&
              WF_FORMAT_BINARY,filename_start//"/","minBasis",ref_frags,orblist)

         filename_start = trim(filename_start)//"/minBasis"

         allocate(lpsi(1:Lzd%llr(1)%wfd%nvctr_c+7*Lzd%llr(1)%wfd%nvctr_f))
      end if

      if (iformat == WF_FORMAT_BINARY) then
         open(unit=99,file=trim(filename),status='unknown',form="unformatted")
      else
         open(unit=99,file=trim(filename),status='unknown')
      end if

      !@todo geocode should be passed in the localisation regions descriptors
      if (in_name /= 'min') then
         call readonewave(99, (iformat == WF_FORMAT_PLAIN),iorbp,0,lr%d%n1,lr%d%n2,lr%d%n3, &
              & hx,hy,hz,at,lr%wfd,rxyz_file,rxyz,psi(1,ispinor),eval_fake,psifscf)
      else
         call readonewave_linear(99, (iformat == WF_FORMAT_PLAIN),iorbp,0,&
              lr%d%n1,lr%d%n2,lr%d%n3,hx,hy,hz,at,Lzd%llr(1),rxyz_file,rxyz,&
              locrad,locregCenter,confPotOrder,confPotPrefac,&
              lpsi(1),eval_fake,psifscf)

         call to_zero(lr%wfd%nvctr_c+7*lr%wfd%nvctr_f,psi(1,1))

         call Lpsi_to_global2(0,Lzd%llr(1)%wfd%nvctr_c+7*Lzd%llr(1)%wfd%nvctr_f, &
              lr%wfd%nvctr_c+7*lr%wfd%nvctr_f,1,1,1,lr,Lzd%Llr(1),lpsi,psi)

         deallocate(lpsi)
      end if

      ! Update iorbp
      iorbp = (ikpt - 1) * orbs%norb + (ispin - 1) * orbs%norbu + iorbp

      close(99)

      i_all=-product(shape(psifscf))*kind(psifscf)
      deallocate(psifscf,stat=i_stat)
      call memocc(i_stat,i_all,'psifscf',subname)

   else if (iformat == WF_FORMAT_ETSF) then
      call read_one_wave_etsf(0,filename,iorbp,0,orbs%nspinor,lr%d%n1,lr%d%n2,lr%d%n3,&
           & hx,hy,hz,at,rxyz_file,rxyz,lr%wfd,psi,eval_fake)
   end if
   i_all=-product(shape(rxyz_file))*kind(rxyz_file)
   deallocate(rxyz_file,stat=i_stat)
   call memocc(i_stat,i_all,'rxyz_file',subname)
END SUBROUTINE take_psi_from_file


!> Deprecated message for memguess (do not use directly!!)
subroutine deprecation_message()
   implicit none
   write(*, "(15x,A)") "+--------------------------------------------+"
   write(*, "(15x,A)") "|                                            |"
   write(*, "(15x,A)") "| /!\ memguess is deprecated since 1.6.0 /!\ |"
   write(*, "(15x,A)") "|                                            |"
   write(*, "(15x,A)") "|     Use bigdft-tool  instead,  located     |"
   write(*, "(15x,A)") "|     in the  build directory or in  the     |"
   write(*, "(15x,A)") "|     bin directory of the install path.     |"
   write(*, "(15x,A)") "|       $ bigdft-tool -h for help            |"
   write(*, "(15x,A)") "|                                            |"
   write(*, "(15x,A)") "+--------------------------------------------+"
END SUBROUTINE deprecation_message<|MERGE_RESOLUTION|>--- conflicted
+++ resolved
@@ -900,11 +900,7 @@
       nrhotot=Lzd%Glr%d%n3i
    end if
 
-<<<<<<< HEAD
-   call local_potential_dimensions(Lzd,orbs,xc,ngatherarr(0,1))
-=======
-   call local_potential_dimensions(iproc,Lzd,orbs,ngatherarr(0,1))
->>>>>>> 4fba34ae
+   call local_potential_dimensions(iproc,Lzd,orbs,xc,ngatherarr(0,1))
 
    !allocate the necessary objects on the GPU
    !set initialisation of GPU part 
