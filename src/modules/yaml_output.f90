--- conflicted
+++ resolved
@@ -29,6 +29,7 @@
   public :: yaml_sequence_element,yaml_close_sequence_element,yaml_comment
  
   contains
+
     !> Reset the line control quantities
     subroutine carriage_return()
       implicit none
@@ -43,21 +44,6 @@
       icomma=0
     end subroutine carriage_return
       
-
-    !> Reset the line control quantities
-    subroutine carriage_return()
-      implicit none
-      !if a yaml_comment is called put the has in front
-      icommentline=0
-      !beginining of the line
-      icursor=1
-      !no tabbing decided yet
-      itab_active=0
-      itab=0
-      !all needed commas are placed in the previous line
-      icomma=0
-    end subroutine carriage_return
-      
     subroutine yaml_new_document()
       implicit none
       !check all indentation
@@ -197,17 +183,8 @@
       !terminate mapping
       write(stdout,'(a)',advance='no')'}'
       icursor=icursor+1
-<<<<<<< HEAD
-      !lower the flowlevel
-      iflowlevel=iflowlevel-1
-      if (iflowlevel==0) then
-         write(stdout,'(a)')' '
-         flowrite=0
-      end if
-=======
       call close_flow_level()
       if (iflowlevel==0) write(stdout,'(a)')' '
->>>>>>> 424007d3
       if (present(advance)) then
          if (advance=='yes') call yaml_flow_newline()
       else
@@ -224,14 +201,6 @@
 
       write(stdout,'(a)',advance='no')' ['
       icursor=icursor+2
-<<<<<<< HEAD
-      if (flowrite ==0) then
-         if (iflowlevel==0) yaml_indent_previous=yaml_indent
-         yaml_indent=1
-      end if
-      iflowlevel=iflowlevel+1
-      flowrite=-1 !start to write
-=======
 !!$      if (flowrite ==0) then
 !!$         if (iflowlevel==0) yaml_indent_previous=yaml_indent
 !!$         yaml_indent=1
@@ -239,7 +208,6 @@
 !!$      iflowlevel=iflowlevel+1
 !!$      flowrite=-1 !start to write
       call open_flow_level()
->>>>>>> 424007d3
     end subroutine yaml_flow_sequence
 
     subroutine yaml_close_flow_sequence(advance)
@@ -249,28 +217,12 @@
       if (present(advance)) then
          write(stdout,'(a)',advance=advance)']'
          icursor=icursor+1
-<<<<<<< HEAD
-         flowrite=0
-         iflowlevel=iflowlevel-1
-         if (iflowlevel==0) then
-            yaml_indent=yaml_indent_previous
-         else
-            yaml_indent=1
-         end if
-=======
          call close_flow_level()
->>>>>>> 424007d3
          if (advance=='yes') then
             call carriage_return()
          end if
       else
          write(stdout,'(a)')']'
-<<<<<<< HEAD
-         flowrite=0
-         iflowlevel=iflowlevel-1
-         if (iflowlevel==0) then
-            yaml_indent=yaml_indent_previous
-=======
          call close_flow_level()
          call carriage_return()
       end if
@@ -285,16 +237,11 @@
       else if (flowrite==1) then !just close the last field
          if (icomma==0) then
             write(stdout,'(a)')', '
->>>>>>> 424007d3
          else
             write(stdout,'(a)')' '
          end if
-<<<<<<< HEAD
-         call carriage_return()
-=======
          flowrite=-1 !restart from line
          icomma=0
->>>>>>> 424007d3
       end if
       !reset tabbing
       call carriage_return()
@@ -354,28 +301,6 @@
     end subroutine yaml_close_sequence_element
     
     
-<<<<<<< HEAD
-    !> Add a new line in the flow 
-    !! this routine has a effect only if flowrite is active
-    subroutine yaml_flow_newline()
-      implicit none
-      if (flowrite ==-1) then !flowrite had just been opened
-         write(stdout,'(a)')' '
-      else if (flowrite==1) then !just close the last field
-         if (icomma==0) then
-            write(stdout,'(a)')', '
-         else
-            write(stdout,'(a)')' '
-         end if
-         flowrite=-1 !restart from line
-         icomma=0
-      end if
-      !reset tabbing
-      call carriage_return()
-    end subroutine yaml_flow_newline
-
-=======
->>>>>>> 424007d3
     !> fill the hash table value, if present.
     !! This should be the only routine which writes hash table elements 
     subroutine yaml_map(mapname,mapvalue,label,advance)
