!> @file
!! Define the modules (yaml_strings and yaml_output) and the methods to write yaml output
!! yaml: Yet Another Markeup Language (ML for Human)
!! @author
!!    Copyright (C) 2011-2012 BigDFT group
!!    This file is distributed under the terms of the
!!    GNU General Public License, see ~/COPYING file
!!    or http://www.gnu.org/copyleft/gpl.txt .
!!    For the list of contributors, see ~/AUTHORS
<<<<<<< HEAD


!> Define all yaml strings for output
!! This module must be only used by the module yaml_output
module yaml_strings

  implicit none

  integer :: max_value_length=95 !< Not a parameter in order to be used by C bindings but constant

  interface yaml_toa             !< Convert into a character string yaml_toa(xxx,fmt)
     module procedure yaml_itoa,yaml_litoa,yaml_ftoa,yaml_dtoa,yaml_ltoa,yaml_dvtoa,yaml_ivtoa
  end interface

  public ::  yaml_toa, buffer_string, align_message, shiftstr
  private :: yaml_itoa,yaml_litoa,yaml_ftoa,yaml_dtoa,yaml_ltoa,yaml_dvtoa,yaml_ivtoa,max_value_length
contains

  !> Add a buffer to a string and increase its length
  subroutine buffer_string(string,string_lgt,buffer,string_pos,back,istat)
    implicit none
    integer, intent(in) :: string_lgt
    integer, intent(inout) :: string_pos
    character(len=*), intent(in) :: buffer
    character(len=string_lgt), intent(inout) :: string
    logical, optional, intent(in) :: back
    integer, optional, intent(out) :: istat
    !local variables
    integer :: lgt_add

    if (present(istat)) istat=0 !no errors

    lgt_add=len(buffer)
    !do not copy strings which are too long
    if (lgt_add+string_pos > string_lgt) then
       if (present(istat)) then
          istat=-1
          return
       else
          stop 'ERROR (buffer string): string too long'
       end if
    end if
       
    if (lgt_add==0) return
    if (present(back)) then
       if (back) then
          call shiftstr(string,lgt_add)
          string(1:lgt_add)=buffer(1:lgt_add)
       else
          string(string_pos+1:string_pos+lgt_add)=buffer(1:lgt_add)
       end if
    else
       string(string_pos+1:string_pos+lgt_add)=buffer(1:lgt_add)
    end if

    string_pos=string_pos+lgt_add

  end subroutine buffer_string

  !> Add the spaces necessary to align the first occurrence of a given anchor
  !! into a tabular value. Can be done either by moving rigidly the message or 
  !! by adding spaces between the anchor and the rest of the message
  subroutine align_message(rigid,maxlen,tabval,anchor,message)
    implicit none
    logical, intent(in) :: rigid
    integer, intent(in) :: maxlen
    integer, intent(in) :: tabval
    character(len=*), intent(in) :: anchor
    character(len=maxlen), intent(inout) :: message
    !local variables
    integer :: iscpos,ishift

    !cannot align, tabular too far
    if (tabval>maxlen) return

    iscpos=index(message,anchor)      
    ishift=tabval-iscpos
    if (rigid) then
       call shiftstr(message,ishift)
    else
       message=message(1:iscpos-1)//repeat(' ',ishift)//anchor//&
            message(iscpos+1:maxlen-ishift)  ! shift right 
    end if

  end subroutine align_message


  !> Convert integer to character
  function yaml_itoa(i,fmt)
    implicit none
    integer, intent(in) :: i
    character(len=max_value_length) :: yaml_itoa
    character(len=*), optional, intent(in) :: fmt

    yaml_itoa=repeat(' ',max_value_length)
    if (present(fmt)) then
       write(yaml_itoa,fmt)i
    else
       write(yaml_itoa,'(i0)')i
    end if

    yaml_itoa=yaml_adjust(yaml_itoa)

  end function yaml_itoa

  !> Convert longinteger to character
  function yaml_litoa(i,fmt)
    implicit none
    integer(kind=8), intent(in) :: i
    character(len=max_value_length) :: yaml_litoa
    character(len=*), optional, intent(in) :: fmt

    yaml_litoa=repeat(' ',max_value_length)
    if (present(fmt)) then
       write(yaml_litoa,fmt)i
    else
       write(yaml_litoa,'(i0)')i
    end if

    yaml_litoa=yaml_adjust(yaml_litoa)

  end function yaml_litoa

  !> Convert float to character
  function yaml_ftoa(f,fmt)
    implicit none
    real, intent(in) :: f
    character(len=max_value_length) :: yaml_ftoa
    character(len=*), optional, intent(in) :: fmt

    yaml_ftoa=repeat(' ',max_value_length)
    if (present(fmt)) then
       write(yaml_ftoa,fmt)f
    else
       write(yaml_ftoa,'(1pe17.9)')f
    end if

    yaml_ftoa=yaml_adjust(yaml_ftoa)


  end function yaml_ftoa

  !> Convert double to character
  function yaml_dtoa(d,fmt)
    implicit none
    real(kind=8), intent(in) :: d
    character(len=max_value_length) :: yaml_dtoa
    character(len=*), optional, intent(in) :: fmt

    yaml_dtoa=repeat(' ',max_value_length)
    if (present(fmt)) then
       write(yaml_dtoa,fmt)d
    else
       write(yaml_dtoa,'(1pe25.17)')d
    end if
    yaml_dtoa=yaml_adjust(yaml_dtoa)

  end function yaml_dtoa

  !> Convert logical to character
  function yaml_ltoa(l,fmt)
    implicit none
    logical, intent(in) :: l
    character(len=max_value_length) :: yaml_ltoa
    character(len=*), optional, intent(in) :: fmt

    yaml_ltoa=repeat(' ',max_value_length)

    if (present(fmt)) then
       write(yaml_ltoa,fmt)l
    else
       if (l) then
          write(yaml_ltoa,'(a3)')'Yes'
       else
          write(yaml_ltoa,'(a3)')'No'
       end if
    end if

    yaml_ltoa=yaml_adjust(yaml_ltoa)
  end function yaml_ltoa

  !> Convert vector of double to character
  function yaml_dvtoa(dv,fmt)
    implicit none
    real(kind=8), dimension(:), intent(in) :: dv
    character(len=max_value_length) :: yaml_dvtoa
    character(len=*), optional, intent(in) :: fmt
    !local variables
    character(len=max_value_length) :: tmp
    integer :: nl,nu,i,length,pos

    tmp=repeat(' ',max_value_length)
    yaml_dvtoa=tmp

    nl=lbound(dv,1)
    nu=ubound(dv,1)

    yaml_dvtoa(1:2)='[ '
    pos=3
    do i=nl,nu
       if (present(fmt)) then
          tmp=yaml_dtoa(dv(i),fmt=fmt)
       else
          tmp=yaml_dtoa(dv(i))
       end if
       length=len(trim(tmp))-1
       if (pos+length > max_value_length) exit
       yaml_dvtoa(pos:pos+length)=tmp(1:length+1)
       if (i < nu) then
          yaml_dvtoa(pos+length+1:pos+length+2)=', '
       else
          yaml_dvtoa(pos+length+1:pos+length+2)=' ]'
       end if
       pos=pos+length+3
    end do

    yaml_dvtoa=yaml_adjust(yaml_dvtoa)

  end function yaml_dvtoa

  !> Convert vector of integer to character
  function yaml_ivtoa(iv,fmt)
    implicit none
    integer, dimension(:), intent(in) :: iv
    character(len=max_value_length) :: yaml_ivtoa
    character(len=*), optional, intent(in) :: fmt
    !local variables
    character(len=max_value_length) :: tmp
    integer :: nl,nu,i,length,pos

    tmp=repeat(' ',max_value_length)
    yaml_ivtoa=tmp

    nl=lbound(iv,1)
    nu=ubound(iv,1)

    yaml_ivtoa(1:2)='[ '
    pos=3
    do i=nl,nu
       if (present(fmt)) then
          tmp=yaml_itoa(iv(i),fmt=fmt)
       else
          tmp=yaml_itoa(iv(i))
       end if
       length=len(trim(tmp))-1
       if (pos+length > max_value_length) exit
       yaml_ivtoa(pos:pos+length)=tmp(1:length+1)
       if (i < nu) then
          yaml_ivtoa(pos+length+1:pos+length+2)=', '
       else
          yaml_ivtoa(pos+length+1:pos+length+2)=' ]'
       end if
       pos=pos+length+3
    end do

    yaml_ivtoa=yaml_adjust(yaml_ivtoa)

  end function yaml_ivtoa

  !> Yaml Spaced format for Date and Time
  function yaml_date_and_time_toa(values,zone)
    implicit none
    logical, optional, intent(in) :: zone
    integer, dimension(8), optional, intent(in) :: values
    character(len=max_value_length) :: yaml_date_and_time_toa
    !local variables
    character(len=*), parameter :: &
         deffmt='i4.4,"-",i2.2,"-",i2.2," ",i2.2,":",i2.2,":",i2.2,".",i3.3'
    logical :: zon
    integer :: zonhrs,zonmin
    integer, dimension(8) :: vals
    character(len=4) :: sgn

    zon=.false.
    if (present(zone)) zon=zone

    if (present(values)) then
       vals=values
    else
       call date_and_time(values=vals)
    end if

    if (zon) then
       zonmin=abs(mod(vals(4),60))
       zonhrs=abs(vals(4)/60)
       if (vals(4) < 0) then
          sgn='" -"'
       else
          sgn='" +"'
       end if
       write(yaml_date_and_time_toa,'('//deffmt//','//sgn//',i2.2,":",i2.2)')&
            vals(1:3),vals(5:8),zonhrs,zonmin

    else
       write(yaml_date_and_time_toa,'('//deffmt//')')vals(1:3),vals(5:8)
    end if

    !There is no - sign so we skip this step (TD)
    !yaml_date_and_time_toa=yaml_adjust(yaml_date_and_time_toa)

  end function yaml_date_and_time_toa

  !> Yaml Spaced format for Date
  function yaml_date_toa(values)
    implicit none
    integer, dimension(8), optional, intent(in) :: values
    character(len=max_value_length) :: yaml_date_toa
    !local variables
    integer, dimension(8) :: vals

    if (present(values)) then
       vals=values
    else
       call date_and_time(values=vals)
    end if

    write(yaml_date_toa,'(i4.4,"-",i2.2,"-",i2.2)')vals(1:3)

    yaml_date_toa=yaml_adjust(yaml_date_toa)

  end function yaml_date_toa

  function yaml_time_toa(values)
    implicit none
    integer, dimension(8), optional, intent(in) :: values
    character(len=max_value_length) :: yaml_time_toa
    !local variables
    integer, dimension(8) :: vals

    if (present(values)) then
       vals=values
    else
       call date_and_time(values=vals)
    end if

    write(yaml_time_toa,'(i2.2,":",i2.2,":",i2.2,".",i3.3)')vals(5:8)

    yaml_time_toa=yaml_adjust(yaml_time_toa)

  end function yaml_time_toa

  function yaml_adjust(str)
    implicit none
    character(len=*), intent(in) :: str
    character(len=max_value_length) :: yaml_adjust

    yaml_adjust=adjustl(str)

    !put a space if there is no sign
    if (yaml_adjust(1:1)/='-') then
       call shiftstr(yaml_adjust,1)
    else
       call shiftstr(yaml_adjust,0)
    end if
    

  end function yaml_adjust

  !> Shifts characters in in the string 'str' n positions (positive values
  !! denote a right shift and negative values denote a left shift). Characters
  !! that are shifted off the end are lost. Positions opened up by the shift 
  !! are replaced by spaces.
  !! This routine has been downloaded from the website http://gbenthien.net/strings/index.html
  subroutine shiftstr(str,n)
    implicit none
    integer, intent(in) :: n
    character(len=*), intent(inout) :: str
    !local variables
    integer :: lenstr,nabs

    lenstr=len(str)
    nabs=iabs(n)
    if(nabs>=lenstr) then
       str=repeat(' ',lenstr)
       return
    end if
    if(n<0) str=str(nabs+1:)//repeat(' ',nabs)  ! shift left
    if(n>0) str=repeat(' ',nabs)//str(:lenstr-nabs)  ! shift right 
    return

  end subroutine shiftstr

end module yaml_strings


!> Module used by all the code to write yaml output
!! Needed to control yaml indentation and to control output on stdout
=======
!> Needed to control yaml indentation and to control output on stdout
>>>>>>> f83d2067
module yaml_output
  use yaml_strings
  use dictionaries
  implicit none
  private 

  !>yaml events for dump routine
  integer, parameter :: NONE           = -1000
  integer, parameter :: DOCUMENT_START = -1001
  integer, parameter :: DOCUMENT_END   = -1002
  integer, parameter :: MAPPING_START  = -1003
  integer, parameter :: MAPPING_END    = -1004
  integer, parameter :: SEQUENCE_START = -1005
  integer, parameter :: SEQUENCE_END   = -1006
  integer, parameter :: SCALAR         = -1007
  integer, parameter :: COMMENT        = -1008
  integer, parameter :: MAPPING        = -1009
  integer, parameter :: SEQUENCE_ELEM  = -1010
  integer, parameter :: NEWLINE        = -1011
  integer, parameter :: COMMA_TO_BE_PUT= 10
  integer, parameter :: STREAM_ALREADY_PRESENT=-1

  integer, parameter :: tot_max_record_length=95
  integer, parameter :: tot_max_flow_events=500
  integer, parameter :: tab=5
  integer, parameter :: tot_streams=10

  integer :: active_streams=0  !< Number of active streams
  integer :: default_stream=1  !< Default number of streams

  !parameter of the document
  type :: yaml_stream
     logical :: document_closed=.true.  !< Put the starting of the document if new_document is called
     logical :: pp_allowed=.true.       !< Pretty printing allowed
     integer :: unit=6                  !< Unit for the stdout
     integer :: max_record_length=tot_max_record_length
<<<<<<< HEAD
     integer :: flowrite=0              !< Write in flow (0=no -1=start  1=yes)
     integer :: Wall=-1                 !< Warning messages of level Wall stop the program (-1 : none)
     integer :: indent=1                !< Blank spaces indentations for Yaml output level identification
     integer :: indent_previous=0       !< Indent level prior to flow writing
     integer :: indent_step=2           !< Indentation level
     integer :: tabref=40               !< position of tabular in scalar assignment (single column output)
     integer :: icursor=1               !< running position of the cursor on the line
     integer :: itab_active=0           !< number of active tabbings for the line in flowrite
     integer :: itab=0                  !< tabbing to have a look on
     integer :: iflowlevel=0            !< levels of flowrite simoultaneously enabled
     integer :: icommentline=0          !< Active if the line being written is a comment
     integer, dimension(tot_max_record_length/tab) :: linetab  !< value of the tabbing in the line
     integer :: ievt_flow=0                                    !< events which track is kept of in the flowrite
     integer, dimension(tot_max_flow_events) :: flow_events    !< Set of events in the flow
=======
     integer :: flowrite=0 !< Write in flow (0=no -1=start  1=yes)
     integer :: Wall=-1 !< Warning messages of level Wall stop the program (-1 : none)
     integer :: indent=1 !<Blank spaces indentations for Yaml output level identification
     integer :: indent_previous=0 !< indent level prior to flow writing
     integer :: indent_step=2 !< indentation level
     integer :: tabref=40 !< position of tabular in scalar assignment (single column output)
     integer :: icursor=1 !< running position of the cursor on the line
     integer :: itab_active=0 !< number of active tabbings for the line in flowrite
     integer :: itab=0 !< tabbing to have a look on
     integer :: iflowlevel=0 !<levels of flowrite simoultaneously enabled
     integer :: icommentline=0 !< Active if the line being written is a comment
     integer, dimension(tot_max_record_length/tab) :: linetab !<value of the tabbing in the line
     integer :: ievt_flow=0 !<events which track is kept of in the flowrite
     integer, dimension(tot_max_flow_events) :: flow_events !< Set of events in the flow
     type(dictionary), pointer :: dict_warning=>null() !< dictionary of warnings emitted in the stream
>>>>>>> f83d2067
  end type yaml_stream

  type(yaml_stream), dimension(tot_streams), save :: streams
  integer, dimension(tot_streams) :: stream_units

  interface yaml_map
     module procedure yaml_map,yaml_map_i,yaml_map_f,yaml_map_d,yaml_map_l,yaml_map_iv,yaml_map_dv
  end interface

  public :: yaml_map,yaml_sequence,yaml_new_document,yaml_release_document,yaml_set_stream,yaml_warning
  public :: yaml_newline,yaml_open_map,yaml_close_map,yaml_stream_attributes
  public :: yaml_open_sequence,yaml_close_sequence,yaml_comment,yaml_toa,yaml_set_default_stream
  public :: yaml_get_default_stream,yaml_date_and_time_toa,yaml_scalar,yaml_date_toa,yaml_dict_dump
  
contains

  !> Set the default stream of the module. Return a STREAM_ALREADY_PRESENT errcode if 
  !! the stream has not be initialized
  subroutine yaml_set_default_stream(unit,ierr)
    implicit none
    integer, intent(in) :: unit
    integer, intent(out) :: ierr
    !local variables
    integer :: istream
    
    !check if the stream is present
    call get_stream(unit,istream,istat=ierr)
    if (ierr==0) then
       default_stream=istream
    end if   

  end subroutine yaml_set_default_stream

  subroutine yaml_get_default_stream(unit)
    implicit none
    integer, intent(out) :: unit

    unit=stream_units(default_stream)

  end subroutine yaml_get_default_stream


  !>Set all the output from now on to the file indicated by stdout
  subroutine yaml_set_stream(unit,filename,istat,tabbing,record_length)
    implicit none
    integer, optional, intent(in) :: unit              !< File unit (by default 6)
    integer, optional, intent(in) :: tabbing           !< Indicate a tabbing for the stream (0 no tabbing, default)
    integer, optional, intent(in) :: record_length     !< Maximum length of a record
    character(len=*), optional, intent(in) :: filename !< Filename of the stream
    integer, optional, intent(out) :: istat            !< Status
    !local variables
    integer, parameter :: NO_ERRORS           = 0
    integer :: istream,unt,ierr

    if (present(istat)) istat=NO_ERRORS !so far

    if (present(unit)) then
       unt=unit
    else
       unt=6
    end if
    
    !check if unit has been already assigned
    do istream=1,active_streams
       if (unt==stream_units(istream)) then
          if (present(istat)) then
             istat=STREAM_ALREADY_PRESENT
             return
          else
             stop 'yaml_set_stream:unit already present'
          end if
       end if
    end do
    !assign the unit to the new stream
    active_streams=active_streams+1
    stream_units(active_streams)=unt

    ! set last opened stream as default stream
    default_stream=active_streams

    !open fortran unit if needed
    if (present(filename) .and. unt /= 6) then
       open(unit=unt,file=trim(filename),status='unknown',position='append',iostat=ierr)
       if (present(istat)) then
          istat=ierr
       else
          if (ierr /=0) then
             stop 'error in file opening'
          end if
       end if
    end if

    !set stream non-default attributes
    streams(active_streams)%unit=unt
    
    if (present(tabbing)) then
       streams(active_streams)%tabref=tabbing
       if (tabbing==0) streams(active_streams)%pp_allowed=.false.
    end if
    if (present(record_length)) then
       streams(active_streams)%max_record_length=record_length
    end if

  end subroutine yaml_set_stream
 

  !> Print the attributes of the stream at present
  subroutine yaml_stream_attributes(stream_unit,unit,&
       icursor,flowrite,itab_active,iflowlevel,indent,indent_previous,&
       record_length)
    implicit none
    integer, intent(in) ,optional :: unit,stream_unit
    integer, intent(out), optional :: icursor,flowrite,itab_active,iflowlevel
    integer, intent(out), optional :: indent,indent_previous,record_length
    !local variables
    logical :: dump
    integer :: sunt,unt,strm,icursort,flowritet,itab_activet,iflowlevelt,indentt
    integer :: indent_previoust,record_lengtht
    integer, dimension(tot_max_record_length/tab) :: linetab

    !writing unit
    unt=0
    if (present(unit)) unt=unit
    !stream to be analyzed
    sunt=0
    if (present(stream_unit)) sunt=unit
    call get_stream(sunt,strm)

    !copy the values
    icursort=streams(strm)%icursor
    flowritet=streams(strm)%flowrite
    iflowlevelt=streams(strm)%iflowlevel
    itab_activet=streams(strm)%itab_active
    linetab=streams(strm)%linetab
    indentt=streams(strm)%indent
    indent_previoust=streams(strm)%indent_previous
    record_lengtht=streams(strm)%max_record_length
    
    dump=.true.
    !check if the variables have to be imported or not
    if (present(icursor)) then
       icursor=icursort
       dump=.false.
    end if
    if (present(flowrite)) then
       flowrite=flowritet
       dump=.false.
    end if
    if (present(indent)) then
       indent=indentt
       dump=.false.
    end if
    if (present(indent_previous)) then
       indent_previous=indent_previoust
       dump=.false.
    end if
    if (present(itab_active)) then
       itab_active=itab_activet
       dump=.false.
    end if
    if (present(iflowlevel)) then
       iflowlevel=iflowlevelt
       dump=.false.
    end if
    if (present(record_length)) then
       record_length=record_lengtht
       dump=.false.
    end if
    

    if (dump) then
       call yaml_newline(unit=unt)
       call yaml_open_map('Attributes of the Stream',unit=unt)
         call yaml_map('Cursor position',icursort,unit=unt)
         call yaml_map('Max. Record Length',record_lengtht,unit=unt)
         call yaml_map('Indent value',indentt,unit=unt)
         call yaml_map('Indent value Saved',indent_previoust,unit=unt)
         call yaml_map('Write in Flow',flowritet,unit=unt)
         call yaml_map('Flow Level',iflowlevelt,unit=unt)
         call yaml_map('Active Tabulars',itab_activet,unit=unt)
         if (itab_activet>0) call yaml_map('Tabular Values',linetab(1:itab_activet),unit=unt)
       call yaml_close_map(unit=unt)
       call yaml_newline(unit=unt)
    end if
  end subroutine yaml_stream_attributes

  subroutine yaml_new_document(unit)
    implicit none
    integer, optional, intent(in) :: unit
    !local variables
    integer :: unt,strm

    unt=0
    if (present(unit)) unt=unit
    call get_stream(unt,strm)

    !check all indentation
    if (streams(strm)%document_closed) then
       if (streams(strm)%indent /= 1) then
          call yaml_warning("Indentation error. Yaml Document has not been closed correctly",unit=stream_units(strm))
          streams(strm)%indent=1
       end if
       call dump(streams(strm),'---',event=DOCUMENT_START)
       streams(strm)%flow_events=NONE
       streams(strm)%document_closed=.false.
    end if
  end subroutine yaml_new_document

  !> After this routine is called, the new_document will becode effective again
  subroutine yaml_release_document(unit)
    implicit none
    integer, optional, intent(in) :: unit
    !local variables
    integer :: unt,strm

    unt=0
    if (present(unit)) unt=unit
    call get_stream(unt,strm)

    !here we should print the warnings which have been obtained
    if (associated(streams(strm)%dict_warning)) then
       call yaml_newline()
       call yaml_comment('Warnings obtained during the run, check their relevance!',hfill='-')
       call yaml_dict_dump(streams(strm)%dict_warning)
       call dict_free(streams(strm)%dict_warning)
    end if

    streams(strm)%document_closed=.true.

  end subroutine yaml_release_document


  !> Display a warning (yaml comment starting with '#WARNING: ')
  !! @param message   Display the given message
  !! @param level     (optional) if <= stream%Wall: abort
  !! @param unit      (optional) File unit for the associated stream
  subroutine yaml_warning(message,level,unit)
    implicit none
    integer, optional, intent(in) :: unit
    character(len=*), intent(in) :: message
    integer, optional, intent(in) :: level
    !local variables
    integer :: unt,strm,item
    type(dictionary), pointer :: dict_tmp

    unt=0
    if (present(unit)) unt=unit
    call get_stream(unt,strm)

<<<<<<< HEAD
    call dump(streams(strm),' #WARNING: '//trim(message))
=======
    call dump(streams(strm),' #WARNING:'//trim(message))
    !here we should add a collection of all the warning which are printed out in the code.
    if (.not. associated(streams(strm)%dict_warning)) then
       call dict_init(streams(strm)%dict_warning)
       call set(streams(strm)%dict_warning/'WARNINGS'//0,trim(message))
    else
       !add the warning as a list
       dict_tmp=>streams(strm)%dict_warning/'WARNINGS'
       item=dict_tmp%data%nitems
       call set(dict_tmp//item,trim(message))
    end if
>>>>>>> f83d2067
    if (present(level)) then
       if (level <= streams(strm)%Wall) then
          call dump(streams(strm),' Critical warning level reached, aborting...')
          call yaml_release_document(unit=unt)
          stop
       end if
    end if
  end subroutine yaml_warning


  subroutine yaml_comment(message,advance,unit,hfill,tabbing)
    implicit none
    character(len=1), optional, intent(in) :: hfill
    character(len=*), intent(in) :: message
    integer, optional, intent(in) :: unit,tabbing
    character(len=*), intent(in), optional :: advance
    !local variables
    integer :: unt,strm,msg_lgt,tb,ipos
    character(len=3) :: adv
    character(len=tot_max_record_length) :: towrite

    unt=0
    if (present(unit)) unt=unit
    call get_stream(unt,strm)

    !comment to be written
    if (present(advance)) then
       adv=advance
    else
       adv='yes'
    end if

    ipos=max(streams(strm)%icursor,streams(strm)%indent)

    msg_lgt=0
    if (present(tabbing)) then
       tb=max(tabbing-ipos-1,1)
       call buffer_string(towrite,len(towrite),repeat(' ',tb),msg_lgt)
       ipos=ipos+tb
    end if

    call buffer_string(towrite,len(towrite),trim(message),msg_lgt)

    if (present(hfill)) then
       call dump(streams(strm),&
            repeat(hfill,&
            max(streams(strm)%max_record_length-ipos-&
            len_trim(message)-3,0))//' '//towrite(1:msg_lgt),&
            advance=adv,event=COMMENT)
    else
       call dump(streams(strm),towrite(1:msg_lgt),advance=adv,event=COMMENT)
    end if

  end subroutine yaml_comment

  !> Write a scalar variable, takes care of indentation only
  subroutine yaml_scalar(message,advance,unit,hfill)
    implicit none
    character(len=1), optional, intent(in) :: hfill
    character(len=*), intent(in) :: message
    integer, optional, intent(in) :: unit
    character(len=*), intent(in), optional :: advance
    !local variables
    integer :: unt,strm
    character(len=3) :: adv

    unt=0
    if (present(unit)) unt=unit
    call get_stream(unt,strm)

    !comment to be written
    if (present(advance)) then
       adv=advance
    else
       adv='yes'
    end if
    if (present(hfill)) then
       call dump(streams(strm),&
            repeat(hfill,&
            max(streams(strm)%max_record_length-&
            max(streams(strm)%icursor,streams(strm)%indent)-&
            len_trim(message)-3,0))//' '//trim(message),&
            advance=adv,event=COMMENT)
    else
       call dump(streams(strm),trim(message),advance=adv,event=SCALAR)
    end if

  end subroutine yaml_scalar


  !> Open a yaml map (dictionary) 
  !! @param flow (optional) .true.  key: {
  !!                        .false. key: (go to the line) by default
  subroutine yaml_open_map(mapname,label,flow,unit)
    use yaml_strings
    implicit none
    integer, optional, intent(in) :: unit
    character(len=*), optional, intent(in) :: mapname
    logical, optional, intent(in) :: flow
    character(len=*), optional, intent(in) :: label
    !local variables
    logical :: doflow
    integer :: msg_lgt
    integer :: unt,strm
    character(len=3) :: adv
    character(len=tot_max_record_length) :: towrite

    unt=0
    if (present(unit)) unt=unit
    call get_stream(unt,strm)

    doflow=streams(strm)%flowrite /=0
    !override if already active
    if (present(flow)) doflow=flow .or. doflow

    msg_lgt=0
    !put the message
    if (present(mapname)) then
       call buffer_string(towrite,len(towrite),trim(mapname),msg_lgt)
       !put the semicolon
       call buffer_string(towrite,len(towrite),':',msg_lgt)
    end if
    !put the optional name
    if (present(label)) then
       call buffer_string(towrite,len(towrite),' &',msg_lgt)
       call buffer_string(towrite,len(towrite),trim(label),msg_lgt)
    end if

    if (doflow) call open_flow_level(streams(strm))

    if (doflow .or. msg_lgt==0) then
       adv='no '
    else
       adv='yes'
    end if

    call dump(streams(strm),towrite(1:msg_lgt),advance=trim(adv),event=MAPPING_START)

  end subroutine yaml_open_map


  !> Close the map
  subroutine yaml_close_map(advance,unit)
    implicit none
    integer, optional, intent(in) :: unit
    character(len=*), optional, intent(in) :: advance
    !local variables
    integer :: unt,strm
    character(len=3) :: adv

    unt=0
    if (present(unit)) unt=unit
    call get_stream(unt,strm)

    if (streams(strm)%iflowlevel > 1) then
       adv='no'
    else
       adv='yes'
    end if
    if (present(advance)) adv=advance

    call dump(streams(strm),' ',advance=trim(adv),event=MAPPING_END)

    if (streams(strm)%flowrite /=0) call close_flow_level(streams(strm))
  end subroutine yaml_close_map


  !> Open a yaml sequence
  !! @param mapname  (optional) Key of the sequence
  !! @param label    (optional) Add a label to be referenced as &xxx
  !! @param flow     (optional) .true.  Add [ and represent the sequence as a stream
  !!                            .false. Add a flow level (go to the line and indent)
  !! @param advance (optional)  Same option as write
  !!                            Ignore if flow=.true.
  !! @param unit     (optional) File unit
  subroutine yaml_open_sequence(mapname,label,flow,advance,unit)
    use yaml_strings
    implicit none
    character(len=*), optional, intent(in) :: mapname
    character(len=*), optional, intent(in) :: label
    logical, optional, intent(in) :: flow
    character(len=*), optional, intent(in) :: advance
    integer, optional, intent(in) :: unit
    !local variables
    logical :: doflow
    integer :: msg_lgt
    integer :: unt,strm
    character(len=3) :: adv
    character(len=tot_max_record_length) :: towrite

    unt=0
    if (present(unit)) unt=unit
    call get_stream(unt,strm)

    doflow=streams(strm)%flowrite /=0
    !override if already active
    if (present(flow)) doflow=flow .or. doflow

    msg_lgt=0
    !put the message
    if (present(mapname)) then
       call buffer_string(towrite,len(towrite),trim(mapname),msg_lgt)
       !put the semicolon
       call buffer_string(towrite,len(towrite),':',msg_lgt)
    end if
    !put the optional name
    if (present(label)) then
       call buffer_string(towrite,len(towrite),' &',msg_lgt)
       call buffer_string(towrite,len(towrite),trim(label),msg_lgt)
    end if

    if (doflow) call open_flow_level(streams(strm))

    if (doflow .or. msg_lgt==0) then
       adv='no '
    else
       adv='yes'
       if (present(advance)) adv = advance
    end if

    call dump(streams(strm),towrite(1:msg_lgt),advance=trim(adv),event=SEQUENCE_START)

  end subroutine yaml_open_sequence


  subroutine yaml_close_sequence(advance,unit)
    implicit none
    character(len=*), optional, intent(in) :: advance
    integer, optional, intent(in) :: unit
    !local variables
    integer :: unt,strm
    character(len=3) :: adv

    unt=0
    if (present(unit)) unt=unit
    call get_stream(unt,strm)

    if (streams(strm)%iflowlevel > 1) then
       adv='no'
    else
       adv='yes'
       if (present(advance)) adv=advance
    end if

    call dump(streams(strm),' ',advance=trim(adv),event=SEQUENCE_END)

    if (streams(strm)%flowrite /=0) call close_flow_level(streams(strm))

  end subroutine yaml_close_sequence

  !> Add a new line in the flow 
  !! this routine has a effect only if a flow writing is active
  subroutine yaml_newline(unit)
    implicit none
    integer, optional, intent(in) :: unit
    !local variables
    integer :: unt,strm

    unt=0
    if (present(unit)) unt=unit
    call get_stream(unt,strm)

    if (streams(strm)%icursor > 1) then
    !if (streams(strm)%flowrite /=0 .and. streams(strm)%icursor > 1) then
       call dump(streams(strm),' ',advance='yes',event=NEWLINE)
    end if
  end subroutine yaml_newline

  subroutine yaml_sequence(seqvalue,label,advance,unit)
    use yaml_strings
    implicit none
    integer, optional, intent(in) :: unit
    character(len=*), optional, intent(in) :: label,seqvalue,advance
    !local variables 
    integer :: msg_lgt,unt,strm
    character(len=3) :: adv
    character(len=tot_max_record_length) :: towrite

    unt=0
    if (present(unit)) unt=unit
    call get_stream(unt,strm)


    adv='def' !default value
    if (present(advance)) adv=advance

    msg_lgt=0
    !put the optional name
    if (present(label)) then
       call buffer_string(towrite,len(towrite),' &',msg_lgt)
       call buffer_string(towrite,len(towrite),trim(label)//' ',msg_lgt)
    end if
    !put the value
    if (present(seqvalue)) &
         call buffer_string(towrite,len(towrite),trim(seqvalue),msg_lgt)

    call dump(streams(strm),towrite(1:msg_lgt),advance=trim(adv),event=SEQUENCE_ELEM)
  end subroutine yaml_sequence


  !> Do a yaml map
  subroutine yaml_map(mapname,mapvalue,label,advance,unit)
    use yaml_strings
    implicit none
    character(len=*), intent(in) :: mapname             !< key
    character(len=*), intent(in) :: mapvalue            !< value
    character(len=*), optional, intent(in) :: label     !< label for reference (&xxx)
    character(len=*), optional, intent(in) :: advance   !< advance or not
    integer, optional, intent(in) :: unit               !< unit for strem
    !local variables
    logical :: cut,redo_line
    integer :: msg_lgt,strm,unt,icut,istr,ierr,msg_lgt_ck
    character(len=3) :: adv
    character(len=tot_max_record_length) :: towrite

    unt=0
    if (present(unit)) unt=unit
    call get_stream(unt,strm)

    adv='def' !default value
    if (present(advance)) adv=advance

    msg_lgt=0

    !put the message
    call buffer_string(towrite,len(towrite),trim(mapname),msg_lgt)
    !put the semicolon
    call buffer_string(towrite,len(towrite),': ',msg_lgt)
    !put the optional name
    if (present(label)) then
       call buffer_string(towrite,len(towrite),'&',msg_lgt)
       call buffer_string(towrite,len(towrite),trim(label),msg_lgt)
    end if

    !while putting the message verify that the string is not too long
    msg_lgt_ck=msg_lgt
    call buffer_string(towrite,len(towrite),trim(mapvalue),msg_lgt,istat=ierr)
    if (ierr ==0) then
       call dump(streams(strm),towrite(1:msg_lgt),advance=trim(adv),event=MAPPING,istat=ierr)
    end if
    redo_line=ierr/=0
    !print *,'ierr',ierr
    if (redo_line) then
       if (streams(strm)%flowrite/=0) then
          call dump(streams(strm),towrite(1:msg_lgt_ck),advance=trim(adv),event=SCALAR)
       else
          if (present(label)) then
             call yaml_open_map(mapname,label=label,unit=unt)
          else
             call yaml_open_map(mapname,unit=unt)
          end if
       end if
!       if (streams(strm)%flowrite/=0) call yaml_newline(unit=unt)
       icut=len_trim(mapvalue)
       istr=1
       cut=.true.
       msg_lgt=0
       cut_line: do while(cut)
          !print *,'hereOUTPU',cut,icut
       !verify where the message can be cut
          cut=.false.
          cut_message :do while(icut > streams(strm)%max_record_length - max(streams(strm)%icursor,streams(strm)%indent))
             icut=index(trim((mapvalue(istr:istr+icut-1))),' ',back=.true.)
             cut=.true.
          end do cut_message
          call buffer_string(towrite,len(towrite),mapvalue(istr:istr+icut-1),msg_lgt)
          if (streams(strm)%flowrite/=0 .and. .not. cut) call buffer_string(towrite,len(towrite),',',msg_lgt)
          call dump(streams(strm),towrite(1:msg_lgt),advance='yes',event=SCALAR)
          istr=icut
          icut=len_trim(mapvalue)-istr+1
          !print *,'icut',istr,icut,mapvalue(istr:istr+icut-1),cut,istr+icut-1,len_trim(mapvalue)
          msg_lgt=0
       end do cut_line
       if (streams(strm)%flowrite==0) call yaml_close_map(unit=unt)
    end if

  end subroutine yaml_map

  subroutine yaml_map_i(mapname,mapvalue,label,advance,unit,fmt)
    use yaml_strings
    implicit none
    character(len=*), intent(in) :: mapname
    integer, intent(in) :: mapvalue
    character(len=*), optional, intent(in) :: label,advance,fmt
    integer, optional, intent(in) :: unit
    !local variables
    integer :: msg_lgt,strm,unt
    character(len=3) :: adv
    character(len=tot_max_record_length) :: towrite

    unt=0
    if (present(unit)) unt=unit
    call get_stream(unt,strm)


    adv='def' !default value
    if (present(advance)) adv=advance

    msg_lgt=0
    !put the message
    call buffer_string(towrite,len(towrite),trim(mapname),msg_lgt)
    !put the semicolon
    call buffer_string(towrite,len(towrite),': ',msg_lgt)
    !put the optional name
    if (present(label)) then
       call buffer_string(towrite,len(towrite),' &',msg_lgt)
       call buffer_string(towrite,len(towrite),trim(label)//' ',msg_lgt)
    end if
    !put the value
    if (present(fmt)) then
       call buffer_string(towrite,len(towrite),trim(yaml_toa(mapvalue,fmt=fmt)),msg_lgt)
    else
       call buffer_string(towrite,len(towrite),trim(yaml_toa(mapvalue)),msg_lgt)
    end if
    call dump(streams(strm),towrite(1:msg_lgt),advance=trim(adv),event=MAPPING)
  end subroutine yaml_map_i

  subroutine yaml_map_f(mapname,mapvalue,label,advance,unit,fmt)
    use yaml_strings
    implicit none
    character(len=*), intent(in) :: mapname
    real, intent(in) :: mapvalue
    character(len=*), optional, intent(in) :: label,advance,fmt
    integer, optional, intent(in) :: unit
    !local variables
    integer :: msg_lgt,strm,unt
    character(len=3) :: adv
    character(len=tot_max_record_length) :: towrite

    unt=0
    if (present(unit)) unt=unit
    call get_stream(unt,strm)


    adv='def' !default value
    if (present(advance)) adv=advance

    msg_lgt=0
    !put the message
    call buffer_string(towrite,len(towrite),trim(mapname),msg_lgt)
    !put the semicolon
    call buffer_string(towrite,len(towrite),': ',msg_lgt)
    !put the optional name
    if (present(label)) then
       call buffer_string(towrite,len(towrite),' &',msg_lgt)
       call buffer_string(towrite,len(towrite),trim(label)//' ',msg_lgt)
    end if
    !put the value
    if (present(fmt)) then
       call buffer_string(towrite,len(towrite),trim(yaml_toa(mapvalue,fmt=fmt)),msg_lgt)
    else
       call buffer_string(towrite,len(towrite),trim(yaml_toa(mapvalue)),msg_lgt)
    end if
    call dump(streams(strm),towrite(1:msg_lgt),advance=trim(adv),event=MAPPING)
  end subroutine yaml_map_f

  subroutine yaml_map_d(mapname,mapvalue,label,advance,unit,fmt)
    use yaml_strings
    implicit none
    character(len=*), intent(in) :: mapname
    real(kind=8), intent(in) :: mapvalue
    character(len=*), optional, intent(in) :: label,advance,fmt
    integer, optional, intent(in) :: unit
    !local variables
    integer :: msg_lgt,strm,unt
    character(len=3) :: adv
    character(len=tot_max_record_length) :: towrite

    unt=0
    if (present(unit)) unt=unit
    call get_stream(unt,strm)


    adv='def' !default value
    if (present(advance)) adv=advance

    msg_lgt=0
    !put the message
    call buffer_string(towrite,len(towrite),trim(mapname),msg_lgt)
    !put the semicolon
    call buffer_string(towrite,len(towrite),': ',msg_lgt)
    !put the optional name
    if (present(label)) then
       call buffer_string(towrite,len(towrite),' &',msg_lgt)
       call buffer_string(towrite,len(towrite),trim(label)//' ',msg_lgt)
    end if
    !put the value
    if (present(fmt)) then
       call buffer_string(towrite,len(towrite),trim(yaml_toa(mapvalue,fmt=fmt)),msg_lgt)
    else
       call buffer_string(towrite,len(towrite),trim(yaml_toa(mapvalue)),msg_lgt)
    end if
    call dump(streams(strm),towrite(1:msg_lgt),advance=trim(adv),event=MAPPING)
  end subroutine yaml_map_d

  subroutine yaml_map_l(mapname,mapvalue,label,advance,unit,fmt)
    use yaml_strings
    implicit none
    character(len=*), intent(in) :: mapname
    logical,  intent(in) :: mapvalue
    character(len=*), optional, intent(in) :: label,advance,fmt
    integer, optional, intent(in) :: unit
    !local variables
    integer :: msg_lgt,strm,unt
    character(len=3) :: adv
    character(len=tot_max_record_length) :: towrite

    unt=0
    if (present(unit)) unt=unit
    call get_stream(unt,strm)


    adv='def' !default value
    if (present(advance)) adv=advance

    msg_lgt=0
    !put the message
    call buffer_string(towrite,len(towrite),trim(mapname),msg_lgt)
    !put the semicolon
    call buffer_string(towrite,len(towrite),': ',msg_lgt)
    !put the optional name
    if (present(label)) then
       call buffer_string(towrite,len(towrite),' &',msg_lgt)
       call buffer_string(towrite,len(towrite),trim(label)//' ',msg_lgt)
    end if
    !put the value
    if (present(fmt)) then
       call buffer_string(towrite,len(towrite),trim(yaml_toa(mapvalue,fmt=fmt)),msg_lgt)
    else
       call buffer_string(towrite,len(towrite),trim(yaml_toa(mapvalue)),msg_lgt)
    end if
    call dump(streams(strm),towrite(1:msg_lgt),advance=trim(adv),event=MAPPING)
  end subroutine yaml_map_l

  subroutine yaml_map_dv(mapname,mapvalue,label,advance,unit,fmt)
    use yaml_strings
    implicit none
    character(len=*), intent(in) :: mapname
    real(kind=8), dimension(:), intent(in) :: mapvalue
    character(len=*), optional, intent(in) :: label,advance,fmt
    integer, optional, intent(in) :: unit
    !local variables
    integer :: msg_lgt,strm,unt
    character(len=3) :: adv
    character(len=tot_max_record_length) :: towrite

    unt=0
    if (present(unit)) unt=unit
    call get_stream(unt,strm)


    adv='def' !default value
    if (present(advance)) adv=advance

    msg_lgt=0
    !put the message
    call buffer_string(towrite,len(towrite),trim(mapname),msg_lgt)
    !put the semicolon
    call buffer_string(towrite,len(towrite),': ',msg_lgt)
    !put the optional name
    if (present(label)) then
       call buffer_string(towrite,len(towrite),' &',msg_lgt)
       call buffer_string(towrite,len(towrite),trim(label)//' ',msg_lgt)
    end if
    !put the value
    if (present(fmt)) then
       call buffer_string(towrite,len(towrite),trim(yaml_toa(mapvalue,fmt=fmt)),msg_lgt)
    else
       call buffer_string(towrite,len(towrite),trim(yaml_toa(mapvalue)),msg_lgt)
    end if
    call dump(streams(strm),towrite(1:msg_lgt),advance=trim(adv),event=MAPPING)
  end subroutine yaml_map_dv

  subroutine yaml_map_iv(mapname,mapvalue,label,advance,unit,fmt)
    use yaml_strings
    implicit none
    character(len=*), intent(in) :: mapname
    integer, dimension(:), intent(in) :: mapvalue
    character(len=*), optional, intent(in) :: label,advance,fmt
    integer, optional, intent(in) :: unit
    !local variables
    integer :: msg_lgt,strm,unt
    character(len=3) :: adv
    character(len=tot_max_record_length) :: towrite

    unt=0
    if (present(unit)) unt=unit
    call get_stream(unt,strm)


    adv='def' !default value
    if (present(advance)) adv=advance

    msg_lgt=0
    !put the message
    call buffer_string(towrite,len(towrite),trim(mapname),msg_lgt)
    !put the semicolon
    call buffer_string(towrite,len(towrite),': ',msg_lgt)
    !put the optional name
    if (present(label)) then
       call buffer_string(towrite,len(towrite),' &',msg_lgt)
       call buffer_string(towrite,len(towrite),trim(label)//' ',msg_lgt)
    end if
    !put the value
    if (present(fmt)) then
       call buffer_string(towrite,len(towrite),trim(yaml_toa(mapvalue,fmt=fmt)),msg_lgt)
    else
       call buffer_string(towrite,len(towrite),trim(yaml_toa(mapvalue)),msg_lgt)
    end if
    call dump(streams(strm),towrite(1:msg_lgt),advance=trim(adv),event=MAPPING)
  end subroutine yaml_map_iv


  !> Get the stream, initialize if not already present (except if istat present)
  !! @param unt   Unit number
  !! @param strm  Stream number
  !! @param istat Status
  subroutine get_stream(unt,strm,istat)
    implicit none
    integer, intent(in) :: unt
    integer, intent(out) :: strm
    integer, optional, intent(out) :: istat
    !local variables
    logical :: stream_found
    integer :: istream,prev_def

    if (present(istat)) istat=0

    if (unt==0) then
       strm=default_stream
    else
       !it is assumed that the unit exists
       stream_found=.false.
       do istream=1,active_streams
          if (stream_units(istream)==unt) then
             strm=istream
             stream_found=.true.
             exit
          end if
       end do
       if (.not. stream_found) then
          if (present(istat)) then
             istat=STREAM_ALREADY_PRESENT
          else
             !otherwise initialize it, no pretty printing
             prev_def=default_stream
             call yaml_set_stream(unit=unt,tabbing=0)
             strm=default_stream
             !but do not change default stream
             default_stream=prev_def
          end if
       end if
    end if

  end subroutine get_stream


  subroutine dump(stream,message,advance,event,istat)
    use yaml_strings
    implicit none
    type(yaml_stream), intent(inout) :: stream
    character(len=*), intent(in) :: message
    character(len=*), intent(in), optional :: advance
    integer, intent(in), optional :: event
    integer, intent(out), optional :: istat
    !local variables
    logical :: ladv,change_line,reset_line,pretty_print,reset_tabbing,comma_postponed
    integer :: evt,indent_lgt,msg_lgt,shift_lgt,prefix_lgt
    integer :: towrite_lgt
    character(len=3) :: adv
    character(len=5) :: prefix
    character(len=stream%max_record_length) :: towrite

    if(present(istat)) istat=0 !no errors

    if (present(event)) then
       evt=event
    else !default event: scalar value
       evt=SCALAR
    end if

    !decide whether to write advanced or not
    !decide if advanced output or not
    ladv=(stream%flowrite==0)
    if (present(advance)) then
       if (trim(advance)=='no' .or. trim(advance)=='NO') then
          ladv=.false.
       else if (trim(advance)=='yes' .or. trim(advance)=='YES') then
          ladv=.true.
       end if
    end if
    if (ladv) then
       adv='yes'
    else
       adv='no '
    end if

    !decide whether the line has to be reset (no by default)
    reset_line=.false.

    !decide whether the line has to be continuated (no by default)
    change_line=.false.

    !possible indentation (depending of the event) and of the cursor
    indent_lgt=indent_value(stream,evt)

    !calculate the number of objects to be written before
    !these objects should go to the active line in case of a new line
    !string length, and message body
    !initialize it
    towrite=repeat(' ',len(towrite))
    msg_lgt=0
    !a empty message is not written
    if (len_trim(message) > 0) &
         call buffer_string(towrite,len(towrite),message,msg_lgt)

    prefix_lgt=0
    !initialize it
    prefix=repeat(' ',len(prefix))
    !write(stdout,*)'NOT DONE',icomma,flowrite,iflowlevel
    !msg_lgt should be added to the function
    if (put_comma(stream,evt)) then!stream%icomma==1 .and. stream%flowrite==1) then
       call buffer_string(prefix,len(prefix),', ',prefix_lgt)
    end if
    !next time comma should be postponed
    comma_postponed=comma_not_needed(evt) .or. (flow_is_ending(evt) .and. stream%iflowlevel ==1)

    !no pretty printing by default
    pretty_print=.false.
    shift_lgt=0

    !reset_tabbing is disabled
    reset_tabbing=.false.

    !set module variables according to the event
    select case(evt)
    case(SEQUENCE_START)

       if (stream%flowrite==0) then
          call open_indent_level(stream)
       else
          call buffer_string(towrite,len(towrite),' [',msg_lgt)
          !comma has to be written afterwards, if there is a message
          stream%flowrite=-1
       end if

    case(SEQUENCE_END)
       !print *,'here',prefix_lgt,prefix,icomma,flowrite,iflowlevel

       if (stream%flowrite==0) then
          call close_indent_level(stream)
       else
          if (stream%iflowlevel > 1 .and. ladv) then
             call buffer_string(prefix,len(prefix),']',prefix_lgt,back=.true.)
             stream%flowrite=-1
          else
             call buffer_string(prefix,len(prefix),']',prefix_lgt)
          end if
          reset_line=ladv
       end if

    case(MAPPING_START)

       if (stream%flowrite ==0) then
          call open_indent_level(stream)
       else
          !write(stdout,*)'here',prefix,'there',icomma,flowrite,iflowlevel
          call buffer_string(towrite,len(towrite),' {',msg_lgt)
          stream%flowrite=-1
          reset_tabbing=.true.
       end if

       !pretty_print=.true. .and. stream%pp_allowed

    case(MAPPING_END)

       if (stream%flowrite==0) then
          call close_indent_level(stream)
       else
          if (stream%iflowlevel > 1 .and. ladv) then
             call buffer_string(prefix,len(prefix),'}',prefix_lgt,back=.true.)
             !flowrite=-1
             reset_line=.true.
          else 
             call buffer_string(prefix,len(prefix),'}',prefix_lgt)
          end if
          reset_line=ladv
       end if

    case(COMMENT)
       if (stream%icommentline==0) then !no comment active
          call buffer_string(prefix,len(prefix),' #',prefix_lgt)
       end if
       if (.not. ladv) then
          stream%icommentline=1
       else
          reset_line=.true.
       end if
    case(MAPPING)

       pretty_print=.true. .and. stream%pp_allowed

    case(SEQUENCE_ELEM)

       if (stream%flowrite==0) then
          !lower indent and update prefix
          indent_lgt=indent_lgt-2
          call buffer_string(prefix,len(prefix),'- ',prefix_lgt)
       else
          if (msg_lgt>0) comma_postponed=.false.
       end if

    case(SCALAR)

    case(NEWLINE)
       if (stream%flowrite/=0) then
          !print *,'NEWLINE:',stream%flowrite
          change_line=.true.
          stream%flowrite=-1
          reset_line=ladv
          msg_lgt=0
       else
          change_line=.true.
          reset_line=.true.
          msg_lgt=0
       end if

    end select

    !adjust the towrite string to match with the closest tabular
    if (pretty_print) then
       call pretty_printing((stream%flowrite/=0),':',towrite,&
            stream%icursor,indent_lgt,prefix_lgt,&
            msg_lgt,stream%max_record_length,shift_lgt,change_line)
    end if

    !standard writing,
    if (change_line) then
       !first write prefix, if needed
       if (prefix_lgt>0) then
          write(stream%unit,'(a)')prefix(1:prefix_lgt)
       else if (msg_lgt >0 .or. evt == NEWLINE) then
          !change line
          write(stream%unit,*)
       end if
       stream%icursor=1
       towrite_lgt=msg_lgt+shift_lgt
    else
       call shiftstr(towrite,prefix_lgt)
       if (prefix_lgt > 0)towrite(1:prefix_lgt)=prefix(1:prefix_lgt)
       towrite_lgt=prefix_lgt+msg_lgt+shift_lgt
    end if
    !print *,'adv',trim(adv),towrite_lgt,icursor,change_line,msg_lgt
    !here we should check whether the size of the string exceeds the maximum length
    if (towrite_lgt > 0) then
       if (towrite_lgt > stream%max_record_length) then
          if (present(istat)) then
             istat=-1
             return
          else
             !crop the writing 
             towrite_lgt=stream%max_record_length
             !stop 'ERROR (dump): writing exceeds record size'
          end if
       else
          write(stream%unit,'(a)',advance=trim(adv))repeat(' ',max(indent_lgt,0))//towrite(1:towrite_lgt)
       end if
    end if

    !if advancing i/o cursor is again one
    if (ladv) then
       stream%icursor=1
    else
       !cursor after writing
       stream%icursor=stream%icursor+indent_lgt+towrite_lgt
    end if

    if (reset_tabbing) then
       stream%itab_active=0
       stream%itab=0
    end if

    if (reset_line) call carriage_return(stream)

    !keep history of the event for a flowrite
    !needed for the comma
    if (stream%flowrite /=0) then
       stream%ievt_flow=modulo(stream%ievt_flow,tot_max_flow_events)+1 !to avoid boundary problems
       if (comma_postponed) then
          stream%flow_events(stream%ievt_flow)=evt
       else
          stream%flow_events(stream%ievt_flow)=COMMA_TO_BE_PUT
       end if
    else
       stream%ievt_flow=0
    end if

  contains

    subroutine pretty_printing(rigid,anchor,message,icursor,&
         indent_lgt,prefix_lgt,msg_lgt,max_lgt,shift_lgt,change_line)
      use yaml_strings
      implicit none
      logical, intent(in) :: rigid
      integer, intent(in) :: icursor,prefix_lgt,msg_lgt,max_lgt
      integer, intent(inout) :: indent_lgt
      character(len=*), intent(in) :: anchor
      character(len=*), intent(inout) :: message
      logical, intent(out) :: change_line
      integer, intent(out) :: shift_lgt
      !local variables
      integer :: iscpos,ianchor_pos,tabeff

      change_line=.false.
      iscpos=index(message,anchor)
      shift_lgt=0
      if (iscpos==0) return !no anchor, no pretty printing
      ianchor_pos=icursor+prefix_lgt+indent_lgt+iscpos-1
      call closest_tab(ianchor_pos,tabeff)
      !first attempt to see if the line enters
      shift_lgt=tabeff-ianchor_pos
      !print *, 'there',tabeff,itab,ianchor_pos,shift_lgt,msg_lgt,prefix_lgt,indent_lgt,icursor
      !see if the line enters
      if (icursor+msg_lgt+prefix_lgt+indent_lgt+shift_lgt >= max_lgt) then
         !restart again 
         change_line=.true.
         !reset newly created tab
         if (stream%itab==stream%itab_active .and. stream%itab > 1)&
              stream%itab_active=max(stream%itab_active-1,0)
         stream%itab=1
         if (indent_lgt==0) indent_lgt=1
         ianchor_pos=indent_lgt+iscpos
         call closest_tab(ianchor_pos,tabeff)

         shift_lgt=tabeff-ianchor_pos
      end if
      !print *, 'here',tabeff,itab,ianchor_pos,shift_lgt,change_line
      !at this point we know the size of the message.
      !we know also whether to write it or to pass to the following line
      !once the tabbing has been decided, adjust the message to the anchor
      call align_message(rigid,len(message),shift_lgt+iscpos,anchor,message)

    end subroutine pretty_printing


    !> Calculate the reference tabular value
    subroutine closest_tab(ianchor_pos,tabeff)
      implicit none
      integer, intent(in) :: ianchor_pos
      integer, intent(out) :: tabeff

      if (stream%flowrite /= 0) then
         !first check that the tabbing is already done, otherwise add another tab
         if (stream%itab < stream%itab_active) then
            !realign the value to the tabbing
            do 
               if (ianchor_pos <= stream%linetab(stream%itab) .or. &
                    stream%itab==stream%itab_active) exit
               stream%itab=modulo(stream%itab,tot_max_record_length/tab)+1
            end do
         end if

         if (stream%itab < stream%itab_active .and. stream%itab>0) then
            tabeff=stream%linetab(stream%itab)
         else
            tabeff=ianchor_pos
            stream%itab=modulo(stream%itab,tot_max_record_length/tab)+1
            stream%itab_active=modulo(stream%itab_active,tot_max_record_length/tab)+1
            stream%linetab(stream%itab_active)=tabeff
         end if
      else
         !for the moment do not check compatibility of the line
         tabeff=max(stream%tabref,ianchor_pos)
      end if
    end subroutine closest_tab

    function indent_value(stream,evt)
      implicit none
      integer, intent(in) :: evt
      type(yaml_stream), intent(in) :: stream
      integer :: indent_value

      if (stream%flowrite==0 .and. stream%icursor==1) then
         indent_value=stream%indent!max(stream%indent,0) !to prevent bugs
      !if first time in the flow recuperate the saved indent
      else if (stream%icursor==1 .and. stream%iflowlevel==1 &
           .and. stream%ievt_flow==0) then
         indent_value=stream%indent_previous
      else
         indent_value=0!1
         if (stream%icursor==1) indent_value=1
      end if

      if (evt==DOCUMENT_START) indent_value=0

!      if (stream%icursor > 1) then
!         indent_value=0
!      else if(stream%flowrite/=-1) then !other conditions have to be added here
!         indent_value=max(stream%indent,0) !to prevent bugs
!      else
!         indent_value=stream%indent_previous
!      end if
      
    end function indent_value

    !> Decide whether comma has to be put
    function put_comma(stream,evt)
      implicit none
      integer, intent(in) :: evt
      type(yaml_stream), intent(inout) :: stream
      logical :: put_comma

      put_comma=stream%flowrite/=0 .and. stream%ievt_flow>0

      if (stream%ievt_flow > 0) then
         put_comma=stream%flow_events(stream%ievt_flow) == COMMA_TO_BE_PUT
         if (.not. put_comma .and. comma_potentially_needed(evt)) then
            !print *,'event'
            !control whether there is a ending flow
            !if (stream%iflowlevel > 1 .and. 
         end if
      end if
      !in any case the comma should not be put before a endflow
      if (flow_is_ending(evt)) put_comma=.false.

    end function put_comma

  end subroutine dump

  function flow_is_starting(evt)
    implicit none
    integer, intent(in) :: evt
    logical flow_is_starting
    
    flow_is_starting=(evt==MAPPING_START .or. evt == SEQUENCE_START)

  end function flow_is_starting

  function flow_is_ending(evt)
    implicit none
    integer, intent(in) :: evt
    logical flow_is_ending

    flow_is_ending=(evt==MAPPING_END .or. evt == SEQUENCE_END)

  end function flow_is_ending

  function comma_not_needed(evt)
    implicit none
    integer, intent(in) :: evt
    logical :: comma_not_needed

    comma_not_needed=evt==NONE           .or. &
                     evt==MAPPING_START  .or. &
                     evt==SEQUENCE_START .or. &
                     evt==SCALAR         .or. &
                     evt==COMMENT        .or. &
                     evt==SEQUENCE_ELEM  .or. &
                     evt==NEWLINE 
  end function comma_not_needed

  function comma_potentially_needed(evt)
    implicit none
    integer, intent(in) :: evt
    logical :: comma_potentially_needed

    comma_potentially_needed=evt==MAPPING_START  .or. &
                             evt==SEQUENCE_START .or. &
                             evt==SCALAR

  end function comma_potentially_needed


!!$  subroutine write_prefix(prefix_lgt,prefix,event)
!!$    implicit none
!!$    integer, intent(in) :: prefix_lgt,event
!!$    character(len=prefix_lgt), intent(out) :: prefix
!!$    !local variables
!!$    logical :: write_comma
!!$    integer :: iflw,nopen,nclose,ievt
!!$    if (flowrite==0) then
!!$       write_comma=.false.
!!$    else
!!$       nopen=0
!!$       nclose=0
!!$       do iflw=1,ievt_flow
!!$          ievt=flow_events(iflw)
!!$          if (ievt == MAPPING_START .or. ievt == SEQUENCE_START) nopen=nopen+1
!!$          if (ievt == MAPPING_END .or. ievt == SEQUENCE_END) nclose=nclose+1
!!$       end do
!!$       write_comma=(nopen > nclose)
!!$    end if
!!$
!!$  end subroutine write_prefix


  !> Reset the line control quantities, and reset the indentation
  !! @param stream  Yaml stream
  subroutine carriage_return(stream)
    implicit none
    type(yaml_stream), intent(inout) :: stream
    !if a yaml_comment is called put the has in front
    stream%icommentline=0
    !beginining of the line
    stream%icursor=1
    !no tabbing decided yet
    stream%itab_active=0
    stream%itab=0
    !all needed commas are placed in the previous line
  end subroutine carriage_return  


  !> Open a flow level (Indent more)
  !! @param stream  Yaml stream
  subroutine open_flow_level(stream)
    implicit none
    type(yaml_stream), intent(inout) :: stream
    if (stream%flowrite ==0) then
       if (stream%iflowlevel==0) stream%indent_previous=stream%indent
       stream%indent=1
    end if
    stream%iflowlevel=stream%iflowlevel+1
    if (stream%flowrite==0) stream%flowrite=-1 !start to write
  end subroutine open_flow_level


  !> Close a flow level (Indent less)
  !! @param stream  Yaml stream
  subroutine close_flow_level(stream)
    implicit none
    type(yaml_stream), intent(inout) :: stream
    !lower the flowlevel
    stream%iflowlevel=stream%iflowlevel-1
    if (stream%iflowlevel==0) then
       stream%indent=stream%indent_previous
       stream%flowrite=0
       !reset the events in the flow
       stream%flow_events=NONE
    else
       stream%indent=1
       stream%flowrite=-1
    end if

  end subroutine close_flow_level


  !> Increase the indentation of the strean without changing the flow level
  !! @param stream  Yaml stream
  subroutine open_indent_level(stream)
    implicit none
    type(yaml_stream), intent(inout) :: stream
    stream%indent=stream%indent+stream%indent_step
  end subroutine open_indent_level


  !> Decrease the indentation of the strean without changing the flow level
  !! @param stream  Yaml stream
  subroutine close_indent_level(stream)
    implicit none
    type(yaml_stream), intent(inout) :: stream
    stream%indent=max(stream%indent-stream%indent_step,0) !to prevent bugs
  end subroutine close_indent_level

    recursive subroutine yaml_dict_dump(dict,flow)
      use dictionaries
      implicit none
      type(dictionary), intent(in) :: dict
      logical, intent(in), optional :: flow
      !local variables
      logical :: flowrite

      flowrite=.false.
      if (present(flow)) flowrite=flow

      if (associated(dict%child)) then
         !see whether the child is a list or not
         !print *trim(dict%data%key),dict%data%nitems
         if (dict%data%nitems > 0) then
            call yaml_open_sequence(trim(dict%data%key),flow=flowrite)
            call yaml_dict_dump(dict%child,flow=flowrite)
            call yaml_close_sequence()
         else
            if (dict%data%item >= 0) then
               call yaml_sequence(advance='no')
               call yaml_dict_dump(dict%child,flow=flowrite)
            else
               call yaml_open_map(trim(dict%data%key),flow=flowrite)
               !call yaml_map('No. of Elems',dict%data%nelems)
               call yaml_dict_dump(dict%child,flow=flowrite)
               call yaml_close_map()
            end if
         end if
      else 
         !print *,'ciao',dict%key,len(trim(dict%key)),'key',dict%value,flowrite
         if (dict%data%item >= 0) then
            call yaml_sequence(trim(dict%data%value))
         else
            call yaml_map(trim(dict%data%key),trim(dict%data%value))
         end if
      end if
      if (associated(dict%next)) then
         call yaml_dict_dump(dict%next,flow=flowrite)
      end if

    end subroutine yaml_dict_dump
    
end module yaml_output<|MERGE_RESOLUTION|>--- conflicted
+++ resolved
@@ -7,397 +7,6 @@
 !!    GNU General Public License, see ~/COPYING file
 !!    or http://www.gnu.org/copyleft/gpl.txt .
 !!    For the list of contributors, see ~/AUTHORS
-<<<<<<< HEAD
-
-
-!> Define all yaml strings for output
-!! This module must be only used by the module yaml_output
-module yaml_strings
-
-  implicit none
-
-  integer :: max_value_length=95 !< Not a parameter in order to be used by C bindings but constant
-
-  interface yaml_toa             !< Convert into a character string yaml_toa(xxx,fmt)
-     module procedure yaml_itoa,yaml_litoa,yaml_ftoa,yaml_dtoa,yaml_ltoa,yaml_dvtoa,yaml_ivtoa
-  end interface
-
-  public ::  yaml_toa, buffer_string, align_message, shiftstr
-  private :: yaml_itoa,yaml_litoa,yaml_ftoa,yaml_dtoa,yaml_ltoa,yaml_dvtoa,yaml_ivtoa,max_value_length
-contains
-
-  !> Add a buffer to a string and increase its length
-  subroutine buffer_string(string,string_lgt,buffer,string_pos,back,istat)
-    implicit none
-    integer, intent(in) :: string_lgt
-    integer, intent(inout) :: string_pos
-    character(len=*), intent(in) :: buffer
-    character(len=string_lgt), intent(inout) :: string
-    logical, optional, intent(in) :: back
-    integer, optional, intent(out) :: istat
-    !local variables
-    integer :: lgt_add
-
-    if (present(istat)) istat=0 !no errors
-
-    lgt_add=len(buffer)
-    !do not copy strings which are too long
-    if (lgt_add+string_pos > string_lgt) then
-       if (present(istat)) then
-          istat=-1
-          return
-       else
-          stop 'ERROR (buffer string): string too long'
-       end if
-    end if
-       
-    if (lgt_add==0) return
-    if (present(back)) then
-       if (back) then
-          call shiftstr(string,lgt_add)
-          string(1:lgt_add)=buffer(1:lgt_add)
-       else
-          string(string_pos+1:string_pos+lgt_add)=buffer(1:lgt_add)
-       end if
-    else
-       string(string_pos+1:string_pos+lgt_add)=buffer(1:lgt_add)
-    end if
-
-    string_pos=string_pos+lgt_add
-
-  end subroutine buffer_string
-
-  !> Add the spaces necessary to align the first occurrence of a given anchor
-  !! into a tabular value. Can be done either by moving rigidly the message or 
-  !! by adding spaces between the anchor and the rest of the message
-  subroutine align_message(rigid,maxlen,tabval,anchor,message)
-    implicit none
-    logical, intent(in) :: rigid
-    integer, intent(in) :: maxlen
-    integer, intent(in) :: tabval
-    character(len=*), intent(in) :: anchor
-    character(len=maxlen), intent(inout) :: message
-    !local variables
-    integer :: iscpos,ishift
-
-    !cannot align, tabular too far
-    if (tabval>maxlen) return
-
-    iscpos=index(message,anchor)      
-    ishift=tabval-iscpos
-    if (rigid) then
-       call shiftstr(message,ishift)
-    else
-       message=message(1:iscpos-1)//repeat(' ',ishift)//anchor//&
-            message(iscpos+1:maxlen-ishift)  ! shift right 
-    end if
-
-  end subroutine align_message
-
-
-  !> Convert integer to character
-  function yaml_itoa(i,fmt)
-    implicit none
-    integer, intent(in) :: i
-    character(len=max_value_length) :: yaml_itoa
-    character(len=*), optional, intent(in) :: fmt
-
-    yaml_itoa=repeat(' ',max_value_length)
-    if (present(fmt)) then
-       write(yaml_itoa,fmt)i
-    else
-       write(yaml_itoa,'(i0)')i
-    end if
-
-    yaml_itoa=yaml_adjust(yaml_itoa)
-
-  end function yaml_itoa
-
-  !> Convert longinteger to character
-  function yaml_litoa(i,fmt)
-    implicit none
-    integer(kind=8), intent(in) :: i
-    character(len=max_value_length) :: yaml_litoa
-    character(len=*), optional, intent(in) :: fmt
-
-    yaml_litoa=repeat(' ',max_value_length)
-    if (present(fmt)) then
-       write(yaml_litoa,fmt)i
-    else
-       write(yaml_litoa,'(i0)')i
-    end if
-
-    yaml_litoa=yaml_adjust(yaml_litoa)
-
-  end function yaml_litoa
-
-  !> Convert float to character
-  function yaml_ftoa(f,fmt)
-    implicit none
-    real, intent(in) :: f
-    character(len=max_value_length) :: yaml_ftoa
-    character(len=*), optional, intent(in) :: fmt
-
-    yaml_ftoa=repeat(' ',max_value_length)
-    if (present(fmt)) then
-       write(yaml_ftoa,fmt)f
-    else
-       write(yaml_ftoa,'(1pe17.9)')f
-    end if
-
-    yaml_ftoa=yaml_adjust(yaml_ftoa)
-
-
-  end function yaml_ftoa
-
-  !> Convert double to character
-  function yaml_dtoa(d,fmt)
-    implicit none
-    real(kind=8), intent(in) :: d
-    character(len=max_value_length) :: yaml_dtoa
-    character(len=*), optional, intent(in) :: fmt
-
-    yaml_dtoa=repeat(' ',max_value_length)
-    if (present(fmt)) then
-       write(yaml_dtoa,fmt)d
-    else
-       write(yaml_dtoa,'(1pe25.17)')d
-    end if
-    yaml_dtoa=yaml_adjust(yaml_dtoa)
-
-  end function yaml_dtoa
-
-  !> Convert logical to character
-  function yaml_ltoa(l,fmt)
-    implicit none
-    logical, intent(in) :: l
-    character(len=max_value_length) :: yaml_ltoa
-    character(len=*), optional, intent(in) :: fmt
-
-    yaml_ltoa=repeat(' ',max_value_length)
-
-    if (present(fmt)) then
-       write(yaml_ltoa,fmt)l
-    else
-       if (l) then
-          write(yaml_ltoa,'(a3)')'Yes'
-       else
-          write(yaml_ltoa,'(a3)')'No'
-       end if
-    end if
-
-    yaml_ltoa=yaml_adjust(yaml_ltoa)
-  end function yaml_ltoa
-
-  !> Convert vector of double to character
-  function yaml_dvtoa(dv,fmt)
-    implicit none
-    real(kind=8), dimension(:), intent(in) :: dv
-    character(len=max_value_length) :: yaml_dvtoa
-    character(len=*), optional, intent(in) :: fmt
-    !local variables
-    character(len=max_value_length) :: tmp
-    integer :: nl,nu,i,length,pos
-
-    tmp=repeat(' ',max_value_length)
-    yaml_dvtoa=tmp
-
-    nl=lbound(dv,1)
-    nu=ubound(dv,1)
-
-    yaml_dvtoa(1:2)='[ '
-    pos=3
-    do i=nl,nu
-       if (present(fmt)) then
-          tmp=yaml_dtoa(dv(i),fmt=fmt)
-       else
-          tmp=yaml_dtoa(dv(i))
-       end if
-       length=len(trim(tmp))-1
-       if (pos+length > max_value_length) exit
-       yaml_dvtoa(pos:pos+length)=tmp(1:length+1)
-       if (i < nu) then
-          yaml_dvtoa(pos+length+1:pos+length+2)=', '
-       else
-          yaml_dvtoa(pos+length+1:pos+length+2)=' ]'
-       end if
-       pos=pos+length+3
-    end do
-
-    yaml_dvtoa=yaml_adjust(yaml_dvtoa)
-
-  end function yaml_dvtoa
-
-  !> Convert vector of integer to character
-  function yaml_ivtoa(iv,fmt)
-    implicit none
-    integer, dimension(:), intent(in) :: iv
-    character(len=max_value_length) :: yaml_ivtoa
-    character(len=*), optional, intent(in) :: fmt
-    !local variables
-    character(len=max_value_length) :: tmp
-    integer :: nl,nu,i,length,pos
-
-    tmp=repeat(' ',max_value_length)
-    yaml_ivtoa=tmp
-
-    nl=lbound(iv,1)
-    nu=ubound(iv,1)
-
-    yaml_ivtoa(1:2)='[ '
-    pos=3
-    do i=nl,nu
-       if (present(fmt)) then
-          tmp=yaml_itoa(iv(i),fmt=fmt)
-       else
-          tmp=yaml_itoa(iv(i))
-       end if
-       length=len(trim(tmp))-1
-       if (pos+length > max_value_length) exit
-       yaml_ivtoa(pos:pos+length)=tmp(1:length+1)
-       if (i < nu) then
-          yaml_ivtoa(pos+length+1:pos+length+2)=', '
-       else
-          yaml_ivtoa(pos+length+1:pos+length+2)=' ]'
-       end if
-       pos=pos+length+3
-    end do
-
-    yaml_ivtoa=yaml_adjust(yaml_ivtoa)
-
-  end function yaml_ivtoa
-
-  !> Yaml Spaced format for Date and Time
-  function yaml_date_and_time_toa(values,zone)
-    implicit none
-    logical, optional, intent(in) :: zone
-    integer, dimension(8), optional, intent(in) :: values
-    character(len=max_value_length) :: yaml_date_and_time_toa
-    !local variables
-    character(len=*), parameter :: &
-         deffmt='i4.4,"-",i2.2,"-",i2.2," ",i2.2,":",i2.2,":",i2.2,".",i3.3'
-    logical :: zon
-    integer :: zonhrs,zonmin
-    integer, dimension(8) :: vals
-    character(len=4) :: sgn
-
-    zon=.false.
-    if (present(zone)) zon=zone
-
-    if (present(values)) then
-       vals=values
-    else
-       call date_and_time(values=vals)
-    end if
-
-    if (zon) then
-       zonmin=abs(mod(vals(4),60))
-       zonhrs=abs(vals(4)/60)
-       if (vals(4) < 0) then
-          sgn='" -"'
-       else
-          sgn='" +"'
-       end if
-       write(yaml_date_and_time_toa,'('//deffmt//','//sgn//',i2.2,":",i2.2)')&
-            vals(1:3),vals(5:8),zonhrs,zonmin
-
-    else
-       write(yaml_date_and_time_toa,'('//deffmt//')')vals(1:3),vals(5:8)
-    end if
-
-    !There is no - sign so we skip this step (TD)
-    !yaml_date_and_time_toa=yaml_adjust(yaml_date_and_time_toa)
-
-  end function yaml_date_and_time_toa
-
-  !> Yaml Spaced format for Date
-  function yaml_date_toa(values)
-    implicit none
-    integer, dimension(8), optional, intent(in) :: values
-    character(len=max_value_length) :: yaml_date_toa
-    !local variables
-    integer, dimension(8) :: vals
-
-    if (present(values)) then
-       vals=values
-    else
-       call date_and_time(values=vals)
-    end if
-
-    write(yaml_date_toa,'(i4.4,"-",i2.2,"-",i2.2)')vals(1:3)
-
-    yaml_date_toa=yaml_adjust(yaml_date_toa)
-
-  end function yaml_date_toa
-
-  function yaml_time_toa(values)
-    implicit none
-    integer, dimension(8), optional, intent(in) :: values
-    character(len=max_value_length) :: yaml_time_toa
-    !local variables
-    integer, dimension(8) :: vals
-
-    if (present(values)) then
-       vals=values
-    else
-       call date_and_time(values=vals)
-    end if
-
-    write(yaml_time_toa,'(i2.2,":",i2.2,":",i2.2,".",i3.3)')vals(5:8)
-
-    yaml_time_toa=yaml_adjust(yaml_time_toa)
-
-  end function yaml_time_toa
-
-  function yaml_adjust(str)
-    implicit none
-    character(len=*), intent(in) :: str
-    character(len=max_value_length) :: yaml_adjust
-
-    yaml_adjust=adjustl(str)
-
-    !put a space if there is no sign
-    if (yaml_adjust(1:1)/='-') then
-       call shiftstr(yaml_adjust,1)
-    else
-       call shiftstr(yaml_adjust,0)
-    end if
-    
-
-  end function yaml_adjust
-
-  !> Shifts characters in in the string 'str' n positions (positive values
-  !! denote a right shift and negative values denote a left shift). Characters
-  !! that are shifted off the end are lost. Positions opened up by the shift 
-  !! are replaced by spaces.
-  !! This routine has been downloaded from the website http://gbenthien.net/strings/index.html
-  subroutine shiftstr(str,n)
-    implicit none
-    integer, intent(in) :: n
-    character(len=*), intent(inout) :: str
-    !local variables
-    integer :: lenstr,nabs
-
-    lenstr=len(str)
-    nabs=iabs(n)
-    if(nabs>=lenstr) then
-       str=repeat(' ',lenstr)
-       return
-    end if
-    if(n<0) str=str(nabs+1:)//repeat(' ',nabs)  ! shift left
-    if(n>0) str=repeat(' ',nabs)//str(:lenstr-nabs)  ! shift right 
-    return
-
-  end subroutine shiftstr
-
-end module yaml_strings
-
-
-!> Module used by all the code to write yaml output
-!! Needed to control yaml indentation and to control output on stdout
-=======
-!> Needed to control yaml indentation and to control output on stdout
->>>>>>> f83d2067
 module yaml_output
   use yaml_strings
   use dictionaries
@@ -434,7 +43,6 @@
      logical :: pp_allowed=.true.       !< Pretty printing allowed
      integer :: unit=6                  !< Unit for the stdout
      integer :: max_record_length=tot_max_record_length
-<<<<<<< HEAD
      integer :: flowrite=0              !< Write in flow (0=no -1=start  1=yes)
      integer :: Wall=-1                 !< Warning messages of level Wall stop the program (-1 : none)
      integer :: indent=1                !< Blank spaces indentations for Yaml output level identification
@@ -444,28 +52,12 @@
      integer :: icursor=1               !< running position of the cursor on the line
      integer :: itab_active=0           !< number of active tabbings for the line in flowrite
      integer :: itab=0                  !< tabbing to have a look on
-     integer :: iflowlevel=0            !< levels of flowrite simoultaneously enabled
+     integer :: iflowlevel=0            !<levels of flowrite simoultaneously enabled
      integer :: icommentline=0          !< Active if the line being written is a comment
-     integer, dimension(tot_max_record_length/tab) :: linetab  !< value of the tabbing in the line
-     integer :: ievt_flow=0                                    !< events which track is kept of in the flowrite
-     integer, dimension(tot_max_flow_events) :: flow_events    !< Set of events in the flow
-=======
-     integer :: flowrite=0 !< Write in flow (0=no -1=start  1=yes)
-     integer :: Wall=-1 !< Warning messages of level Wall stop the program (-1 : none)
-     integer :: indent=1 !<Blank spaces indentations for Yaml output level identification
-     integer :: indent_previous=0 !< indent level prior to flow writing
-     integer :: indent_step=2 !< indentation level
-     integer :: tabref=40 !< position of tabular in scalar assignment (single column output)
-     integer :: icursor=1 !< running position of the cursor on the line
-     integer :: itab_active=0 !< number of active tabbings for the line in flowrite
-     integer :: itab=0 !< tabbing to have a look on
-     integer :: iflowlevel=0 !<levels of flowrite simoultaneously enabled
-     integer :: icommentline=0 !< Active if the line being written is a comment
-     integer, dimension(tot_max_record_length/tab) :: linetab !<value of the tabbing in the line
-     integer :: ievt_flow=0 !<events which track is kept of in the flowrite
-     integer, dimension(tot_max_flow_events) :: flow_events !< Set of events in the flow
+     integer, dimension(tot_max_record_length/tab) :: linetab   !<value of the tabbing in the line
+     integer :: ievt_flow=0                                     !<events which track is kept of in the flowrite
+     integer, dimension(tot_max_flow_events) :: flow_events     !< Set of events in the flow
      type(dictionary), pointer :: dict_warning=>null() !< dictionary of warnings emitted in the stream
->>>>>>> f83d2067
   end type yaml_stream
 
   type(yaml_stream), dimension(tot_streams), save :: streams
@@ -715,10 +307,7 @@
     if (present(unit)) unt=unit
     call get_stream(unt,strm)
 
-<<<<<<< HEAD
     call dump(streams(strm),' #WARNING: '//trim(message))
-=======
-    call dump(streams(strm),' #WARNING:'//trim(message))
     !here we should add a collection of all the warning which are printed out in the code.
     if (.not. associated(streams(strm)%dict_warning)) then
        call dict_init(streams(strm)%dict_warning)
@@ -729,7 +318,6 @@
        item=dict_tmp%data%nitems
        call set(dict_tmp//item,trim(message))
     end if
->>>>>>> f83d2067
     if (present(level)) then
        if (level <= streams(strm)%Wall) then
           call dump(streams(strm),' Critical warning level reached, aborting...')
