--- conflicted
+++ resolved
@@ -637,173 +637,7 @@
     END SUBROUTINE set_astruct_from_file
 
 
-<<<<<<< HEAD
-    !> Allocate the astruct variable from the dictionary of input data
-    !! retrieve also other information like the energy and the forces if requested
-    !! and presend in the dictionary
-    subroutine set_astruct_from_dict(dict, astruct, comment, energy, fxyz)
-      use module_defs, only: gp, Bohr_Ang, UNINITIALIZED
-      use dictionaries
-      use dynamic_memory
-      implicit none
-      type(dictionary), pointer :: dict !< dictionary of the input variables
-                                        !! the keys have to be declared like input_dicts module
-      type(atomic_structure), intent(out) :: astruct !<structure created from the file
-      !> energy, potentially written in the dictionary, atomic units
-      real(gp), intent(out), optional :: energy
-      !> forces: the pointer is undefined (or nullified) on entry, otherwise
-      !! an allocation error might be produced
-      real(gp), dimension(:,:), pointer, optional :: fxyz
-      !> extra comment retrieved from the file if present
-      character(len = 1024), intent(out), optional :: comment
-
-      !local variables
-      character(len=*), parameter :: subname='astruct_set_from_dict'
-      type(dictionary), pointer :: pos, at
-      character(len = max_field_length) :: str
-      integer :: iat, ierr, ityp, units, igspin, igchrg, nsgn, ntyp
-      character(len=20), dimension(100) :: atomnames
-
-      call nullify_atomic_structure(astruct)
-      astruct%nat = -1
-      if (present(energy)) energy = UNINITIALIZED(energy)
-      if (present(comment)) write(comment, "(A)") " "
-      if(present(fxyz)) nullify(fxyz)
-      if (.not. has_key(dict, "Positions")) return
-
-      ! The units
-      units = 0
-      write(astruct%units, "(A)") "bohr"
-      if (has_key(dict, "Units")) astruct%units = dict // "Units"
-      select case(trim(astruct%units))
-      case('atomic','atomicd0','bohr','bohrd0')
-         units = 0
-      case('angstroem','angstroemd0')
-         units = 1
-      case('reduced')
-         units = 2
-      end select
-      ! The cell
-      astruct%cell_dim = 0.0_gp
-      if (.not. has_key(dict, "Cell")) then
-         astruct%geocode = 'F'
-      else
-         astruct%geocode = 'P'
-         ! z
-         astruct%cell_dim(3) = dict // "Cell" // 2
-         ! y
-         str = dict // "Cell" // 1
-         if (trim(str) == ".inf") then
-            astruct%geocode = 'S'
-         else
-            astruct%cell_dim(2) = dict // "Cell" // 1
-         end if
-         ! x
-         str = dict // "Cell" // 0
-         if (trim(str) == ".inf") then
-            astruct%geocode = 'W'
-         else
-            astruct%cell_dim(1) = dict // "Cell" // 0
-         end if
-      end if
-      if (units == 1) astruct%cell_dim = astruct%cell_dim / Bohr_Ang
-      ! The atoms
-      if (.not. has_key(dict, "Positions")) return
-      pos => dict // "Positions"
-      astruct%nat = dict_len(pos)
-      call astruct_set_n_atoms(astruct, astruct%nat)
-      ntyp = 0
-      do iat = 1, astruct%nat
-         igspin = 0
-         igchrg = 0
-         nsgn   = 1
-         !at => pos // (iat - 1)
-         at => dict_iter(pos//(iat-1))!at%child
-         do while(associated(at))
-            str = dict_key(at)
-            if (trim(str) == "Frozen") then
-               str = dict_value(at)
-               call frozen_ftoi(str(1:4), astruct%ifrztyp(iat),ierr)
-            else if (trim(str) == "IGSpin") then
-               igspin = at
-            else if (trim(str) == "IGChg") then
-               igchrg = at
-               if (igchrg >= 0) then
-                  nsgn = 1
-               else
-                  nsgn = -1
-               end if
-            else if (dict_len(at) == 3) then
-               do ityp=1,ntyp
-                  if (str(1:20) == atomnames(ityp)) then
-                     astruct%iatype(iat)=ityp
-                     exit
-                  endif
-               enddo
-               if (ityp > ntyp) then
-                  ntyp=ntyp+1
-                  if (ntyp > 100) then
-                     write(*,*) 'more than 100 atomnames not permitted'
-                     astruct%nat = -1
-                     return
-                  end if
-                  atomnames(ityp)=str(1:20)
-                  astruct%iatype(iat)=ntyp
-               end if
-               astruct%rxyz(:, iat) = at
-            end if
-            at => dict_next(at)
-         end do
-         astruct%input_polarization(iat) = 1000 * igchrg + nsgn * 100 + igspin
-         if (units == 1) then
-            astruct%rxyz(1,iat) = astruct%rxyz(1,iat) / Bohr_Ang
-            astruct%rxyz(2,iat) = astruct%rxyz(2,iat) / Bohr_Ang
-            astruct%rxyz(3,iat) = astruct%rxyz(3,iat) / Bohr_Ang
-         endif
-         if (units == 2) then !add treatment for reduced coordinates
-            if (astruct%cell_dim(1) > 0.) astruct%rxyz(1,iat)=&
-                 modulo(astruct%rxyz(1,iat),1.0_gp) * astruct%cell_dim(1)
-            if (astruct%cell_dim(2) > 0.) astruct%rxyz(2,iat)=&
-                 modulo(astruct%rxyz(2,iat),1.0_gp) * astruct%cell_dim(2)
-            if (astruct%cell_dim(3) > 0.) astruct%rxyz(3,iat)=&
-                 modulo(astruct%rxyz(3,iat),1.0_gp) * astruct%cell_dim(3)
-         else if (astruct%geocode == 'P') then
-            astruct%rxyz(1,iat)=modulo(astruct%rxyz(1,iat),astruct%cell_dim(1))
-            astruct%rxyz(2,iat)=modulo(astruct%rxyz(2,iat),astruct%cell_dim(2))
-            astruct%rxyz(3,iat)=modulo(astruct%rxyz(3,iat),astruct%cell_dim(3))
-         else if (astruct%geocode == 'S') then
-            astruct%rxyz(1,iat)=modulo(astruct%rxyz(1,iat),astruct%cell_dim(1))
-            astruct%rxyz(3,iat)=modulo(astruct%rxyz(3,iat),astruct%cell_dim(3))
-         else if (astruct%geocode == 'W') then
-            astruct%rxyz(3,iat)=modulo(astruct%rxyz(3,iat),astruct%cell_dim(3))
-         end if
-      end do
-      if (has_key(dict, "Forces") .and. present(fxyz)) then
-         fxyz = f_malloc_ptr((/ 3, astruct%nat /), subname)
-         pos => dict // "Forces"
-         do iat = 1, astruct%nat
-            at => pos // (iat - 1)
-            fxyz(1, iat) = at // 0
-            fxyz(2, iat) = at // 1
-            fxyz(3, iat) = at // 2
-         end do
-      end if
-
-      call astruct_set_n_types(astruct, ntyp)
-      astruct%atomnames(1:ntyp) = atomnames(1:ntyp)
-
-      if (has_key(dict, "Properties")) then
-         pos => dict // "Properties"
-         if (has_key(pos, "Energy (Ha)") .and. present(energy)) energy = pos // "Energy (Ha)"
-         if (has_key(pos, "Info") .and. present(comment)) comment = pos // "Info"
-         if (has_key(pos, "Format")) astruct%inputfile_format = pos // "Format"
-      end if
-
-    END SUBROUTINE set_astruct_from_dict
-
-
-=======
->>>>>>> a2b2392a
+
     include 'astruct-inc.f90'
 
 
@@ -977,7 +811,7 @@
      call symmetry_get_matrices(astruct%sym%symObj, astruct%sym%nSym, sym, transNon, symAfm, ierr)
      call symmetry_get_group(astruct%sym%symObj, astruct%sym%spaceGroup, &
           & spaceGroupId, pointGroupMagn, genAfm, ierr)
-     if (ierr == AB6_ERROR_SYM_NOT_PRIMITIVE) write(astruct%sym%spaceGroup, "(A)") "not prim."
+     if (ierr == AB7_ERROR_SYM_NOT_PRIMITIVE) write(astruct%sym%spaceGroup, "(A)") "not prim."
   else 
      astruct%sym%nSym = 0
      astruct%sym%spaceGroup = 'disabled'
