--- conflicted
+++ resolved
@@ -182,10 +182,6 @@
       end if
       call f_free_ptr(sym%irrzon)
       call f_free_ptr(sym%phnons)
-<<<<<<< HEAD
-
-=======
->>>>>>> b877e042
     end subroutine deallocate_symmetry_data
 
     !> Deallocate the structure atoms_data.
@@ -201,41 +197,19 @@
 
 
       ! Deallocations for the geometry part.
-<<<<<<< HEAD
-      !if (astruct%nat > 0) then
+      if (astruct%nat >= 0) then
          call f_free_ptr(astruct%ifrztyp)
          call f_free_ptr(astruct%iatype)
          call f_free_ptr(astruct%input_polarization)
          call f_free_ptr(astruct%rxyz)
-      !end if
-!      if (astruct%ntypes > 0) then
-      if (associated(astruct%atomnames)) then
-         i_all=-product(shape(astruct%atomnames))*kind(astruct%atomnames)
-         deallocate(astruct%atomnames, stat=i_stat)
-         call memocc(i_stat, i_all, 'astruct%atomnames', subname)
-      end if
-!      end if
-=======
-      if (astruct%nat >= 0) then
-         i_all=-product(shape(astruct%ifrztyp))*kind(astruct%ifrztyp)
-         deallocate(astruct%ifrztyp,stat=i_stat)
-         call memocc(i_stat,i_all,'astruct%ifrztyp',subname)
-         i_all=-product(shape(astruct%iatype))*kind(astruct%iatype)
-         deallocate(astruct%iatype,stat=i_stat)
-         call memocc(i_stat,i_all,'astruct%iatype',subname)
-         i_all=-product(shape(astruct%input_polarization))*kind(astruct%input_polarization)
-         deallocate(astruct%input_polarization,stat=i_stat)
-         call memocc(i_stat,i_all,'astruct%input_polarization',subname)
-         i_all=-product(shape(astruct%rxyz))*kind(astruct%rxyz)
-         deallocate(astruct%rxyz,stat=i_stat)
-         call memocc(i_stat,i_all,'astruct%rxyz',subname)
       end if
       if (astruct%ntypes >= 0) then
-         i_all=-product(shape(astruct%atomnames))*kind(astruct%atomnames)
-         deallocate(astruct%atomnames,stat=i_stat)
-         call memocc(i_stat,i_all,'astruct%atomnames',subname)
-      end if
->>>>>>> b877e042
+          if (associated(astruct%atomnames)) then
+             i_all=-product(shape(astruct%atomnames))*kind(astruct%atomnames)
+             deallocate(astruct%atomnames, stat=i_stat)
+             call memocc(i_stat, i_all, 'astruct%atomnames', subname)
+          end if
+      end if
       ! Free additional stuff.
       call deallocate_symmetry_data(astruct%sym)
 
