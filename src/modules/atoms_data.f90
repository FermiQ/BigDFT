--- conflicted
+++ resolved
@@ -212,39 +212,17 @@
 
 
       ! Deallocations for the geometry part.
-<<<<<<< HEAD
       !if (astruct%nat > 0) then
          call f_free_ptr(astruct%ifrztyp)
          call f_free_ptr(astruct%iatype)
          call f_free_ptr(astruct%input_polarization)
          call f_free_ptr(astruct%rxyz)
       !end if
-      if (astruct%ntypes > 0) then
+!      if (astruct%ntypes > 0) then
          i_all=-product(shape(astruct%atomnames))*kind(astruct%atomnames)
          deallocate(astruct%atomnames, stat=i_stat)
          call memocc(i_stat, i_all, 'astruct%atomnames', subname)
-      end if
-=======
-!      if (astruct%nat > 0) then
-         i_all=-product(shape(astruct%ifrztyp))*kind(astruct%ifrztyp)
-         deallocate(astruct%ifrztyp,stat=i_stat)
-         call memocc(i_stat,i_all,'astruct%ifrztyp',subname)
-         i_all=-product(shape(astruct%iatype))*kind(astruct%iatype)
-         deallocate(astruct%iatype,stat=i_stat)
-         call memocc(i_stat,i_all,'astruct%iatype',subname)
-         i_all=-product(shape(astruct%input_polarization))*kind(astruct%input_polarization)
-         deallocate(astruct%input_polarization,stat=i_stat)
-         call memocc(i_stat,i_all,'astruct%input_polarization',subname)
-         i_all=-product(shape(astruct%rxyz))*kind(astruct%rxyz)
-         deallocate(astruct%rxyz,stat=i_stat)
-         call memocc(i_stat,i_all,'astruct%rxyz',subname)
 !      end if
-!      if (astruct%ntypes > 0) then
-         i_all=-product(shape(astruct%atomnames))*kind(astruct%atomnames)
-         deallocate(astruct%atomnames,stat=i_stat)
-         call memocc(i_stat,i_all,'astruct%atomnames',subname)
-!      end if
->>>>>>> 1c57886c
       ! Free additional stuff.
       call deallocate_symmetry_data(astruct%sym)
 
@@ -265,7 +243,6 @@
 
       ! Deallocations related to pseudos.
       if (associated(atoms%nzatom)) then
-<<<<<<< HEAD
          call f_free_ptr(atoms%nzatom)
          call f_free_ptr(atoms%psppar)
          call f_free_ptr(atoms%nelpsp)
@@ -274,35 +251,9 @@
          call f_free_ptr(atoms%nlcc_ngv)
          call f_free_ptr(atoms%nlcc_ngc)
          call f_free_ptr(atoms%radii_cf)
-=======
-         i_all=-product(shape(atoms%nzatom))*kind(atoms%nzatom)
-         deallocate(atoms%nzatom,stat=i_stat)
-         call memocc(i_stat,i_all,'atoms%nzatom',subname)
-         i_all=-product(shape(atoms%psppar))*kind(atoms%psppar)
-         deallocate(atoms%psppar,stat=i_stat)
-         call memocc(i_stat,i_all,'atoms%psppar',subname)
-         i_all=-product(shape(atoms%nelpsp))*kind(atoms%nelpsp)
-         deallocate(atoms%nelpsp,stat=i_stat)
-         call memocc(i_stat,i_all,'atoms%nelpsp',subname)
-         i_all=-product(shape(atoms%ixcpsp))*kind(atoms%ixcpsp)
-         deallocate(atoms%ixcpsp,stat=i_stat)
-         call memocc(i_stat,i_all,'atoms%ixcpsp',subname)
-         i_all=-product(shape(atoms%npspcode))*kind(atoms%npspcode)
-         deallocate(atoms%npspcode,stat=i_stat)
-         call memocc(i_stat,i_all,'atoms%npspcode',subname)
-         i_all=-product(shape(atoms%nlcc_ngv))*kind(atoms%nlcc_ngv)
-         deallocate(atoms%nlcc_ngv,stat=i_stat)
-         call memocc(i_stat,i_all,'atoms%nlcc_ngv',subname)
-         i_all=-product(shape(atoms%nlcc_ngc))*kind(atoms%nlcc_ngc)
-         deallocate(atoms%nlcc_ngc,stat=i_stat)
-         call memocc(i_stat,i_all,'atoms%nlcc_ngc',subname)
-         i_all=-product(shape(atoms%radii_cf))*kind(atoms%radii_cf)
-         deallocate(atoms%radii_cf,stat=i_stat)
-         call memocc(i_stat,i_all,'atoms%radii_cf',subname)
          i_all=-product(shape(atoms%iradii_source))*kind(atoms%iradii_source)
          deallocate(atoms%iradii_source,stat=i_stat)
          call memocc(i_stat,i_all,'atoms%iradii_source',subname)
->>>>>>> 1c57886c
          ! Parameters for Linear input guess
          !i_all=-product(shape(atoms%rloc))*kind(atoms%rloc)
          !deallocate(atoms%rloc,stat=i_stat)
@@ -631,83 +582,8 @@
          write(comment, "(A)") comment_
       end if
       if (present(fxyz)) then
-<<<<<<< HEAD
-         fxyz => fxyz_
-      else if (associated(fxyz_)) then
-         call f_free_ptr(fxyz_)
-      end if
-
-    END SUBROUTINE set_astruct_from_file
-
-
-    !> Allocate the astruct variable from the dictionary of input data
-    !! retrieve also other information like the energy and the forces if requested
-    !! and presend in the dictionary
-    subroutine set_astruct_from_dict(dict, astruct, comment, energy, fxyz)
-      use module_defs, only: gp, Bohr_Ang, UNINITIALIZED
-      use dictionaries
-      use dynamic_memory
-      implicit none
-      type(dictionary), pointer :: dict !< dictionary of the input variables
-                                        !! the keys have to be declared like input_dicts module
-      type(atomic_structure), intent(out) :: astruct !<structure created from the file
-      !> energy, potentially written in the dictionary, atomic units
-      real(gp), intent(out), optional :: energy
-      !> forces: the pointer is undefined (or nullified) on entry, otherwise
-      !! an allocation error might be produced
-      real(gp), dimension(:,:), pointer, optional :: fxyz
-      !> extra comment retrieved from the file if present
-      character(len = 1024), intent(out), optional :: comment
-
-      !local variables
-      character(len=*), parameter :: subname='astruct_set_from_dict'
-      type(dictionary), pointer :: pos, at
-      character(len = max_field_length) :: str
-      integer :: iat, ierr, ityp, units, igspin, igchrg, nsgn, ntyp
-      character(len=20), dimension(100) :: atomnames
-
-      call nullify_atomic_structure(astruct)
-      astruct%nat = -1
-      if (present(energy)) energy = UNINITIALIZED(energy)
-      if (present(comment)) write(comment, "(A)") " "
-      if(present(fxyz)) nullify(fxyz)
-      if (.not. has_key(dict, "Positions")) return
-
-      ! The units
-      units = 0
-      write(astruct%units, "(A)") "bohr"
-      if (has_key(dict, "Units")) astruct%units = dict // "Units"
-      select case(trim(astruct%units))
-      case('atomic','atomicd0','bohr','bohrd0')
-         units = 0
-      case('angstroem','angstroemd0')
-         units = 1
-      case('reduced')
-         units = 2
-      end select
-      ! The cell
-      astruct%cell_dim = 0.0_gp
-      if (.not. has_key(dict, "Cell")) then
-         astruct%geocode = 'F'
-      else
-         astruct%geocode = 'P'
-         ! z
-         astruct%cell_dim(3) = dict // "Cell" // 2
-         ! y
-         str = dict // "Cell" // 1
-         if (trim(str) == ".inf") then
-            astruct%geocode = 'S'
-         else
-            astruct%cell_dim(2) = dict // "Cell" // 1
-         end if
-         ! x
-         str = dict // "Cell" // 0
-         if (trim(str) == ".inf") then
-            astruct%geocode = 'W'
-=======
          if (associated(fxyz_)) then
             fxyz = f_malloc_ptr(src = fxyz_, id = "fxyz")
->>>>>>> 1c57886c
          else
             nullify(fxyz)
          end if
@@ -928,7 +804,6 @@
 
   ! Allocate pseudo related stuff.
   ! store PSP parameters, modified to accept both GTH and HGHs pseudopotential types
-<<<<<<< HEAD
   atoms%amu = f_malloc_ptr(atoms%astruct%nat+ndebug,id='atoms%amu')
   atoms%psppar = f_malloc_ptr((/ 0.to.4 , 0.to.6 , 1.to.atoms%astruct%ntypes+ndebug /),id='atoms%psppar')
   atoms%nelpsp = f_malloc_ptr(atoms%astruct%ntypes+ndebug,id='atoms%nelpsp')
@@ -936,24 +811,8 @@
   atoms%nzatom = f_malloc_ptr(atoms%astruct%ntypes+ndebug,id='atoms%nzatom')
   atoms%ixcpsp = f_malloc_ptr(atoms%astruct%ntypes+ndebug,id='atoms%ixcpsp')
   atoms%radii_cf = f_malloc_ptr((/ atoms%astruct%ntypes , 3+ndebug /),id='atoms%radii_cf')
-=======
-  allocate(atoms%amu(atoms%astruct%nat+ndebug),stat=i_stat)
-  call memocc(i_stat,atoms%amu,'atoms%amu',subname)
-  allocate(atoms%psppar(0:4,0:6,atoms%astruct%ntypes+ndebug),stat=i_stat)
-  call memocc(i_stat,atoms%psppar,'atoms%psppar',subname)
-  allocate(atoms%nelpsp(atoms%astruct%ntypes+ndebug),stat=i_stat)
-  call memocc(i_stat,atoms%nelpsp,'atoms%nelpsp',subname)
-  allocate(atoms%npspcode(atoms%astruct%ntypes+ndebug),stat=i_stat)
-  call memocc(i_stat,atoms%npspcode,'atoms%npspcode',subname)
-  allocate(atoms%nzatom(atoms%astruct%ntypes+ndebug),stat=i_stat)
-  call memocc(i_stat,atoms%nzatom,'atoms%nzatom',subname)
-  allocate(atoms%ixcpsp(atoms%astruct%ntypes+ndebug),stat=i_stat)
-  call memocc(i_stat,atoms%ixcpsp,'atoms%ixcpsp',subname)
-  allocate(atoms%radii_cf(atoms%astruct%ntypes,3+ndebug),stat=i_stat)
-  call memocc(i_stat,atoms%radii_cf,'atoms%radii_cf',subname)
   allocate(atoms%iradii_source(atoms%astruct%ntypes+ndebug),stat=i_stat)
   call memocc(i_stat,atoms%iradii_source,'atoms%iradii_source',subname)
->>>>>>> 1c57886c
   ! parameters for NLCC
   atoms%nlcc_ngv = f_malloc_ptr(atoms%astruct%ntypes+ndebug,id='atoms%nlcc_ngv')
   atoms%nlcc_ngc = f_malloc_ptr(atoms%astruct%ntypes+ndebug,id='atoms%nlcc_ngc')
