!> @file
!!  Define the fortran types
!! @author
!!    Copyright (C) 2008-2013 BigDFT group (LG)
!!    This file is distributed under the terms of the
!!    GNU General Public License, see ~/COPYING file
!!    or http://www.gnu.org/copyleft/gpl.txt .
!!    For the list of contributors, see ~/AUTHORS 

 
!> Module which contains the Fortran data structures
!! and the routines of allocations and de-allocations
module module_types

  use m_ab7_mixing, only : ab7_mixing_object
  use module_base!, only : gp,wp,dp,tp,uninitialized,mpi_environment,mpi_environment_null,&
  !bigdft_mpi,ndebug,memocc!,vcopy
  use module_xc, only : xc_info
  use gaussians, only: gaussian_basis
  use Poisson_Solver, only: coulomb_operator
  use dictionaries, only: dictionary, max_field_length
  use locregs
  use psp_projectors
  use module_atoms, only: atoms_data,symmetry_data,atomic_structure
  use communications_base, only: comms_linear, comms_cubic, p2pComms
  use sparsematrix_base, only: matrices, sparse_matrix
  use foe_base, only: foe_data

  implicit none

  !> Constants to determine between cubic version and linear version
  integer, parameter :: CUBIC_VERSION =  0
  integer, parameter :: LINEAR_VERSION = 100

  !> Error codes, to be documented little by little
  integer, parameter :: BIGDFT_SUCCESS        = 0   !< No errors
  integer, parameter :: BIGDFT_UNINITIALIZED  = -10 !< The quantities we want to access seem not yet defined
  integer, parameter :: BIGDFT_INCONSISTENCY  = -11 !< Some of the quantities is not correct
  integer, parameter :: BIGDFT_INVALID        = -12 !< Invalid entry
  integer :: BIGDFT_RUNTIME_ERROR                   !< error during runtime
  integer :: BIGDFT_MPI_ERROR                       !< see error definitions below
  integer :: BIGDFT_LINALG_ERROR                    !< to be moved to linalg wrappers
  integer :: BIGDFT_INPUT_VARIABLES_ERROR           !< problems in parsing or in consistency of input variables

  !> Input wf parameters. @relates module_types::input_variables::inputpsiid @relates inputpsiid
  integer, parameter :: INPUT_PSI_EMPTY        = -1000  !< Input PSI to 0
  integer, parameter :: INPUT_PSI_RANDOM       = -2     !< Input Random PSI
  integer, parameter :: INPUT_PSI_CP2K         = -1     !< Input PSI coming from cp2k
  integer, parameter :: INPUT_PSI_LCAO         = 0      !< Input PSI coming from Localised ATomic Orbtials
  integer, parameter :: INPUT_PSI_MEMORY_WVL   = 1      !< Input PSI from memory
  integer, parameter :: INPUT_PSI_DISK_WVL     = 2      !< Input PSI from disk (wavelet coefficients)
  integer, parameter :: INPUT_PSI_LCAO_GAUSS   = 10
  integer, parameter :: INPUT_PSI_MEMORY_GAUSS = 11
  integer, parameter :: INPUT_PSI_DISK_GAUSS   = 12
  integer, parameter :: INPUT_PSI_LINEAR_AO    = 100    !< Input PSI from Atomic Orbital for linear
  integer, parameter :: INPUT_PSI_MEMORY_LINEAR= 101    !< Input PSI for linear in memory
  integer, parameter :: INPUT_PSI_DISK_LINEAR  = 102

  !> All possible values of input psi (determination of the input guess)
  integer, dimension(12), parameter :: input_psi_values = &
       (/ INPUT_PSI_EMPTY, INPUT_PSI_RANDOM, INPUT_PSI_CP2K, &
       INPUT_PSI_LCAO, INPUT_PSI_MEMORY_WVL, INPUT_PSI_DISK_WVL, &
       INPUT_PSI_LCAO_GAUSS, INPUT_PSI_MEMORY_GAUSS, INPUT_PSI_DISK_GAUSS, &
       INPUT_PSI_LINEAR_AO, INPUT_PSI_DISK_LINEAR, INPUT_PSI_MEMORY_LINEAR /)

  !> Output wf parameters.
  integer, parameter :: WF_FORMAT_NONE   = 0
  integer, parameter :: WF_FORMAT_PLAIN  = 1
  integer, parameter :: WF_FORMAT_BINARY = 2
  integer, parameter :: WF_FORMAT_ETSF   = 3
  integer, parameter :: WF_N_FORMAT      = 4
  character(len = 12), dimension(0:WF_N_FORMAT-1), parameter :: wf_format_names = &
       (/ "none        ", &
          "plain text  ", &
          "Fortran bin.", &
          "ETSF        " /)

  !> Output grid parameters.
  integer, parameter :: OUTPUT_DENSPOT_NONE    = 0
  integer, parameter :: OUTPUT_DENSPOT_DENSITY = 1
  integer, parameter :: OUTPUT_DENSPOT_DENSPOT = 2
  character(len = 12), dimension(0:2), parameter :: OUTPUT_DENSPOT_names = &
       (/ "none        ", &
          "density     ", &
          "dens. + pot." /)
  integer, parameter :: OUTPUT_DENSPOT_FORMAT_TEXT = 0
  integer, parameter :: OUTPUT_DENSPOT_FORMAT_ETSF = 1
  integer, parameter :: OUTPUT_DENSPOT_FORMAT_CUBE = 2
  character(len = 4), dimension(0:2), parameter :: OUTPUT_DENSPOT_format_names = &
       (/ "text", &
          "ETSF", &
          "cube" /)

  !> SCF mixing parameters (@todo mixing parameters to be added).
  integer, parameter :: SCF_KIND_GENERALIZED_DIRMIN = -1
  integer, parameter :: SCF_KIND_DIRECT_MINIMIZATION = 0

  !> Function to determine the occupation numbers
  integer, parameter :: SMEARING_DIST_ERF   = 1  !< Tends to 0 and 1 faster \f$1/2\left[1-erf\left(\frac{E-\mu}{\delta E}\right)\right]\f$
  integer, parameter :: SMEARING_DIST_FERMI = 2  !< Normal Fermi distribution i.e.\f$\frac{1}{1+e^{E-\mu}/k_BT}\f$
  integer, parameter :: SMEARING_DIST_COLD1 = 3  !< Marzari's cold smearing with a=-.5634 (bumb minimization)
  integer, parameter :: SMEARING_DIST_COLD2 = 4  !< Marzari's cold smearing with a=-.8165 (monotonic tail)
  integer, parameter :: SMEARING_DIST_METPX = 5  !< Methfessel and Paxton (same as COLD with a=0)
  character(len = 11), dimension(5), parameter :: smearing_names = &
       (/ "Error func.", &
          "Fermi      ", &
          "Cold (bumb)", &
          "Cold (mono)", &
          "Meth.-Pax. " /) !< Name of the smearing methods 

  !> Target function for the optimization of the basis functions (linear scaling version)
  integer, parameter :: TARGET_FUNCTION_IS_TRACE=0
  integer, parameter :: TARGET_FUNCTION_IS_ENERGY=1
  integer, parameter :: TARGET_FUNCTION_IS_HYBRID=2
  !!integer, parameter :: DECREASE_LINEAR=0
  !!integer, parameter :: DECREASE_ABRUPT=1
  !!integer, parameter :: COMMUNICATION_COLLECTIVE=0
  !!integer, parameter :: COMMUNICATION_P2P=1
  integer, parameter :: LINEAR_DIRECT_MINIMIZATION=100
  integer, parameter :: LINEAR_MIXDENS_SIMPLE=101
  integer, parameter :: LINEAR_MIXPOT_SIMPLE=102
  integer, parameter :: LINEAR_FOE=103
  integer, parameter :: KERNELMODE_DIRMIN = 10
  integer, parameter :: KERNELMODE_DIAG = 11
  integer, parameter :: KERNELMODE_FOE = 12
  integer, parameter :: MIXINGMODE_DENS = 20
  integer, parameter :: MIXINGMODE_POT = 21
  integer,parameter :: FOE_ACCURATE = 30
  integer,parameter :: FOE_FAST = 31

  !> How to update the density kernel during teh support function optimization
  integer, parameter :: UPDATE_BY_PURIFICATION = 0
  integer, parameter :: UPDATE_BY_FOE = 1
  
  !> Type used for the orthogonalisation parameters
  type, public :: orthon_data
     !> directDiag decides which input guess is chosen:
     !!   if .true. -> as usual direct diagonalization of the Hamiltonian with dsyev (suitable for small systems)
     !!   if .false. -> iterative diagonalization (suitable for large systems)
     logical :: directDiag
     !> norbpInguess indicates how many orbitals shall be treated by each process during the input guess
     !! if directDiag=.false.
     integer :: norbpInguess
     !> You have to choose two numbers for the block size, bsLow and bsUp:
     !!   if bsLow<bsUp, then the program will choose an appropriate block size in between these two numbers
     !!   if bsLow==bsUp, then the program will take exactly this blocksize
     integer :: bsLow
     !> Block size up value (see bsLow)
     integer :: bsUp
     !> The variable methOrtho indicates which orthonormalization procedure is used:
     !!   methOrtho==0 -> Gram-Schmidt with Cholesky decomposition
     !!   methOrtho==1 -> combined block wise classical Gram-Schmidt and Cholesky
     !!   methOrtho==2 -> Loewdin
     integer :: methOrtho
     real(gp) :: iguessTol            !< Gives the tolerance to which the input guess will converged (maximal residue of all orbitals).
     integer :: blocksize_pdsyev      !< Size of the block for the Scalapack routine pdsyev (computes eigenval and vectors)
     integer :: blocksize_pdgemm      !< Size of the block for the Scalapack routine pdgemm
     integer :: nproc_pdsyev          !< Number of proc for the Scalapack routine pdsyev (linear version)
  end type orthon_data

  !> Self-Interaction Correction data
  type, public :: SIC_data
     character(len=4) :: approach !< Approach for the Self-Interaction-Correction (PZ, NK)
     integer :: ixc               !< Base for the SIC correction
     real(gp) :: alpha            !< Downscaling coefficient
     real(gp) :: fref             !< Reference occupation (for alphaNK case)
  end type SIC_data

  !> Flags for the input files.
  integer, parameter, public :: INPUTS_NONE  =   0
  integer, parameter, public :: INPUTS_DFT   =   1
  integer, parameter, public :: INPUTS_GEOPT =   2
  integer, parameter, public :: INPUTS_PERF  =   4
  integer, parameter, public :: INPUTS_KPT   =   8
  integer, parameter, public :: INPUTS_MIX   =  16
  integer, parameter, public :: INPUTS_TDDFT =  32
  integer, parameter, public :: INPUTS_SIC   =  64
  integer, parameter, public :: INPUTS_FREQ  = 128
  integer, parameter, public :: INPUTS_LIN   = 256
  integer, parameter, public :: INPUTS_FRAG  = 512

  !> Contains all parameters related to the linear scaling version.
  type, public :: linearInputParameters 
    integer :: DIIS_hist_lowaccur
    integer :: DIIS_hist_highaccur
    integer :: nItPrecond
    integer :: nItSCCWhenOptimizing
    integer :: nItBasis_lowaccuracy
    integer :: nItBasis_highaccuracy
    integer :: mixHist_lowaccuracy
    integer :: mixHist_highaccuracy
    integer :: dmin_hist_lowaccuracy, dmin_hist_highaccuracy
    integer :: blocksize_pdgemm, blocksize_pdsyev
    integer :: correctionOrthoconstraint, nproc_pdsyev, nproc_pdgemm
    integer :: nit_lowaccuracy, nit_highaccuracy, nItdmin_lowaccuracy, nItdmin_highaccuracy
    integer :: nItSCCWhenFixed_lowaccuracy, nItSCCWhenFixed_highaccuracy
    real(kind=8) :: convCrit_lowaccuracy, convCrit_highaccuracy
    real(kind=8) :: alphaSD, alphaDIIS, evlow, evhigh, ef_interpol_chargediff
    real(kind=8) :: alpha_mix_lowaccuracy, alpha_mix_highaccuracy, reduce_confinement_factor, ef_interpol_det
    integer :: plotBasisFunctions
    real(kind=8) :: fscale, deltaenergy_multiplier_TMBexit, deltaenergy_multiplier_TMBfix
    real(kind=8) :: lowaccuracy_conv_crit, convCritMix_lowaccuracy, convCritMix_highaccuracy
    real(kind=8) :: highaccuracy_conv_crit, support_functions_converged, alphaSD_coeff
    real(kind=8) :: convCritDmin_lowaccuracy, convCritDmin_highaccuracy
    real(kind=8), dimension(:), pointer :: locrad, locrad_lowaccuracy, locrad_highaccuracy, kernel_cutoff_FOE
    real(kind=8), dimension(:,:), pointer :: locrad_type
    real(kind=8), dimension(:), pointer :: potentialPrefac_lowaccuracy, potentialPrefac_highaccuracy, potentialPrefac_ao
    real(kind=8), dimension(:),pointer :: kernel_cutoff, locrad_kernel, locrad_mult
    real(kind=8) :: early_stop, gnrm_dynamic, min_gnrm_for_dynamic
    integer, dimension(:), pointer :: norbsPerType
    integer :: kernel_mode, mixing_mode
    integer :: scf_mode, nlevel_accuracy
    logical :: calc_dipole, pulay_correction, mixing_after_inputguess, iterative_orthogonalization, new_pulay_correction
    logical :: fragment_calculation, calc_transfer_integrals, constrained_dft, curvefit_dmin, diag_end, diag_start
    integer :: extra_states, order_taylor
  end type linearInputParameters

  !> Contains all parameters for the calculation of the fragments
  type, public :: fragmentInputParameters
    integer :: nfrag_ref
    integer :: nfrag
    integer, dimension(:), pointer :: frag_index         !< Array matching system fragments to reference fragments
    real(kind=8), dimension(:), pointer :: charge        !< Array giving the charge on each fragment for constrained DFT calculations
    !integer, dimension(:,:), pointer :: frag_info       !< Array giving number of atoms in fragment and environment for reference fragments
    character(len=100), dimension(:), pointer :: label   !< Array of fragment names
    character(len=100), dimension(:), pointer :: dirname !< Array of fragment directories, blank if not a fragment calculation
  end type fragmentInputParameters


  integer, parameter, public :: INPUT_IG_OFF  = 0
  integer, parameter, public :: INPUT_IG_LIG  = 1
  integer, parameter, public :: INPUT_IG_FULL = 2
  integer, parameter, public :: INPUT_IG_TMO  = 3


  !> Structure controlling the nature of the accelerations (Convolutions, Poisson Solver)
  type, public :: material_acceleration
     !> variable for material acceleration
     !! values 0: traditional CPU calculation
     !!        1: CUDA acceleration with CUBLAS
     !!        2: OpenCL acceleration (with CUBLAS one day)
     !!        3: OpenCL accelearation for CPU
     !!        4: OCLACC (OpenCL both ? see input_variables.f90)
     integer :: iacceleration
     integer :: Psolver_igpu            !< Acceleration of the Poisson solver
     character(len=11) :: OCL_platform  !< Name of the OpenCL platform
     character(len=11) :: OCL_devices   !< Name of the OpenCL devices
  end type material_acceleration


  !> Structure of the variables read by input.* files (*.dft, *.geopt...)
  type, public :: input_variables

     !> Strings of the input files
     character(len=100) :: file_occnum !< Occupation number (input)
     character(len=100) :: file_igpop
     character(len=100) :: file_lin   
     character(len=100) :: file_frag   !< Fragments
     character(len=max_field_length) :: dir_output  !< Strings of the directory which contains all data output files
     character(len=max_field_length) :: run_name    !< Contains the prefix (by default input) used for input files as input.dft
     integer :: files                  !< Existing files.

     !> Miscellaneous variables
     logical :: gaussian_help
     integer :: itrpmax
     integer :: iscf
     integer :: norbsempty
     integer :: norbsuempty,norbsdempty
     integer :: occopt
     integer :: last_run
     real(gp) :: frac_fluct,gnrm_sw,alphamix,Tel, alphadiis
     real(gp) :: rpnrm_cv
     real(gp) :: gnrm_startmix
     integer :: verbosity   !< Verbosity of the output file
     logical :: multipole_preserving !< Preserve multipole for ionic charge (integrated isf)

     !> DFT basic parameters.
     integer :: ixc         !< XC functional Id
     integer :: ncharge     !< Total charge of the system
     integer :: itermax     !< Maximal number of SCF iterations
     integer :: nrepmax
     integer :: ncong       !< Number of conjugate gradient iterations for the preconditioner
     integer :: idsx        !< DIIS history
     integer :: ncongt      !< Number of conjugate garident for the tail treatment
     integer :: inputpsiid  !< Input PSI choice
                            !!   - 0 : compute input guess for Psi by subspace diagonalization of atomic orbitals
                            !!   - 1 : read waves from argument psi, using n1, n2, n3, hgrid and rxyz_old
                            !!         as definition of the previous system.
                            !!   - 2 : read waves from disk
     integer :: nspin       !< Spin components (no spin 1, collinear 2, non collinear 4)
     integer :: mpol        !< Total spin polarisation of the system
     integer :: norbv       !< Number of virtual orbitals to compute after direct minimisation
                            !! using the Davidson scheme
     integer :: nvirt
     integer :: nplot
     integer :: output_denspot        !< 0= No output, 1= density, 2= density+potential
     integer :: dispersion            !< Dispersion term
     integer :: output_wf_format      !< Output Wavefunction format
     integer :: output_denspot_format !< Format for the output density and potential
     real(gp) :: hx,hy,hz   !< Step grid parameter (hgrid)
     real(gp) :: crmult     !< Coarse radius multiplier
     real(gp) :: frmult     !< Fine radius multiplier
     real(gp) :: gnrm_cv    !< Convergence parameters of orbitals
     real(gp) :: rbuf       !< buffer for tail treatment
     real(gp), dimension(3) :: elecfield   !< Electric Field vector
     logical :: disableSym                 !< .true. disable symmetry

     !> For absorption calculations
     integer :: iabscalc_type   !< 0 non calc, 1 cheb ,  2 lanc
     !! integer :: iat_absorber, L_absorber, N_absorber, rpower_absorber, Linit_absorber
     integer :: iat_absorber,  L_absorber
     real(gp), dimension(:), pointer :: Gabs_coeffs
     real(gp) :: abscalc_bottomshift
     logical ::  c_absorbtion
     logical ::  abscalc_alterpot
     logical ::  abscalc_eqdiff
     logical ::  abscalc_S_do_cg
     logical ::  abscalc_Sinv_do_cg
     integer ::  potshortcut
     integer ::  nsteps
     character(len=100) :: extraOrbital
     character(len=1000) :: xabs_res_prefix
   
     !> Frequencies calculations (finite difference)
     real(gp) :: freq_alpha  !< Factor for the finite difference step (step = alpha * hgrid)
     integer :: freq_order   !< Order of the finite difference scheme
     integer :: freq_method  !< Method to calculate the frequencies

     !> kpoints related input variables
     integer :: gen_nkpt                            !< K points to generate the results
     real(gp), dimension(:,:), pointer :: gen_kpt   !< K points coordinates
     real(gp), dimension(:), pointer :: gen_wkpt    !< Weights of k points
     !> Band structure path
     integer :: nkptv
     integer :: ngroups_kptv
     integer, dimension(:), pointer :: nkptsv_group
     real(gp), dimension(:,:), pointer :: kptv
     character(len=100) :: band_structure_filename

     ! Orbitals and input occupation.
     integer :: gen_norb, gen_norbu, gen_norbd
     real(gp), dimension(:), pointer :: gen_occup

     ! Geometry variables from *.geopt
     character(len=10) :: geopt_approach !<id of geopt driver
     integer :: ncount_cluster_x         !< Maximum number of geopt steps 
     integer :: wfn_history              !< Number of previous steps saved for wfn reformatting
     integer :: history                  !< History of DIIS method
     real(gp) :: betax,forcemax,randdis
     integer :: optcell, ionmov, nnos
     real(gp) :: dtion
     real(gp) :: mditemp, mdftemp
     real(gp) :: noseinert, friction, mdwall
     real(gp) :: bmass, vmass, strprecon, strfact
<<<<<<< HEAD
     real(gp), dimension(6) :: strtarget
     real(gp), dimension(:), pointer :: qmass
     real(gp) :: dtinit, dtmax           !< For FIRE
     character(len=10) :: tddft_approach !< TD-DFT variables from *.tddft
     type(SIC_data) :: SIC               !< Parameters for the SIC methods
=======
     real(gp) :: strtarget(6)
     real(gp), pointer :: qmass(:)
     real(gp) :: dtinit,dtmax !for FIRE
     ! tddft variables from *.tddft
     character(len=10) :: tddft_approach
     !variables for SIC
     type(SIC_data) :: SIC !<parameters for the SIC methods
     !variables for SBFGS
     integer  :: nhistx
     real(gp) :: maxrise
     real(gp) :: cutoffratio
     real(gp) :: steepthresh
     real(gp) :: trustr

>>>>>>> 2e3c1a5f

     ! Performance variables from input.perf
     logical :: debug      !< Debug option (used by memocc)
     integer :: ncache_fft !< Cache size for FFT
     real(gp) :: projrad   !< Coarse radius of the projectors in units of the maxrad
     real(gp) :: symTol    !< Tolerance for symmetry detection.
     integer :: linear
     logical :: signaling                    !< Expose results on DBus or Inet.
     integer :: signalTimeout                !< Timeout for inet connection.
     character(len = 64) :: domain           !< Domain to get the IP from hostname.
     character(len=500) :: writing_directory !< Absolute path of the local directory to write the data on
     double precision :: gmainloop           !< Internal C pointer on the signaling structure.
     integer :: inguess_geopt                !< 0= Wavelet input guess, 1 = real space input guess 

     !> Orthogonalisation data
     type(orthon_data) :: orthpar
 
     !> Acceleration parameters
     type(material_acceleration) :: matacc

     ! Parallelisation parameters
     !> Parallelisation scheme of the exact exchange operator
     !!   BC (Blocking Collective)
     !!   OP2P (Overlap Point-to-Point)
     character(len=4) :: exctxpar
     !> Paradigm for unblocking global communications via OMP_NESTING
     character(len=3) :: unblock_comms
     !> Communication scheme for the density
     !!   DBL traditional scheme with double precision
     !!   MIX mixed single-double precision scheme (requires rho_descriptors)
     character(len=3) :: rho_commun
     !> Number of taskgroups for the poisson solver
     !! works only if the number of MPI processes is a multiple of it
     integer :: PSolver_groupsize
     !> Global MPI group size (will be written in the mpi_environment)
     ! integer :: mpi_groupsize 

     ! Linear scaling parameters
     type(linearInputParameters) :: lin    !< Linear scaling data
     type(fragmentInputParameters) :: frag !< Fragment data
     logical :: store_index                !< (LS) Store indices of the sparse matrices or recalculate them 
     integer :: check_sumrho               !< (LS) Perform a check of sumrho (no check, light check or full check)
     logical :: experimental_mode          !< (LS) Activate the experimental mode
     logical :: write_orbitals             !< (LS) Write KS orbitals for cubic restart
     logical :: explicit_locregcenters     !< (LS) Explicitely specify localization centers
     logical :: calculate_KS_residue       !< (LS) Calculate Kohn-Sham residue
     logical :: intermediate_forces        !< (LS) Calculate intermediate forces


     !> linear scaling: exit kappa for extended input guess (experimental mode)
     real(kind=8) :: kappa_conv

     !> linear scaling: number of FOE cycles before the eigenvalue bounds are shrinked
     integer :: evbounds_nsatur

     !> linear scaling: maximal number of unsuccessful eigenvalue bounds shrinkings
     integer :: evboundsshrink_nsatur

     !> linear scaling: how to update the density kernel during the support function optimization (0: purification, 1: FOE)
     integer :: method_updatekernel

     !> linear scaling: quick return in purification
     logical :: purification_quickreturn
     
     !> linear scaling: dynamic adjustment of the decay length of the FOE error function
     logical :: adjust_FOE_temperature

     !> linear scaling: calculate the HOMO LUMO gap even when FOE is used for the kernel calculation
     logical :: calculate_gap

     !> linear scaling: perform a Loewdin charge analysis at the end of the calculation
     logical :: loewdin_charge_analysis

     !> linear scaling: perform a check of the matrix compression routines
     logical :: check_matrix_compression

     !> linear scaling: correction covariant / contravariant gradient
     logical :: correction_co_contra
     
     !> linear scaling: lower bound for the error function decay length
     real(kind=8) :: fscale_lowerbound

     !> linear scaling: upper bound for the error function decay length
     real(kind=8) :: fscale_upperbound

  end type input_variables


  !> Contains all energy terms
  type, public :: energy_terms
     real(gp) :: eh      =0.0_gp !< Hartree energy
     real(gp) :: exc     =0.0_gp !< Exchange-correlation energy
     real(gp) :: evxc    =0.0_gp !< Energy from the exchange-correlation potential
     real(gp) :: eion    =0.0_gp !< Ion-Ion interaction
     real(gp) :: edisp   =0.0_gp !< Dispersion force
     real(gp) :: ekin    =0.0_gp !< Kinetic term
     real(gp) :: epot    =0.0_gp
     real(gp) :: eproj   =0.0_gp
     real(gp) :: eexctX  =0.0_gp
     real(gp) :: ebs     =0.0_gp
     real(gp) :: eKS     =0.0_gp
     real(gp) :: trH     =0.0_gp
     real(gp) :: evsum   =0.0_gp
     real(gp) :: evsic   =0.0_gp 
     real(gp) :: excrhoc =0.0_gp 
     real(gp) :: eTS     =0.0_gp
     real(gp) :: ePV     =0.0_gp !< pressure term
     real(gp) :: energy  =0.0_gp !< the functional which is minimized
     real(gp) :: e_prev  =0.0_gp !< the previous value, to show the delta
     real(gp) :: trH_prev=0.0_gp !< the previous value, to show the delta
     !real(gp), dimension(:,:), pointer :: fion,f

     integer(kind = 8) :: c_obj = 0  !< Storage of the C wrapper object.
  end type energy_terms


  !> Memory estimation requirements
  type, public :: memory_estimation
     double precision :: submat
     integer :: ncomponents, norb, norbp
     double precision :: oneorb, allpsi_mpi, psistorage
     double precision :: projarr
     double precision :: grid
     double precision :: workarr

     double precision :: kernel, density, psolver, ham

     double precision :: peak
  end type memory_estimation


  !> Used to split between points to be treated in simple or in double precision
  type, public :: rho_descriptors
     character(len=1) :: geocode !< @copydoc poisson_solver::doc::geocode
     integer :: icomm !< method for communicating the density
     integer :: nrhotot !< dimension of the partial density array before communication
     integer :: n_csegs,n_fsegs,dp_size,sp_size
     integer, dimension(:,:), pointer :: spkey,dpkey
     integer, dimension(:), pointer :: cseg_b,fseg_b
  end type rho_descriptors



  !> Contains arguments needed for rho_local for WVL+PAW
  type, public :: rholoc_objects
    integer , pointer, dimension(:)    :: msz ! mesh size for local rho
    real(gp), pointer, dimension(:,:,:) :: d! local rho and derivatives
    real(gp), pointer, dimension(:,:)  :: rad!radial mesh for local rho
    real(gp), pointer, dimension(:) :: radius !after this radius, rholoc is zero
  end type rholoc_objects

  
  !> Define the structure used for the atomic positions
  !> Structure to store the density / potential distribution among processors.
  type, public :: denspot_distribution
     integer :: n3d,n3p,n3pi,i3xcsh,i3s,nrhodim,i3rho_add
     integer :: ndimpot,ndimgrid,ndimrhopot 
     integer, dimension(3) :: ndims !< box containing the grid dimensions in ISF basis
     real(gp), dimension(3) :: hgrids !< grid spacings of the box (half of wavelet ones)
     integer, dimension(:,:), pointer :: nscatterarr, ngatherarr
     type(mpi_environment) :: mpi_env
  end type denspot_distribution

  !> Structures of basis of gaussian functions of the form exp(-a*r2)cos/sin(b*r2)
  type, public :: gaussian_basis_c
     integer :: nat,ncoeff,nshltot,nexpo
     integer, dimension(:), pointer :: nshell,ndoc,nam
     complex(gp), dimension(:), pointer :: expof,psiat
     real(gp), dimension(:,:), pointer :: rxyz
  end type gaussian_basis_c

  !> All the parameters which are important for describing the orbitals
  !! Add also the objects related to k-points sampling, after symmetries applications
  type, public :: orbitals_data 
     integer :: norb          !< Total number of orbitals per k point
     integer :: norbp         !< Total number of orbitals for the given processors
     integer :: norbu,norbd,nspin,nspinor,isorb
     integer :: nkpts,nkptsp,iskpts
     real(gp) :: efermi,HLgap,eTS
     integer, dimension(:), pointer :: iokpt,ikptproc,isorb_par,ispot
     integer, dimension(:), pointer :: inwhichlocreg,onwhichatom
     integer, dimension(:,:), pointer :: norb_par
     real(wp), dimension(:), pointer :: eval
     real(gp), dimension(:), pointer :: occup,spinsgn,kwgts
     real(gp), dimension(:,:), pointer :: kpts
     integer :: npsidim_orbs  !< Number of elements inside psi in the orbitals distribution scheme
     integer :: npsidim_comp  !< Number of elements inside psi in the components distribution scheme
  end type orbitals_data


  !> Contains the pointers to be handled to control GPU information
  !! Given that they are pointers on GPU address, they are C pointers
  !! which take 8 bytes
  !! So they are declared as kind=8 variables either if the GPU works in simple precision
  !! Also other information concerning the GPU runs can be stored in this structure
  type, public :: GPU_pointers
     logical :: OCLconv  !< True if OCL is used for convolutions for this MPI process
     logical :: useDynamic,full_locham
     integer :: id_proc,ndevices
     real(kind=8) :: keys,work1,work2,work3,rhopot,r,d
     real(kind=8) :: rhopot_down, rhopot_up
     real(kind=8) :: work1_i,work2_i,work3_i,d_i
     real(kind=8) :: pinned_in,pinned_out
     real(kind=8), dimension(:), pointer :: psi
     real(kind=8) :: psi_c,psi_f
     real(kind=8) :: psi_c_i,psi_f_i
     real(kind=8) :: psi_c_r,psi_f_r,psi_c_b,psi_f_b,psi_c_d,psi_f_d
     real(kind=8) :: psi_c_r_i,psi_f_r_i,psi_c_b_i,psi_f_b_i,psi_c_d_i,psi_f_d_i
     real(kind=8) :: keyg_c,keyg_f,keyv_c,keyv_f
     real(kind=8) :: keyg_c_host,keyg_f_host,keyv_c_host,keyv_f_host
     real(kind=8) :: context,queue
     !host pointers to be freed
     real(kind=8) :: rhopot_down_host, rhopot_up_host
     real(kind=8), dimension(:,:,:), pointer :: ekinpot_host
     real(kind=8), dimension(:,:), pointer :: psicf_host
     real(kind=8), dimension(:,:), pointer :: hpsicf_host
     real(kind=8), dimension(:), pointer :: bprecond_host

     real(gp), dimension(:,:), pointer :: ekin, epot !< values of the kinetic and potential energies to be passed to local_hamiltonian
     real(wp), dimension(:), pointer :: hpsi_ASYNC !<pointer to the wavefunction allocated in the case of asyncronous local_hamiltonian
  end type GPU_pointers

  !> Contains all the descriptors necessary for splitting the calculation in different locregs 
  type, public :: local_zone_descriptors
     logical :: linear                         !< if true, use linear part of the code
     integer :: nlr                            !< Number of localization regions 
     integer :: lintyp                         !< If 0 cubic, 1 locreg and 2 TMB
     integer :: ndimpotisf                     !< Total dimension of potential in isf (including exctX)
     real(gp), dimension(3) :: hgrids          !< Grid spacings of wavelet grid
     type(locreg_descriptors) :: Glr           !< Global region descriptors
     type(locreg_descriptors), dimension(:), pointer :: Llr                !< Local region descriptors (dimension = nlr)
  end type local_zone_descriptors

  !> Contains the work arrays needed for expressing wavefunction in real space
  !! with all the BC
  type, public :: workarr_sumrho
     integer :: nw1,nw2,nxc,nxf
     real(wp), dimension(:), pointer :: x_c,x_f,w1,w2
  end type workarr_sumrho


  !> Contains the work arrays needed for hamiltonian application with all the BC
  type, public :: workarr_locham
     integer :: nw1,nw2,nxc,nyc,nxf1,nxf2,nxf3,nxf,nyf
     real(wp), dimension(:), pointer :: w1,w2
     !for the periodic BC case, these arrays substitute 
     !psifscf,psifscfk,psig,ww respectively
     real(wp), dimension(:,:), pointer :: x_c,y_c,x_f1,x_f2,x_f3,x_f,y_f
  end type workarr_locham


  !> Contains the work arrays needed for th preconditioner with all the BC
  !! Take different pointers depending on the boundary conditions
  type, public :: workarr_precond
     integer, dimension(:), pointer :: modul1,modul2,modul3
     real(wp), dimension(:), pointer :: psifscf,ww,x_f1,x_f2,x_f3,kern_k1,kern_k2,kern_k3
     real(wp), dimension(:,:), pointer :: af,bf,cf,ef
     real(wp), dimension(:,:,:), pointer :: xpsig_c,ypsig_c,x_c
     real(wp), dimension(:,:,:,:), pointer :: xpsig_f,ypsig_f,x_f,y_f
     real(wp), dimension(:,:,:,:,:), pointer :: z1,z3 ! work array for FFT
  end type workarr_precond


  !!> Fermi Operator Expansion parameters
  !type, public :: foe_data
  !  integer :: nseg
  !  integer,dimension(:),pointer :: nsegline, istsegline
  !  integer,dimension(:,:),pointer :: keyg
  !  real(kind=8) :: ef                     !< Fermi energy for FOE
  !  real(kind=8) :: evlow, evhigh          !< Eigenvalue bounds for FOE 
  !  real(kind=8) :: bisection_shift        !< Bisection shift to find Fermi energy (FOE)
  !  real(kind=8) :: fscale                 !< Length scale for complementary error function (FOE)
  !  real(kind=8) :: ef_interpol_det        !< FOE: max determinant of cubic interpolation matrix
  !  real(kind=8) :: ef_interpol_chargediff !< FOE: max charge difference for interpolation
  !  real(kind=8) :: charge                 !< Total charge of the system
  !  real(kind=8) :: fscale_lowerbound      !< lower bound for the error function decay length
  !  real(kind=8) :: fscale_upperbound       !< upper bound for the error function decay length
  !  integer :: evbounds_isatur, evboundsshrink_isatur, evbounds_nsatur, evboundsshrink_nsatur !< variables to check whether the eigenvalue bounds might be too big
  !end type foe_data

  type,public :: linear_matrices
      type(sparse_matrix) :: s !< small: sparsity pattern given by support function cutoff
      type(sparse_matrix) :: m !< medium: sparsity pattern given by SHAMOP cutoff
      type(sparse_matrix) :: l !< medium: sparsity pattern given by kernel cutoff
      type(sparse_matrix) :: ks !< sparsity pattern for the KS orbitals (i.e. dense)
      type(sparse_matrix) :: ks_e !< sparsity pattern for the KS orbitals including extra stated (i.e. dense)
      type(matrices) :: ham_, ovrlp_, kernel_
  end type linear_matrices

  type, public :: workarrays_quartic_convolutions
    real(wp), dimension(:,:,:), pointer :: xx_c, xy_c, xz_c
    real(wp), dimension(:,:,:), pointer :: xx_f1
    real(wp), dimension(:,:,:), pointer :: xy_f2
    real(wp), dimension(:,:,:), pointer :: xz_f4
    real(wp), dimension(:,:,:,:), pointer :: xx_f, xy_f, xz_f
    real(wp), dimension(:,:,:), pointer :: y_c
    real(wp), dimension(:,:,:,:), pointer :: y_f
    ! The following arrays are work arrays within the subroutine
    real(wp), dimension(:,:), pointer :: aeff0array, beff0array, ceff0array, eeff0array
    real(wp), dimension(:,:), pointer :: aeff0_2array, beff0_2array, ceff0_2array, eeff0_2array
    real(wp), dimension(:,:), pointer :: aeff0_2auxarray, beff0_2auxarray, ceff0_2auxarray, eeff0_2auxarray
    real(wp), dimension(:,:,:), pointer :: xya_c, xyc_c
    real(wp), dimension(:,:,:), pointer :: xza_c, xzc_c
    real(wp), dimension(:,:,:), pointer :: yza_c, yzb_c, yzc_c, yze_c
    real(wp), dimension(:,:,:,:), pointer :: xya_f, xyb_f, xyc_f, xye_f
    real(wp), dimension(:,:,:,:), pointer :: xza_f, xzb_f, xzc_f, xze_f
    real(wp), dimension(:,:,:,:), pointer :: yza_f, yzb_f, yzc_f, yze_f
  end type workarrays_quartic_convolutions

  type, public :: localizedDIISParameters
    integer :: is, isx, mis, DIISHistMax, DIISHistMin
    integer :: icountSDSatur, icountDIISFailureCons, icountSwitch, icountDIISFailureTot, itBest
    real(kind=8), dimension(:), pointer :: phiHist, hphiHist, energy_hist
    real(kind=8) :: alpha_coeff !step size for optimization of coefficients
    real(kind=8), dimension(:,:,:), pointer :: mat
    real(kind=8) :: trmin, trold, alphaSD, alphaDIIS
    logical :: switchSD, immediateSwitchToSD, resetDIIS
  end type localizedDIISParameters


  type, public :: mixrhopotDIISParameters
    integer :: is, isx, mis
    real(kind=8), dimension(:), pointer :: rhopotHist, rhopotresHist
    real(kind=8), dimension(:,:), pointer :: mat
  end type mixrhopotDIISParameters

  !> Contains the arguments needed for the diis procedure
  type, public :: diis_objects
     logical :: switchSD
     integer :: idiistol,mids,ids,idsx
     real(gp) :: energy_min,energy_old,energy,alpha,alpha_max
     real(tp), dimension(:), pointer :: psidst
     real(tp), dimension(:), pointer :: hpsidst
     real(tp), dimension(:,:,:,:,:,:), pointer :: ads
  end type diis_objects

  !> Contains the information needed for the preconditioner
  type, public :: precond_data
    integer :: confPotOrder                                !< The order of the algebraic expression for Confinement potential
    integer :: ncong                                       !< Number of CG iterations for the preconditioning equation
    logical, dimension(:), pointer :: withConfPot          !< Use confinement potentials
    real(kind=8), dimension(:), pointer :: potentialPrefac !< Prefactor for the potentiar : Prefac * f(r) 
  end type precond_data

  !> Information for the confining potential to be used in TMB scheme
  !! The potential is supposed to be defined as prefac*(r-rC)**potorder
  type, public :: confpot_data
     integer :: potorder                !< Order of the confining potential
     integer, dimension(3) :: ioffset   !< Offset for the coordinates of potential lr in global region
     real(gp) :: prefac                 !< Prefactor
     real(gp), dimension(3) :: hh       !< Grid spacings in ISF grid
     real(gp), dimension(3) :: rxyzConf !< Confining potential center in global coordinates
  end type confpot_data

  !> Defines the important information needed to reformat a old wavefunctions
  type, public :: old_wavefunction
     type(local_zone_descriptors) :: Lzd       !< Local zone descriptors of the corresponding run
     real(wp), dimension(:), pointer :: psi    !< Wavelets coefficients in compressed form
     real(gp), dimension(:,:), pointer :: rxyz !< Atomic positions of the step
  end type old_wavefunction

  !> Densities and potentials, and related metadata, needed for their creation/application
  !! Not all these quantities are available, some of them may point to the same memory space
  type, public :: DFT_local_fields
     real(dp), dimension(:), pointer :: rhov          !< generic workspace. What is there is indicated by rhov_is
     type(ab7_mixing_object), pointer :: mix          !< History of rhov, allocated only when using diagonalisation
     !> Local fields which are associated to their name
     !! normally given in parallel distribution
     real(dp), dimension(:,:), pointer :: rho_psi     !< density as given by square of el. WFN
     real(dp), dimension(:,:,:,:), pointer :: rho_C   !< core density
     real(wp), dimension(:,:,:,:), pointer :: V_ext   !< local part of pseudopotientials
     real(wp), dimension(:,:,:,:), pointer :: V_XC    !< eXchange and Correlation potential (local)
     real(wp), dimension(:,:,:,:), pointer :: Vloc_KS !< complete local potential of KS Hamiltonian (might point on rho_psi)
     real(wp), dimension(:,:,:,:), pointer :: f_XC    !< dV_XC[rho]/d_rho
     !temporary arrays
     real(wp), dimension(:), pointer :: rho_work,pot_work !<full grid arrays
     !metadata
     integer :: rhov_is
     real(gp) :: psoffset                 !< offset of the Poisson Solver in the case of Periodic BC
     type(rho_descriptors) :: rhod        !< descriptors of the density for parallel communication
     type(denspot_distribution) :: dpbox  !< distribution of density and potential box
     type(xc_info) :: xc !< structure about the used xc functionals
     character(len=3) :: PSquiet
     !real(gp), dimension(3) :: hgrids    !< grid spacings of denspot grid (half of the wvl grid)
     type(coulomb_operator) :: pkernel    !< kernel of the Poisson Solver used for V_H[rho]
     type(coulomb_operator) :: pkernelseq !< for monoproc PS (useful for exactX, SIC,...)

     integer(kind = 8) :: c_obj = 0       !< Storage of the C wrapper object.
  end type DFT_local_fields

  !> Flags for rhov status
  integer, parameter, public :: EMPTY              = -1980
  integer, parameter, public :: ELECTRONIC_DENSITY = -1979
  integer, parameter, public :: CHARGE_DENSITY     = -1978
  integer, parameter, public :: KS_POTENTIAL       = -1977
  integer, parameter, public :: HARTREE_POTENTIAL  = -1976

  !> Flags for the restart (linear scaling only)
  integer, parameter, public :: LINEAR_LOWACCURACY  = 101 !< Low accuracy after restart
  integer, parameter, public :: LINEAR_HIGHACCURACY = 102 !< High accuracy after restart

  !check if all comms are necessary here
  type, public :: hamiltonian_descriptors
     integer :: npsidim_orbs             !< Number of elements inside psi in the orbitals distribution scheme
     integer :: npsidim_comp             !< Number of elements inside psi in the components distribution scheme
     type(local_zone_descriptors) :: Lzd !< Data on the localisation regions, if associated
     type(comms_linear) :: collcom ! describes collective communication
     type(p2pComms) :: comgp             !< Describing p2p communications for distributing the potential
     real(wp), dimension(:), pointer :: psi,psit_c,psit_f !< these should eventually be eliminated
     logical :: can_use_transposed
  end type hamiltonian_descriptors

  !> The wavefunction which have to be considered at the DFT level
  type, public :: DFT_wavefunction
     !coefficients
     real(wp), dimension(:), pointer :: psi,hpsi,psit,psit_c,psit_f !< orbitals, or support functions, in wavelet basis
     real(wp), dimension(:), pointer :: spsi !< Metric operator applied to psi (To be used for PAW)
     real(wp), dimension(:,:), pointer :: gaucoeffs !orbitals in gbd basis
     !basis sets
     type(gaussian_basis) :: gbd !<gaussian basis description, if associated
     type(local_zone_descriptors) :: Lzd !< data on the localisation regions, if associated
     !restart objects (consider to move them in rst structure)
     type(old_wavefunction), dimension(:), pointer :: oldpsis !< previously calculated wfns
     integer :: istep_history !< present step of wfn history
     !data properties
     logical :: can_use_transposed !< true if the transposed quantities are allocated and can be used
     type(orbitals_data) :: orbs !<wavefunction specification in terms of orbitals
     type(comms_cubic) :: comms !< communication objects for the cubic approach
     type(diis_objects) :: diis
     type(confpot_data), dimension(:), pointer :: confdatarr !<data for the confinement potential
     type(SIC_data) :: SIC !<control the activation of SIC scheme in the wavefunction
     type(orthon_data) :: orthpar !< control the application of the orthogonality scheme for cubic DFT wavefunction
     character(len=4) :: exctxpar !< Method for exact exchange parallelisation for the wavefunctions, in case
     type(p2pComms) :: comgp !<describing p2p communications for distributing the potential
     type(comms_linear) :: collcom ! describes collective communication
     type(comms_linear) :: collcom_sr ! describes collective communication for the calculation of the charge density
     integer(kind = 8) :: c_obj !< Storage of the C wrapper object. it has to be initialized to zero
     type(foe_data) :: foe_obj        !<describes the structure of the matrices for the linear method foe
     type(linear_matrices) :: linmat
     integer :: npsidim_orbs  !< Number of elements inside psi in the orbitals distribution scheme
     integer :: npsidim_comp  !< Number of elements inside psi in the components distribution scheme
     type(hamiltonian_descriptors) :: ham_descr
     real(kind=8), dimension(:,:), pointer :: coeff !<expansion coefficients
  end type DFT_wavefunction

  !> Flags for optimization loop id
  integer, parameter, public :: OPTLOOP_HAMILTONIAN   = 0
  integer, parameter, public :: OPTLOOP_SUBSPACE      = 1
  integer, parameter, public :: OPTLOOP_WAVEFUNCTIONS = 2
  integer, parameter, public :: OPTLOOP_N_LOOPS       = 3

  !> Used to control the optimization of wavefunctions
  type, public :: DFT_optimization_loop
     integer :: iscf !< Kind of optimization scheme.

     integer :: itrpmax !< specify the maximum number of mixing cycle on potential or density
     integer :: nrepmax !< specify the maximum number of restart after re-diagonalization
     integer :: itermax !< specify the maximum number of minimization iterations, self-consistent or not

     integer :: itrp    !< actual number of mixing cycle.
     integer :: itrep   !< actual number of re-diagonalisation runs.
     integer :: iter    !< actual number of minimization iterations.

     integer :: infocode !< return value after optimization loop.

     real(gp) :: gnrm   !< actual value of cv criterion of the minimization loop.
     real(gp) :: rpnrm  !< actual value of cv criterion of the mixing loop.

     real(gp) :: gnrm_cv       !< convergence criterion of the minimization loop.
     real(gp) :: rpnrm_cv      !< convergence criterion of the mixing loop.
     real(gp) :: gnrm_startmix !< gnrm value to start mixing after.

     integer(kind = 8) :: c_obj = 0 !< Storage of the C wrapper object.
  end type DFT_optimization_loop

  !>  Used to restart a new DFT calculation or to save information 
  !!  for post-treatment
  type, public :: restart_objects
     integer :: version !< 0=cubic, 100=linear
     integer :: n1,n2,n3,nat
     real(gp) :: hx_old,hy_old,hz_old
     real(gp), dimension(:,:), pointer :: rxyz_old,rxyz_new
     type(DFT_wavefunction) :: KSwfn !< Kohn-Sham wavefunctions
     type(DFT_wavefunction) :: tmb !<support functions for linear scaling
     type(GPU_pointers) :: GPU 
  end type restart_objects

  !> Public container to be used with call_bigdft().
  type, public :: run_objects
     type(dictionary), pointer :: user_inputs

     type(input_variables), pointer    :: inputs
     type(atoms_data), pointer         :: atoms
     type(restart_objects), pointer    :: rst
     real(gp), dimension(:,:), pointer :: radii_cf
  end type run_objects

  !> Used to store results of a DFT calculation.
  type, public :: DFT_global_output
     real(gp) :: energy, fnoise, pressure      !< Total energy, noise over forces and pressure
     type(energy_terms) :: energs              !< All energy terms
     integer :: fdim                           !< Dimension of allocated forces (second dimension)
     real(gp), dimension(:,:), pointer :: fxyz !< Atomic forces
     real(gp), dimension(6) :: strten          !< Stress Tensor
  end type DFT_global_output

  !> type paw_ij_objects
  type paw_ij_objects
     !Integer scalars
     !> cplex=1 if all on-site PAW quantities are real, 2 if they are complex
     !! cplex=2 is useful for RF calculations
     integer :: cplex
     !> cplex=1 if dij are real, 2 if they are complex
     integer :: cplex_dij
     !!!!$integer :: has_dijexxcore !> does this makes sense?
     ! 1 if dijexxcore is allocated
     ! 2 if dijexxcore is already computed
     !> 1 if dij is allocated
     !! 2 if dij is already computed
     integer :: has_dij
   
    integer :: has_dijfr
     ! 1 if dijfr is allocated
     ! 2 if dijfr is already computed
   
    integer :: has_dijhartree
     ! 1 if dijhartree is allocated
     ! 2 if dijhartree is already computed
   
    integer :: has_dijhat
     ! 1 if dijhat is allocated
     ! 2 if dijhat is already computed
   
    integer :: has_dijso
     ! 1 if dijso is associated and used, 0 otherwise
     ! 2 if dijso is already computed
   
    integer :: has_dijU
     ! 1 if dijU is associated and used, 0 otherwise
     ! 2 if dijU is already computed
   
    integer :: has_dijxc
     ! 1 if dijxc is associated and used, 0 otherwise
     ! 2 if dijxc is already computed
   
    integer :: has_dijxc_val
     ! 1 if dijxc_val is associated and used, 0 otherwise
     ! 2 if dijxc_val is already computed
   
    integer :: has_exexch_pot
     ! 1 if PAW+(local exact exchange) potential is allocated
   
    integer :: has_pawu_occ
     ! 1 if PAW+U occupations are allocated
   
    integer :: lmn_size
     ! Number of (l,m,n) elements for the paw basis
   
    integer :: lmn2_size
     ! lmn2_size=lmn_size*(lmn_size+1)/2
     ! where lmn_size is the number of (l,m,n) elements for the paw basis
   
    integer :: ndij
     ! Number of components of dij
     ! Usually ndij=nspden, except for nspinor==2 (where ndij=nspinor**2)
   
    integer :: nspden
     ! Number of spin-density components (may be different from dtset%nspden if spin-orbit)
   
    integer :: nsppol
     ! Number of independant spin-components

!Real (real(dp)) arrays

  real(dp), pointer :: dij(:,:)
   ! dij(cplex_dij*lmn2_size,ndij)
   ! Dij term (non-local operator)
   ! May be complex if cplex_dij=2
   !  dij(:,:,1) contains Dij^up-up
   !  dij(:,:,2) contains Dij^dn-dn
   !  dij(:,:,3) contains Dij^up-dn (only if nspinor=2)
   !  dij(:,:,4) contains Dij^dn-up (only if nspinor=2)

  !real(dp), pointer :: dijexxcore(:,:)
  ! dijexxcore(cplex_dij*lmn2_size,ndij)
  ! Onsite matrix elements of the Fock operator generated by core electrons

!  real(dp), pointer :: dijfr(:,:)
!   ! dijhat(cplex_dij*lmn2_size,ndij)
!   ! For response function calculation only
!   ! RF Frozen part of Dij (depends on q vector but not on 1st-order wave function)
!   ! Same storage as Dij (see above)
!
!  real(dp), pointer :: dijhartree(:)
!   ! dijhartree(cplex*lmn2_size)
!   ! Dij_hartree term
!   ! Contains all contributions to Dij from hartree
!   ! Warning: Dimensioned by cplex, not cplex_dij
!   ! Same storage as Dij (see above)
!
!  real(dp), pointer :: dijhat(:,:)
!   ! dijhat(cplex_dij*lmn2_size,ndij)
!   ! Dij_hat term (non-local operator) i.e \sum_LM \int_FFT Q_{ij}^{LM} vtrial
!   ! Same storage as Dij (see above)
!
!  real(dp), pointer :: dijU(:,:)
!   ! dijU(cplex_dij*lmn2_size,ndij)
!   ! Onsite matrix elements of the U part of the PAW Hamiltonian.
!   ! Same storage as Dij (see above)
!
!  real(dp), pointer :: dijso(:,:)
!   ! dijso(cplex_dij*lmn2_size,ndij)
!   ! Onsite matrix elements of L.S i.e <phi_i|L.S|phi_j>
!   ! Same storage as Dij (see above)
!
!  real(dp), pointer :: dijxc(:,:)
!   ! dijxc(cplex_dij*lmn2_size,ndij)
!   ! Onsite matrix elements of vxc i.e
!   ! <phi_i|vxc[n1+nc]|phi_j> - <tphi_i|vxc(tn1+nhat+tnc]|tphi_j>
!   ! Same storage as Dij (see above)
!
!  real(dp), pointer :: dijxc_val(:,:)
!   ! dijxc_val(cplex_dij*lmn2_size,ndij)
!   ! Onsite matrix elements of valence-only vxc i.e
!   ! <phi_i|vxc[n1]|phi_j> - <tphi_i|vxc(tn1+nhat]|tphi_j>
!   ! Same storage as Dij (see above)
!
!  real(dp), pointer :: noccmmp(:,:,:,:)
!   ! noccmmp(cplex_dij,2*lpawu+1,2*lpawu+1,nocc_nspden)
!   ! cplex_dij=1 if collinear
!   ! cplex_dij=2 if spin orbit is used
!   ! cplex_dij=2 is used if non-collinear (for coherence, it is not necessary in this case, however)
!   ! gives occupation matrix for lda+u (computed in setnoccmmp)
!   ! Stored as: noccmmp(:,:,1)=   n^{up,up}_{m,mp}
!   !            noccmmp(:,:,2)=   n^{dn,dn}_{m,mp}
!   !            noccmmp(:,:,3)=   n^{up,dn}_{m,mp}
!   !            noccmmp(:,:,4)=   n^{dn,up}_{m,mp}
!   ! noccmmp(m,mp,:) is computed from rhoij(klmn) with  m=klmntomn(2)>mp=klmntomn(1)
!
!  real(dp), pointer :: nocctot(:)
!   ! nocctot(nspden)
!   ! gives trace of occupation matrix for lda+u (computed in pawdenpot)
!   ! for each value of ispden (1 or 2)
!
!  real(dp), pointer :: vpawx(:,:,:)
!   ! vpawx(2*lexexch+1,2*lexexch+1,nspden)
!   ! exact exchange potential

 end type paw_ij_objects

!>This is cprj_type in ABINIT,
!!this will be obsolete with the PAW Library
 type cprj_objects

!Integer scalars

  integer :: ncpgr
   ! Number of gradients of cp=<p_lmn|Cnk>

  integer :: nlmn
   ! Number of (l,m,n) non-local projectors

!Real (real(dp)) arrays

  real(wp), pointer :: cp (:,:)
   ! cp(2,nlmn)
   ! <p_lmn|Cnk> projected scalars for a given atom and wave function

  real(wp), pointer :: dcp (:,:,:)
   ! dcp(2,ncpgr,nlmn)
   ! derivatives of <p_lmn|Cnk> projected scalars for a given atom and wave function

 end type cprj_objects

!> Contains the arguments needed for the PAW implementation:
  type, public :: paw_objects
    integer :: lmnmax
    integer :: ntypes
    integer :: natom
    integer :: usepaw
    integer, dimension(:,:,:), pointer :: indlmn
    type(paw_ij_objects), dimension(:), allocatable :: paw_ij
    type(cprj_objects), dimension(:,:), allocatable :: cprj
    real(wp), dimension(:), pointer :: spsi
    real(wp), dimension(:,:), pointer :: sij
    real(gp),dimension(:),pointer :: rpaw
  end type paw_objects

  interface input_set
     module procedure input_set_char, input_set_int, input_set_dbl, input_set_bool, &
          & input_set_int_array, input_set_dbl_array, input_set_bool_array, &
          & input_set_dict
  end interface input_set

  !>timing categories
  character(len=*), parameter, private :: tgrp_pot='Potential'
  integer, save, public :: TCAT_EXCHANGECORR=TIMING_UNINITIALIZED
  integer, parameter, private :: ncls_max=6,ncat_bigdft=140   ! define timimg categories and classes
  character(len=14), dimension(ncls_max), parameter, private :: clss = (/ &
       'Communications'    ,  &
       'Convolutions  '    ,  &
       'Linear Algebra'    ,  &
       'Other         '    ,  &
!       'Potential     '    ,  &
       'Initialization'    ,  &
       'Finalization  '    /)
  character(len=14), dimension(3,ncat_bigdft), parameter, private :: cats = reshape((/ &
                                !       Name           Class       Operation Kind
       'ReformatWaves ','Initialization' ,'Small Convol  ' ,  &  !< Reformatting of input waves
       'CrtDescriptors','Initialization' ,'RMA Pattern   ' ,  &  !< Calculation of descriptor arrays
       'CrtLocPot     ','Initialization' ,'Miscellaneous ' ,  &  !< Calculation of local potential
       'CrtProjectors ','Initialization' ,'RMA Pattern   ' ,  &  !< Calculation of projectors
       'CrtPcProjects ','Initialization' ,'RMA Pattern   ' ,  &  !< Calculation of preconditioning projectors
       'CrtPawProjects','Initialization' ,'RMA Pattern   ' ,  &  !< Calculation of abscalc-pawprojectors
       'ApplyLocPotKin','Convolutions  ' ,'OpenCL ported ' ,  &  !< Application of PSP, kinetic energy
       'ApplyProj     ','Other         ' ,'RMA pattern   ' ,  &  !< Application of nonlocal PSP
       'Precondition  ','Convolutions  ' ,'OpenCL ported ' ,  &  !< Precondtioning
       'Rho_comput    ','Convolutions  ' ,'OpenCL ported ' ,  &  !< Calculation of charge density (sumrho) computation
       'Rho_commun    ','Communications' ,'AllReduce grid' ,  &  !< Calculation of charge density (sumrho) communication
       'Pot_commun    ','Communications' ,'AllGathrv grid' ,  &  !< Communication of potential
       'Pot_comm start','Communications' ,'MPI_types/_get' ,  &  !< Communication of potential
       'Un-TransSwitch','Other         ' ,'RMA pattern   ' ,  &  !< Transposition of wavefunction, computation
       'Un-TransComm  ','Communications' ,'ALLtoALLV     ' ,  &  !< Transposition of wavefunction, communication
       'GramS_comput  ','Linear Algebra' ,'DPOTRF        ' ,  &  !< Gram Schmidt computation        
       'GramS_commun  ','Communications' ,'ALLReduce orbs' ,  &  !< Gram Schmidt communication
       'LagrM_comput  ','Linear Algebra' ,'DGEMM         ' ,  &  !< Lagrange Multipliers computation
       'LagrM_commun  ','Communications' ,'ALLReduce orbs' ,  &  !< Lagrange Multipliers communication
       'Diis          ','Other         ' ,'Other         ' ,  &  
       !       'PSolv_comput  ','Potential     ' ,'3D FFT        ' ,  &  
       !       'PSolv_commun  ','Communications' ,'ALLtoALL      ' ,  &  
       !       'PSolvKernel   ','Initialization' ,'Miscellaneous ' ,  &  
!       'Exchangecorr  ','Potential     ' ,'Miscellaneous ' ,  &  
       'Forces        ','Finalization  ' ,'Miscellaneous ' ,  &  
       'Tail          ','Finalization  ' ,'Miscellaneous ' ,  &
       'Loewdin_comput','Linear Algebra' ,'              ' ,  &
       'Loewdin_commun','Communications' ,'ALLReduce orbs' ,  &
       'Chol_commun   ','Communications' ,'              ' ,  &
       'Chol_comput   ','Linear Algebra' ,'ALLReduce orbs' ,  &
       'GS/Chol_comput','Linear Algebra' ,'              ' ,  &
       'GS/Chol_commun','Communications' ,'ALLReduce orbs' ,  &
       'Input_comput  ','Initialization' ,'Miscellaneous ' ,  &
       'Input_commun  ','Communications' ,'ALLtoALL+Reduc' ,  &
       'Davidson      ','Finalization  ' ,'Complete SCF  ' ,  &
       'check_IG      ','Initialization' ,'Linear Scaling' ,  &
       'constrc_locreg','Initialization' ,'Miscellaneous ' ,  &
       'wavefunction  ','Initialization' ,'Miscellaneous ' ,  &
       'create_nlpspd ','Initialization' ,'RMA pattern   ' ,  &
       'p2pOrtho_post ','Communications' ,'irecv / irsend' ,  &
       'p2pOrtho_wait ','Communications' ,'mpi_waitany   ' ,  &
       'lovrlp_comm   ','Communications' ,'mpi_allgatherv' ,  &
       'lovrlp_comp   ','Linear Algebra' ,'many ddots    ' ,  &
       'lovrlp_compr  ','Other         ' ,'cut out zeros ' ,  &
       'lovrlp_uncompr','Other         ' ,'insert zeros  ' ,  &
       'extract_orbs  ','Other         ' ,'copy to sendb ' ,  &
       'lovrlp^-1/2   ','Linear Algebra' ,'exact or appr ' ,  &
       'lovrlp^-1/2old','Linear Algebra' ,'exact or appr ' ,  &
       'lovrlp^-1/2com','Linear Algebra' ,'exact or appr ' ,  &
       'lovrlp^-1/2par','Linear Algebra' ,'exact or appr ' ,  &
       'build_lincomb ','Linear Algebra' ,'many daxpy    ' ,  &
       'convolQuartic ','Convolutions  ' ,'No OpenCL     ' ,  &
       'p2pSumrho_wait','Communications' ,'mpi_test/wait ' ,  &
       'sumrho_TMB    ','Other         ' ,'port to GPU?  ' ,  &
       'TMB_kernel    ','Linear Algebra' ,'dgemm         ' ,  &
       'diagonal_seq  ','Linear Algebra' ,'dsygv         ' ,  &
       'diagonal_par  ','Linear Algebra' ,'pdsygvx       ' ,  &
       'lovrlp^-1     ','Linear Algebra' ,'exact or appr ' ,  &
       'lagmat_orthoco','Linear Algebra' ,'dgemm seq/par ' ,  &
       'optimize_DIIS ','Other         ' ,'Other         ' ,  &
       'optimize_SD   ','Other         ' ,'Other         ' ,  &
       'mix_linear    ','Other         ' ,'Other         ' ,  &
       'mix_DIIS      ','Other         ' ,'Other         ' ,  &
       'ig_matric_comm','Communications' ,'mpi p2p       ' ,  &
       'wf_signals    ','Communications' ,'Socket transf.' ,  &
       'energs_signals','Communications' ,'Socket transf.' ,  &
       'rhov_signals  ','Communications' ,'Socket transf.' ,  &
       'init_locregs  ','Initialization' ,'Miscellaneous ' ,  &
       'init_commSumro','Initialization' ,'Miscellaneous ' ,  &
       'init_commPot  ','Initialization' ,'Miscellaneous ' ,  &
       'init_commOrtho','Initialization' ,'Miscellaneous ' ,  &
       'init_inguess  ','Initialization' ,'Miscellaneous ' ,  &
       'init_matrCompr','Initialization' ,'Miscellaneous ' ,  &
       'init_collcomm ','Initialization' ,'Miscellaneous ' ,  &
       'init_collco_sr','Initialization' ,'Miscellaneous ' ,  &
       'init_orbs_lin ','Initialization' ,'Miscellaneous ' ,  &
       'init_repart   ','Initialization' ,'Miscellaneous ' ,  &
       'initMatmulComp','Initialization' ,'Miscellaneous ' ,  &
       'Pot_after_comm','Other         ' ,'global_to_loca' ,  & 
       !       'Init to Zero  ','Other         ' ,'Memset        ' ,  &
       'calc_kernel   ','Other         ' ,'Miscellaneous ' ,  &
       'commun_kernel ','Communications' ,'mpi_allgatherv' ,  &
       'getlocbasinit ','Other         ' ,'Miscellaneous ' ,  &
       'updatelocreg1 ','Other         ' ,'Miscellaneous ' ,  &
       'linscalinit   ','Other         ' ,'Miscellaneous ' ,  &
       'commbasis4dens','Communications' ,'Miscellaneous ' ,  &
       'eglincomms    ','Communications' ,'Miscellaneous ' ,  &
       'allocommsumrho','Communications' ,'Miscellaneous ' ,  &
       'ovrlptransComp','Other         ' ,'Miscellaneous ' ,  &
       'ovrlptransComm','Communications' ,'mpi_allreduce ' ,  &
       'lincombtrans  ','Other         ' ,'Miscellaneous ' ,  &
       'glsynchham1   ','Other         ' ,'Miscellaneous ' ,  &
       'glsynchham2   ','Other         ' ,'Miscellaneous ' ,  &
       'gauss_proj    ','Other         ' ,'Miscellaneous ' ,  &
       'sumrho_allred ','Communications' ,'mpiallred     ' ,  &
       'deallocprec   ','Other         ' ,'Miscellaneous ' ,  &
       'large2small   ','Other         ' ,'Miscellaneous ' ,  &
       'small2large   ','Other         ' ,'Miscellaneous ' ,  &
       'renormCoefCom1','Linear Algebra' ,'Miscellaneous ' ,  &
       'renormCoefCom2','Linear Algebra' ,'Miscellaneous ' ,  &
       'renormCoefComm','Communications' ,'Miscellaneous ' ,  &
       'waitAllgatKern','Other         ' ,'Miscellaneous ' ,  &
       'UnBlockPot    ','Other         ' ,'Overlap comms ' ,  &
       'UnBlockDen    ','Other         ' ,'Overlap comms ' ,  &
       'global_local  ','Initialization' ,'Unknown       ' ,  &
       'wfd_creation  ','Other         ' ,'Miscellaneous ' ,  & 
       'comm_llr      ','Communications' ,'Miscellaneous ' ,  &
       !       'AllocationProf','Other         ' ,'Allocate arrs ' ,  &
       'dirmin_lagmat1','Linear Algebra' ,'grad calc     ' ,  &
       'dirmin_lagmat2','Linear Algebra' ,'allgatherv    ' ,  &
       'dirmin_dgesv  ','Linear Algebra' ,'dgesv/pdgesv  ' ,  &
       'dirmin_sddiis ','Linear Algebra' ,'Miscellaneous ' ,  &
       'dirmin_allgat ','Linear Algebra' ,'allgatherv    ' ,  &
       'dirmin_sdfit  ','Linear Algebra' ,'allgatherv etc' ,  &
       'chebyshev_comp','Linear Algebra' ,'matmul/matadd ' ,  &
       'chebyshev_comm','Communications' ,'allreduce     ' ,  &
       'chebyshev_coef','Other         ' ,'Miscellaneous ' ,  &
       'FOE_auxiliary ','Other         ' ,'Miscellaneous ' ,  &
       'FOE_init      ','Other         ' ,'Miscellaneous ' ,  &
       'compress_uncom','Other         ' ,'Miscellaneous ' ,  &
       'norm_trans    ','Other         ' ,'Miscellaneous ' ,  &
       'misc          ','Other         ' ,'Miscellaneous ' ,  &
       'sparse_copy   ','Other         ' ,'Miscellaneous ' ,  &
       'constraineddft','Other         ' ,'Miscellaneous ' ,  &
       'transfer_int  ','Other         ' ,'Miscellaneous ' ,  &
       'Reformatting  ','Initialization' ,'Interpolation ' ,  &
       'restart_wvl   ','Initialization' ,'inguess    rst' ,  &
       'restart_rsp   ','Initialization' ,'inguess    rst' ,  &
       'check_sumrho  ','Initialization' ,'unitary check ' ,  &
       'check_pot     ','Initialization' ,'unitary check ' ,  &
       'ApplyLocPot   ','Convolutions  ' ,'OpenCL ported ' ,  &
       'ApplyLocKin   ','Convolutions  ' ,'OpenCL ported ' ,  &
       'kernel_init   ','Other         ' ,'Fragment calc ' ,  &
       'calc_energy   ','Linear Algebra' ,'allred etc    ' ,  &
       'new_pulay_corr','Other         ' ,'Pulay forces  ' ,  &
       'dev_from_unity','Other         ' ,'Miscellaneous ' ,  &
       'ks_residue    ','Linear Algebra' ,'Miscellaneous ' ,  &
       'weightanalysis','Linear Algebra' ,'Fragment calc ' ,  &
       'tmbrestart    ','Initialization' ,'Miscellaneous ' ,  &
       'readtmbfiles  ','Initialization' ,'Miscellaneous ' ,  &
       'readisffiles  ','Initialization' ,'Miscellaneous ' ,  &
       'purify_kernel ','Linear Algebra' ,'dgemm         ' ,  &
       'potential_dims','Other         ' ,'auxiliary     ' ,  &
       'sparse_matmul ','Linear Algebra' ,'self-made     ' ,  &
       'transform_matr','Other         ' ,'small to large' ,  &
       'calc_bounds   ','Other         ' ,'Miscellaneous ' /),(/3,ncat_bigdft/))
  integer, dimension(ncat_bigdft), private, save :: cat_ids !< id of the categories to be converted

contains

  function old_wavefunction_null() result(wfn)
    implicit none
    type(old_wavefunction) :: wfn
    wfn%Lzd=default_lzd()
    nullify(wfn%psi)
    nullify(wfn%rxyz)
  end function old_wavefunction_null

  function dpbox_null() result(dd)
    implicit none
    type(denspot_distribution) :: dd
    dd%n3d=0
    dd%n3p=0
    dd%n3pi=0
    dd%i3xcsh=0
    dd%i3s=0
    dd%nrhodim=0
    dd%i3rho_add=0
    dd%ndimpot=0
    dd%ndimgrid=0
    dd%ndimrhopot=0
    dd%ndims=(/0,0,0/)
    dd%hgrids=(/0.0_gp,0.0_gp,0.0_gp/)
    nullify(dd%nscatterarr)
    nullify(dd%ngatherarr)
    dd%mpi_env=mpi_environment_null()
  end function dpbox_null

  function material_acceleration_null() result(ma)
    type(material_acceleration) :: ma
    ma%iacceleration=0
    ma%Psolver_igpu=0
    ma%OCL_platform=repeat(' ',len(ma%OCL_platform))
    ma%OCL_platform=repeat(' ',len(ma%OCL_devices))
  end function material_acceleration_null

  function default_lzd() result(lzd)
    type(local_zone_descriptors) :: lzd
    lzd%linear=.false.
    lzd%nlr=0
    lzd%lintyp=0
    lzd%ndimpotisf=0
    lzd%hgrids=(/0.0_gp,0.0_gp,0.0_gp/)
    lzd%Glr=locreg_null()
    nullify(lzd%Llr)
  end function default_lzd
 
  function bigdft_run_id_toa()
    use yaml_output
    implicit none
    character(len=20) :: bigdft_run_id_toa

    bigdft_run_id_toa=repeat(' ',len(bigdft_run_id_toa))

    if (bigdft_mpi%ngroup>1) then
       bigdft_run_id_toa=adjustl(trim(yaml_toa(bigdft_mpi%igroup,fmt='(i15)')))
    end if

  end function bigdft_run_id_toa

  !> Fills the old_wavefunction structure with corresponding data
  !! Deallocate previous workspaces if already existing
  subroutine old_wavefunction_set(wfn,nat,norbp,Lzd,rxyz,psi)
    
    implicit none
    integer, intent(in) :: nat,norbp
    type(local_zone_descriptors), intent(in) :: Lzd
    real(gp), dimension(3,nat), intent(in) :: rxyz
    real(wp), dimension((Lzd%Glr%wfd%nvctr_c+7*Lzd%Glr%wfd%nvctr_f)*norbp), intent(in) :: psi
    type(old_wavefunction), intent(inout) :: wfn
    !local variables
    character(len=*), parameter :: subname='old_wavefunction_set'
    integer :: i_stat

    !first, free the workspace if not already done
    call old_wavefunction_free(wfn,subname)
    !then allocate the workspaces and fill them
    wfn%psi = f_malloc_ptr((Lzd%Glr%wfd%nvctr_c+7*Lzd%Glr%wfd%nvctr_f)*norbp+ndebug,id='wfn%psi')
    
    if (norbp>0) call vcopy((Lzd%Glr%wfd%nvctr_c+7*Lzd%Glr%wfd%nvctr_f)*norbp,&
         psi(1),1,wfn%psi(1),1)

    wfn%rxyz = f_malloc_ptr((/ 3, nat /),id='wfn%rxyz')
    if (nat>0) call vcopy(3*nat,rxyz(1,1),1,wfn%rxyz(1,1),1)
    call copy_local_zone_descriptors(Lzd,wfn%Lzd,subname)

  end subroutine old_wavefunction_set

  subroutine old_wavefunction_free(wfn,subname)
    implicit none
    character(len=*), intent(in) :: subname
    type(old_wavefunction), intent(inout) :: wfn
    !local variables
    integer :: i_all,i_stat

    if (associated(wfn%psi)) then
       call f_free_ptr(wfn%psi)
    end if
    if (associated(wfn%rxyz)) then
       call f_free_ptr(wfn%rxyz)
    end if
    !lzd should be deallocated also (to be checked again)
    call deallocate_local_zone_descriptors(wfn%Lzd, subname)

  end subroutine old_wavefunction_free
   

!> De-Allocate comms_cubic
  subroutine deallocate_comms(comms,subname)
    use module_base
    implicit none
    character(len=*), intent(in) :: subname
    type(comms_cubic), intent(inout) :: comms
    !local variables
    integer :: i_all,i_stat

    call f_free_ptr(comms%nvctr_par)
    call f_free_ptr(comms%ncntd)
    call f_free_ptr(comms%ncntt)
    call f_free_ptr(comms%ndspld)
    call f_free_ptr(comms%ndsplt)
  END SUBROUTINE deallocate_comms


  subroutine deallocate_abscalc_input(in, subname)
    use module_base
    implicit none
    type(input_variables) :: in
    character(len=*), intent(in) :: subname

    !local variables
    integer :: i_all,i_stat

    i_all = -product(shape(in%Gabs_coeffs))*kind(in%Gabs_coeffs)
    deallocate(in%Gabs_coeffs,stat=i_stat)
    call memocc(i_stat,i_all,'in%Gabs_coeffs',subname)


  END SUBROUTINE deallocate_abscalc_input


!> De-Allocate orbitals data structure, except eval pointer
!! which is not allocated in the orbitals_descriptor routine
subroutine deallocate_orbs(orbs,subname)
  use module_base
  implicit none
    character(len=*), intent(in) :: subname
    type(orbitals_data), intent(inout) :: orbs
    !local variables
    integer :: i_all,i_stat

    call f_free_ptr(orbs%norb_par)

    call f_free_ptr(orbs%occup)
    call f_free_ptr(orbs%spinsgn)
    call f_free_ptr(orbs%kpts)
    call f_free_ptr(orbs%kwgts)

    call f_free_ptr(orbs%iokpt)

    call f_free_ptr(orbs%ikptproc)

    call f_free_ptr(orbs%inwhichlocreg)

    call f_free_ptr(orbs%onwhichatom)

    call f_free_ptr(orbs%isorb_par)
    if (associated(orbs%ispot)) then
       call f_free_ptr(orbs%ispot)
    end if

  END SUBROUTINE deallocate_orbs

  !> All in one routine to initialise and set-up restart objects.
  subroutine init_restart_objects(iproc,inputs,atoms,rst,subname)
    use module_base
    implicit none
    !Arguments
    character(len=*), intent(in) :: subname
    integer, intent(in) :: iproc
    type(input_variables), intent(in) :: inputs
    type(atoms_data), intent(in) :: atoms
    type(restart_objects), intent(out) :: rst

    call restart_objects_new(rst)
    call restart_objects_set_mode(rst, inputs%inputpsiid)
    call restart_objects_set_nat(rst, atoms%astruct%nat, subname)
    call restart_objects_set_mat_acc(rst, iproc, inputs%matacc)
  END SUBROUTINE init_restart_objects

  !> Allocate and nullify restart objects
  subroutine restart_objects_new(rst)
    use module_base
    implicit none
    !Arguments
    type(restart_objects), intent(out) :: rst

    ! Decide whether we use the cubic or the linear version
    rst%version = UNINITIALIZED(CUBIC_VERSION)

    !allocate pointers
    rst%nat = 0
    nullify(rst%rxyz_new)
    nullify(rst%rxyz_old)

    !nullify unallocated pointers
    rst%KSwfn%c_obj = 0
    nullify(rst%KSwfn%psi)
    nullify(rst%KSwfn%orbs%eval)

    nullify(rst%KSwfn%gaucoeffs)
    nullify(rst%KSwfn%oldpsis)

    rst%KSwfn%Lzd%Glr = locreg_null()
    nullify(rst%KSwfn%Lzd%Glr%wfd%keyglob)
    nullify(rst%KSwfn%Lzd%Glr%wfd%keygloc)
    nullify(rst%KSwfn%Lzd%Glr%wfd%keyvloc)
    nullify(rst%KSwfn%Lzd%Glr%wfd%keyvglob)
                
    nullify(rst%KSwfn%gbd%nshell)
    nullify(rst%KSwfn%gbd%ndoc)
    nullify(rst%KSwfn%gbd%nam)
    nullify(rst%KSwfn%gbd%xp)
    nullify(rst%KSwfn%gbd%psiat)
    nullify(rst%KSwfn%gbd%rxyz)

    !Nullify LZD for cubic version (new input guess)
    call nullify_local_zone_descriptors(rst%tmb%lzd)

    !Nullify GPU data
    rst%GPU%OCLconv=.false.
  END SUBROUTINE restart_objects_new

  subroutine restart_objects_set_mode(rst, inputpsiid)
    implicit none
    type(restart_objects), intent(inout) :: rst
    integer, intent(in) :: inputpsiid

    select case (inputpsiid)
    case (INPUT_PSI_EMPTY, INPUT_PSI_RANDOM, INPUT_PSI_CP2K, INPUT_PSI_LCAO, INPUT_PSI_MEMORY_WVL, &
         INPUT_PSI_DISK_WVL, INPUT_PSI_LCAO_GAUSS, INPUT_PSI_MEMORY_GAUSS, INPUT_PSI_DISK_GAUSS)
       rst%version = CUBIC_VERSION
    case (INPUT_PSI_LINEAR_AO, INPUT_PSI_MEMORY_LINEAR, INPUT_PSI_DISK_LINEAR)
       rst%version = LINEAR_VERSION
    end select
  END SUBROUTINE restart_objects_set_mode
  subroutine restart_objects_set_nat(rst, nat, subname)
    use module_base
    implicit none
    !Arguments
    character(len=*), intent(in) :: subname
    integer, intent(in) :: nat
    type(restart_objects), intent(inout) :: rst
    !local variables
    integer :: i_all,i_stat
    if (associated(rst%rxyz_old)) then
       call f_free_ptr(rst%rxyz_old)
    end if
    if (associated(rst%rxyz_new)) then
       call f_free_ptr(rst%rxyz_new)
    end if

    rst%nat = nat
    rst%rxyz_new = f_malloc_ptr((/ 3, nat /),id='rst%rxyz_new')
    rst%rxyz_old = f_malloc_ptr((/ 3, nat /),id='rst%rxyz_old')
  END SUBROUTINE restart_objects_set_nat

  subroutine restart_objects_set_mat_acc(rst, iproc, matacc)
    implicit none
    !Arguments
    type(restart_objects), intent(inout) :: rst
    integer, intent(in) :: iproc
    type(material_acceleration), intent(in) :: matacc
    !initialise the acceleration strategy if required
    call init_material_acceleration(iproc,matacc,rst%GPU)
  END SUBROUTINE restart_objects_set_mat_acc

!>  De-Allocate restart_objects
  subroutine free_restart_objects(rst,subname)
    use module_base
    use locregs
    implicit none
    character(len=*), intent(in) :: subname
    type(restart_objects) :: rst
    !local variables
    integer :: i_all,i_stat,istep

    if (rst%version == LINEAR_VERSION) then
       call destroy_DFT_wavefunction(rst%tmb)
    end if
    !always deallocate lzd for new input guess
    !call deallocate_lzd(rst%tmb%lzd, subname)
    ! Modified by SM
    call deallocate_local_zone_descriptors(rst%tmb%lzd, subname)

    call deallocate_locreg_descriptors(rst%KSwfn%Lzd%Glr)

    if (associated(rst%KSwfn%psi)) then
       !call f_free_ptr(rst%KSwfn%psi)
       i_all = -product(shape(rst%KSwfn%psi))*kind(rst%KSwfn%psi)
       deallocate(rst%KSwfn%psi,stat=i_stat)
       call memocc(i_stat,i_all,'rst%KSwfn%psi',subname)
    end if

    if (associated(rst%KSwfn%orbs%eval)) then
       call f_free_ptr(rst%KSwfn%orbs%eval)
    end if

    if (associated(rst%KSwfn%oldpsis)) then
       do istep=0,product(shape(rst%KSwfn%oldpsis))-1
          call old_wavefunction_free(rst%KSwfn%oldpsis(istep),subname)
       end do
       deallocate(rst%KSwfn%oldpsis)
    end if


    if (associated(rst%rxyz_old)) then
       call f_free_ptr(rst%rxyz_old)
    end if
    if (associated(rst%rxyz_new)) then
       call f_free_ptr(rst%rxyz_new)
    end if

    !The gaussian basis descriptors are always allocated together
    !with the gaussian coefficients
    if (associated(rst%KSwfn%gbd%rxyz)) then
       nullify(rst%KSwfn%gbd%rxyz)
       call deallocate_gwf(rst%KSwfn%gbd,subname)
    end if

    if (associated(rst%KSwfn%gaucoeffs)) then
       call f_free_ptr(rst%KSwfn%gaucoeffs)
    end if

    !finalise the material accelearion usage
    call release_material_acceleration(rst%GPU)

  END SUBROUTINE free_restart_objects


!> Allocate wavefunctions_descriptors
  subroutine deallocate_rho_descriptors(rhodsc,subname)
    use module_base
    implicit none
    type(rho_descriptors) :: rhodsc
    character(len=*), intent(in) :: subname
    !local variables
    integer :: i_all,i_stat

    if (associated(rhodsc%spkey))then
       call f_free_ptr(rhodsc%spkey)
    end if
    if (associated(rhodsc%dpkey))then
       call f_free_ptr(rhodsc%dpkey)
    end if
    if (associated(rhodsc%cseg_b))then
       call f_free_ptr(rhodsc%cseg_b)
    end if
    if (associated(rhodsc%fseg_b))then
       call f_free_ptr(rhodsc%fseg_b)
    end if

  end subroutine deallocate_rho_descriptors


!> De-Allocate gaussian_basis type
  subroutine deallocate_gwf(G,subname)
    use module_base
    implicit none
    type(gaussian_basis) :: G
    character(len=*), intent(in) :: subname
    !local variables
    integer :: i_all,i_stat

    !normally positions should be deallocated outside
    
    call f_free_ptr(G%ndoc)
    call f_free_ptr(G%nam)
    call f_free_ptr(G%nshell)
    call f_free_ptr(G%psiat)
    call f_free_ptr(G%xp)

  END SUBROUTINE deallocate_gwf


!> De-Allocate gaussian_basis type
  subroutine deallocate_gwf_c(G,subname)
    use module_base
    implicit none
    type(gaussian_basis_c) :: G
    character(len=*), intent(in) :: subname
    !local variables
    integer :: i_all,i_stat

    !normally positions should be deallocated outside
    
    call f_free_ptr(G%ndoc)
    call f_free_ptr(G%nam)
    call f_free_ptr(G%nshell)
    call f_free_ptr(G%psiat)
    call f_free_ptr(G%expof)
    call f_free_ptr(G%rxyz)

  END SUBROUTINE 

  !> Deallocate lr (obsolete)
  !! @todo Remove this function.
  subroutine deallocate_lr(lr,subname)
    use module_base
    character(len=*), intent(in) :: subname
    type(locreg_descriptors) :: lr
!    integer :: i_all,i_stat

    write(0,*) "deallocate_lr : TODO, remove me"
    
    call deallocate_wfd(lr%wfd)

    call deallocate_bounds(lr%geocode,lr%hybrid_on,lr%bounds,subname)

!    if (associated(lr%projflg)) then
!       i_all=-product(shape(lr%projflg)*kind(lr%projflg))
!       deallocate(lr%projflg,stat=i_stat)
!       call memocc(i_stat,i_all,'lr%projflg',subname)
!    end if
  END SUBROUTINE deallocate_lr

  subroutine deallocate_Lzd(Lzd,subname)
    use module_base
    character(len=*), intent(in) :: subname
    type(local_zone_descriptors) :: Lzd
    integer :: ilr

!   nullify the bounds of Glr
    if ((Lzd%Glr%geocode == 'P' .and. Lzd%Glr%hybrid_on) .or. Lzd%Glr%geocode == 'F') then
       nullify(Lzd%Glr%bounds%kb%ibyz_f)
       nullify(Lzd%Glr%bounds%kb%ibxz_f)
       nullify(Lzd%Glr%bounds%kb%ibxy_f)
       nullify(Lzd%Glr%bounds%sb%ibxy_ff)
       nullify(Lzd%Glr%bounds%sb%ibzzx_f)
       nullify(Lzd%Glr%bounds%sb%ibyyzz_f)
       nullify(Lzd%Glr%bounds%gb%ibyz_ff)
       nullify(Lzd%Glr%bounds%gb%ibzxx_f)
       nullify(Lzd%Glr%bounds%gb%ibxxyy_f)
    end if
    !the arrays which are needed only for free BC
    if (Lzd%Glr%geocode == 'F') then
       nullify(Lzd%Glr%bounds%kb%ibyz_c)
       nullify(Lzd%Glr%bounds%kb%ibxz_c)
       nullify(Lzd%Glr%bounds%kb%ibxy_c)
       nullify(Lzd%Glr%bounds%sb%ibzzx_c)
       nullify(Lzd%Glr%bounds%sb%ibyyzz_c)
       nullify(Lzd%Glr%bounds%gb%ibzxx_c)
       nullify(Lzd%Glr%bounds%gb%ibxxyy_c)
       nullify(Lzd%Glr%bounds%ibyyzz_r)
    end if

! nullify the wfd of Glr
   nullify(Lzd%Glr%wfd%keyglob)
   nullify(Lzd%Glr%wfd%keygloc)
!   nullify(Lzd%Glr%wfd%keyv)
   nullify(Lzd%Glr%wfd%keyvloc)
   nullify(Lzd%Glr%wfd%keyvglob)

! nullify the Gnlpspd
!   call deallocate_proj_descr(Lzd%Gnlpspd,subname)
!!$   nullify(Lzd%Gnlpspd%nvctr_p)
!!$   nullify(Lzd%Gnlpspd%nseg_p)
!!$   nullify(Lzd%Gnlpspd%keyv_p)
!!$   nullify(Lzd%Gnlpspd%keyg_p)
!!$   nullify(Lzd%Gnlpspd%nboxp_c)
!!$   nullify(Lzd%Gnlpspd%nboxp_f)
 
!Now destroy the Llr
    do ilr = 1, Lzd%nlr 
       call deallocate_lr(Lzd%Llr(ilr),subname)
!       call deallocate_Lnlpspd(Lzd%Lnlpspd(ilr),subname)
    end do
     nullify(Lzd%Llr)
!     nullify(Lzd%Lnlpspd)

  END SUBROUTINE deallocate_Lzd


  function input_psi_names(id)
    integer, intent(in) :: id
    character(len = 14) :: input_psi_names

    select case(id)
    case(INPUT_PSI_EMPTY)
       write(input_psi_names, "(A)") "empty"
    case(INPUT_PSI_RANDOM)
       write(input_psi_names, "(A)") "random"
    case(INPUT_PSI_CP2K)
       write(input_psi_names, "(A)") "CP2K"
    case(INPUT_PSI_LCAO)
       write(input_psi_names, "(A)") "LCAO"
    case(INPUT_PSI_MEMORY_WVL)
       write(input_psi_names, "(A)") "wvl. in mem."
    case(INPUT_PSI_DISK_WVL)
       write(input_psi_names, "(A)") "wvl. on disk"
    case(INPUT_PSI_LCAO_GAUSS)
       write(input_psi_names, "(A)") "LCAO + gauss."
    case(INPUT_PSI_MEMORY_GAUSS)
       write(input_psi_names, "(A)") "gauss. in mem."
    case(INPUT_PSI_DISK_GAUSS)
       write(input_psi_names, "(A)") "gauss. on disk"
    case(INPUT_PSI_LINEAR_AO)
       write(input_psi_names, "(A)") "Linear AO"
    case(INPUT_PSI_MEMORY_LINEAR)
       write(input_psi_names, "(A)") "Linear restart"
    case(INPUT_PSI_DISK_LINEAR)
       write(input_psi_names, "(A)") "Linear on disk"
    case default
       write(input_psi_names, "(A)") "Error"
    end select
  end function input_psi_names

  subroutine input_psi_help()
    integer :: i

    write(*, "(1x,A)") "Available values of inputPsiId are:"
    do i = 1, size(input_psi_values)
       write(*, "(1x,A,I5,A,A)") " | ", input_psi_values(i), &
            & " - ", input_psi_names(input_psi_values(i))
    end do
  end subroutine input_psi_help

  function input_psi_validate(id)
    integer, intent(in) :: id
    logical :: input_psi_validate

    integer :: i

    input_psi_validate = .false.
    do i = 1, size(input_psi_values)
       if (id == input_psi_values(i)) then
          input_psi_validate = .true.
          return
       end if
    end do
  end function input_psi_validate

  subroutine output_wf_format_help()
    integer :: i

    write(*, "(1x,A)") "Available values of output_wf are:"
    do i = 0, size(wf_format_names) - 1
       write(*, "(1x,A,I5,A,A)") " | ", i, &
            & " - ", wf_format_names(i)
    end do
  end subroutine output_wf_format_help

  function output_wf_format_validate(id)
    integer, intent(in) :: id
    logical :: output_wf_format_validate

    output_wf_format_validate = (id >= 0 .and. id < size(wf_format_names))
  end function output_wf_format_validate

  subroutine output_denspot_help()
    integer :: i, j

    write(*, "(1x,A)") "Available values of output_denspot are:"
    do i = 0, size(output_denspot_format_names) - 1
       do j = 0, size(output_denspot_names) - 1
          if (j == 0 .and. i == 0) then
             write(*, "(1x,A,I5,A,A,A)") " | ", i * 10 + j, &
                  & " - ", trim(output_denspot_names(j)), "."
          else if (j /= 0) then
             write(*, "(1x,A,I5,A,A,A,A,A)") " | ", i * 10 + j, &
                  & " - ", trim(output_denspot_names(j)), &
                  & " in ", trim(output_denspot_format_names(i)), " format."
          end if
       end do
    end do
  end subroutine output_denspot_help

  function output_denspot_validate(id, fid)
    integer, intent(in) :: id, fid
    logical :: output_denspot_validate

    output_denspot_validate = (id >= 0 .and. id < size(output_denspot_names)) .and. &
         & (fid >= 0 .and. fid < size(output_denspot_format_names))
  end function output_denspot_validate

subroutine nullify_DFT_local_fields(denspot)
  implicit none
  type(DFT_local_fields),intent(out) :: denspot

  nullify(denspot%rhov)
  nullify(denspot%mix)
  nullify(denspot%rho_psi)
  nullify(denspot%rho_C)
  nullify(denspot%V_ext)
  nullify(denspot%V_XC)
  nullify(denspot%Vloc_KS)
  nullify(denspot%f_XC)
  nullify(denspot%rho_work)
  nullify(denspot%pot_work)
  call nullify_rho_descriptors(denspot%rhod)
  call nullify_denspot_distribution(denspot%dpbox)
  call nullify_coulomb_operator(denspot%pkernel)
  call nullify_coulomb_operator(denspot%pkernelseq)
  
end subroutine nullify_DFT_local_fields


subroutine deallocate_denspot_distribution(dpbox,subname)
  implicit none
  character(len=*), intent(in) :: subname
  type(denspot_distribution),intent(inout)::dpbox
  !local variables
  integer :: i_all,i_stat
  
  if(associated(dpbox%nscatterarr)) then
    call f_free_ptr(dpbox%nscatterarr)
  end if
  if(associated(dpbox%ngatherarr)) then
    call f_free_ptr(dpbox%ngatherarr)
  end if

end subroutine deallocate_denspot_distribution

subroutine nullify_coulomb_operator(coul_op)
  implicit none
  type(coulomb_operator),intent(out) :: coul_op
  nullify(coul_op%kernel)
end subroutine nullify_coulomb_operator


subroutine copy_coulomb_operator(coul1,coul2,subname)
  implicit none
  type(coulomb_operator),intent(in) :: coul1
  type(coulomb_operator),intent(inout) :: coul2
  character(len=*), intent(in) :: subname
  !local variables
  integer :: i_all,i_stat

  if(associated(coul2%kernel)) then
    call f_free_ptr(coul2%kernel)
  end if
  coul2%kernel   =>coul1%kernel
  coul2%itype_scf= coul1%itype_scf
  coul2%mu       = coul1%mu
  coul2%geocode  = coul1%geocode
  coul2%ndims    = coul1%ndims
  coul2%hgrids   = coul1%hgrids
  coul2%angrad   = coul1%angrad
  coul2%work1_GPU= coul1%work1_GPU
  coul2%work2_GPU= coul1%work2_GPU
  coul2%k_GPU    = coul1%k_GPU
  coul2%plan     = coul1%plan
  coul2%geo      = coul1%geo
  coul2%igpu     = coul1%igpu
  coul2%initCufftPlan=coul1%initCufftPlan
  coul2%keepGPUmemory=coul1%keepGPUmemory
! mpi_env:
  coul2%mpi_env%mpi_comm = coul1%mpi_env%mpi_comm
  coul2%mpi_env%iproc    = coul1%mpi_env%iproc
  coul2%mpi_env%nproc    = coul1%mpi_env%nproc
  coul2%mpi_env%igroup   = coul1%mpi_env%igroup
  coul2%mpi_env%ngroup   = coul1%mpi_env%ngroup

end subroutine copy_coulomb_operator


subroutine deallocate_coulomb_operator(coul_op,subname)
  implicit none
  type(coulomb_operator),intent(inout) :: coul_op
  character(len=*), intent(in) :: subname
  !local variables
  integer :: i_all,i_stat

  if(associated(coul_op%kernel)) then
    call f_free_ptr(coul_op%kernel)
  end if
  call nullify_coulomb_operator(coul_op)
end subroutine deallocate_coulomb_operator


subroutine nullify_denspot_distribution(dpbox)
  implicit none
  type(denspot_distribution),intent(out) :: dpbox
  
  nullify(dpbox%nscatterarr)
  nullify(dpbox%ngatherarr)
end subroutine nullify_denspot_distribution

subroutine nullify_rho_descriptors(rhod)
  implicit none
  type(rho_descriptors),intent(out) :: rhod

  nullify(rhod%spkey)
  nullify(rhod%dpkey)
  nullify(rhod%cseg_b)
  nullify(rhod%fseg_b)
end subroutine nullify_rho_descriptors

subroutine nullify_GPU_pointers(gpup)
  implicit none
  type(GPU_pointers), intent(out) :: gpup

  nullify(gpup%psi)
  nullify(gpup%ekinpot_host)
  nullify(gpup%psicf_host)
  nullify(gpup%hpsicf_host)
  nullify(gpup%bprecond_host)
  nullify(gpup%ekin)
  nullify(gpup%epot)

end subroutine nullify_GPU_pointers

!subroutine nullify_wfn_metadata(wfnmd)
!  implicit none
!  type(wfn_metadata),intent(inout) :: wfnmd
!
!  nullify(wfnmd%coeff)
!  nullify(wfnmd%coeff_proj)
!  nullify(wfnmd%alpha_coeff)
!  nullify(wfnmd%grad_coeff_old)
!
!end subroutine nullify_wfn_metadata

subroutine nullify_diis_objects(diis)
  implicit none
  type(diis_objects),intent(inout) :: diis

  nullify(diis%psidst)
  nullify(diis%hpsidst)
  nullify(diis%ads)

end subroutine nullify_diis_objects

subroutine nullify_rholoc_objects(rholoc)
  implicit none
  type(rholoc_objects),intent(inout) :: rholoc
  
  nullify(rholoc%msz)
  nullify(rholoc%d)
  nullify(rholoc%rad)
  nullify(rholoc%radius) 
end subroutine nullify_rholoc_objects

subroutine nullify_paw_objects(paw,rholoc)
  implicit none
  type(paw_objects),intent(inout) :: paw
  type(rholoc_objects),optional :: rholoc
  
  nullify(paw%indlmn) 
  nullify(paw%spsi) 
  nullify(paw%sij) 
  nullify(paw%rpaw)

  if(present(rholoc)) then
   nullify(rholoc%msz)
   nullify(rholoc%d)
   nullify(rholoc%rad)
   nullify(rholoc%radius) 
  end if
end subroutine nullify_paw_objects

subroutine nullify_paw_ij_objects(paw_ij)
  implicit none
  !Arguments
  type(paw_ij_objects), intent(inout) :: paw_ij

  nullify(paw_ij%dij) 
end subroutine nullify_paw_ij_objects

subroutine nullify_cprj_objects(cprj)
  implicit none
  type(cprj_objects),intent(inout) :: cprj

  nullify(cprj%cp)
  nullify(cprj%dcp)
end subroutine nullify_cprj_objects

subroutine nullify_gaussian_basis(G)

  implicit none
  !Arguments
  type(gaussian_basis),intent(inout) :: G 

  G%ncplx=1
  nullify(G%nshell)
  nullify(G%ndoc)
  nullify(G%nam)
  nullify(G%psiat)
  nullify(G%xp)
  nullify(G%rxyz)

END SUBROUTINE nullify_gaussian_basis

subroutine nullify_global_output(outs)
  implicit none
  type(DFT_global_output), intent(out) :: outs

  outs%fdim      = 0
  nullify(outs%fxyz)
  outs%energy    = UNINITIALIZED(1.0_gp)
  outs%fnoise    = UNINITIALIZED(1.0_gp)
  outs%pressure  = UNINITIALIZED(1.0_gp)
  outs%strten(:) = UNINITIALIZED(1.0_gp)
END SUBROUTINE nullify_global_output

subroutine init_global_output(outs, nat)
  use module_base
  use dynamic_memory
  implicit none
  type(DFT_global_output), intent(out) :: outs
  integer, intent(in) :: nat

  call nullify_global_output(outs)
  outs%fdim = nat
  outs%fxyz = f_malloc_ptr((/ 3, outs%fdim /),id='outs%fxyz')
  outs%fxyz(:,:) = UNINITIALIZED(1.0_gp)
END SUBROUTINE init_global_output

subroutine deallocate_global_output(outs, fxyz)
  use module_base
  use dynamic_memory
  implicit none
  type(DFT_global_output), intent(inout) :: outs
  real(gp), intent(out), optional :: fxyz

  if (associated(outs%fxyz)) then
     if (present(fxyz)) then
        call vcopy(3 * outs%fdim, outs%fxyz(1,1), 1, fxyz, 1)
     end if
     call f_free_ptr(outs%fxyz)
  end if
END SUBROUTINE deallocate_global_output

subroutine copy_global_output(outsA,outsB)
!copies outsA to outsB
   use module_base
  implicit none
  type(DFT_global_output), intent(in) :: outsA
  type(DFT_global_output), intent(inout) :: outsB
  integer :: i

  if(outsA%fdim /= outsB%fdim)then
   write(*,*)"Error in copy_global_output: outsA and outsB have different sizes",outsA%fdim,outsB%fdim
   stop
  endif
  !outsA%fdim == outsB%fdim so it does not have to be copied

   outsB%energy = outsA%energy
   outsB%fnoise = outsA%fnoise
   outsB%pressure = outsA%pressure
   !8.5.2014: outs%energs does not contain any pointers,
   !so we use intrinisc copy:
   outsB%energs = outsA%energs
   call vcopy(3 * outsB%fdim, outsA%fxyz(1,1), 1, outsB%fxyz(1,1), 1)
   do i=1,6
      outsB%strten(i) = outsA%strten(i)
   enddo
end subroutine

!> cprj_clean will be obsolete with the PAW library
!! this is cprj_free in abinit.
 subroutine cprj_clean(cprj)

 implicit none
!Arguments ------------------------------------
!scalars
!arrays
 type(cprj_objects),intent(inout) :: cprj(:,:)
!Local variables-------------------------------
 integer :: ii,jj,n1dim,n2dim

! *************************************************************************

 n1dim=size(cprj,dim=1);n2dim=size(cprj,dim=2)
!write(std_out,*) "cprj_free ndim = ", n1dim, n2dim
 do jj=1,n2dim
   do ii=1,n1dim
     if (associated(cprj(ii,jj)%cp))  then
       call f_free_ptr(cprj(ii, jj)%cp)
     end if
     if (associated(cprj(ii,jj)%dcp))  then
       call f_free_ptr(cprj(ii, jj)%dcp)
     end if
   end do
 end do
end subroutine cprj_clean

!> this routine is cprj_alloc in abinit
!! with the PAW library this will be obsolet.
 subroutine cprj_paw_alloc(cprj,ncpgr,nlmn)

 implicit none
!Arguments ------------------------------------
!scalars
 integer,intent(in) :: ncpgr
!arrays
 integer,intent(in) :: nlmn(:)
 type(cprj_objects),intent(inout) :: cprj(:,:)
!Local variables-------------------------------
 integer :: ii,jj,n1dim,n2dim,nn

! *************************************************************************

 n1dim=size(cprj,dim=1);n2dim=size(cprj,dim=2);nn=size(nlmn,dim=1)
 if (nn/=n1dim) then
   write(*,*)"Error in cprj_alloc: wrong sizes !",nn,n1dim
   stop
 end if
!write(std_out,*) "cprj_alloc ndim = ", n1dim, n2dim
 do jj=1,n2dim
   do ii=1,n1dim
     nullify (cprj(ii,jj)%cp)
     nullify (cprj(ii,jj)%dcp)

     nn=nlmn(ii)
     cprj(ii,jj)%nlmn=nn
     cprj(ii,jj)%cp = f_malloc_ptr((/ 2 , nn /),id='cprj(ii,jj)%cp')
!    XG 080820 Was needed to get rid of problems with test paral#R with four procs
     cprj(ii,jj)%cp=0.0_dp
!    END XG 080820

     cprj(ii,jj)%ncpgr=ncpgr
     if (ncpgr>0) then
       cprj(ii,jj)%dcp = f_malloc_ptr((/ 2 , ncpgr,  nn /),id='cprj(ii,jj)%cp')
       cprj(ii,jj)%dcp=0.0_dp
     end if
   end do
 end do
end subroutine cprj_paw_alloc

subroutine cprj_to_array(cprj,array,norb,nspinor,shift,option)
  implicit none
  integer,intent(in) :: option,norb,nspinor,shift
  real(kind=8),intent(inout) :: array(:,:)
  type(cprj_objects),intent(inout) :: cprj(:)
  !
  integer :: ii,jj,ilmn,iorb
  !
  if(option==1) then
    do iorb=1,norb*nspinor
      ii=0
      do ilmn=1,cprj(iorb+shift)%nlmn
        do jj=1,2
          ii=ii+1
          array(ii,iorb)=cprj(iorb+shift)%cp(jj,ilmn)
        end do
      end do
    end do
  elseif(option==2) then
    do iorb=1,norb*nspinor
      ii=0
      do ilmn=1,cprj(iorb+shift)%nlmn
        do jj=1,2
          ii=ii+1
          cprj(iorb+shift)%cp(jj,ilmn)=array(ii,iorb)
        end do
      end do
    end do
  end if
end subroutine cprj_to_array

!> create a null Lzd. Note: this is the correct way of defining 
!! association through prure procedures.
!! A pure subroutine has to be defined to create a null structure.
!! this is important when using the nullification inside other
!! nullification routines since the usage of a pure function is forbidden
!! otherwise the routine cannot be pure
pure function local_zone_descriptors_null() result(lzd)
  implicit none
  type(local_zone_descriptors) :: lzd
  call nullify_local_zone_descriptors(lzd)
end function local_zone_descriptors_null
pure subroutine nullify_local_zone_descriptors(lzd)
  implicit none
  type(local_zone_descriptors), intent(out) :: lzd

  lzd%linear=.false.
  lzd%nlr=0
  lzd%lintyp=0
  lzd%ndimpotisf=0
  lzd%hgrids=0.0_gp
  call nullify_locreg_descriptors(lzd%glr)
  nullify(lzd%llr) 
end subroutine nullify_local_zone_descriptors

!> Define the BigDFT errors
subroutine bigdft_init_errors()
  use dictionaries
  implicit none
  external :: bigdft_severe_abort

  call f_err_define('BIGDFT_RUNTIME_ERROR',&
       'An invalid operation has been done during runtime',&
       BIGDFT_RUNTIME_ERROR,&
       err_action='Check the exact unrolling of runtime operations,'//&
       ' likely something has been initialized/finalized twice')

  call f_err_define('BIGDFT_MPI_ERROR',&
       'An error of MPI library occurred',&
       BIGDFT_MPI_ERROR,&
       err_action='Check if the error is related to MPI library or runtime conditions')

    call f_err_define('BIGDFT_LINALG_ERROR',&
       'An error of linear algebra occurred',&
       BIGDFT_LINALG_ERROR,&
       err_action='Check if the matrix is correct at input, also look at the info value')

    call f_err_define('BIGDFT_INPUT_VARIABLES_ERROR',&
       'An error while parsing the input variables occured',&
       BIGDFT_INPUT_VARIABLES_ERROR,&
       err_action='Check above which input variable has been not correctly parsed, or check their values')

  !define the severe operation via MPI_ABORT
  call f_err_severe_override(bigdft_severe_abort)
end subroutine bigdft_init_errors

!> initialize the timing categories for BigDFT runs.
!! It is of course assumed that f_lib_initialize has already been called
subroutine bigdft_init_timing_categories()
  use Poisson_Solver, only: PS_initialize_timing_categories
  implicit none
  !local variables
  integer :: icls,icat

  !initialize categories for the Poisson Solver
  call PS_initialize_timing_categories()

  !initialize groups
  call f_timing_category_group(tgrp_pot,'Operations for local potential construction (mainly XC)')

  do icls=2,ncls_max
     call f_timing_category_group(trim(clss(icls)),'Empty description for the moment')
  end do

  !define the timing categories for exchange and correlation
  call f_timing_category('Exchange-Correlation',tgrp_pot,&
       'Operations needed to construct local XC potential',&
       TCAT_EXCHANGECORR)


  !! little by little, these categories should be transformed in the 
  !! new scheme dictated by f_timing API in time_profiling module of f_lib.

  !initialize categories
  do icat=1,ncat_bigdft
     call f_timing_category(trim(cats(1,icat)),trim(cats(2,icat)),trim(cats(3,icat)),&
          cat_ids(icat))
  end do

end subroutine bigdft_init_timing_categories

!> routine to convert timing categories from the old scheme to the API of f_lib
!! as soon as the timing categories are identified with their ID, this routine should disappear
subroutine find_category(category,cat_id)
  use yaml_output, only: yaml_warning
  implicit none
  character(len=*), intent(in) :: category
  integer, intent(out) :: cat_id !< id of the found category
  !local variables
  integer :: i
  !controls if the category exists
  cat_id=0
  do i=1,ncat_bigdft
     if (trim(category) == trim(cats(1,i))) then
        cat_id=cat_ids(i)
        exit
     endif
  enddo
  if (cat_id==0) then
     call f_err_throw('Timing routine error,'//&
          ' requested category '//trim(category)//' has not been found',&
          err_id=TIMING_INVALID)
!!$     if (bigdft_mpi%iproc==0) &
!!$          call yaml_warning('Requested timing category '//trim(category)//&
!!$          ' has not been found')
     cat_id=TIMING_UNINITIALIZED
  end if
end subroutine find_category


!!integer function matrixindex_in_compressed(this, iorb, jorb)
!!  implicit none
!!
!!  ! Calling arguments
!!  class(sparse_matrix),intent(in) :: this
!!  integer,intent(in) :: iorb, jorb
!!
!!  ! Local variables
!!  integer :: compressed_index
!!
!!  if (this%store_index) then
!!      ! Take the value from the array
!!      matrixindex_in_compressed = this%matrixindex_in_compressed_arr(iorb,jorb)
!!  else
!!      ! Recalculate the value
!!      matrixindex_in_compressed = compressed_index_fn(iorb, jorb, this%full_dim1, this)
!!  end if
!!
!!  contains
!!    ! Function that gives the index of the matrix element (jjorb,iiorb) in the compressed format.
!!    integer function compressed_index_fn(irow, jcol, norb, sparsemat)
!!      !use module_base
!!      !use module_types
!!      implicit none
!!    
!!      ! Calling arguments
!!      integer,intent(in) :: irow, jcol, norb
!!      type(sparse_matrix),intent(in) :: sparsemat
!!    
!!      ! Local variables
!!      integer :: ii, iseg
!!    
!!      ii=(jcol-1)*norb+irow
!!    
!!      iseg=sparsemat%istsegline(jcol)
!!      do
!!          if (ii>=sparsemat%keyg(1,iseg) .and. ii<=sparsemat%keyg(2,iseg)) then
!!              ! The matrix element is in this segment
!!               compressed_index_fn = sparsemat%keyv(iseg) + ii - sparsemat%keyg(1,iseg)
!!              return
!!          end if
!!          iseg=iseg+1
!!          if (iseg>sparsemat%nseg) exit
!!          if (ii<sparsemat%keyg(1,iseg)) then
!!              compressed_index_fn=0
!!              return
!!          end if
!!      end do
!!    
!!      ! Not found
!!      compressed_index_fn=0
!!    
!!    end function compressed_index_fn
!!
!!end function matrixindex_in_compressed

  subroutine input_set_int(in, key, val)
    use dictionaries, only: dictionary, operator(//), set, dict_init, dict_free
    implicit none
    type(input_variables), intent(inout) :: in
    character(len = *), intent(in) :: key
    integer, intent(in) :: val

    type(dictionary), pointer :: dict
    integer :: sep

    sep = index(key, "/")
    if (sep == 0) stop "no level in key"

    call dict_init(dict)
    call set(dict // key(sep + 1:), val)
    call input_set(in, key(1:sep - 1), dict)
    call dict_free(dict)
  END SUBROUTINE input_set_int

  subroutine input_set_dbl(in, key, val)
    use dictionaries, only: dictionary, operator(//), set, dict_init, dict_free
    use module_defs, only: gp
    implicit none
    type(input_variables), intent(inout) :: in
    character(len = *), intent(in) :: key
    real(gp), intent(in) :: val

    type(dictionary), pointer :: dict
    integer :: sep

    sep = index(key, "/")
    if (sep == 0) stop "no level in key"

    call dict_init(dict)
    call set(dict // key(sep + 1:), val)
    call input_set(in, key(1:sep - 1), dict)
    call dict_free(dict)
  END SUBROUTINE input_set_dbl

  subroutine input_set_bool(in, key, val)
    use dictionaries, only: dictionary, operator(//), set, dict_init, dict_free
    implicit none
    type(input_variables), intent(inout) :: in
    character(len = *), intent(in) :: key
    logical, intent(in) :: val

    type(dictionary), pointer :: dict
    integer :: sep

    sep = index(key, "/")
    if (sep == 0) stop "no level in key"

    call dict_init(dict)
    call set(dict // key(sep + 1:), val)
    call input_set(in, key(1:sep - 1), dict)
    call dict_free(dict)
  END SUBROUTINE input_set_bool

  subroutine input_set_char(in, key, val)
    use dictionaries, only: dictionary, operator(//), set, dict_init, dict_free
    implicit none
    type(input_variables), intent(inout) :: in
    character(len = *), intent(in) :: key
    character(len = *), intent(in) :: val

    type(dictionary), pointer :: dict
    integer :: sep

    sep = index(key, "/")
    if (sep == 0) stop "no level in key"

    call dict_init(dict)
    call set(dict // key(sep + 1:), val)
    call input_set(in, key(1:sep - 1), dict)
    call dict_free(dict)
  END SUBROUTINE input_set_char

  subroutine input_set_int_array(in, key, val)
    use dictionaries, only: dictionary, operator(//), set, dict_init, dict_free
    implicit none
    type(input_variables), intent(inout) :: in
    character(len = *), intent(in) :: key
    integer, dimension(:), intent(in) :: val

    integer :: i
    type(dictionary), pointer :: dict
    integer :: sep

    sep = index(key, "/")
    if (sep == 0) stop "no level in key"

    call dict_init(dict)
    do i = 0, size(val) - 1, 1
       call set(dict // key(sep + 1:) // i, val(i + 1))
    end do
    call input_set(in, key(1:sep - 1), dict)
    call dict_free(dict)
  END SUBROUTINE input_set_int_array

  subroutine input_set_dbl_array(in, key, val)
    use dictionaries, only: dictionary, operator(//), set, dict_init, dict_free
    use module_defs, only: gp
    implicit none
    type(input_variables), intent(inout) :: in
    character(len = *), intent(in) :: key
    real(gp), dimension(:), intent(in) :: val

    integer :: i
    type(dictionary), pointer :: dict
    integer :: sep

    sep = index(key, "/")
    if (sep == 0) stop "no level in key"

    call dict_init(dict)
    do i = 0, size(val) - 1, 1
       call set(dict // key(sep + 1:) // i, val(i + 1))
    end do
    call input_set(in, key(1:sep - 1), dict)
    call dict_free(dict)
  END SUBROUTINE input_set_dbl_array

  subroutine input_set_bool_array(in, key, val)
    use dictionaries, only: dictionary, operator(//), set, dict_init, dict_free
    implicit none
    type(input_variables), intent(inout) :: in
    character(len = *), intent(in) :: key
    logical, dimension(:), intent(in) :: val

    integer :: i
    type(dictionary), pointer :: dict
    integer :: sep

    sep = index(key, "/")
    if (sep == 0) stop "no level in key"

    call dict_init(dict)
    do i = 0, size(val) - 1, 1
       call set(dict // key(sep + 1:) // i, val(i + 1))
    end do
    call input_set(in, key(1:sep - 1), dict)
    call dict_free(dict)
  END SUBROUTINE input_set_bool_array

  
  !> Set the dictionary from the input variables
  subroutine input_set_dict(in, level, val)
    use dictionaries, only: dictionary, operator(//), assignment(=)
    use dictionaries, only: dict_key, max_field_length, dict_value, dict_len
    use module_defs, only: DistProjApply, GPUblas, gp
    use module_input_keys
    use dynamic_memory
    use yaml_output, only: yaml_warning
    implicit none
    type(input_variables), intent(inout) :: in
    type(dictionary), pointer :: val
    character(len = *), intent(in) :: level
    integer, dimension(2) :: dummy_int !<to use as filling for input variables
    real(gp), dimension(3) :: dummy_gp !< to fill the input variables
    logical, dimension(2) :: dummy_log !< to fill the input variables
    character(len=256) :: dummy_char
    character(len = max_field_length) :: str
    integer :: i, ipos

    if (index(dict_key(val), "_attributes") > 0) return

    select case(trim(level))
    case (DFT_VARIABLES)
       ! the DFT variables ------------------------------------------------------
       select case (trim(dict_key(val)))
       case (HGRIDS)
          !grid spacings (profiles can be used if we already read PSPs)
          dummy_gp(1:3)=val
          in%hx = dummy_gp(1)
          in%hy = dummy_gp(2)
          in%hz = dummy_gp(3)
       case (RMULT)
          !coarse and fine radii around atoms
          dummy_gp(1:2)=val
          in%crmult = dummy_gp(1)
          in%frmult = dummy_gp(2)
       case (IXC)
          in%ixc = val !XC functional (ABINIT XC codes)
       case (NCHARGE)
          in%ncharge = val !charge and electric field
       case (ELECFIELD)
          in%elecfield = val
       case (NSPIN)
          in%nspin = val !spin and polarization
       case (MPOL)
          in%mpol = val
       case (GNRM_CV)
          in%gnrm_cv = val !convergence parameters
       case (ITERMAX)
          in%itermax = val
       case (NREPMAX)
          in%nrepmax = val
       case (NCONG)
          in%ncong = val !convergence parameters
       case (IDSX)
          in%idsx = val
       case (DISPERSION)
          in%dispersion = val !dispersion parameter
          ! Now the variables which are to be used only for the last run
       case (INPUTPSIID)
          in%inputPsiId = val
       case (OUTPUT_WF)
          in%output_wf_format = val
       case (OUTPUT_DENSPOT)
          in%output_denspot = val
       case (RBUF)
          in%rbuf = val ! Tail treatment.
       case (NCONGT)
          in%ncongt = val
       case (NORBV)
          in%norbv = val !davidson treatment
       case (NVIRT)
          in%nvirt = val
       case (NPLOT)
          in%nplot = val
       case (DISABLE_SYM)
          in%disableSym = val ! Line to disable symmetries.
       case DEFAULT
          call yaml_warning("unknown input key '" // trim(level) // "/" // trim(dict_key(val)) // "'")
       end select
       ! the KPT variables ------------------------------------------------------
    case (KPT_VARIABLES)
       stop "kpt set_input not implemented"
    case (PERF_VARIABLES)
       ! the PERF variables -----------------------------------------------------
       select case (trim(dict_key(val)))       
       case (DEBUG)
          in%debug = val
       case (FFTCACHE)
          in%ncache_fft = val
       case (VERBOSITY)
          in%verbosity = val
       case (OUTDIR)
          in%writing_directory = val
       case (TOLSYM)
          in%symTol = val
       case (PROJRAD)
          in%projrad = val
       case (EXCTXPAR)
          in%exctxpar = val
       case (INGUESS_GEOPT)
          in%inguess_geopt = val
       case (ACCEL)
          str = dict_value(val)
          if (input_keys_equal(trim(str), "CUDAGPU")) then
             in%matacc%iacceleration = 1
          else if (input_keys_equal(trim(str), "OCLGPU")) then
             in%matacc%iacceleration = 2
          else if (input_keys_equal(trim(str), "OCLCPU")) then
             in%matacc%iacceleration = 3
          else if (input_keys_equal(trim(str), "OCLACC")) then
             in%matacc%iacceleration = 4
          else 
             in%matacc%iacceleration = 0
          end if
       case (OCL_PLATFORM)
          !determine desired OCL platform which is used for acceleration
          in%matacc%OCL_platform = val
          ipos=min(len(in%matacc%OCL_platform),len(trim(in%matacc%OCL_platform))+1)
          do i=ipos,len(in%matacc%OCL_platform)
             in%matacc%OCL_platform(i:i)=achar(0)
          end do
       case (OCL_DEVICES)
          in%matacc%OCL_devices = val
          ipos=min(len(in%matacc%OCL_devices),len(trim(in%matacc%OCL_devices))+1)
          do i=ipos,len(in%matacc%OCL_devices)
             in%matacc%OCL_devices(i:i)=achar(0)
          end do
       case (PSOLVER_ACCEL)
          in%matacc%PSolver_igpu = val
       case (SIGNALING)
          in%signaling = val ! Signaling parameters
       case (SIGNALTIMEOUT)
          in%signalTimeout = val
       case (DOMAIN)
          in%domain = val
       case (BLAS)
          GPUblas = val !!@TODO to relocate
       case (PSP_ONFLY)
          DistProjApply = val
       case (MULTIPOLE_PRESERVING)
          in%multipole_preserving = val
       case (IG_DIAG)
          in%orthpar%directDiag = val
       case (IG_NORBP)
          in%orthpar%norbpInguess = val
       case (IG_TOL)
          in%orthpar%iguessTol = val
       case (METHORTHO)
          in%orthpar%methOrtho = val
       case (IG_BLOCKS)
          !Block size used for the orthonormalization
          dummy_int(1:2)=val
          in%orthpar%bsLow = dummy_int(1)
          in%orthpar%bsUp  = dummy_int(2)
       case (RHO_COMMUN)
          in%rho_commun = val
       case (PSOLVER_GROUPSIZE)
          in%PSolver_groupsize = val
       case (UNBLOCK_COMMS)
          in%unblock_comms = val
       case (LINEAR)
          !Use Linear scaling methods
          str = dict_value(val)
          if (input_keys_equal(trim(str), "LIG")) then
             in%linear = INPUT_IG_LIG
          else if (input_keys_equal(trim(str), "FUL")) then
             in%linear = INPUT_IG_FULL
          else if (input_keys_equal(trim(str), "TMO")) then
             in%linear = INPUT_IG_TMO
          else
             in%linear = INPUT_IG_OFF
          end if
       case (STORE_INDEX)
          in%store_index = val
       case (PDSYEV_BLOCKSIZE)
          !block size for pdsyev/pdsygv, pdgemm (negative -> sequential)
          in%lin%blocksize_pdsyev = val
       case (PDGEMM_BLOCKSIZE)
          in%lin%blocksize_pdgemm = val
       case (MAXPROC_PDSYEV)
          !max number of process uses for pdsyev/pdsygv, pdgemm
          in%lin%nproc_pdsyev = val
       case (MAXPROC_PDGEMM)
          in%lin%nproc_pdgemm = val
       case (EF_INTERPOL_DET)
          !FOE: if the determinant of the interpolation matrix to find the Fermi energy
          !is smaller than this value, switch from cubic to linear interpolation.
          in%lin%ef_interpol_det = val
       case (EF_INTERPOL_CHARGEDIFF)
          in%lin%ef_interpol_chargediff = val
          !determines whether a mixing step shall be preformed after the input guess !(linear version)
       case (MIXING_AFTER_INPUTGUESS)
          in%lin%mixing_after_inputguess = val
          !determines whether the input guess support functions are orthogonalized iteratively (T) or in the standard way (F)
       case (ITERATIVE_ORTHOGONALIZATION)
          in%lin%iterative_orthogonalization = val
       case (CHECK_SUMRHO)
          in%check_sumrho = val
          !  call input_var("mpi_groupsize",0, "number of MPI processes for BigDFT run (0=nproc)", in%mpi_groupsize)
       case (EXPERIMENTAL_MODE)
          in%experimental_mode = val
       case (WRITE_ORBITALS)
          ! linear scaling: write KS orbitals for cubic restart
          in%write_orbitals = val
       case (EXPLICIT_LOCREGCENTERS)
          ! linear scaling: explicitely specify localization centers
          in%explicit_locregcenters = val
       case (CALCULATE_KS_RESIDUE)
          ! linear scaling: calculate Kohn-Sham residue
          in%calculate_KS_residue = val
       case (INTERMEDIATE_FORCES)
          ! linear scaling: calculate intermediate forces
          in%intermediate_forces = val
       case (KAPPA_CONV)
          ! linear scaling: exit kappa for extended input guess (experimental mode)
          in%kappa_conv = val
       case (EVBOUNDS_NSATUR)
           ! linear scaling: number of FOE cycles before the eigenvalue bounds are shrinked
           in%evbounds_nsatur = val
       case(EVBOUNDSSHRINK_NSATUR)
           ! linear scaling: maximal number of unsuccessful eigenvalue bounds shrinkings
           in%evboundsshrink_nsatur = val
       case (METHOD_UPDATEKERNEL)
           ! linear scaling: how to update the density kernel during the support function optimization (0: purification, 1: FOE)
           in%method_updatekernel = val
       case (PURIFICATION_QUICKRETURN)
           ! linear scaling: quick return in purification
           in%purification_quickreturn = val
       case (ADJUST_foe_TEMPERATURE)
           ! linear scaling: dynamic adjustment of the decay length of the FOE error function
           in%adjust_FOE_temperature = val
       case (CALCULATE_GAP)
           ! linear scaling: calculate the HOMO LUMO gap even when FOE is used for the kernel calculation
           in%calculate_gap = val
       case (LOEWDIN_CHARGE_ANALYSIS)
           ! linear scaling: calculate the HOMO LUMO gap even when FOE is used for the kernel calculation
           in%loewdin_charge_analysis = val
       case (CHECK_MATRIX_COMPRESSION)
           ! linear scaling: perform a check of the matrix compression routines
           in%check_matrix_compression = val
       case (CORRECTION_CO_CONTRA)
           ! linear scaling: correction covariant / contravariant gradient
           in%correction_co_contra = val
       case (FSCALE_LOWERBOUND)
           ! linear scaling: lower bound for the error function decay length
           in%fscale_lowerbound = val
       case (FSCALE_UPPERBOUND)
           ! linear scaling: upper bound for the error function decay length
           in%fscale_upperbound = val
       case DEFAULT
          call yaml_warning("unknown input key '" // trim(level) // "/" // trim(dict_key(val)) // "'")
       end select
    case ("geopt")

       ! the GEOPT variables ----------------------------------------------------
       select case (trim(dict_key(val)))
       case (GEOPT_METHOD)
          in%geopt_approach = val !geometry input parameters
       case (NCOUNT_CLUSTER_X)
          in%ncount_cluster_x = val
       case (FRAC_FLUCT)
          in%frac_fluct = val
       case (FORCEMAX)
          in%forcemax = val
       case (RANDDIS)
          in%randdis = val
       case (IONMOV)
          in%ionmov = val
       case (DTION)
          in%dtion = val
       case (MDITEMP)
          in%mditemp = val
       case (MDFTEMP)
          in%mdftemp = val
       case (NOSEINERT)
          in%noseinert = val
       case (FRICTION)
          in%friction = val
       case (MDWALL)
          in%mdwall = val
       case (QMASS)
          in%nnos = dict_len(val)
          call f_free_ptr(in%qmass)
          in%qmass = f_malloc_ptr(in%nnos, id = "in%qmass")
          do i=1,in%nnos-1
             in%qmass(i) = dict_len(val // (i-1))
          end do
       case (BMASS)
          in%bmass = val
       case (VMASS)
          in%vmass = val
       case (BETAX)
          in%betax = val
       case (HISTORY)
          in%history = val
       case (DTINIT)
          in%dtinit = val
       case (DTMAX)
          in%dtmax = val
       case (NHISTX)
          in%nhistx = val
       case (MAXRISE)
          in%maxrise = val
       case (CUTOFFRATIO)
          in%cutoffratio = val
       case (STEEPTHRESH)
          in%steepthresh = val
       case (TRUSTR)
          in%trustr = val
       case DEFAULT
          call yaml_warning("unknown input key '" // trim(level) // "/" // trim(dict_key(val)) // "'")
       end select
    case (MIX_VARIABLES)
       ! the MIX variables ------------------------------------------------------
       select case (trim(dict_key(val)))
       case (ISCF)
          in%iscf = val
          !put the startmix if the mixing has to be done
          if (in%iscf >  SCF_KIND_DIRECT_MINIMIZATION) in%gnrm_startmix=1.e300_gp
       case (ITRPMAX)
          in%itrpmax = val
       case (RPNRM_CV)
          in%rpnrm_cv = val
       case (NORBSEMPTY)
          in%norbsempty = val
       case (TEL)
          in%Tel = val
       case (OCCOPT)
          in%occopt = val
       case (ALPHAMIX)
          in%alphamix = val
       case (ALPHADIIS)
          in%alphadiis = val
       case DEFAULT
          call yaml_warning("unknown input key '" // trim(level) // "/" // trim(dict_key(val)) // "'")
       end select
    case (SIC_VARIABLES)
       ! the SIC variables ------------------------------------------------------
       select case (trim(dict_key(val)))
       case (SIC_APPROACH)
          in%SIC%approach = val
       case (SIC_ALPHA)
          in%SIC%alpha = val
       case (SIC_FREF)
          in%SIC%fref = val
       case DEFAULT
          call yaml_warning("unknown input key '" // trim(level) // "/" // trim(dict_key(val)) // "'")
       end select
    case (TDDFT_VARIABLES)
       ! the TDDFT variables ----------------------------------------------------
       select case (trim(dict_key(val)))
       case (TDDFT_APPROACH)
          in%tddft_approach = val
       case DEFAULT
          call yaml_warning("unknown input key '" // trim(level) // "/" // trim(dict_key(val)) // "'")
       end select      
    case (LIN_GENERAL)
       ! the variables for the linear version, general section
       select case (trim(dict_key(val)))
       case (HYBRID)
           dummy_log(1) = val
           if (dummy_log(1)) then
               in%lin%nlevel_accuracy = 1
           else
               in%lin%nlevel_accuracy = 2
           end if
       case (NIT)
          dummy_int(1:2) = val
          in%lin%nit_lowaccuracy = dummy_int(1)
          in%lin%nit_highaccuracy = dummy_int(2)
       case (RPNRM_CV)
          dummy_gp(1:2) = val
          in%lin%lowaccuracy_conv_crit = dummy_gp(1)
          in%lin%highaccuracy_conv_crit = dummy_gp(2)
       case (CONF_DAMPING) 
          in%lin%reduce_confinement_factor = val
       case (TAYLOR_ORDER)
          in%lin%order_taylor = val
       case (OUTPUT_WF)
          in%lin%plotBasisFunctions = val
       case (CALC_DIPOLE)
          in%lin%calc_dipole = val
       case (CALC_PULAY)
          dummy_log(1:2) = val
          in%lin%pulay_correction = dummy_log(1)
          in%lin%new_pulay_correction = dummy_log(2)
       case (SUBSPACE_DIAG)
          in%lin%diag_end = val
       case DEFAULT
          call yaml_warning("unknown input key '" // trim(level) // "/" // trim(dict_key(val)) // "'")
       end select
    case (LIN_BASIS)
       select case (trim(dict_key(val)))
       case (NIT)
          dummy_int(1:2) = val
          in%lin%nItBasis_lowaccuracy = dummy_int(1)
          in%lin%nItBasis_highaccuracy = dummy_int(2)
       case (IDSX)
          dummy_int(1:2) = val
          in%lin%DIIS_hist_lowaccur = dummy_int(1)
          in%lin%DIIS_hist_highaccur = dummy_int(2)
       case (GNRM_CV)
          dummy_gp(1:2) = val
          in%lin%convCrit_lowaccuracy = dummy_gp(1)
          in%lin%convCrit_highaccuracy = dummy_gp(2)
       case (DELTAE_CV)
          in%lin%early_stop = val
       case (GNRM_DYN)
          in%lin%gnrm_dynamic = val
       case (MIN_GNRM_FOR_DYNAMIC)
           in%lin%min_gnrm_for_dynamic = val
       case (ALPHA_DIIS)
          in%lin%alphaDIIS = val
       case (ALPHA_SD)
          in%lin%alphaSD = val
       case (NSTEP_PREC)
          in%lin%nItPrecond = val
       case (fix_basis)
          in%lin%support_functions_converged = val
      case (correction_orthoconstraint)
          in%lin%correctionOrthoconstraint = val
       case DEFAULT
          call yaml_warning("unknown input key '" // trim(level) // "/" // trim(dict_key(val)) // "'")
       end select
    case (LIN_KERNEL)
       select case (trim(dict_key(val)))
       case (NSTEP)
          dummy_int(1:2) = val
          in%lin%nItdmin_lowaccuracy = dummy_int(1)
          in%lin%nItdmin_highaccuracy = dummy_int(2)
       case (NIT)
          dummy_int(1:2) = val
          in%lin%nItSCCWhenFixed_lowaccuracy = dummy_int(1)
          in%lin%nItSCCWhenFixed_highaccuracy = dummy_int(2)
       case (IDSX_COEFF)
          dummy_int(1:2) = val
          in%lin%dmin_hist_lowaccuracy = dummy_int(1)
          in%lin%dmin_hist_highaccuracy = dummy_int(2)
       case (IDSX)
          dummy_int(1:2) = val
          in%lin%mixHist_lowaccuracy = dummy_int(1)
          in%lin%mixHist_highaccuracy = dummy_int(2)
       case (ALPHAMIX)
          dummy_gp(1:2) = val
          in%lin%alpha_mix_lowaccuracy = dummy_gp(1)
          in%lin%alpha_mix_highaccuracy = dummy_gp(2)
       case (GNRM_CV_COEFF)
          dummy_gp(1:2) = val
          in%lin%convCritdmin_lowaccuracy = dummy_gp(1)
          in%lin%convCritdmin_highaccuracy = dummy_gp(2)
       case (RPNRM_CV)
          dummy_gp(1:2) = val
          in%lin%convCritMix_lowaccuracy = dummy_gp(1)
          in%lin%convCritMix_highaccuracy = dummy_gp(2)
       case (LINEAR_METHOD)
          dummy_char = val
          select case (trim(dummy_char))
          case('DIRMIN')
             in%lin%kernel_mode = KERNELMODE_DIRMIN
          case('DIAG')
             in%lin%kernel_mode = KERNELMODE_DIAG
          case('FOE')
             in%lin%kernel_mode = KERNELMODE_FOE
          end select
       case (MIXING_METHOD)
           dummy_char = val
           select case(trim(dummy_char))
           case('DEN')
               in%lin%mixing_mode = MIXINGMODE_DENS
           case('POT')
               in%lin%mixing_mode = MIXINGMODE_POT
           end select                                                                           
       case (ALPHA_SD_COEFF)
          in%lin%alphaSD_coeff = val
       case (ALPHA_FIT_COEFF)
          in%lin%curvefit_dmin = val
       case (EVAL_RANGE_FOE)
          dummy_gp(1:2) = val
          in%lin%evlow = dummy_gp(1)
          in%lin%evhigh = dummy_gp(2)
       case (FSCALE_FOE) 
          in%lin%fscale = val
       case DEFAULT
          call yaml_warning("unknown input key '" // trim(level) // "/" // trim(dict_key(val)) // "'")
       end select
    case DEFAULT
       call yaml_warning("unknown level '" // trim(level) //"'")
    end select
  END SUBROUTINE input_set_dict

  subroutine basis_params_set_dict(dict_basis,lin,jtype)
    use module_input_keys
    use dictionaries
    implicit none
    integer, intent(in) :: jtype !< local type of which we are filling the values
    type(dictionary), pointer :: dict_basis
    type(linearInputParameters),intent(inout) :: lin
    !local variables
    real(gp), dimension(2) :: dummy_darr
    !-- default parameters for the basis set of linear scaling

    !then update the values of each parameter if present
    select case(trim(dict_key(dict_basis)))
    case(NBASIS)
       lin%norbsPerType(jtype)=dict_basis !npt
    case(AO_CONFINEMENT)
       lin%potentialPrefac_ao(jtype)=dict_basis !ppao
    case(CONFINEMENT)
       dummy_darr=dict_basis
       lin%potentialPrefac_lowaccuracy(jtype)=dummy_darr(1)!ppl
       lin%potentialPrefac_highaccuracy(jtype)=dummy_darr(2)!pph
    case(RLOC)
       dummy_darr=dict_basis
       !locradType(jtype)=dummy_darr(1) !lrl
       lin%locrad_type(jtype,1)=dummy_darr(1) !lrl
       lin%locrad_type(jtype,2)=dummy_darr(2) !lrh
       !locradType_lowaccur(jtype)=dummy_darr(1) !lrl
       !locradType_highaccur(jtype)=dummy_darr(2) !lrh
       !atoms%rloc(jtype,:)=locradType(jtype)
    case(RLOC_KERNEL) 
         lin%kernel_cutoff(jtype)=dict_basis !kco
    case(RLOC_KERNEL_FOE) 
       lin%kernel_cutoff_FOE(jtype)=dict_basis !kco_FOE
    end select
    
  end subroutine basis_params_set_dict

end module module_types<|MERGE_RESOLUTION|>--- conflicted
+++ resolved
@@ -352,20 +352,11 @@
      real(gp) :: mditemp, mdftemp
      real(gp) :: noseinert, friction, mdwall
      real(gp) :: bmass, vmass, strprecon, strfact
-<<<<<<< HEAD
      real(gp), dimension(6) :: strtarget
      real(gp), dimension(:), pointer :: qmass
      real(gp) :: dtinit, dtmax           !< For FIRE
      character(len=10) :: tddft_approach !< TD-DFT variables from *.tddft
      type(SIC_data) :: SIC               !< Parameters for the SIC methods
-=======
-     real(gp) :: strtarget(6)
-     real(gp), pointer :: qmass(:)
-     real(gp) :: dtinit,dtmax !for FIRE
-     ! tddft variables from *.tddft
-     character(len=10) :: tddft_approach
-     !variables for SIC
-     type(SIC_data) :: SIC !<parameters for the SIC methods
      !variables for SBFGS
      integer  :: nhistx
      real(gp) :: maxrise
@@ -373,7 +364,6 @@
      real(gp) :: steepthresh
      real(gp) :: trustr
 
->>>>>>> 2e3c1a5f
 
      ! Performance variables from input.perf
      logical :: debug      !< Debug option (used by memocc)
