!> @file
!!  Define the fortran types
!! @author
!!    Copyright (C) 2008-2013 BigDFT group (LG)
!!    This file is distributed under the terms of the
!!    GNU General Public License, see ~/COPYING file
!!    or http://www.gnu.org/copyleft/gpl.txt .
!!    For the list of contributors, see ~/AUTHORS 

 
!> Module which contains the Fortran data structures
!! and the routines of allocations and de-allocations
module module_types

  use m_ab7_mixing, only : ab7_mixing_object
  use module_base!, only : gp,wp,dp,tp,uninitialized,mpi_environment,mpi_environment_null,&
  !bigdft_mpi,ndebug,memocc!,vcopy
  use module_xc, only : xc_info
  use gaussians, only: gaussian_basis
  use Poisson_Solver, only: coulomb_operator
  use locregs
  use psp_projectors
  use module_atoms, only: atoms_data,symmetry_data,atomic_structure
  use communications_base, only: comms_linear, comms_cubic, p2pComms
  use sparsematrix_base, only: matrices, sparse_matrix
  use foe_base, only: foe_data
  use m_pawcprj, only: pawcprj_type
  use m_paw_an, only: paw_an_type
  use m_paw_ij, only: paw_ij_type
  use m_pawfgrtab, only: pawfgrtab_type
  use m_pawrhoij, only: pawrhoij_type

  implicit none

  private

  !> Constants to determine between cubic version and linear version
  integer, parameter, public :: CUBIC_VERSION =  0
  integer, parameter, public :: LINEAR_VERSION = 100

  !> Error codes, to be documented little by little
  integer, parameter, public :: BIGDFT_SUCCESS        = 0   !< No errors
  integer, parameter, public :: BIGDFT_UNINITIALIZED  = -10 !< The quantities we want to access seem not yet defined
  integer, parameter, public :: BIGDFT_INCONSISTENCY  = -11 !< Some of the quantities is not correct
  integer, parameter, public :: BIGDFT_INVALID        = -12 !< Invalid entry

  !> Input wf parameters. @relates module_types::input_variables::inputpsiid @relates inputpsiid
  integer, parameter, public :: INPUT_PSI_EMPTY        = -1000  !< Input PSI to 0
  integer, parameter, public :: INPUT_PSI_RANDOM       = -2     !< Input Random PSI
  integer, parameter, public :: INPUT_PSI_CP2K         = -1     !< Input PSI coming from cp2k
  integer, parameter, public :: INPUT_PSI_LCAO         = 0      !< Input PSI coming from Localised ATomic Orbtials
  integer, parameter, public :: INPUT_PSI_MEMORY_WVL   = 1      !< Input PSI from memory
  integer, parameter, public :: INPUT_PSI_DISK_WVL     = 2      !< Input PSI from disk (wavelet coefficients)
  integer, parameter, public :: INPUT_PSI_LCAO_GAUSS   = 10
  integer, parameter, public :: INPUT_PSI_MEMORY_GAUSS = 11
  integer, parameter, public :: INPUT_PSI_DISK_GAUSS   = 12
  integer, parameter, public :: INPUT_PSI_LINEAR_AO    = 100    !< Input PSI for linear from Atomic Orbital
  integer, parameter, public :: INPUT_PSI_MEMORY_LINEAR= 101    !< Input PSI for linear in memory
  integer, parameter, public :: INPUT_PSI_DISK_LINEAR  = 102    !< Input PSI for linear from disk

  !> All possible values of input psi (determination of the input guess)
  integer, dimension(12), parameter :: input_psi_values = &
       (/ INPUT_PSI_EMPTY, INPUT_PSI_RANDOM, INPUT_PSI_CP2K, &
       INPUT_PSI_LCAO, INPUT_PSI_MEMORY_WVL, INPUT_PSI_DISK_WVL, &
       INPUT_PSI_LCAO_GAUSS, INPUT_PSI_MEMORY_GAUSS, INPUT_PSI_DISK_GAUSS, &
       INPUT_PSI_LINEAR_AO, INPUT_PSI_DISK_LINEAR, INPUT_PSI_MEMORY_LINEAR /)

  !> Output wf parameters.
  integer, parameter, public :: WF_FORMAT_NONE   = 0
  integer, parameter, public :: WF_FORMAT_PLAIN  = 1
  integer, parameter, public :: WF_FORMAT_BINARY = 2
  integer, parameter, public :: WF_FORMAT_ETSF   = 3
  integer, parameter, public :: WF_N_FORMAT      = 4
  character(len = 12), dimension(0:WF_N_FORMAT-1), parameter :: wf_format_names = &
       (/ "none        ", &
          "plain text  ", &
          "Fortran bin.", &
          "ETSF        " /)

  !> Output grid parameters.
  integer, parameter, public :: OUTPUT_DENSPOT_NONE    = 0
  integer, parameter, public :: OUTPUT_DENSPOT_DENSITY = 1
  integer, parameter, public :: OUTPUT_DENSPOT_DENSPOT = 2
  character(len = 12), dimension(0:2), parameter, public :: OUTPUT_DENSPOT_names = &
       (/ "none        ", &
          "density     ", &
          "dens. + pot." /)
  integer, parameter, public :: OUTPUT_DENSPOT_FORMAT_TEXT = 0
  integer, parameter, public :: OUTPUT_DENSPOT_FORMAT_ETSF = 1
  integer, parameter, public :: OUTPUT_DENSPOT_FORMAT_CUBE = 2
  character(len = 4), dimension(0:2), parameter, public :: OUTPUT_DENSPOT_format_names = &
       (/ "text", &
          "ETSF", &
          "cube" /)

  !> SCF mixing parameters (@todo mixing parameters to be added).
  integer, parameter, public :: SCF_KIND_GENERALIZED_DIRMIN = -1
  integer, parameter, public :: SCF_KIND_DIRECT_MINIMIZATION = 0

  !> Function to determine the occupation numbers
  integer, parameter, public :: SMEARING_DIST_ERF   = 1  !< Tends to 0 and 1 faster \f$1/2\left[1-erf\left(\frac{E-\mu}{\delta E}\right)\right]\f$
  integer, parameter, public :: SMEARING_DIST_FERMI = 2  !< Normal Fermi distribution i.e.\f$\frac{1}{1+e^{E-\mu}/k_BT}\f$
  integer, parameter, public :: SMEARING_DIST_COLD1 = 3  !< Marzari's cold smearing with a=-.5634 (bumb minimization)
  integer, parameter, public :: SMEARING_DIST_COLD2 = 4  !< Marzari's cold smearing with a=-.8165 (monotonic tail)
  integer, parameter, public :: SMEARING_DIST_METPX = 5  !< Methfessel and Paxton (same as COLD with a=0)
  character(len = 11), dimension(5), parameter, public :: smearing_names = &
       (/ "Error func.", &
          "Fermi      ", &
          "Cold (bumb)", &
          "Cold (mono)", &
          "Meth.-Pax. " /) !< Name of the smearing methods 

  !> Target function for the optimization of the basis functions (linear scaling version)
  integer, parameter, public :: TARGET_FUNCTION_IS_TRACE=0
  integer, parameter, public :: TARGET_FUNCTION_IS_ENERGY=1
  integer, parameter, public :: TARGET_FUNCTION_IS_HYBRID=2
  !!integer, parameter, public :: DECREASE_LINEAR=0
  !!integer, parameter, public :: DECREASE_ABRUPT=1
  !!integer, parameter, public :: COMMUNICATION_COLLECTIVE=0
  !!integer, parameter, public :: COMMUNICATION_P2P=1
  integer, parameter, public :: LINEAR_DIRECT_MINIMIZATION=100
  integer, parameter, public :: LINEAR_MIXDENS_SIMPLE=101
  integer, parameter, public :: LINEAR_MIXPOT_SIMPLE=102
  integer, parameter, public :: LINEAR_FOE=103
  integer, parameter, public :: KERNELMODE_DIRMIN = 10
  integer, parameter, public :: KERNELMODE_DIAG = 11
  integer, parameter, public :: KERNELMODE_FOE = 12
  integer, parameter, public :: MIXINGMODE_DENS = 20
  integer, parameter, public :: MIXINGMODE_POT = 21
  integer,parameter, public :: FOE_ACCURATE = 30
  integer,parameter, public :: FOE_FAST = 31

  !> How to update the density kernel during teh support function optimization
  integer, parameter, public :: UPDATE_BY_PURIFICATION = 0
  integer, parameter, public :: UPDATE_BY_FOE = 1
  integer, parameter, public :: UPDATE_BY_RENORMALIZATION = 2

  !> How to do the partition of the support functions (linear scaling version)
  integer,parameter,public :: LINEAR_PARTITION_SIMPLE = 61
  integer,parameter,public :: LINEAR_PARTITION_OPTIMAL = 62
  integer,parameter,public :: LINEAR_PARTITION_NONE = 63
  
  !> Type used for the orthogonalisation parameters
  type, public :: orthon_data
     !> directDiag decides which input guess is chosen:
     !!   if .true. -> as usual direct diagonalization of the Hamiltonian with dsyev (suitable for small systems)
     !!   if .false. -> iterative diagonalization (suitable for large systems)
     logical :: directDiag
     !> norbpInguess indicates how many orbitals shall be treated by each process during the input guess
     !! if directDiag=.false.
     integer :: norbpInguess
     !> You have to choose two numbers for the block size, bsLow and bsUp:
     !!   if bsLow<bsUp, then the program will choose an appropriate block size in between these two numbers
     !!   if bsLow==bsUp, then the program will take exactly this blocksize
     integer :: bsLow
     !> Block size up value (see bsLow)
     integer :: bsUp
     !> The variable methOrtho indicates which orthonormalization procedure is used:
     !!   methOrtho==0 -> Gram-Schmidt with Cholesky decomposition
     !!   methOrtho==1 -> combined block wise classical Gram-Schmidt and Cholesky
     !!   methOrtho==2 -> Loewdin
     integer :: methOrtho
     real(gp) :: iguessTol            !< Gives the tolerance to which the input guess will converged (maximal residue of all orbitals).
     integer :: blocksize_pdsyev      !< Size of the block for the Scalapack routine pdsyev (computes eigenval and vectors)
     integer :: blocksize_pdgemm      !< Size of the block for the Scalapack routine pdgemm
     integer :: nproc_pdsyev          !< Number of proc for the Scalapack routine pdsyev (linear version)
  end type orthon_data

  !> Self-Interaction Correction data
  type, public :: SIC_data
     character(len=4) :: approach !< Approach for the Self-Interaction-Correction (PZ, NK)
     integer :: ixc               !< Base for the SIC correction
     real(gp) :: alpha            !< Downscaling coefficient
     real(gp) :: fref             !< Reference occupation (for alphaNK case)
  end type SIC_data

  !> Flags for the input files.
  integer, parameter, public :: INPUTS_NONE  =   0
  integer, parameter, public :: INPUTS_DFT   =   1
  integer, parameter, public :: INPUTS_GEOPT =   2
  integer, parameter, public :: INPUTS_PERF  =   4
  integer, parameter, public :: INPUTS_KPT   =   8
  integer, parameter, public :: INPUTS_MIX   =  16
  integer, parameter, public :: INPUTS_TDDFT =  32
  integer, parameter, public :: INPUTS_SIC   =  64
  integer, parameter, public :: INPUTS_FREQ  = 128
  integer, parameter, public :: INPUTS_LIN   = 256
  integer, parameter, public :: INPUTS_FRAG  = 512

  !> Contains all parameters related to the linear scaling version.
  type, public :: linearInputParameters 
    integer :: DIIS_hist_lowaccur
    integer :: DIIS_hist_highaccur
    integer :: nItPrecond
    integer :: nItSCCWhenOptimizing
    integer :: nItBasis_lowaccuracy
    integer :: nItBasis_highaccuracy
    integer :: mixHist_lowaccuracy
    integer :: mixHist_highaccuracy
    integer :: dmin_hist_lowaccuracy, dmin_hist_highaccuracy
    integer :: blocksize_pdgemm, blocksize_pdsyev
    integer :: correctionOrthoconstraint, nproc_pdsyev, nproc_pdgemm
    integer :: nit_lowaccuracy, nit_highaccuracy, nItdmin_lowaccuracy, nItdmin_highaccuracy
    integer :: nItSCCWhenFixed_lowaccuracy, nItSCCWhenFixed_highaccuracy
    real(kind=8) :: convCrit_lowaccuracy, convCrit_highaccuracy
    real(kind=8) :: alphaSD, alphaDIIS, evlow, evhigh, ef_interpol_chargediff
    real(kind=8) :: alpha_mix_lowaccuracy, alpha_mix_highaccuracy, reduce_confinement_factor, ef_interpol_det
    integer :: plotBasisFunctions
    real(kind=8) :: fscale, deltaenergy_multiplier_TMBexit, deltaenergy_multiplier_TMBfix
    real(kind=8) :: lowaccuracy_conv_crit, convCritMix_lowaccuracy, convCritMix_highaccuracy
    real(kind=8) :: highaccuracy_conv_crit, support_functions_converged, alphaSD_coeff
    real(kind=8) :: convCritDmin_lowaccuracy, convCritDmin_highaccuracy
    real(kind=8), dimension(:), pointer :: locrad, locrad_lowaccuracy, locrad_highaccuracy, kernel_cutoff_FOE
    real(kind=8), dimension(:,:), pointer :: locrad_type
    real(kind=8), dimension(:), pointer :: potentialPrefac_lowaccuracy, potentialPrefac_highaccuracy, potentialPrefac_ao
    real(kind=8), dimension(:),pointer :: kernel_cutoff, locrad_kernel, locrad_mult
    real(kind=8) :: early_stop, gnrm_dynamic, min_gnrm_for_dynamic
    integer, dimension(:), pointer :: norbsPerType
    integer :: kernel_mode, mixing_mode
    integer :: scf_mode, nlevel_accuracy
    logical :: calc_dipole, pulay_correction, iterative_orthogonalization, new_pulay_correction
    logical :: fragment_calculation, calc_transfer_integrals, constrained_dft, curvefit_dmin, diag_end, diag_start
    integer :: extra_states, order_taylor, mixing_after_inputguess
    !> linear scaling: maximal error of the Taylor approximations to calculate the inverse of the overlap matrix
    real(kind=8) :: max_inversion_error
  end type linearInputParameters


  !> Contains all parameters for the calculation of the fragments
  type, public :: fragmentInputParameters
    integer :: nfrag_ref
    integer :: nfrag
    integer, dimension(:), pointer :: frag_index         !< Array matching system fragments to reference fragments
    real(kind=8), dimension(:), pointer :: charge        !< Array giving the charge on each fragment for constrained DFT calculations
    !integer, dimension(:,:), pointer :: frag_info       !< Array giving number of atoms in fragment and environment for reference fragments
    character(len=100), dimension(:), pointer :: label   !< Array of fragment names
    character(len=100), dimension(:), pointer :: dirname !< Array of fragment directories, blank if not a fragment calculation
  end type fragmentInputParameters


  integer, parameter, public :: INPUT_IG_OFF  = 0
  integer, parameter, public :: INPUT_IG_LIG  = 1
  integer, parameter, public :: INPUT_IG_FULL = 2
  integer, parameter, public :: INPUT_IG_TMO  = 3


  !> Structure controlling the nature of the accelerations (Convolutions, Poisson Solver)
  type, public :: material_acceleration
     !> variable for material acceleration
     !! values 0: traditional CPU calculation
     !!        1: CUDA acceleration with CUBLAS
     !!        2: OpenCL acceleration (with CUBLAS one day)
     !!        3: OpenCL accelearation for CPU
     !!        4: OCLACC (OpenCL both ? see input_variables.f90)
     integer :: iacceleration
     integer :: Psolver_igpu            !< Acceleration of the Poisson solver
     character(len=11) :: OCL_platform  !< Name of the OpenCL platform
     character(len=11) :: OCL_devices   !< Name of the OpenCL devices
  end type material_acceleration


  !> Structure of the variables read by input.* files (*.dft, *.geopt...)
  type, public :: input_variables

     !>reference counter
     type(f_reference_counter) :: refcnt
     !> enumerator for the mode of the run
     type(f_enumerator) :: run_mode
     !> Strings of the input files
     character(len=100) :: file_occnum !< Occupation number (input)
     character(len=100) :: file_igpop
     character(len=100) :: file_lin   
     character(len=100) :: file_frag   !< Fragments
     character(len=max_field_length) :: dir_output  !< Strings of the directory which contains all data output files
     !integer :: files                  !< Existing files.

     !> Miscellaneous variables
     logical :: gaussian_help
     integer :: itrpmax
     integer :: iscf
     integer :: norbsempty
     integer :: norbsuempty,norbsdempty
     integer :: occopt
     integer :: last_run
     real(gp) :: frac_fluct,gnrm_sw,alphamix
     real(gp) :: Tel                 !< Electronic temperature for the mixing scheme
     real(gp) :: alphadiis
     real(gp) :: rpnrm_cv
     real(gp) :: gnrm_startmix
     integer :: verbosity            !< Verbosity of the output file
     logical :: multipole_preserving !< Preserve multipole for ionic charge (integrated isf)
     integer :: mp_isf               !< Interpolating scaling function order for multipole preserving

     !> DFT basic parameters.
     integer :: ixc         !< XC functional Id
     integer :: ncharge     !< Total charge of the system
     integer :: itermax     !< Maximal number of SCF iterations
     integer :: itermin     !< Minimum number of SCF iterations !Bastian
     integer :: nrepmax
     integer :: ncong       !< Number of conjugate gradient iterations for the preconditioner
     integer :: idsx        !< DIIS history
     integer :: ncongt      !< Number of conjugate garident for the tail treatment
     integer :: inputpsiid  !< Input PSI choice
                            !!   - 0 : compute input guess for Psi by subspace diagonalization of atomic orbitals
                            !!   - 1 : read waves from argument psi, using n1, n2, n3, hgrid and rxyz_old
                            !!         as definition of the previous system.
                            !!   - 2 : read waves from disk
     integer :: nspin       !< Spin components (no spin 1, collinear 2, non collinear 4)
     integer :: mpol        !< Total spin polarisation of the system
     integer :: norbv       !< Number of virtual orbitals to compute after direct minimisation
                            !! using the Davidson scheme
     integer :: nvirt
     integer :: nplot
     integer :: output_denspot        !< 0= No output, 1= density, 2= density+potential
     integer :: dispersion            !< Dispersion term
     integer :: output_wf_format      !< Output Wavefunction format
     integer :: output_denspot_format !< Format for the output density and potential
     real(gp) :: hx,hy,hz   !< Step grid parameter (hgrid)
     real(gp) :: crmult     !< Coarse radius multiplier
     real(gp) :: frmult     !< Fine radius multiplier
     real(gp) :: gnrm_cv    !< Convergence parameters of orbitals
     real(gp) :: rbuf       !< buffer for tail treatment
     real(gp), dimension(3) :: elecfield   !< Electric Field vector
     logical :: disableSym                 !< .true. disable symmetry

     !> For absorption calculations
     integer :: iabscalc_type   !< 0 non calc, 1 cheb ,  2 lanc
     !! integer :: iat_absorber, L_absorber, N_absorber, rpower_absorber, Linit_absorber
     integer :: iat_absorber,  L_absorber
     real(gp), dimension(:), pointer :: Gabs_coeffs
     real(gp) :: abscalc_bottomshift
     logical ::  c_absorbtion
     logical ::  abscalc_alterpot
     logical ::  abscalc_eqdiff
     logical ::  abscalc_S_do_cg
     logical ::  abscalc_Sinv_do_cg
     integer ::  potshortcut
     integer ::  nsteps
     character(len=100) :: extraOrbital
     character(len=1000) :: xabs_res_prefix
   
     !> Frequencies calculations (finite difference)
     real(gp) :: freq_alpha  !< Factor for the finite difference step (step = alpha * hgrid)
     integer :: freq_order   !< Order of the finite difference scheme
     integer :: freq_method  !< Method to calculate the frequencies

     !> kpoints related input variables
     integer :: gen_nkpt                            !< K points to generate the results
     real(gp), dimension(:,:), pointer :: gen_kpt   !< K points coordinates
     real(gp), dimension(:), pointer :: gen_wkpt    !< Weights of k points
     !> Band structure path
     integer :: nkptv
     integer :: ngroups_kptv
     integer, dimension(:), pointer :: nkptsv_group
     real(gp), dimension(:,:), pointer :: kptv
     character(len=100) :: band_structure_filename

     ! Orbitals and input occupation.
     integer :: gen_norb, gen_norbu, gen_norbd
     real(gp), dimension(:), pointer :: gen_occup

     ! Geometry variables from *.geopt
     character(len=10) :: geopt_approach !<id of geopt driver
     integer :: ncount_cluster_x         !< Maximum number of geopt steps 
     integer :: wfn_history              !< Number of previous steps saved for wfn reformatting
     integer :: history                  !< History of DIIS method
     real(gp) :: betax,forcemax,randdis
     integer :: optcell, ionmov, nnos
     real(gp) :: dtion
     real(gp) :: mditemp, mdftemp
     real(gp) :: noseinert, friction, mdwall
     real(gp) :: bmass, vmass, strprecon, strfact
     real(gp), dimension(6) :: strtarget
     real(gp), dimension(:), pointer :: qmass
     real(gp) :: dtinit, dtmax           !< For FIRE
     character(len=10) :: tddft_approach !< TD-DFT variables from *.tddft
     type(SIC_data) :: SIC               !< Parameters for the SIC methods
     !variables for SQNM
     integer  :: nhistx
     logical  :: biomode
     real(gp) :: beta_stretchx
     real(gp) :: maxrise
     real(gp) :: cutoffratio
     real(gp) :: steepthresh
     real(gp) :: trustr

     ! Performance variables from input.perf
     logical :: debug      !< Debug option (used by memocc)
     integer :: ncache_fft !< Cache size for FFT
     real(gp) :: projrad   !< Coarse radius of the projectors in units of the maxrad
     real(gp) :: symTol    !< Tolerance for symmetry detection.
     integer :: linear
     logical :: signaling                    !< Expose results on DBus or Inet.
     integer :: signalTimeout                !< Timeout for inet connection.
     character(len = 64) :: domain           !< Domain to get the IP from hostname.
     double precision :: gmainloop           !< Internal C pointer on the signaling structure.
     integer :: inguess_geopt                !< 0= Wavelet input guess, 1 = real space input guess 

     !> Orthogonalisation data
     type(orthon_data) :: orthpar
 
     !> Acceleration parameters
     type(material_acceleration) :: matacc

     ! Parallelisation parameters
     !> Parallelisation scheme of the exact exchange operator
     !!   BC (Blocking Collective)
     !!   OP2P (Overlap Point-to-Point)
     character(len=4) :: exctxpar
     !> Paradigm for unblocking global communications via OMP_NESTING
     character(len=3) :: unblock_comms
     !> Communication scheme for the density
     !!   DBL traditional scheme with double precision
     !!   MIX mixed single-double precision scheme (requires rho_descriptors)
     character(len=3) :: rho_commun
     !> Number of taskgroups for the poisson solver
     !! works only if the number of MPI processes is a multiple of it
     integer :: PSolver_groupsize
     !> Global MPI group size (will be written in the mpi_environment)
     ! integer :: mpi_groupsize 

     ! Linear scaling parameters
     type(linearInputParameters) :: lin    !< Linear scaling data
     type(fragmentInputParameters) :: frag !< Fragment data
     logical :: store_index                !< (LS) Store indices of the sparse matrices or recalculate them 
     integer :: check_sumrho               !< (LS) Perform a check of sumrho (no check, light check or full check)
     integer :: check_overlap              !< (LS) Perform a check of the overlap calculation
     logical :: experimental_mode          !< (LS) Activate the experimental mode
     logical :: write_orbitals             !< (LS) Write KS orbitals for cubic restart
     logical :: explicit_locregcenters     !< (LS) Explicitely specify localization centers
     logical :: calculate_KS_residue       !< (LS) Calculate Kohn-Sham residue
     logical :: intermediate_forces        !< (LS) Calculate intermediate forces

     !> linear scaling: exit kappa for extended input guess (experimental mode)
     real(kind=8) :: kappa_conv

     !> linear scaling: number of FOE cycles before the eigenvalue bounds are shrinked
     integer :: evbounds_nsatur

     !> linear scaling: maximal number of unsuccessful eigenvalue bounds shrinkings
     integer :: evboundsshrink_nsatur

     !> linear scaling: how to update the density kernel during the support function optimization (0: purification, 1: FOE)
     integer :: method_updatekernel

     !> linear scaling: quick return in purification
     logical :: purification_quickreturn
     
     !> linear scaling: dynamic adjustment of the decay length of the FOE error function
     logical :: adjust_FOE_temperature

     !> linear scaling: calculate the HOMO LUMO gap even when FOE is used for the kernel calculation
     logical :: calculate_gap

     !> linear scaling: perform a Loewdin charge analysis at the end of the calculation
     logical :: loewdin_charge_analysis

     !> linear scaling: perform a check of the matrix compression routines
     logical :: check_matrix_compression

     !> linear scaling: correction covariant / contravariant gradient
     logical :: correction_co_contra
     
     !> linear scaling: lower bound for the error function decay length
     real(kind=8) :: fscale_lowerbound

     !> linear scaling: upper bound for the error function decay length
     real(kind=8) :: fscale_upperbound

     !> linear scaling: Restart method to be used for the FOE method
     integer :: FOE_restart

     !> linear scaling: method to calculate the overlap matrices (1=old, 2=new)
     integer :: imethod_overlap

     !> linear scaling: enable the matrix taskgroups
     logical :: enable_matrix_taskgroups

     !> linear scaling: radius enlargement for the Hamiltonian application (in grid points)
     integer :: hamapp_radius_incr

     !> linear scaling: enable the addaptive ajustment of the number of kernel iterations
     logical :: adjust_kernel_iterations

  end type input_variables


  !> Contains all energy terms
  type, public :: energy_terms
     real(gp) :: eh      !< Hartree energy
     real(gp) :: exc     !< Exchange-correlation energy
     real(gp) :: evxc    !< Energy from the exchange-correlation potential
     real(gp) :: eion    !< Ion-Ion interaction
     real(gp) :: edisp   !< Dispersion force
     real(gp) :: ekin    !< Kinetic term
     real(gp) :: epot    
     real(gp) :: eproj   
     real(gp) :: eexctX  
     real(gp) :: ebs     
     real(gp) :: eKS     
     real(gp) :: trH     
     real(gp) :: evsum   
     real(gp) :: evsic   
     real(gp) :: excrhoc 
     real(gp) :: eTS     
     real(gp) :: ePV     !< pressure term
     real(gp) :: energy  !< the functional which is minimized
     real(gp) :: e_prev  !< the previous value, to show the delta
     real(gp) :: trH_prev!< the previous value, to show the delta
     !real(gp), dimension(:,:), pointer :: fion,f

     integer(kind = 8) :: c_obj !< Storage of the C wrapper object.
  end type energy_terms


  !> Memory estimation requirements
  type, public :: memory_estimation
     double precision :: submat
     integer :: ncomponents, norb, norbp
     double precision :: oneorb, allpsi_mpi, psistorage
     double precision :: projarr
     double precision :: grid
     double precision :: workarr

     double precision :: kernel, density, psolver, ham

     double precision :: peak
  end type memory_estimation


  !> Used to split between points to be treated in simple or in double precision
  type, public :: rho_descriptors
     character(len=1) :: geocode !< @copydoc poisson_solver::doc::geocode
     integer :: icomm !< method for communicating the density
     integer :: nrhotot !< dimension of the partial density array before communication
     integer :: n_csegs,n_fsegs,dp_size,sp_size
     integer, dimension(:,:), pointer :: spkey,dpkey
     integer, dimension(:), pointer :: cseg_b,fseg_b
  end type rho_descriptors



  !> Define the structure used for the atomic positions
  !> Structure to store the density / potential distribution among processors.
  type, public :: denspot_distribution
     integer :: n3d,n3p,n3pi,i3xcsh,i3s,nrhodim
     !> Integer which controls the presence of a density after the potential array
     !! if different than zero, at the address ndimpot*nspin+i3rho_add starts the spin up component of the density
     !! the spin down component can be found at the ndimpot*nspin+i3rho_add+ndimpot, contiguously
     !! the same holds for non-collinear calculations
     integer :: i3rho_add
     integer :: ndimpot,ndimgrid,ndimrhopot 
     integer, dimension(3) :: ndims !< box containing the grid dimensions in ISF basis
     real(gp), dimension(3) :: hgrids !< grid spacings of the box (half of wavelet ones)
     integer, dimension(:,:), pointer :: nscatterarr, ngatherarr
     type(mpi_environment) :: mpi_env
  end type denspot_distribution


  !> Structures of basis of gaussian functions of the form exp(-a*r2)cos/sin(b*r2)
  type, public :: gaussian_basis_c
     integer :: nat,ncoeff,nshltot,nexpo
     integer, dimension(:), pointer :: nshell,ndoc,nam
     complex(gp), dimension(:), pointer :: expof,psiat
     real(gp), dimension(:,:), pointer :: rxyz
  end type gaussian_basis_c


  !> All the parameters which are important for describing the orbitals
  !! Add also the objects related to k-points sampling, after symmetries applications
  type, public :: orbitals_data 
     integer :: norb          !< Total number of orbitals per k point
     integer :: norbp         !< Total number of orbitals for the given processors
     integer :: norbup        !< Total number of orbitals if there were only up orbitals
     integer :: norbdp        !< probably to be deleted...
     integer :: norbu,norbd,nspin,nspinor,isorb,isorbu,isorbd
     integer :: nkpts,nkptsp,iskpts
     real(gp) :: efermi,HLgap,eTS
     integer, dimension(:), pointer :: iokpt,ikptproc,isorb_par,ispot
     integer, dimension(:), pointer :: inwhichlocreg,onwhichatom
     integer, dimension(:,:), pointer :: norb_par, norbu_par, norbd_par
     real(wp), dimension(:), pointer :: eval
     real(gp), dimension(:), pointer :: occup,spinsgn,kwgts
     real(gp), dimension(:,:), pointer :: kpts
     integer :: npsidim_orbs  !< Number of elements inside psi in the orbitals distribution scheme
     integer :: npsidim_comp  !< Number of elements inside psi in the components distribution scheme
  end type orbitals_data


  !> Contains the pointers to be handled to control GPU information
  !! Given that they are pointers on GPU address, they are C pointers
  !! which take 8 bytes
  !! So they are declared as kind=8 variables either if the GPU works in simple precision
  !! Also other information concerning the GPU runs can be stored in this structure
  type, public :: GPU_pointers
     logical :: OCLconv  !< True if OCL is used for convolutions for this MPI process
     logical :: useDynamic,full_locham
     integer :: id_proc,ndevices
     real(kind=8) :: keys,work1,work2,work3,rhopot,r,d
     real(kind=8) :: rhopot_down, rhopot_up
     real(kind=8) :: work1_i,work2_i,work3_i,d_i
     real(kind=8) :: pinned_in,pinned_out
     real(kind=8), dimension(:), pointer :: psi
     real(kind=8) :: psi_c,psi_f
     real(kind=8) :: psi_c_i,psi_f_i
     real(kind=8) :: psi_c_r,psi_f_r,psi_c_b,psi_f_b,psi_c_d,psi_f_d
     real(kind=8) :: psi_c_r_i,psi_f_r_i,psi_c_b_i,psi_f_b_i,psi_c_d_i,psi_f_d_i
     real(kind=8) :: keyg_c,keyg_f,keyv_c,keyv_f
     real(kind=8) :: keyg_c_host,keyg_f_host,keyv_c_host,keyv_f_host
     real(kind=8) :: context,queue
     !host pointers to be freed
     real(kind=8) :: rhopot_down_host, rhopot_up_host
     real(kind=8), dimension(:,:,:), pointer :: ekinpot_host
     real(kind=8), dimension(:,:), pointer :: psicf_host
     real(kind=8), dimension(:,:), pointer :: hpsicf_host
     real(kind=8), dimension(:), pointer :: bprecond_host

     real(gp), dimension(:,:), pointer :: ekin, epot !< values of the kinetic and potential energies to be passed to local_hamiltonian
     real(wp), dimension(:), pointer :: hpsi_ASYNC !<pointer to the wavefunction allocated in the case of asyncronous local_hamiltonian
  end type GPU_pointers


  !> Contains all the descriptors necessary for splitting the calculation in different locregs 
  type, public :: local_zone_descriptors
     logical :: linear                         !< if true, use linear part of the code
     integer :: nlr                            !< Number of localization regions 
     integer :: lintyp                         !< If 0 cubic, 1 locreg and 2 TMB
     integer :: ndimpotisf                     !< Total dimension of potential in isf (including exctX)
     real(gp), dimension(3) :: hgrids          !< Grid spacings of wavelet grid
     type(locreg_descriptors) :: Glr           !< Global region descriptors
     type(locreg_descriptors), dimension(:), pointer :: Llr                !< Local region descriptors (dimension = nlr)
  end type local_zone_descriptors


  !> Contains the work arrays needed for expressing wavefunction in real space
  !! with all the BC
  type, public :: workarr_sumrho
     integer :: nw1,nw2,nxc,nxf
     real(wp), dimension(:), pointer :: x_c,x_f,w1,w2
  end type workarr_sumrho


  !> Contains the work arrays needed for hamiltonian application with all the BC
  type, public :: workarr_locham
     integer :: nw1,nw2,nxc,nyc,nxf1,nxf2,nxf3,nxf,nyf
     real(wp), dimension(:), pointer :: w1,w2
     !for the periodic BC case, these arrays substitute 
     !psifscf,psifscfk,psig,ww respectively
     real(wp), dimension(:,:), pointer :: x_c,y_c,x_f1,x_f2,x_f3,x_f,y_f
  end type workarr_locham


  !> Contains the work arrays needed for th preconditioner with all the BC
  !! Take different pointers depending on the boundary conditions
  type, public :: workarr_precond
     integer, dimension(:), pointer :: modul1,modul2,modul3
     real(wp), dimension(:), pointer :: psifscf,ww,x_f1,x_f2,x_f3,kern_k1,kern_k2,kern_k3
     real(wp), dimension(:,:), pointer :: af,bf,cf,ef
     real(wp), dimension(:,:,:), pointer :: xpsig_c,ypsig_c,x_c
     real(wp), dimension(:,:,:,:), pointer :: xpsig_f,ypsig_f,x_f,y_f
     real(wp), dimension(:,:,:,:,:), pointer :: z1,z3 ! work array for FFT
  end type workarr_precond


  !!> Fermi Operator Expansion parameters
  !type, public :: foe_data
  !  integer :: nseg
  !  integer,dimension(:),pointer :: nsegline, istsegline
  !  integer,dimension(:,:),pointer :: keyg
  !  real(kind=8) :: ef                     !< Fermi energy for FOE
  !  real(kind=8) :: evlow, evhigh          !< Eigenvalue bounds for FOE 
  !  real(kind=8) :: bisection_shift        !< Bisection shift to find Fermi energy (FOE)
  !  real(kind=8) :: fscale                 !< Length scale for complementary error function (FOE)
  !  real(kind=8) :: ef_interpol_det        !< FOE: max determinant of cubic interpolation matrix
  !  real(kind=8) :: ef_interpol_chargediff !< FOE: max charge difference for interpolation
  !  real(kind=8) :: charge                 !< Total charge of the system
  !  real(kind=8) :: fscale_lowerbound      !< lower bound for the error function decay length
  !  real(kind=8) :: fscale_upperbound       !< upper bound for the error function decay length
  !  integer :: evbounds_isatur, evboundsshrink_isatur, evbounds_nsatur, evboundsshrink_nsatur !< variables to check whether the eigenvalue bounds might be too big
  !end type foe_data

  
  type,public :: linear_matrices
      type(sparse_matrix) :: s !< small: sparsity pattern given by support function cutoff
      type(sparse_matrix) :: m !< medium: sparsity pattern given by SHAMOP cutoff
      type(sparse_matrix) :: l !< medium: sparsity pattern given by kernel cutoff
      type(sparse_matrix),dimension(:),pointer :: ks !< sparsity pattern for the KS orbitals (i.e. dense); spin up and down
      type(sparse_matrix),dimension(:),pointer :: ks_e !< sparsity pattern for the KS orbitals including extra stated (i.e. dense); spin up and down
      type(matrices) :: ham_, ovrlp_, kernel_
      type(matrices),dimension(3) :: ovrlppowers_
  end type linear_matrices


  type, public :: workarrays_quartic_convolutions
    real(wp), dimension(:,:,:), pointer :: xx_c, xy_c, xz_c
    real(wp), dimension(:,:,:), pointer :: xx_f1
    real(wp), dimension(:,:,:), pointer :: xy_f2
    real(wp), dimension(:,:,:), pointer :: xz_f4
    real(wp), dimension(:,:,:,:), pointer :: xx_f, xy_f, xz_f
    real(wp), dimension(:,:,:), pointer :: y_c
    real(wp), dimension(:,:,:,:), pointer :: y_f
    ! The following arrays are work arrays within the subroutine
    real(wp), dimension(:,:), pointer :: aeff0array, beff0array, ceff0array, eeff0array
    real(wp), dimension(:,:), pointer :: aeff0_2array, beff0_2array, ceff0_2array, eeff0_2array
    real(wp), dimension(:,:), pointer :: aeff0_2auxarray, beff0_2auxarray, ceff0_2auxarray, eeff0_2auxarray
    real(wp), dimension(:,:,:), pointer :: xya_c, xyc_c
    real(wp), dimension(:,:,:), pointer :: xza_c, xzc_c
    real(wp), dimension(:,:,:), pointer :: yza_c, yzb_c, yzc_c, yze_c
    real(wp), dimension(:,:,:,:), pointer :: xya_f, xyb_f, xyc_f, xye_f
    real(wp), dimension(:,:,:,:), pointer :: xza_f, xzb_f, xzc_f, xze_f
    real(wp), dimension(:,:,:,:), pointer :: yza_f, yzb_f, yzc_f, yze_f
  end type workarrays_quartic_convolutions


  type, public :: localizedDIISParameters
    integer :: is, isx, mis, DIISHistMax, DIISHistMin
    integer :: icountSDSatur, icountDIISFailureCons, icountSwitch, icountDIISFailureTot, itBest
    real(kind=8), dimension(:), pointer :: phiHist, hphiHist, energy_hist
    real(kind=8) :: alpha_coeff !step size for optimization of coefficients
    real(kind=8), dimension(:,:,:), pointer :: mat
    real(kind=8) :: trmin, trold, alphaSD, alphaDIIS
    logical :: switchSD, immediateSwitchToSD, resetDIIS
  end type localizedDIISParameters


  type, public :: mixrhopotDIISParameters
    integer :: is, isx, mis
    real(kind=8), dimension(:), pointer :: rhopotHist, rhopotresHist
    real(kind=8), dimension(:,:), pointer :: mat
  end type mixrhopotDIISParameters


  !> Contains the arguments needed for the diis procedure
  type, public :: diis_objects
     logical :: switchSD
     integer :: idiistol,mids,ids,idsx
     real(gp) :: energy_min,energy_old,energy,alpha,alpha_max
     real(tp), dimension(:), pointer :: psidst
     real(tp), dimension(:), pointer :: hpsidst
     real(tp), dimension(:,:,:,:,:,:), pointer :: ads
  end type diis_objects


  !> Contains the information needed for the preconditioner
  type, public :: precond_data
    integer :: confPotOrder                                !< The order of the algebraic expression for Confinement potential
    integer :: ncong                                       !< Number of CG iterations for the preconditioning equation
    logical, dimension(:), pointer :: withConfPot          !< Use confinement potentials
    real(kind=8), dimension(:), pointer :: potentialPrefac !< Prefactor for the potentiar : Prefac * f(r) 
  end type precond_data


  !> Information for the confining potential to be used in TMB scheme
  !! The potential is supposed to be defined as prefac*(r-rC)**potorder
  type, public :: confpot_data
     integer :: potorder                !< Order of the confining potential
     integer, dimension(3) :: ioffset   !< Offset for the coordinates of potential lr in global region
     real(gp) :: prefac                 !< Prefactor
     real(gp), dimension(3) :: hh       !< Grid spacings in ISF grid
     real(gp), dimension(3) :: rxyzConf !< Confining potential center in global coordinates
  end type confpot_data


  !> Defines the important information needed to reformat a old wavefunctions
  type, public :: old_wavefunction
     type(local_zone_descriptors) :: Lzd       !< Local zone descriptors of the corresponding run
     real(wp), dimension(:), pointer :: psi    !< Wavelets coefficients in compressed form
     real(gp), dimension(:,:), pointer :: rxyz !< Atomic positions of the step
  end type old_wavefunction


  !> Densities and potentials, and related metadata, needed for their creation/application
  !! Not all these quantities are available, some of them may point to the same memory space
  type, public :: DFT_local_fields
     real(dp), dimension(:), pointer :: rhov          !< generic workspace. What is there is indicated by rhov_is
     type(ab7_mixing_object), pointer :: mix          !< History of rhov, allocated only when using diagonalisation
     !> Local fields which are associated to their name
     !! normally given in parallel distribution
     real(dp), dimension(:,:), pointer :: rho_psi     !< density as given by square of el. WFN
     real(dp), dimension(:,:,:,:), pointer :: rho_C   !< core density
     real(wp), dimension(:,:,:,:), pointer :: V_ext   !< local part of pseudopotientials
     real(wp), dimension(:,:,:,:), pointer :: V_XC    !< eXchange and Correlation potential (local)
     real(wp), dimension(:,:,:,:), pointer :: Vloc_KS !< complete local potential of KS Hamiltonian (might point on rho_psi)
     real(wp), dimension(:,:,:,:), pointer :: f_XC    !< dV_XC[rho]/d_rho
     !temporary arrays
     real(wp), dimension(:), pointer :: rho_work,pot_work !<full grid arrays
     !metadata
     integer :: rhov_is
     real(gp) :: psoffset                 !< offset of the Poisson Solver in the case of Periodic BC
     type(rho_descriptors) :: rhod        !< descriptors of the density for parallel communication
     type(denspot_distribution) :: dpbox  !< distribution of density and potential box
     type(xc_info) :: xc                  !< structure about the used xc functionals
     character(len=3) :: PSquiet
     !real(gp), dimension(3) :: hgrids    !< grid spacings of denspot grid (half of the wvl grid)
     type(coulomb_operator) :: pkernel    !< kernel of the Poisson Solver used for V_H[rho]
     type(coulomb_operator) :: pkernelseq !< for monoproc PS (useful for exactX, SIC,...)

     integer(kind = 8) :: c_obj = 0       !< Storage of the C wrapper object.
  end type DFT_local_fields


  !> Flags for rhov status
  integer, parameter, public :: EMPTY              = -1980
  integer, parameter, public :: ELECTRONIC_DENSITY = -1979
  integer, parameter, public :: CHARGE_DENSITY     = -1978
  integer, parameter, public :: KS_POTENTIAL       = -1977
  integer, parameter, public :: HARTREE_POTENTIAL  = -1976


  !> Flags for the restart (linear scaling only)
  integer, parameter, public :: LINEAR_LOWACCURACY  = 101 !< Low accuracy after restart
  integer, parameter, public :: LINEAR_HIGHACCURACY = 102 !< High accuracy after restart


  !check if all comms are necessary here
  type, public :: hamiltonian_descriptors
     integer :: npsidim_orbs             !< Number of elements inside psi in the orbitals distribution scheme
     integer :: npsidim_comp             !< Number of elements inside psi in the components distribution scheme
     type(local_zone_descriptors) :: Lzd !< Data on the localisation regions, if associated
     type(comms_linear) :: collcom ! describes collective communication
     type(p2pComms) :: comgp             !< Describing p2p communications for distributing the potential
     real(wp), dimension(:), pointer :: psi,psit_c,psit_f !< these should eventually be eliminated
     logical :: can_use_transposed
  end type hamiltonian_descriptors

  !> Contains the arguments needed for the PAW implementation:
  !> to be better integrated into the other structures.
  type, public :: paw_objects
     logical :: usepaw
     integer :: lmnmax
     integer :: ntypes
     integer :: natom
     type(paw_an_type), dimension(:), pointer :: paw_an
     type(paw_ij_type), dimension(:), pointer :: paw_ij
     type(pawcprj_type), dimension(:,:), pointer :: cprj
     type(pawfgrtab_type), dimension(:), pointer :: pawfgrtab
     type(pawrhoij_type), dimension(:), pointer :: pawrhoij

     real(wp), dimension(:), pointer :: spsi !< Metric operator applied to psi (To be used for PAW)
  end type paw_objects

  !> The wavefunction which have to be considered at the DFT level
  type, public :: DFT_wavefunction
     !coefficients
     real(wp), dimension(:), pointer :: psi,hpsi,psit,psit_c,psit_f !< orbitals, or support functions, in wavelet basis
     real(wp), dimension(:,:), pointer :: gaucoeffs                 !< orbitals in gbd basis
     !basis sets
     type(gaussian_basis) :: gbd         !< gaussian basis description, if associated
     type(local_zone_descriptors) :: Lzd !< data on the localisation regions, if associated
     !restart objects (consider to move them in rst structure)
     type(old_wavefunction), dimension(:), pointer :: oldpsis !< previously calculated wfns
     integer :: istep_history                                 !< present step of wfn history
     !data properties
     logical :: can_use_transposed                           !< true if the transposed quantities are allocated and can be used
     type(orbitals_data) :: orbs                             !< wavefunction specification in terms of orbitals
     type(comms_cubic) :: comms                              !< communication objects for the cubic approach
     type(diis_objects) :: diis                              !< DIIS objects
     type(confpot_data), dimension(:), pointer :: confdatarr !< data for the confinement potential
     type(SIC_data) :: SIC                                   !< control the activation of SIC scheme in the wavefunction
     type(paw_objects) :: paw                                !< PAW objects
     type(orthon_data) :: orthpar                            !< control the application of the orthogonality scheme for cubic DFT wavefunction
     character(len=4) :: exctxpar                            !< Method for exact exchange parallelisation for the wavefunctions, in case
     type(p2pComms) :: comgp                                 !< describing p2p communications for distributing the potential
     type(comms_linear) :: collcom                           !< describes collective communication
     type(comms_linear) :: collcom_sr                        !< describes collective communication for the calculation of the charge density
     integer(kind = 8) :: c_obj                              !< Storage of the C wrapper object. it has to be initialized to zero
     type(foe_data) :: foe_obj                               !< describes the structure of the matrices for the linear method foe
     type(linear_matrices) :: linmat
     integer :: npsidim_orbs  !< Number of elements inside psi in the orbitals distribution scheme
     integer :: npsidim_comp  !< Number of elements inside psi in the components distribution scheme
     type(hamiltonian_descriptors) :: ham_descr
<<<<<<< HEAD
     real(kind=8), dimension(:,:), pointer :: coeff          !< Expansion coefficients
=======
     real(kind=8), dimension(:,:), pointer :: coeff !<expansion coefficients
     real(kind=8) :: damping_factor_confinement !< damping for the confinement after a restart
>>>>>>> a7b335d2
  end type DFT_wavefunction


  !> Flags for optimization loop id
  integer, parameter, public :: OPTLOOP_HAMILTONIAN   = 0
  integer, parameter, public :: OPTLOOP_SUBSPACE      = 1
  integer, parameter, public :: OPTLOOP_WAVEFUNCTIONS = 2
  integer, parameter, public :: OPTLOOP_N_LOOPS       = 3


  !> Used to control the optimization of wavefunctions
  type, public :: DFT_optimization_loop
     integer :: iscf !< Kind of optimization scheme.

     integer :: itrpmax !< specify the maximum number of mixing cycle on potential or density
     integer :: nrepmax !< specify the maximum number of restart after re-diagonalization
     integer :: itermax !< specify the maximum number of minimization iterations, self-consistent or not
     integer :: itermin !< specify the minimum number of minimization iterations, self-consistent or not !Bastian

     integer :: itrp    !< actual number of mixing cycle.
     integer :: itrep   !< actual number of re-diagonalisation runs.
     integer :: iter    !< actual number of minimization iterations.

     integer :: infocode !< return value after optimization loop.
                         !! - 0 run successfully succeded
                         !! - 1 the run ended after the allowed number of minimization steps. gnrm_cv not reached
                         !!     forces may be meaningless   
                         !! - 2 (present only for inputPsiId=INPUT_PSI_MEMORY_WVL) gnrm of the first iteration > 1 AND growing in
                         !!     the second iteration OR grnm 1st >2.
                         !!     Input wavefunctions need to be recalculated.
                         !! - 3 (present only for inputPsiId=INPUT_PSI_LCAO) gnrm > 4. SCF error.

     real(gp) :: gnrm   !< actual value of cv criterion of the minimization loop.
     real(gp) :: rpnrm  !< actual value of cv criterion of the mixing loop.

     real(gp) :: gnrm_cv       !< convergence criterion of the minimization loop.
     real(gp) :: rpnrm_cv      !< convergence criterion of the mixing loop.
     real(gp) :: gnrm_startmix !< gnrm value to start mixing after.

     integer(kind = 8) :: c_obj = 0 !< Storage of the C wrapper object.
  end type DFT_optimization_loop


 interface input_set
    module procedure input_set_char, input_set_int, input_set_dbl, input_set_bool, &
         & input_set_int_array, input_set_dbl_array, input_set_bool_array, &
         & input_set_dict
 end interface input_set

 !>timing categories
 character(len=*), parameter, private :: tgrp_pot='Potential'
 integer, save, public :: TCAT_EXCHANGECORR=TIMING_UNINITIALIZED
 integer, parameter, private :: ncls_max=6,ncat_bigdft=146   ! define timimg categories and classes
 character(len=14), dimension(ncls_max), parameter, private :: clss = (/ &
      'Communications'    ,  &
      'Convolutions  '    ,  &
      'Linear Algebra'    ,  &
      'Other         '    ,  &
!      'Potential     '    ,  &
      'Initialization'    ,  &
      'Finalization  '    /)
 character(len=14), dimension(3,ncat_bigdft), parameter, private :: cats = reshape((/ &
                               !       Name           Class       Operation Kind
      'ReformatWaves ','Initialization' ,'Small Convol  ' ,  &  !< Reformatting of input waves
      'CrtDescriptors','Initialization' ,'RMA Pattern   ' ,  &  !< Calculation of descriptor arrays
      'CrtLocPot     ','Initialization' ,'Miscellaneous ' ,  &  !< Calculation of local potential
      'CrtProjectors ','Initialization' ,'RMA Pattern   ' ,  &  !< Calculation of projectors
      'CrtPcProjects ','Initialization' ,'RMA Pattern   ' ,  &  !< Calculation of preconditioning projectors
      'CrtPawProjects','Initialization' ,'RMA Pattern   ' ,  &  !< Calculation of abscalc-pawprojectors
      'ApplyLocPotKin','Convolutions  ' ,'OpenCL ported ' ,  &  !< Application of PSP, kinetic energy
      'ApplyProj     ','Other         ' ,'RMA pattern   ' ,  &  !< Application of nonlocal PSP
      'Precondition  ','Convolutions  ' ,'OpenCL ported ' ,  &  !< Precondtioning
      'Rho_comput    ','Convolutions  ' ,'OpenCL ported ' ,  &  !< Calculation of charge density (sumrho) computation
      'Rho_commun    ','Communications' ,'AllReduce grid' ,  &  !< Calculation of charge density (sumrho) communication
      'Pot_commun    ','Communications' ,'AllGathrv grid' ,  &  !< Communication of potential
      'Pot_comm start','Communications' ,'MPI_types/_get' ,  &  !< Communication of potential
      'Un-TransSwitch','Other         ' ,'RMA pattern   ' ,  &  !< Transposition of wavefunction, computation
      'Un-TransComm  ','Communications' ,'ALLtoALLV     ' ,  &  !< Transposition of wavefunction, communication
      'GramS_comput  ','Linear Algebra' ,'DPOTRF        ' ,  &  !< Gram Schmidt computation        
      'GramS_commun  ','Communications' ,'ALLReduce orbs' ,  &  !< Gram Schmidt communication
      'LagrM_comput  ','Linear Algebra' ,'DGEMM         ' ,  &  !< Lagrange Multipliers computation
      'LagrM_commun  ','Communications' ,'ALLReduce orbs' ,  &  !< Lagrange Multipliers communication
      'Diis          ','Other         ' ,'Other         ' ,  &  
      !       'PSolv_comput  ','Potential     ' ,'3D FFT        ' ,  &  
      !       'PSolv_commun  ','Communications' ,'ALLtoALL      ' ,  &  
      !       'PSolvKernel   ','Initialization' ,'Miscellaneous ' ,  &  
!      'Exchangecorr  ','Potential     ' ,'Miscellaneous ' ,  &  
      'Forces        ','Finalization  ' ,'Miscellaneous ' ,  &  
      'Tail          ','Finalization  ' ,'Miscellaneous ' ,  &
      'Loewdin_comput','Linear Algebra' ,'              ' ,  &
      'Loewdin_commun','Communications' ,'ALLReduce orbs' ,  &
      'Chol_commun   ','Communications' ,'              ' ,  &
      'Chol_comput   ','Linear Algebra' ,'ALLReduce orbs' ,  &
      'GS/Chol_comput','Linear Algebra' ,'              ' ,  &
      'GS/Chol_commun','Communications' ,'ALLReduce orbs' ,  &
      'Input_comput  ','Initialization' ,'Miscellaneous ' ,  &
      'Input_commun  ','Communications' ,'ALLtoALL+Reduc' ,  &
      'Davidson      ','Finalization  ' ,'Complete SCF  ' ,  &
      'check_IG      ','Initialization' ,'Linear Scaling' ,  &
      'constrc_locreg','Initialization' ,'Miscellaneous ' ,  &
      'wavefunction  ','Initialization' ,'Miscellaneous ' ,  &
      'create_nlpspd ','Initialization' ,'RMA pattern   ' ,  &
      'p2pOrtho_post ','Communications' ,'irecv / irsend' ,  &
      'p2pOrtho_wait ','Communications' ,'mpi_waitany   ' ,  &
      'lovrlp_comm   ','Communications' ,'mpi_allgatherv' ,  &
      'lovrlp_comp   ','Linear Algebra' ,'many ddots    ' ,  &
      'lovrlp_compr  ','Other         ' ,'cut out zeros ' ,  &
      'lovrlp_uncompr','Other         ' ,'insert zeros  ' ,  &
      'extract_orbs  ','Other         ' ,'copy to sendb ' ,  &
      'lovrlp^-1/2   ','Linear Algebra' ,'exact or appr ' ,  &
      'lovrlp^-1/2old','Linear Algebra' ,'exact or appr ' ,  &
      'lovrlp^-1/2com','Linear Algebra' ,'exact or appr ' ,  &
      'lovrlp^-1/2par','Linear Algebra' ,'exact or appr ' ,  &
      'build_lincomb ','Linear Algebra' ,'many daxpy    ' ,  &
      'convolQuartic ','Convolutions  ' ,'No OpenCL     ' ,  &
      'p2pSumrho_wait','Communications' ,'mpi_test/wait ' ,  &
      'sumrho_TMB    ','Other         ' ,'port to GPU?  ' ,  &
      'TMB_kernel    ','Linear Algebra' ,'dgemm         ' ,  &
      'diagonal_seq  ','Linear Algebra' ,'dsygv         ' ,  &
      'diagonal_par  ','Linear Algebra' ,'pdsygvx       ' ,  &
      'lovrlp^-1     ','Linear Algebra' ,'exact or appr ' ,  &
      'lagmat_orthoco','Linear Algebra' ,'dgemm seq/par ' ,  &
      'optimize_DIIS ','Other         ' ,'Other         ' ,  &
      'optimize_SD   ','Other         ' ,'Other         ' ,  &
      'mix_linear    ','Other         ' ,'Other         ' ,  &
      'mix_DIIS      ','Other         ' ,'Other         ' ,  &
      'ig_matric_comm','Communications' ,'mpi p2p       ' ,  &
      'wf_signals    ','Communications' ,'Socket transf.' ,  &
      'energs_signals','Communications' ,'Socket transf.' ,  &
      'rhov_signals  ','Communications' ,'Socket transf.' ,  &
      'init_locregs  ','Initialization' ,'Miscellaneous ' ,  &
      'init_commSumro','Initialization' ,'Miscellaneous ' ,  &
      'init_commPot  ','Initialization' ,'Miscellaneous ' ,  &
      'init_commOrtho','Initialization' ,'Miscellaneous ' ,  &
      'init_inguess  ','Initialization' ,'Miscellaneous ' ,  &
      'init_matrCompr','Initialization' ,'Miscellaneous ' ,  &
      'init_collcomm ','Initialization' ,'Miscellaneous ' ,  &
      'init_collco_sr','Initialization' ,'Miscellaneous ' ,  &
      'init_orbs_lin ','Initialization' ,'Miscellaneous ' ,  &
      'init_repart   ','Initialization' ,'Miscellaneous ' ,  &
      'initMatmulComp','Initialization' ,'Miscellaneous ' ,  &
      'Pot_after_comm','Other         ' ,'global_to_loca' ,  & 
      !       'Init to Zero  ','Other         ' ,'Memset        ' ,  &
      'calc_kernel   ','Other         ' ,'Miscellaneous ' ,  &
      'commun_kernel ','Communications' ,'mpi_allgatherv' ,  &
      'getlocbasinit ','Other         ' ,'Miscellaneous ' ,  &
      'updatelocreg1 ','Other         ' ,'Miscellaneous ' ,  &
      'linscalinit   ','Other         ' ,'Miscellaneous ' ,  &
      'commbasis4dens','Communications' ,'Miscellaneous ' ,  &
      'buildgrad_mcpy','Other         ' ,'Miscellaneous ' ,  &
      'buildgrad_comm','Communications' ,'Allgatherv    ' ,  &
      'allocommsumrho','Communications' ,'Miscellaneous ' ,  &
      'ovrlptransComp','Other         ' ,'Miscellaneous ' ,  &
      'ovrlptransComm','Communications' ,'mpi_allreduce ' ,  &
      'lincombtrans  ','Other         ' ,'Miscellaneous ' ,  &
      'glsynchham1   ','Other         ' ,'Miscellaneous ' ,  &
      'glsynchham2   ','Other         ' ,'Miscellaneous ' ,  &
      'gauss_proj    ','Other         ' ,'Miscellaneous ' ,  &
      'sumrho_allred ','Communications' ,'mpiallred     ' ,  &
      'deallocprec   ','Other         ' ,'Miscellaneous ' ,  &
      'large2small   ','Other         ' ,'Miscellaneous ' ,  &
      'small2large   ','Other         ' ,'Miscellaneous ' ,  &
      'renormCoefCom1','Linear Algebra' ,'Miscellaneous ' ,  &
      'renormCoefCom2','Linear Algebra' ,'Miscellaneous ' ,  &
      'renormCoefComm','Communications' ,'Miscellaneous ' ,  &
      'waitAllgatKern','Other         ' ,'Miscellaneous ' ,  &
      'UnBlockPot    ','Other         ' ,'Overlap comms ' ,  &
      'UnBlockDen    ','Other         ' ,'Overlap comms ' ,  &
      'global_local  ','Initialization' ,'Unknown       ' ,  &
      'wfd_creation  ','Other         ' ,'Miscellaneous ' ,  & 
      'comm_llr      ','Communications' ,'Miscellaneous ' ,  &
      !       'AllocationProf','Other         ' ,'Allocate arrs ' ,  &
      'dirmin_lagmat1','Linear Algebra' ,'grad calc     ' ,  &
      'dirmin_lagmat2','Linear Algebra' ,'allgatherv    ' ,  &
      'dirmin_dgesv  ','Linear Algebra' ,'dgesv/pdgesv  ' ,  &
      'dirmin_sddiis ','Linear Algebra' ,'Miscellaneous ' ,  &
      'dirmin_allgat ','Linear Algebra' ,'allgatherv    ' ,  &
      'dirmin_sdfit  ','Linear Algebra' ,'allgatherv etc' ,  &
      'chebyshev_comp','Linear Algebra' ,'matmul/matadd ' ,  &
      'chebyshev_comm','Communications' ,'allreduce     ' ,  &
      'chebyshev_coef','Other         ' ,'Miscellaneous ' ,  &
      'FOE_auxiliary ','Other         ' ,'Miscellaneous ' ,  &
      'FOE_init      ','Other         ' ,'Miscellaneous ' ,  &
      'compressd_mcpy','Other         ' ,'Miscellaneous ' ,  &
      'compressd_comm','Communications' ,'Allgatherv    ' ,  &
      'foe_aux_mcpy  ','Other         ' ,'Miscellaneous ' ,  &
      'foe_aux_comm  ','Communications' ,'Allgatherv    ' ,  &
      'norm_trans    ','Other         ' ,'Miscellaneous ' ,  &
      'misc          ','Other         ' ,'Miscellaneous ' ,  &
      'sparse_copy   ','Other         ' ,'Miscellaneous ' ,  &
      'constraineddft','Other         ' ,'Miscellaneous ' ,  &
      'transfer_int  ','Other         ' ,'Miscellaneous ' ,  &
      'Reformatting  ','Initialization' ,'Interpolation ' ,  &
      'restart_wvl   ','Initialization' ,'inguess    rst' ,  &
      'restart_rsp   ','Initialization' ,'inguess    rst' ,  &
      'check_sumrho  ','Initialization' ,'unitary check ' ,  &
      'check_pot     ','Initialization' ,'unitary check ' ,  &
      'ApplyLocPot   ','Convolutions  ' ,'OpenCL ported ' ,  &
      'ApplyLocKin   ','Convolutions  ' ,'OpenCL ported ' ,  &
      'kernel_init   ','Other         ' ,'Fragment calc ' ,  &
      'calc_energy   ','Linear Algebra' ,'allred etc    ' ,  &
      'new_pulay_corr','Other         ' ,'Pulay forces  ' ,  &
      'dev_from_unity','Other         ' ,'Miscellaneous ' ,  &
      'ks_residue    ','Linear Algebra' ,'Miscellaneous ' ,  &
      'weightanalysis','Linear Algebra' ,'Fragment calc ' ,  &
      'tmbrestart    ','Initialization' ,'Miscellaneous ' ,  &
      'readtmbfiles  ','Initialization' ,'Miscellaneous ' ,  &
      'readisffiles  ','Initialization' ,'Miscellaneous ' ,  &
      'purify_kernel ','Linear Algebra' ,'dgemm         ' ,  &
      'potential_dims','Other         ' ,'auxiliary     ' ,  &
      'sparse_matmul ','Linear Algebra' ,'self-made     ' ,  &
      'transform_matr','Other         ' ,'small to large' ,  &
      'calctrace_comp','Other         ' ,'Miscellaneous ' ,  &
      'calctrace_comm','Communications' ,'allreduce     ' ,  &
      'calc_bounds   ','Other         ' ,'Miscellaneous ' /),(/3,ncat_bigdft/))
 integer, dimension(ncat_bigdft), private, save :: cat_ids !< id of the categories to be converted


 public :: gaussian_basis
 public :: nullify_local_zone_descriptors,locreg_descriptors
 public :: wavefunctions_descriptors,atoms_data,DFT_PSP_projectors
 public :: grid_dimensions,p2pComms,comms_linear,sparse_matrix,matrices
 public :: coulomb_operator,symmetry_data,atomic_structure,comms_cubic
 public :: nonlocal_psp_descriptors,dpbox_null
 public :: default_lzd,find_category,old_wavefunction_null,old_wavefunction_free
 public :: material_acceleration_null,input_psi_names
 public :: wf_format_names,bigdft_init_errors,bigdft_init_timing_categories
 public :: deallocate_orbs,deallocate_locreg_descriptors,nullify_wfd
 public :: deallocate_wfd,deallocate_bounds,update_nlpsp,deallocate_paw_objects
 public :: old_wavefunction_set,allocate_wfd,basis_params_set_dict
 public :: input_set,copy_locreg_descriptors,nullify_locreg_descriptors
 public :: input_psi_help,deallocate_rho_descriptors
 public :: nullify_paw_objects,frag_from_dict,copy_grid_dimensions
 public :: cprj_to_array,deallocate_gwf_c
 public :: SIC_data_null,local_zone_descriptors_null,output_wf_format_help
 public :: energy_terms_null

contains

  pure function energy_terms_null() result(en)
    implicit none
    type(energy_terms) :: en
    en%eh      =0.0_gp 
    en%exc     =0.0_gp 
    en%evxc    =0.0_gp 
    en%eion    =0.0_gp 
    en%edisp   =0.0_gp 
    en%ekin    =0.0_gp 
    en%epot    =0.0_gp
    en%eproj   =0.0_gp
    en%eexctX  =0.0_gp
    en%ebs     =0.0_gp
    en%eKS     =0.0_gp
    en%trH     =0.0_gp
    en%evsum   =0.0_gp
    en%evsic   =0.0_gp 
    en%excrhoc =0.0_gp 
    en%eTS     =0.0_gp
    en%ePV     =0.0_gp 
    en%energy  =0.0_gp 
    en%e_prev  =0.0_gp 
    en%trH_prev=0.0_gp 
    en%c_obj   =int(0,kind=8) 
  end function energy_terms_null

  pure function SIC_data_null() result(SIC)
    implicit none
    type(SIC_data) :: SIC

    SIC%approach=repeat(' ',len(SIC%approach))
    SIC%ixc=0
    SIC%alpha=0.0_gp
    SIC%fref=0.0_gp 
  end function SIC_data_null

  function old_wavefunction_null() result(wfn)
    implicit none
    type(old_wavefunction) :: wfn
    wfn%Lzd=default_lzd()
    nullify(wfn%psi)
    nullify(wfn%rxyz)
  end function old_wavefunction_null


  function dpbox_null() result(dd)
    implicit none
    type(denspot_distribution) :: dd
    dd%n3d=0
    dd%n3p=0
    dd%n3pi=0
    dd%i3xcsh=0
    dd%i3s=0
    dd%nrhodim=0
    dd%i3rho_add=0
    dd%ndimpot=0
    dd%ndimgrid=0
    dd%ndimrhopot=0
    dd%ndims=(/0,0,0/)
    dd%hgrids=(/0.0_gp,0.0_gp,0.0_gp/)
    nullify(dd%nscatterarr)
    nullify(dd%ngatherarr)
    dd%mpi_env=mpi_environment_null()
  end function dpbox_null


  function material_acceleration_null() result(ma)
    type(material_acceleration) :: ma
    ma%iacceleration=0
    ma%Psolver_igpu=0
    ma%OCL_platform=repeat(' ',len(ma%OCL_platform))
    ma%OCL_platform=repeat(' ',len(ma%OCL_devices))
  end function material_acceleration_null


  function default_lzd() result(lzd)
    type(local_zone_descriptors) :: lzd
    lzd%linear=.false.
    lzd%nlr=0
    lzd%lintyp=0
    lzd%ndimpotisf=0
    lzd%hgrids=(/0.0_gp,0.0_gp,0.0_gp/)
    lzd%Glr=locreg_null()
    nullify(lzd%Llr)
  end function default_lzd
 
  !> Fills the old_wavefunction structure with corresponding data
  !! Deallocate previous workspaces if already existing
  subroutine old_wavefunction_set(wfn,nat,norbp,Lzd,rxyz,psi)
    
    implicit none
    integer, intent(in) :: nat,norbp
    type(local_zone_descriptors), intent(in) :: Lzd
    real(gp), dimension(3,nat), intent(in) :: rxyz
    real(wp), dimension((Lzd%Glr%wfd%nvctr_c+7*Lzd%Glr%wfd%nvctr_f)*norbp), intent(in) :: psi
    type(old_wavefunction), intent(inout) :: wfn
    !local variables
    character(len=*), parameter :: subname='old_wavefunction_set'

    !first, free the workspace if not already done
    call old_wavefunction_free(wfn)
    !then allocate the workspaces and fill them
    wfn%psi = f_malloc_ptr((Lzd%Glr%wfd%nvctr_c+7*Lzd%Glr%wfd%nvctr_f)*norbp,id='wfn%psi')
    
    if (norbp>0) call vcopy((Lzd%Glr%wfd%nvctr_c+7*Lzd%Glr%wfd%nvctr_f)*norbp,&
         psi(1),1,wfn%psi(1),1)

    wfn%rxyz = f_malloc_ptr((/ 3, nat /),id='wfn%rxyz')
    if (nat>0) call vcopy(3*nat,rxyz(1,1),1,wfn%rxyz(1,1),1)
    call copy_local_zone_descriptors(Lzd,wfn%Lzd,subname)

  end subroutine old_wavefunction_set


  subroutine old_wavefunction_free(wfn)
    implicit none
    type(old_wavefunction), intent(inout) :: wfn
    !local variables

    if (associated(wfn%psi)) then
       call f_free_ptr(wfn%psi)
    end if
    if (associated(wfn%rxyz)) then
       call f_free_ptr(wfn%rxyz)
    end if
    !lzd should be deallocated also (to be checked again)
    call deallocate_local_zone_descriptors(wfn%Lzd)

  end subroutine old_wavefunction_free
   

  !> De-Allocate gaussian_basis type
  subroutine deallocate_gwf_c(G)
    use module_base
    implicit none
    type(gaussian_basis_c) :: G

    !normally positions should be deallocated outside
    call f_free_ptr(G%ndoc)
    call f_free_ptr(G%nam)
    call f_free_ptr(G%nshell)
    call f_free_ptr(G%psiat)
    call f_free_ptr(G%expof)
    call f_free_ptr(G%rxyz)

  END SUBROUTINE 


!!$  subroutine deallocate_abscalc_input(in)
!!$    use module_base
!!$    implicit none
!!$    type(input_variables) :: in
!!$
!!$    call f_free_ptr(in%Gabs_coeffs)
!!$
!!$  END SUBROUTINE deallocate_abscalc_input


  !> De-Allocate orbitals data structure, except eval pointer
  !! which is not allocated in the orbitals_descriptor routine
  subroutine deallocate_orbs(orbs)
    use module_base
    implicit none
    !Arguments
    type(orbitals_data), intent(inout) :: orbs !< Orbital to de-allocate

    call f_free_ptr(orbs%norb_par)
    call f_free_ptr(orbs%norbu_par)
    call f_free_ptr(orbs%norbd_par)

    call f_free_ptr(orbs%occup)
    call f_free_ptr(orbs%spinsgn)
    call f_free_ptr(orbs%kpts)
    call f_free_ptr(orbs%kwgts)

    call f_free_ptr(orbs%iokpt)

    call f_free_ptr(orbs%ikptproc)

    call f_free_ptr(orbs%inwhichlocreg)

    call f_free_ptr(orbs%onwhichatom)

    call f_free_ptr(orbs%isorb_par)
    if (associated(orbs%ispot)) then
       call f_free_ptr(orbs%ispot)
    end if

  END SUBROUTINE deallocate_orbs

  !> Deallocate rho descriptors
  subroutine deallocate_rho_descriptors(rhodsc)
    use module_base
    implicit none
    type(rho_descriptors) :: rhodsc

    if (associated(rhodsc%spkey))then
       call f_free_ptr(rhodsc%spkey)
    end if
    if (associated(rhodsc%dpkey))then
       call f_free_ptr(rhodsc%dpkey)
    end if
    if (associated(rhodsc%cseg_b))then
       call f_free_ptr(rhodsc%cseg_b)
    end if
    if (associated(rhodsc%fseg_b))then
       call f_free_ptr(rhodsc%fseg_b)
    end if

  end subroutine deallocate_rho_descriptors


  subroutine deallocate_Lzd(Lzd)
    use module_base
    !Arguments
    type(local_zone_descriptors) :: Lzd
    !Local variables
    integer :: ilr

!   nullify the bounds of Glr
    if ((Lzd%Glr%geocode == 'P' .and. Lzd%Glr%hybrid_on) .or. Lzd%Glr%geocode == 'F') then
       nullify(Lzd%Glr%bounds%kb%ibyz_f)
       nullify(Lzd%Glr%bounds%kb%ibxz_f)
       nullify(Lzd%Glr%bounds%kb%ibxy_f)
       nullify(Lzd%Glr%bounds%sb%ibxy_ff)
       nullify(Lzd%Glr%bounds%sb%ibzzx_f)
       nullify(Lzd%Glr%bounds%sb%ibyyzz_f)
       nullify(Lzd%Glr%bounds%gb%ibyz_ff)
       nullify(Lzd%Glr%bounds%gb%ibzxx_f)
       nullify(Lzd%Glr%bounds%gb%ibxxyy_f)
    end if
    !the arrays which are needed only for free BC
    if (Lzd%Glr%geocode == 'F') then
       nullify(Lzd%Glr%bounds%kb%ibyz_c)
       nullify(Lzd%Glr%bounds%kb%ibxz_c)
       nullify(Lzd%Glr%bounds%kb%ibxy_c)
       nullify(Lzd%Glr%bounds%sb%ibzzx_c)
       nullify(Lzd%Glr%bounds%sb%ibyyzz_c)
       nullify(Lzd%Glr%bounds%gb%ibzxx_c)
       nullify(Lzd%Glr%bounds%gb%ibxxyy_c)
       nullify(Lzd%Glr%bounds%ibyyzz_r)
    end if

! nullify the wfd of Glr
   nullify(Lzd%Glr%wfd%keyglob)
   nullify(Lzd%Glr%wfd%keygloc)
!   nullify(Lzd%Glr%wfd%keyv)
   nullify(Lzd%Glr%wfd%keyvloc)
   nullify(Lzd%Glr%wfd%keyvglob)

! nullify the Gnlpspd
!   call deallocate_proj_descr(Lzd%Gnlpspd,subname)
!!$   nullify(Lzd%Gnlpspd%nvctr_p)
!!$   nullify(Lzd%Gnlpspd%nseg_p)
!!$   nullify(Lzd%Gnlpspd%keyv_p)
!!$   nullify(Lzd%Gnlpspd%keyg_p)
!!$   nullify(Lzd%Gnlpspd%nboxp_c)
!!$   nullify(Lzd%Gnlpspd%nboxp_f)
 
!Now destroy the Llr
    do ilr = 1, Lzd%nlr
       call deallocate_locreg_descriptors(Lzd%Llr(ilr))
       !call deallocate_lr(Lzd%Llr(ilr))
!       call deallocate_Lnlpspd(Lzd%Lnlpspd(ilr),subname)
    end do
     nullify(Lzd%Llr)
!     nullify(Lzd%Lnlpspd)

  END SUBROUTINE deallocate_Lzd


  function input_psi_names(id)
    integer, intent(in) :: id
    character(len = 14) :: input_psi_names

    select case(id)
    case(INPUT_PSI_EMPTY)
       write(input_psi_names, "(A)") "empty"
    case(INPUT_PSI_RANDOM)
       write(input_psi_names, "(A)") "random"
    case(INPUT_PSI_CP2K)
       write(input_psi_names, "(A)") "CP2K"
    case(INPUT_PSI_LCAO)
       write(input_psi_names, "(A)") "LCAO"
    case(INPUT_PSI_MEMORY_WVL)
       write(input_psi_names, "(A)") "wvl. in mem."
    case(INPUT_PSI_DISK_WVL)
       write(input_psi_names, "(A)") "wvl. on disk"
    case(INPUT_PSI_LCAO_GAUSS)
       write(input_psi_names, "(A)") "LCAO + gauss."
    case(INPUT_PSI_MEMORY_GAUSS)
       write(input_psi_names, "(A)") "gauss. in mem."
    case(INPUT_PSI_DISK_GAUSS)
       write(input_psi_names, "(A)") "gauss. on disk"
    case(INPUT_PSI_LINEAR_AO)
       write(input_psi_names, "(A)") "Linear AO"
    case(INPUT_PSI_MEMORY_LINEAR)
       write(input_psi_names, "(A)") "Linear restart"
    case(INPUT_PSI_DISK_LINEAR)
       write(input_psi_names, "(A)") "Linear on disk"
    case default
       write(input_psi_names, "(A)") "Error"
    end select
  end function input_psi_names

  subroutine input_psi_help()
    integer :: i

    write(*, "(1x,A)") "Available values of inputPsiId are:"
    do i = 1, size(input_psi_values)
       write(*, "(1x,A,I5,A,A)") " | ", input_psi_values(i), &
            & " - ", input_psi_names(input_psi_values(i))
    end do
  end subroutine input_psi_help

  function input_psi_validate(id)
    integer, intent(in) :: id
    logical :: input_psi_validate

    integer :: i

    input_psi_validate = .false.
    do i = 1, size(input_psi_values)
       if (id == input_psi_values(i)) then
          input_psi_validate = .true.
          return
       end if
    end do
  end function input_psi_validate

  subroutine output_wf_format_help()
    integer :: i

    write(*, "(1x,A)") "Available values of output_wf are:"
    do i = 0, size(wf_format_names) - 1
       write(*, "(1x,A,I5,A,A)") " | ", i, &
            & " - ", wf_format_names(i)
    end do
  end subroutine output_wf_format_help

  function output_wf_format_validate(id)
    integer, intent(in) :: id
    logical :: output_wf_format_validate

    output_wf_format_validate = (id >= 0 .and. id < size(wf_format_names))
  end function output_wf_format_validate

  subroutine output_denspot_help()
    integer :: i, j

    write(*, "(1x,A)") "Available values of output_denspot are:"
    do i = 0, size(output_denspot_format_names) - 1
       do j = 0, size(output_denspot_names) - 1
          if (j == 0 .and. i == 0) then
             write(*, "(1x,A,I5,A,A,A)") " | ", i * 10 + j, &
                  & " - ", trim(output_denspot_names(j)), "."
          else if (j /= 0) then
             write(*, "(1x,A,I5,A,A,A,A,A)") " | ", i * 10 + j, &
                  & " - ", trim(output_denspot_names(j)), &
                  & " in ", trim(output_denspot_format_names(i)), " format."
          end if
       end do
    end do
  end subroutine output_denspot_help

  function output_denspot_validate(id, fid)
    integer, intent(in) :: id, fid
    logical :: output_denspot_validate

    output_denspot_validate = (id >= 0 .and. id < size(output_denspot_names)) .and. &
         & (fid >= 0 .and. fid < size(output_denspot_format_names))
  end function output_denspot_validate


  !> Nullify a DFT_local_fields structure
  subroutine nullify_DFT_local_fields(denspot)
    implicit none
    type(DFT_local_fields),intent(out) :: denspot

    nullify(denspot%rhov)
    nullify(denspot%mix)
    nullify(denspot%rho_psi)
    nullify(denspot%rho_C)
    nullify(denspot%V_ext)
    nullify(denspot%V_XC)
    nullify(denspot%Vloc_KS)
    nullify(denspot%f_XC)
    nullify(denspot%rho_work)
    nullify(denspot%pot_work)
    call nullify_rho_descriptors(denspot%rhod)
    call nullify_denspot_distribution(denspot%dpbox)
    call nullify_coulomb_operator(denspot%pkernel)
    call nullify_coulomb_operator(denspot%pkernelseq)
    
  end subroutine nullify_DFT_local_fields


  subroutine deallocate_denspot_distribution(dpbox)
    implicit none
    type(denspot_distribution),intent(inout)::dpbox
    
    if(associated(dpbox%nscatterarr)) then
      call f_free_ptr(dpbox%nscatterarr)
    end if
    if(associated(dpbox%ngatherarr)) then
      call f_free_ptr(dpbox%ngatherarr)
    end if

  end subroutine deallocate_denspot_distribution


  subroutine nullify_coulomb_operator(coul_op)
    implicit none
    type(coulomb_operator),intent(out) :: coul_op
    nullify(coul_op%kernel)
  end subroutine nullify_coulomb_operator


  subroutine copy_coulomb_operator(coul1,coul2)
    implicit none
    type(coulomb_operator),intent(in) :: coul1
    type(coulomb_operator),intent(inout) :: coul2

    if(associated(coul2%kernel)) then
      call f_free_ptr(coul2%kernel)
    end if
    coul2%kernel   =>coul1%kernel
    coul2%itype_scf= coul1%itype_scf
    coul2%mu       = coul1%mu
    coul2%geocode  = coul1%geocode
    coul2%ndims    = coul1%ndims
    coul2%hgrids   = coul1%hgrids
    coul2%angrad   = coul1%angrad
    coul2%work1_GPU= coul1%work1_GPU
    coul2%work2_GPU= coul1%work2_GPU
    coul2%k_GPU    = coul1%k_GPU
    coul2%plan     = coul1%plan
    coul2%geo      = coul1%geo
    coul2%igpu     = coul1%igpu
    coul2%initCufftPlan=coul1%initCufftPlan
    coul2%keepGPUmemory=coul1%keepGPUmemory
  ! mpi_env:
    coul2%mpi_env%mpi_comm = coul1%mpi_env%mpi_comm
    coul2%mpi_env%iproc    = coul1%mpi_env%iproc
    coul2%mpi_env%nproc    = coul1%mpi_env%nproc
    coul2%mpi_env%igroup   = coul1%mpi_env%igroup
    coul2%mpi_env%ngroup   = coul1%mpi_env%ngroup

  end subroutine copy_coulomb_operator


  subroutine deallocate_coulomb_operator(coul_op)
    implicit none
    type(coulomb_operator),intent(inout) :: coul_op

    if(associated(coul_op%kernel)) then
      call f_free_ptr(coul_op%kernel)
    end if
    call nullify_coulomb_operator(coul_op)
  end subroutine deallocate_coulomb_operator


  subroutine nullify_denspot_distribution(dpbox)
    implicit none
    type(denspot_distribution),intent(out) :: dpbox
    
    nullify(dpbox%nscatterarr)
    nullify(dpbox%ngatherarr)
  end subroutine nullify_denspot_distribution


  subroutine nullify_rho_descriptors(rhod)
    implicit none
    type(rho_descriptors),intent(out) :: rhod

    nullify(rhod%spkey)
    nullify(rhod%dpkey)
    nullify(rhod%cseg_b)
    nullify(rhod%fseg_b)
  end subroutine nullify_rho_descriptors


  subroutine nullify_GPU_pointers(gpup)
    implicit none
    type(GPU_pointers), intent(out) :: gpup

    nullify(gpup%psi)
    nullify(gpup%ekinpot_host)
    nullify(gpup%psicf_host)
    nullify(gpup%hpsicf_host)
    nullify(gpup%bprecond_host)
    nullify(gpup%ekin)
    nullify(gpup%epot)

  end subroutine nullify_GPU_pointers


  !subroutine nullify_wfn_metadata(wfnmd)
  !  implicit none
  !  type(wfn_metadata),intent(inout) :: wfnmd
  !
  !  nullify(wfnmd%coeff)
  !  nullify(wfnmd%coeff_proj)
  !  nullify(wfnmd%alpha_coeff)
  !  nullify(wfnmd%grad_coeff_old)
  !
  !end subroutine nullify_wfn_metadata


  subroutine nullify_diis_objects(diis)
    implicit none
    type(diis_objects),intent(inout) :: diis

    nullify(diis%psidst)
    nullify(diis%hpsidst)
    nullify(diis%ads)

  end subroutine nullify_diis_objects

  pure subroutine nullify_paw_objects(paw)
    implicit none
    type(paw_objects),intent(inout) :: paw
    
    paw%usepaw = .false.
    nullify(paw%spsi)

    nullify(paw%paw_an)
    nullify(paw%paw_ij)
    nullify(paw%cprj)
    nullify(paw%pawfgrtab)
    nullify(paw%pawrhoij)
  end subroutine nullify_paw_objects

  subroutine deallocate_paw_objects(paw)
    use m_paw_an, only: paw_an_destroy
    use m_paw_ij, only: paw_ij_destroy
    use m_pawcprj, only: pawcprj_destroy
    use m_pawfgrtab, only: pawfgrtab_destroy
    use m_pawrhoij, only: pawrhoij_destroy
    implicit none
    type(paw_objects),intent(inout) :: paw
    
    call f_free_ptr(paw%spsi)

    if (associated(paw%paw_an)) then
       call paw_an_destroy(paw%paw_an)
       deallocate(paw%paw_an)
    end if
    if (associated(paw%paw_ij)) then
       call paw_ij_destroy(paw%paw_ij)
       deallocate(paw%paw_ij)
    end if
    if (associated(paw%cprj)) then
       call pawcprj_destroy(paw%cprj)
       deallocate(paw%cprj)
    end if
    if (associated(paw%pawfgrtab)) then
       call pawfgrtab_destroy(paw%pawfgrtab)
       deallocate(paw%pawfgrtab)
    end if
    if (associated(paw%pawrhoij)) then
       call pawrhoij_destroy(paw%pawrhoij)
       deallocate(paw%pawrhoij)
    end if
  end subroutine deallocate_paw_objects

  subroutine cprj_to_array(cprj,array,norb,nspinor,shift,option)
    implicit none
    integer,intent(in) :: option,norb,nspinor,shift
    real(kind=8),intent(inout) :: array(:,:)
    type(pawcprj_type),intent(inout) :: cprj(:)
    !
    integer :: ii,jj,ilmn,iorb
    !
    if(option==1) then
      do iorb=1,norb*nspinor
        ii=0
        do ilmn=1,cprj(iorb+shift)%nlmn
          do jj=1,2
            ii=ii+1
            array(ii,iorb)=cprj(iorb+shift)%cp(jj,ilmn)
          end do
        end do
      end do
    elseif(option==2) then
      do iorb=1,norb*nspinor
        ii=0
        do ilmn=1,cprj(iorb+shift)%nlmn
          do jj=1,2
            ii=ii+1
            cprj(iorb+shift)%cp(jj,ilmn)=array(ii,iorb)
          end do
        end do
      end do
    end if
  end subroutine cprj_to_array


  !> create a null Lzd. Note: this is the correct way of defining 
  !! association through prure procedures.
  !! A pure subroutine has to be defined to create a null structure.
  !! this is important when using the nullification inside other
  !! nullification routines since the usage of a pure function is forbidden
  !! otherwise the routine cannot be pure
  pure function local_zone_descriptors_null() result(lzd)
    implicit none
    type(local_zone_descriptors) :: lzd
    call nullify_local_zone_descriptors(lzd)
  end function local_zone_descriptors_null


  pure subroutine nullify_local_zone_descriptors(lzd)
    implicit none
    type(local_zone_descriptors), intent(out) :: lzd

    lzd%linear=.false.
    lzd%nlr=0
    lzd%lintyp=0
    lzd%ndimpotisf=0
    lzd%hgrids=0.0_gp
    call nullify_locreg_descriptors(lzd%glr)
    nullify(lzd%llr) 
  end subroutine nullify_local_zone_descriptors


  !> Define the BigDFT errors
  subroutine bigdft_init_errors()
    use dictionaries
  use module_input_keys, only: input_keys_errors
    implicit none
    external :: bigdft_severe_abort

    call f_err_define('BIGDFT_RUNTIME_ERROR',&
         'An invalid operation has been done during runtime',&
         BIGDFT_RUNTIME_ERROR,&
         err_action='Check the exact unrolling of runtime operations,'//&
         ' likely something has been initialized/finalized twice')

    call f_err_define('BIGDFT_MPI_ERROR',&
         'An error of MPI library occurred',&
         BIGDFT_MPI_ERROR,&
         err_action='Check if the error is related to MPI library or runtime conditions')

      call f_err_define('BIGDFT_LINALG_ERROR',&
         'An error of linear algebra occurred',&
         BIGDFT_LINALG_ERROR,&
         err_action='Check if the matrix is correct at input, also look at the info value')

      call f_err_define('BIGDFT_INPUT_VARIABLES_ERROR',&
         'An error while parsing the input variables occured',&
         BIGDFT_INPUT_VARIABLES_ERROR,&
         err_action='Check above which input variable has been not correctly parsed, or check their values')

    !define the errors of internal modules
    call input_keys_errors()

      call f_err_define('BIGDFT_INPUT_FILE_ERROR',&
      'The input file does not exist',&
         BIGDFT_INPUT_FILE_ERROR,&
         err_action='Check if the file does exist')

    !define the severe operation via MPI_ABORT
    call f_err_severe_override(bigdft_severe_abort)
  end subroutine bigdft_init_errors


  !> initialize the timing categories for BigDFT runs.
  !! It is of course assumed that f_lib_initialize has already been called
  subroutine bigdft_init_timing_categories()
    use Poisson_Solver, only: PS_initialize_timing_categories
    implicit none
    !local variables
    integer :: icls,icat

    !initialize categories for the Poisson Solver
    call PS_initialize_timing_categories()

    !initialize groups
    call f_timing_category_group(tgrp_pot,'Operations for local potential construction (mainly XC)')

    do icls=2,ncls_max
       call f_timing_category_group(trim(clss(icls)),'Empty description for the moment')
    end do

    !define the timing categories for exchange and correlation
    call f_timing_category('Exchange-Correlation',tgrp_pot,&
         'Operations needed to construct local XC potential',&
         TCAT_EXCHANGECORR)


    !! little by little, these categories should be transformed in the 
    !! new scheme dictated by f_timing API in time_profiling module of f_lib.

    !initialize categories
    do icat=1,ncat_bigdft
       call f_timing_category(trim(cats(1,icat)),trim(cats(2,icat)),trim(cats(3,icat)),&
            cat_ids(icat))
    end do

  end subroutine bigdft_init_timing_categories


  !> Routine to convert timing categories from the old scheme to the API of f_lib
  !! as soon as the timing categories are identified with their ID, this routine should disappear
  subroutine find_category(category,cat_id)
    use yaml_output, only: yaml_warning
    implicit none
    character(len=*), intent(in) :: category
    integer, intent(out) :: cat_id !< id of the found category
    !local variables
    integer :: i
    !controls if the category exists
    cat_id=0
    do i=1,ncat_bigdft
       if (trim(category) == trim(cats(1,i))) then
          cat_id=cat_ids(i)
          exit
       endif
    enddo
    if (cat_id==0) then
       call f_err_throw('Timing routine error,'//&
            ' requested category '//trim(category)//' has not been found',&
            err_id=TIMING_INVALID)
  !!$     if (bigdft_mpi%iproc==0) &
  !!$          call yaml_warning('Requested timing category '//trim(category)//&
  !!$          ' has not been found')
       cat_id=TIMING_UNINITIALIZED
    end if
  end subroutine find_category


  !!integer function matrixindex_in_compressed(this, iorb, jorb)
  !!  implicit none
  !!
  !!  ! Calling arguments
  !!  class(sparse_matrix),intent(in) :: this
  !!  integer,intent(in) :: iorb, jorb
  !!
  !!  ! Local variables
  !!  integer :: compressed_index
  !!
  !!  if (this%store_index) then
  !!      ! Take the value from the array
  !!      matrixindex_in_compressed = this%matrixindex_in_compressed_arr(iorb,jorb)
  !!  else
  !!      ! Recalculate the value
  !!      matrixindex_in_compressed = compressed_index_fn(iorb, jorb, this%full_dim1, this)
  !!  end if
  !!
  !!  contains
  !!    ! Function that gives the index of the matrix element (jjorb,iiorb) in the compressed format.
  !!    integer function compressed_index_fn(irow, jcol, norb, sparsemat)
  !!      !use module_base
  !!      !use module_types
  !!      implicit none
  !!    
  !!      ! Calling arguments
  !!      integer,intent(in) :: irow, jcol, norb
  !!      type(sparse_matrix),intent(in) :: sparsemat
  !!    
  !!      ! Local variables
  !!      integer :: ii, iseg
  !!    
  !!      ii=(jcol-1)*norb+irow
  !!    
  !!      iseg=sparsemat%istsegline(jcol)
  !!      do
  !!          if (ii>=sparsemat%keyg(1,iseg) .and. ii<=sparsemat%keyg(2,iseg)) then
  !!              ! The matrix element is in this segment
  !!               compressed_index_fn = sparsemat%keyv(iseg) + ii - sparsemat%keyg(1,iseg)
  !!              return
  !!          end if
  !!          iseg=iseg+1
  !!          if (iseg>sparsemat%nseg) exit
  !!          if (ii<sparsemat%keyg(1,iseg)) then
  !!              compressed_index_fn=0
  !!              return
  !!          end if
  !!      end do
  !!    
  !!      ! Not found
  !!      compressed_index_fn=0
  !!    
  !!    end function compressed_index_fn
  !!
  !!end function matrixindex_in_compressed


  subroutine input_set_int(in, key, val)
    use dictionaries, only: dictionary, operator(//), set, dict_init, dict_free
    implicit none
    type(input_variables), intent(inout) :: in
    character(len = *), intent(in) :: key
    integer, intent(in) :: val

    type(dictionary), pointer :: dict
    integer :: sep

    sep = index(key, "/")
    if (sep == 0) stop "no level in key"

    call dict_init(dict)
    call set(dict // key(sep + 1:), val)
    call input_set(in, key(1:sep - 1), dict)
    call dict_free(dict)
  END SUBROUTINE input_set_int


  subroutine input_set_dbl(in, key, val)
    use dictionaries, only: dictionary, operator(//), set, dict_init, dict_free
    use module_defs, only: gp
    implicit none
    type(input_variables), intent(inout) :: in
    character(len = *), intent(in) :: key
    real(gp), intent(in) :: val

    type(dictionary), pointer :: dict
    integer :: sep

    sep = index(key, "/")
    if (sep == 0) stop "no level in key"

    call dict_init(dict)
    call set(dict // key(sep + 1:), val)
    call input_set(in, key(1:sep - 1), dict)
    call dict_free(dict)
  END SUBROUTINE input_set_dbl


  subroutine input_set_bool(in, key, val)
    use dictionaries, only: dictionary, operator(//), set, dict_init, dict_free
    implicit none
    type(input_variables), intent(inout) :: in
    character(len = *), intent(in) :: key
    logical, intent(in) :: val

    type(dictionary), pointer :: dict
    integer :: sep

    sep = index(key, "/")
    if (sep == 0) stop "no level in key"

    call dict_init(dict)
    call set(dict // key(sep + 1:), val)
    call input_set(in, key(1:sep - 1), dict)
    call dict_free(dict)
  END SUBROUTINE input_set_bool

  subroutine input_set_char(in, key, val)
    use dictionaries, only: dictionary, operator(//), set, dict_init, dict_free
    implicit none
    type(input_variables), intent(inout) :: in
    character(len = *), intent(in) :: key
    character(len = *), intent(in) :: val

    type(dictionary), pointer :: dict
    integer :: sep

    sep = index(key, "/")
    if (sep == 0) stop "no level in key"

    call dict_init(dict)
    call set(dict // key(sep + 1:), val)
    call input_set(in, key(1:sep - 1), dict)
    call dict_free(dict)
  END SUBROUTINE input_set_char


  subroutine input_set_int_array(in, key, val)
    use dictionaries, only: dictionary, operator(//), set, dict_init, dict_free
    implicit none
    type(input_variables), intent(inout) :: in
    character(len = *), intent(in) :: key
    integer, dimension(:), intent(in) :: val

    integer :: i
    type(dictionary), pointer :: dict
    integer :: sep

    sep = index(key, "/")
    if (sep == 0) stop "no level in key"

    call dict_init(dict)
    do i = 0, size(val) - 1, 1
       call set(dict // key(sep + 1:) // i, val(i + 1))
    end do
    call input_set(in, key(1:sep - 1), dict)
    call dict_free(dict)
  END SUBROUTINE input_set_int_array


  subroutine input_set_dbl_array(in, key, val)
    use dictionaries, only: dictionary, operator(//), set, dict_init, dict_free
    use module_defs, only: gp
    implicit none
    type(input_variables), intent(inout) :: in
    character(len = *), intent(in) :: key
    real(gp), dimension(:), intent(in) :: val

    integer :: i
    type(dictionary), pointer :: dict
    integer :: sep

    sep = index(key, "/")
    if (sep == 0) stop "no level in key"

    call dict_init(dict)
    do i = 0, size(val) - 1, 1
       call set(dict // key(sep + 1:) // i, val(i + 1))
    end do
    call input_set(in, key(1:sep - 1), dict)
    call dict_free(dict)
  END SUBROUTINE input_set_dbl_array


  subroutine input_set_bool_array(in, key, val)
    use dictionaries, only: dictionary, operator(//), set, dict_init, dict_free
    implicit none
    type(input_variables), intent(inout) :: in
    character(len = *), intent(in) :: key
    logical, dimension(:), intent(in) :: val

    integer :: i
    type(dictionary), pointer :: dict
    integer :: sep

    sep = index(key, "/")
    if (sep == 0) stop "no level in key"

    call dict_init(dict)
    do i = 0, size(val) - 1, 1
       call set(dict // key(sep + 1:) // i, val(i + 1))
    end do
    call input_set(in, key(1:sep - 1), dict)
    call dict_free(dict)
  END SUBROUTINE input_set_bool_array

  
  !> Set the dictionary from the input variables
  subroutine input_set_dict(in, level, val)
    use dictionaries, only: dictionary, operator(//), assignment(=)
    use dictionaries, only: dict_key, max_field_length, dict_value, dict_len
    use module_defs, only: DistProjApply, GPUblas, gp
    use module_input_keys, only: input_keys_equal
    use public_keys
    use public_enums
    use dynamic_memory
    use yaml_output, only: yaml_warning
    implicit none
    type(input_variables), intent(inout) :: in
    type(dictionary), pointer :: val
    character(len = *), intent(in) :: level
    integer, dimension(2) :: dummy_int !<to use as filling for input variables
    real(gp), dimension(3) :: dummy_gp !< to fill the input variables
    logical, dimension(2) :: dummy_log !< to fill the input variables
    character(len=256) :: dummy_char
    character(len = max_field_length) :: str
    integer :: i, ipos

    if (index(dict_key(val), "_attributes") > 0) return

    select case(trim(level))
    case(MODE_VARIABLES)
       select case (trim(dict_key(val)))
       case(METHOD_KEY)
          str=val
          select case(trim(str))
          case('lj')
             in%run_mode=LENNARD_JONES_RUN_MODE
          case('dft')
             in%run_mode=QM_RUN_MODE
          case('lensic')
             in%run_mode=LENOSKY_SI_CLUSTERS_RUN_MODE
          case('lensib')
             in%run_mode=LENOSKY_SI_BULK_RUN_MODE
          case('amber')
             in%run_mode=AMBER_RUN_MODE
          end select
       case DEFAULT
          if (bigdft_mpi%iproc==0) &
               call yaml_warning("unknown input key '" // trim(level) // "/" // trim(dict_key(val)) // "'")
       end select
    case (DFT_VARIABLES)
       ! the DFT variables ------------------------------------------------------
       select case (trim(dict_key(val)))
       case (HGRIDS)
          !grid spacings (profiles can be used if we already read PSPs)
          dummy_gp(1:3)=val
          in%hx = dummy_gp(1)
          in%hy = dummy_gp(2)
          in%hz = dummy_gp(3)
       case (RMULT)
          !coarse and fine radii around atoms
          dummy_gp(1:2)=val
          in%crmult = dummy_gp(1)
          in%frmult = dummy_gp(2)
       case (IXC)
          in%ixc = val !XC functional (ABINIT XC codes)
       case (NCHARGE)
          in%ncharge = val !charge and electric field
       case (ELECFIELD)
          in%elecfield = val
       case (NSPIN)
          in%nspin = val !spin and polarization
       case (MPOL)
          in%mpol = val
       case (GNRM_CV)
          in%gnrm_cv = val !convergence parameters
       case (ITERMAX)
          in%itermax = val
       case (ITERMIN)
          in%itermin = val
       case (NREPMAX)
          in%nrepmax = val
       case (NCONG)
          in%ncong = val !convergence parameters
       case (IDSX)
          in%idsx = val
       case (DISPERSION)
          in%dispersion = val !dispersion parameter
          ! Now the variables which are to be used only for the last run
       case (INPUTPSIID)
          in%inputPsiId = val
       case (OUTPUT_WF)
          in%output_wf_format = val
       case (OUTPUT_DENSPOT)
          in%output_denspot = val
       case (RBUF)
          in%rbuf = val ! Tail treatment.
       case (NCONGT)
          in%ncongt = val
       case (NORBV)
          in%norbv = val !davidson treatment
       case (NVIRT)
          in%nvirt = val
       case (NPLOT)
          in%nplot = val
       case (DISABLE_SYM)
          in%disableSym = val ! Line to disable symmetries.
       case DEFAULT
          if (bigdft_mpi%iproc==0) &
               call yaml_warning("unknown input key '" // trim(level) // "/" // trim(dict_key(val)) // "'")
       end select
    case (PERF_VARIABLES)
       ! the PERF variables -----------------------------------------------------
       select case (trim(dict_key(val)))       
       case (DEBUG)
          in%debug = val
       case (FFTCACHE)
          in%ncache_fft = val
       case (VERBOSITY)
          in%verbosity = val
       case (TOLSYM)
          in%symTol = val
       case (PROJRAD)
          in%projrad = val
       case (EXCTXPAR)
          in%exctxpar = val
       case (INGUESS_GEOPT)
          in%inguess_geopt = val
       case (ACCEL)
          str = dict_value(val)
          if (input_keys_equal(trim(str), "CUDAGPU")) then
             in%matacc%iacceleration = 1
          else if (input_keys_equal(trim(str), "OCLGPU")) then
             in%matacc%iacceleration = 2
          else if (input_keys_equal(trim(str), "OCLCPU")) then
             in%matacc%iacceleration = 3
          else if (input_keys_equal(trim(str), "OCLACC")) then
             in%matacc%iacceleration = 4
          else 
             in%matacc%iacceleration = 0
          end if
       case (OCL_PLATFORM)
          !determine desired OCL platform which is used for acceleration
          in%matacc%OCL_platform = val
          ipos=min(len(in%matacc%OCL_platform),len(trim(in%matacc%OCL_platform))+1)
          if (index(in%matacc%OCL_platform,'~') > 0) ipos=1 !restore empty information if not entered by the user
          do i=ipos,len(in%matacc%OCL_platform)
             in%matacc%OCL_platform(i:i)=achar(0)
          end do
       case (OCL_DEVICES)
          in%matacc%OCL_devices = val
          ipos=min(len(in%matacc%OCL_devices),len(trim(in%matacc%OCL_devices))+1)
          if (index(in%matacc%OCL_devices,'~') > 0) ipos=1
          do i=ipos,len(in%matacc%OCL_devices)
             in%matacc%OCL_devices(i:i)=achar(0)
          end do
       case (PSOLVER_ACCEL)
          in%matacc%PSolver_igpu = val
       case (SIGNALING)
          in%signaling = val ! Signaling parameters
       case (SIGNALTIMEOUT)
          in%signalTimeout = val
       case (DOMAIN)
          in%domain = val
       case (BLAS)
          GPUblas = val !!@TODO to relocate
       case (PSP_ONFLY)
          DistProjApply = val
       case (MULTIPOLE_PRESERVING)
          in%multipole_preserving = val
       case (MP_ISF)
          in%mp_isf = val
       case (IG_DIAG)
          in%orthpar%directDiag = val
       case (IG_NORBP)
          in%orthpar%norbpInguess = val
       case (IG_TOL)
          in%orthpar%iguessTol = val
       case (METHORTHO)
          in%orthpar%methOrtho = val
       case (IG_BLOCKS)
          !Block size used for the orthonormalization
          dummy_int(1:2)=val
          in%orthpar%bsLow = dummy_int(1)
          in%orthpar%bsUp  = dummy_int(2)
       case (RHO_COMMUN)
          in%rho_commun = val
       case (PSOLVER_GROUPSIZE)
          in%PSolver_groupsize = val
       case (UNBLOCK_COMMS)
          in%unblock_comms = val
       case (LINEAR)
          !Use Linear scaling methods
          str = dict_value(val)
          if (input_keys_equal(trim(str), "LIG")) then
             in%linear = INPUT_IG_LIG
          else if (input_keys_equal(trim(str), "FUL")) then
             in%linear = INPUT_IG_FULL
          else if (input_keys_equal(trim(str), "TMO")) then
             in%linear = INPUT_IG_TMO
          else
             in%linear = INPUT_IG_OFF
          end if
       case (STORE_INDEX)
          in%store_index = val
       case (PDSYEV_BLOCKSIZE)
          !block size for pdsyev/pdsygv, pdgemm (negative -> sequential)
          in%lin%blocksize_pdsyev = val
       case (PDGEMM_BLOCKSIZE)
          in%lin%blocksize_pdgemm = val
       case (MAXPROC_PDSYEV)
          !max number of process uses for pdsyev/pdsygv, pdgemm
          in%lin%nproc_pdsyev = val
       case (MAXPROC_PDGEMM)
          in%lin%nproc_pdgemm = val
       case (EF_INTERPOL_DET)
          !FOE: if the determinant of the interpolation matrix to find the Fermi energy
          !is smaller than this value, switch from cubic to linear interpolation.
          in%lin%ef_interpol_det = val
       case (EF_INTERPOL_CHARGEDIFF)
          in%lin%ef_interpol_chargediff = val
          !determines whether a mixing step shall be preformed after the input guess !(linear version)
       case (MIXING_AFTER_INPUTGUESS)
          in%lin%mixing_after_inputguess = val
          !determines whether the input guess support functions are orthogonalized iteratively (T) or in the standard way (F)
       case (ITERATIVE_ORTHOGONALIZATION)
          in%lin%iterative_orthogonalization = val
       case (CHECK_SUMRHO)
          in%check_sumrho = val
          !  call input_var("mpi_groupsize",0, "number of MPI processes for BigDFT run (0=nproc)", in%mpi_groupsize)
       case (CHECK_OVERLAP)
          ! perform a check of the overlap calculation
          in%check_overlap = val
       case (EXPERIMENTAL_MODE)
          in%experimental_mode = val
       case (WRITE_ORBITALS)
          ! linear scaling: write KS orbitals for cubic restart
          in%write_orbitals = val
       case (EXPLICIT_LOCREGCENTERS)
          ! linear scaling: explicitely specify localization centers
          in%explicit_locregcenters = val
       case (CALCULATE_KS_RESIDUE)
          ! linear scaling: calculate Kohn-Sham residue
          in%calculate_KS_residue = val
       case (INTERMEDIATE_FORCES)
          ! linear scaling: calculate intermediate forces
          in%intermediate_forces = val
       case (KAPPA_CONV)
          ! linear scaling: exit kappa for extended input guess (experimental mode)
          in%kappa_conv = val
       case (EVBOUNDS_NSATUR)
           ! linear scaling: number of FOE cycles before the eigenvalue bounds are shrinked
           in%evbounds_nsatur = val
       case(EVBOUNDSSHRINK_NSATUR)
           ! linear scaling: maximal number of unsuccessful eigenvalue bounds shrinkings
           in%evboundsshrink_nsatur = val
       case (METHOD_UPDATEKERNEL)
           ! linear scaling: how to update the density kernel during the support function optimization (0: purification, 1: FOE)
           in%method_updatekernel = val
       case (PURIFICATION_QUICKRETURN)
           ! linear scaling: quick return in purification
           in%purification_quickreturn = val
       case (ADJUST_foe_TEMPERATURE)
           ! linear scaling: dynamic adjustment of the decay length of the FOE error function
           in%adjust_FOE_temperature = val
       case (CALCULATE_GAP)
           ! linear scaling: calculate the HOMO LUMO gap even when FOE is used for the kernel calculation
           in%calculate_gap = val
       case (LOEWDIN_CHARGE_ANALYSIS)
           ! linear scaling: calculate the HOMO LUMO gap even when FOE is used for the kernel calculation
           in%loewdin_charge_analysis = val
       case (CHECK_MATRIX_COMPRESSION)
           ! linear scaling: perform a check of the matrix compression routines
           in%check_matrix_compression = val
       case (CORRECTION_CO_CONTRA)
           ! linear scaling: correction covariant / contravariant gradient
           in%correction_co_contra = val
       case (FSCALE_LOWERBOUND)
           ! linear scaling: lower bound for the error function decay length
           in%fscale_lowerbound = val
       case (FSCALE_UPPERBOUND)
           ! linear scaling: upper bound for the error function decay length
           in%fscale_upperbound = val
       case (FOE_RESTART)
           ! linear scaling: Restart method to be used for the FOE method
           in%FOE_restart = val
       case (IMETHOD_OVERLAP)
           ! linear scaling: method to calculate the overlap matrices (1=old, 2=new)
           in%imethod_overlap = val
       case (ENABLE_MATRIX_TASKGROUPS) 
           ! linear scaling: enable the matrix taskgroups
           in%enable_matrix_taskgroups = val
       case (HAMAPP_RADIUS_INCR)
           ! linear scaling: radius enlargement for the Hamiltonian application (in grid points)
           in%hamapp_radius_incr = val
       case (ADJUST_KERNEL_ITERATIONS) 
           ! linear scaling: enable the addaptive ajustment of the number of kernel iterations
           in%adjust_kernel_iterations = val
       case DEFAULT
          if (bigdft_mpi%iproc==0) &
               call yaml_warning("unknown input key '" // trim(level) // "/" // trim(dict_key(val)) // "'")
       end select
    case ("geopt")

       ! the GEOPT variables ----------------------------------------------------
       select case (trim(dict_key(val)))
       case (GEOPT_METHOD)
          in%geopt_approach = val !geometry input parameters
       case (NCOUNT_CLUSTER_X)
          in%ncount_cluster_x = val
       case (FRAC_FLUCT)
          in%frac_fluct = val
       case (FORCEMAX)
          in%forcemax = val
       case (RANDDIS)
          in%randdis = val
       case (IONMOV)
          in%ionmov = val
       case (DTION)
          in%dtion = val
       case (MDITEMP)
          in%mditemp = val
       case (MDFTEMP)
          in%mdftemp = val
       case (NOSEINERT)
          in%noseinert = val
       case (FRICTION)
          in%friction = val
       case (MDWALL)
          in%mdwall = val
       case (QMASS)
          in%nnos = dict_len(val)
          call f_free_ptr(in%qmass)
          in%qmass = f_malloc_ptr(in%nnos, id = "in%qmass")
          do i=1,in%nnos-1
             in%qmass(i) = dict_len(val // (i-1))
          end do
       case (BMASS)
          in%bmass = val
       case (VMASS)
          in%vmass = val
       case (BETAX)
          in%betax = val
       case (HISTORY)
          in%history = val
       case (DTINIT)
          in%dtinit = val
       case (DTMAX)
          in%dtmax = val
       case (NHISTX)
          in%nhistx = val
       case (MAXRISE)
          in%maxrise = val
       case (CUTOFFRATIO)
          in%cutoffratio = val
       case (STEEPTHRESH)
          in%steepthresh = val
       case (BIOMODE)
          in%biomode = val
       case (BETA_STRETCHX)
          in%beta_stretchx = val
       case (TRUSTR)
          in%trustr = val
       case DEFAULT
          if (bigdft_mpi%iproc==0) &
               call yaml_warning("unknown input key '" // trim(level) // "/" // trim(dict_key(val)) // "'")
       end select
    case (MIX_VARIABLES)
       ! the MIX variables ------------------------------------------------------
       select case (trim(dict_key(val)))
       case (ISCF)
          in%iscf = val
          !put the startmix if the mixing has to be done
          if (in%iscf >  SCF_KIND_DIRECT_MINIMIZATION) in%gnrm_startmix=1.e300_gp
       case (ITRPMAX)
          in%itrpmax = val
       case (RPNRM_CV)
          in%rpnrm_cv = val
       case (NORBSEMPTY)
          in%norbsempty = val
       case (TEL)
          in%Tel = val
       case (OCCOPT)
          in%occopt = val
       case (ALPHAMIX)
          in%alphamix = val
       case (ALPHADIIS)
          in%alphadiis = val
       case DEFAULT
          if (bigdft_mpi%iproc==0) &
               call yaml_warning("unknown input key '" // trim(level) // "/" // trim(dict_key(val)) // "'")
       end select
    case (SIC_VARIABLES)
       ! the SIC variables ------------------------------------------------------
       select case (trim(dict_key(val)))
       case (SIC_APPROACH)
          in%SIC%approach = val
       case (SIC_ALPHA)
          in%SIC%alpha = val
       case (SIC_FREF)
          in%SIC%fref = val
       case DEFAULT
          if (bigdft_mpi%iproc==0) &
               call yaml_warning("unknown input key '" // trim(level) // "/" // trim(dict_key(val)) // "'")
       end select
    case (TDDFT_VARIABLES)
       ! the TDDFT variables ----------------------------------------------------
       select case (trim(dict_key(val)))
       case (TDDFT_APPROACH)
          in%tddft_approach = val
       case DEFAULT
          if (bigdft_mpi%iproc==0) &
               call yaml_warning("unknown input key '" // trim(level) // "/" // trim(dict_key(val)) // "'")
       end select      
    case (LIN_GENERAL)
       ! the variables for the linear version, general section
       select case (trim(dict_key(val)))
       case (HYBRID)
           dummy_log(1) = val
           if (dummy_log(1)) then
               in%lin%nlevel_accuracy = 1
           else
               in%lin%nlevel_accuracy = 2
           end if
       case (NIT)
          dummy_int(1:2) = val
          in%lin%nit_lowaccuracy = dummy_int(1)
          in%lin%nit_highaccuracy = dummy_int(2)
       case (RPNRM_CV)
          dummy_gp(1:2) = val
          in%lin%lowaccuracy_conv_crit = dummy_gp(1)
          in%lin%highaccuracy_conv_crit = dummy_gp(2)
       case (CONF_DAMPING) 
          in%lin%reduce_confinement_factor = val
       case (TAYLOR_ORDER)
          in%lin%order_taylor = val
       case (OUTPUT_WF)
          in%lin%plotBasisFunctions = val
       case (CALC_DIPOLE)
          in%lin%calc_dipole = val
       case (CALC_PULAY)
          dummy_log(1:2) = val
          in%lin%pulay_correction = dummy_log(1)
          in%lin%new_pulay_correction = dummy_log(2)
       case (SUBSPACE_DIAG)
          in%lin%diag_end = val
       case (EXTRA_STATES)
          in%lin%extra_states = val
       case (MAX_INVERSION_ERROR)
           ! maximal error of the Taylor approximations to calculate the inverse of the overlap matrix
           in%lin%max_inversion_error = val
       case DEFAULT
          if (bigdft_mpi%iproc==0) &
               call yaml_warning("unknown input key '" // trim(level) // "/" // trim(dict_key(val)) // "'")
       end select
    case (LIN_BASIS)
       select case (trim(dict_key(val)))
       case (NIT)
          dummy_int(1:2) = val
          in%lin%nItBasis_lowaccuracy = dummy_int(1)
          in%lin%nItBasis_highaccuracy = dummy_int(2)
       case (IDSX)
          dummy_int(1:2) = val
          in%lin%DIIS_hist_lowaccur = dummy_int(1)
          in%lin%DIIS_hist_highaccur = dummy_int(2)
       case (GNRM_CV)
          dummy_gp(1:2) = val
          in%lin%convCrit_lowaccuracy = dummy_gp(1)
          in%lin%convCrit_highaccuracy = dummy_gp(2)
       case (DELTAE_CV)
          in%lin%early_stop = val
       case (GNRM_DYN)
          in%lin%gnrm_dynamic = val
       case (MIN_GNRM_FOR_DYNAMIC)
           in%lin%min_gnrm_for_dynamic = val
       case (ALPHA_DIIS)
          in%lin%alphaDIIS = val
       case (ALPHA_SD)
          in%lin%alphaSD = val
       case (NSTEP_PREC)
          in%lin%nItPrecond = val
       case (fix_basis)
          in%lin%support_functions_converged = val
      case (correction_orthoconstraint)
          in%lin%correctionOrthoconstraint = val
       case DEFAULT
          if (bigdft_mpi%iproc==0) &
               call yaml_warning("unknown input key '" // trim(level) // "/" // trim(dict_key(val)) // "'")
       end select
    case (LIN_KERNEL)
       select case (trim(dict_key(val)))
       case (NSTEP)
          dummy_int(1:2) = val
          in%lin%nItdmin_lowaccuracy = dummy_int(1)
          in%lin%nItdmin_highaccuracy = dummy_int(2)
       case (NIT)
          dummy_int(1:2) = val
          in%lin%nItSCCWhenFixed_lowaccuracy = dummy_int(1)
          in%lin%nItSCCWhenFixed_highaccuracy = dummy_int(2)
       case (IDSX_COEFF)
          dummy_int(1:2) = val
          in%lin%dmin_hist_lowaccuracy = dummy_int(1)
          in%lin%dmin_hist_highaccuracy = dummy_int(2)
       case (IDSX)
          dummy_int(1:2) = val
          in%lin%mixHist_lowaccuracy = dummy_int(1)
          in%lin%mixHist_highaccuracy = dummy_int(2)
       case (ALPHAMIX)
          dummy_gp(1:2) = val
          in%lin%alpha_mix_lowaccuracy = dummy_gp(1)
          in%lin%alpha_mix_highaccuracy = dummy_gp(2)
       case (GNRM_CV_COEFF)
          dummy_gp(1:2) = val
          in%lin%convCritdmin_lowaccuracy = dummy_gp(1)
          in%lin%convCritdmin_highaccuracy = dummy_gp(2)
       case (RPNRM_CV)
          dummy_gp(1:2) = val
          in%lin%convCritMix_lowaccuracy = dummy_gp(1)
          in%lin%convCritMix_highaccuracy = dummy_gp(2)
       case (LINEAR_METHOD)
          dummy_char = val
          select case (trim(dummy_char))
          case('DIRMIN')
             in%lin%kernel_mode = KERNELMODE_DIRMIN
          case('DIAG')
             in%lin%kernel_mode = KERNELMODE_DIAG
          case('FOE')
             in%lin%kernel_mode = KERNELMODE_FOE
          end select
       case (MIXING_METHOD)
           dummy_char = val
           select case(trim(dummy_char))
           case('DEN')
               in%lin%mixing_mode = MIXINGMODE_DENS
           case('POT')
               in%lin%mixing_mode = MIXINGMODE_POT
           end select                                                                           
       case (ALPHA_SD_COEFF)
          in%lin%alphaSD_coeff = val
       case (ALPHA_FIT_COEFF)
          in%lin%curvefit_dmin = val
       case (EVAL_RANGE_FOE)
          dummy_gp(1:2) = val
          in%lin%evlow = dummy_gp(1)
          in%lin%evhigh = dummy_gp(2)
       case (FSCALE_FOE) 
          in%lin%fscale = val
       case DEFAULT
          call yaml_warning("unknown input key '" // trim(level) // "/" // trim(dict_key(val)) // "'")
       end select
       ! the KPT variables ------------------------------------------------------
    case (KPT_VARIABLES)
    case (LIN_BASIS_PARAMS)
    case (OCCUPATION)
    case (IG_OCCUPATION)
    case (FRAG_VARIABLES)
    !case (RUN_NAME_KEY)
    case DEFAULT
    end select
  END SUBROUTINE input_set_dict


  subroutine basis_params_set_dict(dict_basis,lin,jtype)
    !use module_input_keys
    use public_keys
    use dictionaries
    implicit none
    integer, intent(in) :: jtype !< local type of which we are filling the values
    type(dictionary), pointer :: dict_basis
    type(linearInputParameters),intent(inout) :: lin
    !local variables
    real(gp), dimension(2) :: dummy_darr
    !-- default parameters for the basis set of linear scaling

    !then update the values of each parameter if present
    select case(trim(dict_key(dict_basis)))
    case(NBASIS)
       lin%norbsPerType(jtype)=dict_basis !npt
    case(AO_CONFINEMENT)
       lin%potentialPrefac_ao(jtype)=dict_basis !ppao
    case(CONFINEMENT)
       dummy_darr=dict_basis
       lin%potentialPrefac_lowaccuracy(jtype)=dummy_darr(1)!ppl
       lin%potentialPrefac_highaccuracy(jtype)=dummy_darr(2)!pph
    case(RLOC)
       dummy_darr=dict_basis
       !locradType(jtype)=dummy_darr(1) !lrl
       lin%locrad_type(jtype,1)=dummy_darr(1) !lrl
       lin%locrad_type(jtype,2)=dummy_darr(2) !lrh
       !locradType_lowaccur(jtype)=dummy_darr(1) !lrl
       !locradType_highaccur(jtype)=dummy_darr(2) !lrh
       !atoms%rloc(jtype,:)=locradType(jtype)
    case(RLOC_KERNEL) 
         lin%kernel_cutoff(jtype)=dict_basis !kco
    case(RLOC_KERNEL_FOE) 
       lin%kernel_cutoff_FOE(jtype)=dict_basis !kco_FOE
    end select
    
  end subroutine basis_params_set_dict


  subroutine frag_from_dict(dict,frag)
    use module_base
    use yaml_output, only: yaml_map,is_atoi
    !use module_input_keys
    use public_keys
    implicit none
    type(dictionary), pointer :: dict
    type(fragmentInputParameters), intent(out) :: frag
    !local variables
    integer :: frag_num,ncount,ncharged,ifrag
    character(len=max_field_length) :: frg_key
    type(dictionary), pointer :: dict_tmp,tmp2

    !now simulate the reading of the fragment structure from the dictionary
!!$  !to be continued after having fixed linear variables
    !iteration over the dictionary
    !count the number of reference fragments
    call nullifyInputFragParameters(frag)
    frag%nfrag_ref=0
    frag%nfrag=0
!some sanity checks have to be added to this section
    dict_tmp=>dict_iter(dict)
    do while(associated(dict_tmp))
       select case(trim(dict_key(dict_tmp)))
       case(TRANSFER_INTEGRALS)
          !frag%calc_transfer_integrals=dict_tmp
       case(CONSTRAINED_DFT)
          ncharged=dict_size(dict_tmp)
          !constrained_dft=ncharged > 0
       case default
          frag%nfrag_ref=frag%nfrag_ref+1
          !count the number of fragments for this reference
          call count_local_fragments(dict_tmp,ncount)
          frag%nfrag=frag%nfrag+ncount
       end select
       dict_tmp=>dict_next(dict_tmp)
    end do
    
    if (frag%nfrag*frag%nfrag_ref == 0) then
       call f_err_throw('Fragment dictionary for the input is invalid',&
            err_name='BIGDFT_INPUT_VARIABLES_ERROR')
       return
    end if
    call allocateInputFragArrays(frag)
    frag%charge=0.d0 !f_memset to be used

    dict_tmp=>dict_iter(dict)
    frag_num=0
    do while(associated(dict_tmp))
       select case(trim(dict_key(dict_tmp)))
       case(TRANSFER_INTEGRALS)
       case(CONSTRAINED_DFT)
          tmp2=>dict_iter(dict_tmp)
          !iterate over the charge TODO
          do while(associated(tmp2))
             frg_key=dict_key(tmp2)
             if (index(frg_key,FRAGMENT_NO) == 0 .or. &
                  .not. is_atoi(frg_key(len(FRAGMENT_NO)+1:))) then
                call f_err_throw('Invalid key in '//CONSTRAINED_DFT//&
                     ' section, key= '//trim(frg_key),&
                     err_name='BIGDFT_INPUT_VARIABLES_ERROR')
             end if
             read(frg_key(len(FRAGMENT_NO)+1:),*)ifrag
             frag%charge(ifrag)=tmp2
             tmp2=>dict_next(tmp2)
          end do
       case default
          frag_num=frag_num+1
          frag%label(frag_num)=repeat(' ',len(frag%label(frag_num)))
          frag%label(frag_num)=trim(dict_key(dict_tmp))
          !update directory name
          frag%dirname(frag_num)='data-'//trim(frag%label(frag_num))//'/'
          call count_local_fragments(dict_tmp,ncount,frag_index=frag%frag_index,frag_id=frag_num)
       end select
       dict_tmp=>dict_next(dict_tmp)
    end do

    contains

      subroutine count_local_fragments(dict_tmp,icount,frag_index,frag_id)
        use yaml_strings, only: is_atoi
        implicit none
        integer, intent(out) :: icount
        type(dictionary), pointer :: dict_tmp
        integer, dimension(:), intent(inout), optional :: frag_index
        integer, intent(in), optional :: frag_id

        !local variables
        integer :: idum,istart,i
        type(dictionary), pointer :: d_tmp
        character(len=max_field_length) :: val

        !iteration over the whole list
        icount=0
        istart=0
        d_tmp=>dict_iter(dict_tmp)
        do while(associated(d_tmp))
           val=d_tmp
           !if string is a integer consider it
           if (is_atoi(val)) then
              idum=d_tmp
              if (f_err_raise(istart>=idum,'error in entering fragment ids',&
                   err_name='BIGDFT_INPUT_VARIABLES_ERROR')) return
              if (istart /=0) then
                 icount=icount+idum-istart
                 if (present(frag_index) .and. present(frag_id)) then
                    do i=istart,idum
                       frag_index(i)=frag_id
                    end do
                 end if
                 istart=0
              else
                 icount=icount+1
                 if (present(frag_index) .and. present(frag_id)) frag_index(idum)=frag_id
              end if
           else if (f_err_raise(adjustl(trim(val))/='...',&
                'the only allowed values in the fragment list are integers or "..." string',&
                err_name='BIGDFT_INPUT_VARIABLES_ERROR')) then
              return
           else
              istart=idum
           end if
           d_tmp=>dict_next(d_tmp)
        end do
      end subroutine count_local_fragments

  end subroutine frag_from_dict


end module module_types<|MERGE_RESOLUTION|>--- conflicted
+++ resolved
@@ -869,12 +869,8 @@
      integer :: npsidim_orbs  !< Number of elements inside psi in the orbitals distribution scheme
      integer :: npsidim_comp  !< Number of elements inside psi in the components distribution scheme
      type(hamiltonian_descriptors) :: ham_descr
-<<<<<<< HEAD
      real(kind=8), dimension(:,:), pointer :: coeff          !< Expansion coefficients
-=======
-     real(kind=8), dimension(:,:), pointer :: coeff !<expansion coefficients
      real(kind=8) :: damping_factor_confinement !< damping for the confinement after a restart
->>>>>>> a7b335d2
   end type DFT_wavefunction
 
 
