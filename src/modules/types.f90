--- conflicted
+++ resolved
@@ -887,10 +887,7 @@
      type(confpot_data), dimension(:), pointer :: confdatarr !<data for the confinement potential
      type(SIC_data) :: SIC !<control the activation of SIC scheme in the wavefunction
      type(orthon_data) :: orthpar !< control the application of the orthogonality scheme for cubic DFT wavefunction
-<<<<<<< HEAD
-=======
      character(len=4) :: exctxpar !< Method for exact exchange parallelisation for the wavefunctions, in case
->>>>>>> 424007d3
      type(wfn_metadata) :: wfnmd !<specifications of the kind of wavefunction
      type(p2pComms):: comon !<describing p2p communications for orthonormality
      type(overlapParameters):: op !<describing the overlaps
