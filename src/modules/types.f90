--- conflicted
+++ resolved
@@ -705,16 +705,9 @@
 
 
   type,public:: wfn_metadata
-<<<<<<< HEAD
-    integer:: nphi !<size of phi without derivative
-    integer:: ld_coeff !<leading dimension of coeff
-    real(8),dimension(:,:),pointer:: coeff !<expansion coefficients
-    real(8),dimension(:,:),pointer:: density_kernel !<density kernel
-=======
     real(kind=8),dimension(:,:),pointer:: coeff !<expansion coefficients
     real(kind=8),dimension(:,:),pointer:: coeffp !<coefficients distributed over processes
     real(kind=8),dimension(:,:),pointer:: density_kernel !<density kernel
->>>>>>> 70685a59
     real(8),dimension(:),pointer :: density_kernel_compr !<compressed density kernel
     real(kind=8) :: ef !< Fermi energy for FOE
     real(kind=8) :: evlow, evhigh !< eigenvalue bounds for FOE 
