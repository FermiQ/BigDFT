--- conflicted
+++ resolved
@@ -900,12 +900,8 @@
 
      !data properties
      type(orbitals_data) :: orbs !<wavefunction specification in terms of orbitals
-<<<<<<< HEAD
      type(communications_arrays) :: comms !< communication objects for the cubic approach
      type(diis_objects) :: diis
-=======
-     type(communications_arrays) :: comms
->>>>>>> cac29120
      type(confpot_data), dimension(:), pointer :: confdatarr !<data for the confinement potential
      type(SIC_data) :: SIC !<control the activation of SIC scheme in the wavefunction
      type(orthon_data) :: orthpar !< control the application of the orthogonality scheme for cubic DFT wavefunction
