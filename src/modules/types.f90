!> @file
!!  Define the fortran types
!! @author
!!    Copyright (C) 2008-2013 BigDFT group (LG)
!!    This file is distributed under the terms of the
!!    GNU General Public License, see ~/COPYING file
!!    or http://www.gnu.org/copyleft/gpl.txt .
!!    For the list of contributors, see ~/AUTHORS 

 
!> Modules which contains the Fortran data structures
!! and the routines of allocations and de-allocations
module module_types

  use m_ab6_mixing, only : ab6_mixing_object
  use dictionaries
  use module_base, only : gp,wp,dp,tp,uninitialized,mpi_environment,mpi_environment_null,&
       bigdft_mpi,ndebug,memocc,vcopy
  use gaussians, only: gaussian_basis
  use Poisson_Solver, only: coulomb_operator
  implicit none

  !> Constants to determine between cubic version and linear version
  integer,parameter :: CUBIC_VERSION =  0
  integer,parameter :: LINEAR_VERSION = 100

  !> Error codes, to be documented little by little
  integer, parameter :: BIGDFT_SUCCESS        = 0   !< No errors
  integer, parameter :: BIGDFT_UNINITIALIZED  = -10 !< The quantities we want to access seem not yet defined
  integer, parameter :: BIGDFT_INCONSISTENCY  = -11 !< Some of the quantities is not correct
  integer, parameter :: BIGDFT_INVALID  = -12 !< Invalid entry


  !> Input wf parameters.
  integer, parameter :: INPUT_PSI_EMPTY        = -1000
  integer, parameter :: INPUT_PSI_RANDOM       = -2
  integer, parameter :: INPUT_PSI_CP2K         = -1
  integer, parameter :: INPUT_PSI_LCAO         = 0
  integer, parameter :: INPUT_PSI_MEMORY_WVL   = 1
  integer, parameter :: INPUT_PSI_DISK_WVL     = 2
  integer, parameter :: INPUT_PSI_LCAO_GAUSS   = 10
  integer, parameter :: INPUT_PSI_MEMORY_GAUSS = 11
  integer, parameter :: INPUT_PSI_DISK_GAUSS   = 12
  integer, parameter :: INPUT_PSI_LINEAR_AO    = 100
  integer, parameter :: INPUT_PSI_MEMORY_LINEAR= 101
  integer, parameter :: INPUT_PSI_DISK_LINEAR  = 102

  integer, dimension(12), parameter :: input_psi_values = &
       (/ INPUT_PSI_EMPTY, INPUT_PSI_RANDOM, INPUT_PSI_CP2K, &
       INPUT_PSI_LCAO, INPUT_PSI_MEMORY_WVL, INPUT_PSI_DISK_WVL, &
       INPUT_PSI_LCAO_GAUSS, INPUT_PSI_MEMORY_GAUSS, INPUT_PSI_DISK_GAUSS, &
       INPUT_PSI_LINEAR_AO, INPUT_PSI_DISK_LINEAR, INPUT_PSI_MEMORY_LINEAR /)

  !> Output wf parameters.
  integer, parameter :: WF_FORMAT_NONE   = 0
  integer, parameter :: WF_FORMAT_PLAIN  = 1
  integer, parameter :: WF_FORMAT_BINARY = 2
  integer, parameter :: WF_FORMAT_ETSF   = 3
  integer, parameter :: WF_N_FORMAT      = 4
  character(len = 12), dimension(0:WF_N_FORMAT-1), parameter :: wf_format_names = &
       (/ "none        ", "plain text  ", "Fortran bin.", "ETSF        " /)

  !> Output grid parameters.
  integer, parameter :: OUTPUT_DENSPOT_NONE    = 0
  integer, parameter :: OUTPUT_DENSPOT_DENSITY = 1
  integer, parameter :: OUTPUT_DENSPOT_DENSPOT = 2
  character(len = 12), dimension(0:2), parameter :: OUTPUT_DENSPOT_names = &
       (/ "none        ", "density     ", "dens. + pot." /)
  integer, parameter :: OUTPUT_DENSPOT_FORMAT_TEXT = 0
  integer, parameter :: OUTPUT_DENSPOT_FORMAT_ETSF = 1
  integer, parameter :: OUTPUT_DENSPOT_FORMAT_CUBE = 2
  character(len = 4), dimension(0:2), parameter :: OUTPUT_DENSPOT_format_names = &
       (/ "text", "ETSF", "cube" /)

  !> SCF mixing parameters. (mixing parameters to be added)
  integer, parameter :: SCF_KIND_GENERALIZED_DIRMIN = -1
  integer, parameter :: SCF_KIND_DIRECT_MINIMIZATION = 0

  !> Occupation parameters.
  integer, parameter :: SMEARING_DIST_ERF   = 1
  integer, parameter :: SMEARING_DIST_FERMI = 2
  integer, parameter :: SMEARING_DIST_COLD1 = 3  !< Marzari's cold smearing  with a=-.5634 (bumb minimization)
  integer, parameter :: SMEARING_DIST_COLD2 = 4  !< Marzari's cold smearing  with a=-.8165 (monotonic tail)
  integer, parameter :: SMEARING_DIST_METPX = 5  !< Methfessel and Paxton (same as COLD with a=0)
  character(len = 11), dimension(5), parameter :: smearing_names = &
       (/ "Error func.", &
          "Fermi      ", &
          "Cold (bumb)", &
          "Cold (mono)", &
          "Meth.-Pax. " /)

  !> Target function for the optimization of the basis functions (linear scaling version)
  integer,parameter:: TARGET_FUNCTION_IS_TRACE=0
  integer,parameter:: TARGET_FUNCTION_IS_ENERGY=1
  integer,parameter:: TARGET_FUNCTION_IS_HYBRID=2
  !!integer,parameter:: DECREASE_LINEAR=0
  !!integer,parameter:: DECREASE_ABRUPT=1
  !!integer,parameter:: COMMUNICATION_COLLECTIVE=0
  !!integer,parameter:: COMMUNICATION_P2P=1
  integer,parameter:: LINEAR_DIRECT_MINIMIZATION=100
  integer,parameter:: LINEAR_MIXDENS_SIMPLE=101
  integer,parameter:: LINEAR_MIXPOT_SIMPLE=102
  integer,parameter:: LINEAR_FOE=103
  

  !> Type used for the orthogonalisation parameter
  type, public :: orthon_data
     !> directDiag decides which input guess is chosen:
     !!   if .true. -> as usual direct diagonalization of the Hamiltonian with dsyev (suitable for small systems)
     !!   if .false. -> iterative diagonalization (suitable for large systems)
     logical:: directDiag
     !> norbpInguess indicates how many orbitals shall be treated by each process during the input guess
     !! if directDiag=.false.
     integer:: norbpInguess
     !> You have to choose two numbers for the block size, bsLow and bsUp:
     !!   if bsLow<bsUp, then the program will choose an appropriate block size in between these two numbers
     !!   if bsLow==bsUp, then the program will take exactly this blocksize
     integer:: bsLow, bsUp
     !> the variable methOrtho indicates which orthonormalization procedure is used:
     !!   methOrtho==0 -> Gram-Schmidt with Cholesky decomposition
     !!   methOrtho==1 -> combined block wise classical Gram-Schmidt and Cholesky
     !!   methOrtho==2 -> Loewdin
     integer:: methOrtho
     !> iguessTol gives the tolerance to which the input guess will converged (maximal
     !! residue of all orbitals).
     real(gp):: iguessTol
     integer:: methTransformOverlap, nItOrtho, blocksize_pdsyev, blocksize_pdgemm, nproc_pdsyev
  end type orthon_data

  type, public :: SIC_data
     character(len=4) :: approach !< approach for the Self-Interaction-Correction (PZ, NK)
     integer :: ixc !< base for the SIC correction
     real(gp) :: alpha !<downscaling coefficient
     real(gp) :: fref !< reference occupation (for alphaNK case)
  end type SIC_data

  !> Flags for the input files.
  integer, parameter, public :: INPUTS_NONE  =   0
  integer, parameter, public :: INPUTS_DFT   =   1
  integer, parameter, public :: INPUTS_GEOPT =   2
  integer, parameter, public :: INPUTS_PERF  =   4
  integer, parameter, public :: INPUTS_KPT   =   8
  integer, parameter, public :: INPUTS_MIX   =  16
  integer, parameter, public :: INPUTS_TDDFT =  32
  integer, parameter, public :: INPUTS_SIC   =  64
  integer, parameter, public :: INPUTS_FREQ  = 128
  integer, parameter, public :: INPUTS_LIN   = 256
  integer, parameter, public :: INPUTS_FRAG  = 512

  !> Contains all parameters related to the linear scaling version.
  type,public:: linearInputParameters 
    integer :: DIIS_hist_lowaccur, DIIS_hist_highaccur, nItPrecond
    integer :: nItSCCWhenOptimizing, nItBasis_lowaccuracy, nItBasis_highaccuracy
    integer :: mixHist_lowaccuracy, mixHist_highaccuracy
    integer :: methTransformOverlap, blocksize_pdgemm, blocksize_pdsyev
    integer :: correctionOrthoconstraint, nproc_pdsyev, nproc_pdgemm
    integer :: nit_lowaccuracy, nit_highaccuracy
    integer :: nItSCCWhenFixed_lowaccuracy, nItSCCWhenFixed_highaccuracy
    real(kind=8) :: convCrit_lowaccuracy, convCrit_highaccuracy, alphaSD, alphaDIIS, evlow, evhigh, ef_interpol_chargediff
    real(kind=8) :: alpha_mix_lowaccuracy, alpha_mix_highaccuracy, reduce_confinement_factor, ef_interpol_det
    integer :: plotBasisFunctions
    real(kind=8) ::  fscale, deltaenergy_multiplier_TMBexit, deltaenergy_multiplier_TMBfix
    real(kind=8) :: lowaccuracy_conv_crit, convCritMix_lowaccuracy, convCritMix_highaccuracy
    real(kind=8) :: highaccuracy_conv_crit, support_functions_converged
    real(kind=8), dimension(:), pointer :: locrad, locrad_lowaccuracy, locrad_highaccuracy, locrad_type, kernel_cutoff
    real(kind=8), dimension(:), pointer :: potentialPrefac_lowaccuracy, potentialPrefac_highaccuracy, potentialPrefac_ao
    integer, dimension(:), pointer :: norbsPerType
    integer :: scf_mode, nlevel_accuracy
    logical :: calc_dipole, pulay_correction, mixing_after_inputguess
    logical :: fragment_calculation, calc_transfer_integrals
  end type linearInputParameters

  type,public:: fragmentInputParameters
    integer :: nfrag_ref, nfrag
    integer, dimension(:), pointer :: frag_index ! array matching system fragments to reference fragments
    !integer, dimension(:,:), pointer :: frag_info !array giving number of atoms in fragment and environment for reference fragments
    character(len=100), dimension(:), pointer :: label ! array of fragment names
  end type fragmentInputParameters


  integer, parameter, public :: INPUT_IG_OFF  = 0
  integer, parameter, public :: INPUT_IG_LIG  = 1
  integer, parameter, public :: INPUT_IG_FULL = 2
  integer, parameter, public :: INPUT_IG_TMO  = 3

  !> Structure controlling the nature of the accelerations (Convolutions, Poisson Solver)
  type, public :: material_acceleration
     !> variable for material acceleration
     !! values 0: traditional CPU calculation
     !!        1: CUDA acceleration with CUBLAS
     !!        2: OpenCL acceleration (with CUBLAS one day)
     integer :: iacceleration
     integer :: Psolver_igpu !< acceleration of the Poisson solver
     character(len=11) :: OCL_platform
     character(len=11) :: OCL_devices
  end type material_acceleration


  !> Structure of the variables read by input.* files (*.dft, *.geopt...)
  type, public :: input_variables
     !strings of the input files
     character(len=100) :: file_dft,file_geopt,file_kpt,file_perf,file_tddft, &
                           file_mix,file_sic,file_occnum,file_igpop,file_lin,file_frag
     character(len=100) :: dir_output !< Strings of the directory which contains all data output files
     character(len=100) :: run_name   !< Contains the prefix (by default input) used for input files as input.dft
     integer :: files                 !< Existing files.
     !miscellaneous variables
     logical :: gaussian_help
     integer :: ixc,ncharge,itermax,nrepmax,ncong,idsx,ncongt,inputPsiId,nspin,mpol,itrpmax
     integer :: norbv,nvirt,nplot,iscf,norbsempty,norbsuempty,norbsdempty, occopt
     integer :: OUTPUT_DENSPOT,dispersion,last_run,output_wf_format,OUTPUT_DENSPOT_format
     real(gp) :: frac_fluct,gnrm_sw,alphamix,Tel, alphadiis
     real(gp) :: hx,hy,hz,crmult,frmult,gnrm_cv,rbuf,rpnrm_cv,gnrm_startmix
     integer :: verbosity
     real(gp) :: elecfield(3)
     logical :: disableSym

     ! For absorption calculations
     integer :: iabscalc_type   !< 0 non calc, 1 cheb ,  2 lanc
     !! integer :: iat_absorber, L_absorber, N_absorber, rpower_absorber, Linit_absorber
     integer :: iat_absorber,  L_absorber
     real(gp), pointer:: Gabs_coeffs(:)
     real(gp) :: abscalc_bottomshift
     logical ::  c_absorbtion , abscalc_alterpot, abscalc_eqdiff,abscalc_S_do_cg, abscalc_Sinv_do_cg
     integer ::  potshortcut
     integer ::  nsteps
     character(len=100) :: extraOrbital
     character(len=1000) :: xabs_res_prefix
   
     ! Frequencies calculations (finite difference)
     real(gp) :: freq_alpha  !< Factor for the finite difference step (step = alpha * hgrid)
     integer :: freq_order   !< Order of the finite difference scheme
     integer :: freq_method  !< Method to calculate the frequencies

     ! kpoints related input variables
     type(dictionary), pointer :: kpt
     ! generated results
     integer :: gen_nkpt
     real(gp), pointer :: gen_kpt(:,:), gen_wkpt(:)
     ! Band structure path
     integer :: nkptv,ngroups_kptv
     integer, dimension(:), pointer :: nkptsv_group
     real(gp), pointer :: kptv(:,:)
     character(len=100) :: band_structure_filename

     ! Geometry variables from *.geopt
     character(len=10) :: geopt_approach !<id of geopt driver
     integer :: ncount_cluster_x !< Maximum number of geopt steps 
     integer :: wfn_history !< number of previous steps saved for wfn reformatting
     integer :: history !< History of DIIS method
     real(gp) :: betax,forcemax,randdis
     integer :: optcell, ionmov, nnos
     real(gp) :: dtion, mditemp, mdftemp, noseinert, friction, mdwall
     real(gp) :: bmass, vmass, strprecon, strfact
     real(gp) :: strtarget(6)
     real(gp), pointer :: qmass(:)
     real(gp) :: dtinit,dtmax !for FIRE
     ! tddft variables from *.tddft
     character(len=10) :: tddft_approach
     !variables for SIC
     type(SIC_data) :: SIC !<parameters for the SIC methods

     ! Performance variables from input.perf
     logical :: debug      !< Debug option (used by memocc)
     integer :: ncache_fft !< Cache size for FFT
     real(gp) :: projrad   !< Coarse radius of the projectors in units of the maxrad
     real(gp) :: symTol    !< Tolerance for symmetry detection.
     integer :: linear
     logical :: signaling  !< Expose results on DBus or Inet.
     integer :: signalTimeout !< Timeout for inet connection.
     character(len = 64) :: domain !< Domain to get the IP from hostname.
     character(len=500) :: writing_directory !< absolute path of the local directory to write the data on
     double precision :: gmainloop !< Internal C pointer on the signaling structure.

     !orthogonalisation data
     type(orthon_data) :: orthpar
  
     !linear scaling data
     type(linearInputParameters) :: lin

     !fragment data
     type(fragmentInputParameters) :: frag

     !acceleration parameters
     type(material_acceleration) :: matacc

     !> parallelisation scheme of the exact exchange operator
     !!   BC (Blocking Collective)
     !!   OP2P (Overlap Point-to-Point)
     character(len=4) :: exctxpar

     !> paradigm for unblocking global communications via OMP_NESTING
     character(len=3) :: unblock_comms

     !> communication scheme for the density
     !!  DBL traditional scheme with double precision
     !!  MIX mixed single-double precision scheme (requires rho_descriptors)
     character(len=3) :: rho_commun
     !> number of taskgroups for the poisson solver
     !! works only if the number of MPI processes is a multiple of it
     integer :: PSolver_groupsize
     
     !> Global MPI group size (will be written in the mpi_environment)
     ! integer :: mpi_groupsize 
  end type input_variables

  !> Contains all energy terms
  type, public :: energy_terms
     real(gp) :: eh      =0.0_gp !< Hartree energy
     real(gp) :: exc     =0.0_gp !< Exchange-correlation
     real(gp) :: evxc    =0.0_gp
     real(gp) :: eion    =0.0_gp !< Ion-Ion interaction
     real(gp) :: edisp   =0.0_gp !< Dispersion force
     real(gp) :: ekin    =0.0_gp !< Kinetic term
     real(gp) :: epot    =0.0_gp
     real(gp) :: eproj   =0.0_gp
     real(gp) :: eexctX  =0.0_gp
     real(gp) :: ebs     =0.0_gp
     real(gp) :: eKS     =0.0_gp
     real(gp) :: trH     =0.0_gp
     real(gp) :: evsum   =0.0_gp
     real(gp) :: evsic   =0.0_gp 
     real(gp) :: excrhoc =0.0_gp 
     real(gp) :: eTS     =0.0_gp
     real(gp) :: ePV     =0.0_gp !< pressure term
     real(gp) :: energy  =0.0_gp !< the functional which is minimized
     real(gp) :: e_prev  =0.0_gp !< the previous value, to show the delta
     real(gp) :: trH_prev=0.0_gp !< the previous value, to show the delta
     !real(gp), dimension(:,:), pointer :: fion,f

     integer(kind = 8) :: c_obj = 0  !< Storage of the C wrapper object.
  end type energy_terms

  !> Bounds for coarse and fine grids for kinetic operations
  !! Useful only for isolated systems AND in CPU
  type, public :: kinetic_bounds
     integer, dimension(:,:,:), pointer :: ibyz_c,ibxz_c,ibxy_c
     integer, dimension(:,:,:), pointer :: ibyz_f,ibxz_f,ibxy_f
  end type kinetic_bounds


  !> Bounds to compress the wavefunctions
  !! Useful only for isolated systems AND in CPU
  type, public :: shrink_bounds
     integer, dimension(:,:,:), pointer :: ibzzx_c,ibyyzz_c
     integer, dimension(:,:,:), pointer :: ibxy_ff,ibzzx_f,ibyyzz_f
  end type shrink_bounds


  !> Bounds to uncompress the wavefunctions
  !! Useful only for isolated systems AND in CPU
  type, public :: grow_bounds
     integer, dimension(:,:,:), pointer :: ibzxx_c,ibxxyy_c
     integer, dimension(:,:,:), pointer :: ibyz_ff,ibzxx_f,ibxxyy_f
  end type grow_bounds


  !> Bounds for convolutions operations
  !! Useful only for isolated systems AND in CPU
  type, public :: convolutions_bounds
     type(kinetic_bounds) :: kb
     type(shrink_bounds) :: sb
     type(grow_bounds) :: gb
     integer, dimension(:,:,:), pointer :: ibyyzz_r !< real space border
  end type convolutions_bounds

  !> Used for lookup table for compressed wavefunctions
  type, public :: wavefunctions_descriptors
     integer :: nvctr_c,nvctr_f,nseg_c,nseg_f
     integer, dimension(:,:), pointer :: keyglob
     integer, dimension(:,:), pointer :: keygloc
     integer, dimension(:), pointer :: keyvloc,keyvglob
  end type wavefunctions_descriptors

  !> Grid dimensions in old different wavelet basis
  type, public :: grid_dimensions
     integer :: n1,n2,n3,nfl1,nfu1,nfl2,nfu2,nfl3,nfu3,n1i,n2i,n3i
  end type grid_dimensions

  !> Contains the information needed for describing completely a
  !! wavefunction localisation region
  type, public :: locreg_descriptors
     character(len=1) :: geocode
     logical :: hybrid_on   !< interesting for global, periodic, localisation regions
     integer :: ns1,ns2,ns3 !< starting point of the localisation region in global coordinates
     integer :: nsi1,nsi2,nsi3  !< starting point of locreg for interpolating grid
     integer :: Localnorb              !< number of orbitals contained in locreg
     integer,dimension(3) :: outofzone  !< vector of points outside of the zone outside Glr for periodic systems
     real(kind=8),dimension(3):: locregCenter !< center of the locreg 
     real(kind=8):: locrad !< cutoff radius of the localization region
     type(grid_dimensions) :: d
     type(wavefunctions_descriptors) :: wfd
     type(convolutions_bounds) :: bounds
  end type locreg_descriptors

  !> Non local pseudopotential descriptors
  type, public :: nonlocal_psp_descriptors
     integer :: nproj,nprojel,natoms                  !< Number of projectors and number of elements
     type(locreg_descriptors), dimension(:), pointer :: plr !< pointer which indicates the different localization region per processor
  end type nonlocal_psp_descriptors


  !> Used to split between points to be treated in simple or in double precision
  type, public :: rho_descriptors
     character(len=1) :: geocode
     integer :: icomm !< method for communicating the density
     integer :: nrhotot !< dimension of the partial density array before communication
     integer :: n_csegs,n_fsegs,dp_size,sp_size
     integer, dimension(:,:), pointer :: spkey,dpkey
     integer, dimension(:), pointer :: cseg_b,fseg_b
  end type rho_descriptors

  !> Quantities used for the symmetry operators.
  type, public :: symmetry_data
     integer :: symObj    !< The symmetry object from ABINIT
     integer, dimension(:,:,:), pointer :: irrzon
     real(dp), dimension(:,:,:), pointer :: phnons
  end type symmetry_data

!> Contains arguments needed for \rho_local for WVL+PAW

  type, public :: rholoc_objects
    integer ,pointer,dimension(:)    :: msz ! mesh size for local rho
    real(gp),pointer,dimension(:,:,:)::d! local rho and derivatives
    real(gp),pointer,dimension(:,:)  ::rad!radial mesh for local rho
    real(gp),pointer,dimension(:) :: radius !after this radius, rholoc is zero
  end type rholoc_objects

  type, public :: atomic_structure
    character(len=1) :: geocode          !< Boundary conditions
    character(len=5) :: inputfile_format !< Can be xyz ascii or yaml
    character(len=20) :: units           !< Can be angstroem or bohr 
    integer :: nat                       !< Number of atoms
    integer :: ntypes                    !< Number of atomic species in the structure
	 real(gp), dimension(3) :: cell_dim   !< Dimensions of the simulation domain (each one periodic or free according to geocode)
    !pointers
 	 real(gp), dimension(:,:), pointer :: rxyz !< Atomic positions (always in AU, units variable is considered for I/O only)
    character(len=20), dimension(:), pointer :: atomnames !< Atomic species names
    integer, dimension(:), pointer :: iatype              !< Atomic species id
    integer, dimension(:), pointer :: ifrztyp             !< Freeze atoms while updating structure
    integer, dimension(:), pointer :: input_polarization  !< Used in AO generation for WFN input guess
    type(symmetry_data) :: sym                      !< The symmetry operators
  end type atomic_structure


  !> Atomic data (name, polarisation, ...)
  type, public :: atoms_data
     type(atomic_structure) :: astruct
     integer :: natsc
     integer, dimension(:), pointer :: iasctype
     integer, dimension(:), pointer :: nelpsp
     integer, dimension(:), pointer :: npspcode
     integer, dimension(:), pointer :: ixcpsp
     integer, dimension(:), pointer :: nzatom
     real(gp), dimension(:,:), pointer :: radii_cf         !< user defined radii_cf, overridden in sysprop.f90
     real(gp), dimension(:), pointer :: amu                !< amu(ntypes)  Atomic Mass Unit for each type of atoms
     real(gp), dimension(:,:), pointer :: aocc,rloc
     real(gp), dimension(:,:,:), pointer :: psppar         !< pseudopotential parameters (HGH SR section)
     logical :: donlcc                                     !< activate non-linear core correction treatment
     integer, dimension(:), pointer :: nlcc_ngv,nlcc_ngc   !<number of valence and core gaussians describing NLCC 
     real(gp), dimension(:,:), pointer :: nlccpar    !< parameters for the non-linear core correction, if present
     real(gp), dimension(:,:), pointer :: ig_nlccpar !< parameters for the input NLCC

     !! for abscalc with pawpatch
     integer, dimension(:), pointer ::  paw_NofL, paw_l, paw_nofchannels
     integer, dimension(:), pointer ::  paw_nofgaussians
     real(gp), dimension(:), pointer :: paw_Greal, paw_Gimag, paw_Gcoeffs
     real(gp), dimension(:), pointer :: paw_H_matrices, paw_S_matrices, paw_Sm1_matrices
     integer :: iat_absorber 
  end type atoms_data

  !> Structure to store the density / potential distribution among processors.
  type, public :: denspot_distribution
     integer :: n3d,n3p,n3pi,i3xcsh,i3s,nrhodim,i3rho_add
     integer :: ndimpot,ndimgrid,ndimrhopot 
     integer, dimension(3) :: ndims !< box containing the grid dimensions in ISF basis
     real(gp), dimension(3) :: hgrids !< grid spacings of the box (half of wavelet ones)
     integer, dimension(:,:), pointer :: nscatterarr, ngatherarr
     type(mpi_environment) :: mpi_env
  end type denspot_distribution


!>   Structures of basis of gaussian functions of the form exp(-a*r2)cos/sin(b*r2)
  type, public :: gaussian_basis_c
     integer :: nat,ncoeff,nshltot,nexpo
     integer, dimension(:), pointer :: nshell,ndoc,nam
     complex(gp), dimension(:), pointer :: expof,psiat
     real(gp), dimension(:,:), pointer :: rxyz
  end type gaussian_basis_c

  !> Contains all array necessary to apply preconditioning projectors 
  type, public :: pcproj_data_type
     type(nonlocal_psp_descriptors) :: pc_nlpspd
     real(gp), pointer :: pc_proj(:)
     integer , pointer , dimension(:):: ilr_to_mproj, iproj_to_l
     real(gp) , pointer ::  iproj_to_ene(:)
     real(gp) , pointer ::  iproj_to_factor(:)
     integer, pointer :: iorbtolr(:)
     integer :: mprojtot
     type(gaussian_basis)  :: G          
     real(gp), pointer :: gaenes(:)
     real(gp) :: ecut_pc
     logical :: DistProjApply
  end type pcproj_data_type

  !> Contains all array necessary to apply preconditioning projectors 
  type, public :: PAWproj_data_type
     type(nonlocal_psp_descriptors) :: paw_nlpspd

     integer , pointer , dimension(:):: iproj_to_paw_nchannels
     integer , pointer , dimension(:):: ilr_to_mproj, iproj_to_l
     integer , pointer , dimension(:):: iprojto_imatrixbeg

     integer :: mprojtot
     real(gp), pointer :: paw_proj(:)
     type(gaussian_basis_c)  :: G          
     integer, pointer :: iorbtolr(:)
     logical :: DistProjApply
  end type PAWproj_data_type


  !> All the parameters which are important for describing the orbitals
  !! Add also the objects related to k-points sampling, after symmetries applications
  type, public :: orbitals_data 
     integer :: norb          !< Total number of orbitals per k point
     integer :: norbp         !< Total number of orbitals for the given processors
     integer :: norbu,norbd,nspin,nspinor,isorb
     integer :: nkpts,nkptsp,iskpts
     real(gp) :: efermi,HLgap,eTS
     integer, dimension(:), pointer :: iokpt,ikptproc,isorb_par,ispot
     integer, dimension(:), pointer :: inwhichlocreg,onWhichMPI,onwhichatom
     integer, dimension(:,:), pointer :: norb_par
     real(wp), dimension(:), pointer :: eval
     real(gp), dimension(:), pointer :: occup,spinsgn,kwgts
     real(gp), dimension(:,:), pointer :: kpts
     integer :: npsidim_orbs  !< Number of elements inside psi in the orbitals distribution scheme
     integer :: npsidim_comp  !< Number of elements inside psi in the components distribution scheme
  end type orbitals_data

  !> Contains the information needed for communicating the wavefunctions
  !! between processors for the transposition
  type, public :: communications_arrays
     integer, dimension(:), pointer :: ncntd,ncntt,ndspld,ndsplt
     integer, dimension(:,:), pointer :: nvctr_par
  end type communications_arrays


  !> Contains the pointers to be handled to control GPU information
  !! Given that they are pointers on GPU address, they are C pointers
  !! which take 8 bytes
  !! So they are declared as kind=8 variables either if the GPU works in simple precision
  !! Also other information concerning the GPU runs can be stored in this structure
  type, public :: GPU_pointers
     logical :: useDynamic,full_locham
     integer :: id_proc,ndevices
     real(kind=8) :: keys,work1,work2,work3,rhopot,r,d
     real(kind=8) :: rhopot_down, rhopot_up
     real(kind=8) :: work1_i,work2_i,work3_i,d_i
     real(kind=8) :: pinned_in,pinned_out
     real(kind=8), dimension(:), pointer :: psi
     real(kind=8) :: psi_c,psi_f
     real(kind=8) :: psi_c_i,psi_f_i
     real(kind=8) :: psi_c_r,psi_f_r,psi_c_b,psi_f_b,psi_c_d,psi_f_d
     real(kind=8) :: psi_c_r_i,psi_f_r_i,psi_c_b_i,psi_f_b_i,psi_c_d_i,psi_f_d_i
     real(kind=8) :: keyg_c,keyg_f,keyv_c,keyv_f
     real(kind=8) :: keyg_c_host,keyg_f_host,keyv_c_host,keyv_f_host
     real(kind=8) :: context,queue
     !host pointers to be freed
     real(kind=8) :: rhopot_down_host, rhopot_up_host
     real(kind=8), dimension(:,:,:), pointer :: ekinpot_host
     real(kind=8), dimension(:,:), pointer :: psicf_host
     real(kind=8), dimension(:,:), pointer :: hpsicf_host
     real(kind=8), dimension(:), pointer :: bprecond_host

     real(gp), dimension(:,:), pointer :: ekin, epot !< values of the kinetic and potential energies to be passed to local_hamiltonian
     real(wp), dimension(:), pointer :: hpsi_ASYNC !<pointer to the wavefunction allocated in the case of asyncronous local_hamiltonian
  end type GPU_pointers

  !> Contains all the descriptors necessary for splitting the calculation in different locregs 
  type,public:: local_zone_descriptors
     logical :: linear                         !< if true, use linear part of the code
     integer :: nlr                            !< Number of localization regions 
     integer :: lintyp                         !< if 0 cubic, 1 locreg and 2 TMB
     integer:: ndimpotisf                      !< total dimension of potential in isf (including exctX)
     real(gp), dimension(3) :: hgrids          !<grid spacings of wavelet grid
     type(locreg_descriptors) :: Glr           !< Global region descriptors
     type(locreg_descriptors),dimension(:),pointer :: Llr                !< Local region descriptors (dimension = nlr)
  end type local_zone_descriptors

  !> Contains the work arrays needed for expressing wavefunction in real space
  !! with all the BC
  type, public :: workarr_sumrho
     integer :: nw1,nw2,nxc,nxf
     real(wp), dimension(:), pointer :: x_c,x_f,w1,w2
  end type workarr_sumrho


  !> Contains the work arrays needed for hamiltonian application with all the BC
  type, public :: workarr_locham
     integer :: nw1,nw2,nxc,nyc,nxf1,nxf2,nxf3,nxf,nyf
     real(wp), dimension(:), pointer :: w1,w2
     !for the periodic BC case, these arrays substitute 
     !psifscf,psifscfk,psig,ww respectively
     real(wp), dimension(:,:), pointer :: x_c,y_c,x_f1,x_f2,x_f3,x_f,y_f
  end type workarr_locham


  !> Contains the work arrays needed for th preconditioner with all the BC
  !! Take different pointers depending on the boundary conditions
  type, public :: workarr_precond
     integer, dimension(:), pointer :: modul1,modul2,modul3
     real(wp), dimension(:), pointer :: psifscf,ww,x_f1,x_f2,x_f3,kern_k1,kern_k2,kern_k3
     real(wp), dimension(:,:), pointer :: af,bf,cf,ef
     real(wp), dimension(:,:,:), pointer :: xpsig_c,ypsig_c,x_c
     real(wp), dimension(:,:,:,:), pointer :: xpsig_f,ypsig_f,x_f,y_f
     real(wp), dimension(:,:,:,:,:), pointer :: z1,z3 ! work array for FFT
  end type workarr_precond


  !> Contains the arguments needed for the application of the hamiltonian
  type, public :: lanczos_args
     !arguments for the hamiltonian
     integer :: iproc,nproc,ndimpot,nspin, in_iat_absorber, Labsorber
     real(gp) :: hx,hy,hz
     type(energy_terms) :: energs
     !real(gp) :: ekin_sum,epot_sum,eexctX,eproj_sum,eSIC_DC
     type(atoms_data), pointer :: at
     type(orbitals_data), pointer :: orbs
     type(communications_arrays) :: comms
     type(nonlocal_psp_descriptors), pointer :: nlpspd
     type(local_zone_descriptors), pointer :: Lzd
     type(gaussian_basis), pointer :: Gabsorber    
     type(SIC_data), pointer :: SIC
     integer, dimension(:,:), pointer :: ngatherarr 
     real(gp), dimension(:,:),  pointer :: rxyz,radii_cf
     real(wp), dimension(:), pointer :: proj
     !real(wp), dimension(lr%wfd%nvctr_c+7*lr%wfd%nvctr_f,orbs%nspinor*orbs%norbp), pointer :: psi
     real(wp), dimension(:), pointer :: potential
     real(wp), dimension(:), pointer :: Gabs_coeffs
     !real(wp), dimension(lr%wfd%nvctr_c+7*lr%wfd%nvctr_f,orbs%nspinor*orbs%norbp) :: hpsi
     type(GPU_pointers), pointer :: GPU
     type(pcproj_data_type), pointer :: PPD
     type(pawproj_data_type), pointer :: PAWD
     ! removed from orbs, not sure if needed here or not
     integer :: npsidim_orbs  !< Number of elements inside psi in the orbitals distribution scheme
     integer :: npsidim_comp  !< Number of elements inside psi in the components distribution scheme
  end type lanczos_args


  !> Contains all parameters needed for point to point communication
  type,public:: p2pComms
    integer,dimension(:),pointer:: noverlaps
    real(kind=8),dimension(:),pointer:: recvBuf
    integer,dimension(:,:,:),pointer:: comarr
    integer:: nrecvBuf, window
    integer,dimension(:,:),pointer:: ise ! starting / ending index of recvBuf in x,y,z dimension after communication (glocal coordinates)
    integer,dimension(:,:),pointer:: mpi_datatypes
    logical:: communication_complete
  end type p2pComms

  type,public :: foe_data
    integer,dimension(:),pointer :: kernel_nseg
    integer,dimension(:,:,:),pointer :: kernel_segkeyg
    real(kind=8) :: ef !< Fermi energy for FOE
    real(kind=8) :: evlow, evhigh !< eigenvalue bounds for FOE 
    real(kind=8) :: bisection_shift !< bisection shift to find Fermi energy (FOE)
    real(kind=8) :: fscale !< length scale for complementary error function (FOE)
    real(kind=8) :: ef_interpol_det !<FOE: max determinant of cubic interpolation matrix
    real(kind=8) :: ef_interpol_chargediff !<FOE: max charge difference for interpolation
    real(kind=8) :: charge !total charge of the system
  end type foe_data

!!$  type, public ::sparseMatrix_metadata
!!$     integer :: nvctr, nseg, full_dim1, full_dim2
!!$     integer,dimension(:),pointer:: noverlaps
!!$     integer,dimension(:,:),pointer:: overlaps
!!$     integer,dimension(:),pointer :: keyv, nsegline, istsegline
!!$     integer,dimension(:,:),pointer :: keyg
!!$     integer,dimension(:,:),pointer :: matrixindex_in_compressed, orb_from_index
!!$  end type sparseMatrix_metadata

  type,public :: sparseMatrix
      integer :: nvctr, nseg, full_dim1, full_dim2
      integer,dimension(:),pointer :: keyv, nsegline, istsegline
      integer,dimension(:,:),pointer :: keyg
      !type(sparseMatrix_metadata), pointer :: pattern
      real(kind=8),dimension(:),pointer :: matrix_compr
      real(kind=8),dimension(:,:),pointer :: matrix
      integer,dimension(:,:),pointer :: matrixindex_in_compressed, orb_from_index
  end type sparseMatrix

  type,public :: linear_matrices !may not keep
      type(sparseMatrix) :: ham, ovrlp, denskern, inv_ovrlp
  end type linear_matrices

  type:: collective_comms
    integer:: nptsp_c, ndimpsi_c, ndimind_c, ndimind_f, nptsp_f, ndimpsi_f
    integer,dimension(:),pointer:: nsendcounts_c, nsenddspls_c, nrecvcounts_c, nrecvdspls_c
    integer,dimension(:),pointer:: isendbuf_c, iextract_c, iexpand_c, irecvbuf_c
    integer,dimension(:),pointer:: norb_per_gridpoint_c, indexrecvorbital_c
    integer,dimension(:),pointer:: nsendcounts_f, nsenddspls_f, nrecvcounts_f, nrecvdspls_f
    integer,dimension(:),pointer:: isendbuf_f, iextract_f, iexpand_f, irecvbuf_f
    integer,dimension(:),pointer:: norb_per_gridpoint_f, indexrecvorbital_f
    integer,dimension(:),pointer:: isptsp_c, isptsp_f !<starting index of a given gridpoint (basically summation of norb_per_gridpoint_*)
    real(kind=8),dimension(:),pointer :: psit_c, psit_f
    integer,dimension(:),pointer :: nsendcounts_repartitionrho, nrecvcounts_repartitionrho
    integer,dimension(:),pointer :: nsenddspls_repartitionrho, nrecvdspls_repartitionrho
  end type collective_comms


  type,public:: workarrays_quartic_convolutions
    real(wp),dimension(:,:,:),pointer:: xx_c, xy_c, xz_c
    real(wp),dimension(:,:,:),pointer:: xx_f1
    real(wp),dimension(:,:,:),pointer:: xy_f2
    real(wp),dimension(:,:,:),pointer:: xz_f4
    real(wp),dimension(:,:,:,:),pointer:: xx_f, xy_f, xz_f
    real(wp),dimension(:,:,:),pointer:: y_c
    real(wp),dimension(:,:,:,:),pointer:: y_f
    ! The following arrays are work arrays within the subroutine
    real(wp),dimension(:,:),pointer:: aeff0array, beff0array, ceff0array, eeff0array
    real(wp),dimension(:,:),pointer:: aeff0_2array, beff0_2array, ceff0_2array, eeff0_2array
    real(wp),dimension(:,:),pointer:: aeff0_2auxarray, beff0_2auxarray, ceff0_2auxarray, eeff0_2auxarray
    real(wp),dimension(:,:,:),pointer:: xya_c, xyc_c
    real(wp),dimension(:,:,:),pointer:: xza_c, xzc_c
    real(wp),dimension(:,:,:),pointer:: yza_c, yzb_c, yzc_c, yze_c
    real(wp),dimension(:,:,:,:),pointer:: xya_f, xyb_f, xyc_f, xye_f
    real(wp),dimension(:,:,:,:),pointer:: xza_f, xzb_f, xzc_f, xze_f
    real(wp),dimension(:,:,:,:),pointer:: yza_f, yzb_f, yzc_f, yze_f
    real(wp),dimension(-17:17) :: aeff0, aeff1, aeff2, aeff3
    real(wp),dimension(-17:17) :: beff0, beff1, beff2, beff3
    real(wp),dimension(-17:17) :: ceff0, ceff1, ceff2, ceff3
    real(wp),dimension(-14:14) :: eeff0, eeff1, eeff2, eeff3
    real(wp),dimension(-17:17) :: aeff0_2, aeff1_2, aeff2_2, aeff3_2
    real(wp),dimension(-17:17) :: beff0_2, beff1_2, beff2_2, beff3_2
    real(wp),dimension(-17:17) :: ceff0_2, ceff1_2, ceff2_2, ceff3_2
    real(wp),dimension(-14:14) :: eeff0_2, eeff1_2, eeff2_2, eeff3_2
  end type workarrays_quartic_convolutions
  

  type,public:: localizedDIISParameters
    integer:: is, isx, mis, DIISHistMax, DIISHistMin
    integer:: icountSDSatur, icountDIISFailureCons, icountSwitch, icountDIISFailureTot, itBest
    real(kind=8),dimension(:),pointer:: phiHist, hphiHist
    real(kind=8):: alpha_coeff !step size for optimization of coefficients
    real(kind=8),dimension(:,:,:),pointer:: mat
    real(kind=8):: trmin, trold, alphaSD, alphaDIIS
    logical:: switchSD, immediateSwitchToSD, resetDIIS
  end type localizedDIISParameters


  type,public:: mixrhopotDIISParameters
    integer:: is, isx, mis
    real(kind=8),dimension(:),pointer:: rhopotHist, rhopotresHist
    real(kind=8),dimension(:,:),pointer:: mat
  end type mixrhopotDIISParameters

  !> Contains the arguments needed for the diis procedure
  type, public :: diis_objects
     logical :: switchSD
     integer :: idiistol,mids,ids,idsx
     real(gp) :: energy_min,energy_old,energy,alpha,alpha_max
     real(tp), dimension(:), pointer :: psidst
     real(tp), dimension(:), pointer :: hpsidst
     real(tp), dimension(:,:,:,:,:,:), pointer :: ads
  end type diis_objects

  !> Contains the information needed for the preconditioner
  type, public :: precond_data
    integer :: confPotOrder                           !< The order of the algebraic expression for Confinement potential
    integer :: ncong                                  !< Number of CG iterations for the preconditioning equation
    logical, dimension(:), pointer :: withConfPot     !< Use confinement potentials
    real(kind=8), dimension(:), pointer :: potentialPrefac !< Prefactor for the potential: Prefac * f(r) 
  end type precond_data

  !> Information for the confining potential to be used in TMB scheme
  !! The potential is supposed to be defined as prefac*(r-rC)**potorder
  type, public :: confpot_data
     integer :: potorder                !< order of the confining potential
     integer, dimension(3) :: ioffset   !< offset for the coordinates of potential lr in global region
     real(gp) :: prefac                 !< prefactor
     real(gp), dimension(3) :: hh       !< grid spacings in ISF grid
     real(gp), dimension(3) :: rxyzConf !< confining potential center in global coordinates
  end type confpot_data

  !> Defines the important information needed to reformat a old wavefunctions
  type, public :: old_wavefunction
     type(local_zone_descriptors) :: Lzd !< local zone descriptors of the corresponding run
     real(wp), dimension(:), pointer :: psi !<wavelets coefficients in compressed form
     real(gp), dimension(:,:), pointer :: rxyz !<atomic positions of the step
  end type old_wavefunction

  !> Densities and potentials, and related metadata, needed for their creation/application
  !! Not all these quantities are available, some of them may point to the same memory space
  type, public :: DFT_local_fields
     real(dp), dimension(:), pointer :: rhov !< generic workspace. What is there is indicated by rhov_is
     
     type(ab6_mixing_object), pointer :: mix          !< History of rhov, allocated only when using diagonalisation
     !local fields which are associated to their name
     !normally given in parallel distribution
     real(dp), dimension(:,:), pointer :: rho_psi !< density as given by square of el. WFN
     real(dp), dimension(:,:,:,:), pointer :: rho_C   !< core density
     real(wp), dimension(:,:,:,:), pointer :: V_ext   !< local part of pseudopotientials
     real(wp), dimension(:,:,:,:), pointer :: V_XC    !< eXchange and Correlation potential (local)
     real(wp), dimension(:,:,:,:), pointer :: Vloc_KS !< complete local potential of KS Hamiltonian (might point on rho_psi)
     real(wp), dimension(:,:,:,:), pointer :: f_XC !< dV_XC[rho]/d_rho
     !temporary arrays
     real(wp), dimension(:), pointer :: rho_work,pot_work !<full grid arrays
     !metadata
     integer :: rhov_is
     real(gp) :: psoffset !< offset of the Poisson Solver in the case of Periodic BC
     type(rho_descriptors) :: rhod !< descriptors of the density for parallel communication
     type(denspot_distribution) :: dpbox !< distribution of density and potential box
     character(len=3) :: PSquiet
     !real(gp), dimension(3) :: hgrids !<grid spacings of denspot grid (half of the wvl grid)
     type(coulomb_operator) :: pkernel !< kernel of the Poisson Solver used for V_H[rho]
     type(coulomb_operator) :: pkernelseq !<for monoproc PS (useful for exactX, SIC,...)

     integer(kind = 8) :: c_obj = 0                !< Storage of the C wrapper object.
  end type DFT_local_fields

  !> Flags for rhov status
  integer, parameter, public :: EMPTY              = -1980
  integer, parameter, public :: ELECTRONIC_DENSITY = -1979
  integer, parameter, public :: CHARGE_DENSITY     = -1978
  integer, parameter, public :: KS_POTENTIAL       = -1977
  integer, parameter, public :: HARTREE_POTENTIAL  = -1976

  !> Flags for the restart (linear scaling only)
  integer,parameter,public :: LINEAR_LOWACCURACY  = 101 !low accuracy after restart
  integer,parameter,public :: LINEAR_HIGHACCURACY = 102 !high accuracy after restart

  !check if all comms are necessary here
  type, public :: hamiltonian_descriptors
     integer :: npsidim_orbs  !< Number of elements inside psi in the orbitals distribution scheme
     integer :: npsidim_comp  !< Number of elements inside psi in the components distribution scheme
     type(local_zone_descriptors) :: Lzd !< data on the localisation regions, if associated
     type(collective_comms):: collcom ! describes collective communication
     type(p2pComms):: comgp           !<describing p2p communications for distributing the potential
     real(wp), dimension(:), pointer :: psi,psit_c,psit_f !< these should eventually be eliminated
     logical:: can_use_transposed
  end type hamiltonian_descriptors

  !> The wavefunction which have to be considered at the DFT level
  type, public :: DFT_wavefunction
     !coefficients
     real(wp), dimension(:), pointer :: psi,hpsi,psit,psit_c,psit_f !< orbitals, or support functions, in wavelet basis
     real(wp), dimension(:), pointer :: spsi !< Metric operator applied to psi (To be used for PAW)
     real(wp), dimension(:,:), pointer :: gaucoeffs !orbitals in gbd basis
     !basis sets
     type(gaussian_basis) :: gbd !<gaussian basis description, if associated
     type(local_zone_descriptors) :: Lzd !< data on the localisation regions, if associated
     !restart objects (consider to move them in rst structure)
     type(old_wavefunction), dimension(:), pointer :: oldpsis !< previously calculated wfns
     integer :: istep_history !< present step of wfn history
     !data properties
     logical:: can_use_transposed !< true if the transposed quantities are allocated and can be used
     type(orbitals_data) :: orbs !<wavefunction specification in terms of orbitals
     type(communications_arrays) :: comms !< communication objects for the cubic approach
     type(diis_objects) :: diis
     type(confpot_data), dimension(:), pointer :: confdatarr !<data for the confinement potential
     type(SIC_data) :: SIC !<control the activation of SIC scheme in the wavefunction
     type(orthon_data) :: orthpar !< control the application of the orthogonality scheme for cubic DFT wavefunction
     character(len=4) :: exctxpar !< Method for exact exchange parallelisation for the wavefunctions, in case
     type(p2pComms):: comgp !<describing p2p communications for distributing the potential
     type(collective_comms):: collcom ! describes collective communication
     type(collective_comms):: collcom_sr ! describes collective communication for the calculation of the charge density
     integer(kind = 8) :: c_obj !< Storage of the C wrapper object. it has to be initialized to zero
     type(foe_data):: foe_obj        !<describes the structure of the matrices for the linear method foe
     type(linear_matrices):: linmat
     integer :: npsidim_orbs  !< Number of elements inside psi in the orbitals distribution scheme
     integer :: npsidim_comp  !< Number of elements inside psi in the components distribution scheme
     type(hamiltonian_descriptors) :: ham_descr
     real(kind=8),dimension(:,:),pointer:: coeff !<expansion coefficients
  end type DFT_wavefunction

  !> Flags for optimization loop id
  integer, parameter, public :: OPTLOOP_HAMILTONIAN   = 0
  integer, parameter, public :: OPTLOOP_SUBSPACE      = 1
  integer, parameter, public :: OPTLOOP_WAVEFUNCTIONS = 2
  integer, parameter, public :: OPTLOOP_N_LOOPS       = 3

  !> Used to control the optimization of wavefunctions
  type, public :: DFT_optimization_loop
     integer :: iscf !< Kind of optimization scheme.

     integer :: itrpmax !< specify the maximum number of mixing cycle on potential or density
     integer :: nrepmax !< specify the maximum number of restart after re-diagonalization
     integer :: itermax !< specify the maximum number of minimization iterations, self-consistent or not

     integer :: itrp    !< actual number of mixing cycle.
     integer :: itrep   !< actual number of re-diagonalisation runs.
     integer :: iter    !< actual number of minimization iterations.

     integer :: infocode !< return value after optimization loop.

     real(gp) :: gnrm   !< actual value of cv criterion of the minimization loop.
     real(gp) :: rpnrm  !< actual value of cv criterion of the mixing loop.

     real(gp) :: gnrm_cv       !< convergence criterion of the minimization loop.
     real(gp) :: rpnrm_cv      !< convergence criterion of the mixing loop.
     real(gp) :: gnrm_startmix !< gnrm value to start mixing after.

     integer(kind = 8) :: c_obj = 0 !< Storage of the C wrapper object.
  end type DFT_optimization_loop

  !>  Used to restart a new DFT calculation or to save information 
  !!  for post-treatment
  type, public :: restart_objects
     integer :: version !< 0=cubic, 100=linear
     integer :: n1,n2,n3,nat
     real(gp) :: hx_old,hy_old,hz_old
     real(gp), dimension(:,:), pointer :: rxyz_old,rxyz_new
     type(DFT_wavefunction) :: KSwfn !< Kohn-Sham wavefunctions
     type(DFT_wavefunction) :: tmb !<support functions for linear scaling
     type(GPU_pointers) :: GPU 
  end type restart_objects

  !> Public container to be used with call_bigdft().
  type, public :: run_objects
     real(gp), dimension(:,:), pointer :: rxyz
     type(input_variables), pointer    :: inputs
     type(atoms_data), pointer         :: atoms
     type(restart_objects), pointer    :: rst
  end type run_objects

  !> Used to store results of a DFT calculation.
  type, public :: DFT_global_output
     real(gp) :: energy, fnoise, pressure
     type(energy_terms) :: energs
     integer :: fdim                           !< Dimension of allocated forces (second dimension)
     real(gp), dimension(:,:), pointer :: fxyz
     real(gp), dimension(6) :: strten
  end type DFT_global_output

!> type paw_ij_objects

 type paw_ij_objects

!Integer scalars

  integer :: cplex
   ! cplex=1 if all on-site PAW quantities are real, 2 if they are complex
   ! cplex=2 is useful for RF calculations

  integer :: cplex_dij
   ! cplex=1 if dij are real, 2 if they are complex

  !$integer :: has_dijexxcore
   ! 1 if dijexxcore is allocated
   ! 2 if dijexxcore is already computed

  integer :: has_dij
   ! 1 if dij is allocated
   ! 2 if dij is already computed

  integer :: has_dijfr
   ! 1 if dijfr is allocated
   ! 2 if dijfr is already computed

  integer :: has_dijhartree
   ! 1 if dijhartree is allocated
   ! 2 if dijhartree is already computed

  integer :: has_dijhat
   ! 1 if dijhat is allocated
   ! 2 if dijhat is already computed

  integer :: has_dijso
   ! 1 if dijso is associated and used, 0 otherwise
   ! 2 if dijso is already computed

  integer :: has_dijU
   ! 1 if dijU is associated and used, 0 otherwise
   ! 2 if dijU is already computed

  integer :: has_dijxc
   ! 1 if dijxc is associated and used, 0 otherwise
   ! 2 if dijxc is already computed

  integer :: has_dijxc_val
   ! 1 if dijxc_val is associated and used, 0 otherwise
   ! 2 if dijxc_val is already computed

  integer :: has_exexch_pot
   ! 1 if PAW+(local exact exchange) potential is allocated

  integer :: has_pawu_occ
   ! 1 if PAW+U occupations are allocated

  integer :: lmn_size
   ! Number of (l,m,n) elements for the paw basis

  integer :: lmn2_size
   ! lmn2_size=lmn_size*(lmn_size+1)/2
   ! where lmn_size is the number of (l,m,n) elements for the paw basis

  integer :: ndij
   ! Number of components of dij
   ! Usually ndij=nspden, except for nspinor==2 (where ndij=nspinor**2)

  integer :: nspden
   ! Number of spin-density components (may be different from dtset%nspden if spin-orbit)

  integer :: nsppol
   ! Number of independant spin-components

!Real (real(dp)) arrays

  real(dp), pointer :: dij(:,:)
   ! dij(cplex_dij*lmn2_size,ndij)
   ! Dij term (non-local operator)
   ! May be complex if cplex_dij=2
   !  dij(:,:,1) contains Dij^up-up
   !  dij(:,:,2) contains Dij^dn-dn
   !  dij(:,:,3) contains Dij^up-dn (only if nspinor=2)
   !  dij(:,:,4) contains Dij^dn-up (only if nspinor=2)

  !real(dp),pointer :: dijexxcore(:,:)
  ! dijexxcore(cplex_dij*lmn2_size,ndij)
  ! Onsite matrix elements of the Fock operator generated by core electrons

!  real(dp), pointer :: dijfr(:,:)
!   ! dijhat(cplex_dij*lmn2_size,ndij)
!   ! For response function calculation only
!   ! RF Frozen part of Dij (depends on q vector but not on 1st-order wave function)
!   ! Same storage as Dij (see above)
!
!  real(dp), pointer :: dijhartree(:)
!   ! dijhartree(cplex*lmn2_size)
!   ! Dij_hartree term
!   ! Contains all contributions to Dij from hartree
!   ! Warning: Dimensioned by cplex, not cplex_dij
!   ! Same storage as Dij (see above)
!
!  real(dp), pointer :: dijhat(:,:)
!   ! dijhat(cplex_dij*lmn2_size,ndij)
!   ! Dij_hat term (non-local operator) i.e \sum_LM \int_FFT Q_{ij}^{LM} vtrial
!   ! Same storage as Dij (see above)
!
!  real(dp), pointer :: dijU(:,:)
!   ! dijU(cplex_dij*lmn2_size,ndij)
!   ! Onsite matrix elements of the U part of the PAW Hamiltonian.
!   ! Same storage as Dij (see above)
!
!  real(dp), pointer :: dijso(:,:)
!   ! dijso(cplex_dij*lmn2_size,ndij)
!   ! Onsite matrix elements of L.S i.e <phi_i|L.S|phi_j>
!   ! Same storage as Dij (see above)
!
!  real(dp), pointer :: dijxc(:,:)
!   ! dijxc(cplex_dij*lmn2_size,ndij)
!   ! Onsite matrix elements of vxc i.e
!   ! <phi_i|vxc[n1+nc]|phi_j> - <tphi_i|vxc(tn1+nhat+tnc]|tphi_j>
!   ! Same storage as Dij (see above)
!
!  real(dp), pointer :: dijxc_val(:,:)
!   ! dijxc_val(cplex_dij*lmn2_size,ndij)
!   ! Onsite matrix elements of valence-only vxc i.e
!   ! <phi_i|vxc[n1]|phi_j> - <tphi_i|vxc(tn1+nhat]|tphi_j>
!   ! Same storage as Dij (see above)
!
!  real(dp), pointer :: noccmmp(:,:,:,:)
!   ! noccmmp(cplex_dij,2*lpawu+1,2*lpawu+1,nocc_nspden)
!   ! cplex_dij=1 if collinear
!   ! cplex_dij=2 if spin orbit is used
!   ! cplex_dij=2 is used if non-collinear (for coherence, it is not necessary in this case, however)
!   ! gives occupation matrix for lda+u (computed in setnoccmmp)
!   ! Stored as: noccmmp(:,:,1)=   n^{up,up}_{m,mp}
!   !            noccmmp(:,:,2)=   n^{dn,dn}_{m,mp}
!   !            noccmmp(:,:,3)=   n^{up,dn}_{m,mp}
!   !            noccmmp(:,:,4)=   n^{dn,up}_{m,mp}
!   ! noccmmp(m,mp,:) is computed from rhoij(klmn) with  m=klmntomn(2)>mp=klmntomn(1)
!
!  real(dp), pointer :: nocctot(:)
!   ! nocctot(nspden)
!   ! gives trace of occupation matrix for lda+u (computed in pawdenpot)
!   ! for each value of ispden (1 or 2)
!
!  real(dp), pointer :: vpawx(:,:,:)
!   ! vpawx(2*lexexch+1,2*lexexch+1,nspden)
!   ! exact exchange potential

 end type paw_ij_objects

!This is cprj_type in ABINIT,
!this will be obsolete with the PAW Library
 type cprj_objects

!Integer scalars

  integer :: ncpgr
   ! Number of gradients of cp=<p_lmn|Cnk>

  integer :: nlmn
   ! Number of (l,m,n) non-local projectors

!Real (real(dp)) arrays

  real(wp), pointer :: cp (:,:)
   ! cp(2,nlmn)
   ! <p_lmn|Cnk> projected scalars for a given atom and wave function

  real(wp), pointer :: dcp (:,:,:)
   ! dcp(2,ncpgr,nlmn)
   ! derivatives of <p_lmn|Cnk> projected scalars for a given atom and wave function

 end type cprj_objects
!!***
!> Contains the arguments needed for the PAW implementation:
  type, public :: paw_objects
    integer :: lmnmax
    integer :: ntypes
    integer :: natom
    integer :: usepaw
    integer,dimension(:,:,:),pointer::indlmn
    type(paw_ij_objects),dimension(:),allocatable :: paw_ij
    type(cprj_objects),dimension(:,:),allocatable :: cprj
    real(wp),dimension(:),pointer :: spsi
    real(wp),dimension(:,:),pointer :: sij
  end type paw_objects

contains

  function old_wavefunction_null() result(wfn)
    implicit none
    type(old_wavefunction) :: wfn
    wfn%Lzd=default_lzd()
    nullify(wfn%psi)
    nullify(wfn%rxyz)
  end function old_wavefunction_null

  function dpbox_null() result(dd)
    implicit none
    type(denspot_distribution) :: dd
    dd%n3d=0
    dd%n3p=0
    dd%n3pi=0
    dd%i3xcsh=0
    dd%i3s=0
    dd%nrhodim=0
    dd%i3rho_add=0
    dd%ndimpot=0
    dd%ndimgrid=0
    dd%ndimrhopot=0
    dd%ndims=(/0,0,0/)
    dd%hgrids=(/0.0_gp,0.0_gp,0.0_gp/)
    nullify(dd%nscatterarr)
    nullify(dd%ngatherarr)
    dd%mpi_env=mpi_environment_null()
  end function dpbox_null

  function material_acceleration_null() result(ma)
    type(material_acceleration) :: ma
    ma%iacceleration=0
    ma%Psolver_igpu=0
    ma%OCL_platform=repeat(' ',len(ma%OCL_platform))
    ma%OCL_platform=repeat(' ',len(ma%OCL_devices))
  end function material_acceleration_null

  function default_grid() result(g)
    type(grid_dimensions) :: g
    g%n1   =0
    g%n2   =0
    g%n3   =0
    g%nfl1 =0
    g%nfu1 =0
    g%nfl2 =0
    g%nfu2 =0
    g%nfl3 =0
    g%nfu3 =0
    g%n1i  =0
    g%n2i  =0
    g%n3i  =0
  end function default_grid

  function default_wfd() result(wfd)
    type(wavefunctions_descriptors) :: wfd
    wfd%nvctr_c=0
    wfd%nvctr_f=0
    wfd%nseg_c=0
    wfd%nseg_f=0
    nullify(wfd%keyglob)
    nullify(wfd%keygloc)
    nullify(wfd%keyvglob)
    nullify(wfd%keyvloc)
  end function default_wfd

  function default_kb() result(kb)
    type(kinetic_bounds) :: kb
    nullify(&
         kb%ibyz_c,kb%ibxz_c,kb%ibxy_c, &
         kb%ibyz_f,kb%ibxz_f,kb%ibxy_f)
  end function default_kb

  function default_sb() result(sb)
    type(shrink_bounds) :: sb
    nullify(sb%ibzzx_c,sb%ibyyzz_c,sb%ibxy_ff,sb%ibzzx_f,sb%ibyyzz_f)
  end function default_sb
  
  function default_gb() result(gb)
    type(grow_bounds) :: gb
    nullify(gb%ibzxx_c,gb%ibxxyy_c,gb%ibyz_ff,gb%ibzxx_f,gb%ibxxyy_f)
  end function default_gb

  function default_bounds() result(b)
    type(convolutions_bounds) :: b
    b%kb=default_kb()
    b%sb=default_sb()
    b%gb=default_gb()
    nullify(b%ibyyzz_r)
  end function default_bounds

  function locreg_null() result(lr)
    type(locreg_descriptors) :: lr

    lr%geocode='F'
    lr%hybrid_on=.false.   
    lr%ns1=0
    lr%ns2=0
    lr%ns3=0 
    lr%nsi1=0
    lr%nsi2=0
    lr%nsi3=0  
    lr%Localnorb=0  
    lr%outofzone=(/0,0,0/) 
    lr%d=default_grid()
    lr%wfd=default_wfd()
    lr%bounds=default_bounds()
    lr%locregCenter=(/0.0_gp,0.0_gp,0.0_gp/) 
    lr%locrad=0 

  end function locreg_null

  function default_lzd() result(lzd)
    type(local_zone_descriptors) :: lzd
    lzd%linear=.false.
    lzd%nlr=0
    lzd%lintyp=0
    lzd%ndimpotisf=0
    lzd%hgrids=(/0.0_gp,0.0_gp,0.0_gp/)
    lzd%Glr=locreg_null()
    nullify(lzd%Llr)
  end function default_lzd
 
  pure function symm_null() result(sym)
     type(symmetry_data) :: sym
     sym%symObj=-1
     nullify(sym%irrzon)
     nullify(sym%phnons)
  end function symm_null

  function atoms_null() result(at)
     type(atoms_data) :: at
     at%astruct=atomic_structure_null()
     at%donlcc=.false.
     at%iat_absorber=-1
     nullify(at%iasctype)
     nullify(at%nelpsp)
     nullify(at%npspcode)
     nullify(at%ixcpsp)
     nullify(at%nzatom)
     nullify(at%radii_cf)
     nullify(at%amu)
     nullify(at%aocc)
     nullify(at%rloc)
     nullify(at%psppar)
     nullify(at%nlcc_ngv)
     nullify(at%nlcc_ngc)
     nullify(at%nlccpar)
     nullify(at%ig_nlccpar)
     nullify(at%paw_NofL)
     nullify(at%paw_l)
     nullify(at%paw_nofchannels)
     nullify(at%paw_nofgaussians)
     nullify(at%paw_Greal)
     nullify(at%paw_Gimag)
     nullify(at%paw_Gcoeffs)
     nullify(at%paw_H_matrices)
     nullify(at%paw_S_matrices)
     nullify(at%paw_Sm1_matrices)
  end function atoms_null

  pure function atomic_structure_null() result(astruct)
     type(atomic_structure) :: astruct
     astruct%geocode='X'
     astruct%inputfile_format=repeat(' ',len(astruct%inputfile_format))
     astruct%units=repeat(' ',len(astruct%units))
     astruct%nat=-1
     astruct%ntypes=-1
     astruct%cell_dim(1)=0.0_gp
     astruct%cell_dim(2)=0.0_gp
     astruct%cell_dim(3)=0.0_gp
     nullify(astruct%input_polarization)
     nullify(astruct%ifrztyp)
     nullify(astruct%atomnames)
     nullify(astruct%iatype)
     nullify(astruct%rxyz)
     astruct%sym=symm_null()
  end function atomic_structure_null

  function bigdft_run_id_toa()
    use yaml_output
    implicit none
    character(len=20) :: bigdft_run_id_toa

    bigdft_run_id_toa=repeat(' ',len(bigdft_run_id_toa))

    if (bigdft_mpi%ngroup>1) then
       bigdft_run_id_toa=adjustl(trim(yaml_toa(bigdft_mpi%igroup,fmt='(i15)')))
    end if

  end function bigdft_run_id_toa

  !accessors for external programs
  !> Get the number of orbitals of the run in rst
  function bigdft_get_number_of_orbitals(rst,istat) result(norb)
    use module_base
    implicit none
    type(restart_objects), intent(in) :: rst !> BigDFT restart variables. call_bigdft already called
    integer :: norb !> Number of orbitals of run in rst
    integer, intent(out) :: istat
    
    istat=BIGDFT_SUCCESS

    norb=rst%KSwfn%orbs%norb
    if (norb==0) istat = BIGDFT_UNINITIALIZED
    
  end function bigdft_get_number_of_orbitals
  
  !> Fill the array eval with the number of orbitals of the last run
  subroutine bigdft_get_eigenvalues(rst,eval,istat)
    use module_base
    implicit none
    type(restart_objects), intent(in) :: rst !> BigDFT restart variables. call_bigdft already called
    real(gp), dimension(*), intent(out) :: eval !> Buffer for eigenvectors. Should have at least dimension equal to bigdft_get_number_of_orbitals(rst,istat)
    integer, intent(out) :: istat !> Error code
    !local variables
    integer :: norb
    
    norb=bigdft_get_number_of_orbitals(rst,istat)

    if (istat /= BIGDFT_SUCCESS) return

    if (.not. associated(rst%KSwfn%orbs%eval)) then
       istat = BIGDFT_UNINITIALIZED
       return
    end if

    if (product(shape(rst%KSwfn%orbs%eval)) < norb) then
       istat = BIGDFT_INCONSISTENCY
       return
    end if

    call vcopy(norb,rst%KSwfn%orbs%eval(1),1,eval(1),1)

  end subroutine bigdft_get_eigenvalues

  !> Fills the old_wavefunction structure with corresponding data
  !! Deallocate previous workspaces if already existing
  subroutine old_wavefunction_set(wfn,nat,norbp,Lzd,rxyz,psi)
    implicit none
    integer, intent(in) :: nat,norbp
    type(local_zone_descriptors), intent(in) :: Lzd
    real(gp), dimension(3,nat), intent(in) :: rxyz
    real(wp), dimension((Lzd%Glr%wfd%nvctr_c+7*Lzd%Glr%wfd%nvctr_f)*norbp), intent(in) :: psi
    type(old_wavefunction), intent(inout) :: wfn
    !local variables
    character(len=*), parameter :: subname='old_wavefunction_set'
    integer :: i_stat

    !first, free the workspace if not already done
    call old_wavefunction_free(wfn,subname)
    !then allocate the workspaces and fill them
    allocate(wfn%psi((Lzd%Glr%wfd%nvctr_c+7*Lzd%Glr%wfd%nvctr_f)*norbp+ndebug),stat=i_stat)
    call memocc(i_stat,wfn%psi,'psi',subname)
    
    if (norbp>0) call vcopy((Lzd%Glr%wfd%nvctr_c+7*Lzd%Glr%wfd%nvctr_f)*norbp,&
         psi(1),1,wfn%psi(1),1)

    allocate(wfn%rxyz(3,nat+ndebug),stat=i_stat)
    call memocc(i_stat,wfn%rxyz,'rxyz',subname)
    if (nat>0) call vcopy(3*nat,rxyz(1,1),1,wfn%rxyz(1,1),1)
    call copy_local_zone_descriptors(Lzd,wfn%Lzd,subname)

  end subroutine old_wavefunction_set

  subroutine old_wavefunction_free(wfn,subname)
    implicit none
    character(len=*), intent(in) :: subname
    type(old_wavefunction), intent(inout) :: wfn
    !local variables
    integer :: i_all,i_stat

    if (associated(wfn%psi)) then
       i_all=-product(shape(wfn%psi))*kind(wfn%psi)
       deallocate(wfn%psi,stat=i_stat)
       call memocc(i_stat,i_all,'psi',subname)
    end if
    if (associated(wfn%rxyz)) then
       i_all=-product(shape(wfn%rxyz))*kind(wfn%rxyz)
       deallocate(wfn%rxyz,stat=i_stat)
       call memocc(i_stat,i_all,'rxyz',subname)
    end if
    !lzd should be deallocated also (to be checked again)
    call deallocate_local_zone_descriptors(wfn%Lzd, subname)

  end subroutine old_wavefunction_free
   

!> De-Allocate communications_arrays
  subroutine deallocate_comms(comms,subname)
    use module_base
    implicit none
    character(len=*), intent(in) :: subname
    type(communications_arrays), intent(inout) :: comms
    !local variables
    integer :: i_all,i_stat

    i_all=-product(shape(comms%nvctr_par))*kind(comms%nvctr_par)
    deallocate(comms%nvctr_par,stat=i_stat)
    call memocc(i_stat,i_all,'nvctr_par',subname)
    i_all=-product(shape(comms%ncntd))*kind(comms%ncntd)
    deallocate(comms%ncntd,stat=i_stat)
    call memocc(i_stat,i_all,'ncntd',subname)
    i_all=-product(shape(comms%ncntt))*kind(comms%ncntt)
    deallocate(comms%ncntt,stat=i_stat)
    call memocc(i_stat,i_all,'ncntt',subname)
    i_all=-product(shape(comms%ndspld))*kind(comms%ndspld)
    deallocate(comms%ndspld,stat=i_stat)
    call memocc(i_stat,i_all,'ndspld',subname)
    i_all=-product(shape(comms%ndsplt))*kind(comms%ndsplt)
    deallocate(comms%ndsplt,stat=i_stat)
    call memocc(i_stat,i_all,'ndsplt',subname)
  END SUBROUTINE deallocate_comms


  subroutine deallocate_abscalc_input(in, subname)
    use module_base
    implicit none
    type(input_variables) :: in
    character(len=*), intent(in) :: subname

    !local variables
    integer :: i_all,i_stat

    i_all=-product(shape(in%Gabs_coeffs))*kind(in%Gabs_coeffs)
    deallocate(in%Gabs_coeffs, stat=i_stat)
    call memocc(i_stat,i_all,'in%Gabs_coeffs',subname)

  END SUBROUTINE deallocate_abscalc_input


!> De-Allocate orbitals data structure, except eval pointer
!! which is not allocated in the orbitals_descriptor routine
subroutine deallocate_orbs(orbs,subname)
  use module_base
  implicit none
    character(len=*), intent(in) :: subname
    type(orbitals_data), intent(inout) :: orbs
    !local variables
    integer :: i_all,i_stat

    i_all=-product(shape(orbs%norb_par))*kind(orbs%norb_par)
    deallocate(orbs%norb_par,stat=i_stat)
    call memocc(i_stat,i_all,'orbs%norb_par',subname)
    i_all=-product(shape(orbs%occup))*kind(orbs%occup)
    deallocate(orbs%occup,stat=i_stat)
    call memocc(i_stat,i_all,'orbs%occup',subname)
    i_all=-product(shape(orbs%spinsgn))*kind(orbs%spinsgn)
    deallocate(orbs%spinsgn,stat=i_stat)
    call memocc(i_stat,i_all,'orbs%spinsgn',subname)
    i_all=-product(shape(orbs%kpts))*kind(orbs%kpts)
    deallocate(orbs%kpts,stat=i_stat)
    call memocc(i_stat,i_all,'orbs%kpts',subname)
    i_all=-product(shape(orbs%kwgts))*kind(orbs%kwgts)
    deallocate(orbs%kwgts,stat=i_stat)
    call memocc(i_stat,i_all,'orbs%kwgts',subname)
    i_all=-product(shape(orbs%iokpt))*kind(orbs%iokpt)
    deallocate(orbs%iokpt,stat=i_stat)
    call memocc(i_stat,i_all,'orbs%iokpt',subname)
    i_all=-product(shape(orbs%ikptproc))*kind(orbs%ikptproc)
    deallocate(orbs%ikptproc,stat=i_stat)
    call memocc(i_stat,i_all,'ikptproc',subname)
    i_all=-product(shape(orbs%inwhichlocreg))*kind(orbs%inwhichlocreg)
    deallocate(orbs%inwhichlocreg,stat=i_stat)
    call memocc(i_stat,i_all,'orbs%inwhichlocreg',subname)
    i_all=-product(shape(orbs%onwhichatom))*kind(orbs%onwhichatom)
    deallocate(orbs%onwhichatom,stat=i_stat)
    call memocc(i_stat,i_all,'orbs%onwhichatom',subname)
    i_all=-product(shape(orbs%isorb_par))*kind(orbs%isorb_par)
    deallocate(orbs%isorb_par,stat=i_stat)
    call memocc(i_stat,i_all,'orbs%isorb_par',subname)
    i_all=-product(shape(orbs%onWhichMPI))*kind(orbs%onWhichMPI)
    deallocate(orbs%onWhichMPI,stat=i_stat)
    call memocc(i_stat,i_all,'orbs%onWhichMPI',subname)
    if (associated(orbs%ispot)) then
       i_all=-product(shape(orbs%ispot))*kind(orbs%ispot)
       deallocate(orbs%ispot,stat=i_stat)
       call memocc(i_stat,i_all,'orbs%ispot',subname)
    end if

  END SUBROUTINE deallocate_orbs

  !> All in one routine to initialise and set-up restart objects.
  subroutine init_restart_objects(iproc,inputs,atoms,rst,subname)
    use module_base
    implicit none
    !Arguments
    character(len=*), intent(in) :: subname
    integer, intent(in) :: iproc
    type(input_variables), intent(in) :: inputs
    type(atoms_data), intent(in) :: atoms
    type(restart_objects), intent(out) :: rst

    call restart_objects_new(rst)
    call restart_objects_set_mode(rst, inputs%inputpsiid)
    call restart_objects_set_nat(rst, atoms%nat, subname)
    call restart_objects_set_mat_acc(rst, iproc, inputs%matacc)
  END SUBROUTINE init_restart_objects

  !> Allocate and nullify restart objects
  subroutine restart_objects_new(rst)
    use module_base
    implicit none
    !Arguments
    type(restart_objects), intent(out) :: rst

    ! Decide whether we use the cubic or the linear version
    rst%version = UNINITIALIZED(CUBIC_VERSION)

    !allocate pointers
<<<<<<< HEAD
    rst%nat = 0
    nullify(rst%rxyz_new)
    nullify(rst%rxyz_old)
=======
    allocate(rst%rxyz_new(3,atoms%astruct%nat+ndebug),stat=i_stat)
    call memocc(i_stat,rst%rxyz_new,'rxyz_new',subname)
    allocate(rst%rxyz_old(3,atoms%astruct%nat+ndebug),stat=i_stat)
    call memocc(i_stat,rst%rxyz_old,'rxyz_old',subname)
>>>>>>> 14c7d159

    !nullify unallocated pointers
    rst%KSwfn%c_obj = 0
    nullify(rst%KSwfn%psi)
    nullify(rst%KSwfn%orbs%eval)

    nullify(rst%KSwfn%gaucoeffs)
    nullify(rst%KSwfn%oldpsis)

    rst%KSwfn%Lzd%Glr = locreg_null()
    nullify(rst%KSwfn%Lzd%Glr%wfd%keyglob)
    nullify(rst%KSwfn%Lzd%Glr%wfd%keygloc)
    nullify(rst%KSwfn%Lzd%Glr%wfd%keyvloc)
    nullify(rst%KSwfn%Lzd%Glr%wfd%keyvglob)
                
    nullify(rst%KSwfn%gbd%nshell)
    nullify(rst%KSwfn%gbd%ndoc)
    nullify(rst%KSwfn%gbd%nam)
    nullify(rst%KSwfn%gbd%xp)
    nullify(rst%KSwfn%gbd%psiat)
    nullify(rst%KSwfn%gbd%rxyz)
  END SUBROUTINE restart_objects_new

  subroutine restart_objects_set_mode(rst, inputpsiid)
    implicit none
    type(restart_objects), intent(inout) :: rst
    integer, intent(in) :: inputpsiid

    select case (inputpsiid)
    case (INPUT_PSI_EMPTY, INPUT_PSI_RANDOM, INPUT_PSI_CP2K, INPUT_PSI_LCAO, INPUT_PSI_MEMORY_WVL, &
         INPUT_PSI_DISK_WVL, INPUT_PSI_LCAO_GAUSS, INPUT_PSI_MEMORY_GAUSS, INPUT_PSI_DISK_GAUSS)
       rst%version = CUBIC_VERSION
    case (INPUT_PSI_LINEAR_AO, INPUT_PSI_MEMORY_LINEAR, INPUT_PSI_DISK_LINEAR)
       rst%version = LINEAR_VERSION
    end select
  END SUBROUTINE restart_objects_set_mode

  subroutine restart_objects_set_nat(rst, nat, subname)
    use module_base
    implicit none
    !Arguments
    character(len=*), intent(in) :: subname
    integer, intent(in) :: nat
    type(restart_objects), intent(inout) :: rst
    !local variables
    integer :: i_all,i_stat

    if (associated(rst%rxyz_old)) then
       i_all=-product(shape(rst%rxyz_old))*kind(rst%rxyz_old)
       deallocate(rst%rxyz_old,stat=i_stat)
       call memocc(i_stat,i_all,'rxyz_old',subname)
    end if
    if (associated(rst%rxyz_new)) then
       i_all=-product(shape(rst%rxyz_new))*kind(rst%rxyz_new)
       deallocate(rst%rxyz_new,stat=i_stat)
       call memocc(i_stat,i_all,'rxyz_new',subname)
    end if

    rst%nat = nat
    allocate(rst%rxyz_new(3,nat+ndebug),stat=i_stat)
    call memocc(i_stat,rst%rxyz_new,'rxyz_new',subname)
    allocate(rst%rxyz_old(3,nat+ndebug),stat=i_stat)
    call memocc(i_stat,rst%rxyz_old,'rxyz_old',subname)
  END SUBROUTINE restart_objects_set_nat

  subroutine restart_objects_set_mat_acc(rst, iproc, matacc)
    implicit none
    !Arguments
    type(restart_objects), intent(inout) :: rst
    integer, intent(in) :: iproc
    type(material_acceleration), intent(in) :: matacc
    !initialise the acceleration strategy if required
    call init_material_acceleration(iproc,matacc,rst%GPU)
  END SUBROUTINE restart_objects_set_mat_acc

!>  De-Allocate restart_objects
  subroutine free_restart_objects(rst,subname)
    use module_base
    implicit none
    character(len=*), intent(in) :: subname
    type(restart_objects) :: rst
    !local variables
    integer :: i_all,i_stat,istep

    if (rst%version == LINEAR_VERSION) then
       call destroy_DFT_wavefunction(rst%tmb)
       call deallocate_local_zone_descriptors(rst%tmb%lzd, subname)
    end if

    call deallocate_locreg_descriptors(rst%KSwfn%Lzd%Glr,subname)

    if (associated(rst%KSwfn%psi)) then
       i_all=-product(shape(rst%KSwfn%psi))*kind(rst%KSwfn%psi)
       deallocate(rst%KSwfn%psi,stat=i_stat)
       call memocc(i_stat,i_all,'psi',subname)
    end if

    if (associated(rst%KSwfn%orbs%eval)) then
       i_all=-product(shape(rst%KSwfn%orbs%eval))*kind(rst%KSwfn%orbs%eval)
       deallocate(rst%KSwfn%orbs%eval,stat=i_stat)
       call memocc(i_stat,i_all,'eval',subname)
    end if

    if (associated(rst%KSwfn%oldpsis)) then
       do istep=0,product(shape(rst%KSwfn%oldpsis))-1
          call old_wavefunction_free(rst%KSwfn%oldpsis(istep),subname)
       end do
       deallocate(rst%KSwfn%oldpsis)
    end if


    if (associated(rst%rxyz_old)) then
       i_all=-product(shape(rst%rxyz_old))*kind(rst%rxyz_old)
       deallocate(rst%rxyz_old,stat=i_stat)
       call memocc(i_stat,i_all,'rxyz_old',subname)
    end if
    if (associated(rst%rxyz_new)) then
       i_all=-product(shape(rst%rxyz_new))*kind(rst%rxyz_new)
       deallocate(rst%rxyz_new,stat=i_stat)
       call memocc(i_stat,i_all,'rxyz_new',subname)
    end if

    !The gaussian basis descriptors are always allocated together
    !with the gaussian coefficients
    if (associated(rst%KSwfn%gbd%rxyz)) then
       nullify(rst%KSwfn%gbd%rxyz)
       call deallocate_gwf(rst%KSwfn%gbd,subname)
    end if

    if (associated(rst%KSwfn%gaucoeffs)) then
       i_all=-product(shape(rst%KSwfn%gaucoeffs))*kind(rst%KSwfn%gaucoeffs)
       deallocate(rst%KSwfn%gaucoeffs,stat=i_stat)
       call memocc(i_stat,i_all,'gaucoeffs',subname)
    end if

    !finalise the material accelearion usage
    call release_material_acceleration(rst%GPU)

  END SUBROUTINE free_restart_objects


!> Allocate wavefunctions_descriptors
  subroutine allocate_wfd(wfd,subname)
    use module_base
    implicit none
    type(wavefunctions_descriptors), intent(inout) :: wfd
    character(len=*), intent(in) :: subname
    !local variables
    integer :: i_stat

    allocate(wfd%keyglob(2,max(1,wfd%nseg_c+wfd%nseg_f+ndebug)),stat=i_stat)
    call memocc(i_stat,wfd%keyglob,'keyglob',subname)
    allocate(wfd%keygloc(2,max(1,wfd%nseg_c+wfd%nseg_f+ndebug)),stat=i_stat)
    call memocc(i_stat,wfd%keygloc,'keygloc',subname)
    allocate(wfd%keyvloc(max(1,wfd%nseg_c+wfd%nseg_f+ndebug)),stat=i_stat)
    call memocc(i_stat,wfd%keyvloc,'keyvloc',subname)
    allocate(wfd%keyvglob(max(1,wfd%nseg_c+wfd%nseg_f+ndebug)),stat=i_stat)
    call memocc(i_stat,wfd%keyvglob,'keyvglob',subname)

  END SUBROUTINE allocate_wfd


!> De-Allocate wavefunctions_descriptors
  subroutine deallocate_wfd(wfd,subname)
    use module_base
    implicit none
    type(wavefunctions_descriptors) :: wfd
    character(len=*), intent(in) :: subname
    !local variables
    integer :: i_all,i_stat

    if (associated(wfd%keyglob, target = wfd%keygloc)) then
       i_all=-product(shape(wfd%keyglob))*kind(wfd%keyglob)
       deallocate(wfd%keyglob,stat=i_stat)
       call memocc(i_stat,i_all,'wfd%keyglob',subname)
       nullify(wfd%keyglob)
    else
       if(associated(wfd%keyglob)) then
          i_all=-product(shape(wfd%keyglob))*kind(wfd%keyglob)
          deallocate(wfd%keyglob,stat=i_stat)
          call memocc(i_stat,i_all,'wfd%keyglob',subname)
          nullify(wfd%keyglob)
       end if
       if(associated(wfd%keygloc)) then 
          i_all=-product(shape(wfd%keygloc))*kind(wfd%keygloc)
          deallocate(wfd%keygloc,stat=i_stat)
          call memocc(i_stat,i_all,'wfd%keygloc',subname)
          nullify(wfd%keygloc)
       end if
    end if
    if (associated(wfd%keyvloc, target= wfd%keyvglob)) then
       i_all=-product(shape(wfd%keyvloc))*kind(wfd%keyvloc)
       deallocate(wfd%keyvloc,stat=i_stat)
       call memocc(i_stat,i_all,'wfd%keyvloc',subname)
       nullify(wfd%keyvloc)
    else
       if (associated(wfd%keyvloc)) then
          i_all=-product(shape(wfd%keyvloc))*kind(wfd%keyvloc)
          deallocate(wfd%keyvloc,stat=i_stat)
          call memocc(i_stat,i_all,'wfd%keyvloc',subname)
          nullify(wfd%keyvloc)
       end if
       if (associated(wfd%keyvglob)) then
          i_all=-product(shape(wfd%keyvglob))*kind(wfd%keyvglob)
          deallocate(wfd%keyvglob,stat=i_stat)
          call memocc(i_stat,i_all,'wfd%keyvglob',subname)
          nullify(wfd%keyvglob)
       end if
    end if
  END SUBROUTINE deallocate_wfd

  subroutine deallocate_rho_descriptors(rhodsc,subname)
    use module_base
    implicit none
    type(rho_descriptors) :: rhodsc
    character(len=*), intent(in) :: subname
    !local variables
    integer :: i_all,i_stat

    if (associated(rhodsc%spkey))then
       i_all=-product(shape(rhodsc%spkey))*kind(rhodsc%spkey)
       deallocate(rhodsc%spkey,stat=i_stat)
       call memocc(i_stat,i_all,'spkey',subname)
    end if
    if (associated(rhodsc%dpkey))then
       i_all=-product(shape(rhodsc%dpkey))*kind(rhodsc%dpkey)
       deallocate(rhodsc%dpkey,stat=i_stat)
       call memocc(i_stat,i_all,'dpkey',subname)
    end if
    if (associated(rhodsc%cseg_b))then
       i_all=-product(shape(rhodsc%cseg_b))*kind(rhodsc%cseg_b)
       deallocate(rhodsc%cseg_b,stat=i_stat)
       call memocc(i_stat,i_all,'csegb',subname)
    end if
    if (associated(rhodsc%fseg_b))then
       i_all=-product(shape(rhodsc%fseg_b))*kind(rhodsc%fseg_b)
       deallocate(rhodsc%fseg_b,stat=i_stat)
       call memocc(i_stat,i_all,'fsegb',subname)
    end if

  end subroutine deallocate_rho_descriptors


!> De-Allocate gaussian_basis type
  subroutine deallocate_gwf(G,subname)
    use module_base
    implicit none
    type(gaussian_basis) :: G
    character(len=*), intent(in) :: subname
    !local variables
    integer :: i_all,i_stat

    !normally positions should be deallocated outside
    
    i_all=-product(shape(G%ndoc))*kind(G%ndoc)
    deallocate(G%ndoc,stat=i_stat)
    call memocc(i_stat,i_all,'ndoc',subname)
    i_all=-product(shape(G%nam))*kind(G%nam)
    deallocate(G%nam,stat=i_stat)
    call memocc(i_stat,i_all,'nam',subname)
    i_all=-product(shape(G%nshell))*kind(G%nshell)
    deallocate(G%nshell,stat=i_stat)
    call memocc(i_stat,i_all,'nshell',subname)
    i_all=-product(shape(G%psiat))*kind(G%psiat)
    deallocate(G%psiat,stat=i_stat)
    call memocc(i_stat,i_all,'psiat',subname)
    i_all=-product(shape(G%xp))*kind(G%xp)
    deallocate(G%xp,stat=i_stat)
    call memocc(i_stat,i_all,'xp',subname)

  END SUBROUTINE deallocate_gwf




!>   De-Allocate gaussian_basis type

  subroutine deallocate_gwf_c(G,subname)
    use module_base
    implicit none
    type(gaussian_basis_c) :: G
    character(len=*), intent(in) :: subname
    !local variables
    integer :: i_all,i_stat

    !normally positions should be deallocated outside
    
    i_all=-product(shape(G%ndoc))*kind(G%ndoc)
    deallocate(G%ndoc,stat=i_stat)
    call memocc(i_stat,i_all,'G%ndoc',subname)
    i_all=-product(shape(G%nam))*kind(G%nam)
    deallocate(G%nam,stat=i_stat)
    call memocc(i_stat,i_all,'nam',subname)
    i_all=-product(shape(G%nshell))*kind(G%nshell)
    deallocate(G%nshell,stat=i_stat)
    call memocc(i_stat,i_all,'G%nshell',subname)
    i_all=-product(shape(G%psiat))*kind(G%psiat)
    deallocate(G%psiat,stat=i_stat)
    call memocc(i_stat,i_all,'G%psiat',subname)

    i_all=-product(shape(G%expof))*kind(G%expof)
    deallocate(G%expof,stat=i_stat)
    call memocc(i_stat,i_all,'G%expof',subname)

    i_all=-product(shape(G%rxyz))*kind(G%rxyz)
    deallocate(G%rxyz,stat=i_stat)
    call memocc(i_stat,i_all,'G%rxyz',subname)

  END SUBROUTINE 






!> De-Allocate convolutions_bounds type, depending of the geocode and the hybrid_on
  subroutine deallocate_bounds(geocode,hybrid_on,bounds,subname)
    use module_base
    implicit none
    character(len=1), intent(in) :: geocode
    logical, intent(in) :: hybrid_on 
    type(convolutions_bounds) :: bounds
    character(len=*), intent(in) :: subname
    !local variables
    integer :: i_all,i_stat

    if ((geocode == 'P' .and. hybrid_on) .or. geocode == 'F') then
       ! Just test the first one...
       if (associated(bounds%kb%ibyz_f)) then
          i_all=-product(shape(bounds%kb%ibyz_f))*kind(bounds%kb%ibyz_f)
          deallocate(bounds%kb%ibyz_f,stat=i_stat)
          call memocc(i_stat,i_all,'bounds%kb%ibyz_f',subname)
          i_all=-product(shape(bounds%kb%ibxz_f))*kind(bounds%kb%ibxz_f)
          deallocate(bounds%kb%ibxz_f,stat=i_stat)
          call memocc(i_stat,i_all,'bounds%kb%ibxz_f',subname)
          i_all=-product(shape(bounds%kb%ibxy_f))*kind(bounds%kb%ibxy_f)
          deallocate(bounds%kb%ibxy_f,stat=i_stat)
          call memocc(i_stat,i_all,'bounds%kb%ibxy_f',subname)

          i_all=-product(shape(bounds%sb%ibxy_ff))*kind(bounds%sb%ibxy_ff)
          deallocate(bounds%sb%ibxy_ff,stat=i_stat)
          call memocc(i_stat,i_all,'bounds%sb%ibxy_ff',subname)
          i_all=-product(shape(bounds%sb%ibzzx_f))*kind(bounds%sb%ibzzx_f)
          deallocate(bounds%sb%ibzzx_f,stat=i_stat)
          call memocc(i_stat,i_all,'bounds%sb%ibzzx_f',subname)
          i_all=-product(shape(bounds%sb%ibyyzz_f))*kind(bounds%sb%ibyyzz_f)
          deallocate(bounds%sb%ibyyzz_f,stat=i_stat)
          call memocc(i_stat,i_all,'bounds%sb%ibyyzz_f',subname)
          i_all=-product(shape(bounds%gb%ibyz_ff))*kind(bounds%gb%ibyz_ff)
          deallocate(bounds%gb%ibyz_ff,stat=i_stat)

          call memocc(i_stat,i_all,'bounds%gb%ibyz_ff',subname)
          i_all=-product(shape(bounds%gb%ibzxx_f))*kind(bounds%gb%ibzxx_f)
          deallocate(bounds%gb%ibzxx_f,stat=i_stat)
          call memocc(i_stat,i_all,'bounds%gb%ibzxx_f',subname)
          i_all=-product(shape(bounds%gb%ibxxyy_f))*kind(bounds%gb%ibxxyy_f)
          deallocate(bounds%gb%ibxxyy_f,stat=i_stat)
          call memocc(i_stat,i_all,'bounds%gb%ibxxyy_f',subname)

          nullify(bounds%kb%ibyz_f)
          nullify(bounds%kb%ibxz_f)
          nullify(bounds%kb%ibxy_f)
          nullify(bounds%sb%ibxy_ff)
          nullify(bounds%sb%ibzzx_f)
          nullify(bounds%sb%ibyyzz_f)
          nullify(bounds%gb%ibyz_ff)
          nullify(bounds%gb%ibzxx_f)
          nullify(bounds%gb%ibxxyy_f)
       end if
    end if

    !the arrays which are needed only for free BC
    if (geocode == 'F') then
       ! Just test the first one...
       if (associated(bounds%kb%ibyz_c)) then
          i_all=-product(shape(bounds%kb%ibyz_c))*kind(bounds%kb%ibyz_c)
          deallocate(bounds%kb%ibyz_c,stat=i_stat)
          call memocc(i_stat,i_all,'bounds%kb%ibyz_c',subname)
          i_all=-product(shape(bounds%kb%ibxz_c))*kind(bounds%kb%ibxz_c)
          deallocate(bounds%kb%ibxz_c,stat=i_stat)
          call memocc(i_stat,i_all,'bounds%kb%ibxz_c',subname)
          i_all=-product(shape(bounds%kb%ibxy_c))*kind(bounds%kb%ibxy_c)
          deallocate(bounds%kb%ibxy_c,stat=i_stat)
          call memocc(i_stat,i_all,'bounds%kb%ibxy_c',subname)
          i_all=-product(shape(bounds%sb%ibzzx_c))*kind(bounds%sb%ibzzx_c)
          deallocate(bounds%sb%ibzzx_c,stat=i_stat)

          call memocc(i_stat,i_all,'bounds%sb%ibzzx_c',subname)
          i_all=-product(shape(bounds%sb%ibyyzz_c))*kind(bounds%sb%ibyyzz_c)
          deallocate(bounds%sb%ibyyzz_c,stat=i_stat)
          call memocc(i_stat,i_all,'bounds%sb%ibyyzz_c',subname)
          i_all=-product(shape(bounds%gb%ibzxx_c))*kind(bounds%gb%ibzxx_c)
          deallocate(bounds%gb%ibzxx_c,stat=i_stat)
          call memocc(i_stat,i_all,'bounds%gb%ibzxx_c',subname)
          i_all=-product(shape(bounds%gb%ibxxyy_c))*kind(bounds%gb%ibxxyy_c)
          deallocate(bounds%gb%ibxxyy_c,stat=i_stat)
          call memocc(i_stat,i_all,'bounds%gb%ibxxyy_c',subname)

          i_all=-product(shape(bounds%ibyyzz_r))*kind(bounds%ibyyzz_r)
          deallocate(bounds%ibyyzz_r,stat=i_stat)
          call memocc(i_stat,i_all,'bounds%ibyyzz_r',subname)

          nullify(bounds%kb%ibyz_c)
          nullify(bounds%kb%ibxz_c)
          nullify(bounds%kb%ibxy_c)
          nullify(bounds%sb%ibzzx_c)
          nullify(bounds%sb%ibyyzz_c)
          nullify(bounds%gb%ibzxx_c)
          nullify(bounds%gb%ibxxyy_c)
          nullify(bounds%ibyyzz_r)
       end if
    end if

  END SUBROUTINE deallocate_bounds


  !> Deallocate lr (obsolete)
  !! @todo Remove this function.
  subroutine deallocate_lr(lr,subname)
    use module_base
    character(len=*), intent(in) :: subname
    type(locreg_descriptors) :: lr
!    integer :: i_all,i_stat

    write(0,*) "deallocate_lr: TODO, remove me"
    
    call deallocate_wfd(lr%wfd,subname)

    call deallocate_bounds(lr%geocode,lr%hybrid_on,lr%bounds,subname)

!    if (associated(lr%projflg)) then
!       i_all=-product(shape(lr%projflg)*kind(lr%projflg))
!       deallocate(lr%projflg,stat=i_stat)
!       call memocc(i_stat,i_all,'lr%projflg',subname)
!    end if
  END SUBROUTINE deallocate_lr

  subroutine deallocate_symmetry(sym, subname)
    use module_base
    use m_ab6_symmetry
    implicit none
    type(symmetry_data), intent(inout) :: sym
    character(len = *), intent(in) :: subname

    integer :: i_stat, i_all

    if (sym%symObj >= 0) then
       call symmetry_free(sym%symObj)
    end if

    if (associated(sym%irrzon)) then
       i_all=-product(shape(sym%irrzon))*kind(sym%irrzon)
       deallocate(sym%irrzon,stat=i_stat)
       call memocc(i_stat,i_all,'irrzon',subname)
       nullify(sym%irrzon)
    end if

    if (associated(sym%phnons)) then
       i_all=-product(shape(sym%phnons))*kind(sym%phnons)
       deallocate(sym%phnons,stat=i_stat)
       call memocc(i_stat,i_all,'phnons',subname)
       nullify(sym%phnons)
    end if
  end subroutine deallocate_symmetry

  subroutine deallocate_Lzd(Lzd,subname)
    use module_base
    character(len=*), intent(in) :: subname
    type(local_zone_descriptors) :: Lzd
    integer :: ilr

!   nullify the bounds of Glr
    if ((Lzd%Glr%geocode == 'P' .and. Lzd%Glr%hybrid_on) .or. Lzd%Glr%geocode == 'F') then
       nullify(Lzd%Glr%bounds%kb%ibyz_f)
       nullify(Lzd%Glr%bounds%kb%ibxz_f)
       nullify(Lzd%Glr%bounds%kb%ibxy_f)
       nullify(Lzd%Glr%bounds%sb%ibxy_ff)
       nullify(Lzd%Glr%bounds%sb%ibzzx_f)
       nullify(Lzd%Glr%bounds%sb%ibyyzz_f)
       nullify(Lzd%Glr%bounds%gb%ibyz_ff)
       nullify(Lzd%Glr%bounds%gb%ibzxx_f)
       nullify(Lzd%Glr%bounds%gb%ibxxyy_f)
    end if
    !the arrays which are needed only for free BC
    if (Lzd%Glr%geocode == 'F') then
       nullify(Lzd%Glr%bounds%kb%ibyz_c)
       nullify(Lzd%Glr%bounds%kb%ibxz_c)
       nullify(Lzd%Glr%bounds%kb%ibxy_c)
       nullify(Lzd%Glr%bounds%sb%ibzzx_c)
       nullify(Lzd%Glr%bounds%sb%ibyyzz_c)
       nullify(Lzd%Glr%bounds%gb%ibzxx_c)
       nullify(Lzd%Glr%bounds%gb%ibxxyy_c)
       nullify(Lzd%Glr%bounds%ibyyzz_r)
    end if

! nullify the wfd of Glr
   nullify(Lzd%Glr%wfd%keyglob)
   nullify(Lzd%Glr%wfd%keygloc)
!   nullify(Lzd%Glr%wfd%keyv)
   nullify(Lzd%Glr%wfd%keyvloc)
   nullify(Lzd%Glr%wfd%keyvglob)

! nullify the Gnlpspd
!   call deallocate_proj_descr(Lzd%Gnlpspd,subname)
!!$   nullify(Lzd%Gnlpspd%nvctr_p)
!!$   nullify(Lzd%Gnlpspd%nseg_p)
!!$   nullify(Lzd%Gnlpspd%keyv_p)
!!$   nullify(Lzd%Gnlpspd%keyg_p)
!!$   nullify(Lzd%Gnlpspd%nboxp_c)
!!$   nullify(Lzd%Gnlpspd%nboxp_f)
 
!Now destroy the Llr
    do ilr = 1, Lzd%nlr 
       call deallocate_lr(Lzd%Llr(ilr),subname)
!       call deallocate_Lnlpspd(Lzd%Lnlpspd(ilr),subname)
    end do
     nullify(Lzd%Llr)
!     nullify(Lzd%Lnlpspd)

  END SUBROUTINE deallocate_Lzd


  function input_psi_names(id)
    integer, intent(in) :: id
    character(len = 14) :: input_psi_names

    select case(id)
    case(INPUT_PSI_EMPTY)
       write(input_psi_names, "(A)") "empty"
    case(INPUT_PSI_RANDOM)
       write(input_psi_names, "(A)") "random"
    case(INPUT_PSI_CP2K)
       write(input_psi_names, "(A)") "CP2K"
    case(INPUT_PSI_LCAO)
       write(input_psi_names, "(A)") "LCAO"
    case(INPUT_PSI_MEMORY_WVL)
       write(input_psi_names, "(A)") "wvl. in mem."
    case(INPUT_PSI_DISK_WVL)
       write(input_psi_names, "(A)") "wvl. on disk"
    case(INPUT_PSI_LCAO_GAUSS)
       write(input_psi_names, "(A)") "LCAO + gauss."
    case(INPUT_PSI_MEMORY_GAUSS)
       write(input_psi_names, "(A)") "gauss. in mem."
    case(INPUT_PSI_DISK_GAUSS)
       write(input_psi_names, "(A)") "gauss. on disk"
    case(INPUT_PSI_LINEAR_AO)
       write(input_psi_names, "(A)") "Linear AO"
    case(INPUT_PSI_MEMORY_LINEAR)
       write(input_psi_names, "(A)") "Linear restart"
    case(INPUT_PSI_DISK_LINEAR)
       write(input_psi_names, "(A)") "Linear on disk"
    case default
       write(input_psi_names, "(A)") "Error"
    end select
  end function input_psi_names

  subroutine input_psi_help()
    integer :: i

    write(*, "(1x,A)") "Available values of inputPsiId are:"
    do i = 1, size(input_psi_values)
       write(*, "(1x,A,I5,A,A)") " | ", input_psi_values(i), &
            & " - ", input_psi_names(input_psi_values(i))
    end do
  end subroutine input_psi_help

  function input_psi_validate(id)
    integer, intent(in) :: id
    logical :: input_psi_validate

    integer :: i

    input_psi_validate = .false.
    do i = 1, size(input_psi_values)
       if (id == input_psi_values(i)) then
          input_psi_validate = .true.
          return
       end if
    end do
  end function input_psi_validate

  subroutine output_wf_format_help()
    integer :: i

    write(*, "(1x,A)") "Available values of output_wf are:"
    do i = 0, size(wf_format_names) - 1
       write(*, "(1x,A,I5,A,A)") " | ", i, &
            & " - ", wf_format_names(i)
    end do
  end subroutine output_wf_format_help

  function output_wf_format_validate(id)
    integer, intent(in) :: id
    logical :: output_wf_format_validate

    output_wf_format_validate = (id >= 0 .and. id < size(wf_format_names))
  end function output_wf_format_validate

  subroutine output_denspot_help()
    integer :: i, j

    write(*, "(1x,A)") "Available values of output_denspot are:"
    do i = 0, size(output_denspot_format_names) - 1
       do j = 0, size(output_denspot_names) - 1
          if (j == 0 .and. i == 0) then
             write(*, "(1x,A,I5,A,A,A)") " | ", i * 10 + j, &
                  & " - ", trim(output_denspot_names(j)), "."
          else if (j /= 0) then
             write(*, "(1x,A,I5,A,A,A,A,A)") " | ", i * 10 + j, &
                  & " - ", trim(output_denspot_names(j)), &
                  & " in ", trim(output_denspot_format_names(i)), " format."
          end if
       end do
    end do
  end subroutine output_denspot_help

  function output_denspot_validate(id, fid)
    integer, intent(in) :: id, fid
    logical :: output_denspot_validate

    output_denspot_validate = (id >= 0 .and. id < size(output_denspot_names)) .and. &
         & (fid >= 0 .and. fid < size(output_denspot_format_names))
  end function output_denspot_validate
!!
  subroutine deallocate_pawproj_data(pawproj_data,subname)
    use module_base
    implicit none
    character(len=*), intent(in) :: subname
    type(pawproj_data_type), intent(inout) :: pawproj_data
    !local variables
    integer :: i_all,i_stat
    if(associated(pawproj_data%paw_proj)) then

       i_all=-product(shape(  pawproj_data% paw_proj ))*kind( pawproj_data% paw_proj  )
       deallocate(pawproj_data%  paw_proj  ,stat=i_stat)
       call memocc(i_stat,i_all,'paw_proj',subname)

       i_all=-product(shape( pawproj_data%ilr_to_mproj   ))*kind(pawproj_data% ilr_to_mproj   )
       deallocate( pawproj_data% ilr_to_mproj  ,stat=i_stat)
       call memocc(i_stat,i_all,'ilr_to_mproj',subname)

       i_all=-product(shape( pawproj_data% iproj_to_l  ))*kind( pawproj_data% iproj_to_l  )
       deallocate(pawproj_data%  iproj_to_l  ,stat=i_stat)
       call memocc(i_stat,i_all,'iproj_to_l',subname)

       i_all=-product(shape( pawproj_data% iproj_to_paw_nchannels  ))*kind( pawproj_data% iproj_to_paw_nchannels  )
       deallocate(pawproj_data%  iproj_to_paw_nchannels  ,stat=i_stat)
       call memocc(i_stat,i_all,'iproj_to_paw_nchannels',subname)

       i_all=-product(shape( pawproj_data% iprojto_imatrixbeg  ))*kind( pawproj_data% iprojto_imatrixbeg  )
       deallocate(pawproj_data%  iprojto_imatrixbeg  ,stat=i_stat)
       call memocc(i_stat,i_all,'iorbto_imatrixbeg',subname)

       i_all=-product(shape( pawproj_data% iorbtolr   ))*kind( pawproj_data% iorbtolr  )
       deallocate(pawproj_data%  iorbtolr  ,stat=i_stat)
       call memocc(i_stat,i_all,'iorbtolr',subname)

       call deallocate_proj_descr(pawproj_data%paw_nlpspd,subname)
!!$       i_all=-product(shape(pawproj_data%paw_nlpspd%nboxp_c))*kind(pawproj_data%paw_nlpspd%nboxp_c)
!!$       deallocate(pawproj_data%paw_nlpspd%nboxp_c,stat=i_stat)
!!$       call memocc(i_stat,i_all,'nboxp_c',subname)
!!$       i_all=-product(shape(pawproj_data%paw_nlpspd%nboxp_f))*kind(pawproj_data%paw_nlpspd%nboxp_f)
!!$       deallocate(pawproj_data%paw_nlpspd%nboxp_f,stat=i_stat)
!!$       call memocc(i_stat,i_all,'nboxp_f',subname)
!!$       i_all=-product(shape(pawproj_data%paw_nlpspd%keyg_p))*kind(pawproj_data%paw_nlpspd%keyg_p)
!!$       deallocate(pawproj_data%paw_nlpspd%keyg_p,stat=i_stat)
!!$       call memocc(i_stat,i_all,'keyg_p',subname)
!!$       i_all=-product(shape(pawproj_data%paw_nlpspd%keyv_p))*kind(pawproj_data%paw_nlpspd%keyv_p)
!!$       deallocate(pawproj_data%paw_nlpspd%keyv_p,stat=i_stat)
!!$       call memocc(i_stat,i_all,'keyv_p',subname)
!!$       i_all=-product(shape(pawproj_data%paw_nlpspd%nvctr_p))*kind(pawproj_data%paw_nlpspd%nvctr_p)
!!$       deallocate(pawproj_data%paw_nlpspd%nvctr_p,stat=i_stat)
!!$       call memocc(i_stat,i_all,'nvctr_p',subname)
!!$       i_all=-product(shape(pawproj_data%paw_nlpspd%nseg_p))*kind(pawproj_data%paw_nlpspd%nseg_p)
!!$       deallocate(pawproj_data%paw_nlpspd%nseg_p,stat=i_stat)
!!$       call memocc(i_stat,i_all,'nseg_p',subname)

       if(pawproj_data%DistProjApply) then
          call deallocate_gwf_c(pawproj_data%G,subname)
       endif
       nullify(pawproj_data%paw_proj)
    end if
  END SUBROUTINE deallocate_pawproj_data


  !> deallocate_pcproj_data
  subroutine deallocate_pcproj_data(pcproj_data,subname)
    use module_base
    implicit none
    character(len=*), intent(in) :: subname
    type(pcproj_data_type), intent(inout) :: pcproj_data
    !local variables
    integer :: i_all,i_stat
    if(associated(pcproj_data%pc_proj)) then

       i_all=-product(shape(  pcproj_data% pc_proj ))*kind( pcproj_data% pc_proj  )
       deallocate(pcproj_data%  pc_proj  ,stat=i_stat)
       call memocc(i_stat,i_all,'pc_proj',subname)
       
       i_all=-product(shape( pcproj_data%ilr_to_mproj   ))*kind(pcproj_data% ilr_to_mproj   )
       deallocate( pcproj_data% ilr_to_mproj  ,stat=i_stat)
       call memocc(i_stat,i_all,'ilr_to_mproj',subname)
       
       i_all=-product(shape( pcproj_data% iproj_to_ene  ))*kind( pcproj_data% iproj_to_ene  )
       deallocate(  pcproj_data% iproj_to_ene ,stat=i_stat)
       call memocc(i_stat,i_all,'iproj_to_ene',subname)

       i_all=-product(shape( pcproj_data% iproj_to_factor  ))*kind( pcproj_data% iproj_to_factor  )
       deallocate(  pcproj_data% iproj_to_factor ,stat=i_stat)
       call memocc(i_stat,i_all,'iproj_to_factor',subname)
       
       i_all=-product(shape( pcproj_data% iproj_to_l  ))*kind( pcproj_data% iproj_to_l  )
       deallocate(pcproj_data%  iproj_to_l  ,stat=i_stat)
       call memocc(i_stat,i_all,'iproj_to_l',subname)
       
       i_all=-product(shape( pcproj_data% iorbtolr   ))*kind( pcproj_data% iorbtolr  )
       deallocate(pcproj_data%  iorbtolr  ,stat=i_stat)
       call memocc(i_stat,i_all,'iorbtolr',subname)
       
       i_all=-product(shape( pcproj_data% gaenes   ))*kind( pcproj_data% gaenes  )
       deallocate(pcproj_data%  gaenes  ,stat=i_stat)
       call memocc(i_stat,i_all,'gaenes',subname)
       

       call deallocate_proj_descr(pcproj_data%pc_nlpspd,subname)

!!$       i_all=-product(shape(pcproj_data%pc_nlpspd%nboxp_c))*kind(pcproj_data%pc_nlpspd%nboxp_c)
!!$       deallocate(pcproj_data%pc_nlpspd%nboxp_c,stat=i_stat)
!!$       call memocc(i_stat,i_all,'nboxp_c',subname)
!!$       i_all=-product(shape(pcproj_data%pc_nlpspd%nboxp_f))*kind(pcproj_data%pc_nlpspd%nboxp_f)
!!$       deallocate(pcproj_data%pc_nlpspd%nboxp_f,stat=i_stat)
!!$       call memocc(i_stat,i_all,'nboxp_f',subname)
!!$       i_all=-product(shape(pcproj_data%pc_nlpspd%keyg_p))*kind(pcproj_data%pc_nlpspd%keyg_p)
!!$       deallocate(pcproj_data%pc_nlpspd%keyg_p,stat=i_stat)
!!$       call memocc(i_stat,i_all,'keyg_p',subname)
!!$       i_all=-product(shape(pcproj_data%pc_nlpspd%keyv_p))*kind(pcproj_data%pc_nlpspd%keyv_p)
!!$       deallocate(pcproj_data%pc_nlpspd%keyv_p,stat=i_stat)
!!$       call memocc(i_stat,i_all,'keyv_p',subname)
!!$       i_all=-product(shape(pcproj_data%pc_nlpspd%nvctr_p))*kind(pcproj_data%pc_nlpspd%nvctr_p)
!!$       deallocate(pcproj_data%pc_nlpspd%nvctr_p,stat=i_stat)
!!$       call memocc(i_stat,i_all,'nvctr_p',subname)
!!$       i_all=-product(shape(pcproj_data%pc_nlpspd%nseg_p))*kind(pcproj_data%pc_nlpspd%nseg_p)
!!$       deallocate(pcproj_data%pc_nlpspd%nseg_p,stat=i_stat)
!!$       call memocc(i_stat,i_all,'nseg_p',subname)


       if(pcproj_data%DistProjApply) then
          call deallocate_gwf(pcproj_data%G,subname)
       endif


    end if
  END SUBROUTINE deallocate_pcproj_data

subroutine nullify_DFT_local_fields(denspot)
  implicit none
  type(DFT_local_fields),intent(out)::denspot

  nullify(denspot%rhov)
  nullify(denspot%mix)
  nullify(denspot%rho_psi)
  nullify(denspot%rho_C)
  nullify(denspot%V_ext)
  nullify(denspot%V_XC)
  nullify(denspot%Vloc_KS)
  nullify(denspot%f_XC)
  nullify(denspot%rho_work)
  nullify(denspot%pot_work)
  call nullify_rho_descriptors(denspot%rhod)
  call nullify_denspot_distribution(denspot%dpbox)
  call nullify_coulomb_operator(denspot%pkernel)
  call nullify_coulomb_operator(denspot%pkernelseq)
  
end subroutine nullify_DFT_local_fields

subroutine nullify_coulomb_operator(coul_op)
  implicit none
  type(coulomb_operator),intent(out)::coul_op
  nullify(coul_op%kernel)
end subroutine nullify_coulomb_operator

subroutine nullify_denspot_distribution(dpbox)
  implicit none
  type(denspot_distribution),intent(out)::dpbox
  
  nullify(dpbox%nscatterarr)
  nullify(dpbox%ngatherarr)
end subroutine nullify_denspot_distribution

subroutine nullify_rho_descriptors(rhod)
  implicit none
  type(rho_descriptors),intent(out)::rhod

  nullify(rhod%spkey)
  nullify(rhod%dpkey)
  nullify(rhod%cseg_b)
  nullify(rhod%fseg_b)
end subroutine nullify_rho_descriptors

subroutine nullify_atoms_data(at)
  implicit none
  type(atoms_data),intent(out)::at

  nullify(at%astruct%atomnames)
  nullify(at%astruct%iatype)
  nullify(at%iasctype)
  nullify(at%nelpsp)
  nullify(at%npspcode)
  nullify(at%ixcpsp)
  nullify(at%nzatom) 
  nullify(at%radii_cf)
  nullify(at%astruct%ifrztyp)
  nullify(at%amu)
  nullify(at%aocc)
  nullify(at%rloc)
  nullify(at%psppar)
  nullify(at%nlcc_ngv)
  nullify(at%nlcc_ngc)
  nullify(at%nlccpar)
  nullify(at%ig_nlccpar)
  nullify(at%paw_NofL)
  nullify(at%paw_l)
  nullify(at%paw_nofchannels)
  nullify(at%paw_nofgaussians)
  nullify(at%paw_Greal) 
  nullify(at%paw_Gimag) 
  nullify(at%paw_Gcoeffs)
  nullify(at%paw_H_matrices) 
  nullify(at%paw_S_matrices) 
  nullify(at%paw_Sm1_matrices)
end subroutine nullify_atoms_data

subroutine nullify_GPU_pointers(gpup)
  implicit none
  type(GPU_pointers), intent(out):: gpup

  nullify(gpup%psi)
  nullify(gpup%ekinpot_host)
  nullify(gpup%psicf_host)
  nullify(gpup%hpsicf_host)
  nullify(gpup%bprecond_host)
  nullify(gpup%ekin)
  nullify(gpup%epot)

end subroutine nullify_GPU_pointers

!subroutine nullify_wfn_metadata(wfnmd)
!  implicit none
!  type(wfn_metadata),intent(inout):: wfnmd
!
!  nullify(wfnmd%coeff)
!  nullify(wfnmd%coeff_proj)
!  nullify(wfnmd%alpha_coeff)
!  nullify(wfnmd%grad_coeff_old)
!
!end subroutine nullify_wfn_metadata

subroutine nullify_diis_objects(diis)
  implicit none
  type(diis_objects),intent(inout):: diis

  nullify(diis%psidst)
  nullify(diis%hpsidst)
  nullify(diis%ads)

end subroutine nullify_diis_objects

subroutine nullify_rholoc_objects(rholoc)
  implicit none
  type(rholoc_objects),intent(inout):: rholoc
  
  nullify(rholoc%msz)
  nullify(rholoc%d)
  nullify(rholoc%rad)
  nullify(rholoc%radius) 
end subroutine nullify_rholoc_objects

subroutine nullify_paw_objects(paw,rholoc)
  implicit none
  type(paw_objects),intent(inout)::paw
  type(rholoc_objects),optional :: rholoc
  
  nullify(paw%indlmn) 
  nullify(paw%spsi) 
  nullify(paw%sij) 

  if(present(rholoc)) then
   nullify(rholoc%msz)
   nullify(rholoc%d)
   nullify(rholoc%rad)
   nullify(rholoc%radius) 
  end if
end subroutine nullify_paw_objects

subroutine nullify_paw_ij_objects(paw_ij)
  implicit none
  !Arguments
  type(paw_ij_objects), intent(inout)::paw_ij

  nullify(paw_ij%dij) 
end subroutine nullify_paw_ij_objects

subroutine nullify_cprj_objects(cprj)
  implicit none
  type(cprj_objects),intent(inout)::cprj

  nullify(cprj%cp)
  nullify(cprj%dcp)
end subroutine nullify_cprj_objects

subroutine nullify_gaussian_basis(G)

  implicit none
  !Arguments
  type(gaussian_basis),intent(inout)::G 

  G%ncplx=1
  nullify(G%nshell)
  nullify(G%ndoc)
  nullify(G%nam)
  nullify(G%psiat)
  nullify(G%xp)
  nullify(G%rxyz)

END SUBROUTINE nullify_gaussian_basis

subroutine nullify_global_output(outs)
  implicit none
  type(DFT_global_output), intent(out) :: outs

  outs%fdim      = 0
  nullify(outs%fxyz)
  outs%energy    = UNINITIALIZED(1.0_gp)
  outs%fnoise    = UNINITIALIZED(1.0_gp)
  outs%pressure  = UNINITIALIZED(1.0_gp)
  outs%strten(:) = UNINITIALIZED(1.0_gp)
END SUBROUTINE nullify_global_output

subroutine init_global_output(outs, nat)
  use module_base
  implicit none
  type(DFT_global_output), intent(out) :: outs
  integer, intent(in) :: nat

  call nullify_global_output(outs)
  outs%fdim = nat
  allocate(outs%fxyz(3, outs%fdim))
  outs%fxyz(:,:) = UNINITIALIZED(1.0_gp)
END SUBROUTINE init_global_output

subroutine deallocate_global_output(outs, fxyz)
  use module_base
  implicit none
  type(DFT_global_output), intent(inout) :: outs
  real(gp), intent(out), optional :: fxyz

  if (associated(outs%fxyz)) then
     if (present(fxyz)) then
        call vcopy(3 * outs%fdim, outs%fxyz(1,1), 1, fxyz, 1)
     end if
     deallocate(outs%fxyz)
  end if
END SUBROUTINE deallocate_global_output

!cprj_clean will be obsolete with the PAW library
!this is cprj_free in abinit.
 subroutine cprj_clean(cprj)

 implicit none
!Arguments ------------------------------------
!scalars
!arrays
 type(cprj_objects),intent(inout) :: cprj(:,:)
!Local variables-------------------------------
 integer :: ii,jj,n1dim,n2dim

! *************************************************************************

 n1dim=size(cprj,dim=1);n2dim=size(cprj,dim=2)
!write(std_out,*) "cprj_free ndim = ", n1dim, n2dim
 do jj=1,n2dim
   do ii=1,n1dim
     if (associated(cprj(ii,jj)%cp))  then
       deallocate(cprj(ii,jj)%cp)
     end if
     if (associated(cprj(ii,jj)%dcp))  then
       deallocate(cprj(ii,jj)%dcp)
     end if
   end do
 end do
end subroutine cprj_clean

!this routine is cprj_alloc in abinit
!with the PAW library this will be obsolet.
 subroutine cprj_paw_alloc(cprj,ncpgr,nlmn)

 implicit none
!Arguments ------------------------------------
!scalars
 integer,intent(in) :: ncpgr
!arrays
 integer,intent(in) :: nlmn(:)
 type(cprj_objects),intent(inout) :: cprj(:,:)
!Local variables-------------------------------
 integer :: ii,jj,n1dim,n2dim,nn

! *************************************************************************

 n1dim=size(cprj,dim=1);n2dim=size(cprj,dim=2);nn=size(nlmn,dim=1)
 if (nn/=n1dim) then
   write(*,*)"Error in cprj_alloc: wrong sizes !",nn,n1dim
   stop
 end if
!write(std_out,*) "cprj_alloc ndim = ", n1dim, n2dim
 do jj=1,n2dim
   do ii=1,n1dim
     nullify (cprj(ii,jj)%cp)
     nullify (cprj(ii,jj)%dcp)

     nn=nlmn(ii)
     cprj(ii,jj)%nlmn=nn
     ALLOCATE(cprj(ii,jj)%cp(2,nn))
!    XG 080820 Was needed to get rid of problems with test paral#R with four procs
     cprj(ii,jj)%cp=0.0_dp
!    END XG 080820

     cprj(ii,jj)%ncpgr=ncpgr
     if (ncpgr>0) then
       ALLOCATE(cprj(ii,jj)%dcp(2,ncpgr,nn))
       cprj(ii,jj)%dcp=0.0_dp
     end if
   end do
 end do
end subroutine cprj_paw_alloc

subroutine cprj_to_array(cprj,array,norb,nspinor,shift,option)
  implicit none
  integer,intent(in)::option,norb,nspinor,shift
  real(kind=8),intent(inout):: array(:,:)
  type(cprj_objects),intent(inout) :: cprj(:)
  !
  integer::ii,jj,ilmn,iorb
  !
  if(option==1) then
    do iorb=1,norb*nspinor
      ii=0
      do ilmn=1,cprj(iorb+shift)%nlmn
        do jj=1,2
          ii=ii+1
          array(ii,iorb)=cprj(iorb+shift)%cp(jj,ilmn)
        end do
      end do
    end do
  elseif(option==2) then
    do iorb=1,norb*nspinor
      ii=0
      do ilmn=1,cprj(iorb+shift)%nlmn
        do jj=1,2
          ii=ii+1
          cprj(iorb+shift)%cp(jj,ilmn)=array(ii,iorb)
        end do
      end do
    end do
  end if
end subroutine cprj_to_array

!> create a null Lzd. Note: this is the correct way of defining 
!! association through prure procedures.
!! A pure subroutine has to be defined to create a null structure.
!! this is important when using the nullification inside other
!! nullification routines since the usage of a pure function is forbidden
!! otherwise the routine cannot be pure
pure function local_zone_descriptors_null() result(lzd)
  implicit none
  type(local_zone_descriptors) :: lzd
  call nullify_local_zone_descriptors(lzd)
end function local_zone_descriptors_null

pure subroutine nullify_local_zone_descriptors(lzd)
  implicit none
  type(local_zone_descriptors), intent(out) :: lzd

  lzd%linear=.false.
  lzd%nlr=0
  lzd%lintyp=0
  lzd%ndimpotisf=0
  lzd%hgrids=0.0_gp
  lzd%glr=locreg_descriptors_null()
  nullify(lzd%llr) 
end subroutine nullify_local_zone_descriptors

pure function locreg_descriptors_null() result(lr)
  implicit none

  type(locreg_descriptors) :: lr

  lr%wfd=wavefunctions_descriptors_null()
  lr%bounds=convolutions_bounds_null()
end function locreg_descriptors_null

pure function wavefunctions_descriptors_null() result(wfd)
  implicit none

  type(wavefunctions_descriptors) :: wfd

  nullify(wfd%keygloc)
  nullify(wfd%keyglob)
  nullify(wfd%keyvloc)
  nullify(wfd%keyvglob)
end function wavefunctions_descriptors_null

pure function convolutions_bounds_null() result(bounds)
  implicit none

  type(convolutions_bounds) :: bounds

  bounds%kb=kinetic_bounds_null()
  bounds%sb=shrink_bounds_null()
  bounds%gb=grow_bounds_null()
  nullify(bounds%ibyyzz_r)
end function convolutions_bounds_null

pure function kinetic_bounds_null() result(kb)
  implicit none
  type(kinetic_bounds) :: kb
!  call nullify_kinetic_bounds(kb)


  nullify(kb%ibyz_c)
  nullify(kb%ibxz_c)
  nullify(kb%ibxy_c)
  nullify(kb%ibyz_f)
  nullify(kb%ibxz_f)
  nullify(kb%ibxy_f)
end function kinetic_bounds_null

pure function shrink_bounds_null() result(sb)
  implicit none

  type(shrink_bounds) :: sb

  nullify(sb%ibzzx_c)
  nullify(sb%ibyyzz_c)
  nullify(sb%ibxy_ff)
  nullify(sb%ibzzx_f)
  nullify(sb%ibyyzz_f)
end function shrink_bounds_null

pure function grow_bounds_null() result(gb)
  implicit none

  type(grow_bounds) :: gb

  nullify(gb%ibzxx_c)
  nullify(gb%ibxxyy_c)
  nullify(gb%ibyz_ff)
  nullify(gb%ibzxx_f)
  nullify(gb%ibxxyy_f)
end function grow_bounds_null

end module module_types<|MERGE_RESOLUTION|>--- conflicted
+++ resolved
@@ -432,9 +432,9 @@
     character(len=20) :: units           !< Can be angstroem or bohr 
     integer :: nat                       !< Number of atoms
     integer :: ntypes                    !< Number of atomic species in the structure
-	 real(gp), dimension(3) :: cell_dim   !< Dimensions of the simulation domain (each one periodic or free according to geocode)
+    real(gp), dimension(3) :: cell_dim   !< Dimensions of the simulation domain (each one periodic or free according to geocode)
     !pointers
- 	 real(gp), dimension(:,:), pointer :: rxyz !< Atomic positions (always in AU, units variable is considered for I/O only)
+    real(gp), dimension(:,:), pointer :: rxyz !< Atomic positions (always in AU, units variable is considered for I/O only)
     character(len=20), dimension(:), pointer :: atomnames !< Atomic species names
     integer, dimension(:), pointer :: iatype              !< Atomic species id
     integer, dimension(:), pointer :: ifrztyp             !< Freeze atoms while updating structure
@@ -917,7 +917,6 @@
 
   !> Public container to be used with call_bigdft().
   type, public :: run_objects
-     real(gp), dimension(:,:), pointer :: rxyz
      type(input_variables), pointer    :: inputs
      type(atoms_data), pointer         :: atoms
      type(restart_objects), pointer    :: rst
@@ -1514,7 +1513,7 @@
 
     call restart_objects_new(rst)
     call restart_objects_set_mode(rst, inputs%inputpsiid)
-    call restart_objects_set_nat(rst, atoms%nat, subname)
+    call restart_objects_set_nat(rst, atoms%astruct%nat, subname)
     call restart_objects_set_mat_acc(rst, iproc, inputs%matacc)
   END SUBROUTINE init_restart_objects
 
@@ -1529,16 +1528,9 @@
     rst%version = UNINITIALIZED(CUBIC_VERSION)
 
     !allocate pointers
-<<<<<<< HEAD
     rst%nat = 0
     nullify(rst%rxyz_new)
     nullify(rst%rxyz_old)
-=======
-    allocate(rst%rxyz_new(3,atoms%astruct%nat+ndebug),stat=i_stat)
-    call memocc(i_stat,rst%rxyz_new,'rxyz_new',subname)
-    allocate(rst%rxyz_old(3,atoms%astruct%nat+ndebug),stat=i_stat)
-    call memocc(i_stat,rst%rxyz_old,'rxyz_old',subname)
->>>>>>> 14c7d159
 
     !nullify unallocated pointers
     rst%KSwfn%c_obj = 0
