!> @file
!!  Define the fortran types
!! @author
!!    Copyright (C) 2008-2011 BigDFT group (LG)
!!    This file is distributed under the terms of the
!!    GNU General Public License, see ~/COPYING file
!!    or http://www.gnu.org/copyleft/gpl.txt .
!!    For the list of contributors, see ~/AUTHORS 

 
!>  Modules which contains the Fortran data structures
!!  and the routines of allocations and de-allocations
module module_types

  use module_base, only : gp,wp,dp,tp
  implicit none

  !> Input wf parameters.
  integer, parameter :: INPUT_PSI_EMPTY        = -1000
  integer, parameter :: INPUT_PSI_RANDOM       = -2
  integer, parameter :: INPUT_PSI_CP2K         = -1
  integer, parameter :: INPUT_PSI_LCAO         = 0
  integer, parameter :: INPUT_PSI_MEMORY_WVL   = 1
  integer, parameter :: INPUT_PSI_DISK_WVL     = 2
  integer, parameter :: INPUT_PSI_LCAO_GAUSS   = 10
  integer, parameter :: INPUT_PSI_MEMORY_GAUSS = 11
  integer, parameter :: INPUT_PSI_DISK_GAUSS   = 12
  integer, parameter :: INPUT_PSI_LINEAR       = 100
  integer, dimension(10), parameter :: input_psi_values = &
       & (/ INPUT_PSI_EMPTY, INPUT_PSI_RANDOM, INPUT_PSI_CP2K, &
       & INPUT_PSI_LCAO, INPUT_PSI_MEMORY_WVL, INPUT_PSI_DISK_WVL, &
       & INPUT_PSI_LCAO_GAUSS, INPUT_PSI_MEMORY_GAUSS, INPUT_PSI_DISK_GAUSS, &
       & INPUT_PSI_LINEAR /)

  !> Output wf parameters.
  integer, parameter :: WF_FORMAT_NONE   = 0
  integer, parameter :: WF_FORMAT_PLAIN  = 1
  integer, parameter :: WF_FORMAT_BINARY = 2
  integer, parameter :: WF_FORMAT_ETSF   = 3
  integer, parameter :: WF_N_FORMAT      = 4
  character(len = 12), dimension(0:WF_N_FORMAT-1), parameter :: wf_format_names = &
       & (/ "none        ", "plain text  ", "Fortran bin.", "ETSF        " /)

  !> Output grid parameters.
  integer, parameter :: OUTPUT_GRID_NONE    = 0
  integer, parameter :: OUTPUT_GRID_DENSITY = 1
  integer, parameter :: OUTPUT_GRID_DENSPOT = 2
  character(len = 12), dimension(0:2), parameter :: output_grid_names = &
       & (/ "none        ", "density     ", "dens. + pot." /)
  integer, parameter :: OUTPUT_GRID_FORMAT_TEXT = 0
  integer, parameter :: OUTPUT_GRID_FORMAT_ETSF = 1
  integer, parameter :: OUTPUT_GRID_FORMAT_CUBE = 2
  character(len = 4), dimension(0:2), parameter :: output_grid_format_names = &
       & (/ "text", "ETSF", "cube" /)

  !> Occupation parameters.
  integer, parameter :: SMEARING_DIST_ERF   = 1
  integer, parameter :: SMEARING_DIST_FERMI = 2
  character(len = 11), dimension(2), parameter :: smearing_names = &
       & (/ "Error func.", "Fermi      " /)
  ! To be moved as an input parameter later
  integer, parameter :: occopt = SMEARING_DIST_ERF


!> Structure of the variables read by input.* files (*.dft, *.geopt...)
  type, public :: input_variables
     !strings of the input files
     character(len=100) :: file_dft,file_geopt,file_kpt,file_perf,file_tddft,file_mix
     !miscellaneous variables
     logical :: output_wf,calc_tail,gaussian_help,read_ref_den,correct_offset
     integer :: ixc,ncharge,itermax,nrepmax,ncong,idsx,ncongt,inputPsiId,nspin,mpol,itrpmax
     integer :: norbv,nvirt,nplot,iscf,norbsempty,norbsuempty,norbsdempty
     integer :: output_grid, dispersion,last_run,output_wf_format,output_grid_format
     real(gp) :: frac_fluct,gnrm_sw,alphamix,Tel,alphadiis
     real(gp) :: hx,hy,hz,crmult,frmult,gnrm_cv,rbuf,rpnrm_cv,gnrm_startmix
     integer :: nvacancy,verbosity
     real(gp) :: elecfield
     logical :: disableSym

     ! For absorption calculations
     integer :: iabscalc_type   ! 0 non calc, 1 cheb ,  2 lanc
     integer :: iat_absorber, L_absorber
     real(gp), pointer:: Gabs_coeffs(:)
     logical ::  c_absorbtion , abscalc_alterpot, abscalc_eqdiff 
     integer ::  potshortcut
     integer ::  nsteps
     character(len=100) :: extraOrbital

     ! Frequencies calculations (finite difference)
     real(gp) :: freq_alpha
     integer :: freq_order
     integer :: freq_method

     ! kpoints related input variables
     integer :: nkpt, nkptv,ngroups_kptv
     integer, dimension(:), pointer :: nkptsv_group
     real(gp), pointer :: kpt(:,:), wkpt(:), kptv(:,:)
     character(len=100) :: band_structure_filename

     ! Geometry variables from *.geopt
     character(len=10) :: geopt_approach
     integer :: ncount_cluster_x, history
     real(gp) :: betax,forcemax,randdis
     integer :: optcell, ionmov, nnos
     real(gp) :: dtion, mditemp, mdftemp, noseinert, friction, mdwall
     real(gp) :: bmass, vmass, strprecon, strfact
     real(gp) :: strtarget(6)
     real(gp), pointer :: qmass(:)
     real(gp) :: dtinit,dtmax !for FIRE
     ! tddft vaiables from *.tddft
     character(len=10) :: tddft_approach

     !> variable for material acceleration
     !! values 0: traditional CPU calculation
     !!        1: CUDA acceleration with CUBLAS
     !!        2: OpenCL acceleration (with CUBLAS one day)
     integer :: iacceleration

     ! Performance variables from input.perf
     logical :: debug      !< Debug option (used by memocc)
     integer :: ncache_fft !< Cache size for FFT
     real(gp) :: projrad   !<coarse radius of the projectors in units of the maxrad

     !> directDiag decides which input guess is chosen:
     !!   if .true. -> as usual direct diagonalization of the Hamiltonian with dsyev (suitable for small systems)
     !!   if .false. -> iterative diagonalization (suitable for large systems)
     logical:: directDiag

     !> norbpInguess indicates how many orbitals shall be treated by each process during the input guess
     !! if directDiag=.false.
     integer:: norbpInguess

     !> You have to choose two numbers for the block size, bsLow and bsUp:
     !!   if bsLow<bsUp, then the program will choose an appropriate block size in between these two numbers
     !!   if bsLow==bsUp, then the program will take exactly this blocksize
     integer:: bsLow, bsUp

     !> the variable methOrtho indicates which orthonormalization procedure is used:
     !!   methOrtho==0 -> Gram-Schmidt with Cholesky decomposition
     !!   methOrtho==1 -> combined block wise classical Gram-Schmidt and Cholesky
     !!   methOrtho==2 -> Loewdin
     integer:: methOrtho

     !> iguessTol gives the tolerance to which the input guess will converged (maximal
     !! residue of all orbitals).
     real(gp):: iguessTol

     !> parallelisation scheme of the exact exchange operator
     !!   BC (Blocking Collective)
     !!   OP2P (Overlap Point-to-Point)
     character(len=4) :: exctxpar
  end type input_variables


!>  Bounds for coarse and fine grids for kinetic operations
!!  Useful only for isolated systems AND in CPU
  type, public :: kinetic_bounds
     integer, dimension(:,:,:), pointer :: ibyz_c,ibxz_c,ibxy_c
     integer, dimension(:,:,:), pointer :: ibyz_f,ibxz_f,ibxy_f
  end type kinetic_bounds


!>  Bounds to compress the wavefunctions
!!  Useful only for isolated systems AND in CPU
  type, public :: shrink_bounds
     integer, dimension(:,:,:), pointer :: ibzzx_c,ibyyzz_c
     integer, dimension(:,:,:), pointer :: ibxy_ff,ibzzx_f,ibyyzz_f
  end type shrink_bounds


!>  Bounds to uncompress the wavefunctions
!!  Useful only for isolated systems AND in CPU
  type, public :: grow_bounds
     integer, dimension(:,:,:), pointer :: ibzxx_c,ibxxyy_c
     integer, dimension(:,:,:), pointer :: ibyz_ff,ibzxx_f,ibxxyy_f
  end type grow_bounds


!>  Bounds for convolutions operations
!!  Useful only for isolated systems AND in CPU
  type, public :: convolutions_bounds
     type(kinetic_bounds) :: kb
     type(shrink_bounds) :: sb
     type(grow_bounds) :: gb
     integer, dimension(:,:,:), pointer :: ibyyzz_r !< real space border
  end type convolutions_bounds


!>  Used for lookup table for compressed wavefunctions
  type, public :: wavefunctions_descriptors
     integer :: nvctr_c,nvctr_f,nseg_c,nseg_f
     integer, dimension(:,:), pointer :: keyg
     integer, dimension(:), pointer :: keyv
  end type wavefunctions_descriptors


!>  Non local pseudopotential descriptors
  type, public :: nonlocal_psp_descriptors
     integer :: nproj,nprojel                     !< Number of projectors and number of elements
     !> Projector segments on real space grid
     integer, dimension(:), pointer :: nvctr_p,nseg_p,keyv_p
     integer, dimension(:,:), pointer :: keyg_p 
     !> Parameters for the boxes containing the projectors
     integer, dimension(:,:,:), pointer :: nboxp_c,nboxp_f
  end type nonlocal_psp_descriptors


!>  Atomic data (name, polarisation, ...)
  type, public :: atoms_data
     character(len=1) :: geocode
     character(len=5) :: format
     character(len=20) :: units
     integer :: nat                                !< nat          Number of atoms
     integer :: ntypes                             !< ntypes       Number of type of atoms
     integer :: natsc
     character(len=20), dimension(:), pointer :: atomnames
     real(gp) :: alat1,alat2,alat3
     integer, dimension(:), pointer :: iatype      !< iatype(nat)  Type of the atoms
     integer, dimension(:), pointer :: iasctype,natpol,nelpsp,npspcode,nzatom
     integer, dimension(:), pointer :: ifrztyp     !< ifrztyp(nat) Frozen atoms
     real(gp), dimension(:), pointer :: amu        !< amu(ntypes)  Atomic Mass Unit for each type of atoms
     real(gp), dimension(:,:), pointer :: aocc
     real(gp), dimension(:,:,:), pointer :: psppar
     integer :: symObj                             !< The symmetry object from ABINIT
     integer :: iat_absorber 
  end type atoms_data


!>  Grid dimensions in old different wavelet basis
  type, public :: grid_dimensions
     integer :: n1,n2,n3,nfl1,nfu1,nfl2,nfu2,nfl3,nfu3,n1i,n2i,n3i
  end type grid_dimensions


!>  Structures of basis of gaussian functions
  type, public :: gaussian_basis
     integer :: nat,ncoeff,nshltot,nexpo
     integer, dimension(:), pointer :: nshell,ndoc,nam
     real(gp), dimension(:), pointer :: xp,psiat
     real(gp), dimension(:,:), pointer :: rxyz
  end type gaussian_basis


!> All the parameters which are important for describing the orbitals
!! Add also the objects related to k-points sampling, after symmetries applications
  type, public :: orbitals_data
     integer :: norb,norbp,norbu,norbd,nspin,nspinor,isorb,npsidim,nkpts,nkptsp,iskpts
     real(gp) :: efermi
<<<<<<< HEAD
     integer, dimension(:), pointer :: norb_par,iokpt,ikptproc,inwhichlocreg, inWhichLocregP !,ikptsp
     integer,dimension(:),pointer:: onWhichMPI, isorb_par
=======
     integer, dimension(:), pointer :: norb_par,iokpt,ikptproc,inwhichlocreg!,ikptsp
>>>>>>> ecd5c23b
     real(wp), dimension(:), pointer :: eval
     real(gp), dimension(:), pointer :: occup,spinsgn,kwgts
     real(gp), dimension(:,:), pointer :: kpts
  end type orbitals_data


!> Contains the information needed for describing completely a
!! wavefunction localisation region
  type, public :: locreg_descriptors
     character(len=1) :: geocode
     logical :: hybrid_on               !< interesting for global, periodic, localisation regions
     integer :: ns1,ns2,ns3             !< starting point of the localisation region in global coordinates
     integer :: nsi1,nsi2,nsi3          !< starting point of locreg for interpolating grid
     integer :: Localnorb               !< number of orbitals contained in locreg
     integer,dimension(3) :: outofzone  !< vector of points outside of the zone outside Glr for periodic systems
     integer,dimension(:),pointer :: projflg    !< atoms contributing nlpsp projectors to locreg
     type(grid_dimensions) :: d
     type(wavefunctions_descriptors) :: wfd
     type(convolutions_bounds) :: bounds
  end type locreg_descriptors


!> Contains the information needed for communicating the wavefunctions
!! between processors for the transposition
  type, public :: communications_arrays
     integer, dimension(:), pointer :: ncntd,ncntt,ndspld,ndsplt
     integer, dimension(:,:), pointer :: nvctr_par
  integer,dimension(:,:,:,:),pointer:: nvctr_parLIN
  integer, dimension(:), pointer :: ncntdLIN,ncnttLIN,ndspldLIN,ndspltLIN

  end type communications_arrays


!> Contains the pointers to be handled to control GPU information
!! Given that they are pointers on GPU address, they are C pointers
!! which take 8 bytes
!! So they are declared as kind=8 variables either if the GPU works in simple precision
!! Also other information concerning the GPU runs can be stored in this structure
  type, public :: GPU_pointers
     logical :: useDynamic,full_locham
     integer :: id_proc
     real(kind=8) :: keys,work1,work2,work3,rhopot,r,d
     real(kind=8) :: rhopot_down, rhopot_up
     real(kind=8) :: work1_i,work2_i,work3_i,d_i
     real(kind=8) :: pinned_in,pinned_out
     real(kind=8), dimension(:), pointer :: psi
     real(kind=8) :: psi_c,psi_f
     real(kind=8) :: psi_c_i,psi_f_i
     real(kind=8) :: psi_c_r,psi_f_r,psi_c_b,psi_f_b,psi_c_d,psi_f_d
     real(kind=8) :: psi_c_r_i,psi_f_r_i,psi_c_b_i,psi_f_b_i,psi_c_d_i,psi_f_d_i
     real(kind=8) :: keyg_c,keyg_f,keyv_c,keyv_f
     real(kind=8) :: context,queue
  end type GPU_pointers


!>  Used to restart a new DFT calculation or to save information 
!!  for post-treatment
  type, public :: restart_objects
     integer :: n1,n2,n3
     real(gp) :: hx_old,hy_old,hz_old
     real(wp), dimension(:), pointer :: psi 
     real(wp), dimension(:,:), pointer :: gaucoeffs
     real(gp), dimension(:,:), pointer :: rxyz_old,rxyz_new
     type(locreg_descriptors) :: Glr
     type(gaussian_basis) :: gbd
     type(orbitals_data) :: orbs
     type(GPU_pointers) :: GPU
  end type restart_objects


!> Contains the work arrays needed for expressing wavefunction in real space
!!  with all the BC
  type, public :: workarr_sumrho
     integer :: nw1,nw2,nxc,nxf
     real(wp), dimension(:), pointer :: x_c,x_f,w1,w2
  end type workarr_sumrho


!> Contains the work arrays needed for hamiltonian application with all the BC
  type, public :: workarr_locham
     integer :: nw1,nw2,nxc,nyc,nxf1,nxf2,nxf3,nxf,nyf
     real(wp), dimension(:), pointer :: w1,w2
     !for the periodic BC case, these arrays substitute 
     !psifscf,psifscfk,psig,ww respectively
     real(wp), dimension(:,:), pointer :: x_c,y_c,x_f1,x_f2,x_f3,x_f,y_f
  end type workarr_locham


!> Contains the work arrays needed for th preconditioner with all the BC
!! Take different pointers depending on the boundary conditions
  type, public :: workarr_precond
     integer, dimension(:), pointer :: modul1,modul2,modul3
     real(wp), dimension(:), pointer :: psifscf,ww,x_f1,x_f2,x_f3,kern_k1,kern_k2,kern_k3
     real(wp), dimension(:,:), pointer :: af,bf,cf,ef
     real(wp), dimension(:,:,:), pointer :: xpsig_c,ypsig_c,x_c
     real(wp), dimension(:,:,:,:), pointer :: xpsig_f,ypsig_f,x_f,y_f
     real(wp), dimension(:,:,:,:,:), pointer :: z1,z3 ! work array for FFT
  end type workarr_precond


!> Contains the arguments needed for the application of the hamiltonian
  type, public :: lanczos_args
     !arguments for the hamiltonian
     integer :: iproc,nproc,ndimpot,nspin
     real(gp) :: hx,hy,hz
     real(gp) :: ekin_sum,epot_sum,eexctX,eproj_sum
     type(atoms_data), pointer :: at
     type(orbitals_data) :: orbs
     type(communications_arrays) :: comms
     type(nonlocal_psp_descriptors), pointer :: nlpspd
     type(locreg_descriptors), pointer :: lr 
     type(gaussian_basis), pointer :: Gabsorber    
     integer, dimension(:,:), pointer :: ngatherarr 
     real(gp), dimension(:,:),  pointer :: rxyz,radii_cf
     real(wp), dimension(:), pointer :: proj
     !real(wp), dimension(lr%wfd%nvctr_c+7*lr%wfd%nvctr_f,orbs%nspinor*orbs%norbp), pointer :: psi
     real(wp), dimension(:), pointer :: potential
     real(wp), dimension(:), pointer :: Gabs_coeffs
     !real(wp), dimension(lr%wfd%nvctr_c+7*lr%wfd%nvctr_f,orbs%nspinor*orbs%norbp) :: hpsi
     type(GPU_pointers), pointer :: GPU
  end type lanczos_args


!> Contains the dimensions of some arrays.
  type,public:: arraySizes
      integer:: size_rhopot
      integer,dimension(4):: size_potxc
      integer:: size_rhocore
      integer:: size_pot_ion
      integer,dimension(3):: size_phnons
      integer,dimension(3):: size_irrzon
      integer:: size_pkernel
      integer:: size_pkernelseq
  end type

!> Contains the parameters needed for the point to point communications
!! for sumrho in the linear scaling version.
  type,public:: p2pCommsSumrho
    integer,dimension(:),pointer:: noverlaps, overlaps, istarr, istrarr
    integer,dimension(:,:,:),pointer:: comarr
    integer:: sizePhibuff, sizePhibuffr
    logical,dimension(:,:),pointer:: communComplete, computComplete
  end type


!!!!> Contains all parameters related to the linear scaling version.
!!!  type,public:: linearParameters
!!!    integer:: DIISHistMin, DIISHistMax, nItMax, nItPrecond
!!!    real(8):: convCrit, alphaSD
!!!    real(8),dimension(:),allocatable:: potentialPrefac
!!!    type(orbitals_data):: orbs
!!!    type(communications_arrays):: comms
!!!    type(locreg_descriptors):: lr
!!!    type(wavefunctions_descriptors),dimension(:,:),allocatable :: wfds
!!!    integer,dimension(:),allocatable:: onWhichAtom
!!!    integer,dimension(:),allocatable:: MPIComms, norbPerComm
!!!    integer,dimension(:,:),allocatable:: procsInComm
!!!    integer:: ncomms
!!!    type(arraySizes):: as
!!!  end type
!> Contains all parameters related to the linear scaling version.
  type,public:: linearParameters
    integer:: DIISHistMin, DIISHistMax, nItBasisFirst, nItBasis, nItPrecond, nItCoeff, nItSCC, confPotOrder
    integer:: nItInguess, nlr, nLocregOverlap
    real(8):: convCrit, alphaSD, alphaDIIS, startDIIS, convCritCoeff, alphaMix
    real(8),dimension(:),pointer:: potentialPrefac, locrad
    type(orbitals_data):: orbs, Lorbs
    type(communications_arrays):: comms, Lcomms
    type(locreg_descriptors):: lr
    type(locreg_descriptors),dimension(:),pointer:: Llr
    type(wavefunctions_descriptors),dimension(:,:),pointer :: wfds
    integer,dimension(:),pointer:: onWhichAtom, norbsPerType, onWhichAtomAll
    integer,dimension(:),pointer:: MPIComms, norbPerComm
    integer,dimension(:,:),pointer:: procsInComm, outofzone
    integer,dimension(:,:,:),pointer:: receiveArr
    integer:: ncomms
    type(arraySizes):: as
    logical:: plotBasisFunctions, startWithSD, useDerivativeBasisFunctions
    character(len=4):: getCoeff
    type(p2pCommsSumrho):: comsr
  end type

!!!> Contains all the descriptors necessary for splitting the calculation in different locregs 
  type,public:: linear_zone_descriptors
    integer :: nlr                                              !> Number of localization regions 
    type(orbitals_data):: orbs                                  !> Global orbitals descriptors
    type(communications_arrays) :: comms                        !> Global communication descriptors
    type(locreg_descriptors) :: Glr                             !> Global region descriptors
    type(nonlocal_psp_descriptors) :: Gnlpspd                   !> Global nonlocal pseudopotential descriptors
    type(locreg_descriptors),dimension(:),pointer :: Llr                !> Local region descriptors (dimension = nlr)
    type(nonlocal_psp_descriptors),dimension(:),pointer :: Lnlpspd      !> Nonlocal pseudopotential descriptors for locreg (dimension = nlr)
  end type


!> Contains the arguments needed for the diis procedure
  type, public :: diis_objects
     logical :: switchSD
     integer :: idiistol,mids,ids,idsx
     real(gp) :: energy_min,energy_old,energy,alpha,alpha_max
     real(wp), dimension(:), pointer :: psidst
     real(tp), dimension(:), pointer :: hpsidst
     real(wp), dimension(:,:,:,:), pointer :: ads
  end type diis_objects


contains


!> Allocate diis objects
  subroutine allocate_diis_objects(idsx,npsidim,nkptsp,diis,subname)
    use module_base
    implicit none
    character(len=*), intent(in) :: subname
    integer, intent(in) :: idsx,npsidim,nkptsp
    type(diis_objects), intent(inout) :: diis
    !local variables
    integer :: i_stat
    allocate(diis%psidst(npsidim*idsx+ndebug),stat=i_stat)
    call memocc(i_stat,diis%psidst,'psidst',subname)
    allocate(diis%hpsidst(npsidim*idsx+ndebug),stat=i_stat)
    call memocc(i_stat,diis%hpsidst,'hpsidst',subname)
    allocate(diis%ads(idsx+1,idsx+1,nkptsp,3+ndebug),stat=i_stat)
    call memocc(i_stat,diis%ads,'ads',subname)
    call razero(nkptsp*3*(idsx+1)**2,diis%ads)
  END SUBROUTINE allocate_diis_objects


!> De-Allocate diis objects
  subroutine deallocate_diis_objects(diis,subname)
    use module_base
    implicit none
    character(len=*), intent(in) :: subname
    type(diis_objects), intent(inout) :: diis
    !local variables
    integer :: i_all,i_stat

    i_all=-product(shape(diis%psidst))*kind(diis%psidst)
    deallocate(diis%psidst,stat=i_stat)
    call memocc(i_stat,i_all,'psidst',subname)
    i_all=-product(shape(diis%hpsidst))*kind(diis%hpsidst)
    deallocate(diis%hpsidst,stat=i_stat)
    call memocc(i_stat,i_all,'hpsidst',subname)
    i_all=-product(shape(diis%ads))*kind(diis%ads)
    deallocate(diis%ads,stat=i_stat)
    call memocc(i_stat,i_all,'ads',subname)

  END SUBROUTINE deallocate_diis_objects


!> Allocate communications_arrays
  subroutine allocate_comms(nproc,orbs,comms,subname)
    use module_base
    implicit none
    character(len=*), intent(in) :: subname
    integer, intent(in) :: nproc
    type(orbitals_data), intent(in) :: orbs
    type(communications_arrays), intent(out) :: comms
    !local variables
    integer :: i_stat

    allocate(comms%nvctr_par(0:nproc-1,orbs%nkptsp+ndebug),stat=i_stat)
    call memocc(i_stat,comms%nvctr_par,'nvctr_par',subname)
    allocate(comms%ncntd(0:nproc-1+ndebug),stat=i_stat)
    call memocc(i_stat,comms%ncntd,'ncntd',subname)
    allocate(comms%ncntt(0:nproc-1+ndebug),stat=i_stat)
    call memocc(i_stat,comms%ncntt,'ncntt',subname)
    allocate(comms%ndspld(0:nproc-1+ndebug),stat=i_stat)
    call memocc(i_stat,comms%ndspld,'ndspld',subname)
    allocate(comms%ndsplt(0:nproc-1+ndebug),stat=i_stat)
    call memocc(i_stat,comms%ndsplt,'ndsplt',subname)
  END SUBROUTINE allocate_comms


!> De-Allocate communications_arrays
  subroutine deallocate_comms(comms,subname)
    use module_base
    implicit none
    character(len=*), intent(in) :: subname
    type(communications_arrays), intent(out) :: comms
    !local variables
    integer :: i_all,i_stat

    i_all=-product(shape(comms%nvctr_par))*kind(comms%nvctr_par)
    deallocate(comms%nvctr_par,stat=i_stat)
    call memocc(i_stat,i_all,'nvctr_par',subname)
    i_all=-product(shape(comms%ncntd))*kind(comms%ncntd)
    deallocate(comms%ncntd,stat=i_stat)
    call memocc(i_stat,i_all,'ncntd',subname)
    i_all=-product(shape(comms%ncntt))*kind(comms%ncntt)
    deallocate(comms%ncntt,stat=i_stat)
    call memocc(i_stat,i_all,'ncntt',subname)
    i_all=-product(shape(comms%ndspld))*kind(comms%ndspld)
    deallocate(comms%ndspld,stat=i_stat)
    call memocc(i_stat,i_all,'ndspld',subname)
    i_all=-product(shape(comms%ndsplt))*kind(comms%ndsplt)
    deallocate(comms%ndsplt,stat=i_stat)
    call memocc(i_stat,i_all,'ndsplt',subname)
  END SUBROUTINE deallocate_comms


  subroutine deallocate_abscalc_input(in, subname)
    use module_base
    implicit none
    type(input_variables) :: in
    character(len=*), intent(in) :: subname

    !local variables
    integer :: i_all,i_stat

    i_all=-product(shape(in%Gabs_coeffs))*kind(in%Gabs_coeffs)
    deallocate(in%Gabs_coeffs, stat=i_stat)
    call memocc(i_stat,i_all,'in%Gabs_coeffs',subname)

  END SUBROUTINE deallocate_abscalc_input


!> De-Allocate orbitals data structure, except eval pointer
!! which is not allocated in the orbitals_descriptor routine
subroutine deallocate_orbs(orbs,subname)
  use module_base
  implicit none
    character(len=*), intent(in) :: subname
    type(orbitals_data), intent(inout) :: orbs
    !local variables
    integer :: i_all,i_stat

    i_all=-product(shape(orbs%norb_par))*kind(orbs%norb_par)
    deallocate(orbs%norb_par,stat=i_stat)
    call memocc(i_stat,i_all,'orbs%norb_par',subname)
    i_all=-product(shape(orbs%occup))*kind(orbs%occup)
    deallocate(orbs%occup,stat=i_stat)
    call memocc(i_stat,i_all,'orbs%occup',subname)
    i_all=-product(shape(orbs%spinsgn))*kind(orbs%spinsgn)
    deallocate(orbs%spinsgn,stat=i_stat)
    call memocc(i_stat,i_all,'orbs%spinsgn',subname)
    i_all=-product(shape(orbs%kpts))*kind(orbs%kpts)
    deallocate(orbs%kpts,stat=i_stat)
    call memocc(i_stat,i_all,'orbs%kpts',subname)
    i_all=-product(shape(orbs%kwgts))*kind(orbs%kwgts)
    deallocate(orbs%kwgts,stat=i_stat)
    call memocc(i_stat,i_all,'orbs%kwgts',subname)
    i_all=-product(shape(orbs%iokpt))*kind(orbs%iokpt)
    deallocate(orbs%iokpt,stat=i_stat)
    call memocc(i_stat,i_all,'orbs%iokpt',subname)
    i_all=-product(shape(orbs%ikptproc))*kind(orbs%ikptproc)
    deallocate(orbs%ikptproc,stat=i_stat)
<<<<<<< HEAD
    call memocc(i_stat,i_all,'orbs%inwhichlocreg',subname)
    i_all=-product(shape(orbs%inwhichlocreg))*kind(orbs%inwhichlocreg)
    deallocate(orbs%inwhichlocreg,stat=i_stat)
    call memocc(i_stat,i_all,'orbs%inwhichlocreg',subname)
    i_all=-product(shape(orbs%isorb_par))*kind(orbs%isorb_par)
    deallocate(orbs%isorb_par,stat=i_stat)
    call memocc(i_stat,i_all,'orbs%isorb_par',subname)
    i_all=-product(shape(orbs%onWhichMPI))*kind(orbs%onWhichMPI)
    deallocate(orbs%onWhichMPI,stat=i_stat)
    call memocc(i_stat,i_all,'orbs%onWhichMPI',subname)
=======
    call memocc(i_stat,i_all,'orbs%ikptproc',subname)
    i_all=-product(shape(orbs%inwhichlocreg))*kind(orbs%inwhichlocreg)
    deallocate(orbs%inwhichlocreg,stat=i_stat)
    call memocc(i_stat,i_all,'orbs%inwhichlocreg',subname)
>>>>>>> ecd5c23b

    !contradictory: needed for component distribution and allocated for
    !               orbital distribution. Better to deal with scalars
    !i_all=-product(shape(orbs%ikptsp))*kind(orbs%ikptsp)
    !deallocate(orbs%ikptsp,stat=i_stat)
    !call memocc(i_stat,i_all,'orbs%ikptsp',subname)

END SUBROUTINE deallocate_orbs


!> Allocate and nullify restart objects
  subroutine init_restart_objects(iproc,iacceleration,atoms,rst,subname)
    use module_base
    implicit none
    !Arguments
    character(len=*), intent(in) :: subname
    integer, intent(in) :: iproc,iacceleration
    type(atoms_data), intent(in) :: atoms
    type(restart_objects), intent(out) :: rst
    !local variables
    integer :: i_stat

    !allocate pointers
    allocate(rst%rxyz_new(3,atoms%nat+ndebug),stat=i_stat)
    call memocc(i_stat,rst%rxyz_new,'rxyz_new',subname)
    allocate(rst%rxyz_old(3,atoms%nat+ndebug),stat=i_stat)
    call memocc(i_stat,rst%rxyz_old,'rxyz_old',subname)

    !nullify unallocated pointers
    nullify(rst%psi)
    nullify(rst%orbs%eval)

    nullify(rst%gaucoeffs)

    nullify(rst%Glr%wfd%keyg)
    nullify(rst%Glr%wfd%keyv)

    nullify(rst%gbd%nshell)
    nullify(rst%gbd%ndoc)
    nullify(rst%gbd%nam)
    nullify(rst%gbd%xp)
    nullify(rst%gbd%psiat)
    nullify(rst%gbd%rxyz)

    !initialise the acceleration strategy if required
    call init_material_acceleration(iproc,iacceleration,rst%GPU)

  END SUBROUTINE init_restart_objects


!>  De-Allocate restart_objects
  subroutine free_restart_objects(rst,subname)
    use module_base
    implicit none
    character(len=*), intent(in) :: subname
    type(restart_objects) :: rst
    !local variables
    integer :: i_all,i_stat

    call deallocate_wfd(rst%Glr%wfd,subname)

    if (associated(rst%psi)) then
       i_all=-product(shape(rst%psi))*kind(rst%psi)
       deallocate(rst%psi,stat=i_stat)
       call memocc(i_stat,i_all,'psi',subname)
    end if

    if (associated(rst%orbs%eval)) then
       i_all=-product(shape(rst%orbs%eval))*kind(rst%orbs%eval)
       deallocate(rst%orbs%eval,stat=i_stat)
       call memocc(i_stat,i_all,'eval',subname)
    end if

    if (associated(rst%rxyz_old)) then
       i_all=-product(shape(rst%rxyz_old))*kind(rst%rxyz_old)
       deallocate(rst%rxyz_old,stat=i_stat)
       call memocc(i_stat,i_all,'rxyz_old',subname)
    end if

    if (associated(rst%rxyz_new)) then
       i_all=-product(shape(rst%rxyz_new))*kind(rst%rxyz_new)
       deallocate(rst%rxyz_new,stat=i_stat)
       call memocc(i_stat,i_all,'rxyz_new',subname)
    end if

    !The gaussian basis descriptors are always allocated together
    !with the gaussian coefficients
    if (associated(rst%gbd%rxyz)) then
       nullify(rst%gbd%rxyz)
       call deallocate_gwf(rst%gbd,subname)

       i_all=-product(shape(rst%gaucoeffs))*kind(rst%gaucoeffs)
       deallocate(rst%gaucoeffs,stat=i_stat)
       call memocc(i_stat,i_all,'gaucoeffs',subname)
    end if

    !finalise the material accelearion usage
    call release_material_acceleration(rst%GPU)

  END SUBROUTINE free_restart_objects


!> Allocate wavefunctions_descriptors
  subroutine allocate_wfd(wfd,subname)
    use module_base
    implicit none
    type(wavefunctions_descriptors), intent(inout) :: wfd
    character(len=*), intent(in) :: subname
    !local variables
    integer :: i_stat

    allocate(wfd%keyg(2,wfd%nseg_c+wfd%nseg_f+ndebug),stat=i_stat)
    call memocc(i_stat,wfd%keyg,'keyg',subname)
    allocate(wfd%keyv(wfd%nseg_c+wfd%nseg_f+ndebug),stat=i_stat)
    call memocc(i_stat,wfd%keyv,'keyv',subname)
  END SUBROUTINE allocate_wfd


!> De-Allocate wavefunctions_descriptors
  subroutine deallocate_wfd(wfd,subname)
    use module_base
    implicit none
    type(wavefunctions_descriptors) :: wfd
    character(len=*), intent(in) :: subname
    !local variables
    integer :: i_all,i_stat

    if (associated(wfd%keyg)) then
       i_all=-product(shape(wfd%keyg))*kind(wfd%keyg)
       deallocate(wfd%keyg,stat=i_stat)
       call memocc(i_stat,i_all,'wfd%keyg',subname)
    end if
    if (associated(wfd%keyv)) then
       i_all=-product(shape(wfd%keyv))*kind(wfd%keyv)
       deallocate(wfd%keyv,stat=i_stat)
       call memocc(i_stat,i_all,'wfd%keyv',subname)
    end if
  END SUBROUTINE deallocate_wfd


!> De-Allocate gaussian_basis type
  subroutine deallocate_gwf(G,subname)
    use module_base
    implicit none
    type(gaussian_basis) :: G
    character(len=*), intent(in) :: subname
    !local variables
    integer :: i_all,i_stat

    !normally positions should be deallocated outside
    
    i_all=-product(shape(G%ndoc))*kind(G%ndoc)
    deallocate(G%ndoc,stat=i_stat)
    call memocc(i_stat,i_all,'ndoc',subname)
    i_all=-product(shape(G%nam))*kind(G%nam)
    deallocate(G%nam,stat=i_stat)
    call memocc(i_stat,i_all,'nam',subname)
    i_all=-product(shape(G%nshell))*kind(G%nshell)
    deallocate(G%nshell,stat=i_stat)
    call memocc(i_stat,i_all,'nshell',subname)
    i_all=-product(shape(G%psiat))*kind(G%psiat)
    deallocate(G%psiat,stat=i_stat)
    call memocc(i_stat,i_all,'psiat',subname)
    i_all=-product(shape(G%xp))*kind(G%xp)
    deallocate(G%xp,stat=i_stat)
    call memocc(i_stat,i_all,'xp',subname)

  END SUBROUTINE deallocate_gwf


!> De-Allocate convolutions_bounds type, depending of the geocode and the hybrid_on
  subroutine deallocate_bounds(geocode,hybrid_on,bounds,subname)
    use module_base
    implicit none
    character(len=1), intent(in) :: geocode
    logical, intent(in) :: hybrid_on 
    type(convolutions_bounds) :: bounds
    character(len=*), intent(in) :: subname
    !local variables
    integer :: i_all,i_stat

    if ((geocode == 'P' .and. hybrid_on) .or. geocode == 'F') then 
       i_all=-product(shape(bounds%kb%ibyz_f))*kind(bounds%kb%ibyz_f)
       deallocate(bounds%kb%ibyz_f,stat=i_stat)
       call memocc(i_stat,i_all,'bounds%kb%ibyz_f',subname)
       i_all=-product(shape(bounds%kb%ibxz_f))*kind(bounds%kb%ibxz_f)
       deallocate(bounds%kb%ibxz_f,stat=i_stat)
       call memocc(i_stat,i_all,'bounds%kb%ibxz_f',subname)
       i_all=-product(shape(bounds%kb%ibxy_f))*kind(bounds%kb%ibxy_f)
       deallocate(bounds%kb%ibxy_f,stat=i_stat)
       call memocc(i_stat,i_all,'bounds%kb%ibxy_f',subname)

       i_all=-product(shape(bounds%sb%ibxy_ff))*kind(bounds%sb%ibxy_ff)
       deallocate(bounds%sb%ibxy_ff,stat=i_stat)
       call memocc(i_stat,i_all,'bounds%sb%ibxy_ff',subname)
       i_all=-product(shape(bounds%sb%ibzzx_f))*kind(bounds%sb%ibzzx_f)
       deallocate(bounds%sb%ibzzx_f,stat=i_stat)
       call memocc(i_stat,i_all,'bounds%sb%ibzzx_f',subname)
       i_all=-product(shape(bounds%sb%ibyyzz_f))*kind(bounds%sb%ibyyzz_f)
       deallocate(bounds%sb%ibyyzz_f,stat=i_stat)
       call memocc(i_stat,i_all,'bounds%sb%ibyyzz_f',subname)
       i_all=-product(shape(bounds%gb%ibyz_ff))*kind(bounds%gb%ibyz_ff)
       deallocate(bounds%gb%ibyz_ff,stat=i_stat)

       call memocc(i_stat,i_all,'bounds%gb%ibyz_ff',subname)
       i_all=-product(shape(bounds%gb%ibzxx_f))*kind(bounds%gb%ibzxx_f)
       deallocate(bounds%gb%ibzxx_f,stat=i_stat)
       call memocc(i_stat,i_all,'bounds%gb%ibzxx_f',subname)
       i_all=-product(shape(bounds%gb%ibxxyy_f))*kind(bounds%gb%ibxxyy_f)
       deallocate(bounds%gb%ibxxyy_f,stat=i_stat)
       call memocc(i_stat,i_all,'bounds%gb%ibxxyy_f',subname)
    end if

    !the arrays which are needed only for free BC
    if (geocode == 'F') then
       i_all=-product(shape(bounds%kb%ibyz_c))*kind(bounds%kb%ibyz_c)
       deallocate(bounds%kb%ibyz_c,stat=i_stat)
       call memocc(i_stat,i_all,'bounds%kb%ibyz_c',subname)
       i_all=-product(shape(bounds%kb%ibxz_c))*kind(bounds%kb%ibxz_c)
       deallocate(bounds%kb%ibxz_c,stat=i_stat)
       call memocc(i_stat,i_all,'bounds%kb%ibxz_c',subname)
       i_all=-product(shape(bounds%kb%ibxy_c))*kind(bounds%kb%ibxy_c)
       deallocate(bounds%kb%ibxy_c,stat=i_stat)
       call memocc(i_stat,i_all,'bounds%kb%ibxy_c',subname)
       i_all=-product(shape(bounds%sb%ibzzx_c))*kind(bounds%sb%ibzzx_c)
       deallocate(bounds%sb%ibzzx_c,stat=i_stat)

       call memocc(i_stat,i_all,'bounds%sb%ibzzx_c',subname)
       i_all=-product(shape(bounds%sb%ibyyzz_c))*kind(bounds%sb%ibyyzz_c)
       deallocate(bounds%sb%ibyyzz_c,stat=i_stat)
       call memocc(i_stat,i_all,'bounds%sb%ibyyzz_c',subname)
       i_all=-product(shape(bounds%gb%ibzxx_c))*kind(bounds%gb%ibzxx_c)
       deallocate(bounds%gb%ibzxx_c,stat=i_stat)
       call memocc(i_stat,i_all,'bounds%gb%ibzxx_c',subname)
       i_all=-product(shape(bounds%gb%ibxxyy_c))*kind(bounds%gb%ibxxyy_c)
       deallocate(bounds%gb%ibxxyy_c,stat=i_stat)
       call memocc(i_stat,i_all,'bounds%gb%ibxxyy_c',subname)

       i_all=-product(shape(bounds%ibyyzz_r))*kind(bounds%ibyyzz_r)
       deallocate(bounds%ibyyzz_r,stat=i_stat)
       call memocc(i_stat,i_all,'bounds%ibyyzz_r',subname)
    end if

  END SUBROUTINE deallocate_bounds


  subroutine deallocate_lr(lr,subname)
    use module_base
    character(len=*), intent(in) :: subname
    type(locreg_descriptors) :: lr
    integer :: i_all,i_stat

    call deallocate_wfd(lr%wfd,subname)

    call deallocate_bounds(lr%geocode,lr%hybrid_on,lr%bounds,subname)
    if(associated(lr%projflg)) then
       i_all=-product(shape(lr%projflg)*kind(lr%projflg))
       deallocate(lr%projflg,stat=i_stat)
       call memocc(i_stat,i_all,'lr%projflg',subname)
    end if

  END SUBROUTINE deallocate_lr

  function input_psi_names(id)
    integer, intent(in) :: id
    character(len = 14) :: input_psi_names

    select case(id)
    case(INPUT_PSI_EMPTY)
       write(input_psi_names, "(A)") "empty"
    case(INPUT_PSI_RANDOM)
       write(input_psi_names, "(A)") "random"
    case(INPUT_PSI_CP2K)
       write(input_psi_names, "(A)") "CP2K"
    case(INPUT_PSI_LCAO)
       write(input_psi_names, "(A)") "LCAO"
    case(INPUT_PSI_MEMORY_WVL)
       write(input_psi_names, "(A)") "wvl. in mem."
    case(INPUT_PSI_DISK_WVL)
       write(input_psi_names, "(A)") "wvl. on disk"
    case(INPUT_PSI_LCAO_GAUSS)
       write(input_psi_names, "(A)") "LCAO + gauss."
    case(INPUT_PSI_MEMORY_GAUSS)
       write(input_psi_names, "(A)") "gauss. in mem."
    case(INPUT_PSI_DISK_GAUSS)
       write(input_psi_names, "(A)") "gauss. on disk"
    case default
       write(input_psi_names, "(A)") "Error"
    end select
  end function input_psi_names

  subroutine input_psi_help()
    integer :: i

    write(*, "(1x,A)") "Available values of inputPsiId are:"
    do i = 1, size(input_psi_values)
       write(*, "(1x,A,I5,A,A)") " | ", input_psi_values(i), &
            & " - ", input_psi_names(input_psi_values(i))
    end do
  end subroutine input_psi_help

  function input_psi_validate(id)
    integer, intent(in) :: id
    logical :: input_psi_validate

    integer :: i

    input_psi_validate = .false.
    do i = 1, size(input_psi_values)
       if (id == input_psi_values(i)) then
          input_psi_validate = .true.
          return
       end if
    end do
  end function input_psi_validate

  subroutine output_wf_format_help()
    integer :: i

    write(*, "(1x,A)") "Available values of output_wf are:"
    do i = 0, size(wf_format_names) - 1
       write(*, "(1x,A,I5,A,A)") " | ", i, &
            & " - ", wf_format_names(i)
    end do
  end subroutine output_wf_format_help

  function output_wf_format_validate(id)
    integer, intent(in) :: id
    logical :: output_wf_format_validate

    output_wf_format_validate = (id >= 0 .and. id < size(wf_format_names))
  end function output_wf_format_validate

  subroutine output_grid_help()
    integer :: i, j

    write(*, "(1x,A)") "Available values of output_grid are:"
    do i = 0, size(output_grid_format_names) - 1
       do j = 0, size(output_grid_names) - 1
          if (j == 0 .and. i == 0) then
             write(*, "(1x,A,I5,A,A,A)") " | ", i * 10 + j, &
                  & " - ", trim(output_grid_names(j)), "."
          else if (j /= 0) then
             write(*, "(1x,A,I5,A,A,A,A,A)") " | ", i * 10 + j, &
                  & " - ", trim(output_grid_names(j)), &
                  & " in ", trim(output_grid_format_names(i)), " format."
          end if
       end do
    end do
  end subroutine output_grid_help

  function output_grid_validate(id, fid)
    integer, intent(in) :: id, fid
    logical :: output_grid_validate

    output_grid_validate = (id >= 0 .and. id < size(output_grid_names)) .and. &
         & (fid >= 0 .and. fid < size(output_grid_format_names))
  end function output_grid_validate

end module module_types<|MERGE_RESOLUTION|>--- conflicted
+++ resolved
@@ -246,12 +246,8 @@
   type, public :: orbitals_data
      integer :: norb,norbp,norbu,norbd,nspin,nspinor,isorb,npsidim,nkpts,nkptsp,iskpts
      real(gp) :: efermi
-<<<<<<< HEAD
      integer, dimension(:), pointer :: norb_par,iokpt,ikptproc,inwhichlocreg, inWhichLocregP !,ikptsp
      integer,dimension(:),pointer:: onWhichMPI, isorb_par
-=======
-     integer, dimension(:), pointer :: norb_par,iokpt,ikptproc,inwhichlocreg!,ikptsp
->>>>>>> ecd5c23b
      real(wp), dimension(:), pointer :: eval
      real(gp), dimension(:), pointer :: occup,spinsgn,kwgts
      real(gp), dimension(:,:), pointer :: kpts
@@ -598,7 +594,6 @@
     call memocc(i_stat,i_all,'orbs%iokpt',subname)
     i_all=-product(shape(orbs%ikptproc))*kind(orbs%ikptproc)
     deallocate(orbs%ikptproc,stat=i_stat)
-<<<<<<< HEAD
     call memocc(i_stat,i_all,'orbs%inwhichlocreg',subname)
     i_all=-product(shape(orbs%inwhichlocreg))*kind(orbs%inwhichlocreg)
     deallocate(orbs%inwhichlocreg,stat=i_stat)
@@ -609,12 +604,6 @@
     i_all=-product(shape(orbs%onWhichMPI))*kind(orbs%onWhichMPI)
     deallocate(orbs%onWhichMPI,stat=i_stat)
     call memocc(i_stat,i_all,'orbs%onWhichMPI',subname)
-=======
-    call memocc(i_stat,i_all,'orbs%ikptproc',subname)
-    i_all=-product(shape(orbs%inwhichlocreg))*kind(orbs%inwhichlocreg)
-    deallocate(orbs%inwhichlocreg,stat=i_stat)
-    call memocc(i_stat,i_all,'orbs%inwhichlocreg',subname)
->>>>>>> ecd5c23b
 
     !contradictory: needed for component distribution and allocated for
     !               orbital distribution. Better to deal with scalars
