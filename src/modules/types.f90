--- conflicted
+++ resolved
@@ -63,7 +63,11 @@
      real(gp) :: strtarget(6)
      real(gp), pointer :: qmass(:)
 
-<<<<<<< HEAD
+     ! variable for material acceleration
+     ! values 0: traditional CPU calculation
+     !        1: CUDA acceleration with CUBLAS
+     !        2: OpenCL acceleration (with CUBLAS one day)
+     integer :: iacceleration
      ! Performance variables from input.perf
      ! Debug option (used by memocc)
      logical :: debug
@@ -71,13 +75,6 @@
      integer :: ncache_fft
      !coarse radius of the projectors in units of the maxrad
      real(gp) :: projrad
-=======
-     ! variable for material acceleration
-     ! values 0: traditional CPU calculation
-     !        1: CUDA acceleration with CUBLAS
-     !        2: OpenCL acceleration (with CUBLAS one day)
-     integer :: iacceleration
->>>>>>> 63bf6216
 
   end type input_variables
 !!***
@@ -558,14 +555,10 @@
     nullify(rst%gbd%psiat)
     nullify(rst%gbd%rxyz)
 
-<<<<<<< HEAD
-  END SUBROUTINE init_restart_objects
-=======
     !initialise the acceleration stategy if required
     call init_material_acceleration(iproc,iacceleration,rst%GPU)
 
   end subroutine init_restart_objects
->>>>>>> 63bf6216
 !!***
 
 
@@ -611,14 +604,10 @@
        call memocc(i_stat,i_all,'gaucoeffs',subname)
     end if
 
-<<<<<<< HEAD
-  END SUBROUTINE free_restart_objects
-=======
     !finalise the material accelearion usage
     call release_material_acceleration(rst%GPU)
 
-  end subroutine free_restart_objects
->>>>>>> 63bf6216
+  END SUBROUTINE free_restart_objects
 !!***
 
 
