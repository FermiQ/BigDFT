--- conflicted
+++ resolved
@@ -478,13 +478,8 @@
 !    type(nonlocal_psp_descriptors) :: Gnlpspd !< Global nonlocal pseudopotential descriptors
      type(locreg_descriptors),dimension(:),pointer :: Llr                !< Local region descriptors (dimension = nlr)
 !    type(nonlocal_psp_descriptors),dimension(:), pointer :: Lnlpspd      !< Nonlocal pseudopotential descriptors for locreg (dimension = nlr)
-<<<<<<< HEAD
     !!!real(8),dimension(:,:),pointer:: cutoffweight
-  end type
-=======
-     real(8),dimension(:,:),pointer:: cutoffweight
   end type local_zone_descriptors
->>>>>>> c4b5d28e
 
 !>  Used to restart a new DFT calculation or to save information 
 !!  for post-treatment
@@ -789,23 +784,36 @@
   end type linearParameters
 
   type,public:: basis_specifications
-    logical:: update_phi, use_derivative_basis, communicate_phi_for_lsumrho
-    real(8):: conv_crit, locreg_enlargement
-    integer:: target_function, meth_transform_overlap, nit_precond, nit_basis_optimization, nit_unitary_loop
-    integer:: confinement_decrease_mode
+    logical:: update_phi !shall phi be optimized or not
+    logical:: use_derivative_basis !use derivatives or not
+    logical:: communicate_phi_for_lsumrho !communicate phi for the calculation of the charge density
+    real(8):: conv_crit !convergence criterion for the basis functions
+    real(8):: locreg_enlargement !enlargement factor for the second locreg (optimization of phi)
+    integer:: target_function !minimize trace or energy
+    integer:: meth_transform_overlap !exact or Taylor approximation
+    integer:: nit_precond !number of iterations for preconditioner
+    integer:: nit_basis_optimization !number of iterations for optimization of phi
+    integer:: nit_unitary_loop !number of iterations in inner unitary optimization loop
+    integer:: confinement_decrease_mode !decrase confining potential linearly or abrupt at the end
   end type basis_specifications
 
   type,public:: basis_performance_options
-    integer:: blocksize_pdgemm, blocksize_pdsyev, nproc_pdsyev
+    integer:: blocksize_pdgemm !block size for pdgemm (scalapck)
+    integer:: blocksize_pdsyev !block size for pdsyev (scalapck)
+    integer:: nproc_pdsyev !number of processors used for pdsyev (scalapck)
   end type basis_performance_options
 
-
   type,public:: wfn_metadata
-    integer:: nphi, nlbphi, basis_is, ld_coeff
-    real(8),dimension(:),pointer:: phi, phiRestart
-    real(8),dimension(:,:),pointer:: coeff, coeff_proj
-    type(basis_specifications):: bs
-    type(basis_performance_options):: bpo
+    integer:: nphi !size of phi without derivative
+    integer:: nlbphi !size of phi with derivatives
+    integer:: basis_is !indicates whether phi contains derivatives or not
+    integer:: ld_coeff !leading dimension of coeff
+    real(8),dimension(:),pointer:: phi !basis functions, with or without derivatives
+    real(8),dimension(:),pointer:: phiRestart !basis functions without derivatives
+    real(8),dimension(:,:),pointer:: coeff !expansion coefficients, with or without derivatives
+    real(8),dimension(:,:),pointer::  coeff_proj !expansion coefficients, without derivatives
+    type(basis_specifications):: bs !contains parameters describing the basis functions
+    type(basis_performance_options):: bpo !contains performance parameters
   end type wfn_metadata
 
 
