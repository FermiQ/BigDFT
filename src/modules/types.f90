!> @file
!!  Define the fortran types
!! @author
!!    Copyright (C) 2008-2011 BigDFT group (LG)
!!    This file is distributed under the terms of the
!!    GNU General Public License, see ~/COPYING file
!!    or http://www.gnu.org/copyleft/gpl.txt .
!!    For the list of contributors, see ~/AUTHORS 

 
!>  Modules which contains the Fortran data structures
!!  and the routines of allocations and de-allocations
module module_types

  use module_base, only : gp,wp,dp,tp
  implicit none

  !> Input wf parameters.
  integer, parameter :: INPUT_PSI_EMPTY        = -1000
  integer, parameter :: INPUT_PSI_RANDOM       = -2
  integer, parameter :: INPUT_PSI_CP2K         = -1
  integer, parameter :: INPUT_PSI_LCAO         = 0
  integer, parameter :: INPUT_PSI_MEMORY_WVL   = 1
  integer, parameter :: INPUT_PSI_DISK_WVL     = 2
  integer, parameter :: INPUT_PSI_LCAO_GAUSS   = 10
  integer, parameter :: INPUT_PSI_MEMORY_GAUSS = 11
  integer, parameter :: INPUT_PSI_DISK_GAUSS   = 12
  integer, parameter :: INPUT_PSI_LINEAR       = 100
  integer, dimension(10), parameter :: input_psi_values = &
       & (/ INPUT_PSI_EMPTY, INPUT_PSI_RANDOM, INPUT_PSI_CP2K, &
       & INPUT_PSI_LCAO, INPUT_PSI_MEMORY_WVL, INPUT_PSI_DISK_WVL, &
       & INPUT_PSI_LCAO_GAUSS, INPUT_PSI_MEMORY_GAUSS, INPUT_PSI_DISK_GAUSS, &
       & INPUT_PSI_LINEAR /)

  !> Output wf parameters.
  integer, parameter :: WF_FORMAT_NONE   = 0
  integer, parameter :: WF_FORMAT_PLAIN  = 1
  integer, parameter :: WF_FORMAT_BINARY = 2
  integer, parameter :: WF_FORMAT_ETSF   = 3
  integer, parameter :: WF_N_FORMAT      = 4
  character(len = 12), dimension(0:WF_N_FORMAT-1), parameter :: wf_format_names = &
       & (/ "none        ", "plain text  ", "Fortran bin.", "ETSF        " /)

  !> Output grid parameters.
  integer, parameter :: OUTPUT_DENSPOT_NONE    = 0
  integer, parameter :: OUTPUT_DENSPOT_DENSITY = 1
  integer, parameter :: OUTPUT_DENSPOT_DENSPOT = 2
  character(len = 12), dimension(0:2), parameter :: OUTPUT_DENSPOT_names = &
       & (/ "none        ", "density     ", "dens. + pot." /)
  integer, parameter :: OUTPUT_DENSPOT_FORMAT_TEXT = 0
  integer, parameter :: OUTPUT_DENSPOT_FORMAT_ETSF = 1
  integer, parameter :: OUTPUT_DENSPOT_FORMAT_CUBE = 2
  character(len = 4), dimension(0:2), parameter :: OUTPUT_DENSPOT_format_names = &
       & (/ "text", "ETSF", "cube" /)

  !> SCF mixing parameters. (mixing parameters to be added)
  integer, parameter :: SCF_KIND_DIRECT_MINIMIZATION = 0

  !> Occupation parameters.
  integer, parameter :: SMEARING_DIST_ERF   = 1
  integer, parameter :: SMEARING_DIST_FERMI = 2
  integer, parameter :: SMEARING_DIST_COLD1 = 3  !Marzari's cold smearing  with a=-.5634 (bumb minimization)
  integer, parameter :: SMEARING_DIST_COLD2 = 4  !Marzari's cold smearing  with a=-.8165 (monotonic tail)
  integer, parameter :: SMEARING_DIST_METPX = 5  !Methfessel and Paxton (same as COLD with a=0)
  character(len = 11), dimension(5), parameter :: smearing_names = &
       & (/ "Error func.",   &    
       &    "Fermi      ",   &
       &    "Cold (bumb)",   &
       &    "Cold (mono)",   &
       &    "Meth.-Pax. " /)
 !!!!!!! MOVED ....   ! To be moved as an input parameter later
  !integer, parameter :: occopt = SMEARING_DIST_ERF
 !!!!!!! MOVED ....   


  !> Type used for the orthogonalisation parameter
  type, public :: orthon_data
     !> directDiag decides which input guess is chosen:
     !!   if .true. -> as usual direct diagonalization of the Hamiltonian with dsyev (suitable for small systems)
     !!   if .false. -> iterative diagonalization (suitable for large systems)
     logical:: directDiag
     !> norbpInguess indicates how many orbitals shall be treated by each process during the input guess
     !! if directDiag=.false.
     integer:: norbpInguess
     !> You have to choose two numbers for the block size, bsLow and bsUp:
     !!   if bsLow<bsUp, then the program will choose an appropriate block size in between these two numbers
     !!   if bsLow==bsUp, then the program will take exactly this blocksize
     integer:: bsLow, bsUp
     !> the variable methOrtho indicates which orthonormalization procedure is used:
     !!   methOrtho==0 -> Gram-Schmidt with Cholesky decomposition
     !!   methOrtho==1 -> combined block wise classical Gram-Schmidt and Cholesky
     !!   methOrtho==2 -> Loewdin
     integer:: methOrtho
     !> iguessTol gives the tolerance to which the input guess will converged (maximal
     !! residue of all orbitals).
     real(gp):: iguessTol
  end type orthon_data

  type, public :: SIC_data
     character(len=4) :: approach !< approach for the Self-Interaction-Correction (PZ, NK)
     integer :: ixc !< base for the SIC correction
     real(gp) :: alpha !<downscaling coefficient
     real(gp) :: fref !< reference occupation (for alphaNK case)
  end type SIC_data

<<<<<<< HEAD
!> Contains all parameters related to the linear scaling version.
  type,public:: linearInputParameters 
    integer:: DIISHistMin, DIISHistMax, nItBasisFirst, nItBasis, nItPrecond, nItCoeff, nItSCC, confPotOrder, norbsPerProcIG
    integer:: nItInguess, nItOrtho, mixHist, methTransformOverlap, blocksize_pdgemm, blocksize_pdsyev
    integer:: correctionOrthoconstraint, nproc_pdsyev, nproc_pdgemm
    real(8):: convCrit, alphaSD, alphaDIIS, startDIIS, convCritCoeff, alphaMix, convCritMix, convCritOrtho, fixBasis
    real(8),dimension(:),pointer:: potentialPrefac, locrad
    integer,dimension(:),pointer:: norbsPerType
    logical:: plotBasisFunctions, startWithSD, useDerivativeBasisFunctions, transformToGlobal
    character(len=4):: getCoeff, mixingMethod
  end type linearInputParameters
=======
  !> Flags for the input files.
  integer, parameter, public :: INPUTS_NONE  =   0
  integer, parameter, public :: INPUTS_DFT   =   1
  integer, parameter, public :: INPUTS_GEOPT =   2
  integer, parameter, public :: INPUTS_PERF  =   4
  integer, parameter, public :: INPUTS_KPT   =   8
  integer, parameter, public :: INPUTS_MIX   =  16
  integer, parameter, public :: INPUTS_TDDFT =  32
  integer, parameter, public :: INPUTS_SIC   =  64
  integer, parameter, public :: INPUTS_FREQ  = 128
>>>>>>> 48c0c475

!> Structure of the variables read by input.* files (*.dft, *.geopt...)
  type, public :: input_variables
     !strings of the input files
     character(len=100) :: file_dft,file_geopt,file_kpt,file_perf,file_tddft, &
<<<<<<< HEAD
          & file_mix,file_sic,file_occnum, file_lin, dir_output
=======
          & file_mix,file_sic,file_occnum,file_igpop, dir_output
     integer :: files ! existing files.
>>>>>>> 48c0c475
     !miscellaneous variables
     logical :: gaussian_help
     integer :: ixc,ncharge,itermax,nrepmax,ncong,idsx,ncongt,inputPsiId,nspin,mpol,itrpmax
     integer :: norbv,nvirt,nplot,iscf,norbsempty,norbsuempty,norbsdempty, occopt
     integer :: OUTPUT_DENSPOT,dispersion,last_run,output_wf_format,OUTPUT_DENSPOT_format
     real(gp) :: frac_fluct,gnrm_sw,alphamix,Tel, alphadiis
     real(gp) :: hx,hy,hz,crmult,frmult,gnrm_cv,rbuf,rpnrm_cv,gnrm_startmix
     integer :: verbosity
     real(gp) :: elecfield(3)
     logical :: disableSym

     ! For absorption calculations
     integer :: iabscalc_type   ! 0 non calc, 1 cheb ,  2 lanc
     !! integer :: iat_absorber, L_absorber, N_absorber, rpower_absorber, Linit_absorber
     integer :: iat_absorber,  L_absorber
     real(gp), pointer:: Gabs_coeffs(:)
     real(gp) :: abscalc_bottomshift
     logical ::  c_absorbtion , abscalc_alterpot, abscalc_eqdiff,abscalc_S_do_cg, abscalc_Sinv_do_cg
     integer ::  potshortcut
     integer ::  nsteps
     character(len=100) :: extraOrbital
     character(len=1000) :: xabs_res_prefix
   
     ! Frequencies calculations (finite difference)
     real(gp) :: freq_alpha
     integer :: freq_order
     integer :: freq_method

     ! kpoints related input variables
     integer :: nkpt, nkptv,ngroups_kptv
     integer, dimension(:), pointer :: nkptsv_group
     real(gp), pointer :: kpt(:,:), wkpt(:), kptv(:,:)
     character(len=100) :: band_structure_filename

     ! Geometry variables from *.geopt
     character(len=10) :: geopt_approach
     integer :: ncount_cluster_x, history
     real(gp) :: betax,forcemax,randdis
     integer :: optcell, ionmov, nnos
     real(gp) :: dtion, mditemp, mdftemp, noseinert, friction, mdwall
     real(gp) :: bmass, vmass, strprecon, strfact
     real(gp) :: strtarget(6)
     real(gp), pointer :: qmass(:)
     real(gp) :: dtinit,dtmax !for FIRE
     ! tddft variables from *.tddft
     character(len=10) :: tddft_approach
     !variables for SIC
     type(SIC_data) :: SIC !<parameters for the SIC methods

     !> variable for material acceleration
     !! values 0: traditional CPU calculation
     !!        1: CUDA acceleration with CUBLAS
     !!        2: OpenCL acceleration (with CUBLAS one day)
     integer :: iacceleration

     ! Performance variables from input.perf
     logical :: debug      !< Debug option (used by memocc)
     integer :: ncache_fft !< Cache size for FFT
     real(gp) :: projrad   !<coarse radius of the projectors in units of the maxrad
     character(len=3) :: linear

     !orthogonalisation data
     type(orthon_data) :: orthpar
  
     !linear scaling data
     type(linearInputParameters) :: lin

     !> parallelisation scheme of the exact exchange operator
     !!   BC (Blocking Collective)
     !!   OP2P (Overlap Point-to-Point)
     character(len=4) :: exctxpar

     !> communication scheme for the density
     !!  DBL traditional scheme with double precision
     !!  MIX mixed single-double precision scheme (requires rho_descriptors)
     character(len=3) :: rho_commun
  end type input_variables

  type, public :: energy_terms
     real(gp) :: eh,exc,vxc,eion,edisp,ekin,epot,eproj,eexctX
     real(gp) :: ebs,eKS,trH
  end type energy_terms

!>  Bounds for coarse and fine grids for kinetic operations
!!  Useful only for isolated systems AND in CPU
  type, public :: kinetic_bounds
     integer, dimension(:,:,:), pointer :: ibyz_c,ibxz_c,ibxy_c
     integer, dimension(:,:,:), pointer :: ibyz_f,ibxz_f,ibxy_f
  end type kinetic_bounds


!>  Bounds to compress the wavefunctions
!!  Useful only for isolated systems AND in CPU
  type, public :: shrink_bounds
     integer, dimension(:,:,:), pointer :: ibzzx_c,ibyyzz_c
     integer, dimension(:,:,:), pointer :: ibxy_ff,ibzzx_f,ibyyzz_f
  end type shrink_bounds


!>  Bounds to uncompress the wavefunctions
!!  Useful only for isolated systems AND in CPU
  type, public :: grow_bounds
     integer, dimension(:,:,:), pointer :: ibzxx_c,ibxxyy_c
     integer, dimension(:,:,:), pointer :: ibyz_ff,ibzxx_f,ibxxyy_f
  end type grow_bounds


!>  Bounds for convolutions operations
!!  Useful only for isolated systems AND in CPU
  type, public :: convolutions_bounds
     type(kinetic_bounds) :: kb
     type(shrink_bounds) :: sb
     type(grow_bounds) :: gb
     integer, dimension(:,:,:), pointer :: ibyyzz_r !< real space border
  end type convolutions_bounds

!>  Used for lookup table for compressed wavefunctions
  type, public :: wavefunctions_descriptors
     integer :: nvctr_c,nvctr_f,nseg_c,nseg_f
     integer, dimension(:,:), pointer :: keyg
     integer, dimension(:), pointer :: keyv
  end type wavefunctions_descriptors

!>  Grid dimensions in old different wavelet basis
  type, public :: grid_dimensions
     integer :: n1,n2,n3,nfl1,nfu1,nfl2,nfu2,nfl3,nfu3,n1i,n2i,n3i
  end type grid_dimensions

!> Contains the information needed for describing completely a
!! wavefunction localisation region
  type, public :: locreg_descriptors
     character(len=1) :: geocode
     logical :: hybrid_on   !< interesting for global, periodic, localisation regions
     integer :: ns1,ns2,ns3 !< starting point of the localisation region in global coordinates
     integer :: nsi1,nsi2,nsi3  !< starting point of locreg for interpolating grid
     integer :: Localnorb              !< number of orbitals contained in locreg
     integer,dimension(3) :: outofzone  !< vector of points outside of the zone outside Glr for periodic systems
     integer,dimension(:), pointer :: projflg    !< atoms contributing nlpsp projectors to locreg
     type(grid_dimensions) :: d
     type(wavefunctions_descriptors) :: wfd
     type(convolutions_bounds) :: bounds
     real(8),dimension(3):: locregCenter !< center of the locreg 
     real(8):: locrad !< cutoff radius of the localization region
  end type locreg_descriptors

!>  Non local pseudopotential descriptors
  type, public :: nonlocal_psp_descriptors
     integer :: nproj,nprojel,natoms                  !< Number of projectors and number of elements
     type(locreg_descriptors), dimension(:), pointer :: plr !< pointer which indicates the different localization region per processor
     !> Projector segments on real space grid
!!$     integer, dimension(:), pointer :: nvctr_p,nseg_p,keyv_p
!!$     integer, dimension(:,:), pointer :: keyg_p 
!!$     !> Parameters for the boxes containing the projectors
!!$     integer, dimension(:,:,:), pointer :: nboxp_c,nboxp_f
  end type nonlocal_psp_descriptors


!> Used to split between points to be treated in simple or in double precision
  type, public :: rho_descriptors
     character(len=1) :: geocode
     integer :: icomm !< method for communicating the density
     integer :: nrhotot !< dimension of the partial density array before communication
     integer :: n_csegs,n_fsegs,dp_size,sp_size
     integer, dimension(:,:), pointer :: spkey,dpkey
     integer, dimension(:), pointer :: cseg_b,fseg_b
  end type rho_descriptors

!>  Atomic data (name, polarisation, ...)
  type, public :: atoms_data
     character(len=1) :: geocode
     character(len=5) :: format
     character(len=20) :: units
     integer :: nat                                        !< nat            Number of atoms
     integer :: ntypes                                     !< ntypes         Number of type of atoms
     integer :: natsc
     character(len=20), dimension(:), pointer :: atomnames !< atomnames(ntypes) Name of type of atoms
     real(gp) :: alat1,alat2,alat3                         !< dimension of the periodic supercell
     integer, dimension(:), pointer :: iatype              !< iatype(nat)    Type of the atoms
     integer, dimension(:), pointer :: iasctype
     integer, dimension(:), pointer :: natpol
     integer, dimension(:), pointer :: nelpsp
     integer, dimension(:), pointer :: npspcode
     integer, dimension(:), pointer :: ixcpsp
     integer, dimension(:), pointer :: nzatom
     real(gp), dimension(:,:), pointer :: radii_cf         !< user defined radii_cf, overridden in sysprop.f90
     integer, dimension(:), pointer :: ifrztyp             !< ifrztyp(nat) Frozen atoms
     real(gp), dimension(:), pointer :: amu                !< amu(ntypes)  Atomic Mass Unit for each type of atoms
     real(gp), dimension(:,:), pointer :: aocc,rloc
     real(gp), dimension(:,:,:), pointer :: psppar !< pseudopotential parameters (HGH SR section)
     logical :: donlcc                             !< activate non-linear core correction treatment
     integer, dimension(:), pointer :: nlcc_ngv,nlcc_ngc !<number of valence and core gaussians describing NLCC 
     real(gp), dimension(:,:), pointer :: nlccpar    !< parameters for the non-linear core correction, if present
     real(gp), dimension(:,:), pointer :: ig_nlccpar !< parameters for the input NLCC
     integer :: symObj                               !< The symmetry object from ABINIT

     !! for abscalc with pawpatch
     integer, dimension(:), pointer ::  paw_NofL, paw_l, paw_nofchannels
     integer, dimension(:), pointer ::  paw_nofgaussians
     real(gp), dimension(:), pointer :: paw_Greal, paw_Gimag, paw_Gcoeffs
     real(gp), dimension(:), pointer :: paw_H_matrices, paw_S_matrices, paw_Sm1_matrices
     integer :: iat_absorber 

  end type atoms_data

!>  Structures of basis of gaussian functions
  type, public :: gaussian_basis
     integer :: nat,ncoeff,nshltot,nexpo
     integer, dimension(:), pointer :: nshell,ndoc,nam
     real(gp), dimension(:), pointer :: xp,psiat
     real(gp), dimension(:,:), pointer :: rxyz
  end type gaussian_basis

!>   Structures of basis of gaussian functions of the form exp(-a*r2)cos/sin(b*r2)
  type, public :: gaussian_basis_c
     integer :: nat,ncoeff,nshltot,nexpo
     integer, dimension(:), pointer :: nshell,ndoc,nam
     complex(gp), dimension(:), pointer :: expof,psiat
     real(gp), dimension(:,:), pointer :: rxyz
  end type gaussian_basis_c

!>   contains all array necessary to apply preconditioning projectors 
  type, public :: pcproj_data_type
     type(nonlocal_psp_descriptors) :: pc_nlpspd
     real(gp), pointer :: pc_proj(:)
     integer , pointer , dimension(:):: ilr_to_mproj, iproj_to_l
     real(gp) , pointer ::  iproj_to_ene(:)
     real(gp) , pointer ::  iproj_to_factor(:)
     integer, pointer :: iorbtolr(:)
     integer :: mprojtot
     type(gaussian_basis)  :: G          
     real(gp), pointer :: gaenes(:)
     real(gp) :: ecut_pc
     logical :: DistProjApply
  end type pcproj_data_type

!>   contains all array necessary to apply preconditioning projectors 
  type, public :: PAWproj_data_type
     type(nonlocal_psp_descriptors) :: paw_nlpspd

     integer , pointer , dimension(:):: iproj_to_paw_nchannels
     integer , pointer , dimension(:):: ilr_to_mproj, iproj_to_l
     integer , pointer , dimension(:):: iprojto_imatrixbeg

     integer :: mprojtot
     real(gp), pointer :: paw_proj(:)
     type(gaussian_basis_c)  :: G          
     integer, pointer :: iorbtolr(:)
     logical :: DistProjApply
  end type PAWproj_data_type


!> All the parameters which are important for describing the orbitals
!! Add also the objects related to k-points sampling, after symmetries applications
  type, public :: orbitals_data
     integer :: norb,norbp,norbu,norbd,nspin,nspinor,isorb
     integer :: npsidim_orbs,nkpts,nkptsp,iskpts,npsidim_comp
     real(gp) :: efermi,HLgap, eTS
     integer, dimension(:), pointer :: iokpt,ikptproc,isorb_par,ispot
     integer, dimension(:), pointer :: inwhichlocreg,onWhichMPI,inwhichlocregP
     integer, dimension(:,:), pointer :: norb_par
     real(wp), dimension(:), pointer :: eval
     real(gp), dimension(:), pointer :: occup,spinsgn,kwgts
     real(gp), dimension(:,:), pointer :: kpts
  end type orbitals_data

!> Contains the information needed for communicating the wavefunctions
!! between processors for the transposition
  type, public :: communications_arrays
     integer, dimension(:), pointer :: ncntd,ncntt,ndspld,ndsplt
     integer, dimension(:,:), pointer :: nvctr_par
  !integer,dimension(:,:,:,:),pointer:: nvctr_parLIN
  !integer, dimension(:), pointer :: ncntdLIN,ncnttLIN,ndspldLIN,ndspltLIN

  end type communications_arrays


!> Contains the pointers to be handled to control GPU information
!! Given that they are pointers on GPU address, they are C pointers
!! which take 8 bytes
!! So they are declared as kind=8 variables either if the GPU works in simple precision
!! Also other information concerning the GPU runs can be stored in this structure
  type, public :: GPU_pointers
     logical :: useDynamic,full_locham
     integer :: id_proc
     real(kind=8) :: keys,work1,work2,work3,rhopot,r,d
     real(kind=8) :: rhopot_down, rhopot_up
     real(kind=8) :: work1_i,work2_i,work3_i,d_i
     real(kind=8) :: pinned_in,pinned_out
     real(kind=8), dimension(:), pointer :: psi
     real(kind=8) :: psi_c,psi_f
     real(kind=8) :: psi_c_i,psi_f_i
     real(kind=8) :: psi_c_r,psi_f_r,psi_c_b,psi_f_b,psi_c_d,psi_f_d
     real(kind=8) :: psi_c_r_i,psi_f_r_i,psi_c_b_i,psi_f_b_i,psi_c_d_i,psi_f_d_i
     real(kind=8) :: keyg_c,keyg_f,keyv_c,keyv_f
     real(kind=8) :: context,queue
     real(gp), dimension(:,:), pointer :: ekin, epot !< values of the kinetic and potential energies to be passed to local_hamiltonian
     real(wp), dimension(:), pointer :: hpsi_ASYNC !<pointer to the wavefunction allocated in the case of asyncronous local_hamiltonian
  end type GPU_pointers

!> Contains all the descriptors necessary for splitting the calculation in different locregs 
  type,public:: local_zone_descriptors
    logical :: linear                         !< if true, use linear part of the code
    integer :: nlr                            !< Number of localization regions 
!    integer :: Lpsidimtot, lpsidimtot_der     !< Total dimension of the wavefunctions in the locregs, the same including the derivatives
    integer:: ndimpotisf                      !< total dimension of potential in isf (including exctX)
    integer :: Lnprojel                       !< Total number of projector elements
    real(gp), dimension(:,:),pointer :: rxyz  !< Centers for the locregs
    logical,dimension(:),pointer:: doHamAppl  !< if entry i is true, apply the Hamiltonian to orbitals in locreg i
    type(locreg_descriptors) :: Glr           !< Global region descriptors
    type(nonlocal_psp_descriptors) :: Gnlpspd !< Global nonlocal pseudopotential descriptors
    type(locreg_descriptors),dimension(:),pointer :: Llr                !< Local region descriptors (dimension = nlr)
    type(nonlocal_psp_descriptors),dimension(:), pointer :: Lnlpspd      !< Nonlocal pseudopotential descriptors for locreg (dimension = nlr)
  end type

!>  Used to restart a new DFT calculation or to save information 
!!  for post-treatment
  type, public :: restart_objects
     integer :: n1,n2,n3
     real(gp) :: hx_old,hy_old,hz_old
     real(wp), dimension(:), pointer :: psi 
     real(wp), dimension(:,:), pointer :: gaucoeffs
     real(gp), dimension(:,:), pointer :: rxyz_old,rxyz_new
!     type(locreg_descriptors) :: Glr
     type(local_zone_descriptors) :: Lzd
     type(gaussian_basis) :: gbd
     type(orbitals_data) :: orbs
     type(GPU_pointers) :: GPU
  end type restart_objects


!> Contains the work arrays needed for expressing wavefunction in real space
!!  with all the BC
  type, public :: workarr_sumrho
     integer :: nw1,nw2,nxc,nxf
     real(wp), dimension(:), pointer :: x_c,x_f,w1,w2
  end type workarr_sumrho


!> Contains the work arrays needed for hamiltonian application with all the BC
  type, public :: workarr_locham
     integer :: nw1,nw2,nxc,nyc,nxf1,nxf2,nxf3,nxf,nyf
     real(wp), dimension(:), pointer :: w1,w2
     !for the periodic BC case, these arrays substitute 
     !psifscf,psifscfk,psig,ww respectively
     real(wp), dimension(:,:), pointer :: x_c,y_c,x_f1,x_f2,x_f3,x_f,y_f
  end type workarr_locham


!> Contains the work arrays needed for th preconditioner with all the BC
!! Take different pointers depending on the boundary conditions
  type, public :: workarr_precond
     integer, dimension(:), pointer :: modul1,modul2,modul3
     real(wp), dimension(:), pointer :: psifscf,ww,x_f1,x_f2,x_f3,kern_k1,kern_k2,kern_k3
     real(wp), dimension(:,:), pointer :: af,bf,cf,ef
     real(wp), dimension(:,:,:), pointer :: xpsig_c,ypsig_c,x_c
     real(wp), dimension(:,:,:,:), pointer :: xpsig_f,ypsig_f,x_f,y_f
     real(wp), dimension(:,:,:,:,:), pointer :: z1,z3 ! work array for FFT
  end type workarr_precond


!> Contains the arguments needed for the application of the hamiltonian
  type, public :: lanczos_args
     !arguments for the hamiltonian
     integer :: iproc,nproc,ndimpot,nspin, in_iat_absorber, Labsorber
     real(gp) :: hx,hy,hz
     real(gp) :: ekin_sum,epot_sum,eexctX,eproj_sum,eSIC_DC
     type(atoms_data), pointer :: at
     type(orbitals_data), pointer :: orbs
     type(communications_arrays) :: comms
     type(nonlocal_psp_descriptors), pointer :: nlpspd
     type(local_zone_descriptors), pointer :: Lzd
     type(gaussian_basis), pointer :: Gabsorber    
     type(SIC_data), pointer :: SIC
     integer, dimension(:,:), pointer :: ngatherarr 
     real(gp), dimension(:,:),  pointer :: rxyz,radii_cf
     real(wp), dimension(:), pointer :: proj
     !real(wp), dimension(lr%wfd%nvctr_c+7*lr%wfd%nvctr_f,orbs%nspinor*orbs%norbp), pointer :: psi
     real(wp), dimension(:), pointer :: potential
     real(wp), dimension(:), pointer :: Gabs_coeffs
     !real(wp), dimension(lr%wfd%nvctr_c+7*lr%wfd%nvctr_f,orbs%nspinor*orbs%norbp) :: hpsi
     type(GPU_pointers), pointer :: GPU
     type(pcproj_data_type), pointer :: PPD
     type(pawproj_data_type), pointer :: PAWD
  end type lanczos_args


!> Contains the dimensions of some arrays.
  type,public:: arraySizes
      integer:: size_rhopot
      integer,dimension(4):: size_potxc
      integer:: size_rhocore
      integer:: size_pot_ion
      integer,dimension(3):: size_phnons
      integer,dimension(3):: size_irrzon
      integer:: size_pkernel
      integer:: size_pkernelseq
  end type

!> Contains the parameters needed for the point to point communications
!! for sumrho in the linear scaling version.
  type,public:: p2pCommsSumrho
    integer,dimension(:),pointer:: noverlaps, overlaps, istarr, istrarr
    real(8),dimension(:),pointer:: sendBuf, recvBuf
    integer,dimension(:,:,:),pointer:: comarr
    integer:: nsendBuf, nrecvBuf
    logical,dimension(:,:),pointer:: communComplete, computComplete
  end type p2pCommsSumrho

!> Contains the parameters neeed for the point to point communications
!! for gathering the potential (for the application of the Hamiltonian)
   type,public:: p2pCommsGatherPot
       integer,dimension(:),pointer:: noverlaps, overlaps
       integer,dimension(:,:),pointer:: ise3 ! starting / ending index of recvBuf in z dimension after communication (glocal coordinates)
       integer,dimension(:,:,:),pointer:: comarr
       real(8),dimension(:),pointer:: recvBuf
       integer:: nrecvBuf
       logical,dimension(:,:),pointer:: communComplete
   end type p2pCommsGatherPot

!> Contains the parameter needed for the point to point communication for
!! the orthonormlization.
   type,public:: p2pCommsOrthonormality
       integer:: nsendBuf, nrecvBuf, noverlapsmax, nrecv, nsend, nrecvtemp, nsendtemp, isoverlap, nstepoverlap
       integer,dimension(:),pointer:: noverlaps
       integer,dimension(:,:),pointer:: overlaps
       integer,dimension(:,:,:),pointer:: comarr
       real(8),dimension(:),pointer:: sendBuf, recvBuf
       logical,dimension(:,:),pointer:: communComplete
       integer,dimension(:,:),pointer:: requests
   end type p2pCommsOrthonormality


!> Contains the parameters for the communications of the derivative orbitals
!! to mathc their partition.
  type,public:: p2pCommsRepartition
      integer,dimension(:,:,:),pointer:: comarr
       logical,dimension(:,:),pointer:: communComplete
  end type p2pCommsRepartition

!! Contains the parameters for calculating the overlap matrix for the orthonormalization etc...
  type,public:: overlapParameters
      integer:: ndim_lphiovrlp, noverlapsmax, noverlapsmaxp
      integer,dimension(:),pointer:: noverlaps, indexExpand, indexExtract
      integer,dimension(:,:),pointer:: overlaps
      integer,dimension(:,:),pointer:: indexInRecvBuf
      integer,dimension(:,:),pointer:: indexInSendBuf
      type(locreg_descriptors),dimension(:,:),pointer:: olr
  end type overlapParameters


  type,public:: matrixLocalizationRegion
      integer:: norbinlr
      integer,dimension(:),pointer:: indexInGlobal
  end type matrixLocalizationRegion

  type,public:: p2pCommsOrthonormalityMatrix
      integer:: nrecvBuf, nsendBuf, nrecv, nsend
      integer,dimension(:),pointer:: noverlap, noverlapProc
      integer,dimension(:,:),pointer:: overlaps, indexInRecvBuf, overlapsProc, requests
      integer,dimension(:,:,:),pointer:: comarr, olrForExpansion
      real(8),dimension(:),pointer:: recvBuf, sendBuf
      logical,dimension(:,:),pointer:: communComplete
      type(matrixLocalizationRegion),dimension(:,:),pointer:: olr
  end type p2pCommsOrthonormalityMatrix

  type,public:: matrixMinimization
    type(matrixLocalizationRegion),dimension(:),pointer:: mlr
    integer:: norbmax ! maximal matrix size handled by a given process
    integer:: nlrp ! number of localization regions handled by a given process
    integer,dimension(:),pointer:: inWhichLocregExtracted
    integer,dimension(:),pointer:: inWhichLocregOnMPI
    integer,dimension(:),pointer:: indexInLocreg
  end type matrixMinimization

  type,public:: matrixDescriptors
      integer:: nvctr, nseg, nvctrmatmul, nsegmatmul, nseglinemax
      integer,dimension(:),pointer:: keyv, keyvmatmul, nsegline
      integer,dimension(:,:),pointer:: keyg, keygmatmul
      integer,dimension(:,:,:),pointer:: keygline
  end type matrixDescriptors

!> Contains all parameters for the basis with which we calculate the properties
!! like energy and forces. Since we may also use the derivative of the trace
!! minimizing orbitals, this basis may be larger than only the trace minimizing
!! orbitals. In case we don't use the derivatives, these parameters are identical
!! from those in lin%orbs etc.
type,public:: largeBasis
    type(communications_arrays):: comms, gcomms
    type(orbitals_data):: orbs, gorbs
    !type(local_zone_descriptors):: lzd
    type(p2pCommsRepartition):: comrp
    type(p2pCommsOrthonormality):: comon
    type(overlapParameters):: op
    type(p2pCommsGatherPot):: comgp
    type(matrixDescriptors):: mad
end type largeBasis



  !> Contains the parameters for the parallel input guess for the O(N) version.
  type,public:: inguessParameters
    integer:: nproc, norb, norbtot, norbtotPad, sizeWork, nvctrp, isorb
    integer,dimension(:),pointer:: norb_par, onWhichMPI, isorb_par, nvctrp_nz, sendcounts, senddispls, recvcounts, recvdispls
    !!type(matrixLocalizationRegion),dimension(:),pointer:: mlr
  end type inguessParameters

  type,public:: localizedDIISParameters
    integer:: is, isx, mis
    real(8),dimension(:),pointer:: phiHist, hphiHist
    real(8),dimension(:,:,:),pointer:: mat
    real(8):: trmin, trold
    logical:: switchSD
  end type localizedDIISParameters

  type,public:: mixrhopotDIISParameters
    integer:: is, isx, mis
    real(8),dimension(:),pointer:: rhopotHist, rhopotresHist
    real(8),dimension(:,:),pointer:: mat
  end type mixrhopotDIISParameters

  type,public:: linearInputGuess
      type(local_zone_descriptors):: lzdig, lzdGauss
      type(orbitals_data):: orbsig, orbsGauss
      type(p2pCommsOrthonormality):: comon
      type(overlapParameters):: op
      type(p2pCommsGatherPot):: comgp
      type(matrixDescriptors):: mad
  end type linearInputGuess

!> Contains all parameters related to the linear scaling version.
  type,public:: linearParameters
    integer:: DIISHistMin, DIISHistMax, nItBasisFirst, nItBasis, nItPrecond, nItCoeff 
    integer :: nItSCCWhenOptimizing, confPotOrder, norbsPerProcIG
    integer:: nItInguess, nlr, nLocregOverlap, nItOrtho, mixHist, methTransformOverlap, blocksize_pdgemm, blocksize_pdsyev
    integer:: correctionOrthoconstraint, nproc_pdsyev, nproc_pdgemm, memoryForCommunOverlapIG, nItOuterSCC, nItSCCWhenFixed
    real(8):: convCrit, alphaSD, alphaDIIS, startDIIS, convCritCoeff, alphaMixWhenFixed
    real(kind=8) :: alphaMixWhenOptimizing, convCritMix, convCritOrtho, fixBasis
    real(8):: FactorFixBasis, convCritMixOut, minimalFixBasis
    real(8),dimension(:),pointer:: potentialPrefac, locrad, lphiRestart, lphiold, lxi, transmat, lpsi, lhpsi
    real(8),dimension(:,:),pointer:: hamold
    type(orbitals_data):: orbs, gorbs
    type(communications_arrays):: comms, gcomms
    integer,dimension(:),pointer:: norbsPerType
    type(arraySizes):: as
    logical:: plotBasisFunctions, startWithSD, useDerivativeBasisFunctions, transformToGlobal
    character(len=4):: getCoeff, mixingMethod
    type(p2pCommsSumrho):: comsr
    type(p2pCommsGatherPot):: comgp
    type(largeBasis):: lb
    type(local_zone_descriptors):: lzd
    type(p2pCommsOrthonormality):: comon
    type(overlapParameters):: op
    type(linearInputGuess):: lig
    type(matrixDescriptors):: mad
    character(len=1):: locregShape
  end type linearParameters

!> Contains the arguments needed for the diis procedure
  type, public :: diis_objects
     logical :: switchSD
     integer :: idiistol,mids,ids,idsx
     real(gp) :: energy_min,energy_old,energy,alpha,alpha_max
     real(tp), dimension(:), pointer :: psidst
     real(tp), dimension(:), pointer :: hpsidst
     real(tp), dimension(:,:,:,:,:,:), pointer :: ads
  end type diis_objects

!> Contains the information needed for the preconditioner
  type, public :: precond_data
    integer :: confPotOrder                           !> The order of the algebraic expression for Confinement potential
    integer :: ncong                                  !> Number of CG iterations for the preconditioning equation
    logical, dimension(:), pointer :: withConfPot     !> Use confinement potentials
    real(8), dimension(:), pointer :: potentialPrefac !> Prefactor for the potential: Prefac * f(r) 
  end type precond_data

!> Information for the confining potential to be used in TMB scheme
!! The potential is supposed to be defined as prefac*(r-rC)**potorder
  type, public :: confpot_data
     integer :: potorder !< order of the confining potential
     integer, dimension(3) :: ioffset !< offset for the coordinates of potential lr in global region
     real(gp) :: prefac !< prefactor
     real(gp), dimension(3) :: hh !< grid spacings in ISF grid
     real(gp), dimension(3) :: rxyzConf !< confining potential center in global coordinates
  end type confpot_data

contains


!> Allocate diis objects
  subroutine allocate_diis_objects(idsx,alphadiis,npsidim,nkptsp,nspinor,diis,subname) !n(m)
    use module_base
    implicit none
    character(len=*), intent(in) :: subname
    integer, intent(in) :: idsx,npsidim,nkptsp,nspinor !n(m)
    real(gp), intent(in) :: alphadiis
    type(diis_objects), intent(inout) :: diis
    !local variables
    integer :: i_stat,ncplx,ngroup

    !calculate the number of complex components
    if (nspinor > 1) then
       ncplx=2
    else
       ncplx=1
    end if

    !always better to allow real combination of the wavefunctions
    ncplx=1

    !add the possibility of more than one diis group
    ngroup=1

    allocate(diis%psidst(npsidim*idsx+ndebug),stat=i_stat)
    call memocc(i_stat,diis%psidst,'psidst',subname)
    allocate(diis%hpsidst(npsidim*idsx+ndebug),stat=i_stat)
    call memocc(i_stat,diis%hpsidst,'hpsidst',subname)
    allocate(diis%ads(ncplx,idsx+1,idsx+1,ngroup,nkptsp,1+ndebug),stat=i_stat)
    call memocc(i_stat,diis%ads,'ads',subname)
    call to_zero(nkptsp*ncplx*ngroup*(idsx+1)**2,diis%ads(1,1,1,1,1,1))

    !initialize scalar variables
    !diis initialisation variables
    diis%alpha=alphadiis
    diis%alpha_max=alphadiis
    diis%energy=1.d10
    !minimum value of the energy during the minimisation procedure
    diis%energy_min=1.d10
    !previous value already fulfilled
    diis%energy_old=diis%energy
    !local variable for the diis history
    diis%idsx=idsx
    !logical control variable for switch DIIS-SD
    diis%switchSD=.false.
    

  END SUBROUTINE allocate_diis_objects


!> De-Allocate diis objects
  subroutine deallocate_diis_objects(diis,subname)
    use module_base
    implicit none
    character(len=*), intent(in) :: subname
    type(diis_objects), intent(inout) :: diis
    !local variables
    integer :: i_all,i_stat

    i_all=-product(shape(diis%psidst))*kind(diis%psidst)
    deallocate(diis%psidst,stat=i_stat)
    call memocc(i_stat,i_all,'psidst',subname)
    i_all=-product(shape(diis%hpsidst))*kind(diis%hpsidst)
    deallocate(diis%hpsidst,stat=i_stat)
    call memocc(i_stat,i_all,'hpsidst',subname)
    i_all=-product(shape(diis%ads))*kind(diis%ads)
    deallocate(diis%ads,stat=i_stat)
    call memocc(i_stat,i_all,'ads',subname)

  END SUBROUTINE deallocate_diis_objects


!!$!> Allocate communications_arrays
!!$  subroutine allocate_comms(nproc,orbs,comms,subname)
!!$    use module_base
!!$    implicit none
!!$    character(len=*), intent(in) :: subname
!!$    integer, intent(in) :: nproc
!!$    type(orbitals_data), intent(in) :: orbs
!!$    type(communications_arrays), intent(out) :: comms
!!$    !local variables
!!$    integer :: i_stat
!!$
!!$    allocate(comms%nvctr_par(0:nproc-1,orbs%nkptsp+ndebug),stat=i_stat)
!!$    call memocc(i_stat,comms%nvctr_par,'nvctr_par',subname)
!!$    allocate(comms%ncntd(0:nproc-1+ndebug),stat=i_stat)
!!$    call memocc(i_stat,comms%ncntd,'ncntd',subname)
!!$    allocate(comms%ncntt(0:nproc-1+ndebug),stat=i_stat)
!!$    call memocc(i_stat,comms%ncntt,'ncntt',subname)
!!$    allocate(comms%ndspld(0:nproc-1+ndebug),stat=i_stat)
!!$    call memocc(i_stat,comms%ndspld,'ndspld',subname)
!!$    allocate(comms%ndsplt(0:nproc-1+ndebug),stat=i_stat)
!!$    call memocc(i_stat,comms%ndsplt,'ndsplt',subname)
!!$  END SUBROUTINE allocate_comms


!> De-Allocate communications_arrays
  subroutine deallocate_comms(comms,subname)
    use module_base
    implicit none
    character(len=*), intent(in) :: subname
    type(communications_arrays), intent(inout) :: comms
    !local variables
    integer :: i_all,i_stat

    i_all=-product(shape(comms%nvctr_par))*kind(comms%nvctr_par)
    deallocate(comms%nvctr_par,stat=i_stat)
    call memocc(i_stat,i_all,'nvctr_par',subname)
    i_all=-product(shape(comms%ncntd))*kind(comms%ncntd)
    deallocate(comms%ncntd,stat=i_stat)
    call memocc(i_stat,i_all,'ncntd',subname)
    i_all=-product(shape(comms%ncntt))*kind(comms%ncntt)
    deallocate(comms%ncntt,stat=i_stat)
    call memocc(i_stat,i_all,'ncntt',subname)
    i_all=-product(shape(comms%ndspld))*kind(comms%ndspld)
    deallocate(comms%ndspld,stat=i_stat)
    call memocc(i_stat,i_all,'ndspld',subname)
    i_all=-product(shape(comms%ndsplt))*kind(comms%ndsplt)
    deallocate(comms%ndsplt,stat=i_stat)
    call memocc(i_stat,i_all,'ndsplt',subname)
  END SUBROUTINE deallocate_comms


  subroutine deallocate_abscalc_input(in, subname)
    use module_base
    implicit none
    type(input_variables) :: in
    character(len=*), intent(in) :: subname

    !local variables
    integer :: i_all,i_stat

    i_all=-product(shape(in%Gabs_coeffs))*kind(in%Gabs_coeffs)
    deallocate(in%Gabs_coeffs, stat=i_stat)
    call memocc(i_stat,i_all,'in%Gabs_coeffs',subname)

  END SUBROUTINE deallocate_abscalc_input


!> De-Allocate orbitals data structure, except eval pointer
!! which is not allocated in the orbitals_descriptor routine
subroutine deallocate_orbs(orbs,subname)
  use module_base
  implicit none
    character(len=*), intent(in) :: subname
    type(orbitals_data), intent(inout) :: orbs
    !local variables
    integer :: i_all,i_stat

    i_all=-product(shape(orbs%norb_par))*kind(orbs%norb_par)
    deallocate(orbs%norb_par,stat=i_stat)
    call memocc(i_stat,i_all,'orbs%norb_par',subname)
    i_all=-product(shape(orbs%occup))*kind(orbs%occup)
    deallocate(orbs%occup,stat=i_stat)
    call memocc(i_stat,i_all,'orbs%occup',subname)
    i_all=-product(shape(orbs%spinsgn))*kind(orbs%spinsgn)
    deallocate(orbs%spinsgn,stat=i_stat)
    call memocc(i_stat,i_all,'orbs%spinsgn',subname)
    i_all=-product(shape(orbs%kpts))*kind(orbs%kpts)
    deallocate(orbs%kpts,stat=i_stat)
    call memocc(i_stat,i_all,'orbs%kpts',subname)
    i_all=-product(shape(orbs%kwgts))*kind(orbs%kwgts)
    deallocate(orbs%kwgts,stat=i_stat)
    call memocc(i_stat,i_all,'orbs%kwgts',subname)
    i_all=-product(shape(orbs%iokpt))*kind(orbs%iokpt)
    deallocate(orbs%iokpt,stat=i_stat)
    call memocc(i_stat,i_all,'orbs%iokpt',subname)
    i_all=-product(shape(orbs%ikptproc))*kind(orbs%ikptproc)
    deallocate(orbs%ikptproc,stat=i_stat)
    call memocc(i_stat,i_all,'ikptproc',subname)
    i_all=-product(shape(orbs%inwhichlocreg))*kind(orbs%inwhichlocreg)
    deallocate(orbs%inwhichlocreg,stat=i_stat)
    call memocc(i_stat,i_all,'orbs%inwhichlocreg',subname)
!    if (associated(orbs%inwhichlocregP)) then
!       i_all=-product(shape(orbs%inwhichlocregP))*kind(orbs%inwhichlocregP)
!       deallocate(orbs%inwhichlocregP,stat=i_stat)
!       call memocc(i_stat,i_all,'orbs%inwhichlocregP',subname)
!    end if
    i_all=-product(shape(orbs%isorb_par))*kind(orbs%isorb_par)
    deallocate(orbs%isorb_par,stat=i_stat)
    call memocc(i_stat,i_all,'orbs%isorb_par',subname)
    i_all=-product(shape(orbs%onWhichMPI))*kind(orbs%onWhichMPI)
    deallocate(orbs%onWhichMPI,stat=i_stat)
    call memocc(i_stat,i_all,'orbs%onWhichMPI',subname)
    if (associated(orbs%ispot)) then
       i_all=-product(shape(orbs%ispot))*kind(orbs%ispot)
       deallocate(orbs%ispot,stat=i_stat)
       call memocc(i_stat,i_all,'orbs%ispot',subname)
    end if

END SUBROUTINE deallocate_orbs


!> Allocate and nullify restart objects
  subroutine init_restart_objects(iproc,iacceleration,atoms,rst,subname)
    use module_base
    implicit none
    !Arguments
    character(len=*), intent(in) :: subname
    integer, intent(in) :: iproc,iacceleration
    type(atoms_data), intent(in) :: atoms
    type(restart_objects), intent(out) :: rst
    !local variables
    integer :: i_stat

    !allocate pointers
    allocate(rst%rxyz_new(3,atoms%nat+ndebug),stat=i_stat)
    call memocc(i_stat,rst%rxyz_new,'rxyz_new',subname)
    allocate(rst%rxyz_old(3,atoms%nat+ndebug),stat=i_stat)
    call memocc(i_stat,rst%rxyz_old,'rxyz_old',subname)

    !nullify unallocated pointers
    nullify(rst%psi)
    nullify(rst%orbs%eval)

    nullify(rst%gaucoeffs)

    nullify(rst%Lzd%Glr%wfd%keyg)
    nullify(rst%Lzd%Glr%wfd%keyv)

    nullify(rst%gbd%nshell)
    nullify(rst%gbd%ndoc)
    nullify(rst%gbd%nam)
    nullify(rst%gbd%xp)
    nullify(rst%gbd%psiat)
    nullify(rst%gbd%rxyz)

    !initialise the acceleration strategy if required
    call init_material_acceleration(iproc,iacceleration,rst%GPU)

  END SUBROUTINE init_restart_objects


!>  De-Allocate restart_objects
  subroutine free_restart_objects(rst,subname)
    use module_base
    implicit none
    character(len=*), intent(in) :: subname
    type(restart_objects) :: rst
    !local variables
    integer :: i_all,i_stat

    call deallocate_wfd(rst%Lzd%Glr%wfd,subname)

    if (associated(rst%psi)) then
       i_all=-product(shape(rst%psi))*kind(rst%psi)
       deallocate(rst%psi,stat=i_stat)
       call memocc(i_stat,i_all,'psi',subname)
    end if

    if (associated(rst%orbs%eval)) then
       i_all=-product(shape(rst%orbs%eval))*kind(rst%orbs%eval)
       deallocate(rst%orbs%eval,stat=i_stat)
       call memocc(i_stat,i_all,'eval',subname)
    end if

    if (associated(rst%rxyz_old)) then
       i_all=-product(shape(rst%rxyz_old))*kind(rst%rxyz_old)
       deallocate(rst%rxyz_old,stat=i_stat)
       call memocc(i_stat,i_all,'rxyz_old',subname)
    end if

    if (associated(rst%rxyz_new)) then
       i_all=-product(shape(rst%rxyz_new))*kind(rst%rxyz_new)
       deallocate(rst%rxyz_new,stat=i_stat)
       call memocc(i_stat,i_all,'rxyz_new',subname)
    end if

    !The gaussian basis descriptors are always allocated together
    !with the gaussian coefficients
    if (associated(rst%gbd%rxyz)) then
       nullify(rst%gbd%rxyz)
       call deallocate_gwf(rst%gbd,subname)
    end if

    if (associated(rst%gaucoeffs)) then
       i_all=-product(shape(rst%gaucoeffs))*kind(rst%gaucoeffs)
       deallocate(rst%gaucoeffs,stat=i_stat)
       call memocc(i_stat,i_all,'gaucoeffs',subname)
    end if

    !finalise the material accelearion usage
    call release_material_acceleration(rst%GPU)

  END SUBROUTINE free_restart_objects


!> Allocate wavefunctions_descriptors
  subroutine allocate_wfd(wfd,subname)
    use module_base
    implicit none
    type(wavefunctions_descriptors), intent(inout) :: wfd
    character(len=*), intent(in) :: subname
    !local variables
    integer :: i_stat

    allocate(wfd%keyg(2,wfd%nseg_c+wfd%nseg_f+ndebug),stat=i_stat)
    call memocc(i_stat,wfd%keyg,'keyg',subname)
    allocate(wfd%keyv(wfd%nseg_c+wfd%nseg_f+ndebug),stat=i_stat)
    call memocc(i_stat,wfd%keyv,'keyv',subname)

  END SUBROUTINE allocate_wfd


!> De-Allocate wavefunctions_descriptors
  subroutine deallocate_wfd(wfd,subname)
    use module_base
    implicit none
    type(wavefunctions_descriptors) :: wfd
    character(len=*), intent(in) :: subname
    !local variables
    integer :: i_all,i_stat

    if (associated(wfd%keyg)) then
       i_all=-product(shape(wfd%keyg))*kind(wfd%keyg)
       deallocate(wfd%keyg,stat=i_stat)
       call memocc(i_stat,i_all,'wfd%keyg',subname)
    end if
    if (associated(wfd%keyv)) then
       i_all=-product(shape(wfd%keyv))*kind(wfd%keyv)
       deallocate(wfd%keyv,stat=i_stat)
       call memocc(i_stat,i_all,'wfd%keyv',subname)
    end if
  END SUBROUTINE deallocate_wfd

  subroutine deallocate_rho_descriptors(rhodsc,subname)
    use module_base
    implicit none
    type(rho_descriptors) :: rhodsc
    character(len=*), intent(in) :: subname
    !local variables
    integer :: i_all,i_stat

    if (associated(rhodsc%spkey))then
       i_all=-product(shape(rhodsc%spkey))*kind(rhodsc%spkey)
       deallocate(rhodsc%spkey,stat=i_stat)
       call memocc(i_stat,i_all,'spkey',subname)
    end if
    if (associated(rhodsc%dpkey))then
       i_all=-product(shape(rhodsc%dpkey))*kind(rhodsc%dpkey)
       deallocate(rhodsc%dpkey,stat=i_stat)
       call memocc(i_stat,i_all,'dpkey',subname)
    end if
    if (associated(rhodsc%cseg_b))then
       i_all=-product(shape(rhodsc%cseg_b))*kind(rhodsc%cseg_b)
       deallocate(rhodsc%cseg_b,stat=i_stat)
       call memocc(i_stat,i_all,'csegb',subname)
    end if
    if (associated(rhodsc%fseg_b))then
       i_all=-product(shape(rhodsc%fseg_b))*kind(rhodsc%fseg_b)
       deallocate(rhodsc%fseg_b,stat=i_stat)
       call memocc(i_stat,i_all,'fsegb',subname)
    end if

  end subroutine deallocate_rho_descriptors


!> De-Allocate gaussian_basis type
  subroutine deallocate_gwf(G,subname)
    use module_base
    implicit none
    type(gaussian_basis) :: G
    character(len=*), intent(in) :: subname
    !local variables
    integer :: i_all,i_stat

    !normally positions should be deallocated outside
    
    i_all=-product(shape(G%ndoc))*kind(G%ndoc)
    deallocate(G%ndoc,stat=i_stat)
    call memocc(i_stat,i_all,'ndoc',subname)
    i_all=-product(shape(G%nam))*kind(G%nam)
    deallocate(G%nam,stat=i_stat)
    call memocc(i_stat,i_all,'nam',subname)
    i_all=-product(shape(G%nshell))*kind(G%nshell)
    deallocate(G%nshell,stat=i_stat)
    call memocc(i_stat,i_all,'nshell',subname)
    i_all=-product(shape(G%psiat))*kind(G%psiat)
    deallocate(G%psiat,stat=i_stat)
    call memocc(i_stat,i_all,'psiat',subname)
    i_all=-product(shape(G%xp))*kind(G%xp)
    deallocate(G%xp,stat=i_stat)
    call memocc(i_stat,i_all,'xp',subname)

  END SUBROUTINE deallocate_gwf




!>   De-Allocate gaussian_basis type

  subroutine deallocate_gwf_c(G,subname)
    use module_base
    implicit none
    type(gaussian_basis_c) :: G
    character(len=*), intent(in) :: subname
    !local variables
    integer :: i_all,i_stat

    !normally positions should be deallocated outside
    
    i_all=-product(shape(G%ndoc))*kind(G%ndoc)
    deallocate(G%ndoc,stat=i_stat)
    call memocc(i_stat,i_all,'G%ndoc',subname)
    i_all=-product(shape(G%nam))*kind(G%nam)
    deallocate(G%nam,stat=i_stat)
    call memocc(i_stat,i_all,'nam',subname)
    i_all=-product(shape(G%nshell))*kind(G%nshell)
    deallocate(G%nshell,stat=i_stat)
    call memocc(i_stat,i_all,'G%nshell',subname)
    i_all=-product(shape(G%psiat))*kind(G%psiat)
    deallocate(G%psiat,stat=i_stat)
    call memocc(i_stat,i_all,'G%psiat',subname)

    i_all=-product(shape(G%expof))*kind(G%expof)
    deallocate(G%expof,stat=i_stat)
    call memocc(i_stat,i_all,'G%expof',subname)

    i_all=-product(shape(G%rxyz))*kind(G%rxyz)
    deallocate(G%rxyz,stat=i_stat)
    call memocc(i_stat,i_all,'G%rxyz',subname)

  END SUBROUTINE 






!> De-Allocate convolutions_bounds type, depending of the geocode and the hybrid_on
  subroutine deallocate_bounds(geocode,hybrid_on,bounds,subname)
    use module_base
    implicit none
    character(len=1), intent(in) :: geocode
    logical, intent(in) :: hybrid_on 
    type(convolutions_bounds) :: bounds
    character(len=*), intent(in) :: subname
    !local variables
    integer :: i_all,i_stat

    if ((geocode == 'P' .and. hybrid_on) .or. geocode == 'F') then 
       i_all=-product(shape(bounds%kb%ibyz_f))*kind(bounds%kb%ibyz_f)
       deallocate(bounds%kb%ibyz_f,stat=i_stat)
       call memocc(i_stat,i_all,'bounds%kb%ibyz_f',subname)
       i_all=-product(shape(bounds%kb%ibxz_f))*kind(bounds%kb%ibxz_f)
       deallocate(bounds%kb%ibxz_f,stat=i_stat)
       call memocc(i_stat,i_all,'bounds%kb%ibxz_f',subname)
       i_all=-product(shape(bounds%kb%ibxy_f))*kind(bounds%kb%ibxy_f)
       deallocate(bounds%kb%ibxy_f,stat=i_stat)
       call memocc(i_stat,i_all,'bounds%kb%ibxy_f',subname)

       i_all=-product(shape(bounds%sb%ibxy_ff))*kind(bounds%sb%ibxy_ff)
       deallocate(bounds%sb%ibxy_ff,stat=i_stat)
       call memocc(i_stat,i_all,'bounds%sb%ibxy_ff',subname)
       i_all=-product(shape(bounds%sb%ibzzx_f))*kind(bounds%sb%ibzzx_f)
       deallocate(bounds%sb%ibzzx_f,stat=i_stat)
       call memocc(i_stat,i_all,'bounds%sb%ibzzx_f',subname)
       i_all=-product(shape(bounds%sb%ibyyzz_f))*kind(bounds%sb%ibyyzz_f)
       deallocate(bounds%sb%ibyyzz_f,stat=i_stat)
       call memocc(i_stat,i_all,'bounds%sb%ibyyzz_f',subname)
       i_all=-product(shape(bounds%gb%ibyz_ff))*kind(bounds%gb%ibyz_ff)
       deallocate(bounds%gb%ibyz_ff,stat=i_stat)

       call memocc(i_stat,i_all,'bounds%gb%ibyz_ff',subname)
       i_all=-product(shape(bounds%gb%ibzxx_f))*kind(bounds%gb%ibzxx_f)
       deallocate(bounds%gb%ibzxx_f,stat=i_stat)
       call memocc(i_stat,i_all,'bounds%gb%ibzxx_f',subname)
       i_all=-product(shape(bounds%gb%ibxxyy_f))*kind(bounds%gb%ibxxyy_f)
       deallocate(bounds%gb%ibxxyy_f,stat=i_stat)
       call memocc(i_stat,i_all,'bounds%gb%ibxxyy_f',subname)
    end if

    !the arrays which are needed only for free BC
    if (geocode == 'F') then
       i_all=-product(shape(bounds%kb%ibyz_c))*kind(bounds%kb%ibyz_c)
       deallocate(bounds%kb%ibyz_c,stat=i_stat)
       call memocc(i_stat,i_all,'bounds%kb%ibyz_c',subname)
       i_all=-product(shape(bounds%kb%ibxz_c))*kind(bounds%kb%ibxz_c)
       deallocate(bounds%kb%ibxz_c,stat=i_stat)
       call memocc(i_stat,i_all,'bounds%kb%ibxz_c',subname)
       i_all=-product(shape(bounds%kb%ibxy_c))*kind(bounds%kb%ibxy_c)
       deallocate(bounds%kb%ibxy_c,stat=i_stat)
       call memocc(i_stat,i_all,'bounds%kb%ibxy_c',subname)
       i_all=-product(shape(bounds%sb%ibzzx_c))*kind(bounds%sb%ibzzx_c)
       deallocate(bounds%sb%ibzzx_c,stat=i_stat)

       call memocc(i_stat,i_all,'bounds%sb%ibzzx_c',subname)
       i_all=-product(shape(bounds%sb%ibyyzz_c))*kind(bounds%sb%ibyyzz_c)
       deallocate(bounds%sb%ibyyzz_c,stat=i_stat)
       call memocc(i_stat,i_all,'bounds%sb%ibyyzz_c',subname)
       i_all=-product(shape(bounds%gb%ibzxx_c))*kind(bounds%gb%ibzxx_c)
       deallocate(bounds%gb%ibzxx_c,stat=i_stat)
       call memocc(i_stat,i_all,'bounds%gb%ibzxx_c',subname)
       i_all=-product(shape(bounds%gb%ibxxyy_c))*kind(bounds%gb%ibxxyy_c)
       deallocate(bounds%gb%ibxxyy_c,stat=i_stat)
       call memocc(i_stat,i_all,'bounds%gb%ibxxyy_c',subname)

       i_all=-product(shape(bounds%ibyyzz_r))*kind(bounds%ibyyzz_r)
       deallocate(bounds%ibyyzz_r,stat=i_stat)
       call memocc(i_stat,i_all,'bounds%ibyyzz_r',subname)
    end if

  END SUBROUTINE deallocate_bounds


  subroutine deallocate_lr(lr,subname)
    use module_base
    character(len=*), intent(in) :: subname
    type(locreg_descriptors) :: lr
    integer :: i_all,i_stat

    call deallocate_wfd(lr%wfd,subname)

    call deallocate_bounds(lr%geocode,lr%hybrid_on,lr%bounds,subname)
    i_all=-product(shape(lr%projflg)*kind(lr%projflg))
    deallocate(lr%projflg,stat=i_stat)
    call memocc(i_stat,i_all,'lr%projflg',subname)

  END SUBROUTINE deallocate_lr

  subroutine deallocate_Lzd(Lzd,subname)
    use module_base
    character(len=*), intent(in) :: subname
    type(local_zone_descriptors) :: Lzd
    integer :: i_all,i_stat,ilr

!   nullify the bounds of Glr
    if ((Lzd%Glr%geocode == 'P' .and. Lzd%Glr%hybrid_on) .or. Lzd%Glr%geocode == 'F') then
       nullify(Lzd%Glr%bounds%kb%ibyz_f)
       nullify(Lzd%Glr%bounds%kb%ibxz_f)
       nullify(Lzd%Glr%bounds%kb%ibxy_f)
       nullify(Lzd%Glr%bounds%sb%ibxy_ff)
       nullify(Lzd%Glr%bounds%sb%ibzzx_f)
       nullify(Lzd%Glr%bounds%sb%ibyyzz_f)
       nullify(Lzd%Glr%bounds%gb%ibyz_ff)
       nullify(Lzd%Glr%bounds%gb%ibzxx_f)
       nullify(Lzd%Glr%bounds%gb%ibxxyy_f)
    end if
    !the arrays which are needed only for free BC
    if (Lzd%Glr%geocode == 'F') then
       nullify(Lzd%Glr%bounds%kb%ibyz_c)
       nullify(Lzd%Glr%bounds%kb%ibxz_c)
       nullify(Lzd%Glr%bounds%kb%ibxy_c)
       nullify(Lzd%Glr%bounds%sb%ibzzx_c)
       nullify(Lzd%Glr%bounds%sb%ibyyzz_c)
       nullify(Lzd%Glr%bounds%gb%ibzxx_c)
       nullify(Lzd%Glr%bounds%gb%ibxxyy_c)
       nullify(Lzd%Glr%bounds%ibyyzz_r)
    end if

! nullify the wfd of Glr
   nullify(Lzd%Glr%wfd%keyg)
   nullify(Lzd%Glr%wfd%keyv)

! nullify the Gnlpspd
   call deallocate_proj_descr(Lzd%Gnlpspd,subname)
!!$   nullify(Lzd%Gnlpspd%nvctr_p)
!!$   nullify(Lzd%Gnlpspd%nseg_p)
!!$   nullify(Lzd%Gnlpspd%keyv_p)
!!$   nullify(Lzd%Gnlpspd%keyg_p)
!!$   nullify(Lzd%Gnlpspd%nboxp_c)
!!$   nullify(Lzd%Gnlpspd%nboxp_f)
 
!Now destroy the Llr
    do ilr = 1, Lzd%nlr 
       call deallocate_lr(Lzd%Llr(ilr),subname)
       call deallocate_Lnlpspd(Lzd%Lnlpspd(ilr),subname)
    end do
     nullify(Lzd%Llr)
     nullify(Lzd%Lnlpspd)

  END SUBROUTINE deallocate_Lzd


  function input_psi_names(id)
    integer, intent(in) :: id
    character(len = 14) :: input_psi_names

    select case(id)
    case(INPUT_PSI_EMPTY)
       write(input_psi_names, "(A)") "empty"
    case(INPUT_PSI_RANDOM)
       write(input_psi_names, "(A)") "random"
    case(INPUT_PSI_CP2K)
       write(input_psi_names, "(A)") "CP2K"
    case(INPUT_PSI_LCAO)
       write(input_psi_names, "(A)") "LCAO"
    case(INPUT_PSI_MEMORY_WVL)
       write(input_psi_names, "(A)") "wvl. in mem."
    case(INPUT_PSI_DISK_WVL)
       write(input_psi_names, "(A)") "wvl. on disk"
    case(INPUT_PSI_LCAO_GAUSS)
       write(input_psi_names, "(A)") "LCAO + gauss."
    case(INPUT_PSI_MEMORY_GAUSS)
       write(input_psi_names, "(A)") "gauss. in mem."
    case(INPUT_PSI_DISK_GAUSS)
       write(input_psi_names, "(A)") "gauss. on disk"
    case default
       write(input_psi_names, "(A)") "Error"
    end select
  end function input_psi_names

  subroutine input_psi_help()
    integer :: i

    write(*, "(1x,A)") "Available values of inputPsiId are:"
    do i = 1, size(input_psi_values)
       write(*, "(1x,A,I5,A,A)") " | ", input_psi_values(i), &
            & " - ", input_psi_names(input_psi_values(i))
    end do
  end subroutine input_psi_help

  function input_psi_validate(id)
    integer, intent(in) :: id
    logical :: input_psi_validate

    integer :: i

    input_psi_validate = .false.
    do i = 1, size(input_psi_values)
       if (id == input_psi_values(i)) then
          input_psi_validate = .true.
          return
       end if
    end do
  end function input_psi_validate

  subroutine output_wf_format_help()
    integer :: i

    write(*, "(1x,A)") "Available values of output_wf are:"
    do i = 0, size(wf_format_names) - 1
       write(*, "(1x,A,I5,A,A)") " | ", i, &
            & " - ", wf_format_names(i)
    end do
  end subroutine output_wf_format_help

  function output_wf_format_validate(id)
    integer, intent(in) :: id
    logical :: output_wf_format_validate

    output_wf_format_validate = (id >= 0 .and. id < size(wf_format_names))
  end function output_wf_format_validate

  subroutine output_denspot_help()
    integer :: i, j

    write(*, "(1x,A)") "Available values of output_denspot are:"
    do i = 0, size(output_denspot_format_names) - 1
       do j = 0, size(output_denspot_names) - 1
          if (j == 0 .and. i == 0) then
             write(*, "(1x,A,I5,A,A,A)") " | ", i * 10 + j, &
                  & " - ", trim(output_denspot_names(j)), "."
          else if (j /= 0) then
             write(*, "(1x,A,I5,A,A,A,A,A)") " | ", i * 10 + j, &
                  & " - ", trim(output_denspot_names(j)), &
                  & " in ", trim(output_denspot_format_names(i)), " format."
          end if
       end do
    end do
  end subroutine output_denspot_help

  function output_denspot_validate(id, fid)
    integer, intent(in) :: id, fid
    logical :: output_denspot_validate

    output_denspot_validate = (id >= 0 .and. id < size(output_denspot_names)) .and. &
         & (fid >= 0 .and. fid < size(output_denspot_format_names))
  end function output_denspot_validate
!!
  subroutine deallocate_pawproj_data(pawproj_data,subname)
    use module_base
    implicit none
    character(len=*), intent(in) :: subname
    type(pawproj_data_type), intent(inout) :: pawproj_data
    !local variables
    integer :: i_all,i_stat
    if(associated(pawproj_data%paw_proj)) then

       i_all=-product(shape(  pawproj_data% paw_proj ))*kind( pawproj_data% paw_proj  )
       deallocate(pawproj_data%  paw_proj  ,stat=i_stat)
       call memocc(i_stat,i_all,'paw_proj',subname)

       i_all=-product(shape( pawproj_data%ilr_to_mproj   ))*kind(pawproj_data% ilr_to_mproj   )
       deallocate( pawproj_data% ilr_to_mproj  ,stat=i_stat)
       call memocc(i_stat,i_all,'ilr_to_mproj',subname)

       i_all=-product(shape( pawproj_data% iproj_to_l  ))*kind( pawproj_data% iproj_to_l  )
       deallocate(pawproj_data%  iproj_to_l  ,stat=i_stat)
       call memocc(i_stat,i_all,'iproj_to_l',subname)

       i_all=-product(shape( pawproj_data% iproj_to_paw_nchannels  ))*kind( pawproj_data% iproj_to_paw_nchannels  )
       deallocate(pawproj_data%  iproj_to_paw_nchannels  ,stat=i_stat)
       call memocc(i_stat,i_all,'iproj_to_paw_nchannels',subname)

       i_all=-product(shape( pawproj_data% iprojto_imatrixbeg  ))*kind( pawproj_data% iprojto_imatrixbeg  )
       deallocate(pawproj_data%  iprojto_imatrixbeg  ,stat=i_stat)
       call memocc(i_stat,i_all,'iorbto_imatrixbeg',subname)

       i_all=-product(shape( pawproj_data% iorbtolr   ))*kind( pawproj_data% iorbtolr  )
       deallocate(pawproj_data%  iorbtolr  ,stat=i_stat)
       call memocc(i_stat,i_all,'iorbtolr',subname)

       call deallocate_proj_descr(pawproj_data%paw_nlpspd,subname)
!!$       i_all=-product(shape(pawproj_data%paw_nlpspd%nboxp_c))*kind(pawproj_data%paw_nlpspd%nboxp_c)
!!$       deallocate(pawproj_data%paw_nlpspd%nboxp_c,stat=i_stat)
!!$       call memocc(i_stat,i_all,'nboxp_c',subname)
!!$       i_all=-product(shape(pawproj_data%paw_nlpspd%nboxp_f))*kind(pawproj_data%paw_nlpspd%nboxp_f)
!!$       deallocate(pawproj_data%paw_nlpspd%nboxp_f,stat=i_stat)
!!$       call memocc(i_stat,i_all,'nboxp_f',subname)
!!$       i_all=-product(shape(pawproj_data%paw_nlpspd%keyg_p))*kind(pawproj_data%paw_nlpspd%keyg_p)
!!$       deallocate(pawproj_data%paw_nlpspd%keyg_p,stat=i_stat)
!!$       call memocc(i_stat,i_all,'keyg_p',subname)
!!$       i_all=-product(shape(pawproj_data%paw_nlpspd%keyv_p))*kind(pawproj_data%paw_nlpspd%keyv_p)
!!$       deallocate(pawproj_data%paw_nlpspd%keyv_p,stat=i_stat)
!!$       call memocc(i_stat,i_all,'keyv_p',subname)
!!$       i_all=-product(shape(pawproj_data%paw_nlpspd%nvctr_p))*kind(pawproj_data%paw_nlpspd%nvctr_p)
!!$       deallocate(pawproj_data%paw_nlpspd%nvctr_p,stat=i_stat)
!!$       call memocc(i_stat,i_all,'nvctr_p',subname)
!!$       i_all=-product(shape(pawproj_data%paw_nlpspd%nseg_p))*kind(pawproj_data%paw_nlpspd%nseg_p)
!!$       deallocate(pawproj_data%paw_nlpspd%nseg_p,stat=i_stat)
!!$       call memocc(i_stat,i_all,'nseg_p',subname)

       if(pawproj_data%DistProjApply) then
          call deallocate_gwf_c(pawproj_data%G,subname)
       endif
       nullify(pawproj_data%paw_proj)
    end if
  END SUBROUTINE deallocate_pawproj_data


  !> deallocate_pcproj_data
  subroutine deallocate_pcproj_data(pcproj_data,subname)
    use module_base
    implicit none
    character(len=*), intent(in) :: subname
    type(pcproj_data_type), intent(inout) :: pcproj_data
    !local variables
    integer :: i_all,i_stat
    if(associated(pcproj_data%pc_proj)) then

       i_all=-product(shape(  pcproj_data% pc_proj ))*kind( pcproj_data% pc_proj  )
       deallocate(pcproj_data%  pc_proj  ,stat=i_stat)
       call memocc(i_stat,i_all,'pc_proj',subname)
       
       i_all=-product(shape( pcproj_data%ilr_to_mproj   ))*kind(pcproj_data% ilr_to_mproj   )
       deallocate( pcproj_data% ilr_to_mproj  ,stat=i_stat)
       call memocc(i_stat,i_all,'ilr_to_mproj',subname)
       
       i_all=-product(shape( pcproj_data% iproj_to_ene  ))*kind( pcproj_data% iproj_to_ene  )
       deallocate(  pcproj_data% iproj_to_ene ,stat=i_stat)
       call memocc(i_stat,i_all,'iproj_to_ene',subname)

       i_all=-product(shape( pcproj_data% iproj_to_factor  ))*kind( pcproj_data% iproj_to_factor  )
       deallocate(  pcproj_data% iproj_to_factor ,stat=i_stat)
       call memocc(i_stat,i_all,'iproj_to_factor',subname)
       
       i_all=-product(shape( pcproj_data% iproj_to_l  ))*kind( pcproj_data% iproj_to_l  )
       deallocate(pcproj_data%  iproj_to_l  ,stat=i_stat)
       call memocc(i_stat,i_all,'iproj_to_l',subname)
       
       i_all=-product(shape( pcproj_data% iorbtolr   ))*kind( pcproj_data% iorbtolr  )
       deallocate(pcproj_data%  iorbtolr  ,stat=i_stat)
       call memocc(i_stat,i_all,'iorbtolr',subname)
       
       i_all=-product(shape( pcproj_data% gaenes   ))*kind( pcproj_data% gaenes  )
       deallocate(pcproj_data%  gaenes  ,stat=i_stat)
       call memocc(i_stat,i_all,'gaenes',subname)
       

       call deallocate_proj_descr(pcproj_data%pc_nlpspd,subname)

!!$       i_all=-product(shape(pcproj_data%pc_nlpspd%nboxp_c))*kind(pcproj_data%pc_nlpspd%nboxp_c)
!!$       deallocate(pcproj_data%pc_nlpspd%nboxp_c,stat=i_stat)
!!$       call memocc(i_stat,i_all,'nboxp_c',subname)
!!$       i_all=-product(shape(pcproj_data%pc_nlpspd%nboxp_f))*kind(pcproj_data%pc_nlpspd%nboxp_f)
!!$       deallocate(pcproj_data%pc_nlpspd%nboxp_f,stat=i_stat)
!!$       call memocc(i_stat,i_all,'nboxp_f',subname)
!!$       i_all=-product(shape(pcproj_data%pc_nlpspd%keyg_p))*kind(pcproj_data%pc_nlpspd%keyg_p)
!!$       deallocate(pcproj_data%pc_nlpspd%keyg_p,stat=i_stat)
!!$       call memocc(i_stat,i_all,'keyg_p',subname)
!!$       i_all=-product(shape(pcproj_data%pc_nlpspd%keyv_p))*kind(pcproj_data%pc_nlpspd%keyv_p)
!!$       deallocate(pcproj_data%pc_nlpspd%keyv_p,stat=i_stat)
!!$       call memocc(i_stat,i_all,'keyv_p',subname)
!!$       i_all=-product(shape(pcproj_data%pc_nlpspd%nvctr_p))*kind(pcproj_data%pc_nlpspd%nvctr_p)
!!$       deallocate(pcproj_data%pc_nlpspd%nvctr_p,stat=i_stat)
!!$       call memocc(i_stat,i_all,'nvctr_p',subname)
!!$       i_all=-product(shape(pcproj_data%pc_nlpspd%nseg_p))*kind(pcproj_data%pc_nlpspd%nseg_p)
!!$       deallocate(pcproj_data%pc_nlpspd%nseg_p,stat=i_stat)
!!$       call memocc(i_stat,i_all,'nseg_p',subname)


       if(pcproj_data%DistProjApply) then
          call deallocate_gwf(pcproj_data%G,subname)
       endif


    end if
  END SUBROUTINE deallocate_pcproj_data



end module module_types<|MERGE_RESOLUTION|>--- conflicted
+++ resolved
@@ -103,7 +103,17 @@
      real(gp) :: fref !< reference occupation (for alphaNK case)
   end type SIC_data
 
-<<<<<<< HEAD
+  !> Flags for the input files.
+  integer, parameter, public :: INPUTS_NONE  =   0
+  integer, parameter, public :: INPUTS_DFT   =   1
+  integer, parameter, public :: INPUTS_GEOPT =   2
+  integer, parameter, public :: INPUTS_PERF  =   4
+  integer, parameter, public :: INPUTS_KPT   =   8
+  integer, parameter, public :: INPUTS_MIX   =  16
+  integer, parameter, public :: INPUTS_TDDFT =  32
+  integer, parameter, public :: INPUTS_SIC   =  64
+  integer, parameter, public :: INPUTS_FREQ  = 128
+
 !> Contains all parameters related to the linear scaling version.
   type,public:: linearInputParameters 
     integer:: DIISHistMin, DIISHistMax, nItBasisFirst, nItBasis, nItPrecond, nItCoeff, nItSCC, confPotOrder, norbsPerProcIG
@@ -115,29 +125,13 @@
     logical:: plotBasisFunctions, startWithSD, useDerivativeBasisFunctions, transformToGlobal
     character(len=4):: getCoeff, mixingMethod
   end type linearInputParameters
-=======
-  !> Flags for the input files.
-  integer, parameter, public :: INPUTS_NONE  =   0
-  integer, parameter, public :: INPUTS_DFT   =   1
-  integer, parameter, public :: INPUTS_GEOPT =   2
-  integer, parameter, public :: INPUTS_PERF  =   4
-  integer, parameter, public :: INPUTS_KPT   =   8
-  integer, parameter, public :: INPUTS_MIX   =  16
-  integer, parameter, public :: INPUTS_TDDFT =  32
-  integer, parameter, public :: INPUTS_SIC   =  64
-  integer, parameter, public :: INPUTS_FREQ  = 128
->>>>>>> 48c0c475
 
 !> Structure of the variables read by input.* files (*.dft, *.geopt...)
   type, public :: input_variables
      !strings of the input files
      character(len=100) :: file_dft,file_geopt,file_kpt,file_perf,file_tddft, &
-<<<<<<< HEAD
-          & file_mix,file_sic,file_occnum, file_lin, dir_output
-=======
-          & file_mix,file_sic,file_occnum,file_igpop, dir_output
+          & file_mix,file_sic,file_occnum,file_igpop,file_lin, dir_output
      integer :: files ! existing files.
->>>>>>> 48c0c475
      !miscellaneous variables
      logical :: gaussian_help
      integer :: ixc,ncharge,itermax,nrepmax,ncong,idsx,ncongt,inputPsiId,nspin,mpol,itrpmax
