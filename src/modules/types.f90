--- conflicted
+++ resolved
@@ -36,481 +36,6 @@
 
   private
 
-<<<<<<< HEAD
-  !> Constants to determine between cubic version and linear version
-  integer, parameter, public :: CUBIC_VERSION =  0
-  integer, parameter, public :: LINEAR_VERSION = 100
-
-  !> Error codes, to be documented little by little
-  integer, parameter, public :: BIGDFT_SUCCESS        = 0   !< No errors
-  integer, parameter, public :: BIGDFT_UNINITIALIZED  = -10 !< The quantities we want to access seem not yet defined
-  integer, parameter, public :: BIGDFT_INCONSISTENCY  = -11 !< Some of the quantities is not correct
-  integer, parameter, public :: BIGDFT_INVALID        = -12 !< Invalid entry
-
-  !> Input wf parameters. @relates module_types::input_variables::inputpsiid @relates inputpsiid
-  integer, parameter, public :: INPUT_PSI_EMPTY        = -1000  !< Input PSI to 0
-  integer, parameter, public :: INPUT_PSI_RANDOM       = -2     !< Input Random PSI
-  integer, parameter, public :: INPUT_PSI_CP2K         = -1     !< Input PSI coming from cp2k
-  integer, parameter, public :: INPUT_PSI_LCAO         = 0      !< Input PSI coming from Localised ATomic Orbtials
-  integer, parameter, public :: INPUT_PSI_MEMORY_WVL   = 1      !< Input PSI from memory
-  integer, parameter, public :: INPUT_PSI_DISK_WVL     = 2      !< Input PSI from disk (wavelet coefficients)
-  integer, parameter, public :: INPUT_PSI_LCAO_GAUSS   = 10
-  integer, parameter, public :: INPUT_PSI_MEMORY_GAUSS = 11
-  integer, parameter, public :: INPUT_PSI_DISK_GAUSS   = 12
-  integer, parameter, public :: INPUT_PSI_LINEAR_AO    = 100    !< Input PSI for linear from Atomic Orbital
-  integer, parameter, public :: INPUT_PSI_MEMORY_LINEAR= 101    !< Input PSI for linear in memory
-  integer, parameter, public :: INPUT_PSI_DISK_LINEAR  = 102    !< Input PSI for linear from disk
-
-
-  !> All possible values of input psi (determination of the input guess)
-  integer, dimension(12), parameter :: input_psi_values = &
-       (/ INPUT_PSI_EMPTY, INPUT_PSI_RANDOM, INPUT_PSI_CP2K, &
-       INPUT_PSI_LCAO, INPUT_PSI_MEMORY_WVL, INPUT_PSI_DISK_WVL, &
-       INPUT_PSI_LCAO_GAUSS, INPUT_PSI_MEMORY_GAUSS, INPUT_PSI_DISK_GAUSS, &
-       INPUT_PSI_LINEAR_AO, INPUT_PSI_DISK_LINEAR, INPUT_PSI_MEMORY_LINEAR /)
-
-  !> Output wf parameters.
-  integer, parameter, public :: WF_FORMAT_NONE   = 0
-  integer, parameter, public :: WF_FORMAT_PLAIN  = 1
-  integer, parameter, public :: WF_FORMAT_BINARY = 2
-  integer, parameter, public :: WF_FORMAT_ETSF   = 3
-  integer, parameter, public :: WF_N_FORMAT      = 4
-  character(len = 12), dimension(0:WF_N_FORMAT-1), parameter :: wf_format_names = &
-       (/ "none        ", &
-          "plain text  ", &
-          "Fortran bin.", &
-          "ETSF        " /)
-
-  !> Output grid parameters.
-  integer, parameter, public :: OUTPUT_DENSPOT_NONE    = 0
-  integer, parameter, public :: OUTPUT_DENSPOT_DENSITY = 1
-  integer, parameter, public :: OUTPUT_DENSPOT_DENSPOT = 2
-  character(len = 12), dimension(0:2), parameter, public :: OUTPUT_DENSPOT_names = &
-       (/ "none        ", &
-          "density     ", &
-          "dens. + pot." /)
-  integer, parameter, public :: OUTPUT_DENSPOT_FORMAT_TEXT = 0
-  integer, parameter, public :: OUTPUT_DENSPOT_FORMAT_ETSF = 1
-  integer, parameter, public :: OUTPUT_DENSPOT_FORMAT_CUBE = 2
-  character(len = 4), dimension(0:2), parameter, public :: OUTPUT_DENSPOT_format_names = &
-       (/ "text", &
-          "ETSF", &
-          "cube" /)
-
-  !> SCF mixing parameters (@todo mixing parameters to be added).
-  integer, parameter, public :: SCF_KIND_GENERALIZED_DIRMIN = -1
-  integer, parameter, public :: SCF_KIND_DIRECT_MINIMIZATION = 0
-
-  !> Function to determine the occupation numbers
-  integer, parameter, public :: SMEARING_DIST_ERF   = 1  !< Tends to 0 and 1 faster \f$1/2\left[1-erf\left(\frac{E-\mu}{\delta E}\right)\right]\f$
-  integer, parameter, public :: SMEARING_DIST_FERMI = 2  !< Normal Fermi distribution i.e.\f$\frac{1}{1+e^{E-\mu}/k_BT}\f$
-  integer, parameter, public :: SMEARING_DIST_COLD1 = 3  !< Marzari's cold smearing with a=-.5634 (bumb minimization)
-  integer, parameter, public :: SMEARING_DIST_COLD2 = 4  !< Marzari's cold smearing with a=-.8165 (monotonic tail)
-  integer, parameter, public :: SMEARING_DIST_METPX = 5  !< Methfessel and Paxton (same as COLD with a=0)
-  character(len = 11), dimension(5), parameter, public :: smearing_names = &
-       (/ "Error func.", &
-          "Fermi      ", &
-          "Cold (bumb)", &
-          "Cold (mono)", &
-          "Meth.-Pax. " /) !< Name of the smearing methods 
-
-  !> Target function for the optimization of the basis functions (linear scaling version)
-  integer, parameter, public :: TARGET_FUNCTION_IS_TRACE=0
-  integer, parameter, public :: TARGET_FUNCTION_IS_ENERGY=1
-  integer, parameter, public :: TARGET_FUNCTION_IS_HYBRID=2
-  !!integer, parameter, public :: DECREASE_LINEAR=0
-  !!integer, parameter, public :: DECREASE_ABRUPT=1
-  !!integer, parameter, public :: COMMUNICATION_COLLECTIVE=0
-  !!integer, parameter, public :: COMMUNICATION_P2P=1
-  integer, parameter, public :: LINEAR_DIRECT_MINIMIZATION=100
-  integer, parameter, public :: LINEAR_MIXDENS_SIMPLE=101
-  integer, parameter, public :: LINEAR_MIXPOT_SIMPLE=102
-  integer, parameter, public :: LINEAR_FOE=103
-  integer, parameter, public :: KERNELMODE_DIRMIN = 10
-  integer, parameter, public :: KERNELMODE_DIAG = 11
-  integer, parameter, public :: KERNELMODE_FOE = 12
-  integer, parameter, public :: MIXINGMODE_DENS = 20
-  integer, parameter, public :: MIXINGMODE_POT = 21
-  integer,parameter, public :: FOE_ACCURATE = 30
-  integer,parameter, public :: FOE_FAST = 31
-
-  !> How to update the density kernel during teh support function optimization
-  integer, parameter, public :: UPDATE_BY_PURIFICATION = 0
-  integer, parameter, public :: UPDATE_BY_FOE = 1
-  integer, parameter, public :: UPDATE_BY_RENORMALIZATION = 2
-
-  !> How to do the partition of the support functions (linear scaling version)
-  integer,parameter,public :: LINEAR_PARTITION_SIMPLE = 61
-  integer,parameter,public :: LINEAR_PARTITION_OPTIMAL = 62
-  integer,parameter,public :: LINEAR_PARTITION_NONE = 63
-  
-  !> Type used for the orthogonalisation parameters
-  type, public :: orthon_data
-     !> directDiag decides which input guess is chosen:
-     !!   if .true. -> as usual direct diagonalization of the Hamiltonian with dsyev (suitable for small systems)
-     !!   if .false. -> iterative diagonalization (suitable for large systems)
-     logical :: directDiag
-     !> norbpInguess indicates how many orbitals shall be treated by each process during the input guess
-     !! if directDiag=.false.
-     integer :: norbpInguess
-     !> You have to choose two numbers for the block size, bsLow and bsUp:
-     !!   if bsLow<bsUp, then the program will choose an appropriate block size in between these two numbers
-     !!   if bsLow==bsUp, then the program will take exactly this blocksize
-     integer :: bsLow
-     !> Block size up value (see bsLow)
-     integer :: bsUp
-     !> The variable methOrtho indicates which orthonormalization procedure is used:
-     !!   methOrtho==0 -> Gram-Schmidt with Cholesky decomposition
-     !!   methOrtho==1 -> combined block wise classical Gram-Schmidt and Cholesky
-     !!   methOrtho==2 -> Loewdin
-     integer :: methOrtho
-     real(gp) :: iguessTol            !< Gives the tolerance to which the input guess will converged (maximal residue of all orbitals).
-     integer :: blocksize_pdsyev      !< Size of the block for the Scalapack routine pdsyev (computes eigenval and vectors)
-     integer :: blocksize_pdgemm      !< Size of the block for the Scalapack routine pdgemm
-     integer :: nproc_pdsyev          !< Number of proc for the Scalapack routine pdsyev (linear version)
-  end type orthon_data
-
-  !> Self-Interaction Correction data
-  type, public :: SIC_data
-     character(len=4) :: approach !< Approach for the Self-Interaction-Correction (PZ, NK)
-     integer :: ixc               !< Base for the SIC correction
-     real(gp) :: alpha            !< Downscaling coefficient
-     real(gp) :: fref             !< Reference occupation (for alphaNK case)
-  end type SIC_data
-
-  !> Flags for the input files.
-  integer, parameter, public :: INPUTS_NONE  =   0
-  integer, parameter, public :: INPUTS_DFT   =   1
-  integer, parameter, public :: INPUTS_GEOPT =   2
-  integer, parameter, public :: INPUTS_PERF  =   4
-  integer, parameter, public :: INPUTS_KPT   =   8
-  integer, parameter, public :: INPUTS_MIX   =  16
-  integer, parameter, public :: INPUTS_TDDFT =  32
-  integer, parameter, public :: INPUTS_SIC   =  64
-  integer, parameter, public :: INPUTS_FREQ  = 128
-  integer, parameter, public :: INPUTS_LIN   = 256
-  integer, parameter, public :: INPUTS_FRAG  = 512
-
-  !> Contains all parameters related to the linear scaling version.
-  type, public :: linearInputParameters 
-    integer :: DIIS_hist_lowaccur
-    integer :: DIIS_hist_highaccur
-    integer :: nItPrecond
-    integer :: nItSCCWhenOptimizing
-    integer :: nItBasis_lowaccuracy
-    integer :: nItBasis_highaccuracy
-    integer :: mixHist_lowaccuracy
-    integer :: mixHist_highaccuracy
-    integer :: dmin_hist_lowaccuracy, dmin_hist_highaccuracy
-    integer :: blocksize_pdgemm, blocksize_pdsyev
-    integer :: correctionOrthoconstraint, nproc_pdsyev, nproc_pdgemm
-    integer :: nit_lowaccuracy, nit_highaccuracy, nItdmin_lowaccuracy, nItdmin_highaccuracy
-    integer :: nItSCCWhenFixed_lowaccuracy, nItSCCWhenFixed_highaccuracy, nit_extendedIG
-    real(kind=8) :: convCrit_lowaccuracy, convCrit_highaccuracy, convCrit_extendedIG
-    real(kind=8) :: alphaSD, alphaDIIS, evlow, evhigh, ef_interpol_chargediff
-    real(kind=8) :: alpha_mix_lowaccuracy, alpha_mix_highaccuracy, reduce_confinement_factor, ef_interpol_det
-    integer :: plotBasisFunctions
-    real(kind=8) :: fscale, deltaenergy_multiplier_TMBexit, deltaenergy_multiplier_TMBfix
-    real(kind=8) :: lowaccuracy_conv_crit, convCritMix_lowaccuracy, convCritMix_highaccuracy
-    real(kind=8) :: highaccuracy_conv_crit, support_functions_converged, alphaSD_coeff
-    real(kind=8) :: convCritDmin_lowaccuracy, convCritDmin_highaccuracy
-    real(kind=8), dimension(:), pointer :: locrad, locrad_lowaccuracy, locrad_highaccuracy, kernel_cutoff_FOE
-    real(kind=8), dimension(:,:), pointer :: locrad_type
-    real(kind=8), dimension(:), pointer :: potentialPrefac_lowaccuracy, potentialPrefac_highaccuracy, potentialPrefac_ao
-    real(kind=8), dimension(:),pointer :: kernel_cutoff, locrad_kernel, locrad_mult
-    real(kind=8) :: early_stop, gnrm_dynamic, min_gnrm_for_dynamic 
-    integer, dimension(:), pointer :: norbsPerType
-    integer :: kernel_mode, mixing_mode
-    integer :: scf_mode, nlevel_accuracy
-    logical :: calc_dipole, pulay_correction, iterative_orthogonalization, new_pulay_correction
-    logical :: fragment_calculation, calc_transfer_integrals, constrained_dft, curvefit_dmin, diag_end, diag_start
-    integer :: extra_states, order_taylor, mixing_after_inputguess
-    !> linear scaling: maximal error of the Taylor approximations to calculate the inverse of the overlap matrix
-    real(kind=8) :: max_inversion_error
-    logical :: calculate_onsite_overlap
-    integer :: output_mat_format     !< Output Matrices format
-    integer :: output_coeff_format   !< Output Coefficients format
-    logical :: charge_multipoles !< Calculate the multipoles expansion coefficients of the charge density
-  end type linearInputParameters
-
-
-  !> Contains all parameters for the calculation of the fragments
-  type, public :: fragmentInputParameters
-    integer :: nfrag_ref
-    integer :: nfrag
-    integer, dimension(:), pointer :: frag_index         !< Array matching system fragments to reference fragments
-    real(kind=8), dimension(:), pointer :: charge        !< Array giving the charge on each fragment for constrained DFT calculations
-    !integer, dimension(:,:), pointer :: frag_info       !< Array giving number of atoms in fragment and environment for reference fragments
-    character(len=100), dimension(:), pointer :: label   !< Array of fragment names
-    character(len=100), dimension(:), pointer :: dirname !< Array of fragment directories, blank if not a fragment calculation
-  end type fragmentInputParameters
-
-
-  integer, parameter, public :: INPUT_IG_OFF  = 0
-  integer, parameter, public :: INPUT_IG_LIG  = 1
-  integer, parameter, public :: INPUT_IG_FULL = 2
-  integer, parameter, public :: INPUT_IG_TMO  = 3
-
-
-  !> Structure controlling the nature of the accelerations (Convolutions, Poisson Solver)
-  type, public :: material_acceleration
-     !> variable for material acceleration
-     !! values 0: traditional CPU calculation
-     !!        1: CUDA acceleration with CUBLAS
-     !!        2: OpenCL acceleration (with CUBLAS one day)
-     !!        3: OpenCL accelearation for CPU
-     !!        4: OCLACC (OpenCL both ? see input_variables.f90)
-     integer :: iacceleration
-     integer :: Psolver_igpu            !< Acceleration of the Poisson solver
-     character(len=11) :: OCL_platform  !< Name of the OpenCL platform
-     character(len=11) :: OCL_devices   !< Name of the OpenCL devices
-  end type material_acceleration
-
-
-  !> Structure of the variables read by input.* files (*.dft, *.geopt...)
-  type, public :: input_variables
-
-     !>reference counter
-     type(f_reference_counter) :: refcnt
-     !> enumerator for the mode of the run
-     type(f_enumerator) :: run_mode
-     !> Strings of the input files
-     character(len=100) :: file_occnum !< Occupation number (input)
-     character(len=100) :: file_igpop
-     character(len=100) :: file_lin   
-     character(len=100) :: file_frag   !< Fragments
-     character(len=max_field_length) :: dir_output  !< Strings of the directory which contains all data output files
-     !integer :: files                  !< Existing files.
-
-     !> Miscellaneous variables
-     logical :: gaussian_help
-     integer :: itrpmax
-     integer :: iscf
-     integer :: norbsempty
-     integer :: norbsuempty,norbsdempty
-     integer :: occopt
-     integer :: last_run
-     real(gp) :: frac_fluct,gnrm_sw,alphamix
-     real(gp) :: Tel                 !< Electronic temperature for the mixing scheme
-     real(gp) :: alphadiis
-     real(gp) :: rpnrm_cv
-     real(gp) :: gnrm_startmix
-     integer :: verbosity            !< Verbosity of the output file
-     logical :: multipole_preserving !< Preserve multipole for ionic charge (integrated isf)
-     integer :: mp_isf               !< Interpolating scaling function order for multipole preserving
-
-     !> DFT basic parameters.
-     integer :: ixc         !< XC functional Id
-     real(gp):: qcharge     !< Total charge of the system
-     integer :: itermax     !< Maximal number of SCF iterations
-     integer :: itermin     !< Minimum number of SCF iterations !Bastian
-     integer :: nrepmax
-     integer :: ncong       !< Number of conjugate gradient iterations for the preconditioner
-     integer :: idsx        !< DIIS history
-     integer :: ncongt      !< Number of conjugate garident for the tail treatment
-     integer :: inputpsiid  !< Input PSI choice
-                            !!   - 0 : compute input guess for Psi by subspace diagonalization of atomic orbitals
-                            !!   - 1 : read waves from argument psi, using n1, n2, n3, hgrid and rxyz_old
-                            !!         as definition of the previous system.
-                            !!   - 2 : read waves from disk
-     integer :: nspin       !< Spin components (no spin 1, collinear 2, non collinear 4)
-     integer :: mpol        !< Total spin polarisation of the system
-     integer :: norbv       !< Number of virtual orbitals to compute after direct minimisation
-                            !! using the Davidson scheme
-     integer :: nvirt
-     integer :: nplot
-     integer :: output_denspot        !< 0= No output, 1= density, 2= density+potential
-     integer :: dispersion            !< Dispersion term
-     integer :: output_wf_format      !< Output Wavefunction format
-     integer :: output_denspot_format !< Format for the output density and potential
-     real(gp) :: hx,hy,hz   !< Step grid parameter (hgrid)
-     real(gp) :: crmult     !< Coarse radius multiplier
-     real(gp) :: frmult     !< Fine radius multiplier
-     real(gp) :: gnrm_cv    !< Convergence parameters of orbitals
-     real(gp) :: rbuf       !< buffer for tail treatment
-     real(gp), dimension(3) :: elecfield   !< Electric Field vector
-     logical :: disableSym                 !< .true. disable symmetry
-     character(len=8) :: set_epsilon !< method for setting the dielectric constant
-
-     !> For absorption calculations
-     integer :: iabscalc_type   !< 0 non calc, 1 cheb ,  2 lanc
-     !! integer :: iat_absorber, L_absorber, N_absorber, rpower_absorber, Linit_absorber
-     integer :: iat_absorber,  L_absorber
-     real(gp), dimension(:), pointer :: Gabs_coeffs
-     real(gp) :: abscalc_bottomshift
-     logical ::  c_absorbtion
-     logical ::  abscalc_alterpot
-     logical ::  abscalc_eqdiff
-     logical ::  abscalc_S_do_cg
-     logical ::  abscalc_Sinv_do_cg
-     integer ::  potshortcut
-     integer ::  nsteps
-     character(len=100) :: extraOrbital
-     character(len=1000) :: xabs_res_prefix
-   
-     !> Frequencies calculations (finite difference)
-     real(gp) :: freq_alpha  !< Factor for the finite difference step (step = alpha * hgrid)
-     integer :: freq_order   !< Order of the finite difference scheme
-     integer :: freq_method  !< Method to calculate the frequencies
-
-     !> kpoints related input variables
-     integer :: gen_nkpt                            !< K points to generate the results
-     real(gp), dimension(:,:), pointer :: gen_kpt   !< K points coordinates
-     real(gp), dimension(:), pointer :: gen_wkpt    !< Weights of k points
-     !> Band structure path
-     integer :: nkptv
-     integer :: ngroups_kptv
-     integer, dimension(:), pointer :: nkptsv_group
-     real(gp), dimension(:,:), pointer :: kptv
-     character(len=100) :: band_structure_filename
-
-     ! Orbitals and input occupation.
-     integer :: gen_norb, gen_norbu, gen_norbd
-     real(gp), dimension(:), pointer :: gen_occup
-
-     ! Geometry variables from *.geopt
-     character(len=10) :: geopt_approach !<id of geopt driver
-     integer :: ncount_cluster_x         !< Maximum number of geopt steps 
-     integer :: wfn_history              !< Number of previous steps saved for wfn reformatting
-     integer :: history                  !< History of DIIS method
-     real(gp) :: betax,forcemax,randdis
-     integer :: optcell, ionmov, nnos
-     real(gp) :: dtion
-     real(gp) :: mditemp, mdftemp
-     real(gp) :: noseinert, friction, mdwall
-     real(gp) :: bmass, vmass, strprecon, strfact
-     real(gp), dimension(6) :: strtarget
-     real(gp), dimension(:), pointer :: qmass
-     real(gp) :: dtinit, dtmax           !< For FIRE
-     character(len=10) :: tddft_approach !< TD-DFT variables from *.tddft
-     type(SIC_data) :: SIC               !< Parameters for the SIC methods
-     !variables for SQNM
-     integer  :: nhistx
-     logical  :: biomode
-     real(gp) :: beta_stretchx
-     real(gp) :: maxrise
-     real(gp) :: cutoffratio
-     real(gp) :: steepthresh
-     real(gp) :: trustr
-
-    !Force Field Parameter
-    character(len=64) :: mm_paramset
-    character(len=64) :: mm_paramfile
-
-     ! Performance variables from input.perf
-     logical :: debug      !< Debug option (used by memocc)
-     integer :: ncache_fft !< Cache size for FFT
-     real(gp) :: projrad   !< Coarse radius of the projectors in units of the maxrad
-     real(gp) :: symTol    !< Tolerance for symmetry detection.
-     integer :: linear
-     logical :: signaling                    !< Expose results on DBus or Inet.
-     integer :: signalTimeout                !< Timeout for inet connection.
-     character(len = 64) :: domain           !< Domain to get the IP from hostname.
-     double precision :: gmainloop           !< Internal C pointer on the signaling structure.
-     integer :: inguess_geopt                !< 0= Wavelet input guess, 1 = real space input guess 
-
-     !> Orthogonalisation data
-     type(orthon_data) :: orthpar
- 
-     !> Acceleration parameters
-     type(material_acceleration) :: matacc
-
-     ! Parallelisation parameters
-     !> Parallelisation scheme of the exact exchange operator
-     !!   BC (Blocking Collective)
-     !!   OP2P (Overlap Point-to-Point)
-     character(len=4) :: exctxpar
-     !> Paradigm for unblocking global communications via OMP_NESTING
-     character(len=3) :: unblock_comms
-     !> Communication scheme for the density
-     !!   DBL traditional scheme with double precision
-     !!   MIX mixed single-double precision scheme (requires rho_descriptors)
-     character(len=3) :: rho_commun
-     !> Number of taskgroups for the poisson solver
-     !! works only if the number of MPI processes is a multiple of it
-     integer :: PSolver_groupsize
-     !> Global MPI group size (will be written in the mpi_environment)
-     ! integer :: mpi_groupsize 
-
-     type(external_potential_descriptors) :: ep
-
-     ! Linear scaling parameters
-     type(linearInputParameters) :: lin    !< Linear scaling data
-     type(fragmentInputParameters) :: frag !< Fragment data
-     logical :: store_index                !< (LS) Store indices of the sparse matrices or recalculate them 
-     integer :: check_sumrho               !< (LS) Perform a check of sumrho (no check, light check or full check)
-     integer :: check_overlap              !< (LS) Perform a check of the overlap calculation
-     logical :: experimental_mode          !< (LS) Activate the experimental mode
-     integer :: write_orbitals             !< (LS) Write KS orbitals for cubic restart (0: no, 1: wvl, 2: wvl+isf)
-     logical :: explicit_locregcenters     !< (LS) Explicitely specify localization centers
-     logical :: calculate_KS_residue       !< (LS) Calculate Kohn-Sham residue
-     logical :: intermediate_forces        !< (LS) Calculate intermediate forces
-
-     !> linear scaling: exit kappa for extended input guess (experimental mode)
-     real(kind=8) :: kappa_conv
-
-     !> linear scaling: number of FOE cycles before the eigenvalue bounds are shrinked
-     integer :: evbounds_nsatur
-
-     !> linear scaling: maximal number of unsuccessful eigenvalue bounds shrinkings
-     integer :: evboundsshrink_nsatur
-
-     !> linear scaling: how to update the density kernel during the support function optimization (0: purification, 1: FOE)
-     integer :: method_updatekernel
-
-     !> linear scaling: quick return in purification
-     logical :: purification_quickreturn
-     
-     !> linear scaling: dynamic adjustment of the decay length of the FOE error function
-     logical :: adjust_FOE_temperature
-
-     !> linear scaling: calculate the HOMO LUMO gap even when FOE is used for the kernel calculation
-     logical :: calculate_gap
-
-     !> linear scaling: perform a Loewdin charge analysis at the end of the calculation
-     logical :: loewdin_charge_analysis
-
-     !> linear scaling: perform a check of the matrix compression routines
-     logical :: check_matrix_compression
-
-     !> linear scaling: correction covariant / contravariant gradient
-     logical :: correction_co_contra
-     
-     !> linear scaling: lower bound for the error function decay length
-     real(kind=8) :: fscale_lowerbound
-
-     !> linear scaling: upper bound for the error function decay length
-     real(kind=8) :: fscale_upperbound
-
-     !> linear scaling: Restart method to be used for the FOE method
-     integer :: FOE_restart
-
-     !> linear scaling: method to calculate the overlap matrices (1=old, 2=new)
-     integer :: imethod_overlap
-
-     !> linear scaling: enable the matrix taskgroups
-     logical :: enable_matrix_taskgroups
-
-     !> linear scaling: radius enlargement for the Hamiltonian application (in grid points)
-     integer :: hamapp_radius_incr
-
-     !> linear scaling: enable the addaptive ajustment of the number of kernel iterations
-     logical :: adjust_kernel_iterations
-
-     !> linear scaling: perform an analysis of the extent of the support functions (and possibly KS orbitals)
-     logical :: wf_extent_analysis
-
-     !> Method for the solution of  generalized poisson Equation
-     character(len=4) :: GPS_Method
-
-     !> Use the FOE method to calculate the HOMO-LUMO gap at the end
-     logical :: foe_gap
-
-  end type input_variables
-
-
-=======
->>>>>>> 3a2db98e
   !> Contains all energy terms
   type, public :: energy_terms
      real(gp) :: eh      !< Hartree energy
@@ -1850,933 +1375,4 @@
   !!end function matrixindex_in_compressed
 
 
-<<<<<<< HEAD
-  subroutine input_set_int(in, key, val)
-    use dictionaries, only: dictionary, operator(//), set, dict_init, dict_free
-    implicit none
-    type(input_variables), intent(inout) :: in
-    character(len = *), intent(in) :: key
-    integer, intent(in) :: val
-
-    type(dictionary), pointer :: dict
-    integer :: sep
-
-    sep = index(key, "/")
-    if (sep == 0) stop "no level in key"
-
-    call dict_init(dict)
-    call set(dict // key(sep + 1:), val)
-    call input_set(in, key(1:sep - 1), dict)
-    call dict_free(dict)
-  END SUBROUTINE input_set_int
-
-
-  subroutine input_set_dbl(in, key, val)
-    use dictionaries, only: dictionary, operator(//), set, dict_init, dict_free
-    use module_defs, only: gp
-    implicit none
-    type(input_variables), intent(inout) :: in
-    character(len = *), intent(in) :: key
-    real(gp), intent(in) :: val
-
-    type(dictionary), pointer :: dict
-    integer :: sep
-
-    sep = index(key, "/")
-    if (sep == 0) stop "no level in key"
-
-    call dict_init(dict)
-    call set(dict // key(sep + 1:), val)
-    call input_set(in, key(1:sep - 1), dict)
-    call dict_free(dict)
-  END SUBROUTINE input_set_dbl
-
-
-  subroutine input_set_bool(in, key, val)
-    use dictionaries, only: dictionary, operator(//), set, dict_init, dict_free
-    implicit none
-    type(input_variables), intent(inout) :: in
-    character(len = *), intent(in) :: key
-    logical, intent(in) :: val
-
-    type(dictionary), pointer :: dict
-    integer :: sep
-
-    sep = index(key, "/")
-    if (sep == 0) stop "no level in key"
-
-    call dict_init(dict)
-    call set(dict // key(sep + 1:), val)
-    call input_set(in, key(1:sep - 1), dict)
-    call dict_free(dict)
-  END SUBROUTINE input_set_bool
-
-  subroutine input_set_char(in, key, val)
-    use dictionaries, only: dictionary, operator(//), set, dict_init, dict_free
-    implicit none
-    type(input_variables), intent(inout) :: in
-    character(len = *), intent(in) :: key
-    character(len = *), intent(in) :: val
-
-    type(dictionary), pointer :: dict
-    integer :: sep
-
-    sep = index(key, "/")
-    if (sep == 0) stop "no level in key"
-
-    call dict_init(dict)
-    call set(dict // key(sep + 1:), val)
-    call input_set(in, key(1:sep - 1), dict)
-    call dict_free(dict)
-  END SUBROUTINE input_set_char
-
-
-  subroutine input_set_int_array(in, key, val)
-    use dictionaries, only: dictionary, operator(//), set, dict_init, dict_free
-    implicit none
-    type(input_variables), intent(inout) :: in
-    character(len = *), intent(in) :: key
-    integer, dimension(:), intent(in) :: val
-
-    integer :: i
-    type(dictionary), pointer :: dict
-    integer :: sep
-
-    sep = index(key, "/")
-    if (sep == 0) stop "no level in key"
-
-    call dict_init(dict)
-    do i = 0, size(val) - 1, 1
-       call set(dict // key(sep + 1:) // i, val(i + 1))
-    end do
-    call input_set(in, key(1:sep - 1), dict)
-    call dict_free(dict)
-  END SUBROUTINE input_set_int_array
-
-
-  subroutine input_set_dbl_array(in, key, val)
-    use dictionaries, only: dictionary, operator(//), set, dict_init, dict_free
-    use module_defs, only: gp
-    implicit none
-    type(input_variables), intent(inout) :: in
-    character(len = *), intent(in) :: key
-    real(gp), dimension(:), intent(in) :: val
-
-    integer :: i
-    type(dictionary), pointer :: dict
-    integer :: sep
-
-    sep = index(key, "/")
-    if (sep == 0) stop "no level in key"
-
-    call dict_init(dict)
-    do i = 0, size(val) - 1, 1
-       call set(dict // key(sep + 1:) // i, val(i + 1))
-    end do
-    call input_set(in, key(1:sep - 1), dict)
-    call dict_free(dict)
-  END SUBROUTINE input_set_dbl_array
-
-
-  subroutine input_set_bool_array(in, key, val)
-    use dictionaries, only: dictionary, operator(//), set, dict_init, dict_free
-    implicit none
-    type(input_variables), intent(inout) :: in
-    character(len = *), intent(in) :: key
-    logical, dimension(:), intent(in) :: val
-
-    integer :: i
-    type(dictionary), pointer :: dict
-    integer :: sep
-
-    sep = index(key, "/")
-    if (sep == 0) stop "no level in key"
-
-    call dict_init(dict)
-    do i = 0, size(val) - 1, 1
-       call set(dict // key(sep + 1:) // i, val(i + 1))
-    end do
-    call input_set(in, key(1:sep - 1), dict)
-    call dict_free(dict)
-  END SUBROUTINE input_set_bool_array
-
-  
-  !> Set the dictionary from the input variables
-  subroutine input_set_dict(in, level, val)
-    use dictionaries, only: dictionary, operator(//), assignment(=),&
-         dict_key, max_field_length, dict_value, dict_len
-    use module_defs, only: DistProjApply, GPUblas, gp
-    use public_keys
-    use public_enums
-    use dynamic_memory
-    use yaml_output, only: yaml_warning
-    use yaml_strings, only: operator(.eqv.)
-    implicit none
-    type(input_variables), intent(inout) :: in
-    type(dictionary), pointer :: val
-    character(len = *), intent(in) :: level
-    integer, dimension(2) :: dummy_int !<to use as filling for input variables
-    real(gp), dimension(3) :: dummy_gp !< to fill the input variables
-    logical, dimension(2) :: dummy_log !< to fill the input variables
-    character(len=256) :: dummy_char
-    character(len = max_field_length) :: str
-    integer :: i, ipos
-
-    if (index(dict_key(val), "_attributes") > 0) return
-
-    select case(trim(level))
-    case(MODE_VARIABLES)
-       select case (trim(dict_key(val)))
-       case(METHOD_KEY)
-          str=val
-          select case(trim(str))
-          case('lj')
-             in%run_mode=LENNARD_JONES_RUN_MODE
-          case('dft')
-             in%run_mode=QM_RUN_MODE
-          case('lensic')
-             in%run_mode=LENOSKY_SI_CLUSTERS_RUN_MODE
-          case('lensib')
-             in%run_mode=LENOSKY_SI_BULK_RUN_MODE
-          case('amber')
-             in%run_mode=AMBER_RUN_MODE
-          case('morse_bulk')
-             in%run_mode=MORSE_BULK_RUN_MODE
-          case('morse_slab')
-             in%run_mode=MORSE_SLAB_RUN_MODE
-          case('tersoff')
-             in%run_mode=TERSOFF_RUN_MODE
-          case('bmhtf')
-             in%run_mode=BMHTF_RUN_MODE
-          end select
-       case(MM_PARAMSET)
-            in%mm_paramset=val
-       case(MM_PARAMFILE)
-            in%mm_paramfile=val
-       case DEFAULT
-          if (bigdft_mpi%iproc==0) &
-               call yaml_warning("unknown input key '" // trim(level) // "/" // trim(dict_key(val)) // "'")
-       end select
-    case (DFT_VARIABLES)
-       ! the DFT variables ------------------------------------------------------
-       select case (trim(dict_key(val)))
-       case (HGRIDS)
-          !grid spacings (profiles can be used if we already read PSPs)
-          dummy_gp(1:3)=val
-          in%hx = dummy_gp(1)
-          in%hy = dummy_gp(2)
-          in%hz = dummy_gp(3)
-       case (RMULT)
-          !coarse and fine radii around atoms
-          dummy_gp(1:2)=val
-          in%crmult = dummy_gp(1)
-          in%frmult = dummy_gp(2)
-       case (IXC)
-          in%ixc = val !XC functional (ABINIT XC codes)
-       case (NCHARGE) !charge 
-          str=val
-          !check if the provided value is a integer
-          if (is_atoi(str)) then
-             ipos=val
-             in%qcharge=real(ipos,gp) !exact conversion
-          else
-             in%qcharge = val 
-          end if
-       case (ELECFIELD) !electric field
-          in%elecfield = val
-       case (NSPIN)
-          in%nspin = val !spin and polarization
-       case (MPOL)
-          in%mpol = val
-       case (GNRM_CV)
-          in%gnrm_cv = val !convergence parameters
-       case (ITERMAX)
-          in%itermax = val
-       case (ITERMIN)
-          in%itermin = val
-       case (NREPMAX)
-          in%nrepmax = val
-       case (NCONG)
-          in%ncong = val !convergence parameters
-       case (IDSX)
-          in%idsx = val
-       case (DISPERSION)
-          in%dispersion = val !dispersion parameter
-          ! Now the variables which are to be used only for the last run
-       case (INPUTPSIID)
-          in%inputPsiId = val
-       case (OUTPUT_WF)
-          in%output_wf_format = val
-       case (OUTPUT_DENSPOT)
-          in%output_denspot = val
-       case (RBUF)
-          in%rbuf = val ! Tail treatment.
-       case (NCONGT)
-          in%ncongt = val
-       case (NORBV)
-          in%norbv = val !davidson treatment
-       case (NVIRT)
-          in%nvirt = val
-       case (NPLOT)
-          in%nplot = val
-       case (DISABLE_SYM)
-          in%disableSym = val ! Line to disable symmetries.
-       case (SOLVENT)
-          in%set_epsilon= val
-!!$          dummy_char = val
-!!$          select case(trim(dummy_char))
-!!$          case ("vacuum")
-!!$             in%set_epsilon =EPSILON_VACUUM
-!!$          case("rigid")
-!!$             in%set_epsilon =EPSILON_RIGID_CAVITY
-!!$          case("sccs")
-!!$             in%set_epsilon =EPSILON_SCCS
-!!$          end select
-       case (EXTERNAL_POTENTIAL)
-           ! Do nothing?
-       case DEFAULT
-          if (bigdft_mpi%iproc==0) &
-               call yaml_warning("unknown input key '" // trim(level) // "/" // trim(dict_key(val)) // "'")
-       end select
-    case (PERF_VARIABLES)
-       ! the PERF variables -----------------------------------------------------
-       select case (trim(dict_key(val)))       
-       case (DEBUG)
-          in%debug = val
-       case (FFTCACHE)
-          in%ncache_fft = val
-       case (VERBOSITY)
-          in%verbosity = val
-       case (TOLSYM)
-          in%symTol = val
-       case (PROJRAD)
-          in%projrad = val
-       case (EXCTXPAR)
-          in%exctxpar = val
-       case (INGUESS_GEOPT)
-          in%inguess_geopt = val
-       case (ACCEL)
-          str = dict_value(val)
-          if (trim(str) .eqv. "CUDAGPU") then
-             in%matacc%iacceleration = 1
-          else if (trim(str) .eqv. "OCLGPU") then
-             in%matacc%iacceleration = 2
-          else if (trim(str) .eqv. "OCLCPU") then
-             in%matacc%iacceleration = 3
-          else if (trim(str) .eqv. "OCLACC") then
-             in%matacc%iacceleration = 4
-          else 
-             in%matacc%iacceleration = 0
-          end if
-       case (OCL_PLATFORM)
-          !determine desired OCL platform which is used for acceleration
-          in%matacc%OCL_platform = val
-          ipos=min(len(in%matacc%OCL_platform),len(trim(in%matacc%OCL_platform))+1)
-          if (index(in%matacc%OCL_platform,'~') > 0) ipos=1 !restore empty information if not entered by the user
-          do i=ipos,len(in%matacc%OCL_platform)
-             in%matacc%OCL_platform(i:i)=achar(0)
-          end do
-       case (OCL_DEVICES)
-          in%matacc%OCL_devices = val
-          ipos=min(len(in%matacc%OCL_devices),len(trim(in%matacc%OCL_devices))+1)
-          if (index(in%matacc%OCL_devices,'~') > 0) ipos=1
-          do i=ipos,len(in%matacc%OCL_devices)
-             in%matacc%OCL_devices(i:i)=achar(0)
-          end do
-       case (PSOLVER_ACCEL)
-          in%matacc%PSolver_igpu = val
-       case (SIGNALING)
-          in%signaling = val ! Signaling parameters
-       case (SIGNALTIMEOUT)
-          in%signalTimeout = val
-       case (DOMAIN)
-          in%domain = val
-       case (BLAS)
-          GPUblas = val !!@TODO to relocate
-       case (PSP_ONFLY)
-          DistProjApply = val
-       case (MULTIPOLE_PRESERVING)
-          in%multipole_preserving = val
-       case (MP_ISF)
-          in%mp_isf = val
-       case (IG_DIAG)
-          in%orthpar%directDiag = val
-       case (IG_NORBP)
-          in%orthpar%norbpInguess = val
-       case (IG_TOL)
-          in%orthpar%iguessTol = val
-       case (METHORTHO)
-          in%orthpar%methOrtho = val
-       case (IG_BLOCKS)
-          !Block size used for the orthonormalization
-          dummy_int(1:2)=val
-          in%orthpar%bsLow = dummy_int(1)
-          in%orthpar%bsUp  = dummy_int(2)
-       case (RHO_COMMUN)
-          in%rho_commun = val
-       case (PSOLVER_GROUPSIZE)
-          in%PSolver_groupsize = val
-       case (UNBLOCK_COMMS)
-          in%unblock_comms = val
-       case (LINEAR)
-          !Use Linear scaling methods
-          str = dict_value(val)
-          if (trim(str) .eqv. "LIG") then
-             in%linear = INPUT_IG_LIG
-          else if (trim(str) .eqv. "FUL") then
-             in%linear = INPUT_IG_FULL
-          else if (trim(str) .eqv. "TMO") then
-             in%linear = INPUT_IG_TMO
-          else
-             in%linear = INPUT_IG_OFF
-          end if
-       case (STORE_INDEX)
-          in%store_index = val
-       case (PDSYEV_BLOCKSIZE)
-          !block size for pdsyev/pdsygv, pdgemm (negative -> sequential)
-          in%lin%blocksize_pdsyev = val
-       case (PDGEMM_BLOCKSIZE)
-          in%lin%blocksize_pdgemm = val
-       case (MAXPROC_PDSYEV)
-          !max number of process uses for pdsyev/pdsygv, pdgemm
-          in%lin%nproc_pdsyev = val
-       case (MAXPROC_PDGEMM)
-          in%lin%nproc_pdgemm = val
-       case (EF_INTERPOL_DET)
-          !FOE: if the determinant of the interpolation matrix to find the Fermi energy
-          !is smaller than this value, switch from cubic to linear interpolation.
-          in%lin%ef_interpol_det = val
-       case (EF_INTERPOL_CHARGEDIFF)
-          in%lin%ef_interpol_chargediff = val
-          !determines whether a mixing step shall be preformed after the input guess !(linear version)
-       case (MIXING_AFTER_INPUTGUESS)
-          in%lin%mixing_after_inputguess = val
-          !determines whether the input guess support functions are orthogonalized iteratively (T) or in the standard way (F)
-       case (ITERATIVE_ORTHOGONALIZATION)
-          in%lin%iterative_orthogonalization = val
-       case (CHECK_SUMRHO)
-          in%check_sumrho = val
-          !  call input_var("mpi_groupsize",0, "number of MPI processes for BigDFT run (0=nproc)", in%mpi_groupsize)
-       case (CHECK_OVERLAP)
-          ! perform a check of the overlap calculation
-          in%check_overlap = val
-       case (EXPERIMENTAL_MODE)
-          in%experimental_mode = val
-       case (WRITE_ORBITALS)
-          ! linear scaling: write KS orbitals for cubic restart
-          in%write_orbitals = val
-       case (EXPLICIT_LOCREGCENTERS)
-          ! linear scaling: explicitely specify localization centers
-          in%explicit_locregcenters = val
-       case (CALCULATE_KS_RESIDUE)
-          ! linear scaling: calculate Kohn-Sham residue
-          in%calculate_KS_residue = val
-       case (INTERMEDIATE_FORCES)
-          ! linear scaling: calculate intermediate forces
-          in%intermediate_forces = val
-       case (KAPPA_CONV)
-          ! linear scaling: exit kappa for extended input guess (experimental mode)
-          in%kappa_conv = val
-       case (EVBOUNDS_NSATUR)
-           ! linear scaling: number of FOE cycles before the eigenvalue bounds are shrinked
-           in%evbounds_nsatur = val
-       case(EVBOUNDSSHRINK_NSATUR)
-           ! linear scaling: maximal number of unsuccessful eigenvalue bounds shrinkings
-           in%evboundsshrink_nsatur = val
-       case (METHOD_UPDATEKERNEL)
-           ! linear scaling: how to update the density kernel during the support function optimization (0: purification, 1: FOE)
-           in%method_updatekernel = val
-       case (PURIFICATION_QUICKRETURN)
-           ! linear scaling: quick return in purification
-           in%purification_quickreturn = val
-       case (ADJUST_foe_TEMPERATURE)
-           ! linear scaling: dynamic adjustment of the decay length of the FOE error function
-           in%adjust_FOE_temperature = val
-       case (CALCULATE_GAP)
-           ! linear scaling: calculate the HOMO LUMO gap even when FOE is used for the kernel calculation
-           in%calculate_gap = val
-       case (LOEWDIN_CHARGE_ANALYSIS)
-           ! linear scaling: calculate the HOMO LUMO gap even when FOE is used for the kernel calculation
-           in%loewdin_charge_analysis = val
-       case (CHECK_MATRIX_COMPRESSION)
-           ! linear scaling: perform a check of the matrix compression routines
-           in%check_matrix_compression = val
-       case (CORRECTION_CO_CONTRA)
-           ! linear scaling: correction covariant / contravariant gradient
-           in%correction_co_contra = val
-       case (FSCALE_LOWERBOUND)
-           ! linear scaling: lower bound for the error function decay length
-           in%fscale_lowerbound = val
-       case (FSCALE_UPPERBOUND)
-           ! linear scaling: upper bound for the error function decay length
-           in%fscale_upperbound = val
-       case (FOE_RESTART)
-           ! linear scaling: Restart method to be used for the FOE method
-           in%FOE_restart = val
-       case (IMETHOD_OVERLAP)
-           ! linear scaling: method to calculate the overlap matrices (1=old, 2=new)
-           in%imethod_overlap = val
-       case (ENABLE_MATRIX_TASKGROUPS) 
-           ! linear scaling: enable the matrix taskgroups
-           in%enable_matrix_taskgroups = val
-       case (HAMAPP_RADIUS_INCR)
-           ! linear scaling: radius enlargement for the Hamiltonian application (in grid points)
-           in%hamapp_radius_incr = val
-       case (ADJUST_KERNEL_ITERATIONS) 
-           ! linear scaling: enable the addaptive ajustment of the number of kernel iterations
-           in%adjust_kernel_iterations = val
-       case(WF_EXTENT_ANALYSIS)
-           ! linear scaling: perform an analysis of the extent of the support functions (and possibly KS orbitals)
-           in%wf_extent_analysis = val
-       case (GPS_METHOD)
-           in%GPS_method = val
-       case (FOE_GAP)
-           ! linear scaling: Use the FOE method to calculate the HOMO-LUMO gap at the end
-           in%foe_gap = val
-       case DEFAULT
-          if (bigdft_mpi%iproc==0) &
-               call yaml_warning("unknown input key '" // trim(level) // "/" // trim(dict_key(val)) // "'")
-       end select
-    case ("geopt")
-
-       ! the GEOPT variables ----------------------------------------------------
-       select case (trim(dict_key(val)))
-       case (GEOPT_METHOD)
-          in%geopt_approach = val !geometry input parameters
-       case (NCOUNT_CLUSTER_X)
-          in%ncount_cluster_x = val
-       case (FRAC_FLUCT)
-          in%frac_fluct = val
-       case (FORCEMAX)
-          in%forcemax = val
-       case (RANDDIS)
-          in%randdis = val
-       case (IONMOV)
-          in%ionmov = val
-       case (DTION)
-          in%dtion = val
-       case (MDITEMP)
-          in%mditemp = val
-       case (MDFTEMP)
-          in%mdftemp = val
-       case (NOSEINERT)
-          in%noseinert = val
-       case (FRICTION)
-          in%friction = val
-       case (MDWALL)
-          in%mdwall = val
-       case (QMASS)
-          in%nnos = dict_len(val)
-          call f_free_ptr(in%qmass)
-          in%qmass = f_malloc_ptr(in%nnos, id = "in%qmass")
-          do i=1,in%nnos-1
-             in%qmass(i) = dict_len(val // (i-1))
-          end do
-       case (BMASS)
-          in%bmass = val
-       case (VMASS)
-          in%vmass = val
-       case (BETAX)
-          in%betax = val
-       case (HISTORY)
-          in%history = val
-       case (DTINIT)
-          in%dtinit = val
-       case (DTMAX)
-          in%dtmax = val
-       case (NHISTX)
-          in%nhistx = val
-       case (MAXRISE)
-          in%maxrise = val
-       case (CUTOFFRATIO)
-          in%cutoffratio = val
-       case (STEEPTHRESH)
-          in%steepthresh = val
-       case (BIOMODE)
-          in%biomode = val
-       case (BETA_STRETCHX)
-          in%beta_stretchx = val
-       case (TRUSTR)
-          in%trustr = val
-       case DEFAULT
-          if (bigdft_mpi%iproc==0) &
-               call yaml_warning("unknown input key '" // trim(level) // "/" // trim(dict_key(val)) // "'")
-       end select
-    case (MIX_VARIABLES)
-       ! the MIX variables ------------------------------------------------------
-       select case (trim(dict_key(val)))
-       case (ISCF)
-          in%iscf = val
-          !put the startmix if the mixing has to be done
-          if (in%iscf >  SCF_KIND_DIRECT_MINIMIZATION) in%gnrm_startmix=1.e300_gp
-       case (ITRPMAX)
-          in%itrpmax = val
-       case (RPNRM_CV)
-          in%rpnrm_cv = val
-       case (NORBSEMPTY)
-          in%norbsempty = val
-       case (TEL)
-          in%Tel = val
-       case (OCCOPT)
-          in%occopt = val
-       case (ALPHAMIX)
-          in%alphamix = val
-       case (ALPHADIIS)
-          in%alphadiis = val
-       case DEFAULT
-          if (bigdft_mpi%iproc==0) &
-               call yaml_warning("unknown input key '" // trim(level) // "/" // trim(dict_key(val)) // "'")
-       end select
-    case (SIC_VARIABLES)
-       ! the SIC variables ------------------------------------------------------
-       select case (trim(dict_key(val)))
-       case (SIC_APPROACH)
-          in%SIC%approach = val
-       case (SIC_ALPHA)
-          in%SIC%alpha = val
-       case (SIC_FREF)
-          in%SIC%fref = val
-       case DEFAULT
-          if (bigdft_mpi%iproc==0) &
-               call yaml_warning("unknown input key '" // trim(level) // "/" // trim(dict_key(val)) // "'")
-       end select
-    case (TDDFT_VARIABLES)
-       ! the TDDFT variables ----------------------------------------------------
-       select case (trim(dict_key(val)))
-       case (TDDFT_APPROACH)
-          in%tddft_approach = val
-       case DEFAULT
-          if (bigdft_mpi%iproc==0) &
-               call yaml_warning("unknown input key '" // trim(level) // "/" // trim(dict_key(val)) // "'")
-       end select      
-    case (LIN_GENERAL)
-       ! the variables for the linear version, general section
-       select case (trim(dict_key(val)))
-       case (HYBRID)
-           dummy_log(1) = val
-           if (dummy_log(1)) then
-               in%lin%nlevel_accuracy = 1
-           else
-               in%lin%nlevel_accuracy = 2
-           end if
-       case (NIT)
-          dummy_int(1:2) = val
-          in%lin%nit_lowaccuracy = dummy_int(1)
-          in%lin%nit_highaccuracy = dummy_int(2)
-       case (RPNRM_CV)
-          dummy_gp(1:2) = val
-          in%lin%lowaccuracy_conv_crit = dummy_gp(1)
-          in%lin%highaccuracy_conv_crit = dummy_gp(2)
-       case (CONF_DAMPING) 
-          in%lin%reduce_confinement_factor = val
-       case (TAYLOR_ORDER)
-          in%lin%order_taylor = val
-       case (OUTPUT_WF)
-          in%lin%plotBasisFunctions = val
-       case (OUTPUT_MAT)
-          in%lin%output_mat_format = val
-       case (OUTPUT_COEFF)
-          in%lin%output_coeff_format = val
-       case (CALC_DIPOLE)
-          in%lin%calc_dipole = val
-       case (CALC_PULAY)
-          dummy_log(1:2) = val
-          in%lin%pulay_correction = dummy_log(1)
-          in%lin%new_pulay_correction = dummy_log(2)
-       case (SUBSPACE_DIAG)
-          in%lin%diag_end = val
-       case (EXTRA_STATES)
-          in%lin%extra_states = val
-       case (MAX_INVERSION_ERROR)
-           ! maximal error of the Taylor approximations to calculate the inverse of the overlap matrix
-           in%lin%max_inversion_error = val
-       case (CALCULATE_ONSITE_OVERLAP)
-           in%lin%calculate_onsite_overlap = val
-       case (CHARGE_MULTIPOLES)
-           in%lin%charge_multipoles = val
-       case DEFAULT
-          if (bigdft_mpi%iproc==0) &
-               call yaml_warning("unknown input key '" // trim(level) // "/" // trim(dict_key(val)) // "'")
-       end select
-    case (LIN_BASIS)
-       select case (trim(dict_key(val)))
-       case (NIT)
-          dummy_int(1:2) = val
-          in%lin%nItBasis_lowaccuracy = dummy_int(1)
-          in%lin%nItBasis_highaccuracy = dummy_int(2)
-       case (IDSX)
-          dummy_int(1:2) = val
-          in%lin%DIIS_hist_lowaccur = dummy_int(1)
-          in%lin%DIIS_hist_highaccur = dummy_int(2)
-       case (GNRM_CV)
-          dummy_gp(1:2) = val
-          in%lin%convCrit_lowaccuracy = dummy_gp(1)
-          in%lin%convCrit_highaccuracy = dummy_gp(2)
-       case (GNRM_IG)
-          in%lin%convCrit_extendedIG = val
-       case (NIT_IG)
-          in%lin%nit_extendedIG = val
-       case (DELTAE_CV)
-          in%lin%early_stop = val
-       case (GNRM_DYN)
-          in%lin%gnrm_dynamic = val
-       case (MIN_GNRM_FOR_DYNAMIC)
-           in%lin%min_gnrm_for_dynamic = val
-       case (ALPHA_DIIS)
-          in%lin%alphaDIIS = val
-       case (ALPHA_SD)
-          in%lin%alphaSD = val
-       case (NSTEP_PREC)
-          in%lin%nItPrecond = val
-       case (fix_basis)
-          in%lin%support_functions_converged = val
-      case (correction_orthoconstraint)
-          in%lin%correctionOrthoconstraint = val
-       case DEFAULT
-          if (bigdft_mpi%iproc==0) &
-               call yaml_warning("unknown input key '" // trim(level) // "/" // trim(dict_key(val)) // "'")
-       end select
-    case (LIN_KERNEL)
-       select case (trim(dict_key(val)))
-       case (NSTEP)
-          dummy_int(1:2) = val
-          in%lin%nItdmin_lowaccuracy = dummy_int(1)
-          in%lin%nItdmin_highaccuracy = dummy_int(2)
-       case (NIT)
-          dummy_int(1:2) = val
-          in%lin%nItSCCWhenFixed_lowaccuracy = dummy_int(1)
-          in%lin%nItSCCWhenFixed_highaccuracy = dummy_int(2)
-       case (IDSX_COEFF)
-          dummy_int(1:2) = val
-          in%lin%dmin_hist_lowaccuracy = dummy_int(1)
-          in%lin%dmin_hist_highaccuracy = dummy_int(2)
-       case (IDSX)
-          dummy_int(1:2) = val
-          in%lin%mixHist_lowaccuracy = dummy_int(1)
-          in%lin%mixHist_highaccuracy = dummy_int(2)
-       case (ALPHAMIX)
-          dummy_gp(1:2) = val
-          in%lin%alpha_mix_lowaccuracy = dummy_gp(1)
-          in%lin%alpha_mix_highaccuracy = dummy_gp(2)
-       case (GNRM_CV_COEFF)
-          dummy_gp(1:2) = val
-          in%lin%convCritdmin_lowaccuracy = dummy_gp(1)
-          in%lin%convCritdmin_highaccuracy = dummy_gp(2)
-       case (RPNRM_CV)
-          dummy_gp(1:2) = val
-          in%lin%convCritMix_lowaccuracy = dummy_gp(1)
-          in%lin%convCritMix_highaccuracy = dummy_gp(2)
-       case (LINEAR_METHOD)
-          dummy_char = val
-          select case (trim(dummy_char))
-          case('DIRMIN')
-             in%lin%kernel_mode = KERNELMODE_DIRMIN
-          case('DIAG')
-             in%lin%kernel_mode = KERNELMODE_DIAG
-          case('FOE')
-             in%lin%kernel_mode = KERNELMODE_FOE
-          end select
-       case (MIXING_METHOD)
-           dummy_char = val
-           select case(trim(dummy_char))
-           case('DEN')
-               in%lin%mixing_mode = MIXINGMODE_DENS
-           case('POT')
-               in%lin%mixing_mode = MIXINGMODE_POT
-           end select                                                                           
-       case (ALPHA_SD_COEFF)
-          in%lin%alphaSD_coeff = val
-       case (ALPHA_FIT_COEFF)
-          in%lin%curvefit_dmin = val
-       case (EVAL_RANGE_FOE)
-          dummy_gp(1:2) = val
-          in%lin%evlow = dummy_gp(1)
-          in%lin%evhigh = dummy_gp(2)
-       case (FSCALE_FOE) 
-          in%lin%fscale = val
-       case DEFAULT
-          call yaml_warning("unknown input key '" // trim(level) // "/" // trim(dict_key(val)) // "'")
-       end select
-       ! the KPT variables ------------------------------------------------------
-    case (KPT_VARIABLES)
-    case (LIN_BASIS_PARAMS)
-    case (OCCUPATION)
-    case (IG_OCCUPATION)
-    case (FRAG_VARIABLES)
-    !case (RUN_NAME_KEY)
-    case DEFAULT
-    end select
-  END SUBROUTINE input_set_dict
-
-
-  subroutine basis_params_set_dict(dict_basis,lin,jtype)
-    !use module_input_keys
-    use public_keys
-    use dictionaries
-    implicit none
-    integer, intent(in) :: jtype !< local type of which we are filling the values
-    type(dictionary), pointer :: dict_basis
-    type(linearInputParameters),intent(inout) :: lin
-    !local variables
-    real(gp), dimension(2) :: dummy_darr
-    !-- default parameters for the basis set of linear scaling
-
-    !then update the values of each parameter if present
-    select case(trim(dict_key(dict_basis)))
-    case(NBASIS)
-       lin%norbsPerType(jtype)=dict_basis !npt
-    case(AO_CONFINEMENT)
-       lin%potentialPrefac_ao(jtype)=dict_basis !ppao
-    case(CONFINEMENT)
-       dummy_darr=dict_basis
-       lin%potentialPrefac_lowaccuracy(jtype)=dummy_darr(1)!ppl
-       lin%potentialPrefac_highaccuracy(jtype)=dummy_darr(2)!pph
-    case(RLOC)
-       dummy_darr=dict_basis
-       !locradType(jtype)=dummy_darr(1) !lrl
-       lin%locrad_type(jtype,1)=dummy_darr(1) !lrl
-       lin%locrad_type(jtype,2)=dummy_darr(2) !lrh
-       !locradType_lowaccur(jtype)=dummy_darr(1) !lrl
-       !locradType_highaccur(jtype)=dummy_darr(2) !lrh
-       !atoms%rloc(jtype,:)=locradType(jtype)
-    case(RLOC_KERNEL) 
-         lin%kernel_cutoff(jtype)=dict_basis !kco
-    case(RLOC_KERNEL_FOE) 
-       lin%kernel_cutoff_FOE(jtype)=dict_basis !kco_FOE
-    end select
-    
-  end subroutine basis_params_set_dict
-
-
-  subroutine frag_from_dict(dict,frag)
-    use module_base
-    use yaml_output, only: yaml_map,is_atoi
-    !use module_input_keys
-    use public_keys
-    implicit none
-    type(dictionary), pointer :: dict
-    type(fragmentInputParameters), intent(out) :: frag
-    !local variables
-    integer :: frag_num,ncount,ncharged,ifrag
-    character(len=max_field_length) :: frg_key
-    type(dictionary), pointer :: dict_tmp,tmp2
-
-    !now simulate the reading of the fragment structure from the dictionary
-!!$  !to be continued after having fixed linear variables
-    !iteration over the dictionary
-    !count the number of reference fragments
-    call nullifyInputFragParameters(frag)
-    frag%nfrag_ref=0
-    frag%nfrag=0
-!some sanity checks have to be added to this section
-    dict_tmp=>dict_iter(dict)
-    do while(associated(dict_tmp))
-       select case(trim(dict_key(dict_tmp)))
-       case(TRANSFER_INTEGRALS)
-          !frag%calc_transfer_integrals=dict_tmp
-       case(CONSTRAINED_DFT)
-          ncharged=dict_size(dict_tmp)
-          !constrained_dft=ncharged > 0
-       case default
-          frag%nfrag_ref=frag%nfrag_ref+1
-          !count the number of fragments for this reference
-          call count_local_fragments(dict_tmp,ncount)
-          frag%nfrag=frag%nfrag+ncount
-       end select
-       dict_tmp=>dict_next(dict_tmp)
-    end do
-    
-    if (frag%nfrag*frag%nfrag_ref == 0) then
-       call f_err_throw('Fragment dictionary for the input is invalid',&
-            err_name='BIGDFT_INPUT_VARIABLES_ERROR')
-       return
-    end if
-    call allocateInputFragArrays(frag)
-    frag%charge=0.d0 !f_memset to be used
-
-    dict_tmp=>dict_iter(dict)
-    frag_num=0
-    do while(associated(dict_tmp))
-       select case(trim(dict_key(dict_tmp)))
-       case(TRANSFER_INTEGRALS)
-       case(CONSTRAINED_DFT)
-          tmp2=>dict_iter(dict_tmp)
-          !iterate over the charge TODO
-          do while(associated(tmp2))
-             frg_key=dict_key(tmp2)
-             if (index(frg_key,FRAGMENT_NO) == 0 .or. &
-                  .not. is_atoi(frg_key(len(FRAGMENT_NO)+1:))) then
-                call f_err_throw('Invalid key in '//CONSTRAINED_DFT//&
-                     ' section, key= '//trim(frg_key),&
-                     err_name='BIGDFT_INPUT_VARIABLES_ERROR')
-             end if
-             read(frg_key(len(FRAGMENT_NO)+1:),*)ifrag
-             frag%charge(ifrag)=tmp2
-             tmp2=>dict_next(tmp2)
-          end do
-       case default
-          frag_num=frag_num+1
-          frag%label(frag_num)=repeat(' ',len(frag%label(frag_num)))
-          frag%label(frag_num)=trim(dict_key(dict_tmp))
-          !update directory name
-          frag%dirname(frag_num)='data-'//trim(frag%label(frag_num))//'/'
-          call count_local_fragments(dict_tmp,ncount,frag_index=frag%frag_index,frag_id=frag_num)
-       end select
-       dict_tmp=>dict_next(dict_tmp)
-    end do
-
-    contains
-
-      subroutine count_local_fragments(dict_tmp,icount,frag_index,frag_id)
-        use yaml_strings, only: is_atoi
-        implicit none
-        integer, intent(out) :: icount
-        type(dictionary), pointer :: dict_tmp
-        integer, dimension(:), intent(inout), optional :: frag_index
-        integer, intent(in), optional :: frag_id
-
-        !local variables
-        integer :: idum,istart,i
-        type(dictionary), pointer :: d_tmp
-        character(len=max_field_length) :: val
-
-        !iteration over the whole list
-        icount=0
-        istart=0
-        d_tmp=>dict_iter(dict_tmp)
-        do while(associated(d_tmp))
-           val=d_tmp
-           !if string is a integer consider it
-           if (is_atoi(val)) then
-              idum=d_tmp
-              if (f_err_raise(istart>=idum,'error in entering fragment ids',&
-                   err_name='BIGDFT_INPUT_VARIABLES_ERROR')) return
-              if (istart /=0) then
-                 icount=icount+idum-istart
-                 if (present(frag_index) .and. present(frag_id)) then
-                    do i=istart,idum
-                       frag_index(i)=frag_id
-                    end do
-                 end if
-                 istart=0
-              else
-                 icount=icount+1
-                 if (present(frag_index) .and. present(frag_id)) frag_index(idum)=frag_id
-              end if
-           else if (f_err_raise(adjustl(trim(val))/='...',&
-                'the only allowed values in the fragment list are integers or "..." string',&
-                err_name='BIGDFT_INPUT_VARIABLES_ERROR')) then
-              return
-           else
-              istart=idum
-           end if
-           d_tmp=>dict_next(d_tmp)
-        end do
-      end subroutine count_local_fragments
-
-  end subroutine frag_from_dict
-
-
-=======
->>>>>>> 3a2db98e
 end module module_types