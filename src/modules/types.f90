--- conflicted
+++ resolved
@@ -116,12 +116,8 @@
   type, public :: input_variables
      !strings of the input files
      character(len=100) :: file_dft,file_geopt,file_kpt,file_perf,file_tddft, &
-<<<<<<< HEAD
           & file_mix,file_sic,file_occnum,file_igpop, dir_output
-=======
-          & file_mix,file_sic,file_occnum, dir_output
      integer :: files ! existing files.
->>>>>>> c42f6be6
      !miscellaneous variables
      logical :: gaussian_help
      integer :: ixc,ncharge,itermax,nrepmax,ncong,idsx,ncongt,inputPsiId,nspin,mpol,itrpmax
