--- conflicted
+++ resolved
@@ -1174,16 +1174,6 @@
      type(symmetry_data) :: sym
      call nullify_symm(sym)
   end function symm_null
-<<<<<<< HEAD
-=======
-  pure subroutine nullify_symm(sym)
-     implicit none
-     type(symmetry_data), intent(out) :: sym
-     sym%symObj=-1
-     nullify(sym%irrzon)
-     nullify(sym%phnons)
-  end subroutine nullify_symm
->>>>>>> bd19c786
 
   pure subroutine nullify_symm(sym)
     type(symmetry_data), intent(out) :: sym
@@ -1225,38 +1215,14 @@
   end function atoms_null
 
   pure function atomic_structure_null() result(astruct)
-<<<<<<< HEAD
-     type(atomic_structure) :: astruct
-     call nullify_atomic_structure(astruct)
-  end function atomic_structure_null
-=======
     implicit none
     type(atomic_structure) :: astruct
      call nullify_atomic_structure(astruct)
-   end function atomic_structure_null
-   pure subroutine nullify_atomic_structure(astruct)
-     implicit none
-     type(atomic_structure), intent(out) :: astruct
-
-     astruct%geocode='X'
-     astruct%inputfile_format=repeat(' ',len(astruct%inputfile_format))
-     astruct%units=repeat(' ',len(astruct%units))
-     astruct%nat=-1
-     astruct%ntypes=-1
-     astruct%cell_dim(1)=0.0_gp
-     astruct%cell_dim(2)=0.0_gp
-     astruct%cell_dim(3)=0.0_gp
-     nullify(astruct%input_polarization)
-     nullify(astruct%ifrztyp)
-     nullify(astruct%atomnames)
-     nullify(astruct%iatype)
-     nullify(astruct%rxyz)
-     call nullify_symm(astruct%sym)
-   end subroutine nullify_atomic_structure
->>>>>>> bd19c786
+  end function atomic_structure_null
 
   pure subroutine nullify_atomic_structure(astruct)
     type(atomic_structure), intent(out) :: astruct
+
     astruct%geocode='X'
     astruct%inputfile_format=repeat(' ',len(astruct%inputfile_format))
     astruct%units=repeat(' ',len(astruct%units))
@@ -1491,7 +1457,6 @@
     type(restart_objects), intent(inout) :: rst
     integer, intent(in) :: inputpsiid
 
-<<<<<<< HEAD
     select case (inputpsiid)
     case (INPUT_PSI_EMPTY, INPUT_PSI_RANDOM, INPUT_PSI_CP2K, INPUT_PSI_LCAO, INPUT_PSI_MEMORY_WVL, &
          INPUT_PSI_DISK_WVL, INPUT_PSI_LCAO_GAUSS, INPUT_PSI_MEMORY_GAUSS, INPUT_PSI_DISK_GAUSS)
@@ -1500,7 +1465,6 @@
        rst%version = LINEAR_VERSION
     end select
   END SUBROUTINE restart_objects_set_mode
-
   subroutine restart_objects_set_nat(rst, nat, subname)
     use module_base
     implicit none
@@ -1510,7 +1474,6 @@
     type(restart_objects), intent(inout) :: rst
     !local variables
     integer :: i_all,i_stat
-
     if (associated(rst%rxyz_old)) then
        i_all=-product(shape(rst%rxyz_old))*kind(rst%rxyz_old)
        deallocate(rst%rxyz_old,stat=i_stat)
@@ -1528,9 +1491,6 @@
     allocate(rst%rxyz_old(3,nat+ndebug),stat=i_stat)
     call memocc(i_stat,rst%rxyz_old,'rxyz_old',subname)
   END SUBROUTINE restart_objects_set_nat
-=======
-  END SUBROUTINE init_restart_objects
->>>>>>> bd19c786
 
   subroutine restart_objects_set_mat_acc(rst, iproc, matacc)
     implicit none
