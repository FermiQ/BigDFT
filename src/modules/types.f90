--- conflicted
+++ resolved
@@ -357,12 +357,6 @@
      !real(wp), dimension(lr%wfd%nvctr_c+7*lr%wfd%nvctr_f,orbs%nspinor*orbs%norbp) :: hpsi
      type(GPU_pointers), pointer :: GPU
   end type lanczos_args
-<<<<<<< HEAD
-
-
-!> Contains the arguments needed for the diis procedure
-=======
-!!***
 
 
 
@@ -396,13 +390,8 @@
 
 
 
-!!****t* module_types/diis_objects
-!! DESCRIPTION
-!! Contains the arguments needed for the diis procedure
-!!
-!! SOURCE
-!!
->>>>>>> 91d658a9
+
+!> Contains the arguments needed for the diis procedure
   type, public :: diis_objects
      logical :: switchSD
      integer :: idiistol,mids,ids,idsx
