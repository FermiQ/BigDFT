--- conflicted
+++ resolved
@@ -37,480 +37,6 @@
 
   private
 
-<<<<<<< HEAD
-  !> Constants to determine between cubic version and linear version
-  integer, parameter, public :: CUBIC_VERSION =  0
-  integer, parameter, public :: LINEAR_VERSION = 100
-
-  !> Error codes, to be documented little by little
-  integer, parameter, public :: BIGDFT_SUCCESS        = 0   !< No errors
-  integer, parameter, public :: BIGDFT_UNINITIALIZED  = -10 !< The quantities we want to access seem not yet defined
-  integer, parameter, public :: BIGDFT_INCONSISTENCY  = -11 !< Some of the quantities is not correct
-  integer, parameter, public :: BIGDFT_INVALID        = -12 !< Invalid entry
-
-  !> Input wf parameters. @relates module_types::input_variables::inputpsiid @relates inputpsiid
-  integer, parameter, public :: INPUT_PSI_EMPTY        = -1000  !< Input PSI to 0
-  integer, parameter, public :: INPUT_PSI_RANDOM       = -2     !< Input Random PSI
-  integer, parameter, public :: INPUT_PSI_CP2K         = -1     !< Input PSI coming from cp2k
-  integer, parameter, public :: INPUT_PSI_LCAO         = 0      !< Input PSI coming from Localised ATomic Orbtials
-  integer, parameter, public :: INPUT_PSI_MEMORY_WVL   = 1      !< Input PSI from memory
-  integer, parameter, public :: INPUT_PSI_DISK_WVL     = 2      !< Input PSI from disk (wavelet coefficients)
-  integer, parameter, public :: INPUT_PSI_LCAO_GAUSS   = 10
-  integer, parameter, public :: INPUT_PSI_MEMORY_GAUSS = 11
-  integer, parameter, public :: INPUT_PSI_DISK_GAUSS   = 12
-  integer, parameter, public :: INPUT_PSI_LINEAR_AO    = 100    !< Input PSI for linear from Atomic Orbital
-  integer, parameter, public :: INPUT_PSI_MEMORY_LINEAR= 101    !< Input PSI for linear in memory
-  integer, parameter, public :: INPUT_PSI_DISK_LINEAR  = 102    !< Input PSI for linear from disk
-
-
-  !> All possible values of input psi (determination of the input guess)
-  integer, dimension(12), parameter :: input_psi_values = &
-       (/ INPUT_PSI_EMPTY, INPUT_PSI_RANDOM, INPUT_PSI_CP2K, &
-       INPUT_PSI_LCAO, INPUT_PSI_MEMORY_WVL, INPUT_PSI_DISK_WVL, &
-       INPUT_PSI_LCAO_GAUSS, INPUT_PSI_MEMORY_GAUSS, INPUT_PSI_DISK_GAUSS, &
-       INPUT_PSI_LINEAR_AO, INPUT_PSI_DISK_LINEAR, INPUT_PSI_MEMORY_LINEAR /)
-
-  !> Output wf parameters.
-  integer, parameter, public :: WF_FORMAT_NONE   = 0
-  integer, parameter, public :: WF_FORMAT_PLAIN  = 1
-  integer, parameter, public :: WF_FORMAT_BINARY = 2
-  integer, parameter, public :: WF_FORMAT_ETSF   = 3
-  integer, parameter, public :: WF_N_FORMAT      = 4
-  character(len = 12), dimension(0:WF_N_FORMAT-1), parameter :: wf_format_names = &
-       (/ "none        ", &
-          "plain text  ", &
-          "Fortran bin.", &
-          "ETSF        " /)
-
-  !> Output grid parameters.
-  integer, parameter, public :: OUTPUT_DENSPOT_NONE    = 0
-  integer, parameter, public :: OUTPUT_DENSPOT_DENSITY = 1
-  integer, parameter, public :: OUTPUT_DENSPOT_DENSPOT = 2
-  character(len = 12), dimension(0:2), parameter, public :: OUTPUT_DENSPOT_names = &
-       (/ "none        ", &
-          "density     ", &
-          "dens. + pot." /)
-  integer, parameter, public :: OUTPUT_DENSPOT_FORMAT_TEXT = 0
-  integer, parameter, public :: OUTPUT_DENSPOT_FORMAT_ETSF = 1
-  integer, parameter, public :: OUTPUT_DENSPOT_FORMAT_CUBE = 2
-  character(len = 4), dimension(0:2), parameter, public :: OUTPUT_DENSPOT_format_names = &
-       (/ "text", &
-          "ETSF", &
-          "cube" /)
-
-  !> SCF mixing parameters (@todo mixing parameters to be added).
-  integer, parameter, public :: SCF_KIND_GENERALIZED_DIRMIN = -1
-  integer, parameter, public :: SCF_KIND_DIRECT_MINIMIZATION = 0
-
-  !> Function to determine the occupation numbers
-  integer, parameter, public :: SMEARING_DIST_ERF   = 1  !< Tends to 0 and 1 faster \f$1/2\left[1-erf\left(\frac{E-\mu}{\delta E}\right)\right]\f$
-  integer, parameter, public :: SMEARING_DIST_FERMI = 2  !< Normal Fermi distribution i.e.\f$\frac{1}{1+e^{E-\mu}/k_BT}\f$
-  integer, parameter, public :: SMEARING_DIST_COLD1 = 3  !< Marzari's cold smearing with a=-.5634 (bumb minimization)
-  integer, parameter, public :: SMEARING_DIST_COLD2 = 4  !< Marzari's cold smearing with a=-.8165 (monotonic tail)
-  integer, parameter, public :: SMEARING_DIST_METPX = 5  !< Methfessel and Paxton (same as COLD with a=0)
-  character(len = 11), dimension(5), parameter, public :: smearing_names = &
-       (/ "Error func.", &
-          "Fermi      ", &
-          "Cold (bumb)", &
-          "Cold (mono)", &
-          "Meth.-Pax. " /) !< Name of the smearing methods 
-
-  !> Target function for the optimization of the basis functions (linear scaling version)
-  integer, parameter, public :: TARGET_FUNCTION_IS_TRACE=0
-  integer, parameter, public :: TARGET_FUNCTION_IS_ENERGY=1
-  integer, parameter, public :: TARGET_FUNCTION_IS_HYBRID=2
-  !!integer, parameter, public :: DECREASE_LINEAR=0
-  !!integer, parameter, public :: DECREASE_ABRUPT=1
-  !!integer, parameter, public :: COMMUNICATION_COLLECTIVE=0
-  !!integer, parameter, public :: COMMUNICATION_P2P=1
-  integer, parameter, public :: LINEAR_DIRECT_MINIMIZATION=100
-  integer, parameter, public :: LINEAR_MIXDENS_SIMPLE=101
-  integer, parameter, public :: LINEAR_MIXPOT_SIMPLE=102
-  integer, parameter, public :: LINEAR_FOE=103
-  integer, parameter, public :: KERNELMODE_DIRMIN = 10
-  integer, parameter, public :: KERNELMODE_DIAG = 11
-  integer, parameter, public :: KERNELMODE_FOE = 12
-  integer, parameter, public :: MIXINGMODE_DENS = 20
-  integer, parameter, public :: MIXINGMODE_POT = 21
-  integer,parameter, public :: FOE_ACCURATE = 30
-  integer,parameter, public :: FOE_FAST = 31
-
-  !> How to update the density kernel during teh support function optimization
-  integer, parameter, public :: UPDATE_BY_PURIFICATION = 0
-  integer, parameter, public :: UPDATE_BY_FOE = 1
-  integer, parameter, public :: UPDATE_BY_RENORMALIZATION = 2
-
-  !> How to do the partition of the support functions (linear scaling version)
-  integer,parameter,public :: LINEAR_PARTITION_SIMPLE = 61
-  integer,parameter,public :: LINEAR_PARTITION_OPTIMAL = 62
-  integer,parameter,public :: LINEAR_PARTITION_NONE = 63
-  
-  !> Type used for the orthogonalisation parameters
-  type, public :: orthon_data
-     !> directDiag decides which input guess is chosen:
-     !!   if .true. -> as usual direct diagonalization of the Hamiltonian with dsyev (suitable for small systems)
-     !!   if .false. -> iterative diagonalization (suitable for large systems)
-     logical :: directDiag
-     !> norbpInguess indicates how many orbitals shall be treated by each process during the input guess
-     !! if directDiag=.false.
-     integer :: norbpInguess
-     !> You have to choose two numbers for the block size, bsLow and bsUp:
-     !!   if bsLow<bsUp, then the program will choose an appropriate block size in between these two numbers
-     !!   if bsLow==bsUp, then the program will take exactly this blocksize
-     integer :: bsLow
-     !> Block size up value (see bsLow)
-     integer :: bsUp
-     !> The variable methOrtho indicates which orthonormalization procedure is used:
-     !!   methOrtho==0 -> Gram-Schmidt with Cholesky decomposition
-     !!   methOrtho==1 -> combined block wise classical Gram-Schmidt and Cholesky
-     !!   methOrtho==2 -> Loewdin
-     integer :: methOrtho
-     real(gp) :: iguessTol            !< Gives the tolerance to which the input guess will converged (maximal residue of all orbitals).
-     integer :: blocksize_pdsyev      !< Size of the block for the Scalapack routine pdsyev (computes eigenval and vectors)
-     integer :: blocksize_pdgemm      !< Size of the block for the Scalapack routine pdgemm
-     integer :: nproc_pdsyev          !< Number of proc for the Scalapack routine pdsyev (linear version)
-  end type orthon_data
-
-  !> Self-Interaction Correction data
-  type, public :: SIC_data
-     character(len=4) :: approach !< Approach for the Self-Interaction-Correction (PZ, NK)
-     integer :: ixc               !< Base for the SIC correction
-     real(gp) :: alpha            !< Downscaling coefficient
-     real(gp) :: fref             !< Reference occupation (for alphaNK case)
-  end type SIC_data
-
-  !> Flags for the input files.
-  integer, parameter, public :: INPUTS_NONE  =   0
-  integer, parameter, public :: INPUTS_DFT   =   1
-  integer, parameter, public :: INPUTS_GEOPT =   2
-  integer, parameter, public :: INPUTS_PERF  =   4
-  integer, parameter, public :: INPUTS_KPT   =   8
-  integer, parameter, public :: INPUTS_MIX   =  16
-  integer, parameter, public :: INPUTS_TDDFT =  32
-  integer, parameter, public :: INPUTS_SIC   =  64
-  integer, parameter, public :: INPUTS_FREQ  = 128
-  integer, parameter, public :: INPUTS_LIN   = 256
-  integer, parameter, public :: INPUTS_FRAG  = 512
-
-  !> Contains all parameters related to the linear scaling version.
-  type, public :: linearInputParameters 
-    integer :: DIIS_hist_lowaccur
-    integer :: DIIS_hist_highaccur
-    integer :: nItPrecond
-    integer :: nItSCCWhenOptimizing
-    integer :: nItBasis_lowaccuracy
-    integer :: nItBasis_highaccuracy
-    integer :: mixHist_lowaccuracy
-    integer :: mixHist_highaccuracy
-    integer :: dmin_hist_lowaccuracy, dmin_hist_highaccuracy
-    integer :: blocksize_pdgemm, blocksize_pdsyev
-    integer :: correctionOrthoconstraint, nproc_pdsyev, nproc_pdgemm
-    integer :: nit_lowaccuracy, nit_highaccuracy, nItdmin_lowaccuracy, nItdmin_highaccuracy
-    integer :: nItSCCWhenFixed_lowaccuracy, nItSCCWhenFixed_highaccuracy, nit_extendedIG
-    real(kind=8) :: convCrit_lowaccuracy, convCrit_highaccuracy, convCrit_extendedIG
-    real(kind=8) :: alphaSD, alphaDIIS, evlow, evhigh, ef_interpol_chargediff
-    real(kind=8) :: alpha_mix_lowaccuracy, alpha_mix_highaccuracy, reduce_confinement_factor, ef_interpol_det
-    integer :: plotBasisFunctions
-    real(kind=8) :: fscale, deltaenergy_multiplier_TMBexit, deltaenergy_multiplier_TMBfix
-    real(kind=8) :: lowaccuracy_conv_crit, convCritMix_lowaccuracy, convCritMix_highaccuracy
-    real(kind=8) :: highaccuracy_conv_crit, support_functions_converged, alphaSD_coeff
-    real(kind=8) :: convCritDmin_lowaccuracy, convCritDmin_highaccuracy
-    real(kind=8), dimension(:), pointer :: locrad, locrad_lowaccuracy, locrad_highaccuracy, kernel_cutoff_FOE
-    real(kind=8), dimension(:,:), pointer :: locrad_type
-    real(kind=8), dimension(:), pointer :: potentialPrefac_lowaccuracy, potentialPrefac_highaccuracy, potentialPrefac_ao
-    real(kind=8), dimension(:),pointer :: kernel_cutoff, locrad_kernel, locrad_mult
-    real(kind=8) :: early_stop, gnrm_dynamic, min_gnrm_for_dynamic 
-    integer, dimension(:), pointer :: norbsPerType
-    integer :: kernel_mode, mixing_mode
-    integer :: scf_mode, nlevel_accuracy
-    logical :: calc_dipole, pulay_correction, iterative_orthogonalization, new_pulay_correction
-    logical :: fragment_calculation, calc_transfer_integrals, constrained_dft, curvefit_dmin, diag_end, diag_start
-    integer :: extra_states, order_taylor, mixing_after_inputguess
-    !> linear scaling: maximal error of the Taylor approximations to calculate the inverse of the overlap matrix
-    real(kind=8) :: max_inversion_error
-    logical :: calculate_onsite_overlap
-    integer :: output_mat_format     !< Output Matrices format
-    integer :: output_coeff_format   !< Output Coefficients format
-  end type linearInputParameters
-
-
-  !> Contains all parameters for the calculation of the fragments
-  type, public :: fragmentInputParameters
-    integer :: nfrag_ref
-    integer :: nfrag
-    integer, dimension(:), pointer :: frag_index         !< Array matching system fragments to reference fragments
-    real(kind=8), dimension(:), pointer :: charge        !< Array giving the charge on each fragment for constrained DFT calculations
-    !integer, dimension(:,:), pointer :: frag_info       !< Array giving number of atoms in fragment and environment for reference fragments
-    character(len=100), dimension(:), pointer :: label   !< Array of fragment names
-    character(len=100), dimension(:), pointer :: dirname !< Array of fragment directories, blank if not a fragment calculation
-  end type fragmentInputParameters
-
-
-  integer, parameter, public :: INPUT_IG_OFF  = 0
-  integer, parameter, public :: INPUT_IG_LIG  = 1
-  integer, parameter, public :: INPUT_IG_FULL = 2
-  integer, parameter, public :: INPUT_IG_TMO  = 3
-
-
-  !> Structure controlling the nature of the accelerations (Convolutions, Poisson Solver)
-  type, public :: material_acceleration
-     !> variable for material acceleration
-     !! values 0: traditional CPU calculation
-     !!        1: CUDA acceleration with CUBLAS
-     !!        2: OpenCL acceleration (with CUBLAS one day)
-     !!        3: OpenCL accelearation for CPU
-     !!        4: OCLACC (OpenCL both ? see input_variables.f90)
-     integer :: iacceleration
-     integer :: Psolver_igpu            !< Acceleration of the Poisson solver
-     character(len=11) :: OCL_platform  !< Name of the OpenCL platform
-     character(len=11) :: OCL_devices   !< Name of the OpenCL devices
-  end type material_acceleration
-
-
-  !> Structure of the variables read by input.* files (*.dft, *.geopt...)
-  type, public :: input_variables
-
-     !>reference counter
-     type(f_reference_counter) :: refcnt
-     !> enumerator for the mode of the run
-     type(f_enumerator) :: run_mode
-     !> Strings of the input files
-     character(len=100) :: file_occnum !< Occupation number (input)
-     character(len=100) :: file_igpop
-     character(len=100) :: file_lin   
-     character(len=100) :: file_frag   !< Fragments
-     character(len=max_field_length) :: dir_output  !< Strings of the directory which contains all data output files
-     !integer :: files                  !< Existing files.
-
-     !> Miscellaneous variables
-     logical :: gaussian_help
-     integer :: itrpmax
-     integer :: iscf
-     integer :: norbsempty
-     integer :: norbsuempty,norbsdempty
-     integer :: occopt
-     integer :: last_run
-     real(gp) :: frac_fluct,gnrm_sw,alphamix
-     real(gp) :: Tel                 !< Electronic temperature for the mixing scheme
-     real(gp) :: alphadiis
-     real(gp) :: rpnrm_cv
-     real(gp) :: gnrm_startmix
-     integer :: verbosity            !< Verbosity of the output file
-     logical :: multipole_preserving !< Preserve multipole for ionic charge (integrated isf)
-     integer :: mp_isf               !< Interpolating scaling function order for multipole preserving
-
-     !> DFT basic parameters.
-     integer :: ixc         !< XC functional Id
-     real(gp):: qcharge     !< Total charge of the system
-     integer :: itermax     !< Maximal number of SCF iterations
-     integer :: itermin     !< Minimum number of SCF iterations !Bastian
-     integer :: nrepmax
-     integer :: ncong       !< Number of conjugate gradient iterations for the preconditioner
-     integer :: idsx        !< DIIS history
-     integer :: ncongt      !< Number of conjugate gradient for the tail treatment
-     integer :: inputpsiid  !< Input PSI choice
-                            !!   - 0 : compute input guess for Psi by subspace diagonalization of atomic orbitals
-                            !!   - 1 : read waves from argument psi, using n1, n2, n3, hgrid and rxyz_old
-                            !!         as definition of the previous system.
-                            !!   - 2 : read waves from disk
-     integer :: nspin       !< Spin components (no spin 1, collinear 2, non collinear 4)
-     integer :: mpol        !< Total spin polarisation of the system
-     integer :: norbv       !< Number of virtual orbitals to compute after direct minimisation
-                            !! using the Davidson scheme
-     integer :: nvirt
-     integer :: nplot
-     integer :: output_denspot        !< 0= No output, 1= density, 2= density+potential
-     integer :: dispersion            !< Dispersion term
-     integer :: output_wf_format      !< Output Wavefunction format
-     integer :: output_denspot_format !< Format for the output density and potential
-     real(gp) :: hx,hy,hz   !< Step grid parameter (hgrid)
-     real(gp) :: crmult     !< Coarse radius multiplier
-     real(gp) :: frmult     !< Fine radius multiplier
-     real(gp) :: gnrm_cv    !< Convergence parameters of orbitals
-     real(gp) :: rbuf       !< buffer for tail treatment
-     real(gp), dimension(3) :: elecfield   !< Electric Field vector
-     logical :: disableSym                 !< .true. disable symmetry
-     character(len=8) :: set_epsilon !< method for setting the dielectric constant
-
-     !> For absorption calculations
-     integer :: iabscalc_type   !< 0 non calc, 1 cheb ,  2 lanc
-     !! integer :: iat_absorber, L_absorber, N_absorber, rpower_absorber, Linit_absorber
-     integer :: iat_absorber,  L_absorber
-     real(gp), dimension(:), pointer :: Gabs_coeffs
-     real(gp) :: abscalc_bottomshift
-     logical ::  c_absorbtion
-     logical ::  abscalc_alterpot
-     logical ::  abscalc_eqdiff
-     logical ::  abscalc_S_do_cg
-     logical ::  abscalc_Sinv_do_cg
-     integer ::  potshortcut
-     integer ::  nsteps
-     character(len=100) :: extraOrbital
-     character(len=1000) :: xabs_res_prefix
-   
-     !> Frequencies calculations (finite difference)
-     real(gp) :: freq_alpha  !< Factor for the finite difference step (step = alpha * hgrid)
-     integer :: freq_order   !< Order of the finite difference scheme
-     integer :: freq_method  !< Method to calculate the frequencies
-
-     !> kpoints related input variables
-     integer :: gen_nkpt                            !< K points to generate the results
-     real(gp), dimension(:,:), pointer :: gen_kpt   !< K points coordinates
-     real(gp), dimension(:), pointer :: gen_wkpt    !< Weights of k points
-     !> Band structure path
-     integer :: nkptv
-     integer :: ngroups_kptv
-     integer, dimension(:), pointer :: nkptsv_group
-     real(gp), dimension(:,:), pointer :: kptv
-     character(len=100) :: band_structure_filename
-
-     ! Orbitals and input occupation.
-     integer :: gen_norb, gen_norbu, gen_norbd
-     real(gp), dimension(:), pointer :: gen_occup
-
-     ! Geometry variables from *.geopt
-     character(len=10) :: geopt_approach !<id of geopt driver
-     integer :: ncount_cluster_x         !< Maximum number of geopt steps 
-     integer :: wfn_history              !< Number of previous steps saved for wfn reformatting
-     integer :: history                  !< History of DIIS method
-     real(gp) :: betax,forcemax,randdis
-     integer :: optcell, ionmov, nnos
-     real(gp) :: dtion
-     real(gp) :: mditemp, mdftemp
-     real(gp) :: noseinert, friction, mdwall
-     real(gp) :: bmass, vmass, strprecon, strfact
-     real(gp), dimension(6) :: strtarget
-     real(gp), dimension(:), pointer :: qmass
-     real(gp) :: dtinit, dtmax           !< For FIRE
-     character(len=10) :: tddft_approach !< TD-DFT variables from *.tddft
-     type(SIC_data) :: SIC               !< Parameters for the SIC methods
-     !variables for SQNM
-     integer  :: nhistx
-     logical  :: biomode
-     real(gp) :: beta_stretchx
-     real(gp) :: maxrise
-     real(gp) :: cutoffratio
-     real(gp) :: steepthresh
-     real(gp) :: trustr
-
-    !Force Field Parameter
-    character(len=64) :: mm_paramset
-    character(len=64) :: mm_paramfile
-
-     ! Performance variables from input.perf
-     logical :: debug      !< Debug option (used by memocc)
-     integer :: ncache_fft !< Cache size for FFT
-     real(gp) :: projrad   !< Coarse radius of the projectors in units of the maxrad
-     real(gp) :: symTol    !< Tolerance for symmetry detection.
-     integer :: linear
-     logical :: signaling                    !< Expose results on DBus or Inet.
-     integer :: signalTimeout                !< Timeout for inet connection.
-     character(len = 64) :: domain           !< Domain to get the IP from hostname.
-     double precision :: gmainloop           !< Internal C pointer on the signaling structure.
-     integer :: inguess_geopt                !< 0= Wavelet input guess, 1 = real space input guess 
-
-     !> Orthogonalisation data
-     type(orthon_data) :: orthpar
- 
-     !> Acceleration parameters
-     type(material_acceleration) :: matacc
-
-     ! Parallelisation parameters
-     !> Parallelisation scheme of the exact exchange operator
-     !!   BC (Blocking Collective)
-     !!   OP2P (Overlap Point-to-Point)
-     character(len=4) :: exctxpar
-     !> Paradigm for unblocking global communications via OMP_NESTING
-     character(len=3) :: unblock_comms
-     !> Communication scheme for the density
-     !!   DBL traditional scheme with double precision
-     !!   MIX mixed single-double precision scheme (requires rho_descriptors)
-     character(len=3) :: rho_commun
-     !> Number of taskgroups for the poisson solver
-     !! works only if the number of MPI processes is a multiple of it
-     integer :: PSolver_groupsize
-     !> Global MPI group size (will be written in the mpi_environment)
-     ! integer :: mpi_groupsize 
-
-     type(external_potential_descriptors) :: ep
-
-     ! Linear scaling parameters
-     type(linearInputParameters) :: lin    !< Linear scaling data
-     type(fragmentInputParameters) :: frag !< Fragment data
-     logical :: store_index                !< (LS) Store indices of the sparse matrices or recalculate them 
-     integer :: check_sumrho               !< (LS) Perform a check of sumrho (no check, light check or full check)
-     integer :: check_overlap              !< (LS) Perform a check of the overlap calculation
-     logical :: experimental_mode          !< (LS) Activate the experimental mode
-     integer :: write_orbitals             !< (LS) Write KS orbitals for cubic restart (0: no, 1: wvl, 2: wvl+isf)
-     logical :: explicit_locregcenters     !< (LS) Explicitely specify localization centers
-     logical :: calculate_KS_residue       !< (LS) Calculate Kohn-Sham residue
-     logical :: intermediate_forces        !< (LS) Calculate intermediate forces
-
-     !> linear scaling: exit kappa for extended input guess (experimental mode)
-     real(kind=8) :: kappa_conv
-
-     !> linear scaling: number of FOE cycles before the eigenvalue bounds are shrinked
-     integer :: evbounds_nsatur
-
-     !> linear scaling: maximal number of unsuccessful eigenvalue bounds shrinkings
-     integer :: evboundsshrink_nsatur
-
-     !> linear scaling: how to update the density kernel during the support function optimization (0: purification, 1: FOE)
-     integer :: method_updatekernel
-
-     !> linear scaling: quick return in purification
-     logical :: purification_quickreturn
-     
-     !> linear scaling: dynamic adjustment of the decay length of the FOE error function
-     logical :: adjust_FOE_temperature
-
-     !> linear scaling: calculate the HOMO LUMO gap even when FOE is used for the kernel calculation
-     logical :: calculate_gap
-
-     !> linear scaling: perform a Loewdin charge analysis at the end of the calculation
-     logical :: loewdin_charge_analysis
-
-     !> linear scaling: perform a check of the matrix compression routines
-     logical :: check_matrix_compression
-
-     !> linear scaling: correction covariant / contravariant gradient
-     logical :: correction_co_contra
-     
-     !> linear scaling: lower bound for the error function decay length
-     real(kind=8) :: fscale_lowerbound
-
-     !> linear scaling: upper bound for the error function decay length
-     real(kind=8) :: fscale_upperbound
-
-     !> linear scaling: Restart method to be used for the FOE method
-     integer :: FOE_restart
-
-     !> linear scaling: method to calculate the overlap matrices (1=old, 2=new)
-     integer :: imethod_overlap
-
-     !> linear scaling: enable the matrix taskgroups
-     logical :: enable_matrix_taskgroups
-
-     !> linear scaling: radius enlargement for the Hamiltonian application (in grid points)
-     integer :: hamapp_radius_incr
-
-     !> linear scaling: enable the addaptive ajustment of the number of kernel iterations
-     logical :: adjust_kernel_iterations
-
-     !> linear scaling: perform an analysis of the extent of the support functions (and possibly KS orbitals)
-     logical :: wf_extent_analysis
-
-     !> Method for the solution of  generalized poisson Equation
-     character(len=4) :: GPS_Method
-
-     !> Use the FOE method to calculate the HOMO-LUMO gap at the end
-     logical :: foe_gap
-
-  end type input_variables
-
-
-=======
->>>>>>> 4593cebc
   !> Contains all energy terms
   type, public :: energy_terms
      real(gp) :: eh      !< Hartree energy
@@ -817,25 +343,7 @@
      integer(kind = 8) :: c_obj = 0       !< Storage of the C wrapper object.
   end type DFT_local_fields
 
-<<<<<<< HEAD
-
-  !> Flags for rhov status
-  integer, parameter, public :: EMPTY              = -1980
-  integer, parameter, public :: ELECTRONIC_DENSITY = -1979
-  integer, parameter, public :: CHARGE_DENSITY     = -1978
-  integer, parameter, public :: KS_POTENTIAL       = -1977
-  integer, parameter, public :: HARTREE_POTENTIAL  = -1976
-
-
-  !> Flags for the restart (linear scaling only)
-  integer, parameter, public :: LINEAR_LOWACCURACY  = 101 !< Low accuracy after restart
-  integer, parameter, public :: LINEAR_HIGHACCURACY = 102 !< High accuracy after restart
-
-
   !> Check if all comms are necessary here
-=======
-  !check if all comms are necessary here
->>>>>>> 4593cebc
   type, public :: hamiltonian_descriptors
      integer :: npsidim_orbs             !< Number of elements inside psi in the orbitals distribution scheme
      integer :: npsidim_comp             !< Number of elements inside psi in the components distribution scheme
@@ -929,19 +437,9 @@
   end type DFT_optimization_loop
 
 
-<<<<<<< HEAD
  !> Define generic subroutine
- interface input_set
-    module procedure input_set_char, input_set_int, input_set_dbl, input_set_bool, &
-         & input_set_int_array, input_set_dbl_array, input_set_bool_array, &
-         & input_set_dict
- end interface input_set
-
 
  !> Timing categories
-=======
- !>timing categories
->>>>>>> 4593cebc
  character(len=*), parameter, private :: tgrp_pot='Potential'
  integer, save, public :: TCAT_EXCHANGECORR=TIMING_UNINITIALIZED
  integer, parameter, private :: ncls_max=6,ncat_bigdft=153   ! define timimg categories and classes
@@ -1172,21 +670,8 @@
     en%c_obj   =int(0,kind=8) 
   end function energy_terms_null
 
-<<<<<<< HEAD
 
   !> Nullify the data structure associated to Self-Interaction Correction (SIC)
-  pure function SIC_data_null() result(SIC)
-    implicit none
-    type(SIC_data) :: SIC
-
-    SIC%approach=repeat(' ',len(SIC%approach))
-    SIC%ixc=0
-    SIC%alpha=0.0_gp
-    SIC%fref=0.0_gp 
-  end function SIC_data_null
-
-=======
->>>>>>> 4593cebc
   function old_wavefunction_null() result(wfn)
     implicit none
     type(old_wavefunction) :: wfn
@@ -1195,37 +680,6 @@
     nullify(wfn%rxyz)
   end function old_wavefunction_null
 
-
-<<<<<<< HEAD
-  function material_acceleration_null() result(ma)
-    type(material_acceleration) :: ma
-    ma%iacceleration=0
-    ma%Psolver_igpu=0
-    ma%OCL_platform=repeat(' ',len(ma%OCL_platform))
-    ma%OCL_platform=repeat(' ',len(ma%OCL_devices))
-  end function material_acceleration_null
-
-=======
-  function dpbox_null() result(dd)
-    implicit none
-    type(denspot_distribution) :: dd
-    dd%n3d=0
-    dd%n3p=0
-    dd%n3pi=0
-    dd%i3xcsh=0
-    dd%i3s=0
-    dd%nrhodim=0
-    dd%i3rho_add=0
-    dd%ndimpot=0
-    dd%ndimgrid=0
-    dd%ndimrhopot=0
-    dd%ndims=(/0,0,0/)
-    dd%hgrids=(/0.0_gp,0.0_gp,0.0_gp/)
-    nullify(dd%nscatterarr)
-    nullify(dd%ngatherarr)
-    dd%mpi_env=mpi_environment_null()
-  end function dpbox_null
->>>>>>> 4593cebc
 
   function default_lzd() result(lzd)
     type(local_zone_descriptors) :: lzd
