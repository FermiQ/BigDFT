--- conflicted
+++ resolved
@@ -236,17 +236,6 @@
      integer :: nat                                        !< nat            Number of atoms
      integer :: ntypes                                     !< ntypes         Number of type of atoms
      integer :: natsc
-<<<<<<< HEAD
-     character(len=20), dimension(:), pointer :: atomnames
-     real(gp) :: alat1,alat2,alat3
-     integer, dimension(:), pointer :: iatype      !< iatype(nat)  Type of the atoms
-     integer, dimension(:), pointer :: iasctype,natpol,nelpsp,npspcode,nzatom
-     integer, dimension(:), pointer :: ifrztyp     !< ifrztyp(nat) Frozen atoms
-     real(gp), dimension(:), pointer :: amu        !< amu(ntypes)  Atomic Mass Unit for each type of atoms
-     real(gp), dimension(:,:), pointer :: aocc,rloc
-     real(gp), dimension(:,:,:), pointer :: psppar
-     integer :: symObj                             !< The symmetry object from ABINIT
-=======
      character(len=20), dimension(:), pointer :: atomnames !< atomnames(ntypes) Name of type of atoms
      real(gp) :: alat1,alat2,alat3                         !< dimension of the periodic supercell
      integer, dimension(:), pointer :: iatype              !< iatype(nat)    Type of the atoms
@@ -257,13 +246,12 @@
      integer, dimension(:), pointer :: nzatom
      integer, dimension(:), pointer :: ifrztyp             !< ifrztyp(nat) Frozen atoms
      real(gp), dimension(:), pointer :: amu                !< amu(ntypes)  Atomic Mass Unit for each type of atoms
-     real(gp), dimension(:,:), pointer :: aocc
+     real(gp), dimension(:,:), pointer :: aocc,rloc
      real(gp), dimension(:,:,:), pointer :: psppar         !< pseudopotential parameters (HGH SR section)
      logical :: donlcc                                     !< activate non-linear core correction treatment
      integer, dimension(:), pointer :: nlcc_ngv,nlcc_ngc   !<number of valence and core gaussians describing NLCC 
      real(gp), dimension(:,:), pointer :: nlccpar          !< parameters for the non-linear core correction, if present
      integer :: symObj                                     !< The symmetry object from ABINIT
->>>>>>> b56b7703
      integer :: iat_absorber 
   end type atoms_data
 
@@ -287,14 +275,9 @@
 !! Add also the objects related to k-points sampling, after symmetries applications
   type, public :: orbitals_data
      integer :: norb,norbp,norbu,norbd,nspin,nspinor,isorb,npsidim,nkpts,nkptsp,iskpts
-<<<<<<< HEAD
-     real(gp) :: efermi
+     real(gp) :: efermi,HLgap
      integer, dimension(:), pointer :: norb_par,iokpt,ikptproc,inwhichlocreg, inWhichLocregP !,ikptsp
      integer,dimension(:),pointer:: onWhichMPI, isorb_par, ispot
-=======
-     real(gp) :: efermi,HLgap
-     integer, dimension(:), pointer :: norb_par,iokpt,ikptproc!,ikptsp
->>>>>>> b56b7703
      real(wp), dimension(:), pointer :: eval
      real(gp), dimension(:), pointer :: occup,spinsgn,kwgts
      real(gp), dimension(:,:), pointer :: kpts
