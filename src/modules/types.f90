--- conflicted
+++ resolved
@@ -885,14 +885,7 @@
      real(gp) :: hx_old,hy_old,hz_old
      real(gp), dimension(:,:), pointer :: rxyz_old,rxyz_new
      type(DFT_wavefunction) :: KSwfn !< Kohn-Sham wavefunctions
-<<<<<<< HEAD
      type(DFT_wavefunction) :: tmb !<support functions for linear scaling
-     !type(locreg_descriptors) :: Glr
-     !type(local_zone_descriptors), target :: Lzd
-     !type(gaussian_basis), target :: gbd
-     !type(orbitals_data) :: orbs
-=======
->>>>>>> e329cbb6
      type(GPU_pointers) :: GPU 
   end type restart_objects
 
