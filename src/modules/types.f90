!> @file
!!  Define the fortran types
!! @author
!!    Copyright (C) 2008-2013 BigDFT group (LG)
!!    This file is distributed under the terms of the
!!    GNU General Public License, see ~/COPYING file
!!    or http://www.gnu.org/copyleft/gpl.txt .
!!    For the list of contributors, see ~/AUTHORS 

 
!> Modules which contains the Fortran data structures
!! and the routines of allocations and de-allocations
module module_types

  use m_ab6_mixing, only : ab6_mixing_object
  use module_base, only : gp,wp,dp,tp,uninitialized,mpi_environment,mpi_environment_null,&
       bigdft_mpi,ndebug,memocc,vcopy
  use gaussians, only: gaussian_basis
  use Poisson_Solver, only: coulomb_operator

  implicit none

  !> Constants to determine between cubic version and linear version
  integer, parameter :: CUBIC_VERSION =  0
  integer, parameter :: LINEAR_VERSION = 100

  !> Error codes, to be documented little by little
  integer, parameter :: BIGDFT_SUCCESS        = 0   !< No errors
  integer, parameter :: BIGDFT_UNINITIALIZED  = -10 !< The quantities we want to access seem not yet defined
  integer, parameter :: BIGDFT_INCONSISTENCY  = -11 !< Some of the quantities is not correct
  integer, parameter :: BIGDFT_INVALID        = -12 !< Invalid entry
  integer :: BIGDFT_MPI_ERROR                       !< see error definitions below
  integer :: BIGDFT_LINALG_ERROR                    !<to be moved to linalg wrappers

  !> Input wf parameters.
  integer, parameter :: INPUT_PSI_EMPTY        = -1000  !< Input PSI to 0
  integer, parameter :: INPUT_PSI_RANDOM       = -2     !< Input Random PSI
  integer, parameter :: INPUT_PSI_CP2K         = -1     !< Input PSI coming from cp2k
  integer, parameter :: INPUT_PSI_LCAO         = 0      
  integer, parameter :: INPUT_PSI_MEMORY_WVL   = 1
  integer, parameter :: INPUT_PSI_DISK_WVL     = 2
  integer, parameter :: INPUT_PSI_LCAO_GAUSS   = 10
  integer, parameter :: INPUT_PSI_MEMORY_GAUSS = 11
  integer, parameter :: INPUT_PSI_DISK_GAUSS   = 12
  integer, parameter :: INPUT_PSI_LINEAR_AO    = 100
  integer, parameter :: INPUT_PSI_MEMORY_LINEAR= 101
  integer, parameter :: INPUT_PSI_DISK_LINEAR  = 102

  !> All possible values of input psi (determnitation of the input guess)
  integer, dimension(12), parameter :: input_psi_values = &
       (/ INPUT_PSI_EMPTY, INPUT_PSI_RANDOM, INPUT_PSI_CP2K, &
       INPUT_PSI_LCAO, INPUT_PSI_MEMORY_WVL, INPUT_PSI_DISK_WVL, &
       INPUT_PSI_LCAO_GAUSS, INPUT_PSI_MEMORY_GAUSS, INPUT_PSI_DISK_GAUSS, &
       INPUT_PSI_LINEAR_AO, INPUT_PSI_DISK_LINEAR, INPUT_PSI_MEMORY_LINEAR /)

  !> Output wf parameters.
  integer, parameter :: WF_FORMAT_NONE   = 0
  integer, parameter :: WF_FORMAT_PLAIN  = 1
  integer, parameter :: WF_FORMAT_BINARY = 2
  integer, parameter :: WF_FORMAT_ETSF   = 3
  integer, parameter :: WF_N_FORMAT      = 4
  character(len = 12), dimension(0:WF_N_FORMAT-1), parameter :: wf_format_names = &
       (/ "none        ", &
          "plain text  ", &
          "Fortran bin.", &
          "ETSF        " /)

  !> Output grid parameters.
  integer, parameter :: OUTPUT_DENSPOT_NONE    = 0
  integer, parameter :: OUTPUT_DENSPOT_DENSITY = 1
  integer, parameter :: OUTPUT_DENSPOT_DENSPOT = 2
  character(len = 12), dimension(0:2), parameter :: OUTPUT_DENSPOT_names = &
       (/ "none        ", &
          "density     ", &
          "dens. + pot." /)
  integer, parameter :: OUTPUT_DENSPOT_FORMAT_TEXT = 0
  integer, parameter :: OUTPUT_DENSPOT_FORMAT_ETSF = 1
  integer, parameter :: OUTPUT_DENSPOT_FORMAT_CUBE = 2
  character(len = 4), dimension(0:2), parameter :: OUTPUT_DENSPOT_format_names = &
       (/ "text", &
          "ETSF", &
          "cube" /)

  !> SCF mixing parameters. (mixing parameters to be added)
  integer, parameter :: SCF_KIND_GENERALIZED_DIRMIN = -1
  integer, parameter :: SCF_KIND_DIRECT_MINIMIZATION = 0

  !> Function do determine the occupation numbers
  integer, parameter :: SMEARING_DIST_ERF   = 1  !< tends to 0 and 1 faster \f$1/2\left[1-erf\left(\frac{E-\mu}{\delta E}\right)\right]\f$
  integer, parameter :: SMEARING_DIST_FERMI = 2  !< Normal Fermi distribution i.e.\f$\frac{1}{1+e^{E-\mu}/k_BT}\f$
  integer, parameter :: SMEARING_DIST_COLD1 = 3  !< Marzari's cold smearing with a=-.5634 (bumb minimization)
  integer, parameter :: SMEARING_DIST_COLD2 = 4  !< Marzari's cold smearing with a=-.8165 (monotonic tail)
  integer, parameter :: SMEARING_DIST_METPX = 5  !< Methfessel and Paxton (same as COLD with a=0)
  character(len = 11), dimension(5), parameter :: smearing_names = &
       (/ "Error func.", &
          "Fermi      ", &
          "Cold (bumb)", &
          "Cold (mono)", &
          "Meth.-Pax. " /) !< Name of the smearing methods 

  !> Target function for the optimization of the basis functions (linear scaling version)
  integer,parameter :: TARGET_FUNCTION_IS_TRACE=0
  integer,parameter :: TARGET_FUNCTION_IS_ENERGY=1
  integer,parameter :: TARGET_FUNCTION_IS_HYBRID=2
  !!integer,parameter :: DECREASE_LINEAR=0
  !!integer,parameter :: DECREASE_ABRUPT=1
  !!integer,parameter :: COMMUNICATION_COLLECTIVE=0
  !!integer,parameter :: COMMUNICATION_P2P=1
  integer,parameter :: LINEAR_DIRECT_MINIMIZATION=100
  integer,parameter :: LINEAR_MIXDENS_SIMPLE=101
  integer,parameter :: LINEAR_MIXPOT_SIMPLE=102
  integer,parameter :: LINEAR_FOE=103
  

  !> Type used for the orthogonalisation parameters
  type, public :: orthon_data
     !> directDiag decides which input guess is chosen:
     !!   if .true. -> as usual direct diagonalization of the Hamiltonian with dsyev (suitable for small systems)
     !!   if .false. -> iterative diagonalization (suitable for large systems)
     logical :: directDiag
     !> norbpInguess indicates how many orbitals shall be treated by each process during the input guess
     !! if directDiag=.false.
     integer :: norbpInguess
     !> You have to choose two numbers for the block size, bsLow and bsUp:
     !!   if bsLow<bsUp, then the program will choose an appropriate block size in between these two numbers
     !!   if bsLow==bsUp, then the program will take exactly this blocksize
     integer :: bsLow
     !> Block size up value (see bsLow)
     integer :: bsUp
     !> the variable methOrtho indicates which orthonormalization procedure is used:
     !!   methOrtho==0 -> Gram-Schmidt with Cholesky decomposition
     !!   methOrtho==1 -> combined block wise classical Gram-Schmidt and Cholesky
     !!   methOrtho==2 -> Loewdin
     integer :: methOrtho
     !> iguessTol gives the tolerance to which the input guess will converged (maximal residue of all orbitals).
     real(gp) :: iguessTol
     integer :: methTransformOverlap, nItOrtho, blocksize_pdsyev, blocksize_pdgemm, nproc_pdsyev
  end type orthon_data

  type, public :: SIC_data
     character(len=4) :: approach !< Approach for the Self-Interaction-Correction (PZ, NK)
     integer :: ixc               !< Base for the SIC correction
     real(gp) :: alpha            !< Downscaling coefficient
     real(gp) :: fref             !< Reference occupation (for alphaNK case)
  end type SIC_data

  !> Flags for the input files.
  integer, parameter, public :: INPUTS_NONE  =   0
  integer, parameter, public :: INPUTS_DFT   =   1
  integer, parameter, public :: INPUTS_GEOPT =   2
  integer, parameter, public :: INPUTS_PERF  =   4
  integer, parameter, public :: INPUTS_KPT   =   8
  integer, parameter, public :: INPUTS_MIX   =  16
  integer, parameter, public :: INPUTS_TDDFT =  32
  integer, parameter, public :: INPUTS_SIC   =  64
  integer, parameter, public :: INPUTS_FREQ  = 128
  integer, parameter, public :: INPUTS_LIN   = 256
  integer, parameter, public :: INPUTS_FRAG  = 512

  !> Contains all parameters related to the linear scaling version.
  type,public:: linearInputParameters 
    integer :: DIIS_hist_lowaccur, DIIS_hist_highaccur, nItPrecond
    integer :: nItSCCWhenOptimizing, nItBasis_lowaccuracy, nItBasis_highaccuracy
    integer :: mixHist_lowaccuracy, mixHist_highaccuracy
    integer :: methTransformOverlap, blocksize_pdgemm, blocksize_pdsyev
    integer :: correctionOrthoconstraint, nproc_pdsyev, nproc_pdgemm
    integer :: nit_lowaccuracy, nit_highaccuracy
    integer :: nItSCCWhenFixed_lowaccuracy, nItSCCWhenFixed_highaccuracy
    real(kind=8) :: convCrit_lowaccuracy, convCrit_highaccuracy, alphaSD, alphaDIIS, evlow, evhigh, ef_interpol_chargediff
    real(kind=8) :: alpha_mix_lowaccuracy, alpha_mix_highaccuracy, reduce_confinement_factor, ef_interpol_det
    integer :: plotBasisFunctions
    real(kind=8) ::  fscale, deltaenergy_multiplier_TMBexit, deltaenergy_multiplier_TMBfix
    real(kind=8) :: lowaccuracy_conv_crit, convCritMix_lowaccuracy, convCritMix_highaccuracy
    real(kind=8) :: highaccuracy_conv_crit, support_functions_converged
    real(kind=8), dimension(:), pointer :: locrad, locrad_lowaccuracy, locrad_highaccuracy, locrad_type, kernel_cutoff
    real(kind=8), dimension(:), pointer :: potentialPrefac_lowaccuracy, potentialPrefac_highaccuracy, potentialPrefac_ao
    integer, dimension(:), pointer :: norbsPerType
    integer :: scf_mode, nlevel_accuracy
<<<<<<< HEAD
    logical :: calc_dipole, pulay_correction, mixing_after_inputguess
    logical :: fragment_calculation, calc_transfer_integrals, constrained_dft
=======
    logical :: calc_dipole, pulay_correction, mixing_after_inputguess, iterative_orthogonalization
    logical :: fragment_calculation, calc_transfer_integrals
>>>>>>> ef815aa6
  end type linearInputParameters

  type,public:: fragmentInputParameters
    integer :: nfrag_ref, nfrag
    integer, dimension(:), pointer :: frag_index ! array matching system fragments to reference fragments
    integer, dimension(:), pointer :: charge ! array giving the charge on each fragment for constrained DFT calculations
    !integer, dimension(:,:), pointer :: frag_info !array giving number of atoms in fragment and environment for reference fragments
    character(len=100), dimension(:), pointer :: label ! array of fragment names
    character(len=100), dimension(:), pointer :: dirname ! array of fragment directories, blank if not a fragment calculation
  end type fragmentInputParameters


  integer, parameter, public :: INPUT_IG_OFF  = 0
  integer, parameter, public :: INPUT_IG_LIG  = 1
  integer, parameter, public :: INPUT_IG_FULL = 2
  integer, parameter, public :: INPUT_IG_TMO  = 3

  !> Structure controlling the nature of the accelerations (Convolutions, Poisson Solver)
  type, public :: material_acceleration
     !> variable for material acceleration
     !! values 0: traditional CPU calculation
     !!        1: CUDA acceleration with CUBLAS
     !!        2: OpenCL acceleration (with CUBLAS one day)
     integer :: iacceleration
     integer :: Psolver_igpu !< acceleration of the Poisson solver
     character(len=11) :: OCL_platform
     character(len=11) :: OCL_devices
  end type material_acceleration


  !> Structure of the variables read by input.* files (*.dft, *.geopt...)
  type, public :: input_variables
     !strings of the input files
     character(len=100) :: file_dft,file_geopt,file_kpt,file_perf,file_tddft, &
                           file_mix,file_sic,file_occnum,file_igpop,file_lin,file_frag
     character(len=100) :: dir_output !< Strings of the directory which contains all data output files
     character(len=100) :: run_name   !< Contains the prefix (by default input) used for input files as input.dft
     integer :: files                 !< Existing files.
     !miscellaneous variables
     logical :: gaussian_help
     integer :: ixc,ncharge,itermax,nrepmax,ncong,idsx,ncongt,inputPsiId,nspin,mpol,itrpmax
     integer :: norbv,nvirt,nplot,iscf,norbsempty,norbsuempty,norbsdempty, occopt
     integer :: OUTPUT_DENSPOT,dispersion,last_run,output_wf_format,OUTPUT_DENSPOT_format
     real(gp) :: frac_fluct,gnrm_sw,alphamix,Tel, alphadiis
     real(gp) :: hx,hy,hz,crmult,frmult,gnrm_cv,rbuf,rpnrm_cv,gnrm_startmix
     integer :: verbosity
     real(gp) :: elecfield(3)
     logical :: disableSym

     ! For absorption calculations
     integer :: iabscalc_type   !< 0 non calc, 1 cheb ,  2 lanc
     !! integer :: iat_absorber, L_absorber, N_absorber, rpower_absorber, Linit_absorber
     integer :: iat_absorber,  L_absorber
     real(gp), pointer :: Gabs_coeffs(:)
     real(gp) :: abscalc_bottomshift
     logical ::  c_absorbtion , abscalc_alterpot, abscalc_eqdiff,abscalc_S_do_cg, abscalc_Sinv_do_cg
     integer ::  potshortcut
     integer ::  nsteps
     character(len=100) :: extraOrbital
     character(len=1000) :: xabs_res_prefix
   
     ! Frequencies calculations (finite difference)
     real(gp) :: freq_alpha  !< Factor for the finite difference step (step = alpha * hgrid)
     integer :: freq_order   !< Order of the finite difference scheme
     integer :: freq_method  !< Method to calculate the frequencies

     ! kpoints related input variables
     integer :: nkpt, nkptv,ngroups_kptv
     integer, dimension(:), pointer :: nkptsv_group
     real(gp), pointer :: kpt(:,:), wkpt(:), kptv(:,:)
     character(len=100) :: band_structure_filename

     ! Geometry variables from *.geopt
     character(len=10) :: geopt_approach !<id of geopt driver
     integer :: ncount_cluster_x !< Maximum number of geopt steps 
     integer :: wfn_history !< number of previous steps saved for wfn reformatting
     integer :: history !< History of DIIS method
     real(gp) :: betax,forcemax,randdis
     integer :: optcell, ionmov, nnos
     real(gp) :: dtion, mditemp, mdftemp, noseinert, friction, mdwall
     real(gp) :: bmass, vmass, strprecon, strfact
     real(gp) :: strtarget(6)
     real(gp), pointer :: qmass(:)
     real(gp) :: dtinit,dtmax !for FIRE
     ! tddft variables from *.tddft
     character(len=10) :: tddft_approach
     !variables for SIC
     type(SIC_data) :: SIC !<parameters for the SIC methods

     ! Performance variables from input.perf
     logical :: debug      !< Debug option (used by memocc)
     integer :: ncache_fft !< Cache size for FFT
     real(gp) :: projrad   !< Coarse radius of the projectors in units of the maxrad
     real(gp) :: symTol    !< Tolerance for symmetry detection.
     integer :: linear
     logical :: signaling  !< Expose results on DBus or Inet.
     integer :: signalTimeout !< Timeout for inet connection.
     character(len = 64) :: domain !< Domain to get the IP from hostname.
     character(len=500) :: writing_directory !< absolute path of the local directory to write the data on
     double precision :: gmainloop !< Internal C pointer on the signaling structure.
     integer :: inguess_geopt !< 0= Wavelet input guess, 1 = real space input guess 

     !orthogonalisation data
     type(orthon_data) :: orthpar
  
     !linear scaling data
     type(linearInputParameters) :: lin

     !fragment data
     type(fragmentInputParameters) :: frag

     !acceleration parameters
     type(material_acceleration) :: matacc

     !> parallelisation scheme of the exact exchange operator
     !!   BC (Blocking Collective)
     !!   OP2P (Overlap Point-to-Point)
     character(len=4) :: exctxpar

     !> paradigm for unblocking global communications via OMP_NESTING
     character(len=3) :: unblock_comms

     !> communication scheme for the density
     !!  DBL traditional scheme with double precision
     !!  MIX mixed single-double precision scheme (requires rho_descriptors)
     character(len=3) :: rho_commun
     !> number of taskgroups for the poisson solver
     !! works only if the number of MPI processes is a multiple of it
     integer :: PSolver_groupsize
     
     !> Global MPI group size (will be written in the mpi_environment)
     ! integer :: mpi_groupsize 

     !> linear scaling: store indices of the sparse matrices or recalculate them 
     logical :: store_index
  end type input_variables

  !> Contains all energy terms
  type, public :: energy_terms
     real(gp) :: eh      =0.0_gp !< Hartree energy
     real(gp) :: exc     =0.0_gp !< Exchange-correlation
     real(gp) :: evxc    =0.0_gp
     real(gp) :: eion    =0.0_gp !< Ion-Ion interaction
     real(gp) :: edisp   =0.0_gp !< Dispersion force
     real(gp) :: ekin    =0.0_gp !< Kinetic term
     real(gp) :: epot    =0.0_gp
     real(gp) :: eproj   =0.0_gp
     real(gp) :: eexctX  =0.0_gp
     real(gp) :: ebs     =0.0_gp
     real(gp) :: eKS     =0.0_gp
     real(gp) :: trH     =0.0_gp
     real(gp) :: evsum   =0.0_gp
     real(gp) :: evsic   =0.0_gp 
     real(gp) :: excrhoc =0.0_gp 
     real(gp) :: eTS     =0.0_gp
     real(gp) :: ePV     =0.0_gp !< pressure term
     real(gp) :: energy  =0.0_gp !< the functional which is minimized
     real(gp) :: e_prev  =0.0_gp !< the previous value, to show the delta
     real(gp) :: trH_prev=0.0_gp !< the previous value, to show the delta
     !real(gp), dimension(:,:), pointer :: fion,f

     integer(kind = 8) :: c_obj = 0  !< Storage of the C wrapper object.
  end type energy_terms

  !> Bounds for coarse and fine grids for kinetic operations
  !! Useful only for isolated systems AND in CPU
  type, public :: kinetic_bounds
     integer, dimension(:,:,:), pointer :: ibyz_c,ibxz_c,ibxy_c
     integer, dimension(:,:,:), pointer :: ibyz_f,ibxz_f,ibxy_f
  end type kinetic_bounds


  !> Bounds to compress the wavefunctions
  !! Useful only for isolated systems AND in CPU
  type, public :: shrink_bounds
     integer, dimension(:,:,:), pointer :: ibzzx_c,ibyyzz_c
     integer, dimension(:,:,:), pointer :: ibxy_ff,ibzzx_f,ibyyzz_f
  end type shrink_bounds


  !> Bounds to uncompress the wavefunctions
  !! Useful only for isolated systems AND in CPU
  type, public :: grow_bounds
     integer, dimension(:,:,:), pointer :: ibzxx_c,ibxxyy_c
     integer, dimension(:,:,:), pointer :: ibyz_ff,ibzxx_f,ibxxyy_f
  end type grow_bounds


  !> Bounds for convolutions operations
  !! Useful only for isolated systems AND in CPU
  type, public :: convolutions_bounds
     type(kinetic_bounds) :: kb
     type(shrink_bounds) :: sb
     type(grow_bounds) :: gb
     integer, dimension(:,:,:), pointer :: ibyyzz_r !< real space border
  end type convolutions_bounds

  !> Used for lookup table for compressed wavefunctions
  type, public :: wavefunctions_descriptors
     integer :: nvctr_c,nvctr_f,nseg_c,nseg_f
     integer, dimension(:,:), pointer :: keyglob
     integer, dimension(:,:), pointer :: keygloc
     integer, dimension(:), pointer :: keyvloc,keyvglob
  end type wavefunctions_descriptors

  !> Grid dimensions in old different wavelet basis
  type, public :: grid_dimensions
     integer :: n1,n2,n3,nfl1,nfu1,nfl2,nfu2,nfl3,nfu3,n1i,n2i,n3i
  end type grid_dimensions

  !> Contains the information needed for describing completely a
  !! wavefunction localisation region
  type, public :: locreg_descriptors
     character(len=1) :: geocode
     logical :: hybrid_on   !< interesting for global, periodic, localisation regions
     integer :: ns1,ns2,ns3 !< starting point of the localisation region in global coordinates
     integer :: nsi1,nsi2,nsi3  !< starting point of locreg for interpolating grid
     integer :: Localnorb              !< number of orbitals contained in locreg
     integer,dimension(3) :: outofzone  !< vector of points outside of the zone outside Glr for periodic systems
     real(kind=8),dimension(3) :: locregCenter !< center of the locreg 
     real(kind=8) :: locrad !< cutoff radius of the localization region
     type(grid_dimensions) :: d
     type(wavefunctions_descriptors) :: wfd
     type(convolutions_bounds) :: bounds
  end type locreg_descriptors

  !> Non local pseudopotential descriptors
  type, public :: nonlocal_psp_descriptors
     integer :: nproj,nprojel,natoms                  !< Number of projectors and number of elements
     type(locreg_descriptors), dimension(:), pointer :: plr !< pointer which indicates the different localization region per processor
  end type nonlocal_psp_descriptors


  !> Used to split between points to be treated in simple or in double precision
  type, public :: rho_descriptors
     character(len=1) :: geocode
     integer :: icomm !< method for communicating the density
     integer :: nrhotot !< dimension of the partial density array before communication
     integer :: n_csegs,n_fsegs,dp_size,sp_size
     integer, dimension(:,:), pointer :: spkey,dpkey
     integer, dimension(:), pointer :: cseg_b,fseg_b
  end type rho_descriptors

  !> Quantities used for the symmetry operators.
  type, public :: symmetry_data
     integer :: symObj    !< The symmetry object from ABINIT
     integer, dimension(:,:,:), pointer :: irrzon
     real(dp), dimension(:,:,:), pointer :: phnons
  end type symmetry_data

!> Contains arguments needed for \rho_local for WVL+PAW

  type, public :: rholoc_objects
    integer ,pointer,dimension(:)    :: msz ! mesh size for local rho
    real(gp),pointer,dimension(:,:,:) :: d! local rho and derivatives
    real(gp),pointer,dimension(:,:)  :: rad!radial mesh for local rho
    real(gp),pointer,dimension(:) :: radius !after this radius, rholoc is zero
  end type rholoc_objects

  type, public :: atomic_structure
    character(len=1) :: geocode          !< Boundary conditions
    character(len=5) :: inputfile_format !< Can be xyz ascii or yaml
    character(len=20) :: units           !< Can be angstroem or bohr 
    integer :: nat                       !< Number of atoms
    integer :: ntypes                    !< Number of atomic species in the structure
    real(gp), dimension(3) :: cell_dim   !< Dimensions of the simulation domain (each one periodic or free according to geocode)
    !pointers
    real(gp), dimension(:,:), pointer :: rxyz !< Atomic positions (always in AU, units variable is considered for I/O only)
    character(len=20), dimension(:), pointer :: atomnames !< Atomic species names
    integer, dimension(:), pointer :: iatype              !< Atomic species id
    integer, dimension(:), pointer :: ifrztyp             !< Freeze atoms while updating structure
    integer, dimension(:), pointer :: input_polarization  !< Used in AO generation for WFN input guess
    type(symmetry_data) :: sym                      !< The symmetry operators
  end type atomic_structure


  !> Atomic data (name, polarisation, ...)
  type, public :: atoms_data
     type(atomic_structure) :: astruct
     integer :: natsc
     integer, dimension(:), pointer :: iasctype
     integer, dimension(:), pointer :: nelpsp
     integer, dimension(:), pointer :: npspcode
     integer, dimension(:), pointer :: ixcpsp
     integer, dimension(:), pointer :: nzatom
     real(gp), dimension(:,:), pointer :: radii_cf         !< user defined radii_cf, overridden in sysprop.f90
     real(gp), dimension(:), pointer :: amu                !< amu(ntypes)  Atomic Mass Unit for each type of atoms
     real(gp), dimension(:,:), pointer :: aocc,rloc
     real(gp), dimension(:,:,:), pointer :: psppar         !< pseudopotential parameters (HGH SR section)
     logical :: donlcc                                     !< activate non-linear core correction treatment
     integer, dimension(:), pointer :: nlcc_ngv,nlcc_ngc   !<number of valence and core gaussians describing NLCC 
     real(gp), dimension(:,:), pointer :: nlccpar    !< parameters for the non-linear core correction, if present
     real(gp), dimension(:,:), pointer :: ig_nlccpar !< parameters for the input NLCC

     !! for abscalc with pawpatch
     integer, dimension(:), pointer ::  paw_NofL, paw_l, paw_nofchannels
     integer, dimension(:), pointer ::  paw_nofgaussians
     real(gp), dimension(:), pointer :: paw_Greal, paw_Gimag, paw_Gcoeffs
     real(gp), dimension(:), pointer :: paw_H_matrices, paw_S_matrices, paw_Sm1_matrices
     integer :: iat_absorber 
  end type atoms_data

  !> Structure to store the density / potential distribution among processors.
  type, public :: denspot_distribution
     integer :: n3d,n3p,n3pi,i3xcsh,i3s,nrhodim,i3rho_add
     integer :: ndimpot,ndimgrid,ndimrhopot 
     integer, dimension(3) :: ndims !< box containing the grid dimensions in ISF basis
     real(gp), dimension(3) :: hgrids !< grid spacings of the box (half of wavelet ones)
     integer, dimension(:,:), pointer :: nscatterarr, ngatherarr
     type(mpi_environment) :: mpi_env
  end type denspot_distribution


!>   Structures of basis of gaussian functions of the form exp(-a*r2)cos/sin(b*r2)
  type, public :: gaussian_basis_c
     integer :: nat,ncoeff,nshltot,nexpo
     integer, dimension(:), pointer :: nshell,ndoc,nam
     complex(gp), dimension(:), pointer :: expof,psiat
     real(gp), dimension(:,:), pointer :: rxyz
  end type gaussian_basis_c

  !> Contains all array necessary to apply preconditioning projectors 
  type, public :: pcproj_data_type
     type(nonlocal_psp_descriptors) :: pc_nlpspd
     real(gp), pointer :: pc_proj(:)
     integer , pointer , dimension(:) :: ilr_to_mproj, iproj_to_l
     real(gp) , pointer ::  iproj_to_ene(:)
     real(gp) , pointer ::  iproj_to_factor(:)
     integer, pointer :: iorbtolr(:)
     integer :: mprojtot
     type(gaussian_basis)  :: G          
     real(gp), pointer :: gaenes(:)
     real(gp) :: ecut_pc
     logical :: DistProjApply
  end type pcproj_data_type

  !> Contains all array necessary to apply preconditioning projectors 
  type, public :: PAWproj_data_type
     type(nonlocal_psp_descriptors) :: paw_nlpspd

     integer , pointer , dimension(:) :: iproj_to_paw_nchannels
     integer , pointer , dimension(:) :: ilr_to_mproj, iproj_to_l
     integer , pointer , dimension(:) :: iprojto_imatrixbeg

     integer :: mprojtot
     real(gp), pointer :: paw_proj(:)
     type(gaussian_basis_c)  :: G          
     integer, pointer :: iorbtolr(:)
     logical :: DistProjApply
  end type PAWproj_data_type


  !> All the parameters which are important for describing the orbitals
  !! Add also the objects related to k-points sampling, after symmetries applications
  type, public :: orbitals_data 
     integer :: norb          !< Total number of orbitals per k point
     integer :: norbp         !< Total number of orbitals for the given processors
     integer :: norbu,norbd,nspin,nspinor,isorb
     integer :: nkpts,nkptsp,iskpts
     real(gp) :: efermi,HLgap,eTS
     integer, dimension(:), pointer :: iokpt,ikptproc,isorb_par,ispot
     integer, dimension(:), pointer :: inwhichlocreg,onWhichMPI,onwhichatom
     integer, dimension(:,:), pointer :: norb_par
     real(wp), dimension(:), pointer :: eval
     real(gp), dimension(:), pointer :: occup,spinsgn,kwgts
     real(gp), dimension(:,:), pointer :: kpts
     integer :: npsidim_orbs  !< Number of elements inside psi in the orbitals distribution scheme
     integer :: npsidim_comp  !< Number of elements inside psi in the components distribution scheme
  end type orbitals_data

  !> Contains the information needed for communicating the wavefunctions
  !! between processors for the transposition
  type, public :: communications_arrays
     integer, dimension(:), pointer :: ncntd,ncntt,ndspld,ndsplt
     integer, dimension(:,:), pointer :: nvctr_par
  end type communications_arrays


  !> Contains the pointers to be handled to control GPU information
  !! Given that they are pointers on GPU address, they are C pointers
  !! which take 8 bytes
  !! So they are declared as kind=8 variables either if the GPU works in simple precision
  !! Also other information concerning the GPU runs can be stored in this structure
  type, public :: GPU_pointers
     logical :: useDynamic,full_locham
     integer :: id_proc,ndevices
     real(kind=8) :: keys,work1,work2,work3,rhopot,r,d
     real(kind=8) :: rhopot_down, rhopot_up
     real(kind=8) :: work1_i,work2_i,work3_i,d_i
     real(kind=8) :: pinned_in,pinned_out
     real(kind=8), dimension(:), pointer :: psi
     real(kind=8) :: psi_c,psi_f
     real(kind=8) :: psi_c_i,psi_f_i
     real(kind=8) :: psi_c_r,psi_f_r,psi_c_b,psi_f_b,psi_c_d,psi_f_d
     real(kind=8) :: psi_c_r_i,psi_f_r_i,psi_c_b_i,psi_f_b_i,psi_c_d_i,psi_f_d_i
     real(kind=8) :: keyg_c,keyg_f,keyv_c,keyv_f
     real(kind=8) :: keyg_c_host,keyg_f_host,keyv_c_host,keyv_f_host
     real(kind=8) :: context,queue
     !host pointers to be freed
     real(kind=8) :: rhopot_down_host, rhopot_up_host
     real(kind=8), dimension(:,:,:), pointer :: ekinpot_host
     real(kind=8), dimension(:,:), pointer :: psicf_host
     real(kind=8), dimension(:,:), pointer :: hpsicf_host
     real(kind=8), dimension(:), pointer :: bprecond_host

     real(gp), dimension(:,:), pointer :: ekin, epot !< values of the kinetic and potential energies to be passed to local_hamiltonian
     real(wp), dimension(:), pointer :: hpsi_ASYNC !<pointer to the wavefunction allocated in the case of asyncronous local_hamiltonian
  end type GPU_pointers

  !> Contains all the descriptors necessary for splitting the calculation in different locregs 
  type,public:: local_zone_descriptors
     logical :: linear                         !< if true, use linear part of the code
     integer :: nlr                            !< Number of localization regions 
     integer :: lintyp                         !< if 0 cubic, 1 locreg and 2 TMB
     integer :: ndimpotisf                      !< total dimension of potential in isf (including exctX)
     real(gp), dimension(3) :: hgrids          !<grid spacings of wavelet grid
     type(locreg_descriptors) :: Glr           !< Global region descriptors
     type(locreg_descriptors),dimension(:),pointer :: Llr                !< Local region descriptors (dimension = nlr)
  end type local_zone_descriptors

  !> Contains the work arrays needed for expressing wavefunction in real space
  !! with all the BC
  type, public :: workarr_sumrho
     integer :: nw1,nw2,nxc,nxf
     real(wp), dimension(:), pointer :: x_c,x_f,w1,w2
  end type workarr_sumrho


  !> Contains the work arrays needed for hamiltonian application with all the BC
  type, public :: workarr_locham
     integer :: nw1,nw2,nxc,nyc,nxf1,nxf2,nxf3,nxf,nyf
     real(wp), dimension(:), pointer :: w1,w2
     !for the periodic BC case, these arrays substitute 
     !psifscf,psifscfk,psig,ww respectively
     real(wp), dimension(:,:), pointer :: x_c,y_c,x_f1,x_f2,x_f3,x_f,y_f
  end type workarr_locham


  !> Contains the work arrays needed for th preconditioner with all the BC
  !! Take different pointers depending on the boundary conditions
  type, public :: workarr_precond
     integer, dimension(:), pointer :: modul1,modul2,modul3
     real(wp), dimension(:), pointer :: psifscf,ww,x_f1,x_f2,x_f3,kern_k1,kern_k2,kern_k3
     real(wp), dimension(:,:), pointer :: af,bf,cf,ef
     real(wp), dimension(:,:,:), pointer :: xpsig_c,ypsig_c,x_c
     real(wp), dimension(:,:,:,:), pointer :: xpsig_f,ypsig_f,x_f,y_f
     real(wp), dimension(:,:,:,:,:), pointer :: z1,z3 ! work array for FFT
  end type workarr_precond


  !> Contains the arguments needed for the application of the hamiltonian
  type, public :: lanczos_args
     !arguments for the hamiltonian
     integer :: iproc,nproc,ndimpot,nspin, in_iat_absorber, Labsorber
     real(gp) :: hx,hy,hz
     type(energy_terms) :: energs
     !real(gp) :: ekin_sum,epot_sum,eexctX,eproj_sum,eSIC_DC
     type(atoms_data), pointer :: at
     type(orbitals_data), pointer :: orbs
     type(communications_arrays) :: comms
     type(nonlocal_psp_descriptors), pointer :: nlpspd
     type(local_zone_descriptors), pointer :: Lzd
     type(gaussian_basis), pointer :: Gabsorber    
     type(SIC_data), pointer :: SIC
     integer, dimension(:,:), pointer :: ngatherarr 
     real(gp), dimension(:,:),  pointer :: rxyz,radii_cf
     real(wp), dimension(:), pointer :: proj
     !real(wp), dimension(lr%wfd%nvctr_c+7*lr%wfd%nvctr_f,orbs%nspinor*orbs%norbp), pointer :: psi
     real(wp), dimension(:), pointer :: potential
     real(wp), dimension(:), pointer :: Gabs_coeffs
     !real(wp), dimension(lr%wfd%nvctr_c+7*lr%wfd%nvctr_f,orbs%nspinor*orbs%norbp) :: hpsi
     type(GPU_pointers), pointer :: GPU
     type(pcproj_data_type), pointer :: PPD
     type(pawproj_data_type), pointer :: PAWD
     ! removed from orbs, not sure if needed here or not
     integer :: npsidim_orbs  !< Number of elements inside psi in the orbitals distribution scheme
     integer :: npsidim_comp  !< Number of elements inside psi in the components distribution scheme
  end type lanczos_args


  !> Contains all parameters needed for point to point communication
  type,public:: p2pComms
    integer,dimension(:),pointer :: noverlaps
    real(kind=8),dimension(:),pointer :: recvBuf
    integer,dimension(:,:,:),pointer :: comarr
    integer :: nrecvBuf, window
    integer,dimension(:,:),pointer :: ise ! starting / ending index of recvBuf in x,y,z dimension after communication (glocal coordinates)
    integer,dimension(:,:),pointer :: mpi_datatypes
    logical :: communication_complete
  end type p2pComms

  type,public :: foe_data
    integer,dimension(:),pointer :: kernel_nseg
    integer,dimension(:,:,:),pointer :: kernel_segkeyg
    real(kind=8) :: ef !< Fermi energy for FOE
    real(kind=8) :: evlow, evhigh !< eigenvalue bounds for FOE 
    real(kind=8) :: bisection_shift !< bisection shift to find Fermi energy (FOE)
    real(kind=8) :: fscale !< length scale for complementary error function (FOE)
    real(kind=8) :: ef_interpol_det !<FOE: max determinant of cubic interpolation matrix
    real(kind=8) :: ef_interpol_chargediff !<FOE: max charge difference for interpolation
    real(kind=8) :: charge !total charge of the system
  end type foe_data

!!$  type, public :: sparseMatrix_metadata
!!$     integer :: nvctr, nseg, full_dim1, full_dim2
!!$     integer,dimension(:),pointer :: noverlaps
!!$     integer,dimension(:,:),pointer :: overlaps
!!$     integer,dimension(:),pointer :: keyv, nsegline, istsegline
!!$     integer,dimension(:,:),pointer :: keyg
!!$     integer,dimension(:,:),pointer :: matrixindex_in_compressed, orb_from_index
!!$  end type sparseMatrix_metadata

  type,public :: sparseMatrix
      integer :: nvctr, nseg, full_dim1, full_dim2
      integer,dimension(:),pointer :: keyv, nsegline, istsegline
      integer,dimension(:,:),pointer :: keyg
      !type(sparseMatrix_metadata), pointer :: pattern
      real(kind=8),dimension(:),pointer :: matrix_compr
      real(kind=8),dimension(:,:),pointer :: matrix
      !integer,dimension(:,:),pointer :: matrixindex_in_compressed, orb_from_index
      integer,dimension(:,:),pointer :: matrixindex_in_compressed_arr, orb_from_index
      integer,dimension(:,:),pointer :: matrixindex_in_compressed_fortransposed
      logical :: store_index

      !!contains
      !!  procedure,pass :: matrixindex_in_compressed
  end type sparseMatrix

  type,public :: linear_matrices !may not keep
      type(sparseMatrix) :: ham, ovrlp, denskern, inv_ovrlp
  end type linear_matrices

  type:: collective_comms
    integer :: nptsp_c, ndimpsi_c, ndimind_c, ndimind_f, nptsp_f, ndimpsi_f
    integer,dimension(:),pointer :: nsendcounts_c, nsenddspls_c, nrecvcounts_c, nrecvdspls_c
    integer,dimension(:),pointer :: isendbuf_c, iextract_c, iexpand_c, irecvbuf_c
    integer,dimension(:),pointer :: norb_per_gridpoint_c, indexrecvorbital_c
    integer,dimension(:),pointer :: nsendcounts_f, nsenddspls_f, nrecvcounts_f, nrecvdspls_f
    integer,dimension(:),pointer :: isendbuf_f, iextract_f, iexpand_f, irecvbuf_f
    integer,dimension(:),pointer :: norb_per_gridpoint_f, indexrecvorbital_f
    integer,dimension(:),pointer :: isptsp_c, isptsp_f !<starting index of a given gridpoint (basically summation of norb_per_gridpoint_*)
    real(kind=8),dimension(:),pointer :: psit_c, psit_f
    integer,dimension(:),pointer :: nsendcounts_repartitionrho, nrecvcounts_repartitionrho
    integer,dimension(:),pointer :: nsenddspls_repartitionrho, nrecvdspls_repartitionrho
  end type collective_comms


  type,public:: workarrays_quartic_convolutions
    real(wp),dimension(:,:,:),pointer :: xx_c, xy_c, xz_c
    real(wp),dimension(:,:,:),pointer :: xx_f1
    real(wp),dimension(:,:,:),pointer :: xy_f2
    real(wp),dimension(:,:,:),pointer :: xz_f4
    real(wp),dimension(:,:,:,:),pointer :: xx_f, xy_f, xz_f
    real(wp),dimension(:,:,:),pointer :: y_c
    real(wp),dimension(:,:,:,:),pointer :: y_f
    ! The following arrays are work arrays within the subroutine
    real(wp),dimension(:,:),pointer :: aeff0array, beff0array, ceff0array, eeff0array
    real(wp),dimension(:,:),pointer :: aeff0_2array, beff0_2array, ceff0_2array, eeff0_2array
    real(wp),dimension(:,:),pointer :: aeff0_2auxarray, beff0_2auxarray, ceff0_2auxarray, eeff0_2auxarray
    real(wp),dimension(:,:,:),pointer :: xya_c, xyc_c
    real(wp),dimension(:,:,:),pointer :: xza_c, xzc_c
    real(wp),dimension(:,:,:),pointer :: yza_c, yzb_c, yzc_c, yze_c
    real(wp),dimension(:,:,:,:),pointer :: xya_f, xyb_f, xyc_f, xye_f
    real(wp),dimension(:,:,:,:),pointer :: xza_f, xzb_f, xzc_f, xze_f
    real(wp),dimension(:,:,:,:),pointer :: yza_f, yzb_f, yzc_f, yze_f
    real(wp),dimension(-17:17) :: aeff0, aeff1, aeff2, aeff3
    real(wp),dimension(-17:17) :: beff0, beff1, beff2, beff3
    real(wp),dimension(-17:17) :: ceff0, ceff1, ceff2, ceff3
    real(wp),dimension(-14:14) :: eeff0, eeff1, eeff2, eeff3
    real(wp),dimension(-17:17) :: aeff0_2, aeff1_2, aeff2_2, aeff3_2
    real(wp),dimension(-17:17) :: beff0_2, beff1_2, beff2_2, beff3_2
    real(wp),dimension(-17:17) :: ceff0_2, ceff1_2, ceff2_2, ceff3_2
    real(wp),dimension(-14:14) :: eeff0_2, eeff1_2, eeff2_2, eeff3_2
  end type workarrays_quartic_convolutions
  

  type,public:: localizedDIISParameters
    integer :: is, isx, mis, DIISHistMax, DIISHistMin
    integer :: icountSDSatur, icountDIISFailureCons, icountSwitch, icountDIISFailureTot, itBest
    real(kind=8),dimension(:),pointer :: phiHist, hphiHist
    real(kind=8) :: alpha_coeff !step size for optimization of coefficients
    real(kind=8),dimension(:,:,:),pointer :: mat
    real(kind=8) :: trmin, trold, alphaSD, alphaDIIS
    logical :: switchSD, immediateSwitchToSD, resetDIIS
  end type localizedDIISParameters


  type,public:: mixrhopotDIISParameters
    integer :: is, isx, mis
    real(kind=8),dimension(:),pointer :: rhopotHist, rhopotresHist
    real(kind=8),dimension(:,:),pointer :: mat
  end type mixrhopotDIISParameters

  !> Contains the arguments needed for the diis procedure
  type, public :: diis_objects
     logical :: switchSD
     integer :: idiistol,mids,ids,idsx
     real(gp) :: energy_min,energy_old,energy,alpha,alpha_max
     real(tp), dimension(:), pointer :: psidst
     real(tp), dimension(:), pointer :: hpsidst
     real(tp), dimension(:,:,:,:,:,:), pointer :: ads
  end type diis_objects

  !> Contains the information needed for the preconditioner
  type, public :: precond_data
    integer :: confPotOrder                           !< The order of the algebraic expression for Confinement potential
    integer :: ncong                                  !< Number of CG iterations for the preconditioning equation
    logical, dimension(:), pointer :: withConfPot     !< Use confinement potentials
    real(kind=8), dimension(:), pointer :: potentialPrefac !< Prefactor for the potentiar : Prefac * f(r) 
  end type precond_data

  !> Information for the confining potential to be used in TMB scheme
  !! The potential is supposed to be defined as prefac*(r-rC)**potorder
  type, public :: confpot_data
     integer :: potorder                !< order of the confining potential
     integer, dimension(3) :: ioffset   !< offset for the coordinates of potential lr in global region
     real(gp) :: prefac                 !< prefactor
     real(gp), dimension(3) :: hh       !< grid spacings in ISF grid
     real(gp), dimension(3) :: rxyzConf !< confining potential center in global coordinates
  end type confpot_data

  !> Defines the important information needed to reformat a old wavefunctions
  type, public :: old_wavefunction
     type(local_zone_descriptors) :: Lzd !< local zone descriptors of the corresponding run
     real(wp), dimension(:), pointer :: psi !<wavelets coefficients in compressed form
     real(gp), dimension(:,:), pointer :: rxyz !<atomic positions of the step
  end type old_wavefunction

  !> Densities and potentials, and related metadata, needed for their creation/application
  !! Not all these quantities are available, some of them may point to the same memory space
  type, public :: DFT_local_fields
     real(dp), dimension(:), pointer :: rhov !< generic workspace. What is there is indicated by rhov_is
     
     type(ab6_mixing_object), pointer :: mix          !< History of rhov, allocated only when using diagonalisation
     !local fields which are associated to their name
     !normally given in parallel distribution
     real(dp), dimension(:,:), pointer :: rho_psi !< density as given by square of el. WFN
     real(dp), dimension(:,:,:,:), pointer :: rho_C   !< core density
     real(wp), dimension(:,:,:,:), pointer :: V_ext   !< local part of pseudopotientials
     real(wp), dimension(:,:,:,:), pointer :: V_XC    !< eXchange and Correlation potential (local)
     real(wp), dimension(:,:,:,:), pointer :: Vloc_KS !< complete local potential of KS Hamiltonian (might point on rho_psi)
     real(wp), dimension(:,:,:,:), pointer :: f_XC !< dV_XC[rho]/d_rho
     !temporary arrays
     real(wp), dimension(:), pointer :: rho_work,pot_work !<full grid arrays
     !metadata
     integer :: rhov_is
     real(gp) :: psoffset !< offset of the Poisson Solver in the case of Periodic BC
     type(rho_descriptors) :: rhod !< descriptors of the density for parallel communication
     type(denspot_distribution) :: dpbox !< distribution of density and potential box
     character(len=3) :: PSquiet
     !real(gp), dimension(3) :: hgrids !<grid spacings of denspot grid (half of the wvl grid)
     type(coulomb_operator) :: pkernel !< kernel of the Poisson Solver used for V_H[rho]
     type(coulomb_operator) :: pkernelseq !<for monoproc PS (useful for exactX, SIC,...)

     integer(kind = 8) :: c_obj = 0                !< Storage of the C wrapper object.
  end type DFT_local_fields

  !> Flags for rhov status
  integer, parameter, public :: EMPTY              = -1980
  integer, parameter, public :: ELECTRONIC_DENSITY = -1979
  integer, parameter, public :: CHARGE_DENSITY     = -1978
  integer, parameter, public :: KS_POTENTIAL       = -1977
  integer, parameter, public :: HARTREE_POTENTIAL  = -1976

  !> Flags for the restart (linear scaling only)
  integer,parameter,public :: LINEAR_LOWACCURACY  = 101 !low accuracy after restart
  integer,parameter,public :: LINEAR_HIGHACCURACY = 102 !high accuracy after restart

  !check if all comms are necessary here
  type, public :: hamiltonian_descriptors
     integer :: npsidim_orbs  !< Number of elements inside psi in the orbitals distribution scheme
     integer :: npsidim_comp  !< Number of elements inside psi in the components distribution scheme
     type(local_zone_descriptors) :: Lzd !< data on the localisation regions, if associated
     type(collective_comms) :: collcom ! describes collective communication
     type(p2pComms) :: comgp           !<describing p2p communications for distributing the potential
     real(wp), dimension(:), pointer :: psi,psit_c,psit_f !< these should eventually be eliminated
     logical :: can_use_transposed
  end type hamiltonian_descriptors

  !> The wavefunction which have to be considered at the DFT level
  type, public :: DFT_wavefunction
     !coefficients
     real(wp), dimension(:), pointer :: psi,hpsi,psit,psit_c,psit_f !< orbitals, or support functions, in wavelet basis
     real(wp), dimension(:), pointer :: spsi !< Metric operator applied to psi (To be used for PAW)
     real(wp), dimension(:,:), pointer :: gaucoeffs !orbitals in gbd basis
     !basis sets
     type(gaussian_basis) :: gbd !<gaussian basis description, if associated
     type(local_zone_descriptors) :: Lzd !< data on the localisation regions, if associated
     !restart objects (consider to move them in rst structure)
     type(old_wavefunction), dimension(:), pointer :: oldpsis !< previously calculated wfns
     integer :: istep_history !< present step of wfn history
     !data properties
     logical :: can_use_transposed !< true if the transposed quantities are allocated and can be used
     type(orbitals_data) :: orbs !<wavefunction specification in terms of orbitals
     type(communications_arrays) :: comms !< communication objects for the cubic approach
     type(diis_objects) :: diis
     type(confpot_data), dimension(:), pointer :: confdatarr !<data for the confinement potential
     type(SIC_data) :: SIC !<control the activation of SIC scheme in the wavefunction
     type(orthon_data) :: orthpar !< control the application of the orthogonality scheme for cubic DFT wavefunction
     character(len=4) :: exctxpar !< Method for exact exchange parallelisation for the wavefunctions, in case
     type(p2pComms) :: comgp !<describing p2p communications for distributing the potential
     type(collective_comms) :: collcom ! describes collective communication
     type(collective_comms) :: collcom_sr ! describes collective communication for the calculation of the charge density
     integer(kind = 8) :: c_obj !< Storage of the C wrapper object. it has to be initialized to zero
     type(foe_data) :: foe_obj        !<describes the structure of the matrices for the linear method foe
     type(linear_matrices) :: linmat
     integer :: npsidim_orbs  !< Number of elements inside psi in the orbitals distribution scheme
     integer :: npsidim_comp  !< Number of elements inside psi in the components distribution scheme
     type(hamiltonian_descriptors) :: ham_descr
     real(kind=8),dimension(:,:),pointer :: coeff !<expansion coefficients
  end type DFT_wavefunction

  !> Flags for optimization loop id
  integer, parameter, public :: OPTLOOP_HAMILTONIAN   = 0
  integer, parameter, public :: OPTLOOP_SUBSPACE      = 1
  integer, parameter, public :: OPTLOOP_WAVEFUNCTIONS = 2
  integer, parameter, public :: OPTLOOP_N_LOOPS       = 3

  !> Used to control the optimization of wavefunctions
  type, public :: DFT_optimization_loop
     integer :: iscf !< Kind of optimization scheme.

     integer :: itrpmax !< specify the maximum number of mixing cycle on potential or density
     integer :: nrepmax !< specify the maximum number of restart after re-diagonalization
     integer :: itermax !< specify the maximum number of minimization iterations, self-consistent or not

     integer :: itrp    !< actual number of mixing cycle.
     integer :: itrep   !< actual number of re-diagonalisation runs.
     integer :: iter    !< actual number of minimization iterations.

     integer :: infocode !< return value after optimization loop.

     real(gp) :: gnrm   !< actual value of cv criterion of the minimization loop.
     real(gp) :: rpnrm  !< actual value of cv criterion of the mixing loop.

     real(gp) :: gnrm_cv       !< convergence criterion of the minimization loop.
     real(gp) :: rpnrm_cv      !< convergence criterion of the mixing loop.
     real(gp) :: gnrm_startmix !< gnrm value to start mixing after.

     integer(kind = 8) :: c_obj = 0 !< Storage of the C wrapper object.
  end type DFT_optimization_loop

  !>  Used to restart a new DFT calculation or to save information 
  !!  for post-treatment
  type, public :: restart_objects
     integer :: version !< 0=cubic, 100=linear
     integer :: n1,n2,n3
     real(gp) :: hx_old,hy_old,hz_old
     real(gp), dimension(:,:), pointer :: rxyz_old,rxyz_new
     type(DFT_wavefunction) :: KSwfn !< Kohn-Sham wavefunctions
     type(DFT_wavefunction) :: tmb !<support functions for linear scaling
     type(GPU_pointers) :: GPU 
  end type restart_objects

!> type paw_ij_objects

 type paw_ij_objects

!Integer scalars

  integer :: cplex
   ! cplex=1 if all on-site PAW quantities are real, 2 if they are complex
   ! cplex=2 is useful for RF calculations

  integer :: cplex_dij
   ! cplex=1 if dij are real, 2 if they are complex

  !$integer :: has_dijexxcore
   ! 1 if dijexxcore is allocated
   ! 2 if dijexxcore is already computed

  integer :: has_dij
   ! 1 if dij is allocated
   ! 2 if dij is already computed

  integer :: has_dijfr
   ! 1 if dijfr is allocated
   ! 2 if dijfr is already computed

  integer :: has_dijhartree
   ! 1 if dijhartree is allocated
   ! 2 if dijhartree is already computed

  integer :: has_dijhat
   ! 1 if dijhat is allocated
   ! 2 if dijhat is already computed

  integer :: has_dijso
   ! 1 if dijso is associated and used, 0 otherwise
   ! 2 if dijso is already computed

  integer :: has_dijU
   ! 1 if dijU is associated and used, 0 otherwise
   ! 2 if dijU is already computed

  integer :: has_dijxc
   ! 1 if dijxc is associated and used, 0 otherwise
   ! 2 if dijxc is already computed

  integer :: has_dijxc_val
   ! 1 if dijxc_val is associated and used, 0 otherwise
   ! 2 if dijxc_val is already computed

  integer :: has_exexch_pot
   ! 1 if PAW+(local exact exchange) potential is allocated

  integer :: has_pawu_occ
   ! 1 if PAW+U occupations are allocated

  integer :: lmn_size
   ! Number of (l,m,n) elements for the paw basis

  integer :: lmn2_size
   ! lmn2_size=lmn_size*(lmn_size+1)/2
   ! where lmn_size is the number of (l,m,n) elements for the paw basis

  integer :: ndij
   ! Number of components of dij
   ! Usually ndij=nspden, except for nspinor==2 (where ndij=nspinor**2)

  integer :: nspden
   ! Number of spin-density components (may be different from dtset%nspden if spin-orbit)

  integer :: nsppol
   ! Number of independant spin-components

!Real (real(dp)) arrays

  real(dp), pointer :: dij(:,:)
   ! dij(cplex_dij*lmn2_size,ndij)
   ! Dij term (non-local operator)
   ! May be complex if cplex_dij=2
   !  dij(:,:,1) contains Dij^up-up
   !  dij(:,:,2) contains Dij^dn-dn
   !  dij(:,:,3) contains Dij^up-dn (only if nspinor=2)
   !  dij(:,:,4) contains Dij^dn-up (only if nspinor=2)

  !real(dp),pointer :: dijexxcore(:,:)
  ! dijexxcore(cplex_dij*lmn2_size,ndij)
  ! Onsite matrix elements of the Fock operator generated by core electrons

!  real(dp), pointer :: dijfr(:,:)
!   ! dijhat(cplex_dij*lmn2_size,ndij)
!   ! For response function calculation only
!   ! RF Frozen part of Dij (depends on q vector but not on 1st-order wave function)
!   ! Same storage as Dij (see above)
!
!  real(dp), pointer :: dijhartree(:)
!   ! dijhartree(cplex*lmn2_size)
!   ! Dij_hartree term
!   ! Contains all contributions to Dij from hartree
!   ! Warning: Dimensioned by cplex, not cplex_dij
!   ! Same storage as Dij (see above)
!
!  real(dp), pointer :: dijhat(:,:)
!   ! dijhat(cplex_dij*lmn2_size,ndij)
!   ! Dij_hat term (non-local operator) i.e \sum_LM \int_FFT Q_{ij}^{LM} vtrial
!   ! Same storage as Dij (see above)
!
!  real(dp), pointer :: dijU(:,:)
!   ! dijU(cplex_dij*lmn2_size,ndij)
!   ! Onsite matrix elements of the U part of the PAW Hamiltonian.
!   ! Same storage as Dij (see above)
!
!  real(dp), pointer :: dijso(:,:)
!   ! dijso(cplex_dij*lmn2_size,ndij)
!   ! Onsite matrix elements of L.S i.e <phi_i|L.S|phi_j>
!   ! Same storage as Dij (see above)
!
!  real(dp), pointer :: dijxc(:,:)
!   ! dijxc(cplex_dij*lmn2_size,ndij)
!   ! Onsite matrix elements of vxc i.e
!   ! <phi_i|vxc[n1+nc]|phi_j> - <tphi_i|vxc(tn1+nhat+tnc]|tphi_j>
!   ! Same storage as Dij (see above)
!
!  real(dp), pointer :: dijxc_val(:,:)
!   ! dijxc_val(cplex_dij*lmn2_size,ndij)
!   ! Onsite matrix elements of valence-only vxc i.e
!   ! <phi_i|vxc[n1]|phi_j> - <tphi_i|vxc(tn1+nhat]|tphi_j>
!   ! Same storage as Dij (see above)
!
!  real(dp), pointer :: noccmmp(:,:,:,:)
!   ! noccmmp(cplex_dij,2*lpawu+1,2*lpawu+1,nocc_nspden)
!   ! cplex_dij=1 if collinear
!   ! cplex_dij=2 if spin orbit is used
!   ! cplex_dij=2 is used if non-collinear (for coherence, it is not necessary in this case, however)
!   ! gives occupation matrix for lda+u (computed in setnoccmmp)
!   ! Stored as: noccmmp(:,:,1)=   n^{up,up}_{m,mp}
!   !            noccmmp(:,:,2)=   n^{dn,dn}_{m,mp}
!   !            noccmmp(:,:,3)=   n^{up,dn}_{m,mp}
!   !            noccmmp(:,:,4)=   n^{dn,up}_{m,mp}
!   ! noccmmp(m,mp,:) is computed from rhoij(klmn) with  m=klmntomn(2)>mp=klmntomn(1)
!
!  real(dp), pointer :: nocctot(:)
!   ! nocctot(nspden)
!   ! gives trace of occupation matrix for lda+u (computed in pawdenpot)
!   ! for each value of ispden (1 or 2)
!
!  real(dp), pointer :: vpawx(:,:,:)
!   ! vpawx(2*lexexch+1,2*lexexch+1,nspden)
!   ! exact exchange potential

 end type paw_ij_objects

!>This is cprj_type in ABINIT,
!!this will be obsolete with the PAW Library
 type cprj_objects

!Integer scalars

  integer :: ncpgr
   ! Number of gradients of cp=<p_lmn|Cnk>

  integer :: nlmn
   ! Number of (l,m,n) non-local projectors

!Real (real(dp)) arrays

  real(wp), pointer :: cp (:,:)
   ! cp(2,nlmn)
   ! <p_lmn|Cnk> projected scalars for a given atom and wave function

  real(wp), pointer :: dcp (:,:,:)
   ! dcp(2,ncpgr,nlmn)
   ! derivatives of <p_lmn|Cnk> projected scalars for a given atom and wave function

 end type cprj_objects

!> Contains the arguments needed for the PAW implementation:
  type, public :: paw_objects
    integer :: lmnmax
    integer :: ntypes
    integer :: natom
    integer :: usepaw
    integer,dimension(:,:,:),pointer :: indlmn
    type(paw_ij_objects),dimension(:),allocatable :: paw_ij
    type(cprj_objects),dimension(:,:),allocatable :: cprj
    real(wp),dimension(:),pointer :: spsi
    real(wp),dimension(:,:),pointer :: sij
  end type paw_objects

contains

  function old_wavefunction_null() result(wfn)
    implicit none
    type(old_wavefunction) :: wfn
    wfn%Lzd=default_lzd()
    nullify(wfn%psi)
    nullify(wfn%rxyz)
  end function old_wavefunction_null

  function dpbox_null() result(dd)
    implicit none
    type(denspot_distribution) :: dd
    dd%n3d=0
    dd%n3p=0
    dd%n3pi=0
    dd%i3xcsh=0
    dd%i3s=0
    dd%nrhodim=0
    dd%i3rho_add=0
    dd%ndimpot=0
    dd%ndimgrid=0
    dd%ndimrhopot=0
    dd%ndims=(/0,0,0/)
    dd%hgrids=(/0.0_gp,0.0_gp,0.0_gp/)
    nullify(dd%nscatterarr)
    nullify(dd%ngatherarr)
    dd%mpi_env=mpi_environment_null()
  end function dpbox_null

  function material_acceleration_null() result(ma)
    type(material_acceleration) :: ma
    ma%iacceleration=0
    ma%Psolver_igpu=0
    ma%OCL_platform=repeat(' ',len(ma%OCL_platform))
    ma%OCL_platform=repeat(' ',len(ma%OCL_devices))
  end function material_acceleration_null

  function default_lzd() result(lzd)
    type(local_zone_descriptors) :: lzd
    lzd%linear=.false.
    lzd%nlr=0
    lzd%lintyp=0
    lzd%ndimpotisf=0
    lzd%hgrids=(/0.0_gp,0.0_gp,0.0_gp/)
    lzd%Glr=locreg_null()
    nullify(lzd%Llr)
  end function default_lzd
 
  pure function symm_null() result(sym)
     implicit none
     type(symmetry_data) :: sym
     call nullify_symm(sym)
  end function symm_null

  pure subroutine nullify_symm(sym)
     implicit none
     type(symmetry_data), intent(out) :: sym
     sym%symObj=-1
     nullify(sym%irrzon)
     nullify(sym%phnons)
  end subroutine nullify_symm
  pure subroutine nullify_sym(sym)
     type(symmetry_data), intent(out) :: sym
     sym%symObj=-1
     nullify(sym%irrzon)
     nullify(sym%phnons)
  end subroutine nullify_sym

  function atoms_null() result(at)
     type(atoms_data) :: at
     call nullify_atomic_structure(at%astruct)
     !at%astruct=atomic_structure_null()
     at%donlcc=.false.
     at%iat_absorber=-1
     nullify(at%iasctype)
     nullify(at%nelpsp)
     nullify(at%npspcode)
     nullify(at%ixcpsp)
     nullify(at%nzatom)
     nullify(at%radii_cf)
     nullify(at%amu)
     nullify(at%aocc)
     nullify(at%rloc)
     nullify(at%psppar)
     nullify(at%nlcc_ngv)
     nullify(at%nlcc_ngc)
     nullify(at%nlccpar)
     nullify(at%ig_nlccpar)
     nullify(at%paw_NofL)
     nullify(at%paw_l)
     nullify(at%paw_nofchannels)
     nullify(at%paw_nofgaussians)
     nullify(at%paw_Greal)
     nullify(at%paw_Gimag)
     nullify(at%paw_Gcoeffs)
     nullify(at%paw_H_matrices)
     nullify(at%paw_S_matrices)
     nullify(at%paw_Sm1_matrices)
  end function atoms_null

  pure function atomic_structure_null() result(astruct)
    implicit none
    type(atomic_structure) :: astruct
     call nullify_atomic_structure(astruct)
   end function atomic_structure_null

   pure subroutine nullify_atomic_structure(astruct)
     implicit none
     type(atomic_structure), intent(out) :: astruct

     astruct%geocode='X'
     astruct%inputfile_format=repeat(' ',len(astruct%inputfile_format))
     astruct%units=repeat(' ',len(astruct%units))
     astruct%nat=-1
     astruct%ntypes=-1
     astruct%cell_dim(1)=0.0_gp
     astruct%cell_dim(2)=0.0_gp
     astruct%cell_dim(3)=0.0_gp
     nullify(astruct%input_polarization)
     nullify(astruct%ifrztyp)
     nullify(astruct%atomnames)
     nullify(astruct%iatype)
     nullify(astruct%rxyz)
     call nullify_symm(astruct%sym)
   end subroutine nullify_atomic_structure

  function bigdft_run_id_toa()
    use yaml_output
    implicit none
    character(len=20) :: bigdft_run_id_toa

    bigdft_run_id_toa=repeat(' ',len(bigdft_run_id_toa))

    if (bigdft_mpi%ngroup>1) then
       bigdft_run_id_toa=adjustl(trim(yaml_toa(bigdft_mpi%igroup,fmt='(i15)')))
    end if

  end function bigdft_run_id_toa

  !> Fills the old_wavefunction structure with corresponding data
  !! Deallocate previous workspaces if already existing
  subroutine old_wavefunction_set(wfn,nat,norbp,Lzd,rxyz,psi)
    implicit none
    integer, intent(in) :: nat,norbp
    type(local_zone_descriptors), intent(in) :: Lzd
    real(gp), dimension(3,nat), intent(in) :: rxyz
    real(wp), dimension((Lzd%Glr%wfd%nvctr_c+7*Lzd%Glr%wfd%nvctr_f)*norbp), intent(in) :: psi
    type(old_wavefunction), intent(inout) :: wfn
    !local variables
    character(len=*), parameter :: subname='old_wavefunction_set'
    integer :: i_stat

    !first, free the workspace if not already done
    call old_wavefunction_free(wfn,subname)
    !then allocate the workspaces and fill them
    allocate(wfn%psi((Lzd%Glr%wfd%nvctr_c+7*Lzd%Glr%wfd%nvctr_f)*norbp+ndebug),stat=i_stat)
    call memocc(i_stat,wfn%psi,'psi',subname)
    
    if (norbp>0) call vcopy((Lzd%Glr%wfd%nvctr_c+7*Lzd%Glr%wfd%nvctr_f)*norbp,&
         psi(1),1,wfn%psi(1),1)

    allocate(wfn%rxyz(3,nat+ndebug),stat=i_stat)
    call memocc(i_stat,wfn%rxyz,'rxyz',subname)
    if (nat>0) call vcopy(3*nat,rxyz(1,1),1,wfn%rxyz(1,1),1)
    call copy_local_zone_descriptors(Lzd,wfn%Lzd,subname)

  end subroutine old_wavefunction_set

  subroutine old_wavefunction_free(wfn,subname)
    implicit none
    character(len=*), intent(in) :: subname
    type(old_wavefunction), intent(inout) :: wfn
    !local variables
    integer :: i_all,i_stat

    if (associated(wfn%psi)) then
       i_all=-product(shape(wfn%psi))*kind(wfn%psi)
       deallocate(wfn%psi,stat=i_stat)
       call memocc(i_stat,i_all,'psi',subname)
    end if
    if (associated(wfn%rxyz)) then
       i_all=-product(shape(wfn%rxyz))*kind(wfn%rxyz)
       deallocate(wfn%rxyz,stat=i_stat)
       call memocc(i_stat,i_all,'rxyz',subname)
    end if
    !lzd should be deallocated also (to be checked again)
    call deallocate_local_zone_descriptors(wfn%Lzd, subname)

  end subroutine old_wavefunction_free
   

!> De-Allocate communications_arrays
  subroutine deallocate_comms(comms,subname)
    use module_base
    implicit none
    character(len=*), intent(in) :: subname
    type(communications_arrays), intent(inout) :: comms
    !local variables
    integer :: i_all,i_stat

    i_all=-product(shape(comms%nvctr_par))*kind(comms%nvctr_par)
    deallocate(comms%nvctr_par,stat=i_stat)
    call memocc(i_stat,i_all,'nvctr_par',subname)
    i_all=-product(shape(comms%ncntd))*kind(comms%ncntd)
    deallocate(comms%ncntd,stat=i_stat)
    call memocc(i_stat,i_all,'ncntd',subname)
    i_all=-product(shape(comms%ncntt))*kind(comms%ncntt)
    deallocate(comms%ncntt,stat=i_stat)
    call memocc(i_stat,i_all,'ncntt',subname)
    i_all=-product(shape(comms%ndspld))*kind(comms%ndspld)
    deallocate(comms%ndspld,stat=i_stat)
    call memocc(i_stat,i_all,'ndspld',subname)
    i_all=-product(shape(comms%ndsplt))*kind(comms%ndsplt)
    deallocate(comms%ndsplt,stat=i_stat)
    call memocc(i_stat,i_all,'ndsplt',subname)
  END SUBROUTINE deallocate_comms


  subroutine deallocate_abscalc_input(in, subname)
    use module_base
    implicit none
    type(input_variables) :: in
    character(len=*), intent(in) :: subname

    !local variables
    integer :: i_all,i_stat

    i_all=-product(shape(in%Gabs_coeffs))*kind(in%Gabs_coeffs)
    deallocate(in%Gabs_coeffs, stat=i_stat)
    call memocc(i_stat,i_all,'in%Gabs_coeffs',subname)

  END SUBROUTINE deallocate_abscalc_input


!> De-Allocate orbitals data structure, except eval pointer
!! which is not allocated in the orbitals_descriptor routine
subroutine deallocate_orbs(orbs,subname)
  use module_base
  implicit none
    character(len=*), intent(in) :: subname
    type(orbitals_data), intent(inout) :: orbs
    !local variables
    integer :: i_all,i_stat

    i_all=-product(shape(orbs%norb_par))*kind(orbs%norb_par)
    deallocate(orbs%norb_par,stat=i_stat)
    call memocc(i_stat,i_all,'orbs%norb_par',subname)
    i_all=-product(shape(orbs%occup))*kind(orbs%occup)
    deallocate(orbs%occup,stat=i_stat)
    call memocc(i_stat,i_all,'orbs%occup',subname)
    i_all=-product(shape(orbs%spinsgn))*kind(orbs%spinsgn)
    deallocate(orbs%spinsgn,stat=i_stat)
    call memocc(i_stat,i_all,'orbs%spinsgn',subname)
    i_all=-product(shape(orbs%kpts))*kind(orbs%kpts)
    deallocate(orbs%kpts,stat=i_stat)
    call memocc(i_stat,i_all,'orbs%kpts',subname)
    i_all=-product(shape(orbs%kwgts))*kind(orbs%kwgts)
    deallocate(orbs%kwgts,stat=i_stat)
    call memocc(i_stat,i_all,'orbs%kwgts',subname)
    i_all=-product(shape(orbs%iokpt))*kind(orbs%iokpt)
    deallocate(orbs%iokpt,stat=i_stat)
    call memocc(i_stat,i_all,'orbs%iokpt',subname)
    i_all=-product(shape(orbs%ikptproc))*kind(orbs%ikptproc)
    deallocate(orbs%ikptproc,stat=i_stat)
    call memocc(i_stat,i_all,'ikptproc',subname)
    i_all=-product(shape(orbs%inwhichlocreg))*kind(orbs%inwhichlocreg)
    deallocate(orbs%inwhichlocreg,stat=i_stat)
    call memocc(i_stat,i_all,'orbs%inwhichlocreg',subname)
    i_all=-product(shape(orbs%onwhichatom))*kind(orbs%onwhichatom)
    deallocate(orbs%onwhichatom,stat=i_stat)
    call memocc(i_stat,i_all,'orbs%onwhichatom',subname)
    i_all=-product(shape(orbs%isorb_par))*kind(orbs%isorb_par)
    deallocate(orbs%isorb_par,stat=i_stat)
    call memocc(i_stat,i_all,'orbs%isorb_par',subname)
    i_all=-product(shape(orbs%onWhichMPI))*kind(orbs%onWhichMPI)
    deallocate(orbs%onWhichMPI,stat=i_stat)
    call memocc(i_stat,i_all,'orbs%onWhichMPI',subname)
    if (associated(orbs%ispot)) then
       i_all=-product(shape(orbs%ispot))*kind(orbs%ispot)
       deallocate(orbs%ispot,stat=i_stat)
       call memocc(i_stat,i_all,'orbs%ispot',subname)
    end if

END SUBROUTINE deallocate_orbs


!> Allocate and nullify restart objects
  subroutine init_restart_objects(iproc,inputs,atoms,rst,subname)
    use module_base
    implicit none
    !Arguments
    character(len=*), intent(in) :: subname
    integer, intent(in) :: iproc
    type(input_variables), intent(in) :: inputs
    type(atoms_data), intent(in) :: atoms
    type(restart_objects), intent(out) :: rst
    !local variables
    integer :: i_stat

    ! Decide whether we use the cubic or the linear version
    select case (inputs%inputpsiid)
    case (INPUT_PSI_EMPTY, INPUT_PSI_RANDOM, INPUT_PSI_CP2K, INPUT_PSI_LCAO, INPUT_PSI_MEMORY_WVL, &
         INPUT_PSI_DISK_WVL, INPUT_PSI_LCAO_GAUSS, INPUT_PSI_MEMORY_GAUSS, INPUT_PSI_DISK_GAUSS)
       rst%version = CUBIC_VERSION
    case (INPUT_PSI_LINEAR_AO, INPUT_PSI_MEMORY_LINEAR, INPUT_PSI_DISK_LINEAR)
       rst%version = LINEAR_VERSION
    end select

    !allocate pointers
    allocate(rst%rxyz_new(3,atoms%astruct%nat+ndebug),stat=i_stat)
    call memocc(i_stat,rst%rxyz_new,'rxyz_new',subname)
    allocate(rst%rxyz_old(3,atoms%astruct%nat+ndebug),stat=i_stat)
    call memocc(i_stat,rst%rxyz_old,'rxyz_old',subname)

    !nullify unallocated pointers
    rst%KSwfn%c_obj = 0
    nullify(rst%KSwfn%psi)
    nullify(rst%KSwfn%orbs%eval)

    nullify(rst%KSwfn%gaucoeffs)
    nullify(rst%KSwfn%oldpsis)

    nullify(rst%KSwfn%Lzd%Glr%wfd%keyglob)
    nullify(rst%KSwfn%Lzd%Glr%wfd%keygloc)
    nullify(rst%KSwfn%Lzd%Glr%wfd%keyvloc)
    nullify(rst%KSwfn%Lzd%Glr%wfd%keyvglob)
                
    nullify(rst%KSwfn%gbd%nshell)
    nullify(rst%KSwfn%gbd%ndoc)
    nullify(rst%KSwfn%gbd%nam)
    nullify(rst%KSwfn%gbd%xp)
    nullify(rst%KSwfn%gbd%psiat)
    nullify(rst%KSwfn%gbd%rxyz)

    !initialise the acceleration strategy if required
    call init_material_acceleration(iproc,inputs%matacc,rst%GPU)

  END SUBROUTINE init_restart_objects


!>  De-Allocate restart_objects
  subroutine free_restart_objects(rst,subname)
    use module_base
    implicit none
    character(len=*), intent(in) :: subname
    type(restart_objects) :: rst
    !local variables
    integer :: i_all,i_stat,istep

    if (rst%version == LINEAR_VERSION) then
       call destroy_DFT_wavefunction(rst%tmb)
       call deallocate_local_zone_descriptors(rst%tmb%lzd, subname)
    end if

    call deallocate_locreg_descriptors(rst%KSwfn%Lzd%Glr,subname)

    if (associated(rst%KSwfn%psi)) then
       i_all=-product(shape(rst%KSwfn%psi))*kind(rst%KSwfn%psi)
       deallocate(rst%KSwfn%psi,stat=i_stat)
       call memocc(i_stat,i_all,'psi',subname)
    end if

    if (associated(rst%KSwfn%orbs%eval)) then
       i_all=-product(shape(rst%KSwfn%orbs%eval))*kind(rst%KSwfn%orbs%eval)
       deallocate(rst%KSwfn%orbs%eval,stat=i_stat)
       call memocc(i_stat,i_all,'eval',subname)
    end if

    if (associated(rst%rxyz_old)) then
       i_all=-product(shape(rst%rxyz_old))*kind(rst%rxyz_old)
       deallocate(rst%rxyz_old,stat=i_stat)
       call memocc(i_stat,i_all,'rxyz_old',subname)
    end if

    if (associated(rst%KSwfn%oldpsis)) then
       do istep=0,product(shape(rst%KSwfn%oldpsis))-1
          call old_wavefunction_free(rst%KSwfn%oldpsis(istep),subname)
       end do
       deallocate(rst%KSwfn%oldpsis)
    end if


    if (associated(rst%rxyz_new)) then
       i_all=-product(shape(rst%rxyz_new))*kind(rst%rxyz_new)
       deallocate(rst%rxyz_new,stat=i_stat)
       call memocc(i_stat,i_all,'rxyz_new',subname)
    end if

    !The gaussian basis descriptors are always allocated together
    !with the gaussian coefficients
    if (associated(rst%KSwfn%gbd%rxyz)) then
       nullify(rst%KSwfn%gbd%rxyz)
       call deallocate_gwf(rst%KSwfn%gbd,subname)
    end if

    if (associated(rst%KSwfn%gaucoeffs)) then
       i_all=-product(shape(rst%KSwfn%gaucoeffs))*kind(rst%KSwfn%gaucoeffs)
       deallocate(rst%KSwfn%gaucoeffs,stat=i_stat)
       call memocc(i_stat,i_all,'gaucoeffs',subname)
    end if

    !finalise the material accelearion usage
    call release_material_acceleration(rst%GPU)

  END SUBROUTINE free_restart_objects


!> Allocate wavefunctions_descriptors
  subroutine allocate_wfd(wfd,subname)
    use module_base
    implicit none
    type(wavefunctions_descriptors), intent(inout) :: wfd
    character(len=*), intent(in) :: subname
    !local variables
    integer :: i_stat

    allocate(wfd%keyglob(2,max(1,wfd%nseg_c+wfd%nseg_f+ndebug)),stat=i_stat)
    call memocc(i_stat,wfd%keyglob,'keyglob',subname)
    allocate(wfd%keygloc(2,max(1,wfd%nseg_c+wfd%nseg_f+ndebug)),stat=i_stat)
    call memocc(i_stat,wfd%keygloc,'keygloc',subname)
    allocate(wfd%keyvloc(max(1,wfd%nseg_c+wfd%nseg_f+ndebug)),stat=i_stat)
    call memocc(i_stat,wfd%keyvloc,'keyvloc',subname)
    allocate(wfd%keyvglob(max(1,wfd%nseg_c+wfd%nseg_f+ndebug)),stat=i_stat)
    call memocc(i_stat,wfd%keyvglob,'keyvglob',subname)

  END SUBROUTINE allocate_wfd


!> De-Allocate wavefunctions_descriptors
  subroutine deallocate_wfd(wfd,subname)
    use module_base
    implicit none
    type(wavefunctions_descriptors) :: wfd
    character(len=*), intent(in) :: subname
    !local variables
    integer :: i_all,i_stat

    if (associated(wfd%keyglob, target = wfd%keygloc)) then
       i_all=-product(shape(wfd%keyglob))*kind(wfd%keyglob)
       deallocate(wfd%keyglob,stat=i_stat)
       call memocc(i_stat,i_all,'wfd%keyglob',subname)
       nullify(wfd%keyglob)
    else
       if(associated(wfd%keyglob)) then
          i_all=-product(shape(wfd%keyglob))*kind(wfd%keyglob)
          deallocate(wfd%keyglob,stat=i_stat)
          call memocc(i_stat,i_all,'wfd%keyglob',subname)
          nullify(wfd%keyglob)
       end if
       if(associated(wfd%keygloc)) then 
          i_all=-product(shape(wfd%keygloc))*kind(wfd%keygloc)
          deallocate(wfd%keygloc,stat=i_stat)
          call memocc(i_stat,i_all,'wfd%keygloc',subname)
          nullify(wfd%keygloc)
       end if
    end if
    if (associated(wfd%keyvloc, target= wfd%keyvglob)) then
       i_all=-product(shape(wfd%keyvloc))*kind(wfd%keyvloc)
       deallocate(wfd%keyvloc,stat=i_stat)
       call memocc(i_stat,i_all,'wfd%keyvloc',subname)
       nullify(wfd%keyvloc)
    else
       if (associated(wfd%keyvloc)) then
          i_all=-product(shape(wfd%keyvloc))*kind(wfd%keyvloc)
          deallocate(wfd%keyvloc,stat=i_stat)
          call memocc(i_stat,i_all,'wfd%keyvloc',subname)
          nullify(wfd%keyvloc)
       end if
       if (associated(wfd%keyvglob)) then
          i_all=-product(shape(wfd%keyvglob))*kind(wfd%keyvglob)
          deallocate(wfd%keyvglob,stat=i_stat)
          call memocc(i_stat,i_all,'wfd%keyvglob',subname)
          nullify(wfd%keyvglob)
       end if
    end if
  END SUBROUTINE deallocate_wfd

  subroutine deallocate_rho_descriptors(rhodsc,subname)
    use module_base
    implicit none
    type(rho_descriptors) :: rhodsc
    character(len=*), intent(in) :: subname
    !local variables
    integer :: i_all,i_stat

    if (associated(rhodsc%spkey))then
       i_all=-product(shape(rhodsc%spkey))*kind(rhodsc%spkey)
       deallocate(rhodsc%spkey,stat=i_stat)
       call memocc(i_stat,i_all,'spkey',subname)
    end if
    if (associated(rhodsc%dpkey))then
       i_all=-product(shape(rhodsc%dpkey))*kind(rhodsc%dpkey)
       deallocate(rhodsc%dpkey,stat=i_stat)
       call memocc(i_stat,i_all,'dpkey',subname)
    end if
    if (associated(rhodsc%cseg_b))then
       i_all=-product(shape(rhodsc%cseg_b))*kind(rhodsc%cseg_b)
       deallocate(rhodsc%cseg_b,stat=i_stat)
       call memocc(i_stat,i_all,'csegb',subname)
    end if
    if (associated(rhodsc%fseg_b))then
       i_all=-product(shape(rhodsc%fseg_b))*kind(rhodsc%fseg_b)
       deallocate(rhodsc%fseg_b,stat=i_stat)
       call memocc(i_stat,i_all,'fsegb',subname)
    end if

  end subroutine deallocate_rho_descriptors


!> De-Allocate gaussian_basis type
  subroutine deallocate_gwf(G,subname)
    use module_base
    implicit none
    type(gaussian_basis) :: G
    character(len=*), intent(in) :: subname
    !local variables
    integer :: i_all,i_stat

    !normally positions should be deallocated outside
    
    i_all=-product(shape(G%ndoc))*kind(G%ndoc)
    deallocate(G%ndoc,stat=i_stat)
    call memocc(i_stat,i_all,'ndoc',subname)
    i_all=-product(shape(G%nam))*kind(G%nam)
    deallocate(G%nam,stat=i_stat)
    call memocc(i_stat,i_all,'nam',subname)
    i_all=-product(shape(G%nshell))*kind(G%nshell)
    deallocate(G%nshell,stat=i_stat)
    call memocc(i_stat,i_all,'nshell',subname)
    i_all=-product(shape(G%psiat))*kind(G%psiat)
    deallocate(G%psiat,stat=i_stat)
    call memocc(i_stat,i_all,'psiat',subname)
    i_all=-product(shape(G%xp))*kind(G%xp)
    deallocate(G%xp,stat=i_stat)
    call memocc(i_stat,i_all,'xp',subname)

  END SUBROUTINE deallocate_gwf


!> De-Allocate gaussian_basis type
  subroutine deallocate_gwf_c(G,subname)
    use module_base
    implicit none
    type(gaussian_basis_c) :: G
    character(len=*), intent(in) :: subname
    !local variables
    integer :: i_all,i_stat

    !normally positions should be deallocated outside
    
    i_all=-product(shape(G%ndoc))*kind(G%ndoc)
    deallocate(G%ndoc,stat=i_stat)
    call memocc(i_stat,i_all,'G%ndoc',subname)
    i_all=-product(shape(G%nam))*kind(G%nam)
    deallocate(G%nam,stat=i_stat)
    call memocc(i_stat,i_all,'nam',subname)
    i_all=-product(shape(G%nshell))*kind(G%nshell)
    deallocate(G%nshell,stat=i_stat)
    call memocc(i_stat,i_all,'G%nshell',subname)
    i_all=-product(shape(G%psiat))*kind(G%psiat)
    deallocate(G%psiat,stat=i_stat)
    call memocc(i_stat,i_all,'G%psiat',subname)

    i_all=-product(shape(G%expof))*kind(G%expof)
    deallocate(G%expof,stat=i_stat)
    call memocc(i_stat,i_all,'G%expof',subname)

    i_all=-product(shape(G%rxyz))*kind(G%rxyz)
    deallocate(G%rxyz,stat=i_stat)
    call memocc(i_stat,i_all,'G%rxyz',subname)

  END SUBROUTINE 


!> De-Allocate convolutions_bounds type, depending of the geocode and the hybrid_on
  subroutine deallocate_bounds(geocode,hybrid_on,bounds,subname)
    use module_base
    implicit none
    character(len=1), intent(in) :: geocode
    logical, intent(in) :: hybrid_on 
    type(convolutions_bounds) :: bounds
    character(len=*), intent(in) :: subname
    !local variables
    integer :: i_all,i_stat

    if ((geocode == 'P' .and. hybrid_on) .or. geocode == 'F') then
       ! Just test the first one...
       if (associated(bounds%kb%ibyz_f)) then
          i_all=-product(shape(bounds%kb%ibyz_f))*kind(bounds%kb%ibyz_f)
          deallocate(bounds%kb%ibyz_f,stat=i_stat)
          call memocc(i_stat,i_all,'bounds%kb%ibyz_f',subname)
          i_all=-product(shape(bounds%kb%ibxz_f))*kind(bounds%kb%ibxz_f)
          deallocate(bounds%kb%ibxz_f,stat=i_stat)
          call memocc(i_stat,i_all,'bounds%kb%ibxz_f',subname)
          i_all=-product(shape(bounds%kb%ibxy_f))*kind(bounds%kb%ibxy_f)
          deallocate(bounds%kb%ibxy_f,stat=i_stat)
          call memocc(i_stat,i_all,'bounds%kb%ibxy_f',subname)

          i_all=-product(shape(bounds%sb%ibxy_ff))*kind(bounds%sb%ibxy_ff)
          deallocate(bounds%sb%ibxy_ff,stat=i_stat)
          call memocc(i_stat,i_all,'bounds%sb%ibxy_ff',subname)
          i_all=-product(shape(bounds%sb%ibzzx_f))*kind(bounds%sb%ibzzx_f)
          deallocate(bounds%sb%ibzzx_f,stat=i_stat)
          call memocc(i_stat,i_all,'bounds%sb%ibzzx_f',subname)
          i_all=-product(shape(bounds%sb%ibyyzz_f))*kind(bounds%sb%ibyyzz_f)
          deallocate(bounds%sb%ibyyzz_f,stat=i_stat)
          call memocc(i_stat,i_all,'bounds%sb%ibyyzz_f',subname)
          i_all=-product(shape(bounds%gb%ibyz_ff))*kind(bounds%gb%ibyz_ff)
          deallocate(bounds%gb%ibyz_ff,stat=i_stat)

          call memocc(i_stat,i_all,'bounds%gb%ibyz_ff',subname)
          i_all=-product(shape(bounds%gb%ibzxx_f))*kind(bounds%gb%ibzxx_f)
          deallocate(bounds%gb%ibzxx_f,stat=i_stat)
          call memocc(i_stat,i_all,'bounds%gb%ibzxx_f',subname)
          i_all=-product(shape(bounds%gb%ibxxyy_f))*kind(bounds%gb%ibxxyy_f)
          deallocate(bounds%gb%ibxxyy_f,stat=i_stat)
          call memocc(i_stat,i_all,'bounds%gb%ibxxyy_f',subname)

          nullify(bounds%kb%ibyz_f)
          nullify(bounds%kb%ibxz_f)
          nullify(bounds%kb%ibxy_f)
          nullify(bounds%sb%ibxy_ff)
          nullify(bounds%sb%ibzzx_f)
          nullify(bounds%sb%ibyyzz_f)
          nullify(bounds%gb%ibyz_ff)
          nullify(bounds%gb%ibzxx_f)
          nullify(bounds%gb%ibxxyy_f)
       end if
    end if

    !the arrays which are needed only for free BC
    if (geocode == 'F') then
       ! Just test the first one...
       if (associated(bounds%kb%ibyz_c)) then
          i_all=-product(shape(bounds%kb%ibyz_c))*kind(bounds%kb%ibyz_c)
          deallocate(bounds%kb%ibyz_c,stat=i_stat)
          call memocc(i_stat,i_all,'bounds%kb%ibyz_c',subname)
          i_all=-product(shape(bounds%kb%ibxz_c))*kind(bounds%kb%ibxz_c)
          deallocate(bounds%kb%ibxz_c,stat=i_stat)
          call memocc(i_stat,i_all,'bounds%kb%ibxz_c',subname)
          i_all=-product(shape(bounds%kb%ibxy_c))*kind(bounds%kb%ibxy_c)
          deallocate(bounds%kb%ibxy_c,stat=i_stat)
          call memocc(i_stat,i_all,'bounds%kb%ibxy_c',subname)
          i_all=-product(shape(bounds%sb%ibzzx_c))*kind(bounds%sb%ibzzx_c)
          deallocate(bounds%sb%ibzzx_c,stat=i_stat)

          call memocc(i_stat,i_all,'bounds%sb%ibzzx_c',subname)
          i_all=-product(shape(bounds%sb%ibyyzz_c))*kind(bounds%sb%ibyyzz_c)
          deallocate(bounds%sb%ibyyzz_c,stat=i_stat)
          call memocc(i_stat,i_all,'bounds%sb%ibyyzz_c',subname)
          i_all=-product(shape(bounds%gb%ibzxx_c))*kind(bounds%gb%ibzxx_c)
          deallocate(bounds%gb%ibzxx_c,stat=i_stat)
          call memocc(i_stat,i_all,'bounds%gb%ibzxx_c',subname)
          i_all=-product(shape(bounds%gb%ibxxyy_c))*kind(bounds%gb%ibxxyy_c)
          deallocate(bounds%gb%ibxxyy_c,stat=i_stat)
          call memocc(i_stat,i_all,'bounds%gb%ibxxyy_c',subname)

          i_all=-product(shape(bounds%ibyyzz_r))*kind(bounds%ibyyzz_r)
          deallocate(bounds%ibyyzz_r,stat=i_stat)
          call memocc(i_stat,i_all,'bounds%ibyyzz_r',subname)

          nullify(bounds%kb%ibyz_c)
          nullify(bounds%kb%ibxz_c)
          nullify(bounds%kb%ibxy_c)
          nullify(bounds%sb%ibzzx_c)
          nullify(bounds%sb%ibyyzz_c)
          nullify(bounds%gb%ibzxx_c)
          nullify(bounds%gb%ibxxyy_c)
          nullify(bounds%ibyyzz_r)
       end if
    end if

  END SUBROUTINE deallocate_bounds


  !> Deallocate lr (obsolete)
  !! @todo Remove this function.
  subroutine deallocate_lr(lr,subname)
    use module_base
    character(len=*), intent(in) :: subname
    type(locreg_descriptors) :: lr
!    integer :: i_all,i_stat

    write(0,*) "deallocate_lr : TODO, remove me"
    
    call deallocate_wfd(lr%wfd,subname)

    call deallocate_bounds(lr%geocode,lr%hybrid_on,lr%bounds,subname)

!    if (associated(lr%projflg)) then
!       i_all=-product(shape(lr%projflg)*kind(lr%projflg))
!       deallocate(lr%projflg,stat=i_stat)
!       call memocc(i_stat,i_all,'lr%projflg',subname)
!    end if
  END SUBROUTINE deallocate_lr

  subroutine deallocate_symmetry(sym, subname)
    use module_base
    use m_ab6_symmetry
    implicit none
    type(symmetry_data), intent(inout) :: sym
    character(len = *), intent(in) :: subname

    integer :: i_stat, i_all

    if (sym%symObj >= 0) then
       call symmetry_free(sym%symObj)
    end if

    if (associated(sym%irrzon)) then
       i_all=-product(shape(sym%irrzon))*kind(sym%irrzon)
       deallocate(sym%irrzon,stat=i_stat)
       call memocc(i_stat,i_all,'irrzon',subname)
       nullify(sym%irrzon)
    end if

    if (associated(sym%phnons)) then
       i_all=-product(shape(sym%phnons))*kind(sym%phnons)
       deallocate(sym%phnons,stat=i_stat)
       call memocc(i_stat,i_all,'phnons',subname)
       nullify(sym%phnons)
    end if
  end subroutine deallocate_symmetry

  subroutine deallocate_Lzd(Lzd,subname)
    use module_base
    character(len=*), intent(in) :: subname
    type(local_zone_descriptors) :: Lzd
    integer :: ilr

!   nullify the bounds of Glr
    if ((Lzd%Glr%geocode == 'P' .and. Lzd%Glr%hybrid_on) .or. Lzd%Glr%geocode == 'F') then
       nullify(Lzd%Glr%bounds%kb%ibyz_f)
       nullify(Lzd%Glr%bounds%kb%ibxz_f)
       nullify(Lzd%Glr%bounds%kb%ibxy_f)
       nullify(Lzd%Glr%bounds%sb%ibxy_ff)
       nullify(Lzd%Glr%bounds%sb%ibzzx_f)
       nullify(Lzd%Glr%bounds%sb%ibyyzz_f)
       nullify(Lzd%Glr%bounds%gb%ibyz_ff)
       nullify(Lzd%Glr%bounds%gb%ibzxx_f)
       nullify(Lzd%Glr%bounds%gb%ibxxyy_f)
    end if
    !the arrays which are needed only for free BC
    if (Lzd%Glr%geocode == 'F') then
       nullify(Lzd%Glr%bounds%kb%ibyz_c)
       nullify(Lzd%Glr%bounds%kb%ibxz_c)
       nullify(Lzd%Glr%bounds%kb%ibxy_c)
       nullify(Lzd%Glr%bounds%sb%ibzzx_c)
       nullify(Lzd%Glr%bounds%sb%ibyyzz_c)
       nullify(Lzd%Glr%bounds%gb%ibzxx_c)
       nullify(Lzd%Glr%bounds%gb%ibxxyy_c)
       nullify(Lzd%Glr%bounds%ibyyzz_r)
    end if

! nullify the wfd of Glr
   nullify(Lzd%Glr%wfd%keyglob)
   nullify(Lzd%Glr%wfd%keygloc)
!   nullify(Lzd%Glr%wfd%keyv)
   nullify(Lzd%Glr%wfd%keyvloc)
   nullify(Lzd%Glr%wfd%keyvglob)

! nullify the Gnlpspd
!   call deallocate_proj_descr(Lzd%Gnlpspd,subname)
!!$   nullify(Lzd%Gnlpspd%nvctr_p)
!!$   nullify(Lzd%Gnlpspd%nseg_p)
!!$   nullify(Lzd%Gnlpspd%keyv_p)
!!$   nullify(Lzd%Gnlpspd%keyg_p)
!!$   nullify(Lzd%Gnlpspd%nboxp_c)
!!$   nullify(Lzd%Gnlpspd%nboxp_f)
 
!Now destroy the Llr
    do ilr = 1, Lzd%nlr 
       call deallocate_lr(Lzd%Llr(ilr),subname)
!       call deallocate_Lnlpspd(Lzd%Lnlpspd(ilr),subname)
    end do
     nullify(Lzd%Llr)
!     nullify(Lzd%Lnlpspd)

  END SUBROUTINE deallocate_Lzd


  function input_psi_names(id)
    integer, intent(in) :: id
    character(len = 14) :: input_psi_names

    select case(id)
    case(INPUT_PSI_EMPTY)
       write(input_psi_names, "(A)") "empty"
    case(INPUT_PSI_RANDOM)
       write(input_psi_names, "(A)") "random"
    case(INPUT_PSI_CP2K)
       write(input_psi_names, "(A)") "CP2K"
    case(INPUT_PSI_LCAO)
       write(input_psi_names, "(A)") "LCAO"
    case(INPUT_PSI_MEMORY_WVL)
       write(input_psi_names, "(A)") "wvl. in mem."
    case(INPUT_PSI_DISK_WVL)
       write(input_psi_names, "(A)") "wvl. on disk"
    case(INPUT_PSI_LCAO_GAUSS)
       write(input_psi_names, "(A)") "LCAO + gauss."
    case(INPUT_PSI_MEMORY_GAUSS)
       write(input_psi_names, "(A)") "gauss. in mem."
    case(INPUT_PSI_DISK_GAUSS)
       write(input_psi_names, "(A)") "gauss. on disk"
    case(INPUT_PSI_LINEAR_AO)
       write(input_psi_names, "(A)") "Linear AO"
    case(INPUT_PSI_MEMORY_LINEAR)
       write(input_psi_names, "(A)") "Linear restart"
    case(INPUT_PSI_DISK_LINEAR)
       write(input_psi_names, "(A)") "Linear on disk"
    case default
       write(input_psi_names, "(A)") "Error"
    end select
  end function input_psi_names

  subroutine input_psi_help()
    integer :: i

    write(*, "(1x,A)") "Available values of inputPsiId are:"
    do i = 1, size(input_psi_values)
       write(*, "(1x,A,I5,A,A)") " | ", input_psi_values(i), &
            & " - ", input_psi_names(input_psi_values(i))
    end do
  end subroutine input_psi_help

  function input_psi_validate(id)
    integer, intent(in) :: id
    logical :: input_psi_validate

    integer :: i

    input_psi_validate = .false.
    do i = 1, size(input_psi_values)
       if (id == input_psi_values(i)) then
          input_psi_validate = .true.
          return
       end if
    end do
  end function input_psi_validate

  subroutine output_wf_format_help()
    integer :: i

    write(*, "(1x,A)") "Available values of output_wf are:"
    do i = 0, size(wf_format_names) - 1
       write(*, "(1x,A,I5,A,A)") " | ", i, &
            & " - ", wf_format_names(i)
    end do
  end subroutine output_wf_format_help

  function output_wf_format_validate(id)
    integer, intent(in) :: id
    logical :: output_wf_format_validate

    output_wf_format_validate = (id >= 0 .and. id < size(wf_format_names))
  end function output_wf_format_validate

  subroutine output_denspot_help()
    integer :: i, j

    write(*, "(1x,A)") "Available values of output_denspot are:"
    do i = 0, size(output_denspot_format_names) - 1
       do j = 0, size(output_denspot_names) - 1
          if (j == 0 .and. i == 0) then
             write(*, "(1x,A,I5,A,A,A)") " | ", i * 10 + j, &
                  & " - ", trim(output_denspot_names(j)), "."
          else if (j /= 0) then
             write(*, "(1x,A,I5,A,A,A,A,A)") " | ", i * 10 + j, &
                  & " - ", trim(output_denspot_names(j)), &
                  & " in ", trim(output_denspot_format_names(i)), " format."
          end if
       end do
    end do
  end subroutine output_denspot_help

  function output_denspot_validate(id, fid)
    integer, intent(in) :: id, fid
    logical :: output_denspot_validate

    output_denspot_validate = (id >= 0 .and. id < size(output_denspot_names)) .and. &
         & (fid >= 0 .and. fid < size(output_denspot_format_names))
  end function output_denspot_validate
!!
  subroutine deallocate_pawproj_data(pawproj_data,subname)
    use module_base
    implicit none
    character(len=*), intent(in) :: subname
    type(pawproj_data_type), intent(inout) :: pawproj_data
    !local variables
    integer :: i_all,i_stat
    if(associated(pawproj_data%paw_proj)) then

       i_all=-product(shape(  pawproj_data% paw_proj ))*kind( pawproj_data% paw_proj  )
       deallocate(pawproj_data%  paw_proj  ,stat=i_stat)
       call memocc(i_stat,i_all,'paw_proj',subname)

       i_all=-product(shape( pawproj_data%ilr_to_mproj   ))*kind(pawproj_data% ilr_to_mproj   )
       deallocate( pawproj_data% ilr_to_mproj  ,stat=i_stat)
       call memocc(i_stat,i_all,'ilr_to_mproj',subname)

       i_all=-product(shape( pawproj_data% iproj_to_l  ))*kind( pawproj_data% iproj_to_l  )
       deallocate(pawproj_data%  iproj_to_l  ,stat=i_stat)
       call memocc(i_stat,i_all,'iproj_to_l',subname)

       i_all=-product(shape( pawproj_data% iproj_to_paw_nchannels  ))*kind( pawproj_data% iproj_to_paw_nchannels  )
       deallocate(pawproj_data%  iproj_to_paw_nchannels  ,stat=i_stat)
       call memocc(i_stat,i_all,'iproj_to_paw_nchannels',subname)

       i_all=-product(shape( pawproj_data% iprojto_imatrixbeg  ))*kind( pawproj_data% iprojto_imatrixbeg  )
       deallocate(pawproj_data%  iprojto_imatrixbeg  ,stat=i_stat)
       call memocc(i_stat,i_all,'iorbto_imatrixbeg',subname)

       i_all=-product(shape( pawproj_data% iorbtolr   ))*kind( pawproj_data% iorbtolr  )
       deallocate(pawproj_data%  iorbtolr  ,stat=i_stat)
       call memocc(i_stat,i_all,'iorbtolr',subname)

       call deallocate_proj_descr(pawproj_data%paw_nlpspd,subname)
!!$       i_all=-product(shape(pawproj_data%paw_nlpspd%nboxp_c))*kind(pawproj_data%paw_nlpspd%nboxp_c)
!!$       deallocate(pawproj_data%paw_nlpspd%nboxp_c,stat=i_stat)
!!$       call memocc(i_stat,i_all,'nboxp_c',subname)
!!$       i_all=-product(shape(pawproj_data%paw_nlpspd%nboxp_f))*kind(pawproj_data%paw_nlpspd%nboxp_f)
!!$       deallocate(pawproj_data%paw_nlpspd%nboxp_f,stat=i_stat)
!!$       call memocc(i_stat,i_all,'nboxp_f',subname)
!!$       i_all=-product(shape(pawproj_data%paw_nlpspd%keyg_p))*kind(pawproj_data%paw_nlpspd%keyg_p)
!!$       deallocate(pawproj_data%paw_nlpspd%keyg_p,stat=i_stat)
!!$       call memocc(i_stat,i_all,'keyg_p',subname)
!!$       i_all=-product(shape(pawproj_data%paw_nlpspd%keyv_p))*kind(pawproj_data%paw_nlpspd%keyv_p)
!!$       deallocate(pawproj_data%paw_nlpspd%keyv_p,stat=i_stat)
!!$       call memocc(i_stat,i_all,'keyv_p',subname)
!!$       i_all=-product(shape(pawproj_data%paw_nlpspd%nvctr_p))*kind(pawproj_data%paw_nlpspd%nvctr_p)
!!$       deallocate(pawproj_data%paw_nlpspd%nvctr_p,stat=i_stat)
!!$       call memocc(i_stat,i_all,'nvctr_p',subname)
!!$       i_all=-product(shape(pawproj_data%paw_nlpspd%nseg_p))*kind(pawproj_data%paw_nlpspd%nseg_p)
!!$       deallocate(pawproj_data%paw_nlpspd%nseg_p,stat=i_stat)
!!$       call memocc(i_stat,i_all,'nseg_p',subname)

       if(pawproj_data%DistProjApply) then
          call deallocate_gwf_c(pawproj_data%G,subname)
       endif
       nullify(pawproj_data%paw_proj)
    end if
  END SUBROUTINE deallocate_pawproj_data


  !> deallocate_pcproj_data
  subroutine deallocate_pcproj_data(pcproj_data,subname)
    use module_base
    implicit none
    character(len=*), intent(in) :: subname
    type(pcproj_data_type), intent(inout) :: pcproj_data
    !local variables
    integer :: i_all,i_stat
    if(associated(pcproj_data%pc_proj)) then

       i_all=-product(shape(  pcproj_data% pc_proj ))*kind( pcproj_data% pc_proj  )
       deallocate(pcproj_data%  pc_proj  ,stat=i_stat)
       call memocc(i_stat,i_all,'pc_proj',subname)
       
       i_all=-product(shape( pcproj_data%ilr_to_mproj   ))*kind(pcproj_data% ilr_to_mproj   )
       deallocate( pcproj_data% ilr_to_mproj  ,stat=i_stat)
       call memocc(i_stat,i_all,'ilr_to_mproj',subname)
       
       i_all=-product(shape( pcproj_data% iproj_to_ene  ))*kind( pcproj_data% iproj_to_ene  )
       deallocate(  pcproj_data% iproj_to_ene ,stat=i_stat)
       call memocc(i_stat,i_all,'iproj_to_ene',subname)

       i_all=-product(shape( pcproj_data% iproj_to_factor  ))*kind( pcproj_data% iproj_to_factor  )
       deallocate(  pcproj_data% iproj_to_factor ,stat=i_stat)
       call memocc(i_stat,i_all,'iproj_to_factor',subname)
       
       i_all=-product(shape( pcproj_data% iproj_to_l  ))*kind( pcproj_data% iproj_to_l  )
       deallocate(pcproj_data%  iproj_to_l  ,stat=i_stat)
       call memocc(i_stat,i_all,'iproj_to_l',subname)
       
       i_all=-product(shape( pcproj_data% iorbtolr   ))*kind( pcproj_data% iorbtolr  )
       deallocate(pcproj_data%  iorbtolr  ,stat=i_stat)
       call memocc(i_stat,i_all,'iorbtolr',subname)
       
       i_all=-product(shape( pcproj_data% gaenes   ))*kind( pcproj_data% gaenes  )
       deallocate(pcproj_data%  gaenes  ,stat=i_stat)
       call memocc(i_stat,i_all,'gaenes',subname)
       

       call deallocate_proj_descr(pcproj_data%pc_nlpspd,subname)

!!$       i_all=-product(shape(pcproj_data%pc_nlpspd%nboxp_c))*kind(pcproj_data%pc_nlpspd%nboxp_c)
!!$       deallocate(pcproj_data%pc_nlpspd%nboxp_c,stat=i_stat)
!!$       call memocc(i_stat,i_all,'nboxp_c',subname)
!!$       i_all=-product(shape(pcproj_data%pc_nlpspd%nboxp_f))*kind(pcproj_data%pc_nlpspd%nboxp_f)
!!$       deallocate(pcproj_data%pc_nlpspd%nboxp_f,stat=i_stat)
!!$       call memocc(i_stat,i_all,'nboxp_f',subname)
!!$       i_all=-product(shape(pcproj_data%pc_nlpspd%keyg_p))*kind(pcproj_data%pc_nlpspd%keyg_p)
!!$       deallocate(pcproj_data%pc_nlpspd%keyg_p,stat=i_stat)
!!$       call memocc(i_stat,i_all,'keyg_p',subname)
!!$       i_all=-product(shape(pcproj_data%pc_nlpspd%keyv_p))*kind(pcproj_data%pc_nlpspd%keyv_p)
!!$       deallocate(pcproj_data%pc_nlpspd%keyv_p,stat=i_stat)
!!$       call memocc(i_stat,i_all,'keyv_p',subname)
!!$       i_all=-product(shape(pcproj_data%pc_nlpspd%nvctr_p))*kind(pcproj_data%pc_nlpspd%nvctr_p)
!!$       deallocate(pcproj_data%pc_nlpspd%nvctr_p,stat=i_stat)
!!$       call memocc(i_stat,i_all,'nvctr_p',subname)
!!$       i_all=-product(shape(pcproj_data%pc_nlpspd%nseg_p))*kind(pcproj_data%pc_nlpspd%nseg_p)
!!$       deallocate(pcproj_data%pc_nlpspd%nseg_p,stat=i_stat)
!!$       call memocc(i_stat,i_all,'nseg_p',subname)


       if(pcproj_data%DistProjApply) then
          call deallocate_gwf(pcproj_data%G,subname)
       endif


    end if
  END SUBROUTINE deallocate_pcproj_data

subroutine nullify_DFT_local_fields(denspot)
  implicit none
  type(DFT_local_fields),intent(out) :: denspot

  nullify(denspot%rhov)
  nullify(denspot%mix)
  nullify(denspot%rho_psi)
  nullify(denspot%rho_C)
  nullify(denspot%V_ext)
  nullify(denspot%V_XC)
  nullify(denspot%Vloc_KS)
  nullify(denspot%f_XC)
  nullify(denspot%rho_work)
  nullify(denspot%pot_work)
  call nullify_rho_descriptors(denspot%rhod)
  call nullify_denspot_distribution(denspot%dpbox)
  call nullify_coulomb_operator(denspot%pkernel)
  call nullify_coulomb_operator(denspot%pkernelseq)
  
end subroutine nullify_DFT_local_fields

subroutine nullify_coulomb_operator(coul_op)
  implicit none
  type(coulomb_operator),intent(out) :: coul_op
  nullify(coul_op%kernel)
end subroutine nullify_coulomb_operator

subroutine nullify_denspot_distribution(dpbox)
  implicit none
  type(denspot_distribution),intent(out) :: dpbox
  
  nullify(dpbox%nscatterarr)
  nullify(dpbox%ngatherarr)
end subroutine nullify_denspot_distribution

subroutine nullify_rho_descriptors(rhod)
  implicit none
  type(rho_descriptors),intent(out) :: rhod

  nullify(rhod%spkey)
  nullify(rhod%dpkey)
  nullify(rhod%cseg_b)
  nullify(rhod%fseg_b)
end subroutine nullify_rho_descriptors

subroutine nullify_atoms_data(at)
  implicit none
  type(atoms_data),intent(out) :: at

  nullify(at%astruct%atomnames)
  nullify(at%astruct%iatype)
  nullify(at%iasctype)
  nullify(at%nelpsp)
  nullify(at%npspcode)
  nullify(at%ixcpsp)
  nullify(at%nzatom) 
  nullify(at%radii_cf)
  nullify(at%astruct%ifrztyp)
  nullify(at%amu)
  nullify(at%aocc)
  nullify(at%rloc)
  nullify(at%psppar)
  nullify(at%nlcc_ngv)
  nullify(at%nlcc_ngc)
  nullify(at%nlccpar)
  nullify(at%ig_nlccpar)
  nullify(at%paw_NofL)
  nullify(at%paw_l)
  nullify(at%paw_nofchannels)
  nullify(at%paw_nofgaussians)
  nullify(at%paw_Greal) 
  nullify(at%paw_Gimag) 
  nullify(at%paw_Gcoeffs)
  nullify(at%paw_H_matrices) 
  nullify(at%paw_S_matrices) 
  nullify(at%paw_Sm1_matrices)
end subroutine nullify_atoms_data

subroutine nullify_GPU_pointers(gpup)
  implicit none
  type(GPU_pointers), intent(out) :: gpup

  nullify(gpup%psi)
  nullify(gpup%ekinpot_host)
  nullify(gpup%psicf_host)
  nullify(gpup%hpsicf_host)
  nullify(gpup%bprecond_host)
  nullify(gpup%ekin)
  nullify(gpup%epot)

end subroutine nullify_GPU_pointers

!subroutine nullify_wfn_metadata(wfnmd)
!  implicit none
!  type(wfn_metadata),intent(inout) :: wfnmd
!
!  nullify(wfnmd%coeff)
!  nullify(wfnmd%coeff_proj)
!  nullify(wfnmd%alpha_coeff)
!  nullify(wfnmd%grad_coeff_old)
!
!end subroutine nullify_wfn_metadata

subroutine nullify_diis_objects(diis)
  implicit none
  type(diis_objects),intent(inout) :: diis

  nullify(diis%psidst)
  nullify(diis%hpsidst)
  nullify(diis%ads)

end subroutine nullify_diis_objects

subroutine nullify_rholoc_objects(rholoc)
  implicit none
  type(rholoc_objects),intent(inout) :: rholoc
  
  nullify(rholoc%msz)
  nullify(rholoc%d)
  nullify(rholoc%rad)
  nullify(rholoc%radius) 
end subroutine nullify_rholoc_objects

subroutine nullify_paw_objects(paw,rholoc)
  implicit none
  type(paw_objects),intent(inout) :: paw
  type(rholoc_objects),optional :: rholoc
  
  nullify(paw%indlmn) 
  nullify(paw%spsi) 
  nullify(paw%sij) 

  if(present(rholoc)) then
   nullify(rholoc%msz)
   nullify(rholoc%d)
   nullify(rholoc%rad)
   nullify(rholoc%radius) 
  end if
end subroutine nullify_paw_objects

subroutine nullify_paw_ij_objects(paw_ij)
  implicit none
  !Arguments
  type(paw_ij_objects), intent(inout) :: paw_ij

  nullify(paw_ij%dij) 

end subroutine nullify_paw_ij_objects

subroutine nullify_cprj_objects(cprj)
  implicit none
  type(cprj_objects),intent(inout) :: cprj

  nullify(cprj%cp)
  nullify(cprj%dcp)
end subroutine nullify_cprj_objects

subroutine nullify_gaussian_basis(G)

  implicit none
  !Arguments
  type(gaussian_basis),intent(inout) :: G 

  G%ncplx=1
  nullify(G%nshell)
  nullify(G%ndoc)
  nullify(G%nam)
  nullify(G%psiat)
  nullify(G%xp)
  nullify(G%rxyz)

END SUBROUTINE nullify_gaussian_basis

!> cprj_clean will be obsolete with the PAW library
!! this is cprj_free in abinit.
 subroutine cprj_clean(cprj)

 implicit none
!Arguments ------------------------------------
!scalars
!arrays
 type(cprj_objects),intent(inout) :: cprj(:,:)
!Local variables-------------------------------
 integer :: ii,jj,n1dim,n2dim

! *************************************************************************

 n1dim=size(cprj,dim=1);n2dim=size(cprj,dim=2)
!write(std_out,*) "cprj_free ndim = ", n1dim, n2dim
 do jj=1,n2dim
   do ii=1,n1dim
     if (associated(cprj(ii,jj)%cp))  then
       deallocate(cprj(ii,jj)%cp)
     end if
     if (associated(cprj(ii,jj)%dcp))  then
       deallocate(cprj(ii,jj)%dcp)
     end if
   end do
 end do
end subroutine cprj_clean

!> this routine is cprj_alloc in abinit
!! with the PAW library this will be obsolet.
 subroutine cprj_paw_alloc(cprj,ncpgr,nlmn)

 implicit none
!Arguments ------------------------------------
!scalars
 integer,intent(in) :: ncpgr
!arrays
 integer,intent(in) :: nlmn(:)
 type(cprj_objects),intent(inout) :: cprj(:,:)
!Local variables-------------------------------
 integer :: ii,jj,n1dim,n2dim,nn

! *************************************************************************

 n1dim=size(cprj,dim=1);n2dim=size(cprj,dim=2);nn=size(nlmn,dim=1)
 if (nn/=n1dim) then
   write(*,*)"Error in cprj_alloc: wrong sizes !",nn,n1dim
   stop
 end if
!write(std_out,*) "cprj_alloc ndim = ", n1dim, n2dim
 do jj=1,n2dim
   do ii=1,n1dim
     nullify (cprj(ii,jj)%cp)
     nullify (cprj(ii,jj)%dcp)

     nn=nlmn(ii)
     cprj(ii,jj)%nlmn=nn
     ALLOCATE(cprj(ii,jj)%cp(2,nn))
!    XG 080820 Was needed to get rid of problems with test paral#R with four procs
     cprj(ii,jj)%cp=0.0_dp
!    END XG 080820

     cprj(ii,jj)%ncpgr=ncpgr
     if (ncpgr>0) then
       ALLOCATE(cprj(ii,jj)%dcp(2,ncpgr,nn))
       cprj(ii,jj)%dcp=0.0_dp
     end if
   end do
 end do
end subroutine cprj_paw_alloc

subroutine cprj_to_array(cprj,array,norb,nspinor,shift,option)
  implicit none
  integer,intent(in) :: option,norb,nspinor,shift
  real(kind=8),intent(inout) :: array(:,:)
  type(cprj_objects),intent(inout) :: cprj(:)
  !
  integer :: ii,jj,ilmn,iorb
  !
  if(option==1) then
    do iorb=1,norb*nspinor
      ii=0
      do ilmn=1,cprj(iorb+shift)%nlmn
        do jj=1,2
          ii=ii+1
          array(ii,iorb)=cprj(iorb+shift)%cp(jj,ilmn)
        end do
      end do
    end do
  elseif(option==2) then
    do iorb=1,norb*nspinor
      ii=0
      do ilmn=1,cprj(iorb+shift)%nlmn
        do jj=1,2
          ii=ii+1
          cprj(iorb+shift)%cp(jj,ilmn)=array(ii,iorb)
        end do
      end do
    end do
  end if
end subroutine cprj_to_array

!> create a null Lzd. Note: this is the correct way of defining 
!! association through prure procedures.
!! A pure subroutine has to be defined to create a null structure.
!! this is important when using the nullification inside other
!! nullification routines since the usage of a pure function is forbidden
!! otherwise the routine cannot be pure
pure function local_zone_descriptors_null() result(lzd)
  implicit none
  type(local_zone_descriptors) :: lzd
  call nullify_local_zone_descriptors(lzd)
end function local_zone_descriptors_null
pure subroutine nullify_local_zone_descriptors(lzd)
  implicit none
  type(local_zone_descriptors), intent(out) :: lzd

  lzd%linear=.false.
  lzd%nlr=0
  lzd%lintyp=0
  lzd%ndimpotisf=0
  lzd%hgrids=0.0_gp
  call nullify_locreg_descriptors(lzd%glr)
  nullify(lzd%llr) 
end subroutine nullify_local_zone_descriptors

pure function locreg_null() result(lr)
  implicit none
  type(locreg_descriptors) :: lr
  call nullify_locreg_descriptors(lr)
end function locreg_null
pure subroutine nullify_locreg_descriptors(lr)
  implicit none
  type(locreg_descriptors), intent(out) :: lr
  lr%geocode='F'
  lr%hybrid_on=.false.   
  lr%ns1=0
  lr%ns2=0
  lr%ns3=0 
  lr%nsi1=0
  lr%nsi2=0
  lr%nsi3=0  
  lr%Localnorb=0  
  lr%outofzone=(/0,0,0/) 
  lr%d=grid_null()
  call nullify_wfd(lr%wfd)
  call nullify_convolutions_bounds(lr%bounds)
  lr%locregCenter=(/0.0_gp,0.0_gp,0.0_gp/) 
  lr%locrad=0 
end subroutine nullify_locreg_descriptors

pure function grid_null() result(g)
  type(grid_dimensions) :: g
  g%n1   =0
  g%n2   =0
  g%n3   =0
  g%nfl1 =0
  g%nfu1 =0
  g%nfl2 =0
  g%nfu2 =0
  g%nfl3 =0
  g%nfu3 =0
  g%n1i  =0
  g%n2i  =0
  g%n3i  =0
end function grid_null

pure function wfd_null() result(wfd)
  implicit none
  type(wavefunctions_descriptors) :: wfd
  call nullify_wfd(wfd)
end function wfd_null
pure subroutine nullify_wfd(wfd)
  implicit none
  type(wavefunctions_descriptors), intent(out) :: wfd
  wfd%nvctr_c=0
  wfd%nvctr_f=0
  wfd%nseg_c=0
  wfd%nseg_f=0
  nullify(wfd%keyglob)
  nullify(wfd%keygloc)
  nullify(wfd%keyvglob)
  nullify(wfd%keyvloc)
end subroutine nullify_wfd

pure function convolutions_bounds_null() result(bounds)
  implicit none
  type(convolutions_bounds) :: bounds
  call nullify_convolutions_bounds(bounds)
end function convolutions_bounds_null
pure subroutine nullify_convolutions_bounds(bounds)
  implicit none
  type(convolutions_bounds), intent(out) :: bounds
  call nullify_kinetic_bounds(bounds%kb)
  call nullify_shrink_bounds(bounds%sb)
  call nullify_grow_bounds(bounds%gb)
  nullify(bounds%ibyyzz_r)
end subroutine nullify_convolutions_bounds

pure function kinetic_bounds_null() result(kb)
  implicit none
  type(kinetic_bounds) :: kb
  call nullify_kinetic_bounds(kb)
end function kinetic_bounds_null
pure subroutine nullify_kinetic_bounds(kb)
  implicit none
  type(kinetic_bounds), intent(out) :: kb
  nullify(kb%ibyz_c)
  nullify(kb%ibxz_c)
  nullify(kb%ibxy_c)
  nullify(kb%ibyz_f)
  nullify(kb%ibxz_f)
  nullify(kb%ibxy_f)
end subroutine nullify_kinetic_bounds

pure function shrink_bounds_null() result(sb)
  implicit none
  type(shrink_bounds) :: sb
  call nullify_shrink_bounds(sb)
end function shrink_bounds_null
pure subroutine nullify_shrink_bounds(sb)
  implicit none
  type(shrink_bounds), intent(out) :: sb
  nullify(sb%ibzzx_c)
  nullify(sb%ibyyzz_c)
  nullify(sb%ibxy_ff)
  nullify(sb%ibzzx_f)
  nullify(sb%ibyyzz_f)
end subroutine nullify_shrink_bounds

pure function grow_bounds_null() result(gb)
  implicit none
  type(grow_bounds) :: gb
  call nullify_grow_bounds(gb)
end function grow_bounds_null
pure subroutine nullify_grow_bounds(gb)
  implicit none
  type(grow_bounds), intent(out) :: gb
  nullify(gb%ibzxx_c)
  nullify(gb%ibxxyy_c)
  nullify(gb%ibyz_ff)
  nullify(gb%ibzxx_f)
  nullify(gb%ibxxyy_f)
end subroutine nullify_grow_bounds

subroutine bigdft_init_errors()
  use dictionaries
  implicit none
  external :: bigdft_severe_abort

  call f_err_define('BIGDFT_MPI_ERROR',&
       'An error of MPI library occurred',&
       BIGDFT_MPI_ERROR,&
       err_action='Check if the error is related to MPI library or runtime condtions')

    call f_err_define('BIGDFT_LINALG_ERRROR',&
       'An error of linear algebra occurred',&
       BIGDFT_LINALG_ERROR,&
       err_action='Check if the matrix is correct at input, also look at the info value')


  !define the severe operation via MPI_ABORT
  call f_err_severe_override(bigdft_severe_abort)
end subroutine bigdft_init_errors


!!integer function matrixindex_in_compressed(this, iorb, jorb)
!!  implicit none
!!
!!  ! Calling arguments
!!  class(sparseMatrix),intent(in) :: this
!!  integer,intent(in) :: iorb, jorb
!!
!!  ! Local variables
!!  integer :: compressed_index
!!
!!  if (this%store_index) then
!!      ! Take the value from the array
!!      matrixindex_in_compressed = this%matrixindex_in_compressed_arr(iorb,jorb)
!!  else
!!      ! Recalculate the value
!!      matrixindex_in_compressed = compressed_index_fn(iorb, jorb, this%full_dim1, this)
!!  end if
!!
!!  contains
!!    ! Function that gives the index of the matrix element (jjorb,iiorb) in the compressed format.
!!    integer function compressed_index_fn(irow, jcol, norb, sparsemat)
!!      !use module_base
!!      !use module_types
!!      implicit none
!!    
!!      ! Calling arguments
!!      integer,intent(in) :: irow, jcol, norb
!!      type(sparseMatrix),intent(in) :: sparsemat
!!    
!!      ! Local variables
!!      integer :: ii, iseg
!!    
!!      ii=(jcol-1)*norb+irow
!!    
!!      iseg=sparsemat%istsegline(jcol)
!!      do
!!          if (ii>=sparsemat%keyg(1,iseg) .and. ii<=sparsemat%keyg(2,iseg)) then
!!              ! The matrix element is in this segment
!!               compressed_index_fn = sparsemat%keyv(iseg) + ii - sparsemat%keyg(1,iseg)
!!              return
!!          end if
!!          iseg=iseg+1
!!          if (iseg>sparsemat%nseg) exit
!!          if (ii<sparsemat%keyg(1,iseg)) then
!!              compressed_index_fn=0
!!              return
!!          end if
!!      end do
!!    
!!      ! Not found
!!      compressed_index_fn=0
!!    
!!    end function compressed_index_fn
!!
!!end function matrixindex_in_compressed


end module module_types<|MERGE_RESOLUTION|>--- conflicted
+++ resolved
@@ -176,13 +176,8 @@
     real(kind=8), dimension(:), pointer :: potentialPrefac_lowaccuracy, potentialPrefac_highaccuracy, potentialPrefac_ao
     integer, dimension(:), pointer :: norbsPerType
     integer :: scf_mode, nlevel_accuracy
-<<<<<<< HEAD
-    logical :: calc_dipole, pulay_correction, mixing_after_inputguess
+    logical :: calc_dipole, pulay_correction, mixing_after_inputguess, iterative_orthogonalization
     logical :: fragment_calculation, calc_transfer_integrals, constrained_dft
-=======
-    logical :: calc_dipole, pulay_correction, mixing_after_inputguess, iterative_orthogonalization
-    logical :: fragment_calculation, calc_transfer_integrals
->>>>>>> ef815aa6
   end type linearInputParameters
 
   type,public:: fragmentInputParameters
