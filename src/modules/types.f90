!> @file
!!  Define the fortran types
!! @author
!!    Copyright (C) 2008-2011 BigDFT group (LG)
!!    This file is distributed under the terms of the
!!    GNU General Public License, see ~/COPYING file
!!    or http://www.gnu.org/copyleft/gpl.txt .
!!    For the list of contributors, see ~/AUTHORS 

 
!> Modules which contains the Fortran data structures
!! and the routines of allocations and de-allocations
module module_types

  use m_ab6_mixing, only : ab6_mixing_object
  use module_base, only : gp,wp,dp,tp,uninitialized,mpi_environment,mpi_environment_null,&
       bigdft_mpi,ndebug,memocc,vcopy
  use gaussians, only: gaussian_basis
  implicit none

  !> Constants to determine between cubic version and linear version
  integer,parameter :: CUBIC_VERSION =  0
  integer,parameter :: LINEAR_VERSION = 100

  !> Error codes, to be documented little by little
  integer, parameter :: BIGDFT_SUCCESS        = 0   !< No errors
  integer, parameter :: BIGDFT_UNINITIALIZED  = -10 !< The quantities we want to access seem not yet defined
  integer, parameter :: BIGDFT_INCONSISTENCY  = -11 !< Some of the quantities is not correct


  !> Input wf parameters.
  integer, parameter :: INPUT_PSI_EMPTY        = -1000
  integer, parameter :: INPUT_PSI_RANDOM       = -2
  integer, parameter :: INPUT_PSI_CP2K         = -1
  integer, parameter :: INPUT_PSI_LCAO         = 0
  integer, parameter :: INPUT_PSI_MEMORY_WVL   = 1
  integer, parameter :: INPUT_PSI_DISK_WVL     = 2
  integer, parameter :: INPUT_PSI_LCAO_GAUSS   = 10
  integer, parameter :: INPUT_PSI_MEMORY_GAUSS = 11
  integer, parameter :: INPUT_PSI_DISK_GAUSS   = 12
  integer, parameter :: INPUT_PSI_LINEAR_AO    = 100
  integer, parameter :: INPUT_PSI_MEMORY_LINEAR= 101
  integer, parameter :: INPUT_PSI_DISK_LINEAR  = 102

  integer, dimension(12), parameter :: input_psi_values = &
       (/ INPUT_PSI_EMPTY, INPUT_PSI_RANDOM, INPUT_PSI_CP2K, &
       INPUT_PSI_LCAO, INPUT_PSI_MEMORY_WVL, INPUT_PSI_DISK_WVL, &
       INPUT_PSI_LCAO_GAUSS, INPUT_PSI_MEMORY_GAUSS, INPUT_PSI_DISK_GAUSS, &
       INPUT_PSI_LINEAR_AO, INPUT_PSI_DISK_LINEAR, INPUT_PSI_MEMORY_LINEAR /)

  !> Output wf parameters.
  integer, parameter :: WF_FORMAT_NONE   = 0
  integer, parameter :: WF_FORMAT_PLAIN  = 1
  integer, parameter :: WF_FORMAT_BINARY = 2
  integer, parameter :: WF_FORMAT_ETSF   = 3
  integer, parameter :: WF_N_FORMAT      = 4
  character(len = 12), dimension(0:WF_N_FORMAT-1), parameter :: wf_format_names = &
       (/ "none        ", "plain text  ", "Fortran bin.", "ETSF        " /)

  !> Output grid parameters.
  integer, parameter :: OUTPUT_DENSPOT_NONE    = 0
  integer, parameter :: OUTPUT_DENSPOT_DENSITY = 1
  integer, parameter :: OUTPUT_DENSPOT_DENSPOT = 2
  character(len = 12), dimension(0:2), parameter :: OUTPUT_DENSPOT_names = &
       (/ "none        ", "density     ", "dens. + pot." /)
  integer, parameter :: OUTPUT_DENSPOT_FORMAT_TEXT = 0
  integer, parameter :: OUTPUT_DENSPOT_FORMAT_ETSF = 1
  integer, parameter :: OUTPUT_DENSPOT_FORMAT_CUBE = 2
  character(len = 4), dimension(0:2), parameter :: OUTPUT_DENSPOT_format_names = &
       (/ "text", "ETSF", "cube" /)

  !> SCF mixing parameters. (mixing parameters to be added)
  integer, parameter :: SCF_KIND_GENERALIZED_DIRMIN = -1
  integer, parameter :: SCF_KIND_DIRECT_MINIMIZATION = 0

  !> Occupation parameters.
  integer, parameter :: SMEARING_DIST_ERF   = 1
  integer, parameter :: SMEARING_DIST_FERMI = 2
  integer, parameter :: SMEARING_DIST_COLD1 = 3  !Marzari's cold smearing  with a=-.5634 (bumb minimization)
  integer, parameter :: SMEARING_DIST_COLD2 = 4  !Marzari's cold smearing  with a=-.8165 (monotonic tail)
  integer, parameter :: SMEARING_DIST_METPX = 5  !Methfessel and Paxton (same as COLD with a=0)
  character(len = 11), dimension(5), parameter :: smearing_names = &
       (/ "Error func.",&
       "Fermi      ", &
       "Cold (bumb)", &
       "Cold (mono)",   &
       "Meth.-Pax. " /)

  !> Target function for the optimization of the basis functions (linear scaling version)
  integer,parameter:: TARGET_FUNCTION_IS_TRACE=0
  integer,parameter:: TARGET_FUNCTION_IS_ENERGY=1
  integer,parameter:: TARGET_FUNCTION_IS_HYBRID=2
  !!integer,parameter:: DECREASE_LINEAR=0
  !!integer,parameter:: DECREASE_ABRUPT=1
  integer,parameter:: COMMUNICATION_COLLECTIVE=0
  integer,parameter:: COMMUNICATION_P2P=1
  integer,parameter:: LINEAR_DIRECT_MINIMIZATION=100
  integer,parameter:: LINEAR_MIXDENS_SIMPLE=101
  integer,parameter:: LINEAR_MIXPOT_SIMPLE=102
  integer,parameter:: LINEAR_FOE=103
  

  !> Type used for the orthogonalisation parameter
  type, public :: orthon_data
     !> directDiag decides which input guess is chosen:
     !!   if .true. -> as usual direct diagonalization of the Hamiltonian with dsyev (suitable for small systems)
     !!   if .false. -> iterative diagonalization (suitable for large systems)
     logical:: directDiag
     !> norbpInguess indicates how many orbitals shall be treated by each process during the input guess
     !! if directDiag=.false.
     integer:: norbpInguess
     !> You have to choose two numbers for the block size, bsLow and bsUp:
     !!   if bsLow<bsUp, then the program will choose an appropriate block size in between these two numbers
     !!   if bsLow==bsUp, then the program will take exactly this blocksize
     integer:: bsLow, bsUp
     !> the variable methOrtho indicates which orthonormalization procedure is used:
     !!   methOrtho==0 -> Gram-Schmidt with Cholesky decomposition
     !!   methOrtho==1 -> combined block wise classical Gram-Schmidt and Cholesky
     !!   methOrtho==2 -> Loewdin
     integer:: methOrtho
     !> iguessTol gives the tolerance to which the input guess will converged (maximal
     !! residue of all orbitals).
     real(gp):: iguessTol
     integer:: methTransformOverlap, nItOrtho, blocksize_pdsyev, blocksize_pdgemm
  end type orthon_data

  type, public :: SIC_data
     character(len=4) :: approach !< approach for the Self-Interaction-Correction (PZ, NK)
     integer :: ixc !< base for the SIC correction
     real(gp) :: alpha !<downscaling coefficient
     real(gp) :: fref !< reference occupation (for alphaNK case)
  end type SIC_data

  !> Flags for the input files.
  integer, parameter, public :: INPUTS_NONE  =   0
  integer, parameter, public :: INPUTS_DFT   =   1
  integer, parameter, public :: INPUTS_GEOPT =   2
  integer, parameter, public :: INPUTS_PERF  =   4
  integer, parameter, public :: INPUTS_KPT   =   8
  integer, parameter, public :: INPUTS_MIX   =  16
  integer, parameter, public :: INPUTS_TDDFT =  32
  integer, parameter, public :: INPUTS_SIC   =  64
  integer, parameter, public :: INPUTS_FREQ  = 128
  integer, parameter, public :: INPUTS_LIN   = 256

  !> Contains all parameters related to the linear scaling version.
  type,public:: linearInputParameters 
<<<<<<< HEAD
    integer:: DIIS_hist_lowaccur, DIIS_hist_highaccur, nItPrecond
    integer :: nItInguess, nItSCCWhenOptimizing, nItBasis_lowaccuracy, nItBasis_highaccuracy
    integer:: mixHist_lowaccuracy, mixHist_highaccuracy
    integer:: methTransformOverlap, blocksize_pdgemm, blocksize_pdsyev
    integer:: correctionOrthoconstraint, nproc_pdsyev, nproc_pdgemm, memoryForCommunOverlapIG
    integer:: nit_lowaccuracy, nit_highaccuracy
    integer:: nItSCCWhenFixed_lowaccuracy, nItSCCWhenFixed_highaccuracy
    real(8):: convCrit_lowaccuracy, convCrit_highaccuracy, alphaSD, alphaDIIS
    real(8):: alpha_mix_lowaccuracy, alpha_mix_highaccuracy
    integer:: increase_locrad_after, plotBasisFunctions
    real(8):: locrad_increase_amount, fscale, deltaenergy_multiplier_TMBexit, deltaenergy_multiplier_TMBfix
    real(8):: lowaccuracy_conv_crit, convCritMix_lowaccuracy, convCritMix_highaccuracy
    real(8):: highaccuracy_conv_crit, support_functions_converged
    real(8),dimension(:),pointer:: locrad, locrad_lowaccuracy, locrad_highaccuracy, locrad_type, kernel_cutoff
    real(8),dimension(:),pointer:: potentialPrefac, potentialPrefac_lowaccuracy, potentialPrefac_highaccuracy
    integer,dimension(:),pointer:: norbsPerType
    integer:: scf_mode, nlevel_accuracy
=======
    integer :: DIIS_hist_lowaccur, DIIS_hist_highaccur, nItPrecond
    integer :: nItSCCWhenOptimizing, nItBasis_lowaccuracy, nItBasis_highaccuracy
    integer :: mixHist_lowaccuracy, mixHist_highaccuracy
    integer :: methTransformOverlap, blocksize_pdgemm, blocksize_pdsyev
    integer :: correctionOrthoconstraint, nproc_pdsyev, nproc_pdgemm
    integer :: nit_lowaccuracy, nit_highaccuracy
    integer :: nItSCCWhenFixed_lowaccuracy, nItSCCWhenFixed_highaccuracy
    real(8) :: convCrit_lowaccuracy, convCrit_highaccuracy, alphaSD, alphaDIIS
    real(8) :: alpha_mix_lowaccuracy, alpha_mix_highaccuracy
    integer :: plotBasisFunctions
    real(8) :: fscale
    real(8) :: lowaccuracy_conv_crit, convCritMix_lowaccuracy, convCritMix_highaccuracy
    real(8) :: highaccuracy_conv_crit, support_functions_converged
    real(8), dimension(:), pointer :: locrad, locrad_lowaccuracy, locrad_highaccuracy, locrad_type, kernel_cutoff
    real(8), dimension(:), pointer :: potentialPrefac_lowaccuracy, potentialPrefac_highaccuracy
    integer, dimension(:), pointer :: norbsPerType
    integer :: scf_mode
>>>>>>> 9a455b83
    logical :: calc_dipole, pulay_correction
  end type linearInputParameters

  integer, parameter, public :: INPUT_IG_OFF  = 0
  integer, parameter, public :: INPUT_IG_LIG  = 1
  integer, parameter, public :: INPUT_IG_FULL = 2
  integer, parameter, public :: INPUT_IG_TMO  = 3

  !> Structure controlling the nature of the accelerations (Convolutions, Poisson Solver)
  type, public :: material_acceleration
     !> variable for material acceleration
     !! values 0: traditional CPU calculation
     !!        1: CUDA acceleration with CUBLAS
     !!        2: OpenCL acceleration (with CUBLAS one day)
     integer :: iacceleration
     integer :: Psolver_igpu !< acceleration of the Poisson solver
     character(len=11) :: OCL_platform
  end type material_acceleration


  !> Structure of the variables read by input.* files (*.dft, *.geopt...)
  type, public :: input_variables
     !strings of the input files
     character(len=100) :: file_dft,file_geopt,file_kpt,file_perf,file_tddft, &
                           file_mix,file_sic,file_occnum,file_igpop,file_lin
     character(len=100) :: dir_output !< Strings of the directory which contains all data output files
     character(len=100) :: run_name
     integer :: files                 !< Existing files.
     !miscellaneous variables
     logical :: gaussian_help
     integer :: ixc,ncharge,itermax,nrepmax,ncong,idsx,ncongt,inputPsiId,nspin,mpol,itrpmax
     integer :: norbv,nvirt,nplot,iscf,norbsempty,norbsuempty,norbsdempty, occopt
     integer :: OUTPUT_DENSPOT,dispersion,last_run,output_wf_format,OUTPUT_DENSPOT_format
     real(gp) :: frac_fluct,gnrm_sw,alphamix,Tel, alphadiis
     real(gp) :: hx,hy,hz,crmult,frmult,gnrm_cv,rbuf,rpnrm_cv,gnrm_startmix
     integer :: verbosity
     real(gp) :: elecfield(3)
     logical :: disableSym

     ! For absorption calculations
     integer :: iabscalc_type   !< 0 non calc, 1 cheb ,  2 lanc
     !! integer :: iat_absorber, L_absorber, N_absorber, rpower_absorber, Linit_absorber
     integer :: iat_absorber,  L_absorber
     real(gp), pointer:: Gabs_coeffs(:)
     real(gp) :: abscalc_bottomshift
     logical ::  c_absorbtion , abscalc_alterpot, abscalc_eqdiff,abscalc_S_do_cg, abscalc_Sinv_do_cg
     integer ::  potshortcut
     integer ::  nsteps
     character(len=100) :: extraOrbital
     character(len=1000) :: xabs_res_prefix
   
     ! Frequencies calculations (finite difference)
     real(gp) :: freq_alpha  !< Factor for the finite difference step (step = alpha * hgrid)
     integer :: freq_order   !< Order of the finite difference scheme
     integer :: freq_method  !< Method to calculate the frequencies

     ! kpoints related input variables
     integer :: nkpt, nkptv,ngroups_kptv
     integer, dimension(:), pointer :: nkptsv_group
     real(gp), pointer :: kpt(:,:), wkpt(:), kptv(:,:)
     character(len=100) :: band_structure_filename

     ! Geometry variables from *.geopt
     character(len=10) :: geopt_approach !<id of geopt driver
     integer :: ncount_cluster_x !< Maximum number of geopt steps 
     integer :: wfn_history !< number of previous steps saved for wfn reformatting
     integer :: history !< History of DIIS method
     real(gp) :: betax,forcemax,randdis
     integer :: optcell, ionmov, nnos
     real(gp) :: dtion, mditemp, mdftemp, noseinert, friction, mdwall
     real(gp) :: bmass, vmass, strprecon, strfact
     real(gp) :: strtarget(6)
     real(gp), pointer :: qmass(:)
     real(gp) :: dtinit,dtmax !for FIRE
     ! tddft variables from *.tddft
     character(len=10) :: tddft_approach
     !variables for SIC
     type(SIC_data) :: SIC !<parameters for the SIC methods

     ! Performance variables from input.perf
     logical :: debug      !< Debug option (used by memocc)
     integer :: ncache_fft !< Cache size for FFT
     real(gp) :: projrad   !< Coarse radius of the projectors in units of the maxrad
     real(gp) :: symTol    !< Tolerance for symmetry detection.
     integer :: linear
     logical :: signaling  !< Expose results on DBus or Inet.
     integer :: signalTimeout !< Timeout for inet connection.
     character(len = 64) :: domain !< Domain to get the IP from hostname.
     character(len=500) :: writing_directory !< absolute path of the local directory to write the data on
     double precision :: gmainloop !< Internal C pointer on the signaling structure.

     !orthogonalisation data
     type(orthon_data) :: orthpar
  
     !linear scaling data
     type(linearInputParameters) :: lin

     !acceleration parameters
     type(material_acceleration) :: matacc

     !> parallelisation scheme of the exact exchange operator
     !!   BC (Blocking Collective)
     !!   OP2P (Overlap Point-to-Point)
     character(len=4) :: exctxpar

     !> paradigm for unblocking global communications via OMP_NESTING
     character(len=3) :: unblock_comms

     !> communication scheme for the density
     !!  DBL traditional scheme with double precision
     !!  MIX mixed single-double precision scheme (requires rho_descriptors)
     character(len=3) :: rho_commun
     !> number of taskgroups for the poisson solver
     !! works only if the number of MPI processes is a multiple of it
     integer :: PSolver_groupsize
  end type input_variables

  !> Contains all energy terms
  type, public :: energy_terms
     real(gp) :: eh      =0.0_gp !< Hartree energy
     real(gp) :: exc     =0.0_gp !< Exchange-correlation
     real(gp) :: evxc    =0.0_gp
     real(gp) :: eion    =0.0_gp !< Ion-Ion interaction
     real(gp) :: edisp   =0.0_gp !< Dispersion force
     real(gp) :: ekin    =0.0_gp !< Kinetic term
     real(gp) :: epot    =0.0_gp
     real(gp) :: eproj   =0.0_gp
     real(gp) :: eexctX  =0.0_gp
     real(gp) :: ebs     =0.0_gp
     real(gp) :: eKS     =0.0_gp
     real(gp) :: trH     =0.0_gp
     real(gp) :: evsum   =0.0_gp
     real(gp) :: evsic   =0.0_gp 
     real(gp) :: excrhoc =0.0_gp 
     real(gp) :: eTS     =0.0_gp
     real(gp) :: ePV     =0.0_gp !< pressure term
     real(gp) :: energy  =0.0_gp !< the functional which is minimized
     real(gp) :: e_prev  =0.0_gp !< the previous value, to show the delta
     real(gp) :: trH_prev=0.0_gp !< the previous value, to show the delta
     !real(gp), dimension(:,:), pointer :: fion,f

     integer(kind = 8) :: c_obj = 0  !< Storage of the C wrapper object.
  end type energy_terms

  !> Bounds for coarse and fine grids for kinetic operations
  !! Useful only for isolated systems AND in CPU
  type, public :: kinetic_bounds
     integer, dimension(:,:,:), pointer :: ibyz_c,ibxz_c,ibxy_c
     integer, dimension(:,:,:), pointer :: ibyz_f,ibxz_f,ibxy_f
  end type kinetic_bounds


  !> Bounds to compress the wavefunctions
  !! Useful only for isolated systems AND in CPU
  type, public :: shrink_bounds
     integer, dimension(:,:,:), pointer :: ibzzx_c,ibyyzz_c
     integer, dimension(:,:,:), pointer :: ibxy_ff,ibzzx_f,ibyyzz_f
  end type shrink_bounds


  !> Bounds to uncompress the wavefunctions
  !! Useful only for isolated systems AND in CPU
  type, public :: grow_bounds
     integer, dimension(:,:,:), pointer :: ibzxx_c,ibxxyy_c
     integer, dimension(:,:,:), pointer :: ibyz_ff,ibzxx_f,ibxxyy_f
  end type grow_bounds


  !> Bounds for convolutions operations
  !! Useful only for isolated systems AND in CPU
  type, public :: convolutions_bounds
     type(kinetic_bounds) :: kb
     type(shrink_bounds) :: sb
     type(grow_bounds) :: gb
     integer, dimension(:,:,:), pointer :: ibyyzz_r !< real space border
  end type convolutions_bounds

  !> Used for lookup table for compressed wavefunctions
  type, public :: wavefunctions_descriptors
     integer :: nvctr_c,nvctr_f,nseg_c,nseg_f
     integer, dimension(:,:), pointer :: keyglob
     integer, dimension(:,:), pointer :: keygloc
     integer, dimension(:), pointer :: keyvloc,keyvglob
  end type wavefunctions_descriptors

  !> Grid dimensions in old different wavelet basis
  type, public :: grid_dimensions
     integer :: n1,n2,n3,nfl1,nfu1,nfl2,nfu2,nfl3,nfu3,n1i,n2i,n3i
  end type grid_dimensions

  !> Contains the information needed for describing completely a
  !! wavefunction localisation region
  type, public :: locreg_descriptors
     character(len=1) :: geocode
     logical :: hybrid_on   !< interesting for global, periodic, localisation regions
     integer :: ns1,ns2,ns3 !< starting point of the localisation region in global coordinates
     integer :: nsi1,nsi2,nsi3  !< starting point of locreg for interpolating grid
     integer :: Localnorb              !< number of orbitals contained in locreg
     integer,dimension(3) :: outofzone  !< vector of points outside of the zone outside Glr for periodic systems
     real(8),dimension(3):: locregCenter !< center of the locreg 
     real(8):: locrad !< cutoff radius of the localization region
     type(grid_dimensions) :: d
     type(wavefunctions_descriptors) :: wfd
     type(convolutions_bounds) :: bounds
  end type locreg_descriptors

  !> Non local pseudopotential descriptors
  type, public :: nonlocal_psp_descriptors
     integer :: nproj,nprojel,natoms                  !< Number of projectors and number of elements
     type(locreg_descriptors), dimension(:), pointer :: plr !< pointer which indicates the different localization region per processor
  end type nonlocal_psp_descriptors


  !> Used to split between points to be treated in simple or in double precision
  type, public :: rho_descriptors
     character(len=1) :: geocode
     integer :: icomm !< method for communicating the density
     integer :: nrhotot !< dimension of the partial density array before communication
     integer :: n_csegs,n_fsegs,dp_size,sp_size
     integer, dimension(:,:), pointer :: spkey,dpkey
     integer, dimension(:), pointer :: cseg_b,fseg_b
  end type rho_descriptors

  !> Quantities used for the symmetry operators.
  type, public :: symmetry_data
     integer :: symObj    !< The symmetry object from ABINIT
     integer, dimension(:,:,:), pointer :: irrzon
     real(dp), dimension(:,:,:), pointer :: phnons
  end type symmetry_data

  !> Atomic data (name, polarisation, ...)
  type, public :: atoms_data
     character(len=1) :: geocode
     character(len=5) :: format
     character(len=20) :: units
     integer :: nat                                        !< nat            Number of atoms
     integer :: ntypes                                     !< ntypes         Number of type of atoms
     integer :: natsc
     character(len=20), dimension(:), pointer :: atomnames !< atomnames(ntypes) Name of type of atoms
     real(gp) :: alat1,alat2,alat3                         !< dimension of the periodic supercell
     integer, dimension(:), pointer :: iatype              !< iatype(nat)    Type of the atoms
     integer, dimension(:), pointer :: iasctype
     integer, dimension(:), pointer :: natpol
     integer, dimension(:), pointer :: nelpsp
     integer, dimension(:), pointer :: npspcode
     integer, dimension(:), pointer :: ixcpsp
     integer, dimension(:), pointer :: nzatom
     real(gp), dimension(:,:), pointer :: radii_cf         !< user defined radii_cf, overridden in sysprop.f90
     integer, dimension(:), pointer :: ifrztyp             !< ifrztyp(nat) Frozen atoms
     real(gp), dimension(:), pointer :: amu                !< amu(ntypes)  Atomic Mass Unit for each type of atoms
     real(gp), dimension(:,:), pointer :: aocc,rloc
     real(gp), dimension(:,:,:), pointer :: psppar         !< pseudopotential parameters (HGH SR section)
     logical :: donlcc                                     !< activate non-linear core correction treatment
     integer, dimension(:), pointer :: nlcc_ngv,nlcc_ngc   !<number of valence and core gaussians describing NLCC 
     real(gp), dimension(:,:), pointer :: nlccpar    !< parameters for the non-linear core correction, if present
     real(gp), dimension(:,:), pointer :: ig_nlccpar !< parameters for the input NLCC
     type(symmetry_data) :: sym                      !< The symmetry operators

     !! for abscalc with pawpatch
     integer, dimension(:), pointer ::  paw_NofL, paw_l, paw_nofchannels
     integer, dimension(:), pointer ::  paw_nofgaussians
     real(gp), dimension(:), pointer :: paw_Greal, paw_Gimag, paw_Gcoeffs
     real(gp), dimension(:), pointer :: paw_H_matrices, paw_S_matrices, paw_Sm1_matrices
     integer :: iat_absorber 

  end type atoms_data

  !> Structure to store the density / potential distribution among processors.
  type, public :: denspot_distribution
     integer :: n3d,n3p,n3pi,i3xcsh,i3s,nrhodim,i3rho_add
     integer :: ndimpot,ndimgrid,ndimrhopot 
     integer, dimension(3) :: ndims !< box containing the grid dimensions in ISF basis
     real(gp), dimension(3) :: hgrids !< grid spacings of the box (half of wavelet ones)
     integer, dimension(:,:), pointer :: nscatterarr, ngatherarr
     type(mpi_environment) :: mpi_env
  end type denspot_distribution

  !> Structures of basis of gaussian functions of the form exp(-a*r2)cos/sin(b*r2)
  type, public :: gaussian_basis_c
     integer :: nat,ncoeff,nshltot,nexpo
     integer, dimension(:), pointer :: nshell,ndoc,nam
     complex(gp), dimension(:), pointer :: expof,psiat
     real(gp), dimension(:,:), pointer :: rxyz
  end type gaussian_basis_c

  !> Contains all array necessary to apply preconditioning projectors 
  type, public :: pcproj_data_type
     type(nonlocal_psp_descriptors) :: pc_nlpspd
     real(gp), pointer :: pc_proj(:)
     integer , pointer , dimension(:):: ilr_to_mproj, iproj_to_l
     real(gp) , pointer ::  iproj_to_ene(:)
     real(gp) , pointer ::  iproj_to_factor(:)
     integer, pointer :: iorbtolr(:)
     integer :: mprojtot
     type(gaussian_basis)  :: G          
     real(gp), pointer :: gaenes(:)
     real(gp) :: ecut_pc
     logical :: DistProjApply
  end type pcproj_data_type

  !> Contains all array necessary to apply preconditioning projectors 
  type, public :: PAWproj_data_type
     type(nonlocal_psp_descriptors) :: paw_nlpspd

     integer , pointer , dimension(:):: iproj_to_paw_nchannels
     integer , pointer , dimension(:):: ilr_to_mproj, iproj_to_l
     integer , pointer , dimension(:):: iprojto_imatrixbeg

     integer :: mprojtot
     real(gp), pointer :: paw_proj(:)
     type(gaussian_basis_c)  :: G          
     integer, pointer :: iorbtolr(:)
     logical :: DistProjApply
  end type PAWproj_data_type


  !> All the parameters which are important for describing the orbitals
  !! Add also the objects related to k-points sampling, after symmetries applications
  type, public :: orbitals_data 
     integer :: norb          !< Total number of orbitals per k point
     integer :: norbp         !< Total number of orbitals for the given processors
     integer :: norbu,norbd,nspin,nspinor,isorb
     integer :: npsidim_orbs  !< Number of elements inside psi in the orbitals distribution scheme
     integer :: nkpts,nkptsp,iskpts
     integer :: npsidim_comp  !< Number of elements inside psi in the components distribution scheme
     real(gp) :: efermi,HLgap, eTS
     integer, dimension(:), pointer :: iokpt,ikptproc,isorb_par,ispot
     integer, dimension(:), pointer :: inwhichlocreg,onWhichMPI,onwhichatom
     integer, dimension(:,:), pointer :: norb_par
     real(wp), dimension(:), pointer :: eval
     real(gp), dimension(:), pointer :: occup,spinsgn,kwgts
     real(gp), dimension(:,:), pointer :: kpts
  end type orbitals_data

  !> Contains the information needed for communicating the wavefunctions
  !! between processors for the transposition
  type, public :: communications_arrays
     integer, dimension(:), pointer :: ncntd,ncntt,ndspld,ndsplt
     integer, dimension(:,:), pointer :: nvctr_par
  end type communications_arrays


  !> Contains the pointers to be handled to control GPU information
  !! Given that they are pointers on GPU address, they are C pointers
  !! which take 8 bytes
  !! So they are declared as kind=8 variables either if the GPU works in simple precision
  !! Also other information concerning the GPU runs can be stored in this structure
  type, public :: GPU_pointers
     logical :: useDynamic,full_locham
     integer :: id_proc,ndevices
     real(kind=8) :: keys,work1,work2,work3,rhopot,r,d
     real(kind=8) :: rhopot_down, rhopot_up
     real(kind=8) :: work1_i,work2_i,work3_i,d_i
     real(kind=8) :: pinned_in,pinned_out
     real(kind=8), dimension(:), pointer :: psi
     real(kind=8) :: psi_c,psi_f
     real(kind=8) :: psi_c_i,psi_f_i
     real(kind=8) :: psi_c_r,psi_f_r,psi_c_b,psi_f_b,psi_c_d,psi_f_d
     real(kind=8) :: psi_c_r_i,psi_f_r_i,psi_c_b_i,psi_f_b_i,psi_c_d_i,psi_f_d_i
     real(kind=8) :: keyg_c,keyg_f,keyv_c,keyv_f
     real(kind=8) :: context,queue
     real(gp), dimension(:,:), pointer :: ekin, epot !< values of the kinetic and potential energies to be passed to local_hamiltonian
     real(wp), dimension(:), pointer :: hpsi_ASYNC !<pointer to the wavefunction allocated in the case of asyncronous local_hamiltonian
  end type GPU_pointers

  !> Contains all the descriptors necessary for splitting the calculation in different locregs 
  type,public:: local_zone_descriptors
     logical :: linear                         !< if true, use linear part of the code
     integer :: nlr                            !< Number of localization regions 
     integer :: lintyp                         !< if 0 cubic, 1 locreg and 2 TMB
!    integer :: Lpsidimtot, lpsidimtot_der     !< Total dimension of the wavefunctions in the locregs, the same including the derivatives
     integer:: ndimpotisf                      !< total dimension of potential in isf (including exctX)
!     integer :: Lnprojel                       !< Total number of projector elements
     real(gp), dimension(3) :: hgrids          !<grid spacings of wavelet grid
!     real(gp), dimension(:,:),pointer :: rxyz  !< Centers for the locregs
     logical,dimension(:),pointer:: doHamAppl  !< if entry i is true, apply the Hamiltonian to orbitals in locreg i
     type(locreg_descriptors) :: Glr           !< Global region descriptors
!    type(nonlocal_psp_descriptors) :: Gnlpspd !< Global nonlocal pseudopotential descriptors
     type(locreg_descriptors),dimension(:),pointer :: Llr                !< Local region descriptors (dimension = nlr)
    !!!real(8),dimension(:,:),pointer:: cutoffweight
  end type local_zone_descriptors

  !> Contains the work arrays needed for expressing wavefunction in real space
  !! with all the BC
  type, public :: workarr_sumrho
     integer :: nw1,nw2,nxc,nxf
     real(wp), dimension(:), pointer :: x_c,x_f,w1,w2
  end type workarr_sumrho


  !> Contains the work arrays needed for hamiltonian application with all the BC
  type, public :: workarr_locham
     integer :: nw1,nw2,nxc,nyc,nxf1,nxf2,nxf3,nxf,nyf
     real(wp), dimension(:), pointer :: w1,w2
     !for the periodic BC case, these arrays substitute 
     !psifscf,psifscfk,psig,ww respectively
     real(wp), dimension(:,:), pointer :: x_c,y_c,x_f1,x_f2,x_f3,x_f,y_f
  end type workarr_locham


  !> Contains the work arrays needed for th preconditioner with all the BC
  !! Take different pointers depending on the boundary conditions
  type, public :: workarr_precond
     integer, dimension(:), pointer :: modul1,modul2,modul3
     real(wp), dimension(:), pointer :: psifscf,ww,x_f1,x_f2,x_f3,kern_k1,kern_k2,kern_k3
     real(wp), dimension(:,:), pointer :: af,bf,cf,ef
     real(wp), dimension(:,:,:), pointer :: xpsig_c,ypsig_c,x_c
     real(wp), dimension(:,:,:,:), pointer :: xpsig_f,ypsig_f,x_f,y_f
     real(wp), dimension(:,:,:,:,:), pointer :: z1,z3 ! work array for FFT
  end type workarr_precond


  !> Contains the arguments needed for the application of the hamiltonian
  type, public :: lanczos_args
     !arguments for the hamiltonian
     integer :: iproc,nproc,ndimpot,nspin, in_iat_absorber, Labsorber
     real(gp) :: hx,hy,hz
     type(energy_terms) :: energs
     !real(gp) :: ekin_sum,epot_sum,eexctX,eproj_sum,eSIC_DC
     type(atoms_data), pointer :: at
     type(orbitals_data), pointer :: orbs
     type(communications_arrays) :: comms
     type(nonlocal_psp_descriptors), pointer :: nlpspd
     type(local_zone_descriptors), pointer :: Lzd
     type(gaussian_basis), pointer :: Gabsorber    
     type(SIC_data), pointer :: SIC
     integer, dimension(:,:), pointer :: ngatherarr 
     real(gp), dimension(:,:),  pointer :: rxyz,radii_cf
     real(wp), dimension(:), pointer :: proj
     !real(wp), dimension(lr%wfd%nvctr_c+7*lr%wfd%nvctr_f,orbs%nspinor*orbs%norbp), pointer :: psi
     real(wp), dimension(:), pointer :: potential
     real(wp), dimension(:), pointer :: Gabs_coeffs
     !real(wp), dimension(lr%wfd%nvctr_c+7*lr%wfd%nvctr_f,orbs%nspinor*orbs%norbp) :: hpsi
     type(GPU_pointers), pointer :: GPU
     type(pcproj_data_type), pointer :: PPD
     type(pawproj_data_type), pointer :: PAWD
  end type lanczos_args


  !> Contains all parameters needed for point to point communication
  type,public:: p2pComms
    integer,dimension(:),pointer:: noverlaps
    real(8),dimension(:),pointer:: sendBuf, recvBuf
    integer,dimension(:,:,:),pointer:: comarr
    integer:: nsendBuf, nrecvBuf, window
    integer,dimension(:,:),pointer:: ise ! starting / ending index of recvBuf in x,y,z dimension after communication (glocal coordinates)
    integer,dimension(:,:),pointer:: mpi_datatypes
    logical:: communication_complete
  end type p2pComms

  !! Contains the parameters for calculating the overlap matrix for the orthonormalization etc...
  type,public:: overlapParameters
      integer,dimension(:),pointer:: noverlaps
      integer,dimension(:,:),pointer:: overlaps
  end type overlapParameters

  type,public:: matrixDescriptors
      integer:: nvctr, nseg
      integer,dimension(:),pointer:: keyv, nsegline, istsegline
      integer,dimension(:,:),pointer:: keyg
      logical,dimension(:,:),pointer :: kernel_locreg
      integer,dimension(:),pointer :: kernel_nseg
      integer,dimension(:,:,:),pointer :: kernel_segkeyg
  end type matrixDescriptors


  type:: collective_comms
    integer:: nptsp_c, ndimpsi_c, ndimind_c, ndimind_f, nptsp_f, ndimpsi_f
    integer,dimension(:),pointer:: nsendcounts_c, nsenddspls_c, nrecvcounts_c, nrecvdspls_c
    integer,dimension(:),pointer:: isendbuf_c, iextract_c, iexpand_c, irecvbuf_c
    integer,dimension(:),pointer:: norb_per_gridpoint_c, indexrecvorbital_c
    integer,dimension(:),pointer:: nsendcounts_f, nsenddspls_f, nrecvcounts_f, nrecvdspls_f
    integer,dimension(:),pointer:: isendbuf_f, iextract_f, iexpand_f, irecvbuf_f
    integer,dimension(:),pointer:: norb_per_gridpoint_f, indexrecvorbital_f
    integer,dimension(:),pointer:: isptsp_c, isptsp_f !<starting index of a given gridpoint (basically summation of norb_per_gridpoint_*)
    real(kind=8),dimension(:),pointer :: psit_c, psit_f
    integer,dimension(:),pointer :: nsendcounts_repartitionrho, nrecvcounts_repartitionrho
    integer,dimension(:),pointer :: nsenddspls_repartitionrho, nrecvdspls_repartitionrho
    integer,dimension(:,:),pointer :: matrixindex_in_compressed
  end type collective_comms


  type,public:: workarrays_quartic_convolutions
    real(wp),dimension(:,:,:),pointer:: xx_c, xy_c, xz_c
    real(wp),dimension(:,:,:),pointer:: xx_f1
    real(wp),dimension(:,:,:),pointer:: xy_f2
    real(wp),dimension(:,:,:),pointer:: xz_f4
    real(wp),dimension(:,:,:,:),pointer:: xx_f, xy_f, xz_f
    real(wp),dimension(:,:,:),pointer:: y_c
    real(wp),dimension(:,:,:,:),pointer:: y_f
    ! The following arrays are work arrays within the subroutine
    real(wp),dimension(:,:),pointer:: aeff0array, beff0array, ceff0array, eeff0array
    real(wp),dimension(:,:),pointer:: aeff0_2array, beff0_2array, ceff0_2array, eeff0_2array
    real(wp),dimension(:,:),pointer:: aeff0_2auxarray, beff0_2auxarray, ceff0_2auxarray, eeff0_2auxarray
    real(wp),dimension(:,:,:),pointer:: xya_c, xyc_c
    real(wp),dimension(:,:,:),pointer:: xza_c, xzc_c
    real(wp),dimension(:,:,:),pointer:: yza_c, yzb_c, yzc_c, yze_c
    real(wp),dimension(:,:,:,:),pointer:: xya_f, xyb_f, xyc_f, xye_f
    real(wp),dimension(:,:,:,:),pointer:: xza_f, xzb_f, xzc_f, xze_f
    real(wp),dimension(:,:,:,:),pointer:: yza_f, yzb_f, yzc_f, yze_f
    real(wp),dimension(-17:17) :: aeff0, aeff1, aeff2, aeff3
    real(wp),dimension(-17:17) :: beff0, beff1, beff2, beff3
    real(wp),dimension(-17:17) :: ceff0, ceff1, ceff2, ceff3
    real(wp),dimension(-14:14) :: eeff0, eeff1, eeff2, eeff3
    real(wp),dimension(-17:17) :: aeff0_2, aeff1_2, aeff2_2, aeff3_2
    real(wp),dimension(-17:17) :: beff0_2, beff1_2, beff2_2, beff3_2
    real(wp),dimension(-17:17) :: ceff0_2, ceff1_2, ceff2_2, ceff3_2
    real(wp),dimension(-14:14) :: eeff0_2, eeff1_2, eeff2_2, eeff3_2
  end type workarrays_quartic_convolutions
  

  type,public:: localizedDIISParameters
    integer:: is, isx, mis, DIISHistMax, DIISHistMin
    integer:: icountSDSatur, icountDIISFailureCons, icountSwitch, icountDIISFailureTot, itBest
    real(8),dimension(:),pointer:: phiHist, hphiHist
    real(8),dimension(:),pointer:: alpha_coeff !step size for optimization of coefficients
    real(8),dimension(:,:),pointer:: grad_coeff_old !coefficients gradient of previous iteration
    real(8),dimension(:,:,:),pointer:: mat
    real(8):: trmin, trold, alphaSD, alphaDIIS
    logical:: switchSD, immediateSwitchToSD, resetDIIS
  end type localizedDIISParameters


  type,public:: mixrhopotDIISParameters
    integer:: is, isx, mis
    real(8),dimension(:),pointer:: rhopotHist, rhopotresHist
    real(8),dimension(:,:),pointer:: mat
  end type mixrhopotDIISParameters

  type,public:: basis_performance_options
    integer:: blocksize_pdgemm !<block size for pdgemm (scalapck)
    integer:: blocksize_pdsyev !<block size for pdsyev (scalapck)
    integer:: nproc_pdsyev !,number of processors used for pdsyev (scalapck)
  end type basis_performance_options

  type,public:: wfn_metadata
    real(8),dimension(:,:),pointer:: coeff !<expansion coefficients
    real(8),dimension(:,:),pointer:: coeffp !<coefficients distributed over processes
    real(8),dimension(:,:),pointer:: density_kernel !<density kernel
    real(8),dimension(:),pointer :: density_kernel_compr !<compressed density kernel
    type(basis_performance_options):: bpo !<contains performance parameters
    real(kind=8) :: ef !< Fermi energy for FOE
    real(kind=8) :: evlow, evhigh !< eigenvalue bounds for FOE 
    real(kind=8) :: bisection_shift !< bisection shift to find Fermi energy (FOE)
    real(kind=8) :: fscale !< length scale for complementary error function (FOE)
  end type wfn_metadata


  !> Contains the arguments needed for the diis procedure
  type, public :: diis_objects
     logical :: switchSD
     integer :: idiistol,mids,ids,idsx
     real(gp) :: energy_min,energy_old,energy,alpha,alpha_max
     real(tp), dimension(:), pointer :: psidst
     real(tp), dimension(:), pointer :: hpsidst
     real(tp), dimension(:,:,:,:,:,:), pointer :: ads
  end type diis_objects

  !> Contains the information needed for the preconditioner
  type, public :: precond_data
    integer :: confPotOrder                           !< The order of the algebraic expression for Confinement potential
    integer :: ncong                                  !< Number of CG iterations for the preconditioning equation
    logical, dimension(:), pointer :: withConfPot     !< Use confinement potentials
    real(8), dimension(:), pointer :: potentialPrefac !< Prefactor for the potential: Prefac * f(r) 
  end type precond_data

  !> Information for the confining potential to be used in TMB scheme
  !! The potential is supposed to be defined as prefac*(r-rC)**potorder
  type, public :: confpot_data
     integer :: potorder !< order of the confining potential
     integer, dimension(3) :: ioffset !< offset for the coordinates of potential lr in global region
     real(gp) :: prefac !< prefactor
     real(gp), dimension(3) :: hh !< grid spacings in ISF grid
     real(gp), dimension(3) :: rxyzConf !< confining potential center in global coordinates
  end type confpot_data

  !> Defines the important information needed to reformat a old wavefunctions
  type, public :: old_wavefunction
     type(local_zone_descriptors) :: Lzd !< local zone descriptors of the corresponding run
     real(wp), dimension(:), pointer :: psi !<wavelets coefficients in compressed form
     real(gp), dimension(:,:), pointer :: rxyz !<atomic positions of the step
  end type old_wavefunction

    !> Defines the fundamental structure for the kernel
  type, public :: coulomb_operator
     !variables with physical meaning
     integer :: itype_scf !< order of the ISF family to be used
     real(gp) :: mu !< inverse screening length for the Helmholtz Eq. (Poisson Eq. -> mu=0)
     character(len=1) :: geocode !< Code for the boundary conditions
     integer, dimension(3) :: ndims !< dimension of the box of the density
     real(gp), dimension(3) :: hgrids !<grid spacings in each direction
     real(gp), dimension(3) :: angrad !< angles in radiants between each of the axis
     real(dp), dimension(:), pointer :: kernel !< kernel of the Poisson Solver
     real(dp) :: work1_GPU,work2_GPU,k_GPU
     integer, dimension(5) :: plan
     integer, dimension(3) :: geo
     !variables with computational meaning
!     integer :: iproc_world !iproc in the general communicator
!     integer :: iproc,nproc
!     integer :: mpi_comm
     type(mpi_environment) :: mpi_env
     integer :: igpu !< control the usage of the GPU
  end type coulomb_operator

  !> Densities and potentials, and related metadata, needed for their creation/application
  !! Not all these quantities are available, some of them may point to the same memory space
  type, public :: DFT_local_fields
     real(dp), dimension(:), pointer :: rhov !< generic workspace. What is there is indicated by rhov_is
     
     type(ab6_mixing_object), pointer :: mix          !< History of rhov, allocated only when using diagonalisation
     !local fields which are associated to their name
     !normally given in parallel distribution
     real(dp), dimension(:,:), pointer :: rho_psi !< density as given by square of el. WFN
     real(dp), dimension(:,:,:,:), pointer :: rho_C   !< core density
     real(wp), dimension(:,:,:,:), pointer :: V_ext   !< local part of pseudopotientials
     real(wp), dimension(:,:,:,:), pointer :: V_XC    !< eXchange and Correlation potential (local)
     real(wp), dimension(:,:,:,:), pointer :: Vloc_KS !< complete local potential of KS Hamiltonian (might point on rho_psi)
     real(wp), dimension(:,:,:,:), pointer :: f_XC !< dV_XC[rho]/d_rho
     !temporary arrays
     real(wp), dimension(:), pointer :: rho_work,pot_work !<full grid arrays
     !metadata
     integer :: rhov_is
     real(gp) :: psoffset !< offset of the Poisson Solver in the case of Periodic BC
     type(rho_descriptors) :: rhod !< descriptors of the density for parallel communication
     type(denspot_distribution) :: dpbox !< distribution of density and potential box
     character(len=3) :: PSquiet
     !real(gp), dimension(3) :: hgrids !<grid spacings of denspot grid (half of the wvl grid)
     type(coulomb_operator) :: pkernel !< kernel of the Poisson Solver used for V_H[rho]
     type(coulomb_operator) :: pkernelseq !<for monoproc PS (useful for exactX, SIC,...)

     integer(kind = 8) :: c_obj = 0                !< Storage of the C wrapper object.
  end type DFT_local_fields

  !> Flags for rhov status
  integer, parameter, public :: EMPTY              = -1980
  integer, parameter, public :: ELECTRONIC_DENSITY = -1979
  integer, parameter, public :: CHARGE_DENSITY     = -1978
  integer, parameter, public :: KS_POTENTIAL       = -1977
  integer, parameter, public :: HARTREE_POTENTIAL  = -1976

  !> Flags for the restart (linear scaling only)
  integer,parameter,public :: LINEAR_LOWACCURACY  = 101 !low accuracy after restart
  integer,parameter,public :: LINEAR_HIGHACCURACY = 102 !high accuracy after restart

  !> The wavefunction which have to be considered at the DFT level
  type, public :: DFT_wavefunction
     !coefficients
     real(wp), dimension(:), pointer :: psi,hpsi,psit,psit_c,psit_f !< orbitals, or support functions, in wavelet basis
     real(wp), dimension(:), pointer :: spsi !< Metric operator applied to psi (To be used for PAW)
     real(wp), dimension(:,:), pointer :: gaucoeffs !orbitals in gbd basis
     !basis sets
     type(gaussian_basis) :: gbd !<gaussian basis description, if associated
     type(local_zone_descriptors) :: Lzd !< data on the localisation regions, if associated
     !restart objects (consider to move them in rst structure)
     type(old_wavefunction), dimension(:), pointer :: oldpsis !< previously calculated wfns
     integer :: istep_history !< present step of wfn history
     !data properties
     logical:: can_use_transposed !< true if the transposed quantities are allocated and can be used
     type(orbitals_data) :: orbs !<wavefunction specification in terms of orbitals
     type(communications_arrays) :: comms !< communication objects for the cubic approach
     type(diis_objects) :: diis
     type(confpot_data), dimension(:), pointer :: confdatarr !<data for the confinement potential
     type(SIC_data) :: SIC !<control the activation of SIC scheme in the wavefunction
     type(orthon_data) :: orthpar !< control the application of the orthogonality scheme for cubic DFT wavefunction
     character(len=4) :: exctxpar !< Method for exact exchange parallelisation for the wavefunctions, in case
     type(wfn_metadata) :: wfnmd !<specifications of the kind of wavefunction
     type(p2pComms):: comon !<describing p2p communications for orthonormality
     type(overlapParameters):: op !<describing the overlaps
     type(p2pComms):: comgp !<describing p2p communications for distributing the potential
     type(p2pComms):: comrp !<describing the repartition of the orbitals (for derivatives)
     type(p2pComms):: comsr !<describing the p2p communications for sumrho
     type(matrixDescriptors):: mad !<describes the structure of the matrices
     type(collective_comms):: collcom ! describes collective communication
     type(collective_comms):: collcom_sr ! describes collective communication for the calculation of the charge density
     integer(kind = 8) :: c_obj !< Storage of the C wrapper object. it has to be initialized to zero
  end type DFT_wavefunction

  !> Flags for optimization loop id
  integer, parameter, public :: OPTLOOP_HAMILTONIAN   = 0
  integer, parameter, public :: OPTLOOP_SUBSPACE      = 1
  integer, parameter, public :: OPTLOOP_WAVEFUNCTIONS = 2
  integer, parameter, public :: OPTLOOP_N_LOOPS       = 3

  !> Used to control the optimization of wavefunctions
  type, public :: DFT_optimization_loop
     integer :: iscf !< Kind of optimization scheme.

     integer :: itrpmax !< specify the maximum number of mixing cycle on potential or density
     integer :: nrepmax !< specify the maximum number of restart after re-diagonalization
     integer :: itermax !< specify the maximum number of minimization iterations, self-consistent or not

     integer :: itrp    !< actual number of mixing cycle.
     integer :: itrep   !< actual number of re-diagonalisation runs.
     integer :: iter    !< actual number of minimization iterations.

     integer :: infocode !< return value after optimization loop.

     real(gp) :: gnrm   !< actual value of cv criterion of the minimization loop.
     real(gp) :: rpnrm  !< actual value of cv criterion of the mixing loop.

     real(gp) :: gnrm_cv       !< convergence criterion of the minimization loop.
     real(gp) :: rpnrm_cv      !< convergence criterion of the mixing loop.
     real(gp) :: gnrm_startmix !< gnrm value to start mixing after.

     integer(kind = 8) :: c_obj = 0 !< Storage of the C wrapper object.
  end type DFT_optimization_loop

  !>  Used to restart a new DFT calculation or to save information 
  !!  for post-treatment
  type, public :: restart_objects
     integer :: version !< 0=cubic, 100=linear
     integer :: n1,n2,n3
     real(gp) :: hx_old,hy_old,hz_old
     real(gp), dimension(:,:), pointer :: rxyz_old,rxyz_new
     type(DFT_wavefunction) :: KSwfn !< Kohn-Sham wavefunctions
     type(DFT_wavefunction) :: tmb !<support functions for linear scaling
     type(GPU_pointers) :: GPU 
  end type restart_objects

contains

  function old_wavefunction_null() result(wfn)
    implicit none
    type(old_wavefunction) :: wfn
    wfn%Lzd=default_lzd()
    nullify(wfn%psi)
    nullify(wfn%rxyz)
  end function old_wavefunction_null

  function dpbox_null() result(dd)
    implicit none
    type(denspot_distribution) :: dd
    dd%n3d=0
    dd%n3p=0
    dd%n3pi=0
    dd%i3xcsh=0
    dd%i3s=0
    dd%nrhodim=0
    dd%i3rho_add=0
    dd%ndimpot=0
    dd%ndimgrid=0
    dd%ndimrhopot=0
    dd%ndims=(/0,0,0/)
    dd%hgrids=(/0.0_gp,0.0_gp,0.0_gp/)
    nullify(dd%nscatterarr)
    nullify(dd%ngatherarr)
    dd%mpi_env=mpi_environment_null()
  end function dpbox_null

  function material_acceleration_null() result(ma)
    type(material_acceleration) :: ma
    ma%iacceleration=0
    ma%Psolver_igpu=0
    ma%OCL_platform=repeat(' ',len(ma%OCL_platform))
  end function material_acceleration_null

  function pkernel_null() result(k)
    type(coulomb_operator) :: k
    k%itype_scf=0
    k%geocode='F'
    k%mu=0.0_gp
    k%ndims=(/0,0,0/)
    k%hgrids=(/0.0_gp,0.0_gp,0.0_gp/)
    k%angrad=(/0.0_gp,0.0_gp,0.0_gp/)
    nullify(k%kernel)
    k%work1_GPU=0.d0
    k%work2_GPU=0.d0
    k%k_GPU=0.d0
    k%plan=(/0,0,0,0,0/)
    k%geo=(/0,0,0/)
    k%mpi_env=mpi_environment_null()
    k%igpu=0
  end function pkernel_null

  function default_grid() result(g)
    type(grid_dimensions) :: g
    g%n1   =0
    g%n2   =0
    g%n3   =0
    g%nfl1 =0
    g%nfu1 =0
    g%nfl2 =0
    g%nfu2 =0
    g%nfl3 =0
    g%nfu3 =0
    g%n1i  =0
    g%n2i  =0
    g%n3i  =0
  end function default_grid

  function default_wfd() result(wfd)
    type(wavefunctions_descriptors) :: wfd
    wfd%nvctr_c=0
    wfd%nvctr_f=0
    wfd%nseg_c=0
    wfd%nseg_f=0
    nullify(wfd%keyglob)
    nullify(wfd%keygloc)
    nullify(wfd%keyvglob)
    nullify(wfd%keyvloc)
  end function default_wfd

  function default_kb() result(kb)
    type(kinetic_bounds) :: kb
    nullify(&
         kb%ibyz_c,kb%ibxz_c,kb%ibxy_c, &
         kb%ibyz_f,kb%ibxz_f,kb%ibxy_f)
  end function default_kb

  function default_sb() result(sb)
    type(shrink_bounds) :: sb
    nullify(sb%ibzzx_c,sb%ibyyzz_c,sb%ibxy_ff,sb%ibzzx_f,sb%ibyyzz_f)
  end function default_sb
  
  function default_gb() result(gb)
    type(grow_bounds) :: gb
    nullify(gb%ibzxx_c,gb%ibxxyy_c,gb%ibyz_ff,gb%ibzxx_f,gb%ibxxyy_f)
  end function default_gb

  function default_bounds() result(b)
    type(convolutions_bounds) :: b
    b%kb=default_kb()
    b%sb=default_sb()
    b%gb=default_gb()
    nullify(b%ibyyzz_r)
  end function default_bounds

  function default_locreg() result(lr)
    type(locreg_descriptors) :: lr

    lr%geocode='F'
    lr%hybrid_on=.false.   
    lr%ns1=0
    lr%ns2=0
    lr%ns3=0 
    lr%nsi1=0
    lr%nsi2=0
    lr%nsi3=0  
    lr%Localnorb=0  
    lr%outofzone=(/0,0,0/) 
    lr%d=default_grid()
    lr%wfd=default_wfd()
    lr%bounds=default_bounds()
    lr%locregCenter=(/0.0_gp,0.0_gp,0.0_gp/) 
    lr%locrad=0 

  end function default_locreg

  function default_lzd() result(lzd)
    type(local_zone_descriptors) :: lzd
    lzd%linear=.false.
    lzd%nlr=0
    lzd%lintyp=0
    lzd%ndimpotisf=0
    lzd%hgrids=(/0.0_gp,0.0_gp,0.0_gp/)
    nullify(lzd%doHamAppl)
    lzd%Glr=default_locreg()
    nullify(lzd%Llr)
  end function default_lzd

  function bigdft_run_id_toa()
    use yaml_output
    implicit none
    character(len=20) :: bigdft_run_id_toa

    bigdft_run_id_toa=repeat(' ',len(bigdft_run_id_toa))

    if (bigdft_mpi%ngroup>1) then
       bigdft_run_id_toa=adjustl(trim(yaml_toa(bigdft_mpi%igroup,fmt='(i15)')))
    end if

  end function bigdft_run_id_toa

  !accessors for external programs
  !> Get the number of orbitals of the run in rst
  function bigdft_get_number_of_orbitals(rst,istat) result(norb)
    use module_base
    implicit none
    type(restart_objects), intent(in) :: rst !> BigDFT restart variables. call_bigdft already called
    integer :: norb !> Number of orbitals of run in rst
    integer, intent(out) :: istat
    
    istat=BIGDFT_SUCCESS

    norb=rst%KSwfn%orbs%norb
    if (norb==0) istat = BIGDFT_UNINITIALIZED
    
  end function bigdft_get_number_of_orbitals
  
  !> Fill the array eval with the number of orbitals of the last run
  subroutine bigdft_get_eigenvalues(rst,eval,istat)
    use module_base
    implicit none
    type(restart_objects), intent(in) :: rst !> BigDFT restart variables. call_bigdft already called
    real(gp), dimension(*), intent(out) :: eval !> Buffer for eigenvectors. Should have at least dimension equal to bigdft_get_number_of_orbitals(rst,istat)
    integer, intent(out) :: istat !> Error code
    !local variables
    integer :: norb
    
    norb=bigdft_get_number_of_orbitals(rst,istat)

    if (istat /= BIGDFT_SUCCESS) return

    if (.not. associated(rst%KSwfn%orbs%eval)) then
       istat = BIGDFT_UNINITIALIZED
       return
    end if

    if (product(shape(rst%KSwfn%orbs%eval)) < norb) then
       istat = BIGDFT_INCONSISTENCY
       return
    end if

    call vcopy(norb,rst%KSwfn%orbs%eval(1),1,eval(1),1)

  end subroutine bigdft_get_eigenvalues

  !> Fills the old_wavefunction structure with corresponding data
  !! Deallocate previous workspaces if already existing
  subroutine old_wavefunction_set(wfn,nat,norbp,Lzd,rxyz,psi)
    implicit none
    integer, intent(in) :: nat,norbp
    type(local_zone_descriptors), intent(in) :: Lzd
    real(gp), dimension(3,nat), intent(in) :: rxyz
    real(wp), dimension((Lzd%Glr%wfd%nvctr_c+7*Lzd%Glr%wfd%nvctr_f)*norbp), intent(in) :: psi
    type(old_wavefunction), intent(inout) :: wfn
    !local variables
    character(len=*), parameter :: subname='old_wavefunction_set'
    integer :: i_stat

    !first, free the workspace if not already done
    call old_wavefunction_free(wfn,subname)
    !then allocate the workspaces and fill them
    allocate(wfn%psi((Lzd%Glr%wfd%nvctr_c+7*Lzd%Glr%wfd%nvctr_f)*norbp+ndebug),stat=i_stat)
    call memocc(i_stat,wfn%psi,'psi',subname)
    
    if (norbp>0) call vcopy((Lzd%Glr%wfd%nvctr_c+7*Lzd%Glr%wfd%nvctr_f)*norbp,&
         psi(1),1,wfn%psi(1),1)

    allocate(wfn%rxyz(3,nat+ndebug),stat=i_stat)
    call memocc(i_stat,wfn%rxyz,'rxyz',subname)
    if (nat>0) call vcopy(3*nat,rxyz(1,1),1,wfn%rxyz(1,1),1)
    call copy_local_zone_descriptors(Lzd,wfn%Lzd,subname)

  end subroutine old_wavefunction_set

  subroutine old_wavefunction_free(wfn,subname)
    implicit none
    character(len=*), intent(in) :: subname
    type(old_wavefunction), intent(inout) :: wfn
    !local variables
    integer :: i_all,i_stat

    if (associated(wfn%psi)) then
       i_all=-product(shape(wfn%psi))*kind(wfn%psi)
       deallocate(wfn%psi,stat=i_stat)
       call memocc(i_stat,i_all,'psi',subname)
    end if
    if (associated(wfn%rxyz)) then
       i_all=-product(shape(wfn%rxyz))*kind(wfn%rxyz)
       deallocate(wfn%rxyz,stat=i_stat)
       call memocc(i_stat,i_all,'rxyz',subname)
    end if
    !lzd should be deallocated also (to be checked again)
    call deallocate_local_zone_descriptors(wfn%Lzd, subname)

  end subroutine old_wavefunction_free
   

!> De-Allocate communications_arrays
  subroutine deallocate_comms(comms,subname)
    use module_base
    implicit none
    character(len=*), intent(in) :: subname
    type(communications_arrays), intent(inout) :: comms
    !local variables
    integer :: i_all,i_stat

    i_all=-product(shape(comms%nvctr_par))*kind(comms%nvctr_par)
    deallocate(comms%nvctr_par,stat=i_stat)
    call memocc(i_stat,i_all,'nvctr_par',subname)
    i_all=-product(shape(comms%ncntd))*kind(comms%ncntd)
    deallocate(comms%ncntd,stat=i_stat)
    call memocc(i_stat,i_all,'ncntd',subname)
    i_all=-product(shape(comms%ncntt))*kind(comms%ncntt)
    deallocate(comms%ncntt,stat=i_stat)
    call memocc(i_stat,i_all,'ncntt',subname)
    i_all=-product(shape(comms%ndspld))*kind(comms%ndspld)
    deallocate(comms%ndspld,stat=i_stat)
    call memocc(i_stat,i_all,'ndspld',subname)
    i_all=-product(shape(comms%ndsplt))*kind(comms%ndsplt)
    deallocate(comms%ndsplt,stat=i_stat)
    call memocc(i_stat,i_all,'ndsplt',subname)
  END SUBROUTINE deallocate_comms


  subroutine deallocate_abscalc_input(in, subname)
    use module_base
    implicit none
    type(input_variables) :: in
    character(len=*), intent(in) :: subname

    !local variables
    integer :: i_all,i_stat

    i_all=-product(shape(in%Gabs_coeffs))*kind(in%Gabs_coeffs)
    deallocate(in%Gabs_coeffs, stat=i_stat)
    call memocc(i_stat,i_all,'in%Gabs_coeffs',subname)

  END SUBROUTINE deallocate_abscalc_input


!> De-Allocate orbitals data structure, except eval pointer
!! which is not allocated in the orbitals_descriptor routine
subroutine deallocate_orbs(orbs,subname)
  use module_base
  implicit none
    character(len=*), intent(in) :: subname
    type(orbitals_data), intent(inout) :: orbs
    !local variables
    integer :: i_all,i_stat

    i_all=-product(shape(orbs%norb_par))*kind(orbs%norb_par)
    deallocate(orbs%norb_par,stat=i_stat)
    call memocc(i_stat,i_all,'orbs%norb_par',subname)
    i_all=-product(shape(orbs%occup))*kind(orbs%occup)
    deallocate(orbs%occup,stat=i_stat)
    call memocc(i_stat,i_all,'orbs%occup',subname)
    i_all=-product(shape(orbs%spinsgn))*kind(orbs%spinsgn)
    deallocate(orbs%spinsgn,stat=i_stat)
    call memocc(i_stat,i_all,'orbs%spinsgn',subname)
    i_all=-product(shape(orbs%kpts))*kind(orbs%kpts)
    deallocate(orbs%kpts,stat=i_stat)
    call memocc(i_stat,i_all,'orbs%kpts',subname)
    i_all=-product(shape(orbs%kwgts))*kind(orbs%kwgts)
    deallocate(orbs%kwgts,stat=i_stat)
    call memocc(i_stat,i_all,'orbs%kwgts',subname)
    i_all=-product(shape(orbs%iokpt))*kind(orbs%iokpt)
    deallocate(orbs%iokpt,stat=i_stat)
    call memocc(i_stat,i_all,'orbs%iokpt',subname)
    i_all=-product(shape(orbs%ikptproc))*kind(orbs%ikptproc)
    deallocate(orbs%ikptproc,stat=i_stat)
    call memocc(i_stat,i_all,'ikptproc',subname)
    i_all=-product(shape(orbs%inwhichlocreg))*kind(orbs%inwhichlocreg)
    deallocate(orbs%inwhichlocreg,stat=i_stat)
    call memocc(i_stat,i_all,'orbs%inwhichlocreg',subname)
    i_all=-product(shape(orbs%onwhichatom))*kind(orbs%onwhichatom)
    deallocate(orbs%onwhichatom,stat=i_stat)
    call memocc(i_stat,i_all,'orbs%onwhichatom',subname)
    i_all=-product(shape(orbs%isorb_par))*kind(orbs%isorb_par)
    deallocate(orbs%isorb_par,stat=i_stat)
    call memocc(i_stat,i_all,'orbs%isorb_par',subname)
    i_all=-product(shape(orbs%onWhichMPI))*kind(orbs%onWhichMPI)
    deallocate(orbs%onWhichMPI,stat=i_stat)
    call memocc(i_stat,i_all,'orbs%onWhichMPI',subname)
    if (associated(orbs%ispot)) then
       i_all=-product(shape(orbs%ispot))*kind(orbs%ispot)
       deallocate(orbs%ispot,stat=i_stat)
       call memocc(i_stat,i_all,'orbs%ispot',subname)
    end if

END SUBROUTINE deallocate_orbs

!> Allocate and nullify restart objects
  subroutine init_restart_objects(iproc,matacc,atoms,rst,subname)
    use module_base
    implicit none
    !Arguments
    character(len=*), intent(in) :: subname
    integer, intent(in) :: iproc
    type(material_acceleration), intent(in) :: matacc
    type(atoms_data), intent(in) :: atoms
    type(restart_objects), intent(out) :: rst
    !local variables
    integer :: i_stat

    !allocate pointers
    allocate(rst%rxyz_new(3,atoms%nat+ndebug),stat=i_stat)
    call memocc(i_stat,rst%rxyz_new,'rxyz_new',subname)
    allocate(rst%rxyz_old(3,atoms%nat+ndebug),stat=i_stat)
    call memocc(i_stat,rst%rxyz_old,'rxyz_old',subname)

    !nullify unallocated pointers
    rst%KSwfn%c_obj = 0
    nullify(rst%KSwfn%psi)
    nullify(rst%KSwfn%orbs%eval)

    nullify(rst%KSwfn%gaucoeffs)
    nullify(rst%KSwfn%oldpsis)

    nullify(rst%KSwfn%Lzd%Glr%wfd%keyglob)
    nullify(rst%KSwfn%Lzd%Glr%wfd%keygloc)
    nullify(rst%KSwfn%Lzd%Glr%wfd%keyvloc)
    nullify(rst%KSwfn%Lzd%Glr%wfd%keyvglob)
                
    nullify(rst%KSwfn%gbd%nshell)
    nullify(rst%KSwfn%gbd%ndoc)
    nullify(rst%KSwfn%gbd%nam)
    nullify(rst%KSwfn%gbd%xp)
    nullify(rst%KSwfn%gbd%psiat)
    nullify(rst%KSwfn%gbd%rxyz)

    !initialise the acceleration strategy if required
    call init_material_acceleration(iproc,matacc,rst%GPU)

  END SUBROUTINE init_restart_objects


!>  De-Allocate restart_objects
  subroutine free_restart_objects(rst,subname)
    use module_base
    implicit none
    character(len=*), intent(in) :: subname
    type(restart_objects) :: rst
    !local variables
    integer :: i_all,i_stat,istep

    call deallocate_locreg_descriptors(rst%KSwfn%Lzd%Glr,subname)

    if (associated(rst%KSwfn%psi)) then
       i_all=-product(shape(rst%KSwfn%psi))*kind(rst%KSwfn%psi)
       deallocate(rst%KSwfn%psi,stat=i_stat)
       call memocc(i_stat,i_all,'psi',subname)
    end if

    if (associated(rst%KSwfn%orbs%eval)) then
       i_all=-product(shape(rst%KSwfn%orbs%eval))*kind(rst%KSwfn%orbs%eval)
       deallocate(rst%KSwfn%orbs%eval,stat=i_stat)
       call memocc(i_stat,i_all,'eval',subname)
    end if

    if (associated(rst%rxyz_old)) then
       i_all=-product(shape(rst%rxyz_old))*kind(rst%rxyz_old)
       deallocate(rst%rxyz_old,stat=i_stat)
       call memocc(i_stat,i_all,'rxyz_old',subname)
    end if

    if (associated(rst%KSwfn%oldpsis)) then
       do istep=0,product(shape(rst%KSwfn%oldpsis))-1
          call old_wavefunction_free(rst%KSwfn%oldpsis(istep),subname)
       end do
       deallocate(rst%KSwfn%oldpsis)
    end if


    if (associated(rst%rxyz_new)) then
       i_all=-product(shape(rst%rxyz_new))*kind(rst%rxyz_new)
       deallocate(rst%rxyz_new,stat=i_stat)
       call memocc(i_stat,i_all,'rxyz_new',subname)
    end if

    !The gaussian basis descriptors are always allocated together
    !with the gaussian coefficients
    if (associated(rst%KSwfn%gbd%rxyz)) then
       nullify(rst%KSwfn%gbd%rxyz)
       call deallocate_gwf(rst%KSwfn%gbd,subname)
    end if

    if (associated(rst%KSwfn%gaucoeffs)) then
       i_all=-product(shape(rst%KSwfn%gaucoeffs))*kind(rst%KSwfn%gaucoeffs)
       deallocate(rst%KSwfn%gaucoeffs,stat=i_stat)
       call memocc(i_stat,i_all,'gaucoeffs',subname)
    end if

    !finalise the material accelearion usage
    call release_material_acceleration(rst%GPU)

  END SUBROUTINE free_restart_objects


!> Allocate wavefunctions_descriptors
  subroutine allocate_wfd(wfd,subname)
    use module_base
    implicit none
    type(wavefunctions_descriptors), intent(inout) :: wfd
    character(len=*), intent(in) :: subname
    !local variables
    integer :: i_stat

    allocate(wfd%keyglob(2,max(1,wfd%nseg_c+wfd%nseg_f+ndebug)),stat=i_stat)
    call memocc(i_stat,wfd%keyglob,'keyglob',subname)
    allocate(wfd%keygloc(2,max(1,wfd%nseg_c+wfd%nseg_f+ndebug)),stat=i_stat)
    call memocc(i_stat,wfd%keygloc,'keygloc',subname)
    allocate(wfd%keyvloc(max(1,wfd%nseg_c+wfd%nseg_f+ndebug)),stat=i_stat)
    call memocc(i_stat,wfd%keyvloc,'keyvloc',subname)
    allocate(wfd%keyvglob(max(1,wfd%nseg_c+wfd%nseg_f+ndebug)),stat=i_stat)
    call memocc(i_stat,wfd%keyvglob,'keyvglob',subname)

  END SUBROUTINE allocate_wfd


!> De-Allocate wavefunctions_descriptors
  subroutine deallocate_wfd(wfd,subname)
    use module_base
    implicit none
    type(wavefunctions_descriptors) :: wfd
    character(len=*), intent(in) :: subname
    !local variables
    integer :: i_all,i_stat

    if (associated(wfd%keyglob, target = wfd%keygloc)) then
       i_all=-product(shape(wfd%keyglob))*kind(wfd%keyglob)
       deallocate(wfd%keyglob,stat=i_stat)
       call memocc(i_stat,i_all,'wfd%keyglob',subname)
       nullify(wfd%keyglob)
    else
       if(associated(wfd%keyglob)) then
          i_all=-product(shape(wfd%keyglob))*kind(wfd%keyglob)
          deallocate(wfd%keyglob,stat=i_stat)
          call memocc(i_stat,i_all,'wfd%keyglob',subname)
          nullify(wfd%keyglob)
       end if
       if(associated(wfd%keygloc)) then 
          i_all=-product(shape(wfd%keygloc))*kind(wfd%keygloc)
          deallocate(wfd%keygloc,stat=i_stat)
          call memocc(i_stat,i_all,'wfd%keygloc',subname)
          nullify(wfd%keygloc)
       end if
    end if
    if (associated(wfd%keyvloc, target= wfd%keyvglob)) then
       i_all=-product(shape(wfd%keyvloc))*kind(wfd%keyvloc)
       deallocate(wfd%keyvloc,stat=i_stat)
       call memocc(i_stat,i_all,'wfd%keyvloc',subname)
       nullify(wfd%keyvloc)
    else
       if (associated(wfd%keyvloc)) then
          i_all=-product(shape(wfd%keyvloc))*kind(wfd%keyvloc)
          deallocate(wfd%keyvloc,stat=i_stat)
          call memocc(i_stat,i_all,'wfd%keyvloc',subname)
          nullify(wfd%keyvloc)
       end if
       if (associated(wfd%keyvglob)) then
          i_all=-product(shape(wfd%keyvglob))*kind(wfd%keyvglob)
          deallocate(wfd%keyvglob,stat=i_stat)
          call memocc(i_stat,i_all,'wfd%keyvglob',subname)
          nullify(wfd%keyvglob)
       end if
    end if
  END SUBROUTINE deallocate_wfd

  subroutine deallocate_rho_descriptors(rhodsc,subname)
    use module_base
    implicit none
    type(rho_descriptors) :: rhodsc
    character(len=*), intent(in) :: subname
    !local variables
    integer :: i_all,i_stat

    if (associated(rhodsc%spkey))then
       i_all=-product(shape(rhodsc%spkey))*kind(rhodsc%spkey)
       deallocate(rhodsc%spkey,stat=i_stat)
       call memocc(i_stat,i_all,'spkey',subname)
    end if
    if (associated(rhodsc%dpkey))then
       i_all=-product(shape(rhodsc%dpkey))*kind(rhodsc%dpkey)
       deallocate(rhodsc%dpkey,stat=i_stat)
       call memocc(i_stat,i_all,'dpkey',subname)
    end if
    if (associated(rhodsc%cseg_b))then
       i_all=-product(shape(rhodsc%cseg_b))*kind(rhodsc%cseg_b)
       deallocate(rhodsc%cseg_b,stat=i_stat)
       call memocc(i_stat,i_all,'csegb',subname)
    end if
    if (associated(rhodsc%fseg_b))then
       i_all=-product(shape(rhodsc%fseg_b))*kind(rhodsc%fseg_b)
       deallocate(rhodsc%fseg_b,stat=i_stat)
       call memocc(i_stat,i_all,'fsegb',subname)
    end if

  end subroutine deallocate_rho_descriptors


!> De-Allocate gaussian_basis type
  subroutine deallocate_gwf(G,subname)
    use module_base
    implicit none
    type(gaussian_basis) :: G
    character(len=*), intent(in) :: subname
    !local variables
    integer :: i_all,i_stat

    !normally positions should be deallocated outside
    
    i_all=-product(shape(G%ndoc))*kind(G%ndoc)
    deallocate(G%ndoc,stat=i_stat)
    call memocc(i_stat,i_all,'ndoc',subname)
    i_all=-product(shape(G%nam))*kind(G%nam)
    deallocate(G%nam,stat=i_stat)
    call memocc(i_stat,i_all,'nam',subname)
    i_all=-product(shape(G%nshell))*kind(G%nshell)
    deallocate(G%nshell,stat=i_stat)
    call memocc(i_stat,i_all,'nshell',subname)
    i_all=-product(shape(G%psiat))*kind(G%psiat)
    deallocate(G%psiat,stat=i_stat)
    call memocc(i_stat,i_all,'psiat',subname)
    i_all=-product(shape(G%xp))*kind(G%xp)
    deallocate(G%xp,stat=i_stat)
    call memocc(i_stat,i_all,'xp',subname)

  END SUBROUTINE deallocate_gwf




!>   De-Allocate gaussian_basis type

  subroutine deallocate_gwf_c(G,subname)
    use module_base
    implicit none
    type(gaussian_basis_c) :: G
    character(len=*), intent(in) :: subname
    !local variables
    integer :: i_all,i_stat

    !normally positions should be deallocated outside
    
    i_all=-product(shape(G%ndoc))*kind(G%ndoc)
    deallocate(G%ndoc,stat=i_stat)
    call memocc(i_stat,i_all,'G%ndoc',subname)
    i_all=-product(shape(G%nam))*kind(G%nam)
    deallocate(G%nam,stat=i_stat)
    call memocc(i_stat,i_all,'nam',subname)
    i_all=-product(shape(G%nshell))*kind(G%nshell)
    deallocate(G%nshell,stat=i_stat)
    call memocc(i_stat,i_all,'G%nshell',subname)
    i_all=-product(shape(G%psiat))*kind(G%psiat)
    deallocate(G%psiat,stat=i_stat)
    call memocc(i_stat,i_all,'G%psiat',subname)

    i_all=-product(shape(G%expof))*kind(G%expof)
    deallocate(G%expof,stat=i_stat)
    call memocc(i_stat,i_all,'G%expof',subname)

    i_all=-product(shape(G%rxyz))*kind(G%rxyz)
    deallocate(G%rxyz,stat=i_stat)
    call memocc(i_stat,i_all,'G%rxyz',subname)

  END SUBROUTINE 






!> De-Allocate convolutions_bounds type, depending of the geocode and the hybrid_on
  subroutine deallocate_bounds(geocode,hybrid_on,bounds,subname)
    use module_base
    implicit none
    character(len=1), intent(in) :: geocode
    logical, intent(in) :: hybrid_on 
    type(convolutions_bounds) :: bounds
    character(len=*), intent(in) :: subname
    !local variables
    integer :: i_all,i_stat

    if ((geocode == 'P' .and. hybrid_on) .or. geocode == 'F') then
       ! Just test the first one...
       if (associated(bounds%kb%ibyz_f)) then
          i_all=-product(shape(bounds%kb%ibyz_f))*kind(bounds%kb%ibyz_f)
          deallocate(bounds%kb%ibyz_f,stat=i_stat)
          call memocc(i_stat,i_all,'bounds%kb%ibyz_f',subname)
          i_all=-product(shape(bounds%kb%ibxz_f))*kind(bounds%kb%ibxz_f)
          deallocate(bounds%kb%ibxz_f,stat=i_stat)
          call memocc(i_stat,i_all,'bounds%kb%ibxz_f',subname)
          i_all=-product(shape(bounds%kb%ibxy_f))*kind(bounds%kb%ibxy_f)
          deallocate(bounds%kb%ibxy_f,stat=i_stat)
          call memocc(i_stat,i_all,'bounds%kb%ibxy_f',subname)

          i_all=-product(shape(bounds%sb%ibxy_ff))*kind(bounds%sb%ibxy_ff)
          deallocate(bounds%sb%ibxy_ff,stat=i_stat)
          call memocc(i_stat,i_all,'bounds%sb%ibxy_ff',subname)
          i_all=-product(shape(bounds%sb%ibzzx_f))*kind(bounds%sb%ibzzx_f)
          deallocate(bounds%sb%ibzzx_f,stat=i_stat)
          call memocc(i_stat,i_all,'bounds%sb%ibzzx_f',subname)
          i_all=-product(shape(bounds%sb%ibyyzz_f))*kind(bounds%sb%ibyyzz_f)
          deallocate(bounds%sb%ibyyzz_f,stat=i_stat)
          call memocc(i_stat,i_all,'bounds%sb%ibyyzz_f',subname)
          i_all=-product(shape(bounds%gb%ibyz_ff))*kind(bounds%gb%ibyz_ff)
          deallocate(bounds%gb%ibyz_ff,stat=i_stat)

          call memocc(i_stat,i_all,'bounds%gb%ibyz_ff',subname)
          i_all=-product(shape(bounds%gb%ibzxx_f))*kind(bounds%gb%ibzxx_f)
          deallocate(bounds%gb%ibzxx_f,stat=i_stat)
          call memocc(i_stat,i_all,'bounds%gb%ibzxx_f',subname)
          i_all=-product(shape(bounds%gb%ibxxyy_f))*kind(bounds%gb%ibxxyy_f)
          deallocate(bounds%gb%ibxxyy_f,stat=i_stat)
          call memocc(i_stat,i_all,'bounds%gb%ibxxyy_f',subname)

          nullify(bounds%kb%ibyz_f)
          nullify(bounds%kb%ibxz_f)
          nullify(bounds%kb%ibxy_f)
          nullify(bounds%sb%ibxy_ff)
          nullify(bounds%sb%ibzzx_f)
          nullify(bounds%sb%ibyyzz_f)
          nullify(bounds%gb%ibyz_ff)
          nullify(bounds%gb%ibzxx_f)
          nullify(bounds%gb%ibxxyy_f)
       end if
    end if

    !the arrays which are needed only for free BC
    if (geocode == 'F') then
       ! Just test the first one...
       if (associated(bounds%kb%ibyz_c)) then
          i_all=-product(shape(bounds%kb%ibyz_c))*kind(bounds%kb%ibyz_c)
          deallocate(bounds%kb%ibyz_c,stat=i_stat)
          call memocc(i_stat,i_all,'bounds%kb%ibyz_c',subname)
          i_all=-product(shape(bounds%kb%ibxz_c))*kind(bounds%kb%ibxz_c)
          deallocate(bounds%kb%ibxz_c,stat=i_stat)
          call memocc(i_stat,i_all,'bounds%kb%ibxz_c',subname)
          i_all=-product(shape(bounds%kb%ibxy_c))*kind(bounds%kb%ibxy_c)
          deallocate(bounds%kb%ibxy_c,stat=i_stat)
          call memocc(i_stat,i_all,'bounds%kb%ibxy_c',subname)
          i_all=-product(shape(bounds%sb%ibzzx_c))*kind(bounds%sb%ibzzx_c)
          deallocate(bounds%sb%ibzzx_c,stat=i_stat)

          call memocc(i_stat,i_all,'bounds%sb%ibzzx_c',subname)
          i_all=-product(shape(bounds%sb%ibyyzz_c))*kind(bounds%sb%ibyyzz_c)
          deallocate(bounds%sb%ibyyzz_c,stat=i_stat)
          call memocc(i_stat,i_all,'bounds%sb%ibyyzz_c',subname)
          i_all=-product(shape(bounds%gb%ibzxx_c))*kind(bounds%gb%ibzxx_c)
          deallocate(bounds%gb%ibzxx_c,stat=i_stat)
          call memocc(i_stat,i_all,'bounds%gb%ibzxx_c',subname)
          i_all=-product(shape(bounds%gb%ibxxyy_c))*kind(bounds%gb%ibxxyy_c)
          deallocate(bounds%gb%ibxxyy_c,stat=i_stat)
          call memocc(i_stat,i_all,'bounds%gb%ibxxyy_c',subname)

          i_all=-product(shape(bounds%ibyyzz_r))*kind(bounds%ibyyzz_r)
          deallocate(bounds%ibyyzz_r,stat=i_stat)
          call memocc(i_stat,i_all,'bounds%ibyyzz_r',subname)

          nullify(bounds%kb%ibyz_c)
          nullify(bounds%kb%ibxz_c)
          nullify(bounds%kb%ibxy_c)
          nullify(bounds%sb%ibzzx_c)
          nullify(bounds%sb%ibyyzz_c)
          nullify(bounds%gb%ibzxx_c)
          nullify(bounds%gb%ibxxyy_c)
          nullify(bounds%ibyyzz_r)
       end if
    end if

  END SUBROUTINE deallocate_bounds


  !> todo: remove this function.
  subroutine deallocate_lr(lr,subname)
    use module_base
    character(len=*), intent(in) :: subname
    type(locreg_descriptors) :: lr
!    integer :: i_all,i_stat

    write(0,*) "TODO, remove me"
    
    call deallocate_wfd(lr%wfd,subname)

    call deallocate_bounds(lr%geocode,lr%hybrid_on,lr%bounds,subname)

!    if (associated(lr%projflg)) then
!       i_all=-product(shape(lr%projflg)*kind(lr%projflg))
!       deallocate(lr%projflg,stat=i_stat)
!       call memocc(i_stat,i_all,'lr%projflg',subname)
!    end if
  END SUBROUTINE deallocate_lr

  subroutine deallocate_symmetry(sym, subname)
    use module_base
    use m_ab6_symmetry
    implicit none
    type(symmetry_data), intent(inout) :: sym
    character(len = *), intent(in) :: subname

    integer :: i_stat, i_all

    if (sym%symObj >= 0) then
       call symmetry_free(sym%symObj)
    end if

    if (associated(sym%irrzon)) then
       i_all=-product(shape(sym%irrzon))*kind(sym%irrzon)
       deallocate(sym%irrzon,stat=i_stat)
       call memocc(i_stat,i_all,'irrzon',subname)
       nullify(sym%irrzon)
    end if

    if (associated(sym%phnons)) then
       i_all=-product(shape(sym%phnons))*kind(sym%phnons)
       deallocate(sym%phnons,stat=i_stat)
       call memocc(i_stat,i_all,'phnons',subname)
       nullify(sym%phnons)
    end if
  end subroutine deallocate_symmetry

  subroutine deallocate_Lzd(Lzd,subname)
    use module_base
    character(len=*), intent(in) :: subname
    type(local_zone_descriptors) :: Lzd
    integer :: ilr

!   nullify the bounds of Glr
    if ((Lzd%Glr%geocode == 'P' .and. Lzd%Glr%hybrid_on) .or. Lzd%Glr%geocode == 'F') then
       nullify(Lzd%Glr%bounds%kb%ibyz_f)
       nullify(Lzd%Glr%bounds%kb%ibxz_f)
       nullify(Lzd%Glr%bounds%kb%ibxy_f)
       nullify(Lzd%Glr%bounds%sb%ibxy_ff)
       nullify(Lzd%Glr%bounds%sb%ibzzx_f)
       nullify(Lzd%Glr%bounds%sb%ibyyzz_f)
       nullify(Lzd%Glr%bounds%gb%ibyz_ff)
       nullify(Lzd%Glr%bounds%gb%ibzxx_f)
       nullify(Lzd%Glr%bounds%gb%ibxxyy_f)
    end if
    !the arrays which are needed only for free BC
    if (Lzd%Glr%geocode == 'F') then
       nullify(Lzd%Glr%bounds%kb%ibyz_c)
       nullify(Lzd%Glr%bounds%kb%ibxz_c)
       nullify(Lzd%Glr%bounds%kb%ibxy_c)
       nullify(Lzd%Glr%bounds%sb%ibzzx_c)
       nullify(Lzd%Glr%bounds%sb%ibyyzz_c)
       nullify(Lzd%Glr%bounds%gb%ibzxx_c)
       nullify(Lzd%Glr%bounds%gb%ibxxyy_c)
       nullify(Lzd%Glr%bounds%ibyyzz_r)
    end if

! nullify the wfd of Glr
   nullify(Lzd%Glr%wfd%keyglob)
   nullify(Lzd%Glr%wfd%keygloc)
!   nullify(Lzd%Glr%wfd%keyv)
   nullify(Lzd%Glr%wfd%keyvloc)
   nullify(Lzd%Glr%wfd%keyvglob)

! nullify the Gnlpspd
!   call deallocate_proj_descr(Lzd%Gnlpspd,subname)
!!$   nullify(Lzd%Gnlpspd%nvctr_p)
!!$   nullify(Lzd%Gnlpspd%nseg_p)
!!$   nullify(Lzd%Gnlpspd%keyv_p)
!!$   nullify(Lzd%Gnlpspd%keyg_p)
!!$   nullify(Lzd%Gnlpspd%nboxp_c)
!!$   nullify(Lzd%Gnlpspd%nboxp_f)
 
!Now destroy the Llr
    do ilr = 1, Lzd%nlr 
       call deallocate_lr(Lzd%Llr(ilr),subname)
!       call deallocate_Lnlpspd(Lzd%Lnlpspd(ilr),subname)
    end do
     nullify(Lzd%Llr)
!     nullify(Lzd%Lnlpspd)

  END SUBROUTINE deallocate_Lzd


  function input_psi_names(id)
    integer, intent(in) :: id
    character(len = 14) :: input_psi_names

    select case(id)
    case(INPUT_PSI_EMPTY)
       write(input_psi_names, "(A)") "empty"
    case(INPUT_PSI_RANDOM)
       write(input_psi_names, "(A)") "random"
    case(INPUT_PSI_CP2K)
       write(input_psi_names, "(A)") "CP2K"
    case(INPUT_PSI_LCAO)
       write(input_psi_names, "(A)") "LCAO"
    case(INPUT_PSI_MEMORY_WVL)
       write(input_psi_names, "(A)") "wvl. in mem."
    case(INPUT_PSI_DISK_WVL)
       write(input_psi_names, "(A)") "wvl. on disk"
    case(INPUT_PSI_LCAO_GAUSS)
       write(input_psi_names, "(A)") "LCAO + gauss."
    case(INPUT_PSI_MEMORY_GAUSS)
       write(input_psi_names, "(A)") "gauss. in mem."
    case(INPUT_PSI_DISK_GAUSS)
       write(input_psi_names, "(A)") "gauss. on disk"
    case(INPUT_PSI_LINEAR_AO)
       write(input_psi_names, "(A)") "Linear AO"
    case(INPUT_PSI_MEMORY_LINEAR)
       write(input_psi_names, "(A)") "Linear restart"
    case(INPUT_PSI_DISK_LINEAR)
       write(input_psi_names, "(A)") "Linear on disk"
    case default
       write(input_psi_names, "(A)") "Error"
    end select
  end function input_psi_names

  subroutine input_psi_help()
    integer :: i

    write(*, "(1x,A)") "Available values of inputPsiId are:"
    do i = 1, size(input_psi_values)
       write(*, "(1x,A,I5,A,A)") " | ", input_psi_values(i), &
            & " - ", input_psi_names(input_psi_values(i))
    end do
  end subroutine input_psi_help

  function input_psi_validate(id)
    integer, intent(in) :: id
    logical :: input_psi_validate

    integer :: i

    input_psi_validate = .false.
    do i = 1, size(input_psi_values)
       if (id == input_psi_values(i)) then
          input_psi_validate = .true.
          return
       end if
    end do
  end function input_psi_validate

  subroutine output_wf_format_help()
    integer :: i

    write(*, "(1x,A)") "Available values of output_wf are:"
    do i = 0, size(wf_format_names) - 1
       write(*, "(1x,A,I5,A,A)") " | ", i, &
            & " - ", wf_format_names(i)
    end do
  end subroutine output_wf_format_help

  function output_wf_format_validate(id)
    integer, intent(in) :: id
    logical :: output_wf_format_validate

    output_wf_format_validate = (id >= 0 .and. id < size(wf_format_names))
  end function output_wf_format_validate

  subroutine output_denspot_help()
    integer :: i, j

    write(*, "(1x,A)") "Available values of output_denspot are:"
    do i = 0, size(output_denspot_format_names) - 1
       do j = 0, size(output_denspot_names) - 1
          if (j == 0 .and. i == 0) then
             write(*, "(1x,A,I5,A,A,A)") " | ", i * 10 + j, &
                  & " - ", trim(output_denspot_names(j)), "."
          else if (j /= 0) then
             write(*, "(1x,A,I5,A,A,A,A,A)") " | ", i * 10 + j, &
                  & " - ", trim(output_denspot_names(j)), &
                  & " in ", trim(output_denspot_format_names(i)), " format."
          end if
       end do
    end do
  end subroutine output_denspot_help

  function output_denspot_validate(id, fid)
    integer, intent(in) :: id, fid
    logical :: output_denspot_validate

    output_denspot_validate = (id >= 0 .and. id < size(output_denspot_names)) .and. &
         & (fid >= 0 .and. fid < size(output_denspot_format_names))
  end function output_denspot_validate
!!
  subroutine deallocate_pawproj_data(pawproj_data,subname)
    use module_base
    implicit none
    character(len=*), intent(in) :: subname
    type(pawproj_data_type), intent(inout) :: pawproj_data
    !local variables
    integer :: i_all,i_stat
    if(associated(pawproj_data%paw_proj)) then

       i_all=-product(shape(  pawproj_data% paw_proj ))*kind( pawproj_data% paw_proj  )
       deallocate(pawproj_data%  paw_proj  ,stat=i_stat)
       call memocc(i_stat,i_all,'paw_proj',subname)

       i_all=-product(shape( pawproj_data%ilr_to_mproj   ))*kind(pawproj_data% ilr_to_mproj   )
       deallocate( pawproj_data% ilr_to_mproj  ,stat=i_stat)
       call memocc(i_stat,i_all,'ilr_to_mproj',subname)

       i_all=-product(shape( pawproj_data% iproj_to_l  ))*kind( pawproj_data% iproj_to_l  )
       deallocate(pawproj_data%  iproj_to_l  ,stat=i_stat)
       call memocc(i_stat,i_all,'iproj_to_l',subname)

       i_all=-product(shape( pawproj_data% iproj_to_paw_nchannels  ))*kind( pawproj_data% iproj_to_paw_nchannels  )
       deallocate(pawproj_data%  iproj_to_paw_nchannels  ,stat=i_stat)
       call memocc(i_stat,i_all,'iproj_to_paw_nchannels',subname)

       i_all=-product(shape( pawproj_data% iprojto_imatrixbeg  ))*kind( pawproj_data% iprojto_imatrixbeg  )
       deallocate(pawproj_data%  iprojto_imatrixbeg  ,stat=i_stat)
       call memocc(i_stat,i_all,'iorbto_imatrixbeg',subname)

       i_all=-product(shape( pawproj_data% iorbtolr   ))*kind( pawproj_data% iorbtolr  )
       deallocate(pawproj_data%  iorbtolr  ,stat=i_stat)
       call memocc(i_stat,i_all,'iorbtolr',subname)

       call deallocate_proj_descr(pawproj_data%paw_nlpspd,subname)
!!$       i_all=-product(shape(pawproj_data%paw_nlpspd%nboxp_c))*kind(pawproj_data%paw_nlpspd%nboxp_c)
!!$       deallocate(pawproj_data%paw_nlpspd%nboxp_c,stat=i_stat)
!!$       call memocc(i_stat,i_all,'nboxp_c',subname)
!!$       i_all=-product(shape(pawproj_data%paw_nlpspd%nboxp_f))*kind(pawproj_data%paw_nlpspd%nboxp_f)
!!$       deallocate(pawproj_data%paw_nlpspd%nboxp_f,stat=i_stat)
!!$       call memocc(i_stat,i_all,'nboxp_f',subname)
!!$       i_all=-product(shape(pawproj_data%paw_nlpspd%keyg_p))*kind(pawproj_data%paw_nlpspd%keyg_p)
!!$       deallocate(pawproj_data%paw_nlpspd%keyg_p,stat=i_stat)
!!$       call memocc(i_stat,i_all,'keyg_p',subname)
!!$       i_all=-product(shape(pawproj_data%paw_nlpspd%keyv_p))*kind(pawproj_data%paw_nlpspd%keyv_p)
!!$       deallocate(pawproj_data%paw_nlpspd%keyv_p,stat=i_stat)
!!$       call memocc(i_stat,i_all,'keyv_p',subname)
!!$       i_all=-product(shape(pawproj_data%paw_nlpspd%nvctr_p))*kind(pawproj_data%paw_nlpspd%nvctr_p)
!!$       deallocate(pawproj_data%paw_nlpspd%nvctr_p,stat=i_stat)
!!$       call memocc(i_stat,i_all,'nvctr_p',subname)
!!$       i_all=-product(shape(pawproj_data%paw_nlpspd%nseg_p))*kind(pawproj_data%paw_nlpspd%nseg_p)
!!$       deallocate(pawproj_data%paw_nlpspd%nseg_p,stat=i_stat)
!!$       call memocc(i_stat,i_all,'nseg_p',subname)

       if(pawproj_data%DistProjApply) then
          call deallocate_gwf_c(pawproj_data%G,subname)
       endif
       nullify(pawproj_data%paw_proj)
    end if
  END SUBROUTINE deallocate_pawproj_data


  !> deallocate_pcproj_data
  subroutine deallocate_pcproj_data(pcproj_data,subname)
    use module_base
    implicit none
    character(len=*), intent(in) :: subname
    type(pcproj_data_type), intent(inout) :: pcproj_data
    !local variables
    integer :: i_all,i_stat
    if(associated(pcproj_data%pc_proj)) then

       i_all=-product(shape(  pcproj_data% pc_proj ))*kind( pcproj_data% pc_proj  )
       deallocate(pcproj_data%  pc_proj  ,stat=i_stat)
       call memocc(i_stat,i_all,'pc_proj',subname)
       
       i_all=-product(shape( pcproj_data%ilr_to_mproj   ))*kind(pcproj_data% ilr_to_mproj   )
       deallocate( pcproj_data% ilr_to_mproj  ,stat=i_stat)
       call memocc(i_stat,i_all,'ilr_to_mproj',subname)
       
       i_all=-product(shape( pcproj_data% iproj_to_ene  ))*kind( pcproj_data% iproj_to_ene  )
       deallocate(  pcproj_data% iproj_to_ene ,stat=i_stat)
       call memocc(i_stat,i_all,'iproj_to_ene',subname)

       i_all=-product(shape( pcproj_data% iproj_to_factor  ))*kind( pcproj_data% iproj_to_factor  )
       deallocate(  pcproj_data% iproj_to_factor ,stat=i_stat)
       call memocc(i_stat,i_all,'iproj_to_factor',subname)
       
       i_all=-product(shape( pcproj_data% iproj_to_l  ))*kind( pcproj_data% iproj_to_l  )
       deallocate(pcproj_data%  iproj_to_l  ,stat=i_stat)
       call memocc(i_stat,i_all,'iproj_to_l',subname)
       
       i_all=-product(shape( pcproj_data% iorbtolr   ))*kind( pcproj_data% iorbtolr  )
       deallocate(pcproj_data%  iorbtolr  ,stat=i_stat)
       call memocc(i_stat,i_all,'iorbtolr',subname)
       
       i_all=-product(shape( pcproj_data% gaenes   ))*kind( pcproj_data% gaenes  )
       deallocate(pcproj_data%  gaenes  ,stat=i_stat)
       call memocc(i_stat,i_all,'gaenes',subname)
       

       call deallocate_proj_descr(pcproj_data%pc_nlpspd,subname)

!!$       i_all=-product(shape(pcproj_data%pc_nlpspd%nboxp_c))*kind(pcproj_data%pc_nlpspd%nboxp_c)
!!$       deallocate(pcproj_data%pc_nlpspd%nboxp_c,stat=i_stat)
!!$       call memocc(i_stat,i_all,'nboxp_c',subname)
!!$       i_all=-product(shape(pcproj_data%pc_nlpspd%nboxp_f))*kind(pcproj_data%pc_nlpspd%nboxp_f)
!!$       deallocate(pcproj_data%pc_nlpspd%nboxp_f,stat=i_stat)
!!$       call memocc(i_stat,i_all,'nboxp_f',subname)
!!$       i_all=-product(shape(pcproj_data%pc_nlpspd%keyg_p))*kind(pcproj_data%pc_nlpspd%keyg_p)
!!$       deallocate(pcproj_data%pc_nlpspd%keyg_p,stat=i_stat)
!!$       call memocc(i_stat,i_all,'keyg_p',subname)
!!$       i_all=-product(shape(pcproj_data%pc_nlpspd%keyv_p))*kind(pcproj_data%pc_nlpspd%keyv_p)
!!$       deallocate(pcproj_data%pc_nlpspd%keyv_p,stat=i_stat)
!!$       call memocc(i_stat,i_all,'keyv_p',subname)
!!$       i_all=-product(shape(pcproj_data%pc_nlpspd%nvctr_p))*kind(pcproj_data%pc_nlpspd%nvctr_p)
!!$       deallocate(pcproj_data%pc_nlpspd%nvctr_p,stat=i_stat)
!!$       call memocc(i_stat,i_all,'nvctr_p',subname)
!!$       i_all=-product(shape(pcproj_data%pc_nlpspd%nseg_p))*kind(pcproj_data%pc_nlpspd%nseg_p)
!!$       deallocate(pcproj_data%pc_nlpspd%nseg_p,stat=i_stat)
!!$       call memocc(i_stat,i_all,'nseg_p',subname)


       if(pcproj_data%DistProjApply) then
          call deallocate_gwf(pcproj_data%G,subname)
       endif


    end if
  END SUBROUTINE deallocate_pcproj_data

end module module_types<|MERGE_RESOLUTION|>--- conflicted
+++ resolved
@@ -145,25 +145,6 @@
 
   !> Contains all parameters related to the linear scaling version.
   type,public:: linearInputParameters 
-<<<<<<< HEAD
-    integer:: DIIS_hist_lowaccur, DIIS_hist_highaccur, nItPrecond
-    integer :: nItInguess, nItSCCWhenOptimizing, nItBasis_lowaccuracy, nItBasis_highaccuracy
-    integer:: mixHist_lowaccuracy, mixHist_highaccuracy
-    integer:: methTransformOverlap, blocksize_pdgemm, blocksize_pdsyev
-    integer:: correctionOrthoconstraint, nproc_pdsyev, nproc_pdgemm, memoryForCommunOverlapIG
-    integer:: nit_lowaccuracy, nit_highaccuracy
-    integer:: nItSCCWhenFixed_lowaccuracy, nItSCCWhenFixed_highaccuracy
-    real(8):: convCrit_lowaccuracy, convCrit_highaccuracy, alphaSD, alphaDIIS
-    real(8):: alpha_mix_lowaccuracy, alpha_mix_highaccuracy
-    integer:: increase_locrad_after, plotBasisFunctions
-    real(8):: locrad_increase_amount, fscale, deltaenergy_multiplier_TMBexit, deltaenergy_multiplier_TMBfix
-    real(8):: lowaccuracy_conv_crit, convCritMix_lowaccuracy, convCritMix_highaccuracy
-    real(8):: highaccuracy_conv_crit, support_functions_converged
-    real(8),dimension(:),pointer:: locrad, locrad_lowaccuracy, locrad_highaccuracy, locrad_type, kernel_cutoff
-    real(8),dimension(:),pointer:: potentialPrefac, potentialPrefac_lowaccuracy, potentialPrefac_highaccuracy
-    integer,dimension(:),pointer:: norbsPerType
-    integer:: scf_mode, nlevel_accuracy
-=======
     integer :: DIIS_hist_lowaccur, DIIS_hist_highaccur, nItPrecond
     integer :: nItSCCWhenOptimizing, nItBasis_lowaccuracy, nItBasis_highaccuracy
     integer :: mixHist_lowaccuracy, mixHist_highaccuracy
@@ -174,14 +155,13 @@
     real(8) :: convCrit_lowaccuracy, convCrit_highaccuracy, alphaSD, alphaDIIS
     real(8) :: alpha_mix_lowaccuracy, alpha_mix_highaccuracy
     integer :: plotBasisFunctions
-    real(8) :: fscale
+    real(8) ::  fscale, deltaenergy_multiplier_TMBexit, deltaenergy_multiplier_TMBfix
     real(8) :: lowaccuracy_conv_crit, convCritMix_lowaccuracy, convCritMix_highaccuracy
     real(8) :: highaccuracy_conv_crit, support_functions_converged
     real(8), dimension(:), pointer :: locrad, locrad_lowaccuracy, locrad_highaccuracy, locrad_type, kernel_cutoff
     real(8), dimension(:), pointer :: potentialPrefac_lowaccuracy, potentialPrefac_highaccuracy
     integer, dimension(:), pointer :: norbsPerType
-    integer :: scf_mode
->>>>>>> 9a455b83
+    integer :: scf_mode, nlevel_accuracy
     logical :: calc_dipole, pulay_correction
   end type linearInputParameters
 
