--- conflicted
+++ resolved
@@ -956,11 +956,7 @@
  !>timing categories
  character(len=*), parameter, private :: tgrp_pot='Potential'
  integer, save, public :: TCAT_EXCHANGECORR=TIMING_UNINITIALIZED
-<<<<<<< HEAD
- integer, parameter, private :: ncls_max=6,ncat_bigdft=152   ! define timimg categories and classes
-=======
- integer, parameter, private :: ncls_max=6,ncat_bigdft=150   ! define timimg categories and classes
->>>>>>> 5c445347
+ integer, parameter, private :: ncls_max=6,ncat_bigdft=153   ! define timimg categories and classes
  character(len=14), dimension(ncls_max), parameter, private :: clss = (/ &
       'Communications'    ,  &
       'Convolutions  '    ,  &
