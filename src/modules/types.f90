!> @file
!!  Define the fortran types
!! @author
!!    Copyright (C) 2008-2013 BigDFT group (LG)
!!    This file is distributed under the terms of the
!!    GNU General Public License, see ~/COPYING file
!!    or http://www.gnu.org/copyleft/gpl.txt .
!!    For the list of contributors, see ~/AUTHORS 

 
!> Modules which contains the Fortran data structures
!! and the routines of allocations and de-allocations
module module_types

  use m_ab6_mixing, only : ab6_mixing_object
  use module_base, only : gp,wp,dp,tp,uninitialized,mpi_environment,mpi_environment_null,&
       bigdft_mpi,ndebug,memocc,vcopy
  use gaussians, only: gaussian_basis
  use Poisson_Solver, only: coulomb_operator
  implicit none

  !> Constants to determine between cubic version and linear version
  integer,parameter :: CUBIC_VERSION =  0
  integer,parameter :: LINEAR_VERSION = 100

  !> Error codes, to be documented little by little
  integer, parameter :: BIGDFT_SUCCESS        = 0   !< No errors
  integer, parameter :: BIGDFT_UNINITIALIZED  = -10 !< The quantities we want to access seem not yet defined
  integer, parameter :: BIGDFT_INCONSISTENCY  = -11 !< Some of the quantities is not correct
  integer, parameter :: BIGDFT_INVALID  = -12 !< Invalid entry
  integer :: BIGDFT_MPI_ERROR !<to be defined 


  !> Input wf parameters.
  integer, parameter :: INPUT_PSI_EMPTY        = -1000
  integer, parameter :: INPUT_PSI_RANDOM       = -2
  integer, parameter :: INPUT_PSI_CP2K         = -1
  integer, parameter :: INPUT_PSI_LCAO         = 0
  integer, parameter :: INPUT_PSI_MEMORY_WVL   = 1
  integer, parameter :: INPUT_PSI_DISK_WVL     = 2
  integer, parameter :: INPUT_PSI_LCAO_GAUSS   = 10
  integer, parameter :: INPUT_PSI_MEMORY_GAUSS = 11
  integer, parameter :: INPUT_PSI_DISK_GAUSS   = 12
  integer, parameter :: INPUT_PSI_LINEAR_AO    = 100
  integer, parameter :: INPUT_PSI_MEMORY_LINEAR= 101
  integer, parameter :: INPUT_PSI_DISK_LINEAR  = 102

  integer, dimension(12), parameter :: input_psi_values = &
       (/ INPUT_PSI_EMPTY, INPUT_PSI_RANDOM, INPUT_PSI_CP2K, &
       INPUT_PSI_LCAO, INPUT_PSI_MEMORY_WVL, INPUT_PSI_DISK_WVL, &
       INPUT_PSI_LCAO_GAUSS, INPUT_PSI_MEMORY_GAUSS, INPUT_PSI_DISK_GAUSS, &
       INPUT_PSI_LINEAR_AO, INPUT_PSI_DISK_LINEAR, INPUT_PSI_MEMORY_LINEAR /)

  !> Output wf parameters.
  integer, parameter :: WF_FORMAT_NONE   = 0
  integer, parameter :: WF_FORMAT_PLAIN  = 1
  integer, parameter :: WF_FORMAT_BINARY = 2
  integer, parameter :: WF_FORMAT_ETSF   = 3
  integer, parameter :: WF_N_FORMAT      = 4
  character(len = 12), dimension(0:WF_N_FORMAT-1), parameter :: wf_format_names = &
       (/ "none        ", "plain text  ", "Fortran bin.", "ETSF        " /)

  !> Output grid parameters.
  integer, parameter :: OUTPUT_DENSPOT_NONE    = 0
  integer, parameter :: OUTPUT_DENSPOT_DENSITY = 1
  integer, parameter :: OUTPUT_DENSPOT_DENSPOT = 2
  character(len = 12), dimension(0:2), parameter :: OUTPUT_DENSPOT_names = &
       (/ "none        ", "density     ", "dens. + pot." /)
  integer, parameter :: OUTPUT_DENSPOT_FORMAT_TEXT = 0
  integer, parameter :: OUTPUT_DENSPOT_FORMAT_ETSF = 1
  integer, parameter :: OUTPUT_DENSPOT_FORMAT_CUBE = 2
  character(len = 4), dimension(0:2), parameter :: OUTPUT_DENSPOT_format_names = &
       (/ "text", "ETSF", "cube" /)

  !> SCF mixing parameters. (mixing parameters to be added)
  integer, parameter :: SCF_KIND_GENERALIZED_DIRMIN = -1
  integer, parameter :: SCF_KIND_DIRECT_MINIMIZATION = 0

  !> Occupation parameters.
  integer, parameter :: SMEARING_DIST_ERF   = 1
  integer, parameter :: SMEARING_DIST_FERMI = 2
  integer, parameter :: SMEARING_DIST_COLD1 = 3  !< Marzari's cold smearing  with a=-.5634 (bumb minimization)
  integer, parameter :: SMEARING_DIST_COLD2 = 4  !< Marzari's cold smearing  with a=-.8165 (monotonic tail)
  integer, parameter :: SMEARING_DIST_METPX = 5  !< Methfessel and Paxton (same as COLD with a=0)
  character(len = 11), dimension(5), parameter :: smearing_names = &
       (/ "Error func.", &
          "Fermi      ", &
          "Cold (bumb)", &
          "Cold (mono)", &
          "Meth.-Pax. " /)

  !> Target function for the optimization of the basis functions (linear scaling version)
  integer,parameter:: TARGET_FUNCTION_IS_TRACE=0
  integer,parameter:: TARGET_FUNCTION_IS_ENERGY=1
  integer,parameter:: TARGET_FUNCTION_IS_HYBRID=2
  !!integer,parameter:: DECREASE_LINEAR=0
  !!integer,parameter:: DECREASE_ABRUPT=1
  !!integer,parameter:: COMMUNICATION_COLLECTIVE=0
  !!integer,parameter:: COMMUNICATION_P2P=1
  integer,parameter:: LINEAR_DIRECT_MINIMIZATION=100
  integer,parameter:: LINEAR_MIXDENS_SIMPLE=101
  integer,parameter:: LINEAR_MIXPOT_SIMPLE=102
  integer,parameter:: LINEAR_FOE=103
  

  !> Type used for the orthogonalisation parameter
  type, public :: orthon_data
     !> directDiag decides which input guess is chosen:
     !!   if .true. -> as usual direct diagonalization of the Hamiltonian with dsyev (suitable for small systems)
     !!   if .false. -> iterative diagonalization (suitable for large systems)
     logical:: directDiag
     !> norbpInguess indicates how many orbitals shall be treated by each process during the input guess
     !! if directDiag=.false.
     integer:: norbpInguess
     !> You have to choose two numbers for the block size, bsLow and bsUp:
     !!   if bsLow<bsUp, then the program will choose an appropriate block size in between these two numbers
     !!   if bsLow==bsUp, then the program will take exactly this blocksize
     integer:: bsLow, bsUp
     !> the variable methOrtho indicates which orthonormalization procedure is used:
     !!   methOrtho==0 -> Gram-Schmidt with Cholesky decomposition
     !!   methOrtho==1 -> combined block wise classical Gram-Schmidt and Cholesky
     !!   methOrtho==2 -> Loewdin
     integer:: methOrtho
     !> iguessTol gives the tolerance to which the input guess will converged (maximal
     !! residue of all orbitals).
     real(gp):: iguessTol
     integer:: methTransformOverlap, nItOrtho, blocksize_pdsyev, blocksize_pdgemm, nproc_pdsyev
  end type orthon_data

  type, public :: SIC_data
     character(len=4) :: approach !< approach for the Self-Interaction-Correction (PZ, NK)
     integer :: ixc !< base for the SIC correction
     real(gp) :: alpha !<downscaling coefficient
     real(gp) :: fref !< reference occupation (for alphaNK case)
  end type SIC_data

  !> Flags for the input files.
  integer, parameter, public :: INPUTS_NONE  =   0
  integer, parameter, public :: INPUTS_DFT   =   1
  integer, parameter, public :: INPUTS_GEOPT =   2
  integer, parameter, public :: INPUTS_PERF  =   4
  integer, parameter, public :: INPUTS_KPT   =   8
  integer, parameter, public :: INPUTS_MIX   =  16
  integer, parameter, public :: INPUTS_TDDFT =  32
  integer, parameter, public :: INPUTS_SIC   =  64
  integer, parameter, public :: INPUTS_FREQ  = 128
  integer, parameter, public :: INPUTS_LIN   = 256
  integer, parameter, public :: INPUTS_FRAG  = 512

  !> Contains all parameters related to the linear scaling version.
  type,public:: linearInputParameters 
    integer :: DIIS_hist_lowaccur, DIIS_hist_highaccur, nItPrecond
    integer :: nItSCCWhenOptimizing, nItBasis_lowaccuracy, nItBasis_highaccuracy
    integer :: mixHist_lowaccuracy, mixHist_highaccuracy
    integer :: methTransformOverlap, blocksize_pdgemm, blocksize_pdsyev
    integer :: correctionOrthoconstraint, nproc_pdsyev, nproc_pdgemm
    integer :: nit_lowaccuracy, nit_highaccuracy
    integer :: nItSCCWhenFixed_lowaccuracy, nItSCCWhenFixed_highaccuracy
    real(kind=8) :: convCrit_lowaccuracy, convCrit_highaccuracy, alphaSD, alphaDIIS, evlow, evhigh, ef_interpol_chargediff
    real(kind=8) :: alpha_mix_lowaccuracy, alpha_mix_highaccuracy, reduce_confinement_factor, ef_interpol_det
    integer :: plotBasisFunctions
    real(kind=8) ::  fscale, deltaenergy_multiplier_TMBexit, deltaenergy_multiplier_TMBfix
    real(kind=8) :: lowaccuracy_conv_crit, convCritMix_lowaccuracy, convCritMix_highaccuracy
    real(kind=8) :: highaccuracy_conv_crit, support_functions_converged
    real(kind=8), dimension(:), pointer :: locrad, locrad_lowaccuracy, locrad_highaccuracy, locrad_type, kernel_cutoff
    real(kind=8), dimension(:), pointer :: potentialPrefac_lowaccuracy, potentialPrefac_highaccuracy, potentialPrefac_ao
    integer, dimension(:), pointer :: norbsPerType
    integer :: scf_mode, nlevel_accuracy
    logical :: calc_dipole, pulay_correction, mixing_after_inputguess
    logical :: fragment_calculation, calc_transfer_integrals
  end type linearInputParameters

  type,public:: fragmentInputParameters
    integer :: nfrag_ref, nfrag
    integer, dimension(:), pointer :: frag_index ! array matching system fragments to reference fragments
    !integer, dimension(:,:), pointer :: frag_info !array giving number of atoms in fragment and environment for reference fragments
    character(len=100), dimension(:), pointer :: label ! array of fragment names
<<<<<<< HEAD
=======
    character(len=100), dimension(:), pointer :: dirname ! array of fragment directories, blank if not a fragment calculation
>>>>>>> d4f50f90
  end type fragmentInputParameters


  integer, parameter, public :: INPUT_IG_OFF  = 0
  integer, parameter, public :: INPUT_IG_LIG  = 1
  integer, parameter, public :: INPUT_IG_FULL = 2
  integer, parameter, public :: INPUT_IG_TMO  = 3

  !> Structure controlling the nature of the accelerations (Convolutions, Poisson Solver)
  type, public :: material_acceleration
     !> variable for material acceleration
     !! values 0: traditional CPU calculation
     !!        1: CUDA acceleration with CUBLAS
     !!        2: OpenCL acceleration (with CUBLAS one day)
     integer :: iacceleration
     integer :: Psolver_igpu !< acceleration of the Poisson solver
     character(len=11) :: OCL_platform
     character(len=11) :: OCL_devices
  end type material_acceleration


  !> Structure of the variables read by input.* files (*.dft, *.geopt...)
  type, public :: input_variables
     !strings of the input files
     character(len=100) :: file_dft,file_geopt,file_kpt,file_perf,file_tddft, &
                           file_mix,file_sic,file_occnum,file_igpop,file_lin,file_frag
     character(len=100) :: dir_output !< Strings of the directory which contains all data output files
     character(len=100) :: run_name   !< Contains the prefix (by default input) used for input files as input.dft
     integer :: files                 !< Existing files.
     !miscellaneous variables
     logical :: gaussian_help
     integer :: ixc,ncharge,itermax,nrepmax,ncong,idsx,ncongt,inputPsiId,nspin,mpol,itrpmax
     integer :: norbv,nvirt,nplot,iscf,norbsempty,norbsuempty,norbsdempty, occopt
     integer :: OUTPUT_DENSPOT,dispersion,last_run,output_wf_format,OUTPUT_DENSPOT_format
     real(gp) :: frac_fluct,gnrm_sw,alphamix,Tel, alphadiis
     real(gp) :: hx,hy,hz,crmult,frmult,gnrm_cv,rbuf,rpnrm_cv,gnrm_startmix
     integer :: verbosity
     real(gp) :: elecfield(3)
     logical :: disableSym

     ! For absorption calculations
     integer :: iabscalc_type   !< 0 non calc, 1 cheb ,  2 lanc
     !! integer :: iat_absorber, L_absorber, N_absorber, rpower_absorber, Linit_absorber
     integer :: iat_absorber,  L_absorber
     real(gp), pointer:: Gabs_coeffs(:)
     real(gp) :: abscalc_bottomshift
     logical ::  c_absorbtion , abscalc_alterpot, abscalc_eqdiff,abscalc_S_do_cg, abscalc_Sinv_do_cg
     integer ::  potshortcut
     integer ::  nsteps
     character(len=100) :: extraOrbital
     character(len=1000) :: xabs_res_prefix
   
     ! Frequencies calculations (finite difference)
     real(gp) :: freq_alpha  !< Factor for the finite difference step (step = alpha * hgrid)
     integer :: freq_order   !< Order of the finite difference scheme
     integer :: freq_method  !< Method to calculate the frequencies

     ! kpoints related input variables
     integer :: nkpt, nkptv,ngroups_kptv
     integer, dimension(:), pointer :: nkptsv_group
     real(gp), pointer :: kpt(:,:), wkpt(:), kptv(:,:)
     character(len=100) :: band_structure_filename

     ! Geometry variables from *.geopt
     character(len=10) :: geopt_approach !<id of geopt driver
     integer :: ncount_cluster_x !< Maximum number of geopt steps 
     integer :: wfn_history !< number of previous steps saved for wfn reformatting
     integer :: history !< History of DIIS method
     real(gp) :: betax,forcemax,randdis
     integer :: optcell, ionmov, nnos
     real(gp) :: dtion, mditemp, mdftemp, noseinert, friction, mdwall
     real(gp) :: bmass, vmass, strprecon, strfact
     real(gp) :: strtarget(6)
     real(gp), pointer :: qmass(:)
     real(gp) :: dtinit,dtmax !for FIRE
     ! tddft variables from *.tddft
     character(len=10) :: tddft_approach
     !variables for SIC
     type(SIC_data) :: SIC !<parameters for the SIC methods

     ! Performance variables from input.perf
     logical :: debug      !< Debug option (used by memocc)
     integer :: ncache_fft !< Cache size for FFT
     real(gp) :: projrad   !< Coarse radius of the projectors in units of the maxrad
     real(gp) :: symTol    !< Tolerance for symmetry detection.
     integer :: linear
     logical :: signaling  !< Expose results on DBus or Inet.
     integer :: signalTimeout !< Timeout for inet connection.
     character(len = 64) :: domain !< Domain to get the IP from hostname.
     character(len=500) :: writing_directory !< absolute path of the local directory to write the data on
     double precision :: gmainloop !< Internal C pointer on the signaling structure.

     !orthogonalisation data
     type(orthon_data) :: orthpar
  
     !linear scaling data
     type(linearInputParameters) :: lin

     !fragment data
     type(fragmentInputParameters) :: frag

     !acceleration parameters
     type(material_acceleration) :: matacc

     !> parallelisation scheme of the exact exchange operator
     !!   BC (Blocking Collective)
     !!   OP2P (Overlap Point-to-Point)
     character(len=4) :: exctxpar

     !> paradigm for unblocking global communications via OMP_NESTING
     character(len=3) :: unblock_comms

     !> communication scheme for the density
     !!  DBL traditional scheme with double precision
     !!  MIX mixed single-double precision scheme (requires rho_descriptors)
     character(len=3) :: rho_commun
     !> number of taskgroups for the poisson solver
     !! works only if the number of MPI processes is a multiple of it
     integer :: PSolver_groupsize
     
     !> Global MPI group size (will be written in the mpi_environment)
     ! integer :: mpi_groupsize 
  end type input_variables

  !> Contains all energy terms
  type, public :: energy_terms
     real(gp) :: eh      =0.0_gp !< Hartree energy
     real(gp) :: exc     =0.0_gp !< Exchange-correlation
     real(gp) :: evxc    =0.0_gp
     real(gp) :: eion    =0.0_gp !< Ion-Ion interaction
     real(gp) :: edisp   =0.0_gp !< Dispersion force
     real(gp) :: ekin    =0.0_gp !< Kinetic term
     real(gp) :: epot    =0.0_gp
     real(gp) :: eproj   =0.0_gp
     real(gp) :: eexctX  =0.0_gp
     real(gp) :: ebs     =0.0_gp
     real(gp) :: eKS     =0.0_gp
     real(gp) :: trH     =0.0_gp
     real(gp) :: evsum   =0.0_gp
     real(gp) :: evsic   =0.0_gp 
     real(gp) :: excrhoc =0.0_gp 
     real(gp) :: eTS     =0.0_gp
     real(gp) :: ePV     =0.0_gp !< pressure term
     real(gp) :: energy  =0.0_gp !< the functional which is minimized
     real(gp) :: e_prev  =0.0_gp !< the previous value, to show the delta
     real(gp) :: trH_prev=0.0_gp !< the previous value, to show the delta
     !real(gp), dimension(:,:), pointer :: fion,f

     integer(kind = 8) :: c_obj = 0  !< Storage of the C wrapper object.
  end type energy_terms

  !> Bounds for coarse and fine grids for kinetic operations
  !! Useful only for isolated systems AND in CPU
  type, public :: kinetic_bounds
     integer, dimension(:,:,:), pointer :: ibyz_c,ibxz_c,ibxy_c
     integer, dimension(:,:,:), pointer :: ibyz_f,ibxz_f,ibxy_f
  end type kinetic_bounds


  !> Bounds to compress the wavefunctions
  !! Useful only for isolated systems AND in CPU
  type, public :: shrink_bounds
     integer, dimension(:,:,:), pointer :: ibzzx_c,ibyyzz_c
     integer, dimension(:,:,:), pointer :: ibxy_ff,ibzzx_f,ibyyzz_f
  end type shrink_bounds


  !> Bounds to uncompress the wavefunctions
  !! Useful only for isolated systems AND in CPU
  type, public :: grow_bounds
     integer, dimension(:,:,:), pointer :: ibzxx_c,ibxxyy_c
     integer, dimension(:,:,:), pointer :: ibyz_ff,ibzxx_f,ibxxyy_f
  end type grow_bounds


  !> Bounds for convolutions operations
  !! Useful only for isolated systems AND in CPU
  type, public :: convolutions_bounds
     type(kinetic_bounds) :: kb
     type(shrink_bounds) :: sb
     type(grow_bounds) :: gb
     integer, dimension(:,:,:), pointer :: ibyyzz_r !< real space border
  end type convolutions_bounds

  !> Used for lookup table for compressed wavefunctions
  type, public :: wavefunctions_descriptors
     integer :: nvctr_c,nvctr_f,nseg_c,nseg_f
     integer, dimension(:,:), pointer :: keyglob
     integer, dimension(:,:), pointer :: keygloc
     integer, dimension(:), pointer :: keyvloc,keyvglob
  end type wavefunctions_descriptors

  !> Grid dimensions in old different wavelet basis
  type, public :: grid_dimensions
     integer :: n1,n2,n3,nfl1,nfu1,nfl2,nfu2,nfl3,nfu3,n1i,n2i,n3i
  end type grid_dimensions

  !> Contains the information needed for describing completely a
  !! wavefunction localisation region
  type, public :: locreg_descriptors
     character(len=1) :: geocode
     logical :: hybrid_on   !< interesting for global, periodic, localisation regions
     integer :: ns1,ns2,ns3 !< starting point of the localisation region in global coordinates
     integer :: nsi1,nsi2,nsi3  !< starting point of locreg for interpolating grid
     integer :: Localnorb              !< number of orbitals contained in locreg
     integer,dimension(3) :: outofzone  !< vector of points outside of the zone outside Glr for periodic systems
     real(kind=8),dimension(3):: locregCenter !< center of the locreg 
     real(kind=8):: locrad !< cutoff radius of the localization region
     type(grid_dimensions) :: d
     type(wavefunctions_descriptors) :: wfd
     type(convolutions_bounds) :: bounds
  end type locreg_descriptors

  !> Non local pseudopotential descriptors
  type, public :: nonlocal_psp_descriptors
     integer :: nproj,nprojel,natoms                  !< Number of projectors and number of elements
     type(locreg_descriptors), dimension(:), pointer :: plr !< pointer which indicates the different localization region per processor
  end type nonlocal_psp_descriptors


  !> Used to split between points to be treated in simple or in double precision
  type, public :: rho_descriptors
     character(len=1) :: geocode
     integer :: icomm !< method for communicating the density
     integer :: nrhotot !< dimension of the partial density array before communication
     integer :: n_csegs,n_fsegs,dp_size,sp_size
     integer, dimension(:,:), pointer :: spkey,dpkey
     integer, dimension(:), pointer :: cseg_b,fseg_b
  end type rho_descriptors

  !> Quantities used for the symmetry operators.
  type, public :: symmetry_data
     integer :: symObj    !< The symmetry object from ABINIT
     integer, dimension(:,:,:), pointer :: irrzon
     real(dp), dimension(:,:,:), pointer :: phnons
  end type symmetry_data

!> Contains arguments needed for \rho_local for WVL+PAW

  type, public :: rholoc_objects
    integer ,pointer,dimension(:)    :: msz ! mesh size for local rho
    real(gp),pointer,dimension(:,:,:)::d! local rho and derivatives
    real(gp),pointer,dimension(:,:)  ::rad!radial mesh for local rho
    real(gp),pointer,dimension(:) :: radius !after this radius, rholoc is zero
  end type rholoc_objects

  type, public :: atomic_structure
    character(len=1) :: geocode          !< Boundary conditions
    character(len=5) :: inputfile_format !< Can be xyz ascii or yaml
    character(len=20) :: units           !< Can be angstroem or bohr 
    integer :: nat                       !< Number of atoms
    integer :: ntypes                    !< Number of atomic species in the structure
	 real(gp), dimension(3) :: cell_dim   !< Dimensions of the simulation domain (each one periodic or free according to geocode)
    !pointers
 	 real(gp), dimension(:,:), pointer :: rxyz !< Atomic positions (always in AU, units variable is considered for I/O only)
    character(len=20), dimension(:), pointer :: atomnames !< Atomic species names
    integer, dimension(:), pointer :: iatype              !< Atomic species id
    integer, dimension(:), pointer :: ifrztyp             !< Freeze atoms while updating structure
    integer, dimension(:), pointer :: input_polarization  !< Used in AO generation for WFN input guess
    type(symmetry_data) :: sym                      !< The symmetry operators
  end type atomic_structure


  !> Atomic data (name, polarisation, ...)
  type, public :: atoms_data
     type(atomic_structure) :: astruct
     integer :: natsc
     integer, dimension(:), pointer :: iasctype
     integer, dimension(:), pointer :: nelpsp
     integer, dimension(:), pointer :: npspcode
     integer, dimension(:), pointer :: ixcpsp
     integer, dimension(:), pointer :: nzatom
     real(gp), dimension(:,:), pointer :: radii_cf         !< user defined radii_cf, overridden in sysprop.f90
     real(gp), dimension(:), pointer :: amu                !< amu(ntypes)  Atomic Mass Unit for each type of atoms
     real(gp), dimension(:,:), pointer :: aocc,rloc
     real(gp), dimension(:,:,:), pointer :: psppar         !< pseudopotential parameters (HGH SR section)
     logical :: donlcc                                     !< activate non-linear core correction treatment
     integer, dimension(:), pointer :: nlcc_ngv,nlcc_ngc   !<number of valence and core gaussians describing NLCC 
     real(gp), dimension(:,:), pointer :: nlccpar    !< parameters for the non-linear core correction, if present
     real(gp), dimension(:,:), pointer :: ig_nlccpar !< parameters for the input NLCC

     !! for abscalc with pawpatch
     integer, dimension(:), pointer ::  paw_NofL, paw_l, paw_nofchannels
     integer, dimension(:), pointer ::  paw_nofgaussians
     real(gp), dimension(:), pointer :: paw_Greal, paw_Gimag, paw_Gcoeffs
     real(gp), dimension(:), pointer :: paw_H_matrices, paw_S_matrices, paw_Sm1_matrices
     integer :: iat_absorber 
  end type atoms_data

  !> Structure to store the density / potential distribution among processors.
  type, public :: denspot_distribution
     integer :: n3d,n3p,n3pi,i3xcsh,i3s,nrhodim,i3rho_add
     integer :: ndimpot,ndimgrid,ndimrhopot 
     integer, dimension(3) :: ndims !< box containing the grid dimensions in ISF basis
     real(gp), dimension(3) :: hgrids !< grid spacings of the box (half of wavelet ones)
     integer, dimension(:,:), pointer :: nscatterarr, ngatherarr
     type(mpi_environment) :: mpi_env
  end type denspot_distribution


!>   Structures of basis of gaussian functions of the form exp(-a*r2)cos/sin(b*r2)
  type, public :: gaussian_basis_c
     integer :: nat,ncoeff,nshltot,nexpo
     integer, dimension(:), pointer :: nshell,ndoc,nam
     complex(gp), dimension(:), pointer :: expof,psiat
     real(gp), dimension(:,:), pointer :: rxyz
  end type gaussian_basis_c

  !> Contains all array necessary to apply preconditioning projectors 
  type, public :: pcproj_data_type
     type(nonlocal_psp_descriptors) :: pc_nlpspd
     real(gp), pointer :: pc_proj(:)
     integer , pointer , dimension(:):: ilr_to_mproj, iproj_to_l
     real(gp) , pointer ::  iproj_to_ene(:)
     real(gp) , pointer ::  iproj_to_factor(:)
     integer, pointer :: iorbtolr(:)
     integer :: mprojtot
     type(gaussian_basis)  :: G          
     real(gp), pointer :: gaenes(:)
     real(gp) :: ecut_pc
     logical :: DistProjApply
  end type pcproj_data_type

  !> Contains all array necessary to apply preconditioning projectors 
  type, public :: PAWproj_data_type
     type(nonlocal_psp_descriptors) :: paw_nlpspd

     integer , pointer , dimension(:):: iproj_to_paw_nchannels
     integer , pointer , dimension(:):: ilr_to_mproj, iproj_to_l
     integer , pointer , dimension(:):: iprojto_imatrixbeg

     integer :: mprojtot
     real(gp), pointer :: paw_proj(:)
     type(gaussian_basis_c)  :: G          
     integer, pointer :: iorbtolr(:)
     logical :: DistProjApply
  end type PAWproj_data_type


  !> All the parameters which are important for describing the orbitals
  !! Add also the objects related to k-points sampling, after symmetries applications
  type, public :: orbitals_data 
     integer :: norb          !< Total number of orbitals per k point
     integer :: norbp         !< Total number of orbitals for the given processors
     integer :: norbu,norbd,nspin,nspinor,isorb
     integer :: nkpts,nkptsp,iskpts
     real(gp) :: efermi,HLgap,eTS
     integer, dimension(:), pointer :: iokpt,ikptproc,isorb_par,ispot
     integer, dimension(:), pointer :: inwhichlocreg,onWhichMPI,onwhichatom
     integer, dimension(:,:), pointer :: norb_par
     real(wp), dimension(:), pointer :: eval
     real(gp), dimension(:), pointer :: occup,spinsgn,kwgts
     real(gp), dimension(:,:), pointer :: kpts
     integer :: npsidim_orbs  !< Number of elements inside psi in the orbitals distribution scheme
     integer :: npsidim_comp  !< Number of elements inside psi in the components distribution scheme
  end type orbitals_data

  !> Contains the information needed for communicating the wavefunctions
  !! between processors for the transposition
  type, public :: communications_arrays
     integer, dimension(:), pointer :: ncntd,ncntt,ndspld,ndsplt
     integer, dimension(:,:), pointer :: nvctr_par
  end type communications_arrays


  !> Contains the pointers to be handled to control GPU information
  !! Given that they are pointers on GPU address, they are C pointers
  !! which take 8 bytes
  !! So they are declared as kind=8 variables either if the GPU works in simple precision
  !! Also other information concerning the GPU runs can be stored in this structure
  type, public :: GPU_pointers
     logical :: useDynamic,full_locham
     integer :: id_proc,ndevices
     real(kind=8) :: keys,work1,work2,work3,rhopot,r,d
     real(kind=8) :: rhopot_down, rhopot_up
     real(kind=8) :: work1_i,work2_i,work3_i,d_i
     real(kind=8) :: pinned_in,pinned_out
     real(kind=8), dimension(:), pointer :: psi
     real(kind=8) :: psi_c,psi_f
     real(kind=8) :: psi_c_i,psi_f_i
     real(kind=8) :: psi_c_r,psi_f_r,psi_c_b,psi_f_b,psi_c_d,psi_f_d
     real(kind=8) :: psi_c_r_i,psi_f_r_i,psi_c_b_i,psi_f_b_i,psi_c_d_i,psi_f_d_i
     real(kind=8) :: keyg_c,keyg_f,keyv_c,keyv_f
     real(kind=8) :: keyg_c_host,keyg_f_host,keyv_c_host,keyv_f_host
     real(kind=8) :: context,queue
     !host pointers to be freed
     real(kind=8) :: rhopot_down_host, rhopot_up_host
     real(kind=8), dimension(:,:,:), pointer :: ekinpot_host
     real(kind=8), dimension(:,:), pointer :: psicf_host
     real(kind=8), dimension(:,:), pointer :: hpsicf_host
     real(kind=8), dimension(:), pointer :: bprecond_host

     real(gp), dimension(:,:), pointer :: ekin, epot !< values of the kinetic and potential energies to be passed to local_hamiltonian
     real(wp), dimension(:), pointer :: hpsi_ASYNC !<pointer to the wavefunction allocated in the case of asyncronous local_hamiltonian
  end type GPU_pointers

  !> Contains all the descriptors necessary for splitting the calculation in different locregs 
  type,public:: local_zone_descriptors
     logical :: linear                         !< if true, use linear part of the code
     integer :: nlr                            !< Number of localization regions 
     integer :: lintyp                         !< if 0 cubic, 1 locreg and 2 TMB
     integer:: ndimpotisf                      !< total dimension of potential in isf (including exctX)
     real(gp), dimension(3) :: hgrids          !<grid spacings of wavelet grid
     type(locreg_descriptors) :: Glr           !< Global region descriptors
     type(locreg_descriptors),dimension(:),pointer :: Llr                !< Local region descriptors (dimension = nlr)
  end type local_zone_descriptors

  !> Contains the work arrays needed for expressing wavefunction in real space
  !! with all the BC
  type, public :: workarr_sumrho
     integer :: nw1,nw2,nxc,nxf
     real(wp), dimension(:), pointer :: x_c,x_f,w1,w2
  end type workarr_sumrho


  !> Contains the work arrays needed for hamiltonian application with all the BC
  type, public :: workarr_locham
     integer :: nw1,nw2,nxc,nyc,nxf1,nxf2,nxf3,nxf,nyf
     real(wp), dimension(:), pointer :: w1,w2
     !for the periodic BC case, these arrays substitute 
     !psifscf,psifscfk,psig,ww respectively
     real(wp), dimension(:,:), pointer :: x_c,y_c,x_f1,x_f2,x_f3,x_f,y_f
  end type workarr_locham


  !> Contains the work arrays needed for th preconditioner with all the BC
  !! Take different pointers depending on the boundary conditions
  type, public :: workarr_precond
     integer, dimension(:), pointer :: modul1,modul2,modul3
     real(wp), dimension(:), pointer :: psifscf,ww,x_f1,x_f2,x_f3,kern_k1,kern_k2,kern_k3
     real(wp), dimension(:,:), pointer :: af,bf,cf,ef
     real(wp), dimension(:,:,:), pointer :: xpsig_c,ypsig_c,x_c
     real(wp), dimension(:,:,:,:), pointer :: xpsig_f,ypsig_f,x_f,y_f
     real(wp), dimension(:,:,:,:,:), pointer :: z1,z3 ! work array for FFT
  end type workarr_precond


  !> Contains the arguments needed for the application of the hamiltonian
  type, public :: lanczos_args
     !arguments for the hamiltonian
     integer :: iproc,nproc,ndimpot,nspin, in_iat_absorber, Labsorber
     real(gp) :: hx,hy,hz
     type(energy_terms) :: energs
     !real(gp) :: ekin_sum,epot_sum,eexctX,eproj_sum,eSIC_DC
     type(atoms_data), pointer :: at
     type(orbitals_data), pointer :: orbs
     type(communications_arrays) :: comms
     type(nonlocal_psp_descriptors), pointer :: nlpspd
     type(local_zone_descriptors), pointer :: Lzd
     type(gaussian_basis), pointer :: Gabsorber    
     type(SIC_data), pointer :: SIC
     integer, dimension(:,:), pointer :: ngatherarr 
     real(gp), dimension(:,:),  pointer :: rxyz,radii_cf
     real(wp), dimension(:), pointer :: proj
     !real(wp), dimension(lr%wfd%nvctr_c+7*lr%wfd%nvctr_f,orbs%nspinor*orbs%norbp), pointer :: psi
     real(wp), dimension(:), pointer :: potential
     real(wp), dimension(:), pointer :: Gabs_coeffs
     !real(wp), dimension(lr%wfd%nvctr_c+7*lr%wfd%nvctr_f,orbs%nspinor*orbs%norbp) :: hpsi
     type(GPU_pointers), pointer :: GPU
     type(pcproj_data_type), pointer :: PPD
     type(pawproj_data_type), pointer :: PAWD
     ! removed from orbs, not sure if needed here or not
     integer :: npsidim_orbs  !< Number of elements inside psi in the orbitals distribution scheme
     integer :: npsidim_comp  !< Number of elements inside psi in the components distribution scheme
  end type lanczos_args


  !> Contains all parameters needed for point to point communication
  type,public:: p2pComms
    integer,dimension(:),pointer:: noverlaps
    real(kind=8),dimension(:),pointer:: recvBuf
    integer,dimension(:,:,:),pointer:: comarr
    integer:: nrecvBuf, window
    integer,dimension(:,:),pointer:: ise ! starting / ending index of recvBuf in x,y,z dimension after communication (glocal coordinates)
    integer,dimension(:,:),pointer:: mpi_datatypes
    logical:: communication_complete
  end type p2pComms

  type,public :: foe_data
    integer,dimension(:),pointer :: kernel_nseg
    integer,dimension(:,:,:),pointer :: kernel_segkeyg
    real(kind=8) :: ef !< Fermi energy for FOE
    real(kind=8) :: evlow, evhigh !< eigenvalue bounds for FOE 
    real(kind=8) :: bisection_shift !< bisection shift to find Fermi energy (FOE)
    real(kind=8) :: fscale !< length scale for complementary error function (FOE)
    real(kind=8) :: ef_interpol_det !<FOE: max determinant of cubic interpolation matrix
    real(kind=8) :: ef_interpol_chargediff !<FOE: max charge difference for interpolation
    real(kind=8) :: charge !total charge of the system
  end type foe_data

!!$  type, public ::sparseMatrix_metadata
!!$     integer :: nvctr, nseg, full_dim1, full_dim2
!!$     integer,dimension(:),pointer:: noverlaps
!!$     integer,dimension(:,:),pointer:: overlaps
!!$     integer,dimension(:),pointer :: keyv, nsegline, istsegline
!!$     integer,dimension(:,:),pointer :: keyg
!!$     integer,dimension(:,:),pointer :: matrixindex_in_compressed, orb_from_index
!!$  end type sparseMatrix_metadata

  type,public :: sparseMatrix
      integer :: nvctr, nseg, full_dim1, full_dim2
      integer,dimension(:),pointer :: keyv, nsegline, istsegline
      integer,dimension(:,:),pointer :: keyg
      !type(sparseMatrix_metadata), pointer :: pattern
      real(kind=8),dimension(:),pointer :: matrix_compr
      real(kind=8),dimension(:,:),pointer :: matrix
      integer,dimension(:,:),pointer :: matrixindex_in_compressed, orb_from_index
  end type sparseMatrix

  type,public :: linear_matrices !may not keep
      type(sparseMatrix) :: ham, ovrlp, denskern, inv_ovrlp
  end type linear_matrices

  type:: collective_comms
    integer:: nptsp_c, ndimpsi_c, ndimind_c, ndimind_f, nptsp_f, ndimpsi_f
    integer,dimension(:),pointer:: nsendcounts_c, nsenddspls_c, nrecvcounts_c, nrecvdspls_c
    integer,dimension(:),pointer:: isendbuf_c, iextract_c, iexpand_c, irecvbuf_c
    integer,dimension(:),pointer:: norb_per_gridpoint_c, indexrecvorbital_c
    integer,dimension(:),pointer:: nsendcounts_f, nsenddspls_f, nrecvcounts_f, nrecvdspls_f
    integer,dimension(:),pointer:: isendbuf_f, iextract_f, iexpand_f, irecvbuf_f
    integer,dimension(:),pointer:: norb_per_gridpoint_f, indexrecvorbital_f
    integer,dimension(:),pointer:: isptsp_c, isptsp_f !<starting index of a given gridpoint (basically summation of norb_per_gridpoint_*)
    real(kind=8),dimension(:),pointer :: psit_c, psit_f
    integer,dimension(:),pointer :: nsendcounts_repartitionrho, nrecvcounts_repartitionrho
    integer,dimension(:),pointer :: nsenddspls_repartitionrho, nrecvdspls_repartitionrho
  end type collective_comms


  type,public:: workarrays_quartic_convolutions
    real(wp),dimension(:,:,:),pointer:: xx_c, xy_c, xz_c
    real(wp),dimension(:,:,:),pointer:: xx_f1
    real(wp),dimension(:,:,:),pointer:: xy_f2
    real(wp),dimension(:,:,:),pointer:: xz_f4
    real(wp),dimension(:,:,:,:),pointer:: xx_f, xy_f, xz_f
    real(wp),dimension(:,:,:),pointer:: y_c
    real(wp),dimension(:,:,:,:),pointer:: y_f
    ! The following arrays are work arrays within the subroutine
    real(wp),dimension(:,:),pointer:: aeff0array, beff0array, ceff0array, eeff0array
    real(wp),dimension(:,:),pointer:: aeff0_2array, beff0_2array, ceff0_2array, eeff0_2array
    real(wp),dimension(:,:),pointer:: aeff0_2auxarray, beff0_2auxarray, ceff0_2auxarray, eeff0_2auxarray
    real(wp),dimension(:,:,:),pointer:: xya_c, xyc_c
    real(wp),dimension(:,:,:),pointer:: xza_c, xzc_c
    real(wp),dimension(:,:,:),pointer:: yza_c, yzb_c, yzc_c, yze_c
    real(wp),dimension(:,:,:,:),pointer:: xya_f, xyb_f, xyc_f, xye_f
    real(wp),dimension(:,:,:,:),pointer:: xza_f, xzb_f, xzc_f, xze_f
    real(wp),dimension(:,:,:,:),pointer:: yza_f, yzb_f, yzc_f, yze_f
    real(wp),dimension(-17:17) :: aeff0, aeff1, aeff2, aeff3
    real(wp),dimension(-17:17) :: beff0, beff1, beff2, beff3
    real(wp),dimension(-17:17) :: ceff0, ceff1, ceff2, ceff3
    real(wp),dimension(-14:14) :: eeff0, eeff1, eeff2, eeff3
    real(wp),dimension(-17:17) :: aeff0_2, aeff1_2, aeff2_2, aeff3_2
    real(wp),dimension(-17:17) :: beff0_2, beff1_2, beff2_2, beff3_2
    real(wp),dimension(-17:17) :: ceff0_2, ceff1_2, ceff2_2, ceff3_2
    real(wp),dimension(-14:14) :: eeff0_2, eeff1_2, eeff2_2, eeff3_2
  end type workarrays_quartic_convolutions
  

  type,public:: localizedDIISParameters
    integer:: is, isx, mis, DIISHistMax, DIISHistMin
    integer:: icountSDSatur, icountDIISFailureCons, icountSwitch, icountDIISFailureTot, itBest
    real(kind=8),dimension(:),pointer:: phiHist, hphiHist
    real(kind=8):: alpha_coeff !step size for optimization of coefficients
    real(kind=8),dimension(:,:,:),pointer:: mat
    real(kind=8):: trmin, trold, alphaSD, alphaDIIS
    logical:: switchSD, immediateSwitchToSD, resetDIIS
  end type localizedDIISParameters


  type,public:: mixrhopotDIISParameters
    integer:: is, isx, mis
    real(kind=8),dimension(:),pointer:: rhopotHist, rhopotresHist
    real(kind=8),dimension(:,:),pointer:: mat
  end type mixrhopotDIISParameters

  !> Contains the arguments needed for the diis procedure
  type, public :: diis_objects
     logical :: switchSD
     integer :: idiistol,mids,ids,idsx
     real(gp) :: energy_min,energy_old,energy,alpha,alpha_max
     real(tp), dimension(:), pointer :: psidst
     real(tp), dimension(:), pointer :: hpsidst
     real(tp), dimension(:,:,:,:,:,:), pointer :: ads
  end type diis_objects

  !> Contains the information needed for the preconditioner
  type, public :: precond_data
    integer :: confPotOrder                           !< The order of the algebraic expression for Confinement potential
    integer :: ncong                                  !< Number of CG iterations for the preconditioning equation
    logical, dimension(:), pointer :: withConfPot     !< Use confinement potentials
    real(kind=8), dimension(:), pointer :: potentialPrefac !< Prefactor for the potential: Prefac * f(r) 
  end type precond_data

  !> Information for the confining potential to be used in TMB scheme
  !! The potential is supposed to be defined as prefac*(r-rC)**potorder
  type, public :: confpot_data
     integer :: potorder                !< order of the confining potential
     integer, dimension(3) :: ioffset   !< offset for the coordinates of potential lr in global region
     real(gp) :: prefac                 !< prefactor
     real(gp), dimension(3) :: hh       !< grid spacings in ISF grid
     real(gp), dimension(3) :: rxyzConf !< confining potential center in global coordinates
  end type confpot_data

  !> Defines the important information needed to reformat a old wavefunctions
  type, public :: old_wavefunction
     type(local_zone_descriptors) :: Lzd !< local zone descriptors of the corresponding run
     real(wp), dimension(:), pointer :: psi !<wavelets coefficients in compressed form
     real(gp), dimension(:,:), pointer :: rxyz !<atomic positions of the step
  end type old_wavefunction

  !> Densities and potentials, and related metadata, needed for their creation/application
  !! Not all these quantities are available, some of them may point to the same memory space
  type, public :: DFT_local_fields
     real(dp), dimension(:), pointer :: rhov !< generic workspace. What is there is indicated by rhov_is
     
     type(ab6_mixing_object), pointer :: mix          !< History of rhov, allocated only when using diagonalisation
     !local fields which are associated to their name
     !normally given in parallel distribution
     real(dp), dimension(:,:), pointer :: rho_psi !< density as given by square of el. WFN
     real(dp), dimension(:,:,:,:), pointer :: rho_C   !< core density
     real(wp), dimension(:,:,:,:), pointer :: V_ext   !< local part of pseudopotientials
     real(wp), dimension(:,:,:,:), pointer :: V_XC    !< eXchange and Correlation potential (local)
     real(wp), dimension(:,:,:,:), pointer :: Vloc_KS !< complete local potential of KS Hamiltonian (might point on rho_psi)
     real(wp), dimension(:,:,:,:), pointer :: f_XC !< dV_XC[rho]/d_rho
     !temporary arrays
     real(wp), dimension(:), pointer :: rho_work,pot_work !<full grid arrays
     !metadata
     integer :: rhov_is
     real(gp) :: psoffset !< offset of the Poisson Solver in the case of Periodic BC
     type(rho_descriptors) :: rhod !< descriptors of the density for parallel communication
     type(denspot_distribution) :: dpbox !< distribution of density and potential box
     character(len=3) :: PSquiet
     !real(gp), dimension(3) :: hgrids !<grid spacings of denspot grid (half of the wvl grid)
     type(coulomb_operator) :: pkernel !< kernel of the Poisson Solver used for V_H[rho]
     type(coulomb_operator) :: pkernelseq !<for monoproc PS (useful for exactX, SIC,...)

     integer(kind = 8) :: c_obj = 0                !< Storage of the C wrapper object.
  end type DFT_local_fields

  !> Flags for rhov status
  integer, parameter, public :: EMPTY              = -1980
  integer, parameter, public :: ELECTRONIC_DENSITY = -1979
  integer, parameter, public :: CHARGE_DENSITY     = -1978
  integer, parameter, public :: KS_POTENTIAL       = -1977
  integer, parameter, public :: HARTREE_POTENTIAL  = -1976

  !> Flags for the restart (linear scaling only)
  integer,parameter,public :: LINEAR_LOWACCURACY  = 101 !low accuracy after restart
  integer,parameter,public :: LINEAR_HIGHACCURACY = 102 !high accuracy after restart

  !check if all comms are necessary here
  type, public :: hamiltonian_descriptors
     integer :: npsidim_orbs  !< Number of elements inside psi in the orbitals distribution scheme
     integer :: npsidim_comp  !< Number of elements inside psi in the components distribution scheme
     type(local_zone_descriptors) :: Lzd !< data on the localisation regions, if associated
     type(collective_comms):: collcom ! describes collective communication
     type(p2pComms):: comgp           !<describing p2p communications for distributing the potential
     real(wp), dimension(:), pointer :: psi,psit_c,psit_f !< these should eventually be eliminated
     logical:: can_use_transposed
  end type hamiltonian_descriptors

  !> The wavefunction which have to be considered at the DFT level
  type, public :: DFT_wavefunction
     !coefficients
     real(wp), dimension(:), pointer :: psi,hpsi,psit,psit_c,psit_f !< orbitals, or support functions, in wavelet basis
     real(wp), dimension(:), pointer :: spsi !< Metric operator applied to psi (To be used for PAW)
     real(wp), dimension(:,:), pointer :: gaucoeffs !orbitals in gbd basis
     !basis sets
     type(gaussian_basis) :: gbd !<gaussian basis description, if associated
     type(local_zone_descriptors) :: Lzd !< data on the localisation regions, if associated
     !restart objects (consider to move them in rst structure)
     type(old_wavefunction), dimension(:), pointer :: oldpsis !< previously calculated wfns
     integer :: istep_history !< present step of wfn history
     !data properties
     logical:: can_use_transposed !< true if the transposed quantities are allocated and can be used
     type(orbitals_data) :: orbs !<wavefunction specification in terms of orbitals
     type(communications_arrays) :: comms !< communication objects for the cubic approach
     type(diis_objects) :: diis
     type(confpot_data), dimension(:), pointer :: confdatarr !<data for the confinement potential
     type(SIC_data) :: SIC !<control the activation of SIC scheme in the wavefunction
     type(orthon_data) :: orthpar !< control the application of the orthogonality scheme for cubic DFT wavefunction
     character(len=4) :: exctxpar !< Method for exact exchange parallelisation for the wavefunctions, in case
     type(p2pComms):: comgp !<describing p2p communications for distributing the potential
     type(collective_comms):: collcom ! describes collective communication
     type(collective_comms):: collcom_sr ! describes collective communication for the calculation of the charge density
     integer(kind = 8) :: c_obj !< Storage of the C wrapper object. it has to be initialized to zero
     type(foe_data):: foe_obj        !<describes the structure of the matrices for the linear method foe
     type(linear_matrices):: linmat
     integer :: npsidim_orbs  !< Number of elements inside psi in the orbitals distribution scheme
     integer :: npsidim_comp  !< Number of elements inside psi in the components distribution scheme
     type(hamiltonian_descriptors) :: ham_descr
     real(kind=8),dimension(:,:),pointer:: coeff !<expansion coefficients
  end type DFT_wavefunction

  !> Flags for optimization loop id
  integer, parameter, public :: OPTLOOP_HAMILTONIAN   = 0
  integer, parameter, public :: OPTLOOP_SUBSPACE      = 1
  integer, parameter, public :: OPTLOOP_WAVEFUNCTIONS = 2
  integer, parameter, public :: OPTLOOP_N_LOOPS       = 3

  !> Used to control the optimization of wavefunctions
  type, public :: DFT_optimization_loop
     integer :: iscf !< Kind of optimization scheme.

     integer :: itrpmax !< specify the maximum number of mixing cycle on potential or density
     integer :: nrepmax !< specify the maximum number of restart after re-diagonalization
     integer :: itermax !< specify the maximum number of minimization iterations, self-consistent or not

     integer :: itrp    !< actual number of mixing cycle.
     integer :: itrep   !< actual number of re-diagonalisation runs.
     integer :: iter    !< actual number of minimization iterations.

     integer :: infocode !< return value after optimization loop.

     real(gp) :: gnrm   !< actual value of cv criterion of the minimization loop.
     real(gp) :: rpnrm  !< actual value of cv criterion of the mixing loop.

     real(gp) :: gnrm_cv       !< convergence criterion of the minimization loop.
     real(gp) :: rpnrm_cv      !< convergence criterion of the mixing loop.
     real(gp) :: gnrm_startmix !< gnrm value to start mixing after.

     integer(kind = 8) :: c_obj = 0 !< Storage of the C wrapper object.
  end type DFT_optimization_loop

  !>  Used to restart a new DFT calculation or to save information 
  !!  for post-treatment
  type, public :: restart_objects
     integer :: version !< 0=cubic, 100=linear
     integer :: n1,n2,n3
     real(gp) :: hx_old,hy_old,hz_old
     real(gp), dimension(:,:), pointer :: rxyz_old,rxyz_new
     type(DFT_wavefunction) :: KSwfn !< Kohn-Sham wavefunctions
     type(DFT_wavefunction) :: tmb !<support functions for linear scaling
     type(GPU_pointers) :: GPU 
  end type restart_objects

!> type paw_ij_objects

 type paw_ij_objects

!Integer scalars

  integer :: cplex
   ! cplex=1 if all on-site PAW quantities are real, 2 if they are complex
   ! cplex=2 is useful for RF calculations

  integer :: cplex_dij
   ! cplex=1 if dij are real, 2 if they are complex

  !$integer :: has_dijexxcore
   ! 1 if dijexxcore is allocated
   ! 2 if dijexxcore is already computed

  integer :: has_dij
   ! 1 if dij is allocated
   ! 2 if dij is already computed

  integer :: has_dijfr
   ! 1 if dijfr is allocated
   ! 2 if dijfr is already computed

  integer :: has_dijhartree
   ! 1 if dijhartree is allocated
   ! 2 if dijhartree is already computed

  integer :: has_dijhat
   ! 1 if dijhat is allocated
   ! 2 if dijhat is already computed

  integer :: has_dijso
   ! 1 if dijso is associated and used, 0 otherwise
   ! 2 if dijso is already computed

  integer :: has_dijU
   ! 1 if dijU is associated and used, 0 otherwise
   ! 2 if dijU is already computed

  integer :: has_dijxc
   ! 1 if dijxc is associated and used, 0 otherwise
   ! 2 if dijxc is already computed

  integer :: has_dijxc_val
   ! 1 if dijxc_val is associated and used, 0 otherwise
   ! 2 if dijxc_val is already computed

  integer :: has_exexch_pot
   ! 1 if PAW+(local exact exchange) potential is allocated

  integer :: has_pawu_occ
   ! 1 if PAW+U occupations are allocated

  integer :: lmn_size
   ! Number of (l,m,n) elements for the paw basis

  integer :: lmn2_size
   ! lmn2_size=lmn_size*(lmn_size+1)/2
   ! where lmn_size is the number of (l,m,n) elements for the paw basis

  integer :: ndij
   ! Number of components of dij
   ! Usually ndij=nspden, except for nspinor==2 (where ndij=nspinor**2)

  integer :: nspden
   ! Number of spin-density components (may be different from dtset%nspden if spin-orbit)

  integer :: nsppol
   ! Number of independant spin-components

!Real (real(dp)) arrays

  real(dp), pointer :: dij(:,:)
   ! dij(cplex_dij*lmn2_size,ndij)
   ! Dij term (non-local operator)
   ! May be complex if cplex_dij=2
   !  dij(:,:,1) contains Dij^up-up
   !  dij(:,:,2) contains Dij^dn-dn
   !  dij(:,:,3) contains Dij^up-dn (only if nspinor=2)
   !  dij(:,:,4) contains Dij^dn-up (only if nspinor=2)

  !real(dp),pointer :: dijexxcore(:,:)
  ! dijexxcore(cplex_dij*lmn2_size,ndij)
  ! Onsite matrix elements of the Fock operator generated by core electrons

!  real(dp), pointer :: dijfr(:,:)
!   ! dijhat(cplex_dij*lmn2_size,ndij)
!   ! For response function calculation only
!   ! RF Frozen part of Dij (depends on q vector but not on 1st-order wave function)
!   ! Same storage as Dij (see above)
!
!  real(dp), pointer :: dijhartree(:)
!   ! dijhartree(cplex*lmn2_size)
!   ! Dij_hartree term
!   ! Contains all contributions to Dij from hartree
!   ! Warning: Dimensioned by cplex, not cplex_dij
!   ! Same storage as Dij (see above)
!
!  real(dp), pointer :: dijhat(:,:)
!   ! dijhat(cplex_dij*lmn2_size,ndij)
!   ! Dij_hat term (non-local operator) i.e \sum_LM \int_FFT Q_{ij}^{LM} vtrial
!   ! Same storage as Dij (see above)
!
!  real(dp), pointer :: dijU(:,:)
!   ! dijU(cplex_dij*lmn2_size,ndij)
!   ! Onsite matrix elements of the U part of the PAW Hamiltonian.
!   ! Same storage as Dij (see above)
!
!  real(dp), pointer :: dijso(:,:)
!   ! dijso(cplex_dij*lmn2_size,ndij)
!   ! Onsite matrix elements of L.S i.e <phi_i|L.S|phi_j>
!   ! Same storage as Dij (see above)
!
!  real(dp), pointer :: dijxc(:,:)
!   ! dijxc(cplex_dij*lmn2_size,ndij)
!   ! Onsite matrix elements of vxc i.e
!   ! <phi_i|vxc[n1+nc]|phi_j> - <tphi_i|vxc(tn1+nhat+tnc]|tphi_j>
!   ! Same storage as Dij (see above)
!
!  real(dp), pointer :: dijxc_val(:,:)
!   ! dijxc_val(cplex_dij*lmn2_size,ndij)
!   ! Onsite matrix elements of valence-only vxc i.e
!   ! <phi_i|vxc[n1]|phi_j> - <tphi_i|vxc(tn1+nhat]|tphi_j>
!   ! Same storage as Dij (see above)
!
!  real(dp), pointer :: noccmmp(:,:,:,:)
!   ! noccmmp(cplex_dij,2*lpawu+1,2*lpawu+1,nocc_nspden)
!   ! cplex_dij=1 if collinear
!   ! cplex_dij=2 if spin orbit is used
!   ! cplex_dij=2 is used if non-collinear (for coherence, it is not necessary in this case, however)
!   ! gives occupation matrix for lda+u (computed in setnoccmmp)
!   ! Stored as: noccmmp(:,:,1)=   n^{up,up}_{m,mp}
!   !            noccmmp(:,:,2)=   n^{dn,dn}_{m,mp}
!   !            noccmmp(:,:,3)=   n^{up,dn}_{m,mp}
!   !            noccmmp(:,:,4)=   n^{dn,up}_{m,mp}
!   ! noccmmp(m,mp,:) is computed from rhoij(klmn) with  m=klmntomn(2)>mp=klmntomn(1)
!
!  real(dp), pointer :: nocctot(:)
!   ! nocctot(nspden)
!   ! gives trace of occupation matrix for lda+u (computed in pawdenpot)
!   ! for each value of ispden (1 or 2)
!
!  real(dp), pointer :: vpawx(:,:,:)
!   ! vpawx(2*lexexch+1,2*lexexch+1,nspden)
!   ! exact exchange potential

 end type paw_ij_objects

!This is cprj_type in ABINIT,
!this will be obsolete with the PAW Library
 type cprj_objects

!Integer scalars

  integer :: ncpgr
   ! Number of gradients of cp=<p_lmn|Cnk>

  integer :: nlmn
   ! Number of (l,m,n) non-local projectors

!Real (real(dp)) arrays

  real(wp), pointer :: cp (:,:)
   ! cp(2,nlmn)
   ! <p_lmn|Cnk> projected scalars for a given atom and wave function

  real(wp), pointer :: dcp (:,:,:)
   ! dcp(2,ncpgr,nlmn)
   ! derivatives of <p_lmn|Cnk> projected scalars for a given atom and wave function

 end type cprj_objects
!!***
!> Contains the arguments needed for the PAW implementation:
  type, public :: paw_objects
    integer :: lmnmax
    integer :: ntypes
    integer :: natom
    integer :: usepaw
    integer,dimension(:,:,:),pointer::indlmn
    type(paw_ij_objects),dimension(:),allocatable :: paw_ij
    type(cprj_objects),dimension(:,:),allocatable :: cprj
    real(wp),dimension(:),pointer :: spsi
    real(wp),dimension(:,:),pointer :: sij
  end type paw_objects

contains

  function old_wavefunction_null() result(wfn)
    implicit none
    type(old_wavefunction) :: wfn
    wfn%Lzd=default_lzd()
    nullify(wfn%psi)
    nullify(wfn%rxyz)
  end function old_wavefunction_null

  function dpbox_null() result(dd)
    implicit none
    type(denspot_distribution) :: dd
    dd%n3d=0
    dd%n3p=0
    dd%n3pi=0
    dd%i3xcsh=0
    dd%i3s=0
    dd%nrhodim=0
    dd%i3rho_add=0
    dd%ndimpot=0
    dd%ndimgrid=0
    dd%ndimrhopot=0
    dd%ndims=(/0,0,0/)
    dd%hgrids=(/0.0_gp,0.0_gp,0.0_gp/)
    nullify(dd%nscatterarr)
    nullify(dd%ngatherarr)
    dd%mpi_env=mpi_environment_null()
  end function dpbox_null

  function material_acceleration_null() result(ma)
    type(material_acceleration) :: ma
    ma%iacceleration=0
    ma%Psolver_igpu=0
    ma%OCL_platform=repeat(' ',len(ma%OCL_platform))
    ma%OCL_platform=repeat(' ',len(ma%OCL_devices))
  end function material_acceleration_null

  function default_lzd() result(lzd)
    type(local_zone_descriptors) :: lzd
    lzd%linear=.false.
    lzd%nlr=0
    lzd%lintyp=0
    lzd%ndimpotisf=0
    lzd%hgrids=(/0.0_gp,0.0_gp,0.0_gp/)
    lzd%Glr=locreg_null()
    nullify(lzd%Llr)
  end function default_lzd
 
  pure function symm_null() result(sym)
<<<<<<< HEAD
=======
     implicit none
>>>>>>> d4f50f90
     type(symmetry_data) :: sym
     call nullify_symm(sym)
  end function symm_null
  pure subroutine nullify_symm(sym)
     implicit none
     type(symmetry_data), intent(out) :: sym
     sym%symObj=-1
     nullify(sym%irrzon)
     nullify(sym%phnons)
  end subroutine nullify_symm

  function atoms_null() result(at)
     type(atoms_data) :: at
<<<<<<< HEAD
     at%astruct=atomic_structure_null()
=======
     call nullify_atomic_structure(at%astruct)
     !at%astruct=atomic_structure_null()
>>>>>>> d4f50f90
     at%donlcc=.false.
     at%iat_absorber=-1
     nullify(at%iasctype)
     nullify(at%nelpsp)
     nullify(at%npspcode)
     nullify(at%ixcpsp)
     nullify(at%nzatom)
     nullify(at%radii_cf)
     nullify(at%amu)
     nullify(at%aocc)
     nullify(at%rloc)
     nullify(at%psppar)
     nullify(at%nlcc_ngv)
     nullify(at%nlcc_ngc)
     nullify(at%nlccpar)
     nullify(at%ig_nlccpar)
     nullify(at%paw_NofL)
     nullify(at%paw_l)
     nullify(at%paw_nofchannels)
     nullify(at%paw_nofgaussians)
     nullify(at%paw_Greal)
     nullify(at%paw_Gimag)
     nullify(at%paw_Gcoeffs)
     nullify(at%paw_H_matrices)
     nullify(at%paw_S_matrices)
     nullify(at%paw_Sm1_matrices)
  end function atoms_null

  pure function atomic_structure_null() result(astruct)
<<<<<<< HEAD
     type(atomic_structure) :: astruct
=======
    implicit none
    type(atomic_structure) :: astruct
     call nullify_atomic_structure(astruct)
   end function atomic_structure_null
   pure subroutine nullify_atomic_structure(astruct)
     implicit none
     type(atomic_structure), intent(out) :: astruct

>>>>>>> d4f50f90
     astruct%geocode='X'
     astruct%inputfile_format=repeat(' ',len(astruct%inputfile_format))
     astruct%units=repeat(' ',len(astruct%units))
     astruct%nat=-1
     astruct%ntypes=-1
     astruct%cell_dim(1)=0.0_gp
     astruct%cell_dim(2)=0.0_gp
     astruct%cell_dim(3)=0.0_gp
     nullify(astruct%input_polarization)
     nullify(astruct%ifrztyp)
     nullify(astruct%atomnames)
     nullify(astruct%iatype)
     nullify(astruct%rxyz)
<<<<<<< HEAD
     astruct%sym=symm_null()
  end function atomic_structure_null
=======
     call nullify_symm(astruct%sym)
   end subroutine nullify_atomic_structure
>>>>>>> d4f50f90

  function bigdft_run_id_toa()
    use yaml_output
    implicit none
    character(len=20) :: bigdft_run_id_toa

    bigdft_run_id_toa=repeat(' ',len(bigdft_run_id_toa))

    if (bigdft_mpi%ngroup>1) then
       bigdft_run_id_toa=adjustl(trim(yaml_toa(bigdft_mpi%igroup,fmt='(i15)')))
    end if

  end function bigdft_run_id_toa

  !> Fills the old_wavefunction structure with corresponding data
  !! Deallocate previous workspaces if already existing
  subroutine old_wavefunction_set(wfn,nat,norbp,Lzd,rxyz,psi)
    implicit none
    integer, intent(in) :: nat,norbp
    type(local_zone_descriptors), intent(in) :: Lzd
    real(gp), dimension(3,nat), intent(in) :: rxyz
    real(wp), dimension((Lzd%Glr%wfd%nvctr_c+7*Lzd%Glr%wfd%nvctr_f)*norbp), intent(in) :: psi
    type(old_wavefunction), intent(inout) :: wfn
    !local variables
    character(len=*), parameter :: subname='old_wavefunction_set'
    integer :: i_stat

    !first, free the workspace if not already done
    call old_wavefunction_free(wfn,subname)
    !then allocate the workspaces and fill them
    allocate(wfn%psi((Lzd%Glr%wfd%nvctr_c+7*Lzd%Glr%wfd%nvctr_f)*norbp+ndebug),stat=i_stat)
    call memocc(i_stat,wfn%psi,'psi',subname)
    
    if (norbp>0) call vcopy((Lzd%Glr%wfd%nvctr_c+7*Lzd%Glr%wfd%nvctr_f)*norbp,&
         psi(1),1,wfn%psi(1),1)

    allocate(wfn%rxyz(3,nat+ndebug),stat=i_stat)
    call memocc(i_stat,wfn%rxyz,'rxyz',subname)
    if (nat>0) call vcopy(3*nat,rxyz(1,1),1,wfn%rxyz(1,1),1)
    call copy_local_zone_descriptors(Lzd,wfn%Lzd,subname)

  end subroutine old_wavefunction_set

  subroutine old_wavefunction_free(wfn,subname)
    implicit none
    character(len=*), intent(in) :: subname
    type(old_wavefunction), intent(inout) :: wfn
    !local variables
    integer :: i_all,i_stat

    if (associated(wfn%psi)) then
       i_all=-product(shape(wfn%psi))*kind(wfn%psi)
       deallocate(wfn%psi,stat=i_stat)
       call memocc(i_stat,i_all,'psi',subname)
    end if
    if (associated(wfn%rxyz)) then
       i_all=-product(shape(wfn%rxyz))*kind(wfn%rxyz)
       deallocate(wfn%rxyz,stat=i_stat)
       call memocc(i_stat,i_all,'rxyz',subname)
    end if
    !lzd should be deallocated also (to be checked again)
    call deallocate_local_zone_descriptors(wfn%Lzd, subname)

  end subroutine old_wavefunction_free
   

!> De-Allocate communications_arrays
  subroutine deallocate_comms(comms,subname)
    use module_base
    implicit none
    character(len=*), intent(in) :: subname
    type(communications_arrays), intent(inout) :: comms
    !local variables
    integer :: i_all,i_stat

    i_all=-product(shape(comms%nvctr_par))*kind(comms%nvctr_par)
    deallocate(comms%nvctr_par,stat=i_stat)
    call memocc(i_stat,i_all,'nvctr_par',subname)
    i_all=-product(shape(comms%ncntd))*kind(comms%ncntd)
    deallocate(comms%ncntd,stat=i_stat)
    call memocc(i_stat,i_all,'ncntd',subname)
    i_all=-product(shape(comms%ncntt))*kind(comms%ncntt)
    deallocate(comms%ncntt,stat=i_stat)
    call memocc(i_stat,i_all,'ncntt',subname)
    i_all=-product(shape(comms%ndspld))*kind(comms%ndspld)
    deallocate(comms%ndspld,stat=i_stat)
    call memocc(i_stat,i_all,'ndspld',subname)
    i_all=-product(shape(comms%ndsplt))*kind(comms%ndsplt)
    deallocate(comms%ndsplt,stat=i_stat)
    call memocc(i_stat,i_all,'ndsplt',subname)
  END SUBROUTINE deallocate_comms


  subroutine deallocate_abscalc_input(in, subname)
    use module_base
    implicit none
    type(input_variables) :: in
    character(len=*), intent(in) :: subname

    !local variables
    integer :: i_all,i_stat

    i_all=-product(shape(in%Gabs_coeffs))*kind(in%Gabs_coeffs)
    deallocate(in%Gabs_coeffs, stat=i_stat)
    call memocc(i_stat,i_all,'in%Gabs_coeffs',subname)

  END SUBROUTINE deallocate_abscalc_input


!> De-Allocate orbitals data structure, except eval pointer
!! which is not allocated in the orbitals_descriptor routine
subroutine deallocate_orbs(orbs,subname)
  use module_base
  implicit none
    character(len=*), intent(in) :: subname
    type(orbitals_data), intent(inout) :: orbs
    !local variables
    integer :: i_all,i_stat

    i_all=-product(shape(orbs%norb_par))*kind(orbs%norb_par)
    deallocate(orbs%norb_par,stat=i_stat)
    call memocc(i_stat,i_all,'orbs%norb_par',subname)
    i_all=-product(shape(orbs%occup))*kind(orbs%occup)
    deallocate(orbs%occup,stat=i_stat)
    call memocc(i_stat,i_all,'orbs%occup',subname)
    i_all=-product(shape(orbs%spinsgn))*kind(orbs%spinsgn)
    deallocate(orbs%spinsgn,stat=i_stat)
    call memocc(i_stat,i_all,'orbs%spinsgn',subname)
    i_all=-product(shape(orbs%kpts))*kind(orbs%kpts)
    deallocate(orbs%kpts,stat=i_stat)
    call memocc(i_stat,i_all,'orbs%kpts',subname)
    i_all=-product(shape(orbs%kwgts))*kind(orbs%kwgts)
    deallocate(orbs%kwgts,stat=i_stat)
    call memocc(i_stat,i_all,'orbs%kwgts',subname)
    i_all=-product(shape(orbs%iokpt))*kind(orbs%iokpt)
    deallocate(orbs%iokpt,stat=i_stat)
    call memocc(i_stat,i_all,'orbs%iokpt',subname)
    i_all=-product(shape(orbs%ikptproc))*kind(orbs%ikptproc)
    deallocate(orbs%ikptproc,stat=i_stat)
    call memocc(i_stat,i_all,'ikptproc',subname)
    i_all=-product(shape(orbs%inwhichlocreg))*kind(orbs%inwhichlocreg)
    deallocate(orbs%inwhichlocreg,stat=i_stat)
    call memocc(i_stat,i_all,'orbs%inwhichlocreg',subname)
    i_all=-product(shape(orbs%onwhichatom))*kind(orbs%onwhichatom)
    deallocate(orbs%onwhichatom,stat=i_stat)
    call memocc(i_stat,i_all,'orbs%onwhichatom',subname)
    i_all=-product(shape(orbs%isorb_par))*kind(orbs%isorb_par)
    deallocate(orbs%isorb_par,stat=i_stat)
    call memocc(i_stat,i_all,'orbs%isorb_par',subname)
    i_all=-product(shape(orbs%onWhichMPI))*kind(orbs%onWhichMPI)
    deallocate(orbs%onWhichMPI,stat=i_stat)
    call memocc(i_stat,i_all,'orbs%onWhichMPI',subname)
    if (associated(orbs%ispot)) then
       i_all=-product(shape(orbs%ispot))*kind(orbs%ispot)
       deallocate(orbs%ispot,stat=i_stat)
       call memocc(i_stat,i_all,'orbs%ispot',subname)
    end if

END SUBROUTINE deallocate_orbs


!> Allocate and nullify restart objects
  subroutine init_restart_objects(iproc,inputs,atoms,rst,subname)
    use module_base
    implicit none
    !Arguments
    character(len=*), intent(in) :: subname
    integer, intent(in) :: iproc
    type(input_variables), intent(in) :: inputs
    type(atoms_data), intent(in) :: atoms
    type(restart_objects), intent(out) :: rst
    !local variables
    integer :: i_stat

    ! Decide whether we use the cubic or the linear version
    select case (inputs%inputpsiid)
    case (INPUT_PSI_EMPTY, INPUT_PSI_RANDOM, INPUT_PSI_CP2K, INPUT_PSI_LCAO, INPUT_PSI_MEMORY_WVL, &
         INPUT_PSI_DISK_WVL, INPUT_PSI_LCAO_GAUSS, INPUT_PSI_MEMORY_GAUSS, INPUT_PSI_DISK_GAUSS)
       rst%version = CUBIC_VERSION
    case (INPUT_PSI_LINEAR_AO, INPUT_PSI_MEMORY_LINEAR, INPUT_PSI_DISK_LINEAR)
       rst%version = LINEAR_VERSION
    end select

    !allocate pointers
    allocate(rst%rxyz_new(3,atoms%astruct%nat+ndebug),stat=i_stat)
    call memocc(i_stat,rst%rxyz_new,'rxyz_new',subname)
    allocate(rst%rxyz_old(3,atoms%astruct%nat+ndebug),stat=i_stat)
    call memocc(i_stat,rst%rxyz_old,'rxyz_old',subname)

    !nullify unallocated pointers
    rst%KSwfn%c_obj = 0
    nullify(rst%KSwfn%psi)
    nullify(rst%KSwfn%orbs%eval)

    nullify(rst%KSwfn%gaucoeffs)
    nullify(rst%KSwfn%oldpsis)

    nullify(rst%KSwfn%Lzd%Glr%wfd%keyglob)
    nullify(rst%KSwfn%Lzd%Glr%wfd%keygloc)
    nullify(rst%KSwfn%Lzd%Glr%wfd%keyvloc)
    nullify(rst%KSwfn%Lzd%Glr%wfd%keyvglob)
                
    nullify(rst%KSwfn%gbd%nshell)
    nullify(rst%KSwfn%gbd%ndoc)
    nullify(rst%KSwfn%gbd%nam)
    nullify(rst%KSwfn%gbd%xp)
    nullify(rst%KSwfn%gbd%psiat)
    nullify(rst%KSwfn%gbd%rxyz)

    !initialise the acceleration strategy if required
    call init_material_acceleration(iproc,inputs%matacc,rst%GPU)

  END SUBROUTINE init_restart_objects


!>  De-Allocate restart_objects
  subroutine free_restart_objects(rst,subname)
    use module_base
    implicit none
    character(len=*), intent(in) :: subname
    type(restart_objects) :: rst
    !local variables
    integer :: i_all,i_stat,istep

    if (rst%version == LINEAR_VERSION) then
       call destroy_DFT_wavefunction(rst%tmb)
       call deallocate_local_zone_descriptors(rst%tmb%lzd, subname)
    end if

    call deallocate_locreg_descriptors(rst%KSwfn%Lzd%Glr,subname)

    if (associated(rst%KSwfn%psi)) then
       i_all=-product(shape(rst%KSwfn%psi))*kind(rst%KSwfn%psi)
       deallocate(rst%KSwfn%psi,stat=i_stat)
       call memocc(i_stat,i_all,'psi',subname)
    end if

    if (associated(rst%KSwfn%orbs%eval)) then
       i_all=-product(shape(rst%KSwfn%orbs%eval))*kind(rst%KSwfn%orbs%eval)
       deallocate(rst%KSwfn%orbs%eval,stat=i_stat)
       call memocc(i_stat,i_all,'eval',subname)
    end if

    if (associated(rst%rxyz_old)) then
       i_all=-product(shape(rst%rxyz_old))*kind(rst%rxyz_old)
       deallocate(rst%rxyz_old,stat=i_stat)
       call memocc(i_stat,i_all,'rxyz_old',subname)
    end if

    if (associated(rst%KSwfn%oldpsis)) then
       do istep=0,product(shape(rst%KSwfn%oldpsis))-1
          call old_wavefunction_free(rst%KSwfn%oldpsis(istep),subname)
       end do
       deallocate(rst%KSwfn%oldpsis)
    end if


    if (associated(rst%rxyz_new)) then
       i_all=-product(shape(rst%rxyz_new))*kind(rst%rxyz_new)
       deallocate(rst%rxyz_new,stat=i_stat)
       call memocc(i_stat,i_all,'rxyz_new',subname)
    end if

    !The gaussian basis descriptors are always allocated together
    !with the gaussian coefficients
    if (associated(rst%KSwfn%gbd%rxyz)) then
       nullify(rst%KSwfn%gbd%rxyz)
       call deallocate_gwf(rst%KSwfn%gbd,subname)
    end if

    if (associated(rst%KSwfn%gaucoeffs)) then
       i_all=-product(shape(rst%KSwfn%gaucoeffs))*kind(rst%KSwfn%gaucoeffs)
       deallocate(rst%KSwfn%gaucoeffs,stat=i_stat)
       call memocc(i_stat,i_all,'gaucoeffs',subname)
    end if

    !finalise the material accelearion usage
    call release_material_acceleration(rst%GPU)

  END SUBROUTINE free_restart_objects


!> Allocate wavefunctions_descriptors
  subroutine allocate_wfd(wfd,subname)
    use module_base
    implicit none
    type(wavefunctions_descriptors), intent(inout) :: wfd
    character(len=*), intent(in) :: subname
    !local variables
    integer :: i_stat

    allocate(wfd%keyglob(2,max(1,wfd%nseg_c+wfd%nseg_f+ndebug)),stat=i_stat)
    call memocc(i_stat,wfd%keyglob,'keyglob',subname)
    allocate(wfd%keygloc(2,max(1,wfd%nseg_c+wfd%nseg_f+ndebug)),stat=i_stat)
    call memocc(i_stat,wfd%keygloc,'keygloc',subname)
    allocate(wfd%keyvloc(max(1,wfd%nseg_c+wfd%nseg_f+ndebug)),stat=i_stat)
    call memocc(i_stat,wfd%keyvloc,'keyvloc',subname)
    allocate(wfd%keyvglob(max(1,wfd%nseg_c+wfd%nseg_f+ndebug)),stat=i_stat)
    call memocc(i_stat,wfd%keyvglob,'keyvglob',subname)

  END SUBROUTINE allocate_wfd


!> De-Allocate wavefunctions_descriptors
  subroutine deallocate_wfd(wfd,subname)
    use module_base
    implicit none
    type(wavefunctions_descriptors) :: wfd
    character(len=*), intent(in) :: subname
    !local variables
    integer :: i_all,i_stat

    if (associated(wfd%keyglob, target = wfd%keygloc)) then
       i_all=-product(shape(wfd%keyglob))*kind(wfd%keyglob)
       deallocate(wfd%keyglob,stat=i_stat)
       call memocc(i_stat,i_all,'wfd%keyglob',subname)
       nullify(wfd%keyglob)
    else
       if(associated(wfd%keyglob)) then
          i_all=-product(shape(wfd%keyglob))*kind(wfd%keyglob)
          deallocate(wfd%keyglob,stat=i_stat)
          call memocc(i_stat,i_all,'wfd%keyglob',subname)
          nullify(wfd%keyglob)
       end if
       if(associated(wfd%keygloc)) then 
          i_all=-product(shape(wfd%keygloc))*kind(wfd%keygloc)
          deallocate(wfd%keygloc,stat=i_stat)
          call memocc(i_stat,i_all,'wfd%keygloc',subname)
          nullify(wfd%keygloc)
       end if
    end if
    if (associated(wfd%keyvloc, target= wfd%keyvglob)) then
       i_all=-product(shape(wfd%keyvloc))*kind(wfd%keyvloc)
       deallocate(wfd%keyvloc,stat=i_stat)
       call memocc(i_stat,i_all,'wfd%keyvloc',subname)
       nullify(wfd%keyvloc)
    else
       if (associated(wfd%keyvloc)) then
          i_all=-product(shape(wfd%keyvloc))*kind(wfd%keyvloc)
          deallocate(wfd%keyvloc,stat=i_stat)
          call memocc(i_stat,i_all,'wfd%keyvloc',subname)
          nullify(wfd%keyvloc)
       end if
       if (associated(wfd%keyvglob)) then
          i_all=-product(shape(wfd%keyvglob))*kind(wfd%keyvglob)
          deallocate(wfd%keyvglob,stat=i_stat)
          call memocc(i_stat,i_all,'wfd%keyvglob',subname)
          nullify(wfd%keyvglob)
       end if
    end if
  END SUBROUTINE deallocate_wfd

  subroutine deallocate_rho_descriptors(rhodsc,subname)
    use module_base
    implicit none
    type(rho_descriptors) :: rhodsc
    character(len=*), intent(in) :: subname
    !local variables
    integer :: i_all,i_stat

    if (associated(rhodsc%spkey))then
       i_all=-product(shape(rhodsc%spkey))*kind(rhodsc%spkey)
       deallocate(rhodsc%spkey,stat=i_stat)
       call memocc(i_stat,i_all,'spkey',subname)
    end if
    if (associated(rhodsc%dpkey))then
       i_all=-product(shape(rhodsc%dpkey))*kind(rhodsc%dpkey)
       deallocate(rhodsc%dpkey,stat=i_stat)
       call memocc(i_stat,i_all,'dpkey',subname)
    end if
    if (associated(rhodsc%cseg_b))then
       i_all=-product(shape(rhodsc%cseg_b))*kind(rhodsc%cseg_b)
       deallocate(rhodsc%cseg_b,stat=i_stat)
       call memocc(i_stat,i_all,'csegb',subname)
    end if
    if (associated(rhodsc%fseg_b))then
       i_all=-product(shape(rhodsc%fseg_b))*kind(rhodsc%fseg_b)
       deallocate(rhodsc%fseg_b,stat=i_stat)
       call memocc(i_stat,i_all,'fsegb',subname)
    end if

  end subroutine deallocate_rho_descriptors


!> De-Allocate gaussian_basis type
  subroutine deallocate_gwf(G,subname)
    use module_base
    implicit none
    type(gaussian_basis) :: G
    character(len=*), intent(in) :: subname
    !local variables
    integer :: i_all,i_stat

    !normally positions should be deallocated outside
    
    i_all=-product(shape(G%ndoc))*kind(G%ndoc)
    deallocate(G%ndoc,stat=i_stat)
    call memocc(i_stat,i_all,'ndoc',subname)
    i_all=-product(shape(G%nam))*kind(G%nam)
    deallocate(G%nam,stat=i_stat)
    call memocc(i_stat,i_all,'nam',subname)
    i_all=-product(shape(G%nshell))*kind(G%nshell)
    deallocate(G%nshell,stat=i_stat)
    call memocc(i_stat,i_all,'nshell',subname)
    i_all=-product(shape(G%psiat))*kind(G%psiat)
    deallocate(G%psiat,stat=i_stat)
    call memocc(i_stat,i_all,'psiat',subname)
    i_all=-product(shape(G%xp))*kind(G%xp)
    deallocate(G%xp,stat=i_stat)
    call memocc(i_stat,i_all,'xp',subname)

  END SUBROUTINE deallocate_gwf




!>   De-Allocate gaussian_basis type

  subroutine deallocate_gwf_c(G,subname)
    use module_base
    implicit none
    type(gaussian_basis_c) :: G
    character(len=*), intent(in) :: subname
    !local variables
    integer :: i_all,i_stat

    !normally positions should be deallocated outside
    
    i_all=-product(shape(G%ndoc))*kind(G%ndoc)
    deallocate(G%ndoc,stat=i_stat)
    call memocc(i_stat,i_all,'G%ndoc',subname)
    i_all=-product(shape(G%nam))*kind(G%nam)
    deallocate(G%nam,stat=i_stat)
    call memocc(i_stat,i_all,'nam',subname)
    i_all=-product(shape(G%nshell))*kind(G%nshell)
    deallocate(G%nshell,stat=i_stat)
    call memocc(i_stat,i_all,'G%nshell',subname)
    i_all=-product(shape(G%psiat))*kind(G%psiat)
    deallocate(G%psiat,stat=i_stat)
    call memocc(i_stat,i_all,'G%psiat',subname)

    i_all=-product(shape(G%expof))*kind(G%expof)
    deallocate(G%expof,stat=i_stat)
    call memocc(i_stat,i_all,'G%expof',subname)

    i_all=-product(shape(G%rxyz))*kind(G%rxyz)
    deallocate(G%rxyz,stat=i_stat)
    call memocc(i_stat,i_all,'G%rxyz',subname)

  END SUBROUTINE 






!> De-Allocate convolutions_bounds type, depending of the geocode and the hybrid_on
  subroutine deallocate_bounds(geocode,hybrid_on,bounds,subname)
    use module_base
    implicit none
    character(len=1), intent(in) :: geocode
    logical, intent(in) :: hybrid_on 
    type(convolutions_bounds) :: bounds
    character(len=*), intent(in) :: subname
    !local variables
    integer :: i_all,i_stat

    if ((geocode == 'P' .and. hybrid_on) .or. geocode == 'F') then
       ! Just test the first one...
       if (associated(bounds%kb%ibyz_f)) then
          i_all=-product(shape(bounds%kb%ibyz_f))*kind(bounds%kb%ibyz_f)
          deallocate(bounds%kb%ibyz_f,stat=i_stat)
          call memocc(i_stat,i_all,'bounds%kb%ibyz_f',subname)
          i_all=-product(shape(bounds%kb%ibxz_f))*kind(bounds%kb%ibxz_f)
          deallocate(bounds%kb%ibxz_f,stat=i_stat)
          call memocc(i_stat,i_all,'bounds%kb%ibxz_f',subname)
          i_all=-product(shape(bounds%kb%ibxy_f))*kind(bounds%kb%ibxy_f)
          deallocate(bounds%kb%ibxy_f,stat=i_stat)
          call memocc(i_stat,i_all,'bounds%kb%ibxy_f',subname)

          i_all=-product(shape(bounds%sb%ibxy_ff))*kind(bounds%sb%ibxy_ff)
          deallocate(bounds%sb%ibxy_ff,stat=i_stat)
          call memocc(i_stat,i_all,'bounds%sb%ibxy_ff',subname)
          i_all=-product(shape(bounds%sb%ibzzx_f))*kind(bounds%sb%ibzzx_f)
          deallocate(bounds%sb%ibzzx_f,stat=i_stat)
          call memocc(i_stat,i_all,'bounds%sb%ibzzx_f',subname)
          i_all=-product(shape(bounds%sb%ibyyzz_f))*kind(bounds%sb%ibyyzz_f)
          deallocate(bounds%sb%ibyyzz_f,stat=i_stat)
          call memocc(i_stat,i_all,'bounds%sb%ibyyzz_f',subname)
          i_all=-product(shape(bounds%gb%ibyz_ff))*kind(bounds%gb%ibyz_ff)
          deallocate(bounds%gb%ibyz_ff,stat=i_stat)

          call memocc(i_stat,i_all,'bounds%gb%ibyz_ff',subname)
          i_all=-product(shape(bounds%gb%ibzxx_f))*kind(bounds%gb%ibzxx_f)
          deallocate(bounds%gb%ibzxx_f,stat=i_stat)
          call memocc(i_stat,i_all,'bounds%gb%ibzxx_f',subname)
          i_all=-product(shape(bounds%gb%ibxxyy_f))*kind(bounds%gb%ibxxyy_f)
          deallocate(bounds%gb%ibxxyy_f,stat=i_stat)
          call memocc(i_stat,i_all,'bounds%gb%ibxxyy_f',subname)

          nullify(bounds%kb%ibyz_f)
          nullify(bounds%kb%ibxz_f)
          nullify(bounds%kb%ibxy_f)
          nullify(bounds%sb%ibxy_ff)
          nullify(bounds%sb%ibzzx_f)
          nullify(bounds%sb%ibyyzz_f)
          nullify(bounds%gb%ibyz_ff)
          nullify(bounds%gb%ibzxx_f)
          nullify(bounds%gb%ibxxyy_f)
       end if
    end if

    !the arrays which are needed only for free BC
    if (geocode == 'F') then
       ! Just test the first one...
       if (associated(bounds%kb%ibyz_c)) then
          i_all=-product(shape(bounds%kb%ibyz_c))*kind(bounds%kb%ibyz_c)
          deallocate(bounds%kb%ibyz_c,stat=i_stat)
          call memocc(i_stat,i_all,'bounds%kb%ibyz_c',subname)
          i_all=-product(shape(bounds%kb%ibxz_c))*kind(bounds%kb%ibxz_c)
          deallocate(bounds%kb%ibxz_c,stat=i_stat)
          call memocc(i_stat,i_all,'bounds%kb%ibxz_c',subname)
          i_all=-product(shape(bounds%kb%ibxy_c))*kind(bounds%kb%ibxy_c)
          deallocate(bounds%kb%ibxy_c,stat=i_stat)
          call memocc(i_stat,i_all,'bounds%kb%ibxy_c',subname)
          i_all=-product(shape(bounds%sb%ibzzx_c))*kind(bounds%sb%ibzzx_c)
          deallocate(bounds%sb%ibzzx_c,stat=i_stat)

          call memocc(i_stat,i_all,'bounds%sb%ibzzx_c',subname)
          i_all=-product(shape(bounds%sb%ibyyzz_c))*kind(bounds%sb%ibyyzz_c)
          deallocate(bounds%sb%ibyyzz_c,stat=i_stat)
          call memocc(i_stat,i_all,'bounds%sb%ibyyzz_c',subname)
          i_all=-product(shape(bounds%gb%ibzxx_c))*kind(bounds%gb%ibzxx_c)
          deallocate(bounds%gb%ibzxx_c,stat=i_stat)
          call memocc(i_stat,i_all,'bounds%gb%ibzxx_c',subname)
          i_all=-product(shape(bounds%gb%ibxxyy_c))*kind(bounds%gb%ibxxyy_c)
          deallocate(bounds%gb%ibxxyy_c,stat=i_stat)
          call memocc(i_stat,i_all,'bounds%gb%ibxxyy_c',subname)

          i_all=-product(shape(bounds%ibyyzz_r))*kind(bounds%ibyyzz_r)
          deallocate(bounds%ibyyzz_r,stat=i_stat)
          call memocc(i_stat,i_all,'bounds%ibyyzz_r',subname)

          nullify(bounds%kb%ibyz_c)
          nullify(bounds%kb%ibxz_c)
          nullify(bounds%kb%ibxy_c)
          nullify(bounds%sb%ibzzx_c)
          nullify(bounds%sb%ibyyzz_c)
          nullify(bounds%gb%ibzxx_c)
          nullify(bounds%gb%ibxxyy_c)
          nullify(bounds%ibyyzz_r)
       end if
    end if

  END SUBROUTINE deallocate_bounds


  !> Deallocate lr (obsolete)
  !! @todo Remove this function.
  subroutine deallocate_lr(lr,subname)
    use module_base
    character(len=*), intent(in) :: subname
    type(locreg_descriptors) :: lr
!    integer :: i_all,i_stat

    write(0,*) "deallocate_lr: TODO, remove me"
    
    call deallocate_wfd(lr%wfd,subname)

    call deallocate_bounds(lr%geocode,lr%hybrid_on,lr%bounds,subname)

!    if (associated(lr%projflg)) then
!       i_all=-product(shape(lr%projflg)*kind(lr%projflg))
!       deallocate(lr%projflg,stat=i_stat)
!       call memocc(i_stat,i_all,'lr%projflg',subname)
!    end if
  END SUBROUTINE deallocate_lr

  subroutine deallocate_symmetry(sym, subname)
    use module_base
    use m_ab6_symmetry
    implicit none
    type(symmetry_data), intent(inout) :: sym
    character(len = *), intent(in) :: subname

    integer :: i_stat, i_all

    if (sym%symObj >= 0) then
       call symmetry_free(sym%symObj)
    end if

    if (associated(sym%irrzon)) then
       i_all=-product(shape(sym%irrzon))*kind(sym%irrzon)
       deallocate(sym%irrzon,stat=i_stat)
       call memocc(i_stat,i_all,'irrzon',subname)
       nullify(sym%irrzon)
    end if

    if (associated(sym%phnons)) then
       i_all=-product(shape(sym%phnons))*kind(sym%phnons)
       deallocate(sym%phnons,stat=i_stat)
       call memocc(i_stat,i_all,'phnons',subname)
       nullify(sym%phnons)
    end if
  end subroutine deallocate_symmetry

  subroutine deallocate_Lzd(Lzd,subname)
    use module_base
    character(len=*), intent(in) :: subname
    type(local_zone_descriptors) :: Lzd
    integer :: ilr

!   nullify the bounds of Glr
    if ((Lzd%Glr%geocode == 'P' .and. Lzd%Glr%hybrid_on) .or. Lzd%Glr%geocode == 'F') then
       nullify(Lzd%Glr%bounds%kb%ibyz_f)
       nullify(Lzd%Glr%bounds%kb%ibxz_f)
       nullify(Lzd%Glr%bounds%kb%ibxy_f)
       nullify(Lzd%Glr%bounds%sb%ibxy_ff)
       nullify(Lzd%Glr%bounds%sb%ibzzx_f)
       nullify(Lzd%Glr%bounds%sb%ibyyzz_f)
       nullify(Lzd%Glr%bounds%gb%ibyz_ff)
       nullify(Lzd%Glr%bounds%gb%ibzxx_f)
       nullify(Lzd%Glr%bounds%gb%ibxxyy_f)
    end if
    !the arrays which are needed only for free BC
    if (Lzd%Glr%geocode == 'F') then
       nullify(Lzd%Glr%bounds%kb%ibyz_c)
       nullify(Lzd%Glr%bounds%kb%ibxz_c)
       nullify(Lzd%Glr%bounds%kb%ibxy_c)
       nullify(Lzd%Glr%bounds%sb%ibzzx_c)
       nullify(Lzd%Glr%bounds%sb%ibyyzz_c)
       nullify(Lzd%Glr%bounds%gb%ibzxx_c)
       nullify(Lzd%Glr%bounds%gb%ibxxyy_c)
       nullify(Lzd%Glr%bounds%ibyyzz_r)
    end if

! nullify the wfd of Glr
   nullify(Lzd%Glr%wfd%keyglob)
   nullify(Lzd%Glr%wfd%keygloc)
!   nullify(Lzd%Glr%wfd%keyv)
   nullify(Lzd%Glr%wfd%keyvloc)
   nullify(Lzd%Glr%wfd%keyvglob)

! nullify the Gnlpspd
!   call deallocate_proj_descr(Lzd%Gnlpspd,subname)
!!$   nullify(Lzd%Gnlpspd%nvctr_p)
!!$   nullify(Lzd%Gnlpspd%nseg_p)
!!$   nullify(Lzd%Gnlpspd%keyv_p)
!!$   nullify(Lzd%Gnlpspd%keyg_p)
!!$   nullify(Lzd%Gnlpspd%nboxp_c)
!!$   nullify(Lzd%Gnlpspd%nboxp_f)
 
!Now destroy the Llr
    do ilr = 1, Lzd%nlr 
       call deallocate_lr(Lzd%Llr(ilr),subname)
!       call deallocate_Lnlpspd(Lzd%Lnlpspd(ilr),subname)
    end do
     nullify(Lzd%Llr)
!     nullify(Lzd%Lnlpspd)

  END SUBROUTINE deallocate_Lzd


  function input_psi_names(id)
    integer, intent(in) :: id
    character(len = 14) :: input_psi_names

    select case(id)
    case(INPUT_PSI_EMPTY)
       write(input_psi_names, "(A)") "empty"
    case(INPUT_PSI_RANDOM)
       write(input_psi_names, "(A)") "random"
    case(INPUT_PSI_CP2K)
       write(input_psi_names, "(A)") "CP2K"
    case(INPUT_PSI_LCAO)
       write(input_psi_names, "(A)") "LCAO"
    case(INPUT_PSI_MEMORY_WVL)
       write(input_psi_names, "(A)") "wvl. in mem."
    case(INPUT_PSI_DISK_WVL)
       write(input_psi_names, "(A)") "wvl. on disk"
    case(INPUT_PSI_LCAO_GAUSS)
       write(input_psi_names, "(A)") "LCAO + gauss."
    case(INPUT_PSI_MEMORY_GAUSS)
       write(input_psi_names, "(A)") "gauss. in mem."
    case(INPUT_PSI_DISK_GAUSS)
       write(input_psi_names, "(A)") "gauss. on disk"
    case(INPUT_PSI_LINEAR_AO)
       write(input_psi_names, "(A)") "Linear AO"
    case(INPUT_PSI_MEMORY_LINEAR)
       write(input_psi_names, "(A)") "Linear restart"
    case(INPUT_PSI_DISK_LINEAR)
       write(input_psi_names, "(A)") "Linear on disk"
    case default
       write(input_psi_names, "(A)") "Error"
    end select
  end function input_psi_names

  subroutine input_psi_help()
    integer :: i

    write(*, "(1x,A)") "Available values of inputPsiId are:"
    do i = 1, size(input_psi_values)
       write(*, "(1x,A,I5,A,A)") " | ", input_psi_values(i), &
            & " - ", input_psi_names(input_psi_values(i))
    end do
  end subroutine input_psi_help

  function input_psi_validate(id)
    integer, intent(in) :: id
    logical :: input_psi_validate

    integer :: i

    input_psi_validate = .false.
    do i = 1, size(input_psi_values)
       if (id == input_psi_values(i)) then
          input_psi_validate = .true.
          return
       end if
    end do
  end function input_psi_validate

  subroutine output_wf_format_help()
    integer :: i

    write(*, "(1x,A)") "Available values of output_wf are:"
    do i = 0, size(wf_format_names) - 1
       write(*, "(1x,A,I5,A,A)") " | ", i, &
            & " - ", wf_format_names(i)
    end do
  end subroutine output_wf_format_help

  function output_wf_format_validate(id)
    integer, intent(in) :: id
    logical :: output_wf_format_validate

    output_wf_format_validate = (id >= 0 .and. id < size(wf_format_names))
  end function output_wf_format_validate

  subroutine output_denspot_help()
    integer :: i, j

    write(*, "(1x,A)") "Available values of output_denspot are:"
    do i = 0, size(output_denspot_format_names) - 1
       do j = 0, size(output_denspot_names) - 1
          if (j == 0 .and. i == 0) then
             write(*, "(1x,A,I5,A,A,A)") " | ", i * 10 + j, &
                  & " - ", trim(output_denspot_names(j)), "."
          else if (j /= 0) then
             write(*, "(1x,A,I5,A,A,A,A,A)") " | ", i * 10 + j, &
                  & " - ", trim(output_denspot_names(j)), &
                  & " in ", trim(output_denspot_format_names(i)), " format."
          end if
       end do
    end do
  end subroutine output_denspot_help

  function output_denspot_validate(id, fid)
    integer, intent(in) :: id, fid
    logical :: output_denspot_validate

    output_denspot_validate = (id >= 0 .and. id < size(output_denspot_names)) .and. &
         & (fid >= 0 .and. fid < size(output_denspot_format_names))
  end function output_denspot_validate
!!
  subroutine deallocate_pawproj_data(pawproj_data,subname)
    use module_base
    implicit none
    character(len=*), intent(in) :: subname
    type(pawproj_data_type), intent(inout) :: pawproj_data
    !local variables
    integer :: i_all,i_stat
    if(associated(pawproj_data%paw_proj)) then

       i_all=-product(shape(  pawproj_data% paw_proj ))*kind( pawproj_data% paw_proj  )
       deallocate(pawproj_data%  paw_proj  ,stat=i_stat)
       call memocc(i_stat,i_all,'paw_proj',subname)

       i_all=-product(shape( pawproj_data%ilr_to_mproj   ))*kind(pawproj_data% ilr_to_mproj   )
       deallocate( pawproj_data% ilr_to_mproj  ,stat=i_stat)
       call memocc(i_stat,i_all,'ilr_to_mproj',subname)

       i_all=-product(shape( pawproj_data% iproj_to_l  ))*kind( pawproj_data% iproj_to_l  )
       deallocate(pawproj_data%  iproj_to_l  ,stat=i_stat)
       call memocc(i_stat,i_all,'iproj_to_l',subname)

       i_all=-product(shape( pawproj_data% iproj_to_paw_nchannels  ))*kind( pawproj_data% iproj_to_paw_nchannels  )
       deallocate(pawproj_data%  iproj_to_paw_nchannels  ,stat=i_stat)
       call memocc(i_stat,i_all,'iproj_to_paw_nchannels',subname)

       i_all=-product(shape( pawproj_data% iprojto_imatrixbeg  ))*kind( pawproj_data% iprojto_imatrixbeg  )
       deallocate(pawproj_data%  iprojto_imatrixbeg  ,stat=i_stat)
       call memocc(i_stat,i_all,'iorbto_imatrixbeg',subname)

       i_all=-product(shape( pawproj_data% iorbtolr   ))*kind( pawproj_data% iorbtolr  )
       deallocate(pawproj_data%  iorbtolr  ,stat=i_stat)
       call memocc(i_stat,i_all,'iorbtolr',subname)

       call deallocate_proj_descr(pawproj_data%paw_nlpspd,subname)
!!$       i_all=-product(shape(pawproj_data%paw_nlpspd%nboxp_c))*kind(pawproj_data%paw_nlpspd%nboxp_c)
!!$       deallocate(pawproj_data%paw_nlpspd%nboxp_c,stat=i_stat)
!!$       call memocc(i_stat,i_all,'nboxp_c',subname)
!!$       i_all=-product(shape(pawproj_data%paw_nlpspd%nboxp_f))*kind(pawproj_data%paw_nlpspd%nboxp_f)
!!$       deallocate(pawproj_data%paw_nlpspd%nboxp_f,stat=i_stat)
!!$       call memocc(i_stat,i_all,'nboxp_f',subname)
!!$       i_all=-product(shape(pawproj_data%paw_nlpspd%keyg_p))*kind(pawproj_data%paw_nlpspd%keyg_p)
!!$       deallocate(pawproj_data%paw_nlpspd%keyg_p,stat=i_stat)
!!$       call memocc(i_stat,i_all,'keyg_p',subname)
!!$       i_all=-product(shape(pawproj_data%paw_nlpspd%keyv_p))*kind(pawproj_data%paw_nlpspd%keyv_p)
!!$       deallocate(pawproj_data%paw_nlpspd%keyv_p,stat=i_stat)
!!$       call memocc(i_stat,i_all,'keyv_p',subname)
!!$       i_all=-product(shape(pawproj_data%paw_nlpspd%nvctr_p))*kind(pawproj_data%paw_nlpspd%nvctr_p)
!!$       deallocate(pawproj_data%paw_nlpspd%nvctr_p,stat=i_stat)
!!$       call memocc(i_stat,i_all,'nvctr_p',subname)
!!$       i_all=-product(shape(pawproj_data%paw_nlpspd%nseg_p))*kind(pawproj_data%paw_nlpspd%nseg_p)
!!$       deallocate(pawproj_data%paw_nlpspd%nseg_p,stat=i_stat)
!!$       call memocc(i_stat,i_all,'nseg_p',subname)

       if(pawproj_data%DistProjApply) then
          call deallocate_gwf_c(pawproj_data%G,subname)
       endif
       nullify(pawproj_data%paw_proj)
    end if
  END SUBROUTINE deallocate_pawproj_data


  !> deallocate_pcproj_data
  subroutine deallocate_pcproj_data(pcproj_data,subname)
    use module_base
    implicit none
    character(len=*), intent(in) :: subname
    type(pcproj_data_type), intent(inout) :: pcproj_data
    !local variables
    integer :: i_all,i_stat
    if(associated(pcproj_data%pc_proj)) then

       i_all=-product(shape(  pcproj_data% pc_proj ))*kind( pcproj_data% pc_proj  )
       deallocate(pcproj_data%  pc_proj  ,stat=i_stat)
       call memocc(i_stat,i_all,'pc_proj',subname)
       
       i_all=-product(shape( pcproj_data%ilr_to_mproj   ))*kind(pcproj_data% ilr_to_mproj   )
       deallocate( pcproj_data% ilr_to_mproj  ,stat=i_stat)
       call memocc(i_stat,i_all,'ilr_to_mproj',subname)
       
       i_all=-product(shape( pcproj_data% iproj_to_ene  ))*kind( pcproj_data% iproj_to_ene  )
       deallocate(  pcproj_data% iproj_to_ene ,stat=i_stat)
       call memocc(i_stat,i_all,'iproj_to_ene',subname)

       i_all=-product(shape( pcproj_data% iproj_to_factor  ))*kind( pcproj_data% iproj_to_factor  )
       deallocate(  pcproj_data% iproj_to_factor ,stat=i_stat)
       call memocc(i_stat,i_all,'iproj_to_factor',subname)
       
       i_all=-product(shape( pcproj_data% iproj_to_l  ))*kind( pcproj_data% iproj_to_l  )
       deallocate(pcproj_data%  iproj_to_l  ,stat=i_stat)
       call memocc(i_stat,i_all,'iproj_to_l',subname)
       
       i_all=-product(shape( pcproj_data% iorbtolr   ))*kind( pcproj_data% iorbtolr  )
       deallocate(pcproj_data%  iorbtolr  ,stat=i_stat)
       call memocc(i_stat,i_all,'iorbtolr',subname)
       
       i_all=-product(shape( pcproj_data% gaenes   ))*kind( pcproj_data% gaenes  )
       deallocate(pcproj_data%  gaenes  ,stat=i_stat)
       call memocc(i_stat,i_all,'gaenes',subname)
       

       call deallocate_proj_descr(pcproj_data%pc_nlpspd,subname)

!!$       i_all=-product(shape(pcproj_data%pc_nlpspd%nboxp_c))*kind(pcproj_data%pc_nlpspd%nboxp_c)
!!$       deallocate(pcproj_data%pc_nlpspd%nboxp_c,stat=i_stat)
!!$       call memocc(i_stat,i_all,'nboxp_c',subname)
!!$       i_all=-product(shape(pcproj_data%pc_nlpspd%nboxp_f))*kind(pcproj_data%pc_nlpspd%nboxp_f)
!!$       deallocate(pcproj_data%pc_nlpspd%nboxp_f,stat=i_stat)
!!$       call memocc(i_stat,i_all,'nboxp_f',subname)
!!$       i_all=-product(shape(pcproj_data%pc_nlpspd%keyg_p))*kind(pcproj_data%pc_nlpspd%keyg_p)
!!$       deallocate(pcproj_data%pc_nlpspd%keyg_p,stat=i_stat)
!!$       call memocc(i_stat,i_all,'keyg_p',subname)
!!$       i_all=-product(shape(pcproj_data%pc_nlpspd%keyv_p))*kind(pcproj_data%pc_nlpspd%keyv_p)
!!$       deallocate(pcproj_data%pc_nlpspd%keyv_p,stat=i_stat)
!!$       call memocc(i_stat,i_all,'keyv_p',subname)
!!$       i_all=-product(shape(pcproj_data%pc_nlpspd%nvctr_p))*kind(pcproj_data%pc_nlpspd%nvctr_p)
!!$       deallocate(pcproj_data%pc_nlpspd%nvctr_p,stat=i_stat)
!!$       call memocc(i_stat,i_all,'nvctr_p',subname)
!!$       i_all=-product(shape(pcproj_data%pc_nlpspd%nseg_p))*kind(pcproj_data%pc_nlpspd%nseg_p)
!!$       deallocate(pcproj_data%pc_nlpspd%nseg_p,stat=i_stat)
!!$       call memocc(i_stat,i_all,'nseg_p',subname)


       if(pcproj_data%DistProjApply) then
          call deallocate_gwf(pcproj_data%G,subname)
       endif


    end if
  END SUBROUTINE deallocate_pcproj_data

subroutine nullify_DFT_local_fields(denspot)
  implicit none
  type(DFT_local_fields),intent(out)::denspot

  nullify(denspot%rhov)
  nullify(denspot%mix)
  nullify(denspot%rho_psi)
  nullify(denspot%rho_C)
  nullify(denspot%V_ext)
  nullify(denspot%V_XC)
  nullify(denspot%Vloc_KS)
  nullify(denspot%f_XC)
  nullify(denspot%rho_work)
  nullify(denspot%pot_work)
  call nullify_rho_descriptors(denspot%rhod)
  call nullify_denspot_distribution(denspot%dpbox)
  call nullify_coulomb_operator(denspot%pkernel)
  call nullify_coulomb_operator(denspot%pkernelseq)
  
end subroutine nullify_DFT_local_fields

subroutine nullify_coulomb_operator(coul_op)
  implicit none
  type(coulomb_operator),intent(out)::coul_op
  nullify(coul_op%kernel)
end subroutine nullify_coulomb_operator

subroutine nullify_denspot_distribution(dpbox)
  implicit none
  type(denspot_distribution),intent(out)::dpbox
  
  nullify(dpbox%nscatterarr)
  nullify(dpbox%ngatherarr)
end subroutine nullify_denspot_distribution

subroutine nullify_rho_descriptors(rhod)
  implicit none
  type(rho_descriptors),intent(out)::rhod

  nullify(rhod%spkey)
  nullify(rhod%dpkey)
  nullify(rhod%cseg_b)
  nullify(rhod%fseg_b)
end subroutine nullify_rho_descriptors

subroutine nullify_atoms_data(at)
  implicit none
  type(atoms_data),intent(out)::at

  nullify(at%astruct%atomnames)
  nullify(at%astruct%iatype)
  nullify(at%iasctype)
  nullify(at%nelpsp)
  nullify(at%npspcode)
  nullify(at%ixcpsp)
  nullify(at%nzatom) 
  nullify(at%radii_cf)
  nullify(at%astruct%ifrztyp)
  nullify(at%amu)
  nullify(at%aocc)
  nullify(at%rloc)
  nullify(at%psppar)
  nullify(at%nlcc_ngv)
  nullify(at%nlcc_ngc)
  nullify(at%nlccpar)
  nullify(at%ig_nlccpar)
  nullify(at%paw_NofL)
  nullify(at%paw_l)
  nullify(at%paw_nofchannels)
  nullify(at%paw_nofgaussians)
  nullify(at%paw_Greal) 
  nullify(at%paw_Gimag) 
  nullify(at%paw_Gcoeffs)
  nullify(at%paw_H_matrices) 
  nullify(at%paw_S_matrices) 
  nullify(at%paw_Sm1_matrices)
end subroutine nullify_atoms_data

subroutine nullify_GPU_pointers(gpup)
  implicit none
  type(GPU_pointers), intent(out):: gpup

  nullify(gpup%psi)
  nullify(gpup%ekinpot_host)
  nullify(gpup%psicf_host)
  nullify(gpup%hpsicf_host)
  nullify(gpup%bprecond_host)
  nullify(gpup%ekin)
  nullify(gpup%epot)

end subroutine nullify_GPU_pointers

!subroutine nullify_wfn_metadata(wfnmd)
!  implicit none
!  type(wfn_metadata),intent(inout):: wfnmd
!
!  nullify(wfnmd%coeff)
!  nullify(wfnmd%coeff_proj)
!  nullify(wfnmd%alpha_coeff)
!  nullify(wfnmd%grad_coeff_old)
!
!end subroutine nullify_wfn_metadata

subroutine nullify_diis_objects(diis)
  implicit none
  type(diis_objects),intent(inout):: diis

  nullify(diis%psidst)
  nullify(diis%hpsidst)
  nullify(diis%ads)

end subroutine nullify_diis_objects

subroutine nullify_rholoc_objects(rholoc)
  implicit none
  type(rholoc_objects),intent(inout):: rholoc
  
  nullify(rholoc%msz)
  nullify(rholoc%d)
  nullify(rholoc%rad)
  nullify(rholoc%radius) 
end subroutine nullify_rholoc_objects

subroutine nullify_paw_objects(paw,rholoc)
  implicit none
  type(paw_objects),intent(inout)::paw
  type(rholoc_objects),optional :: rholoc
  
  nullify(paw%indlmn) 
  nullify(paw%spsi) 
  nullify(paw%sij) 

  if(present(rholoc)) then
   nullify(rholoc%msz)
   nullify(rholoc%d)
   nullify(rholoc%rad)
   nullify(rholoc%radius) 
  end if
end subroutine nullify_paw_objects

subroutine nullify_paw_ij_objects(paw_ij)
  implicit none
  !Arguments
  type(paw_ij_objects), intent(inout)::paw_ij

  nullify(paw_ij%dij) 

end subroutine nullify_paw_ij_objects

subroutine nullify_cprj_objects(cprj)
  implicit none
  type(cprj_objects),intent(inout)::cprj

  nullify(cprj%cp)
  nullify(cprj%dcp)
end subroutine nullify_cprj_objects

subroutine nullify_gaussian_basis(G)

  implicit none
  !Arguments
  type(gaussian_basis),intent(inout)::G 

  G%ncplx=1
  nullify(G%nshell)
  nullify(G%ndoc)
  nullify(G%nam)
  nullify(G%psiat)
  nullify(G%xp)
  nullify(G%rxyz)

END SUBROUTINE nullify_gaussian_basis

!cprj_clean will be obsolete with the PAW library
!this is cprj_free in abinit.
 subroutine cprj_clean(cprj)

 implicit none
!Arguments ------------------------------------
!scalars
!arrays
 type(cprj_objects),intent(inout) :: cprj(:,:)
!Local variables-------------------------------
 integer :: ii,jj,n1dim,n2dim

! *************************************************************************

 n1dim=size(cprj,dim=1);n2dim=size(cprj,dim=2)
!write(std_out,*) "cprj_free ndim = ", n1dim, n2dim
 do jj=1,n2dim
   do ii=1,n1dim
     if (associated(cprj(ii,jj)%cp))  then
       deallocate(cprj(ii,jj)%cp)
     end if
     if (associated(cprj(ii,jj)%dcp))  then
       deallocate(cprj(ii,jj)%dcp)
     end if
   end do
 end do
end subroutine cprj_clean

!this routine is cprj_alloc in abinit
!with the PAW library this will be obsolet.
 subroutine cprj_paw_alloc(cprj,ncpgr,nlmn)

 implicit none
!Arguments ------------------------------------
!scalars
 integer,intent(in) :: ncpgr
!arrays
 integer,intent(in) :: nlmn(:)
 type(cprj_objects),intent(inout) :: cprj(:,:)
!Local variables-------------------------------
 integer :: ii,jj,n1dim,n2dim,nn

! *************************************************************************

 n1dim=size(cprj,dim=1);n2dim=size(cprj,dim=2);nn=size(nlmn,dim=1)
 if (nn/=n1dim) then
   write(*,*)"Error in cprj_alloc: wrong sizes !",nn,n1dim
   stop
 end if
!write(std_out,*) "cprj_alloc ndim = ", n1dim, n2dim
 do jj=1,n2dim
   do ii=1,n1dim
     nullify (cprj(ii,jj)%cp)
     nullify (cprj(ii,jj)%dcp)

     nn=nlmn(ii)
     cprj(ii,jj)%nlmn=nn
     ALLOCATE(cprj(ii,jj)%cp(2,nn))
!    XG 080820 Was needed to get rid of problems with test paral#R with four procs
     cprj(ii,jj)%cp=0.0_dp
!    END XG 080820

     cprj(ii,jj)%ncpgr=ncpgr
     if (ncpgr>0) then
       ALLOCATE(cprj(ii,jj)%dcp(2,ncpgr,nn))
       cprj(ii,jj)%dcp=0.0_dp
     end if
   end do
 end do
end subroutine cprj_paw_alloc

subroutine cprj_to_array(cprj,array,norb,nspinor,shift,option)
  implicit none
  integer,intent(in)::option,norb,nspinor,shift
  real(kind=8),intent(inout):: array(:,:)
  type(cprj_objects),intent(inout) :: cprj(:)
  !
  integer::ii,jj,ilmn,iorb
  !
  if(option==1) then
    do iorb=1,norb*nspinor
      ii=0
      do ilmn=1,cprj(iorb+shift)%nlmn
        do jj=1,2
          ii=ii+1
          array(ii,iorb)=cprj(iorb+shift)%cp(jj,ilmn)
        end do
      end do
    end do
  elseif(option==2) then
    do iorb=1,norb*nspinor
      ii=0
      do ilmn=1,cprj(iorb+shift)%nlmn
        do jj=1,2
          ii=ii+1
          cprj(iorb+shift)%cp(jj,ilmn)=array(ii,iorb)
        end do
      end do
    end do
  end if
end subroutine cprj_to_array

!> create a null Lzd. Note: this is the correct way of defining 
!! association through prure procedures.
!! A pure subroutine has to be defined to create a null structure.
!! this is important when using the nullification inside other
!! nullification routines since the usage of a pure function is forbidden
!! otherwise the routine cannot be pure
pure function local_zone_descriptors_null() result(lzd)
  implicit none
  type(local_zone_descriptors) :: lzd
  call nullify_local_zone_descriptors(lzd)
end function local_zone_descriptors_null
pure subroutine nullify_local_zone_descriptors(lzd)
  implicit none
  type(local_zone_descriptors), intent(out) :: lzd

  lzd%linear=.false.
  lzd%nlr=0
  lzd%lintyp=0
  lzd%ndimpotisf=0
  lzd%hgrids=0.0_gp
  call nullify_locreg_descriptors(lzd%glr)
  nullify(lzd%llr) 
end subroutine nullify_local_zone_descriptors

pure function locreg_null() result(lr)
  implicit none
  type(locreg_descriptors) :: lr
  call nullify_locreg_descriptors(lr)
end function locreg_null
pure subroutine nullify_locreg_descriptors(lr)
  implicit none
  type(locreg_descriptors), intent(out) :: lr
  lr%geocode='F'
  lr%hybrid_on=.false.   
  lr%ns1=0
  lr%ns2=0
  lr%ns3=0 
  lr%nsi1=0
  lr%nsi2=0
  lr%nsi3=0  
  lr%Localnorb=0  
  lr%outofzone=(/0,0,0/) 
  lr%d=grid_null()
  call nullify_wfd(lr%wfd)
  call nullify_convolutions_bounds(lr%bounds)
  lr%locregCenter=(/0.0_gp,0.0_gp,0.0_gp/) 
  lr%locrad=0 
end subroutine nullify_locreg_descriptors

pure function grid_null() result(g)
  type(grid_dimensions) :: g
  g%n1   =0
  g%n2   =0
  g%n3   =0
  g%nfl1 =0
  g%nfu1 =0
  g%nfl2 =0
  g%nfu2 =0
  g%nfl3 =0
  g%nfu3 =0
  g%n1i  =0
  g%n2i  =0
  g%n3i  =0
end function grid_null

pure function wfd_null() result(wfd)
  implicit none
  type(wavefunctions_descriptors) :: wfd
  call nullify_wfd(wfd)
end function wfd_null
pure subroutine nullify_wfd(wfd)
  implicit none
  type(wavefunctions_descriptors), intent(out) :: wfd
  wfd%nvctr_c=0
  wfd%nvctr_f=0
  wfd%nseg_c=0
  wfd%nseg_f=0
  nullify(wfd%keyglob)
  nullify(wfd%keygloc)
  nullify(wfd%keyvglob)
  nullify(wfd%keyvloc)
end subroutine nullify_wfd

pure function convolutions_bounds_null() result(bounds)
  implicit none
  type(convolutions_bounds) :: bounds
  call nullify_convolutions_bounds(bounds)
end function convolutions_bounds_null
pure subroutine nullify_convolutions_bounds(bounds)
  implicit none
  type(convolutions_bounds), intent(out) :: bounds
  call nullify_kinetic_bounds(bounds%kb)
  call nullify_shrink_bounds(bounds%sb)
  call nullify_grow_bounds(bounds%gb)
  nullify(bounds%ibyyzz_r)
end subroutine nullify_convolutions_bounds

pure function kinetic_bounds_null() result(kb)
  implicit none
  type(kinetic_bounds) :: kb
  call nullify_kinetic_bounds(kb)
end function kinetic_bounds_null
pure subroutine nullify_kinetic_bounds(kb)
  implicit none
  type(kinetic_bounds), intent(out) :: kb
  nullify(kb%ibyz_c)
  nullify(kb%ibxz_c)
  nullify(kb%ibxy_c)
  nullify(kb%ibyz_f)
  nullify(kb%ibxz_f)
  nullify(kb%ibxy_f)
end subroutine nullify_kinetic_bounds

pure function shrink_bounds_null() result(sb)
  implicit none
  type(shrink_bounds) :: sb
  call nullify_shrink_bounds(sb)
end function shrink_bounds_null
pure subroutine nullify_shrink_bounds(sb)
  implicit none
  type(shrink_bounds), intent(out) :: sb
  nullify(sb%ibzzx_c)
  nullify(sb%ibyyzz_c)
  nullify(sb%ibxy_ff)
  nullify(sb%ibzzx_f)
  nullify(sb%ibyyzz_f)
end subroutine nullify_shrink_bounds

pure function grow_bounds_null() result(gb)
  implicit none
  type(grow_bounds) :: gb
  call nullify_grow_bounds(gb)
end function grow_bounds_null
pure subroutine nullify_grow_bounds(gb)
  implicit none
  type(grow_bounds), intent(out) :: gb
  nullify(gb%ibzxx_c)
  nullify(gb%ibxxyy_c)
  nullify(gb%ibyz_ff)
  nullify(gb%ibzxx_f)
  nullify(gb%ibxxyy_f)
end subroutine nullify_grow_bounds

subroutine bigdft_init_errors()
  use dictionaries
  implicit none
  external :: bigdft_severe_abort

  call f_err_define('BIGDFT_MPI_ERROR',&
       'An error of MPI library occurred',&
       BIGDFT_MPI_ERROR,&
       err_action='Check if the error is related to MPI library or runtime condtions')

  !define the severe operation via MPI_ABORT
  call f_err_severe_override(bigdft_severe_abort)
end subroutine bigdft_init_errors

end module module_types<|MERGE_RESOLUTION|>--- conflicted
+++ resolved
@@ -175,10 +175,7 @@
     integer, dimension(:), pointer :: frag_index ! array matching system fragments to reference fragments
     !integer, dimension(:,:), pointer :: frag_info !array giving number of atoms in fragment and environment for reference fragments
     character(len=100), dimension(:), pointer :: label ! array of fragment names
-<<<<<<< HEAD
-=======
     character(len=100), dimension(:), pointer :: dirname ! array of fragment directories, blank if not a fragment calculation
->>>>>>> d4f50f90
   end type fragmentInputParameters
 
 
@@ -1151,10 +1148,7 @@
   end function default_lzd
  
   pure function symm_null() result(sym)
-<<<<<<< HEAD
-=======
      implicit none
->>>>>>> d4f50f90
      type(symmetry_data) :: sym
      call nullify_symm(sym)
   end function symm_null
@@ -1168,12 +1162,8 @@
 
   function atoms_null() result(at)
      type(atoms_data) :: at
-<<<<<<< HEAD
-     at%astruct=atomic_structure_null()
-=======
      call nullify_atomic_structure(at%astruct)
      !at%astruct=atomic_structure_null()
->>>>>>> d4f50f90
      at%donlcc=.false.
      at%iat_absorber=-1
      nullify(at%iasctype)
@@ -1203,9 +1193,6 @@
   end function atoms_null
 
   pure function atomic_structure_null() result(astruct)
-<<<<<<< HEAD
-     type(atomic_structure) :: astruct
-=======
     implicit none
     type(atomic_structure) :: astruct
      call nullify_atomic_structure(astruct)
@@ -1214,7 +1201,6 @@
      implicit none
      type(atomic_structure), intent(out) :: astruct
 
->>>>>>> d4f50f90
      astruct%geocode='X'
      astruct%inputfile_format=repeat(' ',len(astruct%inputfile_format))
      astruct%units=repeat(' ',len(astruct%units))
@@ -1228,13 +1214,8 @@
      nullify(astruct%atomnames)
      nullify(astruct%iatype)
      nullify(astruct%rxyz)
-<<<<<<< HEAD
-     astruct%sym=symm_null()
-  end function atomic_structure_null
-=======
      call nullify_symm(astruct%sym)
    end subroutine nullify_atomic_structure
->>>>>>> d4f50f90
 
   function bigdft_run_id_toa()
     use yaml_output
