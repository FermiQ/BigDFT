!> @file
!!  Define the fortran types
!! @author
!!    Copyright (C) 2008-2011 BigDFT group (LG)
!!    This file is distributed under the terms of the
!!    GNU General Public License, see ~/COPYING file
!!    or http://www.gnu.org/copyleft/gpl.txt .
!!    For the list of contributors, see ~/AUTHORS 

 
!> Modules which contains the Fortran data structures
!! and the routines of allocations and de-allocations
module module_types

  use m_ab6_mixing, only : ab6_mixing_object
  use module_base, only : gp,wp,dp,tp,uninitialized,MPI_COMM_WORLD
  implicit none

  !> Input wf parameters.
  integer, parameter :: INPUT_PSI_EMPTY        = -1000
  integer, parameter :: INPUT_PSI_RANDOM       = -2
  integer, parameter :: INPUT_PSI_CP2K         = -1
  integer, parameter :: INPUT_PSI_LCAO         = 0
  integer, parameter :: INPUT_PSI_MEMORY_WVL   = 1
  integer, parameter :: INPUT_PSI_DISK_WVL     = 2
  integer, parameter :: INPUT_PSI_LCAO_GAUSS   = 10
  integer, parameter :: INPUT_PSI_MEMORY_GAUSS = 11
  integer, parameter :: INPUT_PSI_DISK_GAUSS   = 12
  integer, parameter :: INPUT_PSI_LINEAR_AO    = 100
  integer, parameter :: INPUT_PSI_MEMORY_LINEAR= 101
  integer, parameter :: INPUT_PSI_LINEAR_LCAO  = 102

  integer, dimension(11), parameter :: input_psi_values = &
       (/ INPUT_PSI_EMPTY, INPUT_PSI_RANDOM, INPUT_PSI_CP2K, &
       INPUT_PSI_LCAO, INPUT_PSI_MEMORY_WVL, INPUT_PSI_DISK_WVL, &
       INPUT_PSI_LCAO_GAUSS, INPUT_PSI_MEMORY_GAUSS, INPUT_PSI_DISK_GAUSS, &
       INPUT_PSI_LINEAR_AO, INPUT_PSI_LINEAR_LCAO /)

  !> Output wf parameters.
  integer, parameter :: WF_FORMAT_NONE   = 0
  integer, parameter :: WF_FORMAT_PLAIN  = 1
  integer, parameter :: WF_FORMAT_BINARY = 2
  integer, parameter :: WF_FORMAT_ETSF   = 3
  integer, parameter :: WF_N_FORMAT      = 4
  character(len = 12), dimension(0:WF_N_FORMAT-1), parameter :: wf_format_names = &
       (/ "none        ", "plain text  ", "Fortran bin.", "ETSF        " /)

  !> Output grid parameters.
  integer, parameter :: OUTPUT_DENSPOT_NONE    = 0
  integer, parameter :: OUTPUT_DENSPOT_DENSITY = 1
  integer, parameter :: OUTPUT_DENSPOT_DENSPOT = 2
  character(len = 12), dimension(0:2), parameter :: OUTPUT_DENSPOT_names = &
       (/ "none        ", "density     ", "dens. + pot." /)
  integer, parameter :: OUTPUT_DENSPOT_FORMAT_TEXT = 0
  integer, parameter :: OUTPUT_DENSPOT_FORMAT_ETSF = 1
  integer, parameter :: OUTPUT_DENSPOT_FORMAT_CUBE = 2
  character(len = 4), dimension(0:2), parameter :: OUTPUT_DENSPOT_format_names = &
       (/ "text", "ETSF", "cube" /)

  !> SCF mixing parameters. (mixing parameters to be added)
  integer, parameter :: SCF_KIND_GENERALIZED_DIRMIN = -1
  integer, parameter :: SCF_KIND_DIRECT_MINIMIZATION = 0

  !> Occupation parameters.
  integer, parameter :: SMEARING_DIST_ERF   = 1
  integer, parameter :: SMEARING_DIST_FERMI = 2
  integer, parameter :: SMEARING_DIST_COLD1 = 3  !Marzari's cold smearing  with a=-.5634 (bumb minimization)
  integer, parameter :: SMEARING_DIST_COLD2 = 4  !Marzari's cold smearing  with a=-.8165 (monotonic tail)
  integer, parameter :: SMEARING_DIST_METPX = 5  !Methfessel and Paxton (same as COLD with a=0)
  character(len = 11), dimension(5), parameter :: smearing_names = &
       (/ "Error func.",&
       "Fermi      ", &
       "Cold (bumb)", &
       "Cold (mono)",   &
       "Meth.-Pax. " /)

  !> Target function for the optimization of the basis functions (linear scaling version)
  integer,parameter:: TARGET_FUNCTION_IS_TRACE=0
  integer,parameter:: TARGET_FUNCTION_IS_ENERGY=1
  !!integer,parameter:: DECREASE_LINEAR=0
  !!integer,parameter:: DECREASE_ABRUPT=1
  integer,parameter:: COMMUNICATION_COLLECTIVE=0
  integer,parameter:: COMMUNICATION_P2P=1
  integer,parameter:: LINEAR_DIRECT_MINIMIZATION=100
  integer,parameter:: LINEAR_MIXDENS_SIMPLE=101
  integer,parameter:: LINEAR_MIXPOT_SIMPLE=102
  

  !> Type used for the orthogonalisation parameter
  type, public :: orthon_data
     !> directDiag decides which input guess is chosen:
     !!   if .true. -> as usual direct diagonalization of the Hamiltonian with dsyev (suitable for small systems)
     !!   if .false. -> iterative diagonalization (suitable for large systems)
     logical:: directDiag
     !> norbpInguess indicates how many orbitals shall be treated by each process during the input guess
     !! if directDiag=.false.
     integer:: norbpInguess
     !> You have to choose two numbers for the block size, bsLow and bsUp:
     !!   if bsLow<bsUp, then the program will choose an appropriate block size in between these two numbers
     !!   if bsLow==bsUp, then the program will take exactly this blocksize
     integer:: bsLow, bsUp
     !> the variable methOrtho indicates which orthonormalization procedure is used:
     !!   methOrtho==0 -> Gram-Schmidt with Cholesky decomposition
     !!   methOrtho==1 -> combined block wise classical Gram-Schmidt and Cholesky
     !!   methOrtho==2 -> Loewdin
     integer:: methOrtho
     !> iguessTol gives the tolerance to which the input guess will converged (maximal
     !! residue of all orbitals).
     real(gp):: iguessTol
     integer:: methTransformOverlap, nItOrtho, blocksize_pdsyev, blocksize_pdgemm
  end type orthon_data

  type, public :: SIC_data
     character(len=4) :: approach !< approach for the Self-Interaction-Correction (PZ, NK)
     integer :: ixc !< base for the SIC correction
     real(gp) :: alpha !<downscaling coefficient
     real(gp) :: fref !< reference occupation (for alphaNK case)
  end type SIC_data

  !> Flags for the input files.
  integer, parameter, public :: INPUTS_NONE  =   0
  integer, parameter, public :: INPUTS_DFT   =   1
  integer, parameter, public :: INPUTS_GEOPT =   2
  integer, parameter, public :: INPUTS_PERF  =   4
  integer, parameter, public :: INPUTS_KPT   =   8
  integer, parameter, public :: INPUTS_MIX   =  16
  integer, parameter, public :: INPUTS_TDDFT =  32
  integer, parameter, public :: INPUTS_SIC   =  64
  integer, parameter, public :: INPUTS_FREQ  = 128
  integer, parameter, public :: INPUTS_LIN   = 256

  !> Contains all parameters related to the linear scaling version.
  type,public:: linearInputParameters 
    integer:: DIIS_hist_lowaccur, DIIS_hist_highaccur, nItPrecond, nsatur_inner, nsatur_outer
    integer :: nItSCCWhenOptimizing, confPotOrder, nItBasis_lowaccuracy, nItBasis_highaccuracy
    integer:: nItInguess, mixHist_lowaccuracy, mixHist_highaccuracy
    integer:: methTransformOverlap, blocksize_pdgemm, blocksize_pdsyev
    integer:: correctionOrthoconstraint, nproc_pdsyev, nproc_pdgemm, memoryForCommunOverlapIG
    integer:: nit_lowaccuracy, nit_highaccuracy
    integer:: nItSCCWhenOptimizing_lowaccuracy, nItSCCWhenFixed_lowaccuracy
    integer:: nItSCCWhenOptimizing_highaccuracy, nItSCCWhenFixed_highaccuracy
<<<<<<< HEAD
    integer:: confinement_decrease_mode, communication_strategy_overlap
    real(8):: convCrit_lowaccuracy, convCrit_highaccuracy, alphaSD, alphaDIIS, convCrit_ratio
    real(8):: alphaMixWhenFixed_lowaccuracy, alphaMixWhenFixed_highaccuracy
    integer:: increase_locrad_after, plotBasisFunctions
    real(8):: locrad_increase_amount
    real(kind=8) :: alphaMixWhenOptimizing_lowaccuracy, alphaMixWhenOptimizing_highaccuracy
    real(8):: lowaccuray_converged, convCritMix, factor_enlarge, decrease_amount, decrease_step 
    real(8):: highaccuracy_converged !lr408
=======
    !integer:: confinement_decrease_mode
    integer:: communication_strategy_overlap
    real(8):: convCrit_lowaccuracy, convCrit_highaccuracy, alphaSD, alphaDIIS, convCrit_ratio
    real(8):: alphaMixWhenFixed_lowaccuracy, alphaMixWhenFixed_highaccuracy, gnrm_mult
    integer:: increase_locrad_after, plotBasisFunctions
    real(8):: locrad_increase_amount
    real(kind=8) :: alphaMixWhenOptimizing_lowaccuracy, alphaMixWhenOptimizing_highaccuracy
    real(8):: lowaccuray_converged, convCritMix!, decrease_amount, decrease_step 
    real(8):: highaccuracy_converged, support_functions_converged !lr408
>>>>>>> 4506aea0
    real(8),dimension(:),pointer:: locrad, locrad_lowaccuracy, locrad_highaccuracy, locrad_type
    real(8),dimension(:),pointer:: potentialPrefac, potentialPrefac_lowaccuracy, potentialPrefac_highaccuracy
    integer,dimension(:),pointer:: norbsPerType
    logical:: useDerivativeBasisFunctions, mixedmode
    integer:: scf_mode
  end type linearInputParameters

  integer, parameter, public :: INPUT_IG_OFF  = 0
  integer, parameter, public :: INPUT_IG_LIG  = 1
  integer, parameter, public :: INPUT_IG_FULL = 2
  integer, parameter, public :: INPUT_IG_TMO  = 3


  !> Structure of the variables read by input.* files (*.dft, *.geopt...)
  type, public :: input_variables
     !strings of the input files
     character(len=100) :: file_dft,file_geopt,file_kpt,file_perf,file_tddft, &
                           file_mix,file_sic,file_occnum,file_igpop,file_lin
     character(len=100) :: dir_output !< Strings of the directory which contains all data output files
     character(len=100) :: run_name
     integer :: files                 !< Existing files.
     !miscellaneous variables
     logical :: gaussian_help
     integer :: ixc,ncharge,itermax,nrepmax,ncong,idsx,ncongt,inputPsiId,nspin,mpol,itrpmax
     integer :: norbv,nvirt,nplot,iscf,norbsempty,norbsuempty,norbsdempty, occopt
     integer :: OUTPUT_DENSPOT,dispersion,last_run,output_wf_format,OUTPUT_DENSPOT_format
     real(gp) :: frac_fluct,gnrm_sw,alphamix,Tel, alphadiis
     real(gp) :: hx,hy,hz,crmult,frmult,gnrm_cv,rbuf,rpnrm_cv,gnrm_startmix
     integer :: verbosity
     real(gp) :: elecfield(3)
     logical :: disableSym

     ! For absorption calculations
     integer :: iabscalc_type   !< 0 non calc, 1 cheb ,  2 lanc
     !! integer :: iat_absorber, L_absorber, N_absorber, rpower_absorber, Linit_absorber
     integer :: iat_absorber,  L_absorber
     real(gp), pointer:: Gabs_coeffs(:)
     real(gp) :: abscalc_bottomshift
     logical ::  c_absorbtion , abscalc_alterpot, abscalc_eqdiff,abscalc_S_do_cg, abscalc_Sinv_do_cg
     integer ::  potshortcut
     integer ::  nsteps
     character(len=100) :: extraOrbital
     character(len=1000) :: xabs_res_prefix
   
     ! Frequencies calculations (finite difference)
     real(gp) :: freq_alpha  !< Factor for the finite difference step (step = alpha * hgrid)
     integer :: freq_order   !< Order of the finite difference scheme
     integer :: freq_method  !< Method to calculate the frequencies

     ! kpoints related input variables
     integer :: nkpt, nkptv,ngroups_kptv
     integer, dimension(:), pointer :: nkptsv_group
     real(gp), pointer :: kpt(:,:), wkpt(:), kptv(:,:)
     character(len=100) :: band_structure_filename

     ! Geometry variables from *.geopt
     character(len=10) :: geopt_approach
     integer :: ncount_cluster_x, history
     real(gp) :: betax,forcemax,randdis
     integer :: optcell, ionmov, nnos
     real(gp) :: dtion, mditemp, mdftemp, noseinert, friction, mdwall
     real(gp) :: bmass, vmass, strprecon, strfact
     real(gp) :: strtarget(6)
     real(gp), pointer :: qmass(:)
     real(gp) :: dtinit,dtmax !for FIRE
     ! tddft variables from *.tddft
     character(len=10) :: tddft_approach
     !variables for SIC
     type(SIC_data) :: SIC !<parameters for the SIC methods

     !> variable for material acceleration
     !! values 0: traditional CPU calculation
     !!        1: CUDA acceleration with CUBLAS
     !!        2: OpenCL acceleration (with CUBLAS one day)
     integer :: iacceleration
     integer :: Psolver_igpu !< acceleration of the Poisson solver

     ! Performance variables from input.perf
     logical :: debug      !< Debug option (used by memocc)
     integer :: ncache_fft !< Cache size for FFT
     real(gp) :: projrad   !< Coarse radius of the projectors in units of the maxrad
     real(gp) :: symTol    !< Tolerance for symmetry detection.
     integer :: linear
     logical :: signaling  !< Expose results on DBus or Inet.
     integer :: signalTimeout !< Timeout for inet connection.
     character(len = 64) :: domain !< Domain to get the IP from hostname.
     character(len=500) :: writing_directory !< absolute path of the local directory to write the data on
     double precision :: gmainloop !< Internal C pointer on the signaling structure.

     !orthogonalisation data
     type(orthon_data) :: orthpar
  
     !linear scaling data
     type(linearInputParameters) :: lin

     !> parallelisation scheme of the exact exchange operator
     !!   BC (Blocking Collective)
     !!   OP2P (Overlap Point-to-Point)
     character(len=4) :: exctxpar

     !> paradigm for unblocking global communications via OMP_NESTING
     character(len=3) :: unblock_comms

     !> communication scheme for the density
     !!  DBL traditional scheme with double precision
     !!  MIX mixed single-double precision scheme (requires rho_descriptors)
     character(len=3) :: rho_commun
     !> number of taskgroups for the poisson solver
     !! works only if the number of MPI processes is a multiple of it
     integer :: PSolver_groupsize
  end type input_variables

  !> Contains all energy terms
  type, public :: energy_terms
     real(gp) :: eh      =0.0_gp !< Hartree energy
     real(gp) :: exc     =0.0_gp !< Exchange-correlation
     real(gp) :: evxc    =0.0_gp
     real(gp) :: eion    =0.0_gp !< Ion-Ion interaction
     real(gp) :: edisp   =0.0_gp !< Dispersion force
     real(gp) :: ekin    =0.0_gp !< Kinetic term
     real(gp) :: epot    =0.0_gp
     real(gp) :: eproj   =0.0_gp
     real(gp) :: eexctX  =0.0_gp
     real(gp) :: ebs     =0.0_gp
     real(gp) :: eKS     =0.0_gp
     real(gp) :: trH     =0.0_gp
     real(gp) :: evsum   =0.0_gp
     real(gp) :: evsic   =0.0_gp 
     real(gp) :: excrhoc =0.0_gp 
     real(gp) :: eTS     =0.0_gp
     real(gp) :: ePV     =0.0_gp !< pressure term
     real(gp) :: energy  =0.0_gp !< the functional which is minimized
     real(gp) :: e_prev  =0.0_gp !< the previous value, to show the delta
     real(gp) :: trH_prev=0.0_gp !< the previous value, to show the delta
     !real(gp), dimension(:,:), pointer :: fion,f

     integer(kind = 8) :: c_obj = 0  !< Storage of the C wrapper object.
  end type energy_terms

  !> Bounds for coarse and fine grids for kinetic operations
  !! Useful only for isolated systems AND in CPU
  type, public :: kinetic_bounds
     integer, dimension(:,:,:), pointer :: ibyz_c,ibxz_c,ibxy_c
     integer, dimension(:,:,:), pointer :: ibyz_f,ibxz_f,ibxy_f
  end type kinetic_bounds


  !> Bounds to compress the wavefunctions
  !! Useful only for isolated systems AND in CPU
  type, public :: shrink_bounds
     integer, dimension(:,:,:), pointer :: ibzzx_c,ibyyzz_c
     integer, dimension(:,:,:), pointer :: ibxy_ff,ibzzx_f,ibyyzz_f
  end type shrink_bounds


  !> Bounds to uncompress the wavefunctions
  !! Useful only for isolated systems AND in CPU
  type, public :: grow_bounds
     integer, dimension(:,:,:), pointer :: ibzxx_c,ibxxyy_c
     integer, dimension(:,:,:), pointer :: ibyz_ff,ibzxx_f,ibxxyy_f
  end type grow_bounds


  !> Bounds for convolutions operations
  !! Useful only for isolated systems AND in CPU
  type, public :: convolutions_bounds
     type(kinetic_bounds) :: kb
     type(shrink_bounds) :: sb
     type(grow_bounds) :: gb
     integer, dimension(:,:,:), pointer :: ibyyzz_r !< real space border
  end type convolutions_bounds

  !> Used for lookup table for compressed wavefunctions
  type, public :: wavefunctions_descriptors
     integer :: nvctr_c,nvctr_f,nseg_c,nseg_f
     integer, dimension(:,:), pointer :: keyglob
     integer, dimension(:,:), pointer :: keygloc
     integer, dimension(:), pointer :: keyvloc,keyvglob
  end type wavefunctions_descriptors

  !> Grid dimensions in old different wavelet basis
  type, public :: grid_dimensions
     integer :: n1,n2,n3,nfl1,nfu1,nfl2,nfu2,nfl3,nfu3,n1i,n2i,n3i
  end type grid_dimensions

  !> Contains the information needed for describing completely a
  !! wavefunction localisation region
  type, public :: locreg_descriptors
     character(len=1) :: geocode
     logical :: hybrid_on   !< interesting for global, periodic, localisation regions
     integer :: ns1,ns2,ns3 !< starting point of the localisation region in global coordinates
     integer :: nsi1,nsi2,nsi3  !< starting point of locreg for interpolating grid
     integer :: Localnorb              !< number of orbitals contained in locreg
     integer,dimension(3) :: outofzone  !< vector of points outside of the zone outside Glr for periodic systems
     real(8),dimension(3):: locregCenter !< center of the locreg 
     real(8):: locrad !< cutoff radius of the localization region
     type(grid_dimensions) :: d
     type(wavefunctions_descriptors) :: wfd
     type(convolutions_bounds) :: bounds
  end type locreg_descriptors

  !> Non local pseudopotential descriptors
  type, public :: nonlocal_psp_descriptors
     integer :: nproj,nprojel,natoms                  !< Number of projectors and number of elements
     type(locreg_descriptors), dimension(:), pointer :: plr !< pointer which indicates the different localization region per processor
     !> Projector segments on real space grid
!!$     integer, dimension(:), pointer :: nvctr_p,nseg_p,keyv_p
!!$     integer, dimension(:,:), pointer :: keyg_p 
!!$     !> Parameters for the boxes containing the projectors
!!$     integer, dimension(:,:,:), pointer :: nboxp_c,nboxp_f
  end type nonlocal_psp_descriptors


  !> Used to split between points to be treated in simple or in double precision
  type, public :: rho_descriptors
     character(len=1) :: geocode
     integer :: icomm !< method for communicating the density
     integer :: nrhotot !< dimension of the partial density array before communication
     integer :: n_csegs,n_fsegs,dp_size,sp_size
     integer, dimension(:,:), pointer :: spkey,dpkey
     integer, dimension(:), pointer :: cseg_b,fseg_b
  end type rho_descriptors

  !> Quantities used for the symmetry operators.
  type, public :: symmetry_data
     integer :: symObj    !< The symmetry object from ABINIT
     integer, dimension(:,:,:), pointer :: irrzon
     real(dp), dimension(:,:,:), pointer :: phnons
  end type symmetry_data

  !> Atomic data (name, polarisation, ...)
  type, public :: atoms_data
     character(len=1) :: geocode
     character(len=5) :: format
     character(len=20) :: units
     integer :: nat                                        !< nat            Number of atoms
     integer :: ntypes                                     !< ntypes         Number of type of atoms
     integer :: natsc
     character(len=20), dimension(:), pointer :: atomnames !< atomnames(ntypes) Name of type of atoms
     real(gp) :: alat1,alat2,alat3                         !< dimension of the periodic supercell
     integer, dimension(:), pointer :: iatype              !< iatype(nat)    Type of the atoms
     integer, dimension(:), pointer :: iasctype
     integer, dimension(:), pointer :: natpol
     integer, dimension(:), pointer :: nelpsp
     integer, dimension(:), pointer :: npspcode
     integer, dimension(:), pointer :: ixcpsp
     integer, dimension(:), pointer :: nzatom
     real(gp), dimension(:,:), pointer :: radii_cf         !< user defined radii_cf, overridden in sysprop.f90
     integer, dimension(:), pointer :: ifrztyp             !< ifrztyp(nat) Frozen atoms
     real(gp), dimension(:), pointer :: amu                !< amu(ntypes)  Atomic Mass Unit for each type of atoms
     real(gp), dimension(:,:), pointer :: aocc,rloc
     real(gp), dimension(:,:,:), pointer :: psppar         !< pseudopotential parameters (HGH SR section)
     logical :: donlcc                                     !< activate non-linear core correction treatment
     integer, dimension(:), pointer :: nlcc_ngv,nlcc_ngc   !<number of valence and core gaussians describing NLCC 
     real(gp), dimension(:,:), pointer :: nlccpar    !< parameters for the non-linear core correction, if present
     real(gp), dimension(:,:), pointer :: ig_nlccpar !< parameters for the input NLCC
     type(symmetry_data) :: sym                      !< The symmetry operators

     !! for abscalc with pawpatch
     integer, dimension(:), pointer ::  paw_NofL, paw_l, paw_nofchannels
     integer, dimension(:), pointer ::  paw_nofgaussians
     real(gp), dimension(:), pointer :: paw_Greal, paw_Gimag, paw_Gcoeffs
     real(gp), dimension(:), pointer :: paw_H_matrices, paw_S_matrices, paw_Sm1_matrices
     integer :: iat_absorber 

  end type atoms_data

  !> Structure to store the density / potential distribution among processors.
  type, public :: denspot_distribution
     integer :: n3d,n3p,n3pi,i3xcsh,i3s,nrhodim,i3rho_add
     integer :: ndimpot,ndimgrid,ndimrhopot 
     integer, dimension(3) :: ndims !< box containing the grid dimensions in ISF basis
     real(gp), dimension(3) :: hgrids !< grid spacings of the box (half of wavelet ones)
     integer, dimension(:,:), pointer :: nscatterarr, ngatherarr
     !copy of the values of the general poisson kernel
     integer :: iproc_world,nproc_world,iproc,nproc,mpi_comm
  end type denspot_distribution

  !> Structures of basis of gaussian functions
  type, public :: gaussian_basis
     integer :: nat,ncoeff,nshltot,nexpo
     integer, dimension(:), pointer :: nshell,ndoc,nam
     real(gp), dimension(:), pointer :: xp,psiat
     real(gp), dimension(:,:), pointer :: rxyz
  end type gaussian_basis

  !> Structures of basis of gaussian functions of the form exp(-a*r2)cos/sin(b*r2)
  type, public :: gaussian_basis_c
     integer :: nat,ncoeff,nshltot,nexpo
     integer, dimension(:), pointer :: nshell,ndoc,nam
     complex(gp), dimension(:), pointer :: expof,psiat
     real(gp), dimension(:,:), pointer :: rxyz
  end type gaussian_basis_c

  !> Contains all array necessary to apply preconditioning projectors 
  type, public :: pcproj_data_type
     type(nonlocal_psp_descriptors) :: pc_nlpspd
     real(gp), pointer :: pc_proj(:)
     integer , pointer , dimension(:):: ilr_to_mproj, iproj_to_l
     real(gp) , pointer ::  iproj_to_ene(:)
     real(gp) , pointer ::  iproj_to_factor(:)
     integer, pointer :: iorbtolr(:)
     integer :: mprojtot
     type(gaussian_basis)  :: G          
     real(gp), pointer :: gaenes(:)
     real(gp) :: ecut_pc
     logical :: DistProjApply
  end type pcproj_data_type

  !> Contains all array necessary to apply preconditioning projectors 
  type, public :: PAWproj_data_type
     type(nonlocal_psp_descriptors) :: paw_nlpspd

     integer , pointer , dimension(:):: iproj_to_paw_nchannels
     integer , pointer , dimension(:):: ilr_to_mproj, iproj_to_l
     integer , pointer , dimension(:):: iprojto_imatrixbeg

     integer :: mprojtot
     real(gp), pointer :: paw_proj(:)
     type(gaussian_basis_c)  :: G          
     integer, pointer :: iorbtolr(:)
     logical :: DistProjApply
  end type PAWproj_data_type


  !> All the parameters which are important for describing the orbitals
  !! Add also the objects related to k-points sampling, after symmetries applications
  type, public :: orbitals_data 
     integer :: norb,norbp,norbu,norbd,nspin,nspinor,isorb
     integer :: npsidim_orbs,nkpts,nkptsp,iskpts,npsidim_comp
     real(gp) :: efermi,HLgap, eTS
     integer, dimension(:), pointer :: iokpt,ikptproc,isorb_par,ispot
     integer, dimension(:), pointer :: inwhichlocreg,onWhichMPI,onwhichatom
     integer, dimension(:,:), pointer :: norb_par
     real(wp), dimension(:), pointer :: eval
     real(gp), dimension(:), pointer :: occup,spinsgn,kwgts
     real(gp), dimension(:,:), pointer :: kpts
  end type orbitals_data

  !> Contains the information needed for communicating the wavefunctions
  !! between processors for the transposition
  type, public :: communications_arrays
     integer, dimension(:), pointer :: ncntd,ncntt,ndspld,ndsplt
     integer, dimension(:,:), pointer :: nvctr_par
  end type communications_arrays


  !> Contains the pointers to be handled to control GPU information
  !! Given that they are pointers on GPU address, they are C pointers
  !! which take 8 bytes
  !! So they are declared as kind=8 variables either if the GPU works in simple precision
  !! Also other information concerning the GPU runs can be stored in this structure
  type, public :: GPU_pointers
     logical :: useDynamic,full_locham
     integer :: id_proc,ndevices
     real(kind=8) :: keys,work1,work2,work3,rhopot,r,d
     real(kind=8) :: rhopot_down, rhopot_up
     real(kind=8) :: work1_i,work2_i,work3_i,d_i
     real(kind=8) :: pinned_in,pinned_out
     real(kind=8), dimension(:), pointer :: psi
     real(kind=8) :: psi_c,psi_f
     real(kind=8) :: psi_c_i,psi_f_i
     real(kind=8) :: psi_c_r,psi_f_r,psi_c_b,psi_f_b,psi_c_d,psi_f_d
     real(kind=8) :: psi_c_r_i,psi_f_r_i,psi_c_b_i,psi_f_b_i,psi_c_d_i,psi_f_d_i
     real(kind=8) :: keyg_c,keyg_f,keyv_c,keyv_f
     real(kind=8) :: context,queue
     real(gp), dimension(:,:), pointer :: ekin, epot !< values of the kinetic and potential energies to be passed to local_hamiltonian
     real(wp), dimension(:), pointer :: hpsi_ASYNC !<pointer to the wavefunction allocated in the case of asyncronous local_hamiltonian
  end type GPU_pointers

  !> Contains all the descriptors necessary for splitting the calculation in different locregs 
  type,public:: local_zone_descriptors
     logical :: linear                         !< if true, use linear part of the code
     integer :: nlr                            !< Number of localization regions 
     integer :: lintyp                         !< if 0 cubic, 1 locreg and 2 TMB
!    integer :: Lpsidimtot, lpsidimtot_der     !< Total dimension of the wavefunctions in the locregs, the same including the derivatives
     integer:: ndimpotisf                      !< total dimension of potential in isf (including exctX)
!     integer :: Lnprojel                       !< Total number of projector elements
     real(gp), dimension(3) :: hgrids          !<grid spacings of wavelet grid
!     real(gp), dimension(:,:),pointer :: rxyz  !< Centers for the locregs
     logical,dimension(:),pointer:: doHamAppl  !< if entry i is true, apply the Hamiltonian to orbitals in locreg i
     type(locreg_descriptors) :: Glr           !< Global region descriptors
!    type(nonlocal_psp_descriptors) :: Gnlpspd !< Global nonlocal pseudopotential descriptors
     type(locreg_descriptors),dimension(:),pointer :: Llr                !< Local region descriptors (dimension = nlr)
    !!!real(8),dimension(:,:),pointer:: cutoffweight
  end type local_zone_descriptors

  !> Contains the work arrays needed for expressing wavefunction in real space
  !! with all the BC
  type, public :: workarr_sumrho
     integer :: nw1,nw2,nxc,nxf
     real(wp), dimension(:), pointer :: x_c,x_f,w1,w2
  end type workarr_sumrho


  !> Contains the work arrays needed for hamiltonian application with all the BC
  type, public :: workarr_locham
     integer :: nw1,nw2,nxc,nyc,nxf1,nxf2,nxf3,nxf,nyf
     real(wp), dimension(:), pointer :: w1,w2
     !for the periodic BC case, these arrays substitute 
     !psifscf,psifscfk,psig,ww respectively
     real(wp), dimension(:,:), pointer :: x_c,y_c,x_f1,x_f2,x_f3,x_f,y_f
  end type workarr_locham


  !> Contains the work arrays needed for th preconditioner with all the BC
  !! Take different pointers depending on the boundary conditions
  type, public :: workarr_precond
     integer, dimension(:), pointer :: modul1,modul2,modul3
     real(wp), dimension(:), pointer :: psifscf,ww,x_f1,x_f2,x_f3,kern_k1,kern_k2,kern_k3
     real(wp), dimension(:,:), pointer :: af,bf,cf,ef
     real(wp), dimension(:,:,:), pointer :: xpsig_c,ypsig_c,x_c
     real(wp), dimension(:,:,:,:), pointer :: xpsig_f,ypsig_f,x_f,y_f
     real(wp), dimension(:,:,:,:,:), pointer :: z1,z3 ! work array for FFT
  end type workarr_precond


  !> Contains the arguments needed for the application of the hamiltonian
  type, public :: lanczos_args
     !arguments for the hamiltonian
     integer :: iproc,nproc,ndimpot,nspin, in_iat_absorber, Labsorber
     real(gp) :: hx,hy,hz
     type(energy_terms) :: energs
     !real(gp) :: ekin_sum,epot_sum,eexctX,eproj_sum,eSIC_DC
     type(atoms_data), pointer :: at
     type(orbitals_data), pointer :: orbs
     type(communications_arrays) :: comms
     type(nonlocal_psp_descriptors), pointer :: nlpspd
     type(local_zone_descriptors), pointer :: Lzd
     type(gaussian_basis), pointer :: Gabsorber    
     type(SIC_data), pointer :: SIC
     integer, dimension(:,:), pointer :: ngatherarr 
     real(gp), dimension(:,:),  pointer :: rxyz,radii_cf
     real(wp), dimension(:), pointer :: proj
     !real(wp), dimension(lr%wfd%nvctr_c+7*lr%wfd%nvctr_f,orbs%nspinor*orbs%norbp), pointer :: psi
     real(wp), dimension(:), pointer :: potential
     real(wp), dimension(:), pointer :: Gabs_coeffs
     !real(wp), dimension(lr%wfd%nvctr_c+7*lr%wfd%nvctr_f,orbs%nspinor*orbs%norbp) :: hpsi
     type(GPU_pointers), pointer :: GPU
     type(pcproj_data_type), pointer :: PPD
     type(pawproj_data_type), pointer :: PAWD
  end type lanczos_args


  !> Contains all parameters needed for point to point communication
  type,public:: p2pComms
    integer,dimension(:),pointer:: noverlaps, overlaps
    real(8),dimension(:),pointer:: sendBuf, recvBuf
    integer,dimension(:,:,:),pointer:: comarr
    integer:: nsendBuf, nrecvBuf, nrecv, nsend
    integer,dimension(:,:),pointer:: ise3 ! starting / ending index of recvBuf in z dimension after communication (glocal coordinates)
    integer,dimension(:,:),pointer:: requests
    logical:: communication_complete, messages_posted
  end type p2pComms

  !! Contains the parameters for calculating the overlap matrix for the orthonormalization etc...
  type,public:: overlapParameters
      integer:: ndim_lphiovrlp, noverlapsmax, noverlapsmaxp, nsubmax
      integer,dimension(:),pointer:: noverlaps !, indexExpand, indexExtract
      integer,dimension(:,:),pointer:: overlaps
      integer,dimension(:,:),pointer:: indexInRecvBuf
      integer,dimension(:,:),pointer:: indexInSendBuf
      type(wavefunctions_descriptors),dimension(:,:),pointer:: wfd_overlap
  end type overlapParameters


  type,public:: matrixLocalizationRegion
      integer:: norbinlr
      integer,dimension(:),pointer:: indexInGlobal
  end type matrixLocalizationRegion


  type,public:: overlap_parameters_matrix
      integer,dimension(:),pointer:: noverlap
      integer,dimension(:,:),pointer:: overlaps
      integer,dimension(:,:,:),pointer:: olrForExpansion
      type(matrixLocalizationRegion),dimension(:,:),pointer:: olr
  end type overlap_parameters_matrix

  !!type,public:: p2pCommsOrthonormalityMatrix
  !!    integer:: nrecvBuf, nsendBuf, nrecv, nsend
  !!    integer,dimension(:),pointer:: noverlap
  !!    integer,dimension(:,:),pointer:: overlaps, requests
  !!    integer,dimension(:,:,:),pointer:: comarr
  !!    real(8),dimension(:),pointer:: recvBuf, sendBuf
  !!    logical:: communication_complete
  !!end type p2pCommsOrthonormalityMatrix

  type,public:: matrixMinimization
    type(matrixLocalizationRegion),dimension(:),pointer:: mlr
    integer:: norbmax ! maximal matrix size handled by a given process
    integer:: nlrp ! number of localization regions handled by a given process
    integer,dimension(:),pointer:: inWhichLocregExtracted
    integer,dimension(:),pointer:: inWhichLocregOnMPI
    integer,dimension(:),pointer:: indexInLocreg
  end type matrixMinimization

  type,public:: matrixDescriptors
      integer:: nvctr, nseg, nseglinemax
      integer,dimension(:),pointer:: keyv, nsegline
      integer,dimension(:,:),pointer:: keyg
      integer,dimension(:,:,:),pointer:: keygline
  end type matrixDescriptors


  type:: collective_comms
    integer,dimension(:),pointer:: nsendcounts_c, nsenddspls_c, nrecvcounts_c, nrecvdspls_c
    integer,dimension(:),pointer:: isendbuf_c, iextract_c, iexpand_c, irecvbuf_c
    integer,dimension(:),pointer:: norb_per_gridpoint_c, indexrecvorbital_c
    integer:: nptsp_c, ndimpsi_c, ndimind_c, ndimind_f
    integer,dimension(:),pointer:: nsendcounts_f, nsenddspls_f, nrecvcounts_f, nrecvdspls_f
    integer,dimension(:),pointer:: isendbuf_f, iextract_f, iexpand_f, irecvbuf_f
    integer,dimension(:),pointer:: norb_per_gridpoint_f, indexrecvorbital_f
    integer:: nptsp_f, ndimpsi_f
  end type collective_comms


!!!!> Contains all parameters for the basis with which we calculate the properties
!!!!! like energy and forces. Since we may also use the derivative of the trace
!!!!! minimizing orbitals, this basis may be larger than only the trace minimizing
!!!!! orbitals. In case we don't use the derivatives, these parameters are identical
!!!!! from those in lin%orbs etc.
!!!type,public:: largeBasis
!!!    type(communications_arrays):: comms, gcomms
!!!    type(orbitals_data):: orbs, gorbs
!!!    !type(local_zone_descriptors):: lzd
!!!    !type(p2pCommsRepartition):: comrp
!!!    type(p2pComms):: comrp
!!!    !type(p2pCommsOrthonormality):: comon
!!!    type(p2pComms):: comon
!!!    type(overlapParameters):: op
!!!    !type(p2pCommsGatherPot):: comgp
!!!    type(p2pComms):: comgp
!!!    type(matrixDescriptors):: mad
!!!    type(collectiveComms):: collComms
!!!    !type(p2pCommsSumrho):: comsr
!!!    type(p2pComms):: comsr
!!!end type largeBasis


type,public:: workarrays_quartic_convolutions
  real(wp),dimension(:,:,:),pointer:: xx_c, xy_c, xz_c
  real(wp),dimension(:,:,:),pointer:: xx_f1
  real(wp),dimension(:,:,:),pointer:: xy_f2
  real(wp),dimension(:,:,:),pointer:: xz_f4
  real(wp),dimension(:,:,:,:),pointer:: xx_f, xy_f, xz_f
  real(wp),dimension(:,:,:),pointer:: y_c
  real(wp),dimension(:,:,:,:),pointer:: y_f
end type workarrays_quartic_convolutions

type:: linear_scaling_control_variables
  integer:: nit_highaccuracy, nit_scc, nit_scc_when_optimizing, mix_hist, info_basis_functions, idecrease, ifail
<<<<<<< HEAD
  real(8):: pnrm_out, decrease_factor_total, alpha_mix, increase_locreg, self_consistent
  logical:: lowaccur_converged, withder, locreg_increased, exit_outer_loop, variable_locregs, compare_outer_loop
=======
  real(8):: pnrm_out, decrease_factor_total, alpha_mix, self_consistent
  logical:: lowaccur_converged, withder, locreg_increased, exit_outer_loop, compare_outer_loop
>>>>>>> 4506aea0
  logical:: reduce_convergence_tolerance, enlarge_locreg
  real(8),dimension(:),allocatable:: locrad
end type linear_scaling_control_variables


  type,public:: localizedDIISParameters
    integer:: is, isx, mis, DIISHistMax, DIISHistMin
    integer:: icountSDSatur, icountDIISFailureCons, icountSwitch, icountDIISFailureTot, itBest
    real(8),dimension(:),pointer:: phiHist, hphiHist
    real(8),dimension(:,:,:),pointer:: mat
    real(8):: trmin, trold, alphaSD, alphaDIIS
    logical:: switchSD, immediateSwitchToSD, resetDIIS
  end type localizedDIISParameters

  type,public:: mixrhopotDIISParameters
    integer:: is, isx, mis
    real(8),dimension(:),pointer:: rhopotHist, rhopotresHist
    real(8),dimension(:,:),pointer:: mat
  end type mixrhopotDIISParameters


!> Contains all parameters related to the linear scaling version.
  !!!type,public:: linearParameters
  !!!  integer:: DIISHistMin, DIISHistMax, nItPrecond
  !!!  integer :: nItSCCWhenOptimizing, confPotOrder, norbsPerProcIG, nItBasis_lowaccuracy, nItBasis_highaccuracy
  !!!  integer:: nItInguess, nlr, nLocregOverlap, nItOrtho, mixHist_lowaccuracy, mixHist_highaccuracy
  !!!  integer:: methTransformOverlap, blocksize_pdgemm, blocksize_pdsyev
  !!!  integer:: correctionOrthoconstraint, nproc_pdsyev, nproc_pdgemm, memoryForCommunOverlapIG, nItSCCWhenFixed
  !!!  integer:: nItSCCWhenOptimizing_lowaccuracy, nItSCCWhenFixed_lowaccuracy
  !!!  integer:: nItSCCWhenOptimizing_highaccuracy, nItSCCWhenFixed_highaccuracy
  !!!  integer:: nItInnerLoop, nit_lowaccuracy, nit_highaccuracy
  !!!  real(8):: convCrit, alphaSD, alphaDIIS, alphaMixWhenFixed_lowaccuracy, alphaMixWhenFixed_highaccuracy
  !!!  real(kind=8) :: alphaMixWhenOptimizing_lowaccuracy, alphaMixWhenOptimizing_highaccuracy, convCritMix
  !!!  real(8):: lowaccuray_converged
  !!!  real(8),dimension(:),pointer:: potentialPrefac, locrad, locrad_lowaccuracy, locrad_highaccuracy
  !!!  real(8),dimension(:),pointer:: lphiold
  !!!  real(8),dimension(:),pointer:: potentialPrefac_lowaccuracy, potentialPrefac_highaccuracy
  !!!  type(orbitals_data):: orbs, gorbs
  !!!  type(communications_arrays):: comms, gcomms
  !!!  integer,dimension(:),pointer:: norbsPerType
  !!!  !type(arraySizes):: as
  !!!  logical:: plotBasisFunctions, useDerivativeBasisFunctions, transformToGlobal
  !!!  logical:: newgradient, mixedmode
  !!!  character(len=4):: mixingMethod
  !!!  !type(p2pCommsSumrho):: comsr
  !!!  type(p2pComms):: comsr
  !!!  !type(p2pCommsGatherPot):: comgp
  !!!  type(p2pComms):: comgp
  !!!  type(largeBasis):: lb
  !!!  type(local_zone_descriptors):: lzd
  !!!  !type(p2pCommsOrthonormality):: comon
  !!!  type(p2pComms):: comon
  !!!  type(overlapParameters):: op
  !!!  type(matrixDescriptors):: mad
  !!!  character(len=1):: locregShape
  !!!  type(collectiveComms):: collComms
  !!!end type linearParameters

  type,public:: basis_specifications
    logical:: update_phi !<shall phi be optimized or not
    logical:: use_derivative_basis !<use derivatives or not
    logical:: communicate_phi_for_lsumrho !<communicate phi for the calculation of the charge density
    real(8):: conv_crit !<convergence criterion for the basis functions
    real(8):: conv_crit_ratio !<ratio of inner and outer gnrm
<<<<<<< HEAD
    real(8):: locreg_enlargement !<enlargement factor for the second locreg (optimization of phi)
=======
    !real(8):: locreg_enlargement !<enlargement factor for the second locreg (optimization of phi)
>>>>>>> 4506aea0
    integer:: target_function !<minimize trace or energy
    integer:: meth_transform_overlap !<exact or Taylor approximation
    integer:: nit_precond !<number of iterations for preconditioner
    integer:: nit_basis_optimization !<number of iterations for optimization of phi
<<<<<<< HEAD
    integer:: nit_unitary_loop !<number of iterations in inner unitary optimization loop
    integer:: confinement_decrease_mode !<decrase confining potential linearly or abrupt at the end
    integer:: correction_orthoconstraint !<whether the correction for the non-orthogonality shall be applied
=======
    !integer:: nit_unitary_loop !<number of iterations in inner unitary optimization loop
    !integer:: confinement_decrease_mode !<decrase confining potential linearly or abrupt at the end
    integer:: correction_orthoconstraint !<whether the correction for the non-orthogonality shall be applied
    integer:: nsatur_inner !<number of consecutive iterations that TMBs must match convergence criterion to be considered as converged 
    integer:: nsatur_outer !<number of consecutive iterations (in the outer loop) in which the  TMBs must converge in order to fix them
    real(8):: gnrm_mult !< energy differnce between to iterations in teh TMBs optimization mus be smaller than gnrm_mult*gnrm*ntmb
>>>>>>> 4506aea0
  end type basis_specifications

  type,public:: basis_performance_options
    integer:: blocksize_pdgemm !<block size for pdgemm (scalapck)
    integer:: blocksize_pdsyev !<block size for pdsyev (scalapck)
    integer:: nproc_pdsyev !,number of processors used for pdsyev (scalapck)
    integer:: communication_strategy_overlap
  end type basis_performance_options

  type,public:: wfn_metadata
    integer:: nphi !<size of phi without derivative
    integer:: ld_coeff !<leading dimension of coeff
    real(8),dimension(:,:),pointer:: coeff !<expansion coefficients, with or without derivatives
    real(8),dimension(:,:),pointer::  coeff_proj !<expansion coefficients, without derivatives
    real(8),dimension(:,:),pointer:: coeffp !<coefficients distributed over processes
<<<<<<< HEAD
=======
    real(8),dimension(:,:),pointer:: density_kernel !<density kernel
>>>>>>> 4506aea0
    type(basis_specifications):: bs !<contains parameters describing the basis functions
    type(basis_performance_options):: bpo !<contains performance parameters
    real(8),dimension(:),pointer:: alpha_coeff !<step size for optimization of coefficients
    real(8),dimension(:,:),pointer:: grad_coeff_old !coefficients gradient of previous iteration
    integer:: it_coeff_opt !<counts the iterations of the optimization of the coefficients
  end type wfn_metadata


  !> Contains the arguments needed for the diis procedure
  type, public :: diis_objects
     logical :: switchSD
     integer :: idiistol,mids,ids,idsx
     real(gp) :: energy_min,energy_old,energy,alpha,alpha_max
     real(tp), dimension(:), pointer :: psidst
     real(tp), dimension(:), pointer :: hpsidst
     real(tp), dimension(:,:,:,:,:,:), pointer :: ads
  end type diis_objects

  !> Contains the information needed for the preconditioner
  type, public :: precond_data
    integer :: confPotOrder                           !< The order of the algebraic expression for Confinement potential
    integer :: ncong                                  !< Number of CG iterations for the preconditioning equation
    logical, dimension(:), pointer :: withConfPot     !< Use confinement potentials
    real(8), dimension(:), pointer :: potentialPrefac !< Prefactor for the potential: Prefac * f(r) 
  end type precond_data

  !> Information for the confining potential to be used in TMB scheme
  !! The potential is supposed to be defined as prefac*(r-rC)**potorder
  type, public :: confpot_data
     integer :: potorder !< order of the confining potential
     integer, dimension(3) :: ioffset !< offset for the coordinates of potential lr in global region
     real(gp) :: prefac !< prefactor
     real(gp), dimension(3) :: hh !< grid spacings in ISF grid
     real(gp), dimension(3) :: rxyzConf !< confining potential center in global coordinates
  end type confpot_data

  !> Defines the fundamental structure for the kernel
  type, public :: coulomb_operator
     !variables with physical meaning
     integer :: itype_scf !< order of the ISF family to be used
     real(gp) :: mu !< inverse screening length for the Helmholtz Eq. (Poisson Eq. -> mu=0)
     character(len=1) :: geocode !< Code for the boundary conditions
     integer, dimension(3) :: ndims !< dimension of the box of the density
     real(gp), dimension(3) :: hgrids !<grid spacings in each direction
     real(gp), dimension(3) :: angrad !< angles in radiants between each of the axis
     real(dp), dimension(:), pointer :: kernel !< kernel of the Poisson Solver
     real(dp) :: work1_GPU,work2_GPU,k_GPU
     integer, dimension(5) :: plan
     integer, dimension(3) :: geo
     !variables with computational meaning
     integer :: iproc_world !iproc in the general communicator
     integer :: iproc,nproc
     integer :: mpi_comm
     integer :: igpu !< control the usage of the GPU
  end type coulomb_operator


  !> Densities and potentials, and related metadata, needed for their creation/application
  !! Not all these quantities are available, some of them may point to the same memory space
  type, public :: DFT_local_fields
     real(dp), dimension(:), pointer :: rhov !< generic workspace. What is there is indicated by rhov_is
     
     type(ab6_mixing_object), pointer :: mix          !< History of rhov, allocated only when using diagonalisation
     !local fields which are associated to their name
     !normally given in parallel distribution
     real(dp), dimension(:,:), pointer :: rho_psi !< density as given by square of el. WFN
     real(dp), dimension(:,:,:,:), pointer :: rho_C   !< core density
     real(wp), dimension(:,:,:,:), pointer :: V_ext   !< local part of pseudopotientials
     real(wp), dimension(:,:,:,:), pointer :: V_XC    !< eXchange and Correlation potential (local)
     real(wp), dimension(:,:,:,:), pointer :: Vloc_KS !< complete local potential of KS Hamiltonian (might point on rho_psi)
     real(wp), dimension(:,:,:,:), pointer :: f_XC !< dV_XC[rho]/d_rho
     !temporary arrays
     real(wp), dimension(:), pointer :: rho_work,pot_work !<full grid arrays
     !metadata
     integer :: rhov_is
     real(gp) :: psoffset !< offset of the Poisson Solver in the case of Periodic BC
     type(rho_descriptors) :: rhod !< descriptors of the density for parallel communication
     type(denspot_distribution) :: dpbox !< distribution of density and potential box
     character(len=3) :: PSquiet
     !real(gp), dimension(3) :: hgrids !<grid spacings of denspot grid (half of the wvl grid)
     type(coulomb_operator) :: pkernel !< kernel of the Poisson Solver used for V_H[rho]
     type(coulomb_operator) :: pkernelseq !<for monoproc PS (useful for exactX, SIC,...)

     integer(kind = 8) :: c_obj = 0                !< Storage of the C wrapper object.
  end type DFT_local_fields

  !> Flags for rhov status
  integer, parameter, public :: EMPTY              = -1980
  integer, parameter, public :: ELECTRONIC_DENSITY = -1979
  integer, parameter, public :: CHARGE_DENSITY     = -1978
  integer, parameter, public :: KS_POTENTIAL       = -1977
  integer, parameter, public :: HARTREE_POTENTIAL  = -1976

  !> The wavefunction which have to be considered at the DFT level
  type, public :: DFT_wavefunction
     !coefficients
     real(wp), dimension(:), pointer :: psi,hpsi,psit,psit_c,psit_f !< orbitals, or support functions, in wavelet basis
     real(wp), dimension(:), pointer :: spsi !< Metric operator applied to psi (To be used for PAW)
     real(wp), dimension(:,:), pointer :: gaucoeffs !orbitals in gbd basis
     !basis sets
     type(gaussian_basis) :: gbd !<gaussian basis description, if associated
     type(local_zone_descriptors) :: Lzd !< data on the localisation regions, if associated

     !data properties
     logical:: can_use_transposed !< true if the transposed quantities are allocated and can be used
     type(orbitals_data) :: orbs !<wavefunction specification in terms of orbitals
     type(communications_arrays) :: comms !< communication objects for the cubic approach
     type(diis_objects) :: diis
     type(confpot_data), dimension(:), pointer :: confdatarr !<data for the confinement potential
     type(SIC_data) :: SIC !<control the activation of SIC scheme in the wavefunction
     type(orthon_data) :: orthpar !< control the application of the orthogonality scheme for cubic DFT wavefunction
     character(len=4) :: exctxpar !< Method for exact exchange parallelisation for the wavefunctions, in case
     type(wfn_metadata) :: wfnmd !<specifications of the kind of wavefunction
     type(p2pComms):: comon !<describing p2p communications for orthonormality
     type(overlapParameters):: op !<describing the overlaps
     type(p2pComms):: comgp !<describing p2p communications for distributing the potential
     type(p2pComms):: comrp !<describing the repartition of the orbitals (for derivatives)
     type(p2pComms):: comsr !<describing the p2p communications for sumrho
     type(matrixDescriptors):: mad !<describes the structure of the matrices
     type(collective_comms):: collcom ! describes collective communication
     integer(kind = 8) :: c_obj !< Storage of the C wrapper object. it has to be initialized to zero
  end type DFT_wavefunction

  !> Flags for optimization loop id
  integer, parameter, public :: OPTLOOP_HAMILTONIAN   = 0
  integer, parameter, public :: OPTLOOP_SUBSPACE      = 1
  integer, parameter, public :: OPTLOOP_WAVEFUNCTIONS = 2
  integer, parameter, public :: OPTLOOP_N_LOOPS       = 3

  !> Used to control the optimization of wavefunctions
  type, public :: DFT_optimization_loop
     integer :: iscf !< Kind of optimization scheme.

     integer :: itrpmax !< specify the maximum number of mixing cycle on potential or density
     integer :: nrepmax !< specify the maximum number of restart after re-diagonalization
     integer :: itermax !< specify the maximum number of minimization iterations, self-consistent or not

     integer :: itrp    !< actual number of mixing cycle.
     integer :: itrep   !< actual number of re-diagonalisation runs.
     integer :: iter    !< actual number of minimization iterations.

     integer :: infocode !< return value after optimization loop.

     real(gp) :: gnrm   !< actual value of cv criterion of the minimization loop.
     real(gp) :: rpnrm  !< actual value of cv criterion of the mixing loop.

     real(gp) :: gnrm_cv       !< convergence criterion of the minimization loop.
     real(gp) :: rpnrm_cv      !< convergence criterion of the mixing loop.
     real(gp) :: gnrm_startmix !< gnrm value to start mixing after.

     integer(kind = 8) :: c_obj = 0 !< Storage of the C wrapper object.
  end type DFT_optimization_loop

  !>  Used to restart a new DFT calculation or to save information 
  !!  for post-treatment
  type, public :: restart_objects
     integer :: n1,n2,n3
     real(gp) :: hx_old,hy_old,hz_old
     !real(wp), dimension(:), pointer :: psi 
     !real(wp), dimension(:,:), pointer :: gaucoeffs
     real(gp), dimension(:,:), pointer :: rxyz_old,rxyz_new
     type(DFT_wavefunction) :: KSwfn !< Kohn-Sham wavefunctions
     !type(locreg_descriptors) :: Glr
     !type(local_zone_descriptors), target :: Lzd
     !type(gaussian_basis), target :: gbd
     !type(orbitals_data) :: orbs
     type(GPU_pointers) :: GPU 
  end type restart_objects


contains

  function pkernel_null() result(k)
    type(coulomb_operator) :: k
    k%itype_scf=0
    k%geocode='F'
    k%mu=0.0_gp
    k%ndims=(/0,0,0/)
    k%hgrids=(/0.0_gp,0.0_gp,0.0_gp/)
    k%angrad=(/0.0_gp,0.0_gp,0.0_gp/)
    nullify(k%kernel)
    k%work1_GPU=0.d0
    k%work2_GPU=0.d0
    k%k_GPU=0.d0
    k%plan=(/0,0,0,0,0/)
    k%geo=(/0,0,0/)
    k%iproc_world=0
    k%iproc=0
    k%nproc=1
    k%mpi_comm=MPI_COMM_WORLD
    k%igpu=0
  end function pkernel_null

  function default_grid() result(g)
    type(grid_dimensions) :: g
    g%n1   =0
    g%n2   =0
    g%n3   =0
    g%nfl1 =0
    g%nfu1 =0
    g%nfl2 =0
    g%nfu2 =0
    g%nfl3 =0
    g%nfu3 =0
    g%n1i  =0
    g%n2i  =0
    g%n3i  =0
  end function default_grid

  function default_wfd() result(wfd)
    type(wavefunctions_descriptors) :: wfd
    wfd%nvctr_c=0
    wfd%nvctr_f=0
    wfd%nseg_c=0
    wfd%nseg_f=0
    nullify(wfd%keyglob)
    nullify(wfd%keygloc)
    nullify(wfd%keyvglob)
    nullify(wfd%keyvloc)
  end function default_wfd

  function default_kb() result(kb)
    type(kinetic_bounds) :: kb
    nullify(&
         kb%ibyz_c,kb%ibxz_c,kb%ibxy_c, &
         kb%ibyz_f,kb%ibxz_f,kb%ibxy_f)
  end function default_kb

  function default_sb() result(sb)
    type(shrink_bounds) :: sb
    nullify(sb%ibzzx_c,sb%ibyyzz_c,sb%ibxy_ff,sb%ibzzx_f,sb%ibyyzz_f)
  end function default_sb
  
  function default_gb() result(gb)
    type(grow_bounds) :: gb
    nullify(gb%ibzxx_c,gb%ibxxyy_c,gb%ibyz_ff,gb%ibzxx_f,gb%ibxxyy_f)
  end function default_gb

  function default_bounds() result(b)
    type(convolutions_bounds) :: b
    b%kb=default_kb()
    b%sb=default_sb()
    b%gb=default_gb()
    nullify(b%ibyyzz_r)
  end function default_bounds

  function default_locreg() result(lr)
    type(locreg_descriptors) :: lr

    lr%geocode='F'
    lr%hybrid_on=.false.   
    lr%ns1=0
    lr%ns2=0
    lr%ns3=0 
    lr%nsi1=0
    lr%nsi2=0
    lr%nsi3=0  
    lr%Localnorb=0  
    lr%outofzone=(/0,0,0/) 
    lr%d=default_grid()
    lr%wfd=default_wfd()
    lr%bounds=default_bounds()
    lr%locregCenter=(/0.0_gp,0.0_gp,0.0_gp/) 
    lr%locrad=0 

  end function default_locreg

  function default_lzd() result(lzd)
    type(local_zone_descriptors) :: lzd
    lzd%linear=.false.
    lzd%nlr=0
    lzd%lintyp=0
    lzd%ndimpotisf=0
    lzd%hgrids=(/0.0_gp,0.0_gp,0.0_gp/)
    nullify(lzd%doHamAppl)
    lzd%Glr=default_locreg()
    nullify(lzd%Llr)
  end function default_lzd

!!$!> Allocate communications_arrays
!!$  subroutine allocate_comms(nproc,orbs,comms,subname)
!!$    use module_base
!!$    implicit none
!!$    character(len=*), intent(in) :: subname
!!$    integer, intent(in) :: nproc
!!$    type(orbitals_data), intent(in) :: orbs
!!$    type(communications_arrays), intent(out) :: comms
!!$    !local variables
!!$    integer :: i_stat
!!$
!!$    allocate(comms%nvctr_par(0:nproc-1,orbs%nkptsp+ndebug),stat=i_stat)
!!$    call memocc(i_stat,comms%nvctr_par,'nvctr_par',subname)
!!$    allocate(comms%ncntd(0:nproc-1+ndebug),stat=i_stat)
!!$    call memocc(i_stat,comms%ncntd,'ncntd',subname)
!!$    allocate(comms%ncntt(0:nproc-1+ndebug),stat=i_stat)
!!$    call memocc(i_stat,comms%ncntt,'ncntt',subname)
!!$    allocate(comms%ndspld(0:nproc-1+ndebug),stat=i_stat)
!!$    call memocc(i_stat,comms%ndspld,'ndspld',subname)
!!$    allocate(comms%ndsplt(0:nproc-1+ndebug),stat=i_stat)
!!$    call memocc(i_stat,comms%ndsplt,'ndsplt',subname)
!!$  END SUBROUTINE allocate_comms


!> De-Allocate communications_arrays
  subroutine deallocate_comms(comms,subname)
    use module_base
    implicit none
    character(len=*), intent(in) :: subname
    type(communications_arrays), intent(inout) :: comms
    !local variables
    integer :: i_all,i_stat

    i_all=-product(shape(comms%nvctr_par))*kind(comms%nvctr_par)
    deallocate(comms%nvctr_par,stat=i_stat)
    call memocc(i_stat,i_all,'nvctr_par',subname)
    i_all=-product(shape(comms%ncntd))*kind(comms%ncntd)
    deallocate(comms%ncntd,stat=i_stat)
    call memocc(i_stat,i_all,'ncntd',subname)
    i_all=-product(shape(comms%ncntt))*kind(comms%ncntt)
    deallocate(comms%ncntt,stat=i_stat)
    call memocc(i_stat,i_all,'ncntt',subname)
    i_all=-product(shape(comms%ndspld))*kind(comms%ndspld)
    deallocate(comms%ndspld,stat=i_stat)
    call memocc(i_stat,i_all,'ndspld',subname)
    i_all=-product(shape(comms%ndsplt))*kind(comms%ndsplt)
    deallocate(comms%ndsplt,stat=i_stat)
    call memocc(i_stat,i_all,'ndsplt',subname)
  END SUBROUTINE deallocate_comms


  subroutine deallocate_abscalc_input(in, subname)
    use module_base
    implicit none
    type(input_variables) :: in
    character(len=*), intent(in) :: subname

    !local variables
    integer :: i_all,i_stat

    i_all=-product(shape(in%Gabs_coeffs))*kind(in%Gabs_coeffs)
    deallocate(in%Gabs_coeffs, stat=i_stat)
    call memocc(i_stat,i_all,'in%Gabs_coeffs',subname)

  END SUBROUTINE deallocate_abscalc_input


!> De-Allocate orbitals data structure, except eval pointer
!! which is not allocated in the orbitals_descriptor routine
subroutine deallocate_orbs(orbs,subname)
  use module_base
  implicit none
    character(len=*), intent(in) :: subname
    type(orbitals_data), intent(inout) :: orbs
    !local variables
    integer :: i_all,i_stat

    i_all=-product(shape(orbs%norb_par))*kind(orbs%norb_par)
    deallocate(orbs%norb_par,stat=i_stat)
    call memocc(i_stat,i_all,'orbs%norb_par',subname)
    i_all=-product(shape(orbs%occup))*kind(orbs%occup)
    deallocate(orbs%occup,stat=i_stat)
    call memocc(i_stat,i_all,'orbs%occup',subname)
    i_all=-product(shape(orbs%spinsgn))*kind(orbs%spinsgn)
    deallocate(orbs%spinsgn,stat=i_stat)
    call memocc(i_stat,i_all,'orbs%spinsgn',subname)
    i_all=-product(shape(orbs%kpts))*kind(orbs%kpts)
    deallocate(orbs%kpts,stat=i_stat)
    call memocc(i_stat,i_all,'orbs%kpts',subname)
    i_all=-product(shape(orbs%kwgts))*kind(orbs%kwgts)
    deallocate(orbs%kwgts,stat=i_stat)
    call memocc(i_stat,i_all,'orbs%kwgts',subname)
    i_all=-product(shape(orbs%iokpt))*kind(orbs%iokpt)
    deallocate(orbs%iokpt,stat=i_stat)
    call memocc(i_stat,i_all,'orbs%iokpt',subname)
    i_all=-product(shape(orbs%ikptproc))*kind(orbs%ikptproc)
    deallocate(orbs%ikptproc,stat=i_stat)
    call memocc(i_stat,i_all,'ikptproc',subname)
    i_all=-product(shape(orbs%inwhichlocreg))*kind(orbs%inwhichlocreg)
    deallocate(orbs%inwhichlocreg,stat=i_stat)
    call memocc(i_stat,i_all,'orbs%inwhichlocreg',subname)
    i_all=-product(shape(orbs%onwhichatom))*kind(orbs%onwhichatom)
    deallocate(orbs%onwhichatom,stat=i_stat)
    call memocc(i_stat,i_all,'orbs%onwhichatom',subname)
    i_all=-product(shape(orbs%isorb_par))*kind(orbs%isorb_par)
    deallocate(orbs%isorb_par,stat=i_stat)
    call memocc(i_stat,i_all,'orbs%isorb_par',subname)
    i_all=-product(shape(orbs%onWhichMPI))*kind(orbs%onWhichMPI)
    deallocate(orbs%onWhichMPI,stat=i_stat)
    call memocc(i_stat,i_all,'orbs%onWhichMPI',subname)
    if (associated(orbs%ispot)) then
       i_all=-product(shape(orbs%ispot))*kind(orbs%ispot)
       deallocate(orbs%ispot,stat=i_stat)
       call memocc(i_stat,i_all,'orbs%ispot',subname)
    end if

END SUBROUTINE deallocate_orbs

!> Allocate and nullify restart objects
  subroutine init_restart_objects(iproc,iacceleration,atoms,rst,subname)
    use module_base
    implicit none
    !Arguments
    character(len=*), intent(in) :: subname
    integer, intent(in) :: iproc,iacceleration
    type(atoms_data), intent(in) :: atoms
    type(restart_objects), intent(out) :: rst
    !local variables
    integer :: i_stat

    !allocate pointers
    allocate(rst%rxyz_new(3,atoms%nat+ndebug),stat=i_stat)
    call memocc(i_stat,rst%rxyz_new,'rxyz_new',subname)
    allocate(rst%rxyz_old(3,atoms%nat+ndebug),stat=i_stat)
    call memocc(i_stat,rst%rxyz_old,'rxyz_old',subname)

    !nullify unallocated pointers
    rst%KSwfn%c_obj = 0
    nullify(rst%KSwfn%psi)
    nullify(rst%KSwfn%orbs%eval)

    nullify(rst%KSwfn%gaucoeffs)

    nullify(rst%KSwfn%Lzd%Glr%wfd%keyglob)
    nullify(rst%KSwfn%Lzd%Glr%wfd%keygloc)
    nullify(rst%KSwfn%Lzd%Glr%wfd%keyvloc)
    nullify(rst%KSwfn%Lzd%Glr%wfd%keyvglob)
                
    nullify(rst%KSwfn%gbd%nshell)
    nullify(rst%KSwfn%gbd%ndoc)
    nullify(rst%KSwfn%gbd%nam)
    nullify(rst%KSwfn%gbd%xp)
    nullify(rst%KSwfn%gbd%psiat)
    nullify(rst%KSwfn%gbd%rxyz)

    !initialise the acceleration strategy if required
    call init_material_acceleration(iproc,iacceleration,rst%GPU)

  END SUBROUTINE init_restart_objects


!>  De-Allocate restart_objects
  subroutine free_restart_objects(rst,subname)
    use module_base
    implicit none
    character(len=*), intent(in) :: subname
    type(restart_objects) :: rst
    !local variables
    integer :: i_all,i_stat

    call deallocate_locreg_descriptors(rst%KSwfn%Lzd%Glr,subname)

    if (associated(rst%KSwfn%psi)) then
       i_all=-product(shape(rst%KSwfn%psi))*kind(rst%KSwfn%psi)
       deallocate(rst%KSwfn%psi,stat=i_stat)
       call memocc(i_stat,i_all,'psi',subname)
    end if

    if (associated(rst%KSwfn%orbs%eval)) then
       i_all=-product(shape(rst%KSwfn%orbs%eval))*kind(rst%KSwfn%orbs%eval)
       deallocate(rst%KSwfn%orbs%eval,stat=i_stat)
       call memocc(i_stat,i_all,'eval',subname)
    end if

    if (associated(rst%rxyz_old)) then
       i_all=-product(shape(rst%rxyz_old))*kind(rst%rxyz_old)
       deallocate(rst%rxyz_old,stat=i_stat)
       call memocc(i_stat,i_all,'rxyz_old',subname)
    end if

    if (associated(rst%rxyz_new)) then
       i_all=-product(shape(rst%rxyz_new))*kind(rst%rxyz_new)
       deallocate(rst%rxyz_new,stat=i_stat)
       call memocc(i_stat,i_all,'rxyz_new',subname)
    end if

    !The gaussian basis descriptors are always allocated together
    !with the gaussian coefficients
    if (associated(rst%KSwfn%gbd%rxyz)) then
       nullify(rst%KSwfn%gbd%rxyz)
       call deallocate_gwf(rst%KSwfn%gbd,subname)
    end if

    if (associated(rst%KSwfn%gaucoeffs)) then
       i_all=-product(shape(rst%KSwfn%gaucoeffs))*kind(rst%KSwfn%gaucoeffs)
       deallocate(rst%KSwfn%gaucoeffs,stat=i_stat)
       call memocc(i_stat,i_all,'gaucoeffs',subname)
    end if

    !finalise the material accelearion usage
    call release_material_acceleration(rst%GPU)

  END SUBROUTINE free_restart_objects


!> Allocate wavefunctions_descriptors
  subroutine allocate_wfd(wfd,subname)
    use module_base
    implicit none
    type(wavefunctions_descriptors), intent(inout) :: wfd
    character(len=*), intent(in) :: subname
    !local variables
    integer :: i_stat

    allocate(wfd%keyglob(2,max(1,wfd%nseg_c+wfd%nseg_f+ndebug)),stat=i_stat)
    call memocc(i_stat,wfd%keyglob,'keyglob',subname)
    allocate(wfd%keygloc(2,max(1,wfd%nseg_c+wfd%nseg_f+ndebug)),stat=i_stat)
    call memocc(i_stat,wfd%keygloc,'keygloc',subname)
    allocate(wfd%keyvloc(max(1,wfd%nseg_c+wfd%nseg_f+ndebug)),stat=i_stat)
    call memocc(i_stat,wfd%keyvloc,'keyvloc',subname)
    allocate(wfd%keyvglob(max(1,wfd%nseg_c+wfd%nseg_f+ndebug)),stat=i_stat)
    call memocc(i_stat,wfd%keyvglob,'keyvglob',subname)

  END SUBROUTINE allocate_wfd


!> De-Allocate wavefunctions_descriptors
  subroutine deallocate_wfd(wfd,subname)
    use module_base
    implicit none
    type(wavefunctions_descriptors) :: wfd
    character(len=*), intent(in) :: subname
    !local variables
    integer :: i_all,i_stat

    if (associated(wfd%keyglob, target = wfd%keygloc)) then
       i_all=-product(shape(wfd%keyglob))*kind(wfd%keyglob)
       deallocate(wfd%keyglob,stat=i_stat)
       call memocc(i_stat,i_all,'wfd%keyglob',subname)
       nullify(wfd%keyglob)
    else
       if(associated(wfd%keyglob)) then
          i_all=-product(shape(wfd%keyglob))*kind(wfd%keyglob)
          deallocate(wfd%keyglob,stat=i_stat)
          call memocc(i_stat,i_all,'wfd%keyglob',subname)
          nullify(wfd%keyglob)
       end if
       if(associated(wfd%keygloc)) then 
          i_all=-product(shape(wfd%keygloc))*kind(wfd%keygloc)
          deallocate(wfd%keygloc,stat=i_stat)
          call memocc(i_stat,i_all,'wfd%keygloc',subname)
          nullify(wfd%keygloc)
       end if
    end if
    if (associated(wfd%keyvloc, target= wfd%keyvglob)) then
       i_all=-product(shape(wfd%keyvloc))*kind(wfd%keyvloc)
       deallocate(wfd%keyvloc,stat=i_stat)
       call memocc(i_stat,i_all,'wfd%keyvloc',subname)
       nullify(wfd%keyvloc)
    else
       if (associated(wfd%keyvloc)) then
          i_all=-product(shape(wfd%keyvloc))*kind(wfd%keyvloc)
          deallocate(wfd%keyvloc,stat=i_stat)
          call memocc(i_stat,i_all,'wfd%keyvloc',subname)
          nullify(wfd%keyvloc)
       end if
       if (associated(wfd%keyvglob)) then
          i_all=-product(shape(wfd%keyvglob))*kind(wfd%keyvglob)
          deallocate(wfd%keyvglob,stat=i_stat)
          call memocc(i_stat,i_all,'wfd%keyvglob',subname)
          nullify(wfd%keyvglob)
       end if
    end if
  END SUBROUTINE deallocate_wfd

  subroutine deallocate_rho_descriptors(rhodsc,subname)
    use module_base
    implicit none
    type(rho_descriptors) :: rhodsc
    character(len=*), intent(in) :: subname
    !local variables
    integer :: i_all,i_stat

    if (associated(rhodsc%spkey))then
       i_all=-product(shape(rhodsc%spkey))*kind(rhodsc%spkey)
       deallocate(rhodsc%spkey,stat=i_stat)
       call memocc(i_stat,i_all,'spkey',subname)
    end if
    if (associated(rhodsc%dpkey))then
       i_all=-product(shape(rhodsc%dpkey))*kind(rhodsc%dpkey)
       deallocate(rhodsc%dpkey,stat=i_stat)
       call memocc(i_stat,i_all,'dpkey',subname)
    end if
    if (associated(rhodsc%cseg_b))then
       i_all=-product(shape(rhodsc%cseg_b))*kind(rhodsc%cseg_b)
       deallocate(rhodsc%cseg_b,stat=i_stat)
       call memocc(i_stat,i_all,'csegb',subname)
    end if
    if (associated(rhodsc%fseg_b))then
       i_all=-product(shape(rhodsc%fseg_b))*kind(rhodsc%fseg_b)
       deallocate(rhodsc%fseg_b,stat=i_stat)
       call memocc(i_stat,i_all,'fsegb',subname)
    end if

  end subroutine deallocate_rho_descriptors


!> De-Allocate gaussian_basis type
  subroutine deallocate_gwf(G,subname)
    use module_base
    implicit none
    type(gaussian_basis) :: G
    character(len=*), intent(in) :: subname
    !local variables
    integer :: i_all,i_stat

    !normally positions should be deallocated outside
    
    i_all=-product(shape(G%ndoc))*kind(G%ndoc)
    deallocate(G%ndoc,stat=i_stat)
    call memocc(i_stat,i_all,'ndoc',subname)
    i_all=-product(shape(G%nam))*kind(G%nam)
    deallocate(G%nam,stat=i_stat)
    call memocc(i_stat,i_all,'nam',subname)
    i_all=-product(shape(G%nshell))*kind(G%nshell)
    deallocate(G%nshell,stat=i_stat)
    call memocc(i_stat,i_all,'nshell',subname)
    i_all=-product(shape(G%psiat))*kind(G%psiat)
    deallocate(G%psiat,stat=i_stat)
    call memocc(i_stat,i_all,'psiat',subname)
    i_all=-product(shape(G%xp))*kind(G%xp)
    deallocate(G%xp,stat=i_stat)
    call memocc(i_stat,i_all,'xp',subname)

  END SUBROUTINE deallocate_gwf




!>   De-Allocate gaussian_basis type

  subroutine deallocate_gwf_c(G,subname)
    use module_base
    implicit none
    type(gaussian_basis_c) :: G
    character(len=*), intent(in) :: subname
    !local variables
    integer :: i_all,i_stat

    !normally positions should be deallocated outside
    
    i_all=-product(shape(G%ndoc))*kind(G%ndoc)
    deallocate(G%ndoc,stat=i_stat)
    call memocc(i_stat,i_all,'G%ndoc',subname)
    i_all=-product(shape(G%nam))*kind(G%nam)
    deallocate(G%nam,stat=i_stat)
    call memocc(i_stat,i_all,'nam',subname)
    i_all=-product(shape(G%nshell))*kind(G%nshell)
    deallocate(G%nshell,stat=i_stat)
    call memocc(i_stat,i_all,'G%nshell',subname)
    i_all=-product(shape(G%psiat))*kind(G%psiat)
    deallocate(G%psiat,stat=i_stat)
    call memocc(i_stat,i_all,'G%psiat',subname)

    i_all=-product(shape(G%expof))*kind(G%expof)
    deallocate(G%expof,stat=i_stat)
    call memocc(i_stat,i_all,'G%expof',subname)

    i_all=-product(shape(G%rxyz))*kind(G%rxyz)
    deallocate(G%rxyz,stat=i_stat)
    call memocc(i_stat,i_all,'G%rxyz',subname)

  END SUBROUTINE 






!> De-Allocate convolutions_bounds type, depending of the geocode and the hybrid_on
  subroutine deallocate_bounds(geocode,hybrid_on,bounds,subname)
    use module_base
    implicit none
    character(len=1), intent(in) :: geocode
    logical, intent(in) :: hybrid_on 
    type(convolutions_bounds) :: bounds
    character(len=*), intent(in) :: subname
    !local variables
    integer :: i_all,i_stat

    if ((geocode == 'P' .and. hybrid_on) .or. geocode == 'F') then
       ! Just test the first one...
       if (associated(bounds%kb%ibyz_f)) then
          i_all=-product(shape(bounds%kb%ibyz_f))*kind(bounds%kb%ibyz_f)
          deallocate(bounds%kb%ibyz_f,stat=i_stat)
          call memocc(i_stat,i_all,'bounds%kb%ibyz_f',subname)
          i_all=-product(shape(bounds%kb%ibxz_f))*kind(bounds%kb%ibxz_f)
          deallocate(bounds%kb%ibxz_f,stat=i_stat)
          call memocc(i_stat,i_all,'bounds%kb%ibxz_f',subname)
          i_all=-product(shape(bounds%kb%ibxy_f))*kind(bounds%kb%ibxy_f)
          deallocate(bounds%kb%ibxy_f,stat=i_stat)
          call memocc(i_stat,i_all,'bounds%kb%ibxy_f',subname)

          i_all=-product(shape(bounds%sb%ibxy_ff))*kind(bounds%sb%ibxy_ff)
          deallocate(bounds%sb%ibxy_ff,stat=i_stat)
          call memocc(i_stat,i_all,'bounds%sb%ibxy_ff',subname)
          i_all=-product(shape(bounds%sb%ibzzx_f))*kind(bounds%sb%ibzzx_f)
          deallocate(bounds%sb%ibzzx_f,stat=i_stat)
          call memocc(i_stat,i_all,'bounds%sb%ibzzx_f',subname)
          i_all=-product(shape(bounds%sb%ibyyzz_f))*kind(bounds%sb%ibyyzz_f)
          deallocate(bounds%sb%ibyyzz_f,stat=i_stat)
          call memocc(i_stat,i_all,'bounds%sb%ibyyzz_f',subname)
          i_all=-product(shape(bounds%gb%ibyz_ff))*kind(bounds%gb%ibyz_ff)
          deallocate(bounds%gb%ibyz_ff,stat=i_stat)

          call memocc(i_stat,i_all,'bounds%gb%ibyz_ff',subname)
          i_all=-product(shape(bounds%gb%ibzxx_f))*kind(bounds%gb%ibzxx_f)
          deallocate(bounds%gb%ibzxx_f,stat=i_stat)
          call memocc(i_stat,i_all,'bounds%gb%ibzxx_f',subname)
          i_all=-product(shape(bounds%gb%ibxxyy_f))*kind(bounds%gb%ibxxyy_f)
          deallocate(bounds%gb%ibxxyy_f,stat=i_stat)
          call memocc(i_stat,i_all,'bounds%gb%ibxxyy_f',subname)

          nullify(bounds%kb%ibyz_f)
          nullify(bounds%kb%ibxz_f)
          nullify(bounds%kb%ibxy_f)
          nullify(bounds%sb%ibxy_ff)
          nullify(bounds%sb%ibzzx_f)
          nullify(bounds%sb%ibyyzz_f)
          nullify(bounds%gb%ibyz_ff)
          nullify(bounds%gb%ibzxx_f)
          nullify(bounds%gb%ibxxyy_f)
       end if
    end if

    !the arrays which are needed only for free BC
    if (geocode == 'F') then
       ! Just test the first one...
       if (associated(bounds%kb%ibyz_c)) then
          i_all=-product(shape(bounds%kb%ibyz_c))*kind(bounds%kb%ibyz_c)
          deallocate(bounds%kb%ibyz_c,stat=i_stat)
          call memocc(i_stat,i_all,'bounds%kb%ibyz_c',subname)
          i_all=-product(shape(bounds%kb%ibxz_c))*kind(bounds%kb%ibxz_c)
          deallocate(bounds%kb%ibxz_c,stat=i_stat)
          call memocc(i_stat,i_all,'bounds%kb%ibxz_c',subname)
          i_all=-product(shape(bounds%kb%ibxy_c))*kind(bounds%kb%ibxy_c)
          deallocate(bounds%kb%ibxy_c,stat=i_stat)
          call memocc(i_stat,i_all,'bounds%kb%ibxy_c',subname)
          i_all=-product(shape(bounds%sb%ibzzx_c))*kind(bounds%sb%ibzzx_c)
          deallocate(bounds%sb%ibzzx_c,stat=i_stat)

          call memocc(i_stat,i_all,'bounds%sb%ibzzx_c',subname)
          i_all=-product(shape(bounds%sb%ibyyzz_c))*kind(bounds%sb%ibyyzz_c)
          deallocate(bounds%sb%ibyyzz_c,stat=i_stat)
          call memocc(i_stat,i_all,'bounds%sb%ibyyzz_c',subname)
          i_all=-product(shape(bounds%gb%ibzxx_c))*kind(bounds%gb%ibzxx_c)
          deallocate(bounds%gb%ibzxx_c,stat=i_stat)
          call memocc(i_stat,i_all,'bounds%gb%ibzxx_c',subname)
          i_all=-product(shape(bounds%gb%ibxxyy_c))*kind(bounds%gb%ibxxyy_c)
          deallocate(bounds%gb%ibxxyy_c,stat=i_stat)
          call memocc(i_stat,i_all,'bounds%gb%ibxxyy_c',subname)

          i_all=-product(shape(bounds%ibyyzz_r))*kind(bounds%ibyyzz_r)
          deallocate(bounds%ibyyzz_r,stat=i_stat)
          call memocc(i_stat,i_all,'bounds%ibyyzz_r',subname)

          nullify(bounds%kb%ibyz_c)
          nullify(bounds%kb%ibxz_c)
          nullify(bounds%kb%ibxy_c)
          nullify(bounds%sb%ibzzx_c)
          nullify(bounds%sb%ibyyzz_c)
          nullify(bounds%gb%ibzxx_c)
          nullify(bounds%gb%ibxxyy_c)
          nullify(bounds%ibyyzz_r)
       end if
    end if

  END SUBROUTINE deallocate_bounds


  !> todo: remove this function.
  subroutine deallocate_lr(lr,subname)
    use module_base
    character(len=*), intent(in) :: subname
    type(locreg_descriptors) :: lr
!    integer :: i_all,i_stat

    write(0,*) "TODO, remove me"
    
    call deallocate_wfd(lr%wfd,subname)

    call deallocate_bounds(lr%geocode,lr%hybrid_on,lr%bounds,subname)

!    if (associated(lr%projflg)) then
!       i_all=-product(shape(lr%projflg)*kind(lr%projflg))
!       deallocate(lr%projflg,stat=i_stat)
!       call memocc(i_stat,i_all,'lr%projflg',subname)
!    end if
  END SUBROUTINE deallocate_lr

  subroutine deallocate_denspot_distribution(denspotd, subname)
    use module_base
    implicit none
    type(denspot_distribution), intent(inout) :: denspotd
    character(len = *), intent(in) :: subname

    integer :: i_stat, i_all

    if (associated(denspotd%nscatterarr)) then
       i_all=-product(shape(denspotd%nscatterarr))*kind(denspotd%nscatterarr)
       deallocate(denspotd%nscatterarr,stat=i_stat)
       call memocc(i_stat,i_all,'nscatterarr',subname)
    end if

    if (associated(denspotd%ngatherarr)) then
       i_all=-product(shape(denspotd%ngatherarr))*kind(denspotd%ngatherarr)
       deallocate(denspotd%ngatherarr,stat=i_stat)
       call memocc(i_stat,i_all,'ngatherarr',subname)
    end if
  END SUBROUTINE deallocate_denspot_distribution

  subroutine deallocate_symmetry(sym, subname)
    use module_base
    use m_ab6_symmetry
    implicit none
    type(symmetry_data), intent(inout) :: sym
    character(len = *), intent(in) :: subname

    integer :: i_stat, i_all

    if (sym%symObj >= 0) then
       call symmetry_free(sym%symObj)
    end if

    if (associated(sym%irrzon)) then
       i_all=-product(shape(sym%irrzon))*kind(sym%irrzon)
       deallocate(sym%irrzon,stat=i_stat)
       call memocc(i_stat,i_all,'irrzon',subname)
       nullify(sym%irrzon)
    end if

    if (associated(sym%phnons)) then
       i_all=-product(shape(sym%phnons))*kind(sym%phnons)
       deallocate(sym%phnons,stat=i_stat)
       call memocc(i_stat,i_all,'phnons',subname)
       nullify(sym%phnons)
    end if
  end subroutine deallocate_symmetry

  subroutine deallocate_Lzd(Lzd,subname)
    use module_base
    character(len=*), intent(in) :: subname
    type(local_zone_descriptors) :: Lzd
    integer :: ilr

!   nullify the bounds of Glr
    if ((Lzd%Glr%geocode == 'P' .and. Lzd%Glr%hybrid_on) .or. Lzd%Glr%geocode == 'F') then
       nullify(Lzd%Glr%bounds%kb%ibyz_f)
       nullify(Lzd%Glr%bounds%kb%ibxz_f)
       nullify(Lzd%Glr%bounds%kb%ibxy_f)
       nullify(Lzd%Glr%bounds%sb%ibxy_ff)
       nullify(Lzd%Glr%bounds%sb%ibzzx_f)
       nullify(Lzd%Glr%bounds%sb%ibyyzz_f)
       nullify(Lzd%Glr%bounds%gb%ibyz_ff)
       nullify(Lzd%Glr%bounds%gb%ibzxx_f)
       nullify(Lzd%Glr%bounds%gb%ibxxyy_f)
    end if
    !the arrays which are needed only for free BC
    if (Lzd%Glr%geocode == 'F') then
       nullify(Lzd%Glr%bounds%kb%ibyz_c)
       nullify(Lzd%Glr%bounds%kb%ibxz_c)
       nullify(Lzd%Glr%bounds%kb%ibxy_c)
       nullify(Lzd%Glr%bounds%sb%ibzzx_c)
       nullify(Lzd%Glr%bounds%sb%ibyyzz_c)
       nullify(Lzd%Glr%bounds%gb%ibzxx_c)
       nullify(Lzd%Glr%bounds%gb%ibxxyy_c)
       nullify(Lzd%Glr%bounds%ibyyzz_r)
    end if

! nullify the wfd of Glr
   nullify(Lzd%Glr%wfd%keyglob)
   nullify(Lzd%Glr%wfd%keygloc)
!   nullify(Lzd%Glr%wfd%keyv)
   nullify(Lzd%Glr%wfd%keyvloc)
   nullify(Lzd%Glr%wfd%keyvglob)

! nullify the Gnlpspd
!   call deallocate_proj_descr(Lzd%Gnlpspd,subname)
!!$   nullify(Lzd%Gnlpspd%nvctr_p)
!!$   nullify(Lzd%Gnlpspd%nseg_p)
!!$   nullify(Lzd%Gnlpspd%keyv_p)
!!$   nullify(Lzd%Gnlpspd%keyg_p)
!!$   nullify(Lzd%Gnlpspd%nboxp_c)
!!$   nullify(Lzd%Gnlpspd%nboxp_f)
 
!Now destroy the Llr
    do ilr = 1, Lzd%nlr 
       call deallocate_lr(Lzd%Llr(ilr),subname)
!       call deallocate_Lnlpspd(Lzd%Lnlpspd(ilr),subname)
    end do
     nullify(Lzd%Llr)
!     nullify(Lzd%Lnlpspd)

  END SUBROUTINE deallocate_Lzd


  function input_psi_names(id)
    integer, intent(in) :: id
    character(len = 14) :: input_psi_names

    select case(id)
    case(INPUT_PSI_EMPTY)
       write(input_psi_names, "(A)") "empty"
    case(INPUT_PSI_RANDOM)
       write(input_psi_names, "(A)") "random"
    case(INPUT_PSI_CP2K)
       write(input_psi_names, "(A)") "CP2K"
    case(INPUT_PSI_LCAO)
       write(input_psi_names, "(A)") "LCAO"
    case(INPUT_PSI_MEMORY_WVL)
       write(input_psi_names, "(A)") "wvl. in mem."
    case(INPUT_PSI_DISK_WVL)
       write(input_psi_names, "(A)") "wvl. on disk"
    case(INPUT_PSI_LCAO_GAUSS)
       write(input_psi_names, "(A)") "LCAO + gauss."
    case(INPUT_PSI_MEMORY_GAUSS)
       write(input_psi_names, "(A)") "gauss. in mem."
    case(INPUT_PSI_DISK_GAUSS)
       write(input_psi_names, "(A)") "gauss. on disk"
    case(INPUT_PSI_LINEAR_AO)
       write(input_psi_names, "(A)") "Linear AO"
    case(INPUT_PSI_LINEAR_LCAO)
       write(input_psi_names, "(A)") "Linear LCAO"
    case(INPUT_PSI_MEMORY_LINEAR)
       write(input_psi_names, "(A)") "Linear on disk"
    case default
       write(input_psi_names, "(A)") "Error"
    end select
  end function input_psi_names

  subroutine input_psi_help()
    integer :: i

    write(*, "(1x,A)") "Available values of inputPsiId are:"
    do i = 1, size(input_psi_values)
       write(*, "(1x,A,I5,A,A)") " | ", input_psi_values(i), &
            & " - ", input_psi_names(input_psi_values(i))
    end do
  end subroutine input_psi_help

  function input_psi_validate(id)
    integer, intent(in) :: id
    logical :: input_psi_validate

    integer :: i

    input_psi_validate = .false.
    do i = 1, size(input_psi_values)
       if (id == input_psi_values(i)) then
          input_psi_validate = .true.
          return
       end if
    end do
  end function input_psi_validate

  subroutine output_wf_format_help()
    integer :: i

    write(*, "(1x,A)") "Available values of output_wf are:"
    do i = 0, size(wf_format_names) - 1
       write(*, "(1x,A,I5,A,A)") " | ", i, &
            & " - ", wf_format_names(i)
    end do
  end subroutine output_wf_format_help

  function output_wf_format_validate(id)
    integer, intent(in) :: id
    logical :: output_wf_format_validate

    output_wf_format_validate = (id >= 0 .and. id < size(wf_format_names))
  end function output_wf_format_validate

  subroutine output_denspot_help()
    integer :: i, j

    write(*, "(1x,A)") "Available values of output_denspot are:"
    do i = 0, size(output_denspot_format_names) - 1
       do j = 0, size(output_denspot_names) - 1
          if (j == 0 .and. i == 0) then
             write(*, "(1x,A,I5,A,A,A)") " | ", i * 10 + j, &
                  & " - ", trim(output_denspot_names(j)), "."
          else if (j /= 0) then
             write(*, "(1x,A,I5,A,A,A,A,A)") " | ", i * 10 + j, &
                  & " - ", trim(output_denspot_names(j)), &
                  & " in ", trim(output_denspot_format_names(i)), " format."
          end if
       end do
    end do
  end subroutine output_denspot_help

  function output_denspot_validate(id, fid)
    integer, intent(in) :: id, fid
    logical :: output_denspot_validate

    output_denspot_validate = (id >= 0 .and. id < size(output_denspot_names)) .and. &
         & (fid >= 0 .and. fid < size(output_denspot_format_names))
  end function output_denspot_validate
!!
  subroutine deallocate_pawproj_data(pawproj_data,subname)
    use module_base
    implicit none
    character(len=*), intent(in) :: subname
    type(pawproj_data_type), intent(inout) :: pawproj_data
    !local variables
    integer :: i_all,i_stat
    if(associated(pawproj_data%paw_proj)) then

       i_all=-product(shape(  pawproj_data% paw_proj ))*kind( pawproj_data% paw_proj  )
       deallocate(pawproj_data%  paw_proj  ,stat=i_stat)
       call memocc(i_stat,i_all,'paw_proj',subname)

       i_all=-product(shape( pawproj_data%ilr_to_mproj   ))*kind(pawproj_data% ilr_to_mproj   )
       deallocate( pawproj_data% ilr_to_mproj  ,stat=i_stat)
       call memocc(i_stat,i_all,'ilr_to_mproj',subname)

       i_all=-product(shape( pawproj_data% iproj_to_l  ))*kind( pawproj_data% iproj_to_l  )
       deallocate(pawproj_data%  iproj_to_l  ,stat=i_stat)
       call memocc(i_stat,i_all,'iproj_to_l',subname)

       i_all=-product(shape( pawproj_data% iproj_to_paw_nchannels  ))*kind( pawproj_data% iproj_to_paw_nchannels  )
       deallocate(pawproj_data%  iproj_to_paw_nchannels  ,stat=i_stat)
       call memocc(i_stat,i_all,'iproj_to_paw_nchannels',subname)

       i_all=-product(shape( pawproj_data% iprojto_imatrixbeg  ))*kind( pawproj_data% iprojto_imatrixbeg  )
       deallocate(pawproj_data%  iprojto_imatrixbeg  ,stat=i_stat)
       call memocc(i_stat,i_all,'iorbto_imatrixbeg',subname)

       i_all=-product(shape( pawproj_data% iorbtolr   ))*kind( pawproj_data% iorbtolr  )
       deallocate(pawproj_data%  iorbtolr  ,stat=i_stat)
       call memocc(i_stat,i_all,'iorbtolr',subname)

       call deallocate_proj_descr(pawproj_data%paw_nlpspd,subname)
!!$       i_all=-product(shape(pawproj_data%paw_nlpspd%nboxp_c))*kind(pawproj_data%paw_nlpspd%nboxp_c)
!!$       deallocate(pawproj_data%paw_nlpspd%nboxp_c,stat=i_stat)
!!$       call memocc(i_stat,i_all,'nboxp_c',subname)
!!$       i_all=-product(shape(pawproj_data%paw_nlpspd%nboxp_f))*kind(pawproj_data%paw_nlpspd%nboxp_f)
!!$       deallocate(pawproj_data%paw_nlpspd%nboxp_f,stat=i_stat)
!!$       call memocc(i_stat,i_all,'nboxp_f',subname)
!!$       i_all=-product(shape(pawproj_data%paw_nlpspd%keyg_p))*kind(pawproj_data%paw_nlpspd%keyg_p)
!!$       deallocate(pawproj_data%paw_nlpspd%keyg_p,stat=i_stat)
!!$       call memocc(i_stat,i_all,'keyg_p',subname)
!!$       i_all=-product(shape(pawproj_data%paw_nlpspd%keyv_p))*kind(pawproj_data%paw_nlpspd%keyv_p)
!!$       deallocate(pawproj_data%paw_nlpspd%keyv_p,stat=i_stat)
!!$       call memocc(i_stat,i_all,'keyv_p',subname)
!!$       i_all=-product(shape(pawproj_data%paw_nlpspd%nvctr_p))*kind(pawproj_data%paw_nlpspd%nvctr_p)
!!$       deallocate(pawproj_data%paw_nlpspd%nvctr_p,stat=i_stat)
!!$       call memocc(i_stat,i_all,'nvctr_p',subname)
!!$       i_all=-product(shape(pawproj_data%paw_nlpspd%nseg_p))*kind(pawproj_data%paw_nlpspd%nseg_p)
!!$       deallocate(pawproj_data%paw_nlpspd%nseg_p,stat=i_stat)
!!$       call memocc(i_stat,i_all,'nseg_p',subname)

       if(pawproj_data%DistProjApply) then
          call deallocate_gwf_c(pawproj_data%G,subname)
       endif
       nullify(pawproj_data%paw_proj)
    end if
  END SUBROUTINE deallocate_pawproj_data


  !> deallocate_pcproj_data
  subroutine deallocate_pcproj_data(pcproj_data,subname)
    use module_base
    implicit none
    character(len=*), intent(in) :: subname
    type(pcproj_data_type), intent(inout) :: pcproj_data
    !local variables
    integer :: i_all,i_stat
    if(associated(pcproj_data%pc_proj)) then

       i_all=-product(shape(  pcproj_data% pc_proj ))*kind( pcproj_data% pc_proj  )
       deallocate(pcproj_data%  pc_proj  ,stat=i_stat)
       call memocc(i_stat,i_all,'pc_proj',subname)
       
       i_all=-product(shape( pcproj_data%ilr_to_mproj   ))*kind(pcproj_data% ilr_to_mproj   )
       deallocate( pcproj_data% ilr_to_mproj  ,stat=i_stat)
       call memocc(i_stat,i_all,'ilr_to_mproj',subname)
       
       i_all=-product(shape( pcproj_data% iproj_to_ene  ))*kind( pcproj_data% iproj_to_ene  )
       deallocate(  pcproj_data% iproj_to_ene ,stat=i_stat)
       call memocc(i_stat,i_all,'iproj_to_ene',subname)

       i_all=-product(shape( pcproj_data% iproj_to_factor  ))*kind( pcproj_data% iproj_to_factor  )
       deallocate(  pcproj_data% iproj_to_factor ,stat=i_stat)
       call memocc(i_stat,i_all,'iproj_to_factor',subname)
       
       i_all=-product(shape( pcproj_data% iproj_to_l  ))*kind( pcproj_data% iproj_to_l  )
       deallocate(pcproj_data%  iproj_to_l  ,stat=i_stat)
       call memocc(i_stat,i_all,'iproj_to_l',subname)
       
       i_all=-product(shape( pcproj_data% iorbtolr   ))*kind( pcproj_data% iorbtolr  )
       deallocate(pcproj_data%  iorbtolr  ,stat=i_stat)
       call memocc(i_stat,i_all,'iorbtolr',subname)
       
       i_all=-product(shape( pcproj_data% gaenes   ))*kind( pcproj_data% gaenes  )
       deallocate(pcproj_data%  gaenes  ,stat=i_stat)
       call memocc(i_stat,i_all,'gaenes',subname)
       

       call deallocate_proj_descr(pcproj_data%pc_nlpspd,subname)

!!$       i_all=-product(shape(pcproj_data%pc_nlpspd%nboxp_c))*kind(pcproj_data%pc_nlpspd%nboxp_c)
!!$       deallocate(pcproj_data%pc_nlpspd%nboxp_c,stat=i_stat)
!!$       call memocc(i_stat,i_all,'nboxp_c',subname)
!!$       i_all=-product(shape(pcproj_data%pc_nlpspd%nboxp_f))*kind(pcproj_data%pc_nlpspd%nboxp_f)
!!$       deallocate(pcproj_data%pc_nlpspd%nboxp_f,stat=i_stat)
!!$       call memocc(i_stat,i_all,'nboxp_f',subname)
!!$       i_all=-product(shape(pcproj_data%pc_nlpspd%keyg_p))*kind(pcproj_data%pc_nlpspd%keyg_p)
!!$       deallocate(pcproj_data%pc_nlpspd%keyg_p,stat=i_stat)
!!$       call memocc(i_stat,i_all,'keyg_p',subname)
!!$       i_all=-product(shape(pcproj_data%pc_nlpspd%keyv_p))*kind(pcproj_data%pc_nlpspd%keyv_p)
!!$       deallocate(pcproj_data%pc_nlpspd%keyv_p,stat=i_stat)
!!$       call memocc(i_stat,i_all,'keyv_p',subname)
!!$       i_all=-product(shape(pcproj_data%pc_nlpspd%nvctr_p))*kind(pcproj_data%pc_nlpspd%nvctr_p)
!!$       deallocate(pcproj_data%pc_nlpspd%nvctr_p,stat=i_stat)
!!$       call memocc(i_stat,i_all,'nvctr_p',subname)
!!$       i_all=-product(shape(pcproj_data%pc_nlpspd%nseg_p))*kind(pcproj_data%pc_nlpspd%nseg_p)
!!$       deallocate(pcproj_data%pc_nlpspd%nseg_p,stat=i_stat)
!!$       call memocc(i_stat,i_all,'nseg_p',subname)


       if(pcproj_data%DistProjApply) then
          call deallocate_gwf(pcproj_data%G,subname)
       endif


    end if
  END SUBROUTINE deallocate_pcproj_data



end module module_types<|MERGE_RESOLUTION|>--- conflicted
+++ resolved
@@ -139,16 +139,6 @@
     integer:: nit_lowaccuracy, nit_highaccuracy
     integer:: nItSCCWhenOptimizing_lowaccuracy, nItSCCWhenFixed_lowaccuracy
     integer:: nItSCCWhenOptimizing_highaccuracy, nItSCCWhenFixed_highaccuracy
-<<<<<<< HEAD
-    integer:: confinement_decrease_mode, communication_strategy_overlap
-    real(8):: convCrit_lowaccuracy, convCrit_highaccuracy, alphaSD, alphaDIIS, convCrit_ratio
-    real(8):: alphaMixWhenFixed_lowaccuracy, alphaMixWhenFixed_highaccuracy
-    integer:: increase_locrad_after, plotBasisFunctions
-    real(8):: locrad_increase_amount
-    real(kind=8) :: alphaMixWhenOptimizing_lowaccuracy, alphaMixWhenOptimizing_highaccuracy
-    real(8):: lowaccuray_converged, convCritMix, factor_enlarge, decrease_amount, decrease_step 
-    real(8):: highaccuracy_converged !lr408
-=======
     !integer:: confinement_decrease_mode
     integer:: communication_strategy_overlap
     real(8):: convCrit_lowaccuracy, convCrit_highaccuracy, alphaSD, alphaDIIS, convCrit_ratio
@@ -158,7 +148,6 @@
     real(kind=8) :: alphaMixWhenOptimizing_lowaccuracy, alphaMixWhenOptimizing_highaccuracy
     real(8):: lowaccuray_converged, convCritMix!, decrease_amount, decrease_step 
     real(8):: highaccuracy_converged, support_functions_converged !lr408
->>>>>>> 4506aea0
     real(8),dimension(:),pointer:: locrad, locrad_lowaccuracy, locrad_highaccuracy, locrad_type
     real(8),dimension(:),pointer:: potentialPrefac, potentialPrefac_lowaccuracy, potentialPrefac_highaccuracy
     integer,dimension(:),pointer:: norbsPerType
@@ -711,13 +700,8 @@
 
 type:: linear_scaling_control_variables
   integer:: nit_highaccuracy, nit_scc, nit_scc_when_optimizing, mix_hist, info_basis_functions, idecrease, ifail
-<<<<<<< HEAD
-  real(8):: pnrm_out, decrease_factor_total, alpha_mix, increase_locreg, self_consistent
-  logical:: lowaccur_converged, withder, locreg_increased, exit_outer_loop, variable_locregs, compare_outer_loop
-=======
   real(8):: pnrm_out, decrease_factor_total, alpha_mix, self_consistent
   logical:: lowaccur_converged, withder, locreg_increased, exit_outer_loop, compare_outer_loop
->>>>>>> 4506aea0
   logical:: reduce_convergence_tolerance, enlarge_locreg
   real(8),dimension(:),allocatable:: locrad
 end type linear_scaling_control_variables
@@ -782,27 +766,17 @@
     logical:: communicate_phi_for_lsumrho !<communicate phi for the calculation of the charge density
     real(8):: conv_crit !<convergence criterion for the basis functions
     real(8):: conv_crit_ratio !<ratio of inner and outer gnrm
-<<<<<<< HEAD
-    real(8):: locreg_enlargement !<enlargement factor for the second locreg (optimization of phi)
-=======
     !real(8):: locreg_enlargement !<enlargement factor for the second locreg (optimization of phi)
->>>>>>> 4506aea0
     integer:: target_function !<minimize trace or energy
     integer:: meth_transform_overlap !<exact or Taylor approximation
     integer:: nit_precond !<number of iterations for preconditioner
     integer:: nit_basis_optimization !<number of iterations for optimization of phi
-<<<<<<< HEAD
-    integer:: nit_unitary_loop !<number of iterations in inner unitary optimization loop
-    integer:: confinement_decrease_mode !<decrase confining potential linearly or abrupt at the end
-    integer:: correction_orthoconstraint !<whether the correction for the non-orthogonality shall be applied
-=======
     !integer:: nit_unitary_loop !<number of iterations in inner unitary optimization loop
     !integer:: confinement_decrease_mode !<decrase confining potential linearly or abrupt at the end
     integer:: correction_orthoconstraint !<whether the correction for the non-orthogonality shall be applied
     integer:: nsatur_inner !<number of consecutive iterations that TMBs must match convergence criterion to be considered as converged 
     integer:: nsatur_outer !<number of consecutive iterations (in the outer loop) in which the  TMBs must converge in order to fix them
     real(8):: gnrm_mult !< energy differnce between to iterations in teh TMBs optimization mus be smaller than gnrm_mult*gnrm*ntmb
->>>>>>> 4506aea0
   end type basis_specifications
 
   type,public:: basis_performance_options
@@ -818,10 +792,7 @@
     real(8),dimension(:,:),pointer:: coeff !<expansion coefficients, with or without derivatives
     real(8),dimension(:,:),pointer::  coeff_proj !<expansion coefficients, without derivatives
     real(8),dimension(:,:),pointer:: coeffp !<coefficients distributed over processes
-<<<<<<< HEAD
-=======
     real(8),dimension(:,:),pointer:: density_kernel !<density kernel
->>>>>>> 4506aea0
     type(basis_specifications):: bs !<contains parameters describing the basis functions
     type(basis_performance_options):: bpo !<contains performance parameters
     real(8),dimension(:),pointer:: alpha_coeff !<step size for optimization of coefficients
