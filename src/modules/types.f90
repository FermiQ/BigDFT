!> @file
!!  Define the fortran types
!! @author
!!    Copyright (C) 2008-2013 BigDFT group (LG)
!!    This file is distributed under the terms of the
!!    GNU General Public License, see ~/COPYING file
!!    or http://www.gnu.org/copyleft/gpl.txt .
!!    For the list of contributors, see ~/AUTHORS 

 
!> Module which contains the Fortran data structures
!! and the routines of allocations and de-allocations
module module_types

  use m_ab7_mixing, only : ab7_mixing_object
  use module_base!, only : gp,wp,dp,tp,uninitialized,mpi_environment,mpi_environment_null,&
  !bigdft_mpi,ndebug,memocc!,vcopy
  use module_xc, only : xc_info
  use gaussians, only: gaussian_basis
  use Poisson_Solver, only: coulomb_operator
  use dictionaries, only: dictionary, max_field_length
  use locregs
  use psp_projectors
  use module_atoms, only: atoms_data,symmetry_data,atomic_structure
  use communications_base, only: comms_linear, comms_cubic, p2pComms
  use sparsematrix_base, only: matrices, sparse_matrix
  use foe_base, only: foe_data

  implicit none

  !> Constants to determine between cubic version and linear version
  integer, parameter :: CUBIC_VERSION =  0
  integer, parameter :: LINEAR_VERSION = 100

  !> Error codes, to be documented little by little
  integer, parameter :: BIGDFT_SUCCESS        = 0   !< No errors
  integer, parameter :: BIGDFT_UNINITIALIZED  = -10 !< The quantities we want to access seem not yet defined
  integer, parameter :: BIGDFT_INCONSISTENCY  = -11 !< Some of the quantities is not correct
  integer, parameter :: BIGDFT_INVALID        = -12 !< Invalid entry

  !> Input wf parameters. @relates module_types::input_variables::inputpsiid @relates inputpsiid
  integer, parameter :: INPUT_PSI_EMPTY        = -1000  !< Input PSI to 0
  integer, parameter :: INPUT_PSI_RANDOM       = -2     !< Input Random PSI
  integer, parameter :: INPUT_PSI_CP2K         = -1     !< Input PSI coming from cp2k
  integer, parameter :: INPUT_PSI_LCAO         = 0      !< Input PSI coming from Localised ATomic Orbtials
  integer, parameter :: INPUT_PSI_MEMORY_WVL   = 1      !< Input PSI from memory
  integer, parameter :: INPUT_PSI_DISK_WVL     = 2      !< Input PSI from disk (wavelet coefficients)
  integer, parameter :: INPUT_PSI_LCAO_GAUSS   = 10
  integer, parameter :: INPUT_PSI_MEMORY_GAUSS = 11
  integer, parameter :: INPUT_PSI_DISK_GAUSS   = 12
  integer, parameter :: INPUT_PSI_LINEAR_AO    = 100    !< Input PSI for linear from Atomic Orbital
  integer, parameter :: INPUT_PSI_MEMORY_LINEAR= 101    !< Input PSI for linear in memory
  integer, parameter :: INPUT_PSI_DISK_LINEAR  = 102    !< Input PSI for linear from disk

  !> All possible values of input psi (determination of the input guess)
  integer, dimension(12), parameter :: input_psi_values = &
       (/ INPUT_PSI_EMPTY, INPUT_PSI_RANDOM, INPUT_PSI_CP2K, &
       INPUT_PSI_LCAO, INPUT_PSI_MEMORY_WVL, INPUT_PSI_DISK_WVL, &
       INPUT_PSI_LCAO_GAUSS, INPUT_PSI_MEMORY_GAUSS, INPUT_PSI_DISK_GAUSS, &
       INPUT_PSI_LINEAR_AO, INPUT_PSI_DISK_LINEAR, INPUT_PSI_MEMORY_LINEAR /)

  !> Output wf parameters.
  integer, parameter :: WF_FORMAT_NONE   = 0
  integer, parameter :: WF_FORMAT_PLAIN  = 1
  integer, parameter :: WF_FORMAT_BINARY = 2
  integer, parameter :: WF_FORMAT_ETSF   = 3
  integer, parameter :: WF_N_FORMAT      = 4
  character(len = 12), dimension(0:WF_N_FORMAT-1), parameter :: wf_format_names = &
       (/ "none        ", &
          "plain text  ", &
          "Fortran bin.", &
          "ETSF        " /)

  !> Output grid parameters.
  integer, parameter :: OUTPUT_DENSPOT_NONE    = 0
  integer, parameter :: OUTPUT_DENSPOT_DENSITY = 1
  integer, parameter :: OUTPUT_DENSPOT_DENSPOT = 2
  character(len = 12), dimension(0:2), parameter :: OUTPUT_DENSPOT_names = &
       (/ "none        ", &
          "density     ", &
          "dens. + pot." /)
  integer, parameter :: OUTPUT_DENSPOT_FORMAT_TEXT = 0
  integer, parameter :: OUTPUT_DENSPOT_FORMAT_ETSF = 1
  integer, parameter :: OUTPUT_DENSPOT_FORMAT_CUBE = 2
  character(len = 4), dimension(0:2), parameter :: OUTPUT_DENSPOT_format_names = &
       (/ "text", &
          "ETSF", &
          "cube" /)

  !> SCF mixing parameters (@todo mixing parameters to be added).
  integer, parameter :: SCF_KIND_GENERALIZED_DIRMIN = -1
  integer, parameter :: SCF_KIND_DIRECT_MINIMIZATION = 0

  !> Function to determine the occupation numbers
  integer, parameter :: SMEARING_DIST_ERF   = 1  !< Tends to 0 and 1 faster \f$1/2\left[1-erf\left(\frac{E-\mu}{\delta E}\right)\right]\f$
  integer, parameter :: SMEARING_DIST_FERMI = 2  !< Normal Fermi distribution i.e.\f$\frac{1}{1+e^{E-\mu}/k_BT}\f$
  integer, parameter :: SMEARING_DIST_COLD1 = 3  !< Marzari's cold smearing with a=-.5634 (bumb minimization)
  integer, parameter :: SMEARING_DIST_COLD2 = 4  !< Marzari's cold smearing with a=-.8165 (monotonic tail)
  integer, parameter :: SMEARING_DIST_METPX = 5  !< Methfessel and Paxton (same as COLD with a=0)
  character(len = 11), dimension(5), parameter :: smearing_names = &
       (/ "Error func.", &
          "Fermi      ", &
          "Cold (bumb)", &
          "Cold (mono)", &
          "Meth.-Pax. " /) !< Name of the smearing methods 

  !> Target function for the optimization of the basis functions (linear scaling version)
  integer, parameter :: TARGET_FUNCTION_IS_TRACE=0
  integer, parameter :: TARGET_FUNCTION_IS_ENERGY=1
  integer, parameter :: TARGET_FUNCTION_IS_HYBRID=2
  !!integer, parameter :: DECREASE_LINEAR=0
  !!integer, parameter :: DECREASE_ABRUPT=1
  !!integer, parameter :: COMMUNICATION_COLLECTIVE=0
  !!integer, parameter :: COMMUNICATION_P2P=1
  integer, parameter :: LINEAR_DIRECT_MINIMIZATION=100
  integer, parameter :: LINEAR_MIXDENS_SIMPLE=101
  integer, parameter :: LINEAR_MIXPOT_SIMPLE=102
  integer, parameter :: LINEAR_FOE=103
  integer, parameter :: KERNELMODE_DIRMIN = 10
  integer, parameter :: KERNELMODE_DIAG = 11
  integer, parameter :: KERNELMODE_FOE = 12
  integer, parameter :: MIXINGMODE_DENS = 20
  integer, parameter :: MIXINGMODE_POT = 21
  integer,parameter :: FOE_ACCURATE = 30
  integer,parameter :: FOE_FAST = 31

  !> How to update the density kernel during teh support function optimization
  integer, parameter :: UPDATE_BY_PURIFICATION = 0
  integer, parameter :: UPDATE_BY_FOE = 1
  integer, parameter :: UPDATE_BY_RENORMALIZATION = 2
  
  !> Type used for the orthogonalisation parameters
  type, public :: orthon_data
     !> directDiag decides which input guess is chosen:
     !!   if .true. -> as usual direct diagonalization of the Hamiltonian with dsyev (suitable for small systems)
     !!   if .false. -> iterative diagonalization (suitable for large systems)
     logical :: directDiag
     !> norbpInguess indicates how many orbitals shall be treated by each process during the input guess
     !! if directDiag=.false.
     integer :: norbpInguess
     !> You have to choose two numbers for the block size, bsLow and bsUp:
     !!   if bsLow<bsUp, then the program will choose an appropriate block size in between these two numbers
     !!   if bsLow==bsUp, then the program will take exactly this blocksize
     integer :: bsLow
     !> Block size up value (see bsLow)
     integer :: bsUp
     !> The variable methOrtho indicates which orthonormalization procedure is used:
     !!   methOrtho==0 -> Gram-Schmidt with Cholesky decomposition
     !!   methOrtho==1 -> combined block wise classical Gram-Schmidt and Cholesky
     !!   methOrtho==2 -> Loewdin
     integer :: methOrtho
     real(gp) :: iguessTol            !< Gives the tolerance to which the input guess will converged (maximal residue of all orbitals).
     integer :: blocksize_pdsyev      !< Size of the block for the Scalapack routine pdsyev (computes eigenval and vectors)
     integer :: blocksize_pdgemm      !< Size of the block for the Scalapack routine pdgemm
     integer :: nproc_pdsyev          !< Number of proc for the Scalapack routine pdsyev (linear version)
  end type orthon_data

  !> Self-Interaction Correction data
  type, public :: SIC_data
     character(len=4) :: approach !< Approach for the Self-Interaction-Correction (PZ, NK)
     integer :: ixc               !< Base for the SIC correction
     real(gp) :: alpha            !< Downscaling coefficient
     real(gp) :: fref             !< Reference occupation (for alphaNK case)
  end type SIC_data

  !> Flags for the input files.
  integer, parameter, public :: INPUTS_NONE  =   0
  integer, parameter, public :: INPUTS_DFT   =   1
  integer, parameter, public :: INPUTS_GEOPT =   2
  integer, parameter, public :: INPUTS_PERF  =   4
  integer, parameter, public :: INPUTS_KPT   =   8
  integer, parameter, public :: INPUTS_MIX   =  16
  integer, parameter, public :: INPUTS_TDDFT =  32
  integer, parameter, public :: INPUTS_SIC   =  64
  integer, parameter, public :: INPUTS_FREQ  = 128
  integer, parameter, public :: INPUTS_LIN   = 256
  integer, parameter, public :: INPUTS_FRAG  = 512

  !> Contains all parameters related to the linear scaling version.
  type, public :: linearInputParameters 
    integer :: DIIS_hist_lowaccur
    integer :: DIIS_hist_highaccur
    integer :: nItPrecond
    integer :: nItSCCWhenOptimizing
    integer :: nItBasis_lowaccuracy
    integer :: nItBasis_highaccuracy
    integer :: mixHist_lowaccuracy
    integer :: mixHist_highaccuracy
    integer :: dmin_hist_lowaccuracy, dmin_hist_highaccuracy
    integer :: blocksize_pdgemm, blocksize_pdsyev
    integer :: correctionOrthoconstraint, nproc_pdsyev, nproc_pdgemm
    integer :: nit_lowaccuracy, nit_highaccuracy, nItdmin_lowaccuracy, nItdmin_highaccuracy
    integer :: nItSCCWhenFixed_lowaccuracy, nItSCCWhenFixed_highaccuracy
    real(kind=8) :: convCrit_lowaccuracy, convCrit_highaccuracy
    real(kind=8) :: alphaSD, alphaDIIS, evlow, evhigh, ef_interpol_chargediff
    real(kind=8) :: alpha_mix_lowaccuracy, alpha_mix_highaccuracy, reduce_confinement_factor, ef_interpol_det
    integer :: plotBasisFunctions
    real(kind=8) :: fscale, deltaenergy_multiplier_TMBexit, deltaenergy_multiplier_TMBfix
    real(kind=8) :: lowaccuracy_conv_crit, convCritMix_lowaccuracy, convCritMix_highaccuracy
    real(kind=8) :: highaccuracy_conv_crit, support_functions_converged, alphaSD_coeff
    real(kind=8) :: convCritDmin_lowaccuracy, convCritDmin_highaccuracy
    real(kind=8), dimension(:), pointer :: locrad, locrad_lowaccuracy, locrad_highaccuracy, kernel_cutoff_FOE
    real(kind=8), dimension(:,:), pointer :: locrad_type
    real(kind=8), dimension(:), pointer :: potentialPrefac_lowaccuracy, potentialPrefac_highaccuracy, potentialPrefac_ao
    real(kind=8), dimension(:),pointer :: kernel_cutoff, locrad_kernel, locrad_mult
    real(kind=8) :: early_stop, gnrm_dynamic, min_gnrm_for_dynamic
    integer, dimension(:), pointer :: norbsPerType
    integer :: kernel_mode, mixing_mode
    integer :: scf_mode, nlevel_accuracy
    logical :: calc_dipole, pulay_correction, mixing_after_inputguess, iterative_orthogonalization, new_pulay_correction
    logical :: fragment_calculation, calc_transfer_integrals, constrained_dft, curvefit_dmin, diag_end, diag_start
    integer :: extra_states, order_taylor
    !> linear scaling: maximal error of the Taylor approximations to calculate the inverse of the overlap matrix
    real(kind=8) :: max_inversion_error
  end type linearInputParameters


  !> Contains all parameters for the calculation of the fragments
  type, public :: fragmentInputParameters
    integer :: nfrag_ref
    integer :: nfrag
    integer, dimension(:), pointer :: frag_index         !< Array matching system fragments to reference fragments
    real(kind=8), dimension(:), pointer :: charge        !< Array giving the charge on each fragment for constrained DFT calculations
    !integer, dimension(:,:), pointer :: frag_info       !< Array giving number of atoms in fragment and environment for reference fragments
    character(len=100), dimension(:), pointer :: label   !< Array of fragment names
    character(len=100), dimension(:), pointer :: dirname !< Array of fragment directories, blank if not a fragment calculation
  end type fragmentInputParameters


  integer, parameter, public :: INPUT_IG_OFF  = 0
  integer, parameter, public :: INPUT_IG_LIG  = 1
  integer, parameter, public :: INPUT_IG_FULL = 2
  integer, parameter, public :: INPUT_IG_TMO  = 3


  !> Structure controlling the nature of the accelerations (Convolutions, Poisson Solver)
  type, public :: material_acceleration
     !> variable for material acceleration
     !! values 0: traditional CPU calculation
     !!        1: CUDA acceleration with CUBLAS
     !!        2: OpenCL acceleration (with CUBLAS one day)
     !!        3: OpenCL accelearation for CPU
     !!        4: OCLACC (OpenCL both ? see input_variables.f90)
     integer :: iacceleration
     integer :: Psolver_igpu            !< Acceleration of the Poisson solver
     character(len=11) :: OCL_platform  !< Name of the OpenCL platform
     character(len=11) :: OCL_devices   !< Name of the OpenCL devices
  end type material_acceleration


  !> Structure of the variables read by input.* files (*.dft, *.geopt...)
  type, public :: input_variables

     !> Strings of the input files
     character(len=100) :: file_occnum !< Occupation number (input)
     character(len=100) :: file_igpop
     character(len=100) :: file_lin   
     character(len=100) :: file_frag   !< Fragments
     character(len=max_field_length) :: dir_output  !< Strings of the directory which contains all data output files
     character(len=max_field_length) :: run_name    !< Contains the prefix (by default input) used for input files as input.dft
     !integer :: files                  !< Existing files.

     !> Miscellaneous variables
     logical :: gaussian_help
     integer :: itrpmax
     integer :: iscf
     integer :: norbsempty
     integer :: norbsuempty,norbsdempty
     integer :: occopt
     integer :: last_run
     real(gp) :: frac_fluct,gnrm_sw,alphamix,Tel, alphadiis
     real(gp) :: rpnrm_cv
     real(gp) :: gnrm_startmix
     integer :: verbosity   !< Verbosity of the output file
     logical :: multipole_preserving !< Preserve multipole for ionic charge (integrated isf)

     !> DFT basic parameters.
     integer :: ixc         !< XC functional Id
     integer :: ncharge     !< Total charge of the system
     integer :: itermax     !< Maximal number of SCF iterations
     integer :: nrepmax
     integer :: ncong       !< Number of conjugate gradient iterations for the preconditioner
     integer :: idsx        !< DIIS history
     integer :: ncongt      !< Number of conjugate garident for the tail treatment
     integer :: inputpsiid  !< Input PSI choice
                            !!   - 0 : compute input guess for Psi by subspace diagonalization of atomic orbitals
                            !!   - 1 : read waves from argument psi, using n1, n2, n3, hgrid and rxyz_old
                            !!         as definition of the previous system.
                            !!   - 2 : read waves from disk
     integer :: nspin       !< Spin components (no spin 1, collinear 2, non collinear 4)
     integer :: mpol        !< Total spin polarisation of the system
     integer :: norbv       !< Number of virtual orbitals to compute after direct minimisation
                            !! using the Davidson scheme
     integer :: nvirt
     integer :: nplot
     integer :: output_denspot        !< 0= No output, 1= density, 2= density+potential
     integer :: dispersion            !< Dispersion term
     integer :: output_wf_format      !< Output Wavefunction format
     integer :: output_denspot_format !< Format for the output density and potential
     real(gp) :: hx,hy,hz   !< Step grid parameter (hgrid)
     real(gp) :: crmult     !< Coarse radius multiplier
     real(gp) :: frmult     !< Fine radius multiplier
     real(gp) :: gnrm_cv    !< Convergence parameters of orbitals
     real(gp) :: rbuf       !< buffer for tail treatment
     real(gp), dimension(3) :: elecfield   !< Electric Field vector
     logical :: disableSym                 !< .true. disable symmetry

     !> For absorption calculations
     integer :: iabscalc_type   !< 0 non calc, 1 cheb ,  2 lanc
     !! integer :: iat_absorber, L_absorber, N_absorber, rpower_absorber, Linit_absorber
     integer :: iat_absorber,  L_absorber
     real(gp), dimension(:), pointer :: Gabs_coeffs
     real(gp) :: abscalc_bottomshift
     logical ::  c_absorbtion
     logical ::  abscalc_alterpot
     logical ::  abscalc_eqdiff
     logical ::  abscalc_S_do_cg
     logical ::  abscalc_Sinv_do_cg
     integer ::  potshortcut
     integer ::  nsteps
     character(len=100) :: extraOrbital
     character(len=1000) :: xabs_res_prefix
   
     !> Frequencies calculations (finite difference)
     real(gp) :: freq_alpha  !< Factor for the finite difference step (step = alpha * hgrid)
     integer :: freq_order   !< Order of the finite difference scheme
     integer :: freq_method  !< Method to calculate the frequencies

     !> kpoints related input variables
     integer :: gen_nkpt                            !< K points to generate the results
     real(gp), dimension(:,:), pointer :: gen_kpt   !< K points coordinates
     real(gp), dimension(:), pointer :: gen_wkpt    !< Weights of k points
     !> Band structure path
     integer :: nkptv
     integer :: ngroups_kptv
     integer, dimension(:), pointer :: nkptsv_group
     real(gp), dimension(:,:), pointer :: kptv
     character(len=100) :: band_structure_filename

     ! Orbitals and input occupation.
     integer :: gen_norb, gen_norbu, gen_norbd
     real(gp), dimension(:), pointer :: gen_occup

     ! Geometry variables from *.geopt
     character(len=10) :: geopt_approach !<id of geopt driver
     integer :: ncount_cluster_x         !< Maximum number of geopt steps 
     integer :: wfn_history              !< Number of previous steps saved for wfn reformatting
     integer :: history                  !< History of DIIS method
     real(gp) :: betax,forcemax,randdis
     integer :: optcell, ionmov, nnos
     real(gp) :: dtion
     real(gp) :: mditemp, mdftemp
     real(gp) :: noseinert, friction, mdwall
     real(gp) :: bmass, vmass, strprecon, strfact
     real(gp), dimension(6) :: strtarget
     real(gp), dimension(:), pointer :: qmass
     real(gp) :: dtinit, dtmax           !< For FIRE
     character(len=10) :: tddft_approach !< TD-DFT variables from *.tddft
     type(SIC_data) :: SIC               !< Parameters for the SIC methods
     !variables for SBFGS
     integer  :: nhistx
     real(gp) :: maxrise
     real(gp) :: cutoffratio
     real(gp) :: steepthresh
     real(gp) :: trustr

     ! Performance variables from input.perf
     logical :: debug      !< Debug option (used by memocc)
     integer :: ncache_fft !< Cache size for FFT
     real(gp) :: projrad   !< Coarse radius of the projectors in units of the maxrad
     real(gp) :: symTol    !< Tolerance for symmetry detection.
     integer :: linear
     logical :: signaling                    !< Expose results on DBus or Inet.
     integer :: signalTimeout                !< Timeout for inet connection.
     character(len = 64) :: domain           !< Domain to get the IP from hostname.
     character(len=500) :: writing_directory !< Absolute path of the local directory to write the data on
     double precision :: gmainloop           !< Internal C pointer on the signaling structure.
     integer :: inguess_geopt                !< 0= Wavelet input guess, 1 = real space input guess 

     !> Orthogonalisation data
     type(orthon_data) :: orthpar
 
     !> Acceleration parameters
     type(material_acceleration) :: matacc

     ! Parallelisation parameters
     !> Parallelisation scheme of the exact exchange operator
     !!   BC (Blocking Collective)
     !!   OP2P (Overlap Point-to-Point)
     character(len=4) :: exctxpar
     !> Paradigm for unblocking global communications via OMP_NESTING
     character(len=3) :: unblock_comms
     !> Communication scheme for the density
     !!   DBL traditional scheme with double precision
     !!   MIX mixed single-double precision scheme (requires rho_descriptors)
     character(len=3) :: rho_commun
     !> Number of taskgroups for the poisson solver
     !! works only if the number of MPI processes is a multiple of it
     integer :: PSolver_groupsize
     !> Global MPI group size (will be written in the mpi_environment)
     ! integer :: mpi_groupsize 

     ! Linear scaling parameters
     type(linearInputParameters) :: lin    !< Linear scaling data
     type(fragmentInputParameters) :: frag !< Fragment data
     logical :: store_index                !< (LS) Store indices of the sparse matrices or recalculate them 
     integer :: check_sumrho               !< (LS) Perform a check of sumrho (no check, light check or full check)
     logical :: experimental_mode          !< (LS) Activate the experimental mode
     logical :: write_orbitals             !< (LS) Write KS orbitals for cubic restart
     logical :: explicit_locregcenters     !< (LS) Explicitely specify localization centers
     logical :: calculate_KS_residue       !< (LS) Calculate Kohn-Sham residue
     logical :: intermediate_forces        !< (LS) Calculate intermediate forces

     !> linear scaling: exit kappa for extended input guess (experimental mode)
     real(kind=8) :: kappa_conv

     !> linear scaling: number of FOE cycles before the eigenvalue bounds are shrinked
     integer :: evbounds_nsatur

     !> linear scaling: maximal number of unsuccessful eigenvalue bounds shrinkings
     integer :: evboundsshrink_nsatur

     !> linear scaling: how to update the density kernel during the support function optimization (0: purification, 1: FOE)
     integer :: method_updatekernel

     !> linear scaling: quick return in purification
     logical :: purification_quickreturn
     
     !> linear scaling: dynamic adjustment of the decay length of the FOE error function
     logical :: adjust_FOE_temperature

     !> linear scaling: calculate the HOMO LUMO gap even when FOE is used for the kernel calculation
     logical :: calculate_gap

     !> linear scaling: perform a Loewdin charge analysis at the end of the calculation
     logical :: loewdin_charge_analysis

     !> linear scaling: perform a check of the matrix compression routines
     logical :: check_matrix_compression

     !> linear scaling: correction covariant / contravariant gradient
     logical :: correction_co_contra
     
     !> linear scaling: lower bound for the error function decay length
     real(kind=8) :: fscale_lowerbound

     !> linear scaling: upper bound for the error function decay length
     real(kind=8) :: fscale_upperbound

  end type input_variables


  !> Contains all energy terms
  type, public :: energy_terms
     real(gp) :: eh      =0.0_gp !< Hartree energy
     real(gp) :: exc     =0.0_gp !< Exchange-correlation energy
     real(gp) :: evxc    =0.0_gp !< Energy from the exchange-correlation potential
     real(gp) :: eion    =0.0_gp !< Ion-Ion interaction
     real(gp) :: edisp   =0.0_gp !< Dispersion force
     real(gp) :: ekin    =0.0_gp !< Kinetic term
     real(gp) :: epot    =0.0_gp
     real(gp) :: eproj   =0.0_gp
     real(gp) :: eexctX  =0.0_gp
     real(gp) :: ebs     =0.0_gp
     real(gp) :: eKS     =0.0_gp
     real(gp) :: trH     =0.0_gp
     real(gp) :: evsum   =0.0_gp
     real(gp) :: evsic   =0.0_gp 
     real(gp) :: excrhoc =0.0_gp 
     real(gp) :: eTS     =0.0_gp
     real(gp) :: ePV     =0.0_gp !< pressure term
     real(gp) :: energy  =0.0_gp !< the functional which is minimized
     real(gp) :: e_prev  =0.0_gp !< the previous value, to show the delta
     real(gp) :: trH_prev=0.0_gp !< the previous value, to show the delta
     !real(gp), dimension(:,:), pointer :: fion,f

     integer(kind = 8) :: c_obj = 0  !< Storage of the C wrapper object.
  end type energy_terms


  !> Memory estimation requirements
  type, public :: memory_estimation
     double precision :: submat
     integer :: ncomponents, norb, norbp
     double precision :: oneorb, allpsi_mpi, psistorage
     double precision :: projarr
     double precision :: grid
     double precision :: workarr

     double precision :: kernel, density, psolver, ham

     double precision :: peak
  end type memory_estimation


  !> Used to split between points to be treated in simple or in double precision
  type, public :: rho_descriptors
     character(len=1) :: geocode !< @copydoc poisson_solver::doc::geocode
     integer :: icomm !< method for communicating the density
     integer :: nrhotot !< dimension of the partial density array before communication
     integer :: n_csegs,n_fsegs,dp_size,sp_size
     integer, dimension(:,:), pointer :: spkey,dpkey
     integer, dimension(:), pointer :: cseg_b,fseg_b
  end type rho_descriptors



  !> Contains arguments needed for rho_local for WVL+PAW
  type, public :: rholoc_objects
    integer , pointer, dimension(:)    :: msz ! mesh size for local rho
    real(gp), pointer, dimension(:,:,:) :: d! local rho and derivatives
    real(gp), pointer, dimension(:,:)  :: rad!radial mesh for local rho
    real(gp), pointer, dimension(:) :: radius !after this radius, rholoc is zero
  end type rholoc_objects

  
  !> Define the structure used for the atomic positions
  !> Structure to store the density / potential distribution among processors.
  type, public :: denspot_distribution
     integer :: n3d,n3p,n3pi,i3xcsh,i3s,nrhodim
     !> Integer which controls the presence of a density after the potential array
     !! if different than zero, at the address ndimpot*nspin+i3rho_add starts the spin up component of the density
     !! the spin down component can be found at the ndimpot*nspin+i3rho_add+ndimpot, contiguously
     !! the same holds for non-collinear calculations
     integer :: i3rho_add
     integer :: ndimpot,ndimgrid,ndimrhopot 
     integer, dimension(3) :: ndims !< box containing the grid dimensions in ISF basis
     real(gp), dimension(3) :: hgrids !< grid spacings of the box (half of wavelet ones)
     integer, dimension(:,:), pointer :: nscatterarr, ngatherarr
     type(mpi_environment) :: mpi_env
  end type denspot_distribution


  !> Structures of basis of gaussian functions of the form exp(-a*r2)cos/sin(b*r2)
  type, public :: gaussian_basis_c
     integer :: nat,ncoeff,nshltot,nexpo
     integer, dimension(:), pointer :: nshell,ndoc,nam
     complex(gp), dimension(:), pointer :: expof,psiat
     real(gp), dimension(:,:), pointer :: rxyz
  end type gaussian_basis_c


  !> All the parameters which are important for describing the orbitals
  !! Add also the objects related to k-points sampling, after symmetries applications
  type, public :: orbitals_data 
     integer :: norb          !< Total number of orbitals per k point
     integer :: norbp         !< Total number of orbitals for the given processors
     integer :: norbu,norbd,nspin,nspinor,isorb
     integer :: nkpts,nkptsp,iskpts
     real(gp) :: efermi,HLgap,eTS
     integer, dimension(:), pointer :: iokpt,ikptproc,isorb_par,ispot
     integer, dimension(:), pointer :: inwhichlocreg,onwhichatom
     integer, dimension(:,:), pointer :: norb_par
     real(wp), dimension(:), pointer :: eval
     real(gp), dimension(:), pointer :: occup,spinsgn,kwgts
     real(gp), dimension(:,:), pointer :: kpts
     integer :: npsidim_orbs  !< Number of elements inside psi in the orbitals distribution scheme
     integer :: npsidim_comp  !< Number of elements inside psi in the components distribution scheme
  end type orbitals_data


  !> Contains the pointers to be handled to control GPU information
  !! Given that they are pointers on GPU address, they are C pointers
  !! which take 8 bytes
  !! So they are declared as kind=8 variables either if the GPU works in simple precision
  !! Also other information concerning the GPU runs can be stored in this structure
  type, public :: GPU_pointers
     logical :: OCLconv  !< True if OCL is used for convolutions for this MPI process
     logical :: useDynamic,full_locham
     integer :: id_proc,ndevices
     real(kind=8) :: keys,work1,work2,work3,rhopot,r,d
     real(kind=8) :: rhopot_down, rhopot_up
     real(kind=8) :: work1_i,work2_i,work3_i,d_i
     real(kind=8) :: pinned_in,pinned_out
     real(kind=8), dimension(:), pointer :: psi
     real(kind=8) :: psi_c,psi_f
     real(kind=8) :: psi_c_i,psi_f_i
     real(kind=8) :: psi_c_r,psi_f_r,psi_c_b,psi_f_b,psi_c_d,psi_f_d
     real(kind=8) :: psi_c_r_i,psi_f_r_i,psi_c_b_i,psi_f_b_i,psi_c_d_i,psi_f_d_i
     real(kind=8) :: keyg_c,keyg_f,keyv_c,keyv_f
     real(kind=8) :: keyg_c_host,keyg_f_host,keyv_c_host,keyv_f_host
     real(kind=8) :: context,queue
     !host pointers to be freed
     real(kind=8) :: rhopot_down_host, rhopot_up_host
     real(kind=8), dimension(:,:,:), pointer :: ekinpot_host
     real(kind=8), dimension(:,:), pointer :: psicf_host
     real(kind=8), dimension(:,:), pointer :: hpsicf_host
     real(kind=8), dimension(:), pointer :: bprecond_host

     real(gp), dimension(:,:), pointer :: ekin, epot !< values of the kinetic and potential energies to be passed to local_hamiltonian
     real(wp), dimension(:), pointer :: hpsi_ASYNC !<pointer to the wavefunction allocated in the case of asyncronous local_hamiltonian
  end type GPU_pointers


  !> Contains all the descriptors necessary for splitting the calculation in different locregs 
  type, public :: local_zone_descriptors
     logical :: linear                         !< if true, use linear part of the code
     integer :: nlr                            !< Number of localization regions 
     integer :: lintyp                         !< If 0 cubic, 1 locreg and 2 TMB
     integer :: ndimpotisf                     !< Total dimension of potential in isf (including exctX)
     real(gp), dimension(3) :: hgrids          !< Grid spacings of wavelet grid
     type(locreg_descriptors) :: Glr           !< Global region descriptors
     type(locreg_descriptors), dimension(:), pointer :: Llr                !< Local region descriptors (dimension = nlr)
  end type local_zone_descriptors


  !> Contains the work arrays needed for expressing wavefunction in real space
  !! with all the BC
  type, public :: workarr_sumrho
     integer :: nw1,nw2,nxc,nxf
     real(wp), dimension(:), pointer :: x_c,x_f,w1,w2
  end type workarr_sumrho


  !> Contains the work arrays needed for hamiltonian application with all the BC
  type, public :: workarr_locham
     integer :: nw1,nw2,nxc,nyc,nxf1,nxf2,nxf3,nxf,nyf
     real(wp), dimension(:), pointer :: w1,w2
     !for the periodic BC case, these arrays substitute 
     !psifscf,psifscfk,psig,ww respectively
     real(wp), dimension(:,:), pointer :: x_c,y_c,x_f1,x_f2,x_f3,x_f,y_f
  end type workarr_locham


  !> Contains the work arrays needed for th preconditioner with all the BC
  !! Take different pointers depending on the boundary conditions
  type, public :: workarr_precond
     integer, dimension(:), pointer :: modul1,modul2,modul3
     real(wp), dimension(:), pointer :: psifscf,ww,x_f1,x_f2,x_f3,kern_k1,kern_k2,kern_k3
     real(wp), dimension(:,:), pointer :: af,bf,cf,ef
     real(wp), dimension(:,:,:), pointer :: xpsig_c,ypsig_c,x_c
     real(wp), dimension(:,:,:,:), pointer :: xpsig_f,ypsig_f,x_f,y_f
     real(wp), dimension(:,:,:,:,:), pointer :: z1,z3 ! work array for FFT
  end type workarr_precond


  !!> Fermi Operator Expansion parameters
  !type, public :: foe_data
  !  integer :: nseg
  !  integer,dimension(:),pointer :: nsegline, istsegline
  !  integer,dimension(:,:),pointer :: keyg
  !  real(kind=8) :: ef                     !< Fermi energy for FOE
  !  real(kind=8) :: evlow, evhigh          !< Eigenvalue bounds for FOE 
  !  real(kind=8) :: bisection_shift        !< Bisection shift to find Fermi energy (FOE)
  !  real(kind=8) :: fscale                 !< Length scale for complementary error function (FOE)
  !  real(kind=8) :: ef_interpol_det        !< FOE: max determinant of cubic interpolation matrix
  !  real(kind=8) :: ef_interpol_chargediff !< FOE: max charge difference for interpolation
  !  real(kind=8) :: charge                 !< Total charge of the system
  !  real(kind=8) :: fscale_lowerbound      !< lower bound for the error function decay length
  !  real(kind=8) :: fscale_upperbound       !< upper bound for the error function decay length
  !  integer :: evbounds_isatur, evboundsshrink_isatur, evbounds_nsatur, evboundsshrink_nsatur !< variables to check whether the eigenvalue bounds might be too big
  !end type foe_data

  
  type,public :: linear_matrices
      type(sparse_matrix) :: s !< small: sparsity pattern given by support function cutoff
      type(sparse_matrix) :: m !< medium: sparsity pattern given by SHAMOP cutoff
      type(sparse_matrix) :: l !< medium: sparsity pattern given by kernel cutoff
      type(sparse_matrix) :: ks !< sparsity pattern for the KS orbitals (i.e. dense)
      type(sparse_matrix) :: ks_e !< sparsity pattern for the KS orbitals including extra stated (i.e. dense)
      type(matrices) :: ham_, ovrlp_, kernel_
  end type linear_matrices


  type, public :: workarrays_quartic_convolutions
    real(wp), dimension(:,:,:), pointer :: xx_c, xy_c, xz_c
    real(wp), dimension(:,:,:), pointer :: xx_f1
    real(wp), dimension(:,:,:), pointer :: xy_f2
    real(wp), dimension(:,:,:), pointer :: xz_f4
    real(wp), dimension(:,:,:,:), pointer :: xx_f, xy_f, xz_f
    real(wp), dimension(:,:,:), pointer :: y_c
    real(wp), dimension(:,:,:,:), pointer :: y_f
    ! The following arrays are work arrays within the subroutine
    real(wp), dimension(:,:), pointer :: aeff0array, beff0array, ceff0array, eeff0array
    real(wp), dimension(:,:), pointer :: aeff0_2array, beff0_2array, ceff0_2array, eeff0_2array
    real(wp), dimension(:,:), pointer :: aeff0_2auxarray, beff0_2auxarray, ceff0_2auxarray, eeff0_2auxarray
    real(wp), dimension(:,:,:), pointer :: xya_c, xyc_c
    real(wp), dimension(:,:,:), pointer :: xza_c, xzc_c
    real(wp), dimension(:,:,:), pointer :: yza_c, yzb_c, yzc_c, yze_c
    real(wp), dimension(:,:,:,:), pointer :: xya_f, xyb_f, xyc_f, xye_f
    real(wp), dimension(:,:,:,:), pointer :: xza_f, xzb_f, xzc_f, xze_f
    real(wp), dimension(:,:,:,:), pointer :: yza_f, yzb_f, yzc_f, yze_f
  end type workarrays_quartic_convolutions


  type, public :: localizedDIISParameters
    integer :: is, isx, mis, DIISHistMax, DIISHistMin
    integer :: icountSDSatur, icountDIISFailureCons, icountSwitch, icountDIISFailureTot, itBest
    real(kind=8), dimension(:), pointer :: phiHist, hphiHist, energy_hist
    real(kind=8) :: alpha_coeff !step size for optimization of coefficients
    real(kind=8), dimension(:,:,:), pointer :: mat
    real(kind=8) :: trmin, trold, alphaSD, alphaDIIS
    logical :: switchSD, immediateSwitchToSD, resetDIIS
  end type localizedDIISParameters


  type, public :: mixrhopotDIISParameters
    integer :: is, isx, mis
    real(kind=8), dimension(:), pointer :: rhopotHist, rhopotresHist
    real(kind=8), dimension(:,:), pointer :: mat
  end type mixrhopotDIISParameters


  !> Contains the arguments needed for the diis procedure
  type, public :: diis_objects
     logical :: switchSD
     integer :: idiistol,mids,ids,idsx
     real(gp) :: energy_min,energy_old,energy,alpha,alpha_max
     real(tp), dimension(:), pointer :: psidst
     real(tp), dimension(:), pointer :: hpsidst
     real(tp), dimension(:,:,:,:,:,:), pointer :: ads
  end type diis_objects


  !> Contains the information needed for the preconditioner
  type, public :: precond_data
    integer :: confPotOrder                                !< The order of the algebraic expression for Confinement potential
    integer :: ncong                                       !< Number of CG iterations for the preconditioning equation
    logical, dimension(:), pointer :: withConfPot          !< Use confinement potentials
    real(kind=8), dimension(:), pointer :: potentialPrefac !< Prefactor for the potentiar : Prefac * f(r) 
  end type precond_data


  !> Information for the confining potential to be used in TMB scheme
  !! The potential is supposed to be defined as prefac*(r-rC)**potorder
  type, public :: confpot_data
     integer :: potorder                !< Order of the confining potential
     integer, dimension(3) :: ioffset   !< Offset for the coordinates of potential lr in global region
     real(gp) :: prefac                 !< Prefactor
     real(gp), dimension(3) :: hh       !< Grid spacings in ISF grid
     real(gp), dimension(3) :: rxyzConf !< Confining potential center in global coordinates
  end type confpot_data


  !> Defines the important information needed to reformat a old wavefunctions
  type, public :: old_wavefunction
     type(local_zone_descriptors) :: Lzd       !< Local zone descriptors of the corresponding run
     real(wp), dimension(:), pointer :: psi    !< Wavelets coefficients in compressed form
     real(gp), dimension(:,:), pointer :: rxyz !< Atomic positions of the step
  end type old_wavefunction


  !> Densities and potentials, and related metadata, needed for their creation/application
  !! Not all these quantities are available, some of them may point to the same memory space
  type, public :: DFT_local_fields
     real(dp), dimension(:), pointer :: rhov          !< generic workspace. What is there is indicated by rhov_is
     type(ab7_mixing_object), pointer :: mix          !< History of rhov, allocated only when using diagonalisation
     !> Local fields which are associated to their name
     !! normally given in parallel distribution
     real(dp), dimension(:,:), pointer :: rho_psi     !< density as given by square of el. WFN
     real(dp), dimension(:,:,:,:), pointer :: rho_C   !< core density
     real(wp), dimension(:,:,:,:), pointer :: V_ext   !< local part of pseudopotientials
     real(wp), dimension(:,:,:,:), pointer :: V_XC    !< eXchange and Correlation potential (local)
     real(wp), dimension(:,:,:,:), pointer :: Vloc_KS !< complete local potential of KS Hamiltonian (might point on rho_psi)
     real(wp), dimension(:,:,:,:), pointer :: f_XC    !< dV_XC[rho]/d_rho
     !temporary arrays
     real(wp), dimension(:), pointer :: rho_work,pot_work !<full grid arrays
     !metadata
     integer :: rhov_is
     real(gp) :: psoffset                 !< offset of the Poisson Solver in the case of Periodic BC
     type(rho_descriptors) :: rhod        !< descriptors of the density for parallel communication
     type(denspot_distribution) :: dpbox  !< distribution of density and potential box
     type(xc_info) :: xc                  !< structure about the used xc functionals
     character(len=3) :: PSquiet
     !real(gp), dimension(3) :: hgrids    !< grid spacings of denspot grid (half of the wvl grid)
     type(coulomb_operator) :: pkernel    !< kernel of the Poisson Solver used for V_H[rho]
     type(coulomb_operator) :: pkernelseq !< for monoproc PS (useful for exactX, SIC,...)

     integer(kind = 8) :: c_obj = 0       !< Storage of the C wrapper object.
  end type DFT_local_fields


  !> Flags for rhov status
  integer, parameter, public :: EMPTY              = -1980
  integer, parameter, public :: ELECTRONIC_DENSITY = -1979
  integer, parameter, public :: CHARGE_DENSITY     = -1978
  integer, parameter, public :: KS_POTENTIAL       = -1977
  integer, parameter, public :: HARTREE_POTENTIAL  = -1976


  !> Flags for the restart (linear scaling only)
  integer, parameter, public :: LINEAR_LOWACCURACY  = 101 !< Low accuracy after restart
  integer, parameter, public :: LINEAR_HIGHACCURACY = 102 !< High accuracy after restart


  !check if all comms are necessary here
  type, public :: hamiltonian_descriptors
     integer :: npsidim_orbs             !< Number of elements inside psi in the orbitals distribution scheme
     integer :: npsidim_comp             !< Number of elements inside psi in the components distribution scheme
     type(local_zone_descriptors) :: Lzd !< Data on the localisation regions, if associated
     type(comms_linear) :: collcom ! describes collective communication
     type(p2pComms) :: comgp             !< Describing p2p communications for distributing the potential
     real(wp), dimension(:), pointer :: psi,psit_c,psit_f !< these should eventually be eliminated
     logical :: can_use_transposed
  end type hamiltonian_descriptors


  !> The wavefunction which have to be considered at the DFT level
  type, public :: DFT_wavefunction
     !coefficients
     real(wp), dimension(:), pointer :: psi,hpsi,psit,psit_c,psit_f !< orbitals, or support functions, in wavelet basis
     real(wp), dimension(:), pointer :: spsi !< Metric operator applied to psi (To be used for PAW)
     real(wp), dimension(:,:), pointer :: gaucoeffs !orbitals in gbd basis
     !basis sets
     type(gaussian_basis) :: gbd !<gaussian basis description, if associated
     type(local_zone_descriptors) :: Lzd !< data on the localisation regions, if associated
     !restart objects (consider to move them in rst structure)
     type(old_wavefunction), dimension(:), pointer :: oldpsis !< previously calculated wfns
     integer :: istep_history !< present step of wfn history
     !data properties
     logical :: can_use_transposed !< true if the transposed quantities are allocated and can be used
     type(orbitals_data) :: orbs !<wavefunction specification in terms of orbitals
     type(comms_cubic) :: comms !< communication objects for the cubic approach
     type(diis_objects) :: diis
     type(confpot_data), dimension(:), pointer :: confdatarr !<data for the confinement potential
     type(SIC_data) :: SIC !<control the activation of SIC scheme in the wavefunction
     type(orthon_data) :: orthpar !< control the application of the orthogonality scheme for cubic DFT wavefunction
     character(len=4) :: exctxpar !< Method for exact exchange parallelisation for the wavefunctions, in case
     type(p2pComms) :: comgp !<describing p2p communications for distributing the potential
     type(comms_linear) :: collcom ! describes collective communication
     type(comms_linear) :: collcom_sr ! describes collective communication for the calculation of the charge density
     integer(kind = 8) :: c_obj !< Storage of the C wrapper object. it has to be initialized to zero
     type(foe_data) :: foe_obj        !<describes the structure of the matrices for the linear method foe
     type(linear_matrices) :: linmat
     integer :: npsidim_orbs  !< Number of elements inside psi in the orbitals distribution scheme
     integer :: npsidim_comp  !< Number of elements inside psi in the components distribution scheme
     type(hamiltonian_descriptors) :: ham_descr
     real(kind=8), dimension(:,:), pointer :: coeff !<expansion coefficients
  end type DFT_wavefunction


  !> Flags for optimization loop id
  integer, parameter, public :: OPTLOOP_HAMILTONIAN   = 0
  integer, parameter, public :: OPTLOOP_SUBSPACE      = 1
  integer, parameter, public :: OPTLOOP_WAVEFUNCTIONS = 2
  integer, parameter, public :: OPTLOOP_N_LOOPS       = 3


  !> Used to control the optimization of wavefunctions
  type, public :: DFT_optimization_loop
     integer :: iscf !< Kind of optimization scheme.

     integer :: itrpmax !< specify the maximum number of mixing cycle on potential or density
     integer :: nrepmax !< specify the maximum number of restart after re-diagonalization
     integer :: itermax !< specify the maximum number of minimization iterations, self-consistent or not

     integer :: itrp    !< actual number of mixing cycle.
     integer :: itrep   !< actual number of re-diagonalisation runs.
     integer :: iter    !< actual number of minimization iterations.

     integer :: infocode !< return value after optimization loop.

     real(gp) :: gnrm   !< actual value of cv criterion of the minimization loop.
     real(gp) :: rpnrm  !< actual value of cv criterion of the mixing loop.

     real(gp) :: gnrm_cv       !< convergence criterion of the minimization loop.
     real(gp) :: rpnrm_cv      !< convergence criterion of the mixing loop.
     real(gp) :: gnrm_startmix !< gnrm value to start mixing after.

     integer(kind = 8) :: c_obj = 0 !< Storage of the C wrapper object.
  end type DFT_optimization_loop


  !>  Used to restart a new DFT calculation or to save information 
  !!  for post-treatment
  type, public :: restart_objects
     integer :: version !< 0=cubic, 100=linear
     integer :: n1,n2,n3,nat
     real(gp) :: hx_old,hy_old,hz_old
     real(gp), dimension(:,:), pointer :: rxyz_old,rxyz_new
     type(DFT_wavefunction) :: KSwfn !< Kohn-Sham wavefunctions
     type(DFT_wavefunction) :: tmb !<support functions for linear scaling
     type(GPU_pointers) :: GPU 
  end type restart_objects


  !> Public container to be used with call_bigdft().
  type, public :: run_objects
     type(dictionary), pointer :: user_inputs

     type(input_variables), pointer    :: inputs
     type(atoms_data), pointer         :: atoms
     type(restart_objects), pointer    :: rst
     real(gp), dimension(:,:), pointer :: radii_cf
  end type run_objects


  !> Used to store results of a DFT calculation.
  type, public :: DFT_global_output
     real(gp) :: energy, fnoise, pressure      !< Total energy, noise over forces and pressure
     type(energy_terms) :: energs              !< All energy terms
     integer :: fdim                           !< Dimension of allocated forces (second dimension)
     real(gp), dimension(:,:), pointer :: fxyz !< Atomic forces
     real(gp), dimension(6) :: strten          !< Stress Tensor
  end type DFT_global_output


  !> type paw_ij_objects
  type paw_ij_objects
     !Integer scalars
     !> cplex=1 if all on-site PAW quantities are real, 2 if they are complex
     !! cplex=2 is useful for RF calculations
     integer :: cplex
     !> cplex=1 if dij are real, 2 if they are complex
     integer :: cplex_dij
     !!!!$integer :: has_dijexxcore !> does this makes sense?
     ! 1 if dijexxcore is allocated
     ! 2 if dijexxcore is already computed
     !> 1 if dij is allocated
     !! 2 if dij is already computed
     integer :: has_dij
   
    integer :: has_dijfr
     ! 1 if dijfr is allocated
     ! 2 if dijfr is already computed
   
    integer :: has_dijhartree
     ! 1 if dijhartree is allocated
     ! 2 if dijhartree is already computed
   
    integer :: has_dijhat
     ! 1 if dijhat is allocated
     ! 2 if dijhat is already computed
   
    integer :: has_dijso
     ! 1 if dijso is associated and used, 0 otherwise
     ! 2 if dijso is already computed
   
    integer :: has_dijU
     ! 1 if dijU is associated and used, 0 otherwise
     ! 2 if dijU is already computed
   
    integer :: has_dijxc
     ! 1 if dijxc is associated and used, 0 otherwise
     ! 2 if dijxc is already computed
   
    integer :: has_dijxc_val
     ! 1 if dijxc_val is associated and used, 0 otherwise
     ! 2 if dijxc_val is already computed
   
    integer :: has_exexch_pot
     ! 1 if PAW+(local exact exchange) potential is allocated
   
    integer :: has_pawu_occ
     ! 1 if PAW+U occupations are allocated
   
    integer :: lmn_size
     ! Number of (l,m,n) elements for the paw basis
   
    integer :: lmn2_size
     ! lmn2_size=lmn_size*(lmn_size+1)/2
     ! where lmn_size is the number of (l,m,n) elements for the paw basis
   
    integer :: ndij
     ! Number of components of dij
     ! Usually ndij=nspden, except for nspinor==2 (where ndij=nspinor**2)
   
    integer :: nspden
     ! Number of spin-density components (may be different from dtset%nspden if spin-orbit)
   
    integer :: nsppol
     ! Number of independant spin-components

!Real (real(dp)) arrays

    real(dp), pointer :: dij(:,:)
     ! dij(cplex_dij*lmn2_size,ndij)
     ! Dij term (non-local operator)
     ! May be complex if cplex_dij=2
     !  dij(:,:,1) contains Dij^up-up
     !  dij(:,:,2) contains Dij^dn-dn
     !  dij(:,:,3) contains Dij^up-dn (only if nspinor=2)
     !  dij(:,:,4) contains Dij^dn-up (only if nspinor=2)

    !real(dp), pointer :: dijexxcore(:,:)
    ! dijexxcore(cplex_dij*lmn2_size,ndij)
    ! Onsite matrix elements of the Fock operator generated by core electrons

    !  real(dp), pointer :: dijfr(:,:)
    !   ! dijhat(cplex_dij*lmn2_size,ndij)
    !   ! For response function calculation only
    !   ! RF Frozen part of Dij (depends on q vector but not on 1st-order wave function)
    !   ! Same storage as Dij (see above)
    !
    !  real(dp), pointer :: dijhartree(:)
    !   ! dijhartree(cplex*lmn2_size)
    !   ! Dij_hartree term
    !   ! Contains all contributions to Dij from hartree
    !   ! Warning: Dimensioned by cplex, not cplex_dij
    !   ! Same storage as Dij (see above)
    !
    !  real(dp), pointer :: dijhat(:,:)
    !   ! dijhat(cplex_dij*lmn2_size,ndij)
    !   ! Dij_hat term (non-local operator) i.e \sum_LM \int_FFT Q_{ij}^{LM} vtrial
    !   ! Same storage as Dij (see above)
    !
    !  real(dp), pointer :: dijU(:,:)
    !   ! dijU(cplex_dij*lmn2_size,ndij)
    !   ! Onsite matrix elements of the U part of the PAW Hamiltonian.
    !   ! Same storage as Dij (see above)
    !
    !  real(dp), pointer :: dijso(:,:)
    !   ! dijso(cplex_dij*lmn2_size,ndij)
    !   ! Onsite matrix elements of L.S i.e <phi_i|L.S|phi_j>
    !   ! Same storage as Dij (see above)
    !
    !  real(dp), pointer :: dijxc(:,:)
    !   ! dijxc(cplex_dij*lmn2_size,ndij)
    !   ! Onsite matrix elements of vxc i.e
    !   ! <phi_i|vxc[n1+nc]|phi_j> - <tphi_i|vxc(tn1+nhat+tnc]|tphi_j>
    !   ! Same storage as Dij (see above)
    !
    !  real(dp), pointer :: dijxc_val(:,:)
    !   ! dijxc_val(cplex_dij*lmn2_size,ndij)
    !   ! Onsite matrix elements of valence-only vxc i.e
    !   ! <phi_i|vxc[n1]|phi_j> - <tphi_i|vxc(tn1+nhat]|tphi_j>
    !   ! Same storage as Dij (see above)
    !
    !  real(dp), pointer :: noccmmp(:,:,:,:)
    !   ! noccmmp(cplex_dij,2*lpawu+1,2*lpawu+1,nocc_nspden)
    !   ! cplex_dij=1 if collinear
    !   ! cplex_dij=2 if spin orbit is used
    !   ! cplex_dij=2 is used if non-collinear (for coherence, it is not necessary in this case, however)
    !   ! gives occupation matrix for lda+u (computed in setnoccmmp)
    !   ! Stored as: noccmmp(:,:,1)=   n^{up,up}_{m,mp}
    !   !            noccmmp(:,:,2)=   n^{dn,dn}_{m,mp}
    !   !            noccmmp(:,:,3)=   n^{up,dn}_{m,mp}
    !   !            noccmmp(:,:,4)=   n^{dn,up}_{m,mp}
    !   ! noccmmp(m,mp,:) is computed from rhoij(klmn) with  m=klmntomn(2)>mp=klmntomn(1)
    !
    !  real(dp), pointer :: nocctot(:)
    !   ! nocctot(nspden)
    !   ! gives trace of occupation matrix for lda+u (computed in pawdenpot)
    !   ! for each value of ispden (1 or 2)
    !
    !  real(dp), pointer :: vpawx(:,:,:)
    !   ! vpawx(2*lexexch+1,2*lexexch+1,nspden)
    !   ! exact exchange potential

  end type paw_ij_objects


  !> This is cprj_type in ABINIT,
  !! this will be obsolete with the PAW Library
  type cprj_objects
    !Integer scalars
    integer :: ncpgr !< Number of gradients of cp=<p_lmn|Cnk>
    integer :: nlmn  !< Number of (l,m,n) non-local projectors
    !Real (real(dp)) arrays
    real(wp), pointer :: cp (:,:) !< cp(2,nlmn): <p_lmn|Cnk> projected scalars for a given atom and wave function
    real(wp), pointer :: dcp (:,:,:)
    ! dcp(2,ncpgr,nlmn)
    ! derivatives of <p_lmn|Cnk> projected scalars for a given atom and wave function

 end type cprj_objects


 !> Contains the arguments needed for the PAW implementation:
 type, public :: paw_objects
   integer :: lmnmax
   integer :: ntypes
   integer :: natom
   integer :: usepaw
   integer, dimension(:,:,:), pointer :: indlmn
   type(paw_ij_objects), dimension(:), allocatable :: paw_ij
   type(cprj_objects), dimension(:,:), allocatable :: cprj
   real(wp), dimension(:), pointer :: spsi
   real(wp), dimension(:,:), pointer :: sij
   real(gp),dimension(:),pointer :: rpaw
 end type paw_objects

 interface input_set
    module procedure input_set_char, input_set_int, input_set_dbl, input_set_bool, &
         & input_set_int_array, input_set_dbl_array, input_set_bool_array, &
         & input_set_dict
 end interface input_set

 !>timing categories
 character(len=*), parameter, private :: tgrp_pot='Potential'
 integer, save, public :: TCAT_EXCHANGECORR=TIMING_UNINITIALIZED
 integer, parameter, private :: ncls_max=6,ncat_bigdft=140   ! define timimg categories and classes
 character(len=14), dimension(ncls_max), parameter, private :: clss = (/ &
      'Communications'    ,  &
      'Convolutions  '    ,  &
      'Linear Algebra'    ,  &
      'Other         '    ,  &
!      'Potential     '    ,  &
      'Initialization'    ,  &
      'Finalization  '    /)
 character(len=14), dimension(3,ncat_bigdft), parameter, private :: cats = reshape((/ &
                               !       Name           Class       Operation Kind
      'ReformatWaves ','Initialization' ,'Small Convol  ' ,  &  !< Reformatting of input waves
      'CrtDescriptors','Initialization' ,'RMA Pattern   ' ,  &  !< Calculation of descriptor arrays
      'CrtLocPot     ','Initialization' ,'Miscellaneous ' ,  &  !< Calculation of local potential
      'CrtProjectors ','Initialization' ,'RMA Pattern   ' ,  &  !< Calculation of projectors
      'CrtPcProjects ','Initialization' ,'RMA Pattern   ' ,  &  !< Calculation of preconditioning projectors
      'CrtPawProjects','Initialization' ,'RMA Pattern   ' ,  &  !< Calculation of abscalc-pawprojectors
      'ApplyLocPotKin','Convolutions  ' ,'OpenCL ported ' ,  &  !< Application of PSP, kinetic energy
      'ApplyProj     ','Other         ' ,'RMA pattern   ' ,  &  !< Application of nonlocal PSP
      'Precondition  ','Convolutions  ' ,'OpenCL ported ' ,  &  !< Precondtioning
      'Rho_comput    ','Convolutions  ' ,'OpenCL ported ' ,  &  !< Calculation of charge density (sumrho) computation
      'Rho_commun    ','Communications' ,'AllReduce grid' ,  &  !< Calculation of charge density (sumrho) communication
      'Pot_commun    ','Communications' ,'AllGathrv grid' ,  &  !< Communication of potential
      'Pot_comm start','Communications' ,'MPI_types/_get' ,  &  !< Communication of potential
      'Un-TransSwitch','Other         ' ,'RMA pattern   ' ,  &  !< Transposition of wavefunction, computation
      'Un-TransComm  ','Communications' ,'ALLtoALLV     ' ,  &  !< Transposition of wavefunction, communication
      'GramS_comput  ','Linear Algebra' ,'DPOTRF        ' ,  &  !< Gram Schmidt computation        
      'GramS_commun  ','Communications' ,'ALLReduce orbs' ,  &  !< Gram Schmidt communication
      'LagrM_comput  ','Linear Algebra' ,'DGEMM         ' ,  &  !< Lagrange Multipliers computation
      'LagrM_commun  ','Communications' ,'ALLReduce orbs' ,  &  !< Lagrange Multipliers communication
      'Diis          ','Other         ' ,'Other         ' ,  &  
      !       'PSolv_comput  ','Potential     ' ,'3D FFT        ' ,  &  
      !       'PSolv_commun  ','Communications' ,'ALLtoALL      ' ,  &  
      !       'PSolvKernel   ','Initialization' ,'Miscellaneous ' ,  &  
!      'Exchangecorr  ','Potential     ' ,'Miscellaneous ' ,  &  
      'Forces        ','Finalization  ' ,'Miscellaneous ' ,  &  
      'Tail          ','Finalization  ' ,'Miscellaneous ' ,  &
      'Loewdin_comput','Linear Algebra' ,'              ' ,  &
      'Loewdin_commun','Communications' ,'ALLReduce orbs' ,  &
      'Chol_commun   ','Communications' ,'              ' ,  &
      'Chol_comput   ','Linear Algebra' ,'ALLReduce orbs' ,  &
      'GS/Chol_comput','Linear Algebra' ,'              ' ,  &
      'GS/Chol_commun','Communications' ,'ALLReduce orbs' ,  &
      'Input_comput  ','Initialization' ,'Miscellaneous ' ,  &
      'Input_commun  ','Communications' ,'ALLtoALL+Reduc' ,  &
      'Davidson      ','Finalization  ' ,'Complete SCF  ' ,  &
      'check_IG      ','Initialization' ,'Linear Scaling' ,  &
      'constrc_locreg','Initialization' ,'Miscellaneous ' ,  &
      'wavefunction  ','Initialization' ,'Miscellaneous ' ,  &
      'create_nlpspd ','Initialization' ,'RMA pattern   ' ,  &
      'p2pOrtho_post ','Communications' ,'irecv / irsend' ,  &
      'p2pOrtho_wait ','Communications' ,'mpi_waitany   ' ,  &
      'lovrlp_comm   ','Communications' ,'mpi_allgatherv' ,  &
      'lovrlp_comp   ','Linear Algebra' ,'many ddots    ' ,  &
      'lovrlp_compr  ','Other         ' ,'cut out zeros ' ,  &
      'lovrlp_uncompr','Other         ' ,'insert zeros  ' ,  &
      'extract_orbs  ','Other         ' ,'copy to sendb ' ,  &
      'lovrlp^-1/2   ','Linear Algebra' ,'exact or appr ' ,  &
      'lovrlp^-1/2old','Linear Algebra' ,'exact or appr ' ,  &
      'lovrlp^-1/2com','Linear Algebra' ,'exact or appr ' ,  &
      'lovrlp^-1/2par','Linear Algebra' ,'exact or appr ' ,  &
      'build_lincomb ','Linear Algebra' ,'many daxpy    ' ,  &
      'convolQuartic ','Convolutions  ' ,'No OpenCL     ' ,  &
      'p2pSumrho_wait','Communications' ,'mpi_test/wait ' ,  &
      'sumrho_TMB    ','Other         ' ,'port to GPU?  ' ,  &
      'TMB_kernel    ','Linear Algebra' ,'dgemm         ' ,  &
      'diagonal_seq  ','Linear Algebra' ,'dsygv         ' ,  &
      'diagonal_par  ','Linear Algebra' ,'pdsygvx       ' ,  &
      'lovrlp^-1     ','Linear Algebra' ,'exact or appr ' ,  &
      'lagmat_orthoco','Linear Algebra' ,'dgemm seq/par ' ,  &
      'optimize_DIIS ','Other         ' ,'Other         ' ,  &
      'optimize_SD   ','Other         ' ,'Other         ' ,  &
      'mix_linear    ','Other         ' ,'Other         ' ,  &
      'mix_DIIS      ','Other         ' ,'Other         ' ,  &
      'ig_matric_comm','Communications' ,'mpi p2p       ' ,  &
      'wf_signals    ','Communications' ,'Socket transf.' ,  &
      'energs_signals','Communications' ,'Socket transf.' ,  &
      'rhov_signals  ','Communications' ,'Socket transf.' ,  &
      'init_locregs  ','Initialization' ,'Miscellaneous ' ,  &
      'init_commSumro','Initialization' ,'Miscellaneous ' ,  &
      'init_commPot  ','Initialization' ,'Miscellaneous ' ,  &
      'init_commOrtho','Initialization' ,'Miscellaneous ' ,  &
      'init_inguess  ','Initialization' ,'Miscellaneous ' ,  &
      'init_matrCompr','Initialization' ,'Miscellaneous ' ,  &
      'init_collcomm ','Initialization' ,'Miscellaneous ' ,  &
      'init_collco_sr','Initialization' ,'Miscellaneous ' ,  &
      'init_orbs_lin ','Initialization' ,'Miscellaneous ' ,  &
      'init_repart   ','Initialization' ,'Miscellaneous ' ,  &
      'initMatmulComp','Initialization' ,'Miscellaneous ' ,  &
      'Pot_after_comm','Other         ' ,'global_to_loca' ,  & 
      !       'Init to Zero  ','Other         ' ,'Memset        ' ,  &
      'calc_kernel   ','Other         ' ,'Miscellaneous ' ,  &
      'commun_kernel ','Communications' ,'mpi_allgatherv' ,  &
      'getlocbasinit ','Other         ' ,'Miscellaneous ' ,  &
      'updatelocreg1 ','Other         ' ,'Miscellaneous ' ,  &
      'linscalinit   ','Other         ' ,'Miscellaneous ' ,  &
      'commbasis4dens','Communications' ,'Miscellaneous ' ,  &
      'eglincomms    ','Communications' ,'Miscellaneous ' ,  &
      'allocommsumrho','Communications' ,'Miscellaneous ' ,  &
      'ovrlptransComp','Other         ' ,'Miscellaneous ' ,  &
      'ovrlptransComm','Communications' ,'mpi_allreduce ' ,  &
      'lincombtrans  ','Other         ' ,'Miscellaneous ' ,  &
      'glsynchham1   ','Other         ' ,'Miscellaneous ' ,  &
      'glsynchham2   ','Other         ' ,'Miscellaneous ' ,  &
      'gauss_proj    ','Other         ' ,'Miscellaneous ' ,  &
      'sumrho_allred ','Communications' ,'mpiallred     ' ,  &
      'deallocprec   ','Other         ' ,'Miscellaneous ' ,  &
      'large2small   ','Other         ' ,'Miscellaneous ' ,  &
      'small2large   ','Other         ' ,'Miscellaneous ' ,  &
      'renormCoefCom1','Linear Algebra' ,'Miscellaneous ' ,  &
      'renormCoefCom2','Linear Algebra' ,'Miscellaneous ' ,  &
      'renormCoefComm','Communications' ,'Miscellaneous ' ,  &
      'waitAllgatKern','Other         ' ,'Miscellaneous ' ,  &
      'UnBlockPot    ','Other         ' ,'Overlap comms ' ,  &
      'UnBlockDen    ','Other         ' ,'Overlap comms ' ,  &
      'global_local  ','Initialization' ,'Unknown       ' ,  &
      'wfd_creation  ','Other         ' ,'Miscellaneous ' ,  & 
      'comm_llr      ','Communications' ,'Miscellaneous ' ,  &
      !       'AllocationProf','Other         ' ,'Allocate arrs ' ,  &
      'dirmin_lagmat1','Linear Algebra' ,'grad calc     ' ,  &
      'dirmin_lagmat2','Linear Algebra' ,'allgatherv    ' ,  &
      'dirmin_dgesv  ','Linear Algebra' ,'dgesv/pdgesv  ' ,  &
      'dirmin_sddiis ','Linear Algebra' ,'Miscellaneous ' ,  &
      'dirmin_allgat ','Linear Algebra' ,'allgatherv    ' ,  &
      'dirmin_sdfit  ','Linear Algebra' ,'allgatherv etc' ,  &
      'chebyshev_comp','Linear Algebra' ,'matmul/matadd ' ,  &
      'chebyshev_comm','Communications' ,'allreduce     ' ,  &
      'chebyshev_coef','Other         ' ,'Miscellaneous ' ,  &
      'FOE_auxiliary ','Other         ' ,'Miscellaneous ' ,  &
      'FOE_init      ','Other         ' ,'Miscellaneous ' ,  &
      'compress_uncom','Other         ' ,'Miscellaneous ' ,  &
      'norm_trans    ','Other         ' ,'Miscellaneous ' ,  &
      'misc          ','Other         ' ,'Miscellaneous ' ,  &
      'sparse_copy   ','Other         ' ,'Miscellaneous ' ,  &
      'constraineddft','Other         ' ,'Miscellaneous ' ,  &
      'transfer_int  ','Other         ' ,'Miscellaneous ' ,  &
      'Reformatting  ','Initialization' ,'Interpolation ' ,  &
      'restart_wvl   ','Initialization' ,'inguess    rst' ,  &
      'restart_rsp   ','Initialization' ,'inguess    rst' ,  &
      'check_sumrho  ','Initialization' ,'unitary check ' ,  &
      'check_pot     ','Initialization' ,'unitary check ' ,  &
      'ApplyLocPot   ','Convolutions  ' ,'OpenCL ported ' ,  &
      'ApplyLocKin   ','Convolutions  ' ,'OpenCL ported ' ,  &
      'kernel_init   ','Other         ' ,'Fragment calc ' ,  &
      'calc_energy   ','Linear Algebra' ,'allred etc    ' ,  &
      'new_pulay_corr','Other         ' ,'Pulay forces  ' ,  &
      'dev_from_unity','Other         ' ,'Miscellaneous ' ,  &
      'ks_residue    ','Linear Algebra' ,'Miscellaneous ' ,  &
      'weightanalysis','Linear Algebra' ,'Fragment calc ' ,  &
      'tmbrestart    ','Initialization' ,'Miscellaneous ' ,  &
      'readtmbfiles  ','Initialization' ,'Miscellaneous ' ,  &
      'readisffiles  ','Initialization' ,'Miscellaneous ' ,  &
      'purify_kernel ','Linear Algebra' ,'dgemm         ' ,  &
      'potential_dims','Other         ' ,'auxiliary     ' ,  &
      'sparse_matmul ','Linear Algebra' ,'self-made     ' ,  &
      'transform_matr','Other         ' ,'small to large' ,  &
      'calc_bounds   ','Other         ' ,'Miscellaneous ' /),(/3,ncat_bigdft/))
 integer, dimension(ncat_bigdft), private, save :: cat_ids !< id of the categories to be converted


contains


  function old_wavefunction_null() result(wfn)
    implicit none
    type(old_wavefunction) :: wfn
    wfn%Lzd=default_lzd()
    nullify(wfn%psi)
    nullify(wfn%rxyz)
  end function old_wavefunction_null


  function dpbox_null() result(dd)
    implicit none
    type(denspot_distribution) :: dd
    dd%n3d=0
    dd%n3p=0
    dd%n3pi=0
    dd%i3xcsh=0
    dd%i3s=0
    dd%nrhodim=0
    dd%i3rho_add=0
    dd%ndimpot=0
    dd%ndimgrid=0
    dd%ndimrhopot=0
    dd%ndims=(/0,0,0/)
    dd%hgrids=(/0.0_gp,0.0_gp,0.0_gp/)
    nullify(dd%nscatterarr)
    nullify(dd%ngatherarr)
    dd%mpi_env=mpi_environment_null()
  end function dpbox_null


  function material_acceleration_null() result(ma)
    type(material_acceleration) :: ma
    ma%iacceleration=0
    ma%Psolver_igpu=0
    ma%OCL_platform=repeat(' ',len(ma%OCL_platform))
    ma%OCL_platform=repeat(' ',len(ma%OCL_devices))
  end function material_acceleration_null


  function default_lzd() result(lzd)
    type(local_zone_descriptors) :: lzd
    lzd%linear=.false.
    lzd%nlr=0
    lzd%lintyp=0
    lzd%ndimpotisf=0
    lzd%hgrids=(/0.0_gp,0.0_gp,0.0_gp/)
    lzd%Glr=locreg_null()
    nullify(lzd%Llr)
  end function default_lzd
 

  function bigdft_run_id_toa()
    use yaml_output
    implicit none
    character(len=20) :: bigdft_run_id_toa

    bigdft_run_id_toa=repeat(' ',len(bigdft_run_id_toa))

    if (bigdft_mpi%ngroup>1) then
       bigdft_run_id_toa=adjustl(trim(yaml_toa(bigdft_mpi%igroup,fmt='(i15)')))
    end if

  end function bigdft_run_id_toa


  !> Fills the old_wavefunction structure with corresponding data
  !! Deallocate previous workspaces if already existing
  subroutine old_wavefunction_set(wfn,nat,norbp,Lzd,rxyz,psi)
    
    implicit none
    integer, intent(in) :: nat,norbp
    type(local_zone_descriptors), intent(in) :: Lzd
    real(gp), dimension(3,nat), intent(in) :: rxyz
    real(wp), dimension((Lzd%Glr%wfd%nvctr_c+7*Lzd%Glr%wfd%nvctr_f)*norbp), intent(in) :: psi
    type(old_wavefunction), intent(inout) :: wfn
    !local variables
    character(len=*), parameter :: subname='old_wavefunction_set'

    !first, free the workspace if not already done
    call old_wavefunction_free(wfn,subname)
    !then allocate the workspaces and fill them
    wfn%psi = f_malloc_ptr((Lzd%Glr%wfd%nvctr_c+7*Lzd%Glr%wfd%nvctr_f)*norbp+ndebug,id='wfn%psi')
    
    if (norbp>0) call vcopy((Lzd%Glr%wfd%nvctr_c+7*Lzd%Glr%wfd%nvctr_f)*norbp,&
         psi(1),1,wfn%psi(1),1)

    wfn%rxyz = f_malloc_ptr((/ 3, nat /),id='wfn%rxyz')
    if (nat>0) call vcopy(3*nat,rxyz(1,1),1,wfn%rxyz(1,1),1)
    call copy_local_zone_descriptors(Lzd,wfn%Lzd,subname)

  end subroutine old_wavefunction_set


  subroutine old_wavefunction_free(wfn,subname)
    implicit none
    character(len=*), intent(in) :: subname
    type(old_wavefunction), intent(inout) :: wfn
    !local variables

    if (associated(wfn%psi)) then
       call f_free_ptr(wfn%psi)
    end if
    if (associated(wfn%rxyz)) then
       call f_free_ptr(wfn%rxyz)
    end if
    !lzd should be deallocated also (to be checked again)
    call deallocate_local_zone_descriptors(wfn%Lzd, subname)

  end subroutine old_wavefunction_free
   

  !> De-Allocate gaussian_basis type
  subroutine deallocate_gwf_c(G)
    use module_base
    implicit none
    type(gaussian_basis_c) :: G

    !normally positions should be deallocated outside
    call f_free_ptr(G%ndoc)
    call f_free_ptr(G%nam)
    call f_free_ptr(G%nshell)
    call f_free_ptr(G%psiat)
    call f_free_ptr(G%expof)
    call f_free_ptr(G%rxyz)

  END SUBROUTINE 


  subroutine deallocate_abscalc_input(in)
    use module_base
    implicit none
    type(input_variables) :: in

    call f_free_ptr(in%Gabs_coeffs)

  END SUBROUTINE deallocate_abscalc_input


  !> De-Allocate orbitals data structure, except eval pointer
  !! which is not allocated in the orbitals_descriptor routine
  subroutine deallocate_orbs(orbs)
    use module_base
    implicit none
    !Arguments
    type(orbitals_data), intent(inout) :: orbs !< Orbital to de-allocate

    call f_free_ptr(orbs%norb_par)

    call f_free_ptr(orbs%occup)
    call f_free_ptr(orbs%spinsgn)
    call f_free_ptr(orbs%kpts)
    call f_free_ptr(orbs%kwgts)

    call f_free_ptr(orbs%iokpt)

    call f_free_ptr(orbs%ikptproc)

    call f_free_ptr(orbs%inwhichlocreg)

    call f_free_ptr(orbs%onwhichatom)

    call f_free_ptr(orbs%isorb_par)
    if (associated(orbs%ispot)) then
       call f_free_ptr(orbs%ispot)
    end if

  END SUBROUTINE deallocate_orbs


  !> All in one routine to initialise and set-up restart objects.
  subroutine init_restart_objects(iproc,inputs,atoms,rst)
    use module_base
    implicit none
    !Arguments
    integer, intent(in) :: iproc
    type(input_variables), intent(in) :: inputs
    type(atoms_data), intent(in) :: atoms
    type(restart_objects), intent(out) :: rst

    call restart_objects_new(rst)
    call restart_objects_set_mode(rst, inputs%inputpsiid)
    call restart_objects_set_nat(rst, atoms%astruct%nat)
    call restart_objects_set_mat_acc(rst, iproc, inputs%matacc)
  END SUBROUTINE init_restart_objects


  !> Allocate and nullify restart objects
  subroutine restart_objects_new(rst)
    use module_base
    implicit none
    !Arguments
    type(restart_objects), intent(out) :: rst

    ! Decide whether we use the cubic or the linear version
    rst%version = UNINITIALIZED(CUBIC_VERSION)

    !allocate pointers
    rst%nat = 0
    nullify(rst%rxyz_new)
    nullify(rst%rxyz_old)

    !nullify unallocated pointers
    rst%KSwfn%c_obj = 0
    nullify(rst%KSwfn%psi)
    nullify(rst%KSwfn%orbs%eval)

    nullify(rst%KSwfn%gaucoeffs)
    nullify(rst%KSwfn%oldpsis)

    rst%KSwfn%Lzd%Glr = locreg_null()
    nullify(rst%KSwfn%Lzd%Glr%wfd%keyglob)
    nullify(rst%KSwfn%Lzd%Glr%wfd%keygloc)
    nullify(rst%KSwfn%Lzd%Glr%wfd%keyvloc)
    nullify(rst%KSwfn%Lzd%Glr%wfd%keyvglob)
                
    nullify(rst%KSwfn%gbd%nshell)
    nullify(rst%KSwfn%gbd%ndoc)
    nullify(rst%KSwfn%gbd%nam)
    nullify(rst%KSwfn%gbd%xp)
    nullify(rst%KSwfn%gbd%psiat)
    nullify(rst%KSwfn%gbd%rxyz)

    !Nullify LZD for cubic version (new input guess)
    call nullify_local_zone_descriptors(rst%tmb%lzd)

    !Nullify GPU data
    rst%GPU%OCLconv=.false.
  END SUBROUTINE restart_objects_new


  subroutine restart_objects_set_mode(rst, inputpsiid)
    implicit none
    type(restart_objects), intent(inout) :: rst
    integer, intent(in) :: inputpsiid

    select case (inputpsiid)
    case (INPUT_PSI_EMPTY, INPUT_PSI_RANDOM, INPUT_PSI_CP2K, INPUT_PSI_LCAO, INPUT_PSI_MEMORY_WVL, &
         INPUT_PSI_DISK_WVL, INPUT_PSI_LCAO_GAUSS, INPUT_PSI_MEMORY_GAUSS, INPUT_PSI_DISK_GAUSS)
       rst%version = CUBIC_VERSION
    case (INPUT_PSI_LINEAR_AO, INPUT_PSI_MEMORY_LINEAR, INPUT_PSI_DISK_LINEAR)
       rst%version = LINEAR_VERSION
    end select
  END SUBROUTINE restart_objects_set_mode


  subroutine restart_objects_set_nat(rst, nat)
    use module_base
    implicit none
    !Arguments
    integer, intent(in) :: nat
    type(restart_objects), intent(inout) :: rst

    if (associated(rst%rxyz_old)) then
       call f_free_ptr(rst%rxyz_old)
    end if
    if (associated(rst%rxyz_new)) then
       call f_free_ptr(rst%rxyz_new)
    end if

    rst%nat = nat
    rst%rxyz_new = f_malloc_ptr((/ 3, nat /),id='rst%rxyz_new')
    rst%rxyz_old = f_malloc_ptr((/ 3, nat /),id='rst%rxyz_old')
  END SUBROUTINE restart_objects_set_nat


  subroutine restart_objects_set_mat_acc(rst, iproc, matacc)
    implicit none
    !Arguments
    type(restart_objects), intent(inout) :: rst
    integer, intent(in) :: iproc
    type(material_acceleration), intent(in) :: matacc
    !initialise the acceleration strategy if required
    call init_material_acceleration(iproc,matacc,rst%GPU)
  END SUBROUTINE restart_objects_set_mat_acc

  
  !> De-Allocate restart_objects
  subroutine free_restart_objects(rst,subname)
    use module_base
    use locregs
    use gaussians, only: deallocate_gwf
    implicit none
    character(len=*), intent(in) :: subname
    type(restart_objects) :: rst
    !local variables
    integer :: istep

    if (rst%version == LINEAR_VERSION) then
       call destroy_DFT_wavefunction(rst%tmb)
    end if
    !always deallocate lzd for new input guess
    !call deallocate_lzd(rst%tmb%lzd, subname)
    ! Modified by SM
    call deallocate_local_zone_descriptors(rst%tmb%lzd, subname)

    call deallocate_locreg_descriptors(rst%KSwfn%Lzd%Glr)

    if (associated(rst%KSwfn%psi)) then
       call f_free_ptr(rst%KSwfn%psi)
    end if

    if (associated(rst%KSwfn%orbs%eval)) then
       call f_free_ptr(rst%KSwfn%orbs%eval)
    end if

    if (associated(rst%KSwfn%oldpsis)) then
       do istep=0,product(shape(rst%KSwfn%oldpsis))-1
          call old_wavefunction_free(rst%KSwfn%oldpsis(istep),subname)
       end do
       deallocate(rst%KSwfn%oldpsis)
    end if

    if (associated(rst%rxyz_old)) then
       call f_free_ptr(rst%rxyz_old)
    end if
    if (associated(rst%rxyz_new)) then
       call f_free_ptr(rst%rxyz_new)
    end if

    !The gaussian basis descriptors are always allocated together
    !with the gaussian coefficients
    if (associated(rst%KSwfn%gbd%rxyz)) then
       nullify(rst%KSwfn%gbd%rxyz)
       call deallocate_gwf(rst%KSwfn%gbd)
    end if

    if (associated(rst%KSwfn%gaucoeffs)) then
       call f_free_ptr(rst%KSwfn%gaucoeffs)
    end if

    !finalise the material accelearion usage
    call release_material_acceleration(rst%GPU)

  END SUBROUTINE free_restart_objects


  !> Deallocate rho descriptors
  subroutine deallocate_rho_descriptors(rhodsc)
    use module_base
    implicit none
    type(rho_descriptors) :: rhodsc

    if (associated(rhodsc%spkey))then
       call f_free_ptr(rhodsc%spkey)
    end if
    if (associated(rhodsc%dpkey))then
       call f_free_ptr(rhodsc%dpkey)
    end if
    if (associated(rhodsc%cseg_b))then
       call f_free_ptr(rhodsc%cseg_b)
    end if
    if (associated(rhodsc%fseg_b))then
       call f_free_ptr(rhodsc%fseg_b)
    end if

  end subroutine deallocate_rho_descriptors


  !> Deallocate lr (obsolete)
  !! @todo Remove this function.
  subroutine deallocate_lr(lr)
    use module_base
    type(locreg_descriptors) :: lr
!    integer :: i_all,i_stat

    write(0,*) "deallocate_lr : TODO, remove me"
    
    call deallocate_wfd(lr%wfd)

    call deallocate_bounds(lr%geocode,lr%hybrid_on,lr%bounds)

  END SUBROUTINE deallocate_lr


  subroutine deallocate_Lzd(Lzd)
    use module_base
    !Arguments
    type(local_zone_descriptors) :: Lzd
    !Local variables
    integer :: ilr

!   nullify the bounds of Glr
    if ((Lzd%Glr%geocode == 'P' .and. Lzd%Glr%hybrid_on) .or. Lzd%Glr%geocode == 'F') then
       nullify(Lzd%Glr%bounds%kb%ibyz_f)
       nullify(Lzd%Glr%bounds%kb%ibxz_f)
       nullify(Lzd%Glr%bounds%kb%ibxy_f)
       nullify(Lzd%Glr%bounds%sb%ibxy_ff)
       nullify(Lzd%Glr%bounds%sb%ibzzx_f)
       nullify(Lzd%Glr%bounds%sb%ibyyzz_f)
       nullify(Lzd%Glr%bounds%gb%ibyz_ff)
       nullify(Lzd%Glr%bounds%gb%ibzxx_f)
       nullify(Lzd%Glr%bounds%gb%ibxxyy_f)
    end if
    !the arrays which are needed only for free BC
    if (Lzd%Glr%geocode == 'F') then
       nullify(Lzd%Glr%bounds%kb%ibyz_c)
       nullify(Lzd%Glr%bounds%kb%ibxz_c)
       nullify(Lzd%Glr%bounds%kb%ibxy_c)
       nullify(Lzd%Glr%bounds%sb%ibzzx_c)
       nullify(Lzd%Glr%bounds%sb%ibyyzz_c)
       nullify(Lzd%Glr%bounds%gb%ibzxx_c)
       nullify(Lzd%Glr%bounds%gb%ibxxyy_c)
       nullify(Lzd%Glr%bounds%ibyyzz_r)
    end if

! nullify the wfd of Glr
   nullify(Lzd%Glr%wfd%keyglob)
   nullify(Lzd%Glr%wfd%keygloc)
!   nullify(Lzd%Glr%wfd%keyv)
   nullify(Lzd%Glr%wfd%keyvloc)
   nullify(Lzd%Glr%wfd%keyvglob)

! nullify the Gnlpspd
!   call deallocate_proj_descr(Lzd%Gnlpspd,subname)
!!$   nullify(Lzd%Gnlpspd%nvctr_p)
!!$   nullify(Lzd%Gnlpspd%nseg_p)
!!$   nullify(Lzd%Gnlpspd%keyv_p)
!!$   nullify(Lzd%Gnlpspd%keyg_p)
!!$   nullify(Lzd%Gnlpspd%nboxp_c)
!!$   nullify(Lzd%Gnlpspd%nboxp_f)
 
!Now destroy the Llr
    do ilr = 1, Lzd%nlr 
       call deallocate_lr(Lzd%Llr(ilr))
!       call deallocate_Lnlpspd(Lzd%Lnlpspd(ilr),subname)
    end do
     nullify(Lzd%Llr)
!     nullify(Lzd%Lnlpspd)

  END SUBROUTINE deallocate_Lzd


  function input_psi_names(id)
    integer, intent(in) :: id
    character(len = 14) :: input_psi_names

    select case(id)
    case(INPUT_PSI_EMPTY)
       write(input_psi_names, "(A)") "empty"
    case(INPUT_PSI_RANDOM)
       write(input_psi_names, "(A)") "random"
    case(INPUT_PSI_CP2K)
       write(input_psi_names, "(A)") "CP2K"
    case(INPUT_PSI_LCAO)
       write(input_psi_names, "(A)") "LCAO"
    case(INPUT_PSI_MEMORY_WVL)
       write(input_psi_names, "(A)") "wvl. in mem."
    case(INPUT_PSI_DISK_WVL)
       write(input_psi_names, "(A)") "wvl. on disk"
    case(INPUT_PSI_LCAO_GAUSS)
       write(input_psi_names, "(A)") "LCAO + gauss."
    case(INPUT_PSI_MEMORY_GAUSS)
       write(input_psi_names, "(A)") "gauss. in mem."
    case(INPUT_PSI_DISK_GAUSS)
       write(input_psi_names, "(A)") "gauss. on disk"
    case(INPUT_PSI_LINEAR_AO)
       write(input_psi_names, "(A)") "Linear AO"
    case(INPUT_PSI_MEMORY_LINEAR)
       write(input_psi_names, "(A)") "Linear restart"
    case(INPUT_PSI_DISK_LINEAR)
       write(input_psi_names, "(A)") "Linear on disk"
    case default
       write(input_psi_names, "(A)") "Error"
    end select
  end function input_psi_names

  subroutine input_psi_help()
    integer :: i

    write(*, "(1x,A)") "Available values of inputPsiId are:"
    do i = 1, size(input_psi_values)
       write(*, "(1x,A,I5,A,A)") " | ", input_psi_values(i), &
            & " - ", input_psi_names(input_psi_values(i))
    end do
  end subroutine input_psi_help

  function input_psi_validate(id)
    integer, intent(in) :: id
    logical :: input_psi_validate

    integer :: i

    input_psi_validate = .false.
    do i = 1, size(input_psi_values)
       if (id == input_psi_values(i)) then
          input_psi_validate = .true.
          return
       end if
    end do
  end function input_psi_validate

  subroutine output_wf_format_help()
    integer :: i

    write(*, "(1x,A)") "Available values of output_wf are:"
    do i = 0, size(wf_format_names) - 1
       write(*, "(1x,A,I5,A,A)") " | ", i, &
            & " - ", wf_format_names(i)
    end do
  end subroutine output_wf_format_help

  function output_wf_format_validate(id)
    integer, intent(in) :: id
    logical :: output_wf_format_validate

    output_wf_format_validate = (id >= 0 .and. id < size(wf_format_names))
  end function output_wf_format_validate

  subroutine output_denspot_help()
    integer :: i, j

    write(*, "(1x,A)") "Available values of output_denspot are:"
    do i = 0, size(output_denspot_format_names) - 1
       do j = 0, size(output_denspot_names) - 1
          if (j == 0 .and. i == 0) then
             write(*, "(1x,A,I5,A,A,A)") " | ", i * 10 + j, &
                  & " - ", trim(output_denspot_names(j)), "."
          else if (j /= 0) then
             write(*, "(1x,A,I5,A,A,A,A,A)") " | ", i * 10 + j, &
                  & " - ", trim(output_denspot_names(j)), &
                  & " in ", trim(output_denspot_format_names(i)), " format."
          end if
       end do
    end do
  end subroutine output_denspot_help

  function output_denspot_validate(id, fid)
    integer, intent(in) :: id, fid
    logical :: output_denspot_validate

    output_denspot_validate = (id >= 0 .and. id < size(output_denspot_names)) .and. &
         & (fid >= 0 .and. fid < size(output_denspot_format_names))
  end function output_denspot_validate


  !> Nullify a DFT_local_fields structure
  subroutine nullify_DFT_local_fields(denspot)
    implicit none
    type(DFT_local_fields),intent(out) :: denspot

    nullify(denspot%rhov)
    nullify(denspot%mix)
    nullify(denspot%rho_psi)
    nullify(denspot%rho_C)
    nullify(denspot%V_ext)
    nullify(denspot%V_XC)
    nullify(denspot%Vloc_KS)
    nullify(denspot%f_XC)
    nullify(denspot%rho_work)
    nullify(denspot%pot_work)
    call nullify_rho_descriptors(denspot%rhod)
    call nullify_denspot_distribution(denspot%dpbox)
    call nullify_coulomb_operator(denspot%pkernel)
    call nullify_coulomb_operator(denspot%pkernelseq)
    
  end subroutine nullify_DFT_local_fields


  subroutine deallocate_denspot_distribution(dpbox)
    implicit none
    type(denspot_distribution),intent(inout)::dpbox
    
    if(associated(dpbox%nscatterarr)) then
      call f_free_ptr(dpbox%nscatterarr)
    end if
    if(associated(dpbox%ngatherarr)) then
      call f_free_ptr(dpbox%ngatherarr)
    end if

  end subroutine deallocate_denspot_distribution


  subroutine nullify_coulomb_operator(coul_op)
    implicit none
    type(coulomb_operator),intent(out) :: coul_op
    nullify(coul_op%kernel)
  end subroutine nullify_coulomb_operator


  subroutine copy_coulomb_operator(coul1,coul2)
    implicit none
    type(coulomb_operator),intent(in) :: coul1
    type(coulomb_operator),intent(inout) :: coul2

    if(associated(coul2%kernel)) then
      call f_free_ptr(coul2%kernel)
    end if
    coul2%kernel   =>coul1%kernel
    coul2%itype_scf= coul1%itype_scf
    coul2%mu       = coul1%mu
    coul2%geocode  = coul1%geocode
    coul2%ndims    = coul1%ndims
    coul2%hgrids   = coul1%hgrids
    coul2%angrad   = coul1%angrad
    coul2%work1_GPU= coul1%work1_GPU
    coul2%work2_GPU= coul1%work2_GPU
    coul2%k_GPU    = coul1%k_GPU
    coul2%plan     = coul1%plan
    coul2%geo      = coul1%geo
    coul2%igpu     = coul1%igpu
    coul2%initCufftPlan=coul1%initCufftPlan
    coul2%keepGPUmemory=coul1%keepGPUmemory
  ! mpi_env:
    coul2%mpi_env%mpi_comm = coul1%mpi_env%mpi_comm
    coul2%mpi_env%iproc    = coul1%mpi_env%iproc
    coul2%mpi_env%nproc    = coul1%mpi_env%nproc
    coul2%mpi_env%igroup   = coul1%mpi_env%igroup
    coul2%mpi_env%ngroup   = coul1%mpi_env%ngroup

  end subroutine copy_coulomb_operator


  subroutine deallocate_coulomb_operator(coul_op)
    implicit none
    type(coulomb_operator),intent(inout) :: coul_op

    if(associated(coul_op%kernel)) then
      call f_free_ptr(coul_op%kernel)
    end if
    call nullify_coulomb_operator(coul_op)
  end subroutine deallocate_coulomb_operator


  subroutine nullify_denspot_distribution(dpbox)
    implicit none
    type(denspot_distribution),intent(out) :: dpbox
    
    nullify(dpbox%nscatterarr)
    nullify(dpbox%ngatherarr)
  end subroutine nullify_denspot_distribution


  subroutine nullify_rho_descriptors(rhod)
    implicit none
    type(rho_descriptors),intent(out) :: rhod

    nullify(rhod%spkey)
    nullify(rhod%dpkey)
    nullify(rhod%cseg_b)
    nullify(rhod%fseg_b)
  end subroutine nullify_rho_descriptors


  subroutine nullify_GPU_pointers(gpup)
    implicit none
    type(GPU_pointers), intent(out) :: gpup

    nullify(gpup%psi)
    nullify(gpup%ekinpot_host)
    nullify(gpup%psicf_host)
    nullify(gpup%hpsicf_host)
    nullify(gpup%bprecond_host)
    nullify(gpup%ekin)
    nullify(gpup%epot)

  end subroutine nullify_GPU_pointers


  !subroutine nullify_wfn_metadata(wfnmd)
  !  implicit none
  !  type(wfn_metadata),intent(inout) :: wfnmd
  !
  !  nullify(wfnmd%coeff)
  !  nullify(wfnmd%coeff_proj)
  !  nullify(wfnmd%alpha_coeff)
  !  nullify(wfnmd%grad_coeff_old)
  !
  !end subroutine nullify_wfn_metadata


  subroutine nullify_diis_objects(diis)
    implicit none
    type(diis_objects),intent(inout) :: diis

    nullify(diis%psidst)
    nullify(diis%hpsidst)
    nullify(diis%ads)

  end subroutine nullify_diis_objects


  subroutine nullify_rholoc_objects(rholoc)
    implicit none
    type(rholoc_objects),intent(inout) :: rholoc
    
    nullify(rholoc%msz)
    nullify(rholoc%d)
    nullify(rholoc%rad)
    nullify(rholoc%radius) 
  end subroutine nullify_rholoc_objects


  subroutine nullify_paw_objects(paw,rholoc)
    implicit none
    type(paw_objects),intent(inout) :: paw
    type(rholoc_objects),optional :: rholoc
    
    nullify(paw%indlmn) 
    nullify(paw%spsi) 
    nullify(paw%sij) 
    nullify(paw%rpaw)

    if(present(rholoc)) then
     nullify(rholoc%msz)
     nullify(rholoc%d)
     nullify(rholoc%rad)
     nullify(rholoc%radius) 
    end if
  end subroutine nullify_paw_objects


  subroutine nullify_paw_ij_objects(paw_ij)
    implicit none
    !Arguments
    type(paw_ij_objects), intent(inout) :: paw_ij

    nullify(paw_ij%dij) 
  end subroutine nullify_paw_ij_objects


  subroutine nullify_cprj_objects(cprj)
    implicit none
    type(cprj_objects),intent(inout) :: cprj

    nullify(cprj%cp)
    nullify(cprj%dcp)
  end subroutine nullify_cprj_objects


  !> Initialize the structure DFT_global_output
  subroutine nullify_global_output(outs)
    implicit none
    type(DFT_global_output), intent(out) :: outs

    outs%fdim      = 0
    nullify(outs%fxyz)
    outs%energy    = UNINITIALIZED(1.0_gp)
    outs%fnoise    = UNINITIALIZED(1.0_gp)
    outs%pressure  = UNINITIALIZED(1.0_gp)
    outs%strten(:) = UNINITIALIZED(1.0_gp)
  END SUBROUTINE nullify_global_output


  subroutine init_global_output(outs, nat)
    use module_base
    use dynamic_memory
    implicit none
    type(DFT_global_output), intent(out) :: outs
    integer, intent(in) :: nat

    call nullify_global_output(outs)
    outs%fdim = nat
    outs%fxyz = f_malloc_ptr((/ 3, outs%fdim /),id='outs%fxyz')
    outs%fxyz(:,:) = UNINITIALIZED(1.0_gp)
  END SUBROUTINE init_global_output


  subroutine deallocate_global_output(outs, fxyz)
    use module_base
    use dynamic_memory
    implicit none
    type(DFT_global_output), intent(inout) :: outs
    real(gp), intent(out), optional :: fxyz

    if (associated(outs%fxyz)) then
       if (present(fxyz)) then
          call vcopy(3 * outs%fdim, outs%fxyz(1,1), 1, fxyz, 1)
       end if
       call f_free_ptr(outs%fxyz)
    end if
  END SUBROUTINE deallocate_global_output


  !> Copies outsA to outsB
  subroutine copy_global_output(outsA,outsB)
     use module_base
    implicit none
    type(DFT_global_output), intent(in) :: outsA
    type(DFT_global_output), intent(inout) :: outsB
    integer :: i

    if(outsA%fdim /= outsB%fdim)then
     write(*,*)"Error in copy_global_output: outsA and outsB have different sizes",outsA%fdim,outsB%fdim
     stop
    endif
    !outsA%fdim == outsB%fdim so it does not have to be copied

     outsB%energy = outsA%energy
     outsB%fnoise = outsA%fnoise
     outsB%pressure = outsA%pressure
     !8.5.2014: outs%energs does not contain any pointers,
     !so we use intrinisc copy:
     outsB%energs = outsA%energs
     call vcopy(3 * outsB%fdim, outsA%fxyz(1,1), 1, outsB%fxyz(1,1), 1)
     do i=1,6
        outsB%strten(i) = outsA%strten(i)
     enddo
  end subroutine


  !> cprj_clean will be obsolete with the PAW library
  !! this is cprj_free in abinit.
  subroutine cprj_clean(cprj)

    implicit none
    !Arguments
    type(cprj_objects),intent(inout) :: cprj(:,:)
    !Local variables
    integer :: ii,jj,n1dim,n2dim

    n1dim=size(cprj,dim=1);n2dim=size(cprj,dim=2)
    !write(std_out,*) "cprj_free ndim = ", n1dim, n2dim
    do jj=1,n2dim
      do ii=1,n1dim
        if (associated(cprj(ii,jj)%cp))  then
          call f_free_ptr(cprj(ii, jj)%cp)
        end if
        if (associated(cprj(ii,jj)%dcp))  then
          call f_free_ptr(cprj(ii, jj)%dcp)
        end if
      end do
    end do
  end subroutine cprj_clean


  !> This routine is cprj_alloc in abinit
  !! with the PAW library this will be obsolet.
  subroutine cprj_paw_alloc(cprj,ncpgr,nlmn)

    implicit none
    !Arguments
    !scalars
    integer,intent(in) :: ncpgr
    !arrays
    integer,intent(in) :: nlmn(:)
    type(cprj_objects),intent(inout) :: cprj(:,:)
    !Local variables
    integer :: ii,jj,n1dim,n2dim,nn

    n1dim=size(cprj,dim=1);n2dim=size(cprj,dim=2);nn=size(nlmn,dim=1)
    if (nn/=n1dim) then
      write(*,*)"Error in cprj_alloc: wrong sizes !",nn,n1dim
      stop
    end if
   !write(std_out,*) "cprj_alloc ndim = ", n1dim, n2dim
    do jj=1,n2dim
      do ii=1,n1dim
        nullify (cprj(ii,jj)%cp)
        nullify (cprj(ii,jj)%dcp)
 
        nn=nlmn(ii)
        cprj(ii,jj)%nlmn=nn
        cprj(ii,jj)%cp = f_malloc_ptr((/ 2 , nn /),id='cprj(ii,jj)%cp')
   !    XG 080820 Was needed to get rid of problems with test paral#R with four procs
        cprj(ii,jj)%cp=0.0_dp
   !    END XG 080820
 
        cprj(ii,jj)%ncpgr=ncpgr
        if (ncpgr>0) then
          cprj(ii,jj)%dcp = f_malloc_ptr((/ 2 , ncpgr,  nn /),id='cprj(ii,jj)%cp')
          cprj(ii,jj)%dcp=0.0_dp
        end if
      end do
    end do
<<<<<<< HEAD
  end subroutine cprj_paw_alloc
=======
  end if
end subroutine cprj_to_array

!> create a null Lzd. Note: this is the correct way of defining 
!! association through prure procedures.
!! A pure subroutine has to be defined to create a null structure.
!! this is important when using the nullification inside other
!! nullification routines since the usage of a pure function is forbidden
!! otherwise the routine cannot be pure
pure function local_zone_descriptors_null() result(lzd)
  implicit none
  type(local_zone_descriptors) :: lzd
  call nullify_local_zone_descriptors(lzd)
end function local_zone_descriptors_null
pure subroutine nullify_local_zone_descriptors(lzd)
  implicit none
  type(local_zone_descriptors), intent(out) :: lzd

  lzd%linear=.false.
  lzd%nlr=0
  lzd%lintyp=0
  lzd%ndimpotisf=0
  lzd%hgrids=0.0_gp
  call nullify_locreg_descriptors(lzd%glr)
  nullify(lzd%llr) 
end subroutine nullify_local_zone_descriptors

!> Define the BigDFT errors
subroutine bigdft_init_errors()
  use dictionaries
  use module_input_keys, only: input_keys_errors
  implicit none
  external :: bigdft_severe_abort

  call f_err_define('BIGDFT_RUNTIME_ERROR',&
       'An invalid operation has been done during runtime',&
       BIGDFT_RUNTIME_ERROR,&
       err_action='Check the exact unrolling of runtime operations,'//&
       ' likely something has been initialized/finalized twice')

  call f_err_define('BIGDFT_MPI_ERROR',&
       'An error of MPI library occurred',&
       BIGDFT_MPI_ERROR,&
       err_action='Check if the error is related to MPI library or runtime conditions')

    call f_err_define('BIGDFT_LINALG_ERROR',&
       'An error of linear algebra occurred',&
       BIGDFT_LINALG_ERROR,&
       err_action='Check if the matrix is correct at input, also look at the info value')

    call f_err_define('BIGDFT_INPUT_VARIABLES_ERROR',&
       'An error while parsing the input variables occured',&
       BIGDFT_INPUT_VARIABLES_ERROR,&
       err_action='Check above which input variable has been not correctly parsed, or check their values')

    !define the errors of internal modules
    call input_keys_errors()

  !define the severe operation via MPI_ABORT
  call f_err_severe_override(bigdft_severe_abort)
end subroutine bigdft_init_errors

!> initialize the timing categories for BigDFT runs.
!! It is of course assumed that f_lib_initialize has already been called
subroutine bigdft_init_timing_categories()
  use Poisson_Solver, only: PS_initialize_timing_categories
  implicit none
  !local variables
  integer :: icls,icat
>>>>>>> 486e1e5c


  subroutine cprj_to_array(cprj,array,norb,nspinor,shift,option)
    implicit none
    integer,intent(in) :: option,norb,nspinor,shift
    real(kind=8),intent(inout) :: array(:,:)
    type(cprj_objects),intent(inout) :: cprj(:)
    !
    integer :: ii,jj,ilmn,iorb
    !
    if(option==1) then
      do iorb=1,norb*nspinor
        ii=0
        do ilmn=1,cprj(iorb+shift)%nlmn
          do jj=1,2
            ii=ii+1
            array(ii,iorb)=cprj(iorb+shift)%cp(jj,ilmn)
          end do
        end do
      end do
    elseif(option==2) then
      do iorb=1,norb*nspinor
        ii=0
        do ilmn=1,cprj(iorb+shift)%nlmn
          do jj=1,2
            ii=ii+1
            cprj(iorb+shift)%cp(jj,ilmn)=array(ii,iorb)
          end do
        end do
      end do
    end if
  end subroutine cprj_to_array


  !> create a null Lzd. Note: this is the correct way of defining 
  !! association through prure procedures.
  !! A pure subroutine has to be defined to create a null structure.
  !! this is important when using the nullification inside other
  !! nullification routines since the usage of a pure function is forbidden
  !! otherwise the routine cannot be pure
  pure function local_zone_descriptors_null() result(lzd)
    implicit none
    type(local_zone_descriptors) :: lzd
    call nullify_local_zone_descriptors(lzd)
  end function local_zone_descriptors_null


  pure subroutine nullify_local_zone_descriptors(lzd)
    implicit none
    type(local_zone_descriptors), intent(out) :: lzd

    lzd%linear=.false.
    lzd%nlr=0
    lzd%lintyp=0
    lzd%ndimpotisf=0
    lzd%hgrids=0.0_gp
    call nullify_locreg_descriptors(lzd%glr)
    nullify(lzd%llr) 
  end subroutine nullify_local_zone_descriptors


  !> Define the BigDFT errors
  subroutine bigdft_init_errors()
    use dictionaries
    implicit none
    external :: bigdft_severe_abort

    call f_err_define('BIGDFT_RUNTIME_ERROR',&
         'An invalid operation has been done during runtime',&
         BIGDFT_RUNTIME_ERROR,&
         err_action='Check the exact unrolling of runtime operations,'//&
         ' likely something has been initialized/finalized twice')

    call f_err_define('BIGDFT_MPI_ERROR',&
         'An error of MPI library occurred',&
         BIGDFT_MPI_ERROR,&
         err_action='Check if the error is related to MPI library or runtime conditions')

      call f_err_define('BIGDFT_LINALG_ERROR',&
         'An error of linear algebra occurred',&
         BIGDFT_LINALG_ERROR,&
         err_action='Check if the matrix is correct at input, also look at the info value')

      call f_err_define('BIGDFT_INPUT_VARIABLES_ERROR',&
         'An error while parsing the input variables occured',&
         BIGDFT_INPUT_VARIABLES_ERROR,&
         err_action='Check above which input variable has been not correctly parsed, or check their values')

      call f_err_define('BIGDFT_INPUT_FILE_ERROR',&
      'The input file does not exist',&
         BIGDFT_INPUT_FILE_ERROR,&
         err_action='Check if the file does exist')

    !define the severe operation via MPI_ABORT
    call f_err_severe_override(bigdft_severe_abort)
  end subroutine bigdft_init_errors


  !> initialize the timing categories for BigDFT runs.
  !! It is of course assumed that f_lib_initialize has already been called
  subroutine bigdft_init_timing_categories()
    use Poisson_Solver, only: PS_initialize_timing_categories
    implicit none
    !local variables
    integer :: icls,icat

    !initialize categories for the Poisson Solver
    call PS_initialize_timing_categories()

    !initialize groups
    call f_timing_category_group(tgrp_pot,'Operations for local potential construction (mainly XC)')

    do icls=2,ncls_max
       call f_timing_category_group(trim(clss(icls)),'Empty description for the moment')
    end do

    !define the timing categories for exchange and correlation
    call f_timing_category('Exchange-Correlation',tgrp_pot,&
         'Operations needed to construct local XC potential',&
         TCAT_EXCHANGECORR)


    !! little by little, these categories should be transformed in the 
    !! new scheme dictated by f_timing API in time_profiling module of f_lib.

    !initialize categories
    do icat=1,ncat_bigdft
       call f_timing_category(trim(cats(1,icat)),trim(cats(2,icat)),trim(cats(3,icat)),&
            cat_ids(icat))
    end do

  end subroutine bigdft_init_timing_categories


  !> Routine to convert timing categories from the old scheme to the API of f_lib
  !! as soon as the timing categories are identified with their ID, this routine should disappear
  subroutine find_category(category,cat_id)
    use yaml_output, only: yaml_warning
    implicit none
    character(len=*), intent(in) :: category
    integer, intent(out) :: cat_id !< id of the found category
    !local variables
    integer :: i
    !controls if the category exists
    cat_id=0
    do i=1,ncat_bigdft
       if (trim(category) == trim(cats(1,i))) then
          cat_id=cat_ids(i)
          exit
       endif
    enddo
    if (cat_id==0) then
       call f_err_throw('Timing routine error,'//&
            ' requested category '//trim(category)//' has not been found',&
            err_id=TIMING_INVALID)
  !!$     if (bigdft_mpi%iproc==0) &
  !!$          call yaml_warning('Requested timing category '//trim(category)//&
  !!$          ' has not been found')
       cat_id=TIMING_UNINITIALIZED
    end if
  end subroutine find_category


  !!integer function matrixindex_in_compressed(this, iorb, jorb)
  !!  implicit none
  !!
  !!  ! Calling arguments
  !!  class(sparse_matrix),intent(in) :: this
  !!  integer,intent(in) :: iorb, jorb
  !!
  !!  ! Local variables
  !!  integer :: compressed_index
  !!
  !!  if (this%store_index) then
  !!      ! Take the value from the array
  !!      matrixindex_in_compressed = this%matrixindex_in_compressed_arr(iorb,jorb)
  !!  else
  !!      ! Recalculate the value
  !!      matrixindex_in_compressed = compressed_index_fn(iorb, jorb, this%full_dim1, this)
  !!  end if
  !!
  !!  contains
  !!    ! Function that gives the index of the matrix element (jjorb,iiorb) in the compressed format.
  !!    integer function compressed_index_fn(irow, jcol, norb, sparsemat)
  !!      !use module_base
  !!      !use module_types
  !!      implicit none
  !!    
  !!      ! Calling arguments
  !!      integer,intent(in) :: irow, jcol, norb
  !!      type(sparse_matrix),intent(in) :: sparsemat
  !!    
  !!      ! Local variables
  !!      integer :: ii, iseg
  !!    
  !!      ii=(jcol-1)*norb+irow
  !!    
  !!      iseg=sparsemat%istsegline(jcol)
  !!      do
  !!          if (ii>=sparsemat%keyg(1,iseg) .and. ii<=sparsemat%keyg(2,iseg)) then
  !!              ! The matrix element is in this segment
  !!               compressed_index_fn = sparsemat%keyv(iseg) + ii - sparsemat%keyg(1,iseg)
  !!              return
  !!          end if
  !!          iseg=iseg+1
  !!          if (iseg>sparsemat%nseg) exit
  !!          if (ii<sparsemat%keyg(1,iseg)) then
  !!              compressed_index_fn=0
  !!              return
  !!          end if
  !!      end do
  !!    
  !!      ! Not found
  !!      compressed_index_fn=0
  !!    
  !!    end function compressed_index_fn
  !!
  !!end function matrixindex_in_compressed


  subroutine input_set_int(in, key, val)
    use dictionaries, only: dictionary, operator(//), set, dict_init, dict_free
    implicit none
    type(input_variables), intent(inout) :: in
    character(len = *), intent(in) :: key
    integer, intent(in) :: val

    type(dictionary), pointer :: dict
    integer :: sep

    sep = index(key, "/")
    if (sep == 0) stop "no level in key"

    call dict_init(dict)
    call set(dict // key(sep + 1:), val)
    call input_set(in, key(1:sep - 1), dict)
    call dict_free(dict)
  END SUBROUTINE input_set_int


  subroutine input_set_dbl(in, key, val)
    use dictionaries, only: dictionary, operator(//), set, dict_init, dict_free
    use module_defs, only: gp
    implicit none
    type(input_variables), intent(inout) :: in
    character(len = *), intent(in) :: key
    real(gp), intent(in) :: val

    type(dictionary), pointer :: dict
    integer :: sep

    sep = index(key, "/")
    if (sep == 0) stop "no level in key"

    call dict_init(dict)
    call set(dict // key(sep + 1:), val)
    call input_set(in, key(1:sep - 1), dict)
    call dict_free(dict)
  END SUBROUTINE input_set_dbl


  subroutine input_set_bool(in, key, val)
    use dictionaries, only: dictionary, operator(//), set, dict_init, dict_free
    implicit none
    type(input_variables), intent(inout) :: in
    character(len = *), intent(in) :: key
    logical, intent(in) :: val

    type(dictionary), pointer :: dict
    integer :: sep

    sep = index(key, "/")
    if (sep == 0) stop "no level in key"

    call dict_init(dict)
    call set(dict // key(sep + 1:), val)
    call input_set(in, key(1:sep - 1), dict)
    call dict_free(dict)
  END SUBROUTINE input_set_bool

  subroutine input_set_char(in, key, val)
    use dictionaries, only: dictionary, operator(//), set, dict_init, dict_free
    implicit none
    type(input_variables), intent(inout) :: in
    character(len = *), intent(in) :: key
    character(len = *), intent(in) :: val

    type(dictionary), pointer :: dict
    integer :: sep

    sep = index(key, "/")
    if (sep == 0) stop "no level in key"

    call dict_init(dict)
    call set(dict // key(sep + 1:), val)
    call input_set(in, key(1:sep - 1), dict)
    call dict_free(dict)
  END SUBROUTINE input_set_char


  subroutine input_set_int_array(in, key, val)
    use dictionaries, only: dictionary, operator(//), set, dict_init, dict_free
    implicit none
    type(input_variables), intent(inout) :: in
    character(len = *), intent(in) :: key
    integer, dimension(:), intent(in) :: val

    integer :: i
    type(dictionary), pointer :: dict
    integer :: sep

    sep = index(key, "/")
    if (sep == 0) stop "no level in key"

    call dict_init(dict)
    do i = 0, size(val) - 1, 1
       call set(dict // key(sep + 1:) // i, val(i + 1))
    end do
    call input_set(in, key(1:sep - 1), dict)
    call dict_free(dict)
  END SUBROUTINE input_set_int_array


  subroutine input_set_dbl_array(in, key, val)
    use dictionaries, only: dictionary, operator(//), set, dict_init, dict_free
    use module_defs, only: gp
    implicit none
    type(input_variables), intent(inout) :: in
    character(len = *), intent(in) :: key
    real(gp), dimension(:), intent(in) :: val

    integer :: i
    type(dictionary), pointer :: dict
    integer :: sep

    sep = index(key, "/")
    if (sep == 0) stop "no level in key"

    call dict_init(dict)
    do i = 0, size(val) - 1, 1
       call set(dict // key(sep + 1:) // i, val(i + 1))
    end do
    call input_set(in, key(1:sep - 1), dict)
    call dict_free(dict)
  END SUBROUTINE input_set_dbl_array


  subroutine input_set_bool_array(in, key, val)
    use dictionaries, only: dictionary, operator(//), set, dict_init, dict_free
    implicit none
    type(input_variables), intent(inout) :: in
    character(len = *), intent(in) :: key
    logical, dimension(:), intent(in) :: val

    integer :: i
    type(dictionary), pointer :: dict
    integer :: sep

    sep = index(key, "/")
    if (sep == 0) stop "no level in key"

    call dict_init(dict)
    do i = 0, size(val) - 1, 1
       call set(dict // key(sep + 1:) // i, val(i + 1))
    end do
    call input_set(in, key(1:sep - 1), dict)
    call dict_free(dict)
  END SUBROUTINE input_set_bool_array

  
  !> Set the dictionary from the input variables
  subroutine input_set_dict(in, level, val)
    use dictionaries, only: dictionary, operator(//), assignment(=)
    use dictionaries, only: dict_key, max_field_length, dict_value, dict_len
    use module_defs, only: DistProjApply, GPUblas, gp
    use module_input_keys
    use dynamic_memory
    use yaml_output, only: yaml_warning
    implicit none
    type(input_variables), intent(inout) :: in
    type(dictionary), pointer :: val
    character(len = *), intent(in) :: level
    integer, dimension(2) :: dummy_int !<to use as filling for input variables
    real(gp), dimension(3) :: dummy_gp !< to fill the input variables
    logical, dimension(2) :: dummy_log !< to fill the input variables
    character(len=256) :: dummy_char
    character(len = max_field_length) :: str
    integer :: i, ipos

    if (index(dict_key(val), "_attributes") > 0) return

    select case(trim(level))
    case (DFT_VARIABLES)
       ! the DFT variables ------------------------------------------------------
       select case (trim(dict_key(val)))
       case (HGRIDS)
          !grid spacings (profiles can be used if we already read PSPs)
          dummy_gp(1:3)=val
          in%hx = dummy_gp(1)
          in%hy = dummy_gp(2)
          in%hz = dummy_gp(3)
       case (RMULT)
          !coarse and fine radii around atoms
          dummy_gp(1:2)=val
          in%crmult = dummy_gp(1)
          in%frmult = dummy_gp(2)
       case (IXC)
          in%ixc = val !XC functional (ABINIT XC codes)
       case (NCHARGE)
          in%ncharge = val !charge and electric field
       case (ELECFIELD)
          in%elecfield = val
       case (NSPIN)
          in%nspin = val !spin and polarization
       case (MPOL)
          in%mpol = val
       case (GNRM_CV)
          in%gnrm_cv = val !convergence parameters
       case (ITERMAX)
          in%itermax = val
       case (NREPMAX)
          in%nrepmax = val
       case (NCONG)
          in%ncong = val !convergence parameters
       case (IDSX)
          in%idsx = val
       case (DISPERSION)
          in%dispersion = val !dispersion parameter
          ! Now the variables which are to be used only for the last run
       case (INPUTPSIID)
          in%inputPsiId = val
       case (OUTPUT_WF)
          in%output_wf_format = val
       case (OUTPUT_DENSPOT)
          in%output_denspot = val
       case (RBUF)
          in%rbuf = val ! Tail treatment.
       case (NCONGT)
          in%ncongt = val
       case (NORBV)
          in%norbv = val !davidson treatment
       case (NVIRT)
          in%nvirt = val
       case (NPLOT)
          in%nplot = val
       case (DISABLE_SYM)
          in%disableSym = val ! Line to disable symmetries.
       case DEFAULT
          call yaml_warning("unknown input key '" // trim(level) // "/" // trim(dict_key(val)) // "'")
       end select
       ! the KPT variables ------------------------------------------------------
    case (KPT_VARIABLES)
       stop "kpt set_input not implemented"
    case (PERF_VARIABLES)
       ! the PERF variables -----------------------------------------------------
       select case (trim(dict_key(val)))       
       case (DEBUG)
          in%debug = val
       case (FFTCACHE)
          in%ncache_fft = val
       case (VERBOSITY)
          in%verbosity = val
       case (OUTDIR)
          in%writing_directory = val
       case (TOLSYM)
          in%symTol = val
       case (PROJRAD)
          in%projrad = val
       case (EXCTXPAR)
          in%exctxpar = val
       case (INGUESS_GEOPT)
          in%inguess_geopt = val
       case (ACCEL)
          str = dict_value(val)
          if (input_keys_equal(trim(str), "CUDAGPU")) then
             in%matacc%iacceleration = 1
          else if (input_keys_equal(trim(str), "OCLGPU")) then
             in%matacc%iacceleration = 2
          else if (input_keys_equal(trim(str), "OCLCPU")) then
             in%matacc%iacceleration = 3
          else if (input_keys_equal(trim(str), "OCLACC")) then
             in%matacc%iacceleration = 4
          else 
             in%matacc%iacceleration = 0
          end if
       case (OCL_PLATFORM)
          !determine desired OCL platform which is used for acceleration
          in%matacc%OCL_platform = val
          ipos=min(len(in%matacc%OCL_platform),len(trim(in%matacc%OCL_platform))+1)
          if (index(in%matacc%OCL_platform,'~') > 0) ipos=1 !restore empty information if not entered by the user
          do i=ipos,len(in%matacc%OCL_platform)
             in%matacc%OCL_platform(i:i)=achar(0)
          end do
       case (OCL_DEVICES)
          in%matacc%OCL_devices = val
          ipos=min(len(in%matacc%OCL_devices),len(trim(in%matacc%OCL_devices))+1)
          if (index(in%matacc%OCL_devices,'~') > 0) ipos=1
          do i=ipos,len(in%matacc%OCL_devices)
             in%matacc%OCL_devices(i:i)=achar(0)
          end do
       case (PSOLVER_ACCEL)
          in%matacc%PSolver_igpu = val
       case (SIGNALING)
          in%signaling = val ! Signaling parameters
       case (SIGNALTIMEOUT)
          in%signalTimeout = val
       case (DOMAIN)
          in%domain = val
       case (BLAS)
          GPUblas = val !!@TODO to relocate
       case (PSP_ONFLY)
          DistProjApply = val
       case (MULTIPOLE_PRESERVING)
          in%multipole_preserving = val
       case (IG_DIAG)
          in%orthpar%directDiag = val
       case (IG_NORBP)
          in%orthpar%norbpInguess = val
       case (IG_TOL)
          in%orthpar%iguessTol = val
       case (METHORTHO)
          in%orthpar%methOrtho = val
       case (IG_BLOCKS)
          !Block size used for the orthonormalization
          dummy_int(1:2)=val
          in%orthpar%bsLow = dummy_int(1)
          in%orthpar%bsUp  = dummy_int(2)
       case (RHO_COMMUN)
          in%rho_commun = val
       case (PSOLVER_GROUPSIZE)
          in%PSolver_groupsize = val
       case (UNBLOCK_COMMS)
          in%unblock_comms = val
       case (LINEAR)
          !Use Linear scaling methods
          str = dict_value(val)
          if (input_keys_equal(trim(str), "LIG")) then
             in%linear = INPUT_IG_LIG
          else if (input_keys_equal(trim(str), "FUL")) then
             in%linear = INPUT_IG_FULL
          else if (input_keys_equal(trim(str), "TMO")) then
             in%linear = INPUT_IG_TMO
          else
             in%linear = INPUT_IG_OFF
          end if
       case (STORE_INDEX)
          in%store_index = val
       case (PDSYEV_BLOCKSIZE)
          !block size for pdsyev/pdsygv, pdgemm (negative -> sequential)
          in%lin%blocksize_pdsyev = val
       case (PDGEMM_BLOCKSIZE)
          in%lin%blocksize_pdgemm = val
       case (MAXPROC_PDSYEV)
          !max number of process uses for pdsyev/pdsygv, pdgemm
          in%lin%nproc_pdsyev = val
       case (MAXPROC_PDGEMM)
          in%lin%nproc_pdgemm = val
       case (EF_INTERPOL_DET)
          !FOE: if the determinant of the interpolation matrix to find the Fermi energy
          !is smaller than this value, switch from cubic to linear interpolation.
          in%lin%ef_interpol_det = val
       case (EF_INTERPOL_CHARGEDIFF)
          in%lin%ef_interpol_chargediff = val
          !determines whether a mixing step shall be preformed after the input guess !(linear version)
       case (MIXING_AFTER_INPUTGUESS)
          in%lin%mixing_after_inputguess = val
          !determines whether the input guess support functions are orthogonalized iteratively (T) or in the standard way (F)
       case (ITERATIVE_ORTHOGONALIZATION)
          in%lin%iterative_orthogonalization = val
       case (CHECK_SUMRHO)
          in%check_sumrho = val
          !  call input_var("mpi_groupsize",0, "number of MPI processes for BigDFT run (0=nproc)", in%mpi_groupsize)
       case (EXPERIMENTAL_MODE)
          in%experimental_mode = val
       case (WRITE_ORBITALS)
          ! linear scaling: write KS orbitals for cubic restart
          in%write_orbitals = val
       case (EXPLICIT_LOCREGCENTERS)
          ! linear scaling: explicitely specify localization centers
          in%explicit_locregcenters = val
       case (CALCULATE_KS_RESIDUE)
          ! linear scaling: calculate Kohn-Sham residue
          in%calculate_KS_residue = val
       case (INTERMEDIATE_FORCES)
          ! linear scaling: calculate intermediate forces
          in%intermediate_forces = val
       case (KAPPA_CONV)
          ! linear scaling: exit kappa for extended input guess (experimental mode)
          in%kappa_conv = val
       case (EVBOUNDS_NSATUR)
           ! linear scaling: number of FOE cycles before the eigenvalue bounds are shrinked
           in%evbounds_nsatur = val
       case(EVBOUNDSSHRINK_NSATUR)
           ! linear scaling: maximal number of unsuccessful eigenvalue bounds shrinkings
           in%evboundsshrink_nsatur = val
       case (METHOD_UPDATEKERNEL)
           ! linear scaling: how to update the density kernel during the support function optimization (0: purification, 1: FOE)
           in%method_updatekernel = val
       case (PURIFICATION_QUICKRETURN)
           ! linear scaling: quick return in purification
           in%purification_quickreturn = val
       case (ADJUST_foe_TEMPERATURE)
           ! linear scaling: dynamic adjustment of the decay length of the FOE error function
           in%adjust_FOE_temperature = val
       case (CALCULATE_GAP)
           ! linear scaling: calculate the HOMO LUMO gap even when FOE is used for the kernel calculation
           in%calculate_gap = val
       case (LOEWDIN_CHARGE_ANALYSIS)
           ! linear scaling: calculate the HOMO LUMO gap even when FOE is used for the kernel calculation
           in%loewdin_charge_analysis = val
       case (CHECK_MATRIX_COMPRESSION)
           ! linear scaling: perform a check of the matrix compression routines
           in%check_matrix_compression = val
       case (CORRECTION_CO_CONTRA)
           ! linear scaling: correction covariant / contravariant gradient
           in%correction_co_contra = val
       case (FSCALE_LOWERBOUND)
           ! linear scaling: lower bound for the error function decay length
           in%fscale_lowerbound = val
       case (FSCALE_UPPERBOUND)
           ! linear scaling: upper bound for the error function decay length
           in%fscale_upperbound = val
       case DEFAULT
          call yaml_warning("unknown input key '" // trim(level) // "/" // trim(dict_key(val)) // "'")
       end select
    case ("geopt")

       ! the GEOPT variables ----------------------------------------------------
       select case (trim(dict_key(val)))
       case (GEOPT_METHOD)
          in%geopt_approach = val !geometry input parameters
       case (NCOUNT_CLUSTER_X)
          in%ncount_cluster_x = val
       case (FRAC_FLUCT)
          in%frac_fluct = val
       case (FORCEMAX)
          in%forcemax = val
       case (RANDDIS)
          in%randdis = val
       case (IONMOV)
          in%ionmov = val
       case (DTION)
          in%dtion = val
       case (MDITEMP)
          in%mditemp = val
       case (MDFTEMP)
          in%mdftemp = val
       case (NOSEINERT)
          in%noseinert = val
       case (FRICTION)
          in%friction = val
       case (MDWALL)
          in%mdwall = val
       case (QMASS)
          in%nnos = dict_len(val)
          call f_free_ptr(in%qmass)
          in%qmass = f_malloc_ptr(in%nnos, id = "in%qmass")
          do i=1,in%nnos-1
             in%qmass(i) = dict_len(val // (i-1))
          end do
       case (BMASS)
          in%bmass = val
       case (VMASS)
          in%vmass = val
       case (BETAX)
          in%betax = val
       case (HISTORY)
          in%history = val
       case (DTINIT)
          in%dtinit = val
       case (DTMAX)
          in%dtmax = val
       case (NHISTX)
          in%nhistx = val
       case (MAXRISE)
          in%maxrise = val
       case (CUTOFFRATIO)
          in%cutoffratio = val
       case (STEEPTHRESH)
          in%steepthresh = val
       case (TRUSTR)
          in%trustr = val
       case DEFAULT
          call yaml_warning("unknown input key '" // trim(level) // "/" // trim(dict_key(val)) // "'")
       end select
    case (MIX_VARIABLES)
       ! the MIX variables ------------------------------------------------------
       select case (trim(dict_key(val)))
       case (ISCF)
          in%iscf = val
          !put the startmix if the mixing has to be done
          if (in%iscf >  SCF_KIND_DIRECT_MINIMIZATION) in%gnrm_startmix=1.e300_gp
       case (ITRPMAX)
          in%itrpmax = val
       case (RPNRM_CV)
          in%rpnrm_cv = val
       case (NORBSEMPTY)
          in%norbsempty = val
       case (TEL)
          in%Tel = val
       case (OCCOPT)
          in%occopt = val
       case (ALPHAMIX)
          in%alphamix = val
       case (ALPHADIIS)
          in%alphadiis = val
       case DEFAULT
          call yaml_warning("unknown input key '" // trim(level) // "/" // trim(dict_key(val)) // "'")
       end select
    case (SIC_VARIABLES)
       ! the SIC variables ------------------------------------------------------
       select case (trim(dict_key(val)))
       case (SIC_APPROACH)
          in%SIC%approach = val
       case (SIC_ALPHA)
          in%SIC%alpha = val
       case (SIC_FREF)
          in%SIC%fref = val
       case DEFAULT
          call yaml_warning("unknown input key '" // trim(level) // "/" // trim(dict_key(val)) // "'")
       end select
    case (TDDFT_VARIABLES)
       ! the TDDFT variables ----------------------------------------------------
       select case (trim(dict_key(val)))
       case (TDDFT_APPROACH)
          in%tddft_approach = val
       case DEFAULT
          call yaml_warning("unknown input key '" // trim(level) // "/" // trim(dict_key(val)) // "'")
       end select      
    case (LIN_GENERAL)
       ! the variables for the linear version, general section
       select case (trim(dict_key(val)))
       case (HYBRID)
           dummy_log(1) = val
           if (dummy_log(1)) then
               in%lin%nlevel_accuracy = 1
           else
               in%lin%nlevel_accuracy = 2
           end if
       case (NIT)
          dummy_int(1:2) = val
          in%lin%nit_lowaccuracy = dummy_int(1)
          in%lin%nit_highaccuracy = dummy_int(2)
       case (RPNRM_CV)
          dummy_gp(1:2) = val
          in%lin%lowaccuracy_conv_crit = dummy_gp(1)
          in%lin%highaccuracy_conv_crit = dummy_gp(2)
       case (CONF_DAMPING) 
          in%lin%reduce_confinement_factor = val
       case (TAYLOR_ORDER)
          in%lin%order_taylor = val
       case (OUTPUT_WF)
          in%lin%plotBasisFunctions = val
       case (CALC_DIPOLE)
          in%lin%calc_dipole = val
       case (CALC_PULAY)
          dummy_log(1:2) = val
          in%lin%pulay_correction = dummy_log(1)
          in%lin%new_pulay_correction = dummy_log(2)
       case (SUBSPACE_DIAG)
          in%lin%diag_end = val
       case (EXTRA_STATES)
          in%lin%extra_states = val
       case (MAX_INVERSION_ERROR)
           ! maximal error of the Taylor approximations to calculate the inverse of the overlap matrix
           in%lin%max_inversion_error = val
       case DEFAULT
          call yaml_warning("unknown input key '" // trim(level) // "/" // trim(dict_key(val)) // "'")
       end select
    case (LIN_BASIS)
       select case (trim(dict_key(val)))
       case (NIT)
          dummy_int(1:2) = val
          in%lin%nItBasis_lowaccuracy = dummy_int(1)
          in%lin%nItBasis_highaccuracy = dummy_int(2)
       case (IDSX)
          dummy_int(1:2) = val
          in%lin%DIIS_hist_lowaccur = dummy_int(1)
          in%lin%DIIS_hist_highaccur = dummy_int(2)
       case (GNRM_CV)
          dummy_gp(1:2) = val
          in%lin%convCrit_lowaccuracy = dummy_gp(1)
          in%lin%convCrit_highaccuracy = dummy_gp(2)
       case (DELTAE_CV)
          in%lin%early_stop = val
       case (GNRM_DYN)
          in%lin%gnrm_dynamic = val
       case (MIN_GNRM_FOR_DYNAMIC)
           in%lin%min_gnrm_for_dynamic = val
       case (ALPHA_DIIS)
          in%lin%alphaDIIS = val
       case (ALPHA_SD)
          in%lin%alphaSD = val
       case (NSTEP_PREC)
          in%lin%nItPrecond = val
       case (fix_basis)
          in%lin%support_functions_converged = val
      case (correction_orthoconstraint)
          in%lin%correctionOrthoconstraint = val
       case DEFAULT
          call yaml_warning("unknown input key '" // trim(level) // "/" // trim(dict_key(val)) // "'")
       end select
    case (LIN_KERNEL)
       select case (trim(dict_key(val)))
       case (NSTEP)
          dummy_int(1:2) = val
          in%lin%nItdmin_lowaccuracy = dummy_int(1)
          in%lin%nItdmin_highaccuracy = dummy_int(2)
       case (NIT)
          dummy_int(1:2) = val
          in%lin%nItSCCWhenFixed_lowaccuracy = dummy_int(1)
          in%lin%nItSCCWhenFixed_highaccuracy = dummy_int(2)
       case (IDSX_COEFF)
          dummy_int(1:2) = val
          in%lin%dmin_hist_lowaccuracy = dummy_int(1)
          in%lin%dmin_hist_highaccuracy = dummy_int(2)
       case (IDSX)
          dummy_int(1:2) = val
          in%lin%mixHist_lowaccuracy = dummy_int(1)
          in%lin%mixHist_highaccuracy = dummy_int(2)
       case (ALPHAMIX)
          dummy_gp(1:2) = val
          in%lin%alpha_mix_lowaccuracy = dummy_gp(1)
          in%lin%alpha_mix_highaccuracy = dummy_gp(2)
       case (GNRM_CV_COEFF)
          dummy_gp(1:2) = val
          in%lin%convCritdmin_lowaccuracy = dummy_gp(1)
          in%lin%convCritdmin_highaccuracy = dummy_gp(2)
       case (RPNRM_CV)
          dummy_gp(1:2) = val
          in%lin%convCritMix_lowaccuracy = dummy_gp(1)
          in%lin%convCritMix_highaccuracy = dummy_gp(2)
       case (LINEAR_METHOD)
          dummy_char = val
          select case (trim(dummy_char))
          case('DIRMIN')
             in%lin%kernel_mode = KERNELMODE_DIRMIN
          case('DIAG')
             in%lin%kernel_mode = KERNELMODE_DIAG
          case('FOE')
             in%lin%kernel_mode = KERNELMODE_FOE
          end select
       case (MIXING_METHOD)
           dummy_char = val
           select case(trim(dummy_char))
           case('DEN')
               in%lin%mixing_mode = MIXINGMODE_DENS
           case('POT')
               in%lin%mixing_mode = MIXINGMODE_POT
           end select                                                                           
       case (ALPHA_SD_COEFF)
          in%lin%alphaSD_coeff = val
       case (ALPHA_FIT_COEFF)
          in%lin%curvefit_dmin = val
       case (EVAL_RANGE_FOE)
          dummy_gp(1:2) = val
          in%lin%evlow = dummy_gp(1)
          in%lin%evhigh = dummy_gp(2)
       case (FSCALE_FOE) 
          in%lin%fscale = val
       case DEFAULT
          call yaml_warning("unknown input key '" // trim(level) // "/" // trim(dict_key(val)) // "'")
       end select
    case DEFAULT
       call yaml_warning("unknown level '" // trim(level) //"'")
    end select
  END SUBROUTINE input_set_dict


  subroutine basis_params_set_dict(dict_basis,lin,jtype)
    use module_input_keys
    use dictionaries
    implicit none
    integer, intent(in) :: jtype !< local type of which we are filling the values
    type(dictionary), pointer :: dict_basis
    type(linearInputParameters),intent(inout) :: lin
    !local variables
    real(gp), dimension(2) :: dummy_darr
    !-- default parameters for the basis set of linear scaling

    !then update the values of each parameter if present
    select case(trim(dict_key(dict_basis)))
    case(NBASIS)
       lin%norbsPerType(jtype)=dict_basis !npt
    case(AO_CONFINEMENT)
       lin%potentialPrefac_ao(jtype)=dict_basis !ppao
    case(CONFINEMENT)
       dummy_darr=dict_basis
       lin%potentialPrefac_lowaccuracy(jtype)=dummy_darr(1)!ppl
       lin%potentialPrefac_highaccuracy(jtype)=dummy_darr(2)!pph
    case(RLOC)
       dummy_darr=dict_basis
       !locradType(jtype)=dummy_darr(1) !lrl
       lin%locrad_type(jtype,1)=dummy_darr(1) !lrl
       lin%locrad_type(jtype,2)=dummy_darr(2) !lrh
       !locradType_lowaccur(jtype)=dummy_darr(1) !lrl
       !locradType_highaccur(jtype)=dummy_darr(2) !lrh
       !atoms%rloc(jtype,:)=locradType(jtype)
    case(RLOC_KERNEL) 
         lin%kernel_cutoff(jtype)=dict_basis !kco
    case(RLOC_KERNEL_FOE) 
       lin%kernel_cutoff_FOE(jtype)=dict_basis !kco_FOE
    end select
    
  end subroutine basis_params_set_dict


  subroutine frag_from_dict(dict,frag)
    use module_base
    use yaml_output, only: yaml_map,is_atoi
    use module_input_keys
    implicit none
    type(dictionary), pointer :: dict
    type(fragmentInputParameters), intent(out) :: frag
    !local variables
    integer :: frag_num,ncount,ncharged,ifrag
    character(len=max_field_length) :: frg_key
    type(dictionary), pointer :: dict_tmp,tmp2

    !now simulate the reading of the fragment structure from the dictionary
!!$  !to be continued after having fixed linear variables
    !iteration over the dictionary
    !count the number of reference fragments
    call nullifyInputFragParameters(frag)
    frag%nfrag_ref=0
    frag%nfrag=0
!some sanity checks have to be added to this section
    dict_tmp=>dict_iter(dict)
    do while(associated(dict_tmp))
       select case(trim(dict_key(dict_tmp)))
       case(TRANSFER_INTEGRALS)
          !frag%calc_transfer_integrals=dict_tmp
       case(CONSTRAINED_DFT)
          ncharged=dict_size(dict_tmp)
          !constrained_dft=ncharged > 0
       case default
          frag%nfrag_ref=frag%nfrag_ref+1
          !count the number of fragments for this reference
          call count_local_fragments(dict_tmp,ncount)
          frag%nfrag=frag%nfrag+ncount
       end select
       dict_tmp=>dict_next(dict_tmp)
    end do
    
    if (frag%nfrag*frag%nfrag_ref == 0) then
       call f_err_throw('Fragment dictionary for the input is invalid',&
            err_name='BIGDFT_INPUT_VARIABLES_ERROR')
       return
    end if
    call allocateInputFragArrays(frag)
    frag%charge=0.d0 !f_memset to be used

    dict_tmp=>dict_iter(dict)
    frag_num=0
    do while(associated(dict_tmp))
       select case(trim(dict_key(dict_tmp)))
       case(TRANSFER_INTEGRALS)
       case(CONSTRAINED_DFT)
          tmp2=>dict_iter(dict_tmp)
          !iterate over the charge TODO
          do while(associated(tmp2))
             frg_key=dict_key(tmp2)
             if (index(frg_key,FRAGMENT_NO) == 0 .or. &
                  .not. is_atoi(frg_key(len(FRAGMENT_NO)+1:))) then
                call f_err_throw('Invalid key in '//CONSTRAINED_DFT//&
                     ' section, key= '//trim(frg_key),&
                     err_name='BIGDFT_INPUT_VARIABLES_ERROR')
             end if
             read(frg_key(len(FRAGMENT_NO)+1:),*)ifrag
             frag%charge(ifrag)=tmp2
             tmp2=>dict_next(tmp2)
          end do
       case default
          frag_num=frag_num+1
          frag%label(frag_num)=repeat(' ',len(frag%label(frag_num)))
          frag%label(frag_num)=trim(dict_key(dict_tmp))
          !update directory name
          frag%dirname(frag_num)='data-'//trim(frag%label(frag_num))//'/'
          call count_local_fragments(dict_tmp,ncount,frag_index=frag%frag_index,frag_id=frag_num)
       end select
       dict_tmp=>dict_next(dict_tmp)
    end do

    contains

      subroutine count_local_fragments(dict_tmp,icount,frag_index,frag_id)
        use yaml_strings, only: is_atoi
        implicit none
        integer, intent(out) :: icount
        type(dictionary), pointer :: dict_tmp
        integer, dimension(:), intent(inout), optional :: frag_index
        integer, intent(in), optional :: frag_id

        !local variables
        integer :: idum,istart,i
        type(dictionary), pointer :: d_tmp
        character(len=max_field_length) :: val

        !iteration over the whole list
        icount=0
        istart=0
        d_tmp=>dict_iter(dict_tmp)
        do while(associated(d_tmp))
           val=d_tmp
           !if string is a integer consider it
           if (is_atoi(val)) then
              idum=d_tmp
              if (f_err_raise(istart>=idum,'error in entering fragment ids',&
                   err_name='BIGDFT_INPUT_VARIABLES_ERROR')) return
              if (istart /=0) then
                 icount=icount+idum-istart
                 if (present(frag_index) .and. present(frag_id)) then
                    do i=istart,idum
                       frag_index(i)=frag_id
                    end do
                 end if
                 istart=0
              else
                 icount=icount+1
                 if (present(frag_index) .and. present(frag_id)) frag_index(idum)=frag_id
              end if
           else if (f_err_raise(adjustl(trim(val))/='...',&
                'the only allowed values in the fragment list are integers or "..." string',&
                err_name='BIGDFT_INPUT_VARIABLES_ERROR')) then
              return
           else
              istart=idum
           end if
           d_tmp=>dict_next(d_tmp)
        end do
      end subroutine count_local_fragments

  end subroutine frag_from_dict


end module module_types<|MERGE_RESOLUTION|>--- conflicted
+++ resolved
@@ -2105,79 +2105,7 @@
         end if
       end do
     end do
-<<<<<<< HEAD
   end subroutine cprj_paw_alloc
-=======
-  end if
-end subroutine cprj_to_array
-
-!> create a null Lzd. Note: this is the correct way of defining 
-!! association through prure procedures.
-!! A pure subroutine has to be defined to create a null structure.
-!! this is important when using the nullification inside other
-!! nullification routines since the usage of a pure function is forbidden
-!! otherwise the routine cannot be pure
-pure function local_zone_descriptors_null() result(lzd)
-  implicit none
-  type(local_zone_descriptors) :: lzd
-  call nullify_local_zone_descriptors(lzd)
-end function local_zone_descriptors_null
-pure subroutine nullify_local_zone_descriptors(lzd)
-  implicit none
-  type(local_zone_descriptors), intent(out) :: lzd
-
-  lzd%linear=.false.
-  lzd%nlr=0
-  lzd%lintyp=0
-  lzd%ndimpotisf=0
-  lzd%hgrids=0.0_gp
-  call nullify_locreg_descriptors(lzd%glr)
-  nullify(lzd%llr) 
-end subroutine nullify_local_zone_descriptors
-
-!> Define the BigDFT errors
-subroutine bigdft_init_errors()
-  use dictionaries
-  use module_input_keys, only: input_keys_errors
-  implicit none
-  external :: bigdft_severe_abort
-
-  call f_err_define('BIGDFT_RUNTIME_ERROR',&
-       'An invalid operation has been done during runtime',&
-       BIGDFT_RUNTIME_ERROR,&
-       err_action='Check the exact unrolling of runtime operations,'//&
-       ' likely something has been initialized/finalized twice')
-
-  call f_err_define('BIGDFT_MPI_ERROR',&
-       'An error of MPI library occurred',&
-       BIGDFT_MPI_ERROR,&
-       err_action='Check if the error is related to MPI library or runtime conditions')
-
-    call f_err_define('BIGDFT_LINALG_ERROR',&
-       'An error of linear algebra occurred',&
-       BIGDFT_LINALG_ERROR,&
-       err_action='Check if the matrix is correct at input, also look at the info value')
-
-    call f_err_define('BIGDFT_INPUT_VARIABLES_ERROR',&
-       'An error while parsing the input variables occured',&
-       BIGDFT_INPUT_VARIABLES_ERROR,&
-       err_action='Check above which input variable has been not correctly parsed, or check their values')
-
-    !define the errors of internal modules
-    call input_keys_errors()
-
-  !define the severe operation via MPI_ABORT
-  call f_err_severe_override(bigdft_severe_abort)
-end subroutine bigdft_init_errors
-
-!> initialize the timing categories for BigDFT runs.
-!! It is of course assumed that f_lib_initialize has already been called
-subroutine bigdft_init_timing_categories()
-  use Poisson_Solver, only: PS_initialize_timing_categories
-  implicit none
-  !local variables
-  integer :: icls,icat
->>>>>>> 486e1e5c
 
 
   subroutine cprj_to_array(cprj,array,norb,nspinor,shift,option)
@@ -2242,6 +2170,7 @@
   !> Define the BigDFT errors
   subroutine bigdft_init_errors()
     use dictionaries
+  use module_input_keys, only: input_keys_errors
     implicit none
     external :: bigdft_severe_abort
 
@@ -2265,6 +2194,9 @@
          'An error while parsing the input variables occured',&
          BIGDFT_INPUT_VARIABLES_ERROR,&
          err_action='Check above which input variable has been not correctly parsed, or check their values')
+
+    !define the errors of internal modules
+    call input_keys_errors()
 
       call f_err_define('BIGDFT_INPUT_FILE_ERROR',&
       'The input file does not exist',&
