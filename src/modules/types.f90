!> @file
!!  Define the fortran types
!! @author
!!    Copyright (C) 2008-2013 BigDFT group (LG)
!!    This file is distributed under the terms of the
!!    GNU General Public License, see ~/COPYING file
!!    or http://www.gnu.org/copyleft/gpl.txt .
!!    For the list of contributors, see ~/AUTHORS 

 
!> Module which contains the Fortran data structures
!! and the routines of allocations and de-allocations
module module_types

  use m_ab7_mixing, only : ab7_mixing_object
  use module_base, only : gp,wp,dp,tp,uninitialized,mpi_environment,mpi_environment_null,&
       bigdft_mpi,ndebug,memocc,vcopy
  use gaussians, only: gaussian_basis
  use Poisson_Solver, only: coulomb_operator
  use dictionaries, only: dictionary
  use locregs
  use psp_projectors

  implicit none

  !> Constants to determine between cubic version and linear version
  integer, parameter :: CUBIC_VERSION =  0
  integer, parameter :: LINEAR_VERSION = 100

  !> Error codes, to be documented little by little
  integer, parameter :: BIGDFT_SUCCESS        = 0   !< No errors
  integer, parameter :: BIGDFT_UNINITIALIZED  = -10 !< The quantities we want to access seem not yet defined
  integer, parameter :: BIGDFT_INCONSISTENCY  = -11 !< Some of the quantities is not correct
  integer, parameter :: BIGDFT_INVALID        = -12 !< Invalid entry
  integer :: BIGDFT_RUNTIME_ERROR                   !< error during runtime
  integer :: BIGDFT_MPI_ERROR                       !< see error definitions below
  integer :: BIGDFT_LINALG_ERROR                    !< to be moved to linalg wrappers
  integer :: BIGDFT_INPUT_VARIABLES_ERROR           !< problems in parsing input variables

  !> Input wf parameters.
  integer, parameter :: INPUT_PSI_EMPTY        = -1000  !< Input PSI to 0
  integer, parameter :: INPUT_PSI_RANDOM       = -2     !< Input Random PSI
  integer, parameter :: INPUT_PSI_CP2K         = -1     !< Input PSI coming from cp2k
  integer, parameter :: INPUT_PSI_LCAO         = 0      !< Input PSI coming from Localised ATomic Orbtials
  integer, parameter :: INPUT_PSI_MEMORY_WVL   = 1      !< Input PSI from memory
  integer, parameter :: INPUT_PSI_DISK_WVL     = 2      !< Input PSI from disk (wavelet coefficients)
  integer, parameter :: INPUT_PSI_LCAO_GAUSS   = 10
  integer, parameter :: INPUT_PSI_MEMORY_GAUSS = 11
  integer, parameter :: INPUT_PSI_DISK_GAUSS   = 12
  integer, parameter :: INPUT_PSI_LINEAR_AO    = 100    !< Input PSI from Atomic Orbital for linear
  integer, parameter :: INPUT_PSI_MEMORY_LINEAR= 101    !< Input PSI for linear in memory
  integer, parameter :: INPUT_PSI_DISK_LINEAR  = 102

  !> All possible values of input psi (determination of the input guess)
  integer, dimension(12), parameter :: input_psi_values = &
       (/ INPUT_PSI_EMPTY, INPUT_PSI_RANDOM, INPUT_PSI_CP2K, &
       INPUT_PSI_LCAO, INPUT_PSI_MEMORY_WVL, INPUT_PSI_DISK_WVL, &
       INPUT_PSI_LCAO_GAUSS, INPUT_PSI_MEMORY_GAUSS, INPUT_PSI_DISK_GAUSS, &
       INPUT_PSI_LINEAR_AO, INPUT_PSI_DISK_LINEAR, INPUT_PSI_MEMORY_LINEAR /)

  !> Output wf parameters.
  integer, parameter :: WF_FORMAT_NONE   = 0
  integer, parameter :: WF_FORMAT_PLAIN  = 1
  integer, parameter :: WF_FORMAT_BINARY = 2
  integer, parameter :: WF_FORMAT_ETSF   = 3
  integer, parameter :: WF_N_FORMAT      = 4
  character(len = 12), dimension(0:WF_N_FORMAT-1), parameter :: wf_format_names = &
       (/ "none        ", &
          "plain text  ", &
          "Fortran bin.", &
          "ETSF        " /)

  !> Output grid parameters.
  integer, parameter :: OUTPUT_DENSPOT_NONE    = 0
  integer, parameter :: OUTPUT_DENSPOT_DENSITY = 1
  integer, parameter :: OUTPUT_DENSPOT_DENSPOT = 2
  character(len = 12), dimension(0:2), parameter :: OUTPUT_DENSPOT_names = &
       (/ "none        ", &
          "density     ", &
          "dens. + pot." /)
  integer, parameter :: OUTPUT_DENSPOT_FORMAT_TEXT = 0
  integer, parameter :: OUTPUT_DENSPOT_FORMAT_ETSF = 1
  integer, parameter :: OUTPUT_DENSPOT_FORMAT_CUBE = 2
  character(len = 4), dimension(0:2), parameter :: OUTPUT_DENSPOT_format_names = &
       (/ "text", &
          "ETSF", &
          "cube" /)

  !> SCF mixing parameters (@todo mixing parameters to be added).
  integer, parameter :: SCF_KIND_GENERALIZED_DIRMIN = -1
  integer, parameter :: SCF_KIND_DIRECT_MINIMIZATION = 0

  !> Function to determine the occupation numbers
  integer, parameter :: SMEARING_DIST_ERF   = 1  !< Tends to 0 and 1 faster \f$1/2\left[1-erf\left(\frac{E-\mu}{\delta E}\right)\right]\f$
  integer, parameter :: SMEARING_DIST_FERMI = 2  !< Normal Fermi distribution i.e.\f$\frac{1}{1+e^{E-\mu}/k_BT}\f$
  integer, parameter :: SMEARING_DIST_COLD1 = 3  !< Marzari's cold smearing with a=-.5634 (bumb minimization)
  integer, parameter :: SMEARING_DIST_COLD2 = 4  !< Marzari's cold smearing with a=-.8165 (monotonic tail)
  integer, parameter :: SMEARING_DIST_METPX = 5  !< Methfessel and Paxton (same as COLD with a=0)
  character(len = 11), dimension(5), parameter :: smearing_names = &
       (/ "Error func.", &
          "Fermi      ", &
          "Cold (bumb)", &
          "Cold (mono)", &
          "Meth.-Pax. " /) !< Name of the smearing methods 

  !> Target function for the optimization of the basis functions (linear scaling version)
  integer, parameter :: TARGET_FUNCTION_IS_TRACE=0
  integer, parameter :: TARGET_FUNCTION_IS_ENERGY=1
  integer, parameter :: TARGET_FUNCTION_IS_HYBRID=2
  !!integer, parameter :: DECREASE_LINEAR=0
  !!integer, parameter :: DECREASE_ABRUPT=1
  !!integer, parameter :: COMMUNICATION_COLLECTIVE=0
  !!integer, parameter :: COMMUNICATION_P2P=1
  integer, parameter :: LINEAR_DIRECT_MINIMIZATION=100
  integer, parameter :: LINEAR_MIXDENS_SIMPLE=101
  integer, parameter :: LINEAR_MIXPOT_SIMPLE=102
  integer, parameter :: LINEAR_FOE=103
  

  !> Type used for the orthogonalisation parameters
  type, public :: orthon_data
     !> directDiag decides which input guess is chosen:
     !!   if .true. -> as usual direct diagonalization of the Hamiltonian with dsyev (suitable for small systems)
     !!   if .false. -> iterative diagonalization (suitable for large systems)
     logical :: directDiag
     !> norbpInguess indicates how many orbitals shall be treated by each process during the input guess
     !! if directDiag=.false.
     integer :: norbpInguess
     !> You have to choose two numbers for the block size, bsLow and bsUp:
     !!   if bsLow<bsUp, then the program will choose an appropriate block size in between these two numbers
     !!   if bsLow==bsUp, then the program will take exactly this blocksize
     integer :: bsLow
     !> Block size up value (see bsLow)
     integer :: bsUp
     !> The variable methOrtho indicates which orthonormalization procedure is used:
     !!   methOrtho==0 -> Gram-Schmidt with Cholesky decomposition
     !!   methOrtho==1 -> combined block wise classical Gram-Schmidt and Cholesky
     !!   methOrtho==2 -> Loewdin
     integer :: methOrtho
     real(gp) :: iguessTol            !< Gives the tolerance to which the input guess will converged (maximal residue of all orbitals).
     integer :: methTransformOverlap  !< Method to overlap the localized orbitals (see linear/orthonormality.f90)
     integer :: nItOrtho              !< Number of iterations for the orthonormalisation
     integer :: blocksize_pdsyev      !< Size of the block for the Scalapack routine pdsyev (computes eigenval and vectors)
     integer :: blocksize_pdgemm      !< Size of the block for the Scalapack routine pdgemm
     integer :: nproc_pdsyev          !< Number of proc for the Scalapack routine pdsyev (linear version)
  end type orthon_data

  !> Self-Interaction Correction data
  type, public :: SIC_data
     character(len=4) :: approach !< Approach for the Self-Interaction-Correction (PZ, NK)
     integer :: ixc               !< Base for the SIC correction
     real(gp) :: alpha            !< Downscaling coefficient
     real(gp) :: fref             !< Reference occupation (for alphaNK case)
  end type SIC_data

  !> Flags for the input files.
  integer, parameter, public :: INPUTS_NONE  =   0
  integer, parameter, public :: INPUTS_DFT   =   1
  integer, parameter, public :: INPUTS_GEOPT =   2
  integer, parameter, public :: INPUTS_PERF  =   4
  integer, parameter, public :: INPUTS_KPT   =   8
  integer, parameter, public :: INPUTS_MIX   =  16
  integer, parameter, public :: INPUTS_TDDFT =  32
  integer, parameter, public :: INPUTS_SIC   =  64
  integer, parameter, public :: INPUTS_FREQ  = 128
  integer, parameter, public :: INPUTS_LIN   = 256
  integer, parameter, public :: INPUTS_FRAG  = 512

  !> Contains all parameters related to the linear scaling version.
  type, public :: linearInputParameters 
    integer :: DIIS_hist_lowaccur
    integer :: DIIS_hist_highaccur
    integer :: nItPrecond
    integer :: nItSCCWhenOptimizing
    integer :: nItBasis_lowaccuracy
    integer :: nItBasis_highaccuracy
    integer :: mixHist_lowaccuracy
    integer :: mixHist_highaccuracy
    integer :: dmin_hist_lowaccuracy, dmin_hist_highaccuracy
    integer :: methTransformOverlap, blocksize_pdgemm, blocksize_pdsyev
    integer :: correctionOrthoconstraint, nproc_pdsyev, nproc_pdgemm
    integer :: nit_lowaccuracy, nit_highaccuracy, nItdmin_lowaccuracy, nItdmin_highaccuracy
    integer :: nItSCCWhenFixed_lowaccuracy, nItSCCWhenFixed_highaccuracy
    real(kind=8) :: convCrit_lowaccuracy, convCrit_highaccuracy
    real(kind=8) :: alphaSD, alphaDIIS, evlow, evhigh, ef_interpol_chargediff
    real(kind=8) :: alpha_mix_lowaccuracy, alpha_mix_highaccuracy, reduce_confinement_factor, ef_interpol_det
    integer :: plotBasisFunctions
    real(kind=8) :: fscale, deltaenergy_multiplier_TMBexit, deltaenergy_multiplier_TMBfix
    real(kind=8) :: lowaccuracy_conv_crit, convCritMix_lowaccuracy, convCritMix_highaccuracy
    real(kind=8) :: highaccuracy_conv_crit, support_functions_converged, alphaSD_coeff
    real(kind=8) :: convCritDmin_lowaccuracy, convCritDmin_highaccuracy
    real(kind=8), dimension(:), pointer :: locrad, locrad_lowaccuracy, locrad_highaccuracy, locrad_type, kernel_cutoff
    real(kind=8), dimension(:), pointer :: potentialPrefac_lowaccuracy, potentialPrefac_highaccuracy, potentialPrefac_ao
    real(kind=8) :: early_stop
    integer, dimension(:), pointer :: norbsPerType
    integer :: scf_mode, nlevel_accuracy
    logical :: calc_dipole, pulay_correction, mixing_after_inputguess, iterative_orthogonalization, new_pulay_correction
    logical :: fragment_calculation, calc_transfer_integrals, constrained_dft, curvefit_dmin, diag_end, diag_start
    integer :: extra_states, order_taylor
  end type linearInputParameters

  !> Contains all parameters for the calculation of the fragments
  type, public :: fragmentInputParameters
    integer :: nfrag_ref
    integer :: nfrag
    integer, dimension(:), pointer :: frag_index         !< Array matching system fragments to reference fragments
    real(kind=8), dimension(:), pointer :: charge        !< Array giving the charge on each fragment for constrained DFT calculations
    !integer, dimension(:,:), pointer :: frag_info       !< Array giving number of atoms in fragment and environment for reference fragments
    character(len=100), dimension(:), pointer :: label   !< Array of fragment names
    character(len=100), dimension(:), pointer :: dirname !< Array of fragment directories, blank if not a fragment calculation
  end type fragmentInputParameters


  integer, parameter, public :: INPUT_IG_OFF  = 0
  integer, parameter, public :: INPUT_IG_LIG  = 1
  integer, parameter, public :: INPUT_IG_FULL = 2
  integer, parameter, public :: INPUT_IG_TMO  = 3

  !> Structure controlling the nature of the accelerations (Convolutions, Poisson Solver)
  type, public :: material_acceleration
     !> variable for material acceleration
     !! values 0: traditional CPU calculation
     !!        1: CUDA acceleration with CUBLAS
     !!        2: OpenCL acceleration (with CUBLAS one day)
     !!        3: OpenCL accelearation for CPU
     !!        4: OCLACC (OpenCL both ? see input_variables.f90)
     integer :: iacceleration
     integer :: Psolver_igpu            !< Acceleration of the Poisson solver
     character(len=11) :: OCL_platform  !< Name of the OpenCL platform
     character(len=11) :: OCL_devices   !< Name of the OpenCL devices
  end type material_acceleration


  !> Structure of the variables read by input.* files (*.dft, *.geopt...)
  type, public :: input_variables
     !> Strings of the input files
     character(len=100) :: file_occnum !< Occupation number (input)
     character(len=100) :: file_igpop
     character(len=100) :: file_lin   
     character(len=100) :: file_frag   !< Fragments
     character(len=100) :: dir_output  !< Strings of the directory which contains all data output files
     character(len=100) :: run_name    !< Contains the prefix (by default input) used for input files as input.dft
     integer :: files                  !< Existing files.
     !> Miscellaneous variables
     logical :: gaussian_help
     integer :: itrpmax
     integer :: iscf
     integer :: norbsempty
     integer :: norbsuempty,norbsdempty
     integer :: occopt
     integer :: last_run
     real(gp) :: frac_fluct,gnrm_sw,alphamix,Tel, alphadiis
     real(gp) :: rpnrm_cv
     real(gp) :: gnrm_startmix
     integer :: verbosity   !< Verbosity of the output file
     !> DFT basic parameters.
     integer :: ixc         !< XC functional Id
     integer :: ncharge     !< Total charge of the system
     integer :: itermax     !< Maximal number of SCF iterations
     integer :: nrepmax
     integer :: ncong       !< Number of conjugate gradient iterations for the preconditioner
     integer :: idsx        !< DIIS history
     integer :: ncongt      !< Number of conjugate garident for the tail treatment
     integer :: inputpsiid  !< Input PSI choice
     integer :: nspin       !< Spin components (no spin 1, collinear 2, non collinear 4)
     integer :: mpol        !< Total spin polarisation of the system
     integer :: norbv
     integer :: nvirt
     integer :: nplot
     integer :: output_denspot        !< 0= No output, 1= density, 2= density+potential
     integer :: dispersion            !< Dispersion term
     integer :: output_wf_format      !< Output Wavefunction format
     integer :: output_denspot_format !< Format for the output density and potential
     real(gp) :: hx,hy,hz   !< Step grid parameter (hgrid)
     real(gp) :: crmult     !< Coarse radius multiplier
     real(gp) :: frmult     !< Fine radius multiplier
     real(gp) :: gnrm_cv    !< Convergence parameters of orbitals
     real(gp) :: rbuf       !< buffer for tail treatment
     real(gp), dimension(3) :: elecfield   !< Electric Field vector
     logical :: disableSym                 !< .true. disable symmetry

     !> For absorption calculations
     integer :: iabscalc_type   !< 0 non calc, 1 cheb ,  2 lanc
     !! integer :: iat_absorber, L_absorber, N_absorber, rpower_absorber, Linit_absorber
     integer :: iat_absorber,  L_absorber
     real(gp), dimension(:), pointer :: Gabs_coeffs
     real(gp) :: abscalc_bottomshift
     logical ::  c_absorbtion
     logical ::  abscalc_alterpot
     logical ::  abscalc_eqdiff
     logical ::  abscalc_S_do_cg
     logical ::  abscalc_Sinv_do_cg
     integer ::  potshortcut
     integer ::  nsteps
     character(len=100) :: extraOrbital
     character(len=1000) :: xabs_res_prefix
   
     !> Frequencies calculations (finite difference)
     real(gp) :: freq_alpha  !< Factor for the finite difference step (step = alpha * hgrid)
     integer :: freq_order   !< Order of the finite difference scheme
     integer :: freq_method  !< Method to calculate the frequencies

     !> kpoints related input variables
     integer :: gen_nkpt                            !< K points to generate the results
     real(gp), dimension(:,:), pointer :: gen_kpt   !< K points coordinates
     real(gp), dimension(:), pointer :: gen_wkpt    !< Weights of k points
     !> Band structure path
     integer :: nkptv
     integer :: ngroups_kptv
     integer, dimension(:), pointer :: nkptsv_group
     real(gp), dimension(:,:), pointer :: kptv
     character(len=100) :: band_structure_filename

     !> Geometry variables from *.geopt
     character(len=10) :: geopt_approach !< Id of geopt driver
     integer :: ncount_cluster_x         !< Maximum number of geopt steps 
     integer :: wfn_history              !< Number of previous steps saved for wfn reformatting
     integer :: history                  !< History of DIIS method
     real(gp) :: betax,forcemax,randdis
     integer :: optcell, ionmov, nnos
     real(gp) :: dtion
     real(gp) :: mditemp, mdftemp
     real(gp) :: noseinert, friction, mdwall
     real(gp) :: bmass, vmass, strprecon, strfact
     real(gp), dimension(6) :: strtarget
     real(gp), dimension(:), pointer :: qmass
     real(gp) :: dtinit, dtmax           !< For FIRE
     character(len=10) :: tddft_approach !< TD-DFT variables from *.tddft
     type(SIC_data) :: SIC               !< Parameters for the SIC methods

     ! Performance variables from input.perf
     logical :: debug      !< Debug option (used by memocc)
     integer :: ncache_fft !< Cache size for FFT
     real(gp) :: projrad   !< Coarse radius of the projectors in units of the maxrad
     real(gp) :: symTol    !< Tolerance for symmetry detection.
     integer :: linear
     logical :: signaling                    !< Expose results on DBus or Inet.
     integer :: signalTimeout                !< Timeout for inet connection.
     character(len = 64) :: domain           !< Domain to get the IP from hostname.
     character(len=500) :: writing_directory !< Absolute path of the local directory to write the data on
     double precision :: gmainloop           !< Internal C pointer on the signaling structure.
     integer :: inguess_geopt                !< 0= Wavelet input guess, 1 = real space input guess 

     !orthogonalisation data
     type(orthon_data) :: orthpar
  
     !linear scaling data
     type(linearInputParameters) :: lin

     !fragment data
     type(fragmentInputParameters) :: frag

     !acceleration parameters
     type(material_acceleration) :: matacc

     !> parallelisation scheme of the exact exchange operator
     !!   BC (Blocking Collective)
     !!   OP2P (Overlap Point-to-Point)
     character(len=4) :: exctxpar

     !> paradigm for unblocking global communications via OMP_NESTING
     character(len=3) :: unblock_comms

     !> communication scheme for the density
     !!  DBL traditional scheme with double precision
     !!  MIX mixed single-double precision scheme (requires rho_descriptors)
     character(len=3) :: rho_commun
     !> number of taskgroups for the poisson solver
     !! works only if the number of MPI processes is a multiple of it
     integer :: PSolver_groupsize
     
     !> Global MPI group size (will be written in the mpi_environment)
     ! integer :: mpi_groupsize 

     !> linear scaling: store indices of the sparse matrices or recalculate them 
     logical :: store_index

     !> linear scaling: perform a check of sumrho (no check, light check or full check)
     integer :: check_sumrho

     !>linear scaling: activate the experimental mode
     logical :: experimental_mode

     !> linear scaling: write KS orbitals for cubic restart
     logical :: write_orbitals

     !> linear scaling: explicitely specify localization centers
     logical :: explicit_locregcenters

     !> linear scaling: calculate Kohn-Sham residue
     logical :: calculate_KS_residue
     
     !> linear scaling: calculate intermediate forces
     logical :: intermediate_forces
  end type input_variables

  !> Contains all energy terms
  type, public :: energy_terms
     real(gp) :: eh      =0.0_gp !< Hartree energy
     real(gp) :: exc     =0.0_gp !< Exchange-correlation
     real(gp) :: evxc    =0.0_gp
     real(gp) :: eion    =0.0_gp !< Ion-Ion interaction
     real(gp) :: edisp   =0.0_gp !< Dispersion force
     real(gp) :: ekin    =0.0_gp !< Kinetic term
     real(gp) :: epot    =0.0_gp
     real(gp) :: eproj   =0.0_gp
     real(gp) :: eexctX  =0.0_gp
     real(gp) :: ebs     =0.0_gp
     real(gp) :: eKS     =0.0_gp
     real(gp) :: trH     =0.0_gp
     real(gp) :: evsum   =0.0_gp
     real(gp) :: evsic   =0.0_gp 
     real(gp) :: excrhoc =0.0_gp 
     real(gp) :: eTS     =0.0_gp
     real(gp) :: ePV     =0.0_gp !< pressure term
     real(gp) :: energy  =0.0_gp !< the functional which is minimized
     real(gp) :: e_prev  =0.0_gp !< the previous value, to show the delta
     real(gp) :: trH_prev=0.0_gp !< the previous value, to show the delta
     !real(gp), dimension(:,:), pointer :: fion,f

     integer(kind = 8) :: c_obj = 0  !< Storage of the C wrapper object.
  end type energy_terms

  !> Memory estimation requirements
  type, public :: memory_estimation
     double precision :: submat
     integer :: ncomponents, norb, norbp
     double precision :: oneorb, allpsi_mpi, psistorage
     double precision :: projarr
     double precision :: grid
     double precision :: workarr

     double precision :: kernel, density, psolver, ham

     double precision :: peak
  end type memory_estimation

  !> Used to split between points to be treated in simple or in double precision
  type, public :: rho_descriptors
     character(len=1) :: geocode !< @copydoc poisson_solver::doc::geocode
     integer :: icomm !< method for communicating the density
     integer :: nrhotot !< dimension of the partial density array before communication
     integer :: n_csegs,n_fsegs,dp_size,sp_size
     integer, dimension(:,:), pointer :: spkey,dpkey
     integer, dimension(:), pointer :: cseg_b,fseg_b
  end type rho_descriptors

  !> Quantities used for the symmetry operators.
  type, public :: symmetry_data
     integer :: symObj    !< The symmetry object from ABINIT
     integer, dimension(:,:,:), pointer :: irrzon
     real(dp), dimension(:,:,:), pointer :: phnons
  end type symmetry_data

!> Contains arguments needed for rho_local for WVL+PAW

  type, public :: rholoc_objects
    integer , pointer, dimension(:)    :: msz ! mesh size for local rho
    real(gp), pointer, dimension(:,:,:) :: d! local rho and derivatives
    real(gp), pointer, dimension(:,:)  :: rad!radial mesh for local rho
    real(gp), pointer, dimension(:) :: radius !after this radius, rholoc is zero
  end type rholoc_objects

  type, public :: atomic_structure
    character(len=1) :: geocode          !< @copydoc poisson_solver::doc::geocode
    character(len=5) :: inputfile_format !< Can be xyz ascii or yaml
    character(len=20) :: units           !< Can be angstroem or bohr 
    integer :: nat                       !< Number of atoms
    integer :: ntypes                    !< Number of atomic species in the structure
    real(gp), dimension(3) :: cell_dim   !< Dimensions of the simulation domain (each one periodic or free according to geocode)
    !pointers
    real(gp), dimension(:,:), pointer :: rxyz !< Atomic positions (always in AU, units variable is considered for I/O only)
    character(len=20), dimension(:), pointer :: atomnames !< Atomic species names
    integer, dimension(:), pointer :: iatype              !< Atomic species id
    integer, dimension(:), pointer :: ifrztyp             !< Freeze atoms while updating structure
    integer, dimension(:), pointer :: input_polarization  !< Used in AO generation for WFN input guess
    type(symmetry_data) :: sym                      !< The symmetry operators
  end type atomic_structure


  !> Atomic data (name, polarisation, ...)
  type, public :: atoms_data
     type(atomic_structure) :: astruct
     integer :: natsc
     integer, dimension(:), pointer :: iasctype
     integer, dimension(:), pointer :: nelpsp
     integer, dimension(:), pointer :: npspcode
     integer, dimension(:), pointer :: ixcpsp
     integer, dimension(:), pointer :: nzatom
     real(gp), dimension(:,:), pointer :: radii_cf         !< user defined radii_cf, overridden in sysprop.f90
     real(gp), dimension(:), pointer :: amu                !< amu(ntypes)  Atomic Mass Unit for each type of atoms
     real(gp), dimension(:,:), pointer :: aocc,rloc
     real(gp), dimension(:,:,:), pointer :: psppar         !< pseudopotential parameters (HGH SR section)
     logical :: donlcc                                     !< activate non-linear core correction treatment
     integer, dimension(:), pointer :: nlcc_ngv,nlcc_ngc   !<number of valence and core gaussians describing NLCC 
     real(gp), dimension(:,:), pointer :: nlccpar    !< parameters for the non-linear core correction, if present
     real(gp), dimension(:,:), pointer :: ig_nlccpar !< parameters for the input NLCC

     !! for abscalc with pawpatch
     integer, dimension(:), pointer ::  paw_NofL, paw_l, paw_nofchannels
     integer, dimension(:), pointer ::  paw_nofgaussians
     real(gp), dimension(:), pointer :: paw_Greal, paw_Gimag, paw_Gcoeffs
     real(gp), dimension(:), pointer :: paw_H_matrices, paw_S_matrices, paw_Sm1_matrices
     integer :: iat_absorber 
  end type atoms_data

  !> Structure to store the density / potential distribution among processors.
  type, public :: denspot_distribution
     integer :: n3d,n3p,n3pi,i3xcsh,i3s,nrhodim,i3rho_add
     integer :: ndimpot,ndimgrid,ndimrhopot 
     integer, dimension(3) :: ndims !< box containing the grid dimensions in ISF basis
     real(gp), dimension(3) :: hgrids !< grid spacings of the box (half of wavelet ones)
     integer, dimension(:,:), pointer :: nscatterarr, ngatherarr
     type(mpi_environment) :: mpi_env
  end type denspot_distribution


!>   Structures of basis of gaussian functions of the form exp(-a*r2)cos/sin(b*r2)
  type, public :: gaussian_basis_c
     integer :: nat,ncoeff,nshltot,nexpo
     integer, dimension(:), pointer :: nshell,ndoc,nam
     complex(gp), dimension(:), pointer :: expof,psiat
     real(gp), dimension(:,:), pointer :: rxyz
  end type gaussian_basis_c

  !> All the parameters which are important for describing the orbitals
  !! Add also the objects related to k-points sampling, after symmetries applications
  type, public :: orbitals_data 
     integer :: norb          !< Total number of orbitals per k point
     integer :: norbp         !< Total number of orbitals for the given processors
     integer :: norbu,norbd,nspin,nspinor,isorb
     integer :: nkpts,nkptsp,iskpts
     real(gp) :: efermi,HLgap,eTS
     integer, dimension(:), pointer :: iokpt,ikptproc,isorb_par,ispot
     integer, dimension(:), pointer :: inwhichlocreg,onwhichatom
     integer, dimension(:,:), pointer :: norb_par
     real(wp), dimension(:), pointer :: eval
     real(gp), dimension(:), pointer :: occup,spinsgn,kwgts
     real(gp), dimension(:,:), pointer :: kpts
     integer :: npsidim_orbs  !< Number of elements inside psi in the orbitals distribution scheme
     integer :: npsidim_comp  !< Number of elements inside psi in the components distribution scheme
  end type orbitals_data

  !> Contains the information needed for communicating the wavefunctions
  !! between processors for the transposition
  type, public :: communications_arrays
     integer, dimension(:), pointer :: ncntd,ncntt,ndspld,ndsplt
     integer, dimension(:,:), pointer :: nvctr_par
  end type communications_arrays


  !> Contains the pointers to be handled to control GPU information
  !! Given that they are pointers on GPU address, they are C pointers
  !! which take 8 bytes
  !! So they are declared as kind=8 variables either if the GPU works in simple precision
  !! Also other information concerning the GPU runs can be stored in this structure
  type, public :: GPU_pointers
     logical :: useDynamic,full_locham
     integer :: id_proc,ndevices
     real(kind=8) :: keys,work1,work2,work3,rhopot,r,d
     real(kind=8) :: rhopot_down, rhopot_up
     real(kind=8) :: work1_i,work2_i,work3_i,d_i
     real(kind=8) :: pinned_in,pinned_out
     real(kind=8), dimension(:), pointer :: psi
     real(kind=8) :: psi_c,psi_f
     real(kind=8) :: psi_c_i,psi_f_i
     real(kind=8) :: psi_c_r,psi_f_r,psi_c_b,psi_f_b,psi_c_d,psi_f_d
     real(kind=8) :: psi_c_r_i,psi_f_r_i,psi_c_b_i,psi_f_b_i,psi_c_d_i,psi_f_d_i
     real(kind=8) :: keyg_c,keyg_f,keyv_c,keyv_f
     real(kind=8) :: keyg_c_host,keyg_f_host,keyv_c_host,keyv_f_host
     real(kind=8) :: context,queue
     !host pointers to be freed
     real(kind=8) :: rhopot_down_host, rhopot_up_host
     real(kind=8), dimension(:,:,:), pointer :: ekinpot_host
     real(kind=8), dimension(:,:), pointer :: psicf_host
     real(kind=8), dimension(:,:), pointer :: hpsicf_host
     real(kind=8), dimension(:), pointer :: bprecond_host

     real(gp), dimension(:,:), pointer :: ekin, epot !< values of the kinetic and potential energies to be passed to local_hamiltonian
     real(wp), dimension(:), pointer :: hpsi_ASYNC !<pointer to the wavefunction allocated in the case of asyncronous local_hamiltonian
  end type GPU_pointers

  !> Contains all the descriptors necessary for splitting the calculation in different locregs 
  type, public :: local_zone_descriptors
     logical :: linear                         !< if true, use linear part of the code
     integer :: nlr                            !< Number of localization regions 
     integer :: lintyp                         !< if 0 cubic, 1 locreg and 2 TMB
     integer :: ndimpotisf                      !< total dimension of potential in isf (including exctX)
     real(gp), dimension(3) :: hgrids          !<grid spacings of wavelet grid
     type(locreg_descriptors) :: Glr           !< Global region descriptors
     type(locreg_descriptors), dimension(:), pointer :: Llr                !< Local region descriptors (dimension = nlr)
  end type local_zone_descriptors

  !> Contains the work arrays needed for expressing wavefunction in real space
  !! with all the BC
  type, public :: workarr_sumrho
     integer :: nw1,nw2,nxc,nxf
     real(wp), dimension(:), pointer :: x_c,x_f,w1,w2
  end type workarr_sumrho


  !> Contains the work arrays needed for hamiltonian application with all the BC
  type, public :: workarr_locham
     integer :: nw1,nw2,nxc,nyc,nxf1,nxf2,nxf3,nxf,nyf
     real(wp), dimension(:), pointer :: w1,w2
     !for the periodic BC case, these arrays substitute 
     !psifscf,psifscfk,psig,ww respectively
     real(wp), dimension(:,:), pointer :: x_c,y_c,x_f1,x_f2,x_f3,x_f,y_f
  end type workarr_locham


  !> Contains the work arrays needed for th preconditioner with all the BC
  !! Take different pointers depending on the boundary conditions
  type, public :: workarr_precond
     integer, dimension(:), pointer :: modul1,modul2,modul3
     real(wp), dimension(:), pointer :: psifscf,ww,x_f1,x_f2,x_f3,kern_k1,kern_k2,kern_k3
     real(wp), dimension(:,:), pointer :: af,bf,cf,ef
     real(wp), dimension(:,:,:), pointer :: xpsig_c,ypsig_c,x_c
     real(wp), dimension(:,:,:,:), pointer :: xpsig_f,ypsig_f,x_f,y_f
     real(wp), dimension(:,:,:,:,:), pointer :: z1,z3 ! work array for FFT
  end type workarr_precond

  !> Contains all parameters needed for point to point communication
  type, public :: p2pComms
    integer, dimension(:), pointer :: noverlaps
    real(kind=8), dimension(:), pointer :: recvBuf
    integer, dimension(:,:,:), pointer :: comarr
    integer :: nrecvBuf
    integer :: window
    integer, dimension(:,:), pointer :: ise !< Starting / ending index of recvBuf in x,y,z dimension after communication (glocal coordinates)
    integer, dimension(:,:), pointer :: mpi_datatypes
    logical :: communication_complete
  end type p2pComms

  !> Fermi Operator Expansion parameters
  type, public :: foe_data
    integer, dimension(:), pointer :: kernel_nseg
    integer, dimension(:,:,:), pointer :: kernel_segkeyg
    real(kind=8) :: ef                     !< Fermi energy for FOE
    real(kind=8) :: evlow, evhigh          !< Eigenvalue bounds for FOE 
    real(kind=8) :: bisection_shift        !< Bisection shift to find Fermi energy (FOE)
    real(kind=8) :: fscale                 !< Length scale for complementary error function (FOE)
    real(kind=8) :: ef_interpol_det        !< FOE: max determinant of cubic interpolation matrix
    real(kind=8) :: ef_interpol_chargediff !< FOE: max charge difference for interpolation
    real(kind=8) :: charge                 !< Total charge of the system
  end type foe_data

!!$  type, public :: sparseMatrix_metadata
!!$     integer :: nvctr, nseg, full_dim1, full_dim2
!!$     integer, dimension(:), pointer :: noverlaps
!!$     integer, dimension(:,:), pointer :: overlaps
!!$     integer, dimension(:), pointer :: keyv, nsegline, istsegline
!!$     integer, dimension(:,:), pointer :: keyg
!!$     integer, dimension(:,:), pointer :: matrixindex_in_compressed, orb_from_index
!!$  end type sparseMatrix_metadata

<<<<<<< HEAD
  type, public :: sparseMatrix
      integer :: nvctr, nseg, full_dim1, full_dim2
      integer, dimension(:), pointer :: keyv, nsegline, istsegline
      integer, dimension(:,:), pointer :: keyg
      !type(sparseMatrix_metadata), pointer :: pattern
      real(kind=8), dimension(:), pointer :: matrix_compr
      real(kind=8), dimension(:,:), pointer :: matrix
      !integer, dimension(:,:), pointer :: matrixindex_in_compressed, orb_from_index
      integer, dimension(:,:), pointer :: matrixindex_in_compressed_arr, orb_from_index
      integer, dimension(:,:), pointer :: matrixindex_in_compressed_fortransposed
      logical :: store_index
=======
  type,public :: sparseMatrix
      integer :: nvctr, nseg, nvctrp, isvctr, parallel_compression, nfvctr, nfvctrp, isfvctr
      integer,dimension(:),pointer :: keyv, nsegline, istsegline, isvctr_par, nvctr_par, isfvctr_par, nfvctr_par
      integer,dimension(:,:),pointer :: keyg
      !type(sparseMatrix_metadata), pointer :: pattern
      real(kind=8),dimension(:),pointer :: matrix_compr,matrix_comprp
      real(kind=8),dimension(:,:),pointer :: matrix,matrixp
      !integer,dimension(:,:),pointer :: matrixindex_in_compressed, orb_from_index
      integer,dimension(:,:),pointer :: matrixindex_in_compressed_arr, orb_from_index
      integer,dimension(:,:),pointer :: matrixindex_in_compressed_fortransposed
      logical :: store_index, can_use_dense
>>>>>>> 73844872
      !!contains
      !!  procedure,pass :: matrixindex_in_compressed
  end type sparseMatrix

  type, public :: linear_matrices !may not keep
      type(sparseMatrix) :: ham, ovrlp, denskern, inv_ovrlp
  end type linear_matrices

  type :: collective_comms
    integer :: nptsp_c, ndimpsi_c, ndimind_c, ndimind_f, nptsp_f, ndimpsi_f
    integer, dimension(:), pointer :: nsendcounts_c, nsenddspls_c, nrecvcounts_c, nrecvdspls_c
    integer, dimension(:), pointer :: isendbuf_c, iextract_c, iexpand_c, irecvbuf_c
    integer, dimension(:), pointer :: norb_per_gridpoint_c, indexrecvorbital_c
    integer, dimension(:), pointer :: nsendcounts_f, nsenddspls_f, nrecvcounts_f, nrecvdspls_f
    integer, dimension(:), pointer :: isendbuf_f, iextract_f, iexpand_f, irecvbuf_f
    integer, dimension(:), pointer :: norb_per_gridpoint_f, indexrecvorbital_f
    integer, dimension(:), pointer :: isptsp_c, isptsp_f !<starting index of a given gridpoint (basically summation of norb_per_gridpoint_*)
    real(kind=8), dimension(:), pointer :: psit_c, psit_f
    integer, dimension(:), pointer :: nsendcounts_repartitionrho, nrecvcounts_repartitionrho
    integer, dimension(:), pointer :: nsenddspls_repartitionrho, nrecvdspls_repartitionrho
  end type collective_comms


  type, public :: workarrays_quartic_convolutions
    real(wp), dimension(:,:,:), pointer :: xx_c, xy_c, xz_c
    real(wp), dimension(:,:,:), pointer :: xx_f1
    real(wp), dimension(:,:,:), pointer :: xy_f2
    real(wp), dimension(:,:,:), pointer :: xz_f4
    real(wp), dimension(:,:,:,:), pointer :: xx_f, xy_f, xz_f
    real(wp), dimension(:,:,:), pointer :: y_c
    real(wp), dimension(:,:,:,:), pointer :: y_f
    ! The following arrays are work arrays within the subroutine
<<<<<<< HEAD
    real(wp), dimension(:,:), pointer :: aeff0array, beff0array, ceff0array, eeff0array
    real(wp), dimension(:,:), pointer :: aeff0_2array, beff0_2array, ceff0_2array, eeff0_2array
    real(wp), dimension(:,:), pointer :: aeff0_2auxarray, beff0_2auxarray, ceff0_2auxarray, eeff0_2auxarray
    real(wp), dimension(:,:,:), pointer :: xya_c, xyc_c
    real(wp), dimension(:,:,:), pointer :: xza_c, xzc_c
    real(wp), dimension(:,:,:), pointer :: yza_c, yzb_c, yzc_c, yze_c
    real(wp), dimension(:,:,:,:), pointer :: xya_f, xyb_f, xyc_f, xye_f
    real(wp), dimension(:,:,:,:), pointer :: xza_f, xzb_f, xzc_f, xze_f
    real(wp), dimension(:,:,:,:), pointer :: yza_f, yzb_f, yzc_f, yze_f
    real(wp), dimension(-17:17) :: aeff0, aeff1, aeff2, aeff3
    real(wp), dimension(-17:17) :: beff0, beff1, beff2, beff3
    real(wp), dimension(-17:17) :: ceff0, ceff1, ceff2, ceff3
    real(wp), dimension(-14:14) :: eeff0, eeff1, eeff2, eeff3
    real(wp), dimension(-17:17) :: aeff0_2, aeff1_2, aeff2_2, aeff3_2
    real(wp), dimension(-17:17) :: beff0_2, beff1_2, beff2_2, beff3_2
    real(wp), dimension(-17:17) :: ceff0_2, ceff1_2, ceff2_2, ceff3_2
    real(wp), dimension(-14:14) :: eeff0_2, eeff1_2, eeff2_2, eeff3_2
=======
    real(wp),dimension(:,:),pointer :: aeff0array, beff0array, ceff0array, eeff0array
    real(wp),dimension(:,:),pointer :: aeff0_2array, beff0_2array, ceff0_2array, eeff0_2array
    real(wp),dimension(:,:),pointer :: aeff0_2auxarray, beff0_2auxarray, ceff0_2auxarray, eeff0_2auxarray
    real(wp),dimension(:,:,:),pointer :: xya_c, xyc_c
    real(wp),dimension(:,:,:),pointer :: xza_c, xzc_c
    real(wp),dimension(:,:,:),pointer :: yza_c, yzb_c, yzc_c, yze_c
    real(wp),dimension(:,:,:,:),pointer :: xya_f, xyb_f, xyc_f, xye_f
    real(wp),dimension(:,:,:,:),pointer :: xza_f, xzb_f, xzc_f, xze_f
    real(wp),dimension(:,:,:,:),pointer :: yza_f, yzb_f, yzc_f, yze_f
!are they used?
!!$    real(wp),dimension(-17:17) :: aeff0, aeff1, aeff2, aeff3
!!$    real(wp),dimension(-17:17) :: beff0, beff1, beff2, beff3
!!$    real(wp),dimension(-17:17) :: ceff0, ceff1, ceff2, ceff3
!!$    real(wp),dimension(-14:14) :: eeff0, eeff1, eeff2, eeff3
!!$    real(wp),dimension(-17:17) :: aeff0_2, aeff1_2, aeff2_2, aeff3_2
!!$    real(wp),dimension(-17:17) :: beff0_2, beff1_2, beff2_2, beff3_2
!!$    real(wp),dimension(-17:17) :: ceff0_2, ceff1_2, ceff2_2, ceff3_2
!!$    real(wp),dimension(-14:14) :: eeff0_2, eeff1_2, eeff2_2, eeff3_2
>>>>>>> 73844872
  end type workarrays_quartic_convolutions

  type, public :: localizedDIISParameters
    integer :: is, isx, mis, DIISHistMax, DIISHistMin
    integer :: icountSDSatur, icountDIISFailureCons, icountSwitch, icountDIISFailureTot, itBest
<<<<<<< HEAD
    real(kind=8), dimension(:), pointer :: phiHist, hphiHist
=======
    real(kind=8),dimension(:),pointer :: phiHist, hphiHist, energy_hist
>>>>>>> 73844872
    real(kind=8) :: alpha_coeff !step size for optimization of coefficients
    real(kind=8), dimension(:,:,:), pointer :: mat
    real(kind=8) :: trmin, trold, alphaSD, alphaDIIS
    logical :: switchSD, immediateSwitchToSD, resetDIIS
  end type localizedDIISParameters


  type, public :: mixrhopotDIISParameters
    integer :: is, isx, mis
    real(kind=8), dimension(:), pointer :: rhopotHist, rhopotresHist
    real(kind=8), dimension(:,:), pointer :: mat
  end type mixrhopotDIISParameters

  !> Contains the arguments needed for the diis procedure
  type, public :: diis_objects
     logical :: switchSD
     integer :: idiistol,mids,ids,idsx
     real(gp) :: energy_min,energy_old,energy,alpha,alpha_max
     real(tp), dimension(:), pointer :: psidst
     real(tp), dimension(:), pointer :: hpsidst
     real(tp), dimension(:,:,:,:,:,:), pointer :: ads
  end type diis_objects

  !> Contains the information needed for the preconditioner
  type, public :: precond_data
    integer :: confPotOrder                                !< The order of the algebraic expression for Confinement potential
    integer :: ncong                                       !< Number of CG iterations for the preconditioning equation
    logical, dimension(:), pointer :: withConfPot          !< Use confinement potentials
    real(kind=8), dimension(:), pointer :: potentialPrefac !< Prefactor for the potentiar : Prefac * f(r) 
  end type precond_data

  !> Information for the confining potential to be used in TMB scheme
  !! The potential is supposed to be defined as prefac*(r-rC)**potorder
  type, public :: confpot_data
     integer :: potorder                !< Order of the confining potential
     integer, dimension(3) :: ioffset   !< Offset for the coordinates of potential lr in global region
     real(gp) :: prefac                 !< Prefactor
     real(gp), dimension(3) :: hh       !< Grid spacings in ISF grid
     real(gp), dimension(3) :: rxyzConf !< Confining potential center in global coordinates
  end type confpot_data

  !> Defines the important information needed to reformat a old wavefunctions
  type, public :: old_wavefunction
     type(local_zone_descriptors) :: Lzd       !< Local zone descriptors of the corresponding run
     real(wp), dimension(:), pointer :: psi    !< Wavelets coefficients in compressed form
     real(gp), dimension(:,:), pointer :: rxyz !< Atomic positions of the step
  end type old_wavefunction

  !> Densities and potentials, and related metadata, needed for their creation/application
  !! Not all these quantities are available, some of them may point to the same memory space
  type, public :: DFT_local_fields
     real(dp), dimension(:), pointer :: rhov          !< generic workspace. What is there is indicated by rhov_is
     type(ab7_mixing_object), pointer :: mix          !< History of rhov, allocated only when using diagonalisation
     !> Local fields which are associated to their name
     !! normally given in parallel distribution
     real(dp), dimension(:,:), pointer :: rho_psi     !< density as given by square of el. WFN
     real(dp), dimension(:,:,:,:), pointer :: rho_C   !< core density
     real(wp), dimension(:,:,:,:), pointer :: V_ext   !< local part of pseudopotientials
     real(wp), dimension(:,:,:,:), pointer :: V_XC    !< eXchange and Correlation potential (local)
     real(wp), dimension(:,:,:,:), pointer :: Vloc_KS !< complete local potential of KS Hamiltonian (might point on rho_psi)
     real(wp), dimension(:,:,:,:), pointer :: f_XC    !< dV_XC[rho]/d_rho
     !temporary arrays
     real(wp), dimension(:), pointer :: rho_work,pot_work !<full grid arrays
     !metadata
     integer :: rhov_is
     real(gp) :: psoffset                 !< offset of the Poisson Solver in the case of Periodic BC
     type(rho_descriptors) :: rhod        !< descriptors of the density for parallel communication
     type(denspot_distribution) :: dpbox  !< distribution of density and potential box
     character(len=3) :: PSquiet
     !real(gp), dimension(3) :: hgrids    !< grid spacings of denspot grid (half of the wvl grid)
     type(coulomb_operator) :: pkernel    !< kernel of the Poisson Solver used for V_H[rho]
     type(coulomb_operator) :: pkernelseq !< for monoproc PS (useful for exactX, SIC,...)

     integer(kind = 8) :: c_obj = 0       !< Storage of the C wrapper object.
  end type DFT_local_fields

  !> Flags for rhov status
  integer, parameter, public :: EMPTY              = -1980
  integer, parameter, public :: ELECTRONIC_DENSITY = -1979
  integer, parameter, public :: CHARGE_DENSITY     = -1978
  integer, parameter, public :: KS_POTENTIAL       = -1977
  integer, parameter, public :: HARTREE_POTENTIAL  = -1976

  !> Flags for the restart (linear scaling only)
  integer, parameter, public :: LINEAR_LOWACCURACY  = 101 !< Low accuracy after restart
  integer, parameter, public :: LINEAR_HIGHACCURACY = 102 !< High accuracy after restart

  !check if all comms are necessary here
  type, public :: hamiltonian_descriptors
     integer :: npsidim_orbs             !< Number of elements inside psi in the orbitals distribution scheme
     integer :: npsidim_comp             !< Number of elements inside psi in the components distribution scheme
     type(local_zone_descriptors) :: Lzd !< Data on the localisation regions, if associated
     type(collective_comms) :: collcom   !< Describes collective communication
     type(p2pComms) :: comgp             !< Describing p2p communications for distributing the potential
     real(wp), dimension(:), pointer :: psi,psit_c,psit_f !< these should eventually be eliminated
     logical :: can_use_transposed
  end type hamiltonian_descriptors

  !> The wavefunction which have to be considered at the DFT level
  type, public :: DFT_wavefunction
     !coefficients
     real(wp), dimension(:), pointer :: psi,hpsi,psit,psit_c,psit_f !< orbitals, or support functions, in wavelet basis
     real(wp), dimension(:), pointer :: spsi !< Metric operator applied to psi (To be used for PAW)
     real(wp), dimension(:,:), pointer :: gaucoeffs !orbitals in gbd basis
     !basis sets
     type(gaussian_basis) :: gbd !<gaussian basis description, if associated
     type(local_zone_descriptors) :: Lzd !< data on the localisation regions, if associated
     !restart objects (consider to move them in rst structure)
     type(old_wavefunction), dimension(:), pointer :: oldpsis !< previously calculated wfns
     integer :: istep_history !< present step of wfn history
     !data properties
     logical :: can_use_transposed !< true if the transposed quantities are allocated and can be used
     type(orbitals_data) :: orbs !<wavefunction specification in terms of orbitals
     type(communications_arrays) :: comms !< communication objects for the cubic approach
     type(diis_objects) :: diis
     type(confpot_data), dimension(:), pointer :: confdatarr !<data for the confinement potential
     type(SIC_data) :: SIC !<control the activation of SIC scheme in the wavefunction
     type(orthon_data) :: orthpar !< control the application of the orthogonality scheme for cubic DFT wavefunction
     character(len=4) :: exctxpar !< Method for exact exchange parallelisation for the wavefunctions, in case
     type(p2pComms) :: comgp !<describing p2p communications for distributing the potential
     type(collective_comms) :: collcom ! describes collective communication
     type(collective_comms) :: collcom_sr ! describes collective communication for the calculation of the charge density
     integer(kind = 8) :: c_obj !< Storage of the C wrapper object. it has to be initialized to zero
     type(foe_data) :: foe_obj        !<describes the structure of the matrices for the linear method foe
     type(linear_matrices) :: linmat
     integer :: npsidim_orbs  !< Number of elements inside psi in the orbitals distribution scheme
     integer :: npsidim_comp  !< Number of elements inside psi in the components distribution scheme
     type(hamiltonian_descriptors) :: ham_descr
     real(kind=8), dimension(:,:), pointer :: coeff !<expansion coefficients
  end type DFT_wavefunction

  !> Flags for optimization loop id
  integer, parameter, public :: OPTLOOP_HAMILTONIAN   = 0
  integer, parameter, public :: OPTLOOP_SUBSPACE      = 1
  integer, parameter, public :: OPTLOOP_WAVEFUNCTIONS = 2
  integer, parameter, public :: OPTLOOP_N_LOOPS       = 3

  !> Used to control the optimization of wavefunctions
  type, public :: DFT_optimization_loop
     integer :: iscf !< Kind of optimization scheme.

     integer :: itrpmax !< specify the maximum number of mixing cycle on potential or density
     integer :: nrepmax !< specify the maximum number of restart after re-diagonalization
     integer :: itermax !< specify the maximum number of minimization iterations, self-consistent or not

     integer :: itrp    !< actual number of mixing cycle.
     integer :: itrep   !< actual number of re-diagonalisation runs.
     integer :: iter    !< actual number of minimization iterations.

     integer :: infocode !< return value after optimization loop.

     real(gp) :: gnrm   !< actual value of cv criterion of the minimization loop.
     real(gp) :: rpnrm  !< actual value of cv criterion of the mixing loop.

     real(gp) :: gnrm_cv       !< convergence criterion of the minimization loop.
     real(gp) :: rpnrm_cv      !< convergence criterion of the mixing loop.
     real(gp) :: gnrm_startmix !< gnrm value to start mixing after.

     integer(kind = 8) :: c_obj = 0 !< Storage of the C wrapper object.
  end type DFT_optimization_loop

  !>  Used to restart a new DFT calculation or to save information 
  !!  for post-treatment
  type, public :: restart_objects
     integer :: version !< 0=cubic, 100=linear
     integer :: n1,n2,n3,nat
     real(gp) :: hx_old,hy_old,hz_old
     real(gp), dimension(:,:), pointer :: rxyz_old,rxyz_new
     type(DFT_wavefunction) :: KSwfn !< Kohn-Sham wavefunctions
     type(DFT_wavefunction) :: tmb !<support functions for linear scaling
     type(GPU_pointers) :: GPU 
  end type restart_objects

  !> Public container to be used with call_bigdft().
  type, public :: run_objects
     type(dictionary), pointer :: user_inputs

     type(input_variables), pointer    :: inputs
     type(atoms_data), pointer         :: atoms
     type(restart_objects), pointer    :: rst
     real(gp), dimension(:,:), pointer :: radii_cf
  end type run_objects

  !> Used to store results of a DFT calculation.
  type, public :: DFT_global_output
     real(gp) :: energy, fnoise, pressure
     type(energy_terms) :: energs
     integer :: fdim                           !< Dimension of allocated forces (second dimension)
     real(gp), dimension(:,:), pointer :: fxyz
     real(gp), dimension(6) :: strten
  end type DFT_global_output

!> type paw_ij_objects

 type paw_ij_objects

!Integer scalars

  integer :: cplex
   ! cplex=1 if all on-site PAW quantities are real, 2 if they are complex
   ! cplex=2 is useful for RF calculations

  integer :: cplex_dij
   ! cplex=1 if dij are real, 2 if they are complex

  !$integer :: has_dijexxcore
   ! 1 if dijexxcore is allocated
   ! 2 if dijexxcore is already computed

  integer :: has_dij
   ! 1 if dij is allocated
   ! 2 if dij is already computed

  integer :: has_dijfr
   ! 1 if dijfr is allocated
   ! 2 if dijfr is already computed

  integer :: has_dijhartree
   ! 1 if dijhartree is allocated
   ! 2 if dijhartree is already computed

  integer :: has_dijhat
   ! 1 if dijhat is allocated
   ! 2 if dijhat is already computed

  integer :: has_dijso
   ! 1 if dijso is associated and used, 0 otherwise
   ! 2 if dijso is already computed

  integer :: has_dijU
   ! 1 if dijU is associated and used, 0 otherwise
   ! 2 if dijU is already computed

  integer :: has_dijxc
   ! 1 if dijxc is associated and used, 0 otherwise
   ! 2 if dijxc is already computed

  integer :: has_dijxc_val
   ! 1 if dijxc_val is associated and used, 0 otherwise
   ! 2 if dijxc_val is already computed

  integer :: has_exexch_pot
   ! 1 if PAW+(local exact exchange) potential is allocated

  integer :: has_pawu_occ
   ! 1 if PAW+U occupations are allocated

  integer :: lmn_size
   ! Number of (l,m,n) elements for the paw basis

  integer :: lmn2_size
   ! lmn2_size=lmn_size*(lmn_size+1)/2
   ! where lmn_size is the number of (l,m,n) elements for the paw basis

  integer :: ndij
   ! Number of components of dij
   ! Usually ndij=nspden, except for nspinor==2 (where ndij=nspinor**2)

  integer :: nspden
   ! Number of spin-density components (may be different from dtset%nspden if spin-orbit)

  integer :: nsppol
   ! Number of independant spin-components

!Real (real(dp)) arrays

  real(dp), pointer :: dij(:,:)
   ! dij(cplex_dij*lmn2_size,ndij)
   ! Dij term (non-local operator)
   ! May be complex if cplex_dij=2
   !  dij(:,:,1) contains Dij^up-up
   !  dij(:,:,2) contains Dij^dn-dn
   !  dij(:,:,3) contains Dij^up-dn (only if nspinor=2)
   !  dij(:,:,4) contains Dij^dn-up (only if nspinor=2)

  !real(dp), pointer :: dijexxcore(:,:)
  ! dijexxcore(cplex_dij*lmn2_size,ndij)
  ! Onsite matrix elements of the Fock operator generated by core electrons

!  real(dp), pointer :: dijfr(:,:)
!   ! dijhat(cplex_dij*lmn2_size,ndij)
!   ! For response function calculation only
!   ! RF Frozen part of Dij (depends on q vector but not on 1st-order wave function)
!   ! Same storage as Dij (see above)
!
!  real(dp), pointer :: dijhartree(:)
!   ! dijhartree(cplex*lmn2_size)
!   ! Dij_hartree term
!   ! Contains all contributions to Dij from hartree
!   ! Warning: Dimensioned by cplex, not cplex_dij
!   ! Same storage as Dij (see above)
!
!  real(dp), pointer :: dijhat(:,:)
!   ! dijhat(cplex_dij*lmn2_size,ndij)
!   ! Dij_hat term (non-local operator) i.e \sum_LM \int_FFT Q_{ij}^{LM} vtrial
!   ! Same storage as Dij (see above)
!
!  real(dp), pointer :: dijU(:,:)
!   ! dijU(cplex_dij*lmn2_size,ndij)
!   ! Onsite matrix elements of the U part of the PAW Hamiltonian.
!   ! Same storage as Dij (see above)
!
!  real(dp), pointer :: dijso(:,:)
!   ! dijso(cplex_dij*lmn2_size,ndij)
!   ! Onsite matrix elements of L.S i.e <phi_i|L.S|phi_j>
!   ! Same storage as Dij (see above)
!
!  real(dp), pointer :: dijxc(:,:)
!   ! dijxc(cplex_dij*lmn2_size,ndij)
!   ! Onsite matrix elements of vxc i.e
!   ! <phi_i|vxc[n1+nc]|phi_j> - <tphi_i|vxc(tn1+nhat+tnc]|tphi_j>
!   ! Same storage as Dij (see above)
!
!  real(dp), pointer :: dijxc_val(:,:)
!   ! dijxc_val(cplex_dij*lmn2_size,ndij)
!   ! Onsite matrix elements of valence-only vxc i.e
!   ! <phi_i|vxc[n1]|phi_j> - <tphi_i|vxc(tn1+nhat]|tphi_j>
!   ! Same storage as Dij (see above)
!
!  real(dp), pointer :: noccmmp(:,:,:,:)
!   ! noccmmp(cplex_dij,2*lpawu+1,2*lpawu+1,nocc_nspden)
!   ! cplex_dij=1 if collinear
!   ! cplex_dij=2 if spin orbit is used
!   ! cplex_dij=2 is used if non-collinear (for coherence, it is not necessary in this case, however)
!   ! gives occupation matrix for lda+u (computed in setnoccmmp)
!   ! Stored as: noccmmp(:,:,1)=   n^{up,up}_{m,mp}
!   !            noccmmp(:,:,2)=   n^{dn,dn}_{m,mp}
!   !            noccmmp(:,:,3)=   n^{up,dn}_{m,mp}
!   !            noccmmp(:,:,4)=   n^{dn,up}_{m,mp}
!   ! noccmmp(m,mp,:) is computed from rhoij(klmn) with  m=klmntomn(2)>mp=klmntomn(1)
!
!  real(dp), pointer :: nocctot(:)
!   ! nocctot(nspden)
!   ! gives trace of occupation matrix for lda+u (computed in pawdenpot)
!   ! for each value of ispden (1 or 2)
!
!  real(dp), pointer :: vpawx(:,:,:)
!   ! vpawx(2*lexexch+1,2*lexexch+1,nspden)
!   ! exact exchange potential

 end type paw_ij_objects

!>This is cprj_type in ABINIT,
!!this will be obsolete with the PAW Library
 type cprj_objects

!Integer scalars

  integer :: ncpgr
   ! Number of gradients of cp=<p_lmn|Cnk>

  integer :: nlmn
   ! Number of (l,m,n) non-local projectors

!Real (real(dp)) arrays

  real(wp), pointer :: cp (:,:)
   ! cp(2,nlmn)
   ! <p_lmn|Cnk> projected scalars for a given atom and wave function

  real(wp), pointer :: dcp (:,:,:)
   ! dcp(2,ncpgr,nlmn)
   ! derivatives of <p_lmn|Cnk> projected scalars for a given atom and wave function

 end type cprj_objects

!> Contains the arguments needed for the PAW implementation:
  type, public :: paw_objects
    integer :: lmnmax
    integer :: ntypes
    integer :: natom
    integer :: usepaw
    integer, dimension(:,:,:), pointer :: indlmn
    type(paw_ij_objects), dimension(:), allocatable :: paw_ij
    type(cprj_objects), dimension(:,:), allocatable :: cprj
    real(wp), dimension(:), pointer :: spsi
    real(wp), dimension(:,:), pointer :: sij
    real(gp),dimension(:),pointer :: rpaw
  end type paw_objects

  interface input_set
     module procedure input_set_char, input_set_int, input_set_dbl, input_set_bool, &
          & input_set_int_array, input_set_dbl_array, input_set_bool_array, &
          & input_set_dict
  end interface input_set

contains

  function old_wavefunction_null() result(wfn)
    implicit none
    type(old_wavefunction) :: wfn
    wfn%Lzd=default_lzd()
    nullify(wfn%psi)
    nullify(wfn%rxyz)
  end function old_wavefunction_null

  function dpbox_null() result(dd)
    implicit none
    type(denspot_distribution) :: dd
    dd%n3d=0
    dd%n3p=0
    dd%n3pi=0
    dd%i3xcsh=0
    dd%i3s=0
    dd%nrhodim=0
    dd%i3rho_add=0
    dd%ndimpot=0
    dd%ndimgrid=0
    dd%ndimrhopot=0
    dd%ndims=(/0,0,0/)
    dd%hgrids=(/0.0_gp,0.0_gp,0.0_gp/)
    nullify(dd%nscatterarr)
    nullify(dd%ngatherarr)
    dd%mpi_env=mpi_environment_null()
  end function dpbox_null

  function material_acceleration_null() result(ma)
    type(material_acceleration) :: ma
    ma%iacceleration=0
    ma%Psolver_igpu=0
    ma%OCL_platform=repeat(' ',len(ma%OCL_platform))
    ma%OCL_platform=repeat(' ',len(ma%OCL_devices))
  end function material_acceleration_null

  function default_lzd() result(lzd)
    type(local_zone_descriptors) :: lzd
    lzd%linear=.false.
    lzd%nlr=0
    lzd%lintyp=0
    lzd%ndimpotisf=0
    lzd%hgrids=(/0.0_gp,0.0_gp,0.0_gp/)
    lzd%Glr=locreg_null()
    nullify(lzd%Llr)
  end function default_lzd
 
  pure function symm_null() result(sym)
     implicit none
     type(symmetry_data) :: sym
     call nullify_symm(sym)
  end function symm_null

  pure subroutine nullify_symm(sym)
    type(symmetry_data), intent(out) :: sym
    sym%symObj=-1
    nullify(sym%irrzon)
    nullify(sym%phnons)
  end subroutine nullify_symm
  pure subroutine nullify_sym(sym)
     type(symmetry_data), intent(out) :: sym
     sym%symObj=-1
     nullify(sym%irrzon)
     nullify(sym%phnons)
  end subroutine nullify_sym

  function atoms_null() result(at)
     type(atoms_data) :: at
     call nullify_atomic_structure(at%astruct)
     !at%astruct=atomic_structure_null()
     at%donlcc=.false.
     at%iat_absorber=-1
     nullify(at%iasctype)
     nullify(at%nelpsp)
     nullify(at%npspcode)
     nullify(at%ixcpsp)
     nullify(at%nzatom)
     nullify(at%radii_cf)
     nullify(at%amu)
     nullify(at%aocc)
     nullify(at%rloc)
     nullify(at%psppar)
     nullify(at%nlcc_ngv)
     nullify(at%nlcc_ngc)
     nullify(at%nlccpar)
     nullify(at%ig_nlccpar)
     nullify(at%paw_NofL)
     nullify(at%paw_l)
     nullify(at%paw_nofchannels)
     nullify(at%paw_nofgaussians)
     nullify(at%paw_Greal)
     nullify(at%paw_Gimag)
     nullify(at%paw_Gcoeffs)
     nullify(at%paw_H_matrices)
     nullify(at%paw_S_matrices)
     nullify(at%paw_Sm1_matrices)
  end function atoms_null

  pure function atomic_structure_null() result(astruct)
    implicit none
    type(atomic_structure) :: astruct
     call nullify_atomic_structure(astruct)
  end function atomic_structure_null

  pure subroutine nullify_atomic_structure(astruct)
    type(atomic_structure), intent(out) :: astruct

    astruct%geocode='X'
    astruct%inputfile_format=repeat(' ',len(astruct%inputfile_format))
    astruct%units=repeat(' ',len(astruct%units))
    astruct%nat=-1
    astruct%ntypes=-1
    astruct%cell_dim(1)=0.0_gp
    astruct%cell_dim(2)=0.0_gp
    astruct%cell_dim(3)=0.0_gp
    nullify(astruct%input_polarization)
    nullify(astruct%ifrztyp)
    nullify(astruct%atomnames)
    nullify(astruct%iatype)
    nullify(astruct%rxyz)
    call nullify_symm(astruct%sym)
  end subroutine nullify_atomic_structure

  function bigdft_run_id_toa()
    use yaml_output
    implicit none
    character(len=20) :: bigdft_run_id_toa

    bigdft_run_id_toa=repeat(' ',len(bigdft_run_id_toa))

    if (bigdft_mpi%ngroup>1) then
       bigdft_run_id_toa=adjustl(trim(yaml_toa(bigdft_mpi%igroup,fmt='(i15)')))
    end if

  end function bigdft_run_id_toa

  !> Fills the old_wavefunction structure with corresponding data
  !! Deallocate previous workspaces if already existing
  subroutine old_wavefunction_set(wfn,nat,norbp,Lzd,rxyz,psi)
    implicit none
    integer, intent(in) :: nat,norbp
    type(local_zone_descriptors), intent(in) :: Lzd
    real(gp), dimension(3,nat), intent(in) :: rxyz
    real(wp), dimension((Lzd%Glr%wfd%nvctr_c+7*Lzd%Glr%wfd%nvctr_f)*norbp), intent(in) :: psi
    type(old_wavefunction), intent(inout) :: wfn
    !local variables
    character(len=*), parameter :: subname='old_wavefunction_set'
    integer :: i_stat

    !first, free the workspace if not already done
    call old_wavefunction_free(wfn,subname)
    !then allocate the workspaces and fill them
    allocate(wfn%psi((Lzd%Glr%wfd%nvctr_c+7*Lzd%Glr%wfd%nvctr_f)*norbp+ndebug),stat=i_stat)
    call memocc(i_stat,wfn%psi,'psi',subname)
    
    if (norbp>0) call vcopy((Lzd%Glr%wfd%nvctr_c+7*Lzd%Glr%wfd%nvctr_f)*norbp,&
         psi(1),1,wfn%psi(1),1)

    allocate(wfn%rxyz(3,nat+ndebug),stat=i_stat)
    call memocc(i_stat,wfn%rxyz,'rxyz',subname)
    if (nat>0) call vcopy(3*nat,rxyz(1,1),1,wfn%rxyz(1,1),1)
    call copy_local_zone_descriptors(Lzd,wfn%Lzd,subname)

  end subroutine old_wavefunction_set

  subroutine old_wavefunction_free(wfn,subname)
    implicit none
    character(len=*), intent(in) :: subname
    type(old_wavefunction), intent(inout) :: wfn
    !local variables
    integer :: i_all,i_stat

    if (associated(wfn%psi)) then
       i_all=-product(shape(wfn%psi))*kind(wfn%psi)
       deallocate(wfn%psi,stat=i_stat)
       call memocc(i_stat,i_all,'psi',subname)
    end if
    if (associated(wfn%rxyz)) then
       i_all=-product(shape(wfn%rxyz))*kind(wfn%rxyz)
       deallocate(wfn%rxyz,stat=i_stat)
       call memocc(i_stat,i_all,'rxyz',subname)
    end if
    !lzd should be deallocated also (to be checked again)
    call deallocate_local_zone_descriptors(wfn%Lzd, subname)

  end subroutine old_wavefunction_free
   

!> De-Allocate communications_arrays
  subroutine deallocate_comms(comms,subname)
    use module_base
    implicit none
    character(len=*), intent(in) :: subname
    type(communications_arrays), intent(inout) :: comms
    !local variables
    integer :: i_all,i_stat

    i_all=-product(shape(comms%nvctr_par))*kind(comms%nvctr_par)
    deallocate(comms%nvctr_par,stat=i_stat)
    call memocc(i_stat,i_all,'nvctr_par',subname)
    i_all=-product(shape(comms%ncntd))*kind(comms%ncntd)
    deallocate(comms%ncntd,stat=i_stat)
    call memocc(i_stat,i_all,'ncntd',subname)
    i_all=-product(shape(comms%ncntt))*kind(comms%ncntt)
    deallocate(comms%ncntt,stat=i_stat)
    call memocc(i_stat,i_all,'ncntt',subname)
    i_all=-product(shape(comms%ndspld))*kind(comms%ndspld)
    deallocate(comms%ndspld,stat=i_stat)
    call memocc(i_stat,i_all,'ndspld',subname)
    i_all=-product(shape(comms%ndsplt))*kind(comms%ndsplt)
    deallocate(comms%ndsplt,stat=i_stat)
    call memocc(i_stat,i_all,'ndsplt',subname)
  END SUBROUTINE deallocate_comms


  subroutine deallocate_abscalc_input(in, subname)
    use module_base
    implicit none
    type(input_variables) :: in
    character(len=*), intent(in) :: subname

    !local variables
    integer :: i_all,i_stat

    i_all=-product(shape(in%Gabs_coeffs))*kind(in%Gabs_coeffs)
    deallocate(in%Gabs_coeffs, stat=i_stat)
    call memocc(i_stat,i_all,'in%Gabs_coeffs',subname)

  END SUBROUTINE deallocate_abscalc_input


!> De-Allocate orbitals data structure, except eval pointer
!! which is not allocated in the orbitals_descriptor routine
subroutine deallocate_orbs(orbs,subname)
  use module_base
  implicit none
    character(len=*), intent(in) :: subname
    type(orbitals_data), intent(inout) :: orbs
    !local variables
    integer :: i_all,i_stat

    i_all=-product(shape(orbs%norb_par))*kind(orbs%norb_par)
    deallocate(orbs%norb_par,stat=i_stat)
    call memocc(i_stat,i_all,'orbs%norb_par',subname)
    i_all=-product(shape(orbs%occup))*kind(orbs%occup)
    deallocate(orbs%occup,stat=i_stat)
    call memocc(i_stat,i_all,'orbs%occup',subname)
    i_all=-product(shape(orbs%spinsgn))*kind(orbs%spinsgn)
    deallocate(orbs%spinsgn,stat=i_stat)
    call memocc(i_stat,i_all,'orbs%spinsgn',subname)
    i_all=-product(shape(orbs%kpts))*kind(orbs%kpts)
    deallocate(orbs%kpts,stat=i_stat)
    call memocc(i_stat,i_all,'orbs%kpts',subname)
    i_all=-product(shape(orbs%kwgts))*kind(orbs%kwgts)
    deallocate(orbs%kwgts,stat=i_stat)
    call memocc(i_stat,i_all,'orbs%kwgts',subname)
    i_all=-product(shape(orbs%iokpt))*kind(orbs%iokpt)
    deallocate(orbs%iokpt,stat=i_stat)
    call memocc(i_stat,i_all,'orbs%iokpt',subname)
    i_all=-product(shape(orbs%ikptproc))*kind(orbs%ikptproc)
    deallocate(orbs%ikptproc,stat=i_stat)
    call memocc(i_stat,i_all,'ikptproc',subname)
    i_all=-product(shape(orbs%inwhichlocreg))*kind(orbs%inwhichlocreg)
    deallocate(orbs%inwhichlocreg,stat=i_stat)
    call memocc(i_stat,i_all,'orbs%inwhichlocreg',subname)
    i_all=-product(shape(orbs%onwhichatom))*kind(orbs%onwhichatom)
    deallocate(orbs%onwhichatom,stat=i_stat)
    call memocc(i_stat,i_all,'orbs%onwhichatom',subname)
    i_all=-product(shape(orbs%isorb_par))*kind(orbs%isorb_par)
    deallocate(orbs%isorb_par,stat=i_stat)
    call memocc(i_stat,i_all,'orbs%isorb_par',subname)
    if (associated(orbs%ispot)) then
       i_all=-product(shape(orbs%ispot))*kind(orbs%ispot)
       deallocate(orbs%ispot,stat=i_stat)
       call memocc(i_stat,i_all,'orbs%ispot',subname)
    end if

  END SUBROUTINE deallocate_orbs

  !> All in one routine to initialise and set-up restart objects.
  subroutine init_restart_objects(iproc,inputs,atoms,rst,subname)
    use module_base
    implicit none
    !Arguments
    character(len=*), intent(in) :: subname
    integer, intent(in) :: iproc
    type(input_variables), intent(in) :: inputs
    type(atoms_data), intent(in) :: atoms
    type(restart_objects), intent(out) :: rst

    call restart_objects_new(rst)
    call restart_objects_set_mode(rst, inputs%inputpsiid)
    call restart_objects_set_nat(rst, atoms%astruct%nat, subname)
    call restart_objects_set_mat_acc(rst, iproc, inputs%matacc)
  END SUBROUTINE init_restart_objects

  !> Allocate and nullify restart objects
  subroutine restart_objects_new(rst)
    use module_base
    implicit none
    !Arguments
    type(restart_objects), intent(out) :: rst

    ! Decide whether we use the cubic or the linear version
    rst%version = UNINITIALIZED(CUBIC_VERSION)

    !allocate pointers
    rst%nat = 0
    nullify(rst%rxyz_new)
    nullify(rst%rxyz_old)

    !nullify unallocated pointers
    rst%KSwfn%c_obj = 0
    nullify(rst%KSwfn%psi)
    nullify(rst%KSwfn%orbs%eval)

    nullify(rst%KSwfn%gaucoeffs)
    nullify(rst%KSwfn%oldpsis)

    rst%KSwfn%Lzd%Glr = locreg_null()
    nullify(rst%KSwfn%Lzd%Glr%wfd%keyglob)
    nullify(rst%KSwfn%Lzd%Glr%wfd%keygloc)
    nullify(rst%KSwfn%Lzd%Glr%wfd%keyvloc)
    nullify(rst%KSwfn%Lzd%Glr%wfd%keyvglob)
                
    nullify(rst%KSwfn%gbd%nshell)
    nullify(rst%KSwfn%gbd%ndoc)
    nullify(rst%KSwfn%gbd%nam)
    nullify(rst%KSwfn%gbd%xp)
    nullify(rst%KSwfn%gbd%psiat)
    nullify(rst%KSwfn%gbd%rxyz)

    !Nullify LZD for cubic version (new input guess)
    call nullify_local_zone_descriptors(rst%tmb%lzd)
  END SUBROUTINE restart_objects_new

  subroutine restart_objects_set_mode(rst, inputpsiid)
    implicit none
    type(restart_objects), intent(inout) :: rst
    integer, intent(in) :: inputpsiid

    select case (inputpsiid)
    case (INPUT_PSI_EMPTY, INPUT_PSI_RANDOM, INPUT_PSI_CP2K, INPUT_PSI_LCAO, INPUT_PSI_MEMORY_WVL, &
         INPUT_PSI_DISK_WVL, INPUT_PSI_LCAO_GAUSS, INPUT_PSI_MEMORY_GAUSS, INPUT_PSI_DISK_GAUSS)
       rst%version = CUBIC_VERSION
    case (INPUT_PSI_LINEAR_AO, INPUT_PSI_MEMORY_LINEAR, INPUT_PSI_DISK_LINEAR)
       rst%version = LINEAR_VERSION
    end select
  END SUBROUTINE restart_objects_set_mode
  subroutine restart_objects_set_nat(rst, nat, subname)
    use module_base
    implicit none
    !Arguments
    character(len=*), intent(in) :: subname
    integer, intent(in) :: nat
    type(restart_objects), intent(inout) :: rst
    !local variables
    integer :: i_all,i_stat
    if (associated(rst%rxyz_old)) then
       i_all=-product(shape(rst%rxyz_old))*kind(rst%rxyz_old)
       deallocate(rst%rxyz_old,stat=i_stat)
       call memocc(i_stat,i_all,'rxyz_old',subname)
    end if
    if (associated(rst%rxyz_new)) then
       i_all=-product(shape(rst%rxyz_new))*kind(rst%rxyz_new)
       deallocate(rst%rxyz_new,stat=i_stat)
       call memocc(i_stat,i_all,'rxyz_new',subname)
    end if

    rst%nat = nat
    allocate(rst%rxyz_new(3,nat+ndebug),stat=i_stat)
    call memocc(i_stat,rst%rxyz_new,'rxyz_new',subname)
    allocate(rst%rxyz_old(3,nat+ndebug),stat=i_stat)
    call memocc(i_stat,rst%rxyz_old,'rxyz_old',subname)
  END SUBROUTINE restart_objects_set_nat

  subroutine restart_objects_set_mat_acc(rst, iproc, matacc)
    implicit none
    !Arguments
    type(restart_objects), intent(inout) :: rst
    integer, intent(in) :: iproc
    type(material_acceleration), intent(in) :: matacc
    !initialise the acceleration strategy if required
    call init_material_acceleration(iproc,matacc,rst%GPU)
  END SUBROUTINE restart_objects_set_mat_acc

!>  De-Allocate restart_objects
  subroutine free_restart_objects(rst,subname)
    use module_base
    use locregs
    implicit none
    character(len=*), intent(in) :: subname
    type(restart_objects) :: rst
    !local variables
    integer :: i_all,i_stat,istep

    if (rst%version == LINEAR_VERSION) then
       call destroy_DFT_wavefunction(rst%tmb)
    end if
    !always deallocate lzd for new input guess
    !call deallocate_lzd(rst%tmb%lzd, subname)
    ! Modified by SM
    call deallocate_local_zone_descriptors(rst%tmb%lzd, subname)

    call deallocate_locreg_descriptors(rst%KSwfn%Lzd%Glr)

    if (associated(rst%KSwfn%psi)) then
       i_all=-product(shape(rst%KSwfn%psi))*kind(rst%KSwfn%psi)
       deallocate(rst%KSwfn%psi,stat=i_stat)
       call memocc(i_stat,i_all,'psi',subname)
    end if

    if (associated(rst%KSwfn%orbs%eval)) then
       i_all=-product(shape(rst%KSwfn%orbs%eval))*kind(rst%KSwfn%orbs%eval)
       deallocate(rst%KSwfn%orbs%eval,stat=i_stat)
       call memocc(i_stat,i_all,'eval',subname)
    end if

    if (associated(rst%KSwfn%oldpsis)) then
       do istep=0,product(shape(rst%KSwfn%oldpsis))-1
          call old_wavefunction_free(rst%KSwfn%oldpsis(istep),subname)
       end do
       deallocate(rst%KSwfn%oldpsis)
    end if


    if (associated(rst%rxyz_old)) then
       i_all=-product(shape(rst%rxyz_old))*kind(rst%rxyz_old)
       deallocate(rst%rxyz_old,stat=i_stat)
       call memocc(i_stat,i_all,'rxyz_old',subname)
    end if
    if (associated(rst%rxyz_new)) then
       i_all=-product(shape(rst%rxyz_new))*kind(rst%rxyz_new)
       deallocate(rst%rxyz_new,stat=i_stat)
       call memocc(i_stat,i_all,'rxyz_new',subname)
    end if

    !The gaussian basis descriptors are always allocated together
    !with the gaussian coefficients
    if (associated(rst%KSwfn%gbd%rxyz)) then
       nullify(rst%KSwfn%gbd%rxyz)
       call deallocate_gwf(rst%KSwfn%gbd,subname)
    end if

    if (associated(rst%KSwfn%gaucoeffs)) then
       i_all=-product(shape(rst%KSwfn%gaucoeffs))*kind(rst%KSwfn%gaucoeffs)
       deallocate(rst%KSwfn%gaucoeffs,stat=i_stat)
       call memocc(i_stat,i_all,'gaucoeffs',subname)
    end if

    !finalise the material accelearion usage
    call release_material_acceleration(rst%GPU)

  END SUBROUTINE free_restart_objects


!> Allocate wavefunctions_descriptors
  subroutine deallocate_rho_descriptors(rhodsc,subname)
    use module_base
    implicit none
    type(rho_descriptors) :: rhodsc
    character(len=*), intent(in) :: subname
    !local variables
    integer :: i_all,i_stat

    if (associated(rhodsc%spkey))then
       i_all=-product(shape(rhodsc%spkey))*kind(rhodsc%spkey)
       deallocate(rhodsc%spkey,stat=i_stat)
       call memocc(i_stat,i_all,'spkey',subname)
    end if
    if (associated(rhodsc%dpkey))then
       i_all=-product(shape(rhodsc%dpkey))*kind(rhodsc%dpkey)
       deallocate(rhodsc%dpkey,stat=i_stat)
       call memocc(i_stat,i_all,'dpkey',subname)
    end if
    if (associated(rhodsc%cseg_b))then
       i_all=-product(shape(rhodsc%cseg_b))*kind(rhodsc%cseg_b)
       deallocate(rhodsc%cseg_b,stat=i_stat)
       call memocc(i_stat,i_all,'csegb',subname)
    end if
    if (associated(rhodsc%fseg_b))then
       i_all=-product(shape(rhodsc%fseg_b))*kind(rhodsc%fseg_b)
       deallocate(rhodsc%fseg_b,stat=i_stat)
       call memocc(i_stat,i_all,'fsegb',subname)
    end if

  end subroutine deallocate_rho_descriptors


!> De-Allocate gaussian_basis type
  subroutine deallocate_gwf(G,subname)
    use module_base
    implicit none
    type(gaussian_basis) :: G
    character(len=*), intent(in) :: subname
    !local variables
    integer :: i_all,i_stat

    !normally positions should be deallocated outside
    
    i_all=-product(shape(G%ndoc))*kind(G%ndoc)
    deallocate(G%ndoc,stat=i_stat)
    call memocc(i_stat,i_all,'ndoc',subname)
    i_all=-product(shape(G%nam))*kind(G%nam)
    deallocate(G%nam,stat=i_stat)
    call memocc(i_stat,i_all,'nam',subname)
    i_all=-product(shape(G%nshell))*kind(G%nshell)
    deallocate(G%nshell,stat=i_stat)
    call memocc(i_stat,i_all,'nshell',subname)
    i_all=-product(shape(G%psiat))*kind(G%psiat)
    deallocate(G%psiat,stat=i_stat)
    call memocc(i_stat,i_all,'psiat',subname)
    i_all=-product(shape(G%xp))*kind(G%xp)
    deallocate(G%xp,stat=i_stat)
    call memocc(i_stat,i_all,'xp',subname)

  END SUBROUTINE deallocate_gwf


!> De-Allocate gaussian_basis type
  subroutine deallocate_gwf_c(G,subname)
    use module_base
    implicit none
    type(gaussian_basis_c) :: G
    character(len=*), intent(in) :: subname
    !local variables
    integer :: i_all,i_stat

    !normally positions should be deallocated outside
    
    i_all=-product(shape(G%ndoc))*kind(G%ndoc)
    deallocate(G%ndoc,stat=i_stat)
    call memocc(i_stat,i_all,'G%ndoc',subname)
    i_all=-product(shape(G%nam))*kind(G%nam)
    deallocate(G%nam,stat=i_stat)
    call memocc(i_stat,i_all,'nam',subname)
    i_all=-product(shape(G%nshell))*kind(G%nshell)
    deallocate(G%nshell,stat=i_stat)
    call memocc(i_stat,i_all,'G%nshell',subname)
    i_all=-product(shape(G%psiat))*kind(G%psiat)
    deallocate(G%psiat,stat=i_stat)
    call memocc(i_stat,i_all,'G%psiat',subname)

    i_all=-product(shape(G%expof))*kind(G%expof)
    deallocate(G%expof,stat=i_stat)
    call memocc(i_stat,i_all,'G%expof',subname)

    i_all=-product(shape(G%rxyz))*kind(G%rxyz)
    deallocate(G%rxyz,stat=i_stat)
    call memocc(i_stat,i_all,'G%rxyz',subname)

  END SUBROUTINE 

  !> Deallocate lr (obsolete)
  !! @todo Remove this function.
  subroutine deallocate_lr(lr,subname)
    use module_base
    character(len=*), intent(in) :: subname
    type(locreg_descriptors) :: lr
!    integer :: i_all,i_stat

    write(0,*) "deallocate_lr : TODO, remove me"
    
    call deallocate_wfd(lr%wfd)

    call deallocate_bounds(lr%geocode,lr%hybrid_on,lr%bounds,subname)

!    if (associated(lr%projflg)) then
!       i_all=-product(shape(lr%projflg)*kind(lr%projflg))
!       deallocate(lr%projflg,stat=i_stat)
!       call memocc(i_stat,i_all,'lr%projflg',subname)
!    end if
  END SUBROUTINE deallocate_lr

  subroutine deallocate_symmetry(sym, subname)
    use module_base
    use m_ab6_symmetry
    implicit none
    type(symmetry_data), intent(inout) :: sym
    character(len = *), intent(in) :: subname

    integer :: i_stat, i_all

    if (sym%symObj >= 0) then
       call symmetry_free(sym%symObj)
    end if

    if (associated(sym%irrzon)) then
       i_all=-product(shape(sym%irrzon))*kind(sym%irrzon)
       deallocate(sym%irrzon,stat=i_stat)
       call memocc(i_stat,i_all,'irrzon',subname)
       nullify(sym%irrzon)
    end if

    if (associated(sym%phnons)) then
       i_all=-product(shape(sym%phnons))*kind(sym%phnons)
       deallocate(sym%phnons,stat=i_stat)
       call memocc(i_stat,i_all,'phnons',subname)
       nullify(sym%phnons)
    end if
  end subroutine deallocate_symmetry

  subroutine deallocate_Lzd(Lzd,subname)
    use module_base
    character(len=*), intent(in) :: subname
    type(local_zone_descriptors) :: Lzd
    integer :: ilr

!   nullify the bounds of Glr
    if ((Lzd%Glr%geocode == 'P' .and. Lzd%Glr%hybrid_on) .or. Lzd%Glr%geocode == 'F') then
       nullify(Lzd%Glr%bounds%kb%ibyz_f)
       nullify(Lzd%Glr%bounds%kb%ibxz_f)
       nullify(Lzd%Glr%bounds%kb%ibxy_f)
       nullify(Lzd%Glr%bounds%sb%ibxy_ff)
       nullify(Lzd%Glr%bounds%sb%ibzzx_f)
       nullify(Lzd%Glr%bounds%sb%ibyyzz_f)
       nullify(Lzd%Glr%bounds%gb%ibyz_ff)
       nullify(Lzd%Glr%bounds%gb%ibzxx_f)
       nullify(Lzd%Glr%bounds%gb%ibxxyy_f)
    end if
    !the arrays which are needed only for free BC
    if (Lzd%Glr%geocode == 'F') then
       nullify(Lzd%Glr%bounds%kb%ibyz_c)
       nullify(Lzd%Glr%bounds%kb%ibxz_c)
       nullify(Lzd%Glr%bounds%kb%ibxy_c)
       nullify(Lzd%Glr%bounds%sb%ibzzx_c)
       nullify(Lzd%Glr%bounds%sb%ibyyzz_c)
       nullify(Lzd%Glr%bounds%gb%ibzxx_c)
       nullify(Lzd%Glr%bounds%gb%ibxxyy_c)
       nullify(Lzd%Glr%bounds%ibyyzz_r)
    end if

! nullify the wfd of Glr
   nullify(Lzd%Glr%wfd%keyglob)
   nullify(Lzd%Glr%wfd%keygloc)
!   nullify(Lzd%Glr%wfd%keyv)
   nullify(Lzd%Glr%wfd%keyvloc)
   nullify(Lzd%Glr%wfd%keyvglob)

! nullify the Gnlpspd
!   call deallocate_proj_descr(Lzd%Gnlpspd,subname)
!!$   nullify(Lzd%Gnlpspd%nvctr_p)
!!$   nullify(Lzd%Gnlpspd%nseg_p)
!!$   nullify(Lzd%Gnlpspd%keyv_p)
!!$   nullify(Lzd%Gnlpspd%keyg_p)
!!$   nullify(Lzd%Gnlpspd%nboxp_c)
!!$   nullify(Lzd%Gnlpspd%nboxp_f)
 
!Now destroy the Llr
    do ilr = 1, Lzd%nlr 
       call deallocate_lr(Lzd%Llr(ilr),subname)
!       call deallocate_Lnlpspd(Lzd%Lnlpspd(ilr),subname)
    end do
     nullify(Lzd%Llr)
!     nullify(Lzd%Lnlpspd)

  END SUBROUTINE deallocate_Lzd


  function input_psi_names(id)
    integer, intent(in) :: id
    character(len = 14) :: input_psi_names

    select case(id)
    case(INPUT_PSI_EMPTY)
       write(input_psi_names, "(A)") "empty"
    case(INPUT_PSI_RANDOM)
       write(input_psi_names, "(A)") "random"
    case(INPUT_PSI_CP2K)
       write(input_psi_names, "(A)") "CP2K"
    case(INPUT_PSI_LCAO)
       write(input_psi_names, "(A)") "LCAO"
    case(INPUT_PSI_MEMORY_WVL)
       write(input_psi_names, "(A)") "wvl. in mem."
    case(INPUT_PSI_DISK_WVL)
       write(input_psi_names, "(A)") "wvl. on disk"
    case(INPUT_PSI_LCAO_GAUSS)
       write(input_psi_names, "(A)") "LCAO + gauss."
    case(INPUT_PSI_MEMORY_GAUSS)
       write(input_psi_names, "(A)") "gauss. in mem."
    case(INPUT_PSI_DISK_GAUSS)
       write(input_psi_names, "(A)") "gauss. on disk"
    case(INPUT_PSI_LINEAR_AO)
       write(input_psi_names, "(A)") "Linear AO"
    case(INPUT_PSI_MEMORY_LINEAR)
       write(input_psi_names, "(A)") "Linear restart"
    case(INPUT_PSI_DISK_LINEAR)
       write(input_psi_names, "(A)") "Linear on disk"
    case default
       write(input_psi_names, "(A)") "Error"
    end select
  end function input_psi_names

  subroutine input_psi_help()
    integer :: i

    write(*, "(1x,A)") "Available values of inputPsiId are:"
    do i = 1, size(input_psi_values)
       write(*, "(1x,A,I5,A,A)") " | ", input_psi_values(i), &
            & " - ", input_psi_names(input_psi_values(i))
    end do
  end subroutine input_psi_help

  function input_psi_validate(id)
    integer, intent(in) :: id
    logical :: input_psi_validate

    integer :: i

    input_psi_validate = .false.
    do i = 1, size(input_psi_values)
       if (id == input_psi_values(i)) then
          input_psi_validate = .true.
          return
       end if
    end do
  end function input_psi_validate

  subroutine output_wf_format_help()
    integer :: i

    write(*, "(1x,A)") "Available values of output_wf are:"
    do i = 0, size(wf_format_names) - 1
       write(*, "(1x,A,I5,A,A)") " | ", i, &
            & " - ", wf_format_names(i)
    end do
  end subroutine output_wf_format_help

  function output_wf_format_validate(id)
    integer, intent(in) :: id
    logical :: output_wf_format_validate

    output_wf_format_validate = (id >= 0 .and. id < size(wf_format_names))
  end function output_wf_format_validate

  subroutine output_denspot_help()
    integer :: i, j

    write(*, "(1x,A)") "Available values of output_denspot are:"
    do i = 0, size(output_denspot_format_names) - 1
       do j = 0, size(output_denspot_names) - 1
          if (j == 0 .and. i == 0) then
             write(*, "(1x,A,I5,A,A,A)") " | ", i * 10 + j, &
                  & " - ", trim(output_denspot_names(j)), "."
          else if (j /= 0) then
             write(*, "(1x,A,I5,A,A,A,A,A)") " | ", i * 10 + j, &
                  & " - ", trim(output_denspot_names(j)), &
                  & " in ", trim(output_denspot_format_names(i)), " format."
          end if
       end do
    end do
  end subroutine output_denspot_help

  function output_denspot_validate(id, fid)
    integer, intent(in) :: id, fid
    logical :: output_denspot_validate

    output_denspot_validate = (id >= 0 .and. id < size(output_denspot_names)) .and. &
         & (fid >= 0 .and. fid < size(output_denspot_format_names))
  end function output_denspot_validate

subroutine nullify_DFT_local_fields(denspot)
  implicit none
  type(DFT_local_fields),intent(out) :: denspot

  nullify(denspot%rhov)
  nullify(denspot%mix)
  nullify(denspot%rho_psi)
  nullify(denspot%rho_C)
  nullify(denspot%V_ext)
  nullify(denspot%V_XC)
  nullify(denspot%Vloc_KS)
  nullify(denspot%f_XC)
  nullify(denspot%rho_work)
  nullify(denspot%pot_work)
  call nullify_rho_descriptors(denspot%rhod)
  call nullify_denspot_distribution(denspot%dpbox)
  call nullify_coulomb_operator(denspot%pkernel)
  call nullify_coulomb_operator(denspot%pkernelseq)
  
end subroutine nullify_DFT_local_fields


subroutine deallocate_denspot_distribution(dpbox,subname)
  implicit none
  character(len=*), intent(in) :: subname
  type(denspot_distribution),intent(inout)::dpbox
  !local variables
  integer :: i_all,i_stat
  
  if(associated(dpbox%nscatterarr)) then
    i_all=-product(shape(dpbox%nscatterarr))*kind(dpbox%nscatterarr)
    deallocate(dpbox%nscatterarr,stat=i_stat)
    call memocc(i_stat,i_all,'nscatterarr',subname)
  end if
  if(associated(dpbox%ngatherarr)) then
    i_all=-product(shape(dpbox%ngatherarr))*kind(dpbox%ngatherarr)
    deallocate(dpbox%ngatherarr,stat=i_stat)
    call memocc(i_stat,i_all,'ngatherarr',subname)
  end if

end subroutine deallocate_denspot_distribution

subroutine nullify_coulomb_operator(coul_op)
  implicit none
  type(coulomb_operator),intent(out) :: coul_op
  nullify(coul_op%kernel)
end subroutine nullify_coulomb_operator

subroutine copy_coulomb_operator(coul1,coul2,subname)
  implicit none
  type(coulomb_operator),intent(in)::coul1
  type(coulomb_operator),intent(out)::coul2
  character(len=*), intent(in) :: subname
  !local variables
  integer :: i_all,i_stat

  if(associated(coul2%kernel)) then
    i_all=-product(shape(coul2%kernel))*kind(coul2%kernel)
    deallocate(coul2%kernel,stat=i_stat)
    call memocc(i_stat,i_all,'coul%kernel',subname)
  end if
  coul2%kernel   =>coul1%kernel
  coul2%itype_scf= coul1%itype_scf
  coul2%mu       = coul1%mu
  coul2%geocode  = coul1%geocode
  coul2%ndims    = coul1%ndims
  coul2%hgrids   = coul1%hgrids
  coul2%angrad   = coul1%angrad
  coul2%work1_GPU= coul1%work1_GPU
  coul2%work2_GPU= coul1%work2_GPU
  coul2%k_GPU    = coul1%k_GPU
  coul2%plan     = coul1%plan
  coul2%geo      = coul1%geo
  coul2%igpu     = coul1%igpu
  coul2%initCufftPlan=coul1%initCufftPlan
  coul2%keepGPUmemory=coul1%keepGPUmemory
! mpi_env:
  coul2%mpi_env%mpi_comm = coul1%mpi_env%mpi_comm
  coul2%mpi_env%iproc    = coul1%mpi_env%iproc
  coul2%mpi_env%nproc    = coul1%mpi_env%nproc
  coul2%mpi_env%igroup   = coul1%mpi_env%igroup
  coul2%mpi_env%ngroup   = coul1%mpi_env%ngroup

end subroutine copy_coulomb_operator

subroutine deallocate_coulomb_operator(coul_op,subname)
  implicit none
  type(coulomb_operator),intent(out)::coul_op
  character(len=*), intent(in) :: subname
  !local variables
  integer :: i_all,i_stat

  if(associated(coul_op%kernel)) then
    i_all=-product(shape(coul_op%kernel))*kind(coul_op%kernel)
    deallocate(coul_op%kernel,stat=i_stat)
    call memocc(i_stat,i_all,'coul_op%kernel',subname)
  end if
  call nullify_coulomb_operator(coul_op)
end subroutine deallocate_coulomb_operator


subroutine nullify_denspot_distribution(dpbox)
  implicit none
  type(denspot_distribution),intent(out) :: dpbox
  
  nullify(dpbox%nscatterarr)
  nullify(dpbox%ngatherarr)
end subroutine nullify_denspot_distribution

subroutine nullify_rho_descriptors(rhod)
  implicit none
  type(rho_descriptors),intent(out) :: rhod

  nullify(rhod%spkey)
  nullify(rhod%dpkey)
  nullify(rhod%cseg_b)
  nullify(rhod%fseg_b)
end subroutine nullify_rho_descriptors

subroutine nullify_atoms_data(at)
  implicit none
  type(atoms_data),intent(out) :: at

  nullify(at%astruct%atomnames)
  nullify(at%astruct%iatype)
  nullify(at%iasctype)
  nullify(at%nelpsp)
  nullify(at%npspcode)
  nullify(at%ixcpsp)
  nullify(at%nzatom) 
  nullify(at%radii_cf)
  nullify(at%astruct%ifrztyp)
  nullify(at%amu)
  nullify(at%aocc)
  nullify(at%rloc)
  nullify(at%psppar)
  nullify(at%nlcc_ngv)
  nullify(at%nlcc_ngc)
  nullify(at%nlccpar)
  nullify(at%ig_nlccpar)
  nullify(at%paw_NofL)
  nullify(at%paw_l)
  nullify(at%paw_nofchannels)
  nullify(at%paw_nofgaussians)
  nullify(at%paw_Greal) 
  nullify(at%paw_Gimag) 
  nullify(at%paw_Gcoeffs)
  nullify(at%paw_H_matrices) 
  nullify(at%paw_S_matrices) 
  nullify(at%paw_Sm1_matrices)
end subroutine nullify_atoms_data

subroutine nullify_GPU_pointers(gpup)
  implicit none
  type(GPU_pointers), intent(out) :: gpup

  nullify(gpup%psi)
  nullify(gpup%ekinpot_host)
  nullify(gpup%psicf_host)
  nullify(gpup%hpsicf_host)
  nullify(gpup%bprecond_host)
  nullify(gpup%ekin)
  nullify(gpup%epot)

end subroutine nullify_GPU_pointers

!subroutine nullify_wfn_metadata(wfnmd)
!  implicit none
!  type(wfn_metadata),intent(inout) :: wfnmd
!
!  nullify(wfnmd%coeff)
!  nullify(wfnmd%coeff_proj)
!  nullify(wfnmd%alpha_coeff)
!  nullify(wfnmd%grad_coeff_old)
!
!end subroutine nullify_wfn_metadata

subroutine nullify_diis_objects(diis)
  implicit none
  type(diis_objects),intent(inout) :: diis

  nullify(diis%psidst)
  nullify(diis%hpsidst)
  nullify(diis%ads)

end subroutine nullify_diis_objects

subroutine nullify_rholoc_objects(rholoc)
  implicit none
  type(rholoc_objects),intent(inout) :: rholoc
  
  nullify(rholoc%msz)
  nullify(rholoc%d)
  nullify(rholoc%rad)
  nullify(rholoc%radius) 
end subroutine nullify_rholoc_objects

subroutine nullify_paw_objects(paw,rholoc)
  implicit none
  type(paw_objects),intent(inout) :: paw
  type(rholoc_objects),optional :: rholoc
  
  nullify(paw%indlmn) 
  nullify(paw%spsi) 
  nullify(paw%sij) 
  nullify(paw%rpaw)

  if(present(rholoc)) then
   nullify(rholoc%msz)
   nullify(rholoc%d)
   nullify(rholoc%rad)
   nullify(rholoc%radius) 
  end if
end subroutine nullify_paw_objects

subroutine nullify_paw_ij_objects(paw_ij)
  implicit none
  !Arguments
  type(paw_ij_objects), intent(inout) :: paw_ij

  nullify(paw_ij%dij) 
end subroutine nullify_paw_ij_objects

subroutine nullify_cprj_objects(cprj)
  implicit none
  type(cprj_objects),intent(inout) :: cprj

  nullify(cprj%cp)
  nullify(cprj%dcp)
end subroutine nullify_cprj_objects

subroutine nullify_gaussian_basis(G)

  implicit none
  !Arguments
  type(gaussian_basis),intent(inout) :: G 

  G%ncplx=1
  nullify(G%nshell)
  nullify(G%ndoc)
  nullify(G%nam)
  nullify(G%psiat)
  nullify(G%xp)
  nullify(G%rxyz)

END SUBROUTINE nullify_gaussian_basis

subroutine nullify_global_output(outs)
  implicit none
  type(DFT_global_output), intent(out) :: outs

  outs%fdim      = 0
  nullify(outs%fxyz)
  outs%energy    = UNINITIALIZED(1.0_gp)
  outs%fnoise    = UNINITIALIZED(1.0_gp)
  outs%pressure  = UNINITIALIZED(1.0_gp)
  outs%strten(:) = UNINITIALIZED(1.0_gp)
END SUBROUTINE nullify_global_output

subroutine init_global_output(outs, nat)
  use module_base
  implicit none
  type(DFT_global_output), intent(out) :: outs
  integer, intent(in) :: nat

  call nullify_global_output(outs)
  outs%fdim = nat
  allocate(outs%fxyz(3, outs%fdim))
  outs%fxyz(:,:) = UNINITIALIZED(1.0_gp)
END SUBROUTINE init_global_output

subroutine deallocate_global_output(outs, fxyz)
  use module_base
  implicit none
  type(DFT_global_output), intent(inout) :: outs
  real(gp), intent(out), optional :: fxyz

  if (associated(outs%fxyz)) then
     if (present(fxyz)) then
        call vcopy(3 * outs%fdim, outs%fxyz(1,1), 1, fxyz, 1)
     end if
     deallocate(outs%fxyz)
  end if
END SUBROUTINE deallocate_global_output

!> cprj_clean will be obsolete with the PAW library
!! this is cprj_free in abinit.
 subroutine cprj_clean(cprj)

 implicit none
!Arguments ------------------------------------
!scalars
!arrays
 type(cprj_objects),intent(inout) :: cprj(:,:)
!Local variables-------------------------------
 integer :: ii,jj,n1dim,n2dim

! *************************************************************************

 n1dim=size(cprj,dim=1);n2dim=size(cprj,dim=2)
!write(std_out,*) "cprj_free ndim = ", n1dim, n2dim
 do jj=1,n2dim
   do ii=1,n1dim
     if (associated(cprj(ii,jj)%cp))  then
       deallocate(cprj(ii,jj)%cp)
     end if
     if (associated(cprj(ii,jj)%dcp))  then
       deallocate(cprj(ii,jj)%dcp)
     end if
   end do
 end do
end subroutine cprj_clean

!> this routine is cprj_alloc in abinit
!! with the PAW library this will be obsolet.
 subroutine cprj_paw_alloc(cprj,ncpgr,nlmn)

 implicit none
!Arguments ------------------------------------
!scalars
 integer,intent(in) :: ncpgr
!arrays
 integer,intent(in) :: nlmn(:)
 type(cprj_objects),intent(inout) :: cprj(:,:)
!Local variables-------------------------------
 integer :: ii,jj,n1dim,n2dim,nn

! *************************************************************************

 n1dim=size(cprj,dim=1);n2dim=size(cprj,dim=2);nn=size(nlmn,dim=1)
 if (nn/=n1dim) then
   write(*,*)"Error in cprj_alloc: wrong sizes !",nn,n1dim
   stop
 end if
!write(std_out,*) "cprj_alloc ndim = ", n1dim, n2dim
 do jj=1,n2dim
   do ii=1,n1dim
     nullify (cprj(ii,jj)%cp)
     nullify (cprj(ii,jj)%dcp)

     nn=nlmn(ii)
     cprj(ii,jj)%nlmn=nn
     ALLOCATE(cprj(ii,jj)%cp(2,nn))
!    XG 080820 Was needed to get rid of problems with test paral#R with four procs
     cprj(ii,jj)%cp=0.0_dp
!    END XG 080820

     cprj(ii,jj)%ncpgr=ncpgr
     if (ncpgr>0) then
       ALLOCATE(cprj(ii,jj)%dcp(2,ncpgr,nn))
       cprj(ii,jj)%dcp=0.0_dp
     end if
   end do
 end do
end subroutine cprj_paw_alloc

subroutine cprj_to_array(cprj,array,norb,nspinor,shift,option)
  implicit none
  integer,intent(in) :: option,norb,nspinor,shift
  real(kind=8),intent(inout) :: array(:,:)
  type(cprj_objects),intent(inout) :: cprj(:)
  !
  integer :: ii,jj,ilmn,iorb
  !
  if(option==1) then
    do iorb=1,norb*nspinor
      ii=0
      do ilmn=1,cprj(iorb+shift)%nlmn
        do jj=1,2
          ii=ii+1
          array(ii,iorb)=cprj(iorb+shift)%cp(jj,ilmn)
        end do
      end do
    end do
  elseif(option==2) then
    do iorb=1,norb*nspinor
      ii=0
      do ilmn=1,cprj(iorb+shift)%nlmn
        do jj=1,2
          ii=ii+1
          cprj(iorb+shift)%cp(jj,ilmn)=array(ii,iorb)
        end do
      end do
    end do
  end if
end subroutine cprj_to_array

!> create a null Lzd. Note: this is the correct way of defining 
!! association through prure procedures.
!! A pure subroutine has to be defined to create a null structure.
!! this is important when using the nullification inside other
!! nullification routines since the usage of a pure function is forbidden
!! otherwise the routine cannot be pure
pure function local_zone_descriptors_null() result(lzd)
  implicit none
  type(local_zone_descriptors) :: lzd
  call nullify_local_zone_descriptors(lzd)
end function local_zone_descriptors_null
pure subroutine nullify_local_zone_descriptors(lzd)
  implicit none
  type(local_zone_descriptors), intent(out) :: lzd

  lzd%linear=.false.
  lzd%nlr=0
  lzd%lintyp=0
  lzd%ndimpotisf=0
  lzd%hgrids=0.0_gp
  call nullify_locreg_descriptors(lzd%glr)
  nullify(lzd%llr) 
end subroutine nullify_local_zone_descriptors

subroutine bigdft_init_errors()
  use dictionaries
  implicit none
  external :: bigdft_severe_abort

  call f_err_define('BIGDFT_RUNTIME_ERROR',&
       'An invalid operation has been done during runtime',&
       BIGDFT_RUNTIME_ERROR,&
       err_action='Check the exact unrolling of runtime operations,'//&
       ' likely something has been initialized/finalized twice')

  call f_err_define('BIGDFT_MPI_ERROR',&
       'An error of MPI library occurred',&
       BIGDFT_MPI_ERROR,&
       err_action='Check if the error is related to MPI library or runtime condtions')

    call f_err_define('BIGDFT_LINALG_ERROR',&
       'An error of linear algebra occurred',&
       BIGDFT_LINALG_ERROR,&
       err_action='Check if the matrix is correct at input, also look at the info value')

    call f_err_define('BIGDFT_INPUT_VARIABLES_ERROR',&
       'An error while parsing the input variables occured',&
       BIGDFT_INPUT_VARIABLES_ERROR,&
       err_action='Check above which input variable has been not correctly parsed')

  !define the severe operation via MPI_ABORT
  call f_err_severe_override(bigdft_severe_abort)
end subroutine bigdft_init_errors


!!integer function matrixindex_in_compressed(this, iorb, jorb)
!!  implicit none
!!
!!  ! Calling arguments
!!  class(sparseMatrix),intent(in) :: this
!!  integer,intent(in) :: iorb, jorb
!!
!!  ! Local variables
!!  integer :: compressed_index
!!
!!  if (this%store_index) then
!!      ! Take the value from the array
!!      matrixindex_in_compressed = this%matrixindex_in_compressed_arr(iorb,jorb)
!!  else
!!      ! Recalculate the value
!!      matrixindex_in_compressed = compressed_index_fn(iorb, jorb, this%full_dim1, this)
!!  end if
!!
!!  contains
!!    ! Function that gives the index of the matrix element (jjorb,iiorb) in the compressed format.
!!    integer function compressed_index_fn(irow, jcol, norb, sparsemat)
!!      !use module_base
!!      !use module_types
!!      implicit none
!!    
!!      ! Calling arguments
!!      integer,intent(in) :: irow, jcol, norb
!!      type(sparseMatrix),intent(in) :: sparsemat
!!    
!!      ! Local variables
!!      integer :: ii, iseg
!!    
!!      ii=(jcol-1)*norb+irow
!!    
!!      iseg=sparsemat%istsegline(jcol)
!!      do
!!          if (ii>=sparsemat%keyg(1,iseg) .and. ii<=sparsemat%keyg(2,iseg)) then
!!              ! The matrix element is in this segment
!!               compressed_index_fn = sparsemat%keyv(iseg) + ii - sparsemat%keyg(1,iseg)
!!              return
!!          end if
!!          iseg=iseg+1
!!          if (iseg>sparsemat%nseg) exit
!!          if (ii<sparsemat%keyg(1,iseg)) then
!!              compressed_index_fn=0
!!              return
!!          end if
!!      end do
!!    
!!      ! Not found
!!      compressed_index_fn=0
!!    
!!    end function compressed_index_fn
!!
!!end function matrixindex_in_compressed

  subroutine input_set_int(in, key, val)
    use dictionaries, only: dictionary, operator(//), set, dict_init, dict_free
    implicit none
    type(input_variables), intent(inout) :: in
    character(len = *), intent(in) :: key
    integer, intent(in) :: val

    type(dictionary), pointer :: dict

    call dict_init(dict)
    call set(dict // key, val)
    call input_set(in, dict)
    call dict_free(dict)
  END SUBROUTINE input_set_int

  subroutine input_set_dbl(in, key, val)
    use dictionaries, only: dictionary, operator(//), set, dict_init, dict_free
    use module_defs, only: gp
    implicit none
    type(input_variables), intent(inout) :: in
    character(len = *), intent(in) :: key
    real(gp), intent(in) :: val

    type(dictionary), pointer :: dict

    call dict_init(dict)
    call set(dict // key, val)
    call input_set(in, dict)
    call dict_free(dict)
  END SUBROUTINE input_set_dbl

  subroutine input_set_bool(in, key, val)
    use dictionaries, only: dictionary, operator(//), set, dict_init, dict_free
    implicit none
    type(input_variables), intent(inout) :: in
    character(len = *), intent(in) :: key
    logical, intent(in) :: val

    type(dictionary), pointer :: dict

    call dict_init(dict)
    call set(dict // key, val)
    call input_set(in, dict)
    call dict_free(dict)
  END SUBROUTINE input_set_bool

  subroutine input_set_char(in, key, val)
    use dictionaries, only: dictionary, operator(//), set, dict_init, dict_free
    implicit none
    type(input_variables), intent(inout) :: in
    character(len = *), intent(in) :: key
    character(len = *), intent(in) :: val

    type(dictionary), pointer :: dict

    call dict_init(dict)
    call set(dict // key, val)
    call input_set(in, dict)
    call dict_free(dict)
  END SUBROUTINE input_set_char

  subroutine input_set_int_array(in, key, val)
    use dictionaries, only: dictionary, operator(//), set, dict_init, dict_free
    implicit none
    type(input_variables), intent(inout) :: in
    character(len = *), intent(in) :: key
    integer, dimension(:), intent(in) :: val

    integer :: i
    type(dictionary), pointer :: dict

    call dict_init(dict)
    do i = 0, size(val) - 1, 1
       call set(dict // key // i, val(i + 1))
    end do
    call input_set(in, dict)
    call dict_free(dict)
  END SUBROUTINE input_set_int_array

  subroutine input_set_dbl_array(in, key, val)
    use dictionaries, only: dictionary, operator(//), set, dict_init, dict_free
    use module_defs, only: gp
    implicit none
    type(input_variables), intent(inout) :: in
    character(len = *), intent(in) :: key
    real(gp), dimension(:), intent(in) :: val

    integer :: i
    type(dictionary), pointer :: dict

    call dict_init(dict)
    do i = 0, size(val) - 1, 1
       call set(dict // key // i, val(i + 1))
    end do
    call input_set(in, dict)
    call dict_free(dict)
  END SUBROUTINE input_set_dbl_array

  subroutine input_set_bool_array(in, key, val)
    use dictionaries, only: dictionary, operator(//), set, dict_init, dict_free
    implicit none
    type(input_variables), intent(inout) :: in
    character(len = *), intent(in) :: key
    logical, dimension(:), intent(in) :: val

    integer :: i
    type(dictionary), pointer :: dict

    call dict_init(dict)
    do i = 0, size(val) - 1, 1
       call set(dict // key // i, val(i + 1))
    end do
    call input_set(in, dict)
    call dict_free(dict)
  END SUBROUTINE input_set_bool_array

  subroutine input_set_dict(in, val)
    use dictionaries, only: dictionary, operator(//), assignment(=)
    use dictionaries, only: dict_key, max_field_length, dict_value, dict_len
    use module_defs, only: DistProjApply, GPUblas, gp
    use module_input_keys
    use dynamic_memory
    implicit none
    type(input_variables), intent(inout) :: in
    type(dictionary), pointer :: val

    character(len = max_field_length) :: str
    integer :: i, ipos

    if (index(dict_key(val), "_attributes") > 0) return

    select case (trim(dict_key(val)))
       ! the DFT variables ------------------------------------------------------
    case (HGRIDS)
       in%hx = val//0 !grid spacings (profiles can be used if we already read PSPs)
       in%hy = val//1
       in%hz = val//2
    case (RMULT)
       in%crmult = val//0 !coarse and fine radii around atoms
       in%frmult = val//1
    case (IXC)
       in%ixc = val !XC functional (ABINIT XC codes)
    case (NCHARGE)
       in%ncharge = val !charge and electric field
    case (ELECFIELD)
       in%elecfield = val
    case (NSPIN)
       in%nspin = val !spin and polarization
    case (MPOL)
       in%mpol = val
    case (GNRM_CV)
       in%gnrm_cv = val !convergence parameters
    case (ITERMAX)
       in%itermax = val
    case (NREPMAX)
       in%nrepmax = val
    case (NCONG)
       in%ncong = val !convergence parameters
    case (IDSX)
       in%idsx = val
    case (DISPERSION)
       in%dispersion = val !dispersion parameter
       ! Now the variables which are to be used only for the last run
    case (INPUTPSIID)
       in%inputPsiId = val
    case (OUTPUT_WF)
       in%output_wf_format = val
    case (OUTPUT_DENSPOT)
       in%output_denspot = val
    case (RBUF)
       in%rbuf = val ! Tail treatment.
    case (NCONGT)
       in%ncongt = val
    case (NORBV)
       in%norbv = val !davidson treatment
    case (NVIRT)
       in%nvirt = val
    case (NPLOT)
       in%nplot = val
    case (DISABLE_SYM)
       in%disableSym = val ! Line to disable symmetries.
       ! the KPT variables ------------------------------------------------------

       ! the PERF variables -----------------------------------------------------
    case (DEBUG)
       in%debug = val
    case (FFTCACHE)
       in%ncache_fft = val
    case (VERBOSITY)
       in%verbosity = val
    case (OUTDIR)
       in%writing_directory = val
    case (TOLSYM)
       in%symTol = val
    case (PROJRAD)
       in%projrad = val
    case (EXCTXPAR)
       in%exctxpar = val
    case (INGUESS_GEOPT)
       in%inguess_geopt = val
    case (ACCEL)
       str = dict_value(val)
       if (input_keys_equal(trim(str), "CUDAGPU")) then
          in%matacc%iacceleration = 1
       else if (input_keys_equal(trim(str), "OCLGPU")) then
          in%matacc%iacceleration = 2
       else if (input_keys_equal(trim(str), "OCLCPU")) then
          in%matacc%iacceleration = 3
       else if (input_keys_equal(trim(str), "OCLACC")) then
          in%matacc%iacceleration = 4
       else 
          in%matacc%iacceleration = 0
       end if
    case (OCL_PLATFORM)
       !determine desired OCL platform which is used for acceleration
       in%matacc%OCL_platform = val
       ipos=min(len(in%matacc%OCL_platform),len(trim(in%matacc%OCL_platform))+1)
       do i=ipos,len(in%matacc%OCL_platform)
          in%matacc%OCL_platform(i:i)=achar(0)
       end do
    case (OCL_DEVICES)
       in%matacc%OCL_devices = val
       ipos=min(len(in%matacc%OCL_devices),len(trim(in%matacc%OCL_devices))+1)
       do i=ipos,len(in%matacc%OCL_devices)
          in%matacc%OCL_devices(i:i)=achar(0)
       end do
    case (PSOLVER_ACCEL)
       in%matacc%PSolver_igpu = val
    case (SIGNALING)
       in%signaling = val ! Signaling parameters
    case (SIGNALTIMEOUT)
       in%signalTimeout = val
    case (DOMAIN)
       in%domain = val
    case (BLAS)
       GPUblas = val !!@TODO to relocate
    case (PSP_ONFLY)
       DistProjApply = val
    case (IG_DIAG)
       in%orthpar%directDiag = val
    case (IG_NORBP)
       in%orthpar%norbpInguess = val
    case (IG_TOL)
       in%orthpar%iguessTol = val
    case (METHORTHO)
       in%orthpar%methOrtho = val
    case (IG_BLOCKS)
       !Block size used for the orthonormalization
       in%orthpar%bsLow = val // 0
       in%orthpar%bsUp  = val // 1
    case (RHO_COMMUN)
       in%rho_commun = val
    case (PSOLVER_GROUPSIZE)
       in%PSolver_groupsize = val
    case (UNBLOCK_COMMS)
       in%unblock_comms = val
    case (LINEAR)
       !Use Linear scaling methods
       str = dict_value(val)
       if (input_keys_equal(trim(str), "LIG")) then
          in%linear = INPUT_IG_LIG
       else if (input_keys_equal(trim(str), "FUL")) then
          in%linear = INPUT_IG_FULL
       else if (input_keys_equal(trim(str), "TMO")) then
          in%linear = INPUT_IG_TMO
       else
          in%linear = INPUT_IG_OFF
       end if
    case (STORE_INDEX)
       in%store_index = val
    case (PDSYEV_BLOCKSIZE)
       !block size for pdsyev/pdsygv, pdgemm (negative -> sequential)
       in%lin%blocksize_pdsyev = val
    case (PDGEMM_BLOCKSIZE)
       in%lin%blocksize_pdgemm = val
    case (MAXPROC_PDSYEV)
       !max number of process uses for pdsyev/pdsygv, pdgemm
       in%lin%nproc_pdsyev = val
    case (MAXPROC_PDGEMM)
       in%lin%nproc_pdgemm = val
    case (EF_INTERPOL_DET)
       !FOE: if the determinant of the interpolation matrix to find the Fermi energy
       !is smaller than this value, switch from cubic to linear interpolation.
       in%lin%ef_interpol_det = val
    case (EF_INTERPOL_CHARGEDIFF)
       in%lin%ef_interpol_chargediff = val
       !determines whether a mixing step shall be preformed after the input guess !(linear version)
    case (MIXING_AFTER_INPUTGUESS)
       in%lin%mixing_after_inputguess = val
       !determines whether the input guess support functions are orthogonalized iteratively (T) or in the standard way (F)
    case (ITERATIVE_ORTHOGONALIZATION)
       in%lin%iterative_orthogonalization = val
    case (CHECK_SUMRHO)
       in%check_sumrho = val
       !  call input_var("mpi_groupsize",0, "number of MPI processes for BigDFT run (0=nproc)", in%mpi_groupsize)
    case (EXPERIMENTAL_MODE)
       in%experimental_mode = val
    case (WRITE_ORBITALS)
       ! linear scaling: write KS orbitals for cubic restart
       in%write_orbitals = val
    case (EXPLICIT_LOCREGCENTERS)
       ! linear scaling: explicitely specify localization centers
       in%explicit_locregcenters = val
    case (CALCULATE_KS_RESIDUE)
       ! linear scaling: calculate Kohn-Sham residue
       in%calculate_KS_residue = val
    case (INTERMEDIATE_FORCES)
       ! linear scaling: calculate intermediate forces
       in%intermediate_forces = val

       ! the GEOPT variables ----------------------------------------------------
    case (GEOPT_METHOD)
       in%geopt_approach = val !geometry input parameters
    case (NCOUNT_CLUSTER_X)
       in%ncount_cluster_x = val
    case (FRAC_FLUCT)
       in%frac_fluct = val
    case (FORCEMAX)
       in%forcemax = val
    case (RANDDIS)
       in%randdis = val
    case (IONMOV)
       in%ionmov = val
    case (DTION)
       in%dtion = val
    case (MDITEMP)
       in%mditemp = val
    case (MDFTEMP)
       in%mdftemp = val
    case (NOSEINERT)
       in%noseinert = val
    case (FRICTION)
       in%friction = val
    case (MDWALL)
       in%mdwall = val
    case (QMASS)
       in%nnos = dict_len(val)
       if (associated(in%qmass)) call f_free_ptr(in%qmass)
       in%qmass = f_malloc_ptr(in%nnos, id = "in%qmass")
       do i=1,in%nnos-1
          in%qmass(i) = dict_len(val // (i-1))
       end do
    case (BMASS)
       in%bmass = val
    case (VMASS)
       in%vmass = val
    case (BETAX)
       in%betax = val
    case (HISTORY)
       in%history = val
    case (DTINIT)
       in%dtinit = val
    case (DTMAX)
       in%dtmax = val
       ! the MIX variables ------------------------------------------------------
    case (ISCF)
       in%iscf = val
       !put the startmix if the mixing has to be done
       if (in%iscf >  SCF_KIND_DIRECT_MINIMIZATION) in%gnrm_startmix=1.e300_gp
    case (ITRPMAX)
       in%itrpmax = val
    case (RPNRM_CV)
       in%rpnrm_cv = val
    case (NORBSEMPTY)
       in%norbsempty = val
    case (TEL)
       in%Tel = val
    case (OCCOPT)
       in%occopt = val
    case (ALPHAMIX)
       in%alphamix = val
    case (ALPHADIIS)
       in%alphadiis = val
       ! the SIC variables ------------------------------------------------------
    case (SIC_APPROACH)
       in%SIC%approach = val
    case (SIC_ALPHA)
       in%SIC%alpha = val
    case (SIC_FREF)
       in%SIC%fref = val
       ! the TDDFT variables ----------------------------------------------------
    case (TDDFT_APPROACH)
       in%tddft_approach = val
    case DEFAULT
       write(*,*) "unknown input key '" // trim(dict_key(val)) // "'"
    end select
  END SUBROUTINE input_set_dict

end module module_types<|MERGE_RESOLUTION|>--- conflicted
+++ resolved
@@ -654,31 +654,17 @@
 !!$     integer, dimension(:,:), pointer :: matrixindex_in_compressed, orb_from_index
 !!$  end type sparseMatrix_metadata
 
-<<<<<<< HEAD
   type, public :: sparseMatrix
-      integer :: nvctr, nseg, full_dim1, full_dim2
-      integer, dimension(:), pointer :: keyv, nsegline, istsegline
+      integer :: nvctr, nseg, nvctrp, isvctr, parallel_compression, nfvctr, nfvctrp, isfvctr
+      integer, dimension(:), pointer :: keyv, nsegline, istsegline, isvctr_par, nvctr_par, isfvctr_par, nfvctr_par
       integer, dimension(:,:), pointer :: keyg
       !type(sparseMatrix_metadata), pointer :: pattern
-      real(kind=8), dimension(:), pointer :: matrix_compr
-      real(kind=8), dimension(:,:), pointer :: matrix
+      real(kind=8), dimension(:), pointer :: matrix_compr,matrix_comprp
+      real(kind=8), dimension(:,:), pointer :: matrix,matrixp
       !integer, dimension(:,:), pointer :: matrixindex_in_compressed, orb_from_index
       integer, dimension(:,:), pointer :: matrixindex_in_compressed_arr, orb_from_index
       integer, dimension(:,:), pointer :: matrixindex_in_compressed_fortransposed
-      logical :: store_index
-=======
-  type,public :: sparseMatrix
-      integer :: nvctr, nseg, nvctrp, isvctr, parallel_compression, nfvctr, nfvctrp, isfvctr
-      integer,dimension(:),pointer :: keyv, nsegline, istsegline, isvctr_par, nvctr_par, isfvctr_par, nfvctr_par
-      integer,dimension(:,:),pointer :: keyg
-      !type(sparseMatrix_metadata), pointer :: pattern
-      real(kind=8),dimension(:),pointer :: matrix_compr,matrix_comprp
-      real(kind=8),dimension(:,:),pointer :: matrix,matrixp
-      !integer,dimension(:,:),pointer :: matrixindex_in_compressed, orb_from_index
-      integer,dimension(:,:),pointer :: matrixindex_in_compressed_arr, orb_from_index
-      integer,dimension(:,:),pointer :: matrixindex_in_compressed_fortransposed
       logical :: store_index, can_use_dense
->>>>>>> 73844872
       !!contains
       !!  procedure,pass :: matrixindex_in_compressed
   end type sparseMatrix
@@ -711,7 +697,6 @@
     real(wp), dimension(:,:,:), pointer :: y_c
     real(wp), dimension(:,:,:,:), pointer :: y_f
     ! The following arrays are work arrays within the subroutine
-<<<<<<< HEAD
     real(wp), dimension(:,:), pointer :: aeff0array, beff0array, ceff0array, eeff0array
     real(wp), dimension(:,:), pointer :: aeff0_2array, beff0_2array, ceff0_2array, eeff0_2array
     real(wp), dimension(:,:), pointer :: aeff0_2auxarray, beff0_2auxarray, ceff0_2auxarray, eeff0_2auxarray
@@ -721,24 +706,6 @@
     real(wp), dimension(:,:,:,:), pointer :: xya_f, xyb_f, xyc_f, xye_f
     real(wp), dimension(:,:,:,:), pointer :: xza_f, xzb_f, xzc_f, xze_f
     real(wp), dimension(:,:,:,:), pointer :: yza_f, yzb_f, yzc_f, yze_f
-    real(wp), dimension(-17:17) :: aeff0, aeff1, aeff2, aeff3
-    real(wp), dimension(-17:17) :: beff0, beff1, beff2, beff3
-    real(wp), dimension(-17:17) :: ceff0, ceff1, ceff2, ceff3
-    real(wp), dimension(-14:14) :: eeff0, eeff1, eeff2, eeff3
-    real(wp), dimension(-17:17) :: aeff0_2, aeff1_2, aeff2_2, aeff3_2
-    real(wp), dimension(-17:17) :: beff0_2, beff1_2, beff2_2, beff3_2
-    real(wp), dimension(-17:17) :: ceff0_2, ceff1_2, ceff2_2, ceff3_2
-    real(wp), dimension(-14:14) :: eeff0_2, eeff1_2, eeff2_2, eeff3_2
-=======
-    real(wp),dimension(:,:),pointer :: aeff0array, beff0array, ceff0array, eeff0array
-    real(wp),dimension(:,:),pointer :: aeff0_2array, beff0_2array, ceff0_2array, eeff0_2array
-    real(wp),dimension(:,:),pointer :: aeff0_2auxarray, beff0_2auxarray, ceff0_2auxarray, eeff0_2auxarray
-    real(wp),dimension(:,:,:),pointer :: xya_c, xyc_c
-    real(wp),dimension(:,:,:),pointer :: xza_c, xzc_c
-    real(wp),dimension(:,:,:),pointer :: yza_c, yzb_c, yzc_c, yze_c
-    real(wp),dimension(:,:,:,:),pointer :: xya_f, xyb_f, xyc_f, xye_f
-    real(wp),dimension(:,:,:,:),pointer :: xza_f, xzb_f, xzc_f, xze_f
-    real(wp),dimension(:,:,:,:),pointer :: yza_f, yzb_f, yzc_f, yze_f
 !are they used?
 !!$    real(wp),dimension(-17:17) :: aeff0, aeff1, aeff2, aeff3
 !!$    real(wp),dimension(-17:17) :: beff0, beff1, beff2, beff3
@@ -748,17 +715,12 @@
 !!$    real(wp),dimension(-17:17) :: beff0_2, beff1_2, beff2_2, beff3_2
 !!$    real(wp),dimension(-17:17) :: ceff0_2, ceff1_2, ceff2_2, ceff3_2
 !!$    real(wp),dimension(-14:14) :: eeff0_2, eeff1_2, eeff2_2, eeff3_2
->>>>>>> 73844872
   end type workarrays_quartic_convolutions
 
   type, public :: localizedDIISParameters
     integer :: is, isx, mis, DIISHistMax, DIISHistMin
     integer :: icountSDSatur, icountDIISFailureCons, icountSwitch, icountDIISFailureTot, itBest
-<<<<<<< HEAD
-    real(kind=8), dimension(:), pointer :: phiHist, hphiHist
-=======
-    real(kind=8),dimension(:),pointer :: phiHist, hphiHist, energy_hist
->>>>>>> 73844872
+    real(kind=8), dimension(:), pointer :: phiHist, hphiHist, energy_hist
     real(kind=8) :: alpha_coeff !step size for optimization of coefficients
     real(kind=8), dimension(:,:,:), pointer :: mat
     real(kind=8) :: trmin, trold, alphaSD, alphaDIIS
