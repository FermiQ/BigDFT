!> @file
!!  Define the fortran types
!! @author
!!    Copyright (C) 2008-2013 BigDFT group (LG)
!!    This file is distributed under the terms of the
!!    GNU General Public License, see ~/COPYING file
!!    or http://www.gnu.org/copyleft/gpl.txt .
!!    For the list of contributors, see ~/AUTHORS 

 
!> Modules which contains the Fortran data structures
!! and the routines of allocations and de-allocations
module module_types

  use m_ab6_mixing, only : ab6_mixing_object
  use module_base, only : gp,wp,dp,tp,uninitialized,mpi_environment,mpi_environment_null,&
       bigdft_mpi,ndebug,memocc,vcopy
  use gaussians, only: gaussian_basis
  use Poisson_Solver, only: coulomb_operator
  implicit none

  !> Constants to determine between cubic version and linear version
  integer,parameter :: CUBIC_VERSION =  0
  integer,parameter :: LINEAR_VERSION = 100

  !> Error codes, to be documented little by little
  integer, parameter :: BIGDFT_SUCCESS        = 0   !< No errors
  integer, parameter :: BIGDFT_UNINITIALIZED  = -10 !< The quantities we want to access seem not yet defined
  integer, parameter :: BIGDFT_INCONSISTENCY  = -11 !< Some of the quantities is not correct
  integer, parameter :: BIGDFT_INVALID  = -12 !< Invalid entry


  !> Input wf parameters.
  integer, parameter :: INPUT_PSI_EMPTY        = -1000
  integer, parameter :: INPUT_PSI_RANDOM       = -2
  integer, parameter :: INPUT_PSI_CP2K         = -1
  integer, parameter :: INPUT_PSI_LCAO         = 0
  integer, parameter :: INPUT_PSI_MEMORY_WVL   = 1
  integer, parameter :: INPUT_PSI_DISK_WVL     = 2
  integer, parameter :: INPUT_PSI_LCAO_GAUSS   = 10
  integer, parameter :: INPUT_PSI_MEMORY_GAUSS = 11
  integer, parameter :: INPUT_PSI_DISK_GAUSS   = 12
  integer, parameter :: INPUT_PSI_LINEAR_AO    = 100
  integer, parameter :: INPUT_PSI_MEMORY_LINEAR= 101
  integer, parameter :: INPUT_PSI_DISK_LINEAR  = 102

  integer, dimension(12), parameter :: input_psi_values = &
       (/ INPUT_PSI_EMPTY, INPUT_PSI_RANDOM, INPUT_PSI_CP2K, &
       INPUT_PSI_LCAO, INPUT_PSI_MEMORY_WVL, INPUT_PSI_DISK_WVL, &
       INPUT_PSI_LCAO_GAUSS, INPUT_PSI_MEMORY_GAUSS, INPUT_PSI_DISK_GAUSS, &
       INPUT_PSI_LINEAR_AO, INPUT_PSI_DISK_LINEAR, INPUT_PSI_MEMORY_LINEAR /)

  !> Output wf parameters.
  integer, parameter :: WF_FORMAT_NONE   = 0
  integer, parameter :: WF_FORMAT_PLAIN  = 1
  integer, parameter :: WF_FORMAT_BINARY = 2
  integer, parameter :: WF_FORMAT_ETSF   = 3
  integer, parameter :: WF_N_FORMAT      = 4
  character(len = 12), dimension(0:WF_N_FORMAT-1), parameter :: wf_format_names = &
       (/ "none        ", "plain text  ", "Fortran bin.", "ETSF        " /)

  !> Output grid parameters.
  integer, parameter :: OUTPUT_DENSPOT_NONE    = 0
  integer, parameter :: OUTPUT_DENSPOT_DENSITY = 1
  integer, parameter :: OUTPUT_DENSPOT_DENSPOT = 2
  character(len = 12), dimension(0:2), parameter :: OUTPUT_DENSPOT_names = &
       (/ "none        ", "density     ", "dens. + pot." /)
  integer, parameter :: OUTPUT_DENSPOT_FORMAT_TEXT = 0
  integer, parameter :: OUTPUT_DENSPOT_FORMAT_ETSF = 1
  integer, parameter :: OUTPUT_DENSPOT_FORMAT_CUBE = 2
  character(len = 4), dimension(0:2), parameter :: OUTPUT_DENSPOT_format_names = &
       (/ "text", "ETSF", "cube" /)

  !> SCF mixing parameters. (mixing parameters to be added)
  integer, parameter :: SCF_KIND_GENERALIZED_DIRMIN = -1
  integer, parameter :: SCF_KIND_DIRECT_MINIMIZATION = 0

  !> Occupation parameters.
  integer, parameter :: SMEARING_DIST_ERF   = 1
  integer, parameter :: SMEARING_DIST_FERMI = 2
  integer, parameter :: SMEARING_DIST_COLD1 = 3  !< Marzari's cold smearing  with a=-.5634 (bumb minimization)
  integer, parameter :: SMEARING_DIST_COLD2 = 4  !< Marzari's cold smearing  with a=-.8165 (monotonic tail)
  integer, parameter :: SMEARING_DIST_METPX = 5  !< Methfessel and Paxton (same as COLD with a=0)
  character(len = 11), dimension(5), parameter :: smearing_names = &
       (/ "Error func.", &
          "Fermi      ", &
          "Cold (bumb)", &
          "Cold (mono)", &
          "Meth.-Pax. " /)

  !> Target function for the optimization of the basis functions (linear scaling version)
  integer,parameter:: TARGET_FUNCTION_IS_TRACE=0
  integer,parameter:: TARGET_FUNCTION_IS_ENERGY=1
  integer,parameter:: TARGET_FUNCTION_IS_HYBRID=2
  !!integer,parameter:: DECREASE_LINEAR=0
  !!integer,parameter:: DECREASE_ABRUPT=1
  !!integer,parameter:: COMMUNICATION_COLLECTIVE=0
  !!integer,parameter:: COMMUNICATION_P2P=1
  integer,parameter:: LINEAR_DIRECT_MINIMIZATION=100
  integer,parameter:: LINEAR_MIXDENS_SIMPLE=101
  integer,parameter:: LINEAR_MIXPOT_SIMPLE=102
  integer,parameter:: LINEAR_FOE=103
  

  !> Type used for the orthogonalisation parameter
  type, public :: orthon_data
     !> directDiag decides which input guess is chosen:
     !!   if .true. -> as usual direct diagonalization of the Hamiltonian with dsyev (suitable for small systems)
     !!   if .false. -> iterative diagonalization (suitable for large systems)
     logical:: directDiag
     !> norbpInguess indicates how many orbitals shall be treated by each process during the input guess
     !! if directDiag=.false.
     integer:: norbpInguess
     !> You have to choose two numbers for the block size, bsLow and bsUp:
     !!   if bsLow<bsUp, then the program will choose an appropriate block size in between these two numbers
     !!   if bsLow==bsUp, then the program will take exactly this blocksize
     integer:: bsLow, bsUp
     !> the variable methOrtho indicates which orthonormalization procedure is used:
     !!   methOrtho==0 -> Gram-Schmidt with Cholesky decomposition
     !!   methOrtho==1 -> combined block wise classical Gram-Schmidt and Cholesky
     !!   methOrtho==2 -> Loewdin
     integer:: methOrtho
     !> iguessTol gives the tolerance to which the input guess will converged (maximal
     !! residue of all orbitals).
     real(gp):: iguessTol
     integer:: methTransformOverlap, nItOrtho, blocksize_pdsyev, blocksize_pdgemm, nproc_pdsyev
  end type orthon_data

  type, public :: SIC_data
     character(len=4) :: approach !< approach for the Self-Interaction-Correction (PZ, NK)
     integer :: ixc !< base for the SIC correction
     real(gp) :: alpha !<downscaling coefficient
     real(gp) :: fref !< reference occupation (for alphaNK case)
  end type SIC_data

  !> Flags for the input files.
  integer, parameter, public :: INPUTS_NONE  =   0
  integer, parameter, public :: INPUTS_DFT   =   1
  integer, parameter, public :: INPUTS_GEOPT =   2
  integer, parameter, public :: INPUTS_PERF  =   4
  integer, parameter, public :: INPUTS_KPT   =   8
  integer, parameter, public :: INPUTS_MIX   =  16
  integer, parameter, public :: INPUTS_TDDFT =  32
  integer, parameter, public :: INPUTS_SIC   =  64
  integer, parameter, public :: INPUTS_FREQ  = 128
  integer, parameter, public :: INPUTS_LIN   = 256
  integer, parameter, public :: INPUTS_FRAG  = 512

  !> Contains all parameters related to the linear scaling version.
  type,public:: linearInputParameters 
    integer :: DIIS_hist_lowaccur, DIIS_hist_highaccur, nItPrecond
    integer :: nItSCCWhenOptimizing, nItBasis_lowaccuracy, nItBasis_highaccuracy
    integer :: mixHist_lowaccuracy, mixHist_highaccuracy
    integer :: methTransformOverlap, blocksize_pdgemm, blocksize_pdsyev
    integer :: correctionOrthoconstraint, nproc_pdsyev, nproc_pdgemm
    integer :: nit_lowaccuracy, nit_highaccuracy
    integer :: nItSCCWhenFixed_lowaccuracy, nItSCCWhenFixed_highaccuracy
    real(kind=8) :: convCrit_lowaccuracy, convCrit_highaccuracy, alphaSD, alphaDIIS, evlow, evhigh, ef_interpol_chargediff
    real(kind=8) :: alpha_mix_lowaccuracy, alpha_mix_highaccuracy, reduce_confinement_factor, ef_interpol_det
    integer :: plotBasisFunctions
    real(kind=8) ::  fscale, deltaenergy_multiplier_TMBexit, deltaenergy_multiplier_TMBfix
    real(kind=8) :: lowaccuracy_conv_crit, convCritMix_lowaccuracy, convCritMix_highaccuracy
    real(kind=8) :: highaccuracy_conv_crit, support_functions_converged
    real(kind=8), dimension(:), pointer :: locrad, locrad_lowaccuracy, locrad_highaccuracy, locrad_type, kernel_cutoff
    real(kind=8), dimension(:), pointer :: potentialPrefac_lowaccuracy, potentialPrefac_highaccuracy, potentialPrefac_ao
    integer, dimension(:), pointer :: norbsPerType
    integer :: scf_mode, nlevel_accuracy
<<<<<<< HEAD
    logical :: calc_dipole, pulay_correction, mixing_after_inputguess, iterative_orthogonalization
=======
    logical :: calc_dipole, pulay_correction, mixing_after_inputguess
    logical :: fragment_calculation, calc_transfer_integrals
>>>>>>> a6b94dcf
  end type linearInputParameters

  type,public:: fragmentInputParameters
    integer :: nfrag_ref, nfrag
    integer, dimension(:), pointer :: frag_index ! array matching system fragments to reference fragments
    !integer, dimension(:,:), pointer :: frag_info !array giving number of atoms in fragment and environment for reference fragments
    character(len=100), dimension(:), pointer :: label ! array of fragment names
  end type fragmentInputParameters


  integer, parameter, public :: INPUT_IG_OFF  = 0
  integer, parameter, public :: INPUT_IG_LIG  = 1
  integer, parameter, public :: INPUT_IG_FULL = 2
  integer, parameter, public :: INPUT_IG_TMO  = 3

  !> Structure controlling the nature of the accelerations (Convolutions, Poisson Solver)
  type, public :: material_acceleration
     !> variable for material acceleration
     !! values 0: traditional CPU calculation
     !!        1: CUDA acceleration with CUBLAS
     !!        2: OpenCL acceleration (with CUBLAS one day)
     integer :: iacceleration
     integer :: Psolver_igpu !< acceleration of the Poisson solver
     character(len=11) :: OCL_platform
     character(len=11) :: OCL_devices
  end type material_acceleration


  !> Structure of the variables read by input.* files (*.dft, *.geopt...)
  type, public :: input_variables
     !strings of the input files
     character(len=100) :: file_dft,file_geopt,file_kpt,file_perf,file_tddft, &
                           file_mix,file_sic,file_occnum,file_igpop,file_lin,file_frag
     character(len=100) :: dir_output !< Strings of the directory which contains all data output files
     character(len=100) :: run_name   !< Contains the prefix (by default input) used for input files as input.dft
     integer :: files                 !< Existing files.
     !miscellaneous variables
     logical :: gaussian_help
     integer :: ixc,ncharge,itermax,nrepmax,ncong,idsx,ncongt,inputPsiId,nspin,mpol,itrpmax
     integer :: norbv,nvirt,nplot,iscf,norbsempty,norbsuempty,norbsdempty, occopt
     integer :: OUTPUT_DENSPOT,dispersion,last_run,output_wf_format,OUTPUT_DENSPOT_format
     real(gp) :: frac_fluct,gnrm_sw,alphamix,Tel, alphadiis
     real(gp) :: hx,hy,hz,crmult,frmult,gnrm_cv,rbuf,rpnrm_cv,gnrm_startmix
     integer :: verbosity
     real(gp) :: elecfield(3)
     logical :: disableSym

     ! For absorption calculations
     integer :: iabscalc_type   !< 0 non calc, 1 cheb ,  2 lanc
     !! integer :: iat_absorber, L_absorber, N_absorber, rpower_absorber, Linit_absorber
     integer :: iat_absorber,  L_absorber
     real(gp), pointer:: Gabs_coeffs(:)
     real(gp) :: abscalc_bottomshift
     logical ::  c_absorbtion , abscalc_alterpot, abscalc_eqdiff,abscalc_S_do_cg, abscalc_Sinv_do_cg
     integer ::  potshortcut
     integer ::  nsteps
     character(len=100) :: extraOrbital
     character(len=1000) :: xabs_res_prefix
   
     ! Frequencies calculations (finite difference)
     real(gp) :: freq_alpha  !< Factor for the finite difference step (step = alpha * hgrid)
     integer :: freq_order   !< Order of the finite difference scheme
     integer :: freq_method  !< Method to calculate the frequencies

     ! kpoints related input variables
     integer :: nkpt, nkptv,ngroups_kptv
     integer, dimension(:), pointer :: nkptsv_group
     real(gp), pointer :: kpt(:,:), wkpt(:), kptv(:,:)
     character(len=100) :: band_structure_filename

     ! Geometry variables from *.geopt
     character(len=10) :: geopt_approach !<id of geopt driver
     integer :: ncount_cluster_x !< Maximum number of geopt steps 
     integer :: wfn_history !< number of previous steps saved for wfn reformatting
     integer :: history !< History of DIIS method
     real(gp) :: betax,forcemax,randdis
     integer :: optcell, ionmov, nnos
     real(gp) :: dtion, mditemp, mdftemp, noseinert, friction, mdwall
     real(gp) :: bmass, vmass, strprecon, strfact
     real(gp) :: strtarget(6)
     real(gp), pointer :: qmass(:)
     real(gp) :: dtinit,dtmax !for FIRE
     ! tddft variables from *.tddft
     character(len=10) :: tddft_approach
     !variables for SIC
     type(SIC_data) :: SIC !<parameters for the SIC methods

     ! Performance variables from input.perf
     logical :: debug      !< Debug option (used by memocc)
     integer :: ncache_fft !< Cache size for FFT
     real(gp) :: projrad   !< Coarse radius of the projectors in units of the maxrad
     real(gp) :: symTol    !< Tolerance for symmetry detection.
     integer :: linear
     logical :: signaling  !< Expose results on DBus or Inet.
     integer :: signalTimeout !< Timeout for inet connection.
     character(len = 64) :: domain !< Domain to get the IP from hostname.
     character(len=500) :: writing_directory !< absolute path of the local directory to write the data on
     double precision :: gmainloop !< Internal C pointer on the signaling structure.
     integer :: inguess_geopt !< 0= Wavelet input guess, 1 = real space input guess 

     !orthogonalisation data
     type(orthon_data) :: orthpar
  
     !linear scaling data
     type(linearInputParameters) :: lin

     !fragment data
     type(fragmentInputParameters) :: frag

     !acceleration parameters
     type(material_acceleration) :: matacc

     !> parallelisation scheme of the exact exchange operator
     !!   BC (Blocking Collective)
     !!   OP2P (Overlap Point-to-Point)
     character(len=4) :: exctxpar

     !> paradigm for unblocking global communications via OMP_NESTING
     character(len=3) :: unblock_comms

     !> communication scheme for the density
     !!  DBL traditional scheme with double precision
     !!  MIX mixed single-double precision scheme (requires rho_descriptors)
     character(len=3) :: rho_commun
     !> number of taskgroups for the poisson solver
     !! works only if the number of MPI processes is a multiple of it
     integer :: PSolver_groupsize
     
     !> Global MPI group size (will be written in the mpi_environment)
     ! integer :: mpi_groupsize 
  end type input_variables

  !> Contains all energy terms
  type, public :: energy_terms
     real(gp) :: eh      =0.0_gp !< Hartree energy
     real(gp) :: exc     =0.0_gp !< Exchange-correlation
     real(gp) :: evxc    =0.0_gp
     real(gp) :: eion    =0.0_gp !< Ion-Ion interaction
     real(gp) :: edisp   =0.0_gp !< Dispersion force
     real(gp) :: ekin    =0.0_gp !< Kinetic term
     real(gp) :: epot    =0.0_gp
     real(gp) :: eproj   =0.0_gp
     real(gp) :: eexctX  =0.0_gp
     real(gp) :: ebs     =0.0_gp
     real(gp) :: eKS     =0.0_gp
     real(gp) :: trH     =0.0_gp
     real(gp) :: evsum   =0.0_gp
     real(gp) :: evsic   =0.0_gp 
     real(gp) :: excrhoc =0.0_gp 
     real(gp) :: eTS     =0.0_gp
     real(gp) :: ePV     =0.0_gp !< pressure term
     real(gp) :: energy  =0.0_gp !< the functional which is minimized
     real(gp) :: e_prev  =0.0_gp !< the previous value, to show the delta
     real(gp) :: trH_prev=0.0_gp !< the previous value, to show the delta
     !real(gp), dimension(:,:), pointer :: fion,f

     integer(kind = 8) :: c_obj = 0  !< Storage of the C wrapper object.
  end type energy_terms

  !> Bounds for coarse and fine grids for kinetic operations
  !! Useful only for isolated systems AND in CPU
  type, public :: kinetic_bounds
     integer, dimension(:,:,:), pointer :: ibyz_c,ibxz_c,ibxy_c
     integer, dimension(:,:,:), pointer :: ibyz_f,ibxz_f,ibxy_f
  end type kinetic_bounds


  !> Bounds to compress the wavefunctions
  !! Useful only for isolated systems AND in CPU
  type, public :: shrink_bounds
     integer, dimension(:,:,:), pointer :: ibzzx_c,ibyyzz_c
     integer, dimension(:,:,:), pointer :: ibxy_ff,ibzzx_f,ibyyzz_f
  end type shrink_bounds


  !> Bounds to uncompress the wavefunctions
  !! Useful only for isolated systems AND in CPU
  type, public :: grow_bounds
     integer, dimension(:,:,:), pointer :: ibzxx_c,ibxxyy_c
     integer, dimension(:,:,:), pointer :: ibyz_ff,ibzxx_f,ibxxyy_f
  end type grow_bounds


  !> Bounds for convolutions operations
  !! Useful only for isolated systems AND in CPU
  type, public :: convolutions_bounds
     type(kinetic_bounds) :: kb
     type(shrink_bounds) :: sb
     type(grow_bounds) :: gb
     integer, dimension(:,:,:), pointer :: ibyyzz_r !< real space border
  end type convolutions_bounds

  !> Used for lookup table for compressed wavefunctions
  type, public :: wavefunctions_descriptors
     integer :: nvctr_c,nvctr_f,nseg_c,nseg_f
     integer, dimension(:,:), pointer :: keyglob
     integer, dimension(:,:), pointer :: keygloc
     integer, dimension(:), pointer :: keyvloc,keyvglob
  end type wavefunctions_descriptors

  !> Grid dimensions in old different wavelet basis
  type, public :: grid_dimensions
     integer :: n1,n2,n3,nfl1,nfu1,nfl2,nfu2,nfl3,nfu3,n1i,n2i,n3i
  end type grid_dimensions

  !> Contains the information needed for describing completely a
  !! wavefunction localisation region
  type, public :: locreg_descriptors
     character(len=1) :: geocode
     logical :: hybrid_on   !< interesting for global, periodic, localisation regions
     integer :: ns1,ns2,ns3 !< starting point of the localisation region in global coordinates
     integer :: nsi1,nsi2,nsi3  !< starting point of locreg for interpolating grid
     integer :: Localnorb              !< number of orbitals contained in locreg
     integer,dimension(3) :: outofzone  !< vector of points outside of the zone outside Glr for periodic systems
     real(kind=8),dimension(3):: locregCenter !< center of the locreg 
     real(kind=8):: locrad !< cutoff radius of the localization region
     type(grid_dimensions) :: d
     type(wavefunctions_descriptors) :: wfd
     type(convolutions_bounds) :: bounds
  end type locreg_descriptors

  !> Non local pseudopotential descriptors
  type, public :: nonlocal_psp_descriptors
     integer :: nproj,nprojel,natoms                  !< Number of projectors and number of elements
     type(locreg_descriptors), dimension(:), pointer :: plr !< pointer which indicates the different localization region per processor
  end type nonlocal_psp_descriptors


  !> Used to split between points to be treated in simple or in double precision
  type, public :: rho_descriptors
     character(len=1) :: geocode
     integer :: icomm !< method for communicating the density
     integer :: nrhotot !< dimension of the partial density array before communication
     integer :: n_csegs,n_fsegs,dp_size,sp_size
     integer, dimension(:,:), pointer :: spkey,dpkey
     integer, dimension(:), pointer :: cseg_b,fseg_b
  end type rho_descriptors

  !> Quantities used for the symmetry operators.
  type, public :: symmetry_data
     integer :: symObj    !< The symmetry object from ABINIT
     integer, dimension(:,:,:), pointer :: irrzon
     real(dp), dimension(:,:,:), pointer :: phnons
  end type symmetry_data

!> Contains arguments needed for \rho_local for WVL+PAW

  type, public :: rholoc_objects
    integer ,pointer,dimension(:)    :: msz ! mesh size for local rho
    real(gp),pointer,dimension(:,:,:)::d! local rho and derivatives
    real(gp),pointer,dimension(:,:)  ::rad!radial mesh for local rho
    real(gp),pointer,dimension(:) :: radius !after this radius, rholoc is zero
  end type rholoc_objects

  type, public :: atomic_structure
    character(len=1) :: geocode          !< Boundary conditions
    character(len=5) :: inputfile_format !< Can be xyz ascii or yaml
    character(len=20) :: units           !< Can be angstroem or bohr 
    integer :: nat                       !< Number of atoms
    integer :: ntypes                    !< Number of atomic species in the structure
	 real(gp), dimension(3) :: cell_dim   !< Dimensions of the simulation domain (each one periodic or free according to geocode)
    !pointers
 	 real(gp), dimension(:,:), pointer :: rxyz !< Atomic positions (always in AU, units variable is considered for I/O only)
    character(len=20), dimension(:), pointer :: atomnames !< Atomic species names
    integer, dimension(:), pointer :: iatype              !< Atomic species id
    integer, dimension(:), pointer :: ifrztyp             !< Freeze atoms while updating structure
    integer, dimension(:), pointer :: input_polarization  !< Used in AO generation for WFN input guess
    type(symmetry_data) :: sym                      !< The symmetry operators
  end type atomic_structure


  !> Atomic data (name, polarisation, ...)
  type, public :: atoms_data
     type(atomic_structure) :: astruct
     integer :: natsc
     integer, dimension(:), pointer :: iasctype
     integer, dimension(:), pointer :: nelpsp
     integer, dimension(:), pointer :: npspcode
     integer, dimension(:), pointer :: ixcpsp
     integer, dimension(:), pointer :: nzatom
     real(gp), dimension(:,:), pointer :: radii_cf         !< user defined radii_cf, overridden in sysprop.f90
     real(gp), dimension(:), pointer :: amu                !< amu(ntypes)  Atomic Mass Unit for each type of atoms
     real(gp), dimension(:,:), pointer :: aocc,rloc
     real(gp), dimension(:,:,:), pointer :: psppar         !< pseudopotential parameters (HGH SR section)
     logical :: donlcc                                     !< activate non-linear core correction treatment
     integer, dimension(:), pointer :: nlcc_ngv,nlcc_ngc   !<number of valence and core gaussians describing NLCC 
     real(gp), dimension(:,:), pointer :: nlccpar    !< parameters for the non-linear core correction, if present
     real(gp), dimension(:,:), pointer :: ig_nlccpar !< parameters for the input NLCC

     !! for abscalc with pawpatch
     integer, dimension(:), pointer ::  paw_NofL, paw_l, paw_nofchannels
     integer, dimension(:), pointer ::  paw_nofgaussians
     real(gp), dimension(:), pointer :: paw_Greal, paw_Gimag, paw_Gcoeffs
     real(gp), dimension(:), pointer :: paw_H_matrices, paw_S_matrices, paw_Sm1_matrices
     integer :: iat_absorber 
  end type atoms_data

  !> Structure to store the density / potential distribution among processors.
  type, public :: denspot_distribution
     integer :: n3d,n3p,n3pi,i3xcsh,i3s,nrhodim,i3rho_add
     integer :: ndimpot,ndimgrid,ndimrhopot 
     integer, dimension(3) :: ndims !< box containing the grid dimensions in ISF basis
     real(gp), dimension(3) :: hgrids !< grid spacings of the box (half of wavelet ones)
     integer, dimension(:,:), pointer :: nscatterarr, ngatherarr
     type(mpi_environment) :: mpi_env
  end type denspot_distribution


!>   Structures of basis of gaussian functions of the form exp(-a*r2)cos/sin(b*r2)
  type, public :: gaussian_basis_c
     integer :: nat,ncoeff,nshltot,nexpo
     integer, dimension(:), pointer :: nshell,ndoc,nam
     complex(gp), dimension(:), pointer :: expof,psiat
     real(gp), dimension(:,:), pointer :: rxyz
  end type gaussian_basis_c

  !> Contains all array necessary to apply preconditioning projectors 
  type, public :: pcproj_data_type
     type(nonlocal_psp_descriptors) :: pc_nlpspd
     real(gp), pointer :: pc_proj(:)
     integer , pointer , dimension(:):: ilr_to_mproj, iproj_to_l
     real(gp) , pointer ::  iproj_to_ene(:)
     real(gp) , pointer ::  iproj_to_factor(:)
     integer, pointer :: iorbtolr(:)
     integer :: mprojtot
     type(gaussian_basis)  :: G          
     real(gp), pointer :: gaenes(:)
     real(gp) :: ecut_pc
     logical :: DistProjApply
  end type pcproj_data_type

  !> Contains all array necessary to apply preconditioning projectors 
  type, public :: PAWproj_data_type
     type(nonlocal_psp_descriptors) :: paw_nlpspd

     integer , pointer , dimension(:):: iproj_to_paw_nchannels
     integer , pointer , dimension(:):: ilr_to_mproj, iproj_to_l
     integer , pointer , dimension(:):: iprojto_imatrixbeg

     integer :: mprojtot
     real(gp), pointer :: paw_proj(:)
     type(gaussian_basis_c)  :: G          
     integer, pointer :: iorbtolr(:)
     logical :: DistProjApply
  end type PAWproj_data_type


  !> All the parameters which are important for describing the orbitals
  !! Add also the objects related to k-points sampling, after symmetries applications
  type, public :: orbitals_data 
     integer :: norb          !< Total number of orbitals per k point
     integer :: norbp         !< Total number of orbitals for the given processors
     integer :: norbu,norbd,nspin,nspinor,isorb
     integer :: nkpts,nkptsp,iskpts
     real(gp) :: efermi,HLgap,eTS
     integer, dimension(:), pointer :: iokpt,ikptproc,isorb_par,ispot
     integer, dimension(:), pointer :: inwhichlocreg,onWhichMPI,onwhichatom
     integer, dimension(:,:), pointer :: norb_par
     real(wp), dimension(:), pointer :: eval
     real(gp), dimension(:), pointer :: occup,spinsgn,kwgts
     real(gp), dimension(:,:), pointer :: kpts
     integer :: npsidim_orbs  !< Number of elements inside psi in the orbitals distribution scheme
     integer :: npsidim_comp  !< Number of elements inside psi in the components distribution scheme
  end type orbitals_data

  !> Contains the information needed for communicating the wavefunctions
  !! between processors for the transposition
  type, public :: communications_arrays
     integer, dimension(:), pointer :: ncntd,ncntt,ndspld,ndsplt
     integer, dimension(:,:), pointer :: nvctr_par
  end type communications_arrays


  !> Contains the pointers to be handled to control GPU information
  !! Given that they are pointers on GPU address, they are C pointers
  !! which take 8 bytes
  !! So they are declared as kind=8 variables either if the GPU works in simple precision
  !! Also other information concerning the GPU runs can be stored in this structure
  type, public :: GPU_pointers
     logical :: useDynamic,full_locham
     integer :: id_proc,ndevices
     real(kind=8) :: keys,work1,work2,work3,rhopot,r,d
     real(kind=8) :: rhopot_down, rhopot_up
     real(kind=8) :: work1_i,work2_i,work3_i,d_i
     real(kind=8) :: pinned_in,pinned_out
     real(kind=8), dimension(:), pointer :: psi
     real(kind=8) :: psi_c,psi_f
     real(kind=8) :: psi_c_i,psi_f_i
     real(kind=8) :: psi_c_r,psi_f_r,psi_c_b,psi_f_b,psi_c_d,psi_f_d
     real(kind=8) :: psi_c_r_i,psi_f_r_i,psi_c_b_i,psi_f_b_i,psi_c_d_i,psi_f_d_i
     real(kind=8) :: keyg_c,keyg_f,keyv_c,keyv_f
     real(kind=8) :: keyg_c_host,keyg_f_host,keyv_c_host,keyv_f_host
     real(kind=8) :: context,queue
     !host pointers to be freed
     real(kind=8) :: rhopot_down_host, rhopot_up_host
     real(kind=8), dimension(:,:,:), pointer :: ekinpot_host
     real(kind=8), dimension(:,:), pointer :: psicf_host
     real(kind=8), dimension(:,:), pointer :: hpsicf_host
     real(kind=8), dimension(:), pointer :: bprecond_host

     real(gp), dimension(:,:), pointer :: ekin, epot !< values of the kinetic and potential energies to be passed to local_hamiltonian
     real(wp), dimension(:), pointer :: hpsi_ASYNC !<pointer to the wavefunction allocated in the case of asyncronous local_hamiltonian
  end type GPU_pointers

  !> Contains all the descriptors necessary for splitting the calculation in different locregs 
  type,public:: local_zone_descriptors
     logical :: linear                         !< if true, use linear part of the code
     integer :: nlr                            !< Number of localization regions 
     integer :: lintyp                         !< if 0 cubic, 1 locreg and 2 TMB
     integer:: ndimpotisf                      !< total dimension of potential in isf (including exctX)
     real(gp), dimension(3) :: hgrids          !<grid spacings of wavelet grid
     type(locreg_descriptors) :: Glr           !< Global region descriptors
     type(locreg_descriptors),dimension(:),pointer :: Llr                !< Local region descriptors (dimension = nlr)
  end type local_zone_descriptors

  !> Contains the work arrays needed for expressing wavefunction in real space
  !! with all the BC
  type, public :: workarr_sumrho
     integer :: nw1,nw2,nxc,nxf
     real(wp), dimension(:), pointer :: x_c,x_f,w1,w2
  end type workarr_sumrho


  !> Contains the work arrays needed for hamiltonian application with all the BC
  type, public :: workarr_locham
     integer :: nw1,nw2,nxc,nyc,nxf1,nxf2,nxf3,nxf,nyf
     real(wp), dimension(:), pointer :: w1,w2
     !for the periodic BC case, these arrays substitute 
     !psifscf,psifscfk,psig,ww respectively
     real(wp), dimension(:,:), pointer :: x_c,y_c,x_f1,x_f2,x_f3,x_f,y_f
  end type workarr_locham


  !> Contains the work arrays needed for th preconditioner with all the BC
  !! Take different pointers depending on the boundary conditions
  type, public :: workarr_precond
     integer, dimension(:), pointer :: modul1,modul2,modul3
     real(wp), dimension(:), pointer :: psifscf,ww,x_f1,x_f2,x_f3,kern_k1,kern_k2,kern_k3
     real(wp), dimension(:,:), pointer :: af,bf,cf,ef
     real(wp), dimension(:,:,:), pointer :: xpsig_c,ypsig_c,x_c
     real(wp), dimension(:,:,:,:), pointer :: xpsig_f,ypsig_f,x_f,y_f
     real(wp), dimension(:,:,:,:,:), pointer :: z1,z3 ! work array for FFT
  end type workarr_precond


  !> Contains the arguments needed for the application of the hamiltonian
  type, public :: lanczos_args
     !arguments for the hamiltonian
     integer :: iproc,nproc,ndimpot,nspin, in_iat_absorber, Labsorber
     real(gp) :: hx,hy,hz
     type(energy_terms) :: energs
     !real(gp) :: ekin_sum,epot_sum,eexctX,eproj_sum,eSIC_DC
     type(atoms_data), pointer :: at
     type(orbitals_data), pointer :: orbs
     type(communications_arrays) :: comms
     type(nonlocal_psp_descriptors), pointer :: nlpspd
     type(local_zone_descriptors), pointer :: Lzd
     type(gaussian_basis), pointer :: Gabsorber    
     type(SIC_data), pointer :: SIC
     integer, dimension(:,:), pointer :: ngatherarr 
     real(gp), dimension(:,:),  pointer :: rxyz,radii_cf
     real(wp), dimension(:), pointer :: proj
     !real(wp), dimension(lr%wfd%nvctr_c+7*lr%wfd%nvctr_f,orbs%nspinor*orbs%norbp), pointer :: psi
     real(wp), dimension(:), pointer :: potential
     real(wp), dimension(:), pointer :: Gabs_coeffs
     !real(wp), dimension(lr%wfd%nvctr_c+7*lr%wfd%nvctr_f,orbs%nspinor*orbs%norbp) :: hpsi
     type(GPU_pointers), pointer :: GPU
     type(pcproj_data_type), pointer :: PPD
     type(pawproj_data_type), pointer :: PAWD
     ! removed from orbs, not sure if needed here or not
     integer :: npsidim_orbs  !< Number of elements inside psi in the orbitals distribution scheme
     integer :: npsidim_comp  !< Number of elements inside psi in the components distribution scheme
  end type lanczos_args


  !> Contains all parameters needed for point to point communication
  type,public:: p2pComms
    integer,dimension(:),pointer:: noverlaps
    real(kind=8),dimension(:),pointer:: recvBuf
    integer,dimension(:,:,:),pointer:: comarr
    integer:: nrecvBuf, window
    integer,dimension(:,:),pointer:: ise ! starting / ending index of recvBuf in x,y,z dimension after communication (glocal coordinates)
    integer,dimension(:,:),pointer:: mpi_datatypes
    logical:: communication_complete
  end type p2pComms

  type,public :: foe_data
    integer,dimension(:),pointer :: kernel_nseg
    integer,dimension(:,:,:),pointer :: kernel_segkeyg
    real(kind=8) :: ef !< Fermi energy for FOE
    real(kind=8) :: evlow, evhigh !< eigenvalue bounds for FOE 
    real(kind=8) :: bisection_shift !< bisection shift to find Fermi energy (FOE)
    real(kind=8) :: fscale !< length scale for complementary error function (FOE)
    real(kind=8) :: ef_interpol_det !<FOE: max determinant of cubic interpolation matrix
    real(kind=8) :: ef_interpol_chargediff !<FOE: max charge difference for interpolation
    real(kind=8) :: charge !total charge of the system
  end type foe_data

!!$  type, public ::sparseMatrix_metadata
!!$     integer :: nvctr, nseg, full_dim1, full_dim2
!!$     integer,dimension(:),pointer:: noverlaps
!!$     integer,dimension(:,:),pointer:: overlaps
!!$     integer,dimension(:),pointer :: keyv, nsegline, istsegline
!!$     integer,dimension(:,:),pointer :: keyg
!!$     integer,dimension(:,:),pointer :: matrixindex_in_compressed, orb_from_index
!!$  end type sparseMatrix_metadata

  type,public :: sparseMatrix
      integer :: nvctr, nseg, full_dim1, full_dim2
      integer,dimension(:),pointer :: keyv, nsegline, istsegline
      integer,dimension(:,:),pointer :: keyg
      !type(sparseMatrix_metadata), pointer :: pattern
      real(kind=8),dimension(:),pointer :: matrix_compr
      real(kind=8),dimension(:,:),pointer :: matrix
      integer,dimension(:,:),pointer :: matrixindex_in_compressed, orb_from_index
  end type sparseMatrix

  type,public :: linear_matrices !may not keep
      type(sparseMatrix) :: ham, ovrlp, denskern, inv_ovrlp
  end type linear_matrices

  type:: collective_comms
    integer:: nptsp_c, ndimpsi_c, ndimind_c, ndimind_f, nptsp_f, ndimpsi_f
    integer,dimension(:),pointer:: nsendcounts_c, nsenddspls_c, nrecvcounts_c, nrecvdspls_c
    integer,dimension(:),pointer:: isendbuf_c, iextract_c, iexpand_c, irecvbuf_c
    integer,dimension(:),pointer:: norb_per_gridpoint_c, indexrecvorbital_c
    integer,dimension(:),pointer:: nsendcounts_f, nsenddspls_f, nrecvcounts_f, nrecvdspls_f
    integer,dimension(:),pointer:: isendbuf_f, iextract_f, iexpand_f, irecvbuf_f
    integer,dimension(:),pointer:: norb_per_gridpoint_f, indexrecvorbital_f
    integer,dimension(:),pointer:: isptsp_c, isptsp_f !<starting index of a given gridpoint (basically summation of norb_per_gridpoint_*)
    real(kind=8),dimension(:),pointer :: psit_c, psit_f
    integer,dimension(:),pointer :: nsendcounts_repartitionrho, nrecvcounts_repartitionrho
    integer,dimension(:),pointer :: nsenddspls_repartitionrho, nrecvdspls_repartitionrho
  end type collective_comms


  type,public:: workarrays_quartic_convolutions
    real(wp),dimension(:,:,:),pointer:: xx_c, xy_c, xz_c
    real(wp),dimension(:,:,:),pointer:: xx_f1
    real(wp),dimension(:,:,:),pointer:: xy_f2
    real(wp),dimension(:,:,:),pointer:: xz_f4
    real(wp),dimension(:,:,:,:),pointer:: xx_f, xy_f, xz_f
    real(wp),dimension(:,:,:),pointer:: y_c
    real(wp),dimension(:,:,:,:),pointer:: y_f
    ! The following arrays are work arrays within the subroutine
    real(wp),dimension(:,:),pointer:: aeff0array, beff0array, ceff0array, eeff0array
    real(wp),dimension(:,:),pointer:: aeff0_2array, beff0_2array, ceff0_2array, eeff0_2array
    real(wp),dimension(:,:),pointer:: aeff0_2auxarray, beff0_2auxarray, ceff0_2auxarray, eeff0_2auxarray
    real(wp),dimension(:,:,:),pointer:: xya_c, xyc_c
    real(wp),dimension(:,:,:),pointer:: xza_c, xzc_c
    real(wp),dimension(:,:,:),pointer:: yza_c, yzb_c, yzc_c, yze_c
    real(wp),dimension(:,:,:,:),pointer:: xya_f, xyb_f, xyc_f, xye_f
    real(wp),dimension(:,:,:,:),pointer:: xza_f, xzb_f, xzc_f, xze_f
    real(wp),dimension(:,:,:,:),pointer:: yza_f, yzb_f, yzc_f, yze_f
    real(wp),dimension(-17:17) :: aeff0, aeff1, aeff2, aeff3
    real(wp),dimension(-17:17) :: beff0, beff1, beff2, beff3
    real(wp),dimension(-17:17) :: ceff0, ceff1, ceff2, ceff3
    real(wp),dimension(-14:14) :: eeff0, eeff1, eeff2, eeff3
    real(wp),dimension(-17:17) :: aeff0_2, aeff1_2, aeff2_2, aeff3_2
    real(wp),dimension(-17:17) :: beff0_2, beff1_2, beff2_2, beff3_2
    real(wp),dimension(-17:17) :: ceff0_2, ceff1_2, ceff2_2, ceff3_2
    real(wp),dimension(-14:14) :: eeff0_2, eeff1_2, eeff2_2, eeff3_2
  end type workarrays_quartic_convolutions
  

  type,public:: localizedDIISParameters
    integer:: is, isx, mis, DIISHistMax, DIISHistMin
    integer:: icountSDSatur, icountDIISFailureCons, icountSwitch, icountDIISFailureTot, itBest
    real(kind=8),dimension(:),pointer:: phiHist, hphiHist
    real(kind=8):: alpha_coeff !step size for optimization of coefficients
    real(kind=8),dimension(:,:,:),pointer:: mat
    real(kind=8):: trmin, trold, alphaSD, alphaDIIS
    logical:: switchSD, immediateSwitchToSD, resetDIIS
  end type localizedDIISParameters


  type,public:: mixrhopotDIISParameters
    integer:: is, isx, mis
    real(kind=8),dimension(:),pointer:: rhopotHist, rhopotresHist
    real(kind=8),dimension(:,:),pointer:: mat
  end type mixrhopotDIISParameters

  !> Contains the arguments needed for the diis procedure
  type, public :: diis_objects
     logical :: switchSD
     integer :: idiistol,mids,ids,idsx
     real(gp) :: energy_min,energy_old,energy,alpha,alpha_max
     real(tp), dimension(:), pointer :: psidst
     real(tp), dimension(:), pointer :: hpsidst
     real(tp), dimension(:,:,:,:,:,:), pointer :: ads
  end type diis_objects

  !> Contains the information needed for the preconditioner
  type, public :: precond_data
    integer :: confPotOrder                           !< The order of the algebraic expression for Confinement potential
    integer :: ncong                                  !< Number of CG iterations for the preconditioning equation
    logical, dimension(:), pointer :: withConfPot     !< Use confinement potentials
    real(kind=8), dimension(:), pointer :: potentialPrefac !< Prefactor for the potential: Prefac * f(r) 
  end type precond_data

  !> Information for the confining potential to be used in TMB scheme
  !! The potential is supposed to be defined as prefac*(r-rC)**potorder
  type, public :: confpot_data
     integer :: potorder                !< order of the confining potential
     integer, dimension(3) :: ioffset   !< offset for the coordinates of potential lr in global region
     real(gp) :: prefac                 !< prefactor
     real(gp), dimension(3) :: hh       !< grid spacings in ISF grid
     real(gp), dimension(3) :: rxyzConf !< confining potential center in global coordinates
  end type confpot_data

  !> Defines the important information needed to reformat a old wavefunctions
  type, public :: old_wavefunction
     type(local_zone_descriptors) :: Lzd !< local zone descriptors of the corresponding run
     real(wp), dimension(:), pointer :: psi !<wavelets coefficients in compressed form
     real(gp), dimension(:,:), pointer :: rxyz !<atomic positions of the step
  end type old_wavefunction

  !> Densities and potentials, and related metadata, needed for their creation/application
  !! Not all these quantities are available, some of them may point to the same memory space
  type, public :: DFT_local_fields
     real(dp), dimension(:), pointer :: rhov !< generic workspace. What is there is indicated by rhov_is
     
     type(ab6_mixing_object), pointer :: mix          !< History of rhov, allocated only when using diagonalisation
     !local fields which are associated to their name
     !normally given in parallel distribution
     real(dp), dimension(:,:), pointer :: rho_psi !< density as given by square of el. WFN
     real(dp), dimension(:,:,:,:), pointer :: rho_C   !< core density
     real(wp), dimension(:,:,:,:), pointer :: V_ext   !< local part of pseudopotientials
     real(wp), dimension(:,:,:,:), pointer :: V_XC    !< eXchange and Correlation potential (local)
     real(wp), dimension(:,:,:,:), pointer :: Vloc_KS !< complete local potential of KS Hamiltonian (might point on rho_psi)
     real(wp), dimension(:,:,:,:), pointer :: f_XC !< dV_XC[rho]/d_rho
     !temporary arrays
     real(wp), dimension(:), pointer :: rho_work,pot_work !<full grid arrays
     !metadata
     integer :: rhov_is
     real(gp) :: psoffset !< offset of the Poisson Solver in the case of Periodic BC
     type(rho_descriptors) :: rhod !< descriptors of the density for parallel communication
     type(denspot_distribution) :: dpbox !< distribution of density and potential box
     character(len=3) :: PSquiet
     !real(gp), dimension(3) :: hgrids !<grid spacings of denspot grid (half of the wvl grid)
     type(coulomb_operator) :: pkernel !< kernel of the Poisson Solver used for V_H[rho]
     type(coulomb_operator) :: pkernelseq !<for monoproc PS (useful for exactX, SIC,...)

     integer(kind = 8) :: c_obj = 0                !< Storage of the C wrapper object.
  end type DFT_local_fields

  !> Flags for rhov status
  integer, parameter, public :: EMPTY              = -1980
  integer, parameter, public :: ELECTRONIC_DENSITY = -1979
  integer, parameter, public :: CHARGE_DENSITY     = -1978
  integer, parameter, public :: KS_POTENTIAL       = -1977
  integer, parameter, public :: HARTREE_POTENTIAL  = -1976

  !> Flags for the restart (linear scaling only)
  integer,parameter,public :: LINEAR_LOWACCURACY  = 101 !low accuracy after restart
  integer,parameter,public :: LINEAR_HIGHACCURACY = 102 !high accuracy after restart

  !check if all comms are necessary here
  type, public :: hamiltonian_descriptors
     integer :: npsidim_orbs  !< Number of elements inside psi in the orbitals distribution scheme
     integer :: npsidim_comp  !< Number of elements inside psi in the components distribution scheme
     type(local_zone_descriptors) :: Lzd !< data on the localisation regions, if associated
     type(collective_comms):: collcom ! describes collective communication
     type(p2pComms):: comgp           !<describing p2p communications for distributing the potential
     real(wp), dimension(:), pointer :: psi,psit_c,psit_f !< these should eventually be eliminated
     logical:: can_use_transposed
  end type hamiltonian_descriptors

  !> The wavefunction which have to be considered at the DFT level
  type, public :: DFT_wavefunction
     !coefficients
     real(wp), dimension(:), pointer :: psi,hpsi,psit,psit_c,psit_f !< orbitals, or support functions, in wavelet basis
     real(wp), dimension(:), pointer :: spsi !< Metric operator applied to psi (To be used for PAW)
     real(wp), dimension(:,:), pointer :: gaucoeffs !orbitals in gbd basis
     !basis sets
     type(gaussian_basis) :: gbd !<gaussian basis description, if associated
     type(local_zone_descriptors) :: Lzd !< data on the localisation regions, if associated
     !restart objects (consider to move them in rst structure)
     type(old_wavefunction), dimension(:), pointer :: oldpsis !< previously calculated wfns
     integer :: istep_history !< present step of wfn history
     !data properties
     logical:: can_use_transposed !< true if the transposed quantities are allocated and can be used
     type(orbitals_data) :: orbs !<wavefunction specification in terms of orbitals
     type(communications_arrays) :: comms !< communication objects for the cubic approach
     type(diis_objects) :: diis
     type(confpot_data), dimension(:), pointer :: confdatarr !<data for the confinement potential
     type(SIC_data) :: SIC !<control the activation of SIC scheme in the wavefunction
     type(orthon_data) :: orthpar !< control the application of the orthogonality scheme for cubic DFT wavefunction
     character(len=4) :: exctxpar !< Method for exact exchange parallelisation for the wavefunctions, in case
     type(p2pComms):: comgp !<describing p2p communications for distributing the potential
     type(collective_comms):: collcom ! describes collective communication
     type(collective_comms):: collcom_sr ! describes collective communication for the calculation of the charge density
     integer(kind = 8) :: c_obj !< Storage of the C wrapper object. it has to be initialized to zero
     type(foe_data):: foe_obj        !<describes the structure of the matrices for the linear method foe
     type(linear_matrices):: linmat
     integer :: npsidim_orbs  !< Number of elements inside psi in the orbitals distribution scheme
     integer :: npsidim_comp  !< Number of elements inside psi in the components distribution scheme
     type(hamiltonian_descriptors) :: ham_descr
     real(kind=8),dimension(:,:),pointer:: coeff !<expansion coefficients
  end type DFT_wavefunction

  !> Flags for optimization loop id
  integer, parameter, public :: OPTLOOP_HAMILTONIAN   = 0
  integer, parameter, public :: OPTLOOP_SUBSPACE      = 1
  integer, parameter, public :: OPTLOOP_WAVEFUNCTIONS = 2
  integer, parameter, public :: OPTLOOP_N_LOOPS       = 3

  !> Used to control the optimization of wavefunctions
  type, public :: DFT_optimization_loop
     integer :: iscf !< Kind of optimization scheme.

     integer :: itrpmax !< specify the maximum number of mixing cycle on potential or density
     integer :: nrepmax !< specify the maximum number of restart after re-diagonalization
     integer :: itermax !< specify the maximum number of minimization iterations, self-consistent or not

     integer :: itrp    !< actual number of mixing cycle.
     integer :: itrep   !< actual number of re-diagonalisation runs.
     integer :: iter    !< actual number of minimization iterations.

     integer :: infocode !< return value after optimization loop.

     real(gp) :: gnrm   !< actual value of cv criterion of the minimization loop.
     real(gp) :: rpnrm  !< actual value of cv criterion of the mixing loop.

     real(gp) :: gnrm_cv       !< convergence criterion of the minimization loop.
     real(gp) :: rpnrm_cv      !< convergence criterion of the mixing loop.
     real(gp) :: gnrm_startmix !< gnrm value to start mixing after.

     integer(kind = 8) :: c_obj = 0 !< Storage of the C wrapper object.
  end type DFT_optimization_loop

  !>  Used to restart a new DFT calculation or to save information 
  !!  for post-treatment
  type, public :: restart_objects
     integer :: version !< 0=cubic, 100=linear
     integer :: n1,n2,n3
     real(gp) :: hx_old,hy_old,hz_old
     real(gp), dimension(:,:), pointer :: rxyz_old,rxyz_new
     type(DFT_wavefunction) :: KSwfn !< Kohn-Sham wavefunctions
     type(DFT_wavefunction) :: tmb !<support functions for linear scaling
     type(GPU_pointers) :: GPU 
  end type restart_objects

!> type paw_ij_objects

 type paw_ij_objects

!Integer scalars

  integer :: cplex
   ! cplex=1 if all on-site PAW quantities are real, 2 if they are complex
   ! cplex=2 is useful for RF calculations

  integer :: cplex_dij
   ! cplex=1 if dij are real, 2 if they are complex

  !$integer :: has_dijexxcore
   ! 1 if dijexxcore is allocated
   ! 2 if dijexxcore is already computed

  integer :: has_dij
   ! 1 if dij is allocated
   ! 2 if dij is already computed

  integer :: has_dijfr
   ! 1 if dijfr is allocated
   ! 2 if dijfr is already computed

  integer :: has_dijhartree
   ! 1 if dijhartree is allocated
   ! 2 if dijhartree is already computed

  integer :: has_dijhat
   ! 1 if dijhat is allocated
   ! 2 if dijhat is already computed

  integer :: has_dijso
   ! 1 if dijso is associated and used, 0 otherwise
   ! 2 if dijso is already computed

  integer :: has_dijU
   ! 1 if dijU is associated and used, 0 otherwise
   ! 2 if dijU is already computed

  integer :: has_dijxc
   ! 1 if dijxc is associated and used, 0 otherwise
   ! 2 if dijxc is already computed

  integer :: has_dijxc_val
   ! 1 if dijxc_val is associated and used, 0 otherwise
   ! 2 if dijxc_val is already computed

  integer :: has_exexch_pot
   ! 1 if PAW+(local exact exchange) potential is allocated

  integer :: has_pawu_occ
   ! 1 if PAW+U occupations are allocated

  integer :: lmn_size
   ! Number of (l,m,n) elements for the paw basis

  integer :: lmn2_size
   ! lmn2_size=lmn_size*(lmn_size+1)/2
   ! where lmn_size is the number of (l,m,n) elements for the paw basis

  integer :: ndij
   ! Number of components of dij
   ! Usually ndij=nspden, except for nspinor==2 (where ndij=nspinor**2)

  integer :: nspden
   ! Number of spin-density components (may be different from dtset%nspden if spin-orbit)

  integer :: nsppol
   ! Number of independant spin-components

!Real (real(dp)) arrays

  real(dp), pointer :: dij(:,:)
   ! dij(cplex_dij*lmn2_size,ndij)
   ! Dij term (non-local operator)
   ! May be complex if cplex_dij=2
   !  dij(:,:,1) contains Dij^up-up
   !  dij(:,:,2) contains Dij^dn-dn
   !  dij(:,:,3) contains Dij^up-dn (only if nspinor=2)
   !  dij(:,:,4) contains Dij^dn-up (only if nspinor=2)

  !real(dp),pointer :: dijexxcore(:,:)
  ! dijexxcore(cplex_dij*lmn2_size,ndij)
  ! Onsite matrix elements of the Fock operator generated by core electrons

!  real(dp), pointer :: dijfr(:,:)
!   ! dijhat(cplex_dij*lmn2_size,ndij)
!   ! For response function calculation only
!   ! RF Frozen part of Dij (depends on q vector but not on 1st-order wave function)
!   ! Same storage as Dij (see above)
!
!  real(dp), pointer :: dijhartree(:)
!   ! dijhartree(cplex*lmn2_size)
!   ! Dij_hartree term
!   ! Contains all contributions to Dij from hartree
!   ! Warning: Dimensioned by cplex, not cplex_dij
!   ! Same storage as Dij (see above)
!
!  real(dp), pointer :: dijhat(:,:)
!   ! dijhat(cplex_dij*lmn2_size,ndij)
!   ! Dij_hat term (non-local operator) i.e \sum_LM \int_FFT Q_{ij}^{LM} vtrial
!   ! Same storage as Dij (see above)
!
!  real(dp), pointer :: dijU(:,:)
!   ! dijU(cplex_dij*lmn2_size,ndij)
!   ! Onsite matrix elements of the U part of the PAW Hamiltonian.
!   ! Same storage as Dij (see above)
!
!  real(dp), pointer :: dijso(:,:)
!   ! dijso(cplex_dij*lmn2_size,ndij)
!   ! Onsite matrix elements of L.S i.e <phi_i|L.S|phi_j>
!   ! Same storage as Dij (see above)
!
!  real(dp), pointer :: dijxc(:,:)
!   ! dijxc(cplex_dij*lmn2_size,ndij)
!   ! Onsite matrix elements of vxc i.e
!   ! <phi_i|vxc[n1+nc]|phi_j> - <tphi_i|vxc(tn1+nhat+tnc]|tphi_j>
!   ! Same storage as Dij (see above)
!
!  real(dp), pointer :: dijxc_val(:,:)
!   ! dijxc_val(cplex_dij*lmn2_size,ndij)
!   ! Onsite matrix elements of valence-only vxc i.e
!   ! <phi_i|vxc[n1]|phi_j> - <tphi_i|vxc(tn1+nhat]|tphi_j>
!   ! Same storage as Dij (see above)
!
!  real(dp), pointer :: noccmmp(:,:,:,:)
!   ! noccmmp(cplex_dij,2*lpawu+1,2*lpawu+1,nocc_nspden)
!   ! cplex_dij=1 if collinear
!   ! cplex_dij=2 if spin orbit is used
!   ! cplex_dij=2 is used if non-collinear (for coherence, it is not necessary in this case, however)
!   ! gives occupation matrix for lda+u (computed in setnoccmmp)
!   ! Stored as: noccmmp(:,:,1)=   n^{up,up}_{m,mp}
!   !            noccmmp(:,:,2)=   n^{dn,dn}_{m,mp}
!   !            noccmmp(:,:,3)=   n^{up,dn}_{m,mp}
!   !            noccmmp(:,:,4)=   n^{dn,up}_{m,mp}
!   ! noccmmp(m,mp,:) is computed from rhoij(klmn) with  m=klmntomn(2)>mp=klmntomn(1)
!
!  real(dp), pointer :: nocctot(:)
!   ! nocctot(nspden)
!   ! gives trace of occupation matrix for lda+u (computed in pawdenpot)
!   ! for each value of ispden (1 or 2)
!
!  real(dp), pointer :: vpawx(:,:,:)
!   ! vpawx(2*lexexch+1,2*lexexch+1,nspden)
!   ! exact exchange potential

 end type paw_ij_objects

!This is cprj_type in ABINIT,
!this will be obsolete with the PAW Library
 type cprj_objects

!Integer scalars

  integer :: ncpgr
   ! Number of gradients of cp=<p_lmn|Cnk>

  integer :: nlmn
   ! Number of (l,m,n) non-local projectors

!Real (real(dp)) arrays

  real(wp), pointer :: cp (:,:)
   ! cp(2,nlmn)
   ! <p_lmn|Cnk> projected scalars for a given atom and wave function

  real(wp), pointer :: dcp (:,:,:)
   ! dcp(2,ncpgr,nlmn)
   ! derivatives of <p_lmn|Cnk> projected scalars for a given atom and wave function

 end type cprj_objects
!!***
!> Contains the arguments needed for the PAW implementation:
  type, public :: paw_objects
    integer :: lmnmax
    integer :: ntypes
    integer :: natom
    integer :: usepaw
    integer,dimension(:,:,:),pointer::indlmn
    type(paw_ij_objects),dimension(:),allocatable :: paw_ij
    type(cprj_objects),dimension(:,:),allocatable :: cprj
    real(wp),dimension(:),pointer :: spsi
    real(wp),dimension(:,:),pointer :: sij
  end type paw_objects

contains

  function old_wavefunction_null() result(wfn)
    implicit none
    type(old_wavefunction) :: wfn
    wfn%Lzd=default_lzd()
    nullify(wfn%psi)
    nullify(wfn%rxyz)
  end function old_wavefunction_null

  function dpbox_null() result(dd)
    implicit none
    type(denspot_distribution) :: dd
    dd%n3d=0
    dd%n3p=0
    dd%n3pi=0
    dd%i3xcsh=0
    dd%i3s=0
    dd%nrhodim=0
    dd%i3rho_add=0
    dd%ndimpot=0
    dd%ndimgrid=0
    dd%ndimrhopot=0
    dd%ndims=(/0,0,0/)
    dd%hgrids=(/0.0_gp,0.0_gp,0.0_gp/)
    nullify(dd%nscatterarr)
    nullify(dd%ngatherarr)
    dd%mpi_env=mpi_environment_null()
  end function dpbox_null

  function material_acceleration_null() result(ma)
    type(material_acceleration) :: ma
    ma%iacceleration=0
    ma%Psolver_igpu=0
    ma%OCL_platform=repeat(' ',len(ma%OCL_platform))
    ma%OCL_platform=repeat(' ',len(ma%OCL_devices))
  end function material_acceleration_null

  function default_lzd() result(lzd)
    type(local_zone_descriptors) :: lzd
    lzd%linear=.false.
    lzd%nlr=0
    lzd%lintyp=0
    lzd%ndimpotisf=0
    lzd%hgrids=(/0.0_gp,0.0_gp,0.0_gp/)
    lzd%Glr=locreg_null()
    nullify(lzd%Llr)
  end function default_lzd
 
  pure function symm_null() result(sym)
     type(symmetry_data) :: sym
     sym%symObj=-1
     nullify(sym%irrzon)
     nullify(sym%phnons)
  end function symm_null

  function atoms_null() result(at)
     type(atoms_data) :: at
     call nullify_atomic_structure(at%astruct)
     !at%astruct=atomic_structure_null()
     at%donlcc=.false.
     at%iat_absorber=-1
     nullify(at%iasctype)
     nullify(at%nelpsp)
     nullify(at%npspcode)
     nullify(at%ixcpsp)
     nullify(at%nzatom)
     nullify(at%radii_cf)
     nullify(at%amu)
     nullify(at%aocc)
     nullify(at%rloc)
     nullify(at%psppar)
     nullify(at%nlcc_ngv)
     nullify(at%nlcc_ngc)
     nullify(at%nlccpar)
     nullify(at%ig_nlccpar)
     nullify(at%paw_NofL)
     nullify(at%paw_l)
     nullify(at%paw_nofchannels)
     nullify(at%paw_nofgaussians)
     nullify(at%paw_Greal)
     nullify(at%paw_Gimag)
     nullify(at%paw_Gcoeffs)
     nullify(at%paw_H_matrices)
     nullify(at%paw_S_matrices)
     nullify(at%paw_Sm1_matrices)
  end function atoms_null

  pure function atomic_structure_null() result(astruct)
    implicit none
    type(atomic_structure) :: astruct
     call nullify_atomic_structure(astruct)
   end function atomic_structure_null
   pure subroutine nullify_atomic_structure(astruct)
     implicit none
     type(atomic_structure), intent(out) :: astruct

     astruct%geocode='X'
     astruct%inputfile_format=repeat(' ',len(astruct%inputfile_format))
     astruct%units=repeat(' ',len(astruct%units))
     astruct%nat=-1
     astruct%ntypes=-1
     astruct%cell_dim(1)=0.0_gp
     astruct%cell_dim(2)=0.0_gp
     astruct%cell_dim(3)=0.0_gp
     nullify(astruct%input_polarization)
     nullify(astruct%ifrztyp)
     nullify(astruct%atomnames)
     nullify(astruct%iatype)
     nullify(astruct%rxyz)
     astruct%sym=symm_null()
   end subroutine nullify_atomic_structure

  function bigdft_run_id_toa()
    use yaml_output
    implicit none
    character(len=20) :: bigdft_run_id_toa

    bigdft_run_id_toa=repeat(' ',len(bigdft_run_id_toa))

    if (bigdft_mpi%ngroup>1) then
       bigdft_run_id_toa=adjustl(trim(yaml_toa(bigdft_mpi%igroup,fmt='(i15)')))
    end if

  end function bigdft_run_id_toa

  !> Fills the old_wavefunction structure with corresponding data
  !! Deallocate previous workspaces if already existing
  subroutine old_wavefunction_set(wfn,nat,norbp,Lzd,rxyz,psi)
    implicit none
    integer, intent(in) :: nat,norbp
    type(local_zone_descriptors), intent(in) :: Lzd
    real(gp), dimension(3,nat), intent(in) :: rxyz
    real(wp), dimension((Lzd%Glr%wfd%nvctr_c+7*Lzd%Glr%wfd%nvctr_f)*norbp), intent(in) :: psi
    type(old_wavefunction), intent(inout) :: wfn
    !local variables
    character(len=*), parameter :: subname='old_wavefunction_set'
    integer :: i_stat

    !first, free the workspace if not already done
    call old_wavefunction_free(wfn,subname)
    !then allocate the workspaces and fill them
    allocate(wfn%psi((Lzd%Glr%wfd%nvctr_c+7*Lzd%Glr%wfd%nvctr_f)*norbp+ndebug),stat=i_stat)
    call memocc(i_stat,wfn%psi,'psi',subname)
    
    if (norbp>0) call vcopy((Lzd%Glr%wfd%nvctr_c+7*Lzd%Glr%wfd%nvctr_f)*norbp,&
         psi(1),1,wfn%psi(1),1)

    allocate(wfn%rxyz(3,nat+ndebug),stat=i_stat)
    call memocc(i_stat,wfn%rxyz,'rxyz',subname)
    if (nat>0) call vcopy(3*nat,rxyz(1,1),1,wfn%rxyz(1,1),1)
    call copy_local_zone_descriptors(Lzd,wfn%Lzd,subname)

  end subroutine old_wavefunction_set

  subroutine old_wavefunction_free(wfn,subname)
    implicit none
    character(len=*), intent(in) :: subname
    type(old_wavefunction), intent(inout) :: wfn
    !local variables
    integer :: i_all,i_stat

    if (associated(wfn%psi)) then
       i_all=-product(shape(wfn%psi))*kind(wfn%psi)
       deallocate(wfn%psi,stat=i_stat)
       call memocc(i_stat,i_all,'psi',subname)
    end if
    if (associated(wfn%rxyz)) then
       i_all=-product(shape(wfn%rxyz))*kind(wfn%rxyz)
       deallocate(wfn%rxyz,stat=i_stat)
       call memocc(i_stat,i_all,'rxyz',subname)
    end if
    !lzd should be deallocated also (to be checked again)
    call deallocate_local_zone_descriptors(wfn%Lzd, subname)

  end subroutine old_wavefunction_free
   

!> De-Allocate communications_arrays
  subroutine deallocate_comms(comms,subname)
    use module_base
    implicit none
    character(len=*), intent(in) :: subname
    type(communications_arrays), intent(inout) :: comms
    !local variables
    integer :: i_all,i_stat

    i_all=-product(shape(comms%nvctr_par))*kind(comms%nvctr_par)
    deallocate(comms%nvctr_par,stat=i_stat)
    call memocc(i_stat,i_all,'nvctr_par',subname)
    i_all=-product(shape(comms%ncntd))*kind(comms%ncntd)
    deallocate(comms%ncntd,stat=i_stat)
    call memocc(i_stat,i_all,'ncntd',subname)
    i_all=-product(shape(comms%ncntt))*kind(comms%ncntt)
    deallocate(comms%ncntt,stat=i_stat)
    call memocc(i_stat,i_all,'ncntt',subname)
    i_all=-product(shape(comms%ndspld))*kind(comms%ndspld)
    deallocate(comms%ndspld,stat=i_stat)
    call memocc(i_stat,i_all,'ndspld',subname)
    i_all=-product(shape(comms%ndsplt))*kind(comms%ndsplt)
    deallocate(comms%ndsplt,stat=i_stat)
    call memocc(i_stat,i_all,'ndsplt',subname)
  END SUBROUTINE deallocate_comms


  subroutine deallocate_abscalc_input(in, subname)
    use module_base
    implicit none
    type(input_variables) :: in
    character(len=*), intent(in) :: subname

    !local variables
    integer :: i_all,i_stat

    i_all=-product(shape(in%Gabs_coeffs))*kind(in%Gabs_coeffs)
    deallocate(in%Gabs_coeffs, stat=i_stat)
    call memocc(i_stat,i_all,'in%Gabs_coeffs',subname)

  END SUBROUTINE deallocate_abscalc_input


!> De-Allocate orbitals data structure, except eval pointer
!! which is not allocated in the orbitals_descriptor routine
subroutine deallocate_orbs(orbs,subname)
  use module_base
  implicit none
    character(len=*), intent(in) :: subname
    type(orbitals_data), intent(inout) :: orbs
    !local variables
    integer :: i_all,i_stat

    i_all=-product(shape(orbs%norb_par))*kind(orbs%norb_par)
    deallocate(orbs%norb_par,stat=i_stat)
    call memocc(i_stat,i_all,'orbs%norb_par',subname)
    i_all=-product(shape(orbs%occup))*kind(orbs%occup)
    deallocate(orbs%occup,stat=i_stat)
    call memocc(i_stat,i_all,'orbs%occup',subname)
    i_all=-product(shape(orbs%spinsgn))*kind(orbs%spinsgn)
    deallocate(orbs%spinsgn,stat=i_stat)
    call memocc(i_stat,i_all,'orbs%spinsgn',subname)
    i_all=-product(shape(orbs%kpts))*kind(orbs%kpts)
    deallocate(orbs%kpts,stat=i_stat)
    call memocc(i_stat,i_all,'orbs%kpts',subname)
    i_all=-product(shape(orbs%kwgts))*kind(orbs%kwgts)
    deallocate(orbs%kwgts,stat=i_stat)
    call memocc(i_stat,i_all,'orbs%kwgts',subname)
    i_all=-product(shape(orbs%iokpt))*kind(orbs%iokpt)
    deallocate(orbs%iokpt,stat=i_stat)
    call memocc(i_stat,i_all,'orbs%iokpt',subname)
    i_all=-product(shape(orbs%ikptproc))*kind(orbs%ikptproc)
    deallocate(orbs%ikptproc,stat=i_stat)
    call memocc(i_stat,i_all,'ikptproc',subname)
    i_all=-product(shape(orbs%inwhichlocreg))*kind(orbs%inwhichlocreg)
    deallocate(orbs%inwhichlocreg,stat=i_stat)
    call memocc(i_stat,i_all,'orbs%inwhichlocreg',subname)
    i_all=-product(shape(orbs%onwhichatom))*kind(orbs%onwhichatom)
    deallocate(orbs%onwhichatom,stat=i_stat)
    call memocc(i_stat,i_all,'orbs%onwhichatom',subname)
    i_all=-product(shape(orbs%isorb_par))*kind(orbs%isorb_par)
    deallocate(orbs%isorb_par,stat=i_stat)
    call memocc(i_stat,i_all,'orbs%isorb_par',subname)
    i_all=-product(shape(orbs%onWhichMPI))*kind(orbs%onWhichMPI)
    deallocate(orbs%onWhichMPI,stat=i_stat)
    call memocc(i_stat,i_all,'orbs%onWhichMPI',subname)
    if (associated(orbs%ispot)) then
       i_all=-product(shape(orbs%ispot))*kind(orbs%ispot)
       deallocate(orbs%ispot,stat=i_stat)
       call memocc(i_stat,i_all,'orbs%ispot',subname)
    end if

END SUBROUTINE deallocate_orbs


!> Allocate and nullify restart objects
  subroutine init_restart_objects(iproc,inputs,atoms,rst,subname)
    use module_base
    implicit none
    !Arguments
    character(len=*), intent(in) :: subname
    integer, intent(in) :: iproc
    type(input_variables), intent(in) :: inputs
    type(atoms_data), intent(in) :: atoms
    type(restart_objects), intent(out) :: rst
    !local variables
    integer :: i_stat

    ! Decide whether we use the cubic or the linear version
    select case (inputs%inputpsiid)
    case (INPUT_PSI_EMPTY, INPUT_PSI_RANDOM, INPUT_PSI_CP2K, INPUT_PSI_LCAO, INPUT_PSI_MEMORY_WVL, &
         INPUT_PSI_DISK_WVL, INPUT_PSI_LCAO_GAUSS, INPUT_PSI_MEMORY_GAUSS, INPUT_PSI_DISK_GAUSS)
       rst%version = CUBIC_VERSION
    case (INPUT_PSI_LINEAR_AO, INPUT_PSI_MEMORY_LINEAR, INPUT_PSI_DISK_LINEAR)
       rst%version = LINEAR_VERSION
    end select

    !allocate pointers
    allocate(rst%rxyz_new(3,atoms%astruct%nat+ndebug),stat=i_stat)
    call memocc(i_stat,rst%rxyz_new,'rxyz_new',subname)
    allocate(rst%rxyz_old(3,atoms%astruct%nat+ndebug),stat=i_stat)
    call memocc(i_stat,rst%rxyz_old,'rxyz_old',subname)

    !nullify unallocated pointers
    rst%KSwfn%c_obj = 0
    nullify(rst%KSwfn%psi)
    nullify(rst%KSwfn%orbs%eval)

    nullify(rst%KSwfn%gaucoeffs)
    nullify(rst%KSwfn%oldpsis)

    nullify(rst%KSwfn%Lzd%Glr%wfd%keyglob)
    nullify(rst%KSwfn%Lzd%Glr%wfd%keygloc)
    nullify(rst%KSwfn%Lzd%Glr%wfd%keyvloc)
    nullify(rst%KSwfn%Lzd%Glr%wfd%keyvglob)
                
    nullify(rst%KSwfn%gbd%nshell)
    nullify(rst%KSwfn%gbd%ndoc)
    nullify(rst%KSwfn%gbd%nam)
    nullify(rst%KSwfn%gbd%xp)
    nullify(rst%KSwfn%gbd%psiat)
    nullify(rst%KSwfn%gbd%rxyz)

    !initialise the acceleration strategy if required
    call init_material_acceleration(iproc,inputs%matacc,rst%GPU)

  END SUBROUTINE init_restart_objects


!>  De-Allocate restart_objects
  subroutine free_restart_objects(rst,subname)
    use module_base
    implicit none
    character(len=*), intent(in) :: subname
    type(restart_objects) :: rst
    !local variables
    integer :: i_all,i_stat,istep

    if (rst%version == LINEAR_VERSION) then
       call destroy_DFT_wavefunction(rst%tmb)
       call deallocate_local_zone_descriptors(rst%tmb%lzd, subname)
    end if

    call deallocate_locreg_descriptors(rst%KSwfn%Lzd%Glr,subname)

    if (associated(rst%KSwfn%psi)) then
       i_all=-product(shape(rst%KSwfn%psi))*kind(rst%KSwfn%psi)
       deallocate(rst%KSwfn%psi,stat=i_stat)
       call memocc(i_stat,i_all,'psi',subname)
    end if

    if (associated(rst%KSwfn%orbs%eval)) then
       i_all=-product(shape(rst%KSwfn%orbs%eval))*kind(rst%KSwfn%orbs%eval)
       deallocate(rst%KSwfn%orbs%eval,stat=i_stat)
       call memocc(i_stat,i_all,'eval',subname)
    end if

    if (associated(rst%rxyz_old)) then
       i_all=-product(shape(rst%rxyz_old))*kind(rst%rxyz_old)
       deallocate(rst%rxyz_old,stat=i_stat)
       call memocc(i_stat,i_all,'rxyz_old',subname)
    end if

    if (associated(rst%KSwfn%oldpsis)) then
       do istep=0,product(shape(rst%KSwfn%oldpsis))-1
          call old_wavefunction_free(rst%KSwfn%oldpsis(istep),subname)
       end do
       deallocate(rst%KSwfn%oldpsis)
    end if


    if (associated(rst%rxyz_new)) then
       i_all=-product(shape(rst%rxyz_new))*kind(rst%rxyz_new)
       deallocate(rst%rxyz_new,stat=i_stat)
       call memocc(i_stat,i_all,'rxyz_new',subname)
    end if

    !The gaussian basis descriptors are always allocated together
    !with the gaussian coefficients
    if (associated(rst%KSwfn%gbd%rxyz)) then
       nullify(rst%KSwfn%gbd%rxyz)
       call deallocate_gwf(rst%KSwfn%gbd,subname)
    end if

    if (associated(rst%KSwfn%gaucoeffs)) then
       i_all=-product(shape(rst%KSwfn%gaucoeffs))*kind(rst%KSwfn%gaucoeffs)
       deallocate(rst%KSwfn%gaucoeffs,stat=i_stat)
       call memocc(i_stat,i_all,'gaucoeffs',subname)
    end if

    !finalise the material accelearion usage
    call release_material_acceleration(rst%GPU)

  END SUBROUTINE free_restart_objects


!> Allocate wavefunctions_descriptors
  subroutine allocate_wfd(wfd,subname)
    use module_base
    implicit none
    type(wavefunctions_descriptors), intent(inout) :: wfd
    character(len=*), intent(in) :: subname
    !local variables
    integer :: i_stat

    allocate(wfd%keyglob(2,max(1,wfd%nseg_c+wfd%nseg_f+ndebug)),stat=i_stat)
    call memocc(i_stat,wfd%keyglob,'keyglob',subname)
    allocate(wfd%keygloc(2,max(1,wfd%nseg_c+wfd%nseg_f+ndebug)),stat=i_stat)
    call memocc(i_stat,wfd%keygloc,'keygloc',subname)
    allocate(wfd%keyvloc(max(1,wfd%nseg_c+wfd%nseg_f+ndebug)),stat=i_stat)
    call memocc(i_stat,wfd%keyvloc,'keyvloc',subname)
    allocate(wfd%keyvglob(max(1,wfd%nseg_c+wfd%nseg_f+ndebug)),stat=i_stat)
    call memocc(i_stat,wfd%keyvglob,'keyvglob',subname)

  END SUBROUTINE allocate_wfd


!> De-Allocate wavefunctions_descriptors
  subroutine deallocate_wfd(wfd,subname)
    use module_base
    implicit none
    type(wavefunctions_descriptors) :: wfd
    character(len=*), intent(in) :: subname
    !local variables
    integer :: i_all,i_stat

    if (associated(wfd%keyglob, target = wfd%keygloc)) then
       i_all=-product(shape(wfd%keyglob))*kind(wfd%keyglob)
       deallocate(wfd%keyglob,stat=i_stat)
       call memocc(i_stat,i_all,'wfd%keyglob',subname)
       nullify(wfd%keyglob)
    else
       if(associated(wfd%keyglob)) then
          i_all=-product(shape(wfd%keyglob))*kind(wfd%keyglob)
          deallocate(wfd%keyglob,stat=i_stat)
          call memocc(i_stat,i_all,'wfd%keyglob',subname)
          nullify(wfd%keyglob)
       end if
       if(associated(wfd%keygloc)) then 
          i_all=-product(shape(wfd%keygloc))*kind(wfd%keygloc)
          deallocate(wfd%keygloc,stat=i_stat)
          call memocc(i_stat,i_all,'wfd%keygloc',subname)
          nullify(wfd%keygloc)
       end if
    end if
    if (associated(wfd%keyvloc, target= wfd%keyvglob)) then
       i_all=-product(shape(wfd%keyvloc))*kind(wfd%keyvloc)
       deallocate(wfd%keyvloc,stat=i_stat)
       call memocc(i_stat,i_all,'wfd%keyvloc',subname)
       nullify(wfd%keyvloc)
    else
       if (associated(wfd%keyvloc)) then
          i_all=-product(shape(wfd%keyvloc))*kind(wfd%keyvloc)
          deallocate(wfd%keyvloc,stat=i_stat)
          call memocc(i_stat,i_all,'wfd%keyvloc',subname)
          nullify(wfd%keyvloc)
       end if
       if (associated(wfd%keyvglob)) then
          i_all=-product(shape(wfd%keyvglob))*kind(wfd%keyvglob)
          deallocate(wfd%keyvglob,stat=i_stat)
          call memocc(i_stat,i_all,'wfd%keyvglob',subname)
          nullify(wfd%keyvglob)
       end if
    end if
  END SUBROUTINE deallocate_wfd

  subroutine deallocate_rho_descriptors(rhodsc,subname)
    use module_base
    implicit none
    type(rho_descriptors) :: rhodsc
    character(len=*), intent(in) :: subname
    !local variables
    integer :: i_all,i_stat

    if (associated(rhodsc%spkey))then
       i_all=-product(shape(rhodsc%spkey))*kind(rhodsc%spkey)
       deallocate(rhodsc%spkey,stat=i_stat)
       call memocc(i_stat,i_all,'spkey',subname)
    end if
    if (associated(rhodsc%dpkey))then
       i_all=-product(shape(rhodsc%dpkey))*kind(rhodsc%dpkey)
       deallocate(rhodsc%dpkey,stat=i_stat)
       call memocc(i_stat,i_all,'dpkey',subname)
    end if
    if (associated(rhodsc%cseg_b))then
       i_all=-product(shape(rhodsc%cseg_b))*kind(rhodsc%cseg_b)
       deallocate(rhodsc%cseg_b,stat=i_stat)
       call memocc(i_stat,i_all,'csegb',subname)
    end if
    if (associated(rhodsc%fseg_b))then
       i_all=-product(shape(rhodsc%fseg_b))*kind(rhodsc%fseg_b)
       deallocate(rhodsc%fseg_b,stat=i_stat)
       call memocc(i_stat,i_all,'fsegb',subname)
    end if

  end subroutine deallocate_rho_descriptors


!> De-Allocate gaussian_basis type
  subroutine deallocate_gwf(G,subname)
    use module_base
    implicit none
    type(gaussian_basis) :: G
    character(len=*), intent(in) :: subname
    !local variables
    integer :: i_all,i_stat

    !normally positions should be deallocated outside
    
    i_all=-product(shape(G%ndoc))*kind(G%ndoc)
    deallocate(G%ndoc,stat=i_stat)
    call memocc(i_stat,i_all,'ndoc',subname)
    i_all=-product(shape(G%nam))*kind(G%nam)
    deallocate(G%nam,stat=i_stat)
    call memocc(i_stat,i_all,'nam',subname)
    i_all=-product(shape(G%nshell))*kind(G%nshell)
    deallocate(G%nshell,stat=i_stat)
    call memocc(i_stat,i_all,'nshell',subname)
    i_all=-product(shape(G%psiat))*kind(G%psiat)
    deallocate(G%psiat,stat=i_stat)
    call memocc(i_stat,i_all,'psiat',subname)
    i_all=-product(shape(G%xp))*kind(G%xp)
    deallocate(G%xp,stat=i_stat)
    call memocc(i_stat,i_all,'xp',subname)

  END SUBROUTINE deallocate_gwf




!>   De-Allocate gaussian_basis type

  subroutine deallocate_gwf_c(G,subname)
    use module_base
    implicit none
    type(gaussian_basis_c) :: G
    character(len=*), intent(in) :: subname
    !local variables
    integer :: i_all,i_stat

    !normally positions should be deallocated outside
    
    i_all=-product(shape(G%ndoc))*kind(G%ndoc)
    deallocate(G%ndoc,stat=i_stat)
    call memocc(i_stat,i_all,'G%ndoc',subname)
    i_all=-product(shape(G%nam))*kind(G%nam)
    deallocate(G%nam,stat=i_stat)
    call memocc(i_stat,i_all,'nam',subname)
    i_all=-product(shape(G%nshell))*kind(G%nshell)
    deallocate(G%nshell,stat=i_stat)
    call memocc(i_stat,i_all,'G%nshell',subname)
    i_all=-product(shape(G%psiat))*kind(G%psiat)
    deallocate(G%psiat,stat=i_stat)
    call memocc(i_stat,i_all,'G%psiat',subname)

    i_all=-product(shape(G%expof))*kind(G%expof)
    deallocate(G%expof,stat=i_stat)
    call memocc(i_stat,i_all,'G%expof',subname)

    i_all=-product(shape(G%rxyz))*kind(G%rxyz)
    deallocate(G%rxyz,stat=i_stat)
    call memocc(i_stat,i_all,'G%rxyz',subname)

  END SUBROUTINE 






!> De-Allocate convolutions_bounds type, depending of the geocode and the hybrid_on
  subroutine deallocate_bounds(geocode,hybrid_on,bounds,subname)
    use module_base
    implicit none
    character(len=1), intent(in) :: geocode
    logical, intent(in) :: hybrid_on 
    type(convolutions_bounds) :: bounds
    character(len=*), intent(in) :: subname
    !local variables
    integer :: i_all,i_stat

    if ((geocode == 'P' .and. hybrid_on) .or. geocode == 'F') then
       ! Just test the first one...
       if (associated(bounds%kb%ibyz_f)) then
          i_all=-product(shape(bounds%kb%ibyz_f))*kind(bounds%kb%ibyz_f)
          deallocate(bounds%kb%ibyz_f,stat=i_stat)
          call memocc(i_stat,i_all,'bounds%kb%ibyz_f',subname)
          i_all=-product(shape(bounds%kb%ibxz_f))*kind(bounds%kb%ibxz_f)
          deallocate(bounds%kb%ibxz_f,stat=i_stat)
          call memocc(i_stat,i_all,'bounds%kb%ibxz_f',subname)
          i_all=-product(shape(bounds%kb%ibxy_f))*kind(bounds%kb%ibxy_f)
          deallocate(bounds%kb%ibxy_f,stat=i_stat)
          call memocc(i_stat,i_all,'bounds%kb%ibxy_f',subname)

          i_all=-product(shape(bounds%sb%ibxy_ff))*kind(bounds%sb%ibxy_ff)
          deallocate(bounds%sb%ibxy_ff,stat=i_stat)
          call memocc(i_stat,i_all,'bounds%sb%ibxy_ff',subname)
          i_all=-product(shape(bounds%sb%ibzzx_f))*kind(bounds%sb%ibzzx_f)
          deallocate(bounds%sb%ibzzx_f,stat=i_stat)
          call memocc(i_stat,i_all,'bounds%sb%ibzzx_f',subname)
          i_all=-product(shape(bounds%sb%ibyyzz_f))*kind(bounds%sb%ibyyzz_f)
          deallocate(bounds%sb%ibyyzz_f,stat=i_stat)
          call memocc(i_stat,i_all,'bounds%sb%ibyyzz_f',subname)
          i_all=-product(shape(bounds%gb%ibyz_ff))*kind(bounds%gb%ibyz_ff)
          deallocate(bounds%gb%ibyz_ff,stat=i_stat)

          call memocc(i_stat,i_all,'bounds%gb%ibyz_ff',subname)
          i_all=-product(shape(bounds%gb%ibzxx_f))*kind(bounds%gb%ibzxx_f)
          deallocate(bounds%gb%ibzxx_f,stat=i_stat)
          call memocc(i_stat,i_all,'bounds%gb%ibzxx_f',subname)
          i_all=-product(shape(bounds%gb%ibxxyy_f))*kind(bounds%gb%ibxxyy_f)
          deallocate(bounds%gb%ibxxyy_f,stat=i_stat)
          call memocc(i_stat,i_all,'bounds%gb%ibxxyy_f',subname)

          nullify(bounds%kb%ibyz_f)
          nullify(bounds%kb%ibxz_f)
          nullify(bounds%kb%ibxy_f)
          nullify(bounds%sb%ibxy_ff)
          nullify(bounds%sb%ibzzx_f)
          nullify(bounds%sb%ibyyzz_f)
          nullify(bounds%gb%ibyz_ff)
          nullify(bounds%gb%ibzxx_f)
          nullify(bounds%gb%ibxxyy_f)
       end if
    end if

    !the arrays which are needed only for free BC
    if (geocode == 'F') then
       ! Just test the first one...
       if (associated(bounds%kb%ibyz_c)) then
          i_all=-product(shape(bounds%kb%ibyz_c))*kind(bounds%kb%ibyz_c)
          deallocate(bounds%kb%ibyz_c,stat=i_stat)
          call memocc(i_stat,i_all,'bounds%kb%ibyz_c',subname)
          i_all=-product(shape(bounds%kb%ibxz_c))*kind(bounds%kb%ibxz_c)
          deallocate(bounds%kb%ibxz_c,stat=i_stat)
          call memocc(i_stat,i_all,'bounds%kb%ibxz_c',subname)
          i_all=-product(shape(bounds%kb%ibxy_c))*kind(bounds%kb%ibxy_c)
          deallocate(bounds%kb%ibxy_c,stat=i_stat)
          call memocc(i_stat,i_all,'bounds%kb%ibxy_c',subname)
          i_all=-product(shape(bounds%sb%ibzzx_c))*kind(bounds%sb%ibzzx_c)
          deallocate(bounds%sb%ibzzx_c,stat=i_stat)

          call memocc(i_stat,i_all,'bounds%sb%ibzzx_c',subname)
          i_all=-product(shape(bounds%sb%ibyyzz_c))*kind(bounds%sb%ibyyzz_c)
          deallocate(bounds%sb%ibyyzz_c,stat=i_stat)
          call memocc(i_stat,i_all,'bounds%sb%ibyyzz_c',subname)
          i_all=-product(shape(bounds%gb%ibzxx_c))*kind(bounds%gb%ibzxx_c)
          deallocate(bounds%gb%ibzxx_c,stat=i_stat)
          call memocc(i_stat,i_all,'bounds%gb%ibzxx_c',subname)
          i_all=-product(shape(bounds%gb%ibxxyy_c))*kind(bounds%gb%ibxxyy_c)
          deallocate(bounds%gb%ibxxyy_c,stat=i_stat)
          call memocc(i_stat,i_all,'bounds%gb%ibxxyy_c',subname)

          i_all=-product(shape(bounds%ibyyzz_r))*kind(bounds%ibyyzz_r)
          deallocate(bounds%ibyyzz_r,stat=i_stat)
          call memocc(i_stat,i_all,'bounds%ibyyzz_r',subname)

          nullify(bounds%kb%ibyz_c)
          nullify(bounds%kb%ibxz_c)
          nullify(bounds%kb%ibxy_c)
          nullify(bounds%sb%ibzzx_c)
          nullify(bounds%sb%ibyyzz_c)
          nullify(bounds%gb%ibzxx_c)
          nullify(bounds%gb%ibxxyy_c)
          nullify(bounds%ibyyzz_r)
       end if
    end if

  END SUBROUTINE deallocate_bounds


  !> Deallocate lr (obsolete)
  !! @todo Remove this function.
  subroutine deallocate_lr(lr,subname)
    use module_base
    character(len=*), intent(in) :: subname
    type(locreg_descriptors) :: lr
!    integer :: i_all,i_stat

    write(0,*) "deallocate_lr: TODO, remove me"
    
    call deallocate_wfd(lr%wfd,subname)

    call deallocate_bounds(lr%geocode,lr%hybrid_on,lr%bounds,subname)

!    if (associated(lr%projflg)) then
!       i_all=-product(shape(lr%projflg)*kind(lr%projflg))
!       deallocate(lr%projflg,stat=i_stat)
!       call memocc(i_stat,i_all,'lr%projflg',subname)
!    end if
  END SUBROUTINE deallocate_lr

  subroutine deallocate_symmetry(sym, subname)
    use module_base
    use m_ab6_symmetry
    implicit none
    type(symmetry_data), intent(inout) :: sym
    character(len = *), intent(in) :: subname

    integer :: i_stat, i_all

    if (sym%symObj >= 0) then
       call symmetry_free(sym%symObj)
    end if

    if (associated(sym%irrzon)) then
       i_all=-product(shape(sym%irrzon))*kind(sym%irrzon)
       deallocate(sym%irrzon,stat=i_stat)
       call memocc(i_stat,i_all,'irrzon',subname)
       nullify(sym%irrzon)
    end if

    if (associated(sym%phnons)) then
       i_all=-product(shape(sym%phnons))*kind(sym%phnons)
       deallocate(sym%phnons,stat=i_stat)
       call memocc(i_stat,i_all,'phnons',subname)
       nullify(sym%phnons)
    end if
  end subroutine deallocate_symmetry

  subroutine deallocate_Lzd(Lzd,subname)
    use module_base
    character(len=*), intent(in) :: subname
    type(local_zone_descriptors) :: Lzd
    integer :: ilr

!   nullify the bounds of Glr
    if ((Lzd%Glr%geocode == 'P' .and. Lzd%Glr%hybrid_on) .or. Lzd%Glr%geocode == 'F') then
       nullify(Lzd%Glr%bounds%kb%ibyz_f)
       nullify(Lzd%Glr%bounds%kb%ibxz_f)
       nullify(Lzd%Glr%bounds%kb%ibxy_f)
       nullify(Lzd%Glr%bounds%sb%ibxy_ff)
       nullify(Lzd%Glr%bounds%sb%ibzzx_f)
       nullify(Lzd%Glr%bounds%sb%ibyyzz_f)
       nullify(Lzd%Glr%bounds%gb%ibyz_ff)
       nullify(Lzd%Glr%bounds%gb%ibzxx_f)
       nullify(Lzd%Glr%bounds%gb%ibxxyy_f)
    end if
    !the arrays which are needed only for free BC
    if (Lzd%Glr%geocode == 'F') then
       nullify(Lzd%Glr%bounds%kb%ibyz_c)
       nullify(Lzd%Glr%bounds%kb%ibxz_c)
       nullify(Lzd%Glr%bounds%kb%ibxy_c)
       nullify(Lzd%Glr%bounds%sb%ibzzx_c)
       nullify(Lzd%Glr%bounds%sb%ibyyzz_c)
       nullify(Lzd%Glr%bounds%gb%ibzxx_c)
       nullify(Lzd%Glr%bounds%gb%ibxxyy_c)
       nullify(Lzd%Glr%bounds%ibyyzz_r)
    end if

! nullify the wfd of Glr
   nullify(Lzd%Glr%wfd%keyglob)
   nullify(Lzd%Glr%wfd%keygloc)
!   nullify(Lzd%Glr%wfd%keyv)
   nullify(Lzd%Glr%wfd%keyvloc)
   nullify(Lzd%Glr%wfd%keyvglob)

! nullify the Gnlpspd
!   call deallocate_proj_descr(Lzd%Gnlpspd,subname)
!!$   nullify(Lzd%Gnlpspd%nvctr_p)
!!$   nullify(Lzd%Gnlpspd%nseg_p)
!!$   nullify(Lzd%Gnlpspd%keyv_p)
!!$   nullify(Lzd%Gnlpspd%keyg_p)
!!$   nullify(Lzd%Gnlpspd%nboxp_c)
!!$   nullify(Lzd%Gnlpspd%nboxp_f)
 
!Now destroy the Llr
    do ilr = 1, Lzd%nlr 
       call deallocate_lr(Lzd%Llr(ilr),subname)
!       call deallocate_Lnlpspd(Lzd%Lnlpspd(ilr),subname)
    end do
     nullify(Lzd%Llr)
!     nullify(Lzd%Lnlpspd)

  END SUBROUTINE deallocate_Lzd


  function input_psi_names(id)
    integer, intent(in) :: id
    character(len = 14) :: input_psi_names

    select case(id)
    case(INPUT_PSI_EMPTY)
       write(input_psi_names, "(A)") "empty"
    case(INPUT_PSI_RANDOM)
       write(input_psi_names, "(A)") "random"
    case(INPUT_PSI_CP2K)
       write(input_psi_names, "(A)") "CP2K"
    case(INPUT_PSI_LCAO)
       write(input_psi_names, "(A)") "LCAO"
    case(INPUT_PSI_MEMORY_WVL)
       write(input_psi_names, "(A)") "wvl. in mem."
    case(INPUT_PSI_DISK_WVL)
       write(input_psi_names, "(A)") "wvl. on disk"
    case(INPUT_PSI_LCAO_GAUSS)
       write(input_psi_names, "(A)") "LCAO + gauss."
    case(INPUT_PSI_MEMORY_GAUSS)
       write(input_psi_names, "(A)") "gauss. in mem."
    case(INPUT_PSI_DISK_GAUSS)
       write(input_psi_names, "(A)") "gauss. on disk"
    case(INPUT_PSI_LINEAR_AO)
       write(input_psi_names, "(A)") "Linear AO"
    case(INPUT_PSI_MEMORY_LINEAR)
       write(input_psi_names, "(A)") "Linear restart"
    case(INPUT_PSI_DISK_LINEAR)
       write(input_psi_names, "(A)") "Linear on disk"
    case default
       write(input_psi_names, "(A)") "Error"
    end select
  end function input_psi_names

  subroutine input_psi_help()
    integer :: i

    write(*, "(1x,A)") "Available values of inputPsiId are:"
    do i = 1, size(input_psi_values)
       write(*, "(1x,A,I5,A,A)") " | ", input_psi_values(i), &
            & " - ", input_psi_names(input_psi_values(i))
    end do
  end subroutine input_psi_help

  function input_psi_validate(id)
    integer, intent(in) :: id
    logical :: input_psi_validate

    integer :: i

    input_psi_validate = .false.
    do i = 1, size(input_psi_values)
       if (id == input_psi_values(i)) then
          input_psi_validate = .true.
          return
       end if
    end do
  end function input_psi_validate

  subroutine output_wf_format_help()
    integer :: i

    write(*, "(1x,A)") "Available values of output_wf are:"
    do i = 0, size(wf_format_names) - 1
       write(*, "(1x,A,I5,A,A)") " | ", i, &
            & " - ", wf_format_names(i)
    end do
  end subroutine output_wf_format_help

  function output_wf_format_validate(id)
    integer, intent(in) :: id
    logical :: output_wf_format_validate

    output_wf_format_validate = (id >= 0 .and. id < size(wf_format_names))
  end function output_wf_format_validate

  subroutine output_denspot_help()
    integer :: i, j

    write(*, "(1x,A)") "Available values of output_denspot are:"
    do i = 0, size(output_denspot_format_names) - 1
       do j = 0, size(output_denspot_names) - 1
          if (j == 0 .and. i == 0) then
             write(*, "(1x,A,I5,A,A,A)") " | ", i * 10 + j, &
                  & " - ", trim(output_denspot_names(j)), "."
          else if (j /= 0) then
             write(*, "(1x,A,I5,A,A,A,A,A)") " | ", i * 10 + j, &
                  & " - ", trim(output_denspot_names(j)), &
                  & " in ", trim(output_denspot_format_names(i)), " format."
          end if
       end do
    end do
  end subroutine output_denspot_help

  function output_denspot_validate(id, fid)
    integer, intent(in) :: id, fid
    logical :: output_denspot_validate

    output_denspot_validate = (id >= 0 .and. id < size(output_denspot_names)) .and. &
         & (fid >= 0 .and. fid < size(output_denspot_format_names))
  end function output_denspot_validate
!!
  subroutine deallocate_pawproj_data(pawproj_data,subname)
    use module_base
    implicit none
    character(len=*), intent(in) :: subname
    type(pawproj_data_type), intent(inout) :: pawproj_data
    !local variables
    integer :: i_all,i_stat
    if(associated(pawproj_data%paw_proj)) then

       i_all=-product(shape(  pawproj_data% paw_proj ))*kind( pawproj_data% paw_proj  )
       deallocate(pawproj_data%  paw_proj  ,stat=i_stat)
       call memocc(i_stat,i_all,'paw_proj',subname)

       i_all=-product(shape( pawproj_data%ilr_to_mproj   ))*kind(pawproj_data% ilr_to_mproj   )
       deallocate( pawproj_data% ilr_to_mproj  ,stat=i_stat)
       call memocc(i_stat,i_all,'ilr_to_mproj',subname)

       i_all=-product(shape( pawproj_data% iproj_to_l  ))*kind( pawproj_data% iproj_to_l  )
       deallocate(pawproj_data%  iproj_to_l  ,stat=i_stat)
       call memocc(i_stat,i_all,'iproj_to_l',subname)

       i_all=-product(shape( pawproj_data% iproj_to_paw_nchannels  ))*kind( pawproj_data% iproj_to_paw_nchannels  )
       deallocate(pawproj_data%  iproj_to_paw_nchannels  ,stat=i_stat)
       call memocc(i_stat,i_all,'iproj_to_paw_nchannels',subname)

       i_all=-product(shape( pawproj_data% iprojto_imatrixbeg  ))*kind( pawproj_data% iprojto_imatrixbeg  )
       deallocate(pawproj_data%  iprojto_imatrixbeg  ,stat=i_stat)
       call memocc(i_stat,i_all,'iorbto_imatrixbeg',subname)

       i_all=-product(shape( pawproj_data% iorbtolr   ))*kind( pawproj_data% iorbtolr  )
       deallocate(pawproj_data%  iorbtolr  ,stat=i_stat)
       call memocc(i_stat,i_all,'iorbtolr',subname)

       call deallocate_proj_descr(pawproj_data%paw_nlpspd,subname)
!!$       i_all=-product(shape(pawproj_data%paw_nlpspd%nboxp_c))*kind(pawproj_data%paw_nlpspd%nboxp_c)
!!$       deallocate(pawproj_data%paw_nlpspd%nboxp_c,stat=i_stat)
!!$       call memocc(i_stat,i_all,'nboxp_c',subname)
!!$       i_all=-product(shape(pawproj_data%paw_nlpspd%nboxp_f))*kind(pawproj_data%paw_nlpspd%nboxp_f)
!!$       deallocate(pawproj_data%paw_nlpspd%nboxp_f,stat=i_stat)
!!$       call memocc(i_stat,i_all,'nboxp_f',subname)
!!$       i_all=-product(shape(pawproj_data%paw_nlpspd%keyg_p))*kind(pawproj_data%paw_nlpspd%keyg_p)
!!$       deallocate(pawproj_data%paw_nlpspd%keyg_p,stat=i_stat)
!!$       call memocc(i_stat,i_all,'keyg_p',subname)
!!$       i_all=-product(shape(pawproj_data%paw_nlpspd%keyv_p))*kind(pawproj_data%paw_nlpspd%keyv_p)
!!$       deallocate(pawproj_data%paw_nlpspd%keyv_p,stat=i_stat)
!!$       call memocc(i_stat,i_all,'keyv_p',subname)
!!$       i_all=-product(shape(pawproj_data%paw_nlpspd%nvctr_p))*kind(pawproj_data%paw_nlpspd%nvctr_p)
!!$       deallocate(pawproj_data%paw_nlpspd%nvctr_p,stat=i_stat)
!!$       call memocc(i_stat,i_all,'nvctr_p',subname)
!!$       i_all=-product(shape(pawproj_data%paw_nlpspd%nseg_p))*kind(pawproj_data%paw_nlpspd%nseg_p)
!!$       deallocate(pawproj_data%paw_nlpspd%nseg_p,stat=i_stat)
!!$       call memocc(i_stat,i_all,'nseg_p',subname)

       if(pawproj_data%DistProjApply) then
          call deallocate_gwf_c(pawproj_data%G,subname)
       endif
       nullify(pawproj_data%paw_proj)
    end if
  END SUBROUTINE deallocate_pawproj_data


  !> deallocate_pcproj_data
  subroutine deallocate_pcproj_data(pcproj_data,subname)
    use module_base
    implicit none
    character(len=*), intent(in) :: subname
    type(pcproj_data_type), intent(inout) :: pcproj_data
    !local variables
    integer :: i_all,i_stat
    if(associated(pcproj_data%pc_proj)) then

       i_all=-product(shape(  pcproj_data% pc_proj ))*kind( pcproj_data% pc_proj  )
       deallocate(pcproj_data%  pc_proj  ,stat=i_stat)
       call memocc(i_stat,i_all,'pc_proj',subname)
       
       i_all=-product(shape( pcproj_data%ilr_to_mproj   ))*kind(pcproj_data% ilr_to_mproj   )
       deallocate( pcproj_data% ilr_to_mproj  ,stat=i_stat)
       call memocc(i_stat,i_all,'ilr_to_mproj',subname)
       
       i_all=-product(shape( pcproj_data% iproj_to_ene  ))*kind( pcproj_data% iproj_to_ene  )
       deallocate(  pcproj_data% iproj_to_ene ,stat=i_stat)
       call memocc(i_stat,i_all,'iproj_to_ene',subname)

       i_all=-product(shape( pcproj_data% iproj_to_factor  ))*kind( pcproj_data% iproj_to_factor  )
       deallocate(  pcproj_data% iproj_to_factor ,stat=i_stat)
       call memocc(i_stat,i_all,'iproj_to_factor',subname)
       
       i_all=-product(shape( pcproj_data% iproj_to_l  ))*kind( pcproj_data% iproj_to_l  )
       deallocate(pcproj_data%  iproj_to_l  ,stat=i_stat)
       call memocc(i_stat,i_all,'iproj_to_l',subname)
       
       i_all=-product(shape( pcproj_data% iorbtolr   ))*kind( pcproj_data% iorbtolr  )
       deallocate(pcproj_data%  iorbtolr  ,stat=i_stat)
       call memocc(i_stat,i_all,'iorbtolr',subname)
       
       i_all=-product(shape( pcproj_data% gaenes   ))*kind( pcproj_data% gaenes  )
       deallocate(pcproj_data%  gaenes  ,stat=i_stat)
       call memocc(i_stat,i_all,'gaenes',subname)
       

       call deallocate_proj_descr(pcproj_data%pc_nlpspd,subname)

!!$       i_all=-product(shape(pcproj_data%pc_nlpspd%nboxp_c))*kind(pcproj_data%pc_nlpspd%nboxp_c)
!!$       deallocate(pcproj_data%pc_nlpspd%nboxp_c,stat=i_stat)
!!$       call memocc(i_stat,i_all,'nboxp_c',subname)
!!$       i_all=-product(shape(pcproj_data%pc_nlpspd%nboxp_f))*kind(pcproj_data%pc_nlpspd%nboxp_f)
!!$       deallocate(pcproj_data%pc_nlpspd%nboxp_f,stat=i_stat)
!!$       call memocc(i_stat,i_all,'nboxp_f',subname)
!!$       i_all=-product(shape(pcproj_data%pc_nlpspd%keyg_p))*kind(pcproj_data%pc_nlpspd%keyg_p)
!!$       deallocate(pcproj_data%pc_nlpspd%keyg_p,stat=i_stat)
!!$       call memocc(i_stat,i_all,'keyg_p',subname)
!!$       i_all=-product(shape(pcproj_data%pc_nlpspd%keyv_p))*kind(pcproj_data%pc_nlpspd%keyv_p)
!!$       deallocate(pcproj_data%pc_nlpspd%keyv_p,stat=i_stat)
!!$       call memocc(i_stat,i_all,'keyv_p',subname)
!!$       i_all=-product(shape(pcproj_data%pc_nlpspd%nvctr_p))*kind(pcproj_data%pc_nlpspd%nvctr_p)
!!$       deallocate(pcproj_data%pc_nlpspd%nvctr_p,stat=i_stat)
!!$       call memocc(i_stat,i_all,'nvctr_p',subname)
!!$       i_all=-product(shape(pcproj_data%pc_nlpspd%nseg_p))*kind(pcproj_data%pc_nlpspd%nseg_p)
!!$       deallocate(pcproj_data%pc_nlpspd%nseg_p,stat=i_stat)
!!$       call memocc(i_stat,i_all,'nseg_p',subname)


       if(pcproj_data%DistProjApply) then
          call deallocate_gwf(pcproj_data%G,subname)
       endif


    end if
  END SUBROUTINE deallocate_pcproj_data

subroutine nullify_DFT_local_fields(denspot)
  implicit none
  type(DFT_local_fields),intent(out)::denspot

  nullify(denspot%rhov)
  nullify(denspot%mix)
  nullify(denspot%rho_psi)
  nullify(denspot%rho_C)
  nullify(denspot%V_ext)
  nullify(denspot%V_XC)
  nullify(denspot%Vloc_KS)
  nullify(denspot%f_XC)
  nullify(denspot%rho_work)
  nullify(denspot%pot_work)
  call nullify_rho_descriptors(denspot%rhod)
  call nullify_denspot_distribution(denspot%dpbox)
  call nullify_coulomb_operator(denspot%pkernel)
  call nullify_coulomb_operator(denspot%pkernelseq)
  
end subroutine nullify_DFT_local_fields

subroutine nullify_coulomb_operator(coul_op)
  implicit none
  type(coulomb_operator),intent(out)::coul_op
  nullify(coul_op%kernel)
end subroutine nullify_coulomb_operator

subroutine nullify_denspot_distribution(dpbox)
  implicit none
  type(denspot_distribution),intent(out)::dpbox
  
  nullify(dpbox%nscatterarr)
  nullify(dpbox%ngatherarr)
end subroutine nullify_denspot_distribution

subroutine nullify_rho_descriptors(rhod)
  implicit none
  type(rho_descriptors),intent(out)::rhod

  nullify(rhod%spkey)
  nullify(rhod%dpkey)
  nullify(rhod%cseg_b)
  nullify(rhod%fseg_b)
end subroutine nullify_rho_descriptors

subroutine nullify_atoms_data(at)
  implicit none
  type(atoms_data),intent(out)::at

  nullify(at%astruct%atomnames)
  nullify(at%astruct%iatype)
  nullify(at%iasctype)
  nullify(at%nelpsp)
  nullify(at%npspcode)
  nullify(at%ixcpsp)
  nullify(at%nzatom) 
  nullify(at%radii_cf)
  nullify(at%astruct%ifrztyp)
  nullify(at%amu)
  nullify(at%aocc)
  nullify(at%rloc)
  nullify(at%psppar)
  nullify(at%nlcc_ngv)
  nullify(at%nlcc_ngc)
  nullify(at%nlccpar)
  nullify(at%ig_nlccpar)
  nullify(at%paw_NofL)
  nullify(at%paw_l)
  nullify(at%paw_nofchannels)
  nullify(at%paw_nofgaussians)
  nullify(at%paw_Greal) 
  nullify(at%paw_Gimag) 
  nullify(at%paw_Gcoeffs)
  nullify(at%paw_H_matrices) 
  nullify(at%paw_S_matrices) 
  nullify(at%paw_Sm1_matrices)
end subroutine nullify_atoms_data

subroutine nullify_GPU_pointers(gpup)
  implicit none
  type(GPU_pointers), intent(out):: gpup

  nullify(gpup%psi)
  nullify(gpup%ekinpot_host)
  nullify(gpup%psicf_host)
  nullify(gpup%hpsicf_host)
  nullify(gpup%bprecond_host)
  nullify(gpup%ekin)
  nullify(gpup%epot)

end subroutine nullify_GPU_pointers

!subroutine nullify_wfn_metadata(wfnmd)
!  implicit none
!  type(wfn_metadata),intent(inout):: wfnmd
!
!  nullify(wfnmd%coeff)
!  nullify(wfnmd%coeff_proj)
!  nullify(wfnmd%alpha_coeff)
!  nullify(wfnmd%grad_coeff_old)
!
!end subroutine nullify_wfn_metadata

subroutine nullify_diis_objects(diis)
  implicit none
  type(diis_objects),intent(inout):: diis

  nullify(diis%psidst)
  nullify(diis%hpsidst)
  nullify(diis%ads)

end subroutine nullify_diis_objects

subroutine nullify_rholoc_objects(rholoc)
  implicit none
  type(rholoc_objects),intent(inout):: rholoc
  
  nullify(rholoc%msz)
  nullify(rholoc%d)
  nullify(rholoc%rad)
  nullify(rholoc%radius) 
end subroutine nullify_rholoc_objects

subroutine nullify_paw_objects(paw,rholoc)
  implicit none
  type(paw_objects),intent(inout)::paw
  type(rholoc_objects),optional :: rholoc
  
  nullify(paw%indlmn) 
  nullify(paw%spsi) 
  nullify(paw%sij) 

  if(present(rholoc)) then
   nullify(rholoc%msz)
   nullify(rholoc%d)
   nullify(rholoc%rad)
   nullify(rholoc%radius) 
  end if
end subroutine nullify_paw_objects

subroutine nullify_paw_ij_objects(paw_ij)
  implicit none
  !Arguments
  type(paw_ij_objects), intent(inout)::paw_ij

  nullify(paw_ij%dij) 

end subroutine nullify_paw_ij_objects

subroutine nullify_cprj_objects(cprj)
  implicit none
  type(cprj_objects),intent(inout)::cprj

  nullify(cprj%cp)
  nullify(cprj%dcp)
end subroutine nullify_cprj_objects

subroutine nullify_gaussian_basis(G)

  implicit none
  !Arguments
  type(gaussian_basis),intent(inout)::G 

  G%ncplx=1
  nullify(G%nshell)
  nullify(G%ndoc)
  nullify(G%nam)
  nullify(G%psiat)
  nullify(G%xp)
  nullify(G%rxyz)

END SUBROUTINE nullify_gaussian_basis

!cprj_clean will be obsolete with the PAW library
!this is cprj_free in abinit.
 subroutine cprj_clean(cprj)

 implicit none
!Arguments ------------------------------------
!scalars
!arrays
 type(cprj_objects),intent(inout) :: cprj(:,:)
!Local variables-------------------------------
 integer :: ii,jj,n1dim,n2dim

! *************************************************************************

 n1dim=size(cprj,dim=1);n2dim=size(cprj,dim=2)
!write(std_out,*) "cprj_free ndim = ", n1dim, n2dim
 do jj=1,n2dim
   do ii=1,n1dim
     if (associated(cprj(ii,jj)%cp))  then
       deallocate(cprj(ii,jj)%cp)
     end if
     if (associated(cprj(ii,jj)%dcp))  then
       deallocate(cprj(ii,jj)%dcp)
     end if
   end do
 end do
end subroutine cprj_clean

!this routine is cprj_alloc in abinit
!with the PAW library this will be obsolet.
 subroutine cprj_paw_alloc(cprj,ncpgr,nlmn)

 implicit none
!Arguments ------------------------------------
!scalars
 integer,intent(in) :: ncpgr
!arrays
 integer,intent(in) :: nlmn(:)
 type(cprj_objects),intent(inout) :: cprj(:,:)
!Local variables-------------------------------
 integer :: ii,jj,n1dim,n2dim,nn

! *************************************************************************

 n1dim=size(cprj,dim=1);n2dim=size(cprj,dim=2);nn=size(nlmn,dim=1)
 if (nn/=n1dim) then
   write(*,*)"Error in cprj_alloc: wrong sizes !",nn,n1dim
   stop
 end if
!write(std_out,*) "cprj_alloc ndim = ", n1dim, n2dim
 do jj=1,n2dim
   do ii=1,n1dim
     nullify (cprj(ii,jj)%cp)
     nullify (cprj(ii,jj)%dcp)

     nn=nlmn(ii)
     cprj(ii,jj)%nlmn=nn
     ALLOCATE(cprj(ii,jj)%cp(2,nn))
!    XG 080820 Was needed to get rid of problems with test paral#R with four procs
     cprj(ii,jj)%cp=0.0_dp
!    END XG 080820

     cprj(ii,jj)%ncpgr=ncpgr
     if (ncpgr>0) then
       ALLOCATE(cprj(ii,jj)%dcp(2,ncpgr,nn))
       cprj(ii,jj)%dcp=0.0_dp
     end if
   end do
 end do
end subroutine cprj_paw_alloc

subroutine cprj_to_array(cprj,array,norb,nspinor,shift,option)
  implicit none
  integer,intent(in)::option,norb,nspinor,shift
  real(kind=8),intent(inout):: array(:,:)
  type(cprj_objects),intent(inout) :: cprj(:)
  !
  integer::ii,jj,ilmn,iorb
  !
  if(option==1) then
    do iorb=1,norb*nspinor
      ii=0
      do ilmn=1,cprj(iorb+shift)%nlmn
        do jj=1,2
          ii=ii+1
          array(ii,iorb)=cprj(iorb+shift)%cp(jj,ilmn)
        end do
      end do
    end do
  elseif(option==2) then
    do iorb=1,norb*nspinor
      ii=0
      do ilmn=1,cprj(iorb+shift)%nlmn
        do jj=1,2
          ii=ii+1
          cprj(iorb+shift)%cp(jj,ilmn)=array(ii,iorb)
        end do
      end do
    end do
  end if
end subroutine cprj_to_array

!> create a null Lzd. Note: this is the correct way of defining 
!! association through prure procedures.
!! A pure subroutine has to be defined to create a null structure.
!! this is important when using the nullification inside other
!! nullification routines since the usage of a pure function is forbidden
!! otherwise the routine cannot be pure
pure function local_zone_descriptors_null() result(lzd)
  implicit none
  type(local_zone_descriptors) :: lzd
  call nullify_local_zone_descriptors(lzd)
end function local_zone_descriptors_null
pure subroutine nullify_local_zone_descriptors(lzd)
  implicit none
  type(local_zone_descriptors), intent(out) :: lzd

  lzd%linear=.false.
  lzd%nlr=0
  lzd%lintyp=0
  lzd%ndimpotisf=0
  lzd%hgrids=0.0_gp
  call nullify_locreg_descriptors(lzd%glr)
  nullify(lzd%llr) 
end subroutine nullify_local_zone_descriptors

pure function locreg_null() result(lr)
  implicit none
  type(locreg_descriptors) :: lr
  call nullify_locreg_descriptors(lr)
end function locreg_null
pure subroutine nullify_locreg_descriptors(lr)
  implicit none
  type(locreg_descriptors), intent(out) :: lr
  lr%geocode='F'
  lr%hybrid_on=.false.   
  lr%ns1=0
  lr%ns2=0
  lr%ns3=0 
  lr%nsi1=0
  lr%nsi2=0
  lr%nsi3=0  
  lr%Localnorb=0  
  lr%outofzone=(/0,0,0/) 
  lr%d=grid_null()
  call nullify_wfd(lr%wfd)
  call nullify_convolutions_bounds(lr%bounds)
  lr%locregCenter=(/0.0_gp,0.0_gp,0.0_gp/) 
  lr%locrad=0 
end subroutine nullify_locreg_descriptors

pure function grid_null() result(g)
  type(grid_dimensions) :: g
  g%n1   =0
  g%n2   =0
  g%n3   =0
  g%nfl1 =0
  g%nfu1 =0
  g%nfl2 =0
  g%nfu2 =0
  g%nfl3 =0
  g%nfu3 =0
  g%n1i  =0
  g%n2i  =0
  g%n3i  =0
end function grid_null

pure function wfd_null() result(wfd)
  implicit none
  type(wavefunctions_descriptors) :: wfd
  call nullify_wfd(wfd)
end function wfd_null
pure subroutine nullify_wfd(wfd)
  implicit none
  type(wavefunctions_descriptors), intent(out) :: wfd
  wfd%nvctr_c=0
  wfd%nvctr_f=0
  wfd%nseg_c=0
  wfd%nseg_f=0
  nullify(wfd%keyglob)
  nullify(wfd%keygloc)
  nullify(wfd%keyvglob)
  nullify(wfd%keyvloc)
end subroutine nullify_wfd

pure function convolutions_bounds_null() result(bounds)
  implicit none
  type(convolutions_bounds) :: bounds
  call nullify_convolutions_bounds(bounds)
end function convolutions_bounds_null
pure subroutine nullify_convolutions_bounds(bounds)
  implicit none
  type(convolutions_bounds), intent(out) :: bounds
  call nullify_kinetic_bounds(bounds%kb)
  call nullify_shrink_bounds(bounds%sb)
  call nullify_grow_bounds(bounds%gb)
  nullify(bounds%ibyyzz_r)
end subroutine nullify_convolutions_bounds

pure function kinetic_bounds_null() result(kb)
  implicit none
  type(kinetic_bounds) :: kb
  call nullify_kinetic_bounds(kb)
end function kinetic_bounds_null
pure subroutine nullify_kinetic_bounds(kb)
  implicit none
  type(kinetic_bounds), intent(out) :: kb
  nullify(kb%ibyz_c)
  nullify(kb%ibxz_c)
  nullify(kb%ibxy_c)
  nullify(kb%ibyz_f)
  nullify(kb%ibxz_f)
  nullify(kb%ibxy_f)
end subroutine nullify_kinetic_bounds

pure function shrink_bounds_null() result(sb)
  implicit none
  type(shrink_bounds) :: sb
  call nullify_shrink_bounds(sb)
end function shrink_bounds_null
pure subroutine nullify_shrink_bounds(sb)
  implicit none
  type(shrink_bounds), intent(out) :: sb
  nullify(sb%ibzzx_c)
  nullify(sb%ibyyzz_c)
  nullify(sb%ibxy_ff)
  nullify(sb%ibzzx_f)
  nullify(sb%ibyyzz_f)
end subroutine nullify_shrink_bounds

pure function grow_bounds_null() result(gb)
  implicit none
  type(grow_bounds) :: gb
  call nullify_grow_bounds(gb)
end function grow_bounds_null
pure subroutine nullify_grow_bounds(gb)
  implicit none
  type(grow_bounds), intent(out) :: gb
  nullify(gb%ibzxx_c)
  nullify(gb%ibxxyy_c)
  nullify(gb%ibyz_ff)
  nullify(gb%ibzxx_f)
  nullify(gb%ibxxyy_f)
end subroutine nullify_grow_bounds

end module module_types<|MERGE_RESOLUTION|>--- conflicted
+++ resolved
@@ -165,12 +165,8 @@
     real(kind=8), dimension(:), pointer :: potentialPrefac_lowaccuracy, potentialPrefac_highaccuracy, potentialPrefac_ao
     integer, dimension(:), pointer :: norbsPerType
     integer :: scf_mode, nlevel_accuracy
-<<<<<<< HEAD
     logical :: calc_dipole, pulay_correction, mixing_after_inputguess, iterative_orthogonalization
-=======
-    logical :: calc_dipole, pulay_correction, mixing_after_inputguess
     logical :: fragment_calculation, calc_transfer_integrals
->>>>>>> a6b94dcf
   end type linearInputParameters
 
   type,public:: fragmentInputParameters
