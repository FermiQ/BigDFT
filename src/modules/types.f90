!> @file
!!  Define the fortran types
!! @author
!!    Copyright (C) 2008-2011 BigDFT group (LG)
!!    This file is distributed under the terms of the
!!    GNU General Public License, see ~/COPYING file
!!    or http://www.gnu.org/copyleft/gpl.txt .
!!    For the list of contributors, see ~/AUTHORS 

 
!>  Modules which contains the Fortran data structures
!!  and the routines of allocations and de-allocations
module module_types

  use module_base, only : gp,wp,dp,tp
  implicit none

  !> Input wf parameters.
  integer, parameter :: INPUT_PSI_EMPTY        = -1000
  integer, parameter :: INPUT_PSI_RANDOM       = -2
  integer, parameter :: INPUT_PSI_CP2K         = -1
  integer, parameter :: INPUT_PSI_LCAO         = 0
  integer, parameter :: INPUT_PSI_MEMORY_WVL   = 1
  integer, parameter :: INPUT_PSI_DISK_WVL     = 2
  integer, parameter :: INPUT_PSI_LCAO_GAUSS   = 10
  integer, parameter :: INPUT_PSI_MEMORY_GAUSS = 11
  integer, parameter :: INPUT_PSI_DISK_GAUSS   = 12
  integer, parameter :: INPUT_PSI_LINEAR       = 100
  integer, dimension(10), parameter :: input_psi_values = &
       & (/ INPUT_PSI_EMPTY, INPUT_PSI_RANDOM, INPUT_PSI_CP2K, &
       & INPUT_PSI_LCAO, INPUT_PSI_MEMORY_WVL, INPUT_PSI_DISK_WVL, &
       & INPUT_PSI_LCAO_GAUSS, INPUT_PSI_MEMORY_GAUSS, INPUT_PSI_DISK_GAUSS, &
       & INPUT_PSI_LINEAR /)

  !> Output wf parameters.
  integer, parameter :: WF_FORMAT_NONE   = 0
  integer, parameter :: WF_FORMAT_PLAIN  = 1
  integer, parameter :: WF_FORMAT_BINARY = 2
  integer, parameter :: WF_FORMAT_ETSF   = 3
  integer, parameter :: WF_N_FORMAT      = 4
  character(len = 12), dimension(0:WF_N_FORMAT-1), parameter :: wf_format_names = &
       & (/ "none        ", "plain text  ", "Fortran bin.", "ETSF        " /)

  !> Output grid parameters.
  integer, parameter :: OUTPUT_GRID_NONE    = 0
  integer, parameter :: OUTPUT_GRID_DENSITY = 1
  integer, parameter :: OUTPUT_GRID_DENSPOT = 2
  character(len = 12), dimension(0:2), parameter :: output_grid_names = &
       & (/ "none        ", "density     ", "dens. + pot." /)
  integer, parameter :: OUTPUT_GRID_FORMAT_TEXT = 0
  integer, parameter :: OUTPUT_GRID_FORMAT_ETSF = 1
  integer, parameter :: OUTPUT_GRID_FORMAT_CUBE = 2
  character(len = 4), dimension(0:2), parameter :: output_grid_format_names = &
       & (/ "text", "ETSF", "cube" /)

  !> SCF mixing parameters. (mixing parameters to be added)
  integer, parameter :: SCF_KIND_DIRECT_MINIMIZATION = 0

  !> Occupation parameters.
  integer, parameter :: SMEARING_DIST_ERF   = 1
  integer, parameter :: SMEARING_DIST_FERMI = 2
  integer, parameter :: SMEARING_DIST_COLD1 = 3  !Marzari's cold smearing  with a=-.5634 (bumb minimization)
  integer, parameter :: SMEARING_DIST_COLD2 = 4  !Marzari's cold smearing  with a=-.8165 (monotonic tail)
  integer, parameter :: SMEARING_DIST_METPX = 5  !Methfessel and Paxton (same as COLD with a=0)
  character(len = 11), dimension(5), parameter :: smearing_names = &
       & (/ "Error func.",   &    
       &    "Fermi      ",   &
       &    "Cold (bumb)",   &
       &    "Cold (mono)",   &
       &    "Meth.-Pax. " /)
 !!!!!!! MOVED ....   ! To be moved as an input parameter later
  !integer, parameter :: occopt = SMEARING_DIST_ERF
 !!!!!!! MOVED ....   


  !> Type used for the orthogonalisation parameter
  type, public :: orthon_data
     !> directDiag decides which input guess is chosen:
     !!   if .true. -> as usual direct diagonalization of the Hamiltonian with dsyev (suitable for small systems)
     !!   if .false. -> iterative diagonalization (suitable for large systems)
     logical:: directDiag
     !> norbpInguess indicates how many orbitals shall be treated by each process during the input guess
     !! if directDiag=.false.
     integer:: norbpInguess
     !> You have to choose two numbers for the block size, bsLow and bsUp:
     !!   if bsLow<bsUp, then the program will choose an appropriate block size in between these two numbers
     !!   if bsLow==bsUp, then the program will take exactly this blocksize
     integer:: bsLow, bsUp
     !> the variable methOrtho indicates which orthonormalization procedure is used:
     !!   methOrtho==0 -> Gram-Schmidt with Cholesky decomposition
     !!   methOrtho==1 -> combined block wise classical Gram-Schmidt and Cholesky
     !!   methOrtho==2 -> Loewdin
     integer:: methOrtho
     !> iguessTol gives the tolerance to which the input guess will converged (maximal
     !! residue of all orbitals).
     real(gp):: iguessTol
  end type orthon_data

  type, public :: SIC_data
     character(len=4) :: approach !< approach for the Self-Interaction-Correction (PZ, NK)
     integer :: ixc !< base for the SIC correction
     real(gp) :: alpha !<downscaling coefficient
     real(gp) :: fref !< reference occupation (for alphaNK case)
  end type SIC_data

!> Contains all parameters related to the linear scaling version.
  type,public:: linearInputParameters 
    integer:: DIISHistMin, DIISHistMax, nItBasisFirst, nItBasis, nItPrecond, nItCoeff, nItSCC, confPotOrder, norbsPerProcIG
    integer:: nItInguess, nItOrtho, mixHist, methTransformOverlap, blocksize_pdgemm, blocksize_pdsyev
    integer:: correctionOrthoconstraint, nproc_pdsyev, nproc_pdgemm
    real(8):: convCrit, alphaSD, alphaDIIS, startDIIS, convCritCoeff, alphaMix, convCritMix, convCritOrtho, fixBasis
    real(8),dimension(:),pointer:: potentialPrefac, locrad
    integer,dimension(:),pointer:: norbsPerType
    logical:: plotBasisFunctions, startWithSD, useDerivativeBasisFunctions, transformToGlobal
    character(len=4):: getCoeff, mixingMethod
  end type linearInputParameters

!> Structure of the variables read by input.* files (*.dft, *.geopt...)
  type, public :: input_variables
     !strings of the input files
     character(len=100) :: file_dft,file_geopt,file_kpt,file_perf,file_tddft, &
          & file_mix,file_sic,file_occnum, file_lin, dir_output
     !miscellaneous variables
     logical :: gaussian_help
     integer :: ixc,ncharge,itermax,nrepmax,ncong,idsx,ncongt,inputPsiId,nspin,mpol,itrpmax
     integer :: norbv,nvirt,nplot,iscf,norbsempty,norbsuempty,norbsdempty, occopt
     integer :: output_grid, dispersion,last_run,output_wf_format,output_grid_format
     real(gp) :: frac_fluct,gnrm_sw,alphamix,Tel, alphadiis
     real(gp) :: hx,hy,hz,crmult,frmult,gnrm_cv,rbuf,rpnrm_cv,gnrm_startmix
     integer :: verbosity
     real(gp) :: elecfield(3)
     logical :: disableSym

     ! For absorption calculations
     integer :: iabscalc_type   ! 0 non calc, 1 cheb ,  2 lanc
     !! integer :: iat_absorber, L_absorber, N_absorber, rpower_absorber, Linit_absorber
     integer :: iat_absorber,  L_absorber
     real(gp), pointer:: Gabs_coeffs(:)
     real(gp) :: abscalc_bottomshift
     logical ::  c_absorbtion , abscalc_alterpot, abscalc_eqdiff,abscalc_S_do_cg, abscalc_Sinv_do_cg
     integer ::  potshortcut
     integer ::  nsteps
     character(len=100) :: extraOrbital
     character(len=1000) :: xabs_res_prefix
   
     ! Frequencies calculations (finite difference)
     real(gp) :: freq_alpha
     integer :: freq_order
     integer :: freq_method

     ! kpoints related input variables
     integer :: nkpt, nkptv,ngroups_kptv
     integer, dimension(:), pointer :: nkptsv_group
     real(gp), pointer :: kpt(:,:), wkpt(:), kptv(:,:)
     character(len=100) :: band_structure_filename

     ! Geometry variables from *.geopt
     character(len=10) :: geopt_approach
     integer :: ncount_cluster_x, history
     real(gp) :: betax,forcemax,randdis
     integer :: optcell, ionmov, nnos
     real(gp) :: dtion, mditemp, mdftemp, noseinert, friction, mdwall
     real(gp) :: bmass, vmass, strprecon, strfact
     real(gp) :: strtarget(6)
     real(gp), pointer :: qmass(:)
     real(gp) :: dtinit,dtmax !for FIRE
     ! tddft variables from *.tddft
     character(len=10) :: tddft_approach
     !variables for SIC
     type(SIC_data) :: SIC !<parameters for the SIC methods

     !> variable for material acceleration
     !! values 0: traditional CPU calculation
     !!        1: CUDA acceleration with CUBLAS
     !!        2: OpenCL acceleration (with CUBLAS one day)
     integer :: iacceleration

     ! Performance variables from input.perf
     logical :: debug      !< Debug option (used by memocc)
     integer :: ncache_fft !< Cache size for FFT
     real(gp) :: projrad   !<coarse radius of the projectors in units of the maxrad
     character(len=3) :: linear

     !orthogonalisation data
     type(orthon_data) :: orthpar
  
     !linear scaling data
     type(linearInputParameters) :: lin

     !> parallelisation scheme of the exact exchange operator
     !!   BC (Blocking Collective)
     !!   OP2P (Overlap Point-to-Point)
     character(len=4) :: exctxpar

     !> communication scheme for the density
     !!  DBL traditional scheme with double precision
     !!  MIX mixed single-double precision scheme (requires rho_descriptors)
     character(len=3) :: rho_commun
  end type input_variables

  type, public :: energy_terms
     real(gp) :: eh,exc,vxc,eion,edisp,ekin,epot,eproj,eexctX
     real(gp) :: ebs,eKS,trH
  end type energy_terms

!>  Bounds for coarse and fine grids for kinetic operations
!!  Useful only for isolated systems AND in CPU
  type, public :: kinetic_bounds
     integer, dimension(:,:,:), pointer :: ibyz_c,ibxz_c,ibxy_c
     integer, dimension(:,:,:), pointer :: ibyz_f,ibxz_f,ibxy_f
  end type kinetic_bounds


!>  Bounds to compress the wavefunctions
!!  Useful only for isolated systems AND in CPU
  type, public :: shrink_bounds
     integer, dimension(:,:,:), pointer :: ibzzx_c,ibyyzz_c
     integer, dimension(:,:,:), pointer :: ibxy_ff,ibzzx_f,ibyyzz_f
  end type shrink_bounds


!>  Bounds to uncompress the wavefunctions
!!  Useful only for isolated systems AND in CPU
  type, public :: grow_bounds
     integer, dimension(:,:,:), pointer :: ibzxx_c,ibxxyy_c
     integer, dimension(:,:,:), pointer :: ibyz_ff,ibzxx_f,ibxxyy_f
  end type grow_bounds


!>  Bounds for convolutions operations
!!  Useful only for isolated systems AND in CPU
  type, public :: convolutions_bounds
     type(kinetic_bounds) :: kb
     type(shrink_bounds) :: sb
     type(grow_bounds) :: gb
     integer, dimension(:,:,:), pointer :: ibyyzz_r !< real space border
  end type convolutions_bounds


!>  Used for lookup table for compressed wavefunctions
  type, public :: wavefunctions_descriptors
     integer :: nvctr_c,nvctr_f,nseg_c,nseg_f
     integer, dimension(:,:), pointer :: keyg
     integer, dimension(:), pointer :: keyv
  end type wavefunctions_descriptors

!> Used to split between points to be treated in simple or in double precision
  type, public :: rho_descriptors
     character(len=1) :: geocode
     integer :: icomm !< method for communicating the density
     integer :: n_csegs,n_fsegs,dp_size,sp_size
     integer, dimension(:,:), pointer :: spkey,dpkey
     integer, dimension(:), pointer :: cseg_b,fseg_b
  end type rho_descriptors

!>  Non local pseudopotential descriptors
  type, public :: nonlocal_psp_descriptors
     integer :: nproj,nprojel                     !< Number of projectors and number of elements
     !> Projector segments on real space grid
     integer, dimension(:), pointer :: nvctr_p,nseg_p,keyv_p
     integer, dimension(:,:), pointer :: keyg_p 
     !> Parameters for the boxes containing the projectors
     integer, dimension(:,:,:), pointer :: nboxp_c,nboxp_f
  end type nonlocal_psp_descriptors


!>  Atomic data (name, polarisation, ...)
  type, public :: atoms_data
     character(len=1) :: geocode
     character(len=5) :: format
     character(len=20) :: units
     integer :: nat                                        !< nat            Number of atoms
     integer :: ntypes                                     !< ntypes         Number of type of atoms
     integer :: natsc
     character(len=20), dimension(:), pointer :: atomnames !< atomnames(ntypes) Name of type of atoms
     real(gp) :: alat1,alat2,alat3                         !< dimension of the periodic supercell
     integer, dimension(:), pointer :: iatype              !< iatype(nat)    Type of the atoms
     integer, dimension(:), pointer :: iasctype
     integer, dimension(:), pointer :: natpol
     integer, dimension(:), pointer :: nelpsp
     integer, dimension(:), pointer :: npspcode
     integer, dimension(:), pointer :: ixcpsp
     integer, dimension(:), pointer :: nzatom
     real(gp), dimension(:,:), pointer :: radii_cf         !< user defined radii_cf, overridden in sysprop.f90
     integer, dimension(:), pointer :: ifrztyp             !< ifrztyp(nat) Frozen atoms
     real(gp), dimension(:), pointer :: amu                !< amu(ntypes)  Atomic Mass Unit for each type of atoms
     real(gp), dimension(:,:), pointer :: aocc,rloc
     real(gp), dimension(:,:,:), pointer :: psppar !< pseudopotential parameters (HGH SR section)
     logical :: donlcc                             !< activate non-linear core correction treatment
     integer, dimension(:), pointer :: nlcc_ngv,nlcc_ngc !<number of valence and core gaussians describing NLCC 
     real(gp), dimension(:,:), pointer :: nlccpar    !< parameters for the non-linear core correction, if present
     real(gp), dimension(:,:), pointer :: ig_nlccpar !< parameters for the input NLCC
     integer :: symObj                               !< The symmetry object from ABINIT

     !! for abscalc with pawpatch
     integer, dimension(:), pointer ::  paw_NofL, paw_l, paw_nofchannels
     integer, dimension(:), pointer ::  paw_nofgaussians
     real(gp), dimension(:), pointer :: paw_Greal, paw_Gimag, paw_Gcoeffs
     real(gp), dimension(:), pointer :: paw_H_matrices, paw_S_matrices, paw_Sm1_matrices
     integer :: iat_absorber 

  end type atoms_data


!>  Grid dimensions in old different wavelet basis
  type, public :: grid_dimensions
     integer :: n1,n2,n3,nfl1,nfu1,nfl2,nfu2,nfl3,nfu3,n1i,n2i,n3i
  end type grid_dimensions


!>  Structures of basis of gaussian functions
  type, public :: gaussian_basis
     integer :: nat,ncoeff,nshltot,nexpo
     integer, dimension(:), pointer :: nshell,ndoc,nam
     real(gp), dimension(:), pointer :: xp,psiat
     real(gp), dimension(:,:), pointer :: rxyz
  end type gaussian_basis

!>   Structures of basis of gaussian functions of the form exp(-a*r2)cos/sin(b*r2)
  type, public :: gaussian_basis_c
     integer :: nat,ncoeff,nshltot,nexpo
     integer, dimension(:), pointer :: nshell,ndoc,nam
     complex(gp), dimension(:), pointer :: expof,psiat
     real(gp), dimension(:,:), pointer :: rxyz
  end type gaussian_basis_c

!>   contains all array necessary to apply preconditioning projectors 
  type, public :: pcproj_data_type
     type(nonlocal_psp_descriptors) :: pc_nlpspd
     real(gp), pointer :: pc_proj(:)
     integer , pointer , dimension(:):: ilr_to_mproj, iproj_to_l
     real(gp) , pointer ::  iproj_to_ene(:)
     real(gp) , pointer ::  iproj_to_factor(:)
     integer, pointer :: iorbtolr(:)
     integer :: mprojtot
     type(gaussian_basis)  :: G          
     real(gp), pointer :: gaenes(:)
     real(gp) :: ecut_pc
     logical :: DistProjApply
  end type pcproj_data_type

!>   contains all array necessary to apply preconditioning projectors 
  type, public :: PAWproj_data_type
     type(nonlocal_psp_descriptors) :: paw_nlpspd

     integer , pointer , dimension(:):: iproj_to_paw_nchannels
     integer , pointer , dimension(:):: ilr_to_mproj, iproj_to_l
     integer , pointer , dimension(:):: iprojto_imatrixbeg

     integer :: mprojtot
     real(gp), pointer :: paw_proj(:)
     type(gaussian_basis_c)  :: G          
     integer, pointer :: iorbtolr(:)
     logical :: DistProjApply
  end type PAWproj_data_type


!> All the parameters which are important for describing the orbitals
!! Add also the objects related to k-points sampling, after symmetries applications
  type, public :: orbitals_data
     integer :: norb,norbp,norbu,norbd,nspin,nspinor,isorb,npsidim,nkpts,nkptsp,iskpts
<<<<<<< HEAD
     real(gp) :: efermi,HLgap
     integer, dimension(:), pointer :: iokpt,ikptproc,inwhichlocreg, inWhichLocregP, onWhichMPI, isorb_par, ispot
=======
     real(gp) :: efermi,HLgap, eTS
     integer, dimension(:), pointer :: iokpt,ikptproc
>>>>>>> 01b57ec3
     integer, dimension(:,:), pointer :: norb_par
     real(wp), dimension(:), pointer :: eval
     real(gp), dimension(:), pointer :: occup,spinsgn,kwgts
     real(gp), dimension(:,:), pointer :: kpts
  end type orbitals_data


!> Contains the information needed for describing completely a
!! wavefunction localisation region
  type, public :: locreg_descriptors
     character(len=1) :: geocode
     logical :: hybrid_on               !< interesting for global, periodic, localisation regions
     integer :: ns1,ns2,ns3             !< starting point of the localisation region in global coordinates
     integer :: nsi1,nsi2,nsi3          !< starting point of locreg for interpolating grid
     integer :: Localnorb               !< number of orbitals contained in locreg
     integer,dimension(3) :: outofzone  !< vector of points outside of the zone outside Glr for periodic systems
     integer,dimension(:),pointer :: projflg    !< atoms contributing nlpsp projectors to locreg
     type(grid_dimensions) :: d
     type(wavefunctions_descriptors) :: wfd
     type(convolutions_bounds) :: bounds
     real(8),dimension(3):: locregCenter !< center of the locreg (used for O(N) versions)
     real(8):: locrad !< cutoff radius of the localization region (used for O(N) versions)
  end type locreg_descriptors


!> Contains the information needed for communicating the wavefunctions
!! between processors for the transposition
  type, public :: communications_arrays
     integer, dimension(:), pointer :: ncntd,ncntt,ndspld,ndsplt
     integer, dimension(:,:), pointer :: nvctr_par
  !integer,dimension(:,:,:,:),pointer:: nvctr_parLIN
  !integer, dimension(:), pointer :: ncntdLIN,ncnttLIN,ndspldLIN,ndspltLIN

  end type communications_arrays


!> Contains the pointers to be handled to control GPU information
!! Given that they are pointers on GPU address, they are C pointers
!! which take 8 bytes
!! So they are declared as kind=8 variables either if the GPU works in simple precision
!! Also other information concerning the GPU runs can be stored in this structure
  type, public :: GPU_pointers
     logical :: useDynamic,full_locham
     integer :: id_proc
     real(kind=8) :: keys,work1,work2,work3,rhopot,r,d
     real(kind=8) :: rhopot_down, rhopot_up
     real(kind=8) :: work1_i,work2_i,work3_i,d_i
     real(kind=8) :: pinned_in,pinned_out
     real(kind=8), dimension(:), pointer :: psi
     real(kind=8) :: psi_c,psi_f
     real(kind=8) :: psi_c_i,psi_f_i
     real(kind=8) :: psi_c_r,psi_f_r,psi_c_b,psi_f_b,psi_c_d,psi_f_d
     real(kind=8) :: psi_c_r_i,psi_f_r_i,psi_c_b_i,psi_f_b_i,psi_c_d_i,psi_f_d_i
     real(kind=8) :: keyg_c,keyg_f,keyv_c,keyv_f
     real(kind=8) :: context,queue
     real(gp), dimension(:,:), pointer :: ekin, epot !< values of the kinetic and potential energies to be passed to local_hamiltonian
     real(wp), dimension(:), pointer :: hpsi_ASYNC !<pointer to the wavefunction allocated in the case of asyncronous local_hamiltonian
  end type GPU_pointers

!!!> Contains all the descriptors necessary for splitting the calculation in different locregs 
  type,public:: local_zone_descriptors
    logical :: linear                                           !> if true, use linear part of the code
    integer :: nlr                                              !> Number of localization regions 
    integer :: Lpsidimtot, lpsidimtot_der                       !> Total dimension of the wavefunctions in the locregs, the same including the derivatives
    integer:: ndimpotisf                                        !> total dimension of potential in isf (including exctX)
    integer :: Lnprojel                                         !> Total number of projector elements
    real(gp), dimension(:,:),pointer :: rxyz                    !> Centers for the locregs
    logical,dimension(:),pointer:: doHamAppl                    !> if entry i is true, apply the Hamiltonian to orbitals in locreg i
    type(locreg_descriptors) :: Glr                             !> Global region descriptors
    type(nonlocal_psp_descriptors) :: Gnlpspd                   !> Global nonlocal pseudopotential descriptors
    type(locreg_descriptors),dimension(:),pointer :: Llr                !> Local region descriptors (dimension = nlr)
    type(nonlocal_psp_descriptors),dimension(:),pointer :: Lnlpspd      !> Nonlocal pseudopotential descriptors for locreg (dimension = nlr)
  end type

!>  Used to restart a new DFT calculation or to save information 
!!  for post-treatment
  type, public :: restart_objects
     integer :: n1,n2,n3
     real(gp) :: hx_old,hy_old,hz_old
     real(wp), dimension(:), pointer :: psi 
     real(wp), dimension(:,:), pointer :: gaucoeffs
     real(gp), dimension(:,:), pointer :: rxyz_old,rxyz_new
!     type(locreg_descriptors) :: Glr
     type(local_zone_descriptors) :: Lzd
     type(gaussian_basis) :: gbd
     type(orbitals_data) :: orbs
     type(GPU_pointers) :: GPU
  end type restart_objects


!> Contains the work arrays needed for expressing wavefunction in real space
!!  with all the BC
  type, public :: workarr_sumrho
     integer :: nw1,nw2,nxc,nxf
     real(wp), dimension(:), pointer :: x_c,x_f,w1,w2
  end type workarr_sumrho


!> Contains the work arrays needed for hamiltonian application with all the BC
  type, public :: workarr_locham
     integer :: nw1,nw2,nxc,nyc,nxf1,nxf2,nxf3,nxf,nyf
     real(wp), dimension(:), pointer :: w1,w2
     !for the periodic BC case, these arrays substitute 
     !psifscf,psifscfk,psig,ww respectively
     real(wp), dimension(:,:), pointer :: x_c,y_c,x_f1,x_f2,x_f3,x_f,y_f
  end type workarr_locham


!> Contains the work arrays needed for th preconditioner with all the BC
!! Take different pointers depending on the boundary conditions
  type, public :: workarr_precond
     integer, dimension(:), pointer :: modul1,modul2,modul3
     real(wp), dimension(:), pointer :: psifscf,ww,x_f1,x_f2,x_f3,kern_k1,kern_k2,kern_k3
     real(wp), dimension(:,:), pointer :: af,bf,cf,ef
     real(wp), dimension(:,:,:), pointer :: xpsig_c,ypsig_c,x_c
     real(wp), dimension(:,:,:,:), pointer :: xpsig_f,ypsig_f,x_f,y_f
     real(wp), dimension(:,:,:,:,:), pointer :: z1,z3 ! work array for FFT
  end type workarr_precond


!> Contains the arguments needed for the application of the hamiltonian
  type, public :: lanczos_args
     !arguments for the hamiltonian
     integer :: iproc,nproc,ndimpot,nspin, in_iat_absorber, Labsorber
     real(gp) :: hx,hy,hz
     real(gp) :: ekin_sum,epot_sum,eexctX,eproj_sum,eSIC_DC
     type(atoms_data), pointer :: at
     type(orbitals_data), pointer :: orbs
     type(communications_arrays) :: comms
     type(nonlocal_psp_descriptors), pointer :: nlpspd
     type(locreg_descriptors), pointer :: lr 
     type(gaussian_basis), pointer :: Gabsorber    
     type(SIC_data), pointer :: SIC
     integer, dimension(:,:), pointer :: ngatherarr 
     real(gp), dimension(:,:),  pointer :: rxyz,radii_cf
     real(wp), dimension(:), pointer :: proj
     !real(wp), dimension(lr%wfd%nvctr_c+7*lr%wfd%nvctr_f,orbs%nspinor*orbs%norbp), pointer :: psi
     real(wp), dimension(:), pointer :: potential
     real(wp), dimension(:), pointer :: Gabs_coeffs
     !real(wp), dimension(lr%wfd%nvctr_c+7*lr%wfd%nvctr_f,orbs%nspinor*orbs%norbp) :: hpsi
     type(GPU_pointers), pointer :: GPU
     type(pcproj_data_type), pointer :: PPD
     type(pawproj_data_type), pointer :: PAWD
  end type lanczos_args


!> Contains the dimensions of some arrays.
  type,public:: arraySizes
      integer:: size_rhopot
      integer,dimension(4):: size_potxc
      integer:: size_rhocore
      integer:: size_pot_ion
      integer,dimension(3):: size_phnons
      integer,dimension(3):: size_irrzon
      integer:: size_pkernel
      integer:: size_pkernelseq
  end type

!> Contains the parameters needed for the point to point communications
!! for sumrho in the linear scaling version.
  type,public:: p2pCommsSumrho
    integer,dimension(:),pointer:: noverlaps, overlaps, istarr, istrarr
    real(8),dimension(:),pointer:: sendBuf, recvBuf
    integer,dimension(:,:,:),pointer:: comarr
    integer:: nsendBuf, nrecvBuf
    logical,dimension(:,:),pointer:: communComplete, computComplete
  end type p2pCommsSumrho

!> Contains the parameters neeed for the point to point communications
!! for gathering the potential (for the application of the Hamiltonian)
   type,public:: p2pCommsGatherPot
       integer,dimension(:),pointer:: noverlaps, overlaps
       integer,dimension(:,:),pointer:: ise3 ! starting / ending index of recvBuf in z dimension after communication (glocal coordinates)
       integer,dimension(:,:,:),pointer:: comarr
       real(8),dimension(:),pointer:: recvBuf
       integer:: nrecvBuf
       logical,dimension(:,:),pointer:: communComplete
   end type p2pCommsGatherPot

!> Contains the parameter needed for the point to point communication for
!! the orthonormlization.
   type,public:: p2pCommsOrthonormality
       integer:: nsendBuf, nrecvBuf, noverlapsmax, nrecv, nsend, nrecvtemp, nsendtemp, isoverlap, nstepoverlap
       integer,dimension(:),pointer:: noverlaps
       integer,dimension(:,:),pointer:: overlaps
       integer,dimension(:,:,:),pointer:: comarr
       real(8),dimension(:),pointer:: sendBuf, recvBuf
       logical,dimension(:,:),pointer:: communComplete
       integer,dimension(:,:),pointer:: requests
   end type p2pCommsOrthonormality


!> Contains the parameters for the communications of the derivative orbitals
!! to mathc their partition.
  type,public:: p2pCommsRepartition
      integer,dimension(:,:,:),pointer:: comarr
       logical,dimension(:,:),pointer:: communComplete
  end type p2pCommsRepartition

!! Contains the parameters for calculating the overlap matrix for the orthonormalization etc...
  type,public:: overlapParameters
      integer:: ndim_lphiovrlp, noverlapsmax, noverlapsmaxp
      integer,dimension(:),pointer:: noverlaps, indexExpand, indexExtract
      integer,dimension(:,:),pointer:: overlaps
      integer,dimension(:,:),pointer:: indexInRecvBuf
      integer,dimension(:,:),pointer:: indexInSendBuf
      type(locreg_descriptors),dimension(:,:),pointer:: olr
  end type overlapParameters


  type,public:: matrixLocalizationRegion
      integer:: norbinlr
      integer,dimension(:),pointer:: indexInGlobal
  end type matrixLocalizationRegion


  type,public:: p2pCommsOrthonormalityMatrix
      integer:: nrecvBuf, nsendBuf, nrecv, nsend
      integer,dimension(:),pointer:: noverlap, noverlapProc
      integer,dimension(:,:),pointer:: overlaps, indexInRecvBuf, overlapsProc, requests
      integer,dimension(:,:,:),pointer:: comarr, olrForExpansion
      real(8),dimension(:),pointer:: recvBuf, sendBuf
      logical,dimension(:,:),pointer:: communComplete
      type(matrixLocalizationRegion),dimension(:,:),pointer:: olr
  end type p2pCommsOrthonormalityMatrix


  type,public:: matrixMinimization
    type(matrixLocalizationRegion),dimension(:),pointer:: mlr
    integer:: norbmax ! maximal matrix size handled by a given process
    integer:: nlrp ! number of localization regions handled by a given process
    integer,dimension(:),pointer:: inWhichLocregExtracted
    integer,dimension(:),pointer:: inWhichLocregOnMPI
    integer,dimension(:),pointer:: indexInLocreg
  end type matrixMinimization


  type,public:: matrixDescriptors
      integer:: nvctr, nseg, nvctrmatmul, nsegmatmul, nseglinemax
      integer,dimension(:),pointer:: keyv, keyvmatmul, nsegline
      integer,dimension(:,:),pointer:: keyg, keygmatmul
      integer,dimension(:,:,:),pointer:: keygline
  end type matrixDescriptors
!> Contains all parameters for the basis with which we calculate the properties
!! like energy and forces. Since we may also use the derivative of the trace
!! minimizing orbitals, this basis may be larger than only the trace minimizing
!! orbitals. In case we don't use the derivatives, these parameters are identical
!! from those in lin%orbs etc.
type,public:: largeBasis
    type(communications_arrays):: comms, gcomms
    type(orbitals_data):: orbs, gorbs
    !type(local_zone_descriptors):: lzd
    type(p2pCommsRepartition):: comrp
    type(p2pCommsOrthonormality):: comon
    type(overlapParameters):: op
    type(p2pCommsGatherPot):: comgp
    type(matrixDescriptors):: mad
end type largeBasis



  !> Contains the parameters for the parallel input guess for the O(N) version.
  type,public:: inguessParameters
    integer:: nproc, norb, norbtot, norbtotPad, sizeWork, nvctrp, isorb
    integer,dimension(:),pointer:: norb_par, onWhichMPI, isorb_par, nvctrp_nz, sendcounts, senddispls, recvcounts, recvdispls
    !!type(matrixLocalizationRegion),dimension(:),pointer:: mlr
  end type inguessParameters

  type,public:: localizedDIISParameters
    integer:: is, isx, mis
    real(8),dimension(:),pointer:: phiHist, hphiHist
    real(8),dimension(:,:,:),pointer:: mat
    real(8):: trmin, trold
    logical:: switchSD
  end type localizedDIISParameters

  type,public:: mixrhopotDIISParameters
    integer:: is, isx, mis
    real(8),dimension(:),pointer:: rhopotHist, rhopotresHist
    real(8),dimension(:,:),pointer:: mat
  end type mixrhopotDIISParameters

  type,public:: linearInputGuess
      type(local_zone_descriptors):: lzdig, lzdGauss
      type(orbitals_data):: orbsig, orbsGauss
      type(p2pCommsOrthonormality):: comon
      type(overlapParameters):: op
      type(p2pCommsGatherPot):: comgp
      type(matrixDescriptors):: mad
  end type linearInputGuess



!> Contains all parameters related to the linear scaling version.
  type,public:: linearParameters
    integer:: DIISHistMin, DIISHistMax, nItBasisFirst, nItBasis, nItPrecond, nItCoeff 
    integer :: nItSCCWhenOptimizing, confPotOrder, norbsPerProcIG
    integer:: nItInguess, nlr, nLocregOverlap, nItOrtho, mixHist, methTransformOverlap, blocksize_pdgemm, blocksize_pdsyev
    integer:: correctionOrthoconstraint, nproc_pdsyev, nproc_pdgemm, memoryForCommunOverlapIG, nItOuterSCC, nItSCCWhenFixed
    real(8):: convCrit, alphaSD, alphaDIIS, startDIIS, convCritCoeff, alphaMixWhenFixed
    real(kind=8) :: alphaMixWhenOptimizing, convCritMix, convCritOrtho, fixBasis
    real(8):: FactorFixBasis, convCritMixOut, minimalFixBasis
    real(8),dimension(:),pointer:: potentialPrefac, locrad, lphiRestart, lphiold, lxi, transmat
    real(8),dimension(:,:),pointer:: hamold
    type(orbitals_data):: orbs, gorbs
    type(communications_arrays):: comms, gcomms
    integer,dimension(:),pointer:: norbsPerType
    type(arraySizes):: as
    logical:: plotBasisFunctions, startWithSD, useDerivativeBasisFunctions, transformToGlobal
    character(len=4):: getCoeff, mixingMethod
    type(p2pCommsSumrho):: comsr
    type(p2pCommsGatherPot):: comgp
    type(largeBasis):: lb
    type(local_zone_descriptors):: lzd
    type(p2pCommsOrthonormality):: comon
    type(overlapParameters):: op
    type(linearInputGuess):: lig
    type(matrixDescriptors):: mad
    character(len=1):: locregShape
  end type linearParameters

!> Contains the arguments needed for the diis procedure
  type, public :: diis_objects
     logical :: switchSD
     integer :: idiistol,mids,ids,idsx
     real(gp) :: energy_min,energy_old,energy,alpha,alpha_max
     real(tp), dimension(:), pointer :: psidst
     real(tp), dimension(:), pointer :: hpsidst
     real(tp), dimension(:,:,:,:,:,:), pointer :: ads
  end type diis_objects

!> Contains the information needed for the preconditioner
  type, public :: precond_data
    integer :: confPotOrder                                           !> The order of the algebraic expression for Confinement potential
    integer :: ncong                                                  !> Number of CG iterations for the preconditioning equation
    logical, dimension(:), pointer :: withConfPot                     !> Use confinement potentials
    real(8), dimension(:), pointer :: potentialPrefac                 !> Prefactor for the potential: Prefac * f(r) 
  end type precond_data

contains



!>   De-Allocate paw data contained in atom_data object

  subroutine deallocate_atomdatapaw(atoms,subname)
    use module_base
    implicit none
    character(len=*), intent(in) :: subname
    type(atoms_data), intent(inout) :: atoms
    !local variables
    integer :: i_all,i_stat

    if(associated(atoms%paw_l)) then
       i_all=-product(shape(atoms%paw_l ))*kind(atoms%paw_l )
       deallocate(atoms%paw_l,stat=i_stat)
       call memocc(i_stat,i_all,'atoms%paw_l',subname)
    end if

    if(associated(atoms%paw_NofL)) then
       i_all=-product(shape(  atoms%paw_NofL ))*kind(atoms%paw_NofL )
       deallocate(atoms%paw_NofL,stat=i_stat)
       call memocc(i_stat,i_all,'atoms%paw_NofL',subname)
    end if

    if(associated(atoms%paw_nofchannels)) then
       i_all=-product(shape(  atoms%paw_nofchannels ))*kind(atoms%paw_nofchannels )
       deallocate(atoms%paw_nofchannels,stat=i_stat)
       call memocc(i_stat,i_all,'atoms%paw_nofchannels',subname)
    end if

    if(associated(atoms%paw_nofgaussians)) then
       i_all=-product(shape(  atoms%paw_nofgaussians ))*kind(atoms%paw_nofgaussians )
       deallocate(atoms%paw_nofgaussians,stat=i_stat)
       call memocc(i_stat,i_all,'atoms%paw_nofgaussians',subname)
    end if

    if(associated(atoms%paw_Greal)) then
       i_all=-product(shape(  atoms%paw_Greal ))*kind(atoms%paw_Greal )
       deallocate(atoms%paw_Greal,stat=i_stat)
       call memocc(i_stat,i_all,'atoms%paw_Greal',subname)
    end if

    if(associated(atoms%paw_Gimag)) then
       i_all=-product(shape(  atoms%paw_Gimag ))*kind(atoms%paw_Gimag )
       deallocate(atoms%paw_Gimag,stat=i_stat)
       call memocc(i_stat,i_all,'atoms%paw_Gimag',subname)
    end if

    if(associated(atoms%paw_Gcoeffs)) then
       i_all=-product(shape(  atoms%paw_Gcoeffs ))*kind(atoms%paw_Gcoeffs )
       deallocate(atoms%paw_Gcoeffs,stat=i_stat)
       call memocc(i_stat,i_all,'atoms%paw_Gcoeffs',subname)
    end if

    if(associated(atoms%paw_H_matrices)) then
       i_all=-product(shape(  atoms%paw_H_matrices ))*kind(atoms%paw_H_matrices )
       deallocate(atoms%paw_H_matrices,stat=i_stat)
       call memocc(i_stat,i_all,'atoms%paw_H_matrices',subname)
    end if

    if(associated(atoms%paw_S_matrices)) then
       i_all=-product(shape(  atoms%paw_S_matrices ))*kind(atoms%paw_S_matrices )
       deallocate(atoms%paw_S_matrices,stat=i_stat)
       call memocc(i_stat,i_all,'atoms%paw_S_matrices',subname)
    end if
    
    if(associated(atoms%paw_Sm1_matrices)) then
       i_all=-product(shape(  atoms%paw_Sm1_matrices ))*kind(atoms%paw_Sm1_matrices )
       deallocate(atoms%paw_Sm1_matrices,stat=i_stat)
       call memocc(i_stat,i_all,'atoms%paw_Sm1_matrices',subname)
    end if


  END SUBROUTINE deallocate_atomdatapaw



!> Allocate diis objects
  subroutine allocate_diis_objects(idsx,alphadiis,npsidim,nkptsp,nspinor,diis,subname) !n(m)
    use module_base
    implicit none
    character(len=*), intent(in) :: subname
    integer, intent(in) :: idsx,npsidim,nkptsp,nspinor !n(m)
    real(gp), intent(in) :: alphadiis
    type(diis_objects), intent(inout) :: diis
    !local variables
    integer :: i_stat,ncplx,ngroup

    !calculate the number of complex components
    if (nspinor > 1) then
       ncplx=2
    else
       ncplx=1
    end if

    !always better to allow real combination of the wavefunctions
    ncplx=1

    !add the possibility of more than one diis group
    ngroup=1

    allocate(diis%psidst(npsidim*idsx+ndebug),stat=i_stat)
    call memocc(i_stat,diis%psidst,'psidst',subname)
    allocate(diis%hpsidst(npsidim*idsx+ndebug),stat=i_stat)
    call memocc(i_stat,diis%hpsidst,'hpsidst',subname)
    allocate(diis%ads(ncplx,idsx+1,idsx+1,ngroup,nkptsp,1+ndebug),stat=i_stat)
    call memocc(i_stat,diis%ads,'ads',subname)
    call to_zero(nkptsp*ncplx*ngroup*(idsx+1)**2,diis%ads(1,1,1,1,1,1))

    !initialize scalar variables
    !diis initialisation variables
    diis%alpha=alphadiis
    diis%alpha_max=alphadiis
    diis%energy=1.d10
    !minimum value of the energy during the minimisation procedure
    diis%energy_min=1.d10
    !previous value already fulfilled
    diis%energy_old=diis%energy
    !local variable for the diis history
    diis%idsx=idsx
    !logical control variable for switch DIIS-SD
    diis%switchSD=.false.
    

  END SUBROUTINE allocate_diis_objects


!> De-Allocate diis objects
  subroutine deallocate_diis_objects(diis,subname)
    use module_base
    implicit none
    character(len=*), intent(in) :: subname
    type(diis_objects), intent(inout) :: diis
    !local variables
    integer :: i_all,i_stat

    i_all=-product(shape(diis%psidst))*kind(diis%psidst)
    deallocate(diis%psidst,stat=i_stat)
    call memocc(i_stat,i_all,'psidst',subname)
    i_all=-product(shape(diis%hpsidst))*kind(diis%hpsidst)
    deallocate(diis%hpsidst,stat=i_stat)
    call memocc(i_stat,i_all,'hpsidst',subname)
    i_all=-product(shape(diis%ads))*kind(diis%ads)
    deallocate(diis%ads,stat=i_stat)
    call memocc(i_stat,i_all,'ads',subname)

  END SUBROUTINE deallocate_diis_objects


!!$!> Allocate communications_arrays
!!$  subroutine allocate_comms(nproc,orbs,comms,subname)
!!$    use module_base
!!$    implicit none
!!$    character(len=*), intent(in) :: subname
!!$    integer, intent(in) :: nproc
!!$    type(orbitals_data), intent(in) :: orbs
!!$    type(communications_arrays), intent(out) :: comms
!!$    !local variables
!!$    integer :: i_stat
!!$
!!$    allocate(comms%nvctr_par(0:nproc-1,orbs%nkptsp+ndebug),stat=i_stat)
!!$    call memocc(i_stat,comms%nvctr_par,'nvctr_par',subname)
!!$    allocate(comms%ncntd(0:nproc-1+ndebug),stat=i_stat)
!!$    call memocc(i_stat,comms%ncntd,'ncntd',subname)
!!$    allocate(comms%ncntt(0:nproc-1+ndebug),stat=i_stat)
!!$    call memocc(i_stat,comms%ncntt,'ncntt',subname)
!!$    allocate(comms%ndspld(0:nproc-1+ndebug),stat=i_stat)
!!$    call memocc(i_stat,comms%ndspld,'ndspld',subname)
!!$    allocate(comms%ndsplt(0:nproc-1+ndebug),stat=i_stat)
!!$    call memocc(i_stat,comms%ndsplt,'ndsplt',subname)
!!$  END SUBROUTINE allocate_comms


!> De-Allocate communications_arrays
  subroutine deallocate_comms(comms,subname)
    use module_base
    implicit none
    character(len=*), intent(in) :: subname
    type(communications_arrays), intent(inout) :: comms
    !local variables
    integer :: i_all,i_stat

    i_all=-product(shape(comms%nvctr_par))*kind(comms%nvctr_par)
    deallocate(comms%nvctr_par,stat=i_stat)
    call memocc(i_stat,i_all,'nvctr_par',subname)
    i_all=-product(shape(comms%ncntd))*kind(comms%ncntd)
    deallocate(comms%ncntd,stat=i_stat)
    call memocc(i_stat,i_all,'ncntd',subname)
    i_all=-product(shape(comms%ncntt))*kind(comms%ncntt)
    deallocate(comms%ncntt,stat=i_stat)
    call memocc(i_stat,i_all,'ncntt',subname)
    i_all=-product(shape(comms%ndspld))*kind(comms%ndspld)
    deallocate(comms%ndspld,stat=i_stat)
    call memocc(i_stat,i_all,'ndspld',subname)
    i_all=-product(shape(comms%ndsplt))*kind(comms%ndsplt)
    deallocate(comms%ndsplt,stat=i_stat)
    call memocc(i_stat,i_all,'ndsplt',subname)
  END SUBROUTINE deallocate_comms


  subroutine deallocate_abscalc_input(in, subname)
    use module_base
    implicit none
    type(input_variables) :: in
    character(len=*), intent(in) :: subname

    !local variables
    integer :: i_all,i_stat

    i_all=-product(shape(in%Gabs_coeffs))*kind(in%Gabs_coeffs)
    deallocate(in%Gabs_coeffs, stat=i_stat)
    call memocc(i_stat,i_all,'in%Gabs_coeffs',subname)

  END SUBROUTINE deallocate_abscalc_input


!> De-Allocate orbitals data structure, except eval pointer
!! which is not allocated in the orbitals_descriptor routine
subroutine deallocate_orbs(orbs,subname)
  use module_base
  implicit none
    character(len=*), intent(in) :: subname
    type(orbitals_data), intent(inout) :: orbs
    !local variables
    integer :: i_all,i_stat

    i_all=-product(shape(orbs%norb_par))*kind(orbs%norb_par)
    deallocate(orbs%norb_par,stat=i_stat)
    call memocc(i_stat,i_all,'orbs%norb_par',subname)
    i_all=-product(shape(orbs%occup))*kind(orbs%occup)
    deallocate(orbs%occup,stat=i_stat)
    call memocc(i_stat,i_all,'orbs%occup',subname)
    i_all=-product(shape(orbs%spinsgn))*kind(orbs%spinsgn)
    deallocate(orbs%spinsgn,stat=i_stat)
    call memocc(i_stat,i_all,'orbs%spinsgn',subname)
    i_all=-product(shape(orbs%kpts))*kind(orbs%kpts)
    deallocate(orbs%kpts,stat=i_stat)
    call memocc(i_stat,i_all,'orbs%kpts',subname)
    i_all=-product(shape(orbs%kwgts))*kind(orbs%kwgts)
    deallocate(orbs%kwgts,stat=i_stat)
    call memocc(i_stat,i_all,'orbs%kwgts',subname)
    i_all=-product(shape(orbs%iokpt))*kind(orbs%iokpt)
    deallocate(orbs%iokpt,stat=i_stat)
    call memocc(i_stat,i_all,'orbs%iokpt',subname)
    i_all=-product(shape(orbs%ikptproc))*kind(orbs%ikptproc)
    deallocate(orbs%ikptproc,stat=i_stat)
    call memocc(i_stat,i_all,'ikptproc',subname)
    i_all=-product(shape(orbs%inwhichlocreg))*kind(orbs%inwhichlocreg)
    deallocate(orbs%inwhichlocreg,stat=i_stat)
    call memocc(i_stat,i_all,'orbs%inwhichlocreg',subname)
    i_all=-product(shape(orbs%isorb_par))*kind(orbs%isorb_par)
    deallocate(orbs%isorb_par,stat=i_stat)
    call memocc(i_stat,i_all,'orbs%isorb_par',subname)
    i_all=-product(shape(orbs%onWhichMPI))*kind(orbs%onWhichMPI)
    deallocate(orbs%onWhichMPI,stat=i_stat)
    call memocc(i_stat,i_all,'orbs%onWhichMPI',subname)

    !contradictory: needed for component distribution and allocated for
    !               orbital distribution. Better to deal with scalars
    !i_all=-product(shape(orbs%ikptsp))*kind(orbs%ikptsp)
    !deallocate(orbs%ikptsp,stat=i_stat)
    !call memocc(i_stat,i_all,'orbs%ikptsp',subname)

END SUBROUTINE deallocate_orbs


!> Allocate and nullify restart objects
  subroutine init_restart_objects(iproc,iacceleration,atoms,rst,subname)
    use module_base
    implicit none
    !Arguments
    character(len=*), intent(in) :: subname
    integer, intent(in) :: iproc,iacceleration
    type(atoms_data), intent(in) :: atoms
    type(restart_objects), intent(out) :: rst
    !local variables
    integer :: i_stat

    !allocate pointers
    allocate(rst%rxyz_new(3,atoms%nat+ndebug),stat=i_stat)
    call memocc(i_stat,rst%rxyz_new,'rxyz_new',subname)
    allocate(rst%rxyz_old(3,atoms%nat+ndebug),stat=i_stat)
    call memocc(i_stat,rst%rxyz_old,'rxyz_old',subname)

    !nullify unallocated pointers
    nullify(rst%psi)
    nullify(rst%orbs%eval)

    nullify(rst%gaucoeffs)

    nullify(rst%Lzd%Glr%wfd%keyg)
    nullify(rst%Lzd%Glr%wfd%keyv)

    nullify(rst%gbd%nshell)
    nullify(rst%gbd%ndoc)
    nullify(rst%gbd%nam)
    nullify(rst%gbd%xp)
    nullify(rst%gbd%psiat)
    nullify(rst%gbd%rxyz)

    !initialise the acceleration strategy if required
    call init_material_acceleration(iproc,iacceleration,rst%GPU)

  END SUBROUTINE init_restart_objects


!>  De-Allocate restart_objects
  subroutine free_restart_objects(rst,subname)
    use module_base
    implicit none
    character(len=*), intent(in) :: subname
    type(restart_objects) :: rst
    !local variables
    integer :: i_all,i_stat

    call deallocate_wfd(rst%Lzd%Glr%wfd,subname)

    if (associated(rst%psi)) then
       i_all=-product(shape(rst%psi))*kind(rst%psi)
       deallocate(rst%psi,stat=i_stat)
       call memocc(i_stat,i_all,'psi',subname)
    end if

    if (associated(rst%orbs%eval)) then
       i_all=-product(shape(rst%orbs%eval))*kind(rst%orbs%eval)
       deallocate(rst%orbs%eval,stat=i_stat)
       call memocc(i_stat,i_all,'eval',subname)
    end if

    if (associated(rst%rxyz_old)) then
       i_all=-product(shape(rst%rxyz_old))*kind(rst%rxyz_old)
       deallocate(rst%rxyz_old,stat=i_stat)
       call memocc(i_stat,i_all,'rxyz_old',subname)
    end if

    if (associated(rst%rxyz_new)) then
       i_all=-product(shape(rst%rxyz_new))*kind(rst%rxyz_new)
       deallocate(rst%rxyz_new,stat=i_stat)
       call memocc(i_stat,i_all,'rxyz_new',subname)
    end if

    !The gaussian basis descriptors are always allocated together
    !with the gaussian coefficients
    if (associated(rst%gbd%rxyz)) then
       nullify(rst%gbd%rxyz)
       call deallocate_gwf(rst%gbd,subname)
    end if

    if (associated(rst%gaucoeffs)) then
       i_all=-product(shape(rst%gaucoeffs))*kind(rst%gaucoeffs)
       deallocate(rst%gaucoeffs,stat=i_stat)
       call memocc(i_stat,i_all,'gaucoeffs',subname)
    end if

    !finalise the material accelearion usage
    call release_material_acceleration(rst%GPU)

  END SUBROUTINE free_restart_objects


!> Allocate wavefunctions_descriptors
  subroutine allocate_wfd(wfd,subname)
    use module_base
    implicit none
    type(wavefunctions_descriptors), intent(inout) :: wfd
    character(len=*), intent(in) :: subname
    !local variables
    integer :: i_stat

    allocate(wfd%keyg(2,wfd%nseg_c+wfd%nseg_f+ndebug),stat=i_stat)
    call memocc(i_stat,wfd%keyg,'keyg',subname)
    allocate(wfd%keyv(wfd%nseg_c+wfd%nseg_f+ndebug),stat=i_stat)
    call memocc(i_stat,wfd%keyv,'keyv',subname)
  END SUBROUTINE allocate_wfd


!> De-Allocate wavefunctions_descriptors
  subroutine deallocate_wfd(wfd,subname)
    use module_base
    implicit none
    type(wavefunctions_descriptors) :: wfd
    character(len=*), intent(in) :: subname
    !local variables
    integer :: i_all,i_stat

    if (associated(wfd%keyg)) then
       i_all=-product(shape(wfd%keyg))*kind(wfd%keyg)
       deallocate(wfd%keyg,stat=i_stat)
       call memocc(i_stat,i_all,'wfd%keyg',subname)
    end if
    if (associated(wfd%keyv)) then
       i_all=-product(shape(wfd%keyv))*kind(wfd%keyv)
       deallocate(wfd%keyv,stat=i_stat)
       call memocc(i_stat,i_all,'wfd%keyv',subname)
    end if
  END SUBROUTINE deallocate_wfd

  subroutine deallocate_rho_descriptors(rhodsc,subname)
    use module_base
    implicit none
    type(rho_descriptors) :: rhodsc
    character(len=*), intent(in) :: subname
    !local variables
    integer :: i_all,i_stat

    if (associated(rhodsc%spkey))then
       i_all=-product(shape(rhodsc%spkey))*kind(rhodsc%spkey)
       deallocate(rhodsc%spkey,stat=i_stat)
       call memocc(i_stat,i_all,'spkey',subname)
    end if
    if (associated(rhodsc%dpkey))then
       i_all=-product(shape(rhodsc%dpkey))*kind(rhodsc%dpkey)
       deallocate(rhodsc%dpkey,stat=i_stat)
       call memocc(i_stat,i_all,'dpkey',subname)
    end if
    if (associated(rhodsc%cseg_b))then
       i_all=-product(shape(rhodsc%cseg_b))*kind(rhodsc%cseg_b)
       deallocate(rhodsc%cseg_b,stat=i_stat)
       call memocc(i_stat,i_all,'csegb',subname)
    end if
    if (associated(rhodsc%fseg_b))then
       i_all=-product(shape(rhodsc%fseg_b))*kind(rhodsc%fseg_b)
       deallocate(rhodsc%fseg_b,stat=i_stat)
       call memocc(i_stat,i_all,'fsegb',subname)
    end if

  end subroutine deallocate_rho_descriptors


!> De-Allocate gaussian_basis type
  subroutine deallocate_gwf(G,subname)
    use module_base
    implicit none
    type(gaussian_basis) :: G
    character(len=*), intent(in) :: subname
    !local variables
    integer :: i_all,i_stat

    !normally positions should be deallocated outside
    
    i_all=-product(shape(G%ndoc))*kind(G%ndoc)
    deallocate(G%ndoc,stat=i_stat)
    call memocc(i_stat,i_all,'ndoc',subname)
    i_all=-product(shape(G%nam))*kind(G%nam)
    deallocate(G%nam,stat=i_stat)
    call memocc(i_stat,i_all,'nam',subname)
    i_all=-product(shape(G%nshell))*kind(G%nshell)
    deallocate(G%nshell,stat=i_stat)
    call memocc(i_stat,i_all,'nshell',subname)
    i_all=-product(shape(G%psiat))*kind(G%psiat)
    deallocate(G%psiat,stat=i_stat)
    call memocc(i_stat,i_all,'psiat',subname)
    i_all=-product(shape(G%xp))*kind(G%xp)
    deallocate(G%xp,stat=i_stat)
    call memocc(i_stat,i_all,'xp',subname)

  END SUBROUTINE deallocate_gwf




!>   De-Allocate gaussian_basis type

  subroutine deallocate_gwf_c(G,subname)
    use module_base
    implicit none
    type(gaussian_basis_c) :: G
    character(len=*), intent(in) :: subname
    !local variables
    integer :: i_all,i_stat

    !normally positions should be deallocated outside
    
    i_all=-product(shape(G%ndoc))*kind(G%ndoc)
    deallocate(G%ndoc,stat=i_stat)
    call memocc(i_stat,i_all,'G%ndoc',subname)
    i_all=-product(shape(G%nam))*kind(G%nam)
    deallocate(G%nam,stat=i_stat)
    call memocc(i_stat,i_all,'nam',subname)
    i_all=-product(shape(G%nshell))*kind(G%nshell)
    deallocate(G%nshell,stat=i_stat)
    call memocc(i_stat,i_all,'G%nshell',subname)
    i_all=-product(shape(G%psiat))*kind(G%psiat)
    deallocate(G%psiat,stat=i_stat)
    call memocc(i_stat,i_all,'G%psiat',subname)

    i_all=-product(shape(G%expof))*kind(G%expof)
    deallocate(G%expof,stat=i_stat)
    call memocc(i_stat,i_all,'G%expof',subname)

    i_all=-product(shape(G%rxyz))*kind(G%rxyz)
    deallocate(G%rxyz,stat=i_stat)
    call memocc(i_stat,i_all,'G%rxyz',subname)

  END SUBROUTINE 






!> De-Allocate convolutions_bounds type, depending of the geocode and the hybrid_on
  subroutine deallocate_bounds(geocode,hybrid_on,bounds,subname)
    use module_base
    implicit none
    character(len=1), intent(in) :: geocode
    logical, intent(in) :: hybrid_on 
    type(convolutions_bounds) :: bounds
    character(len=*), intent(in) :: subname
    !local variables
    integer :: i_all,i_stat

    if ((geocode == 'P' .and. hybrid_on) .or. geocode == 'F') then 
       i_all=-product(shape(bounds%kb%ibyz_f))*kind(bounds%kb%ibyz_f)
       deallocate(bounds%kb%ibyz_f,stat=i_stat)
       call memocc(i_stat,i_all,'bounds%kb%ibyz_f',subname)
       i_all=-product(shape(bounds%kb%ibxz_f))*kind(bounds%kb%ibxz_f)
       deallocate(bounds%kb%ibxz_f,stat=i_stat)
       call memocc(i_stat,i_all,'bounds%kb%ibxz_f',subname)
       i_all=-product(shape(bounds%kb%ibxy_f))*kind(bounds%kb%ibxy_f)
       deallocate(bounds%kb%ibxy_f,stat=i_stat)
       call memocc(i_stat,i_all,'bounds%kb%ibxy_f',subname)

       i_all=-product(shape(bounds%sb%ibxy_ff))*kind(bounds%sb%ibxy_ff)
       deallocate(bounds%sb%ibxy_ff,stat=i_stat)
       call memocc(i_stat,i_all,'bounds%sb%ibxy_ff',subname)
       i_all=-product(shape(bounds%sb%ibzzx_f))*kind(bounds%sb%ibzzx_f)
       deallocate(bounds%sb%ibzzx_f,stat=i_stat)
       call memocc(i_stat,i_all,'bounds%sb%ibzzx_f',subname)
       i_all=-product(shape(bounds%sb%ibyyzz_f))*kind(bounds%sb%ibyyzz_f)
       deallocate(bounds%sb%ibyyzz_f,stat=i_stat)
       call memocc(i_stat,i_all,'bounds%sb%ibyyzz_f',subname)
       i_all=-product(shape(bounds%gb%ibyz_ff))*kind(bounds%gb%ibyz_ff)
       deallocate(bounds%gb%ibyz_ff,stat=i_stat)

       call memocc(i_stat,i_all,'bounds%gb%ibyz_ff',subname)
       i_all=-product(shape(bounds%gb%ibzxx_f))*kind(bounds%gb%ibzxx_f)
       deallocate(bounds%gb%ibzxx_f,stat=i_stat)
       call memocc(i_stat,i_all,'bounds%gb%ibzxx_f',subname)
       i_all=-product(shape(bounds%gb%ibxxyy_f))*kind(bounds%gb%ibxxyy_f)
       deallocate(bounds%gb%ibxxyy_f,stat=i_stat)
       call memocc(i_stat,i_all,'bounds%gb%ibxxyy_f',subname)
    end if

    !the arrays which are needed only for free BC
    if (geocode == 'F') then
       i_all=-product(shape(bounds%kb%ibyz_c))*kind(bounds%kb%ibyz_c)
       deallocate(bounds%kb%ibyz_c,stat=i_stat)
       call memocc(i_stat,i_all,'bounds%kb%ibyz_c',subname)
       i_all=-product(shape(bounds%kb%ibxz_c))*kind(bounds%kb%ibxz_c)
       deallocate(bounds%kb%ibxz_c,stat=i_stat)
       call memocc(i_stat,i_all,'bounds%kb%ibxz_c',subname)
       i_all=-product(shape(bounds%kb%ibxy_c))*kind(bounds%kb%ibxy_c)
       deallocate(bounds%kb%ibxy_c,stat=i_stat)
       call memocc(i_stat,i_all,'bounds%kb%ibxy_c',subname)
       i_all=-product(shape(bounds%sb%ibzzx_c))*kind(bounds%sb%ibzzx_c)
       deallocate(bounds%sb%ibzzx_c,stat=i_stat)

       call memocc(i_stat,i_all,'bounds%sb%ibzzx_c',subname)
       i_all=-product(shape(bounds%sb%ibyyzz_c))*kind(bounds%sb%ibyyzz_c)
       deallocate(bounds%sb%ibyyzz_c,stat=i_stat)
       call memocc(i_stat,i_all,'bounds%sb%ibyyzz_c',subname)
       i_all=-product(shape(bounds%gb%ibzxx_c))*kind(bounds%gb%ibzxx_c)
       deallocate(bounds%gb%ibzxx_c,stat=i_stat)
       call memocc(i_stat,i_all,'bounds%gb%ibzxx_c',subname)
       i_all=-product(shape(bounds%gb%ibxxyy_c))*kind(bounds%gb%ibxxyy_c)
       deallocate(bounds%gb%ibxxyy_c,stat=i_stat)
       call memocc(i_stat,i_all,'bounds%gb%ibxxyy_c',subname)

       i_all=-product(shape(bounds%ibyyzz_r))*kind(bounds%ibyyzz_r)
       deallocate(bounds%ibyyzz_r,stat=i_stat)
       call memocc(i_stat,i_all,'bounds%ibyyzz_r',subname)
    end if

  END SUBROUTINE deallocate_bounds


  subroutine deallocate_lr(lr,subname)
    use module_base
    character(len=*), intent(in) :: subname
    type(locreg_descriptors) :: lr
    integer :: i_all,i_stat

    call deallocate_wfd(lr%wfd,subname)

    call deallocate_bounds(lr%geocode,lr%hybrid_on,lr%bounds,subname)
    i_all=-product(shape(lr%projflg)*kind(lr%projflg))
    deallocate(lr%projflg,stat=i_stat)
    call memocc(i_stat,i_all,'lr%projflg',subname)

  END SUBROUTINE deallocate_lr

  subroutine deallocate_Lzd(Lzd,subname)
    use module_base
    character(len=*), intent(in) :: subname
    type(local_zone_descriptors) :: Lzd
    integer :: i_all,i_stat,ilr

!   nullify the bounds of Glr
    if ((Lzd%Glr%geocode == 'P' .and. Lzd%Glr%hybrid_on) .or. Lzd%Glr%geocode == 'F') then
       nullify(Lzd%Glr%bounds%kb%ibyz_f)
       nullify(Lzd%Glr%bounds%kb%ibxz_f)
       nullify(Lzd%Glr%bounds%kb%ibxy_f)
       nullify(Lzd%Glr%bounds%sb%ibxy_ff)
       nullify(Lzd%Glr%bounds%sb%ibzzx_f)
       nullify(Lzd%Glr%bounds%sb%ibyyzz_f)
       nullify(Lzd%Glr%bounds%gb%ibyz_ff)
       nullify(Lzd%Glr%bounds%gb%ibzxx_f)
       nullify(Lzd%Glr%bounds%gb%ibxxyy_f)
    end if
    !the arrays which are needed only for free BC
    if (Lzd%Glr%geocode == 'F') then
       nullify(Lzd%Glr%bounds%kb%ibyz_c)
       nullify(Lzd%Glr%bounds%kb%ibxz_c)
       nullify(Lzd%Glr%bounds%kb%ibxy_c)
       nullify(Lzd%Glr%bounds%sb%ibzzx_c)
       nullify(Lzd%Glr%bounds%sb%ibyyzz_c)
       nullify(Lzd%Glr%bounds%gb%ibzxx_c)
       nullify(Lzd%Glr%bounds%gb%ibxxyy_c)
       nullify(Lzd%Glr%bounds%ibyyzz_r)
    end if

! nullify the wfd of Glr
   nullify(Lzd%Glr%wfd%keyg)
   nullify(Lzd%Glr%wfd%keyv)

! nullify the Gnlpspd
   nullify(Lzd%Gnlpspd%nvctr_p)
   nullify(Lzd%Gnlpspd%nseg_p)
   nullify(Lzd%Gnlpspd%keyv_p)
   nullify(Lzd%Gnlpspd%keyg_p)
   nullify(Lzd%Gnlpspd%nboxp_c)
   nullify(Lzd%Gnlpspd%nboxp_f)
 
!Now destroy the Llr
    do ilr = 1, Lzd%nlr 
       call deallocate_lr(Lzd%Llr(ilr),subname)
       call deallocate_Lnlpspd(Lzd%Lnlpspd(ilr),subname)
    end do
     nullify(Lzd%Llr)
     nullify(Lzd%Lnlpspd)

  END SUBROUTINE deallocate_Lzd


  function input_psi_names(id)
    integer, intent(in) :: id
    character(len = 14) :: input_psi_names

    select case(id)
    case(INPUT_PSI_EMPTY)
       write(input_psi_names, "(A)") "empty"
    case(INPUT_PSI_RANDOM)
       write(input_psi_names, "(A)") "random"
    case(INPUT_PSI_CP2K)
       write(input_psi_names, "(A)") "CP2K"
    case(INPUT_PSI_LCAO)
       write(input_psi_names, "(A)") "LCAO"
    case(INPUT_PSI_MEMORY_WVL)
       write(input_psi_names, "(A)") "wvl. in mem."
    case(INPUT_PSI_DISK_WVL)
       write(input_psi_names, "(A)") "wvl. on disk"
    case(INPUT_PSI_LCAO_GAUSS)
       write(input_psi_names, "(A)") "LCAO + gauss."
    case(INPUT_PSI_MEMORY_GAUSS)
       write(input_psi_names, "(A)") "gauss. in mem."
    case(INPUT_PSI_DISK_GAUSS)
       write(input_psi_names, "(A)") "gauss. on disk"
    case default
       write(input_psi_names, "(A)") "Error"
    end select
  end function input_psi_names

  subroutine input_psi_help()
    integer :: i

    write(*, "(1x,A)") "Available values of inputPsiId are:"
    do i = 1, size(input_psi_values)
       write(*, "(1x,A,I5,A,A)") " | ", input_psi_values(i), &
            & " - ", input_psi_names(input_psi_values(i))
    end do
  end subroutine input_psi_help

  function input_psi_validate(id)
    integer, intent(in) :: id
    logical :: input_psi_validate

    integer :: i

    input_psi_validate = .false.
    do i = 1, size(input_psi_values)
       if (id == input_psi_values(i)) then
          input_psi_validate = .true.
          return
       end if
    end do
  end function input_psi_validate

  subroutine output_wf_format_help()
    integer :: i

    write(*, "(1x,A)") "Available values of output_wf are:"
    do i = 0, size(wf_format_names) - 1
       write(*, "(1x,A,I5,A,A)") " | ", i, &
            & " - ", wf_format_names(i)
    end do
  end subroutine output_wf_format_help

  function output_wf_format_validate(id)
    integer, intent(in) :: id
    logical :: output_wf_format_validate

    output_wf_format_validate = (id >= 0 .and. id < size(wf_format_names))
  end function output_wf_format_validate

  subroutine output_grid_help()
    integer :: i, j

    write(*, "(1x,A)") "Available values of output_grid are:"
    do i = 0, size(output_grid_format_names) - 1
       do j = 0, size(output_grid_names) - 1
          if (j == 0 .and. i == 0) then
             write(*, "(1x,A,I5,A,A,A)") " | ", i * 10 + j, &
                  & " - ", trim(output_grid_names(j)), "."
          else if (j /= 0) then
             write(*, "(1x,A,I5,A,A,A,A,A)") " | ", i * 10 + j, &
                  & " - ", trim(output_grid_names(j)), &
                  & " in ", trim(output_grid_format_names(i)), " format."
          end if
       end do
    end do
  end subroutine output_grid_help

  function output_grid_validate(id, fid)
    integer, intent(in) :: id, fid
    logical :: output_grid_validate

    output_grid_validate = (id >= 0 .and. id < size(output_grid_names)) .and. &
         & (fid >= 0 .and. fid < size(output_grid_format_names))
  end function output_grid_validate


!!
  subroutine deallocate_pawproj_data(pawproj_data,subname)
    use module_base
    implicit none
    character(len=*), intent(in) :: subname
    type(pawproj_data_type), intent(inout) :: pawproj_data
    !local variables
    integer :: i_all,i_stat
    if(associated(pawproj_data%paw_proj)) then

       i_all=-product(shape(  pawproj_data% paw_proj ))*kind( pawproj_data% paw_proj  )
       deallocate(pawproj_data%  paw_proj  ,stat=i_stat)
       call memocc(i_stat,i_all,'paw_proj',subname)
       
       i_all=-product(shape( pawproj_data%ilr_to_mproj   ))*kind(pawproj_data% ilr_to_mproj   )
       deallocate( pawproj_data% ilr_to_mproj  ,stat=i_stat)
       call memocc(i_stat,i_all,'ilr_to_mproj',subname)
   
  
       
       i_all=-product(shape( pawproj_data% iproj_to_l  ))*kind( pawproj_data% iproj_to_l  )
       deallocate(pawproj_data%  iproj_to_l  ,stat=i_stat)
       call memocc(i_stat,i_all,'iproj_to_l',subname)


       i_all=-product(shape( pawproj_data% iproj_to_paw_nchannels  ))*kind( pawproj_data% iproj_to_paw_nchannels  )
       deallocate(pawproj_data%  iproj_to_paw_nchannels  ,stat=i_stat)
       call memocc(i_stat,i_all,'iproj_to_paw_nchannels',subname)
       
       i_all=-product(shape( pawproj_data% iprojto_imatrixbeg  ))*kind( pawproj_data% iprojto_imatrixbeg  )
       deallocate(pawproj_data%  iprojto_imatrixbeg  ,stat=i_stat)
       call memocc(i_stat,i_all,'iorbto_imatrixbeg',subname)
       

       i_all=-product(shape( pawproj_data% iorbtolr   ))*kind( pawproj_data% iorbtolr  )
       deallocate(pawproj_data%  iorbtolr  ,stat=i_stat)
       call memocc(i_stat,i_all,'iorbtolr',subname)
       



       i_all=-product(shape(pawproj_data%paw_nlpspd%nboxp_c))*kind(pawproj_data%paw_nlpspd%nboxp_c)
       deallocate(pawproj_data%paw_nlpspd%nboxp_c,stat=i_stat)
       call memocc(i_stat,i_all,'nboxp_c',subname)
       i_all=-product(shape(pawproj_data%paw_nlpspd%nboxp_f))*kind(pawproj_data%paw_nlpspd%nboxp_f)
       deallocate(pawproj_data%paw_nlpspd%nboxp_f,stat=i_stat)
       call memocc(i_stat,i_all,'nboxp_f',subname)
       i_all=-product(shape(pawproj_data%paw_nlpspd%keyg_p))*kind(pawproj_data%paw_nlpspd%keyg_p)
       deallocate(pawproj_data%paw_nlpspd%keyg_p,stat=i_stat)
       call memocc(i_stat,i_all,'keyg_p',subname)
       i_all=-product(shape(pawproj_data%paw_nlpspd%keyv_p))*kind(pawproj_data%paw_nlpspd%keyv_p)
       deallocate(pawproj_data%paw_nlpspd%keyv_p,stat=i_stat)
       call memocc(i_stat,i_all,'keyv_p',subname)
       i_all=-product(shape(pawproj_data%paw_nlpspd%nvctr_p))*kind(pawproj_data%paw_nlpspd%nvctr_p)
       deallocate(pawproj_data%paw_nlpspd%nvctr_p,stat=i_stat)
       call memocc(i_stat,i_all,'nvctr_p',subname)
       i_all=-product(shape(pawproj_data%paw_nlpspd%nseg_p))*kind(pawproj_data%paw_nlpspd%nseg_p)
       deallocate(pawproj_data%paw_nlpspd%nseg_p,stat=i_stat)
       call memocc(i_stat,i_all,'nseg_p',subname)

       if(pawproj_data%DistProjApply) then
          call deallocate_gwf_c(pawproj_data%G,subname)
       endif


    end if
  END SUBROUTINE deallocate_pawproj_data


  !> deallocate_pcproj_data
  subroutine deallocate_pcproj_data(pcproj_data,subname)
    use module_base
    implicit none
    character(len=*), intent(in) :: subname
    type(pcproj_data_type), intent(inout) :: pcproj_data
    !local variables
    integer :: i_all,i_stat
    if(associated(pcproj_data%pc_proj)) then

       i_all=-product(shape(  pcproj_data% pc_proj ))*kind( pcproj_data% pc_proj  )
       deallocate(pcproj_data%  pc_proj  ,stat=i_stat)
       call memocc(i_stat,i_all,'pc_proj',subname)
       
       i_all=-product(shape( pcproj_data%ilr_to_mproj   ))*kind(pcproj_data% ilr_to_mproj   )
       deallocate( pcproj_data% ilr_to_mproj  ,stat=i_stat)
       call memocc(i_stat,i_all,'ilr_to_mproj',subname)
       
       i_all=-product(shape( pcproj_data% iproj_to_ene  ))*kind( pcproj_data% iproj_to_ene  )
       deallocate(  pcproj_data% iproj_to_ene ,stat=i_stat)
       call memocc(i_stat,i_all,'iproj_to_ene',subname)

       i_all=-product(shape( pcproj_data% iproj_to_factor  ))*kind( pcproj_data% iproj_to_factor  )
       deallocate(  pcproj_data% iproj_to_factor ,stat=i_stat)
       call memocc(i_stat,i_all,'iproj_to_factor',subname)
       
       i_all=-product(shape( pcproj_data% iproj_to_l  ))*kind( pcproj_data% iproj_to_l  )
       deallocate(pcproj_data%  iproj_to_l  ,stat=i_stat)
       call memocc(i_stat,i_all,'iproj_to_l',subname)
       
       i_all=-product(shape( pcproj_data% iorbtolr   ))*kind( pcproj_data% iorbtolr  )
       deallocate(pcproj_data%  iorbtolr  ,stat=i_stat)
       call memocc(i_stat,i_all,'iorbtolr',subname)
       
       i_all=-product(shape( pcproj_data% gaenes   ))*kind( pcproj_data% gaenes  )
       deallocate(pcproj_data%  gaenes  ,stat=i_stat)
       call memocc(i_stat,i_all,'gaenes',subname)
       



       i_all=-product(shape(pcproj_data%pc_nlpspd%nboxp_c))*kind(pcproj_data%pc_nlpspd%nboxp_c)
       deallocate(pcproj_data%pc_nlpspd%nboxp_c,stat=i_stat)
       call memocc(i_stat,i_all,'nboxp_c',subname)
       i_all=-product(shape(pcproj_data%pc_nlpspd%nboxp_f))*kind(pcproj_data%pc_nlpspd%nboxp_f)
       deallocate(pcproj_data%pc_nlpspd%nboxp_f,stat=i_stat)
       call memocc(i_stat,i_all,'nboxp_f',subname)
       i_all=-product(shape(pcproj_data%pc_nlpspd%keyg_p))*kind(pcproj_data%pc_nlpspd%keyg_p)
       deallocate(pcproj_data%pc_nlpspd%keyg_p,stat=i_stat)
       call memocc(i_stat,i_all,'keyg_p',subname)
       i_all=-product(shape(pcproj_data%pc_nlpspd%keyv_p))*kind(pcproj_data%pc_nlpspd%keyv_p)
       deallocate(pcproj_data%pc_nlpspd%keyv_p,stat=i_stat)
       call memocc(i_stat,i_all,'keyv_p',subname)
       i_all=-product(shape(pcproj_data%pc_nlpspd%nvctr_p))*kind(pcproj_data%pc_nlpspd%nvctr_p)
       deallocate(pcproj_data%pc_nlpspd%nvctr_p,stat=i_stat)
       call memocc(i_stat,i_all,'nvctr_p',subname)
       i_all=-product(shape(pcproj_data%pc_nlpspd%nseg_p))*kind(pcproj_data%pc_nlpspd%nseg_p)
       deallocate(pcproj_data%pc_nlpspd%nseg_p,stat=i_stat)
       call memocc(i_stat,i_all,'nseg_p',subname)


       if(pcproj_data%DistProjApply) then
          call deallocate_gwf(pcproj_data%G,subname)
       endif


    end if
  END SUBROUTINE deallocate_pcproj_data



end module module_types<|MERGE_RESOLUTION|>--- conflicted
+++ resolved
@@ -359,13 +359,8 @@
 !! Add also the objects related to k-points sampling, after symmetries applications
   type, public :: orbitals_data
      integer :: norb,norbp,norbu,norbd,nspin,nspinor,isorb,npsidim,nkpts,nkptsp,iskpts
-<<<<<<< HEAD
-     real(gp) :: efermi,HLgap
+     real(gp) :: efermi,HLgap, eTS
      integer, dimension(:), pointer :: iokpt,ikptproc,inwhichlocreg, inWhichLocregP, onWhichMPI, isorb_par, ispot
-=======
-     real(gp) :: efermi,HLgap, eTS
-     integer, dimension(:), pointer :: iokpt,ikptproc
->>>>>>> 01b57ec3
      integer, dimension(:,:), pointer :: norb_par
      real(wp), dimension(:), pointer :: eval
      real(gp), dimension(:), pointer :: occup,spinsgn,kwgts
