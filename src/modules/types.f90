!> @file
!!  Define the fortran types
!! @author
!!    Copyright (C) 2008-2011 BigDFT group (LG)
!!    This file is distributed under the terms of the
!!    GNU General Public License, see ~/COPYING file
!!    or http://www.gnu.org/copyleft/gpl.txt .
!!    For the list of contributors, see ~/AUTHORS 

 
!>  Modules which contains the Fortran data structures
!!  and the routines of allocations and de-allocations
module module_types

  use module_base, only : gp,wp,dp,tp
  implicit none

  !> Input wf parameters.
  integer, parameter :: INPUT_PSI_EMPTY        = -1000
  integer, parameter :: INPUT_PSI_RANDOM       = -2
  integer, parameter :: INPUT_PSI_CP2K         = -1
  integer, parameter :: INPUT_PSI_LCAO         = 0
  integer, parameter :: INPUT_PSI_MEMORY_WVL   = 1
  integer, parameter :: INPUT_PSI_DISK_WVL     = 2
  integer, parameter :: INPUT_PSI_LCAO_GAUSS   = 10
  integer, parameter :: INPUT_PSI_MEMORY_GAUSS = 11
  integer, parameter :: INPUT_PSI_DISK_GAUSS   = 12
  integer, parameter :: INPUT_PSI_LINEAR       = 100
  integer, dimension(10), parameter :: input_psi_values = &
       & (/ INPUT_PSI_EMPTY, INPUT_PSI_RANDOM, INPUT_PSI_CP2K, &
       & INPUT_PSI_LCAO, INPUT_PSI_MEMORY_WVL, INPUT_PSI_DISK_WVL, &
       & INPUT_PSI_LCAO_GAUSS, INPUT_PSI_MEMORY_GAUSS, INPUT_PSI_DISK_GAUSS, &
       & INPUT_PSI_LINEAR /)

  !> Output wf parameters.
  integer, parameter :: WF_FORMAT_NONE   = 0
  integer, parameter :: WF_FORMAT_PLAIN  = 1
  integer, parameter :: WF_FORMAT_BINARY = 2
  integer, parameter :: WF_FORMAT_ETSF   = 3
  integer, parameter :: WF_N_FORMAT      = 4
  character(len = 12), dimension(0:WF_N_FORMAT-1), parameter :: wf_format_names = &
       & (/ "none        ", "plain text  ", "Fortran bin.", "ETSF        " /)

  !> Output grid parameters.
  integer, parameter :: OUTPUT_DENSPOT_NONE    = 0
  integer, parameter :: OUTPUT_DENSPOT_DENSITY = 1
  integer, parameter :: OUTPUT_DENSPOT_DENSPOT = 2
  character(len = 12), dimension(0:2), parameter :: OUTPUT_DENSPOT_names = &
       & (/ "none        ", "density     ", "dens. + pot." /)
  integer, parameter :: OUTPUT_DENSPOT_FORMAT_TEXT = 0
  integer, parameter :: OUTPUT_DENSPOT_FORMAT_ETSF = 1
  integer, parameter :: OUTPUT_DENSPOT_FORMAT_CUBE = 2
  character(len = 4), dimension(0:2), parameter :: OUTPUT_DENSPOT_format_names = &
       & (/ "text", "ETSF", "cube" /)

  !> SCF mixing parameters. (mixing parameters to be added)
  integer, parameter :: SCF_KIND_DIRECT_MINIMIZATION = 0

  !> Occupation parameters.
  integer, parameter :: SMEARING_DIST_ERF   = 1
  integer, parameter :: SMEARING_DIST_FERMI = 2
  integer, parameter :: SMEARING_DIST_COLD1 = 3  !Marzari's cold smearing  with a=-.5634 (bumb minimization)
  integer, parameter :: SMEARING_DIST_COLD2 = 4  !Marzari's cold smearing  with a=-.8165 (monotonic tail)
  integer, parameter :: SMEARING_DIST_METPX = 5  !Methfessel and Paxton (same as COLD with a=0)
  character(len = 11), dimension(5), parameter :: smearing_names = &
       & (/ "Error func.",   &    
       &    "Fermi      ",   &
       &    "Cold (bumb)",   &
       &    "Cold (mono)",   &
       &    "Meth.-Pax. " /)
 !!!!!!! MOVED ....   ! To be moved as an input parameter later
  !integer, parameter :: occopt = SMEARING_DIST_ERF
 !!!!!!! MOVED ....   


  !> Type used for the orthogonalisation parameter
  type, public :: orthon_data
     !> directDiag decides which input guess is chosen:
     !!   if .true. -> as usual direct diagonalization of the Hamiltonian with dsyev (suitable for small systems)
     !!   if .false. -> iterative diagonalization (suitable for large systems)
     logical:: directDiag
     !> norbpInguess indicates how many orbitals shall be treated by each process during the input guess
     !! if directDiag=.false.
     integer:: norbpInguess
     !> You have to choose two numbers for the block size, bsLow and bsUp:
     !!   if bsLow<bsUp, then the program will choose an appropriate block size in between these two numbers
     !!   if bsLow==bsUp, then the program will take exactly this blocksize
     integer:: bsLow, bsUp
     !> the variable methOrtho indicates which orthonormalization procedure is used:
     !!   methOrtho==0 -> Gram-Schmidt with Cholesky decomposition
     !!   methOrtho==1 -> combined block wise classical Gram-Schmidt and Cholesky
     !!   methOrtho==2 -> Loewdin
     integer:: methOrtho
     !> iguessTol gives the tolerance to which the input guess will converged (maximal
     !! residue of all orbitals).
     real(gp):: iguessTol
  end type orthon_data

  type, public :: SIC_data
     character(len=4) :: approach !< approach for the Self-Interaction-Correction (PZ, NK)
     integer :: ixc !< base for the SIC correction
     real(gp) :: alpha !<downscaling coefficient
     real(gp) :: fref !< reference occupation (for alphaNK case)
  end type SIC_data

!> Contains all parameters related to the linear scaling version.
  type,public:: linearInputParameters 
    integer:: DIISHistMin, DIISHistMax, nItBasisFirst, nItBasis, nItPrecond, nItCoeff, nItSCC, confPotOrder, norbsPerProcIG
    integer:: nItInguess, nItOrtho, mixHist, methTransformOverlap, blocksize_pdgemm, blocksize_pdsyev
    integer:: correctionOrthoconstraint, nproc_pdsyev, nproc_pdgemm
    real(8):: convCrit, alphaSD, alphaDIIS, startDIIS, convCritCoeff, alphaMix, convCritMix, convCritOrtho, fixBasis
    real(8),dimension(:),pointer:: potentialPrefac, locrad
    integer,dimension(:),pointer:: norbsPerType
    logical:: plotBasisFunctions, startWithSD, useDerivativeBasisFunctions, transformToGlobal
    character(len=4):: getCoeff, mixingMethod
  end type linearInputParameters

!> Structure of the variables read by input.* files (*.dft, *.geopt...)
  type, public :: input_variables
     !strings of the input files
     character(len=100) :: file_dft,file_geopt,file_kpt,file_perf,file_tddft, &
          & file_mix,file_sic,file_occnum, file_lin, dir_output
     !miscellaneous variables
     logical :: gaussian_help
     integer :: ixc,ncharge,itermax,nrepmax,ncong,idsx,ncongt,inputPsiId,nspin,mpol,itrpmax
     integer :: norbv,nvirt,nplot,iscf,norbsempty,norbsuempty,norbsdempty, occopt
     integer :: OUTPUT_DENSPOT,dispersion,last_run,output_wf_format,OUTPUT_DENSPOT_format
     real(gp) :: frac_fluct,gnrm_sw,alphamix,Tel, alphadiis
     real(gp) :: hx,hy,hz,crmult,frmult,gnrm_cv,rbuf,rpnrm_cv,gnrm_startmix
     integer :: verbosity
     real(gp) :: elecfield(3)
     logical :: disableSym

     ! For absorption calculations
     integer :: iabscalc_type   ! 0 non calc, 1 cheb ,  2 lanc
     !! integer :: iat_absorber, L_absorber, N_absorber, rpower_absorber, Linit_absorber
     integer :: iat_absorber,  L_absorber
     real(gp), pointer:: Gabs_coeffs(:)
     real(gp) :: abscalc_bottomshift
     logical ::  c_absorbtion , abscalc_alterpot, abscalc_eqdiff,abscalc_S_do_cg, abscalc_Sinv_do_cg
     integer ::  potshortcut
     integer ::  nsteps
     character(len=100) :: extraOrbital
     character(len=1000) :: xabs_res_prefix
   
     ! Frequencies calculations (finite difference)
     real(gp) :: freq_alpha
     integer :: freq_order
     integer :: freq_method

     ! kpoints related input variables
     integer :: nkpt, nkptv,ngroups_kptv
     integer, dimension(:), pointer :: nkptsv_group
     real(gp), pointer :: kpt(:,:), wkpt(:), kptv(:,:)
     character(len=100) :: band_structure_filename

     ! Geometry variables from *.geopt
     character(len=10) :: geopt_approach
     integer :: ncount_cluster_x, history
     real(gp) :: betax,forcemax,randdis
     integer :: optcell, ionmov, nnos
     real(gp) :: dtion, mditemp, mdftemp, noseinert, friction, mdwall
     real(gp) :: bmass, vmass, strprecon, strfact
     real(gp) :: strtarget(6)
     real(gp), pointer :: qmass(:)
     real(gp) :: dtinit,dtmax !for FIRE
     ! tddft variables from *.tddft
     character(len=10) :: tddft_approach
     !variables for SIC
     type(SIC_data) :: SIC !<parameters for the SIC methods

     !> variable for material acceleration
     !! values 0: traditional CPU calculation
     !!        1: CUDA acceleration with CUBLAS
     !!        2: OpenCL acceleration (with CUBLAS one day)
     integer :: iacceleration

     ! Performance variables from input.perf
     logical :: debug      !< Debug option (used by memocc)
     integer :: ncache_fft !< Cache size for FFT
     real(gp) :: projrad   !<coarse radius of the projectors in units of the maxrad
     character(len=3) :: linear

     !orthogonalisation data
     type(orthon_data) :: orthpar
  
     !linear scaling data
     type(linearInputParameters) :: lin

     !> parallelisation scheme of the exact exchange operator
     !!   BC (Blocking Collective)
     !!   OP2P (Overlap Point-to-Point)
     character(len=4) :: exctxpar

     !> communication scheme for the density
     !!  DBL traditional scheme with double precision
     !!  MIX mixed single-double precision scheme (requires rho_descriptors)
     character(len=3) :: rho_commun
  end type input_variables

  type, public :: energy_terms
     real(gp) :: eh,exc,vxc,eion,edisp,ekin,epot,eproj,eexctX
     real(gp) :: ebs,eKS,trH
  end type energy_terms

!>  Bounds for coarse and fine grids for kinetic operations
!!  Useful only for isolated systems AND in CPU
  type, public :: kinetic_bounds
     integer, dimension(:,:,:), pointer :: ibyz_c,ibxz_c,ibxy_c
     integer, dimension(:,:,:), pointer :: ibyz_f,ibxz_f,ibxy_f
  end type kinetic_bounds


!>  Bounds to compress the wavefunctions
!!  Useful only for isolated systems AND in CPU
  type, public :: shrink_bounds
     integer, dimension(:,:,:), pointer :: ibzzx_c,ibyyzz_c
     integer, dimension(:,:,:), pointer :: ibxy_ff,ibzzx_f,ibyyzz_f
  end type shrink_bounds


!>  Bounds to uncompress the wavefunctions
!!  Useful only for isolated systems AND in CPU
  type, public :: grow_bounds
     integer, dimension(:,:,:), pointer :: ibzxx_c,ibxxyy_c
     integer, dimension(:,:,:), pointer :: ibyz_ff,ibzxx_f,ibxxyy_f
  end type grow_bounds


!>  Bounds for convolutions operations
!!  Useful only for isolated systems AND in CPU
  type, public :: convolutions_bounds
     type(kinetic_bounds) :: kb
     type(shrink_bounds) :: sb
     type(grow_bounds) :: gb
     integer, dimension(:,:,:), pointer :: ibyyzz_r !< real space border
  end type convolutions_bounds

!>  Used for lookup table for compressed wavefunctions
  type, public :: wavefunctions_descriptors
     integer :: nvctr_c,nvctr_f,nseg_c,nseg_f
     integer, dimension(:,:), pointer :: keyg
     integer, dimension(:), pointer :: keyv
  end type wavefunctions_descriptors

!>  Grid dimensions in old different wavelet basis
  type, public :: grid_dimensions
     integer :: n1,n2,n3,nfl1,nfu1,nfl2,nfu2,nfl3,nfu3,n1i,n2i,n3i
  end type grid_dimensions

!> Contains the information needed for describing completely a
!! wavefunction localisation region
  type, public :: locreg_descriptors
     character(len=1) :: geocode
     logical :: hybrid_on   !< interesting for global, periodic, localisation regions
     integer :: ns1,ns2,ns3 !< starting point of the localisation region in global coordinates
     integer :: nsi1,nsi2,nsi3  !< starting point of locreg for interpolating grid
     integer :: Localnorb              !< number of orbitals contained in locreg
     integer,dimension(3) :: outofzone  !< vector of points outside of the zone outside Glr for periodic systems
     integer,dimension(:), pointer :: projflg    !< atoms contributing nlpsp projectors to locreg
     type(grid_dimensions) :: d
     type(wavefunctions_descriptors) :: wfd
     type(convolutions_bounds) :: bounds
     real(8),dimension(3):: locregCenter !< center of the locreg 
     real(8):: locrad !< cutoff radius of the localization region
  end type locreg_descriptors

!>  Non local pseudopotential descriptors
  type, public :: nonlocal_psp_descriptors
     integer :: nproj,nprojel,natoms                  !< Number of projectors and number of elements
     type(locreg_descriptors), dimension(:), pointer :: plr !< pointer which indicates the different localization region per processor
     !> Projector segments on real space grid
!!$     integer, dimension(:), pointer :: nvctr_p,nseg_p,keyv_p
!!$     integer, dimension(:,:), pointer :: keyg_p 
!!$     !> Parameters for the boxes containing the projectors
!!$     integer, dimension(:,:,:), pointer :: nboxp_c,nboxp_f
  end type nonlocal_psp_descriptors


!> Used to split between points to be treated in simple or in double precision
  type, public :: rho_descriptors
     character(len=1) :: geocode
     integer :: icomm !< method for communicating the density
     integer :: nrhotot !< dimension of the partial density array before communication
     integer :: n_csegs,n_fsegs,dp_size,sp_size
     integer, dimension(:,:), pointer :: spkey,dpkey
     integer, dimension(:), pointer :: cseg_b,fseg_b
  end type rho_descriptors

!>  Atomic data (name, polarisation, ...)
  type, public :: atoms_data
     character(len=1) :: geocode
     character(len=5) :: format
     character(len=20) :: units
     integer :: nat                                        !< nat            Number of atoms
     integer :: ntypes                                     !< ntypes         Number of type of atoms
     integer :: natsc
     character(len=20), dimension(:), pointer :: atomnames !< atomnames(ntypes) Name of type of atoms
     real(gp) :: alat1,alat2,alat3                         !< dimension of the periodic supercell
     integer, dimension(:), pointer :: iatype              !< iatype(nat)    Type of the atoms
     integer, dimension(:), pointer :: iasctype
     integer, dimension(:), pointer :: natpol
     integer, dimension(:), pointer :: nelpsp
     integer, dimension(:), pointer :: npspcode
     integer, dimension(:), pointer :: ixcpsp
     integer, dimension(:), pointer :: nzatom
     real(gp), dimension(:,:), pointer :: radii_cf         !< user defined radii_cf, overridden in sysprop.f90
     integer, dimension(:), pointer :: ifrztyp             !< ifrztyp(nat) Frozen atoms
     real(gp), dimension(:), pointer :: amu                !< amu(ntypes)  Atomic Mass Unit for each type of atoms
     real(gp), dimension(:,:), pointer :: aocc,rloc
     real(gp), dimension(:,:,:), pointer :: psppar !< pseudopotential parameters (HGH SR section)
     logical :: donlcc                             !< activate non-linear core correction treatment
     integer, dimension(:), pointer :: nlcc_ngv,nlcc_ngc !<number of valence and core gaussians describing NLCC 
     real(gp), dimension(:,:), pointer :: nlccpar    !< parameters for the non-linear core correction, if present
     real(gp), dimension(:,:), pointer :: ig_nlccpar !< parameters for the input NLCC
     integer :: symObj                               !< The symmetry object from ABINIT

     !! for abscalc with pawpatch
     integer, dimension(:), pointer ::  paw_NofL, paw_l, paw_nofchannels
     integer, dimension(:), pointer ::  paw_nofgaussians
     real(gp), dimension(:), pointer :: paw_Greal, paw_Gimag, paw_Gcoeffs
     real(gp), dimension(:), pointer :: paw_H_matrices, paw_S_matrices, paw_Sm1_matrices
     integer :: iat_absorber 

  end type atoms_data

!>  Structures of basis of gaussian functions
  type, public :: gaussian_basis
     integer :: nat,ncoeff,nshltot,nexpo
     integer, dimension(:), pointer :: nshell,ndoc,nam
     real(gp), dimension(:), pointer :: xp,psiat
     real(gp), dimension(:,:), pointer :: rxyz
  end type gaussian_basis

!>   Structures of basis of gaussian functions of the form exp(-a*r2)cos/sin(b*r2)
  type, public :: gaussian_basis_c
     integer :: nat,ncoeff,nshltot,nexpo
     integer, dimension(:), pointer :: nshell,ndoc,nam
     complex(gp), dimension(:), pointer :: expof,psiat
     real(gp), dimension(:,:), pointer :: rxyz
  end type gaussian_basis_c

!>   contains all array necessary to apply preconditioning projectors 
  type, public :: pcproj_data_type
     type(nonlocal_psp_descriptors) :: pc_nlpspd
     real(gp), pointer :: pc_proj(:)
     integer , pointer , dimension(:):: ilr_to_mproj, iproj_to_l
     real(gp) , pointer ::  iproj_to_ene(:)
     real(gp) , pointer ::  iproj_to_factor(:)
     integer, pointer :: iorbtolr(:)
     integer :: mprojtot
     type(gaussian_basis)  :: G          
     real(gp), pointer :: gaenes(:)
     real(gp) :: ecut_pc
     logical :: DistProjApply
  end type pcproj_data_type

!>   contains all array necessary to apply preconditioning projectors 
  type, public :: PAWproj_data_type
     type(nonlocal_psp_descriptors) :: paw_nlpspd

     integer , pointer , dimension(:):: iproj_to_paw_nchannels
     integer , pointer , dimension(:):: ilr_to_mproj, iproj_to_l
     integer , pointer , dimension(:):: iprojto_imatrixbeg

     integer :: mprojtot
     real(gp), pointer :: paw_proj(:)
     type(gaussian_basis_c)  :: G          
     integer, pointer :: iorbtolr(:)
     logical :: DistProjApply
  end type PAWproj_data_type


!> All the parameters which are important for describing the orbitals
!! Add also the objects related to k-points sampling, after symmetries applications
  type, public :: orbitals_data
     integer :: norb,norbp,norbu,norbd,nspin,nspinor,isorb
     integer :: npsidim_orbs,nkpts,nkptsp,iskpts,npsidim_comp
     real(gp) :: efermi,HLgap, eTS
     integer, dimension(:), pointer :: iokpt,ikptproc,isorb_par,ispot
     integer, dimension(:), pointer :: inwhichlocreg,onWhichMPI,inwhichlocregP
     integer, dimension(:,:), pointer :: norb_par
     real(wp), dimension(:), pointer :: eval
     real(gp), dimension(:), pointer :: occup,spinsgn,kwgts
     real(gp), dimension(:,:), pointer :: kpts
  end type orbitals_data

!> Contains the information needed for communicating the wavefunctions
!! between processors for the transposition
  type, public :: communications_arrays
     integer, dimension(:), pointer :: ncntd,ncntt,ndspld,ndsplt
     integer, dimension(:,:), pointer :: nvctr_par
  !integer,dimension(:,:,:,:),pointer:: nvctr_parLIN
  !integer, dimension(:), pointer :: ncntdLIN,ncnttLIN,ndspldLIN,ndspltLIN

  end type communications_arrays


!> Contains the pointers to be handled to control GPU information
!! Given that they are pointers on GPU address, they are C pointers
!! which take 8 bytes
!! So they are declared as kind=8 variables either if the GPU works in simple precision
!! Also other information concerning the GPU runs can be stored in this structure
  type, public :: GPU_pointers
     logical :: useDynamic,full_locham
     integer :: id_proc
     real(kind=8) :: keys,work1,work2,work3,rhopot,r,d
     real(kind=8) :: rhopot_down, rhopot_up
     real(kind=8) :: work1_i,work2_i,work3_i,d_i
     real(kind=8) :: pinned_in,pinned_out
     real(kind=8), dimension(:), pointer :: psi
     real(kind=8) :: psi_c,psi_f
     real(kind=8) :: psi_c_i,psi_f_i
     real(kind=8) :: psi_c_r,psi_f_r,psi_c_b,psi_f_b,psi_c_d,psi_f_d
     real(kind=8) :: psi_c_r_i,psi_f_r_i,psi_c_b_i,psi_f_b_i,psi_c_d_i,psi_f_d_i
     real(kind=8) :: keyg_c,keyg_f,keyv_c,keyv_f
     real(kind=8) :: context,queue
     real(gp), dimension(:,:), pointer :: ekin, epot !< values of the kinetic and potential energies to be passed to local_hamiltonian
     real(wp), dimension(:), pointer :: hpsi_ASYNC !<pointer to the wavefunction allocated in the case of asyncronous local_hamiltonian
  end type GPU_pointers

!> Contains all the descriptors necessary for splitting the calculation in different locregs 
  type,public:: local_zone_descriptors
    logical :: linear                         !< if true, use linear part of the code
    integer :: nlr                            !< Number of localization regions 
!    integer :: Lpsidimtot, lpsidimtot_der     !< Total dimension of the wavefunctions in the locregs, the same including the derivatives
    integer:: ndimpotisf                      !< total dimension of potential in isf (including exctX)
    integer :: Lnprojel                       !< Total number of projector elements
    real(gp), dimension(:,:),pointer :: rxyz  !< Centers for the locregs
    logical,dimension(:),pointer:: doHamAppl  !< if entry i is true, apply the Hamiltonian to orbitals in locreg i
    type(locreg_descriptors) :: Glr           !< Global region descriptors
    type(nonlocal_psp_descriptors) :: Gnlpspd !< Global nonlocal pseudopotential descriptors
    type(locreg_descriptors),dimension(:),pointer :: Llr                !< Local region descriptors (dimension = nlr)
    type(nonlocal_psp_descriptors),dimension(:), pointer :: Lnlpspd      !< Nonlocal pseudopotential descriptors for locreg (dimension = nlr)
  end type

!>  Used to restart a new DFT calculation or to save information 
!!  for post-treatment
  type, public :: restart_objects
     integer :: n1,n2,n3
     real(gp) :: hx_old,hy_old,hz_old
     real(wp), dimension(:), pointer :: psi 
     real(wp), dimension(:,:), pointer :: gaucoeffs
     real(gp), dimension(:,:), pointer :: rxyz_old,rxyz_new
!     type(locreg_descriptors) :: Glr
     type(local_zone_descriptors) :: Lzd
     type(gaussian_basis) :: gbd
     type(orbitals_data) :: orbs
     type(GPU_pointers) :: GPU
  end type restart_objects


!> Contains the work arrays needed for expressing wavefunction in real space
!!  with all the BC
  type, public :: workarr_sumrho
     integer :: nw1,nw2,nxc,nxf
     real(wp), dimension(:), pointer :: x_c,x_f,w1,w2
  end type workarr_sumrho


!> Contains the work arrays needed for hamiltonian application with all the BC
  type, public :: workarr_locham
     integer :: nw1,nw2,nxc,nyc,nxf1,nxf2,nxf3,nxf,nyf
     real(wp), dimension(:), pointer :: w1,w2
     !for the periodic BC case, these arrays substitute 
     !psifscf,psifscfk,psig,ww respectively
     real(wp), dimension(:,:), pointer :: x_c,y_c,x_f1,x_f2,x_f3,x_f,y_f
  end type workarr_locham


!> Contains the work arrays needed for th preconditioner with all the BC
!! Take different pointers depending on the boundary conditions
  type, public :: workarr_precond
     integer, dimension(:), pointer :: modul1,modul2,modul3
     real(wp), dimension(:), pointer :: psifscf,ww,x_f1,x_f2,x_f3,kern_k1,kern_k2,kern_k3
     real(wp), dimension(:,:), pointer :: af,bf,cf,ef
     real(wp), dimension(:,:,:), pointer :: xpsig_c,ypsig_c,x_c
     real(wp), dimension(:,:,:,:), pointer :: xpsig_f,ypsig_f,x_f,y_f
     real(wp), dimension(:,:,:,:,:), pointer :: z1,z3 ! work array for FFT
  end type workarr_precond


!> Contains the arguments needed for the application of the hamiltonian
  type, public :: lanczos_args
     !arguments for the hamiltonian
     integer :: iproc,nproc,ndimpot,nspin, in_iat_absorber, Labsorber
     real(gp) :: hx,hy,hz
     real(gp) :: ekin_sum,epot_sum,eexctX,eproj_sum,eSIC_DC
     type(atoms_data), pointer :: at
     type(orbitals_data), pointer :: orbs
     type(communications_arrays) :: comms
     type(nonlocal_psp_descriptors), pointer :: nlpspd
     type(local_zone_descriptors), pointer :: Lzd
     type(gaussian_basis), pointer :: Gabsorber    
     type(SIC_data), pointer :: SIC
     integer, dimension(:,:), pointer :: ngatherarr 
     real(gp), dimension(:,:),  pointer :: rxyz,radii_cf
     real(wp), dimension(:), pointer :: proj
     !real(wp), dimension(lr%wfd%nvctr_c+7*lr%wfd%nvctr_f,orbs%nspinor*orbs%norbp), pointer :: psi
     real(wp), dimension(:), pointer :: potential
     real(wp), dimension(:), pointer :: Gabs_coeffs
     !real(wp), dimension(lr%wfd%nvctr_c+7*lr%wfd%nvctr_f,orbs%nspinor*orbs%norbp) :: hpsi
     type(GPU_pointers), pointer :: GPU
     type(pcproj_data_type), pointer :: PPD
     type(pawproj_data_type), pointer :: PAWD
  end type lanczos_args


!> Contains the dimensions of some arrays.
  type,public:: arraySizes
      integer:: size_rhopot
      integer,dimension(4):: size_potxc
      integer:: size_rhocore
      integer:: size_pot_ion
      integer,dimension(3):: size_phnons
      integer,dimension(3):: size_irrzon
      integer:: size_pkernel
      integer:: size_pkernelseq
  end type

!> Contains the parameters needed for the point to point communications
!! for sumrho in the linear scaling version.
  type,public:: p2pCommsSumrho
    integer,dimension(:),pointer:: noverlaps, overlaps, istarr, istrarr
    real(8),dimension(:),pointer:: sendBuf, recvBuf
    integer,dimension(:,:,:),pointer:: comarr
    integer:: nsendBuf, nrecvBuf
    logical,dimension(:,:),pointer:: communComplete, computComplete
  end type p2pCommsSumrho

!> Contains the parameters neeed for the point to point communications
!! for gathering the potential (for the application of the Hamiltonian)
   type,public:: p2pCommsGatherPot
       integer,dimension(:),pointer:: noverlaps, overlaps
       integer,dimension(:,:),pointer:: ise3 ! starting / ending index of recvBuf in z dimension after communication (glocal coordinates)
       integer,dimension(:,:,:),pointer:: comarr
       real(8),dimension(:),pointer:: recvBuf
       integer:: nrecvBuf
       logical,dimension(:,:),pointer:: communComplete
   end type p2pCommsGatherPot

!> Contains the parameter needed for the point to point communication for
!! the orthonormlization.
   type,public:: p2pCommsOrthonormality
       integer:: nsendBuf, nrecvBuf, noverlapsmax, nrecv, nsend, nrecvtemp, nsendtemp, isoverlap, nstepoverlap
       integer,dimension(:),pointer:: noverlaps
       integer,dimension(:,:),pointer:: overlaps
       integer,dimension(:,:,:),pointer:: comarr
       real(8),dimension(:),pointer:: sendBuf, recvBuf
       logical,dimension(:,:),pointer:: communComplete
       integer,dimension(:,:),pointer:: requests
   end type p2pCommsOrthonormality


!> Contains the parameters for the communications of the derivative orbitals
!! to mathc their partition.
  type,public:: p2pCommsRepartition
      integer,dimension(:,:,:),pointer:: comarr
       logical,dimension(:,:),pointer:: communComplete
  end type p2pCommsRepartition

!! Contains the parameters for calculating the overlap matrix for the orthonormalization etc...
  type,public:: overlapParameters
      integer:: ndim_lphiovrlp, noverlapsmax, noverlapsmaxp
      integer,dimension(:),pointer:: noverlaps, indexExpand, indexExtract
      integer,dimension(:,:),pointer:: overlaps
      integer,dimension(:,:),pointer:: indexInRecvBuf
      integer,dimension(:,:),pointer:: indexInSendBuf
      type(locreg_descriptors),dimension(:,:),pointer:: olr
  end type overlapParameters


  type,public:: matrixLocalizationRegion
      integer:: norbinlr
      integer,dimension(:),pointer:: indexInGlobal
  end type matrixLocalizationRegion

  type,public:: p2pCommsOrthonormalityMatrix
      integer:: nrecvBuf, nsendBuf, nrecv, nsend
      integer,dimension(:),pointer:: noverlap, noverlapProc
      integer,dimension(:,:),pointer:: overlaps, indexInRecvBuf, overlapsProc, requests
      integer,dimension(:,:,:),pointer:: comarr, olrForExpansion
      real(8),dimension(:),pointer:: recvBuf, sendBuf
      logical,dimension(:,:),pointer:: communComplete
      type(matrixLocalizationRegion),dimension(:,:),pointer:: olr
  end type p2pCommsOrthonormalityMatrix

  type,public:: matrixMinimization
    type(matrixLocalizationRegion),dimension(:),pointer:: mlr
    integer:: norbmax ! maximal matrix size handled by a given process
    integer:: nlrp ! number of localization regions handled by a given process
    integer,dimension(:),pointer:: inWhichLocregExtracted
    integer,dimension(:),pointer:: inWhichLocregOnMPI
    integer,dimension(:),pointer:: indexInLocreg
  end type matrixMinimization

  type,public:: matrixDescriptors
      integer:: nvctr, nseg, nvctrmatmul, nsegmatmul, nseglinemax
      integer,dimension(:),pointer:: keyv, keyvmatmul, nsegline
      integer,dimension(:,:),pointer:: keyg, keygmatmul
      integer,dimension(:,:,:),pointer:: keygline
  end type matrixDescriptors

!> Contains all parameters for the basis with which we calculate the properties
!! like energy and forces. Since we may also use the derivative of the trace
!! minimizing orbitals, this basis may be larger than only the trace minimizing
!! orbitals. In case we don't use the derivatives, these parameters are identical
!! from those in lin%orbs etc.
type,public:: largeBasis
    type(communications_arrays):: comms, gcomms
    type(orbitals_data):: orbs, gorbs
    !type(local_zone_descriptors):: lzd
    type(p2pCommsRepartition):: comrp
    type(p2pCommsOrthonormality):: comon
    type(overlapParameters):: op
    type(p2pCommsGatherPot):: comgp
    type(matrixDescriptors):: mad
end type largeBasis



  !> Contains the parameters for the parallel input guess for the O(N) version.
  type,public:: inguessParameters
    integer:: nproc, norb, norbtot, norbtotPad, sizeWork, nvctrp, isorb
    integer,dimension(:),pointer:: norb_par, onWhichMPI, isorb_par, nvctrp_nz, sendcounts, senddispls, recvcounts, recvdispls
    !!type(matrixLocalizationRegion),dimension(:),pointer:: mlr
  end type inguessParameters

  type,public:: localizedDIISParameters
    integer:: is, isx, mis
    real(8),dimension(:),pointer:: phiHist, hphiHist
    real(8),dimension(:,:,:),pointer:: mat
    real(8):: trmin, trold
    logical:: switchSD
  end type localizedDIISParameters

  type,public:: mixrhopotDIISParameters
    integer:: is, isx, mis
    real(8),dimension(:),pointer:: rhopotHist, rhopotresHist
    real(8),dimension(:,:),pointer:: mat
  end type mixrhopotDIISParameters

  type,public:: linearInputGuess
      type(local_zone_descriptors):: lzdig, lzdGauss
      type(orbitals_data):: orbsig, orbsGauss
      type(p2pCommsOrthonormality):: comon
      type(overlapParameters):: op
      type(p2pCommsGatherPot):: comgp
      type(matrixDescriptors):: mad
  end type linearInputGuess

!> Contains all parameters related to the linear scaling version.
  type,public:: linearParameters
    integer:: DIISHistMin, DIISHistMax, nItBasisFirst, nItBasis, nItPrecond, nItCoeff 
    integer :: nItSCCWhenOptimizing, confPotOrder, norbsPerProcIG
    integer:: nItInguess, nlr, nLocregOverlap, nItOrtho, mixHist, methTransformOverlap, blocksize_pdgemm, blocksize_pdsyev
    integer:: correctionOrthoconstraint, nproc_pdsyev, nproc_pdgemm, memoryForCommunOverlapIG, nItOuterSCC, nItSCCWhenFixed
    real(8):: convCrit, alphaSD, alphaDIIS, startDIIS, convCritCoeff, alphaMixWhenFixed
    real(kind=8) :: alphaMixWhenOptimizing, convCritMix, convCritOrtho, fixBasis
    real(8):: FactorFixBasis, convCritMixOut, minimalFixBasis
    real(8),dimension(:),pointer:: potentialPrefac, locrad, lphiRestart, lphiold, lxi, transmat, lpsi, lhpsi
    real(8),dimension(:,:),pointer:: hamold
    type(orbitals_data):: orbs, gorbs
    type(communications_arrays):: comms, gcomms
    integer,dimension(:),pointer:: norbsPerType
    type(arraySizes):: as
    logical:: plotBasisFunctions, startWithSD, useDerivativeBasisFunctions, transformToGlobal
    character(len=4):: getCoeff, mixingMethod
    type(p2pCommsSumrho):: comsr
    type(p2pCommsGatherPot):: comgp
    type(largeBasis):: lb
    type(local_zone_descriptors):: lzd
    type(p2pCommsOrthonormality):: comon
    type(overlapParameters):: op
    type(linearInputGuess):: lig
    type(matrixDescriptors):: mad
    character(len=1):: locregShape
  end type linearParameters

!> Contains the arguments needed for the diis procedure
  type, public :: diis_objects
     logical :: switchSD
     integer :: idiistol,mids,ids,idsx
     real(gp) :: energy_min,energy_old,energy,alpha,alpha_max
     real(tp), dimension(:), pointer :: psidst
     real(tp), dimension(:), pointer :: hpsidst
     real(tp), dimension(:,:,:,:,:,:), pointer :: ads
  end type diis_objects

!> Contains the information needed for the preconditioner
  type, public :: precond_data
    integer :: confPotOrder                           !> The order of the algebraic expression for Confinement potential
    integer :: ncong                                  !> Number of CG iterations for the preconditioning equation
    logical, dimension(:), pointer :: withConfPot     !> Use confinement potentials
    real(8), dimension(:), pointer :: potentialPrefac !> Prefactor for the potential: Prefac * f(r) 
  end type precond_data

!> Information for the confining potential to be used in TMB scheme
!! The potential is supposed to be defined as prefac*(r-rC)**potorder
  type, public :: confpot_data
     integer :: potorder !< order of the confining potential
     integer, dimension(3) :: ioffset !< offset for the coordinates of potential lr in global region
     real(gp) :: prefac !< prefactor
     real(gp), dimension(3) :: hh !< grid spacings in ISF grid
     real(gp), dimension(3) :: rxyzConf !< confining potential center in global coordinates
  end type confpot_data

contains


!> Allocate diis objects
  subroutine allocate_diis_objects(idsx,alphadiis,npsidim,nkptsp,nspinor,diis,subname) !n(m)
    use module_base
    implicit none
    character(len=*), intent(in) :: subname
    integer, intent(in) :: idsx,npsidim,nkptsp,nspinor !n(m)
    real(gp), intent(in) :: alphadiis
    type(diis_objects), intent(inout) :: diis
    !local variables
    integer :: i_stat,ncplx,ngroup

    !calculate the number of complex components
    if (nspinor > 1) then
       ncplx=2
    else
       ncplx=1
    end if

    !always better to allow real combination of the wavefunctions
    ncplx=1

    !add the possibility of more than one diis group
    ngroup=1

    allocate(diis%psidst(npsidim*idsx+ndebug),stat=i_stat)
    call memocc(i_stat,diis%psidst,'psidst',subname)
    allocate(diis%hpsidst(npsidim*idsx+ndebug),stat=i_stat)
    call memocc(i_stat,diis%hpsidst,'hpsidst',subname)
    allocate(diis%ads(ncplx,idsx+1,idsx+1,ngroup,nkptsp,1+ndebug),stat=i_stat)
    call memocc(i_stat,diis%ads,'ads',subname)
    call to_zero(nkptsp*ncplx*ngroup*(idsx+1)**2,diis%ads(1,1,1,1,1,1))

    !initialize scalar variables
    !diis initialisation variables
    diis%alpha=alphadiis
    diis%alpha_max=alphadiis
    diis%energy=1.d10
    !minimum value of the energy during the minimisation procedure
    diis%energy_min=1.d10
    !previous value already fulfilled
    diis%energy_old=diis%energy
    !local variable for the diis history
    diis%idsx=idsx
    !logical control variable for switch DIIS-SD
    diis%switchSD=.false.
    

  END SUBROUTINE allocate_diis_objects


!> De-Allocate diis objects
  subroutine deallocate_diis_objects(diis,subname)
    use module_base
    implicit none
    character(len=*), intent(in) :: subname
    type(diis_objects), intent(inout) :: diis
    !local variables
    integer :: i_all,i_stat

    i_all=-product(shape(diis%psidst))*kind(diis%psidst)
    deallocate(diis%psidst,stat=i_stat)
    call memocc(i_stat,i_all,'psidst',subname)
    i_all=-product(shape(diis%hpsidst))*kind(diis%hpsidst)
    deallocate(diis%hpsidst,stat=i_stat)
    call memocc(i_stat,i_all,'hpsidst',subname)
    i_all=-product(shape(diis%ads))*kind(diis%ads)
    deallocate(diis%ads,stat=i_stat)
    call memocc(i_stat,i_all,'ads',subname)

  END SUBROUTINE deallocate_diis_objects


!!$!> Allocate communications_arrays
!!$  subroutine allocate_comms(nproc,orbs,comms,subname)
!!$    use module_base
!!$    implicit none
!!$    character(len=*), intent(in) :: subname
!!$    integer, intent(in) :: nproc
!!$    type(orbitals_data), intent(in) :: orbs
!!$    type(communications_arrays), intent(out) :: comms
!!$    !local variables
!!$    integer :: i_stat
!!$
!!$    allocate(comms%nvctr_par(0:nproc-1,orbs%nkptsp+ndebug),stat=i_stat)
!!$    call memocc(i_stat,comms%nvctr_par,'nvctr_par',subname)
!!$    allocate(comms%ncntd(0:nproc-1+ndebug),stat=i_stat)
!!$    call memocc(i_stat,comms%ncntd,'ncntd',subname)
!!$    allocate(comms%ncntt(0:nproc-1+ndebug),stat=i_stat)
!!$    call memocc(i_stat,comms%ncntt,'ncntt',subname)
!!$    allocate(comms%ndspld(0:nproc-1+ndebug),stat=i_stat)
!!$    call memocc(i_stat,comms%ndspld,'ndspld',subname)
!!$    allocate(comms%ndsplt(0:nproc-1+ndebug),stat=i_stat)
!!$    call memocc(i_stat,comms%ndsplt,'ndsplt',subname)
!!$  END SUBROUTINE allocate_comms


!> De-Allocate communications_arrays
  subroutine deallocate_comms(comms,subname)
    use module_base
    implicit none
    character(len=*), intent(in) :: subname
    type(communications_arrays), intent(inout) :: comms
    !local variables
    integer :: i_all,i_stat

    i_all=-product(shape(comms%nvctr_par))*kind(comms%nvctr_par)
    deallocate(comms%nvctr_par,stat=i_stat)
    call memocc(i_stat,i_all,'nvctr_par',subname)
    i_all=-product(shape(comms%ncntd))*kind(comms%ncntd)
    deallocate(comms%ncntd,stat=i_stat)
    call memocc(i_stat,i_all,'ncntd',subname)
    i_all=-product(shape(comms%ncntt))*kind(comms%ncntt)
    deallocate(comms%ncntt,stat=i_stat)
    call memocc(i_stat,i_all,'ncntt',subname)
    i_all=-product(shape(comms%ndspld))*kind(comms%ndspld)
    deallocate(comms%ndspld,stat=i_stat)
    call memocc(i_stat,i_all,'ndspld',subname)
    i_all=-product(shape(comms%ndsplt))*kind(comms%ndsplt)
    deallocate(comms%ndsplt,stat=i_stat)
    call memocc(i_stat,i_all,'ndsplt',subname)
  END SUBROUTINE deallocate_comms


  subroutine deallocate_abscalc_input(in, subname)
    use module_base
    implicit none
    type(input_variables) :: in
    character(len=*), intent(in) :: subname

    !local variables
    integer :: i_all,i_stat

    i_all=-product(shape(in%Gabs_coeffs))*kind(in%Gabs_coeffs)
    deallocate(in%Gabs_coeffs, stat=i_stat)
    call memocc(i_stat,i_all,'in%Gabs_coeffs',subname)

  END SUBROUTINE deallocate_abscalc_input


!> De-Allocate orbitals data structure, except eval pointer
!! which is not allocated in the orbitals_descriptor routine
subroutine deallocate_orbs(orbs,subname)
  use module_base
  implicit none
    character(len=*), intent(in) :: subname
    type(orbitals_data), intent(inout) :: orbs
    !local variables
    integer :: i_all,i_stat

    i_all=-product(shape(orbs%norb_par))*kind(orbs%norb_par)
    deallocate(orbs%norb_par,stat=i_stat)
    call memocc(i_stat,i_all,'orbs%norb_par',subname)
    i_all=-product(shape(orbs%occup))*kind(orbs%occup)
    deallocate(orbs%occup,stat=i_stat)
    call memocc(i_stat,i_all,'orbs%occup',subname)
    i_all=-product(shape(orbs%spinsgn))*kind(orbs%spinsgn)
    deallocate(orbs%spinsgn,stat=i_stat)
    call memocc(i_stat,i_all,'orbs%spinsgn',subname)
    i_all=-product(shape(orbs%kpts))*kind(orbs%kpts)
    deallocate(orbs%kpts,stat=i_stat)
    call memocc(i_stat,i_all,'orbs%kpts',subname)
    i_all=-product(shape(orbs%kwgts))*kind(orbs%kwgts)
    deallocate(orbs%kwgts,stat=i_stat)
    call memocc(i_stat,i_all,'orbs%kwgts',subname)
    i_all=-product(shape(orbs%iokpt))*kind(orbs%iokpt)
    deallocate(orbs%iokpt,stat=i_stat)
    call memocc(i_stat,i_all,'orbs%iokpt',subname)
    i_all=-product(shape(orbs%ikptproc))*kind(orbs%ikptproc)
    deallocate(orbs%ikptproc,stat=i_stat)
    call memocc(i_stat,i_all,'ikptproc',subname)
    i_all=-product(shape(orbs%inwhichlocreg))*kind(orbs%inwhichlocreg)
    deallocate(orbs%inwhichlocreg,stat=i_stat)
    call memocc(i_stat,i_all,'orbs%inwhichlocreg',subname)
    i_all=-product(shape(orbs%isorb_par))*kind(orbs%isorb_par)
    deallocate(orbs%isorb_par,stat=i_stat)
    call memocc(i_stat,i_all,'orbs%isorb_par',subname)
    i_all=-product(shape(orbs%onWhichMPI))*kind(orbs%onWhichMPI)
    deallocate(orbs%onWhichMPI,stat=i_stat)
    call memocc(i_stat,i_all,'orbs%onWhichMPI',subname)
    if (associated(orbs%ispot)) then
       i_all=-product(shape(orbs%ispot))*kind(orbs%ispot)
       deallocate(orbs%ispot,stat=i_stat)
       call memocc(i_stat,i_all,'orbs%ispot',subname)
    end if

END SUBROUTINE deallocate_orbs


!> Allocate and nullify restart objects
  subroutine init_restart_objects(iproc,iacceleration,atoms,rst,subname)
    use module_base
    implicit none
    !Arguments
    character(len=*), intent(in) :: subname
    integer, intent(in) :: iproc,iacceleration
    type(atoms_data), intent(in) :: atoms
    type(restart_objects), intent(out) :: rst
    !local variables
    integer :: i_stat

    !allocate pointers
    allocate(rst%rxyz_new(3,atoms%nat+ndebug),stat=i_stat)
    call memocc(i_stat,rst%rxyz_new,'rxyz_new',subname)
    allocate(rst%rxyz_old(3,atoms%nat+ndebug),stat=i_stat)
    call memocc(i_stat,rst%rxyz_old,'rxyz_old',subname)

    !nullify unallocated pointers
    nullify(rst%psi)
    nullify(rst%orbs%eval)

    nullify(rst%gaucoeffs)

    nullify(rst%Lzd%Glr%wfd%keyg)
    nullify(rst%Lzd%Glr%wfd%keyv)

    nullify(rst%gbd%nshell)
    nullify(rst%gbd%ndoc)
    nullify(rst%gbd%nam)
    nullify(rst%gbd%xp)
    nullify(rst%gbd%psiat)
    nullify(rst%gbd%rxyz)

    !initialise the acceleration strategy if required
    call init_material_acceleration(iproc,iacceleration,rst%GPU)

  END SUBROUTINE init_restart_objects


!>  De-Allocate restart_objects
  subroutine free_restart_objects(rst,subname)
    use module_base
    implicit none
    character(len=*), intent(in) :: subname
    type(restart_objects) :: rst
    !local variables
    integer :: i_all,i_stat

    call deallocate_wfd(rst%Lzd%Glr%wfd,subname)

    if (associated(rst%psi)) then
       i_all=-product(shape(rst%psi))*kind(rst%psi)
       deallocate(rst%psi,stat=i_stat)
       call memocc(i_stat,i_all,'psi',subname)
    end if

    if (associated(rst%orbs%eval)) then
       i_all=-product(shape(rst%orbs%eval))*kind(rst%orbs%eval)
       deallocate(rst%orbs%eval,stat=i_stat)
       call memocc(i_stat,i_all,'eval',subname)
    end if

    if (associated(rst%rxyz_old)) then
       i_all=-product(shape(rst%rxyz_old))*kind(rst%rxyz_old)
       deallocate(rst%rxyz_old,stat=i_stat)
       call memocc(i_stat,i_all,'rxyz_old',subname)
    end if

    if (associated(rst%rxyz_new)) then
       i_all=-product(shape(rst%rxyz_new))*kind(rst%rxyz_new)
       deallocate(rst%rxyz_new,stat=i_stat)
       call memocc(i_stat,i_all,'rxyz_new',subname)
    end if

    !The gaussian basis descriptors are always allocated together
    !with the gaussian coefficients
    if (associated(rst%gbd%rxyz)) then
       nullify(rst%gbd%rxyz)
       call deallocate_gwf(rst%gbd,subname)
    end if

    if (associated(rst%gaucoeffs)) then
       i_all=-product(shape(rst%gaucoeffs))*kind(rst%gaucoeffs)
       deallocate(rst%gaucoeffs,stat=i_stat)
       call memocc(i_stat,i_all,'gaucoeffs',subname)
    end if

    !finalise the material accelearion usage
    call release_material_acceleration(rst%GPU)

  END SUBROUTINE free_restart_objects


!> Allocate wavefunctions_descriptors
  subroutine allocate_wfd(wfd,subname)
    use module_base
    implicit none
    type(wavefunctions_descriptors), intent(inout) :: wfd
    character(len=*), intent(in) :: subname
    !local variables
    integer :: i_stat

    allocate(wfd%keyg(2,wfd%nseg_c+wfd%nseg_f+ndebug),stat=i_stat)
    call memocc(i_stat,wfd%keyg,'keyg',subname)
    allocate(wfd%keyv(wfd%nseg_c+wfd%nseg_f+ndebug),stat=i_stat)
    call memocc(i_stat,wfd%keyv,'keyv',subname)

  END SUBROUTINE allocate_wfd


!> De-Allocate wavefunctions_descriptors
  subroutine deallocate_wfd(wfd,subname)
    use module_base
    implicit none
    type(wavefunctions_descriptors) :: wfd
    character(len=*), intent(in) :: subname
    !local variables
    integer :: i_all,i_stat

    if (associated(wfd%keyg)) then
       i_all=-product(shape(wfd%keyg))*kind(wfd%keyg)
       deallocate(wfd%keyg,stat=i_stat)
       call memocc(i_stat,i_all,'wfd%keyg',subname)
    end if
    if (associated(wfd%keyv)) then
       i_all=-product(shape(wfd%keyv))*kind(wfd%keyv)
       deallocate(wfd%keyv,stat=i_stat)
       call memocc(i_stat,i_all,'wfd%keyv',subname)
    end if
  END SUBROUTINE deallocate_wfd

  subroutine deallocate_rho_descriptors(rhodsc,subname)
    use module_base
    implicit none
    type(rho_descriptors) :: rhodsc
    character(len=*), intent(in) :: subname
    !local variables
    integer :: i_all,i_stat

    if (associated(rhodsc%spkey))then
       i_all=-product(shape(rhodsc%spkey))*kind(rhodsc%spkey)
       deallocate(rhodsc%spkey,stat=i_stat)
       call memocc(i_stat,i_all,'spkey',subname)
    end if
    if (associated(rhodsc%dpkey))then
       i_all=-product(shape(rhodsc%dpkey))*kind(rhodsc%dpkey)
       deallocate(rhodsc%dpkey,stat=i_stat)
       call memocc(i_stat,i_all,'dpkey',subname)
    end if
    if (associated(rhodsc%cseg_b))then
       i_all=-product(shape(rhodsc%cseg_b))*kind(rhodsc%cseg_b)
       deallocate(rhodsc%cseg_b,stat=i_stat)
       call memocc(i_stat,i_all,'csegb',subname)
    end if
    if (associated(rhodsc%fseg_b))then
       i_all=-product(shape(rhodsc%fseg_b))*kind(rhodsc%fseg_b)
       deallocate(rhodsc%fseg_b,stat=i_stat)
       call memocc(i_stat,i_all,'fsegb',subname)
    end if

  end subroutine deallocate_rho_descriptors


!> De-Allocate gaussian_basis type
  subroutine deallocate_gwf(G,subname)
    use module_base
    implicit none
    type(gaussian_basis) :: G
    character(len=*), intent(in) :: subname
    !local variables
    integer :: i_all,i_stat

    !normally positions should be deallocated outside
    
    i_all=-product(shape(G%ndoc))*kind(G%ndoc)
    deallocate(G%ndoc,stat=i_stat)
    call memocc(i_stat,i_all,'ndoc',subname)
    i_all=-product(shape(G%nam))*kind(G%nam)
    deallocate(G%nam,stat=i_stat)
    call memocc(i_stat,i_all,'nam',subname)
    i_all=-product(shape(G%nshell))*kind(G%nshell)
    deallocate(G%nshell,stat=i_stat)
    call memocc(i_stat,i_all,'nshell',subname)
    i_all=-product(shape(G%psiat))*kind(G%psiat)
    deallocate(G%psiat,stat=i_stat)
    call memocc(i_stat,i_all,'psiat',subname)
    i_all=-product(shape(G%xp))*kind(G%xp)
    deallocate(G%xp,stat=i_stat)
    call memocc(i_stat,i_all,'xp',subname)

  END SUBROUTINE deallocate_gwf




!>   De-Allocate gaussian_basis type

  subroutine deallocate_gwf_c(G,subname)
    use module_base
    implicit none
    type(gaussian_basis_c) :: G
    character(len=*), intent(in) :: subname
    !local variables
    integer :: i_all,i_stat

    !normally positions should be deallocated outside
    
    i_all=-product(shape(G%ndoc))*kind(G%ndoc)
    deallocate(G%ndoc,stat=i_stat)
    call memocc(i_stat,i_all,'G%ndoc',subname)
    i_all=-product(shape(G%nam))*kind(G%nam)
    deallocate(G%nam,stat=i_stat)
    call memocc(i_stat,i_all,'nam',subname)
    i_all=-product(shape(G%nshell))*kind(G%nshell)
    deallocate(G%nshell,stat=i_stat)
    call memocc(i_stat,i_all,'G%nshell',subname)
    i_all=-product(shape(G%psiat))*kind(G%psiat)
    deallocate(G%psiat,stat=i_stat)
    call memocc(i_stat,i_all,'G%psiat',subname)

    i_all=-product(shape(G%expof))*kind(G%expof)
    deallocate(G%expof,stat=i_stat)
    call memocc(i_stat,i_all,'G%expof',subname)

    i_all=-product(shape(G%rxyz))*kind(G%rxyz)
    deallocate(G%rxyz,stat=i_stat)
    call memocc(i_stat,i_all,'G%rxyz',subname)

  END SUBROUTINE 






!> De-Allocate convolutions_bounds type, depending of the geocode and the hybrid_on
  subroutine deallocate_bounds(geocode,hybrid_on,bounds,subname)
    use module_base
    implicit none
    character(len=1), intent(in) :: geocode
    logical, intent(in) :: hybrid_on 
    type(convolutions_bounds) :: bounds
    character(len=*), intent(in) :: subname
    !local variables
    integer :: i_all,i_stat

    if ((geocode == 'P' .and. hybrid_on) .or. geocode == 'F') then 
       i_all=-product(shape(bounds%kb%ibyz_f))*kind(bounds%kb%ibyz_f)
       deallocate(bounds%kb%ibyz_f,stat=i_stat)
       call memocc(i_stat,i_all,'bounds%kb%ibyz_f',subname)
       i_all=-product(shape(bounds%kb%ibxz_f))*kind(bounds%kb%ibxz_f)
       deallocate(bounds%kb%ibxz_f,stat=i_stat)
       call memocc(i_stat,i_all,'bounds%kb%ibxz_f',subname)
       i_all=-product(shape(bounds%kb%ibxy_f))*kind(bounds%kb%ibxy_f)
       deallocate(bounds%kb%ibxy_f,stat=i_stat)
       call memocc(i_stat,i_all,'bounds%kb%ibxy_f',subname)

       i_all=-product(shape(bounds%sb%ibxy_ff))*kind(bounds%sb%ibxy_ff)
       deallocate(bounds%sb%ibxy_ff,stat=i_stat)
       call memocc(i_stat,i_all,'bounds%sb%ibxy_ff',subname)
       i_all=-product(shape(bounds%sb%ibzzx_f))*kind(bounds%sb%ibzzx_f)
       deallocate(bounds%sb%ibzzx_f,stat=i_stat)
       call memocc(i_stat,i_all,'bounds%sb%ibzzx_f',subname)
       i_all=-product(shape(bounds%sb%ibyyzz_f))*kind(bounds%sb%ibyyzz_f)
       deallocate(bounds%sb%ibyyzz_f,stat=i_stat)
       call memocc(i_stat,i_all,'bounds%sb%ibyyzz_f',subname)
       i_all=-product(shape(bounds%gb%ibyz_ff))*kind(bounds%gb%ibyz_ff)
       deallocate(bounds%gb%ibyz_ff,stat=i_stat)

       call memocc(i_stat,i_all,'bounds%gb%ibyz_ff',subname)
       i_all=-product(shape(bounds%gb%ibzxx_f))*kind(bounds%gb%ibzxx_f)
       deallocate(bounds%gb%ibzxx_f,stat=i_stat)
       call memocc(i_stat,i_all,'bounds%gb%ibzxx_f',subname)
       i_all=-product(shape(bounds%gb%ibxxyy_f))*kind(bounds%gb%ibxxyy_f)
       deallocate(bounds%gb%ibxxyy_f,stat=i_stat)
       call memocc(i_stat,i_all,'bounds%gb%ibxxyy_f',subname)
    end if

    !the arrays which are needed only for free BC
    if (geocode == 'F') then
       i_all=-product(shape(bounds%kb%ibyz_c))*kind(bounds%kb%ibyz_c)
       deallocate(bounds%kb%ibyz_c,stat=i_stat)
       call memocc(i_stat,i_all,'bounds%kb%ibyz_c',subname)
       i_all=-product(shape(bounds%kb%ibxz_c))*kind(bounds%kb%ibxz_c)
       deallocate(bounds%kb%ibxz_c,stat=i_stat)
       call memocc(i_stat,i_all,'bounds%kb%ibxz_c',subname)
       i_all=-product(shape(bounds%kb%ibxy_c))*kind(bounds%kb%ibxy_c)
       deallocate(bounds%kb%ibxy_c,stat=i_stat)
       call memocc(i_stat,i_all,'bounds%kb%ibxy_c',subname)
       i_all=-product(shape(bounds%sb%ibzzx_c))*kind(bounds%sb%ibzzx_c)
       deallocate(bounds%sb%ibzzx_c,stat=i_stat)

       call memocc(i_stat,i_all,'bounds%sb%ibzzx_c',subname)
       i_all=-product(shape(bounds%sb%ibyyzz_c))*kind(bounds%sb%ibyyzz_c)
       deallocate(bounds%sb%ibyyzz_c,stat=i_stat)
       call memocc(i_stat,i_all,'bounds%sb%ibyyzz_c',subname)
       i_all=-product(shape(bounds%gb%ibzxx_c))*kind(bounds%gb%ibzxx_c)
       deallocate(bounds%gb%ibzxx_c,stat=i_stat)
       call memocc(i_stat,i_all,'bounds%gb%ibzxx_c',subname)
       i_all=-product(shape(bounds%gb%ibxxyy_c))*kind(bounds%gb%ibxxyy_c)
       deallocate(bounds%gb%ibxxyy_c,stat=i_stat)
       call memocc(i_stat,i_all,'bounds%gb%ibxxyy_c',subname)

       i_all=-product(shape(bounds%ibyyzz_r))*kind(bounds%ibyyzz_r)
       deallocate(bounds%ibyyzz_r,stat=i_stat)
       call memocc(i_stat,i_all,'bounds%ibyyzz_r',subname)
    end if

  END SUBROUTINE deallocate_bounds


  subroutine deallocate_lr(lr,subname)
    use module_base
    character(len=*), intent(in) :: subname
    type(locreg_descriptors) :: lr
    integer :: i_all,i_stat

    call deallocate_wfd(lr%wfd,subname)

    call deallocate_bounds(lr%geocode,lr%hybrid_on,lr%bounds,subname)
    i_all=-product(shape(lr%projflg)*kind(lr%projflg))
    deallocate(lr%projflg,stat=i_stat)
    call memocc(i_stat,i_all,'lr%projflg',subname)

  END SUBROUTINE deallocate_lr

  subroutine deallocate_Lzd(Lzd,subname)
    use module_base
    character(len=*), intent(in) :: subname
    type(local_zone_descriptors) :: Lzd
    integer :: i_all,i_stat,ilr

!   nullify the bounds of Glr
    if ((Lzd%Glr%geocode == 'P' .and. Lzd%Glr%hybrid_on) .or. Lzd%Glr%geocode == 'F') then
       nullify(Lzd%Glr%bounds%kb%ibyz_f)
       nullify(Lzd%Glr%bounds%kb%ibxz_f)
       nullify(Lzd%Glr%bounds%kb%ibxy_f)
       nullify(Lzd%Glr%bounds%sb%ibxy_ff)
       nullify(Lzd%Glr%bounds%sb%ibzzx_f)
       nullify(Lzd%Glr%bounds%sb%ibyyzz_f)
       nullify(Lzd%Glr%bounds%gb%ibyz_ff)
       nullify(Lzd%Glr%bounds%gb%ibzxx_f)
       nullify(Lzd%Glr%bounds%gb%ibxxyy_f)
    end if
    !the arrays which are needed only for free BC
    if (Lzd%Glr%geocode == 'F') then
       nullify(Lzd%Glr%bounds%kb%ibyz_c)
       nullify(Lzd%Glr%bounds%kb%ibxz_c)
       nullify(Lzd%Glr%bounds%kb%ibxy_c)
       nullify(Lzd%Glr%bounds%sb%ibzzx_c)
       nullify(Lzd%Glr%bounds%sb%ibyyzz_c)
       nullify(Lzd%Glr%bounds%gb%ibzxx_c)
       nullify(Lzd%Glr%bounds%gb%ibxxyy_c)
       nullify(Lzd%Glr%bounds%ibyyzz_r)
    end if

! nullify the wfd of Glr
   nullify(Lzd%Glr%wfd%keyg)
   nullify(Lzd%Glr%wfd%keyv)

! nullify the Gnlpspd
   call deallocate_proj_descr(Lzd%Gnlpspd,subname)
!!$   nullify(Lzd%Gnlpspd%nvctr_p)
!!$   nullify(Lzd%Gnlpspd%nseg_p)
!!$   nullify(Lzd%Gnlpspd%keyv_p)
!!$   nullify(Lzd%Gnlpspd%keyg_p)
!!$   nullify(Lzd%Gnlpspd%nboxp_c)
!!$   nullify(Lzd%Gnlpspd%nboxp_f)
 
!Now destroy the Llr
    do ilr = 1, Lzd%nlr 
       call deallocate_lr(Lzd%Llr(ilr),subname)
       call deallocate_Lnlpspd(Lzd%Lnlpspd(ilr),subname)
    end do
     nullify(Lzd%Llr)
     nullify(Lzd%Lnlpspd)

  END SUBROUTINE deallocate_Lzd


  function input_psi_names(id)
    integer, intent(in) :: id
    character(len = 14) :: input_psi_names

    select case(id)
    case(INPUT_PSI_EMPTY)
       write(input_psi_names, "(A)") "empty"
    case(INPUT_PSI_RANDOM)
       write(input_psi_names, "(A)") "random"
    case(INPUT_PSI_CP2K)
       write(input_psi_names, "(A)") "CP2K"
    case(INPUT_PSI_LCAO)
       write(input_psi_names, "(A)") "LCAO"
    case(INPUT_PSI_MEMORY_WVL)
       write(input_psi_names, "(A)") "wvl. in mem."
    case(INPUT_PSI_DISK_WVL)
       write(input_psi_names, "(A)") "wvl. on disk"
    case(INPUT_PSI_LCAO_GAUSS)
       write(input_psi_names, "(A)") "LCAO + gauss."
    case(INPUT_PSI_MEMORY_GAUSS)
       write(input_psi_names, "(A)") "gauss. in mem."
    case(INPUT_PSI_DISK_GAUSS)
       write(input_psi_names, "(A)") "gauss. on disk"
    case default
       write(input_psi_names, "(A)") "Error"
    end select
  end function input_psi_names

  subroutine input_psi_help()
    integer :: i

    write(*, "(1x,A)") "Available values of inputPsiId are:"
    do i = 1, size(input_psi_values)
       write(*, "(1x,A,I5,A,A)") " | ", input_psi_values(i), &
            & " - ", input_psi_names(input_psi_values(i))
    end do
  end subroutine input_psi_help

  function input_psi_validate(id)
    integer, intent(in) :: id
    logical :: input_psi_validate

    integer :: i

    input_psi_validate = .false.
    do i = 1, size(input_psi_values)
       if (id == input_psi_values(i)) then
          input_psi_validate = .true.
          return
       end if
    end do
  end function input_psi_validate

  subroutine output_wf_format_help()
    integer :: i

    write(*, "(1x,A)") "Available values of output_wf are:"
    do i = 0, size(wf_format_names) - 1
       write(*, "(1x,A,I5,A,A)") " | ", i, &
            & " - ", wf_format_names(i)
    end do
  end subroutine output_wf_format_help

  function output_wf_format_validate(id)
    integer, intent(in) :: id
    logical :: output_wf_format_validate

    output_wf_format_validate = (id >= 0 .and. id < size(wf_format_names))
  end function output_wf_format_validate

  subroutine output_denspot_help()
    integer :: i, j

    write(*, "(1x,A)") "Available values of output_denspot are:"
    do i = 0, size(output_denspot_format_names) - 1
       do j = 0, size(output_denspot_names) - 1
          if (j == 0 .and. i == 0) then
             write(*, "(1x,A,I5,A,A,A)") " | ", i * 10 + j, &
                  & " - ", trim(output_denspot_names(j)), "."
          else if (j /= 0) then
             write(*, "(1x,A,I5,A,A,A,A,A)") " | ", i * 10 + j, &
                  & " - ", trim(output_denspot_names(j)), &
                  & " in ", trim(output_denspot_format_names(i)), " format."
          end if
       end do
    end do
  end subroutine output_denspot_help

  function output_denspot_validate(id, fid)
    integer, intent(in) :: id, fid
    logical :: output_denspot_validate

<<<<<<< HEAD
    output_grid_validate = (id >= 0 .and. id < size(output_grid_names)) .and. &
         & (fid >= 0 .and. fid < size(output_grid_format_names))
  end function output_grid_validate
=======
    output_denspot_validate = (id >= 0 .and. id < size(output_denspot_names)) .and. &
         & (fid >= 0 .and. fid < size(output_denspot_format_names))
  end function output_denspot_validate


>>>>>>> 4fc3c1c1
!!
  subroutine deallocate_pawproj_data(pawproj_data,subname)
    use module_base
    implicit none
    character(len=*), intent(in) :: subname
    type(pawproj_data_type), intent(inout) :: pawproj_data
    !local variables
    integer :: i_all,i_stat
    if(associated(pawproj_data%paw_proj)) then

       i_all=-product(shape(  pawproj_data% paw_proj ))*kind( pawproj_data% paw_proj  )
       deallocate(pawproj_data%  paw_proj  ,stat=i_stat)
       call memocc(i_stat,i_all,'paw_proj',subname)

       i_all=-product(shape( pawproj_data%ilr_to_mproj   ))*kind(pawproj_data% ilr_to_mproj   )
       deallocate( pawproj_data% ilr_to_mproj  ,stat=i_stat)
       call memocc(i_stat,i_all,'ilr_to_mproj',subname)

       i_all=-product(shape( pawproj_data% iproj_to_l  ))*kind( pawproj_data% iproj_to_l  )
       deallocate(pawproj_data%  iproj_to_l  ,stat=i_stat)
       call memocc(i_stat,i_all,'iproj_to_l',subname)

       i_all=-product(shape( pawproj_data% iproj_to_paw_nchannels  ))*kind( pawproj_data% iproj_to_paw_nchannels  )
       deallocate(pawproj_data%  iproj_to_paw_nchannels  ,stat=i_stat)
       call memocc(i_stat,i_all,'iproj_to_paw_nchannels',subname)

       i_all=-product(shape( pawproj_data% iprojto_imatrixbeg  ))*kind( pawproj_data% iprojto_imatrixbeg  )
       deallocate(pawproj_data%  iprojto_imatrixbeg  ,stat=i_stat)
       call memocc(i_stat,i_all,'iorbto_imatrixbeg',subname)

       i_all=-product(shape( pawproj_data% iorbtolr   ))*kind( pawproj_data% iorbtolr  )
       deallocate(pawproj_data%  iorbtolr  ,stat=i_stat)
       call memocc(i_stat,i_all,'iorbtolr',subname)

       call deallocate_proj_descr(pawproj_data%paw_nlpspd,subname)
!!$       i_all=-product(shape(pawproj_data%paw_nlpspd%nboxp_c))*kind(pawproj_data%paw_nlpspd%nboxp_c)
!!$       deallocate(pawproj_data%paw_nlpspd%nboxp_c,stat=i_stat)
!!$       call memocc(i_stat,i_all,'nboxp_c',subname)
!!$       i_all=-product(shape(pawproj_data%paw_nlpspd%nboxp_f))*kind(pawproj_data%paw_nlpspd%nboxp_f)
!!$       deallocate(pawproj_data%paw_nlpspd%nboxp_f,stat=i_stat)
!!$       call memocc(i_stat,i_all,'nboxp_f',subname)
!!$       i_all=-product(shape(pawproj_data%paw_nlpspd%keyg_p))*kind(pawproj_data%paw_nlpspd%keyg_p)
!!$       deallocate(pawproj_data%paw_nlpspd%keyg_p,stat=i_stat)
!!$       call memocc(i_stat,i_all,'keyg_p',subname)
!!$       i_all=-product(shape(pawproj_data%paw_nlpspd%keyv_p))*kind(pawproj_data%paw_nlpspd%keyv_p)
!!$       deallocate(pawproj_data%paw_nlpspd%keyv_p,stat=i_stat)
!!$       call memocc(i_stat,i_all,'keyv_p',subname)
!!$       i_all=-product(shape(pawproj_data%paw_nlpspd%nvctr_p))*kind(pawproj_data%paw_nlpspd%nvctr_p)
!!$       deallocate(pawproj_data%paw_nlpspd%nvctr_p,stat=i_stat)
!!$       call memocc(i_stat,i_all,'nvctr_p',subname)
!!$       i_all=-product(shape(pawproj_data%paw_nlpspd%nseg_p))*kind(pawproj_data%paw_nlpspd%nseg_p)
!!$       deallocate(pawproj_data%paw_nlpspd%nseg_p,stat=i_stat)
!!$       call memocc(i_stat,i_all,'nseg_p',subname)

       if(pawproj_data%DistProjApply) then
          call deallocate_gwf_c(pawproj_data%G,subname)
       endif
       nullify(pawproj_data%paw_proj)
    end if
  END SUBROUTINE deallocate_pawproj_data


  !> deallocate_pcproj_data
  subroutine deallocate_pcproj_data(pcproj_data,subname)
    use module_base
    implicit none
    character(len=*), intent(in) :: subname
    type(pcproj_data_type), intent(inout) :: pcproj_data
    !local variables
    integer :: i_all,i_stat
    if(associated(pcproj_data%pc_proj)) then

       i_all=-product(shape(  pcproj_data% pc_proj ))*kind( pcproj_data% pc_proj  )
       deallocate(pcproj_data%  pc_proj  ,stat=i_stat)
       call memocc(i_stat,i_all,'pc_proj',subname)
       
       i_all=-product(shape( pcproj_data%ilr_to_mproj   ))*kind(pcproj_data% ilr_to_mproj   )
       deallocate( pcproj_data% ilr_to_mproj  ,stat=i_stat)
       call memocc(i_stat,i_all,'ilr_to_mproj',subname)
       
       i_all=-product(shape( pcproj_data% iproj_to_ene  ))*kind( pcproj_data% iproj_to_ene  )
       deallocate(  pcproj_data% iproj_to_ene ,stat=i_stat)
       call memocc(i_stat,i_all,'iproj_to_ene',subname)

       i_all=-product(shape( pcproj_data% iproj_to_factor  ))*kind( pcproj_data% iproj_to_factor  )
       deallocate(  pcproj_data% iproj_to_factor ,stat=i_stat)
       call memocc(i_stat,i_all,'iproj_to_factor',subname)
       
       i_all=-product(shape( pcproj_data% iproj_to_l  ))*kind( pcproj_data% iproj_to_l  )
       deallocate(pcproj_data%  iproj_to_l  ,stat=i_stat)
       call memocc(i_stat,i_all,'iproj_to_l',subname)
       
       i_all=-product(shape( pcproj_data% iorbtolr   ))*kind( pcproj_data% iorbtolr  )
       deallocate(pcproj_data%  iorbtolr  ,stat=i_stat)
       call memocc(i_stat,i_all,'iorbtolr',subname)
       
       i_all=-product(shape( pcproj_data% gaenes   ))*kind( pcproj_data% gaenes  )
       deallocate(pcproj_data%  gaenes  ,stat=i_stat)
       call memocc(i_stat,i_all,'gaenes',subname)
       

       call deallocate_proj_descr(pcproj_data%pc_nlpspd,subname)

!!$       i_all=-product(shape(pcproj_data%pc_nlpspd%nboxp_c))*kind(pcproj_data%pc_nlpspd%nboxp_c)
!!$       deallocate(pcproj_data%pc_nlpspd%nboxp_c,stat=i_stat)
!!$       call memocc(i_stat,i_all,'nboxp_c',subname)
!!$       i_all=-product(shape(pcproj_data%pc_nlpspd%nboxp_f))*kind(pcproj_data%pc_nlpspd%nboxp_f)
!!$       deallocate(pcproj_data%pc_nlpspd%nboxp_f,stat=i_stat)
!!$       call memocc(i_stat,i_all,'nboxp_f',subname)
!!$       i_all=-product(shape(pcproj_data%pc_nlpspd%keyg_p))*kind(pcproj_data%pc_nlpspd%keyg_p)
!!$       deallocate(pcproj_data%pc_nlpspd%keyg_p,stat=i_stat)
!!$       call memocc(i_stat,i_all,'keyg_p',subname)
!!$       i_all=-product(shape(pcproj_data%pc_nlpspd%keyv_p))*kind(pcproj_data%pc_nlpspd%keyv_p)
!!$       deallocate(pcproj_data%pc_nlpspd%keyv_p,stat=i_stat)
!!$       call memocc(i_stat,i_all,'keyv_p',subname)
!!$       i_all=-product(shape(pcproj_data%pc_nlpspd%nvctr_p))*kind(pcproj_data%pc_nlpspd%nvctr_p)
!!$       deallocate(pcproj_data%pc_nlpspd%nvctr_p,stat=i_stat)
!!$       call memocc(i_stat,i_all,'nvctr_p',subname)
!!$       i_all=-product(shape(pcproj_data%pc_nlpspd%nseg_p))*kind(pcproj_data%pc_nlpspd%nseg_p)
!!$       deallocate(pcproj_data%pc_nlpspd%nseg_p,stat=i_stat)
!!$       call memocc(i_stat,i_all,'nseg_p',subname)


       if(pcproj_data%DistProjApply) then
          call deallocate_gwf(pcproj_data%G,subname)
       endif


    end if
  END SUBROUTINE deallocate_pcproj_data



end module module_types<|MERGE_RESOLUTION|>--- conflicted
+++ resolved
@@ -881,6 +881,11 @@
     i_all=-product(shape(orbs%inwhichlocreg))*kind(orbs%inwhichlocreg)
     deallocate(orbs%inwhichlocreg,stat=i_stat)
     call memocc(i_stat,i_all,'orbs%inwhichlocreg',subname)
+!    if (associated(orbs%inwhichlocregP)) then
+!       i_all=-product(shape(orbs%inwhichlocregP))*kind(orbs%inwhichlocregP)
+!       deallocate(orbs%inwhichlocregP,stat=i_stat)
+!       call memocc(i_stat,i_all,'orbs%inwhichlocregP',subname)
+!    end if
     i_all=-product(shape(orbs%isorb_par))*kind(orbs%isorb_par)
     deallocate(orbs%isorb_par,stat=i_stat)
     call memocc(i_stat,i_all,'orbs%isorb_par',subname)
@@ -1369,17 +1374,9 @@
     integer, intent(in) :: id, fid
     logical :: output_denspot_validate
 
-<<<<<<< HEAD
-    output_grid_validate = (id >= 0 .and. id < size(output_grid_names)) .and. &
-         & (fid >= 0 .and. fid < size(output_grid_format_names))
-  end function output_grid_validate
-=======
     output_denspot_validate = (id >= 0 .and. id < size(output_denspot_names)) .and. &
          & (fid >= 0 .and. fid < size(output_denspot_format_names))
   end function output_denspot_validate
-
-
->>>>>>> 4fc3c1c1
 !!
   subroutine deallocate_pawproj_data(pawproj_data,subname)
     use module_base
