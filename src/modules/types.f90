--- conflicted
+++ resolved
@@ -14,12 +14,8 @@
 
   use m_ab7_mixing, only : ab7_mixing_object
   use module_base, only : gp,wp,dp,tp,uninitialized,mpi_environment,mpi_environment_null,&
-<<<<<<< HEAD
-       bigdft_mpi,ndebug,memocc,vcopy
+       bigdft_mpi,ndebug,memocc!,vcopy
   use module_xc, only : xc_info
-=======
-       bigdft_mpi,ndebug,memocc!,vcopy
->>>>>>> d057f0de
   use gaussians, only: gaussian_basis
   use Poisson_Solver, only: coulomb_operator
   use dictionaries, only: dictionary
