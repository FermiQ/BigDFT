--- conflicted
+++ resolved
@@ -416,7 +416,7 @@
   type,public:: local_zone_descriptors
     logical :: linear                                           !> if true, use linear part of the code
     integer :: nlr                                              !> Number of localization regions 
-    integer :: Lpsidimtot                                       !> Total dimension of the wavefunctions in the locregs
+    integer :: Lpsidimtot, lpsidimtot_der                       !> Total dimension of the wavefunctions in the locregs, the same including the derivatives
     integer:: ndimpotisf                                        !> total dimension of potential in isf (including exctX)
     integer :: Lnprojel                                         !> Total number of projector elements
     real(gp), dimension(:,:),pointer :: rxyz                    !> Centers for the locregs
@@ -590,33 +590,12 @@
   end type matrixMinimization
 
 
-<<<<<<< HEAD
-!!!> Contains all the descriptors necessary for splitting the calculation in different locregs 
-  type,public:: local_zone_descriptors
-    logical :: linear                                           !> if true, use linear part of the code
-    integer :: nlr                                              !> Number of localization regions 
-    integer :: Lpsidimtot, lpsidimtot_der                       !> Total dimension of the wavefunctions in the locregs, the same including the derivatives
-    integer:: ndimpotisf                                         !> total dimension of potential in isf (including exctX)
-    integer :: Lnprojel                                         !> Total number of projector elements
-    !type(orbitals_data) :: orbs                                 !> Global orbitals descriptors
-    !type(orbitals_data),dimension(:),pointer:: Lorbs            !> Orbitals descriptors for each locreg
-    logical,dimension(:),pointer:: doHamAppl                     !> if entry i is true, apply the Hamiltonian to orbitals in locreg i
-    !type(communications_arrays) :: comms                        !> Global communication descriptors
-    type(locreg_descriptors) :: Glr                             !> Global region descriptors
-    type(nonlocal_psp_descriptors) :: Gnlpspd                   !> Global nonlocal pseudopotential descriptors
-    type(locreg_descriptors),dimension(:),pointer :: Llr                !> Local region descriptors (dimension = nlr)
-    type(nonlocal_psp_descriptors),dimension(:),pointer :: Lnlpspd      !> Nonlocal pseudopotential descriptors for locreg (dimension = nlr)
-  end type
-
   type,public:: matrixDescriptors
       integer:: nvctr, nseg, nvctrmatmul, nsegmatmul, nseglinemax
       integer,dimension(:),pointer:: keyv, keyvmatmul, nsegline
       integer,dimension(:,:),pointer:: keyg, keygmatmul
       integer,dimension(:,:,:),pointer:: keygline
   end type matrixDescriptors
-
-=======
->>>>>>> 126d3509
 !> Contains all parameters for the basis with which we calculate the properties
 !! like energy and forces. Since we may also use the derivative of the trace
 !! minimizing orbitals, this basis may be larger than only the trace minimizing
