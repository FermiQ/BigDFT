!> @file
!!  Define the fortran types
!! @author
!!    Copyright (C) 2008-2011 BigDFT group (LG)
!!    This file is distributed under the terms of the
!!    GNU General Public License, see ~/COPYING file
!!    or http://www.gnu.org/copyleft/gpl.txt .
!!    For the list of contributors, see ~/AUTHORS 

 
!>  Modules which contains the Fortran data structures
!!  and the routines of allocations and de-allocations
module module_types

  use module_base, only : gp,wp,dp,tp
  implicit none

  !> Input wf parameters.
  integer, parameter :: INPUT_PSI_EMPTY        = -1000
  integer, parameter :: INPUT_PSI_RANDOM       = -2
  integer, parameter :: INPUT_PSI_CP2K         = -1
  integer, parameter :: INPUT_PSI_LCAO         = 0
  integer, parameter :: INPUT_PSI_MEMORY_WVL   = 1
  integer, parameter :: INPUT_PSI_DISK_WVL     = 2
  integer, parameter :: INPUT_PSI_LCAO_GAUSS   = 10
  integer, parameter :: INPUT_PSI_MEMORY_GAUSS = 11
  integer, parameter :: INPUT_PSI_DISK_GAUSS   = 12
  integer, dimension(9), parameter :: input_psi_values = &
       & (/ INPUT_PSI_EMPTY, INPUT_PSI_RANDOM, INPUT_PSI_CP2K, &
       & INPUT_PSI_LCAO, INPUT_PSI_MEMORY_WVL, INPUT_PSI_DISK_WVL, &
       & INPUT_PSI_LCAO_GAUSS, INPUT_PSI_MEMORY_GAUSS, INPUT_PSI_DISK_GAUSS /)

  !> Output wf parameters.
  integer, parameter :: WF_FORMAT_NONE   = 0
  integer, parameter :: WF_FORMAT_PLAIN  = 1
  integer, parameter :: WF_FORMAT_BINARY = 2
  integer, parameter :: WF_FORMAT_ETSF   = 3
  integer, parameter :: WF_N_FORMAT      = 4
  character(len = 12), dimension(0:WF_N_FORMAT-1), parameter :: wf_format_names = &
       & (/ "none        ", "plain text  ", "Fortran bin.", "ETSF        " /)

  !> Output grid parameters.
  integer, parameter :: OUTPUT_GRID_NONE    = 0
  integer, parameter :: OUTPUT_GRID_DENSITY = 1
  integer, parameter :: OUTPUT_GRID_DENSPOT = 2
  character(len = 12), dimension(0:2), parameter :: output_grid_names = &
       & (/ "none        ", "density     ", "dens. + pot." /)
  integer, parameter :: OUTPUT_GRID_FORMAT_TEXT = 0
  integer, parameter :: OUTPUT_GRID_FORMAT_ETSF = 1
  integer, parameter :: OUTPUT_GRID_FORMAT_CUBE = 2
  character(len = 4), dimension(0:2), parameter :: output_grid_format_names = &
       & (/ "text", "ETSF", "cube" /)

  !> Occupation parameters.
  integer, parameter :: SMEARING_DIST_ERF   = 1
  integer, parameter :: SMEARING_DIST_FERMI = 2
  character(len = 11), dimension(2), parameter :: smearing_names = &
       & (/ "Error func.", "Fermi      " /)
  ! To be moved as an input parameter later
  integer, parameter :: occopt = SMEARING_DIST_ERF


!> Structure of the variables read by input.* files (*.dft, *.geopt...)
  type, public :: input_variables
     !strings of the input files
     character(len=100) :: file_dft,file_geopt,file_kpt,file_perf,file_tddft,file_mix
     !miscellaneous variables
     logical :: output_wf,calc_tail,gaussian_help,read_ref_den,correct_offset
     integer :: ixc,ncharge,itermax,nrepmax,ncong,idsx,ncongt,inputPsiId,nspin,mpol,itrpmax
     integer :: norbv,nvirt,nplot,iscf,norbsempty,norbsuempty,norbsdempty
     integer :: output_grid, dispersion,last_run,output_wf_format,output_grid_format
     real(gp) :: frac_fluct,gnrm_sw,alphamix,Tel,alphadiis
     real(gp) :: hx,hy,hz,crmult,frmult,gnrm_cv,rbuf,rpnrm_cv,gnrm_startmix
     integer :: nvacancy,verbosity
     real(gp) :: elecfield
     logical :: disableSym

     ! For absorption calculations
     integer :: iabscalc_type   ! 0 non calc, 1 cheb ,  2 lanc
     integer :: iat_absorber, L_absorber
     real(gp), pointer:: Gabs_coeffs(:)
     logical ::  c_absorbtion , abscalc_alterpot, abscalc_eqdiff 
     integer ::  potshortcut
     integer ::  nsteps
     character(len=100) :: extraOrbital

     ! Frequencies calculations (finite difference)
     real(gp) :: freq_alpha
     integer :: freq_order
     integer :: freq_method

     ! kpoints related input variables
     integer :: nkpt, nkptv,ngroups_kptv
     integer, dimension(:), pointer :: nkptsv_group
     real(gp), pointer :: kpt(:,:), wkpt(:), kptv(:,:)
     character(len=100) :: band_structure_filename

     ! Geometry variables from *.geopt
     character(len=10) :: geopt_approach
     integer :: ncount_cluster_x, history
     real(gp) :: betax,forcemax,randdis
     integer :: optcell, ionmov, nnos
     real(gp) :: dtion, mditemp, mdftemp, noseinert, friction, mdwall
     real(gp) :: bmass, vmass, strprecon, strfact
     real(gp) :: strtarget(6)
     real(gp), pointer :: qmass(:)
     real(gp) :: dtinit,dtmax !for FIRE

<<<<<<< HEAD
     ! tddft vaiables from *.tddft
     character(len=10) :: tddft_approach

     ! variable for material acceleration
     ! values 0: traditional CPU calculation
     !        1: CUDA acceleration with CUBLAS
     !        2: OpenCL acceleration (with CUBLAS one day)
=======
     !> variable for material acceleration
     !! values 0: traditional CPU calculation
     !!        1: CUDA acceleration with CUBLAS
     !!        2: OpenCL acceleration (with CUBLAS one day)
>>>>>>> 136de837
     integer :: iacceleration

     ! Performance variables from input.perf
     logical :: debug      !< Debug option (used by memocc)
     integer :: ncache_fft !< Cache size for FFT
     real(gp) :: projrad   !<coarse radius of the projectors in units of the maxrad

     !> directDiag decides which input guess is chosen:
     !!   if .true. -> as usual direct diagonalization of the Hamiltonian with dsyev (suitable for small systems)
     !!   if .false. -> iterative diagonalization (suitable for large systems)
     logical:: directDiag

     !> norbpInguess indicates how many orbitals shall be treated by each process during the input guess
     !! if directDiag=.false.
     integer:: norbpInguess

     !> You have to choose two numbers for the block size, bsLow and bsUp:
     !!   if bsLow<bsUp, then the program will choose an appropriate block size in between these two numbers
     !!   if bsLow==bsUp, then the program will take exactly this blocksize
     integer:: bsLow, bsUp

     !> the variable methOrtho indicates which orthonormalization procedure is used:
     !!   methOrtho==0 -> Gram-Schmidt with Cholesky decomposition
     !!   methOrtho==1 -> combined block wise classical Gram-Schmidt and Cholesky
     !!   methOrtho==2 -> Loewdin
     integer:: methOrtho

     !> iguessTol gives the tolerance to which the input guess will converged (maximal
     !! residue of all orbitals).
     real(gp):: iguessTol

     !> parallelisation scheme of the exact exchange operator
     !!   BC (Blocking Collective)
     !!   OP2P (Overlap Point-to-Point)
     character(len=4) :: exctxpar
  end type input_variables


!>  Bounds for coarse and fine grids for kinetic operations
!!  Useful only for isolated systems AND in CPU
  type, public :: kinetic_bounds
     integer, dimension(:,:,:), pointer :: ibyz_c,ibxz_c,ibxy_c
     integer, dimension(:,:,:), pointer :: ibyz_f,ibxz_f,ibxy_f
  end type kinetic_bounds


!>  Bounds to compress the wavefunctions
!!  Useful only for isolated systems AND in CPU
  type, public :: shrink_bounds
     integer, dimension(:,:,:), pointer :: ibzzx_c,ibyyzz_c
     integer, dimension(:,:,:), pointer :: ibxy_ff,ibzzx_f,ibyyzz_f
  end type shrink_bounds


!>  Bounds to uncompress the wavefunctions
!!  Useful only for isolated systems AND in CPU
  type, public :: grow_bounds
     integer, dimension(:,:,:), pointer :: ibzxx_c,ibxxyy_c
     integer, dimension(:,:,:), pointer :: ibyz_ff,ibzxx_f,ibxxyy_f
  end type grow_bounds


!>  Bounds for convolutions operations
!!  Useful only for isolated systems AND in CPU
  type, public :: convolutions_bounds
     type(kinetic_bounds) :: kb
     type(shrink_bounds) :: sb
     type(grow_bounds) :: gb
     integer, dimension(:,:,:), pointer :: ibyyzz_r !< real space border
  end type convolutions_bounds


!>  Used for lookup table for compressed wavefunctions
  type, public :: wavefunctions_descriptors
     integer :: nvctr_c,nvctr_f,nseg_c,nseg_f
     integer, dimension(:,:), pointer :: keyg
     integer, dimension(:), pointer :: keyv
  end type wavefunctions_descriptors


!>  Non local pseudopotential descriptors
  type, public :: nonlocal_psp_descriptors
     integer :: nproj,nprojel                     !< Number of projectors and number of elements
     !> Projector segments on real space grid
     integer, dimension(:), pointer :: nvctr_p,nseg_p,keyv_p
     integer, dimension(:,:), pointer :: keyg_p 
     !> Parameters for the boxes containing the projectors
     integer, dimension(:,:,:), pointer :: nboxp_c,nboxp_f
  end type nonlocal_psp_descriptors


!>  Atomic data (name, polarisation, ...)
  type, public :: atoms_data
     character(len=1) :: geocode
     character(len=5) :: format
     character(len=20) :: units
     integer :: nat                                !< nat          Number of atoms
     integer :: ntypes                             !< ntypes       Number of type of atoms
     integer :: natsc
     character(len=20), dimension(:), pointer :: atomnames
     real(gp) :: alat1,alat2,alat3
     integer, dimension(:), pointer :: iatype      !< iatype(nat)  Type of the atoms
     integer, dimension(:), pointer :: iasctype,natpol,nelpsp,npspcode,nzatom
     integer, dimension(:), pointer :: ifrztyp     !< ifrztyp(nat) Frozen atoms
     real(gp), dimension(:), pointer :: amu        !< amu(ntypes)  Atomic Mass Unit for each type of atoms
     real(gp), dimension(:,:), pointer :: aocc
     real(gp), dimension(:,:,:), pointer :: psppar
     integer :: symObj                             !< The symmetry object from ABINIT
     integer :: iat_absorber 
  end type atoms_data


!>  Grid dimensions in old different wavelet basis
  type, public :: grid_dimensions
     integer :: n1,n2,n3,nfl1,nfu1,nfl2,nfu2,nfl3,nfu3,n1i,n2i,n3i
  end type grid_dimensions


!>  Structures of basis of gaussian functions
  type, public :: gaussian_basis
     integer :: nat,ncoeff,nshltot,nexpo
     integer, dimension(:), pointer :: nshell,ndoc,nam
     real(gp), dimension(:), pointer :: xp,psiat
     real(gp), dimension(:,:), pointer :: rxyz
  end type gaussian_basis


!> All the parameters which are important for describing the orbitals
!! Add also the objects related to k-points sampling, after symmetries applications
  type, public :: orbitals_data
     integer :: norb,norbp,norbu,norbd,nspinor,isorb,npsidim,nkpts,nkptsp,iskpts
     real(gp) :: efermi
     integer, dimension(:), pointer :: norb_par,iokpt,ikptproc!,ikptsp
     real(wp), dimension(:), pointer :: eval
     real(gp), dimension(:), pointer :: occup,spinsgn,kwgts
     real(gp), dimension(:,:), pointer :: kpts
  end type orbitals_data


!> Contains the information needed for describing completely a
!! wavefunction localisation region
  type, public :: locreg_descriptors
     character(len=1) :: geocode
     logical :: hybrid_on             !<interesting for global, periodic, localisation regions
     integer :: ns1,ns2,ns3           !<starting points of the localisation region in global coordinates
     type(grid_dimensions) :: d
     type(wavefunctions_descriptors) :: wfd
     type(convolutions_bounds) :: bounds
  end type locreg_descriptors


!> Contains the information needed for communicating the wavefunctions
!! between processors for the transposition
  type, public :: communications_arrays
     integer, dimension(:), pointer :: ncntd,ncntt,ndspld,ndsplt
     integer, dimension(:,:), pointer :: nvctr_par
  end type communications_arrays


!> Contains the pointers to be handled to control GPU information
!! Given that they are pointers on GPU address, they are C pointers
!! which take 8 bytes
!! So they are declared as kind=8 variables either if the GPU works in simple precision
!! Also other information concerning the GPU runs can be stored in this structure
  type, public :: GPU_pointers
     logical :: useDynamic,full_locham
     integer :: id_proc
     real(kind=8) :: keys,work1,work2,work3,rhopot,r,d
     real(kind=8) :: rhopot_down, rhopot_up
     real(kind=8) :: work1_i,work2_i,work3_i,d_i
     real(kind=8) :: pinned_in,pinned_out
     real(kind=8), dimension(:), pointer :: psi
     real(kind=8) :: psi_c,psi_f
     real(kind=8) :: psi_c_i,psi_f_i
     real(kind=8) :: psi_c_r,psi_f_r,psi_c_b,psi_f_b,psi_c_d,psi_f_d
     real(kind=8) :: psi_c_r_i,psi_f_r_i,psi_c_b_i,psi_f_b_i,psi_c_d_i,psi_f_d_i
     real(kind=8) :: keyg_c,keyg_f,keyv_c,keyv_f
     real(kind=8) :: context,queue
  end type GPU_pointers


!>  Used to restart a new DFT calculation or to save information 
!!  for post-treatment
  type, public :: restart_objects
     integer :: n1,n2,n3
     real(gp) :: hx_old,hy_old,hz_old
     real(wp), dimension(:), pointer :: psi 
     real(wp), dimension(:,:), pointer :: gaucoeffs
     real(gp), dimension(:,:), pointer :: rxyz_old,rxyz_new
     type(locreg_descriptors) :: Glr
     type(gaussian_basis) :: gbd
     type(orbitals_data) :: orbs
     type(GPU_pointers) :: GPU
  end type restart_objects


!> Contains the work arrays needed for expressing wavefunction in real space
!!  with all the BC
  type, public :: workarr_sumrho
     integer :: nw1,nw2,nxc,nxf
     real(wp), dimension(:), pointer :: x_c,x_f,w1,w2
  end type workarr_sumrho


!> Contains the work arrays needed for hamiltonian application with all the BC
  type, public :: workarr_locham
     integer :: nw1,nw2,nxc,nyc,nxf1,nxf2,nxf3,nxf,nyf
     real(wp), dimension(:), pointer :: w1,w2
     !for the periodic BC case, these arrays substitute 
     !psifscf,psifscfk,psig,ww respectively
     real(wp), dimension(:,:), pointer :: x_c,y_c,x_f1,x_f2,x_f3,x_f,y_f
  end type workarr_locham


!> Contains the work arrays needed for th preconditioner with all the BC
!! Take different pointers depending on the boundary conditions
  type, public :: workarr_precond
     integer, dimension(:), pointer :: modul1,modul2,modul3
     real(wp), dimension(:), pointer :: psifscf,ww,x_f1,x_f2,x_f3,kern_k1,kern_k2,kern_k3
     real(wp), dimension(:,:), pointer :: af,bf,cf,ef
     real(wp), dimension(:,:,:), pointer :: xpsig_c,ypsig_c,x_c
     real(wp), dimension(:,:,:,:), pointer :: xpsig_f,ypsig_f,x_f,y_f
     real(wp), dimension(:,:,:,:,:), pointer :: z1,z3 ! work array for FFT
  end type workarr_precond


!> Contains the arguments needed for the application of the hamiltonian
  type, public :: lanczos_args
     !arguments for the hamiltonian
     integer :: iproc,nproc,ndimpot,nspin
     real(gp) :: hx,hy,hz
     real(gp) :: ekin_sum,epot_sum,eexctX,eproj_sum
     type(atoms_data), pointer :: at
     type(orbitals_data) :: orbs
     type(communications_arrays) :: comms
     type(nonlocal_psp_descriptors), pointer :: nlpspd
     type(locreg_descriptors), pointer :: lr 
     type(gaussian_basis), pointer :: Gabsorber    
     integer, dimension(:,:), pointer :: ngatherarr 
     real(gp), dimension(:,:),  pointer :: rxyz,radii_cf
     real(wp), dimension(:), pointer :: proj
     !real(wp), dimension(lr%wfd%nvctr_c+7*lr%wfd%nvctr_f,orbs%nspinor*orbs%norbp), pointer :: psi
     real(wp), dimension(:), pointer :: potential
     real(wp), dimension(:), pointer :: Gabs_coeffs
     !real(wp), dimension(lr%wfd%nvctr_c+7*lr%wfd%nvctr_f,orbs%nspinor*orbs%norbp) :: hpsi
     type(GPU_pointers), pointer :: GPU
  end type lanczos_args


!> Contains the arguments needed for the diis procedure
  type, public :: diis_objects
     logical :: switchSD
     integer :: idiistol,mids,ids,idsx
     real(gp) :: energy_min,energy_old,energy,alpha,alpha_max
     real(wp), dimension(:), pointer :: psidst
     real(tp), dimension(:), pointer :: hpsidst
     real(wp), dimension(:,:,:,:), pointer :: ads
  end type diis_objects


contains


!> Allocate diis objects
  subroutine allocate_diis_objects(idsx,npsidim,nkptsp,diis,subname)
    use module_base
    implicit none
    character(len=*), intent(in) :: subname
    integer, intent(in) :: idsx,npsidim,nkptsp
    type(diis_objects), intent(inout) :: diis
    !local variables
    integer :: i_stat
    allocate(diis%psidst(npsidim*idsx+ndebug),stat=i_stat)
    call memocc(i_stat,diis%psidst,'psidst',subname)
    allocate(diis%hpsidst(npsidim*idsx+ndebug),stat=i_stat)
    call memocc(i_stat,diis%hpsidst,'hpsidst',subname)
    allocate(diis%ads(idsx+1,idsx+1,nkptsp,3+ndebug),stat=i_stat)
    call memocc(i_stat,diis%ads,'ads',subname)
    call razero(nkptsp*3*(idsx+1)**2,diis%ads)
  END SUBROUTINE allocate_diis_objects


!> De-Allocate diis objects
  subroutine deallocate_diis_objects(diis,subname)
    use module_base
    implicit none
    character(len=*), intent(in) :: subname
    type(diis_objects), intent(inout) :: diis
    !local variables
    integer :: i_all,i_stat

    i_all=-product(shape(diis%psidst))*kind(diis%psidst)
    deallocate(diis%psidst,stat=i_stat)
    call memocc(i_stat,i_all,'psidst',subname)
    i_all=-product(shape(diis%hpsidst))*kind(diis%hpsidst)
    deallocate(diis%hpsidst,stat=i_stat)
    call memocc(i_stat,i_all,'hpsidst',subname)
    i_all=-product(shape(diis%ads))*kind(diis%ads)
    deallocate(diis%ads,stat=i_stat)
    call memocc(i_stat,i_all,'ads',subname)

  END SUBROUTINE deallocate_diis_objects


!> Allocate communications_arrays
  subroutine allocate_comms(nproc,orbs,comms,subname)
    use module_base
    implicit none
    character(len=*), intent(in) :: subname
    integer, intent(in) :: nproc
    type(orbitals_data), intent(in) :: orbs
    type(communications_arrays), intent(out) :: comms
    !local variables
    integer :: i_stat

    allocate(comms%nvctr_par(0:nproc-1,orbs%nkptsp+ndebug),stat=i_stat)
    call memocc(i_stat,comms%nvctr_par,'nvctr_par',subname)
    allocate(comms%ncntd(0:nproc-1+ndebug),stat=i_stat)
    call memocc(i_stat,comms%ncntd,'ncntd',subname)
    allocate(comms%ncntt(0:nproc-1+ndebug),stat=i_stat)
    call memocc(i_stat,comms%ncntt,'ncntt',subname)
    allocate(comms%ndspld(0:nproc-1+ndebug),stat=i_stat)
    call memocc(i_stat,comms%ndspld,'ndspld',subname)
    allocate(comms%ndsplt(0:nproc-1+ndebug),stat=i_stat)
    call memocc(i_stat,comms%ndsplt,'ndsplt',subname)
  END SUBROUTINE allocate_comms


!> De-Allocate communications_arrays
  subroutine deallocate_comms(comms,subname)
    use module_base
    implicit none
    character(len=*), intent(in) :: subname
    type(communications_arrays), intent(out) :: comms
    !local variables
    integer :: i_all,i_stat

    i_all=-product(shape(comms%nvctr_par))*kind(comms%nvctr_par)
    deallocate(comms%nvctr_par,stat=i_stat)
    call memocc(i_stat,i_all,'nvctr_par',subname)
    i_all=-product(shape(comms%ncntd))*kind(comms%ncntd)
    deallocate(comms%ncntd,stat=i_stat)
    call memocc(i_stat,i_all,'ncntd',subname)
    i_all=-product(shape(comms%ncntt))*kind(comms%ncntt)
    deallocate(comms%ncntt,stat=i_stat)
    call memocc(i_stat,i_all,'ncntt',subname)
    i_all=-product(shape(comms%ndspld))*kind(comms%ndspld)
    deallocate(comms%ndspld,stat=i_stat)
    call memocc(i_stat,i_all,'ndspld',subname)
    i_all=-product(shape(comms%ndsplt))*kind(comms%ndsplt)
    deallocate(comms%ndsplt,stat=i_stat)
    call memocc(i_stat,i_all,'ndsplt',subname)
  END SUBROUTINE deallocate_comms


  subroutine deallocate_abscalc_input(in, subname)
    use module_base
    implicit none
    type(input_variables) :: in
    character(len=*), intent(in) :: subname

    !local variables
    integer :: i_all,i_stat

    i_all=-product(shape(in%Gabs_coeffs))*kind(in%Gabs_coeffs)
    deallocate(in%Gabs_coeffs, stat=i_stat)
    call memocc(i_stat,i_all,'in%Gabs_coeffs',subname)

  END SUBROUTINE deallocate_abscalc_input


!> De-Allocate orbitals data structure, except eval pointer
!! which is not allocated in the orbitals_descriptor routine
subroutine deallocate_orbs(orbs,subname)
  use module_base
  implicit none
    character(len=*), intent(in) :: subname
    type(orbitals_data), intent(inout) :: orbs
    !local variables
    integer :: i_all,i_stat

    i_all=-product(shape(orbs%norb_par))*kind(orbs%norb_par)
    deallocate(orbs%norb_par,stat=i_stat)
    call memocc(i_stat,i_all,'orbs%norb_par',subname)
    i_all=-product(shape(orbs%occup))*kind(orbs%occup)
    deallocate(orbs%occup,stat=i_stat)
    call memocc(i_stat,i_all,'orbs%occup',subname)
    i_all=-product(shape(orbs%spinsgn))*kind(orbs%spinsgn)
    deallocate(orbs%spinsgn,stat=i_stat)
    call memocc(i_stat,i_all,'orbs%spinsgn',subname)
    i_all=-product(shape(orbs%kpts))*kind(orbs%kpts)
    deallocate(orbs%kpts,stat=i_stat)
    call memocc(i_stat,i_all,'orbs%kpts',subname)
    i_all=-product(shape(orbs%kwgts))*kind(orbs%kwgts)
    deallocate(orbs%kwgts,stat=i_stat)
    call memocc(i_stat,i_all,'orbs%kwgts',subname)
    i_all=-product(shape(orbs%iokpt))*kind(orbs%iokpt)
    deallocate(orbs%iokpt,stat=i_stat)
    call memocc(i_stat,i_all,'orbs%iokpt',subname)
    i_all=-product(shape(orbs%ikptproc))*kind(orbs%ikptproc)
    deallocate(orbs%ikptproc,stat=i_stat)
    call memocc(i_stat,i_all,'orbs%ikptproc',subname)

    !contradictory: needed for component distribution and allocated for
    !               orbital distribution. Better to deal with scalars
    !i_all=-product(shape(orbs%ikptsp))*kind(orbs%ikptsp)
    !deallocate(orbs%ikptsp,stat=i_stat)
    !call memocc(i_stat,i_all,'orbs%ikptsp',subname)

END SUBROUTINE deallocate_orbs


!> Allocate and nullify restart objects
  subroutine init_restart_objects(iproc,iacceleration,atoms,rst,subname)
    use module_base
    implicit none
    !Arguments
    character(len=*), intent(in) :: subname
    integer, intent(in) :: iproc,iacceleration
    type(atoms_data), intent(in) :: atoms
    type(restart_objects), intent(out) :: rst
    !local variables
    integer :: i_stat

    !allocate pointers
    allocate(rst%rxyz_new(3,atoms%nat+ndebug),stat=i_stat)
    call memocc(i_stat,rst%rxyz_new,'rxyz_new',subname)
    allocate(rst%rxyz_old(3,atoms%nat+ndebug),stat=i_stat)
    call memocc(i_stat,rst%rxyz_old,'rxyz_old',subname)

    !nullify unallocated pointers
    nullify(rst%psi)
    nullify(rst%orbs%eval)

    nullify(rst%gaucoeffs)

    nullify(rst%Glr%wfd%keyg)
    nullify(rst%Glr%wfd%keyv)

    nullify(rst%gbd%nshell)
    nullify(rst%gbd%ndoc)
    nullify(rst%gbd%nam)
    nullify(rst%gbd%xp)
    nullify(rst%gbd%psiat)
    nullify(rst%gbd%rxyz)

    !initialise the acceleration strategy if required
    call init_material_acceleration(iproc,iacceleration,rst%GPU)

  END SUBROUTINE init_restart_objects


!>  De-Allocate restart_objects
  subroutine free_restart_objects(rst,subname)
    use module_base
    implicit none
    character(len=*), intent(in) :: subname
    type(restart_objects) :: rst
    !local variables
    integer :: i_all,i_stat

    call deallocate_wfd(rst%Glr%wfd,subname)

    if (associated(rst%psi)) then
       i_all=-product(shape(rst%psi))*kind(rst%psi)
       deallocate(rst%psi,stat=i_stat)
       call memocc(i_stat,i_all,'psi',subname)
    end if

    if (associated(rst%orbs%eval)) then
       i_all=-product(shape(rst%orbs%eval))*kind(rst%orbs%eval)
       deallocate(rst%orbs%eval,stat=i_stat)
       call memocc(i_stat,i_all,'eval',subname)
    end if

    if (associated(rst%rxyz_old)) then
       i_all=-product(shape(rst%rxyz_old))*kind(rst%rxyz_old)
       deallocate(rst%rxyz_old,stat=i_stat)
       call memocc(i_stat,i_all,'rxyz_old',subname)
    end if

    if (associated(rst%rxyz_new)) then
       i_all=-product(shape(rst%rxyz_new))*kind(rst%rxyz_new)
       deallocate(rst%rxyz_new,stat=i_stat)
       call memocc(i_stat,i_all,'rxyz_new',subname)
    end if

    !The gaussian basis descriptors are always allocated together
    !with the gaussian coefficients
    if (associated(rst%gbd%rxyz)) then
       nullify(rst%gbd%rxyz)
       call deallocate_gwf(rst%gbd,subname)

       i_all=-product(shape(rst%gaucoeffs))*kind(rst%gaucoeffs)
       deallocate(rst%gaucoeffs,stat=i_stat)
       call memocc(i_stat,i_all,'gaucoeffs',subname)
    end if

    !finalise the material accelearion usage
    call release_material_acceleration(rst%GPU)

  END SUBROUTINE free_restart_objects


!> Allocate wavefunctions_descriptors
  subroutine allocate_wfd(wfd,subname)
    use module_base
    implicit none
    type(wavefunctions_descriptors), intent(inout) :: wfd
    character(len=*), intent(in) :: subname
    !local variables
    integer :: i_stat

    allocate(wfd%keyg(2,wfd%nseg_c+wfd%nseg_f+ndebug),stat=i_stat)
    call memocc(i_stat,wfd%keyg,'keyg',subname)
    allocate(wfd%keyv(wfd%nseg_c+wfd%nseg_f+ndebug),stat=i_stat)
    call memocc(i_stat,wfd%keyv,'keyv',subname)
  END SUBROUTINE allocate_wfd


!> De-Allocate wavefunctions_descriptors
  subroutine deallocate_wfd(wfd,subname)
    use module_base
    implicit none
    type(wavefunctions_descriptors) :: wfd
    character(len=*), intent(in) :: subname
    !local variables
    integer :: i_all,i_stat

    if (associated(wfd%keyg)) then
       i_all=-product(shape(wfd%keyg))*kind(wfd%keyg)
       deallocate(wfd%keyg,stat=i_stat)
       call memocc(i_stat,i_all,'wfd%keyg',subname)
    end if
    if (associated(wfd%keyv)) then
       i_all=-product(shape(wfd%keyv))*kind(wfd%keyv)
       deallocate(wfd%keyv,stat=i_stat)
       call memocc(i_stat,i_all,'wfd%keyv',subname)
    end if
  END SUBROUTINE deallocate_wfd


!> De-Allocate gaussian_basis type
  subroutine deallocate_gwf(G,subname)
    use module_base
    implicit none
    type(gaussian_basis) :: G
    character(len=*), intent(in) :: subname
    !local variables
    integer :: i_all,i_stat

    !normally positions should be deallocated outside
    
    i_all=-product(shape(G%ndoc))*kind(G%ndoc)
    deallocate(G%ndoc,stat=i_stat)
    call memocc(i_stat,i_all,'ndoc',subname)
    i_all=-product(shape(G%nam))*kind(G%nam)
    deallocate(G%nam,stat=i_stat)
    call memocc(i_stat,i_all,'nam',subname)
    i_all=-product(shape(G%nshell))*kind(G%nshell)
    deallocate(G%nshell,stat=i_stat)
    call memocc(i_stat,i_all,'nshell',subname)
    i_all=-product(shape(G%psiat))*kind(G%psiat)
    deallocate(G%psiat,stat=i_stat)
    call memocc(i_stat,i_all,'psiat',subname)
    i_all=-product(shape(G%xp))*kind(G%xp)
    deallocate(G%xp,stat=i_stat)
    call memocc(i_stat,i_all,'xp',subname)

  END SUBROUTINE deallocate_gwf


!> De-Allocate convolutions_bounds type, depending of the geocode and the hybrid_on
  subroutine deallocate_bounds(geocode,hybrid_on,bounds,subname)
    use module_base
    implicit none
    character(len=1), intent(in) :: geocode
    logical, intent(in) :: hybrid_on 
    type(convolutions_bounds) :: bounds
    character(len=*), intent(in) :: subname
    !local variables
    integer :: i_all,i_stat

    if ((geocode == 'P' .and. hybrid_on) .or. geocode == 'F') then 
       i_all=-product(shape(bounds%kb%ibyz_f))*kind(bounds%kb%ibyz_f)
       deallocate(bounds%kb%ibyz_f,stat=i_stat)
       call memocc(i_stat,i_all,'bounds%kb%ibyz_f',subname)
       i_all=-product(shape(bounds%kb%ibxz_f))*kind(bounds%kb%ibxz_f)
       deallocate(bounds%kb%ibxz_f,stat=i_stat)
       call memocc(i_stat,i_all,'bounds%kb%ibxz_f',subname)
       i_all=-product(shape(bounds%kb%ibxy_f))*kind(bounds%kb%ibxy_f)
       deallocate(bounds%kb%ibxy_f,stat=i_stat)
       call memocc(i_stat,i_all,'bounds%kb%ibxy_f',subname)

       i_all=-product(shape(bounds%sb%ibxy_ff))*kind(bounds%sb%ibxy_ff)
       deallocate(bounds%sb%ibxy_ff,stat=i_stat)
       call memocc(i_stat,i_all,'bounds%sb%ibxy_ff',subname)
       i_all=-product(shape(bounds%sb%ibzzx_f))*kind(bounds%sb%ibzzx_f)
       deallocate(bounds%sb%ibzzx_f,stat=i_stat)
       call memocc(i_stat,i_all,'bounds%sb%ibzzx_f',subname)
       i_all=-product(shape(bounds%sb%ibyyzz_f))*kind(bounds%sb%ibyyzz_f)
       deallocate(bounds%sb%ibyyzz_f,stat=i_stat)
       call memocc(i_stat,i_all,'bounds%sb%ibyyzz_f',subname)
       i_all=-product(shape(bounds%gb%ibyz_ff))*kind(bounds%gb%ibyz_ff)
       deallocate(bounds%gb%ibyz_ff,stat=i_stat)

       call memocc(i_stat,i_all,'bounds%gb%ibyz_ff',subname)
       i_all=-product(shape(bounds%gb%ibzxx_f))*kind(bounds%gb%ibzxx_f)
       deallocate(bounds%gb%ibzxx_f,stat=i_stat)
       call memocc(i_stat,i_all,'bounds%gb%ibzxx_f',subname)
       i_all=-product(shape(bounds%gb%ibxxyy_f))*kind(bounds%gb%ibxxyy_f)
       deallocate(bounds%gb%ibxxyy_f,stat=i_stat)
       call memocc(i_stat,i_all,'bounds%gb%ibxxyy_f',subname)
    end if

    !the arrays which are needed only for free BC
    if (geocode == 'F') then
       i_all=-product(shape(bounds%kb%ibyz_c))*kind(bounds%kb%ibyz_c)
       deallocate(bounds%kb%ibyz_c,stat=i_stat)
       call memocc(i_stat,i_all,'bounds%kb%ibyz_c',subname)
       i_all=-product(shape(bounds%kb%ibxz_c))*kind(bounds%kb%ibxz_c)
       deallocate(bounds%kb%ibxz_c,stat=i_stat)
       call memocc(i_stat,i_all,'bounds%kb%ibxz_c',subname)
       i_all=-product(shape(bounds%kb%ibxy_c))*kind(bounds%kb%ibxy_c)
       deallocate(bounds%kb%ibxy_c,stat=i_stat)
       call memocc(i_stat,i_all,'bounds%kb%ibxy_c',subname)
       i_all=-product(shape(bounds%sb%ibzzx_c))*kind(bounds%sb%ibzzx_c)
       deallocate(bounds%sb%ibzzx_c,stat=i_stat)

       call memocc(i_stat,i_all,'bounds%sb%ibzzx_c',subname)
       i_all=-product(shape(bounds%sb%ibyyzz_c))*kind(bounds%sb%ibyyzz_c)
       deallocate(bounds%sb%ibyyzz_c,stat=i_stat)
       call memocc(i_stat,i_all,'bounds%sb%ibyyzz_c',subname)
       i_all=-product(shape(bounds%gb%ibzxx_c))*kind(bounds%gb%ibzxx_c)
       deallocate(bounds%gb%ibzxx_c,stat=i_stat)
       call memocc(i_stat,i_all,'bounds%gb%ibzxx_c',subname)
       i_all=-product(shape(bounds%gb%ibxxyy_c))*kind(bounds%gb%ibxxyy_c)
       deallocate(bounds%gb%ibxxyy_c,stat=i_stat)
       call memocc(i_stat,i_all,'bounds%gb%ibxxyy_c',subname)

       i_all=-product(shape(bounds%ibyyzz_r))*kind(bounds%ibyyzz_r)
       deallocate(bounds%ibyyzz_r,stat=i_stat)
       call memocc(i_stat,i_all,'bounds%ibyyzz_r',subname)
    end if

  END SUBROUTINE deallocate_bounds


  subroutine deallocate_lr(lr,subname)
    use module_base
    character(len=*), intent(in) :: subname
    type(locreg_descriptors) :: lr

    call deallocate_wfd(lr%wfd,subname)

    call deallocate_bounds(lr%geocode,lr%hybrid_on,lr%bounds,subname)

  END SUBROUTINE deallocate_lr

  function input_psi_names(id)
    integer, intent(in) :: id
    character(len = 14) :: input_psi_names

    select case(id)
    case(INPUT_PSI_EMPTY)
       write(input_psi_names, "(A)") "empty"
    case(INPUT_PSI_RANDOM)
       write(input_psi_names, "(A)") "random"
    case(INPUT_PSI_CP2K)
       write(input_psi_names, "(A)") "CP2K"
    case(INPUT_PSI_LCAO)
       write(input_psi_names, "(A)") "LCAO"
    case(INPUT_PSI_MEMORY_WVL)
       write(input_psi_names, "(A)") "wvl. in mem."
    case(INPUT_PSI_DISK_WVL)
       write(input_psi_names, "(A)") "wvl. on disk"
    case(INPUT_PSI_LCAO_GAUSS)
       write(input_psi_names, "(A)") "LCAO + gauss."
    case(INPUT_PSI_MEMORY_GAUSS)
       write(input_psi_names, "(A)") "gauss. in mem."
    case(INPUT_PSI_DISK_GAUSS)
       write(input_psi_names, "(A)") "gauss. on disk"
    case default
       write(input_psi_names, "(A)") "Error"
    end select
  end function input_psi_names

  subroutine input_psi_help()
    integer :: i

    write(*, "(1x,A)") "Available values of inputPsiId are:"
    do i = 1, size(input_psi_values)
       write(*, "(1x,A,I5,A,A)") " | ", input_psi_values(i), &
            & " - ", input_psi_names(input_psi_values(i))
    end do
  end subroutine input_psi_help

  function input_psi_validate(id)
    integer, intent(in) :: id
    logical :: input_psi_validate

    integer :: i

    input_psi_validate = .false.
    do i = 1, size(input_psi_values)
       if (id == input_psi_values(i)) then
          input_psi_validate = .true.
          return
       end if
    end do
  end function input_psi_validate

  subroutine output_wf_format_help()
    integer :: i

    write(*, "(1x,A)") "Available values of output_wf are:"
    do i = 0, size(wf_format_names) - 1
       write(*, "(1x,A,I5,A,A)") " | ", i, &
            & " - ", wf_format_names(i)
    end do
  end subroutine output_wf_format_help

  function output_wf_format_validate(id)
    integer, intent(in) :: id
    logical :: output_wf_format_validate

    output_wf_format_validate = (id >= 0 .and. id < size(wf_format_names))
  end function output_wf_format_validate

  subroutine output_grid_help()
    integer :: i, j

    write(*, "(1x,A)") "Available values of output_grid are:"
    do i = 0, size(output_grid_format_names) - 1
       do j = 0, size(output_grid_names) - 1
          if (j == 0 .and. i == 0) then
             write(*, "(1x,A,I5,A,A,A)") " | ", i * 10 + j, &
                  & " - ", trim(output_grid_names(j)), "."
          else if (j /= 0) then
             write(*, "(1x,A,I5,A,A,A,A,A)") " | ", i * 10 + j, &
                  & " - ", trim(output_grid_names(j)), &
                  & " in ", trim(output_grid_format_names(i)), " format."
          end if
       end do
    end do
  end subroutine output_grid_help

  function output_grid_validate(id, fid)
    integer, intent(in) :: id, fid
    logical :: output_grid_validate

    output_grid_validate = (id >= 0 .and. id < size(output_grid_names)) .and. &
         & (fid >= 0 .and. fid < size(output_grid_format_names))
  end function output_grid_validate

end module module_types<|MERGE_RESOLUTION|>--- conflicted
+++ resolved
@@ -105,21 +105,13 @@
      real(gp) :: strtarget(6)
      real(gp), pointer :: qmass(:)
      real(gp) :: dtinit,dtmax !for FIRE
-
-<<<<<<< HEAD
      ! tddft vaiables from *.tddft
      character(len=10) :: tddft_approach
 
-     ! variable for material acceleration
-     ! values 0: traditional CPU calculation
-     !        1: CUDA acceleration with CUBLAS
-     !        2: OpenCL acceleration (with CUBLAS one day)
-=======
      !> variable for material acceleration
      !! values 0: traditional CPU calculation
      !!        1: CUDA acceleration with CUBLAS
      !!        2: OpenCL acceleration (with CUBLAS one day)
->>>>>>> 136de837
      integer :: iacceleration
 
      ! Performance variables from input.perf
