!> @file
!!  File defining the structures to deal with the sparse matrices
!! @author
!!    Copyright (C) 2014-2015 BigDFT group
!!    This file is distributed under the terms of the
!!    GNU General Public License, see ~/COPYING file
!!    or http://www.gnu.org/copyleft/gpl.txt .
!!    For the list of contributors, see ~/AUTHORS


!> Module to deal with the sparse matrices
module sparsematrix

  use module_base
  use sparsematrix_base

  implicit none

  private


  !> Public routines
  public :: compress_matrix, compress_matrix2
  public :: uncompress_matrix, uncompress_matrix2
  public :: check_matrix_compression
  public :: transform_sparse_matrix, transform_sparse_matrix_local
  public :: compress_matrix_distributed_wrapper
  public :: uncompress_matrix_distributed2
  public :: sequential_acces_matrix_fast, sequential_acces_matrix_fast2
  public :: sparsemm_new
  public :: gather_matrix_from_taskgroups, gather_matrix_from_taskgroups_inplace
  public :: extract_taskgroup_inplace, extract_taskgroup
  public :: write_matrix_compressed
  public :: check_symmetry
  public :: write_sparsematrix
  public :: write_sparsematrix_CCS
  public :: transform_sparsity_pattern
  public :: matrix_matrix_mult_wrapper
  public :: trace_sparse
  public :: delete_coupling_terms
  public :: synchronize_matrix_taskgroups


  interface compress_matrix_distributed_wrapper
      module procedure compress_matrix_distributed_wrapper_1
      module procedure compress_matrix_distributed_wrapper_2
  end interface compress_matrix_distributed_wrapper

  contains

    !> subroutine to compress the matrix to sparse form
    subroutine compress_matrix(iproc,sparsemat,inmat,outmat)
      implicit none
      
      ! Calling arguments
      integer, intent(in) :: iproc
      type(sparse_matrix),intent(in) :: sparsemat
      real(kind=8),dimension(sparsemat%nfvctr,sparsemat%nfvctr,sparsemat%nspin),target,intent(in) :: inmat
      real(kind=8),dimension(sparsemat%nvctr*sparsemat%nspin),target,intent(out) :: outmat
    
      ! Local variables
      integer :: iseg, j, jj, ishift, ispin
      !integer,dimension(2) :: irowcol
      !integer :: ierr, irow, jcol, jjj
      real(kind=8),dimension(:,:,:),pointer :: inm
      real(kind=8),dimension(:),pointer :: outm

      !if (present(outmat)) then
      !    if (sparsemat%parallel_compression/=0 .and. bigdft_mpi%nproc>1) then
      !        stop 'outmat not allowed for the given options'
      !    end if
          outm => outmat
      !else
      !    outm => sparsemat%matrix_compr
      !end if

      !if (present(inmat)) then
      !    if (sparsemat%parallel_compression/=0 .and. bigdft_mpi%nproc>1) then
      !        stop 'in not allowed for the given options'
      !    end if
          inm => inmat
      !else
      !    inm => sparsemat%matrix
      !end if
    
      call timing(iproc,'compressd_mcpy','ON')
    
      if (sparsemat%parallel_compression==0.or.bigdft_mpi%nproc==1) then
         do ispin=1,sparsemat%nspin
             ishift=(ispin-1)*sparsemat%nvctr
             !OpenMP broken on Vesta
             !!! !$omp parallel default(none) private(irowcol) &
             !$omp parallel default(none) private(iseg,j,jj) &
             !$omp shared(sparsemat,inm,outm,ishift,ispin)
             !$omp do
             do iseg=1,sparsemat%nseg
                 jj=sparsemat%keyv(iseg)
                 ! A segment is always on one line, therefore no double loop
                 do j=sparsemat%keyg(1,1,iseg),sparsemat%keyg(2,1,iseg)
                    !irow = sparsemat%orb_from_index(1,jj)
                    !jcol = sparsemat%orb_from_index(2,jj)
                    !irowcol = orb_from_index(sparsemat, j)
                    !write(*,*) 'iseg, j, jj', iseg, j, jj
                    outm(jj+ishift)=inm(j,sparsemat%keyg(1,2,iseg),ispin)
                    jj=jj+1
                 end do
             end do
             !$omp end do
             !$omp end parallel
         end do
      else if (sparsemat%parallel_compression==1) then
         stop 'this needs to be fixed'
         !!#call to_zero(sparsemat%nvctr, sparsemat%matrix_compr(1))
         !!#!$omp parallel do default(private) shared(sparsemat)
         !!#do jj=1,sparsemat%nvctrp
         !!#   jjj=jj+sparsemat%isvctr
         !!#   irow = sparsemat%orb_from_index(1,jjj)
         !!#   jcol = sparsemat%orb_from_index(2,jjj)
         !!#   sparsemat%matrix_compr(jjj)=sparsemat%matrix(irow,jcol)
         !!#end do
         !!#!$omp end parallel do
         !!#if (bigdft_mpi%nproc > 1) then
         !!#   call mpiallred(sparsemat%matrix_compr(1), sparsemat%nvctr, mpi_sum, bigdft_mpi%mpi_comm)
         !!#end if
      else
         stop 'this needs to be fixed'
         !!#sparsemat%matrix_comprp=f_malloc_ptr((sparsemat%nvctrp),id='sparsemat%matrix_comprp')
         !!#!$omp parallel do default(private) shared(sparsemat)
         !!#do jj=1,sparsemat%nvctrp
         !!#   jjj=jj+sparsemat%isvctr
         !!#   irow = sparsemat%orb_from_index(1,jjj)
         !!#   jcol = sparsemat%orb_from_index(2,jjj)
         !!#   sparsemat%matrix_comprp(jj)=sparsemat%matrix(irow,jcol)
         !!#end do
         !!#!$omp end parallel do
         !!#if (bigdft_mpi%nproc > 1) &
         !!#   & call mpi_allgatherv(sparsemat%matrix_comprp, sparsemat%nvctrp, &
         !!#   &    mpi_double_precision, sparsemat%matrix_compr, sparsemat%nvctr_par(:), &
         !!#   &    sparsemat%isvctr_par, mpi_double_precision, bigdft_mpi%mpi_comm, ierr)
         !!#call f_free_ptr(sparsemat%matrix_comprp)
      end if
    
      call timing(iproc,'compressd_mcpy','OF')
    
    end subroutine compress_matrix


    subroutine compress_matrix2(iproc,sparsemat,inmat,outmat)
      implicit none
      
      ! Calling arguments
      integer, intent(in) :: iproc
      type(sparse_matrix),intent(inout) :: sparsemat
      real(kind=8),dimension(sparsemat%nfvctr,sparsemat%nfvctr,sparsemat%nspin),intent(in) :: inmat
      real(kind=8),dimension(sparsemat%nvctrp_tg*sparsemat%nspin),intent(out) :: outmat

      ! Local variables
      real(kind=8),dimension(:),allocatable :: tmparr

      tmparr = sparsematrix_malloc(sparsemat,iaction=SPARSE_FULL,id='tmparr')
      call compress_matrix(iproc,sparsemat,inmat,tmparr)
      call extract_taskgroup(sparsemat, tmparr, outmat)
      call f_free(tmparr)
    end subroutine compress_matrix2


    !> subroutine to uncompress the matrix from sparse form
    subroutine uncompress_matrix(iproc,sparsemat,inmat,outmat)
      implicit none
      
      ! Calling arguments
      integer, intent(in) :: iproc
      type(sparse_matrix), intent(inout) :: sparsemat
      real(kind=8),dimension(sparsemat%nvctr*sparsemat%nspin),target,intent(in) :: inmat
      real(kind=8),dimension(sparsemat%nfvctr,sparsemat%nfvctr,sparsemat%nspin),target,intent(inout) :: outmat
      
      ! Local variables
      integer :: iseg, i, ii, ishift, ispin
      !integer, dimension(2) :: irowcol
      !integer ::  jcol, irow, iii, ierr
      real(kind=8),dimension(:),pointer :: inm
      real(kind=8),dimension(:,:,:),pointer :: outm

      !!if (present(outmat)) then
      !!    if (sparsemat%parallel_compression/=0 .and. bigdft_mpi%nproc>1) then
      !!        stop 'outmat not allowed for the given options'
      !!    end if
          outm => outmat
      !!else
      !!    outm => sparsemat%matrix
      !!end if

      !!if (present(inmat)) then
      !!    if (sparsemat%parallel_compression/=0 .and. bigdft_mpi%nproc>1) then
      !!        stop 'inmat not allowed for the given options'
      !!    end if
          inm => inmat
      !!else
      !!    inm => sparsemat%matrix_compr
      !!end if
    
      call timing(iproc,'compressd_mcpy','ON')
    
      if (sparsemat%parallel_compression==0.or.bigdft_mpi%nproc==1) then
         !call to_zero(sparsemat%nfvctr**2*sparsemat%nspin, outm(1,1,1))
         call f_zero(outm)
         do ispin=1,sparsemat%nspin
             ishift=(ispin-1)*sparsemat%nvctr
<<<<<<< HEAD
             !OpenMP broken on Vesta
             !!! !$omp parallel default(none) private(irowcol)
             !$omp parallel default(none) private(iseg,i,ii) shared(sparsemat,inm,outm,ispin,ishift)
=======
             !openmp broken on vesta
             !$omp parallel default(none) private(iseg,i,ii,irowcol) shared(sparsemat,inm,outm,ispin,ishift)
>>>>>>> 4593cebc
             !$omp do
             do iseg=1,sparsemat%nseg
                 ii=sparsemat%keyv(iseg)
                 ! a segment is always on one line, therefore no double loop
                 do i=sparsemat%keyg(1,1,iseg),sparsemat%keyg(2,1,iseg)
                    !irow = sparsemat%orb_from_index(1,ii)
                    !jcol = sparsemat%orb_from_index(2,ii)
                    !irowcol = orb_from_index(sparsemat, i)
                    outm(i,sparsemat%keyg(1,2,iseg),ispin)=inm(ii+ishift)
                    ii=ii+1
                end do
             end do
             !$omp end do
             !$omp end parallel
         end do
      else if (sparsemat%parallel_compression==1) then
         stop 'needs to be fixed'
         !!call to_zero(sparsemat%nfvctr**2, sparsemat%matrix(1,1))
         !!!$omp parallel do default(private) shared(sparsemat)
         !!do ii=1,sparsemat%nvctrp
         !!   iii=ii+sparsemat%isvctr
         !!   irow = sparsemat%orb_from_index(1,iii)
         !!   jcol = sparsemat%orb_from_index(2,iii)
         !!   sparsemat%matrix(irow,jcol)=sparsemat%matrix_compr(iii)
         !!end do
         !!!$omp end parallel do
         !!if (bigdft_mpi%nproc > 1) then
         !!   call mpiallred(sparsemat%matrix(1,1), sparsemat%nfvctr**2,mpi_sum,bigdft_mpi%mpi_comm)
         !!end if
      else
         stop 'needs to be fixed'
         !!sparsemat%matrixp=f_malloc_ptr((/sparsemat%nfvctr,sparsemat%nfvctrp/),id='sparsemat%matrixp')
         !!call to_zero(sparsemat%nfvctr*sparsemat%nfvctrp, sparsemat%matrixp(1,1))
         !!!$omp parallel do default(private) shared(sparsemat)
         !!do ii=1,sparsemat%nvctrp
         !!   iii=ii+sparsemat%isvctr
         !!   irow = sparsemat%orb_from_index(1,iii)
         !!   jcol = sparsemat%orb_from_index(2,iii) - sparsemat%isfvctr
         !!   sparsemat%matrixp(irow,jcol)=sparsemat%matrix_compr(iii)
         !!end do
         !!!$omp end parallel do
         !!if (bigdft_mpi%nproc > 1) &
         !!   & call mpi_allgatherv(sparsemat%matrixp, sparsemat%nfvctr*sparsemat%nfvctrp, mpi_double_precision, &
         !!   &   sparsemat%matrix, sparsemat%nfvctr*sparsemat%nfvctr_par(:), sparsemat%nfvctr*sparsemat%isfvctr_par, &
         !!   &   mpi_double_precision, bigdft_mpi%mpi_comm, ierr)
         !!call f_free_ptr(sparsemat%matrixp)
      end if
      sparsemat%can_use_dense=.true.  
    
      call timing(iproc,'compressd_mcpy','OF')
    
    end subroutine uncompress_matrix


    subroutine uncompress_matrix2(iproc, nproc, smat, matrix_compr, matrix)
      implicit none

      ! Calling arguments
      integer,intent(in) :: iproc, nproc
      type(sparse_matrix),intent(inout) :: smat
      real(kind=8),dimension(smat%nvctrp_tg*smat%nspin),intent(in) :: matrix_compr
      real(kind=8),dimension(smat%nfvctr,smat%nfvctr,smat%nspin),intent(out) :: matrix

      ! Local variables
      real(kind=8),dimension(:),allocatable :: tmparr

      tmparr = sparsematrix_malloc(smat,iaction=SPARSE_FULL,id='tmparr')
      call gather_matrix_from_taskgroups(iproc, nproc, smat, matrix_compr, tmparr)
      call uncompress_matrix(iproc, smat, inmat=tmparr, outmat=matrix)
      call f_free(tmparr)
    end subroutine uncompress_matrix2


    subroutine check_matrix_compression(iproc, sparsemat, mat)
      use yaml_output
      implicit none
      integer,intent(in) :: iproc
      type(sparse_matrix),intent(inout) :: sparsemat
      type(matrices),intent(inout) :: mat
      !Local variables
      character(len=*), parameter :: subname='check_matrix_compression'
      real(kind=8), parameter :: tol=1.e-10
      integer :: jorb, irow, icol, iseg, ii
      real(kind=8) :: maxdiff
    
      call f_routine('check_matrix_compression')

      call f_free_ptr(mat%matrix_compr)
      mat%matrix_compr = sparsematrix_malloc_ptr(sparsemat,iaction=SPARSE_FULL,id='mat%matrix_compr')
    
      mat%matrix = sparsematrix_malloc_ptr(sparsemat, iaction=DENSE_FULL, id='mat%matrix')
    
      !call to_zero(sparsemat%nfvctr**2*sparsemat%nspin,mat%matrix(1,1,1))
      call f_zero(mat%matrix)
      do iseg = 1, sparsemat%nseg
         ! A segment is always on one line, therefore no double loop
         do jorb = sparsemat%keyg(1,1,iseg), sparsemat%keyg(2,1,iseg)
            !call get_indices(jorb,irow,icol)
            irow = jorb
            icol = sparsemat%keyg(1,2,iseg)
            !print *,'jorb, irow,icol',jorb, irow, icol,test_value_matrix(sparsemat%nfvctr, irow, icol)
            !SM: need to fix spin 
            mat%matrix(irow,icol,1) = test_value_matrix(sparsemat%nfvctr, irow, icol)
         end do
      end do
      
      call compress_matrix(iproc, sparsemat, inmat=mat%matrix, outmat=mat%matrix_compr)
      !write(*,*) 'mat%matrix',mat%matrix
      !write(*,*) 'mat%matrix_compr',mat%matrix_compr
    
      maxdiff = 0.d0
      do iseg = 1, sparsemat%nseg
         ii=0
         ! A segment is always on one line, therefore no double loop
         do jorb = sparsemat%keyg(1,1,iseg), sparsemat%keyg(2,1,iseg)
            !call get_indices(jorb,irow,icol)
            irow = jorb
            icol = sparsemat%keyg(1,2,iseg)
            !write(*,'(a,4i8,2es13.3)') 'jorb, irow, icol, sparsemat%keyv(iseg)+ii, val, ref', jorb, irow, icol, sparsemat%keyv(iseg)+ii, mat%matrix_compr(sparsemat%keyv(iseg)+ii), test_value_matrix(sparsemat%nfvctr, irow, icol)
            maxdiff = max(abs(mat%matrix_compr(sparsemat%keyv(iseg)+ii)&
                 -test_value_matrix(sparsemat%nfvctr, irow, icol)),maxdiff)
            ii=ii+1
         end do
      end do
    
      if (iproc==0) call yaml_map('Tolerances for this check',tol,fmt='(1pe25.17)')
    
      if(iproc==0) then
        if (maxdiff > tol) then
           call yaml_warning('COMPRESSION ERROR : difference of '//trim(yaml_toa(maxdiff,fmt='(1pe12.5)')))
        else
           call yaml_map('Maxdiff for compress', maxdiff,fmt='(1pe25.17)')
        end if
      end if
    
      call uncompress_matrix(iproc, sparsemat, inmat=mat%matrix_compr, outmat=mat%matrix)
    
      maxdiff = 0.d0
      do iseg = 1, sparsemat%nseg
         ! A segment is always on one line, therefore no double loop
         do jorb = sparsemat%keyg(1,1,iseg), sparsemat%keyg(2,1,iseg)
            !call get_indices(jorb,irow,icol)
            irow = jorb
            icol = sparsemat%keyg(1,2,iseg)
            maxdiff = max(abs(mat%matrix(irow,icol,1)-test_value_matrix(sparsemat%nfvctr, irow, icol)),maxdiff) 
         end do
      end do
    
      if(iproc==0) then
        if (maxdiff > tol) then
           call yaml_warning('UNCOMPRESSION ERROR : difference of '//trim(yaml_toa(maxdiff,fmt='(1pe12.5)')))
        else
           call yaml_map('Maxdiff for uncompress', maxdiff,fmt='(1pe25.17)')
        end if
      end if
    
      call f_free_ptr(mat%matrix)
      !!call f_free_ptr(sparsemat%matrix_compr)

      call f_free_ptr(mat%matrix_compr)
      mat%matrix_compr = sparsematrix_malloc_ptr(sparsemat,iaction=SPARSE_TASKGROUP,id='mat%matrix_compr')

      call f_release_routine()
    
    contains
       !> define a value for the wavefunction which is dependent of the indices
       function test_value_matrix(norb,iorb,jorb)
          use module_base
          implicit none
          integer, intent(in) :: norb,iorb,jorb
          real(kind=8) :: test_value_matrix
    
          test_value_matrix = norb*(iorb-1)+jorb
          !print *,iorb,jorb,test_value_matrix
       END FUNCTION test_value_matrix
    
       subroutine get_indices(ind,irow,icol)
         implicit none
         integer, intent(in) :: ind
         integer, intent(out) :: irow, icol
    
         icol = (ind - 1) / sparsemat%nfvctr + 1
         irow = ind - (icol-1)*sparsemat%nfvctr
         !print *,'irow,icol',irow,icol
       END SUBROUTINE get_indices 
    end subroutine check_matrix_compression


    subroutine transform_sparse_matrix(smat, lmat, smatrix_compr, lmatrix_compr, cmode)
      use module_base
      implicit none
    
      ! Calling arguments
      type(sparse_matrix),intent(in) :: smat, lmat
      real(kind=8),dimension(smat%nspin*smat%nvctr),intent(inout) :: smatrix_compr
      real(kind=8),dimension(lmat%nspin*lmat%nvctr),intent(inout) :: lmatrix_compr
      character(len=14),intent(in) :: cmode
    
      ! Local variables
      integer(kind=8) :: isstart, isend, ilstart, ilend, iostart, ioend
      integer :: imode, icheck, isseg, ilseg
      integer :: ilength, iscostart, ilcostart, i
      integer :: ilsegstart, ispin, isshift, ilshift, isoffset, iloffset
      integer,parameter :: SMALL_TO_LARGE=1
      integer,parameter :: LARGE_TO_SMALL=2
    
      call f_routine(id='transform_sparse_matrix')
    
      ! determine the case:
      ! SMALL_TO_LARGE -> transform from large sparsity pattern to small one
      ! LARGE_TO_SMALL -> transform from small sparsity pattern to large one
      if (cmode=='small_to_large' .or. cmode=='SMALL_TO_LARGE') then
          imode=SMALL_TO_LARGE
      else if (cmode=='large_to_small' .or. cmode=='LARGE_TO_SMALL') then
          imode=LARGE_TO_SMALL
      else
          stop 'wrong cmode'
      end if
    
      select case (imode)
      case (SMALL_TO_LARGE)
         !call to_zero(lmat%nvctr*lmat%nspin,lmatrix_compr(1))
         call f_zero(lmatrix_compr)
      case (LARGE_TO_SMALL)
         !call to_zero(smat%nvctr*lmat%nspin,smatrix_compr(1))
         call f_zero(smatrix_compr)
      case default
          stop 'wrong imode'
      end select
    
      call timing(bigdft_mpi%iproc,'transform_matr','IR')


      icheck=0
      do ispin=1,smat%nspin

          isshift=(ispin-1)*smat%nvctr
          ilshift=(ispin-1)*lmat%nvctr
    
          ilsegstart=1
          !$omp parallel default(private) &
          !$omp shared(smat, lmat, imode, lmatrix_compr, smatrix_compr, icheck, isshift, ilshift) &
          !$omp firstprivate(ilsegstart)
          !$omp do reduction(+:icheck)
          sloop: do isseg=1,smat%nseg
              isstart = int((smat%keyg(1,2,isseg)-1),kind=8)*int(smat%nfvctr,kind=8) + int(smat%keyg(1,1,isseg),kind=8)
              isend = int((smat%keyg(2,2,isseg)-1),kind=8)*int(smat%nfvctr,kind=8) + int(smat%keyg(2,1,isseg),kind=8)
              ! A segment is always on one line, therefore no double loop
              lloop: do ilseg=ilsegstart,lmat%nseg
                  ilstart = int((lmat%keyg(1,2,ilseg)-1),kind=8)*int(lmat%nfvctr,kind=8) + int(lmat%keyg(1,1,ilseg),kind=8)
                  ilend = int((lmat%keyg(2,2,ilseg)-1),kind=8)*int(lmat%nfvctr,kind=8) + int(lmat%keyg(2,1,ilseg),kind=8)
    
                  ! check whether there is an overlap:
                  ! if not, increase loop counters
                  if (ilstart>isend) then
                      !ilsegstart=ilseg
                      exit lloop
                  end if
                  if (isstart>ilend) then
                      ilsegstart=ilseg
                      cycle lloop
                  end if
                  ! if yes, determine start end end of overlapping segment (in uncompressed form)
                  iostart=max(isstart,ilstart)
                  ioend=min(isend,ilend)
                  ilength=int(ioend-iostart+1,kind=4)
    
                  ! offset with respect to the starting point of the segment
                  isoffset = int(iostart - &
                             (int((smat%keyg(1,2,isseg)-1),kind=8)*int(smat%nfvctr,kind=8) &
                               + int(smat%keyg(1,1,isseg),kind=8)),kind=4)
                  iloffset = int(iostart - &
                             (int((lmat%keyg(1,2,ilseg)-1),kind=8)*int(lmat%nfvctr,kind=8) &
                               + int(lmat%keyg(1,1,ilseg),kind=8)),kind=4)
    
                  ! determine start end and of the overlapping segment in compressed form
                  iscostart=smat%keyv(isseg)+isoffset
                  ilcostart=lmat%keyv(ilseg)+iloffset
    
                  ! copy the elements
                  select case (imode)
                  case (SMALL_TO_LARGE) 
                      do i=0,ilength-1
                          lmatrix_compr(ilcostart+i+ilshift)=smatrix_compr(iscostart+i+isshift)
                      end do
                  case (LARGE_TO_SMALL) 
                      do i=0,ilength-1
                          smatrix_compr(iscostart+i+isshift)=lmatrix_compr(ilcostart+i+ilshift)
                      end do
                  case default
                      stop 'wrong imode'
                  end select
                  icheck=icheck+ilength
              end do lloop
          end do sloop
          !$omp end do 
          !$omp end parallel

      end do
    
      ! all elements of the small matrix must have been processed, no matter in
      ! which direction the transformation has been executed
      if (icheck/=smat%nvctr*smat%nspin) then
          write(*,'(a,2i8)') 'ERROR: icheck/=smat%nvctr*smat%nspin', icheck, smat%nvctr*smat%nspin
          stop
      end if

      call timing(bigdft_mpi%iproc,'transform_matr','RS')
      call f_release_routine()
    
    end subroutine transform_sparse_matrix



    subroutine transform_sparse_matrix_local(smat, lmat, smatrix_compr, lmatrix_compr, cmode)
      use module_base
      implicit none
    
      ! Calling arguments
      type(sparse_matrix),intent(in) :: smat, lmat
      real(kind=8),dimension(smat%nspin*smat%nvctrp_tg),intent(inout) :: smatrix_compr
      real(kind=8),dimension(lmat%nspin*lmat%nvctrp_tg),intent(inout) :: lmatrix_compr
      character(len=14),intent(in) :: cmode
    
      ! Local variables
      real(kind=8),dimension(:),allocatable :: tmparrs, tmparrl
      integer :: ishift_src, ishift_dst, imode, ispin
      integer,parameter :: SMALL_TO_LARGE=1
      integer,parameter :: LARGE_TO_SMALL=2
    
      call f_routine(id='transform_sparse_matrix_local')


      ! determine the case:
      ! SMALL_TO_LARGE -> transform from large sparsity pattern to small one
      ! LARGE_TO_SMALL -> transform from small sparsity pattern to large one
      if (cmode=='small_to_large' .or. cmode=='SMALL_TO_LARGE') then
          imode=SMALL_TO_LARGE
      else if (cmode=='large_to_small' .or. cmode=='LARGE_TO_SMALL') then
          imode=LARGE_TO_SMALL
      else
          stop 'wrong cmode'
      end if

    
      select case (imode)
      case (SMALL_TO_LARGE)
          tmparrs = sparsematrix_malloc0(smat,iaction=SPARSE_FULL,id='tmparrs')
          tmparrl = sparsematrix_malloc(lmat,iaction=SPARSE_FULL,id='tmparrl')
          do ispin=1,smat%nspin
              ishift_src = (ispin-1)*smat%nvctrp_tg
              ishift_dst = (ispin-1)*smat%nvctr
              call vcopy(smat%nvctrp_tg, smatrix_compr(ishift_src+1), 1, &
                   tmparrs(ishift_dst+smat%isvctrp_tg+1), 1)
              call transform_sparse_matrix(smat, lmat, tmparrs, tmparrl, cmode)
              call extract_taskgroup(lmat, tmparrl, lmatrix_compr)
          end do
      case (LARGE_TO_SMALL)
          tmparrs = sparsematrix_malloc(smat,iaction=SPARSE_FULL,id='tmparrs')
          tmparrl = sparsematrix_malloc0(lmat,iaction=SPARSE_FULL,id='tmparrl')
          do ispin=1,smat%nspin
              ishift_src = (ispin-1)*lmat%nvctrp_tg
              ishift_dst = (ispin-1)*lmat%nvctr
              call vcopy(lmat%nvctrp_tg, lmatrix_compr(ishift_src+1), 1, &
                   tmparrl(ishift_dst+lmat%isvctrp_tg+1), 1)
              call transform_sparse_matrix(smat, lmat, tmparrs, tmparrl, cmode)
              call extract_taskgroup(smat, tmparrs, smatrix_compr)
          end do
      case default
          stop 'wrong imode'
      end select

      call f_free(tmparrs)
      call f_free(tmparrl)

      call f_release_routine()
    
  end subroutine transform_sparse_matrix_local





   subroutine compress_matrix_distributed_wrapper_2(iproc, nproc, smat, layout, matrixp, matrix_compr)
     use module_base
     !!use yaml_output
     implicit none

     ! Calling arguments
     integer,intent(in) :: iproc, nproc, layout
     type(sparse_matrix),intent(in) :: smat
     real(kind=8),dimension(:,:),intent(in) :: matrixp
     real(kind=8),dimension(smat%nvctrp_tg),target,intent(out) :: matrix_compr

     ! Local variables
     integer :: isegstart, isegend, iseg, ii, jorb, iiorb, jjorb, nfvctrp, isfvctr, nvctrp, ierr, isvctr
     integer :: ncount, itg, iitg, ist_send, ist_recv
     integer :: jproc_send, iorb, jproc
     !integer :: window
     integer,dimension(:),pointer :: isvctr_par, nvctr_par
     integer,dimension(:),allocatable :: request, windows
     real(kind=8),dimension(:),pointer :: matrix_local
     real(kind=8),dimension(:),allocatable :: recvbuf

     call f_routine(id='compress_matrix_distributed_wrapper_2')

     call timing(iproc,'compressd_mcpy','ON')

     ! Check the dimensions of the input array and assign some values
     !if (size(matrixp,1)/=smat%nfvctr) stop 'size(matrixp,1)/=smat%nfvctr'
     if (size(matrixp,1)/=smat%nfvctr) then
         call f_err_throw('Array matrixp has size '//trim(yaml_toa(size(matrixp,1),fmt='(i0)'))//&
              &' instead of '//trim(yaml_toa(smat%nfvctr,fmt='(i0)')), &
              err_name='BIGDFT_RUNTIME_ERROR')
     end if
     if (layout==DENSE_PARALLEL) then
         if (size(matrixp,2)/=smat%nfvctrp) stop '(ubound(matrixp,2)/=smat%nfvctrp'
         nfvctrp = smat%nfvctrp
         isfvctr = smat%isfvctr
         nvctrp = smat%nvctrp
         isvctr = smat%isvctr
         isvctr_par => smat%isvctr_par
         nvctr_par => smat%nvctr_par
     else if (layout==DENSE_MATMUL) then
         if (size(matrixp,2)/=smat%smmm%nfvctrp) stop '(ubound(matrixp,2)/=smat%smmm%nfvctrp'
         nfvctrp = smat%smmm%nfvctrp
         isfvctr = smat%smmm%isfvctr
         nvctrp = smat%smmm%nvctrp_mm
         isvctr = smat%smmm%isvctr_mm
         isvctr_par => smat%smmm%isvctr_mm_par
         nvctr_par => smat%smmm%nvctr_mm_par
     else
         call f_err_throw('layout has the value '//trim(yaml_toa(layout,fmt='(i0)'))//&
              &'; allowed are '//trim(yaml_toa(DENSE_PARALLEL,fmt='(i0)'))//&
              &' and '//trim(yaml_toa(DENSE_MATMUL,fmt='(i0)')), &
              err_name='BIGDFT_RUNTIME_ERROR')
     end if



     !@ NEW #####################
     matrix_local = f_malloc_ptr(max(1,nvctrp),id='matrix_local')
     if (layout==DENSE_PARALLEL) then
         ii = 0
         if (nfvctrp>0) then
             isegstart=smat%istsegline(isfvctr+1)
             isegend=smat%istsegline(isfvctr+nfvctrp)+smat%nsegline(isfvctr+nfvctrp)-1
             do iseg=isegstart,isegend
                 ! A segment is always on one line, therefore no double loop
                 do jorb=smat%keyg(1,1,iseg),smat%keyg(2,1,iseg)
                     iorb = smat%keyg(1,2,iseg)
                     ii = ii + 1
                     matrix_local(ii) = matrixp(jorb,iorb-isfvctr)
                 end do
             end do
         end if
         if (ii/=nvctrp) stop 'compress_matrix_distributed: ii/=nvctrp'
     else if (layout==DENSE_MATMUL) then
         ii = 0
         if (nvctrp>0) then
             isegstart=smat%istsegline(isfvctr+1)
             isegend=smat%istsegline(isfvctr+nfvctrp)+smat%nsegline(isfvctr+nfvctrp)-1
             do iseg=isegstart,isegend
                 ! A segment is always on one line, therefore no double loop
                 do jorb=smat%keyg(1,1,iseg),smat%keyg(2,1,iseg)
                     iorb = smat%keyg(1,2,iseg)
                     ii = ii + 1
                     matrix_local(ii) = matrixp(jorb,iorb-isfvctr)
                 end do
             end do
         end if
         if (ii/=nvctrp) stop 'compress_matrix_distributed: ii/=nvctrp'
     else
         stop 'compress_matrix_distributed: wrong data_strategy'
     end if

     call timing(iproc,'compressd_mcpy','OF')

     call compress_matrix_distributed_core(iproc, nproc, smat, SPARSE_PARALLEL, matrix_local, matrix_compr)
     call f_free_ptr(matrix_local)
     !@ END NEW #################

     call f_release_routine()

  end subroutine compress_matrix_distributed_wrapper_2



   subroutine compress_matrix_distributed_wrapper_1(iproc, nproc, smat, layout, matrixp, matrix_compr)
     use module_base
     implicit none

     ! Calling arguments
     integer,intent(in) :: iproc, nproc, layout
     type(sparse_matrix),intent(in) :: smat
     real(kind=8),dimension(:),target,intent(inout) :: matrixp
     real(kind=8),dimension(smat%nvctrp_tg),target,intent(out) :: matrix_compr

     ! Local variables
     integer :: isegstart, isegend, iseg, ii, jorb, iiorb, jjorb, nfvctrp, isfvctr, nvctrp, ierr, isvctr
     integer :: ncount, itg, iitg, ist_send, ist_recv, i, iline, icolumn, ind
     integer :: window, sizeof, jproc_send, iorb, jproc, info
     integer,dimension(:),pointer :: isvctr_par, nvctr_par
     integer,dimension(:),allocatable :: request, windows
     real(kind=8),dimension(:),pointer :: matrix_local
     real(kind=8),dimension(:),allocatable :: recvbuf

     call f_routine(id='compress_matrix_distributed_wrapper_1')

     !call timing(iproc,'compressd_mcpy','ON')


     if (layout==SPARSE_MATMUL_SMALL) then
         if (size(matrixp)/=max(smat%smmm%nvctrp_mm,1)) then
             write(*,*) 'CRASH 1'
             call f_err_throw('Array matrixp has size '//trim(yaml_toa(size(matrixp),fmt='(i0)'))//&
                  &' instead of '//trim(yaml_toa(smat%smmm%nvctrp_mm,fmt='(i0)')), &
                  err_name='BIGDFT_RUNTIME_ERROR')
         end if
         matrix_local => matrixp
     else if (layout==SPARSE_MATMUL_LARGE) then
         if (size(matrixp)/=smat%smmm%nvctrp) then
             call f_err_throw('Array matrixp has size '//trim(yaml_toa(size(matrixp),fmt='(i0)'))//&
                  &' instead of '//trim(yaml_toa(smat%smmm%nvctrp,fmt='(i0)')), &
                  err_name='BIGDFT_RUNTIME_ERROR')
         end if
         matrix_local = f_malloc_ptr(max(1,smat%smmm%nvctrp_mm),id='matrix_local')
         call transform_sparsity_pattern(smat%nfvctr, smat%smmm%nvctrp_mm, smat%smmm%isvctr_mm, &
              smat%nseg, smat%keyv, smat%keyg, smat%smmm%line_and_column_mm, &
              smat%smmm%nvctrp, smat%smmm%isvctr, &
              smat%smmm%nseg, smat%smmm%keyv, smat%smmm%keyg, smat%smmm%istsegline, &
              'large_to_small', matrix_local, matrixp)
         !call f_free_ptr(matrix_local)
     else
             call f_err_throw('layout has the value '//trim(yaml_toa(layout,fmt='(i0)'))//&
                  &'; allowed are '//trim(yaml_toa(SPARSE_MATMUL_SMALL,fmt='(i0)'))//&
                  &' and '//trim(yaml_toa(SPARSE_MATMUL_LARGE,fmt='(i0)')), &
                  err_name='BIGDFT_RUNTIME_ERROR')
     end if
     call compress_matrix_distributed_core(iproc, nproc, smat, SPARSE_MATMUL_SMALL, matrix_local, matrix_compr)
     if (layout==SPARSE_MATMUL_LARGE) then
         call f_free_ptr(matrix_local)
     end if

     !!call timing(iproc,'compressd_comm_new','OF')

     call f_release_routine()

  end subroutine compress_matrix_distributed_wrapper_1



   !> Gathers together the matrix parts calculated by other tasks.
   !! Attention: Even if the output array has size smat%nvctrp_tg, only the
   !! relevant part (indicated by smat%istartend_local) is calculated
   subroutine compress_matrix_distributed_core(iproc, nproc, smat, layout, matrixp, matrix_compr)
     use module_base
     implicit none

     ! Calling arguments
     integer,intent(in) :: iproc, nproc, layout
     type(sparse_matrix),intent(in) :: smat
     !real(kind=8),dimension(smat%smmm%nvctrp_mm),intent(in) :: matrixp
     real(kind=8),dimension(:),intent(in) :: matrixp
     real(kind=8),dimension(smat%nvctrp_tg),target,intent(out) :: matrix_compr

     ! Local variables
     integer :: isegstart, isegend, iseg, ii, jorb, iiorb, jjorb, nfvctrp, isfvctr, nvctrp, ierr, isvctr
     integer :: ncount, itg, iitg, ist_send, ist_recv, i, iline, icolumn, ind
     integer :: window, sizeof, jproc_send, iorb, jproc, info, nccomm
     real(kind=8) :: window_fake
     integer,dimension(:),pointer :: isvctr_par, nvctr_par
     integer,dimension(:),allocatable :: request, windows
     real(kind=8),dimension(:),pointer :: matrix_local
     real(kind=8),dimension(:),allocatable :: recvbuf
     integer,parameter :: ALLGATHERV=51, GET=52, GLOBAL_MATRIX=101, SUBMATRIX=102
     integer,parameter :: comm_strategy=GET
     integer,parameter :: data_strategy=SUBMATRIX!GLOBAL_MATRIX
     integer,dimension(:,:),pointer :: luccomm

     call f_routine(id='compress_matrix_distributed_core')

     call timing(iproc,'compressd_mcpy','ON')


     if (data_strategy==GLOBAL_MATRIX) then
         stop 'compress_matrix_distributed: option GLOBAL_MATRIX is deprecated'
     else if (data_strategy==SUBMATRIX) then
         !if (layout==DENSE_PARALLEL) then
         if (layout==SPARSE_PARALLEL) then
             !stop 'layout==DENSE_PARALLEL not yet implemented'
             luccomm => smat%luccomm
             nvctrp = smat%nvctrp
             nccomm = smat%nccomm
         !else if (layout==DENSE_MATMUL) then
         else if (layout==SPARSE_MATMUL_SMALL) then
             luccomm => smat%smmm%luccomm_smmm
             nvctrp = smat%smmm%nvctrp_mm
             nccomm = smat%smmm%nccomm_smmm
         end if
         if (size(matrixp)/=max(1,nvctrp)) then
             call f_err_throw('Array matrixp has size '//trim(yaml_toa(size(matrixp),fmt='(i0)'))//&
                  &' instead of '//trim(yaml_toa(nvctrp,fmt='(i0)')), &
                  err_name='BIGDFT_RUNTIME_ERROR')
         end if

             call timing(iproc,'compressd_mcpy','OF')
             call timing(iproc,'compressd_comm','ON')

             if (nproc>1) then
                call f_zero(matrix_compr)

                 ! Create a window for all taskgroups to which iproc belongs (max 2)
                 windows = f_malloc(smat%ntaskgroup)
                 do itg=1,smat%ntaskgroupp
                     iitg = smat%taskgroupid(itg)
                     ! Use a fake window if nvctrp is zero
                     if (nvctrp>0) then
                         windows(iitg) = mpiwindow(nvctrp, matrixp(1), smat%mpi_groups(iitg)%mpi_comm)
                     else
                         windows(iitg) = mpiwindow(1, window_fake, smat%mpi_groups(iitg)%mpi_comm)
                     end if
                 end do
                 do jproc=1,nccomm
                     jproc_send = luccomm(1,jproc)
                     ist_send = luccomm(2,jproc)
                     ist_recv = luccomm(3,jproc)
                     ncount = luccomm(4,jproc)
                     !write(*,'(5(a,i0))') 'task ',iproc,' gets ',ncount,' elements at position ',ist_recv,' from position ',ist_send,' on task ',jproc_send
                     iitg = get_taskgroup_id(iproc,jproc_send)
                     ! Now get the task ID on the taskgroup (subtract the ID of the first task)
                     !jproc_send = jproc_send - smat%isrank(iitg)
                     ii = jproc_send
                     jproc_send = get_rank_on_taskgroup(ii,iitg)
                     !call mpiget(matrix_compr(ist_recv), ncount, jproc_send, int(ist_send-1,kind=mpi_address_kind), window)
                     !write(*,'(3(a,i0))') 'task ',iproc,' gets data from task ',jproc_send,' on window ',iitg
                     call mpiget(matrix_compr(ist_recv), ncount, jproc_send, int(ist_send-1,kind=mpi_address_kind), windows(iitg))
                 end do
             else
                 ist_send = luccomm(2,1)
                 ist_recv = luccomm(3,1)
                 ncount = luccomm(4,1)
                 call vcopy(ncount, matrixp(ist_send), 1, matrix_compr(ist_recv), 1)
             end if

             if (nproc>1) then
                 ! Synchronize the communication
                 do itg=1,smat%ntaskgroupp
                     iitg = smat%taskgroupid(itg)
                     call mpi_fenceandfree(windows(iitg))
                 end do
                 call f_free(windows)
                 !call mpi_fenceandfree(window)
             end if

             !!call f_free_ptr(matrix_local)

         !!end if

         call timing(iproc,'compressd_comm','OF')
     else
         stop 'compress_matrix_distributed: wrong data_strategy'
     end if

     call timing(iproc,'compressd_comm','OF')

     call f_release_routine()


     contains



       !> Get the taskgroup which should be used for the communication, i.e. the
       !! one to which both iproc and jproc belong
       integer function get_taskgroup_id(iproc,jproc)
         implicit none
         integer,intent(in) :: iproc, jproc

         ! Local variables
         integer :: itg, iitg, jtg, jjtg
         logical :: found

         ! A task never belongs to more than 2 taskgroups 
         found = .false.
         iloop: do itg=1,2
             iitg = smat%inwhichtaskgroup(itg,iproc)
             jloop: do jtg=1,2
                 jjtg = smat%inwhichtaskgroup(jtg,jproc)
                 if (iitg==jjtg) then
                     get_taskgroup_id = iitg
                     found = .true.
                     exit iloop
                 end if
             end do jloop
         end do iloop
         if (.not.found) stop 'get_taskgroup_id did not suceed'
       end function get_taskgroup_id


       ! Get the ID of task iiproc on taskgroup iitg
       integer function get_rank_on_taskgroup(iiproc,iitg)
         implicit none
         ! Calling arguments
         integer,intent(in) :: iiproc, iitg
         ! Local variables
         integer :: jproc
         logical :: found

         found = .false.
         do jproc=0,smat%nranks(iitg)-1
             if (smat%tgranks(jproc,iitg) == iiproc) then
                 get_rank_on_taskgroup = jproc
                 found = .true.
                 exit
             end if
         end do
         if (.not.found) stop 'get_rank_on_taskgroup did not suceed'
       end function get_rank_on_taskgroup

  end subroutine compress_matrix_distributed_core



  subroutine uncompress_matrix_distributed2(iproc, smat, layout, matrix_compr, matrixp)
    use module_base
    implicit none

    ! Calling arguments
    integer,intent(in) :: iproc, layout
    type(sparse_matrix),intent(in) :: smat
    real(kind=8),dimension(smat%nvctrp_tg),intent(in) :: matrix_compr
    real(kind=8),dimension(:,:),intent(out) :: matrixp

    ! Local variables
    integer :: isegstart, isegend, iseg, ii, jorb, iiorb, jjorb, nfvctrp, isfvctr

      call timing(iproc,'compressd_mcpy','ON')

     ! Check the dimensions of the output array and assign some values
     if (size(matrixp,1)/=smat%nfvctr) stop 'size(matrixp,1)/=smat%nfvctr'
     if (layout==DENSE_PARALLEL) then
         if (size(matrixp,2)/=smat%nfvctrp) stop '(ubound(matrixp,2)/=smat%nfvctrp'
         nfvctrp=smat%nfvctrp
         isfvctr=smat%isfvctr
     else if (layout==DENSE_MATMUL) then
         if (size(matrixp,2)/=smat%smmm%nfvctrp) stop '(ubound(matrixp,2)/=smat%smmm%nfvctrp'
         nfvctrp=smat%smmm%nfvctrp
         isfvctr=smat%smmm%isfvctr
     end if

       if (nfvctrp>0) then

          !call to_zero(smat%nfvctr*nfvctrp,matrixp(1,1))
          call f_zero(matrixp)

           isegstart=smat%istsegline(isfvctr+1)
           isegend=smat%istsegline(isfvctr+nfvctrp)+smat%nsegline(isfvctr+nfvctrp)-1
           !!isegstart=smat%istsegline(smat%isfvctr_par(iproc)+1)
           !!if (smat%isfvctr_par(iproc)+smat%nfvctrp<smat%nfvctr) then
           !!    isegend=smat%istsegline(smat%isfvctr_par(iproc+1)+1)-1
           !!else
           !!    isegend=smat%nseg
           !!end if
           !$omp parallel do default(private) &
           !$omp shared(isegstart, isegend, smat, matrixp, matrix_compr, isfvctr)
           do iseg=isegstart,isegend
               ii=smat%keyv(iseg)-1
               ! A segment is always on one line, therefore no double loop
               do jorb=smat%keyg(1,1,iseg),smat%keyg(2,1,iseg)
                   ii=ii+1
                   iiorb = smat%keyg(1,2,iseg)
                   jjorb = jorb
                   matrixp(jjorb,iiorb-isfvctr) = matrix_compr(ii-smat%isvctrp_tg)
               end do
           end do
           !$omp end parallel do
       end if

      call timing(iproc,'compressd_mcpy','OF')

   end subroutine uncompress_matrix_distributed2



   subroutine sequential_acces_matrix_fast(smat, a, a_seq)
     use module_base
     implicit none
   
     ! Calling arguments
     type(sparse_matrix),intent(in) :: smat
     real(kind=8),dimension(smat%nvctr),intent(in) :: a
     real(kind=8),dimension(smat%smmm%nseq),intent(out) :: a_seq
   
     ! Local variables
     integer :: iseq, ii

     call f_routine(id='sequential_acces_matrix_fast')
   
     !$omp parallel do default(none) private(iseq, ii) &
     !$omp shared(smat, a_seq, a)
     do iseq=1,smat%smmm%nseq
         ii=smat%smmm%indices_extract_sequential(iseq)
         a_seq(iseq)=a(ii)
     end do
     !$omp end parallel do

     call f_release_routine()
   
   end subroutine sequential_acces_matrix_fast

   subroutine sequential_acces_matrix_fast2(smat, a, a_seq)
     use module_base
     implicit none
   
     ! Calling arguments
     type(sparse_matrix),intent(in) :: smat
     real(kind=8),dimension(smat%nvctrp_tg),intent(in) :: a
     real(kind=8),dimension(smat%smmm%nseq),intent(out) :: a_seq
   
     ! Local variables
     integer :: iseq, ii

     call f_routine(id='sequential_acces_matrix_fast2')
   
     !$omp parallel do default(none) private(iseq, ii) &
     !$omp shared(smat, a_seq, a)
     do iseq=1,smat%smmm%nseq
         ii=smat%smmm%indices_extract_sequential(iseq)
         a_seq(iseq)=a(ii-smat%isvctrp_tg)
     end do
     !$omp end parallel do

     call f_release_routine()
   
   end subroutine sequential_acces_matrix_fast2




   subroutine sparsemm_new(smat, a_seq, b, c)
     use module_base
     use yaml_output
     implicit none
   
     !Calling Arguments
     type(sparse_matrix),intent(in) :: smat
     real(kind=8), dimension(smat%smmm%nvctrp),intent(in) :: b
     real(kind=8), dimension(smat%smmm%nseq),intent(in) :: a_seq
     real(kind=8), dimension(smat%smmm%nvctrp), intent(out) :: c
   
     !Local variables
     !character(len=*), parameter :: subname='sparsemm'
     integer :: i,jorb,jjorb,m,mp1,ist,iend, icontiguous, j, iline, icolumn, nblock, iblock, ncount
     integer :: iorb, ii, ilen, iout
     real(kind=8) :: tt0, tt1, tt2, tt3, tt4, tt5, tt6, tt7, ddot
     integer :: n_dense
     real(kind=8),dimension(:,:),allocatable :: a_dense, b_dense, c_dense
     !real(kind=8),dimension(:),allocatable :: b_dense, c_dense
     integer,parameter :: MATMUL_NEW = 101
     integer,parameter :: MATMUL_OLD = 102
     integer,parameter :: matmul_version = MATMUL_NEW
     logical,parameter :: count_flops = .false.
     real(kind=8) :: ts, te, op, gflops
     real(kind=8),parameter :: flop_per_op = 2.d0 !<number of FLOPS per operations
   
     call f_routine(id='sparsemm')
     if (count_flops) then
         n_dense = nint(sqrt(real(smat%smmm%nseq,kind=8)))
         !n_dense = smat%nfvctr
         a_dense = f_malloc((/n_dense,n_dense/),id='a_dense')
         b_dense = f_malloc((/n_dense,1/),id='b_dense')
         c_dense = f_malloc((/n_dense,1/),id='c_dense')
     end if
     call timing(bigdft_mpi%iproc, 'sparse_matmul ', 'IR')


     if (matmul_version==MATMUL_NEW) then

         if (count_flops) then
             ! Start time
             ts = mpi_wtime()
         end if
         !$omp parallel default(private) shared(smat, a_seq, b, c)
         !$omp do !!!schedule(guided)
         do iout=1,smat%smmm%nout
             i=smat%smmm%onedimindices_new(1,iout)
             nblock=smat%smmm%onedimindices_new(4,iout)
             tt0=0.d0

             do iblock=1,nblock
                 jorb = smat%smmm%consecutive_lookup(1,iblock,iout)
                 jjorb = smat%smmm%consecutive_lookup(2,iblock,iout)
                 ncount = smat%smmm%consecutive_lookup(3,iblock,iout)
        !         tt0 = tt0 + ddot(ncount, b(jjorb), 1, a_seq(jorb), 1)
                 !avoid calling ddot from OpenMP region on BG/Q as too expensive
                 tt0=tt0+my_dot(ncount,b(jjorb:jjorb+ncount-1),a_seq(jorb:jorb+ncount-1))
             end do

             c(i) = tt0
         end do 
         !$omp end do
         !$omp end parallel

         if (count_flops) then
             ! End time
             te = mpi_wtime()
             ! Count the operations
             op = 0.d0
             do iout=1,smat%smmm%nout
                 nblock=smat%smmm%onedimindices_new(4,iout)
                 do iblock=1,nblock
                     ncount = smat%smmm%consecutive_lookup(3,iblock,iout)
                     op = op + real(ncount,kind=8)
                 end do
             end do
             gflops = 1.d-9*op/(te-ts)*flop_per_op
             call yaml_map('SPARSE: operations',op,fmt='(es9.3)')
             call yaml_map('SPARSE: time',te-ts,fmt='(es9.3)')
             call yaml_map('SPARSE: GFLOPS',gflops)

             ! Compare with dgemm of comparable size
             ts = mpi_wtime()
             call dgemv('n', n_dense, n_dense, 1.d0, a_dense, n_dense, b_dense, 1, 0.d0, c_dense, 1)
             !call dgemm('n', 'n', n_dense, n_dense, n_dense, 1.d0, a_dense, n_dense, &
             !     b_dense, n_dense, 0.d0, c_dense, n_dense)
             te = mpi_wtime()
             op = real(n_dense,kind=8)*real(n_dense,kind=8)
             gflops = 1.d-9*op/(te-ts)*flop_per_op
             call yaml_map('DGEMV: operations',op,fmt='(es9.3)')
             call yaml_map('DGEMV: time',te-ts,fmt='(es9.3)')
             call yaml_map('DGEMV: GFLOPS',gflops)
         end if


     else if (matmul_version==MATMUL_OLD) then

         !$omp parallel default(private) shared(smat, a_seq, b, c)
         !$omp do
         do iout=1,smat%smmm%nout
             i=smat%smmm%onedimindices_new(1,iout)
             ilen=smat%smmm%onedimindices_new(2,iout)
             ii=smat%smmm%onedimindices_new(3,iout)
             tt0=0.d0

             iend=ii+ilen-1

             do jorb=ii,iend
                jjorb=smat%smmm%ivectorindex_new(jorb)
                tt0 = tt0 + b(jjorb)*a_seq(jorb)
             end do
             c(i) = tt0
         end do 
         !$omp end do
         !$omp end parallel


     else

         stop 'wrong value of matmul_version'

     end if

   
     call timing(bigdft_mpi%iproc, 'sparse_matmul ', 'RS')
     call f_release_routine()

        contains

     pure function my_dot(n,x,y) result(tt)
       implicit none
       integer , intent(in) :: n
       double precision :: tt
       double precision, dimension(n), intent(in) :: x,y
       !local variables
       integer :: i

       tt=0.d0
       do i=1,n
          tt=tt+x(i)*y(i)
       end do
     end function
       
   end subroutine sparsemm_new


   !!function orb_from_index(smat, ival)
   !!  use sparsematrix_base, only: sparse_matrix
   !!  implicit none
   !!  ! Calling arguments
   !!  type(sparse_matrix),intent(in) :: smat
   !!  integer,intent(in) :: ival
   !!  integer,dimension(2) :: orb_from_index

   !!  orb_from_index(2) = (ival-1)/smat%nfvctr + 1
   !!  !orb_from_index(1) = ival - (orb_from_index_fn(2)-1)*smat%nfvctr
   !!  orb_from_index(1) = mod(ival-1,smat%nfvctr) + 1

   !!end function orb_from_index


   subroutine gather_matrix_from_taskgroups(iproc, nproc, smat, mat_tg, mat_global)
     use module_base
     use sparsematrix_base, only: sparse_matrix
     implicit none
   
     ! Calling arguments
     integer,intent(in) :: iproc, nproc
     type(sparse_matrix),intent(in) :: smat
     real(kind=8),dimension(smat%nvctrp_tg*smat%nspin),intent(in) :: mat_tg !< matrix distributed over the taskgroups
     real(kind=8),dimension(smat%nvctr*smat%nspin),intent(out) :: mat_global !< global matrix gathered together
   
     ! Local variables
     integer,dimension(:),allocatable :: recvcounts, recvdspls
     integer :: ncount, ist_send, jproc, ispin, ishift

     call f_routine(id='gather_matrix_from_taskgroups')
   
     if (nproc>1) then
         recvcounts = f_malloc0(0.to.nproc-1,id='recvcounts')
         recvdspls = f_malloc0(0.to.nproc-1,id='recvdspls')
         !call to_zero(nproc, recvcounts(0))
         !call to_zero(nproc, recvdspls(0))
         ncount = smat%smmm%istartend_mm_dj(2) - smat%smmm%istartend_mm_dj(1) + 1
         recvcounts(iproc) = ncount
         call mpiallred(recvcounts(0), nproc, mpi_sum, comm=bigdft_mpi%mpi_comm)
         recvdspls(0) = 0
         do jproc=1,nproc-1
             recvdspls(jproc) = recvdspls(jproc-1) + recvcounts(jproc-1)
         end do
         do ispin=1,smat%nspin
             ishift = (ispin-1)*smat%nvctr
             ist_send = smat%smmm%istartend_mm_dj(1) - smat%isvctrp_tg + ishift
             call mpi_get_to_allgatherv_double(mat_tg(ist_send), ncount, &
                  mat_global(ishift+1), recvcounts, recvdspls, bigdft_mpi%mpi_comm)
             !!call mpi_allgatherv(mat_tg(ist_send), ncount, mpi_double_precision, &
             !!                    mat_global(1), recvcounts, recvdspls, mpi_double_precision, &
             !!                    bigdft_mpi%mpi_comm, ierr)
         end do
         call f_free(recvcounts)
         call f_free(recvdspls)
     else
         call vcopy(smat%nvctrp*smat%nspin, mat_tg(1), 1, mat_global(1), 1)
     end if

     call f_release_routine()

   end subroutine gather_matrix_from_taskgroups


   subroutine gather_matrix_from_taskgroups_inplace(iproc, nproc, smat, mat)
     use module_base
     use sparsematrix_base, only: sparse_matrix, sparsematrix_malloc, assignment(=), SPARSE_FULL
     implicit none
   
     ! Calling arguments
     integer,intent(in) :: iproc, nproc
     type(sparse_matrix),intent(in) :: smat
     type(matrices),intent(inout) :: mat
   
     ! Local variables
     integer,dimension(:),allocatable :: recvcounts, recvdspls
     integer :: ncount, ist_send, jproc, ispin, ishift
     real(kind=8),dimension(:),allocatable :: mat_global
   
      mat_global = sparsematrix_malloc(smat,iaction=SPARSE_FULL,id='mat_global')
     if (nproc>1) then
         recvcounts = f_malloc0(0.to.nproc-1,id='recvcounts')
         recvdspls = f_malloc0(0.to.nproc-1,id='recvdspls')
         !call to_zero(nproc, recvcounts(0))
         !call to_zero(nproc, recvdspls(0))
         ncount = smat%smmm%istartend_mm_dj(2) - smat%smmm%istartend_mm_dj(1) + 1
         recvcounts(iproc) = ncount
         call mpiallred(recvcounts(0), nproc, mpi_sum, comm=bigdft_mpi%mpi_comm)
         recvdspls(0) = 0
         do jproc=1,nproc-1
             recvdspls(jproc) = recvdspls(jproc-1) + recvcounts(jproc-1)
         end do
         do ispin=1,smat%nspin
             ishift = (ispin-1)*smat%nvctr
             ist_send = smat%smmm%istartend_mm_dj(1) - smat%isvctrp_tg + ishift
             call mpi_get_to_allgatherv_double(mat%matrix_compr(ist_send), ncount, &
                  mat_global(ishift+1), recvcounts, recvdspls, bigdft_mpi%mpi_comm)
             !!call mpi_allgatherv(mat%matrix_compr(ist_send), ncount, mpi_double_precision, &
             !!                    mat_global(1), recvcounts, recvdspls, mpi_double_precision, &
             !!                    bigdft_mpi%mpi_comm, ierr)
         end do
         call f_free(recvcounts)
         call f_free(recvdspls)
     else
         call vcopy(smat%nvctrp_tg*smat%nspin, mat%matrix_compr(1), 1, mat_global(1), 1)
     end if
     call vcopy(smat%nvctrp*smat%nspin, mat_global(1), 1, mat%matrix_compr(1), 1)
     call f_free(mat_global)

   end subroutine gather_matrix_from_taskgroups_inplace


   subroutine extract_taskgroup_inplace(smat, mat)
     implicit none
   
     ! Calling arguments
     type(sparse_matrix),intent(in) :: smat
     type(matrices),intent(inout) :: mat

     ! Local variables
     integer :: i, ispin, ishift_tg, ishift_glob

     do ispin=1,smat%nspin
         ishift_tg = (ispin-1)*smat%nvctrp_tg
         ishift_glob = (ispin-1)*smat%nvctr
         do i=1,smat%nvctrp_tg
             mat%matrix_compr(i+ishift_tg) = mat%matrix_compr(i+smat%isvctrp_tg+ishift_glob)
         end do
     end do

   end subroutine extract_taskgroup_inplace


   subroutine extract_taskgroup(smat, mat_glob, mat_tg)
     implicit none
   
     ! Calling arguments
     type(sparse_matrix),intent(in) :: smat
     real(kind=8),dimension(smat%nvctr*smat%nspin),intent(in) :: mat_glob
     real(kind=8),dimension(smat%nvctrp_tg*smat%nspin),intent(out) :: mat_tg

     ! Local variables
     integer :: i, ispin, ishift_tg, ishift_glob

     do ispin=1,smat%nspin
         ishift_tg = (ispin-1)*smat%nvctrp_tg
         ishift_glob = (ispin-1)*smat%nvctr
         do i=1,smat%nvctrp_tg
             mat_tg(i+ishift_tg) = mat_glob(i+smat%isvctrp_tg+ishift_glob)
         end do
     end do

   end subroutine extract_taskgroup


    subroutine write_matrix_compressed(message, smat, mat)
      use yaml_output
      implicit none
    
      ! Calling arguments
      character(len=*),intent(in) :: message
      type(sparse_matrix),intent(in) :: smat
      type(matrices),intent(in) :: mat
    
      ! Local variables
      !integer, dimension(2) :: irowcol
      integer :: iseg, i, ii
      !integer :: iorb, jorb
    
      !!call yaml_sequence_open(trim(message))
      !!do iseg=1,smat%nseg
      !!    call yaml_sequence(advance='no')
      !!    ilen=smat%keyg(2,iseg)-smat%keyg(1,iseg)+1
      !!    call yaml_mapping_open(flow=.true.)
      !!    call yaml_map('segment',iseg)
      !!    istart=smat%keyv(iseg)
      !!    iend=smat%keyv(iseg)+ilen
      !!    call yaml_map('values',smat%matrix_compr(istart:iend))
      !!    call yaml_mapping_close()
      !!    call yaml_newline()
      !!end do
      !!call yaml_sequence_close()
    
      call yaml_sequence_open(trim(message))
      do iseg=1,smat%nseg
          ! A segment is always on one line, therefore no double loop
          call yaml_sequence(advance='no')
          !ilen=smat%keyg(2,iseg)-smat%keyg(1,iseg)+1
          call yaml_mapping_open(flow=.true.)
          call yaml_map('segment',iseg)
          call yaml_sequence_open('elements')
          !istart=smat%keyv(iseg)
          !iend=smat%keyv(iseg)+ilen-1
          !do i=istart,iend
          ii=smat%keyv(iseg)
          do i=smat%keyg(1,1,iseg),smat%keyg(2,1,iseg)
              call yaml_newline()
              call yaml_sequence(advance='no')
              call yaml_mapping_open(flow=.true.)
              !irowcol=orb_from_index(smat,i)
              !iorb=orb_from_index(1,i)
              !jorb=orb_from_index(2,i)
              call yaml_map('coordinates',(/smat%keyg(1,2,iseg),i/))
              call yaml_map('value',mat%matrix_compr(ii))
              call yaml_mapping_close()
              ii=ii+1
          end do
          call yaml_sequence_close()
          !call yaml_map('values',smat%matrix_compr(istart:iend))
          call yaml_mapping_close()
          call yaml_newline()
      end do
      call yaml_sequence_close()
    
    end subroutine write_matrix_compressed


     !integer :: mp1, jjorb0, jjorb1, jjorb2, jjorb3, jjorb4, jjorb5, jjorb6

   function check_symmetry(norb, smat)
     use module_base
     implicit none
   
     ! Calling arguments
     integer,intent(in) :: norb
     type(sparse_matrix),intent(in) :: smat
     logical :: check_symmetry
   
     ! Local variables
     integer :: i, iseg, ii, jorb, iorb
     logical,dimension(:,:),allocatable :: lgrid
     !integer,dimension(2) :: irowcol
   
     lgrid=f_malloc((/norb,norb/),id='lgrid')
     lgrid=.false.
   
     do iseg=1,smat%nseg
         ii=smat%keyv(iseg)
         ! A segment is always on one line, therefore no double loop
         do i=smat%keyg(1,1,iseg),smat%keyg(2,1,iseg)
             !irowcol=orb_from_index(smat,i)
             !!iorb=smat%orb_from_index(1,i)
             !!jorb=smat%orb_from_index(2,i)
             lgrid(smat%keyg(1,2,iseg),i)=.true.
             ii=ii+1
         end do
     end do
   
     check_symmetry=.true.
     do iorb=1,norb
         do jorb=1,norb
             if (lgrid(jorb,iorb) .and. .not.lgrid(iorb,jorb)) then
                 check_symmetry=.false.
             end if
         end do
     end do
   
     call f_free(lgrid)
   
   end function check_symmetry


    !> Write a sparse matrix to a file
    subroutine write_sparsematrix(filename, smat, mat)
      use yaml_output
      implicit none
    
      ! Calling arguments
      character(len=*),intent(in) :: filename
      type(sparse_matrix),intent(in) :: smat
      type(matrices),intent(in) :: mat
    
      ! Local variables
      integer :: iseg, i, ii
      integer,parameter :: iunit=234

      call f_routine(id='write_sparsematrix')

      ! First check that no taskgroups are used. Otherwise this routine does not work
      if (smat%ntaskgroup>1) then
          call f_err_throw('write_sparsematrix has not yet been implememted for matrix taskgroups', &
               err_name='BIGDFT_RUNTIME_ERROR')
      end if
    
      open(unit=iunit,file=filename)

      write(iunit,*) smat%nfvctr, '# number of columns'
      write(iunit,*) smat%nseg, '# number of segments'
      write(iunit,*) smat%nvctr, '# number of non-zero elements'
      do iseg=1,smat%nseg
          if(iseg==1) then
              write(iunit,*) smat%keyv(iseg), '# values of keyv'
          else
              write(iunit,*) smat%keyv(iseg)
          end if
      end do
      do iseg=1,smat%nseg
          if(iseg==1) then
              write(iunit,*) smat%keyg(1:2,1:2,iseg), '# values of keyg'
          else
              write(iunit,*) smat%keyg(1:2,1:2,iseg)
          end if
      end do
    
      do iseg=1,smat%nseg
          ! A segment is always on one line, therefore no double loop
          ii=smat%keyv(iseg)
          do i=smat%keyg(1,1,iseg),smat%keyg(2,1,iseg)
              if (i==1 .and. iseg==1) then
                  write(iunit,*) mat%matrix_compr(ii), '# values of matrix_compr'
              else
                  write(iunit,*) mat%matrix_compr(ii)
              end if
              ii=ii+1
          end do
      end do

      close(unit=iunit)

      call f_release_routine()
    
    end subroutine write_sparsematrix



    !> Write a sparse matrix to a file, using the CCS format
    subroutine write_sparsematrix_CCS(filename, smat, mat)
      use yaml_output
      implicit none
    
      ! Calling arguments
      character(len=*),intent(in) :: filename
      type(sparse_matrix),intent(in) :: smat
      type(matrices),intent(in) :: mat
    
      ! Local variables
      integer :: iseg, i, ii, icol, imat
      integer, dimension(:), allocatable :: col_ptr, row_ind
     ! logical, dimension(:,:), allocatable :: matg
      logical :: first_in_column_set
      !integer :: j
      !logical :: column_started
      real(kind=8),dimension(:),allocatable :: val
      integer,parameter :: iunit=234, iunit2=235
      character(len=10) :: num
      character(len=100) :: frmt

      call f_routine(id='write_sparsematrix_CCS')

      col_ptr = f_malloc(smat%nfvctr,id='col_ptr')
      row_ind = f_malloc(smat%nvctr,id='row_ind')
      val = f_malloc(smat%nvctr,id='val')

      ii = 0
      do icol=1,smat%nfvctr
          imat = 0
          first_in_column_set = .false.
          do iseg=1,smat%nseg
              do i=smat%keyg(1,1,iseg),smat%keyg(2,1,iseg)
                  imat = imat + 1
                  if (i==icol) then
                      ! We are in column icol
                      ii = ii + 1
                      row_ind(ii) = smat%keyg(1,2,iseg) !row index
                      val(ii) = mat%matrix_compr(imat)
                      if (.not.first_in_column_set) then
                          col_ptr(icol) = ii
                          first_in_column_set = .true.
                      end if
                  end if
              end do
          end do
      end do
      if (ii/=smat%nvctr) stop 'ERROR in write_sparsematrix_CCS: ii/=smat%nvctr'

      !!matg = f_malloc((/smat%nfvctr,smat%nfvctr/),id='matg')
      !!matg = .false.
      !!do iseg=1,smat%nseg
      !!    ! A segment is always on one line, therefore no double loop
      !!    ii=smat%keyv(iseg)
      !!    do i=smat%keyg(1,1,iseg),smat%keyg(2,1,iseg)
      !!        matg(smat%keyg(1,2,iseg),i) = .true.
      !!    end do
      !!end do

      !!ii = 0
      !!do i=1,smat%nfvctr
      !!    column_started = .false.
      !!    do j=1,smat%nfvctr
      !!       if(matg(j,i)) then
      !!           ii = ii + 1
      !!           row_ind(ii) = j
      !!           if (.not.column_started) then
      !!               col_ptr(i) = ii
      !!               column_started = .true.
      !!           end if
      !!       end if
      !!    end do
      !!end do
    
      open(unit=iunit,file=trim(filename))
      open(unit=iunit2,file=trim(filename)//'_2')

      write(iunit,*) smat%nfvctr, smat%nvctr, '# number of rows/columns, number of non-zero entries'
      write(iunit2,*) smat%nfvctr, smat%nfvctr, smat%nvctr
      do i=1,smat%nfvctr
          if (i==1) then
              write(iunit,*) col_ptr(i), '# col_ptr'
          else
              write(iunit,*) col_ptr(i)
          end if
      end do
      write(num,'(i0)') smat%nfvctr
      frmt='('//num//'(i0,1x))'
      write(iunit2,trim(frmt)) (col_ptr(i),i=1,smat%nfvctr)

      do i=1,smat%nvctr
          if (i==1) then
              write(iunit,*) row_ind(i), '# row_ind'
          else
              write(iunit,*) row_ind(i)
          end if
      end do
      write(num,'(i0)') smat%nvctr
      frmt='('//num//'(i0,1x))'
      write(iunit2,trim(frmt)) (row_ind(i),i=1,smat%nvctr)
      
      do i=1,smat%nvctr
          if(i==1) then
              !!write(iunit,*) mat%matrix_compr(i), '# values of matrix_compr' 
              !!write(iunit2,*) mat%matrix_compr(i)
              write(iunit,*) val(i), '# values of matrix_compr' 
              write(iunit2,*) val(i)
          else
              !write(iunit,*) mat%matrix_compr(i) 
              !write(iunit2,*) mat%matrix_compr(i) 
              write(iunit,*) val(i) 
              write(iunit2,*) val(i) 
          end if
      end do
      !write(num,'(i0)') smat%nvctr
      !frmt='('//num//'i9)'
      !write(iunit2,trim(frmt)) (mat%matrix_compr(i),i=1,smat%nvctr)

      close(unit=iunit)
      close(unit=iunit2)

      call f_free(col_ptr)
      call f_free(row_ind)
      call f_free(val)
      !!call f_free(matg)

      call f_release_routine()
    
    end subroutine write_sparsematrix_CCS


    !> Transform a matrix from a large parsity pattern *_l to a small sparsity pattern *_s or vice versa.
    !! The small pattern must be contained within the large one.
    subroutine transform_sparsity_pattern(nfvctr, nvctrp_s, isvctr_s, nseg_s, keyv_s, keyg_s, line_and_column_s, &
               nvctrp_l, isvctr_l, nseg_l, keyv_l, keyg_l, istsegline_l, direction, matrix_s, matrix_l)
      use sparsematrix_init, only: matrixindex_in_compressed_lowlevel
      implicit none
      ! Calling arguments
      integer,intent(in) :: nfvctr, nvctrp_s, isvctr_s, nseg_s, nvctrp_l, isvctr_l, nseg_l
      integer,dimension(2,nvctrp_s),intent(in) :: line_and_column_s
      integer,dimension(nseg_s),intent(in) :: keyv_s
      integer,dimension(2,2,nseg_s),intent(in) :: keyg_s
      integer,dimension(nseg_l),intent(in) :: keyv_l
      integer,dimension(2,2,nseg_l),intent(in) :: keyg_l
      integer,dimension(nfvctr),intent(in) :: istsegline_l
      character(len=*),intent(in) :: direction
      real(kind=8),dimension(nvctrp_l),intent(inout) :: matrix_l
      real(kind=8),dimension(nvctrp_s),intent(inout) :: matrix_s
      ! Local variables
      integer :: i, ii, ind, iline, icolumn

      call f_routine(id='transform_sparsity_pattern')
      call timing(bigdft_mpi%iproc, 'transformspars', 'ON')

        if (direction=='large_to_small') then

            ! No need for f_zero since every value will be overwritten.
            !$omp parallel default(none) &
            !$omp shared(nvctrp_s, isvctr_s, isvctr_l, line_and_column_s) &
            !$omp shared(nfvctr, nseg_l, keyv_l, keyg_l, istsegline_l, matrix_s, matrix_l) &
            !$omp private(i, ii, iline, icolumn, ind)
            !$omp do
            do i=1,nvctrp_s
                ii = isvctr_s + i
                !!call get_line_and_column(ii, nseg_s, keyv_s, keyg_s, iline, icolumn)
                iline = line_and_column_s(1,i)
                icolumn = line_and_column_s(2,i)
                ind = matrixindex_in_compressed_lowlevel(icolumn, iline, nfvctr, &
                      nseg_l, keyv_l, keyg_l, istsegline_l)
                ind = ind - isvctr_l
                matrix_s(i) = matrix_l(ind)
            end do
            !$omp end do
            !$omp end parallel

        else if (direction=='small_to_large') then
            call f_zero(matrix_l)
            !$omp parallel default(none) &
            !$omp shared(nvctrp_s, isvctr_s, isvctr_l, line_and_column_s) &
            !$omp shared(nfvctr, nseg_l, keyv_l, keyg_l, istsegline_l, matrix_s, matrix_l) &
            !$omp private(i, ii, iline, icolumn, ind)
            !$omp do
            do i=1,nvctrp_s
                ii = isvctr_s + i
                !call get_line_and_column(ii, nseg_s, keyv_s, keyg_s, iline, icolumn)
                iline = line_and_column_s(1,i)
                icolumn = line_and_column_s(2,i)
                ind = matrixindex_in_compressed_lowlevel(icolumn, iline, nfvctr, &
                      nseg_l, keyv_l, keyg_l, istsegline_l)
                ind = ind - isvctr_l
                matrix_l(ind) = matrix_s(i)
            end do
            !$omp end do
            !$omp end parallel
        else
            stop 'wrong direction'
        end if

      call timing(bigdft_mpi%iproc, 'transformspars', 'OF')
      call f_release_routine()

    end subroutine transform_sparsity_pattern



    !> Calculates c = a*b for matrices a,b,c
    subroutine matrix_matrix_mult_wrapper(iproc, nproc, smat, a, b, c)
      implicit none

      ! Calling arguments
      integer,intent(in) :: iproc, nproc
      type(sparse_matrix),intent(in) :: smat
      real(kind=8),dimension(smat%nvctrp_tg),intent(in) :: a
      real(kind=8),dimension(smat%nvctrp_tg),intent(inout) :: b, c

      ! Local variables
      real(kind=8),dimension(:),allocatable :: b_exp, c_exp, a_seq

      b_exp = f_malloc(smat%smmm%nvctrp, id='b_exp')
      c_exp = f_malloc(smat%smmm%nvctrp, id='c_exp')
      a_seq = sparsematrix_malloc(smat, iaction=SPARSEMM_SEQ, id='a_seq')

      call sequential_acces_matrix_fast2(smat, a, a_seq)
      if (smat%smmm%nvctrp_mm>0) then !to avoid out of bounds error...
          call transform_sparsity_pattern(smat%nfvctr, smat%smmm%nvctrp_mm, smat%smmm%isvctr_mm, &
               smat%nseg, smat%keyv, smat%keyg, &
               smat%smmm%line_and_column_mm, &
               smat%smmm%nvctrp, smat%smmm%isvctr, &
               smat%smmm%nseg, smat%smmm%keyv, smat%smmm%keyg, smat%smmm%istsegline, &
               'small_to_large', b(smat%smmm%isvctr_mm-smat%isvctrp_tg+1), b_exp)
      end if
      call sparsemm_new(smat, a_seq, b_exp, c_exp)
      call compress_matrix_distributed_wrapper(iproc, nproc, smat, SPARSE_MATMUL_LARGE, &
           c_exp, c)

      call f_free(b_exp)
      call f_free(c_exp)
      call f_free(a_seq)


    end subroutine matrix_matrix_mult_wrapper


    !< Calculates the trace of the matrix product amat*bmat.
    !< WARNING: It is mandatory that the sparsity pattern of amat be contained
    !< within the sparsity pattern of bmat!
    function trace_sparse(iproc, nproc, orbs, asmat, bsmat, amat, bmat, ispin)
      use module_base
      use module_types
      use sparsematrix_base, only: sparse_matrix, matrices
      use sparsematrix_init, only: matrixindex_in_compressed
      implicit none
    
      ! Calling arguments
      integer,intent(in) :: iproc,  nproc, ispin
      type(orbitals_data),intent(in) :: orbs
      type(sparse_matrix),intent(in) :: asmat, bsmat
      real(kind=8),dimension(asmat%nvctrp_tg),intent(in) :: amat
      real(kind=8),dimension(bsmat%nvctrp_tg),intent(in) :: bmat
    
      ! Local variables
      integer :: isegstart, isegend, iseg, ii, jorb, iiorb, jjorb, iilarge
      integer :: ierr, iashift, ibshift, iel
      real(kind=8) :: sumn, trace_sparse
    
    
      call f_routine(id='trace_sparse')
    
      iashift = 0!(ispin-1)*asmat%nvctr
      ibshift = 0!(ispin-1)*bsmat%nvctr
    
    
      sumn=0.d0
      !if (asmat%smmm%nfvctrp>0) then
          !$omp parallel default(none) &
          !$omp private(iseg, ii, jorb, iiorb, jjorb, iilarge, iel) &
          !$omp shared(bsmat, asmat, amat, bmat, iashift, ibshift, sumn)
          !$omp do reduction(+:sumn)
          !do iseg=isegstart,isegend
          do iseg=asmat%smmm%isseg,asmat%smmm%ieseg
              iel = asmat%keyv(iseg) - 1
              ii=iashift+asmat%keyv(iseg)-1
              ! A segment is always on one line, therefore no double loop
              do jorb=asmat%keyg(1,1,iseg),asmat%keyg(2,1,iseg)
                  iel = iel + 1
                  if (iel<asmat%smmm%isvctr_mm+1) cycle
                  if (iel>asmat%smmm%isvctr_mm+asmat%smmm%nvctrp_mm) then
                      !write(*,*) 'exit with iel',iel
                      exit
                  end if
                  ii=ii+1
                  iiorb = asmat%keyg(1,2,iseg)
                  jjorb = jorb
                  iilarge = ibshift + matrixindex_in_compressed(bsmat, iiorb, jjorb)
                  !!write(*,'(a,4i8,3es16.8)') 'iproc, ii, iilarge, iend, vals, sumn', &
                  !!    iproc, ii, iilarge, asmat%smmm%isvctr_mm+asmat%smmm%nvctrp_mm, amat(ii-asmat%isvctrp_tg), bmat(iilarge-bsmat%isvctrp_tg), sumn
                  sumn = sumn + amat(ii-asmat%isvctrp_tg)*bmat(iilarge-bsmat%isvctrp_tg)
              end do  
          end do
          !$omp end do
          !$omp end parallel
      !end if
    
      if (nproc > 1) then
          call mpiallred(sumn, 1, mpi_sum, comm=bigdft_mpi%mpi_comm)
      end if
    
      trace_sparse = sumn
    
      call f_release_routine()
    
    end function trace_sparse


    !> Set to zero all term which couple different atoms
    subroutine delete_coupling_terms(iproc, nproc, smat, mat_compr)
      ! Calling arguments
      integer,intent(in) :: iproc, nproc
      type(sparse_matrix),intent(in) :: smat
      real(kind=8),dimension(smat%nvctrp_tg*smat%nspin),intent(inout) :: mat_compr

      ! Local variables
      integer :: ispin, ishift, iseg, ii, i, iiat, jjat
      real(kind=8),dimension(:),allocatable :: fullmat_compr
      
      fullmat_compr = sparsematrix_malloc(smat,iaction=SPARSE_FULL,id='tmparr')
      call gather_matrix_from_taskgroups(iproc, nproc, smat, mat_compr, fullmat_compr)

      do ispin=1,smat%nspin
          ishift=(ispin-1)*smat%nvctr
          !!$omp parallel default(none) private(iseg,i,ii,irowcol) shared(sparsemat,inm,outm,ispin,ishift)
          !!$omp do
          do iseg=1,smat%nseg
              ii=smat%keyv(iseg)
              ! a segment is always on one line, therefore no double loop
              do i=smat%keyg(1,1,iseg),smat%keyg(2,1,iseg)
                 iiat = smat%on_which_atom(i)
                 jjat = smat%on_which_atom(smat%keyg(1,2,iseg))
                 if (iiat/=jjat) then
                     fullmat_compr(ii+ishift) = 0.d0
                 end if
                 ii=ii+1
             end do
          end do
          !!$omp end do
          !!$omp end parallel
      end do

      call extract_taskgroup(smat, fullmat_compr, mat_compr)

   end subroutine delete_coupling_terms


    subroutine synchronize_matrix_taskgroups(iproc, nproc, smat, mat)
      use module_base
      use sparsematrix_base, only: sparse_matrix, matrices
      implicit none
    
      ! Calling arguments
      integer,intent(in) :: iproc, nproc
      type(sparse_matrix),intent(in) :: smat
      type(matrices),intent(in) :: mat
    
      ! Local variables
      integer :: ncount, itg, iitg, ispin, ishift, ist_send, ist_recv
      integer,dimension(:),allocatable :: request
      real(kind=8),dimension(:),allocatable :: recvbuf
    
      if (nproc>1) then
          request = f_malloc(smat%ntaskgroupp,id='request')
          ncount = 0
          do itg=1,smat%ntaskgroupp
              iitg = smat%taskgroupid(itg)
              ncount = ncount + smat%taskgroup_startend(2,1,iitg)-smat%taskgroup_startend(1,1,iitg)+1
          end do
          recvbuf = f_malloc(ncount,id='recvbuf')
          do ispin=1,smat%nspin
              ishift = (ispin-1)*smat%nvctrp_tg
    
              ncount = 0
              do itg=1,smat%ntaskgroupp
                  iitg = smat%taskgroupid(itg)
                  ist_send = smat%taskgroup_startend(1,1,iitg) - smat%isvctrp_tg
                  ist_recv = ncount + 1
                  ncount = smat%taskgroup_startend(2,1,iitg)-smat%taskgroup_startend(1,1,iitg)+1
                  !!call mpi_iallreduce(mat%matrix_compr(ist_send), recvbuf(ist_recv), ncount, &
                  !!     mpi_double_precision, mpi_sum, smat%mpi_groups(iitg)%mpi_comm, request(itg), ierr)
                  if (nproc>1) then
                      call mpiiallred(mat%matrix_compr(ishift+ist_send), recvbuf(ist_recv), ncount, &
                           mpi_sum, smat%mpi_groups(iitg)%mpi_comm, request(itg))
                  else
                      call vcopy(ncount, mat%matrix_compr(ishift+ist_send), 1, recvbuf(ist_recv), 1)
                  end if
              end do
              if (nproc>1) then
                  call mpiwaitall(smat%ntaskgroupp, request)
              end if
              ncount = 0
              do itg=1,smat%ntaskgroupp
                  iitg = smat%taskgroupid(itg)
                  ist_send = smat%taskgroup_startend(1,1,iitg) - smat%isvctrp_tg
                  ist_recv = ncount + 1
                  ncount = smat%taskgroup_startend(2,1,iitg)-smat%taskgroup_startend(1,1,iitg)+1
                  !call vcopy(ncount, recvbuf(ist_recv), 1, mat%matrix_compr(ishift+ist_send), 1)
                  call dcopy(ncount, recvbuf(ist_recv), 1, mat%matrix_compr(ishift+ist_send), 1)
              end do
          end do
          call f_free(request)
          call f_free(recvbuf)
      end if
    end subroutine synchronize_matrix_taskgroups

end module sparsematrix<|MERGE_RESOLUTION|>--- conflicted
+++ resolved
@@ -206,14 +206,9 @@
          call f_zero(outm)
          do ispin=1,sparsemat%nspin
              ishift=(ispin-1)*sparsemat%nvctr
-<<<<<<< HEAD
-             !OpenMP broken on Vesta
+             !openmp broken on vesta
              !!! !$omp parallel default(none) private(irowcol)
              !$omp parallel default(none) private(iseg,i,ii) shared(sparsemat,inm,outm,ispin,ishift)
-=======
-             !openmp broken on vesta
-             !$omp parallel default(none) private(iseg,i,ii,irowcol) shared(sparsemat,inm,outm,ispin,ishift)
->>>>>>> 4593cebc
              !$omp do
              do iseg=1,sparsemat%nseg
                  ii=sparsemat%keyv(iseg)
