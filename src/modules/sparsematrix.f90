!> @file
!!  File defining the structures to deal with the sparse matrices
!! @author
!!    Copyright (C) 2014-2014 BigDFT group
!!    This file is distributed under the terms of the
!!    GNU General Public License, see ~/COPYING file
!!    or http://www.gnu.org/copyleft/gpl.txt .
!!    For the list of contributors, see ~/AUTHORS

!> Module to deal with the sparse matrices
module sparsematrix

  use module_base
  use sparsematrix_base

  implicit none

  private



  !> Public routines
  public :: compress_matrix, compress_matrix2
  public :: uncompress_matrix, uncompress_matrix2
  public :: check_matrix_compression
  public :: transform_sparse_matrix, transform_sparse_matrix_local
  public :: compress_matrix_distributed_wrapper
  public :: uncompress_matrix_distributed2
  public :: sequential_acces_matrix_fast, sequential_acces_matrix_fast2
  public :: sparsemm_new
  public :: gather_matrix_from_taskgroups, gather_matrix_from_taskgroups_inplace
  public :: extract_taskgroup_inplace, extract_taskgroup
  public :: write_matrix_compressed
  public :: check_symmetry
  public :: write_sparsematrix
  public :: write_sparsematrix_CCS
  public :: transform_sparsity_pattern
  public :: matrix_matrix_mult_wrapper
  public :: trace_sparse
  public :: delete_coupling_terms
  public :: synchronize_matrix_taskgroups


  interface compress_matrix_distributed_wrapper
      module procedure compress_matrix_distributed_wrapper_1
      module procedure compress_matrix_distributed_wrapper_2
  end interface compress_matrix_distributed_wrapper

  contains

    !> subroutine to compress the matrix to sparse form
    subroutine compress_matrix(iproc,sparsemat,inmat,outmat)
      implicit none
      
      ! Calling arguments
      integer, intent(in) :: iproc
      type(sparse_matrix),intent(in) :: sparsemat
      real(kind=8),dimension(sparsemat%nfvctr,sparsemat%nfvctr,sparsemat%nspin),target,intent(in) :: inmat
      real(kind=8),dimension(sparsemat%nvctr*sparsemat%nspin),target,intent(out) :: outmat
    
      ! Local variables
      integer :: iseg, j, jj, irow, jcol, jjj, ierr, ishift, ispin
      real(kind=8),dimension(:,:,:),pointer :: inm
      real(kind=8),dimension(:),pointer :: outm
      integer,dimension(2) :: irowcol

      !if (present(outmat)) then
      !    if (sparsemat%parallel_compression/=0 .and. bigdft_mpi%nproc>1) then
      !        stop 'outmat not allowed for the given options'
      !    end if
          outm => outmat
      !else
      !    outm => sparsemat%matrix_compr
      !end if

      !if (present(inmat)) then
      !    if (sparsemat%parallel_compression/=0 .and. bigdft_mpi%nproc>1) then
      !        stop 'in not allowed for the given options'
      !    end if
          inm => inmat
      !else
      !    inm => sparsemat%matrix
      !end if
    
      call timing(iproc,'compressd_mcpy','ON')
    
      if (sparsemat%parallel_compression==0.or.bigdft_mpi%nproc==1) then
         do ispin=1,sparsemat%nspin
             ishift=(ispin-1)*sparsemat%nvctr
             !OpenMP broken on Vesta
             !$omp parallel default(none) private(iseg,j,jj,irowcol) &
             !$omp shared(sparsemat,inm,outm,ishift,ispin)
             !$omp do
             do iseg=1,sparsemat%nseg
                 jj=sparsemat%keyv(iseg)
                 ! A segment is always on one line, therefore no double loop
                 do j=sparsemat%keyg(1,1,iseg),sparsemat%keyg(2,1,iseg)
                    !irow = sparsemat%orb_from_index(1,jj)
                    !jcol = sparsemat%orb_from_index(2,jj)
                    !irowcol = orb_from_index(sparsemat, j)
                    !write(*,*) 'iseg, j, jj', iseg, j, jj
                    outm(jj+ishift)=inm(j,sparsemat%keyg(1,2,iseg),ispin)
                    jj=jj+1
                 end do
             end do
             !$omp end do
             !$omp end parallel
         end do
      else if (sparsemat%parallel_compression==1) then
         stop 'this needs to be fixed'
         !!#call to_zero(sparsemat%nvctr, sparsemat%matrix_compr(1))
         !!#!$omp parallel do default(private) shared(sparsemat)
         !!#do jj=1,sparsemat%nvctrp
         !!#   jjj=jj+sparsemat%isvctr
         !!#   irow = sparsemat%orb_from_index(1,jjj)
         !!#   jcol = sparsemat%orb_from_index(2,jjj)
         !!#   sparsemat%matrix_compr(jjj)=sparsemat%matrix(irow,jcol)
         !!#end do
         !!#!$omp end parallel do
         !!#if (bigdft_mpi%nproc > 1) then
         !!#   call mpiallred(sparsemat%matrix_compr(1), sparsemat%nvctr, mpi_sum, bigdft_mpi%mpi_comm)
         !!#end if
      else
         stop 'this needs to be fixed'
         !!#sparsemat%matrix_comprp=f_malloc_ptr((sparsemat%nvctrp),id='sparsemat%matrix_comprp')
         !!#!$omp parallel do default(private) shared(sparsemat)
         !!#do jj=1,sparsemat%nvctrp
         !!#   jjj=jj+sparsemat%isvctr
         !!#   irow = sparsemat%orb_from_index(1,jjj)
         !!#   jcol = sparsemat%orb_from_index(2,jjj)
         !!#   sparsemat%matrix_comprp(jj)=sparsemat%matrix(irow,jcol)
         !!#end do
         !!#!$omp end parallel do
         !!#if (bigdft_mpi%nproc > 1) &
         !!#   & call mpi_allgatherv(sparsemat%matrix_comprp, sparsemat%nvctrp, &
         !!#   &    mpi_double_precision, sparsemat%matrix_compr, sparsemat%nvctr_par(:), &
         !!#   &    sparsemat%isvctr_par, mpi_double_precision, bigdft_mpi%mpi_comm, ierr)
         !!#call f_free_ptr(sparsemat%matrix_comprp)
      end if
    
      call timing(iproc,'compressd_mcpy','OF')
    
    end subroutine compress_matrix


    subroutine compress_matrix2(iproc,sparsemat,inmat,outmat)
      implicit none
      
      ! Calling arguments
      integer, intent(in) :: iproc
      type(sparse_matrix),intent(inout) :: sparsemat
      real(kind=8),dimension(sparsemat%nfvctr,sparsemat%nfvctr,sparsemat%nspin),intent(in) :: inmat
      real(kind=8),dimension(sparsemat%nvctrp_tg*sparsemat%nspin),intent(out) :: outmat

      ! Local variables
      real(kind=8),dimension(:),allocatable :: tmparr

      tmparr = sparsematrix_malloc(sparsemat,iaction=SPARSE_FULL,id='tmparr')
      call compress_matrix(iproc,sparsemat,inmat,tmparr)
      call extract_taskgroup(sparsemat, tmparr, outmat)
      call f_free(tmparr)
    end subroutine compress_matrix2


    !> subroutine to uncompress the matrix from sparse form
    subroutine uncompress_matrix(iproc,sparsemat,inmat,outmat)
      implicit none
      
      ! Calling arguments
      integer, intent(in) :: iproc
      type(sparse_matrix), intent(inout) :: sparsemat
      real(kind=8),dimension(sparsemat%nvctr*sparsemat%nspin),target,intent(in) :: inmat
      real(kind=8),dimension(sparsemat%nfvctr,sparsemat%nfvctr,sparsemat%nspin),target,intent(inout) :: outmat
      
      ! Local variables
      integer :: iseg, i, ii, irow, jcol, iii, ierr, ishift, ispin
      real(kind=8),dimension(:),pointer :: inm
      real(kind=8),dimension(:,:,:),pointer :: outm
      integer,dimension(2) :: irowcol

      !!if (present(outmat)) then
      !!    if (sparsemat%parallel_compression/=0 .and. bigdft_mpi%nproc>1) then
      !!        stop 'outmat not allowed for the given options'
      !!    end if
          outm => outmat
      !!else
      !!    outm => sparsemat%matrix
      !!end if

      !!if (present(inmat)) then
      !!    if (sparsemat%parallel_compression/=0 .and. bigdft_mpi%nproc>1) then
      !!        stop 'inmat not allowed for the given options'
      !!    end if
          inm => inmat
      !!else
      !!    inm => sparsemat%matrix_compr
      !!end if
    
      call timing(iproc,'compressd_mcpy','ON')
    
      if (sparsemat%parallel_compression==0.or.bigdft_mpi%nproc==1) then
         !call to_zero(sparsemat%nfvctr**2*sparsemat%nspin, outm(1,1,1))
         call f_zero(outm)
         do ispin=1,sparsemat%nspin
             ishift=(ispin-1)*sparsemat%nvctr
             !openmp broken on vesta
             !$omp parallel default(none) private(iseg,i,ii,irowcol) shared(sparsemat,inm,outm,ispin,ishift)
             !$omp do
             do iseg=1,sparsemat%nseg
                 ii=sparsemat%keyv(iseg)
                 ! a segment is always on one line, therefore no double loop
                 do i=sparsemat%keyg(1,1,iseg),sparsemat%keyg(2,1,iseg)
                    !irow = sparsemat%orb_from_index(1,ii)
                    !jcol = sparsemat%orb_from_index(2,ii)
                    !irowcol = orb_from_index(sparsemat, i)
                    outm(i,sparsemat%keyg(1,2,iseg),ispin)=inm(ii+ishift)
                    ii=ii+1
                end do
             end do
             !$omp end do
             !$omp end parallel
         end do
      else if (sparsemat%parallel_compression==1) then
         stop 'needs to be fixed'
         !!call to_zero(sparsemat%nfvctr**2, sparsemat%matrix(1,1))
         !!!$omp parallel do default(private) shared(sparsemat)
         !!do ii=1,sparsemat%nvctrp
         !!   iii=ii+sparsemat%isvctr
         !!   irow = sparsemat%orb_from_index(1,iii)
         !!   jcol = sparsemat%orb_from_index(2,iii)
         !!   sparsemat%matrix(irow,jcol)=sparsemat%matrix_compr(iii)
         !!end do
         !!!$omp end parallel do
         !!if (bigdft_mpi%nproc > 1) then
         !!   call mpiallred(sparsemat%matrix(1,1), sparsemat%nfvctr**2,mpi_sum,bigdft_mpi%mpi_comm)
         !!end if
      else
         stop 'needs to be fixed'
         !!sparsemat%matrixp=f_malloc_ptr((/sparsemat%nfvctr,sparsemat%nfvctrp/),id='sparsemat%matrixp')
         !!call to_zero(sparsemat%nfvctr*sparsemat%nfvctrp, sparsemat%matrixp(1,1))
         !!!$omp parallel do default(private) shared(sparsemat)
         !!do ii=1,sparsemat%nvctrp
         !!   iii=ii+sparsemat%isvctr
         !!   irow = sparsemat%orb_from_index(1,iii)
         !!   jcol = sparsemat%orb_from_index(2,iii) - sparsemat%isfvctr
         !!   sparsemat%matrixp(irow,jcol)=sparsemat%matrix_compr(iii)
         !!end do
         !!!$omp end parallel do
         !!if (bigdft_mpi%nproc > 1) &
         !!   & call mpi_allgatherv(sparsemat%matrixp, sparsemat%nfvctr*sparsemat%nfvctrp, mpi_double_precision, &
         !!   &   sparsemat%matrix, sparsemat%nfvctr*sparsemat%nfvctr_par(:), sparsemat%nfvctr*sparsemat%isfvctr_par, &
         !!   &   mpi_double_precision, bigdft_mpi%mpi_comm, ierr)
         !!call f_free_ptr(sparsemat%matrixp)
      end if
      sparsemat%can_use_dense=.true.  
    
      call timing(iproc,'compressd_mcpy','OF')
    
    end subroutine uncompress_matrix


    subroutine uncompress_matrix2(iproc, nproc, smat, matrix_compr, matrix)
      implicit none

      ! Calling arguments
      integer,intent(in) :: iproc, nproc
      type(sparse_matrix),intent(inout) :: smat
      real(kind=8),dimension(smat%nvctrp_tg*smat%nspin),intent(in) :: matrix_compr
      real(kind=8),dimension(smat%nfvctr,smat%nfvctr,smat%nspin),intent(out) :: matrix

      ! Local variables
      real(kind=8),dimension(:),allocatable :: tmparr

      tmparr = sparsematrix_malloc(smat,iaction=SPARSE_FULL,id='tmparr')
      call gather_matrix_from_taskgroups(iproc, nproc, smat, matrix_compr, tmparr)
      call uncompress_matrix(iproc, smat, inmat=tmparr, outmat=matrix)
      call f_free(tmparr)
    end subroutine uncompress_matrix2


    subroutine check_matrix_compression(iproc, sparsemat, mat)
      use yaml_output
      implicit none
      integer,intent(in) :: iproc
      type(sparse_matrix),intent(inout) :: sparsemat
      type(matrices),intent(inout) :: mat
      !Local variables
      character(len=*), parameter :: subname='check_matrix_compression'
      real(kind=8), parameter :: tol=1.e-10
      integer :: jorb, irow, icol, iseg, ii
      real(kind=8) :: maxdiff
    
      call f_routine('check_matrix_compression')

      call f_free_ptr(mat%matrix_compr)
      mat%matrix_compr = sparsematrix_malloc_ptr(sparsemat,iaction=SPARSE_FULL,id='mat%matrix_compr')
    
      mat%matrix = sparsematrix_malloc_ptr(sparsemat, iaction=DENSE_FULL, id='mat%matrix')
    
      !call to_zero(sparsemat%nfvctr**2*sparsemat%nspin,mat%matrix(1,1,1))
      call f_zero(mat%matrix)
      do iseg = 1, sparsemat%nseg
         ! A segment is always on one line, therefore no double loop
         do jorb = sparsemat%keyg(1,1,iseg), sparsemat%keyg(2,1,iseg)
            !call get_indices(jorb,irow,icol)
            irow = jorb
            icol = sparsemat%keyg(1,2,iseg)
            !print *,'jorb, irow,icol',jorb, irow, icol,test_value_matrix(sparsemat%nfvctr, irow, icol)
            !SM: need to fix spin 
            mat%matrix(irow,icol,1) = test_value_matrix(sparsemat%nfvctr, irow, icol)
         end do
      end do
      
      call compress_matrix(iproc, sparsemat, inmat=mat%matrix, outmat=mat%matrix_compr)
      !write(*,*) 'mat%matrix',mat%matrix
      !write(*,*) 'mat%matrix_compr',mat%matrix_compr
    
      maxdiff = 0.d0
      do iseg = 1, sparsemat%nseg
         ii=0
         ! A segment is always on one line, therefore no double loop
         do jorb = sparsemat%keyg(1,1,iseg), sparsemat%keyg(2,1,iseg)
            !call get_indices(jorb,irow,icol)
            irow = jorb
            icol = sparsemat%keyg(1,2,iseg)
            !write(*,'(a,4i8,2es13.3)') 'jorb, irow, icol, sparsemat%keyv(iseg)+ii, val, ref', jorb, irow, icol, sparsemat%keyv(iseg)+ii, mat%matrix_compr(sparsemat%keyv(iseg)+ii), test_value_matrix(sparsemat%nfvctr, irow, icol)
            maxdiff = max(abs(mat%matrix_compr(sparsemat%keyv(iseg)+ii)&
                 -test_value_matrix(sparsemat%nfvctr, irow, icol)),maxdiff)
            ii=ii+1
         end do
      end do
    
      if (iproc==0) call yaml_map('Tolerances for this check',tol,fmt='(1pe25.17)')
    
      if(iproc==0) then
        if (maxdiff > tol) then
           call yaml_warning('COMPRESSION ERROR : difference of '//trim(yaml_toa(maxdiff,fmt='(1pe12.5)')))
        else
           call yaml_map('Maxdiff for compress', maxdiff,fmt='(1pe25.17)')
        end if
      end if
    
      call uncompress_matrix(iproc, sparsemat, inmat=mat%matrix_compr, outmat=mat%matrix)
    
      maxdiff = 0.d0
      do iseg = 1, sparsemat%nseg
         ! A segment is always on one line, therefore no double loop
         do jorb = sparsemat%keyg(1,1,iseg), sparsemat%keyg(2,1,iseg)
            !call get_indices(jorb,irow,icol)
            irow = jorb
            icol = sparsemat%keyg(1,2,iseg)
            maxdiff = max(abs(mat%matrix(irow,icol,1)-test_value_matrix(sparsemat%nfvctr, irow, icol)),maxdiff) 
         end do
      end do
    
      if(iproc==0) then
        if (maxdiff > tol) then
           call yaml_warning('UNCOMPRESSION ERROR : difference of '//trim(yaml_toa(maxdiff,fmt='(1pe12.5)')))
        else
           call yaml_map('Maxdiff for uncompress', maxdiff,fmt='(1pe25.17)')
        end if
      end if
    
      call f_free_ptr(mat%matrix)
      !!call f_free_ptr(sparsemat%matrix_compr)

      call f_free_ptr(mat%matrix_compr)
      mat%matrix_compr = sparsematrix_malloc_ptr(sparsemat,iaction=SPARSE_TASKGROUP,id='mat%matrix_compr')

      call f_release_routine()
    
    contains
       !> define a value for the wavefunction which is dependent of the indices
       function test_value_matrix(norb,iorb,jorb)
          use module_base
          implicit none
          integer, intent(in) :: norb,iorb,jorb
          real(kind=8) :: test_value_matrix
    
          test_value_matrix = norb*(iorb-1)+jorb
          !print *,iorb,jorb,test_value_matrix
       END FUNCTION test_value_matrix
    
       subroutine get_indices(ind,irow,icol)
         implicit none
         integer, intent(in) :: ind
         integer, intent(out) :: irow, icol
    
         icol = (ind - 1) / sparsemat%nfvctr + 1
         irow = ind - (icol-1)*sparsemat%nfvctr
         !print *,'irow,icol',irow,icol
       END SUBROUTINE get_indices 
    end subroutine check_matrix_compression


    subroutine transform_sparse_matrix(smat, lmat, smatrix_compr, lmatrix_compr, cmode)
      use module_base
      implicit none
    
      ! Calling arguments
      type(sparse_matrix),intent(in) :: smat, lmat
      real(kind=8),dimension(smat%nspin*smat%nvctr),intent(inout) :: smatrix_compr
      real(kind=8),dimension(lmat%nspin*lmat%nvctr),intent(inout) :: lmatrix_compr
      character(len=14),intent(in) :: cmode
    
      ! Local variables
      integer(kind=8) :: isstart, isend, ilstart, ilend, iostart, ioend
      integer :: imode, icheck, isseg, ilseg
      integer :: ilength, iscostart, ilcostart, i
      integer :: ilsegstart, ispin, isshift, ilshift, isoffset, iloffset
      integer,parameter :: SMALL_TO_LARGE=1
      integer,parameter :: LARGE_TO_SMALL=2
    
      call f_routine(id='transform_sparse_matrix')
    
      ! determine the case:
      ! SMALL_TO_LARGE -> transform from large sparsity pattern to small one
      ! LARGE_TO_SMALL -> transform from small sparsity pattern to large one
      if (cmode=='small_to_large' .or. cmode=='SMALL_TO_LARGE') then
          imode=SMALL_TO_LARGE
      else if (cmode=='large_to_small' .or. cmode=='LARGE_TO_SMALL') then
          imode=LARGE_TO_SMALL
      else
          stop 'wrong cmode'
      end if
    
      select case (imode)
      case (SMALL_TO_LARGE)
         !call to_zero(lmat%nvctr*lmat%nspin,lmatrix_compr(1))
         call f_zero(lmatrix_compr)
      case (LARGE_TO_SMALL)
         !call to_zero(smat%nvctr*lmat%nspin,smatrix_compr(1))
         call f_zero(smatrix_compr)
      case default
          stop 'wrong imode'
      end select
    
      call timing(bigdft_mpi%iproc,'transform_matr','IR')


      icheck=0
      do ispin=1,smat%nspin

          isshift=(ispin-1)*smat%nvctr
          ilshift=(ispin-1)*lmat%nvctr
    
          ilsegstart=1
          !$omp parallel default(private) &
          !$omp shared(smat, lmat, imode, lmatrix_compr, smatrix_compr, icheck, isshift, ilshift) &
          !$omp firstprivate(ilsegstart)
          !$omp do reduction(+:icheck)
          sloop: do isseg=1,smat%nseg
              isstart = int((smat%keyg(1,2,isseg)-1),kind=8)*int(smat%nfvctr,kind=8) + int(smat%keyg(1,1,isseg),kind=8)
              isend = int((smat%keyg(2,2,isseg)-1),kind=8)*int(smat%nfvctr,kind=8) + int(smat%keyg(2,1,isseg),kind=8)
              ! A segment is always on one line, therefore no double loop
              lloop: do ilseg=ilsegstart,lmat%nseg
                  ilstart = int((lmat%keyg(1,2,ilseg)-1),kind=8)*int(lmat%nfvctr,kind=8) + int(lmat%keyg(1,1,ilseg),kind=8)
                  ilend = int((lmat%keyg(2,2,ilseg)-1),kind=8)*int(lmat%nfvctr,kind=8) + int(lmat%keyg(2,1,ilseg),kind=8)
    
                  ! check whether there is an overlap:
                  ! if not, increase loop counters
                  if (ilstart>isend) then
                      !ilsegstart=ilseg
                      exit lloop
                  end if
                  if (isstart>ilend) then
                      ilsegstart=ilseg
                      cycle lloop
                  end if
                  ! if yes, determine start end end of overlapping segment (in uncompressed form)
                  iostart=max(isstart,ilstart)
                  ioend=min(isend,ilend)
                  ilength=ioend-iostart+1
    
                  ! offset with respect to the starting point of the segment
                  isoffset = int(iostart - &
                             (int((smat%keyg(1,2,isseg)-1),kind=8)*int(smat%nfvctr,kind=8) &
                               + int(smat%keyg(1,1,isseg),kind=8)),kind=4)
                  iloffset = int(iostart - &
                             (int((lmat%keyg(1,2,ilseg)-1),kind=8)*int(lmat%nfvctr,kind=8) &
                               + int(lmat%keyg(1,1,ilseg),kind=8)),kind=4)
    
                  ! determine start end and of the overlapping segment in compressed form
                  iscostart=smat%keyv(isseg)+isoffset
                  ilcostart=lmat%keyv(ilseg)+iloffset
    
                  ! copy the elements
                  select case (imode)
                  case (SMALL_TO_LARGE) 
                      do i=0,ilength-1
                          lmatrix_compr(ilcostart+i+ilshift)=smatrix_compr(iscostart+i+isshift)
                      end do
                  case (LARGE_TO_SMALL) 
                      do i=0,ilength-1
                          smatrix_compr(iscostart+i+isshift)=lmatrix_compr(ilcostart+i+ilshift)
                      end do
                  case default
                      stop 'wrong imode'
                  end select
                  icheck=icheck+ilength
              end do lloop
          end do sloop
          !$omp end do 
          !$omp end parallel

      end do
    
      ! all elements of the small matrix must have been processed, no matter in
      ! which direction the transformation has been executed
      if (icheck/=smat%nvctr*smat%nspin) then
          write(*,'(a,2i8)') 'ERROR: icheck/=smat%nvctr*smat%nspin', icheck, smat%nvctr*smat%nspin
          stop
      end if

      call timing(bigdft_mpi%iproc,'transform_matr','RS')
      call f_release_routine()
    
    end subroutine transform_sparse_matrix



    subroutine transform_sparse_matrix_local(smat, lmat, smatrix_compr, lmatrix_compr, cmode)
      use module_base
      implicit none
    
      ! Calling arguments
      type(sparse_matrix),intent(in) :: smat, lmat
      real(kind=8),dimension(smat%nspin*smat%nvctrp_tg),intent(inout) :: smatrix_compr
      real(kind=8),dimension(lmat%nspin*lmat%nvctrp_tg),intent(inout) :: lmatrix_compr
      character(len=14),intent(in) :: cmode
    
      ! Local variables
      real(kind=8),dimension(:),allocatable :: tmparrs, tmparrl
      integer :: ishift_src, ishift_dst, imode, ispin
      integer,parameter :: SMALL_TO_LARGE=1
      integer,parameter :: LARGE_TO_SMALL=2
    
      call f_routine(id='transform_sparse_matrix_local')


      ! determine the case:
      ! SMALL_TO_LARGE -> transform from large sparsity pattern to small one
      ! LARGE_TO_SMALL -> transform from small sparsity pattern to large one
      if (cmode=='small_to_large' .or. cmode=='SMALL_TO_LARGE') then
          imode=SMALL_TO_LARGE
      else if (cmode=='large_to_small' .or. cmode=='LARGE_TO_SMALL') then
          imode=LARGE_TO_SMALL
      else
          stop 'wrong cmode'
      end if

    
      select case (imode)
      case (SMALL_TO_LARGE)
          tmparrs = sparsematrix_malloc0(smat,iaction=SPARSE_FULL,id='tmparrs')
          tmparrl = sparsematrix_malloc(lmat,iaction=SPARSE_FULL,id='tmparrl')
          do ispin=1,smat%nspin
              ishift_src = (ispin-1)*smat%nvctrp_tg
              ishift_dst = (ispin-1)*smat%nvctr
              call vcopy(smat%nvctrp_tg, smatrix_compr(ishift_src+1), 1, &
                   tmparrs(ishift_dst+smat%isvctrp_tg+1), 1)
              call transform_sparse_matrix(smat, lmat, tmparrs, tmparrl, cmode)
              call extract_taskgroup(lmat, tmparrl, lmatrix_compr)
          end do
      case (LARGE_TO_SMALL)
          tmparrs = sparsematrix_malloc(smat,iaction=SPARSE_FULL,id='tmparrs')
          tmparrl = sparsematrix_malloc0(lmat,iaction=SPARSE_FULL,id='tmparrl')
          do ispin=1,smat%nspin
              ishift_src = (ispin-1)*lmat%nvctrp_tg
              ishift_dst = (ispin-1)*lmat%nvctr
              call vcopy(lmat%nvctrp_tg, lmatrix_compr(ishift_src+1), 1, &
                   tmparrl(ishift_dst+lmat%isvctrp_tg+1), 1)
              call transform_sparse_matrix(smat, lmat, tmparrs, tmparrl, cmode)
              call extract_taskgroup(smat, tmparrs, smatrix_compr)
          end do
      case default
          stop 'wrong imode'
      end select

      call f_free(tmparrs)
      call f_free(tmparrl)

      call f_release_routine()
    
  end subroutine transform_sparse_matrix_local





   subroutine compress_matrix_distributed_wrapper_2(iproc, nproc, smat, layout, matrixp, matrix_compr)
     use module_base
     !!use yaml_output
     implicit none

     ! Calling arguments
     integer,intent(in) :: iproc, nproc, layout
     type(sparse_matrix),intent(in) :: smat
     real(kind=8),dimension(:,:),intent(in) :: matrixp
     real(kind=8),dimension(smat%nvctrp_tg),target,intent(out) :: matrix_compr

     ! Local variables
     integer :: isegstart, isegend, iseg, ii, jorb, iiorb, jjorb, nfvctrp, isfvctr, nvctrp, ierr, isvctr
     integer :: ncount, itg, iitg, ist_send, ist_recv
     integer :: window, sizeof, jproc_send, iorb, jproc, info
     integer,dimension(:),pointer :: isvctr_par, nvctr_par
     integer,dimension(:),allocatable :: request, windows
     real(kind=8),dimension(:),pointer :: matrix_local
     real(kind=8),dimension(:),allocatable :: recvbuf

     call f_routine(id='compress_matrix_distributed_wrapper_2')

     call timing(iproc,'compressd_mcpy','ON')

     ! Check the dimensions of the input array and assign some values
     !if (size(matrixp,1)/=smat%nfvctr) stop 'size(matrixp,1)/=smat%nfvctr'
     if (size(matrixp,1)/=smat%nfvctr) then
         call f_err_throw('Array matrixp has size '//trim(yaml_toa(size(matrixp,1),fmt='(i0)'))//&
              &' instead of '//trim(yaml_toa(smat%nfvctr,fmt='(i0)')), &
              err_name='BIGDFT_RUNTIME_ERROR')
     end if
     if (layout==DENSE_PARALLEL) then
         if (size(matrixp,2)/=smat%nfvctrp) stop '(ubound(matrixp,2)/=smat%nfvctrp'
         nfvctrp = smat%nfvctrp
         isfvctr = smat%isfvctr
         nvctrp = smat%nvctrp
         isvctr = smat%isvctr
         isvctr_par => smat%isvctr_par
         nvctr_par => smat%nvctr_par
     else if (layout==DENSE_MATMUL) then
         if (size(matrixp,2)/=smat%smmm%nfvctrp) stop '(ubound(matrixp,2)/=smat%smmm%nfvctrp'
         nfvctrp = smat%smmm%nfvctrp
         isfvctr = smat%smmm%isfvctr
         nvctrp = smat%smmm%nvctrp_mm
         isvctr = smat%smmm%isvctr_mm
         isvctr_par => smat%smmm%isvctr_mm_par
         nvctr_par => smat%smmm%nvctr_mm_par
     else
         call f_err_throw('layout has the value '//trim(yaml_toa(layout,fmt='(i0)'))//&
              &'; allowed are '//trim(yaml_toa(DENSE_PARALLEL,fmt='(i0)'))//&
              &' and '//trim(yaml_toa(DENSE_MATMUL,fmt='(i0)')), &
              err_name='BIGDFT_RUNTIME_ERROR')
     end if



     !@ NEW #####################
     matrix_local = f_malloc_ptr(max(1,nvctrp),id='matrix_local')
     if (layout==DENSE_PARALLEL) then
         ii = 0
         if (nfvctrp>0) then
             isegstart=smat%istsegline(isfvctr+1)
             isegend=smat%istsegline(isfvctr+nfvctrp)+smat%nsegline(isfvctr+nfvctrp)-1
             do iseg=isegstart,isegend
                 ! A segment is always on one line, therefore no double loop
                 do jorb=smat%keyg(1,1,iseg),smat%keyg(2,1,iseg)
                     iorb = smat%keyg(1,2,iseg)
                     ii = ii + 1
                     matrix_local(ii) = matrixp(jorb,iorb-isfvctr)
                 end do
             end do
         end if
         if (ii/=nvctrp) stop 'compress_matrix_distributed: ii/=nvctrp'
     else if (layout==DENSE_MATMUL) then
         ii = 0
         if (nvctrp>0) then
             isegstart=smat%istsegline(isfvctr+1)
             isegend=smat%istsegline(isfvctr+nfvctrp)+smat%nsegline(isfvctr+nfvctrp)-1
             do iseg=isegstart,isegend
                 ! A segment is always on one line, therefore no double loop
                 do jorb=smat%keyg(1,1,iseg),smat%keyg(2,1,iseg)
                     iorb = smat%keyg(1,2,iseg)
                     ii = ii + 1
                     matrix_local(ii) = matrixp(jorb,iorb-isfvctr)
                 end do
             end do
         end if
         if (ii/=nvctrp) stop 'compress_matrix_distributed: ii/=nvctrp'
     else
         stop 'compress_matrix_distributed: wrong data_strategy'
     end if

     call timing(iproc,'compressd_mcpy','OF')

     call compress_matrix_distributed_core(iproc, nproc, smat, SPARSE_PARALLEL, matrix_local, matrix_compr)
     call f_free_ptr(matrix_local)
     !@ END NEW #################

     call f_release_routine()

  end subroutine compress_matrix_distributed_wrapper_2



   subroutine compress_matrix_distributed_wrapper_1(iproc, nproc, smat, layout, matrixp, matrix_compr)
     use module_base
     implicit none

     ! Calling arguments
     integer,intent(in) :: iproc, nproc, layout
     type(sparse_matrix),intent(in) :: smat
     real(kind=8),dimension(:),target,intent(inout) :: matrixp
     real(kind=8),dimension(smat%nvctrp_tg),target,intent(out) :: matrix_compr

     ! Local variables
     integer :: isegstart, isegend, iseg, ii, jorb, iiorb, jjorb, nfvctrp, isfvctr, nvctrp, ierr, isvctr
     integer :: ncount, itg, iitg, ist_send, ist_recv, i, iline, icolumn, ind
     integer :: window, sizeof, jproc_send, iorb, jproc, info
     integer,dimension(:),pointer :: isvctr_par, nvctr_par
     integer,dimension(:),allocatable :: request, windows
     real(kind=8),dimension(:),pointer :: matrix_local
     real(kind=8),dimension(:),allocatable :: recvbuf

     call f_routine(id='compress_matrix_distributed_wrapper_1')

     !call timing(iproc,'compressd_mcpy','ON')


     if (layout==SPARSE_MATMUL_SMALL) then
         if (size(matrixp)/=max(smat%smmm%nvctrp_mm,1)) then
             write(*,*) 'CRASH 1'
             call f_err_throw('Array matrixp has size '//trim(yaml_toa(size(matrixp),fmt='(i0)'))//&
                  &' instead of '//trim(yaml_toa(smat%smmm%nvctrp_mm,fmt='(i0)')), &
                  err_name='BIGDFT_RUNTIME_ERROR')
         end if
         matrix_local => matrixp
     else if (layout==SPARSE_MATMUL_LARGE) then
         if (size(matrixp)/=smat%smmm%nvctrp) then
             call f_err_throw('Array matrixp has size '//trim(yaml_toa(size(matrixp),fmt='(i0)'))//&
                  &' instead of '//trim(yaml_toa(smat%smmm%nvctrp,fmt='(i0)')), &
                  err_name='BIGDFT_RUNTIME_ERROR')
         end if
         matrix_local = f_malloc_ptr(max(1,smat%smmm%nvctrp_mm),id='matrix_local')
         call transform_sparsity_pattern(smat%nfvctr, smat%smmm%nvctrp_mm, smat%smmm%isvctr_mm, &
              smat%nseg, smat%keyv, smat%keyg, smat%smmm%line_and_column_mm, &
              smat%smmm%nvctrp, smat%smmm%isvctr, &
              smat%smmm%nseg, smat%smmm%keyv, smat%smmm%keyg, smat%smmm%istsegline, &
              'large_to_small', matrix_local, matrixp)
         !call f_free_ptr(matrix_local)
     else
             call f_err_throw('layout has the value '//trim(yaml_toa(layout,fmt='(i0)'))//&
                  &'; allowed are '//trim(yaml_toa(SPARSE_MATMUL_SMALL,fmt='(i0)'))//&
                  &' and '//trim(yaml_toa(SPARSE_MATMUL_LARGE,fmt='(i0)')), &
                  err_name='BIGDFT_RUNTIME_ERROR')
     end if
     call compress_matrix_distributed_core(iproc, nproc, smat, SPARSE_MATMUL_SMALL, matrix_local, matrix_compr)
     if (layout==SPARSE_MATMUL_LARGE) then
         call f_free_ptr(matrix_local)
     end if

     !!call timing(iproc,'compressd_comm_new','OF')

     call f_release_routine()

  end subroutine compress_matrix_distributed_wrapper_1



   !> Gathers together the matrix parts calculated by other tasks.
   !! Attention: Even if the output array has size smat%nvctrp_tg, only the
   !! relevant part (indicated by smat%istartend_local) is calculated
   subroutine compress_matrix_distributed_core(iproc, nproc, smat, layout, matrixp, matrix_compr)
     use module_base
     implicit none

     ! Calling arguments
     integer,intent(in) :: iproc, nproc, layout
     type(sparse_matrix),intent(in) :: smat
     !real(kind=8),dimension(smat%smmm%nvctrp_mm),intent(in) :: matrixp
     real(kind=8),dimension(:),intent(in) :: matrixp
     real(kind=8),dimension(smat%nvctrp_tg),target,intent(out) :: matrix_compr

     ! Local variables
     integer :: isegstart, isegend, iseg, ii, jorb, iiorb, jjorb, nfvctrp, isfvctr, nvctrp, ierr, isvctr
     integer :: ncount, itg, iitg, ist_send, ist_recv, i, iline, icolumn, ind
     integer :: window, sizeof, jproc_send, iorb, jproc, info, nccomm
     real(kind=8) :: window_fake
     integer,dimension(:),pointer :: isvctr_par, nvctr_par
     integer,dimension(:),allocatable :: request, windows
     real(kind=8),dimension(:),pointer :: matrix_local
     real(kind=8),dimension(:),allocatable :: recvbuf
     integer,parameter :: ALLGATHERV=51, GET=52, GLOBAL_MATRIX=101, SUBMATRIX=102
     integer,parameter :: comm_strategy=GET
     integer,parameter :: data_strategy=SUBMATRIX!GLOBAL_MATRIX
     integer,dimension(:,:),pointer :: luccomm

     call f_routine(id='compress_matrix_distributed_core')

     call timing(iproc,'compressd_mcpy','ON')


     if (data_strategy==GLOBAL_MATRIX) then
         stop 'compress_matrix_distributed: option GLOBAL_MATRIX is deprecated'
     else if (data_strategy==SUBMATRIX) then
         !if (layout==DENSE_PARALLEL) then
         if (layout==SPARSE_PARALLEL) then
             !stop 'layout==DENSE_PARALLEL not yet implemented'
             luccomm => smat%luccomm
             nvctrp = smat%nvctrp
             nccomm = smat%nccomm
         !else if (layout==DENSE_MATMUL) then
         else if (layout==SPARSE_MATMUL_SMALL) then
             luccomm => smat%smmm%luccomm_smmm
             nvctrp = smat%smmm%nvctrp_mm
             nccomm = smat%smmm%nccomm_smmm
         end if
         if (size(matrixp)/=max(1,nvctrp)) then
             call f_err_throw('Array matrixp has size '//trim(yaml_toa(size(matrixp),fmt='(i0)'))//&
                  &' instead of '//trim(yaml_toa(nvctrp,fmt='(i0)')), &
                  err_name='BIGDFT_RUNTIME_ERROR')
         end if

             call timing(iproc,'compressd_mcpy','OF')
             call timing(iproc,'compressd_comm','ON')

             if (nproc>1) then
                call f_zero(matrix_compr)

                 ! Create a window for all taskgroups to which iproc belongs (max 2)
                 windows = f_malloc(smat%ntaskgroup)
                 do itg=1,smat%ntaskgroupp
                     iitg = smat%taskgroupid(itg)
                     ! Use a fake window if nvctrp is zero
                     if (nvctrp>0) then
                         windows(iitg) = mpiwindow(nvctrp, matrixp(1), smat%mpi_groups(iitg)%mpi_comm)
                     else
                         windows(iitg) = mpiwindow(1, window_fake, smat%mpi_groups(iitg)%mpi_comm)
                     end if
                 end do
                 do jproc=1,nccomm
                     jproc_send = luccomm(1,jproc)
                     ist_send = luccomm(2,jproc)
                     ist_recv = luccomm(3,jproc)
                     ncount = luccomm(4,jproc)
                     !write(*,'(5(a,i0))') 'task ',iproc,' gets ',ncount,' elements at position ',ist_recv,' from position ',ist_send,' on task ',jproc_send
                     iitg = get_taskgroup_id(iproc,jproc_send)
                     ! Now get the task ID on the taskgroup (subtract the ID of the first task)
                     !jproc_send = jproc_send - smat%isrank(iitg)
                     ii = jproc_send
                     jproc_send = get_rank_on_taskgroup(ii,iitg)
                     !call mpiget(matrix_compr(ist_recv), ncount, jproc_send, int(ist_send-1,kind=mpi_address_kind), window)
                     !write(*,'(3(a,i0))') 'task ',iproc,' gets data from task ',jproc_send,' on window ',iitg
                     call mpiget(matrix_compr(ist_recv), ncount, jproc_send, int(ist_send-1,kind=mpi_address_kind), windows(iitg))
                 end do
             else
                 ist_send = luccomm(2,1)
                 ist_recv = luccomm(3,1)
                 ncount = luccomm(4,1)
                 call vcopy(ncount, matrixp(ist_send), 1, matrix_compr(ist_recv), 1)
             end if

             if (nproc>1) then
                 ! Synchronize the communication
                 do itg=1,smat%ntaskgroupp
                     iitg = smat%taskgroupid(itg)
                     call mpi_fenceandfree(windows(iitg))
                 end do
                 call f_free(windows)
                 !call mpi_fenceandfree(window)
             end if

             !!call f_free_ptr(matrix_local)

         !!end if

         call timing(iproc,'compressd_comm','OF')
     else
         stop 'compress_matrix_distributed: wrong data_strategy'
     end if

     call timing(iproc,'compressd_comm','OF')

     call f_release_routine()


     contains



       !> Get the taskgroup which should be used for the communication, i.e. the
       !! one to which both iproc and jproc belong
       integer function get_taskgroup_id(iproc,jproc)
         implicit none
         integer,intent(in) :: iproc, jproc

         ! Local variables
         integer :: itg, iitg, jtg, jjtg
         logical :: found

         ! A task never belongs to more than 2 taskgroups 
         found = .false.
         iloop: do itg=1,2
             iitg = smat%inwhichtaskgroup(itg,iproc)
             jloop: do jtg=1,2
                 jjtg = smat%inwhichtaskgroup(jtg,jproc)
                 if (iitg==jjtg) then
                     get_taskgroup_id = iitg
                     found = .true.
                     exit iloop
                 end if
             end do jloop
         end do iloop
         if (.not.found) stop 'get_taskgroup_id did not suceed'
       end function get_taskgroup_id


       ! Get the ID of task iiproc on taskgroup iitg
       integer function get_rank_on_taskgroup(iiproc,iitg)
         implicit none
         ! Calling arguments
         integer,intent(in) :: iiproc, iitg
         ! Local variables
         integer :: jproc
         logical :: found

         found = .false.
         do jproc=0,smat%nranks(iitg)-1
             if (smat%tgranks(jproc,iitg) == iiproc) then
                 get_rank_on_taskgroup = jproc
                 found = .true.
                 exit
             end if
         end do
         if (.not.found) stop 'get_rank_on_taskgroup did not suceed'
       end function get_rank_on_taskgroup

  end subroutine compress_matrix_distributed_core



  subroutine uncompress_matrix_distributed2(iproc, smat, layout, matrix_compr, matrixp)
    use module_base
    implicit none

    ! Calling arguments
    integer,intent(in) :: iproc, layout
    type(sparse_matrix),intent(in) :: smat
    real(kind=8),dimension(smat%nvctrp_tg),intent(in) :: matrix_compr
    real(kind=8),dimension(:,:),intent(out) :: matrixp

    ! Local variables
    integer :: isegstart, isegend, iseg, ii, jorb, iiorb, jjorb, nfvctrp, isfvctr

      call timing(iproc,'compressd_mcpy','ON')

     ! Check the dimensions of the output array and assign some values
     if (size(matrixp,1)/=smat%nfvctr) stop 'size(matrixp,1)/=smat%nfvctr'
     if (layout==DENSE_PARALLEL) then
         if (size(matrixp,2)/=smat%nfvctrp) stop '(ubound(matrixp,2)/=smat%nfvctrp'
         nfvctrp=smat%nfvctrp
         isfvctr=smat%isfvctr
     else if (layout==DENSE_MATMUL) then
         if (size(matrixp,2)/=smat%smmm%nfvctrp) stop '(ubound(matrixp,2)/=smat%smmm%nfvctrp'
         nfvctrp=smat%smmm%nfvctrp
         isfvctr=smat%smmm%isfvctr
     end if

       if (nfvctrp>0) then

          !call to_zero(smat%nfvctr*nfvctrp,matrixp(1,1))
          call f_zero(matrixp)

           isegstart=smat%istsegline(isfvctr+1)
           isegend=smat%istsegline(isfvctr+nfvctrp)+smat%nsegline(isfvctr+nfvctrp)-1
           !!isegstart=smat%istsegline(smat%isfvctr_par(iproc)+1)
           !!if (smat%isfvctr_par(iproc)+smat%nfvctrp<smat%nfvctr) then
           !!    isegend=smat%istsegline(smat%isfvctr_par(iproc+1)+1)-1
           !!else
           !!    isegend=smat%nseg
           !!end if
           !$omp parallel do default(private) &
           !$omp shared(isegstart, isegend, smat, matrixp, matrix_compr, isfvctr)
           do iseg=isegstart,isegend
               ii=smat%keyv(iseg)-1
               ! A segment is always on one line, therefore no double loop
               do jorb=smat%keyg(1,1,iseg),smat%keyg(2,1,iseg)
                   ii=ii+1
                   iiorb = smat%keyg(1,2,iseg)
                   jjorb = jorb
                   matrixp(jjorb,iiorb-isfvctr) = matrix_compr(ii-smat%isvctrp_tg)
               end do
           end do
           !$omp end parallel do
       end if

      call timing(iproc,'compressd_mcpy','OF')

   end subroutine uncompress_matrix_distributed2



   subroutine sequential_acces_matrix_fast(smat, a, a_seq)
     use module_base
     implicit none
   
     ! Calling arguments
     type(sparse_matrix),intent(in) :: smat
     real(kind=8),dimension(smat%nvctr),intent(in) :: a
     real(kind=8),dimension(smat%smmm%nseq),intent(out) :: a_seq
   
     ! Local variables
     integer :: iseq, ii

     call f_routine(id='sequential_acces_matrix_fast')
   
     !$omp parallel do default(none) private(iseq, ii) &
     !$omp shared(smat, a_seq, a)
     do iseq=1,smat%smmm%nseq
         ii=smat%smmm%indices_extract_sequential(iseq)
         a_seq(iseq)=a(ii)
     end do
     !$omp end parallel do

     call f_release_routine()
   
   end subroutine sequential_acces_matrix_fast

   subroutine sequential_acces_matrix_fast2(smat, a, a_seq)
     use module_base
     implicit none
   
     ! Calling arguments
     type(sparse_matrix),intent(in) :: smat
     real(kind=8),dimension(smat%nvctrp_tg),intent(in) :: a
     real(kind=8),dimension(smat%smmm%nseq),intent(out) :: a_seq
   
     ! Local variables
     integer :: iseq, ii

     call f_routine(id='sequential_acces_matrix_fast2')
   
     !$omp parallel do default(none) private(iseq, ii) &
     !$omp shared(smat, a_seq, a)
     do iseq=1,smat%smmm%nseq
         ii=smat%smmm%indices_extract_sequential(iseq)
         a_seq(iseq)=a(ii-smat%isvctrp_tg)
     end do
     !$omp end parallel do

     call f_release_routine()
   
   end subroutine sequential_acces_matrix_fast2




   subroutine sparsemm_new(smat, a_seq, b, c)
     use module_base
     use yaml_output
     implicit none
   
     !Calling Arguments
     type(sparse_matrix),intent(in) :: smat
     real(kind=8), dimension(smat%smmm%nvctrp),intent(in) :: b
     real(kind=8), dimension(smat%smmm%nseq),intent(in) :: a_seq
     real(kind=8), dimension(smat%smmm%nvctrp), intent(out) :: c
   
     !Local variables
     !character(len=*), parameter :: subname='sparsemm'
     integer :: i,jorb,jjorb,m,mp1,ist,iend, icontiguous, j, iline, icolumn, nblock, iblock, ncount
     integer :: iorb, ii, ilen, jjorb0, jjorb1, jjorb2, jjorb3, jjorb4, jjorb5, jjorb6, iout
     real(kind=8) :: tt0, tt1, tt2, tt3, tt4, tt5, tt6, tt7, ddot
     integer :: n_dense
     real(kind=8),dimension(:,:),allocatable :: a_dense, b_dense, c_dense
     !real(kind=8),dimension(:),allocatable :: b_dense, c_dense
     integer,parameter :: MATMUL_NEW = 101
     integer,parameter :: MATMUL_OLD = 102
     integer,parameter :: matmul_version = MATMUL_NEW
     logical,parameter :: count_flops = .false.
     real(kind=8) :: ts, te, op, gflops
     real(kind=8),parameter :: flop_per_op = 2.d0 !<number of FLOPS per operations
   
     call f_routine(id='sparsemm')
     if (count_flops) then
         n_dense = nint(sqrt(real(smat%smmm%nseq,kind=8)))
         !n_dense = smat%nfvctr
         a_dense = f_malloc((/n_dense,n_dense/),id='a_dense')
         b_dense = f_malloc((/n_dense,1/),id='b_dense')
         c_dense = f_malloc((/n_dense,1/),id='c_dense')
     end if
     call timing(bigdft_mpi%iproc, 'sparse_matmul ', 'IR')


     if (matmul_version==MATMUL_NEW) then

         if (count_flops) then
             ! Start time
             ts = mpi_wtime()
         end if
         !$omp parallel default(private) shared(smat, a_seq, b, c)
         !$omp do !!!schedule(guided)
         do iout=1,smat%smmm%nout
             i=smat%smmm%onedimindices_new(1,iout)
             nblock=smat%smmm%onedimindices_new(4,iout)
             tt0=0.d0

             do iblock=1,nblock
                 jorb = smat%smmm%consecutive_lookup(1,iblock,iout)
                 jjorb = smat%smmm%consecutive_lookup(2,iblock,iout)
                 ncount = smat%smmm%consecutive_lookup(3,iblock,iout)
<<<<<<< HEAD
                 !tt0 = tt0 + ddot(ncount, b(jjorb), 1, a_seq(jorb), 1)
=======
        !         tt0 = tt0 + ddot(ncount, b(jjorb), 1, a_seq(jorb), 1)
>>>>>>> 2c65d606
                 !avoid calling ddot from OpenMP region on BG/Q as too expensive
                 tt0=tt0+my_dot(ncount,b(jjorb:jjorb+ncount-1),a_seq(jorb:jorb+ncount-1))
             end do

             c(i) = tt0
         end do 
         !$omp end do
         !$omp end parallel

         if (count_flops) then
             ! End time
             te = mpi_wtime()
             ! Count the operations
             op = 0.d0
             do iout=1,smat%smmm%nout
                 nblock=smat%smmm%onedimindices_new(4,iout)
                 do iblock=1,nblock
                     ncount = smat%smmm%consecutive_lookup(3,iblock,iout)
                     op = op + real(ncount,kind=8)
                 end do
             end do
             gflops = 1.d-9*op/(te-ts)*flop_per_op
             call yaml_map('SPARSE: operations',op,fmt='(es9.3)')
             call yaml_map('SPARSE: time',te-ts,fmt='(es9.3)')
             call yaml_map('SPARSE: GFLOPS',gflops)

             ! Compare with dgemm of comparable size
             ts = mpi_wtime()
             call dgemv('n', n_dense, n_dense, 1.d0, a_dense, n_dense, b_dense, 1, 0.d0, c_dense, 1)
             !call dgemm('n', 'n', n_dense, n_dense, n_dense, 1.d0, a_dense, n_dense, &
             !     b_dense, n_dense, 0.d0, c_dense, n_dense)
             te = mpi_wtime()
             op = real(n_dense,kind=8)*real(n_dense,kind=8)
             gflops = 1.d-9*op/(te-ts)*flop_per_op
             call yaml_map('DGEMV: operations',op,fmt='(es9.3)')
             call yaml_map('DGEMV: time',te-ts,fmt='(es9.3)')
             call yaml_map('DGEMV: GFLOPS',gflops)
         end if


     else if (matmul_version==MATMUL_OLD) then

         !$omp parallel default(private) shared(smat, a_seq, b, c)
         !$omp do
         do iout=1,smat%smmm%nout
             i=smat%smmm%onedimindices_new(1,iout)
             ilen=smat%smmm%onedimindices_new(2,iout)
             ii=smat%smmm%onedimindices_new(3,iout)
             tt0=0.d0

             iend=ii+ilen-1

             do jorb=ii,iend
                jjorb=smat%smmm%ivectorindex_new(jorb)
                tt0 = tt0 + b(jjorb)*a_seq(jorb)
             end do
             c(i) = tt0
         end do 
         !$omp end do
         !$omp end parallel


     else

         stop 'wrong value of matmul_version'

     end if

   
     call timing(bigdft_mpi%iproc, 'sparse_matmul ', 'RS')
     call f_release_routine()

        contains

     pure function my_dot(n,x,y) result(tt)
       implicit none
       integer , intent(in) :: n
       double precision :: tt
       double precision, dimension(n), intent(in) :: x,y
       !local variables
       integer :: i

       tt=0.d0
       do i=1,n
          tt=tt+x(i)*y(i)
       end do
     end function
       
   end subroutine sparsemm_new


   !!function orb_from_index(smat, ival)
   !!  use sparsematrix_base, only: sparse_matrix
   !!  implicit none
   !!  ! Calling arguments
   !!  type(sparse_matrix),intent(in) :: smat
   !!  integer,intent(in) :: ival
   !!  integer,dimension(2) :: orb_from_index

   !!  orb_from_index(2) = (ival-1)/smat%nfvctr + 1
   !!  !orb_from_index(1) = ival - (orb_from_index_fn(2)-1)*smat%nfvctr
   !!  orb_from_index(1) = mod(ival-1,smat%nfvctr) + 1

   !!end function orb_from_index


   subroutine gather_matrix_from_taskgroups(iproc, nproc, smat, mat_tg, mat_global)
     use module_base
     use sparsematrix_base, only: sparse_matrix
     implicit none
   
     ! Calling arguments
     integer,intent(in) :: iproc, nproc
     type(sparse_matrix),intent(in) :: smat
     real(kind=8),dimension(smat%nvctrp_tg*smat%nspin),intent(in) :: mat_tg !< matrix distributed over the taskgroups
     real(kind=8),dimension(smat%nvctr*smat%nspin),intent(out) :: mat_global !< global matrix gathered together
   
     ! Local variables
     integer,dimension(:),allocatable :: recvcounts, recvdspls
     integer :: ncount, ist_send, jproc, ispin, ishift

     call f_routine(id='gather_matrix_from_taskgroups')
   
     if (nproc>1) then
         recvcounts = f_malloc0(0.to.nproc-1,id='recvcounts')
         recvdspls = f_malloc0(0.to.nproc-1,id='recvdspls')
         !call to_zero(nproc, recvcounts(0))
         !call to_zero(nproc, recvdspls(0))
         ncount = smat%smmm%istartend_mm_dj(2) - smat%smmm%istartend_mm_dj(1) + 1
         recvcounts(iproc) = ncount
         call mpiallred(recvcounts(0), nproc, mpi_sum, comm=bigdft_mpi%mpi_comm)
         recvdspls(0) = 0
         do jproc=1,nproc-1
             recvdspls(jproc) = recvdspls(jproc-1) + recvcounts(jproc-1)
         end do
         do ispin=1,smat%nspin
             ishift = (ispin-1)*smat%nvctr
             ist_send = smat%smmm%istartend_mm_dj(1) - smat%isvctrp_tg + ishift
             call mpi_get_to_allgatherv_double(mat_tg(ist_send), ncount, &
                  mat_global(ishift+1), recvcounts, recvdspls, bigdft_mpi%mpi_comm)
             !!call mpi_allgatherv(mat_tg(ist_send), ncount, mpi_double_precision, &
             !!                    mat_global(1), recvcounts, recvdspls, mpi_double_precision, &
             !!                    bigdft_mpi%mpi_comm, ierr)
         end do
         call f_free(recvcounts)
         call f_free(recvdspls)
     else
         call vcopy(smat%nvctrp*smat%nspin, mat_tg(1), 1, mat_global(1), 1)
     end if

     call f_release_routine()

   end subroutine gather_matrix_from_taskgroups


   subroutine gather_matrix_from_taskgroups_inplace(iproc, nproc, smat, mat)
     use module_base
     use sparsematrix_base, only: sparse_matrix, sparsematrix_malloc, assignment(=), SPARSE_FULL
     implicit none
   
     ! Calling arguments
     integer,intent(in) :: iproc, nproc
     type(sparse_matrix),intent(in) :: smat
     type(matrices),intent(inout) :: mat
   
     ! Local variables
     integer,dimension(:),allocatable :: recvcounts, recvdspls
     integer :: ncount, ist_send, jproc, ispin, ishift
     real(kind=8),dimension(:),allocatable :: mat_global
   
      mat_global = sparsematrix_malloc(smat,iaction=SPARSE_FULL,id='mat_global')
     if (nproc>1) then
         recvcounts = f_malloc0(0.to.nproc-1,id='recvcounts')
         recvdspls = f_malloc0(0.to.nproc-1,id='recvdspls')
         !call to_zero(nproc, recvcounts(0))
         !call to_zero(nproc, recvdspls(0))
         ncount = smat%smmm%istartend_mm_dj(2) - smat%smmm%istartend_mm_dj(1) + 1
         recvcounts(iproc) = ncount
         call mpiallred(recvcounts(0), nproc, mpi_sum, comm=bigdft_mpi%mpi_comm)
         recvdspls(0) = 0
         do jproc=1,nproc-1
             recvdspls(jproc) = recvdspls(jproc-1) + recvcounts(jproc-1)
         end do
         do ispin=1,smat%nspin
             ishift = (ispin-1)*smat%nvctr
             ist_send = smat%smmm%istartend_mm_dj(1) - smat%isvctrp_tg + ishift
             call mpi_get_to_allgatherv_double(mat%matrix_compr(ist_send), ncount, &
                  mat_global(ishift+1), recvcounts, recvdspls, bigdft_mpi%mpi_comm)
             !!call mpi_allgatherv(mat%matrix_compr(ist_send), ncount, mpi_double_precision, &
             !!                    mat_global(1), recvcounts, recvdspls, mpi_double_precision, &
             !!                    bigdft_mpi%mpi_comm, ierr)
         end do
         call f_free(recvcounts)
         call f_free(recvdspls)
     else
         call vcopy(smat%nvctrp_tg*smat%nspin, mat%matrix_compr(1), 1, mat_global(1), 1)
     end if
     call vcopy(smat%nvctrp*smat%nspin, mat_global(1), 1, mat%matrix_compr(1), 1)
     call f_free(mat_global)

   end subroutine gather_matrix_from_taskgroups_inplace


   subroutine extract_taskgroup_inplace(smat, mat)
     implicit none
   
     ! Calling arguments
     type(sparse_matrix),intent(in) :: smat
     type(matrices),intent(inout) :: mat

     ! Local variables
     integer :: i, ispin, ishift_tg, ishift_glob

     do ispin=1,smat%nspin
         ishift_tg = (ispin-1)*smat%nvctrp_tg
         ishift_glob = (ispin-1)*smat%nvctr
         do i=1,smat%nvctrp_tg
             mat%matrix_compr(i+ishift_tg) = mat%matrix_compr(i+smat%isvctrp_tg+ishift_glob)
         end do
     end do

   end subroutine extract_taskgroup_inplace


   subroutine extract_taskgroup(smat, mat_glob, mat_tg)
     implicit none
   
     ! Calling arguments
     type(sparse_matrix),intent(in) :: smat
     real(kind=8),dimension(smat%nvctr*smat%nspin),intent(in) :: mat_glob
     real(kind=8),dimension(smat%nvctrp_tg*smat%nspin),intent(out) :: mat_tg

     ! Local variables
     integer :: i, ispin, ishift_tg, ishift_glob

     do ispin=1,smat%nspin
         ishift_tg = (ispin-1)*smat%nvctrp_tg
         ishift_glob = (ispin-1)*smat%nvctr
         do i=1,smat%nvctrp_tg
             mat_tg(i+ishift_tg) = mat_glob(i+smat%isvctrp_tg+ishift_glob)
         end do
     end do

   end subroutine extract_taskgroup


    subroutine write_matrix_compressed(message, smat, mat)
      use yaml_output
      implicit none
    
      ! Calling arguments
      character(len=*),intent(in) :: message
      type(sparse_matrix),intent(in) :: smat
      type(matrices),intent(in) :: mat
    
      ! Local variables
      integer :: iseg, i, ii, iorb, jorb
      integer,dimension(2) :: irowcol
    
      !!call yaml_sequence_open(trim(message))
      !!do iseg=1,smat%nseg
      !!    call yaml_sequence(advance='no')
      !!    ilen=smat%keyg(2,iseg)-smat%keyg(1,iseg)+1
      !!    call yaml_mapping_open(flow=.true.)
      !!    call yaml_map('segment',iseg)
      !!    istart=smat%keyv(iseg)
      !!    iend=smat%keyv(iseg)+ilen
      !!    call yaml_map('values',smat%matrix_compr(istart:iend))
      !!    call yaml_mapping_close()
      !!    call yaml_newline()
      !!end do
      !!call yaml_sequence_close()
    
      call yaml_sequence_open(trim(message))
      do iseg=1,smat%nseg
          ! A segment is always on one line, therefore no double loop
          call yaml_sequence(advance='no')
          !ilen=smat%keyg(2,iseg)-smat%keyg(1,iseg)+1
          call yaml_mapping_open(flow=.true.)
          call yaml_map('segment',iseg)
          call yaml_sequence_open('elements')
          !istart=smat%keyv(iseg)
          !iend=smat%keyv(iseg)+ilen-1
          !do i=istart,iend
          ii=smat%keyv(iseg)
          do i=smat%keyg(1,1,iseg),smat%keyg(2,1,iseg)
              call yaml_newline()
              call yaml_sequence(advance='no')
              call yaml_mapping_open(flow=.true.)
              !irowcol=orb_from_index(smat,i)
              !iorb=orb_from_index(1,i)
              !jorb=orb_from_index(2,i)
              call yaml_map('coordinates',(/smat%keyg(1,2,iseg),i/))
              call yaml_map('value',mat%matrix_compr(ii))
              call yaml_mapping_close()
              ii=ii+1
          end do
          call yaml_sequence_close()
          !call yaml_map('values',smat%matrix_compr(istart:iend))
          call yaml_mapping_close()
          call yaml_newline()
      end do
      call yaml_sequence_close()
    
    end subroutine write_matrix_compressed



   function check_symmetry(norb, smat)
     use module_base
     implicit none
   
     ! Calling arguments
     integer,intent(in) :: norb
     type(sparse_matrix),intent(in) :: smat
     logical :: check_symmetry
   
     ! Local variables
     integer :: i, iseg, ii, jorb, iorb
     logical,dimension(:,:),allocatable :: lgrid
     integer,dimension(2) :: irowcol
   
     lgrid=f_malloc((/norb,norb/),id='lgrid')
     lgrid=.false.
   
     do iseg=1,smat%nseg
         ii=smat%keyv(iseg)
         ! A segment is always on one line, therefore no double loop
         do i=smat%keyg(1,1,iseg),smat%keyg(2,1,iseg)
             !irowcol=orb_from_index(smat,i)
             !!iorb=smat%orb_from_index(1,i)
             !!jorb=smat%orb_from_index(2,i)
             lgrid(smat%keyg(1,2,iseg),i)=.true.
             ii=ii+1
         end do
     end do
   
     check_symmetry=.true.
     do iorb=1,norb
         do jorb=1,norb
             if (lgrid(jorb,iorb) .and. .not.lgrid(iorb,jorb)) then
                 check_symmetry=.false.
             end if
         end do
     end do
   
     call f_free(lgrid)
   
   end function check_symmetry


    !> Write a sparse matrix to a file
    subroutine write_sparsematrix(filename, smat, mat)
      use yaml_output
      implicit none
    
      ! Calling arguments
      character(len=*),intent(in) :: filename
      type(sparse_matrix),intent(in) :: smat
      type(matrices),intent(in) :: mat
    
      ! Local variables
      integer :: iseg, i, ii
      integer,parameter :: iunit=234

      call f_routine(id='write_sparsematrix')

      ! First check that no taskgroups are used. Otherwise this routine does not work
      if (smat%ntaskgroup>1) then
          call f_err_throw('write_sparsematrix has not yet been implememted for matrix taskgroups', &
               err_name='BIGDFT_RUNTIME_ERROR')
      end if
    
      open(unit=iunit,file=filename)

      write(iunit,*) smat%nfvctr, '# number of columns'
      write(iunit,*) smat%nseg, '# number of segments'
      write(iunit,*) smat%nvctr, '# number of non-zero elements'
      do iseg=1,smat%nseg
          if(iseg==1) then
              write(iunit,*) smat%keyv(iseg), '# values of keyv'
          else
              write(iunit,*) smat%keyv(iseg)
          end if
      end do
      do iseg=1,smat%nseg
          if(iseg==1) then
              write(iunit,*) smat%keyg(1:2,1:2,iseg), '# values of keyg'
          else
              write(iunit,*) smat%keyg(1:2,1:2,iseg)
          end if
      end do
    
      do iseg=1,smat%nseg
          ! A segment is always on one line, therefore no double loop
          ii=smat%keyv(iseg)
          do i=smat%keyg(1,1,iseg),smat%keyg(2,1,iseg)
              if (i==1 .and. iseg==1) then
                  write(iunit,*) mat%matrix_compr(ii), '# values of matrix_compr'
              else
                  write(iunit,*) mat%matrix_compr(ii)
              end if
              ii=ii+1
          end do
      end do

      close(unit=iunit)

      call f_release_routine()
    
    end subroutine write_sparsematrix



    !> Write a sparse matrix to a file, using the CCS format
    subroutine write_sparsematrix_CCS(filename, smat, mat)
      use yaml_output
      implicit none
    
      ! Calling arguments
      character(len=*),intent(in) :: filename
      type(sparse_matrix),intent(in) :: smat
      type(matrices),intent(in) :: mat
    
      ! Local variables
      integer :: iseg, i, j, ii, icol, imat
      integer,dimension(:),allocatable :: col_ptr, row_ind, elements_per_column
      logical,dimension(:,:),allocatable :: matg
      logical :: column_started, first_in_column_set
      real(kind=8),dimension(:),allocatable :: val
      integer,parameter :: iunit=234, iunit2=235
      character(len=10) :: num
      character(len=100) :: frmt

      call f_routine(id='write_sparsematrix_CCS')

      col_ptr = f_malloc(smat%nfvctr,id='col_ptr')
      row_ind = f_malloc(smat%nvctr,id='row_ind')
      val = f_malloc(smat%nvctr,id='val')

      ii = 0
      do icol=1,smat%nfvctr
          imat = 0
          first_in_column_set = .false.
          do iseg=1,smat%nseg
              do i=smat%keyg(1,1,iseg),smat%keyg(2,1,iseg)
                  imat = imat + 1
                  if (i==icol) then
                      ! We are in column icol
                      ii = ii + 1
                      row_ind(ii) = smat%keyg(1,2,iseg) !row index
                      val(ii) = mat%matrix_compr(imat)
                      if (.not.first_in_column_set) then
                          col_ptr(icol) = ii
                          first_in_column_set = .true.
                      end if
                  end if
              end do
          end do
      end do
      if (ii/=smat%nvctr) stop 'ERROR in write_sparsematrix_CCS: ii/=smat%nvctr'

      !!matg = f_malloc((/smat%nfvctr,smat%nfvctr/),id='matg')
      !!matg = .false.
      !!do iseg=1,smat%nseg
      !!    ! A segment is always on one line, therefore no double loop
      !!    ii=smat%keyv(iseg)
      !!    do i=smat%keyg(1,1,iseg),smat%keyg(2,1,iseg)
      !!        matg(smat%keyg(1,2,iseg),i) = .true.
      !!    end do
      !!end do

      !!ii = 0
      !!do i=1,smat%nfvctr
      !!    column_started = .false.
      !!    do j=1,smat%nfvctr
      !!       if(matg(j,i)) then
      !!           ii = ii + 1
      !!           row_ind(ii) = j
      !!           if (.not.column_started) then
      !!               col_ptr(i) = ii
      !!               column_started = .true.
      !!           end if
      !!       end if
      !!    end do
      !!end do
    
      open(unit=iunit,file=trim(filename))
      open(unit=iunit2,file=trim(filename)//'_2')

      write(iunit,*) smat%nfvctr, smat%nvctr, '# number of rows/columns, number of non-zero entries'
      write(iunit2,*) smat%nfvctr, smat%nfvctr, smat%nvctr
      do i=1,smat%nfvctr
          if (i==1) then
              write(iunit,*) col_ptr(i), '# col_ptr'
          else
              write(iunit,*) col_ptr(i)
          end if
      end do
      write(num,'(i0)') smat%nfvctr
      frmt='('//num//'(i0,1x))'
      write(iunit2,trim(frmt)) (col_ptr(i),i=1,smat%nfvctr)

      do i=1,smat%nvctr
          if (i==1) then
              write(iunit,*) row_ind(i), '# row_ind'
          else
              write(iunit,*) row_ind(i)
          end if
      end do
      write(num,'(i0)') smat%nvctr
      frmt='('//num//'(i0,1x))'
      write(iunit2,trim(frmt)) (row_ind(i),i=1,smat%nvctr)
      
      do i=1,smat%nvctr
          if(i==1) then
              !!write(iunit,*) mat%matrix_compr(i), '# values of matrix_compr' 
              !!write(iunit2,*) mat%matrix_compr(i)
              write(iunit,*) val(i), '# values of matrix_compr' 
              write(iunit2,*) val(i)
          else
              !write(iunit,*) mat%matrix_compr(i) 
              !write(iunit2,*) mat%matrix_compr(i) 
              write(iunit,*) val(i) 
              write(iunit2,*) val(i) 
          end if
      end do
      !write(num,'(i0)') smat%nvctr
      !frmt='('//num//'i9)'
      !write(iunit2,trim(frmt)) (mat%matrix_compr(i),i=1,smat%nvctr)

      close(unit=iunit)
      close(unit=iunit2)

      call f_free(col_ptr)
      call f_free(row_ind)
      call f_free(val)
      !!call f_free(matg)

      call f_release_routine()
    
    end subroutine write_sparsematrix_CCS


    !> Transform a matrix from a large parsity pattern *_l to a small sparsity pattern *_s or vice versa.
    !! The small pattern must be contained within the large one.
    subroutine transform_sparsity_pattern(nfvctr, nvctrp_s, isvctr_s, nseg_s, keyv_s, keyg_s, line_and_column_s, &
               nvctrp_l, isvctr_l, nseg_l, keyv_l, keyg_l, istsegline_l, direction, matrix_s, matrix_l)
      use sparsematrix_init, only: matrixindex_in_compressed_lowlevel
      implicit none
      ! Calling arguments
      integer,intent(in) :: nfvctr, nvctrp_s, isvctr_s, nseg_s, nvctrp_l, isvctr_l, nseg_l
      integer,dimension(2,nvctrp_s),intent(in) :: line_and_column_s
      integer,dimension(nseg_s),intent(in) :: keyv_s
      integer,dimension(2,2,nseg_s),intent(in) :: keyg_s
      integer,dimension(nseg_l),intent(in) :: keyv_l
      integer,dimension(2,2,nseg_l),intent(in) :: keyg_l
      integer,dimension(nfvctr),intent(in) :: istsegline_l
      character(len=*),intent(in) :: direction
      real(kind=8),dimension(nvctrp_l),intent(inout) :: matrix_l
      real(kind=8),dimension(nvctrp_s),intent(inout) :: matrix_s
      ! Local variables
      integer :: i, ii, ind, iline, icolumn

      call f_routine(id='transform_sparsity_pattern')
      call timing(bigdft_mpi%iproc, 'transformspars', 'ON')

        if (direction=='large_to_small') then

            ! No need for f_zero since every value will be overwritten.
            !$omp parallel default(none) &
            !$omp shared(nvctrp_s, isvctr_s, isvctr_l, line_and_column_s) &
            !$omp shared(nfvctr, nseg_l, keyv_l, keyg_l, istsegline_l, matrix_s, matrix_l) &
            !$omp private(i, ii, iline, icolumn, ind)
            !$omp do
            do i=1,nvctrp_s
                ii = isvctr_s + i
                !!call get_line_and_column(ii, nseg_s, keyv_s, keyg_s, iline, icolumn)
                iline = line_and_column_s(1,i)
                icolumn = line_and_column_s(2,i)
                ind = matrixindex_in_compressed_lowlevel(icolumn, iline, nfvctr, &
                      nseg_l, keyv_l, keyg_l, istsegline_l)
                ind = ind - isvctr_l
                matrix_s(i) = matrix_l(ind)
            end do
            !$omp end do
            !$omp end parallel

        else if (direction=='small_to_large') then
            call f_zero(matrix_l)
            !$omp parallel default(none) &
            !$omp shared(nvctrp_s, isvctr_s, isvctr_l, line_and_column_s) &
            !$omp shared(nfvctr, nseg_l, keyv_l, keyg_l, istsegline_l, matrix_s, matrix_l) &
            !$omp private(i, ii, iline, icolumn, ind)
            !$omp do
            do i=1,nvctrp_s
                ii = isvctr_s + i
                !call get_line_and_column(ii, nseg_s, keyv_s, keyg_s, iline, icolumn)
                iline = line_and_column_s(1,i)
                icolumn = line_and_column_s(2,i)
                ind = matrixindex_in_compressed_lowlevel(icolumn, iline, nfvctr, &
                      nseg_l, keyv_l, keyg_l, istsegline_l)
                ind = ind - isvctr_l
                matrix_l(ind) = matrix_s(i)
            end do
            !$omp end do
            !$omp end parallel
        else
            stop 'wrong direction'
        end if

      call timing(bigdft_mpi%iproc, 'transformspars', 'OF')
      call f_release_routine()

    end subroutine transform_sparsity_pattern



    !> Calculates c = a*b for matrices a,b,c
    subroutine matrix_matrix_mult_wrapper(iproc, nproc, smat, a, b, c)
      implicit none

      ! Calling arguments
      integer,intent(in) :: iproc, nproc
      type(sparse_matrix),intent(in) :: smat
      real(kind=8),dimension(smat%nvctrp_tg),intent(in) :: a
      real(kind=8),dimension(smat%nvctrp_tg),intent(inout) :: b, c

      ! Local variables
      real(kind=8),dimension(:),allocatable :: b_exp, c_exp, a_seq

      b_exp = f_malloc(smat%smmm%nvctrp, id='b_exp')
      c_exp = f_malloc(smat%smmm%nvctrp, id='c_exp')
      a_seq = sparsematrix_malloc(smat, iaction=SPARSEMM_SEQ, id='a_seq')

      call sequential_acces_matrix_fast2(smat, a, a_seq)
      if (smat%smmm%nvctrp_mm>0) then !to avoid out of bounds error...
          call transform_sparsity_pattern(smat%nfvctr, smat%smmm%nvctrp_mm, smat%smmm%isvctr_mm, &
               smat%nseg, smat%keyv, smat%keyg, &
               smat%smmm%line_and_column_mm, &
               smat%smmm%nvctrp, smat%smmm%isvctr, &
               smat%smmm%nseg, smat%smmm%keyv, smat%smmm%keyg, smat%smmm%istsegline, &
               'small_to_large', b(smat%smmm%isvctr_mm-smat%isvctrp_tg+1), b_exp)
      end if
      call sparsemm_new(smat, a_seq, b_exp, c_exp)
      call compress_matrix_distributed_wrapper(iproc, nproc, smat, SPARSE_MATMUL_LARGE, &
           c_exp, c)

      call f_free(b_exp)
      call f_free(c_exp)
      call f_free(a_seq)


    end subroutine matrix_matrix_mult_wrapper


    !< Calculates the trace of the matrix product amat*bmat.
    !< WARNING: It is mandatory that the sparsity pattern of amat be contained
    !< within the sparsity pattern of bmat!
    function trace_sparse(iproc, nproc, orbs, asmat, bsmat, amat, bmat, ispin)
      use module_base
      use module_types
      use sparsematrix_base, only: sparse_matrix, matrices
      use sparsematrix_init, only: matrixindex_in_compressed
      implicit none
    
      ! Calling arguments
      integer,intent(in) :: iproc,  nproc, ispin
      type(orbitals_data),intent(in) :: orbs
      type(sparse_matrix),intent(in) :: asmat, bsmat
      real(kind=8),dimension(asmat%nvctrp_tg),intent(in) :: amat
      real(kind=8),dimension(bsmat%nvctrp_tg),intent(in) :: bmat
    
      ! Local variables
      integer :: isegstart, isegend, iseg, ii, jorb, iiorb, jjorb, iilarge
      integer :: ierr, iashift, ibshift, iel
      real(kind=8) :: sumn, trace_sparse
    
    
      call f_routine(id='trace_sparse')
    
      iashift = 0!(ispin-1)*asmat%nvctr
      ibshift = 0!(ispin-1)*bsmat%nvctr
    
    
      sumn=0.d0
      !if (asmat%smmm%nfvctrp>0) then
          !$omp parallel default(none) &
          !$omp private(iseg, ii, jorb, iiorb, jjorb, iilarge, iel) &
          !$omp shared(bsmat, asmat, amat, bmat, iashift, ibshift, sumn)
          !$omp do reduction(+:sumn)
          !do iseg=isegstart,isegend
          do iseg=asmat%smmm%isseg,asmat%smmm%ieseg
              iel = asmat%keyv(iseg) - 1
              ii=iashift+asmat%keyv(iseg)-1
              ! A segment is always on one line, therefore no double loop
              do jorb=asmat%keyg(1,1,iseg),asmat%keyg(2,1,iseg)
                  iel = iel + 1
                  if (iel<asmat%smmm%isvctr_mm+1) cycle
                  if (iel>asmat%smmm%isvctr_mm+asmat%smmm%nvctrp_mm) then
                      !write(*,*) 'exit with iel',iel
                      exit
                  end if
                  ii=ii+1
                  iiorb = asmat%keyg(1,2,iseg)
                  jjorb = jorb
                  iilarge = ibshift + matrixindex_in_compressed(bsmat, iiorb, jjorb)
                  !!write(*,'(a,4i8,3es16.8)') 'iproc, ii, iilarge, iend, vals, sumn', &
                  !!    iproc, ii, iilarge, asmat%smmm%isvctr_mm+asmat%smmm%nvctrp_mm, amat(ii-asmat%isvctrp_tg), bmat(iilarge-bsmat%isvctrp_tg), sumn
                  sumn = sumn + amat(ii-asmat%isvctrp_tg)*bmat(iilarge-bsmat%isvctrp_tg)
              end do  
          end do
          !$omp end do
          !$omp end parallel
      !end if
    
      if (nproc > 1) then
          call mpiallred(sumn, 1, mpi_sum, comm=bigdft_mpi%mpi_comm)
      end if
    
      trace_sparse = sumn
    
      call f_release_routine()
    
    end function trace_sparse


    !> Set to zero all term which couple different atoms
    subroutine delete_coupling_terms(iproc, nproc, smat, mat_compr)
      ! Calling arguments
      integer,intent(in) :: iproc, nproc
      type(sparse_matrix),intent(in) :: smat
      real(kind=8),dimension(smat%nvctrp_tg*smat%nspin),intent(inout) :: mat_compr

      ! Local variables
      integer :: ispin, ishift, iseg, ii, i, iiat, jjat
      real(kind=8),dimension(:),allocatable :: fullmat_compr
      
      fullmat_compr = sparsematrix_malloc(smat,iaction=SPARSE_FULL,id='tmparr')
      call gather_matrix_from_taskgroups(iproc, nproc, smat, mat_compr, fullmat_compr)

      do ispin=1,smat%nspin
          ishift=(ispin-1)*smat%nvctr
          !!$omp parallel default(none) private(iseg,i,ii,irowcol) shared(sparsemat,inm,outm,ispin,ishift)
          !!$omp do
          do iseg=1,smat%nseg
              ii=smat%keyv(iseg)
              ! a segment is always on one line, therefore no double loop
              do i=smat%keyg(1,1,iseg),smat%keyg(2,1,iseg)
                 iiat = smat%on_which_atom(i)
                 jjat = smat%on_which_atom(smat%keyg(1,2,iseg))
                 if (iiat/=jjat) then
                     fullmat_compr(ii+ishift) = 0.d0
                 end if
                 ii=ii+1
             end do
          end do
          !!$omp end do
          !!$omp end parallel
      end do

      call extract_taskgroup(smat, fullmat_compr, mat_compr)

   end subroutine delete_coupling_terms


    subroutine synchronize_matrix_taskgroups(iproc, nproc, smat, mat)
      use module_base
      use sparsematrix_base, only: sparse_matrix, matrices
      implicit none
    
      ! Calling arguments
      integer,intent(in) :: iproc, nproc
      type(sparse_matrix),intent(in) :: smat
      type(matrices),intent(in) :: mat
    
      ! Local variables
      integer :: ncount, itg, iitg, ispin, ishift, ist_send, ist_recv
      integer,dimension(:),allocatable :: request
      real(kind=8),dimension(:),allocatable :: recvbuf
    
      if (nproc>1) then
          request = f_malloc(smat%ntaskgroupp,id='request')
          ncount = 0
          do itg=1,smat%ntaskgroupp
              iitg = smat%taskgroupid(itg)
              ncount = ncount + smat%taskgroup_startend(2,1,iitg)-smat%taskgroup_startend(1,1,iitg)+1
          end do
          recvbuf = f_malloc(ncount,id='recvbuf')
          do ispin=1,smat%nspin
              ishift = (ispin-1)*smat%nvctrp_tg
    
              ncount = 0
              do itg=1,smat%ntaskgroupp
                  iitg = smat%taskgroupid(itg)
                  ist_send = smat%taskgroup_startend(1,1,iitg) - smat%isvctrp_tg
                  ist_recv = ncount + 1
                  ncount = smat%taskgroup_startend(2,1,iitg)-smat%taskgroup_startend(1,1,iitg)+1
                  !!call mpi_iallreduce(mat%matrix_compr(ist_send), recvbuf(ist_recv), ncount, &
                  !!     mpi_double_precision, mpi_sum, smat%mpi_groups(iitg)%mpi_comm, request(itg), ierr)
                  if (nproc>1) then
                      call mpiiallred(mat%matrix_compr(ishift+ist_send), recvbuf(ist_recv), ncount, &
                           mpi_sum, smat%mpi_groups(iitg)%mpi_comm, request(itg))
                  else
                      call vcopy(ncount, mat%matrix_compr(ishift+ist_send), 1, recvbuf(ist_recv), 1)
                  end if
              end do
              if (nproc>1) then
                  call mpiwaitall(smat%ntaskgroupp, request)
              end if
              ncount = 0
              do itg=1,smat%ntaskgroupp
                  iitg = smat%taskgroupid(itg)
                  ist_send = smat%taskgroup_startend(1,1,iitg) - smat%isvctrp_tg
                  ist_recv = ncount + 1
                  ncount = smat%taskgroup_startend(2,1,iitg)-smat%taskgroup_startend(1,1,iitg)+1
                  !call vcopy(ncount, recvbuf(ist_recv), 1, mat%matrix_compr(ishift+ist_send), 1)
                  call dcopy(ncount, recvbuf(ist_recv), 1, mat%matrix_compr(ishift+ist_send), 1)
              end do
          end do
          call f_free(request)
          call f_free(recvbuf)
      end if
    end subroutine synchronize_matrix_taskgroups

end module sparsematrix<|MERGE_RESOLUTION|>--- conflicted
+++ resolved
@@ -1088,7 +1088,7 @@
              ts = mpi_wtime()
          end if
          !$omp parallel default(private) shared(smat, a_seq, b, c)
-         !$omp do !!!schedule(guided)
+         !$omp do schedule(guided)
          do iout=1,smat%smmm%nout
              i=smat%smmm%onedimindices_new(1,iout)
              nblock=smat%smmm%onedimindices_new(4,iout)
@@ -1098,11 +1098,7 @@
                  jorb = smat%smmm%consecutive_lookup(1,iblock,iout)
                  jjorb = smat%smmm%consecutive_lookup(2,iblock,iout)
                  ncount = smat%smmm%consecutive_lookup(3,iblock,iout)
-<<<<<<< HEAD
                  !tt0 = tt0 + ddot(ncount, b(jjorb), 1, a_seq(jorb), 1)
-=======
-        !         tt0 = tt0 + ddot(ncount, b(jjorb), 1, a_seq(jorb), 1)
->>>>>>> 2c65d606
                  !avoid calling ddot from OpenMP region on BG/Q as too expensive
                  tt0=tt0+my_dot(ncount,b(jjorb:jjorb+ncount-1),a_seq(jorb:jorb+ncount-1))
              end do
