--- conflicted
+++ resolved
@@ -1059,18 +1059,12 @@
    
      !Local variables
      !character(len=*), parameter :: subname='sparsemm'
-<<<<<<< HEAD
-     integer :: i,jorb,jjorb,iend
+     integer :: i,jorb,jjorb,m,mp1,ist,iend, icontiguous, j, iline, icolumn, nblock, iblock, ncount
      integer :: iorb, ii, ilen, iout
-     real(kind=8) :: tt0
-=======
-     integer :: i,jorb,jjorb,m,mp1,ist,iend, icontiguous, j, iline, icolumn, nblock, iblock, ncount
-     integer :: iorb, ii, ilen, jjorb0, jjorb1, jjorb2, jjorb3, jjorb4, jjorb5, jjorb6, iout
      real(kind=8) :: tt0, tt1, tt2, tt3, tt4, tt5, tt6, tt7, ddot
      integer,parameter :: MATMUL_NEW = 101
      integer,parameter :: MATMUL_OLD = 102
      integer,parameter :: matmul_version = MATMUL_NEW!OLD!NEW
->>>>>>> aadf1549
    
      call f_routine(id='sparsemm')
      call timing(bigdft_mpi%iproc, 'sparse_matmul ', 'IR')
@@ -1348,90 +1342,7 @@
     end subroutine write_matrix_compressed
 
 
-<<<<<<< HEAD
-   subroutine sparsemm_debug(smat, a_seq, b, c)
-     use module_base
-     use yaml_output
-     implicit none
-   
-     !Calling Arguments
-     type(sparse_matrix),intent(in) :: smat
-     real(kind=8), dimension(smat%nfvctr,smat%smmm%nfvctrp),intent(in) :: b
-     real(kind=8), dimension(smat%smmm%nseq),intent(in) :: a_seq
-     real(kind=8), dimension(smat%nfvctr,smat%smmm%nfvctrp), intent(out) :: c
-   
-     !Local variables
-     !character(len=*), parameter :: subname='sparsemm'
-     integer :: i,jorb,jjorb,m
-     integer :: iorb, ii, ilen, iout
      !integer :: mp1, jjorb0, jjorb1, jjorb2, jjorb3, jjorb4, jjorb5, jjorb6
-     real(kind=8) :: tt0, tt1, tt2, tt3, tt4, tt5, tt6
-   
-     call timing(bigdft_mpi%iproc, 'sparse_matmul ', 'IR')
-
-   
-     !!$omp parallel default(private) shared(smat, a_seq, b, c)
-     !!$omp do
-     do iout=1,smat%smmm%nout
-         i=smat%smmm%onedimindices(1,iout)
-         iorb=smat%smmm%onedimindices(2,iout)
-         ilen=smat%smmm%onedimindices(3,iout)
-         ii=smat%smmm%onedimindices(4,iout)
-         tt0=0.d0
-         tt1=0.d0
-         tt2=0.d0
-         tt3=0.d0
-         tt4=0.d0
-         tt5=0.d0
-         tt6=0.d0
-   
-         m=mod(ilen,7)
-         if (m/=0) then
-             do jorb=1,ilen
-                jjorb=smat%smmm%ivectorindex(ii)
-                tt0 = tt0 + b(jjorb,i)*a_seq(ii)
-                write(2003,'(a,2i6,3es14.5)') 'iorb, i, A, B, tt0', iorb, i, a_seq(ii), b(jjorb,i), tt0
-                ii=ii+1
-             end do
-         end if
-         !!mp1=m+1
-         !!do jorb=mp1,ilen,7
-   
-         !!   jjorb0=smat%smmm%ivectorindex(ii+0)
-         !!   tt0 = tt0 + b(jjorb0,i)*a_seq(ii+0)
-   
-         !!   jjorb1=smat%smmm%ivectorindex(ii+1)
-         !!   tt1 = tt1 + b(jjorb1,i)*a_seq(ii+1)
-   
-         !!   jjorb2=smat%smmm%ivectorindex(ii+2)
-         !!   tt2 = tt2 + b(jjorb2,i)*a_seq(ii+2)
-   
-         !!   jjorb3=smat%smmm%ivectorindex(ii+3)
-         !!   tt3 = tt3 + b(jjorb3,i)*a_seq(ii+3)
-   
-         !!   jjorb4=smat%smmm%ivectorindex(ii+4)
-         !!   tt4 = tt4 + b(jjorb4,i)*a_seq(ii+4)
-   
-         !!   jjorb5=smat%smmm%ivectorindex(ii+5)
-         !!   tt5 = tt5 + b(jjorb5,i)*a_seq(ii+5)
-   
-         !!   jjorb6=smat%smmm%ivectorindex(ii+6)
-         !!   tt6 = tt6 + b(jjorb6,i)*a_seq(ii+6)
-   
-         !!   ii=ii+7
-         !!end do
-         c(iorb,i) = tt0 + tt1 + tt2 + tt3 + tt4 + tt5 + tt6
-     end do 
-     !!$omp end do
-     !!$omp end parallel
-
-   
-     call timing(bigdft_mpi%iproc, 'sparse_matmul ', 'RS')
-       
-   end subroutine sparsemm_debug
-
-=======
->>>>>>> aadf1549
 
    function check_symmetry(norb, smat)
      use module_base
