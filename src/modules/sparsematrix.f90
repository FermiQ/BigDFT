!> @file
!!  File defining the structures to deal with the sparse matrices
!! @author
!!    Copyright (C) 2014-2014 BigDFT group
!!    This file is distributed under the terms of the
!!    GNU General Public License, see ~/COPYING file
!!    or http://www.gnu.org/copyleft/gpl.txt .
!!    For the list of contributors, see ~/AUTHORS

!> Module to deal with the sparse matrices
module sparsematrix

  use module_base
  use sparsematrix_base

  implicit none

  private



  !> Public routines
  public :: compress_matrix, compress_matrix2
  public :: uncompress_matrix, uncompress_matrix2
  public :: check_matrix_compression
  public :: transform_sparse_matrix, transform_sparse_matrix_local
  public :: compress_matrix_distributed
  public :: uncompress_matrix_distributed, uncompress_matrix_distributed2
  public :: sequential_acces_matrix_fast, sequential_acces_matrix_fast2
  public :: sparsemm
  public :: orb_from_index
  public :: gather_matrix_from_taskgroups, gather_matrix_from_taskgroups_inplace
  public :: extract_taskgroup_inplace, extract_taskgroup

  contains

    !> subroutine to compress the matrix to sparse form
    subroutine compress_matrix(iproc,sparsemat,inmat,outmat)
      implicit none
      
      ! Calling arguments
      integer, intent(in) :: iproc
      type(sparse_matrix),intent(inout) :: sparsemat
      real(kind=8),dimension(sparsemat%nfvctr,sparsemat%nfvctr,sparsemat%nspin),target,intent(in) :: inmat
      real(kind=8),dimension(sparsemat%nvctr*sparsemat%nspin),target,intent(out) :: outmat
    
      ! Local variables
      integer :: iseg, j, jj, irow, jcol, jjj, ierr, ishift, ispin
      real(kind=8),dimension(:,:,:),pointer :: inm
      real(kind=8),dimension(:),pointer :: outm
      integer,dimension(2) :: irowcol

      !if (present(outmat)) then
      !    if (sparsemat%parallel_compression/=0 .and. bigdft_mpi%nproc>1) then
      !        stop 'outmat not allowed for the given options'
      !    end if
          outm => outmat
      !else
      !    outm => sparsemat%matrix_compr
      !end if

      !if (present(inmat)) then
      !    if (sparsemat%parallel_compression/=0 .and. bigdft_mpi%nproc>1) then
      !        stop 'in not allowed for the given options'
      !    end if
          inm => inmat
      !else
      !    inm => sparsemat%matrix
      !end if
    
      call timing(iproc,'compressd_mcpy','ON')
    
      if (sparsemat%parallel_compression==0.or.bigdft_mpi%nproc==1) then
         do ispin=1,sparsemat%nspin
             ishift=(ispin-1)*sparsemat%nvctr
             !OpenMP broken on Vesta
             !$omp parallel default(none) private(iseg,j,jj,irowcol) &
             !$omp shared(sparsemat,inm,outm,ishift,ispin)
             !$omp do
             do iseg=1,sparsemat%nseg
                 jj=sparsemat%keyv(iseg)
                 ! A segment is always on one line, therefore no double loop
                 do j=sparsemat%keyg(1,1,iseg),sparsemat%keyg(2,1,iseg)
                    !irow = sparsemat%orb_from_index(1,jj)
                    !jcol = sparsemat%orb_from_index(2,jj)
                    !irowcol = orb_from_index(sparsemat, j)
                    !write(*,*) 'iseg, j, jj', iseg, j, jj
                    outm(jj+ishift)=inm(j,sparsemat%keyg(1,2,iseg),ispin)
                    jj=jj+1
                 end do
             end do
             !$omp end do
             !$omp end parallel
         end do
      else if (sparsemat%parallel_compression==1) then
         stop 'this needs to be fixed'
         !!#call to_zero(sparsemat%nvctr, sparsemat%matrix_compr(1))
         !!#!$omp parallel do default(private) shared(sparsemat)
         !!#do jj=1,sparsemat%nvctrp
         !!#   jjj=jj+sparsemat%isvctr
         !!#   irow = sparsemat%orb_from_index(1,jjj)
         !!#   jcol = sparsemat%orb_from_index(2,jjj)
         !!#   sparsemat%matrix_compr(jjj)=sparsemat%matrix(irow,jcol)
         !!#end do
         !!#!$omp end parallel do
         !!#if (bigdft_mpi%nproc > 1) then
         !!#   call mpiallred(sparsemat%matrix_compr(1), sparsemat%nvctr, mpi_sum, bigdft_mpi%mpi_comm)
         !!#end if
      else
         stop 'this needs to be fixed'
         !!#sparsemat%matrix_comprp=f_malloc_ptr((sparsemat%nvctrp),id='sparsemat%matrix_comprp')
         !!#!$omp parallel do default(private) shared(sparsemat)
         !!#do jj=1,sparsemat%nvctrp
         !!#   jjj=jj+sparsemat%isvctr
         !!#   irow = sparsemat%orb_from_index(1,jjj)
         !!#   jcol = sparsemat%orb_from_index(2,jjj)
         !!#   sparsemat%matrix_comprp(jj)=sparsemat%matrix(irow,jcol)
         !!#end do
         !!#!$omp end parallel do
         !!#if (bigdft_mpi%nproc > 1) &
         !!#   & call mpi_allgatherv(sparsemat%matrix_comprp, sparsemat%nvctrp, &
         !!#   &    mpi_double_precision, sparsemat%matrix_compr, sparsemat%nvctr_par(:), &
         !!#   &    sparsemat%isvctr_par, mpi_double_precision, bigdft_mpi%mpi_comm, ierr)
         !!#call f_free_ptr(sparsemat%matrix_comprp)
      end if
    
      call timing(iproc,'compressd_mcpy','OF')
    
    end subroutine compress_matrix


    subroutine compress_matrix2(iproc,sparsemat,inmat,outmat)
      implicit none
      
      ! Calling arguments
      integer, intent(in) :: iproc
      type(sparse_matrix),intent(inout) :: sparsemat
      real(kind=8),dimension(sparsemat%nfvctr,sparsemat%nfvctr,sparsemat%nspin),intent(in) :: inmat
      real(kind=8),dimension(sparsemat%nvctrp_tg*sparsemat%nspin),intent(out) :: outmat

      ! Local variables
      real(kind=8),dimension(:),allocatable :: tmparr

      tmparr = sparsematrix_malloc(sparsemat,iaction=SPARSE_FULL,id='tmparr')
      call compress_matrix(iproc,sparsemat,inmat,tmparr)
      call extract_taskgroup(sparsemat, tmparr, outmat)
      call f_free(tmparr)
    end subroutine compress_matrix2


    !> subroutine to uncompress the matrix from sparse form
    subroutine uncompress_matrix(iproc,sparsemat,inmat,outmat)
      implicit none
      
      ! Calling arguments
      integer, intent(in) :: iproc
      type(sparse_matrix), intent(inout) :: sparsemat
      real(kind=8),dimension(sparsemat%nvctr*sparsemat%nspin),target,intent(in) :: inmat
      real(kind=8),dimension(sparsemat%nfvctr,sparsemat%nfvctr,sparsemat%nspin),target,intent(inout) :: outmat
      
      ! Local variables
      integer :: iseg, i, ii, irow, jcol, iii, ierr, ishift, ispin
      real(kind=8),dimension(:),pointer :: inm
      real(kind=8),dimension(:,:,:),pointer :: outm
      integer,dimension(2) :: irowcol

      !!if (present(outmat)) then
      !!    if (sparsemat%parallel_compression/=0 .and. bigdft_mpi%nproc>1) then
      !!        stop 'outmat not allowed for the given options'
      !!    end if
          outm => outmat
      !!else
      !!    outm => sparsemat%matrix
      !!end if

      !!if (present(inmat)) then
      !!    if (sparsemat%parallel_compression/=0 .and. bigdft_mpi%nproc>1) then
      !!        stop 'inmat not allowed for the given options'
      !!    end if
          inm => inmat
      !!else
      !!    inm => sparsemat%matrix_compr
      !!end if
    
      call timing(iproc,'compressd_mcpy','ON')
    
      if (sparsemat%parallel_compression==0.or.bigdft_mpi%nproc==1) then
         !call to_zero(sparsemat%nfvctr**2*sparsemat%nspin, outm(1,1,1))
         call f_zero(outm)
         do ispin=1,sparsemat%nspin
             ishift=(ispin-1)*sparsemat%nvctr
             !OpenMP broken on Vesta
             !$omp parallel default(none) private(iseg,i,ii,irowcol) shared(sparsemat,inm,outm,ispin,ishift)
             !$omp do
             do iseg=1,sparsemat%nseg
                 ii=sparsemat%keyv(iseg)
                 ! A segment is always on one line, therefore no double loop
                 do i=sparsemat%keyg(1,1,iseg),sparsemat%keyg(2,1,iseg)
                    !irow = sparsemat%orb_from_index(1,ii)
                    !jcol = sparsemat%orb_from_index(2,ii)
                    !irowcol = orb_from_index(sparsemat, i)
                    outm(i,sparsemat%keyg(1,2,iseg),ispin)=inm(ii+ishift)
                    ii=ii+1
                end do
             end do
             !$omp end do
             !$omp end parallel
         end do
      else if (sparsemat%parallel_compression==1) then
         stop 'needs to be fixed'
         !!call to_zero(sparsemat%nfvctr**2, sparsemat%matrix(1,1))
         !!!$omp parallel do default(private) shared(sparsemat)
         !!do ii=1,sparsemat%nvctrp
         !!   iii=ii+sparsemat%isvctr
         !!   irow = sparsemat%orb_from_index(1,iii)
         !!   jcol = sparsemat%orb_from_index(2,iii)
         !!   sparsemat%matrix(irow,jcol)=sparsemat%matrix_compr(iii)
         !!end do
         !!!$omp end parallel do
         !!if (bigdft_mpi%nproc > 1) then
         !!   call mpiallred(sparsemat%matrix(1,1), sparsemat%nfvctr**2,mpi_sum,bigdft_mpi%mpi_comm)
         !!end if
      else
         stop 'needs to be fixed'
         !!sparsemat%matrixp=f_malloc_ptr((/sparsemat%nfvctr,sparsemat%nfvctrp/),id='sparsemat%matrixp')
         !!call to_zero(sparsemat%nfvctr*sparsemat%nfvctrp, sparsemat%matrixp(1,1))
         !!!$omp parallel do default(private) shared(sparsemat)
         !!do ii=1,sparsemat%nvctrp
         !!   iii=ii+sparsemat%isvctr
         !!   irow = sparsemat%orb_from_index(1,iii)
         !!   jcol = sparsemat%orb_from_index(2,iii) - sparsemat%isfvctr
         !!   sparsemat%matrixp(irow,jcol)=sparsemat%matrix_compr(iii)
         !!end do
         !!!$omp end parallel do
         !!if (bigdft_mpi%nproc > 1) &
         !!   & call mpi_allgatherv(sparsemat%matrixp, sparsemat%nfvctr*sparsemat%nfvctrp, mpi_double_precision, &
         !!   &   sparsemat%matrix, sparsemat%nfvctr*sparsemat%nfvctr_par(:), sparsemat%nfvctr*sparsemat%isfvctr_par, &
         !!   &   mpi_double_precision, bigdft_mpi%mpi_comm, ierr)
         !!call f_free_ptr(sparsemat%matrixp)
      end if
      sparsemat%can_use_dense=.true.  
    
      call timing(iproc,'compressd_mcpy','OF')
    
    end subroutine uncompress_matrix


    subroutine uncompress_matrix2(iproc, nproc, smat, matrix_compr, matrix)
      implicit none

      ! Calling arguments
      integer,intent(in) :: iproc, nproc
      type(sparse_matrix),intent(inout) :: smat
      real(kind=8),dimension(smat%nvctrp_tg*smat%nspin),intent(in) :: matrix_compr
      real(kind=8),dimension(smat%nfvctr,smat%nfvctr,smat%nspin),intent(out) :: matrix

      ! Local variables
      real(kind=8),dimension(:),allocatable :: tmparr

      tmparr = sparsematrix_malloc(smat,iaction=SPARSE_FULL,id='tmparr')
      call gather_matrix_from_taskgroups(iproc, nproc, smat, matrix_compr, tmparr)
      call uncompress_matrix(iproc, smat, inmat=tmparr, outmat=matrix)
      call f_free(tmparr)
    end subroutine uncompress_matrix2


    subroutine check_matrix_compression(iproc, sparsemat, mat)
      use yaml_output
      implicit none
      integer,intent(in) :: iproc
      type(sparse_matrix),intent(inout) :: sparsemat
      type(matrices),intent(inout) :: mat
      !Local variables
      character(len=*), parameter :: subname='check_matrix_compression'
      real(kind=8), parameter :: tol=1.e-10
      integer :: jorb, irow, icol, iseg, ii
      real(kind=8) :: maxdiff
    
      call f_routine('check_matrix_compression')

      call f_free_ptr(mat%matrix_compr)
      mat%matrix_compr = sparsematrix_malloc_ptr(sparsemat,iaction=SPARSE_FULL,id='mat%matrix_compr')
    
      mat%matrix = sparsematrix_malloc_ptr(sparsemat, iaction=DENSE_FULL, id='mat%matrix')
    
      !call to_zero(sparsemat%nfvctr**2*sparsemat%nspin,mat%matrix(1,1,1))
      call f_zero(mat%matrix)
      do iseg = 1, sparsemat%nseg
         ! A segment is always on one line, therefore no double loop
         do jorb = sparsemat%keyg(1,1,iseg), sparsemat%keyg(2,1,iseg)
            !call get_indices(jorb,irow,icol)
            irow = jorb
            icol = sparsemat%keyg(1,2,iseg)
            !print *,'jorb, irow,icol',jorb, irow, icol,test_value_matrix(sparsemat%nfvctr, irow, icol)
            !SM: need to fix spin 
            mat%matrix(irow,icol,1) = test_value_matrix(sparsemat%nfvctr, irow, icol)
         end do
      end do
      
      call compress_matrix(iproc, sparsemat, inmat=mat%matrix, outmat=mat%matrix_compr)
      !write(*,*) 'mat%matrix',mat%matrix
      !write(*,*) 'mat%matrix_compr',mat%matrix_compr
    
      maxdiff = 0.d0
      do iseg = 1, sparsemat%nseg
         ii=0
         ! A segment is always on one line, therefore no double loop
         do jorb = sparsemat%keyg(1,1,iseg), sparsemat%keyg(2,1,iseg)
            !call get_indices(jorb,irow,icol)
            irow = jorb
            icol = sparsemat%keyg(1,2,iseg)
            !write(*,'(a,4i8,2es13.3)') 'jorb, irow, icol, sparsemat%keyv(iseg)+ii, val, ref', jorb, irow, icol, sparsemat%keyv(iseg)+ii, mat%matrix_compr(sparsemat%keyv(iseg)+ii), test_value_matrix(sparsemat%nfvctr, irow, icol)
            maxdiff = max(abs(mat%matrix_compr(sparsemat%keyv(iseg)+ii)&
                 -test_value_matrix(sparsemat%nfvctr, irow, icol)),maxdiff)
            ii=ii+1
         end do
      end do
    
      if (iproc==0) call yaml_map('Tolerances for this check',tol,fmt='(1pe25.17)')
    
      if(iproc==0) then
        if (maxdiff > tol) then
           call yaml_warning('COMPRESSION ERROR : difference of '//trim(yaml_toa(maxdiff,fmt='(1pe12.5)')))
        else
           call yaml_map('Maxdiff for compress', maxdiff,fmt='(1pe25.17)')
        end if
      end if
    
      call uncompress_matrix(iproc, sparsemat, inmat=mat%matrix_compr, outmat=mat%matrix)
    
      maxdiff = 0.d0
      do iseg = 1, sparsemat%nseg
         ! A segment is always on one line, therefore no double loop
         do jorb = sparsemat%keyg(1,1,iseg), sparsemat%keyg(2,1,iseg)
            !call get_indices(jorb,irow,icol)
            irow = jorb
            icol = sparsemat%keyg(1,2,iseg)
            maxdiff = max(abs(mat%matrix(irow,icol,1)-test_value_matrix(sparsemat%nfvctr, irow, icol)),maxdiff) 
         end do
      end do
    
      if(iproc==0) then
        if (maxdiff > tol) then
           call yaml_warning('UNCOMPRESSION ERROR : difference of '//trim(yaml_toa(maxdiff,fmt='(1pe12.5)')))
        else
           call yaml_map('Maxdiff for uncompress', maxdiff,fmt='(1pe25.17)')
        end if
      end if
    
      call f_free_ptr(mat%matrix)
      !!call f_free_ptr(sparsemat%matrix_compr)

      call f_free_ptr(mat%matrix_compr)
      mat%matrix_compr = sparsematrix_malloc_ptr(sparsemat,iaction=SPARSE_TASKGROUP,id='mat%matrix_compr')

      call f_release_routine()
    
    contains
       !> define a value for the wavefunction which is dependent of the indices
       function test_value_matrix(norb,iorb,jorb)
          use module_base
          implicit none
          integer, intent(in) :: norb,iorb,jorb
          real(kind=8) :: test_value_matrix
    
          test_value_matrix = norb*(iorb-1)+jorb
          !print *,iorb,jorb,test_value_matrix
       END FUNCTION test_value_matrix
    
       subroutine get_indices(ind,irow,icol)
         implicit none
         integer, intent(in) :: ind
         integer, intent(out) :: irow, icol
    
         icol = (ind - 1) / sparsemat%nfvctr + 1
         irow = ind - (icol-1)*sparsemat%nfvctr
         !print *,'irow,icol',irow,icol
       END SUBROUTINE get_indices 
    end subroutine check_matrix_compression


    subroutine transform_sparse_matrix(smat, lmat, smatrix_compr, lmatrix_compr, cmode)
      use module_base
      implicit none
    
      ! Calling arguments
      type(sparse_matrix),intent(inout) :: smat, lmat
      real(kind=8),dimension(smat%nspin*smat%nvctr),intent(inout) :: smatrix_compr
      real(kind=8),dimension(lmat%nspin*lmat%nvctr),intent(inout) :: lmatrix_compr
      character(len=14),intent(in) :: cmode
    
      ! Local variables
      integer(kind=8) :: isstart, isend, ilstart, ilend, iostart, ioend
      integer :: imode, icheck, isseg, ilseg
      integer :: ilength, iscostart, ilcostart, i
      integer :: ilsegstart, ispin, isshift, ilshift, isoffset, iloffset
      integer,parameter :: SMALL_TO_LARGE=1
      integer,parameter :: LARGE_TO_SMALL=2
    
      call f_routine(id='transform_sparse_matrix')
    
      ! determine the case:
      ! SMALL_TO_LARGE -> transform from large sparsity pattern to small one
      ! LARGE_TO_SMALL -> transform from small sparsity pattern to large one
      if (cmode=='small_to_large' .or. cmode=='SMALL_TO_LARGE') then
          imode=SMALL_TO_LARGE
      else if (cmode=='large_to_small' .or. cmode=='LARGE_TO_SMALL') then
          imode=LARGE_TO_SMALL
      else
          stop 'wrong cmode'
      end if
    
      select case (imode)
      case (SMALL_TO_LARGE)
         !call to_zero(lmat%nvctr*lmat%nspin,lmatrix_compr(1))
         call f_zero(lmatrix_compr)
      case (LARGE_TO_SMALL)
         !call to_zero(smat%nvctr*lmat%nspin,smatrix_compr(1))
         call f_zero(smatrix_compr)
      case default
          stop 'wrong imode'
      end select
    
      call timing(bigdft_mpi%iproc,'transform_matr','IR')


      icheck=0
      do ispin=1,smat%nspin

          isshift=(ispin-1)*smat%nvctr
          ilshift=(ispin-1)*lmat%nvctr
    
          ilsegstart=1
          !$omp parallel default(private) &
          !$omp shared(smat, lmat, imode, lmatrix_compr, smatrix_compr, icheck, isshift, ilshift) &
          !$omp firstprivate(ilsegstart)
          !$omp do reduction(+:icheck)
          sloop: do isseg=1,smat%nseg
              isstart = int((smat%keyg(1,2,isseg)-1),kind=8)*int(smat%nfvctr,kind=8) + int(smat%keyg(1,1,isseg),kind=8)
              isend = int((smat%keyg(2,2,isseg)-1),kind=8)*int(smat%nfvctr,kind=8) + int(smat%keyg(2,1,isseg),kind=8)
              ! A segment is always on one line, therefore no double loop
              lloop: do ilseg=ilsegstart,lmat%nseg
                  ilstart = int((lmat%keyg(1,2,ilseg)-1),kind=8)*int(lmat%nfvctr,kind=8) + int(lmat%keyg(1,1,ilseg),kind=8)
                  ilend = int((lmat%keyg(2,2,ilseg)-1),kind=8)*int(lmat%nfvctr,kind=8) + int(lmat%keyg(2,1,ilseg),kind=8)
    
                  ! check whether there is an overlap:
                  ! if not, increase loop counters
                  if (ilstart>isend) then
                      !ilsegstart=ilseg
                      exit lloop
                  end if
                  if (isstart>ilend) then
                      ilsegstart=ilseg
                      cycle lloop
                  end if
                  ! if yes, determine start end end of overlapping segment (in uncompressed form)
                  iostart=max(isstart,ilstart)
                  ioend=min(isend,ilend)
                  ilength=ioend-iostart+1
    
                  ! offset with respect to the starting point of the segment
                  isoffset = int(iostart - &
                             (int((smat%keyg(1,2,isseg)-1),kind=8)*int(smat%nfvctr,kind=8) &
                               + int(smat%keyg(1,1,isseg),kind=8)),kind=4)
                  iloffset = int(iostart - &
                             (int((lmat%keyg(1,2,ilseg)-1),kind=8)*int(lmat%nfvctr,kind=8) &
                               + int(lmat%keyg(1,1,ilseg),kind=8)),kind=4)
    
                  ! determine start end and of the overlapping segment in compressed form
                  iscostart=smat%keyv(isseg)+isoffset
                  ilcostart=lmat%keyv(ilseg)+iloffset
    
                  ! copy the elements
                  select case (imode)
                  case (SMALL_TO_LARGE) 
                      do i=0,ilength-1
                          lmatrix_compr(ilcostart+i+ilshift)=smatrix_compr(iscostart+i+isshift)
                      end do
                  case (LARGE_TO_SMALL) 
                      do i=0,ilength-1
                          smatrix_compr(iscostart+i+isshift)=lmatrix_compr(ilcostart+i+ilshift)
                      end do
                  case default
                      stop 'wrong imode'
                  end select
                  icheck=icheck+ilength
              end do lloop
          end do sloop
          !$omp end do 
          !$omp end parallel

      end do
    
      ! all elements of the small matrix must have been processed, no matter in
      ! which direction the transformation has been executed
      if (icheck/=smat%nvctr*smat%nspin) then
          write(*,'(a,2i8)') 'ERROR: icheck/=smat%nvctr*smat%nspin', icheck, smat%nvctr*smat%nspin
          stop
      end if

      call timing(bigdft_mpi%iproc,'transform_matr','RS')
      call f_release_routine()
    
    end subroutine transform_sparse_matrix


    !!subroutine transform_sparse_matrix2(smat, lmat, smatrix_compr, lmatrix_compr, cmode)
    !!  use module_base
    !!  implicit none
    !!
    !!  ! Calling arguments
    !!  type(sparse_matrix),intent(inout) :: smat, lmat
    !!  real(kind=8),dimension(smat%nspin*smat%nvctrp_tg),intent(inout) :: smatrix_compr
    !!  real(kind=8),dimension(lmat%nspin*lmat%nvctrp_tg),intent(inout) :: lmatrix_compr
    !!  character(len=14),intent(in) :: cmode
    !!
    !!  ! Local variables
    !!  integer(kind=8) :: isstart, isend, ilstart, ilend, iostart, ioend
    !!  integer :: imode, icheck, isseg, ilseg
    !!  integer :: ilength, iscostart, ilcostart, i
    !!  integer :: ilsegstart, ispin, isshift, ilshift, isoffset, iloffset
    !!  integer,parameter :: SMALL_TO_LARGE=1
    !!  integer,parameter :: LARGE_TO_SMALL=2
    !!
    !!  call f_routine(id='transform_sparse_matrix')
    !!
    !!  ! determine the case:
    !!  ! SMALL_TO_LARGE -> transform from large sparsity pattern to small one
    !!  ! LARGE_TO_SMALL -> transform from small sparsity pattern to large one
    !!  if (cmode=='small_to_large' .or. cmode=='SMALL_TO_LARGE') then
    !!      imode=SMALL_TO_LARGE
    !!  else if (cmode=='large_to_small' .or. cmode=='LARGE_TO_SMALL') then
    !!      imode=LARGE_TO_SMALL
    !!  else
    !!      stop 'wrong cmode'
    !!  end if
    !!
    !!  select case (imode)
    !!  case (SMALL_TO_LARGE)
    !!      call to_zero(lmat%nvctrp_tg*lmat%nspin,lmatrix_compr(1))
    !!  case (LARGE_TO_SMALL)
    !!      call to_zero(smat%nvctrp_tg*lmat%nspin,smatrix_compr(1))
    !!  case default
    !!      stop 'wrong imode'
    !!  end select
    !!
    !!  call timing(bigdft_mpi%iproc,'transform_matr','IR')


    !!  icheck=0
    !!  do ispin=1,smat%nspin

    !!      isshift=(ispin-1)*smat%nvctrp_tg
    !!      ilshift=(ispin-1)*lmat%nvctrp_tg
    !!
    !!      ilsegstart=1
    !!      !$omp parallel default(private) &
    !!      !$omp shared(smat, lmat, imode, lmatrix_compr, smatrix_compr, icheck, isshift, ilshift) &
    !!      !$omp firstprivate(ilsegstart)
    !!      !$omp do reduction(+:icheck)
    !!      sloop: do isseg=smat%iseseg_tg(1),smat%iseseg_tg(2)!1,smat%nseg
    !!      !sloop: do isseg=1,smat%nseg
    !!          isstart = int((smat%keyg(1,2,isseg)-1),kind=8)*int(smat%nfvctr,kind=8) + int(smat%keyg(1,1,isseg),kind=8)
    !!          isend = int((smat%keyg(2,2,isseg)-1),kind=8)*int(smat%nfvctr,kind=8) + int(smat%keyg(2,1,isseg),kind=8)
    !!          ! A segment is always on one line, therefore no double loop
    !!          !lloop: do ilseg=ilsegstart,lmat%iseseg_tg(2)!lmat%nseg
    !!          lloop: do ilseg=ilsegstart,lmat%nseg
    !!              ilstart = int((lmat%keyg(1,2,ilseg)-1),kind=8)*int(lmat%nfvctr,kind=8) + int(lmat%keyg(1,1,ilseg),kind=8)
    !!              ilend = int((lmat%keyg(2,2,ilseg)-1),kind=8)*int(lmat%nfvctr,kind=8) + int(lmat%keyg(2,1,ilseg),kind=8)
    !!
    !!              ! check whether there is an overlap:
    !!              ! if not, increase loop counters
    !!              if (ilstart>isend) then
    !!                  !ilsegstart=ilseg
    !!                  exit lloop
    !!              end if
    !!              if (isstart>ilend) then
    !!                  ilsegstart=ilseg
    !!                  cycle lloop
    !!              end if
    !!              ! if yes, determine start end end of overlapping segment (in uncompressed form)
    !!              iostart=max(isstart,ilstart)
    !!              ioend=min(isend,ilend)
    !!              ilength=ioend-iostart+1
    !!
    !!              ! offset with respect to the starting point of the segment
    !!              isoffset = int(iostart - &
    !!                         (int((smat%keyg(1,2,isseg)-1),kind=8)*int(smat%nfvctr,kind=8) &
    !!                           + int(smat%keyg(1,1,isseg),kind=8)),kind=4)
    !!              iloffset = int(iostart - &
    !!                         (int((lmat%keyg(1,2,ilseg)-1),kind=8)*int(lmat%nfvctr,kind=8) &
    !!                           + int(lmat%keyg(1,1,ilseg),kind=8)),kind=4)
    !!
    !!              ! determine start end and of the overlapping segment in compressed form
    !!              iscostart=smat%keyv(isseg)+isoffset
    !!              ilcostart=lmat%keyv(ilseg)+iloffset
    !!
    !!              ! copy the elements
    !!              select case (imode)
    !!              case (SMALL_TO_LARGE) 
    !!                  do i=0,ilength-1
    !!                      !lmatrix_compr(ilcostart+i+ilshift-lmat%isvctrp_tg)=smatrix_compr(iscostart+i+isshift-smat%isvctrp_tg)
    !!                      lmatrix_compr(ilcostart+i+ilshift-smat%isvctrp_tg)=smatrix_compr(iscostart+i+isshift-smat%isvctrp_tg)
    !!                  end do
    !!              case (LARGE_TO_SMALL) 
    !!                  do i=0,ilength-1
    !!                      !smatrix_compr(iscostart+i+isshift-smat%isvctrp_tg)=lmatrix_compr(ilcostart+i+ilshift-lmat%isvctrp_tg)
    !!                      smatrix_compr(iscostart+i+isshift-lmat%isvctrp_tg)=lmatrix_compr(ilcostart+i+ilshift-lmat%isvctrp_tg)
    !!                  end do
    !!              case default
    !!                  stop 'wrong imode'
    !!              end select
    !!              icheck=icheck+ilength
    !!          end do lloop
    !!      end do sloop
    !!      !$omp end do 
    !!      !$omp end parallel

    !!  end do
    !!
    !!  ! all elements of the small matrix must have been processed, no matter in
    !!  ! which direction the transformation has been executed
    !!  if (icheck/=smat%nvctrp_tg*smat%nspin) then
    !!      write(*,'(a,2i8)') 'ERROR: icheck/=smat%nvctrp_tg*smat%nspin', icheck, smat%nvctrp_tg*smat%nspin
    !!      stop
    !!  end if

    !!  call timing(bigdft_mpi%iproc,'transform_matr','RS')
    !!  call f_release_routine()
    
    !!end subroutine transform_sparse_matrix2


    subroutine transform_sparse_matrix_local(smat, lmat, smatrix_compr, lmatrix_compr, cmode)
      use module_base
      implicit none
    
      ! Calling arguments
      type(sparse_matrix),intent(inout) :: smat, lmat
      real(kind=8),dimension(smat%nspin*smat%nvctrp_tg),intent(inout) :: smatrix_compr
      real(kind=8),dimension(lmat%nspin*lmat%nvctrp_tg),intent(inout) :: lmatrix_compr
      character(len=14),intent(in) :: cmode
    
      ! Local variables
      real(kind=8),dimension(:),allocatable :: tmparrs, tmparrl
      integer :: ishift_src, ishift_dst, imode, ispin
      integer,parameter :: SMALL_TO_LARGE=1
      integer,parameter :: LARGE_TO_SMALL=2
    
      call f_routine(id='transform_sparse_matrix_local')


      ! determine the case:
      ! SMALL_TO_LARGE -> transform from large sparsity pattern to small one
      ! LARGE_TO_SMALL -> transform from small sparsity pattern to large one
      if (cmode=='small_to_large' .or. cmode=='SMALL_TO_LARGE') then
          imode=SMALL_TO_LARGE
      else if (cmode=='large_to_small' .or. cmode=='LARGE_TO_SMALL') then
          imode=LARGE_TO_SMALL
      else
          stop 'wrong cmode'
      end if

    
      select case (imode)
      case (SMALL_TO_LARGE)
          tmparrs = sparsematrix_malloc0(smat,iaction=SPARSE_FULL,id='tmparrs')
          tmparrl = sparsematrix_malloc(lmat,iaction=SPARSE_FULL,id='tmparrl')
          do ispin=1,smat%nspin
              ishift_src = (ispin-1)*smat%nvctrp_tg
              ishift_dst = (ispin-1)*smat%nvctr
              call vcopy(smat%nvctrp_tg, smatrix_compr(ishift_src+1), 1, &
                   tmparrs(ishift_dst+smat%isvctrp_tg+1), 1)
              call transform_sparse_matrix(smat, lmat, tmparrs, tmparrl, cmode)
              call extract_taskgroup(lmat, tmparrl, lmatrix_compr)
          end do
      case (LARGE_TO_SMALL)
          tmparrs = sparsematrix_malloc(smat,iaction=SPARSE_FULL,id='tmparrs')
          tmparrl = sparsematrix_malloc0(lmat,iaction=SPARSE_FULL,id='tmparrl')
          do ispin=1,smat%nspin
              ishift_src = (ispin-1)*lmat%nvctrp_tg
              ishift_dst = (ispin-1)*lmat%nvctr
              call vcopy(lmat%nvctrp_tg, lmatrix_compr(ishift_src+1), 1, &
                   tmparrl(ishift_dst+lmat%isvctrp_tg+1), 1)
              call transform_sparse_matrix(smat, lmat, tmparrs, tmparrl, cmode)
              call extract_taskgroup(smat, tmparrs, smatrix_compr)
          end do
      case default
          stop 'wrong imode'
      end select

      call f_free(tmparrs)
      call f_free(tmparrl)

      call f_release_routine()
    
  end subroutine transform_sparse_matrix_local


   subroutine compress_matrix_distributed(iproc, nproc, smat, layout, matrixp, matrix_compr)
     use module_base
     implicit none

     ! Calling arguments
     integer,intent(in) :: iproc, nproc, layout
     type(sparse_matrix),intent(in) :: smat
     real(kind=8),dimension(:,:),intent(in) :: matrixp
     real(kind=8),dimension(smat%nvctrp_tg),target,intent(out) :: matrix_compr

     ! Local variables
     integer :: isegstart, isegend, iseg, ii, jorb, iiorb, jjorb, nfvctrp, isfvctr, nvctrp, ierr, isvctr
     integer :: ncount, itg, iitg, ist_send, ist_recv
     integer :: window, sizeof, jproc_send, iorb, jproc, info
     integer,dimension(:),pointer :: isvctr_par, nvctr_par
     integer,dimension(:),allocatable :: request, windows
     real(kind=8),dimension(:),pointer :: matrix_local
     real(kind=8),dimension(:),allocatable :: recvbuf
     integer,parameter :: ALLGATHERV=51, GET=52, GLOBAL_MATRIX=101, SUBMATRIX=102
     integer,parameter :: comm_strategy=GET
     integer,parameter :: data_strategy=SUBMATRIX!GLOBAL_MATRIX

     call f_routine(id='compress_matrix_distributed')

     call timing(iproc,'compressd_mcpy','ON')

     ! Check the dimensions of the input array and assign some values
     if (size(matrixp,1)/=smat%nfvctr) stop 'size(matrixp,1)/=smat%nfvctr'
     if (layout==DENSE_PARALLEL) then
         if (size(matrixp,2)/=smat%nfvctrp) stop '(ubound(matrixp,2)/=smat%nfvctrp'
         nfvctrp = smat%nfvctrp
         isfvctr = smat%isfvctr
         nvctrp = smat%nvctrp
         isvctr = smat%isvctr
         isvctr_par => smat%isvctr_par
         nvctr_par => smat%nvctr_par
     else if (layout==DENSE_MATMUL) then
         if (size(matrixp,2)/=smat%smmm%nfvctrp) stop '(ubound(matrixp,2)/=smat%smmm%nfvctrp'
         nfvctrp = smat%smmm%nfvctrp
         isfvctr = smat%smmm%isfvctr
         nvctrp = smat%smmm%nvctrp
         isvctr = smat%smmm%isvctr
         isvctr_par => smat%smmm%isvctr_par
         nvctr_par => smat%smmm%nvctr_par
     end if

     if (data_strategy==GLOBAL_MATRIX) then
         stop 'compress_matrix_distributed: option GLOBAL_MATRIX is deprecated'
         !call to_zero(smat%nvctr, matrix_compr(1))
         if (nproc>1) then
             matrix_local = f_malloc0_ptr(max(1,nvctrp),id='matrix_local')
         else
             matrix_local => matrix_compr
         end if

         if (nfvctrp>0) then
             isegstart=smat%istsegline(isfvctr+1)
             isegend=smat%istsegline(isfvctr+nfvctrp)+smat%nsegline(isfvctr+nfvctrp)-1
             !!if (isfvctr+nfvctrp<smat%nfvctr) then
             !!    isegend=smat%istsegline(smat%isfvctr_par(iproc+1)+1)-1
             !!else
             !!    isegend=smat%nseg
             !!end if
             !$omp parallel default(none) &
             !$omp shared(isegstart, isegend, matrixp, smat, matrix_local, isvctr, isfvctr) &
             !$omp private(iseg, ii, jorb, iiorb, jjorb)
             !$omp do
             do iseg=isegstart,isegend
                 ii=smat%keyv(iseg)-1
                 ! A segment is always on one line, therefore no double loop
                 do jorb=smat%keyg(1,1,iseg),smat%keyg(2,1,iseg)
                     ii=ii+1
                     iiorb = smat%keyg(1,2,iseg)
                     jjorb = jorb
                     matrix_local(ii-isvctr)=matrixp(jjorb,iiorb-isfvctr)
                 end do
             end do
             !$omp end do
             !$omp end parallel
         end if

         call timing(iproc,'compressd_mcpy','OF')
         call timing(iproc,'compressd_comm','ON')
         if (bigdft_mpi%nproc>1) then
             if (comm_strategy==ALLGATHERV) then
                 !call mpiallred(matrix_compr(1), smat%nvctr, mpi_sum, bigdft_mpi%mpi_comm)
                 call mpi_allgatherv(matrix_local(1), nvctrp, mpi_double_precision, &
                      matrix_compr(1), nvctr_par, isvctr_par, mpi_double_precision, &
                      bigdft_mpi%mpi_comm, ierr)
                 call f_free_ptr(matrix_local)
             else if (comm_strategy==GET) then
                 !!call mpiget(iproc, nproc, bigdft_mpi%mpi_comm, nvctrp, matrix_local, &
                 !!     nvctr_par, isvctr_par, smat%nvctr, matrix_compr)
                 call mpi_get_to_allgatherv(matrix_local(1), nvctrp, matrix_compr(1), &
                      nvctr_par, isvctr_par, bigdft_mpi%mpi_comm)
             else
                 stop 'compress_matrix_distributed: wrong communication strategy'
             end if
             call f_free_ptr(matrix_local)
         end if
     else if (data_strategy==SUBMATRIX) then
         if (layout==DENSE_PARALLEL) then
             call to_zero(smat%nvctrp_tg, matrix_compr(1))
             if (nfvctrp>0) then
<<<<<<< HEAD
                 !call to_zero(smat%nvctrp_tg, matrix_compr(1))
                 call f_zero(matrix_compr)
=======
>>>>>>> a7b335d2
                 isegstart=smat%istsegline(isfvctr+1)
                 isegend=smat%istsegline(isfvctr+nfvctrp)+smat%nsegline(isfvctr+nfvctrp)-1
                 !$omp parallel default(none) &
                 !$omp shared(isegstart, isegend, matrixp, smat, matrix_compr, isfvctr) &
                 !$omp private(iseg, ii, jorb, iiorb, jjorb)
                 !$omp do
                 do iseg=isegstart,isegend
                     ii=smat%keyv(iseg)-1
                     ! A segment is always on one line, therefore no double loop
                     do jorb=smat%keyg(1,1,iseg),smat%keyg(2,1,iseg)
                         ii=ii+1
                         iiorb = smat%keyg(1,2,iseg)
                         jjorb = jorb
                         matrix_compr(ii-smat%isvctrp_tg)=matrixp(jjorb,iiorb-isfvctr)
                     end do
                 end do
                 !$omp end do
                 !$omp end parallel
             end if

             call timing(iproc,'compressd_mcpy','OF')
             call timing(iproc,'compressd_comm','ON')
             ncount = 0
             do itg=1,smat%ntaskgroupp
                 iitg = smat%taskgroupid(itg)
                 ncount = ncount + smat%taskgroup_startend(2,1,iitg)-smat%taskgroup_startend(1,1,iitg)+1
             end do
             recvbuf = f_malloc(ncount,id='recvbuf')

             ncount = 0
             request = f_malloc(smat%ntaskgroupp,id='request')
             do itg=1,smat%ntaskgroupp
                 iitg = smat%taskgroupid(itg)
                 ist_send = smat%taskgroup_startend(1,1,iitg) - smat%isvctrp_tg
                 ist_recv = ncount + 1
                 ncount = smat%taskgroup_startend(2,1,iitg)-smat%taskgroup_startend(1,1,iitg)+1
                 !!call mpi_iallreduce(matrix_compr(ist_send), recvbuf(ist_recv), ncount, &
                 !!     mpi_double_precision, mpi_sum, smat%mpi_groups(iitg)%mpi_comm, request(itg), ierr)
                 if (nproc>1) then
                     call mpiiallred(matrix_compr(ist_send), recvbuf(ist_recv), ncount, &
                          mpi_sum, smat%mpi_groups(iitg)%mpi_comm, request(itg))
                 else
                     call vcopy(ncount, matrix_compr(ist_send), 1,  recvbuf(ist_recv), 1)
                 end if
             end do
             if (nproc>1) then
                 call mpiwaitall(smat%ntaskgroupp, request)
             end if
             ncount = 0
             do itg=1,smat%ntaskgroupp
                 iitg = smat%taskgroupid(itg)
                 ist_send = smat%taskgroup_startend(1,1,iitg) - smat%isvctrp_tg
                 ist_recv = ncount + 1
                 ncount = smat%taskgroup_startend(2,1,iitg)-smat%taskgroup_startend(1,1,iitg)+1
                 call vcopy(ncount, recvbuf(ist_recv), 1, matrix_compr(ist_send), 1)
             end do
             call f_free(request)
             call f_free(recvbuf)
         else if (layout==DENSE_MATMUL) then
             matrix_local = f_malloc_ptr(max(1,smat%smmm%nvctrp),id='matrix_local')
             if (nfvctrp>0) then
                 ii = 0
                 isegstart=smat%istsegline(isfvctr+1)
                 isegend=smat%istsegline(isfvctr+nfvctrp)+smat%nsegline(isfvctr+nfvctrp)-1
                 do iseg=isegstart,isegend
                     ! A segment is always on one line, therefore no double loop
                     do jorb=smat%keyg(1,1,iseg),smat%keyg(2,1,iseg)
                         iorb = smat%keyg(1,2,iseg)
                         ii = ii + 1
                         matrix_local(ii) = matrixp(jorb,iorb-isfvctr)
                     end do
                 end do
                 if (ii/=smat%smmm%nvctrp) stop 'ii/=smat%smmm%nvctrp'
             end if

             call timing(iproc,'compressd_mcpy','OF')
             call timing(iproc,'compressd_comm','ON')

             if (nproc>1) then
                !call to_zero(smat%nvctrp_tg, matrix_compr(1))
                call f_zero(matrix_compr)
                 !window = mpiwindow(smat%smmm%nvctrp, matrix_local(1), bigdft_mpi%mpi_comm)

                 ! Create a window for all taskgroups to which iproc belongs (max 2)
                 windows = f_malloc(smat%ntaskgroup)
                 do itg=1,smat%ntaskgroupp
                     iitg = smat%taskgroupid(itg)
                     !write(*,'(2(a,i0))') 'task ',iproc,' is on window ',iitg
                     windows(iitg) = mpiwindow(smat%smmm%nvctrp, matrix_local(1), smat%mpi_groups(iitg)%mpi_comm)
                 end do
                 do jproc=1,smat%smmm%nccomm_smmm
                     jproc_send = smat%smmm%luccomm_smmm(1,jproc)
                     ist_send = smat%smmm%luccomm_smmm(2,jproc)
                     ist_recv = smat%smmm%luccomm_smmm(3,jproc)
                     ncount = smat%smmm%luccomm_smmm(4,jproc)
                     !write(*,'(5(a,i0))') 'task ',iproc,' gets ',ncount,' elements at position ',ist_recv,' from position ',ist_send,' on task ',jproc_send
                     iitg = get_taskgroup_id(iproc,jproc_send)
                     ! Now get the task ID on the taskgroup (subtract the ID of the first task)
                     !jproc_send = jproc_send - smat%isrank(iitg)
                     ii = jproc_send
                     jproc_send = get_rank_on_taskgroup(ii,iitg)
                     !call mpiget(matrix_compr(ist_recv), ncount, jproc_send, int(ist_send-1,kind=mpi_address_kind), window)
                     !write(*,'(3(a,i0))') 'task ',iproc,' gets data from task ',jproc_send,' on window ',iitg
                     call mpiget(matrix_compr(ist_recv), ncount, jproc_send, int(ist_send-1,kind=mpi_address_kind), windows(iitg))
                 end do
             else
                 ist_send = smat%smmm%luccomm_smmm(2,1)
                 ist_recv = smat%smmm%luccomm_smmm(3,1)
                 ncount = smat%smmm%luccomm_smmm(4,1)
                 call vcopy(ncount, matrix_local(ist_send), 1, matrix_compr(ist_recv), 1)
             end if

             if (nproc>1) then
                 ! Synchronize the communication
                 do itg=1,smat%ntaskgroupp
                     iitg = smat%taskgroupid(itg)
                     call mpi_fenceandfree(windows(iitg))
                 end do
                 call f_free(windows)
                 !call mpi_fenceandfree(window)
             end if

             call f_free_ptr(matrix_local)

         end if

         call timing(iproc,'compressd_comm','OF')
     else
         stop 'compress_matrix_distributed: wrong data_strategy'
     end if

     call timing(iproc,'compressd_comm','OF')

     call f_release_routine()


     contains

       !> Get the taskgroup which should be used for the communication, i.e. the
       !! one to which both iproc and jproc belong
       integer function get_taskgroup_id(iproc,jproc)
         implicit none
         integer,intent(in) :: iproc, jproc

         ! Local variables
         integer :: itg, iitg, jtg, jjtg
         logical :: found

         ! A task never belongs to more than 2 taskgroups 
         found = .false.
         iloop: do itg=1,2
             iitg = smat%inwhichtaskgroup(itg,iproc)
             jloop: do jtg=1,2
                 jjtg = smat%inwhichtaskgroup(jtg,jproc)
                 if (iitg==jjtg) then
                     get_taskgroup_id = iitg
                     found = .true.
                     exit iloop
                 end if
             end do jloop
         end do iloop
         if (.not.found) stop 'get_taskgroup_id did not suceed'
       end function get_taskgroup_id


       ! Get the ID of task iiproc on taskgroup iitg
       integer function get_rank_on_taskgroup(iiproc,iitg)
         implicit none
         ! Calling arguments
         integer,intent(in) :: iiproc, iitg
         ! Local variables
         integer :: jproc
         logical :: found

         found = .false.
         do jproc=0,smat%nranks(iitg)-1
             if (smat%tgranks(jproc,iitg) == iiproc) then
                 get_rank_on_taskgroup = jproc
                 found = .true.
                 exit
             end if
         end do
         if (.not.found) stop 'get_rank_on_taskgroup did not suceed'
       end function get_rank_on_taskgroup

  end subroutine compress_matrix_distributed


  subroutine uncompress_matrix_distributed(iproc, smat, layout, matrix_compr, matrixp)
    use module_base
    implicit none

    ! Calling arguments
    integer,intent(in) :: iproc, layout
    type(sparse_matrix),intent(in) :: smat
    real(kind=8),dimension(smat%nvctr),intent(in) :: matrix_compr
    real(kind=8),dimension(:,:),intent(out) :: matrixp

    ! Local variables
    integer :: isegstart, isegend, iseg, ii, jorb, iiorb, jjorb, nfvctrp, isfvctr

      call timing(iproc,'compressd_mcpy','ON')

     ! Check the dimensions of the output array and assign some values
     if (size(matrixp,1)/=smat%nfvctr) stop 'size(matrixp,1)/=smat%nfvctr'
     if (layout==DENSE_PARALLEL) then
         if (size(matrixp,2)/=smat%nfvctrp) stop '(ubound(matrixp,2)/=smat%nfvctrp'
         nfvctrp=smat%nfvctrp
         isfvctr=smat%isfvctr
     else if (layout==DENSE_MATMUL) then
         if (size(matrixp,2)/=smat%smmm%nfvctrp) stop '(ubound(matrixp,2)/=smat%smmm%nfvctrp'
         nfvctrp=smat%smmm%nfvctrp
         isfvctr=smat%smmm%isfvctr
     end if

       if (nfvctrp>0) then

          !call to_zero(smat%nfvctr*nfvctrp,matrixp(1,1))
          call f_zero(matrixp) !is this safer?

           isegstart=smat%istsegline(isfvctr+1)
           isegend=smat%istsegline(isfvctr+nfvctrp)+smat%nsegline(isfvctr+nfvctrp)-1
           !!isegstart=smat%istsegline(smat%isfvctr_par(iproc)+1)
           !!if (smat%isfvctr_par(iproc)+smat%nfvctrp<smat%nfvctr) then
           !!    isegend=smat%istsegline(smat%isfvctr_par(iproc+1)+1)-1
           !!else
           !!    isegend=smat%nseg
           !!end if
           !$omp parallel do default(private) &
           !$omp shared(isegstart, isegend, smat, matrixp, matrix_compr, isfvctr)
           do iseg=isegstart,isegend
               ii=smat%keyv(iseg)-1
               ! A segment is always on one line, therefore no double loop
               do jorb=smat%keyg(1,1,iseg),smat%keyg(2,1,iseg)
                   ii=ii+1
                   iiorb = smat%keyg(1,2,iseg)
                   jjorb = jorb
                   matrixp(jjorb,iiorb-isfvctr) = matrix_compr(ii)
               end do
           end do
           !$omp end parallel do
       end if

      call timing(iproc,'compressd_mcpy','OF')

   end subroutine uncompress_matrix_distributed


  subroutine uncompress_matrix_distributed2(iproc, smat, layout, matrix_compr, matrixp)
    use module_base
    implicit none

    ! Calling arguments
    integer,intent(in) :: iproc, layout
    type(sparse_matrix),intent(in) :: smat
    real(kind=8),dimension(smat%nvctrp_tg),intent(in) :: matrix_compr
    real(kind=8),dimension(:,:),intent(out) :: matrixp

    ! Local variables
    integer :: isegstart, isegend, iseg, ii, jorb, iiorb, jjorb, nfvctrp, isfvctr

      call timing(iproc,'compressd_mcpy','ON')

     ! Check the dimensions of the output array and assign some values
     if (size(matrixp,1)/=smat%nfvctr) stop 'size(matrixp,1)/=smat%nfvctr'
     if (layout==DENSE_PARALLEL) then
         if (size(matrixp,2)/=smat%nfvctrp) stop '(ubound(matrixp,2)/=smat%nfvctrp'
         nfvctrp=smat%nfvctrp
         isfvctr=smat%isfvctr
     else if (layout==DENSE_MATMUL) then
         if (size(matrixp,2)/=smat%smmm%nfvctrp) stop '(ubound(matrixp,2)/=smat%smmm%nfvctrp'
         nfvctrp=smat%smmm%nfvctrp
         isfvctr=smat%smmm%isfvctr
     end if

       if (nfvctrp>0) then

           call to_zero(smat%nfvctr*nfvctrp,matrixp(1,1))

           isegstart=smat%istsegline(isfvctr+1)
           isegend=smat%istsegline(isfvctr+nfvctrp)+smat%nsegline(isfvctr+nfvctrp)-1
           !!isegstart=smat%istsegline(smat%isfvctr_par(iproc)+1)
           !!if (smat%isfvctr_par(iproc)+smat%nfvctrp<smat%nfvctr) then
           !!    isegend=smat%istsegline(smat%isfvctr_par(iproc+1)+1)-1
           !!else
           !!    isegend=smat%nseg
           !!end if
           !$omp parallel do default(private) &
           !$omp shared(isegstart, isegend, smat, matrixp, matrix_compr, isfvctr)
           do iseg=isegstart,isegend
               ii=smat%keyv(iseg)-1
               ! A segment is always on one line, therefore no double loop
               do jorb=smat%keyg(1,1,iseg),smat%keyg(2,1,iseg)
                   ii=ii+1
                   iiorb = smat%keyg(1,2,iseg)
                   jjorb = jorb
                   matrixp(jjorb,iiorb-isfvctr) = matrix_compr(ii-smat%isvctrp_tg)
               end do
           end do
           !$omp end parallel do
       end if

      call timing(iproc,'compressd_mcpy','OF')

   end subroutine uncompress_matrix_distributed2

   subroutine sequential_acces_matrix_fast(smat, a, a_seq)
     use module_base
     implicit none
   
     ! Calling arguments
     type(sparse_matrix),intent(in) :: smat
     real(kind=8),dimension(smat%nvctr),intent(in) :: a
     real(kind=8),dimension(smat%smmm%nseq),intent(out) :: a_seq
   
     ! Local variables
     integer :: iseq, ii
   
     !$omp parallel do default(none) private(iseq, ii) &
     !$omp shared(smat, a_seq, a)
     do iseq=1,smat%smmm%nseq
         ii=smat%smmm%indices_extract_sequential(iseq)
         a_seq(iseq)=a(ii)
     end do
     !$omp end parallel do
   
   end subroutine sequential_acces_matrix_fast

   subroutine sequential_acces_matrix_fast2(smat, a, a_seq)
     use module_base
     implicit none
   
     ! Calling arguments
     type(sparse_matrix),intent(in) :: smat
     real(kind=8),dimension(smat%nvctrp_tg),intent(in) :: a
     real(kind=8),dimension(smat%smmm%nseq),intent(out) :: a_seq
   
     ! Local variables
     integer :: iseq, ii
   
     !$omp parallel do default(none) private(iseq, ii) &
     !$omp shared(smat, a_seq, a)
     do iseq=1,smat%smmm%nseq
         ii=smat%smmm%indices_extract_sequential(iseq)
         a_seq(iseq)=a(ii-smat%isvctrp_tg)
     end do
     !$omp end parallel do
   
   end subroutine sequential_acces_matrix_fast2


   subroutine sparsemm(smat, a_seq, b, c)
     use module_base
     use yaml_output
     implicit none
   
     !Calling Arguments
     type(sparse_matrix),intent(in) :: smat
     real(kind=8), dimension(smat%nfvctr,smat%smmm%nfvctrp),intent(in) :: b
     real(kind=8), dimension(smat%smmm%nseq),intent(in) :: a_seq
     real(kind=8), dimension(smat%nfvctr,smat%smmm%nfvctrp), intent(out) :: c
   
     !Local variables
     !character(len=*), parameter :: subname='sparsemm'
     integer :: i,jorb,jjorb,m,mp1
     integer :: iorb, ii, ilen, jjorb0, jjorb1, jjorb2, jjorb3, jjorb4, jjorb5, jjorb6, iout
     real(kind=8) :: tt0, tt1, tt2, tt3, tt4, tt5, tt6
   
     call timing(bigdft_mpi%iproc, 'sparse_matmul ', 'IR')

   
     !$omp parallel default(private) shared(smat, a_seq, b, c)
     !$omp do
     do iout=1,smat%smmm%nout
         i=smat%smmm%onedimindices(1,iout)
         iorb=smat%smmm%onedimindices(2,iout)
         ilen=smat%smmm%onedimindices(3,iout)
         ii=smat%smmm%onedimindices(4,iout)
         tt0=0.d0
         tt1=0.d0
         tt2=0.d0
         tt3=0.d0
         tt4=0.d0
         tt5=0.d0
         tt6=0.d0
   
         m=mod(ilen,7)
         if (m/=0) then
             do jorb=1,m
                jjorb=smat%smmm%ivectorindex(ii)
                tt0 = tt0 + b(jjorb,i)*a_seq(ii)
                ii=ii+1
             end do
         end if
         mp1=m+1
         do jorb=mp1,ilen,7
   
            jjorb0=smat%smmm%ivectorindex(ii+0)
            tt0 = tt0 + b(jjorb0,i)*a_seq(ii+0)
   
            jjorb1=smat%smmm%ivectorindex(ii+1)
            tt1 = tt1 + b(jjorb1,i)*a_seq(ii+1)
   
            jjorb2=smat%smmm%ivectorindex(ii+2)
            tt2 = tt2 + b(jjorb2,i)*a_seq(ii+2)
   
            jjorb3=smat%smmm%ivectorindex(ii+3)
            tt3 = tt3 + b(jjorb3,i)*a_seq(ii+3)
   
            jjorb4=smat%smmm%ivectorindex(ii+4)
            tt4 = tt4 + b(jjorb4,i)*a_seq(ii+4)
   
            jjorb5=smat%smmm%ivectorindex(ii+5)
            tt5 = tt5 + b(jjorb5,i)*a_seq(ii+5)
   
            jjorb6=smat%smmm%ivectorindex(ii+6)
            tt6 = tt6 + b(jjorb6,i)*a_seq(ii+6)
   
            ii=ii+7
         end do
         c(iorb,i) = tt0 + tt1 + tt2 + tt3 + tt4 + tt5 + tt6
     end do 
     !$omp end do
     !$omp end parallel

   
     call timing(bigdft_mpi%iproc, 'sparse_matmul ', 'RS')
       
   end subroutine sparsemm


   function orb_from_index(smat, ival)
     use sparsematrix_base, only: sparse_matrix
     implicit none
     ! Calling arguments
     type(sparse_matrix),intent(in) :: smat
     integer,intent(in) :: ival
     integer,dimension(2) :: orb_from_index

     orb_from_index(2) = (ival-1)/smat%nfvctr + 1
     !orb_from_index(1) = ival - (orb_from_index_fn(2)-1)*smat%nfvctr
     orb_from_index(1) = mod(ival-1,smat%nfvctr) + 1

   end function orb_from_index


   subroutine gather_matrix_from_taskgroups(iproc, nproc, smat, mat_tg, mat_global)
     use module_base
     use sparsematrix_base, only: sparse_matrix
     implicit none
   
     ! Calling arguments
     integer,intent(in) :: iproc, nproc
     type(sparse_matrix),intent(in) :: smat
     real(kind=8),dimension(smat%nvctr*smat%nspin),intent(in) :: mat_tg !< matrix distributed over the taskgroups
     real(kind=8),dimension(smat%nvctr*smat%nspin),intent(out) :: mat_global !< global matrix gathered together
   
     ! Local variables
     integer,dimension(:),allocatable :: recvcounts, recvdspls
     integer :: ncount, ist_send, jproc, ispin, ishift

     call f_routine(id='gather_matrix_from_taskgroups')
   
     if (nproc>1) then
         recvcounts = f_malloc(0.to.nproc-1,id='recvcounts')
         recvdspls = f_malloc(0.to.nproc-1,id='recvdspls')
         call to_zero(nproc, recvcounts(0))
         call to_zero(nproc, recvdspls(0))
         ncount = smat%smmm%istartend_mm_dj(2) - smat%smmm%istartend_mm_dj(1) + 1
         recvcounts(iproc) = ncount
         call mpiallred(recvcounts(0), nproc, mpi_sum, bigdft_mpi%mpi_comm)
         recvdspls(0) = 0
         do jproc=1,nproc-1
             recvdspls(jproc) = recvdspls(jproc-1) + recvcounts(jproc-1)
         end do
         do ispin=1,smat%nspin
             ishift = (ispin-1)*smat%nvctr
             ist_send = smat%smmm%istartend_mm_dj(1) - smat%isvctrp_tg + ishift
             call mpi_get_to_allgatherv_double(mat_tg(ist_send), ncount, &
                  mat_global(ishift+1), recvcounts, recvdspls, bigdft_mpi%mpi_comm)
             !!call mpi_allgatherv(mat_tg(ist_send), ncount, mpi_double_precision, &
             !!                    mat_global(1), recvcounts, recvdspls, mpi_double_precision, &
             !!                    bigdft_mpi%mpi_comm, ierr)
         end do
         call f_free(recvcounts)
         call f_free(recvdspls)
     else
         call vcopy(smat%nvctrp*smat%nspin, mat_tg(1), 1, mat_global(1), 1)
     end if

     call f_release_routine()

   end subroutine gather_matrix_from_taskgroups


   subroutine gather_matrix_from_taskgroups_inplace(iproc, nproc, smat, mat)
     use module_base
     use sparsematrix_base, only: sparse_matrix, sparsematrix_malloc, assignment(=), SPARSE_FULL
     implicit none
   
     ! Calling arguments
     integer,intent(in) :: iproc, nproc
     type(sparse_matrix),intent(in) :: smat
     type(matrices),intent(inout) :: mat
   
     ! Local variables
     integer,dimension(:),allocatable :: recvcounts, recvdspls
     integer :: ncount, ist_send, jproc, ispin, ishift
     real(kind=8),dimension(:),allocatable :: mat_global
   
      mat_global = sparsematrix_malloc(smat,iaction=SPARSE_FULL,id='mat_global')
     if (nproc>1) then
         recvcounts = f_malloc(0.to.nproc-1,id='recvcounts')
         recvdspls = f_malloc(0.to.nproc-1,id='recvdspls')
         call to_zero(nproc, recvcounts(0))
         call to_zero(nproc, recvdspls(0))
         ncount = smat%smmm%istartend_mm_dj(2) - smat%smmm%istartend_mm_dj(1) + 1
         recvcounts(iproc) = ncount
         call mpiallred(recvcounts(0), nproc, mpi_sum, bigdft_mpi%mpi_comm)
         recvdspls(0) = 0
         do jproc=1,nproc-1
             recvdspls(jproc) = recvdspls(jproc-1) + recvcounts(jproc-1)
         end do
         do ispin=1,smat%nspin
             ishift = (ispin-1)*smat%nvctr
             ist_send = smat%smmm%istartend_mm_dj(1) - smat%isvctrp_tg + ishift
             call mpi_get_to_allgatherv_double(mat%matrix_compr(ist_send), ncount, &
                  mat_global(ishift+1), recvcounts, recvdspls, bigdft_mpi%mpi_comm)
             !!call mpi_allgatherv(mat%matrix_compr(ist_send), ncount, mpi_double_precision, &
             !!                    mat_global(1), recvcounts, recvdspls, mpi_double_precision, &
             !!                    bigdft_mpi%mpi_comm, ierr)
         end do
         call f_free(recvcounts)
         call f_free(recvdspls)
     else
         call vcopy(smat%nvctrp_tg*smat%nspin, mat%matrix_compr(1), 1, mat_global(1), 1)
     end if
     call vcopy(smat%nvctrp*smat%nspin, mat_global(1), 1, mat%matrix_compr(1), 1)
     call f_free(mat_global)

   end subroutine gather_matrix_from_taskgroups_inplace


   subroutine extract_taskgroup_inplace(smat, mat)
     implicit none
   
     ! Calling arguments
     type(sparse_matrix),intent(in) :: smat
     type(matrices),intent(inout) :: mat

     ! Local variables
     integer :: i, ispin, ishift_tg, ishift_glob

     do ispin=1,smat%nspin
         ishift_tg = (ispin-1)*smat%nvctrp_tg
         ishift_glob = (ispin-1)*smat%nvctr
         do i=1,smat%nvctrp_tg
             mat%matrix_compr(i+ishift_tg) = mat%matrix_compr(i+smat%isvctrp_tg+ishift_glob)
         end do
     end do

   end subroutine extract_taskgroup_inplace


   subroutine extract_taskgroup(smat, mat_glob, mat_tg)
     implicit none
   
     ! Calling arguments
     type(sparse_matrix),intent(in) :: smat
     real(kind=8),dimension(smat%nvctr*smat%nspin),intent(in) :: mat_glob
     real(kind=8),dimension(smat%nvctrp_tg*smat%nspin),intent(out) :: mat_tg

     ! Local variables
     integer :: i, ispin, ishift_tg, ishift_glob

     do ispin=1,smat%nspin
         ishift_tg = (ispin-1)*smat%nvctrp_tg
         ishift_glob = (ispin-1)*smat%nvctr
         do i=1,smat%nvctrp_tg
             mat_tg(i+ishift_tg) = mat_glob(i+smat%isvctrp_tg+ishift_glob)
         end do
     end do

   end subroutine extract_taskgroup

end module sparsematrix<|MERGE_RESOLUTION|>--- conflicted
+++ resolved
@@ -799,13 +799,9 @@
          end if
      else if (data_strategy==SUBMATRIX) then
          if (layout==DENSE_PARALLEL) then
-             call to_zero(smat%nvctrp_tg, matrix_compr(1))
-             if (nfvctrp>0) then
-<<<<<<< HEAD
                  !call to_zero(smat%nvctrp_tg, matrix_compr(1))
                  call f_zero(matrix_compr)
-=======
->>>>>>> a7b335d2
+             if (nfvctrp>0) then
                  isegstart=smat%istsegline(isfvctr+1)
                  isegend=smat%istsegline(isfvctr+nfvctrp)+smat%nsegline(isfvctr+nfvctrp)-1
                  !$omp parallel default(none) &
@@ -1083,7 +1079,8 @@
 
        if (nfvctrp>0) then
 
-           call to_zero(smat%nfvctr*nfvctrp,matrixp(1,1))
+          !call to_zero(smat%nfvctr*nfvctrp,matrixp(1,1))
+          call f_zero(matrixp)
 
            isegstart=smat%istsegline(isfvctr+1)
            isegend=smat%istsegline(isfvctr+nfvctrp)+smat%nsegline(isfvctr+nfvctrp)-1
@@ -1270,10 +1267,10 @@
      call f_routine(id='gather_matrix_from_taskgroups')
    
      if (nproc>1) then
-         recvcounts = f_malloc(0.to.nproc-1,id='recvcounts')
-         recvdspls = f_malloc(0.to.nproc-1,id='recvdspls')
-         call to_zero(nproc, recvcounts(0))
-         call to_zero(nproc, recvdspls(0))
+         recvcounts = f_malloc0(0.to.nproc-1,id='recvcounts')
+         recvdspls = f_malloc0(0.to.nproc-1,id='recvdspls')
+         !call to_zero(nproc, recvcounts(0))
+         !call to_zero(nproc, recvdspls(0))
          ncount = smat%smmm%istartend_mm_dj(2) - smat%smmm%istartend_mm_dj(1) + 1
          recvcounts(iproc) = ncount
          call mpiallred(recvcounts(0), nproc, mpi_sum, bigdft_mpi%mpi_comm)
@@ -1318,10 +1315,10 @@
    
       mat_global = sparsematrix_malloc(smat,iaction=SPARSE_FULL,id='mat_global')
      if (nproc>1) then
-         recvcounts = f_malloc(0.to.nproc-1,id='recvcounts')
-         recvdspls = f_malloc(0.to.nproc-1,id='recvdspls')
-         call to_zero(nproc, recvcounts(0))
-         call to_zero(nproc, recvdspls(0))
+         recvcounts = f_malloc0(0.to.nproc-1,id='recvcounts')
+         recvdspls = f_malloc0(0.to.nproc-1,id='recvdspls')
+         !call to_zero(nproc, recvcounts(0))
+         !call to_zero(nproc, recvdspls(0))
          ncount = smat%smmm%istartend_mm_dj(2) - smat%smmm%istartend_mm_dj(1) + 1
          recvcounts(iproc) = ncount
          call mpiallred(recvcounts(0), nproc, mpi_sum, bigdft_mpi%mpi_comm)
