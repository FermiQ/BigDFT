!> @file
!! Datatypes and associated methods relative to the localization regions
!! @author
!!    Copyright (C) 2007-2014 BigDFT group
!!    This file is distributed under the terms of the
!!    GNU General Public License, see ~/COPYING file
!!    or http://www.gnu.org/copyleft/gpl.txt .
!!    For the list of contributors, see ~/AUTHORS


!> Datatypes for localization regions descriptors
module locregs
  use module_base
  implicit none

  !> Bounds for coarse and fine grids for kinetic operations
  !! Useful only for isolated systems AND in CPU
  type, public :: kinetic_bounds
     integer, dimension(:,:,:), pointer :: ibyz_c,ibxz_c,ibxy_c
     integer, dimension(:,:,:), pointer :: ibyz_f,ibxz_f,ibxy_f
  end type kinetic_bounds

  !> Bounds to compress the wavefunctions
  !! Useful only for isolated systems AND in CPU
  type, public :: shrink_bounds
     integer, dimension(:,:,:), pointer :: ibzzx_c,ibyyzz_c
     integer, dimension(:,:,:), pointer :: ibxy_ff,ibzzx_f,ibyyzz_f
  end type shrink_bounds

  !> Bounds to uncompress the wavefunctions
  !! Useful only for isolated systems AND in CPU
  type, public :: grow_bounds
     integer, dimension(:,:,:), pointer :: ibzxx_c,ibxxyy_c
     integer, dimension(:,:,:), pointer :: ibyz_ff,ibzxx_f,ibxxyy_f
  end type grow_bounds

  !> Bounds for convolutions operations
  !! Useful only for isolated systems AND in CPU
  type, public :: convolutions_bounds
     type(kinetic_bounds) :: kb
     type(shrink_bounds) :: sb
     type(grow_bounds) :: gb
     integer, dimension(:,:,:), pointer :: ibyyzz_r !< real space border
  end type convolutions_bounds

  !> Used for lookup table for compressed wavefunctions
  type, public :: wavefunctions_descriptors
     integer :: nvctr_c,nvctr_f,nseg_c,nseg_f
     integer, dimension(:,:), pointer :: keyglob
     integer, dimension(:,:), pointer :: keygloc
     integer, dimension(:), pointer :: keyvloc,keyvglob
  end type wavefunctions_descriptors

  !> Grid dimensions in old different wavelet basis
  type, public :: grid_dimensions
     integer :: n1,n2,n3,nfl1,nfu1,nfl2,nfu2,nfl3,nfu3,n1i,n2i,n3i
  end type grid_dimensions

  !> Contains the information needed for describing completely a
  !! wavefunction localisation region
  type, public :: locreg_descriptors
     character(len=1) :: geocode                !< @copydoc poisson_solver::doc::geocode
     logical :: hybrid_on                       !< Interesting for global, periodic, localisation regions
     integer :: ns1,ns2,ns3                     !< Starting point of the localisation region in global coordinates
     integer :: nsi1,nsi2,nsi3                  !< Starting point of locreg for interpolating grid
     integer :: Localnorb                       !< Number of orbitals contained in locreg
     integer, dimension(3) :: outofzone         !< Vector of points outside of the zone outside Glr for periodic systems
     real(gp), dimension(3) :: locregCenter !< Center of the locreg 
     real(gp) :: locrad                     !< Cutoff radius of the localization region
     type(grid_dimensions) :: d
     type(wavefunctions_descriptors) :: wfd
     type(convolutions_bounds) :: bounds
  end type locreg_descriptors

contains
  
  !constructors
  pure function convolutions_bounds_null() result(bounds)
    implicit none
    type(convolutions_bounds) :: bounds
    call nullify_convolutions_bounds(bounds)
  end function convolutions_bounds_null
  pure subroutine nullify_convolutions_bounds(bounds)
    implicit none
    type(convolutions_bounds), intent(out) :: bounds
    call nullify_kinetic_bounds(bounds%kb)
    call nullify_shrink_bounds(bounds%sb)
    call nullify_grow_bounds(bounds%gb)
    nullify(bounds%ibyyzz_r)
  end subroutine nullify_convolutions_bounds

  pure function kinetic_bounds_null() result(kb)
    implicit none
    type(kinetic_bounds) :: kb
    call nullify_kinetic_bounds(kb)
  end function kinetic_bounds_null
  pure subroutine nullify_kinetic_bounds(kb)
    implicit none
    type(kinetic_bounds), intent(out) :: kb
    nullify(kb%ibyz_c)
    nullify(kb%ibxz_c)
    nullify(kb%ibxy_c)
    nullify(kb%ibyz_f)
    nullify(kb%ibxz_f)
    nullify(kb%ibxy_f)
  end subroutine nullify_kinetic_bounds

  pure function shrink_bounds_null() result(sb)
    implicit none
    type(shrink_bounds) :: sb
    call nullify_shrink_bounds(sb)
  end function shrink_bounds_null
  pure subroutine nullify_shrink_bounds(sb)
    implicit none
    type(shrink_bounds), intent(out) :: sb
    nullify(sb%ibzzx_c)
    nullify(sb%ibyyzz_c)
    nullify(sb%ibxy_ff)
    nullify(sb%ibzzx_f)
    nullify(sb%ibyyzz_f)
  end subroutine nullify_shrink_bounds

  pure function grow_bounds_null() result(gb)
    implicit none
    type(grow_bounds) :: gb
    call nullify_grow_bounds(gb)
  end function grow_bounds_null
  pure subroutine nullify_grow_bounds(gb)
    implicit none
    type(grow_bounds), intent(out) :: gb
    nullify(gb%ibzxx_c)
    nullify(gb%ibxxyy_c)
    nullify(gb%ibyz_ff)
    nullify(gb%ibzxx_f)
    nullify(gb%ibxxyy_f)
  end subroutine nullify_grow_bounds

  pure function grid_null() result(g)
    type(grid_dimensions) :: g
    g%n1   =0
    g%n2   =0
    g%n3   =0
    g%nfl1 =0
    g%nfu1 =0
    g%nfl2 =0
    g%nfu2 =0
    g%nfl3 =0
    g%nfu3 =0
    g%n1i  =0
    g%n2i  =0
    g%n3i  =0
  end function grid_null

  pure function wfd_null() result(wfd)
    implicit none
    type(wavefunctions_descriptors) :: wfd
    call nullify_wfd(wfd)
  end function wfd_null
  pure subroutine nullify_wfd(wfd)
    implicit none
    type(wavefunctions_descriptors), intent(out) :: wfd
    wfd%nvctr_c=0
    wfd%nvctr_f=0
    wfd%nseg_c=0
    wfd%nseg_f=0
    nullify(wfd%keyglob)
    nullify(wfd%keygloc)
    nullify(wfd%keyvglob)
    nullify(wfd%keyvloc)
  end subroutine nullify_wfd

  pure function locreg_null() result(lr)
    implicit none
    type(locreg_descriptors) :: lr
    call nullify_locreg_descriptors(lr)
  end function locreg_null
  pure subroutine nullify_locreg_descriptors(lr)
    implicit none
    type(locreg_descriptors), intent(out) :: lr
    lr%geocode='F'
    lr%hybrid_on=.false.   
    lr%ns1=0
    lr%ns2=0
    lr%ns3=0 
    lr%nsi1=0
    lr%nsi2=0
    lr%nsi3=0  
    lr%Localnorb=0  
    lr%outofzone=(/0,0,0/) 
    lr%d=grid_null()
    call nullify_wfd(lr%wfd)
    call nullify_convolutions_bounds(lr%bounds)
    lr%locregCenter=(/0.0_gp,0.0_gp,0.0_gp/) 
    lr%locrad=0 
  end subroutine nullify_locreg_descriptors

  !initializations
  subroutine allocate_wfd(wfd)
    use module_base
    implicit none
    type(wavefunctions_descriptors), intent(inout) :: wfd
    !local variables
    integer :: nsegs

    nsegs=max(1,wfd%nseg_c+wfd%nseg_f)
    wfd%keyvloc=f_malloc_ptr(nsegs,id='wfd%keyvloc')
    wfd%keyvglob=f_malloc_ptr(nsegs,id='wfd%keyvglob')
    wfd%keyglob=f_malloc_ptr((/2,nsegs/),id='wfd%keyglob')
    wfd%keygloc=f_malloc_ptr((/2,nsegs/),id='wfd%keygloc')
    
!!$    allocate(wfd%keyglob(2,max(1,wfd%nseg_c+wfd%nseg_f+ndebug)),stat=i_stat)
!!$    call memocc(i_stat,wfd%keyglob,'keyglob',subname)
!!$    allocate(wfd%keygloc(2,max(1,wfd%nseg_c+wfd%nseg_f+ndebug)),stat=i_stat)
!!$    call memocc(i_stat,wfd%keygloc,'keygloc',subname)
!!$    allocate(wfd%keyvloc(max(1,wfd%nseg_c+wfd%nseg_f+ndebug)),stat=i_stat)
!!$    call memocc(i_stat,wfd%keyvloc,'keyvloc',subname)
!!$    allocate(wfd%keyvglob(max(1,wfd%nseg_c+wfd%nseg_f+ndebug)),stat=i_stat)
!!$    call memocc(i_stat,wfd%keyvglob,'keyvglob',subname)

  END SUBROUTINE allocate_wfd

  !> De-Allocate wavefunctions_descriptors
  subroutine deallocate_wfd(wfd)
    use module_base
    implicit none
    type(wavefunctions_descriptors) :: wfd

    !in case the two objects points to the same target
    !pay attention that in this case odd behaviour of f_mallo may occur as the
    !pointers have not been associated by the f_associate routine (to be implemented to date)
    if (associated(wfd%keyglob, target = wfd%keygloc)) then
       !assuming that globals has been created afterwards
       call f_free_ptr(wfd%keyglob)
       nullify(wfd%keygloc)
!!$       i_all=-product(shape(wfd%keyglob))*kind(wfd%keyglob)
!!$       deallocate(wfd%keyglob,stat=i_stat)
!!$       call memocc(i_stat,i_all,'wfd%keyglob',subname)
!!$       nullify(wfd%keyglob)
    else
       call f_free_ptr(wfd%keygloc)
       call f_free_ptr(wfd%keyglob)
!!$       if(associated(wfd%keyglob)) then
!!$          i_all=-product(shape(wfd%keyglob))*kind(wfd%keyglob)
!!$          deallocate(wfd%keyglob,stat=i_stat)
!!$          call memocc(i_stat,i_all,'wfd%keyglob',subname)
!!$          nullify(wfd%keyglob)
!!$       end if
!!$       if(associated(wfd%keygloc)) then 
!!$          i_all=-product(shape(wfd%keygloc))*kind(wfd%keygloc)
!!$          deallocate(wfd%keygloc,stat=i_stat)
!!$          call memocc(i_stat,i_all,'wfd%keygloc',subname)
!!$          nullify(wfd%keygloc)
!!$       end if
    end if
    if (associated(wfd%keyvloc, target= wfd%keyvglob)) then
!!$       i_all=-product(shape(wfd%keyvloc))*kind(wfd%keyvloc)
!!$       deallocate(wfd%keyvloc,stat=i_stat)
!!$       call memocc(i_stat,i_all,'wfd%keyvloc',subname)
!!$       nullify(wfd%keyvloc)
       call f_free_ptr(wfd%keyvglob)
       nullify(wfd%keyvloc)
    else
       call f_free_ptr(wfd%keyvloc)
       call f_free_ptr(wfd%keyvglob)
!!$       if (associated(wfd%keyvloc)) then
!!$          i_all=-product(shape(wfd%keyvloc))*kind(wfd%keyvloc)
!!$          deallocate(wfd%keyvloc,stat=i_stat)
!!$          call memocc(i_stat,i_all,'wfd%keyvloc',subname)
!!$          nullify(wfd%keyvloc)
!!$       end if
!!$       if (associated(wfd%keyvglob)) then
!!$          i_all=-product(shape(wfd%keyvglob))*kind(wfd%keyvglob)
!!$          deallocate(wfd%keyvglob,stat=i_stat)
!!$          call memocc(i_stat,i_all,'wfd%keyvglob',subname)
!!$          nullify(wfd%keyvglob)
!!$       end if
    end if
  END SUBROUTINE deallocate_wfd

  !>desctructors
  subroutine deallocate_locreg_descriptors(lr)
    implicit none
    ! Calling arguments
    type(locreg_descriptors),intent(inout):: lr

    call deallocate_wfd(lr%wfd)
    call deallocate_convolutions_bounds(lr%bounds,'deallocate_locreg_descriptors')

  end subroutine deallocate_locreg_descriptors

  !> De-Allocate convolutions_bounds type, depending of the geocode and the hybrid_on
  subroutine deallocate_bounds(geocode,hybrid_on,bounds,subname)
    use module_base
    implicit none
    character(len=1), intent(in) :: geocode !< @copydoc poisson_solver::doc::geocode
    logical, intent(in) :: hybrid_on 
    type(convolutions_bounds) :: bounds
    character(len=*), intent(in) :: subname
    !local variables
    integer :: i_all,i_stat

    if ((geocode == 'P' .and. hybrid_on) .or. geocode == 'F') then
       ! Just test the first one...
       if (associated(bounds%kb%ibyz_f)) then
          i_all=-product(shape(bounds%kb%ibyz_f))*kind(bounds%kb%ibyz_f)
          deallocate(bounds%kb%ibyz_f,stat=i_stat)
          call memocc(i_stat,i_all,'bounds%kb%ibyz_f',subname)
          i_all=-product(shape(bounds%kb%ibxz_f))*kind(bounds%kb%ibxz_f)
          deallocate(bounds%kb%ibxz_f,stat=i_stat)
          call memocc(i_stat,i_all,'bounds%kb%ibxz_f',subname)
          i_all=-product(shape(bounds%kb%ibxy_f))*kind(bounds%kb%ibxy_f)
          deallocate(bounds%kb%ibxy_f,stat=i_stat)
          call memocc(i_stat,i_all,'bounds%kb%ibxy_f',subname)

          i_all=-product(shape(bounds%sb%ibxy_ff))*kind(bounds%sb%ibxy_ff)
          deallocate(bounds%sb%ibxy_ff,stat=i_stat)
          call memocc(i_stat,i_all,'bounds%sb%ibxy_ff',subname)
          i_all=-product(shape(bounds%sb%ibzzx_f))*kind(bounds%sb%ibzzx_f)
          deallocate(bounds%sb%ibzzx_f,stat=i_stat)
          call memocc(i_stat,i_all,'bounds%sb%ibzzx_f',subname)
          i_all=-product(shape(bounds%sb%ibyyzz_f))*kind(bounds%sb%ibyyzz_f)
          deallocate(bounds%sb%ibyyzz_f,stat=i_stat)
          call memocc(i_stat,i_all,'bounds%sb%ibyyzz_f',subname)
          i_all=-product(shape(bounds%gb%ibyz_ff))*kind(bounds%gb%ibyz_ff)
          deallocate(bounds%gb%ibyz_ff,stat=i_stat)

          call memocc(i_stat,i_all,'bounds%gb%ibyz_ff',subname)
          i_all=-product(shape(bounds%gb%ibzxx_f))*kind(bounds%gb%ibzxx_f)
          deallocate(bounds%gb%ibzxx_f,stat=i_stat)
          call memocc(i_stat,i_all,'bounds%gb%ibzxx_f',subname)
          i_all=-product(shape(bounds%gb%ibxxyy_f))*kind(bounds%gb%ibxxyy_f)
          deallocate(bounds%gb%ibxxyy_f,stat=i_stat)
          call memocc(i_stat,i_all,'bounds%gb%ibxxyy_f',subname)

          nullify(bounds%kb%ibyz_f)
          nullify(bounds%kb%ibxz_f)
          nullify(bounds%kb%ibxy_f)
          nullify(bounds%sb%ibxy_ff)
          nullify(bounds%sb%ibzzx_f)
          nullify(bounds%sb%ibyyzz_f)
          nullify(bounds%gb%ibyz_ff)
          nullify(bounds%gb%ibzxx_f)
          nullify(bounds%gb%ibxxyy_f)
       end if
    end if

    !the arrays which are needed only for free BC
    if (geocode == 'F') then
       ! Just test the first one...
       if (associated(bounds%kb%ibyz_c)) then
          i_all=-product(shape(bounds%kb%ibyz_c))*kind(bounds%kb%ibyz_c)
          deallocate(bounds%kb%ibyz_c,stat=i_stat)
          call memocc(i_stat,i_all,'bounds%kb%ibyz_c',subname)
          i_all=-product(shape(bounds%kb%ibxz_c))*kind(bounds%kb%ibxz_c)
          deallocate(bounds%kb%ibxz_c,stat=i_stat)
          call memocc(i_stat,i_all,'bounds%kb%ibxz_c',subname)
          i_all=-product(shape(bounds%kb%ibxy_c))*kind(bounds%kb%ibxy_c)
          deallocate(bounds%kb%ibxy_c,stat=i_stat)
          call memocc(i_stat,i_all,'bounds%kb%ibxy_c',subname)
          i_all=-product(shape(bounds%sb%ibzzx_c))*kind(bounds%sb%ibzzx_c)
          deallocate(bounds%sb%ibzzx_c,stat=i_stat)

          call memocc(i_stat,i_all,'bounds%sb%ibzzx_c',subname)
          i_all=-product(shape(bounds%sb%ibyyzz_c))*kind(bounds%sb%ibyyzz_c)
          deallocate(bounds%sb%ibyyzz_c,stat=i_stat)
          call memocc(i_stat,i_all,'bounds%sb%ibyyzz_c',subname)
          i_all=-product(shape(bounds%gb%ibzxx_c))*kind(bounds%gb%ibzxx_c)
          deallocate(bounds%gb%ibzxx_c,stat=i_stat)
          call memocc(i_stat,i_all,'bounds%gb%ibzxx_c',subname)
          i_all=-product(shape(bounds%gb%ibxxyy_c))*kind(bounds%gb%ibxxyy_c)
          deallocate(bounds%gb%ibxxyy_c,stat=i_stat)
          call memocc(i_stat,i_all,'bounds%gb%ibxxyy_c',subname)

          i_all=-product(shape(bounds%ibyyzz_r))*kind(bounds%ibyyzz_r)
          deallocate(bounds%ibyyzz_r,stat=i_stat)
          call memocc(i_stat,i_all,'bounds%ibyyzz_r',subname)

          nullify(bounds%kb%ibyz_c)
          nullify(bounds%kb%ibxz_c)
          nullify(bounds%kb%ibxy_c)
          nullify(bounds%sb%ibzzx_c)
          nullify(bounds%sb%ibyyzz_c)
          nullify(bounds%gb%ibzxx_c)
          nullify(bounds%gb%ibxxyy_c)
          nullify(bounds%ibyyzz_r)
       end if
    end if

  END SUBROUTINE deallocate_bounds

  !methods for copying the structures, can be needed to avoid recalculating them
  !should be better by defining a f_malloc inheriting the shapes and the structure from other array
  !of the type dest=f_malloc(src=source,id='dest')
  subroutine copy_locreg_descriptors(glrin, glrout)
    implicit none
    ! Calling arguments
    type(locreg_descriptors), intent(in) :: glrin !<input locreg. Unchanged on exit.
    type(locreg_descriptors), intent(out):: glrout !<output locreg. Must be freed on input.

    glrout%geocode = glrin%geocode
    glrout%hybrid_on = glrin%hybrid_on
    glrout%ns1 = glrin%ns1
    glrout%ns2 = glrin%ns2
    glrout%ns3 = glrin%ns3
    glrout%nsi1 = glrin%nsi1
    glrout%nsi2 = glrin%nsi2
    glrout%nsi3 = glrin%nsi3
    glrout%Localnorb = glrin%Localnorb
    glrout%locrad=glrin%locrad
    glrout%locregCenter=glrin%locregCenter
    glrout%outofzone= glrin%outofzone

    call copy_grid_dimensions(glrin%d, glrout%d)
    call copy_wavefunctions_descriptors(glrin%wfd, glrout%wfd)
    !copy bound when needed
    if(glrin%geocode == 'F' .or. (glrin%geocode == 'P' .and. glrin%hybrid_on)) then
       call copy_convolutions_bounds(glrin%geocode, glrin%bounds, glrout%bounds,&
            'copy_locreg_descriptors') !to be removed when bounds are allocated properly
    else
       call nullify_convolutions_bounds(glrout%bounds)
    end if

  end subroutine copy_locreg_descriptors
  pure subroutine copy_grid_dimensions(din, dout)
    implicit none
    ! Calling arguments
    type(grid_dimensions),intent(in):: din
    type(grid_dimensions),intent(out):: dout

    dout%n1 = din%n1
    dout%n2 = din%n2
    dout%n3 = din%n3
    dout%nfl1 = din%nfl1
    dout%nfu1 = din%nfu1
    dout%nfl2 = din%nfl2
    dout%nfu2 = din%nfu2
    dout%nfl3 = din%nfl3
    dout%nfu3 = din%nfu3
    dout%n1i = din%n1i
    dout%n2i = din%n2i
    dout%n3i = din%n3i

  end subroutine copy_grid_dimensions

  subroutine copy_wavefunctions_descriptors(wfdin, wfdout)
    implicit none
    ! Calling arguments
    type(wavefunctions_descriptors), intent(in) :: wfdin
    type(wavefunctions_descriptors), intent(out) :: wfdout

    ! Local variables
<<<<<<< HEAD
    !integer:: istat,iis1, iie1, iis2, iie2,i1, i2, iall
=======
!    integer:: i1, i2, iis1, iie1, iis2, iie2, istat, iall
>>>>>>> 2bd60501

    !nullify all pointers first
    call nullify_wfd(wfdout)

    wfdout%nvctr_c = wfdin%nvctr_c
    wfdout%nvctr_f = wfdin%nvctr_f
    wfdout%nseg_c = wfdin%nseg_c
    wfdout%nseg_f = wfdin%nseg_f

    if (associated(wfdin%keygloc)) wfdout%keygloc=f_malloc_ptr(src=wfdin%keygloc,id='wfdout%keygloc')
    if (associated(wfdin%keyglob)) wfdout%keyglob=f_malloc_ptr(src=wfdin%keyglob,id='wfdout%keyglob')
    if (associated(wfdin%keyvloc)) wfdout%keyvloc=f_malloc_ptr(src=wfdin%keyvloc,id='wfdout%keyvloc')
    if (associated(wfdin%keyvglob))wfdout%keyvglob=f_malloc_ptr(src=wfdin%keyvglob,id='wfdout%keyvglob')

!!$    if(associated(wfdout%keygloc)) then
!!$       iall=-product(shape(wfdout%keygloc))*kind(wfdout%keygloc)
!!$       deallocate(wfdout%keygloc, stat=istat)
!!$       call memocc(istat, iall, 'wfdout%keygloc', subname)
!!$    end if
!!$    if(associated(wfdin%keygloc)) then
!!$       iis1=lbound(wfdin%keygloc,1)
!!$       iie1=ubound(wfdin%keygloc,1)
!!$       iis2=lbound(wfdin%keygloc,2)
!!$       iie2=ubound(wfdin%keygloc,2)
!!$
!!$       allocate(wfdout%keygloc(iis1:iie1,iis2:iie2), stat=istat)
!!$       call memocc(istat, wfdout%keygloc, 'wfdout%keygloc', subname)
!!$       do i2=iis2,iie2
!!$          do i1=iis1,iie1
!!$             wfdout%keygloc(i1,i2) = wfdin%keygloc(i1,i2)
!!$          end do
!!$       end do
!!$    end if
!!$
!!$    if(associated(wfdout%keyglob)) then
!!$       iall=-product(shape(wfdout%keyglob))*kind(wfdout%keygloc)
!!$       deallocate(wfdout%keyglob, stat=istat)
!!$       call memocc(istat, iall, 'wfdout%keyglob', subname)
!!$    end if
!!$    if(associated(wfdin%keyglob)) then
!!$       iis1=lbound(wfdin%keyglob,1)
!!$       iie1=ubound(wfdin%keyglob,1)
!!$       iis2=lbound(wfdin%keyglob,2)
!!$       iie2=ubound(wfdin%keyglob,2)
!!$       allocate(wfdout%keyglob(iis1:iie1,iis2:iie2), stat=istat)
!!$       call memocc(istat, wfdout%keyglob, 'wfdout%keyglob', subname)
!!$       do i2=iis2,iie2
!!$          do i1=iis1,iie1
!!$             wfdout%keyglob(i1,i2) = wfdin%keyglob(i1,i2)
!!$          end do
!!$       end do
!!$    end if
!!$
!!$    if(associated(wfdout%keyvloc)) then
!!$       iall=-product(shape(wfdout%keyvloc))*kind(wfdout%keyvloc)
!!$       deallocate(wfdout%keyvloc, stat=istat)
!!$       call memocc(istat, iall, 'wfdout%keyvloc', subname)
!!$    end if
!!$    if(associated(wfdin%keyvloc)) then
!!$       iis1=lbound(wfdin%keyvloc,1)
!!$       iie1=ubound(wfdin%keyvloc,1)
!!$       allocate(wfdout%keyvloc(iis1:iie1), stat=istat)
!!$       call memocc(istat, wfdout%keyvloc, 'wfdout%keyvloc', subname)
!!$       do i1=iis1,iie1
!!$          wfdout%keyvloc(i1) = wfdin%keyvloc(i1)
!!$       end do
!!$    end if
!!$
!!$    if(associated(wfdout%keyvglob)) then
!!$       iall=-product(shape(wfdout%keyvglob))*kind(wfdout%keyvglob)
!!$       deallocate(wfdout%keyvglob, stat=istat)
!!$       call memocc(istat, iall, 'wfdout%keyvglob', subname)
!!$    end if
!!$    if(associated(wfdin%keyvglob)) then
!!$       iis1=lbound(wfdin%keyvglob,1)
!!$       iie1=ubound(wfdin%keyvglob,1)
!!$       allocate(wfdout%keyvglob(iis1:iie1), stat=istat)
!!$       call memocc(istat, wfdout%keyvglob, 'wfdout%keyvglob', subname)
!!$       do i1=iis1,iie1
!!$          wfdout%keyvglob(i1) = wfdin%keyvglob(i1)
!!$       end do
!!$    end if

  end subroutine copy_wavefunctions_descriptors


end module locregs<|MERGE_RESOLUTION|>--- conflicted
+++ resolved
@@ -449,11 +449,7 @@
     type(wavefunctions_descriptors), intent(out) :: wfdout
 
     ! Local variables
-<<<<<<< HEAD
     !integer:: istat,iis1, iie1, iis2, iie2,i1, i2, iall
-=======
-!    integer:: i1, i2, iis1, iie1, iis2, iie2, istat, iall
->>>>>>> 2bd60501
 
     !nullify all pointers first
     call nullify_wfd(wfdout)
