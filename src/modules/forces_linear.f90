--- conflicted
+++ resolved
@@ -1277,11 +1277,7 @@
          call calculate_overlap_transposed(iproc, nproc, orbs, collcom, &
               psit_c, hpsit_c, psit_f, hpsit_f, msmat, mmat)
          !tt = trace_sparse(iproc, nproc, msmat, lsmat, mmat%matrix_compr, lmat%matrix_compr, 1)
-<<<<<<< HEAD
-         tt = trace_AB(iproc, nproc, msmat, lsmat, mmat, lmat, 1)
-=======
          tt = trace_AB(iproc, nproc, bigdft_mpi%mpi_comm, msmat, lsmat, mmat, lmat, 1)
->>>>>>> d31be52c
          !tens(idir) = tens(idir) + -8.0_gp/(hx*hy*hz)/real(lzd%llr(ilr)%d%n1i*lzd%llr(ilr)%d%n2i*lzd%llr(ilr)%d%n3i,gp)*tt
          tens(idir) = tens(idir) - 2.0_gp*8.0_gp/(hx*hy*hz)/real(lzd%glr%d%n1i*lzd%glr%d%n2i*lzd%glr%d%n3i,gp)*tt
          tens(idir) = tens(idir)/real(nproc,kind=8) !divide by nproc since an allreduce will follow
