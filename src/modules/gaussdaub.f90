!> @file
!!  Gaussian to Daubechies wavelets projection routines
!! @author
!!    Copyright (C) 2007-2015 BigDFT group (LG) <br>
!!    This file is distributed under the terms of the
!!    GNU General Public License, see ~/COPYING file
!!    or http://www.gnu.org/copyleft/gpl.txt .
!!    For the list of contributors, see ~/AUTHORS


!> Module to project gaussian functions to Daubechies wavelets
module gaussdaub
  use module_defs, only: wp,gp
  implicit none
  private
  
  !>@todo These parameters has to be modified to avoid naming confusions
  integer, parameter :: m=8,mm=m+2
  integer, parameter :: N=m
  integer :: iw !< index for initialization

  real(wp), dimension(-mm:mm), parameter :: CH = (/ &
       0.0_wp,0.0_wp,0.0_wp, &
       -0.0033824159510050025955_wp,-0.00054213233180001068935_wp, &
       0.031695087811525991431_wp,0.0076074873249766081919_wp, &
       -0.14329423835127266284_wp,-0.061273359067811077843_wp, &
       0.48135965125905339159_wp,0.77718575169962802862_wp,0.36444189483617893676_wp, &
       -0.051945838107881800736_wp,-0.027219029917103486322_wp, &
       0.049137179673730286787_wp,0.0038087520138944894631_wp, &
       -0.014952258337062199118_wp,-0.00030292051472413308126_wp, &
       0.0018899503327676891843_wp,0.0_wp,0.0_wp &
       /)
  !> Coefficients for wavelet transform (orthonormal wavelet)
  real(wp), dimension(-mm:mm), parameter :: cht=ch

  !> g coefficients from h coefficients
  real(wp), dimension(-mm:mm), parameter :: cg=[0.0_wp,((-1)**(iw+1)*cht(-iw),iw=-mm,mm-1)]
  real(wp), dimension(-mm:mm), parameter :: cgt=[0.0_wp,((-1)**(iw+1)*ch(-iw),iw=-mm,mm-1)]

  !> Magic filter coefficients for daubechies family
  real(wp), dimension(-n:n), parameter :: W = (/0.0_wp,&
       2.72734492911979659657715313017228e-6_wp,&
       -0.00005185986881173432922848639136911487_wp,&
       0.00049443227688689919192282259476750972_wp,&
       -0.00344128144493493857280881509686821861_wp,&
       0.01337263414854794752733423467013220997_wp,&
       -0.02103025160930381434955489412839065067_wp,&
       -0.0604895289196983516002834636_wp,0.9940415697834003993178616713_wp,&
       0.0612625895831207982195380597_wp,&
       0.02373821463724942397566389712597274535_wp,&
       -0.00942047030201080385922711540948195075_wp,&
       0.00174723713672993903449447812749852942_wp,&
       -0.00030158038132690463167163703826169879_wp,&
       0.00008762984476210559564689161894116397_wp,&
       -0.00001290557201342060969516786758559028_wp,&
       8.4334247333529341094733325815816e-7_wp&
       /)
  
  real(wp), dimension(0:6), parameter :: valints = (/& 
       1.7724538509055160272981674834_wp,0.8862269254527580136490837417_wp,&
       1.3293403881791370204736256126_wp,3.3233509704478425511840640314_wp,&
       11.63172839656744892914422411_wp,52.3427777845535201811490084949_wp,&
       287.8852778150443609963195467219_wp/)

<<<<<<< HEAD

  public :: gau_daub_1d

       
=======
  public :: gau_daub_1d

>>>>>>> 347dddc1
  contains
    

    !> Convert a gaussian to one-dimensional functions
    !! Gives the expansion coefficients of :
    !!   factor*x**n_gau*exp(-(1/2)*(x/gau_a)**2)
    !! Multiply it for the k-point factor exp(Ikx)
    !! For this reason, a real (cos(kx)) and an imaginary (sin(kx)) part are provided 
    !! also, the value of factor and  gau_a might be complex.
    !! therefore the result has to be complex accordingly
    subroutine gau_daub_1d(periodic,ng,gau_cen,n_gau,kval,ncplx_a,gau_a,ncplx_f,factor,hgrid,nres,nstart,&
         nmax,ncplx,c,nwork,ww)
      use yaml_strings, only: yaml_toa
      use dictionaries, only: f_err_throw
      use f_utils, only: f_zero
      implicit none
      logical, intent(in) :: periodic !< determine the bc
      integer, intent(in) :: nmax,nwork,nres,nstart
      !> 1 for real gaussians, 2 for complex ones 
      !! (to be generalized to k-points)
      integer, intent(in) :: ncplx,ncplx_a,ncplx_f
      integer, intent(in) :: ng !<number of different gaussians to convert
      !>principal quantum numbers of any of the gaussians
      integer, dimension(ng), intent(in) :: n_gau 
      !>multiplicative factors which have to be added to the different
      !!terms
      real(wp), dimension(ncplx_f,ng), intent(in) :: factor
      !>standard deviations of the different gaussians (might be complex)
      real(wp), dimension(ncplx_a,ng), intent(in) :: gau_a
      real(gp), intent(in) :: hgrid !< grid spacing in wavelets
      real(gp), intent(in) :: gau_cen !< center of the gaussian
      real(gp), intent(in) :: kval !< value of k-point
      real(wp), dimension(ncplx,ng,0:nmax,2), intent(inout) :: c
      real(wp), dimension(nwork,2), intent(inout) :: ww
      !local variables
      integer :: i0,right_t,inw,ig,ncplx_w,nwork_tot,icplx,nst
      real(wp) :: x0
      integer, dimension(0:nres+1) :: lefts,rights !< use automatic arrays here, we should use parameters in the module
      real(gp), dimension(ncplx_a,ng) :: a
      real(gp), dimension(ncplx_f,ng) :: fac
      real(gp), dimension(ng) :: theor_norm2,error

      !should raise an error if the value ncplx is not consistent

      !first, determine the cutoffs where the 
      !bounds are to be calculated
      x0=gau_cen/hgrid
      i0=nint(x0) ! the array is centered at i0
      !here the are the quantities for any of the objects
      a=gau_a/hgrid

<<<<<<< HEAD
      !right_t=ceiling(80.d0*maxval(a))
      right_t= max(ceiling(15.d0*maxval(a)),i0+m+1)

=======
      right_t=max(ceiling(15.d0*maxval(a)),m+2)
>>>>>>> 347dddc1
      !the multiplicative factors for any of the object
      do ig=1,ng
         do icplx=1,ncplx_f
            fac(icplx,ig)=hgrid**n_gau(ig)*sqrt(hgrid)*factor(icplx,ig)
         end do
         !and the expected theoretical norm of the gaussian
         theor_norm2(ig)=valints(n_gau(ig))*a(1,ig)**(2*n_gau(ig)+1)
      end do
      
      !these are the limits of each of the convolutions
      call determine_bounds(nres,periodic,nstart,nmax,right_t,i0,&
         lefts,rights)

      if ( kval /= 0.0_gp .or. ncplx_a==2) then
         ncplx_w=2
      else
         ncplx_w=1
      end if

      !the total dimension of the work array should be
      nwork_tot=ng*(rights(nres+1) -lefts(nres+1))*ncplx_w
      
      !then check if the work array has a size which is big enough
      if (nwork_tot > nwork ) then
         call f_err_throw('The size of the work array ('//trim(yaml_toa(nwork))//&
              ') is too little to convert the gaussian in wavelets, put at least the value '//&
              trim(yaml_toa(nwork_tot)),&
              err_name='BIGDFT_RUNTIME_ERROR')
         return
      end if
      
      !fill the array of the high resolution values
      call gaus_highres(nres,ng,n_gau,ncplx_a,a,x0,kval,ncplx_w,&
           lefts(nres+1),rights(nres+1),ww)

      !then come back to the original resolution level
      call magic_idwts(nres,ncplx_w*ng,lefts,rights,nwork,ww,inw)

      nst=nstart
      if (periodic) nst=0
      !and retrieve the results and the error if desired
      call retrieve_results(periodic,ng,lefts(0),rights(0),nst,nmax,ncplx_w,&
           ww(1,inw),theor_norm2,ncplx_f,fac,ncplx,c,error)

    end subroutine gau_daub_1d


    !> Project gaussian functions in a mesh of Daubechies scaling functions
    !! Gives the expansion coefficients of :
    !!    factor*x**n_gau*exp(-(1/2)*(x/gau_a)**2)
    subroutine gauss_to_daub(hgrid,factor,gau_cen,gau_a,n_gau,&!no err, errsuc
         nmax,n_left,n_right,c,err_norm,&                      !no err_wav. nmax instead of n_intvx
         ww,nwork,periodic)                         !added work arrays ww with dimension nwork
      use module_base
      implicit none
      logical, intent(in) :: periodic !< the flag for periodic boundary conditions
      integer, intent(in) :: n_gau    !< x**n_gau (polynomial degree)
      integer, intent(in) :: nmax     !< size of the grid
      integer, intent(in) :: nwork    !< size of the work array (ww) >= (nmax+1)*17
      real(gp), intent(in) :: hgrid   !< step size
      real(gp), intent(in) :: factor  !< normalisation factor
      real(gp), intent(in) :: gau_cen !< center of gaussian function
      real(gp), intent(in) :: gau_a   !< parameter of gaussian      
      real(wp), dimension(0:nwork,2), intent(inout) :: ww !< work arrays that have to be 17 times larger than C
      integer, intent(out) :: n_left,n_right !< interval where the gaussian is larger than the machine precision
      real(gp), intent(out) :: err_norm      !< normalisation error
      real(wp), dimension(0:nmax,2), intent(out) :: c !< c(:,1) array of scaling function coefficients
                                                      !! c(:,2) array of wavelet coefficients:
      !local variables
      integer :: right_t,i0,i,length
      real(gp) :: a,z0,h,theor_norm2,error,fac
      real(dp) :: cn2,tt
      integer, dimension(0:4) :: lefts,rights
      !include the convolutions filters
      !include 'recs16.inc' !< MAGIC FILTER  
      !include 'intots.inc' !< HERE WE KEEP THE ANALYTICAL NORMS OF GAUSSIANS
      !include 'sym_16.inc' !< WAVELET FILTERS

      !rescale the parameters so that hgrid goes to 1.d0  
      a=gau_a/hgrid

      i0=nint(gau_cen/hgrid) ! the array is centered at i0
      z0=gau_cen/hgrid-real(i0,gp)
      h=.125_gp*.5_gp

      !calculate the array sizes;
      !at level 0, positions shifted by i0 
      right_t= ceiling(15.d0*a)

      ! initialise array
      c=0.0_gp


      if (periodic) then
         !we expand the whole Gaussian in scfunctions and later fold one of its tails periodically
         !we limit however the folding to one cell on each side (it can be eliminated)
         !!     lefts( 0)=max(i0-right_t,-nmax)
         !!     rights(0)=min(i0+right_t,2*nmax)

         lefts( 0)=i0-right_t
         rights(0)=i0+right_t


!!$         call gauss_to_scf()

         ! special for periodic case:
!!$         call fold_tail
      else
         ! non-periodic: the Gaussian is bounded by the cell borders
         lefts( 0)=max(i0-right_t,   0)
         rights(0)=min(i0+right_t,nmax)

!!$         call gauss_to_scf

         ! non-periodic: no tails to fold
         do i=0,length-1
            c(i+n_left,1)=ww(i       ,2) !n_left..n_right <->    0  ..  length-1
            c(i+n_left,2)=ww(i+length,2) !n_left..n_right <-> length..2*length-1
         end do
      endif

      !calculate the (relative) error
      cn2=0.0_dp
      do i=0,length*2-1
         tt=real(ww(i,2),dp)
         cn2=cn2+tt**2
      end do

      theor_norm2=valints(n_gau)*a**(2*n_gau+1)

      error=sqrt(abs(1.0_gp-real(cn2,gp)/theor_norm2))

      !write(*,*)'error, non scaled:',error
      !
      !RESCALE BACK THE COEFFICIENTS AND THE ERROR
      fac= hgrid**n_gau*sqrt(hgrid)*factor
      c=real(fac,wp)*c
      err_norm=error*fac
      
!!$    contains
!!$
!!$      !> Once the bounds LEFTS(0) and RIGHTS(0) of the expansion coefficient array
!!$      !! are fixed, we get the expansion coefficients in the usual way:
!!$      !! get them on the finest grid by quadrature
!!$      !! then forward transform to get the coeffs on the coarser grid.
!!$      !! All this is done assuming nonperiodic boundary conditions
!!$      !! but will also work in the periodic case if the tails are folded
!!$      subroutine gauss_to_scf
!!$        n_left=lefts(0)
!!$        n_right=rights(0)
!!$        length=n_right-n_left+1
!!$
!!$        !print *,'nleft,nright',n_left,n_right
!!$
!!$        do k=1,4
!!$           rights(k)=2*rights(k-1)+m
!!$           lefts( k)=2*lefts( k-1)-m
!!$        enddo
!!$
!!$        leftx = lefts(4)-n
!!$        rightx=rights(4)+n  
!!$
!!$        !do not do anything if the gaussian is too extended
!!$        if (rightx-leftx > nwork) then
!!$           !STOP 'gaustodaub'
!!$           return
!!$        end if
!!$
!!$        !calculate the expansion coefficients at level 4, positions shifted by 16*i0 
!!$
!!$        !corrected for avoiding 0**0 problem
!!$        if (n_gau == 0) then
!!$           do i=leftx,rightx
!!$              x=real(i-i0*16,gp)*h
!!$              r=x-z0
!!$              r2=r/a
!!$              r2=r2*r2
!!$              r2=0.5_gp*r2
!!$              func=safe_exp(-r2)
!!$              ww(i-leftx,1)=func
!!$           enddo
!!$        else
!!$           do i=leftx,rightx
!!$              x=real(i-i0*16,gp)*h
!!$              r=x-z0
!!$              coeff=r**n_gau
!!$              r2=r/a
!!$              r2=r2*r2
!!$              r2=0.5_gp*r2
!!$              func=safe_exp(-r2)
!!$              func=real(coeff,wp)*func
!!$              ww(i-leftx,1)=func
!!$           enddo
!!$        end if
!!$
!!$        call apply_w(1,ww(:,1),ww(:,2),&
!!$             leftx   ,rightx   ,lefts(4),rights(4),h)
!!$
!!$        call forward_c(1,ww(0,2),ww(0,1),&
!!$             lefts(4),rights(4),lefts(3),rights(3)) 
!!$        call forward_c(1,ww(0,1),ww(0,2),&
!!$             lefts(3),rights(3),lefts(2),rights(2)) 
!!$        call forward_c(1,ww(0,2),ww(0,1),&
!!$             lefts(2),rights(2),lefts(1),rights(1)) 
!!$
!!$        call forward(1,  ww(0,1),ww(0,2),&
!!$             lefts(1),rights(1),lefts(0),rights(0)) 
!!$
!!$
!!$      END SUBROUTINE gauss_to_scf
!!$
!!$
!!$      !> One of the tails of the Gaussian is folded periodically
!!$      !! We assume that the situation when we need to fold both tails
!!$      !! will never arise
!!$      subroutine fold_tail
!!$
!!$        !modification of the calculation.
!!$        !at this stage the values of c are fixed to zero
!!$
!!$        do i=n_left,n_right
!!$           j=modulo(i,nmax+1)
!!$           c(j,1)=c(j,1)+ww(i-n_left       ,2)
!!$           c(j,2)=c(j,2)+ww(i-n_left+length,2)
!!$        end do
!!$
!!$        !!
!!$        !!    !write(*,*) 'I fold the tail'
!!$        !!    ! shift the resulting array and fold its periodic tails:
!!$        !!    if (n_left.ge.0) then
!!$        !!       if (n_right.le.nmax) then
!!$        !!          ! normal situation: the gaussian is inside the box
!!$        !!          do i=n_left,n_right
!!$        !!             c(i,1)=ww(i-n_left       ,2)
!!$        !!             c(i,2)=ww(i-n_left+length,2)
!!$        !!          enddo
!!$        !!       else
!!$        !!          ! the gaussian extends beyond the right border
!!$        !!
!!$        !!          ! the normal part:
!!$        !!          do i=n_left,nmax
!!$        !!             c(i,1)=ww(i-n_left       ,2)
!!$        !!             c(i,2)=ww(i-n_left+length,2)
!!$        !!          enddo
!!$        !!          ! the part of ww that goes beyond nmax 
!!$        !!          ! is shifted by nmax+1 to the left
!!$        !!          do i=nmax+1,n_right
!!$        !!             c(i-nmax-1,1)=ww(i-n_left       ,2)
!!$        !!             c(i-nmax-1,2)=ww(i-n_left+length,2)
!!$        !!          enddo
!!$        !!       endif
!!$        !!    else
!!$        !!       ! the gaussian extends beyond the left border
!!$        !!       ! the part of ww to the left of 0
!!$        !!       ! is shifted by nmax+1 to the right
!!$        !!       do i=n_left,-1
!!$        !!          c(i+nmax+1,1)=ww(i-n_left       ,2)
!!$        !!          c(i+nmax+1,2)=ww(i-n_left+length,2)
!!$        !!       enddo
!!$        !!       ! the normal part:
!!$        !!       do i=0,n_right
!!$        !!          c(i,1)=ww(i-n_left       ,2)
!!$        !!          c(i,2)=ww(i-n_left+length,2)
!!$        !!       enddo
!!$        !!    endif
!!$      END SUBROUTINE fold_tail

    END SUBROUTINE gauss_to_daub


    !> Project gaussian functions in a mesh of Daubechies scaling functions
    !! Gives the expansion coefficients of :
    !!   factor*x**n_gau*exp(-(1/2)*(x/gau_a)**2)
    !! Multiply it for the k-point factor exp(Ikx)
    !! For this reason, a real (cos(kx)) and an imaginary (sin(kx)) part are provided 
    !!
    !!@warning 
    !!  In this version, we dephase the projector to wrt the center of the gaussian
    !!  this should not have an impact on the results since the operator is unchanged
    subroutine gauss_to_daub_k(hgrid,kval,ncplx_w,ncplx_g,ncplx_k,&
         factor,gau_cen,gau_a,n_gau,&!no err, errsuc
         nstart,nmax,n_left,n_right,c,& 
         ww,nwork,periodic,gau_cut)      !added work arrays ww with dimension nwork
      use module_base
      !use gaussians, only: mp_exp
      implicit none
      logical, intent(in) :: periodic  !< the flag for periodic boundary conditions
      integer, intent(in) :: n_gau     !< x**n_gau (polynomial degree)
      integer, intent(in) :: nmax      !< size of the grid
      integer, intent(in) :: nwork     !< size of the work array (ww) >= (nmax+1)*17
      integer, intent(in) :: nstart
      integer, intent(in) :: ncplx_w   !< size of the ww matrix
      integer, intent(in) :: ncplx_g   !< 1 or 2 for simple or complex gaussians, respectively.
      integer, intent(in) :: ncplx_k   !< use 2 for k-points.
      real(gp), intent(in) :: hgrid    !< step size
      real(gp), intent(in) :: gau_cen  !< center of gaussian function
      real(gp), intent(in) :: kval     !< value for the k-point
      real(gp), dimension(ncplx_g), intent(in) :: factor !< normalisation factor
      real(gp), dimension(ncplx_g), intent(in) :: gau_a  !< parameter of gaussian
      real(wp), dimension(0:nwork,2,ncplx_w), intent(inout) :: ww !< work arrays that have to be 17 times larger than C
      integer, intent(out) :: n_left,n_right  !< interval where the gaussian is larger than the machine precision
      real(wp), dimension(ncplx_w,0:nmax,2), intent(out) :: c !< array of scaling function coefficients
                                                              !! array of wavelet coefficients:
      real(gp), intent(in) :: gau_cut
      !local variables
      character(len=*), parameter :: subname='gauss_to_daub_k'
      integer :: rightx,leftx,right_t,i0,i,k,length,j,icplx
      real(gp) :: a1,a2,z0,h,x,r,coff,r2,rk,gcut
      real(gp) :: fac(ncplx_g)
      real(wp) :: func,cval,sval,cval2,sval2
      real(wp), dimension(:,:,:), allocatable :: cc
      integer, dimension(0:4) :: lefts,rights
      !include the convolutions filters
      !include 'recs16.inc'! MAGIC FILTER  
      !include 'intots.inc'! HERE WE KEEP THE ANALYTICAL NORMS OF GAUSSIANS
      !include 'sym_16.inc'! WAVELET FILTERS

      !rescale the parameters so that hgrid goes to 1.d0  
      !when calculating "r2" in gauss_to_scf 
      a1=gau_a(1)/hgrid
      if(ncplx_g==2) then
         a2=gau_a(2)*hgrid*hgrid
         cc = f_malloc((/ 1.to.ncplx_g, 0.to.nmax, 1.to.2 /),id='cc')
      end if
      i0=nint(gau_cen/hgrid) ! the array is centered at i0
      z0=gau_cen/hgrid-real(i0,gp)
      gcut=gau_cut/hgrid
      h=.125_gp*.5_gp

      !calculate the array sizes;
      !at level 0, positions shifted by i0 
      right_t= ceiling(15.d0*a1)

      !print *,'a,right_t',a1,right_t,gau_a,hgrid

      !to rescale back the coefficients
      fac(:)=hgrid**n_gau*sqrt(hgrid)*factor(:)

      !initialise array
      c=0.0_gp
      if(ncplx_g==2)cc=0.0_gp

      if (periodic) then
         !we expand the whole Gaussian in scfunctions and later fold one of its tails periodically
         !we limit however the folding to one cell on each side 
         !!(commented out)
         !     lefts( 0)=max(i0-right_t,-nmax)
         !     rights(0)=min(i0+right_t,2*nmax)

         lefts( 0)=i0-right_t
         rights(0)=i0+right_t

         call gauss_to_scf()

         ! special for periodic case:
         call fold_tail
      else
         ! non-periodic: the Gaussian is bounded by the cell borders
         lefts( 0)=max(i0-right_t,nstart)
         rights(0)=min(i0+right_t,nmax+nstart)

         call gauss_to_scf()

         n_left = n_left - nstart

         !loop for each complex component
         if(ncplx_g==1) then
            do icplx=1,ncplx_w
               ! non-periodic: no tails to fold
               do i=0,length-1
                  c(icplx,i+n_left,1)=ww(i       ,2,icplx)
                  c(icplx,i+n_left,2)=ww(i+length,2,icplx) 
               end do
            end do
         else !ncplx_g==2
            !use a temporary array cc instead
            do icplx=1,ncplx_w
               ! non-periodic: no tails to fold
               do i=0,length-1
                  cc(icplx,i+n_left,1)=ww(i       ,2,icplx)
                  cc(icplx,i+n_left,2)=ww(i+length,2,icplx) 
               end do
            end do
         end if
      endif

      ! Apply factor:
      if(ncplx_g==1) then
         c=fac(1)*c
      else
         c(1,:,:)=fac(1)*cc(1,:,:)-fac(2)*cc(2,:,:)
         c(2,:,:)=fac(1)*cc(2,:,:)+fac(2)*cc(1,:,:)

         call f_free(cc)
      end if

    contains


      !> Once the bounds LEFTS(0) and RIGHTS(0) of the expansion coefficient array
      !! are fixed, we get the expansion coefficients in the usual way:
      !! get them on the finest grid by quadrature
      !! then forward transform to get the coeffs on the coarser grid.
      !! All this is done assuming nonperiodic boundary conditions
      !! but will also work in the periodic case if the tails are folded
      subroutine gauss_to_scf()
        n_left=lefts(0)
        n_right=rights(0)
        length=n_right-n_left+1

        !print *,'nleft,nright',n_left,n_right

        do k=1,4
           rights(k)=2*rights(k-1)+m
           lefts( k)=2*lefts( k-1)-m
        enddo

        leftx = lefts(4)-n
        rightx=rights(4)+n  

        !stop the code if the gaussian is too extended
        if (rightx-leftx > nwork) then
           !STOP 'gaustodaub'
           return
        end if

<<<<<<< HEAD
        if (ncplx_w==1) then
           !no kpts and real gaussians
!!$           call gauss_to_scf_1()
        elseif(ncplx_k==2 .and. ncplx_g==1) then
           !kpts and real gaussians
!!$           call gauss_to_scf_2()
        elseif(ncplx_k==1 .and. ncplx_g==2) then
           !no kpts and complex gaussians
!!$           call gauss_to_scf_3()
        elseif(ncplx_k==2 .and. ncplx_g==2) then
           !kpts and complex gaussians
!!$           call gauss_to_scf_4()
        endif
=======
!!$        if (ncplx_w==1) then
!!$           !no kpts and real gaussians
!!$           call gauss_to_scf_1()
!!$        elseif(ncplx_k==2 .and. ncplx_g==1) then
!!$           !kpts and real gaussians
!!$           call gauss_to_scf_2()
!!$        elseif(ncplx_k==1 .and. ncplx_g==2) then
!!$           !no kpts and complex gaussians
!!$           call gauss_to_scf_3()
!!$        elseif(ncplx_k==2 .and. ncplx_g==2) then
!!$           !kpts and complex gaussians
!!$           call gauss_to_scf_4()
!!$        endif
>>>>>>> 347dddc1

!!$        do icplx=1,ncplx_w
!!$           !print *,'here',gau_a,gau_cen,n_gau
!!$           call apply_w(ww(0,1,icplx),ww(0,2,icplx),&
!!$                leftx   ,rightx   ,lefts(4),rights(4),h)
!!$
!!$           call forward_c(ww(0,2,icplx),ww(0,1,icplx),&
!!$                lefts(4),rights(4),lefts(3),rights(3)) 
!!$           call forward_c(ww(0,1,icplx),ww(0,2,icplx),&
!!$                lefts(3),rights(3),lefts(2),rights(2)) 
!!$           call forward_c(ww(0,2,icplx),ww(0,1,icplx),&
!!$                lefts(2),rights(2),lefts(1),rights(1)) 
!!$
!!$           call forward(  ww(0,1,icplx),ww(0,2,icplx),&
!!$                lefts(1),rights(1),lefts(0),rights(0)) 
!!$
!!$        end do

      END SUBROUTINE gauss_to_scf

!!!#!
!!!#!!!!!IMPLEMENTED
!!!#!      ! Called when ncplx_w = 1
!!!#!      subroutine gauss_to_scf_1
!!!#!
!!!#!        !loop for each complex component
!!!#!        !calculate the expansion coefficients at level 4, positions shifted by 16*i0 
!!!#!        !corrected for avoiding 0**0 problem
!!!#!        icplx = 1
!!!#!        if (n_gau == 0) then
!!!#!           do i=leftx,rightx
!!!#!              x=real(i-i0*16,gp)*h
!!!#!              r=x-z0
!!!#!              r2=r/a1
!!!#!              r2=r2*r2
!!!#!              r2=0.5_gp*r2
!!!#!              func=safe_exp(-r2)
!!!#!              !func=mp_exp(h,i0*16*h+z0,0.5_gp/(a1**2),i,0,.true.)
!!!#!              ww(i-leftx,1,icplx)=func
!!!#!           enddo
!!!#!        else
!!!#!           do i=leftx,rightx
!!!#!              x=real(i-i0*16,gp)*h
!!!#!              r=x-z0
!!!#!              coff=r**n_gau
!!!#!              r2=r/a1
!!!#!              r2=r2*r2
!!!#!              r2=0.5_gp*r2
!!!#!              func=safe_exp(-r2)
!!!#!              !func=mp_exp(h,i0*16*h+z0,0.5_gp/(a1**2),i,0,.true.)
!!!#!              func=coff*func
!!!#!              ww(i-leftx,1,icplx)=func
!!!#!           enddo
!!!#!        end if
!!!#!
!!!#!      END SUBROUTINE gauss_to_scf_1
!!!#!!!!!
!!!#!
!!!#!
!!!#!!!!!IMPLEMENTED
!!!#!      ! Called when ncplx_k = 2 and ncplx_g = 1
!!!#!      subroutine gauss_to_scf_2
!!!#!
!!!#!        !loop for each complex component
!!!#!        !calculate the expansion coefficients at level 4, positions shifted by 16*i0 
!!!#!        !corrected for avoiding 0**0 problem
!!!#!        if (n_gau == 0) then
!!!#!           do i=leftx,rightx
!!!#!              x=real(i-i0*16,gp)*h
!!!#!              r=x-z0
!!!#!              rk=real(i,gp)*h
!!!#!              r2=r/a1
!!!#!              r2=r2*r2
!!!#!              r2=0.5_gp*r2
!!!#!              cval=cos(kval*rk)
!!!#!              func=safe_exp(-r2)
!!!#!              !func=mp_exp(h,i0*16*h+z0,0.5_gp/(a1**2),i,0,.true.)
!!!#!              ww(i-leftx,1,1)=func*cval
!!!#!              sval=sin(kval*rk)
!!!#!              ww(i-leftx,1,2)=func*sval
!!!#!           enddo
!!!#!        else
!!!#!           do i=leftx,rightx
!!!#!              x=real(i-i0*16,gp)*h
!!!#!              r=x-z0
!!!#!              rk=real(i,gp)*h
!!!#!              coff=r**n_gau
!!!#!              r2=r/a1
!!!#!              r2=r2*r2
!!!#!              r2=0.5_gp*r2
!!!#!              cval=cos(kval*rk)
!!!#!              func=safe_exp(-r2)
!!!#!              !func=mp_exp(h,i0*16*h+z0,0.5_gp/(a1**2),i,0,.true.)
!!!#!              func=coff*func
!!!#!              ww(i-leftx,1,1)=func*cval
!!!#!              sval=sin(kval*rk)
!!!#!              ww(i-leftx,1,2)=func*sval
!!!#!           enddo
!!!#!        end if
!!!#!
!!!#!      END SUBROUTINE gauss_to_scf_2
!!!#!!!!
!!!#!
!!!#!      ! Called when ncplx_k = 1 and ncplx_g = 2
!!!#!      ! no k-points + complex Gaussians
!!!#!      subroutine gauss_to_scf_3
!!!#!
!!!#!        if (n_gau == 0) then
!!!#!           do i=leftx,rightx
!!!#!              x=real(i-i0*16,gp)*h
!!!#!              r=x-z0
!!!#!              if( abs(r)-gcut < 1e-8 ) then
!!!#!                 r2=r*r
!!!#!                 cval=cos(a2*r2)
!!!#!                 sval=sin(a2*r2)
!!!#!                 r2=0.5_gp*r2/(a1**2)
!!!#!                 func=safe_exp(-r2)
!!!#!                 ww(i-leftx,1,1)=func*cval
!!!#!                 ww(i-leftx,1,2)=func*sval
!!!#!              else
!!!#!                 ww(i-leftx,1,1:2)=0.0_wp
!!!#!              end if
!!!#!           enddo
!!!#!        else
!!!#!           do i=leftx,rightx
!!!#!              x=real(i-i0*16,gp)*h
!!!#!              r=x-z0
!!!#!              if( abs(r)-gcut < 1e-8 ) then
!!!#!                 r2=r*r
!!!#!                 cval=cos(a2*r2)
!!!#!                 sval=sin(a2*r2)
!!!#!                 coff=r**n_gau
!!!#!                 r2=0.5_gp*r2/(a1**2)
!!!#!                 func=safe_exp(-r2)
!!!#!                 func=coff*func
!!!#!                 ww(i-leftx,1,1)=func*cval
!!!#!                 ww(i-leftx,1,2)=func*sval
!!!#!              else
!!!#!                 ww(i-leftx,1,1:2)=0.0_wp
!!!#!              end if
!!!#!           enddo
!!!#!        end if
!!!#!      END SUBROUTINE gauss_to_scf_3
!!!#!
!!!#!      ! Called when ncplx_k = 2 and ncplx_g = 2
!!!#!      subroutine gauss_to_scf_4
!!!#!
!!!#!        if (n_gau == 0) then
!!!#!           do i=leftx,rightx
!!!#!              x=real(i-i0*16,gp)*h
!!!#!              r=x-z0
!!!#!              if( abs(r)-gcut < 1e-8 ) then
!!!#!                 r2=r*r
!!!#!                 cval=cos(a2*r2)
!!!#!                 sval=sin(a2*r2)
!!!#!                 rk=real(i,gp)*h
!!!#!                 cval2=cos(kval*rk)
!!!#!                 sval2=sin(kval*rk)
!!!#!                 r2=0.5_gp*r2/(a1**2)
!!!#!                 func=safe_exp(-r2)
!!!#!                 ww(i-leftx,1,1)=func*(cval*cval2-sval*sval2)
!!!#!                 ww(i-leftx,1,2)=func*(cval*sval2+sval*cval2)
!!!#!              else
!!!#!                 ww(i-leftx,1,1:2)=0.0_wp
!!!#!              end if
!!!#!           enddo
!!!#!        else
!!!#!           do i=leftx,rightx
!!!#!              x=real(i-i0*16,gp)*h
!!!#!              r=x-z0
!!!#!              r2=r*r
!!!#!              cval=cos(a2*r2)
!!!#!              sval=sin(a2*r2)
!!!#!              rk=real(i,gp)*h
!!!#!              cval2=cos(kval*rk)
!!!#!              sval2=sin(kval*rk)
!!!#!              coff=r**n_gau
!!!#!              r2=0.5_gp*r2/(a1**2)
!!!#!              func=safe_exp(-r2)
!!!#!              func=coff*func
!!!#!              ww(i-leftx,1,1)=func*(cval*cval2-sval*sval2)
!!!#!              ww(i-leftx,1,2)=func*(cval*sval2+sval*cval2)
!!!#!           enddo
!!!#!        end if
!!!#!      END SUBROUTINE gauss_to_scf_4
!!!#!
!!!#!      ! Original version
!!!#!      !  subroutine gauss_to_scf
!!!#!      !    n_left=lefts(0)
!!!#!      !    n_right=rights(0)
!!!#!      !    length=n_right-n_left+1
!!!#!      !
!!!#!      !    !print *,'nleft,nright',n_left,n_right
!!!#!      !
!!!#!      !    do k=1,4
!!!#!      !       rights(k)=2*rights(k-1)+m
!!!#!      !       lefts( k)=2*lefts( k-1)-m
!!!#!      !    enddo
!!!#!      !
!!!#!      !    leftx = lefts(4)-n
!!!#!      !    rightx=rights(4)+n  
!!!#!      !
!!!#!      !    !stop the code if the gaussian is too extended
!!!#!      !    if (rightx-leftx > nwork) then
!!!#!      !       !STOP 'gaustodaub'
!!!#!      !       return
!!!#!      !    end if
!!!#!      !
!!!#!      !    !loop for each complex component
!!!#!      !    do icplx=1,ncplx
!!!#!      !
!!!#!      !       !calculate the expansion coefficients at level 4, positions shifted by 16*i0 
!!!#!      !
!!!#!      !       !corrected for avoiding 0**0 problem
!!!#!      !       if (ncplx==1) then
!!!#!      !          if (n_gau == 0) then
!!!#!      !             do i=leftx,rightx
!!!#!      !                x=real(i-i0*16,gp)*h
!!!#!      !                r=x-z0
!!!#!      !                r2=r/a
!!!#!      !                r2=r2*r2
!!!#!      !                r2=0.5_gp*r2
!!!#!      !                func=real(dexp(-real(r2,kind=8)),wp)
!!!#!      !                ww(i-leftx,1,icplx)=func
!!!#!      !             enddo
!!!#!      !          else
!!!#!      !             do i=leftx,rightx
!!!#!      !                x=real(i-i0*16,gp)*h
!!!#!      !                r=x-z0
!!!#!      !                coeff=r**n_gau
!!!#!      !                r2=r/a
!!!#!      !                r2=r2*r2
!!!#!      !                r2=0.5_gp*r2
!!!#!      !                func=real(dexp(-real(r2,kind=8)),wp)
!!!#!      !                func=real(coeff,wp)*func
!!!#!      !                ww(i-leftx,1,icplx)=func
!!!#!      !             enddo
!!!#!      !          end if
!!!#!      !       else if (icplx == 1) then
!!!#!      !          if (n_gau == 0) then
!!!#!      !             do i=leftx,rightx
!!!#!      !                x=real(i-i0*16,gp)*h
!!!#!      !                r=x-z0
!!!#!      !                rk=real(i,gp)*h
!!!#!      !                r2=r/a
!!!#!      !                r2=r2*r2
!!!#!      !                r2=0.5_gp*r2
!!!#!      !                cval=real(cos(kval*rk),wp)
!!!#!      !                func=real(dexp(-real(r2,kind=8)),wp)
!!!#!      !                ww(i-leftx,1,icplx)=func*cval
!!!#!      !             enddo
!!!#!      !          else
!!!#!      !             do i=leftx,rightx
!!!#!      !                x=real(i-i0*16,gp)*h
!!!#!      !                r=x-z0
!!!#!      !                rk=real(i,gp)*h
!!!#!      !                coeff=r**n_gau
!!!#!      !                r2=r/a
!!!#!      !                r2=r2*r2
!!!#!      !                r2=0.5_gp*r2
!!!#!      !                cval=real(cos(kval*rk),wp)
!!!#!      !                func=real(dexp(-real(r2,kind=8)),wp)
!!!#!      !                func=real(coeff,wp)*func
!!!#!      !                ww(i-leftx,1,icplx)=func*cval
!!!#!      !             enddo
!!!#!      !          end if
!!!#!      !       else if (icplx == 2) then
!!!#!      !          if (n_gau == 0) then
!!!#!      !             do i=leftx,rightx
!!!#!      !                x=real(i-i0*16,gp)*h
!!!#!      !                r=x-z0
!!!#!      !                rk=real(i,gp)*h
!!!#!      !                r2=r/a
!!!#!      !                r2=r2*r2
!!!#!      !                r2=0.5_gp*r2
!!!#!      !                sval=real(sin(kval*rk),wp)
!!!#!      !                func=real(dexp(-real(r2,kind=8)),wp)
!!!#!      !                ww(i-leftx,1,icplx)=func*sval
!!!#!      !             enddo
!!!#!      !          else
!!!#!      !             do i=leftx,rightx
!!!#!      !                x=real(i-i0*16,gp)*h
!!!#!      !                r=x-z0
!!!#!      !                rk=real(i,gp)*h
!!!#!      !                coeff=r**n_gau
!!!#!      !                r2=r/a
!!!#!      !                r2=r2*r2
!!!#!      !                r2=0.5_gp*r2
!!!#!      !                sval=real(sin(kval*rk),wp)
!!!#!      !                func=real(dexp(-real(r2,kind=8)),wp)
!!!#!      !                func=real(coeff,wp)*func
!!!#!      !                ww(i-leftx,1,icplx)=func*sval
!!!#!      !             enddo
!!!#!      !          end if
!!!#!      !       end if
!!!#!      !
!!!#!      !       !print *,'here',gau_a,gau_cen,n_gau
!!!#!      !       call apply_w(ww(0,1,icplx),ww(0,2,icplx),&
!!!#!      !            leftx   ,rightx   ,lefts(4),rights(4),h)
!!!#!      !
!!!#!      !       call forward_c(ww(0,2,icplx),ww(0,1,icplx),&
!!!#!      !            lefts(4),rights(4),lefts(3),rights(3)) 
!!!#!      !       call forward_c(ww(0,1,icplx),ww(0,2,icplx),&
!!!#!      !            lefts(3),rights(3),lefts(2),rights(2)) 
!!!#!      !       call forward_c(ww(0,2,icplx),ww(0,1,icplx),&
!!!#!      !            lefts(2),rights(2),lefts(1),rights(1)) 
!!!#!      !
!!!#!      !       call forward(  ww(0,1,icplx),ww(0,2,icplx),&
!!!#!      !            lefts(1),rights(1),lefts(0),rights(0)) 
!!!#!      !
!!!#!      !    end do
!!!#!      !
!!!#!      !
!!!#!      !  END SUBROUTINE gauss_to_scf
!!!#!

      !> One of the tails of the Gaussian is folded periodically
      !! We assume that the situation when we need to fold both tails
      !! will never arise
      subroutine fold_tail

        !modification of the calculation.
        !at this stage the values of c are fixed to zero
        !print *,'ncplx',ncplx,n_left,n_right,nwork,length
        do icplx=1,ncplx_w
           do i=n_left,n_right
              j=modulo(i,nmax+1)
              c(icplx,j,1)=c(icplx,j,1)+ww(i-n_left       ,2,icplx)
              c(icplx,j,2)=c(icplx,j,2)+ww(i-n_left+length,2,icplx)
           end do
        end do


      END SUBROUTINE fold_tail

    END SUBROUTINE gauss_to_daub_k


    subroutine gauss_c_to_daub_k(hgrid,kval,ncplx,gau_bf,ncs_s,factor , &
         gau_cen,gau_a, n_gau,&!no err, errsuc
         nmax,n_left,n_right,c,& 
         ww,nwork,periodic, hcutoff)      !added work arrays ww with dimension nwork
      use module_base
      implicit none
      logical, intent(in) :: periodic
      integer, intent(in) :: n_gau,nmax,nwork,ncs_s,ncplx
      real(gp), intent(in) :: hgrid,factor,gau_cen,gau_a,gau_bf
      real(wp), dimension(0:nwork,2,ncs_s, ncplx), intent(inout) :: ww 
      integer, intent(out) :: n_left,n_right
      real(wp), dimension(  ncs_s,ncplx,0:nmax,2), intent(out) :: c
      real(gp)  hcutoff

      !local variables
      real(gp), parameter :: pi=3.141592653589793_gp
      integer :: rightx,leftx,right_t,i0,i,k,length,j,ics, icplx
      real(gp) :: a,z0,h,x,r,coff,r2,fac
      real(wp) :: func,cval,sval
      integer, dimension(0:8) :: lefts,rights
      integer :: nrefinement, nforwards, ifwdtarget , ifwdsource, iswap
      real(gp) gau_kval, kval
      real(gp) cutoff, pishift

      !include the convolutions filters
      !include 'recs16.inc'! MAGIC FILTER  
      !include 'intots.inc'! HERE WE KEEP THE ANALYTICAL NORMS OF GAUSSIANS
      !include 'sym_16.inc'! WAVELET FILTERS

      !rescale the parameters so that hgrid goes to 1.d0  
      a=gau_a/hgrid
      gau_kval=gau_bf*hgrid*hgrid

      i0=nint(gau_cen/hgrid) ! the array is centered at i0

      z0=gau_cen/hgrid-real(i0,gp)
      cutoff= hcutoff /hgrid

      nrefinement=64
      nforwards=6

      h = (16 * .125_gp*.5_gp)/ nrefinement

      !calculate the array sizes;
      !at level 0, positions shifted by i0 
      right_t= ceiling(15.d0*a)

      !print *,'a,right_t',a,right_t,gau_a,hgrid

      !to rescale back the cofficients
      fac = hgrid**n_gau*sqrt(hgrid)*factor


      !initialise array
      c=0.0_gp

      if (periodic) then
         !we expand the whole Gaussian in scfunctions and later fold one of its tails periodically
         !we limit however the folding to one cell on each side 
         !!(commented out)
         !!     lefts( 0)=max(i0-right_t,-nmax)
         !!     rights(0)=min(i0+right_t,2*nmax)

         lefts( 0)=i0-right_t
         rights(0)=i0+right_t

         call gauss_c_to_scf()

         ! special for periodic case:
         call fold_tail
      else
         ! non-periodic: the Gaussian is bounded by the cell borders
         lefts( 0)=max(i0-right_t,   0)
         rights(0)=min(i0+right_t,nmax)

         call gauss_c_to_scf

         !loop for each complex component
         do icplx=1,ncplx
            do ics=1,ncs_s
               ! non-periodic: no tails to fold
               do i=0,length-1
                  c( ics,icplx,i+n_left,1)=fac*ww(i       ,2,ics, icplx)
                  c( ics,icplx,i+n_left,2)=fac*ww(i+length,2,ics, icplx) 
               end do
            end do
         end do
      endif


    contains

      subroutine gauss_c_to_scf
        ! Once the bounds LEFTS(0) and RIGHTS(0) of the expansion coefficient array
        ! are fixed, we get the expansion coefficients in the usual way:
        ! get them on the finest grid by quadrature
        ! then forward transform to get the coeffs on the coarser grid.
        ! All this is done assuming nonperiodic boundary conditions
        ! but will also work in the periodic case if the tails are folded
        n_left=lefts(0)
        n_right=rights(0)
        length=n_right-n_left+1

        !print *,'nleft,nright',n_left,n_right

        do k=1,nforwards
           rights(k)=2*rights(k-1)+m
           lefts( k)=2*lefts( k-1)-m
        enddo

        leftx = lefts(nforwards)-n
        rightx=rights(nforwards)+n  

        !stop the code if the gaussian is too extended
        if (rightx-leftx > nwork) then
           STOP 'gaustodaub'
           return
        end if

        !loop for each complex component
        do icplx=1,ncplx
           pishift=-(icplx-1)*pi/2.0_gp
           do ics=1,ncs_s
              !calculate the expansion coefficients at level 4, positions shifted by 16*i0 
              if( mod(nforwards,2)==0) then
                 ifwdtarget=1
                 ifwdsource=2
              else
                 ifwdtarget=2
                 ifwdsource=1
              endif


              if (ics == 1) then
                 if (n_gau == 0) then
                    do i=leftx,rightx
                       x=real(i-i0*nrefinement,gp)*h
                       sval=real(cos(kval*x+pishift))
                       r=x-z0
                       r2=r
                       r2=r2*r2
                       cval=real(cos(gau_kval*r2),wp)
                       r2=0.5_gp*r2/a/a
                       func=safe_exp(-r2)
                       if(abs(r)>cutoff) func=0
                       ww(i-leftx,ifwdtarget ,ics, icplx)=func*cval*sval
                    enddo
                 else
                    do i=leftx,rightx
                       x=real(i-i0*nrefinement,gp)*h
                       sval=real(cos(kval*x+pishift))
                       r=x-z0
                       coff=r**n_gau
                       r2=r
                       r2=r2*r2
                       cval=real(cos(gau_kval*r2),wp)
                       r2=0.5_gp*r2/a/a
                       func=safe_exp(-r2)
                       func=real(coff,wp)*func
                       if(abs(r)>cutoff) func=0
                       ww(i-leftx,ifwdtarget,ics, icplx)=func*cval*sval
                    enddo
                 end if
              else if (ics == 2) then
                 if (n_gau == 0) then
                    do i=leftx,rightx
                       x=real(i-i0*nrefinement,gp)*h
                       sval=real(cos(kval*x+pishift))
                       r=x-z0
                       r2=r
                       r2=r2*r2
                       cval=real(sin(gau_kval*r2),wp)
                       r2=0.5_gp*r2/a/a
                       func=safe_exp(-r2)
                       if(abs(r)>cutoff) func=0
                       ww(i-leftx,ifwdtarget,ics, icplx)=func*cval*sval
                    enddo
                 else
                    do i=leftx,rightx
                       x=real(i-i0*nrefinement,gp)*h
                       sval=real(cos(kval*x+pishift))
                       r=x-z0
                       coff=r**n_gau
                       r2=r
                       r2=r2*r2
                       cval=real(sin(gau_kval*r2),wp)
                       r2=0.5_gp*r2/a/a
                       func=safe_exp(-r2)
                       func=real(coff,wp)*func
                       if(abs(r)>cutoff) func=0
                       ww(i-leftx,ifwdtarget,ics, icplx)=func*cval*sval
                    enddo
                 end if
              end if

              !print *,'here',gau_a,gau_cen,n_gau

              iswap=ifwdsource
              ifwdsource=ifwdtarget
              ifwdtarget=iswap

!!$              call apply_w(ww(0,ifwdsource ,ics,icplx),ww(0,ifwdtarget ,ics,icplx),&
!!$                   leftx   ,rightx   ,lefts( nforwards),rights(nforwards  ),h)

              do i=nforwards,2,-1

                 iswap=ifwdsource
                 ifwdsource=ifwdtarget
                 ifwdtarget=iswap

!!$                 call forward_c(ww(0,ifwdsource ,ics, icplx),ww(0, ifwdtarget,ics, icplx),&
!!$                      lefts( i),rights( i),lefts(i-1),rights(i-1)) 

              enddo

              iswap=ifwdsource
              ifwdsource=ifwdtarget
              ifwdtarget=iswap

              if( ifwdsource .ne. 1) then
                 STOP ' ifwdsource .ne. 1  '
              endif

!!$              call forward(  ww(0,1,ics, icplx),ww(0,2,ics, icplx),&
!!$                   lefts(1),rights(1),lefts(0),rights(0)) 

           end do
        end do

      END SUBROUTINE gauss_c_to_scf

      subroutine fold_tail
        ! One of the tails of the Gaussian is folded periodically
        ! We assume that the situation when we need to fold both tails
        ! will never arise
        !implicit none


        !modification of the calculation.
        !at this stage the values of c are fixed to zero
        !print *,'ncs_s',ncs_s,n_left,n_right,nwork,length
        do icplx=1,ncplx
           do ics=1,ncs_s
              do i=n_left,n_right
                 j=modulo(i,nmax+1)
                 c(ics, icplx, j,1)=c(ics,icplx, j,1)+ww(i-n_left       ,2,ics, icplx)
                 c(ics, icplx, j,2)=c(ics,icplx,j,2)+ww(i-n_left+length,2,ics, icplx)
              end do
           end do
        end do


        do icplx=1,ncplx
           do ics=1,ncs_s
              do j=0,nmax
                 c(ics,icplx, j,1)=fac*c(ics, icplx , j, 1 )
                 c(ics,icplx, j,2)=fac*c(ics, icplx , j, 2 )
              enddo
           enddo
        end do

      END SUBROUTINE fold_tail

    END SUBROUTINE gauss_c_to_daub_k

    !> APPLYING THE MAGIC FILTER ("SHRINK") 
    subroutine apply_w(nc,cx,c,leftx,rightx,left,right,h)
      use module_base
      implicit none
      integer, intent(in) :: leftx,rightx,left,right,nc
      real(gp), intent(in) :: h
      real(wp), dimension(nc,leftx:rightx), intent(in) :: cx
      real(wp), dimension(nc,left:right), intent(out) :: c
      !local variables
      integer, parameter :: unroll=4
      integer :: i,j,ig,ngl,k,ngr
      real(wp) :: sqh
      real(wp), dimension(unroll) :: ci

      sqh=real(sqrt(h),wp)
      
      !limit for unrolling the convolution
      ngl=nc/unroll
      !remnant
      ngr=nc-ngl*unroll
      
      !!  !$omp parallel do default(shared) private(i,ci,j)
      do i=left,right
         do ig=0,ngl-1
            ci=0.0_wp
            do j=-n,n
               do k=1,unroll
                  ci(k)=ci(k)+cx(k+ig*unroll,i+j)*w(j)
               end do
            end do
            do k=1,unroll
               c(k+ig*unroll,i)=ci(k)*sqh
            end do
         end do
         do ig=1,ngr
            ci(ig)=0.0_wp
            do j=-n,n
               ci(ig)=ci(ig)+cx(ngl*unroll+ig,i+j)*w(j)
            end do
            c(ngl*unroll+ig,i)=ci(ig)*sqh
         end do
      end do
      !!  !$omp end parallel do

    END SUBROUTINE apply_w

    !> APPLYING THE INVERSE MAGIC FILTER ("GROW") 
    !!subroutine apply_inverse_w(cx,c,leftx,rightx,left,right,h)
    !!  use module_base
    !!  implicit none
    !!  integer, intent(in) :: leftx,rightx,left,right
    !!  real(gp), intent(in) :: h
    !!  real(wp), dimension(leftx:rightx), intent(in) :: cx
    !!  real(wp), dimension(left:right), intent(out) :: c
    !!  !local variables
    !!  include 'recs16.inc'
    !!  integer :: i,j
    !!  real(wp) :: sqh,ci
    !!
    !!  sqh=real(sqrt(h),wp)
    !!
    !!  do i=left,right
    !!     ci=0.0_wp
    !!     do j=-n,n
    !!        ci=ci+cx(i+j)*w(-j) !transposed MF         
    !!     enddo
    !!     c(i)=ci*sqh
    !!  enddo
    !!  
    !!END SUBROUTINE apply_inverse_w


    !> FORWARD WAVELET TRANSFORM WITHOUT WAVELETS ("SHRINK")
    subroutine forward_c(nc,c,c_1,left,right,left_1,right_1)
      implicit none
      integer, intent(in) :: left,right,left_1,right_1,nc
      real(wp), dimension(nc,left:right), intent(in) :: c
      real(wp), dimension(nc,left_1:right_1), intent(out) :: c_1
      !local variables
      integer, parameter :: unroll=4
      integer :: i,i2,j,ngl,ngr,k,ig
      real(wp), dimension(unroll) :: ci

      !limit for unrolling the convolution
      ngl=nc/unroll
      !remnant
      ngr=nc-ngl*unroll

      ! get the coarse scfunctions and wavelets
      !!  !$omp parallel do default(shared) private(i,i2,j,ci)
      do i=left_1,right_1
         i2=2*i
         do ig=0,ngl-1
            ci=0.0_wp
            do j=-m,m
               do k=1,unroll
                  ci(k)=ci(k)+cht(j)*c(k+ig*unroll,j+i2)
               end do
            enddo
            do k=1,unroll
               c_1(k+ig*unroll,i)=ci(k)
            end do
         end do
         do ig=1,ngr
            ci(ig)=0.0_wp
            do j=-m,m
               ci(ig)=ci(ig)+cht(j)*c(ig+ngl*unroll,j+i2)
            end do
            c_1(ig+ngl*unroll,i)=ci(ig)
         end do
      enddo
      !!  !$end parallel do

    END SUBROUTINE forward_c


    !>  CONVENTIONAL FORWARD WAVELET TRANSFORM ("SHRINK")
    subroutine forward(nc,c,cd_1,left,right,left_1,right_1)
      use module_base
      implicit none
      integer, intent(in) :: left,right,left_1,right_1,nc
      real(wp), dimension(nc,left:right), intent(in) :: c
      real(wp), dimension(nc,left_1:right_1,2), intent(out) :: cd_1
      !local variables
      integer, parameter :: unroll=4
      integer :: i,i2,j,ngr,ngl,ig,k
      real(wp), dimension(unroll) :: ci,di
      !include 'sym_16.inc'

      !limit for unrolling the convolution
      ngl=nc/unroll
      !remnant
      ngr=nc-ngl*unroll

      ! get the coarse scfunctions and wavelets
      do i=left_1,right_1
         i2=2*i
         do ig=0,ngl-1
            ci=0.d0
            di=0.d0
            do j=-m,m
               do k=1,unroll
                  ci(k)=ci(k)+cht(j)*c(k+ig*unroll,j+i2)
                  di(k)=di(k)+cgt(j)*c(k+ig*unroll,j+i2)
               end do
            end do
            do k=1,unroll
               cd_1(k+ig*unroll,i,1)=ci(k)
               cd_1(k+ig*unroll,i,2)=di(k)
            end do
         end do
         do ig=1,ngr
            ci(ig)=0.d0
            di(ig)=0.d0
            do j=-m,m
               ci(ig)=ci(ig)+cht(j)*c(ig+ngl*unroll,j+i2)
               di(ig)=di(ig)+cgt(j)*c(ig+ngl*unroll,j+i2)
            end do
            cd_1(ig+ngl*unroll,i,1)=ci(ig)
            cd_1(ig+ngl*unroll,i,2)=di(ig)
         end do
      enddo

    END SUBROUTINE forward



    subroutine determine_bounds(nres,periodic,nstart,nmax,right_t,i0,&
         lefts,rights)
      implicit none
      logical, intent(in) :: periodic !<boundary conditions
      integer, intent(in) :: nres !< number of level of resolution
      integer, intent(in) :: nstart !< starting point the output array
      integer, intent(in) :: nmax !< size of the output array
      integer, intent(in) :: i0 !< center in the grid points
      integer, intent(in) :: right_t !< amplitude of the values
      integer, dimension(0:nres+1), intent(out) :: lefts !<left bounds
      integer, dimension(0:nres+1), intent(out) :: rights !<right bounds

      !local variables
      !>multiplicator after which the values of the gaussian become negligible
      !real(gp), parameter :: maxmult=15.0_gp 
      !!real(gp) :: right_t
      integer :: k
      !calculate the array sizes;
      !at level 0, positions shifted by i0 
      !right_t= ceiling(maxmult*a)

      !we expand the whole Gaussian in scfunctions and later fold one of its tails periodically
      !we limit however the folding to one cell on each side (it can be eliminated)
      if (periodic) then
         lefts( 0)=i0-right_t
         rights(0)=i0+right_t
      else
         ! non-periodic: the Gaussian is bounded by the cell borders
         lefts( 0)=max(i0-right_t,  nstart)
         rights(0)=min(i0+right_t,nmax+nstart)
      end if

      do k=1,nres
         rights(k)=2*rights(k-1)+m
         lefts( k)=2*lefts( k-1)-m
      enddo

      !last one, including magic filters
      lefts(nres+1) = lefts(nres)-n
      rights(nres+1)= rights(nres)+n  

    end subroutine determine_bounds

    !>inverse wavelet transforms to bring back the gaussian
    !!coefficients at the lowest resolution levels
    !! this set if idwt is combined with magic filters to 
    !! express correctly the wavefunction coefficients at highest resolution
    subroutine magic_idwts(nres,ng,lefts,rights,nwork,ww,inw)
      implicit none
      integer, intent(in) :: nres !< number of resolution levels
      !> size of the work array. Should be at least equal to 
      !! rights(nres+1)-lefts(nres+1). Otherwise the 
      !! transformation is simply skipped
      integer, intent(in) :: nwork,ng 
      integer, dimension(0:nres+1), intent(in) :: lefts
      integer, dimension(0:nres+1), intent(in) :: rights
      !> identify the index of the second dimension of
      !! the ww array where the final data have to be retrieved
      integer, intent(out) :: inw
      real(gp), dimension(nwork,2), intent(inout) :: ww
      !local variables
      integer :: resolution,ires,inwo
      real(gp) :: h

      resolution=2**nres
      !the grid spacing is now given in terms of the level
      h=1.0_gp/(real(resolution,gp))

      !do not do anything if the gaussian is too extended
      !if (rightx-leftx > nwork) then
      !   !STOP 'gaustodaub'
      !   return
      !end if

      call apply_w(ng,ww(1,1),ww(1,2),&
           lefts(nres+1),rights(nres+1),lefts(nres),rights(nres),h)

      inw=2
      do ires=nres,2,-1
         inwo=3-inw
         call forward_c(ng,ww(1,inw),ww(1,inwo),&
              lefts(ires),rights(ires),lefts(ires-1),rights(ires-1)) 
         inw=3-inw
      end do
      call forward(ng,ww(1,inw),ww(1,3-inw),&
           lefts(1),rights(1),lefts(0),rights(0)) 
      inw=3-inw
    end subroutine magic_idwts

    !> One of the tails of the Gaussian is folded periodically
    !! We assume that the situation when we need to fold both tails
    !! will never arise
<<<<<<< HEAD
    subroutine retrieve_results(periodic,ng,n_left,n_right,nmax,ncplx_w,ww,theor_norm,ncplx_f,fac,ncplx,c,error)
=======
    subroutine retrieve_results(periodic,ng,n_left,n_right,nst,nmax,ncplx_w,ww,theor_norm,ncplx_f,fac,ncplx,c,error)
>>>>>>> 347dddc1
      use module_base, only: f_memcpy,dot,f_zero
      implicit none
      logical, intent(in) :: periodic
      integer, intent(in) :: n_left,n_right,nmax,ng,ncplx_w,ncplx_f,ncplx,nst
      !> the expected normalization of the gaussian. When different from zero,
      !! control the result and write the error in the error variable
      real(wp), dimension(ng), intent(in) :: theor_norm 
      real(wp), dimension(ncplx_f,ng), intent(in) :: fac
      real(wp), dimension(ncplx_w,ng,n_left:n_right,2), intent(in) :: ww !< the values of the gaussian to be folded
      real(wp), dimension(ng), intent(out) :: error !< the error in the expression of the function
      real(wp), dimension(ncplx,ng,nst:nmax+nst,2), intent(out) :: c !< final results
      !local variables
      integer :: i,j,inl,ig
      real(wp) :: cn2,cfr,cfi

      !put to zero the results first
      call f_zero(c)
      call f_zero(error)

      if (ncplx_w == 1) then
         !for a real result retrieve also the normalization
         if (periodic) then
            do i=n_left,n_right
               j=modulo(i,nmax+1)
               do ig=1,ng
                  c(1,ig,j,1)=c(1,ig,j,1)+ww(1,ig,i,1)
                  c(1,ig,j,2)=c(1,ig,j,2)+ww(1,ig,i,2)
                  error(ig)=error(ig)+ww(1,ig,i,1)**2+ww(1,ig,i,2)**2
               end do
            end do
         else
            do i=n_left,n_right
               do ig=1,ng
                  c(1,ig,i,1)=ww(1,ig,i,1)
                  c(1,ig,i,2)=ww(1,ig,i,2)
                  error(ig)=error(ig)+ww(1,ig,i,1)**2+ww(1,ig,i,2)**2
               end do
            end do
         end if
         do ig=1,ng
            if (theor_norm(ig) /= 0.0_wp) then
               !calculate the (relative) error
               !cn2=dot(2*(n_right-n_left+1),ww(1,1),1,ww(1,1),1)
               error(ig)=sqrt(abs(1.0_gp-error(ig)/theor_norm(ig)))
            end if
         end do
      else
         if (periodic) then
            do i=n_left,n_right
               j=modulo(i,nmax+1)
               do ig=1,ng
                  c(1,ig,j,1)=c(1,ig,j,1)+ww(1,ig,i,1)
                  c(2,ig,j,1)=c(2,ig,j,1)+ww(2,ig,i,1)
                  c(1,ig,j,2)=c(1,ig,j,2)+ww(1,ig,i,2)
                  c(2,ig,j,2)=c(2,ig,j,2)+ww(2,ig,i,2)
               end do
            end do
         else
            do i=n_left,n_right
               do ig=1,ng
                  c(1,ig,i,1)=ww(1,ig,i,1)
                  c(2,ig,i,1)=ww(2,ig,i,1)
                  c(1,ig,i,2)=ww(1,ig,i,2)
                  c(2,ig,i,2)=ww(2,ig,i,2)
               end do
            end do
         end if
      end if

      !write(*,*)'error, non scaled:',error
      !
      !RESCALE BACK THE COEFFICIENTS AND THE ERROR
      if (ncplx_f == 1) then
         do inl=1,2
            do i=nst,nmax+nst
               do ig=1,ng
                  cfr=c(1,ig,i,inl)
                  c(1,ig,i,inl)=fac(1,ig)*cfr
               end do
            end do
         end do
         error=error*fac(1,:)         
      else if (ncplx_w == 1) then
         do inl=1,2
            do i=nst,nmax+nst
               do ig=1,ng
                  cfr=c(1,ig,i,inl)
                  c(1,ig,i,inl)=fac(1,ig)*cfr
                  c(2,ig,i,inl)=fac(2,ig)*cfr
               end do
            end do
         end do
      else
         do inl=1,2
            do i=nst,nmax+nst
               do ig=1,ng
                  cfr=c(1,ig,i,inl)
                  cfi=c(2,ig,i,inl)
                  c(1,ig,i,inl)=fac(1,ig)*cfr-fac(2,ig)*cfi
                  c(2,ig,i,inl)=fac(2,ig)*cfr+fac(1,ig)*cfi
               end do
            end do
         end do
      end if

    end subroutine retrieve_results

    !> express a function defined as x**n_gau*exp(-(x-x0)**2/(2*a**2))
    !! Multiply it for the k-point factor exp(Ikx)
    !! For this reason, a real (cos(kx)) and an imaginary (sin(kx)) part are provided 
    !! also, the value of a might be complex.
    !! therefore the result has to be complex accordingly
   
    pure subroutine gaus_highres(level,ng,n_gau,ncplx_a,a,x0,kval,ncplx,&
         leftx,rightx,ww)
      implicit none
      integer, intent(in) :: level !< resolution level of the evaluation
      integer, intent(in) :: ng !< number of gaussians
      !> complex exponents and final results
      integer, intent(in) :: ncplx,ncplx_a 
      integer, dimension(ng), intent(in) :: n_gau !< parameters of the gaussian
      integer, intent(in) :: leftx !<leftmost point of the grid
      integer, intent(in) :: rightx !<rightmost point of the grid
      !>standard deviations (exponent)
      real(gp), dimension(ncplx_a,ng), intent(in) :: a 
      real(gp), intent(in) :: x0 !<gaussian center
      real(gp), intent(in) :: kval !<k-point value
      !>collcation values of the gaussian
      real(gp), dimension(ncplx,ng,leftx:rightx), intent(out) :: ww 
      !local variables
      integer :: i,i0,resolution,ig
      real(gp) :: x,h,z0,r,rk

      resolution=2**level
      !the grid spacing is now given in terms of the level
      h=1.0_gp/(real(resolution,gp))
      !the grid point closest to the center
      i0=nint(x0) ! the array is centered at i0
      z0=x0-real(i0,gp)

      !print *,'XXXXXXXXX',ncplx_a,kval,leftx,rightx
      !this part has to be extended to the different cases
      if (ncplx_a==1) then
         if (kval==0.0_gp) then
            do i=leftx,rightx
               x=real(i-i0*resolution,gp)*h
               r=x-z0
               do ig=1,ng
                  ww(1,ig,i)=collocate_gaussian_r0(n_gau(ig),a(1,ig),r)
               end do
            end do
         else
            do i=leftx,rightx
               x=real(i-i0*resolution,gp)*h
               r=x-z0
               rk=real(i,gp)*h
               do ig=1,ng
                  ww(1:2,ig,i)=collocate_gaussian_rk(n_gau(ig),a(1,ig),&
                       r,kval,rk)
               end do
            end do
         end if
      else
         if (kval==0.0_gp) then
            do i=leftx,rightx
               x=real(i-i0*resolution,gp)*h
               r=x-z0
               do ig=1,ng
                  ww(1:2,ig,i)=collocate_gaussian_c0(n_gau(ig),a(1:2,ig),r)
               end do
            end do
         else
            do i=leftx,rightx
               x=real(i-i0*resolution,gp)*h
               r=x-z0
               rk=real(i,gp)*h
               do ig=1,ng
                  ww(1:2,ig,i)=collocate_gaussian_ck(n_gau(ig),a(1:2,ig),&
                       r,kval,rk)
               end do
            end do

         end if
      end if
    end subroutine gaus_highres

    !> complex exponent, k-point
    !! @warning: the meaning of the exponent is ambiguous:
    !! the real part corresponds to the standard deviation 
    !! and the imaginary part is the exponent
    !! this will have to be fixed in the future
    pure function collocate_gaussian_ck(n_gau,a,r,k,rk) result(func)
      use numerics, only: safe_exp
      implicit none
      integer, intent(in) :: n_gau !<principal quantum number
      real(gp), dimension(2), intent(in) :: a !<standard deviation
      real(gp), intent(in) :: r !< function argument
      real(gp), intent(in) :: k !< k-point coordinate
      real(gp), intent(in) :: rk !< argument of k-point value
      real(gp), dimension(2) :: func
      !local variables
      real(gp) :: r2,fn,cval,sval,cv2,sv2

      r2=r*r
      cval=cos(a(2)*r2)
      sval=sin(a(2)*r2)
      r2=r/a(1)
      r2=r2*r2
      r2=0.5_gp*r2
      cv2=cos(k*rk)
      sv2=sin(k*rk)        
      fn=safe_exp(-r2)
      fn=coeff(n_gau,r)*fn
      func(1)=fn*(cval*cv2-sval*sv2)
      func(2)=fn*(cval*sv2+sval*cv2)

    end function collocate_gaussian_ck

    !> complex exponent, gamma point
    !! @warning: the meaning of the exponent is ambiguous:
    !! the real part corresponds to the standard deviation 
    !! and the imaginary part is the exponent
    !! this will have to be fixed in the future
    pure function collocate_gaussian_c0(n_gau,a,r) result(func)
      use numerics, only: safe_exp
      implicit none
      integer, intent(in) :: n_gau !<principal quantum number
      real(gp), dimension(2), intent(in) :: a !<standard deviation
      real(gp), intent(in) :: r !< function argument
      real(gp), dimension(2) :: func
      !local variables
      real(gp) :: r2,fn,cval,sval

      r2=r*r
      cval=cos(a(2)*r2)
      sval=sin(a(2)*r2)
      r2=r/a(1)
      r2=r2*r2
      r2=0.5_gp*r2
!!$      cval=cos(k*rk)
!!$      sval=sin(k*rk)        
      fn=safe_exp(-r2)
      fn=coeff(n_gau,r)*fn
      func(1)=fn*cval
      func(2)=fn*sval

    end function collocate_gaussian_c0

    !> real exponent, k-point
    pure function collocate_gaussian_rk(n_gau,a,r,k,rk) result(func)
      use numerics, only: safe_exp
      implicit none
      integer, intent(in) :: n_gau !<principal quantum number
      real(gp), intent(in) :: a !<standard deviation
      real(gp), intent(in) :: r !< function argument
      real(gp), intent(in) :: k !< k-point coordinate
      real(gp), intent(in) :: rk !< argument of k-point value
      real(gp), dimension(2) :: func
      !local variables
      real(gp) :: r2,fn,cval,sval

      r2=r/a
      r2=r2*r2
      r2=0.5_gp*r2
      cval=cos(k*rk)
      sval=sin(k*rk)        
      fn=safe_exp(-r2)
      fn=coeff(n_gau,r)*fn
      func(1)=fn*cval
      func(2)=fn*sval

    end function collocate_gaussian_rk

    !> real exponent, gamma point
    pure function collocate_gaussian_r0(n_gau,a,r) result(func)
      use numerics, only: safe_exp
      implicit none
      integer, intent(in) :: n_gau !<principal quantum number
      real(gp), intent(in) :: a !<standard deviation
      real(gp), intent(in) :: r !< function argument
      real(gp) :: func
      !local variables
      real(gp) :: r2

      r2=r/a
      r2=r2*r2
      r2=0.5_gp*r2
      func=safe_exp(-r2)
      func=coeff(n_gau,r)*func

    end function collocate_gaussian_r0
    
    pure function coeff(n_gau,r)
      implicit none
      integer, intent(in) :: n_gau !<principal quantum number
      real(gp), intent(in) :: r !< function argument
      real(gp) :: coeff

      if (n_gau==0) then
         coeff=1.0_gp
      else
         coeff=r**n_gau
      end if
    end function coeff
end module gaussdaub<|MERGE_RESOLUTION|>--- conflicted
+++ resolved
@@ -62,15 +62,10 @@
        11.63172839656744892914422411_wp,52.3427777845535201811490084949_wp,&
        287.8852778150443609963195467219_wp/)
 
-<<<<<<< HEAD
 
   public :: gau_daub_1d
 
        
-=======
-  public :: gau_daub_1d
-
->>>>>>> 347dddc1
   contains
     
 
@@ -122,13 +117,8 @@
       !here the are the quantities for any of the objects
       a=gau_a/hgrid
 
-<<<<<<< HEAD
-      !right_t=ceiling(80.d0*maxval(a))
-      right_t= max(ceiling(15.d0*maxval(a)),i0+m+1)
-
-=======
       right_t=max(ceiling(15.d0*maxval(a)),m+2)
->>>>>>> 347dddc1
+
       !the multiplicative factors for any of the object
       do ig=1,ng
          do icplx=1,ncplx_f
@@ -555,21 +545,6 @@
            return
         end if
 
-<<<<<<< HEAD
-        if (ncplx_w==1) then
-           !no kpts and real gaussians
-!!$           call gauss_to_scf_1()
-        elseif(ncplx_k==2 .and. ncplx_g==1) then
-           !kpts and real gaussians
-!!$           call gauss_to_scf_2()
-        elseif(ncplx_k==1 .and. ncplx_g==2) then
-           !no kpts and complex gaussians
-!!$           call gauss_to_scf_3()
-        elseif(ncplx_k==2 .and. ncplx_g==2) then
-           !kpts and complex gaussians
-!!$           call gauss_to_scf_4()
-        endif
-=======
 !!$        if (ncplx_w==1) then
 !!$           !no kpts and real gaussians
 !!$           call gauss_to_scf_1()
@@ -583,7 +558,6 @@
 !!$           !kpts and complex gaussians
 !!$           call gauss_to_scf_4()
 !!$        endif
->>>>>>> 347dddc1
 
 !!$        do icplx=1,ncplx_w
 !!$           !print *,'here',gau_a,gau_cen,n_gau
@@ -1446,11 +1420,7 @@
     !> One of the tails of the Gaussian is folded periodically
     !! We assume that the situation when we need to fold both tails
     !! will never arise
-<<<<<<< HEAD
-    subroutine retrieve_results(periodic,ng,n_left,n_right,nmax,ncplx_w,ww,theor_norm,ncplx_f,fac,ncplx,c,error)
-=======
     subroutine retrieve_results(periodic,ng,n_left,n_right,nst,nmax,ncplx_w,ww,theor_norm,ncplx_f,fac,ncplx,c,error)
->>>>>>> 347dddc1
       use module_base, only: f_memcpy,dot,f_zero
       implicit none
       logical, intent(in) :: periodic
