!> @file
!!  Gaussian to Daubechies wavelets projection routines
!! @author
!!    Copyright (C) 2007-2014 BigDFT group (LG)
!!    This file is distributed under the terms of the
!!    GNU General Public License, see ~/COPYING file
!!    or http://www.gnu.org/copyleft/gpl.txt .
!!    For the list of contributors, see ~/AUTHORS


!> Module to project gaussian functions to Daubechies wavelets
module gaussdaub
  use module_defs, only: wp,gp
  implicit none
  private
  
  !!@todo These parameters has to be modified to avoid naming confusions
  integer, parameter :: m=8,mm=m+2
  integer, parameter :: N=m
  integer :: iw !< index for initialization

  real(wp), dimension(-mm:mm), parameter :: CH = (/ &
       0.0_wp,0.0_wp,0.0_wp, &
       -0.0033824159510050025955_wp,-0.00054213233180001068935_wp, &
       0.031695087811525991431_wp,0.0076074873249766081919_wp, &
       -0.14329423835127266284_wp,-0.061273359067811077843_wp, &
       0.48135965125905339159_wp,0.77718575169962802862_wp,0.36444189483617893676_wp, &
       -0.051945838107881800736_wp,-0.027219029917103486322_wp, &
       0.049137179673730286787_wp,0.0038087520138944894631_wp, &
       -0.014952258337062199118_wp,-0.00030292051472413308126_wp, &
       0.0018899503327676891843_wp,0.0_wp,0.0_wp &
       /)
  !> Coefficients for wavelet transform (orthonormal wavelet)
  real(wp), dimension(-mm:mm), parameter :: cht=ch

  !> g coefficients from h coefficients
  real(wp), dimension(-mm:mm), parameter :: cg=[0.0_wp,((-1)**(iw+1)*cht(-iw),iw=-mm,mm-1)]
  real(wp), dimension(-mm:mm), parameter :: cgt=[0.0_wp,((-1)**(iw+1)*ch(-iw),iw=-mm,mm-1)]

  !> Magic filter coefficients for daubechies family
  real(wp), dimension(-n:n), parameter :: W = (/0.0_wp,&
       2.72734492911979659657715313017228e-6_wp,&
       -0.00005185986881173432922848639136911487_wp,&
       0.00049443227688689919192282259476750972_wp,&
       -0.00344128144493493857280881509686821861_wp,&
       0.01337263414854794752733423467013220997_wp,&
       -0.02103025160930381434955489412839065067_wp,&
       -0.0604895289196983516002834636_wp,0.9940415697834003993178616713_wp,&
       0.0612625895831207982195380597_wp,&
       0.02373821463724942397566389712597274535_wp,&
       -0.00942047030201080385922711540948195075_wp,&
       0.00174723713672993903449447812749852942_wp,&
       -0.00030158038132690463167163703826169879_wp,&
       0.00008762984476210559564689161894116397_wp,&
       -0.00001290557201342060969516786758559028_wp,&
       8.4334247333529341094733325815816e-7_wp&
       /)
  
  real(wp), dimension(0:6), parameter :: valints = (/& 
       1.7724538509055160272981674834_wp,0.8862269254527580136490837417_wp,&
       1.3293403881791370204736256126_wp,3.3233509704478425511840640314_wp,&
       11.63172839656744892914422411_wp,52.3427777845535201811490084949_wp,&
       287.8852778150443609963195467219_wp/)

  public :: gau_daub_1d,workspace_query_gau_daub_1d

  contains

    !> convert a shell in contracted Gaussian basis in wavelet
    !! given in a localization region
    subroutine gaussian_shell_to_daub(Gbasis,iter,factor,idir)
      use gaussians
      use psp_projectors_base
      implicit none
      integer, intent(in) :: idir !<derivative direction
      type(gaussian_basis_new), intent(in) :: Gbasis !<reference gaussian basis 
      real(gp), dimension(Gbasis%ncplx), intent(in) :: factor !<multipliciative factor
      !>iterator on the gaussians of the shell
      type(gaussian_basis_iter), intent(inout) :: iter
      !local variables
      integer, parameter :: nterm_max=20 !if GTH nterm_max=4
      !for the moment the number of gaussians per shell is 4 maximum
      integer, parameter :: ngau_max=4
      integer :: l,m,n,iex,iey,iez,idir2,nterm,iterm
      real(gp) :: fg_tmp
      real(gp), dimension(Gbasis%ncplx) :: coeff, expo,gau_ctmp
      !here the dimension of the n_gau array has to be inquired
      integer, dimension(2*iter%l-1) :: ng
      integer, dimension(ngau_max*nterm_max,3,2*iter%l-1) :: n_gau
      real(gp), dimension(Gbasis%ncplx,ngau_max*nterm_max,2*iter%l-1) :: gau_a
      real(gp), dimension(Gbasis%ncplx,ngau_max*nterm_max,2*iter%l-1) :: factors
      integer, dimension(3) :: nterm_arr
      integer, dimension(3,nterm_max,3) :: lxyz_arr
      real(gp), dimension(nterm_max,3) :: fac_arr

      
      !identify the quantum numbers
      l=iter%l
      n=iter%n

      ng=0
      iex=0
      iey=0
      iez=0
      !seq : 11 22 33 12 23 13
      if (idir == 4 .or. idir == 9) iex=1
      if (idir == 5 .or. idir == 7) iey=1
      if (idir == 6 .or. idir == 8) iez=1

      do while (gaussian_iter_next_gaussian(Gbasis, iter, coeff, expo))

         do m=1,2*l-1

            !set the exponents
            gau_ctmp(1:Gbasis%ncplx)=gau_c(Gbasis%ncplx,expo)
            fg_tmp=fgamma(Gbasis%ncplx,gau_ctmp(1),l,n)

            if (idir==0) then !normal projector calculation case
               idir2=1
               call calc_coeff_proj(l,n,m,nterm_max,nterm,&
                    n_gau(ng(m)+1,1,m),n_gau(ng(m)+1,2,m),&
                    n_gau(ng(m)+1,3,m),&
                    fac_arr)
               do iterm=1,nterm
                  factors(:,ng(m)+iterm,m)=factor(:)*fg_tmp*fac_arr(iterm,idir2)
               end do
            else !calculation of projector derivative
               idir2=mod(idir-1,3)+1
               call calc_coeff_derproj(l,n,m,nterm_max,gau_ctmp(1),&
                    nterm_arr,lxyz_arr,fac_arr)
               nterm=nterm_arr(idir2)
               do iterm=1,nterm
                  factors(:,ng(m)+iterm,m)=&
                       factor(:)*fg_tmp*fac_arr(iterm,idir2)
                  n_gau(ng(m)+iterm,1,m)=lxyz_arr(1,iterm,idir2)+iex
                  n_gau(ng(m)+iterm,2,m)=lxyz_arr(2,iterm,idir2)+iey
                  n_gau(ng(m)+iterm,3,m)=lxyz_arr(3,iterm,idir2)+iez
               end do
            end if
            do iterm=1,nterm
               gau_a(:,ng(m)+iterm,m)=gau_ctmp(:)
            end do
            ng(m)=ng(m)+nterm
         end do
      end do

!!$      !now fill the components for each of the shell numbers
!!$      do m=1,2*l-1
!!$         !here we can branch from the creation with tensor product decomposition to the one with actual 3d collocation
!!$         call gauss_to_daub_3d(periodic,ng(m),gau_cen,n_gau(1,1,m),kval,&
!!$              ncplx_a,gau_a(1,1,m),ncplx_f,factors(1,1,m),&
!!$              hgrid,nres,ncplx,nwork,ww,c,lr,phi(istart_c))
!!$         istart_c=istart_c+(lr%wfd%nvctr_c+7*lr%wfd%nvctr_f)*ncplx
!!$      end do

    end subroutine gaussian_shell_to_daub

    pure function gau_c(ncplx,gau_a)
      implicit none
      integer, intent(in) :: ncplx
      real(gp), dimension(ncplx), intent(in) :: gau_a
      real(gp), dimension(ncplx) :: gau_c
      !local variables
      real(gp) :: fpi,fgamma
      !this value can also be inserted as a parameter
      if (ncplx == 1) then
         gau_c(1) = 1._gp / sqrt(2._gp * gau_a(1))
      else
         gau_c(1) = 1._gp / sqrt(2._gp * gau_a(1))
         gau_c(2) = gau_a(2)
      end if
    end function gau_c

    pure function fgamma(ncplx,rloc,l,i)
      implicit none
      integer, intent(in) :: ncplx,l,i
      real(gp), intent(in) :: rloc
      real(gp) :: fgamma
      !local variables
      real(gp) :: fpi

      select case(ncplx)
      case(1)
         !fpi=pi^-1/4 pi^-1/2, pi^-1/4 comes from sqrt(gamma(x)) and pi^-1/2 from Ylm.
         !fpi=(4.0_gp*atan(1.0_gp))**(-.75_gp)
         fpi=0.42377720812375763_gp
         fgamma=sqrt(2.0_gp)*fpi/(sqrt(rloc)**(2*(l-1)+4*i-1))
      case(2)
         fpi=0.56418958354775628_gp
         select case(l)
         case(1)
            fgamma= 0.70710678118654757_gp !1.0/sqrt(2.0)
         case(2)
            fgamma= 0.8660254037844386_gp !sqrt(3)/2.0
         case(3)
            fgamma= 1.3693063937629153_gp  !sqrt(3*5)/(2.0*sqrt(2))
         case(4)
            fgamma= 2.5617376914898995_gp  !sqrt(7*5*3)/(4.0) 
         end select
         fgamma = fgamma * fpi
      end select
    end function fgamma

    !>convert a gaussian basis in daubechies basis set
    !! given by a localization region descriptor
    !! this routine should be prone to generalizations to non-orthorhombic
    !! cells
    subroutine gauss_to_daub_3d(periodic,ng,gau_cen,n_gau,kval,ncplx_a,gau_a,ncplx_f,factor,hgrid,nres,ncplx,nwork,ww,c,lr,phi)
      use yaml_strings, only: yaml_toa
      use dictionaries, only: f_err_throw
      use f_utils, only: f_zero
      use locregs, only: locreg_descriptors
      implicit none
      logical, dimension(3), intent(in) :: periodic !< determine the bc
      integer, intent(in) :: nwork,nres
      !> 1 for real gaussians, 2 for complex ones 
      !! (to be generalized to k-points)
      integer, intent(in) :: ncplx,ncplx_a,ncplx_f
      integer, intent(in) :: ng !<number of different gaussians to convert
      !>principal quantum numbers of any of the gaussians
      integer, dimension(ng,3), intent(in) :: n_gau 
      !> localization region descriptors of the resulting array
      type(locreg_descriptors), intent(in) :: lr
      !>multiplicative factors which have to be added to the different
      !!terms
      real(wp), dimension(ncplx_f,ng), intent(in) :: factor
      !>standard deviations of the different gaussians (might be complex)
      real(wp), dimension(ncplx_a,ng), intent(in) :: gau_a
      real(gp), dimension(3), intent(in) :: hgrid !< grid spacing in wavelets
      real(gp), dimension(3), intent(in) :: gau_cen !< center of the gaussian
      real(gp), dimension(3), intent(in) :: kval !< value of k-point
      !> work array, should be created by a workspace query
      real(wp), dimension(nwork,2), intent(inout) :: ww
      !> second work array for building the Gaussian
      real(wp), dimension(ncplx,ng,2,0:max(lr%d%n1,lr%d%n2,lr%d%n3),3) :: c
      !> buffer to put the wavelet components
      real(wp), dimension(lr%wfd%nvctr_c+7*lr%wfd%nvctr_f), intent(inout) :: phi
      !local variables
      integer :: iseg,idir,n1p1,np,jj,j0,ii,i3,i2,i0,i1,i0jj,i,ig
      integer :: j1,ind_c,ind_f,mvctr_c
      real(wp) :: tt_c,tt_f1,tt_f2,tt_f3,tt_f4,tt_f5,tt_f6,tt_f7
      integer, dimension(3) :: nmax
      integer, dimension(3) :: nstart

      nmax(1)=lr%d%n1
      nmax(2)=lr%d%n2
      nmax(3)=lr%d%n3

      nstart(1)=lr%ns1
      nstart(2)=lr%ns2
      nstart(3)=lr%ns3

      do idir=1,3
         call gau_daub_1d(periodic(idir),ng,gau_cen(idir),n_gau(1,idir),&
              kval(idir),ncplx_a,gau_a,ncplx_f,factor,hgrid(idir),nres,nstart(idir),&
              nmax(idir),ncplx,c(1,1,1,0,idir),nwork,ww)
      end do

      n1p1=lr%d%n1+1
      np=n1p1*(lr%d%n2+1)
      mvctr_c=lr%wfd%nvctr_c
      !now the arrays for the gaussians are ready to be compressed in wavelet form
      do iseg=1,lr%wfd%nseg_c
         jj=lr%wfd%keyvglob(iseg)
         j0=lr%wfd%keyglob(1,iseg)
         j1=lr%wfd%keyglob(2,iseg)
         ii=j0-1
         i3=ii/(np)
         ii=ii-i3*np
         i2=ii/n1p1
         i0=ii-i2*n1p1
         i1=i0+j1-j0
         i0jj=jj-i0
         do i=i0,i1
            tt_c=0.0_wp
            !real case only, the complex case will follow
            do ig=1,ng
               tt_c=tt_c+c(1,ig,1,i,1)*c(1,ig,1,i2,2)*c(1,ig,1,i3,3)
            end do
            ind_c=i+i0jj
            phi(ind_c)=tt_c
         end do
      end do
      
      ! Other terms: fine projector components
      !$omp do
      do iseg=lr%wfd%nseg_c+1,lr%wfd%nseg_c+lr%wfd%nseg_f
         jj=lr%wfd%keyvglob(iseg)
         j0=lr%wfd%keyglob(1,iseg)
         j1=lr%wfd%keyglob(2,iseg)
         ii=j0-1
         i3=ii/(np)
         ii=ii-i3*np
         i2=ii/n1p1
         i0=ii-i2*n1p1
         i1=i0+j1-j0
         i0jj=7*(jj-i0-1)+mvctr_c
         do i=i0,i1
            tt_f1=0.0_wp
            tt_f2=0.0_wp
            tt_f3=0.0_wp
            tt_f4=0.0_wp
            tt_f5=0.0_wp
            tt_f6=0.0_wp
            tt_f7=0.0_wp
            do ig=1,ng
               tt_f1=tt_f1+c(1,ig,2,i,1)*c(1,ig,1,i2,2)*c(1,ig,1,i3,3)
               tt_f2=tt_f2+c(1,ig,1,i,1)*c(1,ig,2,i2,2)*c(1,ig,1,i3,3)
               tt_f3=tt_f3+c(1,ig,2,i,1)*c(1,ig,2,i2,2)*c(1,ig,1,i3,3)
               tt_f4=tt_f4+c(1,ig,1,i,1)*c(1,ig,1,i2,2)*c(1,ig,2,i3,3)
               tt_f5=tt_f5+c(1,ig,2,i,1)*c(1,ig,1,i2,2)*c(1,ig,2,i3,3)
               tt_f6=tt_f6+c(1,ig,1,i,1)*c(1,ig,2,i2,2)*c(1,ig,2,i3,3)
               tt_f7=tt_f7+c(1,ig,2,i,1)*c(1,ig,2,i2,2)*c(1,ig,2,i3,3)
            end do
            ind_f=7*i+i0jj
            phi(ind_f+1)=tt_f1
            phi(ind_f+2)=tt_f2
            phi(ind_f+3)=tt_f3
            phi(ind_f+4)=tt_f4
            phi(ind_f+5)=tt_f5
            phi(ind_f+6)=tt_f6
            phi(ind_f+7)=tt_f7
         end do
      end do
      
    end subroutine gauss_to_daub_3d

    subroutine workspace_query_gau_daub_1d(&
         periodic,ng,gau_cen,kval,ncplx_a,gau_a,hgrid,nres,nstart,nmax,&
         nwork)
      use yaml_strings, only: yaml_toa
      use dictionaries, only: f_err_throw
      use f_utils, only: f_zero
      implicit none
      logical, intent(in) :: periodic !< determine the bc
      integer, intent(in) :: nmax,nres,nstart
      !> 1 for real gaussians, 2 for complex ones 
      !! (to be generalized to k-points)
      integer, intent(in) :: ncplx_a
      integer, intent(in) :: ng !<number of different gaussians to convert
      real(gp), intent(in) :: gau_cen !< center of the gaussian
      !>standard deviations of the different gaussians (might be complex)
      real(wp), dimension(ncplx_a,ng), intent(in) :: gau_a
      real(gp), intent(in) :: hgrid !< grid spacing in wavelets
      real(gp), intent(in) :: kval !< value of k-point
      integer, intent(out) :: nwork
      !local variables
      integer :: i0,ncplx_w
      real(wp) :: x0
      integer, dimension(0:nres+1) :: lefts,rights !< use automatic arrays here, we should use parameters in the module
      real(gp), dimension(ncplx_a) :: aval
      real(gp), dimension(ncplx_a,ng) :: a

      !first, determine the cutoffs where the 
      !bounds are to be calculated
      x0=gau_cen/hgrid
      i0=nint(x0) ! the array is centered at i0
      !here the are the quantities for any of the objects
      a=gau_a/hgrid
      aval=maxval(a,dim=2)

      !these are the limits of each of the convolutions
      !! here maxval does not have sense for a complex numbers
      call determine_bounds(nres,periodic,nstart,nmax,right_t(aval(1)),&
           i0,lefts,rights)

      if ( kval /= 0.0_gp .or. ncplx_a==2) then
         ncplx_w=2
      else
         ncplx_w=1
      end if

      !the total dimension of the work array should be
      nwork=ng*(rights(nres+1) -lefts(nres+1))*ncplx_w

    end subroutine workspace_query_gau_daub_1d

    !> provides the extreme from which the Gaussian function is
    !! assumed to be zero
    pure function right_t(aval)
      real(gp), intent(in) :: aval
      integer :: right_t

      right_t=max(ceiling(15.d0*aval),m+2)
    end function right_t
    
    !> Convert a gaussian to one-dimensional functions
    !! Gives the expansion coefficients of :
    !!   factor*x**n_gau*exp(-(1/2)*(x/gau_a)**2)
    !! Multiply it for the k-point factor exp(Ikx)
    !! For this reason, a real (cos(kx)) and an imaginary (sin(kx)) part are provided 
    !! also, the value of factor and  gau_a might be complex.
    !! therefore the result has to be complex accordingly
    subroutine gau_daub_1d(periodic,ng,gau_cen,n_gau,kval,ncplx_a,gau_a,ncplx_f,factor,hgrid,nres,nstart,&
         nmax,ncplx,c,nwork,ww)
      use yaml_strings, only: yaml_toa
      use dictionaries, only: f_err_throw
      use f_utils, only: f_zero
      implicit none
      logical, intent(in) :: periodic !< determine the bc
      integer, intent(in) :: nmax,nwork,nres,nstart
      !> 1 for real gaussians, 2 for complex ones 
      !! (to be generalized to k-points)
      integer, intent(in) :: ncplx,ncplx_a,ncplx_f
      integer, intent(in) :: ng !<number of different gaussians to convert
      !>principal quantum numbers of any of the gaussians
      integer, dimension(ng), intent(in) :: n_gau 
      !>multiplicative factors which have to be added to the different
      !!terms
      real(wp), dimension(ncplx_f,ng), intent(in) :: factor
      !>standard deviations of the different gaussians (might be complex)
      real(wp), dimension(ncplx_a,ng), intent(in) :: gau_a
      real(gp), intent(in) :: hgrid !< grid spacing in wavelets
      real(gp), intent(in) :: gau_cen !< center of the gaussian
      real(gp), intent(in) :: kval !< value of k-point
      real(wp), dimension(ncplx,ng,2,0:nmax), intent(inout) :: c
      real(wp), dimension(nwork,2), intent(inout) :: ww
      !local variables
      integer :: i0,inw,ig,ncplx_w,nwork_tot,icplx,nst
      real(wp) :: x0
      integer, dimension(0:nres+1) :: lefts,rights !< use automatic arrays here, we should use parameters in the module
      real(gp), dimension(ncplx_a) :: aval
      real(gp), dimension(ncplx_a,ng) :: a
      real(gp), dimension(ncplx_f,ng) :: fac
      real(gp), dimension(ng) :: theor_norm2,error

      !should raise an error if the value ncplx is not consistent

      !first, determine the cutoffs where the 
      !bounds are to be calculated
      x0=gau_cen/hgrid
      i0=nint(x0) ! the array is centered at i0
      !here the are the quantities for any of the objects
      a=gau_a/hgrid
      aval=maxval(a,dim=2)

<<<<<<< HEAD
      right_t=ceiling(15.d0*maxval(a))
      !right_t= max(ceiling(15.d0*maxval(a)),i0+m+1)

=======
      !right_t=max(ceiling(15.d0*maxval(a)),m+2)
>>>>>>> a2cbc211
      !the multiplicative factors for any of the object
      do ig=1,ng
         do icplx=1,ncplx_f
            fac(icplx,ig)=hgrid**n_gau(ig)*sqrt(hgrid)*factor(icplx,ig)
         end do
         !and the expected theoretical norm of the gaussian
         theor_norm2(ig)=valints(n_gau(ig))*a(1,ig)**(2*n_gau(ig)+1)
      end do
      
      !these are the limits of each of the convolutions
      !! here maxval does not have sense for a complex numbers
      call determine_bounds(nres,periodic,nstart,nmax,right_t(aval(1)),&
           i0,&
         lefts,rights)

      if ( kval /= 0.0_gp .or. ncplx_a==2) then
         ncplx_w=2
      else
         ncplx_w=1
      end if

      !the total dimension of the work array should be
      nwork_tot=ng*(rights(nres+1) -lefts(nres+1))*ncplx_w
      
      !then check if the work array has a size which is big enough
      if (nwork_tot > nwork ) then
         call f_err_throw('The size of the work array ('//trim(yaml_toa(nwork))//&
              ') is too little to convert the gaussian in wavelets, put at least the value '//&
              trim(yaml_toa(nwork_tot)),&
              err_name='BIGDFT_RUNTIME_ERROR')
         return
      end if
      
      !fill the array of the high resolution values
      call gaus_highres(nres,ng,n_gau,ncplx_a,a,x0,kval,ncplx_w,&
           lefts(nres+1),rights(nres+1),ww)

      !then come back to the original resolution level
      call magic_idwts(nres,ncplx_w*ng,lefts,rights,nwork,ww,inw)

      nst=nstart
      if (periodic) nst=0
      !and retrieve the results and the error if desired
      call retrieve_results(periodic,ng,lefts(0),rights(0),nst,nmax,ncplx_w,&
           ww(1,inw),theor_norm2,ncplx_f,fac,ncplx,c,error)

    end subroutine gau_daub_1d

    !> Project gaussian functions in a mesh of Daubechies scaling functions
    !! Gives the expansion coefficients of :
    !!    factor*x**n_gau*exp(-(1/2)*(x/gau_a)**2)
    subroutine gauss_to_daub(hgrid,factor,gau_cen,gau_a,n_gau,&!no err, errsuc
         nmax,n_left,n_right,c,err_norm,&                      !no err_wav. nmax instead of n_intvx
         ww,nwork,periodic)                         !added work arrays ww with dimension nwork
      use module_base
      implicit none
      logical, intent(in) :: periodic !< the flag for periodic boundary conditions
      integer, intent(in) :: n_gau    !< x**n_gau (polynomial degree)
      integer, intent(in) :: nmax     !< size of the grid
      integer, intent(in) :: nwork    !< size of the work array (ww) >= (nmax+1)*17
      real(gp), intent(in) :: hgrid   !< step size
      real(gp), intent(in) :: factor  !< normalisation factor
      real(gp), intent(in) :: gau_cen !< center of gaussian function
      real(gp), intent(in) :: gau_a   !< parameter of gaussian      
      real(wp), dimension(0:nwork,2), intent(inout) :: ww !< work arrays that have to be 17 times larger than C
      integer, intent(out) :: n_left,n_right !< interval where the gaussian is larger than the machine precision
      real(gp), intent(out) :: err_norm      !< normalisation error
      real(wp), dimension(0:nmax,2), intent(out) :: c !< c(:,1) array of scaling function coefficients
                                                      !! c(:,2) array of wavelet coefficients:
      !local variables
      integer :: right_t,i0,i,length
      real(gp) :: a,z0,h,theor_norm2,error,fac
      real(dp) :: cn2,tt
      integer, dimension(0:4) :: lefts,rights
      !include the convolutions filters
      !include 'recs16.inc' !< MAGIC FILTER  
      !include 'intots.inc' !< HERE WE KEEP THE ANALYTICAL NORMS OF GAUSSIANS
      !include 'sym_16.inc' !< WAVELET FILTERS

      !rescale the parameters so that hgrid goes to 1.d0  
      a=gau_a/hgrid

      i0=nint(gau_cen/hgrid) ! the array is centered at i0
      z0=gau_cen/hgrid-real(i0,gp)
      h=.125_gp*.5_gp

      !calculate the array sizes;
      !at level 0, positions shifted by i0 
      right_t= ceiling(15.d0*a)

      ! initialise array
      c=0.0_gp


      if (periodic) then
         !we expand the whole Gaussian in scfunctions and later fold one of its tails periodically
         !we limit however the folding to one cell on each side (it can be eliminated)
         !!     lefts( 0)=max(i0-right_t,-nmax)
         !!     rights(0)=min(i0+right_t,2*nmax)

         lefts( 0)=i0-right_t
         rights(0)=i0+right_t


!!$         call gauss_to_scf()

         ! special for periodic case:
!!$         call fold_tail
      else
         ! non-periodic: the Gaussian is bounded by the cell borders
         lefts( 0)=max(i0-right_t,   0)
         rights(0)=min(i0+right_t,nmax)

!!$         call gauss_to_scf

         ! non-periodic: no tails to fold
         do i=0,length-1
            c(i+n_left,1)=ww(i       ,2) !n_left..n_right <->    0  ..  length-1
            c(i+n_left,2)=ww(i+length,2) !n_left..n_right <-> length..2*length-1
         end do
      endif

      !calculate the (relative) error
      cn2=0.0_dp
      do i=0,length*2-1
         tt=real(ww(i,2),dp)
         cn2=cn2+tt**2
      end do

      theor_norm2=valints(n_gau)*a**(2*n_gau+1)

      error=sqrt(abs(1.0_gp-real(cn2,gp)/theor_norm2))

      !write(*,*)'error, non scaled:',error
      !
      !RESCALE BACK THE COEFFICIENTS AND THE ERROR
      fac= hgrid**n_gau*sqrt(hgrid)*factor
      c=real(fac,wp)*c
      err_norm=error*fac
      
!!$    contains
!!$
!!$      !> Once the bounds LEFTS(0) and RIGHTS(0) of the expansion coefficient array
!!$      !! are fixed, we get the expansion coefficients in the usual way:
!!$      !! get them on the finest grid by quadrature
!!$      !! then forward transform to get the coeffs on the coarser grid.
!!$      !! All this is done assuming nonperiodic boundary conditions
!!$      !! but will also work in the periodic case if the tails are folded
!!$      subroutine gauss_to_scf
!!$        n_left=lefts(0)
!!$        n_right=rights(0)
!!$        length=n_right-n_left+1
!!$
!!$        !print *,'nleft,nright',n_left,n_right
!!$
!!$        do k=1,4
!!$           rights(k)=2*rights(k-1)+m
!!$           lefts( k)=2*lefts( k-1)-m
!!$        enddo
!!$
!!$        leftx = lefts(4)-n
!!$        rightx=rights(4)+n  
!!$
!!$        !do not do anything if the gaussian is too extended
!!$        if (rightx-leftx > nwork) then
!!$           !STOP 'gaustodaub'
!!$           return
!!$        end if
!!$
!!$        !calculate the expansion coefficients at level 4, positions shifted by 16*i0 
!!$
!!$        !corrected for avoiding 0**0 problem
!!$        if (n_gau == 0) then
!!$           do i=leftx,rightx
!!$              x=real(i-i0*16,gp)*h
!!$              r=x-z0
!!$              r2=r/a
!!$              r2=r2*r2
!!$              r2=0.5_gp*r2
!!$              func=safe_exp(-r2)
!!$              ww(i-leftx,1)=func
!!$           enddo
!!$        else
!!$           do i=leftx,rightx
!!$              x=real(i-i0*16,gp)*h
!!$              r=x-z0
!!$              coeff=r**n_gau
!!$              r2=r/a
!!$              r2=r2*r2
!!$              r2=0.5_gp*r2
!!$              func=safe_exp(-r2)
!!$              func=real(coeff,wp)*func
!!$              ww(i-leftx,1)=func
!!$           enddo
!!$        end if
!!$
!!$        call apply_w(1,ww(:,1),ww(:,2),&
!!$             leftx   ,rightx   ,lefts(4),rights(4),h)
!!$
!!$        call forward_c(1,ww(0,2),ww(0,1),&
!!$             lefts(4),rights(4),lefts(3),rights(3)) 
!!$        call forward_c(1,ww(0,1),ww(0,2),&
!!$             lefts(3),rights(3),lefts(2),rights(2)) 
!!$        call forward_c(1,ww(0,2),ww(0,1),&
!!$             lefts(2),rights(2),lefts(1),rights(1)) 
!!$
!!$        call forward(1,  ww(0,1),ww(0,2),&
!!$             lefts(1),rights(1),lefts(0),rights(0)) 
!!$
!!$
!!$      END SUBROUTINE gauss_to_scf
!!$
!!$
!!$      !> One of the tails of the Gaussian is folded periodically
!!$      !! We assume that the situation when we need to fold both tails
!!$      !! will never arise
!!$      subroutine fold_tail
!!$
!!$        !modification of the calculation.
!!$        !at this stage the values of c are fixed to zero
!!$
!!$        do i=n_left,n_right
!!$           j=modulo(i,nmax+1)
!!$           c(j,1)=c(j,1)+ww(i-n_left       ,2)
!!$           c(j,2)=c(j,2)+ww(i-n_left+length,2)
!!$        end do
!!$
!!$        !!
!!$        !!    !write(*,*) 'I fold the tail'
!!$        !!    ! shift the resulting array and fold its periodic tails:
!!$        !!    if (n_left.ge.0) then
!!$        !!       if (n_right.le.nmax) then
!!$        !!          ! normal situation: the gaussian is inside the box
!!$        !!          do i=n_left,n_right
!!$        !!             c(i,1)=ww(i-n_left       ,2)
!!$        !!             c(i,2)=ww(i-n_left+length,2)
!!$        !!          enddo
!!$        !!       else
!!$        !!          ! the gaussian extends beyond the right border
!!$        !!
!!$        !!          ! the normal part:
!!$        !!          do i=n_left,nmax
!!$        !!             c(i,1)=ww(i-n_left       ,2)
!!$        !!             c(i,2)=ww(i-n_left+length,2)
!!$        !!          enddo
!!$        !!          ! the part of ww that goes beyond nmax 
!!$        !!          ! is shifted by nmax+1 to the left
!!$        !!          do i=nmax+1,n_right
!!$        !!             c(i-nmax-1,1)=ww(i-n_left       ,2)
!!$        !!             c(i-nmax-1,2)=ww(i-n_left+length,2)
!!$        !!          enddo
!!$        !!       endif
!!$        !!    else
!!$        !!       ! the gaussian extends beyond the left border
!!$        !!       ! the part of ww to the left of 0
!!$        !!       ! is shifted by nmax+1 to the right
!!$        !!       do i=n_left,-1
!!$        !!          c(i+nmax+1,1)=ww(i-n_left       ,2)
!!$        !!          c(i+nmax+1,2)=ww(i-n_left+length,2)
!!$        !!       enddo
!!$        !!       ! the normal part:
!!$        !!       do i=0,n_right
!!$        !!          c(i,1)=ww(i-n_left       ,2)
!!$        !!          c(i,2)=ww(i-n_left+length,2)
!!$        !!       enddo
!!$        !!    endif
!!$      END SUBROUTINE fold_tail

    END SUBROUTINE gauss_to_daub


    !> Project gaussian functions in a mesh of Daubechies scaling functions
    !! Gives the expansion coefficients of :
    !!   factor*x**n_gau*exp(-(1/2)*(x/gau_a)**2)
    !! Multiply it for the k-point factor exp(Ikx)
    !! For this reason, a real (cos(kx)) and an imaginary (sin(kx)) part are provided 
    !! INPUT
    !!   @param hgrid    step size
    !!   @param factor   normalisation factor
    !!   @param gau_cen  center of gaussian function
    !!   @param gau_a    parameter of gaussian
    !!   @param n_gau    x**n_gau (polynomial degree)
    !!   @param nmax     size of the grid
    !!   @param nwork    size of the work array (ww) >= (nmax+1)*17
    !!   @param periodic the flag for periodic boundary conditions
    !!   @param kval     value for the k-point
    !!   @param ncplx    number of components in the complex direction (must be 2 if kval /=0)
    !!
    !! OUTPUT
    !!   @param n_left,n_right  interval where the gaussian is larger than the machine precision
    !!   @param C(:,1)          array of scaling function coefficients:
    !!   @param C(:,2)          array of wavelet coefficients:
    !!   @param WW(:,1),WW(:,2) work arrays that have to be 17 times larger than C
    !!   @param err_norm        normalisation error
    !!@warning 
    !!  In this version, we dephase the projector to wrt the center of the gaussian
    !!  this should not have an impact on the results since the operator is unchanged
    subroutine gauss_to_daub_k(hgrid,kval,ncplx_w,ncplx_g,ncplx_k,&
         factor,gau_cen,gau_a,n_gau,&!no err, errsuc
         nstart,nmax,n_left,n_right,c,& 
         ww,nwork,periodic,gau_cut)      !added work arrays ww with dimension nwork
      use module_base
      !use gaussians, only: mp_exp
      implicit none
      logical, intent(in) :: periodic
      integer, intent(in) :: n_gau,nmax,nwork,nstart
      integer, intent(in) :: ncplx_w !< size of the ww matrix
      integer, intent(in) :: ncplx_g !< 1 or 2 for simple or complex gaussians, respectively.
      integer, intent(in) :: ncplx_k !< use 2 for k-points.
      real(gp), intent(in) :: hgrid,gau_cen,kval
      real(gp),dimension(ncplx_g),intent(in)::factor,gau_a
      real(wp), dimension(0:nwork,2,ncplx_w), intent(inout) :: ww 
      integer, intent(out) :: n_left,n_right
      real(wp), dimension(ncplx_w,0:nmax,2), intent(out) :: c
      real(gp), intent(in) :: gau_cut
      !local variables
      character(len=*), parameter :: subname='gauss_to_daub_k'
      integer :: rightx,leftx,right_t,i0,i,k,length,j,icplx
      real(gp) :: a1,a2,z0,h,x,r,coff,r2,rk,gcut
      real(gp) :: fac(ncplx_g)
      real(wp) :: func,cval,sval,cval2,sval2
      real(wp), dimension(:,:,:), allocatable :: cc
      integer, dimension(0:4) :: lefts,rights
      !include the convolutions filters
      !include 'recs16.inc'! MAGIC FILTER  
      !include 'intots.inc'! HERE WE KEEP THE ANALYTICAL NORMS OF GAUSSIANS
      !include 'sym_16.inc'! WAVELET FILTERS

      !rescale the parameters so that hgrid goes to 1.d0  
      !when calculating "r2" in gauss_to_scf 
      a1=gau_a(1)/hgrid
      if(ncplx_g==2) then
         a2=gau_a(2)*hgrid*hgrid
         cc = f_malloc((/ 1.to.ncplx_g, 0.to.nmax, 1.to.2 /),id='cc')
      end if
      i0=nint(gau_cen/hgrid) ! the array is centered at i0
      z0=gau_cen/hgrid-real(i0,gp)
      gcut=gau_cut/hgrid
      h=.125_gp*.5_gp

      !calculate the array sizes;
      !at level 0, positions shifted by i0 
      right_t= ceiling(15.d0*a1)

      !print *,'a,right_t',a1,right_t,gau_a,hgrid

      !to rescale back the coefficients
      fac(:)=hgrid**n_gau*sqrt(hgrid)*factor(:)

      !initialise array
      c=0.0_gp
      if(ncplx_g==2)cc=0.0_gp

      if (periodic) then
         !we expand the whole Gaussian in scfunctions and later fold one of its tails periodically
         !we limit however the folding to one cell on each side 
         !!(commented out)
         !     lefts( 0)=max(i0-right_t,-nmax)
         !     rights(0)=min(i0+right_t,2*nmax)

         lefts( 0)=i0-right_t
         rights(0)=i0+right_t

         call gauss_to_scf()

         ! special for periodic case:
         call fold_tail
      else
         ! non-periodic: the Gaussian is bounded by the cell borders
         lefts( 0)=max(i0-right_t,nstart)
         rights(0)=min(i0+right_t,nmax+nstart)

         call gauss_to_scf()

         n_left = n_left - nstart

         !loop for each complex component
         if(ncplx_g==1) then
            do icplx=1,ncplx_w
               ! non-periodic: no tails to fold
               do i=0,length-1
                  c(icplx,i+n_left,1)=ww(i       ,2,icplx)
                  c(icplx,i+n_left,2)=ww(i+length,2,icplx) 
               end do
            end do
         else !ncplx_g==2
            !use a temporary array cc instead
            do icplx=1,ncplx_w
               ! non-periodic: no tails to fold
               do i=0,length-1
                  cc(icplx,i+n_left,1)=ww(i       ,2,icplx)
                  cc(icplx,i+n_left,2)=ww(i+length,2,icplx) 
               end do
            end do
         end if
      endif

      ! Apply factor:
      if(ncplx_g==1) then
         c=fac(1)*c
      else
         c(1,:,:)=fac(1)*cc(1,:,:)-fac(2)*cc(2,:,:)
         c(2,:,:)=fac(1)*cc(2,:,:)+fac(2)*cc(1,:,:)

         call f_free(cc)
      end if

    contains

      !> Once the bounds LEFTS(0) and RIGHTS(0) of the expansion coefficient array
      !! are fixed, we get the expansion coefficients in the usual way:
      !! get them on the finest grid by quadrature
      !! then forward transform to get the coeffs on the coarser grid.
      !! All this is done assuming nonperiodic boundary conditions
      !! but will also work in the periodic case if the tails are folded

      subroutine gauss_to_scf
        n_left=lefts(0)
        n_right=rights(0)
        length=n_right-n_left+1

        !print *,'nleft,nright',n_left,n_right

        do k=1,4
           rights(k)=2*rights(k-1)+m
           lefts( k)=2*lefts( k-1)-m
        enddo

        leftx = lefts(4)-n
        rightx=rights(4)+n  

        !stop the code if the gaussian is too extended
        if (rightx-leftx > nwork) then
           !STOP 'gaustodaub'
           return
        end if

!!$        if (ncplx_w==1) then
!!$           !no kpts and real gaussians
!!$           call gauss_to_scf_1()
!!$        elseif(ncplx_k==2 .and. ncplx_g==1) then
!!$           !kpts and real gaussians
!!$           call gauss_to_scf_2()
!!$        elseif(ncplx_k==1 .and. ncplx_g==2) then
!!$           !no kpts and complex gaussians
!!$           call gauss_to_scf_3()
!!$        elseif(ncplx_k==2 .and. ncplx_g==2) then
!!$           !kpts and complex gaussians
!!$           call gauss_to_scf_4()
!!$        endif

!!$        do icplx=1,ncplx_w
!!$           !print *,'here',gau_a,gau_cen,n_gau
!!$           call apply_w(ww(0,1,icplx),ww(0,2,icplx),&
!!$                leftx   ,rightx   ,lefts(4),rights(4),h)
!!$
!!$           call forward_c(ww(0,2,icplx),ww(0,1,icplx),&
!!$                lefts(4),rights(4),lefts(3),rights(3)) 
!!$           call forward_c(ww(0,1,icplx),ww(0,2,icplx),&
!!$                lefts(3),rights(3),lefts(2),rights(2)) 
!!$           call forward_c(ww(0,2,icplx),ww(0,1,icplx),&
!!$                lefts(2),rights(2),lefts(1),rights(1)) 
!!$
!!$           call forward(  ww(0,1,icplx),ww(0,2,icplx),&
!!$                lefts(1),rights(1),lefts(0),rights(0)) 
!!$
!!$        end do

      END SUBROUTINE gauss_to_scf

!!!#!
!!!#!!!!!IMPLEMENTED
!!!#!      ! Called when ncplx_w = 1
!!!#!      subroutine gauss_to_scf_1
!!!#!
!!!#!        !loop for each complex component
!!!#!        !calculate the expansion coefficients at level 4, positions shifted by 16*i0 
!!!#!        !corrected for avoiding 0**0 problem
!!!#!        icplx = 1
!!!#!        if (n_gau == 0) then
!!!#!           do i=leftx,rightx
!!!#!              x=real(i-i0*16,gp)*h
!!!#!              r=x-z0
!!!#!              r2=r/a1
!!!#!              r2=r2*r2
!!!#!              r2=0.5_gp*r2
!!!#!              func=safe_exp(-r2)
!!!#!              !func=mp_exp(h,i0*16*h+z0,0.5_gp/(a1**2),i,0,.true.)
!!!#!              ww(i-leftx,1,icplx)=func
!!!#!           enddo
!!!#!        else
!!!#!           do i=leftx,rightx
!!!#!              x=real(i-i0*16,gp)*h
!!!#!              r=x-z0
!!!#!              coff=r**n_gau
!!!#!              r2=r/a1
!!!#!              r2=r2*r2
!!!#!              r2=0.5_gp*r2
!!!#!              func=safe_exp(-r2)
!!!#!              !func=mp_exp(h,i0*16*h+z0,0.5_gp/(a1**2),i,0,.true.)
!!!#!              func=coff*func
!!!#!              ww(i-leftx,1,icplx)=func
!!!#!           enddo
!!!#!        end if
!!!#!
!!!#!      END SUBROUTINE gauss_to_scf_1
!!!#!!!!!
!!!#!
!!!#!
!!!#!!!!!IMPLEMENTED
!!!#!      ! Called when ncplx_k = 2 and ncplx_g = 1
!!!#!      subroutine gauss_to_scf_2
!!!#!
!!!#!        !loop for each complex component
!!!#!        !calculate the expansion coefficients at level 4, positions shifted by 16*i0 
!!!#!        !corrected for avoiding 0**0 problem
!!!#!        if (n_gau == 0) then
!!!#!           do i=leftx,rightx
!!!#!              x=real(i-i0*16,gp)*h
!!!#!              r=x-z0
!!!#!              rk=real(i,gp)*h
!!!#!              r2=r/a1
!!!#!              r2=r2*r2
!!!#!              r2=0.5_gp*r2
!!!#!              cval=cos(kval*rk)
!!!#!              func=safe_exp(-r2)
!!!#!              !func=mp_exp(h,i0*16*h+z0,0.5_gp/(a1**2),i,0,.true.)
!!!#!              ww(i-leftx,1,1)=func*cval
!!!#!              sval=sin(kval*rk)
!!!#!              ww(i-leftx,1,2)=func*sval
!!!#!           enddo
!!!#!        else
!!!#!           do i=leftx,rightx
!!!#!              x=real(i-i0*16,gp)*h
!!!#!              r=x-z0
!!!#!              rk=real(i,gp)*h
!!!#!              coff=r**n_gau
!!!#!              r2=r/a1
!!!#!              r2=r2*r2
!!!#!              r2=0.5_gp*r2
!!!#!              cval=cos(kval*rk)
!!!#!              func=safe_exp(-r2)
!!!#!              !func=mp_exp(h,i0*16*h+z0,0.5_gp/(a1**2),i,0,.true.)
!!!#!              func=coff*func
!!!#!              ww(i-leftx,1,1)=func*cval
!!!#!              sval=sin(kval*rk)
!!!#!              ww(i-leftx,1,2)=func*sval
!!!#!           enddo
!!!#!        end if
!!!#!
!!!#!      END SUBROUTINE gauss_to_scf_2
!!!#!!!!
!!!#!
!!!#!      ! Called when ncplx_k = 1 and ncplx_g = 2
!!!#!      ! no k-points + complex Gaussians
!!!#!      subroutine gauss_to_scf_3
!!!#!
!!!#!        if (n_gau == 0) then
!!!#!           do i=leftx,rightx
!!!#!              x=real(i-i0*16,gp)*h
!!!#!              r=x-z0
!!!#!              if( abs(r)-gcut < 1e-8 ) then
!!!#!                 r2=r*r
!!!#!                 cval=cos(a2*r2)
!!!#!                 sval=sin(a2*r2)
!!!#!                 r2=0.5_gp*r2/(a1**2)
!!!#!                 func=safe_exp(-r2)
!!!#!                 ww(i-leftx,1,1)=func*cval
!!!#!                 ww(i-leftx,1,2)=func*sval
!!!#!              else
!!!#!                 ww(i-leftx,1,1:2)=0.0_wp
!!!#!              end if
!!!#!           enddo
!!!#!        else
!!!#!           do i=leftx,rightx
!!!#!              x=real(i-i0*16,gp)*h
!!!#!              r=x-z0
!!!#!              if( abs(r)-gcut < 1e-8 ) then
!!!#!                 r2=r*r
!!!#!                 cval=cos(a2*r2)
!!!#!                 sval=sin(a2*r2)
!!!#!                 coff=r**n_gau
!!!#!                 r2=0.5_gp*r2/(a1**2)
!!!#!                 func=safe_exp(-r2)
!!!#!                 func=coff*func
!!!#!                 ww(i-leftx,1,1)=func*cval
!!!#!                 ww(i-leftx,1,2)=func*sval
!!!#!              else
!!!#!                 ww(i-leftx,1,1:2)=0.0_wp
!!!#!              end if
!!!#!           enddo
!!!#!        end if
!!!#!      END SUBROUTINE gauss_to_scf_3
!!!#!
!!!#!      ! Called when ncplx_k = 2 and ncplx_g = 2
!!!#!      subroutine gauss_to_scf_4
!!!#!
!!!#!        if (n_gau == 0) then
!!!#!           do i=leftx,rightx
!!!#!              x=real(i-i0*16,gp)*h
!!!#!              r=x-z0
!!!#!              if( abs(r)-gcut < 1e-8 ) then
!!!#!                 r2=r*r
!!!#!                 cval=cos(a2*r2)
!!!#!                 sval=sin(a2*r2)
!!!#!                 rk=real(i,gp)*h
!!!#!                 cval2=cos(kval*rk)
!!!#!                 sval2=sin(kval*rk)
!!!#!                 r2=0.5_gp*r2/(a1**2)
!!!#!                 func=safe_exp(-r2)
!!!#!                 ww(i-leftx,1,1)=func*(cval*cval2-sval*sval2)
!!!#!                 ww(i-leftx,1,2)=func*(cval*sval2+sval*cval2)
!!!#!              else
!!!#!                 ww(i-leftx,1,1:2)=0.0_wp
!!!#!              end if
!!!#!           enddo
!!!#!        else
!!!#!           do i=leftx,rightx
!!!#!              x=real(i-i0*16,gp)*h
!!!#!              r=x-z0
!!!#!              r2=r*r
!!!#!              cval=cos(a2*r2)
!!!#!              sval=sin(a2*r2)
!!!#!              rk=real(i,gp)*h
!!!#!              cval2=cos(kval*rk)
!!!#!              sval2=sin(kval*rk)
!!!#!              coff=r**n_gau
!!!#!              r2=0.5_gp*r2/(a1**2)
!!!#!              func=safe_exp(-r2)
!!!#!              func=coff*func
!!!#!              ww(i-leftx,1,1)=func*(cval*cval2-sval*sval2)
!!!#!              ww(i-leftx,1,2)=func*(cval*sval2+sval*cval2)
!!!#!           enddo
!!!#!        end if
!!!#!      END SUBROUTINE gauss_to_scf_4
!!!#!
!!!#!      ! Original version
!!!#!      !  subroutine gauss_to_scf
!!!#!      !    n_left=lefts(0)
!!!#!      !    n_right=rights(0)
!!!#!      !    length=n_right-n_left+1
!!!#!      !
!!!#!      !    !print *,'nleft,nright',n_left,n_right
!!!#!      !
!!!#!      !    do k=1,4
!!!#!      !       rights(k)=2*rights(k-1)+m
!!!#!      !       lefts( k)=2*lefts( k-1)-m
!!!#!      !    enddo
!!!#!      !
!!!#!      !    leftx = lefts(4)-n
!!!#!      !    rightx=rights(4)+n  
!!!#!      !
!!!#!      !    !stop the code if the gaussian is too extended
!!!#!      !    if (rightx-leftx > nwork) then
!!!#!      !       !STOP 'gaustodaub'
!!!#!      !       return
!!!#!      !    end if
!!!#!      !
!!!#!      !    !loop for each complex component
!!!#!      !    do icplx=1,ncplx
!!!#!      !
!!!#!      !       !calculate the expansion coefficients at level 4, positions shifted by 16*i0 
!!!#!      !
!!!#!      !       !corrected for avoiding 0**0 problem
!!!#!      !       if (ncplx==1) then
!!!#!      !          if (n_gau == 0) then
!!!#!      !             do i=leftx,rightx
!!!#!      !                x=real(i-i0*16,gp)*h
!!!#!      !                r=x-z0
!!!#!      !                r2=r/a
!!!#!      !                r2=r2*r2
!!!#!      !                r2=0.5_gp*r2
!!!#!      !                func=real(dexp(-real(r2,kind=8)),wp)
!!!#!      !                ww(i-leftx,1,icplx)=func
!!!#!      !             enddo
!!!#!      !          else
!!!#!      !             do i=leftx,rightx
!!!#!      !                x=real(i-i0*16,gp)*h
!!!#!      !                r=x-z0
!!!#!      !                coeff=r**n_gau
!!!#!      !                r2=r/a
!!!#!      !                r2=r2*r2
!!!#!      !                r2=0.5_gp*r2
!!!#!      !                func=real(dexp(-real(r2,kind=8)),wp)
!!!#!      !                func=real(coeff,wp)*func
!!!#!      !                ww(i-leftx,1,icplx)=func
!!!#!      !             enddo
!!!#!      !          end if
!!!#!      !       else if (icplx == 1) then
!!!#!      !          if (n_gau == 0) then
!!!#!      !             do i=leftx,rightx
!!!#!      !                x=real(i-i0*16,gp)*h
!!!#!      !                r=x-z0
!!!#!      !                rk=real(i,gp)*h
!!!#!      !                r2=r/a
!!!#!      !                r2=r2*r2
!!!#!      !                r2=0.5_gp*r2
!!!#!      !                cval=real(cos(kval*rk),wp)
!!!#!      !                func=real(dexp(-real(r2,kind=8)),wp)
!!!#!      !                ww(i-leftx,1,icplx)=func*cval
!!!#!      !             enddo
!!!#!      !          else
!!!#!      !             do i=leftx,rightx
!!!#!      !                x=real(i-i0*16,gp)*h
!!!#!      !                r=x-z0
!!!#!      !                rk=real(i,gp)*h
!!!#!      !                coeff=r**n_gau
!!!#!      !                r2=r/a
!!!#!      !                r2=r2*r2
!!!#!      !                r2=0.5_gp*r2
!!!#!      !                cval=real(cos(kval*rk),wp)
!!!#!      !                func=real(dexp(-real(r2,kind=8)),wp)
!!!#!      !                func=real(coeff,wp)*func
!!!#!      !                ww(i-leftx,1,icplx)=func*cval
!!!#!      !             enddo
!!!#!      !          end if
!!!#!      !       else if (icplx == 2) then
!!!#!      !          if (n_gau == 0) then
!!!#!      !             do i=leftx,rightx
!!!#!      !                x=real(i-i0*16,gp)*h
!!!#!      !                r=x-z0
!!!#!      !                rk=real(i,gp)*h
!!!#!      !                r2=r/a
!!!#!      !                r2=r2*r2
!!!#!      !                r2=0.5_gp*r2
!!!#!      !                sval=real(sin(kval*rk),wp)
!!!#!      !                func=real(dexp(-real(r2,kind=8)),wp)
!!!#!      !                ww(i-leftx,1,icplx)=func*sval
!!!#!      !             enddo
!!!#!      !          else
!!!#!      !             do i=leftx,rightx
!!!#!      !                x=real(i-i0*16,gp)*h
!!!#!      !                r=x-z0
!!!#!      !                rk=real(i,gp)*h
!!!#!      !                coeff=r**n_gau
!!!#!      !                r2=r/a
!!!#!      !                r2=r2*r2
!!!#!      !                r2=0.5_gp*r2
!!!#!      !                sval=real(sin(kval*rk),wp)
!!!#!      !                func=real(dexp(-real(r2,kind=8)),wp)
!!!#!      !                func=real(coeff,wp)*func
!!!#!      !                ww(i-leftx,1,icplx)=func*sval
!!!#!      !             enddo
!!!#!      !          end if
!!!#!      !       end if
!!!#!      !
!!!#!      !       !print *,'here',gau_a,gau_cen,n_gau
!!!#!      !       call apply_w(ww(0,1,icplx),ww(0,2,icplx),&
!!!#!      !            leftx   ,rightx   ,lefts(4),rights(4),h)
!!!#!      !
!!!#!      !       call forward_c(ww(0,2,icplx),ww(0,1,icplx),&
!!!#!      !            lefts(4),rights(4),lefts(3),rights(3)) 
!!!#!      !       call forward_c(ww(0,1,icplx),ww(0,2,icplx),&
!!!#!      !            lefts(3),rights(3),lefts(2),rights(2)) 
!!!#!      !       call forward_c(ww(0,2,icplx),ww(0,1,icplx),&
!!!#!      !            lefts(2),rights(2),lefts(1),rights(1)) 
!!!#!      !
!!!#!      !       call forward(  ww(0,1,icplx),ww(0,2,icplx),&
!!!#!      !            lefts(1),rights(1),lefts(0),rights(0)) 
!!!#!      !
!!!#!      !    end do
!!!#!      !
!!!#!      !
!!!#!      !  END SUBROUTINE gauss_to_scf
!!!#!

      !> One of the tails of the Gaussian is folded periodically
      !! We assume that the situation when we need to fold both tails
      !! will never arise
      subroutine fold_tail

        !modification of the calculation.
        !at this stage the values of c are fixed to zero
        !print *,'ncplx',ncplx,n_left,n_right,nwork,length
        do icplx=1,ncplx_w
           do i=n_left,n_right
              j=modulo(i,nmax+1)
              c(icplx,j,1)=c(icplx,j,1)+ww(i-n_left       ,2,icplx)
              c(icplx,j,2)=c(icplx,j,2)+ww(i-n_left+length,2,icplx)
           end do
        end do


      END SUBROUTINE fold_tail

    END SUBROUTINE gauss_to_daub_k


    subroutine gauss_c_to_daub_k(hgrid,kval,ncplx,gau_bf,ncs_s,factor , &
         gau_cen,gau_a, n_gau,&!no err, errsuc
         nmax,n_left,n_right,c,& 
         ww,nwork,periodic, hcutoff)      !added work arrays ww with dimension nwork
      use module_base
      implicit none
      logical, intent(in) :: periodic
      integer, intent(in) :: n_gau,nmax,nwork,ncs_s,ncplx
      real(gp), intent(in) :: hgrid,factor,gau_cen,gau_a,gau_bf
      real(wp), dimension(0:nwork,2,ncs_s, ncplx), intent(inout) :: ww 
      integer, intent(out) :: n_left,n_right
      real(wp), dimension(  ncs_s,ncplx,0:nmax,2), intent(out) :: c
      real(gp)  hcutoff

      !local variables
      real(gp), parameter :: pi=3.141592653589793_gp
      integer :: rightx,leftx,right_t,i0,i,k,length,j,ics, icplx
      real(gp) :: a,z0,h,x,r,coff,r2,fac
      real(wp) :: func,cval,sval
      integer, dimension(0:8) :: lefts,rights
      integer :: nrefinement, nforwards, ifwdtarget , ifwdsource, iswap
      real(gp) gau_kval, kval
      real(gp) cutoff, pishift

      !include the convolutions filters
      !include 'recs16.inc'! MAGIC FILTER  
      !include 'intots.inc'! HERE WE KEEP THE ANALYTICAL NORMS OF GAUSSIANS
      !include 'sym_16.inc'! WAVELET FILTERS

      !rescale the parameters so that hgrid goes to 1.d0  
      a=gau_a/hgrid
      gau_kval=gau_bf*hgrid*hgrid

      i0=nint(gau_cen/hgrid) ! the array is centered at i0

      z0=gau_cen/hgrid-real(i0,gp)
      cutoff= hcutoff /hgrid

      nrefinement=64
      nforwards=6

      h = (16 * .125_gp*.5_gp)/ nrefinement

      !calculate the array sizes;
      !at level 0, positions shifted by i0 
      right_t= ceiling(15.d0*a)

      !print *,'a,right_t',a,right_t,gau_a,hgrid

      !to rescale back the cofficients
      fac = hgrid**n_gau*sqrt(hgrid)*factor


      !initialise array
      c=0.0_gp

      if (periodic) then
         !we expand the whole Gaussian in scfunctions and later fold one of its tails periodically
         !we limit however the folding to one cell on each side 
         !!(commented out)
         !!     lefts( 0)=max(i0-right_t,-nmax)
         !!     rights(0)=min(i0+right_t,2*nmax)

         lefts( 0)=i0-right_t
         rights(0)=i0+right_t

         call gauss_c_to_scf()

         ! special for periodic case:
         call fold_tail
      else
         ! non-periodic: the Gaussian is bounded by the cell borders
         lefts( 0)=max(i0-right_t,   0)
         rights(0)=min(i0+right_t,nmax)

         call gauss_c_to_scf

         !loop for each complex component
         do icplx=1,ncplx
            do ics=1,ncs_s
               ! non-periodic: no tails to fold
               do i=0,length-1
                  c( ics,icplx,i+n_left,1)=fac*ww(i       ,2,ics, icplx)
                  c( ics,icplx,i+n_left,2)=fac*ww(i+length,2,ics, icplx) 
               end do
            end do
         end do
      endif


    contains

      subroutine gauss_c_to_scf
        ! Once the bounds LEFTS(0) and RIGHTS(0) of the expansion coefficient array
        ! are fixed, we get the expansion coefficients in the usual way:
        ! get them on the finest grid by quadrature
        ! then forward transform to get the coeffs on the coarser grid.
        ! All this is done assuming nonperiodic boundary conditions
        ! but will also work in the periodic case if the tails are folded
        n_left=lefts(0)
        n_right=rights(0)
        length=n_right-n_left+1

        !print *,'nleft,nright',n_left,n_right

        do k=1,nforwards
           rights(k)=2*rights(k-1)+m
           lefts( k)=2*lefts( k-1)-m
        enddo

        leftx = lefts(nforwards)-n
        rightx=rights(nforwards)+n  

        !stop the code if the gaussian is too extended
        if (rightx-leftx > nwork) then
           STOP 'gaustodaub'
           return
        end if

        !loop for each complex component
        do icplx=1,ncplx
           pishift=-(icplx-1)*pi/2.0_gp
           do ics=1,ncs_s
              !calculate the expansion coefficients at level 4, positions shifted by 16*i0 
              if( mod(nforwards,2)==0) then
                 ifwdtarget=1
                 ifwdsource=2
              else
                 ifwdtarget=2
                 ifwdsource=1
              endif


              if (ics == 1) then
                 if (n_gau == 0) then
                    do i=leftx,rightx
                       x=real(i-i0*nrefinement,gp)*h
                       sval=real(cos(kval*x+pishift))
                       r=x-z0
                       r2=r
                       r2=r2*r2
                       cval=real(cos(gau_kval*r2),wp)
                       r2=0.5_gp*r2/a/a
                       func=safe_exp(-r2)
                       if(abs(r)>cutoff) func=0
                       ww(i-leftx,ifwdtarget ,ics, icplx)=func*cval*sval
                    enddo
                 else
                    do i=leftx,rightx
                       x=real(i-i0*nrefinement,gp)*h
                       sval=real(cos(kval*x+pishift))
                       r=x-z0
                       coff=r**n_gau
                       r2=r
                       r2=r2*r2
                       cval=real(cos(gau_kval*r2),wp)
                       r2=0.5_gp*r2/a/a
                       func=safe_exp(-r2)
                       func=real(coff,wp)*func
                       if(abs(r)>cutoff) func=0
                       ww(i-leftx,ifwdtarget,ics, icplx)=func*cval*sval
                    enddo
                 end if
              else if (ics == 2) then
                 if (n_gau == 0) then
                    do i=leftx,rightx
                       x=real(i-i0*nrefinement,gp)*h
                       sval=real(cos(kval*x+pishift))
                       r=x-z0
                       r2=r
                       r2=r2*r2
                       cval=real(sin(gau_kval*r2),wp)
                       r2=0.5_gp*r2/a/a
                       func=safe_exp(-r2)
                       if(abs(r)>cutoff) func=0
                       ww(i-leftx,ifwdtarget,ics, icplx)=func*cval*sval
                    enddo
                 else
                    do i=leftx,rightx
                       x=real(i-i0*nrefinement,gp)*h
                       sval=real(cos(kval*x+pishift))
                       r=x-z0
                       coff=r**n_gau
                       r2=r
                       r2=r2*r2
                       cval=real(sin(gau_kval*r2),wp)
                       r2=0.5_gp*r2/a/a
                       func=safe_exp(-r2)
                       func=real(coff,wp)*func
                       if(abs(r)>cutoff) func=0
                       ww(i-leftx,ifwdtarget,ics, icplx)=func*cval*sval
                    enddo
                 end if
              end if

              !print *,'here',gau_a,gau_cen,n_gau

              iswap=ifwdsource
              ifwdsource=ifwdtarget
              ifwdtarget=iswap

!!$              call apply_w(ww(0,ifwdsource ,ics,icplx),ww(0,ifwdtarget ,ics,icplx),&
!!$                   leftx   ,rightx   ,lefts( nforwards),rights(nforwards  ),h)

              do i=nforwards,2,-1

                 iswap=ifwdsource
                 ifwdsource=ifwdtarget
                 ifwdtarget=iswap

!!$                 call forward_c(ww(0,ifwdsource ,ics, icplx),ww(0, ifwdtarget,ics, icplx),&
!!$                      lefts( i),rights( i),lefts(i-1),rights(i-1)) 

              enddo

              iswap=ifwdsource
              ifwdsource=ifwdtarget
              ifwdtarget=iswap

              if( ifwdsource .ne. 1) then
                 STOP ' ifwdsource .ne. 1  '
              endif

!!$              call forward(  ww(0,1,ics, icplx),ww(0,2,ics, icplx),&
!!$                   lefts(1),rights(1),lefts(0),rights(0)) 

           end do
        end do

      END SUBROUTINE gauss_c_to_scf

      subroutine fold_tail
        ! One of the tails of the Gaussian is folded periodically
        ! We assume that the situation when we need to fold both tails
        ! will never arise
        !implicit none


        !modification of the calculation.
        !at this stage the values of c are fixed to zero
        !print *,'ncs_s',ncs_s,n_left,n_right,nwork,length
        do icplx=1,ncplx
           do ics=1,ncs_s
              do i=n_left,n_right
                 j=modulo(i,nmax+1)
                 c(ics, icplx, j,1)=c(ics,icplx, j,1)+ww(i-n_left       ,2,ics, icplx)
                 c(ics, icplx, j,2)=c(ics,icplx,j,2)+ww(i-n_left+length,2,ics, icplx)
              end do
           end do
        end do


        do icplx=1,ncplx
           do ics=1,ncs_s
              do j=0,nmax
                 c(ics,icplx, j,1)=fac*c(ics, icplx , j, 1 )
                 c(ics,icplx, j,2)=fac*c(ics, icplx , j, 2 )
              enddo
           enddo
        end do

      END SUBROUTINE fold_tail

    END SUBROUTINE gauss_c_to_daub_k

    !> APPLYING THE MAGIC FILTER ("SHRINK") 
    subroutine apply_w(nc,cx,c,leftx,rightx,left,right,h)
      use module_base
      implicit none
      integer, intent(in) :: leftx,rightx,left,right,nc
      real(gp), intent(in) :: h
      real(wp), dimension(nc,leftx:rightx), intent(in) :: cx
      real(wp), dimension(nc,left:right), intent(out) :: c
      !local variables
      integer, parameter :: unroll=4
      integer :: i,j,ig,ngl,k,ngr
      real(wp) :: sqh
      real(wp), dimension(unroll) :: ci

      sqh=real(sqrt(h),wp)
      
      !limit for unrolling the convolution
      ngl=nc/unroll
      !remnant
      ngr=nc-ngl*unroll
      
      !!  !$omp parallel do default(shared) private(i,ci,j)
      do i=left,right
         do ig=0,ngl-1
            ci=0.0_wp
            do j=-n,n
               do k=1,unroll
                  ci(k)=ci(k)+cx(k+ig*unroll,i+j)*w(j)
               end do
            end do
            do k=1,unroll
               c(k+ig*unroll,i)=ci(k)*sqh
            end do
         end do
         do ig=1,ngr
            ci(ig)=0.0_wp
            do j=-n,n
               ci(ig)=ci(ig)+cx(ngl*unroll+ig,i+j)*w(j)
            end do
            c(ngl*unroll+ig,i)=ci(ig)*sqh
         end do
      end do
      !!  !$omp end parallel do

    END SUBROUTINE apply_w

    !> APPLYING THE INVERSE MAGIC FILTER ("GROW") 
    !!subroutine apply_inverse_w(cx,c,leftx,rightx,left,right,h)
    !!  use module_base
    !!  implicit none
    !!  integer, intent(in) :: leftx,rightx,left,right
    !!  real(gp), intent(in) :: h
    !!  real(wp), dimension(leftx:rightx), intent(in) :: cx
    !!  real(wp), dimension(left:right), intent(out) :: c
    !!  !local variables
    !!  include 'recs16.inc'
    !!  integer :: i,j
    !!  real(wp) :: sqh,ci
    !!
    !!  sqh=real(sqrt(h),wp)
    !!
    !!  do i=left,right
    !!     ci=0.0_wp
    !!     do j=-n,n
    !!        ci=ci+cx(i+j)*w(-j) !transposed MF         
    !!     enddo
    !!     c(i)=ci*sqh
    !!  enddo
    !!  
    !!END SUBROUTINE apply_inverse_w


    !> FORWARD WAVELET TRANSFORM WITHOUT WAVELETS ("SHRINK")
    subroutine forward_c(nc,c,c_1,left,right,left_1,right_1)
      implicit none
      integer, intent(in) :: left,right,left_1,right_1,nc
      real(wp), dimension(nc,left:right), intent(in) :: c
      real(wp), dimension(nc,left_1:right_1), intent(out) :: c_1
      !local variables
      integer, parameter :: unroll=4
      integer :: i,i2,j,ngl,ngr,k,ig
      real(wp), dimension(unroll) :: ci

      !limit for unrolling the convolution
      ngl=nc/unroll
      !remnant
      ngr=nc-ngl*unroll

      ! get the coarse scfunctions and wavelets
      !!  !$omp parallel do default(shared) private(i,i2,j,ci)
      do i=left_1,right_1
         i2=2*i
         do ig=0,ngl-1
            ci=0.0_wp
            do j=-m,m
               do k=1,unroll
                  ci(k)=ci(k)+cht(j)*c(k+ig*unroll,j+i2)
               end do
            enddo
            do k=1,unroll
               c_1(k+ig*unroll,i)=ci(k)
            end do
         end do
         do ig=1,ngr
            ci(ig)=0.0_wp
            do j=-m,m
               ci(ig)=ci(ig)+cht(j)*c(ig+ngl*unroll,j+i2)
            end do
            c_1(ig+ngl*unroll,i)=ci(ig)
         end do
      enddo
      !!  !$end parallel do

    END SUBROUTINE forward_c


    !>  CONVENTIONAL FORWARD WAVELET TRANSFORM ("SHRINK")
    subroutine forward(nc,c,cd_1,left,right,left_1,right_1)
      use module_base
      implicit none
      integer, intent(in) :: left,right,left_1,right_1,nc
      real(wp), dimension(nc,left:right), intent(in) :: c
      real(wp), dimension(nc,left_1:right_1,2), intent(out) :: cd_1
      !local variables
      integer, parameter :: unroll=4
      integer :: i,i2,j,ngr,ngl,ig,k
      real(wp), dimension(unroll) :: ci,di
      !include 'sym_16.inc'

      !limit for unrolling the convolution
      ngl=nc/unroll
      !remnant
      ngr=nc-ngl*unroll

      ! get the coarse scfunctions and wavelets
      do i=left_1,right_1
         i2=2*i
         do ig=0,ngl-1
            ci=0.d0
            di=0.d0
            do j=-m,m
               do k=1,unroll
                  ci(k)=ci(k)+cht(j)*c(k+ig*unroll,j+i2)
                  di(k)=di(k)+cgt(j)*c(k+ig*unroll,j+i2)
               end do
            end do
            do k=1,unroll
               cd_1(k+ig*unroll,i,1)=ci(k)
               cd_1(k+ig*unroll,i,2)=di(k)
            end do
         end do
         do ig=1,ngr
            ci(ig)=0.d0
            di(ig)=0.d0
            do j=-m,m
               ci(ig)=ci(ig)+cht(j)*c(ig+ngl*unroll,j+i2)
               di(ig)=di(ig)+cgt(j)*c(ig+ngl*unroll,j+i2)
            end do
            cd_1(ig+ngl*unroll,i,1)=ci(ig)
            cd_1(ig+ngl*unroll,i,2)=di(ig)
         end do
      enddo

    END SUBROUTINE forward



    pure subroutine determine_bounds(nres,periodic,nstart,nmax,right_t,i0,&
         lefts,rights)
      implicit none
      logical, intent(in) :: periodic !<boundary conditions
      integer, intent(in) :: nres !< number of level of resolution
      integer, intent(in) :: nstart !< starting point the output array
      integer, intent(in) :: nmax !< size of the output array
      integer, intent(in) :: i0 !< center in the grid points
      integer, intent(in) :: right_t !< amplitude of the values
      integer, dimension(0:nres+1), intent(out) :: lefts !<left bounds
      integer, dimension(0:nres+1), intent(out) :: rights !<right bounds

      !local variables
      !>multiplicator after which the values of the gaussian become negligible
      !real(gp), parameter :: maxmult=15.0_gp 
      !!real(gp) :: right_t
      integer :: k
      !calculate the array sizes;
      !at level 0, positions shifted by i0 
      !right_t= ceiling(maxmult*a)

      !we expand the whole Gaussian in scfunctions and later fold one of its tails periodically
      !we limit however the folding to one cell on each side (it can be eliminated)
      if (periodic) then
         lefts( 0)=i0-right_t
         rights(0)=i0+right_t
      else
         ! non-periodic: the Gaussian is bounded by the cell borders
         lefts( 0)=max(i0-right_t,  nstart)
         rights(0)=min(i0+right_t,nmax+nstart)
      end if

      do k=1,nres
         rights(k)=2*rights(k-1)+m
         lefts( k)=2*lefts( k-1)-m
      enddo

      !last one, including magic filters
      lefts(nres+1) = lefts(nres)-n
      rights(nres+1)= rights(nres)+n  

    end subroutine determine_bounds

    !>inverse wavelet transforms to bring back the gaussian
    !!coefficients at the lowest resolution levels
    !! this set if idwt is combined with magic filters to 
    !! express correctly the wavefunction coefficients at highest resolution
    subroutine magic_idwts(nres,ng,lefts,rights,nwork,ww,inw)
      implicit none
      integer, intent(in) :: nres !< number of resolution levels
      !> size of the work array. Should be at least equal to 
      !! rights(nres+1)-lefts(nres+1). Otherwise the 
      !! transformation is simply skipped
      integer, intent(in) :: nwork,ng 
      integer, dimension(0:nres+1), intent(in) :: lefts
      integer, dimension(0:nres+1), intent(in) :: rights
      !> identify the index of the second dimension of
      !! the ww array where the final data have to be retrieved
      integer, intent(out) :: inw
      real(gp), dimension(nwork,2), intent(inout) :: ww
      !local variables
      integer :: resolution,ires,inwo
      real(gp) :: h

      resolution=2**nres
      !the grid spacing is now given in terms of the level
      h=1.0_gp/(real(resolution,gp))

      !do not do anything if the gaussian is too extended
      !if (rightx-leftx > nwork) then
      !   !STOP 'gaustodaub'
      !   return
      !end if

      call apply_w(ng,ww(1,1),ww(1,2),&
           lefts(nres+1),rights(nres+1),lefts(nres),rights(nres),h)

      inw=2
      do ires=nres,2,-1
         inwo=3-inw
         call forward_c(ng,ww(1,inw),ww(1,inwo),&
              lefts(ires),rights(ires),lefts(ires-1),rights(ires-1)) 
         inw=3-inw
      end do
      call forward(ng,ww(1,inw),ww(1,3-inw),&
           lefts(1),rights(1),lefts(0),rights(0)) 
      inw=3-inw
    end subroutine magic_idwts

    !> One of the tails of the Gaussian is folded periodically
    !! We assume that the situation when we need to fold both tails
    !! will never arise
    subroutine retrieve_results(periodic,ng,n_left,n_right,nst,nmax,ncplx_w,ww,theor_norm,ncplx_f,fac,ncplx,c,error)
      use module_base, only: f_memcpy,dot,f_zero
      implicit none
      logical, intent(in) :: periodic
      integer, intent(in) :: n_left,n_right,nmax,ng,ncplx_w,ncplx_f,ncplx,nst
      !> the expected normalization of the gaussian. When different from zero,
      !! control the result and write the error in the error variable
      real(wp), dimension(ng), intent(in) :: theor_norm 
      real(wp), dimension(ncplx_f,ng), intent(in) :: fac
      real(wp), dimension(ncplx_w,ng,n_left:n_right,2), intent(in) :: ww !< the values of the gaussian to be folded
      real(wp), dimension(ng), intent(out) :: error !< the error in the expression of the function
      real(wp), dimension(ncplx,ng,2,nst:nmax+nst), intent(out) :: c !< final results
      !local variables
      integer :: i,j,inl,ig
      real(wp) :: cn2,cfr,cfi

      !put to zero the results first
      call f_zero(c)
      call f_zero(error)

      if (ncplx_w == 1) then
         !for a real result retrieve also the normalization
         if (periodic) then
            do i=n_left,n_right
               j=modulo(i,nmax+1)
               do ig=1,ng
                  c(1,ig,1,j)=c(1,ig,1,j)+ww(1,ig,i,1)
                  c(1,ig,2,j)=c(1,ig,2,j)+ww(1,ig,i,2)
                  error(ig)=error(ig)+ww(1,ig,i,1)**2+ww(1,ig,i,2)**2
               end do
            end do
         else
            do i=n_left,n_right
               do ig=1,ng
                  c(1,ig,1,i)=ww(1,ig,i,1)
                  c(1,ig,2,i)=ww(1,ig,i,2)
                  error(ig)=error(ig)+ww(1,ig,i,1)**2+ww(1,ig,i,2)**2
               end do
            end do
         end if
         do ig=1,ng
            if (theor_norm(ig) /= 0.0_wp) then
               !calculate the (relative) error
               !cn2=dot(2*(n_right-n_left+1),ww(1,1),1,ww(1,1),1)
               error(ig)=sqrt(abs(1.0_gp-error(ig)/theor_norm(ig)))
            end if
         end do
      else
         if (periodic) then
            do i=n_left,n_right
               j=modulo(i,nmax+1)
               do ig=1,ng
                  c(1,ig,1,j)=c(1,ig,1,j)+ww(1,ig,i,1)
                  c(2,ig,1,j)=c(2,ig,1,j)+ww(2,ig,i,1)
                  c(1,ig,2,j)=c(1,ig,2,j)+ww(1,ig,i,2)
                  c(2,ig,2,j)=c(2,ig,2,j)+ww(2,ig,i,2)
               end do
            end do
         else
            do i=n_left,n_right
               do ig=1,ng
                  c(1,ig,1,i)=ww(1,ig,i,1)
                  c(2,ig,1,i)=ww(2,ig,i,1)
                  c(1,ig,2,i)=ww(1,ig,i,2)
                  c(2,ig,2,i)=ww(2,ig,i,2)
               end do
            end do
         end if
      end if

      !write(*,*)'error, non scaled:',error
      !
      !RESCALE BACK THE COEFFICIENTS AND THE ERROR
      if (ncplx_f == 1) then
         do i=nst,nmax+nst
            do inl=1,2
               do ig=1,ng
                  cfr=c(1,ig,inl,i)
                  c(1,ig,inl,i)=fac(1,ig)*cfr
               end do
            end do
         end do
         error=error*fac(1,:)         
      else if (ncplx_w == 1) then
         do i=nst,nmax+nst
            do inl=1,2
               do ig=1,ng
                  cfr=c(1,ig,inl,i)
                  c(1,ig,inl,i)=fac(1,ig)*cfr
                  c(2,ig,inl,i)=fac(2,ig)*cfr
               end do
            end do
         end do
      else
         do i=nst,nmax+nst
            do inl=1,2
               do ig=1,ng
                  cfr=c(1,ig,inl,i)
                  cfi=c(2,ig,inl,i)
                  c(1,ig,inl,i)=fac(1,ig)*cfr-fac(2,ig)*cfi
                  c(2,ig,inl,i)=fac(2,ig)*cfr+fac(1,ig)*cfi
               end do
            end do
         end do
      end if

    end subroutine retrieve_results

    !> express a function defined as x**n_gau*exp(-(x-x0)**2/(2*a**2))
    !! Multiply it for the k-point factor exp(Ikx)
    !! For this reason, a real (cos(kx)) and an imaginary (sin(kx)) part are provided 
    !! also, the value of a might be complex.
    !! therefore the result has to be complex accordingly
   
    pure subroutine gaus_highres(level,ng,n_gau,ncplx_a,a,x0,kval,ncplx,&
         leftx,rightx,ww)
      implicit none
      integer, intent(in) :: level !< resolution level of the evaluation
      integer, intent(in) :: ng !< number of gaussians
      !> complex exponents and final results
      integer, intent(in) :: ncplx,ncplx_a 
      integer, dimension(ng), intent(in) :: n_gau !< parameters of the gaussian
      integer, intent(in) :: leftx !<leftmost point of the grid
      integer, intent(in) :: rightx !<rightmost point of the grid
      !>standard deviations (exponent)
      real(gp), dimension(ncplx_a,ng), intent(in) :: a 
      real(gp), intent(in) :: x0 !<gaussian center
      real(gp), intent(in) :: kval !<k-point value
      !>collcation values of the gaussian
      real(gp), dimension(ncplx,ng,leftx:rightx), intent(out) :: ww 
      !local variables
      integer :: i,i0,resolution,ig
      real(gp) :: x,h,z0,r,rk

      resolution=2**level
      !the grid spacing is now given in terms of the level
      h=1.0_gp/(real(resolution,gp))
      !the grid point closest to the center
      i0=nint(x0) ! the array is centered at i0
      z0=x0-real(i0,gp)

      !print *,'XXXXXXXXX',ncplx_a,kval,leftx,rightx
      !this part has to be extended to the different cases
      if (ncplx_a==1) then
         if (kval==0.0_gp) then
            do i=leftx,rightx
               x=real(i-i0*resolution,gp)*h
               r=x-z0
               do ig=1,ng
                  ww(1,ig,i)=collocate_gaussian_r0(n_gau(ig),a(1,ig),r)
               end do
            end do
         else
            do i=leftx,rightx
               x=real(i-i0*resolution,gp)*h
               r=x-z0
               rk=real(i,gp)*h
               do ig=1,ng
                  ww(1:2,ig,i)=collocate_gaussian_rk(n_gau(ig),a(1,ig),&
                       r,kval,rk)
               end do
            end do
         end if
      else
         if (kval==0.0_gp) then
            do i=leftx,rightx
               x=real(i-i0*resolution,gp)*h
               r=x-z0
               do ig=1,ng
                  ww(1:2,ig,i)=collocate_gaussian_c0(n_gau(ig),a(1:2,ig),r)
               end do
            end do
         else
            do i=leftx,rightx
               x=real(i-i0*resolution,gp)*h
               r=x-z0
               rk=real(i,gp)*h
               do ig=1,ng
                  ww(1:2,ig,i)=collocate_gaussian_ck(n_gau(ig),a(1:2,ig),&
                       r,kval,rk)
               end do
            end do

         end if
      end if
    end subroutine gaus_highres

    !> complex exponent, k-point
    !! @warning: the meaning of the exponent is ambiguous:
    !! the real part corresponds to the standard deviation 
    !! and the imaginary part is the exponent
    !! this will have to be fixed in the future
    pure function collocate_gaussian_ck(n_gau,a,r,k,rk) result(func)
      use numerics, only: safe_exp
      implicit none
      integer, intent(in) :: n_gau !<principal quantum number
      real(gp), dimension(2), intent(in) :: a !<standard deviation
      real(gp), intent(in) :: r !< function argument
      real(gp), intent(in) :: k !< k-point coordinate
      real(gp), intent(in) :: rk !< argument of k-point value
      real(gp), dimension(2) :: func
      !local variables
      real(gp) :: r2,fn,cval,sval,cv2,sv2

      r2=r*r
      cval=cos(a(2)*r2)
      sval=sin(a(2)*r2)
      r2=r/a(1)
      r2=r2*r2
      r2=0.5_gp*r2
      cv2=cos(k*rk)
      sv2=sin(k*rk)        
      fn=safe_exp(-r2)
      !fn=mp_exp(hgrid,x0,pgauss,(/(j,j=-npts,npts)/),pow,.true.)
      fn=coeff(n_gau,r)*fn
      func(1)=fn*(cval*cv2-sval*sv2)
      func(2)=fn*(cval*sv2+sval*cv2)

    end function collocate_gaussian_ck

    !> complex exponent, gamma point
    !! @warning: the meaning of the exponent is ambiguous:
    !! the real part corresponds to the standard deviation 
    !! and the imaginary part is the exponent
    !! this will have to be fixed in the future
    pure function collocate_gaussian_c0(n_gau,a,r) result(func)
      use numerics, only: safe_exp
      implicit none
      integer, intent(in) :: n_gau !<principal quantum number
      real(gp), dimension(2), intent(in) :: a !<standard deviation
      real(gp), intent(in) :: r !< function argument
      real(gp), dimension(2) :: func
      !local variables
      real(gp) :: r2,fn,cval,sval

      r2=r*r
      cval=cos(a(2)*r2)
      sval=sin(a(2)*r2)
      r2=r/a(1)
      r2=r2*r2
      r2=0.5_gp*r2
!!$      cval=cos(k*rk)
!!$      sval=sin(k*rk)        
      fn=safe_exp(-r2)
      fn=coeff(n_gau,r)*fn
      func(1)=fn*cval
      func(2)=fn*sval

    end function collocate_gaussian_c0

    !> real exponent, k-point
    pure function collocate_gaussian_rk(n_gau,a,r,k,rk) result(func)
      use numerics, only: safe_exp
      implicit none
      integer, intent(in) :: n_gau !<principal quantum number
      real(gp), intent(in) :: a !<standard deviation
      real(gp), intent(in) :: r !< function argument
      real(gp), intent(in) :: k !< k-point coordinate
      real(gp), intent(in) :: rk !< argument of k-point value
      real(gp), dimension(2) :: func
      !local variables
      real(gp) :: r2,fn,cval,sval

      r2=r/a
      r2=r2*r2
      r2=0.5_gp*r2
      cval=cos(k*rk)
      sval=sin(k*rk)        
      fn=safe_exp(-r2)
      fn=coeff(n_gau,r)*fn
      func(1)=fn*cval
      func(2)=fn*sval

    end function collocate_gaussian_rk

    !> real exponent, gamma point
    pure function collocate_gaussian_r0(n_gau,a,r) result(func)
      use numerics, only: safe_exp
      implicit none
      integer, intent(in) :: n_gau !<principal quantum number
      real(gp), intent(in) :: a !<standard deviation
      real(gp), intent(in) :: r !< function argument
      real(gp) :: func
      !local variables
      real(gp) :: r2

      r2=r/a
      r2=r2*r2
      r2=0.5_gp*r2
      func=safe_exp(-r2)
      func=coeff(n_gau,r)*func

    end function collocate_gaussian_r0
    
    pure function coeff(n_gau,r)
      implicit none
      integer, intent(in) :: n_gau !<principal quantum number
      real(gp), intent(in) :: r !< function argument
      real(gp) :: coeff

      if (n_gau==0) then
         coeff=1.0_gp
      else
         coeff=r**n_gau
      end if
    end function coeff
end module gaussdaub<|MERGE_RESOLUTION|>--- conflicted
+++ resolved
@@ -434,13 +434,7 @@
       a=gau_a/hgrid
       aval=maxval(a,dim=2)
 
-<<<<<<< HEAD
-      right_t=ceiling(15.d0*maxval(a))
-      !right_t= max(ceiling(15.d0*maxval(a)),i0+m+1)
-
-=======
       !right_t=max(ceiling(15.d0*maxval(a)),m+2)
->>>>>>> a2cbc211
       !the multiplicative factors for any of the object
       do ig=1,ng
          do icplx=1,ncplx_f
