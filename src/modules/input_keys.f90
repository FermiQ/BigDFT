!> @file
!!  Module to store all dictionary keys of the input files.
!! @author
!!    Copyright (C) 2010-2013 BigDFT group
!!    This file is distributed under the terms of the
!!    GNU General Public License, see ~/COPYING file
!!    or http://www.gnu.org/copyleft/gpl.txt .
!!    For the list of contributors, see ~/AUTHORS 


!> Define all static strings to store input variables
module module_input_keys
  use dictionaries, only: dictionary

  implicit none
  
  private


  character(len = *), parameter, public :: RADICAL_NAME = "radical"
  character(len = *), parameter, public :: POSINP = "posinp"
  character(len = *), parameter, public :: OCCUPATION = "occupation"
  character(len = *), parameter, public :: IG_OCCUPATION = "ig_occupation"
  character(len = *), parameter, public :: DFT_VARIABLES = "dft"
  character(len = *), parameter, public :: HGRIDS = "hgrids"
  character(len = *), parameter, public :: RMULT = "rmult"
  character(len = *), parameter, public :: IXC = "ixc"
  character(len = *), parameter, public :: NCHARGE = "ncharge"
  character(len = *), parameter, public :: ELECFIELD = "elecfield"
  character(len = *), parameter, public :: NSPIN = "nspin", MPOL = "mpol"
  character(len = *), parameter, public :: GNRM_CV = "gnrm_cv"
  character(len = *), parameter, public :: ITERMAX = "itermax",ITERMIN = "itermin", NREPMAX = "nrepmax"
  character(len = *), parameter, public :: NCONG = "ncong", IDSX = "idsx"
  character(len = *), parameter, public :: DISPERSION = "dispersion"
  character(len = *), parameter, public :: INPUTPSIID = "inputpsiid"
  character(len = *), parameter, public :: OUTPUT_WF = "output_wf"
  character(len = *), parameter, public :: OUTPUT_DENSPOT = "output_denspot"
  character(len = *), parameter, public :: RBUF = "rbuf"
  character(len = *), parameter, public :: NCONGT = "ncongt"
  character(len = *), parameter, public :: NORBV = "norbv", NVIRT = "nvirt"
  character(len = *), parameter, public :: NPLOT = "nplot"
  character(len = *), parameter, public :: DISABLE_SYM = "disablesym"

  character(len = *), parameter, public :: KPT_VARIABLES = "kpt"
  character(len = *), parameter, public :: KPT_METHOD = "method"
  character(len = *), parameter, public :: KPTRLEN = "kptrlen"
  character(len = *), parameter, public :: NGKPT = "ngkpt"
  character(len = *), parameter, public :: SHIFTK = "shiftk"
  character(len = *), parameter, public :: KPT = "kpt"
  character(len = *), parameter, public :: WKPT = "wkpt"
  character(len = *), parameter, public :: BANDS = "bands"
  character(len = *), parameter, public :: ISEG = "iseg"
  character(len = *), parameter, public :: KPTV = "kptv"
  character(len = *), parameter, public :: NGRANULARITY = "ngranularity"
  character(len = *), parameter, public :: BAND_STRUCTURE_FILENAME = "band_structure_filename"

  character(len = *), parameter, public :: GEOPT_VARIABLES = "geopt"
  character(len = *), parameter, public :: GEOPT_METHOD = "method"
  character(len = *), parameter, public :: NCOUNT_CLUSTER_X = "ncount_cluster_x"
  character(len = *), parameter, public :: FRAC_FLUCT = "frac_fluct"
  character(len = *), parameter, public :: FORCEMAX = "forcemax"
  character(len = *), parameter, public :: RANDDIS = "randdis"
  character(len = *), parameter, public :: IONMOV = "ionmov"
  character(len = *), parameter, public :: DTION = "dtion"
  character(len = *), parameter, public :: MDITEMP = "mditemp"
  character(len = *), parameter, public :: MDFTEMP = "mdftemp"
  character(len = *), parameter, public :: NOSEINERT = "noseinert"
  character(len = *), parameter, public :: FRICTION = "friction"
  character(len = *), parameter, public :: MDWALL = "mdwall"
  character(len = *), parameter, public :: NNOS = "nnos"
  character(len = *), parameter, public :: QMASS = "qmass"
  character(len = *), parameter, public :: BMASS = "bmass"
  character(len = *), parameter, public :: VMASS = "vmass"
  character(len = *), parameter, public :: BETAX = "betax"
  character(len = *), parameter, public :: HISTORY = "history"
  character(len = *), parameter, public :: DTINIT = "dtinit"
  character(len = *), parameter, public :: DTMAX = "dtmax"
  character(len = *), parameter, public :: NEB_RESTART = "restart"
  character(len = *), parameter, public :: NEB_CLIMBING = "climbing"
  character(len = *), parameter, public :: EXTREMA_OPT = "extrema_opt"
  character(len = *), parameter, public :: NEB_METHOD = "neb_method"
  character(len = *), parameter, public :: TEMP = "temp"
  character(len = *), parameter, public :: NEB_DAMP = "damp"
  character(len = *), parameter, public :: SPRINGS_K = "springs_k"
  character(len = *), parameter, public :: FIX_TOL = "fix_tol"
  character(len = *), parameter, public :: NIMG = "nimg"
  !SBFGS parameters:
  character(len = *), parameter, public :: NHISTX = "nhistx"
  character(len = *), parameter, public :: BIOMODE = "biomode"
  character(len = *), parameter, public :: BETA_STRETCHX = "beta_stretchx"
  character(len = *), parameter, public :: MAXRISE = "maxrise"
  character(len = *), parameter, public :: CUTOFFRATIO = "cutoffratio"
  character(len = *), parameter, public :: STEEPTHRESH = "steepthresh"
  character(len = *), parameter, public :: TRUSTR = "trustr"


  character(len = *), parameter, public :: MIX_VARIABLES = "mix"
  character(len = *), parameter, public :: ISCF = "iscf"
  character(len = *), parameter, public :: ITRPMAX = "itrpmax"
  character(len = *), parameter, public :: RPNRM_CV = "rpnrm_cv"
  character(len = *), parameter, public :: NORBSEMPTY = "norbsempty"
  character(len = *), parameter, public :: TEL = "tel"
  character(len = *), parameter, public :: OCCOPT = "occopt"
  character(len = *), parameter, public :: ALPHAMIX = "alphamix"
  character(len = *), parameter, public :: ALPHADIIS = "alphadiis"

  character(len = *), parameter, public :: SIC_VARIABLES = "sic"
  character(len = *), parameter, public :: SIC_APPROACH = "sic_approach"
  character(len = *), parameter, public :: SIC_ALPHA = "sic_alpha"
  character(len = *), parameter, public :: SIC_FREF = "sic_fref"

  character(len = *), parameter, public :: TDDFT_VARIABLES = "tddft"
  character(len = *), parameter, public :: TDDFT_APPROACH = "tddft_approach"

  character(len = *), parameter, public :: PERF_VARIABLES = "perf"
  character(len = *), parameter, public :: DEBUG = "debug"
  character(len = *), parameter, public :: FFTCACHE = "fftcache"
  character(len = *), parameter, public :: ACCEL = "accel"
  character(len = *), parameter, public :: OCL_PLATFORM = "ocl_platform"
  character(len = *), parameter, public :: OCL_DEVICES = "ocl_devices"
  character(len = *), parameter, public :: BLAS = "blas"
  character(len = *), parameter, public :: PROJRAD = "projrad"
  character(len = *), parameter, public :: EXCTXPAR = "exctxpar"
  character(len = *), parameter, public :: IG_DIAG = "ig_diag"
  character(len = *), parameter, public :: IG_NORBP = "ig_norbp"
  character(len = *), parameter, public :: IG_BLOCKS = "ig_blocks"
  character(len = *), parameter, public :: IG_TOL = "ig_tol"
  character(len = *), parameter, public :: METHORTHO = "methortho"
  character(len = *), parameter, public :: RHO_COMMUN = "rho_commun"
  character(len = *), parameter, public :: PSOLVER_GROUPSIZE = "psolver_groupsize"
  character(len = *), parameter, public :: PSOLVER_ACCEL = "psolver_accel"
  character(len = *), parameter, public :: UNBLOCK_COMMS = "unblock_comms"
  character(len = *), parameter, public :: LINEAR = "linear"
  character(len = *), parameter, public :: TOLSYM = "tolsym"
  character(len = *), parameter, public :: SIGNALING = "signaling"
  character(len = *), parameter, public :: SIGNALTIMEOUT = "signaltimeout"
  character(len = *), parameter, public :: DOMAIN = "domain"
  character(len = *), parameter, public :: INGUESS_GEOPT = "inguess_geopt"
  character(len = *), parameter, public :: STORE_INDEX = "store_index"
  character(len = *), parameter, public :: VERBOSITY = "verbosity"
  character(len = *), parameter, public :: OUTDIR = "outdir"
  character(len = *), parameter, public :: PSP_ONFLY = "psp_onfly"
  character(len = *), parameter, public :: PDSYEV_BLOCKSIZE = "pdsyev_blocksize"
  character(len = *), parameter, public :: PDGEMM_BLOCKSIZE = "pdgemm_blocksize"
  character(len = *), parameter, public :: MAXPROC_PDSYEV = "maxproc_pdsyev"
  character(len = *), parameter, public :: MAXPROC_PDGEMM = "maxproc_pdgemm"
  character(len = *), parameter, public :: EF_INTERPOL_DET = "ef_interpol_det"
  character(len = *), parameter, public :: EF_INTERPOL_CHARGEDIFF = "ef_interpol_chargediff"
  character(len = *), parameter, public :: MIXING_AFTER_INPUTGUESS = "mixing_after_inputguess"
  character(len = *), parameter, public :: ITERATIVE_ORTHOGONALIZATION = "iterative_orthogonalization"
  character(len = *), parameter, public :: MULTIPOLE_PRESERVING = "multipole_preserving"
  character(len = *), parameter, public :: CHECK_SUMRHO = "check_sumrho"
  character(len = *), parameter, public :: CHECK_OVERLAP = "check_overlap"
  character(len = *), parameter, public :: EXPERIMENTAL_MODE = "experimental_mode"
  character(len = *), parameter, public :: WRITE_ORBITALS = "write_orbitals"
  character(len = *), parameter, public :: EXPLICIT_LOCREGCENTERS = "explicit_locregcenters"
  character(len = *), parameter, public :: CALCULATE_KS_RESIDUE = "calculate_KS_residue"
  character(len = *), parameter, public :: INTERMEDIATE_FORCES = "intermediate_forces"
  character(len = *), parameter, public :: KAPPA_CONV = "kappa_conv"
  character(len = *), parameter, public :: EVBOUNDS_NSATUR = "evbounds_nsatur"
  character(len = *), parameter, public :: EVBOUNDSSHRINK_NSATUR = "evboundsshrink_nsatur"
  character(len = *), parameter, public :: METHOD_UPDATEKERNEL = "method_updatekernel"
  character(len = *), parameter, public :: PURIFICATION_QUICKRETURN = "purification_quickreturn"
  character(len = *), parameter, public :: ADJUST_FOE_TEMPERATURE = "adjust_FOE_temperature"
  character(len = *), parameter, public :: CALCULATE_GAP = "calculate_gap"
  character(len = *), parameter, public :: LOEWDIN_CHARGE_ANALYSIS = "loewdin_charge_analysis"
  character(len = *), parameter, public :: CHECK_MATRIX_COMPRESSION = "check_matrix_compression"
  character(len = *), parameter, public :: CORRECTION_CO_CONTRA = "correction_co_contra"
  character(len = *), parameter, public :: IMETHOD_OVERLAP = "imethod_overlap"

  !keys for linear input variables
  !level keys
  character(len=*), parameter, public :: LIN_GENERAL     ='lin_general'
  character(len=*), parameter, public :: LIN_BASIS       ='lin_basis'
  character(len=*), parameter, public :: LIN_KERNEL      ='lin_kernel'
  character(len=*), parameter, public :: LIN_BASIS_PARAMS='lin_basis_params'
  character(len=*), parameter, public :: FRAG_VARIABLES  ='frag'
  character(len=*), parameter, public :: HYBRID          ='hybrid'
  character(len=*), parameter, public :: LINEAR_METHOD   ='linear_method'
  character(len=*), parameter, public :: MIXING_METHOD   ='mixing_method'
  character(len=*), parameter, public :: NIT             ='nit'
  character(len=*), parameter, public :: NSTEP           ='nstep'
  character(len=*), parameter, public :: IDSX_COEFF      ='idsx_coeff'
  character(len=*), parameter, public :: GNRM_CV_COEFF   ='gnrm_cv_coeff'
  character(len=*), parameter, public :: DELTAE_CV       ='deltae_cv'
  character(len=*), parameter, public :: GNRM_DYN        ='gnrm_dyn'
  character(len=*), parameter, public :: MIN_GNRM_FOR_DYNAMIC = 'min_gnrm_for_dynamic'
  character(len=*), parameter, public :: CONF_DAMPING    ='conf_damping'
  character(len=*), parameter, public :: TAYLOR_ORDER    ='taylor_order'
  character(len=*), parameter, public :: CALC_DIPOLE     ='calc_dipole'
  character(len=*), parameter, public :: CALC_PULAY      ='calc_pulay'
  character(len=*), parameter, public :: SUBSPACE_DIAG   ='subspace_diag'
  character(len=*), parameter, public :: ALPHA_DIIS      ='alpha_diis'
  character(len=*), parameter, public :: ALPHA_SD        ='alpha_sd'
  character(len=*), parameter, public :: ALPHA_SD_COEFF  ='alpha_sd_coeff'
  character(len=*), parameter, public :: ALPHA_FIT_COEFF ='alpha_fit_coeff'
  character(len=*), parameter, public :: NSTEP_PREC      ='nstep_prec'
  character(len=*), parameter, public :: EVAL_RANGE_FOE  ='eval_range_foe'
  character(len=*), parameter, public :: FSCALE_FOE      ='fscale_foe'
  character(len=*), parameter, public :: AO_CONFINEMENT  ='ao_confinement'
  character(len=*), parameter, public :: CONFINEMENT     ='confinement'
  character(len=*), parameter, public :: RLOC            ='rloc'
  character(len=*), parameter, public :: RLOC_KERNEL     ='rloc_kernel'
  character(len=*), parameter, public :: RLOC_KERNEL_FOE ='rloc_kernel_foe'
  character(len=*), parameter, public :: NBASIS          ='nbasis'
  character(len=*), parameter, public :: TRANSFER_INTEGRALS='transfer_integrals'
  character(len=*), parameter, public :: CONSTRAINED_DFT  ='constrained_dft'
  character(len=*), parameter, public :: FIX_BASIS       ='fix_basis' 
  character(len=*), parameter, public :: CORRECTION_ORTHOCONSTRAINT='correction_orthoconstraint'
  character(len=*), parameter, public :: FSCALE_LOWERBOUND="fscale_lowerbound"
  character(len=*), parameter, public :: FSCALE_UPPERBOUND="fscale_upperbound"
  character(len=*), parameter, public :: EXTRA_STATES="extra_states"
  character(len=*), parameter, public :: FRAGMENT_NO="Fragment No. "
  character(len=*), parameter, public :: MAX_INVERSION_ERROR = "max_inversion_error"
  character(len=*), parameter, public :: FOE_RESTART="FOE_restart"

  !> Error ids for this module.
  integer, parameter :: ERR_UNDEF=1
  integer, public :: INPUT_VAR_NOT_IN_LIST = ERR_UNDEF
  integer, public :: INPUT_VAR_NOT_IN_RANGE = ERR_UNDEF
  integer, public :: INPUT_VAR_ILLEGAL = ERR_UNDEF
  type(dictionary), pointer :: failed_exclusive

!!$  character(len = *), parameter :: RANGE = "__range__", EXCLUSIVE = "__exclusive__"
!!$  character(len = *), parameter :: DEFAULT = "default", COMMENT = "__comment__"
!!$  character(len = *), parameter :: COND = "__condition__", WHEN = "__when__"
!!$  character(len = *), parameter :: MASTER_KEY = "__master_key__"
  character(len = *), parameter :: ATTRS = "_attributes"
  character(len = *), parameter :: PROF_KEY = "PROFILE_FROM"
  character(len = *), parameter :: USER_KEY = "USER_DEFINED"

  character(len = *), parameter :: COMMENT = "COMMENT"
  character(len = *), parameter :: DESCRIPTION = "DESCRIPTION"
  character(len = *), parameter :: RANGE = "RANGE"
  character(len = *), parameter :: EXCLUSIVE = "EXCLUSIVE"
  character(len = *), parameter :: DEFAULT = "default"
  character(len = *), parameter :: COND = "CONDITION"
  character(len = *), parameter :: WHEN = "WHEN"
  character(len = *), parameter :: MASTER_KEY = "MASTER_KEY"

  public :: input_keys_init, input_keys_finalize
  public :: input_keys_fill_all, input_keys_dump
  public :: input_keys_equal, input_keys_get_source, input_keys_dump_def
  public :: input_keys_get_profiles,input_keys_validate
  public :: input_keys_errors

  type(dictionary), pointer :: parameters=>null()
  type(dictionary), pointer :: parsed_parameters=>null()


contains


  !> Callback routine when an error occurs
  subroutine abort_excl()
    use yaml_output
    use dictionaries
    implicit none

    call f_dump_last_error()
    call yaml_mapping_open("allowed values")
    call yaml_dict_dump(failed_exclusive)
    call yaml_mapping_close()
    call f_err_severe()
  end subroutine abort_excl


  !> Callback routine for illegal input variables
  subroutine warn_illegal()
    implicit none
    
  end subroutine warn_illegal


  subroutine input_keys_init()
    use yaml_output
    use dictionaries
    use dynamic_memory
    use yaml_parse
    implicit none
    !local variables
    integer :: params_size
    !integer(kind = 8) :: cbuf_add !< address of c buffer
    character, dimension(:), allocatable :: params

    !alternative filling of parameters from hard-coded source file
    !call getstaticinputdef(cbuf_add,params_size)
    call getinputdefsize(params_size)
    !allocate array
    params=f_malloc_str(1,params_size,id='params')
    !fill it and parse dictionary
    !print *,'after', f_loc(params),f_loc(params(1)),'shape',shape(params),params_size
    !print *,'cbuf_add',cbuf_add
    call getinputdef(params)
    !write(*,*)'here definition'
    !write(*,'('//trim(yaml_toa(params_size))//'a)')params

    !call copycbuffer(params,cbuf_add,params_size)
    !print *,'there',params_size
    call yaml_parse_from_char_array(parsed_parameters,params)
    !there is only one document in the input variables specifications
    parameters=>parsed_parameters//0
    call f_free_str(1,params)

    !call yaml_dict_dump(parameters, comment_key = COMMENT)
    
    !in the case the errors have not been initialized before
    call input_keys_errors()

  END SUBROUTINE input_keys_init

  !> define the errors of the module
  subroutine input_keys_errors()
    use dictionaries, only: f_err_define
    implicit none

    if (INPUT_VAR_NOT_IN_LIST == ERR_UNDEF) then
       call f_err_define(err_name='INPUT_VAR_NOT_IN_LIST',&
            err_msg='given value not in allowed list.',&
            err_action='choose a value from the list below.',&
            err_id=INPUT_VAR_NOT_IN_LIST,callback=abort_excl)
    end if
    if (INPUT_VAR_NOT_IN_RANGE == ERR_UNDEF) then
       call f_err_define(err_name='INPUT_VAR_NOT_IN_RANGE',&
            err_msg='given value not in allowed range.',&
            err_action='adjust the given value.',&
            err_id=INPUT_VAR_NOT_IN_RANGE)
    end if
    if (INPUT_VAR_ILLEGAL == ERR_UNDEF) then
       call f_err_define(err_name='INPUT_VAR_ILLEGAL',&
            err_msg='provided variable is not allowed in this context.',&
            err_action='correct or remove the input variable.',&
            err_id=INPUT_VAR_ILLEGAL,callback=warn_illegal)
    end if

    
  end subroutine input_keys_errors

  subroutine input_keys_finalize()
    use dictionaries
    implicit none

    if (associated(parsed_parameters)) then
       call dict_free(parsed_parameters)
       nullify(parameters)
    else
       call dict_free(parameters)
    end if
  END SUBROUTINE input_keys_finalize


  subroutine input_keys_dump_def(fname, file)
    use dictionaries
    use yaml_output
    implicit none
    character(len = *), intent(in) :: fname
    character(len = *), intent(in), optional :: file !< Subsection of the input to be printed (old input.file)
    !local variables
    integer, parameter :: unt=789159 !< To be sure is not opened
    integer :: ierr !, iunit_def
    !integer :: iunit_def

    ! Switch YAML output stream (not needed anymore)
    !call yaml_get_default_stream(iunit_def)
    call yaml_set_stream(unit=unt,filename=trim(fname),tabbing=0,record_length=100,istat=ierr,setdefault=.false.)

    if (ierr == 0) then
       call input_keys_init()
       if (present(file)) then
          if (has_key(parameters, file)) then
             call yaml_dict_dump(parameters // file,unit=unt)
          else
             call yaml_dict_dump(parameters,unit=unt)
          end if
       else
          call yaml_dict_dump(parameters,unit=unt)
       end if
       call input_keys_finalize()
    end if
    call yaml_close_stream(unit=unt)
    ! Set back normal YAML output (not needed anymore)
    !call yaml_set_default_stream(iunit_def,ierr)
  end subroutine input_keys_dump_def


  !> Get for each keys available profiles.
  function input_keys_get_profiles(file)
    use dictionaries
    implicit none
    character(len = *), intent(in) :: file
    type(dictionary), pointer :: input_keys_get_profiles

    type(dictionary), pointer :: p
    integer :: i, skeys
    character(max_field_length), dimension(:), allocatable :: keys

    call input_keys_init()
    
    call dict_init(p)
    
    if (has_key(parameters, file)) then
       call vars(p, parameters // file)
    else
       allocate(keys(dict_size(parameters)))
       keys = dict_keys(parameters)
       skeys = size(keys)
       do i = 1, skeys, 1
          call vars(p // keys(i), parameters // keys(i))
       end do
       deallocate(keys)
    end if

    call input_keys_finalize()

    input_keys_get_profiles => p

  contains

    subroutine vars(dict, ref)
      use dictionaries
      implicit none
      type(dictionary), pointer :: dict, ref

      integer :: i, svar
      character(max_field_length), dimension(:), allocatable :: var

      allocate(var(dict_size(ref)))
      var = dict_keys(ref)
      !to avoid problems on BG/Q
      svar = size(var)
      do i = 1, svar, 1
         call generate(dict, var(i), ref // var(i))
      end do
      deallocate(var)
      if (dict_size(dict) == 0) then
         call set(dict, "no profile")
      end if
    end subroutine vars

    subroutine generate(dict, key, ref)
      use dictionaries
      implicit none
      type(dictionary), pointer :: dict, ref
      character(max_field_length), intent(in) :: key

      integer :: i, skeys
      character(max_field_length), dimension(:), allocatable :: keys

      allocate(keys(dict_size(ref)))
      keys = dict_keys(ref)
      !to avoid problems on BG/Q
      skeys = size(keys)
      do i = 1, skeys, 1
         if (trim(keys(i)) /= COMMENT .and. &
              & trim(keys(i)) /= COND .and. &
              & trim(keys(i)) /= RANGE .and. &
              & trim(keys(i)) /= PROF_KEY .and. &
              & trim(keys(i)) /= EXCLUSIVE .and. &
              & trim(keys(i)) /= DEFAULT) then
            call add(dict // key // "profiles", "'" // trim(keys(i)) // "'")
            !call dict_copy(dict // key // "profiles" // keys(i), ref // keys(i))
!!$         else if (trim(keys(i)) == EXCLUSIVE) then
!!$            ! Add exclusive values.
!!$            call dict_copy(dict // key // "allowed values", ref // EXCLUSIVE)
!!$         else if (trim(keys(i)) == RANGE) then
!!$            ! Add range definition
!!$            call dict_copy(dict // key // "within range", ref // RANGE)
!!$         else if (trim(keys(i)) == DEFAULT) then
!!$            ! Add range definition
!!$            call dict_copy(dict // key // "default value", ref // DEFAULT)
         end if
      end do
      deallocate(keys)
    end subroutine generate
  END FUNCTION input_keys_get_profiles


  !> Compare two strings (case-insensitive). Blanks are relevant!
  function input_keys_equal(stra,strb)
    implicit none
    character(len=*), intent(in) :: stra,strb
    logical :: input_keys_equal
    !Local variables
    integer :: i,ica,icb,ila,ilb,ilength
    ila=len(stra)
    ilb=len(strb)
    ilength=min(ila,ilb)
    ica=ichar(stra(1:1))
    icb=ichar(strb(1:1))
    input_keys_equal=(modulo(ica-icb,32) == 0) .and. (ila==ilb)
    do i=2,ilength
       ica=ichar(stra(i:i))
       icb=ichar(strb(i:i))
       input_keys_equal=input_keys_equal .and. &
            &   (modulo(ica-icb,32) == 0)
       if (.not. input_keys_equal) exit
    end do
  END FUNCTION input_keys_equal


  function input_keys_get_source(dict, key, user_defined)
    use dictionaries
    implicit none
    type(dictionary), pointer :: dict
    character(len = *), intent(in) :: key
    logical, intent(out) :: user_defined

    character(len = max_field_length) :: input_keys_get_source

    user_defined = .false.
    input_keys_get_source(1:max_field_length) = DEFAULT
    if (has_key(dict, trim(key) // ATTRS)) then
       if (has_key(dict // (trim(key) // ATTRS), USER_KEY)) &
            & user_defined = dict // (trim(key) // ATTRS) // USER_KEY
       if (has_key(dict // (trim(key) // ATTRS), PROF_KEY)) &
            & input_keys_get_source = dict // (trim(key) // ATTRS) // PROF_KEY
    end if
  end function input_keys_get_source

  !> this routine controls that the keys which are defined in the 
  !! input dictionary are all valid.
  !! in case there are some keys which are different, raise an error
  subroutine input_keys_validate(dict)
    use dictionaries
    use yaml_output
    use module_base, only: bigdft_mpi
    implicit none
    type(dictionary), pointer :: dict
    !local variables
    logical :: found
    type(dictionary), pointer :: valid_entries,valid_patterns
    type(dictionary), pointer :: iter,invalid_entries,iter2
    

    !> fill the list of valid entries
    valid_entries=>list_new([&
         .item. RADICAL_NAME, &
         .item. POSINP,&  
         .item. PERF_VARIABLES,&  
         .item. DFT_VARIABLES,&   
         .item. KPT_VARIABLES,&   
         .item. GEOPT_VARIABLES,& 
         .item. MIX_VARIABLES,&   
         .item. SIC_VARIABLES,&   
         .item. TDDFT_VARIABLES,& 
         .item. LIN_GENERAL,&     
         .item. LIN_BASIS,&       
         .item. LIN_KERNEL,&      
         .item. LIN_BASIS_PARAMS,&
         .item. OCCUPATION,&
         .item. IG_OCCUPATION,&
         .item. FRAG_VARIABLES])
    
    !then the list of vaid patterns
    valid_patterns=>list_new(&
         .item. 'psppar' &
         )

    call dict_init(invalid_entries)
    !for any of the keys of the dictionary iterate to find if it is allowed
    iter=>dict_iter(dict)
    do while(associated(iter))
       if ((valid_entries .index. dict_key(iter)) < 0) then
          found=.false.
          iter2=>dict_iter(valid_patterns)
          !check also if the key contains the allowed patterns
          find_patterns: do while(associated(iter2))
             if (index(dict_key(iter),trim(dict_value(iter2))) > 0) then
                found=.true.
                exit find_patterns
             end if
             iter2=>dict_next(iter2)
          end do find_patterns
          if (.not. found) call add(invalid_entries,dict_key(iter))
       end if
       iter=>dict_next(iter)
    end do

    if (dict_len(invalid_entries) > 0) then
       if (bigdft_mpi%iproc==0) then
          call yaml_map('Allowed keys',valid_entries)
          call yaml_map('Allowed key patterns',valid_patterns)
          call yaml_map('Invalid entries of the input dictionary',invalid_entries)
       end if
       call f_err_throw('The input dictionary contains invalid entries,'//&
            ' check above the valid entries',err_name='BIGDFT_INPUT_VARIABLES_ERROR')
    end if

    call dict_free(invalid_entries)
    call dict_free(valid_entries)
    call dict_free(valid_patterns)

  end subroutine input_keys_validate

  !> Fill all the input keys into dict
  subroutine input_keys_fill_all(dict,dict_minimal)
    use dictionaries
    use dynamic_memory
    use module_defs, only: gp, pi_param
    use yaml_output
    !use yaml_output
    implicit none
    type(dictionary), pointer :: dict,dict_minimal

    character(max_field_length) :: meth, prof
    real(gp) :: dtmax_, betax_
    logical :: user_defined

    if (f_err_raise(.not. associated(dict),'The input dictionary has to be associated',&
         err_name='BIGDFT_RUNTIME_ERROR')) return

    call f_routine(id='input_keys_fill_all')

    ! Overriding the default for isolated system
    if (POSINP .in. dict) then
       if (.not.has_key(dict//POSINP,"Cell") .and. .not. has_key(dict//DFT_VARIABLES,DISABLE_SYM)) then
          call set(dict // DFT_VARIABLES // DISABLE_SYM,.true.)
       end if
    end if

    ! Check and complete dictionary.
    call input_keys_init()

    !check for some fields that the user did not specify any unsupported key
    !now this mechanism is embedded in each of the checks
    !call input_keys_control(dict,DFT_VARIABLES)

    call input_keys_fill(dict, PERF_VARIABLES)
    call input_keys_fill(dict, DFT_VARIABLES)
    call input_keys_fill(dict, KPT_VARIABLES)
    call input_keys_fill(dict, GEOPT_VARIABLES)
    call input_keys_fill(dict, MIX_VARIABLES)
    call input_keys_fill(dict, SIC_VARIABLES)
    call input_keys_fill(dict, TDDFT_VARIABLES)
    call input_keys_fill(dict, LIN_GENERAL)
    call input_keys_fill(dict, LIN_BASIS)
    call input_keys_fill(dict, LIN_KERNEL)
    call input_keys_fill(dict, LIN_BASIS_PARAMS, check=.false.)

    !create a shortened dictionary which will be associated to the given run
    call input_minimal(dict,dict_minimal)

    ! Additional treatments.
    meth = dict // GEOPT_VARIABLES // GEOPT_METHOD
    if (input_keys_equal(trim(meth), "FIRE")) then
       prof = input_keys_get_source(dict // GEOPT_VARIABLES, DTMAX, user_defined)
       if (trim(prof) == DEFAULT .and. .not. user_defined) then
          betax_ = dict // GEOPT_VARIABLES // BETAX
          call set(dict // GEOPT_VARIABLES // DTMAX, 0.25 * pi_param * sqrt(betax_), fmt = "(F7.4)")
       end if
       prof = input_keys_get_source(dict // GEOPT_VARIABLES, DTINIT, user_defined)
       if (trim(prof) == DEFAULT .and. .not. user_defined) then
          dtmax_ = dict // GEOPT_VARIABLES // DTMAX
          call set(dict // GEOPT_VARIABLES // DTINIT, 0.5 * dtmax_, fmt = "(F7.4)")
       end if
    end if

    call input_keys_finalize()

    call f_release_routine()
  end subroutine input_keys_fill_all


  !> This routine is used to create a minimal dictionary which can be used at the place 
  !! of the one provided as an indication on the understood variables
  subroutine input_minimal(dict,minimal)
    use dictionaries
    use yaml_output
    implicit none
    type(dictionary), pointer, intent(in) :: dict
    type(dictionary), pointer, intent(out) :: minimal
    !local variables
    type(dictionary), pointer :: dict_tmp,min_cat,as_is
    character(len=max_field_length) :: category
    logical :: cat_found

    nullify(minimal)

    !recursively search into the reference input variables

    dict_tmp => dict_iter(parameters)

    do while(associated(dict_tmp))
       !for any of the keys of parameters look at the corresponding value of the dictionary
       category=dict_key(dict_tmp)
       !call yaml_map('dict category',parameters//category)
       !print *,'category',trim(category),has_key(dict,category)
       !call yaml_map('dict category',dict_tmp)
       if (has_key(dict,category)) then
          call minimal_category(dict_tmp,dict//category,min_cat)
          if (associated(min_cat)) then
             if (.not. associated(minimal)) call dict_init(minimal)
             call set(minimal//category,min_cat)
          end if
       end if
!stop
       dict_tmp => dict_next(dict_tmp)
    end do

    !then add other information to the minimal dictionary which is associated
    !to specific system parameters
    !! basis set
    if (LIN_BASIS_PARAMS .in. dict) then
      dict_tmp => dict_iter(dict//LIN_BASIS_PARAMS)
      do while(associated(dict_tmp))
       category=dict_key(dict_tmp)
       !Pb with stack (Cray - ftn 05/2015), solved with the cat_found temporary variable
       cat_found = category .in. parameters//LIN_BASIS_PARAMS
       if (.not. cat_found .and. index(category,ATTRS) == 0 ) then
          !verify that no parameters correspond to default values
          call minimal_category(parameters//LIN_BASIS_PARAMS,dict_tmp,min_cat)
          if (associated(min_cat)) then
             !call dict_copy(minimal//LIN_BASIS_PARAMS//category,dict_tmp)
             call set(minimal//LIN_BASIS_PARAMS//category,min_cat)
          end if
       end if
       dict_tmp => dict_next(dict_tmp)
      end do
   end if

   as_is=>list_new(.item. FRAG_VARIABLES,.item. IG_OCCUPATION, .item. POSINP, .item. OCCUPATION) 

   !fragment dictionary has to be copied as-is
   !other variables have to follow the same treatment
   dict_tmp => dict_iter(as_is)
   do while(associated(dict_tmp))
      category=dict_value(dict_tmp)
      if (category .in. dict) &
           call dict_copy(minimal//category,dict//category)
      dict_tmp => dict_next(dict_tmp)
   end do
   call dict_free(as_is)

    contains
      
      subroutine minimal_category(vars,input,minim)
        implicit none
        type(dictionary), pointer :: vars,input,minim
        !local variables
        logical :: profile_found
        character(len=max_field_length) :: def_var,var_prof,prof_var
        type(dictionary), pointer :: defvar,var
        nullify(minim)

        var=>dict_iter(vars)
!        call yaml_map('var dict',var)

        do while(associated(var))
           def_var=dict_key(var)
!           print *,'here2 ',trim(def_var),has_key(input,def_var)
           
           !search if the input data have values among the profiles
           if (has_key(input,def_var)) then
              profile_found=.false.
              !see if the dictionary has the PROF_KEY in thier possibilities
              prof_var(1:len(prof_var))=' '
              if (has_key(var,PROF_KEY)) then
                 if (has_key(input,dict_value(var//PROF_KEY))) &
                    prof_var=dict_value(input//dict_value(var//PROF_KEY))
              end if

              defvar => dict_iter(var)
              !              call yaml_map('var dict inside',defvar)
              check_profile: do while(associated(defvar))
                 !exclude keys for definition of the variable
                 var_prof=dict_key(defvar)
!              call yaml_map('key',var_prof)
                 if (trim(var_prof) /= COMMENT .and. trim(var_prof) /= COND .and.&
                      trim(var_prof) /= RANGE .and. trim(var_prof) /= PROF_KEY .and. &
                      trim(var_prof) /= EXCLUSIVE) then
                    !check if some profile meets desired values
!call yaml_map('defvar',defvar)
!call yaml_map('input',input//def_var)
!call yaml_map('result',defvar == input//def_var)
!call yaml_map('var_prof',var_prof)
!call yaml_map('test',trim(var_prof) /= DEFAULT .and. var_prof /= prof_var)
!print *,'key',def_var
                   profile_found= (defvar == input//def_var) 
                   if (profile_found) then
                       if (trim(var_prof) /= DEFAULT .and. var_prof /= prof_var) then
                          if (.not. associated(minim)) call dict_init(minim)
                          call set(minim//def_var,var_prof)
                       end if
                       exit check_profile
                    end if
                 end if
                 defvar => dict_next(defvar)
              end do check_profile
              !the key has not been found among the profiles, therefore it should be entered as is
              if (.not. profile_found .and. len_trim(dict_value(input//def_var))/=0) then
                 if (.not. associated(minim)) call dict_init(minim)
                 !clean the list items if the dictionary is a list with all the items identical
                 defvar => dict_iter(input//def_var)
                 var_prof=repeat(' ',len(var_prof))
                 if (dict_len(input // def_var)==0) nullify(defvar)
                 compact_list: do while(associated(defvar))
                    !if scalar, retrieve the value, otherwise exit
                    if (dict_size(defvar) == 0 .and. dict_len(defvar)==0) then
                       prof_var=defvar
                    else
                       var_prof=repeat(' ',len(var_prof))
                       exit compact_list
                    end if
                    !check if all the values of the list are equal to the first one
                    if (len_trim(var_prof) == 0) then
                       var_prof=prof_var
                    else
                       !check if all the values are OK, otherwise exit at first failure
                       if (var_prof /= prof_var) then
                         var_prof=repeat(' ',len(var_prof))
                         exit compact_list
                      end if
                    end if
                    defvar => dict_next(defvar)
                 end do compact_list
                 !if the dictionary is not a one-level list or if it is a list with different values
                 ! copy it as-is
                 if (len_trim(var_prof) == 0) then
                    call dict_copy(minim//def_var,input//def_var)
                 else !otherwise put the scalar value associated
                    call set(minim//def_var,var_prof)
                 end if
              end if
           end if
           var => dict_next(var)
        end do
      end subroutine minimal_category
      
    end subroutine input_minimal


  subroutine input_keys_fill(dict, file,check)
    use dictionaries
    use dynamic_memory
    use yaml_output
    implicit none
    !Arguments
    type(dictionary), pointer :: dict
    character(len = *), intent(in) :: file
    logical, intent(in), optional :: check
    !Local variables
    !integer :: i
    logical :: user, hasUserDef,docheck
    type(dictionary), pointer :: ref,ref_iter
    !character(len=max_field_length), dimension(:), allocatable :: keys
    
    docheck=.true.
    if (present(check)) docheck=check

!    call f_routine(id='input_keys_fill')
    if (docheck) call input_keys_control(dict,file)

    ref => parameters // file

    ref_iter => dict_iter(parameters // file)
    hasUserDef = .false.
    do while(associated(ref_iter))
       if (trim(dict_key(ref_iter)) /= DESCRIPTION) then
          call input_keys_set(user, dict // file, file, dict_key(ref_iter))
          hasUserDef = (hasUserDef .or. user)
       end if
       ref_iter=> dict_next(ref_iter)
    end do

!    keys = f_malloc_str(max_field_length,dict_size(ref),id='keys')
!    keys = dict_keys(ref)
!    hasUserDef = .false.
!    do i=1,size(keys)
!       call input_keys_set(user, dict // file, file, keys(i))
!        hasUserDef = (hasUserDef .or. user)
!    end do
!    call set(dict // (trim(file) // ATTRS) // USER_KEY, hasUserDef)
!
!    call f_free_str(max_field_length, keys)
!    call f_release_routine()
  END SUBROUTINE input_keys_fill


  !> control if all the keys which are defined in a given field are associated with a true input variable
  subroutine input_keys_control(dict,file)
    use dictionaries
    use yaml_output, only: yaml_map,yaml_toa,yaml_warning
    implicit none
    type(dictionary), pointer :: dict
    character(len = *), intent(in) :: file
    !local variables
    type(dictionary), pointer :: dict_tmp,ref,dict_err,dict_it
    
    ref=> parameters // file
    !parse all the keys of the dictionary
    dict_tmp=>dict_iter(dict//file)
    do while(associated(dict_tmp))
       if (.not. (dict_key(dict_tmp) .in. ref) .and. &
            & index(dict_key(dict_tmp), ATTRS) == 0) then
    !      call yaml_map('Allowed keys',dict_keys(ref))
          !even in a f_err_open_try section this error is assumed to be fatal
          !for the moment. A mechanism to downgrade its gravity should be
          !provided; -> LG 30/06/14: should work in try environment at present
          dict_it=>dict_iter(ref)
          call dict_init(dict_err)
          do while(associated(dict_it))
             if (trim(dict_key(dict_it)) /= DESCRIPTION) &
                  call add(dict_err,dict_key(dict_it))
             dict_it=>dict_next(dict_it)
          end do
          !dict_err=>list_new(.item. dict_keys(ref))
          call yaml_warning('Input file, section "'//file//&
            '"; invalid key "'//trim(dict_key(dict_tmp))//'".')
          call yaml_map('Allowed keys',dict_err)
          call dict_free(dict_err)
          call f_err_throw('An invalid key ('//trim(dict_key(dict_tmp))&
              //') has been found in section "'&
                //file//'". Check above the allowed keys.' ,&
            err_id=INPUT_VAR_ILLEGAL,callback=f_err_severe)
       end if
       dict_tmp=> dict_next(dict_tmp)
    end do
  end subroutine input_keys_control


  subroutine input_control_callback()
    use yaml_output
    use dictionaries
    implicit none
    call f_err_severe()
  end subroutine input_control_callback


  subroutine input_keys_set(userDef, dict, file, key)
    use dictionaries
    use yaml_output
    use dynamic_memory
    implicit none
    logical, intent(out) :: userDef
    type(dictionary), pointer :: dict
    character(len = *), intent(in) :: file, key

    integer :: i, skeys
    type(dictionary), pointer :: ref
    character(len = max_field_length) :: val, profile_
    character(len = max_field_length), dimension(:), allocatable :: keys
    double precision, dimension(2) :: rg
    logical :: found

!    call f_routine(id='input_keys_set')

    ref => parameters // file // key

    profile_(1:max_field_length) = " "
    if (trim(profile_) == "") profile_(1:max_field_length) = DEFAULT
    
    userDef = (has_key(dict, key))
    if (userDef) then
       ! Key should be present only for some unmet conditions.
       if (.not.set_(dict, ref)) then
          !to see if the f_release_routine has to be controlled automatically
         ! call f_release_routine() !to be called before raising the error
!!$       if (f_err_raise(.not.set_(dict, ref), err_id = INPUT_VAR_ILLEGAL, &
!!$            & err_msg = trim(file) // "/" // trim(key) // " is not allowed in this context.")) then
          call f_err_throw(err_id = INPUT_VAR_ILLEGAL, &
               & err_msg = trim(file) // "/" // trim(key) // " is not allowed in this context.")
          return
       end if
       val = dict // key

       ! There is already a value in dict.
       if (has_key(ref, val)) then
          ! The key was asking for a profile, we copy it.
          call dict_copy(dict // key, ref // val)
          profile_ = val
       else
          ! The value is user-defined, we validate it with info from dict from.
          if (has_key(ref, RANGE)) then
             rg(1) = ref // RANGE // 0
             rg(2) = ref // RANGE // 1
             call validate(dict // key, key, rg)
          else if (has_key(ref, EXCLUSIVE)) then
             failed_exclusive => ref // EXCLUSIVE
             allocate(keys(dict_size(failed_exclusive)))
             keys = dict_keys(failed_exclusive)
             found = .false.
             skeys = size(keys)
             do i = 1, skeys, 1
                found = input_keys_equal(trim(val), trim(keys(i)))
                if (found) exit
             end do
             deallocate(keys)
             if (f_err_raise(.not. found, err_id = INPUT_VAR_NOT_IN_LIST, &
                  & err_msg = trim(key) // " = '" // trim(val) // "' is not allowed.")) return
             nullify(failed_exclusive)
          end if
       end if
    else
       ! Key should be present only for some unmet conditions.
       if (.not.set_(dict, ref)) then
!          call f_release_routine()
          return
       end if
       ! Hard-coded profile from key.
       if (has_key(ref, PROF_KEY)) then
          val = ref // PROF_KEY
          if (has_key(dict, val)) then
             profile_ = dict // val
          end if
       end if

       ! There is no value in dict, we take it from ref.
       if (.not. has_key(ref, profile_)) profile_ = DEFAULT
       call dict_copy(dict // key, ref // profile_)
    end if

    ! Copy the comment.
    if (has_key(ref, COMMENT)) &
         & call dict_copy(dict // (trim(key) // ATTRS) // COMMENT, ref // COMMENT)
    ! Save the source.
    if (userDef) &
         & call set(dict // (trim(key) // ATTRS) // USER_KEY, .true.)
    if (profile_ /= DEFAULT) &
         & call set(dict // (trim(key) // ATTRS) // PROF_KEY, profile_)

!    call f_release_routine()
  contains

    function set_(dict, ref)
      implicit none
      type(dictionary), pointer :: dict, ref
      logical :: set_

<<<<<<< HEAD
      integer :: j, dlen
=======
      integer :: j
      type(dictionary), pointer :: tmp
>>>>>>> 1a6cdf1c
      character(max_field_length) :: mkey, val_master, val_when

      set_ = .true.
      if (has_key(ref, COND)) then
         mkey = ref // COND // MASTER_KEY
         if (.not. has_key(dict, mkey)) then
            set_ = .false.
            return
         end if
         val_master = dict // mkey
         set_ = .false.
<<<<<<< HEAD
         dlen = dict_len(ref // COND // WHEN)
         do j = 0, dlen - 1, 1
            val_when = ref // COND // WHEN // j
=======
         tmp => ref // COND // WHEN
         do j = 0, dict_len(tmp) - 1, 1
            val_when = tmp // j
>>>>>>> 1a6cdf1c
            set_ = set_ .or. &
                 & (input_keys_equal(trim(val_master), trim(val_when)))
         end do
      end if
    end function set_

    recursive subroutine validate(dict, key, rg)
      implicit none
      type(dictionary), pointer :: dict
      character(len = *), intent(in) :: key
      double precision, dimension(2), intent(in) :: rg
      
      character(len = max_field_length) :: val
      character(max_field_length), dimension(:), allocatable :: keys
      double precision :: var
      integer :: dlen, skeys

      if (associated(dict%child)) then
         if (dict_len(dict) >= 1) then
            ! List case.
            dlen = dict_len(dict)
            do i = 0, dlen - 1, 1
               call validate(dict // i, key, rg)
            end do            
         else
            ! Dictionary case
            allocate(keys(dict_size(dict)))
            keys = dict_keys(dict)
            skeys = size(keys)
            do i = 1, skeys, 1
               call validate(dict // keys(i), key, rg)
            end do
            deallocate(keys)
         end if
      else
         var = dict
         if (var < rg(1) .or. var > rg(2)) then
            val = dict
            call f_err_throw(err_id = INPUT_VAR_NOT_IN_RANGE, &
              & err_msg = trim(key) // " = '" // trim(val) // &
              & "' not in range.")
            return
         end if
      end if
    end subroutine validate
  END SUBROUTINE input_keys_set


  !> Dump the dictionary of the input variables.
  !! Should dump only the keys relative to the iunput variables and
  !! print out warnings for the ignored keys
  subroutine input_keys_dump(dict, userOnly)
    use yaml_output
    use dictionaries
    implicit none
    type(dictionary), pointer :: dict   !< Dictionary to dump
    logical, intent(in), optional :: userOnly

    !local variables
    integer :: i, dlen, skeys
    character(max_field_length), dimension(:), allocatable :: keys
    logical :: userOnly_

    userOnly_ = .false.
    if (present(userOnly)) userOnly_ = userOnly

    call yaml_comment("Input parameters", hfill = "-")
    !TEST (the first dictionary has no key)
    !if (.not. associated(dict%parent)) then
    if (associated(dict%child)) then
       if (dict_len(dict) >= 1) then
          ! List case.
          dlen = dict_len(dict)
          do i = 0,  dlen- 1, 1
             call dict_dump_(dict // i)
          end do
       else
          ! Dictionary case
          allocate(keys(dict_size(dict)))
          keys = dict_keys(dict)
          skeys = size(keys)
          do i = 1, skeys, 1
             call dict_dump_(dict // keys(i))
          end do
          deallocate(keys)
       end if
    else
       call yaml_scalar(dict%data%value)
    end if

  contains

    recursive subroutine dict_dump_(dict)
      use yaml_output
      use dictionaries
      implicit none
      type(dictionary), pointer :: dict

      logical :: flow, userDef
      integer :: i, dlen, skeys
      type(dictionary), pointer :: parent, attr, iter
      character(max_field_length) :: descr, tag, prof, output
      character(max_field_length), dimension(:), allocatable :: keys

      if (index(dict%data%key, ATTRS) > 0) return

      descr = " "
      tag = " "
      prof = " "
      userDef = .false.
      parent => dict%parent
      if (associated(parent)) then
         if (has_key(parent, trim(dict%data%key) // ATTRS)) then
            attr => parent // (trim(dict%data%key) // ATTRS)
            if (has_key(attr, COMMENT)) descr = attr // COMMENT
            !if (has_key(attr, PROF_KEY)) tag = attr // PROF_KEY
            if (has_key(attr, PROF_KEY)) prof = attr // PROF_KEY
            if (has_key(attr, USER_KEY)) userDef = attr // USER_KEY
         end if
      end if
      
      if (dict_len(dict) > 0) then
         ! List case.
         if (userOnly_ .and. .not.userDef .and. trim(dict%data%key) /= "") return

         flow = (.not.associated(dict%child%child))
         if (.not.flow .and. trim(descr) /= "") then
            call yaml_sequence_open(trim(dict%data%key), tag = tag, advance = "no")
            call yaml_comment(trim(descr), tabbing = 50)
         else
            call yaml_sequence_open(trim(dict%data%key), tag = tag, flow=flow)
         end if
         dlen = dict_len(dict)
         do i = 0, dlen - 1, 1
            call yaml_sequence("", advance = "no")
            call dict_dump_(dict // i)
         end do
         if (flow .and. trim(descr) /= "") then
            call yaml_sequence_close(advance = "no")
            call yaml_comment(trim(descr), tabbing = 50)
         else
            call yaml_sequence_close()
         end if
      else if (dict_size(dict) > 0) then
         ! Dictionary case
         if (userOnly_ .and. .not.userDef) return

         if (len_trim(dict%data%key) > 0) &
              & call yaml_mapping_open(trim(dict%data%key),flow=.false.)
         iter => dict_next(dict)
         allocate(keys(dict_size(dict)))
         keys = dict_keys(dict)
         skeys = size(keys)
         do i = 1, skeys, 1
            call dict_dump_(dict // keys(i))
         end do
         deallocate(keys)
         if (len_trim(dict%data%key) > 0) call yaml_mapping_close()
      else if (associated(dict)) then
         ! Leaf case.
         if (dict%data%item >= 0) then
            ! List entry
            call yaml_sequence(trim(dict%data%value))
         else
            ! Dictionary entry
            if (userOnly_ .and. .not.userDef) return

            if (userOnly_ .and. trim(prof) /= "") then
               output = prof
            else
               output = dict%data%value
            end if
            if (trim(descr) /= "") then
               call yaml_map(trim(dict%data%key), trim(output), tag = tag, advance = "no")
               call yaml_comment(trim(descr), tabbing = 50)
            else
               call yaml_map(trim(dict%data%key), trim(output), tag = tag)
            end if
         end if
      end if

    end subroutine dict_dump_
  end subroutine input_keys_dump

end module module_input_keys<|MERGE_RESOLUTION|>--- conflicted
+++ resolved
@@ -1026,12 +1026,8 @@
       type(dictionary), pointer :: dict, ref
       logical :: set_
 
-<<<<<<< HEAD
       integer :: j, dlen
-=======
-      integer :: j
       type(dictionary), pointer :: tmp
->>>>>>> 1a6cdf1c
       character(max_field_length) :: mkey, val_master, val_when
 
       set_ = .true.
@@ -1043,15 +1039,9 @@
          end if
          val_master = dict // mkey
          set_ = .false.
-<<<<<<< HEAD
-         dlen = dict_len(ref // COND // WHEN)
-         do j = 0, dlen - 1, 1
-            val_when = ref // COND // WHEN // j
-=======
          tmp => ref // COND // WHEN
          do j = 0, dict_len(tmp) - 1, 1
             val_when = tmp // j
->>>>>>> 1a6cdf1c
             set_ = set_ .or. &
                  & (input_keys_equal(trim(val_master), trim(val_when)))
          end do
