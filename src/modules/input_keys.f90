--- conflicted
+++ resolved
@@ -16,207 +16,9 @@
   
   private
 
-<<<<<<< HEAD
-
-  character(len = *), parameter, public :: RADICAL_NAME = "radical"
-  character(len = *), parameter, public :: POSINP = "posinp"
-  character(len = *), parameter, public :: OCCUPATION = "occupation"
-  character(len = *), parameter, public :: IG_OCCUPATION = "ig_occupation"
-  character(len = *), parameter, public :: DFT_VARIABLES = "dft"
-  character(len = *), parameter, public :: HGRIDS = "hgrids"
-  character(len = *), parameter, public :: RMULT = "rmult"
-  character(len = *), parameter, public :: IXC = "ixc"
-  character(len = *), parameter, public :: NCHARGE = "ncharge"
-  character(len = *), parameter, public :: ELECFIELD = "elecfield"
-  character(len = *), parameter, public :: NSPIN = "nspin", MPOL = "mpol"
-  character(len = *), parameter, public :: GNRM_CV = "gnrm_cv"
-  character(len = *), parameter, public :: ITERMAX = "itermax",ITERMIN = "itermin", NREPMAX = "nrepmax"
-  character(len = *), parameter, public :: NCONG = "ncong", IDSX = "idsx"
-  character(len = *), parameter, public :: DISPERSION = "dispersion"
-  character(len = *), parameter, public :: INPUTPSIID = "inputpsiid"
-  character(len = *), parameter, public :: OUTPUT_WF = "output_wf"
-  character(len = *), parameter, public :: OUTPUT_DENSPOT = "output_denspot"
-  character(len = *), parameter, public :: RBUF = "rbuf"
-  character(len = *), parameter, public :: NCONGT = "ncongt"
-  character(len = *), parameter, public :: NORBV = "norbv", NVIRT = "nvirt"
-  character(len = *), parameter, public :: NPLOT = "nplot"
-  character(len = *), parameter, public :: DISABLE_SYM = "disablesym"
-
-  character(len = *), parameter, public :: KPT_VARIABLES = "kpt"
-  character(len = *), parameter, public :: KPT_METHOD = "method"
-  character(len = *), parameter, public :: KPTRLEN = "kptrlen"
-  character(len = *), parameter, public :: NGKPT = "ngkpt"
-  character(len = *), parameter, public :: SHIFTK = "shiftk"
-  character(len = *), parameter, public :: KPT = "kpt"
-  character(len = *), parameter, public :: WKPT = "wkpt"
-  character(len = *), parameter, public :: BANDS = "bands"
-  character(len = *), parameter, public :: ISEG = "iseg"
-  character(len = *), parameter, public :: KPTV = "kptv"
-  character(len = *), parameter, public :: NGRANULARITY = "ngranularity"
-  character(len = *), parameter, public :: BAND_STRUCTURE_FILENAME = "band_structure_filename"
-
-  character(len = *), parameter, public :: GEOPT_VARIABLES = "geopt"
-  character(len = *), parameter, public :: GEOPT_METHOD = "method"
-  character(len = *), parameter, public :: NCOUNT_CLUSTER_X = "ncount_cluster_x"
-  character(len = *), parameter, public :: FRAC_FLUCT = "frac_fluct"
-  character(len = *), parameter, public :: FORCEMAX = "forcemax"
-  character(len = *), parameter, public :: RANDDIS = "randdis"
-  character(len = *), parameter, public :: IONMOV = "ionmov"
-  character(len = *), parameter, public :: DTION = "dtion"
-  character(len = *), parameter, public :: MDITEMP = "mditemp"
-  character(len = *), parameter, public :: MDFTEMP = "mdftemp"
-  character(len = *), parameter, public :: NOSEINERT = "noseinert"
-  character(len = *), parameter, public :: FRICTION = "friction"
-  character(len = *), parameter, public :: MDWALL = "mdwall"
-  character(len = *), parameter, public :: NNOS = "nnos"
-  character(len = *), parameter, public :: QMASS = "qmass"
-  character(len = *), parameter, public :: BMASS = "bmass"
-  character(len = *), parameter, public :: VMASS = "vmass"
-  character(len = *), parameter, public :: BETAX = "betax"
-  character(len = *), parameter, public :: HISTORY = "history"
-  character(len = *), parameter, public :: DTINIT = "dtinit"
-  character(len = *), parameter, public :: DTMAX = "dtmax"
-  character(len = *), parameter, public :: NEB_RESTART = "restart"
-  character(len = *), parameter, public :: NEB_CLIMBING = "climbing"
-  character(len = *), parameter, public :: EXTREMA_OPT = "extrema_opt"
-  character(len = *), parameter, public :: NEB_METHOD = "neb_method"
-  character(len = *), parameter, public :: TEMP = "temp"
-  character(len = *), parameter, public :: NEB_DAMP = "damp"
-  character(len = *), parameter, public :: SPRINGS_K = "springs_k"
-  character(len = *), parameter, public :: FIX_TOL = "fix_tol"
-  character(len = *), parameter, public :: NIMG = "nimg"
-  !SBFGS parameters:
-  character(len = *), parameter, public :: NHISTX = "nhistx"
-  character(len = *), parameter, public :: BIOMODE = "biomode"
-  character(len = *), parameter, public :: BETA_STRETCHX = "beta_stretchx"
-  character(len = *), parameter, public :: MAXRISE = "maxrise"
-  character(len = *), parameter, public :: CUTOFFRATIO = "cutoffratio"
-  character(len = *), parameter, public :: STEEPTHRESH = "steepthresh"
-  character(len = *), parameter, public :: TRUSTR = "trustr"
-
-
-  character(len = *), parameter, public :: MIX_VARIABLES = "mix"
-  character(len = *), parameter, public :: ISCF = "iscf"
-  character(len = *), parameter, public :: ITRPMAX = "itrpmax"
-  character(len = *), parameter, public :: RPNRM_CV = "rpnrm_cv"
-  character(len = *), parameter, public :: NORBSEMPTY = "norbsempty"
-  character(len = *), parameter, public :: TEL = "tel"
-  character(len = *), parameter, public :: OCCOPT = "occopt"
-  character(len = *), parameter, public :: ALPHAMIX = "alphamix"
-  character(len = *), parameter, public :: ALPHADIIS = "alphadiis"
-
-  character(len = *), parameter, public :: SIC_VARIABLES = "sic"
-  character(len = *), parameter, public :: SIC_APPROACH = "sic_approach"
-  character(len = *), parameter, public :: SIC_ALPHA = "sic_alpha"
-  character(len = *), parameter, public :: SIC_FREF = "sic_fref"
-
-  character(len = *), parameter, public :: TDDFT_VARIABLES = "tddft"
-  character(len = *), parameter, public :: TDDFT_APPROACH = "tddft_approach"
-
-  character(len = *), parameter, public :: PERF_VARIABLES = "perf"
-  character(len = *), parameter, public :: DEBUG = "debug"
-  character(len = *), parameter, public :: FFTCACHE = "fftcache"
-  character(len = *), parameter, public :: ACCEL = "accel"
-  character(len = *), parameter, public :: OCL_PLATFORM = "ocl_platform"
-  character(len = *), parameter, public :: OCL_DEVICES = "ocl_devices"
-  character(len = *), parameter, public :: BLAS = "blas"
-  character(len = *), parameter, public :: PROJRAD = "projrad"
-  character(len = *), parameter, public :: EXCTXPAR = "exctxpar"
-  character(len = *), parameter, public :: IG_DIAG = "ig_diag"
-  character(len = *), parameter, public :: IG_NORBP = "ig_norbp"
-  character(len = *), parameter, public :: IG_BLOCKS = "ig_blocks"
-  character(len = *), parameter, public :: IG_TOL = "ig_tol"
-  character(len = *), parameter, public :: METHORTHO = "methortho"
-  character(len = *), parameter, public :: RHO_COMMUN = "rho_commun"
-  character(len = *), parameter, public :: PSOLVER_GROUPSIZE = "psolver_groupsize"
-  character(len = *), parameter, public :: PSOLVER_ACCEL = "psolver_accel"
-  character(len = *), parameter, public :: UNBLOCK_COMMS = "unblock_comms"
-  character(len = *), parameter, public :: LINEAR = "linear"
-  character(len = *), parameter, public :: TOLSYM = "tolsym"
-  character(len = *), parameter, public :: SIGNALING = "signaling"
-  character(len = *), parameter, public :: SIGNALTIMEOUT = "signaltimeout"
-  character(len = *), parameter, public :: DOMAIN = "domain"
-  character(len = *), parameter, public :: INGUESS_GEOPT = "inguess_geopt"
-  character(len = *), parameter, public :: STORE_INDEX = "store_index"
-  character(len = *), parameter, public :: VERBOSITY = "verbosity"
-  character(len = *), parameter, public :: OUTDIR = "outdir"
-  character(len = *), parameter, public :: PSP_ONFLY = "psp_onfly"
-  character(len = *), parameter, public :: PDSYEV_BLOCKSIZE = "pdsyev_blocksize"
-  character(len = *), parameter, public :: PDGEMM_BLOCKSIZE = "pdgemm_blocksize"
-  character(len = *), parameter, public :: MAXPROC_PDSYEV = "maxproc_pdsyev"
-  character(len = *), parameter, public :: MAXPROC_PDGEMM = "maxproc_pdgemm"
-  character(len = *), parameter, public :: EF_INTERPOL_DET = "ef_interpol_det"
-  character(len = *), parameter, public :: EF_INTERPOL_CHARGEDIFF = "ef_interpol_chargediff"
-  character(len = *), parameter, public :: MIXING_AFTER_INPUTGUESS = "mixing_after_inputguess"
-  character(len = *), parameter, public :: ITERATIVE_ORTHOGONALIZATION = "iterative_orthogonalization"
-  character(len = *), parameter, public :: MULTIPOLE_PRESERVING = "multipole_preserving"
-  character(len = *), parameter, public :: CHECK_SUMRHO = "check_sumrho"
   character(len = *), parameter, public :: CHECK_OVERLAP = "check_overlap"
-  character(len = *), parameter, public :: EXPERIMENTAL_MODE = "experimental_mode"
-  character(len = *), parameter, public :: WRITE_ORBITALS = "write_orbitals"
-  character(len = *), parameter, public :: EXPLICIT_LOCREGCENTERS = "explicit_locregcenters"
-  character(len = *), parameter, public :: CALCULATE_KS_RESIDUE = "calculate_KS_residue"
-  character(len = *), parameter, public :: INTERMEDIATE_FORCES = "intermediate_forces"
-  character(len = *), parameter, public :: KAPPA_CONV = "kappa_conv"
-  character(len = *), parameter, public :: EVBOUNDS_NSATUR = "evbounds_nsatur"
-  character(len = *), parameter, public :: EVBOUNDSSHRINK_NSATUR = "evboundsshrink_nsatur"
-  character(len = *), parameter, public :: METHOD_UPDATEKERNEL = "method_updatekernel"
-  character(len = *), parameter, public :: PURIFICATION_QUICKRETURN = "purification_quickreturn"
-  character(len = *), parameter, public :: ADJUST_FOE_TEMPERATURE = "adjust_FOE_temperature"
-  character(len = *), parameter, public :: CALCULATE_GAP = "calculate_gap"
-  character(len = *), parameter, public :: LOEWDIN_CHARGE_ANALYSIS = "loewdin_charge_analysis"
-  character(len = *), parameter, public :: CHECK_MATRIX_COMPRESSION = "check_matrix_compression"
-  character(len = *), parameter, public :: CORRECTION_CO_CONTRA = "correction_co_contra"
   character(len = *), parameter, public :: IMETHOD_OVERLAP = "imethod_overlap"
-
-  !keys for linear input variables
-  !level keys
-  character(len=*), parameter, public :: LIN_GENERAL     ='lin_general'
-  character(len=*), parameter, public :: LIN_BASIS       ='lin_basis'
-  character(len=*), parameter, public :: LIN_KERNEL      ='lin_kernel'
-  character(len=*), parameter, public :: LIN_BASIS_PARAMS='lin_basis_params'
-  character(len=*), parameter, public :: FRAG_VARIABLES  ='frag'
-  character(len=*), parameter, public :: HYBRID          ='hybrid'
-  character(len=*), parameter, public :: LINEAR_METHOD   ='linear_method'
-  character(len=*), parameter, public :: MIXING_METHOD   ='mixing_method'
-  character(len=*), parameter, public :: NIT             ='nit'
-  character(len=*), parameter, public :: NSTEP           ='nstep'
-  character(len=*), parameter, public :: IDSX_COEFF      ='idsx_coeff'
-  character(len=*), parameter, public :: GNRM_CV_COEFF   ='gnrm_cv_coeff'
-  character(len=*), parameter, public :: DELTAE_CV       ='deltae_cv'
-  character(len=*), parameter, public :: GNRM_DYN        ='gnrm_dyn'
-  character(len=*), parameter, public :: MIN_GNRM_FOR_DYNAMIC = 'min_gnrm_for_dynamic'
-  character(len=*), parameter, public :: CONF_DAMPING    ='conf_damping'
-  character(len=*), parameter, public :: TAYLOR_ORDER    ='taylor_order'
-  character(len=*), parameter, public :: CALC_DIPOLE     ='calc_dipole'
-  character(len=*), parameter, public :: CALC_PULAY      ='calc_pulay'
-  character(len=*), parameter, public :: SUBSPACE_DIAG   ='subspace_diag'
-  character(len=*), parameter, public :: ALPHA_DIIS      ='alpha_diis'
-  character(len=*), parameter, public :: ALPHA_SD        ='alpha_sd'
-  character(len=*), parameter, public :: ALPHA_SD_COEFF  ='alpha_sd_coeff'
-  character(len=*), parameter, public :: ALPHA_FIT_COEFF ='alpha_fit_coeff'
-  character(len=*), parameter, public :: NSTEP_PREC      ='nstep_prec'
-  character(len=*), parameter, public :: EVAL_RANGE_FOE  ='eval_range_foe'
-  character(len=*), parameter, public :: FSCALE_FOE      ='fscale_foe'
-  character(len=*), parameter, public :: AO_CONFINEMENT  ='ao_confinement'
-  character(len=*), parameter, public :: CONFINEMENT     ='confinement'
-  character(len=*), parameter, public :: RLOC            ='rloc'
-  character(len=*), parameter, public :: RLOC_KERNEL     ='rloc_kernel'
-  character(len=*), parameter, public :: RLOC_KERNEL_FOE ='rloc_kernel_foe'
-  character(len=*), parameter, public :: NBASIS          ='nbasis'
-  character(len=*), parameter, public :: TRANSFER_INTEGRALS='transfer_integrals'
-  character(len=*), parameter, public :: CONSTRAINED_DFT  ='constrained_dft'
-  character(len=*), parameter, public :: FIX_BASIS       ='fix_basis' 
-  character(len=*), parameter, public :: CORRECTION_ORTHOCONSTRAINT='correction_orthoconstraint'
-  character(len=*), parameter, public :: FSCALE_LOWERBOUND="fscale_lowerbound"
-  character(len=*), parameter, public :: FSCALE_UPPERBOUND="fscale_upperbound"
-  character(len=*), parameter, public :: EXTRA_STATES="extra_states"
-  character(len=*), parameter, public :: FRAGMENT_NO="Fragment No. "
-  character(len=*), parameter, public :: MAX_INVERSION_ERROR = "max_inversion_error"
   character(len=*), parameter, public :: FOE_RESTART="FOE_restart"
-
-=======
->>>>>>> 5667e3e7
   !> Error ids for this module.
   integer, parameter :: ERR_UNDEF=1
   integer, public :: INPUT_VAR_NOT_IN_LIST = ERR_UNDEF
