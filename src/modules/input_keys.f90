--- conflicted
+++ resolved
@@ -1281,35 +1281,18 @@
     keys = f_malloc_str(max_field_length,dict_size(ref),id='keys')
     keys = dict_keys(ref)
 
-<<<<<<< HEAD
     hasUserDef = .false.
-    if (present(profile)) then
-       do i = 1, size(keys), 1
-          call input_keys_set(user, dict // file, file, keys(i), profile)
-          hasUserDef = (hasUserDef .or. user)
-       end do
-    else
-       do i = 1, size(keys), 1
+    do i = 1, size(keys), 1
           call input_keys_set(user, dict // file, file, keys(i))
           hasUserDef = (hasUserDef .or. user)
-       end do
-    end if
+    end do
     call set(dict // (trim(file) // ATTRS) // USER_KEY, hasUserDef)
-=======
-    do i = 1, size(keys), 1
-       call input_keys_set(dict, file, keys(i))
-    end do
->>>>>>> 16ec8922
 
     call f_free_str(max_field_length, keys)
 !    call f_release_routine()
   END SUBROUTINE input_keys_fill
 
-<<<<<<< HEAD
-  subroutine input_keys_set(userDef, dict, file, key, profile)
-=======
-  subroutine input_keys_set(dict, file, key)
->>>>>>> 16ec8922
+  subroutine input_keys_set(userDef, dict, file, key)
     use dictionaries
     use yaml_output
     use dynamic_memory
@@ -1330,19 +1313,6 @@
     ref => parameters // file // key
 
     profile_(1:max_field_length) = " "
-<<<<<<< HEAD
-    if (present(profile)) then
-       ! User defined profile.
-       profile_(1:max_field_length) = profile
-=======
-    ! Hard-coded profile from key.
-    if (has_key(ref, PROF_KEY)) then
-       val = ref // PROF_KEY
-       if (has_key(dict, val)) then
-          profile_ = dict // val
-       end if
->>>>>>> 16ec8922
-    end if
     if (trim(profile_) == "") profile_(1:max_field_length) = DEFAULT
     
     userDef = (has_key(dict, key))
@@ -1391,8 +1361,6 @@
 !          call f_release_routine()
           return
        end if
-<<<<<<< HEAD
-
        ! Hard-coded profile from key.
        if (has_key(ref, PROF_KEY)) then
           val = ref // PROF_KEY
@@ -1401,8 +1369,6 @@
           end if
        end if
 
-=======
->>>>>>> 16ec8922
        ! There is no value in dict, we take it from ref.
        if (.not. has_key(ref, profile_)) profile_ = DEFAULT
        call dict_copy(dict // key, ref // profile_)
@@ -1411,17 +1377,11 @@
     ! Copy the comment.
     if (has_key(ref, COMMENT)) &
          & call dict_copy(dict // (trim(key) // ATTRS) // COMMENT, ref // COMMENT)
-<<<<<<< HEAD
     ! Save the source.
     if (userDef) &
          & call set(dict // (trim(key) // ATTRS) // USER_KEY, .true.)
     if (profile_ /= DEFAULT) &
          & call set(dict // (trim(key) // ATTRS) // PROF_KEY, profile_)
-=======
-    if (trim(profile_) /= DEFAULT) then
-       call set(dict // (trim(key) // ATTRS) // PROF_KEY, profile_)
-    end if
->>>>>>> 16ec8922
 
 !    call f_release_routine()
 
@@ -1490,15 +1450,10 @@
     end subroutine validate
   END SUBROUTINE input_keys_set
 
-<<<<<<< HEAD
-  !> Dump a dictionary
-  subroutine input_keys_dump(dict, userOnly)
-=======
   !> Dump the dictionary of the input variables.
   !! Should dump only the keys relative to the iunput variables and
   !! print out warnings for the ignored keys
-  subroutine input_keys_dump(dict)
->>>>>>> 16ec8922
+  subroutine input_keys_dump(dict, userOnly)
     use yaml_output
     use dictionaries
     implicit none
