--- conflicted
+++ resolved
@@ -131,8 +131,6 @@
   character(len = *), parameter, public :: EXPLICIT_LOCREGCENTERS = "explicit_locregcenters"
   character(len = *), parameter, public :: CALCULATE_KS_RESIDUE = "calculate_KS_residue"
   character(len = *), parameter, public :: INTERMEDIATE_FORCES = "intermediate_forces"
-<<<<<<< HEAD
-=======
   character(len = *), parameter, public :: KAPPA_CONV = "kappa_conv"
   character(len = *), parameter, public :: EVBOUNDS_NSATUR = "evbounds_nsatur"
   character(len = *), parameter, public :: EVBOUNDSSHRINK_NSATUR = "evboundsshrink_nsatur"
@@ -178,7 +176,6 @@
   character(len=*), parameter, public :: FIX_BASIS       ='fix_basis' 
 
 
->>>>>>> ffa93dbe
 
   !> Error ids for this module.
   integer, public :: INPUT_VAR_NOT_IN_LIST = 0
@@ -295,723 +292,6 @@
     end if
   END SUBROUTINE input_keys_finalize
 
-<<<<<<< HEAD
-!!$  !> This function is going to disappear as soon as the input is hard-coded in yaml format
-!!$  function get_dft_parameters()
-!!$    use dictionaries
-!!$    implicit none
-!!$    type(dictionary), pointer :: p, get_dft_parameters, excl
-!!$
-!!$    call dict_init(p)
-!!$
-!!$    ! Settings
-!!$    call set(p // HGRIDS, dict_new( &
-!!$         & COMMENT   .is. "grid spacing in the three directions (bohr)", &
-!!$         & RANGE     .is. list_new(.item."0.", .item."2."), &
-!!$         & DEFAULT   .is. list_new(.item."0.45", .item."0.45", .item."0.45"), &
-!!$         & "fast"    .is. list_new(.item."0.55", .item."0.55", .item."0.55"), &
-!!$         & "accurate".is. list_new(.item."0.30", .item."0.30", .item."0.30") ))
-!!$
-!!$    call set(p // RMULT, dict_new( &
-!!$         & COMMENT   .is. "c(f)rmult*radii_cf(:,1(2))=coarse(fine) atom-base radius", &
-!!$         & RANGE     .is. list_new(.item."0.", .item."100."), &
-!!$         & DEFAULT   .is. list_new(.item."5.", .item."8.")))
-!!$
-!!$    call set(p // IXC, dict_new(&
-!!$         & COMMENT   .is. "exchange-correlation parameter (LDA=1,PBE=11)", &
-!!$         & DEFAULT   .is. "1", &
-!!$         & "PBE"     .is. "11", &
-!!$         & "Hybrid"  .is. "-406"))
-!!$
-!!$    call set(p // NCHARGE, dict_new(&
-!!$         & COMMENT   .is. "charge of the system", &
-!!$         & RANGE     .is. list_new(.item."-500.", .item."500."), &
-!!$         & DEFAULT   .is. "0"))
-!!$
-!!$    call set(p // ELECFIELD, dict_new(&
-!!$         & COMMENT   .is. "electric field (Ex,Ey,Ez)", &
-!!$         & DEFAULT   .is. list_new(.item."0.", .item."0.", .item."0.")))
-!!$
-!!$    call set(p // NSPIN, dict_new(&
-!!$         & COMMENT   .is. "spin polarization", &
-!!$         & EXCLUSIVE .is. dict_new("1".is."no spin", "2".is."collinear", "4".is."non-collinear"), &
-!!$         & DEFAULT   .is. "1"))
-!!$
-!!$    call set(p // MPOL, dict_new(&
-!!$         & COMMENT .is. "total magnetic moment", &
-!!$         & DEFAULT .is. "0"))
-!!$
-!!$    call set(p // GNRM_CV, dict_new(&
-!!$         & COMMENT   .is. "convergence criterion gradient", &
-!!$         & RANGE     .is. list_new(.item."1.e-20", .item."1."), &
-!!$         & DEFAULT   .is. "1e-4", &
-!!$         & "fast"    .is. "1e-3", &
-!!$         & "accurate".is. "1e-5"))
-!!$
-!!$    call set(p // ITERMAX, dict_new(&
-!!$         & COMMENT   .is. "max. # of wfn. opt. steps", &
-!!$         & RANGE     .is. list_new(.item."0", .item."10000"), &
-!!$         & DEFAULT   .is. "50"))
-!!$
-!!$    call set(p // NREPMAX, dict_new(&
-!!$         & COMMENT   .is. "max. # of re-diag. runs", &
-!!$         & RANGE     .is. list_new(.item."0", .item."1000"), &
-!!$         & DEFAULT   .is. "1", &
-!!$         & "accurate".is. "10"))
-!!$
-!!$    call set(p // NCONG, dict_new(&
-!!$         & COMMENT   .is. "# of CG it. for preconditioning eq.", &
-!!$         & RANGE     .is. list_new(.item."0", .item."20"), &
-!!$         & DEFAULT   .is. "6"))
-!!$
-!!$    call set(p // IDSX, dict_new(&
-!!$         & COMMENT     .is. "wfn. diis history", &
-!!$         & RANGE       .is. list_new(.item."0", .item."15"), &
-!!$         & DEFAULT     .is. "6", &
-!!$         & "low memory".is. "2"))
-!!$
-!!$    call set(p // DISPERSION, dict_new(&
-!!$         & COMMENT   .is. "dispersion correction potential (values 1,2,3,4,5), 0=none", &
-!!$         & RANGE     .is. list_new(.item."0", .item."5"), &
-!!$         & DEFAULT   .is. "0"))
-!!$
-!!$    call dict_init(excl)
-!!$    call set(excl // "-1000", "empty")
-!!$    call set(excl // "-2", "random")
-!!$    call set(excl // "-1", "CP2K")
-!!$    call set(excl // "0", "LCAO")
-!!$    call set(excl // "1", "wvl. in mem.")
-!!$    call set(excl // "2", "wvl. on disk")
-!!$    call set(excl // "10", "LCAO + gauss.")
-!!$    call set(excl // "11", "gauss. in mem.")
-!!$    call set(excl // "12", "gauss. on disk")
-!!$    call set(excl // "100", "Linear AO")
-!!$    call set(excl // "101", "Linear restart")
-!!$    call set(excl // "102", "Linear on disk")
-!!$    call set(p // INPUTPSIID, dict_new(&
-!!$         & DEFAULT   .is. "0", &
-!!$         & EXCLUSIVE .is. excl))
-!!$
-!!$    call dict_init(excl)
-!!$    call set(excl // "0", "none")
-!!$    call set(excl // "1", "plain text")
-!!$    call set(excl // "2", "Fortran binary")
-!!$    call set(excl // "3", "ETSF file format")
-!!$    call set(p // OUTPUT_WF, dict_new(&
-!!$         & DEFAULT   .is. "0", &
-!!$         & EXCLUSIVE .is. excl))
-!!$
-!!$    call dict_init(excl)
-!!$    call set(excl // "0", "none")
-!!$    call set(excl // "1", "density in plain text")
-!!$    call set(excl // "2", "density and potentials in plain text")
-!!$    call set(excl // "11", "density in ETSF file format")
-!!$    call set(excl // "12", "density and potentials in ETSF file format")
-!!$    call set(excl // "21", "density in cube file format")
-!!$    call set(excl // "22", "density and potentials in cube file format")
-!!$    call set(p // OUTPUT_DENSPOT, dict_new(&
-!!$         & DEFAULT   .is. "0", &
-!!$         & EXCLUSIVE .is. excl))
-!!$
-!!$    call set(p // RBUF, dict_new(&
-!!$         & COMMENT     .is. "length of the tail (AU)", &
-!!$         & RANGE       .is. list_new(.item."0.", .item."10."), &
-!!$         & DEFAULT     .is. "0.", &
-!!$         & "with tails".is. "5."))
-!!$
-!!$    call set(p // NCONGT, dict_new(&
-!!$         & COMMENT   .is. "# tail CG iterations", &
-!!$         & RANGE     .is. list_new(.item."0", .item."50"), &
-!!$         & DEFAULT   .is. "30"))
-!!$
-!!$    call set(p // NORBV, dict_new(&
-!!$         & COMMENT   .is. "Davidson subspace dim.", &
-!!$         & RANGE     .is. list_new(.item."-9999", .item."9999"), &
-!!$         & DEFAULT   .is. "0"))
-!!$
-!!$    call set(p // NVIRT, dict_new(&
-!!$         & COMMENT   .is. "# of opt. orbs", &
-!!$         & RANGE     .is. list_new(.item."0", .item."9999"), &
-!!$         & DEFAULT   .is. "0"))
-!!$
-!!$    call set(p // NPLOT, dict_new(&
-!!$         & COMMENT   .is. "# of plottec orbs", &
-!!$         & RANGE     .is. list_new(.item."0", .item."9999"), &
-!!$         & DEFAULT   .is. "0"))
-!!$
-!!$    call set(p // DISABLE_SYM, dict_new(&
-!!$         & COMMENT   .is. "disable the symmetry detection", &
-!!$         & DEFAULT   .is. "No"))
-!!$
-!!$    get_dft_parameters => p
-!!$  END FUNCTION get_dft_parameters
-!!$
-!!$  function get_kpt_parameters()
-!!$    use dictionaries
-!!$    implicit none
-!!$    type(dictionary), pointer :: p, get_kpt_parameters
-!!$
-!!$    call dict_init(p)
-!!$
-!!$    ! Settings
-!!$    call set(p // KPT_METHOD, dict_new( &
-!!$         & COMMENT   .is. 'K-point sampling method', &
-!!$         & EXCLUSIVE .is. dict_new("auto".is."based on kptrlen", &
-!!$         & "MPGrid"  .is."Monkhorst-Pack", "manual".is."based on raw coordinates"), &
-!!$         & DEFAULT   .is. "manual" ))
-!!$
-!!$    call set(p // KPTRLEN, dict_new( &
-!!$         & COMMENT   .is. 'Equivalent length of K-space resolution (Bohr)', &
-!!$         & COND      .is. dict_new(MASTER_KEY .is. KPT_METHOD, &
-!!$         &                         WHEN .is. list_new(.item. "auto")), &
-!!$         & RANGE     .is. list_new(.item."0", .item."1e4"), &
-!!$         & DEFAULT   .is. "0." ))
-!!$
-!!$    call set(p // NGKPT, dict_new( &
-!!$         & COMMENT   .is. 'No. of Monkhorst-Pack grid points', &
-!!$         & COND      .is. dict_new(MASTER_KEY .is. KPT_METHOD, &
-!!$         &                         WHEN .is. list_new(.item. "MPGrid")), &
-!!$         & RANGE     .is. list_new(.item."1", .item."10000"), &
-!!$         & DEFAULT   .is. list_new(.item."1", .item."1", .item."1") ))
-!!$
-!!$    call set(p // SHIFTK, dict_new( &
-!!$         & COMMENT   .is. 'Grid shifts', &
-!!$         & COND      .is. dict_new(MASTER_KEY .is. KPT_METHOD, &
-!!$         &                         WHEN .is. list_new(.item. "MPGrid")), &
-!!$         & DEFAULT   .is. list_new(.item.list_new(.item."0.", .item."0.", .item."0.") )))
-!!$
-!!$    call set(p // KPT, dict_new( &
-!!$         & COMMENT   .is. 'Kpt coordinates', &
-!!$         & COND      .is. dict_new(MASTER_KEY .is. KPT_METHOD, &
-!!$         &                         WHEN .is. list_new(.item. "manual")), &
-!!$         & DEFAULT   .is. list_new(.item.list_new(.item."0.", .item."0.", .item."0.")) ))
-!!$
-!!$    call set(p // WKPT, dict_new( &
-!!$         & COMMENT   .is. 'Kpt weights', &
-!!$         & COND      .is. dict_new(MASTER_KEY .is. KPT_METHOD, &
-!!$         &                         WHEN .is. list_new(.item. "manual")), &
-!!$         & RANGE     .is. list_new(.item."0.", .item."1e4"), &
-!!$         & DEFAULT   .is. list_new(.item."1.") ))
-!!$
-!!$    call set(p // BANDS, dict_new( &
-!!$         & COMMENT   .is. 'For doing band structure calculation', &
-!!$         & DEFAULT   .is. "No" ))
-!!$
-!!$    call set(p // ISEG, dict_new( &
-!!$         & COMMENT   .is. 'points for each segment of the BZ path', &
-!!$         & COND      .is. dict_new(MASTER_KEY .is. BANDS, &
-!!$         &                            WHEN .is. list_new(.item. "Yes")), &
-!!$         & DEFAULT   .is. list_new(.item."1") ))
-!!$
-!!$    call set(p // KPTV, dict_new( &
-!!$         & COND      .is. dict_new(MASTER_KEY .is. BANDS, &
-!!$         &                         WHEN .is. list_new(.item. "Yes")), &
-!!$         & DEFAULT   .is. list_new(&
-!!$         & .item. list_new(.item."0. ", .item."0. ", .item."0. "), &
-!!$         & .item. list_new(.item."0.5", .item."0.5", .item."0.5")) ))
-!!$
-!!$    call set(p // NGRANULARITY, dict_new( &
-!!$         & COMMENT   .is. '# of points done for each group', &
-!!$         & COND      .is. dict_new(MASTER_KEY .is. BANDS, &
-!!$         &                         WHEN .is. list_new(.item. "Yes")), &
-!!$         & RANGE     .is. list_new(.item."1", .item."1000"), &
-!!$         & DEFAULT   .is. "1" ))
-!!$
-!!$    call set(p // BAND_STRUCTURE_FILENAME, dict_new( &
-!!$         & COND      .is. dict_new(MASTER_KEY .is. BANDS, &
-!!$         &                         WHEN .is. list_new(.item. "Yes")), &
-!!$         & DEFAULT   .is. "''" ))
-!!$
-!!$    get_kpt_parameters => p
-!!$  END FUNCTION get_kpt_parameters
-!!$
-!!$  function get_geopt_parameters()
-!!$    use dictionaries
-!!$    implicit none
-!!$    type(dictionary), pointer :: p, get_geopt_parameters
-!!$
-!!$    call dict_init(p)
-!!$
-!!$    ! Settings
-!!$    call set(p // GEOPT_METHOD, dict_new( &
-!!$         & COMMENT   .is. 'Geometry optmization method', &
-!!$         & EXCLUSIVE .is. dict_new(&
-!!$         & "none"    .is. "no geometry optimization", &
-!!$         & "SDCG"    .is. "a combination of Steepest Descent and Conjugate Gradient", &
-!!$         & "VSSD"    .is. "Variable Stepsize Steepest Descent method", &
-!!$         & "LBFGS"   .is. "limited-memory BFGS", &
-!!$         & "BFGS"    .is. "Broyden-Fletcher-Goldfarb-Shanno", &
-!!$         & "PBFGS"   .is. "Same as BFGS with an initial Hessian obtained from a force field", &
-!!$         & "AB6MD"   .is. "molecular dynamics from ABINIT", &
-!!$         & "DIIS"    .is. "direct inversion of iterative subspace", &
-!!$         & "FIRE"    .is. "Fast Inertial Relaxation Engine as described by Bitzek et al."), &
-!!$         & DEFAULT   .is. "none" ))
-!!$
-!!$    call set(p // NCOUNT_CLUSTER_X, dict_new( &
-!!$         & COMMENT   .is. 'Maximum number of force evaluations', &
-!!$         & RANGE     .is. list_new(.item."0", .item."2000"), &
-!!$         & PROF_KEY  .is. GEOPT_METHOD, &
-!!$         & DEFAULT   .is. "50", &
-!!$         & "none"    .is. "1" ))
-!!$
-!!$    call set(p // FRAC_FLUCT, dict_new( &
-!!$         & RANGE     .is. list_new(.item."0.", .item."10."), &
-!!$         & DEFAULT   .is. "1." ))
-!!$
-!!$    call set(p // FORCEMAX, dict_new( &
-!!$         & RANGE     .is. list_new(.item."0.", .item."10."), &
-!!$         & DEFAULT   .is. "0." ))
-!!$
-!!$    call set(p // RANDDIS, dict_new( &
-!!$         & COMMENT   .is. 'random displacement amplitude', &
-!!$         & RANGE     .is. list_new(.item."0.", .item."10."), &
-!!$         & DEFAULT   .is. "0." ))
-!!$
-!!$    call set(p // BETAX, dict_new( &
-!!$         & COMMENT   .is. 'Stepsize for the geometry optmization', &
-!!$         & COND      .is. dict_new(MASTER_KEY .is. GEOPT_METHOD, &
-!!$         &                         WHEN .is. list_new(.item. "SDCG", &
-!!$         &                .item."VSSD", .item."LBFGS", .item."BFGS", .item."PBFGS", &
-!!$         &                .item."DIIS", .item."FIRE", .item."none")), &
-!!$         & PROF_KEY  .is. GEOPT_METHOD, &
-!!$         & RANGE     .is. list_new(.item."0.", .item."100."), &
-!!$         & DEFAULT   .is. "4.", &
-!!$         & "DIIS"    .is. "2." ))
-!!$
-!!$    call set(p // HISTORY, dict_new( &
-!!$         & COMMENT   .is. 'history for DIIS method', &
-!!$         & COND      .is. dict_new(MASTER_KEY .is. GEOPT_METHOD, &
-!!$         &                         WHEN .is. list_new(.item. "DIIS")), &
-!!$         & RANGE     .is. list_new(.item."0", .item."100"), &
-!!$         & DEFAULT   .is. "4" ))
-!!$
-!!$    call set(p // DTINIT, dict_new( &
-!!$         & COMMENT   .is. 'initial time step for the FIRE method', &
-!!$         & COND      .is. dict_new(MASTER_KEY .is. GEOPT_METHOD, &
-!!$         &                         WHEN .is. list_new(.item. "FIRE")), &
-!!$         & RANGE     .is. list_new(.item."0", .item."1e4"), &
-!!$         & DEFAULT   .is. "0.75" ))
-!!$
-!!$    call set(p // DTMAX, dict_new( &
-!!$         & COMMENT   .is. 'maximal time step for the FIRE method', &
-!!$         & COND      .is. dict_new(MASTER_KEY .is. GEOPT_METHOD, &
-!!$         &                         WHEN .is. list_new(.item. "FIRE")), &
-!!$         & RANGE     .is. list_new(.item."0", .item."1e4"), &
-!!$         & DEFAULT   .is. "1.5" ))
-!!$
-!!$    call set(p // IONMOV, dict_new( &
-!!$         & COMMENT   .is. 'movement ion method', &
-!!$         & COND      .is. dict_new(MASTER_KEY .is. GEOPT_METHOD, &
-!!$         &                            WHEN .is. list_new(.item. "AB6MD")), &
-!!$         & EXCLUSIVE .is. dict_new("6".is."simple velocity-Verlet molecular dynamic", &
-!!$         & "7".is."quenched molecular dynamic", "8".is."Nose-Hoover thermostat", &
-!!$         & "9".is."Langevin dynamic", "12".is."Isokinetic ensemble molecular dynamics", &
-!!$         & "13".is."Iosthermal/isenthalpic ensemble"), &
-!!$         & DEFAULT   .is. "6" ))
-!!$
-!!$    call set(p // DTION, dict_new( &
-!!$         & COMMENT   .is. 'time step - Atomic Units (20.670689 AU=0.5 fs)', &
-!!$         & COND      .is. dict_new(MASTER_KEY .is. GEOPT_METHOD, &
-!!$         &                         WHEN .is. list_new(.item. "AB6MD")), &
-!!$         & RANGE     .is. list_new(.item."0", .item."1e3"), &
-!!$         & DEFAULT   .is. "20.670689" ))
-!!$
-!!$    call set(p // MDITEMP, dict_new( &
-!!$         & COMMENT   .is. 'temperature of molecular dynamics', &
-!!$         & COND      .is. dict_new(MASTER_KEY .is. IONMOV, &
-!!$         &                         WHEN .is. list_new(.item. "6")), &
-!!$         & RANGE     .is. list_new(.item."0", .item."1e9"), &
-!!$         & DEFAULT   .is. "300." ))
-!!$
-!!$    call set(p // MDFTEMP, dict_new( &
-!!$         & COMMENT   .is. 'final temperature of molecular dynamics', &
-!!$         & COND      .is. dict_new(MASTER_KEY .is. IONMOV, &
-!!$         &                         WHEN .is. list_new(.item. "8", .item."9", &
-!!$         &                                            .item."12", .item."13")), &
-!!$         & RANGE     .is. list_new(.item."0", .item."1e9"), &
-!!$         & DEFAULT   .is. "300." ))
-!!$
-!!$    call set(p // NOSEINERT, dict_new( &
-!!$         & COMMENT   .is. 'thermostat inertia coefficient for Nose_Hoover dynamics', &
-!!$         & COND      .is. dict_new(MASTER_KEY .is. IONMOV, &
-!!$         &                         WHEN .is. list_new(.item. "8")), &
-!!$         & RANGE     .is. list_new(.item."0", .item."1e9"), &
-!!$         & DEFAULT   .is. "1e5" ))
-!!$
-!!$    call set(p // FRICTION, dict_new( &
-!!$         & COMMENT   .is. 'Friction coefficient for Langevin dynamics', &
-!!$         & COND      .is. dict_new(MASTER_KEY .is. IONMOV, &
-!!$         &                         WHEN .is. list_new(.item. "9")), &
-!!$         & RANGE     .is. list_new(.item."0", .item."1e5"), &
-!!$         & DEFAULT   .is. "1e-3" ))
-!!$
-!!$    call set(p // MDWALL, dict_new( &
-!!$         & COMMENT   .is. 'Distance in bohr where atoms can bounce for Langevin dynamics', &
-!!$         & COND      .is. dict_new(MASTER_KEY .is. IONMOV, &
-!!$         &                         WHEN .is. list_new(.item. "9")), &
-!!$         & RANGE     .is. list_new(.item."0", .item."1e5"), &
-!!$         & DEFAULT   .is. "1e4" ))
-!!$
-!!$    call set(p // QMASS, dict_new( &
-!!$         & COMMENT   .is. 'Mass of each thermostat (isothermal/isenthalpic ensemble)', &
-!!$         & COND      .is. dict_new(MASTER_KEY .is. IONMOV, &
-!!$         &                            WHEN .is. list_new(.item. "13")), &
-!!$         & RANGE     .is. list_new(.item."0", .item."1e9"), &
-!!$         & DEFAULT   .is. list_new(.item."0.") ))
-!!$
-!!$    call set(p // BMASS, dict_new( &
-!!$         & COMMENT   .is. 'Barostat masses (isothermal/isenthalpic ensemble)', &
-!!$         & COND      .is. dict_new(MASTER_KEY .is. IONMOV, &
-!!$         &                         WHEN .is. list_new(.item. "13")), &
-!!$         & RANGE     .is. list_new(.item."0", .item."1e9"), &
-!!$         & DEFAULT   .is. "10." ))
-!!$
-!!$    call set(p // VMASS, dict_new( &
-!!$         & COMMENT   .is. 'Barostat masses (isothermal/isenthalpic ensemble)', &
-!!$         & COND      .is. dict_new(MASTER_KEY .is. IONMOV, &
-!!$         &                         WHEN .is. list_new(.item. "13")), &
-!!$         & RANGE     .is. list_new(.item."0", .item."1e9"), &
-!!$         & DEFAULT   .is. "1." ))
-!!$
-!!$    get_geopt_parameters => p
-!!$  END FUNCTION get_geopt_parameters
-!!$
-!!$  function get_mix_parameters()
-!!$    use dictionaries
-!!$    implicit none
-!!$    type(dictionary), pointer :: p, get_mix_parameters
-!!$
-!!$    call dict_init(p)
-!!$
-!!$    ! Settings
-!!$    call set(p // ISCF, dict_new( &
-!!$         & COMMENT   .is. 'mixing parameters', &
-!!$         & EXCLUSIVE .is. dict_new(&
-!!$         & "-1" .is. "reserved, don't use it.", &
-!!$         & "0"  .is. "direct minimization", &
-!!$         & "1"  .is. "get the largest eigenvalue of the SCF cycle", &
-!!$         & "2"  .is. "simple mixing of the potential", &
-!!$         & "3"  .is. "Anderson mixing of the potential", &
-!!$         & "4"  .is. "Anderson mixing of the potential based on the two previous iterations", &
-!!$         & "5"  .is. "CG based on the minim. of the energy with respect to the potential", &
-!!$         & "7"  .is. "Pulay mixing of the potential based on npulayit previous iterations", &
-!!$         & "12" .is. "simple mixing of the density", &
-!!$         & "13" .is. "Anderson mixing of the density", &
-!!$         & "14" .is. "Anderson mixing of the density based on the two previous iterations", &
-!!$         & "15" .is. "CG based on the minim. of the energy with respect to the density", &
-!!$         & "17" .is. "Pulay mixing of the density"), &
-!!$         & DEFAULT   .is. "0" ))
-!!$
-!!$    call set(p // ITRPMAX, dict_new( &
-!!$         & COMMENT   .is. 'maximum number of diagonalisation iterations', &
-!!$         & RANGE     .is. list_new(.item."0", .item."10000"), &
-!!$         & DEFAULT   .is. "1" ))
-!!$
-!!$    call set(p // RPNRM_CV, dict_new( &
-!!$         & COMMENT   .is. 'stop criterion on the residue of potential or density', &
-!!$         & RANGE     .is. list_new(.item."0.", .item."10."), &
-!!$         & DEFAULT   .is. "1e-4" ))
-!!$
-!!$    call set(p // NORBSEMPTY, dict_new( &
-!!$         & COMMENT   .is. 'No. of additional bands', &
-!!$         & RANGE     .is. list_new(.item."0", .item."10000"), &
-!!$         & DEFAULT   .is. "0" ))
-!!$
-!!$    call set(p // TEL, dict_new( &
-!!$         & COMMENT   .is. 'electronic temperature', &
-!!$         & RANGE     .is. list_new(.item."0.", .item."1e6"), &
-!!$         & DEFAULT   .is. "0." ))
-!!$
-!!$    call set(p // OCCOPT, dict_new( &
-!!$         & COMMENT   .is. 'smearing method', &
-!!$         & EXCLUSIVE .is. dict_new(&
-!!$         &       "1" .is. "error function smearing", &
-!!$         &       "2" .is. "normal Fermi distribution", &
-!!$         &       "3" .is. "Marzari's cold smearing a=-.5634 (bumb minimization)", &
-!!$         &       "4" .is. "Marzari's cold smearing with a=-.8165 (monotonic tail)", &
-!!$         &       "5" .is. "Methfessel and Paxton (same as cold with a=0)"), &
-!!$         & DEFAULT   .is. "1" ))
-!!$
-!!$    call set(p // ALPHAMIX, dict_new( &
-!!$         & COMMENT   .is. 'Multiplying factors for the mixing', &
-!!$         & RANGE     .is. list_new(.item."0", .item."1."), &
-!!$         & DEFAULT   .is. "0." ))
-!!$
-!!$    call set(p // ALPHADIIS, dict_new( &
-!!$         & COMMENT   .is. 'Multiplying factors for the electronic DIIS', &
-!!$         & RANGE     .is. list_new(.item."0.", .item."10."), &
-!!$         & DEFAULT   .is. "2." ))
-!!$
-!!$    get_mix_parameters => p
-!!$  END FUNCTION get_mix_parameters
-!!$
-!!$  function get_sic_parameters()
-!!$    use dictionaries
-!!$    implicit none
-!!$    type(dictionary), pointer :: p, get_sic_parameters
-!!$
-!!$    call dict_init(p)
-!!$
-!!$    ! Settings
-!!$    call set(p // SIC_APPROACH, dict_new( &
-!!$         & COMMENT   .is. 'SIC method', &
-!!$         & EXCLUSIVE .is. dict_new(&
-!!$         &    "none" .is. "no self-interaction correction", &
-!!$         &    "PZ"   .is. "Perdew-Zunger SIC scheme", &
-!!$         &    "NK"   .is. "Non-Koopmans correction (Experimental)"), &
-!!$         & DEFAULT.is. "none" ))
-!!$
-!!$    call set(p // SIC_ALPHA, dict_new( &
-!!$         & COMMENT   .is. 'SIC downscaling parameter', &
-!!$         & RANGE     .is. list_new(.item."0", .item."1."), &
-!!$         & DEFAULT   .is. "0." ))
-!!$
-!!$    call set(p // SIC_FREF, dict_new( &
-!!$         & COMMENT   .is. 'reference occupation fref (for NK case only)', &
-!!$         & COND      .is. dict_new(MASTER_KEY .is. SIC_APPROACH, &
-!!$         &                            WHEN .is. list_new(.item. "NK")), &
-!!$         & RANGE     .is. list_new(.item."0.", .item."1."), &
-!!$         & DEFAULT   .is. "0." ))
-!!$
-!!$    get_sic_parameters => p
-!!$  END FUNCTION get_sic_parameters
-!!$
-!!$  function get_tddft_parameters()
-!!$    use dictionaries
-!!$    implicit none
-!!$    type(dictionary), pointer :: p, get_tddft_parameters
-!!$
-!!$    call dict_init(p)
-!!$
-!!$    ! Settings
-!!$    call set(p // TDDFT_APPROACH, dict_new( &
-!!$         & COMMENT   .is. 'TDDFT method', &
-!!$         & EXCLUSIVE .is. dict_new(&
-!!$         &    "none" .is. "no tddft post-processing", &
-!!$         &    "TDA"  .is. "???"), &
-!!$         & DEFAULT.is. "none" ))
-!!$
-!!$    get_tddft_parameters => p
-!!$  END FUNCTION get_tddft_parameters
-!!$
-!!$  function get_perf_parameters()
-!!$    use dictionaries
-!!$    implicit none
-!!$    type(dictionary), pointer :: p, get_perf_parameters
-!!$
-!!$    call dict_init(p)
-!!$
-!!$    ! Settings
-!!$    call set(p // DEBUG, dict_new( &
-!!$         & COMMENT .is. 'debug option', &
-!!$         & DEFAULT .is. "No" ))
-!!$
-!!$    call set(p // FFTCACHE, dict_new( &
-!!$         & COMMENT .is. 'cache size for the FFT', &
-!!$         & DEFAULT .is. "8192" ))
-!!$
-!!$    call set(p // ACCEL, dict_new( &
-!!$         & COMMENT   .is. 'acceleration', &
-!!$         & EXCLUSIVE .is. dict_new(&
-!!$         & "no"      .is. "no material acceleration", &
-!!$         & "CUDAGPU" .is. "CUDA", &
-!!$         & "OCLGPU"  .is. "OpenCL on GPU", &
-!!$         & "OCLCPU"  .is. "OpenCL on CPU", &
-!!$         & "OCLACC"  .is. "???"), &
-!!$         & DEFAULT   .is. "No" ))
-!!$
-!!$    call set(p // OCL_PLATFORM, dict_new( &
-!!$         & COMMENT   .is. 'Chosen OCL platform', &
-!!$         & DEFAULT.is. " " ))
-!!$
-!!$    call set(p // OCL_DEVICES, dict_new( &
-!!$         & COMMENT   .is. 'Chosen OCL devices', &
-!!$         & DEFAULT.is. " " ))
-!!$
-!!$    call set(p // BLAS, dict_new( &
-!!$         & COMMENT   .is. 'CUBLAS acceleration', &
-!!$         & DEFAULT.is. "No" ))
-!!$
-!!$    call set(p // PROJRAD, dict_new( &
-!!$         & COMMENT   .is. 'Radius of the projector as a function of the maxrad', &
-!!$         & RANGE     .is. list_new(.item."0.", .item."100."), &
-!!$         & DEFAULT.is. "15." ))
-!!$
-!!$    call set(p // EXCTXPAR, dict_new( &
-!!$         & COMMENT   .is. 'Exact exchange parallelisation scheme', &
-!!$         & EXCLUSIVE .is. dict_new(&
-!!$         & "BC"      .is. "???", &
-!!$         & "OP2P"    .is. "???"), &
-!!$         & DEFAULT.is. "OP2P" ))
-!!$
-!!$    call set(p // IG_DIAG, dict_new( &
-!!$         & COMMENT .is. 'Input guess: (T:Direct, F:Iterative) diag. of Ham.', &
-!!$         & DEFAULT .is. "Yes" ))
-!!$
-!!$    call set(p // IG_NORBP, dict_new( &
-!!$         & COMMENT   .is. 'Input guess: Orbitals per process for iterative diag.', &
-!!$         & RANGE     .is. list_new(.item."1", .item."1000"), &
-!!$         & DEFAULT.is. "5" ))
-!!$
-!!$    call set(p // IG_BLOCKS, dict_new( &
-!!$         & COMMENT   .is. 'Input guess: Block sizes for orthonormalisation', &
-!!$         & RANGE     .is. list_new(.item."1", .item."100000"), &
-!!$         & DEFAULT   .is. list_new(.item."300", .item."800") ))
-!!$
-!!$    call set(p // IG_TOL, dict_new( &
-!!$         & COMMENT   .is. 'Input guess: Tolerance criterion', &
-!!$         & RANGE     .is. list_new(.item."0.", .item."1."), &
-!!$         & DEFAULT.is. "1e-4" ))
-!!$
-!!$    call set(p // METHORTHO, dict_new( &
-!!$         & COMMENT   .is. 'Orthogonalisation', &
-!!$         & EXCLUSIVE .is. dict_new(&
-!!$         & "0"    .is. "Cholesky", &
-!!$         & "1"    .is. "GS/Chol", &
-!!$         & "2"    .is. "Loewdin"), &
-!!$         & DEFAULT.is. "0" ))
-!!$
-!!$    call set(p // RHO_COMMUN, dict_new( &
-!!$         & COMMENT   .is. 'Density communication scheme (DBL, RSC, MIX)', &
-!!$         & DEFAULT.is. "DEF" ))
-!!$
-!!$    call set(p // PSOLVER_GROUPSIZE, dict_new( &
-!!$         & COMMENT   .is. 'Size of Poisson Solver taskgroups (0=nproc)', &
-!!$         & RANGE     .is. list_new(.item."0", .item."1000000"), &
-!!$         & DEFAULT.is. "0" ))
-!!$
-!!$    call set(p // PSOLVER_ACCEL, dict_new( &
-!!$         & COMMENT   .is. 'Acceleration of the Poisson Solver (0=none, 1=CUDA)', &
-!!$         & EXCLUSIVE .is. dict_new(&
-!!$         & "0"    .is. "none", &
-!!$         & "1"    .is. "CUDA"), &
-!!$         & DEFAULT.is. "0" ))
-!!$
-!!$    call set(p // UNBLOCK_COMMS, dict_new( &
-!!$         & COMMENT   .is. 'Overlap Communications of fields (OFF,DEN,POT)', &
-!!$         & EXCLUSIVE .is. dict_new(&
-!!$         & "OFF"    .is. "synchronous run", &
-!!$         & "DEN"    .is. "???", &
-!!$         & "POT"    .is. "???"), &
-!!$         & DEFAULT.is. "OFF" ))
-!!$
-!!$    call set(p // LINEAR, dict_new( &
-!!$         & COMMENT   .is. 'Linear Input Guess approach', &
-!!$         & EXCLUSIVE .is. dict_new(&
-!!$         & "OFF"    .is. "???", &
-!!$         & "LIG"    .is. "???", &
-!!$         & "FUL"    .is. "???", &
-!!$         & "TMO"    .is. "???"), &
-!!$         & DEFAULT.is. "OFF" ))
-!!$
-!!$    call set(p // TOLSYM, dict_new( &
-!!$         & COMMENT   .is. 'Tolerance for symmetry detection', &
-!!$         & RANGE     .is. list_new(.item."0.", .item."1."), &
-!!$         & DEFAULT.is. "1e-8" ))
-!!$
-!!$    call set(p // SIGNALING, dict_new( &
-!!$         & COMMENT   .is. 'Expose calculation results on Network', &
-!!$         & DEFAULT.is. "No" ))
-!!$
-!!$    call set(p // SIGNALTIMEOUT, dict_new( &
-!!$         & COMMENT   .is. 'Time out on startup for signal connection (in seconds)', &
-!!$         & RANGE     .is. list_new(.item."-1", .item."3600"), &
-!!$         & DEFAULT.is. "0" ))
-!!$
-!!$    call set(p // DOMAIN, dict_new( &
-!!$         & COMMENT   .is. 'Domain to add to the hostname to find the IP', &
-!!$         & DEFAULT.is. " " ))
-!!$
-!!$    call set(p // INGUESS_GEOPT, dict_new( &
-!!$         & COMMENT   .is. '0= wavlet input guess, 1= real space input guess', &
-!!$         & EXCLUSIVE .is. dict_new(&
-!!$         & "0"    .is. "wavlet input guess", &
-!!$         & "1"    .is. "real space input guess"), &
-!!$         & DEFAULT.is. "0" ))
-!!$
-!!$    call set(p // STORE_INDEX, dict_new( &
-!!$         & COMMENT   .is. 'linear scaling: store indices or recalculate them', &
-!!$         & DEFAULT.is. "Yes" ))
-!!$
-!!$    call set(p // VERBOSITY, dict_new( &
-!!$         & COMMENT   .is. 'verbosity of the output', &
-!!$         & EXCLUSIVE .is. dict_new(&
-!!$         & "0"    .is. "???", &
-!!$         & "1"    .is. "???", &
-!!$         & "2"    .is. "???", &
-!!$         & "3"    .is. "???"), &
-!!$         & DEFAULT.is. "2" ))
-!!$
-!!$    call set(p // OUTDIR, dict_new( &
-!!$         & COMMENT   .is. 'Writing directory', &
-!!$         & DEFAULT.is. "." ))
-!!$
-!!$    call set(p // PSP_ONFLY, dict_new( &
-!!$         & COMMENT   .is. 'Calculate pseudopotential projectors on the fly', &
-!!$         & DEFAULT.is. "Yes" ))
-!!$
-!!$    call set(p // PDSYEV_BLOCKSIZE, dict_new( &
-!!$         & COMMENT   .is. 'SCALAPACK linear scaling blocksize', &
-!!$         & DEFAULT.is. "-8" ))
-!!$
-!!$    call set(p // PDGEMM_BLOCKSIZE, dict_new( &
-!!$         & COMMENT   .is. 'SCALAPACK linear scaling blocksize', &
-!!$         & DEFAULT.is. "-8" ))
-!!$
-!!$    call set(p // MAXPROC_PDSYEV, dict_new( &
-!!$         & COMMENT   .is. 'SCALAPACK linear scaling max num procs', &
-!!$         & DEFAULT.is. "4" ))
-!!$
-!!$    call set(p // MAXPROC_PDGEMM, dict_new( &
-!!$         & COMMENT   .is. 'SCALAPACK linear scaling max num procs', &
-!!$         & DEFAULT.is. "4" ))
-!!$
-!!$    call set(p // EF_INTERPOL_DET, dict_new( &
-!!$         & COMMENT   .is. 'FOE: max determinant of cubic interpolation matrix', &
-!!$         & RANGE     .is. list_new(.item."0.", .item."1."), &
-!!$         & DEFAULT.is. "1e-20" ))
-!!$
-!!$    call set(p // EF_INTERPOL_CHARGEDIFF, dict_new( &
-!!$         & COMMENT   .is. 'FOE: max charge difference for interpolation', &
-!!$         & RANGE     .is. list_new(.item."0.", .item."1000."), &
-!!$         & DEFAULT.is. "10." ))
-!!$
-!!$    call set(p // MIXING_AFTER_INPUTGUESS, dict_new( &
-!!$         & COMMENT   .is. 'mixing step after linear input guess (T/F)', &
-!!$         & DEFAULT.is. "Yes" ))
-!!$
-!!$    call set(p // ITERATIVE_ORTHOGONALIZATION, dict_new( &
-!!$         & COMMENT   .is. 'iterative_orthogonalization for input guess orbitals', &
-!!$         & DEFAULT.is. "No" ))
-!!$
-!!$    call set(p // CHECK_SUMRHO,dict_new( &
-!!$         COMMENT .is. 'enables linear sumrho check', &
-!!$         DEFAULT .is. '2', &
-!!$         EXCLUSIVE .is. dict_new('0' .is. 'no check',&
-!!$                                 '1' .is. 'light check',&
-!!$                                 '2' .is. 'full check')))
-!!$    
-!!$    call set(p//EXPERIMENTAL_MODE,dict_new(&
-!!$         COMMENT .is. 'linear scaling: activate the experimental mode', &
-!!$         DEFAULT .is. 'No'))
-!!$
-!!$    call set(p//WRITE_ORBITALS,dict_new(&
-!!$         COMMENT .is. 'linear scaling: write KS orbitals for cubic restart', &
-!!$         DEFAULT .is. 'No'))
-!!$    !the opportunity of entering this dictionary already in yaml format should be discussed
-!!$    !for example the above variable becomes:
-!!$    !check_sumrho:
-!!$    !   COMMENT: enables linear sumrho check
-!!$    !   DEFAULT: 2
-!!$    !   EXCLUSIVE: {0: no check,1: light check, 2: full check}
-!!$    !which is *way* simpler (and moreover compiles on Cray in less than half an hour)
-!!$
-!!$
-!!$    get_perf_parameters => p
-!!$  END FUNCTION get_perf_parameters
-
-=======
->>>>>>> ffa93dbe
   subroutine input_keys_dump_def(fname, file)
     use dictionaries
     use yaml_output
