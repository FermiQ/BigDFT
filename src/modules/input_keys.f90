--- conflicted
+++ resolved
@@ -226,10 +226,7 @@
 
 contains
 
-<<<<<<< HEAD
-=======
-
->>>>>>> 247184c1
+
   !> Callback routine when an error occurs
   subroutine abort_excl()
     use yaml_output
@@ -346,10 +343,7 @@
     !call yaml_set_default_stream(iunit_def,ierr)
   end subroutine input_keys_dump_def
 
-<<<<<<< HEAD
-=======
-
->>>>>>> 247184c1
+
   !> Get for each keys available profiles.
   function input_keys_get_profiles(file)
     use dictionaries
