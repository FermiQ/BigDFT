!> @file
!!  File defining the structures to deal with the sparse matrices
!! @author
!!    Copyright (C) 2014-2015 BigDFT group
!!    This file is distributed under the terms of the
!!    GNU General Public License, see ~/COPYING file
!!    or http://www.gnu.org/copyleft/gpl.txt .
!!    For the list of contributors, see ~/AUTHORS


!> Module defining the basic operations with sparse matrices (initialization)
module sparsematrix_init
  use module_base
  use sparsematrix_base
  implicit none

  private

  !> Public routines
  public :: init_sparse_matrix_wrapper
  public :: init_sparse_matrix_for_KSorbs
  public :: init_sparse_matrix
  public :: matrixindex_in_compressed
  public :: matrixindex_in_compressed_lowlevel
  public :: check_kernel_cutoff
  public :: init_matrix_taskgroups
  public :: check_local_matrix_extents
  public :: read_ccs_format
  public :: ccs_to_sparsebigdft
  public :: ccs_values_to_bigdft
  public :: read_bigdft_format
  public :: bigdft_to_sparsebigdft
  public :: get_line_and_column
  public :: distribute_columns_on_processes_simple
  public :: redistribute
  public :: distribute_on_threads
  !public :: get_transposed_index
  public :: get_modulo_array


contains


    subroutine init_sparse_matrix_wrapper(iproc, nproc, nspin, orbs, lzd, astruct, store_index, imode, smat, smat_ref)
      use module_base
      use module_types
      use module_interfaces
      implicit none
    
      ! Calling arguments
      integer,intent(in) :: iproc, nproc, nspin, imode
      type(orbitals_data),intent(in) :: orbs
      type(local_zone_descriptors),intent(in) :: lzd
      type(atomic_structure),intent(in) :: astruct
      logical,intent(in) :: store_index
      type(sparse_matrix),intent(out) :: smat
      type(sparse_matrix),intent(in),optional :: smat_ref !< reference sparsity pattern, in case smat must be at least as large as smat_ref
      
      ! Local variables
      integer :: nnonzero, nnonzero_mult, ilr
      integer,dimension(:,:),pointer :: nonzero, nonzero_mult
      real(kind=8),dimension(:),allocatable :: cutoff
      logical :: present_smat_ref
      integer,parameter :: KEYS=1
      integer,parameter :: DISTANCE=2
    
      call f_routine(id='init_sparse_matrix_wrapper')
    
      present_smat_ref = present(smat_ref)
    
      cutoff = f_malloc(lzd%nlr,id='cutoff')
    
      do ilr=1,lzd%nlr
          cutoff(ilr)=lzd%llr(ilr)%locrad_mult
      end do
    
      if (imode==KEYS) then
          call determine_sparsity_pattern(iproc, nproc, orbs, lzd, nnonzero, nonzero)
      else if (imode==DISTANCE) then
          if (present_smat_ref) then
              call determine_sparsity_pattern_distance(orbs, lzd, astruct, lzd%llr(:)%locrad_kernel, nnonzero, nonzero, smat_ref)
          else
              call determine_sparsity_pattern_distance(orbs, lzd, astruct, lzd%llr(:)%locrad_kernel, nnonzero, nonzero)
          end if
      else
          stop 'wrong imode'
      end if
    
      ! Make sure that the cutoff for the multiplications is larger than the kernel cutoff
      do ilr=1,lzd%nlr
          !write(*,*) 'lzd%llr(ilr)%locrad_mult, lzd%llr(ilr)%locrad_kernel', lzd%llr(ilr)%locrad_mult, lzd%llr(ilr)%locrad_kernel
          if (lzd%llr(ilr)%locrad_mult<lzd%llr(ilr)%locrad_kernel) then
              call f_err_throw('locrad_mult ('//trim(yaml_toa(lzd%llr(ilr)%locrad_mult,fmt='(f5.2)'))//&
                   &') too small, must be at least as big as locrad_kernel('&
                   &//trim(yaml_toa(lzd%llr(ilr)%locrad_kernel,fmt='(f5.2)'))//')', err_id=BIGDFT_RUNTIME_ERROR)
          end if
      end do
    
      if (present_smat_ref) then
          call determine_sparsity_pattern_distance(orbs, lzd, astruct, lzd%llr(:)%locrad_mult, &
               nnonzero_mult, nonzero_mult, smat_ref)
      else
          call determine_sparsity_pattern_distance(orbs, lzd, astruct, lzd%llr(:)%locrad_mult, &
               nnonzero_mult, nonzero_mult)
      end if
      call init_sparse_matrix(iproc, nproc, nspin, orbs%norb, orbs%norbp, orbs%isorb, &
           orbs%norbu, orbs%norbup, orbs%isorbu, store_index, &
           orbs%onwhichatom, nnonzero, nonzero, nnonzero_mult, nonzero_mult, smat)
      call f_free_ptr(nonzero)
      call f_free_ptr(nonzero_mult)
      call f_free(cutoff)
    
      call f_release_routine()
    
    end subroutine init_sparse_matrix_wrapper



    integer function matrixindex_in_compressed(sparsemat, iorb, jorb, init_, n_)
      use sparsematrix_base, only: sparse_matrix
      implicit none
    
      ! Calling arguments
      type(sparse_matrix),intent(in) :: sparsemat
      integer,intent(in) :: iorb, jorb
      !> The optional arguments should only be used for initialization purposes
      !! if one is sure what one is doing. Might be removed later.
      logical,intent(in),optional :: init_
      integer,intent(in),optional :: n_
    
      ! Local variables
      integer :: ispin, iiorb, jjorb
      !integer :: ii
      logical :: lispin, ljspin, init

      if (present(init_)) then
          init = init_
      else
          init = .false.
      end if

      ! Use the built-in function and return, without any check. Can be used for initialization purposes.
      if (init) then
          if (.not.present(n_)) stop 'matrixindex_in_compressed: n_ must be present if init_ is true'
          matrixindex_in_compressed = compressed_index_fn(iorb, jorb, n_, sparsemat)
          return
      end if

      !ii=(jorb-1)*sparsemat%nfvctr+iorb
      !ispin=(ii-1)/sparsemat%nfvctr**2+1 !integer division to get the spin (1 for spin up (or non polarized), 2 for spin down)

      ! Determine in which "spin matrix" this entry is located
      lispin = (iorb>sparsemat%nfvctr)
      ljspin = (jorb>sparsemat%nfvctr)
      if (any((/lispin,ljspin/))) then
          if (all((/lispin,ljspin/))) then
              ! both indices belong to the second spin matrix
              ispin=2
          else
              ! there seems to be a mix of the spin matrices
              write(*,*) 'iorb, jorb, nfvctr', iorb, jorb, sparsemat%nfvctr
              stop 'matrixindex_in_compressed: problem in determining spin'
          end if
      else
          ! both indices belong to the first spin matrix
          ispin=1
      end if
      iiorb=mod(iorb-1,sparsemat%nfvctr)+1 !orbital number regardless of the spin
      jjorb=mod(jorb-1,sparsemat%nfvctr)+1 !orbital number regardless of the spin
      
    
      if (sparsemat%store_index) then
          ! Take the value from the array
          matrixindex_in_compressed = sparsemat%matrixindex_in_compressed_arr(iiorb,jjorb)
      else
          ! Recalculate the value
          matrixindex_in_compressed = compressed_index_fn(iiorb, jjorb, sparsemat%nfvctr, sparsemat)
      end if

      ! Add the spin shift (i.e. the index is in the spin polarized matrix which is at the end)
      if (ispin==2) then
          if (matrixindex_in_compressed/=0) then
              matrixindex_in_compressed = matrixindex_in_compressed + sparsemat%nvctr
          end if
      end if
    
    contains

      ! Function that gives the index of the matrix element (jjorb,iiorb) in the compressed format.
      integer function compressed_index_fn(irow, jcol, norb, sparsemat)
        implicit none
      
        ! Calling arguments
        integer,intent(in) :: irow, jcol, norb
        type(sparse_matrix),intent(in) :: sparsemat
      
        ! Local variables
        integer(kind=8) :: ii, istart, iend, norb8
        integer :: iseg
      
        norb8 = int(norb,kind=8)
        ii = int((jcol-1),kind=8)*norb8+int(irow,kind=8)
      
        iseg=sparsemat%istsegline(jcol)
        do
            istart = int((sparsemat%keyg(1,2,iseg)-1),kind=8)*norb8 + &
                     int(sparsemat%keyg(1,1,iseg),kind=8)
            if (ii<istart) then
                compressed_index_fn=0
                return
            end if
            iend = int((sparsemat%keyg(2,2,iseg)-1),kind=8)*norb8 + &
                   int(sparsemat%keyg(2,1,iseg),kind=8)
            !if (ii>=istart .and. ii<=iend) then
            if (ii<=iend) then
                ! The matrix element is in sparsemat segment
                 compressed_index_fn = sparsemat%keyv(iseg) + int(ii-istart,kind=4)
                return
            end if
            iseg=iseg+1
            if (iseg>sparsemat%nseg) exit
        end do
      
        ! Not found
        compressed_index_fn=0
      
      end function compressed_index_fn
    end function matrixindex_in_compressed


    !> Does the same as matrixindex_in_compressed, but has different
    ! arguments (at lower level) and is less optimized
    integer function matrixindex_in_compressed_lowlevel(irow, jcol, norb, nseg, keyv, keyg, istsegline) result(micf)
      implicit none

      ! Calling arguments
      integer,intent(in) :: irow, jcol, norb, nseg
      integer,dimension(nseg),intent(in) :: keyv
      integer,dimension(2,2,nseg),intent(in) :: keyg
      integer,dimension(norb),intent(in) :: istsegline

      ! Local variables
      integer(kind=8) :: ii, istart, iend, norb8
      integer :: iseg

      norb8=int(norb,kind=8)
      ii = int((jcol-1),kind=8)*norb8+int(irow,kind=8)

      !do iseg=1,nseg
      iseg=istsegline(jcol)
      do
          istart = int((keyg(1,2,iseg)-1),kind=8)*norb8 + &
                   int(keyg(1,1,iseg),kind=8)
          !iend = int((keyg(2,2,iseg)-1),kind=8)*int(norb,kind=8) + &
          !       int(keyg(2,1,iseg),kind=8)
          !if (ii>=istart .and. ii<=iend) then
          if (ii<istart) then
              micf=0
              return
          end if
          !if (ii>=istart) then
             iend = int((keyg(2,2,iseg)-1),kind=8)*norb8 + &
                    int(keyg(2,1,iseg),kind=8)
             if (ii<=iend) then
                ! The matrix element is in this segment
                micf = keyv(iseg) + int(ii-istart,kind=4)
                return
             end if
          !end if
          iseg = iseg + 1
          if (iseg>nseg) exit
      end do

      ! Not found
      micf=0

    end function matrixindex_in_compressed_lowlevel


    !!!integer function matrixindex_in_compressed2(sparsemat, iorb, jorb, init_, n_)
    !!!  use sparsematrix_base, only: sparse_matrix
    !!!  implicit none
    !!!
    !!!  ! Calling arguments
    !!!  type(sparse_matrix),intent(in) :: sparsemat
    !!!  integer,intent(in) :: iorb, jorb
    !!!  !> The optional arguments should only be used for initialization purposes
    !!!  !! if one is sure what one is doing. Might be removed later.
    !!!  logical,intent(in),optional :: init_
    !!!  integer,intent(in),optional :: n_
    !!!
    !!!  ! Local variables
    !!!  integer :: ii, ispin, iiorb, jjorb
    !!!  logical :: lispin, ljspin, init

    !!!  if (present(init_)) then
    !!!      init = init_
    !!!  else
    !!!      init = .false.
    !!!  end if

    !!!  ! Use the built-in function and return, without any check. Can be used for initialization purposes.
    !!!  if (init) then
    !!!      if (.not.present(n_)) stop 'matrixindex_in_compressed2: n_ must be present if init_ is true'
    !!!      matrixindex_in_compressed2 = compressed_index_fn(iorb, jorb, n_, sparsemat)
    !!!      return
    !!!  end if

    !!!  !ii=(jorb-1)*sparsemat%nfvctr+iorb
    !!!  !ispin=(ii-1)/sparsemat%nfvctr**2+1 !integer division to get the spin (1 for spin up (or non polarized), 2 for spin down)

    !!!  ! Determine in which "spin matrix" this entry is located
    !!!  lispin = (iorb>sparsemat%nfvctr)
    !!!  ljspin = (jorb>sparsemat%nfvctr)
    !!!  if (any((/lispin,ljspin/))) then
    !!!      if (all((/lispin,ljspin/))) then
    !!!          ! both indices belong to the second spin matrix
    !!!          ispin=2
    !!!      else
    !!!          ! there seems to be a mix up the spin matrices
    !!!          stop 'matrixindex_in_compressed2: problem in determining spin'
    !!!      end if
    !!!  else
    !!!      ! both indices belong to the first spin matrix
    !!!      ispin=1
    !!!  end if
    !!!  iiorb=mod(iorb-1,sparsemat%nfvctr)+1 !orbital number regardless of the spin
    !!!  jjorb=mod(jorb-1,sparsemat%nfvctr)+1 !orbital number regardless of the spin
    !!!
    !!!  if (sparsemat%store_index) then
    !!!      ! Take the value from the array
    !!!      matrixindex_in_compressed2 = sparsemat%matrixindex_in_compressed_arr(iiorb,jjorb)
    !!!  else
    !!!      ! Recalculate the value
    !!!      matrixindex_in_compressed2 = compressed_index_fn(iiorb, jjorb, sparsemat%nfvctr, sparsemat)
    !!!  end if

    !!!  ! Add the spin shift (i.e. the index is in the spin polarized matrix which is at the end)
    !!!  if (ispin==2) then
    !!!      matrixindex_in_compressed2 = matrixindex_in_compressed2 + sparsemat%nvctrp_tg
    !!!  end if
    !!!
    !!!contains

    !!!  ! Function that gives the index of the matrix element (jjorb,iiorb) in the compressed format.
    !!!  integer function compressed_index_fn(irow, jcol, norb, sparsemat)
    !!!    implicit none
    !!!  
    !!!    ! Calling arguments
    !!!    integer,intent(in) :: irow, jcol, norb
    !!!    type(sparse_matrix),intent(in) :: sparsemat
    !!!  
    !!!    ! Local variables
    !!!    integer(kind=8) :: ii, istart, iend
    !!!    integer :: iseg
    !!!  
    !!!    ii = int((jcol-1),kind=8)*int(norb,kind=8)+int(irow,kind=8)
    !!!  
    !!!    iseg=sparsemat%istsegline(jcol)
    !!!    do
    !!!        istart = int((sparsemat%keyg(1,2,iseg)-1),kind=8)*int(norb,kind=8) + &
    !!!                 int(sparsemat%keyg(1,1,iseg),kind=8)
    !!!        iend = int((sparsemat%keyg(2,2,iseg)-1),kind=8)*int(norb,kind=8) + &
    !!!               int(sparsemat%keyg(2,1,iseg),kind=8)
    !!!        if (ii>=istart .and. ii<=iend) then
    !!!            ! The matrix element is in sparsemat segment
    !!!             compressed_index_fn = sparsemat%keyv(iseg) + int(ii-istart,kind=4)
    !!!            return
    !!!        end if
    !!!        iseg=iseg+1
    !!!        if (iseg>sparsemat%nseg) exit
    !!!        if (ii<istart) then
    !!!            compressed_index_fn=0
    !!!            return
    !!!        end if
    !!!    end do
    !!!  
    !!!    ! Not found
    !!!    compressed_index_fn=0
    !!!  
    !!!  end function compressed_index_fn
    !!!end function matrixindex_in_compressed2





    subroutine check_kernel_cutoff(iproc, orbs, atoms, hamapp_radius_incr, lzd)
      use module_types
      use yaml_output
      implicit none
    
      ! Calling arguments
      integer,intent(in) :: iproc, hamapp_radius_incr
      type(orbitals_data),intent(in) :: orbs
      type(atoms_data),intent(in) :: atoms
      type(local_zone_descriptors),intent(inout) :: lzd
    
      ! Local variables
      integer :: iorb, ilr, iat, iatype
      real(kind=8) :: cutoff_sf, cutoff_kernel
      character(len=20) :: atomname
      logical :: write_data
      logical,dimension(atoms%astruct%ntypes) :: write_atomtype
    
      write_atomtype=.true.
    
      if (iproc==0) then
          call yaml_sequence_open('check of kernel cutoff radius')
      end if
    
      do iorb=1,orbs%norb
          ilr=orbs%inwhichlocreg(iorb)
    
          ! cutoff radius of the support function, including shamop region
          cutoff_sf=lzd%llr(ilr)%locrad+real(hamapp_radius_incr,kind=8)*lzd%hgrids(1)
    
          ! cutoff of the density kernel
          cutoff_kernel=lzd%llr(ilr)%locrad_kernel
    
          ! check whether the date for this atomtype has already shoudl been written
          iat=orbs%onwhichatom(iorb)
          iatype=atoms%astruct%iatype(iat)
          if (write_atomtype(iatype)) then
              if (iproc==0) then
                  write_data=.true.
              else
                  write_data=.false.
              end if
              write_atomtype(iatype)=.false.
          else
              write_data=.false.
          end if
    
          ! Adjust if necessary
          if (write_data) then
              call yaml_sequence(advance='no')
              call yaml_mapping_open(flow=.true.)
              atomname=trim(atoms%astruct%atomnames(atoms%astruct%iatype(iat)))
              call yaml_map('atom type',atomname)
          end if
          if (cutoff_sf>cutoff_kernel) then
              if (write_data) then
                  call yaml_map('adjustment required',.true.)
                  call yaml_map('new value',cutoff_sf,fmt='(f6.2)')
              end if
              lzd%llr(ilr)%locrad_kernel=cutoff_sf
          else
              if (write_data) then
                  call yaml_map('adjustment required',.false.)
              end if
          end if
          if (write_data) then
              call yaml_mapping_close()
          end if
      end do
    
      if (iproc==0) then
          call yaml_sequence_close
      end if
    
    
    end subroutine check_kernel_cutoff


    !!subroutine init_sparse_matrix_matrix_multiplication(iproc, nproc, norb, norbp, isorb, nseg, &
    !!           nsegline, istsegline, keyv, keyg, sparsemat)
    !!  use yaml_output
    !!  implicit none

    !!  ! Calling arguments
    !!  integer,intent(in) :: iproc, nproc, norb, norbp, isorb, nseg
    !!  integer,dimension(norb),intent(in) :: nsegline, istsegline
    !!  integer,dimension(nseg),intent(in) :: keyv
    !!  integer,dimension(2,2,nseg),intent(in) :: keyg
    !!  type(sparse_matrix),intent(inout) :: sparsemat

    !!  integer :: ierr, jproc, iorb, jjproc, iiorb, nseq_min, nseq_max, iseq, ind, ii, iseg, ncount
    !!  integer,dimension(:),allocatable :: nseq_per_line, norb_par_ideal, isorb_par_ideal
    !!  integer,dimension(:,:),allocatable :: istartend_dj, istartend_mm
    !!  integer,dimension(:,:),allocatable :: temparr
    !!  real(kind=8) :: rseq, rseq_ideal, tt, ratio_before, ratio_after
    !!  logical :: printable
    !!  real(kind=8),dimension(:),allocatable :: rseq_per_line

    !!  ! Calculate the values of sparsemat%smmm%nout and sparsemat%smmm%nseq with
    !!  ! the default partitioning of the matrix columns.
    !!  call get_nout(norb, norbp, isorb, nseg, nsegline, istsegline, keyg, sparsemat%smmm%nout)
    !!  nseq_per_line = f_malloc0(norb,id='nseq_per_line')
    !!  call determine_sequential_length(norb, norbp, isorb, nseg, &
    !!       nsegline, istsegline, keyg, sparsemat, &
    !!       sparsemat%smmm%nseq, nseq_per_line)
    !!  if (nproc>1) call mpiallred(nseq_per_line(1), norb, mpi_sum, bigdft_mpi%mpi_comm)
    !!  rseq=real(sparsemat%smmm%nseq,kind=8) !real to prevent integer overflow
    !!  if (nproc>1) call mpiallred(rseq, 1, mpi_sum, bigdft_mpi%mpi_comm)

    !!  rseq_per_line = f_malloc(norb,id='rseq_per_line')
    !!  do iorb=1,norb
    !!      rseq_per_line(iorb) = real(nseq_per_line(iorb),kind=8)
    !!  end do


    !!  norb_par_ideal = f_malloc(0.to.nproc-1,id='norb_par_ideal')
    !!  isorb_par_ideal = f_malloc(0.to.nproc-1,id='norb_par_ideal')
    !!  ! Assign the columns of the matrix to the processes such that the load
    !!  ! balancing is optimal
    !!  ! First the default initializations
    !!  !!!!norb_par_ideal(:)=0
    !!  !!!!isorb_par_ideal(:)=norb
    !!  !!!!rseq_ideal = rseq/real(nproc,kind=8)
    !!  !!!!jjproc=0
    !!  !!!!tt=0.d0
    !!  !!!!iiorb=0
    !!  !!!!isorb_par_ideal(0)=0
    !!  !!!!do iorb=1,norb
    !!  !!!!    iiorb=iiorb+1
    !!  !!!!    tt=tt+real(nseq_per_line(iorb),kind=8)
    !!  !!!!    if (tt>=real(jjproc+1,kind=8)*rseq_ideal .and. jjproc/=nproc-1) then
    !!  !!!!        norb_par_ideal(jjproc)=iiorb
    !!  !!!!        isorb_par_ideal(jjproc+1)=iorb
    !!  !!!!        jjproc=jjproc+1
    !!  !!!!        iiorb=0
    !!  !!!!    end if
    !!  !!!!end do
    !!  !!!!norb_par_ideal(jjproc)=iiorb
    !!  rseq_ideal = rseq/real(nproc,kind=8)
    !!  call redistribute(nproc, norb, rseq_per_line, rseq_ideal, norb_par_ideal)
    !!  isorb_par_ideal(0) = 0
    !!  do jproc=1,nproc-1
    !!      isorb_par_ideal(jproc) = isorb_par_ideal(jproc-1) + norb_par_ideal(jproc-1)
    !!  end do


    !!  ! some checks
    !!  if (sum(norb_par_ideal)/=norb) stop 'sum(norb_par_ideal)/=norb'
    !!  if (isorb_par_ideal(nproc-1)+norb_par_ideal(nproc-1)/=norb) stop 'isorb_par_ideal(nproc-1)+norb_par_ideal(nproc-1)/=norb'

    !!  ! Copy the values
    !!  sparsemat%smmm%nfvctrp=norb_par_ideal(iproc)
    !!  sparsemat%smmm%isfvctr=isorb_par_ideal(iproc)


    !!  ! Get the load balancing
    !!  nseq_min = sparsemat%smmm%nseq
    !!  if (nproc>1) call mpiallred(nseq_min, 1, mpi_min, bigdft_mpi%mpi_comm)
    !!  nseq_max = sparsemat%smmm%nseq
    !!  if (nproc>1) call mpiallred(nseq_max, 1, mpi_max, bigdft_mpi%mpi_comm)
    !!  if (nseq_min>0) then
    !!      ratio_before = real(nseq_max,kind=8)/real(nseq_min,kind=8)
    !!      printable=.true.
    !!  else
    !!      printable=.false.
    !!  end if


    !!  ! Realculate the values of sparsemat%smmm%nout and sparsemat%smmm%nseq with
    !!  ! the optimized partitioning of the matrix columns.
    !!  call get_nout(norb, norb_par_ideal(iproc), isorb_par_ideal(iproc), nseg, nsegline, istsegline, keyg, sparsemat%smmm%nout)
    !!  call determine_sequential_length(norb, norb_par_ideal(iproc), isorb_par_ideal(iproc), nseg, &
    !!       nsegline, istsegline, keyg, sparsemat, &
    !!       sparsemat%smmm%nseq, nseq_per_line)

    !!  ! Get the load balancing
    !!  nseq_min = sparsemat%smmm%nseq
    !!  if (nproc>1) call mpiallred(nseq_min, 1, mpi_min, bigdft_mpi%mpi_comm)
    !!  nseq_max = sparsemat%smmm%nseq
    !!  if (nproc>1) call mpiallred(nseq_max, 1, mpi_max, bigdft_mpi%mpi_comm)
    !!  ! Not necessary to set the printable flag (if nseq_min was zero before it should be zero here as well)
    !!  if (nseq_min>0) then
    !!      ratio_after = real(nseq_max,kind=8)/real(nseq_min,kind=8)
    !!      if (.not.printable) stop 'this should not happen (sparsematrix)'
    !!  else
    !!      if (printable) stop 'this should not happen (sparsematrix)'
    !!  end if
    !!  if (iproc==0) then
    !!      if (printable) then
    !!          call yaml_map('sparse matmul load balancing naive / optimized',(/ratio_before,ratio_after/),fmt='(f4.2)')
    !!      else
    !!          call yaml_map('sparse matmul load balancing naive / optimized','printing not meaningful (division by zero)')
    !!      end if
    !!  end if
    !!  

    !!  call f_free(nseq_per_line)
    !!  call f_free(rseq_per_line)

    !!  call allocate_sparse_matrix_matrix_multiplication(nproc, norb, nseg, nsegline, istsegline, sparsemat%smmm)


    !!  ! Calculate some auxiliary variables
    !!  temparr = f_malloc0((/0.to.nproc-1,1.to.2/),id='isfvctr_par')
    !!  temparr(iproc,1) = sparsemat%smmm%isfvctr
    !!  temparr(iproc,2) = sparsemat%smmm%nfvctrp
    !!  if (nproc>1) then
    !!      call mpiallred(temparr(0,1), 2*nproc,  mpi_sum, bigdft_mpi%mpi_comm)
    !!  end if
    !!  call init_matrix_parallelization(iproc, nproc, sparsemat%nfvctr, sparsemat%nseg, sparsemat%nvctr, &
    !!       temparr(0,1), temparr(0,2), sparsemat%istsegline, sparsemat%keyv, &
    !!       sparsemat%smmm%isvctr_mm, sparsemat%smmm%nvctrp_mm, sparsemat%smmm%isvctr_mm_par, sparsemat%smmm%nvctr_mm_par)
    !!  call f_free(temparr)

    !!  sparsemat%smmm%nseg=nseg
    !!  call vcopy(norb, nsegline(1), 1, sparsemat%smmm%nsegline(1), 1)
    !!  call vcopy(norb, istsegline(1), 1, sparsemat%smmm%istsegline(1), 1)
    !!  call init_onedimindices_new(norb, norb_par_ideal(iproc), isorb_par_ideal(iproc), nseg, &
    !!       nsegline, istsegline, keyg, &
    !!       sparsemat, sparsemat%smmm%nout, sparsemat%smmm%onedimindices)
    !!  call get_arrays_for_sequential_acces(norb, norb_par_ideal(iproc), isorb_par_ideal(iproc), nseg, &
    !!       nsegline, istsegline, keyg, sparsemat, &
    !!       sparsemat%smmm%nseq, sparsemat%smmm%ivectorindex)
    !!  call init_sequential_acces_matrix(norb, norb_par_ideal(iproc), isorb_par_ideal(iproc), nseg, &
    !!       nsegline, istsegline, keyg, sparsemat, sparsemat%smmm%nseq, &
    !!       sparsemat%smmm%indices_extract_sequential)

    !!  ! This array gives the starting and ending indices of the submatrix which
    !!  ! is used by a given MPI task
    !!  if (sparsemat%smmm%nseq>0) then
    !!      sparsemat%smmm%istartend_mm(1) = sparsemat%nvctr
    !!      sparsemat%smmm%istartend_mm(2) = 1
    !!      do iseq=1,sparsemat%smmm%nseq
    !!          ind=sparsemat%smmm%indices_extract_sequential(iseq)
    !!          sparsemat%smmm%istartend_mm(1) = min(sparsemat%smmm%istartend_mm(1),ind)
    !!          sparsemat%smmm%istartend_mm(2) = max(sparsemat%smmm%istartend_mm(2),ind)
    !!      end do
    !!  else
    !!      sparsemat%smmm%istartend_mm(1)=sparsemat%nvctr+1
    !!      sparsemat%smmm%istartend_mm(2)=sparsemat%nvctr
    !!  end if

    !!  ! Determine to which segments this corresponds
    !!  do iseg=1,sparsemat%nseg
    !!      if (sparsemat%keyv(iseg)>=sparsemat%smmm%istartend_mm(1)) then
    !!          sparsemat%smmm%istartendseg_mm(1)=iseg
    !!          exit
    !!      end if
    !!  end do
    !!  do iseg=sparsemat%nseg,1,-1
    !!      if (sparsemat%keyv(iseg)<=sparsemat%smmm%istartend_mm(2)) then
    !!          sparsemat%smmm%istartendseg_mm(2)=iseg
    !!          exit
    !!      end if
    !!  end do

    !!  istartend_mm = f_malloc0((/1.to.2,0.to.nproc-1/),id='istartend_mm')
    !!  istartend_mm(1:2,iproc) = sparsemat%smmm%istartend_mm(1:2)
    !!  if (nproc>1) then
    !!      call mpiallred(istartend_mm(1,0), 2*nproc, mpi_sum, bigdft_mpi%mpi_comm)
    !!  end if

    !!  ! Partition the entire matrix in disjoint submatrices
    !!  istartend_dj = f_malloc((/1.to.2,0.to.nproc-1/),id='istartend_dj')
    !!  istartend_dj(1,0) = istartend_mm(1,0)
    !!  do jproc=1,nproc-1
    !!      ind = (istartend_mm(2,jproc-1)+istartend_mm(1,jproc))/2
    !!      ! check that this is inside the segment of istartend_mm(:,jproc)
    !!      ind = max(ind,istartend_mm(1,jproc))
    !!      ind = min(ind,istartend_mm(2,jproc))
    !!      ! check that this is not smaller than the beginning of the previous chunk
    !!      ind = max(ind,istartend_dj(1,jproc-1))+1
    !!      ! check that this is not outside the total matrix size (may happen if there are more processes than matrix columns)
    !!      ind = min(ind,sparsemat%nvctr)
    !!      istartend_dj(1,jproc) = ind
    !!      istartend_dj(2,jproc-1) = istartend_dj(1,jproc)-1
    !!  end do
    !!  istartend_dj(2,nproc-1) = istartend_mm(2,nproc-1)
    !!  !if (iproc==0) write(*,'(a,100(2i7,3x))') 'istartend_mm',istartend_mm
    !!  !if (iproc==0) write(*,'(a,100(2i7,3x))') 'istartend_dj',istartend_dj

    !!  ! Some checks
    !!  if (istartend_dj(1,0)/=1) stop 'istartend_dj(1,0)/=1'
    !!  if (istartend_dj(2,nproc-1)/=sparsemat%nvctr) stop 'istartend_dj(2,nproc-1)/=sparsemat%nvctr'
    !!  ii = 0
    !!  do jproc=0,nproc-1
    !!      ncount = istartend_dj(2,jproc)-istartend_dj(1,jproc) + 1
    !!      if (ncount<0) stop 'ncount<0'
    !!      ii = ii + ncount
    !!      if (ii<0) stop 'init_sparse_matrix_matrix_multiplication: ii<0'
    !!      if (jproc>0) then
    !!          if (istartend_dj(1,jproc)/=istartend_dj(2,jproc-1)+1) stop 'istartend_dj(1,jproc)/=istartend_dj(2,jproc-1)'
    !!      end if
    !!  end do
    !!  if (ii/=sparsemat%nvctr) stop 'init_sparse_matrix_matrix_multiplication: ii/=sparsemat%nvctr'

    !!  ! Keep the values of its own task
    !!  sparsemat%smmm%istartend_mm_dj(1) = istartend_dj(1,iproc)
    !!  sparsemat%smmm%istartend_mm_dj(2) = istartend_dj(2,iproc)


    !!  call f_free(norb_par_ideal)
    !!  call f_free(isorb_par_ideal)
    !!  call f_free(istartend_mm)
    !!  call f_free(istartend_dj)
    !!end subroutine init_sparse_matrix_matrix_multiplication



    subroutine init_sparse_matrix_matrix_multiplication_new(iproc, nproc, norb, norbp, isorb, nseg, &
               nsegline, istsegline, keyv, keyg, sparsemat)
      use yaml_output
      implicit none

      ! Calling arguments
      integer,intent(in) :: iproc, nproc, norb, norbp, isorb, nseg
      integer,dimension(norb),intent(in) :: nsegline, istsegline
      integer,dimension(nseg),intent(in) :: keyv
      integer,dimension(2,2,nseg),intent(in) :: keyg
      type(sparse_matrix),intent(inout) :: sparsemat

      integer :: ierr, jproc, iorb, jjproc, iiorb, iseq, ind, ii, iseg, ncount
      integer :: iiseg, i, iel, ilen_seg, ist_seg, iend_seg, ispt, iline, icolumn, iseg_start
      integer,dimension(:),allocatable :: nseq_per_line, norb_par_ideal, isorb_par_ideal, nout_par, nseq_per_pt
      integer,dimension(:,:),allocatable :: istartend_dj, istartend_mm
      integer,dimension(:,:),allocatable :: temparr
      real(kind=8) :: rseq, rseq_ideal, ratio_before, ratio_after
      !real(kind=8) :: tt
      logical :: printable
      real(kind=8),dimension(2) :: rseq_max, rseq_average
      real(kind=8),dimension(:),allocatable :: rseq_per_line

      call f_routine(id='init_sparse_matrix_matrix_multiplication_new')


      ! Calculate the values of sparsemat%smmm%nout and sparsemat%smmm%nseq with
      ! the default partitioning of the matrix columns.
      call get_nout(norb, norbp, isorb, nseg, nsegline, istsegline, keyg, sparsemat%smmm%nout)


      ! Determine ispt
      ispt = get_offset(iproc, nproc, sparsemat%smmm%nout)
      !!nout_par = f_malloc0(0.to.nproc-1,id='ist_par')
      !!nout_par(iproc) = sparsemat%smmm%nout
      !!call mpiallred(nout_par(0), nproc, mpi_sum, bigdft_mpi%mpi_comm)
      !!ispt = 0
      !!do jproc=0,iproc-1
      !!    ispt = ispt + nout_par(jproc)
      !!end do
      !!call f_free(nout_par)

      nseq_per_line = f_malloc(norb,id='nseq_per_line')
      !!call determine_sequential_length(norb, norbp, isorb, nseg, &
      !!     nsegline, istsegline, keyg, sparsemat, &
      !!     sparsemat%smmm%nseq, nseq_per_line)
      call determine_sequential_length_new2(sparsemat%smmm%nout, ispt, nseg, norb, keyv, keyg, &
           sparsemat, istsegline, sparsemat%smmm%nseq, nseq_per_line)
      !write(*,'(a,i3,3x,200i10)') 'iproc, nseq_per_line', iproc, nseq_per_line
      if (nproc>1) call mpiallred(nseq_per_line(1), norb, mpi_sum, comm=bigdft_mpi%mpi_comm)
      rseq=real(sparsemat%smmm%nseq,kind=8) !real to prevent integer overflow
      if (nproc>1) call mpiallred(rseq, 1, mpi_sum, comm=bigdft_mpi%mpi_comm)


      rseq_per_line = f_malloc(norb,id='rseq_per_line')
      do iorb=1,norb
          rseq_per_line(iorb) = real(nseq_per_line(iorb),kind=8)
      end do


      norb_par_ideal = f_malloc(0.to.nproc-1,id='norb_par_ideal')
      isorb_par_ideal = f_malloc(0.to.nproc-1,id='norb_par_ideal')
      ! Assign the columns of the matrix to the processes such that the load
      ! balancing is optimal
      rseq_ideal = rseq/real(nproc,kind=8)
      call redistribute(nproc, norb, rseq_per_line, rseq_ideal, norb_par_ideal)
      isorb_par_ideal(0) = 0
      do jproc=1,nproc-1
          isorb_par_ideal(jproc) = isorb_par_ideal(jproc-1) + norb_par_ideal(jproc-1)
      end do


      ! some checks
      if (sum(norb_par_ideal)/=norb) stop 'sum(norb_par_ideal)/=norb'
      if (isorb_par_ideal(nproc-1)+norb_par_ideal(nproc-1)/=norb) stop 'isorb_par_ideal(nproc-1)+norb_par_ideal(nproc-1)/=norb'

      ! Copy the values
      sparsemat%smmm%nfvctrp=norb_par_ideal(iproc)
      sparsemat%smmm%isfvctr=isorb_par_ideal(iproc)



      ! Get the load balancing
      rseq_max(1) = real(sparsemat%smmm%nseq,kind=8)
      rseq_average(1) = rseq_max(1)/real(nproc,kind=8)
      !if (nproc>1) call mpiallred(nseq_min, 1, mpi_min, bigdft_mpi%mpi_comm)
      !nseq_max = sparsemat%smmm%nseq
      !if (nproc>1) call mpiallred(nseq_max, 1, mpi_max, bigdft_mpi%mpi_comm)
      !if (nseq_min>0) then
      !    ratio_before = real(nseq_max,kind=8)/real(nseq_min,kind=8)
      !    printable=.true.
      !else
      !    printable=.false.
      !end if


      ! Realculate the values of sparsemat%smmm%nout and sparsemat%smmm%nseq with
      ! the optimized partitioning of the matrix columns.
      call get_nout(norb, norb_par_ideal(iproc), isorb_par_ideal(iproc), nseg, nsegline, istsegline, keyg, sparsemat%smmm%nout)
      !call get_nout(norb, norb_par_ideal(iproc), isorb_par_ideal(iproc), sparsemat%nseg, &
      !     sparsemat%nsegline, sparsemat%istsegline, sparsemat%keyg, sparsemat%smmm%nout)
      !!call determine_sequential_length(norb, norb_par_ideal(iproc), isorb_par_ideal(iproc), nseg, &
      !!     nsegline, istsegline, keyg, sparsemat, &
      !!     sparsemat%smmm%nseq, nseq_per_line)
      !!write(*,*) 'OLD: iproc, nseq', iproc, sparsemat%smmm%nseq

      ! Determine ispt
      ispt = get_offset(iproc, nproc, sparsemat%smmm%nout)
      !!nout_par = f_malloc0(0.to.nproc-1,id='ist_par')
      !!nout_par(iproc) = sparsemat%smmm%nout
      !!call mpiallred(nout_par(0), nproc, mpi_sum, bigdft_mpi%mpi_comm)
      !!ispt = 0
      !!do jproc=0,iproc-1
      !!    ispt = ispt + nout_par(jproc)
      !!end do
      !!nseq_per_pt = f_malloc0(sum(nout_par),id='nseq_per_pt')
      !!call determine_sequential_length_new(sparsemat%smmm%nout, ispt, sparsemat%nseg, sparsemat%keyv, sparsemat%keyg, &
      !!     sparsemat, sum(nout_par), sparsemat%smmm%nseq, nseq_per_pt)
      !!call determine_sequential_length_new(sparsemat%smmm%nout, ispt, nseg, keyv, keyg, &
      !!     sparsemat, sum(nout_par), sparsemat%smmm%nseq, nseq_per_pt)
      !write(*,*) 'norb, sparsemat%nfvctr', norb, sparsemat%nfvctr
      call determine_sequential_length_new2(sparsemat%smmm%nout, ispt, nseg, norb, keyv, keyg, &
           sparsemat, istsegline, sparsemat%smmm%nseq, nseq_per_line)
      !write(*,'(a,i3,3x,200i10)') 'iproc, nseq_per_line', iproc, nseq_per_line
      !!call f_free(nout_par)
      !!write(*,*) 'NEW: iproc, nseq', iproc, sparsemat%smmm%nseq

      ! Get the load balancing
      rseq_max(2) = real(sparsemat%smmm%nseq,kind=8)
      rseq_average(2) = rseq_max(2)/real(nproc,kind=8)
      if (nproc>1) call mpiallred(rseq_max, mpi_max, comm=bigdft_mpi%mpi_comm)
      if (nproc>1) call mpiallred(rseq_average, mpi_sum, comm=bigdft_mpi%mpi_comm)
      !nseq_max = sparsemat%smmm%nseq
      !if (nproc>1) call mpiallred(nseq_max, 1, mpi_max, bigdft_mpi%mpi_comm)
      ! Not necessary to set the printable flag (if nseq_min was zero before it should be zero here as well)
      !!if (nseq_min>0) then
      !!    ratio_after = real(nseq_max,kind=8)/real(nseq_min,kind=8)
      !!    if (.not.printable) stop 'this should not happen (sparsematrix)'
      !!else
      !!    if (printable) stop 'this should not happen (sparsematrix)'
      !!end if
      ratio_before = rseq_max(1)/rseq_average(1)
      ratio_after = rseq_max(2)/rseq_average(2)
      if (iproc==0) then
          !if (printable) then
              call yaml_map('sparse matmul load balancing naive / optimized',(/ratio_before,ratio_after/),fmt='(f4.2)')
          !!else
          !!    call yaml_map('sparse matmul load balancing naive / optimized','printing not meaningful (division by zero)')
          !!end if
      end if
      

      call f_free(nseq_per_line)
      !!call f_free(nseq_per_pt)
      call f_free(rseq_per_line)


      call allocate_sparse_matrix_matrix_multiplication(nproc, norb, nseg, sparsemat%smmm)
      call vcopy(nseg, keyv(1), 1, sparsemat%smmm%keyv(1), 1)
      call vcopy(4*nseg, keyg(1,1,1), 1, sparsemat%smmm%keyg(1,1,1), 1)
      call vcopy(norb, istsegline(1), 1, sparsemat%smmm%istsegline(1), 1)

      ! Calculate some auxiliary variables
      temparr = f_malloc0((/0.to.nproc-1,1.to.2/),id='isfvctr_par')
      temparr(iproc,1) = sparsemat%smmm%isfvctr
      temparr(iproc,2) = sparsemat%smmm%nfvctrp
      if (nproc>1) then
          call mpiallred(temparr,  mpi_sum, comm=bigdft_mpi%mpi_comm)
      end if
      call init_matrix_parallelization(iproc, nproc, sparsemat%nfvctr, sparsemat%nseg, sparsemat%nvctr, &
           temparr(0,1), temparr(0,2), sparsemat%istsegline, sparsemat%keyv, &
           sparsemat%smmm%isvctr_mm, sparsemat%smmm%nvctrp_mm, sparsemat%smmm%isvctr_mm_par, sparsemat%smmm%nvctr_mm_par)

      ! Would be better if this were in the wrapper above...
      sparsemat%smmm%line_and_column_mm = f_malloc_ptr((/2,sparsemat%smmm%nvctrp_mm/),id='smmm%line_and_column_mm')

      call init_matrix_parallelization(iproc, nproc, sparsemat%nfvctr, nseg, keyv(nseg)+(keyg(2,1,nseg)-keyg(1,1,nseg)), &
           temparr(0,1), temparr(0,2), istsegline, keyv, &
           sparsemat%smmm%isvctr, sparsemat%smmm%nvctrp, sparsemat%smmm%isvctr_par, sparsemat%smmm%nvctr_par)
      call f_free(temparr)

      ! Would be better if this were in the wrapper above...
      sparsemat%smmm%line_and_column = f_malloc_ptr((/2,sparsemat%smmm%nvctrp/),id='smmm%line_and_column')

      ! Init line_and_column
      !!call init_line_and_column()
      call init_line_and_column(sparsemat%smmm%nvctrp_mm, sparsemat%smmm%isvctr_mm, &
           sparsemat%nseg, sparsemat%keyv, sparsemat%keyg, &
           sparsemat%smmm%line_and_column_mm)
      call init_line_and_column(sparsemat%smmm%nvctrp, sparsemat%smmm%isvctr, &
           nseg, keyv, keyg, sparsemat%smmm%line_and_column)
      !!iseg_start = 1
      !!do i=1,sparsemat%smmm%nvctrp_mm
      !!    ii = sparsemat%smmm%isvctr_mm + i
      !!    call get_line_and_column(ii, sparsemat%nseg, sparsemat%keyv, sparsemat%keyg, iseg_start, iline, icolumn)
      !!    sparsemat%smmm%line_and_column_mm(1,i) = iline
      !!    sparsemat%smmm%line_and_column_mm(2,i) = icolumn
      !!end do
      !!iseg_start = 1
      !!do i=1,sparsemat%smmm%nvctrp
      !!    ii = sparsemat%smmm%isvctr + i
      !!    call get_line_and_column(ii, nseg, keyv, keyg, iseg_start, iline, icolumn)
      !!    sparsemat%smmm%line_and_column(1,i) = iline
      !!    sparsemat%smmm%line_and_column(2,i) = icolumn
      !!end do



      ! Get the segments containing the first and last element of a sparse
      ! matrix after a multiplication
      do i=1,2
          if (i==1) then
              iel = sparsemat%smmm%isvctr_mm + 1
          else if (i==2) then
              iel = sparsemat%smmm%isvctr_mm + sparsemat%smmm%nvctrp_mm
          end if
          iiseg = sparsemat%nseg !in case iel is the last element
          do iseg=1,sparsemat%nseg
              ist_seg = sparsemat%keyv(iseg)
              ilen_seg = sparsemat%keyg(2,1,iseg) - sparsemat%keyg(1,1,iseg)
              iend_seg = ist_seg + ilen_seg
              if (iend_seg<iel) cycle
              ! If this point is reached, we are in the correct segment
              iiseg = iseg ; exit
          end do
          if (i==1) then
              sparsemat%smmm%isseg = iiseg
          else if (i==2) then
              sparsemat%smmm%ieseg = iiseg
          end if
      end do

      sparsemat%smmm%nseg=nseg
      call vcopy(norb, nsegline(1), 1, sparsemat%smmm%nsegline(1), 1)
      call vcopy(norb, istsegline(1), 1, sparsemat%smmm%istsegline(1), 1)
      !call init_onedimindices_new(norb, norb_par_ideal(iproc), isorb_par_ideal(iproc), nseg, &
      !     nsegline, istsegline, keyg, &
      !     sparsemat, sparsemat%smmm%nout, sparsemat%smmm%onedimindices)
      call init_onedimindices_newnew(sparsemat%smmm%nout, ispt, nseg, &
           keyv, keyg, sparsemat, istsegline, sparsemat%smmm%onedimindices_new)
      !call get_arrays_for_sequential_acces(norb, norb_par_ideal(iproc), isorb_par_ideal(iproc), nseg, &
      !     nsegline, istsegline, keyg, sparsemat, &
      !     sparsemat%smmm%nseq, sparsemat%smmm%ivectorindex)
      call get_arrays_for_sequential_acces_new(sparsemat%smmm%nout, ispt, nseg, sparsemat%smmm%nseq, &
           keyv, keyg, sparsemat, istsegline, sparsemat%smmm%ivectorindex_new)
      call determine_consecutive_values(sparsemat%smmm%nout, sparsemat%smmm%nseq, sparsemat%smmm%ivectorindex_new, &
           sparsemat%smmm%onedimindices_new, sparsemat%smmm%nconsecutive_max, sparsemat%smmm%consecutive_lookup)
      !call init_sequential_acces_matrix(norb, norb_par_ideal(iproc), isorb_par_ideal(iproc), sparsemat%nseg, &
      !     sparsemat%nsegline, sparsemat%istsegline, sparsemat%keyg, sparsemat, sparsemat%smmm%nseq, &
      !     sparsemat%smmm%indices_extract_sequential)
      call init_sequential_acces_matrix_new(sparsemat%smmm%nout, ispt, nseg, sparsemat%smmm%nseq, keyv, keyg, sparsemat, &
           istsegline, sparsemat%smmm%indices_extract_sequential)

      ! This array gives the starting and ending indices of the submatrix which
      ! is used by a given MPI task
      if (sparsemat%smmm%nseq>0) then
          sparsemat%smmm%istartend_mm(1) = sparsemat%nvctr
          sparsemat%smmm%istartend_mm(2) = 1
          do iseq=1,sparsemat%smmm%nseq
              ind=sparsemat%smmm%indices_extract_sequential(iseq)
              sparsemat%smmm%istartend_mm(1) = min(sparsemat%smmm%istartend_mm(1),ind)
              sparsemat%smmm%istartend_mm(2) = max(sparsemat%smmm%istartend_mm(2),ind)
          end do
      else
          sparsemat%smmm%istartend_mm(1)=sparsemat%nvctr+1
          sparsemat%smmm%istartend_mm(2)=sparsemat%nvctr
      end if

      ! Determine to which segments this corresponds
      do iseg=1,sparsemat%nseg
          if (sparsemat%keyv(iseg)>=sparsemat%smmm%istartend_mm(1)) then
              sparsemat%smmm%istartendseg_mm(1)=iseg
              exit
          end if
      end do
      do iseg=sparsemat%nseg,1,-1
          if (sparsemat%keyv(iseg)<=sparsemat%smmm%istartend_mm(2)) then
              sparsemat%smmm%istartendseg_mm(2)=iseg
              exit
          end if
      end do

      istartend_mm = f_malloc0((/1.to.2,0.to.nproc-1/),id='istartend_mm')
      istartend_mm(1:2,iproc) = sparsemat%smmm%istartend_mm(1:2)
      if (nproc>1) then
          call mpiallred(istartend_mm, mpi_sum, comm=bigdft_mpi%mpi_comm)
      end if

      ! Partition the entire matrix in disjoint submatrices
      istartend_dj = f_malloc((/1.to.2,0.to.nproc-1/),id='istartend_dj')
      istartend_dj(1,0) = istartend_mm(1,0)
      do jproc=1,nproc-1
          ind = (istartend_mm(2,jproc-1)+istartend_mm(1,jproc))/2
          ! check that this is inside the segment of istartend_mm(:,jproc)
          ind = max(ind,istartend_mm(1,jproc))
          ind = min(ind,istartend_mm(2,jproc))
          ! check that this is not smaller than the beginning of the previous chunk
          ind = max(ind,istartend_dj(1,jproc-1))+1
          ! check that this is not outside the total matrix size (may happen if there are more processes than matrix columns)
          ind = min(ind,sparsemat%nvctr)
          istartend_dj(1,jproc) = ind
          istartend_dj(2,jproc-1) = istartend_dj(1,jproc)-1
      end do
      istartend_dj(2,nproc-1) = istartend_mm(2,nproc-1)
      !if (iproc==0) write(*,'(a,100(2i7,3x))') 'istartend_mm',istartend_mm
      !if (iproc==0) write(*,'(a,100(2i7,3x))') 'istartend_dj',istartend_dj

      ! Some checks
      if (istartend_dj(1,0)/=1) stop 'istartend_dj(1,0)/=1'
      if (istartend_dj(2,nproc-1)/=sparsemat%nvctr) stop 'istartend_dj(2,nproc-1)/=sparsemat%nvctr'
      ii = 0
      do jproc=0,nproc-1
          ncount = istartend_dj(2,jproc)-istartend_dj(1,jproc) + 1
          if (ncount<0) stop 'ncount<0'
          ii = ii + ncount
          if (ii<0) stop 'init_sparse_matrix_matrix_multiplication: ii<0'
          if (jproc>0) then
              if (istartend_dj(1,jproc)/=istartend_dj(2,jproc-1)+1) stop 'istartend_dj(1,jproc)/=istartend_dj(2,jproc-1)'
          end if
      end do
      if (ii/=sparsemat%nvctr) stop 'init_sparse_matrix_matrix_multiplication: ii/=sparsemat%nvctr'

      ! Keep the values of its own task
      sparsemat%smmm%istartend_mm_dj(1) = istartend_dj(1,iproc)
      sparsemat%smmm%istartend_mm_dj(2) = istartend_dj(2,iproc)


      call f_free(norb_par_ideal)
      call f_free(isorb_par_ideal)
      call f_free(istartend_mm)
      call f_free(istartend_dj)

      call f_release_routine()

    end subroutine init_sparse_matrix_matrix_multiplication_new



    subroutine init_line_and_column(nvctrp, isvctr, nseg, keyv, keyg, line_and_column)
      use module_base
      implicit none

      ! Calling arguments
      integer,intent(in) :: nvctrp, isvctr, nseg
      integer,dimension(nseg),intent(in) :: keyv
      integer,dimension(2,2,nseg),intent(in) :: keyg
      integer,dimension(2,nvctrp),intent(out) :: line_and_column

      ! Local variables
      integer :: iseg_start, i, ii, iline, icolumn

      call f_routine(id='init_line_and_column')

      iseg_start = 1
      !$omp parallel default(none) &
      !$omp shared(nvctrp, isvctr, nseg, keyv, keyg, line_and_column) &
      !$omp private(i, ii, iline, icolumn) &
      !$omp firstprivate(iseg_start)
      !$omp do schedule(static)
      do i=1,nvctrp
          ii = isvctr + i
          call get_line_and_column(ii, nseg, keyv, keyg, iseg_start, iline, icolumn)
          line_and_column(1,i) = iline
          line_and_column(2,i) = icolumn
      end do
      !$omp end do
      !$omp end parallel

      call f_release_routine()

    end subroutine init_line_and_column


    !> Calculates the offset of a parallel distribution for each MPI task
    function get_offset(iproc, nproc, n) result(is)
      implicit none

      ! Calling arguments
      integer,intent(in) :: iproc !< task ID
      integer,intent(in) :: nproc !< total number of tasks
      integer,intent(in) :: n !< size of the distributed quantity on each task
      integer :: is

      ! Local variables
      integer :: jproc
      integer,dimension(1) :: n_, is_
      integer,dimension(:),allocatable :: narr, isarr

      ! Since the wrapper wants arrays
      n_(1) = n
      ! Gather the data on the last process
      narr = f_malloc(0.to.nproc-1,id='narr')
      isarr = f_malloc(0.to.nproc-1,id='n=isarr')
      if (nproc>1) then
          call mpigather(n_, narr, nproc-1)
      else
          narr(0) = n_(1)
      end if
      if (iproc==nproc-1) then
          isarr(0) = 0
          do jproc=1,nproc-1
              isarr(jproc) = isarr(jproc-1) + narr(jproc-1)
          end do
      end if
      if (nproc>1) then
          call mpiscatter(isarr, is_, nproc-1)
      else
          is_(1) = isarr(0)
      end if
      is = is_(1)
      call f_free(narr)
      call f_free(isarr)
    end function get_offset


    subroutine nseg_perline(norb, lut, nseg, nvctr, nsegline)
      implicit none

      ! Calling arguments
      integer,intent(in) :: norb
      logical,dimension(norb),intent(in) :: lut
      integer,intent(inout) :: nseg, nvctr
      integer,intent(out) :: nsegline

      ! Local variables
      integer :: jorb
      logical :: segment_started, newline, overlap

      ! Always start a new segment for each line
      segment_started=.false.
      nsegline=0
      newline=.true.
      do jorb=1,norb
          overlap=lut(jorb)
          if (overlap) then
              if (segment_started) then
                  ! there is no "hole" in between, i.e. we are in the same segment
                  nvctr=nvctr+1
              else
                  ! there was a "hole" in between, i.e. we are in a new segment
                  nseg=nseg+1
                  nsegline=nsegline+1
                  nvctr=nvctr+1
                  newline=.false.
              end if
              segment_started=.true.
          else
              segment_started=.false.
          end if
      end do

    end subroutine nseg_perline


    subroutine keyg_per_line(norb, nseg, iline, istseg, lut, ivctr, keyg)
      implicit none
      
      ! Calling arguments
      integer,intent(in) :: norb, nseg, iline, istseg
      logical,dimension(norb),intent(in) :: lut
      integer,intent(inout) :: ivctr
      integer,dimension(2,2,nseg),intent(out) :: keyg
      
      ! Local variables
      integer :: iseg, jorb, ijorb
      logical :: segment_started, overlap

      ! Always start a new segment for each line
      segment_started=.false.
      !iseg=sparsemat%istsegline(iline)-1
      iseg=istseg-1
      do jorb=1,norb
          overlap=lut(jorb)
          ijorb=(iline-1)*norb+jorb
          if (overlap) then
              if (segment_started) then
                  ! there is no "hole" in between, i.e. we are in the same segment
                  ivctr=ivctr+1
              else
                  ! there was a "hole" in between, i.e. we are in a new segment.
                  iseg=iseg+1
                  ivctr=ivctr+1
                  ! open the current segment
                  keyg(1,1,iseg)=jorb
                  keyg(1,2,iseg)=iline
              end if
              segment_started=.true.
          else
              if (segment_started) then
                  ! close the previous segment
                  keyg(2,1,iseg)=jorb-1
                  keyg(2,2,iseg)=iline
              end if
              segment_started=.false.
          end if
      end do
      ! close the last segment on the line if necessary
      if (segment_started) then
          keyg(2,1,iseg)=norb
          keyg(2,2,iseg)=iline
      end if
    end subroutine keyg_per_line


    !!subroutine keyg_per_line_old(norb, nseg, iline, istseg, lut, ivctr, keyg)
    !!  implicit none
    !!  
    !!  ! Calling arguments
    !!  integer,intent(in) :: norb, nseg, iline, istseg
    !!  logical,dimension(norb),intent(in) :: lut
    !!  integer,intent(inout) :: ivctr
    !!  integer,dimension(2,nseg),intent(out) :: keyg
    !!  
    !!  ! Local variables
    !!  integer :: iseg, jorb, ijorb
    !!  logical :: segment_started, overlap

    !!  ! Always start a new segment for each line
    !!  segment_started=.false.
    !!  !iseg=sparsemat%istsegline(iline)-1
    !!  iseg=istseg-1
    !!  do jorb=1,norb
    !!      overlap=lut(jorb)
    !!      ijorb=(iline-1)*norb+jorb
    !!      if (overlap) then
    !!          if (segment_started) then
    !!              ! there is no "hole" in between, i.e. we are in the same segment
    !!              ivctr=ivctr+1
    !!          else
    !!              ! there was a "hole" in between, i.e. we are in a new segment.
    !!              iseg=iseg+1
    !!              ivctr=ivctr+1
    !!              ! open the current segment
    !!              keyg(1,iseg)=ijorb
    !!          end if
    !!          segment_started=.true.
    !!      else
    !!          if (segment_started) then
    !!              ! close the previous segment
    !!              keyg(2,iseg)=ijorb-1
    !!          end if
    !!          segment_started=.false.
    !!      end if
    !!  end do
    !!  ! close the last segment on the line if necessary
    !!  if (segment_started) then
    !!      keyg(2,iseg)=iline*norb
    !!  end if
    !!end subroutine keyg_per_line_old



    !> Currently assuming square matrices
    subroutine init_sparse_matrix(iproc, nproc, nspin, norb, norbp, isorb, norbu, norbup, isorbu, store_index, &
               on_which_atom, nnonzero, nonzero, nnonzero_mult, nonzero_mult, sparsemat, &
               allocate_full_, print_info_)
      use yaml_output
      implicit none
      
      ! Calling arguments
      integer,intent(in) :: iproc, nproc, nspin, norb, norbp, isorb, norbu, norbup, isorbu, nnonzero, nnonzero_mult
      logical,intent(in) :: store_index
      integer,dimension(norbu),intent(in) :: on_which_atom
      integer,dimension(2,nnonzero),intent(in) :: nonzero
      integer,dimension(2,nnonzero_mult),intent(in) :: nonzero_mult
      type(sparse_matrix), intent(out) :: sparsemat
      logical,intent(in),optional :: allocate_full_, print_info_
      
      ! Local variables
      integer :: jproc, iorb, jorb, iiorb, iseg
      !integer :: jst_line, jst_seg, segn, ind
      integer :: ist, ivctr
      logical,dimension(:),allocatable :: lut
      integer :: nseg_mult, nvctr_mult, ivctr_mult
      integer,dimension(:),allocatable :: nsegline_mult, istsegline_mult
      integer,dimension(:,:,:),allocatable :: keyg_mult
      integer,dimension(:),allocatable :: keyv_mult
      logical :: allocate_full, print_info
      integer(kind=8) :: ntot

      call timing(iproc,'init_matrCompr','ON')
      call f_routine(id='init_sparse_matrix')

      call set_value_from_optional()

      lut = f_malloc(norb,id='lut')
    
      sparsemat=sparse_matrix_null()
    
      sparsemat%nspin=nspin
      sparsemat%nfvctr=norbu
      sparsemat%nfvctrp=norbup
      sparsemat%isfvctr=isorbu
      sparsemat%nfvctr_par=f_malloc0_ptr((/0.to.nproc-1/),id='sparsemat%nfvctr_par')
      sparsemat%isfvctr_par=f_malloc0_ptr((/0.to.nproc-1/),id='sparsemat%isfvctr_par')

      ! Same as isorb_par and norb_par
      do jproc=0,nproc-1
          if (iproc==jproc) then
              sparsemat%isfvctr_par(jproc)=isorbu
              sparsemat%nfvctr_par(jproc)=norbup
          end if
      end do
      if (nproc>1) then
          call mpiallred(sparsemat%isfvctr_par, mpi_sum, comm=bigdft_mpi%mpi_comm)
          call mpiallred(sparsemat%nfvctr_par, mpi_sum, comm=bigdft_mpi%mpi_comm)
      end if

      call allocate_sparse_matrix_basic(store_index, norbu, nproc, sparsemat)

      call vcopy(norbu, on_which_atom(1), 1, sparsemat%on_which_atom(1), 1)

      sparsemat%nseg=0
      sparsemat%nvctr=0
      sparsemat%nsegline=0
      do iorb=1,norbup
          iiorb=isorbu+iorb
          call create_lookup_table(nnonzero, nonzero, iiorb)
          call nseg_perline(norbu, lut, sparsemat%nseg, sparsemat%nvctr, sparsemat%nsegline(iiorb))
      end do


      if (nproc>1) then
          call mpiallred(sparsemat%nvctr, 1, mpi_sum,comm=bigdft_mpi%mpi_comm)
          call mpiallred(sparsemat%nseg, 1, mpi_sum, comm=bigdft_mpi%mpi_comm)
          call mpiallred(sparsemat%nsegline(1), sparsemat%nfvctr, mpi_sum, comm=bigdft_mpi%mpi_comm)
      end if


      ist=1
      do jorb=1,sparsemat%nfvctr
          ! Starting segment for this line
          sparsemat%istsegline(jorb)=ist
          ist=ist+sparsemat%nsegline(jorb)
      end do

    
      if (iproc==0 .and. print_info) then
          ntot = int(norbu,kind=8)*int(norbu,kind=8)
          call yaml_map('total elements',ntot)
          call yaml_map('non-zero elements',sparsemat%nvctr)
          call yaml_comment('segments: '//yaml_toa(sparsemat%nseg))
          call yaml_map('sparsity in %',1.d2*real(ntot-int(sparsemat%nvctr,kind=8),kind=8)/real(ntot,kind=8),fmt='(f5.2)')
      end if
    
      call allocate_sparse_matrix_keys(store_index, sparsemat)
    


      ivctr=0
      sparsemat%keyg=0
      do iorb=1,norbup
          iiorb=isorbu+iorb
          call create_lookup_table(nnonzero, nonzero, iiorb)
          call keyg_per_line(norbu, sparsemat%nseg, iiorb, sparsemat%istsegline(iiorb), &
               lut, ivctr, sparsemat%keyg)
      end do
    
      ! check whether the number of elements agrees
      if (nproc>1) then
          call mpiallred(ivctr, 1, mpi_sum, comm=bigdft_mpi%mpi_comm)
      end if
      if (ivctr/=sparsemat%nvctr) then
          write(*,'(a,2i8)') 'ERROR: ivctr/=sparsemat%nvctr', ivctr, sparsemat%nvctr
          stop
      end if
      if (nproc>1) then
          call mpiallred(sparsemat%keyg(1,1,1), 2*2*sparsemat%nseg, mpi_sum, comm=bigdft_mpi%mpi_comm)
      end if


      ! start of the segments
      sparsemat%keyv(1)=1
      do iseg=2,sparsemat%nseg
          ! A segment is always on one line, therefore no double loop
          sparsemat%keyv(iseg) = sparsemat%keyv(iseg-1) + sparsemat%keyg(2,1,iseg-1) - sparsemat%keyg(1,1,iseg-1) + 1
      end do

    
    
      if (store_index) then
          ! store the indices of the matrices in the sparse format
          sparsemat%store_index=.true.

    
          ! initialize sparsemat%matrixindex_in_compressed
          !$omp parallel do default(private) shared(sparsemat,norbu) 
          do iorb=1,norbu
             do jorb=1,norbu
                !sparsemat%matrixindex_in_compressed_arr(iorb,jorb)=compressed_index(iorb,jorb,norbu,sparsemat)
                sparsemat%matrixindex_in_compressed_arr(iorb,jorb) = matrixindex_in_compressed(sparsemat, iorb, jorb, .true., norbu)
             end do
          end do
          !$omp end parallel do

          !!! Initialize sparsemat%orb_from_index
          !!ind = 0
          !!do iseg = 1, sparsemat%nseg
          !!   do segn = sparsemat%keyg(1,iseg), sparsemat%keyg(2,iseg)
          !!      ind=ind+1
          !!      iorb = (segn - 1) / sparsemat%nfvctr + 1
          !!      jorb = segn - (iorb-1)*sparsemat%nfvctr
          !!      sparsemat%orb_from_index(1,ind) = jorb
          !!      sparsemat%orb_from_index(2,ind) = iorb
          !!   end do
          !!end do
    
      else
          ! Otherwise alwyas calculate them on-the-fly
          sparsemat%store_index=.false.
      end if
    

      ! parallelization of matrices, following same idea as norb/norbp/isorb
      !most equal distribution, but want corresponding to norbp for second column
      call init_matrix_parallelization(iproc, nproc, sparsemat%nfvctr, sparsemat%nseg, sparsemat%nvctr, &
           sparsemat%isfvctr_par, sparsemat%nfvctr_par, sparsemat%istsegline, sparsemat%keyv, &
           sparsemat%isvctr, sparsemat%nvctrp, sparsemat%isvctr_par, sparsemat%nvctr_par)
      !!do jproc=0,nproc-1
      !!    jst_line = sparsemat%isfvctr_par(jproc)+1
      !!    if (sparsemat%nfvctr_par(jproc)==0) then
      !!       sparsemat%isvctr_par(jproc) = sparsemat%nvctr
      !!    else
      !!       jst_seg = sparsemat%istsegline(jst_line)
      !!       sparsemat%isvctr_par(jproc) = sparsemat%keyv(jst_seg)-1
      !!    end if
      !!end do
      !!do jproc=0,nproc-1
      !!   if (jproc==nproc-1) then
      !!      sparsemat%nvctr_par(jproc)=sparsemat%nvctr-sparsemat%isvctr_par(jproc)
      !!   else
      !!      sparsemat%nvctr_par(jproc)=sparsemat%isvctr_par(jproc+1)-sparsemat%isvctr_par(jproc)
      !!   end if
      !!   if (iproc==jproc) sparsemat%isvctr=sparsemat%isvctr_par(jproc)
      !!   if (iproc==jproc) sparsemat%nvctrp=sparsemat%nvctr_par(jproc)
      !!end do

    
      ! 0 - none, 1 - mpiallred, 2 - allgather
      sparsemat%parallel_compression=0
      sparsemat%can_use_dense=.false.


      nsegline_mult = f_malloc0(norbu,id='nsegline_mult')
      istsegline_mult = f_malloc(norbu,id='istsegline_mult')
      nseg_mult=0
      nvctr_mult=0
      do iorb=1,norbup
          iiorb=isorbu+iorb
          call create_lookup_table(nnonzero_mult, nonzero_mult, iiorb)
          call nseg_perline(norbu, lut, nseg_mult, nvctr_mult, nsegline_mult(iiorb))
      end do
      if (nproc>1) then
          call mpiallred(nvctr_mult, 1, mpi_sum, comm=bigdft_mpi%mpi_comm)
          call mpiallred(nseg_mult, 1, mpi_sum, comm=bigdft_mpi%mpi_comm)
          call mpiallred(nsegline_mult, mpi_sum, comm=bigdft_mpi%mpi_comm)
      end if



      ! Initialize istsegline, which gives the first segment of each line
      istsegline_mult(1)=1
      do iorb=2,norbu
          istsegline_mult(iorb) = istsegline_mult(iorb-1) + nsegline_mult(iorb-1)
      end do

      keyg_mult = f_malloc0((/2,2,nseg_mult/),id='keyg_mult')
      keyv_mult = f_malloc0((/nseg_mult/),id='keyg_mult')

      ivctr_mult=0
      do iorb=1,norbup
         iiorb=isorbu+iorb
         call create_lookup_table(nnonzero_mult, nonzero_mult, iiorb)
         call keyg_per_line(norbu, nseg_mult, iiorb, istsegline_mult(iiorb), &
              lut, ivctr_mult, keyg_mult)
      end do
      ! check whether the number of elements agrees
      if (nproc>1) then
          call mpiallred(ivctr_mult, 1, mpi_sum, comm=bigdft_mpi%mpi_comm)
      end if
      if (ivctr_mult/=nvctr_mult) then
          write(*,'(a,2i8)') 'ERROR: ivctr_mult/=nvctr_mult', ivctr_mult, nvctr_mult
          stop
      end if
      if (nproc>1) then
          call mpiallred(keyg_mult, mpi_sum, comm=bigdft_mpi%mpi_comm)
      end if

      ! start of the segments
      keyv_mult(1)=1
      do iseg=2,nseg_mult
          keyv_mult(iseg) = keyv_mult(iseg-1) + keyg_mult(2,1,iseg-1) - keyg_mult(1,1,iseg-1) + 1
      end do


      ! Allocate the matrices
      !call allocate_sparse_matrix_matrices(sparsemat, allocate_full)


      ! Initialize the parameters for the spare matrix matrix multiplication
      call init_sparse_matrix_matrix_multiplication_new(iproc, nproc, norbu, norbup, isorbu, nseg_mult, &
               nsegline_mult, istsegline_mult, keyv_mult, keyg_mult, sparsemat)

      call f_free(nsegline_mult)
      call f_free(istsegline_mult)
      call f_free(keyg_mult)
      call f_free(keyv_mult)
      call f_free(lut)
    
      call f_release_routine()
      call timing(iproc,'init_matrCompr','OF')


      contains

        subroutine create_lookup_table(nnonzero, nonzero, iiorb)
          implicit none

          ! Calling arguments
          integer :: nnonzero, iiorb
          integer,dimension(2,nnonzero) :: nonzero

          ! Local variables
          integer(kind=8) :: ist, iend, ind
          integer :: i, jjorb

          lut = .false.
          ist = int(iiorb-1,kind=8)*int(norbu,kind=8) + int(1,kind=8)
          iend = int(iiorb,kind=8)*int(norbu,kind=8)
          do i=1,nnonzero
              ind = int(nonzero(2,i)-1,kind=8)*int(norbu,kind=8) + int(nonzero(1,i),kind=8)
              if (ind<ist) cycle
              if (ind>iend) exit
              jjorb=nonzero(1,i)
              lut(jjorb)=.true.
          end do
        end subroutine create_lookup_table


        subroutine set_value_from_optional()
          if (present(allocate_full_))then
              allocate_full = allocate_full_
          else
              allocate_full = .false.
          end if
          if (present(print_info_))then
              print_info = print_info_
          else
              print_info = .true.
          end if
        end subroutine set_value_from_optional


    
    end subroutine init_sparse_matrix


    subroutine determine_sequential_length(norb, norbp, isorb, nseg, nsegline, istsegline, keyg, &
               sparsemat, nseq, nseq_per_line)
      implicit none
    
      ! Calling arguments
      integer,intent(in) :: norb, norbp, isorb, nseg
      integer,dimension(norb),intent(in) :: nsegline, istsegline
      integer,dimension(2,2,nseg),intent(in) :: keyg
      type(sparse_matrix),intent(in) :: sparsemat
      integer,intent(out) :: nseq
      integer,dimension(norb),intent(out) :: nseq_per_line
    
      ! Local variables
      integer :: i,iseg,jorb,iorb,jseg,ii,nseqline
      integer :: isegoffset, istart, iend
    
      nseq=0
      do i = 1,norbp
         ii=isorb+i
         isegoffset=istsegline(ii)-1
         nseqline=0
         do iseg=1,nsegline(ii)
              ! A segment is always on one line, therefore no double loop
              istart=keyg(1,1,isegoffset+iseg)
              iend=keyg(2,1,isegoffset+iseg)
              do iorb=istart,iend
                  !write(*,*) 'old: iproc, iorb, ii', bigdft_mpi%iproc, iorb, ii
                  do jseg=sparsemat%istsegline(iorb),sparsemat%istsegline(iorb)+sparsemat%nsegline(iorb)-1
                      !write(*,*) 'old: iproc, jseg', bigdft_mpi%iproc, jseg
                      ! A segment is always on one line, therefore no double loop
                      do jorb = sparsemat%keyg(1,1,jseg),sparsemat%keyg(2,1,jseg)
                          nseq=nseq+1
                          nseqline=nseqline+1
                      end do
                  end do
              end do
         end do
         nseq_per_line(ii)=nseqline
      end do 
    
    end subroutine determine_sequential_length
    


    !!subroutine determine_sequential_length_new(npt, ispt, nseg, keyv, keyg, smat, nsize_npp, nseq, nseq_per_pt)
    !!  implicit none
    !!
    !!  ! Calling arguments
    !!  integer,intent(in) :: npt, ispt, nseg, nsize_npp
    !!  integer,dimension(nseg),intent(in) :: keyv
    !!  integer,dimension(2,2,nseg),intent(in) :: keyg
    !!  type(sparse_matrix),intent(in) :: smat
    !!  integer,intent(out) :: nseq
    !!  integer,dimension(nsize_npp),intent(out) :: nseq_per_pt
    !!
    !!  ! Local variables
    !!  integer :: ipt, iipt, iline, icolumn, nseq_pt, jseg, jorb, iseg_start


    !!  nseq = 0
    !!  iseg_start = 1
    !!  do ipt=1,npt
    !!      iipt = ispt + ipt
    !!      call get_line_and_column(iipt, nseg, keyv, keyg, iseg_start, iline, icolumn)
    !!      !write(*,'(a,4i8)') 'ipt, iipt, iline, icolumn', ipt, iipt, iline, icolumn
    !!      nseq_pt = 0
    !!      ! Take the column due to the symmetry of the sparsity pattern
    !!      !write(*,*) 'new: iproc, iorb, ii', bigdft_mpi%iproc, icolumn, iline
    !!      do jseg=smat%istsegline(icolumn),smat%istsegline(icolumn)+smat%nsegline(icolumn)-1
    !!          !write(*,*) 'new: iproc, jseg', bigdft_mpi%iproc, jseg
    !!          ! A segment is always on one line, therefore no double loop
    !!          do jorb = smat%keyg(1,1,jseg),smat%keyg(2,1,jseg)
    !!              nseq = nseq + 1
    !!              nseq_pt = nseq_pt + 1
    !!          end do
    !!      end do
    !!      nseq_per_pt(iipt) = nseq_pt
    !!  end do

    !!
    !!  !!nseq=0
    !!  !!do i = 1,norbp
    !!  !!   ii=isorb+i
    !!  !!   isegoffset=istsegline(ii)-1
    !!  !!   nseqline=0
    !!  !!   do iseg=1,nsegline(ii)
    !!  !!        ! A segment is always on one line, therefore no double loop
    !!  !!        istart=keyg(1,1,isegoffset+iseg)
    !!  !!        iend=keyg(2,1,isegoffset+iseg)
    !!  !!        do iorb=istart,iend
    !!  !!            do jseg=sparsemat%istsegline(iorb),sparsemat%istsegline(iorb)+sparsemat%nsegline(iorb)-1
    !!  !!                ! A segment is always on one line, therefore no double loop
    !!  !!                do jorb = sparsemat%keyg(1,1,jseg),sparsemat%keyg(2,1,jseg)
    !!  !!                    nseq=nseq+1
    !!  !!                    nseqline=nseqline+1
    !!  !!                end do
    !!  !!            end do
    !!  !!        end do
    !!  !!   end do
    !!  !!   nseq_per_line(ii)=nseqline
    !!  !!end do 

    !!
    !!end subroutine determine_sequential_length_new



    subroutine determine_sequential_length_new2(npt, ispt, nseg, nline, keyv, keyg, smat, istsegline, nseq, nseq_per_line)
      implicit none
    
      ! Calling arguments
      integer,intent(in) :: npt, ispt, nseg, nline
      integer,dimension(nseg),intent(in) :: keyv
      integer,dimension(2,2,nseg),intent(in) :: keyg
      type(sparse_matrix),intent(in) :: smat
      integer,dimension(smat%nfvctr),intent(in) :: istsegline
      integer,intent(out) :: nseq
      integer,dimension(nline),intent(out) :: nseq_per_line
    
      ! Local variables
      integer :: ipt, iipt, iline, icolumn, nseq_pt, jseg, jorb, ii, iseg_start

      call f_routine(id='determine_sequential_length_new2')

      call f_zero(nseq_per_line)

      ! In the following OMP loop, do a reduction of nseq_per_line to avoid the
      ! need of putting a critical statement around its update.

      nseq = 0
      iseg_start = 1
      !$omp parallel default(none) &
      !$omp shared(npt, ispt, nseg, keyv, keyg, smat, nline, istsegline, nseq, nseq_per_line) &
      !$omp private(ipt, iipt, iline, icolumn, jseg, jorb, ii) &
      !$omp firstprivate(iseg_start)
      !$omp do reduction(+:nseq,nseq_per_line)
      do ipt=1,npt
          iipt = ispt + ipt
          call get_line_and_column(iipt, nseg, keyv, keyg, iseg_start, iline, icolumn)
          ! Take the column due to the symmetry of the sparsity pattern
          do jseg=smat%istsegline(icolumn),smat%istsegline(icolumn)+smat%nsegline(icolumn)-1
              ! A segment is always on one line, therefore no double loop
              do jorb = smat%keyg(1,1,jseg),smat%keyg(2,1,jseg)
                  ! Calculate the index in the large compressed format
                  ii = matrixindex_in_compressed_lowlevel(jorb, iline, nline, nseg, keyv, keyg, istsegline)
                  if (ii>0) then
                      nseq = nseq + 1
                      nseq_per_line(iline) = nseq_per_line(iline) + 1
                  end if
              end do
          end do
      end do
      !$omp end do
      !$omp end parallel

      call f_release_routine()
    
    end subroutine determine_sequential_length_new2



    !> Determines the line and column indices on an elements iel for a sparsity
    !! pattern defined by nseg, kev, keyg.
    !! iseg_start is the segment where the search starts and can thus be used to
    !! accelerate the loop (useful if this routine is called several times with
    !! steadily increasing values of iel).
    subroutine get_line_and_column(iel, nseg, keyv, keyg, iseg_start, iline, icolumn)
      implicit none

      ! Calling arguments
      integer,intent(in) :: iel, nseg
      integer,dimension(nseg),intent(in) :: keyv
      integer,dimension(2,2,nseg),intent(in) :: keyg
      integer,intent(inout) :: iseg_start
      integer,intent(out) :: iline, icolumn

      ! Local variables
      integer :: iseg, ilen_seg, ist_seg, iend_seg, i, ii
      logical :: found

      found = .false.
      ! Search the segment which contains iel
      search_loop: do iseg=iseg_start,nseg
          ilen_seg = keyg(2,1,iseg) - keyg(1,1,iseg) + 1
          ist_seg = keyv(iseg)
          iend_seg = ist_seg + ilen_seg - 1
          !write(1000+bigdft_mpi%iproc,*) 'iel, iseg, iend_seg', iel, iseg, iend_seg
          if (iend_seg<iel) cycle
          ! If this point is reached, we are in the correct segment
          iline = keyg(1,2,iseg)
          icolumn = keyg(1,1,iseg)
          do i=ist_seg,iend_seg
              !write(1000+bigdft_mpi%iproc,*) 'iline, icolumn', iline, icolumn
              if (i==iel) then
                  ii = iseg
                  found = .true.
                  exit search_loop
              end if
              icolumn = icolumn + 1
          end do
      end do search_loop

      if (.not.found) then
          !write(*,*) 'iseg_start, nseg', iseg_start, nseg
          !do iseg=iseg_start,nseg
          !    write(*,'(a,4i8)') 'iseg, keyv, keyg', iseg, keyv(iseg), keyg(1,1,iseg), keyg(2,1,iseg)
          !end do
          call f_err_throw('get_line_and_column failed to determine the indices, iel='//yaml_toa(iel), &
              err_id=BIGDFT_RUNTIME_ERROR)
      end if
      
      iseg_start = ii

    end subroutine get_line_and_column



    subroutine get_nout(norb, norbp, isorb, nseg, nsegline, istsegline, keyg, nout)
      implicit none
    
      ! Calling arguments
      integer,intent(in) :: norb, norbp, isorb, nseg
      integer,dimension(norb),intent(in) :: nsegline, istsegline
      integer,dimension(2,2,nseg),intent(in) :: keyg
      integer,intent(out) :: nout
    
      ! Local variables
      integer :: i, iii, iseg, iorb
      integer :: isegoffset, istart, iend

      call f_routine(id='get_nout')
    
      ! OpenMP for a norbp loop is not ideal, but better than nothing.
      nout=0
      !$omp parallel default(none) &
      !$omp shared(norbp, isorb, istsegline, nsegline, keyg, nout) &
      !$omp private(i, iii, isegoffset, iseg, istart, iend, iorb)
      !$omp do reduction(+:nout)
      do i=1,norbp
         iii=isorb+i
         isegoffset=istsegline(iii)-1
         do iseg=1,nsegline(iii)
              ! A segment is always on one line, therefore no double loop
              istart=keyg(1,1,isegoffset+iseg)
              iend=keyg(2,1,isegoffset+iseg)
              do iorb=istart,iend
                  nout=nout+1
              end do
          end do
      end do
      !$omp end do
      !$omp end parallel

      call f_release_routine()
    
    end subroutine get_nout


    subroutine init_onedimindices_new(norb, norbp, isorb, nseg, nsegline, istsegline, keyg, sparsemat, nout, onedimindices)
      implicit none
    
      ! Calling arguments
      integer,intent(in) :: norb, norbp, isorb, nseg
      integer,dimension(norb),intent(in) :: nsegline, istsegline
      integer,dimension(2,2,nseg),intent(in) :: keyg
      type(sparse_matrix),intent(in) :: sparsemat
      integer,intent(in) :: nout
      integer,dimension(4,nout) :: onedimindices
    
      ! Local variables
      integer :: i, iii, iseg, iorb, ii, jseg, ilen, itot
      integer :: isegoffset, istart, iend
    
    
      ii=0
      itot=1
      do i = 1,norbp
         iii=isorb+i
         isegoffset=istsegline(iii)-1
         do iseg=1,nsegline(iii)
              istart=keyg(1,1,isegoffset+iseg)
              iend=keyg(2,1,isegoffset+iseg)
              ! A segment is always on one line, therefore no double loop
              do iorb=istart,iend
                  ii=ii+1
                  onedimindices(1,ii)=i
                  onedimindices(2,ii)=iorb
                  ilen=0
                  do jseg=sparsemat%istsegline(iorb),sparsemat%istsegline(iorb)+sparsemat%nsegline(iorb)-1
                      ! A segment is always on one line, therefore no double loop
                      ilen=ilen+sparsemat%keyg(2,1,jseg)-sparsemat%keyg(1,1,jseg)+1
                  end do
                  onedimindices(3,ii)=ilen
                  onedimindices(4,ii)=itot
                  itot=itot+ilen
              end do
          end do
      end do
    
    end subroutine init_onedimindices_new



    subroutine init_onedimindices_newnew(nout, ispt, nseg, keyv, keyg, smat, istsegline, onedimindices)
      implicit none
    
      ! Calling arguments
      integer,intent(in) :: nout, ispt, nseg
      integer,dimension(nseg),intent(in) :: keyv
      integer,dimension(2,2,nseg),intent(in) :: keyg
      type(sparse_matrix),intent(in) :: smat
      integer,dimension(smat%nfvctr),intent(in) :: istsegline
      integer,dimension(4,nout) :: onedimindices
    
      ! Local variables
      integer :: itot, ipt, iipt, iline, icolumn, ilen, jseg, ii, jorb, iseg_start
    
      !!write(*,*) 'iproc, nout, ispt', bigdft_mpi%iproc, nout, ispt
      call f_routine(id='init_onedimindices_newnew')

      ! Handle index 3 separately to enable OpenMP
    
      !itot = 1
      iseg_start = 1
      !$omp parallel default(none) &
      !$omp shared(nout, ispt, nseg, keyv, keyg, onedimindices, smat, istsegline) &
      !$omp firstprivate(iseg_start) &
      !$omp private(ipt, iipt, iline, icolumn, ilen, jseg, jorb, ii)
      !$omp do
      do ipt=1,nout
          iipt = ispt + ipt
          call get_line_and_column(iipt, nseg, keyv, keyg, iseg_start, iline, icolumn)
          onedimindices(1,ipt) = matrixindex_in_compressed_lowlevel(icolumn, iline, smat%nfvctr, nseg, keyv, keyg, istsegline)
          if (onedimindices(1,ipt)>0) then
              onedimindices(1,ipt) = onedimindices(1,ipt) - smat%smmm%isvctr
          else
              stop 'onedimindices(1,ipt)==0'
          end if
          ilen = 0
          ! Take the column due to the symmetry of the sparsity pattern
          do jseg=smat%istsegline(icolumn),smat%istsegline(icolumn)+smat%nsegline(icolumn)-1
              ! A segment is always on one line, therefore no double loop
              do jorb = smat%keyg(1,1,jseg),smat%keyg(2,1,jseg)
                  ! Calculate the index in the large compressed format
                  ii = matrixindex_in_compressed_lowlevel(jorb, iline, smat%nfvctr, nseg, keyv, keyg, istsegline)
                  if (ii>0) then
                      ilen = ilen + 1
                  end if
              end do
          end do
          onedimindices(2,ipt) = ilen
          !!onedimindices(3,ipt) = itot
          !itot = itot + ilen
      end do
      !$omp end do
      !$omp end parallel


      itot = 1
      do ipt=1,nout
          onedimindices(3,ipt) = itot
          itot = itot + onedimindices(2,ipt)
      end do



      call f_release_routine()
    
    end subroutine init_onedimindices_newnew




    subroutine get_arrays_for_sequential_acces(norb, norbp, isorb, nseg, &
               nsegline, istsegline, keyg, sparsemat, nseq, &
               ivectorindex)
      implicit none
    
      ! Calling arguments
      integer,intent(in) :: norb, norbp, isorb, nseg, nseq
      integer,dimension(norb),intent(in) :: nsegline, istsegline
      integer,dimension(2,2,nseg),intent(in) :: keyg
      type(sparse_matrix),intent(in) :: sparsemat
      integer,dimension(nseq),intent(out) :: ivectorindex
    
      ! Local variables
      integer :: i,iseg,jorb,jjorb,iorb,jseg,ii,iii
      integer :: isegoffset, istart, iend
    
    
      ii=1
      do i = 1,norbp
         iii=isorb+i
         isegoffset=istsegline(iii)-1
         do iseg=1,nsegline(iii)
              istart=keyg(1,1,isegoffset+iseg)
              iend=keyg(2,1,isegoffset+iseg)
              ! A segment is always on one line, therefore no double loop
              do iorb=istart,iend
                  !!istindexarr(iorb-istart+1,iseg,i)=ii
                  do jseg=sparsemat%istsegline(iorb),sparsemat%istsegline(iorb)+sparsemat%nsegline(iorb)-1
                      ! A segment is always on one line, therefore no double loop
                      do jorb = sparsemat%keyg(1,1,jseg),sparsemat%keyg(2,1,jseg)
                          jjorb = jorb
                          ivectorindex(ii)=jjorb
                          ii = ii+1
                      end do
                  end do
              end do
         end do
      end do 
      if (ii/=nseq+1) stop 'ii/=nseq+1'
    
    end subroutine get_arrays_for_sequential_acces



    subroutine get_arrays_for_sequential_acces_new(nout, ispt, nseg, nseq, keyv, keyg, smat, istsegline, ivectorindex)
      implicit none
    
      ! Calling arguments
      integer,intent(in) :: nout, ispt, nseg, nseq
      integer,dimension(nseg),intent(in) :: keyv
      integer,dimension(2,2,nseg),intent(in) :: keyg
      type(sparse_matrix),intent(in) :: smat
      integer,dimension(smat%nfvctr),intent(in) :: istsegline
      integer,dimension(nseq),intent(out) :: ivectorindex
    
      ! Local variables
      integer :: ii, ipt, iipt, iline, icolumn, jseg, jorb, itest, ind, iseg_start
      integer :: ithread, jthread, nthread
      integer,dimension(:),allocatable :: iiarr
      integer,dimension(:,:),pointer :: ise
      integer,dimension(:,:),allocatable :: ivectorindex_work
      !$ integer :: omp_get_thread_num

      call f_routine(id='get_arrays_for_sequential_acces_new')


      ! OpenMP parallelization using a large workarray
      !!nthread = 1
      !!!$ nthread = omp_get_max_threads()

      !!! Determine the number of iterations to be done by each thread
      !!n = f_malloc(0.to.nthread-1,id='n')
      !!ii = nout/nthread
      !!n(0:nthread-1) = ii
      !!ii = nout - nthread*ii
      !!n(0:ii-1) = n(0:ii-1) + 1
      !!! Check
      !!if (sum(n)/=nout) call f_err_throw('sum(n)/=nout',err_name='BIGDFT_RUNTIME_ERROR')

      !!! Determine the first and last iteration for each thread
      !!ise = f_malloc((/1.to.2,0.to.nthread-1/),id='ise')
      !!ise(1,0) = 1
      !!do jthread=1,nthread-1
      !!    ise(1,jthread) = ise(1,jthread-1) + n(jthread-1)
      !!    ise(2,jthread-1) = ise(1,jthread) -1
      !!end do
      !!ise(2,nthread-1) = nout
      !!! Check
      !!ii = 0
      !!do jthread=0,nthread-1
      !!    ii = ii + ise(2,jthread) - ise(1,jthread) + 1
      !!    if (jthread>1) then
      !!        if (ise(1,jthread)/=ise(2,jthread-1)+1) then
      !!            call f_err_throw('ise(1,jthread)/=ise(2,jthread-1)+1',err_name='BIGDFT_RUNTIME_ERROR')
      !!        end if
      !!    end if
      !!end do
      !!if (ii/=nout) call f_err_throw('ii/=nout',err_name='BIGDFT_RUNTIME_ERROR')

      call distribute_on_threads(nout, nthread, ise)
    
      iiarr = f_malloc(0.to.nthread-1,id='iiarr')
      ii = 0
      iseg_start = 1
      ithread = 0
      ivectorindex_work = f_malloc((/1.to.nseq,0.to.nthread-1/),id='ivectorindex_work')
      !$omp parallel &
      !$omp default (none) &
      !$omp shared(ise, ispt, nseg, keyv, keyg, smat, istsegline, iiarr, nthread) &
      !$omp shared(ivectorindex_work, ivectorindex, nseq) &
      !$omp private(ipt, iipt, iline, icolumn, ind, jthread) &
      !$omp firstprivate(ii, iseg_start, ithread)
      !$ ithread = omp_get_thread_num()
      do ipt=ise(1,ithread),ise(2,ithread)
          iipt = ispt + ipt
          call get_line_and_column(iipt, nseg, keyv, keyg, iseg_start, iline, icolumn)
          ! Take the column due to the symmetry of the sparsity pattern
          do jseg=smat%istsegline(icolumn),smat%istsegline(icolumn)+smat%nsegline(icolumn)-1
              ! A segment is always on one line, therefore no double loop
              do jorb = smat%keyg(1,1,jseg),smat%keyg(2,1,jseg)
                  ind = matrixindex_in_compressed_lowlevel(jorb, iline, smat%nfvctr, nseg, keyv, keyg, istsegline)
                  if (ind>0) then
                      ii = ii+1
                      ivectorindex_work(ii,ithread) = ind - smat%smmm%isvctr
                      if (ivectorindex_work(ii,ithread)<=0) then
                          stop 'ivectorindex_work(ii,ithread)<=0'
                      end if
                  end if
              end do
          end do
      end do
      iiarr(ithread) = ii
      !$omp barrier
      if (sum(iiarr)/=nseq) stop 'sum(iiarr)/=nseq'

      ii = 1
      do jthread=0,nthread-1
          if (ithread==jthread) then
              if (iiarr(jthread)>0) then
                  call f_memcpy(n=iiarr(jthread), src=ivectorindex_work(1,ithread), dest=ivectorindex(ii))
              end if
          end if
          ii = ii + iiarr(jthread)
      end do
      !$omp end parallel

      call f_free(ivectorindex_work)
      !call f_free(n)
      call f_free_ptr(ise)
      call f_free(iiarr)

      call f_release_routine()

    
    end subroutine get_arrays_for_sequential_acces_new



    subroutine determine_consecutive_values(nout, nseq, ivectorindex, onedimindices_new, &
               nconsecutive_max, consecutive_lookup)
      implicit none
      
      ! Calling arguments
      integer,intent(in) :: nout, nseq
      integer,dimension(nseq),intent(in) :: ivectorindex
      integer,dimension(4,nout),intent(inout) :: onedimindices_new
      integer,intent(out) :: nconsecutive_max
      integer,dimension(:,:,:),pointer,intent(out) :: consecutive_lookup

      ! Local variables
      integer :: iout, ilen, ii, iend, nconsecutive, jorb, jjorb, jjorb_prev, iconsec


      nconsecutive_max = 0
      do iout=1,nout
          ilen=onedimindices_new(2,iout)
          ii=onedimindices_new(3,iout)

          iend=ii+ilen-1

          nconsecutive = 1
          do jorb=ii,iend
             jjorb=ivectorindex(jorb)
             if (jorb>ii) then
                 if (jjorb/=jjorb_prev+1) then
                     nconsecutive = nconsecutive + 1
                 end if
             end if
             jjorb_prev = jjorb
          end do
          nconsecutive_max = max(nconsecutive,nconsecutive_max)
          onedimindices_new(4,iout) = nconsecutive
      end do

      consecutive_lookup = f_malloc_ptr((/3,nconsecutive_max,nout/),id='consecutive_lookup')


      do iout=1,nout
          ilen=onedimindices_new(2,iout)
          ii=onedimindices_new(3,iout)

          iend=ii+ilen-1

          nconsecutive = 1
          iconsec = 0
          consecutive_lookup(1,nconsecutive,iout) = ii
          consecutive_lookup(2,nconsecutive,iout) = ivectorindex(ii)
          do jorb=ii,iend
             jjorb=ivectorindex(jorb)
             if (jorb>ii) then
                 if (jjorb/=jjorb_prev+1) then
                     consecutive_lookup(3,nconsecutive,iout) = iconsec
                     nconsecutive = nconsecutive + 1
                     consecutive_lookup(1,nconsecutive,iout) = jorb
                     consecutive_lookup(2,nconsecutive,iout) = jjorb
                     iconsec = 0
                 end if
             end if
             iconsec = iconsec + 1
             jjorb_prev = jjorb
          end do
          consecutive_lookup(3,nconsecutive,iout) = iconsec
          if (nconsecutive>nconsecutive_max) stop 'nconsecutive>nconsecutive_max'
      end do


    end subroutine determine_consecutive_values


    subroutine init_sequential_acces_matrix(norb, norbp, isorb, nseg, &
               nsegline, istsegline, keyg, sparsemat, nseq, &
               indices_extract_sequential)
      implicit none
    
      ! Calling arguments
      integer,intent(in) :: norb, norbp, isorb, nseg, nseq
      integer,dimension(norb),intent(in) :: nsegline, istsegline
      integer,dimension(2,2,nseg),intent(in) :: keyg
      type(sparse_matrix),intent(in) :: sparsemat
      integer,dimension(nseq),intent(out) :: indices_extract_sequential
    
      ! Local variables
      integer :: i,iseg,jorb,jj,iorb,jseg,ii,iii
      integer :: isegoffset, istart, iend
    
    
      ii=1
      do i = 1,norbp
         iii=isorb+i
         isegoffset=istsegline(iii)-1
         do iseg=1,nsegline(iii)
              istart=keyg(1,1,isegoffset+iseg)
              iend=keyg(2,1,isegoffset+iseg)
              ! A segment is always on one line, therefore no double loop
              do iorb=istart,iend
                  do jseg=sparsemat%istsegline(iorb),sparsemat%istsegline(iorb)+sparsemat%nsegline(iorb)-1
                      ! A segment is always on one line, therefore no double loop
                      jj=1
                      do jorb = sparsemat%keyg(1,1,jseg),sparsemat%keyg(2,1,jseg)
                          indices_extract_sequential(ii)=sparsemat%keyv(jseg)+jj-1
                          jj = jj+1
                          ii = ii+1
                      end do
                  end do
              end do
         end do
      end do 
    
    end subroutine init_sequential_acces_matrix




    subroutine init_sequential_acces_matrix_new(nout, ispt, nseg, nseq, keyv, keyg, smat, istsegline, &
               indices_extract_sequential)
      implicit none
    
      ! Calling arguments
      integer,intent(in) :: nout, ispt, nseg, nseq
      integer,dimension(nseg),intent(in) :: keyv
      integer,dimension(2,2,nseg),intent(in) :: keyg
      type(sparse_matrix),intent(in) :: smat
      integer,dimension(smat%nfvctr),intent(in) :: istsegline
      integer,dimension(nseq),intent(out) :: indices_extract_sequential
    
      ! Local variables
      integer :: ii, ipt, iipt, iline, icolumn, jseg, jj, jorb, ind, iseg_start
      integer :: ithread, jthread, nthread
      integer,dimension(:),allocatable :: iiarr
      integer,dimension(:,:),pointer :: ise
      integer,dimension(:,:),allocatable :: indices_extract_sequential_work
      !$ integer :: omp_get_thread_num

      call f_routine(id='init_sequential_acces_matrix_new')

      ! OpenMP parallelization using a large workarray
      !!nthread = 1
      !!!$ nthread = omp_get_max_threads()

      !!! Determine the number of iterations to be done by each thread
      !!n = f_malloc(0.to.nthread-1,id='n')
      !!ii = nout/nthread
      !!n(0:nthread-1) = ii
      !!ii = nout - nthread*ii
      !!n(0:ii-1) = n(0:ii-1) + 1
      !!! Check
      !!if (sum(n)/=nout) call f_err_throw('sum(n)/=nout',err_name='BIGDFT_RUNTIME_ERROR')

      !!! Determine the first and last iteration for each thread
      !!ise = f_malloc((/1.to.2,0.to.nthread-1/),id='ise')
      !!ise(1,0) = 1
      !!do jthread=1,nthread-1
      !!    ise(1,jthread) = ise(1,jthread-1) + n(jthread-1)
      !!    ise(2,jthread-1) = ise(1,jthread) -1
      !!end do
      !!ise(2,nthread-1) = nout
      !!! Check
      !!ii = 0
      !!do jthread=0,nthread-1
      !!    ii = ii + ise(2,jthread) - ise(1,jthread) + 1
      !!    if (jthread>1) then
      !!        if (ise(1,jthread)/=ise(2,jthread-1)+1) then
      !!            call f_err_throw('ise(1,jthread)/=ise(2,jthread-1)+1',err_name='BIGDFT_RUNTIME_ERROR')
      !!        end if
      !!    end if
      !!end do
      !!if (ii/=nout) call f_err_throw('ii/=nout',err_name='BIGDFT_RUNTIME_ERROR')
      call distribute_on_threads(nout, nthread, ise)
    
      iiarr = f_malloc(0.to.nthread-1,id='iiarr')
      ii = 0
      iseg_start = 1
      ithread = 0
      indices_extract_sequential_work = f_malloc((/1.to.nseq,0.to.nthread-1/),id='indices_extract_sequential_work')
      !$omp parallel &
      !$omp default (none) &
      !$omp shared(ise, ispt, nseg, keyv, keyg, smat, istsegline, iiarr, nthread) &
      !$omp shared(indices_extract_sequential_work, indices_extract_sequential) &
      !$omp private(ipt, iipt, iline, icolumn, ind, jj, jthread) &
      !$omp firstprivate(ii, iseg_start, ithread)
      !$ ithread = omp_get_thread_num()
      do ipt=ise(1,ithread),ise(2,ithread)
          iipt = ispt + ipt
          call get_line_and_column(iipt, nseg, keyv, keyg, iseg_start, iline, icolumn)
          ! Take the column due to the symmetry of the sparsity pattern
          do jseg=smat%istsegline(icolumn),smat%istsegline(icolumn)+smat%nsegline(icolumn)-1
              ! A segment is always on one line, therefore no double loop
              jj=1
              do jorb = smat%keyg(1,1,jseg),smat%keyg(2,1,jseg)
                  ! Calculate the index in the large compressed format
                  ind = matrixindex_in_compressed_lowlevel(jorb, iline, smat%nfvctr, nseg, keyv, keyg, istsegline)
                  if (ind>0) then
                      ii = ii + 1
                      indices_extract_sequential_work(ii,ithread)=smat%keyv(jseg)+jj-1
                  end if
                  jj = jj+1
              end do
          end do
      end do
      iiarr(ithread) = ii
      !$omp barrier
      ii = 1
      do jthread=0,nthread-1
          if (ithread==jthread) then
              if (iiarr(jthread)>0) then
                  call f_memcpy(n=iiarr(jthread), &
                       src=indices_extract_sequential_work(1,ithread), &
                       dest=indices_extract_sequential(ii))
              end if
          end if
          ii = ii + iiarr(jthread)
      end do
      !$omp end parallel
      !do ii=1,nseq
      !    write(100,*) 'ii, indices_extract_sequential(ii)', ii, indices_extract_sequential(ii)
      !end do

      call f_free(indices_extract_sequential_work)
      !call f_free(n)
      call f_free_ptr(ise)
      call f_free(iiarr)

      call f_release_routine()

    
    end subroutine init_sequential_acces_matrix_new




    subroutine init_matrix_parallelization(iproc, nproc, nfvctr, nseg, nvctr, &
               isfvctr_par, nfvctr_par, istsegline, keyv, &
               isvctr, nvctrp, isvctr_par, nvctr_par)
      implicit none

      ! Calling arguments
      integer,intent(in) :: iproc, nproc, nfvctr, nseg, nvctr
      integer,dimension(0:nproc-1),intent(in) :: isfvctr_par, nfvctr_par
      integer,dimension(nfvctr),intent(in) :: istsegline
      integer,dimension(nseg),intent(in) :: keyv
      integer,intent(out) :: isvctr, nvctrp
      integer,dimension(0:nproc-1),intent(out) :: isvctr_par, nvctr_par
      
      ! Local variables
      integer :: jproc, jst_line, jst_seg

      call f_routine(id='init_matrix_parallelization')

      ! parallelization of matrices, following same idea as norb/norbp/isorb
      !most equal distribution, but want corresponding to norbp for second column

      !$omp parallel default(none) &
      !$omp shared(nproc, isfvctr_par, nfvctr_par, nvctr, istsegline, keyv, isvctr_par) &
      !$omp private(jproc, jst_line, jst_seg)
      !$omp do
      do jproc=0,nproc-1
          jst_line = isfvctr_par(jproc)+1
          if (nfvctr_par(jproc)==0) then
             isvctr_par(jproc) = nvctr
          else
             jst_seg = istsegline(jst_line)
             isvctr_par(jproc) = keyv(jst_seg)-1
          end if
      end do
      !$omp end do
      !$omp end parallel

      do jproc=0,nproc-1
         if (jproc==nproc-1) then
            nvctr_par(jproc)=nvctr-isvctr_par(jproc)
         else
            nvctr_par(jproc)=isvctr_par(jproc+1)-isvctr_par(jproc)
         end if
         if (iproc==jproc) isvctr=isvctr_par(jproc)
         if (iproc==jproc) nvctrp=nvctr_par(jproc)
      end do

      call f_release_routine()

    end subroutine init_matrix_parallelization


    subroutine init_matrix_taskgroups(iproc, nproc, parallel_layout, collcom, collcom_sr, smat, iirow, iicol)
      use module_base
      use module_types
      use communications_base, only: comms_linear
      use yaml_output
      implicit none

      ! Caling arguments
      integer,intent(in) :: iproc, nproc
      logical,intent(in) :: parallel_layout
      type(comms_linear),intent(in) :: collcom, collcom_sr
      type(sparse_matrix),intent(inout) :: smat
      integer,dimension(2),intent(in) :: iirow, iicol

      ! Local variables
      integer :: ipt, ii, i0, i0i, iiorb, j, i0j, jjorb, ind, ind_min, ind_max, iseq
      integer :: ntaskgroups, jproc, itaskgroups
      integer :: nfvctrp, isfvctr, isegstart, isegend, jorb, istart, iend, iistg, iietg, itg
      integer, dimension(:,:), allocatable :: iuse_startend, itaskgroups_startend
      integer, dimension(:), allocatable :: tasks_per_taskgroup
      integer :: ntaskgrp_calc, ntaskgrp_use, i, ncount, iitaskgroup, group, ierr, iitaskgroups, newgroup, iseg
      !logical :: go_on
      integer,dimension(:,:),allocatable :: in_taskgroup
      integer :: iproc_start, iproc_end, imin, imax
      logical :: found, found_start, found_end
      !integer :: jstart, kkproc, kproc, jend, lproc, llproc
      !integer :: iprocstart_current, iprocend_current, iprocend_prev, iprocstart_next
      integer :: irow, icol, inc, ist, ind_min1, ind_max1
      integer,dimension(:),pointer :: isvctr_par, nvctr_par

      call f_routine(id='init_matrix_taskgroups')
      call timing(iproc,'inittaskgroup','ON')

      ! First determine the minimal and maximal value oft the matrix which is used by each process
      iuse_startend = f_malloc0((/1.to.2,0.to.nproc-1/),id='iuse_startend')


      ! The matrices can be parallelized

      ind_min = smat%nvctr
      ind_max = 0

      ! The operations done in the transposed wavefunction layout
      call check_transposed_layout()

      ! Now check the compress_distributed layout
      call check_compress_distributed_layout()

      ! Now check the matrix matrix multiplications layout
      call check_matmul_layout()
      !!write(*,'(a,3i8)') 'after check_matmul: iproc, ind_min, ind_max', iproc, ind_min, ind_max

      ! Now check the sumrho operations
      call check_sumrho_layout()

      ! Now check the pseudo-exact orthonormalization during the input guess
      call check_ortho_inguess()

      ind_min1 = ind_min
      ind_max1 = ind_max

      !!write(*,'(a,3i8)') 'after init: iproc, ind_min1, ind_max1', iproc, ind_min1, ind_max1

      !@ NEW #####################################################################
      !@ Make sure that the min and max are at least as large as the reference
      do i=1,2
          if (i==1) then
              istart = 1
              iend = smat%nfvctr
              inc = 1
          else
              istart = smat%nfvctr
              iend = 1
              inc = -1
              !!write(*,*) 'iproc, iirow(i)', iproc, iirow(i)
          end if
          search_out: do irow=iirow(i),iend,inc
              if (irow==iirow(i)) then
                  ist = iicol(i)
              else
                  ist = istart
              end if
              do icol=ist,iend,inc
                  ii = matrixindex_in_compressed(smat, icol, irow)
                  if (ii>0) then
                      if (i==1) then
                          ind_min = ii
                      else
                          ind_max = ii
                      end if
                      exit search_out
                  end if
              end do
          end do search_out
      end do
      if (ind_min>ind_min1) then
          write(*,*) 'ind_min, ind_min1', ind_min, ind_min1
          stop 'ind_min>ind_min1'
      end if
      if (ind_max<ind_max1) then
          write(*,*) 'ind_max, ind_max1', ind_max, ind_max1
          stop 'ind_max<ind_max1'
      end if
      !!write(*,'(a,i3,3x,2(2i6,4x))') 'iproc, ind_min, ind_max, ind_min1, ind_max1', iproc,  ind_min, ind_max,  ind_min1, ind_max1
      !@ END NEW #################################################################


      if (.not.parallel_layout) then
          ! The matrices can not be parallelized
          ind_min = 1
          ind_max = smat%nvctr
      end if

      ! Enlarge the values if necessary such that they always start and end with a complete segment
      do iseg=1,smat%nseg
          istart = smat%keyv(iseg)
          iend = smat%keyv(iseg) + smat%keyg(2,1,iseg)-smat%keyg(1,1,iseg)
          if (istart<=ind_min .and. ind_min<=iend) then
              ind_min = istart
          end if
          if (istart<=ind_max .and. ind_max<=iend) then
              ind_max = iend
          end if
      end do

      ! Now the minimal and maximal values are known
      iuse_startend(1,iproc) = ind_min
      iuse_startend(2,iproc) = ind_max
      if (nproc>1) then
          call mpiallred(iuse_startend(1,0), 2*nproc, mpi_sum, comm=bigdft_mpi%mpi_comm)
      end if

      ! Make sure that the used parts are always "monotonically increasing"
      do jproc=nproc-2,0,-1
          ! The start of part jproc must not be greater than the start of part jproc+1
          iuse_startend(1,jproc) = min(iuse_startend(1,jproc),iuse_startend(1,jproc+1)) 
      end do
      do jproc=1,nproc-1
          ! The end of part jproc must not be smaller than the end of part jproc-1
          iuse_startend(2,jproc) = max(iuse_startend(2,jproc),iuse_startend(2,jproc-1)) 
      end do


      !!smat%istartend_local(1) = ind_min
      !!smat%istartend_local(2) = ind_max
      smat%istartend_local(1) = iuse_startend(1,iproc)
      smat%istartend_local(2) = iuse_startend(2,iproc)

      ! Check to which segments these values belong
      found_start = .false.
      found_end = .false.
      do iseg=1,smat%nseg
          if (smat%keyv(iseg)==smat%istartend_local(1)) then
              smat%istartendseg_local(1) = iseg
              found_start = .true.
          end if
          if (smat%keyv(iseg)+smat%keyg(2,1,iseg)-smat%keyg(1,1,iseg)==smat%istartend_local(2)) then
              smat%istartendseg_local(2) = iseg
              found_end = .true.
          end if
      end do
      if (.not.found_start) stop 'segment corresponding to smat%istartend_local(1) not found!'
      if (.not.found_end) stop 'segment corresponding to smat%istartend_local(2) not found!'


      !!if (iproc==0)  then
      !!    do jproc=0,nproc-1
      !!        call yaml_map('iuse_startend',(/jproc,iuse_startend(1:2,jproc)/))
      !!    end do
      !!end if
 
      !if (iproc==0) write(*,'(a,100(2i7,4x))') 'iuse_startend',iuse_startend
 
!!      ntaskgroups = 1
!!      llproc=0 !the first task of the current taskgroup
!!      ii = 0
!!      do 
!!          jproc = llproc + ii
!!          if (jproc==nproc-1) exit
!!          jstart = iuse_startend(1,jproc) !beginning of part used by task jproc
!!          jend = iuse_startend(2,jproc) !end of part used by task jproc
!!          ii = ii + 1
!!          !!!search the last process whose part ends prior to iend
!!          !!go_on = .true.
!!          !!do lproc=nproc-1,0,-1
!!          !!    if (iuse_startend(1,lproc)<=jend) then
!!          !!        !if (iproc==0) write(*,'(a,3i8)') 'lproc, iuse_startend(1,lproc), iuse_startend(2,llproc)', lproc, iuse_startend(1,lproc), iuse_startend(2,llproc)
!!          !!        if (iuse_startend(1,lproc)<=iuse_startend(2,llproc)) then
!!          !!            go_on = .false.
!!          !!        end if
!!          !!        exit
!!          !!    end if
!!          !!end do
!!          !if (iproc==0) write(*,*) '2: llproc, ii, jproc, go_on', llproc, ii, jproc, go_on
!!          ! Make sure that the beginning of the part used by jproc is larger than
!!          ! the end of the part used by llproc (which is the first task of the current taskgroup)
!!          if (iuse_startend(1,jproc)<=iuse_startend(2,llproc)) then
!!              cycle
!!          end if
!!          ntaskgroups = ntaskgroups + 1
!!          !!! Search the starting point of the next taskgroups, defined as the
!!          !!! largest starting part which is smaller than jend
!!          !!llproc=nproc-1
!!          !!do lproc=nproc-1,0,-1
!!          !!    if (iuse_startend(1,lproc)<=jend) then
!!          !!        llproc = lproc
!!          !!        exit
!!          !!    end if
!!          !!end do
!!          ! jproc is now the start of the new taskgroup
!!          llproc=jproc
!!          !if (iproc==0) write(*,*) 'llproc, ii, jproc, ntaskgroups', llproc, ii, jproc, ntaskgroups
!!          ii = 0
!!          !if (llproc==nproc-1) exit
!!      end do
!!      !if (iproc==0) write(*,*) 'iproc, ntaskgroups', iproc, ntaskgroups

!!      !@NEW ###################
!!      ntaskgroups = 1
!!      iproc_start = 0
!!      iproc_end = 0
!!      do
!!          ! Search the first process whose parts does not overlap any more with
!!          ! the end of the first task of the current taskgroup.
!!          ! This will be the last task of the current taskgroup.
!!          found = .false.
!!          do jproc=iproc_start,nproc-1
!!              !if (iproc==0) write(*,'(a,2i8)') 'iuse_startend(1,jproc), iuse_startend(2,iproc_start)', iuse_startend(1,jproc), iuse_startend(2,iproc_start)
!!              if (iuse_startend(1,jproc)>iuse_startend(2,iproc_start)) then
!!                  iproc_end = jproc
!!                  found = .true.
!!                  exit
!!              end if
!!          end do
!!          if (.not.found) exit
!!          !iproc_end = iproc_start
!!
!!          !!! Search the last process whose part overlaps with the end of the current taskgroup.
!!          !!! This will be the first task of the next taskgroup.
!!          !!found = .false.
!!          !!do jproc=nproc-1,0,-1
!!          !!    !if (iproc==0) write(*,'(a,2i8)') 'iuse_startend(1,jproc), iuse_startend(2,iproc_end)', iuse_startend(1,jproc), iuse_startend(2,iproc_end)
!!          !!    if (iuse_startend(1,jproc)<=iuse_startend(2,iproc_end)) then
!!          !!        ntaskgroups = ntaskgroups + 1
!!          !!        iproc_start = jproc
!!          !!        found = .true.
!!          !!        exit
!!          !!    end if
!!          !!end do
!!          !!if (iproc==0) write(*,*) 'iproc_start, iproc_end', iproc_start, iproc_end
!!          !!if (.not.found) exit
!!          !!if (iproc_start==nproc-1) exit
!!          ! Search the last process whose part overlaps with the start of the current taskgroup.
!!          ! This will be the first task of the next taskgroup.
!!          found = .false.
!!          !do jproc=nproc-1,0,-1
!!          do jproc=0,nproc-1
!!              !if (iproc==0) write(*,'(a,2i8)') 'iuse_startend(1,jproc), iuse_startend(2,iproc_end)', iuse_startend(1,jproc), iuse_startend(2,iproc_end)
!!              if (iuse_startend(1,jproc)>iuse_startend(1,iproc_end)) then
!!                  ntaskgroups = ntaskgroups + 1
!!                  iproc_start = jproc
!!                  found = .true.
!!                  exit
!!              end if
!!          end do
!!          if (.not.found) exit
!!      end do
!!      !@END NEW ###############

!!      !@NEW2 ###############################################
!!      iprocstart_next = 0
!!      iprocstart_current = 0
!!      iprocend_current = 0
!!      ntaskgroups = 1
!!      do
!!          iprocend_prev = iprocend_current
!!          iprocstart_current = iprocstart_next 
!!          !itaskgroups_startend(1,itaskgroups) = iuse_startend(2,iprocstart_current)
!!          ! Search the first process whose part starts later than then end of the part of iprocend_prev. This will be the first task of
!!          ! the next taskgroup
!!          do jproc=0,nproc-1
!!             if (iuse_startend(1,jproc)>iuse_startend(2,iprocend_prev)) then
!!                 iprocstart_next = jproc
!!                 exit
!!             end if
!!          end do
!!          ! Search the first process whose part ends later than then the start of the part of iprocstart_next. This will be the last task of
!!          ! the current taskgroup
!!          do jproc=0,nproc-1
!!             if (iuse_startend(2,jproc)>iuse_startend(1,iprocstart_next)) then
!!                 iprocend_current = jproc
!!                 exit
!!             end if
!!          end do
!!          !itaskgroups_startend(2,itaskgroups) = iuse_startend(2,iprocend_current)
!!          if (iproc==0) write(*,'(a,4i5)') 'iprocend_prev, iprocstart_current, iprocend_current, iprocstart_next', iprocend_prev, iprocstart_current, iprocend_current, iprocstart_next
!!          if (iprocstart_current==nproc-1) exit
!!          ntaskgroups = ntaskgroups + 1
!!      end do
!!      !@END NEW2 ###########################################


        !@NEW3 #############################################
        ntaskgroups = 1
        iproc_start = 0
        iproc_end = 0
        ii = 0
        do

            ! Search the first task whose part starts after the end of the part of the reference task
            found = .false.
            do jproc=0,nproc-1
                if (iuse_startend(1,jproc)>iuse_startend(2,iproc_end)) then
                    iproc_start = jproc
                    found = .true.
                    exit
                end if
            end do

            ! If this search was successful, start a new taskgroup
            if (found) then
                ! Determine the reference task, which is the last task whose part starts before the end of the current taskgroup
                ii = iuse_startend(2,iproc_start-1)
                do jproc=nproc-1,0,-1
                    if (iuse_startend(1,jproc)<=ii) then
                        iproc_end = jproc
                        exit
                    end if
                end do
                ! Increase the number of taskgroups
                ntaskgroups = ntaskgroups + 1
            else
                exit
            end if

        end do
        !@END NEW3 #########################################

      smat%ntaskgroup = ntaskgroups
 
      itaskgroups_startend = f_malloc0((/2,ntaskgroups/),id='itaskgroups_startend')
!!      itaskgroups_startend(1,1) = 1
!!      itaskgroups = 1
!!      llproc=0
!!      ii = 0
!!      do 
!!          jproc = llproc + ii
!!          if (jproc==nproc-1) exit
!!          jstart = iuse_startend(1,jproc) !beginning of part used by task jproc
!!          jend = iuse_startend(2,jproc) !end of part used by task jproc
!!          ii = ii + 1
!!          !!!search the last process whose part ends prior to jend
!!          !!go_on = .true.
!!          !!do lproc=nproc-1,0,-1
!!          !!    if (iuse_startend(1,lproc)<=jend) then
!!          !!        if (iuse_startend(1,lproc)<=iuse_startend(2,llproc)) then
!!          !!            go_on = .false.
!!          !!        end if
!!          !!        exit
!!          !!    end if
!!          !!end do
!!          ! Make sure that the beginning of the part used by jproc is larger than
!!          ! the end of the part used by llproc (which is the first task of the current taskgroup)
!!          if (iuse_startend(1,jproc)<=iuse_startend(2,llproc)) then
!!              cycle
!!          end if
!!          !itaskgroups_startend(2,itaskgroups) = jend
!!          ! The end of the taskgroup is the end of the first task whose end is
!!          ! above the start of the new taskgroup
!!          do lproc=0,nproc-1
!!              if (iuse_startend(2,lproc)>jstart) then
!!                  itaskgroups_startend(2,itaskgroups) = iuse_startend(2,lproc)
!!                  exit
!!              end if
!!          end do
!!          itaskgroups = itaskgroups + 1
!!          !!! Search the starting point of the next taskgroups, defined as the
!!          !!! largest starting part which is smaller than jend
!!          !!llproc=nproc-1
!!          !!do lproc=nproc-1,0,-1
!!          !!    if (iuse_startend(1,lproc)<=jend) then
!!          !!        itaskgroups_startend(1,itaskgroups) = iuse_startend(1,lproc)
!!          !!        llproc = lproc
!!          !!        exit
!!          !!    end if
!!          !!end do
!!          ! jproc is now the start of the new taskgroup
!!          llproc=jproc
!!          itaskgroups_startend(1,itaskgroups) = iuse_startend(1,llproc)
!!          ii = 0
!!          !if (llproc==nproc-1) exit
!!      end do
!!      itaskgroups_startend(2,itaskgroups) = iuse_startend(2,nproc-1)


!!      !@NEW ###################
!!      itaskgroups = 1
!!      iproc_start = 0
!!      iproc_end = 0
!!      itaskgroups_startend(1,1) = 1
!!      do
!!          ! Search the first process whose parts does not overlap any more with
!!          ! the end of the first task of the current taskgroup.
!!          ! This will be the last task of the current taskgroup.
!!          found = .false.
!!          do jproc=iproc_start,nproc-1
!!              if (iuse_startend(1,jproc)>iuse_startend(2,iproc_start)) then
!!                  iproc_end = jproc
!!                  itaskgroups_startend(2,itaskgroups) = iuse_startend(2,jproc)
!!                  found = .true.
!!                  exit
!!              end if
!!          end do
!!          if (.not.found) exit
!!          !!iproc_end = iproc_start
!!          !!itaskgroups_startend(2,itaskgroups) = iuse_startend(2,iproc_end)
!!
!!          ! Search the last process whose part overlaps with the end of the current taskgroup.
!!          ! This will be the first task of the next taskgroup.
!!          found = .false.
!!          !do jproc=nproc-1,0,-1
!!          do jproc=0,nproc-1
!!              if (iuse_startend(1,jproc)>iuse_startend(1,iproc_end)) then
!!                  itaskgroups = itaskgroups + 1
!!                  iproc_start = jproc
!!                  itaskgroups_startend(1,itaskgroups) = iuse_startend(1,jproc)
!!                  found = .true.
!!                  exit
!!              end if
!!          end do
!!          if (.not.found) exit
!!          !!!!if (iproc_start==nproc-1) exit
!!          !!! Search the last process whose part overlaps with the end of the current taskgroup.
!!          !!! This will be the first task of the next taskgroup.
!!          !!found = .false.
!!          !!!do jproc=0,nproc-1
!!          !!do jproc=0,nproc-1
!!          !!    if (iuse_startend(1,jproc)>iuse_startend(1,iproc_end)) then
!!          !!        itaskgroups = itaskgroups + 1
!!          !!        iproc_start = jproc
!!          !!        itaskgroups_startend(1,itaskgroups) = iuse_startend(1,jproc)
!!          !!        found = .true.
!!          !!        exit
!!          !!    end if
!!          !!end do
!!          !!if (.not.found) exit
!!      end do
!!      itaskgroups_startend(2,itaskgroups) = smat%nvctr
!!      !@END NEW ###############

!!      !@NEW2 ###############################################
!!      iprocstart_next = 0
!!      iprocstart_current = 0
!!      iprocend_current = 0
!!      itaskgroups = 1
!!      do
!!          iprocend_prev = iprocend_current
!!          iprocstart_current = iprocstart_next 
!!          itaskgroups_startend(1,itaskgroups) = iuse_startend(1,iprocstart_current)
!!          ! Search the first process whose part starts later than then end of the part of iprocend_prev. This will be the first task of
!!          ! the next taskgroup
!!          do jproc=0,nproc-1
!!             if (iuse_startend(1,jproc)>iuse_startend(2,iprocend_prev)) then
!!                 iprocstart_next = jproc
!!                 exit
!!             end if
!!          end do
!!          ! Search the first process whose part ends later than then the start of the part of iprocstart_next. This will be the last task of
!!          ! the current taskgroup
!!          do jproc=0,nproc-1
!!             if (iuse_startend(2,jproc)>iuse_startend(1,iprocstart_next)) then
!!                 iprocend_current = jproc
!!                 exit
!!             end if
!!          end do
!!          itaskgroups_startend(2,itaskgroups) = iuse_startend(2,iprocend_current)
!!          if (iprocstart_current==nproc-1) exit
!!          itaskgroups = itaskgroups +1
!!      end do
!!      !@END NEW2 ###########################################


        !@NEW3 #############################################
        itaskgroups = 1
        iproc_start = 0
        iproc_end = 0
        itaskgroups_startend(1,1) = 1
        do

            ! Search the first task whose part starts after the end of the part of the reference task
            found = .false.
            do jproc=0,nproc-1
                if (iuse_startend(1,jproc)>iuse_startend(2,iproc_end)) then
                    iproc_start = jproc
                    found = .true.
                    exit
                end if
            end do


            ! If this search was successful, start a new taskgroup
            if (found) then
                ! Store the end of the current taskgroup
                itaskgroups_startend(2,itaskgroups) = iuse_startend(2,iproc_start-1)
                ! Determine the reference task, which is the last task whose part starts before the end of the current taskgroup
                do jproc=nproc-1,0,-1
                    if (iuse_startend(1,jproc)<=itaskgroups_startend(2,itaskgroups)) then
                        iproc_end = jproc
                        exit
                    end if
                end do
                ! Increase the number of taskgroups
                itaskgroups = itaskgroups + 1
                ! Store the beginning of the new taskgroup
                itaskgroups_startend(1,itaskgroups) = iuse_startend(1,iproc_start)
            else
                ! End of the taskgroup if the search was not successful
                itaskgroups_startend(2,itaskgroups) = iuse_startend(2,nproc-1)
                exit
            end if

        end do
        !@END NEW3 #########################################

      !!if (iproc==0)  then
      !!    do jproc=1,smat%ntaskgroup
      !!        call yaml_map('itaskgroups_startend',itaskgroups_startend(1:2,jproc))
      !!    end do
      !!end if
      !call yaml_flash_document()
      call mpi_barrier(bigdft_mpi%mpi_comm,jproc)



      if (itaskgroups/=ntaskgroups) stop 'itaskgroups/=ntaskgroups'
      !if (iproc==0) write(*,'(a,i8,4x,1000(2i7,4x))') 'iproc, itaskgroups_startend', itaskgroups_startend
 
      ! Assign the processes to the taskgroups
      ntaskgrp_calc = 0
      ntaskgrp_use = 0
      do itaskgroups=1,ntaskgroups
          if ( iuse_startend(1,iproc)<=itaskgroups_startend(2,itaskgroups) .and.  &
               iuse_startend(2,iproc)>=itaskgroups_startend(1,itaskgroups) ) then
              !!write(*,'(2(a,i0))') 'USE: task ',iproc,' is in taskgroup ',itaskgroups
               ntaskgrp_use = ntaskgrp_use + 1
          end if
      end do
      if (ntaskgrp_use>2) stop 'ntaskgrp_use>2'

      smat%ntaskgroupp = max(ntaskgrp_calc,ntaskgrp_use)

      smat%taskgroup_startend = f_malloc_ptr((/2,2,smat%ntaskgroup/),id='smat%taskgroup_startend')
      smat%taskgroupid = f_malloc_ptr((/smat%ntaskgroupp/),id='smat%smat%taskgroupid')
      smat%inwhichtaskgroup = f_malloc0_ptr((/1.to.2,0.to.nproc-1/),id='smat%smat%inwhichtaskgroup')


      i = 0
      do itaskgroups=1,smat%ntaskgroup
          i = i + 1
          smat%taskgroup_startend(1,1,i) = itaskgroups_startend(1,itaskgroups)
          smat%taskgroup_startend(2,1,i) = itaskgroups_startend(2,itaskgroups)
      end do
      if (i/=smat%ntaskgroup) then
          write(*,*) 'i, smat%ntaskgroup', i, smat%ntaskgroup
          stop 'i/=smat%ntaskgroup'
      end if



      i = 0
      do itaskgroups=1,smat%ntaskgroup
          if( iuse_startend(1,iproc)<=itaskgroups_startend(2,itaskgroups) .and.  &
               iuse_startend(2,iproc)>=itaskgroups_startend(1,itaskgroups) ) then
               i = i + 1
               smat%taskgroupid(i) = itaskgroups
               smat%inwhichtaskgroup(i,iproc) = itaskgroups
          end if
      end do
      if (i/=smat%ntaskgroupp) then
          write(*,*) 'i, smat%ntaskgroupp', i, smat%ntaskgroupp
          stop 'i/=smat%ntaskgroupp'
      end if

      if (nproc>1) then
          call mpiallred(smat%inwhichtaskgroup(1,0), 2*nproc, mpi_sum, comm=bigdft_mpi%mpi_comm)
      end if

      ! Partition the entire matrix in disjoint submatrices
      smat%taskgroup_startend(1,2,1) = smat%taskgroup_startend(1,1,1)
      do itaskgroups=2,smat%ntaskgroup
          smat%taskgroup_startend(1,2,itaskgroups) = &
              (smat%taskgroup_startend(2,1,itaskgroups-1)+smat%taskgroup_startend(1,1,itaskgroups)) / 2
          smat%taskgroup_startend(2,2,itaskgroups-1) = smat%taskgroup_startend(1,2,itaskgroups)-1
      end do
      smat%taskgroup_startend(2,2,smat%ntaskgroup) = smat%taskgroup_startend(2,1,smat%ntaskgroup)

      !if (iproc==0) write(*,'(a,1000(2i8,4x))') 'iproc, smat%taskgroup_startend(:,2,:)',smat%taskgroup_startend(:,2,:)

      ! Some checks
      ncount = 0
      do itaskgroups=1,smat%ntaskgroup
          ncount = ncount + smat%taskgroup_startend(2,2,itaskgroups)-smat%taskgroup_startend(1,2,itaskgroups)+1
          if (itaskgroups>1) then
              if (smat%taskgroup_startend(1,1,itaskgroups)>smat%taskgroup_startend(2,1,itaskgroups-1)) then
                  stop 'smat%taskgroup_startend(1,1,itaskgroups)>smat%taskgroup_startend(2,1,itaskgroups-1)'
              end if
          end if
      end do
      if (ncount/=smat%nvctr) then
          write(*,*) 'ncount, smat%nvctr', ncount, smat%nvctr
          stop 'ncount/=smat%nvctr'
      end if

      ! Check that the data that task iproc needs is really contained in the
      ! taskgroups to which iproc belongs.
      imin=smat%nvctr
      imax=1
      do itaskgroups=1,smat%ntaskgroupp
          iitaskgroup = smat%taskgroupid(itaskgroups)
          imin = min(imin,smat%taskgroup_startend(1,1,iitaskgroup))
          imax = max(imax,smat%taskgroup_startend(2,1,iitaskgroup))
      end do
      if (iuse_startend(1,iproc)<imin) then
          write(*,*) 'iuse_startend(1,iproc),imin', iuse_startend(1,iproc),imin
          stop 'iuse_startend(1,iproc)<imin'
      end if
      if (iuse_startend(2,iproc)>imax) then
          write(*,*) 'iuse_startend(2,iproc),imax', iuse_startend(2,iproc),imax
          stop 'iuse_startend(2,iproc)>imax'
      end if


      ! Assign the values of nvctrp_tg and iseseg_tg
      ! First and last segment of the matrix
      iistg=smat%taskgroupid(1) !first taskgroup of task iproc
      iietg=smat%taskgroupid(smat%ntaskgroupp) !last taskgroup of task iproc
      found_start = .false.
      found_end = .false.
      do iseg=1,smat%nseg
          if (smat%keyv(iseg)==smat%taskgroup_startend(1,1,iistg)) then
              smat%iseseg_tg(1) = iseg
              smat%isvctrp_tg = smat%keyv(iseg)-1
              found_start = .true.
          end if
          if (smat%keyv(iseg)+smat%keyg(2,1,iseg)-smat%keyg(1,1,iseg)==smat%taskgroup_startend(2,1,iietg)) then
              smat%iseseg_tg(2) = iseg
              found_end = .true.
          end if
      end do
      if (.not.found_start) stop 'first segment of taskgroup matrix not found'
      if (.not.found_end) stop 'last segment of taskgroup matrix not found'
      ! Size of the matrix
      smat%nvctrp_tg = smat%taskgroup_startend(2,1,iietg) - smat%taskgroup_startend(1,1,iistg) + 1




      ! Create the taskgroups
      ! Count the number of tasks per taskgroup
      tasks_per_taskgroup = f_malloc0(smat%ntaskgroup,id='tasks_per_taskgroup')
      do itaskgroups=1,smat%ntaskgroupp
          iitaskgroup = smat%taskgroupid(itaskgroups)
          tasks_per_taskgroup(iitaskgroup) = tasks_per_taskgroup(iitaskgroup) + 1
      end do
      if (nproc>1) then
          call mpiallred(tasks_per_taskgroup, mpi_sum, comm=bigdft_mpi%mpi_comm)
      end if
      !if (iproc==0) write(*,'(a,i7,4x,1000i7)') 'iproc, tasks_per_taskgroup', iproc, tasks_per_taskgroup
      call mpi_comm_group(bigdft_mpi%mpi_comm, group, ierr)

      in_taskgroup = f_malloc0((/0.to.nproc-1,1.to.smat%ntaskgroup/),id='in_taskgroup')
      smat%tgranks = f_malloc_ptr((/0.to.maxval(tasks_per_taskgroup)-1,1.to.smat%ntaskgroup/),id='smat%tgranks')
      smat%nranks = f_malloc_ptr(smat%ntaskgroup,id='smat%nranks')
      !smat%isrank = f_malloc_ptr(smat%ntaskgroup,id='smat%isrank')

      ! number of tasks per taskgroup
      do itg=1,smat%ntaskgroup
          smat%nranks(itg) = tasks_per_taskgroup(itg)
      end do

      do itaskgroups=1,smat%ntaskgroupp
          iitaskgroups = smat%taskgroupid(itaskgroups)
          in_taskgroup(iproc,iitaskgroups) = 1
      end do
      if (nproc>1) then
          call mpiallred(in_taskgroup, mpi_sum, comm=bigdft_mpi%mpi_comm)
      end if

      allocate(smat%mpi_groups(smat%ntaskgroup))
      do itaskgroups=1,smat%ntaskgroup
          smat%mpi_groups(itaskgroups) = mpi_environment_null()
      end do
      do itaskgroups=1,smat%ntaskgroup
          ii = 0
          do jproc=0,nproc-1
              if (in_taskgroup(jproc,itaskgroups)>0) then
                  smat%tgranks(ii,itaskgroups) = jproc
                  ii = ii + 1
              end if
          end do
          ! Store the ID of the first task of each taskgroup
          !smat%isrank(itaskgroups) = smat%tgranks(1,itaskgroups)
          if (ii/=tasks_per_taskgroup(itaskgroups)) stop 'ii/=tasks_per_taskgroup(itaskgroups)'
          call mpi_group_incl(group, ii, smat%tgranks(0,itaskgroups), newgroup, ierr)
          call mpi_comm_create(bigdft_mpi%mpi_comm, newgroup, smat%mpi_groups(itaskgroups)%mpi_comm, ierr)
          if (smat%mpi_groups(itaskgroups)%mpi_comm/=MPI_COMM_NULL) then
              call mpi_comm_size(smat%mpi_groups(itaskgroups)%mpi_comm, smat%mpi_groups(itaskgroups)%nproc, ierr)
              call mpi_comm_rank(smat%mpi_groups(itaskgroups)%mpi_comm, smat%mpi_groups(itaskgroups)%iproc, ierr)
          end if
          smat%mpi_groups(itaskgroups)%igroup = itaskgroups
          smat%mpi_groups(itaskgroups)%ngroup = smat%ntaskgroup
          call mpi_group_free(newgroup, ierr)
      end do
      call mpi_group_free(group, ierr)

      !do itaskgroups=1,smat%ntaskgroup
      !    if (smat%mpi_groups(itaskgroups)%iproc==0) write(*,'(2(a,i0))') 'process ',iproc,' is first in taskgroup ',itaskgroups 
      !end do

      ! Print a summary
      if (iproc==0) then
          call yaml_mapping_open('taskgroup summary')
          call yaml_map('number of taskgroups',smat%ntaskgroup)
          call yaml_sequence_open('taskgroups overview')
          do itaskgroups=1,smat%ntaskgroup
              call yaml_sequence(advance='no')
              call yaml_mapping_open(flow=.true.)
              call yaml_map('number of tasks',tasks_per_taskgroup(itaskgroups))
              !call yaml_map('IDs',smat%tgranks(0:tasks_per_taskgroup(itaskgroups)-1,itaskgroups))
              call yaml_mapping_open('IDs')
              do itg=0,tasks_per_taskgroup(itaskgroups)-1
                  call yaml_mapping_open(yaml_toa(smat%tgranks(itg,itaskgroups),fmt='(i0)'))
                  call yaml_map('s',iuse_startend(1,smat%tgranks(itg,itaskgroups)))
                  call yaml_map('e',iuse_startend(2,smat%tgranks(itg,itaskgroups)))
                  call yaml_mapping_close()
              end do
              call yaml_mapping_close()
              call yaml_newline()
              call yaml_map('start / end',smat%taskgroup_startend(1:2,1,itaskgroups))
              call yaml_map('start / end disjoint',smat%taskgroup_startend(1:2,2,itaskgroups))
              call yaml_mapping_close()
          end do
          call yaml_sequence_close()
          call yaml_mapping_close()
      end if


      ! Initialize a "local compress" from the matrix matrix multiplication layout
      !!!smat%smmm%ncl_smmm = 0
      !!!if (smat%smmm%nfvctrp>0) then
      !!!    isegstart=smat%istsegline(smat%smmm%isfvctr+1)
      !!!    isegend=smat%istsegline(smat%smmm%isfvctr+smat%smmm%nfvctrp)+smat%nsegline(smat%smmm%isfvctr+smat%smmm%nfvctrp)-1
      !!!    do iseg=isegstart,isegend
      !!!        ! A segment is always on one line, therefore no double loop
      !!!        do jorb=smat%keyg(1,1,iseg),smat%keyg(2,1,iseg)
      !!!            smat%smmm%ncl_smmm = smat%smmm%ncl_smmm + 1
      !!!        end do
      !!!    end do
      !!!end if
      !!!if (smat%smmm%ncl_smmm/=smat%smmm%nvctrp_mm) then
      !!!    write(*,*) 'smat%smmm%ncl_smmm, smat%smmm%nvctrp_mm', smat%smmm%ncl_smmm, smat%smmm%nvctrp_mm
      !!!    stop
      !!!end if

      do i=1,2
          if (i==1) then
              isvctr_par => smat%smmm%isvctr_mm_par
              nvctr_par => smat%smmm%nvctr_mm_par
          else if (i==2) then
              isvctr_par => smat%isvctr_par
              nvctr_par => smat%nvctr_par
          end if

          !smat%smmm%nccomm_smmm = 0
          ii = 0
          do jproc=0,nproc-1
              !!istart = max(smat%istartend_local(1),smat%smmm%isvctr_mm_par(jproc)+1)
              !!iend = min(smat%istartend_local(2),smat%smmm%isvctr_mm_par(jproc)+smat%smmm%nvctr_mm_par(jproc))
              !!if (istart>iend) cycle
              !!smat%smmm%nccomm_smmm = smat%smmm%nccomm_smmm + 1
              istart = max(smat%istartend_local(1),isvctr_par(jproc)+1)
              iend = min(smat%istartend_local(2),isvctr_par(jproc)+nvctr_par(jproc))
              if (istart>iend) cycle
              ii = ii + 1
          end do

          if (i==1) then
              smat%smmm%nccomm_smmm = ii
              smat%smmm%luccomm_smmm = f_malloc_ptr((/4,smat%smmm%nccomm_smmm/),id='smat%smmm%luccomm_smmm')
          else if (i==2) then
              smat%nccomm = ii
              smat%luccomm = f_malloc_ptr((/4,smat%nccomm/),id='smatluccomm')
          end if

          !!smat%smmm%luccomm_smmm = f_malloc_ptr((/4,smat%smmm%nccomm_smmm/),id='smat%smmm%luccomm_smmm')
          ii = 0
          do jproc=0,nproc-1
              !!istart = max(smat%istartend_local(1),smat%smmm%isvctr_mm_par(jproc)+1)
              !!iend = min(smat%istartend_local(2),smat%smmm%isvctr_mm_par(jproc)+smat%smmm%nvctr_mm_par(jproc))
              !!if (istart>iend) cycle
              !!ii = ii + 1
              !!smat%smmm%luccomm_smmm(1,ii) = jproc !get data from this process
              !!smat%smmm%luccomm_smmm(2,ii) = istart-smat%smmm%isvctr_mm_par(jproc) !starting address on sending process
              !!smat%smmm%luccomm_smmm(3,ii) = istart-smat%isvctrp_tg !starting address on receiving process
              !!smat%smmm%luccomm_smmm(4,ii) = iend-istart+1 !number of elements
              istart = max(smat%istartend_local(1),isvctr_par(jproc)+1)
              iend = min(smat%istartend_local(2),isvctr_par(jproc)+nvctr_par(jproc))
              if (istart>iend) cycle
              ii = ii + 1
              if (i==1) then
                  smat%smmm%luccomm_smmm(1,ii) = jproc !get data from this process
                  smat%smmm%luccomm_smmm(2,ii) = istart-isvctr_par(jproc) !starting address on sending process
                  smat%smmm%luccomm_smmm(3,ii) = istart-smat%isvctrp_tg !starting address on receiving process
                  smat%smmm%luccomm_smmm(4,ii) = iend-istart+1 !number of elements
              else if (i==2) then
                  smat%luccomm(1,ii) = jproc !get data from this process
                  smat%luccomm(2,ii) = istart-isvctr_par(jproc) !starting address on sending process
                  smat%luccomm(3,ii) = istart-smat%isvctrp_tg !starting address on receiving process
                  smat%luccomm(4,ii) = iend-istart+1 !number of elements
              end if
          end do
      end do

      call f_free(in_taskgroup)
      call f_free(iuse_startend)
      call f_free(itaskgroups_startend)
      call f_free(tasks_per_taskgroup)
      call timing(iproc,'inittaskgroup','OF')
      call f_release_routine()


      contains

        subroutine check_transposed_layout()
<<<<<<< HEAD
          implicit none
=======
          logical :: found
          integer :: iiseg1, iiseg2, iorb, jorb
          integer,dimension(:),pointer :: moduloarray

          call f_routine(id='check_transposed_layout')

          call get_modulo_array(smat, moduloarray)

          !$omp parallel &
          !$omp default(none) &
          !$omp shared(collcom, smat, moduloarray, ind_min, ind_max) &
          !$omp private(ipt, ii, i0, i, i0i, iiorb, j, i0j, jjorb, ind, iorb, jorb)
          !$omp do reduction(min: ind_min) reduction(max: ind_max)
>>>>>>> 27a4b944
          do ipt=1,collcom%nptsp_c
              ii=collcom%norb_per_gridpoint_c(ipt)
              i0 = collcom%isptsp_c(ipt)
              do i=1,ii
                  i0i=i0+i
                  iiorb=collcom%indexrecvorbital_c(i0i)
                  iorb=moduloarray(iiorb)
                  do j=1,ii
                      i0j=i0+j
                      jjorb=collcom%indexrecvorbital_c(i0j)
                      jorb=moduloarray(jjorb)
                      !ind = smat%matrixindex_in_compressed_fortransposed(jjorb,iiorb)
                      ind = smat%matrixindex_in_compressed_fortransposed(jorb,iorb)
                      !ind = get_transposed_index(smat,jjorb,iiorb)
                      if (ind==0) write(*,'(a,2i8)') 'coarse iszero: iiorb, jjorb', iiorb, jjorb
                      ind_min = min(ind_min,ind)
                      ind_max = max(ind_max,ind)
                  end do
              end do
          end do
          !$omp end do
          !$omp do reduction(min: ind_min) reduction(max: ind_max)
          do ipt=1,collcom%nptsp_f
              ii=collcom%norb_per_gridpoint_f(ipt)
              i0 = collcom%isptsp_f(ipt)
              do i=1,ii
                  i0i=i0+i
                  iiorb=collcom%indexrecvorbital_f(i0i)
                  iorb=moduloarray(iiorb)
                  do j=1,ii
                      i0j=i0+j
                      jjorb=collcom%indexrecvorbital_f(i0j)
                      jorb=moduloarray(jjorb)
                      !ind = smat%matrixindex_in_compressed_fortransposed(jjorb,iiorb)
                      ind = smat%matrixindex_in_compressed_fortransposed(jorb,iorb)
                      !ind = get_transposed_index(smat,jjorb,iiorb)
                      if (ind==0) write(*,'(a,2i8)') 'fine iszero: iiorb, jjorb', iiorb, jjorb
                      ind_min = min(ind_min,ind)
                      ind_max = max(ind_max,ind)
                  end do
              end do
          end do
          !$omp end do
          !$omp end parallel

          ! Store these values
          smat%istartend_t(1) = ind_min
          smat%istartend_t(2) = ind_max

          ! Determine to which segments this corresponds
          iiseg1 = smat%nseg
          iiseg2 = 1
          !$omp parallel default(none) shared(smat, iiseg1, iiseg2) private(iseg, found)
          found = .false.
          !$omp do reduction(min: iiseg1)
          do iseg=1,smat%nseg
              ! A segment is always on one line
              if (.not.found) then
                  if (smat%keyv(iseg)+smat%keyg(2,1,iseg)-smat%keyg(1,1,iseg)>=smat%istartend_t(1)) then
                      !smat%istartendseg_t(1)=iseg
                      iiseg1=iseg
                      found = .true.
                  end if
              end if
          end do
          !$omp end do
          found = .false.
          !$omp do reduction(max: iiseg2)
          do iseg=smat%nseg,1,-1
              if (.not.found) then
                  if (smat%keyv(iseg)<=smat%istartend_t(2)) then
                      !smat%istartendseg_t(2)=iseg
                      iiseg2=iseg
                      found = .true.
                  end if
              end if
          end do
          !$omp end do
          !$omp end parallel
          smat%istartendseg_t(1) = iiseg1
          smat%istartendseg_t(2) = iiseg2

          call f_free_ptr(moduloarray)

          call f_release_routine()


        end subroutine check_transposed_layout


        !function get_transposed_index(jorb,iorb) result(ind)
        !    integer,intent(in) :: jorb, iorb
        !    integer :: ind
        !    integer :: jjorb,iiorb
        !    ! If iorb is smaller than the offset, add a periodic shift
        !    if (iorb<smat%offset_matrixindex_in_compressed_fortransposed) then
        !        iiorb = iorb + smat%nfvctr
        !    else
        !        iiorb = iorb
        !    end if
        !    if (jorb<smat%offset_matrixindex_in_compressed_fortransposed) then
        !        jjorb = jorb + smat%nfvctr
        !    else
        !        jjorb = jorb
        !    end if
        !    ind = smat%matrixindex_in_compressed_fortransposed(jjorb,iiorb)
        !end function get_transposed_index


        subroutine check_compress_distributed_layout()
<<<<<<< HEAD
          implicit none
=======

          call f_routine(id='check_compress_distributed_layout')

>>>>>>> 27a4b944
          do i=1,2
              if (i==1) then
                  nfvctrp = smat%nfvctrp
                  isfvctr = smat%isfvctr
              else if (i==2) then
                  nfvctrp = smat%smmm%nfvctrp
                  isfvctr = smat%smmm%isfvctr
              end if
              if (nfvctrp>0) then
                  isegstart=smat%istsegline(isfvctr+1)
                  isegend=smat%istsegline(isfvctr+nfvctrp)+smat%nsegline(isfvctr+nfvctrp)-1
                  !$omp parallel default(none) &
                  !$omp shared(isegstart, isegend, smat, ind_min, ind_max) &
                  !$omp private(iseg, ii)
                  !$omp do reduction(min: ind_min) reduction(max: ind_max)
                  do iseg=isegstart,isegend
                      ii=smat%keyv(iseg)-1
                      ! A segment is always on one line, therefore no double loop
                      do jorb=smat%keyg(1,1,iseg),smat%keyg(2,1,iseg)
                          ii=ii+1
                          ind_min = min(ii,ind_min)
                          ind_max = max(ii,ind_max)
                      end do
                  end do
                  !$omp end do
                  !$omp end parallel
              end if
          end do

          call f_release_routine()

        end subroutine check_compress_distributed_layout


        subroutine check_matmul_layout()

          call f_routine(id='check_matmul_layout')

          !$omp parallel default(none) shared(smat, ind_min, ind_max) private(iseq, ind)
          !$omp do reduction(min: ind_min) reduction(max: ind_max)
          do iseq=1,smat%smmm%nseq
              ind=smat%smmm%indices_extract_sequential(iseq)
              ind_min = min(ind_min,ind)
              ind_max = max(ind_max,ind)
          end do
          !$omp end do
          !$omp end parallel

          call f_release_routine()

        end subroutine check_matmul_layout

        subroutine check_sumrho_layout()
          integer :: iorb
          integer,dimension(:),pointer :: moduloarray

          call f_routine(id='check_sumrho_layout')

          call get_modulo_array(smat, moduloarray)

          !$omp parallel default(none) &
          !$omp shared(collcom_sr, smat, moduloarray, ind_min, ind_max) private(ipt, ii, i0, i, iiorb, ind, iorb, jorb)
          !$omp do reduction(min: ind_min) reduction(max: ind_max)
          do ipt=1,collcom_sr%nptsp_c
              ii=collcom_sr%norb_per_gridpoint_c(ipt)
              i0=collcom_sr%isptsp_c(ipt)
              do i=1,ii
                  iiorb=collcom_sr%indexrecvorbital_c(i0+i)
                  iorb=moduloarray(iiorb)
                  !ind=smat%matrixindex_in_compressed_fortransposed(iiorb,iiorb)
                  ind=smat%matrixindex_in_compressed_fortransposed(iorb,iorb)
                  !ind=get_transposed_index(smat,iiorb,iiorb)
                  ind_min = min(ind_min,ind)
                  ind_max = max(ind_max,ind)
              end do
          end do
          !$omp end do
          !$omp end parallel

          call f_free_ptr(moduloarray)

          call f_release_routine()

          !contains

          !  function get_transposed_index(jorb,iorb) res(ind)
          !      integer,intent(in) :: jorb, iorb
          !      integer :: ind
          !      integer :: jjorb,iiorb
          !      ! If iorb is smaller than the offset, add a periodic shift
          !      if (iorb<smat%offset_matrixindex_in_compressed_fortransposed) then
          !          iiorb = iorb + smat%nfvctr
          !      else
          !          iiorb = iorb
          !      end if
          !      if (jorb<smat%offset_matrixindex_in_compressed_fortransposed) then
          !          jjorb = jorb + smat%nfvctr
          !      else
          !          jjorb = jorb
          !      end if
          !      ind = smat%matrixindex_in_compressed_fortransposed(jjorb,iiorb)
          !  end function get_transposed_index

        end subroutine check_sumrho_layout


      !!  function get_start_of_segment(smat, iiseg) result(ist)

      !!      do iseg=smat%nseg,1,-1
      !!          if (iiseg>=smat%keyv(iseg)) then
      !!              it = smat%keyv(iseg)
      !!              exit
      !!          end if
      !!      end do

      !!  end function get_start_of_segment


      subroutine check_ortho_inguess()
<<<<<<< HEAD
        implicit none
        integer :: iorb, iiorb, isegstart, isegend, iseg, j, i, jorb, korb, ind
        logical,dimension(:),allocatable :: in_neighborhood
=======
        integer :: iorb, iiorb, isegstart, isegsend, iseg, j, i, jorb, korb, ind, nthread, ithread
        logical,dimension(:,:),allocatable :: in_neighborhood
        !$ integer :: omp_get_max_threads, omp_get_thread_num

        call f_routine(id='check_ortho_inguess')
>>>>>>> 27a4b944

        ! Allocate the array for all threads to avoid that it has to be declared private
        nthread = 1
        !$ nthread = omp_get_max_threads()
        in_neighborhood = f_malloc((/1.to.smat%nfvctr,0.to.nthread-1/),id='in_neighborhood')
        
        ithread = 0
        !$omp parallel default(none) &
        !$omp shared(smat, in_neighborhood, ind_min, ind_max) &
        !$omp private(iorb, iiorb, isegstart, isegend, iseg, j, jorb, korb, ind) &
        !$omp firstprivate(ithread)
        !$omp do reduction(min: ind_min) reduction(max: ind_max)
        do iorb=1,smat%nfvctrp
            !$ ithread = omp_get_thread_num()

            iiorb = smat%isfvctr + iorb
            isegstart = smat%istsegline(iiorb)
            isegend = smat%istsegline(iiorb) + smat%nsegline(iiorb) -1
            in_neighborhood(:,ithread) = .false.
            do iseg=isegstart,isegend
                ! A segment is always on one line, therefore no double loop
                j = smat%keyg(1,2,iseg)
                do i=smat%keyg(1,1,iseg),smat%keyg(2,1,iseg)
                    in_neighborhood(i,ithread) = .true.
                end do
            end do

            do jorb=1,smat%nfvctr
                if (.not.in_neighborhood(jorb,ithread)) cycle
                do korb=1,smat%nfvctr
                    if (.not.in_neighborhood(korb,ithread)) cycle
                    ind = matrixindex_in_compressed(smat,korb,jorb)
                    if (ind>0) then
                        ind_min = min(ind_min,ind)
                        ind_max = max(ind_max,ind)
                    end if
                end do
            end do

        end do
        !$omp end do
        !$omp end parallel

        call f_free(in_neighborhood)

        !!do iorb=1,smat%nfvctrp
        !!    iiorb = smat%isfvctr + iorb
        !!    isegstart = smat%istsegline(iiorb)
        !!    isegend = smat%istsegline(iiorb) + smat%nsegline(iiorb) -1
        !!    do iseg=isegstart,isegend
        !!        ! A segment is always on one line, therefore no double loop
        !!        j = smat%keyg(1,2,iseg)
        !!        do i=smat%keyg(1,1,iseg),smat%keyg(2,1,iseg)
        !!            ind = matrixindex_in_compressed(smat,i,j)
        !!            ind_min = min(ind_min,ind)
        !!            ind_max = max(ind_max,ind)
        !!        end do
        !!    end do
        !!end do

        call f_release_routine()

      end subroutine check_ortho_inguess
 
    end subroutine init_matrix_taskgroups




    subroutine check_local_matrix_extents(iproc, nproc, collcom, collcom_sr, smat, irow, icol)
          use module_base
          use module_types
          use communications_base, only: comms_linear
          use yaml_output
          implicit none
    
          ! Caling arguments
          integer,intent(in) :: iproc, nproc
          type(comms_linear),intent(in) :: collcom, collcom_sr
          type(sparse_matrix),intent(in) :: smat
          integer,dimension(2),intent(out) :: irow, icol
    
          ! Local variables
          integer :: ind_min, ind_max, i, ii_ref, iorb, jorb, ii, iseg
    
          ind_min = smat%nvctr
          ind_max = 0
    
          ! The operations done in the transposed wavefunction layout
          call check_transposed_layout()
          !write(*,'(a,2i8)') 'after check_transposed_layout: ind_min, ind_max', ind_min, ind_max
    
          ! Now check the compress_distributed layout
          call check_compress_distributed_layout()
          !write(*,'(a,2i8)') 'after check_compress_distributed_layout: ind_min, ind_max', ind_min, ind_max
    
          ! Now check the matrix matrix multiplications layout
          call check_matmul_layout()
          !write(*,'(a,2i8)') 'after check_matmul_layout: ind_min, ind_max', ind_min, ind_max
    
          ! Now check the sumrho operations
          call check_sumrho_layout()
          !write(*,'(a,2i8)') 'after check_sumrho_layout: ind_min, ind_max', ind_min, ind_max
    
          ! Now check the pseudo-exact orthonormalization during the input guess
          call check_ortho_inguess()
          !write(*,'(a,2i8)') 'after check_ortho_inguess: ind_min, ind_max', ind_min, ind_max
    
          !!write(*,'(a,3i8)') 'after check_local_matrix_extents: iproc, ind_min, ind_max', iproc, ind_min, ind_max

          ! Get the global indices of ind_min and ind_max
          do i=1,2
              if (i==1) then
                  ii_ref = ind_min
              else
                  ii_ref = ind_max
              end if
              ! Search the indices iorb,jorb corresponding to ii_ref
              outloop: do iseg=1,smat%nseg
                  iorb = smat%keyg(1,2,iseg)
                  do jorb=smat%keyg(1,1,iseg),smat%keyg(2,1,iseg)
                      ii = matrixindex_in_compressed(smat, jorb, iorb)
                      !if (iproc==0) write(*,'(a,5i9)') 'i, ii_ref, ii, iorb, jorb', i, ii_ref, ii, iorb, jorb
                      if (ii==ii_ref) then
                          irow(i) = jorb
                          icol(i) = iorb
                          exit outloop
                      end if
                  end do
              end do outloop
          end do
    
    
          contains
    
            subroutine check_transposed_layout()
              implicit none
              integer :: ipt, ii, i0, i, i0i, iiorb, j, i0j, jjorb, ind, iorb, jorb
              integer,dimension(:),pointer :: moduloarray

              call get_modulo_array(smat, moduloarray)

              do ipt=1,collcom%nptsp_c
                  ii=collcom%norb_per_gridpoint_c(ipt)
                  i0 = collcom%isptsp_c(ipt)
                  do i=1,ii
                      i0i=i0+i
                      iiorb=collcom%indexrecvorbital_c(i0i)
                      iorb=moduloarray(iiorb)
                      do j=1,ii
                          i0j=i0+j
                          jjorb=collcom%indexrecvorbital_c(i0j)
                          jorb=moduloarray(jjorb)
                          !ind = smat%matrixindex_in_compressed_fortransposed(jjorb,iiorb)
                          !write(*,'(a,5i8)') 'iproc, iiorb, iorb, jjorb, jorb', iproc, iiorb, iorb, jjorb, jorb
                          ind = smat%matrixindex_in_compressed_fortransposed(jorb,iorb)
                          !ind = get_transposed_index(smat,jjorb,iiorb)
                          !if (ind==0) write(*,'(a,2i8)') 'iszero: iiorb, jjorb', iiorb, jjorb
                          ind_min = min(ind_min,ind)
                          ind_max = max(ind_max,ind)
                      end do
                  end do
              end do
              do ipt=1,collcom%nptsp_f
                  ii=collcom%norb_per_gridpoint_f(ipt)
                  i0 = collcom%isptsp_f(ipt)
                  do i=1,ii
                      i0i=i0+i
                      iiorb=collcom%indexrecvorbital_f(i0i)
                      iorb=moduloarray(iiorb)
                      do j=1,ii
                          i0j=i0+j
                          jjorb=collcom%indexrecvorbital_f(i0j)
                          jorb=moduloarray(jjorb)
                          !ind = smat%matrixindex_in_compressed_fortransposed(jjorb,iiorb)
                          ind = smat%matrixindex_in_compressed_fortransposed(jorb,iorb)
                          !ind = get_transposed_index(smat,jjorb,iiorb)
                          !if (ind==0) write(*,'(a,2i8)') 'iszero: iiorb, jjorb', iiorb, jjorb
                          ind_min = min(ind_min,ind)
                          ind_max = max(ind_max,ind)
                      end do
                  end do
              end do

              !contains

              call f_free_ptr(moduloarray)
    
            end subroutine check_transposed_layout


            !function get_transposed_index(jorb,iorb) result(ind)
            !    integer,intent(in) :: jorb, iorb
            !    integer :: ind
            !    integer :: jjorb,iiorb
            !    ! If iorb is smaller than the offset, add a periodic shift
            !    if (iorb<smat%offset_matrixindex_in_compressed_fortransposed) then
            !        iiorb = iorb + smat%nfvctr
            !    else
            !        iiorb = iorb
            !    end if
            !    if (jorb<smat%offset_matrixindex_in_compressed_fortransposed) then
            !        jjorb = jorb + smat%nfvctr
            !    else
            !        jjorb = jorb
            !    end if
            !    ind = smat%matrixindex_in_compressed_fortransposed(jjorb,iiorb)
            !end function get_transposed_index
    
    
            subroutine check_compress_distributed_layout()
              implicit none
              integer :: i, nfvctrp, isfvctr, isegstart, isegend, iseg, ii, jorb
              do i=1,2
                  if (i==1) then
                      nfvctrp = smat%nfvctrp
                      isfvctr = smat%isfvctr
                  else if (i==2) then
                      nfvctrp = smat%smmm%nfvctrp
                      isfvctr = smat%smmm%isfvctr
                  end if
                  if (nfvctrp>0) then
                      isegstart=smat%istsegline(isfvctr+1)
                      isegend=smat%istsegline(isfvctr+nfvctrp)+smat%nsegline(isfvctr+nfvctrp)-1
                      do iseg=isegstart,isegend
                          ii=smat%keyv(iseg)-1
                          ! A segment is always on one line, therefore no double loop
                          do jorb=smat%keyg(1,1,iseg),smat%keyg(2,1,iseg)
                              ii=ii+1
                              ind_min = min(ii,ind_min)
                              ind_max = max(ii,ind_max)
                          end do
                      end do
                  end if
              end do
            end subroutine check_compress_distributed_layout
    
    
            subroutine check_matmul_layout()
              implicit none
              integer :: iseq, ind
              do iseq=1,smat%smmm%nseq
                  ind=smat%smmm%indices_extract_sequential(iseq)
                  ind_min = min(ind_min,ind)
                  ind_max = max(ind_max,ind)
              end do
              !!write(*,'(a,3i8)') 'after check_matmul_layout: iproc, ind_min, ind_max', iproc, ind_min, ind_max
            end subroutine check_matmul_layout
    
            subroutine check_sumrho_layout()
              implicit none
              integer :: ipt, ii, i0, i, iiorb, ind, iorb
              integer,dimension(:),pointer :: moduloarray

              call get_modulo_array(smat, moduloarray)

              do ipt=1,collcom_sr%nptsp_c
                  ii=collcom_sr%norb_per_gridpoint_c(ipt)
                  i0=collcom_sr%isptsp_c(ipt)
                  do i=1,ii
                      iiorb=collcom_sr%indexrecvorbital_c(i0+i)
                      iorb=moduloarray(iiorb)
                      !ind=smat%matrixindex_in_compressed_fortransposed(iiorb,iiorb)
                      ind=smat%matrixindex_in_compressed_fortransposed(iorb,iorb)
                      !ind=get_transposed_index(smat,iiorb,iiorb)
                      ind_min = min(ind_min,ind)
                      ind_max = max(ind_max,ind)
                  end do
              end do

              call f_free_ptr(moduloarray)

              !contains

              !  function get_transposed_index(jorb,iorb) res(ind)
              !      integer,intent(in) :: jorb, iorb
              !      integer :: ind
              !      integer :: jjorb,iiorb
              !      ! If iorb is smaller than the offset, add a periodic shift
              !      if (iorb<smat%offset_matrixindex_in_compressed_fortransposed) then
              !          iiorb = iorb + smat%nfvctr
              !      else
              !          iiorb = iorb
              !      end if
              !      if (jorb<smat%offset_matrixindex_in_compressed_fortransposed) then
              !          jjorb = jorb + smat%nfvctr
              !      else
              !          jjorb = jorb
              !      end if
              !      ind = smat%matrixindex_in_compressed_fortransposed(jjorb,iiorb)
              !  end function get_transposed_index
            end subroutine check_sumrho_layout
    
    
          !!  function get_start_of_segment(smat, iiseg) result(ist)
    
          !!      do iseg=smat%nseg,1,-1
          !!          if (iiseg>=smat%keyv(iseg)) then
          !!              it = smat%keyv(iseg)
          !!              exit
          !!          end if
          !!      end do
    
          !!  end function get_start_of_segment
    
    
          subroutine check_ortho_inguess()
            integer :: iorb, iiorb, isegstart, isegend, iseg, j, i, jorb, korb, ind
            logical,dimension(:),allocatable :: in_neighborhood
    
            in_neighborhood = f_malloc(smat%nfvctr,id='in_neighborhood')
            
            do iorb=1,smat%nfvctrp
    
                iiorb = smat%isfvctr + iorb
                isegstart = smat%istsegline(iiorb)
                isegend = smat%istsegline(iiorb) + smat%nsegline(iiorb) -1
                in_neighborhood = .false.
                do iseg=isegstart,isegend
                    ! A segment is always on one line, therefore no double loop
                    j = smat%keyg(1,2,iseg)
                    do i=smat%keyg(1,1,iseg),smat%keyg(2,1,iseg)
                        in_neighborhood(i) = .true.
                    end do
                end do
    
                do jorb=1,smat%nfvctr
                    if (.not.in_neighborhood(jorb)) cycle
                    do korb=1,smat%nfvctr
                        if (.not.in_neighborhood(korb)) cycle
                        ind = matrixindex_in_compressed(smat,korb,jorb)
                        if (ind>0) then
                            ind_min = min(ind_min,ind)
                            ind_max = max(ind_max,ind)
                        end if
                    end do
                end do
    
            end do
    
            call f_free(in_neighborhood)
    
            !!do iorb=1,smat%nfvctrp
            !!    iiorb = smat%isfvctr + iorb
            !!    isegstart = smat%istsegline(iiorb)
            !!    isegend = smat%istsegline(iiorb) + smat%nsegline(iiorb) -1
            !!    do iseg=isegstart,isegend
            !!        ! A segment is always on one line, therefore no double loop
            !!        j = smat%keyg(1,2,iseg)
            !!        do i=smat%keyg(1,1,iseg),smat%keyg(2,1,iseg)
            !!            ind = matrixindex_in_compressed(smat,i,j)
            !!            ind_min = min(ind_min,ind)
            !!            ind_max = max(ind_max,ind)
            !!        end do
            !!    end do
            !!end do
    
          end subroutine check_ortho_inguess
    end subroutine check_local_matrix_extents


    !> Uses the CCS sparsity pattern to create a BigDFT sparse_matrix type
    subroutine ccs_to_sparsebigdft(iproc, nproc, ncol, ncolp, iscol, nnonzero, &
               on_which_atom, row_ind, col_ptr, smat)
      use communications_base, only: comms_linear, comms_linear_null
      implicit none
      integer,intent(in) :: iproc, nproc, ncol, ncolp, iscol, nnonzero
      integer,dimension(ncol),intent(in) :: on_which_atom
      !logical,intent(in) :: store_index
      integer,dimension(nnonzero),intent(in) :: row_ind
      integer,dimension(ncol),intent(in) :: col_ptr
      type(sparse_matrix),intent(out) :: smat

      ! Local variables
      integer :: icol, irow, i, ii
      integer,dimension(:,:),allocatable :: nonzero
      logical,dimension(:,:),allocatable :: mat
      type(comms_linear) :: collcom_dummy

      stop 'must be reworked'

      ! Calculate the values of nonzero and nonzero_mult which are required for
      ! the init_sparse_matrix routine.
      ! For the moment simple and stupid using a workarray of dimension ncol x ncol
      nonzero = f_malloc((/2,nnonzero/),id='nonzero')
      mat = f_malloc((/ncol,ncol/),id='mat')
      mat = .false.
      icol=1
      do i=1,nnonzero
          irow=row_ind(i)
          if (icol<ncol) then
              if (i>=col_ptr(icol+1)) then
                  icol=icol+1
              end if
          end if
          mat(irow,icol) = .true.
      end do
      ii = 0
      do irow=1,ncol
          write(333,*) col_ptr(irow)
          do icol=1,ncol
              if (mat(irow,icol)) then
                  ii = ii + 1
                  nonzero(2,ii) = irow
                  nonzero(1,ii) = icol
              end if
          end do
      end do

      call f_free(mat)

      call init_sparse_matrix(iproc, nproc, 1, ncol, ncolp, iscol, ncol, ncolp, iscol, .false., &
           on_which_atom, nnonzero, nonzero, nnonzero, nonzero, smat)

      collcom_dummy = comms_linear_null()
      ! since no taskgroups are used, the values of iirow and iicol are just set to
      ! the minimum and maximum, respectively.
      call init_matrix_taskgroups(iproc, nproc, .false., collcom_dummy, collcom_dummy, smat, &
           (/1,ncol/), (/1,ncol/))

      call f_free(nonzero)

    end subroutine ccs_to_sparsebigdft


    !> Uses the BigDFT sparsity pattern to create a BigDFT sparse_matrix type
    subroutine bigdft_to_sparsebigdft(iproc, nproc, ncol, ncolp, iscol, &
               on_which_atom, nvctr, nseg, keyg, smat)
      use communications_base, only: comms_linear, comms_linear_null
      implicit none
      integer,intent(in) :: iproc, nproc, ncol, ncolp, iscol, nvctr, nseg
      integer,dimension(ncol),intent(in) :: on_which_atom
      !logical,intent(in) :: store_index
      integer,dimension(2,2,nseg),intent(in) :: keyg
      type(sparse_matrix),intent(out) :: smat

      ! Local variables
      integer :: icol, irow, i, ii, iseg
      !integer :: ncolpx
      integer,dimension(:,:),allocatable :: nonzero
      logical,dimension(:,:),allocatable :: mat
      !real(kind=8) :: tt
      type(comms_linear) :: collcom_dummy


      ! Calculate the values of nonzero and nonzero_mult which are required for
      ! the init_sparse_matrix routine.
      ! For the moment simple and stupid using a workarray of dimension ncol x ncol
      nonzero = f_malloc((/2,nvctr/),id='nonzero')
      mat = f_malloc((/ncol,ncol/),id='mat')
      mat = .false.

      do iseg=1,nseg
          do i=keyg(1,1,iseg),keyg(2,1,iseg)
              mat(keyg(1,2,iseg),i) = .true.
          end do
      end do
      ii = 0
      do irow=1,ncol
          do icol=1,ncol
              if (mat(irow,icol)) then
                  ii = ii + 1
                  nonzero(2,ii) = irow
                  nonzero(1,ii) = icol
              end if
          end do
      end do

      call f_free(mat)

      !!! Determine the number of columns per process
      !!tt = real(ncol,kind=8)/real(nproc,kind=8)
      !!ncolpx = floor(tt)
      !!ii = ncol - nproc*ncolpx
      !!if (iproc<ii) then
      !!    ncolp = ncolpx + 1
      !!else
      !!    ncolp = ncolpx
      !!end if
      !!
      !!! Determine the first column of each process
      !!i = 0
      !!do jproc=0,nproc-1
      !!    if (iproc==jproc) isorb = 1
      !!    if (jproc<ii) then
      !!        i = i + ncolpx + 1
      !!    else
      !!        i = i + ncolpx
      !!    end if
      !!end do

      call init_sparse_matrix(iproc, nproc, 1, ncol, ncolp, iscol, ncol, ncolp, iscol, .false., &
           on_which_atom, nvctr, nonzero, nvctr, nonzero, smat)

      collcom_dummy = comms_linear_null()
      ! since no taskgroups are used, the values of iirow and iicol are just set to
      ! the minimum and maximum, respectively.
      call init_matrix_taskgroups(iproc, nproc, .false., collcom_dummy, collcom_dummy, smat, &
           (/1,ncol/), (/1,ncol/))

      call f_free(nonzero)

    end subroutine bigdft_to_sparsebigdft



    !> Assign the values of a sparse matrix in CCS format to a sparse matrix in the BigDFT format
    subroutine ccs_values_to_bigdft(ncol, nnonzero, row_ind, col_ptr, smat, val, mat)
      implicit none
      integer,intent(in) :: ncol, nnonzero
      integer,dimension(nnonzero),intent(in) :: row_ind
      integer,dimension(ncol),intent(in) :: col_ptr
      type(sparse_matrix),intent(in) :: smat
      real(kind=8),dimension(nnonzero),intent(in) :: val
      type(matrices),intent(out) :: mat

      ! Local variables
      integer :: icol, irow, i, ii
      logical,dimension(:,:),allocatable :: matg


      ! Calculate the values of nonzero and nonzero_mult which are required for
      ! the init_sparse_matrix routine.
      ! For the moment simple and stupid using a workarray of dimension ncol x ncol
      matg = f_malloc((/ncol,ncol/),id='matg')
      matg = .false.
      icol=1
      do i=1,nnonzero
          irow=row_ind(i)
          if (icol<ncol) then
              if (i>=col_ptr(icol+1)) then
                  icol=icol+1
              end if
          end if
          matg(irow,icol) = .true.
      end do
      ii = 0
      do irow=1,ncol
          do icol=1,ncol
              if (matg(irow,icol)) then
                  ii = ii + 1
                  mat%matrix_compr(ii) = val(ii)
              end if
          end do
      end do

      call f_free(matg)

    end subroutine ccs_values_to_bigdft


    subroutine read_ccs_format(filename, ncol, nnonzero, col_ptr, row_ind, val)
      implicit none

      ! Calling arguments
      character(len=*),intent(in) :: filename
      integer,intent(out) :: ncol, nnonzero
      integer,dimension(:),pointer,intent(out) :: col_ptr, row_ind
      real(kind=8),dimension(:),pointer,intent(out) :: val

      ! Local variables
      integer :: i
      logical :: file_exists
      integer,parameter :: iunit=123

      inquire(file=filename,exist=file_exists)
      if (file_exists) then
          open(unit=iunit,file=filename)
          read(iunit,*) ncol, nnonzero
          col_ptr = f_malloc_ptr(ncol,id='col_ptr')
          row_ind = f_malloc_ptr(nnonzero,id='row_ind')
          val = f_malloc_ptr(nnonzero,id='val')
          read(iunit,*) (col_ptr(i), i=1,ncol)
          read(iunit,*) (row_ind(i), i=1,nnonzero)
          do i=1,nnonzero
              read(iunit,*) val(i)
          end do
      else
          stop 'file not present'
      end if
      close(iunit)
    end subroutine read_ccs_format


    subroutine read_bigdft_format(filename, nfvctr, nvctr, nseg, keyv, keyg, val)
      implicit none

      ! Calling arguments
      character(len=*),intent(in) :: filename
      integer,intent(out) :: nfvctr, nvctr, nseg
      integer,dimension(:),pointer,intent(out) :: keyv
      integer,dimension(:,:,:),pointer,intent(out) :: keyg
      real(kind=8),dimension(:),pointer,intent(out) :: val

      ! Local variables
      integer :: i, iseg
      logical :: file_exists
      integer,parameter :: iunit=123

      inquire(file=filename,exist=file_exists)
      if (file_exists) then
          open(unit=iunit,file=filename)
          read(iunit,*) nfvctr
          read(iunit,*) nseg
          read(iunit,*) nvctr
          keyv = f_malloc_ptr(nseg,id='keyv')
          keyg = f_malloc_ptr((/2,2,nseg/),id='keyg')
          val = f_malloc_ptr(nvctr,id='val')
          do iseg=1,nseg
              read(iunit,*) keyv(iseg)
          end do
          do iseg=1,nseg
              read(iunit,*) keyg(1:2,1:2,iseg)
          end do
          do i=1,nvctr
              read(iunit,*) val(i)
          end do
      else
          stop 'file not present'
      end if
      close(iunit)
    end subroutine read_bigdft_format


    subroutine determine_sparsity_pattern(iproc, nproc, orbs, lzd, nnonzero, nonzero)
          use module_base
          use module_types
          use module_interfaces
          use locregs, only: check_overlap_cubic_periodic
          implicit none
        
          ! Calling arguments
          integer, intent(in) :: iproc, nproc
          type(orbitals_data), intent(in) :: orbs
          type(local_zone_descriptors), intent(in) :: lzd
          integer, intent(out) :: nnonzero
          integer, dimension(:,:), pointer,intent(out) :: nonzero
        
          ! Local variables
          integer :: iorb, jorb, ioverlaporb, ilr, jlr, ilrold
          integer :: iiorb, ii
          !!integer :: istat
          logical :: isoverlap
          integer :: onseg
          logical, dimension(:,:), allocatable :: overlapMatrix
          integer, dimension(:), allocatable :: noverlapsarr
          integer, dimension(:,:), allocatable :: overlaps_op
          !character(len=*), parameter :: subname='determine_overlap_from_descriptors'
    
          call f_routine('determine_sparsity_pattern')
        
          overlapMatrix = f_malloc((/orbs%norbu,maxval(orbs%norbu_par(:,0))/),id='overlapMatrix')
          noverlapsarr = f_malloc(orbs%norbup,id='noverlapsarr')
        
          overlapMatrix=.false.
          do iorb=1,orbs%norbup
             ioverlaporb=0 ! counts the overlaps for the given orbital.
             iiorb=orbs%isorbu+iorb
             ilr=orbs%inWhichLocreg(iiorb)
             do jorb=1,orbs%norbu
                jlr=orbs%inWhichLocreg(jorb)
                call check_overlap_cubic_periodic(lzd%Glr,lzd%llr(ilr),lzd%llr(jlr),isoverlap)
                !write(*,'(a,3(6i6,4x),l4)') 'is1, ie1, is2, ie2, is3, ie3, js1, je1, js2, je2, js3, je3, ns1, ne1, ns2, ne2, ns3, ne3, isoverlap', &
                !    lzd%llr(ilr)%ns1, lzd%llr(ilr)%ns1+lzd%llr(ilr)%d%n1, &
                !    lzd%llr(ilr)%ns2, lzd%llr(ilr)%ns2+lzd%llr(ilr)%d%n2, &
                !    lzd%llr(ilr)%ns3, lzd%llr(ilr)%ns3+lzd%llr(ilr)%d%n3, &
                !    lzd%llr(jlr)%ns1, lzd%llr(jlr)%ns1+lzd%llr(jlr)%d%n1, &
                !    lzd%llr(jlr)%ns2, lzd%llr(jlr)%ns2+lzd%llr(jlr)%d%n2, &
                !    lzd%llr(jlr)%ns3, lzd%llr(jlr)%ns3+lzd%llr(jlr)%d%n3, &
                !    lzd%glr%ns1, lzd%glr%ns1+lzd%glr%d%n1, &
                !    lzd%glr%ns2, lzd%glr%ns2+lzd%glr%d%n2, &
                !    lzd%glr%ns3, lzd%glr%ns3+lzd%glr%d%n3, &
                !    isoverlap
                if(isoverlap) then
                   ! From the viewpoint of the box boundaries, an overlap between ilr and jlr is possible.
                   ! Now explicitly check whether there is an overlap by using the descriptors.
                   call check_overlap_from_descriptors_periodic(lzd%llr(ilr)%wfd%nseg_c, lzd%llr(jlr)%wfd%nseg_c,&
                        lzd%llr(ilr)%wfd%keyglob, lzd%llr(jlr)%wfd%keyglob, &
                        isoverlap, onseg)
                   if(isoverlap) then
                      ! There is really an overlap
                      overlapMatrix(jorb,iorb)=.true.
                      ioverlaporb=ioverlaporb+1
                   else
                      overlapMatrix(jorb,iorb)=.false.
                   end if
                else
                   overlapMatrix(jorb,iorb)=.false.
                end if
                !!write(*,'(a,2i8,l4)') 'iiorb, jorb, isoverlap', iiorb, jorb, isoverlap
             end do
             noverlapsarr(iorb)=ioverlaporb
          end do
    
    
          overlaps_op = f_malloc((/maxval(noverlapsarr),orbs%norbup/),id='overlaps_op')
        
          ! Now we know how many overlaps have to be calculated, so determine which orbital overlaps
          ! with which one. This is essentially the same loop as above, but we use the array 'overlapMatrix'
          ! which indicates the overlaps.
          iiorb=0
          ilrold=-1
          do iorb=1,orbs%norbup
             ioverlaporb=0 ! counts the overlaps for the given orbital.
             iiorb=orbs%isorbu+iorb
             do jorb=1,orbs%norbu
                if(overlapMatrix(jorb,iorb)) then
                   ioverlaporb=ioverlaporb+1
                   overlaps_op(ioverlaporb,iorb)=jorb
                end if
             end do 
          end do
    
    
          nnonzero=0
          do iorb=1,orbs%norbup
              nnonzero=nnonzero+noverlapsarr(iorb)
          end do
          nonzero = f_malloc_ptr((/2,nnonzero/),id='nonzero')
          ii=0
          do iorb=1,orbs%norbup
              iiorb=orbs%isorbu+iorb
              do jorb=1,noverlapsarr(iorb)
                  ii=ii+1
                  nonzero(1,ii)=overlaps_op(jorb,iorb)
                  nonzero(2,ii)=iiorb
              end do
          end do
    
          call f_free(overlapMatrix)
          call f_free(noverlapsarr)
          call f_free(overlaps_op)
        
          call f_release_routine()
    
    end subroutine determine_sparsity_pattern


    subroutine determine_sparsity_pattern_distance(orbs, lzd, astruct, cutoff, nnonzero, nonzero, smat_ref)
      use module_base
      use module_types
      implicit none
    
      ! Calling arguments
      type(orbitals_data), intent(in) :: orbs
      type(local_zone_descriptors), intent(in) :: lzd
      type(atomic_structure), intent(in) :: astruct
      real(kind=8),dimension(lzd%nlr), intent(in) :: cutoff
      integer, intent(out) :: nnonzero
      integer, dimension(:,:), pointer,intent(out) :: nonzero
      type(sparse_matrix),intent(in),optional :: smat_ref !< reference sparsity pattern, in case the sparisty pattern to be calculated must be at least be as large as smat_ref
    
      ! Local variables
      logical :: overlap
      integer :: i1, i2, i3
      integer :: iorb, iiorb, ilr, iwa, itype, jjorb, jlr, jwa, jtype, ii
      integer :: ijs1, ije1, ijs2, ije2, ijs3, ije3, ind
      real(kind=8) :: tt, cut, xi, yi, zi, xj, yj, zj, x0, y0, z0
      logical :: perx, pery, perz, present_smat_ref
    
      call f_routine('determine_sparsity_pattern_distance')
    
      present_smat_ref = present(smat_ref)
    
      ! periodicity in the three directions
      perx=(lzd%glr%geocode /= 'F')
      pery=(lzd%glr%geocode == 'P')
      perz=(lzd%glr%geocode /= 'F')
      ! For perdiodic boundary conditions, one has to check also in the neighboring
      ! cells (see in the loop below)
      if (perx) then
          ijs1 = -1
          ije1 = 1
      else
          ijs1 = 0
          ije1 = 0
      end if
      if (pery) then
          ijs2 = -1
          ije2 = 1
      else
          ijs2 = 0
          ije2 = 0
      end if
      if (perz) then
          ijs3 = -1
          ije3 = 1
      else
          ijs3 = 0
          ije3 = 0
      end if
    
          nnonzero=0
          do iorb=1,orbs%norbup
             iiorb=orbs%isorbu+iorb
             ilr=orbs%inwhichlocreg(iiorb)
             iwa=orbs%onwhichatom(iiorb)
             itype=astruct%iatype(iwa)
             xi=lzd%llr(ilr)%locregcenter(1)
             yi=lzd%llr(ilr)%locregcenter(2)
             zi=lzd%llr(ilr)%locregcenter(3)
             do jjorb=1,orbs%norbu
                if (present_smat_ref) then
                    ind = matrixindex_in_compressed(smat_ref,jjorb,iiorb)
                else
                    ind = 0
                end if
                if (ind>0) then
                    ! There is an overlap in the reference sparsity pattern
                    overlap = .true.
                else
                    ! Check explicitely whether there is an overlap
                    jlr=orbs%inwhichlocreg(jjorb)
                    jwa=orbs%onwhichatom(jjorb)
                    jtype=astruct%iatype(jwa)
                    x0=lzd%llr(jlr)%locregcenter(1)
                    y0=lzd%llr(jlr)%locregcenter(2)
                    z0=lzd%llr(jlr)%locregcenter(3)
                    cut = (cutoff(ilr)+cutoff(jlr))**2
                    overlap = .false.
                    do i3=ijs3,ije3!-1,1
                        zj=z0+i3*(lzd%glr%d%n3+1)*lzd%hgrids(3)
                        do i2=ijs2,ije2!-1,1
                            yj=y0+i2*(lzd%glr%d%n2+1)*lzd%hgrids(2)
                            do i1=ijs1,ije1!-1,1
                                xj=x0+i1*(lzd%glr%d%n1+1)*lzd%hgrids(1)
                                tt = (xi-xj)**2 + (yi-yj)**2 + (zi-zj)**2
                                if (tt<cut) then
                                    !if (overlap) stop 'determine_sparsity_pattern_distance: problem with overlap'
                                    overlap=.true.
                                end if
                            end do
                        end do
                    end do
                end if
                if (overlap) then
                   nnonzero=nnonzero+1
                end if
             end do
          end do
          !call mpiallred(nnonzero, 1, mpi_sum, bigdft_mpi%mpi_comm, ierr)
          nonzero = f_malloc_ptr((/2,nnonzero/),id='nonzero')
    
          ii=0
          !!do iorb=1,orbs%norbup
          !!   iiorb=orbs%isorbu+iorb
          !!   ilr=orbs%inwhichlocreg(iiorb)
          !!   iwa=orbs%onwhichatom(iiorb)
          !!   itype=astruct%iatype(iwa)
          !!   do jjorb=1,orbs%norbu
          !!      jlr=orbs%inwhichlocreg(jjorb)
          !!      jwa=orbs%onwhichatom(jjorb)
          !!      jtype=astruct%iatype(jwa)
          !!      tt = (lzd%llr(ilr)%locregcenter(1)-lzd%llr(jlr)%locregcenter(1))**2 + &
          !!           (lzd%llr(ilr)%locregcenter(2)-lzd%llr(jlr)%locregcenter(2))**2 + &
          !!           (lzd%llr(ilr)%locregcenter(3)-lzd%llr(jlr)%locregcenter(3))**2
          !!      cut = cutoff(ilr)+cutoff(jlr)!+2.d0*incr
          !!      tt=sqrt(tt)
          !!      if (tt<=cut) then
          !!         ii=ii+1
          !!         nonzero(1,ii)=jjorb
          !!         nonzero(2,ii)=iiorb
          !!      end if
          !!   end do
          !!end do
          do iorb=1,orbs%norbup
             iiorb=orbs%isorbu+iorb
             ilr=orbs%inwhichlocreg(iiorb)
             iwa=orbs%onwhichatom(iiorb)
             itype=astruct%iatype(iwa)
             xi=lzd%llr(ilr)%locregcenter(1)
             yi=lzd%llr(ilr)%locregcenter(2)
             zi=lzd%llr(ilr)%locregcenter(3)
             do jjorb=1,orbs%norbu
                if (present_smat_ref) then
                    ind = matrixindex_in_compressed(smat_ref,jjorb,iiorb)
                else
                    ind = 0
                end if
                if (ind>0) then
                    ! There is an overlap in the reference sparsity pattern
                    overlap = .true.
                else
                    ! Check explicitely whether there is an overlap
                    jlr=orbs%inwhichlocreg(jjorb)
                    jwa=orbs%onwhichatom(jjorb)
                    jtype=astruct%iatype(jwa)
                    x0=lzd%llr(jlr)%locregcenter(1)
                    y0=lzd%llr(jlr)%locregcenter(2)
                    z0=lzd%llr(jlr)%locregcenter(3)
                    cut = (cutoff(ilr)+cutoff(jlr))**2
                    overlap = .false.
                    do i3=ijs3,ije3!-1,1
                        zj=z0+i3*(lzd%glr%d%n3+1)*lzd%hgrids(3)
                        do i2=ijs2,ije2!-1,1
                            yj=y0+i2*(lzd%glr%d%n2+1)*lzd%hgrids(2)
                            do i1=ijs1,ije1!-1,1
                                xj=x0+i1*(lzd%glr%d%n1+1)*lzd%hgrids(1)
                                tt = (xi-xj)**2 + (yi-yj)**2 + (zi-zj)**2
                                if (tt<cut) then
                                    !if (overlap) stop 'determine_sparsity_pattern_distance: problem with overlap'
                                    overlap=.true.
                                end if
                            end do
                        end do
                    end do
                end if
                if (overlap) then
                   ii=ii+1
                   nonzero(1,ii)=jjorb
                   nonzero(2,ii)=iiorb
                end if
             end do
          end do
    
          if (ii/=nnonzero) stop 'ii/=nnonzero'
    
      call f_release_routine()
    
    end subroutine determine_sparsity_pattern_distance


    !> Initializes a sparse matrix type compatible with the ditribution of the KS orbitals
    subroutine init_sparse_matrix_for_KSorbs(iproc, nproc, orbs, input, nextra, smat, smat_extra)
      use module_base
      use module_types
      use module_interfaces
      implicit none
    
      ! Calling arguments
      integer, intent(in) :: iproc, nproc, nextra
      type(orbitals_data), intent(in) :: orbs
      type(input_variables), intent(in) :: input
      type(sparse_matrix),dimension(:),pointer,intent(out) :: smat, smat_extra
    
      ! Local variables
      integer :: i, iorb, iiorb, jorb, ind, norb, norbp, isorb, ispin
      integer,dimension(:,:),allocatable :: nonzero
      type(orbitals_data) :: orbs_aux
      character(len=*), parameter :: subname='init_sparse_matrix_for_KSorbs'
    
      call f_routine('init_sparse_matrix_for_KSorbs')
    
    
      allocate(smat(input%nspin))
      allocate(smat_extra(input%nspin))
    
    
      ! First the type for the normal KS orbitals distribution
      do ispin=1,input%nspin
    
          smat(ispin) = sparse_matrix_null()
          smat_extra(ispin) = sparse_matrix_null()
    
          if (ispin==1) then
              norb=orbs%norbu
              norbp=orbs%norbup
              isorb=orbs%isorbu
          else
              norb=orbs%norbd
              norbp=orbs%norbdp
              isorb=orbs%isorbd
          end if
    
          nonzero = f_malloc((/2,norb*norbp/), id='nonzero')
          i=0
          do iorb=1,norbp
              iiorb=isorb+iorb
              do jorb=1,norb
                  i=i+1
                  ind=(iiorb-1)*norb+jorb
                  nonzero(1,i)=jorb
                  nonzero(2,i)=iiorb
              end do
          end do
          call init_sparse_matrix(iproc, nproc, input%nspin, orbs%norb, orbs%norbp, orbs%isorb, &
               norb, norbp, isorb, input%store_index, &
               orbs%onwhichatom, norb*norbp, nonzero, norb*norbp, nonzero, smat(ispin), print_info_=.false.)
          call f_free(nonzero)
    
    
          !SM: WARNING: not tested whether the spin works here! Mainly just to create a
          !spin down part and make the compiler happy at another location.
          ! Now the distribution for the KS orbitals including the extr states. Requires
          ! first to calculate a corresponding orbs type.
          call nullify_orbitals_data(orbs_aux)
          call orbitals_descriptors(iproc, nproc, norb+nextra, norb+nextra, 0, input%nspin, orbs%nspinor,&
               input%gen_nkpt, input%gen_kpt, input%gen_wkpt, orbs_aux, LINEAR_PARTITION_NONE)
          nonzero = f_malloc((/2,orbs_aux%norbu*orbs_aux%norbup/), id='nonzero')
          !write(*,*) 'iproc, norb, norbp, norbu, norbup', iproc, orbs_aux%norb, orbs_aux%norbp, orbs_aux%norbu, orbs_aux%norbup
          i=0
          do iorb=1,orbs_aux%norbup
              iiorb=orbs_aux%isorbu+iorb
              do jorb=1,orbs_aux%norbu
                  i=i+1
                  ind=(iiorb-1)*orbs_aux%norbu+jorb
                  nonzero(1,i)=jorb
                  nonzero(2,i)=iiorb
              end do
          end do
          !!call init_sparse_matrix(iproc, nproc, input%nspin, orbs_aux%norb, orbs_aux%norbp, orbs_aux%isorb, &
          !!     orbs%norbu, orbs%norbup, orbs%isorbu, input%store_index, &
          !!     orbs_aux%norbu*orbs_aux%norbup, nonzero, orbs_aux%norbu, nonzero, smat_extra, print_info_=.false.)
          !!call init_sparse_matrix(iproc, nproc, input%nspin, orbs_aux%norb, orbs_aux%norbp, orbs_aux%isorb, &
          !!     norb, norbp, isorb, input%store_index, &
          !!     orbs_aux%norbu*orbs_aux%norbup, nonzero, orbs_aux%norbu, nonzero, smat_extra(ispin), print_info_=.false.)
          call init_sparse_matrix(iproc, nproc, input%nspin, orbs_aux%norb, orbs_aux%norbp, orbs_aux%isorb, &
               orbs_aux%norb, orbs_aux%norbp, orbs_aux%isorb, input%store_index, &
               orbs_aux%onwhichatom, orbs_aux%norbu*orbs_aux%norbup, nonzero, orbs_aux%norbu*orbs_aux%norbup, nonzero, &
               smat_extra(ispin), print_info_=.false.)
          call f_free(nonzero)
          call deallocate_orbitals_data(orbs_aux)
    
      end do
    
      call f_release_routine()
    
    end subroutine init_sparse_matrix_for_KSorbs


    subroutine distribute_columns_on_processes_simple(iproc, nproc, ncol, ncolp, iscol)
      implicit none
      ! Calling arguments
      integer,intent(in) :: iproc, nproc, ncol
      integer,intent(out) :: ncolp, iscol
    
      ! Local variables
      integer :: ncolpx, ii, i, jproc
      real(kind=8) :: tt
    
      ! Determine the number of columns per process
      tt = real(ncol,kind=8)/real(nproc,kind=8)
      ncolpx = floor(tt)
      ii = ncol - nproc*ncolpx
      if (iproc<ii) then
          ncolp = ncolpx + 1
      else
          ncolp = ncolpx
      end if
      
      ! Determine the first column of each process
      i = 0
      do jproc=0,nproc-1
          if (iproc==jproc) iscol = i
          if (jproc<ii) then
              i = i + ncolpx + 1
          else
              i = i + ncolpx
          end if
      end do
    end subroutine distribute_columns_on_processes_simple


    !> Given the array workload which indicates the workload on each MPI task for a
    !! given distribution of the orbitals (or a similar quantity), this subroutine
    !! redistributes the orbitals such that the load unbalancing is optimal
    subroutine redistribute(nproc, norb, workload, workload_ideal, norb_par)
      use module_base
      implicit none
    
      ! Calling arguments
      integer,intent(in) :: nproc, norb
      real(kind=8),dimension(norb),intent(in) :: workload
      real(kind=8),intent(in) :: workload_ideal
      integer,dimension(0:nproc-1),intent(out) :: norb_par
    
      ! Local variables
      real(kind=8) :: tcount, jcount, wli, ratio, ratio_old, average
      real(kind=8),dimension(:),allocatable :: workload_par
      integer,dimension(:),allocatable :: norb_par_trial
      integer :: jproc, jjorb, jjorbtot, jorb, ii, imin, imax
    
      call f_routine(id='redistribute')
    
      wli = workload_ideal
    
      call f_zero(norb_par)
      if (norb>=nproc) then
          workload_par = f_malloc(0.to.nproc-1,id='workload_par')
          norb_par_trial = f_malloc(0.to.nproc-1,id='norbpar_par_trial')
          tcount = 0.d0
          jcount = 0.d0
          jproc = 0
          jjorb = 0
          jjorbtot = 0
          do jorb=1,norb
              if (jproc==nproc-1) exit
              jjorb = jjorb + 1
              if(jorb==norb) exit !just to besure that no out of bound happens
              tcount = tcount + workload(jorb)
              jcount = jcount + workload(jorb)
              if (abs(tcount-wli*real(jproc+1,kind=8)) <= &
                      abs(tcount+workload(jorb+1)-wli*real(jproc+1,kind=8))) then
              !!if (abs(tcount-workload_ideal*real(jproc+1,kind=8)) <= &
              !!        abs(tcount+workload(jorb+1)-workload_ideal*real(jproc+1,kind=8))) then
              !!if (tcount-workload_ideal*real(jproc+1,kind=8)<0.d0 .and. &
              !!        tcount+workload(jorb+1)-workload_ideal*real(jproc+1,kind=8)>0.d0) then
                  norb_par(jproc) = jjorb
                  workload_par(jproc) = jcount
                  jjorbtot = jjorbtot + jjorb
                  !if (bigdft_mpi%iproc==0) write(*,'(a,2i6,2es14.6)') 'jproc, jjorb, tcount/(jproc+1), wli', jproc, jjorb, tcount/(jproc+1), wli
                  jcount = 0.d0
                  jjorb = 0
                  jproc = jproc + 1
                  wli = get_dynamic_ideal_workload(jproc, tcount, workload_ideal)
              end if
          end do
          norb_par(nproc-1) = jjorb + (norb - jjorbtot) !take the rest
          workload_par(nproc-1) = sum(workload) - tcount
          !do jproc=0,nproc-1
          !    if (iproc==0) write(*,*) 'jproc, norb_par(jproc)', jproc, norb_par(jproc)
          !end do
          !if (bigdft_mpi%iproc==0) write(*,'(a,2i6,2es14.6)') 'jproc, jjorb, tcount/(jproc+1), workload_ideal', &
          !        jproc, jjorb+(norb-jjorbtot), sum(workload)-tcount, workload_ideal
    
          ! Now take away one element from the maximum and add it to the minimum.
          ! Repeat this as long as the ratio max/average decreases 
          average = sum(workload_par)/real(nproc,kind=8)
          ratio_old = maxval(workload_par)/average
          adjust_loop: do
              imin = minloc(workload_par,1) - 1 !subtract 1 because the array starts a 0
              imax = maxloc(workload_par,1) - 1 !subtract 1 because the array starts a 0
              call vcopy(nproc, norb_par(0), 1, norb_par_trial(0), 1)
              norb_par_trial(imin) = norb_par(imin) + 1
              norb_par_trial(imax) = norb_par(imax) - 1
    
              call f_zero(workload_par)
              ii = 0
              do jproc=0,nproc-1
                  do jorb=1,norb_par_trial(jproc)
                      ii = ii + 1
                      workload_par(jproc) = workload_par(jproc) + workload(ii)
                  end do
              end do
              average = sum(workload_par)/real(nproc,kind=8)
              ratio = maxval(workload_par)/average
              !if (bigdft_mpi%iproc==0) write(*,*) 'ratio, ratio_old', ratio, ratio_old
              if (ratio<ratio_old) then
                  call vcopy(nproc, norb_par_trial(0), 1, norb_par(0), 1)
                  ratio_old = ratio
              else
                  exit adjust_loop
              end if
          end do adjust_loop
    
          call f_free(workload_par)
          call f_free(norb_par_trial)
      else
          ! Equal distribution
          norb_par(0:norb-1) = 1
      end if
    
      call f_release_routine()
    
      contains
    
        ! Get dynamically a new ideal workload
        function get_dynamic_ideal_workload(jproc, wltot, wli) result(wl)
          implicit none
          integer,intent(in) :: jproc !<currently handled task
          real(kind=8),intent(in) :: wltot !<total workload assigned so far
          real(kind=8),intent(in) :: wli !< theoretical ideal workload
          real(kind=8) :: wl !<new ideal workload
          real(kind=8) :: wls
    
          ! Average workload so far
          wls = wltot/real(jproc,kind=8)
     
          ! The new ideal workload is a weighted sum of the average workload so far
          ! and the theoretical ideal workload
          wl = (nproc-jproc)*wls + jproc*wli
          wl = wl/real(nproc,kind=8) 
    
        end function get_dynamic_ideal_workload
    end subroutine redistribute



    subroutine distribute_on_threads(nout, nthread, ise)
      use dynamic_memory
      implicit none

      ! Calling arguments
      integer,intent(in) :: nout
      integer,intent(out) :: nthread
      integer,dimension(:,:),pointer :: ise

      ! Local variables
      integer :: ii, jthread
      integer,dimension(:),allocatable :: n
      !$ integer :: omp_get_max_threads

      call f_routine(id='distribute_on_threads')

      ! OpenMP parallelization using a large workarray
      nthread = 1
      !$ nthread = omp_get_max_threads()

      ! Determine the number of iterations to be done by each thread
      n = f_malloc(0.to.nthread-1,id='n')
      ii = nout/nthread
      n(0:nthread-1) = ii
      ii = nout - nthread*ii
      n(0:ii-1) = n(0:ii-1) + 1
      ! Check
      if (sum(n)/=nout) call f_err_throw('sum(n)/=nout',err_name='BIGDFT_RUNTIME_ERROR')

      ! Determine the first and last iteration for each thread
      ise = f_malloc_ptr((/1.to.2,0.to.nthread-1/),id='ise')
      ise(1,0) = 1
      do jthread=1,nthread-1
          ise(1,jthread) = ise(1,jthread-1) + n(jthread-1)
          ise(2,jthread-1) = ise(1,jthread) -1
      end do
      ise(2,nthread-1) = nout
      ! Check
      ii = 0
      do jthread=0,nthread-1
          ii = ii + ise(2,jthread) - ise(1,jthread) + 1
          if (jthread>1) then
              if (ise(1,jthread)/=ise(2,jthread-1)+1) then
                  call f_err_throw('ise(1,jthread)/=ise(2,jthread-1)+1',err_name='BIGDFT_RUNTIME_ERROR')
              end if
          end if
      end do
      if (ii/=nout) call f_err_throw('ii/=nout',err_name='BIGDFT_RUNTIME_ERROR')

      call f_free(n)

      call f_release_routine()

    end subroutine distribute_on_threads


    !!function get_transposed_index(smat,jorb,iorb) result(ind)
    !!    implicit none
    !!    type(sparse_matrix),intent(in) :: smat
    !!    integer,intent(in) :: jorb, iorb
    !!    integer :: ind
    !!    integer :: jjorb,iiorb,ii,jj
    !!    ! If iorb,jorb is smaller than the offset, add a periodic shift
    !!    ! This is rather slow...
    !!    if (iorb<smat%offset_matrixindex_in_compressed_fortransposed) then
    !!        iiorb = iorb + smat%nfvctr
    !!    else
    !!        iiorb = iorb
    !!    end if
    !!    if (jorb<smat%offset_matrixindex_in_compressed_fortransposed) then
    !!        jjorb = jorb + smat%nfvctr
    !!    else
    !!        jjorb = jorb
    !!    end if

    !!    !!!! Hopefully faster
    !!    !!!! ii should be 1 if iorb<smat%offset_matrixindex_in_compressed_fortransposed and 0 otherwise...
    !!    !!!ii = iorb/smat%offset_matrixindex_in_compressed_fortransposed
    !!    !!!! Now ii should be 0 if iorb<smat%offset_matrixindex_in_compressed_fortransposed and >=1 otherwise
    !!    !!!ii = 1 - 1**ii
    !!    !!!! Now ii should be 0 if iorb<smat%offset_matrixindex_in_compressed_fortransposed and non-zero otherwise
    !!    !!!iiorb = iorb + ii*smat%nfvctr

    !!    ind = smat%matrixindex_in_compressed_fortransposed(jjorb,iiorb)
    !!end function get_transposed_index


    subroutine get_modulo_array(smat, moduloarray)
      implicit none
      ! Calling arguments
      type(sparse_matrix),intent(in) :: smat
      integer,dimension(:),pointer :: moduloarray
      ! Local variables
      integer :: i
      moduloarray = f_malloc_ptr(smat%nfvctr,id='moduloarray')
      do i=1,smat%nfvctr
          moduloarray(i) = modulo(i-smat%offset_matrixindex_in_compressed_fortransposed,smat%nfvctr)+1
      end do
    end subroutine get_modulo_array

end module sparsematrix_init<|MERGE_RESOLUTION|>--- conflicted
+++ resolved
@@ -3200,9 +3200,6 @@
       contains
 
         subroutine check_transposed_layout()
-<<<<<<< HEAD
-          implicit none
-=======
           logical :: found
           integer :: iiseg1, iiseg2, iorb, jorb
           integer,dimension(:),pointer :: moduloarray
@@ -3216,7 +3213,6 @@
           !$omp shared(collcom, smat, moduloarray, ind_min, ind_max) &
           !$omp private(ipt, ii, i0, i, i0i, iiorb, j, i0j, jjorb, ind, iorb, jorb)
           !$omp do reduction(min: ind_min) reduction(max: ind_max)
->>>>>>> 27a4b944
           do ipt=1,collcom%nptsp_c
               ii=collcom%norb_per_gridpoint_c(ipt)
               i0 = collcom%isptsp_c(ipt)
@@ -3327,13 +3323,9 @@
 
 
         subroutine check_compress_distributed_layout()
-<<<<<<< HEAD
-          implicit none
-=======
 
           call f_routine(id='check_compress_distributed_layout')
 
->>>>>>> 27a4b944
           do i=1,2
               if (i==1) then
                   nfvctrp = smat%nfvctrp
@@ -3453,17 +3445,11 @@
 
 
       subroutine check_ortho_inguess()
-<<<<<<< HEAD
-        implicit none
-        integer :: iorb, iiorb, isegstart, isegend, iseg, j, i, jorb, korb, ind
-        logical,dimension(:),allocatable :: in_neighborhood
-=======
         integer :: iorb, iiorb, isegstart, isegsend, iseg, j, i, jorb, korb, ind, nthread, ithread
         logical,dimension(:,:),allocatable :: in_neighborhood
         !$ integer :: omp_get_max_threads, omp_get_thread_num
 
         call f_routine(id='check_ortho_inguess')
->>>>>>> 27a4b944
 
         ! Allocate the array for all threads to avoid that it has to be declared private
         nthread = 1
