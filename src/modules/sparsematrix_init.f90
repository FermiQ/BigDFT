!> @file
!!  File defining the structures to deal with the sparse matrices
!! @author
!!    Copyright (C) 2014-2014 BigDFT group
!!    This file is distributed under the terms of the
!!    GNU General Public License, see ~/COPYING file
!!    or http://www.gnu.org/copyleft/gpl.txt .
!!    For the list of contributors, see ~/AUTHORS


!> Module defining the basic operations with sparse matrices (initialization)
module sparsematrix_init
  use module_base
  use sparsematrix_base
  implicit none

  private

  !> Public routines
  public :: init_sparse_matrix_wrapper
  public :: init_sparse_matrix_for_KSorbs
  public :: init_sparse_matrix
  public :: matrixindex_in_compressed
  public :: matrixindex_in_compressed_lowlevel
  public :: check_kernel_cutoff
  public :: init_matrix_taskgroups
  public :: check_local_matrix_extents
  public :: read_ccs_format
  public :: ccs_to_sparsebigdft
  public :: ccs_values_to_bigdft
  public :: read_bigdft_format
  public :: bigdft_to_sparsebigdft
  public :: get_line_and_column
  public :: distribute_columns_on_processes_simple
  public :: redistribute
  !public :: get_transposed_index
  public :: get_modulo_array

contains

    subroutine init_sparse_matrix_wrapper(iproc, nproc, nspin, orbs, lzd, astruct, store_index, imode, smat, smat_ref)
      use module_types
      implicit none
    
      ! Calling arguments
      integer,intent(in) :: iproc, nproc, nspin, imode
      type(orbitals_data),intent(in) :: orbs
      type(local_zone_descriptors),intent(in) :: lzd
      type(atomic_structure),intent(in) :: astruct
      logical,intent(in) :: store_index
      type(sparse_matrix),intent(out) :: smat
      type(sparse_matrix),intent(in),optional :: smat_ref !< reference sparsity pattern, in case smat must be at least as large as smat_ref
      
      ! Local variables
      integer :: nnonzero, nnonzero_mult, ilr
      integer,dimension(:,:),pointer :: nonzero, nonzero_mult
      real(kind=8),dimension(:),allocatable :: cutoff
      logical :: present_smat_ref
      integer,parameter :: KEYS=1
      integer,parameter :: DISTANCE=2
    
      call f_routine(id='init_sparse_matrix_wrapper')
    
      present_smat_ref = present(smat_ref)
    
      cutoff = f_malloc(lzd%nlr,id='cutoff')
    
      do ilr=1,lzd%nlr
          cutoff(ilr)=lzd%llr(ilr)%locrad_mult
      end do
    
      if (imode==KEYS) then
          call determine_sparsity_pattern(iproc, nproc, orbs, lzd, nnonzero, nonzero)
      else if (imode==DISTANCE) then
          if (present_smat_ref) then
              call determine_sparsity_pattern_distance(orbs, lzd, astruct, lzd%llr(:)%locrad_kernel, nnonzero, nonzero, smat_ref)
          else
              call determine_sparsity_pattern_distance(orbs, lzd, astruct, lzd%llr(:)%locrad_kernel, nnonzero, nonzero)
          end if
      else
          stop 'wrong imode'
      end if
    
      ! Make sure that the cutoff for the multiplications is larger than the kernel cutoff
      do ilr=1,lzd%nlr
          !write(*,*) 'lzd%llr(ilr)%locrad_mult, lzd%llr(ilr)%locrad_kernel', lzd%llr(ilr)%locrad_mult, lzd%llr(ilr)%locrad_kernel
          if (lzd%llr(ilr)%locrad_mult<lzd%llr(ilr)%locrad_kernel) then
              call f_err_throw('locrad_mult ('//trim(yaml_toa(lzd%llr(ilr)%locrad_mult,fmt='(f5.2)'))//&
                   &') too small, must be at least as big as locrad_kernel('&
                   &//trim(yaml_toa(lzd%llr(ilr)%locrad_kernel,fmt='(f5.2)'))//')', err_id=BIGDFT_RUNTIME_ERROR)
          end if
      end do
    
      if (present_smat_ref) then
          call determine_sparsity_pattern_distance(orbs, lzd, astruct, lzd%llr(:)%locrad_mult, &
               nnonzero_mult, nonzero_mult, smat_ref)
      else
          call determine_sparsity_pattern_distance(orbs, lzd, astruct, lzd%llr(:)%locrad_mult, &
               nnonzero_mult, nonzero_mult)
      end if
      call init_sparse_matrix(iproc, nproc, nspin, astruct%geocode, orbs%norb, orbs%norbp, orbs%isorb, &
           orbs%norbu, orbs%norbup, orbs%isorbu, store_index, &
           orbs%onwhichatom, nnonzero, nonzero, nnonzero_mult, nonzero_mult, smat)
      call f_free_ptr(nonzero)
      call f_free_ptr(nonzero_mult)
      call f_free(cutoff)
    
      call f_release_routine()
    
    end subroutine init_sparse_matrix_wrapper



    integer function matrixindex_in_compressed(sparsemat, iorb, jorb, init_, n_)
      implicit none
    
      ! Calling arguments
      type(sparse_matrix),intent(in) :: sparsemat
      integer,intent(in) :: iorb, jorb
      !> The optional arguments should only be used for initialization purposes
      !! if one is sure what one is doing. Might be removed later.
      logical,intent(in),optional :: init_
      integer,intent(in),optional :: n_
    
      ! Local variables
      integer :: ii, ispin, iiorb, jjorb
      logical :: lispin, ljspin, init

      if (present(init_)) then
          init = init_
      else
          init = .false.
      end if

      ! Use the built-in function and return, without any check. Can be used for initialization purposes.
      if (init) then
          if (.not.present(n_)) stop 'matrixindex_in_compressed: n_ must be present if init_ is true'
          matrixindex_in_compressed = compressed_index_fn(iorb, jorb, n_, sparsemat)
          return
      end if

      !ii=(jorb-1)*sparsemat%nfvctr+iorb
      !ispin=(ii-1)/sparsemat%nfvctr**2+1 !integer division to get the spin (1 for spin up (or non polarized), 2 for spin down)

      ! Determine in which "spin matrix" this entry is located
      lispin = (iorb>sparsemat%nfvctr)
      ljspin = (jorb>sparsemat%nfvctr)
      if (any((/lispin,ljspin/))) then
          if (all((/lispin,ljspin/))) then
              ! both indices belong to the second spin matrix
              ispin=2
          else
              ! there seems to be a mix of the spin matrices
              write(*,*) 'iorb, jorb, nfvctr', iorb, jorb, sparsemat%nfvctr
              stop 'matrixindex_in_compressed: problem in determining spin'
          end if
      else
          ! both indices belong to the first spin matrix
          ispin=1
      end if
      iiorb=mod(iorb-1,sparsemat%nfvctr)+1 !orbital number regardless of the spin
      jjorb=mod(jorb-1,sparsemat%nfvctr)+1 !orbital number regardless of the spin
      
    
      if (sparsemat%store_index) then
          ! Take the value from the array
          matrixindex_in_compressed = sparsemat%matrixindex_in_compressed_arr(iiorb,jjorb)
      else
          ! Recalculate the value
          matrixindex_in_compressed = compressed_index_fn(iiorb, jjorb, sparsemat%nfvctr, sparsemat)
      end if

      ! Add the spin shift (i.e. the index is in the spin polarized matrix which is at the end)
      if (ispin==2) then
          if (matrixindex_in_compressed/=0) then
              matrixindex_in_compressed = matrixindex_in_compressed + sparsemat%nvctr
          end if
      end if
    
    contains

      ! Function that gives the index of the matrix element (jjorb,iiorb) in the compressed format.
      integer function compressed_index_fn(irow, jcol, norb, sparsemat)
        use sparsematrix_base
        implicit none
      
        ! Calling arguments
        integer,intent(in) :: irow, jcol, norb
        type(sparse_matrix),intent(in) :: sparsemat
      
        ! Local variables
        integer(kind=8) :: ii, istart, iend, norb8
        integer :: iseg
      
        norb8 = int(norb,kind=8)
        ii = int((jcol-1),kind=8)*norb8+int(irow,kind=8)
      
        iseg=sparsemat%istsegline(jcol)
        do
            istart = int((sparsemat%keyg(1,2,iseg)-1),kind=8)*norb8 + &
                     int(sparsemat%keyg(1,1,iseg),kind=8)
            if (ii<istart) then
                compressed_index_fn=0
                return
            end if
            iend = int((sparsemat%keyg(2,2,iseg)-1),kind=8)*norb8 + &
                   int(sparsemat%keyg(2,1,iseg),kind=8)
            !if (ii>=istart .and. ii<=iend) then
            if (ii<=iend) then
                ! The matrix element is in sparsemat segment
                 compressed_index_fn = sparsemat%keyv(iseg) + int(ii-istart,kind=4)
                return
            end if
            iseg=iseg+1
            if (iseg>sparsemat%nseg) exit
        end do
      
        ! Not found
        compressed_index_fn=0
      
      end function compressed_index_fn
    end function matrixindex_in_compressed


    !> Does the same as matrixindex_in_compressed, but has different
    ! arguments (at lower level) and is less optimized
    integer function matrixindex_in_compressed_lowlevel(irow, jcol, norb, nseg, keyv, keyg, istsegline) result(micf)
      implicit none

      ! Calling arguments
      integer,intent(in) :: irow, jcol, norb, nseg
      integer,dimension(nseg),intent(in) :: keyv
      integer,dimension(2,2,nseg),intent(in) :: keyg
      integer,dimension(norb),intent(in) :: istsegline

      ! Local variables
      integer(kind=8) :: ii, istart, iend, norb8
      integer :: iseg

      norb8=int(norb,kind=8)
      ii = int((jcol-1),kind=8)*norb8+int(irow,kind=8)

      !do iseg=1,nseg
      iseg=istsegline(jcol)
      do
          istart = int((keyg(1,2,iseg)-1),kind=8)*norb8 + &
                   int(keyg(1,1,iseg),kind=8)
          !iend = int((keyg(2,2,iseg)-1),kind=8)*int(norb,kind=8) + &
          !       int(keyg(2,1,iseg),kind=8)
          !if (ii>=istart .and. ii<=iend) then
          if (ii<istart) then
              micf=0
              return
          end if
          !if (ii>=istart) then
             iend = int((keyg(2,2,iseg)-1),kind=8)*norb8 + &
                    int(keyg(2,1,iseg),kind=8)
             if (ii<=iend) then
                ! The matrix element is in this segment
                micf = keyv(iseg) + int(ii-istart,kind=4)
                return
             end if
          !end if
          iseg = iseg + 1
          if (iseg>nseg) exit
      end do

      ! Not found
      micf=0

    end function matrixindex_in_compressed_lowlevel


    !!!integer function matrixindex_in_compressed2(sparsemat, iorb, jorb, init_, n_)
    !!!  use sparsematrix_base, only: sparse_matrix
    !!!  implicit none
    !!!
    !!!  ! Calling arguments
    !!!  type(sparse_matrix),intent(in) :: sparsemat
    !!!  integer,intent(in) :: iorb, jorb
    !!!  !> The optional arguments should only be used for initialization purposes
    !!!  !! if one is sure what one is doing. Might be removed later.
    !!!  logical,intent(in),optional :: init_
    !!!  integer,intent(in),optional :: n_
    !!!
    !!!  ! Local variables
    !!!  integer :: ii, ispin, iiorb, jjorb
    !!!  logical :: lispin, ljspin, init

    !!!  if (present(init_)) then
    !!!      init = init_
    !!!  else
    !!!      init = .false.
    !!!  end if

    !!!  ! Use the built-in function and return, without any check. Can be used for initialization purposes.
    !!!  if (init) then
    !!!      if (.not.present(n_)) stop 'matrixindex_in_compressed2: n_ must be present if init_ is true'
    !!!      matrixindex_in_compressed2 = compressed_index_fn(iorb, jorb, n_, sparsemat)
    !!!      return
    !!!  end if

    !!!  !ii=(jorb-1)*sparsemat%nfvctr+iorb
    !!!  !ispin=(ii-1)/sparsemat%nfvctr**2+1 !integer division to get the spin (1 for spin up (or non polarized), 2 for spin down)

    !!!  ! Determine in which "spin matrix" this entry is located
    !!!  lispin = (iorb>sparsemat%nfvctr)
    !!!  ljspin = (jorb>sparsemat%nfvctr)
    !!!  if (any((/lispin,ljspin/))) then
    !!!      if (all((/lispin,ljspin/))) then
    !!!          ! both indices belong to the second spin matrix
    !!!          ispin=2
    !!!      else
    !!!          ! there seems to be a mix up the spin matrices
    !!!          stop 'matrixindex_in_compressed2: problem in determining spin'
    !!!      end if
    !!!  else
    !!!      ! both indices belong to the first spin matrix
    !!!      ispin=1
    !!!  end if
    !!!  iiorb=mod(iorb-1,sparsemat%nfvctr)+1 !orbital number regardless of the spin
    !!!  jjorb=mod(jorb-1,sparsemat%nfvctr)+1 !orbital number regardless of the spin
    !!!
    !!!  if (sparsemat%store_index) then
    !!!      ! Take the value from the array
    !!!      matrixindex_in_compressed2 = sparsemat%matrixindex_in_compressed_arr(iiorb,jjorb)
    !!!  else
    !!!      ! Recalculate the value
    !!!      matrixindex_in_compressed2 = compressed_index_fn(iiorb, jjorb, sparsemat%nfvctr, sparsemat)
    !!!  end if

    !!!  ! Add the spin shift (i.e. the index is in the spin polarized matrix which is at the end)
    !!!  if (ispin==2) then
    !!!      matrixindex_in_compressed2 = matrixindex_in_compressed2 + sparsemat%nvctrp_tg
    !!!  end if
    !!!
    !!!contains

    !!!  ! Function that gives the index of the matrix element (jjorb,iiorb) in the compressed format.
    !!!  integer function compressed_index_fn(irow, jcol, norb, sparsemat)
    !!!    implicit none
    !!!  
    !!!    ! Calling arguments
    !!!    integer,intent(in) :: irow, jcol, norb
    !!!    type(sparse_matrix),intent(in) :: sparsemat
    !!!  
    !!!    ! Local variables
    !!!    integer(kind=8) :: ii, istart, iend
    !!!    integer :: iseg
    !!!  
    !!!    ii = int((jcol-1),kind=8)*int(norb,kind=8)+int(irow,kind=8)
    !!!  
    !!!    iseg=sparsemat%istsegline(jcol)
    !!!    do
    !!!        istart = int((sparsemat%keyg(1,2,iseg)-1),kind=8)*int(norb,kind=8) + &
    !!!                 int(sparsemat%keyg(1,1,iseg),kind=8)
    !!!        iend = int((sparsemat%keyg(2,2,iseg)-1),kind=8)*int(norb,kind=8) + &
    !!!               int(sparsemat%keyg(2,1,iseg),kind=8)
    !!!        if (ii>=istart .and. ii<=iend) then
    !!!            ! The matrix element is in sparsemat segment
    !!!             compressed_index_fn = sparsemat%keyv(iseg) + int(ii-istart,kind=4)
    !!!            return
    !!!        end if
    !!!        iseg=iseg+1
    !!!        if (iseg>sparsemat%nseg) exit
    !!!        if (ii<istart) then
    !!!            compressed_index_fn=0
    !!!            return
    !!!        end if
    !!!    end do
    !!!  
    !!!    ! Not found
    !!!    compressed_index_fn=0
    !!!  
    !!!  end function compressed_index_fn
    !!!end function matrixindex_in_compressed2





    subroutine check_kernel_cutoff(iproc, orbs, atoms, hamapp_radius_incr, lzd)
      use module_types
      use yaml_output
      implicit none
    
      ! Calling arguments
      integer,intent(in) :: iproc, hamapp_radius_incr
      type(orbitals_data),intent(in) :: orbs
      type(atoms_data),intent(in) :: atoms
      type(local_zone_descriptors),intent(inout) :: lzd
    
      ! Local variables
      integer :: iorb, ilr, iat, iatype
      real(kind=8) :: cutoff_sf, cutoff_kernel
      character(len=20) :: atomname
      logical :: write_data
      logical,dimension(atoms%astruct%ntypes) :: write_atomtype
    
      write_atomtype=.true.
    
      if (iproc==0) then
          call yaml_sequence_open('check of kernel cutoff radius')
      end if
    
      do iorb=1,orbs%norb
          ilr=orbs%inwhichlocreg(iorb)
    
          ! cutoff radius of the support function, including shamop region
          cutoff_sf=lzd%llr(ilr)%locrad+real(hamapp_radius_incr,kind=8)*lzd%hgrids(1)
    
          ! cutoff of the density kernel
          cutoff_kernel=lzd%llr(ilr)%locrad_kernel
    
          ! check whether the date for this atomtype has already shoudl been written
          iat=orbs%onwhichatom(iorb)
          iatype=atoms%astruct%iatype(iat)
          if (write_atomtype(iatype)) then
              if (iproc==0) then
                  write_data=.true.
              else
                  write_data=.false.
              end if
              write_atomtype(iatype)=.false.
          else
              write_data=.false.
          end if
    
          ! Adjust if necessary
          if (write_data) then
              call yaml_sequence(advance='no')
              call yaml_mapping_open(flow=.true.)
              atomname=trim(atoms%astruct%atomnames(atoms%astruct%iatype(iat)))
              call yaml_map('atom type',atomname)
          end if
          if (cutoff_sf>cutoff_kernel) then
              if (write_data) then
                  call yaml_map('adjustment required',.true.)
                  call yaml_map('new value',cutoff_sf,fmt='(f6.2)')
              end if
              lzd%llr(ilr)%locrad_kernel=cutoff_sf
          else
              if (write_data) then
                  call yaml_map('adjustment required',.false.)
              end if
          end if
          if (write_data) then
              call yaml_mapping_close()
          end if
      end do
    
      if (iproc==0) then
          call yaml_sequence_close
      end if
    
    
    end subroutine check_kernel_cutoff


    !!subroutine init_sparse_matrix_matrix_multiplication(iproc, nproc, norb, norbp, isorb, nseg, &
    !!           nsegline, istsegline, keyv, keyg, sparsemat)
    !!  use yaml_output
    !!  implicit none

    !!  ! Calling arguments
    !!  integer,intent(in) :: iproc, nproc, norb, norbp, isorb, nseg
    !!  integer,dimension(norb),intent(in) :: nsegline, istsegline
    !!  integer,dimension(nseg),intent(in) :: keyv
    !!  integer,dimension(2,2,nseg),intent(in) :: keyg
    !!  type(sparse_matrix),intent(inout) :: sparsemat

    !!  integer :: ierr, jproc, iorb, jjproc, iiorb, nseq_min, nseq_max, iseq, ind, ii, iseg, ncount
    !!  integer,dimension(:),allocatable :: nseq_per_line, norb_par_ideal, isorb_par_ideal
    !!  integer,dimension(:,:),allocatable :: istartend_dj, istartend_mm
    !!  integer,dimension(:,:),allocatable :: temparr
    !!  real(kind=8) :: rseq, rseq_ideal, tt, ratio_before, ratio_after
    !!  logical :: printable
    !!  real(kind=8),dimension(:),allocatable :: rseq_per_line

    !!  ! Calculate the values of sparsemat%smmm%nout and sparsemat%smmm%nseq with
    !!  ! the default partitioning of the matrix columns.
    !!  call get_nout(norb, norbp, isorb, nseg, nsegline, istsegline, keyg, sparsemat%smmm%nout)
    !!  nseq_per_line = f_malloc0(norb,id='nseq_per_line')
    !!  call determine_sequential_length(norb, norbp, isorb, nseg, &
    !!       nsegline, istsegline, keyg, sparsemat, &
    !!       sparsemat%smmm%nseq, nseq_per_line)
    !!  if (nproc>1) call mpiallred(nseq_per_line(1), norb, mpi_sum, bigdft_mpi%mpi_comm)
    !!  rseq=real(sparsemat%smmm%nseq,kind=8) !real to prevent integer overflow
    !!  if (nproc>1) call mpiallred(rseq, 1, mpi_sum, bigdft_mpi%mpi_comm)

    !!  rseq_per_line = f_malloc(norb,id='rseq_per_line')
    !!  do iorb=1,norb
    !!      rseq_per_line(iorb) = real(nseq_per_line(iorb),kind=8)
    !!  end do


    !!  norb_par_ideal = f_malloc(0.to.nproc-1,id='norb_par_ideal')
    !!  isorb_par_ideal = f_malloc(0.to.nproc-1,id='norb_par_ideal')
    !!  ! Assign the columns of the matrix to the processes such that the load
    !!  ! balancing is optimal
    !!  ! First the default initializations
    !!  !!!!norb_par_ideal(:)=0
    !!  !!!!isorb_par_ideal(:)=norb
    !!  !!!!rseq_ideal = rseq/real(nproc,kind=8)
    !!  !!!!jjproc=0
    !!  !!!!tt=0.d0
    !!  !!!!iiorb=0
    !!  !!!!isorb_par_ideal(0)=0
    !!  !!!!do iorb=1,norb
    !!  !!!!    iiorb=iiorb+1
    !!  !!!!    tt=tt+real(nseq_per_line(iorb),kind=8)
    !!  !!!!    if (tt>=real(jjproc+1,kind=8)*rseq_ideal .and. jjproc/=nproc-1) then
    !!  !!!!        norb_par_ideal(jjproc)=iiorb
    !!  !!!!        isorb_par_ideal(jjproc+1)=iorb
    !!  !!!!        jjproc=jjproc+1
    !!  !!!!        iiorb=0
    !!  !!!!    end if
    !!  !!!!end do
    !!  !!!!norb_par_ideal(jjproc)=iiorb
    !!  rseq_ideal = rseq/real(nproc,kind=8)
    !!  call redistribute(nproc, norb, rseq_per_line, rseq_ideal, norb_par_ideal)
    !!  isorb_par_ideal(0) = 0
    !!  do jproc=1,nproc-1
    !!      isorb_par_ideal(jproc) = isorb_par_ideal(jproc-1) + norb_par_ideal(jproc-1)
    !!  end do


    !!  ! some checks
    !!  if (sum(norb_par_ideal)/=norb) stop 'sum(norb_par_ideal)/=norb'
    !!  if (isorb_par_ideal(nproc-1)+norb_par_ideal(nproc-1)/=norb) stop 'isorb_par_ideal(nproc-1)+norb_par_ideal(nproc-1)/=norb'

    !!  ! Copy the values
    !!  sparsemat%smmm%nfvctrp=norb_par_ideal(iproc)
    !!  sparsemat%smmm%isfvctr=isorb_par_ideal(iproc)


    !!  ! Get the load balancing
    !!  nseq_min = sparsemat%smmm%nseq
    !!  if (nproc>1) call mpiallred(nseq_min, 1, mpi_min, bigdft_mpi%mpi_comm)
    !!  nseq_max = sparsemat%smmm%nseq
    !!  if (nproc>1) call mpiallred(nseq_max, 1, mpi_max, bigdft_mpi%mpi_comm)
    !!  if (nseq_min>0) then
    !!      ratio_before = real(nseq_max,kind=8)/real(nseq_min,kind=8)
    !!      printable=.true.
    !!  else
    !!      printable=.false.
    !!  end if


    !!  ! Realculate the values of sparsemat%smmm%nout and sparsemat%smmm%nseq with
    !!  ! the optimized partitioning of the matrix columns.
    !!  call get_nout(norb, norb_par_ideal(iproc), isorb_par_ideal(iproc), nseg, nsegline, istsegline, keyg, sparsemat%smmm%nout)
    !!  call determine_sequential_length(norb, norb_par_ideal(iproc), isorb_par_ideal(iproc), nseg, &
    !!       nsegline, istsegline, keyg, sparsemat, &
    !!       sparsemat%smmm%nseq, nseq_per_line)

    !!  ! Get the load balancing
    !!  nseq_min = sparsemat%smmm%nseq
    !!  if (nproc>1) call mpiallred(nseq_min, 1, mpi_min, bigdft_mpi%mpi_comm)
    !!  nseq_max = sparsemat%smmm%nseq
    !!  if (nproc>1) call mpiallred(nseq_max, 1, mpi_max, bigdft_mpi%mpi_comm)
    !!  ! Not necessary to set the printable flag (if nseq_min was zero before it should be zero here as well)
    !!  if (nseq_min>0) then
    !!      ratio_after = real(nseq_max,kind=8)/real(nseq_min,kind=8)
    !!      if (.not.printable) stop 'this should not happen (sparsematrix)'
    !!  else
    !!      if (printable) stop 'this should not happen (sparsematrix)'
    !!  end if
    !!  if (iproc==0) then
    !!      if (printable) then
    !!          call yaml_map('sparse matmul load balancing naive / optimized',(/ratio_before,ratio_after/),fmt='(f4.2)')
    !!      else
    !!          call yaml_map('sparse matmul load balancing naive / optimized','printing not meaningful (division by zero)')
    !!      end if
    !!  end if
    !!  

    !!  call f_free(nseq_per_line)
    !!  call f_free(rseq_per_line)

    !!  call allocate_sparse_matrix_matrix_multiplication(nproc, norb, nseg, nsegline, istsegline, sparsemat%smmm)


    !!  ! Calculate some auxiliary variables
    !!  temparr = f_malloc0((/0.to.nproc-1,1.to.2/),id='isfvctr_par')
    !!  temparr(iproc,1) = sparsemat%smmm%isfvctr
    !!  temparr(iproc,2) = sparsemat%smmm%nfvctrp
    !!  if (nproc>1) then
    !!      call mpiallred(temparr(0,1), 2*nproc,  mpi_sum, bigdft_mpi%mpi_comm)
    !!  end if
    !!  call init_matrix_parallelization(iproc, nproc, sparsemat%nfvctr, sparsemat%nseg, sparsemat%nvctr, &
    !!       temparr(0,1), temparr(0,2), sparsemat%istsegline, sparsemat%keyv, &
    !!       sparsemat%smmm%isvctr_mm, sparsemat%smmm%nvctrp_mm, sparsemat%smmm%isvctr_mm_par, sparsemat%smmm%nvctr_mm_par)
    !!  call f_free(temparr)

    !!  sparsemat%smmm%nseg=nseg
    !!  call vcopy(norb, nsegline(1), 1, sparsemat%smmm%nsegline(1), 1)
    !!  call vcopy(norb, istsegline(1), 1, sparsemat%smmm%istsegline(1), 1)
    !!  call init_onedimindices_new(norb, norb_par_ideal(iproc), isorb_par_ideal(iproc), nseg, &
    !!       nsegline, istsegline, keyg, &
    !!       sparsemat, sparsemat%smmm%nout, sparsemat%smmm%onedimindices)
    !!  call get_arrays_for_sequential_acces(norb, norb_par_ideal(iproc), isorb_par_ideal(iproc), nseg, &
    !!       nsegline, istsegline, keyg, sparsemat, &
    !!       sparsemat%smmm%nseq, sparsemat%smmm%ivectorindex)
    !!  call init_sequential_acces_matrix(norb, norb_par_ideal(iproc), isorb_par_ideal(iproc), nseg, &
    !!       nsegline, istsegline, keyg, sparsemat, sparsemat%smmm%nseq, &
    !!       sparsemat%smmm%indices_extract_sequential)

    !!  ! This array gives the starting and ending indices of the submatrix which
    !!  ! is used by a given MPI task
    !!  if (sparsemat%smmm%nseq>0) then
    !!      sparsemat%smmm%istartend_mm(1) = sparsemat%nvctr
    !!      sparsemat%smmm%istartend_mm(2) = 1
    !!      do iseq=1,sparsemat%smmm%nseq
    !!          ind=sparsemat%smmm%indices_extract_sequential(iseq)
    !!          sparsemat%smmm%istartend_mm(1) = min(sparsemat%smmm%istartend_mm(1),ind)
    !!          sparsemat%smmm%istartend_mm(2) = max(sparsemat%smmm%istartend_mm(2),ind)
    !!      end do
    !!  else
    !!      sparsemat%smmm%istartend_mm(1)=sparsemat%nvctr+1
    !!      sparsemat%smmm%istartend_mm(2)=sparsemat%nvctr
    !!  end if

    !!  ! Determine to which segments this corresponds
    !!  do iseg=1,sparsemat%nseg
    !!      if (sparsemat%keyv(iseg)>=sparsemat%smmm%istartend_mm(1)) then
    !!          sparsemat%smmm%istartendseg_mm(1)=iseg
    !!          exit
    !!      end if
    !!  end do
    !!  do iseg=sparsemat%nseg,1,-1
    !!      if (sparsemat%keyv(iseg)<=sparsemat%smmm%istartend_mm(2)) then
    !!          sparsemat%smmm%istartendseg_mm(2)=iseg
    !!          exit
    !!      end if
    !!  end do

    !!  istartend_mm = f_malloc0((/1.to.2,0.to.nproc-1/),id='istartend_mm')
    !!  istartend_mm(1:2,iproc) = sparsemat%smmm%istartend_mm(1:2)
    !!  if (nproc>1) then
    !!      call mpiallred(istartend_mm(1,0), 2*nproc, mpi_sum, bigdft_mpi%mpi_comm)
    !!  end if

    !!  ! Partition the entire matrix in disjoint submatrices
    !!  istartend_dj = f_malloc((/1.to.2,0.to.nproc-1/),id='istartend_dj')
    !!  istartend_dj(1,0) = istartend_mm(1,0)
    !!  do jproc=1,nproc-1
    !!      ind = (istartend_mm(2,jproc-1)+istartend_mm(1,jproc))/2
    !!      ! check that this is inside the segment of istartend_mm(:,jproc)
    !!      ind = max(ind,istartend_mm(1,jproc))
    !!      ind = min(ind,istartend_mm(2,jproc))
    !!      ! check that this is not smaller than the beginning of the previous chunk
    !!      ind = max(ind,istartend_dj(1,jproc-1))+1
    !!      ! check that this is not outside the total matrix size (may happen if there are more processes than matrix columns)
    !!      ind = min(ind,sparsemat%nvctr)
    !!      istartend_dj(1,jproc) = ind
    !!      istartend_dj(2,jproc-1) = istartend_dj(1,jproc)-1
    !!  end do
    !!  istartend_dj(2,nproc-1) = istartend_mm(2,nproc-1)
    !!  !if (iproc==0) write(*,'(a,100(2i7,3x))') 'istartend_mm',istartend_mm
    !!  !if (iproc==0) write(*,'(a,100(2i7,3x))') 'istartend_dj',istartend_dj

    !!  ! Some checks
    !!  if (istartend_dj(1,0)/=1) stop 'istartend_dj(1,0)/=1'
    !!  if (istartend_dj(2,nproc-1)/=sparsemat%nvctr) stop 'istartend_dj(2,nproc-1)/=sparsemat%nvctr'
    !!  ii = 0
    !!  do jproc=0,nproc-1
    !!      ncount = istartend_dj(2,jproc)-istartend_dj(1,jproc) + 1
    !!      if (ncount<0) stop 'ncount<0'
    !!      ii = ii + ncount
    !!      if (ii<0) stop 'init_sparse_matrix_matrix_multiplication: ii<0'
    !!      if (jproc>0) then
    !!          if (istartend_dj(1,jproc)/=istartend_dj(2,jproc-1)+1) stop 'istartend_dj(1,jproc)/=istartend_dj(2,jproc-1)'
    !!      end if
    !!  end do
    !!  if (ii/=sparsemat%nvctr) stop 'init_sparse_matrix_matrix_multiplication: ii/=sparsemat%nvctr'

    !!  ! Keep the values of its own task
    !!  sparsemat%smmm%istartend_mm_dj(1) = istartend_dj(1,iproc)
    !!  sparsemat%smmm%istartend_mm_dj(2) = istartend_dj(2,iproc)


    !!  call f_free(norb_par_ideal)
    !!  call f_free(isorb_par_ideal)
    !!  call f_free(istartend_mm)
    !!  call f_free(istartend_dj)
    !!end subroutine init_sparse_matrix_matrix_multiplication



    subroutine init_sparse_matrix_matrix_multiplication_new(iproc, nproc, norb, norbp, isorb, nseg, &
               nsegline, istsegline, keyv, keyg, sparsemat)
      use yaml_output
      implicit none

      ! Calling arguments
      integer,intent(in) :: iproc, nproc, norb, norbp, isorb, nseg
      integer,dimension(norb),intent(in) :: nsegline, istsegline
      integer,dimension(nseg),intent(in) :: keyv
      integer,dimension(2,2,nseg),intent(in) :: keyg
      type(sparse_matrix),intent(inout) :: sparsemat

      integer :: ierr, jproc, iorb, jjproc, iiorb, iseq, ind, ii, iseg, ncount
      integer :: iiseg, i, iel, ilen_seg, ist_seg, iend_seg, ispt, iline, icolumn, iseg_start
      integer,dimension(:),allocatable :: nseq_per_line, norb_par_ideal, isorb_par_ideal, nout_par, nseq_per_pt
      integer,dimension(:,:),allocatable :: istartend_dj, istartend_mm
      integer,dimension(:,:),allocatable :: temparr
      real(kind=8) :: rseq, rseq_ideal, tt, ratio_before, ratio_after
      logical :: printable
      real(kind=8),dimension(2) :: rseq_max, rseq_average
      real(kind=8),dimension(:),allocatable :: rseq_per_line

      call f_routine(id='init_sparse_matrix_matrix_multiplication_new')


      ! Calculate the values of sparsemat%smmm%nout and sparsemat%smmm%nseq with
      ! the default partitioning of the matrix columns.
      call get_nout(norb, norbp, isorb, nseg, nsegline, istsegline, keyg, sparsemat%smmm%nout)


      ! Determine ispt
      ispt = get_offset(iproc, nproc, sparsemat%smmm%nout)
      !!nout_par = f_malloc0(0.to.nproc-1,id='ist_par')
      !!nout_par(iproc) = sparsemat%smmm%nout
      !!call mpiallred(nout_par(0), nproc, mpi_sum, bigdft_mpi%mpi_comm)
      !!ispt = 0
      !!do jproc=0,iproc-1
      !!    ispt = ispt + nout_par(jproc)
      !!end do
      !!call f_free(nout_par)

      nseq_per_line = f_malloc(norb,id='nseq_per_line')
      !!call determine_sequential_length(norb, norbp, isorb, nseg, &
      !!     nsegline, istsegline, keyg, sparsemat, &
      !!     sparsemat%smmm%nseq, nseq_per_line)
      call determine_sequential_length_new2(sparsemat%smmm%nout, ispt, nseg, norb, keyv, keyg, &
           sparsemat, istsegline, sparsemat%smmm%nseq, nseq_per_line)
      !write(*,'(a,i3,3x,200i10)') 'iproc, nseq_per_line', iproc, nseq_per_line
      if (nproc>1) call mpiallred(nseq_per_line(1), norb, mpi_sum, comm=bigdft_mpi%mpi_comm)
      rseq=real(sparsemat%smmm%nseq,kind=8) !real to prevent integer overflow
      if (nproc>1) call mpiallred(rseq, 1, mpi_sum, comm=bigdft_mpi%mpi_comm)


      rseq_per_line = f_malloc(norb,id='rseq_per_line')
      do iorb=1,norb
          rseq_per_line(iorb) = real(nseq_per_line(iorb),kind=8)
      end do


      norb_par_ideal = f_malloc(0.to.nproc-1,id='norb_par_ideal')
      isorb_par_ideal = f_malloc(0.to.nproc-1,id='norb_par_ideal')
      ! Assign the columns of the matrix to the processes such that the load
      ! balancing is optimal
      rseq_ideal = rseq/real(nproc,kind=8)
      call redistribute(nproc, norb, rseq_per_line, rseq_ideal, norb_par_ideal)
      isorb_par_ideal(0) = 0
      do jproc=1,nproc-1
          isorb_par_ideal(jproc) = isorb_par_ideal(jproc-1) + norb_par_ideal(jproc-1)
      end do


      ! some checks
      if (sum(norb_par_ideal)/=norb) stop 'sum(norb_par_ideal)/=norb'
      if (isorb_par_ideal(nproc-1)+norb_par_ideal(nproc-1)/=norb) stop 'isorb_par_ideal(nproc-1)+norb_par_ideal(nproc-1)/=norb'

      ! Copy the values
      sparsemat%smmm%nfvctrp=norb_par_ideal(iproc)
      sparsemat%smmm%isfvctr=isorb_par_ideal(iproc)



      ! Get the load balancing
      rseq_max(1) = real(sparsemat%smmm%nseq,kind=8)
      rseq_average(1) = rseq_max(1)/real(nproc,kind=8)
      !if (nproc>1) call mpiallred(nseq_min, 1, mpi_min, bigdft_mpi%mpi_comm)
      !nseq_max = sparsemat%smmm%nseq
      !if (nproc>1) call mpiallred(nseq_max, 1, mpi_max, bigdft_mpi%mpi_comm)
      !if (nseq_min>0) then
      !    ratio_before = real(nseq_max,kind=8)/real(nseq_min,kind=8)
      !    printable=.true.
      !else
      !    printable=.false.
      !end if


      ! Realculate the values of sparsemat%smmm%nout and sparsemat%smmm%nseq with
      ! the optimized partitioning of the matrix columns.
      call get_nout(norb, norb_par_ideal(iproc), isorb_par_ideal(iproc), nseg, nsegline, istsegline, keyg, sparsemat%smmm%nout)
      !call get_nout(norb, norb_par_ideal(iproc), isorb_par_ideal(iproc), sparsemat%nseg, &
      !     sparsemat%nsegline, sparsemat%istsegline, sparsemat%keyg, sparsemat%smmm%nout)
      !!call determine_sequential_length(norb, norb_par_ideal(iproc), isorb_par_ideal(iproc), nseg, &
      !!     nsegline, istsegline, keyg, sparsemat, &
      !!     sparsemat%smmm%nseq, nseq_per_line)
      !!write(*,*) 'OLD: iproc, nseq', iproc, sparsemat%smmm%nseq

      ! Determine ispt
      ispt = get_offset(iproc, nproc, sparsemat%smmm%nout)
      !!nout_par = f_malloc0(0.to.nproc-1,id='ist_par')
      !!nout_par(iproc) = sparsemat%smmm%nout
      !!call mpiallred(nout_par(0), nproc, mpi_sum, bigdft_mpi%mpi_comm)
      !!ispt = 0
      !!do jproc=0,iproc-1
      !!    ispt = ispt + nout_par(jproc)
      !!end do
      !!nseq_per_pt = f_malloc0(sum(nout_par),id='nseq_per_pt')
      !!call determine_sequential_length_new(sparsemat%smmm%nout, ispt, sparsemat%nseg, sparsemat%keyv, sparsemat%keyg, &
      !!     sparsemat, sum(nout_par), sparsemat%smmm%nseq, nseq_per_pt)
      !!call determine_sequential_length_new(sparsemat%smmm%nout, ispt, nseg, keyv, keyg, &
      !!     sparsemat, sum(nout_par), sparsemat%smmm%nseq, nseq_per_pt)
      !write(*,*) 'norb, sparsemat%nfvctr', norb, sparsemat%nfvctr
      call determine_sequential_length_new2(sparsemat%smmm%nout, ispt, nseg, norb, keyv, keyg, &
           sparsemat, istsegline, sparsemat%smmm%nseq, nseq_per_line)
      !write(*,'(a,i3,3x,200i10)') 'iproc, nseq_per_line', iproc, nseq_per_line
      !!call f_free(nout_par)
      !!write(*,*) 'NEW: iproc, nseq', iproc, sparsemat%smmm%nseq

      ! Get the load balancing
      rseq_max(2) = real(sparsemat%smmm%nseq,kind=8)
      rseq_average(2) = rseq_max(2)/real(nproc,kind=8)
      if (nproc>1) call mpiallred(rseq_max, mpi_max, comm=bigdft_mpi%mpi_comm)
      if (nproc>1) call mpiallred(rseq_average, mpi_sum, comm=bigdft_mpi%mpi_comm)
      !nseq_max = sparsemat%smmm%nseq
      !if (nproc>1) call mpiallred(nseq_max, 1, mpi_max, bigdft_mpi%mpi_comm)
      ! Not necessary to set the printable flag (if nseq_min was zero before it should be zero here as well)
      !!if (nseq_min>0) then
      !!    ratio_after = real(nseq_max,kind=8)/real(nseq_min,kind=8)
      !!    if (.not.printable) stop 'this should not happen (sparsematrix)'
      !!else
      !!    if (printable) stop 'this should not happen (sparsematrix)'
      !!end if
      ratio_before = rseq_max(1)/rseq_average(1)
      ratio_after = rseq_max(2)/rseq_average(2)
      if (iproc==0) then
          !if (printable) then
              call yaml_map('sparse matmul load balancing naive / optimized',(/ratio_before,ratio_after/),fmt='(f4.2)')
          !!else
          !!    call yaml_map('sparse matmul load balancing naive / optimized','printing not meaningful (division by zero)')
          !!end if
      end if
      

      call f_free(nseq_per_line)
      !!call f_free(nseq_per_pt)
      call f_free(rseq_per_line)


      call allocate_sparse_matrix_matrix_multiplication(nproc, norb, nseg, sparsemat%smmm)
      call vcopy(nseg, keyv(1), 1, sparsemat%smmm%keyv(1), 1)
      call vcopy(4*nseg, keyg(1,1,1), 1, sparsemat%smmm%keyg(1,1,1), 1)
      call vcopy(norb, istsegline(1), 1, sparsemat%smmm%istsegline(1), 1)

      ! Calculate some auxiliary variables
      temparr = f_malloc0((/0.to.nproc-1,1.to.2/),id='isfvctr_par')
      temparr(iproc,1) = sparsemat%smmm%isfvctr
      temparr(iproc,2) = sparsemat%smmm%nfvctrp
      if (nproc>1) then
          call mpiallred(temparr,  mpi_sum, comm=bigdft_mpi%mpi_comm)
      end if
      call init_matrix_parallelization(iproc, nproc, sparsemat%nfvctr, sparsemat%nseg, sparsemat%nvctr, &
           temparr(0,1), temparr(0,2), sparsemat%istsegline, sparsemat%keyv, &
           sparsemat%smmm%isvctr_mm, sparsemat%smmm%nvctrp_mm, sparsemat%smmm%isvctr_mm_par, sparsemat%smmm%nvctr_mm_par)

      ! Would be better if this were in the wrapper above...
      sparsemat%smmm%line_and_column_mm = f_malloc_ptr((/2,sparsemat%smmm%nvctrp_mm/),id='smmm%line_and_column_mm')

      call init_matrix_parallelization(iproc, nproc, sparsemat%nfvctr, nseg, keyv(nseg)+(keyg(2,1,nseg)-keyg(1,1,nseg)), &
           temparr(0,1), temparr(0,2), istsegline, keyv, &
           sparsemat%smmm%isvctr, sparsemat%smmm%nvctrp, sparsemat%smmm%isvctr_par, sparsemat%smmm%nvctr_par)
      call f_free(temparr)

      ! Would be better if this were in the wrapper above...
      sparsemat%smmm%line_and_column = f_malloc_ptr((/2,sparsemat%smmm%nvctrp/),id='smmm%line_and_column')

      ! Init line_and_column
      !!call init_line_and_column()
      call init_line_and_column(sparsemat%smmm%nvctrp_mm, sparsemat%smmm%isvctr_mm, &
           sparsemat%nseg, sparsemat%keyv, sparsemat%keyg, &
           sparsemat%smmm%line_and_column_mm)
      call init_line_and_column(sparsemat%smmm%nvctrp, sparsemat%smmm%isvctr, &
           nseg, keyv, keyg, sparsemat%smmm%line_and_column)
      !!iseg_start = 1
      !!do i=1,sparsemat%smmm%nvctrp_mm
      !!    ii = sparsemat%smmm%isvctr_mm + i
      !!    call get_line_and_column(ii, sparsemat%nseg, sparsemat%keyv, sparsemat%keyg, iseg_start, iline, icolumn)
      !!    sparsemat%smmm%line_and_column_mm(1,i) = iline
      !!    sparsemat%smmm%line_and_column_mm(2,i) = icolumn
      !!end do
      !!iseg_start = 1
      !!do i=1,sparsemat%smmm%nvctrp
      !!    ii = sparsemat%smmm%isvctr + i
      !!    call get_line_and_column(ii, nseg, keyv, keyg, iseg_start, iline, icolumn)
      !!    sparsemat%smmm%line_and_column(1,i) = iline
      !!    sparsemat%smmm%line_and_column(2,i) = icolumn
      !!end do



      ! Get the segments containing the first and last element of a sparse
      ! matrix after a multiplication
      do i=1,2
          if (i==1) then
              iel = sparsemat%smmm%isvctr_mm + 1
          else if (i==2) then
              iel = sparsemat%smmm%isvctr_mm + sparsemat%smmm%nvctrp_mm
          end if
          iiseg = sparsemat%nseg !in case iel is the last element
          do iseg=1,sparsemat%nseg
              ist_seg = sparsemat%keyv(iseg)
              ilen_seg = sparsemat%keyg(2,1,iseg) - sparsemat%keyg(1,1,iseg)
              iend_seg = ist_seg + ilen_seg
              if (iend_seg<iel) cycle
              ! If this point is reached, we are in the correct segment
              iiseg = iseg ; exit
          end do
          if (i==1) then
              sparsemat%smmm%isseg = iiseg
          else if (i==2) then
              sparsemat%smmm%ieseg = iiseg
          end if
      end do

      sparsemat%smmm%nseg=nseg
      call vcopy(norb, nsegline(1), 1, sparsemat%smmm%nsegline(1), 1)
      call vcopy(norb, istsegline(1), 1, sparsemat%smmm%istsegline(1), 1)
      !call init_onedimindices_new(norb, norb_par_ideal(iproc), isorb_par_ideal(iproc), nseg, &
      !     nsegline, istsegline, keyg, &
      !     sparsemat, sparsemat%smmm%nout, sparsemat%smmm%onedimindices)
      call init_onedimindices_newnew(sparsemat%smmm%nout, ispt, nseg, &
           keyv, keyg, sparsemat, istsegline, sparsemat%smmm%onedimindices_new)
      !call get_arrays_for_sequential_acces(norb, norb_par_ideal(iproc), isorb_par_ideal(iproc), nseg, &
      !     nsegline, istsegline, keyg, sparsemat, &
      !     sparsemat%smmm%nseq, sparsemat%smmm%ivectorindex)
      call get_arrays_for_sequential_acces_new(sparsemat%smmm%nout, ispt, nseg, sparsemat%smmm%nseq, &
           keyv, keyg, sparsemat, istsegline, sparsemat%smmm%ivectorindex_new)
      call determine_consecutive_values(sparsemat%smmm%nout, sparsemat%smmm%nseq, sparsemat%smmm%ivectorindex_new, &
           sparsemat%smmm%onedimindices_new, sparsemat%smmm%nconsecutive_max, sparsemat%smmm%consecutive_lookup)
      !call init_sequential_acces_matrix(norb, norb_par_ideal(iproc), isorb_par_ideal(iproc), sparsemat%nseg, &
      !     sparsemat%nsegline, sparsemat%istsegline, sparsemat%keyg, sparsemat, sparsemat%smmm%nseq, &
      !     sparsemat%smmm%indices_extract_sequential)
      call init_sequential_acces_matrix_new(sparsemat%smmm%nout, ispt, nseg, sparsemat%smmm%nseq, keyv, keyg, sparsemat, &
           istsegline, sparsemat%smmm%indices_extract_sequential)

      ! This array gives the starting and ending indices of the submatrix which
      ! is used by a given MPI task
      if (sparsemat%smmm%nseq>0) then
          sparsemat%smmm%istartend_mm(1) = sparsemat%nvctr
          sparsemat%smmm%istartend_mm(2) = 1
          do iseq=1,sparsemat%smmm%nseq
              ind=sparsemat%smmm%indices_extract_sequential(iseq)
              sparsemat%smmm%istartend_mm(1) = min(sparsemat%smmm%istartend_mm(1),ind)
              sparsemat%smmm%istartend_mm(2) = max(sparsemat%smmm%istartend_mm(2),ind)
          end do
      else
          sparsemat%smmm%istartend_mm(1)=sparsemat%nvctr+1
          sparsemat%smmm%istartend_mm(2)=sparsemat%nvctr
      end if

      ! Determine to which segments this corresponds
      sparsemat%smmm%istartendseg_mm(1)=sparsemat%nseg+1
      do iseg=1,sparsemat%nseg
          if (sparsemat%keyv(iseg)+sparsemat%keyg(2,1,iseg)-sparsemat%keyg(1,1,iseg)+1>=sparsemat%smmm%istartend_mm(1)) then
              sparsemat%smmm%istartendseg_mm(1)=iseg
              exit
          end if
      end do
      sparsemat%smmm%istartendseg_mm(2)=0
      do iseg=sparsemat%nseg,1,-1
          if (sparsemat%keyv(iseg)<=sparsemat%smmm%istartend_mm(2)) then
              sparsemat%smmm%istartendseg_mm(2)=iseg
              exit
          end if
      end do

      istartend_mm = f_malloc0((/1.to.2,0.to.nproc-1/),id='istartend_mm')
      istartend_mm(1:2,iproc) = sparsemat%smmm%istartend_mm(1:2)
      if (nproc>1) then
          call mpiallred(istartend_mm, mpi_sum, comm=bigdft_mpi%mpi_comm)
      end if

      ! Partition the entire matrix in disjoint submatrices
      istartend_dj = f_malloc((/1.to.2,0.to.nproc-1/),id='istartend_dj')
      istartend_dj(1,0) = istartend_mm(1,0)
      do jproc=1,nproc-1
          ind = (istartend_mm(2,jproc-1)+istartend_mm(1,jproc))/2
          ! check that this is inside the segment of istartend_mm(:,jproc)
          ind = max(ind,istartend_mm(1,jproc))
          ind = min(ind,istartend_mm(2,jproc))
          ! check that this is not smaller than the beginning of the previous chunk
          ind = max(ind,istartend_dj(1,jproc-1))+1
          ! check that this is not outside the total matrix size (may happen if there are more processes than matrix columns)
          ind = min(ind,sparsemat%nvctr)
          istartend_dj(1,jproc) = ind
          istartend_dj(2,jproc-1) = istartend_dj(1,jproc)-1
      end do
      istartend_dj(2,nproc-1) = istartend_mm(2,nproc-1)
      !if (iproc==0) write(*,'(a,100(2i7,3x))') 'istartend_mm',istartend_mm
      !if (iproc==0) write(*,'(a,100(2i7,3x))') 'istartend_dj',istartend_dj

      ! Some checks
      if (istartend_dj(1,0)/=1) stop 'istartend_dj(1,0)/=1'
      if (istartend_dj(2,nproc-1)/=sparsemat%nvctr) stop 'istartend_dj(2,nproc-1)/=sparsemat%nvctr'
      ii = 0
      do jproc=0,nproc-1
          ncount = istartend_dj(2,jproc)-istartend_dj(1,jproc) + 1
          if (ncount<0) stop 'ncount<0'
          ii = ii + ncount
          if (ii<0) stop 'init_sparse_matrix_matrix_multiplication: ii<0'
          if (jproc>0) then
              if (istartend_dj(1,jproc)/=istartend_dj(2,jproc-1)+1) stop 'istartend_dj(1,jproc)/=istartend_dj(2,jproc-1)'
          end if
      end do
      if (ii/=sparsemat%nvctr) stop 'init_sparse_matrix_matrix_multiplication: ii/=sparsemat%nvctr'

      ! Keep the values of its own task
      sparsemat%smmm%istartend_mm_dj(1) = istartend_dj(1,iproc)
      sparsemat%smmm%istartend_mm_dj(2) = istartend_dj(2,iproc)

      ! Update the segments...
      !write(*,*) 'sparsemat%smmm%istartend_mm_dj(1)',sparsemat%smmm%istartend_mm_dj(1)
      ii=sparsemat%nseg+1
      do iseg=1,sparsemat%nseg
      !write(*,*) 'sparsemat%smmm%istartend_mm_dj(1)',sparsemat%keyv(iseg), sparsemat%smmm%istartend_mm_dj(1)
          if (sparsemat%keyv(iseg)+sparsemat%keyg(2,1,iseg)-sparsemat%keyg(1,1,iseg)+1>=sparsemat%smmm%istartend_mm_dj(1)) then
              ii=iseg
              exit
          end if
      end do
      if (ii<sparsemat%smmm%istartendseg_mm(1)) sparsemat%smmm%istartendseg_mm(1)=ii
      ii=0
      do iseg=sparsemat%nseg,1,-1
          if (sparsemat%keyv(iseg)<=sparsemat%smmm%istartend_mm_dj(2)) then
              ii=iseg
              exit
          end if
      end do
      if (ii>sparsemat%smmm%istartendseg_mm(2)) sparsemat%smmm%istartendseg_mm(2)=ii


      call f_free(norb_par_ideal)
      call f_free(isorb_par_ideal)
      call f_free(istartend_mm)
      call f_free(istartend_dj)

      call f_release_routine()

    end subroutine init_sparse_matrix_matrix_multiplication_new

    subroutine init_line_and_column(nvctrp, isvctr, nseg, keyv, keyg, line_and_column)
      implicit none

      ! Calling arguments
      integer,intent(in) :: nvctrp, isvctr, nseg
      integer,dimension(nseg),intent(in) :: keyv
      integer,dimension(2,2,nseg),intent(in) :: keyg
      integer,dimension(2,nvctrp),intent(out) :: line_and_column

      ! Local variables
      integer :: iseg_start, i, ii, iline, icolumn

      call f_routine(id='init_line_and_column')

      iseg_start = 1
      !$omp parallel default(none) &
      !$omp shared(nvctrp, isvctr, nseg, keyv, keyg, line_and_column) &
      !$omp private(i, ii, iline, icolumn) &
      !$omp firstprivate(iseg_start)
      !$omp do schedule(static)
      do i=1,nvctrp
          ii = isvctr + i
          call get_line_and_column(ii, nseg, keyv, keyg, iseg_start, iline, icolumn)
          line_and_column(1,i) = iline
          line_and_column(2,i) = icolumn
      end do
      !$omp end do
      !$omp end parallel

      call f_release_routine()

    end subroutine init_line_and_column


    !> Calculates the offset of a parallel distribution for each MPI task
    function get_offset(iproc, nproc, n) result(is)
      implicit none

      ! Calling arguments
      integer,intent(in) :: iproc !< task ID
      integer,intent(in) :: nproc !< total number of tasks
      integer,intent(in) :: n !< size of the distributed quantity on each task
      integer :: is

      ! Local variables
      integer :: jproc
      integer,dimension(1) :: n_, is_
      integer,dimension(:),allocatable :: narr, isarr

      ! Since the wrapper wants arrays
      n_(1) = n
      ! Gather the data on the last process
      narr = f_malloc(0.to.nproc-1,id='narr')
      isarr = f_malloc(0.to.nproc-1,id='n=isarr')
      if (nproc>1) then
          call mpigather(n_, narr, nproc-1)
      else
          narr(0) = n_(1)
      end if
      if (iproc==nproc-1) then
          isarr(0) = 0
          do jproc=1,nproc-1
              isarr(jproc) = isarr(jproc-1) + narr(jproc-1)
          end do
      end if
      if (nproc>1) then
          call mpiscatter(isarr, is_, nproc-1)
      else
          is_(1) = isarr(0)
      end if
      is = is_(1)
      call f_free(narr)
      call f_free(isarr)
    end function get_offset


    subroutine nseg_perline(norb, lut, nseg, nvctr, nsegline)
      implicit none

      ! Calling arguments
      integer,intent(in) :: norb
      logical,dimension(norb),intent(in) :: lut
      integer,intent(inout) :: nseg, nvctr
      integer,intent(out) :: nsegline

      ! Local variables
      integer :: jorb
      logical :: segment_started, newline, overlap

      ! Always start a new segment for each line
      segment_started=.false.
      nsegline=0
      newline=.true.
      do jorb=1,norb
          overlap=lut(jorb)
          if (overlap) then
              if (segment_started) then
                  ! there is no "hole" in between, i.e. we are in the same segment
                  nvctr=nvctr+1
              else
                  ! there was a "hole" in between, i.e. we are in a new segment
                  nseg=nseg+1
                  nsegline=nsegline+1
                  nvctr=nvctr+1
                  newline=.false.
              end if
              segment_started=.true.
          else
              segment_started=.false.
          end if
      end do

    end subroutine nseg_perline


    subroutine keyg_per_line(norb, nseg, iline, istseg, lut, ivctr, keyg)
      implicit none
      
      ! Calling arguments
      integer,intent(in) :: norb, nseg, iline, istseg
      logical,dimension(norb),intent(in) :: lut
      integer,intent(inout) :: ivctr
      integer,dimension(2,2,nseg),intent(out) :: keyg
      
      ! Local variables
      integer :: iseg, jorb, ijorb
      logical :: segment_started, overlap

      ! Always start a new segment for each line
      segment_started=.false.
      !iseg=sparsemat%istsegline(iline)-1
      iseg=istseg-1
      do jorb=1,norb
          overlap=lut(jorb)
          ijorb=(iline-1)*norb+jorb
          if (overlap) then
              if (segment_started) then
                  ! there is no "hole" in between, i.e. we are in the same segment
                  ivctr=ivctr+1
              else
                  ! there was a "hole" in between, i.e. we are in a new segment.
                  iseg=iseg+1
                  ivctr=ivctr+1
                  ! open the current segment
                  keyg(1,1,iseg)=jorb
                  keyg(1,2,iseg)=iline
              end if
              segment_started=.true.
          else
              if (segment_started) then
                  ! close the previous segment
                  keyg(2,1,iseg)=jorb-1
                  keyg(2,2,iseg)=iline
              end if
              segment_started=.false.
          end if
      end do
      ! close the last segment on the line if necessary
      if (segment_started) then
          keyg(2,1,iseg)=norb
          keyg(2,2,iseg)=iline
      end if
    end subroutine keyg_per_line


    !!subroutine keyg_per_line_old(norb, nseg, iline, istseg, lut, ivctr, keyg)
    !!  implicit none
    !!  
    !!  ! Calling arguments
    !!  integer,intent(in) :: norb, nseg, iline, istseg
    !!  logical,dimension(norb),intent(in) :: lut
    !!  integer,intent(inout) :: ivctr
    !!  integer,dimension(2,nseg),intent(out) :: keyg
    !!  
    !!  ! Local variables
    !!  integer :: iseg, jorb, ijorb
    !!  logical :: segment_started, overlap

    !!  ! Always start a new segment for each line
    !!  segment_started=.false.
    !!  !iseg=sparsemat%istsegline(iline)-1
    !!  iseg=istseg-1
    !!  do jorb=1,norb
    !!      overlap=lut(jorb)
    !!      ijorb=(iline-1)*norb+jorb
    !!      if (overlap) then
    !!          if (segment_started) then
    !!              ! there is no "hole" in between, i.e. we are in the same segment
    !!              ivctr=ivctr+1
    !!          else
    !!              ! there was a "hole" in between, i.e. we are in a new segment.
    !!              iseg=iseg+1
    !!              ivctr=ivctr+1
    !!              ! open the current segment
    !!              keyg(1,iseg)=ijorb
    !!          end if
    !!          segment_started=.true.
    !!      else
    !!          if (segment_started) then
    !!              ! close the previous segment
    !!              keyg(2,iseg)=ijorb-1
    !!          end if
    !!          segment_started=.false.
    !!      end if
    !!  end do
    !!  ! close the last segment on the line if necessary
    !!  if (segment_started) then
    !!      keyg(2,iseg)=iline*norb
    !!  end if
    !!end subroutine keyg_per_line_old



    !> Currently assuming square matrices
    subroutine init_sparse_matrix(iproc, nproc, nspin, geocode, norb, norbp, isorb, norbu, norbup, isorbu, store_index, &
               on_which_atom, nnonzero, nonzero, nnonzero_mult, nonzero_mult, sparsemat, &
               allocate_full_, print_info_)
      use yaml_output
      use yaml_strings, only: yaml_toa
      implicit none
      
      ! Calling arguments
      integer,intent(in) :: iproc, nproc, nspin, norb, norbp, isorb, norbu, norbup, isorbu, nnonzero, nnonzero_mult
      character(len=1),intent(in) :: geocode
      logical,intent(in) :: store_index
      integer,dimension(norbu),intent(in) :: on_which_atom
      integer,dimension(2,nnonzero),intent(in) :: nonzero
      integer,dimension(2,nnonzero_mult),intent(in) :: nonzero_mult
      type(sparse_matrix), intent(out) :: sparsemat
      logical,intent(in),optional :: allocate_full_, print_info_
      
      ! Local variables
      integer :: jproc, iorb, jorb, iiorb, iseg, segn, ind
      integer :: jst_line, jst_seg
      integer :: ist, ivctr
      logical,dimension(:),allocatable :: lut
      integer :: nseg_mult, nvctr_mult, ivctr_mult
      integer,dimension(:),allocatable :: nsegline_mult, istsegline_mult
      integer,dimension(:,:,:),allocatable :: keyg_mult
      integer,dimension(:),allocatable :: keyv_mult
      logical :: allocate_full, print_info
      integer(kind=8) :: ntot

      real(kind=4) :: tr0, tr1, trt0, trt1
      real(kind=8) :: time0, time1, time2, time3, time4, time5, ttime
      logical, parameter :: extra_timing=.false.

      call timing(iproc,'init_matrCompr','ON')
      if (extra_timing) call cpu_time(trt0)
      call f_routine(id='init_sparse_matrix')

      call set_value_from_optional()

      lut = f_malloc(norb,id='lut')
    
      sparsemat=sparse_matrix_null()
    
      sparsemat%nspin=nspin
      sparsemat%geocode = geocode
      sparsemat%nfvctr=norbu
      sparsemat%nfvctrp=norbup
      sparsemat%isfvctr=isorbu
      sparsemat%nfvctr_par=f_malloc0_ptr((/0.to.nproc-1/),id='sparsemat%nfvctr_par')
      sparsemat%isfvctr_par=f_malloc0_ptr((/0.to.nproc-1/),id='sparsemat%isfvctr_par')
      if (extra_timing) call cpu_time(tr0)
      ! Same as isorb_par and norb_par
      do jproc=0,nproc-1
          if (iproc==jproc) then
              sparsemat%isfvctr_par(jproc)=isorbu
              sparsemat%nfvctr_par(jproc)=norbup
          end if
      end do
      if (nproc>1) then
          call mpiallred(sparsemat%isfvctr_par, mpi_sum, comm=bigdft_mpi%mpi_comm)
          call mpiallred(sparsemat%nfvctr_par, mpi_sum, comm=bigdft_mpi%mpi_comm)
      end if

      call allocate_sparse_matrix_basic(store_index, norbu, nproc, sparsemat)

      call vcopy(norbu, on_which_atom(1), 1, sparsemat%on_which_atom(1), 1)


      sparsemat%nseg=0
      sparsemat%nvctr=0
      sparsemat%nsegline=0
      do iorb=1,norbup
          iiorb=isorbu+iorb
          call create_lookup_table(nnonzero, nonzero, iiorb)
          call nseg_perline(norbu, lut, sparsemat%nseg, sparsemat%nvctr, sparsemat%nsegline(iiorb))
      end do

      if (nproc>1) then
          call mpiallred(sparsemat%nvctr, 1, mpi_sum,comm=bigdft_mpi%mpi_comm)
          call mpiallred(sparsemat%nseg, 1, mpi_sum, comm=bigdft_mpi%mpi_comm)
          call mpiallred(sparsemat%nsegline(1), sparsemat%nfvctr, mpi_sum, comm=bigdft_mpi%mpi_comm)
      end if
      if (extra_timing) call cpu_time(tr1)
      if (extra_timing) time0=real(tr1-tr0,kind=8)

      if (extra_timing) call cpu_time(tr0)

      ist=1
      do jorb=1,sparsemat%nfvctr
          ! Starting segment for this line
          sparsemat%istsegline(jorb)=ist
          ist=ist+sparsemat%nsegline(jorb)
      end do

    
      if (iproc==0 .and. print_info) then
          ntot = int(norbu,kind=8)*int(norbu,kind=8)
          call yaml_map('total elements',ntot)
          call yaml_map('non-zero elements',sparsemat%nvctr)
          call yaml_comment('segments: '//yaml_toa(sparsemat%nseg))
          call yaml_map('sparsity in %',1.d2*real(ntot-int(sparsemat%nvctr,kind=8),kind=8)/real(ntot,kind=8),fmt='(f5.2)')
      end if
    
      call allocate_sparse_matrix_keys(store_index, sparsemat)
    

      ivctr=0
      sparsemat%keyg=0
      do iorb=1,norbup
          iiorb=isorbu+iorb
          call create_lookup_table(nnonzero, nonzero, iiorb)
          call keyg_per_line(norbu, sparsemat%nseg, iiorb, sparsemat%istsegline(iiorb), &
               lut, ivctr, sparsemat%keyg)
      end do
    
      ! check whether the number of elements agrees
      if (nproc>1) then
          call mpiallred(ivctr, 1, mpi_sum, comm=bigdft_mpi%mpi_comm)
      end if
      if (ivctr/=sparsemat%nvctr) then
          write(*,'(a,2i8)') 'ERROR: ivctr/=sparsemat%nvctr', ivctr, sparsemat%nvctr
          stop
      end if
      if (nproc>1) then
          call mpiallred(sparsemat%keyg(1,1,1), 2*2*sparsemat%nseg, mpi_sum, comm=bigdft_mpi%mpi_comm)
      end if

      ! start of the segments
      sparsemat%keyv(1)=1
      do iseg=2,sparsemat%nseg
          ! A segment is always on one line, therefore no double loop
          sparsemat%keyv(iseg) = sparsemat%keyv(iseg-1) + sparsemat%keyg(2,1,iseg-1) - sparsemat%keyg(1,1,iseg-1) + 1
      end do


      if (extra_timing) call cpu_time(tr1)
      if (extra_timing) time1=real(tr1-tr0,kind=8)

      if (extra_timing) call cpu_time(tr0)   

      if (store_index) then
          ! store the indices of the matrices in the sparse format
          sparsemat%store_index=.true.
    
          ! initialize sparsemat%matrixindex_in_compressed
          call f_zero(sparsemat%matrixindex_in_compressed_arr)

          !$omp parallel do default(private) shared(sparsemat,norbu,norbup,isorbu) 
          do iorb=1,norbu
             do jorb=1,norbup
                !sparsemat%matrixindex_in_compressed_arr(iorb,jorb)=compressed_index(iorb,jorb,norbu,sparsemat)
                sparsemat%matrixindex_in_compressed_arr(iorb,jorb+isorbu) = &
<<<<<<< HEAD
                     matrixindex_in_compressed(sparsemat, iorb, jorb+isorbu, .true., norbu)
=======
                  matrixindex_in_compressed(sparsemat, iorb, jorb+isorbu, .true., norbu)
>>>>>>> 2c65d606
             end do
          end do
          !$omp end parallel do

<<<<<<< HEAD
          call mpiallred(sparsemat%matrixindex_in_compressed_arr(1,1), norbu*norbu, mpi_sum, comm=bigdft_mpi%mpi_comm)
=======
          if (nproc>1) then
              call mpiallred(sparsemat%matrixindex_in_compressed_arr(1,1), norbu*norbu, mpi_sum, comm=bigdft_mpi%mpi_comm)
          end if
>>>>>>> 2c65d606

          !!! Initialize sparsemat%orb_from_index
          !!ind = 0
          !!do iseg = 1, sparsemat%nseg
          !!   do segn = sparsemat%keyg(1,iseg), sparsemat%keyg(2,iseg)
          !!      ind=ind+1
          !!      iorb = (segn - 1) / sparsemat%nfvctr + 1
          !!      jorb = segn - (iorb-1)*sparsemat%nfvctr
          !!      sparsemat%orb_from_index(1,ind) = jorb
          !!      sparsemat%orb_from_index(2,ind) = iorb
          !!   end do
          !!end do
    
      else
          ! Otherwise always calculate them on-the-fly
          sparsemat%store_index=.false.
      end if
      if (extra_timing) call cpu_time(tr1)   
      if (extra_timing) time2=real(tr1-tr0,kind=8)

      if (extra_timing) call cpu_time(tr0)     


      ! parallelization of matrices, following same idea as norb/norbp/isorb
      !most equal distribution, but want corresponding to norbp for second column
      call init_matrix_parallelization(iproc, nproc, sparsemat%nfvctr, sparsemat%nseg, sparsemat%nvctr, &
           sparsemat%isfvctr_par, sparsemat%nfvctr_par, sparsemat%istsegline, sparsemat%keyv, &
           sparsemat%isvctr, sparsemat%nvctrp, sparsemat%isvctr_par, sparsemat%nvctr_par)
      if (extra_timing) call cpu_time(tr1)   
      if (extra_timing) time3=real(tr1-tr0,kind=8)

      if (extra_timing) call cpu_time(tr0) 

      !!do jproc=0,nproc-1
      !!    jst_line = sparsemat%isfvctr_par(jproc)+1
      !!    if (sparsemat%nfvctr_par(jproc)==0) then
      !!       sparsemat%isvctr_par(jproc) = sparsemat%nvctr
      !!    else
      !!       jst_seg = sparsemat%istsegline(jst_line)
      !!       sparsemat%isvctr_par(jproc) = sparsemat%keyv(jst_seg)-1
      !!    end if
      !!end do
      !!do jproc=0,nproc-1
      !!   if (jproc==nproc-1) then
      !!      sparsemat%nvctr_par(jproc)=sparsemat%nvctr-sparsemat%isvctr_par(jproc)
      !!   else
      !!      sparsemat%nvctr_par(jproc)=sparsemat%isvctr_par(jproc+1)-sparsemat%isvctr_par(jproc)
      !!   end if
      !!   if (iproc==jproc) sparsemat%isvctr=sparsemat%isvctr_par(jproc)
      !!   if (iproc==jproc) sparsemat%nvctrp=sparsemat%nvctr_par(jproc)
      !!end do

    
      ! 0 - none, 1 - mpiallred, 2 - allgather
      sparsemat%parallel_compression=0
      sparsemat%can_use_dense=.false.


      nsegline_mult = f_malloc0(norbu,id='nsegline_mult')
      istsegline_mult = f_malloc(norbu,id='istsegline_mult')
      nseg_mult=0
      nvctr_mult=0
      do iorb=1,norbup
          iiorb=isorbu+iorb
          call create_lookup_table(nnonzero_mult, nonzero_mult, iiorb)
          call nseg_perline(norbu, lut, nseg_mult, nvctr_mult, nsegline_mult(iiorb))
      end do
      if (nproc>1) then
          call mpiallred(nvctr_mult, 1, mpi_sum, comm=bigdft_mpi%mpi_comm)
          call mpiallred(nseg_mult, 1, mpi_sum, comm=bigdft_mpi%mpi_comm)
          call mpiallred(nsegline_mult, mpi_sum, comm=bigdft_mpi%mpi_comm)
      end if



      ! Initialize istsegline, which gives the first segment of each line
      istsegline_mult(1)=1
      do iorb=2,norbu
          istsegline_mult(iorb) = istsegline_mult(iorb-1) + nsegline_mult(iorb-1)
      end do

      keyg_mult = f_malloc0((/2,2,nseg_mult/),id='keyg_mult')
      keyv_mult = f_malloc0((/nseg_mult/),id='keyg_mult')

      ivctr_mult=0
      do iorb=1,norbup
         iiorb=isorbu+iorb
         call create_lookup_table(nnonzero_mult, nonzero_mult, iiorb)
         call keyg_per_line(norbu, nseg_mult, iiorb, istsegline_mult(iiorb), &
              lut, ivctr_mult, keyg_mult)
      end do
      ! check whether the number of elements agrees
      if (nproc>1) then
          call mpiallred(ivctr_mult, 1, mpi_sum, comm=bigdft_mpi%mpi_comm)
      end if
      if (ivctr_mult/=nvctr_mult) then
          write(*,'(a,2i8)') 'ERROR: ivctr_mult/=nvctr_mult', ivctr_mult, nvctr_mult
          stop
      end if
      if (nproc>1) then
          call mpiallred(keyg_mult, mpi_sum, comm=bigdft_mpi%mpi_comm)
      end if

      ! start of the segments
      keyv_mult(1)=1
      do iseg=2,nseg_mult
          keyv_mult(iseg) = keyv_mult(iseg-1) + keyg_mult(2,1,iseg-1) - keyg_mult(1,1,iseg-1) + 1
      end do
      if (extra_timing) call cpu_time(tr1)   
      if (extra_timing) time4=real(tr1-tr0,kind=8)

      if (extra_timing) call cpu_time(tr0) 

      ! Allocate the matrices
      !call allocate_sparse_matrix_matrices(sparsemat, allocate_full)


      ! Initialize the parameters for the spare matrix matrix multiplication
      call init_sparse_matrix_matrix_multiplication_new(iproc, nproc, norbu, norbup, isorbu, nseg_mult, &
               nsegline_mult, istsegline_mult, keyv_mult, keyg_mult, sparsemat)

      if (extra_timing) call cpu_time(tr1)   
      if (extra_timing) time5=real(tr1-tr0,kind=8)    

      call f_free(nsegline_mult)
      call f_free(istsegline_mult)
      call f_free(keyg_mult)
      call f_free(keyv_mult)
      call f_free(lut)
    
      call f_release_routine()
      call timing(iproc,'init_matrCompr','OF')
      if (extra_timing) call cpu_time(trt1)   
      if (extra_timing) ttime=real(trt1-trt0,kind=8)

      if (extra_timing.and.iproc==0) print*,'imctime',time0,time1,time2,time3,time4,time5,&
           time0+time1+time2+time3+time4+time5,ttime


      contains

        subroutine create_lookup_table(nnonzero, nonzero, iiorb)
          implicit none

          ! Calling arguments
          integer :: nnonzero, iiorb
          integer,dimension(2,nnonzero) :: nonzero

          ! Local variables
          integer(kind=8) :: ist, iend, ind
          integer :: i, jjorb

          lut = .false.
          ist = int(iiorb-1,kind=8)*int(norbu,kind=8) + int(1,kind=8)
          iend = int(iiorb,kind=8)*int(norbu,kind=8)
          do i=1,nnonzero
              ind = int(nonzero(2,i)-1,kind=8)*int(norbu,kind=8) + int(nonzero(1,i),kind=8)
              if (ind<ist) cycle
              if (ind>iend) exit
              jjorb=nonzero(1,i)
              lut(jjorb)=.true.
          end do
        end subroutine create_lookup_table


        subroutine set_value_from_optional()
          if (present(allocate_full_))then
              allocate_full = allocate_full_
          else
              allocate_full = .false.
          end if
          if (present(print_info_))then
              print_info = print_info_
          else
              print_info = .true.
          end if
        end subroutine set_value_from_optional


    
    end subroutine init_sparse_matrix


    subroutine determine_sequential_length(norb, norbp, isorb, nseg, nsegline, istsegline, keyg, &
               sparsemat, nseq, nseq_per_line)
      implicit none
    
      ! Calling arguments
      integer,intent(in) :: norb, norbp, isorb, nseg
      integer,dimension(norb),intent(in) :: nsegline, istsegline
      integer,dimension(2,2,nseg),intent(in) :: keyg
      type(sparse_matrix),intent(in) :: sparsemat
      integer,intent(out) :: nseq
      integer,dimension(norb),intent(out) :: nseq_per_line
    
      ! Local variables
      integer :: i,iseg,jorb,iorb,jseg,ii,nseqline
      integer :: isegoffset, istart, iend
    
      nseq=0
      do i = 1,norbp
         ii=isorb+i
         isegoffset=istsegline(ii)-1
         nseqline=0
         do iseg=1,nsegline(ii)
              ! A segment is always on one line, therefore no double loop
              istart=keyg(1,1,isegoffset+iseg)
              iend=keyg(2,1,isegoffset+iseg)
              do iorb=istart,iend
                  !write(*,*) 'old: iproc, iorb, ii', bigdft_mpi%iproc, iorb, ii
                  do jseg=sparsemat%istsegline(iorb),sparsemat%istsegline(iorb)+sparsemat%nsegline(iorb)-1
                      !write(*,*) 'old: iproc, jseg', bigdft_mpi%iproc, jseg
                      ! A segment is always on one line, therefore no double loop
                      do jorb = sparsemat%keyg(1,1,jseg),sparsemat%keyg(2,1,jseg)
                          nseq=nseq+1
                          nseqline=nseqline+1
                      end do
                  end do
              end do
         end do
         nseq_per_line(ii)=nseqline
      end do 
    
    end subroutine determine_sequential_length
    


    !!subroutine determine_sequential_length_new(npt, ispt, nseg, keyv, keyg, smat, nsize_npp, nseq, nseq_per_pt)
    !!  implicit none
    !!
    !!  ! Calling arguments
    !!  integer,intent(in) :: npt, ispt, nseg, nsize_npp
    !!  integer,dimension(nseg),intent(in) :: keyv
    !!  integer,dimension(2,2,nseg),intent(in) :: keyg
    !!  type(sparse_matrix),intent(in) :: smat
    !!  integer,intent(out) :: nseq
    !!  integer,dimension(nsize_npp),intent(out) :: nseq_per_pt
    !!
    !!  ! Local variables
    !!  integer :: ipt, iipt, iline, icolumn, nseq_pt, jseg, jorb, iseg_start


    !!  nseq = 0
    !!  iseg_start = 1
    !!  do ipt=1,npt
    !!      iipt = ispt + ipt
    !!      call get_line_and_column(iipt, nseg, keyv, keyg, iseg_start, iline, icolumn)
    !!      !write(*,'(a,4i8)') 'ipt, iipt, iline, icolumn', ipt, iipt, iline, icolumn
    !!      nseq_pt = 0
    !!      ! Take the column due to the symmetry of the sparsity pattern
    !!      !write(*,*) 'new: iproc, iorb, ii', bigdft_mpi%iproc, icolumn, iline
    !!      do jseg=smat%istsegline(icolumn),smat%istsegline(icolumn)+smat%nsegline(icolumn)-1
    !!          !write(*,*) 'new: iproc, jseg', bigdft_mpi%iproc, jseg
    !!          ! A segment is always on one line, therefore no double loop
    !!          do jorb = smat%keyg(1,1,jseg),smat%keyg(2,1,jseg)
    !!              nseq = nseq + 1
    !!              nseq_pt = nseq_pt + 1
    !!          end do
    !!      end do
    !!      nseq_per_pt(iipt) = nseq_pt
    !!  end do

    !!
    !!  !!nseq=0
    !!  !!do i = 1,norbp
    !!  !!   ii=isorb+i
    !!  !!   isegoffset=istsegline(ii)-1
    !!  !!   nseqline=0
    !!  !!   do iseg=1,nsegline(ii)
    !!  !!        ! A segment is always on one line, therefore no double loop
    !!  !!        istart=keyg(1,1,isegoffset+iseg)
    !!  !!        iend=keyg(2,1,isegoffset+iseg)
    !!  !!        do iorb=istart,iend
    !!  !!            do jseg=sparsemat%istsegline(iorb),sparsemat%istsegline(iorb)+sparsemat%nsegline(iorb)-1
    !!  !!                ! A segment is always on one line, therefore no double loop
    !!  !!                do jorb = sparsemat%keyg(1,1,jseg),sparsemat%keyg(2,1,jseg)
    !!  !!                    nseq=nseq+1
    !!  !!                    nseqline=nseqline+1
    !!  !!                end do
    !!  !!            end do
    !!  !!        end do
    !!  !!   end do
    !!  !!   nseq_per_line(ii)=nseqline
    !!  !!end do 

    !!
    !!end subroutine determine_sequential_length_new



    subroutine determine_sequential_length_new2(npt, ispt, nseg, nline, keyv, keyg, smat, istsegline, nseq, nseq_per_line)
      implicit none
    
      ! Calling arguments
      integer,intent(in) :: npt, ispt, nseg, nline
      integer,dimension(nseg),intent(in) :: keyv
      integer,dimension(2,2,nseg),intent(in) :: keyg
      type(sparse_matrix),intent(in) :: smat
      integer,dimension(smat%nfvctr),intent(in) :: istsegline
      integer,intent(out) :: nseq
      integer,dimension(nline),intent(out) :: nseq_per_line
    
      ! Local variables
      integer :: ipt, iipt, iline, icolumn, nseq_pt, jseg, jorb, ii, iseg_start

      call f_routine(id='determine_sequential_length_new2')

      call f_zero(nseq_per_line)

      ! In the following OMP loop, do a reduction of nseq_per_line to avoid the
      ! need of putting a critical statement around its update.

      nseq = 0
      iseg_start = 1
      !$omp parallel default(none) &
      !$omp shared(npt, ispt, nseg, keyv, keyg, smat, nline, istsegline, nseq, nseq_per_line) &
      !$omp private(ipt, iipt, iline, icolumn, jseg, jorb, ii) &
      !$omp firstprivate(iseg_start)
      !$omp do reduction(+:nseq,nseq_per_line)
      do ipt=1,npt
          iipt = ispt + ipt
          call get_line_and_column(iipt, nseg, keyv, keyg, iseg_start, iline, icolumn)
          ! Take the column due to the symmetry of the sparsity pattern
          do jseg=smat%istsegline(icolumn),smat%istsegline(icolumn)+smat%nsegline(icolumn)-1
              ! A segment is always on one line, therefore no double loop
              do jorb = smat%keyg(1,1,jseg),smat%keyg(2,1,jseg)
                  ! Calculate the index in the large compressed format
                  ii = matrixindex_in_compressed_lowlevel(jorb, iline, nline, nseg, keyv, keyg, istsegline)
                  if (ii>0) then
                      nseq = nseq + 1
                      nseq_per_line(iline) = nseq_per_line(iline) + 1
                  end if
              end do
          end do
      end do
      !$omp end do
      !$omp end parallel

      call f_release_routine()
    
    end subroutine determine_sequential_length_new2



    !> Determines the line and column indices on an elements iel for a sparsity
    !! pattern defined by nseg, kev, keyg.
    !! iseg_start is the segment where the search starts and can thus be used to
    !! accelerate the loop (useful if this routine is called several times with
    !! steadily increasing values of iel).
    subroutine get_line_and_column(iel, nseg, keyv, keyg, iseg_start, iline, icolumn)
      implicit none

      ! Calling arguments
      integer,intent(in) :: iel, nseg
      integer,dimension(nseg),intent(in) :: keyv
      integer,dimension(2,2,nseg),intent(in) :: keyg
      integer,intent(inout) :: iseg_start
      integer,intent(out) :: iline, icolumn

      ! Local variables
      integer :: iseg, ilen_seg, ist_seg, iend_seg, i, ii
      logical :: found

      found = .false.
      ! Search the segment which contains iel
      search_loop: do iseg=iseg_start,nseg
          ilen_seg = keyg(2,1,iseg) - keyg(1,1,iseg) + 1
          ist_seg = keyv(iseg)
          iend_seg = ist_seg + ilen_seg - 1
          !write(1000+bigdft_mpi%iproc,*) 'iel, iseg, iend_seg', iel, iseg, iend_seg
          if (iend_seg<iel) cycle
          ! If this point is reached, we are in the correct segment
          iline = keyg(1,2,iseg)
          icolumn = keyg(1,1,iseg)
          do i=ist_seg,iend_seg
              !write(1000+bigdft_mpi%iproc,*) 'iline, icolumn', iline, icolumn
              if (i==iel) then
                  ii = iseg
                  found = .true.
                  exit search_loop
              end if
              icolumn = icolumn + 1
          end do
      end do search_loop

      if (.not.found) then
          !write(*,*) 'iseg_start, nseg', iseg_start, nseg
          !do iseg=iseg_start,nseg
          !    write(*,'(a,4i8)') 'iseg, keyv, keyg', iseg, keyv(iseg), keyg(1,1,iseg), keyg(2,1,iseg)
          !end do
          call f_err_throw('get_line_and_column failed to determine the indices, iel='//yaml_toa(iel), &
              err_id=BIGDFT_RUNTIME_ERROR)
      end if
      
      iseg_start = ii

    end subroutine get_line_and_column



    subroutine get_nout(norb, norbp, isorb, nseg, nsegline, istsegline, keyg, nout)
      implicit none
    
      ! Calling arguments
      integer,intent(in) :: norb, norbp, isorb, nseg
      integer,dimension(norb),intent(in) :: nsegline, istsegline
      integer,dimension(2,2,nseg),intent(in) :: keyg
      integer,intent(out) :: nout
    
      ! Local variables
      integer :: i, iii, iseg, iorb
      integer :: isegoffset, istart, iend

      call f_routine(id='get_nout')
    
      ! OpenMP for a norbp loop is not ideal, but better than nothing.
      nout=0
      !$omp parallel default(none) &
      !$omp shared(norbp, isorb, istsegline, nsegline, keyg, nout) &
      !$omp private(i, iii, isegoffset, iseg, istart, iend, iorb)
      !$omp do reduction(+:nout)
      do i=1,norbp
         iii=isorb+i
         isegoffset=istsegline(iii)-1
         do iseg=1,nsegline(iii)
              ! A segment is always on one line, therefore no double loop
              istart=keyg(1,1,isegoffset+iseg)
              iend=keyg(2,1,isegoffset+iseg)
              do iorb=istart,iend
                  nout=nout+1
              end do
          end do
      end do
      !$omp end do
      !$omp end parallel

      call f_release_routine()
    
    end subroutine get_nout


    subroutine init_onedimindices_new(norb, norbp, isorb, nseg, nsegline, istsegline, keyg, sparsemat, nout, onedimindices)
      implicit none
    
      ! Calling arguments
      integer,intent(in) :: norb, norbp, isorb, nseg
      integer,dimension(norb),intent(in) :: nsegline, istsegline
      integer,dimension(2,2,nseg),intent(in) :: keyg
      type(sparse_matrix),intent(in) :: sparsemat
      integer,intent(in) :: nout
      integer,dimension(4,nout) :: onedimindices
    
      ! Local variables
      integer :: i, iii, iseg, iorb, ii, jseg, ilen, itot
      integer :: isegoffset, istart, iend
    
    
      ii=0
      itot=1
      do i = 1,norbp
         iii=isorb+i
         isegoffset=istsegline(iii)-1
         do iseg=1,nsegline(iii)
              istart=keyg(1,1,isegoffset+iseg)
              iend=keyg(2,1,isegoffset+iseg)
              ! A segment is always on one line, therefore no double loop
              do iorb=istart,iend
                  ii=ii+1
                  onedimindices(1,ii)=i
                  onedimindices(2,ii)=iorb
                  ilen=0
                  do jseg=sparsemat%istsegline(iorb),sparsemat%istsegline(iorb)+sparsemat%nsegline(iorb)-1
                      ! A segment is always on one line, therefore no double loop
                      ilen=ilen+sparsemat%keyg(2,1,jseg)-sparsemat%keyg(1,1,jseg)+1
                  end do
                  onedimindices(3,ii)=ilen
                  onedimindices(4,ii)=itot
                  itot=itot+ilen
              end do
          end do
      end do
    
    end subroutine init_onedimindices_new



    subroutine init_onedimindices_newnew(nout, ispt, nseg, keyv, keyg, smat, istsegline, onedimindices)
      implicit none
    
      ! Calling arguments
      integer,intent(in) :: nout, ispt, nseg
      integer,dimension(nseg),intent(in) :: keyv
      integer,dimension(2,2,nseg),intent(in) :: keyg
      type(sparse_matrix),intent(in) :: smat
      integer,dimension(smat%nfvctr),intent(in) :: istsegline
      integer,dimension(4,nout) :: onedimindices
    
      ! Local variables
      integer :: itot, ipt, iipt, iline, icolumn, ilen, jseg, ii, jorb, iseg_start
    
      !!write(*,*) 'iproc, nout, ispt', bigdft_mpi%iproc, nout, ispt
      call f_routine(id='init_onedimindices_newnew')

      ! Handle index 3 separately to enable OpenMP
    
      !itot = 1
      iseg_start = 1
      !$omp parallel default(none) &
      !$omp shared(nout, ispt, nseg, keyv, keyg, onedimindices, smat, istsegline) &
      !$omp firstprivate(iseg_start) &
      !$omp private(ipt, iipt, iline, icolumn, ilen, jseg, jorb, ii)
      !$omp do
      do ipt=1,nout
          iipt = ispt + ipt
          call get_line_and_column(iipt, nseg, keyv, keyg, iseg_start, iline, icolumn)
          onedimindices(1,ipt) = matrixindex_in_compressed_lowlevel(icolumn, iline, smat%nfvctr, nseg, keyv, keyg, istsegline)
          if (onedimindices(1,ipt)>0) then
              onedimindices(1,ipt) = onedimindices(1,ipt) - smat%smmm%isvctr
          else
              stop 'onedimindices(1,ipt)==0'
          end if
          ilen = 0
          ! Take the column due to the symmetry of the sparsity pattern
          do jseg=smat%istsegline(icolumn),smat%istsegline(icolumn)+smat%nsegline(icolumn)-1
              ! A segment is always on one line, therefore no double loop
              do jorb = smat%keyg(1,1,jseg),smat%keyg(2,1,jseg)
                  ! Calculate the index in the large compressed format
                  ii = matrixindex_in_compressed_lowlevel(jorb, iline, smat%nfvctr, nseg, keyv, keyg, istsegline)
                  if (ii>0) then
                      ilen = ilen + 1
                  end if
              end do
          end do
          onedimindices(2,ipt) = ilen
          !!onedimindices(3,ipt) = itot
          !itot = itot + ilen
      end do
      !$omp end do
      !$omp end parallel


      itot = 1
      do ipt=1,nout
          onedimindices(3,ipt) = itot
          itot = itot + onedimindices(2,ipt)
      end do



      call f_release_routine()
    
    end subroutine init_onedimindices_newnew




    subroutine get_arrays_for_sequential_acces(norb, norbp, isorb, nseg, &
               nsegline, istsegline, keyg, sparsemat, nseq, &
               ivectorindex)
      implicit none
    
      ! Calling arguments
      integer,intent(in) :: norb, norbp, isorb, nseg, nseq
      integer,dimension(norb),intent(in) :: nsegline, istsegline
      integer,dimension(2,2,nseg),intent(in) :: keyg
      type(sparse_matrix),intent(in) :: sparsemat
      integer,dimension(nseq),intent(out) :: ivectorindex
    
      ! Local variables
      integer :: i,iseg,jorb,jjorb,iorb,jseg,ii,iii
      integer :: isegoffset, istart, iend
    
    
      ii=1
      do i = 1,norbp
         iii=isorb+i
         isegoffset=istsegline(iii)-1
         do iseg=1,nsegline(iii)
              istart=keyg(1,1,isegoffset+iseg)
              iend=keyg(2,1,isegoffset+iseg)
              ! A segment is always on one line, therefore no double loop
              do iorb=istart,iend
                  !!istindexarr(iorb-istart+1,iseg,i)=ii
                  do jseg=sparsemat%istsegline(iorb),sparsemat%istsegline(iorb)+sparsemat%nsegline(iorb)-1
                      ! A segment is always on one line, therefore no double loop
                      do jorb = sparsemat%keyg(1,1,jseg),sparsemat%keyg(2,1,jseg)
                          jjorb = jorb
                          ivectorindex(ii)=jjorb
                          ii = ii+1
                      end do
                  end do
              end do
         end do
      end do 
      if (ii/=nseq+1) stop 'ii/=nseq+1'
    
    end subroutine get_arrays_for_sequential_acces



    subroutine get_arrays_for_sequential_acces_new(nout, ispt, nseg, nseq, keyv, keyg, smat, istsegline, ivectorindex)
      use locregs_init, only: distribute_on_threads
      implicit none
    
      ! Calling arguments
      integer,intent(in) :: nout, ispt, nseg, nseq
      integer,dimension(nseg),intent(in) :: keyv
      integer,dimension(2,2,nseg),intent(in) :: keyg
      type(sparse_matrix),intent(in) :: smat
      integer,dimension(smat%nfvctr),intent(in) :: istsegline
      integer,dimension(nseq),intent(out) :: ivectorindex
    
      ! Local variables
      integer :: ii, ipt, iipt, iline, icolumn, jseg, jorb, itest, ind, iseg_start
      integer :: ithread, jthread, nthread
      integer,dimension(:),allocatable :: iiarr
      integer,dimension(:,:),pointer :: ise
      integer,dimension(:,:),allocatable :: ivectorindex_work
      !$ integer :: omp_get_thread_num

      call f_routine(id='get_arrays_for_sequential_acces_new')


      ! OpenMP parallelization using a large workarray
      !!nthread = 1
      !!!$ nthread = omp_get_max_threads()

      !!! Determine the number of iterations to be done by each thread
      !!n = f_malloc(0.to.nthread-1,id='n')
      !!ii = nout/nthread
      !!n(0:nthread-1) = ii
      !!ii = nout - nthread*ii
      !!n(0:ii-1) = n(0:ii-1) + 1
      !!! Check
      !!if (sum(n)/=nout) call f_err_throw('sum(n)/=nout',err_name='BIGDFT_RUNTIME_ERROR')

      !!! Determine the first and last iteration for each thread
      !!ise = f_malloc((/1.to.2,0.to.nthread-1/),id='ise')
      !!ise(1,0) = 1
      !!do jthread=1,nthread-1
      !!    ise(1,jthread) = ise(1,jthread-1) + n(jthread-1)
      !!    ise(2,jthread-1) = ise(1,jthread) -1
      !!end do
      !!ise(2,nthread-1) = nout
      !!! Check
      !!ii = 0
      !!do jthread=0,nthread-1
      !!    ii = ii + ise(2,jthread) - ise(1,jthread) + 1
      !!    if (jthread>1) then
      !!        if (ise(1,jthread)/=ise(2,jthread-1)+1) then
      !!            call f_err_throw('ise(1,jthread)/=ise(2,jthread-1)+1',err_name='BIGDFT_RUNTIME_ERROR')
      !!        end if
      !!    end if
      !!end do
      !!if (ii/=nout) call f_err_throw('ii/=nout',err_name='BIGDFT_RUNTIME_ERROR')

      call distribute_on_threads(nout, nthread, ise)
    
      iiarr = f_malloc(0.to.nthread-1,id='iiarr')
      ii = 0
      iseg_start = 1
      ithread = 0
      ivectorindex_work = f_malloc((/1.to.nseq,0.to.nthread-1/),id='ivectorindex_work')
      !$omp parallel &
      !$omp default (none) &
      !$omp shared(ise, ispt, nseg, keyv, keyg, smat, istsegline, iiarr, nthread) &
      !$omp shared(ivectorindex_work, ivectorindex, nseq) &
      !$omp private(ipt, iipt, iline, icolumn, ind, jthread,jseg,jorb) &
      !$omp firstprivate(ii, iseg_start, ithread)
      !$ ithread = omp_get_thread_num()
      do ipt=ise(1,ithread),ise(2,ithread)
          iipt = ispt + ipt
          call get_line_and_column(iipt, nseg, keyv, keyg, iseg_start, iline, icolumn)
          ! Take the column due to the symmetry of the sparsity pattern
          do jseg=smat%istsegline(icolumn),smat%istsegline(icolumn)+smat%nsegline(icolumn)-1
              ! A segment is always on one line, therefore no double loop
              do jorb = smat%keyg(1,1,jseg),smat%keyg(2,1,jseg)
                  ind = matrixindex_in_compressed_lowlevel(jorb, iline, smat%nfvctr, nseg, keyv, keyg, istsegline)
                  if (ind>0) then
                      ii = ii+1
                      ivectorindex_work(ii,ithread) = ind - smat%smmm%isvctr
                      if (ivectorindex_work(ii,ithread)<=0) then
                          stop 'ivectorindex_work(ii,ithread)<=0'
                      end if
                  end if
              end do
          end do
      end do
      iiarr(ithread) = ii
      !$omp barrier
      if (sum(iiarr)/=nseq) stop 'sum(iiarr)/=nseq'

      ii = 1
      do jthread=0,nthread-1
          if (ithread==jthread) then
              if (iiarr(jthread)>0) then
                  call f_memcpy(n=iiarr(jthread), src=ivectorindex_work(1,ithread), dest=ivectorindex(ii))
              end if
          end if
          ii = ii + iiarr(jthread)
      end do
      !$omp end parallel

      call f_free(ivectorindex_work)
      !call f_free(n)
      call f_free_ptr(ise)
      call f_free(iiarr)

      call f_release_routine()

    
    end subroutine get_arrays_for_sequential_acces_new



    subroutine determine_consecutive_values(nout, nseq, ivectorindex, onedimindices_new, &
               nconsecutive_max, consecutive_lookup)
      implicit none
      
      ! Calling arguments
      integer,intent(in) :: nout, nseq
      integer,dimension(nseq),intent(in) :: ivectorindex
      integer,dimension(4,nout),intent(inout) :: onedimindices_new
      integer,intent(out) :: nconsecutive_max
      integer,dimension(:,:,:),pointer,intent(out) :: consecutive_lookup

      ! Local variables
      integer :: iout, ilen, ii, iend, nconsecutive, jorb, jjorb, jjorb_prev, iconsec


      nconsecutive_max = 0
      do iout=1,nout
          ilen=onedimindices_new(2,iout)
          ii=onedimindices_new(3,iout)

          iend=ii+ilen-1

          nconsecutive = 1
          do jorb=ii,iend
             jjorb=ivectorindex(jorb)
             if (jorb>ii) then
                 if (jjorb/=jjorb_prev+1) then
                     nconsecutive = nconsecutive + 1
                 end if
             end if
             jjorb_prev = jjorb
          end do
          nconsecutive_max = max(nconsecutive,nconsecutive_max)
          onedimindices_new(4,iout) = nconsecutive
      end do

      consecutive_lookup = f_malloc_ptr((/3,nconsecutive_max,nout/),id='consecutive_lookup')


      do iout=1,nout
          ilen=onedimindices_new(2,iout)
          ii=onedimindices_new(3,iout)

          iend=ii+ilen-1

          nconsecutive = 1
          iconsec = 0
          consecutive_lookup(1,nconsecutive,iout) = ii
          consecutive_lookup(2,nconsecutive,iout) = ivectorindex(ii)
          do jorb=ii,iend
             jjorb=ivectorindex(jorb)
             if (jorb>ii) then
                 if (jjorb/=jjorb_prev+1) then
                     consecutive_lookup(3,nconsecutive,iout) = iconsec
                     nconsecutive = nconsecutive + 1
                     consecutive_lookup(1,nconsecutive,iout) = jorb
                     consecutive_lookup(2,nconsecutive,iout) = jjorb
                     iconsec = 0
                 end if
             end if
             iconsec = iconsec + 1
             jjorb_prev = jjorb
          end do
          consecutive_lookup(3,nconsecutive,iout) = iconsec
          if (nconsecutive>nconsecutive_max) stop 'nconsecutive>nconsecutive_max'
      end do


    end subroutine determine_consecutive_values


    subroutine init_sequential_acces_matrix(norb, norbp, isorb, nseg, &
               nsegline, istsegline, keyg, sparsemat, nseq, &
               indices_extract_sequential)
      implicit none
    
      ! Calling arguments
      integer,intent(in) :: norb, norbp, isorb, nseg, nseq
      integer,dimension(norb),intent(in) :: nsegline, istsegline
      integer,dimension(2,2,nseg),intent(in) :: keyg
      type(sparse_matrix),intent(in) :: sparsemat
      integer,dimension(nseq),intent(out) :: indices_extract_sequential
    
      ! Local variables
      integer :: i,iseg,jorb,jj,iorb,jseg,ii,iii
      integer :: isegoffset, istart, iend
    
    
      ii=1
      do i = 1,norbp
         iii=isorb+i
         isegoffset=istsegline(iii)-1
         do iseg=1,nsegline(iii)
              istart=keyg(1,1,isegoffset+iseg)
              iend=keyg(2,1,isegoffset+iseg)
              ! A segment is always on one line, therefore no double loop
              do iorb=istart,iend
                  do jseg=sparsemat%istsegline(iorb),sparsemat%istsegline(iorb)+sparsemat%nsegline(iorb)-1
                      ! A segment is always on one line, therefore no double loop
                      jj=1
                      do jorb = sparsemat%keyg(1,1,jseg),sparsemat%keyg(2,1,jseg)
                          indices_extract_sequential(ii)=sparsemat%keyv(jseg)+jj-1
                          jj = jj+1
                          ii = ii+1
                      end do
                  end do
              end do
         end do
      end do 
    
    end subroutine init_sequential_acces_matrix




    subroutine init_sequential_acces_matrix_new(nout, ispt, nseg, nseq, keyv, keyg, smat, istsegline, &
               indices_extract_sequential)
      use locregs_init, only: distribute_on_threads
      implicit none
    
      ! Calling arguments
      integer,intent(in) :: nout, ispt, nseg, nseq
      integer,dimension(nseg),intent(in) :: keyv
      integer,dimension(2,2,nseg),intent(in) :: keyg
      type(sparse_matrix),intent(in) :: smat
      integer,dimension(smat%nfvctr),intent(in) :: istsegline
      integer,dimension(nseq),intent(out) :: indices_extract_sequential
    
      ! Local variables
      integer :: ii, ipt, iipt, iline, icolumn, jseg, jj, jorb, ind, iseg_start
      integer :: ithread, jthread, nthread
      integer,dimension(:),allocatable :: iiarr
      integer,dimension(:,:),pointer :: ise
      integer,dimension(:,:),allocatable :: indices_extract_sequential_work
      !$ integer :: omp_get_thread_num

      call f_routine(id='init_sequential_acces_matrix_new')

      ! OpenMP parallelization using a large workarray
      !!nthread = 1
      !!!$ nthread = omp_get_max_threads()

      !!! Determine the number of iterations to be done by each thread
      !!n = f_malloc(0.to.nthread-1,id='n')
      !!ii = nout/nthread
      !!n(0:nthread-1) = ii
      !!ii = nout - nthread*ii
      !!n(0:ii-1) = n(0:ii-1) + 1
      !!! Check
      !!if (sum(n)/=nout) call f_err_throw('sum(n)/=nout',err_name='BIGDFT_RUNTIME_ERROR')

      !!! Determine the first and last iteration for each thread
      !!ise = f_malloc((/1.to.2,0.to.nthread-1/),id='ise')
      !!ise(1,0) = 1
      !!do jthread=1,nthread-1
      !!    ise(1,jthread) = ise(1,jthread-1) + n(jthread-1)
      !!    ise(2,jthread-1) = ise(1,jthread) -1
      !!end do
      !!ise(2,nthread-1) = nout
      !!! Check
      !!ii = 0
      !!do jthread=0,nthread-1
      !!    ii = ii + ise(2,jthread) - ise(1,jthread) + 1
      !!    if (jthread>1) then
      !!        if (ise(1,jthread)/=ise(2,jthread-1)+1) then
      !!            call f_err_throw('ise(1,jthread)/=ise(2,jthread-1)+1',err_name='BIGDFT_RUNTIME_ERROR')
      !!        end if
      !!    end if
      !!end do
      !!if (ii/=nout) call f_err_throw('ii/=nout',err_name='BIGDFT_RUNTIME_ERROR')
      call distribute_on_threads(nout, nthread, ise)
    
      iiarr = f_malloc(0.to.nthread-1,id='iiarr')
      ii = 0
      iseg_start = 1
      ithread = 0
      indices_extract_sequential_work = f_malloc((/1.to.nseq,0.to.nthread-1/),id='indices_extract_sequential_work')
      !$omp parallel &
      !$omp default (none) &
      !$omp shared(ise, ispt, nseg, keyv, keyg, smat, istsegline, iiarr, nthread) &
      !$omp shared(indices_extract_sequential_work, indices_extract_sequential) &
      !$omp private(ipt, iipt, iline, icolumn, ind, jj, jthread,jseg,jorb) &
      !$omp firstprivate(ii, iseg_start, ithread)
      !$ ithread = omp_get_thread_num()
      do ipt=ise(1,ithread),ise(2,ithread)
          iipt = ispt + ipt
          call get_line_and_column(iipt, nseg, keyv, keyg, iseg_start, iline, icolumn)
          ! Take the column due to the symmetry of the sparsity pattern
          do jseg=smat%istsegline(icolumn),smat%istsegline(icolumn)+smat%nsegline(icolumn)-1
              ! A segment is always on one line, therefore no double loop
              jj=1
              do jorb = smat%keyg(1,1,jseg),smat%keyg(2,1,jseg)
                  ! Calculate the index in the large compressed format
                  ind = matrixindex_in_compressed_lowlevel(jorb, iline, smat%nfvctr, nseg, keyv, keyg, istsegline)
                  if (ind>0) then
                      ii = ii + 1
                      indices_extract_sequential_work(ii,ithread)=smat%keyv(jseg)+jj-1
                  end if
                  jj = jj+1
              end do
          end do
      end do
      iiarr(ithread) = ii
      !$omp barrier
      ii = 1
      do jthread=0,nthread-1
          if (ithread==jthread) then
              if (iiarr(jthread)>0) then
                  call f_memcpy(n=iiarr(jthread), &
                       src=indices_extract_sequential_work(1,ithread), &
                       dest=indices_extract_sequential(ii))
              end if
          end if
          ii = ii + iiarr(jthread)
      end do
      !$omp end parallel
      !do ii=1,nseq
      !    write(100,*) 'ii, indices_extract_sequential(ii)', ii, indices_extract_sequential(ii)
      !end do

      call f_free(indices_extract_sequential_work)
      !call f_free(n)
      call f_free_ptr(ise)
      call f_free(iiarr)

      call f_release_routine()

    
    end subroutine init_sequential_acces_matrix_new




    subroutine init_matrix_parallelization(iproc, nproc, nfvctr, nseg, nvctr, &
               isfvctr_par, nfvctr_par, istsegline, keyv, &
               isvctr, nvctrp, isvctr_par, nvctr_par)
      implicit none

      ! Calling arguments
      integer,intent(in) :: iproc, nproc, nfvctr, nseg, nvctr
      integer,dimension(0:nproc-1),intent(in) :: isfvctr_par, nfvctr_par
      integer,dimension(nfvctr),intent(in) :: istsegline
      integer,dimension(nseg),intent(in) :: keyv
      integer,intent(out) :: isvctr, nvctrp
      integer,dimension(0:nproc-1),intent(out) :: isvctr_par, nvctr_par
      
      ! Local variables
      integer :: jproc, jst_line, jst_seg

      call f_routine(id='init_matrix_parallelization')

      ! parallelization of matrices, following same idea as norb/norbp/isorb
      !most equal distribution, but want corresponding to norbp for second column

      !$omp parallel default(none) &
      !$omp shared(nproc, isfvctr_par, nfvctr_par, nvctr, istsegline, keyv, isvctr_par) &
      !$omp private(jproc, jst_line, jst_seg)
      !$omp do
      do jproc=0,nproc-1
          jst_line = isfvctr_par(jproc)+1
          if (nfvctr_par(jproc)==0) then
             isvctr_par(jproc) = nvctr
          else
             jst_seg = istsegline(jst_line)
             isvctr_par(jproc) = keyv(jst_seg)-1
          end if
      end do
      !$omp end do
      !$omp end parallel

      do jproc=0,nproc-1
         if (jproc==nproc-1) then
            nvctr_par(jproc)=nvctr-isvctr_par(jproc)
         else
            nvctr_par(jproc)=isvctr_par(jproc+1)-isvctr_par(jproc)
         end if
         if (iproc==jproc) isvctr=isvctr_par(jproc)
         if (iproc==jproc) nvctrp=nvctr_par(jproc)
      end do

      call f_release_routine()

    end subroutine init_matrix_parallelization


    subroutine init_matrix_taskgroups(iproc, nproc, nat, parallel_layout, collcom, collcom_sr, smat, iirow, iicol)
      use communications_base, only: comms_linear
      use sparsematrix_base, only: sparse_matrix
      use yaml_output
      implicit none

      ! Caling arguments
      integer,intent(in) :: iproc, nproc, nat
      logical,intent(in) :: parallel_layout
      type(comms_linear),intent(in) :: collcom, collcom_sr
      type(sparse_matrix),intent(inout) :: smat
      integer,dimension(2),intent(in) :: iirow, iicol

      ! Local variables
      integer :: ipt, ii, i0, i0i, iiorb, j, i0j, jjorb, ind, ind_min, ind_max, iseq
      integer :: ntaskgroups, jproc, jstart, jend, kkproc, kproc, itaskgroups, lproc, llproc
      integer :: nfvctrp, isfvctr, isegstart, isegend, jorb, istart, iend, iistg, iietg, itg
      integer,dimension(:,:),allocatable :: iuse_startend, itaskgroups_startend, ranks
      integer,dimension(:),allocatable :: tasks_per_taskgroup
      integer :: ntaskgrp_calc, ntaskgrp_use, i, ncount, iitaskgroup, group, ierr, iitaskgroups, newgroup, iseg
      logical :: go_on
      integer,dimension(:,:),allocatable :: in_taskgroup
      integer :: iproc_start, iproc_end, imin, imax, ii_ref, iorb
      logical :: found, found_start, found_end
      integer :: iprocstart_current, iprocend_current, iprocend_prev, iprocstart_next
      integer :: irow, icol, inc, ist, ind_min1, ind_max1
      integer,dimension(:),pointer :: isvctr_par, nvctr_par
      logical, parameter :: print_full=.false.


      call f_routine(id='init_matrix_taskgroups')
      call timing(iproc,'inittaskgroup','ON')

      ! First determine the minimal and maximal value oft the matrix which is used by each process
      iuse_startend = f_malloc0((/1.to.2,0.to.nproc-1/),id='iuse_startend')


      ! The matrices can be parallelized

      ind_min = smat%nvctr
      ind_max = 0

      ! The operations done in the transposed wavefunction layout
      call check_transposed_layout()

      ! Now check the compress_distributed layout
      call check_compress_distributed_layout()

      ! Now check the matrix matrix multiplications layout
      call check_matmul_layout()
      !!write(*,'(a,3i8)') 'after check_matmul: iproc, ind_min, ind_max', iproc, ind_min, ind_max

      ! Now check the sumrho operations
      call check_sumrho_layout()

      ! Now check the pseudo-exact orthonormalization during the input guess
      call check_ortho_inguess()

      ! Now check the submatrix extraction for the projector charge analysis
      call check_projector_charge_analysis(nat, smat, ind_min, ind_max)


      ind_min1 = ind_min
      ind_max1 = ind_max

      !!write(*,'(a,3i8)') 'after init: iproc, ind_min1, ind_max1', iproc, ind_min1, ind_max1

      !@ NEW #####################################################################
      !@ Make sure that the min and max are at least as large as the reference
      do i=1,2
          if (i==1) then
              istart = 1
              iend = smat%nfvctr
              inc = 1
          else
              istart = smat%nfvctr
              iend = 1
              inc = -1
              !!write(*,*) 'iproc, iirow(i)', iproc, iirow(i)
          end if
          search_out: do irow=iirow(i),iend,inc
              if (irow==iirow(i)) then
                  ist = iicol(i)
              else
                  ist = istart
              end if
              do icol=ist,iend,inc
                  ii = matrixindex_in_compressed(smat, icol, irow)
                  if (ii>0) then
                      if (i==1) then
                          ind_min = ii
                      else
                          ind_max = ii
                      end if
                      exit search_out
                  end if
              end do
          end do search_out
      end do
      if (ind_min>ind_min1) then
          write(*,*) 'ind_min, ind_min1', ind_min, ind_min1
          stop 'ind_min>ind_min1'
      end if
      if (ind_max<ind_max1) then
          write(*,*) 'ind_max, ind_max1', ind_max, ind_max1
          stop 'ind_max<ind_max1'
      end if
      !!write(*,'(a,i3,3x,2(2i6,4x))') 'iproc, ind_min, ind_max, ind_min1, ind_max1', iproc,  ind_min, ind_max,  ind_min1, ind_max1
      !@ END NEW #################################################################


      if (.not.parallel_layout) then
          ! The matrices can not be parallelized
          ind_min = 1
          ind_max = smat%nvctr
      end if

      ! Enlarge the values if necessary such that they always start and end with a complete segment
      do iseg=1,smat%nseg
          istart = smat%keyv(iseg)
          iend = smat%keyv(iseg) + smat%keyg(2,1,iseg)-smat%keyg(1,1,iseg)
          if (istart<=ind_min .and. ind_min<=iend) then
              ind_min = istart
          end if
          if (istart<=ind_max .and. ind_max<=iend) then
              ind_max = iend
          end if
      end do

      ! Now the minimal and maximal values are known
      iuse_startend(1,iproc) = ind_min
      iuse_startend(2,iproc) = ind_max
      if (nproc>1) then
          call mpiallred(iuse_startend(1,0), 2*nproc, mpi_sum, comm=bigdft_mpi%mpi_comm)
      end if

      ! Make sure that the used parts are always "monotonically increasing"
      do jproc=nproc-2,0,-1
          ! The start of part jproc must not be greater than the start of part jproc+1
          iuse_startend(1,jproc) = min(iuse_startend(1,jproc),iuse_startend(1,jproc+1)) 
      end do
      do jproc=1,nproc-1
          ! The end of part jproc must not be smaller than the end of part jproc-1
          iuse_startend(2,jproc) = max(iuse_startend(2,jproc),iuse_startend(2,jproc-1)) 
      end do


      !!smat%istartend_local(1) = ind_min
      !!smat%istartend_local(2) = ind_max
      smat%istartend_local(1) = iuse_startend(1,iproc)
      smat%istartend_local(2) = iuse_startend(2,iproc)

      ! Check to which segments these values belong
      found_start = .false.
      found_end = .false.
      do iseg=1,smat%nseg
          if (smat%keyv(iseg)==smat%istartend_local(1)) then
              smat%istartendseg_local(1) = iseg
              found_start = .true.
          end if
          if (smat%keyv(iseg)+smat%keyg(2,1,iseg)-smat%keyg(1,1,iseg)==smat%istartend_local(2)) then
              smat%istartendseg_local(2) = iseg
              found_end = .true.
          end if
      end do
      if (.not.found_start) stop 'segment corresponding to smat%istartend_local(1) not found!'
      if (.not.found_end) stop 'segment corresponding to smat%istartend_local(2) not found!'


      !!if (iproc==0)  then
      !!    do jproc=0,nproc-1
      !!        call yaml_map('iuse_startend',(/jproc,iuse_startend(1:2,jproc)/))
      !!    end do
      !!end if
 
      !if (iproc==0) write(*,'(a,100(2i7,4x))') 'iuse_startend',iuse_startend
 
!!      ntaskgroups = 1
!!      llproc=0 !the first task of the current taskgroup
!!      ii = 0
!!      do 
!!          jproc = llproc + ii
!!          if (jproc==nproc-1) exit
!!          jstart = iuse_startend(1,jproc) !beginning of part used by task jproc
!!          jend = iuse_startend(2,jproc) !end of part used by task jproc
!!          ii = ii + 1
!!          !!!search the last process whose part ends prior to iend
!!          !!go_on = .true.
!!          !!do lproc=nproc-1,0,-1
!!          !!    if (iuse_startend(1,lproc)<=jend) then
!!          !!        !if (iproc==0) write(*,'(a,3i8)') 'lproc, iuse_startend(1,lproc), iuse_startend(2,llproc)', lproc, iuse_startend(1,lproc), iuse_startend(2,llproc)
!!          !!        if (iuse_startend(1,lproc)<=iuse_startend(2,llproc)) then
!!          !!            go_on = .false.
!!          !!        end if
!!          !!        exit
!!          !!    end if
!!          !!end do
!!          !if (iproc==0) write(*,*) '2: llproc, ii, jproc, go_on', llproc, ii, jproc, go_on
!!          ! Make sure that the beginning of the part used by jproc is larger than
!!          ! the end of the part used by llproc (which is the first task of the current taskgroup)
!!          if (iuse_startend(1,jproc)<=iuse_startend(2,llproc)) then
!!              cycle
!!          end if
!!          ntaskgroups = ntaskgroups + 1
!!          !!! Search the starting point of the next taskgroups, defined as the
!!          !!! largest starting part which is smaller than jend
!!          !!llproc=nproc-1
!!          !!do lproc=nproc-1,0,-1
!!          !!    if (iuse_startend(1,lproc)<=jend) then
!!          !!        llproc = lproc
!!          !!        exit
!!          !!    end if
!!          !!end do
!!          ! jproc is now the start of the new taskgroup
!!          llproc=jproc
!!          !if (iproc==0) write(*,*) 'llproc, ii, jproc, ntaskgroups', llproc, ii, jproc, ntaskgroups
!!          ii = 0
!!          !if (llproc==nproc-1) exit
!!      end do
!!      !if (iproc==0) write(*,*) 'iproc, ntaskgroups', iproc, ntaskgroups

!!      !@NEW ###################
!!      ntaskgroups = 1
!!      iproc_start = 0
!!      iproc_end = 0
!!      do
!!          ! Search the first process whose parts does not overlap any more with
!!          ! the end of the first task of the current taskgroup.
!!          ! This will be the last task of the current taskgroup.
!!          found = .false.
!!          do jproc=iproc_start,nproc-1
!!              !if (iproc==0) write(*,'(a,2i8)') 'iuse_startend(1,jproc), iuse_startend(2,iproc_start)', iuse_startend(1,jproc), iuse_startend(2,iproc_start)
!!              if (iuse_startend(1,jproc)>iuse_startend(2,iproc_start)) then
!!                  iproc_end = jproc
!!                  found = .true.
!!                  exit
!!              end if
!!          end do
!!          if (.not.found) exit
!!          !iproc_end = iproc_start
!!
!!          !!! Search the last process whose part overlaps with the end of the current taskgroup.
!!          !!! This will be the first task of the next taskgroup.
!!          !!found = .false.
!!          !!do jproc=nproc-1,0,-1
!!          !!    !if (iproc==0) write(*,'(a,2i8)') 'iuse_startend(1,jproc), iuse_startend(2,iproc_end)', iuse_startend(1,jproc), iuse_startend(2,iproc_end)
!!          !!    if (iuse_startend(1,jproc)<=iuse_startend(2,iproc_end)) then
!!          !!        ntaskgroups = ntaskgroups + 1
!!          !!        iproc_start = jproc
!!          !!        found = .true.
!!          !!        exit
!!          !!    end if
!!          !!end do
!!          !!if (iproc==0) write(*,*) 'iproc_start, iproc_end', iproc_start, iproc_end
!!          !!if (.not.found) exit
!!          !!if (iproc_start==nproc-1) exit
!!          ! Search the last process whose part overlaps with the start of the current taskgroup.
!!          ! This will be the first task of the next taskgroup.
!!          found = .false.
!!          !do jproc=nproc-1,0,-1
!!          do jproc=0,nproc-1
!!              !if (iproc==0) write(*,'(a,2i8)') 'iuse_startend(1,jproc), iuse_startend(2,iproc_end)', iuse_startend(1,jproc), iuse_startend(2,iproc_end)
!!              if (iuse_startend(1,jproc)>iuse_startend(1,iproc_end)) then
!!                  ntaskgroups = ntaskgroups + 1
!!                  iproc_start = jproc
!!                  found = .true.
!!                  exit
!!              end if
!!          end do
!!          if (.not.found) exit
!!      end do
!!      !@END NEW ###############

!!      !@NEW2 ###############################################
!!      iprocstart_next = 0
!!      iprocstart_current = 0
!!      iprocend_current = 0
!!      ntaskgroups = 1
!!      do
!!          iprocend_prev = iprocend_current
!!          iprocstart_current = iprocstart_next 
!!          !itaskgroups_startend(1,itaskgroups) = iuse_startend(2,iprocstart_current)
!!          ! Search the first process whose part starts later than then end of the part of iprocend_prev. This will be the first task of
!!          ! the next taskgroup
!!          do jproc=0,nproc-1
!!             if (iuse_startend(1,jproc)>iuse_startend(2,iprocend_prev)) then
!!                 iprocstart_next = jproc
!!                 exit
!!             end if
!!          end do
!!          ! Search the first process whose part ends later than then the start of the part of iprocstart_next. This will be the last task of
!!          ! the current taskgroup
!!          do jproc=0,nproc-1
!!             if (iuse_startend(2,jproc)>iuse_startend(1,iprocstart_next)) then
!!                 iprocend_current = jproc
!!                 exit
!!             end if
!!          end do
!!          !itaskgroups_startend(2,itaskgroups) = iuse_startend(2,iprocend_current)
!!          if (iproc==0) write(*,'(a,4i5)') 'iprocend_prev, iprocstart_current, iprocend_current, iprocstart_next', iprocend_prev, iprocstart_current, iprocend_current, iprocstart_next
!!          if (iprocstart_current==nproc-1) exit
!!          ntaskgroups = ntaskgroups + 1
!!      end do
!!      !@END NEW2 ###########################################


        !@NEW3 #############################################
        ntaskgroups = 1
        iproc_start = 0
        iproc_end = 0
        ii = 0
        do

            ! Search the first task whose part starts after the end of the part of the reference task
            found = .false.
            do jproc=0,nproc-1
                if (iuse_startend(1,jproc)>iuse_startend(2,iproc_end)) then
                    iproc_start = jproc
                    found = .true.
                    exit
                end if
            end do

            ! If this search was successful, start a new taskgroup
            if (found) then
                ! Determine the reference task, which is the last task whose part starts before the end of the current taskgroup
                ii = iuse_startend(2,iproc_start-1)
                do jproc=nproc-1,0,-1
                    if (iuse_startend(1,jproc)<=ii) then
                        iproc_end = jproc
                        exit
                    end if
                end do
                ! Increase the number of taskgroups
                ntaskgroups = ntaskgroups + 1
            else
                exit
            end if

        end do
        !@END NEW3 #########################################

      smat%ntaskgroup = ntaskgroups
 
      itaskgroups_startend = f_malloc0((/2,ntaskgroups/),id='itaskgroups_startend')
!!      itaskgroups_startend(1,1) = 1
!!      itaskgroups = 1
!!      llproc=0
!!      ii = 0
!!      do 
!!          jproc = llproc + ii
!!          if (jproc==nproc-1) exit
!!          jstart = iuse_startend(1,jproc) !beginning of part used by task jproc
!!          jend = iuse_startend(2,jproc) !end of part used by task jproc
!!          ii = ii + 1
!!          !!!search the last process whose part ends prior to jend
!!          !!go_on = .true.
!!          !!do lproc=nproc-1,0,-1
!!          !!    if (iuse_startend(1,lproc)<=jend) then
!!          !!        if (iuse_startend(1,lproc)<=iuse_startend(2,llproc)) then
!!          !!            go_on = .false.
!!          !!        end if
!!          !!        exit
!!          !!    end if
!!          !!end do
!!          ! Make sure that the beginning of the part used by jproc is larger than
!!          ! the end of the part used by llproc (which is the first task of the current taskgroup)
!!          if (iuse_startend(1,jproc)<=iuse_startend(2,llproc)) then
!!              cycle
!!          end if
!!          !itaskgroups_startend(2,itaskgroups) = jend
!!          ! The end of the taskgroup is the end of the first task whose end is
!!          ! above the start of the new taskgroup
!!          do lproc=0,nproc-1
!!              if (iuse_startend(2,lproc)>jstart) then
!!                  itaskgroups_startend(2,itaskgroups) = iuse_startend(2,lproc)
!!                  exit
!!              end if
!!          end do
!!          itaskgroups = itaskgroups + 1
!!          !!! Search the starting point of the next taskgroups, defined as the
!!          !!! largest starting part which is smaller than jend
!!          !!llproc=nproc-1
!!          !!do lproc=nproc-1,0,-1
!!          !!    if (iuse_startend(1,lproc)<=jend) then
!!          !!        itaskgroups_startend(1,itaskgroups) = iuse_startend(1,lproc)
!!          !!        llproc = lproc
!!          !!        exit
!!          !!    end if
!!          !!end do
!!          ! jproc is now the start of the new taskgroup
!!          llproc=jproc
!!          itaskgroups_startend(1,itaskgroups) = iuse_startend(1,llproc)
!!          ii = 0
!!          !if (llproc==nproc-1) exit
!!      end do
!!      itaskgroups_startend(2,itaskgroups) = iuse_startend(2,nproc-1)


!!      !@NEW ###################
!!      itaskgroups = 1
!!      iproc_start = 0
!!      iproc_end = 0
!!      itaskgroups_startend(1,1) = 1
!!      do
!!          ! Search the first process whose parts does not overlap any more with
!!          ! the end of the first task of the current taskgroup.
!!          ! This will be the last task of the current taskgroup.
!!          found = .false.
!!          do jproc=iproc_start,nproc-1
!!              if (iuse_startend(1,jproc)>iuse_startend(2,iproc_start)) then
!!                  iproc_end = jproc
!!                  itaskgroups_startend(2,itaskgroups) = iuse_startend(2,jproc)
!!                  found = .true.
!!                  exit
!!              end if
!!          end do
!!          if (.not.found) exit
!!          !!iproc_end = iproc_start
!!          !!itaskgroups_startend(2,itaskgroups) = iuse_startend(2,iproc_end)
!!
!!          ! Search the last process whose part overlaps with the end of the current taskgroup.
!!          ! This will be the first task of the next taskgroup.
!!          found = .false.
!!          !do jproc=nproc-1,0,-1
!!          do jproc=0,nproc-1
!!              if (iuse_startend(1,jproc)>iuse_startend(1,iproc_end)) then
!!                  itaskgroups = itaskgroups + 1
!!                  iproc_start = jproc
!!                  itaskgroups_startend(1,itaskgroups) = iuse_startend(1,jproc)
!!                  found = .true.
!!                  exit
!!              end if
!!          end do
!!          if (.not.found) exit
!!          !!!!if (iproc_start==nproc-1) exit
!!          !!! Search the last process whose part overlaps with the end of the current taskgroup.
!!          !!! This will be the first task of the next taskgroup.
!!          !!found = .false.
!!          !!!do jproc=0,nproc-1
!!          !!do jproc=0,nproc-1
!!          !!    if (iuse_startend(1,jproc)>iuse_startend(1,iproc_end)) then
!!          !!        itaskgroups = itaskgroups + 1
!!          !!        iproc_start = jproc
!!          !!        itaskgroups_startend(1,itaskgroups) = iuse_startend(1,jproc)
!!          !!        found = .true.
!!          !!        exit
!!          !!    end if
!!          !!end do
!!          !!if (.not.found) exit
!!      end do
!!      itaskgroups_startend(2,itaskgroups) = smat%nvctr
!!      !@END NEW ###############

!!      !@NEW2 ###############################################
!!      iprocstart_next = 0
!!      iprocstart_current = 0
!!      iprocend_current = 0
!!      itaskgroups = 1
!!      do
!!          iprocend_prev = iprocend_current
!!          iprocstart_current = iprocstart_next 
!!          itaskgroups_startend(1,itaskgroups) = iuse_startend(1,iprocstart_current)
!!          ! Search the first process whose part starts later than then end of the part of iprocend_prev. This will be the first task of
!!          ! the next taskgroup
!!          do jproc=0,nproc-1
!!             if (iuse_startend(1,jproc)>iuse_startend(2,iprocend_prev)) then
!!                 iprocstart_next = jproc
!!                 exit
!!             end if
!!          end do
!!          ! Search the first process whose part ends later than then the start of the part of iprocstart_next. This will be the last task of
!!          ! the current taskgroup
!!          do jproc=0,nproc-1
!!             if (iuse_startend(2,jproc)>iuse_startend(1,iprocstart_next)) then
!!                 iprocend_current = jproc
!!                 exit
!!             end if
!!          end do
!!          itaskgroups_startend(2,itaskgroups) = iuse_startend(2,iprocend_current)
!!          if (iprocstart_current==nproc-1) exit
!!          itaskgroups = itaskgroups +1
!!      end do
!!      !@END NEW2 ###########################################


        !@NEW3 #############################################
        itaskgroups = 1
        iproc_start = 0
        iproc_end = 0
        itaskgroups_startend(1,1) = 1
        do

            ! Search the first task whose part starts after the end of the part of the reference task
            found = .false.
            do jproc=0,nproc-1
                if (iuse_startend(1,jproc)>iuse_startend(2,iproc_end)) then
                    iproc_start = jproc
                    found = .true.
                    exit
                end if
            end do


            ! If this search was successful, start a new taskgroup
            if (found) then
                ! Store the end of the current taskgroup
                itaskgroups_startend(2,itaskgroups) = iuse_startend(2,iproc_start-1)
                ! Determine the reference task, which is the last task whose part starts before the end of the current taskgroup
                do jproc=nproc-1,0,-1
                    if (iuse_startend(1,jproc)<=itaskgroups_startend(2,itaskgroups)) then
                        iproc_end = jproc
                        exit
                    end if
                end do
                ! Increase the number of taskgroups
                itaskgroups = itaskgroups + 1
                ! Store the beginning of the new taskgroup
                itaskgroups_startend(1,itaskgroups) = iuse_startend(1,iproc_start)
            else
                ! End of the taskgroup if the search was not successful
                itaskgroups_startend(2,itaskgroups) = iuse_startend(2,nproc-1)
                exit
            end if

        end do
        !@END NEW3 #########################################

      !!if (iproc==0)  then
      !!    do jproc=1,smat%ntaskgroup
      !!        call yaml_map('itaskgroups_startend',itaskgroups_startend(1:2,jproc))
      !!    end do
      !!end if
      !call yaml_flash_document()
      call mpi_barrier(bigdft_mpi%mpi_comm,jproc)



      if (itaskgroups/=ntaskgroups) stop 'itaskgroups/=ntaskgroups'
      !if (iproc==0) write(*,'(a,i8,4x,1000(2i7,4x))') 'iproc, itaskgroups_startend', itaskgroups_startend
 
      ! Assign the processes to the taskgroups
      ntaskgrp_calc = 0
      ntaskgrp_use = 0
      do itaskgroups=1,ntaskgroups
          if ( iuse_startend(1,iproc)<=itaskgroups_startend(2,itaskgroups) .and.  &
               iuse_startend(2,iproc)>=itaskgroups_startend(1,itaskgroups) ) then
              !!write(*,'(2(a,i0))') 'USE: task ',iproc,' is in taskgroup ',itaskgroups
               ntaskgrp_use = ntaskgrp_use + 1
          end if
      end do
      if (ntaskgrp_use>2) stop 'ntaskgrp_use>2'

      smat%ntaskgroupp = max(ntaskgrp_calc,ntaskgrp_use)

      smat%taskgroup_startend = f_malloc_ptr((/2,2,smat%ntaskgroup/),id='smat%taskgroup_startend')
      smat%taskgroupid = f_malloc_ptr((/smat%ntaskgroupp/),id='smat%smat%taskgroupid')
      smat%inwhichtaskgroup = f_malloc0_ptr((/1.to.2,0.to.nproc-1/),id='smat%smat%inwhichtaskgroup')


      i = 0
      do itaskgroups=1,smat%ntaskgroup
          i = i + 1
          smat%taskgroup_startend(1,1,i) = itaskgroups_startend(1,itaskgroups)
          smat%taskgroup_startend(2,1,i) = itaskgroups_startend(2,itaskgroups)
      end do
      if (i/=smat%ntaskgroup) then
          write(*,*) 'i, smat%ntaskgroup', i, smat%ntaskgroup
          stop 'i/=smat%ntaskgroup'
      end if



      i = 0
      do itaskgroups=1,smat%ntaskgroup
          if( iuse_startend(1,iproc)<=itaskgroups_startend(2,itaskgroups) .and.  &
               iuse_startend(2,iproc)>=itaskgroups_startend(1,itaskgroups) ) then
               i = i + 1
               smat%taskgroupid(i) = itaskgroups
               smat%inwhichtaskgroup(i,iproc) = itaskgroups
          end if
      end do
      if (i/=smat%ntaskgroupp) then
          write(*,*) 'i, smat%ntaskgroupp', i, smat%ntaskgroupp
          stop 'i/=smat%ntaskgroupp'
      end if

      if (nproc>1) then
          call mpiallred(smat%inwhichtaskgroup(1,0), 2*nproc, mpi_sum, comm=bigdft_mpi%mpi_comm)
      end if

      ! Partition the entire matrix in disjoint submatrices
      smat%taskgroup_startend(1,2,1) = smat%taskgroup_startend(1,1,1)
      do itaskgroups=2,smat%ntaskgroup
          smat%taskgroup_startend(1,2,itaskgroups) = &
              (smat%taskgroup_startend(2,1,itaskgroups-1)+smat%taskgroup_startend(1,1,itaskgroups)) / 2
          smat%taskgroup_startend(2,2,itaskgroups-1) = smat%taskgroup_startend(1,2,itaskgroups)-1
      end do
      smat%taskgroup_startend(2,2,smat%ntaskgroup) = smat%taskgroup_startend(2,1,smat%ntaskgroup)

      !if (iproc==0) write(*,'(a,1000(2i8,4x))') 'iproc, smat%taskgroup_startend(:,2,:)',smat%taskgroup_startend(:,2,:)

      ! Some checks
      ncount = 0
      do itaskgroups=1,smat%ntaskgroup
          ncount = ncount + smat%taskgroup_startend(2,2,itaskgroups)-smat%taskgroup_startend(1,2,itaskgroups)+1
          if (itaskgroups>1) then
              if (smat%taskgroup_startend(1,1,itaskgroups)>smat%taskgroup_startend(2,1,itaskgroups-1)) then
                  stop 'smat%taskgroup_startend(1,1,itaskgroups)>smat%taskgroup_startend(2,1,itaskgroups-1)'
              end if
          end if
      end do
      if (ncount/=smat%nvctr) then
          write(*,*) 'ncount, smat%nvctr', ncount, smat%nvctr
          stop 'ncount/=smat%nvctr'
      end if

      ! Check that the data that task iproc needs is really contained in the
      ! taskgroups to which iproc belongs.
      imin=smat%nvctr
      imax=1
      do itaskgroups=1,smat%ntaskgroupp
          iitaskgroup = smat%taskgroupid(itaskgroups)
          imin = min(imin,smat%taskgroup_startend(1,1,iitaskgroup))
          imax = max(imax,smat%taskgroup_startend(2,1,iitaskgroup))
      end do
      if (iuse_startend(1,iproc)<imin) then
          write(*,*) 'iuse_startend(1,iproc),imin', iuse_startend(1,iproc),imin
          stop 'iuse_startend(1,iproc)<imin'
      end if
      if (iuse_startend(2,iproc)>imax) then
          write(*,*) 'iuse_startend(2,iproc),imax', iuse_startend(2,iproc),imax
          stop 'iuse_startend(2,iproc)>imax'
      end if


      ! Assign the values of nvctrp_tg and iseseg_tg
      ! First and last segment of the matrix
      iistg=smat%taskgroupid(1) !first taskgroup of task iproc
      iietg=smat%taskgroupid(smat%ntaskgroupp) !last taskgroup of task iproc
      found_start = .false.
      found_end = .false.
      do iseg=1,smat%nseg
          if (smat%keyv(iseg)==smat%taskgroup_startend(1,1,iistg)) then
              smat%iseseg_tg(1) = iseg
              smat%isvctrp_tg = smat%keyv(iseg)-1
              found_start = .true.
          end if
          if (smat%keyv(iseg)+smat%keyg(2,1,iseg)-smat%keyg(1,1,iseg)==smat%taskgroup_startend(2,1,iietg)) then
              smat%iseseg_tg(2) = iseg
              found_end = .true.
          end if
      end do
      if (.not.found_start) stop 'first segment of taskgroup matrix not found'
      if (.not.found_end) stop 'last segment of taskgroup matrix not found'
      ! Size of the matrix
      smat%nvctrp_tg = smat%taskgroup_startend(2,1,iietg) - smat%taskgroup_startend(1,1,iistg) + 1




      ! Create the taskgroups
      ! Count the number of tasks per taskgroup
      tasks_per_taskgroup = f_malloc0(smat%ntaskgroup,id='tasks_per_taskgroup')
      do itaskgroups=1,smat%ntaskgroupp
          iitaskgroup = smat%taskgroupid(itaskgroups)
          tasks_per_taskgroup(iitaskgroup) = tasks_per_taskgroup(iitaskgroup) + 1
      end do
      if (nproc>1) then
          call mpiallred(tasks_per_taskgroup, mpi_sum, comm=bigdft_mpi%mpi_comm)
      end if
      !if (iproc==0) write(*,'(a,i7,4x,1000i7)') 'iproc, tasks_per_taskgroup', iproc, tasks_per_taskgroup
      call mpi_comm_group(bigdft_mpi%mpi_comm, group, ierr)

      in_taskgroup = f_malloc0((/0.to.nproc-1,1.to.smat%ntaskgroup/),id='in_taskgroup')
      smat%tgranks = f_malloc_ptr((/0.to.maxval(tasks_per_taskgroup)-1,1.to.smat%ntaskgroup/),id='smat%tgranks')
      smat%nranks = f_malloc_ptr(smat%ntaskgroup,id='smat%nranks')
      !smat%isrank = f_malloc_ptr(smat%ntaskgroup,id='smat%isrank')

      ! number of tasks per taskgroup
      do itg=1,smat%ntaskgroup
          smat%nranks(itg) = tasks_per_taskgroup(itg)
      end do

      do itaskgroups=1,smat%ntaskgroupp
          iitaskgroups = smat%taskgroupid(itaskgroups)
          in_taskgroup(iproc,iitaskgroups) = 1
      end do
      if (nproc>1) then
          call mpiallred(in_taskgroup, mpi_sum, comm=bigdft_mpi%mpi_comm)
      end if

      allocate(smat%mpi_groups(smat%ntaskgroup))
      do itaskgroups=1,smat%ntaskgroup
          smat%mpi_groups(itaskgroups) = mpi_environment_null()
      end do
      do itaskgroups=1,smat%ntaskgroup
          ii = 0
          do jproc=0,nproc-1
              if (in_taskgroup(jproc,itaskgroups)>0) then
                  smat%tgranks(ii,itaskgroups) = jproc
                  ii = ii + 1
              end if
          end do
          ! Store the ID of the first task of each taskgroup
          !smat%isrank(itaskgroups) = smat%tgranks(1,itaskgroups)
          if (ii/=tasks_per_taskgroup(itaskgroups)) stop 'ii/=tasks_per_taskgroup(itaskgroups)'
          call mpi_group_incl(group, ii, smat%tgranks(0,itaskgroups), newgroup, ierr)
          call mpi_comm_create(bigdft_mpi%mpi_comm, newgroup, smat%mpi_groups(itaskgroups)%mpi_comm, ierr)
          if (smat%mpi_groups(itaskgroups)%mpi_comm/=MPI_COMM_NULL) then
              call mpi_comm_size(smat%mpi_groups(itaskgroups)%mpi_comm, smat%mpi_groups(itaskgroups)%nproc, ierr)
              call mpi_comm_rank(smat%mpi_groups(itaskgroups)%mpi_comm, smat%mpi_groups(itaskgroups)%iproc, ierr)
          end if
          smat%mpi_groups(itaskgroups)%igroup = itaskgroups
          smat%mpi_groups(itaskgroups)%ngroup = smat%ntaskgroup
          call mpi_group_free(newgroup, ierr)
      end do
      call mpi_group_free(group, ierr)

      !do itaskgroups=1,smat%ntaskgroup
      !    if (smat%mpi_groups(itaskgroups)%iproc==0) write(*,'(2(a,i0))') 'process ',iproc,' is first in taskgroup ',itaskgroups 
      !end do

      ! Print a summary
      if (iproc==0) then
          call yaml_mapping_open('taskgroup summary')
          call yaml_map('number of taskgroups',smat%ntaskgroup)
          call yaml_sequence_open('taskgroups overview')
          do itaskgroups=1,smat%ntaskgroup
              call yaml_sequence(advance='no')
              call yaml_mapping_open(flow=.true.)
              call yaml_map('number of tasks',tasks_per_taskgroup(itaskgroups))
              !call yaml_map('IDs',smat%tgranks(0:tasks_per_taskgroup(itaskgroups)-1,itaskgroups))
              if (print_full) then
                  call yaml_mapping_open('IDs')
                  do itg=0,tasks_per_taskgroup(itaskgroups)-1
                      call yaml_mapping_open(yaml_toa(smat%tgranks(itg,itaskgroups),fmt='(i0)'))
                      call yaml_map('s',iuse_startend(1,smat%tgranks(itg,itaskgroups)))
                      call yaml_map('e',iuse_startend(2,smat%tgranks(itg,itaskgroups)))
                      call yaml_mapping_close()
                  end do
                  call yaml_mapping_close()
                  call yaml_newline()
              end if
              call yaml_map('start / end',smat%taskgroup_startend(1:2,1,itaskgroups))
              call yaml_map('start / end disjoint',smat%taskgroup_startend(1:2,2,itaskgroups))
              call yaml_mapping_close()
          end do
          call yaml_sequence_close()
          call yaml_mapping_close()
      end if


      ! Initialize a "local compress" from the matrix matrix multiplication layout
      !!!smat%smmm%ncl_smmm = 0
      !!!if (smat%smmm%nfvctrp>0) then
      !!!    isegstart=smat%istsegline(smat%smmm%isfvctr+1)
      !!!    isegend=smat%istsegline(smat%smmm%isfvctr+smat%smmm%nfvctrp)+smat%nsegline(smat%smmm%isfvctr+smat%smmm%nfvctrp)-1
      !!!    do iseg=isegstart,isegend
      !!!        ! A segment is always on one line, therefore no double loop
      !!!        do jorb=smat%keyg(1,1,iseg),smat%keyg(2,1,iseg)
      !!!            smat%smmm%ncl_smmm = smat%smmm%ncl_smmm + 1
      !!!        end do
      !!!    end do
      !!!end if
      !!!if (smat%smmm%ncl_smmm/=smat%smmm%nvctrp_mm) then
      !!!    write(*,*) 'smat%smmm%ncl_smmm, smat%smmm%nvctrp_mm', smat%smmm%ncl_smmm, smat%smmm%nvctrp_mm
      !!!    stop
      !!!end if

      do i=1,2
          if (i==1) then
              isvctr_par => smat%smmm%isvctr_mm_par
              nvctr_par => smat%smmm%nvctr_mm_par
          else if (i==2) then
              isvctr_par => smat%isvctr_par
              nvctr_par => smat%nvctr_par
          end if

          !smat%smmm%nccomm_smmm = 0
          ii = 0
          do jproc=0,nproc-1
              !!istart = max(smat%istartend_local(1),smat%smmm%isvctr_mm_par(jproc)+1)
              !!iend = min(smat%istartend_local(2),smat%smmm%isvctr_mm_par(jproc)+smat%smmm%nvctr_mm_par(jproc))
              !!if (istart>iend) cycle
              !!smat%smmm%nccomm_smmm = smat%smmm%nccomm_smmm + 1
              istart = max(smat%istartend_local(1),isvctr_par(jproc)+1)
              iend = min(smat%istartend_local(2),isvctr_par(jproc)+nvctr_par(jproc))
              if (istart>iend) cycle
              ii = ii + 1
          end do

          if (i==1) then
              smat%smmm%nccomm_smmm = ii
              smat%smmm%luccomm_smmm = f_malloc_ptr((/4,smat%smmm%nccomm_smmm/),id='smat%smmm%luccomm_smmm')
          else if (i==2) then
              smat%nccomm = ii
              smat%luccomm = f_malloc_ptr((/4,smat%nccomm/),id='smatluccomm')
          end if

          !!smat%smmm%luccomm_smmm = f_malloc_ptr((/4,smat%smmm%nccomm_smmm/),id='smat%smmm%luccomm_smmm')
          ii = 0
          do jproc=0,nproc-1
              !!istart = max(smat%istartend_local(1),smat%smmm%isvctr_mm_par(jproc)+1)
              !!iend = min(smat%istartend_local(2),smat%smmm%isvctr_mm_par(jproc)+smat%smmm%nvctr_mm_par(jproc))
              !!if (istart>iend) cycle
              !!ii = ii + 1
              !!smat%smmm%luccomm_smmm(1,ii) = jproc !get data from this process
              !!smat%smmm%luccomm_smmm(2,ii) = istart-smat%smmm%isvctr_mm_par(jproc) !starting address on sending process
              !!smat%smmm%luccomm_smmm(3,ii) = istart-smat%isvctrp_tg !starting address on receiving process
              !!smat%smmm%luccomm_smmm(4,ii) = iend-istart+1 !number of elements
              istart = max(smat%istartend_local(1),isvctr_par(jproc)+1)
              iend = min(smat%istartend_local(2),isvctr_par(jproc)+nvctr_par(jproc))
              if (istart>iend) cycle
              ii = ii + 1
              if (i==1) then
                  smat%smmm%luccomm_smmm(1,ii) = jproc !get data from this process
                  smat%smmm%luccomm_smmm(2,ii) = istart-isvctr_par(jproc) !starting address on sending process
                  smat%smmm%luccomm_smmm(3,ii) = istart-smat%isvctrp_tg !starting address on receiving process
                  smat%smmm%luccomm_smmm(4,ii) = iend-istart+1 !number of elements
              else if (i==2) then
                  smat%luccomm(1,ii) = jproc !get data from this process
                  smat%luccomm(2,ii) = istart-isvctr_par(jproc) !starting address on sending process
                  smat%luccomm(3,ii) = istart-smat%isvctrp_tg !starting address on receiving process
                  smat%luccomm(4,ii) = iend-istart+1 !number of elements
              end if
          end do
      end do

      call f_free(in_taskgroup)
      call f_free(iuse_startend)
      call f_free(itaskgroups_startend)
      call f_free(tasks_per_taskgroup)
      !!call f_free(ranks)


      call timing(iproc,'inittaskgroup','OF')
      call f_release_routine()


      contains

        subroutine check_transposed_layout()
          logical :: found
          integer :: iiseg1, iiseg2, iorb, jorb
          integer,dimension(:),pointer :: moduloarray

          call f_routine(id='check_transposed_layout')

          call get_modulo_array(smat, moduloarray)

          !$omp parallel &
          !$omp default(none) &
          !$omp shared(collcom, smat, moduloarray, ind_min, ind_max) &
          !$omp private(ipt, ii, i0, i, i0i, iiorb, j, i0j, jjorb, ind, iorb, jorb)
          !$omp do reduction(min: ind_min) reduction(max: ind_max)
          do ipt=1,collcom%nptsp_c
              ii=collcom%norb_per_gridpoint_c(ipt)
              i0 = collcom%isptsp_c(ipt)
              do i=1,ii
                  i0i=i0+i
                  iiorb=collcom%indexrecvorbital_c(i0i)
                  iorb=moduloarray(iiorb)
                  do j=1,ii
                      i0j=i0+j
                      jjorb=collcom%indexrecvorbital_c(i0j)
                      jorb=moduloarray(jjorb)
                      !ind = smat%matrixindex_in_compressed_fortransposed(jjorb,iiorb)
                      ind = smat%matrixindex_in_compressed_fortransposed(jorb,iorb)
                      !ind = get_transposed_index(smat,jjorb,iiorb)
                      if (ind==0) write(*,'(a,2i8)') 'coarse iszero: iiorb, jjorb', iiorb, jjorb
                      ind_min = min(ind_min,ind)
                      ind_max = max(ind_max,ind)
                  end do
              end do
          end do
          !$omp end do
          !$omp do reduction(min: ind_min) reduction(max: ind_max)
          do ipt=1,collcom%nptsp_f
              ii=collcom%norb_per_gridpoint_f(ipt)
              i0 = collcom%isptsp_f(ipt)
              do i=1,ii
                  i0i=i0+i
                  iiorb=collcom%indexrecvorbital_f(i0i)
                  iorb=moduloarray(iiorb)
                  do j=1,ii
                      i0j=i0+j
                      jjorb=collcom%indexrecvorbital_f(i0j)
                      jorb=moduloarray(jjorb)
                      !ind = smat%matrixindex_in_compressed_fortransposed(jjorb,iiorb)
                      ind = smat%matrixindex_in_compressed_fortransposed(jorb,iorb)
                      !ind = get_transposed_index(smat,jjorb,iiorb)
                      if (ind==0) write(*,'(a,2i8)') 'fine iszero: iiorb, jjorb', iiorb, jjorb
                      ind_min = min(ind_min,ind)
                      ind_max = max(ind_max,ind)
                  end do
              end do
          end do
          !$omp end do
          !$omp end parallel

          ! Store these values
          smat%istartend_t(1) = ind_min
          smat%istartend_t(2) = ind_max

          ! Determine to which segments this corresponds
          iiseg1 = smat%nseg
          iiseg2 = 1
          !$omp parallel default(none) shared(smat, iiseg1, iiseg2) private(iseg, found)
          found = .false.
          !$omp do reduction(min: iiseg1)
          do iseg=1,smat%nseg
              ! A segment is always on one line
              if (.not.found) then
                  if (smat%keyv(iseg)+smat%keyg(2,1,iseg)-smat%keyg(1,1,iseg)>=smat%istartend_t(1)) then
                      !smat%istartendseg_t(1)=iseg
                      iiseg1=iseg
                      found = .true.
                  end if
              end if
          end do
          !$omp end do
          found = .false.
          !$omp do reduction(max: iiseg2)
          do iseg=smat%nseg,1,-1
              if (.not.found) then
                  if (smat%keyv(iseg)<=smat%istartend_t(2)) then
                      !smat%istartendseg_t(2)=iseg
                      iiseg2=iseg
                      found = .true.
                  end if
              end if
          end do
          !$omp end do
          !$omp end parallel
          smat%istartendseg_t(1) = iiseg1
          smat%istartendseg_t(2) = iiseg2

          call f_free_ptr(moduloarray)

          call f_release_routine()


        end subroutine check_transposed_layout


        !function get_transposed_index(jorb,iorb) result(ind)
        !    integer,intent(in) :: jorb, iorb
        !    integer :: ind
        !    integer :: jjorb,iiorb
        !    ! If iorb is smaller than the offset, add a periodic shift
        !    if (iorb<smat%offset_matrixindex_in_compressed_fortransposed) then
        !        iiorb = iorb + smat%nfvctr
        !    else
        !        iiorb = iorb
        !    end if
        !    if (jorb<smat%offset_matrixindex_in_compressed_fortransposed) then
        !        jjorb = jorb + smat%nfvctr
        !    else
        !        jjorb = jorb
        !    end if
        !    ind = smat%matrixindex_in_compressed_fortransposed(jjorb,iiorb)
        !end function get_transposed_index


        subroutine check_compress_distributed_layout()

          call f_routine(id='check_compress_distributed_layout')

          do i=1,2
              if (i==1) then
                  nfvctrp = smat%nfvctrp
                  isfvctr = smat%isfvctr
              else if (i==2) then
                  nfvctrp = smat%smmm%nfvctrp
                  isfvctr = smat%smmm%isfvctr
              end if
              if (nfvctrp>0) then
                  isegstart=smat%istsegline(isfvctr+1)
                  isegend=smat%istsegline(isfvctr+nfvctrp)+smat%nsegline(isfvctr+nfvctrp)-1
                  !$omp parallel default(none) &
                  !$omp shared(isegstart, isegend, smat, ind_min, ind_max) &
                  !$omp private(iseg, ii,jorb)
                  !$omp do reduction(min: ind_min) reduction(max: ind_max)
                  do iseg=isegstart,isegend
                      ii=smat%keyv(iseg)-1
                      ! A segment is always on one line, therefore no double loop
                      do jorb=smat%keyg(1,1,iseg),smat%keyg(2,1,iseg)
                          ii=ii+1
                          ind_min = min(ii,ind_min)
                          ind_max = max(ii,ind_max)
                      end do
                  end do
                  !$omp end do
                  !$omp end parallel
              end if
          end do

          call f_release_routine()

        end subroutine check_compress_distributed_layout


        subroutine check_matmul_layout()

          call f_routine(id='check_matmul_layout')

          !$omp parallel default(none) shared(smat, ind_min, ind_max) private(iseq, ind)
          !$omp do reduction(min: ind_min) reduction(max: ind_max)
          do iseq=1,smat%smmm%nseq
              ind=smat%smmm%indices_extract_sequential(iseq)
              ind_min = min(ind_min,ind)
              ind_max = max(ind_max,ind)
          end do
          !$omp end do
          !$omp end parallel

          call f_release_routine()

        end subroutine check_matmul_layout

        subroutine check_sumrho_layout()
          integer :: iorb
          integer,dimension(:),pointer :: moduloarray

          call f_routine(id='check_sumrho_layout')

          call get_modulo_array(smat, moduloarray)

          !$omp parallel default(none) &
          !$omp shared(collcom_sr, smat, moduloarray, ind_min, ind_max) private(ipt, ii, i0, i, iiorb, ind, iorb, jorb)
          !$omp do reduction(min: ind_min) reduction(max: ind_max)
          do ipt=1,collcom_sr%nptsp_c
              ii=collcom_sr%norb_per_gridpoint_c(ipt)
              i0=collcom_sr%isptsp_c(ipt)
              do i=1,ii
                  iiorb=collcom_sr%indexrecvorbital_c(i0+i)
                  iorb=moduloarray(iiorb)
                  !ind=smat%matrixindex_in_compressed_fortransposed(iiorb,iiorb)
                  ind=smat%matrixindex_in_compressed_fortransposed(iorb,iorb)
                  !ind=get_transposed_index(smat,iiorb,iiorb)
                  ind_min = min(ind_min,ind)
                  ind_max = max(ind_max,ind)
              end do
          end do
          !$omp end do
          !$omp end parallel

          call f_free_ptr(moduloarray)

          call f_release_routine()

          !contains

          !  function get_transposed_index(jorb,iorb) res(ind)
          !      integer,intent(in) :: jorb, iorb
          !      integer :: ind
          !      integer :: jjorb,iiorb
          !      ! If iorb is smaller than the offset, add a periodic shift
          !      if (iorb<smat%offset_matrixindex_in_compressed_fortransposed) then
          !          iiorb = iorb + smat%nfvctr
          !      else
          !          iiorb = iorb
          !      end if
          !      if (jorb<smat%offset_matrixindex_in_compressed_fortransposed) then
          !          jjorb = jorb + smat%nfvctr
          !      else
          !          jjorb = jorb
          !      end if
          !      ind = smat%matrixindex_in_compressed_fortransposed(jjorb,iiorb)
          !  end function get_transposed_index

        end subroutine check_sumrho_layout


      !!  function get_start_of_segment(smat, iiseg) result(ist)

      !!      do iseg=smat%nseg,1,-1
      !!          if (iiseg>=smat%keyv(iseg)) then
      !!              it = smat%keyv(iseg)
      !!              exit
      !!          end if
      !!      end do

      !!  end function get_start_of_segment


      subroutine check_ortho_inguess()
        integer :: iorb, iiorb, isegstart, isegsend, iseg, j, i, jorb, korb, ind, nthread, ithread
        logical,dimension(:,:),allocatable :: in_neighborhood
        !$ integer :: omp_get_max_threads, omp_get_thread_num

        call f_routine(id='check_ortho_inguess')

        ! Allocate the array for all threads to avoid that it has to be declared private
        nthread = 1
        !$ nthread = omp_get_max_threads()
        in_neighborhood = f_malloc((/1.to.smat%nfvctr,0.to.nthread-1/),id='in_neighborhood')
        
        ithread = 0
        !$omp parallel default(none) &
        !$omp shared(smat, in_neighborhood, ind_min, ind_max) &
        !$omp private(iorb, iiorb, isegstart, isegend, iseg, j, jorb, korb, ind,i) &
        !$omp firstprivate(ithread)
        !$omp do reduction(min: ind_min) reduction(max: ind_max)
        do iorb=1,smat%nfvctrp
            !$ ithread = omp_get_thread_num()

            iiorb = smat%isfvctr + iorb
            isegstart = smat%istsegline(iiorb)
            isegend = smat%istsegline(iiorb) + smat%nsegline(iiorb) -1
            in_neighborhood(:,ithread) = .false.
            do iseg=isegstart,isegend
                ! A segment is always on one line, therefore no double loop
                j = smat%keyg(1,2,iseg)
                do i=smat%keyg(1,1,iseg),smat%keyg(2,1,iseg)
                    in_neighborhood(i,ithread) = .true.
                end do
            end do

            do jorb=1,smat%nfvctr
                if (.not.in_neighborhood(jorb,ithread)) cycle
                do korb=1,smat%nfvctr
                    if (.not.in_neighborhood(korb,ithread)) cycle
                    ind = matrixindex_in_compressed(smat,korb,jorb)
                    if (ind>0) then
                        ind_min = min(ind_min,ind)
                        ind_max = max(ind_max,ind)
                    end if
                end do
            end do

        end do
        !$omp end do
        !$omp end parallel

        call f_free(in_neighborhood)

        !!do iorb=1,smat%nfvctrp
        !!    iiorb = smat%isfvctr + iorb
        !!    isegstart = smat%istsegline(iiorb)
        !!    isegend = smat%istsegline(iiorb) + smat%nsegline(iiorb) -1
        !!    do iseg=isegstart,isegend
        !!        ! A segment is always on one line, therefore no double loop
        !!        j = smat%keyg(1,2,iseg)
        !!        do i=smat%keyg(1,1,iseg),smat%keyg(2,1,iseg)
        !!            ind = matrixindex_in_compressed(smat,i,j)
        !!            ind_min = min(ind_min,ind)
        !!            ind_max = max(ind_max,ind)
        !!        end do
        !!    end do
        !!end do

        call f_release_routine()

      end subroutine check_ortho_inguess

 
    end subroutine init_matrix_taskgroups




    subroutine check_local_matrix_extents(iproc, nproc, nat, collcom, collcom_sr, smat, irow, icol)
          use communications_base, only: comms_linear
          use sparsematrix_base, only: sparse_matrix
          use yaml_output
          implicit none
    
          ! Caling arguments
          integer,intent(in) :: iproc, nproc, nat
          type(comms_linear),intent(in) :: collcom, collcom_sr
          type(sparse_matrix),intent(in) :: smat
          integer,dimension(2),intent(out) :: irow, icol
    
          ! Local variables
          integer :: ind_min, ind_max, i, ii_ref, iorb, jorb, ii, iseg
          logical :: found

          real(kind=4) :: tr0, tr1, trt0, trt1
          real(kind=8) :: time0, time1, time2, time3, time4, time5, ttime
          logical, parameter :: extra_timing=.false.
    
          call timing(iproc,'matrix_extents','ON')
          if (extra_timing) call cpu_time(trt0)  

          ind_min = smat%nvctr
          ind_max = 0

          if (extra_timing) call cpu_time(tr0)
          ! The operations done in the transposed wavefunction layout
          call check_transposed_layout()
          !write(*,'(a,2i8)') 'after check_transposed_layout: ind_min, ind_max', ind_min, ind_max
          if (extra_timing) call cpu_time(tr1)
          if (extra_timing) time0=real(tr1-tr0,kind=8)    


          ! Now check the compress_distributed layout
          call check_compress_distributed_layout()
          !write(*,'(a,2i8)') 'after check_compress_distributed_layout: ind_min, ind_max', ind_min, ind_max
          if (extra_timing) call cpu_time(tr0)
          if (extra_timing) time1=real(tr0-tr1,kind=8)        

          ! Now check the matrix matrix multiplications layout
          call check_matmul_layout()
          !write(*,'(a,2i8)') 'after check_matmul_layout: ind_min, ind_max', ind_min, ind_max
          if (extra_timing) call cpu_time(tr1)
          if (extra_timing) time2=real(tr1-tr0,kind=8)    
    
          ! Now check the sumrho operations
          call check_sumrho_layout()
          !write(*,'(a,2i8)') 'after check_sumrho_layout: ind_min, ind_max', ind_min, ind_max
          if (extra_timing) call cpu_time(tr0)
          if (extra_timing) time3=real(tr0-tr1,kind=8)    
    
          ! Now check the pseudo-exact orthonormalization during the input guess
          call check_ortho_inguess()
          !write(*,'(a,2i8)') 'after check_ortho_inguess: ind_min, ind_max', ind_min, ind_max
          if (extra_timing) call cpu_time(tr1)
          if (extra_timing) time4=real(tr1-tr0,kind=8)        

<<<<<<< HEAD
=======
          ! Now check the submatrix extraction for the projector charge analysis
          call check_projector_charge_analysis(nat, smat, ind_min, ind_max)

>>>>>>> 2c65d606
          !!write(*,'(a,3i8)') 'after check_local_matrix_extents: iproc, ind_min, ind_max', iproc, ind_min, ind_max

          ! Get the global indices of ind_min and ind_max
          do i=1,2
              if (i==1) then
                  ii_ref = ind_min
              else
                  ii_ref = ind_max
              end if
              ! Search the indices iorb,jorb corresponding to ii_ref
              found=.false.

              ! not sure if OpenMP is really worth it here
              !$omp parallel default(none) &
              !$omp private(iseg,ii,iorb,jorb) &
              !$omp shared(smat,ii_ref,irow,icol,found,i)
              !$omp do
              outloop: do iseg=1,smat%nseg
                  if (.not. found) then
                     iorb = smat%keyg(1,2,iseg)
                     do jorb=smat%keyg(1,1,iseg),smat%keyg(2,1,iseg)
                         ii = matrixindex_in_compressed(smat, jorb, iorb)
                         !if (iproc==0) write(*,'(a,5i9)') 'i, ii_ref, ii, iorb, jorb', i, ii_ref, ii, iorb, jorb
                         if (ii==ii_ref) then
                             irow(i) = jorb
                             icol(i) = iorb
                             !exit outloop
<<<<<<< HEAD
                             found=.true.
=======
                             !SM: I think one should do this within a critical section since it is shared, just to be sure...
                             !$omp critical
                             found=.true.
                             !$omp end critical
>>>>>>> 2c65d606
                         end if
                     end do
                  end if
              end do outloop
              !$omp end do
              !$omp end parallel

          end do
          if (extra_timing) call cpu_time(tr0)
          if (extra_timing) time5=real(tr0-tr1,kind=8)    
          if (extra_timing) call cpu_time(trt1)  
          if (extra_timing) ttime=real(trt1-trt0,kind=8)  

          if (extra_timing.and.iproc==0) print*,'matextent',time0,time1,time2,time3,time4,time5,&
               time0+time1+time2+time3+time4+time5,ttime

          call timing(iproc,'matrix_extents','OF')    
    
          contains
    
            subroutine check_transposed_layout()
              implicit none
              integer :: ipt, ii, i0, i, i0i, iiorb, j, i0j, jjorb, ind, iorb, jorb
              integer,dimension(:),pointer :: moduloarray
              integer,dimension(:,:),pointer :: matrixindex_in_compressed_fortransposed

              call get_modulo_array(smat, moduloarray)

<<<<<<< HEAD
              !$omp parallel default(none) &
              !$omp private(ipt,ii,i0,i,i0i,iiorb,iorb,j,i0j,jjorb,jorb,ind) &
              !$omp shared(collcom,moduloarray,smat,ind_min,ind_max)
=======
              !SM: when the pointer within the type is used directly the code crashes with Intel, I have no idea why...
              matrixindex_in_compressed_fortransposed => smat%matrixindex_in_compressed_fortransposed

              !$omp parallel default(none) &
              !$omp private(ipt,ii,i0,i,i0i,iiorb,iorb,j,i0j,jjorb,jorb,ind) &
              !$omp shared(collcom,moduloarray,smat,ind_min,ind_max,matrixindex_in_compressed_fortransposed)
>>>>>>> 2c65d606
              !$omp do reduction(min: ind_min) reduction(max: ind_max)
              do ipt=1,collcom%nptsp_c
                  ii=collcom%norb_per_gridpoint_c(ipt)
                  i0 = collcom%isptsp_c(ipt)
                  do i=1,ii
                      i0i=i0+i
                      iiorb=collcom%indexrecvorbital_c(i0i)
                      iorb=moduloarray(iiorb)
                      do j=1,ii
                          i0j=i0+j
                          jjorb=collcom%indexrecvorbital_c(i0j)
                          jorb=moduloarray(jjorb)
                          !ind = smat%matrixindex_in_compressed_fortransposed(jorb,iorb)
                          ind = matrixindex_in_compressed_fortransposed(jorb,iorb)
                          ind_min = min(ind_min,ind)
                          ind_max = max(ind_max,ind)
                      end do
                  end do
              end do
              !$omp end do

              !$omp do reduction(min: ind_min) reduction(max: ind_max)
              do ipt=1,collcom%nptsp_f
                  ii=collcom%norb_per_gridpoint_f(ipt)
                  i0 = collcom%isptsp_f(ipt)
                  do i=1,ii
                      i0i=i0+i
                      iiorb=collcom%indexrecvorbital_f(i0i)
                      iorb=moduloarray(iiorb)
                      do j=1,ii
                          i0j=i0+j
                          jjorb=collcom%indexrecvorbital_f(i0j)
                          jorb=moduloarray(jjorb)
                          !ind = smat%matrixindex_in_compressed_fortransposed(jorb,iorb)
                          ind = matrixindex_in_compressed_fortransposed(jorb,iorb)
                          ind_min = min(ind_min,ind)
                          ind_max = max(ind_max,ind)
                      end do
                  end do
              end do
              !$omp end do
              !$omp end parallel


              call f_free_ptr(moduloarray)
    
            end subroutine check_transposed_layout


            !function get_transposed_index(jorb,iorb) result(ind)
            !    integer,intent(in) :: jorb, iorb
            !    integer :: ind
            !    integer :: jjorb,iiorb
            !    ! If iorb is smaller than the offset, add a periodic shift
            !    if (iorb<smat%offset_matrixindex_in_compressed_fortransposed) then
            !        iiorb = iorb + smat%nfvctr
            !    else
            !        iiorb = iorb
            !    end if
            !    if (jorb<smat%offset_matrixindex_in_compressed_fortransposed) then
            !        jjorb = jorb + smat%nfvctr
            !    else
            !        jjorb = jorb
            !    end if
            !    ind = smat%matrixindex_in_compressed_fortransposed(jjorb,iiorb)
            !end function get_transposed_index
    
    
            subroutine check_compress_distributed_layout()
              implicit none
              integer :: i, nfvctrp, isfvctr, isegstart, isegend, iseg, ii, jorb
              do i=1,2
                  if (i==1) then
                      nfvctrp = smat%nfvctrp
                      isfvctr = smat%isfvctr
                  else if (i==2) then
                      nfvctrp = smat%smmm%nfvctrp
                      isfvctr = smat%smmm%isfvctr
                  end if
                  if (nfvctrp>0) then
                      isegstart=smat%istsegline(isfvctr+1)
                      isegend=smat%istsegline(isfvctr+nfvctrp)+smat%nsegline(isfvctr+nfvctrp)-1
                      !$omp parallel default(none) &
                      !$omp private(iseg,ii,jorb) &
                      !$omp shared(isegstart,isegend,smat,ind_min,ind_max)
                      !$omp do reduction(min: ind_min) reduction(max: ind_max)
                      do iseg=isegstart,isegend
                          ii=smat%keyv(iseg)-1
                          ! A segment is always on one line, therefore no double loop
                          do jorb=smat%keyg(1,1,iseg),smat%keyg(2,1,iseg)
                              ii=ii+1
                              ind_min = min(ii,ind_min)
                              ind_max = max(ii,ind_max)
                          end do
                      end do
                      !$omp end do
                      !$omp end parallel
                  end if
              end do
            end subroutine check_compress_distributed_layout
    
    
            subroutine check_matmul_layout()
              implicit none
              integer :: iseq, ind
              do iseq=1,smat%smmm%nseq
                  ind=smat%smmm%indices_extract_sequential(iseq)
                  ind_min = min(ind_min,ind)
                  ind_max = max(ind_max,ind)
              end do
              !!write(*,'(a,3i8)') 'after check_matmul_layout: iproc, ind_min, ind_max', iproc, ind_min, ind_max
            end subroutine check_matmul_layout
    
            subroutine check_sumrho_layout()
              implicit none
              integer :: ipt, ii, i0, i, iiorb, ind, iorb
              integer,dimension(:),pointer :: moduloarray

              call get_modulo_array(smat, moduloarray)

              !$omp parallel default(none) &
              !$omp private(ipt,ii,i0,iiorb,iorb,ind) &
              !$omp shared(collcom_sr,moduloarray,smat,ind_min,ind_max)
              !$omp do reduction(min: ind_min) reduction(max: ind_max)
              do ipt=1,collcom_sr%nptsp_c
                  ii=collcom_sr%norb_per_gridpoint_c(ipt)
                  i0=collcom_sr%isptsp_c(ipt)
                  do i=1,ii
                      iiorb=collcom_sr%indexrecvorbital_c(i0+i)
                      iorb=moduloarray(iiorb)
                      !ind=smat%matrixindex_in_compressed_fortransposed(iiorb,iiorb)
                      ind=smat%matrixindex_in_compressed_fortransposed(iorb,iorb)
                      !ind=get_transposed_index(smat,iiorb,iiorb)
                      ind_min = min(ind_min,ind)
                      ind_max = max(ind_max,ind)
                  end do
              end do
              !$omp end do
              !$omp end parallel

              call f_free_ptr(moduloarray)

              !contains

              !  function get_transposed_index(jorb,iorb) res(ind)
              !      integer,intent(in) :: jorb, iorb
              !      integer :: ind
              !      integer :: jjorb,iiorb
              !      ! If iorb is smaller than the offset, add a periodic shift
              !      if (iorb<smat%offset_matrixindex_in_compressed_fortransposed) then
              !          iiorb = iorb + smat%nfvctr
              !      else
              !          iiorb = iorb
              !      end if
              !      if (jorb<smat%offset_matrixindex_in_compressed_fortransposed) then
              !          jjorb = jorb + smat%nfvctr
              !      else
              !          jjorb = jorb
              !      end if
              !      ind = smat%matrixindex_in_compressed_fortransposed(jjorb,iiorb)
              !  end function get_transposed_index
            end subroutine check_sumrho_layout
    
    
          !!  function get_start_of_segment(smat, iiseg) result(ist)
    
          !!      do iseg=smat%nseg,1,-1
          !!          if (iiseg>=smat%keyv(iseg)) then
          !!              it = smat%keyv(iseg)
          !!              exit
          !!          end if
          !!      end do
    
          !!  end function get_start_of_segment
    
    
          subroutine check_ortho_inguess()
            integer :: iorb, iiorb, isegstart, isegend, iseg, j, i, jorb, korb, ind
            logical,dimension(:),allocatable :: in_neighborhood
    
            in_neighborhood = f_malloc(smat%nfvctr,id='in_neighborhood')
            
            do iorb=1,smat%nfvctrp
    
                iiorb = smat%isfvctr + iorb
                isegstart = smat%istsegline(iiorb)
                isegend = smat%istsegline(iiorb) + smat%nsegline(iiorb) -1
                in_neighborhood = .false.

                !$omp parallel default(none) &
                !$omp private(iseg,j,i) &
                !$omp private(jorb,korb,ind) &
                !$omp shared(isegstart,isegend,smat,in_neighborhood) &
                !$omp shared(ind_min,ind_max)

                !$omp do
                do iseg=isegstart,isegend
                    ! A segment is always on one line, therefore no double loop
                    j = smat%keyg(1,2,iseg)
                    do i=smat%keyg(1,1,iseg),smat%keyg(2,1,iseg)
                        in_neighborhood(i) = .true.
                    end do
                end do
                !$omp end do
    
                !$omp do reduction(min: ind_min) reduction(max: ind_max) schedule(static,10) 
                do jorb=1,smat%nfvctr
                    if (.not.in_neighborhood(jorb)) cycle
                    do korb=1,smat%nfvctr
                        if (.not.in_neighborhood(korb)) cycle
                        ind = matrixindex_in_compressed(smat,korb,jorb)
                        if (ind>0) then
                            ind_min = min(ind_min,ind)
                            ind_max = max(ind_max,ind)
                        end if
                    end do
                end do
                !$omp end do

                !$omp end parallel
    
            end do
    
            call f_free(in_neighborhood)
    
            !!do iorb=1,smat%nfvctrp
            !!    iiorb = smat%isfvctr + iorb
            !!    isegstart = smat%istsegline(iiorb)
            !!    isegend = smat%istsegline(iiorb) + smat%nsegline(iiorb) -1
            !!    do iseg=isegstart,isegend
            !!        ! A segment is always on one line, therefore no double loop
            !!        j = smat%keyg(1,2,iseg)
            !!        do i=smat%keyg(1,1,iseg),smat%keyg(2,1,iseg)
            !!            ind = matrixindex_in_compressed(smat,i,j)
            !!            ind_min = min(ind_min,ind)
            !!            ind_max = max(ind_max,ind)
            !!        end do
            !!    end do
            !!end do
    
          end subroutine check_ortho_inguess


          !!!> Copied from projector_for_charge_analysis and extract_matrix
          !!subroutine check_projector_charge_analysis()
          !!  implicit none

          !!  integer :: ii, natp, jj, isat, kat, iatold, kkat, i, iat, j, ind
          !!  logical,dimension(:),allocatable :: neighbor

          !!  ! Parallelization over the number of atoms
          !!  ii = at%astruct%nat/bigdft_mpi%nproc
          !!  natp = ii
          !!  jj = at%astruct%nat - bigdft_mpi%nproc*natp
          !!  if (bigdft_mpi%iproc<jj) then
          !!      natp = natp + 1
          !!  end if
          !!  isat = (bigdft_mpi%iproc)*ii + min(bigdft_mpi%iproc,jj)


          !!  neighbor = f_malloc((/smat%nfvctr,natp/),id='neighbor')
          !!  do kat=1,natp
          !!      ! Determine the "neighbors"
          !!      iatold = 0
          !!      neighbor(:) = .false.
          !!      kkat = kat + isat
          !!      do i=1,smat%nfvctr
          !!           iat = smat%on_which_atom(i)
          !!           ! Only do the following for the first TMB per atom
          !!           if (iat==iatold) cycle
          !!           iatold = iat
          !!           if (iat==kkat) then
          !!               do j=1,smat%nfvctr
          !!                   ind =  matrixindex_in_compressed(smat, j, i)
          !!                   if (ind/=0) then
          !!                      neighbor(j) = .true.
          !!                   end if
          !!               end do
          !!           end if
          !!      end do

          !!      ! Determine the size of the matrix needed
          !!      do i=1,smat%nfvctr
          !!          if (neighbor(i)) then
          !!              do j=1,smat%nfvctr
          !!                  if (neighbor(j)) then
          !!                      ind =  matrixindex_in_compressed(smat, j, i)
          !!                      if (ind>0) then
          !!                          ind_min = min(ind_min,ind)
          !!                          ind_max = max(ind_max,ind)
          !!                      end if
          !!                  end if
          !!              end do
          !!          end if
          !!      end do

          !!  end do

          !!  call f_free(neighbor)

          !!end subroutine check_projector_charge_analysis

    end subroutine check_local_matrix_extents


    !> Uses the CCS sparsity pattern to create a BigDFT sparse_matrix type
    subroutine ccs_to_sparsebigdft(iproc, nproc, nat, ncol, ncolp, iscol, nnonzero, &
               on_which_atom, row_ind, col_ptr, smat)
      use communications_base, only: comms_linear, comms_linear_null
      implicit none
      integer,intent(in) :: iproc, nproc, nat, ncol, ncolp, iscol, nnonzero
      integer,dimension(ncol),intent(in) :: on_which_atom
      !logical,intent(in) :: store_index
      integer,dimension(nnonzero),intent(in) :: row_ind
      integer,dimension(ncol),intent(in) :: col_ptr
      type(sparse_matrix),intent(out) :: smat

      ! Local variables
      integer :: icol, irow, i, ii
      integer,dimension(:,:),allocatable :: nonzero
      logical,dimension(:,:),allocatable :: mat
      type(comms_linear) :: collcom_dummy

      stop 'must be reworked'

      ! Calculate the values of nonzero and nonzero_mult which are required for
      ! the init_sparse_matrix routine.
      ! For the moment simple and stupid using a workarray of dimension ncol x ncol
      nonzero = f_malloc((/2,nnonzero/),id='nonzero')
      mat = f_malloc((/ncol,ncol/),id='mat')
      mat = .false.
      icol=1
      do i=1,nnonzero
          irow=row_ind(i)
          if (icol<ncol) then
              if (i>=col_ptr(icol+1)) then
                  icol=icol+1
              end if
          end if
          mat(irow,icol) = .true.
      end do
      ii = 0
      do irow=1,ncol
          write(333,*) col_ptr(irow)
          do icol=1,ncol
              if (mat(irow,icol)) then
                  ii = ii + 1
                  nonzero(2,ii) = irow
                  nonzero(1,ii) = icol
              end if
          end do
      end do

      call f_free(mat)

      call init_sparse_matrix(iproc, nproc, 1, 'F', ncol, ncolp, iscol, ncol, ncolp, iscol, .false., &
           on_which_atom, nnonzero, nonzero, nnonzero, nonzero, smat)

      collcom_dummy = comms_linear_null()
      ! since no taskgroups are used, the values of iirow and iicol are just set to
      ! the minimum and maximum, respectively.
      call init_matrix_taskgroups(iproc, nproc, nat, .false., collcom_dummy, collcom_dummy, smat, &
           (/1,ncol/), (/1,ncol/))

      call f_free(nonzero)

    end subroutine ccs_to_sparsebigdft


    !> Uses the BigDFT sparsity pattern to create a BigDFT sparse_matrix type
    subroutine bigdft_to_sparsebigdft(iproc, nproc, nat, nspin, geocode, ncol, ncolp, iscol, &
               on_which_atom, nvctr, nseg, keyg, smat)
      use communications_base, only: comms_linear, comms_linear_null
      implicit none
      integer,intent(in) :: iproc, nproc, nat, nspin, ncol, ncolp, iscol, nvctr, nseg
      character(len=1),intent(in) :: geocode
      integer,dimension(ncol),intent(in) :: on_which_atom
      !logical,intent(in) :: store_index
      integer,dimension(2,2,nseg),intent(in) :: keyg
      type(sparse_matrix),intent(out) :: smat

      ! Local variables
      integer :: icol, irow, i, ii, iseg, ncolpx
      integer,dimension(:,:),allocatable :: nonzero
      logical,dimension(:,:),allocatable :: mat
      real(kind=8) :: tt
      type(comms_linear) :: collcom_dummy


      ! Calculate the values of nonzero and nonzero_mult which are required for
      ! the init_sparse_matrix routine.
      ! For the moment simple and stupid using a workarray of dimension ncol x ncol
      nonzero = f_malloc((/2,nvctr/),id='nonzero')
      mat = f_malloc((/ncol,ncol/),id='mat')
      mat = .false.

      do iseg=1,nseg
          do i=keyg(1,1,iseg),keyg(2,1,iseg)
              mat(keyg(1,2,iseg),i) = .true.
          end do
      end do
      ii = 0
      do irow=1,ncol
          do icol=1,ncol
              if (mat(irow,icol)) then
                  ii = ii + 1
                  nonzero(2,ii) = irow
                  nonzero(1,ii) = icol
              end if
          end do
      end do

      call f_free(mat)

      !!! Determine the number of columns per process
      !!tt = real(ncol,kind=8)/real(nproc,kind=8)
      !!ncolpx = floor(tt)
      !!ii = ncol - nproc*ncolpx
      !!if (iproc<ii) then
      !!    ncolp = ncolpx + 1
      !!else
      !!    ncolp = ncolpx
      !!end if
      !!
      !!! Determine the first column of each process
      !!i = 0
      !!do jproc=0,nproc-1
      !!    if (iproc==jproc) isorb = 1
      !!    if (jproc<ii) then
      !!        i = i + ncolpx + 1
      !!    else
      !!        i = i + ncolpx
      !!    end if
      !!end do

      call init_sparse_matrix(iproc, nproc, nspin, geocode, ncol, ncolp, iscol, ncol, ncolp, iscol, .false., &
           on_which_atom, nvctr, nonzero, nvctr, nonzero, smat)

      collcom_dummy = comms_linear_null()
      ! since no taskgroups are used, the values of iirow and iicol are just set to
      ! the minimum and maximum, respectively.
      call init_matrix_taskgroups(iproc, nproc, nat, .false., collcom_dummy, collcom_dummy, smat, &
           (/1,ncol/), (/1,ncol/))

      call f_free(nonzero)

    end subroutine bigdft_to_sparsebigdft



    !> Assign the values of a sparse matrix in CCS format to a sparse matrix in the BigDFT format
    subroutine ccs_values_to_bigdft(ncol, nnonzero, row_ind, col_ptr, smat, val, mat)
      implicit none
      integer,intent(in) :: ncol, nnonzero
      integer,dimension(nnonzero),intent(in) :: row_ind
      integer,dimension(ncol),intent(in) :: col_ptr
      type(sparse_matrix),intent(in) :: smat
      real(kind=8),dimension(nnonzero),intent(in) :: val
      type(matrices),intent(out) :: mat

      ! Local variables
      integer :: icol, irow, i, ii
      logical,dimension(:,:),allocatable :: matg


      ! Calculate the values of nonzero and nonzero_mult which are required for
      ! the init_sparse_matrix routine.
      ! For the moment simple and stupid using a workarray of dimension ncol x ncol
      matg = f_malloc((/ncol,ncol/),id='matg')
      matg = .false.
      icol=1
      do i=1,nnonzero
          irow=row_ind(i)
          if (icol<ncol) then
              if (i>=col_ptr(icol+1)) then
                  icol=icol+1
              end if
          end if
          matg(irow,icol) = .true.
      end do
      ii = 0
      do irow=1,ncol
          do icol=1,ncol
              if (matg(irow,icol)) then
                  ii = ii + 1
                  mat%matrix_compr(ii) = val(ii)
              end if
          end do
      end do

      call f_free(matg)

    end subroutine ccs_values_to_bigdft


    subroutine read_ccs_format(filename, ncol, nnonzero, col_ptr, row_ind, val)
      implicit none

      ! Calling arguments
      character(len=*),intent(in) :: filename
      integer,intent(out) :: ncol, nnonzero
      integer,dimension(:),pointer,intent(out) :: col_ptr, row_ind
      real(kind=8),dimension(:),pointer,intent(out) :: val

      ! Local variables
      integer :: i
      logical :: file_exists
      integer,parameter :: iunit=123

      inquire(file=filename,exist=file_exists)
      if (file_exists) then
          open(unit=iunit,file=filename)
          read(iunit,*) ncol, nnonzero
          col_ptr = f_malloc_ptr(ncol,id='col_ptr')
          row_ind = f_malloc_ptr(nnonzero,id='row_ind')
          val = f_malloc_ptr(nnonzero,id='val')
          read(iunit,*) (col_ptr(i), i=1,ncol)
          read(iunit,*) (row_ind(i), i=1,nnonzero)
          do i=1,nnonzero
              read(iunit,*) val(i)
          end do
      else
          stop 'file not present'
      end if
      close(iunit)
    end subroutine read_ccs_format

    subroutine read_bigdft_format(filename, nfvctr, nvctr, nseg, keyv, keyg, val)
      implicit none

      ! Calling arguments
      character(len=*),intent(in) :: filename
      integer,intent(out) :: nfvctr, nvctr, nseg
      integer,dimension(:),pointer,intent(out) :: keyv
      integer,dimension(:,:,:),pointer,intent(out) :: keyg
      real(kind=8),dimension(:),pointer,intent(out) :: val

      ! Local variables
      integer :: i, iseg
      logical :: file_exists
      integer,parameter :: iunit=123

      inquire(file=filename,exist=file_exists)
      if (file_exists) then
          open(unit=iunit,file=filename)
          read(iunit,*) nfvctr
          read(iunit,*) nseg
          read(iunit,*) nvctr
          keyv = f_malloc_ptr(nseg,id='keyv')
          keyg = f_malloc_ptr((/2,2,nseg/),id='keyg')
          val = f_malloc_ptr(nvctr,id='val')
          do iseg=1,nseg
              read(iunit,*) keyv(iseg)
          end do
          do iseg=1,nseg
              read(iunit,*) keyg(1:2,1:2,iseg)
          end do
          do i=1,nvctr
              read(iunit,*) val(i)
          end do
      else
          stop 'file not present'
      end if
      close(iunit)
    end subroutine read_bigdft_format

    subroutine determine_sparsity_pattern(iproc, nproc, orbs, lzd, nnonzero, nonzero)
          use module_types
          use locregs, only: check_overlap_cubic_periodic
          use locregs_init, only: check_overlap_from_descriptors_periodic
          implicit none
        
          ! Calling arguments
          integer, intent(in) :: iproc, nproc
          type(orbitals_data), intent(in) :: orbs
          type(local_zone_descriptors), intent(in) :: lzd
          integer, intent(out) :: nnonzero
          integer, dimension(:,:), pointer,intent(out) :: nonzero
        
          ! Local variables
          integer :: iorb, jorb, ioverlaporb, ilr, jlr, ilrold
          integer :: iiorb, ii
          !!integer :: istat
          logical :: isoverlap
          integer :: onseg
          logical, dimension(:,:), allocatable :: overlapMatrix
          integer, dimension(:), allocatable :: noverlapsarr
          integer, dimension(:,:), allocatable :: overlaps_op
          !character(len=*), parameter :: subname='determine_overlap_from_descriptors'
    
          call f_routine('determine_sparsity_pattern')
          call timing(iproc,'determinespars','ON')
        
          overlapMatrix = f_malloc((/orbs%norbu,maxval(orbs%norbu_par(:,0))/),id='overlapMatrix')
          noverlapsarr = f_malloc(orbs%norbup,id='noverlapsarr')
        
          overlapMatrix=.false.

          do iorb=1,orbs%norbup
             ioverlaporb=0 ! counts the overlaps for the given orbital.
             iiorb=orbs%isorbu+iorb
             ilr=orbs%inWhichLocreg(iiorb)

             !$omp parallel default(none) &
             !$omp private(jorb,jlr,isoverlap,onseg) &
             !$omp shared(orbs,lzd,iorb,ilr,overlapMatrix,ioverlaporb)
             !$omp do reduction(+:ioverlaporb)
             do jorb=1,orbs%norbu
                jlr=orbs%inWhichLocreg(jorb)
                call check_overlap_cubic_periodic(lzd%Glr,lzd%llr(ilr),lzd%llr(jlr),isoverlap)
                !write(*,'(a,3(6i6,4x),l4)') 'is1, ie1, is2, ie2, is3, ie3, js1, je1, js2, je2, js3, je3, ns1, ne1, ns2, ne2, ns3, ne3, isoverlap', &
                !    lzd%llr(ilr)%ns1, lzd%llr(ilr)%ns1+lzd%llr(ilr)%d%n1, &
                !    lzd%llr(ilr)%ns2, lzd%llr(ilr)%ns2+lzd%llr(ilr)%d%n2, &
                !    lzd%llr(ilr)%ns3, lzd%llr(ilr)%ns3+lzd%llr(ilr)%d%n3, &
                !    lzd%llr(jlr)%ns1, lzd%llr(jlr)%ns1+lzd%llr(jlr)%d%n1, &
                !    lzd%llr(jlr)%ns2, lzd%llr(jlr)%ns2+lzd%llr(jlr)%d%n2, &
                !    lzd%llr(jlr)%ns3, lzd%llr(jlr)%ns3+lzd%llr(jlr)%d%n3, &
                !    lzd%glr%ns1, lzd%glr%ns1+lzd%glr%d%n1, &
                !    lzd%glr%ns2, lzd%glr%ns2+lzd%glr%d%n2, &
                !    lzd%glr%ns3, lzd%glr%ns3+lzd%glr%d%n3, &
                !    isoverlap
                if(isoverlap) then
                   ! From the viewpoint of the box boundaries, an overlap between ilr and jlr is possible.
                   ! Now explicitly check whether there is an overlap by using the descriptors.
                   call check_overlap_from_descriptors_periodic(lzd%llr(ilr)%wfd%nseg_c, lzd%llr(jlr)%wfd%nseg_c,&
                        lzd%llr(ilr)%wfd%keyglob, lzd%llr(jlr)%wfd%keyglob, &
                        isoverlap, onseg)
                   if(isoverlap) then
                      ! There is really an overlap
                      overlapMatrix(jorb,iorb)=.true.
                      ioverlaporb=ioverlaporb+1
                   else
                      overlapMatrix(jorb,iorb)=.false.
                   end if
                else
                   overlapMatrix(jorb,iorb)=.false.
                end if
                !!write(*,'(a,2i8,l4)') 'iiorb, jorb, isoverlap', iiorb, jorb, isoverlap
             end do
             !$omp end do
             !$omp end parallel     
             noverlapsarr(iorb)=ioverlaporb
          end do
   


          overlaps_op = f_malloc((/maxval(noverlapsarr),orbs%norbup/),id='overlaps_op')
        
          ! Now we know how many overlaps have to be calculated, so determine which orbital overlaps
          ! with which one. This is essentially the same loop as above, but we use the array 'overlapMatrix'
          ! which indicates the overlaps.
          iiorb=0
          ilrold=-1
          do iorb=1,orbs%norbup
             ioverlaporb=0 ! counts the overlaps for the given orbital.
             iiorb=orbs%isorbu+iorb
             do jorb=1,orbs%norbu
                if(overlapMatrix(jorb,iorb)) then
                   ioverlaporb=ioverlaporb+1
                   overlaps_op(ioverlaporb,iorb)=jorb
                end if
             end do 
          end do
    
    
          nnonzero=0
          do iorb=1,orbs%norbup
              nnonzero=nnonzero+noverlapsarr(iorb)
          end do
          nonzero = f_malloc_ptr((/2,nnonzero/),id='nonzero')
          ii=0
          do iorb=1,orbs%norbup
              iiorb=orbs%isorbu+iorb
              do jorb=1,noverlapsarr(iorb)
                  ii=ii+1
                  nonzero(1,ii)=overlaps_op(jorb,iorb)
                  nonzero(2,ii)=iiorb
              end do
          end do
    
          call f_free(overlapMatrix)
          call f_free(noverlapsarr)
          call f_free(overlaps_op)
        
          call timing(iproc,'determinespars','OF')
          call f_release_routine()
    
    end subroutine determine_sparsity_pattern


    subroutine determine_sparsity_pattern_distance(orbs, lzd, astruct, cutoff, nnonzero, nonzero, smat_ref)
      use module_types
      implicit none
    
      ! Calling arguments
      type(orbitals_data), intent(in) :: orbs
      type(local_zone_descriptors), intent(in) :: lzd
      type(atomic_structure), intent(in) :: astruct
      real(kind=8),dimension(lzd%nlr), intent(in) :: cutoff
      integer, intent(out) :: nnonzero
      integer, dimension(:,:), pointer,intent(out) :: nonzero
      type(sparse_matrix),intent(in),optional :: smat_ref !< reference sparsity pattern, in case the sparisty pattern to be calculated must be at least be as large as smat_ref
    
      ! Local variables
      logical :: overlap
      integer :: i1, i2, i3
      integer :: iorb, iiorb, ilr, iwa, itype, jjorb, jlr, jwa, jtype, ii
      integer :: ijs1, ije1, ijs2, ije2, ijs3, ije3, ind
      real(kind=8) :: tt, cut, xi, yi, zi, xj, yj, zj, x0, y0, z0
      logical :: perx, pery, perz, present_smat_ref

      call f_routine('determine_sparsity_pattern_distance')
      call timing(bigdft_mpi%iproc,'determinespars','ON')    

      present_smat_ref = present(smat_ref)
    
      ! periodicity in the three directions
      perx=(lzd%glr%geocode /= 'F')
      pery=(lzd%glr%geocode == 'P')
      perz=(lzd%glr%geocode /= 'F')
      ! For periodic boundary conditions, one has to check also in the neighboring
      ! cells (see in the loop below)
      if (perx) then
          ijs1 = -1
          ije1 = 1
      else
          ijs1 = 0
          ije1 = 0
      end if
      if (pery) then
          ijs2 = -1
          ije2 = 1
      else
          ijs2 = 0
          ije2 = 0
      end if
      if (perz) then
          ijs3 = -1
          ije3 = 1
      else
          ijs3 = 0
          ije3 = 0
      end if

      nnonzero=0
      do iorb=1,orbs%norbup
         iiorb=orbs%isorbu+iorb
         ilr=orbs%inwhichlocreg(iiorb)
         iwa=orbs%onwhichatom(iiorb)
         itype=astruct%iatype(iwa)
         xi=lzd%llr(ilr)%locregcenter(1)
         yi=lzd%llr(ilr)%locregcenter(2)
         zi=lzd%llr(ilr)%locregcenter(3)

         !$omp parallel default(none) &
         !$omp private(jjorb,ind,overlap,jlr,jwa,jtype,x0,y0,z0,cut,i3,i2,i1,zj,yj,xj,tt) &
         !$omp shared(xi,yi,zi,iiorb,ilr,orbs,nnonzero,lzd,cutoff,astruct) &
         !$omp shared(ijs3,ije3,ijs2,ije2,ijs1,ije1,present_smat_ref,smat_ref) 
         !$omp do reduction(+:nnonzero)
         do jjorb=1,orbs%norbu
            if (present_smat_ref) then
                ind = matrixindex_in_compressed(smat_ref,jjorb,iiorb)
            else
                ind = 0
            end if
            if (ind>0) then
                ! There is an overlap in the reference sparsity pattern
                overlap = .true.
            else
                ! Check explicitly whether there is an overlap
                jlr=orbs%inwhichlocreg(jjorb)
                jwa=orbs%onwhichatom(jjorb)
                jtype=astruct%iatype(jwa)
                x0=lzd%llr(jlr)%locregcenter(1)
                y0=lzd%llr(jlr)%locregcenter(2)
                z0=lzd%llr(jlr)%locregcenter(3)
                cut = (cutoff(ilr)+cutoff(jlr))**2
                overlap = .false.
                do i3=ijs3,ije3!-1,1
                    zj=z0+i3*(lzd%glr%d%n3+1)*lzd%hgrids(3)
                    do i2=ijs2,ije2!-1,1
                        yj=y0+i2*(lzd%glr%d%n2+1)*lzd%hgrids(2)
                        do i1=ijs1,ije1!-1,1
                            xj=x0+i1*(lzd%glr%d%n1+1)*lzd%hgrids(1)
                            tt = (xi-xj)**2 + (yi-yj)**2 + (zi-zj)**2
                            if (tt<cut) then
                                !if (overlap) stop 'determine_sparsity_pattern_distance: problem with overlap'
                                overlap=.true.
                            end if
                        end do
                    end do
                end do
            end if
            if (overlap) then
               nnonzero=nnonzero+1
            end if
         end do
         !$omp end do
         !$omp end parallel
      end do

      !call mpiallred(nnonzero, 1, mpi_sum, bigdft_mpi%mpi_comm, ierr)
      nonzero = f_malloc_ptr((/2,nnonzero/),id='nonzero')
    
      ii=0
      !!do iorb=1,orbs%norbup
      !!   iiorb=orbs%isorbu+iorb
      !!   ilr=orbs%inwhichlocreg(iiorb)
      !!   iwa=orbs%onwhichatom(iiorb)
      !!   itype=astruct%iatype(iwa)
      !!   do jjorb=1,orbs%norbu
      !!      jlr=orbs%inwhichlocreg(jjorb)
      !!      jwa=orbs%onwhichatom(jjorb)
      !!      jtype=astruct%iatype(jwa)
      !!      tt = (lzd%llr(ilr)%locregcenter(1)-lzd%llr(jlr)%locregcenter(1))**2 + &
      !!           (lzd%llr(ilr)%locregcenter(2)-lzd%llr(jlr)%locregcenter(2))**2 + &
      !!           (lzd%llr(ilr)%locregcenter(3)-lzd%llr(jlr)%locregcenter(3))**2
      !!      cut = cutoff(ilr)+cutoff(jlr)!+2.d0*incr
      !!      tt=sqrt(tt)
      !!      if (tt<=cut) then
      !!         ii=ii+1
      !!         nonzero(1,ii)=jjorb
      !!         nonzero(2,ii)=iiorb
      !!      end if
      !!   end do
      !!end do
      do iorb=1,orbs%norbup
         iiorb=orbs%isorbu+iorb
         ilr=orbs%inwhichlocreg(iiorb)
         iwa=orbs%onwhichatom(iiorb)
         itype=astruct%iatype(iwa)
         xi=lzd%llr(ilr)%locregcenter(1)
         yi=lzd%llr(ilr)%locregcenter(2)
         zi=lzd%llr(ilr)%locregcenter(3)

         do jjorb=1,orbs%norbu
            if (present_smat_ref) then
                ind = matrixindex_in_compressed(smat_ref,jjorb,iiorb)
            else
                ind = 0
            end if
            if (ind>0) then
                ! There is an overlap in the reference sparsity pattern
                overlap = .true.
            else
                ! Check explicitly whether there is an overlap
                jlr=orbs%inwhichlocreg(jjorb)
                jwa=orbs%onwhichatom(jjorb)
                jtype=astruct%iatype(jwa)
                x0=lzd%llr(jlr)%locregcenter(1)
                y0=lzd%llr(jlr)%locregcenter(2)
                z0=lzd%llr(jlr)%locregcenter(3)
                cut = (cutoff(ilr)+cutoff(jlr))**2
                overlap = .false.
                do i3=ijs3,ije3!-1,1
                    zj=z0+i3*(lzd%glr%d%n3+1)*lzd%hgrids(3)
                    do i2=ijs2,ije2!-1,1
                        yj=y0+i2*(lzd%glr%d%n2+1)*lzd%hgrids(2)
                        do i1=ijs1,ije1!-1,1
                            xj=x0+i1*(lzd%glr%d%n1+1)*lzd%hgrids(1)
                            tt = (xi-xj)**2 + (yi-yj)**2 + (zi-zj)**2
                            if (tt<cut) then
                                !if (overlap) stop 'determine_sparsity_pattern_distance: problem with overlap'
                                overlap=.true.
                            end if
                        end do
                    end do
                end do
            end if
            if (overlap) then
               ii=ii+1
               nonzero(1,ii)=jjorb
               nonzero(2,ii)=iiorb
            end if
         end do
      end do

      if (ii/=nnonzero) stop 'ii/=nnonzero'

      call timing(bigdft_mpi%iproc,'determinespars','OF')
      call f_release_routine()
    
    end subroutine determine_sparsity_pattern_distance


    !> Initializes a sparse matrix type compatible with the ditribution of the KS orbitals
    subroutine init_sparse_matrix_for_KSorbs(iproc, nproc, orbs, input, geocode, nextra, smat, smat_extra)
      use module_types
      use module_interfaces, only: orbitals_descriptors
      use public_enums
      implicit none
    
      ! Calling arguments
      integer, intent(in) :: iproc, nproc, nextra
      type(orbitals_data), intent(in) :: orbs
      type(input_variables), intent(in) :: input
      character(len=1),intent(in) :: geocode
      type(sparse_matrix),dimension(:),pointer,intent(out) :: smat, smat_extra
    
      ! Local variables
      integer :: i, iorb, iiorb, jorb, ind, norb, norbp, isorb, ispin
      integer,dimension(:,:),allocatable :: nonzero
      type(orbitals_data) :: orbs_aux
      character(len=*), parameter :: subname='init_sparse_matrix_for_KSorbs'
    
      call f_routine('init_sparse_matrix_for_KSorbs')
    
    
      allocate(smat(input%nspin))
      allocate(smat_extra(input%nspin))
    
    
      ! First the type for the normal KS orbitals distribution
      do ispin=1,input%nspin
    
          smat(ispin) = sparse_matrix_null()
          smat_extra(ispin) = sparse_matrix_null()
    
          if (ispin==1) then
              norb=orbs%norbu
              norbp=orbs%norbup
              isorb=orbs%isorbu
          else
              norb=orbs%norbd
              norbp=orbs%norbdp
              isorb=orbs%isorbd
          end if
    
          nonzero = f_malloc((/2,norb*norbp/), id='nonzero')
          i=0
          do iorb=1,norbp
              iiorb=isorb+iorb
              do jorb=1,norb
                  i=i+1
                  ind=(iiorb-1)*norb+jorb
                  nonzero(1,i)=jorb
                  nonzero(2,i)=iiorb
              end do
          end do
          call init_sparse_matrix(iproc, nproc, input%nspin, geocode, orbs%norb, orbs%norbp, orbs%isorb, &
               norb, norbp, isorb, input%store_index, &
               orbs%onwhichatom, norb*norbp, nonzero, norb*norbp, nonzero, smat(ispin), print_info_=.false.)
          call f_free(nonzero)
    
    
          !SM: WARNING: not tested whether the spin works here! Mainly just to create a
          !spin down part and make the compiler happy at another location.
          ! Now the distribution for the KS orbitals including the extr states. Requires
          ! first to calculate a corresponding orbs type.
          call nullify_orbitals_data(orbs_aux)
          call orbitals_descriptors(iproc, nproc, norb+nextra, norb+nextra, 0, input%nspin, orbs%nspinor,&
               input%gen_nkpt, input%gen_kpt, input%gen_wkpt, orbs_aux, LINEAR_PARTITION_NONE)
          nonzero = f_malloc((/2,orbs_aux%norbu*orbs_aux%norbup/), id='nonzero')
          !write(*,*) 'iproc, norb, norbp, norbu, norbup', iproc, orbs_aux%norb, orbs_aux%norbp, orbs_aux%norbu, orbs_aux%norbup
          i=0
          do iorb=1,orbs_aux%norbup
              iiorb=orbs_aux%isorbu+iorb
              do jorb=1,orbs_aux%norbu
                  i=i+1
                  ind=(iiorb-1)*orbs_aux%norbu+jorb
                  nonzero(1,i)=jorb
                  nonzero(2,i)=iiorb
              end do
          end do
          !!call init_sparse_matrix(iproc, nproc, input%nspin, orbs_aux%norb, orbs_aux%norbp, orbs_aux%isorb, &
          !!     orbs%norbu, orbs%norbup, orbs%isorbu, input%store_index, &
          !!     orbs_aux%norbu*orbs_aux%norbup, nonzero, orbs_aux%norbu, nonzero, smat_extra, print_info_=.false.)
          !!call init_sparse_matrix(iproc, nproc, input%nspin, orbs_aux%norb, orbs_aux%norbp, orbs_aux%isorb, &
          !!     norb, norbp, isorb, input%store_index, &
          !!     orbs_aux%norbu*orbs_aux%norbup, nonzero, orbs_aux%norbu, nonzero, smat_extra(ispin), print_info_=.false.)
          call init_sparse_matrix(iproc, nproc, input%nspin, geocode, orbs_aux%norb, orbs_aux%norbp, orbs_aux%isorb, &
               orbs_aux%norb, orbs_aux%norbp, orbs_aux%isorb, input%store_index, &
               orbs_aux%onwhichatom, orbs_aux%norbu*orbs_aux%norbup, nonzero, orbs_aux%norbu*orbs_aux%norbup, nonzero, &
               smat_extra(ispin), print_info_=.false.)
          call f_free(nonzero)
          call deallocate_orbitals_data(orbs_aux)
    
      end do
    
      call f_release_routine()
    
    end subroutine init_sparse_matrix_for_KSorbs


    subroutine distribute_columns_on_processes_simple(iproc, nproc, ncol, ncolp, iscol)
      implicit none
      ! Calling arguments
      integer,intent(in) :: iproc, nproc, ncol
      integer,intent(out) :: ncolp, iscol
    
      ! Local variables
      integer :: ncolpx, ii, i, jproc
      real(kind=8) :: tt
    
      ! Determine the number of columns per process
      tt = real(ncol,kind=8)/real(nproc,kind=8)
      ncolpx = floor(tt)
      ii = ncol - nproc*ncolpx
      if (iproc<ii) then
          ncolp = ncolpx + 1
      else
          ncolp = ncolpx
      end if
      
      ! Determine the first column of each process
      i = 0
      do jproc=0,nproc-1
          if (iproc==jproc) iscol = i
          if (jproc<ii) then
              i = i + ncolpx + 1
          else
              i = i + ncolpx
          end if
      end do
    end subroutine distribute_columns_on_processes_simple


    !> Given the array workload which indicates the workload on each MPI task for a
    !! given distribution of the orbitals (or a similar quantity), this subroutine
    !! redistributes the orbitals such that the load unbalancing is optimal
    subroutine redistribute(nproc, norb, workload, workload_ideal, norb_par)
      implicit none
    
      ! Calling arguments
      integer,intent(in) :: nproc, norb
      real(kind=8),dimension(norb),intent(in) :: workload
      real(kind=8),intent(in) :: workload_ideal
      integer,dimension(0:nproc-1),intent(out) :: norb_par
    
      ! Local variables
      real(kind=8) :: tcount, jcount, wli, ratio, ratio_old, average
      real(kind=8),dimension(:),allocatable :: workload_par
      integer,dimension(:),allocatable :: norb_par_trial
      integer :: jproc, jjorb, jjorbtot, jorb, ii, imin, imax
    
      call f_routine(id='redistribute')
    
      wli = workload_ideal
    
      call f_zero(norb_par)
      if (norb>nproc) then
          workload_par = f_malloc(0.to.nproc-1,id='workload_par')
          norb_par_trial = f_malloc(0.to.nproc-1,id='norbpar_par_trial')
          tcount = 0.d0
          jcount = 0.d0
          jproc = 0
          jjorb = 0
          jjorbtot = 0
          do jorb=1,norb
              if (jproc==nproc-1) exit
              jjorb = jjorb + 1
              if(jorb==norb) exit !just to be sure that no out of bound happens
              tcount = tcount + workload(jorb)
              jcount = jcount + workload(jorb)
              if (abs(tcount-wli*real(jproc+1,kind=8)) <= &
                      abs(tcount+workload(jorb+1)-wli*real(jproc+1,kind=8))) then
              !!if (abs(tcount-workload_ideal*real(jproc+1,kind=8)) <= &
              !!        abs(tcount+workload(jorb+1)-workload_ideal*real(jproc+1,kind=8))) then
              !!if (tcount-workload_ideal*real(jproc+1,kind=8)<0.d0 .and. &
              !!        tcount+workload(jorb+1)-workload_ideal*real(jproc+1,kind=8)>0.d0) then
                  norb_par(jproc) = jjorb
                  workload_par(jproc) = jcount
                  jjorbtot = jjorbtot + jjorb
                  !if (bigdft_mpi%iproc==0) write(*,'(a,2i6,2es14.6)') 'jproc, jjorb, tcount/(jproc+1), wli', jproc, jjorb, tcount/(jproc+1), wli
                  jcount = 0.d0
                  jjorb = 0
                  jproc = jproc + 1
                  wli = get_dynamic_ideal_workload(jproc, tcount, workload_ideal)
              end if
          end do
          norb_par(nproc-1) = jjorb + (norb - jjorbtot) !take the rest
          workload_par(nproc-1) = sum(workload) - tcount
          !do jproc=0,nproc-1
          !    if (iproc==0) write(*,*) 'jproc, norb_par(jproc)', jproc, norb_par(jproc)
          !end do
          !if (bigdft_mpi%iproc==0) write(*,'(a,2i6,2es14.6)') 'jproc, jjorb, tcount/(jproc+1), workload_ideal', &
          !        jproc, jjorb+(norb-jjorbtot), sum(workload)-tcount, workload_ideal
    
          ! Now take away one element from the maximum and add it to the minimum.
          ! Repeat this as long as the ratio max/average decreases 
          average = sum(workload_par)/real(nproc,kind=8)
          ratio_old = maxval(workload_par)/average
          adjust_loop: do
              imin = minloc(workload_par,1) - 1 !subtract 1 because the array starts a 0
              imax = maxloc(workload_par,1) - 1 !subtract 1 because the array starts a 0
              call vcopy(nproc, norb_par(0), 1, norb_par_trial(0), 1)
              norb_par_trial(imin) = norb_par(imin) + 1
              norb_par_trial(imax) = norb_par(imax) - 1
    
              call f_zero(workload_par)
              ii = 0
              do jproc=0,nproc-1
                  do jorb=1,norb_par_trial(jproc)
                      ii = ii + 1
                      workload_par(jproc) = workload_par(jproc) + workload(ii)
                  end do
              end do
              average = sum(workload_par)/real(nproc,kind=8)
              ratio = maxval(workload_par)/average
              !if (bigdft_mpi%iproc==0) write(*,*) 'ratio, ratio_old', ratio, ratio_old
              if (ratio<ratio_old) then
                  call vcopy(nproc, norb_par_trial(0), 1, norb_par(0), 1)
                  ratio_old = ratio
              else
                  exit adjust_loop
              end if
          end do adjust_loop
    
          call f_free(workload_par)
          call f_free(norb_par_trial)
      else
          ! Equal distribution
          norb_par(0:norb-1) = 1
      end if
    
      call f_release_routine()
    
      contains
    
        ! Get dynamically a new ideal workload
        function get_dynamic_ideal_workload(jproc, wltot, wli) result(wl)
          implicit none
          integer,intent(in) :: jproc !<currently handled task
          real(kind=8),intent(in) :: wltot !<total workload assigned so far
          real(kind=8),intent(in) :: wli !< theoretical ideal workload
          real(kind=8) :: wl !<new ideal workload
          real(kind=8) :: wls
    
          ! Average workload so far
          wls = wltot/real(jproc,kind=8)
     
          ! The new ideal workload is a weighted sum of the average workload so far
          ! and the theoretical ideal workload
          wl = (nproc-jproc)*wls + jproc*wli
          wl = wl/real(nproc,kind=8) 
    
        end function get_dynamic_ideal_workload
    end subroutine redistribute





    !!function get_transposed_index(smat,jorb,iorb) result(ind)
    !!    implicit none
    !!    type(sparse_matrix),intent(in) :: smat
    !!    integer,intent(in) :: jorb, iorb
    !!    integer :: ind
    !!    integer :: jjorb,iiorb,ii,jj
    !!    ! If iorb,jorb is smaller than the offset, add a periodic shift
    !!    ! This is rather slow...
    !!    if (iorb<smat%offset_matrixindex_in_compressed_fortransposed) then
    !!        iiorb = iorb + smat%nfvctr
    !!    else
    !!        iiorb = iorb
    !!    end if
    !!    if (jorb<smat%offset_matrixindex_in_compressed_fortransposed) then
    !!        jjorb = jorb + smat%nfvctr
    !!    else
    !!        jjorb = jorb
    !!    end if

    !!    !!!! Hopefully faster
    !!    !!!! ii should be 1 if iorb<smat%offset_matrixindex_in_compressed_fortransposed and 0 otherwise...
    !!    !!!ii = iorb/smat%offset_matrixindex_in_compressed_fortransposed
    !!    !!!! Now ii should be 0 if iorb<smat%offset_matrixindex_in_compressed_fortransposed and >=1 otherwise
    !!    !!!ii = 1 - 1**ii
    !!    !!!! Now ii should be 0 if iorb<smat%offset_matrixindex_in_compressed_fortransposed and non-zero otherwise
    !!    !!!iiorb = iorb + ii*smat%nfvctr

    !!    ind = smat%matrixindex_in_compressed_fortransposed(jjorb,iiorb)
    !!end function get_transposed_index


    subroutine get_modulo_array(smat, moduloarray)
      implicit none
      ! Calling arguments
      type(sparse_matrix),intent(in) :: smat
      integer,dimension(:),pointer :: moduloarray
      ! Local variables
      integer :: i
      moduloarray = f_malloc_ptr(smat%nfvctr,id='moduloarray')
      !$omp parallel default(none) &
      !$omp shared(moduloarray,smat) &
      !$omp private(i)
      !$omp do
      do i=1,smat%nfvctr
          moduloarray(i) = modulo(i-smat%offset_matrixindex_in_compressed_fortransposed,smat%nfvctr)+1
      end do
      !$omp end do
      !$omp end parallel
    end subroutine get_modulo_array


    !> Copied from projector_for_charge_analysis and extract_matrix
    subroutine check_projector_charge_analysis(nat, smat, ind_min, ind_max)
      use module_base, only: bigdft_mpi
      use sparsematrix_base, only: sparse_matrix
      implicit none

      ! Calling arguments
      integer,intent(in) :: nat
      type(sparse_matrix),intent(in) :: smat
      integer,intent(inout) :: ind_min, ind_max

      integer :: ii, natp, jj, isat, kat, iatold, kkat, i, iat, j, ind
      logical,dimension(:),allocatable :: neighbor

      ! Parallelization over the number of atoms
      ii = nat/bigdft_mpi%nproc
      natp = ii
      jj = nat - bigdft_mpi%nproc*natp
      if (bigdft_mpi%iproc<jj) then
          natp = natp + 1
      end if
      isat = (bigdft_mpi%iproc)*ii + min(bigdft_mpi%iproc,jj)


      neighbor = f_malloc(smat%nfvctr,id='neighbor')
      do kat=1,natp
          ! Determine the "neighbors"
          iatold = 0
          neighbor(:) = .false.
          kkat = kat + isat
          do i=1,smat%nfvctr
               iat = smat%on_which_atom(i)
               ! Only do the following for the first TMB per atom
               if (iat==iatold) cycle
               iatold = iat
               if (iat==kkat) then
                   do j=1,smat%nfvctr
                       ind =  matrixindex_in_compressed(smat, j, i)
                       if (ind/=0) then
                          neighbor(j) = .true.
                       end if
                   end do
               end if
          end do

          ! Determine the size of the matrix needed
          do i=1,smat%nfvctr
              if (neighbor(i)) then
                  do j=1,smat%nfvctr
                      if (neighbor(j)) then
                          ind =  matrixindex_in_compressed(smat, j, i)
                          if (ind>0) then
                              ind_min = min(ind_min,ind)
                              ind_max = max(ind_max,ind)
                          end if
                      end if
                  end do
              end if
          end do

      end do

      call f_free(neighbor)

    end subroutine check_projector_charge_analysis

end module sparsematrix_init<|MERGE_RESOLUTION|>--- conflicted
+++ resolved
@@ -1411,22 +1411,14 @@
              do jorb=1,norbup
                 !sparsemat%matrixindex_in_compressed_arr(iorb,jorb)=compressed_index(iorb,jorb,norbu,sparsemat)
                 sparsemat%matrixindex_in_compressed_arr(iorb,jorb+isorbu) = &
-<<<<<<< HEAD
                      matrixindex_in_compressed(sparsemat, iorb, jorb+isorbu, .true., norbu)
-=======
-                  matrixindex_in_compressed(sparsemat, iorb, jorb+isorbu, .true., norbu)
->>>>>>> 2c65d606
              end do
           end do
           !$omp end parallel do
 
-<<<<<<< HEAD
-          call mpiallred(sparsemat%matrixindex_in_compressed_arr(1,1), norbu*norbu, mpi_sum, comm=bigdft_mpi%mpi_comm)
-=======
           if (nproc>1) then
               call mpiallred(sparsemat%matrixindex_in_compressed_arr(1,1), norbu*norbu, mpi_sum, comm=bigdft_mpi%mpi_comm)
           end if
->>>>>>> 2c65d606
 
           !!! Initialize sparsemat%orb_from_index
           !!ind = 0
@@ -3648,12 +3640,9 @@
           if (extra_timing) call cpu_time(tr1)
           if (extra_timing) time4=real(tr1-tr0,kind=8)        
 
-<<<<<<< HEAD
-=======
           ! Now check the submatrix extraction for the projector charge analysis
           call check_projector_charge_analysis(nat, smat, ind_min, ind_max)
 
->>>>>>> 2c65d606
           !!write(*,'(a,3i8)') 'after check_local_matrix_extents: iproc, ind_min, ind_max', iproc, ind_min, ind_max
 
           ! Get the global indices of ind_min and ind_max
@@ -3681,14 +3670,10 @@
                              irow(i) = jorb
                              icol(i) = iorb
                              !exit outloop
-<<<<<<< HEAD
-                             found=.true.
-=======
                              !SM: I think one should do this within a critical section since it is shared, just to be sure...
                              !$omp critical
                              found=.true.
                              !$omp end critical
->>>>>>> 2c65d606
                          end if
                      end do
                   end if
@@ -3717,18 +3702,12 @@
 
               call get_modulo_array(smat, moduloarray)
 
-<<<<<<< HEAD
-              !$omp parallel default(none) &
-              !$omp private(ipt,ii,i0,i,i0i,iiorb,iorb,j,i0j,jjorb,jorb,ind) &
-              !$omp shared(collcom,moduloarray,smat,ind_min,ind_max)
-=======
               !SM: when the pointer within the type is used directly the code crashes with Intel, I have no idea why...
               matrixindex_in_compressed_fortransposed => smat%matrixindex_in_compressed_fortransposed
 
               !$omp parallel default(none) &
               !$omp private(ipt,ii,i0,i,i0i,iiorb,iorb,j,i0j,jjorb,jorb,ind) &
               !$omp shared(collcom,moduloarray,smat,ind_min,ind_max,matrixindex_in_compressed_fortransposed)
->>>>>>> 2c65d606
               !$omp do reduction(min: ind_min) reduction(max: ind_max)
               do ipt=1,collcom%nptsp_c
                   ii=collcom%norb_per_gridpoint_c(ipt)
