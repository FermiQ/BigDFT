!> @file
!!  File defining the structures to deal with the sparse matrices
!! @author
!!    Copyright (C) 2014-2015 BigDFT group
!!    This file is distributed under the terms of the
!!    GNU General Public License, see ~/COPYING file
!!    or http://www.gnu.org/copyleft/gpl.txt .
!!    For the list of contributors, see ~/AUTHORS


!> Module defining the basic operations with sparse matrices (initialization)
module sparsematrix_init
  use module_base
  use sparsematrix_base
  implicit none

  private

  !> Public routines
  public :: init_sparse_matrix_wrapper
  public :: init_sparse_matrix_for_KSorbs
  public :: init_sparse_matrix
  public :: matrixindex_in_compressed
  public :: matrixindex_in_compressed_lowlevel
  public :: check_kernel_cutoff
  public :: init_matrix_taskgroups
  public :: check_local_matrix_extents
  public :: read_ccs_format
  public :: ccs_to_sparsebigdft
  public :: ccs_values_to_bigdft
  public :: read_bigdft_format
  public :: bigdft_to_sparsebigdft
  public :: get_line_and_column
  public :: distribute_columns_on_processes_simple
  public :: redistribute
  !public :: get_transposed_index
  public :: get_modulo_array


contains

<<<<<<< HEAD

    subroutine init_sparse_matrix_wrapper(iproc, nproc, nspin, orbs, lzd, astruct, store_index, imode, smat, smat_ref)
      use module_types
      implicit none
    
      ! Calling arguments
      integer,intent(in) :: iproc, nproc, nspin, imode
      type(orbitals_data),intent(in) :: orbs
      type(local_zone_descriptors),intent(in) :: lzd
      type(atomic_structure),intent(in) :: astruct
      logical,intent(in) :: store_index
      type(sparse_matrix),intent(out) :: smat
      type(sparse_matrix),intent(in),optional :: smat_ref !< reference sparsity pattern, in case smat must be at least as large as smat_ref
      
      ! Local variables
      integer :: nnonzero, nnonzero_mult, ilr
      integer,dimension(:,:),pointer :: nonzero, nonzero_mult
      real(kind=8),dimension(:),allocatable :: cutoff
      logical :: present_smat_ref
      integer,parameter :: KEYS=1
      integer,parameter :: DISTANCE=2
    
      call f_routine(id='init_sparse_matrix_wrapper')
    
      present_smat_ref = present(smat_ref)
    
      cutoff = f_malloc(lzd%nlr,id='cutoff')
    
      do ilr=1,lzd%nlr
          cutoff(ilr)=lzd%llr(ilr)%locrad_mult
      end do
    
      if (imode==KEYS) then
          call determine_sparsity_pattern(iproc, nproc, orbs, lzd, nnonzero, nonzero)
      else if (imode==DISTANCE) then
          if (present_smat_ref) then
              call determine_sparsity_pattern_distance(orbs, lzd, astruct, lzd%llr(:)%locrad_kernel, nnonzero, nonzero, smat_ref)
          else
              call determine_sparsity_pattern_distance(orbs, lzd, astruct, lzd%llr(:)%locrad_kernel, nnonzero, nonzero)
          end if
      else
          stop 'wrong imode'
      end if
    
      ! Make sure that the cutoff for the multiplications is larger than the kernel cutoff
      do ilr=1,lzd%nlr
          !write(*,*) 'lzd%llr(ilr)%locrad_mult, lzd%llr(ilr)%locrad_kernel', lzd%llr(ilr)%locrad_mult, lzd%llr(ilr)%locrad_kernel
          if (lzd%llr(ilr)%locrad_mult<lzd%llr(ilr)%locrad_kernel) then
              call f_err_throw('locrad_mult ('//trim(yaml_toa(lzd%llr(ilr)%locrad_mult,fmt='(f5.2)'))//&
                   &') too small, must be at least as big as locrad_kernel('&
                   &//trim(yaml_toa(lzd%llr(ilr)%locrad_kernel,fmt='(f5.2)'))//')', err_id=BIGDFT_RUNTIME_ERROR)
          end if
      end do
    
      if (present_smat_ref) then
          call determine_sparsity_pattern_distance(orbs, lzd, astruct, lzd%llr(:)%locrad_mult, &
               nnonzero_mult, nonzero_mult, smat_ref)
      else
          call determine_sparsity_pattern_distance(orbs, lzd, astruct, lzd%llr(:)%locrad_mult, &
               nnonzero_mult, nonzero_mult)
      end if
      call init_sparse_matrix(iproc, nproc, nspin, orbs%norb, orbs%norbp, orbs%isorb, &
           orbs%norbu, orbs%norbup, orbs%isorbu, store_index, &
           orbs%onwhichatom, nnonzero, nonzero, nnonzero_mult, nonzero_mult, smat)
      call f_free_ptr(nonzero)
      call f_free_ptr(nonzero_mult)
      call f_free(cutoff)
    
      call f_release_routine()
    
    end subroutine init_sparse_matrix_wrapper



    integer function matrixindex_in_compressed(sparsemat, iorb, jorb, init_, n_)
=======
  subroutine init_sparse_matrix_wrapper(iproc, nproc, nspin, orbs, lzd, astruct, store_index, imode, smat, smat_ref)
    use module_types
    implicit none

    ! Calling arguments
    integer,intent(in) :: iproc, nproc, nspin, imode
    type(orbitals_data),intent(in) :: orbs
    type(local_zone_descriptors),intent(in) :: lzd
    type(atomic_structure),intent(in) :: astruct
    logical,intent(in) :: store_index
    type(sparse_matrix),intent(out) :: smat
    type(sparse_matrix),intent(in),optional :: smat_ref !< reference sparsity pattern, in case smat must be at least as large as smat_ref

    ! Local variables
    integer :: nnonzero, nnonzero_mult, ilr
    integer,dimension(:,:),pointer :: nonzero, nonzero_mult
    real(kind=8),dimension(:),allocatable :: cutoff
    logical :: present_smat_ref
    integer,parameter :: KEYS=1
    integer,parameter :: DISTANCE=2

    call f_routine(id='init_sparse_matrix_wrapper')

    present_smat_ref = present(smat_ref)

    cutoff = f_malloc(lzd%nlr,id='cutoff')

    do ilr=1,lzd%nlr
       cutoff(ilr)=lzd%llr(ilr)%locrad_mult
    end do

    if (imode==KEYS) then
       call determine_sparsity_pattern(iproc, nproc, orbs, lzd, nnonzero, nonzero)
    else if (imode==DISTANCE) then
       if (present_smat_ref) then
          call determine_sparsity_pattern_distance(orbs, lzd, astruct, lzd%llr(:)%locrad_kernel, nnonzero, nonzero, smat_ref)
       else
          call determine_sparsity_pattern_distance(orbs, lzd, astruct, lzd%llr(:)%locrad_kernel, nnonzero, nonzero)
       end if
    else
       stop 'wrong imode'
    end if

    ! Make sure that the cutoff for the multiplications is larger than the kernel cutoff
    do ilr=1,lzd%nlr
       !write(*,*) 'lzd%llr(ilr)%locrad_mult, lzd%llr(ilr)%locrad_kernel', lzd%llr(ilr)%locrad_mult, lzd%llr(ilr)%locrad_kernel
       if (lzd%llr(ilr)%locrad_mult<lzd%llr(ilr)%locrad_kernel) then
          call f_err_throw('locrad_mult ('//trim(yaml_toa(lzd%llr(ilr)%locrad_mult,fmt='(f5.2)'))//&
               &') too small, must be at least as big as locrad_kernel('&
               &//trim(yaml_toa(lzd%llr(ilr)%locrad_kernel,fmt='(f5.2)'))//')', err_id=BIGDFT_RUNTIME_ERROR)
       end if
    end do

    if (present_smat_ref) then
       call determine_sparsity_pattern_distance(orbs, lzd, astruct, lzd%llr(:)%locrad_mult, &
            nnonzero_mult, nonzero_mult, smat_ref)
    else
       call determine_sparsity_pattern_distance(orbs, lzd, astruct, lzd%llr(:)%locrad_mult, &
            nnonzero_mult, nonzero_mult)
    end if
    call init_sparse_matrix(iproc, nproc, nspin, astruct%geocode, orbs%norb, orbs%norbp, orbs%isorb, &
         orbs%norbu, orbs%norbup, orbs%isorbu, store_index, &
         orbs%onwhichatom, nnonzero, nonzero, nnonzero_mult, nonzero_mult, smat)
    call f_free_ptr(nonzero)
    call f_free_ptr(nonzero_mult)
    call f_free(cutoff)

    call f_release_routine()

  end subroutine init_sparse_matrix_wrapper

  integer function matrixindex_in_compressed(sparsemat, iorb, jorb, init_, n_)
>>>>>>> 347dddc1
      implicit none
    
      ! Calling arguments
      type(sparse_matrix),intent(in) :: sparsemat
      integer,intent(in) :: iorb, jorb
      !> The optional arguments should only be used for initialization purposes
      !! if one is sure what one is doing. Might be removed later.
      logical,intent(in),optional :: init_
      integer,intent(in),optional :: n_
    
      ! Local variables
      integer :: ispin, iiorb, jjorb
      !integer :: ii
      logical :: lispin, ljspin, init

      if (present(init_)) then
          init = init_
      else
          init = .false.
      end if

      ! Use the built-in function and return, without any check. Can be used for initialization purposes.
      if (init) then
          if (.not.present(n_)) stop 'matrixindex_in_compressed: n_ must be present if init_ is true'
          matrixindex_in_compressed = compressed_index_fn(iorb, jorb, n_, sparsemat)
          return
      end if

      !ii=(jorb-1)*sparsemat%nfvctr+iorb
      !ispin=(ii-1)/sparsemat%nfvctr**2+1 !integer division to get the spin (1 for spin up (or non polarized), 2 for spin down)

      ! Determine in which "spin matrix" this entry is located
      lispin = (iorb>sparsemat%nfvctr)
      ljspin = (jorb>sparsemat%nfvctr)
      if (any((/lispin,ljspin/))) then
          if (all((/lispin,ljspin/))) then
              ! both indices belong to the second spin matrix
              ispin=2
          else
              ! there seems to be a mix of the spin matrices
              write(*,*) 'iorb, jorb, nfvctr', iorb, jorb, sparsemat%nfvctr
              stop 'matrixindex_in_compressed: problem in determining spin'
          end if
      else
          ! both indices belong to the first spin matrix
          ispin=1
      end if
      iiorb=mod(iorb-1,sparsemat%nfvctr)+1 !orbital number regardless of the spin
      jjorb=mod(jorb-1,sparsemat%nfvctr)+1 !orbital number regardless of the spin
      
    
      if (sparsemat%store_index) then
          ! Take the value from the array
          matrixindex_in_compressed = sparsemat%matrixindex_in_compressed_arr(iiorb,jjorb)
      else
          ! Recalculate the value
          matrixindex_in_compressed = compressed_index_fn(iiorb, jjorb, sparsemat%nfvctr, sparsemat)
      end if

      ! Add the spin shift (i.e. the index is in the spin polarized matrix which is at the end)
      if (ispin==2) then
          if (matrixindex_in_compressed/=0) then
              matrixindex_in_compressed = matrixindex_in_compressed + sparsemat%nvctr
          end if
      end if
    
!!$    contains

!!$      ! Function that gives the index of the matrix element (jjorb,iiorb) in the compressed format.
!!$      integer function compressed_index_fn(irow, jcol, norb, sparsemat)
!!$        use sparsematrix_base
!!$        implicit none
!!$      
!!$        ! Calling arguments
!!$        integer,intent(in) :: irow, jcol, norb
!!$        type(sparse_matrix),intent(in) :: sparsemat
!!$      
!!$        ! Local variables
!!$        integer(kind=8) :: ii, istart, iend, norb8
!!$        integer :: iseg
!!$      
!!$        norb8 = int(norb,kind=8)
!!$        ii = int((jcol-1),kind=8)*norb8+int(irow,kind=8)
!!$      
!!$        iseg=sparsemat%istsegline(jcol)
!!$        do
!!$            istart = int((sparsemat%keyg(1,2,iseg)-1),kind=8)*norb8 + &
!!$                     int(sparsemat%keyg(1,1,iseg),kind=8)
!!$            if (ii<istart) then
!!$                compressed_index_fn=0
!!$                return
!!$            end if
!!$            iend = int((sparsemat%keyg(2,2,iseg)-1),kind=8)*norb8 + &
!!$                   int(sparsemat%keyg(2,1,iseg),kind=8)
!!$            !if (ii>=istart .and. ii<=iend) then
!!$            if (ii<=iend) then
!!$                ! The matrix element is in sparsemat segment
!!$                 compressed_index_fn = sparsemat%keyv(iseg) + int(ii-istart,kind=4)
!!$                return
!!$            end if
!!$            iseg=iseg+1
!!$            if (iseg>sparsemat%nseg) exit
!!$        end do
!!$      
!!$        ! Not found
!!$        compressed_index_fn=0
!!$      
!!$      end function compressed_index_fn
    end function matrixindex_in_compressed

    ! Function that gives the index of the matrix element (jjorb,iiorb) in the compressed format.
    integer function compressed_index_fn(irow, jcol, norb, sparsemat)
      use sparsematrix_base
      implicit none
      ! Calling arguments
      integer,intent(in) :: irow, jcol, norb
      type(sparse_matrix),intent(in) :: sparsemat

      ! Local variables
      integer(kind=8) :: ii, istart, iend, norb8
      integer :: iseg

      norb8 = int(norb,kind=8)
      ii = int((jcol-1),kind=8)*norb8+int(irow,kind=8)

      iseg=sparsemat%istsegline(jcol)
      do
         istart = int((sparsemat%keyg(1,2,iseg)-1),kind=8)*norb8 + &
              int(sparsemat%keyg(1,1,iseg),kind=8)
         if (ii<istart) then
            compressed_index_fn=0
            return
         end if
         iend = int((sparsemat%keyg(2,2,iseg)-1),kind=8)*norb8 + &
              int(sparsemat%keyg(2,1,iseg),kind=8)
         !if (ii>=istart .and. ii<=iend) then
         if (ii<=iend) then
            ! The matrix element is in sparsemat segment
            compressed_index_fn = sparsemat%keyv(iseg) + int(ii-istart,kind=4)
            return
         end if
         iseg=iseg+1
         if (iseg>sparsemat%nseg) exit
      end do

      ! Not found
      compressed_index_fn=0

    end function compressed_index_fn



    !> Does the same as matrixindex_in_compressed, but has different
    ! arguments (at lower level) and is less optimized
    integer function matrixindex_in_compressed_lowlevel(irow, jcol, norb, nseg, keyv, keyg, istsegline) result(micf)
      implicit none

      ! Calling arguments
      integer,intent(in) :: irow, jcol, norb, nseg
      integer,dimension(nseg),intent(in) :: keyv
      integer,dimension(2,2,nseg),intent(in) :: keyg
      integer,dimension(norb),intent(in) :: istsegline

      ! Local variables
      integer(kind=8) :: ii, istart, iend, norb8
      integer :: iseg

      norb8=int(norb,kind=8)
      ii = int((jcol-1),kind=8)*norb8+int(irow,kind=8)

      !do iseg=1,nseg
      iseg=istsegline(jcol)
      do
          istart = int((keyg(1,2,iseg)-1),kind=8)*norb8 + &
                   int(keyg(1,1,iseg),kind=8)
          !iend = int((keyg(2,2,iseg)-1),kind=8)*int(norb,kind=8) + &
          !       int(keyg(2,1,iseg),kind=8)
          !if (ii>=istart .and. ii<=iend) then
          if (ii<istart) then
              micf=0
              return
          end if
          !if (ii>=istart) then
             iend = int((keyg(2,2,iseg)-1),kind=8)*norb8 + &
                    int(keyg(2,1,iseg),kind=8)
             if (ii<=iend) then
                ! The matrix element is in this segment
                micf = keyv(iseg) + int(ii-istart,kind=4)
                return
             end if
          !end if
          iseg = iseg + 1
          if (iseg>nseg) exit
      end do

      ! Not found
      micf=0

    end function matrixindex_in_compressed_lowlevel


    !!!integer function matrixindex_in_compressed2(sparsemat, iorb, jorb, init_, n_)
    !!!  use sparsematrix_base, only: sparse_matrix
    !!!  implicit none
    !!!
    !!!  ! Calling arguments
    !!!  type(sparse_matrix),intent(in) :: sparsemat
    !!!  integer,intent(in) :: iorb, jorb
    !!!  !> The optional arguments should only be used for initialization purposes
    !!!  !! if one is sure what one is doing. Might be removed later.
    !!!  logical,intent(in),optional :: init_
    !!!  integer,intent(in),optional :: n_
    !!!
    !!!  ! Local variables
    !!!  integer :: ii, ispin, iiorb, jjorb
    !!!  logical :: lispin, ljspin, init

    !!!  if (present(init_)) then
    !!!      init = init_
    !!!  else
    !!!      init = .false.
    !!!  end if

    !!!  ! Use the built-in function and return, without any check. Can be used for initialization purposes.
    !!!  if (init) then
    !!!      if (.not.present(n_)) stop 'matrixindex_in_compressed2: n_ must be present if init_ is true'
    !!!      matrixindex_in_compressed2 = compressed_index_fn(iorb, jorb, n_, sparsemat)
    !!!      return
    !!!  end if

    !!!  !ii=(jorb-1)*sparsemat%nfvctr+iorb
    !!!  !ispin=(ii-1)/sparsemat%nfvctr**2+1 !integer division to get the spin (1 for spin up (or non polarized), 2 for spin down)

    !!!  ! Determine in which "spin matrix" this entry is located
    !!!  lispin = (iorb>sparsemat%nfvctr)
    !!!  ljspin = (jorb>sparsemat%nfvctr)
    !!!  if (any((/lispin,ljspin/))) then
    !!!      if (all((/lispin,ljspin/))) then
    !!!          ! both indices belong to the second spin matrix
    !!!          ispin=2
    !!!      else
    !!!          ! there seems to be a mix up the spin matrices
    !!!          stop 'matrixindex_in_compressed2: problem in determining spin'
    !!!      end if
    !!!  else
    !!!      ! both indices belong to the first spin matrix
    !!!      ispin=1
    !!!  end if
    !!!  iiorb=mod(iorb-1,sparsemat%nfvctr)+1 !orbital number regardless of the spin
    !!!  jjorb=mod(jorb-1,sparsemat%nfvctr)+1 !orbital number regardless of the spin
    !!!
    !!!  if (sparsemat%store_index) then
    !!!      ! Take the value from the array
    !!!      matrixindex_in_compressed2 = sparsemat%matrixindex_in_compressed_arr(iiorb,jjorb)
    !!!  else
    !!!      ! Recalculate the value
    !!!      matrixindex_in_compressed2 = compressed_index_fn(iiorb, jjorb, sparsemat%nfvctr, sparsemat)
    !!!  end if

    !!!  ! Add the spin shift (i.e. the index is in the spin polarized matrix which is at the end)
    !!!  if (ispin==2) then
    !!!      matrixindex_in_compressed2 = matrixindex_in_compressed2 + sparsemat%nvctrp_tg
    !!!  end if
    !!!
    !!!contains

    !!!  ! Function that gives the index of the matrix element (jjorb,iiorb) in the compressed format.
    !!!  integer function compressed_index_fn(irow, jcol, norb, sparsemat)
    !!!    implicit none
    !!!  
    !!!    ! Calling arguments
    !!!    integer,intent(in) :: irow, jcol, norb
    !!!    type(sparse_matrix),intent(in) :: sparsemat
    !!!  
    !!!    ! Local variables
    !!!    integer(kind=8) :: ii, istart, iend
    !!!    integer :: iseg
    !!!  
    !!!    ii = int((jcol-1),kind=8)*int(norb,kind=8)+int(irow,kind=8)
    !!!  
    !!!    iseg=sparsemat%istsegline(jcol)
    !!!    do
    !!!        istart = int((sparsemat%keyg(1,2,iseg)-1),kind=8)*int(norb,kind=8) + &
    !!!                 int(sparsemat%keyg(1,1,iseg),kind=8)
    !!!        iend = int((sparsemat%keyg(2,2,iseg)-1),kind=8)*int(norb,kind=8) + &
    !!!               int(sparsemat%keyg(2,1,iseg),kind=8)
    !!!        if (ii>=istart .and. ii<=iend) then
    !!!            ! The matrix element is in sparsemat segment
    !!!             compressed_index_fn = sparsemat%keyv(iseg) + int(ii-istart,kind=4)
    !!!            return
    !!!        end if
    !!!        iseg=iseg+1
    !!!        if (iseg>sparsemat%nseg) exit
    !!!        if (ii<istart) then
    !!!            compressed_index_fn=0
    !!!            return
    !!!        end if
    !!!    end do
    !!!  
    !!!    ! Not found
    !!!    compressed_index_fn=0
    !!!  
    !!!  end function compressed_index_fn
    !!!end function matrixindex_in_compressed2





    subroutine check_kernel_cutoff(iproc, orbs, atoms, hamapp_radius_incr, lzd)
      use module_types
      use yaml_output
      implicit none
    
      ! Calling arguments
      integer,intent(in) :: iproc, hamapp_radius_incr
      type(orbitals_data),intent(in) :: orbs
      type(atoms_data),intent(in) :: atoms
      type(local_zone_descriptors),intent(inout) :: lzd
    
      ! Local variables
      integer :: iorb, ilr, iat, iatype
      real(kind=8) :: cutoff_sf, cutoff_kernel
      character(len=20) :: atomname
      logical :: write_data
      logical,dimension(atoms%astruct%ntypes) :: write_atomtype
    
      write_atomtype=.true.
    
      if (iproc==0) then
          call yaml_sequence_open('check of kernel cutoff radius')
      end if
    
      do iorb=1,orbs%norb
          ilr=orbs%inwhichlocreg(iorb)
    
          ! cutoff radius of the support function, including shamop region
          cutoff_sf=lzd%llr(ilr)%locrad+real(hamapp_radius_incr,kind=8)*lzd%hgrids(1)
    
          ! cutoff of the density kernel
          cutoff_kernel=lzd%llr(ilr)%locrad_kernel
    
          ! check whether the date for this atomtype has already shoudl been written
          iat=orbs%onwhichatom(iorb)
          iatype=atoms%astruct%iatype(iat)
          if (write_atomtype(iatype)) then
              if (iproc==0) then
                  write_data=.true.
              else
                  write_data=.false.
              end if
              write_atomtype(iatype)=.false.
          else
              write_data=.false.
          end if
    
          ! Adjust if necessary
          if (write_data) then
              call yaml_sequence(advance='no')
              call yaml_mapping_open(flow=.true.)
              atomname=trim(atoms%astruct%atomnames(atoms%astruct%iatype(iat)))
              call yaml_map('atom type',atomname)
          end if
          if (cutoff_sf>cutoff_kernel) then
              if (write_data) then
                  call yaml_map('adjustment required',.true.)
                  call yaml_map('new value',cutoff_sf,fmt='(f6.2)')
              end if
              lzd%llr(ilr)%locrad_kernel=cutoff_sf
          else
              if (write_data) then
                  call yaml_map('adjustment required',.false.)
              end if
          end if
          if (write_data) then
              call yaml_mapping_close()
          end if
      end do
    
      if (iproc==0) then
          call yaml_sequence_close
      end if
    
    
    end subroutine check_kernel_cutoff


    !!subroutine init_sparse_matrix_matrix_multiplication(iproc, nproc, norb, norbp, isorb, nseg, &
    !!           nsegline, istsegline, keyv, keyg, sparsemat)
    !!  use yaml_output
    !!  implicit none

    !!  ! Calling arguments
    !!  integer,intent(in) :: iproc, nproc, norb, norbp, isorb, nseg
    !!  integer,dimension(norb),intent(in) :: nsegline, istsegline
    !!  integer,dimension(nseg),intent(in) :: keyv
    !!  integer,dimension(2,2,nseg),intent(in) :: keyg
    !!  type(sparse_matrix),intent(inout) :: sparsemat

    !!  integer :: ierr, jproc, iorb, jjproc, iiorb, nseq_min, nseq_max, iseq, ind, ii, iseg, ncount
    !!  integer,dimension(:),allocatable :: nseq_per_line, norb_par_ideal, isorb_par_ideal
    !!  integer,dimension(:,:),allocatable :: istartend_dj, istartend_mm
    !!  integer,dimension(:,:),allocatable :: temparr
    !!  real(kind=8) :: rseq, rseq_ideal, tt, ratio_before, ratio_after
    !!  logical :: printable
    !!  real(kind=8),dimension(:),allocatable :: rseq_per_line

    !!  ! Calculate the values of sparsemat%smmm%nout and sparsemat%smmm%nseq with
    !!  ! the default partitioning of the matrix columns.
    !!  call get_nout(norb, norbp, isorb, nseg, nsegline, istsegline, keyg, sparsemat%smmm%nout)
    !!  nseq_per_line = f_malloc0(norb,id='nseq_per_line')
    !!  call determine_sequential_length(norb, norbp, isorb, nseg, &
    !!       nsegline, istsegline, keyg, sparsemat, &
    !!       sparsemat%smmm%nseq, nseq_per_line)
    !!  if (nproc>1) call mpiallred(nseq_per_line(1), norb, mpi_sum, bigdft_mpi%mpi_comm)
    !!  rseq=real(sparsemat%smmm%nseq,kind=8) !real to prevent integer overflow
    !!  if (nproc>1) call mpiallred(rseq, 1, mpi_sum, bigdft_mpi%mpi_comm)

    !!  rseq_per_line = f_malloc(norb,id='rseq_per_line')
    !!  do iorb=1,norb
    !!      rseq_per_line(iorb) = real(nseq_per_line(iorb),kind=8)
    !!  end do


    !!  norb_par_ideal = f_malloc(0.to.nproc-1,id='norb_par_ideal')
    !!  isorb_par_ideal = f_malloc(0.to.nproc-1,id='norb_par_ideal')
    !!  ! Assign the columns of the matrix to the processes such that the load
    !!  ! balancing is optimal
    !!  ! First the default initializations
    !!  !!!!norb_par_ideal(:)=0
    !!  !!!!isorb_par_ideal(:)=norb
    !!  !!!!rseq_ideal = rseq/real(nproc,kind=8)
    !!  !!!!jjproc=0
    !!  !!!!tt=0.d0
    !!  !!!!iiorb=0
    !!  !!!!isorb_par_ideal(0)=0
    !!  !!!!do iorb=1,norb
    !!  !!!!    iiorb=iiorb+1
    !!  !!!!    tt=tt+real(nseq_per_line(iorb),kind=8)
    !!  !!!!    if (tt>=real(jjproc+1,kind=8)*rseq_ideal .and. jjproc/=nproc-1) then
    !!  !!!!        norb_par_ideal(jjproc)=iiorb
    !!  !!!!        isorb_par_ideal(jjproc+1)=iorb
    !!  !!!!        jjproc=jjproc+1
    !!  !!!!        iiorb=0
    !!  !!!!    end if
    !!  !!!!end do
    !!  !!!!norb_par_ideal(jjproc)=iiorb
    !!  rseq_ideal = rseq/real(nproc,kind=8)
    !!  call redistribute(nproc, norb, rseq_per_line, rseq_ideal, norb_par_ideal)
    !!  isorb_par_ideal(0) = 0
    !!  do jproc=1,nproc-1
    !!      isorb_par_ideal(jproc) = isorb_par_ideal(jproc-1) + norb_par_ideal(jproc-1)
    !!  end do


    !!  ! some checks
    !!  if (sum(norb_par_ideal)/=norb) stop 'sum(norb_par_ideal)/=norb'
    !!  if (isorb_par_ideal(nproc-1)+norb_par_ideal(nproc-1)/=norb) stop 'isorb_par_ideal(nproc-1)+norb_par_ideal(nproc-1)/=norb'

    !!  ! Copy the values
    !!  sparsemat%smmm%nfvctrp=norb_par_ideal(iproc)
    !!  sparsemat%smmm%isfvctr=isorb_par_ideal(iproc)


    !!  ! Get the load balancing
    !!  nseq_min = sparsemat%smmm%nseq
    !!  if (nproc>1) call mpiallred(nseq_min, 1, mpi_min, bigdft_mpi%mpi_comm)
    !!  nseq_max = sparsemat%smmm%nseq
    !!  if (nproc>1) call mpiallred(nseq_max, 1, mpi_max, bigdft_mpi%mpi_comm)
    !!  if (nseq_min>0) then
    !!      ratio_before = real(nseq_max,kind=8)/real(nseq_min,kind=8)
    !!      printable=.true.
    !!  else
    !!      printable=.false.
    !!  end if


    !!  ! Realculate the values of sparsemat%smmm%nout and sparsemat%smmm%nseq with
    !!  ! the optimized partitioning of the matrix columns.
    !!  call get_nout(norb, norb_par_ideal(iproc), isorb_par_ideal(iproc), nseg, nsegline, istsegline, keyg, sparsemat%smmm%nout)
    !!  call determine_sequential_length(norb, norb_par_ideal(iproc), isorb_par_ideal(iproc), nseg, &
    !!       nsegline, istsegline, keyg, sparsemat, &
    !!       sparsemat%smmm%nseq, nseq_per_line)

    !!  ! Get the load balancing
    !!  nseq_min = sparsemat%smmm%nseq
    !!  if (nproc>1) call mpiallred(nseq_min, 1, mpi_min, bigdft_mpi%mpi_comm)
    !!  nseq_max = sparsemat%smmm%nseq
    !!  if (nproc>1) call mpiallred(nseq_max, 1, mpi_max, bigdft_mpi%mpi_comm)
    !!  ! Not necessary to set the printable flag (if nseq_min was zero before it should be zero here as well)
    !!  if (nseq_min>0) then
    !!      ratio_after = real(nseq_max,kind=8)/real(nseq_min,kind=8)
    !!      if (.not.printable) stop 'this should not happen (sparsematrix)'
    !!  else
    !!      if (printable) stop 'this should not happen (sparsematrix)'
    !!  end if
    !!  if (iproc==0) then
    !!      if (printable) then
    !!          call yaml_map('sparse matmul load balancing naive / optimized',(/ratio_before,ratio_after/),fmt='(f4.2)')
    !!      else
    !!          call yaml_map('sparse matmul load balancing naive / optimized','printing not meaningful (division by zero)')
    !!      end if
    !!  end if
    !!  

    !!  call f_free(nseq_per_line)
    !!  call f_free(rseq_per_line)

    !!  call allocate_sparse_matrix_matrix_multiplication(nproc, norb, nseg, nsegline, istsegline, sparsemat%smmm)


    !!  ! Calculate some auxiliary variables
    !!  temparr = f_malloc0((/0.to.nproc-1,1.to.2/),id='isfvctr_par')
    !!  temparr(iproc,1) = sparsemat%smmm%isfvctr
    !!  temparr(iproc,2) = sparsemat%smmm%nfvctrp
    !!  if (nproc>1) then
    !!      call mpiallred(temparr(0,1), 2*nproc,  mpi_sum, bigdft_mpi%mpi_comm)
    !!  end if
    !!  call init_matrix_parallelization(iproc, nproc, sparsemat%nfvctr, sparsemat%nseg, sparsemat%nvctr, &
    !!       temparr(0,1), temparr(0,2), sparsemat%istsegline, sparsemat%keyv, &
    !!       sparsemat%smmm%isvctr_mm, sparsemat%smmm%nvctrp_mm, sparsemat%smmm%isvctr_mm_par, sparsemat%smmm%nvctr_mm_par)
    !!  call f_free(temparr)

    !!  sparsemat%smmm%nseg=nseg
    !!  call vcopy(norb, nsegline(1), 1, sparsemat%smmm%nsegline(1), 1)
    !!  call vcopy(norb, istsegline(1), 1, sparsemat%smmm%istsegline(1), 1)
    !!  call init_onedimindices_new(norb, norb_par_ideal(iproc), isorb_par_ideal(iproc), nseg, &
    !!       nsegline, istsegline, keyg, &
    !!       sparsemat, sparsemat%smmm%nout, sparsemat%smmm%onedimindices)
    !!  call get_arrays_for_sequential_acces(norb, norb_par_ideal(iproc), isorb_par_ideal(iproc), nseg, &
    !!       nsegline, istsegline, keyg, sparsemat, &
    !!       sparsemat%smmm%nseq, sparsemat%smmm%ivectorindex)
    !!  call init_sequential_acces_matrix(norb, norb_par_ideal(iproc), isorb_par_ideal(iproc), nseg, &
    !!       nsegline, istsegline, keyg, sparsemat, sparsemat%smmm%nseq, &
    !!       sparsemat%smmm%indices_extract_sequential)

    !!  ! This array gives the starting and ending indices of the submatrix which
    !!  ! is used by a given MPI task
    !!  if (sparsemat%smmm%nseq>0) then
    !!      sparsemat%smmm%istartend_mm(1) = sparsemat%nvctr
    !!      sparsemat%smmm%istartend_mm(2) = 1
    !!      do iseq=1,sparsemat%smmm%nseq
    !!          ind=sparsemat%smmm%indices_extract_sequential(iseq)
    !!          sparsemat%smmm%istartend_mm(1) = min(sparsemat%smmm%istartend_mm(1),ind)
    !!          sparsemat%smmm%istartend_mm(2) = max(sparsemat%smmm%istartend_mm(2),ind)
    !!      end do
    !!  else
    !!      sparsemat%smmm%istartend_mm(1)=sparsemat%nvctr+1
    !!      sparsemat%smmm%istartend_mm(2)=sparsemat%nvctr
    !!  end if

    !!  ! Determine to which segments this corresponds
    !!  do iseg=1,sparsemat%nseg
    !!      if (sparsemat%keyv(iseg)>=sparsemat%smmm%istartend_mm(1)) then
    !!          sparsemat%smmm%istartendseg_mm(1)=iseg
    !!          exit
    !!      end if
    !!  end do
    !!  do iseg=sparsemat%nseg,1,-1
    !!      if (sparsemat%keyv(iseg)<=sparsemat%smmm%istartend_mm(2)) then
    !!          sparsemat%smmm%istartendseg_mm(2)=iseg
    !!          exit
    !!      end if
    !!  end do

    !!  istartend_mm = f_malloc0((/1.to.2,0.to.nproc-1/),id='istartend_mm')
    !!  istartend_mm(1:2,iproc) = sparsemat%smmm%istartend_mm(1:2)
    !!  if (nproc>1) then
    !!      call mpiallred(istartend_mm(1,0), 2*nproc, mpi_sum, bigdft_mpi%mpi_comm)
    !!  end if

    !!  ! Partition the entire matrix in disjoint submatrices
    !!  istartend_dj = f_malloc((/1.to.2,0.to.nproc-1/),id='istartend_dj')
    !!  istartend_dj(1,0) = istartend_mm(1,0)
    !!  do jproc=1,nproc-1
    !!      ind = (istartend_mm(2,jproc-1)+istartend_mm(1,jproc))/2
    !!      ! check that this is inside the segment of istartend_mm(:,jproc)
    !!      ind = max(ind,istartend_mm(1,jproc))
    !!      ind = min(ind,istartend_mm(2,jproc))
    !!      ! check that this is not smaller than the beginning of the previous chunk
    !!      ind = max(ind,istartend_dj(1,jproc-1))+1
    !!      ! check that this is not outside the total matrix size (may happen if there are more processes than matrix columns)
    !!      ind = min(ind,sparsemat%nvctr)
    !!      istartend_dj(1,jproc) = ind
    !!      istartend_dj(2,jproc-1) = istartend_dj(1,jproc)-1
    !!  end do
    !!  istartend_dj(2,nproc-1) = istartend_mm(2,nproc-1)
    !!  !if (iproc==0) write(*,'(a,100(2i7,3x))') 'istartend_mm',istartend_mm
    !!  !if (iproc==0) write(*,'(a,100(2i7,3x))') 'istartend_dj',istartend_dj

    !!  ! Some checks
    !!  if (istartend_dj(1,0)/=1) stop 'istartend_dj(1,0)/=1'
    !!  if (istartend_dj(2,nproc-1)/=sparsemat%nvctr) stop 'istartend_dj(2,nproc-1)/=sparsemat%nvctr'
    !!  ii = 0
    !!  do jproc=0,nproc-1
    !!      ncount = istartend_dj(2,jproc)-istartend_dj(1,jproc) + 1
    !!      if (ncount<0) stop 'ncount<0'
    !!      ii = ii + ncount
    !!      if (ii<0) stop 'init_sparse_matrix_matrix_multiplication: ii<0'
    !!      if (jproc>0) then
    !!          if (istartend_dj(1,jproc)/=istartend_dj(2,jproc-1)+1) stop 'istartend_dj(1,jproc)/=istartend_dj(2,jproc-1)'
    !!      end if
    !!  end do
    !!  if (ii/=sparsemat%nvctr) stop 'init_sparse_matrix_matrix_multiplication: ii/=sparsemat%nvctr'

    !!  ! Keep the values of its own task
    !!  sparsemat%smmm%istartend_mm_dj(1) = istartend_dj(1,iproc)
    !!  sparsemat%smmm%istartend_mm_dj(2) = istartend_dj(2,iproc)


    !!  call f_free(norb_par_ideal)
    !!  call f_free(isorb_par_ideal)
    !!  call f_free(istartend_mm)
    !!  call f_free(istartend_dj)
    !!end subroutine init_sparse_matrix_matrix_multiplication



    subroutine init_sparse_matrix_matrix_multiplication_new(iproc, nproc, norb, norbp, isorb, nseg, &
               nsegline, istsegline, keyv, keyg, sparsemat)
      use yaml_output
      implicit none

      ! Calling arguments
      integer,intent(in) :: iproc, nproc, norb, norbp, isorb, nseg
      integer,dimension(norb),intent(in) :: nsegline, istsegline
      integer,dimension(nseg),intent(in) :: keyv
      integer,dimension(2,2,nseg),intent(in) :: keyg
      type(sparse_matrix),intent(inout) :: sparsemat

      integer :: ierr, jproc, iorb, jjproc, iiorb, iseq, ind, ii, iseg, ncount
      integer :: iiseg, i, iel, ilen_seg, ist_seg, iend_seg, ispt, iline, icolumn, iseg_start
      integer,dimension(:),allocatable :: nseq_per_line, norb_par_ideal, isorb_par_ideal, nout_par, nseq_per_pt
      integer,dimension(:,:),allocatable :: istartend_dj, istartend_mm
      integer,dimension(:,:),allocatable :: temparr
      real(kind=8) :: rseq, rseq_ideal, ratio_before, ratio_after
      !real(kind=8) :: tt
      logical :: printable
      real(kind=8),dimension(2) :: rseq_max, rseq_average
      real(kind=8),dimension(:),allocatable :: rseq_per_line

      call f_routine(id='init_sparse_matrix_matrix_multiplication_new')


      ! Calculate the values of sparsemat%smmm%nout and sparsemat%smmm%nseq with
      ! the default partitioning of the matrix columns.
      call get_nout(norb, norbp, isorb, nseg, nsegline, istsegline, keyg, sparsemat%smmm%nout)


      ! Determine ispt
      ispt = get_offset(iproc, nproc, sparsemat%smmm%nout)
      !!nout_par = f_malloc0(0.to.nproc-1,id='ist_par')
      !!nout_par(iproc) = sparsemat%smmm%nout
      !!call mpiallred(nout_par(0), nproc, mpi_sum, bigdft_mpi%mpi_comm)
      !!ispt = 0
      !!do jproc=0,iproc-1
      !!    ispt = ispt + nout_par(jproc)
      !!end do
      !!call f_free(nout_par)

      nseq_per_line = f_malloc(norb,id='nseq_per_line')
      !!call determine_sequential_length(norb, norbp, isorb, nseg, &
      !!     nsegline, istsegline, keyg, sparsemat, &
      !!     sparsemat%smmm%nseq, nseq_per_line)
      call determine_sequential_length_new2(sparsemat%smmm%nout, ispt, nseg, norb, keyv, keyg, &
           sparsemat, istsegline, sparsemat%smmm%nseq, nseq_per_line)
      !write(*,'(a,i3,3x,200i10)') 'iproc, nseq_per_line', iproc, nseq_per_line
      if (nproc>1) call mpiallred(nseq_per_line(1), norb, mpi_sum, comm=bigdft_mpi%mpi_comm)
      rseq=real(sparsemat%smmm%nseq,kind=8) !real to prevent integer overflow
      if (nproc>1) call mpiallred(rseq, 1, mpi_sum, comm=bigdft_mpi%mpi_comm)


      rseq_per_line = f_malloc(norb,id='rseq_per_line')
      do iorb=1,norb
          rseq_per_line(iorb) = real(nseq_per_line(iorb),kind=8)
      end do


      norb_par_ideal = f_malloc(0.to.nproc-1,id='norb_par_ideal')
      isorb_par_ideal = f_malloc(0.to.nproc-1,id='norb_par_ideal')
      ! Assign the columns of the matrix to the processes such that the load
      ! balancing is optimal
      rseq_ideal = rseq/real(nproc,kind=8)
      call redistribute(nproc, norb, rseq_per_line, rseq_ideal, norb_par_ideal)
      isorb_par_ideal(0) = 0
      do jproc=1,nproc-1
          isorb_par_ideal(jproc) = isorb_par_ideal(jproc-1) + norb_par_ideal(jproc-1)
      end do


      ! some checks
      if (sum(norb_par_ideal)/=norb) stop 'sum(norb_par_ideal)/=norb'
      if (isorb_par_ideal(nproc-1)+norb_par_ideal(nproc-1)/=norb) stop 'isorb_par_ideal(nproc-1)+norb_par_ideal(nproc-1)/=norb'

      ! Copy the values
      sparsemat%smmm%nfvctrp=norb_par_ideal(iproc)
      sparsemat%smmm%isfvctr=isorb_par_ideal(iproc)



      ! Get the load balancing
      rseq_max(1) = real(sparsemat%smmm%nseq,kind=8)
      rseq_average(1) = rseq_max(1)/real(nproc,kind=8)
      !if (nproc>1) call mpiallred(nseq_min, 1, mpi_min, bigdft_mpi%mpi_comm)
      !nseq_max = sparsemat%smmm%nseq
      !if (nproc>1) call mpiallred(nseq_max, 1, mpi_max, bigdft_mpi%mpi_comm)
      !if (nseq_min>0) then
      !    ratio_before = real(nseq_max,kind=8)/real(nseq_min,kind=8)
      !    printable=.true.
      !else
      !    printable=.false.
      !end if


      ! Realculate the values of sparsemat%smmm%nout and sparsemat%smmm%nseq with
      ! the optimized partitioning of the matrix columns.
      call get_nout(norb, norb_par_ideal(iproc), isorb_par_ideal(iproc), nseg, nsegline, istsegline, keyg, sparsemat%smmm%nout)
      !call get_nout(norb, norb_par_ideal(iproc), isorb_par_ideal(iproc), sparsemat%nseg, &
      !     sparsemat%nsegline, sparsemat%istsegline, sparsemat%keyg, sparsemat%smmm%nout)
      !!call determine_sequential_length(norb, norb_par_ideal(iproc), isorb_par_ideal(iproc), nseg, &
      !!     nsegline, istsegline, keyg, sparsemat, &
      !!     sparsemat%smmm%nseq, nseq_per_line)
      !!write(*,*) 'OLD: iproc, nseq', iproc, sparsemat%smmm%nseq

      ! Determine ispt
      ispt = get_offset(iproc, nproc, sparsemat%smmm%nout)
      !!nout_par = f_malloc0(0.to.nproc-1,id='ist_par')
      !!nout_par(iproc) = sparsemat%smmm%nout
      !!call mpiallred(nout_par(0), nproc, mpi_sum, bigdft_mpi%mpi_comm)
      !!ispt = 0
      !!do jproc=0,iproc-1
      !!    ispt = ispt + nout_par(jproc)
      !!end do
      !!nseq_per_pt = f_malloc0(sum(nout_par),id='nseq_per_pt')
      !!call determine_sequential_length_new(sparsemat%smmm%nout, ispt, sparsemat%nseg, sparsemat%keyv, sparsemat%keyg, &
      !!     sparsemat, sum(nout_par), sparsemat%smmm%nseq, nseq_per_pt)
      !!call determine_sequential_length_new(sparsemat%smmm%nout, ispt, nseg, keyv, keyg, &
      !!     sparsemat, sum(nout_par), sparsemat%smmm%nseq, nseq_per_pt)
      !write(*,*) 'norb, sparsemat%nfvctr', norb, sparsemat%nfvctr
      call determine_sequential_length_new2(sparsemat%smmm%nout, ispt, nseg, norb, keyv, keyg, &
           sparsemat, istsegline, sparsemat%smmm%nseq, nseq_per_line)
      !write(*,'(a,i3,3x,200i10)') 'iproc, nseq_per_line', iproc, nseq_per_line
      !!call f_free(nout_par)
      !!write(*,*) 'NEW: iproc, nseq', iproc, sparsemat%smmm%nseq

      ! Get the load balancing
      rseq_max(2) = real(sparsemat%smmm%nseq,kind=8)
      rseq_average(2) = rseq_max(2)/real(nproc,kind=8)
      if (nproc>1) call mpiallred(rseq_max, mpi_max, comm=bigdft_mpi%mpi_comm)
      if (nproc>1) call mpiallred(rseq_average, mpi_sum, comm=bigdft_mpi%mpi_comm)
      !nseq_max = sparsemat%smmm%nseq
      !if (nproc>1) call mpiallred(nseq_max, 1, mpi_max, bigdft_mpi%mpi_comm)
      ! Not necessary to set the printable flag (if nseq_min was zero before it should be zero here as well)
      !!if (nseq_min>0) then
      !!    ratio_after = real(nseq_max,kind=8)/real(nseq_min,kind=8)
      !!    if (.not.printable) stop 'this should not happen (sparsematrix)'
      !!else
      !!    if (printable) stop 'this should not happen (sparsematrix)'
      !!end if
      ratio_before = rseq_max(1)/rseq_average(1)
      ratio_after = rseq_max(2)/rseq_average(2)
      if (iproc==0) then
          !if (printable) then
              call yaml_map('sparse matmul load balancing naive / optimized',(/ratio_before,ratio_after/),fmt='(f4.2)')
          !!else
          !!    call yaml_map('sparse matmul load balancing naive / optimized','printing not meaningful (division by zero)')
          !!end if
      end if
      

      call f_free(nseq_per_line)
      !!call f_free(nseq_per_pt)
      call f_free(rseq_per_line)


      call allocate_sparse_matrix_matrix_multiplication(nproc, norb, nseg, sparsemat%smmm)
      call vcopy(nseg, keyv(1), 1, sparsemat%smmm%keyv(1), 1)
      call vcopy(4*nseg, keyg(1,1,1), 1, sparsemat%smmm%keyg(1,1,1), 1)
      call vcopy(norb, istsegline(1), 1, sparsemat%smmm%istsegline(1), 1)

      ! Calculate some auxiliary variables
      temparr = f_malloc0((/0.to.nproc-1,1.to.2/),id='isfvctr_par')
      temparr(iproc,1) = sparsemat%smmm%isfvctr
      temparr(iproc,2) = sparsemat%smmm%nfvctrp
      if (nproc>1) then
          call mpiallred(temparr,  mpi_sum, comm=bigdft_mpi%mpi_comm)
      end if
      call init_matrix_parallelization(iproc, nproc, sparsemat%nfvctr, sparsemat%nseg, sparsemat%nvctr, &
           temparr(0,1), temparr(0,2), sparsemat%istsegline, sparsemat%keyv, &
           sparsemat%smmm%isvctr_mm, sparsemat%smmm%nvctrp_mm, sparsemat%smmm%isvctr_mm_par, sparsemat%smmm%nvctr_mm_par)

      ! Would be better if this were in the wrapper above...
      sparsemat%smmm%line_and_column_mm = f_malloc_ptr((/2,sparsemat%smmm%nvctrp_mm/),id='smmm%line_and_column_mm')

      call init_matrix_parallelization(iproc, nproc, sparsemat%nfvctr, nseg, keyv(nseg)+(keyg(2,1,nseg)-keyg(1,1,nseg)), &
           temparr(0,1), temparr(0,2), istsegline, keyv, &
           sparsemat%smmm%isvctr, sparsemat%smmm%nvctrp, sparsemat%smmm%isvctr_par, sparsemat%smmm%nvctr_par)
      call f_free(temparr)

      ! Would be better if this were in the wrapper above...
      sparsemat%smmm%line_and_column = f_malloc_ptr((/2,sparsemat%smmm%nvctrp/),id='smmm%line_and_column')

      ! Init line_and_column
      !!call init_line_and_column()
      call init_line_and_column(sparsemat%smmm%nvctrp_mm, sparsemat%smmm%isvctr_mm, &
           sparsemat%nseg, sparsemat%keyv, sparsemat%keyg, &
           sparsemat%smmm%line_and_column_mm)
      call init_line_and_column(sparsemat%smmm%nvctrp, sparsemat%smmm%isvctr, &
           nseg, keyv, keyg, sparsemat%smmm%line_and_column)
      !!iseg_start = 1
      !!do i=1,sparsemat%smmm%nvctrp_mm
      !!    ii = sparsemat%smmm%isvctr_mm + i
      !!    call get_line_and_column(ii, sparsemat%nseg, sparsemat%keyv, sparsemat%keyg, iseg_start, iline, icolumn)
      !!    sparsemat%smmm%line_and_column_mm(1,i) = iline
      !!    sparsemat%smmm%line_and_column_mm(2,i) = icolumn
      !!end do
      !!iseg_start = 1
      !!do i=1,sparsemat%smmm%nvctrp
      !!    ii = sparsemat%smmm%isvctr + i
      !!    call get_line_and_column(ii, nseg, keyv, keyg, iseg_start, iline, icolumn)
      !!    sparsemat%smmm%line_and_column(1,i) = iline
      !!    sparsemat%smmm%line_and_column(2,i) = icolumn
      !!end do



      ! Get the segments containing the first and last element of a sparse
      ! matrix after a multiplication
      do i=1,2
          if (i==1) then
              iel = sparsemat%smmm%isvctr_mm + 1
          else if (i==2) then
              iel = sparsemat%smmm%isvctr_mm + sparsemat%smmm%nvctrp_mm
          end if
          iiseg = sparsemat%nseg !in case iel is the last element
          do iseg=1,sparsemat%nseg
              ist_seg = sparsemat%keyv(iseg)
              ilen_seg = sparsemat%keyg(2,1,iseg) - sparsemat%keyg(1,1,iseg)
              iend_seg = ist_seg + ilen_seg
              if (iend_seg<iel) cycle
              ! If this point is reached, we are in the correct segment
              iiseg = iseg ; exit
          end do
          if (i==1) then
              sparsemat%smmm%isseg = iiseg
          else if (i==2) then
              sparsemat%smmm%ieseg = iiseg
          end if
      end do

      sparsemat%smmm%nseg=nseg
      call vcopy(norb, nsegline(1), 1, sparsemat%smmm%nsegline(1), 1)
      call vcopy(norb, istsegline(1), 1, sparsemat%smmm%istsegline(1), 1)
      !call init_onedimindices_new(norb, norb_par_ideal(iproc), isorb_par_ideal(iproc), nseg, &
      !     nsegline, istsegline, keyg, &
      !     sparsemat, sparsemat%smmm%nout, sparsemat%smmm%onedimindices)
      call init_onedimindices_newnew(sparsemat%smmm%nout, ispt, nseg, &
           keyv, keyg, sparsemat, istsegline, sparsemat%smmm%onedimindices_new)
      !call get_arrays_for_sequential_acces(norb, norb_par_ideal(iproc), isorb_par_ideal(iproc), nseg, &
      !     nsegline, istsegline, keyg, sparsemat, &
      !     sparsemat%smmm%nseq, sparsemat%smmm%ivectorindex)
      call get_arrays_for_sequential_acces_new(sparsemat%smmm%nout, ispt, nseg, sparsemat%smmm%nseq, &
           keyv, keyg, sparsemat, istsegline, sparsemat%smmm%ivectorindex_new)
      call determine_consecutive_values(sparsemat%smmm%nout, sparsemat%smmm%nseq, sparsemat%smmm%ivectorindex_new, &
           sparsemat%smmm%onedimindices_new, sparsemat%smmm%nconsecutive_max, sparsemat%smmm%consecutive_lookup)
      !call init_sequential_acces_matrix(norb, norb_par_ideal(iproc), isorb_par_ideal(iproc), sparsemat%nseg, &
      !     sparsemat%nsegline, sparsemat%istsegline, sparsemat%keyg, sparsemat, sparsemat%smmm%nseq, &
      !     sparsemat%smmm%indices_extract_sequential)
      call init_sequential_acces_matrix_new(sparsemat%smmm%nout, ispt, nseg, sparsemat%smmm%nseq, keyv, keyg, sparsemat, &
           istsegline, sparsemat%smmm%indices_extract_sequential)

      ! This array gives the starting and ending indices of the submatrix which
      ! is used by a given MPI task
      if (sparsemat%smmm%nseq>0) then
          sparsemat%smmm%istartend_mm(1) = sparsemat%nvctr
          sparsemat%smmm%istartend_mm(2) = 1
          do iseq=1,sparsemat%smmm%nseq
              ind=sparsemat%smmm%indices_extract_sequential(iseq)
              sparsemat%smmm%istartend_mm(1) = min(sparsemat%smmm%istartend_mm(1),ind)
              sparsemat%smmm%istartend_mm(2) = max(sparsemat%smmm%istartend_mm(2),ind)
          end do
      else
          sparsemat%smmm%istartend_mm(1)=sparsemat%nvctr+1
          sparsemat%smmm%istartend_mm(2)=sparsemat%nvctr
      end if

      ! Determine to which segments this corresponds
      sparsemat%smmm%istartendseg_mm(1)=sparsemat%nseg+1
      do iseg=1,sparsemat%nseg
          if (sparsemat%keyv(iseg)+sparsemat%keyg(2,1,iseg)-sparsemat%keyg(1,1,iseg)+1>=sparsemat%smmm%istartend_mm(1)) then
              sparsemat%smmm%istartendseg_mm(1)=iseg
              exit
          end if
      end do
      sparsemat%smmm%istartendseg_mm(2)=0
      do iseg=sparsemat%nseg,1,-1
          if (sparsemat%keyv(iseg)<=sparsemat%smmm%istartend_mm(2)) then
              sparsemat%smmm%istartendseg_mm(2)=iseg
              exit
          end if
      end do

      istartend_mm = f_malloc0((/1.to.2,0.to.nproc-1/),id='istartend_mm')
      istartend_mm(1:2,iproc) = sparsemat%smmm%istartend_mm(1:2)
      if (nproc>1) then
          call mpiallred(istartend_mm, mpi_sum, comm=bigdft_mpi%mpi_comm)
      end if

      ! Partition the entire matrix in disjoint submatrices
      istartend_dj = f_malloc((/1.to.2,0.to.nproc-1/),id='istartend_dj')
      istartend_dj(1,0) = istartend_mm(1,0)
      do jproc=1,nproc-1
          ind = (istartend_mm(2,jproc-1)+istartend_mm(1,jproc))/2
          ! check that this is inside the segment of istartend_mm(:,jproc)
          ind = max(ind,istartend_mm(1,jproc))
          ind = min(ind,istartend_mm(2,jproc))
          ! check that this is not smaller than the beginning of the previous chunk
          ind = max(ind,istartend_dj(1,jproc-1))+1
          ! check that this is not outside the total matrix size (may happen if there are more processes than matrix columns)
          ind = min(ind,sparsemat%nvctr)
          istartend_dj(1,jproc) = ind
          istartend_dj(2,jproc-1) = istartend_dj(1,jproc)-1
      end do
      istartend_dj(2,nproc-1) = istartend_mm(2,nproc-1)
      !if (iproc==0) write(*,'(a,100(2i7,3x))') 'istartend_mm',istartend_mm
      !if (iproc==0) write(*,'(a,100(2i7,3x))') 'istartend_dj',istartend_dj

      ! Some checks
      if (istartend_dj(1,0)/=1) stop 'istartend_dj(1,0)/=1'
      if (istartend_dj(2,nproc-1)/=sparsemat%nvctr) stop 'istartend_dj(2,nproc-1)/=sparsemat%nvctr'
      ii = 0
      do jproc=0,nproc-1
          ncount = istartend_dj(2,jproc)-istartend_dj(1,jproc) + 1
          if (ncount<0) stop 'ncount<0'
          ii = ii + ncount
          if (ii<0) stop 'init_sparse_matrix_matrix_multiplication: ii<0'
          if (jproc>0) then
              if (istartend_dj(1,jproc)/=istartend_dj(2,jproc-1)+1) stop 'istartend_dj(1,jproc)/=istartend_dj(2,jproc-1)'
          end if
      end do
      if (ii/=sparsemat%nvctr) stop 'init_sparse_matrix_matrix_multiplication: ii/=sparsemat%nvctr'

      ! Keep the values of its own task
      sparsemat%smmm%istartend_mm_dj(1) = istartend_dj(1,iproc)
      sparsemat%smmm%istartend_mm_dj(2) = istartend_dj(2,iproc)

      ! Update the segments...
      !write(*,*) 'sparsemat%smmm%istartend_mm_dj(1)',sparsemat%smmm%istartend_mm_dj(1)
      ii=sparsemat%nseg+1
      do iseg=1,sparsemat%nseg
      !write(*,*) 'sparsemat%smmm%istartend_mm_dj(1)',sparsemat%keyv(iseg), sparsemat%smmm%istartend_mm_dj(1)
          if (sparsemat%keyv(iseg)+sparsemat%keyg(2,1,iseg)-sparsemat%keyg(1,1,iseg)+1>=sparsemat%smmm%istartend_mm_dj(1)) then
              ii=iseg
              exit
          end if
      end do
      if (ii<sparsemat%smmm%istartendseg_mm(1)) sparsemat%smmm%istartendseg_mm(1)=ii
      ii=0
      do iseg=sparsemat%nseg,1,-1
          if (sparsemat%keyv(iseg)<=sparsemat%smmm%istartend_mm_dj(2)) then
              ii=iseg
              exit
          end if
      end do
      if (ii>sparsemat%smmm%istartendseg_mm(2)) sparsemat%smmm%istartendseg_mm(2)=ii


      call f_free(norb_par_ideal)
      call f_free(isorb_par_ideal)
      call f_free(istartend_mm)
      call f_free(istartend_dj)

      call f_release_routine()

    end subroutine init_sparse_matrix_matrix_multiplication_new

    subroutine init_line_and_column(nvctrp, isvctr, nseg, keyv, keyg, line_and_column)
      implicit none

      ! Calling arguments
      integer,intent(in) :: nvctrp, isvctr, nseg
      integer,dimension(nseg),intent(in) :: keyv
      integer,dimension(2,2,nseg),intent(in) :: keyg
      integer,dimension(2,nvctrp),intent(out) :: line_and_column

      ! Local variables
      integer :: iseg_start, i, ii, iline, icolumn

      call f_routine(id='init_line_and_column')

      iseg_start = 1
      !$omp parallel default(none) &
      !$omp shared(nvctrp, isvctr, nseg, keyv, keyg, line_and_column) &
      !$omp private(i, ii, iline, icolumn) &
      !$omp firstprivate(iseg_start)
      !$omp do schedule(static)
      do i=1,nvctrp
          ii = isvctr + i
          call get_line_and_column(ii, nseg, keyv, keyg, iseg_start, iline, icolumn)
          line_and_column(1,i) = iline
          line_and_column(2,i) = icolumn
      end do
      !$omp end do
      !$omp end parallel

      call f_release_routine()

    end subroutine init_line_and_column


    !> Calculates the offset of a parallel distribution for each MPI task
    function get_offset(iproc, nproc, n) result(is)
      implicit none

      ! Calling arguments
      integer,intent(in) :: iproc !< task ID
      integer,intent(in) :: nproc !< total number of tasks
      integer,intent(in) :: n !< size of the distributed quantity on each task
      integer :: is

      ! Local variables
      integer :: jproc
      integer,dimension(1) :: n_, is_
      integer,dimension(:),allocatable :: narr, isarr

      ! Since the wrapper wants arrays
      n_(1) = n
      ! Gather the data on the last process
      narr = f_malloc(0.to.nproc-1,id='narr')
      isarr = f_malloc(0.to.nproc-1,id='n=isarr')
      if (nproc>1) then
          call mpigather(n_, narr, nproc-1)
      else
          narr(0) = n_(1)
      end if
      if (iproc==nproc-1) then
          isarr(0) = 0
          do jproc=1,nproc-1
              isarr(jproc) = isarr(jproc-1) + narr(jproc-1)
          end do
      end if
      if (nproc>1) then
          call mpiscatter(isarr, is_, nproc-1)
      else
          is_(1) = isarr(0)
      end if
      is = is_(1)
      call f_free(narr)
      call f_free(isarr)
    end function get_offset


    subroutine nseg_perline(norb, lut, nseg, nvctr, nsegline)
      implicit none

      ! Calling arguments
      integer,intent(in) :: norb
      logical,dimension(norb),intent(in) :: lut
      integer,intent(inout) :: nseg, nvctr
      integer,intent(out) :: nsegline

      ! Local variables
      integer :: jorb
      logical :: segment_started, newline, overlap

      ! Always start a new segment for each line
      segment_started=.false.
      nsegline=0
      newline=.true.
      do jorb=1,norb
          overlap=lut(jorb)
          if (overlap) then
              if (segment_started) then
                  ! there is no "hole" in between, i.e. we are in the same segment
                  nvctr=nvctr+1
              else
                  ! there was a "hole" in between, i.e. we are in a new segment
                  nseg=nseg+1
                  nsegline=nsegline+1
                  nvctr=nvctr+1
                  newline=.false.
              end if
              segment_started=.true.
          else
              segment_started=.false.
          end if
      end do

    end subroutine nseg_perline


    subroutine keyg_per_line(norb, nseg, iline, istseg, lut, ivctr, keyg)
      implicit none
      
      ! Calling arguments
      integer,intent(in) :: norb, nseg, iline, istseg
      logical,dimension(norb),intent(in) :: lut
      integer,intent(inout) :: ivctr
      integer,dimension(2,2,nseg),intent(out) :: keyg
      
      ! Local variables
      integer :: iseg, jorb, ijorb
      logical :: segment_started, overlap

      ! Always start a new segment for each line
      segment_started=.false.
      !iseg=sparsemat%istsegline(iline)-1
      iseg=istseg-1
      do jorb=1,norb
          overlap=lut(jorb)
          ijorb=(iline-1)*norb+jorb
          if (overlap) then
              if (segment_started) then
                  ! there is no "hole" in between, i.e. we are in the same segment
                  ivctr=ivctr+1
              else
                  ! there was a "hole" in between, i.e. we are in a new segment.
                  iseg=iseg+1
                  ivctr=ivctr+1
                  ! open the current segment
                  keyg(1,1,iseg)=jorb
                  keyg(1,2,iseg)=iline
              end if
              segment_started=.true.
          else
              if (segment_started) then
                  ! close the previous segment
                  keyg(2,1,iseg)=jorb-1
                  keyg(2,2,iseg)=iline
              end if
              segment_started=.false.
          end if
      end do
      ! close the last segment on the line if necessary
      if (segment_started) then
          keyg(2,1,iseg)=norb
          keyg(2,2,iseg)=iline
      end if
    end subroutine keyg_per_line


    !!subroutine keyg_per_line_old(norb, nseg, iline, istseg, lut, ivctr, keyg)
    !!  implicit none
    !!  
    !!  ! Calling arguments
    !!  integer,intent(in) :: norb, nseg, iline, istseg
    !!  logical,dimension(norb),intent(in) :: lut
    !!  integer,intent(inout) :: ivctr
    !!  integer,dimension(2,nseg),intent(out) :: keyg
    !!  
    !!  ! Local variables
    !!  integer :: iseg, jorb, ijorb
    !!  logical :: segment_started, overlap

    !!  ! Always start a new segment for each line
    !!  segment_started=.false.
    !!  !iseg=sparsemat%istsegline(iline)-1
    !!  iseg=istseg-1
    !!  do jorb=1,norb
    !!      overlap=lut(jorb)
    !!      ijorb=(iline-1)*norb+jorb
    !!      if (overlap) then
    !!          if (segment_started) then
    !!              ! there is no "hole" in between, i.e. we are in the same segment
    !!              ivctr=ivctr+1
    !!          else
    !!              ! there was a "hole" in between, i.e. we are in a new segment.
    !!              iseg=iseg+1
    !!              ivctr=ivctr+1
    !!              ! open the current segment
    !!              keyg(1,iseg)=ijorb
    !!          end if
    !!          segment_started=.true.
    !!      else
    !!          if (segment_started) then
    !!              ! close the previous segment
    !!              keyg(2,iseg)=ijorb-1
    !!          end if
    !!          segment_started=.false.
    !!      end if
    !!  end do
    !!  ! close the last segment on the line if necessary
    !!  if (segment_started) then
    !!      keyg(2,iseg)=iline*norb
    !!  end if
    !!end subroutine keyg_per_line_old



    !> Currently assuming square matrices
    subroutine init_sparse_matrix(iproc, nproc, nspin, geocode, norb, norbp, isorb, norbu, norbup, isorbu, store_index, &
               on_which_atom, nnonzero, nonzero, nnonzero_mult, nonzero_mult, sparsemat, &
               allocate_full, print_info)
      use yaml_output
      use yaml_strings, only: yaml_toa
      implicit none
      
      ! Calling arguments
      integer,intent(in) :: iproc, nproc, nspin, norb, norbp, isorb, norbu, norbup, isorbu, nnonzero, nnonzero_mult
      character(len=1),intent(in) :: geocode
      logical,intent(in) :: store_index
      integer,dimension(norbu),intent(in) :: on_which_atom
      integer,dimension(2,nnonzero),intent(in) :: nonzero
      integer,dimension(2,nnonzero_mult),intent(in) :: nonzero_mult
      type(sparse_matrix), intent(out) :: sparsemat
      logical,intent(in),optional :: allocate_full, print_info
      
      ! Local variables
      integer :: jproc, iorb, jorb, iiorb, iseg
      !integer :: jst_line, jst_seg, segn, ind
      integer :: ist, ivctr
      logical,dimension(:),allocatable :: lut
      integer :: nseg_mult, nvctr_mult, ivctr_mult
      integer,dimension(:),allocatable :: nsegline_mult, istsegline_mult
      integer,dimension(:,:,:),allocatable :: keyg_mult
      integer,dimension(:),allocatable :: keyv_mult
      logical :: allocate_full_, print_info_ !LG: internal variables have the underscore, not the opposite
      integer(kind=8) :: ntot

      real(kind=4) :: tr0, tr1, trt0, trt1
      real(kind=8) :: time0, time1, time2, time3, time4, time5, ttime
      logical, parameter :: extra_timing=.false.

      call timing(iproc,'init_matrCompr','ON')
      if (extra_timing) call cpu_time(trt0)
      call f_routine(id='init_sparse_matrix')
      
      allocate_full_=.false.
      print_info_=.true.
      if (present(allocate_full)) allocate_full_=allocate_full
      if (present(print_info)) print_info_=print_info

      lut = f_malloc(norb,id='lut')
    
      sparsemat=sparse_matrix_null()
    
      sparsemat%nspin=nspin
      sparsemat%geocode = geocode
      sparsemat%nfvctr=norbu
      sparsemat%nfvctrp=norbup
      sparsemat%isfvctr=isorbu
      sparsemat%nfvctr_par=f_malloc0_ptr((/0.to.nproc-1/),id='sparsemat%nfvctr_par')
      sparsemat%isfvctr_par=f_malloc0_ptr((/0.to.nproc-1/),id='sparsemat%isfvctr_par')
      if (extra_timing) call cpu_time(tr0)
      ! Same as isorb_par and norb_par
      do jproc=0,nproc-1
          if (iproc==jproc) then
              sparsemat%isfvctr_par(jproc)=isorbu
              sparsemat%nfvctr_par(jproc)=norbup
          end if
      end do
      if (nproc>1) then
          call mpiallred(sparsemat%isfvctr_par, mpi_sum, comm=bigdft_mpi%mpi_comm)
          call mpiallred(sparsemat%nfvctr_par, mpi_sum, comm=bigdft_mpi%mpi_comm)
      end if

      call allocate_sparse_matrix_basic(store_index, norbu, nproc, sparsemat)

      call vcopy(norbu, on_which_atom(1), 1, sparsemat%on_which_atom(1), 1)


      sparsemat%nseg=0
      sparsemat%nvctr=0
      sparsemat%nsegline=0
      do iorb=1,norbup
          iiorb=isorbu+iorb
          call create_lookup_table(nnonzero, nonzero, iiorb,norb,norbu,lut)
          call nseg_perline(norbu, lut, sparsemat%nseg, sparsemat%nvctr, sparsemat%nsegline(iiorb))
      end do

      if (nproc>1) then
          call mpiallred(sparsemat%nvctr, 1, mpi_sum,comm=bigdft_mpi%mpi_comm)
          call mpiallred(sparsemat%nseg, 1, mpi_sum, comm=bigdft_mpi%mpi_comm)
          call mpiallred(sparsemat%nsegline(1), sparsemat%nfvctr, mpi_sum, comm=bigdft_mpi%mpi_comm)
      end if
      if (extra_timing) call cpu_time(tr1)
      if (extra_timing) time0=real(tr1-tr0,kind=8)

      if (extra_timing) call cpu_time(tr0)

      ist=1
      do jorb=1,sparsemat%nfvctr
          ! Starting segment for this line
          sparsemat%istsegline(jorb)=ist
          ist=ist+sparsemat%nsegline(jorb)
      end do

    
      if (iproc==0 .and. print_info_) then
          ntot = int(norbu,kind=8)*int(norbu,kind=8)
          call yaml_map('total elements',ntot)
          call yaml_map('non-zero elements',sparsemat%nvctr)
          call yaml_comment('segments: '//yaml_toa(sparsemat%nseg))
          call yaml_map('sparsity in %',1.d2*real(ntot-int(sparsemat%nvctr,kind=8),kind=8)/real(ntot,kind=8),fmt='(f5.2)')
      end if
    
      call allocate_sparse_matrix_keys(store_index, sparsemat)
    

      ivctr=0
      sparsemat%keyg=0
      do iorb=1,norbup
          iiorb=isorbu+iorb
          call create_lookup_table(nnonzero, nonzero, iiorb,norb,norbu,lut)
          call keyg_per_line(norbu, sparsemat%nseg, iiorb, sparsemat%istsegline(iiorb), &
               lut, ivctr, sparsemat%keyg)
      end do
    
      ! check whether the number of elements agrees
      if (nproc>1) then
          call mpiallred(ivctr, 1, mpi_sum, comm=bigdft_mpi%mpi_comm)
      end if
      if (ivctr/=sparsemat%nvctr) then
          write(*,'(a,2i8)') 'ERROR: ivctr/=sparsemat%nvctr', ivctr, sparsemat%nvctr
          stop
      end if
      if (nproc>1) then
          call mpiallred(sparsemat%keyg(1,1,1), 2*2*sparsemat%nseg, mpi_sum, comm=bigdft_mpi%mpi_comm)
      end if

      ! start of the segments
      sparsemat%keyv(1)=1
      do iseg=2,sparsemat%nseg
          ! A segment is always on one line, therefore no double loop
          sparsemat%keyv(iseg) = sparsemat%keyv(iseg-1) + sparsemat%keyg(2,1,iseg-1) - sparsemat%keyg(1,1,iseg-1) + 1
      end do


      if (extra_timing) call cpu_time(tr1)
      if (extra_timing) time1=real(tr1-tr0,kind=8)

      if (extra_timing) call cpu_time(tr0)   

      if (store_index) then
          ! store the indices of the matrices in the sparse format
          sparsemat%store_index=.true.
    
          ! initialize sparsemat%matrixindex_in_compressed
          call f_zero(sparsemat%matrixindex_in_compressed_arr)

          !$omp parallel do default(private) shared(sparsemat,norbu,norbup,isorbu) 
          do iorb=1,norbu
             do jorb=1,norbup
                !sparsemat%matrixindex_in_compressed_arr(iorb,jorb)=compressed_index(iorb,jorb,norbu,sparsemat)
                sparsemat%matrixindex_in_compressed_arr(iorb,jorb+isorbu) = &
                  matrixindex_in_compressed(sparsemat, iorb, jorb+isorbu, .true., norbu)
             end do
          end do
          !$omp end parallel do

          if (nproc>1) then
              call mpiallred(sparsemat%matrixindex_in_compressed_arr(1,1), norbu*norbu, mpi_sum, comm=bigdft_mpi%mpi_comm)
          end if

          !!! Initialize sparsemat%orb_from_index
          !!ind = 0
          !!do iseg = 1, sparsemat%nseg
          !!   do segn = sparsemat%keyg(1,iseg), sparsemat%keyg(2,iseg)
          !!      ind=ind+1
          !!      iorb = (segn - 1) / sparsemat%nfvctr + 1
          !!      jorb = segn - (iorb-1)*sparsemat%nfvctr
          !!      sparsemat%orb_from_index(1,ind) = jorb
          !!      sparsemat%orb_from_index(2,ind) = iorb
          !!   end do
          !!end do
    
      else
          ! Otherwise always calculate them on-the-fly
          sparsemat%store_index=.false.
      end if
      if (extra_timing) call cpu_time(tr1)   
      if (extra_timing) time2=real(tr1-tr0,kind=8)

      if (extra_timing) call cpu_time(tr0)     


      ! parallelization of matrices, following same idea as norb/norbp/isorb
      !most equal distribution, but want corresponding to norbp for second column
      call init_matrix_parallelization(iproc, nproc, sparsemat%nfvctr, sparsemat%nseg, sparsemat%nvctr, &
           sparsemat%isfvctr_par, sparsemat%nfvctr_par, sparsemat%istsegline, sparsemat%keyv, &
           sparsemat%isvctr, sparsemat%nvctrp, sparsemat%isvctr_par, sparsemat%nvctr_par)
      if (extra_timing) call cpu_time(tr1)   
      if (extra_timing) time3=real(tr1-tr0,kind=8)

      if (extra_timing) call cpu_time(tr0) 

      !!do jproc=0,nproc-1
      !!    jst_line = sparsemat%isfvctr_par(jproc)+1
      !!    if (sparsemat%nfvctr_par(jproc)==0) then
      !!       sparsemat%isvctr_par(jproc) = sparsemat%nvctr
      !!    else
      !!       jst_seg = sparsemat%istsegline(jst_line)
      !!       sparsemat%isvctr_par(jproc) = sparsemat%keyv(jst_seg)-1
      !!    end if
      !!end do
      !!do jproc=0,nproc-1
      !!   if (jproc==nproc-1) then
      !!      sparsemat%nvctr_par(jproc)=sparsemat%nvctr-sparsemat%isvctr_par(jproc)
      !!   else
      !!      sparsemat%nvctr_par(jproc)=sparsemat%isvctr_par(jproc+1)-sparsemat%isvctr_par(jproc)
      !!   end if
      !!   if (iproc==jproc) sparsemat%isvctr=sparsemat%isvctr_par(jproc)
      !!   if (iproc==jproc) sparsemat%nvctrp=sparsemat%nvctr_par(jproc)
      !!end do

    
      ! 0 - none, 1 - mpiallred, 2 - allgather
      sparsemat%parallel_compression=0
      sparsemat%can_use_dense=.false.


      nsegline_mult = f_malloc0(norbu,id='nsegline_mult')
      istsegline_mult = f_malloc(norbu,id='istsegline_mult')
      nseg_mult=0
      nvctr_mult=0
      do iorb=1,norbup
          iiorb=isorbu+iorb
          call create_lookup_table(nnonzero_mult, nonzero_mult, iiorb,norb,norbu,lut)
          call nseg_perline(norbu, lut, nseg_mult, nvctr_mult, nsegline_mult(iiorb))
      end do
      if (nproc>1) then
          call mpiallred(nvctr_mult, 1, mpi_sum, comm=bigdft_mpi%mpi_comm)
          call mpiallred(nseg_mult, 1, mpi_sum, comm=bigdft_mpi%mpi_comm)
          call mpiallred(nsegline_mult, mpi_sum, comm=bigdft_mpi%mpi_comm)
      end if



      ! Initialize istsegline, which gives the first segment of each line
      istsegline_mult(1)=1
      do iorb=2,norbu
          istsegline_mult(iorb) = istsegline_mult(iorb-1) + nsegline_mult(iorb-1)
      end do

      keyg_mult = f_malloc0((/2,2,nseg_mult/),id='keyg_mult')
      keyv_mult = f_malloc0((/nseg_mult/),id='keyg_mult')

      ivctr_mult=0
      do iorb=1,norbup
         iiorb=isorbu+iorb
         call create_lookup_table(nnonzero_mult, nonzero_mult, iiorb,norb,norbu,lut)
         call keyg_per_line(norbu, nseg_mult, iiorb, istsegline_mult(iiorb), &
              lut, ivctr_mult, keyg_mult)
      end do
      ! check whether the number of elements agrees
      if (nproc>1) then
          call mpiallred(ivctr_mult, 1, mpi_sum, comm=bigdft_mpi%mpi_comm)
      end if
      if (ivctr_mult/=nvctr_mult) then
          write(*,'(a,2i8)') 'ERROR: ivctr_mult/=nvctr_mult', ivctr_mult, nvctr_mult
          stop
      end if
      if (nproc>1) then
          call mpiallred(keyg_mult, mpi_sum, comm=bigdft_mpi%mpi_comm)
      end if

      ! start of the segments
      keyv_mult(1)=1
      do iseg=2,nseg_mult
          keyv_mult(iseg) = keyv_mult(iseg-1) + keyg_mult(2,1,iseg-1) - keyg_mult(1,1,iseg-1) + 1
      end do
      if (extra_timing) call cpu_time(tr1)   
      if (extra_timing) time4=real(tr1-tr0,kind=8)

      if (extra_timing) call cpu_time(tr0) 

      ! Allocate the matrices
      !call allocate_sparse_matrix_matrices(sparsemat, allocate_full_)


      ! Initialize the parameters for the spare matrix matrix multiplication
      call init_sparse_matrix_matrix_multiplication_new(iproc, nproc, norbu, norbup, isorbu, nseg_mult, &
               nsegline_mult, istsegline_mult, keyv_mult, keyg_mult, sparsemat)

      if (extra_timing) call cpu_time(tr1)   
      if (extra_timing) time5=real(tr1-tr0,kind=8)    

      call f_free(nsegline_mult)
      call f_free(istsegline_mult)
      call f_free(keyg_mult)
      call f_free(keyv_mult)
      call f_free(lut)
    
      call f_release_routine()
      call timing(iproc,'init_matrCompr','OF')
      if (extra_timing) call cpu_time(trt1)   
      if (extra_timing) ttime=real(trt1-trt0,kind=8)

      if (extra_timing.and.iproc==0) print*,'imctime',time0,time1,time2,time3,time4,time5,&
           time0+time1+time2+time3+time4+time5,ttime


!!$      contains

!!$        subroutine create_lookup_table(nnonzero, nonzero, iiorb)
!!$          implicit none
!!$
!!$          ! Calling arguments
!!$          integer :: nnonzero, iiorb
!!$          integer,dimension(2,nnonzero) :: nonzero
!!$
!!$          ! Local variables
!!$          integer(kind=8) :: ist, iend, ind
!!$          integer :: i, jjorb
!!$
!!$          lut = .false.
!!$          ist = int(iiorb-1,kind=8)*int(norbu,kind=8) + int(1,kind=8)
!!$          iend = int(iiorb,kind=8)*int(norbu,kind=8)
!!$          do i=1,nnonzero
!!$              ind = int(nonzero(2,i)-1,kind=8)*int(norbu,kind=8) + int(nonzero(1,i),kind=8)
!!$              if (ind<ist) cycle
!!$              if (ind>iend) exit
!!$              jjorb=nonzero(1,i)
!!$              lut(jjorb)=.true.
!!$          end do
!!$        end subroutine create_lookup_table
!!$
!!$
!!$        subroutine set_value_from_optional()
!!$          if (present(allocate_full_))then
!!$              allocate_full = allocate_full_
!!$          else
!!$              allocate_full = .false.
!!$          end if
!!$          if (present(print_info_))then
!!$              print_info = print_info_
!!$          else
!!$              print_info = .true.
!!$          end if
!!$        end subroutine set_value_from_optional


    
    end subroutine init_sparse_matrix

    subroutine create_lookup_table(nnonzero, nonzero, iiorb,norb,norbu,lut)
      implicit none
      ! Calling arguments
      integer :: nnonzero, iiorb,norb,norbu
      integer,dimension(2,nnonzero) :: nonzero
      logical, dimension(norb), intent(inout) :: lut

      ! Local variables
      integer(kind=8) :: ist, iend, ind
      integer :: i, jjorb

      lut = .false.
      ist = int(iiorb-1,kind=8)*int(norbu,kind=8) + int(1,kind=8)
      iend = int(iiorb,kind=8)*int(norbu,kind=8)
      do i=1,nnonzero
         ind = int(nonzero(2,i)-1,kind=8)*int(norbu,kind=8) + int(nonzero(1,i),kind=8)
         if (ind<ist) cycle
         if (ind>iend) exit
         jjorb=nonzero(1,i)
         lut(jjorb)=.true.
      end do
    end subroutine create_lookup_table

    subroutine determine_sequential_length(norb, norbp, isorb, nseg, nsegline, istsegline, keyg, &
               sparsemat, nseq, nseq_per_line)
      implicit none
    
      ! Calling arguments
      integer,intent(in) :: norb, norbp, isorb, nseg
      integer,dimension(norb),intent(in) :: nsegline, istsegline
      integer,dimension(2,2,nseg),intent(in) :: keyg
      type(sparse_matrix),intent(in) :: sparsemat
      integer,intent(out) :: nseq
      integer,dimension(norb),intent(out) :: nseq_per_line
    
      ! Local variables
      integer :: i,iseg,jorb,iorb,jseg,ii,nseqline
      integer :: isegoffset, istart, iend
    
      nseq=0
      do i = 1,norbp
         ii=isorb+i
         isegoffset=istsegline(ii)-1
         nseqline=0
         do iseg=1,nsegline(ii)
              ! A segment is always on one line, therefore no double loop
              istart=keyg(1,1,isegoffset+iseg)
              iend=keyg(2,1,isegoffset+iseg)
              do iorb=istart,iend
                  !write(*,*) 'old: iproc, iorb, ii', bigdft_mpi%iproc, iorb, ii
                  do jseg=sparsemat%istsegline(iorb),sparsemat%istsegline(iorb)+sparsemat%nsegline(iorb)-1
                      !write(*,*) 'old: iproc, jseg', bigdft_mpi%iproc, jseg
                      ! A segment is always on one line, therefore no double loop
                      do jorb = sparsemat%keyg(1,1,jseg),sparsemat%keyg(2,1,jseg)
                          nseq=nseq+1
                          nseqline=nseqline+1
                      end do
                  end do
              end do
         end do
         nseq_per_line(ii)=nseqline
      end do 
    
    end subroutine determine_sequential_length
    


    !!subroutine determine_sequential_length_new(npt, ispt, nseg, keyv, keyg, smat, nsize_npp, nseq, nseq_per_pt)
    !!  implicit none
    !!
    !!  ! Calling arguments
    !!  integer,intent(in) :: npt, ispt, nseg, nsize_npp
    !!  integer,dimension(nseg),intent(in) :: keyv
    !!  integer,dimension(2,2,nseg),intent(in) :: keyg
    !!  type(sparse_matrix),intent(in) :: smat
    !!  integer,intent(out) :: nseq
    !!  integer,dimension(nsize_npp),intent(out) :: nseq_per_pt
    !!
    !!  ! Local variables
    !!  integer :: ipt, iipt, iline, icolumn, nseq_pt, jseg, jorb, iseg_start


    !!  nseq = 0
    !!  iseg_start = 1
    !!  do ipt=1,npt
    !!      iipt = ispt + ipt
    !!      call get_line_and_column(iipt, nseg, keyv, keyg, iseg_start, iline, icolumn)
    !!      !write(*,'(a,4i8)') 'ipt, iipt, iline, icolumn', ipt, iipt, iline, icolumn
    !!      nseq_pt = 0
    !!      ! Take the column due to the symmetry of the sparsity pattern
    !!      !write(*,*) 'new: iproc, iorb, ii', bigdft_mpi%iproc, icolumn, iline
    !!      do jseg=smat%istsegline(icolumn),smat%istsegline(icolumn)+smat%nsegline(icolumn)-1
    !!          !write(*,*) 'new: iproc, jseg', bigdft_mpi%iproc, jseg
    !!          ! A segment is always on one line, therefore no double loop
    !!          do jorb = smat%keyg(1,1,jseg),smat%keyg(2,1,jseg)
    !!              nseq = nseq + 1
    !!              nseq_pt = nseq_pt + 1
    !!          end do
    !!      end do
    !!      nseq_per_pt(iipt) = nseq_pt
    !!  end do

    !!
    !!  !!nseq=0
    !!  !!do i = 1,norbp
    !!  !!   ii=isorb+i
    !!  !!   isegoffset=istsegline(ii)-1
    !!  !!   nseqline=0
    !!  !!   do iseg=1,nsegline(ii)
    !!  !!        ! A segment is always on one line, therefore no double loop
    !!  !!        istart=keyg(1,1,isegoffset+iseg)
    !!  !!        iend=keyg(2,1,isegoffset+iseg)
    !!  !!        do iorb=istart,iend
    !!  !!            do jseg=sparsemat%istsegline(iorb),sparsemat%istsegline(iorb)+sparsemat%nsegline(iorb)-1
    !!  !!                ! A segment is always on one line, therefore no double loop
    !!  !!                do jorb = sparsemat%keyg(1,1,jseg),sparsemat%keyg(2,1,jseg)
    !!  !!                    nseq=nseq+1
    !!  !!                    nseqline=nseqline+1
    !!  !!                end do
    !!  !!            end do
    !!  !!        end do
    !!  !!   end do
    !!  !!   nseq_per_line(ii)=nseqline
    !!  !!end do 

    !!
    !!end subroutine determine_sequential_length_new



    subroutine determine_sequential_length_new2(npt, ispt, nseg, nline, keyv, keyg, smat, istsegline, nseq, nseq_per_line)
      implicit none
    
      ! Calling arguments
      integer,intent(in) :: npt, ispt, nseg, nline
      integer,dimension(nseg),intent(in) :: keyv
      integer,dimension(2,2,nseg),intent(in) :: keyg
      type(sparse_matrix),intent(in) :: smat
      integer,dimension(smat%nfvctr),intent(in) :: istsegline
      integer,intent(out) :: nseq
      integer,dimension(nline),intent(out) :: nseq_per_line
    
      ! Local variables
      integer :: ipt, iipt, iline, icolumn, nseq_pt, jseg, jorb, ii, iseg_start

      call f_routine(id='determine_sequential_length_new2')

      call f_zero(nseq_per_line)

      ! In the following OMP loop, do a reduction of nseq_per_line to avoid the
      ! need of putting a critical statement around its update.

      nseq = 0
      iseg_start = 1
      !$omp parallel default(none) &
      !$omp shared(npt, ispt, nseg, keyv, keyg, smat, nline, istsegline, nseq, nseq_per_line) &
      !$omp private(ipt, iipt, iline, icolumn, jseg, jorb, ii) &
      !$omp firstprivate(iseg_start)
      !$omp do reduction(+:nseq,nseq_per_line)
      do ipt=1,npt
          iipt = ispt + ipt
          call get_line_and_column(iipt, nseg, keyv, keyg, iseg_start, iline, icolumn)
          ! Take the column due to the symmetry of the sparsity pattern
          do jseg=smat%istsegline(icolumn),smat%istsegline(icolumn)+smat%nsegline(icolumn)-1
              ! A segment is always on one line, therefore no double loop
              do jorb = smat%keyg(1,1,jseg),smat%keyg(2,1,jseg)
                  ! Calculate the index in the large compressed format
                  ii = matrixindex_in_compressed_lowlevel(jorb, iline, nline, nseg, keyv, keyg, istsegline)
                  if (ii>0) then
                      nseq = nseq + 1
                      nseq_per_line(iline) = nseq_per_line(iline) + 1
                  end if
              end do
          end do
      end do
      !$omp end do
      !$omp end parallel

      call f_release_routine()
    
    end subroutine determine_sequential_length_new2



    !> Determines the line and column indices on an elements iel for a sparsity
    !! pattern defined by nseg, kev, keyg.
    !! iseg_start is the segment where the search starts and can thus be used to
    !! accelerate the loop (useful if this routine is called several times with
    !! steadily increasing values of iel).
    subroutine get_line_and_column(iel, nseg, keyv, keyg, iseg_start, iline, icolumn)
      implicit none

      ! Calling arguments
      integer,intent(in) :: iel, nseg
      integer,dimension(nseg),intent(in) :: keyv
      integer,dimension(2,2,nseg),intent(in) :: keyg
      integer,intent(inout) :: iseg_start
      integer,intent(out) :: iline, icolumn

      ! Local variables
      integer :: iseg, ilen_seg, ist_seg, iend_seg, i, ii
      logical :: found

      found = .false.
      ! Search the segment which contains iel
      search_loop: do iseg=iseg_start,nseg
          ilen_seg = keyg(2,1,iseg) - keyg(1,1,iseg) + 1
          ist_seg = keyv(iseg)
          iend_seg = ist_seg + ilen_seg - 1
          !write(1000+bigdft_mpi%iproc,*) 'iel, iseg, iend_seg', iel, iseg, iend_seg
          if (iend_seg<iel) cycle
          ! If this point is reached, we are in the correct segment
          iline = keyg(1,2,iseg)
          icolumn = keyg(1,1,iseg)
          do i=ist_seg,iend_seg
              !write(1000+bigdft_mpi%iproc,*) 'iline, icolumn', iline, icolumn
              if (i==iel) then
                  ii = iseg
                  found = .true.
                  exit search_loop
              end if
              icolumn = icolumn + 1
          end do
      end do search_loop

      if (.not.found) then
          !write(*,*) 'iseg_start, nseg', iseg_start, nseg
          !do iseg=iseg_start,nseg
          !    write(*,'(a,4i8)') 'iseg, keyv, keyg', iseg, keyv(iseg), keyg(1,1,iseg), keyg(2,1,iseg)
          !end do
          call f_err_throw('get_line_and_column failed to determine the indices, iel='//yaml_toa(iel), &
              err_id=BIGDFT_RUNTIME_ERROR)
      end if
      
      iseg_start = ii

    end subroutine get_line_and_column



    subroutine get_nout(norb, norbp, isorb, nseg, nsegline, istsegline, keyg, nout)
      implicit none
    
      ! Calling arguments
      integer,intent(in) :: norb, norbp, isorb, nseg
      integer,dimension(norb),intent(in) :: nsegline, istsegline
      integer,dimension(2,2,nseg),intent(in) :: keyg
      integer,intent(out) :: nout
    
      ! Local variables
      integer :: i, iii, iseg, iorb
      integer :: isegoffset, istart, iend

      call f_routine(id='get_nout')
    
      ! OpenMP for a norbp loop is not ideal, but better than nothing.
      nout=0
      !$omp parallel default(none) &
      !$omp shared(norbp, isorb, istsegline, nsegline, keyg, nout) &
      !$omp private(i, iii, isegoffset, iseg, istart, iend, iorb)
      !$omp do reduction(+:nout)
      do i=1,norbp
         iii=isorb+i
         isegoffset=istsegline(iii)-1
         do iseg=1,nsegline(iii)
              ! A segment is always on one line, therefore no double loop
              istart=keyg(1,1,isegoffset+iseg)
              iend=keyg(2,1,isegoffset+iseg)
              do iorb=istart,iend
                  nout=nout+1
              end do
          end do
      end do
      !$omp end do
      !$omp end parallel

      call f_release_routine()
    
    end subroutine get_nout


    subroutine init_onedimindices_new(norb, norbp, isorb, nseg, nsegline, istsegline, keyg, sparsemat, nout, onedimindices)
      implicit none
    
      ! Calling arguments
      integer,intent(in) :: norb, norbp, isorb, nseg
      integer,dimension(norb),intent(in) :: nsegline, istsegline
      integer,dimension(2,2,nseg),intent(in) :: keyg
      type(sparse_matrix),intent(in) :: sparsemat
      integer,intent(in) :: nout
      integer,dimension(4,nout) :: onedimindices
    
      ! Local variables
      integer :: i, iii, iseg, iorb, ii, jseg, ilen, itot
      integer :: isegoffset, istart, iend
    
    
      ii=0
      itot=1
      do i = 1,norbp
         iii=isorb+i
         isegoffset=istsegline(iii)-1
         do iseg=1,nsegline(iii)
              istart=keyg(1,1,isegoffset+iseg)
              iend=keyg(2,1,isegoffset+iseg)
              ! A segment is always on one line, therefore no double loop
              do iorb=istart,iend
                  ii=ii+1
                  onedimindices(1,ii)=i
                  onedimindices(2,ii)=iorb
                  ilen=0
                  do jseg=sparsemat%istsegline(iorb),sparsemat%istsegline(iorb)+sparsemat%nsegline(iorb)-1
                      ! A segment is always on one line, therefore no double loop
                      ilen=ilen+sparsemat%keyg(2,1,jseg)-sparsemat%keyg(1,1,jseg)+1
                  end do
                  onedimindices(3,ii)=ilen
                  onedimindices(4,ii)=itot
                  itot=itot+ilen
              end do
          end do
      end do
    
    end subroutine init_onedimindices_new



    subroutine init_onedimindices_newnew(nout, ispt, nseg, keyv, keyg, smat, istsegline, onedimindices)
      implicit none
    
      ! Calling arguments
      integer,intent(in) :: nout, ispt, nseg
      integer,dimension(nseg),intent(in) :: keyv
      integer,dimension(2,2,nseg),intent(in) :: keyg
      type(sparse_matrix),intent(in) :: smat
      integer,dimension(smat%nfvctr),intent(in) :: istsegline
      integer,dimension(4,nout) :: onedimindices
    
      ! Local variables
      integer :: itot, ipt, iipt, iline, icolumn, ilen, jseg, ii, jorb, iseg_start
    
      !!write(*,*) 'iproc, nout, ispt', bigdft_mpi%iproc, nout, ispt
      call f_routine(id='init_onedimindices_newnew')

      ! Handle index 3 separately to enable OpenMP
    
      !itot = 1
      iseg_start = 1
      !$omp parallel default(none) &
      !$omp shared(nout, ispt, nseg, keyv, keyg, onedimindices, smat, istsegline) &
      !$omp firstprivate(iseg_start) &
      !$omp private(ipt, iipt, iline, icolumn, ilen, jseg, jorb, ii)
      !$omp do
      do ipt=1,nout
          iipt = ispt + ipt
          call get_line_and_column(iipt, nseg, keyv, keyg, iseg_start, iline, icolumn)
          onedimindices(1,ipt) = matrixindex_in_compressed_lowlevel(icolumn, iline, smat%nfvctr, nseg, keyv, keyg, istsegline)
          if (onedimindices(1,ipt)>0) then
              onedimindices(1,ipt) = onedimindices(1,ipt) - smat%smmm%isvctr
          else
              stop 'onedimindices(1,ipt)==0'
          end if
          ilen = 0
          ! Take the column due to the symmetry of the sparsity pattern
          do jseg=smat%istsegline(icolumn),smat%istsegline(icolumn)+smat%nsegline(icolumn)-1
              ! A segment is always on one line, therefore no double loop
              do jorb = smat%keyg(1,1,jseg),smat%keyg(2,1,jseg)
                  ! Calculate the index in the large compressed format
                  ii = matrixindex_in_compressed_lowlevel(jorb, iline, smat%nfvctr, nseg, keyv, keyg, istsegline)
                  if (ii>0) then
                      ilen = ilen + 1
                  end if
              end do
          end do
          onedimindices(2,ipt) = ilen
          !!onedimindices(3,ipt) = itot
          !itot = itot + ilen
      end do
      !$omp end do
      !$omp end parallel


      itot = 1
      do ipt=1,nout
          onedimindices(3,ipt) = itot
          itot = itot + onedimindices(2,ipt)
      end do



      call f_release_routine()
    
    end subroutine init_onedimindices_newnew




    subroutine get_arrays_for_sequential_acces(norb, norbp, isorb, nseg, &
               nsegline, istsegline, keyg, sparsemat, nseq, &
               ivectorindex)
      implicit none
    
      ! Calling arguments
      integer,intent(in) :: norb, norbp, isorb, nseg, nseq
      integer,dimension(norb),intent(in) :: nsegline, istsegline
      integer,dimension(2,2,nseg),intent(in) :: keyg
      type(sparse_matrix),intent(in) :: sparsemat
      integer,dimension(nseq),intent(out) :: ivectorindex
    
      ! Local variables
      integer :: i,iseg,jorb,jjorb,iorb,jseg,ii,iii
      integer :: isegoffset, istart, iend
    
    
      ii=1
      do i = 1,norbp
         iii=isorb+i
         isegoffset=istsegline(iii)-1
         do iseg=1,nsegline(iii)
              istart=keyg(1,1,isegoffset+iseg)
              iend=keyg(2,1,isegoffset+iseg)
              ! A segment is always on one line, therefore no double loop
              do iorb=istart,iend
                  !!istindexarr(iorb-istart+1,iseg,i)=ii
                  do jseg=sparsemat%istsegline(iorb),sparsemat%istsegline(iorb)+sparsemat%nsegline(iorb)-1
                      ! A segment is always on one line, therefore no double loop
                      do jorb = sparsemat%keyg(1,1,jseg),sparsemat%keyg(2,1,jseg)
                          jjorb = jorb
                          ivectorindex(ii)=jjorb
                          ii = ii+1
                      end do
                  end do
              end do
         end do
      end do 
      if (ii/=nseq+1) stop 'ii/=nseq+1'
    
    end subroutine get_arrays_for_sequential_acces



    subroutine get_arrays_for_sequential_acces_new(nout, ispt, nseg, nseq, keyv, keyg, smat, istsegline, ivectorindex)
      use locregs_init, only: distribute_on_threads
      implicit none
    
      ! Calling arguments
      integer,intent(in) :: nout, ispt, nseg, nseq
      integer,dimension(nseg),intent(in) :: keyv
      integer,dimension(2,2,nseg),intent(in) :: keyg
      type(sparse_matrix),intent(in) :: smat
      integer,dimension(smat%nfvctr),intent(in) :: istsegline
      integer,dimension(nseq),intent(out) :: ivectorindex
    
      ! Local variables
      integer :: ii, ipt, iipt, iline, icolumn, jseg, jorb, itest, ind, iseg_start
      integer :: ithread, jthread, nthread
      integer,dimension(:),allocatable :: iiarr
      integer,dimension(:,:),pointer :: ise
      integer,dimension(:,:),allocatable :: ivectorindex_work
      !$ integer :: omp_get_thread_num

      call f_routine(id='get_arrays_for_sequential_acces_new')


      ! OpenMP parallelization using a large workarray
      !!nthread = 1
      !!!$ nthread = omp_get_max_threads()

      !!! Determine the number of iterations to be done by each thread
      !!n = f_malloc(0.to.nthread-1,id='n')
      !!ii = nout/nthread
      !!n(0:nthread-1) = ii
      !!ii = nout - nthread*ii
      !!n(0:ii-1) = n(0:ii-1) + 1
      !!! Check
      !!if (sum(n)/=nout) call f_err_throw('sum(n)/=nout',err_name='BIGDFT_RUNTIME_ERROR')

      !!! Determine the first and last iteration for each thread
      !!ise = f_malloc((/1.to.2,0.to.nthread-1/),id='ise')
      !!ise(1,0) = 1
      !!do jthread=1,nthread-1
      !!    ise(1,jthread) = ise(1,jthread-1) + n(jthread-1)
      !!    ise(2,jthread-1) = ise(1,jthread) -1
      !!end do
      !!ise(2,nthread-1) = nout
      !!! Check
      !!ii = 0
      !!do jthread=0,nthread-1
      !!    ii = ii + ise(2,jthread) - ise(1,jthread) + 1
      !!    if (jthread>1) then
      !!        if (ise(1,jthread)/=ise(2,jthread-1)+1) then
      !!            call f_err_throw('ise(1,jthread)/=ise(2,jthread-1)+1',err_name='BIGDFT_RUNTIME_ERROR')
      !!        end if
      !!    end if
      !!end do
      !!if (ii/=nout) call f_err_throw('ii/=nout',err_name='BIGDFT_RUNTIME_ERROR')

      call distribute_on_threads(nout, nthread, ise)
    
      iiarr = f_malloc(0.to.nthread-1,id='iiarr')
      ii = 0
      iseg_start = 1
      ithread = 0
      ivectorindex_work = f_malloc((/1.to.nseq,0.to.nthread-1/),id='ivectorindex_work')
      !$omp parallel &
      !$omp default (none) &
      !$omp shared(ise, ispt, nseg, keyv, keyg, smat, istsegline, iiarr, nthread) &
      !$omp shared(ivectorindex_work, ivectorindex, nseq) &
      !$omp private(ipt, iipt, iline, icolumn, ind, jthread,jseg,jorb) &
      !$omp firstprivate(ii, iseg_start, ithread)
      !$ ithread = omp_get_thread_num()
      do ipt=ise(1,ithread),ise(2,ithread)
          iipt = ispt + ipt
          call get_line_and_column(iipt, nseg, keyv, keyg, iseg_start, iline, icolumn)
          ! Take the column due to the symmetry of the sparsity pattern
          do jseg=smat%istsegline(icolumn),smat%istsegline(icolumn)+smat%nsegline(icolumn)-1
              ! A segment is always on one line, therefore no double loop
              do jorb = smat%keyg(1,1,jseg),smat%keyg(2,1,jseg)
                  ind = matrixindex_in_compressed_lowlevel(jorb, iline, smat%nfvctr, nseg, keyv, keyg, istsegline)
                  if (ind>0) then
                      ii = ii+1
                      ivectorindex_work(ii,ithread) = ind - smat%smmm%isvctr
                      if (ivectorindex_work(ii,ithread)<=0) then
                          stop 'ivectorindex_work(ii,ithread)<=0'
                      end if
                  end if
              end do
          end do
      end do
      iiarr(ithread) = ii
      !$omp barrier
      if (sum(iiarr)/=nseq) stop 'sum(iiarr)/=nseq'

      ii = 1
      do jthread=0,nthread-1
          if (ithread==jthread) then
              if (iiarr(jthread)>0) then
                  call f_memcpy(n=iiarr(jthread), src=ivectorindex_work(1,ithread), dest=ivectorindex(ii))
              end if
          end if
          ii = ii + iiarr(jthread)
      end do
      !$omp end parallel

      call f_free(ivectorindex_work)
      !call f_free(n)
      call f_free_ptr(ise)
      call f_free(iiarr)

      call f_release_routine()

    
    end subroutine get_arrays_for_sequential_acces_new



    subroutine determine_consecutive_values(nout, nseq, ivectorindex, onedimindices_new, &
               nconsecutive_max, consecutive_lookup)
      implicit none
      
      ! Calling arguments
      integer,intent(in) :: nout, nseq
      integer,dimension(nseq),intent(in) :: ivectorindex
      integer,dimension(4,nout),intent(inout) :: onedimindices_new
      integer,intent(out) :: nconsecutive_max
      integer,dimension(:,:,:),pointer,intent(out) :: consecutive_lookup

      ! Local variables
      integer :: iout, ilen, ii, iend, nconsecutive, jorb, jjorb, jjorb_prev, iconsec


      nconsecutive_max = 0
      do iout=1,nout
          ilen=onedimindices_new(2,iout)
          ii=onedimindices_new(3,iout)

          iend=ii+ilen-1

          nconsecutive = 1
          do jorb=ii,iend
             jjorb=ivectorindex(jorb)
             if (jorb>ii) then
                 if (jjorb/=jjorb_prev+1) then
                     nconsecutive = nconsecutive + 1
                 end if
             end if
             jjorb_prev = jjorb
          end do
          nconsecutive_max = max(nconsecutive,nconsecutive_max)
          onedimindices_new(4,iout) = nconsecutive
      end do

      consecutive_lookup = f_malloc_ptr((/3,nconsecutive_max,nout/),id='consecutive_lookup')


      do iout=1,nout
          ilen=onedimindices_new(2,iout)
          ii=onedimindices_new(3,iout)

          iend=ii+ilen-1

          nconsecutive = 1
          iconsec = 0
          consecutive_lookup(1,nconsecutive,iout) = ii
          consecutive_lookup(2,nconsecutive,iout) = ivectorindex(ii)
          do jorb=ii,iend
             jjorb=ivectorindex(jorb)
             if (jorb>ii) then
                 if (jjorb/=jjorb_prev+1) then
                     consecutive_lookup(3,nconsecutive,iout) = iconsec
                     nconsecutive = nconsecutive + 1
                     consecutive_lookup(1,nconsecutive,iout) = jorb
                     consecutive_lookup(2,nconsecutive,iout) = jjorb
                     iconsec = 0
                 end if
             end if
             iconsec = iconsec + 1
             jjorb_prev = jjorb
          end do
          consecutive_lookup(3,nconsecutive,iout) = iconsec
          if (nconsecutive>nconsecutive_max) stop 'nconsecutive>nconsecutive_max'
      end do


    end subroutine determine_consecutive_values


    subroutine init_sequential_acces_matrix(norb, norbp, isorb, nseg, &
               nsegline, istsegline, keyg, sparsemat, nseq, &
               indices_extract_sequential)
      implicit none
    
      ! Calling arguments
      integer,intent(in) :: norb, norbp, isorb, nseg, nseq
      integer,dimension(norb),intent(in) :: nsegline, istsegline
      integer,dimension(2,2,nseg),intent(in) :: keyg
      type(sparse_matrix),intent(in) :: sparsemat
      integer,dimension(nseq),intent(out) :: indices_extract_sequential
    
      ! Local variables
      integer :: i,iseg,jorb,jj,iorb,jseg,ii,iii
      integer :: isegoffset, istart, iend
    
    
      ii=1
      do i = 1,norbp
         iii=isorb+i
         isegoffset=istsegline(iii)-1
         do iseg=1,nsegline(iii)
              istart=keyg(1,1,isegoffset+iseg)
              iend=keyg(2,1,isegoffset+iseg)
              ! A segment is always on one line, therefore no double loop
              do iorb=istart,iend
                  do jseg=sparsemat%istsegline(iorb),sparsemat%istsegline(iorb)+sparsemat%nsegline(iorb)-1
                      ! A segment is always on one line, therefore no double loop
                      jj=1
                      do jorb = sparsemat%keyg(1,1,jseg),sparsemat%keyg(2,1,jseg)
                          indices_extract_sequential(ii)=sparsemat%keyv(jseg)+jj-1
                          jj = jj+1
                          ii = ii+1
                      end do
                  end do
              end do
         end do
      end do 
    
    end subroutine init_sequential_acces_matrix




    subroutine init_sequential_acces_matrix_new(nout, ispt, nseg, nseq, keyv, keyg, smat, istsegline, &
               indices_extract_sequential)
      use locregs_init, only: distribute_on_threads
      implicit none
    
      ! Calling arguments
      integer,intent(in) :: nout, ispt, nseg, nseq
      integer,dimension(nseg),intent(in) :: keyv
      integer,dimension(2,2,nseg),intent(in) :: keyg
      type(sparse_matrix),intent(in) :: smat
      integer,dimension(smat%nfvctr),intent(in) :: istsegline
      integer,dimension(nseq),intent(out) :: indices_extract_sequential
    
      ! Local variables
      integer :: ii, ipt, iipt, iline, icolumn, jseg, jj, jorb, ind, iseg_start
      integer :: ithread, jthread, nthread
      integer,dimension(:),allocatable :: iiarr
      integer,dimension(:,:),pointer :: ise
      integer,dimension(:,:),allocatable :: indices_extract_sequential_work
      !$ integer :: omp_get_thread_num

      call f_routine(id='init_sequential_acces_matrix_new')

      ! OpenMP parallelization using a large workarray
      !!nthread = 1
      !!!$ nthread = omp_get_max_threads()

      !!! Determine the number of iterations to be done by each thread
      !!n = f_malloc(0.to.nthread-1,id='n')
      !!ii = nout/nthread
      !!n(0:nthread-1) = ii
      !!ii = nout - nthread*ii
      !!n(0:ii-1) = n(0:ii-1) + 1
      !!! Check
      !!if (sum(n)/=nout) call f_err_throw('sum(n)/=nout',err_name='BIGDFT_RUNTIME_ERROR')

      !!! Determine the first and last iteration for each thread
      !!ise = f_malloc((/1.to.2,0.to.nthread-1/),id='ise')
      !!ise(1,0) = 1
      !!do jthread=1,nthread-1
      !!    ise(1,jthread) = ise(1,jthread-1) + n(jthread-1)
      !!    ise(2,jthread-1) = ise(1,jthread) -1
      !!end do
      !!ise(2,nthread-1) = nout
      !!! Check
      !!ii = 0
      !!do jthread=0,nthread-1
      !!    ii = ii + ise(2,jthread) - ise(1,jthread) + 1
      !!    if (jthread>1) then
      !!        if (ise(1,jthread)/=ise(2,jthread-1)+1) then
      !!            call f_err_throw('ise(1,jthread)/=ise(2,jthread-1)+1',err_name='BIGDFT_RUNTIME_ERROR')
      !!        end if
      !!    end if
      !!end do
      !!if (ii/=nout) call f_err_throw('ii/=nout',err_name='BIGDFT_RUNTIME_ERROR')
      call distribute_on_threads(nout, nthread, ise)
    
      iiarr = f_malloc(0.to.nthread-1,id='iiarr')
      ii = 0
      iseg_start = 1
      ithread = 0
      indices_extract_sequential_work = f_malloc((/1.to.nseq,0.to.nthread-1/),id='indices_extract_sequential_work')
      !$omp parallel &
      !$omp default (none) &
      !$omp shared(ise, ispt, nseg, keyv, keyg, smat, istsegline, iiarr, nthread) &
      !$omp shared(indices_extract_sequential_work, indices_extract_sequential) &
      !$omp private(ipt, iipt, iline, icolumn, ind, jj, jthread,jseg,jorb) &
      !$omp firstprivate(ii, iseg_start, ithread)
      !$ ithread = omp_get_thread_num()
      do ipt=ise(1,ithread),ise(2,ithread)
          iipt = ispt + ipt
          call get_line_and_column(iipt, nseg, keyv, keyg, iseg_start, iline, icolumn)
          ! Take the column due to the symmetry of the sparsity pattern
          do jseg=smat%istsegline(icolumn),smat%istsegline(icolumn)+smat%nsegline(icolumn)-1
              ! A segment is always on one line, therefore no double loop
              jj=1
              do jorb = smat%keyg(1,1,jseg),smat%keyg(2,1,jseg)
                  ! Calculate the index in the large compressed format
                  ind = matrixindex_in_compressed_lowlevel(jorb, iline, smat%nfvctr, nseg, keyv, keyg, istsegline)
                  if (ind>0) then
                      ii = ii + 1
                      indices_extract_sequential_work(ii,ithread)=smat%keyv(jseg)+jj-1
                  end if
                  jj = jj+1
              end do
          end do
      end do
      iiarr(ithread) = ii
      !$omp barrier
      ii = 1
      do jthread=0,nthread-1
          if (ithread==jthread) then
              if (iiarr(jthread)>0) then
                  call f_memcpy(n=iiarr(jthread), &
                       src=indices_extract_sequential_work(1,ithread), &
                       dest=indices_extract_sequential(ii))
              end if
          end if
          ii = ii + iiarr(jthread)
      end do
      !$omp end parallel
      !do ii=1,nseq
      !    write(100,*) 'ii, indices_extract_sequential(ii)', ii, indices_extract_sequential(ii)
      !end do

      call f_free(indices_extract_sequential_work)
      !call f_free(n)
      call f_free_ptr(ise)
      call f_free(iiarr)

      call f_release_routine()

    
    end subroutine init_sequential_acces_matrix_new




    subroutine init_matrix_parallelization(iproc, nproc, nfvctr, nseg, nvctr, &
               isfvctr_par, nfvctr_par, istsegline, keyv, &
               isvctr, nvctrp, isvctr_par, nvctr_par)
      implicit none

      ! Calling arguments
      integer,intent(in) :: iproc, nproc, nfvctr, nseg, nvctr
      integer,dimension(0:nproc-1),intent(in) :: isfvctr_par, nfvctr_par
      integer,dimension(nfvctr),intent(in) :: istsegline
      integer,dimension(nseg),intent(in) :: keyv
      integer,intent(out) :: isvctr, nvctrp
      integer,dimension(0:nproc-1),intent(out) :: isvctr_par, nvctr_par
      
      ! Local variables
      integer :: jproc, jst_line, jst_seg

      call f_routine(id='init_matrix_parallelization')

      ! parallelization of matrices, following same idea as norb/norbp/isorb
      !most equal distribution, but want corresponding to norbp for second column

      !$omp parallel default(none) &
      !$omp shared(nproc, isfvctr_par, nfvctr_par, nvctr, istsegline, keyv, isvctr_par) &
      !$omp private(jproc, jst_line, jst_seg)
      !$omp do
      do jproc=0,nproc-1
          jst_line = isfvctr_par(jproc)+1
          if (nfvctr_par(jproc)==0) then
             isvctr_par(jproc) = nvctr
          else
             jst_seg = istsegline(jst_line)
             isvctr_par(jproc) = keyv(jst_seg)-1
          end if
      end do
      !$omp end do
      !$omp end parallel

      do jproc=0,nproc-1
         if (jproc==nproc-1) then
            nvctr_par(jproc)=nvctr-isvctr_par(jproc)
         else
            nvctr_par(jproc)=isvctr_par(jproc+1)-isvctr_par(jproc)
         end if
         if (iproc==jproc) isvctr=isvctr_par(jproc)
         if (iproc==jproc) nvctrp=nvctr_par(jproc)
      end do

      call f_release_routine()

    end subroutine init_matrix_parallelization


    subroutine init_matrix_taskgroups(iproc, nproc, nat, parallel_layout, collcom, collcom_sr, smat, iirow, iicol)
      use communications_base, only: comms_linear
      use sparsematrix_base, only: sparse_matrix
      use yaml_output
      implicit none

      ! Caling arguments
      integer,intent(in) :: iproc, nproc, nat
      logical,intent(in) :: parallel_layout
      type(comms_linear),intent(in) :: collcom, collcom_sr
      type(sparse_matrix),intent(inout) :: smat
      integer,dimension(2),intent(in) :: iirow, iicol

      ! Local variables
      integer :: ipt, ii, i0, i0i, iiorb, j, i0j, jjorb, ind, ind_min, ind_max, iseq
      integer :: ntaskgroups, jproc, itaskgroups
      integer :: nfvctrp, isfvctr, isegstart, isegend, jorb, istart, iend, iistg, iietg, itg
      integer, dimension(:,:), allocatable :: iuse_startend, itaskgroups_startend
      integer, dimension(:), allocatable :: tasks_per_taskgroup
      integer :: ntaskgrp_calc, ntaskgrp_use, i, ncount, iitaskgroup, group, ierr, iitaskgroups, newgroup, iseg
      !logical :: go_on
      integer,dimension(:,:),allocatable :: in_taskgroup
      integer :: iproc_start, iproc_end, imin, imax
      logical :: found, found_start, found_end
      !integer :: jstart, kkproc, kproc, jend, lproc, llproc
      !integer :: iprocstart_current, iprocend_current, iprocend_prev, iprocstart_next
      integer :: irow, icol, inc, ist, ind_min1, ind_max1
      integer,dimension(:),pointer :: isvctr_par, nvctr_par
      logical, parameter :: print_full=.false.
      integer,dimension(:),pointer :: moduloarray


      call f_routine(id='init_matrix_taskgroups')
      call timing(iproc,'inittaskgroup','ON')

      ! First determine the minimal and maximal value oft the matrix which is used by each process
      iuse_startend = f_malloc0((/1.to.2,0.to.nproc-1/),id='iuse_startend')


      ! The matrices can be parallelized

      ind_min = smat%nvctr
      ind_max = 0

      ! The operations done in the transposed wavefunction layout
      !call check_transposed_layout()
      call get_modulo_array(smat, moduloarray)
      call find_minmax_transposed(smat%matrixindex_in_compressed_fortransposed,collcom,smat%nfvctr,moduloarray,ind_min,ind_max)
      call find_startendseg_transposed(ind_min,ind_max,smat)


      ! Now check the compress_distributed layout
      call check_compress_distributed_layout(smat,ind_min,ind_max)

      ! Now check the matrix matrix multiplications layout
      call check_matmul_layout(smat%smmm%nseq,smat%smmm%indices_extract_sequential,ind_min,ind_max)
      !!write(*,'(a,3i8)') 'after check_matmul: iproc, ind_min, ind_max', iproc, ind_min, ind_max

      ! Now check the sumrho operations
      !call check_sumrho_layout()
      call check_sumrho_layout(collcom_sr,smat%nfvctr,moduloarray,smat%matrixindex_in_compressed_fortransposed,ind_min,ind_max)
      call f_free_ptr(moduloarray)

      ! Now check the pseudo-exact orthonormalization during the input guess
      !call check_ortho_inguess()
      call check_ortho_inguess(smat,ind_min,ind_max)

      ! Now check the submatrix extraction for the projector charge analysis
      call check_projector_charge_analysis(nat, smat, ind_min, ind_max)


      ind_min1 = ind_min
      ind_max1 = ind_max

      !!write(*,'(a,3i8)') 'after init: iproc, ind_min1, ind_max1', iproc, ind_min1, ind_max1

      !@ NEW #####################################################################
      !@ Make sure that the min and max are at least as large as the reference
      do i=1,2
          if (i==1) then
              istart = 1
              iend = smat%nfvctr
              inc = 1
          else
              istart = smat%nfvctr
              iend = 1
              inc = -1
              !!write(*,*) 'iproc, iirow(i)', iproc, iirow(i)
          end if
          search_out: do irow=iirow(i),iend,inc
              if (irow==iirow(i)) then
                  ist = iicol(i)
              else
                  ist = istart
              end if
              do icol=ist,iend,inc
                  ii = matrixindex_in_compressed(smat, icol, irow)
                  if (ii>0) then
                      if (i==1) then
                          ind_min = ii
                      else
                          ind_max = ii
                      end if
                      exit search_out
                  end if
              end do
          end do search_out
      end do
      if (ind_min>ind_min1) then
          write(*,*) 'ind_min, ind_min1', ind_min, ind_min1
          stop 'ind_min>ind_min1'
      end if
      if (ind_max<ind_max1) then
          write(*,*) 'ind_max, ind_max1', ind_max, ind_max1
          stop 'ind_max<ind_max1'
      end if
      !!write(*,'(a,i3,3x,2(2i6,4x))') 'iproc, ind_min, ind_max, ind_min1, ind_max1', iproc,  ind_min, ind_max,  ind_min1, ind_max1
      !@ END NEW #################################################################


      if (.not.parallel_layout) then
          ! The matrices can not be parallelized
          ind_min = 1
          ind_max = smat%nvctr
      end if

      ! Enlarge the values if necessary such that they always start and end with a complete segment
      do iseg=1,smat%nseg
          istart = smat%keyv(iseg)
          iend = smat%keyv(iseg) + smat%keyg(2,1,iseg)-smat%keyg(1,1,iseg)
          if (istart<=ind_min .and. ind_min<=iend) then
              ind_min = istart
          end if
          if (istart<=ind_max .and. ind_max<=iend) then
              ind_max = iend
          end if
      end do

      ! Now the minimal and maximal values are known
      iuse_startend(1,iproc) = ind_min
      iuse_startend(2,iproc) = ind_max
      if (nproc>1) then
          call mpiallred(iuse_startend(1,0), 2*nproc, mpi_sum, comm=bigdft_mpi%mpi_comm)
      end if

      ! Make sure that the used parts are always "monotonically increasing"
      do jproc=nproc-2,0,-1
          ! The start of part jproc must not be greater than the start of part jproc+1
          iuse_startend(1,jproc) = min(iuse_startend(1,jproc),iuse_startend(1,jproc+1)) 
      end do
      do jproc=1,nproc-1
          ! The end of part jproc must not be smaller than the end of part jproc-1
          iuse_startend(2,jproc) = max(iuse_startend(2,jproc),iuse_startend(2,jproc-1)) 
      end do


      !!smat%istartend_local(1) = ind_min
      !!smat%istartend_local(2) = ind_max
      smat%istartend_local(1) = iuse_startend(1,iproc)
      smat%istartend_local(2) = iuse_startend(2,iproc)

      ! Check to which segments these values belong
      found_start = .false.
      found_end = .false.
      do iseg=1,smat%nseg
          if (smat%keyv(iseg)==smat%istartend_local(1)) then
              smat%istartendseg_local(1) = iseg
              found_start = .true.
          end if
          if (smat%keyv(iseg)+smat%keyg(2,1,iseg)-smat%keyg(1,1,iseg)==smat%istartend_local(2)) then
              smat%istartendseg_local(2) = iseg
              found_end = .true.
          end if
      end do
      if (.not.found_start) stop 'segment corresponding to smat%istartend_local(1) not found!'
      if (.not.found_end) stop 'segment corresponding to smat%istartend_local(2) not found!'


      !!if (iproc==0)  then
      !!    do jproc=0,nproc-1
      !!        call yaml_map('iuse_startend',(/jproc,iuse_startend(1:2,jproc)/))
      !!    end do
      !!end if
 
      !if (iproc==0) write(*,'(a,100(2i7,4x))') 'iuse_startend',iuse_startend
 
!!      ntaskgroups = 1
!!      llproc=0 !the first task of the current taskgroup
!!      ii = 0
!!      do 
!!          jproc = llproc + ii
!!          if (jproc==nproc-1) exit
!!          jstart = iuse_startend(1,jproc) !beginning of part used by task jproc
!!          jend = iuse_startend(2,jproc) !end of part used by task jproc
!!          ii = ii + 1
!!          !!!search the last process whose part ends prior to iend
!!          !!go_on = .true.
!!          !!do lproc=nproc-1,0,-1
!!          !!    if (iuse_startend(1,lproc)<=jend) then
!!          !!        !if (iproc==0) write(*,'(a,3i8)') 'lproc, iuse_startend(1,lproc), iuse_startend(2,llproc)', lproc, iuse_startend(1,lproc), iuse_startend(2,llproc)
!!          !!        if (iuse_startend(1,lproc)<=iuse_startend(2,llproc)) then
!!          !!            go_on = .false.
!!          !!        end if
!!          !!        exit
!!          !!    end if
!!          !!end do
!!          !if (iproc==0) write(*,*) '2: llproc, ii, jproc, go_on', llproc, ii, jproc, go_on
!!          ! Make sure that the beginning of the part used by jproc is larger than
!!          ! the end of the part used by llproc (which is the first task of the current taskgroup)
!!          if (iuse_startend(1,jproc)<=iuse_startend(2,llproc)) then
!!              cycle
!!          end if
!!          ntaskgroups = ntaskgroups + 1
!!          !!! Search the starting point of the next taskgroups, defined as the
!!          !!! largest starting part which is smaller than jend
!!          !!llproc=nproc-1
!!          !!do lproc=nproc-1,0,-1
!!          !!    if (iuse_startend(1,lproc)<=jend) then
!!          !!        llproc = lproc
!!          !!        exit
!!          !!    end if
!!          !!end do
!!          ! jproc is now the start of the new taskgroup
!!          llproc=jproc
!!          !if (iproc==0) write(*,*) 'llproc, ii, jproc, ntaskgroups', llproc, ii, jproc, ntaskgroups
!!          ii = 0
!!          !if (llproc==nproc-1) exit
!!      end do
!!      !if (iproc==0) write(*,*) 'iproc, ntaskgroups', iproc, ntaskgroups

!!      !@NEW ###################
!!      ntaskgroups = 1
!!      iproc_start = 0
!!      iproc_end = 0
!!      do
!!          ! Search the first process whose parts does not overlap any more with
!!          ! the end of the first task of the current taskgroup.
!!          ! This will be the last task of the current taskgroup.
!!          found = .false.
!!          do jproc=iproc_start,nproc-1
!!              !if (iproc==0) write(*,'(a,2i8)') 'iuse_startend(1,jproc), iuse_startend(2,iproc_start)', iuse_startend(1,jproc), iuse_startend(2,iproc_start)
!!              if (iuse_startend(1,jproc)>iuse_startend(2,iproc_start)) then
!!                  iproc_end = jproc
!!                  found = .true.
!!                  exit
!!              end if
!!          end do
!!          if (.not.found) exit
!!          !iproc_end = iproc_start
!!
!!          !!! Search the last process whose part overlaps with the end of the current taskgroup.
!!          !!! This will be the first task of the next taskgroup.
!!          !!found = .false.
!!          !!do jproc=nproc-1,0,-1
!!          !!    !if (iproc==0) write(*,'(a,2i8)') 'iuse_startend(1,jproc), iuse_startend(2,iproc_end)', iuse_startend(1,jproc), iuse_startend(2,iproc_end)
!!          !!    if (iuse_startend(1,jproc)<=iuse_startend(2,iproc_end)) then
!!          !!        ntaskgroups = ntaskgroups + 1
!!          !!        iproc_start = jproc
!!          !!        found = .true.
!!          !!        exit
!!          !!    end if
!!          !!end do
!!          !!if (iproc==0) write(*,*) 'iproc_start, iproc_end', iproc_start, iproc_end
!!          !!if (.not.found) exit
!!          !!if (iproc_start==nproc-1) exit
!!          ! Search the last process whose part overlaps with the start of the current taskgroup.
!!          ! This will be the first task of the next taskgroup.
!!          found = .false.
!!          !do jproc=nproc-1,0,-1
!!          do jproc=0,nproc-1
!!              !if (iproc==0) write(*,'(a,2i8)') 'iuse_startend(1,jproc), iuse_startend(2,iproc_end)', iuse_startend(1,jproc), iuse_startend(2,iproc_end)
!!              if (iuse_startend(1,jproc)>iuse_startend(1,iproc_end)) then
!!                  ntaskgroups = ntaskgroups + 1
!!                  iproc_start = jproc
!!                  found = .true.
!!                  exit
!!              end if
!!          end do
!!          if (.not.found) exit
!!      end do
!!      !@END NEW ###############

!!      !@NEW2 ###############################################
!!      iprocstart_next = 0
!!      iprocstart_current = 0
!!      iprocend_current = 0
!!      ntaskgroups = 1
!!      do
!!          iprocend_prev = iprocend_current
!!          iprocstart_current = iprocstart_next 
!!          !itaskgroups_startend(1,itaskgroups) = iuse_startend(2,iprocstart_current)
!!          ! Search the first process whose part starts later than then end of the part of iprocend_prev. This will be the first task of
!!          ! the next taskgroup
!!          do jproc=0,nproc-1
!!             if (iuse_startend(1,jproc)>iuse_startend(2,iprocend_prev)) then
!!                 iprocstart_next = jproc
!!                 exit
!!             end if
!!          end do
!!          ! Search the first process whose part ends later than then the start of the part of iprocstart_next. This will be the last task of
!!          ! the current taskgroup
!!          do jproc=0,nproc-1
!!             if (iuse_startend(2,jproc)>iuse_startend(1,iprocstart_next)) then
!!                 iprocend_current = jproc
!!                 exit
!!             end if
!!          end do
!!          !itaskgroups_startend(2,itaskgroups) = iuse_startend(2,iprocend_current)
!!          if (iproc==0) write(*,'(a,4i5)') 'iprocend_prev, iprocstart_current, iprocend_current, iprocstart_next', iprocend_prev, iprocstart_current, iprocend_current, iprocstart_next
!!          if (iprocstart_current==nproc-1) exit
!!          ntaskgroups = ntaskgroups + 1
!!      end do
!!      !@END NEW2 ###########################################


        !@NEW3 #############################################
        ntaskgroups = 1
        iproc_start = 0
        iproc_end = 0
        ii = 0
        do

            ! Search the first task whose part starts after the end of the part of the reference task
            found = .false.
            do jproc=0,nproc-1
                if (iuse_startend(1,jproc)>iuse_startend(2,iproc_end)) then
                    iproc_start = jproc
                    found = .true.
                    exit
                end if
            end do

            ! If this search was successful, start a new taskgroup
            if (found) then
                ! Determine the reference task, which is the last task whose part starts before the end of the current taskgroup
                ii = iuse_startend(2,iproc_start-1)
                do jproc=nproc-1,0,-1
                    if (iuse_startend(1,jproc)<=ii) then
                        iproc_end = jproc
                        exit
                    end if
                end do
                ! Increase the number of taskgroups
                ntaskgroups = ntaskgroups + 1
            else
                exit
            end if

        end do
        !@END NEW3 #########################################

      smat%ntaskgroup = ntaskgroups
 
      itaskgroups_startend = f_malloc0((/2,ntaskgroups/),id='itaskgroups_startend')
!!      itaskgroups_startend(1,1) = 1
!!      itaskgroups = 1
!!      llproc=0
!!      ii = 0
!!      do 
!!          jproc = llproc + ii
!!          if (jproc==nproc-1) exit
!!          jstart = iuse_startend(1,jproc) !beginning of part used by task jproc
!!          jend = iuse_startend(2,jproc) !end of part used by task jproc
!!          ii = ii + 1
!!          !!!search the last process whose part ends prior to jend
!!          !!go_on = .true.
!!          !!do lproc=nproc-1,0,-1
!!          !!    if (iuse_startend(1,lproc)<=jend) then
!!          !!        if (iuse_startend(1,lproc)<=iuse_startend(2,llproc)) then
!!          !!            go_on = .false.
!!          !!        end if
!!          !!        exit
!!          !!    end if
!!          !!end do
!!          ! Make sure that the beginning of the part used by jproc is larger than
!!          ! the end of the part used by llproc (which is the first task of the current taskgroup)
!!          if (iuse_startend(1,jproc)<=iuse_startend(2,llproc)) then
!!              cycle
!!          end if
!!          !itaskgroups_startend(2,itaskgroups) = jend
!!          ! The end of the taskgroup is the end of the first task whose end is
!!          ! above the start of the new taskgroup
!!          do lproc=0,nproc-1
!!              if (iuse_startend(2,lproc)>jstart) then
!!                  itaskgroups_startend(2,itaskgroups) = iuse_startend(2,lproc)
!!                  exit
!!              end if
!!          end do
!!          itaskgroups = itaskgroups + 1
!!          !!! Search the starting point of the next taskgroups, defined as the
!!          !!! largest starting part which is smaller than jend
!!          !!llproc=nproc-1
!!          !!do lproc=nproc-1,0,-1
!!          !!    if (iuse_startend(1,lproc)<=jend) then
!!          !!        itaskgroups_startend(1,itaskgroups) = iuse_startend(1,lproc)
!!          !!        llproc = lproc
!!          !!        exit
!!          !!    end if
!!          !!end do
!!          ! jproc is now the start of the new taskgroup
!!          llproc=jproc
!!          itaskgroups_startend(1,itaskgroups) = iuse_startend(1,llproc)
!!          ii = 0
!!          !if (llproc==nproc-1) exit
!!      end do
!!      itaskgroups_startend(2,itaskgroups) = iuse_startend(2,nproc-1)


!!      !@NEW ###################
!!      itaskgroups = 1
!!      iproc_start = 0
!!      iproc_end = 0
!!      itaskgroups_startend(1,1) = 1
!!      do
!!          ! Search the first process whose parts does not overlap any more with
!!          ! the end of the first task of the current taskgroup.
!!          ! This will be the last task of the current taskgroup.
!!          found = .false.
!!          do jproc=iproc_start,nproc-1
!!              if (iuse_startend(1,jproc)>iuse_startend(2,iproc_start)) then
!!                  iproc_end = jproc
!!                  itaskgroups_startend(2,itaskgroups) = iuse_startend(2,jproc)
!!                  found = .true.
!!                  exit
!!              end if
!!          end do
!!          if (.not.found) exit
!!          !!iproc_end = iproc_start
!!          !!itaskgroups_startend(2,itaskgroups) = iuse_startend(2,iproc_end)
!!
!!          ! Search the last process whose part overlaps with the end of the current taskgroup.
!!          ! This will be the first task of the next taskgroup.
!!          found = .false.
!!          !do jproc=nproc-1,0,-1
!!          do jproc=0,nproc-1
!!              if (iuse_startend(1,jproc)>iuse_startend(1,iproc_end)) then
!!                  itaskgroups = itaskgroups + 1
!!                  iproc_start = jproc
!!                  itaskgroups_startend(1,itaskgroups) = iuse_startend(1,jproc)
!!                  found = .true.
!!                  exit
!!              end if
!!          end do
!!          if (.not.found) exit
!!          !!!!if (iproc_start==nproc-1) exit
!!          !!! Search the last process whose part overlaps with the end of the current taskgroup.
!!          !!! This will be the first task of the next taskgroup.
!!          !!found = .false.
!!          !!!do jproc=0,nproc-1
!!          !!do jproc=0,nproc-1
!!          !!    if (iuse_startend(1,jproc)>iuse_startend(1,iproc_end)) then
!!          !!        itaskgroups = itaskgroups + 1
!!          !!        iproc_start = jproc
!!          !!        itaskgroups_startend(1,itaskgroups) = iuse_startend(1,jproc)
!!          !!        found = .true.
!!          !!        exit
!!          !!    end if
!!          !!end do
!!          !!if (.not.found) exit
!!      end do
!!      itaskgroups_startend(2,itaskgroups) = smat%nvctr
!!      !@END NEW ###############

!!      !@NEW2 ###############################################
!!      iprocstart_next = 0
!!      iprocstart_current = 0
!!      iprocend_current = 0
!!      itaskgroups = 1
!!      do
!!          iprocend_prev = iprocend_current
!!          iprocstart_current = iprocstart_next 
!!          itaskgroups_startend(1,itaskgroups) = iuse_startend(1,iprocstart_current)
!!          ! Search the first process whose part starts later than then end of the part of iprocend_prev. This will be the first task of
!!          ! the next taskgroup
!!          do jproc=0,nproc-1
!!             if (iuse_startend(1,jproc)>iuse_startend(2,iprocend_prev)) then
!!                 iprocstart_next = jproc
!!                 exit
!!             end if
!!          end do
!!          ! Search the first process whose part ends later than then the start of the part of iprocstart_next. This will be the last task of
!!          ! the current taskgroup
!!          do jproc=0,nproc-1
!!             if (iuse_startend(2,jproc)>iuse_startend(1,iprocstart_next)) then
!!                 iprocend_current = jproc
!!                 exit
!!             end if
!!          end do
!!          itaskgroups_startend(2,itaskgroups) = iuse_startend(2,iprocend_current)
!!          if (iprocstart_current==nproc-1) exit
!!          itaskgroups = itaskgroups +1
!!      end do
!!      !@END NEW2 ###########################################


        !@NEW3 #############################################
        itaskgroups = 1
        iproc_start = 0
        iproc_end = 0
        itaskgroups_startend(1,1) = 1
        do

            ! Search the first task whose part starts after the end of the part of the reference task
            found = .false.
            do jproc=0,nproc-1
                if (iuse_startend(1,jproc)>iuse_startend(2,iproc_end)) then
                    iproc_start = jproc
                    found = .true.
                    exit
                end if
            end do


            ! If this search was successful, start a new taskgroup
            if (found) then
                ! Store the end of the current taskgroup
                itaskgroups_startend(2,itaskgroups) = iuse_startend(2,iproc_start-1)
                ! Determine the reference task, which is the last task whose part starts before the end of the current taskgroup
                do jproc=nproc-1,0,-1
                    if (iuse_startend(1,jproc)<=itaskgroups_startend(2,itaskgroups)) then
                        iproc_end = jproc
                        exit
                    end if
                end do
                ! Increase the number of taskgroups
                itaskgroups = itaskgroups + 1
                ! Store the beginning of the new taskgroup
                itaskgroups_startend(1,itaskgroups) = iuse_startend(1,iproc_start)
            else
                ! End of the taskgroup if the search was not successful
                itaskgroups_startend(2,itaskgroups) = iuse_startend(2,nproc-1)
                exit
            end if

        end do
        !@END NEW3 #########################################

      !!if (iproc==0)  then
      !!    do jproc=1,smat%ntaskgroup
      !!        call yaml_map('itaskgroups_startend',itaskgroups_startend(1:2,jproc))
      !!    end do
      !!end if
      !call yaml_flash_document()
      call mpi_barrier(bigdft_mpi%mpi_comm,jproc)



      if (itaskgroups/=ntaskgroups) stop 'itaskgroups/=ntaskgroups'
      !if (iproc==0) write(*,'(a,i8,4x,1000(2i7,4x))') 'iproc, itaskgroups_startend', itaskgroups_startend
 
      ! Assign the processes to the taskgroups
      ntaskgrp_calc = 0
      ntaskgrp_use = 0
      do itaskgroups=1,ntaskgroups
          if ( iuse_startend(1,iproc)<=itaskgroups_startend(2,itaskgroups) .and.  &
               iuse_startend(2,iproc)>=itaskgroups_startend(1,itaskgroups) ) then
              !!write(*,'(2(a,i0))') 'USE: task ',iproc,' is in taskgroup ',itaskgroups
               ntaskgrp_use = ntaskgrp_use + 1
          end if
      end do
      if (ntaskgrp_use>2) stop 'ntaskgrp_use>2'

      smat%ntaskgroupp = max(ntaskgrp_calc,ntaskgrp_use)

      smat%taskgroup_startend = f_malloc_ptr((/2,2,smat%ntaskgroup/),id='smat%taskgroup_startend')
      smat%taskgroupid = f_malloc_ptr((/smat%ntaskgroupp/),id='smat%smat%taskgroupid')
      smat%inwhichtaskgroup = f_malloc0_ptr((/1.to.2,0.to.nproc-1/),id='smat%smat%inwhichtaskgroup')


      i = 0
      do itaskgroups=1,smat%ntaskgroup
          i = i + 1
          smat%taskgroup_startend(1,1,i) = itaskgroups_startend(1,itaskgroups)
          smat%taskgroup_startend(2,1,i) = itaskgroups_startend(2,itaskgroups)
      end do
      if (i/=smat%ntaskgroup) then
          write(*,*) 'i, smat%ntaskgroup', i, smat%ntaskgroup
          stop 'i/=smat%ntaskgroup'
      end if



      i = 0
      do itaskgroups=1,smat%ntaskgroup
          if( iuse_startend(1,iproc)<=itaskgroups_startend(2,itaskgroups) .and.  &
               iuse_startend(2,iproc)>=itaskgroups_startend(1,itaskgroups) ) then
               i = i + 1
               smat%taskgroupid(i) = itaskgroups
               smat%inwhichtaskgroup(i,iproc) = itaskgroups
          end if
      end do
      if (i/=smat%ntaskgroupp) then
          write(*,*) 'i, smat%ntaskgroupp', i, smat%ntaskgroupp
          stop 'i/=smat%ntaskgroupp'
      end if

      if (nproc>1) then
          call mpiallred(smat%inwhichtaskgroup(1,0), 2*nproc, mpi_sum, comm=bigdft_mpi%mpi_comm)
      end if

      ! Partition the entire matrix in disjoint submatrices
      smat%taskgroup_startend(1,2,1) = smat%taskgroup_startend(1,1,1)
      do itaskgroups=2,smat%ntaskgroup
          smat%taskgroup_startend(1,2,itaskgroups) = &
              (smat%taskgroup_startend(2,1,itaskgroups-1)+smat%taskgroup_startend(1,1,itaskgroups)) / 2
          smat%taskgroup_startend(2,2,itaskgroups-1) = smat%taskgroup_startend(1,2,itaskgroups)-1
      end do
      smat%taskgroup_startend(2,2,smat%ntaskgroup) = smat%taskgroup_startend(2,1,smat%ntaskgroup)

      !if (iproc==0) write(*,'(a,1000(2i8,4x))') 'iproc, smat%taskgroup_startend(:,2,:)',smat%taskgroup_startend(:,2,:)

      ! Some checks
      ncount = 0
      do itaskgroups=1,smat%ntaskgroup
          ncount = ncount + smat%taskgroup_startend(2,2,itaskgroups)-smat%taskgroup_startend(1,2,itaskgroups)+1
          if (itaskgroups>1) then
              if (smat%taskgroup_startend(1,1,itaskgroups)>smat%taskgroup_startend(2,1,itaskgroups-1)) then
                  stop 'smat%taskgroup_startend(1,1,itaskgroups)>smat%taskgroup_startend(2,1,itaskgroups-1)'
              end if
          end if
      end do
      if (ncount/=smat%nvctr) then
          write(*,*) 'ncount, smat%nvctr', ncount, smat%nvctr
          stop 'ncount/=smat%nvctr'
      end if

      ! Check that the data that task iproc needs is really contained in the
      ! taskgroups to which iproc belongs.
      imin=smat%nvctr
      imax=1
      do itaskgroups=1,smat%ntaskgroupp
          iitaskgroup = smat%taskgroupid(itaskgroups)
          imin = min(imin,smat%taskgroup_startend(1,1,iitaskgroup))
          imax = max(imax,smat%taskgroup_startend(2,1,iitaskgroup))
      end do
      if (iuse_startend(1,iproc)<imin) then
          write(*,*) 'iuse_startend(1,iproc),imin', iuse_startend(1,iproc),imin
          stop 'iuse_startend(1,iproc)<imin'
      end if
      if (iuse_startend(2,iproc)>imax) then
          write(*,*) 'iuse_startend(2,iproc),imax', iuse_startend(2,iproc),imax
          stop 'iuse_startend(2,iproc)>imax'
      end if


      ! Assign the values of nvctrp_tg and iseseg_tg
      ! First and last segment of the matrix
      iistg=smat%taskgroupid(1) !first taskgroup of task iproc
      iietg=smat%taskgroupid(smat%ntaskgroupp) !last taskgroup of task iproc
      found_start = .false.
      found_end = .false.
      do iseg=1,smat%nseg
          if (smat%keyv(iseg)==smat%taskgroup_startend(1,1,iistg)) then
              smat%iseseg_tg(1) = iseg
              smat%isvctrp_tg = smat%keyv(iseg)-1
              found_start = .true.
          end if
          if (smat%keyv(iseg)+smat%keyg(2,1,iseg)-smat%keyg(1,1,iseg)==smat%taskgroup_startend(2,1,iietg)) then
              smat%iseseg_tg(2) = iseg
              found_end = .true.
          end if
      end do
      if (.not.found_start) stop 'first segment of taskgroup matrix not found'
      if (.not.found_end) stop 'last segment of taskgroup matrix not found'
      ! Size of the matrix
      smat%nvctrp_tg = smat%taskgroup_startend(2,1,iietg) - smat%taskgroup_startend(1,1,iistg) + 1




      ! Create the taskgroups
      ! Count the number of tasks per taskgroup
      tasks_per_taskgroup = f_malloc0(smat%ntaskgroup,id='tasks_per_taskgroup')
      do itaskgroups=1,smat%ntaskgroupp
          iitaskgroup = smat%taskgroupid(itaskgroups)
          tasks_per_taskgroup(iitaskgroup) = tasks_per_taskgroup(iitaskgroup) + 1
      end do
      if (nproc>1) then
          call mpiallred(tasks_per_taskgroup, mpi_sum, comm=bigdft_mpi%mpi_comm)
      end if
      !if (iproc==0) write(*,'(a,i7,4x,1000i7)') 'iproc, tasks_per_taskgroup', iproc, tasks_per_taskgroup
      call mpi_comm_group(bigdft_mpi%mpi_comm, group, ierr)

      in_taskgroup = f_malloc0((/0.to.nproc-1,1.to.smat%ntaskgroup/),id='in_taskgroup')
      smat%tgranks = f_malloc_ptr((/0.to.maxval(tasks_per_taskgroup)-1,1.to.smat%ntaskgroup/),id='smat%tgranks')
      smat%nranks = f_malloc_ptr(smat%ntaskgroup,id='smat%nranks')
      !smat%isrank = f_malloc_ptr(smat%ntaskgroup,id='smat%isrank')

      ! number of tasks per taskgroup
      do itg=1,smat%ntaskgroup
          smat%nranks(itg) = tasks_per_taskgroup(itg)
      end do

      do itaskgroups=1,smat%ntaskgroupp
          iitaskgroups = smat%taskgroupid(itaskgroups)
          in_taskgroup(iproc,iitaskgroups) = 1
      end do
      if (nproc>1) then
          call mpiallred(in_taskgroup, mpi_sum, comm=bigdft_mpi%mpi_comm)
      end if

      allocate(smat%mpi_groups(smat%ntaskgroup))
      do itaskgroups=1,smat%ntaskgroup
          smat%mpi_groups(itaskgroups) = mpi_environment_null()
      end do
      do itaskgroups=1,smat%ntaskgroup
          ii = 0
          do jproc=0,nproc-1
              if (in_taskgroup(jproc,itaskgroups)>0) then
                  smat%tgranks(ii,itaskgroups) = jproc
                  ii = ii + 1
              end if
          end do
          ! Store the ID of the first task of each taskgroup
          !smat%isrank(itaskgroups) = smat%tgranks(1,itaskgroups)
          if (ii/=tasks_per_taskgroup(itaskgroups)) stop 'ii/=tasks_per_taskgroup(itaskgroups)'
          call mpi_group_incl(group, ii, smat%tgranks(0,itaskgroups), newgroup, ierr)
          call mpi_comm_create(bigdft_mpi%mpi_comm, newgroup, smat%mpi_groups(itaskgroups)%mpi_comm, ierr)
          if (smat%mpi_groups(itaskgroups)%mpi_comm/=MPI_COMM_NULL) then
              call mpi_comm_size(smat%mpi_groups(itaskgroups)%mpi_comm, smat%mpi_groups(itaskgroups)%nproc, ierr)
              call mpi_comm_rank(smat%mpi_groups(itaskgroups)%mpi_comm, smat%mpi_groups(itaskgroups)%iproc, ierr)
          end if
          smat%mpi_groups(itaskgroups)%igroup = itaskgroups
          smat%mpi_groups(itaskgroups)%ngroup = smat%ntaskgroup
          call mpi_group_free(newgroup, ierr)
      end do
      call mpi_group_free(group, ierr)

      !do itaskgroups=1,smat%ntaskgroup
      !    if (smat%mpi_groups(itaskgroups)%iproc==0) write(*,'(2(a,i0))') 'process ',iproc,' is first in taskgroup ',itaskgroups 
      !end do

      ! Print a summary
      if (iproc==0) then
          call yaml_mapping_open('taskgroup summary')
          call yaml_map('number of taskgroups',smat%ntaskgroup)
          call yaml_sequence_open('taskgroups overview')
          do itaskgroups=1,smat%ntaskgroup
              call yaml_sequence(advance='no')
              call yaml_mapping_open(flow=.true.)
              call yaml_map('number of tasks',tasks_per_taskgroup(itaskgroups))
              !call yaml_map('IDs',smat%tgranks(0:tasks_per_taskgroup(itaskgroups)-1,itaskgroups))
              if (print_full) then
                  call yaml_mapping_open('IDs')
                  do itg=0,tasks_per_taskgroup(itaskgroups)-1
                      call yaml_mapping_open(yaml_toa(smat%tgranks(itg,itaskgroups),fmt='(i0)'))
                      call yaml_map('s',iuse_startend(1,smat%tgranks(itg,itaskgroups)))
                      call yaml_map('e',iuse_startend(2,smat%tgranks(itg,itaskgroups)))
                      call yaml_mapping_close()
                  end do
                  call yaml_mapping_close()
                  call yaml_newline()
              end if
              call yaml_map('start / end',smat%taskgroup_startend(1:2,1,itaskgroups))
              call yaml_map('start / end disjoint',smat%taskgroup_startend(1:2,2,itaskgroups))
              call yaml_mapping_close()
          end do
          call yaml_sequence_close()
          call yaml_mapping_close()
      end if


      ! Initialize a "local compress" from the matrix matrix multiplication layout
      !!!smat%smmm%ncl_smmm = 0
      !!!if (smat%smmm%nfvctrp>0) then
      !!!    isegstart=smat%istsegline(smat%smmm%isfvctr+1)
      !!!    isegend=smat%istsegline(smat%smmm%isfvctr+smat%smmm%nfvctrp)+smat%nsegline(smat%smmm%isfvctr+smat%smmm%nfvctrp)-1
      !!!    do iseg=isegstart,isegend
      !!!        ! A segment is always on one line, therefore no double loop
      !!!        do jorb=smat%keyg(1,1,iseg),smat%keyg(2,1,iseg)
      !!!            smat%smmm%ncl_smmm = smat%smmm%ncl_smmm + 1
      !!!        end do
      !!!    end do
      !!!end if
      !!!if (smat%smmm%ncl_smmm/=smat%smmm%nvctrp_mm) then
      !!!    write(*,*) 'smat%smmm%ncl_smmm, smat%smmm%nvctrp_mm', smat%smmm%ncl_smmm, smat%smmm%nvctrp_mm
      !!!    stop
      !!!end if

      do i=1,2
          if (i==1) then
              isvctr_par => smat%smmm%isvctr_mm_par
              nvctr_par => smat%smmm%nvctr_mm_par
          else if (i==2) then
              isvctr_par => smat%isvctr_par
              nvctr_par => smat%nvctr_par
          end if

          !smat%smmm%nccomm_smmm = 0
          ii = 0
          do jproc=0,nproc-1
              !!istart = max(smat%istartend_local(1),smat%smmm%isvctr_mm_par(jproc)+1)
              !!iend = min(smat%istartend_local(2),smat%smmm%isvctr_mm_par(jproc)+smat%smmm%nvctr_mm_par(jproc))
              !!if (istart>iend) cycle
              !!smat%smmm%nccomm_smmm = smat%smmm%nccomm_smmm + 1
              istart = max(smat%istartend_local(1),isvctr_par(jproc)+1)
              iend = min(smat%istartend_local(2),isvctr_par(jproc)+nvctr_par(jproc))
              if (istart>iend) cycle
              ii = ii + 1
          end do

          if (i==1) then
              smat%smmm%nccomm_smmm = ii
              smat%smmm%luccomm_smmm = f_malloc_ptr((/4,smat%smmm%nccomm_smmm/),id='smat%smmm%luccomm_smmm')
          else if (i==2) then
              smat%nccomm = ii
              smat%luccomm = f_malloc_ptr((/4,smat%nccomm/),id='smatluccomm')
          end if

          !!smat%smmm%luccomm_smmm = f_malloc_ptr((/4,smat%smmm%nccomm_smmm/),id='smat%smmm%luccomm_smmm')
          ii = 0
          do jproc=0,nproc-1
              !!istart = max(smat%istartend_local(1),smat%smmm%isvctr_mm_par(jproc)+1)
              !!iend = min(smat%istartend_local(2),smat%smmm%isvctr_mm_par(jproc)+smat%smmm%nvctr_mm_par(jproc))
              !!if (istart>iend) cycle
              !!ii = ii + 1
              !!smat%smmm%luccomm_smmm(1,ii) = jproc !get data from this process
              !!smat%smmm%luccomm_smmm(2,ii) = istart-smat%smmm%isvctr_mm_par(jproc) !starting address on sending process
              !!smat%smmm%luccomm_smmm(3,ii) = istart-smat%isvctrp_tg !starting address on receiving process
              !!smat%smmm%luccomm_smmm(4,ii) = iend-istart+1 !number of elements
              istart = max(smat%istartend_local(1),isvctr_par(jproc)+1)
              iend = min(smat%istartend_local(2),isvctr_par(jproc)+nvctr_par(jproc))
              if (istart>iend) cycle
              ii = ii + 1
              if (i==1) then
                  smat%smmm%luccomm_smmm(1,ii) = jproc !get data from this process
                  smat%smmm%luccomm_smmm(2,ii) = istart-isvctr_par(jproc) !starting address on sending process
                  smat%smmm%luccomm_smmm(3,ii) = istart-smat%isvctrp_tg !starting address on receiving process
                  smat%smmm%luccomm_smmm(4,ii) = iend-istart+1 !number of elements
              else if (i==2) then
                  smat%luccomm(1,ii) = jproc !get data from this process
                  smat%luccomm(2,ii) = istart-isvctr_par(jproc) !starting address on sending process
                  smat%luccomm(3,ii) = istart-smat%isvctrp_tg !starting address on receiving process
                  smat%luccomm(4,ii) = iend-istart+1 !number of elements
              end if
          end do
      end do

      call f_free(in_taskgroup)
      call f_free(iuse_startend)
      call f_free(itaskgroups_startend)
      call f_free(tasks_per_taskgroup)
      call timing(iproc,'inittaskgroup','OF')
      call f_release_routine()


!!$      contains

!!$        subroutine check_transposed_layout()
!!$          logical :: found
!!$          integer :: iiseg1, iiseg2, iorb, jorb
!!$          integer,dimension(:),pointer :: moduloarray
!!$
!!$          call f_routine(id='check_transposed_layout')
!!$
!!$          call get_modulo_array(smat, moduloarray)
!!$
!!$          !$omp parallel &
!!$          !$omp default(none) &
!!$          !$omp shared(collcom, smat, moduloarray, ind_min, ind_max) &
!!$          !$omp private(ipt, ii, i0, i, i0i, iiorb, j, i0j, jjorb, ind, iorb, jorb)
!!$          !$omp do reduction(min: ind_min) reduction(max: ind_max)
!!$          do ipt=1,collcom%nptsp_c
!!$              ii=collcom%norb_per_gridpoint_c(ipt)
!!$              i0 = collcom%isptsp_c(ipt)
!!$              do i=1,ii
!!$                  i0i=i0+i
!!$                  iiorb=collcom%indexrecvorbital_c(i0i)
!!$                  iorb=moduloarray(iiorb)
!!$                  do j=1,ii
!!$                      i0j=i0+j
!!$                      jjorb=collcom%indexrecvorbital_c(i0j)
!!$                      jorb=moduloarray(jjorb)
!!$                      !ind = smat%matrixindex_in_compressed_fortransposed(jjorb,iiorb)
!!$                      ind = smat%matrixindex_in_compressed_fortransposed(jorb,iorb)
!!$                      !ind = get_transposed_index(smat,jjorb,iiorb)
!!$                      if (ind==0) write(*,'(a,2i8)') 'coarse iszero: iiorb, jjorb', iiorb, jjorb
!!$                      ind_min = min(ind_min,ind)
!!$                      ind_max = max(ind_max,ind)
!!$                  end do
!!$              end do
!!$          end do
!!$          !$omp end do
!!$          !$omp do reduction(min: ind_min) reduction(max: ind_max)
!!$          do ipt=1,collcom%nptsp_f
!!$              ii=collcom%norb_per_gridpoint_f(ipt)
!!$              i0 = collcom%isptsp_f(ipt)
!!$              do i=1,ii
!!$                  i0i=i0+i
!!$                  iiorb=collcom%indexrecvorbital_f(i0i)
!!$                  iorb=moduloarray(iiorb)
!!$                  do j=1,ii
!!$                      i0j=i0+j
!!$                      jjorb=collcom%indexrecvorbital_f(i0j)
!!$                      jorb=moduloarray(jjorb)
!!$                      !ind = smat%matrixindex_in_compressed_fortransposed(jjorb,iiorb)
!!$                      ind = smat%matrixindex_in_compressed_fortransposed(jorb,iorb)
!!$                      !ind = get_transposed_index(smat,jjorb,iiorb)
!!$                      if (ind==0) write(*,'(a,2i8)') 'fine iszero: iiorb, jjorb', iiorb, jjorb
!!$                      ind_min = min(ind_min,ind)
!!$                      ind_max = max(ind_max,ind)
!!$                  end do
!!$              end do
!!$          end do
!!$          !$omp end do
!!$          !$omp end parallel
!!$
!!$          ! Store these values
!!$          smat%istartend_t(1) = ind_min
!!$          smat%istartend_t(2) = ind_max
!!$
!!$          ! Determine to which segments this corresponds
!!$          iiseg1 = smat%nseg
!!$          iiseg2 = 1
!!$          !$omp parallel default(none) shared(smat, iiseg1, iiseg2) private(iseg, found)
!!$          found = .false.
!!$          !$omp do reduction(min: iiseg1)
!!$          do iseg=1,smat%nseg
!!$              ! A segment is always on one line
!!$              if (.not.found) then
!!$                  if (smat%keyv(iseg)+smat%keyg(2,1,iseg)-smat%keyg(1,1,iseg)>=smat%istartend_t(1)) then
!!$                      !smat%istartendseg_t(1)=iseg
!!$                      iiseg1=iseg
!!$                      found = .true.
!!$                  end if
!!$              end if
!!$          end do
!!$          !$omp end do
!!$          found = .false.
!!$          !$omp do reduction(max: iiseg2)
!!$          do iseg=smat%nseg,1,-1
!!$              if (.not.found) then
!!$                  if (smat%keyv(iseg)<=smat%istartend_t(2)) then
!!$                      !smat%istartendseg_t(2)=iseg
!!$                      iiseg2=iseg
!!$                      found = .true.
!!$                  end if
!!$              end if
!!$          end do
!!$          !$omp end do
!!$          !$omp end parallel
!!$          smat%istartendseg_t(1) = iiseg1
!!$          smat%istartendseg_t(2) = iiseg2
!!$
!!$          call f_free_ptr(moduloarray)
!!$
!!$          call f_release_routine()
!!$
!!$
!!$        end subroutine check_transposed_layout


        !function get_transposed_index(jorb,iorb) result(ind)
        !    integer,intent(in) :: jorb, iorb
        !    integer :: ind
        !    integer :: jjorb,iiorb
        !    ! If iorb is smaller than the offset, add a periodic shift
        !    if (iorb<smat%offset_matrixindex_in_compressed_fortransposed) then
        !        iiorb = iorb + smat%nfvctr
        !    else
        !        iiorb = iorb
        !    end if
        !    if (jorb<smat%offset_matrixindex_in_compressed_fortransposed) then
        !        jjorb = jorb + smat%nfvctr
        !    else
        !        jjorb = jorb
        !    end if
        !    ind = smat%matrixindex_in_compressed_fortransposed(jjorb,iiorb)
        !end function get_transposed_index


!!$        subroutine check_compress_distributed_layout()
!!$
!!$          call f_routine(id='check_compress_distributed_layout')
!!$
!!$          do i=1,2
!!$              if (i==1) then
!!$                  nfvctrp = smat%nfvctrp
!!$                  isfvctr = smat%isfvctr
!!$              else if (i==2) then
!!$                  nfvctrp = smat%smmm%nfvctrp
!!$                  isfvctr = smat%smmm%isfvctr
!!$              end if
!!$              if (nfvctrp>0) then
!!$                  isegstart=smat%istsegline(isfvctr+1)
!!$                  isegend=smat%istsegline(isfvctr+nfvctrp)+smat%nsegline(isfvctr+nfvctrp)-1
!!$                  !$omp parallel default(none) &
!!$                  !$omp shared(isegstart, isegend, smat, ind_min, ind_max) &
!!$                  !$omp private(iseg, ii,jorb)
!!$                  !$omp do reduction(min: ind_min) reduction(max: ind_max)
!!$                  do iseg=isegstart,isegend
!!$                      ii=smat%keyv(iseg)-1
!!$                      ! A segment is always on one line, therefore no double loop
!!$                      do jorb=smat%keyg(1,1,iseg),smat%keyg(2,1,iseg)
!!$                          ii=ii+1
!!$                          ind_min = min(ii,ind_min)
!!$                          ind_max = max(ii,ind_max)
!!$                      end do
!!$                  end do
!!$                  !$omp end do
!!$                  !$omp end parallel
!!$              end if
!!$          end do
!!$
!!$          call f_release_routine()
!!$
!!$        end subroutine check_compress_distributed_layout


!!$        subroutine check_matmul_layout()
!!$
!!$          call f_routine(id='check_matmul_layout')
!!$
!!$          !$omp parallel default(none) shared(smat, ind_min, ind_max) private(iseq, ind)
!!$          !$omp do reduction(min: ind_min) reduction(max: ind_max)
!!$          do iseq=1,smat%smmm%nseq
!!$              ind=smat%smmm%indices_extract_sequential(iseq)
!!$              ind_min = min(ind_min,ind)
!!$              ind_max = max(ind_max,ind)
!!$          end do
!!$          !$omp end do
!!$          !$omp end parallel
!!$
!!$          call f_release_routine()
!!$
!!$        end subroutine check_matmul_layout

!!$        subroutine check_sumrho_layout()
!!$          integer :: iorb
!!$          integer,dimension(:),pointer :: moduloarray
!!$
!!$          call f_routine(id='check_sumrho_layout')
!!$
!!$          call get_modulo_array(smat, moduloarray)
!!$
!!$          !$omp parallel default(none) &
!!$          !$omp shared(collcom_sr, smat, moduloarray, ind_min, ind_max) private(ipt, ii, i0, i, iiorb, ind, iorb, jorb)
!!$          !$omp do reduction(min: ind_min) reduction(max: ind_max)
!!$          do ipt=1,collcom_sr%nptsp_c
!!$              ii=collcom_sr%norb_per_gridpoint_c(ipt)
!!$              i0=collcom_sr%isptsp_c(ipt)
!!$              do i=1,ii
!!$                  iiorb=collcom_sr%indexrecvorbital_c(i0+i)
!!$                  iorb=moduloarray(iiorb)
!!$                  !ind=smat%matrixindex_in_compressed_fortransposed(iiorb,iiorb)
!!$                  ind=smat%matrixindex_in_compressed_fortransposed(iorb,iorb)
!!$                  !ind=get_transposed_index(smat,iiorb,iiorb)
!!$                  ind_min = min(ind_min,ind)
!!$                  ind_max = max(ind_max,ind)
!!$              end do
!!$          end do
!!$          !$omp end do
!!$          !$omp end parallel
!!$
!!$          call f_free_ptr(moduloarray)
!!$
!!$          call f_release_routine()
!!$
!!$          !contains
!!$
!!$          !  function get_transposed_index(jorb,iorb) res(ind)
!!$          !      integer,intent(in) :: jorb, iorb
!!$          !      integer :: ind
!!$          !      integer :: jjorb,iiorb
!!$          !      ! If iorb is smaller than the offset, add a periodic shift
!!$          !      if (iorb<smat%offset_matrixindex_in_compressed_fortransposed) then
!!$          !          iiorb = iorb + smat%nfvctr
!!$          !      else
!!$          !          iiorb = iorb
!!$          !      end if
!!$          !      if (jorb<smat%offset_matrixindex_in_compressed_fortransposed) then
!!$          !          jjorb = jorb + smat%nfvctr
!!$          !      else
!!$          !          jjorb = jorb
!!$          !      end if
!!$          !      ind = smat%matrixindex_in_compressed_fortransposed(jjorb,iiorb)
!!$          !  end function get_transposed_index
!!$
!!$        end subroutine check_sumrho_layout


      !!  function get_start_of_segment(smat, iiseg) result(ist)

      !!      do iseg=smat%nseg,1,-1
      !!          if (iiseg>=smat%keyv(iseg)) then
      !!              it = smat%keyv(iseg)
      !!              exit
      !!          end if
      !!      end do

      !!  end function get_start_of_segment


!!$      subroutine check_ortho_inguess()
!!$        integer :: iorb, iiorb, isegstart, isegsend, iseg, j, i, jorb, korb, ind, nthread, ithread
!!$        logical,dimension(:,:),allocatable :: in_neighborhood
!!$        !$ integer :: omp_get_max_threads, omp_get_thread_num
!!$
!!$        call f_routine(id='check_ortho_inguess')
!!$
!!$        ! Allocate the array for all threads to avoid that it has to be declared private
!!$        nthread = 1
!!$        !$ nthread = omp_get_max_threads()
!!$        in_neighborhood = f_malloc((/1.to.smat%nfvctr,0.to.nthread-1/),id='in_neighborhood')
!!$        
!!$        ithread = 0
!!$        !$omp parallel default(none) &
!!$        !$omp shared(smat, in_neighborhood, ind_min, ind_max) &
!!$        !$omp private(iorb, iiorb, isegstart, isegend, iseg, j, jorb, korb, ind,i) &
!!$        !$omp firstprivate(ithread)
!!$        !$omp do reduction(min: ind_min) reduction(max: ind_max)
!!$        do iorb=1,smat%nfvctrp
!!$            !$ ithread = omp_get_thread_num()
!!$
!!$            iiorb = smat%isfvctr + iorb
!!$            isegstart = smat%istsegline(iiorb)
!!$            isegend = smat%istsegline(iiorb) + smat%nsegline(iiorb) -1
!!$            in_neighborhood(:,ithread) = .false.
!!$            do iseg=isegstart,isegend
!!$                ! A segment is always on one line, therefore no double loop
!!$                j = smat%keyg(1,2,iseg)
!!$                do i=smat%keyg(1,1,iseg),smat%keyg(2,1,iseg)
!!$                    in_neighborhood(i,ithread) = .true.
!!$                end do
!!$            end do
!!$
!!$            do jorb=1,smat%nfvctr
!!$                if (.not.in_neighborhood(jorb,ithread)) cycle
!!$                do korb=1,smat%nfvctr
!!$                    if (.not.in_neighborhood(korb,ithread)) cycle
!!$                    ind = matrixindex_in_compressed(smat,korb,jorb)
!!$                    if (ind>0) then
!!$                        ind_min = min(ind_min,ind)
!!$                        ind_max = max(ind_max,ind)
!!$                    end if
!!$                end do
!!$            end do
!!$
!!$        end do
!!$        !$omp end do
!!$        !$omp end parallel
!!$
!!$        call f_free(in_neighborhood)
!!$
!!$        !!do iorb=1,smat%nfvctrp
!!$        !!    iiorb = smat%isfvctr + iorb
!!$        !!    isegstart = smat%istsegline(iiorb)
!!$        !!    isegend = smat%istsegline(iiorb) + smat%nsegline(iiorb) -1
!!$        !!    do iseg=isegstart,isegend
!!$        !!        ! A segment is always on one line, therefore no double loop
!!$        !!        j = smat%keyg(1,2,iseg)
!!$        !!        do i=smat%keyg(1,1,iseg),smat%keyg(2,1,iseg)
!!$        !!            ind = matrixindex_in_compressed(smat,i,j)
!!$        !!            ind_min = min(ind_min,ind)
!!$        !!            ind_max = max(ind_max,ind)
!!$        !!        end do
!!$        !!    end do
!!$        !!end do
!!$
!!$        call f_release_routine()
!!$
!!$      end subroutine check_ortho_inguess

 
    end subroutine init_matrix_taskgroups




    subroutine check_local_matrix_extents(iproc, nproc, nat, collcom, collcom_sr, smat, irow, icol)
          use communications_base, only: comms_linear
          use sparsematrix_base, only: sparse_matrix
          use yaml_output
          implicit none
    
          ! Caling arguments
          integer,intent(in) :: iproc, nproc, nat
          type(comms_linear),intent(in) :: collcom, collcom_sr
          type(sparse_matrix),intent(in) :: smat
          integer,dimension(2),intent(out) :: irow, icol
    
          ! Local variables
          integer :: ind_min, ind_max, i, ii_ref, iorb, jorb, ii, iseg
          logical :: found

          real(kind=4) :: tr0, tr1, trt0, trt1
          real(kind=8) :: time0, time1, time2, time3, time4, time5, ttime
          logical, parameter :: extra_timing=.false.
          integer,dimension(:),pointer :: moduloarray
                        
    
          call timing(iproc,'matrix_extents','ON')
          if (extra_timing) call cpu_time(trt0)  

          ind_min = smat%nvctr
          ind_max = 0

          if (extra_timing) call cpu_time(tr0)
          ! The operations done in the transposed wavefunction layout
          !call check_transposed_layout()
          call get_modulo_array(smat, moduloarray)
          call find_minmax_transposed(smat%matrixindex_in_compressed_fortransposed,collcom,smat%nfvctr,moduloarray,ind_min,ind_max)

          !write(*,'(a,2i8)') 'after check_transposed_layout: ind_min, ind_max', ind_min, ind_max
          if (extra_timing) call cpu_time(tr1)
          if (extra_timing) time0=real(tr1-tr0,kind=8)    


          ! Now check the compress_distributed layout
          !call check_compress_distributed_layout()
          call check_compress_distributed_layout(smat,ind_min,ind_max)

          !write(*,'(a,2i8)') 'after check_compress_distributed_layout: ind_min, ind_max', ind_min, ind_max
          if (extra_timing) call cpu_time(tr0)
          if (extra_timing) time1=real(tr0-tr1,kind=8)        

          ! Now check the matrix matrix multiplications layout
          call check_matmul_layout(smat%smmm%nseq,smat%smmm%indices_extract_sequential,ind_min,ind_max)
          !write(*,'(a,2i8)') 'after check_matmul_layout: ind_min, ind_max', ind_min, ind_max
          if (extra_timing) call cpu_time(tr1)
          if (extra_timing) time2=real(tr1-tr0,kind=8)    
    
          ! Now check the sumrho operations
          !call check_sumrho_layout()
          call check_sumrho_layout(collcom_sr,smat%nfvctr,moduloarray,smat%matrixindex_in_compressed_fortransposed,ind_min,ind_max)

          call f_free_ptr(moduloarray)
          !write(*,'(a,2i8)') 'after check_sumrho_layout: ind_min, ind_max', ind_min, ind_max
          if (extra_timing) call cpu_time(tr0)
          if (extra_timing) time3=real(tr0-tr1,kind=8)    
    
          ! Now check the pseudo-exact orthonormalization during the input guess
          !call check_ortho_inguess()
          call check_ortho_inguess(smat,ind_min,ind_max)
          !write(*,'(a,2i8)') 'after check_ortho_inguess: ind_min, ind_max', ind_min, ind_max
          if (extra_timing) call cpu_time(tr1)
          if (extra_timing) time4=real(tr1-tr0,kind=8)        

          ! Now check the submatrix extraction for the projector charge analysis
          call check_projector_charge_analysis(nat, smat, ind_min, ind_max)

          !!write(*,'(a,3i8)') 'after check_local_matrix_extents: iproc, ind_min, ind_max', iproc, ind_min, ind_max

          ! Get the global indices of ind_min and ind_max
          do i=1,2
              if (i==1) then
                  ii_ref = ind_min
              else
                  ii_ref = ind_max
              end if
              ! Search the indices iorb,jorb corresponding to ii_ref
              found=.false.

              ! not sure if OpenMP is really worth it here
              !$omp parallel default(none) &
              !$omp private(iseg,ii,iorb,jorb) &
              !$omp shared(smat,ii_ref,irow,icol,found,i)
              !$omp do
              outloop: do iseg=1,smat%nseg
                  if (.not. found) then
                     iorb = smat%keyg(1,2,iseg)
                     do jorb=smat%keyg(1,1,iseg),smat%keyg(2,1,iseg)
                         ii = matrixindex_in_compressed(smat, jorb, iorb)
                         !if (iproc==0) write(*,'(a,5i9)') 'i, ii_ref, ii, iorb, jorb', i, ii_ref, ii, iorb, jorb
                         if (ii==ii_ref) then
                             irow(i) = jorb
                             icol(i) = iorb
                             !exit outloop
                             !SM: I think one should do this within a critical section since it is shared, just to be sure...
                             !$omp critical
                             found=.true.
                             !$omp end critical
                         end if
                     end do
                  end if
              end do outloop
              !$omp end do
              !$omp end parallel

          end do
          if (extra_timing) call cpu_time(tr0)
          if (extra_timing) time5=real(tr0-tr1,kind=8)    
          if (extra_timing) call cpu_time(trt1)  
          if (extra_timing) ttime=real(trt1-trt0,kind=8)  

          if (extra_timing.and.iproc==0) print*,'matextent',time0,time1,time2,time3,time4,time5,&
               time0+time1+time2+time3+time4+time5,ttime

          call timing(iproc,'matrix_extents','OF')    
    
!!$          contains
    
!!$            subroutine check_transposed_layout()
!!$              implicit none
!!$              integer :: ipt, ii, i0, i, i0i, iiorb, j, i0j, jjorb, ind, iorb, jorb
!!$              integer,dimension(:),pointer :: moduloarray
!!$              integer,dimension(:,:),pointer :: matrixindex_in_compressed_fortransposed
!!$
!!$              call get_modulo_array(smat, moduloarray)
!!$
!!$              !SM: when the pointer within the type is used directly the code crashes with Intel, I have no idea why...
!!$              matrixindex_in_compressed_fortransposed => smat%matrixindex_in_compressed_fortransposed
!!$
!!$              !$omp parallel default(none) &
!!$              !$omp private(ipt,ii,i0,i,i0i,iiorb,iorb,j,i0j,jjorb,jorb,ind) &
!!$              !$omp shared(collcom,moduloarray,smat,ind_min,ind_max,matrixindex_in_compressed_fortransposed)
!!$              !$omp do reduction(min: ind_min) reduction(max: ind_max)
!!$              do ipt=1,collcom%nptsp_c
!!$                  ii=collcom%norb_per_gridpoint_c(ipt)
!!$                  i0 = collcom%isptsp_c(ipt)
!!$                  do i=1,ii
!!$                      i0i=i0+i
!!$                      iiorb=collcom%indexrecvorbital_c(i0i)
!!$                      iorb=moduloarray(iiorb)
!!$                      do j=1,ii
!!$                          i0j=i0+j
!!$                          jjorb=collcom%indexrecvorbital_c(i0j)
!!$                          jorb=moduloarray(jjorb)
!!$                          !ind = smat%matrixindex_in_compressed_fortransposed(jorb,iorb)
!!$                          ind = matrixindex_in_compressed_fortransposed(jorb,iorb)
!!$                          ind_min = min(ind_min,ind)
!!$                          ind_max = max(ind_max,ind)
!!$                      end do
!!$                  end do
!!$              end do
!!$              !$omp end do
!!$
!!$              !$omp do reduction(min: ind_min) reduction(max: ind_max)
!!$              do ipt=1,collcom%nptsp_f
!!$                  ii=collcom%norb_per_gridpoint_f(ipt)
!!$                  i0 = collcom%isptsp_f(ipt)
!!$                  do i=1,ii
!!$                      i0i=i0+i
!!$                      iiorb=collcom%indexrecvorbital_f(i0i)
!!$                      iorb=moduloarray(iiorb)
!!$                      do j=1,ii
!!$                          i0j=i0+j
!!$                          jjorb=collcom%indexrecvorbital_f(i0j)
!!$                          jorb=moduloarray(jjorb)
!!$                          !ind = smat%matrixindex_in_compressed_fortransposed(jorb,iorb)
!!$                          ind = matrixindex_in_compressed_fortransposed(jorb,iorb)
!!$                          ind_min = min(ind_min,ind)
!!$                          ind_max = max(ind_max,ind)
!!$                      end do
!!$                  end do
!!$              end do
!!$              !$omp end do
!!$              !$omp end parallel
!!$
!!$
!!$              call f_free_ptr(moduloarray)
!!$    
!!$            end subroutine check_transposed_layout


            !function get_transposed_index(jorb,iorb) result(ind)
            !    integer,intent(in) :: jorb, iorb
            !    integer :: ind
            !    integer :: jjorb,iiorb
            !    ! If iorb is smaller than the offset, add a periodic shift
            !    if (iorb<smat%offset_matrixindex_in_compressed_fortransposed) then
            !        iiorb = iorb + smat%nfvctr
            !    else
            !        iiorb = iorb
            !    end if
            !    if (jorb<smat%offset_matrixindex_in_compressed_fortransposed) then
            !        jjorb = jorb + smat%nfvctr
            !    else
            !        jjorb = jorb
            !    end if
            !    ind = smat%matrixindex_in_compressed_fortransposed(jjorb,iiorb)
            !end function get_transposed_index
    
    
!!$            subroutine check_compress_distributed_layout()
!!$              implicit none
!!$              integer :: i, nfvctrp, isfvctr, isegstart, isegend, iseg, ii, jorb
!!$              do i=1,2
!!$                  if (i==1) then
!!$                      nfvctrp = smat%nfvctrp
!!$                      isfvctr = smat%isfvctr
!!$                  else if (i==2) then
!!$                      nfvctrp = smat%smmm%nfvctrp
!!$                      isfvctr = smat%smmm%isfvctr
!!$                  end if
!!$                  if (nfvctrp>0) then
!!$                      isegstart=smat%istsegline(isfvctr+1)
!!$                      isegend=smat%istsegline(isfvctr+nfvctrp)+smat%nsegline(isfvctr+nfvctrp)-1
!!$                      !$omp parallel default(none) &
!!$                      !$omp private(iseg,ii,jorb) &
!!$                      !$omp shared(isegstart,isegend,smat,ind_min,ind_max)
!!$                      !$omp do reduction(min: ind_min) reduction(max: ind_max)
!!$                      do iseg=isegstart,isegend
!!$                          ii=smat%keyv(iseg)-1
!!$                          ! A segment is always on one line, therefore no double loop
!!$                          do jorb=smat%keyg(1,1,iseg),smat%keyg(2,1,iseg)
!!$                              ii=ii+1
!!$                              ind_min = min(ii,ind_min)
!!$                              ind_max = max(ii,ind_max)
!!$                          end do
!!$                      end do
!!$                      !$omp end do
!!$                      !$omp end parallel
!!$                  end if
!!$              end do
!!$            end subroutine check_compress_distributed_layout
    
    
!!$            subroutine check_matmul_layout()
!!$              implicit none
!!$              integer :: iseq, ind
!!$              do iseq=1,smat%smmm%nseq
!!$                  ind=smat%smmm%indices_extract_sequential(iseq)
!!$                  ind_min = min(ind_min,ind)
!!$                  ind_max = max(ind_max,ind)
!!$              end do
!!$              !!write(*,'(a,3i8)') 'after check_matmul_layout: iproc, ind_min, ind_max', iproc, ind_min, ind_max
!!$            end subroutine check_matmul_layout
    
!!$            subroutine check_sumrho_layout()
!!$              implicit none
!!$              integer :: ipt, ii, i0, i, iiorb, ind, iorb
!!$              integer,dimension(:),pointer :: moduloarray
!!$
!!$              call get_modulo_array(smat, moduloarray)
!!$
!!$              !$omp parallel default(none) &
!!$              !$omp private(ipt,ii,i0,iiorb,iorb,ind) &
!!$              !$omp shared(collcom_sr,moduloarray,smat,ind_min,ind_max)
!!$              !$omp do reduction(min: ind_min) reduction(max: ind_max)
!!$              do ipt=1,collcom_sr%nptsp_c
!!$                  ii=collcom_sr%norb_per_gridpoint_c(ipt)
!!$                  i0=collcom_sr%isptsp_c(ipt)
!!$                  do i=1,ii
!!$                      iiorb=collcom_sr%indexrecvorbital_c(i0+i)
!!$                      iorb=moduloarray(iiorb)
!!$                      !ind=smat%matrixindex_in_compressed_fortransposed(iiorb,iiorb)
!!$                      ind=smat%matrixindex_in_compressed_fortransposed(iorb,iorb)
!!$                      !ind=get_transposed_index(smat,iiorb,iiorb)
!!$                      ind_min = min(ind_min,ind)
!!$                      ind_max = max(ind_max,ind)
!!$                  end do
!!$              end do
!!$              !$omp end do
!!$              !$omp end parallel
!!$
!!$              call f_free_ptr(moduloarray)
!!$
!!$              !contains
!!$
!!$              !  function get_transposed_index(jorb,iorb) res(ind)
!!$              !      integer,intent(in) :: jorb, iorb
!!$              !      integer :: ind
!!$              !      integer :: jjorb,iiorb
!!$              !      ! If iorb is smaller than the offset, add a periodic shift
!!$              !      if (iorb<smat%offset_matrixindex_in_compressed_fortransposed) then
!!$              !          iiorb = iorb + smat%nfvctr
!!$              !      else
!!$              !          iiorb = iorb
!!$              !      end if
!!$              !      if (jorb<smat%offset_matrixindex_in_compressed_fortransposed) then
!!$              !          jjorb = jorb + smat%nfvctr
!!$              !      else
!!$              !          jjorb = jorb
!!$              !      end if
!!$              !      ind = smat%matrixindex_in_compressed_fortransposed(jjorb,iiorb)
!!$              !  end function get_transposed_index
!!$            end subroutine check_sumrho_layout
    
    
          !!  function get_start_of_segment(smat, iiseg) result(ist)
    
          !!      do iseg=smat%nseg,1,-1
          !!          if (iiseg>=smat%keyv(iseg)) then
          !!              it = smat%keyv(iseg)
          !!              exit
          !!          end if
          !!      end do
    
          !!  end function get_start_of_segment
    
    
!!$          subroutine check_ortho_inguess()
!!$            integer :: iorb, iiorb, isegstart, isegend, iseg, j, i, jorb, korb, ind
!!$            logical,dimension(:),allocatable :: in_neighborhood
!!$    
!!$            in_neighborhood = f_malloc(smat%nfvctr,id='in_neighborhood')
!!$            
!!$            do iorb=1,smat%nfvctrp
!!$    
!!$                iiorb = smat%isfvctr + iorb
!!$                isegstart = smat%istsegline(iiorb)
!!$                isegend = smat%istsegline(iiorb) + smat%nsegline(iiorb) -1
!!$                in_neighborhood = .false.
!!$
!!$                !$omp parallel default(none) &
!!$                !$omp private(iseg,j,i) &
!!$                !$omp private(jorb,korb,ind) &
!!$                !$omp shared(isegstart,isegend,smat,in_neighborhood) &
!!$                !$omp shared(ind_min,ind_max)
!!$
!!$                !$omp do
!!$                do iseg=isegstart,isegend
!!$                    ! A segment is always on one line, therefore no double loop
!!$                    j = smat%keyg(1,2,iseg)
!!$                    do i=smat%keyg(1,1,iseg),smat%keyg(2,1,iseg)
!!$                        in_neighborhood(i) = .true.
!!$                    end do
!!$                end do
!!$                !$omp end do
!!$    
!!$                !$omp do reduction(min: ind_min) reduction(max: ind_max) schedule(static,10) 
!!$                do jorb=1,smat%nfvctr
!!$                    if (.not.in_neighborhood(jorb)) cycle
!!$                    do korb=1,smat%nfvctr
!!$                        if (.not.in_neighborhood(korb)) cycle
!!$                        ind = matrixindex_in_compressed(smat,korb,jorb)
!!$                        if (ind>0) then
!!$                            ind_min = min(ind_min,ind)
!!$                            ind_max = max(ind_max,ind)
!!$                        end if
!!$                    end do
!!$                end do
!!$                !$omp end do
!!$
!!$                !$omp end parallel
!!$    
!!$            end do
!!$    
!!$            call f_free(in_neighborhood)
!!$    
!!$            !!do iorb=1,smat%nfvctrp
!!$            !!    iiorb = smat%isfvctr + iorb
!!$            !!    isegstart = smat%istsegline(iiorb)
!!$            !!    isegend = smat%istsegline(iiorb) + smat%nsegline(iiorb) -1
!!$            !!    do iseg=isegstart,isegend
!!$            !!        ! A segment is always on one line, therefore no double loop
!!$            !!        j = smat%keyg(1,2,iseg)
!!$            !!        do i=smat%keyg(1,1,iseg),smat%keyg(2,1,iseg)
!!$            !!            ind = matrixindex_in_compressed(smat,i,j)
!!$            !!            ind_min = min(ind_min,ind)
!!$            !!            ind_max = max(ind_max,ind)
!!$            !!        end do
!!$            !!    end do
!!$            !!end do
!!$    
!!$          end subroutine check_ortho_inguess


          !!!> Copied from projector_for_charge_analysis and extract_matrix
          !!subroutine check_projector_charge_analysis()
          !!  implicit none

          !!  integer :: ii, natp, jj, isat, kat, iatold, kkat, i, iat, j, ind
          !!  logical,dimension(:),allocatable :: neighbor

          !!  ! Parallelization over the number of atoms
          !!  ii = at%astruct%nat/bigdft_mpi%nproc
          !!  natp = ii
          !!  jj = at%astruct%nat - bigdft_mpi%nproc*natp
          !!  if (bigdft_mpi%iproc<jj) then
          !!      natp = natp + 1
          !!  end if
          !!  isat = (bigdft_mpi%iproc)*ii + min(bigdft_mpi%iproc,jj)


          !!  neighbor = f_malloc((/smat%nfvctr,natp/),id='neighbor')
          !!  do kat=1,natp
          !!      ! Determine the "neighbors"
          !!      iatold = 0
          !!      neighbor(:) = .false.
          !!      kkat = kat + isat
          !!      do i=1,smat%nfvctr
          !!           iat = smat%on_which_atom(i)
          !!           ! Only do the following for the first TMB per atom
          !!           if (iat==iatold) cycle
          !!           iatold = iat
          !!           if (iat==kkat) then
          !!               do j=1,smat%nfvctr
          !!                   ind =  matrixindex_in_compressed(smat, j, i)
          !!                   if (ind/=0) then
          !!                      neighbor(j) = .true.
          !!                   end if
          !!               end do
          !!           end if
          !!      end do

          !!      ! Determine the size of the matrix needed
          !!      do i=1,smat%nfvctr
          !!          if (neighbor(i)) then
          !!              do j=1,smat%nfvctr
          !!                  if (neighbor(j)) then
          !!                      ind =  matrixindex_in_compressed(smat, j, i)
          !!                      if (ind>0) then
          !!                          ind_min = min(ind_min,ind)
          !!                          ind_max = max(ind_max,ind)
          !!                      end if
          !!                  end if
          !!              end do
          !!          end if
          !!      end do

          !!  end do

          !!  call f_free(neighbor)

          !!end subroutine check_projector_charge_analysis

    end subroutine check_local_matrix_extents

    subroutine check_matmul_layout(nseq,indices_extract_sequential,ind_min,ind_max)
      implicit none
      integer, intent(in) :: nseq
      integer, dimension(nseq), intent(in) :: indices_extract_sequential
      integer, intent(inout) :: ind_min,ind_max
      !local variables
      integer :: iseq,ind
      call f_routine(id='check_matmul_layout')

      !$omp parallel default(none) shared(nseq,indices_extract_sequential, ind_min, ind_max) private(iseq, ind)
      !$omp do reduction(min: ind_min) reduction(max: ind_max)
      do iseq=1,nseq
         ind=indices_extract_sequential(iseq)
         ind_min = min(ind_min,ind)
         ind_max = max(ind_max,ind)
      end do
      !$omp end do
      !$omp end parallel

      call f_release_routine()

    end subroutine check_matmul_layout



    !> Uses the CCS sparsity pattern to create a BigDFT sparse_matrix type
    subroutine ccs_to_sparsebigdft(iproc, nproc, nat, ncol, ncolp, iscol, nnonzero, &
               on_which_atom, row_ind, col_ptr, smat)
      use communications_base, only: comms_linear, comms_linear_null
      implicit none
      integer,intent(in) :: iproc, nproc, nat, ncol, ncolp, iscol, nnonzero
      integer,dimension(ncol),intent(in) :: on_which_atom
      !logical,intent(in) :: store_index
      integer,dimension(nnonzero),intent(in) :: row_ind
      integer,dimension(ncol),intent(in) :: col_ptr
      type(sparse_matrix),intent(out) :: smat

      ! Local variables
      integer :: icol, irow, i, ii
      integer,dimension(:,:),allocatable :: nonzero
      logical,dimension(:,:),allocatable :: mat
      type(comms_linear) :: collcom_dummy

      stop 'must be reworked'

      ! Calculate the values of nonzero and nonzero_mult which are required for
      ! the init_sparse_matrix routine.
      ! For the moment simple and stupid using a workarray of dimension ncol x ncol
      nonzero = f_malloc((/2,nnonzero/),id='nonzero')
      mat = f_malloc((/ncol,ncol/),id='mat')
      mat = .false.
      icol=1
      do i=1,nnonzero
          irow=row_ind(i)
          if (icol<ncol) then
              if (i>=col_ptr(icol+1)) then
                  icol=icol+1
              end if
          end if
          mat(irow,icol) = .true.
      end do
      ii = 0
      do irow=1,ncol
          write(333,*) col_ptr(irow)
          do icol=1,ncol
              if (mat(irow,icol)) then
                  ii = ii + 1
                  nonzero(2,ii) = irow
                  nonzero(1,ii) = icol
              end if
          end do
      end do

      call f_free(mat)

      call init_sparse_matrix(iproc, nproc, 1, 'F', ncol, ncolp, iscol, ncol, ncolp, iscol, .false., &
           on_which_atom, nnonzero, nonzero, nnonzero, nonzero, smat)

      collcom_dummy = comms_linear_null()
      ! since no taskgroups are used, the values of iirow and iicol are just set to
      ! the minimum and maximum, respectively.
      call init_matrix_taskgroups(iproc, nproc, nat, .false., collcom_dummy, collcom_dummy, smat, &
           (/1,ncol/), (/1,ncol/))

      call f_free(nonzero)

    end subroutine ccs_to_sparsebigdft


    !> Uses the BigDFT sparsity pattern to create a BigDFT sparse_matrix type
    subroutine bigdft_to_sparsebigdft(iproc, nproc, nat, nspin, geocode, ncol, ncolp, iscol, &
               on_which_atom, nvctr, nseg, keyg, smat)
      use communications_base, only: comms_linear, comms_linear_null
      implicit none
      integer,intent(in) :: iproc, nproc, nat, nspin, ncol, ncolp, iscol, nvctr, nseg
      character(len=1),intent(in) :: geocode
      integer,dimension(ncol),intent(in) :: on_which_atom
      !logical,intent(in) :: store_index
      integer,dimension(2,2,nseg),intent(in) :: keyg
      type(sparse_matrix),intent(out) :: smat

      ! Local variables
      integer :: icol, irow, i, ii, iseg
      !integer :: ncolpx
      integer,dimension(:,:),allocatable :: nonzero
      logical,dimension(:,:),allocatable :: mat
      !real(kind=8) :: tt
      type(comms_linear) :: collcom_dummy


      ! Calculate the values of nonzero and nonzero_mult which are required for
      ! the init_sparse_matrix routine.
      ! For the moment simple and stupid using a workarray of dimension ncol x ncol
      nonzero = f_malloc((/2,nvctr/),id='nonzero')
      mat = f_malloc((/ncol,ncol/),id='mat')
      mat = .false.

      do iseg=1,nseg
          do i=keyg(1,1,iseg),keyg(2,1,iseg)
              mat(keyg(1,2,iseg),i) = .true.
          end do
      end do
      ii = 0
      do irow=1,ncol
          do icol=1,ncol
              if (mat(irow,icol)) then
                  ii = ii + 1
                  nonzero(2,ii) = irow
                  nonzero(1,ii) = icol
              end if
          end do
      end do

      call f_free(mat)

      !!! Determine the number of columns per process
      !!tt = real(ncol,kind=8)/real(nproc,kind=8)
      !!ncolpx = floor(tt)
      !!ii = ncol - nproc*ncolpx
      !!if (iproc<ii) then
      !!    ncolp = ncolpx + 1
      !!else
      !!    ncolp = ncolpx
      !!end if
      !!
      !!! Determine the first column of each process
      !!i = 0
      !!do jproc=0,nproc-1
      !!    if (iproc==jproc) isorb = 1
      !!    if (jproc<ii) then
      !!        i = i + ncolpx + 1
      !!    else
      !!        i = i + ncolpx
      !!    end if
      !!end do

      call init_sparse_matrix(iproc, nproc, nspin, geocode, ncol, ncolp, iscol, ncol, ncolp, iscol, .false., &
           on_which_atom, nvctr, nonzero, nvctr, nonzero, smat)

      collcom_dummy = comms_linear_null()
      ! since no taskgroups are used, the values of iirow and iicol are just set to
      ! the minimum and maximum, respectively.
      call init_matrix_taskgroups(iproc, nproc, nat, .false., collcom_dummy, collcom_dummy, smat, &
           (/1,ncol/), (/1,ncol/))

      call f_free(nonzero)

    end subroutine bigdft_to_sparsebigdft



    !> Assign the values of a sparse matrix in CCS format to a sparse matrix in the BigDFT format
    subroutine ccs_values_to_bigdft(ncol, nnonzero, row_ind, col_ptr, smat, val, mat)
      implicit none
      integer,intent(in) :: ncol, nnonzero
      integer,dimension(nnonzero),intent(in) :: row_ind
      integer,dimension(ncol),intent(in) :: col_ptr
      type(sparse_matrix),intent(in) :: smat
      real(kind=8),dimension(nnonzero),intent(in) :: val
      type(matrices),intent(out) :: mat

      ! Local variables
      integer :: icol, irow, i, ii
      logical,dimension(:,:),allocatable :: matg


      ! Calculate the values of nonzero and nonzero_mult which are required for
      ! the init_sparse_matrix routine.
      ! For the moment simple and stupid using a workarray of dimension ncol x ncol
      matg = f_malloc((/ncol,ncol/),id='matg')
      matg = .false.
      icol=1
      do i=1,nnonzero
          irow=row_ind(i)
          if (icol<ncol) then
              if (i>=col_ptr(icol+1)) then
                  icol=icol+1
              end if
          end if
          matg(irow,icol) = .true.
      end do
      ii = 0
      do irow=1,ncol
          do icol=1,ncol
              if (matg(irow,icol)) then
                  ii = ii + 1
                  mat%matrix_compr(ii) = val(ii)
              end if
          end do
      end do

      call f_free(matg)

    end subroutine ccs_values_to_bigdft


    subroutine read_ccs_format(filename, ncol, nnonzero, col_ptr, row_ind, val)
      implicit none

      ! Calling arguments
      character(len=*),intent(in) :: filename
      integer,intent(out) :: ncol, nnonzero
      integer,dimension(:),pointer,intent(out) :: col_ptr, row_ind
      real(kind=8),dimension(:),pointer,intent(out) :: val

      ! Local variables
      integer :: i
      logical :: file_exists
      integer,parameter :: iunit=123

      inquire(file=filename,exist=file_exists)
      if (file_exists) then
          open(unit=iunit,file=filename)
          read(iunit,*) ncol, nnonzero
          col_ptr = f_malloc_ptr(ncol,id='col_ptr')
          row_ind = f_malloc_ptr(nnonzero,id='row_ind')
          val = f_malloc_ptr(nnonzero,id='val')
          read(iunit,*) (col_ptr(i), i=1,ncol)
          read(iunit,*) (row_ind(i), i=1,nnonzero)
          do i=1,nnonzero
              read(iunit,*) val(i)
          end do
      else
          stop 'file not present'
      end if
      close(iunit)
    end subroutine read_ccs_format

    subroutine read_bigdft_format(filename, nfvctr, nvctr, nseg, keyv, keyg, val)
      implicit none

      ! Calling arguments
      character(len=*),intent(in) :: filename
      integer,intent(out) :: nfvctr, nvctr, nseg
      integer,dimension(:),pointer,intent(out) :: keyv
      integer,dimension(:,:,:),pointer,intent(out) :: keyg
      real(kind=8),dimension(:),pointer,intent(out) :: val

      ! Local variables
      integer :: i, iseg
      logical :: file_exists
      integer,parameter :: iunit=123

      inquire(file=filename,exist=file_exists)
      if (file_exists) then
          open(unit=iunit,file=filename)
          read(iunit,*) nfvctr
          read(iunit,*) nseg
          read(iunit,*) nvctr
          keyv = f_malloc_ptr(nseg,id='keyv')
          keyg = f_malloc_ptr((/2,2,nseg/),id='keyg')
          val = f_malloc_ptr(nvctr,id='val')
          do iseg=1,nseg
              read(iunit,*) keyv(iseg)
          end do
          do iseg=1,nseg
              read(iunit,*) keyg(1:2,1:2,iseg)
          end do
          do i=1,nvctr
              read(iunit,*) val(i)
          end do
      else
          stop 'file not present'
      end if
      close(iunit)
    end subroutine read_bigdft_format

    subroutine determine_sparsity_pattern(iproc, nproc, orbs, lzd, nnonzero, nonzero)
          use module_types
          use locregs, only: check_overlap_cubic_periodic
          use locregs_init, only: check_overlap_from_descriptors_periodic
          implicit none
        
          ! Calling arguments
          integer, intent(in) :: iproc, nproc
          type(orbitals_data), intent(in) :: orbs
          type(local_zone_descriptors), intent(in) :: lzd
          integer, intent(out) :: nnonzero
          integer, dimension(:,:), pointer,intent(out) :: nonzero
        
          ! Local variables
          integer :: iorb, jorb, ioverlaporb, ilr, jlr, ilrold
          integer :: iiorb, ii
          !!integer :: istat
          logical :: isoverlap
          integer :: onseg
          logical, dimension(:,:), allocatable :: overlapMatrix
          integer, dimension(:), allocatable :: noverlapsarr
          integer, dimension(:,:), allocatable :: overlaps_op
          !character(len=*), parameter :: subname='determine_overlap_from_descriptors'
    
          call f_routine('determine_sparsity_pattern')
          call timing(iproc,'determinespars','ON')
        
          overlapMatrix = f_malloc((/orbs%norbu,maxval(orbs%norbu_par(:,0))/),id='overlapMatrix')
          noverlapsarr = f_malloc(orbs%norbup,id='noverlapsarr')
        
          overlapMatrix=.false.

          do iorb=1,orbs%norbup
             ioverlaporb=0 ! counts the overlaps for the given orbital.
             iiorb=orbs%isorbu+iorb
             ilr=orbs%inWhichLocreg(iiorb)

             !$omp parallel default(none) &
             !$omp private(jorb,jlr,isoverlap,onseg) &
             !$omp shared(orbs,lzd,iorb,ilr,overlapMatrix,ioverlaporb)
             !$omp do reduction(+:ioverlaporb)
             do jorb=1,orbs%norbu
                jlr=orbs%inWhichLocreg(jorb)
                call check_overlap_cubic_periodic(lzd%Glr,lzd%llr(ilr),lzd%llr(jlr),isoverlap)
                !write(*,'(a,3(6i6,4x),l4)') 'is1, ie1, is2, ie2, is3, ie3, js1, je1, js2, je2, js3, je3, ns1, ne1, ns2, ne2, ns3, ne3, isoverlap', &
                !    lzd%llr(ilr)%ns1, lzd%llr(ilr)%ns1+lzd%llr(ilr)%d%n1, &
                !    lzd%llr(ilr)%ns2, lzd%llr(ilr)%ns2+lzd%llr(ilr)%d%n2, &
                !    lzd%llr(ilr)%ns3, lzd%llr(ilr)%ns3+lzd%llr(ilr)%d%n3, &
                !    lzd%llr(jlr)%ns1, lzd%llr(jlr)%ns1+lzd%llr(jlr)%d%n1, &
                !    lzd%llr(jlr)%ns2, lzd%llr(jlr)%ns2+lzd%llr(jlr)%d%n2, &
                !    lzd%llr(jlr)%ns3, lzd%llr(jlr)%ns3+lzd%llr(jlr)%d%n3, &
                !    lzd%glr%ns1, lzd%glr%ns1+lzd%glr%d%n1, &
                !    lzd%glr%ns2, lzd%glr%ns2+lzd%glr%d%n2, &
                !    lzd%glr%ns3, lzd%glr%ns3+lzd%glr%d%n3, &
                !    isoverlap
                if(isoverlap) then
                   ! From the viewpoint of the box boundaries, an overlap between ilr and jlr is possible.
                   ! Now explicitly check whether there is an overlap by using the descriptors.
                   call check_overlap_from_descriptors_periodic(lzd%llr(ilr)%wfd%nseg_c, lzd%llr(jlr)%wfd%nseg_c,&
                        lzd%llr(ilr)%wfd%keyglob, lzd%llr(jlr)%wfd%keyglob, &
                        isoverlap, onseg)
                   if(isoverlap) then
                      ! There is really an overlap
                      overlapMatrix(jorb,iorb)=.true.
                      ioverlaporb=ioverlaporb+1
                   else
                      overlapMatrix(jorb,iorb)=.false.
                   end if
                else
                   overlapMatrix(jorb,iorb)=.false.
                end if
                !!write(*,'(a,2i8,l4)') 'iiorb, jorb, isoverlap', iiorb, jorb, isoverlap
             end do
             !$omp end do
             !$omp end parallel     
             noverlapsarr(iorb)=ioverlaporb
          end do
   


          overlaps_op = f_malloc((/maxval(noverlapsarr),orbs%norbup/),id='overlaps_op')
        
          ! Now we know how many overlaps have to be calculated, so determine which orbital overlaps
          ! with which one. This is essentially the same loop as above, but we use the array 'overlapMatrix'
          ! which indicates the overlaps.
          iiorb=0
          ilrold=-1
          do iorb=1,orbs%norbup
             ioverlaporb=0 ! counts the overlaps for the given orbital.
             iiorb=orbs%isorbu+iorb
             do jorb=1,orbs%norbu
                if(overlapMatrix(jorb,iorb)) then
                   ioverlaporb=ioverlaporb+1
                   overlaps_op(ioverlaporb,iorb)=jorb
                end if
             end do 
          end do
    
    
          nnonzero=0
          do iorb=1,orbs%norbup
              nnonzero=nnonzero+noverlapsarr(iorb)
          end do
          nonzero = f_malloc_ptr((/2,nnonzero/),id='nonzero')
          ii=0
          do iorb=1,orbs%norbup
              iiorb=orbs%isorbu+iorb
              do jorb=1,noverlapsarr(iorb)
                  ii=ii+1
                  nonzero(1,ii)=overlaps_op(jorb,iorb)
                  nonzero(2,ii)=iiorb
              end do
          end do
    
          call f_free(overlapMatrix)
          call f_free(noverlapsarr)
          call f_free(overlaps_op)
        
          call timing(iproc,'determinespars','OF')
          call f_release_routine()
    
    end subroutine determine_sparsity_pattern


    subroutine determine_sparsity_pattern_distance(orbs, lzd, astruct, cutoff, nnonzero, nonzero, smat_ref)
      use module_types
      implicit none
    
      ! Calling arguments
      type(orbitals_data), intent(in) :: orbs
      type(local_zone_descriptors), intent(in) :: lzd
      type(atomic_structure), intent(in) :: astruct
      real(kind=8),dimension(lzd%nlr), intent(in) :: cutoff
      integer, intent(out) :: nnonzero
      integer, dimension(:,:), pointer,intent(out) :: nonzero
      type(sparse_matrix),intent(in),optional :: smat_ref !< reference sparsity pattern, in case the sparisty pattern to be calculated must be at least be as large as smat_ref
    
      ! Local variables
      logical :: overlap
      integer :: i1, i2, i3
      integer :: iorb, iiorb, ilr, iwa, itype, jjorb, jlr, jwa, jtype, ii
      integer :: ijs1, ije1, ijs2, ije2, ijs3, ije3, ind
      real(kind=8) :: tt, cut, xi, yi, zi, xj, yj, zj, x0, y0, z0
      logical :: perx, pery, perz, present_smat_ref

      call f_routine('determine_sparsity_pattern_distance')
      call timing(bigdft_mpi%iproc,'determinespars','ON')    

      present_smat_ref = present(smat_ref)
    
      ! periodicity in the three directions
      perx=(lzd%glr%geocode /= 'F')
      pery=(lzd%glr%geocode == 'P')
      perz=(lzd%glr%geocode /= 'F')
      ! For periodic boundary conditions, one has to check also in the neighboring
      ! cells (see in the loop below)
      if (perx) then
          ijs1 = -1
          ije1 = 1
      else
          ijs1 = 0
          ije1 = 0
      end if
      if (pery) then
          ijs2 = -1
          ije2 = 1
      else
          ijs2 = 0
          ije2 = 0
      end if
      if (perz) then
          ijs3 = -1
          ije3 = 1
      else
          ijs3 = 0
          ije3 = 0
      end if

      nnonzero=0
      do iorb=1,orbs%norbup
         iiorb=orbs%isorbu+iorb
         ilr=orbs%inwhichlocreg(iiorb)
         iwa=orbs%onwhichatom(iiorb)
         itype=astruct%iatype(iwa)
         xi=lzd%llr(ilr)%locregcenter(1)
         yi=lzd%llr(ilr)%locregcenter(2)
         zi=lzd%llr(ilr)%locregcenter(3)

         !$omp parallel default(none) &
         !$omp private(jjorb,ind,overlap,jlr,jwa,jtype,x0,y0,z0,cut,i3,i2,i1,zj,yj,xj,tt) &
         !$omp shared(xi,yi,zi,iiorb,ilr,orbs,nnonzero,lzd,cutoff,astruct) &
         !$omp shared(ijs3,ije3,ijs2,ije2,ijs1,ije1,present_smat_ref,smat_ref) 
         !$omp do reduction(+:nnonzero)
         do jjorb=1,orbs%norbu
            if (present_smat_ref) then
                ind = matrixindex_in_compressed(smat_ref,jjorb,iiorb)
            else
                ind = 0
            end if
            if (ind>0) then
                ! There is an overlap in the reference sparsity pattern
                overlap = .true.
            else
                ! Check explicitly whether there is an overlap
                jlr=orbs%inwhichlocreg(jjorb)
                jwa=orbs%onwhichatom(jjorb)
                jtype=astruct%iatype(jwa)
                x0=lzd%llr(jlr)%locregcenter(1)
                y0=lzd%llr(jlr)%locregcenter(2)
                z0=lzd%llr(jlr)%locregcenter(3)
                cut = (cutoff(ilr)+cutoff(jlr))**2
                overlap = .false.
                do i3=ijs3,ije3!-1,1
                    zj=z0+i3*(lzd%glr%d%n3+1)*lzd%hgrids(3)
                    do i2=ijs2,ije2!-1,1
                        yj=y0+i2*(lzd%glr%d%n2+1)*lzd%hgrids(2)
                        do i1=ijs1,ije1!-1,1
                            xj=x0+i1*(lzd%glr%d%n1+1)*lzd%hgrids(1)
                            tt = (xi-xj)**2 + (yi-yj)**2 + (zi-zj)**2
                            if (tt<cut) then
                                !if (overlap) stop 'determine_sparsity_pattern_distance: problem with overlap'
                                overlap=.true.
                            end if
                        end do
                    end do
                end do
            end if
            if (overlap) then
               nnonzero=nnonzero+1
            end if
         end do
         !$omp end do
         !$omp end parallel
      end do

      !call mpiallred(nnonzero, 1, mpi_sum, bigdft_mpi%mpi_comm, ierr)
      nonzero = f_malloc_ptr((/2,nnonzero/),id='nonzero')
    
      ii=0
      !!do iorb=1,orbs%norbup
      !!   iiorb=orbs%isorbu+iorb
      !!   ilr=orbs%inwhichlocreg(iiorb)
      !!   iwa=orbs%onwhichatom(iiorb)
      !!   itype=astruct%iatype(iwa)
      !!   do jjorb=1,orbs%norbu
      !!      jlr=orbs%inwhichlocreg(jjorb)
      !!      jwa=orbs%onwhichatom(jjorb)
      !!      jtype=astruct%iatype(jwa)
      !!      tt = (lzd%llr(ilr)%locregcenter(1)-lzd%llr(jlr)%locregcenter(1))**2 + &
      !!           (lzd%llr(ilr)%locregcenter(2)-lzd%llr(jlr)%locregcenter(2))**2 + &
      !!           (lzd%llr(ilr)%locregcenter(3)-lzd%llr(jlr)%locregcenter(3))**2
      !!      cut = cutoff(ilr)+cutoff(jlr)!+2.d0*incr
      !!      tt=sqrt(tt)
      !!      if (tt<=cut) then
      !!         ii=ii+1
      !!         nonzero(1,ii)=jjorb
      !!         nonzero(2,ii)=iiorb
      !!      end if
      !!   end do
      !!end do
      do iorb=1,orbs%norbup
         iiorb=orbs%isorbu+iorb
         ilr=orbs%inwhichlocreg(iiorb)
         iwa=orbs%onwhichatom(iiorb)
         itype=astruct%iatype(iwa)
         xi=lzd%llr(ilr)%locregcenter(1)
         yi=lzd%llr(ilr)%locregcenter(2)
         zi=lzd%llr(ilr)%locregcenter(3)

         do jjorb=1,orbs%norbu
            if (present_smat_ref) then
                ind = matrixindex_in_compressed(smat_ref,jjorb,iiorb)
            else
                ind = 0
            end if
            if (ind>0) then
                ! There is an overlap in the reference sparsity pattern
                overlap = .true.
            else
                ! Check explicitly whether there is an overlap
                jlr=orbs%inwhichlocreg(jjorb)
                jwa=orbs%onwhichatom(jjorb)
                jtype=astruct%iatype(jwa)
                x0=lzd%llr(jlr)%locregcenter(1)
                y0=lzd%llr(jlr)%locregcenter(2)
                z0=lzd%llr(jlr)%locregcenter(3)
                cut = (cutoff(ilr)+cutoff(jlr))**2
                overlap = .false.
                do i3=ijs3,ije3!-1,1
                    zj=z0+i3*(lzd%glr%d%n3+1)*lzd%hgrids(3)
                    do i2=ijs2,ije2!-1,1
                        yj=y0+i2*(lzd%glr%d%n2+1)*lzd%hgrids(2)
                        do i1=ijs1,ije1!-1,1
                            xj=x0+i1*(lzd%glr%d%n1+1)*lzd%hgrids(1)
                            tt = (xi-xj)**2 + (yi-yj)**2 + (zi-zj)**2
                            if (tt<cut) then
                                !if (overlap) stop 'determine_sparsity_pattern_distance: problem with overlap'
                                overlap=.true.
                            end if
                        end do
                    end do
                end do
            end if
            if (overlap) then
               ii=ii+1
               nonzero(1,ii)=jjorb
               nonzero(2,ii)=iiorb
            end if
         end do
      end do

      if (ii/=nnonzero) stop 'ii/=nnonzero'

      call timing(bigdft_mpi%iproc,'determinespars','OF')
      call f_release_routine()
    
    end subroutine determine_sparsity_pattern_distance


    !> Initializes a sparse matrix type compatible with the ditribution of the KS orbitals
    subroutine init_sparse_matrix_for_KSorbs(iproc, nproc, orbs, input, geocode, nextra, smat, smat_extra)
      use module_types
      use module_interfaces, only: orbitals_descriptors
      use public_enums
      implicit none
    
      ! Calling arguments
      integer, intent(in) :: iproc, nproc, nextra
      type(orbitals_data), intent(in) :: orbs
      type(input_variables), intent(in) :: input
      character(len=1),intent(in) :: geocode
      type(sparse_matrix),dimension(:),pointer,intent(out) :: smat, smat_extra
    
      ! Local variables
      integer :: i, iorb, iiorb, jorb, ind, norb, norbp, isorb, ispin
      integer,dimension(:,:),allocatable :: nonzero
      type(orbitals_data) :: orbs_aux
      character(len=*), parameter :: subname='init_sparse_matrix_for_KSorbs'
    
      call f_routine('init_sparse_matrix_for_KSorbs')
    
    
      allocate(smat(input%nspin))
      allocate(smat_extra(input%nspin))
    
    
      ! First the type for the normal KS orbitals distribution
      do ispin=1,input%nspin
    
          smat(ispin) = sparse_matrix_null()
          smat_extra(ispin) = sparse_matrix_null()
    
          if (ispin==1) then
              norb=orbs%norbu
              norbp=orbs%norbup
              isorb=orbs%isorbu
          else
              norb=orbs%norbd
              norbp=orbs%norbdp
              isorb=orbs%isorbd
          end if
    
          nonzero = f_malloc((/2,norb*norbp/), id='nonzero')
          i=0
          do iorb=1,norbp
              iiorb=isorb+iorb
              do jorb=1,norb
                  i=i+1
                  ind=(iiorb-1)*norb+jorb
                  nonzero(1,i)=jorb
                  nonzero(2,i)=iiorb
              end do
          end do
          call init_sparse_matrix(iproc, nproc, input%nspin, geocode, orbs%norb, orbs%norbp, orbs%isorb, &
               norb, norbp, isorb, input%store_index, &
               orbs%onwhichatom, norb*norbp, nonzero, norb*norbp, nonzero, smat(ispin), print_info=.false.)
          call f_free(nonzero)
    
    
          !SM: WARNING: not tested whether the spin works here! Mainly just to create a
          !spin down part and make the compiler happy at another location.
          ! Now the distribution for the KS orbitals including the extr states. Requires
          ! first to calculate a corresponding orbs type.
          call nullify_orbitals_data(orbs_aux)
          call orbitals_descriptors(iproc, nproc, norb+nextra, norb+nextra, 0, input%nspin, orbs%nspinor,&
               input%gen_nkpt, input%gen_kpt, input%gen_wkpt, orbs_aux, LINEAR_PARTITION_NONE)
          nonzero = f_malloc((/2,orbs_aux%norbu*orbs_aux%norbup/), id='nonzero')
          !write(*,*) 'iproc, norb, norbp, norbu, norbup', iproc, orbs_aux%norb, orbs_aux%norbp, orbs_aux%norbu, orbs_aux%norbup
          i=0
          do iorb=1,orbs_aux%norbup
              iiorb=orbs_aux%isorbu+iorb
              do jorb=1,orbs_aux%norbu
                  i=i+1
                  ind=(iiorb-1)*orbs_aux%norbu+jorb
                  nonzero(1,i)=jorb
                  nonzero(2,i)=iiorb
              end do
          end do
          !!call init_sparse_matrix(iproc, nproc, input%nspin, orbs_aux%norb, orbs_aux%norbp, orbs_aux%isorb, &
          !!     orbs%norbu, orbs%norbup, orbs%isorbu, input%store_index, &
          !!     orbs_aux%norbu*orbs_aux%norbup, nonzero, orbs_aux%norbu, nonzero, smat_extra, print_info_=.false.)
          !!call init_sparse_matrix(iproc, nproc, input%nspin, orbs_aux%norb, orbs_aux%norbp, orbs_aux%isorb, &
          !!     norb, norbp, isorb, input%store_index, &
          !!     orbs_aux%norbu*orbs_aux%norbup, nonzero, orbs_aux%norbu, nonzero, smat_extra(ispin), print_info_=.false.)
          call init_sparse_matrix(iproc, nproc, input%nspin, geocode, orbs_aux%norb, orbs_aux%norbp, orbs_aux%isorb, &
               orbs_aux%norb, orbs_aux%norbp, orbs_aux%isorb, input%store_index, &
               orbs_aux%onwhichatom, orbs_aux%norbu*orbs_aux%norbup, nonzero, orbs_aux%norbu*orbs_aux%norbup, nonzero, &
               smat_extra(ispin), print_info=.false.)
          call f_free(nonzero)
          call deallocate_orbitals_data(orbs_aux)
    
      end do
    
      call f_release_routine()
    
    end subroutine init_sparse_matrix_for_KSorbs


    subroutine distribute_columns_on_processes_simple(iproc, nproc, ncol, ncolp, iscol)
      implicit none
      ! Calling arguments
      integer,intent(in) :: iproc, nproc, ncol
      integer,intent(out) :: ncolp, iscol
    
      ! Local variables
      integer :: ncolpx, ii, i, jproc
      real(kind=8) :: tt
    
      ! Determine the number of columns per process
      tt = real(ncol,kind=8)/real(nproc,kind=8)
      ncolpx = floor(tt)
      ii = ncol - nproc*ncolpx
      if (iproc<ii) then
          ncolp = ncolpx + 1
      else
          ncolp = ncolpx
      end if
      
      ! Determine the first column of each process
      i = 0
      do jproc=0,nproc-1
          if (iproc==jproc) iscol = i
          if (jproc<ii) then
              i = i + ncolpx + 1
          else
              i = i + ncolpx
          end if
      end do
    end subroutine distribute_columns_on_processes_simple


    !> Given the array workload which indicates the workload on each MPI task for a
    !! given distribution of the orbitals (or a similar quantity), this subroutine
    !! redistributes the orbitals such that the load unbalancing is optimal
    subroutine redistribute(nproc, norb, workload, workload_ideal, norb_par)
      implicit none
    
      ! Calling arguments
      integer,intent(in) :: nproc, norb
      real(kind=8),dimension(norb),intent(in) :: workload
      real(kind=8),intent(in) :: workload_ideal
      integer,dimension(0:nproc-1),intent(out) :: norb_par
    
      ! Local variables
      real(kind=8) :: tcount, jcount, wli, ratio, ratio_old, average
      real(kind=8),dimension(:),allocatable :: workload_par
      integer,dimension(:),allocatable :: norb_par_trial
      integer :: jproc, jjorb, jjorbtot, jorb, ii, imin, imax
    
      call f_routine(id='redistribute')
    
      wli = workload_ideal
    
      call f_zero(norb_par)
      if (norb>nproc) then
          workload_par = f_malloc(0.to.nproc-1,id='workload_par')
          norb_par_trial = f_malloc(0.to.nproc-1,id='norbpar_par_trial')
          tcount = 0.d0
          jcount = 0.d0
          jproc = 0
          jjorb = 0
          jjorbtot = 0
          do jorb=1,norb
              if (jproc==nproc-1) exit
              jjorb = jjorb + 1
              if(jorb==norb) exit !just to be sure that no out of bound happens
              tcount = tcount + workload(jorb)
              jcount = jcount + workload(jorb)
              if (abs(tcount-wli*real(jproc+1,kind=8)) <= &
                      abs(tcount+workload(jorb+1)-wli*real(jproc+1,kind=8))) then
              !!if (abs(tcount-workload_ideal*real(jproc+1,kind=8)) <= &
              !!        abs(tcount+workload(jorb+1)-workload_ideal*real(jproc+1,kind=8))) then
              !!if (tcount-workload_ideal*real(jproc+1,kind=8)<0.d0 .and. &
              !!        tcount+workload(jorb+1)-workload_ideal*real(jproc+1,kind=8)>0.d0) then
                  norb_par(jproc) = jjorb
                  workload_par(jproc) = jcount
                  jjorbtot = jjorbtot + jjorb
                  !if (bigdft_mpi%iproc==0) write(*,'(a,2i6,2es14.6)') 'jproc, jjorb, tcount/(jproc+1), wli', jproc, jjorb, tcount/(jproc+1), wli
                  jcount = 0.d0
                  jjorb = 0
                  jproc = jproc + 1
                  wli = get_dynamic_ideal_workload(nproc,jproc, tcount, workload_ideal)
              end if
          end do
          norb_par(nproc-1) = jjorb + (norb - jjorbtot) !take the rest
          workload_par(nproc-1) = sum(workload) - tcount
          !do jproc=0,nproc-1
          !    if (iproc==0) write(*,*) 'jproc, norb_par(jproc)', jproc, norb_par(jproc)
          !end do
          !if (bigdft_mpi%iproc==0) write(*,'(a,2i6,2es14.6)') 'jproc, jjorb, tcount/(jproc+1), workload_ideal', &
          !        jproc, jjorb+(norb-jjorbtot), sum(workload)-tcount, workload_ideal
    
          ! Now take away one element from the maximum and add it to the minimum.
          ! Repeat this as long as the ratio max/average decreases 
          average = sum(workload_par)/real(nproc,kind=8)
          ratio_old = maxval(workload_par)/average
          adjust_loop: do
              imin = minloc(workload_par,1) - 1 !subtract 1 because the array starts a 0
              imax = maxloc(workload_par,1) - 1 !subtract 1 because the array starts a 0
              call vcopy(nproc, norb_par(0), 1, norb_par_trial(0), 1)
              norb_par_trial(imin) = norb_par(imin) + 1
              norb_par_trial(imax) = norb_par(imax) - 1
    
              call f_zero(workload_par)
              ii = 0
              do jproc=0,nproc-1
                  do jorb=1,norb_par_trial(jproc)
                      ii = ii + 1
                      workload_par(jproc) = workload_par(jproc) + workload(ii)
                  end do
              end do
              average = sum(workload_par)/real(nproc,kind=8)
              ratio = maxval(workload_par)/average
              !if (bigdft_mpi%iproc==0) write(*,*) 'ratio, ratio_old', ratio, ratio_old
              if (ratio<ratio_old) then
                  call vcopy(nproc, norb_par_trial(0), 1, norb_par(0), 1)
                  ratio_old = ratio
              else
                  exit adjust_loop
              end if
          end do adjust_loop
    
          call f_free(workload_par)
          call f_free(norb_par_trial)
      else
          ! Equal distribution
          norb_par(0:norb-1) = 1
      end if
    
      call f_release_routine()
    
!!$      contains
!!$    
!!$        ! Get dynamically a new ideal workload
!!$        function get_dynamic_ideal_workload(jproc, wltot, wli) result(wl)
!!$          implicit none
!!$          integer,intent(in) :: jproc !<currently handled task
!!$          real(kind=8),intent(in) :: wltot !<total workload assigned so far
!!$          real(kind=8),intent(in) :: wli !< theoretical ideal workload
!!$          real(kind=8) :: wl !<new ideal workload
!!$          real(kind=8) :: wls
!!$    
!!$          ! Average workload so far
!!$          wls = wltot/real(jproc,kind=8)
!!$     
!!$          ! The new ideal workload is a weighted sum of the average workload so far
!!$          ! and the theoretical ideal workload
!!$          wl = (nproc-jproc)*wls + jproc*wli
!!$          wl = wl/real(nproc,kind=8) 
!!$    
!!$        end function get_dynamic_ideal_workload
    end subroutine redistribute

    ! Get dynamically a new ideal workload
    function get_dynamic_ideal_workload(nproc,jproc, wltot, wli) result(wl)
      implicit none
      integer,intent(in) :: nproc !<number of MPI tasks
      integer,intent(in) :: jproc !<currently handled task
      real(kind=8),intent(in) :: wltot !<total workload assigned so far
      real(kind=8),intent(in) :: wli !< theoretical ideal workload
      real(kind=8) :: wl !<new ideal workload
      real(kind=8) :: wls

      ! Average workload so far
      wls = wltot/real(jproc,kind=8)

      ! The new ideal workload is a weighted sum of the average workload so far
      ! and the theoretical ideal workload
      wl = (nproc-jproc)*wls + jproc*wli
      wl = wl/real(nproc,kind=8) 

    end function get_dynamic_ideal_workload




    !!function get_transposed_index(smat,jorb,iorb) result(ind)
    !!    implicit none
    !!    type(sparse_matrix),intent(in) :: smat
    !!    integer,intent(in) :: jorb, iorb
    !!    integer :: ind
    !!    integer :: jjorb,iiorb,ii,jj
    !!    ! If iorb,jorb is smaller than the offset, add a periodic shift
    !!    ! This is rather slow...
    !!    if (iorb<smat%offset_matrixindex_in_compressed_fortransposed) then
    !!        iiorb = iorb + smat%nfvctr
    !!    else
    !!        iiorb = iorb
    !!    end if
    !!    if (jorb<smat%offset_matrixindex_in_compressed_fortransposed) then
    !!        jjorb = jorb + smat%nfvctr
    !!    else
    !!        jjorb = jorb
    !!    end if

    !!    !!!! Hopefully faster
    !!    !!!! ii should be 1 if iorb<smat%offset_matrixindex_in_compressed_fortransposed and 0 otherwise...
    !!    !!!ii = iorb/smat%offset_matrixindex_in_compressed_fortransposed
    !!    !!!! Now ii should be 0 if iorb<smat%offset_matrixindex_in_compressed_fortransposed and >=1 otherwise
    !!    !!!ii = 1 - 1**ii
    !!    !!!! Now ii should be 0 if iorb<smat%offset_matrixindex_in_compressed_fortransposed and non-zero otherwise
    !!    !!!iiorb = iorb + ii*smat%nfvctr

    !!    ind = smat%matrixindex_in_compressed_fortransposed(jjorb,iiorb)
    !!end function get_transposed_index


    subroutine get_modulo_array(smat, moduloarray)
      implicit none
      ! Calling arguments
      type(sparse_matrix),intent(in) :: smat
      integer,dimension(:),pointer :: moduloarray
      ! Local variables
      integer :: i
      moduloarray = f_malloc_ptr(smat%nfvctr,id='moduloarray')
      !$omp parallel default(none) &
      !$omp shared(moduloarray,smat) &
      !$omp private(i)
      !$omp do
      do i=1,smat%nfvctr
          moduloarray(i) = modulo(i-smat%offset_matrixindex_in_compressed_fortransposed,smat%nfvctr)+1
      end do
      !$omp end do
      !$omp end parallel
    end subroutine get_modulo_array


    !> Copied from projector_for_charge_analysis and extract_matrix
    subroutine check_projector_charge_analysis(nat, smat, ind_min, ind_max)
      use module_base, only: bigdft_mpi
      use sparsematrix_base, only: sparse_matrix
      implicit none

      ! Calling arguments
      integer,intent(in) :: nat
      type(sparse_matrix),intent(in) :: smat
      integer,intent(inout) :: ind_min, ind_max

      integer :: ii, natp, jj, isat, kat, iatold, kkat, i, iat, j, ind
      logical,dimension(:),allocatable :: neighbor

      ! Parallelization over the number of atoms
      ii = nat/bigdft_mpi%nproc
      natp = ii
      jj = nat - bigdft_mpi%nproc*natp
      if (bigdft_mpi%iproc<jj) then
          natp = natp + 1
      end if
      isat = (bigdft_mpi%iproc)*ii + min(bigdft_mpi%iproc,jj)


      neighbor = f_malloc(smat%nfvctr,id='neighbor')
      do kat=1,natp
          ! Determine the "neighbors"
          iatold = 0
          neighbor(:) = .false.
          kkat = kat + isat
          do i=1,smat%nfvctr
               iat = smat%on_which_atom(i)
               ! Only do the following for the first TMB per atom
               if (iat==iatold) cycle
               iatold = iat
               if (iat==kkat) then
                   do j=1,smat%nfvctr
                       ind =  matrixindex_in_compressed(smat, j, i)
                       if (ind/=0) then
                          neighbor(j) = .true.
                       end if
                   end do
               end if
          end do

          ! Determine the size of the matrix needed
          do i=1,smat%nfvctr
              if (neighbor(i)) then
                  do j=1,smat%nfvctr
                      if (neighbor(j)) then
                          ind =  matrixindex_in_compressed(smat, j, i)
                          if (ind>0) then
                              ind_min = min(ind_min,ind)
                              ind_max = max(ind_max,ind)
                          end if
                      end if
                  end do
              end if
          end do

      end do

      call f_free(neighbor)

    end subroutine check_projector_charge_analysis

    subroutine find_minmax_transposed(matrixindex_in_compressed_fortransposed,collcom,nfvctr,moduloarray,ind_min,ind_max)
      use communications_base, only: comms_linear
      implicit none
      integer, intent(in) :: nfvctr
      type(comms_linear),intent(in) :: collcom
      integer, dimension(:,:), intent(in) :: matrixindex_in_compressed_fortransposed
      integer, dimension(nfvctr), intent(in) :: moduloarray
      integer, intent(inout) :: ind_min,ind_max
      !local variables
      integer :: ipt, ii, i0, i, i0i, iiorb, j, i0j, jjorb, ind, iorb, jorb

      !$omp parallel default(none) &
      !$omp private(ipt,ii,i0,i,i0i,iiorb,iorb,j,i0j,jjorb,jorb,ind) &
      !$omp shared(collcom,moduloarray,ind_min,ind_max,matrixindex_in_compressed_fortransposed,nfvctr)
      !$omp do reduction(min: ind_min) reduction(max: ind_max)
      do ipt=1,collcom%nptsp_c
         ii=collcom%norb_per_gridpoint_c(ipt)
         i0 = collcom%isptsp_c(ipt)
         do i=1,ii
            i0i=i0+i
            iiorb=collcom%indexrecvorbital_c(i0i)
            iorb=moduloarray(iiorb)
            do j=1,ii
               i0j=i0+j
               jjorb=collcom%indexrecvorbital_c(i0j)
               jorb=moduloarray(jjorb)
               !ind = smat%matrixindex_in_compressed_fortransposed(jorb,iorb)
               ind = matrixindex_in_compressed_fortransposed(jorb,iorb)
               ind_min = min(ind_min,ind)
               ind_max = max(ind_max,ind)
            end do
         end do
      end do
      !$omp end do

      !$omp do reduction(min: ind_min) reduction(max: ind_max)
      do ipt=1,collcom%nptsp_f
         ii=collcom%norb_per_gridpoint_f(ipt)
         i0 = collcom%isptsp_f(ipt)
         do i=1,ii
            i0i=i0+i
            iiorb=collcom%indexrecvorbital_f(i0i)
            iorb=moduloarray(iiorb)
            do j=1,ii
               i0j=i0+j
               jjorb=collcom%indexrecvorbital_f(i0j)
               jorb=moduloarray(jjorb)
               !ind = smat%matrixindex_in_compressed_fortransposed(jorb,iorb)
               ind = matrixindex_in_compressed_fortransposed(jorb,iorb)
               ind_min = min(ind_min,ind)
               ind_max = max(ind_max,ind)
            end do
         end do
      end do
      !$omp end do
      !$omp end parallel

    end subroutine find_minmax_transposed

    subroutine find_startendseg_transposed(ind_min,ind_max,smat)
      use sparsematrix_base, only: sparse_matrix
      implicit none
      integer, intent(in) :: ind_min,ind_max
      type(sparse_matrix),intent(inout) :: smat
      !local variables    
      logical :: found
      integer :: iiseg1, iiseg2, iorb, jorb,iseg

      ! Store these values
      smat%istartend_t(1) = ind_min
      smat%istartend_t(2) = ind_max

      ! Determine to which segments this corresponds
      iiseg1 = smat%nseg
      iiseg2 = 1
      !$omp parallel default(none) shared(smat, iiseg1, iiseg2) private(iseg, found)
      found = .false.
      !$omp do reduction(min: iiseg1)
      do iseg=1,smat%nseg
         ! A segment is always on one line
         if (.not.found) then
            if (smat%keyv(iseg)+smat%keyg(2,1,iseg)-smat%keyg(1,1,iseg)>=smat%istartend_t(1)) then
               !smat%istartendseg_t(1)=iseg
               iiseg1=iseg
               found = .true.
            end if
         end if
      end do
      !$omp end do
      found = .false.
      !$omp do reduction(max: iiseg2)
      do iseg=smat%nseg,1,-1
         if (.not.found) then
            if (smat%keyv(iseg)<=smat%istartend_t(2)) then
               !smat%istartendseg_t(2)=iseg
               iiseg2=iseg
               found = .true.
            end if
         end if
      end do
      !$omp end do
      !$omp end parallel
      smat%istartendseg_t(1) = iiseg1
      smat%istartendseg_t(2) = iiseg2
    end subroutine find_startendseg_transposed

    subroutine check_compress_distributed_layout(smat,ind_min,ind_max)
      implicit none
      type(sparse_matrix),intent(in) :: smat
      integer, intent(inout) :: ind_min,ind_max
      !local variables
      integer :: i,nfvctrp,isfvctr,isegstart,isegend,iseg,jorb,ii
      
      !call f_routine(id='check_compress_distributed_layout')

      do i=1,2
         if (i==1) then
            nfvctrp = smat%nfvctrp
            isfvctr = smat%isfvctr
         else if (i==2) then
            nfvctrp = smat%smmm%nfvctrp
            isfvctr = smat%smmm%isfvctr
         end if
         if (nfvctrp>0) then
            isegstart=smat%istsegline(isfvctr+1)
            isegend=smat%istsegline(isfvctr+nfvctrp)+smat%nsegline(isfvctr+nfvctrp)-1
            !$omp parallel default(none) &
            !$omp shared(isegstart, isegend, smat, ind_min, ind_max) &
            !$omp private(iseg, ii,jorb)
            !$omp do reduction(min: ind_min) reduction(max: ind_max)
            do iseg=isegstart,isegend
               ii=smat%keyv(iseg)-1
               ! A segment is always on one line, therefore no double loop
               do jorb=smat%keyg(1,1,iseg),smat%keyg(2,1,iseg)
                  ii=ii+1
                  ind_min = min(ii,ind_min)
                  ind_max = max(ii,ind_max)
               end do
            end do
            !$omp end do
            !$omp end parallel
         end if
      end do

      !call f_release_routine()

    end subroutine check_compress_distributed_layout

    subroutine check_sumrho_layout(collcom_sr,nfvctr,moduloarray,matrixindex_in_compressed_fortransposed,ind_min,ind_max)
      use communications_base, only: comms_linear
      implicit none
      integer, intent(in) :: nfvctr
      type(comms_linear),intent(in) :: collcom_sr
      integer, dimension(:,:), intent(in) :: matrixindex_in_compressed_fortransposed
      integer, dimension(nfvctr), intent(in) :: moduloarray
      integer, intent(inout) :: ind_min,ind_max
      !local variables
      integer :: ipt, ii, i0, i, iiorb, ind, iorb

      !$omp parallel default(none) &
      !$omp private(ipt,ii,i0,iiorb,iorb,ind,i) &
      !$omp shared(collcom_sr,moduloarray,matrixindex_in_compressed_fortransposed,ind_min,ind_max)
      !$omp do reduction(min: ind_min) reduction(max: ind_max)
      do ipt=1,collcom_sr%nptsp_c
         ii=collcom_sr%norb_per_gridpoint_c(ipt)
         i0=collcom_sr%isptsp_c(ipt)
         do i=1,ii
            iiorb=collcom_sr%indexrecvorbital_c(i0+i)
            iorb=moduloarray(iiorb)
            !ind=smat%matrixindex_in_compressed_fortransposed(iiorb,iiorb)
            ind=matrixindex_in_compressed_fortransposed(iorb,iorb)
            !ind=get_transposed_index(smat,iiorb,iiorb)
            ind_min = min(ind_min,ind)
            ind_max = max(ind_max,ind)
         end do
      end do
      !$omp end do
      !$omp end parallel
    end subroutine check_sumrho_layout

    subroutine check_ortho_inguess(smat,ind_min,ind_max)
      implicit none
      type(sparse_matrix),intent(in) :: smat
      integer, intent(inout) :: ind_min,ind_max
      !local variables
      integer :: iorb, iiorb, isegstart, isegend, iseg, j, i, jorb, korb, ind, nthread, ithread
      logical, dimension(:,:), allocatable :: in_neighborhood
      !$ integer :: omp_get_max_threads, omp_get_thread_num

      !call f_routine(id='check_ortho_inguess')

      ! Allocate the array for all threads to avoid that it has to be declared private
      nthread = 1
      !$ nthread = omp_get_max_threads()
      in_neighborhood = f_malloc((/1.to.smat%nfvctr,0.to.nthread-1/),id='in_neighborhood')

      ithread = 0
      !$omp parallel default(none) &
      !$omp shared(smat, in_neighborhood, ind_min, ind_max) &
      !$omp private(iorb, iiorb, isegstart, isegend, iseg, j, jorb, korb, ind,i) &
      !$omp firstprivate(ithread)
      !$omp do reduction(min: ind_min) reduction(max: ind_max)
      do iorb=1,smat%nfvctrp
         !$ ithread = omp_get_thread_num()

         iiorb = smat%isfvctr + iorb
         isegstart = smat%istsegline(iiorb)
         isegend = smat%istsegline(iiorb) + smat%nsegline(iiorb) -1
         in_neighborhood(:,ithread) = .false.
         do iseg=isegstart,isegend
            ! A segment is always on one line, therefore no double loop
            j = smat%keyg(1,2,iseg)
            do i=smat%keyg(1,1,iseg),smat%keyg(2,1,iseg)
               in_neighborhood(i,ithread) = .true.
            end do
         end do

         do jorb=1,smat%nfvctr
            if (.not.in_neighborhood(jorb,ithread)) cycle
            do korb=1,smat%nfvctr
               if (.not.in_neighborhood(korb,ithread)) cycle
               ind = matrixindex_in_compressed(smat,korb,jorb)
               if (ind>0) then
                  ind_min = min(ind_min,ind)
                  ind_max = max(ind_max,ind)
               end if
            end do
         end do

      end do
      !$omp end do
      !$omp end parallel

      call f_free(in_neighborhood)


      !call f_release_routine()

    end subroutine check_ortho_inguess


end module sparsematrix_init<|MERGE_RESOLUTION|>--- conflicted
+++ resolved
@@ -39,83 +39,7 @@
 
 contains
 
-<<<<<<< HEAD
-
-    subroutine init_sparse_matrix_wrapper(iproc, nproc, nspin, orbs, lzd, astruct, store_index, imode, smat, smat_ref)
-      use module_types
-      implicit none
-    
-      ! Calling arguments
-      integer,intent(in) :: iproc, nproc, nspin, imode
-      type(orbitals_data),intent(in) :: orbs
-      type(local_zone_descriptors),intent(in) :: lzd
-      type(atomic_structure),intent(in) :: astruct
-      logical,intent(in) :: store_index
-      type(sparse_matrix),intent(out) :: smat
-      type(sparse_matrix),intent(in),optional :: smat_ref !< reference sparsity pattern, in case smat must be at least as large as smat_ref
-      
-      ! Local variables
-      integer :: nnonzero, nnonzero_mult, ilr
-      integer,dimension(:,:),pointer :: nonzero, nonzero_mult
-      real(kind=8),dimension(:),allocatable :: cutoff
-      logical :: present_smat_ref
-      integer,parameter :: KEYS=1
-      integer,parameter :: DISTANCE=2
-    
-      call f_routine(id='init_sparse_matrix_wrapper')
-    
-      present_smat_ref = present(smat_ref)
-    
-      cutoff = f_malloc(lzd%nlr,id='cutoff')
-    
-      do ilr=1,lzd%nlr
-          cutoff(ilr)=lzd%llr(ilr)%locrad_mult
-      end do
-    
-      if (imode==KEYS) then
-          call determine_sparsity_pattern(iproc, nproc, orbs, lzd, nnonzero, nonzero)
-      else if (imode==DISTANCE) then
-          if (present_smat_ref) then
-              call determine_sparsity_pattern_distance(orbs, lzd, astruct, lzd%llr(:)%locrad_kernel, nnonzero, nonzero, smat_ref)
-          else
-              call determine_sparsity_pattern_distance(orbs, lzd, astruct, lzd%llr(:)%locrad_kernel, nnonzero, nonzero)
-          end if
-      else
-          stop 'wrong imode'
-      end if
-    
-      ! Make sure that the cutoff for the multiplications is larger than the kernel cutoff
-      do ilr=1,lzd%nlr
-          !write(*,*) 'lzd%llr(ilr)%locrad_mult, lzd%llr(ilr)%locrad_kernel', lzd%llr(ilr)%locrad_mult, lzd%llr(ilr)%locrad_kernel
-          if (lzd%llr(ilr)%locrad_mult<lzd%llr(ilr)%locrad_kernel) then
-              call f_err_throw('locrad_mult ('//trim(yaml_toa(lzd%llr(ilr)%locrad_mult,fmt='(f5.2)'))//&
-                   &') too small, must be at least as big as locrad_kernel('&
-                   &//trim(yaml_toa(lzd%llr(ilr)%locrad_kernel,fmt='(f5.2)'))//')', err_id=BIGDFT_RUNTIME_ERROR)
-          end if
-      end do
-    
-      if (present_smat_ref) then
-          call determine_sparsity_pattern_distance(orbs, lzd, astruct, lzd%llr(:)%locrad_mult, &
-               nnonzero_mult, nonzero_mult, smat_ref)
-      else
-          call determine_sparsity_pattern_distance(orbs, lzd, astruct, lzd%llr(:)%locrad_mult, &
-               nnonzero_mult, nonzero_mult)
-      end if
-      call init_sparse_matrix(iproc, nproc, nspin, orbs%norb, orbs%norbp, orbs%isorb, &
-           orbs%norbu, orbs%norbup, orbs%isorbu, store_index, &
-           orbs%onwhichatom, nnonzero, nonzero, nnonzero_mult, nonzero_mult, smat)
-      call f_free_ptr(nonzero)
-      call f_free_ptr(nonzero_mult)
-      call f_free(cutoff)
-    
-      call f_release_routine()
-    
-    end subroutine init_sparse_matrix_wrapper
-
-
-
-    integer function matrixindex_in_compressed(sparsemat, iorb, jorb, init_, n_)
-=======
+
   subroutine init_sparse_matrix_wrapper(iproc, nproc, nspin, orbs, lzd, astruct, store_index, imode, smat, smat_ref)
     use module_types
     implicit none
@@ -188,7 +112,6 @@
   end subroutine init_sparse_matrix_wrapper
 
   integer function matrixindex_in_compressed(sparsemat, iorb, jorb, init_, n_)
->>>>>>> 347dddc1
       implicit none
     
       ! Calling arguments
