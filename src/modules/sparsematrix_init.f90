--- conflicted
+++ resolved
@@ -1105,7 +1105,7 @@
     end subroutine init_matrix_parallelization
 
 
-    subroutine init_matrix_taskgroups(iproc, nproc, parallel_layout, collcom, collcom_sr, smatl, smat)
+    subroutine init_matrix_taskgroups(iproc, nproc, parallel_layout, collcom, collcom_sr, smat)
       use module_base
       use module_types
       use communications_base, only: comms_linear
@@ -1116,7 +1116,6 @@
       integer,intent(in) :: iproc, nproc
       logical,intent(in) :: parallel_layout
       type(comms_linear),intent(in) :: collcom, collcom_sr
-      type(sparse_matrix),intent(inout) :: smatl
       type(sparse_matrix),intent(inout) :: smat
 
       ! Local variables
@@ -1647,15 +1646,6 @@
         do iorb=1,smat%nfvctrp
 
             iiorb = smat%isfvctr + iorb
-<<<<<<< HEAD
-            isegstart = smatl%istsegline(iiorb)
-            isegend = smatl%istsegline(iiorb) + smatl%nsegline(iiorb) -1
-            in_neighborhood = .false.
-            do iseg=isegstart,isegend
-                ! A segment is always on one line, therefore no double loop
-                j = smatl%keyg(1,2,iseg)
-                do i=smatl%keyg(1,1,iseg),smatl%keyg(2,1,iseg)
-=======
             isegstart = smat%istsegline(iiorb)
             isegend = smat%istsegline(iiorb) + smat%nsegline(iiorb) -1
             in_neighborhood = .false.
@@ -1663,7 +1653,6 @@
                 ! A segment is always on one line, therefore no double loop
                 j = smat%keyg(1,2,iseg)
                 do i=smat%keyg(1,1,iseg),smat%keyg(2,1,iseg)
->>>>>>> c0be6d86
                     in_neighborhood(i) = .true.
                 end do
             end do
