--- conflicted
+++ resolved
@@ -1,7 +1,7 @@
 !> @file
 !!  Linear version: Define Chebyshev polynomials
 !! @author
-!!    Copyright (C) 2012-2015 BigDFT group
+!!    Copyright (C) 2012-2015 BigDFT group <br>
 !!    This file is distributed under the terms of the
 !!    GNU General Public License, see ~/COPYING file
 !!    or http://www.gnu.org/copyleft/gpl.txt .
@@ -45,13 +45,9 @@
       real(kind=8),dimension(nsize_polynomial,npl),intent(out) :: chebyshev_polynomials
       logical,intent(out) :: emergency_stop
       ! Local variables
-<<<<<<< HEAD
-      integer :: iorb,iiorb, jorb, ipl
-=======
-      integer :: iorb,iiorb, jorb, ipl, ierr, nseq, nmaxvalk, i, j, iline, icolumn, jj
->>>>>>> aadf1549
+      character(len=*),parameter :: subname='chebyshev_clean'
+      integer :: iorb,iiorb, jorb, ipl, i, iline, icolumn, jj
       integer :: isegstart, isegend, iseg, ii, jjorb, icalc
-      character(len=*),parameter :: subname='chebyshev_clean'
       real(8), dimension(:,:,:), allocatable :: vectors
       real(8), dimension(:,:), allocatable :: vectors_new
       real(kind=8),dimension(:),allocatable :: mat_seq, mat_compr
