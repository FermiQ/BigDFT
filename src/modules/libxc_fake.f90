! TODO: Write me please !
module xc_f90_types_m
  implicit none

  type xc_f90_pointer_t
     integer :: i
  end type xc_f90_pointer_t

end module xc_f90_types_m

module libxc_funcs_m
  implicit none

  integer, parameter :: XC_FAMILY_LDA = 0, XC_FAMILY_GGA = 1, XC_FAMILY_HYB_GGA = 2
  integer, parameter :: XC_EXCHANGE = 0, XC_CORRELATION = 1, XC_EXCHANGE_CORRELATION = 2

  integer, parameter :: XC_HYB_GGA_XC_PBEH = 0

  integer, parameter :: XC_FLAGS_HAVE_EXC = 0, XC_FLAGS_HAVE_FXC = 1
end module libxc_funcs_m

module xc_f90_lib_m
  use xc_f90_types_m

  implicit none

contains

  integer function xc_f90_info_flags(xc_info)
    type(xc_f90_pointer_t), intent(in) :: xc_info

<<<<<<< HEAD
=======
    xc_f90_info_flags = 0
>>>>>>> 8dcb705a
    write(0, *) "No LibXC support at compile time, abort."
    stop
  end function xc_f90_info_flags

  integer function xc_f90_info_kind(xc_info)
    type(xc_f90_pointer_t), intent(in) :: xc_info

<<<<<<< HEAD
=======
    xc_f90_info_kind = 0
>>>>>>> 8dcb705a
    write(0, *) "No LibXC support at compile time, abort."
    stop
  end function xc_f90_info_kind

  subroutine xc_f90_info_name(xc_info, name)
    type(xc_f90_pointer_t), intent(in) :: xc_info
    character(len = *), intent(out) :: name

    write(0, *) "No LibXC support at compile time, abort."
    stop
  end subroutine xc_f90_info_name

  subroutine xc_f90_info_refs(xc_info, ii, str, name)
    type(xc_f90_pointer_t), intent(in) :: xc_info, str
    integer, intent(inout) :: ii
    character(len = *), intent(out) :: name

    write(0, *) "No LibXC support at compile time, abort."
    stop
  end subroutine xc_f90_info_refs

  integer function xc_f90_family_from_id(xc_id)
    integer, intent(in) :: xc_id

<<<<<<< HEAD
=======
    xc_f90_family_from_id = 0
>>>>>>> 8dcb705a
    write(0, *) "No LibXC support at compile time, abort."
    stop
  end function xc_f90_family_from_id

  subroutine xc_f90_func_init(conf, info, ixc, nspden)
    type(xc_f90_pointer_t), intent(out) :: conf, info
    integer, intent(in) :: ixc, nspden

    write(0, *) "No LibXC support at compile time, abort."
    stop
  end subroutine xc_f90_func_init

  subroutine xc_f90_func_end(conf)
    type(xc_f90_pointer_t), intent(inout) :: conf

    write(0, *) "No LibXC support at compile time, abort."
    stop
  end subroutine xc_f90_func_end

  subroutine xc_f90_lda_vxc(conf,npts,rho,vxc)
    type(xc_f90_pointer_t), intent(in) :: conf
    integer, intent(in) :: npts
    double precision, intent(in) :: rho
    double precision, intent(out) :: vxc
    
    write(0, *) "No LibXC support at compile time, abort."
    stop
  end subroutine xc_f90_lda_vxc

  subroutine xc_f90_lda_fxc(conf,npts,rho,fxc)
    type(xc_f90_pointer_t), intent(in) :: conf
    integer, intent(in) :: npts
    double precision, intent(in) :: rho
    double precision, intent(out) :: fxc
    
    write(0, *) "No LibXC support at compile time, abort."
    stop
  end subroutine xc_f90_lda_fxc

  subroutine xc_f90_lda_exc_vxc(conf,npts,rho,exc,vxc)
    type(xc_f90_pointer_t), intent(in) :: conf
    integer, intent(in) :: npts
    double precision, intent(in) :: rho
    double precision, intent(out) :: exc,vxc
    
    write(0, *) "No LibXC support at compile time, abort."
    stop
  end subroutine xc_f90_lda_exc_vxc


  subroutine xc_f90_gga_vxc(conf,npts,rho,sigma,vxc,vsigma)
    type(xc_f90_pointer_t), intent(in) :: conf
    integer, intent(in) :: npts
    double precision, intent(in) :: rho, sigma
    double precision, intent(out) :: vxc, vsigma
    
    write(0, *) "No LibXC support at compile time, abort."
    stop
  end subroutine xc_f90_gga_vxc

  subroutine xc_f90_gga_fxc(conf,npts,rho,sigma,fxc,fxc2,fxc3)
    type(xc_f90_pointer_t), intent(in) :: conf
    integer, intent(in) :: npts
    double precision, intent(in) :: rho,sigma
    double precision, intent(out) :: fxc,fxc2,fxc3
    
    write(0, *) "No LibXC support at compile time, abort."
    stop
  end subroutine xc_f90_gga_fxc

  subroutine xc_f90_gga_exc_vxc(conf,npts,rho,sigma,exc,vxc,vsigma)
    type(xc_f90_pointer_t), intent(in) :: conf
    integer, intent(in) :: npts
    double precision, intent(in) :: rho,sigma
    double precision, intent(out) :: exc,vxc,vsigma
    
    write(0, *) "No LibXC support at compile time, abort."
    stop
  end subroutine xc_f90_gga_exc_vxc

end module xc_f90_lib_m<|MERGE_RESOLUTION|>--- conflicted
+++ resolved
@@ -29,10 +29,7 @@
   integer function xc_f90_info_flags(xc_info)
     type(xc_f90_pointer_t), intent(in) :: xc_info
 
-<<<<<<< HEAD
-=======
     xc_f90_info_flags = 0
->>>>>>> 8dcb705a
     write(0, *) "No LibXC support at compile time, abort."
     stop
   end function xc_f90_info_flags
@@ -40,10 +37,7 @@
   integer function xc_f90_info_kind(xc_info)
     type(xc_f90_pointer_t), intent(in) :: xc_info
 
-<<<<<<< HEAD
-=======
     xc_f90_info_kind = 0
->>>>>>> 8dcb705a
     write(0, *) "No LibXC support at compile time, abort."
     stop
   end function xc_f90_info_kind
@@ -68,10 +62,7 @@
   integer function xc_f90_family_from_id(xc_id)
     integer, intent(in) :: xc_id
 
-<<<<<<< HEAD
-=======
     xc_f90_family_from_id = 0
->>>>>>> 8dcb705a
     write(0, *) "No LibXC support at compile time, abort."
     stop
   end function xc_f90_family_from_id
