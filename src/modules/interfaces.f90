!> @file
!! Define the module module_interfaces containing all interfaces
!!
!! @author 
!!    Luigi Genovese, Damien Caliste
!!    Copyright (C) 2007-2011 BigDFT group
!!    This file is distributed under the terms of the
!!    GNU General Public License, see ~/COPYING file
!!    or http://www.gnu.org/copyleft/gpl.txt .
!!    For the list of contributors, see ~/AUTHORS 

!>  Modules which contains all interfaces
!!  Interfaces of:
!!  - call_cluster
!!  - conjgrad
!!  - copy_old_wavefunctions
!!  - system_size
!!  - MemoryEstimator
!!  - createWavefunctionsDescriptors
!!  - createProjectorsArrays
!!  - createDensPotDescriptors
!!  - createIonicPotential
!!  - import_gaussians
!!  - input_wf_diag
!!  - reformatmywaves
!!  - first_orthon
!!  - sumrho
!!  - HamiltonianApplication
!!  - hpsitopsi
!!  - last_orthon
!!  - local_forces
!!  - projectors_derivatives
!!  - nonlocal_forces
!!  - CalculateTailCorrection
!!  - reformatonewave
module module_interfaces

  implicit none

  interface

     subroutine call_bigdft(nproc,iproc,atoms,rxyz,in,energy,fxyz,fnoise,rst,infocode)
       !n(c) use module_base
       use module_types
       implicit none
       integer, intent(in) :: iproc,nproc
       type(input_variables),intent(inout) :: in
       type(atoms_data), intent(inout) :: atoms
       type(restart_objects), intent(inout) :: rst
       integer, intent(inout) :: infocode
       real(gp), intent(out) :: energy,fnoise
       real(gp), dimension(3,atoms%nat), intent(in) :: rxyz
       real(gp), dimension(3,atoms%nat), intent(out) :: fxyz
     END SUBROUTINE call_bigdft


     subroutine geopt(nproc,iproc,x,at,f,epot,rst,in,ncount_bigdft)

       !    use module_base
       !    use module_interfaces, except_this_one => geopt
       !    use module_types
       !    use minimization, only:parameterminimization

       !n(c) use module_base
       use module_types
       !    use minimization, only:parameterminimization
       implicit none
       integer, intent(in) :: nproc,iproc
       integer, intent(inout) :: ncount_bigdft
       type(atoms_data), intent(in) :: at
       type(input_variables), intent(in) :: in
       type(restart_objects), intent(inout) :: rst
       real(gp), intent(inout) :: epot
       real(gp), dimension(3*at%nat), intent(inout) :: x
       real(gp), dimension(3*at%nat), intent(out) :: f
     END SUBROUTINE geopt


     subroutine copy_old_wavefunctions(nproc,orbs,n1,n2,n3,wfd,psi,&
          n1_old,n2_old,n3_old,wfd_old,psi_old)
       !n(c) use module_base
       use module_types
       implicit none
       integer, intent(in) :: nproc,n1,n2,n3
       type(orbitals_data), intent(in) :: orbs
       type(wavefunctions_descriptors), intent(inout) :: wfd,wfd_old
       integer, intent(out) :: n1_old,n2_old,n3_old
       real(wp), dimension(:), pointer :: psi,psi_old
     END SUBROUTINE copy_old_wavefunctions

     subroutine system_properties(iproc,nproc,in,at,orbs,radii_cf,nelec)
       !n(c) use module_base
       use module_types
       implicit none
       integer, intent(in) :: iproc,nproc
       integer, intent(out) :: nelec
       type(input_variables), intent(in) :: in
       type(atoms_data), intent(inout) :: at
       type(orbitals_data), intent(out) :: orbs
       real(gp), dimension(at%ntypes,3), intent(out) :: radii_cf
     END SUBROUTINE system_properties

     subroutine system_size(iproc,atoms,rxyz,radii_cf,crmult,frmult,hx,hy,hz,Glr,shift)
       !n(c) use module_base
       use module_types
       implicit none
       type(atoms_data), intent(inout) :: atoms
       integer, intent(in) :: iproc
       real(gp), intent(in) :: crmult,frmult
       real(gp), dimension(3,atoms%nat), intent(inout) :: rxyz
       real(gp), dimension(atoms%ntypes,3), intent(in) :: radii_cf
       real(gp), intent(inout) :: hx,hy,hz
       type(locreg_descriptors), intent(out) :: Glr
       real(gp), dimension(3), intent(out) :: shift
     END SUBROUTINE system_size

     subroutine standard_inputfile_names(inputs, radical)
       use module_types
       implicit none
       type(input_variables), intent(out) :: inputs
       character(len = *), intent(in) :: radical
     END SUBROUTINE standard_inputfile_names

     subroutine read_input_variables(iproc,posinp,inputs,atoms,rxyz)
       !n(c) use module_base
       use module_types
       implicit none
       character(len=*), intent(in) :: posinp
       integer, intent(in) :: iproc
       type(input_variables), intent(inout) :: inputs
       type(atoms_data), intent(out) :: atoms
       real(gp), dimension(:,:), pointer :: rxyz
     END SUBROUTINE read_input_variables

     subroutine read_input_parameters(iproc,inputs,atoms,rxyz)
       !n(c) use module_base
       use module_types
       implicit none
       integer, intent(in) :: iproc
       type(input_variables), intent(inout) :: inputs
       type(atoms_data), intent(inout) :: atoms
       real(gp), dimension(:,:), pointer :: rxyz
     END SUBROUTINE read_input_parameters

     subroutine dft_input_variables(iproc,filename,in)
       !n(c) use module_base
       use module_types
       implicit none
       character(len=*), intent(in) :: filename
       integer, intent(in) :: iproc
       type(input_variables), intent(out) :: in
     END SUBROUTINE dft_input_variables

     subroutine geopt_input_variables(filename,in)
       !n(c) use module_base
       use module_types
       implicit none
       character(len=*), intent(in) :: filename
       type(input_variables), intent(inout) :: in
     END SUBROUTINE geopt_input_variables

     subroutine tddft_input_variables(filename,in)
       !n(c) use module_base
       use module_types
       implicit none
       character(len=*), intent(in) :: filename
       type(input_variables), intent(inout) :: in
     END SUBROUTINE tddft_input_variables


     subroutine kpt_input_variables(iproc,filename,in,atoms)
       !n(c) use module_base
       use module_types
       implicit none
       character(len=*), intent(in) :: filename
       integer, intent(in) :: iproc
       type(input_variables), intent(inout) :: in
       type(atoms_data), intent(in) :: atoms
     END SUBROUTINE kpt_input_variables

     subroutine perf_input_variables(iproc,filename,inputs)
       !n(c) use module_base
       use module_types
       implicit none
       character(len=*), intent(in) :: filename
       integer, intent(in) :: iproc
       type(input_variables), intent(inout) :: inputs
     END SUBROUTINE perf_input_variables

     subroutine read_atomic_file(file,iproc,at,rxyz)
       !n(c) use module_base
       use module_types
       implicit none
       character(len=*), intent(in) :: file
       integer, intent(in) :: iproc
       type(atoms_data), intent(inout) :: at
       real(gp), dimension(:,:), pointer :: rxyz
     END SUBROUTINE read_atomic_file

     !! @author
     !! Written by Laurent K Beland 2011 UdeM
     !! For QM/MM implementation of BigDFT-ART
     subroutine initialize_atomic_file(iproc,at,rxyz)
       use module_base
       use module_types
       implicit none
       integer, intent(in) :: iproc
       type(atoms_data), intent(inout) :: at
       real(gp), dimension(:,:), pointer :: rxyz
     END SUBROUTINE initialize_atomic_file

     subroutine read_xyz_positions(iproc,ifile,atoms,rxyz,getLine)
       !n(c) use module_base
       use module_types
       implicit none
       integer, intent(in) :: iproc,ifile
       type(atoms_data), intent(inout) :: atoms
       real(gp), dimension(:,:), pointer :: rxyz
       interface
          subroutine getline(line,ifile,eof)
            integer, intent(in) :: ifile
            character(len=150), intent(out) :: line
            logical, intent(out) :: eof
          end subroutine getline
       end interface
     END SUBROUTINE read_xyz_positions

     subroutine read_ascii_positions(iproc,ifile,atoms,rxyz,getline)
       ! use module_base
       use module_types
       implicit none
       integer, intent(in) :: iproc,ifile
       type(atoms_data), intent(inout) :: atoms
       real(gp), dimension(:,:), pointer :: rxyz
       interface
          subroutine getline(line,ifile,eof)
            integer, intent(in) :: ifile
            character(len=150), intent(out) :: line
            logical, intent(out) :: eof
          end subroutine getline
       end interface
     END SUBROUTINE read_ascii_positions
     
     subroutine write_atomic_file(filename,energy,rxyz,atoms,comment,forces)
       !n(c) use module_base
       use module_types
       implicit none
       character(len=*), intent(in) :: filename,comment
       type(atoms_data), intent(in) :: atoms
       real(gp), intent(in) :: energy
       real(gp), dimension(3,atoms%nat), intent(in) :: rxyz
       real(gp), dimension(3,atoms%nat), intent(in), optional :: forces
     END SUBROUTINE write_atomic_file

     subroutine MemoryEstimator(nproc,idsx,lr,nat,norb,nspinor,nkpt,nprojel,nspin,itrpmax,iscf,peakmem)
       !n(c) use module_base
       use module_types
       implicit none
       !Arguments
       integer, intent(in) :: nproc,idsx,nat,norb,nspin,nprojel
       integer, intent(in) :: nkpt,nspinor,itrpmax,iscf
       type(locreg_descriptors), intent(in) :: lr
       real(kind=8), intent(out) :: peakmem
     END SUBROUTINE MemoryEstimator

     subroutine check_closed_shell(orbs,lcs)
       !n(c) use module_base
       use module_types
       implicit none
       type(orbitals_data), intent(in) :: orbs
       logical, intent(out) :: lcs
     END SUBROUTINE check_closed_shell

     subroutine orbitals_descriptors(iproc,nproc,norb,norbu,norbd,nspin,nspinor,nkpt,kpt,wkpt,orbs,basedist)
       !n(c) use module_base
       use module_types
       implicit none
       integer, intent(in) :: iproc,nproc,norb,norbu,norbd,nkpt,nspin
       integer, intent(in) :: nspinor
       type(orbitals_data), intent(out) :: orbs
       real(gp), dimension(nkpt), intent(in) :: wkpt
       real(gp), dimension(3,nkpt), intent(in) :: kpt
       integer, dimension(0:nproc-1), intent(in), optional :: basedist 
     end subroutine orbitals_descriptors

     subroutine orbitals_communicators(iproc,nproc,lr,orbs,comms,basedist)
       use module_base
       use module_types
       implicit none
       integer, intent(in) :: iproc,nproc
       type(locreg_descriptors), intent(in) :: lr
       type(orbitals_data), intent(inout) :: orbs
       type(communications_arrays), intent(out) :: comms
       integer, dimension(0:nproc-1,orbs%nkpts), intent(in), optional :: basedist
     end subroutine orbitals_communicators
     
     subroutine createWavefunctionsDescriptors(iproc,hx,hy,hz,atoms,rxyz,radii_cf,&
          crmult,frmult,Glr,output_grid)
       !n(c) use module_base
       use module_types
       implicit none
       !Arguments
       type(atoms_data), intent(in) :: atoms
       integer, intent(in) :: iproc
       real(gp), intent(in) :: hx,hy,hz,crmult,frmult
       real(gp), dimension(3,atoms%nat), intent(in) :: rxyz
       real(gp), dimension(atoms%ntypes,3), intent(in) :: radii_cf
       type(locreg_descriptors), intent(inout) :: Glr
       logical, intent(in), optional :: output_grid
     END SUBROUTINE createWavefunctionsDescriptors

     subroutine createProjectorsArrays(iproc,n1,n2,n3,rxyz,at,orbs,&
          radii_cf,cpmult,fpmult,hx,hy,hz,nlpspd,proj)
       !n(c) use module_base
       use module_types
       implicit none
       integer, intent(in) :: iproc,n1,n2,n3
       type(atoms_data), intent(in) :: at
       type(orbitals_data), intent(in) :: orbs
       real(kind=8), intent(in) :: cpmult,fpmult,hx,hy,hz
       real(kind=8), dimension(3,at%nat), intent(in) :: rxyz
       real(kind=8), dimension(at%ntypes,3), intent(in) :: radii_cf
       type(nonlocal_psp_descriptors), intent(out) :: nlpspd
       real(kind=8), dimension(:), pointer :: proj
     END SUBROUTINE createProjectorsArrays

     subroutine createDensPotDescriptors(iproc,nproc,atoms,gdim,hxh,hyh,hzh,&
          rxyz,crmult,frmult,radii_cf,nspin,datacode,ixc,rho_commun,&
          n3d,n3p,n3pi,i3xcsh,i3s,nscatterarr,ngatherarr,rhodsc)
       !n(c) use module_base
       use module_types
       implicit none
       !Arguments
       character(len=1), intent(in) :: datacode
       character(len=3), intent(in) :: rho_commun
       integer, intent(in) :: iproc,nproc,ixc,nspin
       real(gp), intent(in) :: crmult,frmult,hxh,hyh,hzh
       type(atoms_data), intent(in) :: atoms
       type(grid_dimensions), intent(in) :: gdim
       real(gp), dimension(atoms%ntypes,3), intent(in) :: radii_cf
       real(gp), dimension(3,atoms%nat), intent(in) :: rxyz
       integer, intent(out) ::  n3d,n3p,n3pi,i3xcsh,i3s
       type(rho_descriptors), intent(out) :: rhodsc
       integer, dimension(0:nproc-1,4), intent(out) :: nscatterarr
       integer, dimension(0:nproc-1,2), intent(out) :: ngatherarr
     END SUBROUTINE createDensPotDescriptors

     subroutine createPcProjectorsArrays(iproc,n1,n2,n3,rxyz,at,orbs, &
          radii_cf,cpmult,fpmult,hx,hy,hz, ecut_pc, &
          pcproj_data , Glr)
       
       use module_base
       use module_types
       implicit none
       integer, intent(in) :: iproc,n1,n2,n3
       real(gp), intent(in) :: cpmult,fpmult,hx,hy,hz
       type(atoms_data), intent(in) :: at
       type(orbitals_data), intent(in) :: orbs

       real(gp), dimension(3,at%nat), intent(in) :: rxyz
       real(gp), dimension(at%ntypes,3), intent(in) :: radii_cf
       real(gp), intent(in):: ecut_pc
     
       type(pcproj_data_type) ::pcproj_data

       type(locreg_descriptors),  intent(in):: Glr

     end subroutine createPcProjectorsArrays

     
     subroutine applyPCprojectors(orbs,at,&
          rxyz,hx,hy,hz,Glr,PPD,psi,hpsi, dotest)
       
       use module_base
       use module_types
       
       type(orbitals_data), intent(inout) :: orbs
       type(atoms_data) :: at
       real(gp), dimension(3,at%nat), target, intent(in) :: rxyz
       real(gp), intent(in) :: hx,hy,hz
       type(locreg_descriptors), intent(in) :: Glr
       type(pcproj_data_type) ::PPD
       real(wp), dimension(:), pointer :: psi, hpsi
       logical, optional :: dotest
     end subroutine applyPCprojectors

     

     subroutine applyPAWprojectors(orbs,at,&
          rxyz,hx,hy,hz,Glr,PAWD,psi,hpsi,  paw_matrix, dosuperposition , &
          sup_iatom, sup_l, sup_arraym) !, sup_arraychannel)
       
       use module_base
       use module_types
       
       type(orbitals_data), intent(inout) :: orbs
       type(atoms_data) :: at
       real(gp), dimension(3,at%nat), target, intent(in) :: rxyz
       real(gp), intent(in) :: hx,hy,hz
       type(locreg_descriptors), intent(in) :: Glr
       type(pawproj_data_type) ::PAWD
       real(wp), dimension(:), pointer :: psi, hpsi, paw_matrix
       logical dosuperposition
       integer, optional :: sup_iatom, sup_l
       real(wp) , dimension(:), pointer, optional :: sup_arraym !, sup_arraychannel

     end subroutine applyPAWprojectors


     subroutine IonicEnergyandForces(iproc,nproc,at,hxh,hyh,hzh,elecfield,rxyz,eion,fion,psoffset,&
          nvacancy,n1,n2,n3,n1i,n2i,n3i,i3s,n3pi,pot_ion,pkernel)
       !n(c) use module_base
       use module_types
       implicit none
       type(atoms_data), intent(in) :: at
       integer, intent(in) :: iproc,nproc,n1,n2,n3,n1i,n2i,n3i,i3s,n3pi,nvacancy
       real(kind=8), intent(in) :: hxh,hyh,hzh,elecfield
       real(kind=8), dimension(3,at%nat), intent(in) :: rxyz
       real(kind=8), dimension(*), intent(in) :: pkernel
       real(kind=8), intent(out) :: eion,psoffset
       real(kind=8), dimension(3,at%nat), intent(out) :: fion
       real(kind=8), dimension(*), intent(out) :: pot_ion
     END SUBROUTINE IonicEnergyandForces

     subroutine createIonicPotential(geocode,iproc,nproc,at,rxyz,&
          hxh,hyh,hzh,elecfield,n1,n2,n3,n3pi,i3s,n1i,n2i,n3i,pkernel,pot_ion,psoffset,nvacancy,&
          correct_offset)
       !n(c) use module_base
       use module_types
       implicit none
       character(len=1), intent(in) :: geocode
       logical, intent(in) :: correct_offset
       integer, intent(in) :: iproc,nproc,n1,n2,n3,n3pi,i3s,n1i,n2i,n3i,nvacancy
       real(gp), intent(in) :: hxh,hyh,hzh,psoffset
       type(atoms_data), intent(in) :: at
       real(gp), intent(in) :: elecfield
       real(gp), dimension(3,at%nat), intent(in) :: rxyz
       real(dp), dimension(*), intent(in) :: pkernel
       real(wp), dimension(*), intent(inout) :: pot_ion
     END SUBROUTINE createIonicPotential

     subroutine input_wf_diag(iproc,nproc,at,rhodsc,&
          orbs,nvirt,comms,Glr,hx,hy,hz,rxyz,rhopot,rhocore,pot_ion,&
          nlpspd,proj,pkernel,pkernelseq,ixc,psi,hpsi,psit,G,&
          nscatterarr,ngatherarr,nspin,potshortcut,symObj,irrzon,phnons,GPU,input)
       !n(c) use module_base
       use module_types
       implicit none
       integer, intent(in) :: iproc,nproc,ixc,symObj
       integer, intent(inout) :: nspin,nvirt
       real(gp), intent(in) :: hx,hy,hz
       type(rho_descriptors),intent(in) :: rhodsc
       type(atoms_data), intent(in) :: at
       type(orbitals_data), intent(inout) :: orbs
       type(nonlocal_psp_descriptors), intent(in) :: nlpspd
       type(locreg_descriptors), intent(in) :: Glr
       type(communications_arrays), intent(in) :: comms
       type(GPU_pointers), intent(inout) :: GPU
       type(input_variables):: input
       integer, dimension(0:nproc-1,4), intent(in) :: nscatterarr
       integer, dimension(0:nproc-1,2), intent(in) :: ngatherarr 
       real(gp), dimension(3,at%nat), intent(in) :: rxyz
       real(wp), dimension(nlpspd%nprojel), intent(in) :: proj
       real(dp), dimension(*), intent(inout) :: rhopot,pot_ion
       type(gaussian_basis), intent(out) :: G 
       real(wp), dimension(:), pointer :: psi,hpsi,psit,rhocore
       real(dp), dimension(:), pointer :: pkernel,pkernelseq
       integer, intent(in) :: potshortcut
       integer, dimension(*), intent(in) :: irrzon
       real(dp), dimension(*), intent(in) :: phnons
     END SUBROUTINE input_wf_diag

     subroutine reformatmywaves(iproc,orbs,at,&
          hx_old,hy_old,hz_old,n1_old,n2_old,n3_old,rxyz_old,wfd_old,psi_old,&
          hx,hy,hz,n1,n2,n3,rxyz,wfd,psi)
       !n(c) use module_base
       use module_types
       implicit none
       integer, intent(in) :: iproc,n1_old,n2_old,n3_old,n1,n2,n3
       real(gp), intent(in) :: hx_old,hy_old,hz_old,hx,hy,hz
       type(wavefunctions_descriptors), intent(in) :: wfd,wfd_old
       type(atoms_data), intent(in) :: at
       type(orbitals_data), intent(in) :: orbs
       real(gp), dimension(3,at%nat), intent(in) :: rxyz,rxyz_old
       real(wp), dimension(wfd_old%nvctr_c+7*wfd_old%nvctr_f,orbs%nspinor*orbs%norbp), intent(in) :: psi_old
       real(wp), dimension(wfd%nvctr_c+7*wfd%nvctr_f,orbs%nspinor*orbs%norbp), intent(out) :: psi
     END SUBROUTINE reformatmywaves

     subroutine first_orthon(iproc,nproc,orbs,wfd,comms,psi,hpsi,psit,orthpar)
       !n(c) use module_base
       use module_types
       implicit none
       integer, intent(in) :: iproc,nproc
       type(orbitals_data), intent(in) :: orbs
       type(wavefunctions_descriptors), intent(in) :: wfd
       type(communications_arrays), intent(in) :: comms
       type(orthon_data):: orthpar
       real(wp), dimension(:) , pointer :: psi,hpsi,psit
     END SUBROUTINE first_orthon

     subroutine sumrho(iproc,nproc,orbs,lr,hxh,hyh,hzh,psi,rho, &
          nscatterarr,nspin,GPU,symObj,irrzon,phnons,rhodsc)
       !n(c) use module_base
       use module_types
       implicit none
       integer, intent(in) :: iproc,nproc,nspin,symObj
       real(gp), intent(in) :: hxh,hyh,hzh
       type(rho_descriptors),intent(in) :: rhodsc
       type(orbitals_data), intent(in) :: orbs
       type(locreg_descriptors), intent(in) :: lr 
       integer, dimension(0:nproc-1,4), intent(in) :: nscatterarr !n3d,n3p,i3s+i3xcsh-1,i3xcsh
       real(wp), dimension(lr%wfd%nvctr_c+7*lr%wfd%nvctr_f,orbs%norbp*orbs%nspinor), intent(in) :: psi
       real(dp), dimension(max(lr%d%n1i*lr%d%n2i*nscatterarr(iproc,1),1),nspin), intent(out), target :: rho
       type(GPU_pointers), intent(inout) :: GPU
       integer, dimension(*), intent(in) :: irrzon
       real(dp), dimension(*), intent(in) :: phnons
     END SUBROUTINE sumrho


     subroutine rho_segkey(iproc,at,rxyz,crmult,frmult,radii_cf,&
         n1,n2,n3,n1i,n2i,n3i,hxh,hyh,hzh,nspin,rho_d,iprint)
       !n(c) use module_base
       use module_types
       implicit none
       integer,intent(in) :: n1,n2,n3,n1i,n2i,n3i,iproc,nspin
       type(atoms_data), intent(in) :: at
       real(gp), dimension(3,at%nat), intent(in) :: rxyz
       real(gp), intent(in) :: crmult,frmult,hxh,hyh,hzh
       real(gp), dimension(at%ntypes,3), intent(in) :: radii_cf
       logical,intent(in) :: iprint
       type(rho_descriptors),intent(inout) :: rho_d
      end subroutine rho_segkey

      subroutine LocalHamiltonianApplication(iproc,nproc,at,orbs,hx,hy,hz,rxyz,&
           lr,ngatherarr,pot,psi,hpsi,ekin_sum,epot_sum,eexctX,eSIC_DC,SIC,GPU,pkernel,orbsocc,psirocc)
        use module_base
        use module_types
        use module_xc
        implicit none
        integer, intent(in) :: iproc,nproc
        real(gp), intent(in) :: hx,hy,hz
        type(atoms_data), intent(in) :: at
        type(orbitals_data), intent(in) :: orbs
        type(locreg_descriptors), intent(in) :: lr 
        type(SIC_data), intent(in) :: SIC
        integer, dimension(0:nproc-1,2), intent(in) :: ngatherarr 
        real(gp), dimension(3,at%nat), intent(in) :: rxyz
        real(wp), dimension((lr%wfd%nvctr_c+7*lr%wfd%nvctr_f)*orbs%nspinor*orbs%norbp), intent(in) :: psi
        real(wp), dimension(:), pointer :: pot
        real(gp), intent(out) :: ekin_sum,epot_sum,eSIC_DC
        real(gp), intent(inout) :: eexctX !used to activate the OP2P scheme
        real(wp), target, dimension((lr%wfd%nvctr_c+7*lr%wfd%nvctr_f)*orbs%nspinor*orbs%norbp), intent(out) :: hpsi
        type(GPU_pointers), intent(inout) :: GPU
        real(dp), dimension(:), pointer, optional :: pkernel
        type(orbitals_data), intent(in), optional :: orbsocc
        real(wp), dimension(:), pointer, optional :: psirocc
      END SUBROUTINE LocalHamiltonianApplication

     subroutine hpsitopsi(iproc,nproc,orbs,lr,comms,iter,diis,idsx,psi,psit,hpsi,nspin,orthpar)
       !n(c) use module_base
       use module_types
       implicit none
       integer, intent(in) :: iproc,nproc,idsx,iter,nspin
       type(locreg_descriptors), intent(in) :: lr
       type(communications_arrays), intent(in) :: comms
       type(orbitals_data), intent(in) :: orbs
       type(orthon_data), intent(in) :: orthpar
       type(diis_objects), intent(inout) :: diis
       real(wp), dimension(:), pointer :: psi,psit,hpsi
     END SUBROUTINE hpsitopsi

     subroutine DiagHam(iproc,nproc,natsc,nspin,orbs,wfd,comms,&
          psi,hpsi,psit,orthpar,passmat,& !mandatory
          orbse,commse,etol,norbsc_arr,orbsv,psivirt) !optional
       !n(c) use module_base
       use module_types
       implicit none
       integer, intent(in) :: iproc,nproc,natsc,nspin
       type(wavefunctions_descriptors), intent(in) :: wfd
       type(communications_arrays), target, intent(in) :: comms
       type(orbitals_data), target, intent(inout) :: orbs
       type(orthon_data), intent(in) :: orthpar
       real(wp), dimension(:), pointer :: psi,hpsi,psit
       real(wp), dimension(*), intent(out) :: passmat
       !optional arguments
       real(gp), optional, intent(in) :: etol
       type(orbitals_data), optional, intent(in) :: orbsv
       type(orbitals_data), optional, target, intent(in) :: orbse
       type(communications_arrays), optional, target, intent(in) :: commse
       integer, optional, dimension(natsc+1,nspin), intent(in) :: norbsc_arr
       real(wp), dimension(:), pointer, optional :: psivirt
     END SUBROUTINE DiagHam

     subroutine last_orthon(iproc,nproc,orbs,wfd,&
          nspin,comms,psi,hpsi,psit,evsum, keeppsit)
       !n(c) use module_base
       use module_types
       implicit none
       type(wavefunctions_descriptors), intent(in) :: wfd
       type(orbitals_data), intent(in) :: orbs
       type(communications_arrays), intent(in) :: comms
       integer, intent(in) :: iproc,nproc,nspin
       real(wp), intent(out) :: evsum
       real(wp), dimension(:) , pointer :: psi,hpsi,psit
       logical , optional :: keeppsit
     END SUBROUTINE last_orthon

     subroutine local_forces(iproc,at,rxyz,hxh,hyh,hzh,&
          n1,n2,n3,n3pi,i3s,n1i,n2i,n3i,rho,pot,floc)
       ! Calculates the local forces acting on the atoms belonging to iproc
       use module_types
       implicit none
       !Arguments---------
       type(atoms_data), intent(in) :: at
       integer, intent(in) :: iproc,n1,n2,n3,n3pi,i3s,n1i,n2i,n3i
       real(kind=8), intent(in) :: hxh,hyh,hzh
       real(kind=8), dimension(3,at%nat), intent(in) :: rxyz
       real(kind=8), dimension(*), intent(in) :: rho,pot
       real(kind=8), dimension(3,at%nat), intent(out) :: floc
     END SUBROUTINE local_forces

     subroutine nonlocal_forces(iproc,n1,n2,n3,hx,hy,hz,at,rxyz,&
          orbs,nlpspd,proj,wfd,psi,fsep,refill)
       !n(c) use module_base
       use module_types
       implicit none
       !Arguments-------------
       type(atoms_data), intent(in) :: at
       type(wavefunctions_descriptors), intent(in) :: wfd
       type(nonlocal_psp_descriptors), intent(in) :: nlpspd
       logical, intent(in) :: refill
       integer, intent(in) :: iproc,n1,n2,n3
       real(gp), intent(in) :: hx,hy,hz
       type(orbitals_data), intent(in) :: orbs
       real(gp), dimension(3,at%nat), intent(in) :: rxyz
       real(wp), dimension(wfd%nvctr_c+7*wfd%nvctr_f,orbs%norbp*orbs%nspinor), intent(in) :: psi
       real(wp), dimension(nlpspd%nprojel), intent(inout) :: proj
       real(gp), dimension(3,at%nat), intent(inout) :: fsep
     END SUBROUTINE nonlocal_forces

     subroutine CalculateTailCorrection(iproc,nproc,at,rbuf,orbs,&
          Glr,nlpspd,ncongt,pot,hgrid,rxyz,radii_cf,crmult,frmult,nspin,&
          proj,psi,output_grid,ekin_sum,epot_sum,eproj_sum)
       !n(c) use module_base
       use module_types
       implicit none
       type(atoms_data), intent(in) :: at
       type(orbitals_data), intent(in) :: orbs
       type(locreg_descriptors), intent(in) :: Glr
       type(nonlocal_psp_descriptors), intent(inout) :: nlpspd
       integer, intent(in) :: iproc,nproc,ncongt,nspin
       logical, intent(in) :: output_grid
       real(kind=8), intent(in) :: hgrid,crmult,frmult,rbuf
       real(kind=8), dimension(at%ntypes,3), intent(in) :: radii_cf
       real(kind=8), dimension(3,at%nat), intent(in) :: rxyz
       real(kind=8), dimension(Glr%d%n1i,Glr%d%n2i,Glr%d%n3i,nspin), intent(in) :: pot
       real(kind=8), dimension(nlpspd%nprojel), intent(in) :: proj
       real(kind=8), dimension(Glr%wfd%nvctr_c+7*Glr%wfd%nvctr_f,orbs%norbp), intent(in) :: psi
       real(kind=8), intent(out) :: ekin_sum,epot_sum,eproj_sum
     END SUBROUTINE CalculateTailCorrection

     !added for abinit compatilbility
     subroutine reformatonewave(iproc,displ,wfd,at,hx_old,hy_old,hz_old,&
          n1_old,n2_old,n3_old,rxyz_old,psigold,hx,hy,hz,n1,n2,n3,rxyz,psifscf,psi)
       !n(c) use module_base
       use module_types
       implicit none
       integer, intent(in) :: iproc,n1_old,n2_old,n3_old,n1,n2,n3
       real(gp), intent(in) :: hx,hy,hz,displ,hx_old,hy_old,hz_old
       type(wavefunctions_descriptors), intent(in) :: wfd
       type(atoms_data), intent(in) :: at
       real(gp), dimension(3,at%nat), intent(in) :: rxyz_old,rxyz
       real(wp), dimension(0:n1_old,2,0:n2_old,2,0:n3_old,2), intent(in) :: psigold
       real(wp), dimension(-7:2*n1+8,-7:2*n2+8,-7:2*n3+8), intent(out) :: psifscf
       real(wp), dimension(wfd%nvctr_c+7*wfd%nvctr_f), intent(out) :: psi
     END SUBROUTINE reformatonewave
     subroutine readonewave(unitwf,useFormattedInput,iorb,iproc,n1,n2,n3,&
          & hx,hy,hz,at,wfd,rxyz_old,rxyz,psi,eval,psifscf)
       !n(c) use module_base
       use module_types
       implicit none
       logical, intent(in) :: useFormattedInput
       integer, intent(in) :: unitwf,iorb,iproc,n1,n2,n3
       type(wavefunctions_descriptors), intent(in) :: wfd
       type(atoms_data), intent(in) :: at
       real(gp), intent(in) :: hx,hy,hz
       real(gp), dimension(3,at%nat), intent(in) :: rxyz
       real(wp), intent(out) :: eval
       real(gp), dimension(3,at%nat), intent(out) :: rxyz_old
       real(wp), dimension(wfd%nvctr_c+7*wfd%nvctr_f), intent(out) :: psi
       real(wp), dimension(*), intent(out) :: psifscf !this supports different BC
     END SUBROUTINE readonewave
     subroutine writeonewave(unitwf,useFormattedOutput,iorb,n1,n2,n3,hx,hy,hz,nat,rxyz,  & 
          nseg_c,nvctr_c,keyg_c,keyv_c,  & 
          nseg_f,nvctr_f,keyg_f,keyv_f, & 
          psi_c,psi_f,eval)
       use module_base
       implicit none
       logical, intent(in) :: useFormattedOutput
       integer, intent(in) :: unitwf,iorb,n1,n2,n3,nat,nseg_c,nvctr_c,nseg_f,nvctr_f
       real(gp), intent(in) :: hx,hy,hz
       real(wp), intent(in) :: eval
       integer, dimension(nseg_c), intent(in) :: keyv_c
       integer, dimension(nseg_f), intent(in) :: keyv_f
       integer, dimension(2,nseg_c), intent(in) :: keyg_c
       integer, dimension(2,nseg_f), intent(in) :: keyg_f
       real(wp), dimension(nvctr_c), intent(in) :: psi_c
       real(wp), dimension(7,nvctr_f), intent(in) :: psi_f
       real(gp), dimension(3,nat), intent(in) :: rxyz
     END SUBROUTINE writeonewave

     subroutine davidson(iproc,nproc,n1i,n2i,in,at,&
          orbs,orbsv,nvirt,lr,comms,commsv,&
          hx,hy,hz,rxyz,rhopot,nlpspd,proj,pkernel,psi,v,nscatterarr,ngatherarr,GPU)
       !n(c) use module_base
       use module_types
       !n(c) use module_xc
       implicit none
       integer, intent(in) :: iproc,nproc,n1i,n2i
       integer, intent(in) :: nvirt
       type(input_variables), intent(in) :: in
       type(atoms_data), intent(in) :: at
       type(nonlocal_psp_descriptors), intent(in) :: nlpspd
       type(locreg_descriptors), intent(in) :: lr 
       type(orbitals_data), intent(in) :: orbs
       type(communications_arrays), intent(in) :: comms, commsv
       real(gp), intent(in) :: hx,hy,hz
       integer, dimension(0:nproc-1,2), intent(in) :: ngatherarr 
       integer, dimension(0:nproc-1,4), intent(in) :: nscatterarr
       real(gp), dimension(3,at%nat), intent(in) :: rxyz
       real(wp), dimension(nlpspd%nprojel), intent(in) :: proj
       real(dp), dimension(:), pointer :: pkernel
       real(dp), dimension(*), intent(in) :: rhopot
       type(orbitals_data), intent(inout) :: orbsv
       type(GPU_pointers), intent(inout) :: GPU
       real(wp), dimension(:), pointer :: psi,v
     END SUBROUTINE davidson

     subroutine build_eigenvectors(iproc,norbu,norbd,norb,norbe,nvctrp,natsc,nspin,nspinore,nspinor,&
          ndim_hamovr,norbsc_arr,hamovr,psi,ppsit,passmat,nvirte,psivirt)
       use module_base
       implicit none
       !Arguments
       integer, intent(in) :: norbu,norbd,norb,norbe,nvctrp,natsc,nspin,nspinor,ndim_hamovr,nspinore
       integer, dimension(natsc+1,nspin), intent(in) :: norbsc_arr
       real(wp), dimension(nspin*ndim_hamovr), intent(in) :: hamovr
       real(wp), dimension(nvctrp,norbe), intent(in) :: psi
       real(wp), dimension(nvctrp*nspinor,norb), intent(out) :: ppsit
       real(wp), dimension(*), intent(out) :: passmat
       integer, dimension(2), intent(in), optional :: nvirte
       real(wp), dimension(*), optional :: psivirt
       integer:: iproc
     END SUBROUTINE build_eigenvectors

     subroutine preconditionall(iproc,nproc,orbs,lr,hx,hy,hz,ncong,hpsi,gnrm,gnrm_zero)
       !n(c) use module_base
       use module_types
       implicit none
       integer, intent(in) :: iproc,nproc,ncong
       real(gp), intent(in) :: hx,hy,hz
       type(locreg_descriptors), intent(in) :: lr
       type(orbitals_data), intent(in) :: orbs
       real(dp), intent(out) :: gnrm,gnrm_zero
       real(wp), dimension(lr%wfd%nvctr_c+7*lr%wfd%nvctr_f,orbs%norbp,orbs%nspinor), intent(inout) :: hpsi
     END SUBROUTINE preconditionall

     subroutine transpose_v(iproc,nproc,orbs,wfd,comms,psi,&
          work,outadd) !optional
       !n(c) use module_base
       use module_types
       implicit none
       integer, intent(in) :: iproc,nproc
       type(orbitals_data), intent(in) :: orbs
       type(wavefunctions_descriptors), intent(in) :: wfd
       type(communications_arrays), intent(in) :: comms
       real(wp), dimension(wfd%nvctr_c+7*wfd%nvctr_f,orbs%nspinor,orbs%norbp), intent(inout) :: psi
       real(wp), dimension(:), pointer, optional :: work
       real(wp), intent(out), optional :: outadd
     END SUBROUTINE transpose_v

     subroutine untranspose_v(iproc,nproc,orbs,wfd,comms,psi,&
          work,outadd) !optional
       !n(c) use module_base
       use module_types
       implicit none
       integer, intent(in) :: iproc,nproc
       type(orbitals_data), intent(in) :: orbs
       type(wavefunctions_descriptors), intent(in) :: wfd
       type(communications_arrays), intent(in) :: comms
       real(wp), dimension((wfd%nvctr_c+7*wfd%nvctr_f)*orbs%nspinor*orbs%norbp), intent(inout) :: psi
       real(wp), dimension(:), pointer, optional :: work
       real(wp), intent(out), optional :: outadd
     END SUBROUTINE untranspose_v

     subroutine plot_wf(orbname,nexpo,at,lr,hx,hy,hz,rxyz,psi,comment)
       !n(c) use module_base
       use module_types
       implicit none
       character(len=*) :: comment
       character(len=*) :: orbname
       integer, intent(in) :: nexpo
       real(gp), intent(in) :: hx,hy,hz
       type(atoms_data), intent(in) :: at
       real(gp), dimension(3,at%nat), intent(in) :: rxyz
       type(locreg_descriptors), intent(in) :: lr
       real(wp), dimension(lr%wfd%nvctr_c+7*lr%wfd%nvctr_f), intent(in) :: psi
     END SUBROUTINE plot_wf

     subroutine partial_density_free(rsflag,nproc,n1i,n2i,n3i,npsir,nspinn,nrhotot,&
          hfac,nscatterarr,spinsgn,psir,rho_p,ibyyzz_r) !ex-optional argument
       use module_base
       implicit none
       logical, intent(in) :: rsflag
       integer, intent(in) :: nproc,n1i,n2i,n3i,nrhotot,nspinn,npsir
       real(gp), intent(in) :: hfac,spinsgn
       integer, dimension(0:nproc-1,4), intent(in) :: nscatterarr
       real(wp), dimension(n1i,n2i,n3i,nspinn), intent(in) :: psir
       real(dp), dimension(n1i,n2i,nrhotot,nspinn), intent(inout) :: rho_p
       integer, dimension(:,:,:), pointer :: ibyyzz_r 
     END SUBROUTINE partial_density_free

     subroutine parse_cp2k_files(iproc,basisfile,orbitalfile,nat,ntypes,orbs,iatype,rxyz,&
          CP2K,wfn_cp2k)
       !n(c) use module_base
       use module_types
       implicit none
       character(len=*), intent(in) :: basisfile,orbitalfile
       integer, intent(in) :: iproc,nat,ntypes
       type(orbitals_data), intent(in) :: orbs
       integer, dimension(nat), intent(in) :: iatype
       real(gp), dimension(3,nat), target, intent(in) :: rxyz
       type(gaussian_basis), intent(out) :: CP2K
       real(wp), dimension(:,:), pointer :: wfn_cp2k
     END SUBROUTINE parse_cp2k_files

     subroutine read_gaussian_information(orbs,G,coeffs,filename, opt_fillrxyz)
       !n(c) use module_base
       use module_types
       implicit none
       character(len=*), intent(in) :: filename
       type(orbitals_data), intent(in) :: orbs
       type(gaussian_basis), intent(out) :: G
       real(wp), dimension(:,:), pointer :: coeffs
       logical, optional :: opt_fillrxyz
     END SUBROUTINE read_gaussian_information

     subroutine restart_from_gaussians(iproc,nproc,orbs,lr,hx,hy,hz,psi,G,coeffs)
       !n(c) use module_base
       use module_types
       implicit none
       integer, intent(in) :: iproc,nproc
       real(gp), intent(in) :: hx,hy,hz
       type(orbitals_data), intent(in) :: orbs
       type(locreg_descriptors), intent(in) :: lr
       type(gaussian_basis), intent(inout) :: G
       real(wp), dimension(lr%wfd%nvctr_c+7*lr%wfd%nvctr_f,orbs%norbp), intent(out) :: psi
       real(wp), dimension(:,:), pointer :: coeffs
     END SUBROUTINE restart_from_gaussians

     subroutine inputguess_gaussian_orbitals(iproc,nproc,at,rxyz,nvirt,nspin,&
          orbs,orbse,norbsc_arr,locrad,G,psigau,eks)
       !n(c) use module_base
       use module_types
       implicit none
       integer, intent(in) :: iproc,nproc,nspin
       integer, intent(inout) :: nvirt
       type(atoms_data), intent(in) :: at
       type(orbitals_data), intent(in) :: orbs
       real(gp), dimension(3,at%nat), intent(in) :: rxyz
       real(gp), intent(out) :: eks
       integer, dimension(at%natsc+1,nspin), intent(out) :: norbsc_arr
       real(gp), dimension(at%nat), intent(out) :: locrad
       type(orbitals_data), intent(out) :: orbse
       type(gaussian_basis), intent(out) :: G
       real(wp), dimension(:,:,:), pointer :: psigau
     END SUBROUTINE inputguess_gaussian_orbitals

     subroutine AtomicOrbitals(iproc,at,rxyz,norbe,orbse,norbsc,&
          nspin,eks,scorb,G,gaucoeff,iorbtolr)
       !n(c) use module_base
       use module_types
       implicit none
       integer, intent(in) :: norbe,iproc
       integer, intent(in) :: norbsc,nspin
       type(atoms_data), intent(in) :: at
       logical, dimension(4,2,at%natsc), intent(in) :: scorb
       real(gp), dimension(3,at%nat), intent(in), target :: rxyz
       type(orbitals_data), intent(inout) :: orbse
       type(gaussian_basis), intent(out) :: G
       real(gp), intent(out) :: eks
       integer, dimension(orbse%norbp), intent(out) :: iorbtolr !assign the localisation region
       real(wp), intent(out) :: gaucoeff !norbe=G%ncoeff
     END SUBROUTINE AtomicOrbitals

     subroutine atomic_occupation_numbers(filename,ityp,nspin,at,nmax,lmax,nelecmax,neleconf,nsccode,mxpl,mxchg)
       use module_base
       use module_types
       implicit none
       character(len=*), intent(in) :: filename
       integer, intent(in) :: ityp,mxpl,mxchg,nspin,nmax,lmax,nelecmax,nsccode
       type(atoms_data), intent(inout) :: at
       !integer, dimension(nmax,lmax), intent(in) :: neleconf
       real(gp), dimension(nmax,lmax), intent(in) :: neleconf
     END SUBROUTINE atomic_occupation_numbers

     subroutine apply_potential(n1,n2,n3,nl1,nl2,nl3,nbuf,nspinor,npot,psir,pot,epot,&
          ibyyzz_r) !optional
       use module_base
       implicit none
       integer, intent(in) :: n1,n2,n3,nl1,nl2,nl3,nbuf,nspinor,npot
       real(wp), dimension(-nl1:2*n1+2+nl1,-nl2:2*n2+2+nl2,-nl3:2*n3+2+nl3,nspinor), intent(inout) :: psir
       real(wp), dimension(-nl1:2*n1+2+nl1-4*nbuf,-nl2:2*n2+2+nl2-4*nbuf,-nl3:2*n3+2+nl3-4*nbuf,npot), intent(in) :: pot
       integer, dimension(2,-14:2*n2+16,-14:2*n3+16), intent(in), optional :: ibyyzz_r
       real(gp), intent(out) :: epot
     END SUBROUTINE apply_potential

     subroutine correct_hartree_potential(at,iproc,nproc,n1i,n2i,n3i,n3p,n3pi,n3d,&
          i3s,i3xcsh,hxh,hyh,hzh,pkernel,ngatherarr,&
          rhoref,pkernel_ref,pot_ion,rhopot,ixc,nspin,ehart,eexcu,vexcu,PSquiet,correct_offset)
       !n(c) use module_base
       use module_types
       implicit none
       character(len=3), intent(in) :: PSquiet
       logical, intent(in) :: correct_offset
       integer, intent(in) :: iproc,nproc,n1i,n2i,n3i,n3p,n3pi,n3d,nspin,ixc,i3xcsh,i3s
       real(gp), intent(in) :: hxh,hyh,hzh
       type(atoms_data), intent(in) :: at
       integer, dimension(0:nproc-1,2), intent(in) :: ngatherarr
       real(dp), dimension(n1i,n2i,max(n3d,1),nspin), intent(inout) :: rhoref
       real(dp), dimension(n1i,n2i,max(n3pi,1)), intent(inout) :: pot_ion
       real(dp), dimension(n1i,n2i,max(n3d,1),nspin), intent(inout) :: rhopot
       real(gp), intent(out) :: ehart,eexcu,vexcu
       real(dp), dimension(:), pointer :: pkernel_ref,pkernel
     END SUBROUTINE correct_hartree_potential

     subroutine xabs_lanczos(iproc,nproc,at,hx,hy,hz,rxyz,&
          radii_cf,nlpspd,proj,lr,ngatherarr,ndimpot,potential,&
          ekin_sum,epot_sum,eproj_sum,nspin,GPU, in_iat_absorber, in, PAWD, orbs )
       !n(c) use module_base
       use module_types
       implicit none
       integer, intent(in) :: iproc,nproc,ndimpot,nspin
       real(gp), intent(in) :: hx,hy,hz
       type(atoms_data), intent(in), target :: at
       type(nonlocal_psp_descriptors), intent(in) , target :: nlpspd
       type(locreg_descriptors), intent(in) , target :: lr 
       integer, dimension(0:nproc-1,2), intent(in) , target :: ngatherarr 
       real(gp), dimension(3,at%nat), intent(in) , target :: rxyz
       real(gp), dimension(at%ntypes,3), intent(in), target ::  radii_cf
       real(wp), dimension(nlpspd%nprojel), intent(in) , target :: proj
       real(wp), dimension(max(ndimpot,1),nspin), target :: potential
       real(gp), intent(out) :: ekin_sum,epot_sum,eproj_sum
       type(GPU_pointers), intent(inout) , target :: GPU
       integer, intent(in) :: in_iat_absorber
       type(pawproj_data_type), target ::PAWD

       type(input_variables),intent(in), target :: in
       type(orbitals_data), intent(inout), target :: orbs
     END SUBROUTINE xabs_lanczos
     subroutine gatom_modified(rcov,rprb,lmax,lpx,noccmax,occup,&
          zion,alpz,gpot,alpl,hsep,alps,vh,xp,rmt,fact,nintp,&
          aeval,ng,psi,res,chrg,&
          Nsol, Labs, Ngrid,Ngrid_box, Egrid,  rgrid , psigrid, Npaw, PAWpatch, &
          psipsigrid)
       use module_base, only: gp
       
       implicit real(gp) (a-h,o-z)
       logical :: noproj, readytoexit
       integer, parameter :: n_int=1000
       dimension psi(0:ng,noccmax,lmax+1),aeval(noccmax,lmax+1),&
            hh(0:ng,0:ng),ss(0:ng,0:ng),eval(0:ng),evec(0:ng,0:ng),&
            gpot(3),hsep(6,lpx+1),rmt(n_int,0:ng,0:ng,lmax+1),&
            pp1(0:ng,lpx+1),pp2(0:ng,lpx+1),pp3(0:ng,lpx+1),alps(lpx+1),&
            potgrd(n_int),&
            rho(0:ng,0:ng,lmax+1),rhoold(0:ng,0:ng,lmax+1),xcgrd(n_int),&
            occup(noccmax,lmax+1),chrg(noccmax,lmax+1),&
            vh(0:ng,0:ng,4,0:ng,0:ng,4),&
            res(noccmax,lmax+1),xp(0:ng),& 
            psigrid(Ngrid, Nsol),psigrid_naked(Ngrid,Nsol),&
            psigrid_naked_2(Ngrid,Nsol), projgrid(Ngrid,3), &
            rhogrid(Ngrid), potgrid(Ngrid), psigrid_not_fitted(Ngrid,Nsol),&
            psigrid_not_fitted_2(Ngrid,Nsol),&
            vxcgrid(Ngrid), &
            Egrid(nsol), ppgrid(Nsol,3), work(nsol*nsol*2), &
            H(Nsol, Nsol), &
            H_2(Nsol, Nsol), &
            Hcorrected(Nsol, Nsol), &
            Hadd(Nsol, Nsol), Egrid_tmp(Nsol),Egrid_tmp_2(Nsol), Etofit(Nsol), &
            Soverlap(Nsol,Nsol), Tpsigrid(Nsol,Ngrid ),Tpsigrid_dum(Nsol, Ngrid),valuesatp(Nsol), &
            PAWpatch(Npaw, Npaw ), Spsitildes(Npaw, Npaw), genS(Nsol,Nsol), genH(Nsol,Nsol) , dumH(Nsol,Nsol)
       
       real(gp) , optional :: psipsigrid(Ngrid, Nsol)
       
       
       real(gp) :: rgrid(Ngrid), ene_m, ene_p, factadd, rcond, fixfact
       real(gp), target :: dumgrid1(Ngrid),dumgrid2(Ngrid), dumgrid3(Ngrid)
       logical dofit
       integer real_start, iocc, iwork(Nsol), INFO, volta, ngrid_box_2
       character(1) EQUED
       integer ipiv(Nsol), Npaw
     end subroutine gatom_modified

     subroutine abs_generator_modified(iproc,izatom,ielpsp,psppar,npspcode,ng, noccmax, lmax ,expo,&
          psi, aeval, occup, psp_modifier, &
          Nsol, Labs, Ngrid,Ngrid_box, Egrid,  rgrid , psigrid, Npaw,  PAWpatch , psipsigrid )
       
       use module_base, only: gp, memocc,ndebug
       implicit none
       integer, intent(in) :: iproc,izatom,ielpsp,ng,npspcode,noccmax, lmax, Nsol, labs, Ngrid,  Ngrid_box
       real(gp), dimension(0:4,0:6), intent(in) :: psppar
       !! real(gp), dimension(:,:), intent(in) :: psppar
       integer, intent(in) :: psp_modifier, Npaw
       
       real(gp), dimension(ng+1), intent(out) :: expo
       
       integer, parameter :: n_int=1000
       
       real(gp), dimension(0:ng,noccmax,lmax+1), intent(out) :: psi, Egrid(Nsol),&
            rgrid(Ngrid), psigrid(Ngrid,Nsol  )
       real(gp),   intent(out), optional  :: psipsigrid(Ngrid,Nsol  )
       real(gp), dimension(noccmax,lmax+1  ), intent(out) ::  aeval,occup
       real(gp):: PAWpatch(Npaw,Npaw)
       
       !local variables
     end subroutine abs_generator_modified

     subroutine xabs_cg(iproc,nproc,at,hx,hy,hz,rxyz,&
          radii_cf,nlpspd,proj,lr,ngatherarr,ndimpot,potential,&
          ekin_sum,epot_sum,eproj_sum,nspin,GPU,in_iat_absorber,&
          in , rhoXanes, PAWD , PPD, orbs )
       use module_base
       use module_types
       ! per togliere il bug 
       
       implicit none
       
       integer  :: iproc,nproc,ndimpot,nspin
       real(gp)  :: hx,hy,hz
       type(atoms_data), target :: at
       type(nonlocal_psp_descriptors), target :: nlpspd
       type(locreg_descriptors), target :: lr
       
       type(pcproj_data_type), target ::PPD
       
       integer, dimension(0:nproc-1,2), target :: ngatherarr 
       real(gp), dimension(3,at%nat), target :: rxyz
       real(gp), dimension(at%ntypes,3), intent(in), target ::  radii_cf
       real(wp), dimension(nlpspd%nprojel), target :: proj
       real(wp), dimension(max(ndimpot,1),nspin), target :: potential
       real(wp), dimension(max(ndimpot,1),nspin), target :: rhoXanes
       
       
       
       real(gp) :: ekin_sum,epot_sum,eproj_sum
       type(GPU_pointers), intent(inout) , target :: GPU
       integer, intent(in) :: in_iat_absorber
       type(pawproj_data_type), target ::PAWD
       type(input_variables),intent(in), target :: in
       type(orbitals_data), intent(inout), target :: orbs
     end subroutine xabs_cg
     
     subroutine xabs_chebychev(iproc,nproc,at,hx,hy,hz,rxyz,&
          radii_cf,nlpspd,proj,lr,ngatherarr,ndimpot,potential,&
          ekin_sum,epot_sum,eproj_sum,nspin,GPU,in_iat_absorber,in, PAWD,orbs   )! aggiunger a interface
       !n(c) use module_base
       use module_types
       implicit none
       integer  :: iproc,nproc,ndimpot,nspin
       real(gp)  :: hx,hy,hz
       type(atoms_data), target :: at
       type(nonlocal_psp_descriptors), target :: nlpspd
       type(locreg_descriptors), target :: lr
       integer, dimension(0:nproc-1,2), target :: ngatherarr 
       real(gp), dimension(3,at%nat), target :: rxyz
       real(gp), dimension(at%ntypes,3), intent(in), target ::  radii_cf
       real(wp), dimension(nlpspd%nprojel), target :: proj
       real(wp), dimension(max(ndimpot,1),nspin), target :: potential

       real(gp) :: ekin_sum,epot_sum,eproj_sum
       type(GPU_pointers), intent(inout) , target :: GPU
       integer, intent(in) :: in_iat_absorber


       type(input_variables),intent(in), target :: in
       type(pawproj_data_type), target ::PAWD
       type(orbitals_data), intent(inout), target :: orbs

     END SUBROUTINE xabs_chebychev

     subroutine cg_spectra(iproc,nproc,at,hx,hy,hz,rxyz,&
          radii_cf,nlpspd,proj,lr,ngatherarr,ndimpot,potential,&
          ekin_sum,epot_sum,eproj_sum,nspin,GPU,in_iat_absorber,in , PAWD  )! aggiunger a interface
       !n(c) use module_base
       use module_types
       implicit none
       integer  :: iproc,nproc,ndimpot,nspin
       real(gp)  :: hx,hy,hz
       type(atoms_data), target :: at
       type(nonlocal_psp_descriptors), target :: nlpspd
       type(locreg_descriptors), target :: lr
       integer, dimension(0:nproc-1,2), target :: ngatherarr 
       real(gp), dimension(3,at%nat), target :: rxyz
       real(gp), dimension(at%ntypes,3), intent(in), target ::  radii_cf
       real(wp), dimension(nlpspd%nprojel), target :: proj
       real(wp), dimension(max(ndimpot,1),nspin), target :: potential

       real(gp) :: ekin_sum,epot_sum,eproj_sum
       type(GPU_pointers), intent(inout) , target :: GPU
       integer, intent(in) :: in_iat_absorber
       type(pawproj_data_type), target ::PAWD

       type(input_variables),intent(in) :: in

     END SUBROUTINE cg_spectra


     subroutine eleconf(nzatom,nvalelec,symbol,rcov,rprb,ehomo,neleconf,nsccode,mxpl,mxchg,amu)
       implicit none
       integer, intent(in) :: nzatom,nvalelec
       character(len=2), intent(out) :: symbol
       real(kind=8), intent(out) :: rcov,rprb,ehomo,amu
       integer, parameter :: nmax=6,lmax=3
       real(kind=8), intent(out) :: neleconf(nmax,0:lmax)
       integer, intent(out) :: nsccode,mxpl,mxchg
     END SUBROUTINE eleconf

!     subroutine psimix(iproc,nproc,orbs,comms,ads,ids,mids,idsx,energy,energy_old,alpha,&
!          hpsit,psidst,hpsidst_sp,psit)
!       use module_base
!       use module_types
!       implicit none
!       integer, intent(in) :: iproc,nproc,ids,mids,idsx
!       real(gp), intent(in) :: energy,energy_old
!       type(orbitals_data), intent(in) :: orbs
!       type(communications_arrays), intent(in) :: comms
!       real(gp), intent(inout) :: alpha
!       real(wp), dimension(:), pointer :: psit,hpsit,psidst
!       real(sp), dimension(:), pointer :: hpsidst_sp
!       real(wp), dimension(:,:,:), pointer :: ads
!     END SUBROUTINE psimix
!
     subroutine plot_density(filename,iproc,nproc,n1,n2,n3,n1i,n2i,n3i,n3p,nspin,&
          hxh,hyh,hzh,at,rxyz,ngatherarr,rho)
       !n(c) use module_base
       use module_types
       implicit none
       character(len=*), intent(in) :: filename
       integer, intent(in) :: iproc,n1i,n2i,n3i,n3p,n1,n2,n3,nspin,nproc
       real(gp), intent(in) :: hxh,hyh,hzh
       type(atoms_data), intent(in) :: at
       integer, dimension(0:nproc-1,2), intent(in) :: ngatherarr
       real(gp), dimension(3,at%nat), intent(in) :: rxyz
       real(dp), dimension(max(n1i*n2i*n3p,1),nspin), target, intent(in) :: rho
     END SUBROUTINE plot_density

     subroutine read_density(filename,geocode,n1i,n2i,n3i,nspin,hxh,hyh,hzh,rho,&
          nat,rxyz,iatypes, znucl)
       !n(c) use module_base
       use module_types
       implicit none
       character(len=*), intent(in) :: filename
       character(len=1), intent(in) :: geocode
       integer, intent(out) :: nspin
       integer, intent(out) ::  n1i,n2i,n3i
       real(gp), intent(out) :: hxh,hyh,hzh
       real(dp), dimension(:,:), pointer :: rho
       real(gp), dimension(:,:), pointer, optional :: rxyz
       integer, intent(out), optional ::  nat
       integer, dimension(:), pointer, optional :: iatypes, znucl
     END SUBROUTINE read_density

     subroutine read_cube(filename,geocode,n1i,n2i,n3i,nspin,hxh,hyh,hzh,rho,&
          nat,rxyz, iatypes, znucl)
       !n(c) use module_base
       use module_types
       implicit none
       character(len=*), intent(in) :: filename
       character(len=1), intent(in) :: geocode
       integer, intent(out) :: nspin
       integer, intent(out) ::  n1i,n2i,n3i
       real(gp), intent(out) :: hxh,hyh,hzh
       real(dp), dimension(:,:), pointer :: rho
       real(gp), dimension(:,:), pointer   :: rxyz
       integer, intent(out)   ::  nat
       integer, dimension(:), pointer   :: iatypes, znucl
     END SUBROUTINE read_cube

     subroutine read_etsf(filename,geocode,n1i,n2i,n3i,nspin,hxh,hyh,hzh,rho,&
          nat,rxyz, iatypes, znucl)
       !n(c) use module_base
       use module_types
       implicit none
       character(len=*), intent(in) :: filename
       character(len=1), intent(in) :: geocode
       integer, intent(out) :: nspin
       integer, intent(out) ::  n1i,n2i,n3i
       real(gp), intent(out) :: hxh,hyh,hzh
       real(dp), dimension(:,:), pointer :: rho
       real(gp), dimension(:,:), pointer :: rxyz
       integer, intent(out) ::  nat
       integer, dimension(:), pointer :: iatypes, znucl
     END SUBROUTINE read_etsf

     subroutine read_potfile4b2B(filename,n1i,n2i,n3i, rho, alat1, alat2, alat3)
       use module_base
       implicit none
       character(len=*), intent(in) :: filename
       integer, intent(out) :: n1i,n2i,n3i
       real(gp) alat1, alat2, alat3, dum, dum1
       ! real(dp), dimension(n1i*n2i*n3d), intent(out) :: rho
       real(gp), pointer :: rho(:)
     END SUBROUTINE read_potfile4b2B

!!$     subroutine read_density_cube(filename, n1i,n2i,n3i, nspin, hxh,hyh,hzh, nat, rxyz,  rho)
!!$       !n(c) use module_base
!!$       use module_types
!!$       implicit none
!!$       character(len=*), intent(in) :: filename
!!$       integer, intent(out) ::  n1i,n2i,n3i
!!$       integer, intent(in) :: nspin
!!$       real(gp), intent(out) :: hxh,hyh,hzh
!!$       real(gp), pointer :: rxyz(:,:)
!!$       real(dp), dimension(:), pointer :: rho
!!$       integer, intent(out) ::  nat
!!$     END SUBROUTINE read_density_cube

    subroutine gaussian_pswf_basis(ng,enlargerprb,iproc,nspin,at,rxyz,G,Gocc, gaenes, &
          iorbtolr,iorbto_l, iorbto_m,  iorbto_ishell,iorbto_iexpobeg )
       use module_types
       implicit none
       logical, intent(in) :: enlargerprb
       integer, intent(in) :: iproc,nspin,ng
       type(atoms_data), intent(in) :: at
       real(gp), dimension(3,at%nat), target, intent(in) :: rxyz
       type(gaussian_basis), intent(out) :: G
       real(wp), dimension(:), pointer :: Gocc
       real(gp), pointer, optional :: gaenes(:)
       integer, pointer, optional :: iorbtolr(:)
       integer, pointer, optional :: iorbto_l(:)
       integer, pointer, optional :: iorbto_m(:)
       integer, pointer, optional :: iorbto_ishell(:)
       integer, pointer, optional :: iorbto_iexpobeg(:)
     end subroutine gaussian_pswf_basis

     subroutine gaussian_pswf_basis_for_paw(iproc,nspin,at,rxyz,G,  &
          iorbtolr,iorbto_l, iorbto_m,  iorbto_ishell,iorbto_iexpobeg, iorbto_paw_nchannels,&
          iorbto_imatrixbeg )
       use module_base
       use module_types
       implicit none
       integer, intent(in) :: iproc,nspin
       type(atoms_data), intent(in) :: at
       real(gp), dimension(3,at%nat), target, intent(in) :: rxyz
       type(gaussian_basis_c), intent(out) :: G
       
       integer, pointer :: iorbtolr(:)
       integer, pointer :: iorbto_l(:)
       integer, pointer :: iorbto_paw_nchannels(:)
       integer, pointer :: iorbto_m(:)
       integer, pointer :: iorbto_ishell(:)
       integer, pointer :: iorbto_iexpobeg(:)
       integer, pointer :: iorbto_imatrixbeg(:)
 
      !local variables
     end subroutine gaussian_pswf_basis_for_paw


     subroutine local_analysis(iproc,nproc,hx,hy,hz,in,at,rxyz,shift,lr,orbs,orbsv,psi,psivirt)
       !n(c) use module_base
       use module_types
       implicit none
       integer, intent(in) :: iproc,nproc
       real(gp), intent(in) :: hx,hy,hz
       type(input_variables), intent(in) :: in
       type(locreg_descriptors), intent(in) :: lr
       type(orbitals_data), intent(in) :: orbs,orbsv
       type(atoms_data), intent(in) :: at
       real(gp), dimension(3),intent(in) :: shift
       real(gp), dimension(3,at%nat), intent(in) :: rxyz
       real(wp), dimension(:), pointer :: psi,psivirt
     END SUBROUTINE local_analysis

     subroutine plot_gatom_basis(filename,iat,ngx,G,Gocc,rhocoeff,rhoexpo)
       !n(c) use module_base
       use module_types
       implicit none
       character(len=*), intent(in) :: filename
       integer, intent(in) :: iat,ngx
       type(gaussian_basis), intent(in) :: G
       real(wp), dimension(:), pointer :: Gocc
       real(wp), dimension((ngx*(ngx+1))/2), intent(out) :: rhoexpo
       real(wp), dimension((ngx*(ngx+1))/2,4), intent(out) :: rhocoeff
     END SUBROUTINE plot_gatom_basis

     subroutine calculate_rhocore(iproc,at,d,rxyz,hxh,hyh,hzh,i3s,i3xcsh,n3d,n3p,rhocore)
       !n(c) use module_base
       use module_types
       implicit none
       integer, intent(in) :: iproc,i3s,n3d,i3xcsh,n3p
       real(gp), intent(in) :: hxh,hyh,hzh
       type(atoms_data), intent(in) :: at
       type(grid_dimensions), intent(in) :: d
       real(gp), dimension(3,at%nat), intent(in) :: rxyz
       real(wp), dimension(:), pointer :: rhocore
     END SUBROUTINE calculate_rhocore

     subroutine XC_potential(geocode,datacode,iproc,nproc,n01,n02,n03,ixc,hx,hy,hz,&
          rho,exc,vxc,nspin,rhocore,potxc,dvxcdrho)
       use module_base
       implicit none
       character(len=1), intent(in) :: geocode
       character(len=1), intent(in) :: datacode
       integer, intent(in) :: iproc,nproc,n01,n02,n03,ixc,nspin
       real(gp), intent(in) :: hx,hy,hz
       real(gp), intent(out) :: exc,vxc
       real(dp), dimension(*), intent(inout) :: rho
       real(wp), dimension(:), pointer :: rhocore !associated if useful
       real(wp), dimension(*), intent(out) :: potxc
       real(dp), dimension(:,:,:,:), intent(out), target, optional :: dvxcdrho
     END SUBROUTINE XC_potential

     subroutine direct_minimization(iproc,nproc,n1i,n2i,in,at,&
          orbs,orbsv,nvirt,lr,comms,commsv,&
          hx,hy,hz,rxyz,rhopot,nlpspd,proj, &
          pkernel,psi,psivirt,nscatterarr,ngatherarr,GPU)
       !n(c) use module_base
       use module_types
       implicit none
       integer, intent(in) :: iproc,nproc,n1i,n2i,nvirt
       type(input_variables), intent(in) :: in
       type(atoms_data), intent(in) :: at
       type(nonlocal_psp_descriptors), intent(in) :: nlpspd
       type(locreg_descriptors), intent(in) :: lr 
       type(orbitals_data), intent(in) :: orbs
       type(communications_arrays), intent(in) :: comms, commsv
       real(gp), intent(in) :: hx,hy,hz
       integer, dimension(0:nproc-1,2), intent(in) :: ngatherarr 
       integer, dimension(0:nproc-1,4), intent(in) :: nscatterarr
       real(gp), dimension(3,at%nat), intent(in) :: rxyz
       real(wp), dimension(nlpspd%nprojel), intent(in) :: proj
       real(dp), dimension(:), pointer :: pkernel
       real(dp), dimension(*), intent(in), target :: rhopot
       type(orbitals_data), intent(inout) :: orbsv
       type(GPU_pointers), intent(inout) :: GPU
       real(wp), dimension(:), pointer :: psi,psivirt
     END SUBROUTINE direct_minimization

     subroutine CounterIonPotential(geocode,iproc,nproc,in,shift,&
          hxh,hyh,hzh,grid,n3pi,i3s,pkernel,pot_ion)
       !n(c) use module_base
       use module_types
       implicit none
       character(len=1), intent(in) :: geocode
       integer, intent(in) :: iproc,nproc,n3pi,i3s
       real(gp), intent(in) :: hxh,hyh,hzh
       real(gp), dimension(3), intent(in) :: shift
       type(input_variables), intent(in) :: in
       type(grid_dimensions), intent(in) :: grid
       real(dp), dimension(*), intent(in) :: pkernel
       real(wp), dimension(*), intent(inout) :: pot_ion
     END SUBROUTINE CounterIonPotential

     subroutine gaussian_rism_basis(nat,radii,rxyz,G)
       !n(c) use module_base
       use module_types
       implicit none
       integer, intent(in) :: nat
       real(gp), dimension(nat), intent(in) :: radii
       real(gp), dimension(3,nat), target, intent(in) :: rxyz
       type(gaussian_basis), intent(out) :: G
     END SUBROUTINE gaussian_rism_basis

     subroutine gaussian_hermite_basis(nhermitemax,nat,radii,rxyz,G)
       !n(c) use module_base
       use module_types
       implicit none
       integer, intent(in) :: nat,nhermitemax
       real(gp), dimension(nat), intent(in) :: radii
       real(gp), dimension(3,nat), target, intent(in) :: rxyz
       type(gaussian_basis), intent(out) :: G  
     END SUBROUTINE gaussian_hermite_basis

    subroutine write_eigen_objects(iproc,occorbs,nspin,nvirt,nplot,hx,hy,hz,at,rxyz,lr,orbs,orbsv,psi,psivirt,output_wf_format)
      !n(c) use module_base
      use module_types
      implicit none
      logical, intent(in) :: occorbs
      integer, intent(in) :: iproc,nspin,nvirt,nplot,output_wf_format
      real(gp), intent(in) :: hx,hy,hz
      type(atoms_data), intent(in) :: at
      type(locreg_descriptors), intent(in) :: lr
      type(orbitals_data), intent(in) :: orbs,orbsv
      real(gp), dimension(3,at%nat), intent(in) :: rxyz
      real(wp), dimension(:), pointer :: psi,psivirt
    END SUBROUTINE write_eigen_objects

    subroutine full_local_potential(iproc,nproc,ndimpot,ndimgrid,nspin,ndimrhopot,i3rho_add,norb,norbp,ngatherarr,potential,pot)
      use module_base
      implicit none
      integer, intent(in) :: iproc,nproc,nspin,ndimpot,norb,norbp,ndimgrid
      integer, intent(in) :: ndimrhopot,i3rho_add
      integer, dimension(0:nproc-1,2), intent(in) :: ngatherarr 
      real(wp), dimension(max(ndimrhopot,1)), intent(in), target :: potential
      real(wp), dimension(:), pointer :: pot
    END SUBROUTINE full_local_potential

    subroutine free_full_potential(nproc,pot,subname)
      use module_base
      implicit none
      character(len=*), intent(in) :: subname
      integer, intent(in) :: nproc
      real(wp), dimension(:), pointer :: pot
    END SUBROUTINE free_full_potential

    subroutine select_active_space(iproc,nproc,orbs,comms,mask_array,Glr,orbs_as,comms_as,psi,psi_as)
      !n(c) use module_base
      use module_types
      implicit none
      integer, intent(in) :: iproc,nproc
      type(orbitals_data), intent(in) :: orbs
      type(locreg_descriptors), intent(in) :: Glr
      type(communications_arrays), intent(in) :: comms
      logical, dimension(orbs%norb*orbs%nkpts), intent(in) :: mask_array
      real(wp), dimension(orbs%npsidim), intent(in) :: psi
      type(orbitals_data), intent(out) :: orbs_as
      type(communications_arrays), intent(out) :: comms_as
      real(wp), dimension(:), pointer :: psi_as
    END SUBROUTINE select_active_space

    subroutine calculate_energy_and_gradient(iter,iproc,nproc,orbs,comms,GPU,lr,hx,hy,hz,ncong,iscf,&
         ekin,epot,eproj,eSIC_DC,ehart,exc,evxc,eexctX,eion,edisp,psi,psit,hpsi,gnrm,gnrm_zero,energy)
      !n(c) use module_base
      use module_types
      implicit none
      integer, intent(in) :: iproc,nproc,ncong,iscf,iter
      real(gp), intent(in) :: hx,hy,hz,ekin,epot,eproj,ehart,exc,evxc,eexctX,eion,edisp,eSIC_DC
      type(orbitals_data), intent(in) :: orbs
      type(communications_arrays), intent(in) :: comms
      type(locreg_descriptors), intent(in) :: lr
      type(GPU_pointers), intent(in) :: GPU
      real(gp), intent(out) :: gnrm,gnrm_zero,energy
      real(wp), dimension(:), pointer :: psi,psit,hpsi
    end subroutine calculate_energy_and_gradient

!!    subroutine calculate_energy_and_gradient_new(iter,iproc,nproc,orbs,comms,GPU,lr,orthpar,hx,hy,hz,ncong,iscf,&
!!         energs,psi,psit,hpsi,gnrm,gnrm_zero,energy)
!!      use module_base
!!      use module_types
!!      !use module_interfaces!, except_this_one => calculate_energy_and_gradient_new
!!      implicit none
!!      integer, intent(in) :: iproc,nproc,ncong,iscf,iter
!!      real(gp), intent(in) :: hx,hy,hz
!!      type(orbitals_data), intent(inout) :: orbs
!!      type(communications_arrays), intent(in) :: comms
!!      type(locreg_descriptors), intent(in) :: lr
!!      type(GPU_pointers), intent(in) :: GPU
!!      type(orthon_data), intent(in) :: orthpar
!!      type(energy_terms), intent(inout) :: energs
!!      real(gp), intent(out) :: gnrm,gnrm_zero,energy
!!      real(wp), dimension(:), pointer :: psi,psit,hpsi
!!    end subroutine calculate_energy_and_gradient_new

    subroutine constrained_davidson(iproc,nproc,n1i,n2i,in,at,&
         orbs,orbsv,nvirt,lr,comms,commsv,&
         hx,hy,hz,rxyz,rhopot,nlpspd,proj,pkernel,psi,v,nscatterarr,ngatherarr,GPU)
      !n(c) use module_base
      use module_types
      implicit none
      integer, intent(in) :: iproc,nproc,n1i,n2i
      integer, intent(in) :: nvirt
      type(input_variables), intent(in) :: in
      type(atoms_data), intent(in) :: at
      type(nonlocal_psp_descriptors), intent(in) :: nlpspd
      type(locreg_descriptors), intent(in) :: lr 
      type(orbitals_data), intent(in) :: orbs
      type(communications_arrays), intent(in) :: comms, commsv
      real(gp), intent(in) :: hx,hy,hz
      integer, dimension(0:nproc-1,2), intent(in) :: ngatherarr 
      integer, dimension(0:nproc-1,4), intent(in) :: nscatterarr
      real(gp), dimension(3,at%nat), intent(in) :: rxyz
      real(wp), dimension(nlpspd%nprojel), intent(in) :: proj
      real(dp), dimension(*), intent(in) :: rhopot
      real(dp), dimension(:), pointer :: pkernel
      type(orbitals_data), intent(inout) :: orbsv
      type(GPU_pointers), intent(inout) :: GPU
      real(wp), dimension(:), pointer :: psi,v
    end subroutine constrained_davidson

    subroutine local_hamiltonian(iproc,orbs,lr,hx,hy,hz,&
         ipotmethod,pot,psi,hpsi,pkernel,ixc,alphaSIC,ekin_sum,epot_sum,eSIC_DC)
      !n(c) use module_base
      use module_types
      implicit none
      integer, intent(in) :: iproc,ipotmethod,ixc
      real(gp), intent(in) :: hx,hy,hz,alphaSIC
      type(orbitals_data), intent(in) :: orbs
      type(locreg_descriptors), intent(in) :: lr
      real(wp), dimension(lr%wfd%nvctr_c+7*lr%wfd%nvctr_f,orbs%nspinor*orbs%norbp), intent(in) :: psi
      real(wp), dimension(*) :: pot !< the potential, with the dimension compatible with the ipotmethod flag
      real(gp), intent(out) :: ekin_sum,epot_sum,eSIC_DC
      real(wp), dimension(lr%wfd%nvctr_c+7*lr%wfd%nvctr_f,orbs%nspinor*orbs%norbp), intent(out) :: hpsi
      real(dp), dimension(:), pointer :: pkernel !< the PSolver kernel which should be associated for the SIC schemes
    end subroutine local_hamiltonian

    subroutine NK_SIC_potential(lr,orbs,ixc,fref,hxh,hyh,hzh,pkernel,psi,poti,eSIC_DC,potandrho,wxdsave)
      !n(c) use module_base
      use module_types
      implicit none
      integer, intent(in) :: ixc
      real(gp), intent(in) :: hxh,hyh,hzh,fref
      type(locreg_descriptors), intent(in) :: lr
      type(orbitals_data), intent(in) :: orbs
      real(dp), dimension(*), intent(in) :: pkernel
      real(wp), dimension(lr%wfd%nvctr_c+7*lr%wfd%nvctr_f,orbs%nspinor,orbs%norbp), intent(in) :: psi
      real(wp), dimension((lr%d%n1i*lr%d%n2i*lr%d%n3i*((orbs%nspinor/3)*3+1)),max(orbs%norbp,orbs%nspin)), intent(inout) :: poti
      real(gp), intent(out) :: eSIC_DC
      real(dp), dimension(lr%d%n1i*lr%d%n2i*lr%d%n3i,2*orbs%nspin), intent(in), optional :: potandrho 
      real(dp), dimension(lr%d%n1i*lr%d%n2i*lr%d%n3i,orbs%nspin), intent(out), optional :: wxdsave 
    end subroutine NK_SIC_potential

    subroutine readmywaves(iproc,filename,orbs,n1,n2,n3,hx,hy,hz,at,rxyz_old,rxyz,  & 
         wfd,psi,orblist)
      use module_base
      use module_types
      implicit none
      integer, intent(in) :: iproc,n1,n2,n3
      real(gp), intent(in) :: hx,hy,hz
      type(wavefunctions_descriptors), intent(in) :: wfd
      type(orbitals_data), intent(inout) :: orbs
      type(atoms_data), intent(in) :: at
      real(gp), dimension(3,at%nat), intent(in) :: rxyz
      integer, dimension(orbs%norb), optional :: orblist
      real(gp), dimension(3,at%nat), intent(out) :: rxyz_old
      real(wp), dimension(wfd%nvctr_c+7*wfd%nvctr_f,orbs%nspinor,orbs%norbp), intent(out) :: psi
      character(len=*), intent(in) :: filename
     end subroutine readmywaves
<<<<<<< HEAD
=======

     subroutine open_filename_of_iorb(unitfile,lbin,filename,orbs,iorb,ispinor,iorb_out,iiorb)
      use module_base
      use module_types
      implicit none
      character(len=*), intent(in) :: filename
      logical, intent(in) :: lbin
      integer, intent(in) :: iorb,ispinor,unitfile
      type(orbitals_data), intent(in) :: orbs
      integer, intent(out) :: iorb_out
      integer,optional :: iiorb   
     end subroutine open_filename_of_iorb

     subroutine filename_of_iorb(lbin,filename,orbs,iorb,ispinor,filename_out,iorb_out,iiorb)
      use module_base
      use module_types
      implicit none
      character(len=*), intent(in) :: filename
      logical, intent(in) :: lbin
      integer, intent(in) :: iorb,ispinor
      type(orbitals_data), intent(in) :: orbs
      character(len=*) :: filename_out
      integer, intent(out) :: iorb_out
      integer,optional :: iiorb
     end subroutine filename_of_iorb
    
>>>>>>> 7e2f95ab

     subroutine open_filename_of_iorb(unitfile,lbin,filename,orbs,iorb,ispinor,iorb_out,iiorb)
      use module_base
      use module_types
      implicit none
      character(len=*), intent(in) :: filename
      logical, intent(in) :: lbin
      integer, intent(in) :: iorb,ispinor,unitfile
      type(orbitals_data), intent(in) :: orbs
      integer, intent(out) :: iorb_out
      integer,optional :: iiorb   
     end subroutine open_filename_of_iorb

     subroutine filename_of_iorb(lbin,filename,orbs,iorb,ispinor,filename_out,iorb_out,iiorb)
      use module_base
      use module_types
      implicit none
      character(len=*), intent(in) :: filename
      logical, intent(in) :: lbin
      integer, intent(in) :: iorb,ispinor
      type(orbitals_data), intent(in) :: orbs
      character(len=*) :: filename_out
      integer, intent(out) :: iorb_out
      integer,optional :: iiorb
     end subroutine filename_of_iorb
    
     !subroutine SWcalczone(nat,posa,boxl,tmp_force, this_atom,numnei,nei)
     !
     !
     !  !use SWpotential
     !  use defs, only : boundary,maxnei,iproc,MPI_COMM_WORLD
     !  
     !  implicit none
     !  
     !  integer, intent(in)                               :: nat
     !  real(kind=8), intent(in), dimension(3*nat) :: posa
     !  real(kind=8), dimension(3), intent(inout)          :: boxl
     !  integer, intent(in) :: this_atom
     !  real(8), intent(out), dimension(3*nat), target:: tmp_force
     !
     !
     !  integer, dimension(nat),intent(in) :: numnei 
     !  integer, dimension(nat,maxnei),intent(in) :: nei 
     !end subroutine SWcalczone

  end interface

end module module_interfaces
<|MERGE_RESOLUTION|>--- conflicted
+++ resolved
@@ -1534,8 +1534,6 @@
       real(wp), dimension(wfd%nvctr_c+7*wfd%nvctr_f,orbs%nspinor,orbs%norbp), intent(out) :: psi
       character(len=*), intent(in) :: filename
      end subroutine readmywaves
-<<<<<<< HEAD
-=======
 
      subroutine open_filename_of_iorb(unitfile,lbin,filename,orbs,iorb,ispinor,iorb_out,iiorb)
       use module_base
@@ -1562,33 +1560,7 @@
       integer,optional :: iiorb
      end subroutine filename_of_iorb
     
->>>>>>> 7e2f95ab
-
-     subroutine open_filename_of_iorb(unitfile,lbin,filename,orbs,iorb,ispinor,iorb_out,iiorb)
-      use module_base
-      use module_types
-      implicit none
-      character(len=*), intent(in) :: filename
-      logical, intent(in) :: lbin
-      integer, intent(in) :: iorb,ispinor,unitfile
-      type(orbitals_data), intent(in) :: orbs
-      integer, intent(out) :: iorb_out
-      integer,optional :: iiorb   
-     end subroutine open_filename_of_iorb
-
-     subroutine filename_of_iorb(lbin,filename,orbs,iorb,ispinor,filename_out,iorb_out,iiorb)
-      use module_base
-      use module_types
-      implicit none
-      character(len=*), intent(in) :: filename
-      logical, intent(in) :: lbin
-      integer, intent(in) :: iorb,ispinor
-      type(orbitals_data), intent(in) :: orbs
-      character(len=*) :: filename_out
-      integer, intent(out) :: iorb_out
-      integer,optional :: iiorb
-     end subroutine filename_of_iorb
-    
+
      !subroutine SWcalczone(nat,posa,boxl,tmp_force, this_atom,numnei,nei)
      !
      !
