!> @file
!! Define the module module_interfaces containing all interfaces
!!
!! @author 
!!    Copyright (C) 2007-2011 BigDFT group (LG,DC)
!!    This file is distributed under the terms of the
!!    GNU General Public License, see ~/COPYING file
!!    or http://www.gnu.org/copyleft/gpl.txt .
!!    For the list of contributors, see ~/AUTHORS 

!>  Modules which contains all interfaces
!!  Interfaces of:
!!  - call_bigdft
!!  - geopt
!!  - geopt_input_variables
!!  - conjgrad
!!  - copy_old_wavefunctions
!!  - system_size
!!  - MemoryEstimator
!!  - createWavefunctionsDescriptors
!!  - createProjectorsArrays
!!  - createDensPotDescriptors
!!  - createIonicPotential
!!  - import_gaussians
!!  - input_wf_diag
!!  - reformatmywaves
!!  - first_orthon
!!  - sumrho
!!  - LocalHamiltonianApplication
!!  - hpsitopsi
!!  - last_orthon
!!  - local_forces
!!  - orbitals_descriptors
!!  - projectors_derivatives
!!  - nonlocal_forces
!!  - CalculateTailCorrection
!!  - reformatonewave
module module_interfaces

   implicit none

   interface

      subroutine call_bigdft(nproc,iproc,atoms,rxyz,in,energy,fxyz,strten,fnoise,rst,infocode)
         !n(c) use module_base
         use module_types
         implicit none
         integer, intent(in) :: iproc,nproc
         type(input_variables),intent(inout) :: in
         type(atoms_data), intent(inout) :: atoms
         type(restart_objects), intent(inout) :: rst
         integer, intent(inout) :: infocode
         real(gp), intent(out) :: energy,fnoise
         real(gp), dimension(3,atoms%nat), intent(in) :: rxyz
         real(gp), dimension(6), intent(out) :: strten
         real(gp), dimension(3,atoms%nat), intent(out) :: fxyz
      END SUBROUTINE call_bigdft

      subroutine geopt(nproc,iproc,pos,at,fxyz,strten,epot,rst,in,ncount_bigdft)
        use module_base
        use module_types
        implicit none
        integer, intent(in) :: nproc,iproc
        type(atoms_data), intent(inout) :: at
        type(input_variables), intent(inout) :: in
        type(restart_objects), intent(inout) :: rst
        real(gp), intent(inout) :: epot
        integer, intent(inout) :: ncount_bigdft
        real(gp), dimension(3*at%nat), intent(inout) :: pos
        real(gp), dimension(6), intent(inout) :: strten
        real(gp), dimension(3*at%nat), intent(inout) :: fxyz
      END SUBROUTINE geopt

      subroutine kswfn_optimization_loop(iproc, nproc, o, &
           & alphamix, idsx, inputpsi, KSwfn, denspot, nlpspd, proj, energs, atoms, rxyz, GPU, xcstr, &
           & in)
        use module_base
        use module_types
        implicit none
        real(dp), dimension(6), intent(out) :: xcstr
        integer, intent(in) :: iproc, nproc, idsx, inputpsi
        real(gp), intent(in) :: alphamix
        type(DFT_optimization_loop), intent(inout) :: o
        type(DFT_wavefunction), intent(inout) :: KSwfn
        type(DFT_local_fields), intent(inout) :: denspot
        type(energy_terms), intent(inout) :: energs
        type(atoms_data), intent(in) :: atoms
        type(GPU_pointers), intent(inout) :: GPU
        type(nonlocal_psp_descriptors), intent(inout) :: nlpspd
        real(kind=8), dimension(:), pointer :: proj
        real(gp), dimension(3,atoms%nat), intent(in) :: rxyz
        type(input_variables), intent(in) :: in !<todo: Remove me
      END SUBROUTINE kswfn_optimization_loop

     subroutine timing(iproc,category,action)
       implicit none
       integer, intent(in) :: iproc
       character(len=*), intent(in) :: category
       character(len=2), intent(in) :: action
     end subroutine timing

      subroutine copy_old_wavefunctions(nproc,orbs,n1,n2,n3,wfd,psi,&
            &   n1_old,n2_old,n3_old,wfd_old,psi_old)
         !n(c) use module_base
         use module_types
         implicit none
         integer, intent(in) :: nproc,n1,n2,n3
         type(orbitals_data), intent(in) :: orbs
         type(wavefunctions_descriptors), intent(inout) :: wfd,wfd_old
         integer, intent(out) :: n1_old,n2_old,n3_old
         real(wp), dimension(:), pointer :: psi,psi_old
      END SUBROUTINE copy_old_wavefunctions

      subroutine system_properties(iproc,nproc,in,at,orbs,radii_cf,nelec)
         !n(c) use module_base
         use module_types
         implicit none
         integer, intent(in) :: iproc,nproc
         integer, intent(out) :: nelec
         type(input_variables), intent(in) :: in
         type(atoms_data), intent(inout) :: at
         type(orbitals_data), intent(out) :: orbs
         real(gp), dimension(at%ntypes,3), intent(out) :: radii_cf
      END SUBROUTINE system_properties

      subroutine system_size(iproc,atoms,rxyz,radii_cf,crmult,frmult,hx,hy,hz,Glr,shift)
         !n(c) use module_base
         use module_types
         implicit none
         type(atoms_data), intent(inout) :: atoms
         integer, intent(in) :: iproc
         real(gp), intent(in) :: crmult,frmult
         real(gp), dimension(3,atoms%nat), intent(inout) :: rxyz
         real(gp), dimension(atoms%ntypes,3), intent(in) :: radii_cf
         real(gp), intent(inout) :: hx,hy,hz
         type(locreg_descriptors), intent(out) :: Glr
         real(gp), dimension(3), intent(out) :: shift
      END SUBROUTINE system_size

      subroutine standard_inputfile_names(inputs, radical, nproc)
         use module_types
         implicit none
         type(input_variables), intent(out) :: inputs
         character(len = *), intent(in) :: radical
         integer, intent(in) :: nproc
      END SUBROUTINE standard_inputfile_names

      subroutine read_input_variables(iproc,posinp,inputs,atoms,rxyz)
         !n(c) use module_base
         use module_types
         implicit none
         character(len=*), intent(in) :: posinp
         integer, intent(in) :: iproc
         type(input_variables), intent(inout) :: inputs
         type(atoms_data), intent(out) :: atoms
         real(gp), dimension(:,:), pointer :: rxyz
      END SUBROUTINE read_input_variables

      subroutine read_input_parameters(iproc,inputs,atoms,rxyz)
         !n(c) use module_base
         use module_types
         implicit none
         integer, intent(in) :: iproc
         type(input_variables), intent(inout) :: inputs
         type(atoms_data), intent(inout) :: atoms
         real(gp), dimension(:,:), pointer :: rxyz
      END SUBROUTINE read_input_parameters

      subroutine read_atomic_file(file,iproc,at,rxyz,status,comment,energy,fxyz)
         !n(c) use module_base
         use module_types
         implicit none
         character(len=*), intent(in) :: file
         integer, intent(in) :: iproc
         type(atoms_data), intent(inout) :: at
         real(gp), dimension(:,:), pointer :: rxyz
         integer, intent(out), optional :: status
         real(gp), intent(out), optional :: energy
         real(gp), dimension(:,:), pointer, optional :: fxyz
         character(len = 1024), intent(out), optional :: comment
      END SUBROUTINE read_atomic_file

      !> @author
      !! Written by Laurent K Beland 2011 UdeM
      !! For QM/MM implementation of BigDFT-ART
      subroutine initialize_atomic_file(iproc,at,rxyz)
         use module_base
         use module_types
         implicit none
         integer, intent(in) :: iproc
         type(atoms_data), intent(inout) :: at
         real(gp), dimension(:,:), pointer :: rxyz
      END SUBROUTINE initialize_atomic_file

      subroutine read_xyz_positions(iproc,ifile,atoms,rxyz,comment_,energy_,fxyz_,getLine)
         !n(c) use module_base
         use module_types
         implicit none
         integer, intent(in) :: iproc,ifile
         type(atoms_data), intent(inout) :: atoms
         real(gp), dimension(:,:), pointer :: rxyz
         real(gp), intent(out) :: energy_
         real(gp), dimension(:,:), pointer :: fxyz_
         character(len = 1024), intent(out) :: comment_
         interface
            subroutine getline(line,ifile,eof)
               integer, intent(in) :: ifile
               character(len=150), intent(out) :: line
               logical, intent(out) :: eof
            END SUBROUTINE getline
         end interface
      END SUBROUTINE read_xyz_positions

      subroutine read_ascii_positions(iproc,ifile,atoms,rxyz,comment_,energy_,fxyz_,getline)
         ! use module_base
         use module_types
         implicit none
         integer, intent(in) :: iproc,ifile
         type(atoms_data), intent(inout) :: atoms
         real(gp), dimension(:,:), pointer :: rxyz
         real(gp), intent(out) :: energy_
         real(gp), dimension(:,:), pointer :: fxyz_
         character(len = 1024), intent(out) :: comment_
         interface
            subroutine getline(line,ifile,eof)
               integer, intent(in) :: ifile
               character(len=150), intent(out) :: line
               logical, intent(out) :: eof
            END SUBROUTINE getline
         end interface
      END SUBROUTINE read_ascii_positions

      subroutine read_yaml_positions(filename, atoms,rxyz,comment_,energy_,fxyz_)
        use module_base
        use module_types
        implicit none
        character(len = *), intent(in) :: filename
        type(atoms_data), intent(inout) :: atoms
        real(gp), dimension(:,:), pointer :: rxyz
        real(gp), intent(out) :: energy_
        real(gp), dimension(:,:), pointer :: fxyz_
        character(len = 1024), intent(out) :: comment_
      END SUBROUTINE read_yaml_positions

      subroutine write_atomic_file(filename,energy,rxyz,atoms,comment,forces)
         !n(c) use module_base
         use module_types
         implicit none
         character(len=*), intent(in) :: filename,comment
         type(atoms_data), intent(in) :: atoms
         real(gp), intent(in) :: energy
         real(gp), dimension(3,atoms%nat), intent(in) :: rxyz
         real(gp), dimension(3,atoms%nat), intent(in), optional :: forces
      END SUBROUTINE write_atomic_file

      subroutine MemoryEstimator(nproc,idsx,lr,nat,norb,nspinor,nkpt,nprojel,nspin,itrpmax,iscf,peakmem)
         !n(c) use module_base
         use module_types
         implicit none
         !Arguments
         integer, intent(in) :: nproc,idsx,nat,norb,nspin,nprojel
         integer, intent(in) :: nkpt,nspinor,itrpmax,iscf
         type(locreg_descriptors), intent(in) :: lr
         real(kind=8), intent(out) :: peakmem
      END SUBROUTINE MemoryEstimator

      subroutine check_closed_shell(orbs,lcs)
         !n(c) use module_base
         use module_types
         implicit none
         type(orbitals_data), intent(in) :: orbs
         logical, intent(out) :: lcs
      END SUBROUTINE check_closed_shell

      subroutine orbitals_descriptors(iproc,nproc,norb,norbu,norbd,nspin,nspinor,nkpt,kpt,wkpt,orbs,simple,basedist)
         !n(c) use module_base
         use module_types
         implicit none
         logical, intent(in) :: simple !< simple calculation of the repartition
         integer, intent(in) :: iproc,nproc,norb,norbu,norbd,nkpt,nspin
         integer, intent(in) :: nspinor
         type(orbitals_data), intent(out) :: orbs
         real(gp), dimension(nkpt), intent(in) :: wkpt
         real(gp), dimension(3,nkpt), intent(in) :: kpt
         integer, dimension(0:nproc-1), intent(in), optional :: basedist 
      END SUBROUTINE orbitals_descriptors

      subroutine orbitals_communicators(iproc,nproc,lr,orbs,comms,basedist)
         use module_base
         use module_types
         implicit none
         integer, intent(in) :: iproc,nproc
         type(locreg_descriptors), intent(in) :: lr
         type(orbitals_data), intent(inout) :: orbs
         type(communications_arrays), intent(out) :: comms
         integer, dimension(0:nproc-1,orbs%nkpts), intent(in), optional :: basedist
      END SUBROUTINE orbitals_communicators


     subroutine orbitals_descriptors_forLinear(iproc,nproc,norb,norbu,norbd,nspin,nspinor,nkpt,kpt,wkpt,orbs)
       use module_base
       use module_types
       implicit none
       integer, intent(in) :: iproc,nproc,norb,norbu,norbd,nkpt,nspin
       integer, intent(in) :: nspinor
       type(orbitals_data), intent(out) :: orbs
       real(gp), dimension(nkpt), intent(in) :: wkpt
       real(gp), dimension(3,nkpt), intent(in) :: kpt
     END SUBROUTINE orbitals_descriptors_forLinear

      subroutine createWavefunctionsDescriptors(iproc,hx,hy,hz,atoms,rxyz,radii_cf,&
            &   crmult,frmult,Glr,output_denspot)
         !n(c) use module_base
         use module_types
         implicit none
         !Arguments
         type(atoms_data), intent(in) :: atoms
         integer, intent(in) :: iproc
         real(gp), intent(in) :: hx,hy,hz,crmult,frmult
         real(gp), dimension(3,atoms%nat), intent(in) :: rxyz
         real(gp), dimension(atoms%ntypes,3), intent(in) :: radii_cf
         type(locreg_descriptors), intent(inout) :: Glr
         logical, intent(in), optional :: output_denspot
      END SUBROUTINE createWavefunctionsDescriptors

     subroutine createProjectorsArrays(iproc,lr,rxyz,at,orbs,&
            &   radii_cf,cpmult,fpmult,hx,hy,hz,nlpspd,proj)
         !n(c) use module_base
         use module_types
         implicit none
       integer, intent(in) :: iproc
         type(atoms_data), intent(in) :: at
         type(orbitals_data), intent(in) :: orbs
         real(kind=8), intent(in) :: cpmult,fpmult,hx,hy,hz
       type(locreg_descriptors),intent(in) :: lr
         real(kind=8), dimension(3,at%nat), intent(in) :: rxyz
         real(kind=8), dimension(at%ntypes,3), intent(in) :: radii_cf
         type(nonlocal_psp_descriptors), intent(out) :: nlpspd
         real(kind=8), dimension(:), pointer :: proj
      END SUBROUTINE createProjectorsArrays

      subroutine density_descriptors(iproc,nproc,nspin,crmult,frmult,atoms,dpbox,&
           rho_commun,rxyz,radii_cf,rhodsc)
        use module_base
        use module_types
        use module_xc
        implicit none
        integer, intent(in) :: iproc,nproc,nspin
        real(gp), intent(in) :: crmult,frmult
        type(atoms_data), intent(in) :: atoms
        type(denspot_distribution), intent(in) :: dpbox
        character(len=3), intent(in) :: rho_commun
        real(gp), dimension(3,atoms%nat), intent(in) :: rxyz
        real(gp), dimension(atoms%ntypes,3), intent(in) :: radii_cf
        type(rho_descriptors), intent(out) :: rhodsc
      end subroutine density_descriptors
!!$      subroutine createDensPotDescriptors(iproc,nproc,atoms,gdim,hxh,hyh,hzh,&
!!$            &   rxyz,crmult,frmult,radii_cf,nspin,datacode,ixc,rho_commun,&
!!$         n3d,n3p,n3pi,i3xcsh,i3s,nscatterarr,ngatherarr,rhodsc)
!!$         !n(c) use module_base
!!$         use module_types
!!$         implicit none
!!$         !Arguments
!!$         character(len=1), intent(in) :: datacode
!!$         character(len=3), intent(in) :: rho_commun
!!$         integer, intent(in) :: iproc,nproc,ixc,nspin
!!$         real(gp), intent(in) :: crmult,frmult,hxh,hyh,hzh
!!$         type(atoms_data), intent(in) :: atoms
!!$         type(grid_dimensions), intent(in) :: gdim
!!$         real(gp), dimension(atoms%ntypes,3), intent(in) :: radii_cf
!!$         real(gp), dimension(3,atoms%nat), intent(in) :: rxyz
!!$         integer, intent(out) ::  n3d,n3p,n3pi,i3xcsh,i3s
!!$         type(rho_descriptors), intent(out) :: rhodsc
!!$         integer, dimension(0:nproc-1,4), intent(out) :: nscatterarr
!!$         integer, dimension(0:nproc-1,2), intent(out) :: ngatherarr
!!$      END SUBROUTINE createDensPotDescriptors

      subroutine createPcProjectorsArrays(iproc,n1,n2,n3,rxyz,at,orbs, &
            &   radii_cf,cpmult,fpmult,hx,hy,hz, ecut_pc, &
         pcproj_data , Glr)

         use module_base
         use module_types
         implicit none
         integer, intent(in) :: iproc,n1,n2,n3
         real(gp), intent(in) :: cpmult,fpmult,hx,hy,hz
         type(atoms_data), intent(in) :: at
         type(orbitals_data), intent(in) :: orbs

         real(gp), dimension(3,at%nat), intent(in) :: rxyz
         real(gp), dimension(at%ntypes,3), intent(in) :: radii_cf
         real(gp), intent(in):: ecut_pc

         type(pcproj_data_type) ::pcproj_data

         type(locreg_descriptors),  intent(in):: Glr

      END SUBROUTINE createPcProjectorsArrays


      subroutine applyPCprojectors(orbs,at,&
            &   hx,hy,hz,Glr,PPD,psi,hpsi, dotest)

         use module_base
         use module_types

         type(orbitals_data), intent(inout) :: orbs
         type(atoms_data) :: at
         real(gp), intent(in) :: hx,hy,hz
         type(locreg_descriptors), intent(in) :: Glr
         type(pcproj_data_type) ::PPD
         real(wp), dimension(:), pointer :: psi, hpsi
         logical, optional :: dotest
      END SUBROUTINE applyPCprojectors


      subroutine applyPAWprojectors(orbs,at,&
            &   hx,hy,hz,Glr,PAWD,psi,hpsi,  paw_matrix, dosuperposition , &
         sup_iatom, sup_l, sup_arraym) !, sup_arraychannel)

         use module_base
         use module_types

         type(orbitals_data), intent(inout) :: orbs
         type(atoms_data) :: at
         real(gp), intent(in) :: hx,hy,hz
         type(locreg_descriptors), intent(in) :: Glr
         type(pawproj_data_type) ::PAWD
         real(wp), dimension(:), pointer :: psi, hpsi, paw_matrix
         logical dosuperposition
         integer, optional :: sup_iatom, sup_l
         real(wp) , dimension(:), pointer, optional :: sup_arraym !, sup_arraychannel

       END SUBROUTINE applyPAWprojectors

       subroutine IonicEnergyandForces(iproc,nproc,at,hxh,hyh,hzh,elecfield,&
            & rxyz,eion,fion,dispersion,edisp,fdisp,ewaldstr,psoffset,n1,n2,n3,&
            & n1i,n2i,n3i,i3s,n3pi,pot_ion,pkernel)
         use module_base
         use module_types
         implicit none
         type(atoms_data), intent(in) :: at
         integer, intent(in) :: iproc,nproc,n1,n2,n3,n1i,n2i,n3i,i3s,n3pi,dispersion
         real(gp), intent(in) :: hxh,hyh,hzh
         real(gp), dimension(3), intent(in) :: elecfield
         real(gp), dimension(3,at%nat), intent(in) :: rxyz
         real(dp), dimension(*), intent(in) :: pkernel
         real(gp), intent(out) :: eion,edisp,psoffset
         real(dp), dimension(6),intent(out) :: ewaldstr
         real(gp), dimension(:,:), pointer :: fion,fdisp
         real(dp), dimension(*), intent(out) :: pot_ion
       END SUBROUTINE IonicEnergyandForces

       subroutine createIonicPotential(geocode,iproc,nproc,verb,at,rxyz,&
            hxh,hyh,hzh,elecfield,n1,n2,n3,n3pi,i3s,n1i,n2i,n3i,pkernel,pot_ion,psoffset)
         use module_base
         use module_types
         implicit none
         character(len=1), intent(in) :: geocode
         integer, intent(in) :: iproc,nproc,n1,n2,n3,n3pi,i3s,n1i,n2i,n3i
         logical, intent(in) :: verb
         real(gp), intent(in) :: hxh,hyh,hzh,psoffset
         type(atoms_data), intent(in) :: at
         real(gp), dimension(3), intent(in) :: elecfield
         real(gp), dimension(3,at%nat), intent(in) :: rxyz
         real(dp), dimension(*), intent(in) :: pkernel
         real(wp), dimension(*), intent(inout) :: pot_ion
       END SUBROUTINE createIonicPotential

       subroutine input_wf_empty(iproc, nproc, psi, hpsi, psit, orbs, &
            & band_structure_filename, input_spin, atoms, d, denspot)
         use module_defs
         use module_types
         implicit none
         integer, intent(in) :: iproc, nproc
         type(orbitals_data), intent(in) :: orbs
         character(len = *), intent(in) :: band_structure_filename
         integer, intent(in) :: input_spin
         type(atoms_data), intent(in) :: atoms
         type(grid_dimensions), intent(in) :: d
         type(DFT_local_fields), intent(inout) :: denspot
         real(wp), dimension(:), pointer :: psi
         real(kind=8), dimension(:), pointer :: hpsi, psit
       END SUBROUTINE input_wf_empty

       subroutine input_wf_random(iproc, nproc, psi, orbs)
         use module_defs
         use module_types
         implicit none
         integer, intent(in) :: iproc, nproc
         type(orbitals_data), intent(inout) :: orbs
         real(wp), dimension(:), pointer :: psi
       END SUBROUTINE input_wf_random

       subroutine input_wf_cp2k(iproc, nproc, nspin, atoms, rxyz, Lzd, &
            & hx, hy, hz, psi, orbs)
         use module_defs
         use module_types
         implicit none
         integer, intent(in) :: iproc, nproc, nspin
         type(atoms_data), intent(in) :: atoms
         real(gp), dimension(3, atoms%nat), intent(in) :: rxyz
         type(local_zone_descriptors), intent(in) :: Lzd
         real(gp), intent(in) :: hx, hy, hz
         type(orbitals_data), intent(inout) :: orbs
         real(wp), dimension(:), pointer :: psi
       END SUBROUTINE input_wf_cp2k

       subroutine input_wf_memory(iproc, atoms, &
            & rxyz_old, hx_old, hy_old, hz_old, d_old, wfd_old, psi_old, &
            & rxyz, hx, hy, hz, d, wfd, psi, orbs)
         use module_defs
         use module_types
         implicit none
         integer, intent(in) :: iproc
         type(atoms_data), intent(in) :: atoms
         real(gp), dimension(3, atoms%nat), intent(in) :: rxyz, rxyz_old
         real(gp), intent(in) :: hx, hy, hz, hx_old, hy_old, hz_old
         type(grid_dimensions), intent(in) :: d, d_old
         type(wavefunctions_descriptors), intent(in) :: wfd
         type(wavefunctions_descriptors), intent(inout) :: wfd_old
         type(orbitals_data), intent(in) :: orbs
         real(wp), dimension(:), pointer :: psi, psi_old
       END SUBROUTINE input_wf_memory

       subroutine input_wf_disk(iproc, nproc, input_wf_format, d, hx, hy, hz, &
            & in, atoms, rxyz, rxyz_old, wfd, orbs, psi)
         use module_defs
         use module_types
         implicit none
         integer, intent(in) :: iproc, nproc, input_wf_format
         type(grid_dimensions), intent(in) :: d
         real(gp), intent(in) :: hx, hy, hz
         type(input_variables), intent(in) :: in
         type(atoms_data), intent(in) :: atoms
         real(gp), dimension(3, atoms%nat), intent(in) :: rxyz
         real(gp), dimension(3, atoms%nat), intent(out) :: rxyz_old
         type(wavefunctions_descriptors), intent(in) :: wfd
         type(orbitals_data), intent(inout) :: orbs
         real(wp), dimension(:), pointer :: psi
       END SUBROUTINE input_wf_disk

       subroutine input_wf_diag(iproc,nproc,at,denspot,&
            orbs,nvirt,comms,Lzd,energs,rxyz,&
            nlpspd,proj,ixc,psi,hpsi,psit,G,&
            nspin,symObj,GPU,input)
         ! Input wavefunctions are found by a diagonalization in a minimal basis set
         ! Each processors write its initial wavefunctions into the wavefunction file
         ! The files are then read by readwave
         ! @todo pass GPU to be a local variable of this routine (initialized and freed here)
         use module_base
         use module_types
         implicit none
         !Arguments
         integer, intent(in) :: iproc,nproc,ixc
         integer, intent(inout) :: nspin,nvirt
         type(atoms_data), intent(in) :: at
         type(nonlocal_psp_descriptors), intent(in) :: nlpspd
         type(local_zone_descriptors), intent(in) :: Lzd
         type(communications_arrays), intent(in) :: comms
         type(orbitals_data), intent(inout) :: orbs
         type(energy_terms), intent(inout) :: energs
         type(DFT_local_fields), intent(inout) :: denspot
         type(GPU_pointers), intent(in) :: GPU
         type(input_variables):: input
         type(symmetry_data), intent(in) :: symObj
         real(gp), dimension(3,at%nat), intent(in) :: rxyz
         real(wp), dimension(nlpspd%nprojel), intent(in) :: proj
         type(gaussian_basis), intent(out) :: G !basis for davidson IG
         real(wp), dimension(:), pointer :: psi,hpsi,psit
       end subroutine input_wf_diag

       subroutine input_wf(iproc,nproc,in,GPU,atoms,rxyz,&
            denspot,denspot0,nlpspd,proj,KSwfn,tmb,tmbder,energs,inputpsi,input_wf_format,norbv,&
            wfd_old,psi_old,d_old,hx_old,hy_old,hz_old,rxyz_old)
         use module_defs
         use module_types
         implicit none
         integer, intent(in) :: iproc, nproc, inputpsi,  input_wf_format
         type(input_variables), intent(in) :: in
         type(GPU_pointers), intent(in) :: GPU
         real(gp), intent(in) :: hx_old,hy_old,hz_old
         type(atoms_data), intent(inout) :: atoms
         real(gp), dimension(3, atoms%nat), target, intent(in) :: rxyz
         type(DFT_local_fields), intent(inout) :: denspot
         type(DFT_wavefunction), intent(inout) :: KSwfn,tmb,tmbder !<input wavefunction
         type(energy_terms), intent(inout) :: energs !<energies of the system
         real(gp), dimension(:), intent(out) :: denspot0 !< Initial density / potential, if needed
         real(wp), dimension(:), pointer :: psi_old
         integer, intent(out) :: norbv
         type(nonlocal_psp_descriptors), intent(in) :: nlpspd
         real(kind=8), dimension(:), pointer :: proj
         type(grid_dimensions), intent(in) :: d_old
         real(gp), dimension(3, atoms%nat), intent(inout) :: rxyz_old
         type(wavefunctions_descriptors), intent(inout) :: wfd_old
       END SUBROUTINE input_wf

       subroutine reformatmywaves(iproc,orbs,at,&
            &   hx_old,hy_old,hz_old,n1_old,n2_old,n3_old,rxyz_old,wfd_old,psi_old,&
         hx,hy,hz,n1,n2,n3,rxyz,wfd,psi)
         !n(c) use module_base
         use module_types
         implicit none
         integer, intent(in) :: iproc,n1_old,n2_old,n3_old,n1,n2,n3
         real(gp), intent(in) :: hx_old,hy_old,hz_old,hx,hy,hz
         type(wavefunctions_descriptors), intent(in) :: wfd,wfd_old
         type(atoms_data), intent(in) :: at
         type(orbitals_data), intent(in) :: orbs
         real(gp), dimension(3,at%nat), intent(in) :: rxyz,rxyz_old
         real(wp), dimension(wfd_old%nvctr_c+7*wfd_old%nvctr_f,orbs%nspinor*orbs%norbp), intent(in) :: psi_old
         real(wp), dimension(wfd%nvctr_c+7*wfd%nvctr_f,orbs%nspinor*orbs%norbp), intent(out) :: psi
      END SUBROUTINE reformatmywaves

      subroutine first_orthon(iproc,nproc,orbs,wfd,comms,psi,hpsi,psit,orthpar)
         !n(c) use module_base
         use module_types
         implicit none
         integer, intent(in) :: iproc,nproc
         type(orbitals_data), intent(in) :: orbs
         type(wavefunctions_descriptors), intent(in) :: wfd
         type(communications_arrays), intent(in) :: comms
         type(orthon_data):: orthpar
         real(wp), dimension(:) , pointer :: psi,hpsi,psit
      END SUBROUTINE first_orthon

      subroutine density_and_hpot(iproc,nproc,geocode,symObj,orbs,Lzd,hxh,hyh,hzh,nscatterarr,&
           pkernel,rhodsc,GPU,psi,rho,vh,hstrten)
        use module_base
        use module_types
        implicit none
        integer, intent(in) :: iproc,nproc
        real(gp), intent(in) :: hxh,hyh,hzh
        type(rho_descriptors),intent(inout) :: rhodsc
        type(orbitals_data), intent(in) :: orbs
        type(local_zone_descriptors), intent(in) :: Lzd
        type(symmetry_data), intent(in) :: symObj
        character(len=1), intent(in) :: geocode
        real(dp), dimension(*), intent(in) :: pkernel
        integer, dimension(0:nproc-1,4), intent(in) :: nscatterarr
        real(wp), dimension(orbs%npsidim_orbs), intent(in) :: psi
        type(GPU_pointers), intent(inout) :: GPU
        real(gp), dimension(6), intent(out) :: hstrten
        real(dp), dimension(:), pointer :: rho,vh
      END SUBROUTINE density_and_hpot

      subroutine sumrho(iproc,nproc,orbs,Lzd,hxh,hyh,hzh,nscatterarr,&
           GPU,symObj,rhodsc,psi,rho_p,mapping)
        use module_base
        use module_types
        implicit none
        !Arguments
        integer, intent(in) :: iproc,nproc
        real(gp), intent(in) :: hxh,hyh,hzh
        type(rho_descriptors),intent(in) :: rhodsc
        type(orbitals_data), intent(in) :: orbs
        type(local_zone_descriptors), intent(in) :: Lzd
        type(symmetry_data), intent(in) :: symObj
        integer, dimension(0:nproc-1,4), intent(in) :: nscatterarr !n3d,n3p,i3s+i3xcsh-1,i3xcsh
        real(wp), dimension(orbs%npsidim_orbs), intent(in) :: psi
        real(dp), dimension(:,:), pointer :: rho_p
        type(GPU_pointers), intent(inout) :: GPU
        integer,dimension(orbs%norb),intent(in),optional:: mapping
      END SUBROUTINE sumrho

      !starting point for the communication routine of the density
      subroutine communicate_density(iproc,nproc,nspin,hxh,hyh,hzh,Lzd,rhodsc,nscatterarr,rho_p,rho,keep_rhop)
        use module_base
        use module_types
        implicit none
        logical, intent(in) :: keep_rhop !< preserves the total density in the rho_p array
        integer, intent(in) :: iproc,nproc,nspin
        real(gp), intent(in) :: hxh,hyh,hzh
        type(local_zone_descriptors), intent(in) :: Lzd
        type(rho_descriptors),intent(in) :: rhodsc
        integer, dimension(0:nproc-1,4), intent(in) :: nscatterarr
        real(dp), dimension(:,:), pointer :: rho_p !< partial density in orbital distribution scheme
        real(dp), dimension(max(Lzd%Glr%d%n1i*Lzd%Glr%d%n2i*nscatterarr(iproc,1),1),nspin), intent(out) :: rho
      END SUBROUTINE communicate_density

      subroutine rho_segkey(iproc,at,rxyz,crmult,frmult,radii_cf,&
            &   n1i,n2i,n3i,hxh,hyh,hzh,nspin,rho_d,iprint)
         !n(c) use module_base
         use module_types
         implicit none
         integer,intent(in) :: n1i,n2i,n3i,iproc,nspin
         type(atoms_data), intent(in) :: at
         real(gp), dimension(3,at%nat), intent(in) :: rxyz
         real(gp), intent(in) :: crmult,frmult,hxh,hyh,hzh
         real(gp), dimension(at%ntypes,3), intent(in) :: radii_cf
         logical,intent(in) :: iprint
         type(rho_descriptors),intent(inout) :: rho_d
       END SUBROUTINE rho_segkey

       subroutine LocalHamiltonianApplication(iproc,nproc,at,orbs,&
            Lzd,confdatarr,ngatherarr,pot,psi,hpsi,&
            energs,SIC,GPU,onlypot,pkernel,orbsocc,psirocc,dpbox,potential,comgp)
         use module_base
         use module_types
         use module_xc
         implicit none
         logical, intent(in) :: onlypot !< if true, only the potential operator is applied
         integer, intent(in) :: iproc,nproc
         type(atoms_data), intent(in) :: at
         type(orbitals_data), intent(in) :: orbs
         type(local_zone_descriptors), intent(in) :: Lzd 
         type(SIC_data), intent(in) :: SIC
         integer, dimension(0:nproc-1,2), intent(in) :: ngatherarr 
         real(wp), dimension(orbs%npsidim_orbs), intent(in) :: psi
         type(confpot_data), dimension(orbs%norbp) :: confdatarr
         real(wp), dimension(:), pointer :: pot
         !real(wp), dimension(*) :: pot
         type(energy_terms), intent(inout) :: energs
         real(wp), target, dimension(max(1,orbs%npsidim_orbs)), intent(inout) :: hpsi
         type(GPU_pointers), intent(inout) :: GPU
         real(dp), dimension(:), pointer, optional :: pkernel
         type(orbitals_data), intent(in), optional :: orbsocc
         real(wp), dimension(:), pointer, optional :: psirocc
         type(denspot_distribution),intent(in),optional :: dpbox
         real(wp), dimension(*), intent(in), optional, target :: potential !< Distributed potential. Might contain the density for the SIC treatments
         type(p2pComms),intent(inout), optional:: comgp
       end subroutine LocalHamiltonianApplication

       subroutine NonLocalHamiltonianApplication(iproc,at,orbs,rxyz,&
           proj,Lzd,nlpspd,psi,hpsi,eproj_sum)
        use module_base
        use module_types
        implicit none
        integer, intent(in) :: iproc
        type(atoms_data), intent(in) :: at
        type(orbitals_data),  intent(in) :: orbs
        type(local_zone_descriptors), intent(in) :: Lzd
        type(nonlocal_psp_descriptors), intent(in) :: nlpspd 
        real(wp), dimension(nlpspd%nprojel), intent(in) :: proj
        real(gp), dimension(3,at%nat), intent(in) :: rxyz
        real(wp), dimension(orbs%npsidim_orbs), intent(in) :: psi
        real(wp), dimension(orbs%npsidim_orbs), intent(inout) :: hpsi
        real(gp), intent(out) :: eproj_sum
      END SUBROUTINE NonLocalHamiltonianApplication

      subroutine SynchronizeHamiltonianApplication(nproc,orbs,Lzd,GPU,hpsi,&
           ekin_sum,epot_sum,eproj_sum,eSIC_DC,eexctX)
        use module_base
        use module_types
        use module_xc
        implicit none
        integer, intent(in) :: nproc
        type(orbitals_data),  intent(in) :: orbs
        type(local_zone_descriptors), intent(in) :: Lzd 
        type(GPU_pointers), intent(inout) :: GPU
        real(gp), intent(inout) :: ekin_sum,epot_sum,eproj_sum,eSIC_DC,eexctX
        real(wp), dimension(orbs%npsidim_orbs), intent(inout) :: hpsi
      END SUBROUTINE SynchronizeHamiltonianApplication

      subroutine hpsitopsi(iproc,nproc,iter,idsx,wfn)
         !n(c) use module_base
         use module_types
         implicit none
         integer, intent(in) :: iproc,nproc,idsx,iter
         type(DFT_wavefunction), intent(inout) :: wfn
      END SUBROUTINE hpsitopsi

      subroutine DiagHam(iproc,nproc,natsc,nspin,orbs,wfd,comms,&
            &   psi,hpsi,psit,orthpar,passmat,& !mandatory
         orbse,commse,etol,norbsc_arr,orbsv,psivirt) !optional
         !n(c) use module_base
         use module_types
         implicit none
         integer, intent(in) :: iproc,nproc,natsc,nspin
         type(wavefunctions_descriptors), intent(in) :: wfd
         type(communications_arrays), target, intent(in) :: comms
         type(orbitals_data), target, intent(inout) :: orbs
         type(orthon_data), intent(in) :: orthpar
         real(wp), dimension(:), pointer :: psi,hpsi,psit
         real(wp), dimension(*), intent(out) :: passmat
         !optional arguments
         real(gp), optional, intent(in) :: etol
         type(orbitals_data), optional, intent(in) :: orbsv
         type(orbitals_data), optional, target, intent(in) :: orbse
         type(communications_arrays), optional, target, intent(in) :: commse
         integer, optional, dimension(natsc+1,nspin), intent(in) :: norbsc_arr
         real(wp), dimension(:), pointer, optional :: psivirt
      END SUBROUTINE DiagHam

      subroutine last_orthon(iproc,nproc,iter,wfn,evsum,opt_keeppsit)
        use module_base
        use module_types
        implicit none
        integer, intent(in) :: iproc,nproc,iter
        real(wp), intent(out) :: evsum
        type(DFT_wavefunction), intent(inout) :: wfn
        logical, optional :: opt_keeppsit
      END SUBROUTINE last_orthon

      subroutine calculate_forces(iproc,nproc,Glr,atoms,orbs,nlpspd,rxyz,hx,hy,hz,proj,i3s,n3p,nspin,&
           refill_proj,ngatherarr,rho,pot,potxc,psi,fion,fdisp,fxyz,&
           ewaldstr,hstrten,xcstr,strten,fnoise,pressure,psoffset)
        use module_base
        use module_types
        implicit none
        logical, intent(in) :: refill_proj
        integer, intent(in) :: iproc,nproc,i3s,n3p,nspin
        real(gp), intent(in) :: hx,hy,hz,psoffset
        type(locreg_descriptors), intent(in) :: Glr
        type(atoms_data), intent(in) :: atoms
       type(locreg_descriptors) :: lr
        type(orbitals_data), intent(in) :: orbs
        type(nonlocal_psp_descriptors), intent(in) :: nlpspd
        integer, dimension(0:nproc-1,2), intent(in) :: ngatherarr 
        real(wp), dimension(nlpspd%nprojel), intent(in) :: proj
        real(wp), dimension(Glr%d%n1i,Glr%d%n2i,n3p), intent(in) :: rho,pot,potxc
        real(wp), dimension(Glr%wfd%nvctr_c+7*Glr%wfd%nvctr_f,orbs%nspinor,orbs%norbp), intent(in) :: psi
        real(gp), dimension(6), intent(in) :: ewaldstr,hstrten,xcstr
        real(gp), dimension(3,atoms%nat), intent(in) :: rxyz,fion,fdisp
        real(gp), intent(out) :: fnoise,pressure
        real(gp), dimension(6), intent(out) :: strten
        real(gp), dimension(3,atoms%nat), intent(out) :: fxyz
      END SUBROUTINE calculate_forces
      
      subroutine CalculateTailCorrection(iproc,nproc,at,rbuf,orbs,&
            &   Glr,nlpspd,ncongt,pot,hgrid,rxyz,radii_cf,crmult,frmult,nspin,&
         proj,psi,output_denspot,ekin_sum,epot_sum,eproj_sum)
         !n(c) use module_base
         use module_types
         implicit none
         type(atoms_data), intent(in) :: at
         type(orbitals_data), intent(in) :: orbs
         type(locreg_descriptors), intent(in) :: Glr
         type(nonlocal_psp_descriptors), intent(inout) :: nlpspd
         integer, intent(in) :: iproc,nproc,ncongt,nspin
         logical, intent(in) :: output_denspot
         real(kind=8), intent(in) :: hgrid,crmult,frmult,rbuf
         real(kind=8), dimension(at%ntypes,3), intent(in) :: radii_cf
         real(kind=8), dimension(3,at%nat), intent(in) :: rxyz
         real(kind=8), dimension(Glr%d%n1i,Glr%d%n2i,Glr%d%n3i,nspin), intent(in) :: pot
         real(kind=8), dimension(nlpspd%nprojel), intent(in) :: proj
         real(kind=8), dimension(Glr%wfd%nvctr_c+7*Glr%wfd%nvctr_f,orbs%norbp), intent(in) :: psi
         real(kind=8), intent(out) :: ekin_sum,epot_sum,eproj_sum
      END SUBROUTINE CalculateTailCorrection

      !added for abinit compatilbility
      subroutine reformatonewave(displ,wfd,at,hx_old,hy_old,hz_old,&
           n1_old,n2_old,n3_old,rxyz_old,psigold,hx,hy,hz,n1,n2,n3,rxyz,psifscf,psi)
         !n(c) use module_base
         use module_types
         implicit none
         integer, intent(in) :: n1_old,n2_old,n3_old,n1,n2,n3
         real(gp), intent(in) :: hx,hy,hz,displ,hx_old,hy_old,hz_old
         type(wavefunctions_descriptors), intent(in) :: wfd
         type(atoms_data), intent(in) :: at
         real(gp), dimension(3,at%nat), intent(in) :: rxyz_old,rxyz
         real(wp), dimension(0:n1_old,2,0:n2_old,2,0:n3_old,2), intent(in) :: psigold
         real(wp), dimension(-7:2*n1+8,-7:2*n2+8,-7:2*n3+8), intent(out) :: psifscf
         real(wp), dimension(wfd%nvctr_c+7*wfd%nvctr_f), intent(out) :: psi
      END SUBROUTINE reformatonewave
      subroutine readonewave(unitwf,useFormattedInput,iorb,iproc,n1,n2,n3,&
            &   hx,hy,hz,at,wfd,rxyz_old,rxyz,psi,eval,psifscf)
         !n(c) use module_base
         use module_types
         implicit none
         logical, intent(in) :: useFormattedInput
         integer, intent(in) :: unitwf,iorb,iproc,n1,n2,n3
         type(wavefunctions_descriptors), intent(in) :: wfd
         type(atoms_data), intent(in) :: at
         real(gp), intent(in) :: hx,hy,hz
         real(gp), dimension(3,at%nat), intent(in) :: rxyz
         real(wp), intent(out) :: eval
         real(gp), dimension(3,at%nat), intent(out) :: rxyz_old
         real(wp), dimension(wfd%nvctr_c+7*wfd%nvctr_f), intent(out) :: psi
         real(wp), dimension(*), intent(out) :: psifscf !this supports different BC
      END SUBROUTINE readonewave
      subroutine writeonewave(unitwf,useFormattedOutput,iorb,n1,n2,n3,hx,hy,hz,nat,rxyz,  & 
         nseg_c,nvctr_c,keyg_c,keyv_c,  & 
         nseg_f,nvctr_f,keyg_f,keyv_f, & 
         psi_c,psi_f,eval)
         use module_base
         implicit none
         logical, intent(in) :: useFormattedOutput
         integer, intent(in) :: unitwf,iorb,n1,n2,n3,nat,nseg_c,nvctr_c,nseg_f,nvctr_f
         real(gp), intent(in) :: hx,hy,hz
         real(wp), intent(in) :: eval
         integer, dimension(nseg_c), intent(in) :: keyv_c
         integer, dimension(nseg_f), intent(in) :: keyv_f
         integer, dimension(2,nseg_c), intent(in) :: keyg_c
         integer, dimension(2,nseg_f), intent(in) :: keyg_f
         real(wp), dimension(nvctr_c), intent(in) :: psi_c
         real(wp), dimension(7,nvctr_f), intent(in) :: psi_f
         real(gp), dimension(3,nat), intent(in) :: rxyz
      END SUBROUTINE writeonewave

      subroutine davidson(iproc,nproc,in,at,&
           orbs,orbsv,nvirt,Lzd,comms,commsv,&
           rxyz,rhopot,nlpspd,proj,pkernel,psi,v,dpbox,GPU)
        use module_base
        use module_types
        implicit none
        integer, intent(in) :: iproc,nproc
        integer, intent(in) :: nvirt
        type(input_variables), intent(in) :: in
        type(atoms_data), intent(in) :: at
        type(nonlocal_psp_descriptors), intent(in) :: nlpspd
        type(local_zone_descriptors), intent(inout) :: Lzd
        type(orbitals_data), intent(in) :: orbs
        type(communications_arrays), intent(in) :: comms, commsv
        type(denspot_distribution), intent(in) :: dpbox
        real(gp), dimension(3,at%nat), intent(in) :: rxyz
        real(wp), dimension(nlpspd%nprojel), intent(in) :: proj
        real(dp), dimension(:), pointer :: pkernel
        real(dp), dimension(*), intent(in) :: rhopot
        type(orbitals_data), intent(inout) :: orbsv
        type(GPU_pointers), intent(inout) :: GPU
        real(wp), dimension(:), pointer :: psi,v!=psivirt(nvctrp,nvirtep*nproc) 
      end subroutine davidson

      subroutine build_eigenvectors(iproc,norbu,norbd,norb,norbe,nvctrp,natsc,nspin,nspinore,nspinor,&
            &   ndim_hamovr,norbsc_arr,hamovr,psi,ppsit,passmat,nvirte,psivirt)
         use module_base
         implicit none
         !Arguments
         integer, intent(in) :: norbu,norbd,norb,norbe,nvctrp,natsc,nspin,nspinor,ndim_hamovr,nspinore
         integer, dimension(natsc+1,nspin), intent(in) :: norbsc_arr
         real(wp), dimension(nspin*ndim_hamovr), intent(in) :: hamovr
         real(wp), dimension(nvctrp,norbe), intent(in) :: psi
         real(wp), dimension(nvctrp*nspinor,norb), intent(out) :: ppsit
         real(wp), dimension(*), intent(out) :: passmat
         integer, dimension(2), intent(in), optional :: nvirte
         real(wp), dimension(*), optional :: psivirt
         integer:: iproc
      END SUBROUTINE build_eigenvectors

      subroutine preconditionall(orbs,lr,hx,hy,hz,ncong,hpsi,gnrm,gnrm_zero)
         !n(c) use module_base
         use module_types
         implicit none
         integer, intent(in) :: ncong
         real(gp), intent(in) :: hx,hy,hz
         type(locreg_descriptors), intent(in) :: lr
         type(orbitals_data), intent(in) :: orbs
         real(dp), intent(out) :: gnrm,gnrm_zero
         real(wp), dimension(lr%wfd%nvctr_c+7*lr%wfd%nvctr_f,orbs%norbp,orbs%nspinor), intent(inout) :: hpsi
      END SUBROUTINE preconditionall

      subroutine transpose_v(iproc,nproc,orbs,wfd,comms,psi,&
            &   work,outadd) !optional
         !n(c) use module_base
         use module_types
         implicit none
         integer, intent(in) :: iproc,nproc
         type(orbitals_data), intent(in) :: orbs
         type(wavefunctions_descriptors), intent(in) :: wfd
         type(communications_arrays), intent(in) :: comms
         real(wp), dimension(wfd%nvctr_c+7*wfd%nvctr_f,orbs%nspinor,orbs%norbp), intent(inout) :: psi
         real(wp), dimension(:), pointer, optional :: work
         real(wp), intent(out), optional :: outadd
      END SUBROUTINE transpose_v

     subroutine transpose_v2(iproc,nproc,orbs,Lzd,comms,psi,&
          work,outadd) !optional
       use module_base
       use module_types
       implicit none
       integer, intent(in) :: iproc,nproc
       type(orbitals_data), intent(in) :: orbs
       type(local_zone_descriptors), intent(in) :: Lzd
       type(communications_arrays), intent(in) :: comms
       real(wp), dimension(:), pointer :: psi
       real(wp), dimension(:), pointer, optional :: work
       real(wp), dimension(*), intent(out), optional :: outadd
     end subroutine

      subroutine untranspose_v(iproc,nproc,orbs,wfd,comms,psi,&
            &   work,outadd) !optional
         !n(c) use module_base
         use module_types
         implicit none
         integer, intent(in) :: iproc,nproc
         type(orbitals_data), intent(in) :: orbs
         type(wavefunctions_descriptors), intent(in) :: wfd
         type(communications_arrays), intent(in) :: comms
         real(wp), dimension((wfd%nvctr_c+7*wfd%nvctr_f)*orbs%nspinor*orbs%norbp), intent(inout) :: psi
         real(wp), dimension(:), pointer, optional :: work
         real(wp), intent(out), optional :: outadd
      END SUBROUTINE untranspose_v

     subroutine plot_wf(orbname,nexpo,at,factor,lr,hx,hy,hz,rxyz,psi)
         !n(c) use module_base
         use module_types
         implicit none
         character(len=*) :: orbname
         integer, intent(in) :: nexpo
       real(dp), intent(in) :: factor
         real(gp), intent(in) :: hx,hy,hz
         type(atoms_data), intent(in) :: at
         real(gp), dimension(3,at%nat), intent(in) :: rxyz
         type(locreg_descriptors), intent(in) :: lr
         real(wp), dimension(lr%wfd%nvctr_c+7*lr%wfd%nvctr_f), intent(in) :: psi
      END SUBROUTINE plot_wf

      subroutine partial_density_free(rsflag,nproc,n1i,n2i,n3i,npsir,nspinn,nrhotot,&
            &   hfac,nscatterarr,spinsgn,psir,rho_p,ibyyzz_r) !ex-optional argument
         use module_base
         implicit none
         logical, intent(in) :: rsflag
         integer, intent(in) :: nproc,n1i,n2i,n3i,nrhotot,nspinn,npsir
         real(gp), intent(in) :: hfac,spinsgn
         integer, dimension(0:nproc-1,4), intent(in) :: nscatterarr
         real(wp), dimension(n1i,n2i,n3i,nspinn), intent(in) :: psir
         real(dp), dimension(n1i,n2i,nrhotot,nspinn), intent(inout) :: rho_p
         integer, dimension(:,:,:), pointer :: ibyyzz_r 
      END SUBROUTINE partial_density_free

      subroutine parse_cp2k_files(iproc,basisfile,orbitalfile,nat,ntypes,orbs,iatype,rxyz,&
            &   CP2K,wfn_cp2k)
         !n(c) use module_base
         use module_types
         implicit none
         character(len=*), intent(in) :: basisfile,orbitalfile
         integer, intent(in) :: iproc,nat,ntypes
         type(orbitals_data), intent(in) :: orbs
         integer, dimension(nat), intent(in) :: iatype
         real(gp), dimension(3,nat), target, intent(in) :: rxyz
         type(gaussian_basis), intent(out) :: CP2K
         real(wp), dimension(:,:), pointer :: wfn_cp2k
      END SUBROUTINE parse_cp2k_files

      subroutine read_gaussian_information(orbs,G,coeffs,filename, opt_fillrxyz)
         !n(c) use module_base
         use module_types
         implicit none
         character(len=*), intent(in) :: filename
         type(orbitals_data), intent(in) :: orbs
         type(gaussian_basis), intent(out) :: G
         real(wp), dimension(:,:), pointer :: coeffs
         logical, optional :: opt_fillrxyz
      END SUBROUTINE read_gaussian_information

      subroutine restart_from_gaussians(iproc,nproc,orbs,Lzd,hx,hy,hz,psi,G,coeffs)
         !n(c) use module_base
         use module_types
         implicit none
         integer, intent(in) :: iproc,nproc
         real(gp), intent(in) :: hx,hy,hz
         type(orbitals_data), intent(in) :: orbs
         type(local_zone_descriptors), intent(in) :: Lzd
         type(gaussian_basis), intent(inout) :: G
         real(wp), dimension(Lzd%Glr%wfd%nvctr_c+7*Lzd%Glr%wfd%nvctr_f,orbs%norbp), intent(out) :: psi
         real(wp), dimension(:,:), pointer :: coeffs
      END SUBROUTINE restart_from_gaussians

      subroutine inputguess_gaussian_orbitals(iproc,nproc,at,rxyz,nvirt,nspin,&
            &   orbs,orbse,norbsc_arr,locrad,G,psigau,eks)
         !n(c) use module_base
         use module_types
         implicit none
         integer, intent(in) :: iproc,nproc,nspin
         integer, intent(inout) :: nvirt
         type(atoms_data), intent(in) :: at
         type(orbitals_data), intent(in) :: orbs
         real(gp), dimension(3,at%nat), intent(in) :: rxyz
         real(gp), intent(out) :: eks
         integer, dimension(at%natsc+1,nspin), intent(out) :: norbsc_arr
         real(gp), dimension(at%nat), intent(out) :: locrad
         type(orbitals_data), intent(out) :: orbse
         type(gaussian_basis), intent(out) :: G
         real(wp), dimension(:,:,:), pointer :: psigau
      END SUBROUTINE inputguess_gaussian_orbitals


     subroutine inputguess_gaussian_orbitals_forLinear(iproc,nproc,norb,at,rxyz,nvirt,nspin,&
          nlr, norbsPerAt, mapping, &
          orbs,orbse,norbsc_arr,locrad,G,psigau,eks)
       use module_base
       use module_types
       implicit none
       integer, intent(in) :: iproc,nproc,nspin,nlr,norb
       integer, intent(inout) :: nvirt
       type(atoms_data), intent(in) :: at
       type(orbitals_data), intent(in) :: orbs
       real(gp), dimension(3,at%nat), intent(in) :: rxyz
       integer,dimension(norb),intent(in):: mapping
       integer,dimension(at%nat),intent(in):: norbsPerAt
       real(gp), intent(out) :: eks
       integer, dimension(at%natsc+1,nspin), intent(out) :: norbsc_arr
       real(gp), dimension(at%nat), intent(out) :: locrad
       type(orbitals_data), intent(out) :: orbse
       type(gaussian_basis), intent(out) :: G
       real(wp), dimension(:,:,:), pointer :: psigau
     END SUBROUTINE inputguess_gaussian_orbitals_forLinear

     subroutine inputguess_gaussian_orbitals_withOnWhichAtom(iproc,nproc,at,rxyz,Glr,nvirt,nspin,&
          orbs,orbse,norbsc_arr,locrad,G,psigau,eks,onWhichAtom)
       use module_base
       use module_types
       implicit none
       integer, intent(in) :: iproc,nproc,nspin
       integer, intent(inout) :: nvirt
       type(atoms_data), intent(inout) :: at
       type(orbitals_data), intent(in) :: orbs
       type(locreg_descriptors), intent(in) :: Glr
       real(gp), dimension(3,at%nat), intent(in) :: rxyz
       real(gp), intent(out) :: eks
       integer, dimension(at%natsc+1,nspin), intent(out) :: norbsc_arr
       real(gp), dimension(at%nat), intent(out) :: locrad
       type(orbitals_data), intent(inout) :: orbse
       type(gaussian_basis), intent(out) :: G
       real(wp), dimension(:,:,:), pointer :: psigau
       integer,dimension(orbse%norb),intent(out):: onWhichAtom
     END SUBROUTINE inputguess_gaussian_orbitals_withOnWhichAtom

     subroutine AtomicOrbitals(iproc,at,rxyz,norbe,orbse,norbsc,&
          &   nspin,eks,scorb,G,gaucoeff,iorbtolr,mapping)
       use module_base
       use module_types
       implicit none
       integer, intent(in) :: norbe,iproc
       integer, intent(in) :: norbsc,nspin
       type(atoms_data), intent(in) :: at
       logical, dimension(4,2,at%natsc), intent(in) :: scorb
       real(gp), dimension(3,at%nat), intent(in), target :: rxyz
       type(orbitals_data), intent(inout) :: orbse
       type(gaussian_basis), intent(out) :: G
       real(gp), intent(out) :: eks
       integer, dimension(orbse%norbp), intent(out) :: iorbtolr !assign the localisation region
       real(wp), intent(out) :: gaucoeff !norbe=G%ncoeff !fake interface for passing address
       integer,dimension(orbse%norb), optional, intent(in):: mapping
      END SUBROUTINE AtomicOrbitals

      subroutine atomic_occupation_numbers(filename,ityp,nspin,at,nmax,lmax,nelecmax,neleconf,nsccode,mxpl,mxchg)
         use module_base
         use module_types
         implicit none
         character(len=*), intent(in) :: filename
         integer, intent(in) :: ityp,mxpl,mxchg,nspin,nmax,lmax,nelecmax,nsccode
         type(atoms_data), intent(inout) :: at
         !integer, dimension(nmax,lmax), intent(in) :: neleconf
         real(gp), dimension(nmax,lmax), intent(in) :: neleconf
      END SUBROUTINE atomic_occupation_numbers

      subroutine apply_potential(n1,n2,n3,nl1,nl2,nl3,nbuf,nspinor,npot,psir,pot,epot,&
            &   ibyyzz_r) !optional
         use module_base
         implicit none
         integer, intent(in) :: n1,n2,n3,nl1,nl2,nl3,nbuf,nspinor,npot
         real(wp), dimension(-nl1:2*n1+2+nl1,-nl2:2*n2+2+nl2,-nl3:2*n3+2+nl3,nspinor), intent(inout) :: psir
         real(wp), dimension(-nl1:2*n1+2+nl1-4*nbuf,-nl2:2*n2+2+nl2-4*nbuf,-nl3:2*n3+2+nl3-4*nbuf,npot), intent(in) :: pot
         integer, dimension(2,-14:2*n2+16,-14:2*n3+16), intent(in), optional :: ibyyzz_r
         real(gp), intent(out) :: epot
      END SUBROUTINE apply_potential

      subroutine correct_hartree_potential(at,iproc,nproc,n1i,n2i,n3i,n3p,n3pi,n3d,&
            &   i3s,i3xcsh,hxh,hyh,hzh,pkernel,ngatherarr,&
         rhoref,pkernel_ref,pot_ion,rhopot,ixc,nspin,ehart,eexcu,vexcu,PSquiet,correct_offset)
         !n(c) use module_base
         use module_types
         implicit none
         character(len=3), intent(in) :: PSquiet
         logical, intent(in) :: correct_offset
         integer, intent(in) :: iproc,nproc,n1i,n2i,n3i,n3p,n3pi,n3d,nspin,ixc,i3xcsh,i3s
         real(gp), intent(in) :: hxh,hyh,hzh
         type(atoms_data), intent(in) :: at
         integer, dimension(0:nproc-1,2), intent(in) :: ngatherarr
         real(dp), dimension(n1i,n2i,max(n3d,1),nspin), intent(inout) :: rhoref
         real(dp), dimension(n1i,n2i,max(n3pi,1)), intent(inout) :: pot_ion
         real(dp), dimension(n1i,n2i,max(n3d,1),nspin), intent(inout) :: rhopot
         real(gp), intent(out) :: ehart,eexcu,vexcu
         real(dp), dimension(:), pointer :: pkernel_ref,pkernel
      END SUBROUTINE correct_hartree_potential

      subroutine xabs_lanczos(iproc,nproc,at,hx,hy,hz,rxyz,&
           radii_cf,nlpspd,proj,Lzd,dpbox,potential,&
           energs,nspin,GPU,in_iat_absorber,&
           in , PAWD , orbs )
        use module_base
        use module_types
        implicit none
        integer, intent(in) :: iproc,nproc,nspin
        real(gp), intent(in) :: hx,hy,hz
        type(atoms_data), intent(in), target :: at
        type(nonlocal_psp_descriptors), intent(in), target :: nlpspd
        type(local_zone_descriptors), intent(inout), target :: Lzd
        type(denspot_distribution), intent(in), target :: dpbox
        real(gp), dimension(3,at%nat), intent(in), target :: rxyz
        real(gp), dimension(at%ntypes,3), intent(in), target ::  radii_cf
        real(wp), dimension(nlpspd%nprojel), intent(in), target :: proj
        real(wp), dimension(max(dpbox%ndimpot,1),nspin), target :: potential
        type(energy_terms), intent(inout) :: energs
        type(GPU_pointers), intent(inout) , target :: GPU
        integer, intent(in) :: in_iat_absorber
        type(input_variables),intent(in), target :: in
        type(pawproj_data_type), target ::PAWD
        type(orbitals_data), intent(inout), target :: orbs
      END SUBROUTINE xabs_lanczos

      subroutine gatom_modified(rcov,rprb,lmax,lpx,noccmax,occup,&
            &   zion,alpz,gpot,alpl,hsep,alps,vh,xp,rmt,fact,nintp,&
         aeval,ng,psi,res,chrg,&
            &   Nsol, Labs, Ngrid,Ngrid_box, Egrid,  rgrid , psigrid, Npaw, PAWpatch, &
         psipsigrid)
         use module_base, only: gp

         implicit real(gp) (a-h,o-z)
         logical :: noproj, readytoexit
         integer, parameter :: n_int=1000
         dimension psi(0:ng,noccmax,lmax+1),aeval(noccmax,lmax+1),&
            &   hh(0:ng,0:ng),ss(0:ng,0:ng),eval(0:ng),evec(0:ng,0:ng),&
         gpot(3),hsep(6,lpx+1),rmt(n_int,0:ng,0:ng,lmax+1),&
            &   pp1(0:ng,lpx+1),pp2(0:ng,lpx+1),pp3(0:ng,lpx+1),alps(lpx+1),&
         potgrd(n_int),&
            &   rho(0:ng,0:ng,lmax+1),rhoold(0:ng,0:ng,lmax+1),xcgrd(n_int),&
         occup(noccmax,lmax+1),chrg(noccmax,lmax+1),&
            &   vh(0:ng,0:ng,4,0:ng,0:ng,4),&
         res(noccmax,lmax+1),xp(0:ng),& 
         psigrid(Ngrid, Nsol),psigrid_naked(Ngrid,Nsol),&
            &   psigrid_naked_2(Ngrid,Nsol), projgrid(Ngrid,3), &
         rhogrid(Ngrid), potgrid(Ngrid), psigrid_not_fitted(Ngrid,Nsol),&
            &   psigrid_not_fitted_2(Ngrid,Nsol),&
         vxcgrid(Ngrid), &
            &   Egrid(nsol), ppgrid(Nsol,3), work(nsol*nsol*2), &
         H(Nsol, Nsol), &
            &   H_2(Nsol, Nsol), &
         Hcorrected(Nsol, Nsol), &
            &   Hadd(Nsol, Nsol), Egrid_tmp(Nsol),Egrid_tmp_2(Nsol), Etofit(Nsol), &
         Soverlap(Nsol,Nsol), Tpsigrid(Nsol,Ngrid ),Tpsigrid_dum(Nsol, Ngrid),valuesatp(Nsol), &
            &   PAWpatch(Npaw, Npaw ), Spsitildes(Npaw, Npaw), genS(Nsol,Nsol), genH(Nsol,Nsol) , dumH(Nsol,Nsol)

         real(gp) , optional :: psipsigrid(Ngrid, Nsol)


         real(gp) :: rgrid(Ngrid), ene_m, ene_p, factadd, rcond, fixfact
         real(gp), target :: dumgrid1(Ngrid),dumgrid2(Ngrid), dumgrid3(Ngrid)
         logical dofit
         integer real_start, iocc, iwork(Nsol), INFO, volta, ngrid_box_2
         character(1) EQUED
         integer ipiv(Nsol), Npaw
      END SUBROUTINE gatom_modified

      subroutine abs_generator_modified(iproc,izatom,ielpsp,psppar,npspcode,ng, noccmax, lmax ,expo,&
            &   psi, aeval, occup, psp_modifier, &
         Nsol, Labs, Ngrid,Ngrid_box, Egrid,  rgrid , psigrid, Npaw,  PAWpatch , psipsigrid )

         use module_base, only: gp, memocc,ndebug
         implicit none
         integer, intent(in) :: iproc,izatom,ielpsp,ng,npspcode,noccmax, lmax, Nsol, labs, Ngrid,  Ngrid_box
         real(gp), dimension(0:4,0:6), intent(in) :: psppar
         !! real(gp), dimension(:,:), intent(in) :: psppar
         integer, intent(in) :: psp_modifier, Npaw

         real(gp), dimension(ng+1), intent(out) :: expo

         integer, parameter :: n_int=1000

         real(gp), dimension(0:ng,noccmax,lmax+1), intent(out) :: psi, Egrid(Nsol),&
            &   rgrid(Ngrid), psigrid(Ngrid,Nsol  )
         real(gp),   intent(out), optional  :: psipsigrid(Ngrid,Nsol  )
         real(gp), dimension(noccmax,lmax+1  ), intent(out) ::  aeval,occup
         real(gp):: PAWpatch(Npaw,Npaw)

         !local variables
      END SUBROUTINE abs_generator_modified

      subroutine xabs_cg(iproc,nproc,at,hx,hy,hz,rxyz,&
           &   radii_cf,nlpspd,proj,Lzd,dpbox,potential,&
           &   energs,nspin,GPU,in_iat_absorber,&
           &   in , rhoXanes, PAWD , PPD, orbs )
        use module_base
        use module_types
        implicit none
        integer  :: iproc,nproc,nspin
        real(gp)  :: hx,hy,hz
        type(atoms_data), target :: at
        type(nonlocal_psp_descriptors), target :: nlpspd
        type(local_zone_descriptors), target :: Lzd
        type(pcproj_data_type), target ::PPD
        type(denspot_distribution), intent(in), target :: dpbox
        real(gp), dimension(3,at%nat), target :: rxyz
        real(gp), dimension(at%ntypes,3), intent(in), target ::  radii_cf
        real(wp), dimension(nlpspd%nprojel), target :: proj
        real(wp), dimension(max(dpbox%ndimpot,1),nspin), target :: potential
        real(wp), dimension(max(dpbox%ndimpot,1),nspin), target :: rhoXanes
        type(energy_terms), intent(inout) :: energs
        type(GPU_pointers), intent(inout) , target :: GPU
        integer, intent(in) :: in_iat_absorber
        type(pawproj_data_type), target ::PAWD
        type(input_variables),intent(in), target :: in
        type(orbitals_data), intent(inout), target :: orbs
      end subroutine xabs_cg

      subroutine xabs_chebychev(iproc,nproc,at,hx,hy,hz,rxyz,&
           radii_cf,nlpspd,proj,Lzd,dpbox,potential,&
           energs,nspin,GPU,in_iat_absorber,in, PAWD , orbs  )
        use module_base
        use module_types
        implicit none
        integer  :: iproc,nproc,nspin
        real(gp)  :: hx,hy,hz
        type(atoms_data), target :: at
        type(nonlocal_psp_descriptors), target :: nlpspd
        type(local_zone_descriptors), target :: Lzd
        type(denspot_distribution), intent(in), target :: dpbox
        real(gp), dimension(3,at%nat), target :: rxyz
        real(gp), dimension(at%ntypes,3), intent(in), target ::  radii_cf
        real(wp), dimension(nlpspd%nprojel), target :: proj
        real(wp), dimension(max(dpbox%ndimpot,1),nspin), target :: potential
        type(energy_terms), intent(inout) :: energs
        type(GPU_pointers), intent(inout) , target :: GPU
        integer, intent(in) :: in_iat_absorber 
        type(input_variables),intent(in), target :: in
        type(pawproj_data_type), target ::PAWD
        type(orbitals_data), intent(inout), target :: orbs
      end subroutine xabs_chebychev

      subroutine cg_spectra(iproc,nproc,at,hx,hy,hz,rxyz,&
           radii_cf,nlpspd,proj,lr,ngatherarr,ndimpot,potential,&
           energs,nspin,GPU,in_iat_absorber,in , PAWD  )! aggiunger a interface
         !n(c) use module_base
         use module_types
         implicit none
         integer  :: iproc,nproc,ndimpot,nspin
         real(gp)  :: hx,hy,hz
         type(atoms_data), target :: at
         type(nonlocal_psp_descriptors), target :: nlpspd
         type(locreg_descriptors), target :: lr
         integer, dimension(0:nproc-1,2), target :: ngatherarr 
         real(gp), dimension(3,at%nat), target :: rxyz
         real(gp), dimension(at%ntypes,3), intent(in), target ::  radii_cf
         real(wp), dimension(nlpspd%nprojel), target :: proj
         real(wp), dimension(max(ndimpot,1),nspin), target :: potential
         type(energy_terms), intent(inout) :: energs
         type(GPU_pointers), intent(inout) , target :: GPU
         integer, intent(in) :: in_iat_absorber
         type(pawproj_data_type), target ::PAWD

         type(input_variables),intent(in) :: in

      END SUBROUTINE cg_spectra


      subroutine eleconf(nzatom,nvalelec,symbol,rcov,rprb,ehomo,neleconf,nsccode,mxpl,mxchg,amu)
         implicit none
         integer, intent(in) :: nzatom,nvalelec
         character(len=2), intent(out) :: symbol
         real(kind=8), intent(out) :: rcov,rprb,ehomo,amu
         integer, parameter :: nmax=6,lmax=3
         real(kind=8), intent(out) :: neleconf(nmax,0:lmax)
         integer, intent(out) :: nsccode,mxpl,mxchg
      END SUBROUTINE eleconf

      !     subroutine psimix(iproc,nproc,orbs,comms,ads,ids,mids,idsx,energy,energy_old,alpha,&
      !          hpsit,psidst,hpsidst_sp,psit)
      !       use module_base
      !       use module_types
      !       implicit none
      !       integer, intent(in) :: iproc,nproc,ids,mids,idsx
      !       real(gp), intent(in) :: energy,energy_old
      !       type(orbitals_data), intent(in) :: orbs
      !       type(communications_arrays), intent(in) :: comms
      !       real(gp), intent(inout) :: alpha
      !       real(wp), dimension(:), pointer :: psit,hpsit,psidst
      !       real(sp), dimension(:), pointer :: hpsidst_sp
      !       real(wp), dimension(:,:,:), pointer :: ads
      !     END SUBROUTINE psimix
      !
      subroutine plot_density(iproc,nproc,filename,at,rxyz,box,nspin,rho)
        use module_base
        use module_types
        implicit none
        integer, intent(in) :: iproc,nproc,nspin
        type(atoms_data), intent(in) :: at
        type(denspot_distribution), intent(in) :: box
        character(len=*), intent(in) :: filename
        real(gp), dimension(3,at%nat), intent(in) :: rxyz
        real(dp), dimension(max(box%ndimpot,1),nspin), target, intent(in) :: rho
      END SUBROUTINE plot_density

      subroutine read_density(filename,geocode,n1i,n2i,n3i,nspin,hxh,hyh,hzh,rho,&
            &   nat,rxyz,iatypes, znucl)
         !n(c) use module_base
         use module_types
         implicit none
         character(len=*), intent(in) :: filename
         character(len=1), intent(in) :: geocode
         integer, intent(out) :: nspin
         integer, intent(out) ::  n1i,n2i,n3i
         real(gp), intent(out) :: hxh,hyh,hzh
         real(dp), dimension(:,:,:,:), pointer :: rho
         real(gp), dimension(:,:), pointer, optional :: rxyz
         integer, intent(out), optional ::  nat
         integer, dimension(:), pointer, optional :: iatypes, znucl
      END SUBROUTINE read_density

      subroutine read_cube(filename,geocode,n1i,n2i,n3i,nspin,hxh,hyh,hzh,rho,&
            &   nat,rxyz, iatypes, znucl)
         !n(c) use module_base
         use module_types
         implicit none
         character(len=*), intent(in) :: filename
         character(len=1), intent(in) :: geocode
         integer, intent(out) :: nspin
         integer, intent(out) ::  n1i,n2i,n3i
         real(gp), intent(out) :: hxh,hyh,hzh
         real(dp), dimension(:,:,:,:), pointer :: rho
         real(gp), dimension(:,:), pointer   :: rxyz
         integer, intent(out)   ::  nat
         integer, dimension(:), pointer   :: iatypes, znucl
      END SUBROUTINE read_cube

      subroutine read_etsf(filename,geocode,n1i,n2i,n3i,nspin,hxh,hyh,hzh,rho,&
            &   nat,rxyz, iatypes, znucl)
         !n(c) use module_base
         use module_types
         implicit none
         character(len=*), intent(in) :: filename
         character(len=1), intent(in) :: geocode
         integer, intent(out) :: nspin
         integer, intent(out) ::  n1i,n2i,n3i
         real(gp), intent(out) :: hxh,hyh,hzh
         real(dp), dimension(:,:,:,:), pointer :: rho
         real(gp), dimension(:,:), pointer :: rxyz
         integer, intent(out) ::  nat
         integer, dimension(:), pointer :: iatypes, znucl
      END SUBROUTINE read_etsf

      subroutine read_potfile4b2B(filename,n1i,n2i,n3i, rho, alat1, alat2, alat3)
         use module_base
         implicit none
         character(len=*), intent(in) :: filename
         integer, intent(out) :: n1i,n2i,n3i
         real(gp) alat1, alat2, alat3, dum, dum1
         ! real(dp), dimension(n1i*n2i*n3d), intent(out) :: rho
         real(gp), pointer :: rho(:)
      END SUBROUTINE read_potfile4b2B

      !!$     subroutine read_density_cube(filename, n1i,n2i,n3i, nspin, hxh,hyh,hzh, nat, rxyz,  rho)
      !!$       !n(c) use module_base
      !!$       use module_types
      !!$       implicit none
      !!$       character(len=*), intent(in) :: filename
      !!$       integer, intent(out) ::  n1i,n2i,n3i
      !!$       integer, intent(in) :: nspin
      !!$       real(gp), intent(out) :: hxh,hyh,hzh
      !!$       real(gp), pointer :: rxyz(:,:)
      !!$       real(dp), dimension(:), pointer :: rho
      !!$       integer, intent(out) ::  nat
      !!$     END SUBROUTINE read_density_cube

      subroutine gaussian_pswf_basis(ng,enlargerprb,iproc,nspin,at,rxyz,G,Gocc, gaenes, &
            &   iorbtolr,iorbto_l, iorbto_m,  iorbto_ishell,iorbto_iexpobeg )
         use module_types
         implicit none
         logical, intent(in) :: enlargerprb
         integer, intent(in) :: iproc,nspin,ng
         type(atoms_data), intent(in) :: at
         real(gp), dimension(3,at%nat), target, intent(in) :: rxyz
         type(gaussian_basis), intent(out) :: G
         real(wp), dimension(:), pointer :: Gocc
         real(gp), pointer, optional :: gaenes(:)
         integer, pointer, optional :: iorbtolr(:)
         integer, pointer, optional :: iorbto_l(:)
         integer, pointer, optional :: iorbto_m(:)
         integer, pointer, optional :: iorbto_ishell(:)
         integer, pointer, optional :: iorbto_iexpobeg(:)
      END SUBROUTINE gaussian_pswf_basis

      subroutine gaussian_pswf_basis_for_paw(at,rxyz,G,  &
            &   iorbtolr,iorbto_l, iorbto_m,  iorbto_ishell,iorbto_iexpobeg, iorbto_paw_nchannels,&
         iorbto_imatrixbeg )
         use module_base
         use module_types
         implicit none
         type(atoms_data), intent(in) :: at
         real(gp), dimension(3,at%nat), target, intent(in) :: rxyz
         type(gaussian_basis_c), intent(out) :: G

         integer, pointer :: iorbtolr(:)
         integer, pointer :: iorbto_l(:)
         integer, pointer :: iorbto_paw_nchannels(:)
         integer, pointer :: iorbto_m(:)
         integer, pointer :: iorbto_ishell(:)
         integer, pointer :: iorbto_iexpobeg(:)
         integer, pointer :: iorbto_imatrixbeg(:)

         !local variables
      END SUBROUTINE gaussian_pswf_basis_for_paw


      subroutine local_analysis(iproc,nproc,hx,hy,hz,at,rxyz,lr,orbs,orbsv,psi,psivirt)
         !n(c) use module_base
         use module_types
         implicit none
         integer, intent(in) :: iproc,nproc
         real(gp), intent(in) :: hx,hy,hz
         type(locreg_descriptors), intent(in) :: lr
         type(orbitals_data), intent(in) :: orbs,orbsv
         type(atoms_data), intent(in) :: at
         real(gp), dimension(3,at%nat), intent(in) :: rxyz
         real(wp), dimension(:), pointer :: psi,psivirt
      END SUBROUTINE local_analysis

      subroutine plot_gatom_basis(filename,iat,ngx,G,Gocc,rhocoeff,rhoexpo)
         !n(c) use module_base
         use module_types
         implicit none
         character(len=*), intent(in) :: filename
         integer, intent(in) :: iat,ngx
         type(gaussian_basis), intent(in) :: G
         real(wp), dimension(:), pointer :: Gocc
         real(wp), dimension((ngx*(ngx+1))/2), intent(out) :: rhoexpo
         real(wp), dimension((ngx*(ngx+1))/2,4), intent(out) :: rhocoeff
      END SUBROUTINE plot_gatom_basis

      subroutine calculate_rhocore(iproc,at,d,rxyz,hxh,hyh,hzh,i3s,i3xcsh,n3d,n3p,rhocore)
        use module_base
        use module_types
        implicit none
        integer, intent(in) :: iproc,i3s,n3d,i3xcsh,n3p
        real(gp), intent(in) :: hxh,hyh,hzh
        type(atoms_data), intent(in) :: at
        type(grid_dimensions), intent(in) :: d
        real(gp), dimension(3,at%nat), intent(in) :: rxyz
        real(wp), dimension(:,:,:,:), pointer :: rhocore
      END SUBROUTINE calculate_rhocore

      subroutine XC_potential(geocode,datacode,iproc,nproc,n01,n02,n03,ixc,hx,hy,hz,&
           rho,exc,vxc,nspin,rhocore,potxc,xcstr,dvxcdrho)
        use module_base
        use module_xc
        implicit none
        character(len=1), intent(in) :: geocode
        character(len=1), intent(in) :: datacode
        integer, intent(in) :: iproc,nproc,n01,n02,n03,ixc,nspin
        real(gp), intent(in) :: hx,hy,hz
        real(gp), intent(out) :: exc,vxc
        real(dp), dimension(*), intent(inout) :: rho
        real(wp), dimension(:,:,:,:), pointer :: rhocore !associated if useful
        real(wp), dimension(*), intent(out) :: potxc
        real(dp), dimension(6), intent(out) :: xcstr
        real(dp), dimension(:,:,:,:), target, intent(out), optional :: dvxcdrho
      END SUBROUTINE XC_potential

      subroutine xc_energy(geocode,m1,m3,md1,md2,md3,nxc,nwb,nxt,nwbl,nwbr,&
           nxcl,nxcr,ixc,hx,hy,hz,rhopot,pot_ion,sumpion,zf,zfionxc,exc,vxc,nproc,nspden)
        use module_base
        use module_xc
        use interfaces_56_xc
        implicit none
        character(len=1), intent(in) :: geocode
        logical, intent(in) :: sumpion
        integer, intent(in) :: m1,m3,nxc,nwb,nxcl,nxcr,nxt,md1,md2,md3,ixc,nproc,nspden
        integer, intent(in) :: nwbl,nwbr
        real(gp), intent(in) :: hx,hy,hz
        real(dp), dimension(m1,m3,nxt,nspden), intent(inout) :: rhopot
        real(wp), dimension(*), intent(in) :: pot_ion
        real(dp), dimension(md1,md3,md2/nproc), intent(out) :: zf
        real(wp), dimension(md1,md3,md2/nproc,nspden), intent(out) :: zfionxc
        real(dp), intent(out) :: exc,vxc
      END SUBROUTINE xc_energy

      subroutine direct_minimization(iproc,nproc,in,at,nvirt,rxyz,&
           rhopot,nlpspd,proj,pkernel,dpbox,GPU,KSwfn,VTwfn)
        use module_base
        use module_types
        implicit none
        integer, intent(in) :: iproc,nproc,nvirt
        type(input_variables), intent(in) :: in
        type(atoms_data), intent(in) :: at
        type(nonlocal_psp_descriptors), intent(in) :: nlpspd
        type(denspot_distribution), intent(in) :: dpbox
        type(DFT_wavefunction), intent(inout) :: KSwfn,VTwfn
        real(gp), dimension(3,at%nat), intent(in) :: rxyz
        real(wp), dimension(nlpspd%nprojel), intent(in) :: proj
        real(dp), dimension(:), pointer :: pkernel
        real(dp), dimension(*), intent(in), target :: rhopot
        type(GPU_pointers), intent(inout) :: GPU
      end subroutine direct_minimization

      subroutine CounterIonPotential(geocode,iproc,nproc,in,shift,&
            &   hxh,hyh,hzh,grid,n3pi,i3s,pkernel,pot_ion)
         !n(c) use module_base
         use module_types
         implicit none
         character(len=1), intent(in) :: geocode
         integer, intent(in) :: iproc,nproc,n3pi,i3s
         real(gp), intent(in) :: hxh,hyh,hzh
         real(gp), dimension(3), intent(in) :: shift
         type(input_variables), intent(in) :: in
         type(grid_dimensions), intent(in) :: grid
         real(dp), dimension(*), intent(in) :: pkernel
         real(wp), dimension(*), intent(inout) :: pot_ion
      END SUBROUTINE CounterIonPotential

      subroutine gaussian_rism_basis(nat,radii,rxyz,G)
         !n(c) use module_base
         use module_types
         implicit none
         integer, intent(in) :: nat
         real(gp), dimension(nat), intent(in) :: radii
         real(gp), dimension(3,nat), target, intent(in) :: rxyz
         type(gaussian_basis), intent(out) :: G
      END SUBROUTINE gaussian_rism_basis

      subroutine gaussian_hermite_basis(nhermitemax,nat,radii,rxyz,G)
         !n(c) use module_base
         use module_types
         implicit none
         integer, intent(in) :: nat,nhermitemax
         real(gp), dimension(nat), intent(in) :: radii
         real(gp), dimension(3,nat), target, intent(in) :: rxyz
         type(gaussian_basis), intent(out) :: G  
      END SUBROUTINE gaussian_hermite_basis

      subroutine write_eigenvalues_data(nproc,etol,orbs,mom_vec)
        use module_base
        use module_types
        implicit none
        integer, intent(in) :: nproc
        real(gp), intent(in) :: etol
        type(orbitals_data), intent(in) :: orbs
        real(gp), dimension(:,:,:), intent(in), pointer :: mom_vec
      end subroutine write_eigenvalues_data
      
      subroutine write_eigen_objects(iproc,occorbs,nspin,nvirt,nplot,hx,hy,hz,at,rxyz,lr,orbs,orbsv,psi,psivirt,output_wf_format)
         !n(c) use module_base
         use module_types
         implicit none
         logical, intent(in) :: occorbs
         integer, intent(in) :: iproc,nspin,nvirt,nplot,output_wf_format
         real(gp), intent(in) :: hx,hy,hz
         type(atoms_data), intent(in) :: at
         type(locreg_descriptors), intent(in) :: lr
         type(orbitals_data), intent(in) :: orbs,orbsv
         real(gp), dimension(3,at%nat), intent(in) :: rxyz
         real(wp), dimension(:), pointer :: psi,psivirt
       END SUBROUTINE write_eigen_objects

       subroutine full_local_potential(iproc,nproc,orbs,Lzd,iflag,dpbox,potential,pot,comgp)
         use module_base
         use module_types
         use module_xc
         implicit none
         integer, intent(in) :: iproc,nproc,iflag
         type(orbitals_data),intent(in) :: orbs
         type(local_zone_descriptors),intent(in) :: Lzd
         type(denspot_distribution), intent(in) :: dpbox
         real(wp), dimension(max(dpbox%ndimrhopot,orbs%nspin)), intent(in), target :: potential
         real(wp), dimension(:), pointer :: pot
         !type(p2pCommsGatherPot),intent(inout), optional:: comgp
         type(p2pComms),intent(inout), optional:: comgp
       END SUBROUTINE full_local_potential

      subroutine free_full_potential(nproc,flag,pot,subname)
         use module_base
         implicit none
         character(len=*), intent(in) :: subname
         integer, intent(in) :: nproc,flag
         real(wp), dimension(:), pointer :: pot
      END SUBROUTINE free_full_potential

      subroutine select_active_space(iproc,nproc,orbs,comms,mask_array,Glr,orbs_as,comms_as,psi,psi_as)
         !n(c) use module_base
         use module_types
         implicit none
         integer, intent(in) :: iproc,nproc
         type(orbitals_data), intent(in) :: orbs
         type(locreg_descriptors), intent(in) :: Glr
         type(communications_arrays), intent(in) :: comms
         logical, dimension(orbs%norb*orbs%nkpts), intent(in) :: mask_array
         real(wp), dimension(max(orbs%npsidim_orbs,orbs%npsidim_comp)), intent(in) :: psi
         type(orbitals_data), intent(out) :: orbs_as
         type(communications_arrays), intent(out) :: comms_as
         real(wp), dimension(:), pointer :: psi_as
      END SUBROUTINE select_active_space

      subroutine calculate_energy_and_gradient(iter,iproc,nproc,GPU,ncong,iscf,&
           energs,wfn,gnrm,gnrm_zero)
        use module_base
        use module_types
        implicit none
        integer, intent(in) :: iproc,nproc,ncong,iscf,iter
        type(energy_terms), intent(inout) :: energs
        type(GPU_pointers), intent(in) :: GPU
        type(DFT_wavefunction), intent(inout) :: wfn
        real(gp), intent(out) :: gnrm,gnrm_zero
      END SUBROUTINE calculate_energy_and_gradient

      subroutine constrained_davidson(iproc,nproc,in,at,& 
           orbs,orbsv,nvirt,Lzd,comms,commsv,&
           hx,hy,hz,rxyz,rhopot,psi,v,dpbox,GPU)
        use module_base
        use module_types
        implicit none
        integer, intent(in) :: iproc,nproc
        integer, intent(in) :: nvirt
        type(input_variables), intent(in) :: in
        type(atoms_data), intent(in) :: at
        type(local_zone_descriptors), intent(in) :: Lzd
        type(orbitals_data), intent(in) :: orbs
        type(communications_arrays), intent(in) :: comms, commsv
        type(denspot_distribution), intent(in) :: dpbox
        real(gp), intent(in) :: hx,hy,hz
        real(gp), dimension(3,at%nat), intent(in) :: rxyz
        real(dp), dimension(*), intent(in) :: rhopot
        type(orbitals_data), intent(inout) :: orbsv
        type(GPU_pointers), intent(inout) :: GPU
        real(wp), dimension(:), pointer :: psi,v!=psivirt(nvctrp,nvirtep*nproc) 
        !v, that is psivirt, is transposed on input and direct on output
      end subroutine constrained_davidson

      subroutine local_hamiltonian(iproc,nproc,orbs,Lzd,hx,hy,hz,&
           ipotmethod,confdatarr,pot,psi,hpsi,pkernel,ixc,alphaSIC,ekin_sum,epot_sum,eSIC_DC,&
           dpbox,potential,comgp)
        use module_base
        use module_types
        use module_xc
        implicit none
        integer, intent(in) :: iproc,nproc,ipotmethod,ixc
        real(gp), intent(in) :: hx,hy,hz,alphaSIC
        type(orbitals_data), intent(in) :: orbs
        type(local_zone_descriptors), intent(in) :: Lzd
        type(confpot_data), dimension(orbs%norbp), intent(in) :: confdatarr
        real(wp), dimension(orbs%npsidim_orbs), intent(in) :: psi !this dimension will be modified
        real(wp), dimension(:),pointer :: pot !< the potential, with the dimension compatible with the ipotmethod flag
        !real(wp), dimension(lr%d%n1i*lr%d%n2i*lr%d%n3i*nspin) :: pot
        real(gp), intent(out) :: ekin_sum,epot_sum,eSIC_DC
        real(wp), dimension(orbs%npsidim_orbs), intent(out) :: hpsi
        real(dp), dimension(:), pointer :: pkernel !< the PSolver kernel which should be associated for the SIC schemes
        type(denspot_distribution),intent(in),optional :: dpbox
        !!real(wp), dimension(max(dpbox%ndimrhopot,orbs%nspin)), intent(in), optional, target :: potential !< Distributed potential. Might contain the density for the SIC treatments
        real(wp), dimension(*), intent(in), optional, target :: potential !< Distributed potential. Might contain the density for the SIC treatments
        type(p2pComms),intent(inout), optional:: comgp
      END SUBROUTINE local_hamiltonian

      subroutine NK_SIC_potential(lr,orbs,ixc,fref,hxh,hyh,hzh,pkernel,psi,poti,eSIC_DC,potandrho,wxdsave)
         !n(c) use module_base
         use module_types
         implicit none
         integer, intent(in) :: ixc
         real(gp), intent(in) :: hxh,hyh,hzh,fref
         type(locreg_descriptors), intent(in) :: lr
         type(orbitals_data), intent(in) :: orbs
         real(dp), dimension(*), intent(in) :: pkernel
         real(wp), dimension(lr%wfd%nvctr_c+7*lr%wfd%nvctr_f,orbs%nspinor,orbs%norbp), intent(in) :: psi
         !real(wp), dimension((lr%d%n1i*lr%d%n2i*lr%d%n3i*((orbs%nspinor/3)*3+1)),max(orbs%norbp,orbs%nspin)), intent(inout) :: poti
         real(wp), intent(inout) :: poti
         real(gp), intent(out) :: eSIC_DC
         real(dp), dimension(lr%d%n1i*lr%d%n2i*lr%d%n3i,2*orbs%nspin), intent(in), optional :: potandrho 
         real(dp), dimension(lr%d%n1i*lr%d%n2i*lr%d%n3i,orbs%nspin), intent(out), optional :: wxdsave 
      END SUBROUTINE NK_SIC_potential

      subroutine isf_to_daub_kinetic(hx,hy,hz,kx,ky,kz,nspinor,lr,w,psir,hpsi,ekin,k_strten)
        !use module_base
        use module_types
        implicit none
        integer, intent(in) :: nspinor
        real(gp), intent(in) :: hx,hy,hz,kx,ky,kz
        type(locreg_descriptors), intent(in) :: lr
        type(workarr_locham), intent(inout) :: w
        real(wp), dimension(lr%d%n1i*lr%d%n2i*lr%d%n3i,nspinor), intent(in) :: psir
        real(gp), intent(out) :: ekin
        real(wp), dimension(lr%wfd%nvctr_c+7*lr%wfd%nvctr_f,nspinor), intent(inout) :: hpsi
        real(wp), dimension(6), optional :: k_strten
      end subroutine isf_to_daub_kinetic

      subroutine readmywaves(iproc,filename,iformat,orbs,n1,n2,n3,hx,hy,hz,at,rxyz_old,rxyz,  & 
         wfd,psi,orblist)
         use module_base
         use module_types
         implicit none
         integer, intent(in) :: iproc,n1,n2,n3, iformat
         real(gp), intent(in) :: hx,hy,hz
         type(wavefunctions_descriptors), intent(in) :: wfd
         type(orbitals_data), intent(inout) :: orbs
         type(atoms_data), intent(in) :: at
         real(gp), dimension(3,at%nat), intent(in) :: rxyz
         integer, dimension(orbs%norb), optional :: orblist
         real(gp), dimension(3,at%nat), intent(out) :: rxyz_old
         real(wp), dimension(wfd%nvctr_c+7*wfd%nvctr_f,orbs%nspinor,orbs%norbp), intent(out) :: psi
         character(len=*), intent(in) :: filename
      END SUBROUTINE readmywaves

      
      subroutine open_filename_of_iorb(unitfile,lbin,filename,orbs,iorb,ispinor,iorb_out,iiorb)
         use module_base
         use module_types
         implicit none
         character(len=*), intent(in) :: filename
         logical, intent(in) :: lbin
         integer, intent(in) :: iorb,ispinor,unitfile
         type(orbitals_data), intent(in) :: orbs
         integer, intent(out) :: iorb_out
         integer,optional :: iiorb   
      END SUBROUTINE open_filename_of_iorb

      subroutine filename_of_iorb(lbin,filename,orbs,iorb,ispinor,filename_out,iorb_out,iiorb)
         use module_base
         use module_types
         implicit none
         character(len=*), intent(in) :: filename
         logical, intent(in) :: lbin
         integer, intent(in) :: iorb,ispinor
         type(orbitals_data), intent(in) :: orbs
         character(len=*) :: filename_out
         integer, intent(out) :: iorb_out
         integer,optional :: iiorb
      END SUBROUTINE filename_of_iorb

      subroutine readwavetoisf(lstat, filename, formatted, hx, hy, hz, &
           & n1, n2, n3, nspinor, psiscf)
        use module_base
        use module_types
        implicit none
        character(len = *), intent(in) :: filename
        logical, intent(in) :: formatted
        integer, intent(out) :: n1, n2, n3, nspinor
        real(gp), intent(out) :: hx, hy, hz
        real(wp), dimension(:,:,:,:), pointer :: psiscf
        logical, intent(out) :: lstat
      END SUBROUTINE readwavetoisf
      subroutine readwavetoisf_etsf(lstat, filename, iorbp, hx, hy, hz, &
           & n1, n2, n3, nspinor, psiscf)
        use module_base
        use module_types
        implicit none
        character(len = *), intent(in) :: filename
        integer, intent(in) :: iorbp
        integer, intent(out) :: n1, n2, n3, nspinor
        real(gp), intent(out) :: hx, hy, hz
        real(wp), dimension(:,:,:,:), pointer :: psiscf
        logical, intent(out) :: lstat
      END SUBROUTINE readwavetoisf_etsf

      subroutine read_wave_to_isf(lstat, filename, ln, iorbp, hx, hy, hz, &
           & n1, n2, n3, nspinor, psiscf)
        use module_base
        use module_types
        implicit none
        integer, intent(in) :: ln
        character(len = ln), intent(in) :: filename
        integer, intent(in) :: iorbp
        integer, intent(out) :: n1, n2, n3, nspinor
        real(gp), intent(out) :: hx, hy, hz
        real(wp), dimension(:,:,:,:), pointer :: psiscf
        logical, intent(out) :: lstat
      END SUBROUTINE read_wave_to_isf
      subroutine free_wave_to_isf(psiscf)
        use module_base
        implicit none
        real(wp), dimension(:,:,:,:), pointer :: psiscf
      END SUBROUTINE free_wave_to_isf

      subroutine denspot_communications(iproc,nproc,ixc,nspin,geocode,SICapproach,dpbox)
        use module_base
        use module_types
        implicit none
        integer, intent(in) :: iproc, nproc,ixc,nspin
        character(len=*), intent(in) :: geocode,SICapproach
        type(denspot_distribution), intent(inout) :: dpbox
      end subroutine denspot_communications

      subroutine allocateRhoPot(iproc,Glr,nspin,atoms,rxyz,denspot)
        use module_base
        use module_types
        implicit none
        integer, intent(in) :: iproc,nspin
        type(locreg_descriptors), intent(in) :: Glr
        type(atoms_data), intent(in) :: atoms
        real(gp), dimension(3,atoms%nat), intent(in) :: rxyz
        type(DFT_local_fields), intent(inout) :: denspot
      END SUBROUTINE allocateRhoPot

      !subroutine SWcalczone(nat,posa,boxl,tmp_force, this_atom,numnei,nei)
      !
      !
      !  !use SWpotential
      !  use defs, only : boundary,maxnei,iproc,MPI_COMM_WORLD
      !  
      !  implicit none
      !  
      !  integer, intent(in)                               :: nat
      !  real(kind=8), intent(in), dimension(3*nat) :: posa
      !  real(kind=8), dimension(3), intent(inout)          :: boxl
      !  integer, intent(in) :: this_atom
      !  real(8), intent(out), dimension(3*nat), target:: tmp_force
      !
      !
      !  integer, dimension(nat),intent(in) :: numnei 
      !  integer, dimension(nat,maxnei),intent(in) :: nei 
      !END SUBROUTINE SWcalczone

!!$    subroutine readmywaves(iproc,filename,orbs,n1,n2,n3,hx,hy,hz,at,rxyz_old,rxyz,  & 
!!$         wfd,psi,orblist)
!!$      use module_base
!!$      use module_types
!!$      implicit none
!!$      integer, intent(in) :: iproc,n1,n2,n3
!!$      real(gp), intent(in) :: hx,hy,hz
!!$      type(wavefunctions_descriptors), intent(in) :: wfd
!!$      type(orbitals_data), intent(inout) :: orbs
!!$      type(atoms_data), intent(in) :: at
!!$      real(gp), dimension(3,at%nat), intent(in) :: rxyz
!!$      integer, dimension(orbs%norb), optional :: orblist
!!$      real(gp), dimension(3,at%nat), intent(out) :: rxyz_old
!!$      real(wp), dimension(wfd%nvctr_c+7*wfd%nvctr_f,orbs%nspinor,orbs%norbp), intent(out) :: psi
!!$      character(len=*), intent(in) :: filename
!!$     end subroutine readmywaves


        subroutine getLocalizedBasis(iproc,nproc,at,orbs,rxyz,denspot,GPU,trH,fnrm,&
                   infoBasisFunctions,nlpspd,proj,ldiis,SIC,locrad,tmb)
          use module_base
          use module_types
          implicit none
          integer,intent(in):: iproc, nproc
          integer,intent(out):: infoBasisFunctions
          type(atoms_data), intent(in) :: at
          type(orbitals_data):: orbs
          real(8),dimension(3,at%nat):: rxyz
          type(DFT_local_fields), intent(inout) :: denspot
          type(GPU_pointers), intent(inout) :: GPU
          real(8),intent(out):: trH, fnrm
          type(nonlocal_psp_descriptors),intent(in):: nlpspd
          real(wp),dimension(nlpspd%nprojel),intent(inout):: proj
          type(localizedDIISParameters),intent(inout):: ldiis
          type(DFT_wavefunction),target,intent(inout):: tmb
          type(SIC_data) :: SIC !<parameters for the SIC methods
          real(8),dimension(tmb%lzd%nlr),intent(in):: locrad
        end subroutine getLocalizedBasis


    !!!subroutine allocateAndInitializeLinear(iproc, nproc, Glr, orbs, at, nlpspd, lin, &
    !!!      input, hx, hy, hz, rxyz, nscatterarr, tag, confdatarr, onwhichatom)
    !!!  use module_base
    !!!  use module_types
    !!!  implicit none
    !!!  ! Calling arguments
    !!!  integer,intent(in):: iproc, nproc
    !!!  real(gp),intent(in):: hx, hy, hz
    !!!  type(locreg_descriptors),intent(in):: Glr
    !!!  type(orbitals_data),intent(in):: orbs
    !!!  type(atoms_data),intent(inout):: at
    !!!  type(nonlocal_psp_descriptors),intent(in):: nlpspd
    !!!  type(linearParameters),intent(inout):: lin
    !!!  type(input_variables),intent(in):: input
    !!!  real(8),dimension(3,at%nat),intent(in):: rxyz
    !!!  integer,dimension(0:nproc-1,4),intent(in):: nscatterarr !n3d,n3p,i3s+i3xcsh-1,i3xcsh
    !!!  integer,intent(inout):: tag
    !!!  type(confpot_data), dimension(:),pointer,intent(out) :: confdatarr
    !!!  integer,dimension(:),pointer:: onwhichatom
    !!!end subroutine allocateAndInitializeLinear



    subroutine transpose_vLIN(iproc, lproc, uproc, orbs, comms, psi, newComm, &
         work,outadd) !optional
      use module_base
      use module_types
      implicit none
      integer, intent(in) :: iproc, lproc, uproc, newComm
      type(orbitals_data), intent(in) :: orbs
      type(communications_arrays), intent(in) :: comms
      real(8),dimension(max(orbs%npsidim_comp,orbs%npsidim_orbs)):: psi
      real(wp), dimension(:), pointer, optional :: work
      real(wp), dimension(*), intent(out), optional :: outadd
    end subroutine transpose_vLIN


    subroutine untranspose_vLIN(iproc, lproc, uproc, orbs, comms, psi, newComm, &
         work,outadd) !optional
      use module_base
      use module_types
      implicit none
      integer, intent(in) :: iproc,lproc, uproc, newComm
      type(orbitals_data), intent(in) :: orbs
      type(communications_arrays), intent(in) :: comms
      real(8),dimension(max(orbs%npsidim_comp,orbs%npsidim_orbs)):: psi
      real(wp), dimension(:), pointer, optional :: work
      real(wp), dimension(*), intent(out), optional :: outadd
    end subroutine untranspose_vLIN


    subroutine inputOrbitals(iproc,nproc,at,&
         orbs,nvirt,comms,Glr,hx,hy,hz,rxyz,rhopot,rhocore,pot_ion,&
         nlpspd,proj,pkernel,pkernelseq,ixc,psi,hpsi,psit,G,&
         nscatterarr,ngatherarr,nspin,potshortcut,symObj,irrzon,phnons,GPU,input)
      use module_base
      use module_types
      implicit none
      integer, intent(in) :: iproc,nproc,ixc,symObj
      integer, intent(inout) :: nspin,nvirt
      real(gp), intent(in) :: hx,hy,hz
      type(atoms_data), intent(in) :: at
      type(orbitals_data), intent(inout) :: orbs
      type(nonlocal_psp_descriptors), intent(in) :: nlpspd
      type(locreg_descriptors), intent(in) :: Glr
      type(communications_arrays), intent(in) :: comms
      type(GPU_pointers), intent(inout) :: GPU
      type(input_variables):: input
      integer, dimension(0:nproc-1,4), intent(in) :: nscatterarr
      integer, dimension(0:nproc-1,2), intent(in) :: ngatherarr 
      real(gp), dimension(3,at%nat), intent(in) :: rxyz
      real(wp), dimension(nlpspd%nprojel), intent(in) :: proj
      real(dp), dimension(*), intent(inout) :: rhopot,pot_ion
      type(gaussian_basis), intent(out) :: G 
      real(wp), dimension(:), pointer :: hpsi,psit,rhocore
      real(8),dimension(max(orbs%npsidim_comp,orbs%npsidim_orbs)):: psi
      real(dp), dimension(:), pointer :: pkernel,pkernelseq
      integer, intent(in) :: potshortcut
      integer, dimension(*), intent(in) :: irrzon
      real(dp), dimension(*), intent(in) :: phnons
    END SUBROUTINE inputOrbitals
    
    subroutine psimix(iproc,nproc,ndim_psi,orbs,comms,diis,hpsit,psit)
      use module_base
      use module_types
      implicit none
      integer, intent(in) :: iproc,nproc,ndim_psi
      type(orbitals_data), intent(in) :: orbs
      type(communications_arrays), intent(in) :: comms
      type(diis_objects), intent(inout) :: diis
      real(wp), dimension(ndim_psi), intent(inout) :: psit,hpsit
    end subroutine psimix
    
    subroutine estimatePerturbedOrbitals(iproc, nproc, at, orbs, lr, input, orbsLIN, commsLIN, rxyz, nspin, &
        nlpspd, proj, nscatterarr, ngatherarr, rhopot, GPU, pkernelseq, phi, rxyzParabola, perturbation)
    use module_base
    use module_types
    implicit none
    
    ! Calling arguments
    integer:: iproc, nproc
    type(atoms_data), intent(in) :: at
    type(orbitals_data):: orbs
    type(locreg_descriptors), intent(in) :: lr
    type(input_variables):: input
    type(orbitals_data):: orbsLIN
    type(communications_arrays):: commsLIN
    real(8),dimension(3,at%nat):: rxyz, rxyzParabola
    integer:: nspin
    type(nonlocal_psp_descriptors), intent(in) :: nlpspd
    real(wp), dimension(nlpspd%nprojel), intent(in) :: proj
    integer, dimension(0:nproc-1,4), intent(in) :: nscatterarr !n3d,n3p,i3s+i3xcsh-1,i3xcsh
    integer, dimension(0:nproc-1,2), intent(in) :: ngatherarr
    real(dp), dimension(*), intent(inout) :: rhopot
    type(GPU_pointers), intent(inout) :: GPU
    real(dp), dimension(:), pointer :: pkernelseq
    real(8),dimension(max(orbsLIN%npsidim_orbs,orbsLIN%npsidim_comp)):: phi
    real(8),dimension(3,at%nat):: perturbation
    end subroutine estimatePerturbedOrbitals
    
    !!subroutine psimixVariable(iproc,nproc,orbs,comms,diis,diisArr, hpsit,psit, quiet)
    !!  use module_base
    !!  use module_types
    !!  implicit none
    !!  integer, intent(in) :: iproc,nproc
    !!  type(orbitals_data), intent(in) :: orbs
    !!  type(communications_arrays), intent(in) :: comms
    !!  type(diis_objects), intent(inout) :: diis
    !!  type(diis_objects),dimension(orbs%norb),intent(in out):: diisArr
    !!  real(wp), dimension(sum(comms%ncntt(0:nproc-1))), intent(inout) :: psit,hpsit
    !!  logical, optional:: quiet ! to avoid that the DIIS weights are written
    !!end subroutine psimixVariable
    
    
    
    !!subroutine diisstpVariable(iproc,nproc,orbs,comms,diis,diisArr,psit,quiet)
    !!  use module_base
    !!  use module_types
    !!  implicit none
    !!! Arguments
    !!  integer, intent(in) :: nproc,iproc
    !!  type(orbitals_data), intent(in) :: orbs
    !!  type(communications_arrays), intent(in) :: comms
    !!  type(diis_objects), intent(inout) :: diis
    !!  type(diis_objects),dimension(orbs%norb),intent(in out):: diisArr
    !!  real(wp), dimension(sum(comms%ncntt(0:nproc-1))), intent(out) :: psit
    !!  logical, optional:: quiet ! to avoid that the DIIS weights are written
    !!end subroutine diisstpVariable
    
    
    subroutine apply_potentialConfinement(n1,n2,n3,nl1,nl2,nl3,nbuf,nspinor,npot,psir,pot,epot, rxyzConfinement, &
         hxh, hyh, hzh, potentialPrefac, confPotOrder, &
         ibyyzz_r) !optional
      use module_base
      implicit none
      integer, intent(in) :: n1,n2,n3,nl1,nl2,nl3,nbuf,nspinor,npot, confPotOrder
      real(wp), dimension(-14*nl1:2*n1+1+15*nl1,-14*nl2:2*n2+1+15*nl2,-14*nl3:2*n3+1+15*nl3,nspinor), intent(inout) :: psir
      real(wp), dimension(-14*nl1:2*n1+1+15*nl1-4*nbuf,-14*nl2:2*n2+1+15*nl2-4*nbuf,&
           -14*nl3:2*n3+1+15*nl3-4*nbuf,npot), intent(in) :: pot
      integer, dimension(2,-14:2*n2+16,-14:2*n3+16), intent(in), optional :: ibyyzz_r
      real(gp), intent(out) :: epot
      real(8),dimension(3):: rxyzConfinement
      real(8):: hxh, hyh, hzh, potentialPrefac
    end subroutine apply_potentialConfinement

    !!!subroutine getLinearPsi(iproc,nproc,lzd,orbs,&
    !!!     at,rxyz,denspot,&
    !!!     GPU,&
    !!!     infoBasisFunctions,infoCoeff,itSCC,ebs,nlpspd,proj,&
    !!!     ldiis,orthpar,&
    !!!     blocksize_pdgemm,&
    !!!     comrp,blocksize_pdsyev,nproc_pdsyev,&
    !!!     hx,hy,hz,SIC,locrad,tmb, tmbder, tmbmix)
    !!!  use module_base
    !!!  use module_types
    !!!  implicit none

    !!!  ! Calling arguments
    !!!  integer,intent(in):: iproc, nproc, itSCC
    !!!  integer,intent(in):: blocksize_pdgemm
    !!!  integer,intent(in):: blocksize_pdsyev, nproc_pdsyev
    !!!  type(local_zone_descriptors),intent(inout):: lzd
    !!!  type(orbitals_data),intent(in) :: orbs
    !!!  !type(p2pCommsSumrho),intent(inout):: comsr
    !!!  !!type(p2pComms),intent(inout):: comsr
    !!!  !!type(matrixDescriptors),intent(in):: mad, lbmad
    !!!  !!type(overlapParameters),intent(inout):: op, lbop
    !!!  !!type(p2pComms),intent(inout):: comon, lbcomon
    !!!  !type(p2pCommsGatherPot):: comgp, lbcomgp
    !!!  !!!!type(p2pComms):: comgp, lbcomgp
    !!!  type(atoms_data),intent(in):: at
    !!!  real(8),dimension(3,at%nat),intent(in):: rxyz
    !!!  type(DFT_local_fields), intent(inout) :: denspot
    !!!  type(GPU_pointers),intent(inout):: GPU
    !!!  integer,intent(out):: infoBasisFunctions, infoCoeff
    !!!  real(8),intent(out):: ebs
    !!!  real(8),intent(in):: hx, hy, hz
    !!!  !real(8),dimension(llborbs%norb,orbs%norb),intent(in out):: coeff
    !!!  !real(8),dimension(max(llborbs%npsidim_orbs,llborbs%npsidim_comp)),intent(inout):: lphi
    !!!  !real(8),dimension(:),pointer,intent(inout):: lphi
    !!!  type(nonlocal_psp_descriptors),intent(in):: nlpspd
    !!!  real(wp),dimension(nlpspd%nprojel),intent(inout):: proj
    !!!  !real(8),dimension(lorbs%norb,orbs%norb),intent(inout):: coeff_proj
    !!!  type(localizedDIISParameters),intent(inout):: ldiis
    !!!  type(orthon_data),intent(in):: orthpar
    !!!  !!type(confpot_data),dimension(lorbs%norbp),intent(in) :: confdatarr
    !!!  !real(8),dimension(max(lorbs%npsidim_orbs,lorbs%npsidim_comp)),intent(inout)::lphiRestart
    !!!  !real(8),dimension(:),pointer,intent(inout)::lphiRestart
    !!!  !type(p2pCommsRepartition),intent(inout):: comrp
    !!!  type(p2pComms),intent(inout):: comrp
    !!!  type(SIC_data),intent(in):: SIC
    !!!  real(8),dimension(lzd%nlr),intent(in):: locrad
    !!!  !!type(wfn_metadata),intent(inout):: wfnmd
    !!!  type(DFT_wavefunction),intent(inout):: tmb, tmbder, tmbmix
    !!!end subroutine getLinearPsi

    subroutine get_coeff(iproc,nproc,scf_mode,lzd,orbs,at,rxyz,denspot,&
               GPU, infoCoeff,ebs,nlpspd,proj,blocksize_pdsyev,nproc_pdsyev,&
               hx,hy,hz,SIC,tmbmix,tmb,fnrm,density_kernel,overlapmatrix,calculate_overlap_matrix,ldiis_coeff)
      use module_base
      use module_types
      implicit none
      integer,intent(in):: iproc, nproc, scf_mode
      integer,intent(in):: blocksize_pdsyev, nproc_pdsyev
      type(local_zone_descriptors),intent(inout):: lzd
      type(orbitals_data),intent(in) :: orbs
      type(atoms_data),intent(in):: at
      real(8),dimension(3,at%nat),intent(in):: rxyz
      type(DFT_local_fields), intent(inout) :: denspot
      type(GPU_pointers),intent(inout):: GPU
      integer,intent(out):: infoCoeff
      real(8),intent(out):: ebs, fnrm
      real(8),intent(in):: hx, hy, hz
      type(nonlocal_psp_descriptors),intent(in):: nlpspd
      real(wp),dimension(nlpspd%nprojel),intent(inout):: proj
      type(SIC_data),intent(in):: SIC
      type(DFT_wavefunction),intent(inout):: tmbmix,tmb
      real(8),dimension(tmbmix%orbs%norb,tmbmix%orbs%norb),intent(out):: density_kernel
      real(8),dimension(tmbmix%orbs%norb,tmbmix%orbs%norb),intent(inout):: overlapmatrix
      logical,intent(in):: calculate_overlap_matrix
      type(localizedDIISParameters),intent(inout),optional:: ldiis_coeff
    end subroutine get_coeff


    !!!subroutine local_hamiltonianConfinement(iproc,orbs,lin,lr,hx,hy,hz,&
    !!!     nspin,pot,psi,hpsi,ekin_sum,epot_sum, nat, rxyz, onWhichAtom, at, centralAtom)
    !!!  use module_base
    !!!  use module_types
    !!!  use libxc_functionals
    !!!  implicit none
    !!!  integer, intent(in) :: iproc,nspin
    !!!  real(gp), intent(in) :: hx,hy,hz
    !!!  type(orbitals_data), intent(in) :: orbs
    !!!  type(linearParameters):: lin
    !!!  type(locreg_descriptors), intent(in) :: lr
    !!!  real(wp), dimension(lr%wfd%nvctr_c+7*lr%wfd%nvctr_f,orbs%nspinor*orbs%norbp), intent(in) :: psi
    !!!  real(wp), dimension(*) :: pot
    !!!  !real(wp), dimension(lr%d%n1i*lr%d%n2i*lr%d%n3i*nspin) :: pot
    !!!  real(gp), intent(out) :: ekin_sum,epot_sum
    !!!  real(wp), dimension(lr%wfd%nvctr_c+7*lr%wfd%nvctr_f,orbs%nspinor*orbs%norbp), intent(out) :: hpsi
    !!!integer:: nat
    !!!real(8),dimension(3,nat):: rxyz
    !!!integer,dimension(orbs%norbp),intent(in):: onWhichAtom
    !!!type(atoms_data), intent(in) :: at
    !!!integer,intent(in),optional:: centralAtom
    !!!end subroutine local_hamiltonianConfinement


    !!!subroutine local_hamiltonianConfinementForAllLocregs(iproc,orbs,lin,lr,hx,hy,hz,&
    !!!     nspin,pot,psi,hpsi,ekin_sum,epot_sum, nat, rxyz, at, centralAtom)
    !!!  use module_base
    !!!  use module_types
    !!!  use libxc_functionals
    !!!  implicit none
    !!!  integer, intent(in):: iproc, nspin, nat
    !!!  real(gp), intent(in):: hx,hy,hz
    !!!  type(orbitals_data),intent(in):: orbs
    !!!  type(linearParameters),intent(in):: lin
    !!!  type(locreg_descriptors),intent(in) :: lr
    !!!  type(atoms_data),intent(in):: at
    !!!  real(wp),dimension(lr%wfd%nvctr_c+7*lr%wfd%nvctr_f,orbs%nspinor*orbs%norbp),intent(in):: psi
    !!!  real(wp),dimension(*):: pot
    !!!  !real(wp), dimension(lr%d%n1i*lr%d%n2i*lr%d%n3i*nspin) :: pot
    !!!  real(gp),intent(out):: ekin_sum,epot_sum
    !!!  real(wp),dimension(lr%wfd%nvctr_c+7*lr%wfd%nvctr_f,orbs%nspinor*orbs%norbp,at%nat),intent(out):: hpsi
    !!!  real(8),dimension(3,nat),intent(in):: rxyz
    !!!  integer,intent(in),optional:: centralAtom
    !!!end subroutine local_hamiltonianConfinementForAllLocregs

    
    !!!subroutine deallocateLinear(iproc, lin, lphi, coeff)
    !!!  use module_base
    !!!  use module_types
    !!!  implicit none
    !!!  integer,intent(in):: iproc
    !!!  type(linearParameters),intent(inout):: lin
    !!!  real(8),dimension(:),pointer,intent(inout):: lphi
    !!!  real(8),dimension(:,:),pointer,intent(inout):: coeff
    !!!end subroutine deallocateLinear
    

    !!!subroutine initializeLocRegLIN(iproc, nproc, lr, lin, at, input, rxyz, radii_cf)
    !!!  use module_base
    !!!  use module_types
    !!!  implicit none
    !!!  integer:: iproc, nproc
    !!!  type(locreg_descriptors):: lr
    !!!  type(linearParameters):: lin
    !!!  type(atoms_data),intent(in):: at
    !!!  type(input_variables),intent(in):: input
    !!!  real(8),dimension(3,at%nat):: rxyz
    !!!  real(8),dimension(at%ntypes,3):: radii_cf
    !!!  type(communications_arrays):: commsLIN
    !!!end subroutine initializeLocRegLIN
    
    
    
    !!!subroutine orbitalsCommunicatorsWithGroups(iproc, lproc, uproc, lin, newComm, norbPerComm)
    !!!  use module_base
    !!!  use module_types
    !!!  implicit none
    !!!  integer, intent(in) :: iproc, lproc, uproc, newComm, norbPerComm
    !!!  type(linearParameters),intent(in out):: lin
    !!!end subroutine orbitalsCommunicatorsWithGroups
    
    subroutine linearScaling(iproc,nproc,Glr,orbs,comms,tmb,tmbder,at,input,hx,hy,hz,&
         rxyz,fion,fdisp,denspot,rhopotold,nlpspd,proj,GPU,&
         energs,scpot,psi,energy)
      use module_base
      use module_types
      implicit none
      integer,intent(in):: iproc, nproc
      real(gp), intent(in) :: hx, hy, hz
      type(locreg_descriptors),intent(in) :: Glr
      type(orbitals_data),intent(inout):: orbs
      type(communications_arrays),intent(in) :: comms
      type(atoms_data),intent(inout):: at
      type(input_variables),intent(in):: input
      real(8),dimension(3,at%nat),intent(inout):: rxyz
      real(8),dimension(3,at%nat),intent(in):: fion, fdisp
      type(DFT_local_fields), intent(inout) :: denspot
      real(gp), dimension(:), intent(inout) :: rhopotold
      type(nonlocal_psp_descriptors),intent(in):: nlpspd
      real(wp),dimension(nlpspd%nprojel),intent(inout):: proj
      type(GPU_pointers),intent(in out):: GPU
      type(energy_terms),intent(inout) :: energs
      logical,intent(in):: scpot
      !real(8),dimension(orbs),intent(out):: psi
      real(8),dimension(:),pointer,intent(out):: psi
      real(gp), dimension(:), pointer :: rho,pot
      real(8),intent(out):: energy
      type(DFT_wavefunction),intent(inout),target:: tmb
      type(DFT_wavefunction),intent(inout),target:: tmbder
    end subroutine linearScaling
    
    
!!$    subroutine potentialAndEnergySub(iproc, nproc, n3d, n3p, Glr, orbs, atoms, in, lin, phi, psi, rxyz, rxyzParab, &
!!$        rhopot, nscatterarr, ngatherarr, GPU, irrzon, phnons, pkernel, pot_ion, rhocore, potxc, PSquiet, &
!!$        proj, nlpspd, pkernelseq, eion, edisp, eexctX, scpot, coeff, ebsMod, energy)
!!$      use module_base
!!$      use module_types
!!$      implicit none
!!$      integer:: iproc, nproc, n3d, n3p, sizeLphir, sizePhibuffr
!!$      type(locreg_descriptors) :: Glr
!!$      type(orbitals_data):: orbs
!!$      type(atoms_data):: atoms
!!$      type(input_variables):: in
!!$      type(linearParameters):: lin
!!$      real(8),dimension(max(lin%lb%orbs%npsidim_orbs,lin%lb%orbs%npsidim_comp)):: phi
!!$      real(8),dimension(max(orbs%npsidim_comp,orbs%npsidim_orbs)):: psi
!!$      real(dp), dimension(lin%as%size_rhopot) :: rhopot
!!$      integer,dimension(0:nproc-1,4) :: nscatterarr !n3d,n3p,i3s+i3xcsh-1,i3xcsh
!!$      integer,dimension(0:nproc-1,2),intent(in) :: ngatherarr
!!$      type(GPU_pointers),intent(in out):: GPU
!!$      integer, dimension(lin%as%size_irrzon(1),lin%as%size_irrzon(2),lin%as%size_irrzon(3)) :: irrzon
!!$      real(dp), dimension(lin%as%size_phnons(1),lin%as%size_phnons(2),lin%as%size_phnons(3)) :: phnons
!!$      real(dp), dimension(lin%as%size_pkernel):: pkernel
!!$      real(wp), dimension(lin%as%size_pot_ion):: pot_ion
!!$      !real(wp), dimension(lin%as%size_rhocore):: rhocore 
!!$      real(wp), dimension(:),pointer:: rhocore
!!$      real(wp), dimension(lin%as%size_potxc(1),lin%as%size_potxc(2),lin%as%size_potxc(3),lin%as%size_potxc(4)):: potxc
!!$      character(len=3):: PSquiet
!!$      type(nonlocal_psp_descriptors),intent(in) :: nlpspd
!!$      real(wp), dimension(nlpspd%nprojel), intent(in) :: proj
!!$      real(dp),dimension(lin%as%size_pkernelseq),intent(in):: pkernelseq
!!$      real(8),dimension(3,atoms%nat),intent(in):: rxyz
!!$      real(8),dimension(3,atoms%nat),intent(in):: rxyzParab
!!$      real(gp):: eion, edisp, eexctX, energy
!!$      real(8),dimension(lin%lb%orbs%norb,orbs%norb):: coeff
!!$      real(8):: ebsMod
!!$      logical:: scpot
!!$    end subroutine potentialAndEnergySub

    
    

!!$    subroutine calculateForcesSub(iproc, nproc, n3d, n3p, n3pi, i3s, i3xcsh, Glr, orbs, atoms, in, hx, hy, hz,&
!!$        comms, lin, nlpspd, proj, ngatherarr, nscatterarr, GPU, irrzon, phnons, pkernel, rxyz, fion, fdisp, phi,&
!!$        coeff, rhopot, fxyz, fnoise, radii_cf)
!!$      use module_base
!!$      use module_types
!!$      implicit none
!!$      integer,intent(in):: iproc, nproc, n3d, n3p, n3pi, i3s, i3xcsh
!!$      real(gp),intent(in):: hx, hy, hz
!!$      type(locreg_descriptors),intent(in):: Glr
!!$      type(orbitals_data),intent(in):: orbs
!!$      type(atoms_data),intent(in):: atoms
!!$      type(input_variables),intent(in):: in
!!$      type(communications_arrays),intent(in):: comms
!!$      type(linearParameters),intent(in):: lin
!!$      type(nonlocal_psp_descriptors),intent(in) :: nlpspd
!!$      real(wp),dimension(nlpspd%nprojel),intent(inout) :: proj
!!$      integer,dimension(0:nproc-1,2),intent(in) :: ngatherarr   !!! NOT NEEDED
!!$      integer,dimension(0:nproc-1,4),intent(inout) :: nscatterarr !n3d,n3p,i3s+i3xcsh-1,i3xcsh
!!$      type(GPU_pointers),intent(inout):: GPU
!!$      integer,dimension(lin%as%size_irrzon(1),lin%as%size_irrzon(2),lin%as%size_irrzon(3)),intent(in) :: irrzon
!!$      real(dp),dimension(lin%as%size_phnons(1),lin%as%size_phnons(2),lin%as%size_phnons(3)),intent(in) :: phnons
!!$      real(dp),dimension(lin%as%size_pkernel),intent(in):: pkernel
!!$      real(8),dimension(3,atoms%nat),intent(in):: rxyz, fion, fdisp
!!$      real(8),dimension(3,atoms%nat),intent(out):: fxyz
!!$      real(8),intent(out):: fnoise
!!$      real(8),dimension(max(lin%gorbs%npsidim_orbs,lin%gorbs%npsidim_comp)),intent(inout):: phi
!!$      real(8),dimension(Glr%d%n1i*Glr%d%n2i*nscatterarr(iproc,1)),intent(in):: rhopot
!!$      real(8),dimension(lin%orbs%norb,orbs%norb),intent(in):: coeff
!!$      real(gp), dimension(atoms%ntypes,3+ndebug), intent(in) :: radii_cf
!!$    end subroutine calculateForcesSub
!!$


    !!!subroutine optimizeCoefficients(iproc, orbs, lin, nspin, matrixElements, coeff, infoCoeff)
    !!!  use module_base
    !!!  use module_types
    !!!  implicit none
    !!!  integer,intent(in):: iproc, nspin
    !!!  type(orbitals_data),intent(in):: orbs
    !!!  type(linearParameters),intent(in):: lin
    !!!  real(8),dimension(lin%orbs%norb,lin%orbs%norb),intent(in):: matrixElements
    !!!  real(8),dimension(lin%orbs%norb,orbs%norb),intent(inout):: coeff
    !!!  integer,intent(out):: infoCoeff
    !!!end subroutine

   !!subroutine determine_locreg_periodic(iproc,nlr,cxyz,locrad,hx,hy,hz,Glr,Llr,outofzone)
   !!   use module_base
   !!   use module_types
   !!   implicit none
   !!   integer, intent(in) :: iproc,nlr
   !!   real(gp), intent(in) :: hx,hy,hz
   !!   type(locreg_descriptors), intent(in) :: Glr
   !!   real(gp), dimension(nlr), intent(in) :: locrad
   !!   real(gp), dimension(3,nlr), intent(in) :: cxyz
   !!   type(locreg_descriptors), dimension(nlr), intent(out) :: Llr
   !!   integer, dimension(3,nlr),intent(out) :: outofzone
   !!end subroutine

    !!subroutine determine_wfd_periodicity(ilr,nlr,Glr,Llr,outofzone)
    !!  use module_base
    !!  use module_types
    !!  implicit none
    !!  integer,intent(in) :: ilr,nlr
    !!  type(locreg_descriptors),intent(in) :: Glr
    !!  type(locreg_descriptors),dimension(nlr),intent(inout) :: Llr
    !!  integer,dimension(3,nlr),intent(in) :: outofzone
    !!end subroutine

    !!subroutine num_segkeys_periodic(n1,n2,n3,i1sc,i1ec,i2sc,i2ec,i3sc,i3ec,nseg,nvctr,keyg,keyv,&
    !! nseg_loc,nvctr_loc,outofzone)
    !! implicit none
    !! integer, intent(in) :: n1,n2,n3,i1sc,i1ec,i2sc,i2ec,i3sc,i3ec,nseg,nvctr
    !! integer, dimension(nseg), intent(in) :: keyv
    !! integer, dimension(2,nseg), intent(in) :: keyg
    !! integer, intent(out) :: nseg_loc,nvctr_loc
    !! integer, dimension(3),intent(in) :: outofzone
    !!end subroutine

    !!subroutine segkeys_periodic(n1,n2,n3,i1sc,i1ec,i2sc,i2ec,i3sc,i3ec,nseg,nvctr,keyg,keyv,&
    !! nseg_loc,nvctr_loc,keyg_loc,keyv_loc,outofzone)
    !! implicit none
    !! integer, intent(in) :: n1,n2,n3,i1sc,i1ec,i2sc,i2ec,i3sc,i3ec,nseg,nvctr,nseg_loc,nvctr_loc
    !! integer, dimension(nseg), intent(in) :: keyv
    !! integer, dimension(2,nseg), intent(in) :: keyg
    !! integer, dimension(3), intent(in) :: outofzone
    !! integer, dimension(nseg_loc), intent(out) :: keyv_loc
    !! integer, dimension(2,nseg_loc), intent(out) :: keyg_loc
    !! end subroutine

    !!subroutine get_number_of_overlap_region(alr,blr,Glr,isovrlp,Llr,nlr,outofzone)
    !! use module_base
    !! use module_types
    !! implicit none
    !! integer, intent(in) :: alr,blr
    !! integer, intent(in) :: nlr
    !! type(locreg_descriptors),intent(in) :: Glr
    !! integer, intent(out) :: isovrlp
    !! integer,dimension(3,nlr),intent(in) :: outofzone
    !! type(locreg_descriptors), dimension(nlr), intent(in) :: Llr
    !!end subroutine

    !!subroutine get_overlap_region_periodic(alr,blr,Glr,isovrlp,Llr,nlr,Olr,outofzone)
    !! use module_base
    !! use module_types
    !! implicit none
    !! integer, intent(in) :: alr,blr
    !! integer, intent(in) :: nlr
    !! type(locreg_descriptors),intent(in) :: Glr
    !! integer, intent(in) :: isovrlp
    !! type(locreg_descriptors), dimension(nlr), intent(in) :: Llr
    !! type(locreg_descriptors),dimension(isovrlp),intent(out) :: Olr
    !! integer,dimension(3,nlr),intent(in) :: outofzone
    !!end subroutine

    !!subroutine nlpspd_to_locreg(input_parameters,iproc,Glr,Llr,rxyz,atoms,orbs,&
    !!   radii_cf,cpmult,fpmult,hx,hy,hz,nlpspd,Lnlpspd,projflg)
    !! use module_base
    !! use module_types
    !! implicit none
    !! type(input_variables),intent(in) :: input_parameters
    !! integer,intent(in) :: iproc
    !! type(locreg_descriptors),intent(in) :: Glr
    !! type(locreg_descriptors),intent(in) :: Llr
    !! type(atoms_data),intent(in) :: atoms
    !! type(orbitals_data),intent(in) :: orbs
    !! real(gp), intent(in) :: cpmult,fpmult,hx,hy,hz
    !! type(nonlocal_psp_descriptors),intent(in) :: nlpspd
    !! type(nonlocal_psp_descriptors),intent(out) :: Lnlpspd
    !! integer,dimension(atoms%nat),intent(out) :: projflg
    !! real(gp), dimension(3,atoms%nat), intent(in) :: rxyz
    !! real(gp), dimension(atoms%ntypes,3), intent(in) :: radii_cf
    !!end subroutine

    !!subroutine apply_local_projectors(atoms,in,Llr,Lnlpspd,Lproj,orbs,projflg,psi,rxyz,hpsi)
    !! use module_base
    !! use module_types
    !! implicit none
    !! type(atoms_data),intent(in) :: atoms
    !! type(input_variables),intent(in) :: in
    !! type(locreg_descriptors),intent(in) :: Llr
    !! type(nonlocal_psp_descriptors),intent(in) :: Lnlpspd
    !! type(orbitals_data),intent(in) :: orbs
    !! integer,dimension(atoms%nat),intent(in) :: projflg
    !! real(wp),dimension(Lnlpspd%nprojel),intent(out):: Lproj
    !! real(wp),dimension((Llr%wfd%nvctr_c+7*Llr%wfd%nvctr_f)*orbs%nspinor*orbs%norbp),intent(in) :: psi
    !! real(wp),dimension((Llr%wfd%nvctr_c+7*Llr%wfd%nvctr_f)*orbs%nspinor*orbs%norbp),intent(out):: hpsi
    !! real(gp), dimension(3,atoms%nat), intent(in) :: rxyz
    !!end subroutine

    !!subroutine psi_to_locreg(Glr,ilr,ldim,Olr,lpsi,nlr,orbs,psi)
    !! use module_base
    !! use module_types
    !! implicit none
    !! integer, intent(in) :: nlr
    !! integer :: ilr
    !! integer :: ldim
    !! type(orbitals_data),intent(in) :: orbs
    !! type(locreg_descriptors),intent(in) :: Glr
    !! type(locreg_descriptors), dimension(nlr), intent(in) :: Olr
    !! real(wp),dimension(orbs%npsidim),intent(in) :: psi
    !! real(wp),dimension(ldim),intent(inout) :: lpsi
    !!end subroutine





    !!subroutine partial_density_linear(rsflag,nproc,n1i,n2i,n3i,npsir,nspinn,nrhotot,&
    !!     hfac,nscatterarr,spinsgn,psir,rho_p,norb,norbPsi,coeff,&
    !!     ibyyzz_r)
    !!  use module_base
    !!  use module_types
    !!  implicit none
    !!  logical, intent(in) :: rsflag
    !!  integer, intent(in) :: nproc,n1i,n2i,n3i,nrhotot,nspinn,npsir, norb,norbPsi
    !!  real(gp), intent(in) :: hfac,spinsgn
    !!  integer, dimension(0:nproc-1,4), intent(in) :: nscatterarr
    !!  real(wp), dimension(n1i,n2i,n3i,npsir), intent(in) :: psir
    !!  real(dp), dimension(n1i,n2i,nrhotot,nspinn), intent(inout) :: rho_p
    !!  real(8),dimension(norb,norbPsi),intent(in):: coeff
    !!  integer, dimension(:,:,:),pointer :: ibyyzz_r
    !!end subroutine partial_density_linear

!!$    subroutine local_partial_densityLinear(iproc,nproc,rsflag,nscatterarr,&
!!$         nrhotot,Lzd,hxh,hyh,hzh,nspin,orbs,psi,rho)
!!$      use module_base
!!$      use module_types
!!$      use module_interfaces, exceptThisOne => local_partial_densityLinear
!!$      use module_xc
!!$      implicit none
!!$      logical, intent(in) :: rsflag
!!$      integer, intent(in) :: iproc,nproc
!!$      integer,intent(inout):: nrhotot
!!$      integer, intent(in) :: nspin
!!$      real(gp), intent(in) :: hxh,hyh,hzh
!!$      type(local_zone_descriptors), intent(in) :: Lzd
!!$      type(orbitals_data),intent(in) :: orbs
!!$      integer, dimension(0:nproc-1,4), intent(in) :: nscatterarr !n3d,n3p,i3s+i3xcsh-1,i3xcsh
!!$      real(wp), dimension(orbs%npsidim_orbs), intent(in) :: psi
!!$      real(dp),dimension(max(Lzd%Glr%d%n1i*Lzd%Glr%d%n2i*nrhotot,1),max(nspin,orbs%nspinor)),intent(out):: rho
!!$    end subroutine local_partial_densityLinear


   subroutine createDerivativeBasis(n1,n2,n3, &
     nfl1,nfu1,nfl2,nfu2,nfl3,nfu3,  &
     hgrid,ibyz_c,ibxz_c,ibxy_c,ibyz_f,ibxz_f,ibxy_f,&
     w_c, w_f, w_f1, w_f2, w_f3, x_c, x_f, y_c, y_f, z_c, z_f)
     use module_base
     !use filterModule
     implicit none
     integer, intent(in) :: n1,n2,n3,nfl1,nfu1,nfl2,nfu2,nfl3,nfu3
     real(gp), intent(in) :: hgrid
     integer, dimension(2,0:n2,0:n3), intent(in) :: ibyz_c,ibyz_f
     integer, dimension(2,0:n1,0:n3), intent(in) :: ibxz_c,ibxz_f
     integer, dimension(2,0:n1,0:n2), intent(in) :: ibxy_c,ibxy_f
     real(wp), dimension(0:n1,0:n2,0:n3), intent(in) :: w_c
     real(wp), dimension(7,nfl1:nfu1,nfl2:nfu2,nfl3:nfu3), intent(in) :: w_f
     real(wp), dimension(nfl1:nfu1,nfl2:nfu2,nfl3:nfu3), intent(in) :: w_f1
     real(wp), dimension(nfl2:nfu2,nfl1:nfu1,nfl3:nfu3), intent(in) :: w_f2
     real(wp), dimension(nfl3:nfu3,nfl1:nfu1,nfl2:nfu2), intent(in) :: w_f3
     real(wp), dimension(0:n1,0:n2,0:n3), intent(out) :: x_c
     real(wp), dimension(7,nfl1:nfu1,nfl2:nfu2,nfl3:nfu3), intent(out) :: x_f
     real(wp), dimension(0:n1,0:n2,0:n3), intent(out) :: y_c
     real(wp), dimension(7,nfl1:nfu1,nfl2:nfu2,nfl3:nfu3), intent(out) :: y_f
     real(wp), dimension(0:n1,0:n2,0:n3), intent(out) :: z_c
     real(wp), dimension(7,nfl1:nfu1,nfl2:nfu2,nfl3:nfu3), intent(out) :: z_f
    end subroutine createDerivativeBasis


   !!!subroutine HamiltonianApplicationConfinementForAllLocregs(iproc,nproc,at,orbs,lin,hx,hy,hz,rxyz,&
   !!!     nlpspd,proj,lr,ngatherarr,ndimpot,potential,psi,hpsi,&
   !!!     ekin_sum,epot_sum,eexctX,eproj_sum,nspin,GPU, rxyzParabola, onWhichAtom, &
   !!!     pkernel,orbsocc,psirocc,centralAtom) ! optional
   !!!      use module_base
   !!!      use module_types
   !!!      use libxc_functionals
   !!!      implicit none
   !!!      integer, intent(in) :: iproc,nproc,ndimpot,nspin
   !!!      real(gp), intent(in) :: hx,hy,hz
   !!!      type(atoms_data), intent(in) :: at
   !!!      type(orbitals_data), intent(in) :: orbs
   !!!      type(linearParameters):: lin
   !!!      type(nonlocal_psp_descriptors), intent(in) :: nlpspd
   !!!      type(locreg_descriptors), intent(in) :: lr
   !!!      integer, dimension(0:nproc-1,2), intent(in) :: ngatherarr
   !!!      real(gp), dimension(3,at%nat), intent(in) :: rxyz
   !!!      real(wp), dimension(nlpspd%nprojel), intent(in) :: proj
   !!!      real(wp), dimension((lr%wfd%nvctr_c+7*lr%wfd%nvctr_f)*orbs%nspinor*orbs%norbp), intent(in) :: psi
   !!!      real(wp), dimension(max(ndimpot,1)*nspin), intent(in), target :: potential
   !!!      real(gp), intent(out) :: ekin_sum,epot_sum,eexctX,eproj_sum
   !!!      real(wp), dimension((lr%wfd%nvctr_c+7*lr%wfd%nvctr_f)*orbs%nspinor*orbs%norbp*at%nat), intent(out) :: hpsi
   !!!      type(GPU_pointers), intent(inout) :: GPU
   !!!      real(gp), dimension(3,at%nat), intent(in) :: rxyzParabola
   !!!      integer,dimension(orbs%norb),intent(in):: onWhichAtom
   !!!      real(dp), dimension(*), optional :: pkernel
   !!!      type(orbitals_data), intent(in), optional :: orbsocc
   !!!      real(wp), dimension(:), pointer, optional :: psirocc
   !!!      integer,intent(in),optional:: centralAtom
   !!!    end subroutine HamiltonianApplicationConfinementForAllLocregs


    subroutine readAtomicOrbitals(at,norbe,norbsc,nspin,nspinor,scorb,norbsc_arr,locrad)
      use module_base
      use module_types
      implicit none
      !Arguments
      integer, intent(in) :: nspin,nspinor
      integer, intent(out) :: norbe,norbsc
      type(atoms_data), intent(in) :: at
      logical, dimension(4,2,at%natsc), intent(out) :: scorb
      integer, dimension(at%natsc+1,nspin), intent(out) :: norbsc_arr
      real(gp), dimension(at%nat), intent(out) :: locrad
    end subroutine readAtomicOrbitals


    subroutine readAtomicOrbitals_withOnWhichAtom(at,orbsig,norbe,norbsc,nspin,nspinor,scorb,norbsc_arr,locrad,&
               onWhichAtom)
      use module_base
      use module_types
      implicit none
      !Arguments
      integer, intent(in) :: nspin,nspinor
      type(orbitals_data),intent(in):: orbsig
      integer, intent(out) :: norbe,norbsc
      type(atoms_data), intent(inout) :: at
      logical, dimension(4,2,at%natsc), intent(out) :: scorb
      integer, dimension(at%natsc+1,nspin), intent(out) :: norbsc_arr
      real(gp), dimension(at%nat), intent(out) :: locrad
      integer,dimension(orbsig%norb),intent(out):: onWhichAtom
    end subroutine readAtomicOrbitals_withOnWhichAtom

    subroutine inputguessConfinement(iproc, nproc, at, &
         input, hx, hy, hz, lzd, lorbs, rxyz,denspot, rhopotold,&
         nlpspd, proj, GPU,  &
         lphi,orbs,tmb,energs,overlapmatrix)
      use module_base
      use module_types
      implicit none
      !Arguments
      integer, intent(in) :: iproc,nproc
      real(gp), intent(in) :: hx, hy, hz
      type(atoms_data), intent(inout) :: at
      type(nonlocal_psp_descriptors), intent(in) :: nlpspd
      type(GPU_pointers), intent(inout) :: GPU
      type(DFT_local_fields), intent(inout) :: denspot
      type(input_variables),intent(in):: input
      type(local_zone_descriptors),intent(inout):: lzd
      type(orbitals_data),intent(in):: lorbs
      real(gp), dimension(3,at%nat), intent(in) :: rxyz
      real(wp), dimension(nlpspd%nprojel), intent(inout) :: proj
      real(dp),dimension(max(lzd%glr%d%n1i*lzd%glr%d%n2i*denspot%dpbox%n3p,1)*input%nspin),intent(inout) ::  rhopotold
      real(8),dimension(max(lorbs%npsidim_orbs,lorbs%npsidim_comp)),intent(out):: lphi
      type(orbitals_data),intent(in):: orbs
      type(DFT_wavefunction),intent(inout):: tmb
      type(energy_terms),intent(out) :: energs
      real(8),dimension(tmb%orbs%norb,tmb%orbs%norb),intent(out):: overlapmatrix
    end subroutine inputguessConfinement


    subroutine initialize_comms_sumrho(iproc,nproc,nscatterarr,lzd,orbs,comsr)
      use module_base
      use module_types
      implicit none
      integer,intent(in):: iproc,nproc
      integer,dimension(0:nproc-1,4),intent(in):: nscatterarr !n3d,n3p,i3s+i3xcsh-1,i3xcsh
      type(local_zone_descriptors),intent(in):: lzd
      type(orbitals_data),intent(in):: orbs
      type(p2pComms),intent(out):: comsr
    end subroutine initialize_comms_sumrho


   subroutine determine_locreg_periodic(iproc,nlr,cxyz,locrad,hx,hy,hz,Glr,Llr,calculateBounds)
      use module_base
      use module_types
      implicit none
      integer, intent(in) :: iproc
      integer, intent(in) :: nlr
      real(gp), intent(in) :: hx,hy,hz
      type(locreg_descriptors), intent(in) :: Glr
      real(gp), dimension(nlr), intent(in) :: locrad
      real(gp), dimension(3,nlr), intent(in) :: cxyz
      type(locreg_descriptors), dimension(nlr), intent(out) :: Llr
      logical,dimension(nlr),intent(in):: calculateBounds
   end subroutine determine_locreg_periodic

    subroutine determine_wfd_periodicity(ilr,nlr,Glr,Llr)
      use module_base
      use module_types
      implicit none
      integer,intent(in) :: ilr,nlr
      type(locreg_descriptors),intent(in) :: Glr  
      type(locreg_descriptors),dimension(nlr),intent(inout) :: Llr   
    end subroutine determine_wfd_periodicity

    subroutine num_segkeys_periodic(n1,n2,n3,i1sc,i1ec,i2sc,i2ec,i3sc,i3ec,nseg,nvctr,keyg,keyv,&
     nseg_loc,nvctr_loc,outofzone)
     implicit none
     integer, intent(in) :: n1,n2,n3,i1sc,i1ec,i2sc,i2ec,i3sc,i3ec,nseg,nvctr
     integer, dimension(nseg), intent(in) :: keyv
     integer, dimension(2,nseg), intent(in) :: keyg
     integer, intent(out) :: nseg_loc,nvctr_loc
     integer, dimension(3),intent(in) :: outofzone 
    end subroutine num_segkeys_periodic

    subroutine segkeys_periodic(n1,n2,n3,i1sc,i1ec,i2sc,i2ec,i3sc,i3ec,nseg,nvctr,keyg,keyv,&
     nseg_loc,nvctr_loc,keygloc,keyglob,keyvloc,keyvglob,outofzone)
     implicit none
     integer, intent(in) :: n1,n2,n3,i1sc,i1ec,i2sc,i2ec,i3sc,i3ec,nseg,nvctr,nseg_loc,nvctr_loc
     integer, dimension(nseg), intent(in) :: keyv
     integer, dimension(2,nseg), intent(in) :: keyg
     integer, dimension(3), intent(in) :: outofzone
     integer, dimension(nseg_loc), intent(out) :: keyvloc
     integer, dimension(nseg_loc), intent(out) :: keyvglob
     integer, dimension(2,nseg_loc), intent(out) :: keygloc
     integer, dimension(2,nseg_loc), intent(out) :: keyglob
     end subroutine segkeys_periodic

    !!$subroutine get_number_of_overlap_region(alr,blr,Glr,isovrlp,Llr,nlr)
    !!$ use module_base
    !!$ use module_types
    !!$ implicit none
    !!$ integer, intent(in) :: alr,blr              
    !!$ integer, intent(in) :: nlr                  
    !!$ type(locreg_descriptors),intent(in) :: Glr  
    !!$ integer, intent(out) :: isovrlp           
    !!$ type(locreg_descriptors), dimension(nlr), intent(in) :: Llr       
    !!$end subroutine get_number_of_overlap_region

    !!$subroutine get_overlap_region_periodic(alr,blr,Glr,isovrlp,Llr,nlr,Olr)
    !!$ use module_base
    !!$ use module_types
    !!$ implicit none
    !!$ integer, intent(in) :: alr,blr           
    !!$ integer, intent(in) :: nlr                
    !!$ type(locreg_descriptors),intent(in) :: Glr 
    !!$ integer, intent(in) :: isovrlp              
    !!$ type(locreg_descriptors), dimension(nlr), intent(in) :: Llr  
    !!$ type(locreg_descriptors),dimension(isovrlp),intent(out) :: Olr 
    !!$end subroutine get_overlap_region_periodic

!!$    subroutine nlpspd_to_locreg(input_parameters,iproc,Glr,Llr,rxyz,atoms,orbs,&
!!$       radii_cf,cpmult,fpmult,hx,hy,hz,locregShape,nlpspd,Lnlpspd,projflg)
!!$     use module_base
!!$     use module_types
!!$     implicit none 
!!$     type(input_variables),intent(in) :: input_parameters
!!$     integer,intent(in) :: iproc
!!$     type(locreg_descriptors),intent(in) :: Glr  
!!$     type(locreg_descriptors),intent(in) :: Llr  
!!$     type(atoms_data),intent(in) :: atoms       
!!$     type(orbitals_data),intent(in) :: orbs      
!!$     real(gp), intent(in) :: cpmult,fpmult,hx,hy,hz  
!!$     character(len=1),intent(in):: locregShape
!!$     type(nonlocal_psp_descriptors),intent(in) :: nlpspd  
!!$     type(nonlocal_psp_descriptors),intent(out) :: Lnlpspd   
!!$     integer,dimension(atoms%nat),intent(out) :: projflg
!!$     real(gp), dimension(3,atoms%nat), intent(in) :: rxyz
!!$     real(gp), dimension(atoms%ntypes,3), intent(in) :: radii_cf
!!$    end subroutine nlpspd_to_locreg

!!$    subroutine apply_local_projectors(iorb,iproc,nspin,atoms,hx,hy,hz,Llr,Lnlpspd,orbs,projflg,psi,rxyz,hpsi,eproj)
!!$     use module_base
!!$     use module_types
!!$     implicit none
!!$     integer,intent(in) :: iorb,nspin,iproc
!!$     real(gp), intent(in) :: hx,hy,hz
!!$     type(atoms_data),intent(in) :: atoms
!!$     type(locreg_descriptors),intent(in) :: Llr
!!$     type(nonlocal_psp_descriptors),intent(in) :: Lnlpspd  ! Local descriptors for the projectors
!!$     type(orbitals_data),intent(in) :: orbs
!!$     real(gp), intent(inout) :: eproj
!!$     integer,dimension(atoms%nat),intent(in) :: projflg
!!$     real(wp),dimension((Llr%wfd%nvctr_c+7*Llr%wfd%nvctr_f)*orbs%nspinor*nspin),intent(in) :: psi  !local wavefunction
!!$     real(wp),dimension((Llr%wfd%nvctr_c+7*Llr%wfd%nvctr_f)*orbs%nspinor*nspin),intent(inout):: hpsi ! local |p><p|Psi>
!!$     real(gp), dimension(3,atoms%nat), intent(in) :: rxyz
!!$    end subroutine apply_local_projectors


    subroutine psi_to_locreg(Glr,ilr,ldim,Olr,lpsi,nlr,orbs,psi)
     use module_base
     use module_types
     implicit none
     integer, intent(in) :: nlr    
     integer :: ilr           
     integer :: ldim          
     type(orbitals_data),intent(in) :: orbs      
     type(locreg_descriptors),intent(in) :: Glr  
     type(locreg_descriptors), dimension(nlr), intent(in) :: Olr   
     real(wp),dimension((Glr%wfd%nvctr_c+7*Glr%wfd%nvctr_f)*orbs%norbp*orbs%nspinor),intent(in) :: psi      
     real(wp),dimension(ldim),intent(inout) :: lpsi 
    end subroutine psi_to_locreg


    subroutine psi_to_locreg2(iproc, nproc, ldim, gdim, Llr, Glr, gpsi, lpsi)
      use module_base
      use module_types
      implicit none
      integer,intent(in) :: iproc                  ! process ID
      integer,intent(in) :: nproc                  ! number of processes
      integer,intent(in) :: ldim          ! dimension of lpsi 
      integer,intent(in) :: gdim          ! dimension of gpsi 
      type(locreg_descriptors),intent(in) :: Llr  ! Local grid descriptor
      type(locreg_descriptors),intent(in) :: Glr  ! Global grid descriptor
      real(wp),dimension(gdim),intent(in) :: gpsi       !Wavefunction (compressed format)
      real(wp),dimension(ldim),intent(out) :: lpsi   !Wavefunction in localization region
    end subroutine psi_to_locreg2



    subroutine partial_density_linear(rsflag,nproc,n1i,n2i,n3i,npsir,nspinn,nrhotot,&
         hfac,nscatterarr,spinsgn,psir,rho_p,&
         ibyyzz_r)
      use module_base
      use module_types
      implicit none
      logical, intent(in) :: rsflag
      integer, intent(in) :: nproc,n1i,n2i,n3i,nrhotot,nspinn,npsir
      real(gp), intent(in) :: hfac,spinsgn
      integer, dimension(0:nproc-1,4), intent(in) :: nscatterarr
      real(wp), dimension(n1i,n2i,n3i,npsir), intent(in) :: psir
      real(dp), dimension(n1i,n2i,nrhotot,nspinn), intent(inout) :: rho_p
      integer, dimension(:,:,:),pointer :: ibyyzz_r
    end subroutine partial_density_linear

    subroutine local_partial_densityLinear(iproc,nproc,rsflag,nscatterarr,&
         nrhotot,Lzd,hxh,hyh,hzh,nspin,orbs,mapping,psi,rho)
      use module_base
      use module_types
      use module_xc
      implicit none
      logical, intent(in) :: rsflag
      integer, intent(in) :: iproc,nproc
      integer,intent(inout):: nrhotot
      integer, intent(in) :: nspin
      real(gp), intent(in) :: hxh,hyh,hzh
      type(local_zone_descriptors), intent(in) :: Lzd
      type(orbitals_data),intent(in) :: orbs
      integer,dimension(orbs%norb),intent(in):: mapping
      integer, dimension(0:nproc-1,4), intent(in) :: nscatterarr !n3d,n3p,i3s+i3xcsh-1,i3xcsh
      real(wp), dimension(orbs%npsidim_orbs), intent(in) :: psi
      real(dp),dimension(max(Lzd%Glr%d%n1i*Lzd%Glr%d%n2i*nrhotot,1),max(nspin,orbs%nspinor)),intent(out):: rho
    end subroutine local_partial_densityLinear


    subroutine global_to_local(Glr,Llr,nspin,size_rho,size_Lrho,rho,Lrho)
      use module_base
      use module_types
      implicit none
      type(locreg_descriptors),intent(in) :: Llr   
      type(locreg_descriptors),intent(in) :: Glr   
      integer, intent(in) :: size_rho  
      integer, intent(in) :: size_Lrho 
      integer, intent(in) :: nspin  
      real(wp),dimension(size_rho),intent(in) :: rho  
      real(wp),dimension(size_Lrho),intent(out) :: Lrho 
     end subroutine global_to_local

!!$     subroutine LinearHamiltonianApplication(input,iproc,nproc,at,Lzd,orbs,hx,hy,hz,rxyz,&
!!$        proj,ngatherarr,pot,psi,hpsi,&
!!$        ekin_sum,epot_sum,eexctX,eproj_sum,nspin,GPU,radii_cf,pkernel,orbsocc,psirocc)
!!$       use module_base
!!$       use module_types
!!$       use libxc_functionals
!!$       implicit none
!!$       integer, intent(in) :: iproc,nproc,nspin
!!$       real(gp), intent(in) :: hx,hy,hz
!!$       type(atoms_data), intent(in) :: at
!!$       type(input_variables), intent(in) :: input
!!$       type(local_zone_descriptors),intent(inout) :: Lzd
!!$       type(orbitals_data),intent(in) :: orbs
!!$       integer, dimension(0:nproc-1,2), intent(in) :: ngatherarr
!!$       real(gp), dimension(3,at%nat), intent(in) :: rxyz
!!$       real(wp), dimension(Lzd%Gnlpspd%nprojel), intent(in) :: proj
!!$       real(wp), dimension(orbs%npsidim_orbs), intent(in) :: psi
!!$       real(wp), dimension(:), pointer :: pot
!!$       real(gp), intent(out) :: ekin_sum,epot_sum,eexctX,eproj_sum
!!$       real(wp), target, dimension(orbs%npsidim_orbs), intent(out) :: hpsi
!!$       type(GPU_pointers), intent(inout) :: GPU
!!$       real(gp), dimension(at%ntypes,3+ndebug), intent(in) :: radii_cf
!!$       real(dp), dimension(*), optional :: pkernel
!!$       type(orbitals_data), intent(in), optional :: orbsocc
!!$       real(wp), dimension(:), pointer, optional :: psirocc
!!$     end subroutine LinearHamiltonianApplication

     
     subroutine LinearDiagHam(iproc,at,etol,Lzd,orbs,nspin,natsc,Lhpsi,Lpsi,psit,orbsv,norbsc_arr)
       use module_base
       use module_types
       implicit none
       integer, intent(in) :: iproc                                          
       integer, intent(in) :: nspin                                          
       integer, intent(in) :: natsc                                          
       real(gp),intent(in) :: etol         
       type(atoms_data),intent(in) :: at                                  
       type(local_zone_descriptors) :: Lzd                                  
       type(orbitals_data), intent(in) :: orbs                               
       type(orbitals_data), optional, intent(in) :: orbsv                    
       real(wp),dimension(max(orbs%npsidim_orbs,orbs%npsidim_comp)),intent(in):: Lhpsi               
       real(wp),dimension(max(orbs%npsidim_orbs,orbs%npsidim_comp)),intent(in):: Lpsi                
       real(wp),dimension(orbs%npsidim_comp),intent(inout):: psit                 
       integer, optional, dimension(natsc+1,nspin), intent(in) :: norbsc_arr 
     end subroutine

     subroutine LDiagHam(iproc,nproc,natsc,nspin,orbs,Lzd,Lzde,comms,&
          psi,hpsi,psit,orthpar,passmat,iscf,Tel,occopt,& !mandatory
          orbse,commse,etol,norbsc_arr,orbsv,psivirt) !optional
       use module_base
       use module_types
       implicit none
       integer, intent(in) :: iproc,nproc,natsc,nspin,occopt,iscf
       real(gp), intent(in) :: Tel
       type(local_zone_descriptors) :: Lzd        !> Information about the locregs after LIG
       type(local_zone_descriptors) :: Lzde       !> Informtation about the locregs for LIG
       type(communications_arrays), target, intent(in) :: comms
       type(orbitals_data), target, intent(inout) :: orbs
       type(orthon_data),intent(in):: orthpar 
       real(wp), dimension(*), intent(out) :: passmat !< passage matrix for building the eigenvectors (the size depends of the optional arguments)
       real(wp), dimension(:), pointer :: psi,hpsi,psit
       !optional arguments
       real(gp), optional, intent(in) :: etol
       type(orbitals_data), optional, intent(in) :: orbsv
       type(orbitals_data), optional, target, intent(inout) :: orbse
       type(communications_arrays), optional, target, intent(in) :: commse
       integer, optional, dimension(natsc+1,nspin), intent(in) :: norbsc_arr
       real(wp), dimension(:), pointer, optional :: psivirt
     end subroutine LDiagHam
     
     !!!subroutine getDerivativeBasisFunctions(iproc, nproc, hgrid, Glr, lin, nphi, phi, phid)
     !!!  use module_base
     !!!  use module_types
     !!!  implicit none
     !!!  integer,intent(in):: iproc, nproc, nphi
     !!!  real(8),intent(in):: hgrid
     !!!  type(locreg_descriptors),intent(in):: Glr
     !!!  type(linearParameters),intent(in):: lin
     !!!  real(8),dimension(nphi),intent(in):: phi
     !!!  real(8),dimension(max(lin%lb%orbs%npsidim_orbs,lin%lb%orbs%npsidim_comp)),intent(out):: phid
     !!!end subroutine getDerivativeBasisFunctions

     !!!subroutine orthonormalizeOnlyDerivatives(iproc, nproc, lin, phid)
     !!!  use module_base
     !!!  use module_defs
     !!!  use module_types
     !!!  implicit none
     !!!  integer,intent(in):: iproc, nproc
     !!!  type(linearParameters),intent(in):: lin
     !!!  real(8),dimension(max(lin%lb%orbs%npsidim_orbs,lin%lb%orbs%npsidim_comp)),intent(inout):: phid
     !!!end subroutine orthonormalizeOnlyDerivatives

!!$     subroutine getMatrixElements(iproc, nproc, Glr, orbs, comms, phi, hphi, matrixElements)
!!$       use module_base
!!$       use module_types
!!$       implicit none
!!$       integer,intent(in):: iproc, nproc
!!$       type(locreg_descriptors),intent(in):: Glr
!!$       type(orbitals_data),intent(in):: orbs
!!$       type(communications_arrays),intent(in):: comms
!!$       real(8),dimension(max(orbs%npsidim_comp,orbs%npsidim_orbs)),intent(inout):: phi, hphi
!!$       real(8),dimension(orbs%norb,orbs%norb,2),intent(out):: matrixElements
!!$     end subroutine getMatrixElements

        subroutine sumrhoForLocalizedBasis2(iproc,nproc,lzd,input,hx,hy,hz,orbs,&
             comsr,densKern,nrho,rho,at,nscatterarr)
          use module_base
          use module_types
          implicit none
          
          ! Calling arguments
          integer,intent(in):: iproc, nproc, nrho
          real(gp),intent(in):: hx, hy, hz
          type(local_zone_descriptors),intent(in):: lzd
          type(input_variables),intent(in):: input
          type(orbitals_data),intent(in):: orbs
          !type(p2pCommsSumrho),intent(inout):: comsr
          type(p2pComms),intent(inout):: comsr
          !real(8),dimension(orbs%norb,norb),intent(in):: coeff
          !real(8),dimension(ld_coeff,norb),intent(in):: coeff
          real(8),dimension(orbs%norb,orbs%norb),intent(in):: densKern
          real(8),dimension(nrho),intent(out),target:: rho
          type(atoms_data),intent(in):: at
          integer, dimension(0:nproc-1,4),intent(in):: nscatterarr !n3d,n3p,i3s+i3xcsh-1,i3xcsh
        end subroutine sumrhoForLocalizedBasis2


     !!subroutine postCommunicationSumrho2(iproc, nproc, comsr, sendBuf, recvBuf)
     !!  use module_base
     !!  use module_types
     !!  implicit none
     !!  integer,intent(in):: iproc, nproc
     !!  !type(p2pCommsSumrho),intent(inout):: comsr
     !!  type(p2pComms),intent(inout):: comsr
     !!  real(8),dimension(comsr%nsendBuf),intent(inout):: sendBuf
     !!  real(8),dimension(comsr%nrecvBuf),intent(out):: recvBuf
     !!end subroutine postCommunicationSumrho2


     !!!subroutine allocateLinArrays(lin)
     !!!  use module_base
     !!!  use module_types
     !!!  implicit none
     !!!  type(linearParameters),intent(inout):: lin
     !!!end subroutine allocateLinArrays


     !!subroutine initLocregs(iproc, nat, rxyz, lin, input, Glr)
     !!  use module_base
     !!  use module_types
     !!  implicit none
     !!  integer,intent(in):: iproc, nat
     !!  real(8),dimension(3,nat),intent(in):: rxyz
     !!  type(linearParameters),intent(inout):: lin
     !!  type(input_variables),intent(in):: input
     !!  type(locreg_descriptors),intent(in):: Glr
     !!end subroutine initLocregs


     !!!subroutine initCoefficients(iproc, orbs, lin, coeff)
     !!!  use module_base
     !!!  use module_types
     !!!  implicit none
     !!!  integer,intent(in):: iproc
     !!!  type(orbitals_data),intent(in):: orbs
     !!!  type(linearParameters),intent(in):: lin
     !!!  real(8),dimension(:,:),pointer,intent(out):: coeff
     !!!end subroutine initCoefficients



!!$     subroutine HamiltonianApplicationConfinement2(input,iproc,nproc,at,Lzd,orbs,lin,hx,hy,hz,rxyz,&
!!$          ngatherarr,ndimpot,pot,psi,hpsi,&
!!$          ekin_sum,epot_sum,eexctX,eproj_sum,nspin,GPU,radii_cf, comgp, onWhichAtomp, withConfinement, energyReductionFlag, &
!!$          doNotCalculate, pkernel,orbsocc,psirocc)
!!$       use module_base
!!$       use module_types
!!$       use libxc_functionals
!!$       implicit none
!!$       integer, intent(in) :: iproc,nproc,nspin,ndimpot
!!$       real(gp), intent(in) :: hx,hy,hz
!!$       type(atoms_data), intent(in) :: at
!!$       type(input_variables), intent(in) :: input
!!$       type(local_zone_descriptors),intent(inout) :: Lzd
!!$       type(orbitals_data),intent(in):: orbs
!!$       type(linearParameters),intent(in):: lin
!!$       integer, dimension(0:nproc-1,2), intent(in) :: ngatherarr
!!$       real(gp), dimension(3,at%nat), intent(in) :: rxyz
!!$       real(wp), dimension(orbs%npsidim), intent(in) :: psi
!!$       real(wp), dimension(max(ndimpot,1)*nspin), intent(in) :: pot
!!$       !real(wp), dimension(:), pointer :: pot
!!$       real(gp), intent(out) :: ekin_sum,epot_sum,eexctX,eproj_sum
!!$       real(wp), target, dimension(orbs%npsidim), intent(out) :: hpsi
!!$       type(GPU_pointers), intent(inout) :: GPU
!!$       real(gp), dimension(at%ntypes,3+ndebug), intent(in) :: radii_cf
!!$       type(p2pCommsGatherPot), intent(in):: comgp
!!$       integer,dimension(orbs%norbp),intent(in):: onWhichAtomp
!!$       logical,intent(in):: withConfinement
!!$       logical,intent(in):: energyReductionFlag
!!$       logical,dimension(lzd%nlr),intent(in),optional:: doNotCalculate
!!$       real(dp), dimension(*), optional :: pkernel
!!$       type(orbitals_data), intent(in), optional :: orbsocc
!!$       real(wp), dimension(:), pointer, optional :: psirocc
!!$     end subroutine HamiltonianApplicationConfinement2


     !!!subroutine local_hamiltonian_LinearConfinement(iproc, nproc, ilr, orbs, lr, norb, hx, hy, hz, &
     !!!     nspin, ndimpot, pot, psi, hpsi, ekin_sum, epot_sum, lin, at, rxyz, onWhichAtomp, withConfinement)
     !!!  use module_base
     !!!  use module_types
     !!!  use libxc_functionals
     !!!  implicit none
     !!!  integer, intent(in) :: iproc, nproc, nspin, ilr, norb, ndimpot
     !!!  real(gp), intent(in) :: hx, hy, hz
     !!!  type(orbitals_data), intent(in) :: orbs
     !!!  type(locreg_descriptors), intent(in) :: lr
     !!!  real(wp), dimension(lr%wfd%nvctr_c+7*lr%wfd%nvctr_f,orbs%nspinor*norb), intent(in) :: psi
     !!!  real(wp), dimension(ndimpot) :: pot
     !!!  real(gp), intent(out) :: ekin_sum,epot_sum
     !!!  real(wp), dimension(lr%wfd%nvctr_c+7*lr%wfd%nvctr_f,orbs%nspinor*norb), intent(out) :: hpsi
     !!!  type(linearParameters),intent(in):: lin
     !!!  type(atoms_data),intent(in):: at
     !!!  real(8),dimension(3,at%nat),intent(in):: rxyz
     !!!  integer,dimension(orbs%norbp),intent(in):: onWhichAtomp
     !!!  logical,intent(in):: withConfinement
     !!!end subroutine local_hamiltonian_LinearConfinement


     !!!subroutine apply_potentialConfinement2(iproc, n1,n2,n3,nl1,nl2,nl3,nbuf,nspinor,npot,psir,pot,epot, &
     !!!       rxyzConfinement, hxh, hyh, hzh, potentialPrefac, confPotOrder, offsetx, offsety, offsetz, &
     !!!       ibyyzz_r) !optional
     !!!  use module_base
     !!!  implicit none
     !!!  integer, intent(in) :: iproc, n1,n2,n3,nl1,nl2,nl3,nbuf,nspinor,npot, confPotOrder, offsetx, offsety, offsetz
     !!!  real(wp), dimension(-14*nl1:2*n1+1+15*nl1,-14*nl2:2*n2+1+15*nl2,-14*nl3:2*n3+1+15*nl3,nspinor), intent(inout) :: psir
     !!!  real(wp), dimension(-14*nl1:2*n1+1+15*nl1-4*nbuf,-14*nl2:2*n2+1+15*nl2-4*nbuf,&
     !!!       -14*nl3:2*n3+1+15*nl3-4*nbuf,npot), intent(in) :: pot
     !!!  integer, dimension(2,-14:2*n2+16,-14:2*n3+16), intent(in), optional :: ibyyzz_r
     !!!  real(gp), intent(out) :: epot
     !!!  real(8),dimension(3),intent(in):: rxyzConfinement
     !!!  real(8),intent(in):: hxh, hyh, hzh, potentialPrefac
     !!!end subroutine apply_potentialConfinement2


     !!subroutine applyprojector(ncplx,l,i,psppar,npspcode,&
     !!     nvctr_c,nvctr_f,nseg_c,nseg_f,keyv,keyg,&
     !!     mbvctr_c,mbvctr_f,mbseg_c,mbseg_f,keyv_p,keyg_p,proj,psi,hpsi,eproj)
     !!  use module_base
     !!  implicit none
     !!  integer, intent(in) :: i,l,npspcode,ncplx
     !!  integer, intent(in) :: nvctr_c,nvctr_f,nseg_c,nseg_f,mbvctr_c,mbvctr_f,mbseg_c,mbseg_f
     !!  integer, dimension(nseg_c+nseg_f), intent(in) :: keyv
     !!  integer, dimension(2,nseg_c+nseg_f), intent(in) :: keyg
     !!  integer, dimension(mbseg_c+mbseg_f), intent(in) :: keyv_p
     !!  integer, dimension(2,mbseg_c+mbseg_f), intent(in) :: keyg_p
     !!  real(wp), dimension(*), intent(in) :: proj
     !!  real(gp), dimension(0:4,0:6), intent(in) :: psppar
     !!  real(wp), dimension(nvctr_c+7*nvctr_f,ncplx), intent(in) :: psi
     !!  real(gp), intent(inout) :: eproj
     !!  real(wp), dimension(nvctr_c+7*nvctr_f,ncplx), intent(inout) :: hpsi
     !!end subroutine applyprojector


     !!!subroutine initializeInguessParameters(iproc, nproc, orbs, orbsig, newComm, ip)
     !!!  use module_base
     !!!  use module_types
     !!!  implicit none
     !!!  integer,intent(in):: iproc, nproc
     !!!  type(orbitals_data),intent(in):: orbs, orbsig
     !!!  integer,intent(in):: newComm
     !!!  type(inguessParameters),intent(inout):: ip
     !!!end subroutine initializeInguessParameters

     subroutine updatePotential(iproc,nproc,geocode,ixc,nspin,hxh,hyh,hzh,Glr,denspot,ehart,eexcu,vexcu)
       use module_base
       use module_types
       implicit none
       integer:: iproc,nproc,ixc,nspin
       real(gp), intent(in) :: hxh,hyh,hzh
       character(len=1), intent(in) :: geocode
       type(locreg_descriptors), intent(in) :: Glr
       type(DFT_local_fields), intent(inout) :: denspot
       real(8),intent(out):: ehart, eexcu, vexcu
     end subroutine updatePotential

     subroutine getIndices(lr, is1, ie1, is2, ie2, is3, ie3)
       use module_base
       use module_types
       implicit none
       type(locreg_descriptors),intent(in):: lr
       integer,intent(out):: is1, ie1, is2, ie2, is3, ie3
     end subroutine getIndices
     
     subroutine countOverlaps(iproc, nproc, orbs, lzd, op, comon)
       use module_base
       use module_types
       implicit none
       integer,intent(in):: iproc, nproc
       type(orbitals_data),intent(in):: orbs
       type(local_zone_descriptors),intent(in):: lzd
       type(overlapParameters),intent(out):: op
       type(p2pComms),intent(out):: comon
     end subroutine countOverlaps
     
     subroutine determineOverlaps(iproc, nproc, orbs, lzd, op, comon)
       use module_base
       use module_types
       implicit none
       integer,intent(in):: iproc, nproc
       type(orbitals_data),intent(in):: orbs
       type(local_zone_descriptors),intent(in):: lzd
       type(overlapParameters),intent(out):: op
       type(p2pComms),intent(out):: comon
     end subroutine determineOverlaps
     
     subroutine determineOverlapDescriptors(iproc, nproc, orbs, lzd, Glr, onWhichAtom, op)
       use module_base
       use module_types
       implicit none
       integer,intent(in):: iproc, nproc
       type(orbitals_data),intent(in):: orbs
       type(local_zone_descriptors),intent(in):: lzd
       type(locreg_descriptors),intent(in):: Glr
       integer,dimension(orbs%norb),intent(in):: onWhichAtom
       type(overlapParameters),intent(inout):: op
     end subroutine determineOverlapDescriptors
     
     subroutine initCommsOrtho(iproc, nproc, nspin, hx, hy, hz, lzd, lzdig, orbs, &
                locregShape, op, comon)
       use module_base
       use module_types
       implicit none
       integer,intent(in):: iproc, nproc, nspin
       real(8),intent(in):: hx, hy, hz
       type(local_zone_descriptors),intent(in):: lzd, lzdig
       type(orbitals_data),intent(in):: orbs
       character(len=1),intent(in):: locregShape
       type(overlapParameters),intent(out):: op
       type(p2pComms),intent(out):: comon
     end subroutine initCommsOrtho
     
     subroutine setCommsParameters(mpisource, mpidest, istsource, istdest, ncount, tag, comarr)
       use module_base
       use module_types
       implicit none
       integer,intent(in):: mpisource, mpidest, istsource, istdest, ncount, tag
       integer,dimension(8),intent(out):: comarr
     end subroutine setCommsParameters
     
     
     !!subroutine postCommsOverlap(iproc, nproc, comon)
     !!  use module_base
     !!  use module_types
     !!  implicit none
     !!  integer,intent(in):: iproc, nproc
     !!  type(p2pComms),intent(inout):: comon
     !!end subroutine postCommsOverlap
     
     
     !!subroutine extractOrbital(iproc, nproc, orbs, sizePhi, onWhichAtom, lzd, op, phi, comon)
     !!  use module_base
     !!  use module_types
     !!  implicit none
     !!  integer,intent(in):: iproc, nproc, sizePhi
     !!  type(orbitals_data),intent(in):: orbs
     !!  integer,dimension(orbs%norb),intent(in):: onWhichAtom
     !!  type(local_zone_descriptors),intent(in):: lzd
     !!  type(overlapParameters),intent(inout):: op
     !!  real(8),dimension(sizePhi),intent(in):: phi
     !!  type(p2pComms),intent(out):: comon
     !!end subroutine extractOrbital
     
     !!subroutine gatherOrbitals(iproc, nproc, comon)
     !!  use module_base
     !!  use module_types
     !!  implicit none
     !!  integer,intent(in):: iproc, nproc
     !!  type(p2pComms),intent(inout):: comon
     !!end subroutine gatherOrbitals
     
     !!subroutine calculateOverlapMatrix(iproc, nproc, orbs, op, comon, onWhichAtom, lovrlp)
     !!  use module_base
     !!  use module_types
     !!  implicit none
     !!  integer,intent(in):: iproc, nproc
     !!  type(orbitals_data),intent(in):: orbs
     !!  type(overlapParameters),intent(in):: op
     !!  type(p2pComms),intent(inout):: comon
     !!  integer,dimension(orbs%norb),intent(in):: onWhichAtom
     !!  real(8),dimension(maxval(op%noverlaps),orbs%norbp),intent(out):: lovrlp
     !!end subroutine calculateOverlapMatrix
     
     
     !!subroutine calculateOverlapMatrix2(iproc, nproc, orbs, op, comon, onWhichAtom, mad, ovrlp)
     !!  use module_base
     !!  use module_types
     !!  implicit none
     !!  integer,intent(in):: iproc, nproc
     !!  type(orbitals_data),intent(in):: orbs
     !!  type(overlapParameters),intent(in):: op
     !!  type(p2pCommsOrthonormality),intent(inout):: comon
     !!  integer,dimension(orbs%norb),intent(in):: onWhichAtom
     !!  type(matrixDescriptors),intent(in):: mad
     !!  real(8),dimension(orbs%norb,orbs%norb),intent(out):: ovrlp
     !!end subroutine calculateOverlapMatrix2
     
     !!subroutine transformOverlapMatrix(iproc, nproc, comm, blocksize_dsyev, blocksize_pdgemm, norb, ovrlp)
     !!  use module_base
     !!  use module_types
     !!  implicit none
     !!  integer,intent(in):: iproc, nproc, comm, blocksize_dsyev, blocksize_pdgemm, norb
     !!  real(8),dimension(norb,norb),intent(inout):: ovrlp
     !!end subroutine transformOverlapMatrix
     
     !!subroutine expandOrbital(iproc, nproc, orbs, input, onWhichAtom, lzd, op, comon, lphiovrlp)
     !!  use module_base
     !!  use module_types
     !!  implicit none
     !!  integer,intent(in):: iproc, nproc
     !!  type(orbitals_data),intent(in):: orbs
     !!  type(input_variables),intent(in):: input
     !!  integer,dimension(orbs%norb),intent(in):: onWhichAtom
     !!  type(local_zone_descriptors),intent(in):: lzd
     !!  type(overlapParameters),intent(in):: op
     !!  type(p2pComms),intent(in):: comon
     !!  real(8),dimension(op%ndim_lphiovrlp),intent(out):: lphiovrlp
     !!end subroutine expandOrbital
     
     !!subroutine localGramschmidt(iproc, nproc, orbs, lorbs, onWhichAtom, lzd, op, comon, lovrlp, lphiovrlp, lphi)
     !!  use module_base
     !!  use module_types
     !!  implicit none
     !!  integer,intent(in):: iproc, nproc
     !!  type(orbitals_data),intent(in):: orbs, lorbs
     !!  integer,dimension(orbs%norb),intent(in):: onWhichAtom
     !!  type(local_zone_descriptors),intent(in):: lzd
     !!  type(overlapParameters),intent(in):: op
     !!  type(p2pComms),intent(in):: comon
     !!  real(8),dimension(maxval(op%noverlaps),orbs%norbp),intent(in):: lovrlp
     !!  real(8),dimension(op%ndim_lphiovrlp),intent(in):: lphiovrlp
     !!  real(8),dimension(max(lorbs%npsidim_orbs,lorbs%npsidim_comp)),intent(inout):: lphi
     !!end subroutine localGramschmidt
     
     
     subroutine globalLoewdin(iproc, nproc, orbs, lzd, op, comon, ovrlp, lphiovrlp, lphi)
       use module_base
       use module_types
       implicit none
       integer,intent(in):: iproc, nproc
       type(orbitals_data),intent(in):: orbs
       type(local_zone_descriptors),intent(in):: lzd
       type(overlapParameters),intent(in):: op
       type(p2pComms),intent(in):: comon
       real(8),dimension(orbs%norb,orbs%norb),intent(in):: ovrlp
       real(8),dimension(op%ndim_lphiovrlp),intent(in):: lphiovrlp
       real(8),dimension(orbs%npsidim_orbs),intent(out):: lphi
     end subroutine globalLoewdin

     subroutine orthonormalizeLocalized(iproc, nproc, methTransformOverlap, nItOrtho, &
                orbs, op, comon, lzd, mad, collcom, orthpar, bpo, lphi, psit_c, psit_f, can_use_transposed)
       use module_base
       use module_types
       implicit none
       integer,intent(in):: iproc,nproc,methTransformOverlap,nItOrtho
       type(orbitals_data),intent(in):: orbs
       type(overlapParameters),intent(inout):: op
       type(p2pComms),intent(inout):: comon
       type(local_zone_descriptors),intent(in):: lzd
       type(matrixDescriptors),intent(in):: mad
       type(collective_comms),intent(in):: collcom
       type(orthon_data),intent(in):: orthpar
       type(basis_performance_options),intent(in):: bpo
       real(8),dimension(orbs%npsidim_orbs), intent(inout) :: lphi
       real(8),dimension(:),pointer,intent(out):: psit_c, psit_f
       logical,intent(out):: can_use_transposed
     end subroutine orthonormalizeLocalized

     subroutine optimizeDIIS(iproc, nproc, orbs, lorbs, lzd, hphi, phi, ldiis, it)
       use module_base
       use module_types
       implicit none
       integer,intent(in):: iproc, nproc, it
       type(orbitals_data),intent(in):: orbs, lorbs
       type(local_zone_descriptors),intent(in):: lzd
       real(8),dimension(max(lorbs%npsidim_orbs,lorbs%npsidim_comp)),intent(in):: hphi
       real(8),dimension(max(lorbs%npsidim_orbs,lorbs%npsidim_comp)),intent(inout):: phi
       type(localizedDIISParameters),intent(inout):: ldiis
     end subroutine optimizeDIIS

!!$     subroutine getHamiltonianMatrix(iproc, nproc, lzdig, Glr, input, onWhichAtom, onWhichAtomp, nat, chi, hchi, ham, orbsig)
!!$       use module_base
!!$       use module_types
!!$       implicit none
!!$       integer,intent(in):: iproc, nproc, nat
!!$       type(local_zone_descriptors),intent(in):: lzdig
!!$       type(locreg_descriptors),intent(in):: Glr
!!$       type(input_variables),intent(in):: input
!!$       type(orbitals_data),intent(in):: orbsig
!!$       integer,dimension(orbsig%norb),intent(in):: onWhichAtom
!!$       integer,dimension(orbsig%norbp),intent(in):: onWhichAtomp
!!$       !real(8),dimension(orbsig%npsidim),intent(in):: chi
!!$       !real(8),dimension(orbsig%npsidim,nat),intent(in):: hchi
!!$       real(8),dimension(orbsig%npsidim_comp),intent(in):: chi
!!$       real(8),dimension(orbsig%npsidim_comp,nat),intent(in):: hchi
!!$       real(8),dimension(orbsig%norb,orbsig%norb,nat),intent(out):: ham
!!$     end subroutine getHamiltonianMatrix

     subroutine initializeCommunicationPotential(iproc, nproc, nscatterarr, orbs, lzd, comgp, onWhichAtomAll, tag)
       use module_base
       use module_types
       implicit none
       integer,intent(in):: iproc, nproc
       integer,dimension(0:nproc-1,4),intent(in):: nscatterarr !n3d,n3p,i3s+i3xcsh-1,i3xcsh
       type(orbitals_data),intent(in):: orbs
       type(local_zone_descriptors),intent(in):: lzd
       !type(p2pCommsGatherPot),intent(out):: comgp
       type(p2pComms),intent(out):: comgp
       integer,dimension(orbs%norb),intent(in):: onWhichAtomAll
       integer,intent(inout):: tag
     end subroutine initializeCommunicationPotential

     subroutine initializeRepartitionOrbitals(iproc, nproc, tag, lorbs, llborbs, lzd, comrp)
       use module_base
       use module_types
       implicit none
       integer,intent(in):: iproc, nproc
       integer,intent(inout):: tag
       type(orbitals_data),intent(in):: lorbs, llborbs
       type(local_zone_descriptors),intent(in):: lzd
       !type(p2pCommsRepartition),intent(out):: comrp
       type(p2pComms),intent(out):: comrp
     end subroutine initializeRepartitionOrbitals

     !!subroutine postCommsRepartition(iproc, nproc, orbs, comrp, nsendBuf, sendBuf, nrecvBuf, recvBuf)
     !!  use module_base
     !!  use module_types
     !!  implicit none
     !!  integer,intent(in):: iproc, nproc, nsendBuf, nrecvBuf
     !!  type(orbitals_data),intent(in):: orbs
     !!  !type(p2pCommsRepartition),intent(inout):: comrp
     !!  type(p2pComms),intent(inout):: comrp
     !!  real(8),dimension(nsendBuf),intent(in):: sendBuf
     !!  real(8),dimension(nrecvBuf),intent(out):: recvBuf
     !!end subroutine postCommsRepartition


     !!subroutine gatherDerivativeOrbitals(iproc, nproc, orbs, comrp)
     !!  use module_base
     !!  use module_types
     !!  implicit none
     !!  integer,intent(in):: iproc, nproc
     !!  type(orbitals_data),intent(in):: orbs
     !!  !type(p2pCommsRepartition),intent(inout):: comrp
     !!  type(p2pComms),intent(inout):: comrp
     !!end subroutine gatherDerivativeOrbitals


     subroutine getMatrixElements2(iproc, nproc, lzd, orbs, op_lb, comon_lb, lphi, lhphi, mad, matrixElements)
       use module_base
       use module_types
       implicit none
       integer,intent(in):: iproc, nproc
       type(local_zone_descriptors),intent(in):: lzd
       type(orbitals_data),intent(in):: orbs
       type(overlapParameters),intent(inout):: op_lb
       type(p2pComms),intent(inout):: comon_lb
       real(8),dimension(orbs%npsidim_orbs),intent(in):: lphi, lhphi
       type(matrixDescriptors),intent(in):: mad
       real(8),dimension(orbs%norb,orbs%norb),intent(out):: matrixElements
     end subroutine getMatrixElements2



     subroutine determineLocalizationRegions(iproc, nproc, nlr, norb, at, onWhichAtomALl, &
                locrad, rxyz, lzd, lzdig, hx, hy, hz, mlr)
       use module_base
       use module_types
       implicit none
       integer,intent(in):: iproc, nproc, nlr, norb
       type(atoms_data),intent(in):: at
       integer,dimension(norb),intent(in):: onWhichAtomAll
       real(8),dimension(at%nat),intent(in):: locrad
       real(8),dimension(3,at%nat),intent(in):: rxyz
       type(local_zone_descriptors),intent(in):: lzd, lzdig
       real(8),intent(in):: hx, hy, hz
       type(matrixLocalizationRegion),dimension(:),pointer,intent(out):: mlr
     end subroutine determineLocalizationRegions


     subroutine extractMatrix(iproc, nproc, norb, norbp, orbstot, onWhichAtomPhi, onWhichMPI, nmat, ham, matmin, hamextract)
       use module_base
       use module_types
       implicit none
       integer,intent(in):: iproc, nproc, nmat, norb, norbp
       type(orbitals_data),intent(in):: orbstot
       integer,dimension(norb),intent(in):: onWhichAtomPhi, onWhichMPI
       real(8),dimension(orbstot%norb,orbstot%norb,nmat),intent(in):: ham
       type(matrixMinimization),intent(inout):: matmin
       real(8),dimension(:,:,:),pointer,intent(out):: hamextract
     end subroutine extractMatrix


     subroutine orthonormalizeVectors(iproc, nproc, comm, nItOrtho, methTransformOverlap, &
                orbs, onWhichAtom, onWhichMPI, isorb_par, norbmax, norbp, isorb, nlr, newComm, &
                mad, mlr, vec, opm, comom, collcom, orthpar, bpo)
       use module_base
       use module_types
       implicit none
       integer,intent(in):: iproc, nproc, comm, nItOrtho, methTransformOverlap
       integer,intent(in):: norbmax, norbp, isorb, nlr, newComm
       type(orbitals_data),intent(in):: orbs
       integer,dimension(orbs%norb),intent(in):: onWhichAtom, onWhichMPI
       integer,dimension(0:nproc-1),intent(in):: isorb_par
       type(matrixDescriptors),intent(in):: mad
       type(matrixLocalizationRegion),dimension(nlr),intent(in):: mlr
       real(8),dimension(norbmax,norbp),intent(inout):: vec
       type(overlap_parameters_matrix),intent(in):: opm
       type(p2pComms),intent(inout):: comom
       type(collective_comms),intent(in):: collcom
       type(orthon_data),intent(in):: orthpar
       type(basis_performance_options),intent(in):: bpo
     end subroutine orthonormalizeVectors




     subroutine initCommsMatrixOrtho(iproc, nproc, norb, norb_par, isorb_par, onWhichAtomPhi, onWhichMPI, opm, comom)
       use module_base
       use module_types
       implicit none
       integer,intent(in):: iproc, nproc, norb
       integer,dimension(norb),intent(in):: onWhichAtomPhi, onWhichMPI
       integer,dimension(nproc),intent(in):: norb_par, isorb_par
       type(overlap_parameters_matrix),intent(in):: opm
       type(p2pComms),intent(inout):: comom
     end subroutine initCommsMatrixOrtho



     subroutine determineOverlapRegionMatrix(iproc, nproc, lzd, mlr, orbs, orbstot, onWhichAtom, onWhichAtomPhi, comom, opm)
       use module_base
       use module_types
       implicit none
       integer,intent(in):: iproc, nproc
       type(local_zone_descriptors),intent(in):: lzd
       type(orbitals_data),intent(in):: orbs, orbstot
       integer,dimension(orbstot%norb),intent(in):: onWhichAtom
       integer,dimension(orbs%norb),intent(in):: onWhichAtomPhi
       type(matrixLocalizationRegion),dimension(lzd%nlr),intent(in):: mlr
       type(p2pComms),intent(out):: comom
       type(overlap_parameters_matrix),intent(out):: opm
     end subroutine determineOverlapRegionMatrix


     !!subroutine postCommsVectorOrthonormalization(iproc, nproc, newComm, comom)
     !!use module_base
     !!use module_types
     !!implicit none
     !!integer,intent(in):: iproc, nproc, newComm
     !!type(p2pComms),intent(inout):: comom
     !!end subroutine postCommsVectorOrthonormalization


     !!subroutine gatherVectors(iproc, nproc, newComm, comom)
     !!  use module_base
     !!  use module_types
     !!  implicit none
     !!  integer,intent(in):: iproc, nproc, newComm
     !!  type(p2pComms),intent(inout):: comom
     !!end subroutine gatherVectors


     subroutine extractToOverlapregion(iproc, nproc, norb, onWhichAtom, onWhichMPI, isorb_par, norbmax, norbp, vec, opm, comom)
       use module_base
       use module_types
       implicit none
       integer,intent(in):: iproc, nproc, norbmax, norb, norbp
       integer,dimension(norb),intent(in):: onWhichAtom, onWhichMPI
       integer,dimension(0:nproc-1),intent(in):: isorb_par
       real(8),dimension(norbmax,norbp),intent(in):: vec
       type(overlap_parameters_matrix),intent(in):: opm
       type(p2pComms),intent(inout):: comom
     end subroutine extractToOverlapregion



     subroutine expandFromOverlapregion(iproc, nproc, isorb, norbp, orbs, onWhichAtom, opm, comom, norbmax, noverlaps, vecOvrlp)
       use module_base
       use module_types
       implicit none
       integer,intent(in):: iproc, nproc, isorb, norbp, norbmax, noverlaps
       type(orbitals_data),intent(in):: orbs
       integer,dimension(orbs%norb),intent(in):: onWhichAtom
       type(overlap_parameters_matrix),intent(in):: opm
       type(p2pComms),intent(in):: comom
       real(8),dimension(norbmax,noverlaps),intent(out):: vecOvrlp
     end subroutine expandFromOverlapregion

     subroutine calculateOverlap(iproc, nproc, nlr, norbmax, norbp, noverlaps, isorb, norb, opm, comom, mlr,&
                onWhichAtom, vec, vecOvrlp, newComm, ovrlp)
       use module_base
       use module_types
       implicit none
       integer,intent(in):: iproc, nproc, nlr, norbmax, norbp, noverlaps, isorb, norb, newComm
       type(overlap_parameters_matrix),intent(in):: opm
       type(p2pComms),intent(in):: comom
       type(matrixLocalizationRegion),dimension(nlr),intent(in):: mlr
       integer,dimension(norb),intent(in):: onWhichAtom
       real(8),dimension(norbmax,norbp),intent(in):: vec
       real(8),dimension(norbmax,noverlaps),intent(in):: vecOvrlp
       real(8),dimension(norb,norb),intent(out):: ovrlp
     end subroutine calculateOverlap


     subroutine orthonormalLinearCombinations(iproc, nproc, nlr, norbmax, norbp, noverlaps, isorb, norb, opm, comom, &
               mlr, onWhichAtom, vecOvrlp, ovrlp, vec)
       use module_base
       use module_types
       implicit none
       integer,intent(in):: iproc, nproc, nlr, norbmax, norbp, noverlaps, isorb, norb
       type(overlap_parameters_matrix),intent(in):: opm
       type(p2pComms),intent(in):: comom
       type(matrixLocalizationRegion),dimension(nlr),intent(in):: mlr
       integer,dimension(norb),intent(in):: onWhichAtom
       real(8),dimension(norbmax,noverlaps),intent(in):: vecOvrlp
       real(8),dimension(norb,norb),intent(in):: ovrlp
       real(8),dimension(norbmax,norbp),intent(inout):: vec
     end subroutine orthonormalLinearCombinations


     !!!subroutine buildLinearCombinationsLocalized(iproc, nproc, orbsig, orbs, comms, at, Glr, input, norbsPerType, &
     !!!      onWhichAtom, lchi, lphi, rxyz, onWhichAtomPhi, lin, lzdig, ham)
     !!!  use module_base
     !!!  use module_types
     !!!  implicit none
     !!!  integer,intent(in):: iproc, nproc
     !!!  type(orbitals_data),intent(in):: orbsig, orbs
     !!!  type(communications_arrays),intent(in):: comms
     !!!  type(atoms_data),intent(in):: at
     !!!  type(locreg_descriptors),intent(in):: Glr
     !!!  type(input_variables),intent(in):: input
     !!!  type(linearParameters),intent(in):: lin
     !!!  type(local_zone_descriptors),intent(inout):: lzdig
     !!!  integer,dimension(at%ntypes):: norbsPerType
     !!!  integer,dimension(orbsig%norb),intent(in):: onWhichAtom
     !!!  real(8),dimension(max(orbsig%npsidim_comp,orbsig%npsidim_orbs)):: lchi
     !!!  real(8),dimension(max(lin%orbs%npsidim_comp,lin%orbs%npsidim_orbs)):: lphi
     !!!  real(8),dimension(3,at%nat):: rxyz
     !!!  integer,dimension(orbs%norb):: onWhichAtomPhi
     !!!  real(8),dimension(orbsig%norb,orbsig%norb,at%nat),intent(inout):: ham
     !!!end subroutine buildLinearCombinationsLocalized




     subroutine orthoconstraintVectors(iproc, nproc, methTransformOverlap, correctionOrthoconstraint, &
                orbs, onWhichAtom, onWhichMPI, isorb_par, norbmax, norbp, isorb, nlr, newComm, mlr, mad, vec, grad, &
                opm, comom, trace, collcom, orthpar, bpo)
       use module_base
       use module_types
       implicit none
       integer,intent(in):: iproc, nproc, methTransformOverlap, correctionOrthoconstraint
       integer,intent(in):: norbmax, norbp, isorb, nlr, newComm
       type(orbitals_data),intent(in):: orbs
       integer,dimension(orbs%norb),intent(in):: onWhichAtom, onWhichMPI
       integer,dimension(0:nproc-1),intent(in):: isorb_par
       type(matrixLocalizationRegion),dimension(nlr),intent(in):: mlr
       type(matrixDescriptors),intent(in):: mad
       real(8),dimension(norbmax,norbp),intent(inout):: vec, grad
       type(overlap_parameters_matrix),intent(in):: opm
       type(p2pComms),intent(inout):: comom
       real(8),intent(out):: trace
       type(collective_comms),intent(in):: collcom
       type(orthon_data),intent(in):: orthpar
       type(basis_performance_options),intent(in):: bpo
     end subroutine orthoconstraintVectors


     !!subroutine cubic_exact_exchange(iproc,nproc,nspin,npsidim,size_potxc,hx,hy,hz,Glr,orbs,&
     !!           ngatherarr,psi,potxc,eexctX,pkernel,orbsocc,psirocc)
     !!  use module_base
     !!  use module_types
     !!  use module_xc
     !!  implicit none
     !!  integer, intent(in) :: iproc,nproc,nspin,npsidim,size_potxc
     !!  real(gp), intent(in) :: hx,hy,hz
     !!  type(locreg_descriptors) :: Glr
     !!  type(orbitals_data) :: orbs
     !!  integer, dimension(0:nproc-1,2), intent(in) :: ngatherarr
     !!  real(wp), dimension(npsidim), intent(in) :: psi
     !!  real(wp), dimension(size_potxc),intent(out) :: potxc
     !!  real(gp), intent(out) :: eexctX
     !!  real(dp), dimension(*), optional :: pkernel
     !!  type(orbitals_data), intent(in), optional :: orbsocc
     !!  real(wp), dimension(:), pointer, optional :: psirocc
     !!end subroutine


!!$     subroutine getHamiltonianMatrix2(iproc, nproc, lzdig, orbsig, Glr, input, onWhichAtom, onWhichAtomp, nat, lchi, lhchi, ham)
!!$       use module_base
!!$       use module_types
!!$       implicit none
!!$       integer,intent(in):: iproc, nproc, nat
!!$       type(local_zone_descriptors),intent(in):: lzdig
!!$       type(orbitals_data),intent(in):: orbsig
!!$       type(locreg_descriptors),intent(in):: Glr
!!$       type(input_variables),intent(in):: input
!!$       integer,dimension(orbsig%norb),intent(in):: onWhichAtom
!!$       integer,dimension(orbsig%norbp),intent(in):: onWhichAtomp
!!$       real(8),dimension(orbsig%npsidim_comp),intent(in):: lchi
!!$       real(8),dimension(orbsig%npsidim_comp,nat),intent(in):: lhchi
!!$       real(8),dimension(orbsig%norb,orbsig%norb,nat),intent(out):: ham
!!$     end subroutine getHamiltonianMatrix2
!!$

     subroutine getDerivativeBasisFunctions(iproc, nproc, hgrid, lzd, lorbs, lborbs, comrp, nphi, phi, phid)
       use module_base
       use module_types
       implicit none
       integer,intent(in):: iproc, nproc, nphi
       real(8),intent(in):: hgrid
       type(local_zone_descriptors),intent(in):: lzd
       type(orbitals_data),intent(in):: lorbs, lborbs
       !type(p2pCommsRepartition),intent(inout):: comrp
       type(p2pComms),intent(inout):: comrp
       real(8),dimension(nphi),intent(in):: phi
       real(8),dimension(max(lborbs%npsidim_orbs,lborbs%npsidim_comp)),target,intent(out):: phid
     end subroutine getDerivativeBasisFunctions


     !!subroutine buildLinearCombinations(iproc, nproc, lzdig, lzd, orbsig, orbs, input, coeff, lchi, locregShape, &
     !!           tag, comonig, opig, madig, lphi)
     !!  use module_base
     !!  use module_types
     !!  implicit none
     !!  integer,intent(in):: iproc, nproc
     !!  type(local_zone_descriptors),intent(in):: lzdig, lzd
     !!  type(orbitals_data),intent(in):: orbsig, orbs
     !!  type(input_variables),intent(in):: input
     !!  real(8),dimension(orbsig%norb,orbs%norb),intent(in):: coeff
     !!  real(8),dimension(orbsig%npsidim_orbs),intent(in):: lchi
     !!  character(len=1),intent(in):: locregShape
     !!  integer,intent(inout):: tag
     !!  type(p2pComms):: comonig
     !!  type(overlapParameters):: opig
     !!  type(matrixDescriptors):: madig
     !!  real(8),dimension(max(orbs%npsidim_orbs,orbs%npsidim_comp)),intent(out):: lphi
     !!end subroutine buildLinearCombinations

     subroutine buildLinearCombinations_new(iproc, nproc, lzdig, lzd, orbsig, orbs, coeff, lchi, &
                collcomig, collcom, lphi)
       use module_base
       use module_types
       implicit none
       integer,intent(in):: iproc, nproc
       type(local_zone_descriptors),intent(in):: lzdig, lzd
       type(orbitals_data),intent(in):: orbsig, orbs
       real(8),dimension(orbsig%norb,orbs%norb),intent(in):: coeff
       real(8),dimension(orbsig%npsidim_orbs),intent(in):: lchi
       type(collective_comms),intent(in):: collcomig, collcom
       real(8),dimension(orbs%npsidim_orbs),intent(out):: lphi
     end subroutine buildLinearCombinations_new

     !!subroutine postCommunicationsPotential(iproc, nproc, ndimpot, pot, comgp)
     !!  use module_base
     !!  use module_types
     !!  implicit none
     !!  integer,intent(in):: iproc, nproc, ndimpot
     !!  real(8),dimension(ndimpot),intent(in):: pot
     !!  !type(p2pCommsGatherPot),intent(inout):: comgp
     !!  type(p2pComms),intent(inout):: comgp
     !!end subroutine postCommunicationsPotential


     subroutine gatherPotential(iproc, nproc, comgp)
       use module_base
       use module_types
       implicit none
       integer,intent(in):: iproc, nproc
       !type(p2pCommsGatherPot),intent(inout):: comgp
       type(p2pComms),intent(inout):: comgp
     end subroutine gatherPotential


     subroutine extractOrbital2(iproc, nproc, orbs, sizePhi, onWhichAtom, lzd, op, phi, comon)
       use module_base
       use module_types
       implicit none
       integer,intent(in):: iproc, nproc, sizePhi
       type(orbitals_data),intent(in):: orbs
       integer,dimension(orbs%norb),intent(in):: onWhichAtom
       type(local_zone_descriptors),intent(in):: lzd
       type(overlapParameters),intent(inout):: op
       real(8),dimension(sizePhi),intent(in):: phi
       type(p2pComms),intent(out):: comon
     end subroutine extractOrbital2


     !!subroutine gatherOrbitals2(iproc, nproc, comon)
     !!  use module_base
     !!  use module_types
     !!  implicit none
     !!  integer,intent(in):: iproc, nproc
     !!  type(p2pComms),intent(inout):: comon
     !!end subroutine gatherOrbitals2


     !!!subroutine expandOrbital2(iproc, nproc, orbs, input, lzd, op, comon, lphiovrlp)
     !!!  use module_base
     !!!  use module_types
     !!!  implicit none
     !!!  
     !!!  ! Calling arguments
     !!!  integer,intent(in):: iproc, nproc
     !!!  type(orbitals_data),intent(in):: orbs
     !!!  type(input_variables),intent(in):: input
     !!!  type(local_zone_descriptors),intent(in):: lzd
     !!!  type(overlapParameters),intent(in):: op
     !!!  type(p2pComms),intent(in):: comon
     !!!  real(8),dimension(op%ndim_lphiovrlp),intent(out):: lphiovrlp
     !!!end subroutine expandOrbital2

     !!!subroutine getOverlapMatrix(iproc, nproc, lin, input, lphi, mad, ovrlp)
     !!!  use module_base
     !!!  use module_types
     !!!  implicit none
     !!!  integer,intent(in):: iproc, nproc
     !!!  type(linearParameters),intent(inout):: lin
     !!!  type(input_variables),intent(in):: input
     !!!  real(8),dimension(max(lin%orbs%npsidim_orbs,lin%orbs%npsidim_comp)),intent(inout):: lphi
     !!!  type(matrixDescriptors),intent(in):: mad
     !!!  real(8),dimension(lin%orbs%norb,lin%orbs%norb),intent(out):: ovrlp
     !!!end subroutine getOverlapMatrix


     subroutine getOverlapMatrix2(iproc, nproc, lzd, orbs, comon_lb, op_lb, lphi, mad, ovrlp)
       use module_base
       use module_types
       implicit none
       integer,intent(in):: iproc, nproc
       type(local_zone_descriptors),intent(in):: lzd
       type(orbitals_data),intent(in):: orbs
       type(p2pComms),intent(inout):: comon_lb
       type(overlapParameters),intent(inout):: op_lb
       real(8),dimension(orbs%npsidim_orbs),intent(inout):: lphi
       type(matrixDescriptors),intent(in):: mad
       real(8),dimension(orbs%norb,orbs%norb),intent(out):: ovrlp
     end subroutine getOverlapMatrix2



     subroutine mixrhopotDIIS(iproc, nproc, ndimpot, rhopot, rhopotold, mixdiis, ndimtot, alphaMix, mixMeth, pnrm)
       use module_base
       use module_types
       implicit none
       integer,intent(in):: iproc, nproc, ndimpot, ndimtot, mixMeth
       real(8),dimension(ndimpot),intent(in):: rhopotold
       real(8),dimension(ndimpot),intent(out):: rhopot
       type(mixrhopotDIISParameters),intent(inout):: mixdiis
       real(8),intent(in):: alphaMix
       real(8),intent(out):: pnrm
     end subroutine mixrhopotDIIS


     subroutine initializeMixrhopotDIIS(isx, ndimpot, mixdiis)
       use module_base
       use module_types
       implicit none
       integer,intent(in):: isx, ndimpot
       type(mixrhopotDIISParameters),intent(out):: mixdiis
     end subroutine initializeMixrhopotDIIS


     subroutine deallocateMixrhopotDIIS(mixdiis)
       use module_base
       use module_types
       implicit none
       type(mixrhopotDIISParameters),intent(inout):: mixdiis
     end subroutine deallocateMixrhopotDIIS


     subroutine allocateCommunicationbufferSumrho(iproc, comsr, subname)
       use module_base
       use module_types
       implicit none
       integer,intent(in):: iproc
       type(p2pComms),intent(inout):: comsr
       character(len=*),intent(in):: subname
     end subroutine allocateCommunicationbufferSumrho


     subroutine deallocateCommunicationbufferSumrho(comsr, subname)
       use module_base
       use module_types
       implicit none
       !type(p2pCommsSumrho),intent(inout):: comsr
       type(p2pComms),intent(inout):: comsr
       character(len=*),intent(in):: subname
     end subroutine deallocateCommunicationbufferSumrho


     subroutine allocateCommuncationBuffersOrtho(comon, subname)
       use module_base
       use module_types
       implicit none
       type(p2pComms),intent(inout):: comon
       character(len=*),intent(in):: subname
     end subroutine allocateCommuncationBuffersOrtho


     subroutine deallocateCommuncationBuffersOrtho(comon, subname)
       use module_base
       use module_types
       implicit none
       type(p2pComms),intent(inout):: comon
       character(len=*),intent(in):: subname
     end subroutine deallocateCommuncationBuffersOrtho


     subroutine allocateCommunicationsBuffersPotential(comgp, subname)
       use module_base
       use module_types
       implicit none
       !type(p2pCommsGatherPot),intent(inout):: comgp
       type(p2pComms),intent(inout):: comgp
       character(len=*),intent(in):: subname
     end subroutine allocateCommunicationsBuffersPotential


     subroutine deallocateCommunicationsBuffersPotential(comgp, subname)
       use module_base
       use module_types
       implicit none
       !type(p2pCommsGatherPot),intent(inout):: comgp
       type(p2pComms),intent(inout):: comgp
       character(len=*),intent(in):: subname
     end subroutine deallocateCommunicationsBuffersPotential


     subroutine copy_locreg_descriptors(glrin, glrout, subname)
       use module_base
       use module_types
       implicit none
       type(locreg_descriptors),intent(in):: glrin
       type(locreg_descriptors),intent(out):: glrout
       character(len=*),intent(in):: subname
     end subroutine copy_locreg_descriptors


     subroutine copy_grid_dimensions(din, dout)
       use module_base
       use module_types
       implicit none
       type(grid_dimensions),intent(in):: din
       type(grid_dimensions),intent(out):: dout
     end subroutine copy_grid_dimensions


     subroutine copy_wavefunctions_descriptors(wfdin, wfdout, subname)
       use module_base
       use module_types
       implicit none
       type(wavefunctions_descriptors),intent(in):: wfdin
       type(wavefunctions_descriptors),intent(out):: wfdout
       character(len=*),intent(in):: subname
     end subroutine copy_wavefunctions_descriptors


     subroutine copy_convolutions_bounds(geocode,boundsin, boundsout, subname)
       use module_base
       use module_types
       implicit none
       character(len=1),intent(in) :: geocode
       type(convolutions_bounds),intent(in):: boundsin
       type(convolutions_bounds),intent(out):: boundsout
       character(len=*),intent(in):: subname
     end subroutine copy_convolutions_bounds


     subroutine copy_kinetic_bounds(geocode,kbin, kbout, subname)
       use module_base
       use module_types
       implicit none
       character(len=1),intent(in) :: geocode
       type(kinetic_bounds),intent(in):: kbin
       type(kinetic_bounds),intent(out):: kbout
       character(len=*),intent(in):: subname
     end subroutine copy_kinetic_bounds


     subroutine copy_shrink_bounds(geocode,sbin, sbout, subname)
       use module_base
       use module_types
       implicit none
       character(len=1),intent(in) :: geocode
       type(shrink_bounds),intent(in):: sbin
       type(shrink_bounds),intent(out):: sbout
       character(len=*),intent(in):: subname
     end subroutine copy_shrink_bounds


     subroutine copy_grow_bounds(geocode,gbin, gbout, subname)
       use module_base
       use module_types
       implicit none
       character(len=1),intent(in) :: geocode
       type(grow_bounds),intent(in):: gbin
       type(grow_bounds),intent(out):: gbout
       character(len=*),intent(in):: subname
     end subroutine copy_grow_bounds


     subroutine copy_nonlocal_psp_descriptors(nlpspin, nlpspout, subname)
       use module_base
       use module_types
       implicit none
       type(nonlocal_psp_descriptors),intent(in):: nlpspin
       type(nonlocal_psp_descriptors),intent(out):: nlpspout
       character(len=*),intent(in):: subname
     end subroutine copy_nonlocal_psp_descriptors


     subroutine copy_orbitals_data(orbsin, orbsout, subname)
       use module_base
       use module_types
       implicit none
       type(orbitals_data),intent(in):: orbsin
       type(orbitals_data),intent(out):: orbsout
       character(len=*),intent(in):: subname
     end subroutine copy_orbitals_data


     !!subroutine deallocate_matrixLocalizationRegion(mlr, subname)
     !!  use module_base
     !!  use module_types
     !!  implicit none
     !!  type(matrixLocalizationRegion),intent(inout):: mlr
     !!  character(len=*),intent(in):: subname
     !!end subroutine deallocate_matrixLocalizationRegion


     !!subroutine deallocate_matrixMinimization(matmin, subname)
     !!  use module_base
     !!  use module_types
     !!  implicit none
     !!  type(matrixMinimization),intent(inout):: matmin
     !!  character(len=*),intent(in):: subname
     !!end subroutine deallocate_matrixMinimization


     !!subroutine deallocate_local_zone_descriptors(lzd, subname)
     !!  use module_base
     !!  use module_types
     !!  implicit none
     !!  type(local_zone_descriptors),intent(inout):: lzd
     !!  character(len=*),intent(in):: subname
     !!end subroutine deallocate_local_zone_descriptors


    subroutine deallocate_local_zone_descriptors(lzd, subname)
      use module_base
      use module_types
      !use deallocatePointers
      implicit none
      type(local_zone_descriptors),intent(inout):: lzd
      character(len=*),intent(in):: subname
    end subroutine deallocate_local_zone_descriptors

    subroutine deallocate_Lzd_except_Glr(lzd, subname)
      use module_base
      use module_types
      !use deallocatePointers
      implicit none
      type(local_zone_descriptors),intent(inout):: lzd
      character(len=*),intent(in):: subname
    end subroutine deallocate_Lzd_except_Glr


    subroutine deallocate_orbitals_data(orbs, subname)
      use module_base
      use module_types
      !use deallocatePointers
      implicit none
      type(orbitals_data),intent(inout):: orbs
      character(len=*),intent(in):: subname
    end subroutine deallocate_orbitals_data

    subroutine deallocate_communications_arrays(comms, subname)
      use module_base
      use module_types
      !use deallocatePointers
      implicit none
      type(communications_arrays),intent(inout):: comms
      character(len=*),intent(in):: subname
    end subroutine deallocate_communications_arrays

    subroutine deallocate_locreg_descriptors(lr, subname)
      use module_base
      use module_types
      !use deallocatePointers
      implicit none
      type(locreg_descriptors),intent(inout):: lr
      character(len=*),intent(in):: subname
    end subroutine deallocate_locreg_descriptors

    subroutine deallocate_wavefunctions_descriptors(wfd, subname)
      use module_base
      use module_types
      !use deallocatePointers
      implicit none
      type(wavefunctions_descriptors),intent(inout):: wfd
      character(len=*),intent(in):: subname
    end subroutine deallocate_wavefunctions_descriptors

    subroutine deallocate_convolutions_bounds(bounds, subname)
      use module_base
      use module_types
      !use deallocatePointers
      implicit none
      type(convolutions_bounds),intent(inout):: bounds
      character(len=*),intent(in):: subname
    end subroutine deallocate_convolutions_bounds

    subroutine deallocate_kinetic_bounds(kb, subname)
      use module_base
      use module_types
      !use deallocatePointers
      implicit none
      type(kinetic_bounds),intent(inout):: kb
      character(len=*),intent(in):: subname
    end subroutine deallocate_kinetic_bounds

    subroutine deallocate_shrink_bounds(sb, subname)
      use module_base
      use module_types
      !use deallocatePointers
      implicit none
      type(shrink_bounds),intent(inout):: sb
      character(len=*),intent(in):: subname
    end subroutine deallocate_shrink_bounds

    subroutine deallocate_grow_bounds(gb, subname)
      use module_base
      use module_types
      !use deallocatePointers
      implicit none
      type(grow_bounds),intent(inout):: gb
      character(len=*),intent(in):: subname
    end subroutine deallocate_grow_bounds

    subroutine deallocate_nonlocal_psp_descriptors(nlpspd, subname)
      use module_base
      use module_types
      !use deallocatePointers
      implicit none
      type(nonlocal_psp_descriptors),intent(inout):: nlpspd
      character(len=*),intent(in):: subname
    end subroutine deallocate_nonlocal_psp_descriptors

    subroutine deallocate_matrixMinimization(matmin, subname)
      use module_base
      use module_types
      !use deallocatePointers
      implicit none
      type(matrixMinimization),intent(inout):: matmin
      character(len=*),intent(in):: subname
    end subroutine deallocate_matrixMinimization

    subroutine deallocate_matrixLocalizationRegion(mlr, subname)
      use module_base
      use module_types
      !use deallocatePointers
      implicit none
      type(matrixLocalizationRegion),intent(inout):: mlr
      character(len=*),intent(in):: subname
    end subroutine deallocate_matrixLocalizationRegion

    !!!subroutine nullify_linearParameters(lin)
    !!!  use module_base
    !!!  use module_types
    !!!  implicit none
    !!!  type(linearParameters),intent(out):: lin
    !!!end subroutine nullify_linearParameters

    !!subroutine nullify_p2pCommsSumrho(comsr)
    !!  use module_base
    !!  use module_types
    !!  implicit none
    !!  !type(p2pCommsSumrho),intent(out):: comsr
    !!  type(p2pComms),intent(out):: comsr
    !!end subroutine nullify_p2pCommsSumrho

    !!subroutine nullify_p2pCommsGatherPot(comgp)
    !!  use module_base
    !!  use module_types
    !!  implicit none
    !!  type(p2pCommsGatherPot),intent(out):: comgp
    !!end subroutine nullify_p2pCommsGatherPot

    !!subroutine nullify_largeBasis(lb)
    !!  use module_base
    !!  use module_types
    !!  implicit none
    !!  type(largeBasis),intent(out):: lb
    !!end subroutine nullify_largeBasis

    !!subroutine nullify_p2pCommsRepartition(comrp)
    !!  use module_base
    !!  use module_types
    !!  implicit none
    !!  type(p2pCommsRepartition),intent(out):: comrp
    !!end subroutine nullify_p2pCommsRepartition

    !!subroutine nullify_p2pCommsOrthonormality(comon)
    !!  use module_base
    !!  use module_types
    !!  implicit none
    !!  type(p2pCommsOrthonormality),intent(out):: comon
    !!end subroutine nullify_p2pCommsOrthonormality

    subroutine nullify_overlapParameters(op)
      use module_base
      use module_types
      implicit none
      type(overlapParameters),intent(out):: op
    end subroutine nullify_overlapParameters

    !!!subroutine nullify_linearInputGuess(lig)
    !!!  use module_base
    !!!  use module_types
    !!!  implicit none
    !!!  type(linearInputGuess),intent(out):: lig
    !!!end subroutine nullify_linearInputGuess

    subroutine nullify_matrixDescriptors(mad)
      use module_base
      use module_types
      implicit none
      type(matrixDescriptors),intent(out):: mad
    end subroutine nullify_matrixDescriptors

    subroutine nullify_local_zone_descriptors(lzd)
      use module_base
      use module_types
      implicit none
      type(local_zone_descriptors),intent(out):: lzd
    end subroutine nullify_local_zone_descriptors
    
    subroutine nullify_orbitals_data(orbs)
      use module_base
      use module_types
      implicit none
      type(orbitals_data),intent(out):: orbs
    end subroutine nullify_orbitals_data
    
    subroutine nullify_communications_arrays(comms)
      use module_base
      use module_types
      implicit none
      type(communications_arrays),intent(out):: comms
    end subroutine nullify_communications_arrays
    
    subroutine nullify_locreg_descriptors(lr)
      use module_base
      use module_types
      implicit none
      type(locreg_descriptors),intent(out):: lr
    end subroutine nullify_locreg_descriptors
    
    subroutine nullify_wavefunctions_descriptors(wfd)
      use module_base
      use module_types
      implicit none
      type(wavefunctions_descriptors),intent(out):: wfd
    end subroutine nullify_wavefunctions_descriptors
    
    subroutine nullify_convolutions_bounds(bounds)
      use module_base
      use module_types
      implicit none
      type(convolutions_bounds),intent(out):: bounds
    end subroutine nullify_convolutions_bounds
    
    subroutine nullify_kinetic_bounds(kb)
      use module_base
      use module_types
      implicit none
      type(kinetic_bounds),intent(out):: kb
    end subroutine nullify_kinetic_bounds
    
    subroutine nullify_shrink_bounds(sb)
      use module_base
      use module_types
      implicit none
      type(shrink_bounds),intent(out):: sb
    end subroutine nullify_shrink_bounds
    
    subroutine nullify_grow_bounds(gb)
      use module_base
      use module_types
      implicit none
      type(grow_bounds),intent(out):: gb
    end subroutine nullify_grow_bounds
    
    subroutine nullify_nonlocal_psp_descriptors(nlpspd)
      use module_base
      use module_types
      implicit none
      type(nonlocal_psp_descriptors),intent(out):: nlpspd
    end subroutine nullify_nonlocal_psp_descriptors

    subroutine nullify_matrixMinimization(matmin)
      use module_base
      use module_types
      implicit none
      type(matrixMinimization),intent(out):: matmin
    end subroutine nullify_matrixMinimization

    subroutine nullify_matrixLocalizationRegion(mlr)
      use module_base
      use module_types
      implicit none
      type(matrixLocalizationRegion),intent(out):: mlr
    end subroutine nullify_matrixLocalizationRegion

    subroutine initLocregs(iproc, nproc, nlr, rxyz, hx, hy, hz, lzd, orbs, Glr, locrad, locregShape, lborbs)
      use module_base
      use module_types
      implicit none
      integer,intent(in):: iproc, nproc, nlr
      real(8),dimension(3,nlr),intent(in):: rxyz
      real(8),intent(in):: hx, hy, hz
      type(local_zone_descriptors),intent(inout):: lzd
      type(orbitals_data),intent(in):: orbs
      type(locreg_descriptors),intent(in):: Glr
      real(8),dimension(lzd%nlr),intent(in):: locrad
      character(len=1),intent(in):: locregShape
      type(orbitals_data),optional,intent(in):: lborbs
    end subroutine initLocregs

    !!!subroutine deallocate_linearParameters(lin, subname)
    !!!  use module_base
    !!!  use module_types
    !!!  implicit none
    !!!  ! Calling arguments
    !!!  type(linearParameters),intent(inout):: lin
    !!!  character(len=*),intent(in):: subname
    !!!end subroutine deallocate_linearParameters

    !!subroutine deallocate_largeBasis(lb, subname)
    !!  use module_base
    !!  use module_types
    !!  implicit none
    !!  type(largeBasis),intent(inout):: lb
    !!  character(len=*),intent(in):: subname
    !!end subroutine deallocate_largeBasis
    
    !!subroutine deallocate_p2pCommsRepartition(comrp, subname)
    !!  use module_base
    !!  use module_types
    !!  implicit none
    !!  type(p2pCommsRepartition),intent(inout):: comrp
    !!  character(len=*),intent(in):: subname
    !!end subroutine deallocate_p2pCommsRepartition
    
    !!subroutine deallocate_p2pCommsOrthonormality(comon, subname)
    !!  use module_base
    !!  use module_types
    !!  implicit none
    !!  type(p2pCommsOrthonormality),intent(inout):: comon
    !!  character(len=*),intent(in):: subname
    !!end subroutine deallocate_p2pCommsOrthonormality
    
    subroutine deallocate_overlapParameters(op, subname)
      use module_base
      use module_types
      implicit none
      type(overlapParameters),intent(inout):: op
      character(len=*),intent(in):: subname
    end subroutine deallocate_overlapParameters

    !!subroutine deallocate_inguessParameters(ip, subname)
    !!  use module_base
    !!  use module_types
    !!  implicit none
    !!  type(inguessParameters),intent(inout):: ip
    !!  character(len=*),intent(in):: subname
    !!end subroutine deallocate_inguessParameters

    !!subroutine deallocate_p2pCommsOrthonormalityMatrix(comom, subname)
    !!  use module_base
    !!  use module_types
    !!  implicit none
    !!  type(p2pComms),intent(inout):: comom
    !!  character(len=*),intent(in):: subname
    !!end subroutine deallocate_p2pCommsOrthonormalityMatrix

    subroutine deallocate_matrixDescriptors(mad, subname)
      use module_base
      use module_types
      implicit none
      type(matrixDescriptors),intent(inout):: mad
      character(len=*),intent(in):: subname
    end subroutine deallocate_matrixDescriptors


    !!!subroutine cancelCommunicationPotential(iproc, nproc, comgp)
    !!!  use module_base
    !!!  use module_types
    !!!  implicit none
    !!!  integer,intent(in):: iproc, nproc
    !!!  !type(p2pCommsGatherPot),intent(inout):: comgp
    !!!  type(p2pComms),intent(inout):: comgp
    !!!end subroutine cancelCommunicationPotential

    !!!subroutine initCommsOrthoVariable(iproc, nproc, lzd, orbs, orbsig, onWhichAtomAll, input, op, comon, tag)
    !!!  use module_base
    !!!  use module_types
    !!!  implicit none
    !!!  integer,intent(in):: iproc, nproc
    !!!  type(local_zone_descriptors),intent(in):: lzd
    !!!  type(orbitals_data),intent(in):: orbs, orbsig
    !!!  integer,dimension(orbs%norb),intent(in):: onWhichAtomAll
    !!!  type(input_variables),intent(in):: input
    !!!  type(overlapParameters),intent(out):: op
    !!!  type(p2pComms),intent(out):: comon
    !!!  integer,intent(inout):: tag
    !!!end subroutine initCommsOrthoVariable
    !!!
    !!!subroutine countOverlapsVariable(iproc, nproc, orbs, orbsig, lzd, op, comon)
    !!!  use module_base
    !!!  use module_types
    !!!  implicit none
    !!!  integer,intent(in):: iproc, nproc
    !!!  type(orbitals_data),intent(in):: orbs, orbsig
    !!!  type(local_zone_descriptors),intent(in):: lzd
    !!!  type(overlapParameters),intent(out):: op
    !!!  type(p2pComms),intent(out):: comon
    !!!end subroutine countOverlapsVariable
    !!!
    !!!subroutine determineOverlapsVariable(iproc, nproc, orbs, orbsig, lzd, op, comon)
    !!!  use module_base
    !!!  use module_types
    !!!  implicit none
    !!!  integer,intent(in):: iproc, nproc
    !!!  type(orbitals_data),intent(in):: orbs, orbsig
    !!!  type(local_zone_descriptors),intent(in):: lzd
    !!!  type(overlapParameters),intent(out):: op
    !!!  type(p2pComms),intent(out):: comon
    !!!end subroutine determineOverlapsVariable
    !!!
    !!!subroutine determineOverlapDescriptorsVariable(iproc, nproc, orbs, orbsig, lzd, Glr, onWhichAtom, op)
    !!!  use module_base
    !!!  use module_types
    !!!  implicit none
    !!!  integer,intent(in):: iproc, nproc
    !!!  type(orbitals_data),intent(in):: orbs, orbsig
    !!!  type(local_zone_descriptors),intent(in):: lzd
    !!!  type(locreg_descriptors),intent(in):: Glr
    !!!  integer,dimension(orbs%norb),intent(in):: onWhichAtom
    !!!  type(overlapParameters),intent(inout):: op
    !!!end subroutine determineOverlapDescriptorsVariable
    !!!
    !!!subroutine setCommsOrthoVariable(iproc, nproc, orbs, orbsig, lzd, op, comon, tag)
    !!!  use module_base
    !!!  use module_types
    !!!  implicit none
    !!!  integer,intent(in):: iproc, nproc
    !!!  type(orbitals_data),intent(in):: orbs, orbsig
    !!!  type(local_zone_descriptors),intent(in):: lzd
    !!!  type(overlapParameters),intent(inout):: op
    !!!  type(p2pComms),intent(out):: comon
    !!!  integer,intent(inout):: tag
    !!!end subroutine setCommsOrthoVariable
    
    !!subroutine indicesForExpansionVariable(iproc, nproc, orbs, input, lzd, op, comon)
    !!  use module_base
    !!  use module_types
    !!  implicit none
    !!  integer,intent(in):: iproc, nproc
    !!  type(orbitals_data),intent(in):: orbs
    !!  type(input_variables),intent(in):: input
    !!  type(local_zone_descriptors),intent(in):: lzd
    !!  type(overlapParameters),intent(in):: op
    !!  type(p2pComms),intent(in):: comon
    !!end subroutine indicesForExpansionVariable
    
    !!subroutine indicesForExtractionVariable(iproc, nproc, orbs, orbsig, sizePhi, lzd, op, comon)
    !!  use module_base
    !!  use module_types
    !!  implicit none
    !!  integer,intent(in):: iproc, nproc, sizePhi
    !!  type(orbitals_data),intent(in):: orbs, orbsig
    !!  type(local_zone_descriptors),intent(in):: lzd
    !!  type(overlapParameters),intent(inout):: op
    !!  type(p2pComms),intent(out):: comon
    !!end subroutine indicesForExtractionVariable
    
    !!subroutine extractOrbital2Variable(iproc, nproc, orbs, orbsig, sizePhi, lzd, op, phi, comon)
    !!  use module_base
    !!  use module_types
    !!  implicit none
    !!  integer,intent(in):: iproc, nproc, sizePhi
    !!  type(orbitals_data),intent(in):: orbs, orbsig
    !!  type(local_zone_descriptors),intent(in):: lzd
    !!  type(overlapParameters),intent(inout):: op
    !!  real(8),dimension(sizePhi),intent(in):: phi
    !!  type(p2pComms),intent(out):: comon
    !!end subroutine extractOrbital2Variable
    
    !!subroutine expandOrbital2Variable(iproc, nproc, orbs, input, lzd, op, comon, lphiovrlp)
    !!  use module_base
    !!  use module_types
    !!  implicit none
    !!  integer,intent(in):: iproc, nproc
    !!  type(orbitals_data),intent(in):: orbs
    !!  type(input_variables),intent(in):: input
    !!  type(local_zone_descriptors),intent(in):: lzd
    !!  type(overlapParameters),intent(in):: op
    !!  type(p2pComms),intent(in):: comon
    !!  real(8),dimension(op%ndim_lphiovrlp),intent(out):: lphiovrlp
    !!end subroutine expandOrbital2Variable

    !!subroutine buildLinearCombinationsVariable(iproc, nproc, lzdig, lzd, orbsig, &
    !!           orbs, input, coeff, lchi, tag, lphi)
    !!  use module_base
    !!  use module_types
    !!  implicit none

    !!  ! Calling arguments
    !!  integer,intent(in):: iproc, nproc
    !!  type(local_zone_descriptors),intent(in):: lzdig, lzd
    !!  type(orbitals_data),intent(in):: orbsig, orbs
    !!  type(input_variables),intent(in):: input
    !!  real(8),dimension(orbsig%norb,orbs%norb),intent(in):: coeff
    !!  real(8),dimension(orbsig%npsidim_orbs),intent(in):: lchi
    !!  integer,intent(inout):: tag
    !!  real(8),dimension(orbs%npsidim_orbs),intent(out):: lphi
    !!end subroutine buildLinearCombinationsVariable

    !subroutine index_of_Lpsi_to_global2(iproc, nproc, ldim, gdim, norb, nspinor, nspin, Glr, Llr, indexLpsi)
    !  use module_base
    !  use module_types
    !  implicit none
    !  integer,intent(in):: iproc, nproc
    !  integer :: Gdim          ! dimension of psi 
    !  integer :: Ldim          ! dimension of lpsi
    !  integer :: norb          ! number of orbitals
    !  integer :: nspinor       ! number of spinors
    !  integer :: nspin         ! number of spins 
    !  type(locreg_descriptors),intent(in) :: Glr  ! Global grid descriptor
    !  type(locreg_descriptors), intent(in) :: Llr  ! Localization grid descriptors 
    !  integer,dimension(Ldim),intent(out) :: indexLpsi         !Wavefunction in localization region
    !end subroutine index_of_Lpsi_to_global2


     subroutine initInputguessConfinement(iproc, nproc, at, lzd, orbs, collcom_reference, &
                Glr, input, hx, hy, hz, lin, tmbig, tmbgauss, rxyz, nscatterarr)
       use module_base
       use module_types
       implicit none
       integer,intent(in):: iproc,nproc
       real(gp), intent(in) :: hx, hy, hz
       type(atoms_data),intent(inout) :: at
       type(local_zone_descriptors),intent(in):: lzd
       type(orbitals_data),intent(in):: orbs
       type(collective_comms),intent(in):: collcom_reference
       type(locreg_descriptors),intent(in) :: Glr
       type(input_variables)::input
       type(linearInputParameters),intent(inout):: lin
       type(DFT_wavefunction),intent(out):: tmbig, tmbgauss
       integer,dimension(0:nproc-1,4),intent(in):: nscatterarr !n3d,n3p,i3s+i3xcsh-1,i3xcsh
       real(gp),dimension(3,at%nat),intent(in):: rxyz
     end subroutine initInputguessConfinement


    subroutine orthonormalizeAtomicOrbitalsLocalized2(iproc, nproc, methTransformOverlap, nItOrtho, &
               lzd, orbs, comon, op, input, mad, collcom, orthpar, bpo, lchi)
      use module_base
      use module_types
      implicit none
      integer,intent(in):: iproc, nproc, methTransformOverlap, nItOrtho
      type(local_zone_descriptors),intent(in):: lzd
      type(orbitals_data),intent(in):: orbs
      type(input_variables),intent(in):: input
      type(p2pComms),intent(inout):: comon
      type(overlapParameters),intent(inout):: op
      type(matrixDescriptors),intent(in):: mad
      type(collective_comms),intent(in):: collcom
      type(orthon_data),intent(in):: orthpar
      type(basis_performance_options),intent(in):: bpo
      real(8),dimension(orbs%npsidim_orbs),intent(inout):: lchi
    end subroutine orthonormalizeAtomicOrbitalsLocalized2

    subroutine build_input_guess(iproc, nproc, nlocregPerMPI, hx, hy, hz, &
               tmb, tmbig, at, input, lchi, locregCenter, rxyz, ham, lphi)
      use module_base
      use module_types
      implicit none
      integer,intent(in):: iproc, nproc, nlocregPerMPI
      real(gp), intent(in) :: hx, hy, hz
      type(DFT_wavefunction),intent(in):: tmb, tmbig
      type(atoms_data),intent(in):: at
      type(input_variables),intent(in):: input
      real(8),dimension(tmbig%orbs%npsidim_orbs),intent(in):: lchi
      real(8),dimension(3,tmbig%lzd%nlr),intent(in):: locregCenter
      real(8),dimension(3,at%nat),intent(in):: rxyz
      real(8),dimension(tmbig%orbs%norb,tmbig%orbs%norb,nlocregPerMPI),intent(in):: ham!, ovrlp
      real(8),dimension(tmb%orbs%npsidim_orbs),intent(out):: lphi
    end subroutine build_input_guess


    subroutine extractMatrix3(iproc, nproc, norb, norbp, orbstot, onWhichAtomPhi, onWhichMPI, nmat, ham, matmin, hamextract)
      use module_base
      use module_types
      implicit none
      integer,intent(in):: iproc, nproc, nmat, norb, norbp
      type(orbitals_data),intent(in):: orbstot
      integer,dimension(norb),intent(in):: onWhichAtomPhi, onWhichMPI
      real(8),dimension(orbstot%norb,orbstot%norb,nmat),intent(in):: ham
      type(matrixMinimization),intent(inout):: matmin
      real(8),dimension(:,:,:),pointer,intent(out):: hamextract
    end subroutine extractMatrix3

!!$    subroutine getHamiltonianMatrix3(iproc, nproc, nprocTemp, lzdig, orbsig, orbs, norb_parTemp, onWhichMPITemp, &
!!$               Glr, input, onWhichAtom, onWhichAtomp, nat, nlocregPerMPI, lchi, lhchi, ham)
!!$      use module_base
!!$      use module_types
!!$      implicit none
!!$      integer,intent(in):: iproc, nproc, nprocTemp, nat, nlocregPerMPI
!!$      type(local_zone_descriptors),intent(in):: lzdig
!!$      type(orbitals_data),intent(in):: orbsig, orbs
!!$      integer,dimension(0:nprocTemp),intent(in):: norb_parTemp
!!$      integer,dimension(orbs%norb),intent(in):: onWhichMPITemp
!!$      type(locreg_descriptors),intent(in):: Glr
!!$      type(input_variables),intent(in):: input
!!$      integer,dimension(orbsig%norb),intent(in):: onWhichAtom
!!$      integer,dimension(orbsig%norbp),intent(in):: onWhichAtomp
!!$      real(8),dimension(orbsig%npsidim_comp),intent(in):: lchi
!!$      real(8),dimension(orbsig%npsidim_comp,nat),intent(in):: lhchi
!!$      real(8),dimension(orbsig%norb,orbsig%norb,nlocregPerMPI),intent(out):: ham
!!$      end subroutine getHamiltonianMatrix3
!!$
!!$      subroutine getHamiltonianMatrix4(iproc, nproc, nprocTemp, lzdig, orbsig, orbs, norb_parTemp, onWhichMPITemp, &
!!$                 Glr, input, onWhichAtom, onWhichAtomp, ndim_lhchi, nlocregPerMPI, lchi, lhchi, skip, mad, &
!!$                 memoryForCommunOverlapIG, tag, ham)
!!$        use module_base
!!$        use module_types
!!$        implicit none
!!$        integer,intent(in):: iproc, nproc, nprocTemp, ndim_lhchi, nlocregPerMPI
!!$        type(local_zone_descriptors),intent(in):: lzdig
!!$        type(orbitals_data),intent(in):: orbsig, orbs
!!$        integer,dimension(0:nprocTemp),intent(in):: norb_parTemp
!!$        integer,dimension(orbs%norb),intent(in):: onWhichMPITemp
!!$        type(locreg_descriptors),intent(in):: Glr
!!$        type(input_variables),intent(in):: input
!!$        integer,dimension(orbsig%norb),intent(in):: onWhichAtom
!!$        integer,dimension(orbsig%norbp),intent(in):: onWhichAtomp
!!$        real(8),dimension(orbsig%npsidim),intent(in):: lchi
!!$        real(8),dimension(orbsig%npsidim,ndim_lhchi),intent(in):: lhchi
!!$        logical,dimension(lzdig%nlr),intent(in):: skip
!!$        type(matrixDescriptors),intent(in):: mad
!!$        integer,intent(in):: memoryForCommunOverlapIG
!!$        integer,intent(inout):: tag
!!$        !logical,dimension(lin%lig%lzdig%nlr,0:nproc-1),intent(in):: skipGlobal
!!$        real(8),dimension(orbsig%norb,orbsig%norb,nlocregPerMPI),intent(out):: ham
!!$      end subroutine getHamiltonianMatrix4
!!$
!!$
!!$      subroutine getHamiltonianMatrix5(iproc, nproc, nprocTemp, lzdig, orbsig, orbs, norb_parTemp, onWhichMPITemp, &
!!$                 Glr, input, onWhichAtom, onWhichAtomp, ndim_lhchi, nlocregPerMPI, lchi, lhchi, skip, mad, &
!!$                 memoryForCommunOverlapIG, tag, ham)
!!$        use module_base
!!$        use module_types
!!$        implicit none
!!$        integer,intent(in):: iproc, nproc, nprocTemp, ndim_lhchi, nlocregPerMPI
!!$        type(local_zone_descriptors),intent(in):: lzdig
!!$        type(orbitals_data),intent(in):: orbsig, orbs
!!$        integer,dimension(0:nprocTemp),intent(in):: norb_parTemp
!!$        integer,dimension(orbs%norb),intent(in):: onWhichMPITemp
!!$        type(locreg_descriptors),intent(in):: Glr
!!$        type(input_variables),intent(in):: input
!!$        integer,dimension(orbsig%norb),intent(in):: onWhichAtom
!!$        integer,dimension(orbsig%norbp),intent(in):: onWhichAtomp
!!$        real(8),dimension(orbsig%npsidim),intent(in):: lchi
!!$        real(8),dimension(orbsig%npsidim,ndim_lhchi),intent(in):: lhchi
!!$        logical,dimension(lzdig%nlr),intent(in):: skip
!!$        type(matrixDescriptors),intent(in):: mad
!!$        integer,intent(in):: memoryForCommunOverlapIG
!!$        integer,intent(inout):: tag
!!$        !logical,dimension(lin%lig%lzdig%nlr,0:nproc-1),intent(in):: skipGlobal
!!$        real(8),dimension(orbsig%norb,orbsig%norb,nlocregPerMPI),intent(out):: ham
!!$      end subroutine getHamiltonianMatrix5

      subroutine allocateSendBufferOrtho(comon, subname)
        use module_base
        use module_types
        implicit none
        type(p2pComms),intent(inout):: comon
        character(len=*),intent(in):: subname
      end subroutine allocateSendBufferOrtho
      
      
      subroutine deallocateSendBufferOrtho(comon, subname)
        use module_base
        use module_types
        implicit none
        type(p2pComms),intent(inout):: comon
        character(len=*),intent(in):: subname
      end subroutine deallocateSendBufferOrtho
      
      
      subroutine allocateRecvBufferOrtho(comon, subname)
        use module_base
        use module_types
        implicit none
        type(p2pComms),intent(inout):: comon
        character(len=*),intent(in):: subname
      end subroutine allocateRecvBufferOrtho
      
      
      subroutine deallocateRecvBufferOrtho(comon, subname)
        use module_base
        use module_types
        implicit none
        type(p2pComms),intent(inout):: comon
        character(len=*),intent(in):: subname
      end subroutine deallocateRecvBufferOrtho

      subroutine applyOrthoconstraintNonorthogonal2(iproc, nproc, methTransformOverlap, blocksize_pdgemm, &
                 correction_orthoconstraint, &
                 orbs, lagmat, ovrlp, mad, &
                 ovrlp_minus_one_lagmat, ovrlp_minus_one_lagmat_trans)
        use module_base
        use module_types
        implicit none
        integer,intent(in):: iproc, nproc, methTransformOverlap, blocksize_pdgemm, correction_orthoconstraint
        type(orbitals_data),intent(in):: orbs
        real(8),dimension(orbs%norb,orbs%norb),intent(in):: ovrlp
        real(8),dimension(orbs%norb,orbs%norb),intent(inout):: lagmat
        type(matrixDescriptors),intent(in):: mad
        real(8),dimension(orbs%norb,orbs%norb),intent(out):: ovrlp_minus_one_lagmat, ovrlp_minus_one_lagmat_trans
      end subroutine applyOrthoconstraintNonorthogonal2

      !!subroutine gatherOrbitalsOverlapWithComput(iproc, nproc, orbs, input, lzd, op, comon, lphiovrlp, expanded)
      !!  use module_base
      !!  use module_types
      !!  implicit none
      !!  integer,intent(in):: iproc, nproc
      !!  type(orbitals_data),intent(in):: orbs
      !!  type(input_variables),intent(in):: input
      !!  type(local_zone_descriptors),intent(in):: lzd
      !!  type(overlapParameters),intent(in):: op
      !!  type(p2pComms),intent(inout):: comon
      !!  real(8),dimension(op%ndim_lphiovrlp),intent(out):: lphiovrlp
      !!  logical,dimension(orbs%norb,orbs%norbp),intent(out):: expanded
      !!end subroutine gatherOrbitalsOverlapWithComput


      !!subroutine expandOneOrbital(iproc, nproc, orbsource, orbdest, orbs, input, onWhichAtom, lzd, op, comon, lphiovrlp)
      !!  use module_base
      !!  use module_types
      !!  implicit none
      !!  integer,intent(in):: iproc, nproc, orbsource, orbdest
      !!  type(orbitals_data),intent(in):: orbs
      !!  type(input_variables),intent(in):: input
      !!  integer,dimension(orbs%norb),intent(in):: onWhichAtom
      !!  type(local_zone_descriptors),intent(in):: lzd
      !!  type(overlapParameters),intent(in):: op
      !!  type(p2pComms),intent(in):: comon
      !!  real(8),dimension(op%ndim_lphiovrlp),intent(out):: lphiovrlp
      !!end subroutine expandOneOrbital

      !!subroutine expandRemainingOrbitals(iproc, nproc, orbs, input, onWhichAtom, lzd, op, comon, expanded, lphiovrlp)
      !!  use module_base
      !!  use module_types
      !!  implicit none
      !!  integer,intent(in):: iproc, nproc
      !!  type(orbitals_data),intent(in):: orbs
      !!  type(input_variables),intent(in):: input
      !!  integer,dimension(orbs%norb),intent(in):: onWhichAtom
      !!  type(local_zone_descriptors),intent(in):: lzd
      !!  type(overlapParameters),intent(in):: op
      !!  type(p2pComms),intent(in):: comon
      !!  logical,dimension(orbs%norb,orbs%norbp),intent(in):: expanded
      !!  real(8),dimension(op%ndim_lphiovrlp),intent(out):: lphiovrlp
      !!end subroutine expandRemainingOrbitals

      subroutine extractOrbital3(iproc, nproc, orbs, orbsig, sizePhi, lzd, lzdig, op, opig, phi, nsendBuf, sendBuf)
        use module_base
        use module_types
        implicit none
        integer,intent(in):: iproc, nproc, sizePhi
        type(orbitals_data),intent(in):: orbs, orbsig
        type(local_zone_descriptors),intent(in):: lzd, lzdig
        type(overlapParameters),intent(inout):: op, opig
        real(8),dimension(sizePhi),intent(in):: phi
        integer,intent(in):: nsendBuf
        real(8),dimension(nsendBuf),intent(out):: sendBuf
      end subroutine extractOrbital3

      subroutine calculateOverlapMatrix3(iproc, nproc, orbs, op, nsendBuf, sendBuf, nrecvBuf, recvBuf, mad, ovrlp)
        use module_base
        use module_types
        implicit none
        integer,intent(in):: iproc, nproc, nsendBuf, nrecvBuf
        type(orbitals_data),intent(in):: orbs
        type(overlapParameters),intent(in):: op
        real(8),dimension(nsendBuf),intent(in):: sendBuf
        real(8),dimension(nrecvBuf),intent(in):: recvBuf
        type(matrixDescriptors),intent(in):: mad
        real(8),dimension(orbs%norb,orbs%norb),intent(out):: ovrlp
      end subroutine calculateOverlapMatrix3


      subroutine calculateOverlapMatrix3Partial(iproc, nproc, orbs, op, &
                 nsendBuf, sendBuf, nrecvBuf, recvBuf, mad, ovrlp)
        use module_base
        use module_types
        implicit none
        integer,intent(in):: iproc, nproc, nsendBuf, nrecvBuf
        type(orbitals_data),intent(in):: orbs
        type(overlapParameters),intent(in):: op
        real(8),dimension(nsendBuf),intent(in):: sendBuf
        real(8),dimension(nrecvBuf),intent(in):: recvBuf
        type(matrixDescriptors),intent(in):: mad
        !logical,dimension(0:nproc-1),intent(in):: skip
        real(8),dimension(orbs%norb,orbs%norb),intent(out):: ovrlp
      end subroutine calculateOverlapMatrix3Partial

      subroutine dgemm_parallel(iproc, nproc, blocksize, comm, transa, transb, m, n, k, alpha, a, lda, b, ldb, beta, c, ldc)
        use module_base
        implicit none
        integer,intent(in):: iproc, nproc, blocksize, comm, m, n, k, lda, ldb, ldc
        character(len=1),intent(in):: transa, transb
        real(8),intent(in):: alpha, beta
        real(8),dimension(lda,k),intent(in):: a
        real(8),dimension(ldb,n),intent(in):: b
        real(8),dimension(ldc,n),intent(out):: c
      end subroutine dgemm_parallel

      subroutine dsymm_parallel(iproc, nproc, blocksize, comm, side, uplo, m, n, alpha, a, lda, b, ldb, beta, c, ldc)
        use module_base
        implicit none
        integer,intent(in):: iproc, nproc, blocksize, comm, m, n, lda, ldb, ldc
        character(len=1),intent(in):: side, uplo
        real(8),intent(in):: alpha, beta
        real(8),dimension(lda,m),intent(in):: a
        real(8),dimension(ldb,n),intent(in):: b
        real(8),dimension(ldc,n),intent(out):: c
      end subroutine dsymm_parallel



      subroutine applyOrthoconstraintVectors(iproc, nproc, methTransformOverlap, correctionOverlap, blocksize_pdgemm, &
                 comm, norb, norbmax, norbp, isorb, nlr, noverlaps, onWhichAtom, ovrlp, &
                 lagmat, comom, mlr, mad, orbs, grad, ovrlp_minus_one_lagmat, ovrlp_minus_one_lagmat_trans)
        use module_base
        use module_types
        implicit none
        integer,intent(in):: iproc, nproc, methTransformOverlap, correctionOverlap, blocksize_pdgemm
        integer,intent(in):: comm, norb, norbmax, norbp, isorb, nlr, noverlaps
        integer,dimension(norb),intent(in):: onWhichAtom
        real(8),dimension(norb,norb),intent(in):: ovrlp
        real(8),dimension(norb,norb),intent(inout):: lagmat
        type(p2pComms),intent(in):: comom
        type(matrixLocalizationRegion),dimension(nlr),intent(in):: mlr
        type(matrixDescriptors),intent(in):: mad
        type(orbitals_data),intent(in):: orbs
        real(8),dimension(norbmax,norbp),intent(inout):: grad
        real(8),dimension(norb,norb),intent(out):: ovrlp_minus_one_lagmat, ovrlp_minus_one_lagmat_trans
      end subroutine applyOrthoconstraintVectors


      subroutine dsyev_parallel(iproc, nproc, blocksize, comm, jobz, uplo, n, a, lda, w, info)
        use module_base
        use module_types
        implicit none
      
        ! Calling arguments
        integer,intent(in):: iproc, nproc, blocksize, comm, n, lda, info
        character(len=1),intent(in):: jobz, uplo
        real(8),dimension(lda,n),intent(inout):: a
        real(8),dimension(n),intent(out):: w
      end subroutine dsyev_parallel


      subroutine transformOverlapMatrixParallel(iproc, nproc, norb, ovrlp)
        use module_base
        use module_types
        implicit none
        integer,intent(in):: iproc, nproc, norb
        real(8),dimension(norb,norb),intent(inout):: ovrlp
      end subroutine transformOverlapMatrixParallel


      !!subroutine initMatrixCompression(iproc, nproc, orbs, op, mad)
      !!  use module_base
      !!  use module_types
      !!  implicit none
      !!  integer,intent(in):: iproc, nproc
      !!  type(orbitals_data),intent(in):: orbs
      !!  type(overlapParameters),intent(in):: op
      !!  type(matrixDescriptors),intent(out):: mad
      !!end subroutine initMatrixCompression

      subroutine orthoconstraintNonorthogonal(iproc, nproc, lzd, orbs, op, comon, mad, collcom, orthpar, bpo, &
                 lphi, lhphi, lagmat,  psit_c, psit_f, can_use_transposed)
        use module_base
        use module_types
        implicit none
        integer,intent(in):: iproc, nproc
        type(local_zone_descriptors),intent(in):: lzd
        type(orbitals_Data),intent(in):: orbs
        type(overlapParameters),intent(inout):: op
        type(p2pComms),intent(inout):: comon
        type(matrixDescriptors),intent(in):: mad
        type(collective_comms),intent(in):: collcom
        type(orthon_data),intent(in):: orthpar
        type(basis_performance_options),intent(in):: bpo
        real(8),dimension(max(orbs%npsidim_comp,orbs%npsidim_orbs)),intent(inout):: lphi
        real(8),dimension(max(orbs%npsidim_comp,orbs%npsidim_orbs)),intent(inout):: lhphi
        real(8),dimension(orbs%norb,orbs%norb),intent(out):: lagmat
        real(8),dimension(:),pointer,intent(inout):: psit_c, psit_f
        logical,intent(inout):: can_use_transposed
      end subroutine orthoconstraintNonorthogonal

      subroutine dsygv_parallel(iproc, nproc, blocksize, nprocMax, comm, itype, jobz, uplo, n, a, lda, b, ldb, w, info)
        use module_base
        use module_types
        implicit none
        integer,intent(in):: iproc, nproc, blocksize, nprocMax, comm, itype, n, lda, ldb, info
        character(len=1),intent(in):: jobz, uplo
        real(8),dimension(lda,n),intent(inout):: a
        real(8),dimension(ldb,n),intent(inout):: b
        real(8),dimension(n),intent(out):: w
      end subroutine dsygv_parallel

      !!subroutine getOrbitals(iproc, nproc, comon)
      !!  use module_base
      !!  use module_types
      !!  implicit none
      !!  integer,intent(in):: iproc, nproc
      !!  type(p2pComms),intent(inout):: comon
      !!end subroutine getOrbitals

      subroutine initCompressedMatmul(iproc, nproc, norb, mad)
        use module_base
        use module_types
        implicit none
        integer,intent(in):: iproc, nproc, norb
        type(matrixDescriptors),intent(inout):: mad
      end subroutine initCompressedMatmul

      !!subroutine initCompressedMatmul2(norb, nseg, keyg, nsegmatmul, keygmatmul, keyvmatmul)
      !!  use module_base
      !!  use module_types
      !!  implicit none
      !!  integer,intent(in):: norb, nseg
      !!  integer,dimension(2,nseg),intent(in):: keyg
      !!  integer,intent(out):: nsegmatmul
      !!  integer,dimension(:,:),pointer,intent(out):: keygmatmul
      !!  integer,dimension(:),pointer,intent(out):: keyvmatmul
      !!end subroutine initCompressedMatmul2


      subroutine dgemm_compressed2(iproc, nproc, norb, nsegline, nseglinemax, keygline, nsegmatmul, keygmatmul, a, b, c)
        implicit none
        integer,intent(in):: iproc, nproc, norb, nseglinemax, nsegmatmul
        integer,dimension(2,nsegmatmul),intent(in):: keygmatmul
        integer,dimension(norb):: nsegline
        integer,dimension(2,nseglinemax,norb):: keygline
        real(8),dimension(norb,norb),intent(in):: a, b
        real(8),dimension(norb,norb),intent(out):: c
      end subroutine dgemm_compressed2

      subroutine transformOverlapMatrixTaylorOrder2(iproc, nproc, norb, mad, ovrlp)
        use module_base
        use module_types
        implicit none
        integer,intent(in):: iproc, nproc, norb
        type(matrixDescriptors),intent(in):: mad
        real(8),dimension(norb,norb),intent(inout):: ovrlp
      end subroutine transformOverlapMatrixTaylorOrder2

      subroutine overlapPowerMinusOneHalfTaylor(iproc, nproc, methTransformOrder, norb, mad, ovrlp)
        use module_base
        use module_types
        implicit none
      
        ! Calling arguments
        integer,intent(in):: iproc, nproc, methTransformOrder, norb
        type(matrixDescriptors),intent(in):: mad
        real(8),dimension(norb,norb),intent(inout):: ovrlp
      end subroutine overlapPowerMinusOneHalfTaylor

      subroutine overlapPowerMinusOneHalf(iproc, nproc, comm, methTransformOrder, blocksize_dsyev, &
                 blocksize_pdgemm, norb, mad, ovrlp)
        use module_base
        use module_types
        implicit none
        integer,intent(in):: iproc, nproc, comm, methTransformOrder, blocksize_dsyev, blocksize_pdgemm, norb
        type(matrixDescriptors),intent(in):: mad
        real(8),dimension(norb,norb),intent(inout):: ovrlp
      end subroutine overlapPowerMinusOneHalf

      subroutine overlapPowerMinusOne(iproc, nproc, iorder, norb, mad, orbs, ovrlp)
        use module_base
        use module_types
        implicit none
        integer,intent(in):: iproc, nproc, iorder, norb
        type(matrixDescriptors),intent(in):: mad
        type(orbitals_data),intent(in):: orbs
        real(8),dimension(norb,norb),intent(inout):: ovrlp
      end subroutine overlapPowerMinusOne

      subroutine initCompressedMatmul3(iproc, norb, mad)
        use module_base
        use module_types
        implicit none
        integer,intent(in):: iproc, norb
        type(matrixDescriptors),intent(inout):: mad
      end subroutine initCompressedMatmul3

    subroutine Linearnonlocal_forces(iproc,nproc,Lzd,nlpspd,hx,hy,hz,at,rxyz,&
      orbs,proj,psi,fsep,refill,linorbs,coeff,phi)
      use module_base
      use module_types
      implicit none
      type(atoms_data), intent(in) :: at
      logical, intent(in) :: refill
      integer, intent(in) :: iproc, nproc
      real(gp), intent(in) :: hx,hy,hz
      type(local_zone_descriptors) :: Lzd
      type(nonlocal_psp_descriptors), intent(in) :: nlpspd
      type(orbitals_data), intent(in) :: orbs
      real(gp), dimension(3,at%nat), intent(in) :: rxyz
      real(wp), dimension(orbs%npsidim_orbs), intent(inout) :: psi
      real(wp), dimension(nlpspd%nprojel), intent(inout) :: proj
      real(gp), dimension(3,at%nat), intent(inout) :: fsep
      type(orbitals_data), intent(in) :: linorbs                         
      real(8),dimension(linorbs%npsidim_orbs),intent(in),optional:: phi          
      real(8),dimension(linorbs%norb,orbs%norb),intent(in),optional:: coeff  
    end subroutine Linearnonlocal_forces

     !!!subroutine local_hamiltonian3(iproc,exctX,orbs,Lzd,hx,hy,hz,&
     !!!     nspin,Lpot,psi,hpsi,ekin_sum,epot_sum,&
     !!!     withConfinement, at, rxyz, istexct, lin, confinementCenter)
     !!!  use module_base
     !!!  use module_types
     !!!  use libxc_functionals
     !!!  implicit none
     !!!  integer, intent(in) :: iproc,nspin, istexct
     !!!  real(gp), intent(in) :: hx,hy,hz
     !!!  logical, intent(in) :: exctX
     !!!  type(orbitals_data), intent(in) :: orbs
     !!!  type(local_zone_descriptors), intent(in) :: Lzd
     !!!  real(wp), dimension(orbs%npsidim_orbs), intent(in) :: psi
     !!!  real(wp), dimension(Lzd%ndimpotisf),target :: Lpot
     !!!  !real(wp), dimension(lr%d%n1i*lr%d%n2i*lr%d%n3i*nspin) :: pot
     !!!  real(gp), intent(out) :: ekin_sum,epot_sum
     !!!  real(wp), dimension(orbs%npsidim_orbs), intent(out) :: hpsi
     !!!  logical,intent(in):: withConfinement
     !!!  type(atoms_data), intent(in) :: at
     !!!  real(gp), dimension(3,at%nat), intent(in) :: rxyz
     !!!  type(linearParameters),intent(in),optional:: lin
     !!!  integer,dimension(orbs%norbp),intent(in),optional:: confinementCenter
     !!!end subroutine local_hamiltonian3


     subroutine choosePreconditioner2(iproc, nproc, orbs, lr, hx, hy, hz, ncong, hpsi, &
                confpotorder, potentialprefac, it, iorb, eval_zero)
       use module_base
       use module_types
       implicit none
       integer, intent(in) :: iproc,nproc,ncong, iorb, confpotorder
       real(gp), intent(in) :: hx,hy,hz
       type(locreg_descriptors), intent(in) :: lr
       type(orbitals_data), intent(in) :: orbs
       real(8),intent(in):: potentialprefac
       real(wp), dimension(lr%wfd%nvctr_c+7*lr%wfd%nvctr_f,orbs%nspinor), intent(inout) :: hpsi
       integer,intent(in):: it
       real(8),intent(in):: eval_zero
     end subroutine choosePreconditioner2


     subroutine FullHamiltonianApplication(iproc,nproc,at,orbs,rxyz,&
          proj,Lzd,nlpspd,confdatarr,ngatherarr,Lpot,psi,hpsi,&
          energs,SIC,GPU,&
          pkernel,orbsocc,psirocc)
       use module_base
       use module_types
       use module_xc
       implicit none
       integer, intent(in) :: iproc,nproc!,nspin
       type(atoms_data), intent(in) :: at
       type(orbitals_data), intent(in) :: orbs
       type(local_zone_descriptors),intent(in) :: Lzd
       type(nonlocal_psp_descriptors), intent(in) :: nlpspd
       type(SIC_data), intent(in) :: SIC
       integer, dimension(0:nproc-1,2), intent(in) :: ngatherarr
       real(gp), dimension(3,at%nat), intent(in) :: rxyz
       real(wp), dimension(nlpspd%nprojel), intent(in) :: proj
       real(wp), dimension(orbs%npsidim_orbs), intent(in) :: psi
       type(confpot_data), dimension(orbs%norbp), intent(in) :: confdatarr
       !real(wp), dimension(lzd%ndimpotisf) :: Lpot
       real(wp), dimension(:),pointer :: Lpot
       type(energy_terms), intent(inout) :: energs
       real(wp), target, dimension(max(1,orbs%npsidim_orbs)), intent(out) :: hpsi
       type(GPU_pointers), intent(inout) :: GPU
       real(dp), dimension(:), pointer, optional :: pkernel
       type(orbitals_data), intent(in), optional :: orbsocc
       real(wp), dimension(:), pointer, optional :: psirocc
     end subroutine FullHamiltonianApplication

     !!subroutine prepare_lnlpspd(iproc, at, input, orbs, rxyz, radii_cf, locregShape, lzd)
     !!  use module_base
     !!  use module_types
     !!  implicit none
     !!  integer,intent(in):: iproc
     !!  type(atoms_data),intent(in):: at
     !!  type(input_variables),intent(in):: input
     !!  type(orbitals_data),intent(in):: orbs
     !!  real(8),dimension(3,at%nat),intent(in):: rxyz
     !!  real(8),dimension(at%ntypes,3),intent(in):: radii_cf
     !!  character(len=1),intent(in):: locregShape
     !!  type(local_zone_descriptors),intent(inout):: lzd
     !!end subroutine prepare_lnlpspd

     !!subroutine free_lnlpspd(orbs, lzd)
     !!  use module_base
     !!  use module_types
     !!  implicit none
     !!  type(orbitals_data),intent(in):: orbs
     !!  type(local_zone_descriptors),intent(inout):: lzd
     !!end subroutine free_lnlpspd


     subroutine transformToGlobal(iproc,nproc,lzd,lorbs,orbs,comms,input,ld_coeff,coeff,lphi,psi,psit)
       use module_base
       use module_types
       implicit none
       integer,intent(in):: iproc, nproc, ld_coeff
       type(local_zone_descriptors),intent(in):: lzd
       type(orbitals_data),intent(in):: lorbs, orbs
       type(communications_arrays):: comms
       type(input_variables),intent(in):: input
       real(8),dimension(ld_coeff,orbs%norb),intent(in):: coeff
       real(8),dimension(lorbs%npsidim_orbs),intent(inout):: lphi
       real(8),dimension(max(orbs%npsidim_orbs,orbs%npsidim_comp)),target,intent(out):: psi
       real(8),dimension(:),pointer,intent(out):: psit
     end subroutine transformToGlobal


     !!subroutine my_iallgatherv(iproc, nproc, sendbuf, sendcount, recvbuf, recvcounts, displs, comm, tagx, requests)
     !!  use module_base
     !!  implicit none

     !!  ! Calling arguments
     !!  integer,intent(in):: iproc, nproc, sendcount, comm
     !!  integer,dimension(0:nproc-1),intent(in):: recvcounts, displs
     !!  real(8),dimension(sendcount),intent(in):: sendbuf
     !!  integer,dimension(2,0:nproc*nproc-1),intent(in):: requests
     !!  integer,intent(in):: tagx
     !!  real(8),dimension(sum(recvcounts)),intent(out):: recvbuf
     !!end subroutine my_iallgatherv


     !!subroutine gatherOrbitalsOverlapWithComput2(iproc, nproc, orbs, input, lzd, op, comon, nsendbuf, sendbuf,&
     !!     nrecvbuf, recvbuf, lphiovrlp, expanded, ovrlp)
     !!  use module_base
     !!  use module_types
     !!  implicit none
     !!  integer,intent(in):: iproc, nproc, nsendbuf, nrecvbuf                                                                 
     !!  type(orbitals_data),intent(in):: orbs
     !!  type(input_variables),intent(in):: input
     !!  type(local_zone_descriptors),intent(in):: lzd                                                                         
     !!  type(overlapParameters),intent(in):: op                                                                               
     !!  type(p2pComms),intent(inout):: comon
     !!  real(8),dimension(nsendbuf),intent(in):: sendbuf                                                                      
     !!  real(8),dimension(nrecvbuf),intent(in):: recvbuf                                                                      
     !!  real(8),dimension(op%ndim_lphiovrlp),intent(out):: lphiovrlp
     !!  logical,dimension(orbs%norb,orbs%norbp),intent(out):: expanded
     !!  real(8),dimension(orbs%norb,orbs%norb),intent(out):: ovrlp
     !!end subroutine gatherOrbitalsOverlapWithComput2


     subroutine getStartingIndices(iorb, jorb, op, orbs, ist, jst)
       use module_base
       use module_types
       implicit none
       integer,intent(in):: iorb, jorb
       type(overlapParameters),intent(in):: op
       type(orbitals_data),intent(in):: orbs
       integer,intent(out):: ist, jst
     end subroutine getStartingIndices


      subroutine getStartingIndicesGlobal(iiorbx, jjorbx, op, orbs, ist, jst, ncount)
        use module_base
        use module_types
        implicit none
        integer,intent(in):: iiorbx, jjorbx
        type(overlapParameters),intent(in):: op
        type(orbitals_data),intent(in):: orbs
        integer,intent(out):: ist, jst, ncount
      end subroutine getStartingIndicesGlobal

      !!subroutine collectAndCalculateOverlap(iproc, nproc, comon, mad, op, orbs, input, &
      !!           lzd, nsendbuf, sendbuf, nrecvbuf, recvbuf, ovrlp, lphiovrlp, timecommunp2p,&
      !!           timecommuncoll, timeoverlap, timeexpand, timecompress)
      !!  use module_base
      !!  use module_types
      !!  implicit none
      !!  integer,intent(in):: iproc, nproc, nsendbuf, nrecvbuf
      !!  type(p2pComms),intent(inout):: comon
      !!  type(matrixDescriptors),intent(in):: mad
      !!  type(overlapParameters),intent(in):: op
      !!  type(orbitals_data),intent(in):: orbs
      !!  type(input_variables),intent(in):: input
      !!  type(local_zone_descriptors),intent(in):: lzd
      !!  real(8),dimension(nsendbuf),intent(in):: sendbuf
      !!  real(8),dimension(nrecvbuf),intent(inout):: recvbuf
      !!  real(8),dimension(orbs%norb,orbs%norb),intent(out):: ovrlp
      !!  real(8),dimension(op%ndim_lphiovrlp),intent(out):: lphiovrlp
      !!  real(8),intent(inout):: timecommunp2p, timecommuncoll, timeoverlap, timeexpand, timecompress
      !!end subroutine collectAndCalculateOverlap


      !!subroutine postCommsOverlapNew(iproc, nproc, orbs, op, lzd, phi, comon, timecommun, timeextract)
      !!  use module_base
      !!  use module_types
      !!  implicit none
      !!  integer,intent(in):: iproc, nproc
      !!  type(orbitals_data),intent(in):: orbs
      !!  type(overlapParameters),intent(in):: op
      !!  type(local_zone_descriptors),intent(in):: lzd
      !!  real(8),dimension(orbs%npsidim_orbs),intent(in):: phi
      !!  type(p2pComms),intent(inout):: comon
      !!  real(8),intent(out):: timecommun, timeextract
      !!end subroutine postCommsOverlapNew

      !!subroutine expandOneOrbital2(iproc, nproc, orbsource, orbdest, orbs, input, onWhichAtom, lzd, op, &
      !!     nrecvbuf, recvbuf, lphiovrlp)
      !!  use module_base
      !!  use module_types
      !!  implicit none
      !!  integer,intent(in):: iproc, nproc, orbsource, orbdest, nrecvbuf
      !!  type(orbitals_data),intent(in):: orbs
      !!  type(input_variables),intent(in):: input
      !!  integer,dimension(orbs%norb),intent(in):: onWhichAtom
      !!  type(local_zone_descriptors),intent(in):: lzd
      !!  type(overlapParameters),intent(in):: op
      !!  real(8),dimension(nrecvbuf),intent(in):: recvbuf
      !!  real(8),dimension(op%ndim_lphiovrlp),intent(out):: lphiovrlp
      !!end subroutine expandOneOrbital2


!!$      subroutine calculateForcesLinear(iproc, nproc, n3d, n3p, n3pi, i3s, i3xcsh, Glr, orbs, atoms, in, hx, hy, hz,&
!!$                 comms, lin, nlpspd, proj, ngatherarr, nscatterarr, GPU, irrzon, phnons, pkernel, rxyz, fion,&
!!$                 fdisp, rho, psi, fxyz, fnoise)
!!$        use module_base
!!$        use module_types
!!$        implicit none
!!$        integer,intent(in):: iproc, nproc, n3d, n3p, n3pi, i3s, i3xcsh
!!$        real(gp),intent(in) :: hx, hy, hz
!!$        type(locreg_descriptors),intent(in):: Glr
!!$        type(orbitals_data),intent(in):: orbs
!!$        type(atoms_data),intent(in):: atoms
!!$        type(input_variables),intent(in):: in
!!$        type(communications_arrays),intent(in):: comms
!!$        type(linearParameters),intent(inout):: lin
!!$        type(nonlocal_psp_descriptors),intent(in) :: nlpspd
!!$        real(wp),dimension(nlpspd%nprojel),intent(inout) :: proj
!!$        integer,dimension(0:nproc-1,2),intent(in) :: ngatherarr 
!!$        integer,dimension(0:nproc-1,4),intent(inout) :: nscatterarr 
!!$        type(GPU_pointers),intent(inout):: GPU
!!$        integer,dimension(lin%as%size_irrzon(1),lin%as%size_irrzon(2),lin%as%size_irrzon(3)),intent(in) :: irrzon
!!$        real(dp),dimension(lin%as%size_phnons(1),lin%as%size_phnons(2),lin%as%size_phnons(3)),intent(in) :: phnons
!!$        real(dp),dimension(lin%as%size_pkernel),intent(in):: pkernel
!!$        real(8),dimension(3,atoms%nat),intent(in):: rxyz, fion, fdisp
!!$        real(8),dimension(3,atoms%nat),intent(out):: fxyz
!!$        real(8),intent(out):: fnoise
!!$        real(8),dimension(Glr%d%n1i*Glr%d%n2i*nscatterarr(iproc,1)),intent(in):: rho
!!$        real(8),dimension(orbs%npsidim_orbs),intent(inout):: psi
!!$      end subroutine calculateForcesLinear

      !!subroutine collectAndCalculateOverlap2(iproc, nproc, comon, mad, op, orbs, input, lzd, &
      !!           nsendbuf, sendbuf, nrecvbuf, recvbuf, ovrlp, timecommunp2p, timecommuncoll, timeoverlap, timecompress)
      !!  use module_base
      !!  use module_types
      !!  implicit none
      !!  integer,intent(in):: iproc, nproc, nsendbuf, nrecvbuf
      !!  type(p2pComms),intent(inout):: comon
      !!  type(matrixDescriptors),intent(in):: mad
      !!  type(overlapParameters),intent(in):: op
      !!  type(orbitals_data),intent(in):: orbs
      !!  type(input_variables),intent(in):: input
      !!  type(local_zone_descriptors),intent(in):: lzd
      !!  real(8),dimension(nsendbuf),intent(in):: sendbuf
      !!  real(8),dimension(nrecvbuf),intent(inout):: recvbuf
      !!  real(8),dimension(orbs%norb,orbs%norb),intent(out):: ovrlp
      !!  real(8),intent(inout):: timecommunp2p, timecommuncoll, timeoverlap, timecompress
      !!end subroutine collectAndCalculateOverlap2

       !!subroutine applyOrthoconstraintNonorthogonalCubic(iproc, nproc, methTransformOverlap, blocksize_pdgemm, &
       !!           orbs, gorbs, comms, lzd, input, &
       !!           op, ovrlp, mad, lphi, lhphi, trH)
       !!  use module_base
       !!  use module_types
       !!  implicit none
       !!  integer,intent(in):: iproc, nproc, methTransformOverlap, blocksize_pdgemm
       !!  type(orbitals_data),intent(in):: orbs, gorbs
       !!  type(communications_arrays),intent(in):: comms
       !!  type(local_zone_descriptors),intent(in):: lzd
       !!  type(input_variables),intent(in):: input
       !!  type(overlapParameters),intent(in):: op
       !!  real(8),dimension(orbs%norb,orbs%norb),intent(in):: ovrlp
       !!  type(matrixDescriptors),intent(in):: mad
       !!  real(8),dimension(max(orbs%npsidim_comp,orbs%npsidim_orbs)),intent(inout):: lphi, lhphi
       !!  real(8),intent(out):: trH
       !!end subroutine applyOrthoconstraintNonorthogonalCubic

       !!subroutine collectnew(iproc, nproc, comon, mad, op, orbs, lzd, &
       !!           nsendbuf, sendbuf, nrecvbuf, recvbuf, timecommunp2p, &
       !!           timecommuncoll, timecompress)
       !!  use module_base
       !!  use module_types
       !!  implicit none
       !!  integer,intent(in):: iproc, nproc, nsendbuf, nrecvbuf
       !!  type(p2pComms),intent(inout):: comon
       !!  type(matrixDescriptors),intent(in):: mad
       !!  type(overlapParameters),intent(in):: op
       !!  type(orbitals_data),intent(in):: orbs
       !!  type(local_zone_descriptors),intent(in):: lzd
       !!  real(8),dimension(nsendbuf),intent(in):: sendbuf
       !!  real(8),dimension(nrecvbuf),intent(inout):: recvbuf
       !!  real(8),intent(inout):: timecommunp2p, timecommuncoll, timecompress
       !!end subroutine collectnew


       !!subroutine my_iallgatherv2(iproc, nproc, sendbuf, sendcount, recvbuf, recvcounts, displs, comm, tagx, requests)
       !!  use module_base
       !!  implicit none
       !!  integer,intent(in):: iproc, nproc, sendcount, comm
       !!  integer,dimension(0:nproc-1),intent(in):: recvcounts, displs
       !!  real(8),dimension(sendcount),intent(in):: sendbuf
       !!  integer,dimension(2,0:nproc-1),intent(in):: requests
       !!  integer,intent(in):: tagx
       !!  real(8),dimension(sum(recvcounts)),intent(out):: recvbuf
       !!end subroutine my_iallgatherv2


       subroutine my_iallgather_collect2(iproc, nproc, sendcount, recvcounts, requests)
         use module_base
         implicit none
         integer,intent(in):: iproc, nproc, sendcount
         integer,dimension(0:nproc-1),intent(in):: recvcounts
         integer,dimension(2,0:nproc-1),intent(inout):: requests
       end subroutine my_iallgather_collect2


       subroutine initMatrixCompression(iproc, nproc, nlr, ndim, orbs, noverlaps, overlaps, mad)
         use module_base
         use module_types
         implicit none
         integer,intent(in):: iproc, nproc, nlr, ndim
         type(orbitals_data),intent(in):: orbs
         integer,dimension(orbs%norb),intent(in):: noverlaps
         integer,dimension(ndim,orbs%norb),intent(in):: overlaps
         type(matrixDescriptors),intent(out):: mad
       end subroutine initMatrixCompression


       !!subroutine postCommsVectorOrthonormalizationNew(iproc, nproc, newComm, comom)
       !!  use module_base
       !!  use module_types
       !!  implicit none
       !!  integer,intent(in):: iproc, nproc, newComm
       !!  type(p2pComms),intent(inout):: comom
       !!end subroutine postCommsVectorOrthonormalizationNew


       !!subroutine gatherVectorsNew(iproc, nproc, comom)
       !!  use module_base
       !!  use module_types
       !!  implicit none
       !!  integer,intent(in):: iproc, nproc
       !!  type(p2pComms),intent(inout):: comom
       !!end subroutine gatherVectorsNew


       subroutine compressMatrixPerProcess(iproc, nproc, orbs, mad, mat, size_lmat, lmat)
         use module_base
         use module_types
         implicit none
         integer,intent(in):: iproc, nproc, size_lmat
         type(orbitals_data),intent(in):: orbs
         type(matrixDescriptors),intent(in):: mad
         real(8),dimension(orbs%norb**2),intent(in):: mat
         real(8),dimension(size_lmat),intent(out):: lmat
       end subroutine compressMatrixPerProcess


       subroutine getCommunArraysMatrixCompression(iproc, nproc, orbs, mad, sendcounts, displs)
         use module_base
         use module_types
         implicit none
         integer,intent(in):: iproc, nproc
         type(orbitals_data),intent(in):: orbs
         type(matrixDescriptors),intent(in):: mad
         integer,dimension(0:nproc-1),intent(out):: sendcounts, displs
       end subroutine getCommunArraysMatrixCompression


       subroutine get_hamiltonian_matrices(iproc, nproc, lzd, lzdig, orbsig, orbs, &
                  input, hx, hy, hz, onWhichAtom, ndim_lhchi, nlocregPerMPI, lchi, lhchi, skip, mad,&
                  memoryForCommunOverlapIG, locregShape, ham)
         use module_base
         use module_types
         implicit none
         integer,intent(in):: iproc, nproc, ndim_lhchi, nlocregPerMPI
         real(gp), intent(in) :: hx, hy, hz
         type(local_zone_descriptors),intent(in):: lzd, lzdig
         type(orbitals_data),intent(in):: orbsig, orbs
         type(input_variables),intent(in):: input
         integer,dimension(orbsig%norb),intent(in):: onWhichAtom
         real(8),dimension(orbsig%npsidim_orbs),intent(in):: lchi
         real(8),dimension(orbsig%npsidim_orbs,ndim_lhchi),intent(in):: lhchi
         logical,dimension(lzd%nlr),intent(in):: skip
         type(matrixDescriptors),intent(in):: mad
         integer,intent(in):: memoryForCommunOverlapIG
         character(len=1),intent(in):: locregShape
         real(8),dimension(orbsig%norb,orbsig%norb,nlocregPerMPI),intent(out):: ham
       end subroutine get_hamiltonian_matrices
       
       subroutine dgemm_compressed_parallel(iproc, nproc, norb, nsegline, nseglinemax, keygline, &
                  nsegmatmul, keygmatmul, norb_par, isorb_par, norbp, a, b, c)
         use module_base
         use module_types
         implicit none
         integer,intent(in):: iproc, nproc, norb, norbp, nseglinemax, nsegmatmul
         integer,dimension(2,nsegmatmul),intent(in):: keygmatmul
         integer,dimension(norb):: nsegline
         integer,dimension(2,nseglinemax,norb):: keygline
         integer,dimension(0:nproc-1),intent(in):: norb_par, isorb_par
         real(8),dimension(norb,norb),intent(in):: a, b
         real(8),dimension(norb,norb),intent(out):: c
       end subroutine dgemm_compressed_parallel


       !!!subroutine getCoefficients_new(iproc, nproc, lin, orbs, hamold, lphi, ovrlp, coeff)
       !!!  use module_base
       !!!  use module_types
       !!!  implicit none
       !!!  integer,intent(in):: iproc, nproc
       !!!  type(linearParameters),intent(inout):: lin
       !!!  type(orbitals_data),intent(in):: orbs
       !!!  real(8),dimension(lin%orbs%norb,lin%orbs%norb),intent(in):: hamold
       !!!  real(8),dimension(lin%orbs%npsidim_orbs),intent(in):: lphi
       !!!  real(8),dimension(lin%orbs%norb,lin%orbs%norb),intent(inout):: ovrlp
       !!!  real(8),dimension(lin%orbs%norb,orbs%norb),intent(inout):: coeff
       !!!end subroutine getCoefficients_new


       subroutine apply_confinement(iproc, n1, n2, n3, nl1, nl2, nl3, nbuf, nspinor, psir, &
            rxyzConfinement, hxh, hyh, hzh, potentialPrefac, confPotOrder, offsetx, offsety, offsetz, &
            ibyyzz_r) !optional
         use module_base
         implicit none
         integer, intent(in) :: iproc, n1,n2,n3,nl1,nl2,nl3,nbuf,nspinor, confPotOrder, offsetx, offsety, offsetz
         real(wp), dimension(-14*nl1:2*n1+1+15*nl1,-14*nl2:2*n2+1+15*nl2,-14*nl3:2*n3+1+15*nl3,nspinor), intent(inout) :: psir
         integer,dimension(2,-14:2*n2+16,-14:2*n3+16),intent(in),optional :: ibyyzz_r
         real(8),dimension(3),intent(in):: rxyzConfinement
         real(8),intent(in):: hxh,hyh,hzh,potentialPrefac
       end subroutine apply_confinement


       !!!subroutine minimize_in_subspace(iproc,nproc,lin,at,input,lpot,GPU,ngatherarr,proj,rxyz,pkernelseq,nlpspd,lphi)
       !!!  use module_base
       !!!  use module_types
       !!!  implicit none
       !!!  integer,intent(in):: iproc,nproc
       !!!  type(linearParameters),intent(inout):: lin
       !!!  type(atoms_data),intent(in):: at
       !!!  type(input_variables),intent(in):: input
       !!!  real(8),dimension(lin%lzd%ndimpotisf),intent(in):: lpot
       !!!  type(GPU_pointers),intent(inout):: GPU
       !!!  integer,dimension(0:nproc-1,2),intent(in) :: ngatherarr
       !!!  type(nonlocal_psp_descriptors),intent(in):: nlpspd
       !!!  real(wp),dimension(nlpspd%nprojel),intent(inout):: proj
       !!!  real(8),dimension(3,at%nat),intent(in):: rxyz
       !!!  real(dp),dimension(:),pointer :: pkernelseq
       !!!  real(8),dimension(max(lin%orbs%npsidim_orbs,lin%orbs%npsidim_comp)),intent(inout):: lphi
       !!!end subroutine minimize_in_subspace

       !!subroutine applyOrthoconstraintlocal(iproc, nproc, lzd, orbs, op, lagmat, lphiovrlp, lhphi)
       !!  use module_base
       !!  use module_types
       !!  implicit none
       !!  integer,intent(in):: iproc, nproc
       !!  type(local_zone_descriptors),intent(in):: lzd
       !!  type(orbitals_data),intent(in):: orbs
       !!  type(overlapParameters),intent(in):: op
       !!  real(8),dimension(orbs%norb,orbs%norb),intent(inout):: lagmat
       !!  real(8),dimension(op%ndim_lphiovrlp),intent(in):: lphiovrlp
       !!  real(8),dimension(orbs%npsidim_comp),intent(out):: lhphi
       !!end subroutine applyOrthoconstraintlocal


       subroutine unitary_optimization(iproc, nproc, lzd, orbs, at, op, comon, mad, rxyz, nit, kernel, &
        newgradient, confdatarr, hx, lphi)
         use module_base
         use module_types
         implicit none
         integer,intent(in):: iproc, nproc, nit
         type(local_zone_descriptors),intent(in):: lzd
         type(orbitals_data),intent(in):: orbs
         type(atoms_data),intent(in):: at
         type(overlapParameters),intent(inout):: op
         type(p2pComms),intent(inout):: comon
         type(matrixDescriptors),intent(in):: mad
         real(8),dimension(3,at%nat),intent(in):: rxyz
         real(8),dimension(orbs%norb,orbs%norb),intent(in):: kernel
         logical,intent(in):: newgradient
         real(8),intent(in):: hx
         type(confpot_data),dimension(orbs%norbp),intent(in):: confdatarr
         real(8),dimension(orbs%npsidim_comp),intent(inout):: lphi
       end subroutine unitary_optimization


      subroutine build_new_linear_combinations(iproc, nproc, lzd, orbs, op, nrecvbuf, recvbuf, omat, reset, lphi)
        use module_base
        use module_types
        implicit none
        integer,intent(in):: iproc, nproc
        type(local_zone_descriptors),intent(in):: lzd
        type(orbitals_data),intent(in):: orbs
        type(overlapParameters),intent(in):: op
        integer,intent(in):: nrecvbuf
        real(8),dimension(nrecvbuf),intent(in):: recvbuf
        real(8),dimension(orbs%norb,orbs%norb),intent(in):: omat
        logical,intent(in):: reset
        real(8),dimension(orbs%npsidim_comp),intent(out):: lphi
      end subroutine build_new_linear_combinations


      !!subroutine indicesForExpansion(iproc, nproc, nspin, orbs, onWhichAtom, lzd, op, comon)
      !!  use module_base
      !!  use module_types
      !!  implicit none
      !!  integer,intent(in):: iproc, nproc, nspin
      !!  type(orbitals_data),intent(in):: orbs
      !!  integer,dimension(orbs%norb),intent(in):: onWhichAtom
      !!  type(local_zone_descriptors),intent(in):: lzd
      !!  type(overlapParameters),intent(inout):: op
      !!  type(p2pComms),intent(in):: comon
      !!end subroutine indicesForExpansion


      !!subroutine nullify_expansionSegments(expseg)
      !!  use module_base
      !!  use module_types
      !!  implicit none
      !!  type(expansionSegments),intent(out):: expseg
      !!end subroutine nullify_expansionSegments


      !!subroutine indicesForExtraction(iproc, nproc, orbs, sizePhi, onWhichAtom, lzd, op, comon)
      !!  use module_base
      !!  use module_types
      !!  implicit none
      !!  integer,intent(in):: iproc, nproc, sizePhi
      !!  type(orbitals_data),intent(in):: orbs
      !!  integer,dimension(orbs%norb),intent(in):: onWhichAtom
      !!  type(local_zone_descriptors),intent(in):: lzd
      !!  type(overlapParameters),intent(inout):: op
      !!  type(p2pComms),intent(out):: comon
      !!end subroutine indicesForExtraction


      subroutine allocate_workarrays_quartic_convolutions(lr, subname, work)
        use module_base
        use module_types
        implicit none
        type(locreg_descriptors),intent(in):: lr
        character(len=*),intent(in):: subname
        type(workarrays_quartic_convolutions),intent(out):: work
      end subroutine allocate_workarrays_quartic_convolutions


      subroutine deallocate_workarrays_quartic_convolutions(lr, subname, work)
        use module_base
        use module_types
        implicit none
        type(locreg_descriptors),intent(in):: lr
        character(len=*),intent(in):: subname
        type(workarrays_quartic_convolutions),intent(out):: work
      end subroutine deallocate_workarrays_quartic_convolutions


      subroutine ConvolQuartic4(iproc, nproc, n1, n2, n3, &
           nfl1, nfu1, nfl2, nfu2, nfl3, nfu3,  &
           hgrid, offsetx, offsety, offsetz, &
           ibyz_c, ibxz_c, ibxy_c, ibyz_f, ibxz_f, ibxy_f, &
           rxyzConf, potentialPrefac,  with_kinetic, cprecr, &
           xx_c, xx_f1, xx_f, &
           xy_c, xy_f2, xy_f, &
           xz_c, xz_f4, xz_f, &
           y_c, y_f)
        use module_base
        use module_types
        implicit none
        integer, intent(in) :: iproc,nproc,n1,n2,n3,nfl1,nfu1,nfl2,nfu2,nfl3,nfu3, offsetx, offsety, offsetz
        real(gp), intent(in) :: hgrid, potentialPrefac, cprecr
        logical,intent(in):: with_kinetic
        real(8),dimension(3):: rxyzConf
        integer, dimension(2,0:n2,0:n3), intent(in) :: ibyz_c,ibyz_f
        integer, dimension(2,0:n1,0:n3), intent(in) :: ibxz_c,ibxz_f
        integer, dimension(2,0:n1,0:n2), intent(in) :: ibxy_c,ibxy_f
        real(wp),dimension(0:n1,0:n2,0:n3),intent(in):: xx_c
        real(wp),dimension(nfl1:nfu1,nfl2:nfu2,nfl3:nfu3),intent(in):: xx_f1
        real(wp),dimension(7,nfl1:nfu1,nfl2:nfu2,nfl3:nfu3),intent(in):: xx_f
        real(wp),dimension(0:n2,0:n1,0:n3),intent(in):: xy_c
        real(wp),dimension(nfl2:nfu2,nfl1:nfu1,nfl3:nfu3),intent(in):: xy_f2
        real(wp),dimension(7,nfl2:nfu2,nfl1:nfu1,nfl3:nfu3),intent(in):: xy_f
        real(wp),dimension(0:n3,0:n1,0:n2),intent(in):: xz_c
        real(wp),dimension(nfl3:nfu3,nfl1:nfu1,nfl2:nfu2),intent(in):: xz_f4
        real(wp),dimension(7,nfl3:nfu3,nfl1:nfu1,nfl2:nfu2),intent(in):: xz_f
        real(wp), dimension(0:n1,0:n2,0:n3), intent(out) :: y_c
        real(wp), dimension(7,nfl1:nfu1,nfl2:nfu2,nfl3:nfu3), intent(out) :: y_f
      end subroutine ConvolQuartic4


      subroutine deallocate_collectiveComms(collComms, subname)
        use module_base
        use module_types
        implicit none
        type(collectiveComms),intent(inout):: collComms
        character(len=*),intent(in):: subname
      end subroutine deallocate_collectiveComms


      !!subroutine flatten(iproc, n1, n2, n3, nl1, nl2, nl3, nbuf, nspinor, psir, &
      !!     rxyzConfinement, hxh, hyh, hzh, potentialPrefac, confPotOrder, offsetx, offsety, offsetz, cut, alpha, &
      !!     ibyyzz_r) !optional
      !!  use module_base
      !!  implicit none
      !!  integer, intent(in) :: iproc, n1,n2,n3,nl1,nl2,nl3,nbuf,nspinor, confPotOrder, offsetx, offsety, offsetz
      !!  real(wp), dimension(-14*nl1:2*n1+1+15*nl1,-14*nl2:2*n2+1+15*nl2,-14*nl3:2*n3+1+15*nl3,nspinor), intent(inout) :: psir
      !!  integer, dimension(2,-14:2*n2+16,-14:2*n3+16), intent(in), optional :: ibyyzz_r
      !!  real(8),dimension(3),intent(in):: rxyzConfinement
      !!  real(8),intent(in):: hxh, hyh, hzh, potentialPrefac, cut, alpha
      !!end subroutine flatten


      !!!subroutine sumrholinear_auxiliary(iproc, nproc, orbs, Glr, input, lin, coeff, phi, at, nscatterarr)
      !!!  use module_base
      !!!  use module_types
      !!!  implicit none
      !!!  integer,intent(in):: iproc, nproc
      !!!  type(orbitals_data),intent(in):: orbs
      !!!  type(locreg_descriptors),intent(in):: Glr
      !!!  type(input_variables),intent(in):: input
      !!!  type(linearParameters),intent(inout):: lin
      !!!  real(8),dimension(lin%lb%orbs%norb,orbs%norb),intent(in):: coeff
      !!!  real(8),dimension(lin%lb%orbs%npsidim_comp),intent(in):: phi
      !!!  type(atoms_data),intent(in):: at
      !!!  integer, dimension(0:nproc-1,4),intent(in):: nscatterarr !n3d,n3p,i3s+i3xcsh-1,i3xcsh
      !!!end subroutine sumrholinear_auxiliary


      !!!subroutine sumrholinear_withauxiliary(iproc, nproc, orbs, Glr, input, lin, coeff, nrho, rho, at, nscatterarr)
      !!!  use module_base
      !!!  use module_types
      !!!  implicit none
      !!!  integer,intent(in):: iproc, nproc, nrho
      !!!  type(orbitals_data),intent(in):: orbs
      !!!  type(locreg_descriptors),intent(in):: Glr
      !!!  type(input_variables),intent(in):: input
      !!!  type(linearParameters),intent(inout):: lin
      !!!  real(8),dimension(lin%lb%orbs%norb,orbs%norb),intent(in):: coeff
      !!!  real(8),dimension(nrho),intent(out),target:: rho
      !!!  type(atoms_data),intent(in):: at
      !!!  integer, dimension(0:nproc-1,4),intent(in):: nscatterarr !n3d,n3p,i3s+i3xcsh-1,i3xcsh
      !!!end subroutine sumrholinear_withauxiliary



       subroutine apply_potential_lr(n1i,n2i,n3i,n1ip,n2ip,n3ip,ishift,n2,n3,nspinor,npot,&
            psir,pot,epot,&
            confdata,ibyyzz_r) !optional
         use module_base
         use module_types
         implicit none
         integer, intent(in) :: n1i,n2i,n3i,n1ip,n2ip,n3ip,n2,n3,nspinor,npot
         integer, dimension(3), intent(in) :: ishift !<offset of potential box in wfn box coords.
         real(wp), dimension(n1i,n2i,n3i,nspinor), intent(inout) :: psir !< real-space wfn in lr
         real(wp), dimension(n1ip,n2ip,n3ip,npot), intent(in) :: pot !< real-space pot in lrb
         type(confpot_data), intent(in), optional :: confdata !< data for the confining potential
         integer, dimension(2,-14:2*n2+16,-14:2*n3+16), intent(in), optional :: ibyyzz_r !< bounds in lr
         real(gp), intent(out) :: epot
       end subroutine apply_potential_lr

       subroutine psir_to_vpsi(npot,nspinor,lr,pot,vpsir,epot,confdata)
         use module_base
         use module_types
         implicit none
         integer, intent(in) :: npot,nspinor
         type(locreg_descriptors), intent(in) :: lr !< localization region of the wavefunction
         !real(wp), dimension(lr%d%n1i*lr%d%n2i*lr%d%n3i,npot), intent(in) :: pot
         real(wp), intent(in) :: pot
         real(wp), dimension(lr%d%n1i*lr%d%n2i*lr%d%n3i,nspinor), intent(inout) :: vpsir
         real(gp), intent(out) :: epot
         type(confpot_data), intent(in), optional :: confdata !< data for the confining potential
       end subroutine psir_to_vpsi

       subroutine erf_stress(at,rxyz,hxh,hyh,hzh,n1i,n2i,n3i,n3p,iproc,nproc,ngatherarr,rho,tens)
         use module_base
         use module_types
         implicit none
         !passed var
         type(atoms_data), intent(in) :: at
         real(gp), dimension(3,at%nat), target, intent(in) :: rxyz
         real(gp), intent(in) :: hxh,hyh,hzh
         integer,intent(in) :: n1i,n2i,n3i,n3p,iproc,nproc
         real(kind=8), dimension(n1i*n2i*max(n3p,1)), intent(in), target :: rho
         integer, dimension(0:nproc-1,2), intent(in) :: ngatherarr 
         real(dp),dimension(6), intent(out) :: tens
       end subroutine erf_stress

       subroutine AtomicOrbitals_forLinear(iproc,at,rxyz,mapping,norbe,orbse,norbsc,&
            &   nspin,eks,scorb,G,gaucoeff,iorbtolr)
         use module_base
         use module_types
         implicit none
         integer, intent(in) :: norbe,iproc
         integer, intent(in) :: norbsc,nspin
         type(atoms_data), intent(in) :: at
         logical, dimension(4,2,at%natsc), intent(in) :: scorb
         real(gp), dimension(3,at%nat), intent(in), target :: rxyz
         type(orbitals_data), intent(inout) :: orbse
         integer,dimension(orbse%norb),intent(in):: mapping
         type(gaussian_basis), intent(out) :: G
         real(gp), intent(out) :: eks
         integer, dimension(orbse%norbp), intent(out) :: iorbtolr !assign the localisation region
         !real(wp), dimension(norbe,orbse%nspinor,orbse%norbp), intent(out) :: gaucoeff !norbe=G%ncoeff
         real(wp), intent(out) :: gaucoeff !norbe=G%ncoeff
       end subroutine AtomicOrbitals_forLinear


       subroutine apply_orbitaldependent_potential(iproc, nproc, at, orbs, lzd, rxyz, &
                  confdatarr, hx, psi, centralLocreg, vpsi)
         use module_base
         use module_types
         implicit none
         integer,intent(in):: iproc, nproc, centralLocreg
         type(atoms_data),intent(in):: at
         type(orbitals_data),intent(in):: orbs
         type(local_zone_descriptors),intent(in):: lzd
         real(8),dimension(3,at%nat),intent(in):: rxyz
         type(confpot_data),dimension(orbs%norbp),intent(in):: confdatarr
         real(8),intent(in):: hx
         real(8),dimension(max(orbs%npsidim_orbs,orbs%npsidim_comp)),intent(inout):: psi
         real(8),dimension(max(orbs%npsidim_orbs,orbs%npsidim_comp)),intent(out):: vpsi
       end subroutine apply_orbitaldependent_potential


       subroutine get_potential_matrices(iproc, nproc, at, orbs, lzd, op, comon, mad, rxyz, &
                  confdatarr, hx, psi, potmat)
         use module_base
         use module_types
         implicit none
         integer,intent(in):: iproc, nproc
         type(atoms_data),intent(in):: at
         type(orbitals_data),intent(in):: orbs
         type(local_zone_descriptors),intent(in):: lzd
         type(overlapParameters),intent(inout):: op
         type(p2pComms),intent(inout):: comon
         type(matrixDescriptors),intent(in):: mad
         real(8),dimension(3,at%nat),intent(in):: rxyz
         type(confpot_data),dimension(orbs%norbp),intent(in):: confdatarr
         real(8),intent(in):: hx
         real(8),dimension(max(orbs%npsidim_orbs,orbs%npsidim_comp)),intent(inout):: psi
         real(8),dimension(orbs%norb,orbs%norb,at%nat),intent(out):: potmat
       end subroutine get_potential_matrices
       
       subroutine check_linear_and_create_Lzd(iproc,nproc,linType,Lzd,atoms,orbs,nspin,rxyz)
         use module_base
         use module_types
         implicit none
         integer, intent(in) :: iproc,nproc,nspin
         integer, intent(in) :: linType
         type(local_zone_descriptors), intent(inout) :: Lzd
         type(atoms_data), intent(in) :: atoms
         type(orbitals_data),intent(inout) :: orbs
         real(gp), dimension(3,atoms%nat), intent(in) :: rxyz
       end subroutine check_linear_and_create_Lzd

       subroutine create_LzdLIG(iproc,nproc,nspin,linearmode,hx,hy,hz,Glr,atoms,orbs,rxyz,Lzd)
         use module_base
         use module_types
         implicit none
         integer, intent(in) :: iproc,nproc,nspin
         real(gp), intent(in):: hx, hy, hz
         type(locreg_descriptors), intent(in) :: Glr
         type(local_zone_descriptors), intent(inout) :: Lzd
         type(atoms_data), intent(in) :: atoms
         type(orbitals_data),intent(inout) :: orbs
         integer, intent(in) :: linearmode
         real(gp), dimension(3,atoms%nat), intent(in) :: rxyz
       end subroutine create_LzdLIG

!!       subroutine reinitialize_Lzd_after_LIG(iproc,nproc,input,Lzd,atoms,orbs,rxyz)
!!         use module_base
!!         use module_types
!!         implicit none
!!         integer, intent(in) :: iproc,nproc
!!         type(input_variables), intent(in) :: input
!!         type(local_zone_descriptors), intent(inout) :: Lzd
!!         type(atoms_data), intent(in) :: atoms
!!         type(orbitals_data),intent(inout) :: orbs
!!         real(gp), dimension(3,atoms%nat), intent(in) :: rxyz
!!       end subroutine reinitialize_Lzd_after_LIG

       subroutine system_initialization(iproc,nproc,inputpsi,input_wf_format,in,atoms,rxyz,&
            orbs,lorbs,dlorbs,Lzd,Lzd_lin,denspot,nlpspd,comms,lcomms,dlcomms,shift,proj,radii_cf)
         use module_base
         use module_types
         implicit none
         integer, intent(in) :: iproc,nproc
         integer, intent(out) :: inputpsi,input_wf_format
         type(input_variables), intent(in) :: in 
         type(atoms_data), intent(inout) :: atoms
         real(gp), dimension(3,atoms%nat), intent(inout) :: rxyz
         type(orbitals_data), intent(out) :: orbs,lorbs,dlorbs
         type(local_zone_descriptors), intent(out) :: Lzd, Lzd_lin
         type(DFT_local_fields), intent(out) :: denspot
         type(nonlocal_psp_descriptors), intent(out) :: nlpspd
         type(communications_arrays), intent(out) :: comms,lcomms,dlcomms
         real(gp), dimension(3), intent(out) :: shift  !< shift on the initial positions
         real(gp), dimension(atoms%ntypes,3), intent(out) :: radii_cf
         real(wp), dimension(:), pointer :: proj
       end subroutine system_initialization

       subroutine nullify_p2pComms(p2pcomm)
         use module_base
         use module_types
         implicit none
         type(p2pComms),intent(inout):: p2pcomm
       end subroutine nullify_p2pComms

       subroutine extract_potential_for_spectra(iproc,nproc,at,rhod,dpbox,&
            orbs,nvirt,comms,Lzd,hx,hy,hz,rxyz,rhopot,rhocore,pot_ion,&
            nlpspd,proj,pkernel,pkernelseq,ixc,psi,hpsi,psit,G,&
            nspin,potshortcut,symObj,GPU,input)
         use module_base
         use module_types
         implicit none
         !Arguments
         integer, intent(in) :: iproc,nproc,ixc
         integer, intent(inout) :: nspin,nvirt
         real(gp), intent(in) :: hx,hy,hz
         type(atoms_data), intent(inout) :: at
         type(rho_descriptors),intent(in) :: rhod
         type(denspot_distribution), intent(in) :: dpbox
         type(orbitals_data), intent(inout) :: orbs
         type(nonlocal_psp_descriptors), intent(in) :: nlpspd
         type(local_zone_descriptors), intent(inout) :: Lzd
         type(communications_arrays), intent(in) :: comms
         type(GPU_pointers), intent(inout) :: GPU
         type(input_variables):: input
         type(symmetry_data), intent(in) :: symObj
         !integer, dimension(0:nproc-1,4), intent(in) :: nscatterarr !n3d,n3p,i3s+i3xcsh-1,i3xcsh
         !integer, dimension(0:nproc-1,2), intent(in) :: ngatherarr 
         real(gp), dimension(3,at%nat), intent(in) :: rxyz
         real(wp), dimension(nlpspd%nprojel), intent(in) :: proj
         real(dp), dimension(*), intent(inout) :: rhopot,pot_ion
         type(gaussian_basis), intent(out) :: G !basis for davidson IG
         real(wp), dimension(:), pointer :: psi,hpsi,psit
         real(wp), dimension(:,:,:,:), pointer :: rhocore
         real(dp), dimension(:), pointer :: pkernel,pkernelseq
         integer, intent(in) ::potshortcut
       end subroutine extract_potential_for_spectra

       subroutine psitohpsi(iproc,nproc,atoms,scf,denspot,itrp,itwfn,iscf,alphamix,ixc,&
            nlpspd,proj,rxyz,linflag,unblock_comms,GPU,wfn,&
            energs,rpnrm,xcstr)
         use module_base
         use module_types
         use m_ab6_mixing
         implicit none
         logical, intent(in) :: scf
         integer, intent(in) :: iproc,nproc,itrp,iscf,ixc,linflag,itwfn
         character(len=3), intent(in) :: unblock_comms
         real(gp), intent(in) :: alphamix
         type(atoms_data), intent(in) :: atoms
         type(nonlocal_psp_descriptors), intent(in) :: nlpspd
         type(DFT_local_fields), intent(inout) :: denspot
         type(energy_terms), intent(inout) :: energs
         type(DFT_wavefunction), intent(inout) :: wfn
         real(gp), dimension(3,atoms%nat), intent(in) :: rxyz
         real(wp), dimension(nlpspd%nprojel), intent(in) :: proj
         type(GPU_pointers), intent(inout) :: GPU  
         real(gp), intent(out) :: rpnrm
         real(gp), dimension(6), intent(out) :: xcstr
       end subroutine psitohpsi

       subroutine assignToLocreg2(iproc, nproc, norb, norb_par, natom, nlr, nspin, Localnorb, rxyz, inwhichlocreg)
         use module_base
         use module_types
         implicit none
         integer,intent(in):: nlr,iproc,nproc,nspin,natom,norb
         integer,dimension(nlr),intent(in):: Localnorb
         integer,dimension(0:nproc-1),intent(in):: norb_par
         real(8),dimension(3,nlr),intent(in):: rxyz
         integer,dimension(:),pointer,intent(out):: inwhichlocreg
       end subroutine assignToLocreg2
       
       subroutine calc_gradient(geocode,n1,n2,n3,n3grad,deltaleft,deltaright,rhoinp,nspden,hx,hy,hz,&
            gradient,rhocore)
         use module_base
         implicit none
         !Arguments
         character(len=1), intent(in) :: geocode
         integer, intent(in) :: n1,n2,n3,n3grad,deltaleft,deltaright,nspden
         real(dp), intent(in) :: hx,hy,hz
         real(dp), dimension(n1,n2,n3,nspden), intent(inout) :: rhoinp
         real(dp), dimension(n1,n2,n3grad,2*nspden-1,0:3), intent(out) :: gradient
         real(dp), dimension(:,:,:,:), pointer :: rhocore
       end subroutine calc_gradient

       !!!subroutine position_operator(iproc, n1, n2, n3, nl1, nl2, nl3, nbuf, nspinor, psir, &
       !!!       hxh, hyh, hzh, ioffset, dir, &
       !!!       ibyyzz_r) !optional
       !!!  use module_base
       !!!  implicit none
       !!!  integer, intent(in) :: iproc, n1,n2,n3,nl1,nl2,nl3,nbuf,nspinor
       !!!  integer,dimension(3),intent(in):: ioffset
       !!!  real(wp), dimension(-14*nl1:2*n1+1+15*nl1,-14*nl2:2*n2+1+15*nl2,-14*nl3:2*n3+1+15*nl3,nspinor), intent(inout) :: psir
       !!!  integer, dimension(2,-14:2*n2+16,-14:2*n3+16), intent(in), optional :: ibyyzz_r
       !!!  real(8),intent(in):: hxh, hyh, hzh
       !!!  character(len=1),intent(in):: dir
       !!!end subroutine position_operator

       subroutine apply_position_operators(iproc, nproc, orbs, lzd, hx, hy, hz, confdatarr, psi, order, xpsi, ypsi, zpsi)
         use module_base
         use module_types
         implicit none
         integer,intent(in):: iproc, nproc, order
         type(orbitals_data),intent(in):: orbs
         type(local_zone_descriptors),intent(in):: lzd
         real(8),intent(in):: hx, hy, hz
         type(confpot_data),dimension(orbs%norbp),intent(in):: confdatarr
         real(8),dimension(max(orbs%npsidim_orbs,orbs%npsidim_comp)),intent(in):: psi
         real(8),dimension(max(orbs%npsidim_orbs,orbs%npsidim_comp)),intent(out):: xpsi, ypsi, zpsi
       end subroutine apply_position_operators

       !!subroutine MLWF(iproc, nproc, lzd, orbs, at, op, comon, mad, rxyz, nit, kernel, &
       !!             newgradient, confdatarr, hx, locregCenters, lphi, Umat)
       !!  use module_base
       !!  use module_types
       !!  implicit none
       !!  integer,intent(in):: iproc, nproc, nit
       !!  type(local_zone_descriptors),intent(in):: lzd
       !!  type(orbitals_data),intent(in):: orbs
       !!  type(atoms_data),intent(in):: at
       !!  type(overlapParameters),intent(inout):: op
       !!  type(p2pComms),intent(inout):: comon
       !!  type(matrixDescriptors),intent(in):: mad
       !!  real(8),dimension(3,at%nat),intent(in):: rxyz
       !!  real(8),dimension(orbs%norb,orbs%norb),intent(in):: kernel
       !!  logical,intent(in):: newgradient
       !!  real(8),intent(in):: hx, maxDispl
       !!  type(confpot_data),dimension(orbs%norbp),intent(in):: confdatarr
       !!  real(8),dimension(3,lzd%nlr),intent(in):: locregCenters
       !!  real(8),dimension(max(orbs%npsidim_orbs,orbs%npsidim_comp)),intent(inout):: lphi
       !!  real(8),dimension(orbs%norb,orbs%norb),intent(out):: Umat
       !!end subroutine MLWF




       subroutine MLWFnew(iproc, nproc, lzd, orbs, at, op, comon, mad, rxyz, nit, kernel, &
                    confdatarr, hx, locregCenters, maxDispl, lphi, Umat, centers)
         use module_base
         use module_types
         implicit none
         integer,intent(in):: iproc, nproc, nit
         type(local_zone_descriptors),intent(in):: lzd
         type(orbitals_data),intent(in):: orbs
         type(atoms_data),intent(in):: at
         type(overlapParameters),intent(inout):: op
         type(p2pComms),intent(inout):: comon
         type(matrixDescriptors),intent(in):: mad
         real(8),dimension(3,at%nat),intent(in):: rxyz
         real(8),dimension(orbs%norb,orbs%norb),intent(in):: kernel
         !logical,intent(in):: newgradient
         real(8),intent(in):: hx, maxDispl
         type(confpot_data),dimension(orbs%norbp),intent(in):: confdatarr
         real(8),dimension(3,lzd%nlr),intent(in):: locregCenters
         real(8),dimension(max(orbs%npsidim_orbs,orbs%npsidim_comp)),intent(inout):: lphi
         real(8),dimension(orbs%norb,orbs%norb),intent(out):: Umat
         real(8),dimension(3,lzd%nlr),intent(out):: centers
       end subroutine MLWFnew


       !!!subroutine create_new_locregs(iproc, nproc, nlr, hx, hy, hz, lorbs, glr, locregCenter, &
       !!!           locrad, nscatterarr, withder, &
       !!!           inwhichlocreg_reference, ldiis, &
       !!!           lphilarge, lhphilarge, lhphilargeold, lphilargeold,tmb)
       !!!  use module_base
       !!!  use module_types
       !!!  implicit none
       !!!  integer,intent(in):: iproc, nproc, nlr
       !!!  real(8),intent(in):: hx, hy, hz
       !!!  type(orbitals_data),intent(in):: lorbs
       !!!  type(locreg_descriptors),intent(in):: glr
       !!!  real(8),dimension(3,nlr),intent(in):: locregCenter
       !!!  real(8),dimension(nlr):: locrad
       !!!  integer,dimension(0:nproc-1,4),intent(in):: nscatterarr !n3d,n3p,i3s+i3xcsh-1,i3xcsh
       !!!  logical,intent(in):: withder
       !!!  integer,dimension(lorbs%norb),intent(in):: inwhichlocreg_reference
       !!!  type(localizedDIISParameters),intent(inout):: ldiis
       !!!  real(8),dimension(:),pointer,intent(out):: lphilarge, lhphilarge, lhphilargeold, lphilargeold
       !!!  type(DFT_wavefunction),intent(out):: tmb
       !!!end subroutine create_new_locregs

       subroutine destroy_new_locregs(iproc, nproc, tmb)
         use module_base
         use module_types
         implicit none
         integer,intent(in):: iproc, nproc
         type(DFT_wavefunction),intent(inout):: tmb
       end subroutine destroy_new_locregs

       subroutine get_cutoff_weight(n1i,n2i,n3i,n1ip,n2ip,n3ip,ishift,n2,n3,nspinor,psir,&
            cutoff, weight_in, weight_out, &
            confdata,ibyyzz_r) !optional
         use module_base
         use module_types
         implicit none
         integer, intent(in) :: n1i,n2i,n3i,n1ip,n2ip,n3ip,n2,n3,nspinor
         integer, dimension(3), intent(in) :: ishift !<offset of potential box in wfn box coords.
         real(wp), dimension(n1i,n2i,n3i,nspinor), intent(in) :: psir !< real-space wfn in lr
         real(8),intent(in):: cutoff
         real(8),intent(out):: weight_in, weight_out
         type(confpot_data), intent(in), optional :: confdata !< data for the confining potential
         integer, dimension(2,-14:2*n2+16,-14:2*n3+16), intent(in), optional :: ibyyzz_r !< bounds in lr
       end subroutine get_cutoff_weight


       subroutine position_operators(Gn1i,Gn2i,Gn3i,n1i,n2i,n3i,n1ip,n2ip,n3ip,ishift,n2,n3,nspinor,psir,order,&
            psirx, psiry, psirz, &
            confdata,ibyyzz_r) !optional
         use module_base
         use module_types
         implicit none
         integer, intent(in) :: Gn1i,Gn2i,Gn3i,n1i,n2i,n3i,n1ip,n2ip,n3ip,n2,n3,nspinor,order
         integer, dimension(3), intent(in) :: ishift !<offset of potential box in wfn box coords.
         real(wp), dimension(n1i,n2i,n3i,nspinor), intent(in) :: psir !< real-space wfn in lr
         real(wp), dimension(n1i,n2i,n3i,nspinor), intent(out) :: psirx, psiry, psirz !< x,y,z operator applied to real-space wfn in lr
         type(confpot_data), intent(in), optional :: confdata !< data for the confining potential
         integer, dimension(2,-14:2*n2+16,-14:2*n3+16), intent(in), optional :: ibyyzz_r !< bounds in lr
       end subroutine position_operators

       subroutine apply_r_operators(iproc, nproc, orbs, lzd, hx, hy, hz, confdatarr, psi, order, vpsi)
         use module_base
         use module_types
         implicit none
         integer,intent(in):: iproc, nproc, order
         type(orbitals_data),intent(in):: orbs
         type(local_zone_descriptors),intent(in):: lzd
         real(8),intent(in):: hx, hy, hz
         type(confpot_data),dimension(orbs%norbp),intent(in):: confdatarr
         real(8),dimension(max(orbs%npsidim_orbs,orbs%npsidim_comp)),intent(in):: psi
         real(8),dimension(max(orbs%npsidim_orbs,orbs%npsidim_comp)),intent(out):: vpsi
       end subroutine apply_r_operators

       subroutine r_operator(Gn1i,Gn2i,Gn3i,n1i,n2i,n3i,n1ip,n2ip,n3ip,ishift,n2,n3,nspinor,psir,order,&
            confdata,ibyyzz_r) !optional
         use module_base
         use module_types
         implicit none
         integer, intent(in) :: Gn1i,Gn2i,Gn3i,n1i,n2i,n3i,n1ip,n2ip,n3ip,n2,n3,nspinor,order
         integer, dimension(3), intent(in) :: ishift !<offset of potential box in wfn box coords.
         real(wp), dimension(n1i,n2i,n3i,nspinor), intent(inout) :: psir !< real-space wfn in lr
         type(confpot_data), intent(in), optional :: confdata !< data for the confining potential
         integer, dimension(2,-14:2*n2+16,-14:2*n3+16), intent(in), optional :: ibyyzz_r !< bounds in lr
       end subroutine r_operator

       !!subroutine apply_rminusmu_operator(iproc, nproc, orbs, lzd, hx, hy, hz, confdatarr, psi, centers, vpsi)
       !!  use module_base
       !!  use module_types
       !!  implicit none
       !!  integer,intent(in):: iproc, nproc
       !!  type(orbitals_data),intent(in):: orbs
       !!  type(local_zone_descriptors),intent(in):: lzd
       !!  real(8),intent(in):: hx, hy, hz
       !!  type(confpot_data),dimension(orbs%norbp),intent(in):: confdatarr
       !!  real(8),dimension(max(orbs%npsidim_orbs,orbs%npsidim_comp)),intent(in):: psi
       !!  real(8),dimension(3,lzd%nlr),intent(in):: centers
       !!  real(8),dimension(max(orbs%npsidim_orbs,orbs%npsidim_comp)),intent(out):: vpsi
       !!end subroutine apply_rminusmu_operator

       !!subroutine rminusmu_operator(n1i,n2i,n3i,n1ip,n2ip,n3ip,ishift,n2,n3,nspinor,psir,mu,&
       !!     confdata,ibyyzz_r) !optional
       !!  use module_base
       !!  use module_types
       !!  implicit none
       !!  integer, intent(in) :: n1i,n2i,n3i,n1ip,n2ip,n3ip,n2,n3,nspinor
       !!  integer, dimension(3), intent(in) :: ishift !<offset of potential box in wfn box coords.
       !!  real(wp), dimension(n1i,n2i,n3i,nspinor), intent(inout) :: psir !< real-space wfn in lr
       !!  real(8),dimension(3):: mu
       !!  type(confpot_data), intent(in), optional :: confdata !< data for the confining potential
       !!  integer, dimension(2,-14:2*n2+16,-14:2*n3+16), intent(in), optional :: ibyyzz_r !< bounds in lr
       !!end subroutine rminusmu_operator

       subroutine define_confinement_data(confdatarr,orbs,rxyz,at,hx,hy,hz,&
                  confpotorder,potentialprefac,Lzd,confinementCenter)
         use module_base
         use module_types
         implicit none
         real(gp), intent(in) :: hx,hy,hz
         type(atoms_data), intent(in) :: at
         type(orbitals_data), intent(in) :: orbs
         integer,intent(in):: confpotorder
         real(gp),dimension(at%ntypes),intent(in):: potentialprefac
         type(local_zone_descriptors), intent(in) :: Lzd
         real(gp), dimension(3,at%nat), intent(in) :: rxyz
         integer, dimension(orbs%norb), intent(in) :: confinementCenter
         type(confpot_data), dimension(orbs%norbp), intent(out) :: confdatarr
       end subroutine define_confinement_data

       subroutine update_locreg(iproc, nproc, nlr, locrad, inwhichlocreg_reference, locregCenter, glr_tmp, &
                  useDerivativeBasisFunctions, nscatterarr, hx, hy, hz, &
                  orbs_tmp, lzd, llborbs, lbop, lbcomon, lbcomgp, comsr, lbmad, lbcollcom)
         use module_base
         use module_types
         implicit none
         integer,intent(in):: iproc, nproc, nlr
         logical,intent(in):: useDerivativeBasisFunctions
         integer,dimension(0:nproc-1,4),intent(in):: nscatterarr !n3d,n3p,i3s+i3xcsh-1,i3xcsh
         real(8),intent(in):: hx, hy, hz
         real(8),dimension(nlr),intent(in):: locrad
         type(orbitals_data),intent(in):: orbs_tmp
         integer,dimension(orbs_tmp%norb),intent(in):: inwhichlocreg_reference
         real(8),dimension(3,nlr),intent(in):: locregCenter
         type(locreg_descriptors),intent(in):: glr_tmp
         type(local_zone_descriptors),intent(inout):: lzd
         type(orbitals_data),intent(inout):: llborbs
         type(overlapParameters),intent(inout):: lbop
         type(p2pComms),intent(inout):: lbcomon
         type(p2pComms),intent(inout):: lbcomgp
         type(p2pComms),intent(inout):: comsr
         type(matrixDescriptors),intent(inout):: lbmad
         type(collective_comms),intent(inout):: lbcollcom
       end subroutine update_locreg


       subroutine communicate_basis_for_density(iproc, nproc, lzd, llborbs, lphi, comsr)
         use module_base
         use module_types
         implicit none
         integer,intent(in):: iproc, nproc
         type(local_zone_descriptors),intent(in):: lzd
         type(orbitals_data),intent(in):: llborbs
         real(8),dimension(llborbs%npsidim_orbs),intent(in):: lphi
         type(p2pComms),intent(inout):: comsr
       end subroutine communicate_basis_for_density

       subroutine create_wfn_metadata(mode, nphi, lnorb, llbnorb, norb, norbp, input, wfnmd)
         use module_base
         use module_types
         implicit none
         character(len=1),intent(in):: mode
         integer,intent(in):: nphi, lnorb, llbnorb, norb, norbp
         type(input_variables),intent(in):: input
         type(wfn_metadata),intent(out):: wfnmd
       end subroutine create_wfn_metadata

       subroutine destroy_wfn_metadata(wfnmd)
         use module_base
         use module_types
         !use deallocatePointers
         implicit none
         type(wfn_metadata),intent(inout):: wfnmd
       end subroutine destroy_wfn_metadata

       subroutine create_DFT_wavefunction(mode, nphi, lnorb, norb, norbp, input, wfn)
         use module_base
         use module_types
         implicit none
         character(len=1),intent(in):: mode
         integer,intent(in):: nphi, lnorb, norb, norbp
         type(input_variables),intent(in):: input
         type(DFT_wavefunction),intent(out):: wfn
       end subroutine create_DFT_wavefunction
       
       subroutine destroy_DFT_wavefunction(wfn)
         use module_base
         use module_types
         implicit none
         type(DFT_wavefunction),intent(inout):: wfn
       end subroutine destroy_DFT_wavefunction

       subroutine init_orbitals_data_for_linear(iproc, nproc, nspinor, input, at, glr, use_derivative_basis, rxyz, &
                  lorbs)
         use module_base
         use module_types
         implicit none
         integer,intent(in):: iproc, nproc, nspinor
         type(input_variables),intent(in):: input
         type(atoms_data),intent(in):: at
         type(locreg_descriptors),intent(in):: glr
         logical,intent(in):: use_derivative_basis
         real(8),dimension(3,at%nat),intent(in):: rxyz
         type(orbitals_data),intent(out):: lorbs
       end subroutine init_orbitals_data_for_linear

       subroutine mix_main(iproc, nproc, mixHist, compare_outer_loop, input, glr, alpha_mix, &
                  denspot, mixdiis, rhopotold, rhopotold_out, pnrm, pnrm_out)
         use module_base
         use module_types
         implicit none
         integer,intent(in):: iproc, nproc, mixHist
         logical,intent(in):: compare_outer_loop
         type(input_variables),intent(in):: input
         type(locreg_descriptors),intent(in):: glr
         real(8),intent(in):: alpha_mix
         type(DFT_local_fields),intent(inout):: denspot
         type(mixrhopotDIISParameters),intent(inout):: mixdiis
         real(8),dimension(max(glr%d%n1i*glr%d%n2i*denspot%dpbox%n3p,1)*input%nspin),intent(inout):: rhopotold, rhopotold_out
         real(8),intent(out):: pnrm, pnrm_out
       end subroutine mix_main

       subroutine redefine_locregs_quantities(iproc, nproc, hx, hy, hz, locrad, transform, lzd, tmb, tmbmix, denspot, &
                  ldiis)
         use module_base
         use module_types
         implicit none
         integer,intent(in):: iproc, nproc
         real(8),intent(in):: hx, hy, hz
         type(local_zone_descriptors),intent(inout):: lzd
         real(8),dimension(lzd%nlr),intent(in):: locrad
         logical,intent(in):: transform
         type(DFT_wavefunction),intent(inout):: tmb
         type(DFT_wavefunction),intent(inout):: tmbmix
         type(DFT_local_fields),intent(inout):: denspot
         type(localizedDIISParameters),intent(inout),optional:: ldiis
       end subroutine redefine_locregs_quantities

       !!!subroutine enlarge_locreg(iproc, nproc, hx, hy, hz, withder, lzd, locrad, &
       !!!           ldiis, denspot, tmb)
       !!!  use module_base
       !!!  use module_types
       !!!  implicit none
       !!!  integer,intent(in):: iproc, nproc
       !!!  real(8),intent(in):: hx, hy, hz
       !!!  logical,intent(in):: withder
       !!!  type(local_zone_descriptors),intent(inout):: lzd
       !!!  real(8),dimension(lzd%nlr),intent(in):: locrad
       !!!  type(localizedDIISParameters),intent(inout):: ldiis
       !!!  type(DFT_local_fields),intent(inout):: denspot
       !!!  type(DFT_wavefunction),intent(inout):: tmb
       !!!end subroutine enlarge_locreg

       subroutine calculate_energy_and_gradient_linear(iproc, nproc, it, &
                  variable_locregs, tmbopt, kernel, &
                  ldiis, lhphiopt, lphioldopt, lhphioldopt, consecutive_rejections, fnrmArr, &
                  fnrmOvrlpArr, fnrmOldArr, alpha, trH, trHold, fnrm, fnrmMax, meanAlpha, emergency_exit)
         use module_base
         use module_types
         implicit none
         integer,intent(in):: iproc, nproc, it
         logical,intent(in):: variable_locregs
         type(DFT_wavefunction),intent(inout):: tmbopt
         real(8),dimension(tmbopt%orbs%norb,tmbopt%orbs%norb),intent(in):: kernel
         type(localizedDIISParameters),intent(inout):: ldiis
         real(8),dimension(tmbopt%wfnmd%nphi),intent(inout):: lhphiopt
         real(8),dimension(tmbopt%wfnmd%nphi),intent(inout):: lphioldopt, lhphioldopt
         integer,intent(inout):: consecutive_rejections
         real(8),dimension(tmbopt%orbs%norb,2),intent(inout):: fnrmArr, fnrmOvrlpArr
         real(8),dimension(tmbopt%orbs%norb),intent(inout):: fnrmOldArr
         real(8),dimension(tmbopt%orbs%norbp),intent(inout):: alpha
         real(8),intent(out):: trH, trHold, fnrm, fnrmMax, meanAlpha
         logical,intent(out):: emergency_exit
       end subroutine calculate_energy_and_gradient_linear

       subroutine copy_basis_specifications(bsin, bsout, subname)
         use module_base
         use module_types
         implicit none
         type(basis_specifications),intent(in):: bsin
         type(basis_specifications),intent(out):: bsout
         character(len=*),intent(in):: subname
       end subroutine copy_basis_specifications

       subroutine copy_orthon_data(odin, odout, subname)
         use module_base
         use module_types
         implicit none
         type(orthon_data),intent(in):: odin
         type(orthon_data),intent(out):: odout
         character(len=*),intent(in):: subname
       end subroutine copy_orthon_data

       subroutine improveOrbitals(iproc, nproc, it, variable_locregs, tmb, ldiis, lhphi, alpha)
         use module_base
         use module_types
         implicit none
         integer,intent(in):: iproc, nproc, it
         logical,intent(in):: variable_locregs
         type(DFT_wavefunction),intent(inout):: tmb
         type(localizedDIISParameters),intent(inout):: ldiis
         real(8),dimension(tmb%wfnmd%nphi),intent(in):: lhphi
         real(8),dimension(tmb%orbs%norbp),intent(in):: alpha
       end subroutine improveOrbitals

       subroutine hpsitopsi_linear(iproc, nproc, it, variable_locregs, ldiis, tmblarge, tmb, tmbopt, at, rxyz, kernel, &
                   lhphilarge, lphilargeold, lhphilargeold, lhphi, lphiold, lhphiold, lhphiopt, lphioldopt, alpha, &
                   locregCenter, locregCenterTemp, &
                   denspot, locrad, inwhichlocreg_reference, factor, trH, meanAlpha, alphaDIIS)
        use module_base
        use module_types
        implicit none
        integer,intent(in):: iproc, nproc, it
        logical,intent(in):: variable_locregs
        type(localizedDIISParameters),intent(inout):: ldiis
        type(DFT_wavefunction),target,intent(inout):: tmblarge, tmb
        type(DFT_wavefunction),pointer,intent(inout):: tmbopt
        type(atoms_data),intent(in):: at
        real(8),dimension(3,at%nat),intent(in):: rxyz
        real(8),dimension(tmb%orbs%norb,tmb%orbs%norb),intent(inout):: kernel
        real(8),dimension(:),pointer,intent(inout):: lhphilarge, lphilargeold, lhphilargeold
        real(8),dimension(:),pointer,intent(inout):: lhphi, lphiold, lhphiold
        real(8),dimension(:),pointer,intent(inout):: lhphiopt
        real(8),dimension(:),pointer,intent(out):: lphioldopt
        real(8),dimension(3,tmb%lzd%nlr),intent(inout):: locregCenter
        real(8),dimension(3,tmb%lzd%nlr),intent(inout):: locregCenterTemp
        type(DFT_local_fields),intent(inout):: denspot
        real(8),dimension(tmb%lzd%nlr),intent(in):: locrad
        integer,dimension(tmb%orbs%norb),intent(in):: inwhichlocreg_reference
        real(8),intent(in):: factor, trH, meanAlpha 
        real(8),dimension(tmb%orbs%norbp),intent(out):: alpha, alphaDIIS
       end subroutine hpsitopsi_linear
       
       subroutine DIISorSD(iproc, nproc, it, trH, tmbopt, ldiis, alpha, alphaDIIS, lphioldopt)
         use module_base
         use module_types
         implicit none

         ! Calling arguments
         integer,intent(in):: iproc, nproc, it
         real(8),intent(in):: trH
         type(DFT_wavefunction),intent(inout):: tmbopt
         type(localizedDIISParameters),intent(inout):: ldiis
         real(8),dimension(tmbopt%orbs%norbp),intent(out):: alpha, alphaDIIS
         real(8),dimension(tmbopt%wfnmd%nphi),intent(out):: lphioldopt
       end subroutine DIISorSD
 
       subroutine psi_to_vlocpsi(iproc,orbs,Lzd,&
            ipotmethod,confdatarr,pot,psi,vpsi,pkernel,ixc,alphaSIC,epot_sum,evSIC)
         use module_base
         use module_types
         implicit none
         integer, intent(in) :: iproc,ipotmethod,ixc
         real(gp), intent(in) :: alphaSIC
         type(orbitals_data), intent(in) :: orbs
         type(local_zone_descriptors), intent(in) :: Lzd
         type(confpot_data), dimension(orbs%norbp), intent(in) :: confdatarr
         real(wp), dimension(orbs%npsidim_orbs), intent(in) :: psi !this dimension will be modified
         real(wp), dimension(*) :: pot !< the potential, with the dimension compatible with the ipotmethod flag
         real(gp), intent(out) :: epot_sum,evSIC
         real(wp), dimension(orbs%npsidim_orbs), intent(inout) :: vpsi
         real(dp), dimension(:), pointer :: pkernel !< the PSolver kernel which should be associated for the SIC schemes
       end subroutine psi_to_vlocpsi
       subroutine adjust_locregs_and_confinement(iproc, nproc, hx, hy, hz, &
                  input, tmb, tmbder, denspot, ldiis, lscv)
         use module_base
         use module_types
         implicit none
         integer,intent(in):: iproc, nproc
         real(8),intent(in):: hx, hy, hz
         type(input_variables),intent(in):: input
         type(DFT_wavefunction),intent(inout):: tmb, tmbder
         type(DFT_local_fields),intent(inout) :: denspot
         type(localizedDIISParameters),intent(inout):: ldiis
         type(linear_scaling_control_variables),intent(inout):: lscv
       end subroutine adjust_locregs_and_confinement

       subroutine adjust_DIIS_for_high_accuracy(input, tmb, denspot, ldiis, mixdiis, lscv)
         use module_base
         use module_types
         implicit none
         type(input_variables),intent(in):: input
         type(DFT_wavefunction),intent(in):: tmb
         type(DFT_local_fields),intent(inout) :: denspot
         type(localizedDIISParameters),intent(inout):: ldiis
         type(mixrhopotDIISParameters),intent(inout):: mixdiis
         type(linear_scaling_control_variables),intent(inout):: lscv
       end subroutine adjust_DIIS_for_high_accuracy

       subroutine set_optimization_variables(input, at, lorbs, nlr, onwhichatom, confdatarr, wfnmd, lscv)
         use module_base
         use module_types
         implicit none
         integer,intent(in):: nlr
         type(orbitals_data),intent(in):: lorbs
         type(input_variables),intent(in):: input
         type(atoms_data),intent(in):: at
         integer,dimension(lorbs%norb),intent(in):: onwhichatom
         type(confpot_data),dimension(lorbs%norbp),intent(inout):: confdatarr
         type(wfn_metadata),intent(inout):: wfnmd
         type(linear_scaling_control_variables),intent(inout):: lscv
       end subroutine set_optimization_variables

       subroutine determine_overlap_from_descriptors(iproc, nproc, orbs, orbsig, lzd, lzdig, op, comon)
         use module_base
         use module_types
         implicit none
         integer,intent(in):: iproc, nproc
         type(orbitals_data),intent(in):: orbs, orbsig
         type(local_zone_descriptors),intent(in):: lzd, lzdig
         type(overlapParameters),intent(out):: op
         type(p2pComms),intent(out):: comon
       end subroutine determine_overlap_from_descriptors

       subroutine get_weights(iproc, nproc, orbs, lzd, weight_c, weight_f, weight_c_tot, weight_f_tot)
         use module_base
         use module_types
         implicit none
         integer,intent(in):: iproc, nproc
         type(orbitals_data),intent(in):: orbs
         type(local_zone_descriptors),intent(in):: lzd
         real(8),dimension(0:lzd%glr%d%n1,0:lzd%glr%d%n2,0:lzd%glr%d%n3),intent(out):: weight_c, weight_f
         real(8),intent(out):: weight_c_tot, weight_f_tot
       end subroutine get_weights

       subroutine init_collective_comms(iproc, nproc, orbs, lzd, collcom, collcom_reference)
         use module_base
         use module_types
         implicit none
         integer,intent(in):: iproc, nproc
         type(orbitals_data),intent(in):: orbs
         type(local_zone_descriptors),intent(in):: lzd
         type(collective_comms),intent(out):: collcom
         type(collective_comms),optional,intent(in):: collcom_reference
       end subroutine init_collective_comms

       subroutine deallocate_collective_comms(collcom, subname)
         use module_base
         use module_types
         implicit none
         type(collective_comms),intent(inout):: collcom
         character(len=*),intent(in):: subname
       end subroutine deallocate_collective_comms

       subroutine assign_weight_to_process(iproc, nproc, lzd, weight_c, weight_f, weight_tot_c, weight_tot_f, &
                  istartend_c, istartend_f, istartp_seg_c, iendp_seg_c, istartp_seg_f, iendp_seg_f, &
                  weightp_c, weightp_f, nptsp_c, nptsp_f)
         use module_base
         use module_types
         implicit none
         integer,intent(in):: iproc, nproc
         type(local_zone_descriptors),intent(in):: lzd
         real(8),dimension(0:lzd%glr%d%n1,0:lzd%glr%d%n2,0:lzd%glr%d%n3),intent(in):: weight_c, weight_f
         real(8),intent(in):: weight_tot_c, weight_tot_f
         integer,dimension(2,0:nproc-1),intent(out):: istartend_c, istartend_f
         integer,intent(out):: istartp_seg_c, iendp_seg_c, istartp_seg_f, iendp_seg_f
         real(8),intent(out):: weightp_c, weightp_f
         integer,intent(out):: nptsp_c, nptsp_f
       end subroutine assign_weight_to_process

       subroutine determine_num_orbs_per_gridpoint(iproc, nproc, orbs, lzd, istartend_c, istartend_f, &
                  istartp_seg_c, iendp_seg_c, istartp_seg_f, iendp_seg_f, &
                  weightp_c, weightp_f, nptsp_c, nptsp_f, &
                  norb_per_gridpoint_c, norb_per_gridpoint_f)
         use module_base
         use module_types
         implicit none
         integer,intent(in):: iproc, nproc, nptsp_c, nptsp_f, istartp_seg_c, iendp_seg_c, istartp_seg_f, iendp_seg_f
         type(orbitals_data),intent(in):: orbs
         type(local_zone_descriptors),intent(in):: lzd
         integer,dimension(2,0:nproc-1),intent(in):: istartend_c, istartend_f
         real(8),intent(in):: weightp_c, weightp_f
         integer,dimension(nptsp_c),intent(out):: norb_per_gridpoint_c
         integer,dimension(nptsp_f),intent(out):: norb_per_gridpoint_f
       end subroutine determine_num_orbs_per_gridpoint

       !!subroutine check_gridpoint(nseg, n1, n2, noffset1, noffset2, noffset3, keyg, itarget1, itarget2, itarget3, found)
       !!  use module_base
       !!  use module_types
       !!  implicit none
       !!  integer,intent(in):: nseg, n1, n2, noffset1, noffset2, noffset3, itarget1, itarget2, itarget3
       !!  integer,dimension(2,nseg),intent(in):: keyg
       !!  logical,intent(out):: found
       !!end  subroutine check_gridpoint

       subroutine get_switch_indices(iproc, nproc, orbs, lzd, ndimpsi_c, ndimpsi_f, istartend_c, istartend_f, &
                  nsendcounts_c, nsenddspls_c, ndimind_c, nrecvcounts_c, nrecvdspls_c, &
                  nsendcounts_f, nsenddspls_f, ndimind_f, nrecvcounts_f, nrecvdspls_f, &
                  index_in_global_c, index_in_global_f, &
                  weightp_c, weightp_f,  isendbuf_c, irecvbuf_c, isendbuf_f, irecvbuf_f, &
                  indexrecvorbital_c, iextract_c, iexpand_c, indexrecvorbital_f, iextract_f, iexpand_f)
         use module_base
         use module_types
         implicit none
         integer,intent(in):: iproc, nproc, ndimpsi_c, ndimpsi_f, ndimind_c, ndimind_f
         type(orbitals_data),intent(in):: orbs
         type(local_zone_descriptors),intent(in):: lzd
         integer,dimension(2,0:nproc-1),intent(in):: istartend_c, istartend_f
         integer,dimension(0:nproc-1),intent(in):: nsendcounts_c, nsenddspls_c, nrecvcounts_c, nrecvdspls_c
         integer,dimension(0:nproc-1),intent(in):: nsendcounts_f, nsenddspls_f, nrecvcounts_f, nrecvdspls_f
         integer,dimension(0:lzd%glr%d%n1,0:lzd%glr%d%n2,0:lzd%glr%d%n3),intent(in):: index_in_global_c, index_in_global_f
         real(8),intent(in):: weightp_c, weightp_f
         integer,dimension(ndimpsi_c),intent(out):: isendbuf_c, irecvbuf_c
         integer,dimension(ndimpsi_f),intent(out):: isendbuf_f, irecvbuf_f
         integer,dimension(ndimind_c),intent(out):: indexrecvorbital_c, iextract_c, iexpand_c
         integer,dimension(ndimind_f),intent(out):: indexrecvorbital_f, iextract_f, iexpand_f
       end subroutine get_switch_indices

       subroutine determine_communication_arrays(iproc, nproc, orbs, lzd, istartend_c, istartend_f, &
                  index_in_global_c, index_in_global_f, &
                  weightp_c, weightp_f,  nsendcounts_c, nsenddspls_c, nrecvcounts_c, nrecvdspls_c, &
                  nsendcounts_f, nsenddspls_f, nrecvcounts_f, nrecvdspls_f)
         use module_base
         use module_types
         implicit none
         integer,intent(in):: iproc, nproc
         type(orbitals_data),intent(in):: orbs
         type(local_zone_descriptors),intent(in):: lzd
         integer,dimension(2,0:nproc-1),intent(in):: istartend_c, istartend_f
         integer,dimension(0:lzd%glr%d%n1,0:lzd%glr%d%n2,0:lzd%glr%d%n3),intent(in):: index_in_global_c, index_in_global_f
         real(8),intent(in):: weightp_c, weightp_f
         integer,dimension(0:nproc-1),intent(out):: nsendcounts_c, nsenddspls_c, nrecvcounts_c, nrecvdspls_c
         integer,dimension(0:nproc-1),intent(out):: nsendcounts_f, nsenddspls_f, nrecvcounts_f, nrecvdspls_f
       end subroutine determine_communication_arrays

       subroutine assign_weight_to_process2(iproc, nproc, lzd, weight_c, weight_f, weight_tot_c, weight_tot_f, &
                  npts_par_c, npts_par_f, &
                  istartend_c, istartend_f, istartp_seg_c, iendp_seg_c, istartp_seg_f, iendp_seg_f, &
                  weightp_c, weightp_f, nptsp_c, nptsp_f)
         use module_base
         use module_types
         implicit none
         integer,intent(in):: iproc, nproc
         type(local_zone_descriptors),intent(in):: lzd
         real(8),dimension(0:lzd%glr%d%n1,0:lzd%glr%d%n2,0:lzd%glr%d%n3),intent(in):: weight_c, weight_f
         real(8),intent(in):: weight_tot_c, weight_tot_f
         integer,dimension(0:nproc-1),intent(in):: npts_par_c, npts_par_f
         integer,dimension(2,0:nproc-1),intent(out):: istartend_c, istartend_f
         integer,intent(out):: istartp_seg_c, iendp_seg_c, istartp_seg_f, iendp_seg_f
         real(8),intent(out):: weightp_c, weightp_f
         integer,intent(out):: nptsp_c, nptsp_f
       end subroutine assign_weight_to_process2

       subroutine get_gridpoint_start_vectors(iproc, nproc, norbig, ndim, indexrecvbuf, weight, gridpoint_start)
         use module_base
         use module_types
         implicit none
         integer,intent(in):: iproc, nproc, norbig, ndim
         integer,dimension(ndim),intent(in):: indexrecvbuf
         real(8),dimension(norbig),intent(out):: weight
         integer,dimension(norbig),intent(out):: gridpoint_start
       end subroutine get_gridpoint_start_vectors

       subroutine get_switch_indices_vectors(iproc, nproc, nlr, norbig, ndimvec, ndimind, orbs, mlr, &
                  istartend, nsendcounts, nsenddspls, nrecvcounts, nrecvdspls, weightp, &
                  isendbuf, irecvbuf, indexrecvorbital, iextract, iexpand)
         use module_base
         use module_types
         implicit none
         integer,intent(in):: iproc, nproc, nlr, norbig, ndimvec, ndimind
         type(orbitals_data),intent(in):: orbs
         type(matrixLocalizationRegion),dimension(nlr),intent(in):: mlr
         integer,dimension(2,0:nproc-1),intent(in):: istartend
         integer,dimension(0:nproc-1),intent(in):: nsendcounts, nsenddspls, nrecvcounts, nrecvdspls
         real(8),intent(in):: weightp
         integer,dimension(ndimvec),intent(out):: isendbuf, irecvbuf
         integer,dimension(ndimind),intent(out):: indexrecvorbital, iextract, iexpand
       end subroutine get_switch_indices_vectors

       subroutine determine_communication_arrays_vectors(iproc, nproc, nlr, orbs, mlr, istartend, weightp, &
                  nsendcounts, nsenddspls, nrecvcounts, nrecvdspls)
         use module_base
         use module_types
         implicit none
         integer,intent(in):: iproc, nproc, nlr
         type(orbitals_data),intent(in):: orbs
         type(matrixLocalizationRegion),dimension(nlr),intent(in):: mlr
         integer,dimension(2,0:nproc-1),intent(in):: istartend
         real(8),intent(in):: weightp
         integer,dimension(0:nproc-1),intent(out):: nsendcounts, nsenddspls, nrecvcounts, nrecvdspls
       end subroutine determine_communication_arrays_vectors

       subroutine determine_num_orbs_per_gridpoint_vectors(iproc, nproc, norbig, nlr, nptsp, orbs, &
                  istartend, mlr, weightp, norb_per_gridpoint)
         use module_base
         use module_types
         implicit none
         integer,intent(in):: iproc, nproc, norbig, nlr, nptsp
         type(orbitals_data),intent(in):: orbs
         integer,dimension(2,0:nproc-1),intent(in):: istartend
         type(matrixLocalizationRegion),dimension(nlr),intent(in):: mlr
         real(8),intent(in):: weightp
         integer,dimension(nptsp),intent(out):: norb_per_gridpoint
       end subroutine determine_num_orbs_per_gridpoint_vectors

       subroutine assign_weight_to_process_vectors(iproc, nproc, norbig, weight, weight_tot, istartend, weightp, nptsp)
         use module_base
         use module_types
         implicit none
         integer,intent(in):: iproc, nproc, norbig
         real(8),dimension(norbig),intent(in):: weight
         real(8),intent(in):: weight_tot
         integer,dimension(2,0:nproc-1),intent(out):: istartend
         real(8),intent(out):: weightp
         integer,intent(out):: nptsp
       end subroutine assign_weight_to_process_vectors

       subroutine get_weights_vectors(iproc, nproc, orbs, nlr, mlr, norbig, weight, weight_tot)
         use module_base
         use module_types
         implicit none
         integer,intent(in):: iproc, nproc, norbig, nlr
         type(orbitals_data),intent(in):: orbs
         type(matrixLocalizationRegion),dimension(nlr),intent(in):: mlr
         real(8),dimension(norbig),intent(out):: weight
         real(8),intent(out):: weight_tot
       end subroutine get_weights_vectors

       subroutine init_collective_comms_vectors(iproc, nproc, nlr, orbs, orbsig, mlr, collcom)
         use module_base
         use module_types
         implicit none
         integer,intent(in):: iproc, nproc, nlr
         type(orbitals_data),intent(in):: orbs, orbsig
         type(matrixLocalizationRegion),dimension(nlr),intent(in):: mlr
         type(collective_comms),intent(out):: collcom
       end subroutine init_collective_comms_vectors

       subroutine transpose_switch_psi(orbs, collcom, psi, psiwork_c, psiwork_f, lzd)
         use module_base
         use module_types
         implicit none
         type(orbitals_Data),intent(in):: orbs
         type(collective_comms),intent(in):: collcom
         real(8),dimension(orbs%npsidim_orbs),intent(in):: psi
         real(8),dimension(collcom%ndimpsi_c),intent(out):: psiwork_c
         real(8),dimension(7*collcom%ndimpsi_f),intent(out):: psiwork_f
         type(local_zone_descriptors),intent(in),optional:: lzd
       end subroutine transpose_switch_psi

       subroutine transpose_communicate_psi(iproc, nproc, collcom, psiwork_c, psiwork_f, psitwork_c, psitwork_f)
         use module_base
         use module_types
         implicit none
         integer,intent(in):: iproc, nproc
         type(collective_comms),intent(in):: collcom
         real(8),dimension(collcom%ndimpsi_c),intent(in):: psiwork_c
         real(8),dimension(7*collcom%ndimpsi_f),intent(in):: psiwork_f
         real(8),dimension(collcom%ndimind_c),intent(out):: psitwork_c
         real(8),dimension(collcom%ndimind_f),intent(out):: psitwork_f
       end subroutine transpose_communicate_psi

       subroutine transpose_unswitch_psit(collcom, psitwork_c, psitwork_f, psit_c, psit_f)
         use module_base
         use module_types
         implicit none
         type(collective_comms),intent(in):: collcom
         real(8),dimension(collcom%ndimind_c),intent(in):: psitwork_c
         real(8),dimension(7*collcom%ndimind_f),intent(in):: psitwork_f
         real(8),dimension(collcom%ndimind_c),intent(out):: psit_c
         real(8),dimension(7*collcom%ndimind_f),intent(out):: psit_f
       end subroutine transpose_unswitch_psit

       subroutine transpose_switch_psit(collcom, psit_c, psit_f, psitwork_c, psitwork_f)
         use module_base
         use module_types
         implicit none
         type(collective_comms),intent(in):: collcom
         real(8),dimension(collcom%ndimind_c),intent(in):: psit_c
         real(8),dimension(7*collcom%ndimind_f),intent(in):: psit_f
         real(8),dimension(collcom%ndimind_c),intent(out):: psitwork_c
         real(8),dimension(7*collcom%ndimind_f),intent(out):: psitwork_f
       end subroutine transpose_switch_psit

       subroutine transpose_communicate_psit(iproc, nproc, collcom, psitwork_c, psitwork_f, psiwork_c, psiwork_f)
         use module_base
         use module_types
         implicit none
         integer,intent(in):: iproc, nproc
         type(collective_comms),intent(in):: collcom
         real(8),dimension(collcom%ndimind_c),intent(in):: psitwork_c
         real(8),dimension(7*collcom%ndimind_f),intent(in):: psitwork_f
         real(8),dimension(collcom%ndimpsi_c),intent(out):: psiwork_c
         real(8),dimension(7*collcom%ndimpsi_f),intent(out):: psiwork_f
       end subroutine transpose_communicate_psit

       subroutine transpose_unswitch_psi(orbs, collcom, psiwork_c, psiwork_f, psi, lzd)
         use module_base
         use module_types
         implicit none
         type(orbitals_data),intent(in):: orbs
         type(collective_comms),intent(in):: collcom
         real(8),dimension(collcom%ndimpsi_c),intent(in):: psiwork_c
         real(8),dimension(7*collcom%ndimpsi_f),intent(in):: psiwork_f
         real(8),dimension(orbs%npsidim_orbs),intent(out):: psi
         type(local_zone_descriptors),intent(in),optional:: lzd
       end subroutine transpose_unswitch_psi

       subroutine transpose_localized(iproc, nproc, orbs, collcom, psi, psit_c, psit_f, lzd)
         use module_base
         use module_types
         implicit none
         integer,intent(in):: iproc, nproc
         type(orbitals_data),intent(in):: orbs
         type(collective_comms),intent(in):: collcom
         real(8),dimension(orbs%npsidim_orbs),intent(in):: psi
         real(8),dimension(collcom%ndimind_c),intent(out):: psit_c
         real(8),dimension(7*collcom%ndimind_f),intent(out):: psit_f
         type(local_zone_descriptors),optional,intent(in):: lzd
       end subroutine transpose_localized

       subroutine untranspose_localized(iproc, nproc, orbs, collcom, psit_c, psit_f, psi, lzd)
         use module_base
         use module_types
         implicit none
         integer,intent(in):: iproc, nproc
         type(orbitals_data),intent(in):: orbs
         type(collective_comms),intent(in):: collcom
         real(8),dimension(collcom%ndimind_c),intent(in):: psit_c
         real(8),dimension(7*collcom%ndimind_f),intent(in):: psit_f
         real(8),dimension(orbs%npsidim_orbs),intent(out):: psi
         type(local_zone_descriptors),optional,intent(in):: lzd
       end subroutine untranspose_localized

       subroutine initialize_linear_from_file(iproc,nproc,filename,iformat,Lzd,orbs,at,rxyz,orblist)
         use module_base
         use module_types
         implicit none
         integer, intent(in) :: iproc, nproc, iformat
         type(orbitals_data), intent(inout) :: orbs  !< orbs related to the basis functions, inwhichlocreg generated in this routine
         type(atoms_data), intent(in) :: at
         real(gp), dimension(3,at%nat), intent(in) :: rxyz
         character(len=*), intent(in) :: filename
         type(local_zone_descriptors), intent(inout) :: Lzd !< must already contain Glr and hgrids
         integer, dimension(orbs%norb), optional :: orblist
       end subroutine initialize_linear_from_file

       subroutine io_read_descr_linear(unitwf, formatted, iorb_old, eval, n1_old, n2_old, n3_old, &
       & hx_old, hy_old, hz_old, lstat, error, nvctr_c_old, nvctr_f_old, rxyz_old, nat, &
       & locrad, locregCenter, confPotOrder, confPotprefac)
         use module_base
         use module_types
         implicit none
         integer, intent(in) :: unitwf
         logical, intent(in) :: formatted
         integer, intent(out) :: iorb_old
         integer, intent(out) :: n1_old, n2_old, n3_old
         real(gp), intent(out) :: hx_old, hy_old, hz_old
         logical, intent(out) :: lstat
         real(wp), intent(out) :: eval
         integer, intent(out) :: confPotOrder
         real(gp), intent(out) :: locrad, confPotprefac
         real(gp), dimension(3), intent(out) :: locregCenter
         character(len =256), intent(out) :: error
         ! Optional arguments
         integer, intent(out), optional :: nvctr_c_old, nvctr_f_old
         integer, intent(in), optional :: nat
         real(gp), dimension(:,:), intent(out), optional :: rxyz_old
       end subroutine io_read_descr_linear

       subroutine readmywaves_linear(iproc,filename,iformat,norb,Lzd,orbs,at,rxyz_old,rxyz,  &
           psi,coeff,orblist)
         use module_base
         use module_types
         implicit none
         integer, intent(in) :: iproc, iformat,norb
         type(orbitals_data), intent(inout) :: orbs  ! orbs related to the basis functions
         type(local_zone_descriptors), intent(in) :: Lzd
         type(atoms_data), intent(in) :: at
         real(gp), dimension(3,at%nat), intent(in) :: rxyz
         real(gp), dimension(3,at%nat), intent(out) :: rxyz_old
         real(wp), dimension(orbs%npsidim_orbs), intent(out) :: psi
         character(len=*), intent(in) :: filename
         real(wp), dimension(norb,orbs%norb), intent(out) :: coeff
         integer, dimension(orbs%norb), optional :: orblist
        end subroutine readmywaves_linear

        subroutine post_p2p_communication(iproc, nproc, nsendbuf, sendbuf, nrecvbuf, recvbuf, comm)
          use module_base
          use module_types
          implicit none
          integer,intent(in):: iproc, nproc, nsendbuf, nrecvbuf
          real(8),dimension(nsendbuf),intent(in):: sendbuf
          real(8),dimension(nrecvbuf),intent(out):: recvbuf
          type(p2pComms),intent(inout):: comm
        end subroutine post_p2p_communication

        subroutine wait_p2p_communication(iproc, nproc, comm)
          use module_base
          use module_types
          implicit none
          integer,intent(in):: iproc, nproc
          type(p2pComms),intent(inout):: comm
        end subroutine wait_p2p_communication

        subroutine allocate_auxiliary_basis_function(npsidim, subname, lphi, lhphi, lphiold, lhphiold)
          use module_base
          implicit none
          integer,intent(in):: npsidim
          real(8),dimension(:),pointer,intent(out):: lphi, lhphi, lphiold, lhphiold
          character(len=*),intent(in):: subname
        end subroutine allocate_auxiliary_basis_function

        subroutine deallocate_auxiliary_basis_function(subname, lphi, lhphi, lphiold, lhphiold)
          use module_base
          implicit none
          real(8),dimension(:),pointer,intent(out):: lphi, lhphi, lphiold, lhphiold
          character(len=*),intent(in):: subname
        end subroutine deallocate_auxiliary_basis_function

        subroutine update_ldiis_arrays(tmb, subname, ldiis)
          use module_base
          use module_types
          implicit none
          type(DFT_wavefunction),intent(in):: tmb
          character(len=*),intent(in):: subname
          type(localizedDIISParameters),intent(inout):: ldiis
        end subroutine update_ldiis_arrays

        subroutine copy_local_zone_descriptors(lzd_in, lzd_out, subname)
          use module_base
          use module_types
          implicit none
          type(local_zone_descriptors),intent(in):: lzd_in
          type(local_zone_descriptors),intent(out):: lzd_out
          character(len=*),intent(in):: subname
        end subroutine copy_local_zone_descriptors

        subroutine update_auxiliary_basis_function(subname, npsidim, lphi, lhphi, lphiold, lhphiold)
          use module_base
          implicit none
          integer,intent(in):: npsidim
          real(8),dimension(:),pointer,intent(out):: lphi, lhphi, lphiold, lhphiold
          character(len=*),intent(in):: subname
        end subroutine update_auxiliary_basis_function

        subroutine io_read_descr_coeff(unitwf, formatted, norb_old, ntmb_old, n1_old, n2_old, n3_old, &
            & hx_old, hy_old, hz_old, lstat, error, nvctr_c_old, nvctr_f_old, rxyz_old, nat)
         use module_base
         use module_types
         implicit none
         integer, intent(in) :: unitwf
         logical, intent(in) :: formatted
         integer, intent(out) :: norb_old, ntmb_old
         integer, intent(out) :: n1_old, n2_old, n3_old
         real(gp), intent(out) :: hx_old, hy_old, hz_old
         logical, intent(out) :: lstat
         character(len =256), intent(out) :: error
         ! Optional arguments
         integer, intent(out), optional :: nvctr_c_old, nvctr_f_old
         integer, intent(in), optional :: nat
         real(gp), dimension(:,:), intent(out), optional :: rxyz_old
        end subroutine io_read_descr_coeff

        subroutine initialize_communication_potential(iproc, nproc, nscatterarr, orbs, lzd, comgp)
          use module_base
          use module_types
          implicit none
          integer,intent(in):: iproc, nproc
          integer,dimension(0:nproc-1,4),intent(in):: nscatterarr !n3d,n3p,i3s+i3xcsh-1,i3xcsh
          type(orbitals_data),intent(in):: orbs
          type(local_zone_descriptors),intent(in):: lzd
          type(p2pComms),intent(out):: comgp
        end subroutine initialize_communication_potential

        subroutine set_comms_ortho(iproc, nproc, orbs, lzd, op, comon)
          use module_base
          use module_types
          implicit none
          integer,intent(in):: iproc, nproc
          type(orbitals_data),intent(in):: orbs
          type(local_zone_descriptors),intent(in):: lzd
          type(overlapParameters),intent(inout):: op
          type(p2pComms),intent(out):: comon
        end subroutine set_comms_ortho

        subroutine nullify_overlap_parameters_matrix(opm)
          use module_base
          use module_types
          implicit none
          type(overlap_parameters_matrix),intent(inout):: opm
        end subroutine nullify_overlap_parameters_matrix

        !!subroutine nullify_p2pCommsOrthonormalityMatrix(comom)
        !!  use module_base
        !!  use module_types
        !!  implicit none
        !!  type(p2pComms),intent(inout):: comom
        !!end subroutine nullify_p2pCommsOrthonormalityMatrix

        subroutine deallocate_overlap_parameters_matrix(opm, subname)
          use module_base
          use module_types
          implicit none
          type(overlap_parameters_matrix),intent(inout):: opm
          character(len=*),intent(in):: subname
        end subroutine deallocate_overlap_parameters_matrix

        subroutine local_potential_dimensions(Lzd,orbs,ndimfirstproc)
          use module_base
          use module_types
          implicit none
          integer, intent(in) :: ndimfirstproc
          type(local_zone_descriptors), intent(inout) :: Lzd
          type(orbitals_data), intent(inout) :: orbs
        end subroutine local_potential_dimensions

        subroutine optimize_coeffs(iproc, nproc, orbs, ham, ovrlp, tmb, ldiis_coeff, fnrm)
          use module_base
          use module_types
          implicit none
          integer,intent(in):: iproc, nproc
          type(orbitals_data),intent(in):: orbs
          type(DFT_wavefunction),intent(inout):: tmb
          real(8),dimension(tmb%orbs%norb,tmb%orbs%norb),intent(in):: ham, ovrlp
          type(localizedDIISParameters),intent(inout):: ldiis_coeff
          real(8),intent(out):: fnrm
        end subroutine optimize_coeffs

        subroutine DIIS_coeff(iproc, nproc, orbs, tmb, grad, coeff, ldiis)
          use module_base
          use module_types
          implicit none
          integer,intent(in):: iproc, nproc
          type(orbitals_data),intent(in):: orbs
          type(DFT_wavefunction),intent(in):: tmb
          real(8),dimension(tmb%orbs%norb*orbs%norb),intent(in):: grad
          real(8),dimension(tmb%orbs%norb*orbs%norb),intent(inout):: coeff
          type(localizedDIISParameters),intent(inout):: ldiis
        end subroutine DIIS_coeff

        subroutine initialize_DIIS_coeff(isx, tmb, orbs, ldiis)
          use module_base
          use module_types
          implicit none
          integer,intent(in):: isx
          type(DFT_wavefunction),intent(in):: tmb
          type(orbitals_data),intent(in):: orbs
          type(localizedDIISParameters),intent(out):: ldiis
        end subroutine initialize_DIIS_coeff

        subroutine transform_coeffs_to_derivatives(iproc, nproc, orbs, lzd, tmb, tmbder)
          use module_base
          use module_types
          implicit none
          integer,intent(in):: iproc, nproc
          type(orbitals_data),intent(in):: orbs
          type(local_zone_descriptors),intent(in):: lzd
          type(DFT_wavefunction),intent(in):: tmb
          type(DFT_wavefunction),intent(inout):: tmbder
        end subroutine transform_coeffs_to_derivatives

        subroutine calculate_density_kernel(iproc, nproc, norb_tmb, norb, norbp, isorb, ld_coeff, coeff, kernel)
          use module_base
          use module_types
          implicit none
          integer,intent(in):: iproc, nproc, norb_tmb, norb, norbp, isorb, ld_coeff
          real(8),dimension(ld_coeff,norb),intent(in):: coeff
          real(8),dimension(norb_tmb,norb_tmb),intent(out):: kernel
        end subroutine calculate_density_kernel

<<<<<<< HEAD
=======
        subroutine calculate_norm_transposed(iproc, nproc, orbs, collcom, psit_c, psit_f)
          use module_base
          use module_types
          implicit none
          integer,intent(in):: iproc, nproc
          type(orbitals_data),intent(in):: orbs
          type(collective_comms),intent(in):: collcom
          real(8),dimension(collcom%ndimind_c),intent(inout):: psit_c
          real(8),dimension(7*collcom%ndimind_f),intent(inout):: psit_f
        end subroutine calculate_norm_transposed

>>>>>>> 85d43171
   end interface

END MODULE module_interfaces<|MERGE_RESOLUTION|>--- conflicted
+++ resolved
@@ -6913,8 +6913,6 @@
           real(8),dimension(norb_tmb,norb_tmb),intent(out):: kernel
         end subroutine calculate_density_kernel
 
-<<<<<<< HEAD
-=======
         subroutine calculate_norm_transposed(iproc, nproc, orbs, collcom, psit_c, psit_f)
           use module_base
           use module_types
@@ -6926,7 +6924,6 @@
           real(8),dimension(7*collcom%ndimind_f),intent(inout):: psit_f
         end subroutine calculate_norm_transposed
 
->>>>>>> 85d43171
    end interface
 
 END MODULE module_interfaces