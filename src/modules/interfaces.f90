--- conflicted
+++ resolved
@@ -5623,13 +5623,8 @@
         type(localizedDIISParameters),intent(inout):: ldiis
         type(DFT_wavefunction),target,intent(inout):: tmb
         real(8),dimension(tmb%orbs%npsidim_orbs),intent(inout):: lhphi, lphiold
-<<<<<<< HEAD
-        real(8),intent(in):: trH, meanAlpha 
+        real(8),intent(in):: trH, meanAlpha, alpha_max
         real(8),dimension(tmb%orbs%norbp),intent(inout):: alpha, alphaDIIS
-=======
-        real(8),intent(in):: trH, meanAlpha, alpha_max
-        real(8),dimension(tmb%orbs%norbp),intent(out):: alpha, alphaDIIS
->>>>>>> 4f1985de
        end subroutine hpsitopsi_linear
        
        subroutine DIISorSD(iproc, nproc, it, trH, tmbopt, ldiis, alpha, alphaDIIS, lphioldopt)
