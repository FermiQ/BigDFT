--- conflicted
+++ resolved
@@ -2210,12 +2210,8 @@
       integer, intent(in) :: nspin
       real(dp),dimension(max(nrho,1),nspin),intent(out):: rho
       real(gp), intent(in) :: hxh,hyh,hzh
-<<<<<<< HEAD
       type(local_zone_descriptors), intent(in) :: Lzd
-=======
-      type(linear_zone_descriptors), intent(in) :: Lzd
       type(orbitals_data),intent(in):: orbs
->>>>>>> e5d4b763
       integer, dimension(0:nproc-1,4), intent(in) :: nscatterarr !n3d,n3p,i3s+i3xcsh-1,i3xcsh
       real(wp), dimension(Lzd%Lpsidimtot), intent(in) :: psi
     end subroutine local_partial_densityLinear
@@ -3461,9 +3457,6 @@
       character(len=*),intent(in):: subname
     end subroutine deallocate_matrixLocalizationRegion
 
-<<<<<<< HEAD
-    subroutine nullify_local_zone_descriptors(lzd)
-=======
     subroutine nullify_linearParameters(lin)
       use module_base
       use module_types
@@ -3527,9 +3520,7 @@
       type(matrixDescriptors),intent(out):: mad
     end subroutine nullify_matrixDescriptors
 
-
-    subroutine nullify_linear_zone_descriptors(lzd)
->>>>>>> e5d4b763
+    subroutine nullify_local_zone_descriptors(lzd)
       use module_base
       use module_types
       implicit none
@@ -4322,7 +4313,7 @@
      !!  real(gp), intent(in) :: hx,hy,hz
      !!  logical, intent(in) :: exctX
      !!  type(orbitals_data), intent(in) :: orbs
-     !!  type(linear_zone_descriptors), intent(in) :: Lzd
+     !!  type(local_zone_descriptors), intent(in) :: Lzd
      !!  real(wp), dimension(Lzd%Lpsidimtot,orbs%nspinor*orbs%norbp), intent(in) :: psi
      !!  real(wp), dimension(size_potxc),intent(in) :: potxc
      !!  real(wp), dimension(*) :: pot
@@ -4342,24 +4333,18 @@
        real(gp), intent(in) :: hx,hy,hz
        logical, intent(in) :: exctX
        type(orbitals_data), intent(in) :: orbs
-<<<<<<< HEAD
        type(local_zone_descriptors), intent(in) :: Lzd
-       real(wp), dimension(Lzd%Lpsidimtot,orbs%nspinor*orbs%norbp), intent(in) :: psi
-=======
-       type(linear_zone_descriptors), intent(in) :: Lzd
        real(wp), dimension(Lzd%Lpsidimtot), intent(in) :: psi
->>>>>>> e5d4b763
        real(wp), dimension(size_potxc),intent(in) :: potxc
        real(wp), dimension(*),target :: pot
        !real(wp), dimension(lr%d%n1i*lr%d%n2i*lr%d%n3i*nspin) :: pot
        real(gp), intent(out) :: ekin_sum,epot_sum
-<<<<<<< HEAD
-       real(wp), dimension(Lzd%Lpsidimtot,orbs%nspinor*orbs%norbp), intent(out) :: hpsi
+       real(wp), dimension(Lzd%Lpsidimtot), intent(out) :: hpsi
      end subroutine local_hamiltonian2
 
      subroutine local_hamiltonian3(iproc,exctX,orbs,Lzd,hx,hy,hz,&
           nspin,Lpot,psi,hpsi,ekin_sum,epot_sum,&
-          withConfinement, at, rxyz, istexct, lin)
+          withConfinement, at, rxyz, istexct, lin, confinementCenter)
        use module_base
        use module_types
        use libxc_functionals
@@ -4378,11 +4363,13 @@
        type(atoms_data), intent(in) :: at
        real(gp), dimension(3,at%nat), intent(in) :: rxyz
        type(linearParameters),intent(in),optional:: lin
+       integer,dimension(orbs%norbp),intent(in),optional:: confinementCenter
      end subroutine local_hamiltonian3
 
      subroutine HamiltonianApplication3(iproc,nproc,at,orbs,hx,hy,hz,rxyz,&
           proj,Lzd,ngatherarr,Lpot,psi,hpsi,&
-          ekin_sum,epot_sum,eexctX,eproj_sum,nspin,GPU,withConfinement,energyReductionFlag,pkernel,orbsocc,psirocc,lin)
+          ekin_sum,epot_sum,eexctX,eproj_sum,nspin,GPU,withConfinement,energyReductionFlag,&
+          pkernel,orbsocc,psirocc,lin,confinementCenter)
        use module_base
        use module_types
        use libxc_functionals
@@ -4406,100 +4393,22 @@
        type(orbitals_data), intent(in), optional :: orbsocc
        real(wp), dimension(:), pointer, optional :: psirocc
        type(linearParameters),intent(in),optional:: lin
-     end subroutine HamiltonianApplication3
-=======
-       real(wp), dimension(Lzd%Lpsidimtot), intent(out) :: hpsi
-     end subroutine local_hamiltonian2
-
-
-
-     subroutine local_hamiltonian3(iproc,exctX,orbs,Lzd,hx,hy,hz,&
-          nspin,Lpot,psi,hpsi,ekin_sum,epot_sum,&
-          withConfinement, at, rxyz, istexct, lin, confinementCenter)
-       use module_base
-       use module_types
-       use libxc_functionals
-       implicit none
-       integer, intent(in) :: iproc,nspin, istexct
-       real(gp), intent(in) :: hx,hy,hz
-       logical, intent(in) :: exctX
-       type(orbitals_data), intent(in) :: orbs
-       type(linear_zone_descriptors), intent(in) :: Lzd
-       real(wp), dimension(Lzd%Lpsidimtot), intent(in) :: psi
-       real(wp), dimension(lzd%ndimpotisf),target :: Lpot
-       !real(wp), dimension(lr%d%n1i*lr%d%n2i*lr%d%n3i*nspin) :: pot
-       real(gp), intent(out) :: ekin_sum,epot_sum
-       real(wp), dimension(Lzd%Lpsidimtot), intent(out) :: hpsi
-       logical,intent(in):: withConfinement
-       type(atoms_data), intent(in) :: at
-       real(gp), dimension(3,at%nat), intent(in) :: rxyz
-       type(linearParameters),intent(in),optional:: lin
-       integer,dimension(orbs%norbp),intent(in),optional:: confinementCenter
-     end subroutine local_hamiltonian3
-
-
-
-     subroutine HamiltonianApplication3(iproc,nproc,at,orbs,hx,hy,hz,rxyz,&
-          proj,Lzd,ngatherarr,Lpot,psi,hpsi,&
-          ekin_sum,epot_sum,eexctX,eproj_sum,nspin,GPU,withConfinement,energyReductionFlag,&
-          pkernel,orbsocc,psirocc,lin,confinementCenter)
-       use module_base
-       use module_types
-       use libxc_functionals
-       implicit none
-       integer, intent(in) :: iproc,nproc,nspin
-       real(gp), intent(in) :: hx,hy,hz
-       type(atoms_data), intent(in) :: at
-       type(orbitals_data), intent(in) :: orbs
-       type(linear_zone_descriptors),intent(in) :: Lzd
-       integer, dimension(0:nproc-1,2), intent(in) :: ngatherarr
-       real(gp), dimension(3,at%nat), intent(in) :: rxyz
-       real(wp), dimension(Lzd%Lnprojel), intent(in) :: proj
-       real(wp), dimension(Lzd%Lpsidimtot), intent(in) :: psi
-       real(wp), dimension(lzd%ndimpotisf) :: Lpot
-       real(gp), intent(out) :: ekin_sum,epot_sum,eexctX,eproj_sum
-       real(wp), target, dimension(Lzd%Lpsidimtot), intent(out) :: hpsi
-       type(GPU_pointers), intent(inout) :: GPU
-       logical,intent(in):: withConfinement
-       logical,intent(in):: energyReductionFlag
-       real(dp), dimension(*), optional :: pkernel
-       type(orbitals_data), intent(in), optional :: orbsocc
-       real(wp), dimension(:), pointer, optional :: psirocc
-       type(linearParameters),intent(in),optional:: lin
        integer,dimension(orbs%norbp),intent(in),optional:: confinementCenter
      end subroutine HamiltonianApplication3
 
->>>>>>> e5d4b763
-
-     subroutine full_local_potential2(iproc,nproc,ndimpot,ndimgrid,orbs,ngatherarr,potential,Lpot,flag,comgp)
+     subroutine full_local_potential2(iproc,nproc,ndimpot,ndimgrid,nspin,orbs,lzd,ngatherarr,potential,Lpot,flag,comgp)
        use module_base
        use module_types
        use libxc_functionals
        implicit none
-       integer, intent(in) :: iproc,nproc,ndimpot,ndimgrid, flag
-       type(orbitals_data),intent(in):: orbs
+       integer, intent(in) :: iproc,nproc,ndimpot,ndimgrid,flag,nspin
+       type(orbitals_data),intent(inout):: orbs
+       type(local_zone_descriptors),intent(inout):: lzd
        integer, dimension(0:nproc-1,2), intent(in) :: ngatherarr
        real(wp), dimension(max(ndimpot,1)*orbs%nspin), intent(in), target ::potential
        real(wp), dimension(:), pointer, intent(out) :: Lpot
        type(p2pCommsGatherPot),intent(inout), optional:: comgp
      end subroutine full_local_potential2
-
-  end interface
-
-     subroutine full_local_potential2(iproc,nproc,ndimpot,ndimgrid,orbs,lzd,ngatherarr,potential,Lpot,flag,comgp)
-       use module_base
-       use module_types
-       use libxc_functionals
-       implicit none
-       integer, intent(in) :: iproc,nproc,ndimpot,ndimgrid, flag
-       type(orbitals_data),intent(inout):: orbs
-       type(linear_zone_descriptors),intent(inout):: lzd
-       integer, dimension(0:nproc-1,2), intent(in) :: ngatherarr
-       real(wp), dimension(max(ndimpot,1)*orbs%nspin), intent(in), target ::potential
-       real(wp), dimension(:), pointer, intent(out) :: Lpot
-       type(p2pCommsGatherPot),intent(inout), optional:: comgp
-     end subroutine full_local_potential2
-
 
      subroutine prepare_lnlpspd(iproc, at, input, orbs, rxyz, radii_cf, lzd)
        use module_base
@@ -4511,23 +4420,17 @@
        type(orbitals_data),intent(in):: orbs
        real(8),dimension(3,at%nat),intent(in):: rxyz
        real(8),dimension(at%ntypes,3),intent(in):: radii_cf
-       type(linear_zone_descriptors),intent(inout):: lzd
+       type(local_zone_descriptors),intent(inout):: lzd
      end subroutine prepare_lnlpspd
 
-
      subroutine free_lnlpspd(orbs, lzd)
        use module_base
        use module_types
        implicit none
        type(orbitals_data),intent(in):: orbs
-       type(linear_zone_descriptors),intent(inout):: lzd
+       type(local_zone_descriptors),intent(inout):: lzd
      end subroutine free_lnlpspd
 
-
-
-
-
   end interface
 
-
 end module module_interfaces