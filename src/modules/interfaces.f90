--- conflicted
+++ resolved
@@ -605,11 +605,7 @@
          type(grid_dimensions), intent(in) :: d_old
          real(gp), dimension(3, atoms%astruct%nat), intent(inout) :: rxyz_old
          type(wavefunctions_descriptors), intent(inout) :: wfd_old
-<<<<<<< HEAD
-         type(system_fragment), dimension(in%frag%nfrag_ref), intent(inout) :: ref_frags
-=======
          type(system_fragment), dimension(:), pointer :: ref_frags
->>>>>>> d4f50f90
        END SUBROUTINE input_wf
 
        subroutine reformatmywaves(iproc,orbs,at,&
@@ -2092,11 +2088,7 @@
       type(DFT_wavefunction),intent(inout),target:: tmb
       type(DFT_wavefunction),intent(inout),target:: KSwfn
       integer,intent(out):: infocode
-<<<<<<< HEAD
-      type(system_fragment), dimension(input%frag%nfrag_ref), intent(in) :: ref_frags 
-=======
       type(system_fragment), dimension(:), pointer :: ref_frags 
->>>>>>> d4f50f90
     end subroutine linearScaling   
 
 
@@ -2707,54 +2699,7 @@
       implicit none
       type(communications_arrays),intent(out):: comms
     end subroutine nullify_communications_arrays
-<<<<<<< HEAD
-    
-    subroutine nullify_locreg_descriptors(lr)
-      use module_base
-      use module_types
-      implicit none
-      type(locreg_descriptors),intent(out):: lr
-    end subroutine nullify_locreg_descriptors
-    
-    subroutine nullify_wavefunctions_descriptors(wfd)
-      use module_base
-      use module_types
-      implicit none
-      type(wavefunctions_descriptors),intent(out):: wfd
-    end subroutine nullify_wavefunctions_descriptors
-    
-    subroutine nullify_convolutions_bounds(bounds)
-      use module_base
-      use module_types
-      implicit none
-      type(convolutions_bounds),intent(out):: bounds
-    end subroutine nullify_convolutions_bounds
-    
-    subroutine nullify_kinetic_bounds(kb)
-      use module_base
-      use module_types
-      implicit none
-      type(kinetic_bounds),intent(out):: kb
-    end subroutine nullify_kinetic_bounds
-    
-    subroutine nullify_shrink_bounds(sb)
-      use module_base
-      use module_types
-      implicit none
-      type(shrink_bounds),intent(out):: sb
-    end subroutine nullify_shrink_bounds
-    
-    subroutine nullify_grow_bounds(gb)
-      use module_base
-      use module_types
-      implicit none
-      type(grow_bounds),intent(out):: gb
-    end subroutine nullify_grow_bounds
-    
-
-=======
         
->>>>>>> d4f50f90
     subroutine initLocregs(iproc, nproc, lzd, hx, hy, hz, astruct, orbs, Glr, locregShape, lborbs)
       use module_base
       use module_types
@@ -3134,11 +3079,7 @@
          real(gp), dimension(3), intent(out) :: shift  !< shift on the initial positions
          real(gp), dimension(atoms%astruct%ntypes,3), intent(out) :: radii_cf
          real(wp), dimension(:), pointer :: proj
-<<<<<<< HEAD
-         type(system_fragment), dimension(in%frag%nfrag_ref), intent(inout) :: ref_frags
-=======
          type(system_fragment), dimension(:), pointer :: ref_frags
->>>>>>> d4f50f90
          integer,dimension(:),pointer,optional:: inwhichlocreg_old, onwhichatom_old
        end subroutine system_initialization
 
@@ -4275,24 +4216,6 @@
           integer,dimension(:),pointer:: inwhichlocreg, inwhichlocreg_old, onwhichatom, onwhichatom_old
         end subroutine copy_old_inwhichlocreg
 
-<<<<<<< HEAD
-        subroutine reformat_one_supportfunction(wfd,geocode,hgrids_old,n_old,& !n(c) iproc (arg:1)
-             psigold,hgrids,n,centre_old,centre_new,da,newz,theta,psi)
-          use module_base
-          use module_types
-          implicit none
-          integer, dimension(3), intent(in) :: n_old,n
-          real(gp), dimension(3), intent(in) :: hgrids,hgrids_old
-          type(wavefunctions_descriptors), intent(in) :: wfd
-          character(len=1), intent(in) :: geocode
-          real(gp), dimension(3), intent(in) :: centre_old,centre_new,newz,da
-          real(gp), intent(in) :: theta
-          real(wp), dimension(0:n_old(1),2,0:n_old(2),2,0:n_old(3),2), intent(in) :: psigold
-          real(wp), dimension(wfd%nvctr_c+7*wfd%nvctr_f), intent(out) :: psi
-        end subroutine reformat_one_supportfunction
-
-=======
->>>>>>> d4f50f90
         subroutine reformat_supportfunctions(iproc,at,rxyz_old,rxyz,add_derivatives,tmb,ndim_old,lzd_old,&
                frag_trans,psi_old,phi_array_old)
           use module_base
@@ -4305,11 +4228,7 @@
           type(DFT_wavefunction), intent(inout) :: tmb
           type(local_zone_descriptors), intent(in) :: lzd_old
           type(fragment_transformation), dimension(tmb%orbs%norbp), intent(in) :: frag_trans
-<<<<<<< HEAD
-          real(wp), dimension(:), pointer, intent(in) :: psi_old
-=======
           real(wp), dimension(:), pointer :: psi_old
->>>>>>> d4f50f90
           type(phi_array), dimension(tmb%orbs%norbp), optional, intent(in) :: phi_array_old
           logical, intent(in) :: add_derivatives
         end subroutine reformat_supportfunctions
