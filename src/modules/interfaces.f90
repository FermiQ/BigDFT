!> @file
!! Define the module module_interfaces containing all interfaces
!!
!! @author
!!    Copyright (C) 2007-2011 BigDFT group (LG,DC)
!!    This file is distributed under the terms of the
!!    GNU General Public License, see ~/COPYING file
!!    or http://www.gnu.org/copyleft/gpl.txt .
!!    For the list of contributors, see ~/AUTHORS


!>  Modules which contains all interfaces
module module_interfaces

   implicit none

      interface
        subroutine copy_old_wavefunctions(nproc,orbs,psi,&
            &   wfd_old,psi_old)
        use module_defs, only: wp
        use module_types
         implicit none
         integer, intent(in) :: nproc
         type(orbitals_data), intent(in) :: orbs
         type(wavefunctions_descriptors), intent(in) :: wfd_old
         real(wp), dimension(:), pointer :: psi,psi_old
        END SUBROUTINE copy_old_wavefunctions
      end interface


      interface
        subroutine orbitals_descriptors(iproc,nproc,norb,norbu,norbd,nspin,nspinor, &
                 nkpt,kpt,wkpt,orbs,linear_partition,basedist,basedistu,basedistd)
         use module_defs, only: gp
         use module_types
         implicit none
         integer, intent(in) :: linear_partition !< repartition mode for the linear scaling version
         integer, intent(in) :: iproc,nproc,norb,norbu,norbd,nkpt,nspin
         integer, intent(in) :: nspinor
         type(orbitals_data), intent(inout) :: orbs
         real(gp), dimension(nkpt), intent(in) :: wkpt
         real(gp), dimension(3,nkpt), intent(in) :: kpt
         integer, dimension(0:nproc-1,nkpt), intent(in), optional :: basedist
         integer, dimension(0:nproc-1,nkpt), intent(in), optional :: basedistu
         integer, dimension(0:nproc-1,nkpt), intent(in), optional :: basedistd
        END SUBROUTINE orbitals_descriptors
      end interface


      interface
        subroutine createWavefunctionsDescriptors(iproc,hx,hy,hz,atoms,rxyz,&
            &   crmult,frmult,calculate_bounds,Glr,output_denspot)
        use module_defs, only: gp
        use module_types
         implicit none
         !Arguments
         type(atoms_data), intent(in) :: atoms
         integer, intent(in) :: iproc
         real(gp), intent(in) :: hx,hy,hz,crmult,frmult
         real(gp), dimension(3,atoms%astruct%nat), intent(in) :: rxyz
         !real(gp), dimension(atoms%astruct%ntypes,3), intent(in) :: radii_cf
         logical,intent(in) :: calculate_bounds
         type(locreg_descriptors), intent(inout) :: Glr
         logical, intent(in), optional :: output_denspot
        END SUBROUTINE createWavefunctionsDescriptors
      end interface

      interface
        subroutine createProjectorsArrays(lr,rxyz,at,orbs,&
           cpmult,fpmult,hx,hy,hz,dry_run,nlpsp,&
           init_projectors_completely_)
        !n(c) use module_base
        use module_types
        implicit none
        type(atoms_data), intent(in) :: at
        type(orbitals_data), intent(in) :: orbs
        real(kind=8), intent(in) :: cpmult,fpmult,hx,hy,hz
        type(locreg_descriptors),intent(in) :: lr
        real(kind=8), dimension(3,at%astruct%nat), intent(in) :: rxyz
        !real(kind=8), dimension(at%astruct%ntypes,3), intent(in) :: radii_cf
        logical, intent(in) :: dry_run
        type(DFT_PSP_projectors), intent(out) :: nlpsp
        logical,intent(in),optional :: init_projectors_completely_
        END SUBROUTINE createProjectorsArrays
      end interface


       interface
         subroutine IonicEnergyandForces(iproc,nproc,dpbox,at,elecfield,&
            & rxyz,eion,fion,dispersion,edisp,fdisp,ewaldstr,n1,n2,n3,&
            & pot_ion,pkernel,psoffset)
         use module_defs, only: gp,dp
         use module_types
         implicit none
         type(denspot_distribution), intent(in) :: dpbox
         type(atoms_data), intent(in) :: at
         integer, intent(in) :: iproc,nproc,n1,n2,n3,dispersion
         real(gp), dimension(3), intent(in) :: elecfield
         real(gp), dimension(3,at%astruct%nat), intent(in) :: rxyz
         type(coulomb_operator), intent(inout) :: pkernel
         real(gp), intent(out) :: eion,edisp,psoffset
         real(dp), dimension(6),intent(out) :: ewaldstr
         real(gp), dimension(:,:), pointer :: fion,fdisp
         real(dp), dimension(*), intent(out) :: pot_ion
         END SUBROUTINE IonicEnergyandForces
       end interface


       interface
         subroutine input_wf_empty(iproc, nproc, psi, hpsi, psit, orbs, &
            & band_structure_filename, input_spin, atoms, d, denspot)
         use module_defs, only: wp
         use module_types
         implicit none
         integer, intent(in) :: iproc, nproc
         type(orbitals_data), intent(in) :: orbs
         character(len = *), intent(in) :: band_structure_filename
         integer, intent(in) :: input_spin
         type(atoms_data), intent(in) :: atoms
         type(grid_dimensions), intent(in) :: d
         type(DFT_local_fields), intent(inout) :: denspot
         real(wp), dimension(:), pointer :: psi
         real(kind=8), dimension(:), pointer :: hpsi, psit
         END SUBROUTINE input_wf_empty
       end interface

       interface
         subroutine input_wf_random(psi, orbs)
         use module_defs, only: wp
         use module_types
         implicit none
         type(orbitals_data), intent(inout) :: orbs
         real(wp), dimension(:), pointer :: psi
         END SUBROUTINE input_wf_random
       end interface

       interface
         subroutine input_wf_cp2k(iproc, nproc, nspin, atoms, rxyz, Lzd, &
            & psi, orbs)
         use module_defs, only: wp,gp
         use module_types
         implicit none
         integer, intent(in) :: iproc, nproc, nspin
         type(atoms_data), intent(in) :: atoms
         real(gp), dimension(3, atoms%astruct%nat), intent(in) :: rxyz
         type(local_zone_descriptors), intent(in) :: Lzd
         type(orbitals_data), intent(inout) :: orbs
         real(wp), dimension(:), pointer :: psi
         END SUBROUTINE input_wf_cp2k
       end interface

       interface
         subroutine input_wf_memory(iproc, atoms, &
            & rxyz_old, hx_old, hy_old, hz_old, d_old, wfd_old, psi_old, &
            & rxyz, lzd, psi, orbs)
         use module_defs, only: gp,wp
         use module_types
         implicit none
         integer, intent(in) :: iproc
         type(atoms_data), intent(in) :: atoms
         real(gp), dimension(3, atoms%astruct%nat), intent(in) :: rxyz, rxyz_old
         real(gp), intent(in) :: hx_old, hy_old, hz_old
         type(local_zone_descriptors), intent(in) :: lzd
         type(grid_dimensions), intent(in) :: d_old
         type(wavefunctions_descriptors), intent(in) :: wfd_old
         type(orbitals_data), intent(in) :: orbs
         real(wp), dimension(:), pointer :: psi, psi_old
         END SUBROUTINE input_wf_memory
       end interface

       interface
         subroutine input_wf_disk(iproc, nproc, input_wf_format, d, hx, hy, hz, &
            in, atoms, rxyz, wfd, orbs, psi)
         use module_defs
         use module_types
         implicit none
         integer, intent(in) :: iproc, nproc, input_wf_format
         type(grid_dimensions), intent(in) :: d
         real(gp), intent(in) :: hx, hy, hz
         type(input_variables), intent(in) :: in
         type(atoms_data), intent(in) :: atoms
         real(gp), dimension(3, atoms%astruct%nat), intent(in) :: rxyz
         !real(gp), dimension(3, atoms%astruct%nat), intent(out) :: rxyz_old
         type(wavefunctions_descriptors), intent(in) :: wfd
         type(orbitals_data), intent(inout) :: orbs
         real(wp), dimension(:), pointer :: psi
         END SUBROUTINE input_wf_disk
       end interface

       interface
         subroutine input_wf_diag(iproc,nproc,at,denspot,&
            orbs,nvirt,comms,Lzd,energs,rxyz,&
            nlpsp,ixc,psi,hpsi,psit,G,&
            nspin,GPU,input,onlywf)!,paw)
         ! Input wavefunctions are found by a diagonalization in a minimal basis set
         ! Each processors write its initial wavefunctions into the wavefunction file
         ! The files are then read by readwave
         ! @todo pass GPU to be a local variable of this routine (initialized and freed here)
         use module_defs, only: gp,dp,wp
         use module_types
         use gaussians
         use communications_base, only: comms_cubic
         implicit none
         !Arguments
         integer, intent(in) :: iproc,nproc,ixc
         integer, intent(inout) :: nspin,nvirt
         logical, intent(in) :: onlywf  !if .true. finds only the WaveFunctions and return
         type(atoms_data), intent(in) :: at
         type(DFT_PSP_projectors), intent(inout) :: nlpsp
         type(local_zone_descriptors), intent(inout) :: Lzd
         type(comms_cubic), intent(in) :: comms
         type(orbitals_data), intent(inout) :: orbs
         type(energy_terms), intent(inout) :: energs
         type(DFT_local_fields), intent(inout) :: denspot
         type(GPU_pointers), intent(in) :: GPU
         type(input_variables), intent(in) :: input
         !type(symmetry_data), intent(in) :: symObj
         real(gp), dimension(3,at%astruct%nat), intent(in) :: rxyz
         type(gaussian_basis), intent(out) :: G !basis for davidson IG
         real(wp), dimension(:), pointer :: psi,hpsi,psit
         !type(paw_objects),optional,intent(inout)::paw
         END SUBROUTINE input_wf_diag
       end interface

       interface
         subroutine input_wf(iproc,nproc,in,GPU,atoms,rxyz,&
            denspot,denspot0,nlpsp,KSwfn,tmb,energs,inputpsi,input_wf_format,norbv,&
            lzd_old,psi_old,rxyz_old,tmb_old,ref_frags,cdft,&
            locregcenters)
         use module_defs, only: gp,wp
         use f_enums, only: f_enumerator
         use module_types
         use module_fragments
         use constrained_dft
         implicit none
         integer, intent(in) :: iproc, nproc, input_wf_format
         type(f_enumerator), intent(in) :: inputpsi
         type(input_variables), intent(in) :: in
         type(GPU_pointers), intent(inout) :: GPU
         type(atoms_data), intent(inout) :: atoms
         real(gp), dimension(3, atoms%astruct%nat), target, intent(in) :: rxyz
         type(DFT_local_fields), intent(inout) :: denspot
         type(DFT_wavefunction), intent(inout) :: KSwfn,tmb,tmb_old !<input wavefunction
         type(energy_terms), intent(inout) :: energs !<energies of the system
         real(gp), dimension(*), intent(out) :: denspot0 !< Initial density / potential, if needed
         real(wp), dimension(:), pointer :: psi_old
         integer, intent(out) :: norbv
         type(DFT_PSP_projectors), intent(inout) :: nlpsp
         real(gp), dimension(3, atoms%astruct%nat), intent(in) :: rxyz_old
         type(local_zone_descriptors),intent(in):: lzd_old
         type(system_fragment), dimension(:), pointer :: ref_frags
         type(cdft_data), intent(out) :: cdft
         real(kind=8),dimension(3,atoms%astruct%nat),intent(in),optional :: locregcenters
         END SUBROUTINE input_wf
       end interface

      interface
        subroutine first_orthon(iproc,nproc,orbs,lzd,comms,psi,hpsi,psit,orthpar,paw)
        use module_defs, only: wp
         use module_types
         use communications_base, only: comms_cubic
         implicit none
         integer, intent(in) :: iproc,nproc
         type(orbitals_data), intent(in) :: orbs
         type(local_zone_descriptors),intent(in) :: lzd
         type(comms_cubic), intent(in) :: comms
         type(orthon_data):: orthpar
         type(paw_objects),optional,intent(inout)::paw
         real(wp), dimension(:) , pointer :: psi,hpsi,psit
        END SUBROUTINE first_orthon
      end interface

      interface
      subroutine density_and_hpot(dpbox,symObj,orbs,Lzd,pkernel,rhodsc,GPU,xc,psi,rho,vh,rho_ion,hstrten)
        use module_defs, only: gp,wp,dp
        use module_types
        use module_atoms, only: symmetry_data
        use module_xc
        implicit none
        type(denspot_distribution), intent(in) :: dpbox
        type(rho_descriptors),intent(inout) :: rhodsc
        type(orbitals_data), intent(in) :: orbs
        type(local_zone_descriptors), intent(in) :: Lzd
        type(symmetry_data), intent(in) :: symObj
        type(coulomb_operator), intent(inout) :: pkernel
        type(xc_info), intent(in) :: xc
        real(wp), dimension(orbs%npsidim_orbs), intent(in) :: psi
        type(GPU_pointers), intent(inout) :: GPU
        real(gp), dimension(6), intent(out) :: hstrten
        real(dp), dimension(:), pointer :: rho,vh
        real(dp), dimension(:,:,:,:), pointer :: rho_ion
        END SUBROUTINE density_and_hpot
      end interface

      interface
        subroutine sumrho(dpbox,orbs,Lzd,GPU,symObj,rhodsc,xc,psi,rho_p,mapping)
        use module_defs, only: wp,gp,dp
        use module_atoms, only: symmetry_data
        use module_types
        use module_xc
        implicit none
        !Arguments
        type(denspot_distribution), intent(in) :: dpbox
        type(rho_descriptors),intent(in) :: rhodsc
        type(orbitals_data), intent(in) :: orbs
        type(local_zone_descriptors), intent(in) :: Lzd
        type(symmetry_data), intent(in) :: symObj
        type(xc_info), intent(in) :: xc
        real(wp), dimension(orbs%npsidim_orbs), intent(in) :: psi
        real(dp), dimension(:,:), pointer :: rho_p
        type(GPU_pointers), intent(inout) :: GPU
        integer,dimension(orbs%norb),intent(in),optional:: mapping
        END SUBROUTINE sumrho
      end interface

      !starting point for the communication routine of the density
      interface
        subroutine communicate_density(dpbox,nspin,rhodsc,rho_p,rho,keep_rhop)
        use module_defs, only: gp,dp,wp
        use module_types
        implicit none
        logical, intent(in) :: keep_rhop !< preserves the total density in the rho_p array
        integer, intent(in) :: nspin
        type(rho_descriptors),intent(in) :: rhodsc
        type(denspot_distribution), intent(in) :: dpbox
        real(dp), dimension(:,:), pointer :: rho_p !< partial density in orbital distribution scheme
        real(dp), dimension(max(dpbox%ndims(1)*dpbox%ndims(2)*dpbox%n3d,1),nspin), intent(out) :: rho
        END SUBROUTINE communicate_density
      end interface


       interface
         subroutine LocalHamiltonianApplication(iproc,nproc,at,npsidim_orbs,orbs,&
            Lzd,confdatarr,ngatherarr,pot,psi,hpsi,&
            energs,SIC,GPU,PotOrKin,xc,pkernel,orbsocc,psirocc,dpbox,potential,comgp,hpsi_noconf,econf)
         use module_defs, only: gp,dp,wp
         use module_types
         use module_xc
         implicit none
         integer, intent(in) :: PotOrKin !< if true, only the potential operator is applied
         integer, intent(in) :: iproc,nproc,npsidim_orbs
         type(atoms_data), intent(in) :: at
         type(orbitals_data), intent(in) :: orbs
         type(local_zone_descriptors), intent(in) :: Lzd
         type(SIC_data), intent(in) :: SIC
         type(xc_info), intent(in) :: xc
         integer, dimension(0:nproc-1,2), intent(in) :: ngatherarr
         real(wp), dimension(orbs%npsidim_orbs), intent(in) :: psi
         type(confpot_data), dimension(orbs%norbp) :: confdatarr
         real(wp), dimension(:), pointer :: pot
         !real(wp), dimension(*) :: pot
         type(energy_terms), intent(inout) :: energs
         real(wp), target, dimension(max(1,orbs%npsidim_orbs)), intent(inout) :: hpsi
         type(GPU_pointers), intent(inout) :: GPU
         type(coulomb_operator), intent(in), optional :: pkernel
         type(orbitals_data), intent(in), optional :: orbsocc
         real(wp), dimension(:), pointer, optional :: psirocc
         type(denspot_distribution),intent(in),optional :: dpbox
         real(wp), dimension(*), intent(in), optional, target :: potential !< Distributed potential. Might contain the density for the SIC treatments
         type(p2pComms),intent(inout), optional:: comgp
         real(wp), target, dimension(max(1,orbs%npsidim_orbs)), intent(inout),optional :: hpsi_noconf
         real(gp),intent(out),optional :: econf
         END SUBROUTINE LocalHamiltonianApplication
       end interface


      interface
        subroutine SynchronizeHamiltonianApplication(nproc,npsidim_orbs,orbs,Lzd,GPU,xc,hpsi,&
           energs,energs_work)
        use module_defs, only: gp,wp
        use module_types
        use module_xc
        implicit none
        integer, intent(in) :: nproc,npsidim_orbs
        type(orbitals_data),  intent(in) :: orbs
        type(local_zone_descriptors), intent(in) :: Lzd
        type(GPU_pointers), intent(inout) :: GPU
        type(xc_info), intent(in) :: xc
        type(energy_terms), intent(inout) :: energs
        !real(gp), intent(inout) :: ekin_sum,epot_sum,eproj_sum,eSIC_DC,eexctX
        real(wp), dimension(orbs%npsidim_orbs), intent(inout) :: hpsi
        type(work_mpiaccumulate),optional,intent(inout) :: energs_work
        END SUBROUTINE SynchronizeHamiltonianApplication
      end interface

      interface
        subroutine hpsitopsi(iproc,nproc,iter,idsx,wfn,&
           at,nlpsp,eproj_sum)
        use module_defs, only: gp
         use module_types
         implicit none
         integer, intent(in) :: iproc,nproc,idsx,iter
         type(DFT_wavefunction), intent(inout) :: wfn
         type(atoms_data), intent(in) :: at
         type(DFT_PSP_projectors), intent(inout) :: nlpsp
         real(gp),optional, intent(out) :: eproj_sum
        END SUBROUTINE hpsitopsi
      end interface

      interface
        subroutine last_orthon(iproc,nproc,iter,wfn,evsum,opt_keeppsit)
        use module_defs, only: gp,dp,wp
        use module_types
        implicit none
        integer, intent(in) :: iproc,nproc,iter
        real(wp), intent(out) :: evsum
        type(DFT_wavefunction), intent(inout) :: wfn
        logical, optional :: opt_keeppsit
        END SUBROUTINE last_orthon
      end interface


      interface
        subroutine CalculateTailCorrection(iproc,nproc,at,rbuf,orbs,&
           Glr,nlpsp,ncongt,pot,hgrid,rxyz,crmult,frmult,nspin,&
           psi,output_denspot,ekin_sum,epot_sum,eproj_sum,paw)
        use module_defs, only: gp,wp,dp
         use module_types
         use gaussians, only: gaussian_basis
         implicit none
         type(atoms_data), intent(in) :: at
         type(orbitals_data), intent(in) :: orbs
         type(locreg_descriptors), intent(in) :: Glr
         type(DFT_PSP_projectors), intent(inout) :: nlpsp
         integer, intent(in) :: iproc,nproc,ncongt,nspin
         logical, intent(in) :: output_denspot
         real(kind=8), dimension(3), intent(in) :: hgrid
         real(kind=8), intent(in) :: crmult,frmult,rbuf
         !real(kind=8), dimension(at%astruct%ntypes,3), intent(in) :: radii_cf
         real(kind=8), dimension(3,at%astruct%nat), intent(in) :: rxyz
         real(kind=8), dimension(Glr%d%n1i,Glr%d%n2i,Glr%d%n3i,nspin), intent(in) :: pot
         real(kind=8), dimension(Glr%wfd%nvctr_c+7*Glr%wfd%nvctr_f,orbs%norbp), intent(in) :: psi
         real(kind=8), intent(out) :: ekin_sum,epot_sum,eproj_sum
         type(paw_objects),optional,intent(inout)::paw
        END SUBROUTINE CalculateTailCorrection
      end interface

      interface
        subroutine davidson(iproc,nproc,in,at,&
           orbs,orbsv,nvirt,Lzd,comms,commsv,&
           rxyz,rhopot,nlpsp,pkernel,psi,v,dpbox,xc,GPU)
        use module_defs, only: gp,dp,wp
        use module_types
        use communications_base, only: comms_cubic
        use module_xc
        implicit none
        integer, intent(in) :: iproc,nproc
        integer, intent(in) :: nvirt
        type(input_variables), intent(in) :: in
        type(atoms_data), intent(in) :: at
        type(DFT_PSP_projectors), intent(inout) :: nlpsp
        type(local_zone_descriptors), intent(inout) :: Lzd
        type(orbitals_data), intent(inout) :: orbs
        type(comms_cubic), intent(in) :: comms, commsv
        type(denspot_distribution), intent(in) :: dpbox
        real(gp), dimension(3,at%astruct%nat), intent(in) :: rxyz
        type(coulomb_operator), intent(inout) :: pkernel
        real(dp), dimension(*), intent(in) :: rhopot
        type(orbitals_data), intent(inout) :: orbsv
        type(GPU_pointers), intent(inout) :: GPU
        type(xc_info), intent(in) :: xc
        real(wp), dimension(:), pointer :: psi,v!=psivirt(nvctrp,nvirtep*nproc)
        END SUBROUTINE davidson
      end interface

      interface
        subroutine preconditionall2(iproc,nproc,orbs,Lzd,hx,hy,hz,ncong,npsidim,hpsi,confdatarr,gnrm,gnrm_zero, &
                 linear_precond_convol_workarrays, linear_precond_workarrays)
        use module_defs, only: gp,dp,wp
        use module_types
        use locreg_operations, only: workarrays_quartic_convolutions,workarr_precond
        implicit none
        integer, intent(in) :: iproc,nproc,ncong,npsidim
        real(gp), intent(in) :: hx,hy,hz
        type(local_zone_descriptors), intent(in) :: Lzd
        type(orbitals_data), intent(in) :: orbs
        real(dp), intent(out) :: gnrm,gnrm_zero
        real(wp), dimension(npsidim), intent(inout) :: hpsi
        type(confpot_data), dimension(orbs%norbp), intent(in) :: confdatarr
        type(workarrays_quartic_convolutions),dimension(orbs%norbp),intent(inout),optional :: linear_precond_convol_workarrays !< convolution workarrays for the linear case
        type(workarr_precond),dimension(orbs%norbp),intent(inout),optional :: linear_precond_workarrays !< workarrays for the linear case
        END SUBROUTINE preconditionall2
      end interface

      interface
        subroutine partial_density_free(rsflag,nproc,n1i,n2i,n3i,npsir,nspinn,nrhotot,&
            &   hfac,nscatterarr,spinsgn,psir,rho_p,ibyyzz_r) !ex-optional argument
         use module_defs, only: gp,dp,wp
         implicit none
         logical, intent(in) :: rsflag
         integer, intent(in) :: nproc,n1i,n2i,n3i,nrhotot,nspinn,npsir
         real(gp), intent(in) :: hfac,spinsgn
         integer, dimension(0:nproc-1,4), intent(in) :: nscatterarr
         real(wp), dimension(n1i,n2i,n3i,nspinn), intent(in) :: psir
         real(dp), dimension(n1i,n2i,nrhotot,nspinn), intent(inout) :: rho_p
         integer, dimension(:,:,:), pointer :: ibyyzz_r
        END SUBROUTINE partial_density_free
      end interface

      interface
        subroutine parse_cp2k_files(iproc,basisfile,orbitalfile,nat,ntypes,orbs,iatype,rxyz,&
            &   CP2K,wfn_cp2k)
         use module_defs, only: gp, wp
         use module_types, only: orbitals_data, gaussian_basis
         implicit none
         character(len=*), intent(in) :: basisfile,orbitalfile
         integer, intent(in) :: iproc,nat,ntypes
         type(orbitals_data), intent(in) :: orbs
         integer, dimension(nat), intent(in) :: iatype
         real(gp), dimension(3,nat), target, intent(in) :: rxyz
         type(gaussian_basis), intent(out) :: CP2K
         real(wp), dimension(:,:), pointer :: wfn_cp2k
        END SUBROUTINE parse_cp2k_files
      end interface

      interface
        subroutine read_gaussian_information(orbs,G,coeffs,filename, opt_fillrxyz)
          use module_defs, only: wp
         use module_types
         implicit none
         character(len=*), intent(in) :: filename
         type(orbitals_data), intent(inout) :: orbs
         type(gaussian_basis), intent(out) :: G
         real(wp), dimension(:,:), pointer :: coeffs
         logical, optional :: opt_fillrxyz
        END SUBROUTINE read_gaussian_information
      end interface

      interface
        subroutine restart_from_gaussians(iproc,nproc,orbs,Lzd,hx,hy,hz,psi,G,coeffs)
        use module_defs, only: gp,wp
         use module_types
         implicit none
         integer, intent(in) :: iproc,nproc
         real(gp), intent(in) :: hx,hy,hz
         type(orbitals_data), intent(in) :: orbs
         type(local_zone_descriptors), intent(in) :: Lzd
         type(gaussian_basis), intent(inout) :: G
         real(wp), dimension(Lzd%Glr%wfd%nvctr_c+7*Lzd%Glr%wfd%nvctr_f,orbs%norbp), intent(out) :: psi
         real(wp), dimension(:,:), pointer :: coeffs
        END SUBROUTINE restart_from_gaussians
      end interface

      interface
        subroutine inputguess_gaussian_orbitals(iproc,nproc,at,rxyz,nvirt,nspin,&
            orbs,orbse,norbsc_arr,locrad,G,psigau,eks,iversion,mapping,quartic_prefactor)
        use module_defs, only: gp,wp
         use module_types
         implicit none
         integer, intent(in) :: iproc,nproc,nspin
         integer, intent(inout) :: nvirt
         type(atoms_data), intent(in) :: at
         type(orbitals_data), intent(in) :: orbs
         real(gp), dimension(3,at%astruct%nat), intent(in) :: rxyz
         real(gp), intent(out) :: eks
         integer, dimension(at%natsc+1,nspin), intent(out) :: norbsc_arr
         real(gp), dimension(at%astruct%nat), intent(out) :: locrad
         type(orbitals_data), intent(out) :: orbse
         type(gaussian_basis), intent(out) :: G
         real(wp), dimension(:,:,:), pointer :: psigau
         integer,intent(in) :: iversion !< 1:cubic, 2:linear
         integer,dimension(orbs%norb),intent(in),optional:: mapping
         real(gp),dimension(at%astruct%ntypes),intent(in),optional:: quartic_prefactor
        END SUBROUTINE inputguess_gaussian_orbitals
      end interface


     interface
       subroutine inputguess_gaussian_orbitals_forLinear(iproc,nproc,norb,at,rxyz,nvirt,nspin,&
          nlr, norbsPerAt, mapping, &
          orbs,orbse,norbsc_arr,locrad,G,psigau,eks,quartic_prefactor)
       use module_defs, only: gp,dp,wp
       use module_types
       implicit none
       integer, intent(in) :: iproc,nproc,nspin,nlr,norb
       integer, intent(inout) :: nvirt
       type(atoms_data), intent(in) :: at
       type(orbitals_data), intent(in) :: orbs
       real(gp), dimension(3,at%astruct%nat), intent(in) :: rxyz
       integer,dimension(norb),intent(in):: mapping
       integer,dimension(at%astruct%nat),intent(in):: norbsPerAt
       real(gp), intent(out) :: eks
       integer, dimension(at%natsc+1,nspin), intent(out) :: norbsc_arr
       real(gp), dimension(at%astruct%nat), intent(out) :: locrad
       type(orbitals_data), intent(inout) :: orbse
       type(gaussian_basis), intent(out) :: G
       real(wp), dimension(:,:,:), pointer :: psigau
       real(gp),dimension(at%astruct%ntypes),intent(in),optional:: quartic_prefactor
       END SUBROUTINE inputguess_gaussian_orbitals_forLinear
     end interface

     interface
       subroutine AtomicOrbitals(iproc,at,rxyz,norbe,orbse,norbsc,&
          nspin,eks,G,gaucoeff,iorbtolr,mapping,quartic_prefactor)
       use module_defs, only: gp,dp,wp
       use module_types
       implicit none
       integer, intent(in) :: norbe,iproc
       integer, intent(in) :: norbsc,nspin
       type(atoms_data), intent(in) :: at
       !logical, dimension(4,2,at%natsc), intent(in) :: scorb
       real(gp), dimension(3,at%astruct%nat), intent(in), target :: rxyz
       type(orbitals_data), intent(inout) :: orbse
       type(gaussian_basis), intent(out) :: G
       real(gp), intent(out) :: eks
       integer, dimension(orbse%norbp), intent(out) :: iorbtolr !assign the localisation region
       real(wp), intent(out) :: gaucoeff !norbe=G%ncoeff !fake interface for passing address
       integer,dimension(orbse%norb), optional, intent(in):: mapping
       real(gp),dimension(at%astruct%ntypes),intent(in),optional:: quartic_prefactor
        END SUBROUTINE AtomicOrbitals
      end interface

      interface
        subroutine apply_potential(n1,n2,n3,nl1,nl2,nl3,nbuf,nspinor,npot,psir,pot,epot,&
            &   ibyyzz_r) !optional
         use module_defs, only: gp,dp,wp
         implicit none
         integer, intent(in) :: n1,n2,n3,nl1,nl2,nl3,nbuf,nspinor,npot
         real(wp), dimension(-nl1:2*n1+2+nl1,-nl2:2*n2+2+nl2,-nl3:2*n3+2+nl3,nspinor), intent(inout) :: psir
         real(wp), dimension(-nl1:2*n1+2+nl1-4*nbuf,-nl2:2*n2+2+nl2-4*nbuf,-nl3:2*n3+2+nl3-4*nbuf,npot), intent(in) :: pot
         integer, dimension(2,-14:2*n2+16,-14:2*n3+16), intent(in), optional :: ibyyzz_r
         real(gp), intent(out) :: epot
        END SUBROUTINE apply_potential
      end interface

      interface
        subroutine read_potfile4b2B(filename,n1i,n2i,n3i, rho, alat1, alat2, alat3)
         use module_defs, only: gp,dp,wp
         implicit none
         character(len=*), intent(in) :: filename
         integer, intent(out) :: n1i,n2i,n3i
         real(gp) alat1, alat2, alat3, dum, dum1
         ! real(dp), dimension(n1i*n2i*n3d), intent(out) :: rho
         real(gp), pointer :: rho(:)
        END SUBROUTINE read_potfile4b2B
      end interface

      interface
        subroutine gaussian_pswf_basis(ng,enlargerprb,iproc,nspin,at,rxyz,G,Gocc, gaenes, &
            &   iorbtolr,iorbto_l, iorbto_m,  iorbto_ishell,iorbto_iexpobeg )
        use module_defs, only: gp,wp
         use module_types
         implicit none
         logical, intent(in) :: enlargerprb
         integer, intent(in) :: iproc,nspin,ng
         type(atoms_data), intent(in) :: at
         real(gp), dimension(3,at%astruct%nat), target, intent(in) :: rxyz
         type(gaussian_basis), intent(out) :: G
         real(wp), dimension(:), pointer :: Gocc
         real(gp), pointer, optional :: gaenes(:)
         integer, pointer, optional :: iorbtolr(:)
         integer, pointer, optional :: iorbto_l(:)
         integer, pointer, optional :: iorbto_m(:)
         integer, pointer, optional :: iorbto_ishell(:)
         integer, pointer, optional :: iorbto_iexpobeg(:)
        END SUBROUTINE gaussian_pswf_basis
      end interface

      interface
        subroutine gaussian_pswf_basis_for_paw(at,rxyz,G,  &
            &   iorbtolr,iorbto_l, iorbto_m,  iorbto_ishell,iorbto_iexpobeg, iorbto_paw_nchannels,&
         iorbto_imatrixbeg )
         use module_defs, only: gp,dp,wp
         use module_types
         implicit none
         type(atoms_data), intent(in) :: at
         real(gp), dimension(3,at%astruct%nat), target, intent(in) :: rxyz
         type(gaussian_basis_c), intent(inout) :: G

         integer, pointer :: iorbtolr(:)
         integer, pointer :: iorbto_l(:)
         integer, pointer :: iorbto_paw_nchannels(:)
         integer, pointer :: iorbto_m(:)
         integer, pointer :: iorbto_ishell(:)
         integer, pointer :: iorbto_iexpobeg(:)
         integer, pointer :: iorbto_imatrixbeg(:)

         !local variables
        END SUBROUTINE gaussian_pswf_basis_for_paw
      end interface


      interface
        subroutine local_analysis(iproc,nproc,hx,hy,hz,at,rxyz,lr,orbs,orbsv,psi,psivirt)
        use module_defs, only: gp,wp
         use module_types
         implicit none
         integer, intent(in) :: iproc,nproc
         real(gp), intent(in) :: hx,hy,hz
         type(locreg_descriptors), intent(in) :: lr
         type(orbitals_data), intent(in) :: orbs,orbsv
         type(atoms_data), intent(in) :: at
         real(gp), dimension(3,at%astruct%nat), intent(in) :: rxyz
         real(wp), dimension(:), pointer :: psi,psivirt
        END SUBROUTINE local_analysis
      end interface

      interface
        subroutine plot_gatom_basis(filename,iat,ngx,G,Gocc,rhocoeff,rhoexpo)
        use module_defs, only: wp
         use module_types
         implicit none
         character(len=*), intent(in) :: filename
         integer, intent(in) :: iat,ngx
         type(gaussian_basis), intent(in) :: G
         real(wp), dimension(:), pointer :: Gocc
         real(wp), dimension((ngx*(ngx+1))/2), intent(out) :: rhoexpo
         real(wp), dimension((ngx*(ngx+1))/2,4), intent(out) :: rhocoeff
        END SUBROUTINE plot_gatom_basis
      end interface

      interface
      subroutine calculate_rhocore(at,d,rxyz,hxh,hyh,hzh,i3s,i3xcsh,n3d,n3p,rhocore)
        use module_defs, only: gp,dp,wp
        use module_types
        implicit none
        integer, intent(in) :: i3s,n3d,i3xcsh,n3p
        real(gp), intent(in) :: hxh,hyh,hzh
        type(atoms_data), intent(in) :: at
        type(grid_dimensions), intent(in) :: d
        real(gp), dimension(3,at%astruct%nat), intent(in) :: rxyz
        real(wp), dimension(:,:,:,:), pointer :: rhocore
        END SUBROUTINE calculate_rhocore
      end interface

      interface
        subroutine XC_potential(geocode,datacode,iproc,nproc,mpi_comm,n01,n02,n03,xc,hgrids,&
           rho,exc,vxc,nspin,rhocore,potxc,xcstr,dvxcdrho,rhohat)
        use module_defs, only: gp,dp,wp
        use module_xc
        implicit none
        character(len=1), intent(in) :: geocode  !< @copydoc poisson_solver::doc::geocode
        character(len=1), intent(in) :: datacode !< @copydoc poisson_solver::doc::datacode
        integer, intent(in) :: iproc,nproc,n01,n02,n03,nspin,mpi_comm
        type(xc_info), intent(in) :: xc
        real(gp), dimension(3), intent(in) :: hgrids
        real(gp), intent(out) :: exc,vxc
        real(dp), dimension(*), intent(inout) :: rho
        real(wp), dimension(:,:,:,:), pointer :: rhocore !associated if useful
        real(wp), dimension(*), intent(out) :: potxc
        real(dp), dimension(6), intent(out) :: xcstr
        real(dp), dimension(:,:,:,:), target, intent(out), optional :: dvxcdrho
        real(wp), dimension(:,:,:,:), optional :: rhohat
        END SUBROUTINE XC_potential
      end interface

      interface
        subroutine xc_energy(geocode,m1,m3,md1,md2,md3,nxc,nwb,nxt,nwbl,nwbr,&
           nxcl,nxcr,xc,hx,hy,hz,rhopot,pot_ion,sumpion,zf,zfionxc,exc,vxc,nproc,nspden)
        use module_defs, only: gp,dp,wp
        use module_xc
        use interfaces_41_xc_lowlevel
        implicit none
        character(len=1), intent(in) :: geocode !< @copydoc poisson_solver::doc::geocode
        logical, intent(in) :: sumpion
        integer, intent(in) :: m1,m3,nxc,nwb,nxcl,nxcr,nxt,md1,md2,md3,nproc,nspden
        integer, intent(in) :: nwbl,nwbr
        real(gp), intent(in) :: hx,hy,hz
        type(xc_info), intent(in) :: xc
        real(dp), dimension(m1,m3,nxt,nspden), intent(inout) :: rhopot
        real(wp), dimension(*), intent(in) :: pot_ion
        real(dp), dimension(md1,md3,md2/nproc), intent(out) :: zf
        real(wp), dimension(md1,md3,md2/nproc,nspden), intent(out) :: zfionxc
        real(dp), intent(out) :: exc,vxc
        END SUBROUTINE xc_energy
      end interface

      interface
        subroutine direct_minimization(iproc,nproc,in,at,nvirt,rxyz,&
           rhopot,nlpsp,pkernel,dpbox,xc,GPU,KSwfn,VTwfn)
        use module_defs, only: gp,dp,wp
        use module_types
        use module_xc

        implicit none
        integer, intent(in) :: iproc,nproc,nvirt
        type(input_variables), intent(in) :: in
        type(atoms_data), intent(in) :: at
        type(DFT_PSP_projectors), intent(inout) :: nlpsp
        type(denspot_distribution), intent(in) :: dpbox
        type(DFT_wavefunction), intent(inout) :: KSwfn,VTwfn
        real(gp), dimension(3,at%astruct%nat), intent(in) :: rxyz
        type(coulomb_operator), intent(inout) :: pkernel
        real(dp), dimension(*), intent(in), target :: rhopot
        type(GPU_pointers), intent(inout) :: GPU
        type(xc_info), intent(in) :: xc
        END SUBROUTINE direct_minimization
      end interface

      interface
        subroutine gaussian_rism_basis(nat,radii,rxyz,G)
        use module_defs, only: gp
         use module_types
         implicit none
         integer, intent(in) :: nat
         real(gp), dimension(nat), intent(in) :: radii
         real(gp), dimension(3,nat), target, intent(in) :: rxyz
         type(gaussian_basis), intent(out) :: G
        END SUBROUTINE gaussian_rism_basis
      end interface

      interface
        subroutine gaussian_hermite_basis(nhermitemax,nat,radii,rxyz,G)
        use module_defs, only: gp
         use module_types
         implicit none
         integer, intent(in) :: nat,nhermitemax
         real(gp), dimension(nat), intent(in) :: radii
         real(gp), dimension(3,nat), target, intent(in) :: rxyz
         type(gaussian_basis), intent(out) :: G
        END SUBROUTINE gaussian_hermite_basis
      end interface

      interface
        subroutine write_eigenvalues_data(etol,orbs,mom_vec)
        use module_defs, only: gp,dp,wp
        use module_types
        implicit none
        real(gp), intent(in) :: etol
        type(orbitals_data), intent(in) :: orbs
        real(gp), dimension(:,:,:), intent(in), pointer :: mom_vec
        END SUBROUTINE write_eigenvalues_data
      end interface

      interface
        subroutine write_eigen_objects(iproc,occorbs,nspin,nvirt,nplot,hx,hy,hz,at,rxyz,lr,orbs,orbsv,psi,psivirt)
        use module_defs, only: gp,wp
         use module_types
         implicit none
         logical, intent(in) :: occorbs
         integer, intent(in) :: iproc,nspin,nvirt,nplot
         real(gp), intent(in) :: hx,hy,hz
         type(atoms_data), intent(in) :: at
         type(locreg_descriptors), intent(in) :: lr
         type(orbitals_data), intent(in) :: orbs,orbsv
         real(gp), dimension(3,at%astruct%nat), intent(in) :: rxyz
         real(wp), dimension(:), pointer :: psi,psivirt
         END SUBROUTINE write_eigen_objects
       end interface

      interface
        subroutine free_full_potential(nproc,flag,xc,pot,subname)
         use module_defs, only: gp,dp,wp
         use module_xc
         implicit none
         character(len=*), intent(in) :: subname
         integer, intent(in) :: nproc,flag
         type(xc_info), intent(in) :: xc
         real(wp), dimension(:), pointer :: pot
        END SUBROUTINE free_full_potential
      end interface

      interface
        subroutine orthoconstraint(iproc,nproc,orbs,comms,symm,&
            psi,hpsi,scprsum,spsi) !n(c) wfd (arg:5)
        use module_defs, only: gp,dp,wp
        use module_types
        use communications_base, only: comms_cubic
        implicit none
        logical, intent(in) :: symm !< symmetrize the lagrange multiplier after calculation
        integer, intent(in) :: iproc,nproc
        type(orbitals_data), intent(in) :: orbs
        type(comms_cubic), intent(in) :: comms
        !n(c) type(wavefunctions_descriptors), intent(in) :: wfd
        real(wp), dimension(orbs%npsidim_comp), intent(in) :: psi
        real(wp), dimension(orbs%npsidim_comp), intent(inout) :: hpsi
        real(dp), intent(out) :: scprsum
        real(wp), dimension(orbs%npsidim_comp), optional, intent(in) :: spsi
        END SUBROUTINE orthoconstraint
      end interface


      interface
        subroutine constrained_davidson(iproc,nproc,in,at,&
           orbs,orbsv,nvirt,Lzd,comms,commsv,&
           hx,hy,hz,rxyz,rhopot,psi,v,dpbox,xc,GPU)
        use module_defs, only: gp,dp,wp
        use module_types
        use communications_base, only: comms_cubic
        use module_xc
        implicit none
        integer, intent(in) :: iproc,nproc
        integer, intent(in) :: nvirt
        type(input_variables), intent(in) :: in
        type(atoms_data), intent(in) :: at
        type(local_zone_descriptors), intent(in) :: Lzd
        type(orbitals_data), intent(in) :: orbs
        type(comms_cubic), intent(in) :: comms, commsv
        type(denspot_distribution), intent(in) :: dpbox
        type(xc_info), intent(in) :: xc
        real(gp), intent(in) :: hx,hy,hz
        real(gp), dimension(3,at%astruct%nat), intent(in) :: rxyz
        real(dp), dimension(*), intent(in) :: rhopot
        type(orbitals_data), intent(inout) :: orbsv
        type(GPU_pointers), intent(inout) :: GPU
        real(wp), dimension(:), pointer :: psi,v!=psivirt(nvctrp,nvirtep*nproc)
        !v, that is psivirt, is transposed on input and direct on output
        END SUBROUTINE constrained_davidson
      end interface

      interface
        subroutine local_hamiltonian(iproc,nproc,npsidim_orbs,orbs,Lzd,hx,hy,hz,&
           ipotmethod,confdatarr,pot,psi,hpsi,pkernel,xc,alphaSIC,ekin_sum,epot_sum,eSIC_DC,&
           dpbox,potential,comgp)
        use module_defs, only: gp,dp,wp
        use module_types
        use module_xc
        implicit none
        integer, intent(in) :: iproc,nproc,ipotmethod,npsidim_orbs
        real(gp), intent(in) :: hx,hy,hz,alphaSIC
        type(orbitals_data), intent(in) :: orbs
        type(local_zone_descriptors), intent(in) :: Lzd
        type(confpot_data), dimension(orbs%norbp), intent(in) :: confdatarr
        type(xc_info), intent(in) :: xc
        real(wp), dimension(orbs%npsidim_orbs), intent(in) :: psi !this dimension will be modified
        real(wp), dimension(:),pointer :: pot !< the potential, with the dimension compatible with the ipotmethod flag
        !real(wp), dimension(lr%d%n1i*lr%d%n2i*lr%d%n3i*nspin) :: pot
        real(gp), intent(out) :: ekin_sum,epot_sum,eSIC_DC
        real(wp), dimension(orbs%npsidim_orbs), intent(inout) :: hpsi
        type(coulomb_operator), intent(inout) :: pkernel !< the PSolver kernel which should be associated for the SIC schemes
        type(denspot_distribution),intent(in),optional :: dpbox
        !!real(wp), dimension(max(dpbox%ndimrhopot,orbs%nspin)), intent(in), optional, target :: potential !< Distributed potential. Might contain the density for the SIC treatments
        real(wp), dimension(*), intent(in), optional, target :: potential !< Distributed potential. Might contain the density for the SIC treatments
        type(p2pComms),intent(inout), optional:: comgp
        END SUBROUTINE local_hamiltonian
      end interface

      interface
        subroutine NK_SIC_potential(lr,orbs,xc,fref,hgrids,pkernel,psi,poti,eSIC_DC,potandrho,wxdsave)
        use module_defs, only: gp,wp,dp
        use module_types
         use module_xc
         implicit none
         real(gp), intent(in) :: fref
         type(locreg_descriptors), intent(in) :: lr
         type(orbitals_data), intent(in) :: orbs
         type(coulomb_operator), intent(inout) :: pkernel
         type(xc_info), intent(in) :: xc
         real(gp), dimension(3), intent(in) :: hgrids
         real(wp), dimension(lr%wfd%nvctr_c+7*lr%wfd%nvctr_f,orbs%nspinor,orbs%norbp), intent(in) :: psi
         !real(wp), dimension((lr%d%n1i*lr%d%n2i*lr%d%n3i*((orbs%nspinor/3)*3+1)),max(orbs%norbp,orbs%nspin)), intent(inout) :: poti
         real(wp), intent(inout) :: poti
         real(gp), intent(out) :: eSIC_DC
         real(dp), dimension(lr%d%n1i*lr%d%n2i*lr%d%n3i,2*orbs%nspin), intent(in), optional :: potandrho
         real(dp), dimension(lr%d%n1i*lr%d%n2i*lr%d%n3i,orbs%nspin), intent(out), optional :: wxdsave
        END SUBROUTINE NK_SIC_potential
      end interface

      interface
        subroutine readmywaves(iproc,filename,iformat,orbs,n1,n2,n3,hx,hy,hz,at,rxyz_old,rxyz,  &
         wfd,psi,orblist)
         use module_defs, only: gp,dp,wp
         use module_types
         implicit none
         integer, intent(in) :: iproc,n1,n2,n3, iformat
         real(gp), intent(in) :: hx,hy,hz
         type(wavefunctions_descriptors), intent(in) :: wfd
         type(orbitals_data), intent(inout) :: orbs
         type(atoms_data), intent(in) :: at
         real(gp), dimension(3,at%astruct%nat), intent(in) :: rxyz
         integer, dimension(orbs%norb), optional :: orblist
         real(gp), dimension(3,at%astruct%nat), intent(out) :: rxyz_old
         real(wp), dimension(wfd%nvctr_c+7*wfd%nvctr_f,orbs%nspinor,orbs%norbp), intent(out) :: psi
         character(len=*), intent(in) :: filename
        END SUBROUTINE readmywaves
      end interface

      interface
        subroutine open_filename_of_iorb(unitfile,lbin,filename,orbs,iorb,ispinor,iorb_out,iiorb)
         use module_defs, only: gp,dp,wp
         use module_types
         implicit none
         character(len=*), intent(in) :: filename
         logical, intent(in) :: lbin
         integer, intent(in) :: iorb,ispinor,unitfile
         type(orbitals_data), intent(in) :: orbs
         integer, intent(out) :: iorb_out
         integer,intent(in),optional :: iiorb
        END SUBROUTINE open_filename_of_iorb
      end interface

      interface
        subroutine filename_of_iorb(lbin,filename,orbs,iorb,ispinor,filename_out,iorb_out,iiorb)
         use module_defs, only: gp,dp,wp
         use module_types
         implicit none
         character(len=*), intent(in) :: filename
         logical, intent(in) :: lbin
         integer, intent(in) :: iorb,ispinor
         type(orbitals_data), intent(in) :: orbs
         character(len=*) :: filename_out
         integer, intent(out) :: iorb_out
         integer,intent(in),optional :: iiorb
        END SUBROUTINE filename_of_iorb
      end interface

      interface
        subroutine verify_file_presence(filerad,orbs,iformat,nproc,nforb)
        use module_defs, only: gp,dp,wp
        use module_types
        implicit none
        integer, intent(in) :: nproc
        character(len=*), intent(in) :: filerad
        type(orbitals_data), intent(in) :: orbs
        integer, intent(out) :: iformat
        integer, optional, intent(in) :: nforb
        END SUBROUTINE verify_file_presence
      end interface

      interface
        subroutine readwavetoisf(lstat, filename, formatted, hx, hy, hz, &
           & n1, n2, n3, nspinor, psiscf)
        use module_defs, only: gp,dp,wp
        use module_types
        implicit none
        character(len = *), intent(in) :: filename
        logical, intent(in) :: formatted
        integer, intent(out) :: n1, n2, n3, nspinor
        real(gp), intent(out) :: hx, hy, hz
        real(wp), dimension(:,:,:,:), pointer :: psiscf
        logical, intent(out) :: lstat
        END SUBROUTINE readwavetoisf
      end interface
      interface
        subroutine readwavetoisf_etsf(lstat, filename, iorbp, hx, hy, hz, &
           & n1, n2, n3, nspinor, psiscf)
        use module_defs, only: gp,dp,wp
        use module_types
        implicit none
        character(len = *), intent(in) :: filename
        integer, intent(in) :: iorbp
        integer, intent(out) :: n1, n2, n3, nspinor
        real(gp), intent(out) :: hx, hy, hz
        real(wp), dimension(:,:,:,:), pointer :: psiscf
        logical, intent(out) :: lstat
        END SUBROUTINE readwavetoisf_etsf
      end interface

      interface
        subroutine read_wave_to_isf(lstat, filename, ln, iorbp, hx, hy, hz, &
           & n1, n2, n3, nspinor, psiscf)
        use module_defs, only: gp,dp,wp
        use module_types
        implicit none
        integer, intent(in) :: ln
        character(len = ln), intent(in) :: filename
        integer, intent(in) :: iorbp
        integer, intent(out) :: n1, n2, n3, nspinor
        real(gp), intent(out) :: hx, hy, hz
        real(wp), dimension(:,:,:,:), pointer :: psiscf
        logical, intent(out) :: lstat
        END SUBROUTINE read_wave_to_isf
      end interface
      interface
        subroutine free_wave_to_isf(psiscf)
        use module_defs, only: gp,dp,wp
        implicit none
        real(wp), dimension(:,:,:,:), pointer :: psiscf
        END SUBROUTINE free_wave_to_isf
      end interface

      interface
        subroutine isf_to_daub_kinetic(hx,hy,hz,kx,ky,kz,nspinor,lr,w,psir,hpsi,ekin,k_strten)
        use module_defs, only: gp,wp
        use locregs, only: locreg_descriptors
        use locreg_operations, only: workarr_locham
        implicit none
        integer, intent(in) :: nspinor
        real(gp), intent(in) :: hx,hy,hz,kx,ky,kz
        type(locreg_descriptors), intent(in) :: lr
        type(workarr_locham), intent(inout) :: w
        real(wp), dimension(lr%d%n1i*lr%d%n2i*lr%d%n3i,nspinor), intent(in) :: psir
        real(gp), intent(out) :: ekin
        real(wp), dimension(lr%wfd%nvctr_c+7*lr%wfd%nvctr_f,nspinor), intent(inout) :: hpsi
        real(wp), dimension(6), optional :: k_strten
        END SUBROUTINE isf_to_daub_kinetic
      end interface

      interface
        subroutine getLocalizedBasis(iproc,nproc,at,orbs,rxyz,denspot,GPU,trH,trH_old,&
              fnrm_tmb,infoBasisFunctions,nlpsp,scf_mode,ldiis,SIC,tmb,energs_base,do_iterative_orthogonalization,sf_per_type,&
          nit_precond,target_function,&
          correction_orthoconstraint,nit_basis,&
          ratio_deltas,ortho_on,extra_states,itout,conv_crit,experimental_mode,early_stop,&
          gnrm_dynamic, min_gnrm_for_dynamic, can_use_ham, order_taylor, max_inversion_error, kappa_conv, method_updatekernel,&
          purification_quickreturn, correction_co_contra, &
          precond_convol_workarrays, precond_workarrays, &
          wt_philarge, wt_hpsinoprecond, wt_hphi, wt_phi, fnrm, energs_work, frag_calc, &
          cdft, input_frag, ref_frags)
        use module_defs, only: gp,dp,wp
        use module_types
        use locreg_operations, only: workarrays_quartic_convolutions,workarr_precond
        use fragment_base, only: fragmentInputParameters
        use module_fragments, only: system_fragment
        use constrained_dft, only: cdft_data
        use communications_base, only: work_transpose
        implicit none

        ! Calling arguments
        integer,intent(in) :: iproc, nproc
        integer,intent(inout) :: order_taylor
        real(kind=8),intent(in) :: max_inversion_error
        integer,intent(out) :: infoBasisFunctions
        type(atoms_data), intent(in) :: at
        type(orbitals_data) :: orbs
        real(kind=8),dimension(3,at%astruct%nat) :: rxyz
        type(DFT_local_fields), intent(inout) :: denspot
        type(GPU_pointers), intent(inout) :: GPU
        real(kind=8),intent(out) :: trH, fnrm_tmb
        real(kind=8),intent(inout) :: trH_old
        type(DFT_PSP_projectors),intent(inout) :: nlpsp
        integer,intent(in) :: scf_mode
        type(localizedDIISParameters),intent(inout) :: ldiis
        type(DFT_wavefunction),target,intent(inout) :: tmb
        type(SIC_data) :: SIC !<parameters for the SIC methods
        type(energy_terms),intent(in) :: energs_base
        logical,intent(in) :: do_iterative_orthogonalization
        integer,dimension(at%astruct%ntypes),intent(in) :: sf_per_type
        integer, intent(in) :: nit_precond, target_function, correction_orthoconstraint, nit_basis
        real(kind=8),intent(out) :: ratio_deltas
        logical, intent(inout) :: ortho_on
        integer, intent(in) :: extra_states
        integer,intent(in) :: itout
        real(kind=8),intent(in) :: conv_crit, early_stop, gnrm_dynamic, min_gnrm_for_dynamic, kappa_conv
        logical,intent(in) :: experimental_mode, purification_quickreturn
        logical,intent(out) :: can_use_ham
        integer,intent(in) :: method_updatekernel
        logical,intent(in) :: correction_co_contra
        type(workarrays_quartic_convolutions),dimension(tmb%orbs%norbp),intent(inout) :: precond_convol_workarrays
        type(workarr_precond),dimension(tmb%orbs%norbp),intent(inout) :: precond_workarrays
        type(work_transpose),intent(inout) :: wt_philarge, wt_hpsinoprecond, wt_hphi, wt_phi
        type(work_mpiaccumulate),intent(inout) :: fnrm, energs_work
        logical, intent(in) :: frag_calc
        !these must all be present together
        type(cdft_data),intent(inout),optional :: cdft
        type(fragmentInputParameters),optional,intent(in) :: input_frag
        type(system_fragment), dimension(:), optional, intent(in) :: ref_frags
        END SUBROUTINE getLocalizedBasis
      end interface

    interface
      subroutine get_coeff(iproc,nproc,scf_mode,orbs,at,rxyz,denspot,GPU,infoCoeff,&
        energs,nlpsp,SIC,tmb,fnrm,calculate_overlap_matrix,invert_overlap_matrix,communicate_phi_for_lsumrho,&
        calculate_ham,extra_states,itout,it_scc,it_cdft,order_taylor,max_inversion_error,purification_quickreturn,&
        calculate_KS_residue,calculate_gap,energs_work,remove_coupling_terms,&
        convcrit_dmin,nitdmin,curvefit_dmin,ldiis_coeff,reorder,cdft, updatekernel)
      use module_defs, only: gp,dp,wp
      use module_types
      !use Poisson_Solver, except_dp => dp, except_gp => gp, except_wp => wp
      use constrained_dft
      use diis_sd_optimization
      use sparsematrix_base, only: sparse_matrix
      implicit none
      integer,intent(in) :: iproc, nproc, scf_mode, itout, it_scc, it_cdft
      integer,intent(inout) :: order_taylor
      real(kind=8),intent(in) :: max_inversion_error
      type(orbitals_data),intent(inout) :: orbs
      type(atoms_data),intent(in) :: at
      real(kind=8),dimension(3,at%astruct%nat),intent(in) :: rxyz
      type(DFT_local_fields), intent(inout) :: denspot
      type(GPU_pointers),intent(inout) :: GPU
      integer,intent(out) :: infoCoeff
      type(energy_terms),intent(inout) :: energs
      real(kind=8),intent(inout) :: fnrm
      type(DFT_PSP_projectors),intent(inout) :: nlpsp
      type(SIC_data),intent(in) :: SIC
      type(DFT_wavefunction),intent(inout) :: tmb
      logical,intent(in):: calculate_overlap_matrix, invert_overlap_matrix
      logical,intent(in):: communicate_phi_for_lsumrho, purification_quickreturn
      logical,intent(in) :: calculate_ham, calculate_KS_residue, calculate_gap
      type(work_mpiaccumulate),intent(inout) :: energs_work
      logical,intent(in) :: remove_coupling_terms
      type(DIIS_obj),intent(inout),optional :: ldiis_coeff ! for dmin only
      integer, intent(in), optional :: nitdmin ! for dmin only
      real(kind=gp), intent(in), optional :: convcrit_dmin ! for dmin only
      logical, intent(in), optional :: curvefit_dmin ! for dmin only
      type(cdft_data),intent(inout),optional :: cdft
      integer, intent(in) :: extra_states
      logical, optional, intent(in) :: reorder
      logical, optional, intent(in) :: updatekernel
      END SUBROUTINE get_coeff
    end interface

    interface
      subroutine linearScaling(iproc,nproc,KSwfn,tmb,at,input,rxyz,denspot,rhopotold,nlpsp,GPU,&
           energs,energy,fpulay,infocode,ref_frags,cdft, &
           fdisp, fion)
      use module_defs, only: gp,dp,wp
      use module_types
      use module_fragments
      use constrained_dft
      implicit none
      integer,intent(in):: iproc, nproc
      type(atoms_data),intent(inout):: at
      type(input_variables),intent(in):: input
      real(8),dimension(3,at%astruct%nat),intent(inout):: rxyz
      real(8),dimension(3,at%astruct%nat),intent(out):: fpulay
      type(DFT_local_fields), intent(inout) :: denspot
      real(gp), dimension(*), intent(inout) :: rhopotold
      type(DFT_PSP_projectors),intent(inout):: nlpsp
      type(GPU_pointers),intent(in out):: GPU
      type(energy_terms),intent(inout) :: energs
      real(gp), dimension(:), pointer :: rho,pot
      real(8),intent(out):: energy
      type(DFT_wavefunction),intent(inout),target:: tmb
      type(DFT_wavefunction),intent(inout),target:: KSwfn
      integer,intent(out):: infocode
      type(system_fragment), dimension(:), pointer :: ref_frags
      type(cdft_data), intent(inout) :: cdft
      real(kind=8),dimension(3,at%astruct%nat),intent(in) :: fdisp, fion
      END SUBROUTINE linearScaling
    end interface


    interface
      subroutine inputguessConfinement(iproc, nproc, at, input, hx, hy, hz, &
         rxyz, nlpsp, GPU, orbs, kswfn, tmb, denspot, rhopotold, energs,&
         locregcenters)
      ! Input wavefunctions are found by a diagonalization in a minimal basis set
      ! Each processors write its initial wavefunctions into the wavefunction file
      ! The files are then read by readwave
      use module_defs, only: gp,dp,wp
      use module_types
      implicit none
      !Arguments
      integer, intent(in) :: iproc,nproc
      real(gp), intent(in) :: hx, hy, hz
      type(atoms_data), intent(inout) :: at
      type(DFT_PSP_projectors), intent(inout) :: nlpsp
      type(GPU_pointers), intent(inout) :: GPU
      type(input_variables),intent(in) :: input
      real(gp), dimension(3,at%astruct%nat), intent(in) :: rxyz
      type(orbitals_data),intent(inout) :: orbs
      type(DFT_wavefunction),intent(inout) :: kswfn, tmb
      type(DFT_local_fields), intent(inout) :: denspot
      real(dp), dimension(max(tmb%lzd%glr%d%n1i*tmb%lzd%glr%d%n2i*denspot%dpbox%n3p,1)*input%nspin), intent(inout) ::  rhopotold
      type(energy_terms),intent(inout) :: energs
      real(kind=8),dimension(3,at%astruct%nat),intent(in),optional :: locregcenters
      END SUBROUTINE inputguessConfinement
    end interface

     interface
       subroutine LDiagHam(iproc,nproc,natsc,nspin,orbs,Lzd,Lzde,comms,&
          psi,hpsi,psit,orthpar,passmat,iscf,Tel,occopt,& !mandatory
          orbse,commse,etol,norbsc_arr) !optional
       use module_defs, only: gp,dp,wp
       use module_types
       use communications_base, only: comms_cubic
       implicit none
       integer, intent(in) :: iproc,nproc,natsc,nspin,occopt,iscf
       real(gp), intent(in) :: Tel
       type(local_zone_descriptors) :: Lzd        !< Information about the locregs after LIG
       type(local_zone_descriptors) :: Lzde       !< Information about the locregs for LIG
       type(comms_cubic), intent(in) :: comms
       type(orbitals_data), intent(inout) :: orbs
       type(orthon_data), intent(in):: orthpar
       real(wp), dimension(*), intent(out) :: passmat !< passage matrix for building the eigenvectors (the size depends of the optional arguments)
       real(wp), dimension(:), pointer :: psi,hpsi,psit
       real(gp), intent(in) :: etol
       type(orbitals_data), intent(inout) :: orbse
       type(comms_cubic), intent(in) :: commse
       integer, dimension(natsc+1,nspin), intent(in) :: norbsc_arr
       END SUBROUTINE LDiagHam
     end interface

    interface
      subroutine initLocregs(iproc, nproc, lzd, hx, hy, hz, astruct, orbs, Glr, locregShape, lborbs)
      use module_defs, only: gp,dp,wp
      use module_atoms, only: atomic_structure
      use module_types
      implicit none
      integer,intent(in):: iproc, nproc
      type(local_zone_descriptors),intent(inout):: lzd
      real(8),intent(in):: hx, hy, hz
      type(atomic_structure),intent(in) :: astruct
      type(orbitals_data),intent(in):: orbs
      type(locreg_descriptors),intent(in):: Glr
      character(len=1),intent(in):: locregShape
      type(orbitals_data),optional,intent(in):: lborbs
      END SUBROUTINE initLocregs
    end interface

     interface
       subroutine FullHamiltonianApplication(iproc,nproc,at,orbs,&
          Lzd,nlpsp,confdatarr,ngatherarr,Lpot,psi,hpsi,paw,&
          energs,SIC,GPU,xc,pkernel,orbsocc,psirocc)
       use module_defs, only: gp,dp,wp
       use module_types
       use module_xc
       use gaussians, only: gaussian_basis
       implicit none
       integer, intent(in) :: iproc,nproc!,nspin
       type(atoms_data), intent(in) :: at
       type(orbitals_data), intent(in) :: orbs
       type(local_zone_descriptors),intent(in) :: Lzd
       type(DFT_PSP_projectors), intent(inout) :: nlpsp
       type(SIC_data), intent(in) :: SIC
       type(xc_info), intent(in) :: xc
       integer, dimension(0:nproc-1,2), intent(in) :: ngatherarr
       real(wp), dimension(orbs%npsidim_orbs), intent(in) :: psi
       type(confpot_data), dimension(orbs%norbp), intent(in) :: confdatarr
       !real(wp), dimension(lzd%ndimpotisf) :: Lpot
       real(wp), dimension(:),pointer :: Lpot
       type(energy_terms), intent(inout) :: energs
       real(wp), target, dimension(max(1,orbs%npsidim_orbs)), intent(out) :: hpsi
       type(GPU_pointers), intent(inout) :: GPU
       type(coulomb_operator), intent(in), optional :: pkernel
       type(orbitals_data), intent(in), optional :: orbsocc
       real(wp), dimension(:), pointer, optional :: psirocc
       !PAW variables:
       type(paw_objects),intent(inout)::paw
       END SUBROUTINE FullHamiltonianApplication
     end interface

       interface
         subroutine apply_potential_lr(n1i,n2i,n3i,n1ip,n2ip,n3ip,ishift,n2,n3,nspinor,npot,&
            psir,pot,epot,&
            confdata,ibyyzz_r,psir_noconf,econf) !optional
         use module_defs, only: gp,dp,wp
         use module_types
         implicit none
         integer, intent(in) :: n1i,n2i,n3i,n1ip,n2ip,n3ip,n2,n3,nspinor,npot
         integer, dimension(3), intent(in) :: ishift !<offset of potential box in wfn box coords.
         real(wp), dimension(n1i,n2i,n3i,nspinor), intent(inout) :: psir !< real-space wfn in lr
         real(wp), dimension(n1ip,n2ip,n3ip,npot), intent(in) :: pot !< real-space pot in lrb
         type(confpot_data), intent(in), optional, target :: confdata !< data for the confining potential
         integer, dimension(2,-14:2*n2+16,-14:2*n3+16), intent(in), optional :: ibyyzz_r !< bounds in lr
         real(gp), intent(out) :: epot
         real(wp),dimension(n1i,n2i,n3i,nspinor),intent(inout),optional :: psir_noconf !< real-space wfn in lr where only the potential (without confinement) will be applied
         real(gp), intent(out),optional :: econf
         END SUBROUTINE apply_potential_lr
       end interface

       interface
         subroutine psir_to_vpsi(npot,nspinor,lr,pot,vpsir,epot,confdata,vpsir_noconf,econf)
         use module_defs, only: gp,dp,wp
         use module_types
         implicit none
         integer, intent(in) :: npot,nspinor
         type(locreg_descriptors), intent(in) :: lr !< localization region of the wavefunction
         !real(wp), dimension(lr%d%n1i*lr%d%n2i*lr%d%n3i,npot), intent(in) :: pot
         real(wp), intent(in) :: pot
         real(wp), dimension(lr%d%n1i*lr%d%n2i*lr%d%n3i,nspinor), intent(inout) :: vpsir
         real(gp), intent(out) :: epot
         type(confpot_data), intent(in), optional :: confdata !< data for the confining potential
         real(wp), dimension(lr%d%n1i*lr%d%n2i*lr%d%n3i,nspinor), intent(inout), optional :: vpsir_noconf !< wavefunction with  the potential without confinement applied
         real(gp), intent(out),optional :: econf !< confinement energy
         END SUBROUTINE psir_to_vpsi
       end interface

       interface
         subroutine erf_stress(at,rxyz,hxh,hyh,hzh,n1i,n2i,n3i,n3p,iproc,nproc,ngatherarr,rho,tens)
         use module_defs, only: gp,dp,wp
         use module_types
         implicit none
         !passed var
         type(atoms_data), intent(in) :: at
         real(gp), dimension(3,at%astruct%nat), target, intent(in) :: rxyz
         real(gp), intent(in) :: hxh,hyh,hzh
         integer,intent(in) :: n1i,n2i,n3i,n3p,iproc,nproc
         real(kind=8), dimension(n1i*n2i*max(n3p,1)), intent(in), target :: rho
         integer, dimension(0:nproc-1,2), intent(in) :: ngatherarr
         real(dp),dimension(6), intent(out) :: tens
         END SUBROUTINE erf_stress
       end interface

       interface
         subroutine export_grids(fname, atoms, rxyz, hx, hy, hz, n1, n2, n3, logrid_c, logrid_f)
         use module_defs, only: gp
         use module_types
         implicit none
         character(len = *), intent(in) :: fname
         type(atoms_data), intent(in) :: atoms
         real(gp), dimension(3, atoms%astruct%nat), intent(in) :: rxyz
         real(gp), intent(in) :: hx, hy, hz
         integer, intent(in) :: n1, n2, n3
         logical, dimension(0:n1,0:n2,0:n3), intent(in) :: logrid_c
         logical, dimension(0:n1,0:n2,0:n3), intent(in), optional :: logrid_f
         END SUBROUTINE export_grids
       end interface

       interface
         subroutine system_initialization(iproc,nproc,dump,inputpsi,input_wf_format,&
            & dry_run,in,atoms,rxyz,OCLconv,&
            orbs,lnpsidim_orbs,lnpsidim_comp,lorbs,Lzd,Lzd_lin,nlpsp,comms,shift,&
            ref_frags, denspot, locregcenters, inwhichlocreg_old, onwhichatom_old, &
            norb_par_ref, norbu_par_ref, norbd_par_ref,output_grid)
         use module_defs, only: gp,dp,wp
         use f_enums, only: f_enumerator
         use module_types
         use module_fragments
         use communications_base, only: comms_cubic
         implicit none
         integer, intent(in) :: iproc,nproc
         integer, intent(out) :: input_wf_format,lnpsidim_orbs,lnpsidim_comp
         type(f_enumerator), intent(inout) :: inputpsi
         type(input_variables), intent(in) :: in
         type(atoms_data), intent(inout) :: atoms
         real(gp), dimension(3,atoms%astruct%nat), intent(inout) :: rxyz
         logical, intent(in) :: OCLconv
         type(orbitals_data), intent(inout) :: orbs,lorbs
         type(local_zone_descriptors), intent(inout) :: Lzd, Lzd_lin
         type(DFT_local_fields), intent(out), optional :: denspot
         type(DFT_PSP_projectors), intent(out) :: nlpsp
         type(comms_cubic), intent(out) :: comms
         real(gp), dimension(3), intent(out) :: shift  !< shift on the initial positions
         !real(gp), dimension(atoms%astruct%ntypes,3), intent(in) :: radii_cf
         type(system_fragment), dimension(:), pointer :: ref_frags
         real(kind=8),dimension(3,atoms%astruct%nat),intent(inout),optional :: locregcenters
         integer,dimension(:),pointer,optional:: inwhichlocreg_old, onwhichatom_old
         integer,dimension(0:nproc-1),optional:: norb_par_ref, norbu_par_ref, norbd_par_ref !< support function distribution to be used as a reference
         logical, intent(in) :: dry_run, dump
         logical, intent(in), optional :: output_grid
         END SUBROUTINE system_initialization
       end interface

       interface
         subroutine input_check_psi_id(inputpsi, input_wf_format, dir_output, orbs, lorbs, iproc, nproc, nfrag, frag_dir, ref_frags)
         use module_types
         use f_enums
         use module_fragments
         implicit none
         integer, intent(out) :: input_wf_format         !< (out) Format of WF
         type(f_enumerator), intent(inout) :: inputpsi   !< (in) indicate how check input psi, (out) give how to build psi
         integer, intent(in) :: iproc                    !< (in)  id proc
         integer, intent(in) :: nproc                    !< (in)  #proc
         integer, intent(in) :: nfrag                    !< number of fragment directories which need checking
         type(system_fragment), dimension(:), pointer :: ref_frags  !< number of orbitals for each fragment
         character(len=100), dimension(nfrag), intent(in) :: frag_dir !< label for fragment subdirectories (blank if not a fragment calculation)
         character(len = *), intent(in) :: dir_output
         type(orbitals_data), intent(in) :: orbs, lorbs
         END SUBROUTINE input_check_psi_id
       end interface

       interface
         subroutine extract_potential_for_spectra(iproc,nproc,at,rhod,dpbox,&
            orbs,nvirt,comms,Lzd,hx,hy,hz,rxyz,rhopot,rhocore,pot_ion,&
            nlpsp,pkernel,ixc,psi,G,&
            nspin,potshortcut,symObj,GPU,input)
         use module_defs, only: gp,dp,wp
         use module_types
         use communications_base, only: comms_cubic
         implicit none
         !Arguments
         integer, intent(in) :: iproc,nproc,ixc
         integer, intent(inout) :: nspin,nvirt
         real(gp), intent(in) :: hx,hy,hz
         type(atoms_data), intent(inout) :: at
         type(rho_descriptors),intent(in) :: rhod
         type(denspot_distribution), intent(in) :: dpbox
         type(orbitals_data), intent(inout) :: orbs
         type(DFT_PSP_projectors), intent(inout) :: nlpsp
         type(local_zone_descriptors), intent(inout) :: Lzd
         type(comms_cubic), intent(in) :: comms
         type(GPU_pointers), intent(inout) :: GPU
         type(input_variables):: input
         type(symmetry_data), intent(in) :: symObj
         real(gp), dimension(3,at%astruct%nat), intent(in) :: rxyz
         real(dp), dimension(*), intent(inout) :: rhopot,pot_ion
         type(gaussian_basis), intent(out) :: G !basis for davidson IG
         real(wp), dimension(:), pointer :: psi
         real(wp), dimension(:,:,:,:), pointer :: rhocore
         type(coulomb_operator), intent(inout) :: pkernel
         integer, intent(in) ::potshortcut
         END SUBROUTINE extract_potential_for_spectra
       end interface

       interface
         subroutine assignToLocreg2(iproc, nproc, norb, norbu, norb_par, natom, nlr, nspin, Localnorb, spinsgn, rxyz, inwhichlocreg)
         use module_defs, only: gp,dp,wp
         use module_types
         implicit none
         integer,intent(in):: nlr,iproc,nproc,nspin,natom,norb,norbu
         integer,dimension(nlr),intent(in):: Localnorb
         real(kind=8),dimension(norb),intent(in):: spinsgn
         integer,dimension(0:nproc-1),intent(in):: norb_par
         real(8),dimension(3,nlr),intent(in):: rxyz
         integer,dimension(:),pointer,intent(out):: inwhichlocreg
         END SUBROUTINE assignToLocreg2
       end interface

       interface
         subroutine calc_gradient(geocode,n1,n2,n3,n3grad,deltaleft,deltaright,rhoinp,nspden,hx,hy,hz,&
            gradient,rhocore)
         use module_defs, only: gp,dp,wp
         implicit none
         !Arguments
         character(len=1), intent(in) :: geocode !< @copydoc poisson_solver::doc::geocode
         integer, intent(in) :: n1,n2,n3,n3grad,deltaleft,deltaright,nspden
         real(dp), intent(in) :: hx,hy,hz
         real(dp), dimension(n1,n2,n3,nspden), intent(inout) :: rhoinp
         real(dp), dimension(n1,n2,n3grad,2*nspden-1,0:3), intent(out) :: gradient
         real(dp), dimension(:,:,:,:), pointer :: rhocore
         END SUBROUTINE calc_gradient
       end interface


       interface
         subroutine update_locreg(iproc, nproc, nlr, locrad, locrad_kernel, locrad_mult, locregCenter, glr_tmp, &
                  useDerivativeBasisFunctions, nscatterarr, hx, hy, hz, astruct, input, &
                  orbs_KS, orbs, lzd, npsidim_orbs, npsidim_comp, lbcomgp, lbcollcom, lfoe, lbcollcom_sr)
         use module_defs, only: gp,dp,wp
         use module_types
         use foe_base, only: foe_data
         use communications_base, only: p2pComms
         implicit none
         integer,intent(in):: iproc, nproc, nlr
         integer,intent(out) :: npsidim_orbs, npsidim_comp
         logical,intent(in):: useDerivativeBasisFunctions
         integer,dimension(0:nproc-1,4),intent(in):: nscatterarr !n3d,n3p,i3s+i3xcsh-1,i3xcsh
         real(8),intent(in):: hx, hy, hz
         type(atomic_structure),intent(in) :: astruct
         type(input_variables),intent(in) :: input
         real(8),dimension(nlr),intent(in):: locrad, locrad_kernel, locrad_mult
         type(orbitals_data),intent(in):: orbs_KS, orbs
         real(8),dimension(3,nlr),intent(in):: locregCenter
         type(locreg_descriptors),intent(in):: glr_tmp
         type(local_zone_descriptors),intent(inout):: lzd
         type(p2pComms),intent(inout):: lbcomgp
         type(foe_data),intent(inout),optional :: lfoe
         type(comms_linear),intent(inout):: lbcollcom
         type(comms_linear),intent(inout),optional :: lbcollcom_sr
         END SUBROUTINE update_locreg
       end interface

       interface
         subroutine init_orbitals_data_for_linear(iproc, nproc, nspinor, input, astruct, rxyz, lorbs, &
           norb_par_ref, norbu_par_ref, norbd_par_ref)
         use module_defs, only: gp,dp,wp
         use module_types
         implicit none
         integer,intent(in):: iproc, nproc, nspinor
         type(input_variables),intent(in):: input
         type(atomic_structure),intent(in):: astruct
         real(8),dimension(3,astruct%nat),intent(in):: rxyz
         type(orbitals_data),intent(out):: lorbs
         integer,dimension(0:nproc-1),intent(in),optional :: norb_par_ref, norbu_par_ref, norbd_par_ref
         END SUBROUTINE init_orbitals_data_for_linear
       end interface


       interface
         subroutine calculate_energy_and_gradient_linear(iproc, nproc, it, &
                  ldiis, fnrmOldArr, fnrm_old, alpha, trH, trHold, fnrm, alpha_mean, alpha_max, &
                  energy_increased, tmb, lhphiold, overlap_calculated, &
                  energs, hpsit_c, hpsit_f, nit_precond, target_function, correction_orthoconstraint, &
                  hpsi_small, experimental_mode, calculate_inverse, correction_co_contra, hpsi_noprecond, &
                  norder_taylor, max_inversion_error, method_updatekernel, precond_convol_workarrays, precond_workarrays,&
                  wt_hphi, wt_philarge, wt_hpsinoprecond, &
                  cdft, input_frag, ref_frags)
         use module_defs, only: gp,dp,wp
         use module_types
         use locreg_operations, only: workarrays_quartic_convolutions,workarr_precond
         use communications_base, only: work_transpose
         use sparsematrix_base, only: matrices
         use constrained_dft, only: cdft_data
         use module_fragments, only: system_fragment,fragmentInputParameters
         implicit none
         integer, intent(in) :: iproc, nproc, it, method_updatekernel
         integer,intent(inout) :: norder_taylor
         real(kind=8),intent(in) :: max_inversion_error
         type(DFT_wavefunction), target, intent(inout):: tmb
         type(localizedDIISParameters), intent(inout) :: ldiis
         real(kind=8), dimension(tmb%orbs%norbp), intent(inout) :: fnrmOldArr
         real(kind=8),intent(inout) :: fnrm_old
         real(kind=8), dimension(tmb%orbs%norbp), intent(inout) :: alpha
         real(kind=8), intent(out):: trH, alpha_mean, alpha_max
         type(work_mpiaccumulate), intent(inout):: fnrm
         real(kind=8), intent(in):: trHold
         logical,intent(out) :: energy_increased
         real(kind=8), dimension(tmb%npsidim_orbs), intent(inout):: lhphiold
         logical, intent(inout):: overlap_calculated
         type(energy_terms), intent(in) :: energs
         real(kind=8),dimension(tmb%ham_descr%collcom%ndimind_c) :: hpsit_c
         real(kind=8),dimension(7*tmb%ham_descr%collcom%ndimind_f) :: hpsit_f
         integer, intent(in) :: nit_precond, target_function, correction_orthoconstraint
         logical, intent(in) :: experimental_mode, calculate_inverse, correction_co_contra
         real(kind=8), dimension(tmb%npsidim_orbs), intent(out) :: hpsi_small
         real(kind=8), dimension(tmb%npsidim_orbs),intent(out) :: hpsi_noprecond
         type(workarrays_quartic_convolutions),dimension(tmb%orbs%norbp),intent(inout) :: precond_convol_workarrays
         type(workarr_precond),dimension(tmb%orbs%norbp),intent(inout) :: precond_workarrays
         type(work_transpose),intent(inout) :: wt_hphi
         type(work_transpose),intent(inout) :: wt_philarge
         type(work_transpose),intent(out) :: wt_hpsinoprecond
         type(cdft_data),intent(inout),optional :: cdft
         type(fragmentInputParameters), optional, intent(in) :: input_frag
         type(system_fragment), dimension(:), optional, intent(in) :: ref_frags
         END SUBROUTINE calculate_energy_and_gradient_linear
       end interface

       interface
         subroutine hpsitopsi_linear(iproc, nproc, it, ldiis, tmb, at, do_iterative_orthonormalization, sf_per_type, &
                  lphiold, alpha, trH, meanAlpha, alpha_max, alphaDIIS, hpsi_small, ortho, psidiff, &
                  experimental_mode, order_taylor, max_inversion_error, trH_ref, kernel_best, complete_reset)
         use module_defs, only: gp,dp,wp
         use module_types
         implicit none
         integer,intent(in) :: iproc, nproc, it
         integer,intent(inout) :: order_taylor
         real(kind=8),intent(in) :: max_inversion_error
         type(localizedDIISParameters),intent(inout):: ldiis
         type(DFT_wavefunction),target,intent(inout):: tmb
         type(atoms_data),intent(in) :: at
         logical,intent(in) :: do_iterative_orthonormalization
         integer,dimension(at%astruct%ntypes),intent(in) :: sf_per_type 
         real(8),dimension(tmb%orbs%npsidim_orbs),intent(inout):: lphiold
         real(8),intent(in):: trH, meanAlpha, alpha_max
         real(8),dimension(tmb%orbs%norbp),intent(inout):: alpha, alphaDIIS
         real(kind=8),dimension(tmb%orbs%npsidim_orbs),intent(inout) :: hpsi_small
         real(kind=8),dimension(tmb%orbs%npsidim_orbs),optional,intent(out) :: psidiff
         logical, intent(in) :: ortho, experimental_mode
         real(kind=8),intent(out) :: trH_ref
         real(kind=8),dimension(tmb%linmat%l%nvctrp_tg*tmb%linmat%l%nspin),intent(inout) :: kernel_best
         logical,intent(out) :: complete_reset
         END SUBROUTINE hpsitopsi_linear
       end interface

       interface
         subroutine psi_to_vlocpsi(iproc,npsidim_orbs,orbs,Lzd,&
            ipotmethod,confdatarr,pot,psi,vpsi,pkernel,xc,alphaSIC,epot_sum,evSIC,vpsi_noconf,econf_sum)
         use module_defs, only: gp,dp,wp
         use module_types
         use module_xc
         implicit none
         integer, intent(in) :: iproc,ipotmethod,npsidim_orbs
         real(gp), intent(in) :: alphaSIC
         type(xc_info), intent(in) :: xc
         type(orbitals_data), intent(in) :: orbs
         type(local_zone_descriptors), intent(in) :: Lzd
         type(confpot_data), dimension(orbs%norbp), intent(in) :: confdatarr
         real(wp), dimension(orbs%npsidim_orbs), intent(in) :: psi !this dimension will be modified
         real(wp), dimension(*) :: pot !< the potential, with the dimension compatible with the ipotmethod flag
         real(gp), intent(out) :: epot_sum,evSIC
         real(wp), dimension(orbs%npsidim_orbs), intent(inout) :: vpsi
         type(coulomb_operator), intent(inout) ::  pkernel !< the PSolver kernel which should be associated for the SIC schemes
         real(wp), dimension(orbs%npsidim_orbs), intent(inout),optional :: vpsi_noconf
         real(gp),intent(out),optional :: econf_sum
         END SUBROUTINE psi_to_vlocpsi
       end interface


       interface
         subroutine initialize_linear_from_file(iproc,nproc,input_frag,astruct,rxyz,orbs,Lzd,&
              iformat,dir_output,filename,ref_frags,orblist)
         use module_defs, only: gp,dp,wp
         use module_types
         use module_fragments
         implicit none
         integer, intent(in) :: iproc, nproc, iformat
         type(orbitals_data), intent(inout) :: orbs  !< orbs related to the basis functions, inwhichlocreg generated in this routine
         type(atomic_structure), intent(in) :: astruct
         real(gp), dimension(3,astruct%nat), intent(in) :: rxyz
         character(len=*), intent(in) :: filename, dir_output
         type(local_zone_descriptors), intent(inout) :: Lzd !< must already contain Glr and hgrids
         type(fragmentInputParameters), intent(in) :: input_frag
         type(system_fragment), dimension(input_frag%nfrag_ref), intent(inout) :: ref_frags
         integer, dimension(orbs%norb), optional :: orblist
         END SUBROUTINE initialize_linear_from_file
       end interface

<<<<<<< HEAD
        subroutine readmywaves_linear_new(iproc,nproc,dir_output,filename,iformat,at,tmb,rxyz,&
               ref_frags,input_frag,frag_calc,kernel_restart,frag_env_mapping,orblist)
          use module_base
=======
        interface
          subroutine readmywaves_linear_new(iproc,nproc,dir_output,filename,iformat,at,tmb,rxyz,&
               ref_frags,input_frag,frag_calc,kernel_restart,orblist)
          use module_defs, only: gp,dp,wp
>>>>>>> 65826a71
          use module_types
          use module_fragments
          implicit none
          integer, intent(in) :: iproc, nproc
          integer, intent(in) :: iformat
          type(atoms_data), intent(in) :: at
          type(DFT_wavefunction), intent(inout) :: tmb
          real(gp), dimension(3,at%astruct%nat), intent(in) :: rxyz
          !real(gp), dimension(3,at%astruct%nat), intent(out) :: rxyz_old
          character(len=*), intent(in) :: dir_output, filename
          type(fragmentInputParameters), intent(in) :: input_frag
          type(system_fragment), dimension(input_frag%nfrag_ref), intent(inout) :: ref_frags
          logical, intent(in) :: frag_calc, kernel_restart
          integer, dimension(:,:,:), pointer :: frag_env_mapping
          integer, dimension(tmb%orbs%norb), intent(in), optional :: orblist
          END SUBROUTINE readmywaves_linear_new
        end interface

        interface
          subroutine allocate_auxiliary_basis_function(npsidim, subname, lphi, lhphi)
          use module_defs, only: gp,dp,wp
          implicit none
          integer,intent(in):: npsidim
          real(8),dimension(:),pointer,intent(out):: lphi, lhphi
          character(len=*),intent(in):: subname
          END SUBROUTINE allocate_auxiliary_basis_function
        end interface

        interface
          subroutine deallocate_auxiliary_basis_function(subname, lphi, lhphi)
          use module_defs, only: gp,dp,wp
          implicit none
          real(8),dimension(:),pointer:: lphi, lhphi
          character(len=*),intent(in):: subname
          END SUBROUTINE deallocate_auxiliary_basis_function
        end interface

        interface
        subroutine denspot_set_history(denspot, iscf, nspin, &
             & n1i, n2i, & !to be removed arguments when denspot has dimensions
             npulayit)
          use module_types
          implicit none
          type(DFT_local_fields), intent(inout) :: denspot
          integer, intent(in) :: iscf, n1i, n2i, nspin
          integer,intent(in),optional :: npulayit
          END SUBROUTINE denspot_set_history
        end interface

        interface
          subroutine cholesky(iproc, nspin,norbIn, psi, &
          orbs, comms, ndim_ovrlp, ovrlp, norbTot, block1, &
          ispinIn, paw)
          !use module_defs, only: gp,dp,wp
          use module_types
          use communications_base, only: comms_cubic
          implicit none

          integer:: iproc,nvctrp,norbIn, nspin, block1, ispinIn
          type(orbitals_data), intent(in) :: orbs
          type(comms_cubic):: comms
          real(kind=8),dimension(orbs%npsidim_comp),intent(in out):: psi
          integer,dimension(nspin,0:orbs%nkpts):: ndim_ovrlp
          real(kind=8),dimension(ndim_ovrlp(nspin,orbs%nkpts),1):: ovrlp
          integer,dimension(nspin):: norbTot
          type(paw_objects),optional,intent(inout)::paw
          END SUBROUTINE cholesky
        end interface

        interface
          subroutine gsChol(iproc, nproc, psi, orthpar, nspinor,&
          orbs, nspin,ndim_ovrlp,norbArr,comms,paw)
          use module_defs, only: wp
          use module_types
          use communications_base, only: comms_cubic
          implicit none
          integer, intent(in) :: iproc, nproc,nspin
          integer, intent(inout) ::  nspinor
          type(orthon_data), intent(in):: orthpar
          type(orbitals_data):: orbs
          type(comms_cubic), intent(in) :: comms
          integer, dimension(nspin), intent(in) :: norbArr
          integer, dimension(nspin,0:orbs%nkpts), intent(inout) :: ndim_ovrlp
          real(wp),dimension(comms%nvctr_par(iproc,0)*orbs%nspinor*orbs%norb),intent(inout):: psi
          type(paw_objects),optional,intent(inout)::paw
          END SUBROUTINE gsCHol
        end interface

        interface
          subroutine loewdin(iproc, norbIn, block1, ispinIn,&
          orbs, comms, nspin, psit, ovrlp, ndim_ovrlp, norbTot, paw)
          !use module_defs, only: gp,dp,wp
          use module_types
          use communications_base, only: comms_cubic
          implicit none
          integer,intent(in):: iproc,norbIn, nspin, block1, ispinIn
          type(orbitals_data),intent(in):: orbs
          type(comms_cubic),intent(in):: comms
          real(kind=8),dimension(comms%nvctr_par(iproc,0)*orbs%nspinor*orbs%norb),intent(in out):: psit
          integer,dimension(nspin,0:orbs%nkpts):: ndim_ovrlp
          real(kind=8),dimension(ndim_ovrlp(nspin,orbs%nkpts)):: ovrlp
          integer,dimension(nspin):: norbTot
          type(paw_objects),optional,intent(inout)::paw
          END SUBROUTINE loewdin
        end interface

        interface
          subroutine gramschmidt(iproc, norbIn, psit, ndim_ovrlp, ovrlp, orbs, nspin,&
          nspinor, comms, norbTot, block1, block2, ispinIn,paw)
          use module_defs, only: wp !module_base
          use module_types
          use communications_base, only: comms_cubic
          implicit none
          integer,intent(in):: iproc, norbIn, nspin, block1, block2, ispinIn
          integer, intent(out) :: nspinor
          type(orbitals_data):: orbs
          type(comms_cubic), intent(in) :: comms
          type(paw_objects),optional,intent(inout)::paw
          real(wp),dimension(comms%nvctr_par(iproc,0)*orbs%nspinor*orbs%norb),intent(inout):: psit
          integer,dimension(nspin,0:orbs%nkpts):: ndim_ovrlp
          real(wp),dimension(ndim_ovrlp(nspin,orbs%nkpts)):: ovrlp
          integer,dimension(nspin):: norbTot
          END SUBROUTINE gramschmidt
        end interface

        interface
          subroutine orthogonalize(iproc,nproc,orbs,comms,psi,orthpar,paw)
          use module_defs, only: wp
          use module_types
          use communications_base, only: comms_cubic
          implicit none
          integer, intent(in) :: iproc,nproc
          type(orbitals_data), intent(in) :: orbs
          type(comms_cubic), intent(in) :: comms
          type(orthon_data), intent(in) :: orthpar
          real(wp), dimension(comms%nvctr_par(iproc,0)*orbs%nspinor*orbs%norb), intent(inout) :: psi
          type(paw_objects),optional,intent(inout) :: paw
          END SUBROUTINE orthogonalize
        end interface

  interface
     subroutine calculate_density_kernel(iproc, nproc, isKernel, orbs, orbs_tmb, &
          coeff, denskern, denskern_, keep_uncompressed_)
       !use module_defs, only: gp,dp,wp
       use module_types
       use sparsematrix_base, only: sparse_matrix
       implicit none
       integer,intent(in):: iproc, nproc
       logical, intent(in) :: isKernel
       type(orbitals_data),intent(in):: orbs, orbs_tmb
       type(sparse_matrix), intent(in) :: denskern
       real(kind=8),dimension(denskern%nfvctr,orbs%norb),intent(in):: coeff   !only use the first (occupied) orbitals
       type(matrices), intent(out) :: denskern_
       logical,intent(in),optional :: keep_uncompressed_ !< keep the uncompressed kernel in denskern_%matrix (requires that this array is already allocated outside of the routine)
     END SUBROUTINE calculate_density_kernel
  end interface
!!$
!!$        subroutine reconstruct_kernel(iproc, nproc, inversion_method, &
!!$                   blocksize_dsyev, blocksize_pdgemm, orbs, tmb, overlap_calculated)
!!$          !use module_defs, only: gp,dp,wp
!!$          use module_types
!!$          implicit none
!!$          integer,intent(in):: iproc, nproc, blocksize_dsyev, blocksize_pdgemm, inversion_method
!!$          type(orbitals_data),intent(in):: orbs
!!$          type(DFT_wavefunction),intent(inout):: tmb
!!$          logical,intent(inout):: overlap_calculated
!!$        end subroutine reconstruct_kernel


!!$        subroutine reorthonormalize_coeff(iproc, nproc, norb, blocksize_dsyev, blocksize_pdgemm, inversion_method, basis_orbs, &
!!$                   basis_overlap, KS_overlap, basis_overlap_mat, coeff, orbs)
!!$          !use module_defs, only: gp,dp,wp
!!$          use module_types
!!$          use sparsematrix_base, only: sparse_matrix, matrices
!!$          implicit none
!!$          integer, intent(in) :: iproc, nproc, norb
!!$          integer, intent(in) :: blocksize_dsyev, blocksize_pdgemm, inversion_method
!!$          type(orbitals_data), intent(in) :: basis_orbs   !number of basis functions
!!$          type(sparse_matrix),intent(inout) :: basis_overlap
!!$          type(sparse_matrix),dimension(basis_overlap%nspin),intent(inout) :: KS_overlap
!!$          type(matrices),intent(inout) :: basis_overlap_mat
!!$          real(kind=8),dimension(basis_overlap%nfvctr,norb),intent(inout) :: coeff
!!$          type(orbitals_data), intent(in) :: orbs   !Kohn-Sham orbitals that will be orthonormalized and their parallel distribution
!!$        end subroutine reorthonormalize_coeff

  interface
     subroutine copy_old_supportfunctions(iproc,orbs,lzd,phi,lzd_old,phi_old)
       use module_defs, only: gp,dp,wp
       use module_types
       implicit none
       integer,intent(in) :: iproc
       type(orbitals_data), intent(in) :: orbs
       type(local_zone_descriptors), intent(in) :: lzd
       type(local_zone_descriptors), intent(inout) :: lzd_old
       real(wp), dimension(:), pointer :: phi,phi_old
     END SUBROUTINE copy_old_supportfunctions
  end interface

  interface
        subroutine input_memory_linear(iproc, nproc, at, KSwfn, tmb, tmb_old, denspot, input, &
                   rxyz_old, rxyz, denspot0, energs, nlpsp, GPU, ref_frags, cdft)
          use module_defs, only: gp,dp,wp
          use module_types, only: DFT_wavefunction,DFT_local_fields,input_variables,&
               energy_terms,Dft_psp_projectors,GPU_pointers,atoms_data
          use module_fragments, only: system_fragment
          use constrained_dft, only: cdft_data
          implicit none
          integer,intent(in) :: iproc, nproc
          type(atoms_data), intent(inout) :: at
          type(DFT_wavefunction),intent(inout):: KSwfn
          type(DFT_wavefunction),intent(inout):: tmb, tmb_old
          type(DFT_local_fields), intent(inout) :: denspot
          type(input_variables),intent(in):: input
          real(gp),dimension(3,at%astruct%nat),intent(in) :: rxyz_old, rxyz
          real(8),dimension(max(denspot%dpbox%ndims(1)*denspot%dpbox%ndims(2)*denspot%dpbox%n3p,1)),intent(out):: denspot0
          type(energy_terms),intent(inout):: energs
          type(DFT_PSP_projectors), intent(inout) :: nlpsp
          type(GPU_pointers), intent(inout) :: GPU
          type(system_fragment), dimension(:), intent(in) :: ref_frags
          type(cdft_data), intent(inout) :: cdft
        end subroutine input_memory_linear
     end interface

  interface
     subroutine copy_old_coefficients(norb_tmb, nfvctr, coeff, coeff_old)
       use module_defs, only: gp,dp,wp
       implicit none
       integer,intent(in):: norb_tmb, nfvctr
       real(8),dimension(:,:),pointer:: coeff, coeff_old
     END SUBROUTINE copy_old_coefficients
  end interface

  interface
     subroutine copy_old_inwhichlocreg(norb_tmb, inwhichlocreg, inwhichlocreg_old, onwhichatom, onwhichatom_old)
       use module_defs, only: gp,dp,wp
       implicit none
       integer,intent(in):: norb_tmb
       integer,dimension(:),pointer:: inwhichlocreg, inwhichlocreg_old, onwhichatom, onwhichatom_old
     END SUBROUTINE copy_old_inwhichlocreg
  end interface

  interface
     subroutine reformat_supportfunctions(iproc,nproc,at,rxyz_old,rxyz,add_derivatives,tmb,ndim_old,lzd_old,&
          frag_trans,psi_old,input_dir,input_frag,ref_frags,max_shift,phi_array_old)
       use module_defs, only: gp,dp,wp
       use module_types
       use module_fragments
       implicit none
       integer, intent(in) :: iproc,nproc
       integer, intent(in) :: ndim_old
       type(atoms_data), intent(in) :: at
       real(gp), dimension(3,at%astruct%nat), intent(in) :: rxyz,rxyz_old
       type(DFT_wavefunction), intent(inout) :: tmb
       type(local_zone_descriptors), intent(inout) :: lzd_old
       type(fragment_transformation), dimension(tmb%orbs%norbp), intent(in) :: frag_trans
       real(wp), dimension(:), pointer :: psi_old
       type(phi_array), dimension(tmb%orbs%norbp), optional, intent(in) :: phi_array_old
       logical, intent(in) :: add_derivatives
       character(len=*), intent(in) :: input_dir
       type(fragmentInputParameters), intent(in) :: input_frag
       type(system_fragment), dimension(:), intent(in) :: ref_frags
       real(gp),intent(out) :: max_shift
     END SUBROUTINE reformat_supportfunctions
  end interface

  interface
     subroutine reformat_one_supportfunction(llr,llr_old,geocode,hgrids_old,n_old,psigold,&
          hgrids,n,centre_old,centre_new,da,frag_trans,psi,psirold)
       use module_defs, only: gp,dp,wp
       use module_types
       use module_fragments
       implicit none
       integer, dimension(3), intent(in) :: n,n_old
       real(gp), dimension(3), intent(in) :: hgrids,hgrids_old
       !type(wavefunctions_descriptors), intent(in) :: wfd
       type(locreg_descriptors), intent(in) :: llr, llr_old
       character(len=1), intent(in) :: geocode !< @copydoc poisson_solver::doc::geocode
       real(gp), dimension(3), intent(inout) :: centre_old,centre_new,da
       type(fragment_transformation), intent(in) :: frag_trans
       real(wp), dimension(0:n_old(1),2,0:n_old(2),2,0:n_old(3),2), intent(in) :: psigold
       real(wp), dimension(llr%wfd%nvctr_c+7*llr%wfd%nvctr_f), intent(out) :: psi
       real(wp), dimension(llr_old%d%n1i,llr_old%d%n2i,llr_old%d%n3i), optional, intent(in) :: psirold
     END SUBROUTINE reformat_one_supportfunction
  end interface

  interface
     subroutine input_wf_memory_new(nproc,iproc, atoms, &
          rxyz_old, hx_old, hy_old, hz_old, psi_old,lzd_old, &
          rxyz,psi,orbs,lzd)
       use module_defs
       use module_types
       implicit none
       integer, intent(in) :: iproc,nproc
       type(atoms_data), intent(in) :: atoms
       real(gp), dimension(3, atoms%astruct%nat), intent(in) :: rxyz, rxyz_old
       real(gp), intent(in) :: hx_old, hy_old, hz_old
       type(orbitals_data), intent(in) :: orbs
       type(local_zone_descriptors), intent(in) :: lzd_old
       type(local_zone_descriptors), intent(in) :: lzd
       real(wp), dimension(:), pointer :: psi, psi_old
     END SUBROUTINE input_wf_memory_new
  end interface

  interface
     subroutine integral_equation(iproc,nproc,atoms,wfn,ngatherarr,local_potential,GPU,xc,nlpsp,rxyz,paw)
       use module_defs, only: gp,dp,wp
       use module_types
       use module_xc
       implicit none
       integer, intent(in) :: iproc,nproc
       type(atoms_data), intent(in) :: atoms
       type(DFT_wavefunction), intent(in) :: wfn
       type(GPU_pointers), intent(inout) :: GPU
       type(DFT_PSP_projectors), intent(inout) :: nlpsp
       type(xc_info), intent(in) :: xc
       type(paw_objects), intent(inout) :: paw
       integer, dimension(0:nproc-1,2), intent(in) :: ngatherarr
       real(gp), dimension(3,atoms%astruct%nat), intent(in) :: rxyz
       real(dp), dimension(:), pointer :: local_potential
     END SUBROUTINE integral_equation
  end interface

  interface
     subroutine atoms_new(atoms)
       use module_types
       implicit none
       type(atoms_data), pointer :: atoms
     END SUBROUTINE atoms_new
  end interface

  interface
     subroutine inputs_new(in)
       use module_input_keys, only: input_variables
       implicit none
       type(input_variables), pointer :: in
     END SUBROUTINE inputs_new
  end interface

  interface
     subroutine optimize_coeffs(iproc, nproc, orbs, tmb, ldiis_coeff, fnrm, fnrm_crit, itmax, energy, &
          sd_fit_curve, factor, itout, it_scc, it_cdft, order_taylor, max_inversion_error, reorder, num_extra)
       use module_defs, only: gp,dp,wp
       use module_types
       use diis_sd_optimization
       implicit none
       integer,intent(in):: iproc, nproc, itmax, itout, it_scc, it_cdft
       integer,intent(inout) :: order_taylor
       real(kind=8),intent(in) :: max_inversion_error
       type(orbitals_data),intent(in):: orbs
       type(DFT_wavefunction),intent(inout):: tmb
       type(DIIS_obj), intent(inout) :: ldiis_coeff
       real(kind=gp),intent(in):: fnrm_crit
       real(kind=gp),intent(out):: fnrm
       real(kind=gp), intent(inout) :: energy
       logical, intent(in) :: sd_fit_curve
       real(kind=gp), intent(in) :: factor
       integer, optional, intent(in) :: num_extra
       logical, optional, intent(in) :: reorder
     END SUBROUTINE optimize_coeffs
  end interface

  interface
     subroutine calculate_residue_ks(iproc, nproc, num_extra, ksorbs, tmb, hpsit_c, hpsit_f)
       use module_types
       implicit none

       ! Calling arguments
       integer, intent(in) :: iproc, nproc, num_extra
       type(dft_wavefunction), intent(inout) :: tmb
       type(orbitals_data), intent(in) :: ksorbs
       real(kind=8),dimension(:),pointer :: hpsit_c, hpsit_f
     END SUBROUTINE calculate_residue_ks
  end interface

  interface
     subroutine write_energies(iter,iscf,energs,gnrm,gnrm_zero,comment,only_energies)
       use module_defs, only: gp,dp,wp
       use module_types
       implicit none
       integer, intent(in) :: iter,iscf
       type(energy_terms), intent(in) :: energs
       real(gp), intent(in) :: gnrm,gnrm_zero
       character(len=*), intent(in) :: comment
       logical,intent(in),optional :: only_energies
     END SUBROUTINE write_energies
  end interface


  interface
     subroutine applyprojectorsonthefly(iproc,orbs,at,lr,&
          rxyz,hx,hy,hz,wfd,nlpsp,psi,hpsi,eproj_sum,&
          paw)
       use module_defs, only: gp,dp,wp
       use module_types
       use gaussians, only:gaussian_basis
       implicit none
       integer, intent(in) :: iproc
       real(gp), intent(in) :: hx,hy,hz
       type(atoms_data), intent(in) :: at
       type(orbitals_data), intent(in) :: orbs
       type(wavefunctions_descriptors), intent(in) :: wfd
       type(DFT_PSP_projectors), intent(inout) :: nlpsp
       type(locreg_descriptors),intent(in) :: lr
       real(gp), dimension(3,at%astruct%nat), intent(in) :: rxyz
       real(wp), dimension((wfd%nvctr_c+7*wfd%nvctr_f)*orbs%nspinor*orbs%norbp), intent(in) :: psi
       real(wp), dimension((wfd%nvctr_c+7*wfd%nvctr_f)*orbs%nspinor*orbs%norbp), intent(inout) :: hpsi
       real(gp), intent(out) :: eproj_sum
       type(paw_objects),optional,intent(inout)::paw
     END SUBROUTINE applyprojectorsonthefly
  end interface


  interface
     subroutine allocate_precond_arrays(orbs, lzd, confdatarr, precond_convol_workarrays, precond_workarrays)
       use module_types
       use locreg_operations, only: workarrays_quartic_convolutions,workarr_precond
       implicit none
       type(orbitals_data),intent(in) :: orbs
       type(local_zone_descriptors),intent(in) :: lzd
       type(confpot_data),dimension(orbs%norbp),intent(in) ::  confdatarr
       type(workarrays_quartic_convolutions),dimension(:),pointer,intent(inout) :: precond_convol_workarrays
       type(workarr_precond),dimension(:),pointer,intent(inout) :: precond_workarrays
     END SUBROUTINE allocate_precond_arrays
  end interface

  interface
     subroutine deallocate_precond_arrays(orbs, lzd, precond_convol_workarrays, precond_workarrays)
       use module_defs, only: gp,dp,wp
       use module_types
       use locreg_operations, only: workarrays_quartic_convolutions,workarr_precond
       implicit none
       type(orbitals_data),intent(in) :: orbs
       type(local_zone_descriptors),intent(in) :: lzd
       type(workarrays_quartic_convolutions),dimension(:),pointer,intent(inout) :: precond_convol_workarrays
       type(workarr_precond),dimension(:),pointer,intent(inout) :: precond_workarrays
     END SUBROUTINE deallocate_precond_arrays
  end interface

  interface
     subroutine plot_wf(units_provided,orbname,nexpo,at,factor,lr,hx,hy,hz,rxyz,psi, &
          unit0_, unitx_, unity_, unitz_)
       use module_defs, only: gp,dp,wp
       use locregs, only: locreg_descriptors
       use module_types, only: atoms_data
       implicit none
       logical,intent(in) :: units_provided
       character(len=*) :: orbname
       integer, intent(in) :: nexpo
       real(dp), intent(in) :: factor
       real(gp), intent(in) :: hx,hy,hz
       type(atoms_data), intent(in) :: at
       real(gp), dimension(3,at%astruct%nat), intent(in) :: rxyz
       type(locreg_descriptors), intent(in) :: lr
       real(wp), dimension(lr%wfd%nvctr_c+7*lr%wfd%nvctr_f), intent(in) :: psi
       integer,intent(in),optional :: unit0_, unitx_, unity_, unitz_
     END SUBROUTINE plot_wf
  end interface

  interface
     subroutine write_orbital_density(iproc, transform_to_global, iformat, &
          filename, npsidim, psi, input, orbs, lzd_g, at, rxyz, lzd_l)
       use module_defs, only: gp,dp,wp
       use module_types
       implicit none
       logical,intent(in) :: transform_to_global
       character(len=*),intent(in) :: filename
       integer,intent(in) :: iproc, npsidim, iformat
       real(kind=8),dimension(npsidim),intent(in),target :: psi
       type(input_variables),intent(in) :: input
       type(orbitals_data),intent(in) :: orbs !< orbitals descriptors
       type(local_zone_descriptors),intent(inout) :: lzd_g !< global descriptors
       type(atoms_data),intent(in) :: at
       real(kind=8),dimension(3,at%astruct%nat),intent(in) :: rxyz
       type(local_zone_descriptors),intent(in),optional :: lzd_l !< local descriptors
     END SUBROUTINE write_orbital_density
  end interface

END MODULE module_interfaces<|MERGE_RESOLUTION|>--- conflicted
+++ resolved
@@ -1658,16 +1658,10 @@
          END SUBROUTINE initialize_linear_from_file
        end interface
 
-<<<<<<< HEAD
-        subroutine readmywaves_linear_new(iproc,nproc,dir_output,filename,iformat,at,tmb,rxyz,&
-               ref_frags,input_frag,frag_calc,kernel_restart,frag_env_mapping,orblist)
-          use module_base
-=======
         interface
           subroutine readmywaves_linear_new(iproc,nproc,dir_output,filename,iformat,at,tmb,rxyz,&
-               ref_frags,input_frag,frag_calc,kernel_restart,orblist)
+               ref_frags,input_frag,frag_calc,kernel_restart,frag_env_mapping,orblist)
           use module_defs, only: gp,dp,wp
->>>>>>> 65826a71
           use module_types
           use module_fragments
           implicit none
