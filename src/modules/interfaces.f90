--- conflicted
+++ resolved
@@ -6307,10 +6307,21 @@
         real(8),intent(in):: factor, trH, meanAlpha 
         real(8),dimension(tmbopt%orbs%norb),intent(out):: alpha, alphaDIIS
        end subroutine hpsitopsi_linear
-<<<<<<< HEAD
        
-=======
-
+       subroutine DIISorSD(iproc, nproc, it, trH, tmbopt, ldiis, alpha, alphaDIIS, lphioldopt)
+         use module_base
+         use module_types
+         implicit none
+
+         ! Calling arguments
+         integer,intent(in):: iproc, nproc, it
+         real(8),intent(in):: trH
+         type(DFT_wavefunction),intent(inout):: tmbopt
+         type(localizedDIISParameters),intent(inout):: ldiis
+         real(8),dimension(tmbopt%orbs%norbp),intent(out):: alpha, alphaDIIS
+         real(8),dimension(tmbopt%wfnmd%nphi),intent(out):: lphioldopt
+       end subroutine DIISorSD
+ 
        subroutine psi_to_vlocpsi(iproc,orbs,Lzd,&
             ipotmethod,confdatarr,pot,psi,vpsi,pkernel,ixc,alphaSIC,epot_sum,evSIC)
          use module_base
@@ -6327,38 +6338,6 @@
          real(wp), dimension(orbs%npsidim_orbs), intent(inout) :: vpsi
          real(dp), dimension(:), pointer :: pkernel !< the PSolver kernel which should be associated for the SIC schemes
        end subroutine psi_to_vlocpsi
->>>>>>> 534f2d02
-       subroutine DIISorSD(iproc, nproc, it, trH, tmbopt, ldiis, alpha, alphaDIIS, lphioldopt)
-         use module_base
-         use module_types
-         implicit none
-
-         ! Calling arguments
-         integer,intent(in):: iproc, nproc, it
-         real(8),intent(in):: trH
-         type(DFT_wavefunction),intent(inout):: tmbopt
-         type(localizedDIISParameters),intent(inout):: ldiis
-         real(8),dimension(tmbopt%orbs%norbp),intent(out):: alpha, alphaDIIS
-         real(8),dimension(tmbopt%wfnmd%nphi),intent(out):: lphioldopt
-       end subroutine DIISorSD
- 
-       subroutine psi_to_vlocpsi(iproc,orbs,Lzd,&
-            ipotmethod,confdatarr,pot,psi,vpsi,pkernel,ixc,alphaSIC,epot_sum,evSIC)
-         use module_base
-         use module_types
-         implicit none
-         integer, intent(in) :: iproc,ipotmethod,ixc
-         real(gp), intent(in) :: alphaSIC
-         type(orbitals_data), intent(in) :: orbs
-         type(local_zone_descriptors), intent(in) :: Lzd
-         type(confpot_data), dimension(orbs%norbp), intent(in) :: confdatarr
-         real(wp), dimension(orbs%npsidim_orbs), intent(in) :: psi !this dimension will be modified
-         real(wp), dimension(*) :: pot !< the potential, with the dimension compatible with the ipotmethod flag
-         real(gp), intent(out) :: epot_sum,evSIC
-         real(wp), dimension(orbs%npsidim_orbs), intent(inout) :: vpsi
-         real(dp), dimension(:), pointer :: pkernel !< the PSolver kernel which should be associated for the SIC schemes
-       end subroutine psi_to_vlocpsi
-
        subroutine adjust_locregs_and_confinement(iproc, nproc, hx, hy, hz, &
                   input, tmb, tmbder, denspot, ldiis, lscv)
          use module_base
