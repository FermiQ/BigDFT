!> @file
!! Define the module module_interfaces containing all interfaces
!!
!! @author
!!    Copyright (C) 2007-2011 BigDFT group (LG,DC)
!!    This file is distributed under the terms of the
!!    GNU General Public License, see ~/COPYING file
!!    or http://www.gnu.org/copyleft/gpl.txt .
!!    For the list of contributors, see ~/AUTHORS


!>  Modules which contains all interfaces
module module_interfaces

   implicit none

   interface

      subroutine copy_old_wavefunctions(nproc,orbs,psi,&
            &   wfd_old,psi_old)
        use module_defs, only: wp
        use module_types
         implicit none
         integer, intent(in) :: nproc
         type(orbitals_data), intent(in) :: orbs
         type(wavefunctions_descriptors), intent(in) :: wfd_old
         real(wp), dimension(:), pointer :: psi,psi_old
      END SUBROUTINE copy_old_wavefunctions


      subroutine orbitals_descriptors(iproc,nproc,norb,norbu,norbd,nspin,nspinor, &
                 nkpt,kpt,wkpt,orbs,linear_partition,basedist,basedistu,basedistd)
         use module_defs, only: gp
         use module_types
         implicit none
         integer, intent(in) :: linear_partition !< repartition mode for the linear scaling version
         integer, intent(in) :: iproc,nproc,norb,norbu,norbd,nkpt,nspin
         integer, intent(in) :: nspinor
         type(orbitals_data), intent(inout) :: orbs
         real(gp), dimension(nkpt), intent(in) :: wkpt
         real(gp), dimension(3,nkpt), intent(in) :: kpt
         integer, dimension(0:nproc-1), intent(in), optional :: basedist
         integer, dimension(0:nproc-1), intent(in), optional :: basedistu
         integer, dimension(0:nproc-1), intent(in), optional :: basedistd
      END SUBROUTINE orbitals_descriptors


      subroutine createWavefunctionsDescriptors(iproc,hx,hy,hz,atoms,rxyz,&
            &   crmult,frmult,calculate_bounds,Glr,output_denspot)
        use module_defs, only: gp
        use module_types
         implicit none
         !Arguments
         type(atoms_data), intent(in) :: atoms
         integer, intent(in) :: iproc
         real(gp), intent(in) :: hx,hy,hz,crmult,frmult
         real(gp), dimension(3,atoms%astruct%nat), intent(in) :: rxyz
         !real(gp), dimension(atoms%astruct%ntypes,3), intent(in) :: radii_cf
         logical,intent(in) :: calculate_bounds
         type(locreg_descriptors), intent(inout) :: Glr
         logical, intent(in), optional :: output_denspot
      END SUBROUTINE createWavefunctionsDescriptors

      subroutine createProjectorsArrays(lr,rxyz,at,orbs,&
           cpmult,fpmult,hx,hy,hz,dry_run,nlpsp,&
           init_projectors_completely_)
        !n(c) use module_base
        use module_types
        implicit none
        type(atoms_data), intent(in) :: at
        type(orbitals_data), intent(in) :: orbs
        real(kind=8), intent(in) :: cpmult,fpmult,hx,hy,hz
        type(locreg_descriptors),intent(in) :: lr
        real(kind=8), dimension(3,at%astruct%nat), intent(in) :: rxyz
        !real(kind=8), dimension(at%astruct%ntypes,3), intent(in) :: radii_cf
        logical, intent(in) :: dry_run
        type(DFT_PSP_projectors), intent(out) :: nlpsp
        logical,intent(in),optional :: init_projectors_completely_
      END SUBROUTINE createProjectorsArrays


       subroutine IonicEnergyandForces(iproc,nproc,dpbox,at,elecfield,&
            & rxyz,eion,fion,dispersion,edisp,fdisp,ewaldstr,n1,n2,n3,&
            & pot_ion,pkernel,psoffset)
         use module_defs, only: gp,dp
         use module_types
         implicit none
         type(denspot_distribution), intent(in) :: dpbox
         type(atoms_data), intent(in) :: at
         integer, intent(in) :: iproc,nproc,n1,n2,n3,dispersion
         real(gp), dimension(3), intent(in) :: elecfield
         real(gp), dimension(3,at%astruct%nat), intent(in) :: rxyz
         type(coulomb_operator), intent(inout) :: pkernel
         real(gp), intent(out) :: eion,edisp,psoffset
         real(dp), dimension(6),intent(out) :: ewaldstr
         real(gp), dimension(:,:), pointer :: fion,fdisp
         real(dp), dimension(*), intent(out) :: pot_ion
       END SUBROUTINE IonicEnergyandForces


       subroutine input_wf_empty(iproc, nproc, psi, hpsi, psit, orbs, &
            & band_structure_filename, input_spin, atoms, d, denspot)
         use module_defs, only: wp
         use module_types
         implicit none
         integer, intent(in) :: iproc, nproc
         type(orbitals_data), intent(in) :: orbs
         character(len = *), intent(in) :: band_structure_filename
         integer, intent(in) :: input_spin
         type(atoms_data), intent(in) :: atoms
         type(grid_dimensions), intent(in) :: d
         type(DFT_local_fields), intent(inout) :: denspot
         real(wp), dimension(:), pointer :: psi
         real(kind=8), dimension(:), pointer :: hpsi, psit
       END SUBROUTINE input_wf_empty

       subroutine input_wf_random(psi, orbs)
         use module_defs, only: wp
         use module_types
         implicit none
         type(orbitals_data), intent(inout) :: orbs
         real(wp), dimension(:), pointer :: psi
       END SUBROUTINE input_wf_random

       subroutine input_wf_cp2k(iproc, nproc, nspin, atoms, rxyz, Lzd, &
            & psi, orbs)
         use module_defs, only: wp,gp
         use module_types
         implicit none
         integer, intent(in) :: iproc, nproc, nspin
         type(atoms_data), intent(in) :: atoms
         real(gp), dimension(3, atoms%astruct%nat), intent(in) :: rxyz
         type(local_zone_descriptors), intent(in) :: Lzd
         type(orbitals_data), intent(inout) :: orbs
         real(wp), dimension(:), pointer :: psi
       END SUBROUTINE input_wf_cp2k

       subroutine input_wf_memory(iproc, atoms, &
            & rxyz_old, hx_old, hy_old, hz_old, d_old, wfd_old, psi_old, &
            & rxyz, lzd, psi, orbs)
         use module_defs, only: gp,wp
         use module_types
         implicit none
         integer, intent(in) :: iproc
         type(atoms_data), intent(in) :: atoms
         real(gp), dimension(3, atoms%astruct%nat), intent(in) :: rxyz, rxyz_old
         real(gp), intent(in) :: hx_old, hy_old, hz_old
         type(local_zone_descriptors), intent(in) :: lzd
         type(grid_dimensions), intent(in) :: d_old
         type(wavefunctions_descriptors), intent(in) :: wfd_old
         type(orbitals_data), intent(in) :: orbs
         real(wp), dimension(:), pointer :: psi, psi_old
       END SUBROUTINE input_wf_memory

       subroutine input_wf_disk(iproc, nproc, input_wf_format, d, hx, hy, hz, &
            in, atoms, rxyz, wfd, orbs, psi)
         use module_defs
         use module_types
         implicit none
         integer, intent(in) :: iproc, nproc, input_wf_format
         type(grid_dimensions), intent(in) :: d
         real(gp), intent(in) :: hx, hy, hz
         type(input_variables), intent(in) :: in
         type(atoms_data), intent(in) :: atoms
         real(gp), dimension(3, atoms%astruct%nat), intent(in) :: rxyz
         !real(gp), dimension(3, atoms%astruct%nat), intent(out) :: rxyz_old
         type(wavefunctions_descriptors), intent(in) :: wfd
         type(orbitals_data), intent(inout) :: orbs
         real(wp), dimension(:), pointer :: psi
       END SUBROUTINE input_wf_disk

       subroutine input_wf_diag(iproc,nproc,at,denspot,&
            orbs,nvirt,comms,Lzd,energs,rxyz,&
            nlpsp,ixc,psi,hpsi,psit,G,&
            nspin,GPU,input,onlywf)!,paw)
         ! Input wavefunctions are found by a diagonalization in a minimal basis set
         ! Each processors write its initial wavefunctions into the wavefunction file
         ! The files are then read by readwave
         ! @todo pass GPU to be a local variable of this routine (initialized and freed here)
         use module_defs, only: gp,dp,wp
         use module_types
         use gaussians
         use communications_base, only: comms_cubic
         implicit none
         !Arguments
         integer, intent(in) :: iproc,nproc,ixc
         integer, intent(inout) :: nspin,nvirt
         logical, intent(in) :: onlywf  !if .true. finds only the WaveFunctions and return
         type(atoms_data), intent(in) :: at
         type(DFT_PSP_projectors), intent(inout) :: nlpsp
         type(local_zone_descriptors), intent(inout) :: Lzd
         type(comms_cubic), intent(in) :: comms
         type(orbitals_data), intent(inout) :: orbs
         type(energy_terms), intent(inout) :: energs
         type(DFT_local_fields), intent(inout) :: denspot
         type(GPU_pointers), intent(in) :: GPU
         type(input_variables), intent(in) :: input
         !type(symmetry_data), intent(in) :: symObj
         real(gp), dimension(3,at%astruct%nat), intent(in) :: rxyz
         type(gaussian_basis), intent(out) :: G !basis for davidson IG
         real(wp), dimension(:), pointer :: psi,hpsi,psit
         !type(paw_objects),optional,intent(inout)::paw
       end subroutine input_wf_diag

       subroutine input_wf(iproc,nproc,in,GPU,atoms,rxyz,&
            denspot,denspot0,nlpsp,KSwfn,tmb,energs,inputpsi,input_wf_format,norbv,&
            lzd_old,psi_old,rxyz_old,tmb_old,ref_frags,cdft,&
            locregcenters)
         use module_defs, only: gp,wp
         use f_enums, only: f_enumerator
         use module_types
         use module_fragments
         use constrained_dft
         implicit none
         integer, intent(in) :: iproc, nproc, input_wf_format
         type(f_enumerator), intent(in) :: inputpsi
         type(input_variables), intent(in) :: in
         type(GPU_pointers), intent(inout) :: GPU
         type(atoms_data), intent(inout) :: atoms
         real(gp), dimension(3, atoms%astruct%nat), target, intent(in) :: rxyz
         type(DFT_local_fields), intent(inout) :: denspot
         type(DFT_wavefunction), intent(inout) :: KSwfn,tmb,tmb_old !<input wavefunction
         type(energy_terms), intent(inout) :: energs !<energies of the system
         real(gp), dimension(*), intent(out) :: denspot0 !< Initial density / potential, if needed
         real(wp), dimension(:), pointer :: psi_old
         integer, intent(out) :: norbv
         type(DFT_PSP_projectors), intent(inout) :: nlpsp
         real(gp), dimension(3, atoms%astruct%nat), intent(in) :: rxyz_old
         type(local_zone_descriptors),intent(in):: lzd_old
         type(system_fragment), dimension(:), pointer :: ref_frags
         type(cdft_data), intent(out) :: cdft
         real(kind=8),dimension(3,atoms%astruct%nat),intent(in),optional :: locregcenters
       END SUBROUTINE input_wf

      subroutine first_orthon(iproc,nproc,orbs,lzd,comms,psi,hpsi,psit,orthpar,paw)
        use module_defs, only: wp
         use module_types
         use communications_base, only: comms_cubic
         implicit none
         integer, intent(in) :: iproc,nproc
         type(orbitals_data), intent(in) :: orbs
         type(local_zone_descriptors),intent(in) :: lzd
         type(comms_cubic), intent(in) :: comms
         type(orthon_data):: orthpar
         type(paw_objects),optional,intent(inout)::paw
         real(wp), dimension(:) , pointer :: psi,hpsi,psit
      END SUBROUTINE first_orthon

      subroutine density_and_hpot(dpbox,symObj,orbs,Lzd,pkernel,rhodsc,GPU,xc,psi,rho,vh,hstrten)
        use module_defs, only: gp,wp,dp
        use module_types
        use module_atoms, only: symmetry_data
        use module_xc
        implicit none
        type(denspot_distribution), intent(in) :: dpbox
        type(rho_descriptors),intent(inout) :: rhodsc
        type(orbitals_data), intent(in) :: orbs
        type(local_zone_descriptors), intent(in) :: Lzd
        type(symmetry_data), intent(in) :: symObj
        type(coulomb_operator), intent(inout) :: pkernel
        type(xc_info), intent(in) :: xc
        real(wp), dimension(orbs%npsidim_orbs), intent(in) :: psi
        type(GPU_pointers), intent(inout) :: GPU
        real(gp), dimension(6), intent(out) :: hstrten
        real(dp), dimension(:), pointer :: rho,vh
      end subroutine density_and_hpot

      subroutine sumrho(dpbox,orbs,Lzd,GPU,symObj,rhodsc,xc,psi,rho_p,mapping)
        use module_defs, only: wp,gp,dp
        use module_atoms, only: symmetry_data
        use module_types
        use module_xc
        implicit none
        !Arguments
        type(denspot_distribution), intent(in) :: dpbox
        type(rho_descriptors),intent(in) :: rhodsc
        type(orbitals_data), intent(in) :: orbs
        type(local_zone_descriptors), intent(in) :: Lzd
        type(symmetry_data), intent(in) :: symObj
        type(xc_info), intent(in) :: xc
        real(wp), dimension(orbs%npsidim_orbs), intent(in) :: psi
        real(dp), dimension(:,:), pointer :: rho_p
        type(GPU_pointers), intent(inout) :: GPU
        integer,dimension(orbs%norb),intent(in),optional:: mapping
      END SUBROUTINE sumrho

      !starting point for the communication routine of the density
      subroutine communicate_density(dpbox,nspin,rhodsc,rho_p,rho,keep_rhop)
        use module_defs, only: gp,dp,wp
        use module_types
        implicit none
        logical, intent(in) :: keep_rhop !< preserves the total density in the rho_p array
        integer, intent(in) :: nspin
        type(rho_descriptors),intent(in) :: rhodsc
        type(denspot_distribution), intent(in) :: dpbox
        real(dp), dimension(:,:), pointer :: rho_p !< partial density in orbital distribution scheme
        real(dp), dimension(max(dpbox%ndims(1)*dpbox%ndims(2)*dpbox%n3d,1),nspin), intent(out) :: rho
      END SUBROUTINE communicate_density


       subroutine LocalHamiltonianApplication(iproc,nproc,at,npsidim_orbs,orbs,&
            Lzd,confdatarr,ngatherarr,pot,psi,hpsi,&
            energs,SIC,GPU,PotOrKin,xc,pkernel,orbsocc,psirocc,dpbox,potential,comgp,hpsi_noconf,econf)
         use module_defs, only: gp,dp,wp
         use module_types
         use module_xc
         implicit none
         integer, intent(in) :: PotOrKin !< if true, only the potential operator is applied
         integer, intent(in) :: iproc,nproc,npsidim_orbs
         type(atoms_data), intent(in) :: at
         type(orbitals_data), intent(in) :: orbs
         type(local_zone_descriptors), intent(in) :: Lzd
         type(SIC_data), intent(in) :: SIC
         type(xc_info), intent(in) :: xc
         integer, dimension(0:nproc-1,2), intent(in) :: ngatherarr
         real(wp), dimension(orbs%npsidim_orbs), intent(in) :: psi
         type(confpot_data), dimension(orbs%norbp) :: confdatarr
         real(wp), dimension(:), pointer :: pot
         !real(wp), dimension(*) :: pot
         type(energy_terms), intent(inout) :: energs
         real(wp), target, dimension(max(1,orbs%npsidim_orbs)), intent(inout) :: hpsi
         type(GPU_pointers), intent(inout) :: GPU
         type(coulomb_operator), intent(in), optional :: pkernel
         type(orbitals_data), intent(in), optional :: orbsocc
         real(wp), dimension(:), pointer, optional :: psirocc
         type(denspot_distribution),intent(in),optional :: dpbox
         real(wp), dimension(*), intent(in), optional, target :: potential !< Distributed potential. Might contain the density for the SIC treatments
         type(p2pComms),intent(inout), optional:: comgp
         real(wp), target, dimension(max(1,orbs%npsidim_orbs)), intent(inout),optional :: hpsi_noconf
         real(gp),intent(out),optional :: econf
       end subroutine LocalHamiltonianApplication


      subroutine SynchronizeHamiltonianApplication(nproc,npsidim_orbs,orbs,Lzd,GPU,xc,hpsi,&
           energs,energs_work)
        use module_defs, only: gp,wp
        use module_types
        use module_xc
        implicit none
        integer, intent(in) :: nproc,npsidim_orbs
        type(orbitals_data),  intent(in) :: orbs
        type(local_zone_descriptors), intent(in) :: Lzd
        type(GPU_pointers), intent(inout) :: GPU
        type(xc_info), intent(in) :: xc
        type(energy_terms), intent(inout) :: energs
        !real(gp), intent(inout) :: ekin_sum,epot_sum,eproj_sum,eSIC_DC,eexctX
        real(wp), dimension(orbs%npsidim_orbs), intent(inout) :: hpsi
        type(work_mpiaccumulate),optional,intent(inout) :: energs_work
      END SUBROUTINE SynchronizeHamiltonianApplication

      subroutine hpsitopsi(iproc,nproc,iter,idsx,wfn,&
           at,nlpsp,eproj_sum)
        use module_defs, only: gp
         use module_types
         implicit none
         integer, intent(in) :: iproc,nproc,idsx,iter
         type(DFT_wavefunction), intent(inout) :: wfn
         type(atoms_data), intent(in) :: at
         type(DFT_PSP_projectors), intent(inout) :: nlpsp
         real(gp),optional, intent(out) :: eproj_sum
      END SUBROUTINE hpsitopsi

      subroutine last_orthon(iproc,nproc,iter,wfn,evsum,opt_keeppsit)
        use module_defs, only: gp,dp,wp
        use module_types
        implicit none
        integer, intent(in) :: iproc,nproc,iter
        real(wp), intent(out) :: evsum
        type(DFT_wavefunction), intent(inout) :: wfn
        logical, optional :: opt_keeppsit
      END SUBROUTINE last_orthon


      subroutine CalculateTailCorrection(iproc,nproc,at,rbuf,orbs,&
           Glr,nlpsp,ncongt,pot,hgrid,rxyz,crmult,frmult,nspin,&
           psi,output_denspot,ekin_sum,epot_sum,eproj_sum,paw)
        use module_defs, only: gp,wp,dp
         use module_types
         use gaussians, only: gaussian_basis
         implicit none
         type(atoms_data), intent(in) :: at
         type(orbitals_data), intent(in) :: orbs
         type(locreg_descriptors), intent(in) :: Glr
         type(DFT_PSP_projectors), intent(inout) :: nlpsp
         integer, intent(in) :: iproc,nproc,ncongt,nspin
         logical, intent(in) :: output_denspot
         real(kind=8), dimension(3), intent(in) :: hgrid
         real(kind=8), intent(in) :: crmult,frmult,rbuf
         !real(kind=8), dimension(at%astruct%ntypes,3), intent(in) :: radii_cf
         real(kind=8), dimension(3,at%astruct%nat), intent(in) :: rxyz
         real(kind=8), dimension(Glr%d%n1i,Glr%d%n2i,Glr%d%n3i,nspin), intent(in) :: pot
         real(kind=8), dimension(Glr%wfd%nvctr_c+7*Glr%wfd%nvctr_f,orbs%norbp), intent(in) :: psi
         real(kind=8), intent(out) :: ekin_sum,epot_sum,eproj_sum
         type(paw_objects),optional,intent(inout)::paw
      END SUBROUTINE CalculateTailCorrection

      !added for abinit compatibility
      subroutine reformatonewave(displ,wfd,at,hx_old,hy_old,hz_old,&
           n1_old,n2_old,n3_old,rxyz_old,psigold,hx,hy,hz,n1,n2,n3,rxyz,psifscf,psi)
        use module_defs, only: gp,wp
         use module_types
         implicit none
         integer, intent(in) :: n1_old,n2_old,n3_old,n1,n2,n3
         real(gp), intent(in) :: hx,hy,hz,displ,hx_old,hy_old,hz_old
         type(wavefunctions_descriptors), intent(in) :: wfd
         type(atoms_data), intent(in) :: at
         real(gp), dimension(3,at%astruct%nat), intent(in) :: rxyz_old,rxyz
         real(wp), dimension(0:n1_old,2,0:n2_old,2,0:n3_old,2), intent(in) :: psigold
         real(wp), dimension(-7:2*n1+8,-7:2*n2+8,-7:2*n3+8), intent(out) :: psifscf
         real(wp), dimension(wfd%nvctr_c+7*wfd%nvctr_f), intent(out) :: psi
      END SUBROUTINE reformatonewave
      subroutine readonewave(unitwf,useFormattedInput,iorb,iproc,n1,n2,n3,&
            &   hx,hy,hz,at,wfd,rxyz_old,rxyz,psi,eval,psifscf)
        use module_defs, only: gp,wp
         use module_types
         implicit none
         logical, intent(in) :: useFormattedInput
         integer, intent(in) :: unitwf,iorb,iproc,n1,n2,n3
         type(wavefunctions_descriptors), intent(in) :: wfd
         type(atoms_data), intent(in) :: at
         real(gp), intent(in) :: hx,hy,hz
         real(gp), dimension(3,at%astruct%nat), intent(in) :: rxyz
         real(wp), intent(out) :: eval
         real(gp), dimension(3,at%astruct%nat), intent(out) :: rxyz_old
         real(wp), dimension(wfd%nvctr_c+7*wfd%nvctr_f), intent(out) :: psi
         real(wp), dimension(*), intent(out) :: psifscf !this supports different BC
      END SUBROUTINE readonewave
      subroutine writeonewave(unitwf,useFormattedOutput,iorb,n1,n2,n3,hx,hy,hz,nat,rxyz,  &
         nseg_c,nvctr_c,keyg_c,keyv_c,  &
         nseg_f,nvctr_f,keyg_f,keyv_f, &
         psi_c,psi_f,eval)
         use module_defs, only: gp,dp,wp
         implicit none
         logical, intent(in) :: useFormattedOutput
         integer, intent(in) :: unitwf,iorb,n1,n2,n3,nat,nseg_c,nvctr_c,nseg_f,nvctr_f
         real(gp), intent(in) :: hx,hy,hz
         real(wp), intent(in) :: eval
         integer, dimension(nseg_c), intent(in) :: keyv_c
         integer, dimension(nseg_f), intent(in) :: keyv_f
         integer, dimension(2,nseg_c), intent(in) :: keyg_c
         integer, dimension(2,nseg_f), intent(in) :: keyg_f
         real(wp), dimension(nvctr_c), intent(in) :: psi_c
         real(wp), dimension(7,nvctr_f), intent(in) :: psi_f
         real(gp), dimension(3,nat), intent(in) :: rxyz
      END SUBROUTINE writeonewave

      subroutine davidson(iproc,nproc,in,at,&
           orbs,orbsv,nvirt,Lzd,comms,commsv,&
           rxyz,rhopot,nlpsp,pkernel,psi,v,dpbox,xc,GPU)
        use module_defs, only: gp,dp,wp
        use module_types
        use communications_base, only: comms_cubic
        use module_xc
        implicit none
        integer, intent(in) :: iproc,nproc
        integer, intent(in) :: nvirt
        type(input_variables), intent(in) :: in
        type(atoms_data), intent(in) :: at
        type(DFT_PSP_projectors), intent(inout) :: nlpsp
        type(local_zone_descriptors), intent(inout) :: Lzd
        type(orbitals_data), intent(inout) :: orbs
        type(comms_cubic), intent(in) :: comms, commsv
        type(denspot_distribution), intent(in) :: dpbox
        real(gp), dimension(3,at%astruct%nat), intent(in) :: rxyz
        type(coulomb_operator), intent(inout) :: pkernel
        real(dp), dimension(*), intent(in) :: rhopot
        type(orbitals_data), intent(inout) :: orbsv
        type(GPU_pointers), intent(inout) :: GPU
        type(xc_info), intent(in) :: xc
        real(wp), dimension(:), pointer :: psi,v!=psivirt(nvctrp,nvirtep*nproc)
      end subroutine davidson

      subroutine preconditionall2(iproc,nproc,orbs,Lzd,hx,hy,hz,ncong,npsidim,hpsi,confdatarr,gnrm,gnrm_zero, &
                 linear_precond_convol_workarrays, linear_precond_workarrays)
        use module_defs, only: gp,dp,wp
        use module_types
        use locreg_operations, only: workarrays_quartic_convolutions,workarr_precond
        implicit none
        integer, intent(in) :: iproc,nproc,ncong,npsidim
        real(gp), intent(in) :: hx,hy,hz
        type(local_zone_descriptors), intent(in) :: Lzd
        type(orbitals_data), intent(in) :: orbs
        real(dp), intent(out) :: gnrm,gnrm_zero
        real(wp), dimension(npsidim), intent(inout) :: hpsi
        type(confpot_data), dimension(orbs%norbp), intent(in) :: confdatarr
        type(workarrays_quartic_convolutions),dimension(orbs%norbp),intent(inout),optional :: linear_precond_convol_workarrays !< convolution workarrays for the linear case
        type(workarr_precond),dimension(orbs%norbp),intent(inout),optional :: linear_precond_workarrays !< workarrays for the linear case
      end subroutine preconditionall2

      subroutine partial_density_free(rsflag,nproc,n1i,n2i,n3i,npsir,nspinn,nrhotot,&
            &   hfac,nscatterarr,spinsgn,psir,rho_p,ibyyzz_r) !ex-optional argument
         use module_defs, only: gp,dp,wp
         implicit none
         logical, intent(in) :: rsflag
         integer, intent(in) :: nproc,n1i,n2i,n3i,nrhotot,nspinn,npsir
         real(gp), intent(in) :: hfac,spinsgn
         integer, dimension(0:nproc-1,4), intent(in) :: nscatterarr
         real(wp), dimension(n1i,n2i,n3i,nspinn), intent(in) :: psir
         real(dp), dimension(n1i,n2i,nrhotot,nspinn), intent(inout) :: rho_p
         integer, dimension(:,:,:), pointer :: ibyyzz_r
      END SUBROUTINE partial_density_free

      subroutine parse_cp2k_files(iproc,basisfile,orbitalfile,nat,ntypes,orbs,iatype,rxyz,&
            &   CP2K,wfn_cp2k)
         use module_base
         use module_types, only: orbitals_data, gaussian_basis
         implicit none
         character(len=*), intent(in) :: basisfile,orbitalfile
         integer, intent(in) :: iproc,nat,ntypes
         type(orbitals_data), intent(in) :: orbs
         integer, dimension(nat), intent(in) :: iatype
         real(gp), dimension(3,nat), target, intent(in) :: rxyz
         type(gaussian_basis), intent(out) :: CP2K
         real(wp), dimension(:,:), pointer :: wfn_cp2k
      END SUBROUTINE parse_cp2k_files

      subroutine read_gaussian_information(orbs,G,coeffs,filename, opt_fillrxyz)
          use module_defs, only: wp
         use module_types
         implicit none
         character(len=*), intent(in) :: filename
         type(orbitals_data), intent(inout) :: orbs
         type(gaussian_basis), intent(out) :: G
         real(wp), dimension(:,:), pointer :: coeffs
         logical, optional :: opt_fillrxyz
      END SUBROUTINE read_gaussian_information

      subroutine restart_from_gaussians(iproc,nproc,orbs,Lzd,hx,hy,hz,psi,G,coeffs)
        use module_defs, only: gp,wp
         use module_types
         implicit none
         integer, intent(in) :: iproc,nproc
         real(gp), intent(in) :: hx,hy,hz
         type(orbitals_data), intent(in) :: orbs
         type(local_zone_descriptors), intent(in) :: Lzd
         type(gaussian_basis), intent(inout) :: G
         real(wp), dimension(Lzd%Glr%wfd%nvctr_c+7*Lzd%Glr%wfd%nvctr_f,orbs%norbp), intent(out) :: psi
         real(wp), dimension(:,:), pointer :: coeffs
      END SUBROUTINE restart_from_gaussians

      subroutine inputguess_gaussian_orbitals(iproc,nproc,at,rxyz,nvirt,nspin,&
            orbs,orbse,norbsc_arr,locrad,G,psigau,eks,iversion,mapping,quartic_prefactor)
        use module_defs, only: gp,wp
         use module_types
         implicit none
         integer, intent(in) :: iproc,nproc,nspin
         integer, intent(inout) :: nvirt
         type(atoms_data), intent(in) :: at
         type(orbitals_data), intent(in) :: orbs
         real(gp), dimension(3,at%astruct%nat), intent(in) :: rxyz
         real(gp), intent(out) :: eks
         integer, dimension(at%natsc+1,nspin), intent(out) :: norbsc_arr
         real(gp), dimension(at%astruct%nat), intent(out) :: locrad
         type(orbitals_data), intent(out) :: orbse
         type(gaussian_basis), intent(out) :: G
         real(wp), dimension(:,:,:), pointer :: psigau
         integer,intent(in) :: iversion !< 1:cubic, 2:linear
         integer,dimension(orbs%norb),intent(in),optional:: mapping
         real(gp),dimension(at%astruct%ntypes),intent(in),optional:: quartic_prefactor
      END SUBROUTINE inputguess_gaussian_orbitals


     subroutine inputguess_gaussian_orbitals_forLinear(iproc,nproc,norb,at,rxyz,nvirt,nspin,&
          nlr, norbsPerAt, mapping, &
          orbs,orbse,norbsc_arr,locrad,G,psigau,eks,quartic_prefactor)
       use module_defs, only: gp,dp,wp
       use module_types
       implicit none
       integer, intent(in) :: iproc,nproc,nspin,nlr,norb
       integer, intent(inout) :: nvirt
       type(atoms_data), intent(in) :: at
       type(orbitals_data), intent(in) :: orbs
       real(gp), dimension(3,at%astruct%nat), intent(in) :: rxyz
       integer,dimension(norb),intent(in):: mapping
       integer,dimension(at%astruct%nat),intent(in):: norbsPerAt
       real(gp), intent(out) :: eks
       integer, dimension(at%natsc+1,nspin), intent(out) :: norbsc_arr
       real(gp), dimension(at%astruct%nat), intent(out) :: locrad
       type(orbitals_data), intent(inout) :: orbse
       type(gaussian_basis), intent(out) :: G
       real(wp), dimension(:,:,:), pointer :: psigau
       real(gp),dimension(at%astruct%ntypes),intent(in),optional:: quartic_prefactor
     END SUBROUTINE inputguess_gaussian_orbitals_forLinear

     subroutine AtomicOrbitals(iproc,at,rxyz,norbe,orbse,norbsc,&
          nspin,eks,G,gaucoeff,iorbtolr,mapping,quartic_prefactor)
       use module_defs, only: gp,dp,wp
       use module_types
       implicit none
       integer, intent(in) :: norbe,iproc
       integer, intent(in) :: norbsc,nspin
       type(atoms_data), intent(in) :: at
       !logical, dimension(4,2,at%natsc), intent(in) :: scorb
       real(gp), dimension(3,at%astruct%nat), intent(in), target :: rxyz
       type(orbitals_data), intent(inout) :: orbse
       type(gaussian_basis), intent(out) :: G
       real(gp), intent(out) :: eks
       integer, dimension(orbse%norbp), intent(out) :: iorbtolr !assign the localisation region
       real(wp), intent(out) :: gaucoeff !norbe=G%ncoeff !fake interface for passing address
       integer,dimension(orbse%norb), optional, intent(in):: mapping
       real(gp),dimension(at%astruct%ntypes),intent(in),optional:: quartic_prefactor
      END SUBROUTINE AtomicOrbitals

      subroutine apply_potential(n1,n2,n3,nl1,nl2,nl3,nbuf,nspinor,npot,psir,pot,epot,&
            &   ibyyzz_r) !optional
         use module_defs, only: gp,dp,wp
         implicit none
         integer, intent(in) :: n1,n2,n3,nl1,nl2,nl3,nbuf,nspinor,npot
         real(wp), dimension(-nl1:2*n1+2+nl1,-nl2:2*n2+2+nl2,-nl3:2*n3+2+nl3,nspinor), intent(inout) :: psir
         real(wp), dimension(-nl1:2*n1+2+nl1-4*nbuf,-nl2:2*n2+2+nl2-4*nbuf,-nl3:2*n3+2+nl3-4*nbuf,npot), intent(in) :: pot
         integer, dimension(2,-14:2*n2+16,-14:2*n3+16), intent(in), optional :: ibyyzz_r
         real(gp), intent(out) :: epot
      END SUBROUTINE apply_potential

      subroutine read_density(filename,geocode,n1i,n2i,n3i,nspin,hxh,hyh,hzh,rho,&
            &   nat,rxyz,iatypes, znucl)
        use module_defs, only: gp,dp
         use module_types
         implicit none
         character(len=*), intent(in) :: filename
         character(len=1), intent(in) :: geocode !< @copydoc poisson_solver::doc::geocode
         integer, intent(out) :: nspin
         integer, intent(out) ::  n1i,n2i,n3i
         real(gp), intent(out) :: hxh,hyh,hzh
         real(dp), dimension(:,:,:,:), pointer :: rho
         real(gp), dimension(:,:), pointer, optional :: rxyz
         integer, intent(out), optional ::  nat
         integer, dimension(:), pointer, optional :: iatypes, znucl
      END SUBROUTINE read_density

      subroutine read_cube(filename,geocode,n1i,n2i,n3i,nspin,hxh,hyh,hzh,rho,&
            &   nat,rxyz, iatypes, znucl)
         use module_defs, only: gp,dp
         use module_types
         implicit none
         character(len=*), intent(in) :: filename
         character(len=1), intent(in) :: geocode !< @copydoc poisson_solver::doc::geocode
         integer, intent(out) :: nspin
         integer, intent(out) ::  n1i,n2i,n3i
         real(gp), intent(out) :: hxh,hyh,hzh
         real(dp), dimension(:,:,:,:), pointer :: rho
         real(gp), dimension(:,:), pointer   :: rxyz
         integer, intent(out)   ::  nat
         integer, dimension(:), pointer   :: iatypes, znucl
      END SUBROUTINE read_cube

      subroutine read_etsf(filename,geocode,n1i,n2i,n3i,nspin,hxh,hyh,hzh,rho,&
            &   nat,rxyz, iatypes, znucl)
        use module_defs, only: gp,dp
         use module_types
         implicit none
         character(len=*), intent(in) :: filename
         character(len=1), intent(in) :: geocode !< @copydoc poisson_solver::doc::geocode
         integer, intent(out) :: nspin
         integer, intent(out) ::  n1i,n2i,n3i
         real(gp), intent(out) :: hxh,hyh,hzh
         real(dp), dimension(:,:,:,:), pointer :: rho
         real(gp), dimension(:,:), pointer :: rxyz
         integer, intent(out) ::  nat
         integer, dimension(:), pointer :: iatypes, znucl
      END SUBROUTINE read_etsf

      subroutine read_potfile4b2B(filename,n1i,n2i,n3i, rho, alat1, alat2, alat3)
         use module_defs, only: gp,dp,wp
         implicit none
         character(len=*), intent(in) :: filename
         integer, intent(out) :: n1i,n2i,n3i
         real(gp) alat1, alat2, alat3, dum, dum1
         ! real(dp), dimension(n1i*n2i*n3d), intent(out) :: rho
         real(gp), pointer :: rho(:)
      END SUBROUTINE read_potfile4b2B

      subroutine gaussian_pswf_basis(ng,enlargerprb,iproc,nspin,at,rxyz,G,Gocc, gaenes, &
            &   iorbtolr,iorbto_l, iorbto_m,  iorbto_ishell,iorbto_iexpobeg )
        use module_defs, only: gp,wp
         use module_types
         implicit none
         logical, intent(in) :: enlargerprb
         integer, intent(in) :: iproc,nspin,ng
         type(atoms_data), intent(in) :: at
         real(gp), dimension(3,at%astruct%nat), target, intent(in) :: rxyz
         type(gaussian_basis), intent(out) :: G
         real(wp), dimension(:), pointer :: Gocc
         real(gp), pointer, optional :: gaenes(:)
         integer, pointer, optional :: iorbtolr(:)
         integer, pointer, optional :: iorbto_l(:)
         integer, pointer, optional :: iorbto_m(:)
         integer, pointer, optional :: iorbto_ishell(:)
         integer, pointer, optional :: iorbto_iexpobeg(:)
      END SUBROUTINE gaussian_pswf_basis

      subroutine gaussian_pswf_basis_for_paw(at,rxyz,G,  &
            &   iorbtolr,iorbto_l, iorbto_m,  iorbto_ishell,iorbto_iexpobeg, iorbto_paw_nchannels,&
         iorbto_imatrixbeg )
         use module_defs, only: gp,dp,wp
         use module_types
         implicit none
         type(atoms_data), intent(in) :: at
         real(gp), dimension(3,at%astruct%nat), target, intent(in) :: rxyz
         type(gaussian_basis_c), intent(inout) :: G

         integer, pointer :: iorbtolr(:)
         integer, pointer :: iorbto_l(:)
         integer, pointer :: iorbto_paw_nchannels(:)
         integer, pointer :: iorbto_m(:)
         integer, pointer :: iorbto_ishell(:)
         integer, pointer :: iorbto_iexpobeg(:)
         integer, pointer :: iorbto_imatrixbeg(:)

         !local variables
      END SUBROUTINE gaussian_pswf_basis_for_paw


      subroutine local_analysis(iproc,nproc,hx,hy,hz,at,rxyz,lr,orbs,orbsv,psi,psivirt)
        use module_defs, only: gp,wp
         use module_types
         implicit none
         integer, intent(in) :: iproc,nproc
         real(gp), intent(in) :: hx,hy,hz
         type(locreg_descriptors), intent(in) :: lr
         type(orbitals_data), intent(in) :: orbs,orbsv
         type(atoms_data), intent(in) :: at
         real(gp), dimension(3,at%astruct%nat), intent(in) :: rxyz
         real(wp), dimension(:), pointer :: psi,psivirt
      END SUBROUTINE local_analysis

      subroutine plot_gatom_basis(filename,iat,ngx,G,Gocc,rhocoeff,rhoexpo)
        use module_defs, only: wp
         use module_types
         implicit none
         character(len=*), intent(in) :: filename
         integer, intent(in) :: iat,ngx
         type(gaussian_basis), intent(in) :: G
         real(wp), dimension(:), pointer :: Gocc
         real(wp), dimension((ngx*(ngx+1))/2), intent(out) :: rhoexpo
         real(wp), dimension((ngx*(ngx+1))/2,4), intent(out) :: rhocoeff
      END SUBROUTINE plot_gatom_basis

      subroutine calculate_rhocore(at,d,rxyz,hxh,hyh,hzh,i3s,i3xcsh,n3d,n3p,rhocore)
        use module_defs, only: gp,dp,wp
        use module_types
        implicit none
        integer, intent(in) :: i3s,n3d,i3xcsh,n3p
        real(gp), intent(in) :: hxh,hyh,hzh
        type(atoms_data), intent(in) :: at
        type(grid_dimensions), intent(in) :: d
        real(gp), dimension(3,at%astruct%nat), intent(in) :: rxyz
        real(wp), dimension(:,:,:,:), pointer :: rhocore
      END SUBROUTINE calculate_rhocore

      subroutine XC_potential(geocode,datacode,iproc,nproc,mpi_comm,n01,n02,n03,xc,hgrids,&
           rho,exc,vxc,nspin,rhocore,potxc,xcstr,dvxcdrho,rhohat)
        use module_defs, only: gp,dp,wp
        use module_xc
        implicit none
        character(len=1), intent(in) :: geocode  !< @copydoc poisson_solver::doc::geocode
        character(len=1), intent(in) :: datacode !< @copydoc poisson_solver::doc::datacode
        integer, intent(in) :: iproc,nproc,n01,n02,n03,nspin,mpi_comm
        type(xc_info), intent(in) :: xc
        real(gp), dimension(3), intent(in) :: hgrids
        real(gp), intent(out) :: exc,vxc
        real(dp), dimension(*), intent(inout) :: rho
        real(wp), dimension(:,:,:,:), pointer :: rhocore !associated if useful
        real(wp), dimension(*), intent(out) :: potxc
        real(dp), dimension(6), intent(out) :: xcstr
        real(dp), dimension(:,:,:,:), target, intent(out), optional :: dvxcdrho
        real(wp), dimension(:,:,:,:), optional :: rhohat
      END SUBROUTINE XC_potential

      subroutine xc_energy(geocode,m1,m3,md1,md2,md3,nxc,nwb,nxt,nwbl,nwbr,&
           nxcl,nxcr,xc,hx,hy,hz,rhopot,pot_ion,sumpion,zf,zfionxc,exc,vxc,nproc,nspden)
        use module_defs, only: gp,dp,wp
        use module_xc
        use interfaces_41_xc_lowlevel
        implicit none
        character(len=1), intent(in) :: geocode !< @copydoc poisson_solver::doc::geocode
        logical, intent(in) :: sumpion
        integer, intent(in) :: m1,m3,nxc,nwb,nxcl,nxcr,nxt,md1,md2,md3,nproc,nspden
        integer, intent(in) :: nwbl,nwbr
        real(gp), intent(in) :: hx,hy,hz
        type(xc_info), intent(in) :: xc
        real(dp), dimension(m1,m3,nxt,nspden), intent(inout) :: rhopot
        real(wp), dimension(*), intent(in) :: pot_ion
        real(dp), dimension(md1,md3,md2/nproc), intent(out) :: zf
        real(wp), dimension(md1,md3,md2/nproc,nspden), intent(out) :: zfionxc
        real(dp), intent(out) :: exc,vxc
      END SUBROUTINE xc_energy

      subroutine direct_minimization(iproc,nproc,in,at,nvirt,rxyz,&
           rhopot,nlpsp,pkernel,dpbox,xc,GPU,KSwfn,VTwfn)
        use module_defs, only: gp,dp,wp
        use module_types
        use module_xc

        implicit none
        integer, intent(in) :: iproc,nproc,nvirt
        type(input_variables), intent(in) :: in
        type(atoms_data), intent(in) :: at
        type(DFT_PSP_projectors), intent(inout) :: nlpsp
        type(denspot_distribution), intent(in) :: dpbox
        type(DFT_wavefunction), intent(inout) :: KSwfn,VTwfn
        real(gp), dimension(3,at%astruct%nat), intent(in) :: rxyz
        type(coulomb_operator), intent(inout) :: pkernel
        real(dp), dimension(*), intent(in), target :: rhopot
        type(GPU_pointers), intent(inout) :: GPU
        type(xc_info), intent(in) :: xc
      end subroutine direct_minimization

      subroutine gaussian_rism_basis(nat,radii,rxyz,G)
        use module_defs, only: gp
         use module_types
         implicit none
         integer, intent(in) :: nat
         real(gp), dimension(nat), intent(in) :: radii
         real(gp), dimension(3,nat), target, intent(in) :: rxyz
         type(gaussian_basis), intent(out) :: G
      END SUBROUTINE gaussian_rism_basis

      subroutine gaussian_hermite_basis(nhermitemax,nat,radii,rxyz,G)
        use module_defs, only: gp
         use module_types
         implicit none
         integer, intent(in) :: nat,nhermitemax
         real(gp), dimension(nat), intent(in) :: radii
         real(gp), dimension(3,nat), target, intent(in) :: rxyz
         type(gaussian_basis), intent(out) :: G
      END SUBROUTINE gaussian_hermite_basis

      subroutine write_eigenvalues_data(etol,orbs,mom_vec)
        use module_defs, only: gp,dp,wp
        use module_types
        implicit none
        real(gp), intent(in) :: etol
        type(orbitals_data), intent(in) :: orbs
        real(gp), dimension(:,:,:), intent(in), pointer :: mom_vec
      end subroutine write_eigenvalues_data

      subroutine write_eigen_objects(iproc,occorbs,nspin,nvirt,nplot,hx,hy,hz,at,rxyz,lr,orbs,orbsv,psi,psivirt)
        use module_defs, only: gp,wp
         use module_types
         implicit none
         logical, intent(in) :: occorbs
         integer, intent(in) :: iproc,nspin,nvirt,nplot
         real(gp), intent(in) :: hx,hy,hz
         type(atoms_data), intent(in) :: at
         type(locreg_descriptors), intent(in) :: lr
         type(orbitals_data), intent(in) :: orbs,orbsv
         real(gp), dimension(3,at%astruct%nat), intent(in) :: rxyz
         real(wp), dimension(:), pointer :: psi,psivirt
       END SUBROUTINE write_eigen_objects

      subroutine free_full_potential(nproc,flag,xc,pot,subname)
         use module_defs, only: gp,dp,wp
         use module_xc
         implicit none
         character(len=*), intent(in) :: subname
         integer, intent(in) :: nproc,flag
         type(xc_info), intent(in) :: xc
         real(wp), dimension(:), pointer :: pot
      END SUBROUTINE free_full_potential

      subroutine calculate_energy_and_gradient(iter,iproc,nproc,GPU,ncong,iscf,&
           energs,wfn,gnrm,gnrm_zero)
        use module_defs, only: gp,dp,wp
        use module_types
        implicit none
        integer, intent(in) :: iproc,nproc,ncong,iscf,iter
        type(energy_terms), intent(inout) :: energs
        type(GPU_pointers), intent(in) :: GPU
        type(DFT_wavefunction), intent(inout) :: wfn
        real(gp), intent(out) :: gnrm,gnrm_zero
      END SUBROUTINE calculate_energy_and_gradient

      subroutine orthoconstraint(iproc,nproc,orbs,comms,symm,&
            psi,hpsi,scprsum,spsi) !n(c) wfd (arg:5)
        use module_defs, only: gp,dp,wp
        use module_types
        use communications_base, only: comms_cubic
        implicit none
        logical, intent(in) :: symm !< symmetrize the lagrange multiplier after calculation
        integer, intent(in) :: iproc,nproc
        type(orbitals_data), intent(in) :: orbs
        type(comms_cubic), intent(in) :: comms
        !n(c) type(wavefunctions_descriptors), intent(in) :: wfd
        real(wp), dimension(orbs%npsidim_comp), intent(in) :: psi
        real(wp), dimension(orbs%npsidim_comp), intent(inout) :: hpsi
        real(dp), intent(out) :: scprsum
        real(wp), dimension(orbs%npsidim_comp), optional, intent(in) :: spsi
      END SUBROUTINE orthoconstraint


      subroutine constrained_davidson(iproc,nproc,in,at,&
           orbs,orbsv,nvirt,Lzd,comms,commsv,&
           hx,hy,hz,rxyz,rhopot,psi,v,dpbox,xc,GPU)
        use module_defs, only: gp,dp,wp
        use module_types
        use communications_base, only: comms_cubic
        use module_xc
        implicit none
        integer, intent(in) :: iproc,nproc
        integer, intent(in) :: nvirt
        type(input_variables), intent(in) :: in
        type(atoms_data), intent(in) :: at
        type(local_zone_descriptors), intent(in) :: Lzd
        type(orbitals_data), intent(in) :: orbs
        type(comms_cubic), intent(in) :: comms, commsv
        type(denspot_distribution), intent(in) :: dpbox
        type(xc_info), intent(in) :: xc
        real(gp), intent(in) :: hx,hy,hz
        real(gp), dimension(3,at%astruct%nat), intent(in) :: rxyz
        real(dp), dimension(*), intent(in) :: rhopot
        type(orbitals_data), intent(inout) :: orbsv
        type(GPU_pointers), intent(inout) :: GPU
        real(wp), dimension(:), pointer :: psi,v!=psivirt(nvctrp,nvirtep*nproc)
        !v, that is psivirt, is transposed on input and direct on output
      end subroutine constrained_davidson

      subroutine local_hamiltonian(iproc,nproc,npsidim_orbs,orbs,Lzd,hx,hy,hz,&
           ipotmethod,confdatarr,pot,psi,hpsi,pkernel,xc,alphaSIC,ekin_sum,epot_sum,eSIC_DC,&
           dpbox,potential,comgp)
        use module_defs, only: gp,dp,wp
        use module_types
        use module_xc
        implicit none
        integer, intent(in) :: iproc,nproc,ipotmethod,npsidim_orbs
        real(gp), intent(in) :: hx,hy,hz,alphaSIC
        type(orbitals_data), intent(in) :: orbs
        type(local_zone_descriptors), intent(in) :: Lzd
        type(confpot_data), dimension(orbs%norbp), intent(in) :: confdatarr
        type(xc_info), intent(in) :: xc
        real(wp), dimension(orbs%npsidim_orbs), intent(in) :: psi !this dimension will be modified
        real(wp), dimension(:),pointer :: pot !< the potential, with the dimension compatible with the ipotmethod flag
        !real(wp), dimension(lr%d%n1i*lr%d%n2i*lr%d%n3i*nspin) :: pot
        real(gp), intent(out) :: ekin_sum,epot_sum,eSIC_DC
        real(wp), dimension(orbs%npsidim_orbs), intent(inout) :: hpsi
        type(coulomb_operator), intent(inout) :: pkernel !< the PSolver kernel which should be associated for the SIC schemes
        type(denspot_distribution),intent(in),optional :: dpbox
        !!real(wp), dimension(max(dpbox%ndimrhopot,orbs%nspin)), intent(in), optional, target :: potential !< Distributed potential. Might contain the density for the SIC treatments
        real(wp), dimension(*), intent(in), optional, target :: potential !< Distributed potential. Might contain the density for the SIC treatments
        type(p2pComms),intent(inout), optional:: comgp
      END SUBROUTINE local_hamiltonian

      subroutine NK_SIC_potential(lr,orbs,xc,fref,hgrids,pkernel,psi,poti,eSIC_DC,potandrho,wxdsave)
        use module_defs, only: gp,wp,dp
        use module_types
         use module_xc
         implicit none
         real(gp), intent(in) :: fref
         type(locreg_descriptors), intent(in) :: lr
         type(orbitals_data), intent(in) :: orbs
         type(coulomb_operator), intent(inout) :: pkernel
         type(xc_info), intent(in) :: xc
         real(gp), dimension(3), intent(in) :: hgrids
         real(wp), dimension(lr%wfd%nvctr_c+7*lr%wfd%nvctr_f,orbs%nspinor,orbs%norbp), intent(in) :: psi
         !real(wp), dimension((lr%d%n1i*lr%d%n2i*lr%d%n3i*((orbs%nspinor/3)*3+1)),max(orbs%norbp,orbs%nspin)), intent(inout) :: poti
         real(wp), intent(inout) :: poti
         real(gp), intent(out) :: eSIC_DC
         real(dp), dimension(lr%d%n1i*lr%d%n2i*lr%d%n3i,2*orbs%nspin), intent(in), optional :: potandrho
         real(dp), dimension(lr%d%n1i*lr%d%n2i*lr%d%n3i,orbs%nspin), intent(out), optional :: wxdsave
      END SUBROUTINE NK_SIC_potential

      subroutine readmywaves(iproc,filename,iformat,orbs,n1,n2,n3,hx,hy,hz,at,rxyz_old,rxyz,  &
         wfd,psi,orblist)
         use module_defs, only: gp,dp,wp
         use module_types
         implicit none
         integer, intent(in) :: iproc,n1,n2,n3, iformat
         real(gp), intent(in) :: hx,hy,hz
         type(wavefunctions_descriptors), intent(in) :: wfd
         type(orbitals_data), intent(inout) :: orbs
         type(atoms_data), intent(in) :: at
         real(gp), dimension(3,at%astruct%nat), intent(in) :: rxyz
         integer, dimension(orbs%norb), optional :: orblist
         real(gp), dimension(3,at%astruct%nat), intent(out) :: rxyz_old
         real(wp), dimension(wfd%nvctr_c+7*wfd%nvctr_f,orbs%nspinor,orbs%norbp), intent(out) :: psi
         character(len=*), intent(in) :: filename
      END SUBROUTINE readmywaves

      subroutine writemywaves(iproc,filename,iformat,orbs,n1,n2,n3,hx,hy,hz,at,rxyz,wfd,psi)
        use module_types
        use module_defs, only: gp,dp,wp
        use yaml_output
        implicit none
        integer, intent(in) :: iproc,n1,n2,n3,iformat
        real(gp), intent(in) :: hx,hy,hz
        type(atoms_data), intent(in) :: at
        type(orbitals_data), intent(in) :: orbs
        type(wavefunctions_descriptors), intent(in) :: wfd
        real(gp), dimension(3,at%astruct%nat), intent(in) :: rxyz
        real(wp), dimension(wfd%nvctr_c+7*wfd%nvctr_f,orbs%nspinor,orbs%norbp), intent(in) :: psi
        character(len=*), intent(in) :: filename
      end subroutine writemywaves

      subroutine open_filename_of_iorb(unitfile,lbin,filename,orbs,iorb,ispinor,iorb_out,iiorb)
         use module_defs, only: gp,dp,wp
         use module_types
         implicit none
         character(len=*), intent(in) :: filename
         logical, intent(in) :: lbin
         integer, intent(in) :: iorb,ispinor,unitfile
         type(orbitals_data), intent(in) :: orbs
         integer, intent(out) :: iorb_out
         integer,intent(in),optional :: iiorb
      END SUBROUTINE open_filename_of_iorb

      subroutine filename_of_iorb(lbin,filename,orbs,iorb,ispinor,filename_out,iorb_out,iiorb)
         use module_defs, only: gp,dp,wp
         use module_types
         implicit none
         character(len=*), intent(in) :: filename
         logical, intent(in) :: lbin
         integer, intent(in) :: iorb,ispinor
         type(orbitals_data), intent(in) :: orbs
         character(len=*) :: filename_out
         integer, intent(out) :: iorb_out
         integer,intent(in),optional :: iiorb
      END SUBROUTINE filename_of_iorb

      subroutine verify_file_presence(filerad,orbs,iformat,nproc,nforb)
        use module_defs, only: gp,dp,wp
        use module_types
        implicit none
        integer, intent(in) :: nproc
        character(len=*), intent(in) :: filerad
        type(orbitals_data), intent(in) :: orbs
        integer, intent(out) :: iformat
        integer, optional, intent(in) :: nforb
      end subroutine verify_file_presence

      subroutine readwavetoisf(lstat, filename, formatted, hx, hy, hz, &
           & n1, n2, n3, nspinor, psiscf)
        use module_defs, only: gp,dp,wp
        use module_types
        implicit none
        character(len = *), intent(in) :: filename
        logical, intent(in) :: formatted
        integer, intent(out) :: n1, n2, n3, nspinor
        real(gp), intent(out) :: hx, hy, hz
        real(wp), dimension(:,:,:,:), pointer :: psiscf
        logical, intent(out) :: lstat
      END SUBROUTINE readwavetoisf
      subroutine readwavetoisf_etsf(lstat, filename, iorbp, hx, hy, hz, &
           & n1, n2, n3, nspinor, psiscf)
        use module_defs, only: gp,dp,wp
        use module_types
        implicit none
        character(len = *), intent(in) :: filename
        integer, intent(in) :: iorbp
        integer, intent(out) :: n1, n2, n3, nspinor
        real(gp), intent(out) :: hx, hy, hz
        real(wp), dimension(:,:,:,:), pointer :: psiscf
        logical, intent(out) :: lstat
      END SUBROUTINE readwavetoisf_etsf

      subroutine read_wave_to_isf(lstat, filename, ln, iorbp, hx, hy, hz, &
           & n1, n2, n3, nspinor, psiscf)
        use module_defs, only: gp,dp,wp
        use module_types
        implicit none
        integer, intent(in) :: ln
        character(len = ln), intent(in) :: filename
        integer, intent(in) :: iorbp
        integer, intent(out) :: n1, n2, n3, nspinor
        real(gp), intent(out) :: hx, hy, hz
        real(wp), dimension(:,:,:,:), pointer :: psiscf
        logical, intent(out) :: lstat
      END SUBROUTINE read_wave_to_isf
      subroutine free_wave_to_isf(psiscf)
        use module_defs, only: gp,dp,wp
        implicit none
        real(wp), dimension(:,:,:,:), pointer :: psiscf
      END SUBROUTINE free_wave_to_isf

      subroutine denspot_communications(iproc,nproc,&
           xc,nspin,geocode,SICapproach,dpbox)
        use module_defs, only: gp,dp,wp
        use module_types
        use module_xc
        implicit none
        integer, intent(in) :: iproc,nproc,nspin
        type(xc_info), intent(in) :: xc
        character(len=1), intent(in) :: geocode !< @copydoc poisson_solver::doc::geocode
        character(len=4), intent(in) :: SICapproach
        type(denspot_distribution), intent(inout) :: dpbox
      end subroutine denspot_communications

      subroutine allocateRhoPot(Glr,nspin,atoms,rxyz,denspot)
        use module_defs, only: gp,dp,wp
        use module_types
        implicit none
        integer, intent(in) :: nspin
        type(locreg_descriptors), intent(in) :: Glr
        type(atoms_data), intent(in) :: atoms
        real(gp), dimension(3,atoms%astruct%nat), intent(in) :: rxyz
        type(DFT_local_fields), intent(inout) :: denspot
      END SUBROUTINE allocateRhoPot

      subroutine getLocalizedBasis(iproc,nproc,at,orbs,rxyz,denspot,GPU,trH,trH_old,&
              fnrm_tmb,infoBasisFunctions,nlpsp,scf_mode,ldiis,SIC,tmb,energs_base,do_iterative_orthogonalization,sf_per_type,&
          nit_precond,target_function,&
          correction_orthoconstraint,nit_basis,&
          ratio_deltas,ortho_on,extra_states,itout,conv_crit,experimental_mode,early_stop,&
          gnrm_dynamic, min_gnrm_for_dynamic, can_use_ham, order_taylor, max_inversion_error, kappa_conv, method_updatekernel,&
          purification_quickreturn, correction_co_contra, &
          precond_convol_workarrays, precond_workarrays, &
          wt_philarge, wt_hpsinoprecond, wt_hphi, wt_phi, fnrm, energs_work, frag_calc, &
          cdft, input_frag, ref_frags)
        use module_defs, only: gp,dp,wp
        use module_types
        use locreg_operations, only: workarrays_quartic_convolutions,workarr_precond
        use fragment_base, only: fragmentInputParameters
        use module_fragments, only: system_fragment
        use constrained_dft, only: cdft_data
        use communications_base, only: work_transpose
        implicit none

        ! Calling arguments
        integer,intent(in) :: iproc, nproc
        integer,intent(inout) :: order_taylor
        real(kind=8),intent(in) :: max_inversion_error
        integer,intent(out) :: infoBasisFunctions
        type(atoms_data), intent(in) :: at
        type(orbitals_data) :: orbs
        real(kind=8),dimension(3,at%astruct%nat) :: rxyz
        type(DFT_local_fields), intent(inout) :: denspot
        type(GPU_pointers), intent(inout) :: GPU
        real(kind=8),intent(out) :: trH, fnrm_tmb
        real(kind=8),intent(inout) :: trH_old
        type(DFT_PSP_projectors),intent(inout) :: nlpsp
        integer,intent(in) :: scf_mode
        type(localizedDIISParameters),intent(inout) :: ldiis
        type(DFT_wavefunction),target,intent(inout) :: tmb
        type(SIC_data) :: SIC !<parameters for the SIC methods
        type(energy_terms),intent(in) :: energs_base
        logical,intent(in) :: do_iterative_orthogonalization
        integer,dimension(at%astruct%ntypes),intent(in) :: sf_per_type
        integer, intent(in) :: nit_precond, target_function, correction_orthoconstraint, nit_basis
        real(kind=8),intent(out) :: ratio_deltas
        logical, intent(inout) :: ortho_on
        integer, intent(in) :: extra_states
        integer,intent(in) :: itout
        real(kind=8),intent(in) :: conv_crit, early_stop, gnrm_dynamic, min_gnrm_for_dynamic, kappa_conv
        logical,intent(in) :: experimental_mode, purification_quickreturn
        logical,intent(out) :: can_use_ham
        integer,intent(in) :: method_updatekernel
        logical,intent(in) :: correction_co_contra
        type(workarrays_quartic_convolutions),dimension(tmb%orbs%norbp),intent(inout) :: precond_convol_workarrays
        type(workarr_precond),dimension(tmb%orbs%norbp),intent(inout) :: precond_workarrays
        type(work_transpose),intent(inout) :: wt_philarge, wt_hpsinoprecond, wt_hphi, wt_phi
        type(work_mpiaccumulate),intent(inout) :: fnrm, energs_work
        logical, intent(in) :: frag_calc
        !these must all be present together
        type(cdft_data),intent(inout),optional :: cdft
        type(fragmentInputParameters),optional,intent(in) :: input_frag
        type(system_fragment), dimension(:), optional, intent(in) :: ref_frags
      end subroutine getLocalizedBasis

    subroutine psimix(iproc,nproc,ndim_psi,orbs,comms,diis,hpsit,psit)
      use module_defs, only: gp,dp,wp
      use module_types
      use communications_base, only: comms_cubic
      implicit none
      integer, intent(in) :: iproc,nproc,ndim_psi
      type(orbitals_data), intent(in) :: orbs
      type(comms_cubic), intent(in) :: comms
      type(diis_objects), intent(inout) :: diis
      real(wp), dimension(ndim_psi), intent(inout) :: psit,hpsit
    end subroutine psimix

    subroutine get_coeff(iproc,nproc,scf_mode,orbs,at,rxyz,denspot,GPU,infoCoeff,&
        energs,nlpsp,SIC,tmb,fnrm,calculate_overlap_matrix,invert_overlap_matrix,communicate_phi_for_lsumrho,&
        calculate_ham,extra_states,itout,it_scc,it_cdft,order_taylor,max_inversion_error,purification_quickreturn,&
        calculate_KS_residue,calculate_gap,energs_work,remove_coupling_terms,&
        convcrit_dmin,nitdmin,curvefit_dmin,ldiis_coeff,reorder,cdft, updatekernel)
      use module_defs, only: gp,dp,wp
      use module_types
      use Poisson_Solver, except_dp => dp, except_gp => gp, except_wp => wp
      use constrained_dft
      use diis_sd_optimization
      use yaml_output
      use sparsematrix_base, only: sparse_matrix
      implicit none
      integer,intent(in) :: iproc, nproc, scf_mode, itout, it_scc, it_cdft
      integer,intent(inout) :: order_taylor
      real(kind=8),intent(in) :: max_inversion_error
      type(orbitals_data),intent(inout) :: orbs
      type(atoms_data),intent(in) :: at
      real(kind=8),dimension(3,at%astruct%nat),intent(in) :: rxyz
      type(DFT_local_fields), intent(inout) :: denspot
      type(GPU_pointers),intent(inout) :: GPU
      integer,intent(out) :: infoCoeff
      type(energy_terms),intent(inout) :: energs
      real(kind=8),intent(inout) :: fnrm
      type(DFT_PSP_projectors),intent(inout) :: nlpsp
      type(SIC_data),intent(in) :: SIC
      type(DFT_wavefunction),intent(inout) :: tmb
      logical,intent(in):: calculate_overlap_matrix, invert_overlap_matrix
      logical,intent(in):: communicate_phi_for_lsumrho, purification_quickreturn
      logical,intent(in) :: calculate_ham, calculate_KS_residue, calculate_gap
      type(work_mpiaccumulate),intent(inout) :: energs_work
      logical,intent(in) :: remove_coupling_terms
      type(DIIS_obj),intent(inout),optional :: ldiis_coeff ! for dmin only
      integer, intent(in), optional :: nitdmin ! for dmin only
      real(kind=gp), intent(in), optional :: convcrit_dmin ! for dmin only
      logical, intent(in), optional :: curvefit_dmin ! for dmin only
      type(cdft_data),intent(inout),optional :: cdft
      integer, intent(in) :: extra_states
      logical, optional, intent(in) :: reorder
      logical, optional, intent(in) :: updatekernel
    end subroutine get_coeff

    subroutine linearScaling(iproc,nproc,KSwfn,tmb,at,input,rxyz,denspot,rhopotold,nlpsp,GPU,&
           energs,energy,fpulay,infocode,ref_frags,cdft, &
           fdisp, fion)
      use module_defs, only: gp,dp,wp
      use module_types
      use module_fragments
      use constrained_dft
      implicit none
      integer,intent(in):: iproc, nproc
      type(atoms_data),intent(inout):: at
      type(input_variables),intent(in):: input
      real(8),dimension(3,at%astruct%nat),intent(inout):: rxyz
      real(8),dimension(3,at%astruct%nat),intent(out):: fpulay
      type(DFT_local_fields), intent(inout) :: denspot
      real(gp), dimension(*), intent(inout) :: rhopotold
      type(DFT_PSP_projectors),intent(inout):: nlpsp
      type(GPU_pointers),intent(in out):: GPU
      type(energy_terms),intent(inout) :: energs
      real(gp), dimension(:), pointer :: rho,pot
      real(8),intent(out):: energy
      type(DFT_wavefunction),intent(inout),target:: tmb
      type(DFT_wavefunction),intent(inout),target:: KSwfn
      integer,intent(out):: infocode
      type(system_fragment), dimension(:), pointer :: ref_frags
      type(cdft_data), intent(inout) :: cdft
      real(kind=8),dimension(3,at%astruct%nat),intent(in) :: fdisp, fion
    end subroutine linearScaling


   subroutine createDerivativeBasis(n1,n2,n3, &
              nfl1,nfu1,nfl2,nfu2,nfl3,nfu3,  &
              hgrid,ibyz_c,ibxz_c,ibxy_c,ibyz_f,ibxz_f,ibxy_f,&
              w_c, w_f, w_f1, w_f2, w_f3, x_c, x_f, y_c, y_f, z_c, z_f)
      use module_defs, only: gp,dp,wp
      implicit none
      integer, intent(in) :: n1,n2,n3,nfl1,nfu1,nfl2,nfu2,nfl3,nfu3
      real(gp), intent(in) :: hgrid
      integer, dimension(2,0:n2,0:n3), intent(in) :: ibyz_c,ibyz_f
      integer, dimension(2,0:n1,0:n3), intent(in) :: ibxz_c,ibxz_f
      integer, dimension(2,0:n1,0:n2), intent(in) :: ibxy_c,ibxy_f
      real(wp), dimension(0:n1,0:n2,0:n3), intent(in) :: w_c
      real(wp), dimension(7,nfl1:nfu1,nfl2:nfu2,nfl3:nfu3), intent(in) :: w_f
      real(wp), dimension(nfl1:nfu1,nfl2:nfu2,nfl3:nfu3), intent(in) :: w_f1
      real(wp), dimension(nfl2:nfu2,nfl1:nfu1,nfl3:nfu3), intent(in) :: w_f2
      real(wp), dimension(nfl3:nfu3,nfl1:nfu1,nfl2:nfu2), intent(in) :: w_f3
      real(wp), dimension(0:n1,0:n2,0:n3), intent(out) :: x_c
      real(wp), dimension(7,nfl1:nfu1,nfl2:nfu2,nfl3:nfu3), intent(out) :: x_f
      real(wp), dimension(0:n1,0:n2,0:n3), intent(out) :: y_c
      real(wp), dimension(7,nfl1:nfu1,nfl2:nfu2,nfl3:nfu3), intent(out) :: y_f
      real(wp), dimension(0:n1,0:n2,0:n3), intent(out) :: z_c
      real(wp), dimension(7,nfl1:nfu1,nfl2:nfu2,nfl3:nfu3), intent(out) :: z_f
    end subroutine createDerivativeBasis

    subroutine inputguessConfinement(iproc, nproc, at, input, hx, hy, hz, &
         rxyz, nlpsp, GPU, orbs, kswfn, tmb, denspot, rhopotold, energs,&
         locregcenters)
      ! Input wavefunctions are found by a diagonalization in a minimal basis set
      ! Each processors write its initial wavefunctions into the wavefunction file
      ! The files are then read by readwave
      use module_defs, only: gp,dp,wp
      use module_types
      implicit none
      !Arguments
      integer, intent(in) :: iproc,nproc
      real(gp), intent(in) :: hx, hy, hz
      type(atoms_data), intent(inout) :: at
      type(DFT_PSP_projectors), intent(inout) :: nlpsp
      type(GPU_pointers), intent(inout) :: GPU
      type(input_variables),intent(in) :: input
      real(gp), dimension(3,at%astruct%nat), intent(in) :: rxyz
      type(orbitals_data),intent(inout) :: orbs
      type(DFT_wavefunction),intent(inout) :: kswfn, tmb
      type(DFT_local_fields), intent(inout) :: denspot
      real(dp), dimension(max(tmb%lzd%glr%d%n1i*tmb%lzd%glr%d%n2i*denspot%dpbox%n3p,1)*input%nspin), intent(inout) ::  rhopotold
      type(energy_terms),intent(inout) :: energs
      real(kind=8),dimension(3,at%astruct%nat),intent(in),optional :: locregcenters
    end subroutine inputguessConfinement

    subroutine local_partial_densityLinear(nproc,rsflag,nscatterarr,&
         nrhotot,Lzd,hxh,hyh,hzh,xc,nspin,orbs,mapping,psi,rho)
      use module_defs, only: gp,dp,wp
      use module_types
      use module_xc
      implicit none
      logical, intent(in) :: rsflag
      integer, intent(in) :: nproc
      integer,intent(in):: nrhotot
      integer, intent(in) :: nspin
      real(gp), intent(in) :: hxh,hyh,hzh
      type(xc_info), intent(in) :: xc
      type(local_zone_descriptors), intent(in) :: Lzd
      type(orbitals_data),intent(in) :: orbs
      integer,dimension(orbs%norb),intent(in):: mapping
      integer, dimension(0:nproc-1,4), intent(in) :: nscatterarr !n3d,n3p,i3s+i3xcsh-1,i3xcsh
      real(wp), dimension(orbs%npsidim_orbs), intent(in) :: psi
      real(dp),dimension(max(Lzd%Glr%d%n1i*Lzd%Glr%d%n2i*nrhotot,1),max(nspin,orbs%nspinor)),intent(out):: rho
    end subroutine local_partial_densityLinear

     subroutine LDiagHam(iproc,nproc,natsc,nspin,orbs,Lzd,Lzde,comms,&
          psi,hpsi,psit,orthpar,passmat,iscf,Tel,occopt,& !mandatory
          orbse,commse,etol,norbsc_arr) !optional
       use module_defs, only: gp,dp,wp
       use module_types
       use communications_base, only: comms_cubic
       implicit none
       integer, intent(in) :: iproc,nproc,natsc,nspin,occopt,iscf
       real(gp), intent(in) :: Tel
       type(local_zone_descriptors) :: Lzd        !< Information about the locregs after LIG
       type(local_zone_descriptors) :: Lzde       !< Information about the locregs for LIG
       type(comms_cubic), intent(in) :: comms
       type(orbitals_data), intent(inout) :: orbs
       type(orthon_data), intent(in):: orthpar
       real(wp), dimension(*), intent(out) :: passmat !< passage matrix for building the eigenvectors (the size depends of the optional arguments)
       real(wp), dimension(:), pointer :: psi,hpsi,psit
       real(gp), intent(in) :: etol
       type(orbitals_data), intent(inout) :: orbse
       type(comms_cubic), intent(in) :: commse
       integer, dimension(natsc+1,nspin), intent(in) :: norbsc_arr
     end subroutine LDiagHam

     subroutine setCommsParameters(mpisource, mpidest, istsource, istdest, ncount, tag, comarr)
       use module_defs, only: gp,dp,wp
       use module_types
       implicit none
       integer,intent(in):: mpisource, mpidest, istsource, istdest, ncount, tag
       integer,dimension(8),intent(out):: comarr
     end subroutine setCommsParameters

     subroutine optimizeDIIS(iproc, nproc, npsidim, orbs, nspin, lzd, hphi, phi, ldiis, experimental_mode)
       use module_defs, only: gp,dp,wp
       use module_types
       implicit none
       integer,intent(in):: iproc, nproc, nspin
       integer,intent(in):: npsidim
       type(orbitals_data),intent(in):: orbs
       type(local_zone_descriptors),intent(in):: lzd
       real(8),dimension(npsidim),intent(in):: hphi
       real(8),dimension(npsidim),intent(inout):: phi
       type(localizedDIISParameters),intent(inout):: ldiis
       logical,intent(in) :: experimental_mode
     end subroutine optimizeDIIS

     subroutine initializeCommunicationPotential(iproc, nproc, nscatterarr, orbs, lzd, comgp, onWhichAtomAll, tag)
       use module_defs, only: gp,dp,wp
       use module_types
       use communications_base, only: p2pComms
       implicit none
       integer,intent(in):: iproc, nproc
       integer,dimension(0:nproc-1,4),intent(in):: nscatterarr !n3d,n3p,i3s+i3xcsh-1,i3xcsh
       type(orbitals_data),intent(in):: orbs
       type(local_zone_descriptors),intent(in):: lzd
       !type(p2pCommsGatherPot),intent(out):: comgp
       type(p2pComms),intent(out):: comgp
       integer,dimension(orbs%norb),intent(in):: onWhichAtomAll
       integer,intent(inout):: tag
     end subroutine initializeCommunicationPotential

    subroutine initLocregs(iproc, nproc, lzd, hx, hy, hz, astruct, orbs, Glr, locregShape, lborbs)
      use module_defs, only: gp,dp,wp
      use module_atoms, only: atomic_structure
      use module_types
      implicit none
      integer,intent(in):: iproc, nproc
      type(local_zone_descriptors),intent(inout):: lzd
      real(8),intent(in):: hx, hy, hz
      type(atomic_structure),intent(in) :: astruct
      type(orbitals_data),intent(in):: orbs
      type(locreg_descriptors),intent(in):: Glr
      character(len=1),intent(in):: locregShape
      type(orbitals_data),optional,intent(in):: lborbs
    end subroutine initLocregs

     subroutine FullHamiltonianApplication(iproc,nproc,at,orbs,&
          Lzd,nlpsp,confdatarr,ngatherarr,Lpot,psi,hpsi,paw,&
          energs,SIC,GPU,xc,pkernel,orbsocc,psirocc)
       use module_defs, only: gp,dp,wp
       use module_types
       use module_xc
       use gaussians, only: gaussian_basis
       implicit none
       integer, intent(in) :: iproc,nproc!,nspin
       type(atoms_data), intent(in) :: at
       type(orbitals_data), intent(in) :: orbs
       type(local_zone_descriptors),intent(in) :: Lzd
       type(DFT_PSP_projectors), intent(inout) :: nlpsp
       type(SIC_data), intent(in) :: SIC
       type(xc_info), intent(in) :: xc
       integer, dimension(0:nproc-1,2), intent(in) :: ngatherarr
       real(wp), dimension(orbs%npsidim_orbs), intent(in) :: psi
       type(confpot_data), dimension(orbs%norbp), intent(in) :: confdatarr
       !real(wp), dimension(lzd%ndimpotisf) :: Lpot
       real(wp), dimension(:),pointer :: Lpot
       type(energy_terms), intent(inout) :: energs
       real(wp), target, dimension(max(1,orbs%npsidim_orbs)), intent(out) :: hpsi
       type(GPU_pointers), intent(inout) :: GPU
       type(coulomb_operator), intent(in), optional :: pkernel
       type(orbitals_data), intent(in), optional :: orbsocc
       real(wp), dimension(:), pointer, optional :: psirocc
       !PAW variables:
       type(paw_objects),intent(inout)::paw
     end subroutine FullHamiltonianApplication

       subroutine apply_potential_lr(n1i,n2i,n3i,n1ip,n2ip,n3ip,ishift,n2,n3,nspinor,npot,&
            psir,pot,epot,&
            confdata,ibyyzz_r,psir_noconf,econf) !optional
         use module_defs, only: gp,dp,wp
         use module_types
         implicit none
         integer, intent(in) :: n1i,n2i,n3i,n1ip,n2ip,n3ip,n2,n3,nspinor,npot
         integer, dimension(3), intent(in) :: ishift !<offset of potential box in wfn box coords.
         real(wp), dimension(n1i,n2i,n3i,nspinor), intent(inout) :: psir !< real-space wfn in lr
         real(wp), dimension(n1ip,n2ip,n3ip,npot), intent(in) :: pot !< real-space pot in lrb
         type(confpot_data), intent(in), optional, target :: confdata !< data for the confining potential
         integer, dimension(2,-14:2*n2+16,-14:2*n3+16), intent(in), optional :: ibyyzz_r !< bounds in lr
         real(gp), intent(out) :: epot
         real(wp),dimension(n1i,n2i,n3i,nspinor),intent(inout),optional :: psir_noconf !< real-space wfn in lr where only the potential (without confinement) will be applied
         real(gp), intent(out),optional :: econf
       end subroutine apply_potential_lr

       subroutine psir_to_vpsi(npot,nspinor,lr,pot,vpsir,epot,confdata,vpsir_noconf,econf)
         use module_defs, only: gp,dp,wp
         use module_types
         implicit none
         integer, intent(in) :: npot,nspinor
         type(locreg_descriptors), intent(in) :: lr !< localization region of the wavefunction
         !real(wp), dimension(lr%d%n1i*lr%d%n2i*lr%d%n3i,npot), intent(in) :: pot
         real(wp), intent(in) :: pot
         real(wp), dimension(lr%d%n1i*lr%d%n2i*lr%d%n3i,nspinor), intent(inout) :: vpsir
         real(gp), intent(out) :: epot
         type(confpot_data), intent(in), optional :: confdata !< data for the confining potential
         real(wp), dimension(lr%d%n1i*lr%d%n2i*lr%d%n3i,nspinor), intent(inout), optional :: vpsir_noconf !< wavefunction with  the potential without confinement applied
         real(gp), intent(out),optional :: econf !< confinement energy
       end subroutine psir_to_vpsi

       subroutine erf_stress(at,rxyz,hxh,hyh,hzh,n1i,n2i,n3i,n3p,iproc,nproc,ngatherarr,rho,tens)
         use module_defs, only: gp,dp,wp
         use module_types
         implicit none
         !passed var
         type(atoms_data), intent(in) :: at
         real(gp), dimension(3,at%astruct%nat), target, intent(in) :: rxyz
         real(gp), intent(in) :: hxh,hyh,hzh
         integer,intent(in) :: n1i,n2i,n3i,n3p,iproc,nproc
         real(kind=8), dimension(n1i*n2i*max(n3p,1)), intent(in), target :: rho
         integer, dimension(0:nproc-1,2), intent(in) :: ngatherarr
         real(dp),dimension(6), intent(out) :: tens
       end subroutine erf_stress

       subroutine check_linear_and_create_Lzd(iproc,nproc,linType,Lzd,atoms,orbs,nspin,rxyz)
         use module_defs, only: gp,dp,wp
         use module_types
         implicit none
         integer, intent(in) :: iproc,nproc,nspin
         integer, intent(in) :: linType
         type(local_zone_descriptors), intent(inout) :: Lzd
         type(atoms_data), intent(in) :: atoms
         type(orbitals_data),intent(inout) :: orbs
         real(gp), dimension(3,atoms%astruct%nat), intent(in) :: rxyz
       end subroutine check_linear_and_create_Lzd

       subroutine create_LzdLIG(iproc,nproc,nspin,linearmode,hx,hy,hz,Glr,atoms,orbs,rxyz,nl,Lzd)
         use module_defs, only: gp,dp,wp
         use module_types
         implicit none
         integer, intent(in) :: iproc,nproc,nspin
         real(gp), intent(in):: hx, hy, hz
         type(locreg_descriptors), intent(in) :: Glr
         type(local_zone_descriptors), intent(inout) :: Lzd
         type(atoms_data), intent(in) :: atoms
         type(orbitals_data),intent(inout) :: orbs
         integer, intent(in) :: linearmode
         real(gp), dimension(3,atoms%astruct%nat), intent(in) :: rxyz
         type(DFT_PSP_projectors), intent(inout) :: nl
       end subroutine create_LzdLIG

       subroutine export_grids(fname, atoms, rxyz, hx, hy, hz, n1, n2, n3, logrid_c, logrid_f)
         use module_defs, only: gp
         use module_types
         implicit none
         character(len = *), intent(in) :: fname
         type(atoms_data), intent(in) :: atoms
         real(gp), dimension(3, atoms%astruct%nat), intent(in) :: rxyz
         real(gp), intent(in) :: hx, hy, hz
         integer, intent(in) :: n1, n2, n3
         logical, dimension(0:n1,0:n2,0:n3), intent(in) :: logrid_c
         logical, dimension(0:n1,0:n2,0:n3), intent(in), optional :: logrid_f
       end subroutine export_grids

       subroutine system_initialization(iproc,nproc,dump,inputpsi,input_wf_format,&
            & dry_run,in,atoms,rxyz,OCLconv,&
            orbs,lnpsidim_orbs,lnpsidim_comp,lorbs,Lzd,Lzd_lin,nlpsp,comms,shift,&
            ref_frags, denspot, locregcenters, inwhichlocreg_old, onwhichatom_old, &
            norb_par_ref, norbu_par_ref, norbd_par_ref,output_grid)
         use module_defs, only: gp,dp,wp
         use f_enums, only: f_enumerator
         use module_types
         use module_fragments
         use communications_base, only: comms_cubic
         implicit none
         integer, intent(in) :: iproc,nproc
         integer, intent(out) :: input_wf_format,lnpsidim_orbs,lnpsidim_comp
         type(f_enumerator), intent(inout) :: inputpsi
         type(input_variables), intent(in) :: in
         type(atoms_data), intent(inout) :: atoms
         real(gp), dimension(3,atoms%astruct%nat), intent(inout) :: rxyz
         logical, intent(in) :: OCLconv
         type(orbitals_data), intent(inout) :: orbs,lorbs
         type(local_zone_descriptors), intent(inout) :: Lzd, Lzd_lin
         type(DFT_local_fields), intent(out), optional :: denspot
         type(DFT_PSP_projectors), intent(out) :: nlpsp
         type(comms_cubic), intent(out) :: comms
         real(gp), dimension(3), intent(out) :: shift  !< shift on the initial positions
         !real(gp), dimension(atoms%astruct%ntypes,3), intent(in) :: radii_cf
         type(system_fragment), dimension(:), pointer :: ref_frags
         real(kind=8),dimension(3,atoms%astruct%nat),intent(inout),optional :: locregcenters
         integer,dimension(:),pointer,optional:: inwhichlocreg_old, onwhichatom_old
         integer,dimension(0:nproc-1),optional:: norb_par_ref, norbu_par_ref, norbd_par_ref !< support function distribution to be used as a reference
         logical, intent(in) :: dry_run, dump
         logical, intent(in), optional :: output_grid
       end subroutine system_initialization

       subroutine input_check_psi_id(inputpsi, input_wf_format, dir_output, orbs, lorbs, iproc, nproc, nfrag, frag_dir, ref_frags)
         use module_types
         use f_enums
         use module_fragments
         implicit none
         integer, intent(out) :: input_wf_format         !< (out) Format of WF
         type(f_enumerator), intent(inout) :: inputpsi   !< (in) indicate how check input psi, (out) give how to build psi
         integer, intent(in) :: iproc                    !< (in)  id proc
         integer, intent(in) :: nproc                    !< (in)  #proc
         integer, intent(in) :: nfrag                    !< number of fragment directories which need checking
         type(system_fragment), dimension(:), pointer :: ref_frags  !< number of orbitals for each fragment
         character(len=100), dimension(nfrag), intent(in) :: frag_dir !< label for fragment subdirectories (blank if not a fragment calculation)
         character(len = *), intent(in) :: dir_output
         type(orbitals_data), intent(in) :: orbs, lorbs
       end subroutine input_check_psi_id

       subroutine extract_potential_for_spectra(iproc,nproc,at,rhod,dpbox,&
            orbs,nvirt,comms,Lzd,hx,hy,hz,rxyz,rhopot,rhocore,pot_ion,&
            nlpsp,pkernel,ixc,psi,G,&
            nspin,potshortcut,symObj,GPU,input)
         use module_defs, only: gp,dp,wp
         use module_types
         use communications_base, only: comms_cubic
         implicit none
         !Arguments
         integer, intent(in) :: iproc,nproc,ixc
         integer, intent(inout) :: nspin,nvirt
         real(gp), intent(in) :: hx,hy,hz
         type(atoms_data), intent(inout) :: at
         type(rho_descriptors),intent(in) :: rhod
         type(denspot_distribution), intent(in) :: dpbox
         type(orbitals_data), intent(inout) :: orbs
         type(DFT_PSP_projectors), intent(inout) :: nlpsp
         type(local_zone_descriptors), intent(inout) :: Lzd
         type(comms_cubic), intent(in) :: comms
         type(GPU_pointers), intent(inout) :: GPU
         type(input_variables):: input
         type(symmetry_data), intent(in) :: symObj
         real(gp), dimension(3,at%astruct%nat), intent(in) :: rxyz
         real(dp), dimension(*), intent(inout) :: rhopot,pot_ion
         type(gaussian_basis), intent(out) :: G !basis for davidson IG
         real(wp), dimension(:), pointer :: psi
         real(wp), dimension(:,:,:,:), pointer :: rhocore
         type(coulomb_operator), intent(inout) :: pkernel
         integer, intent(in) ::potshortcut
       end subroutine extract_potential_for_spectra

       subroutine psitohpsi(iproc,nproc,atoms,scf,denspot,itrp,itwfn,iscf,alphamix,&
            nlpsp,linflag,unblock_comms,GPU,wfn,&
            energs,rpnrm,xcstr)
         use module_defs, only: gp,dp,wp
         use module_types
         implicit none
         logical, intent(in) :: scf
         integer, intent(in) :: iproc,nproc,itrp,iscf,linflag,itwfn
         character(len=3), intent(in) :: unblock_comms
         real(gp), intent(in) :: alphamix
         type(atoms_data), intent(in) :: atoms
         type(DFT_PSP_projectors), intent(inout) :: nlpsp
         type(DFT_local_fields), intent(inout) :: denspot
         type(energy_terms), intent(inout) :: energs
         type(DFT_wavefunction), intent(inout) :: wfn
         type(GPU_pointers), intent(inout) :: GPU
         real(gp), intent(inout) :: rpnrm
         real(gp), dimension(6), intent(out) :: xcstr
       end subroutine psitohpsi

       subroutine assignToLocreg2(iproc, nproc, norb, norbu, norb_par, natom, nlr, nspin, Localnorb, spinsgn, rxyz, inwhichlocreg)
         use module_defs, only: gp,dp,wp
         use module_types
         implicit none
         integer,intent(in):: nlr,iproc,nproc,nspin,natom,norb,norbu
         integer,dimension(nlr),intent(in):: Localnorb
         real(kind=8),dimension(norb),intent(in):: spinsgn
         integer,dimension(0:nproc-1),intent(in):: norb_par
         real(8),dimension(3,nlr),intent(in):: rxyz
         integer,dimension(:),pointer,intent(out):: inwhichlocreg
       end subroutine assignToLocreg2

       subroutine calc_gradient(geocode,n1,n2,n3,n3grad,deltaleft,deltaright,rhoinp,nspden,hx,hy,hz,&
            gradient,rhocore)
         use module_defs, only: gp,dp,wp
         implicit none
         !Arguments
         character(len=1), intent(in) :: geocode !< @copydoc poisson_solver::doc::geocode
         integer, intent(in) :: n1,n2,n3,n3grad,deltaleft,deltaright,nspden
         real(dp), intent(in) :: hx,hy,hz
         real(dp), dimension(n1,n2,n3,nspden), intent(inout) :: rhoinp
         real(dp), dimension(n1,n2,n3grad,2*nspden-1,0:3), intent(out) :: gradient
         real(dp), dimension(:,:,:,:), pointer :: rhocore
       end subroutine calc_gradient


       subroutine destroy_new_locregs(iproc, nproc, tmb)
         use module_defs, only: gp,dp,wp
         use module_types
         implicit none
         integer,intent(in):: iproc, nproc
         type(DFT_wavefunction),intent(inout):: tmb
       end subroutine destroy_new_locregs

       subroutine define_confinement_data(confdatarr,orbs,rxyz,at,hx,hy,hz,&
                  confpotorder,potentialprefac,Lzd,confinementCenter)
         use module_defs, only: gp,dp,wp
         use module_types
         implicit none
         real(gp), intent(in) :: hx,hy,hz
         type(atoms_data), intent(in) :: at
         type(orbitals_data), intent(in) :: orbs
         integer,intent(in):: confpotorder
         real(gp),dimension(at%astruct%ntypes),intent(in):: potentialprefac
         type(local_zone_descriptors), intent(in) :: Lzd
         real(gp), dimension(3,at%astruct%nat), intent(in) :: rxyz
         integer, dimension(orbs%norb), intent(in) :: confinementCenter
         type(confpot_data), dimension(orbs%norbp), intent(out) :: confdatarr
       end subroutine define_confinement_data

       subroutine update_locreg(iproc, nproc, nlr, locrad, locrad_kernel, locrad_mult, locregCenter, glr_tmp, &
                  useDerivativeBasisFunctions, nscatterarr, hx, hy, hz, astruct, input, &
                  orbs_KS, orbs, lzd, npsidim_orbs, npsidim_comp, lbcomgp, lbcollcom, lfoe, lbcollcom_sr)
         use module_defs, only: gp,dp,wp
         use module_types
         use foe_base, only: foe_data
         use communications_base, only: p2pComms
         implicit none
         integer,intent(in):: iproc, nproc, nlr
         integer,intent(out) :: npsidim_orbs, npsidim_comp
         logical,intent(in):: useDerivativeBasisFunctions
         integer,dimension(0:nproc-1,4),intent(in):: nscatterarr !n3d,n3p,i3s+i3xcsh-1,i3xcsh
         real(8),intent(in):: hx, hy, hz
         type(atomic_structure),intent(in) :: astruct
         type(input_variables),intent(in) :: input
         real(8),dimension(nlr),intent(in):: locrad, locrad_kernel, locrad_mult
         type(orbitals_data),intent(in):: orbs_KS, orbs
         real(8),dimension(3,nlr),intent(in):: locregCenter
         type(locreg_descriptors),intent(in):: glr_tmp
         type(local_zone_descriptors),intent(inout):: lzd
         type(p2pComms),intent(inout):: lbcomgp
         type(foe_data),intent(inout),optional :: lfoe
         type(comms_linear),intent(inout):: lbcollcom
         type(comms_linear),intent(inout),optional :: lbcollcom_sr
       end subroutine update_locreg

       subroutine destroy_DFT_wavefunction(wfn)
         use module_defs, only: gp,dp,wp
         use module_types
         implicit none
         type(DFT_wavefunction),intent(inout):: wfn
       end subroutine destroy_DFT_wavefunction

       subroutine init_orbitals_data_for_linear(iproc, nproc, nspinor, input, astruct, rxyz, lorbs, &
           norb_par_ref, norbu_par_ref, norbd_par_ref)
         use module_defs, only: gp,dp,wp
         use module_types
         implicit none
         integer,intent(in):: iproc, nproc, nspinor
         type(input_variables),intent(in):: input
         type(atomic_structure),intent(in):: astruct
         real(8),dimension(3,astruct%nat),intent(in):: rxyz
         type(orbitals_data),intent(out):: lorbs
         integer,dimension(0:nproc-1),intent(in),optional :: norb_par_ref, norbu_par_ref, norbd_par_ref
       end subroutine init_orbitals_data_for_linear


       subroutine calculate_energy_and_gradient_linear(iproc, nproc, it, &
                  ldiis, fnrmOldArr, fnrm_old, alpha, trH, trHold, fnrm, alpha_mean, alpha_max, &
                  energy_increased, tmb, lhphiold, overlap_calculated, &
                  energs, hpsit_c, hpsit_f, nit_precond, target_function, correction_orthoconstraint, &
                  hpsi_small, experimental_mode, calculate_inverse, correction_co_contra, hpsi_noprecond, &
                  norder_taylor, max_inversion_error, method_updatekernel, precond_convol_workarrays, precond_workarrays,&
                  wt_hphi, wt_philarge, wt_hpsinoprecond, &
                  cdft, input_frag, ref_frags)
         use module_defs, only: gp,dp,wp
         use module_types
         use locreg_operations, only: workarrays_quartic_convolutions,workarr_precond
         use communications_base, only: work_transpose
         use sparsematrix_base, only: matrices
         use constrained_dft, only: cdft_data
         use module_fragments, only: system_fragment,fragmentInputParameters
         implicit none
         integer, intent(in) :: iproc, nproc, it, method_updatekernel
         integer,intent(inout) :: norder_taylor
         real(kind=8),intent(in) :: max_inversion_error
         type(DFT_wavefunction), target, intent(inout):: tmb
         type(localizedDIISParameters), intent(inout) :: ldiis
         real(kind=8), dimension(tmb%orbs%norbp), intent(inout) :: fnrmOldArr
         real(kind=8),intent(inout) :: fnrm_old
         real(kind=8), dimension(tmb%orbs%norbp), intent(inout) :: alpha
         real(kind=8), intent(out):: trH, alpha_mean, alpha_max
         type(work_mpiaccumulate), intent(inout):: fnrm
         real(kind=8), intent(in):: trHold
         logical,intent(out) :: energy_increased
         real(kind=8), dimension(tmb%npsidim_orbs), intent(inout):: lhphiold
         logical, intent(inout):: overlap_calculated
         type(energy_terms), intent(in) :: energs
         real(kind=8),dimension(tmb%ham_descr%collcom%ndimind_c) :: hpsit_c
         real(kind=8),dimension(7*tmb%ham_descr%collcom%ndimind_f) :: hpsit_f
         integer, intent(in) :: nit_precond, target_function, correction_orthoconstraint
         logical, intent(in) :: experimental_mode, calculate_inverse, correction_co_contra
         real(kind=8), dimension(tmb%npsidim_orbs), intent(out) :: hpsi_small
         real(kind=8), dimension(tmb%npsidim_orbs),intent(out) :: hpsi_noprecond
         type(workarrays_quartic_convolutions),dimension(tmb%orbs%norbp),intent(inout) :: precond_convol_workarrays
         type(workarr_precond),dimension(tmb%orbs%norbp),intent(inout) :: precond_workarrays
         type(work_transpose),intent(inout) :: wt_hphi
         type(work_transpose),intent(inout) :: wt_philarge
         type(work_transpose),intent(out) :: wt_hpsinoprecond
         type(cdft_data),intent(inout),optional :: cdft
         type(fragmentInputParameters), optional, intent(in) :: input_frag
         type(system_fragment), dimension(:), optional, intent(in) :: ref_frags
       end subroutine calculate_energy_and_gradient_linear

       subroutine improveOrbitals(iproc, nproc, tmb, nspin, ldiis, alpha, gradient, experimental_mode)
         use module_defs, only: gp,dp,wp
         use module_types
         implicit none
         integer,intent(in):: iproc, nproc, nspin
         type(DFT_wavefunction),intent(inout):: tmb
         type(localizedDIISParameters),intent(inout):: ldiis
         real(8),dimension(tmb%orbs%norbp),intent(in):: alpha
         real(kind=wp),dimension(max(tmb%npsidim_orbs,tmb%npsidim_comp)),intent(inout) :: gradient
         logical,intent(in) :: experimental_mode
       end subroutine improveOrbitals

       subroutine hpsitopsi_linear(iproc, nproc, it, ldiis, tmb, at, do_iterative_orthonormalization, sf_per_type, &
                  lphiold, alpha, trH, meanAlpha, alpha_max, alphaDIIS, hpsi_small, ortho, psidiff, &
                  experimental_mode, order_taylor, max_inversion_error, trH_ref, kernel_best, complete_reset)
         use module_defs, only: gp,dp,wp
         use module_types
         implicit none
         integer,intent(in) :: iproc, nproc, it
         integer,intent(inout) :: order_taylor
         real(kind=8),intent(in) :: max_inversion_error
         type(localizedDIISParameters),intent(inout):: ldiis
         type(DFT_wavefunction),target,intent(inout):: tmb
         type(atoms_data),intent(in) :: at
         logical,intent(in) :: do_iterative_orthonormalization
         integer,dimension(at%astruct%ntypes),intent(in) :: sf_per_type 
         real(8),dimension(tmb%orbs%npsidim_orbs),intent(inout):: lphiold
         real(8),intent(in):: trH, meanAlpha, alpha_max
         real(8),dimension(tmb%orbs%norbp),intent(inout):: alpha, alphaDIIS
         real(kind=8),dimension(tmb%orbs%npsidim_orbs),intent(inout) :: hpsi_small
         real(kind=8),dimension(tmb%orbs%npsidim_orbs),optional,intent(out) :: psidiff
         logical, intent(in) :: ortho, experimental_mode
         real(kind=8),intent(out) :: trH_ref
         real(kind=8),dimension(tmb%linmat%l%nvctrp_tg*tmb%linmat%l%nspin),intent(inout) :: kernel_best
         logical,intent(out) :: complete_reset
       end subroutine hpsitopsi_linear

       subroutine DIISorSD(iproc, it, trH, tmbopt, ldiis, alpha, alphaDIIS, lphioldopt, trH_ref, kernel_best, complete_reset)
         use module_defs, only: gp,dp,wp
         use module_types
         implicit none
         integer,intent(in):: iproc, it
         real(kind=8),intent(in):: trH
         type(DFT_wavefunction),intent(inout):: tmbopt
         type(localizedDIISParameters),intent(inout):: ldiis
         real(kind=8),dimension(tmbopt%orbs%norbp),intent(inout):: alpha, alphaDIIS
         real(kind=8),dimension(max(tmbopt%npsidim_orbs,tmbopt%npsidim_comp)),intent(out):: lphioldopt
         real(kind=8),intent(out) :: trH_ref
         real(kind=8),dimension(tmbopt%linmat%l%nvctrp_tg*tmbopt%linmat%l%nspin),intent(inout) :: kernel_best
         logical,intent(out) :: complete_reset
       end subroutine DIISorSD

       subroutine psi_to_vlocpsi(iproc,npsidim_orbs,orbs,Lzd,&
            ipotmethod,confdatarr,pot,psi,vpsi,pkernel,xc,alphaSIC,epot_sum,evSIC,vpsi_noconf,econf_sum)
         use module_defs, only: gp,dp,wp
         use module_types
         use module_xc
         implicit none
         integer, intent(in) :: iproc,ipotmethod,npsidim_orbs
         real(gp), intent(in) :: alphaSIC
         type(xc_info), intent(in) :: xc
         type(orbitals_data), intent(in) :: orbs
         type(local_zone_descriptors), intent(in) :: Lzd
         type(confpot_data), dimension(orbs%norbp), intent(in) :: confdatarr
         real(wp), dimension(orbs%npsidim_orbs), intent(in) :: psi !this dimension will be modified
         real(wp), dimension(*) :: pot !< the potential, with the dimension compatible with the ipotmethod flag
         real(gp), intent(out) :: epot_sum,evSIC
         real(wp), dimension(orbs%npsidim_orbs), intent(inout) :: vpsi
         type(coulomb_operator), intent(inout) ::  pkernel !< the PSolver kernel which should be associated for the SIC schemes
         real(wp), dimension(orbs%npsidim_orbs), intent(inout),optional :: vpsi_noconf
         real(gp),intent(out),optional :: econf_sum
       end subroutine psi_to_vlocpsi


       subroutine initialize_linear_from_file(iproc,nproc,input_frag,astruct,rxyz,orbs,Lzd,&
              iformat,dir_output,filename,ref_frags,orblist)
         use module_defs, only: gp,dp,wp
         use module_types
         use module_fragments
         implicit none
         integer, intent(in) :: iproc, nproc, iformat
         type(orbitals_data), intent(inout) :: orbs  !< orbs related to the basis functions, inwhichlocreg generated in this routine
         type(atomic_structure), intent(in) :: astruct
         real(gp), dimension(3,astruct%nat), intent(in) :: rxyz
         character(len=*), intent(in) :: filename, dir_output
         type(local_zone_descriptors), intent(inout) :: Lzd !< must already contain Glr and hgrids
         type(fragmentInputParameters), intent(in) :: input_frag
         type(system_fragment), dimension(input_frag%nfrag_ref), intent(inout) :: ref_frags
         integer, dimension(orbs%norb), optional :: orblist
       end subroutine initialize_linear_from_file

        subroutine readmywaves_linear_new(iproc,nproc,dir_output,filename,iformat,at,tmb,rxyz,&
<<<<<<< HEAD
               ref_frags,input_frag,frag_calc,orblist)
          use module_defs, only: gp,dp,wp
=======
               ref_frags,input_frag,frag_calc,kernel_restart,orblist)
          use module_base
>>>>>>> f498e006
          use module_types
          use module_fragments
          use yaml_output
          implicit none
          integer, intent(in) :: iproc, nproc
          integer, intent(in) :: iformat
          type(atoms_data), intent(in) :: at
          type(DFT_wavefunction), intent(inout) :: tmb
          real(gp), dimension(3,at%astruct%nat), intent(in) :: rxyz
          !real(gp), dimension(3,at%astruct%nat), intent(out) :: rxyz_old
          character(len=*), intent(in) :: dir_output, filename
          type(fragmentInputParameters), intent(in) :: input_frag
          type(system_fragment), dimension(input_frag%nfrag_ref), intent(inout) :: ref_frags
          logical, intent(in) :: frag_calc, kernel_restart
          integer, dimension(tmb%orbs%norb), intent(in), optional :: orblist
        end subroutine readmywaves_linear_new

        subroutine allocate_auxiliary_basis_function(npsidim, subname, lphi, lhphi)
          use module_defs, only: gp,dp,wp
          implicit none
          integer,intent(in):: npsidim
          real(8),dimension(:),pointer,intent(out):: lphi, lhphi
          character(len=*),intent(in):: subname
        end subroutine allocate_auxiliary_basis_function

        subroutine deallocate_auxiliary_basis_function(subname, lphi, lhphi)
          use module_defs, only: gp,dp,wp
          implicit none
          real(8),dimension(:),pointer:: lphi, lhphi
          character(len=*),intent(in):: subname
        end subroutine deallocate_auxiliary_basis_function

        subroutine update_ldiis_arrays(tmb, subname, ldiis)
          use module_defs, only: gp,dp,wp
          use module_types
          implicit none
          type(DFT_wavefunction),intent(in):: tmb
          character(len=*),intent(in):: subname
          type(localizedDIISParameters),intent(inout):: ldiis
        end subroutine update_ldiis_arrays

        subroutine copy_local_zone_descriptors(lzd_in, lzd_out, subname)
          use module_defs, only: gp,dp,wp
          use module_types
          implicit none
          type(local_zone_descriptors),intent(in):: lzd_in
          type(local_zone_descriptors),intent(inout):: lzd_out
          character(len=*),intent(in):: subname
        end subroutine copy_local_zone_descriptors

        subroutine local_potential_dimensions(iproc,Lzd,orbs,xc,ndimfirstproc)
          use module_defs, only: gp,dp,wp
          use module_types
          use module_xc
          implicit none
          integer, intent(in) :: iproc, ndimfirstproc
          type(local_zone_descriptors), intent(inout) :: Lzd
          type(orbitals_data), intent(inout) :: orbs
          type(xc_info), intent(in) :: xc
        end subroutine local_potential_dimensions

        subroutine initialize_DIIS_coeff(isx, ldiis)
          use module_defs, only: gp,dp,wp
          use module_types
          implicit none
          integer,intent(in):: isx
          type(localizedDIISParameters),intent(inout):: ldiis
        end subroutine initialize_DIIS_coeff

        subroutine allocate_DIIS_coeff(tmb, ldiis)
          use module_defs, only: gp,dp,wp
          use module_types
          implicit none
          type(DFT_wavefunction),intent(in):: tmb
          type(localizedDIISParameters),intent(inout):: ldiis
        end subroutine allocate_DIIS_coeff

        subroutine initialize_DFT_local_fields(denspot, ixc, nspden)
          use module_defs, only: gp,dp,wp
          use module_types
          implicit none
          type(DFT_local_fields), intent(inout) :: denspot
          integer, intent(in) :: ixc, nspden
        end subroutine initialize_DFT_local_fields

        subroutine allocate_diis_objects(idsx,alphadiis,npsidim,nkptsp,nspinor,diis)
          use module_defs, only: gp,dp,wp
          use module_types
          implicit none
          integer, intent(in) :: idsx,npsidim,nkptsp,nspinor !n(m)
          real(gp), intent(in) :: alphadiis
          type(diis_objects), intent(inout) :: diis
        end subroutine allocate_diis_objects

        subroutine check_communications(iproc,nproc,orbs,lzd,comms)
          use module_defs, only: gp,dp,wp
          use module_types
          use communications_base, only: comms_cubic
          implicit none
          integer, intent(in) :: iproc,nproc
          type(orbitals_data), intent(in) :: orbs
          type(local_zone_descriptors), intent(in) :: lzd
          type(comms_cubic), intent(in) :: comms
        end subroutine check_communications

        subroutine local_forces(iproc,at,rxyz,hxh,hyh,hzh,&
             n1,n2,n3,n3pi,i3s,n1i,n2i,rho,pot,floc,locstrten,charge)
          use module_defs, only: gp,dp,wp
          use module_types
          implicit none
          !Arguments---------
          type(atoms_data), intent(in) :: at
          integer, intent(in) :: iproc,n1,n2,n3,n3pi,i3s,n1i,n2i
          real(gp), intent(in) :: hxh,hyh,hzh
          real(gp),intent(out) :: charge
          real(gp), dimension(3,at%astruct%nat), intent(in) :: rxyz
          real(dp), dimension(*), intent(in) :: rho,pot
          real(gp), dimension(3,at%astruct%nat), intent(out) :: floc
          real(gp), dimension(6), intent(out) :: locstrten
        end subroutine local_forces

        subroutine denspot_set_history(denspot, iscf, nspin, &
             & n1i, n2i, & !to be removed arguments when denspot has dimensions
             npulayit)
          use module_types
          implicit none
          type(DFT_local_fields), intent(inout) :: denspot
          integer, intent(in) :: iscf, n1i, n2i, nspin
          integer,intent(in),optional :: npulayit
        end subroutine denspot_set_history

        subroutine denspot_free_history(denspot)
          use module_types
          implicit none
          type(DFT_local_fields), intent(inout) :: denspot
        end subroutine denspot_free_history

        subroutine kswfn_free_scf_data(KSwfn, freePsit)
          use module_types
          implicit none
          type(DFT_wavefunction), intent(inout) :: KSwfn
          logical, intent(in) :: freePsit
        end subroutine kswfn_free_scf_data

        subroutine evaltoocc(iproc,nproc,filewrite,wf,orbs,occopt)
          use module_defs, only: gp,dp,wp
          use module_types
          implicit none
          logical, intent(in) :: filewrite
          integer, intent(in) :: iproc, nproc
          integer, intent(in) :: occopt
          real(gp), intent(in) :: wf
          type(orbitals_data), intent(inout) :: orbs
        end subroutine evaltoocc

        subroutine cholesky(iproc, nspin,norbIn, psi, &
          orbs, comms, ndim_ovrlp, ovrlp, norbTot, block1, &
          ispinIn, paw)
          !use module_defs, only: gp,dp,wp
          use module_types
          use communications_base, only: comms_cubic
          implicit none

          integer:: iproc,nvctrp,norbIn, nspin, block1, ispinIn
          type(orbitals_data), intent(in) :: orbs
          type(comms_cubic):: comms
          real(kind=8),dimension(orbs%npsidim_comp),intent(in out):: psi
          integer,dimension(nspin,0:orbs%nkpts):: ndim_ovrlp
          real(kind=8),dimension(ndim_ovrlp(nspin,orbs%nkpts),1):: ovrlp
          integer,dimension(nspin):: norbTot
          type(paw_objects),optional,intent(inout)::paw
        end subroutine cholesky

        subroutine gsChol(iproc, nproc, psi, orthpar, nspinor,&
          orbs, nspin,ndim_ovrlp,norbArr,comms,paw)
          use module_defs, only: wp
          use module_types
          use communications_base, only: comms_cubic
          implicit none
          integer, intent(in) :: iproc, nproc,nspin
          integer, intent(inout) ::  nspinor
          type(orthon_data), intent(in):: orthpar
          type(orbitals_data):: orbs
          type(comms_cubic), intent(in) :: comms
          integer, dimension(nspin), intent(in) :: norbArr
          integer, dimension(nspin,0:orbs%nkpts), intent(inout) :: ndim_ovrlp
          real(wp),dimension(comms%nvctr_par(iproc,0)*orbs%nspinor*orbs%norb),intent(inout):: psi
          type(paw_objects),optional,intent(inout)::paw
        end subroutine gsCHol

        subroutine loewdin(iproc, norbIn, block1, ispinIn,&
          orbs, comms, nspin, psit, ovrlp, ndim_ovrlp, norbTot, paw)
          !use module_defs, only: gp,dp,wp
          use module_types
          use communications_base, only: comms_cubic
          implicit none
          integer,intent(in):: iproc,norbIn, nspin, block1, ispinIn
          type(orbitals_data),intent(in):: orbs
          type(comms_cubic),intent(in):: comms
          real(kind=8),dimension(comms%nvctr_par(iproc,0)*orbs%nspinor*orbs%norb),intent(in out):: psit
          integer,dimension(nspin,0:orbs%nkpts):: ndim_ovrlp
          real(kind=8),dimension(ndim_ovrlp(nspin,orbs%nkpts)):: ovrlp
          integer,dimension(nspin):: norbTot
          type(paw_objects),optional,intent(inout)::paw
        end subroutine loewdin

        subroutine gramschmidt(iproc, norbIn, psit, ndim_ovrlp, ovrlp, orbs, nspin,&
          nspinor, comms, norbTot, block1, block2, ispinIn,paw)
          use module_defs, only: wp !module_base
          use module_types
          use communications_base, only: comms_cubic
          implicit none
          integer,intent(in):: iproc, norbIn, nspin, block1, block2, ispinIn
          integer, intent(out) :: nspinor
          type(orbitals_data):: orbs
          type(comms_cubic), intent(in) :: comms
          type(paw_objects),optional,intent(inout)::paw
          real(wp),dimension(comms%nvctr_par(iproc,0)*orbs%nspinor*orbs%norb),intent(inout):: psit
          integer,dimension(nspin,0:orbs%nkpts):: ndim_ovrlp
          real(wp),dimension(ndim_ovrlp(nspin,orbs%nkpts)):: ovrlp
          integer,dimension(nspin):: norbTot
        end subroutine gramschmidt

        subroutine orthogonalize(iproc,nproc,orbs,comms,psi,orthpar,paw)
          use module_defs, only: wp
          use module_types
          use communications_base, only: comms_cubic
          implicit none
          integer, intent(in) :: iproc,nproc
          type(orbitals_data), intent(in) :: orbs
          type(comms_cubic), intent(in) :: comms
          type(orthon_data), intent(in) :: orthpar
          real(wp), dimension(comms%nvctr_par(iproc,0)*orbs%nspinor*orbs%norb), intent(inout) :: psi
          type(paw_objects),optional,intent(inout) :: paw
        end subroutine orthogonalize

        subroutine calculate_density_kernel(iproc, nproc, isKernel, orbs, orbs_tmb, &
                   coeff, denskern, denskern_, keep_uncompressed_)
          !use module_defs, only: gp,dp,wp
          use module_types
          use sparsematrix_base, only: sparse_matrix
          implicit none
          integer,intent(in):: iproc, nproc
          logical, intent(in) :: isKernel
          type(orbitals_data),intent(in):: orbs, orbs_tmb
          type(sparse_matrix), intent(in) :: denskern
          real(kind=8),dimension(denskern%nfvctr,orbs%norb),intent(in):: coeff   !only use the first (occupied) orbitals
          type(matrices), intent(out) :: denskern_
          logical,intent(in),optional :: keep_uncompressed_ !< keep the uncompressed kernel in denskern_%matrix (requires that this array is already allocated outside of the routine)
        end subroutine calculate_density_kernel
!!$
!!$        subroutine reconstruct_kernel(iproc, nproc, inversion_method, &
!!$                   blocksize_dsyev, blocksize_pdgemm, orbs, tmb, overlap_calculated)
!!$          !use module_defs, only: gp,dp,wp
!!$          use module_types
!!$          implicit none
!!$          integer,intent(in):: iproc, nproc, blocksize_dsyev, blocksize_pdgemm, inversion_method
!!$          type(orbitals_data),intent(in):: orbs
!!$          type(DFT_wavefunction),intent(inout):: tmb
!!$          logical,intent(inout):: overlap_calculated
!!$        end subroutine reconstruct_kernel


!!$        subroutine reorthonormalize_coeff(iproc, nproc, norb, blocksize_dsyev, blocksize_pdgemm, inversion_method, basis_orbs, &
!!$                   basis_overlap, KS_overlap, basis_overlap_mat, coeff, orbs)
!!$          !use module_defs, only: gp,dp,wp
!!$          use module_types
!!$          use sparsematrix_base, only: sparse_matrix, matrices
!!$          implicit none
!!$          integer, intent(in) :: iproc, nproc, norb
!!$          integer, intent(in) :: blocksize_dsyev, blocksize_pdgemm, inversion_method
!!$          type(orbitals_data), intent(in) :: basis_orbs   !number of basis functions
!!$          type(sparse_matrix),intent(inout) :: basis_overlap
!!$          type(sparse_matrix),dimension(basis_overlap%nspin),intent(inout) :: KS_overlap
!!$          type(matrices),intent(inout) :: basis_overlap_mat
!!$          real(kind=8),dimension(basis_overlap%nfvctr,norb),intent(inout) :: coeff
!!$          type(orbitals_data), intent(in) :: orbs   !Kohn-Sham orbitals that will be orthonormalized and their parallel distribution
!!$        end subroutine reorthonormalize_coeff

        subroutine copy_old_supportfunctions(iproc,orbs,lzd,phi,lzd_old,phi_old)
          use module_defs, only: gp,dp,wp
          use module_types
          implicit none
          integer,intent(in) :: iproc
          type(orbitals_data), intent(in) :: orbs
          type(local_zone_descriptors), intent(in) :: lzd
          type(local_zone_descriptors), intent(inout) :: lzd_old
          real(wp), dimension(:), pointer :: phi,phi_old
        end subroutine copy_old_supportfunctions

        subroutine input_memory_linear(iproc, nproc, at, KSwfn, tmb, tmb_old, denspot, input, &
                   rxyz_old, rxyz, denspot0, energs, nlpsp, GPU, ref_frags, cdft)
          use module_defs, only: gp,dp,wp
          use module_types, only: DFT_wavefunction,DFT_local_fields,input_variables,&
               energy_terms,Dft_psp_projectors,GPU_pointers,atoms_data
          use module_fragments, only: system_fragment
          use constrained_dft, only: cdft_data
          implicit none
          integer,intent(in) :: iproc, nproc
          type(atoms_data), intent(inout) :: at
          type(DFT_wavefunction),intent(inout):: KSwfn
          type(DFT_wavefunction),intent(inout):: tmb, tmb_old
          type(DFT_local_fields), intent(inout) :: denspot
          type(input_variables),intent(in):: input
          real(gp),dimension(3,at%astruct%nat),intent(in) :: rxyz_old, rxyz
          real(8),dimension(max(denspot%dpbox%ndims(1)*denspot%dpbox%ndims(2)*denspot%dpbox%n3p,1)),intent(out):: denspot0
          type(energy_terms),intent(inout):: energs
          type(DFT_PSP_projectors), intent(inout) :: nlpsp
          type(GPU_pointers), intent(inout) :: GPU
          type(system_fragment), dimension(:), intent(in) :: ref_frags
          type(cdft_data), intent(inout) :: cdft
        end subroutine input_memory_linear

        subroutine copy_old_coefficients(norb_tmb, nfvctr, coeff, coeff_old)
          use module_defs, only: gp,dp,wp
          implicit none
          integer,intent(in):: norb_tmb, nfvctr
          real(8),dimension(:,:),pointer:: coeff, coeff_old
        end subroutine copy_old_coefficients

        subroutine copy_old_inwhichlocreg(norb_tmb, inwhichlocreg, inwhichlocreg_old, onwhichatom, onwhichatom_old)
          use module_defs, only: gp,dp,wp
          implicit none
          integer,intent(in):: norb_tmb
          integer,dimension(:),pointer:: inwhichlocreg, inwhichlocreg_old, onwhichatom, onwhichatom_old
        end subroutine copy_old_inwhichlocreg

        subroutine reformat_supportfunctions(iproc,nproc,at,rxyz_old,rxyz,add_derivatives,tmb,ndim_old,lzd_old,&
               frag_trans,psi_old,input_dir,input_frag,ref_frags,max_shift,phi_array_old)
          use module_defs, only: gp,dp,wp
          use module_types
          use module_fragments
          implicit none
          integer, intent(in) :: iproc,nproc
          integer, intent(in) :: ndim_old
          type(atoms_data), intent(in) :: at
          real(gp), dimension(3,at%astruct%nat), intent(in) :: rxyz,rxyz_old
          type(DFT_wavefunction), intent(inout) :: tmb
          type(local_zone_descriptors), intent(inout) :: lzd_old
          type(fragment_transformation), dimension(tmb%orbs%norbp), intent(in) :: frag_trans
          real(wp), dimension(:), pointer :: psi_old
          type(phi_array), dimension(tmb%orbs%norbp), optional, intent(in) :: phi_array_old
          logical, intent(in) :: add_derivatives
          character(len=*), intent(in) :: input_dir
          type(fragmentInputParameters), intent(in) :: input_frag
          type(system_fragment), dimension(:), intent(in) :: ref_frags
          real(gp),intent(out) :: max_shift
        end subroutine reformat_supportfunctions

        subroutine reformat_one_supportfunction(llr,llr_old,geocode,hgrids_old,n_old,psigold,&
             hgrids,n,centre_old,centre_new,da,frag_trans,psi,psirold)
          use module_defs, only: gp,dp,wp
          use module_types
          use module_fragments
          implicit none
          integer, dimension(3), intent(in) :: n,n_old
          real(gp), dimension(3), intent(in) :: hgrids,hgrids_old
          !type(wavefunctions_descriptors), intent(in) :: wfd
          type(locreg_descriptors), intent(in) :: llr, llr_old
          character(len=1), intent(in) :: geocode !< @copydoc poisson_solver::doc::geocode
          real(gp), dimension(3), intent(inout) :: centre_old,centre_new,da
          type(fragment_transformation), intent(in) :: frag_trans
          real(wp), dimension(0:n_old(1),2,0:n_old(2),2,0:n_old(3),2), intent(in) :: psigold
          real(wp), dimension(llr%wfd%nvctr_c+7*llr%wfd%nvctr_f), intent(out) :: psi
          real(wp), dimension(llr_old%d%n1i,llr_old%d%n2i,llr_old%d%n3i), optional, intent(in) :: psirold
        end subroutine reformat_one_supportfunction

        subroutine input_wf_memory_new(nproc,iproc, atoms, &
                 rxyz_old, hx_old, hy_old, hz_old, psi_old,lzd_old, &
                 rxyz,psi,orbs,lzd)
          use module_defs
          use module_types
          implicit none
          integer, intent(in) :: iproc,nproc
          type(atoms_data), intent(in) :: atoms
          real(gp), dimension(3, atoms%astruct%nat), intent(in) :: rxyz, rxyz_old
          real(gp), intent(in) :: hx_old, hy_old, hz_old
          type(orbitals_data), intent(in) :: orbs
          type(local_zone_descriptors), intent(in) :: lzd_old
          type(local_zone_descriptors), intent(in) :: lzd
          real(wp), dimension(:), pointer :: psi, psi_old
        end subroutine input_wf_memory_new

        subroutine integral_equation(iproc,nproc,atoms,wfn,ngatherarr,local_potential,GPU,xc,nlpsp,rxyz,paw)
          use module_defs, only: gp,dp,wp
          use module_types
          use module_xc
          implicit none
          integer, intent(in) :: iproc,nproc
          type(atoms_data), intent(in) :: atoms
          type(DFT_wavefunction), intent(in) :: wfn
          type(GPU_pointers), intent(inout) :: GPU
          type(DFT_PSP_projectors), intent(inout) :: nlpsp
          type(xc_info), intent(in) :: xc
          type(paw_objects), intent(inout) :: paw
          integer, dimension(0:nproc-1,2), intent(in) :: ngatherarr
          real(gp), dimension(3,atoms%astruct%nat), intent(in) :: rxyz
          real(dp), dimension(:), pointer :: local_potential
        end subroutine integral_equation

        subroutine atoms_new(atoms)
          use module_types
          implicit none
          type(atoms_data), pointer :: atoms
        end subroutine atoms_new

        subroutine inputs_new(in)
          use module_input_keys, only: input_variables
          implicit none
          type(input_variables), pointer :: in
        end subroutine inputs_new

        subroutine optimize_coeffs(iproc, nproc, orbs, tmb, ldiis_coeff, fnrm, fnrm_crit, itmax, energy, &
               sd_fit_curve, factor, itout, it_scc, it_cdft, order_taylor, max_inversion_error, reorder, num_extra)
          use module_defs, only: gp,dp,wp
          use module_types
          use diis_sd_optimization
          implicit none
          integer,intent(in):: iproc, nproc, itmax, itout, it_scc, it_cdft
          integer,intent(inout) :: order_taylor
          real(kind=8),intent(in) :: max_inversion_error
          type(orbitals_data),intent(in):: orbs
          type(DFT_wavefunction),intent(inout):: tmb
          type(DIIS_obj), intent(inout) :: ldiis_coeff
          real(kind=gp),intent(in):: fnrm_crit
          real(kind=gp),intent(out):: fnrm
          real(kind=gp), intent(inout) :: energy
          logical, intent(in) :: sd_fit_curve
          real(kind=gp), intent(in) :: factor
          integer, optional, intent(in) :: num_extra
          logical, optional, intent(in) :: reorder
        end subroutine optimize_coeffs

        subroutine calculate_residue_ks(iproc, nproc, num_extra, ksorbs, tmb, hpsit_c, hpsit_f)
          use module_types
          implicit none

          ! Calling arguments
          integer, intent(in) :: iproc, nproc, num_extra
          type(dft_wavefunction), intent(inout) :: tmb
          type(orbitals_data), intent(in) :: ksorbs
          real(kind=8),dimension(:),pointer :: hpsit_c, hpsit_f
        end subroutine calculate_residue_ks

        subroutine write_energies(iter,iscf,energs,gnrm,gnrm_zero,comment,only_energies)
          use module_defs, only: gp,dp,wp
          use module_types
          use yaml_output
          implicit none
          integer, intent(in) :: iter,iscf
          type(energy_terms), intent(in) :: energs
          real(gp), intent(in) :: gnrm,gnrm_zero
          character(len=*), intent(in) :: comment
          logical,intent(in),optional :: only_energies
        end subroutine write_energies


        subroutine applyprojectorsonthefly(iproc,orbs,at,lr,&
             rxyz,hx,hy,hz,wfd,nlpsp,psi,hpsi,eproj_sum,&
             paw)
          use module_defs, only: gp,dp,wp
          use module_types
          use gaussians, only:gaussian_basis
          implicit none
          integer, intent(in) :: iproc
          real(gp), intent(in) :: hx,hy,hz
          type(atoms_data), intent(in) :: at
          type(orbitals_data), intent(in) :: orbs
          type(wavefunctions_descriptors), intent(in) :: wfd
          type(DFT_PSP_projectors), intent(inout) :: nlpsp
          type(locreg_descriptors),intent(in) :: lr
          real(gp), dimension(3,at%astruct%nat), intent(in) :: rxyz
          real(wp), dimension((wfd%nvctr_c+7*wfd%nvctr_f)*orbs%nspinor*orbs%norbp), intent(in) :: psi
          real(wp), dimension((wfd%nvctr_c+7*wfd%nvctr_f)*orbs%nspinor*orbs%norbp), intent(inout) :: hpsi
          real(gp), intent(out) :: eproj_sum
          type(paw_objects),optional,intent(inout)::paw
        end subroutine applyprojectorsonthefly


        subroutine allocate_precond_arrays(orbs, lzd, confdatarr, precond_convol_workarrays, precond_workarrays)
          use module_types
          use locreg_operations, only: workarrays_quartic_convolutions,workarr_precond
          implicit none
          type(orbitals_data),intent(in) :: orbs
          type(local_zone_descriptors),intent(in) :: lzd
          type(confpot_data),dimension(orbs%norbp),intent(in) ::  confdatarr
          type(workarrays_quartic_convolutions),dimension(:),pointer,intent(inout) :: precond_convol_workarrays
          type(workarr_precond),dimension(:),pointer,intent(inout) :: precond_workarrays
        end subroutine allocate_precond_arrays

        subroutine deallocate_precond_arrays(orbs, lzd, precond_convol_workarrays, precond_workarrays)
          use module_defs, only: gp,dp,wp
          use module_types
          use locreg_operations, only: workarrays_quartic_convolutions,workarr_precond
          implicit none
          type(orbitals_data),intent(in) :: orbs
          type(local_zone_descriptors),intent(in) :: lzd
          type(workarrays_quartic_convolutions),dimension(:),pointer,intent(inout) :: precond_convol_workarrays
          type(workarr_precond),dimension(:),pointer,intent(inout) :: precond_workarrays
        end subroutine deallocate_precond_arrays

        subroutine plot_wf(units_provided,orbname,nexpo,at,factor,lr,hx,hy,hz,rxyz,psi, &
                   unit0_, unitx_, unity_, unitz_)
          use module_defs, only: gp,dp,wp
          use locregs, only: locreg_descriptors
          use module_types, only: atoms_data
          implicit none
          logical,intent(in) :: units_provided
          character(len=*) :: orbname
          integer, intent(in) :: nexpo
          real(dp), intent(in) :: factor
          real(gp), intent(in) :: hx,hy,hz
          type(atoms_data), intent(in) :: at
          real(gp), dimension(3,at%astruct%nat), intent(in) :: rxyz
          type(locreg_descriptors), intent(in) :: lr
          real(wp), dimension(lr%wfd%nvctr_c+7*lr%wfd%nvctr_f), intent(in) :: psi
          integer,intent(in),optional :: unit0_, unitx_, unity_, unitz_
        end subroutine plot_wf

        subroutine write_orbital_density(iproc, transform_to_global, iformat, &
                   filename, npsidim, psi, input, orbs, lzd_g, at, rxyz, lzd_l)
          use module_defs, only: gp,dp,wp
          use module_types
          implicit none
          logical,intent(in) :: transform_to_global
          character(len=*),intent(in) :: filename
          integer,intent(in) :: iproc, npsidim, iformat
          real(kind=8),dimension(npsidim),intent(in),target :: psi
          type(input_variables),intent(in) :: input
          type(orbitals_data),intent(in) :: orbs !< orbitals descriptors
          type(local_zone_descriptors),intent(inout) :: lzd_g !< global descriptors
          type(atoms_data),intent(in) :: at
          real(kind=8),dimension(3,at%astruct%nat),intent(in) :: rxyz
          type(local_zone_descriptors),intent(in),optional :: lzd_l !< local descriptors
        end subroutine write_orbital_density

  end interface
END MODULE module_interfaces<|MERGE_RESOLUTION|>--- conflicted
+++ resolved
@@ -1833,13 +1833,8 @@
        end subroutine initialize_linear_from_file
 
         subroutine readmywaves_linear_new(iproc,nproc,dir_output,filename,iformat,at,tmb,rxyz,&
-<<<<<<< HEAD
-               ref_frags,input_frag,frag_calc,orblist)
-          use module_defs, only: gp,dp,wp
-=======
                ref_frags,input_frag,frag_calc,kernel_restart,orblist)
-          use module_base
->>>>>>> f498e006
+          use module_defs, only: gp,dp,wp
           use module_types
           use module_fragments
           use yaml_output
