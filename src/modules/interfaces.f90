!> @file
!! Define the module module_interfaces containing all interfaces
!!
!! @author
!!    Copyright (C) 2007-2011 BigDFT group (LG,DC)
!!    This file is distributed under the terms of the
!!    GNU General Public License, see ~/COPYING file
!!    or http://www.gnu.org/copyleft/gpl.txt .
!!    For the list of contributors, see ~/AUTHORS

!>  Modules which contains all interfaces
!!  Interfaces of:
!!  - call_bigdft
!!  - geopt
!!  - geopt_input_variables
!!  - conjgrad
!!  - copy_old_wavefunctions
!!  - system_size
!!  - MemoryEstimator
!!  - createWavefunctionsDescriptors
!!  - createProjectorsArrays
!!  - createDensPotDescriptors
!!  - createIonicPotential
!!  - import_gaussians
!!  - input_wf_diag
!!  - reformatmywaves
!!  - first_orthon
!!  - sumrho
!!  - LocalHamiltonianApplication
!!  - hpsitopsi
!!  - last_orthon
!!  - local_forces
!!  - orbitals_descriptors
!!  - projectors_derivatives
!!  - nonlocal_forces
!!  - CalculateTailCorrection
!!  - reformatonewave
module module_interfaces

   implicit none

   interface

      subroutine call_bigdft(nproc,iproc,atoms,rxyz,in,energy,fxyz,strten,fnoise,rst,infocode)
         !n(c) use module_base
         use module_types
         implicit none
         integer, intent(in) :: iproc,nproc
         type(input_variables),intent(inout) :: in
         type(atoms_data), intent(inout) :: atoms
         type(restart_objects), intent(inout) :: rst
         integer, intent(inout) :: infocode
         real(gp), intent(out) :: energy,fnoise
         real(gp), dimension(3,atoms%nat), intent(in) :: rxyz
         real(gp), dimension(6), intent(out) :: strten
         real(gp), dimension(3,atoms%nat), intent(out) :: fxyz
      END SUBROUTINE call_bigdft

      subroutine geopt(nproc,iproc,pos,at,fxyz,strten,epot,rst,in,ncount_bigdft)
        use module_base
        use module_types
        implicit none
        integer, intent(in) :: nproc,iproc
        type(atoms_data), intent(inout) :: at
        type(input_variables), intent(inout) :: in
        type(restart_objects), intent(inout) :: rst
        real(gp), intent(inout) :: epot
        integer, intent(inout) :: ncount_bigdft
        real(gp), dimension(3*at%nat), intent(inout) :: pos
        real(gp), dimension(6), intent(inout) :: strten
        real(gp), dimension(3*at%nat), intent(inout) :: fxyz
      END SUBROUTINE geopt

      subroutine kswfn_optimization_loop(iproc, nproc, o, &
           & alphamix, idsx, inputpsi, KSwfn, denspot, nlpspd, proj, energs, atoms, rxyz, GPU, xcstr, &
           & in)
        use module_base
        use module_types
        implicit none
        real(dp), dimension(6), intent(out) :: xcstr
        integer, intent(in) :: iproc, nproc, idsx, inputpsi
        real(gp), intent(in) :: alphamix
        type(DFT_optimization_loop), intent(inout) :: o
        type(DFT_wavefunction), intent(inout) :: KSwfn
        type(DFT_local_fields), intent(inout) :: denspot
        type(energy_terms), intent(inout) :: energs
        type(atoms_data), intent(in) :: atoms
        type(GPU_pointers), intent(inout) :: GPU
        type(nonlocal_psp_descriptors), intent(inout) :: nlpspd
        real(kind=8), dimension(:), pointer :: proj
        real(gp), dimension(3,atoms%nat), intent(in) :: rxyz
        type(input_variables), intent(in) :: in !<todo: Remove me
      END SUBROUTINE kswfn_optimization_loop

     subroutine timing(iproc,category,action)
       implicit none
       integer, intent(in) :: iproc
       character(len=*), intent(in) :: category
       character(len=2), intent(in) :: action
     end subroutine timing

      subroutine copy_old_wavefunctions(nproc,orbs,n1,n2,n3,wfd,psi,&
            &   n1_old,n2_old,n3_old,wfd_old,psi_old)
         !n(c) use module_base
         use module_types
         implicit none
         integer, intent(in) :: nproc,n1,n2,n3
         type(orbitals_data), intent(in) :: orbs
         type(wavefunctions_descriptors), intent(inout) :: wfd,wfd_old
         integer, intent(out) :: n1_old,n2_old,n3_old
         real(wp), dimension(:), pointer :: psi,psi_old
      END SUBROUTINE copy_old_wavefunctions

      subroutine system_properties(iproc,nproc,in,at,orbs,radii_cf)
         !n(c) use module_base
         use module_types
         implicit none
         integer, intent(in) :: iproc,nproc
         type(input_variables), intent(in) :: in
         type(atoms_data), intent(inout) :: at
         type(orbitals_data), intent(inout) :: orbs
         real(gp), dimension(at%ntypes,3), intent(out) :: radii_cf
      END SUBROUTINE system_properties

      subroutine system_size(iproc,atoms,rxyz,radii_cf,crmult,frmult,hx,hy,hz,Glr,shift)
         !n(c) use module_base
         use module_types
         implicit none
         type(atoms_data), intent(inout) :: atoms
         integer, intent(in) :: iproc
         real(gp), intent(in) :: crmult,frmult
         real(gp), dimension(3,atoms%nat), intent(inout) :: rxyz
         real(gp), dimension(atoms%ntypes,3), intent(in) :: radii_cf
         real(gp), intent(inout) :: hx,hy,hz
         type(locreg_descriptors), intent(out) :: Glr
         real(gp), dimension(3), intent(out) :: shift
      END SUBROUTINE system_size

      subroutine standard_inputfile_names(inputs, radical, nproc)
         use module_types
         implicit none
         type(input_variables), intent(out) :: inputs
         character(len = *), intent(in) :: radical
         integer, intent(in) :: nproc
      END SUBROUTINE standard_inputfile_names

      subroutine read_input_variables(iproc,posinp,inputs,atoms,rxyz)
         !n(c) use module_base
         use module_types
         implicit none
         character(len=*), intent(in) :: posinp
         integer, intent(in) :: iproc
         type(input_variables), intent(inout) :: inputs
         type(atoms_data), intent(out) :: atoms
         real(gp), dimension(:,:), pointer :: rxyz
      END SUBROUTINE read_input_variables

      subroutine read_input_parameters(iproc,inputs,atoms,rxyz)
         !n(c) use module_base
         use module_types
         implicit none
         integer, intent(in) :: iproc
         type(input_variables), intent(inout) :: inputs
         type(atoms_data), intent(inout) :: atoms
         real(gp), dimension(:,:), pointer :: rxyz
      END SUBROUTINE read_input_parameters

      subroutine read_atomic_file(file,iproc,at,rxyz,status,comment,energy,fxyz)
         !n(c) use module_base
         use module_types
         implicit none
         character(len=*), intent(in) :: file
         integer, intent(in) :: iproc
         type(atoms_data), intent(inout) :: at
         real(gp), dimension(:,:), pointer :: rxyz
         integer, intent(out), optional :: status
         real(gp), intent(out), optional :: energy
         real(gp), dimension(:,:), pointer, optional :: fxyz
         character(len = 1024), intent(out), optional :: comment
      END SUBROUTINE read_atomic_file

      !> @author
      !! Written by Laurent K Beland 2011 UdeM
      !! For QM/MM implementation of BigDFT-ART
      subroutine initialize_atomic_file(iproc,at,rxyz)
         use module_base
         use module_types
         implicit none
         integer, intent(in) :: iproc
         type(atoms_data), intent(inout) :: at
         real(gp), dimension(:,:), pointer :: rxyz
      END SUBROUTINE initialize_atomic_file

      subroutine read_xyz_positions(iproc,ifile,atoms,rxyz,comment_,energy_,fxyz_,getLine)
         !n(c) use module_base
         use module_types
         implicit none
         integer, intent(in) :: iproc,ifile
         type(atoms_data), intent(inout) :: atoms
         real(gp), dimension(:,:), pointer :: rxyz
         real(gp), intent(out) :: energy_
         real(gp), dimension(:,:), pointer :: fxyz_
         character(len = 1024), intent(out) :: comment_
         interface
            subroutine getline(line,ifile,eof)
               integer, intent(in) :: ifile
               character(len=150), intent(out) :: line
               logical, intent(out) :: eof
            END SUBROUTINE getline
         end interface
      END SUBROUTINE read_xyz_positions

      subroutine read_ascii_positions(iproc,ifile,atoms,rxyz,comment_,energy_,fxyz_,getline)
         ! use module_base
         use module_types
         implicit none
         integer, intent(in) :: iproc,ifile
         type(atoms_data), intent(inout) :: atoms
         real(gp), dimension(:,:), pointer :: rxyz
         real(gp), intent(out) :: energy_
         real(gp), dimension(:,:), pointer :: fxyz_
         character(len = 1024), intent(out) :: comment_
         interface
            subroutine getline(line,ifile,eof)
               integer, intent(in) :: ifile
               character(len=150), intent(out) :: line
               logical, intent(out) :: eof
            END SUBROUTINE getline
         end interface
      END SUBROUTINE read_ascii_positions

      subroutine read_yaml_positions(filename, atoms,rxyz,comment_,energy_,fxyz_)
        use module_base
        use module_types
        implicit none
        character(len = *), intent(in) :: filename
        type(atoms_data), intent(inout) :: atoms
        real(gp), dimension(:,:), pointer :: rxyz
        real(gp), intent(out) :: energy_
        real(gp), dimension(:,:), pointer :: fxyz_
        character(len = 1024), intent(out) :: comment_
      END SUBROUTINE read_yaml_positions

      subroutine write_atomic_file(filename,energy,rxyz,atoms,comment,forces)
         !n(c) use module_base
         use module_types
         implicit none
         character(len=*), intent(in) :: filename,comment
         type(atoms_data), intent(in) :: atoms
         real(gp), intent(in) :: energy
         real(gp), dimension(3,atoms%nat), intent(in) :: rxyz
         real(gp), dimension(3,atoms%nat), intent(in), optional :: forces
      END SUBROUTINE write_atomic_file

      subroutine MemoryEstimator(nproc,idsx,lr,nat,norb,nspinor,nkpt,nprojel,nspin,itrpmax,iscf,peakmem)
         !n(c) use module_base
         use module_types
         implicit none
         !Arguments
         integer, intent(in) :: nproc,idsx,nat,norb,nspin,nprojel
         integer, intent(in) :: nkpt,nspinor,itrpmax,iscf
         type(locreg_descriptors), intent(in) :: lr
         real(kind=8), intent(out) :: peakmem
      END SUBROUTINE MemoryEstimator

      subroutine check_closed_shell(orbs,lcs)
         !n(c) use module_base
         use module_types
         implicit none
         type(orbitals_data), intent(in) :: orbs
         logical, intent(out) :: lcs
      END SUBROUTINE check_closed_shell

      subroutine orbitals_descriptors(iproc,nproc,norb,norbu,norbd,nspin,nspinor,nkpt,kpt,wkpt,orbs,simple,basedist)
         !n(c) use module_base
         use module_types
         implicit none
         logical, intent(in) :: simple !< simple calculation of the repartition
         integer, intent(in) :: iproc,nproc,norb,norbu,norbd,nkpt,nspin
         integer, intent(in) :: nspinor
         type(orbitals_data), intent(inout) :: orbs
         real(gp), dimension(nkpt), intent(in) :: wkpt
         real(gp), dimension(3,nkpt), intent(in) :: kpt
         integer, dimension(0:nproc-1), intent(in), optional :: basedist 
      END SUBROUTINE orbitals_descriptors

      subroutine orbitals_communicators(iproc,nproc,lr,orbs,comms,basedist)
         use module_base
         use module_types
         implicit none
         integer, intent(in) :: iproc,nproc
         type(locreg_descriptors), intent(in) :: lr
         type(orbitals_data), intent(inout) :: orbs
         type(communications_arrays), intent(out) :: comms
         integer, dimension(0:nproc-1,orbs%nkpts), intent(in), optional :: basedist
      END SUBROUTINE orbitals_communicators


     subroutine orbitals_descriptors_forLinear(iproc,nproc,norb,norbu,norbd,nspin,nspinor,nkpt,kpt,wkpt,orbs)
       use module_base
       use module_types
       implicit none
       integer, intent(in) :: iproc,nproc,norb,norbu,norbd,nkpt,nspin
       integer, intent(in) :: nspinor
       type(orbitals_data), intent(out) :: orbs
       real(gp), dimension(nkpt), intent(in) :: wkpt
       real(gp), dimension(3,nkpt), intent(in) :: kpt
     END SUBROUTINE orbitals_descriptors_forLinear

      subroutine createWavefunctionsDescriptors(iproc,hx,hy,hz,atoms,rxyz,radii_cf,&
            &   crmult,frmult,Glr,output_denspot)
         !n(c) use module_base
         use module_types
         implicit none
         !Arguments
         type(atoms_data), intent(in) :: atoms
         integer, intent(in) :: iproc
         real(gp), intent(in) :: hx,hy,hz,crmult,frmult
         real(gp), dimension(3,atoms%nat), intent(in) :: rxyz
         real(gp), dimension(atoms%ntypes,3), intent(in) :: radii_cf
         type(locreg_descriptors), intent(inout) :: Glr
         logical, intent(in), optional :: output_denspot
      END SUBROUTINE createWavefunctionsDescriptors

     subroutine createProjectorsArrays(iproc,lr,rxyz,at,orbs,&
            &   radii_cf,cpmult,fpmult,hx,hy,hz,nlpspd,proj)
         !n(c) use module_base
         use module_types
         implicit none
       integer, intent(in) :: iproc
         type(atoms_data), intent(in) :: at
         type(orbitals_data), intent(in) :: orbs
         real(kind=8), intent(in) :: cpmult,fpmult,hx,hy,hz
       type(locreg_descriptors),intent(in) :: lr
         real(kind=8), dimension(3,at%nat), intent(in) :: rxyz
         real(kind=8), dimension(at%ntypes,3), intent(in) :: radii_cf
         type(nonlocal_psp_descriptors), intent(out) :: nlpspd
         real(kind=8), dimension(:), pointer :: proj
      END SUBROUTINE createProjectorsArrays

      subroutine density_descriptors(iproc,nproc,nspin,crmult,frmult,atoms,dpbox,&
           rho_commun,rxyz,radii_cf,rhodsc)
        use module_base
        use module_types
        use module_xc
        implicit none
        integer, intent(in) :: iproc,nproc,nspin
        real(gp), intent(in) :: crmult,frmult
        type(atoms_data), intent(in) :: atoms
        type(denspot_distribution), intent(in) :: dpbox
        character(len=3), intent(in) :: rho_commun
        real(gp), dimension(3,atoms%nat), intent(in) :: rxyz
        real(gp), dimension(atoms%ntypes,3), intent(in) :: radii_cf
        type(rho_descriptors), intent(out) :: rhodsc
      end subroutine density_descriptors
!!$      subroutine createDensPotDescriptors(iproc,nproc,atoms,gdim,hxh,hyh,hzh,&
!!$            &   rxyz,crmult,frmult,radii_cf,nspin,datacode,ixc,rho_commun,&
!!$         n3d,n3p,n3pi,i3xcsh,i3s,nscatterarr,ngatherarr,rhodsc)
!!$         !n(c) use module_base
!!$         use module_types
!!$         implicit none
!!$         !Arguments
!!$         character(len=1), intent(in) :: datacode
!!$         character(len=3), intent(in) :: rho_commun
!!$         integer, intent(in) :: iproc,nproc,ixc,nspin
!!$         real(gp), intent(in) :: crmult,frmult,hxh,hyh,hzh
!!$         type(atoms_data), intent(in) :: atoms
!!$         type(grid_dimensions), intent(in) :: gdim
!!$         real(gp), dimension(atoms%ntypes,3), intent(in) :: radii_cf
!!$         real(gp), dimension(3,atoms%nat), intent(in) :: rxyz
!!$         integer, intent(out) ::  n3d,n3p,n3pi,i3xcsh,i3s
!!$         type(rho_descriptors), intent(out) :: rhodsc
!!$         integer, dimension(0:nproc-1,4), intent(out) :: nscatterarr
!!$         integer, dimension(0:nproc-1,2), intent(out) :: ngatherarr
!!$      END SUBROUTINE createDensPotDescriptors

      subroutine createPcProjectorsArrays(iproc,n1,n2,n3,rxyz,at,orbs, &
            &   radii_cf,cpmult,fpmult,hx,hy,hz, ecut_pc, &
         pcproj_data , Glr)

         use module_base
         use module_types
         implicit none
         integer, intent(in) :: iproc,n1,n2,n3
         real(gp), intent(in) :: cpmult,fpmult,hx,hy,hz
         type(atoms_data), intent(in) :: at
         type(orbitals_data), intent(in) :: orbs

         real(gp), dimension(3,at%nat), intent(in) :: rxyz
         real(gp), dimension(at%ntypes,3), intent(in) :: radii_cf
         real(gp), intent(in):: ecut_pc

         type(pcproj_data_type) ::pcproj_data

         type(locreg_descriptors),  intent(in):: Glr

      END SUBROUTINE createPcProjectorsArrays


      subroutine applyPCprojectors(orbs,at,&
            &   hx,hy,hz,Glr,PPD,psi,hpsi, dotest)

         use module_base
         use module_types

         type(orbitals_data), intent(inout) :: orbs
         type(atoms_data) :: at
         real(gp), intent(in) :: hx,hy,hz
         type(locreg_descriptors), intent(in) :: Glr
         type(pcproj_data_type) ::PPD
         real(wp), dimension(:), pointer :: psi, hpsi
         logical, optional :: dotest
      END SUBROUTINE applyPCprojectors


      subroutine applyPAWprojectors(orbs,at,&
            &   hx,hy,hz,Glr,PAWD,psi,hpsi,  paw_matrix, dosuperposition , &
         sup_iatom, sup_l, sup_arraym) !, sup_arraychannel)

         use module_base
         use module_types

         type(orbitals_data), intent(inout) :: orbs
         type(atoms_data) :: at
         real(gp), intent(in) :: hx,hy,hz
         type(locreg_descriptors), intent(in) :: Glr
         type(pawproj_data_type) ::PAWD
         real(wp), dimension(:), pointer :: psi, hpsi, paw_matrix
         logical dosuperposition
         integer, optional :: sup_iatom, sup_l
         real(wp) , dimension(:), pointer, optional :: sup_arraym !, sup_arraychannel

       END SUBROUTINE applyPAWprojectors

       subroutine IonicEnergyandForces(iproc,nproc,at,hxh,hyh,hzh,elecfield,&
            & rxyz,eion,fion,dispersion,edisp,fdisp,ewaldstr,psoffset,n1,n2,n3,&
            & n1i,n2i,n3i,i3s,n3pi,pot_ion,pkernel)
         use module_base
         use module_types
         implicit none
         type(atoms_data), intent(in) :: at
         integer, intent(in) :: iproc,nproc,n1,n2,n3,n1i,n2i,n3i,i3s,n3pi,dispersion
         real(gp), intent(in) :: hxh,hyh,hzh
         real(gp), dimension(3), intent(in) :: elecfield
         real(gp), dimension(3,at%nat), intent(in) :: rxyz
         type(coulomb_operator), intent(in) :: pkernel
         real(gp), intent(out) :: eion,edisp,psoffset
         real(dp), dimension(6),intent(out) :: ewaldstr
         real(gp), dimension(:,:), pointer :: fion,fdisp
         real(dp), dimension(*), intent(out) :: pot_ion
       END SUBROUTINE IonicEnergyandForces

       subroutine createIonicPotential(geocode,iproc,nproc,verb,at,rxyz,&
            hxh,hyh,hzh,elecfield,n1,n2,n3,n3pi,i3s,n1i,n2i,n3i,pkernel,pot_ion,psoffset)
         use module_base
         use module_types
         implicit none
         character(len=1), intent(in) :: geocode
         integer, intent(in) :: iproc,nproc,n1,n2,n3,n3pi,i3s,n1i,n2i,n3i
         logical, intent(in) :: verb
         real(gp), intent(in) :: hxh,hyh,hzh,psoffset
         type(atoms_data), intent(in) :: at
         real(gp), dimension(3), intent(in) :: elecfield
         real(gp), dimension(3,at%nat), intent(in) :: rxyz
         type(coulomb_operator), intent(in) :: pkernel
         real(wp), dimension(*), intent(inout) :: pot_ion
       END SUBROUTINE createIonicPotential

       subroutine input_wf_empty(iproc, nproc, psi, hpsi, psit, orbs, &
            & band_structure_filename, input_spin, atoms, d, denspot)
         use module_defs
         use module_types
         implicit none
         integer, intent(in) :: iproc, nproc
         type(orbitals_data), intent(in) :: orbs
         character(len = *), intent(in) :: band_structure_filename
         integer, intent(in) :: input_spin
         type(atoms_data), intent(in) :: atoms
         type(grid_dimensions), intent(in) :: d
         type(DFT_local_fields), intent(inout) :: denspot
         real(wp), dimension(:), pointer :: psi
         real(kind=8), dimension(:), pointer :: hpsi, psit
       END SUBROUTINE input_wf_empty

       subroutine input_wf_random(psi, orbs)
         use module_defs
         use module_types
         implicit none
         type(orbitals_data), intent(inout) :: orbs
         real(wp), dimension(:), pointer :: psi
       END SUBROUTINE input_wf_random

       subroutine input_wf_cp2k(iproc, nproc, nspin, atoms, rxyz, Lzd, &
            & psi, orbs)
         use module_defs
         use module_types
         implicit none
         integer, intent(in) :: iproc, nproc, nspin
         type(atoms_data), intent(in) :: atoms
         real(gp), dimension(3, atoms%nat), intent(in) :: rxyz
         type(local_zone_descriptors), intent(in) :: Lzd
         type(orbitals_data), intent(inout) :: orbs
         real(wp), dimension(:), pointer :: psi
       END SUBROUTINE input_wf_cp2k

       subroutine input_wf_memory(iproc, atoms, &
            & rxyz_old, hx_old, hy_old, hz_old, d_old, wfd_old, psi_old, &
            & rxyz, hx, hy, hz, d, wfd, psi, orbs)
         use module_defs
         use module_types
         implicit none
         integer, intent(in) :: iproc
         type(atoms_data), intent(in) :: atoms
         real(gp), dimension(3, atoms%nat), intent(in) :: rxyz, rxyz_old
         real(gp), intent(in) :: hx, hy, hz, hx_old, hy_old, hz_old
         type(grid_dimensions), intent(in) :: d, d_old
         type(wavefunctions_descriptors), intent(in) :: wfd
         type(wavefunctions_descriptors), intent(inout) :: wfd_old
         type(orbitals_data), intent(in) :: orbs
         real(wp), dimension(:), pointer :: psi, psi_old
       END SUBROUTINE input_wf_memory

       subroutine input_wf_disk(iproc, nproc, input_wf_format, d, hx, hy, hz, &
            & in, atoms, rxyz, rxyz_old, wfd, orbs, psi)
         use module_defs
         use module_types
         implicit none
         integer, intent(in) :: iproc, nproc, input_wf_format
         type(grid_dimensions), intent(in) :: d
         real(gp), intent(in) :: hx, hy, hz
         type(input_variables), intent(in) :: in
         type(atoms_data), intent(in) :: atoms
         real(gp), dimension(3, atoms%nat), intent(in) :: rxyz
         real(gp), dimension(3, atoms%nat), intent(out) :: rxyz_old
         type(wavefunctions_descriptors), intent(in) :: wfd
         type(orbitals_data), intent(inout) :: orbs
         real(wp), dimension(:), pointer :: psi
       END SUBROUTINE input_wf_disk

       subroutine input_wf_diag(iproc,nproc,at,denspot,&
            orbs,nvirt,comms,Lzd,energs,rxyz,&
            nlpspd,proj,ixc,psi,hpsi,psit,G,&
            nspin,symObj,GPU,input)
         ! Input wavefunctions are found by a diagonalization in a minimal basis set
         ! Each processors write its initial wavefunctions into the wavefunction file
         ! The files are then read by readwave
         ! @todo pass GPU to be a local variable of this routine (initialized and freed here)
         use module_base
         use module_types
         implicit none
         !Arguments
         integer, intent(in) :: iproc,nproc,ixc
         integer, intent(inout) :: nspin,nvirt
         type(atoms_data), intent(in) :: at
         type(nonlocal_psp_descriptors), intent(in) :: nlpspd
         type(local_zone_descriptors), intent(in) :: Lzd
         type(communications_arrays), intent(in) :: comms
         type(orbitals_data), intent(inout) :: orbs
         type(energy_terms), intent(inout) :: energs
         type(DFT_local_fields), intent(inout) :: denspot
         type(GPU_pointers), intent(in) :: GPU
         type(input_variables):: input
         type(symmetry_data), intent(in) :: symObj
         real(gp), dimension(3,at%nat), intent(in) :: rxyz
         real(wp), dimension(nlpspd%nprojel), intent(in) :: proj
         type(gaussian_basis), intent(out) :: G !basis for davidson IG
         real(wp), dimension(:), pointer :: psi,hpsi,psit
       end subroutine input_wf_diag

       subroutine input_wf(iproc,nproc,in,GPU,atoms,rxyz,&
            denspot,denspot0,nlpspd,proj,KSwfn,tmb,tmblarge,energs,inputpsi,input_wf_format,norbv,&
            wfd_old,psi_old,d_old,hx_old,hy_old,hz_old,rxyz_old,tmb_old)
         use module_defs
         use module_types
         implicit none
         integer, intent(in) :: iproc, nproc, inputpsi,  input_wf_format
         type(input_variables), intent(in) :: in
         type(GPU_pointers), intent(in) :: GPU
         real(gp), intent(in) :: hx_old,hy_old,hz_old
         type(atoms_data), intent(inout) :: atoms
         real(gp), dimension(3, atoms%nat), target, intent(in) :: rxyz
         type(DFT_local_fields), intent(inout) :: denspot
         type(DFT_wavefunction), intent(inout) :: KSwfn,tmb,tmb_old !<input wavefunction
         type(DFT_wavefunction), intent(inout) :: tmblarge
         type(energy_terms), intent(inout) :: energs !<energies of the system
         real(gp), dimension(*), intent(out) :: denspot0 !< Initial density / potential, if needed
         real(wp), dimension(:), pointer :: psi_old
         integer, intent(out) :: norbv
         type(nonlocal_psp_descriptors), intent(in) :: nlpspd
         real(kind=8), dimension(:), pointer :: proj
         type(grid_dimensions), intent(in) :: d_old
         real(gp), dimension(3, atoms%nat), intent(inout) :: rxyz_old
         type(wavefunctions_descriptors), intent(inout) :: wfd_old
       END SUBROUTINE input_wf

       subroutine reformatmywaves(iproc,orbs,at,&
            &   hx_old,hy_old,hz_old,n1_old,n2_old,n3_old,rxyz_old,wfd_old,psi_old,&
         hx,hy,hz,n1,n2,n3,rxyz,wfd,psi)
         !n(c) use module_base
         use module_types
         implicit none
         integer, intent(in) :: iproc,n1_old,n2_old,n3_old,n1,n2,n3
         real(gp), intent(in) :: hx_old,hy_old,hz_old,hx,hy,hz
         type(wavefunctions_descriptors), intent(in) :: wfd,wfd_old
         type(atoms_data), intent(in) :: at
         type(orbitals_data), intent(in) :: orbs
         real(gp), dimension(3,at%nat), intent(in) :: rxyz,rxyz_old
         real(wp), dimension(wfd_old%nvctr_c+7*wfd_old%nvctr_f,orbs%nspinor*orbs%norbp), intent(in) :: psi_old
         real(wp), dimension(wfd%nvctr_c+7*wfd%nvctr_f,orbs%nspinor*orbs%norbp), intent(out) :: psi
      END SUBROUTINE reformatmywaves

      subroutine first_orthon(iproc,nproc,orbs,wfd,comms,psi,hpsi,psit,orthpar)
         !n(c) use module_base
         use module_types
         implicit none
         integer, intent(in) :: iproc,nproc
         type(orbitals_data), intent(in) :: orbs
         type(wavefunctions_descriptors), intent(in) :: wfd
         type(communications_arrays), intent(in) :: comms
         type(orthon_data):: orthpar
         real(wp), dimension(:) , pointer :: psi,hpsi,psit
      END SUBROUTINE first_orthon

      subroutine density_and_hpot(dpbox,symObj,orbs,Lzd,pkernel,rhodsc,GPU,psi,rho,vh,hstrten)
        use module_base
        use module_types
        implicit none
        type(denspot_distribution), intent(in) :: dpbox
        type(rho_descriptors),intent(inout) :: rhodsc
        type(orbitals_data), intent(in) :: orbs
        type(local_zone_descriptors), intent(in) :: Lzd
        type(symmetry_data), intent(in) :: symObj
        type(coulomb_operator), intent(in) :: pkernel
        real(wp), dimension(orbs%npsidim_orbs), intent(in) :: psi
        type(GPU_pointers), intent(inout) :: GPU
        real(gp), dimension(6), intent(out) :: hstrten
        real(dp), dimension(:), pointer :: rho,vh
      end subroutine density_and_hpot

      subroutine sumrho(dpbox,orbs,Lzd,GPU,symObj,rhodsc,psi,rho_p,mapping)
        use module_base
        use module_types
        implicit none
        !Arguments
        type(denspot_distribution), intent(in) :: dpbox
        type(rho_descriptors),intent(in) :: rhodsc
        type(orbitals_data), intent(in) :: orbs
        type(local_zone_descriptors), intent(in) :: Lzd
        type(symmetry_data), intent(in) :: symObj
        real(wp), dimension(orbs%npsidim_orbs), intent(in) :: psi
        real(dp), dimension(:,:), pointer :: rho_p
        type(GPU_pointers), intent(inout) :: GPU
        integer,dimension(orbs%norb),intent(in),optional:: mapping
      END SUBROUTINE sumrho

      !starting point for the communication routine of the density
      subroutine communicate_density(dpbox,nspin,rhodsc,rho_p,rho,keep_rhop)
        use module_base
        use module_types
        implicit none
        logical, intent(in) :: keep_rhop !< preserves the total density in the rho_p array
        integer, intent(in) :: nspin
        type(rho_descriptors),intent(in) :: rhodsc
        type(denspot_distribution), intent(in) :: dpbox
        real(dp), dimension(:,:), pointer :: rho_p !< partial density in orbital distribution scheme
        real(dp), dimension(max(dpbox%ndims(1)*dpbox%ndims(2)*dpbox%n3d,1),nspin), intent(out) :: rho
      END SUBROUTINE communicate_density

      subroutine rho_segkey(iproc,at,rxyz,crmult,frmult,radii_cf,&
            &   n1i,n2i,n3i,hxh,hyh,hzh,nspin,rho_d,iprint)
         !n(c) use module_base
         use module_types
         implicit none
         integer,intent(in) :: n1i,n2i,n3i,iproc,nspin
         type(atoms_data), intent(in) :: at
         real(gp), dimension(3,at%nat), intent(in) :: rxyz
         real(gp), intent(in) :: crmult,frmult,hxh,hyh,hzh
         real(gp), dimension(at%ntypes,3), intent(in) :: radii_cf
         logical,intent(in) :: iprint
         type(rho_descriptors),intent(inout) :: rho_d
       END SUBROUTINE rho_segkey

       subroutine LocalHamiltonianApplication(iproc,nproc,at,orbs,&
            Lzd,confdatarr,ngatherarr,pot,psi,hpsi,&
            energs,SIC,GPU,PotOrKin,pkernel,orbsocc,psirocc,dpbox,potential,comgp,hpsi_noconf,econf)
         use module_base
         use module_types
         use module_xc
         implicit none
         integer, intent(in) :: PotOrKin !< if true, only the potential operator is applied
         integer, intent(in) :: iproc,nproc
         type(atoms_data), intent(in) :: at
         type(orbitals_data), intent(in) :: orbs
         type(local_zone_descriptors), intent(in) :: Lzd 
         type(SIC_data), intent(in) :: SIC
         integer, dimension(0:nproc-1,2), intent(in) :: ngatherarr 
         real(wp), dimension(orbs%npsidim_orbs), intent(in) :: psi
         type(confpot_data), dimension(orbs%norbp) :: confdatarr
         real(wp), dimension(:), pointer :: pot
         !real(wp), dimension(*) :: pot
         type(energy_terms), intent(inout) :: energs
         real(wp), target, dimension(max(1,orbs%npsidim_orbs)), intent(inout) :: hpsi
         type(GPU_pointers), intent(inout) :: GPU
         type(coulomb_operator), intent(in), optional :: pkernel
         type(orbitals_data), intent(in), optional :: orbsocc
         real(wp), dimension(:), pointer, optional :: psirocc
         type(denspot_distribution),intent(in),optional :: dpbox
         real(wp), dimension(*), intent(in), optional, target :: potential !< Distributed potential. Might contain the density for the SIC treatments
         type(p2pComms),intent(inout), optional:: comgp
         real(wp), target, dimension(max(1,orbs%npsidim_orbs)), intent(inout),optional :: hpsi_noconf
         real(gp),intent(out),optional :: econf
       end subroutine LocalHamiltonianApplication

       subroutine NonLocalHamiltonianApplication(iproc,at,orbs,rxyz,&
           proj,Lzd,nlpspd,psi,hpsi,eproj_sum)
        use module_base
        use module_types
        implicit none
        integer, intent(in) :: iproc
        type(atoms_data), intent(in) :: at
        type(orbitals_data),  intent(in) :: orbs
        type(local_zone_descriptors), intent(in) :: Lzd
        type(nonlocal_psp_descriptors), intent(in) :: nlpspd 
        real(wp), dimension(nlpspd%nprojel), intent(in) :: proj
        real(gp), dimension(3,at%nat), intent(in) :: rxyz
        real(wp), dimension(orbs%npsidim_orbs), intent(in) :: psi
        real(wp), dimension(orbs%npsidim_orbs), intent(inout) :: hpsi
        real(gp), intent(out) :: eproj_sum
      END SUBROUTINE NonLocalHamiltonianApplication

      subroutine SynchronizeHamiltonianApplication(nproc,orbs,Lzd,GPU,hpsi,&
           ekin_sum,epot_sum,eproj_sum,eSIC_DC,eexctX)
        use module_base
        use module_types
        use module_xc
        implicit none
        integer, intent(in) :: nproc
        type(orbitals_data),  intent(in) :: orbs
        type(local_zone_descriptors), intent(in) :: Lzd 
        type(GPU_pointers), intent(inout) :: GPU
        real(gp), intent(inout) :: ekin_sum,epot_sum,eproj_sum,eSIC_DC,eexctX
        real(wp), dimension(orbs%npsidim_orbs), intent(inout) :: hpsi
      END SUBROUTINE SynchronizeHamiltonianApplication

      subroutine hpsitopsi(iproc,nproc,iter,idsx,wfn)
         !n(c) use module_base
         use module_types
         implicit none
         integer, intent(in) :: iproc,nproc,idsx,iter
         type(DFT_wavefunction), intent(inout) :: wfn
      END SUBROUTINE hpsitopsi

      subroutine DiagHam(iproc,nproc,natsc,nspin,orbs,wfd,comms,&
            &   psi,hpsi,psit,orthpar,passmat,& !mandatory
         orbse,commse,etol,norbsc_arr,orbsv,psivirt) !optional
         !n(c) use module_base
         use module_types
         implicit none
         integer, intent(in) :: iproc,nproc,natsc,nspin
         type(wavefunctions_descriptors), intent(in) :: wfd
         type(communications_arrays), target, intent(in) :: comms
         type(orbitals_data), target, intent(inout) :: orbs
         type(orthon_data), intent(in) :: orthpar
         real(wp), dimension(:), pointer :: psi,hpsi,psit
         real(wp), dimension(*), intent(out) :: passmat
         !optional arguments
         real(gp), optional, intent(in) :: etol
         type(orbitals_data), optional, intent(in) :: orbsv
         type(orbitals_data), optional, target, intent(in) :: orbse
         type(communications_arrays), optional, target, intent(in) :: commse
         integer, optional, dimension(natsc+1,nspin), intent(in) :: norbsc_arr
         real(wp), dimension(:), pointer, optional :: psivirt
      END SUBROUTINE DiagHam

      subroutine last_orthon(iproc,nproc,iter,wfn,evsum,opt_keeppsit)
        use module_base
        use module_types
        implicit none
        integer, intent(in) :: iproc,nproc,iter
        real(wp), intent(out) :: evsum
        type(DFT_wavefunction), intent(inout) :: wfn
        logical, optional :: opt_keeppsit
      END SUBROUTINE last_orthon

      subroutine calculate_forces(iproc,nproc,psolver_groupsize,Glr,atoms,orbs,nlpspd,rxyz,hx,hy,hz,proj,i3s,n3p,nspin,&
           refill_proj,ngatherarr,rho,pot,potxc,nsize_psi,psi,fion,fdisp,fxyz,&
           ewaldstr,hstrten,xcstr,strten,fnoise,pressure,psoffset,imode,tmb,tmblarge,fpulay)
        use module_base
        use module_types
        implicit none
        logical, intent(in) :: refill_proj
        integer, intent(in) :: iproc,nproc,i3s,n3p,nspin,psolver_groupsize,imode,nsize_psi
        real(gp), intent(in) :: hx,hy,hz,psoffset
        type(locreg_descriptors), intent(in) :: Glr
        type(atoms_data), intent(in) :: atoms
        type(orbitals_data), intent(in) :: orbs
        type(nonlocal_psp_descriptors), intent(in) :: nlpspd
        integer, dimension(0:nproc-1,2), intent(in) :: ngatherarr 
        real(wp), dimension(nlpspd%nprojel), intent(inout) :: proj
        real(wp), dimension(Glr%d%n1i,Glr%d%n2i,n3p), intent(in) :: rho,pot,potxc
        real(wp), dimension(nsize_psi), intent(in) :: psi
        real(gp), dimension(6), intent(in) :: ewaldstr,hstrten,xcstr
        real(gp), dimension(3,atoms%nat), intent(in) :: rxyz,fion,fdisp
        real(gp), intent(out) :: fnoise,pressure
        real(gp), dimension(6), intent(out) :: strten
        real(gp), dimension(3,atoms%nat), intent(out) :: fxyz
        type(DFT_wavefunction),intent(in),optional :: tmb,tmblarge
        real(gp),dimension(3,atoms%nat),optional,intent(in) :: fpulay
      END SUBROUTINE calculate_forces
      
      subroutine CalculateTailCorrection(iproc,nproc,at,rbuf,orbs,&
            &   Glr,nlpspd,ncongt,pot,hgrid,rxyz,radii_cf,crmult,frmult,nspin,&
         proj,psi,output_denspot,ekin_sum,epot_sum,eproj_sum)
         !n(c) use module_base
         use module_types
         implicit none
         type(atoms_data), intent(in) :: at
         type(orbitals_data), intent(in) :: orbs
         type(locreg_descriptors), intent(in) :: Glr
         type(nonlocal_psp_descriptors), intent(inout) :: nlpspd
         integer, intent(in) :: iproc,nproc,ncongt,nspin
         logical, intent(in) :: output_denspot
         real(kind=8), intent(in) :: hgrid,crmult,frmult,rbuf
         real(kind=8), dimension(at%ntypes,3), intent(in) :: radii_cf
         real(kind=8), dimension(3,at%nat), intent(in) :: rxyz
         real(kind=8), dimension(Glr%d%n1i,Glr%d%n2i,Glr%d%n3i,nspin), intent(in) :: pot
         real(kind=8), dimension(nlpspd%nprojel), intent(in) :: proj
         real(kind=8), dimension(Glr%wfd%nvctr_c+7*Glr%wfd%nvctr_f,orbs%norbp), intent(in) :: psi
         real(kind=8), intent(out) :: ekin_sum,epot_sum,eproj_sum
      END SUBROUTINE CalculateTailCorrection

      !added for abinit compatilbility
      subroutine reformatonewave(displ,wfd,at,hx_old,hy_old,hz_old,&
           n1_old,n2_old,n3_old,rxyz_old,psigold,hx,hy,hz,n1,n2,n3,rxyz,psifscf,psi)
         !n(c) use module_base
         use module_types
         implicit none
         integer, intent(in) :: n1_old,n2_old,n3_old,n1,n2,n3
         real(gp), intent(in) :: hx,hy,hz,displ,hx_old,hy_old,hz_old
         type(wavefunctions_descriptors), intent(in) :: wfd
         type(atoms_data), intent(in) :: at
         real(gp), dimension(3,at%nat), intent(in) :: rxyz_old,rxyz
         real(wp), dimension(0:n1_old,2,0:n2_old,2,0:n3_old,2), intent(in) :: psigold
         real(wp), dimension(-7:2*n1+8,-7:2*n2+8,-7:2*n3+8), intent(out) :: psifscf
         real(wp), dimension(wfd%nvctr_c+7*wfd%nvctr_f), intent(out) :: psi
      END SUBROUTINE reformatonewave
      subroutine readonewave(unitwf,useFormattedInput,iorb,iproc,n1,n2,n3,&
            &   hx,hy,hz,at,wfd,rxyz_old,rxyz,psi,eval,psifscf)
         !n(c) use module_base
         use module_types
         implicit none
         logical, intent(in) :: useFormattedInput
         integer, intent(in) :: unitwf,iorb,iproc,n1,n2,n3
         type(wavefunctions_descriptors), intent(in) :: wfd
         type(atoms_data), intent(in) :: at
         real(gp), intent(in) :: hx,hy,hz
         real(gp), dimension(3,at%nat), intent(in) :: rxyz
         real(wp), intent(out) :: eval
         real(gp), dimension(3,at%nat), intent(out) :: rxyz_old
         real(wp), dimension(wfd%nvctr_c+7*wfd%nvctr_f), intent(out) :: psi
         real(wp), dimension(*), intent(out) :: psifscf !this supports different BC
      END SUBROUTINE readonewave
      subroutine writeonewave(unitwf,useFormattedOutput,iorb,n1,n2,n3,hx,hy,hz,nat,rxyz,  & 
         nseg_c,nvctr_c,keyg_c,keyv_c,  & 
         nseg_f,nvctr_f,keyg_f,keyv_f, & 
         psi_c,psi_f,eval)
         use module_base
         implicit none
         logical, intent(in) :: useFormattedOutput
         integer, intent(in) :: unitwf,iorb,n1,n2,n3,nat,nseg_c,nvctr_c,nseg_f,nvctr_f
         real(gp), intent(in) :: hx,hy,hz
         real(wp), intent(in) :: eval
         integer, dimension(nseg_c), intent(in) :: keyv_c
         integer, dimension(nseg_f), intent(in) :: keyv_f
         integer, dimension(2,nseg_c), intent(in) :: keyg_c
         integer, dimension(2,nseg_f), intent(in) :: keyg_f
         real(wp), dimension(nvctr_c), intent(in) :: psi_c
         real(wp), dimension(7,nvctr_f), intent(in) :: psi_f
         real(gp), dimension(3,nat), intent(in) :: rxyz
      END SUBROUTINE writeonewave

      subroutine davidson(iproc,nproc,in,at,&
           orbs,orbsv,nvirt,Lzd,comms,commsv,&
           rxyz,rhopot,nlpspd,proj,pkernel,psi,v,dpbox,GPU)
        use module_base
        use module_types
        implicit none
        integer, intent(in) :: iproc,nproc
        integer, intent(in) :: nvirt
        type(input_variables), intent(in) :: in
        type(atoms_data), intent(in) :: at
        type(nonlocal_psp_descriptors), intent(in) :: nlpspd
        type(local_zone_descriptors), intent(inout) :: Lzd
        type(orbitals_data), intent(inout) :: orbs
        type(communications_arrays), intent(in) :: comms, commsv
        type(denspot_distribution), intent(in) :: dpbox
        real(gp), dimension(3,at%nat), intent(in) :: rxyz
        real(wp), dimension(nlpspd%nprojel), intent(in) :: proj
        type(coulomb_operator), intent(in) :: pkernel
        real(dp), dimension(*), intent(in) :: rhopot
        type(orbitals_data), intent(inout) :: orbsv
        type(GPU_pointers), intent(inout) :: GPU
        real(wp), dimension(:), pointer :: psi,v!=psivirt(nvctrp,nvirtep*nproc) 
      end subroutine davidson

      subroutine build_eigenvectors(iproc,norbu,norbd,norb,norbe,nvctrp,natsc,nspin,nspinore,nspinor,&
            &   ndim_hamovr,norbsc_arr,hamovr,psi,ppsit,passmat,nvirte,psivirt)
         use module_base
         implicit none
         !Arguments
         integer, intent(in) :: norbu,norbd,norb,norbe,nvctrp,natsc,nspin,nspinor,ndim_hamovr,nspinore
         integer, dimension(natsc+1,nspin), intent(in) :: norbsc_arr
         real(wp), dimension(nspin*ndim_hamovr), intent(in) :: hamovr
         real(wp), dimension(nvctrp,norbe), intent(in) :: psi
         real(wp), dimension(nvctrp*nspinor,norb), intent(out) :: ppsit
         real(wp), dimension(*), intent(out) :: passmat
         integer, dimension(2), intent(in), optional :: nvirte
         real(wp), dimension(*), optional :: psivirt
         integer:: iproc
      END SUBROUTINE build_eigenvectors

      subroutine preconditionall(orbs,lr,hx,hy,hz,ncong,hpsi,gnrm,gnrm_zero)
         !n(c) use module_base
         use module_types
         implicit none
         integer, intent(in) :: ncong
         real(gp), intent(in) :: hx,hy,hz
         type(locreg_descriptors), intent(in) :: lr
         type(orbitals_data), intent(in) :: orbs
         real(dp), intent(out) :: gnrm,gnrm_zero
         real(wp), dimension(lr%wfd%nvctr_c+7*lr%wfd%nvctr_f,orbs%norbp,orbs%nspinor), intent(inout) :: hpsi
      END SUBROUTINE preconditionall

      subroutine preconditionall2(iproc,nproc,orbs,Lzd,hx,hy,hz,ncong,hpsi,confdatarr,gnrm,gnrm_zero)
        use module_base
        use module_types
        implicit none
        integer, intent(in) :: iproc,nproc,ncong
        real(gp), intent(in) :: hx,hy,hz
        type(local_zone_descriptors), intent(in) :: Lzd
        type(orbitals_data), intent(in) :: orbs
        real(dp), intent(out) :: gnrm,gnrm_zero
        real(wp), dimension(orbs%npsidim_orbs), intent(inout) :: hpsi
        type(confpot_data), dimension(orbs%norbp), intent(in) :: confdatarr
      end subroutine preconditionall2

      subroutine transpose_v(iproc,nproc,orbs,wfd,comms,psi,&
            &   work,outadd) !optional
         !n(c) use module_base
         use module_types
         implicit none
         integer, intent(in) :: iproc,nproc
         type(orbitals_data), intent(in) :: orbs
         type(wavefunctions_descriptors), intent(in) :: wfd
         type(communications_arrays), intent(in) :: comms
         real(wp), dimension(wfd%nvctr_c+7*wfd%nvctr_f,orbs%nspinor,orbs%norbp), intent(inout) :: psi
         real(wp), dimension(:), pointer, optional :: work
         real(wp), intent(out), optional :: outadd
      END SUBROUTINE transpose_v

     subroutine transpose_v2(iproc,nproc,orbs,Lzd,comms,psi,&
          work,outadd) !optional
       use module_base
       use module_types
       implicit none
       integer, intent(in) :: iproc,nproc
       type(orbitals_data), intent(in) :: orbs
       type(local_zone_descriptors), intent(in) :: Lzd
       type(communications_arrays), intent(in) :: comms
       real(wp), dimension(:), pointer :: psi
       real(wp), dimension(:), pointer, optional :: work
       real(wp), dimension(*), intent(out), optional :: outadd
     end subroutine

      subroutine untranspose_v(iproc,nproc,orbs,wfd,comms,psi,&
            &   work,outadd) !optional
         !n(c) use module_base
         use module_types
         implicit none
         integer, intent(in) :: iproc,nproc
         type(orbitals_data), intent(in) :: orbs
         type(wavefunctions_descriptors), intent(in) :: wfd
         type(communications_arrays), intent(in) :: comms
         real(wp), dimension((wfd%nvctr_c+7*wfd%nvctr_f)*orbs%nspinor*orbs%norbp), intent(inout) :: psi
         real(wp), dimension(:), pointer, optional :: work
         real(wp), intent(out), optional :: outadd
      END SUBROUTINE untranspose_v

     subroutine plot_wf(orbname,nexpo,at,factor,lr,hx,hy,hz,rxyz,psi)
         !n(c) use module_base
         use module_types
         implicit none
         character(len=*) :: orbname
         integer, intent(in) :: nexpo
       real(dp), intent(in) :: factor
         real(gp), intent(in) :: hx,hy,hz
         type(atoms_data), intent(in) :: at
         real(gp), dimension(3,at%nat), intent(in) :: rxyz
         type(locreg_descriptors), intent(in) :: lr
         real(wp), dimension(lr%wfd%nvctr_c+7*lr%wfd%nvctr_f), intent(in) :: psi
      END SUBROUTINE plot_wf

      subroutine partial_density_free(rsflag,nproc,n1i,n2i,n3i,npsir,nspinn,nrhotot,&
            &   hfac,nscatterarr,spinsgn,psir,rho_p,ibyyzz_r) !ex-optional argument
         use module_base
         implicit none
         logical, intent(in) :: rsflag
         integer, intent(in) :: nproc,n1i,n2i,n3i,nrhotot,nspinn,npsir
         real(gp), intent(in) :: hfac,spinsgn
         integer, dimension(0:nproc-1,4), intent(in) :: nscatterarr
         real(wp), dimension(n1i,n2i,n3i,nspinn), intent(in) :: psir
         real(dp), dimension(n1i,n2i,nrhotot,nspinn), intent(inout) :: rho_p
         integer, dimension(:,:,:), pointer :: ibyyzz_r 
      END SUBROUTINE partial_density_free

      subroutine parse_cp2k_files(iproc,basisfile,orbitalfile,nat,ntypes,orbs,iatype,rxyz,&
            &   CP2K,wfn_cp2k)
         !n(c) use module_base
         use module_types
         implicit none
         character(len=*), intent(in) :: basisfile,orbitalfile
         integer, intent(in) :: iproc,nat,ntypes
         type(orbitals_data), intent(in) :: orbs
         integer, dimension(nat), intent(in) :: iatype
         real(gp), dimension(3,nat), target, intent(in) :: rxyz
         type(gaussian_basis), intent(out) :: CP2K
         real(wp), dimension(:,:), pointer :: wfn_cp2k
      END SUBROUTINE parse_cp2k_files

      subroutine read_gaussian_information(orbs,G,coeffs,filename, opt_fillrxyz)
         !n(c) use module_base
         use module_types
         implicit none
         character(len=*), intent(in) :: filename
         type(orbitals_data), intent(in) :: orbs
         type(gaussian_basis), intent(out) :: G
         real(wp), dimension(:,:), pointer :: coeffs
         logical, optional :: opt_fillrxyz
      END SUBROUTINE read_gaussian_information

      subroutine restart_from_gaussians(iproc,nproc,orbs,Lzd,hx,hy,hz,psi,G,coeffs)
         !n(c) use module_base
         use module_types
         implicit none
         integer, intent(in) :: iproc,nproc
         real(gp), intent(in) :: hx,hy,hz
         type(orbitals_data), intent(in) :: orbs
         type(local_zone_descriptors), intent(in) :: Lzd
         type(gaussian_basis), intent(inout) :: G
         real(wp), dimension(Lzd%Glr%wfd%nvctr_c+7*Lzd%Glr%wfd%nvctr_f,orbs%norbp), intent(out) :: psi
         real(wp), dimension(:,:), pointer :: coeffs
      END SUBROUTINE restart_from_gaussians

      subroutine inputguess_gaussian_orbitals(iproc,nproc,at,rxyz,nvirt,nspin,&
            &   orbs,orbse,norbsc_arr,locrad,G,psigau,eks)
         !n(c) use module_base
         use module_types
         implicit none
         integer, intent(in) :: iproc,nproc,nspin
         integer, intent(inout) :: nvirt
         type(atoms_data), intent(in) :: at
         type(orbitals_data), intent(in) :: orbs
         real(gp), dimension(3,at%nat), intent(in) :: rxyz
         real(gp), intent(out) :: eks
         integer, dimension(at%natsc+1,nspin), intent(out) :: norbsc_arr
         real(gp), dimension(at%nat), intent(out) :: locrad
         type(orbitals_data), intent(out) :: orbse
         type(gaussian_basis), intent(out) :: G
         real(wp), dimension(:,:,:), pointer :: psigau
      END SUBROUTINE inputguess_gaussian_orbitals


     subroutine inputguess_gaussian_orbitals_forLinear(iproc,nproc,norb,at,rxyz,nvirt,nspin,&
          nlr, norbsPerAt, mapping, &
          orbs,orbse,norbsc_arr,locrad,G,psigau,eks,quartic_prefactor)
       use module_base
       use module_types
       implicit none
       integer, intent(in) :: iproc,nproc,nspin,nlr,norb
       integer, intent(inout) :: nvirt
       type(atoms_data), intent(in) :: at
       type(orbitals_data), intent(in) :: orbs
       real(gp), dimension(3,at%nat), intent(in) :: rxyz
       integer,dimension(norb),intent(in):: mapping
       integer,dimension(at%nat),intent(in):: norbsPerAt
       real(gp), intent(out) :: eks
       integer, dimension(at%natsc+1,nspin), intent(out) :: norbsc_arr
       real(gp), dimension(at%nat), intent(out) :: locrad
       type(orbitals_data), intent(inout) :: orbse
       type(gaussian_basis), intent(out) :: G
       real(wp), dimension(:,:,:), pointer :: psigau
       real(gp),dimension(at%ntypes),intent(in),optional:: quartic_prefactor
     END SUBROUTINE inputguess_gaussian_orbitals_forLinear

     subroutine inputguess_gaussian_orbitals_withOnWhichAtom(iproc,nproc,at,rxyz,Glr,nvirt,nspin,&
          orbs,orbse,norbsc_arr,locrad,G,psigau,eks,onWhichAtom)
       use module_base
       use module_types
       implicit none
       integer, intent(in) :: iproc,nproc,nspin
       integer, intent(inout) :: nvirt
       type(atoms_data), intent(inout) :: at
       type(orbitals_data), intent(in) :: orbs
       type(locreg_descriptors), intent(in) :: Glr
       real(gp), dimension(3,at%nat), intent(in) :: rxyz
       real(gp), intent(out) :: eks
       integer, dimension(at%natsc+1,nspin), intent(out) :: norbsc_arr
       real(gp), dimension(at%nat), intent(out) :: locrad
       type(orbitals_data), intent(inout) :: orbse
       type(gaussian_basis), intent(out) :: G
       real(wp), dimension(:,:,:), pointer :: psigau
       integer,dimension(orbse%norb),intent(out):: onWhichAtom
     END SUBROUTINE inputguess_gaussian_orbitals_withOnWhichAtom

     subroutine AtomicOrbitals(iproc,at,rxyz,norbe,orbse,norbsc,&
          &   nspin,eks,scorb,G,gaucoeff,iorbtolr,mapping,quartic_prefactor)
       use module_base
       use module_types
       implicit none
       integer, intent(in) :: norbe,iproc
       integer, intent(in) :: norbsc,nspin
       type(atoms_data), intent(in) :: at
       logical, dimension(4,2,at%natsc), intent(in) :: scorb
       real(gp), dimension(3,at%nat), intent(in), target :: rxyz
       type(orbitals_data), intent(inout) :: orbse
       type(gaussian_basis), intent(out) :: G
       real(gp), intent(out) :: eks
       integer, dimension(orbse%norbp), intent(out) :: iorbtolr !assign the localisation region
       real(wp), intent(out) :: gaucoeff !norbe=G%ncoeff !fake interface for passing address
       integer,dimension(orbse%norb), optional, intent(in):: mapping
       real(gp),dimension(at%ntypes),intent(in),optional:: quartic_prefactor
      END SUBROUTINE AtomicOrbitals

      subroutine atomic_occupation_numbers(filename,ityp,nspin,at,nmax,lmax,nelecmax,neleconf,nsccode,mxpl,mxchg)
         use module_base
         use module_types
         implicit none
         character(len=*), intent(in) :: filename
         integer, intent(in) :: ityp,mxpl,mxchg,nspin,nmax,lmax,nelecmax,nsccode
         type(atoms_data), intent(inout) :: at
         !integer, dimension(nmax,lmax), intent(in) :: neleconf
         real(gp), dimension(nmax,lmax), intent(in) :: neleconf
      END SUBROUTINE atomic_occupation_numbers

      subroutine apply_potential(n1,n2,n3,nl1,nl2,nl3,nbuf,nspinor,npot,psir,pot,epot,&
            &   ibyyzz_r) !optional
         use module_base
         implicit none
         integer, intent(in) :: n1,n2,n3,nl1,nl2,nl3,nbuf,nspinor,npot
         real(wp), dimension(-nl1:2*n1+2+nl1,-nl2:2*n2+2+nl2,-nl3:2*n3+2+nl3,nspinor), intent(inout) :: psir
         real(wp), dimension(-nl1:2*n1+2+nl1-4*nbuf,-nl2:2*n2+2+nl2-4*nbuf,-nl3:2*n3+2+nl3-4*nbuf,npot), intent(in) :: pot
         integer, dimension(2,-14:2*n2+16,-14:2*n3+16), intent(in), optional :: ibyyzz_r
         real(gp), intent(out) :: epot
      END SUBROUTINE apply_potential

      subroutine correct_hartree_potential(at,iproc,nproc,n1i,n2i,n3i,n3p,n3pi,n3d,&
            &   i3s,i3xcsh,hxh,hyh,hzh,pkernel,ngatherarr,&
         rhoref,pkernel_ref,pot_ion,rhopot,ixc,nspin,ehart,eexcu,vexcu,PSquiet,correct_offset)
         !n(c) use module_base
         use module_types
         implicit none
         character(len=3), intent(in) :: PSquiet
         logical, intent(in) :: correct_offset
         integer, intent(in) :: iproc,nproc,n1i,n2i,n3i,n3p,n3pi,n3d,nspin,ixc,i3xcsh,i3s
         real(gp), intent(in) :: hxh,hyh,hzh
         type(atoms_data), intent(in) :: at
         integer, dimension(0:nproc-1,2), intent(in) :: ngatherarr
         real(dp), dimension(n1i,n2i,max(n3d,1),nspin), intent(inout) :: rhoref
         real(dp), dimension(n1i,n2i,max(n3pi,1)), intent(inout) :: pot_ion
         real(dp), dimension(n1i,n2i,max(n3d,1),nspin), intent(inout) :: rhopot
         real(gp), intent(out) :: ehart,eexcu,vexcu
         type(coulomb_operator), intent(in) :: pkernel_ref,pkernel
      END SUBROUTINE correct_hartree_potential

      subroutine xabs_lanczos(iproc,nproc,at,hx,hy,hz,rxyz,&
           radii_cf,nlpspd,proj,Lzd,dpbox,potential,&
           energs,nspin,GPU,in_iat_absorber,&
           in , PAWD , orbs )
        use module_base
        use module_types
        implicit none
        integer, intent(in) :: iproc,nproc,nspin
        real(gp), intent(in) :: hx,hy,hz
        type(atoms_data), intent(in), target :: at
        type(nonlocal_psp_descriptors), intent(in), target :: nlpspd
        type(local_zone_descriptors), intent(inout), target :: Lzd
        type(denspot_distribution), intent(in), target :: dpbox
        real(gp), dimension(3,at%nat), intent(in), target :: rxyz
        real(gp), dimension(at%ntypes,3), intent(in), target ::  radii_cf
        real(wp), dimension(nlpspd%nprojel), intent(in), target :: proj
        real(wp), dimension(max(dpbox%ndimpot,1),nspin), target :: potential
        type(energy_terms), intent(inout) :: energs
        type(GPU_pointers), intent(inout) , target :: GPU
        integer, intent(in) :: in_iat_absorber
        type(input_variables),intent(in), target :: in
        type(pawproj_data_type), target ::PAWD
        type(orbitals_data), intent(inout), target :: orbs
      END SUBROUTINE xabs_lanczos

      subroutine gatom_modified(rcov,rprb,lmax,lpx,noccmax,occup,&
            &   zion,alpz,gpot,alpl,hsep,alps,vh,xp,rmt,fact,nintp,&
         aeval,ng,psi,res,chrg,&
            &   Nsol, Labs, Ngrid,Ngrid_box, Egrid,  rgrid , psigrid, Npaw, PAWpatch, &
         psipsigrid)
         use module_base, only: gp

         implicit real(gp) (a-h,o-z)
         logical :: noproj, readytoexit
         integer, parameter :: n_int=1000
         dimension psi(0:ng,noccmax,lmax+1),aeval(noccmax,lmax+1),&
            &   hh(0:ng,0:ng),ss(0:ng,0:ng),eval(0:ng),evec(0:ng,0:ng),&
         gpot(3),hsep(6,lpx+1),rmt(n_int,0:ng,0:ng,lmax+1),&
            &   pp1(0:ng,lpx+1),pp2(0:ng,lpx+1),pp3(0:ng,lpx+1),alps(lpx+1),&
         potgrd(n_int),&
            &   rho(0:ng,0:ng,lmax+1),rhoold(0:ng,0:ng,lmax+1),xcgrd(n_int),&
         occup(noccmax,lmax+1),chrg(noccmax,lmax+1),&
            &   vh(0:ng,0:ng,4,0:ng,0:ng,4),&
         res(noccmax,lmax+1),xp(0:ng),& 
         psigrid(Ngrid, Nsol),psigrid_naked(Ngrid,Nsol),&
            &   psigrid_naked_2(Ngrid,Nsol), projgrid(Ngrid,3), &
         rhogrid(Ngrid), potgrid(Ngrid), psigrid_not_fitted(Ngrid,Nsol),&
            &   psigrid_not_fitted_2(Ngrid,Nsol),&
         vxcgrid(Ngrid), &
            &   Egrid(nsol), ppgrid(Nsol,3), work(nsol*nsol*2), &
         H(Nsol, Nsol), &
            &   H_2(Nsol, Nsol), &
         Hcorrected(Nsol, Nsol), &
            &   Hadd(Nsol, Nsol), Egrid_tmp(Nsol),Egrid_tmp_2(Nsol), Etofit(Nsol), &
         Soverlap(Nsol,Nsol), Tpsigrid(Nsol,Ngrid ),Tpsigrid_dum(Nsol, Ngrid),valuesatp(Nsol), &
            &   PAWpatch(Npaw, Npaw ), Spsitildes(Npaw, Npaw), genS(Nsol,Nsol), genH(Nsol,Nsol) , dumH(Nsol,Nsol)

         real(gp) , optional :: psipsigrid(Ngrid, Nsol)


         real(gp) :: rgrid(Ngrid), ene_m, ene_p, factadd, rcond, fixfact
         real(gp), target :: dumgrid1(Ngrid),dumgrid2(Ngrid), dumgrid3(Ngrid)
         logical dofit
         integer real_start, iocc, iwork(Nsol), INFO, volta, ngrid_box_2
         character(1) EQUED
         integer ipiv(Nsol), Npaw
      END SUBROUTINE gatom_modified

      subroutine abs_generator_modified(iproc,izatom,ielpsp,psppar,npspcode,ng, noccmax, lmax ,expo,&
            &   psi, aeval, occup, psp_modifier, &
         Nsol, Labs, Ngrid,Ngrid_box, Egrid,  rgrid , psigrid, Npaw,  PAWpatch , psipsigrid )

         use module_base, only: gp, memocc,ndebug
         implicit none
         integer, intent(in) :: iproc,izatom,ielpsp,ng,npspcode,noccmax, lmax, Nsol, labs, Ngrid,  Ngrid_box
         real(gp), dimension(0:4,0:6), intent(in) :: psppar
         !! real(gp), dimension(:,:), intent(in) :: psppar
         integer, intent(in) :: psp_modifier, Npaw

         real(gp), dimension(ng+1), intent(out) :: expo

         integer, parameter :: n_int=1000

         real(gp), dimension(0:ng,noccmax,lmax+1), intent(out) :: psi, Egrid(Nsol),&
            &   rgrid(Ngrid), psigrid(Ngrid,Nsol  )
         real(gp),   intent(out), optional  :: psipsigrid(Ngrid,Nsol  )
         real(gp), dimension(noccmax,lmax+1  ), intent(out) ::  aeval,occup
         real(gp):: PAWpatch(Npaw,Npaw)

         !local variables
      END SUBROUTINE abs_generator_modified

      subroutine xabs_cg(iproc,nproc,at,hx,hy,hz,rxyz,&
           &   radii_cf,nlpspd,proj,Lzd,dpbox,potential,&
           &   energs,nspin,GPU,in_iat_absorber,&
           &   in , rhoXanes, PAWD , PPD, orbs )
        use module_base
        use module_types
        implicit none
        integer  :: iproc,nproc,nspin
        real(gp)  :: hx,hy,hz
        type(atoms_data), target :: at
        type(nonlocal_psp_descriptors), target :: nlpspd
        type(local_zone_descriptors), target :: Lzd
        type(pcproj_data_type), target ::PPD
        type(denspot_distribution), intent(in), target :: dpbox
        real(gp), dimension(3,at%nat), target :: rxyz
        real(gp), dimension(at%ntypes,3), intent(in), target ::  radii_cf
        real(wp), dimension(nlpspd%nprojel), target :: proj
        real(wp), dimension(max(dpbox%ndimpot,1),nspin), target :: potential
        real(wp), dimension(max(dpbox%ndimpot,1),nspin), target :: rhoXanes
        type(energy_terms), intent(inout) :: energs
        type(GPU_pointers), intent(inout) , target :: GPU
        integer, intent(in) :: in_iat_absorber
        type(pawproj_data_type), target ::PAWD
        type(input_variables),intent(in), target :: in
        type(orbitals_data), intent(inout), target :: orbs
      end subroutine xabs_cg

      subroutine xabs_chebychev(iproc,nproc,at,hx,hy,hz,rxyz,&
           radii_cf,nlpspd,proj,Lzd,dpbox,potential,&
           energs,nspin,GPU,in_iat_absorber,in, PAWD , orbs  )
        use module_base
        use module_types
        implicit none
        integer  :: iproc,nproc,nspin
        real(gp)  :: hx,hy,hz
        type(atoms_data), target :: at
        type(nonlocal_psp_descriptors), target :: nlpspd
        type(local_zone_descriptors), target :: Lzd
        type(denspot_distribution), intent(in), target :: dpbox
        real(gp), dimension(3,at%nat), target :: rxyz
        real(gp), dimension(at%ntypes,3), intent(in), target ::  radii_cf
        real(wp), dimension(nlpspd%nprojel), target :: proj
        real(wp), dimension(max(dpbox%ndimpot,1),nspin), target :: potential
        type(energy_terms), intent(inout) :: energs
        type(GPU_pointers), intent(inout) , target :: GPU
        integer, intent(in) :: in_iat_absorber 
        type(input_variables),intent(in), target :: in
        type(pawproj_data_type), target ::PAWD
        type(orbitals_data), intent(inout), target :: orbs
      end subroutine xabs_chebychev

      subroutine cg_spectra(iproc,nproc,at,hx,hy,hz,rxyz,&
           radii_cf,nlpspd,proj,lr,ngatherarr,ndimpot,potential,&
           energs,nspin,GPU,in_iat_absorber,in , PAWD  )! aggiunger a interface
         !n(c) use module_base
         use module_types
         implicit none
         integer  :: iproc,nproc,ndimpot,nspin
         real(gp)  :: hx,hy,hz
         type(atoms_data), target :: at
         type(nonlocal_psp_descriptors), target :: nlpspd
         type(locreg_descriptors), target :: lr
         integer, dimension(0:nproc-1,2), target :: ngatherarr 
         real(gp), dimension(3,at%nat), target :: rxyz
         real(gp), dimension(at%ntypes,3), intent(in), target ::  radii_cf
         real(wp), dimension(nlpspd%nprojel), target :: proj
         real(wp), dimension(max(ndimpot,1),nspin), target :: potential
         type(energy_terms), intent(inout) :: energs
         type(GPU_pointers), intent(inout) , target :: GPU
         integer, intent(in) :: in_iat_absorber
         type(pawproj_data_type), target ::PAWD

         type(input_variables),intent(in) :: in

      END SUBROUTINE cg_spectra


      subroutine eleconf(nzatom,nvalelec,symbol,rcov,rprb,ehomo,neleconf,nsccode,mxpl,mxchg,amu)
         implicit none
         integer, intent(in) :: nzatom,nvalelec
         character(len=2), intent(out) :: symbol
         real(kind=8), intent(out) :: rcov,rprb,ehomo,amu
         integer, parameter :: nmax=6,lmax=3
         real(kind=8), intent(out) :: neleconf(nmax,0:lmax)
         integer, intent(out) :: nsccode,mxpl,mxchg
      END SUBROUTINE eleconf

      !     subroutine psimix(iproc,nproc,orbs,comms,ads,ids,mids,idsx,energy,energy_old,alpha,&
      !          hpsit,psidst,hpsidst_sp,psit)
      !       use module_base
      !       use module_types
      !       implicit none
      !       integer, intent(in) :: iproc,nproc,ids,mids,idsx
      !       real(gp), intent(in) :: energy,energy_old
      !       type(orbitals_data), intent(in) :: orbs
      !       type(communications_arrays), intent(in) :: comms
      !       real(gp), intent(inout) :: alpha
      !       real(wp), dimension(:), pointer :: psit,hpsit,psidst
      !       real(sp), dimension(:), pointer :: hpsidst_sp
      !       real(wp), dimension(:,:,:), pointer :: ads
      !     END SUBROUTINE psimix
      !
      subroutine plot_density(iproc,nproc,filename,at,rxyz,box,nspin,rho)
        use module_base
        use module_types
        implicit none
        integer, intent(in) :: iproc,nproc,nspin
        type(atoms_data), intent(in) :: at
        type(denspot_distribution), intent(in) :: box
        character(len=*), intent(in) :: filename
        real(gp), dimension(3,at%nat), intent(in) :: rxyz
        real(dp), dimension(max(box%ndimpot,1),nspin), target, intent(in) :: rho
      END SUBROUTINE plot_density

      subroutine read_density(filename,geocode,n1i,n2i,n3i,nspin,hxh,hyh,hzh,rho,&
            &   nat,rxyz,iatypes, znucl)
         !n(c) use module_base
         use module_types
         implicit none
         character(len=*), intent(in) :: filename
         character(len=1), intent(in) :: geocode
         integer, intent(out) :: nspin
         integer, intent(out) ::  n1i,n2i,n3i
         real(gp), intent(out) :: hxh,hyh,hzh
         real(dp), dimension(:,:,:,:), pointer :: rho
         real(gp), dimension(:,:), pointer, optional :: rxyz
         integer, intent(out), optional ::  nat
         integer, dimension(:), pointer, optional :: iatypes, znucl
      END SUBROUTINE read_density

      subroutine read_cube(filename,geocode,n1i,n2i,n3i,nspin,hxh,hyh,hzh,rho,&
            &   nat,rxyz, iatypes, znucl)
         !n(c) use module_base
         use module_types
         implicit none
         character(len=*), intent(in) :: filename
         character(len=1), intent(in) :: geocode
         integer, intent(out) :: nspin
         integer, intent(out) ::  n1i,n2i,n3i
         real(gp), intent(out) :: hxh,hyh,hzh
         real(dp), dimension(:,:,:,:), pointer :: rho
         real(gp), dimension(:,:), pointer   :: rxyz
         integer, intent(out)   ::  nat
         integer, dimension(:), pointer   :: iatypes, znucl
      END SUBROUTINE read_cube

      subroutine read_etsf(filename,geocode,n1i,n2i,n3i,nspin,hxh,hyh,hzh,rho,&
            &   nat,rxyz, iatypes, znucl)
         !n(c) use module_base
         use module_types
         implicit none
         character(len=*), intent(in) :: filename
         character(len=1), intent(in) :: geocode
         integer, intent(out) :: nspin
         integer, intent(out) ::  n1i,n2i,n3i
         real(gp), intent(out) :: hxh,hyh,hzh
         real(dp), dimension(:,:,:,:), pointer :: rho
         real(gp), dimension(:,:), pointer :: rxyz
         integer, intent(out) ::  nat
         integer, dimension(:), pointer :: iatypes, znucl
      END SUBROUTINE read_etsf

      subroutine read_potfile4b2B(filename,n1i,n2i,n3i, rho, alat1, alat2, alat3)
         use module_base
         implicit none
         character(len=*), intent(in) :: filename
         integer, intent(out) :: n1i,n2i,n3i
         real(gp) alat1, alat2, alat3, dum, dum1
         ! real(dp), dimension(n1i*n2i*n3d), intent(out) :: rho
         real(gp), pointer :: rho(:)
      END SUBROUTINE read_potfile4b2B

      !!$     subroutine read_density_cube(filename, n1i,n2i,n3i, nspin, hxh,hyh,hzh, nat, rxyz,  rho)
      !!$       !n(c) use module_base
      !!$       use module_types
      !!$       implicit none
      !!$       character(len=*), intent(in) :: filename
      !!$       integer, intent(out) ::  n1i,n2i,n3i
      !!$       integer, intent(in) :: nspin
      !!$       real(gp), intent(out) :: hxh,hyh,hzh
      !!$       real(gp), pointer :: rxyz(:,:)
      !!$       real(dp), dimension(:), pointer :: rho
      !!$       integer, intent(out) ::  nat
      !!$     END SUBROUTINE read_density_cube

      subroutine gaussian_pswf_basis(ng,enlargerprb,iproc,nspin,at,rxyz,G,Gocc, gaenes, &
            &   iorbtolr,iorbto_l, iorbto_m,  iorbto_ishell,iorbto_iexpobeg )
         use module_types
         implicit none
         logical, intent(in) :: enlargerprb
         integer, intent(in) :: iproc,nspin,ng
         type(atoms_data), intent(in) :: at
         real(gp), dimension(3,at%nat), target, intent(in) :: rxyz
         type(gaussian_basis), intent(out) :: G
         real(wp), dimension(:), pointer :: Gocc
         real(gp), pointer, optional :: gaenes(:)
         integer, pointer, optional :: iorbtolr(:)
         integer, pointer, optional :: iorbto_l(:)
         integer, pointer, optional :: iorbto_m(:)
         integer, pointer, optional :: iorbto_ishell(:)
         integer, pointer, optional :: iorbto_iexpobeg(:)
      END SUBROUTINE gaussian_pswf_basis

      subroutine gaussian_pswf_basis_for_paw(at,rxyz,G,  &
            &   iorbtolr,iorbto_l, iorbto_m,  iorbto_ishell,iorbto_iexpobeg, iorbto_paw_nchannels,&
         iorbto_imatrixbeg )
         use module_base
         use module_types
         implicit none
         type(atoms_data), intent(in) :: at
         real(gp), dimension(3,at%nat), target, intent(in) :: rxyz
         type(gaussian_basis_c), intent(out) :: G

         integer, pointer :: iorbtolr(:)
         integer, pointer :: iorbto_l(:)
         integer, pointer :: iorbto_paw_nchannels(:)
         integer, pointer :: iorbto_m(:)
         integer, pointer :: iorbto_ishell(:)
         integer, pointer :: iorbto_iexpobeg(:)
         integer, pointer :: iorbto_imatrixbeg(:)

         !local variables
      END SUBROUTINE gaussian_pswf_basis_for_paw


      subroutine local_analysis(iproc,nproc,hx,hy,hz,at,rxyz,lr,orbs,orbsv,psi,psivirt)
         !n(c) use module_base
         use module_types
         implicit none
         integer, intent(in) :: iproc,nproc
         real(gp), intent(in) :: hx,hy,hz
         type(locreg_descriptors), intent(in) :: lr
         type(orbitals_data), intent(in) :: orbs,orbsv
         type(atoms_data), intent(in) :: at
         real(gp), dimension(3,at%nat), intent(in) :: rxyz
         real(wp), dimension(:), pointer :: psi,psivirt
      END SUBROUTINE local_analysis

      subroutine plot_gatom_basis(filename,iat,ngx,G,Gocc,rhocoeff,rhoexpo)
         !n(c) use module_base
         use module_types
         implicit none
         character(len=*), intent(in) :: filename
         integer, intent(in) :: iat,ngx
         type(gaussian_basis), intent(in) :: G
         real(wp), dimension(:), pointer :: Gocc
         real(wp), dimension((ngx*(ngx+1))/2), intent(out) :: rhoexpo
         real(wp), dimension((ngx*(ngx+1))/2,4), intent(out) :: rhocoeff
      END SUBROUTINE plot_gatom_basis

      subroutine calculate_rhocore(iproc,at,d,rxyz,hxh,hyh,hzh,i3s,i3xcsh,n3d,n3p,rhocore)
        use module_base
        use module_types
        implicit none
        integer, intent(in) :: iproc,i3s,n3d,i3xcsh,n3p
        real(gp), intent(in) :: hxh,hyh,hzh
        type(atoms_data), intent(in) :: at
        type(grid_dimensions), intent(in) :: d
        real(gp), dimension(3,at%nat), intent(in) :: rxyz
        real(wp), dimension(:,:,:,:), pointer :: rhocore
      END SUBROUTINE calculate_rhocore

      subroutine XC_potential(geocode,datacode,iproc,nproc,mpi_comm,n01,n02,n03,ixc,hx,hy,hz,&
           rho,exc,vxc,nspin,rhocore,potxc,xcstr,dvxcdrho)
        use module_base
        use module_xc
        implicit none
        character(len=1), intent(in) :: geocode
        character(len=1), intent(in) :: datacode
        integer, intent(in) :: iproc,nproc,n01,n02,n03,ixc,nspin,mpi_comm
        real(gp), intent(in) :: hx,hy,hz
        real(gp), intent(out) :: exc,vxc
        real(dp), dimension(*), intent(inout) :: rho
        real(wp), dimension(:,:,:,:), pointer :: rhocore !associated if useful
        real(wp), dimension(*), intent(out) :: potxc
        real(dp), dimension(6), intent(out) :: xcstr
        real(dp), dimension(:,:,:,:), target, intent(out), optional :: dvxcdrho
      END SUBROUTINE XC_potential

      subroutine xc_energy(geocode,m1,m3,md1,md2,md3,nxc,nwb,nxt,nwbl,nwbr,&
           nxcl,nxcr,ixc,hx,hy,hz,rhopot,pot_ion,sumpion,zf,zfionxc,exc,vxc,nproc,nspden)
        use module_base
        use module_xc
        use interfaces_56_xc
        implicit none
        character(len=1), intent(in) :: geocode
        logical, intent(in) :: sumpion
        integer, intent(in) :: m1,m3,nxc,nwb,nxcl,nxcr,nxt,md1,md2,md3,ixc,nproc,nspden
        integer, intent(in) :: nwbl,nwbr
        real(gp), intent(in) :: hx,hy,hz
        real(dp), dimension(m1,m3,nxt,nspden), intent(inout) :: rhopot
        real(wp), dimension(*), intent(in) :: pot_ion
        real(dp), dimension(md1,md3,md2/nproc), intent(out) :: zf
        real(wp), dimension(md1,md3,md2/nproc,nspden), intent(out) :: zfionxc
        real(dp), intent(out) :: exc,vxc
      END SUBROUTINE xc_energy

      subroutine direct_minimization(iproc,nproc,in,at,nvirt,rxyz,&
           rhopot,nlpspd,proj,pkernel,dpbox,GPU,KSwfn,VTwfn)
        use module_base
        use module_types
        implicit none
        integer, intent(in) :: iproc,nproc,nvirt
        type(input_variables), intent(in) :: in
        type(atoms_data), intent(in) :: at
        type(nonlocal_psp_descriptors), intent(in) :: nlpspd
        type(denspot_distribution), intent(in) :: dpbox
        type(DFT_wavefunction), intent(inout) :: KSwfn,VTwfn
        real(gp), dimension(3,at%nat), intent(in) :: rxyz
        real(wp), dimension(nlpspd%nprojel), intent(in) :: proj
        type(coulomb_operator), intent(in) :: pkernel
        real(dp), dimension(*), intent(in), target :: rhopot
        type(GPU_pointers), intent(inout) :: GPU
      end subroutine direct_minimization

      subroutine CounterIonPotential(geocode,iproc,nproc,in,shift,&
            &   hxh,hyh,hzh,grid,n3pi,i3s,pkernel,pot_ion)
         !n(c) use module_base
         use module_types
         implicit none
         character(len=1), intent(in) :: geocode
         integer, intent(in) :: iproc,nproc,n3pi,i3s
         real(gp), intent(in) :: hxh,hyh,hzh
         real(gp), dimension(3), intent(in) :: shift
         type(input_variables), intent(in) :: in
         type(grid_dimensions), intent(in) :: grid
         type(coulomb_operator), intent(in) :: pkernel
         real(wp), dimension(*), intent(inout) :: pot_ion
      END SUBROUTINE CounterIonPotential

      subroutine gaussian_rism_basis(nat,radii,rxyz,G)
         !n(c) use module_base
         use module_types
         implicit none
         integer, intent(in) :: nat
         real(gp), dimension(nat), intent(in) :: radii
         real(gp), dimension(3,nat), target, intent(in) :: rxyz
         type(gaussian_basis), intent(out) :: G
      END SUBROUTINE gaussian_rism_basis

      subroutine gaussian_hermite_basis(nhermitemax,nat,radii,rxyz,G)
         !n(c) use module_base
         use module_types
         implicit none
         integer, intent(in) :: nat,nhermitemax
         real(gp), dimension(nat), intent(in) :: radii
         real(gp), dimension(3,nat), target, intent(in) :: rxyz
         type(gaussian_basis), intent(out) :: G  
      END SUBROUTINE gaussian_hermite_basis

      subroutine write_eigenvalues_data(nproc,etol,orbs,mom_vec)
        use module_base
        use module_types
        implicit none
        integer, intent(in) :: nproc
        real(gp), intent(in) :: etol
        type(orbitals_data), intent(in) :: orbs
        real(gp), dimension(:,:,:), intent(in), pointer :: mom_vec
      end subroutine write_eigenvalues_data
      
      subroutine write_eigen_objects(iproc,occorbs,nspin,nvirt,nplot,hx,hy,hz,at,rxyz,lr,orbs,orbsv,psi,psivirt,output_wf_format)
         !n(c) use module_base
         use module_types
         implicit none
         logical, intent(in) :: occorbs
         integer, intent(in) :: iproc,nspin,nvirt,nplot,output_wf_format
         real(gp), intent(in) :: hx,hy,hz
         type(atoms_data), intent(in) :: at
         type(locreg_descriptors), intent(in) :: lr
         type(orbitals_data), intent(in) :: orbs,orbsv
         real(gp), dimension(3,at%nat), intent(in) :: rxyz
         real(wp), dimension(:), pointer :: psi,psivirt
       END SUBROUTINE write_eigen_objects

       subroutine full_local_potential(iproc,nproc,orbs,Lzd,iflag,dpbox,potential,pot,comgp)
         use module_base
         use module_types
         use module_xc
         implicit none
         integer, intent(in) :: iproc,nproc,iflag
         type(orbitals_data),intent(in) :: orbs
         type(local_zone_descriptors),intent(in) :: Lzd
         type(denspot_distribution), intent(in) :: dpbox
         real(wp), dimension(max(dpbox%ndimrhopot,orbs%nspin)), intent(in), target :: potential
         real(wp), dimension(:), pointer :: pot
         !type(p2pCommsGatherPot),intent(inout), optional:: comgp
         type(p2pComms),intent(inout), optional:: comgp
       END SUBROUTINE full_local_potential

      subroutine free_full_potential(nproc,flag,pot,subname)
         use module_base
         implicit none
         character(len=*), intent(in) :: subname
         integer, intent(in) :: nproc,flag
         real(wp), dimension(:), pointer :: pot
      END SUBROUTINE free_full_potential

      subroutine select_active_space(iproc,nproc,orbs,comms,mask_array,Glr,orbs_as,comms_as,psi,psi_as)
         !n(c) use module_base
         use module_types
         implicit none
         integer, intent(in) :: iproc,nproc
         type(orbitals_data), intent(in) :: orbs
         type(locreg_descriptors), intent(in) :: Glr
         type(communications_arrays), intent(in) :: comms
         logical, dimension(orbs%norb*orbs%nkpts), intent(in) :: mask_array
         real(wp), dimension(max(orbs%npsidim_orbs,orbs%npsidim_comp)), intent(in) :: psi
         type(orbitals_data), intent(out) :: orbs_as
         type(communications_arrays), intent(out) :: comms_as
         real(wp), dimension(:), pointer :: psi_as
      END SUBROUTINE select_active_space

      subroutine calculate_energy_and_gradient(iter,iproc,nproc,GPU,ncong,iscf,&
           energs,wfn,gnrm,gnrm_zero)
        use module_base
        use module_types
        implicit none
        integer, intent(in) :: iproc,nproc,ncong,iscf,iter
        type(energy_terms), intent(inout) :: energs
        type(GPU_pointers), intent(in) :: GPU
        type(DFT_wavefunction), intent(inout) :: wfn
        real(gp), intent(out) :: gnrm,gnrm_zero
      END SUBROUTINE calculate_energy_and_gradient

      subroutine constrained_davidson(iproc,nproc,in,at,& 
           orbs,orbsv,nvirt,Lzd,comms,commsv,&
           hx,hy,hz,rxyz,rhopot,psi,v,dpbox,GPU)
        use module_base
        use module_types
        implicit none
        integer, intent(in) :: iproc,nproc
        integer, intent(in) :: nvirt
        type(input_variables), intent(in) :: in
        type(atoms_data), intent(in) :: at
        type(local_zone_descriptors), intent(in) :: Lzd
        type(orbitals_data), intent(in) :: orbs
        type(communications_arrays), intent(in) :: comms, commsv
        type(denspot_distribution), intent(in) :: dpbox
        real(gp), intent(in) :: hx,hy,hz
        real(gp), dimension(3,at%nat), intent(in) :: rxyz
        real(dp), dimension(*), intent(in) :: rhopot
        type(orbitals_data), intent(inout) :: orbsv
        type(GPU_pointers), intent(inout) :: GPU
        real(wp), dimension(:), pointer :: psi,v!=psivirt(nvctrp,nvirtep*nproc) 
        !v, that is psivirt, is transposed on input and direct on output
      end subroutine constrained_davidson

      subroutine local_hamiltonian(iproc,nproc,orbs,Lzd,hx,hy,hz,&
           ipotmethod,confdatarr,pot,psi,hpsi,pkernel,ixc,alphaSIC,ekin_sum,epot_sum,eSIC_DC,&
           dpbox,potential,comgp)
        use module_base
        use module_types
        use module_xc
        implicit none
        integer, intent(in) :: iproc,nproc,ipotmethod,ixc
        real(gp), intent(in) :: hx,hy,hz,alphaSIC
        type(orbitals_data), intent(in) :: orbs
        type(local_zone_descriptors), intent(in) :: Lzd
        type(confpot_data), dimension(orbs%norbp), intent(in) :: confdatarr
        real(wp), dimension(orbs%npsidim_orbs), intent(in) :: psi !this dimension will be modified
        real(wp), dimension(:),pointer :: pot !< the potential, with the dimension compatible with the ipotmethod flag
        !real(wp), dimension(lr%d%n1i*lr%d%n2i*lr%d%n3i*nspin) :: pot
        real(gp), intent(out) :: ekin_sum,epot_sum,eSIC_DC
        real(wp), dimension(orbs%npsidim_orbs), intent(inout) :: hpsi
        type(coulomb_operator), intent(in) :: pkernel !< the PSolver kernel which should be associated for the SIC schemes
        type(denspot_distribution),intent(in),optional :: dpbox
        !!real(wp), dimension(max(dpbox%ndimrhopot,orbs%nspin)), intent(in), optional, target :: potential !< Distributed potential. Might contain the density for the SIC treatments
        real(wp), dimension(*), intent(in), optional, target :: potential !< Distributed potential. Might contain the density for the SIC treatments
        type(p2pComms),intent(inout), optional:: comgp
      END SUBROUTINE local_hamiltonian

      subroutine NK_SIC_potential(lr,orbs,ixc,fref,hxh,hyh,hzh,pkernel,psi,poti,eSIC_DC,potandrho,wxdsave)
         !n(c) use module_base
         use module_types
         implicit none
         integer, intent(in) :: ixc
         real(gp), intent(in) :: hxh,hyh,hzh,fref
         type(locreg_descriptors), intent(in) :: lr
         type(orbitals_data), intent(in) :: orbs
         type(coulomb_operator), intent(in) :: pkernel
         real(wp), dimension(lr%wfd%nvctr_c+7*lr%wfd%nvctr_f,orbs%nspinor,orbs%norbp), intent(in) :: psi
         !real(wp), dimension((lr%d%n1i*lr%d%n2i*lr%d%n3i*((orbs%nspinor/3)*3+1)),max(orbs%norbp,orbs%nspin)), intent(inout) :: poti
         real(wp), intent(inout) :: poti
         real(gp), intent(out) :: eSIC_DC
         real(dp), dimension(lr%d%n1i*lr%d%n2i*lr%d%n3i,2*orbs%nspin), intent(in), optional :: potandrho 
         real(dp), dimension(lr%d%n1i*lr%d%n2i*lr%d%n3i,orbs%nspin), intent(out), optional :: wxdsave 
      END SUBROUTINE NK_SIC_potential

      subroutine isf_to_daub_kinetic(hx,hy,hz,kx,ky,kz,nspinor,lr,w,psir,hpsi,ekin,k_strten)
        !use module_base
        use module_types
        implicit none
        integer, intent(in) :: nspinor
        real(gp), intent(in) :: hx,hy,hz,kx,ky,kz
        type(locreg_descriptors), intent(in) :: lr
        type(workarr_locham), intent(inout) :: w
        real(wp), dimension(lr%d%n1i*lr%d%n2i*lr%d%n3i,nspinor), intent(in) :: psir
        real(gp), intent(out) :: ekin
        real(wp), dimension(lr%wfd%nvctr_c+7*lr%wfd%nvctr_f,nspinor), intent(inout) :: hpsi
        real(wp), dimension(6), optional :: k_strten
      end subroutine isf_to_daub_kinetic

      subroutine readmywaves(iproc,filename,iformat,orbs,n1,n2,n3,hx,hy,hz,at,rxyz_old,rxyz,  & 
         wfd,psi,orblist)
         use module_base
         use module_types
         implicit none
         integer, intent(in) :: iproc,n1,n2,n3, iformat
         real(gp), intent(in) :: hx,hy,hz
         type(wavefunctions_descriptors), intent(in) :: wfd
         type(orbitals_data), intent(inout) :: orbs
         type(atoms_data), intent(in) :: at
         real(gp), dimension(3,at%nat), intent(in) :: rxyz
         integer, dimension(orbs%norb), optional :: orblist
         real(gp), dimension(3,at%nat), intent(out) :: rxyz_old
         real(wp), dimension(wfd%nvctr_c+7*wfd%nvctr_f,orbs%nspinor,orbs%norbp), intent(out) :: psi
         character(len=*), intent(in) :: filename
      END SUBROUTINE readmywaves

      
      subroutine open_filename_of_iorb(unitfile,lbin,filename,orbs,iorb,ispinor,iorb_out,iiorb)
         use module_base
         use module_types
         implicit none
         character(len=*), intent(in) :: filename
         logical, intent(in) :: lbin
         integer, intent(in) :: iorb,ispinor,unitfile
         type(orbitals_data), intent(in) :: orbs
         integer, intent(out) :: iorb_out
         integer,optional :: iiorb   
      END SUBROUTINE open_filename_of_iorb

      subroutine filename_of_iorb(lbin,filename,orbs,iorb,ispinor,filename_out,iorb_out,iiorb)
         use module_base
         use module_types
         implicit none
         character(len=*), intent(in) :: filename
         logical, intent(in) :: lbin
         integer, intent(in) :: iorb,ispinor
         type(orbitals_data), intent(in) :: orbs
         character(len=*) :: filename_out
         integer, intent(out) :: iorb_out
         integer,optional :: iiorb
      END SUBROUTINE filename_of_iorb

      subroutine readwavetoisf(lstat, filename, formatted, hx, hy, hz, &
           & n1, n2, n3, nspinor, psiscf)
        use module_base
        use module_types
        implicit none
        character(len = *), intent(in) :: filename
        logical, intent(in) :: formatted
        integer, intent(out) :: n1, n2, n3, nspinor
        real(gp), intent(out) :: hx, hy, hz
        real(wp), dimension(:,:,:,:), pointer :: psiscf
        logical, intent(out) :: lstat
      END SUBROUTINE readwavetoisf
      subroutine readwavetoisf_etsf(lstat, filename, iorbp, hx, hy, hz, &
           & n1, n2, n3, nspinor, psiscf)
        use module_base
        use module_types
        implicit none
        character(len = *), intent(in) :: filename
        integer, intent(in) :: iorbp
        integer, intent(out) :: n1, n2, n3, nspinor
        real(gp), intent(out) :: hx, hy, hz
        real(wp), dimension(:,:,:,:), pointer :: psiscf
        logical, intent(out) :: lstat
      END SUBROUTINE readwavetoisf_etsf

      subroutine read_wave_to_isf(lstat, filename, ln, iorbp, hx, hy, hz, &
           & n1, n2, n3, nspinor, psiscf)
        use module_base
        use module_types
        implicit none
        integer, intent(in) :: ln
        character(len = ln), intent(in) :: filename
        integer, intent(in) :: iorbp
        integer, intent(out) :: n1, n2, n3, nspinor
        real(gp), intent(out) :: hx, hy, hz
        real(wp), dimension(:,:,:,:), pointer :: psiscf
        logical, intent(out) :: lstat
      END SUBROUTINE read_wave_to_isf
      subroutine free_wave_to_isf(psiscf)
        use module_base
        implicit none
        real(wp), dimension(:,:,:,:), pointer :: psiscf
      END SUBROUTINE free_wave_to_isf

      subroutine denspot_communications(iproc,nproc,&
           ixc,nspin,geocode,SICapproach,dpbox)
        use module_base
        use module_types
        implicit none
        integer, intent(in) :: iproc,nproc,ixc,nspin
        character(len=1), intent(in) :: geocode
        character(len=4), intent(in) :: SICapproach
        type(denspot_distribution), intent(inout) :: dpbox
      end subroutine denspot_communications

      subroutine allocateRhoPot(iproc,Glr,nspin,atoms,rxyz,denspot)
        use module_base
        use module_types
        implicit none
        integer, intent(in) :: iproc,nspin
        type(locreg_descriptors), intent(in) :: Glr
        type(atoms_data), intent(in) :: atoms
        real(gp), dimension(3,atoms%nat), intent(in) :: rxyz
        type(DFT_local_fields), intent(inout) :: denspot
      END SUBROUTINE allocateRhoPot

      subroutine getLocalizedBasis(iproc,nproc,at,orbs,rxyz,denspot,GPU,trH,trH_old,&
          fnrm,infoBasisFunctions,nlpspd,scf_mode, proj,ldiis,SIC,tmb,tmblarge,energs_base,&
          reduce_conf, fix_supportfunctions, ham_compr,nit_precond,target_function,&
          correction_orthoconstraint,nit_basis,deltaenergy_multiplier_TMBexit, deltaenergy_multiplier_TMBfix)
        use module_base
        use module_types
        implicit none
      
        ! Calling arguments
        integer,intent(in) :: iproc, nproc
        integer,intent(out) :: infoBasisFunctions
        type(atoms_data), intent(in) :: at
        type(orbitals_data) :: orbs
        real(kind=8),dimension(3,at%nat) :: rxyz
        type(DFT_local_fields), intent(inout) :: denspot
        type(GPU_pointers), intent(inout) :: GPU
        real(kind=8),intent(out) :: trH, fnrm
        real(kind=8),intent(inout) :: trH_old
        type(nonlocal_psp_descriptors),intent(in) :: nlpspd
        integer,intent(in) :: scf_mode
        real(wp),dimension(nlpspd%nprojel),intent(inout) :: proj
        type(localizedDIISParameters),intent(inout) :: ldiis
        type(DFT_wavefunction),target,intent(inout) :: tmb
        type(SIC_data) :: SIC !<parameters for the SIC methods
        type(DFT_wavefunction),target,intent(inout) :: tmblarge
        type(energy_terms),intent(in) :: energs_base
        real(8),dimension(tmblarge%mad%nvctr),intent(out) :: ham_compr
        logical,intent(out) :: reduce_conf, fix_supportfunctions
        integer, intent(in) :: nit_precond, target_function, correction_orthoconstraint, nit_basis
        real(kind=8),intent(in) :: deltaenergy_multiplier_TMBexit, deltaenergy_multiplier_TMBfix
      end subroutine getLocalizedBasis

    subroutine inputOrbitals(iproc,nproc,at,&
         orbs,nvirt,comms,Glr,hx,hy,hz,rxyz,rhopot,rhocore,pot_ion,&
         nlpspd,proj,pkernel,pkernelseq,ixc,psi,hpsi,psit,G,&
         nscatterarr,ngatherarr,nspin,potshortcut,symObj,irrzon,phnons,GPU,input)
      use module_base
      use module_types
      implicit none
      integer, intent(in) :: iproc,nproc,ixc,symObj
      integer, intent(inout) :: nspin,nvirt
      real(gp), intent(in) :: hx,hy,hz
      type(atoms_data), intent(in) :: at
      type(orbitals_data), intent(inout) :: orbs
      type(nonlocal_psp_descriptors), intent(in) :: nlpspd
      type(locreg_descriptors), intent(in) :: Glr
      type(communications_arrays), intent(in) :: comms
      type(GPU_pointers), intent(inout) :: GPU
      type(input_variables):: input
      integer, dimension(0:nproc-1,4), intent(in) :: nscatterarr
      integer, dimension(0:nproc-1,2), intent(in) :: ngatherarr 
      real(gp), dimension(3,at%nat), intent(in) :: rxyz
      real(wp), dimension(nlpspd%nprojel), intent(in) :: proj
      real(dp), dimension(*), intent(inout) :: rhopot,pot_ion
      type(gaussian_basis), intent(out) :: G 
      real(wp), dimension(:), pointer :: hpsi,psit,rhocore
      real(8),dimension(max(orbs%npsidim_comp,orbs%npsidim_orbs)):: psi
      type(coulomb_operator), intent(in) :: pkernel,pkernelseq
      integer, intent(in) :: potshortcut
      integer, dimension(*), intent(in) :: irrzon
      real(dp), dimension(*), intent(in) :: phnons
    END SUBROUTINE inputOrbitals
    
    subroutine psimix(iproc,nproc,ndim_psi,orbs,comms,diis,hpsit,psit)
      use module_base
      use module_types
      implicit none
      integer, intent(in) :: iproc,nproc,ndim_psi
      type(orbitals_data), intent(in) :: orbs
      type(communications_arrays), intent(in) :: comms
      type(diis_objects), intent(inout) :: diis
      real(wp), dimension(ndim_psi), intent(inout) :: psit,hpsit
    end subroutine psimix
    
    subroutine get_coeff(iproc,nproc,scf_mode,orbs,at,rxyz,denspot,&
        GPU, infoCoeff,ebs,nlpspd,proj,&
        SIC,tmb,fnrm,calculate_overlap_matrix,communicate_phi_for_lsumrho,&
        tmblarge, ham_compr, ovrlp_compr, calculate_ham, ldiis_coeff)
      use module_base
      use module_types
      implicit none
      
      ! Calling arguments
      integer,intent(in) :: iproc, nproc, scf_mode
      type(orbitals_data),intent(inout) :: orbs
      type(atoms_data),intent(in) :: at
      real(kind=8),dimension(3,at%nat),intent(in) :: rxyz
      type(DFT_local_fields), intent(inout) :: denspot
      type(GPU_pointers),intent(inout) :: GPU
      integer,intent(out) :: infoCoeff
      real(kind=8),intent(out) :: ebs
      real(kind=8),intent(inout) :: fnrm
      type(nonlocal_psp_descriptors),intent(in) :: nlpspd
      real(wp),dimension(nlpspd%nprojel),intent(inout) :: proj
      type(SIC_data),intent(in) :: SIC
      type(DFT_wavefunction),intent(inout) :: tmb
      logical,intent(in):: calculate_overlap_matrix, communicate_phi_for_lsumrho
      type(DFT_wavefunction),intent(inout):: tmblarge
      real(8),dimension(tmblarge%mad%nvctr),intent(inout) :: ham_compr, ovrlp_compr
      logical,intent(in) :: calculate_ham
      type(localizedDIISParameters),intent(inout),optional :: ldiis_coeff
    end subroutine get_coeff

    subroutine linearScaling(iproc,nproc,KSwfn,tmb,tmblarge,at,input,&
           rxyz,denspot,rhopotold,nlpspd,proj,GPU,&
           energs,energy,fpulay,infocode)
      use module_base
      use module_types
      implicit none
      integer,intent(in):: iproc, nproc
      type(atoms_data),intent(inout):: at
      type(input_variables),intent(in):: input
      real(8),dimension(3,at%nat),intent(inout):: rxyz
      real(8),dimension(3,at%nat),intent(out):: fpulay
      type(DFT_local_fields), intent(inout) :: denspot
      real(gp), dimension(:), intent(inout) :: rhopotold
      type(nonlocal_psp_descriptors),intent(in):: nlpspd
      real(wp),dimension(nlpspd%nprojel),intent(inout):: proj
      type(GPU_pointers),intent(in out):: GPU
      type(energy_terms),intent(inout) :: energs
      real(gp), dimension(:), pointer :: rho,pot
      real(8),intent(out):: energy
      type(DFT_wavefunction),intent(inout),target:: tmb,tmblarge
      type(DFT_wavefunction),intent(inout),target:: KSwfn
      integer,intent(out):: infocode
    end subroutine linearScaling   

   subroutine createDerivativeBasis(n1,n2,n3, &
              nfl1,nfu1,nfl2,nfu2,nfl3,nfu3,  &
              hgrid,ibyz_c,ibxz_c,ibxy_c,ibyz_f,ibxz_f,ibxy_f,&
              w_c, w_f, w_f1, w_f2, w_f3, x_c, x_f, y_c, y_f, z_c, z_f)
      use module_base
      implicit none
      integer, intent(in) :: n1,n2,n3,nfl1,nfu1,nfl2,nfu2,nfl3,nfu3
      real(gp), intent(in) :: hgrid
      integer, dimension(2,0:n2,0:n3), intent(in) :: ibyz_c,ibyz_f
      integer, dimension(2,0:n1,0:n3), intent(in) :: ibxz_c,ibxz_f
      integer, dimension(2,0:n1,0:n2), intent(in) :: ibxy_c,ibxy_f
      real(wp), dimension(0:n1,0:n2,0:n3), intent(in) :: w_c
      real(wp), dimension(7,nfl1:nfu1,nfl2:nfu2,nfl3:nfu3), intent(in) :: w_f
      real(wp), dimension(nfl1:nfu1,nfl2:nfu2,nfl3:nfu3), intent(in) :: w_f1
      real(wp), dimension(nfl2:nfu2,nfl1:nfu1,nfl3:nfu3), intent(in) :: w_f2
      real(wp), dimension(nfl3:nfu3,nfl1:nfu1,nfl2:nfu2), intent(in) :: w_f3
      real(wp), dimension(0:n1,0:n2,0:n3), intent(out) :: x_c
      real(wp), dimension(7,nfl1:nfu1,nfl2:nfu2,nfl3:nfu3), intent(out) :: x_f
      real(wp), dimension(0:n1,0:n2,0:n3), intent(out) :: y_c
      real(wp), dimension(7,nfl1:nfu1,nfl2:nfu2,nfl3:nfu3), intent(out) :: y_f
      real(wp), dimension(0:n1,0:n2,0:n3), intent(out) :: z_c
      real(wp), dimension(7,nfl1:nfu1,nfl2:nfu2,nfl3:nfu3), intent(out) :: z_f
    end subroutine createDerivativeBasis

    subroutine readAtomicOrbitals(at,norbe,norbsc,nspin,nspinor,scorb,norbsc_arr,locrad)
      use module_base
      use module_types
      implicit none
      !Arguments
      integer, intent(in) :: nspin,nspinor
      integer, intent(out) :: norbe,norbsc
      type(atoms_data), intent(in) :: at
      logical, dimension(4,2,at%natsc), intent(out) :: scorb
      integer, dimension(at%natsc+1,nspin), intent(out) :: norbsc_arr
      real(gp), dimension(at%nat), intent(out) :: locrad
    end subroutine readAtomicOrbitals

    subroutine inputguessConfinement(iproc, nproc, at, input, hx, hy, hz, &
         rxyz, nlpspd, proj, GPU, orbs, tmb, tmblarge, denspot, rhopotold, energs)
         
      ! Input wavefunctions are found by a diagonalization in a minimal basis set
      ! Each processors write its initial wavefunctions into the wavefunction file
      ! The files are then read by readwave
      use module_base
      use module_types
      implicit none
      !Arguments
      integer, intent(in) :: iproc,nproc
      real(gp), intent(in) :: hx, hy, hz
      type(atoms_data), intent(inout) :: at
      type(nonlocal_psp_descriptors), intent(in) :: nlpspd
      type(GPU_pointers), intent(inout) :: GPU
      type(input_variables),intent(in) :: input
      real(gp), dimension(3,at%nat), intent(in) :: rxyz
      real(wp), dimension(nlpspd%nprojel), intent(inout) :: proj
      type(orbitals_data),intent(inout) :: orbs
      type(DFT_wavefunction),intent(inout) :: tmb
      type(DFT_wavefunction),intent(inout) :: tmblarge
      type(DFT_local_fields), intent(inout) :: denspot
      real(dp), dimension(max(tmb%lzd%glr%d%n1i*tmb%lzd%glr%d%n2i*denspot%dpbox%n3p,1)*input%nspin), intent(inout) ::  rhopotold
      type(energy_terms),intent(inout) :: energs
    end subroutine inputguessConfinement

    subroutine initialize_comms_sumrho(iproc,nproc,nscatterarr,lzd,orbs,comsr)
      use module_base
      use module_types
      implicit none
      integer,intent(in):: iproc,nproc
      integer,dimension(0:nproc-1,4),intent(in):: nscatterarr !n3d,n3p,i3s+i3xcsh-1,i3xcsh
      type(local_zone_descriptors),intent(in):: lzd
      type(orbitals_data),intent(in):: orbs
      type(p2pComms),intent(out):: comsr
    end subroutine initialize_comms_sumrho


   subroutine determine_locreg_periodic(iproc,nlr,cxyz,locrad,hx,hy,hz,Glr,Llr,calculateBounds)
      use module_base
      use module_types
      implicit none
      integer, intent(in) :: iproc
      integer, intent(in) :: nlr
      real(gp), intent(in) :: hx,hy,hz
      type(locreg_descriptors), intent(in) :: Glr
      real(gp), dimension(nlr), intent(in) :: locrad
      real(gp), dimension(3,nlr), intent(in) :: cxyz
      type(locreg_descriptors), dimension(nlr), intent(out) :: Llr
      logical,dimension(nlr),intent(in):: calculateBounds
   end subroutine determine_locreg_periodic

    subroutine determine_wfd_periodicity(ilr,nlr,Glr,Llr)
      use module_base
      use module_types
      implicit none
      integer,intent(in) :: ilr,nlr
      type(locreg_descriptors),intent(in) :: Glr  
      type(locreg_descriptors),dimension(nlr),intent(inout) :: Llr   
    end subroutine determine_wfd_periodicity

    subroutine num_segkeys_periodic(n1,n2,n3,i1sc,i1ec,i2sc,i2ec,i3sc,i3ec,nseg,nvctr,keyg,keyv,&
     nseg_loc,nvctr_loc,outofzone)
     implicit none
     integer, intent(in) :: n1,n2,n3,i1sc,i1ec,i2sc,i2ec,i3sc,i3ec,nseg,nvctr
     integer, dimension(nseg), intent(in) :: keyv
     integer, dimension(2,nseg), intent(in) :: keyg
     integer, intent(out) :: nseg_loc,nvctr_loc
     integer, dimension(3),intent(in) :: outofzone 
    end subroutine num_segkeys_periodic

    subroutine segkeys_periodic(n1,n2,n3,i1sc,i1ec,i2sc,i2ec,i3sc,i3ec,nseg,nvctr,keyg,keyv,&
               nseg_loc,nvctr_loc,keygloc,keyglob,keyvloc,keyvglob,outofzone)
      implicit none
      integer, intent(in) :: n1,n2,n3,i1sc,i1ec,i2sc,i2ec,i3sc,i3ec,nseg,nvctr,nseg_loc,nvctr_loc
      integer, dimension(nseg), intent(in) :: keyv
      integer, dimension(2,nseg), intent(in) :: keyg
      integer, dimension(3), intent(in) :: outofzone
      integer, dimension(nseg_loc), intent(out) :: keyvloc
      integer, dimension(nseg_loc), intent(out) :: keyvglob
      integer, dimension(2,nseg_loc), intent(out) :: keygloc
      integer, dimension(2,nseg_loc), intent(out) :: keyglob
    end subroutine segkeys_periodic

    subroutine psi_to_locreg2(iproc, ldim, gdim, Llr, Glr, gpsi, lpsi)
      use module_base
      use module_types
      implicit none
      integer,intent(in) :: iproc                  ! process ID
      integer,intent(in) :: ldim          ! dimension of lpsi 
      integer,intent(in) :: gdim          ! dimension of gpsi 
      type(locreg_descriptors),intent(in) :: Llr  ! Local grid descriptor
      type(locreg_descriptors),intent(in) :: Glr  ! Global grid descriptor
      real(wp),dimension(gdim),intent(in) :: gpsi       !Wavefunction (compressed format)
      real(wp),dimension(ldim),intent(out) :: lpsi   !Wavefunction in localization region
    end subroutine psi_to_locreg2



    subroutine partial_density_linear(rsflag,nproc,n1i,n2i,n3i,npsir,nspinn,nrhotot,&
         hfac,nscatterarr,spinsgn,psir,rho_p,&
         ibyyzz_r)
      use module_base
      use module_types
      implicit none
      logical, intent(in) :: rsflag
      integer, intent(in) :: nproc,n1i,n2i,n3i,nrhotot,nspinn,npsir
      real(gp), intent(in) :: hfac,spinsgn
      integer, dimension(0:nproc-1,4), intent(in) :: nscatterarr
      real(wp), dimension(n1i,n2i,n3i,npsir), intent(in) :: psir
      real(dp), dimension(n1i,n2i,nrhotot,nspinn), intent(inout) :: rho_p
      integer, dimension(:,:,:),pointer :: ibyyzz_r
    end subroutine partial_density_linear

    subroutine local_partial_densityLinear(nproc,rsflag,nscatterarr,&
         nrhotot,Lzd,hxh,hyh,hzh,nspin,orbs,mapping,psi,rho)
      use module_base
      use module_types
      use module_xc
      implicit none
      logical, intent(in) :: rsflag
      integer, intent(in) :: nproc
      integer,intent(inout):: nrhotot
      integer, intent(in) :: nspin
      real(gp), intent(in) :: hxh,hyh,hzh
      type(local_zone_descriptors), intent(in) :: Lzd
      type(orbitals_data),intent(in) :: orbs
      integer,dimension(orbs%norb),intent(in):: mapping
      integer, dimension(0:nproc-1,4), intent(in) :: nscatterarr !n3d,n3p,i3s+i3xcsh-1,i3xcsh
      real(wp), dimension(orbs%npsidim_orbs), intent(in) :: psi
      real(dp),dimension(max(Lzd%Glr%d%n1i*Lzd%Glr%d%n2i*nrhotot,1),max(nspin,orbs%nspinor)),intent(out):: rho
    end subroutine local_partial_densityLinear


    subroutine global_to_local(Glr,Llr,nspin,size_rho,size_Lrho,rho,Lrho)
      use module_base
      use module_types
      implicit none
      type(locreg_descriptors),intent(in) :: Llr   
      type(locreg_descriptors),intent(in) :: Glr   
      integer, intent(in) :: size_rho  
      integer, intent(in) :: size_Lrho 
      integer, intent(in) :: nspin  
      real(wp),dimension(size_rho),intent(in) :: rho  
      real(wp),dimension(size_Lrho),intent(out) :: Lrho 
     end subroutine global_to_local

     subroutine LinearDiagHam(iproc,at,etol,Lzd,orbs,nspin,natsc,Lhpsi,Lpsi,psit,orbsv,norbsc_arr)
       use module_base
       use module_types
       implicit none
       integer, intent(in) :: iproc                                          
       integer, intent(in) :: nspin                                          
       integer, intent(in) :: natsc                                          
       real(gp),intent(in) :: etol         
       type(atoms_data),intent(in) :: at                                  
       type(local_zone_descriptors) :: Lzd                                  
       type(orbitals_data), intent(in) :: orbs                               
       type(orbitals_data), optional, intent(in) :: orbsv                    
       real(wp),dimension(max(orbs%npsidim_orbs,orbs%npsidim_comp)),intent(in):: Lhpsi               
       real(wp),dimension(max(orbs%npsidim_orbs,orbs%npsidim_comp)),intent(in):: Lpsi                
       real(wp),dimension(orbs%npsidim_comp),intent(inout):: psit                 
       integer, optional, dimension(natsc+1,nspin), intent(in) :: norbsc_arr 
     end subroutine LinearDiagHam

     subroutine LDiagHam(iproc,nproc,natsc,nspin,orbs,Lzd,Lzde,comms,&
          psi,hpsi,psit,orthpar,passmat,iscf,Tel,occopt,& !mandatory
          orbse,commse,etol,norbsc_arr,orbsv,psivirt) !optional
       use module_base
       use module_types
       implicit none
       integer, intent(in) :: iproc,nproc,natsc,nspin,occopt,iscf
       real(gp), intent(in) :: Tel
       type(local_zone_descriptors) :: Lzd        !> Information about the locregs after LIG
       type(local_zone_descriptors) :: Lzde       !> Informtation about the locregs for LIG
       type(communications_arrays), target, intent(in) :: comms
       type(orbitals_data), target, intent(inout) :: orbs
       type(orthon_data),intent(in):: orthpar 
       real(wp), dimension(*), intent(out) :: passmat !< passage matrix for building the eigenvectors (the size depends of the optional arguments)
       real(wp), dimension(:), pointer :: psi,hpsi,psit
       !optional arguments
       real(gp), optional, intent(in) :: etol
       type(orbitals_data), optional, intent(in) :: orbsv
       type(orbitals_data), optional, target, intent(inout) :: orbse
       type(communications_arrays), optional, target, intent(in) :: commse
       integer, optional, dimension(natsc+1,nspin), intent(in) :: norbsc_arr
       real(wp), dimension(:), pointer, optional :: psivirt
     end subroutine LDiagHam

     subroutine sumrhoForLocalizedBasis2(iproc,nproc,lzd,orbs,&
          comsr,densKern,nrho,rho,at,nscatterarr)
       use module_base
       use module_types
       implicit none
       integer,intent(in):: iproc, nproc, nrho
       type(local_zone_descriptors),intent(in):: lzd
       type(orbitals_data),intent(in):: orbs
       type(p2pComms),intent(inout):: comsr
       real(8),dimension(orbs%norb,orbs%norb),intent(in):: densKern
       real(8),dimension(nrho),intent(out),target:: rho
       type(atoms_data),intent(in):: at
       integer, dimension(0:nproc-1,4),intent(in):: nscatterarr !n3d,n3p,i3s+i3xcsh-1,i3xcsh
     end subroutine sumrhoForLocalizedBasis2

     subroutine updatePotential(ixc,nspin,denspot,ehart,eexcu,vexcu)
       use module_base
       use module_types
       implicit none
       ! Calling arguments
       integer, intent(in) :: ixc,nspin
       type(DFT_local_fields), intent(inout) :: denspot
       real(8),intent(out):: ehart, eexcu, vexcu
     end subroutine updatePotential
     
     subroutine initCommsOrtho(iproc, nproc, nspin, lzd, orbs, &
                locregShape, op)
       use module_base
       use module_types
       implicit none
       integer,intent(in):: iproc, nproc, nspin
       type(local_zone_descriptors),intent(in):: lzd
       type(orbitals_data),intent(in):: orbs
       character(len=1),intent(in):: locregShape
       type(overlapParameters),intent(out):: op
     end subroutine initCommsOrtho
     
     subroutine setCommsParameters(mpisource, mpidest, istsource, istdest, ncount, tag, comarr)
       use module_base
       use module_types
       implicit none
       integer,intent(in):: mpisource, mpidest, istsource, istdest, ncount, tag
       integer,dimension(8),intent(out):: comarr
     end subroutine setCommsParameters
     
     subroutine orthonormalizeLocalized(iproc, nproc, methTransformOverlap, &
                orbs, lzd, mad, collcom, orthpar, lphi, psit_c, psit_f, can_use_transposed)
       use module_base
       use module_types
       implicit none
       integer,intent(in):: iproc,nproc,methTransformOverlap
       type(orbitals_data),intent(in):: orbs
       type(local_zone_descriptors),intent(in):: lzd
       type(matrixDescriptors),intent(in):: mad
       type(collective_comms),intent(in):: collcom
       type(orthon_data),intent(in):: orthpar
       real(8),dimension(orbs%npsidim_orbs), intent(inout) :: lphi
       real(8),dimension(:),pointer:: psit_c, psit_f
       logical,intent(out):: can_use_transposed
     end subroutine orthonormalizeLocalized

     subroutine optimizeDIIS(iproc, orbs, lorbs, lzd, hphi, phi, ldiis)
       use module_base
       use module_types
       implicit none
       integer,intent(in):: iproc
       type(orbitals_data),intent(in):: orbs, lorbs
       type(local_zone_descriptors),intent(in):: lzd
       real(8),dimension(max(lorbs%npsidim_orbs,lorbs%npsidim_comp)),intent(in):: hphi
       real(8),dimension(max(lorbs%npsidim_orbs,lorbs%npsidim_comp)),intent(inout):: phi
       type(localizedDIISParameters),intent(inout):: ldiis
     end subroutine optimizeDIIS

     subroutine initializeCommunicationPotential(iproc, nproc, nscatterarr, orbs, lzd, comgp, onWhichAtomAll, tag)
       use module_base
       use module_types
       implicit none
       integer,intent(in):: iproc, nproc
       integer,dimension(0:nproc-1,4),intent(in):: nscatterarr !n3d,n3p,i3s+i3xcsh-1,i3xcsh
       type(orbitals_data),intent(in):: orbs
       type(local_zone_descriptors),intent(in):: lzd
       !type(p2pCommsGatherPot),intent(out):: comgp
       type(p2pComms),intent(out):: comgp
       integer,dimension(orbs%norb),intent(in):: onWhichAtomAll
       integer,intent(inout):: tag
     end subroutine initializeCommunicationPotential

     subroutine initializeRepartitionOrbitals(iproc, nproc, tag, lorbs, llborbs, lzd, comrp)
       use module_base
       use module_types
       implicit none
       integer,intent(in):: iproc, nproc
       integer,intent(inout):: tag
       type(orbitals_data),intent(in):: lorbs, llborbs
       type(local_zone_descriptors),intent(in):: lzd
       !type(p2pCommsRepartition),intent(out):: comrp
       type(p2pComms),intent(out):: comrp
     end subroutine initializeRepartitionOrbitals

     subroutine getDerivativeBasisFunctions(iproc, nproc, hgrid, lzd, lorbs, lborbs, comrp, nphi, phi, phid)
       use module_base
       use module_types
       implicit none
       integer,intent(in):: iproc, nproc, nphi
       real(8),intent(in):: hgrid
       type(local_zone_descriptors),intent(in):: lzd
       type(orbitals_data),intent(in):: lorbs, lborbs
       type(p2pComms),intent(inout):: comrp
       real(8),dimension(nphi),intent(in):: phi
       real(8),dimension(max(lborbs%npsidim_orbs,lborbs%npsidim_comp)),target,intent(inout):: phid
     end subroutine getDerivativeBasisFunctions

     subroutine mixrhopotDIIS(iproc, nproc, ndimpot, rhopot, rhopotold, mixdiis, ndimtot, alphaMix, mixMeth, pnrm)
       use module_base
       use module_types
       implicit none
       integer,intent(in):: iproc, nproc, ndimpot, ndimtot, mixMeth
       real(8),dimension(ndimpot),intent(in):: rhopotold
       real(8),dimension(ndimpot),intent(out):: rhopot
       type(mixrhopotDIISParameters),intent(inout):: mixdiis
       real(8),intent(in):: alphaMix
       real(8),intent(out):: pnrm
     end subroutine mixrhopotDIIS

     subroutine initializeMixrhopotDIIS(isx, ndimpot, mixdiis)
       use module_base
       use module_types
       implicit none
       integer,intent(in):: isx, ndimpot
       type(mixrhopotDIISParameters),intent(out):: mixdiis
     end subroutine initializeMixrhopotDIIS

     subroutine deallocateMixrhopotDIIS(mixdiis)
       use module_base
       use module_types
       implicit none
       type(mixrhopotDIISParameters),intent(inout):: mixdiis
     end subroutine deallocateMixrhopotDIIS

     subroutine allocateCommunicationbufferSumrho(iproc, comsr, subname)
       use module_base
       use module_types
       implicit none
       integer,intent(in):: iproc
       type(p2pComms),intent(inout):: comsr
       character(len=*),intent(in):: subname
     end subroutine allocateCommunicationbufferSumrho


     subroutine allocateCommunicationsBuffersPotential(comgp, subname)
       use module_base
       use module_types
       implicit none
       !type(p2pCommsGatherPot),intent(inout):: comgp
       type(p2pComms),intent(inout):: comgp
       character(len=*),intent(in):: subname
     end subroutine allocateCommunicationsBuffersPotential


     subroutine deallocateCommunicationsBuffersPotential(comgp, subname)
       use module_base
       use module_types
       implicit none
       !type(p2pCommsGatherPot),intent(inout):: comgp
       type(p2pComms),intent(inout):: comgp
       character(len=*),intent(in):: subname
     end subroutine deallocateCommunicationsBuffersPotential


     subroutine copy_locreg_descriptors(glrin, glrout, subname)
       use module_base
       use module_types
       implicit none
       type(locreg_descriptors),intent(in):: glrin
       type(locreg_descriptors),intent(inout):: glrout
       character(len=*),intent(in):: subname
     end subroutine copy_locreg_descriptors


     subroutine copy_grid_dimensions(din, dout)
       use module_base
       use module_types
       implicit none
       type(grid_dimensions),intent(in):: din
       type(grid_dimensions),intent(out):: dout
     end subroutine copy_grid_dimensions


     subroutine copy_wavefunctions_descriptors(wfdin, wfdout, subname)
       use module_base
       use module_types
       implicit none
       type(wavefunctions_descriptors),intent(in):: wfdin
       type(wavefunctions_descriptors),intent(inout):: wfdout
       character(len=*),intent(in):: subname
     end subroutine copy_wavefunctions_descriptors


     subroutine copy_convolutions_bounds(geocode,boundsin, boundsout, subname)
       use module_base
       use module_types
       implicit none
       character(len=1),intent(in) :: geocode
       type(convolutions_bounds),intent(in):: boundsin
       type(convolutions_bounds),intent(inout):: boundsout
       character(len=*),intent(in):: subname
     end subroutine copy_convolutions_bounds


     subroutine copy_kinetic_bounds(geocode,kbin, kbout, subname)
       use module_base
       use module_types
       implicit none
       character(len=1),intent(in) :: geocode
       type(kinetic_bounds),intent(in):: kbin
       type(kinetic_bounds),intent(inout):: kbout
       character(len=*),intent(in):: subname
     end subroutine copy_kinetic_bounds


     subroutine copy_shrink_bounds(geocode,sbin, sbout, subname)
       use module_base
       use module_types
       implicit none
       character(len=1),intent(in) :: geocode
       type(shrink_bounds),intent(in):: sbin
       type(shrink_bounds),intent(inout):: sbout
       character(len=*),intent(in):: subname
     end subroutine copy_shrink_bounds


     subroutine copy_grow_bounds(geocode,gbin, gbout, subname)
       use module_base
       use module_types
       implicit none
       character(len=1),intent(in) :: geocode
       type(grow_bounds),intent(in):: gbin
       type(grow_bounds),intent(inout):: gbout
       character(len=*),intent(in):: subname
     end subroutine copy_grow_bounds


     subroutine copy_nonlocal_psp_descriptors(nlpspin, nlpspout, subname)
       use module_base
       use module_types
       implicit none
       type(nonlocal_psp_descriptors),intent(in):: nlpspin
       type(nonlocal_psp_descriptors),intent(out):: nlpspout
       character(len=*),intent(in):: subname
     end subroutine copy_nonlocal_psp_descriptors


     subroutine copy_orbitals_data(orbsin, orbsout, subname)
       use module_base
       use module_types
       implicit none
       type(orbitals_data),intent(in):: orbsin
       type(orbitals_data),intent(inout):: orbsout
       character(len=*),intent(in):: subname
     end subroutine copy_orbitals_data

    subroutine deallocate_local_zone_descriptors(lzd, subname)
      use module_base
      use module_types
      !use deallocatePointers
      implicit none
      type(local_zone_descriptors),intent(inout):: lzd
      character(len=*),intent(in):: subname
    end subroutine deallocate_local_zone_descriptors

    subroutine deallocate_Lzd_except_Glr(lzd, subname)
      use module_base
      use module_types
      !use deallocatePointers
      implicit none
      type(local_zone_descriptors),intent(inout):: lzd
      character(len=*),intent(in):: subname
    end subroutine deallocate_Lzd_except_Glr

    subroutine deallocate_orbitals_data(orbs, subname)
      use module_base
      use module_types
      !use deallocatePointers
      implicit none
      type(orbitals_data),intent(inout):: orbs
      character(len=*),intent(in):: subname
    end subroutine deallocate_orbitals_data

    subroutine deallocate_communications_arrays(comms, subname)
      use module_base
      use module_types
      !use deallocatePointers
      implicit none
      type(communications_arrays),intent(inout):: comms
      character(len=*),intent(in):: subname
    end subroutine deallocate_communications_arrays

    subroutine deallocate_locreg_descriptors(lr, subname)
      use module_base
      use module_types
      !use deallocatePointers
      implicit none
      type(locreg_descriptors),intent(inout):: lr
      character(len=*),intent(in):: subname
    end subroutine deallocate_locreg_descriptors

    subroutine deallocate_wavefunctions_descriptors(wfd, subname)
      use module_base
      use module_types
      !use deallocatePointers
      implicit none
      type(wavefunctions_descriptors),intent(inout):: wfd
      character(len=*),intent(in):: subname
    end subroutine deallocate_wavefunctions_descriptors

    subroutine deallocate_convolutions_bounds(bounds, subname)
      use module_base
      use module_types
      !use deallocatePointers
      implicit none
      type(convolutions_bounds),intent(inout):: bounds
      character(len=*),intent(in):: subname
    end subroutine deallocate_convolutions_bounds

    subroutine deallocate_kinetic_bounds(kb, subname)
      use module_base
      use module_types
      !use deallocatePointers
      implicit none
      type(kinetic_bounds),intent(inout):: kb
      character(len=*),intent(in):: subname
    end subroutine deallocate_kinetic_bounds

    subroutine deallocate_shrink_bounds(sb, subname)
      use module_base
      use module_types
      !use deallocatePointers
      implicit none
      type(shrink_bounds),intent(inout):: sb
      character(len=*),intent(in):: subname
    end subroutine deallocate_shrink_bounds

    subroutine deallocate_grow_bounds(gb, subname)
      use module_base
      use module_types
      !use deallocatePointers
      implicit none
      type(grow_bounds),intent(inout):: gb
      character(len=*),intent(in):: subname
    end subroutine deallocate_grow_bounds

    subroutine nullify_overlapParameters(op)
      use module_base
      use module_types
      implicit none
      type(overlapParameters),intent(out):: op
    end subroutine nullify_overlapParameters

    subroutine nullify_matrixDescriptors(mad)
      use module_base
      use module_types
      implicit none
      type(matrixDescriptors),intent(out):: mad
    end subroutine nullify_matrixDescriptors

    subroutine nullify_local_zone_descriptors(lzd)
      use module_base
      use module_types
      implicit none
      type(local_zone_descriptors),intent(out):: lzd
    end subroutine nullify_local_zone_descriptors
    
    subroutine nullify_orbitals_data(orbs)
      use module_base
      use module_types
      implicit none
      type(orbitals_data),intent(out):: orbs
    end subroutine nullify_orbitals_data
    
    subroutine nullify_communications_arrays(comms)
      use module_base
      use module_types
      implicit none
      type(communications_arrays),intent(out):: comms
    end subroutine nullify_communications_arrays
    
    subroutine nullify_locreg_descriptors(lr)
      use module_base
      use module_types
      implicit none
      type(locreg_descriptors),intent(out):: lr
    end subroutine nullify_locreg_descriptors
    
    subroutine nullify_wavefunctions_descriptors(wfd)
      use module_base
      use module_types
      implicit none
      type(wavefunctions_descriptors),intent(out):: wfd
    end subroutine nullify_wavefunctions_descriptors
    
    subroutine nullify_convolutions_bounds(bounds)
      use module_base
      use module_types
      implicit none
      type(convolutions_bounds),intent(out):: bounds
    end subroutine nullify_convolutions_bounds
    
    subroutine nullify_kinetic_bounds(kb)
      use module_base
      use module_types
      implicit none
      type(kinetic_bounds),intent(out):: kb
    end subroutine nullify_kinetic_bounds
    
    subroutine nullify_shrink_bounds(sb)
      use module_base
      use module_types
      implicit none
      type(shrink_bounds),intent(out):: sb
    end subroutine nullify_shrink_bounds
    
    subroutine nullify_grow_bounds(gb)
      use module_base
      use module_types
      implicit none
      type(grow_bounds),intent(out):: gb
    end subroutine nullify_grow_bounds
    
    subroutine initLocregs(iproc, nproc, nlr, rxyz, hx, hy, hz, at, lzd, orbs, Glr, locrad, locregShape, lborbs)
      use module_base
      use module_types
      implicit none
      integer,intent(in):: iproc, nproc, nlr
      real(8),dimension(3,nlr),intent(in):: rxyz
      real(8),intent(in):: hx, hy, hz
      type(atoms_data),intent(in) :: at
      type(local_zone_descriptors),intent(inout):: lzd
      type(orbitals_data),intent(in):: orbs
      type(locreg_descriptors),intent(in):: Glr
      real(8),dimension(lzd%nlr),intent(in):: locrad
      character(len=1),intent(in):: locregShape
      type(orbitals_data),optional,intent(in):: lborbs
    end subroutine initLocregs
    
    subroutine deallocate_overlapParameters(op, subname)
      use module_base
      use module_types
      implicit none
      type(overlapParameters),intent(inout):: op
      character(len=*),intent(in):: subname
    end subroutine deallocate_overlapParameters

    subroutine deallocate_matrixDescriptors(mad, subname)
      use module_base
      use module_types
      implicit none
      type(matrixDescriptors),intent(inout):: mad
      character(len=*),intent(in):: subname
    end subroutine deallocate_matrixDescriptors

     subroutine initInputguessConfinement(iproc, nproc, at, lzd, orbs, collcom_reference, &
                Glr, input, hx, hy, hz, lin, tmb, rxyz, nscatterarr)
       use module_base
       use module_types
       implicit none
       integer,intent(in):: iproc,nproc
       real(gp), intent(in) :: hx, hy, hz
       type(atoms_data),intent(inout) :: at
       type(local_zone_descriptors),intent(in):: lzd
       type(orbitals_data),intent(in):: orbs
       type(collective_comms),intent(in):: collcom_reference
       type(locreg_descriptors),intent(in) :: Glr
       type(input_variables), intent(in) ::input
       type(linearInputParameters),intent(in):: lin
       type(DFT_wavefunction),intent(in) :: tmb
       integer,dimension(0:nproc-1,4),intent(in):: nscatterarr !n3d,n3p,i3s+i3xcsh-1,i3xcsh
       real(gp),dimension(3,at%nat),intent(in):: rxyz
     end subroutine initInputguessConfinement

      subroutine applyOrthoconstraintNonorthogonal2(iproc, nproc, methTransformOverlap, blocksize_pdgemm, &
                 correction_orthoconstraint, &
                 orbs, lagmat, ovrlp, mad, &
                 ovrlp_minus_one_lagmat, ovrlp_minus_one_lagmat_trans)
        use module_base
        use module_types
        implicit none
        integer,intent(in):: iproc, nproc, methTransformOverlap, blocksize_pdgemm, correction_orthoconstraint
        type(orbitals_data),intent(in):: orbs
        real(8),dimension(orbs%norb,orbs%norb),intent(in):: ovrlp
        real(8),dimension(orbs%norb,orbs%norb),intent(in):: lagmat
        type(matrixDescriptors),intent(in):: mad
        real(8),dimension(orbs%norb,orbs%norb),intent(out):: ovrlp_minus_one_lagmat, ovrlp_minus_one_lagmat_trans
      end subroutine applyOrthoconstraintNonorthogonal2

      subroutine dgemm_parallel(iproc, nproc, blocksize, comm, transa, transb, m, n, k, alpha, a, lda, b, ldb, beta, c, ldc)
        use module_base
        implicit none
        integer,intent(in):: iproc, nproc, blocksize, comm, m, n, k, lda, ldb, ldc
        character(len=1),intent(in):: transa, transb
        real(8),intent(in):: alpha, beta
        real(8),dimension(lda,k),intent(in):: a
        real(8),dimension(ldb,n),intent(in):: b
        real(8),dimension(ldc,n),intent(out):: c
      end subroutine dgemm_parallel

      subroutine dsymm_parallel(iproc, nproc, blocksize, comm, side, uplo, m, n, alpha, a, lda, b, ldb, beta, c, ldc)
        use module_base
        implicit none
        integer,intent(in):: iproc, nproc, blocksize, comm, m, n, lda, ldb, ldc
        character(len=1),intent(in):: side, uplo
        real(8),intent(in):: alpha, beta
        real(8),dimension(lda,m),intent(in):: a
        real(8),dimension(ldb,n),intent(in):: b
        real(8),dimension(ldc,n),intent(out):: c
      end subroutine dsymm_parallel

      subroutine dsyev_parallel(iproc, nproc, blocksize, comm, jobz, uplo, n, a, lda, w, info)
        use module_base
        use module_types
        implicit none
      
        ! Calling arguments
        integer,intent(in):: iproc, nproc, blocksize, comm, n, lda
        integer,intent(out):: info
        character(len=1),intent(in):: jobz, uplo
        real(8),dimension(lda,n),intent(inout):: a
        real(8),dimension(n),intent(out):: w
      end subroutine dsyev_parallel

      subroutine orthoconstraintNonorthogonal(iproc, nproc, lzd, orbs, mad, collcom, orthpar, correction_orthoconstraint, &
                 lphi, lhphi, lagmat_compr, psit_c, psit_f, hpsit_c, hpsit_f, can_use_transposed, overlap_calculated)
        use module_base
        use module_types
        implicit none
        integer,intent(in):: iproc, nproc
        type(local_zone_descriptors),intent(in):: lzd
        type(orbitals_Data),intent(in):: orbs
        type(matrixDescriptors),intent(in):: mad
        type(collective_comms),intent(in):: collcom
        type(orthon_data),intent(in):: orthpar
        integer,intent(in):: correction_orthoconstraint
        real(8),dimension(max(orbs%npsidim_comp,orbs%npsidim_orbs)),intent(inout):: lphi
        real(8),dimension(max(orbs%npsidim_comp,orbs%npsidim_orbs)),intent(inout):: lhphi
        real(kind=8),dimension(mad%nvctr),intent(out),target :: lagmat_compr
        real(8),dimension(:),pointer:: psit_c, psit_f, hpsit_c, hpsit_f
        logical,intent(inout):: can_use_transposed, overlap_calculated
      end subroutine orthoconstraintNonorthogonal

      subroutine dsygv_parallel(iproc, nproc, blocksize, nprocMax, comm, itype, jobz, uplo, n, a, lda, b, ldb, w, info)
        use module_base
        use module_types
        implicit none
        integer,intent(in):: iproc, nproc, blocksize, nprocMax, comm, itype, n, lda, ldb
        integer,intent(out):: info
        character(len=1),intent(in):: jobz, uplo
        real(8),dimension(lda,n),intent(inout):: a
        real(8),dimension(ldb,n),intent(inout):: b
        real(8),dimension(n),intent(out):: w
      end subroutine dsygv_parallel

      subroutine overlapPowerMinusOneHalf(iproc, nproc, comm, methTransformOrder, blocksize_dsyev, &
                 blocksize_pdgemm, norb, norbp, isorb, mad, ovrlp_compr)
        use module_base
        use module_types
        implicit none
        
        ! Calling arguments
        integer,intent(in) :: iproc, nproc, comm, methTransformOrder, blocksize_dsyev, blocksize_pdgemm, norb, norbp, isorb
        type(matrixDescriptors),intent(in) :: mad
        real(kind=8),dimension(mad%nvctr),intent(inout) :: ovrlp_compr
      end subroutine overlapPowerMinusOneHalf

      subroutine overlapPowerMinusOne(iproc, nproc, iorder, blocksize, norb, ovrlp)
        use module_base
        use module_types
        implicit none
        integer,intent(in):: iproc, nproc, iorder, blocksize, norb
        real(8),dimension(norb,norb),intent(inout):: ovrlp
      end subroutine overlapPowerMinusOne

     subroutine choosePreconditioner2(iproc, nproc, orbs, lr, hx, hy, hz, ncong, hpsi, &
                confpotorder, potentialprefac, iorb, eval_zero)
       use module_base
       use module_types
       implicit none
       integer, intent(in) :: iproc,nproc,ncong, iorb, confpotorder
       real(gp), intent(in) :: hx,hy,hz
       type(locreg_descriptors), intent(in) :: lr
       type(orbitals_data), intent(in) :: orbs
       real(8),intent(in):: potentialprefac
       real(wp), dimension(lr%wfd%nvctr_c+7*lr%wfd%nvctr_f,orbs%nspinor), intent(inout) :: hpsi
       real(8),intent(in):: eval_zero
     end subroutine choosePreconditioner2


     subroutine FullHamiltonianApplication(iproc,nproc,at,orbs,rxyz,&
          proj,Lzd,nlpspd,confdatarr,ngatherarr,Lpot,psi,hpsi,&
          energs,SIC,GPU,&
          pkernel,orbsocc,psirocc)
       use module_base
       use module_types
       use module_xc
       implicit none
       integer, intent(in) :: iproc,nproc!,nspin
       type(atoms_data), intent(in) :: at
       type(orbitals_data), intent(in) :: orbs
       type(local_zone_descriptors),intent(in) :: Lzd
       type(nonlocal_psp_descriptors), intent(in) :: nlpspd
       type(SIC_data), intent(in) :: SIC
       integer, dimension(0:nproc-1,2), intent(in) :: ngatherarr
       real(gp), dimension(3,at%nat), intent(in) :: rxyz
       real(wp), dimension(nlpspd%nprojel), intent(in) :: proj
       real(wp), dimension(orbs%npsidim_orbs), intent(in) :: psi
       type(confpot_data), dimension(orbs%norbp), intent(in) :: confdatarr
       !real(wp), dimension(lzd%ndimpotisf) :: Lpot
       real(wp), dimension(:),pointer :: Lpot
       type(energy_terms), intent(inout) :: energs
       real(wp), target, dimension(max(1,orbs%npsidim_orbs)), intent(out) :: hpsi
       type(GPU_pointers), intent(inout) :: GPU
       type(coulomb_operator), intent(in), optional :: pkernel
       type(orbitals_data), intent(in), optional :: orbsocc
       real(wp), dimension(:), pointer, optional :: psirocc
     end subroutine FullHamiltonianApplication

     subroutine transformToGlobal(iproc,nproc,lzd,lorbs,orbs,comms,input,coeff,lphi,psi,psit)
       use module_base
       use module_types
       implicit none
       integer,intent(in):: iproc, nproc
       type(local_zone_descriptors),intent(in):: lzd
       type(orbitals_data),intent(in):: lorbs, orbs
       type(communications_arrays):: comms
       type(input_variables),intent(in):: input
       real(8),dimension(lorbs%norb,orbs%norb),intent(in):: coeff
       real(8),dimension(max(lorbs%npsidim_orbs,lorbs%npsidim_comp)),intent(inout):: lphi
       real(8),dimension(max(orbs%npsidim_orbs,orbs%npsidim_comp)),target,intent(out):: psi
       real(8),dimension(:),pointer,intent(inout):: psit
     end subroutine transformToGlobal

       subroutine initMatrixCompression(iproc, nproc, ndim, lzd, at, input, orbs, noverlaps, overlaps, mad)
         use module_base
         use module_types
         implicit none
         integer,intent(in):: iproc, nproc, ndim
         type(local_zone_descriptors),intent(in) :: lzd
         type(atoms_data),intent(in) :: at
         type(input_variables),intent(in) :: input
         type(orbitals_data),intent(in):: orbs
         integer,dimension(orbs%norb),intent(in):: noverlaps
         integer,dimension(ndim,orbs%norb),intent(in):: overlaps
         type(matrixDescriptors),intent(out):: mad
       end subroutine initMatrixCompression

       subroutine initMatrixCompression2(iproc, nproc, ndim, lzd, at, input, orbs, noverlaps, overlaps, mad)
         use module_base
         use module_types
         implicit none
         integer,intent(in):: iproc, nproc, ndim
         type(local_zone_descriptors),intent(in) :: lzd
         type(atoms_data),intent(in) :: at
         type(input_variables),intent(in) :: input
         type(orbitals_data),intent(in):: orbs
         integer,dimension(orbs%norb),intent(in):: noverlaps
         integer,dimension(ndim,orbs%norb),intent(in):: overlaps
         type(matrixDescriptors),intent(out):: mad
       end subroutine initMatrixCompression2

      subroutine allocate_workarrays_quartic_convolutions(lr, subname, work)
        use module_base
        use module_types
        implicit none
        type(locreg_descriptors),intent(in):: lr
        character(len=*),intent(in):: subname
        type(workarrays_quartic_convolutions),intent(out):: work
      end subroutine allocate_workarrays_quartic_convolutions

      subroutine deallocate_workarrays_quartic_convolutions(lr, subname, work)
        use module_base
        use module_types
        implicit none
        type(locreg_descriptors),intent(in):: lr
        character(len=*),intent(in):: subname
        type(workarrays_quartic_convolutions),intent(out):: work
      end subroutine deallocate_workarrays_quartic_convolutions

      subroutine ConvolQuartic4(iproc, nproc, n1, n2, n3, nfl1, nfu1, nfl2, nfu2, nfl3, nfu3,  &
                 hgrid, offsetx, offsety, offsetz, ibyz_c, ibxz_c, ibxy_c, ibyz_f, ibxz_f, ibxy_f, &
                 rxyzConf, potentialPrefac, with_kinetic, cprecr, maxdim, &
                 xx_c, xx_f1, xx_f, xy_c, xy_f2, xy_f,  xz_c, xz_f4, xz_f, &
                 aeff0array, beff0array, ceff0array, eeff0array, &
                 aeff0_2array, beff0_2array, ceff0_2array, eeff0_2array, &
                 aeff0_2auxarray, beff0_2auxarray, ceff0_2auxarray, eeff0_2auxarray, &
                 xya_c, xyc_c, xza_c, xzc_c, &
                 yza_c, yzc_c, xya_f, xyb_f, xyc_f, xye_f, &
                 xza_f, xzb_f, xzc_f, xze_f, yza_f, yzb_f, yzc_f, yze_f, &
                 aeff0, aeff1, aeff2, aeff3, beff0, beff1, beff2, beff3, &
                 ceff0, ceff1, ceff2, ceff3, eeff0, eeff1, eeff2, eeff3, &
                 aeff0_2, aeff1_2, aeff2_2, aeff3_2, beff0_2, beff1_2, beff2_2, beff3_2, &
                 ceff0_2, ceff1_2, ceff2_2, ceff3_2, eeff0_2, eeff1_2, eeff2_2, eeff3_2, & 
                 y_c, y_f)
        use module_base
        use module_types
        implicit none
        integer,intent(in) :: iproc, nproc, n1, n2, n3, nfl1, nfu1, nfl2, nfu2, nfl3, nfu3, offsetx, offsety, offsetz, maxdim
        real(gp),intent(in) :: hgrid, potentialPrefac, cprecr
        logical,intent(in) :: with_kinetic
        real(8),dimension(3) :: rxyzConf
        integer,dimension(2,0:n2,0:n3), intent(in) :: ibyz_c,ibyz_f
        integer,dimension(2,0:n1,0:n3), intent(in) :: ibxz_c,ibxz_f
        integer,dimension(2,0:n1,0:n2), intent(in) :: ibxy_c,ibxy_f
        real(wp),dimension(0:n1,0:n2,0:n3),intent(in) :: xx_c
        real(wp),dimension(nfl1:nfu1,nfl2:nfu2,nfl3:nfu3),intent(in) :: xx_f1
        real(wp),dimension(7,nfl1:nfu1,nfl2:nfu2,nfl3:nfu3),intent(in) :: xx_f
        real(wp),dimension(0:n2,0:n1,0:n3),intent(in) :: xy_c
        real(wp),dimension(nfl2:nfu2,nfl1:nfu1,nfl3:nfu3),intent(in) :: xy_f2
        real(wp),dimension(7,nfl2:nfu2,nfl1:nfu1,nfl3:nfu3),intent(in) :: xy_f
        real(wp),dimension(0:n3,0:n1,0:n2),intent(in) :: xz_c
        real(wp),dimension(nfl3:nfu3,nfl1:nfu1,nfl2:nfu2),intent(in) :: xz_f4
        real(wp),dimension(7,nfl3:nfu3,nfl1:nfu1,nfl2:nfu2),intent(in) :: xz_f
        real(wp),dimension(-17:17,0:maxdim),intent(in):: aeff0array
        real(wp),dimension(-17:17,0:maxdim),intent(in):: beff0array
        real(wp),dimension(-17:17,0:maxdim),intent(in):: ceff0array
        real(wp),dimension(-14:14,0:maxdim),intent(in):: eeff0array
        real(wp),dimension(-17:17,0:maxdim),intent(in):: aeff0_2array
        real(wp),dimension(-17:17,0:maxdim),intent(in):: beff0_2array
        real(wp),dimension(-17:17,0:maxdim),intent(in):: ceff0_2array
        real(wp),dimension(-14:14,0:maxdim),intent(in):: eeff0_2array
        real(wp),dimension(-17:17,0:maxdim),intent(in):: aeff0_2auxarray
        real(wp),dimension(-17:17,0:maxdim),intent(in):: beff0_2auxarray
        real(wp),dimension(-17:17,0:maxdim),intent(in):: ceff0_2auxarray
        real(wp),dimension(-17:17,0:maxdim),intent(in):: eeff0_2auxarray
        real(wp),dimension(0:n2,0:n1,0:n3):: xya_c, xyb_c, xyc_c, xye_c
        real(wp),dimension(0:n3,0:n1,0:n2):: xza_c, xzb_c, xzc_c, xze_c, yza_c, yzc_c
        real(wp),dimension(3,nfl2:nfu2,nfl1:nfu1,nfl3:nfu3):: xya_f
        real(wp),dimension(4,nfl2:nfu2,nfl1:nfu1,nfl3:nfu3):: xyb_f
        real(wp),dimension(3,nfl2:nfu2,nfl1:nfu1,nfl3:nfu3):: xyc_f
        real(wp),dimension(4,nfl2:nfu2,nfl1:nfu1,nfl3:nfu3):: xye_f
        real(wp),dimension(3,nfl3:nfu3,nfl1:nfu1,nfl2:nfu2):: xza_f
        real(wp),dimension(4,nfl3:nfu3,nfl1:nfu1,nfl2:nfu2):: xzb_f
        real(wp),dimension(3,nfl3:nfu3,nfl1:nfu1,nfl2:nfu2):: xzc_f
        real(wp),dimension(4,nfl3:nfu3,nfl1:nfu1,nfl2:nfu2):: xze_f
        real(wp),dimension(3,nfl3:nfu3,nfl1:nfu1,nfl2:nfu2):: yza_f
        real(wp),dimension(4,nfl3:nfu3,nfl1:nfu1,nfl2:nfu2):: yzb_f
        real(wp),dimension(3,nfl3:nfu3,nfl1:nfu1,nfl2:nfu2):: yzc_f
        real(wp),dimension(4,nfl3:nfu3,nfl1:nfu1,nfl2:nfu2):: yze_f
        real(wp),dimension(35):: aeff0, aeff1, aeff2, aeff3, beff0, beff1, beff2, beff3, ceff0, ceff1, ceff2, ceff3
        real(wp),dimension(29):: eeff0, eeff1, eeff2, eeff3
        real(wp),dimension(35):: aeff0_2, aeff1_2, aeff2_2, aeff3_2, beff0_2, beff1_2, beff2_2, beff3_2
        real(wp),dimension(35):: ceff0_2, ceff1_2, ceff2_2, ceff3_2
        real(wp),dimension(29):: eeff0_2, eeff1_2, eeff2_2, eeff3_2
        real(wp), dimension(0:n1,0:n2,0:n3), intent(out) :: y_c
        real(wp), dimension(7,nfl1:nfu1,nfl2:nfu2,nfl3:nfu3), intent(out) :: y_f
      end subroutine ConvolQuartic4



       subroutine apply_potential_lr(n1i,n2i,n3i,n1ip,n2ip,n3ip,ishift,n2,n3,nspinor,npot,&
            psir,pot,epot,&
            confdata,ibyyzz_r,psir_noconf,econf) !optional
         use module_base
         use module_types
         implicit none
         integer, intent(in) :: n1i,n2i,n3i,n1ip,n2ip,n3ip,n2,n3,nspinor,npot
         integer, dimension(3), intent(in) :: ishift !<offset of potential box in wfn box coords.
         real(wp), dimension(n1i,n2i,n3i,nspinor), intent(inout) :: psir !< real-space wfn in lr
         real(wp), dimension(n1ip,n2ip,n3ip,npot), intent(in) :: pot !< real-space pot in lrb
         type(confpot_data), intent(in), optional, target :: confdata !< data for the confining potential
         integer, dimension(2,-14:2*n2+16,-14:2*n3+16), intent(in), optional :: ibyyzz_r !< bounds in lr
         real(gp), intent(out) :: epot
         real(wp),dimension(n1i,n2i,n3i,nspinor),intent(inout),optional :: psir_noconf !< real-space wfn in lr where only the potential (without confinement) will be applied
         real(gp), intent(out),optional :: econf
       end subroutine apply_potential_lr

       subroutine psir_to_vpsi(npot,nspinor,lr,pot,vpsir,epot,confdata,vpsir_noconf,econf)
         use module_base
         use module_types
         implicit none
         integer, intent(in) :: npot,nspinor
         type(locreg_descriptors), intent(in) :: lr !< localization region of the wavefunction
         !real(wp), dimension(lr%d%n1i*lr%d%n2i*lr%d%n3i,npot), intent(in) :: pot
         real(wp), intent(in) :: pot
         real(wp), dimension(lr%d%n1i*lr%d%n2i*lr%d%n3i,nspinor), intent(inout) :: vpsir
         real(gp), intent(out) :: epot
         type(confpot_data), intent(in), optional :: confdata !< data for the confining potential
         real(wp), dimension(lr%d%n1i*lr%d%n2i*lr%d%n3i,nspinor), intent(inout), optional :: vpsir_noconf !< wavefunction with  the potential without confinement applied
         real(gp), intent(out),optional :: econf !< confinement energy
       end subroutine psir_to_vpsi

       subroutine erf_stress(at,rxyz,hxh,hyh,hzh,n1i,n2i,n3i,n3p,iproc,nproc,ngatherarr,rho,tens)
         use module_base
         use module_types
         implicit none
         !passed var
         type(atoms_data), intent(in) :: at
         real(gp), dimension(3,at%nat), target, intent(in) :: rxyz
         real(gp), intent(in) :: hxh,hyh,hzh
         integer,intent(in) :: n1i,n2i,n3i,n3p,iproc,nproc
         real(kind=8), dimension(n1i*n2i*max(n3p,1)), intent(in), target :: rho
         integer, dimension(0:nproc-1,2), intent(in) :: ngatherarr 
         real(dp),dimension(6), intent(out) :: tens
       end subroutine erf_stress

       subroutine check_linear_and_create_Lzd(iproc,nproc,linType,Lzd,atoms,orbs,nspin,rxyz)
         use module_base
         use module_types
         implicit none
         integer, intent(in) :: iproc,nproc,nspin
         integer, intent(in) :: linType
         type(local_zone_descriptors), intent(inout) :: Lzd
         type(atoms_data), intent(in) :: atoms
         type(orbitals_data),intent(inout) :: orbs
         real(gp), dimension(3,atoms%nat), intent(in) :: rxyz
       end subroutine check_linear_and_create_Lzd

       subroutine create_LzdLIG(iproc,nproc,nspin,linearmode,hx,hy,hz,Glr,atoms,orbs,rxyz,Lzd)
         use module_base
         use module_types
         implicit none
         integer, intent(in) :: iproc,nproc,nspin
         real(gp), intent(in):: hx, hy, hz
         type(locreg_descriptors), intent(in) :: Glr
         type(local_zone_descriptors), intent(inout) :: Lzd
         type(atoms_data), intent(in) :: atoms
         type(orbitals_data),intent(inout) :: orbs
         integer, intent(in) :: linearmode
         real(gp), dimension(3,atoms%nat), intent(in) :: rxyz
       end subroutine create_LzdLIG

       subroutine system_initialization(iproc,nproc,inputpsi,input_wf_format,in,atoms,rxyz,&
            orbs,lorbs,Lzd,Lzd_lin,denspot,nlpspd,comms,shift,proj,radii_cf,&
            inwhichlocreg_old, onwhichatom_old)
         use module_base
         use module_types
         implicit none
         integer, intent(in) :: iproc,nproc
         integer, intent(out) :: inputpsi,input_wf_format
         type(input_variables), intent(in) :: in 
         type(atoms_data), intent(inout) :: atoms
         real(gp), dimension(3,atoms%nat), intent(inout) :: rxyz
         type(orbitals_data), intent(inout) :: orbs,lorbs
         type(local_zone_descriptors), intent(inout) :: Lzd, Lzd_lin
         type(DFT_local_fields), intent(out) :: denspot
         type(nonlocal_psp_descriptors), intent(out) :: nlpspd
         type(communications_arrays), intent(out) :: comms
         real(gp), dimension(3), intent(out) :: shift  !< shift on the initial positions
         real(gp), dimension(atoms%ntypes,3), intent(out) :: radii_cf
         real(wp), dimension(:), pointer :: proj
         integer,dimension(:),pointer,optional:: inwhichlocreg_old, onwhichatom_old
       end subroutine system_initialization

       subroutine nullify_p2pComms(p2pcomm)
         use module_base
         use module_types
         implicit none
         type(p2pComms),intent(inout):: p2pcomm
       end subroutine nullify_p2pComms

       subroutine extract_potential_for_spectra(iproc,nproc,at,rhod,dpbox,&
            orbs,nvirt,comms,Lzd,hx,hy,hz,rxyz,rhopot,rhocore,pot_ion,&
            nlpspd,proj,pkernel,pkernelseq,ixc,psi,hpsi,psit,G,&
            nspin,potshortcut,symObj,GPU,input)
         use module_base
         use module_types
         implicit none
         !Arguments
         integer, intent(in) :: iproc,nproc,ixc
         integer, intent(inout) :: nspin,nvirt
         real(gp), intent(in) :: hx,hy,hz
         type(atoms_data), intent(inout) :: at
         type(rho_descriptors),intent(in) :: rhod
         type(denspot_distribution), intent(in) :: dpbox
         type(orbitals_data), intent(inout) :: orbs
         type(nonlocal_psp_descriptors), intent(in) :: nlpspd
         type(local_zone_descriptors), intent(inout) :: Lzd
         type(communications_arrays), intent(in) :: comms
         type(GPU_pointers), intent(inout) :: GPU
         type(input_variables):: input
         type(symmetry_data), intent(in) :: symObj
         !integer, dimension(0:nproc-1,4), intent(in) :: nscatterarr !n3d,n3p,i3s+i3xcsh-1,i3xcsh
         !integer, dimension(0:nproc-1,2), intent(in) :: ngatherarr 
         real(gp), dimension(3,at%nat), intent(in) :: rxyz
         real(wp), dimension(nlpspd%nprojel), intent(in) :: proj
         real(dp), dimension(*), intent(inout) :: rhopot,pot_ion
         type(gaussian_basis), intent(out) :: G !basis for davidson IG
         real(wp), dimension(:), pointer :: psi,hpsi,psit
         real(wp), dimension(:,:,:,:), pointer :: rhocore
         type(coulomb_operator), intent(in) :: pkernel,pkernelseq
         integer, intent(in) ::potshortcut
       end subroutine extract_potential_for_spectra

       subroutine psitohpsi(iproc,nproc,atoms,scf,denspot,itrp,itwfn,iscf,alphamix,ixc,&
            nlpspd,proj,rxyz,linflag,unblock_comms,GPU,wfn,&
            energs,rpnrm,xcstr)
         use module_base
         use module_types
         use m_ab6_mixing
         implicit none
         logical, intent(in) :: scf
         integer, intent(in) :: iproc,nproc,itrp,iscf,ixc,linflag,itwfn
         character(len=3), intent(in) :: unblock_comms
         real(gp), intent(in) :: alphamix
         type(atoms_data), intent(in) :: atoms
         type(nonlocal_psp_descriptors), intent(in) :: nlpspd
         type(DFT_local_fields), intent(inout) :: denspot
         type(energy_terms), intent(inout) :: energs
         type(DFT_wavefunction), intent(inout) :: wfn
         real(gp), dimension(3,atoms%nat), intent(in) :: rxyz
         real(wp), dimension(nlpspd%nprojel), intent(in) :: proj
         type(GPU_pointers), intent(inout) :: GPU  
         real(gp), intent(inout) :: rpnrm
         real(gp), dimension(6), intent(out) :: xcstr
       end subroutine psitohpsi

       subroutine assignToLocreg2(iproc, nproc, norb, norb_par, natom, nlr, nspin, Localnorb, rxyz, inwhichlocreg)
         use module_base
         use module_types
         implicit none
         integer,intent(in):: nlr,iproc,nproc,nspin,natom,norb
         integer,dimension(nlr),intent(in):: Localnorb
         integer,dimension(0:nproc-1),intent(in):: norb_par
         real(8),dimension(3,nlr),intent(in):: rxyz
         integer,dimension(:),pointer,intent(out):: inwhichlocreg
       end subroutine assignToLocreg2
       
       subroutine calc_gradient(geocode,n1,n2,n3,n3grad,deltaleft,deltaright,rhoinp,nspden,hx,hy,hz,&
            gradient,rhocore)
         use module_base
         implicit none
         !Arguments
         character(len=1), intent(in) :: geocode
         integer, intent(in) :: n1,n2,n3,n3grad,deltaleft,deltaright,nspden
         real(dp), intent(in) :: hx,hy,hz
         real(dp), dimension(n1,n2,n3,nspden), intent(inout) :: rhoinp
         real(dp), dimension(n1,n2,n3grad,2*nspden-1,0:3), intent(out) :: gradient
         real(dp), dimension(:,:,:,:), pointer :: rhocore
       end subroutine calc_gradient


       subroutine destroy_new_locregs(iproc, nproc, tmb)
         use module_base
         use module_types
         implicit none
         integer,intent(in):: iproc, nproc
         type(DFT_wavefunction),intent(inout):: tmb
       end subroutine destroy_new_locregs

       subroutine define_confinement_data(confdatarr,orbs,rxyz,at,hx,hy,hz,&
                  confpotorder,potentialprefac,Lzd,confinementCenter)
         use module_base
         use module_types
         implicit none
         real(gp), intent(in) :: hx,hy,hz
         type(atoms_data), intent(in) :: at
         type(orbitals_data), intent(in) :: orbs
         integer,intent(in):: confpotorder
         real(gp),dimension(at%ntypes),intent(in):: potentialprefac
         type(local_zone_descriptors), intent(in) :: Lzd
         real(gp), dimension(3,at%nat), intent(in) :: rxyz
         integer, dimension(orbs%norb), intent(in) :: confinementCenter
         type(confpot_data), dimension(orbs%norbp), intent(out) :: confdatarr
       end subroutine define_confinement_data

       subroutine update_locreg(iproc, nproc, nlr, locrad, inwhichlocreg_reference, locregCenter, glr_tmp, &
                  useDerivativeBasisFunctions, nscatterarr, hx, hy, hz, at, input, &
                  orbs_tmp, lzd, llborbs, lbop, lbcomgp, comsr, lbmad, lbcollcom, lbcollcom_sr)
         use module_base
         use module_types
         implicit none
         integer,intent(in):: iproc, nproc, nlr
         logical,intent(in):: useDerivativeBasisFunctions
         integer,dimension(0:nproc-1,4),intent(in):: nscatterarr !n3d,n3p,i3s+i3xcsh-1,i3xcsh
         real(8),intent(in):: hx, hy, hz
         type(atoms_data),intent(in) :: at
         type(input_variables),intent(in) :: input
         real(8),dimension(nlr),intent(in):: locrad
         type(orbitals_data),intent(in):: orbs_tmp
         integer,dimension(orbs_tmp%norb),intent(in):: inwhichlocreg_reference
         real(8),dimension(3,nlr),intent(in):: locregCenter
         type(locreg_descriptors),intent(in):: glr_tmp
         type(local_zone_descriptors),intent(inout):: lzd
         type(orbitals_data),intent(inout):: llborbs
         type(overlapParameters),intent(inout):: lbop
         type(p2pComms),intent(inout):: lbcomgp
         type(p2pComms),intent(inout):: comsr
         type(matrixDescriptors),intent(inout):: lbmad
         type(collective_comms),intent(inout):: lbcollcom
         type(collective_comms),intent(inout),optional :: lbcollcom_sr
       end subroutine update_locreg

       subroutine communicate_basis_for_density(iproc, nproc, lzd, llborbs, lphi, comsr)
         use module_base
         use module_types
         implicit none
         integer,intent(in):: iproc, nproc
         type(local_zone_descriptors),intent(in):: lzd
         type(orbitals_data),intent(in):: llborbs
         real(8),dimension(llborbs%npsidim_orbs),intent(in):: lphi
         type(p2pComms),intent(inout):: comsr
       end subroutine communicate_basis_for_density

<<<<<<< HEAD
       subroutine create_wfn_metadata(mode, nphi, norb, norbp, nvctr, input, wfnmd)
=======
       subroutine create_wfn_metadata(mode, llbnorb, norb, norbp, nvctr, input, wfnmd)
>>>>>>> 70685a59
         use module_base
         use module_types
         implicit none
         character(len=1),intent(in):: mode
<<<<<<< HEAD
         integer,intent(in):: nphi, norb, norbp, nvctr
=======
         integer,intent(in):: llbnorb, norb, norbp, nvctr
>>>>>>> 70685a59
         type(input_variables),intent(in):: input
         type(wfn_metadata),intent(out):: wfnmd
       end subroutine create_wfn_metadata

       subroutine destroy_wfn_metadata(wfnmd)
         use module_base
         use module_types
         !use deallocatePointers
         implicit none
         type(wfn_metadata),intent(inout):: wfnmd
       end subroutine destroy_wfn_metadata

       subroutine create_DFT_wavefunction(mode, nphi, lnorb, norb, norbp, input, wfn)
         use module_base
         use module_types
         implicit none
         character(len=1),intent(in):: mode
         integer,intent(in):: nphi, lnorb, norb, norbp
         type(input_variables),intent(in):: input
         type(DFT_wavefunction),intent(out):: wfn
       end subroutine create_DFT_wavefunction
       
       subroutine destroy_DFT_wavefunction(wfn)
         use module_base
         use module_types
         implicit none
         type(DFT_wavefunction),intent(inout):: wfn
       end subroutine destroy_DFT_wavefunction

       subroutine init_orbitals_data_for_linear(iproc, nproc, nspinor, input, at, rxyz, lorbs)
         use module_base
         use module_types
         implicit none
         integer,intent(in):: iproc, nproc, nspinor
         type(input_variables),intent(in):: input
         type(atoms_data),intent(in):: at
         real(8),dimension(3,at%nat),intent(in):: rxyz
         type(orbitals_data),intent(out):: lorbs
       end subroutine init_orbitals_data_for_linear

       subroutine mix_main(iproc, nproc, mixHist, input, glr, alpha_mix, &
                  denspot, mixdiis, rhopotold, pnrm)
         use module_base
         use module_types
         implicit none
         integer,intent(in):: iproc, nproc, mixHist
         type(input_variables),intent(in):: input
         type(locreg_descriptors),intent(in):: glr
         real(8),intent(in):: alpha_mix
         type(DFT_local_fields),intent(inout):: denspot
         type(mixrhopotDIISParameters),intent(inout):: mixdiis
         real(8),dimension(max(glr%d%n1i*glr%d%n2i*denspot%dpbox%n3p,1)*input%nspin),intent(inout):: rhopotold
         real(8),intent(out):: pnrm
       end subroutine mix_main

       subroutine redefine_locregs_quantities(iproc, nproc, hx, hy, hz, at, input, locrad, transform, lzd, tmb, denspot, &
                  ldiis)
         use module_base
         use module_types
         implicit none
         integer,intent(in):: iproc, nproc
         real(8),intent(in):: hx, hy, hz
         type(atoms_data),intent(in) :: at
         type(input_variables),intent(in) :: input
         type(local_zone_descriptors),intent(inout):: lzd
         real(8),dimension(lzd%nlr),intent(in):: locrad
         logical,intent(in):: transform
         type(DFT_wavefunction),intent(inout):: tmb
         type(DFT_local_fields),intent(inout):: denspot
         type(localizedDIISParameters),intent(inout),optional:: ldiis
       end subroutine redefine_locregs_quantities

       subroutine calculate_energy_and_gradient_linear(iproc, nproc, it, kernel_compr, &
                  ldiis, fnrmOldArr, alpha, trH, trHold, fnrm, fnrmMax, alpha_mean, alpha_max, &
                  energy_increased, tmb, lhphiold, tmblarge, overlap_calculated, &
                  energs, hpsit_c, hpsit_f, nit_precond, target_function, correction_orthoconstraint, &
                  hpsi_noprecond)
         use module_base
         use module_types
         implicit none
         integer,intent(in) :: iproc, nproc, it
         type(DFT_wavefunction),target,intent(inout):: tmblarge, tmb
         real(8),dimension(tmblarge%mad%nvctr),target,intent(in) :: kernel_compr
         type(localizedDIISParameters),intent(inout) :: ldiis
         real(8),dimension(tmb%orbs%norb),intent(inout) :: fnrmOldArr
         real(8),dimension(tmb%orbs%norbp),intent(inout) :: alpha
         real(8),intent(out):: trH, fnrm, fnrmMax, alpha_mean, alpha_max
         real(8),intent(inout):: trHold
         logical,intent(out) :: energy_increased
         real(8),dimension(tmb%orbs%npsidim_orbs),intent(inout):: lhphiold
         logical,intent(inout):: overlap_calculated
         type(energy_terms),intent(in) :: energs
         real(8),dimension(:),pointer:: hpsit_c, hpsit_f
         integer, intent(in) :: nit_precond, target_function, correction_orthoconstraint
         real(kind=8),dimension(tmb%orbs%npsidim_orbs),optional,intent(out) :: hpsi_noprecond
       end subroutine calculate_energy_and_gradient_linear

       subroutine copy_orthon_data(odin, odout, subname)
         use module_base
         use module_types
         implicit none
         type(orthon_data),intent(in):: odin
         type(orthon_data),intent(out):: odout
         character(len=*),intent(in):: subname
       end subroutine copy_orthon_data

       subroutine improveOrbitals(iproc, tmb, ldiis, alpha)
         use module_base
         use module_types
         implicit none
         integer,intent(in):: iproc
         type(DFT_wavefunction),intent(inout):: tmb
         type(localizedDIISParameters),intent(inout):: ldiis
         real(8),dimension(tmb%orbs%norbp),intent(in):: alpha
       end subroutine improveOrbitals

       subroutine hpsitopsi_linear(iproc, nproc, it, ldiis, tmb, tmblarge, &
                  lphiold, alpha, trH, meanAlpha, alpha_max, alphaDIIS, psidiff)
         use module_base
         use module_types
         implicit none
         integer,intent(in):: iproc, nproc, it
         type(localizedDIISParameters),intent(inout):: ldiis
         type(DFT_wavefunction),target,intent(inout):: tmb, tmblarge
         real(8),dimension(tmb%orbs%npsidim_orbs),intent(inout):: lphiold
         real(8),intent(in):: trH, meanAlpha, alpha_max
         real(8),dimension(tmb%orbs%norbp),intent(inout):: alpha, alphaDIIS
         real(kind=8),dimension(tmb%orbs%npsidim_orbs),optional,intent(out) :: psidiff
       end subroutine hpsitopsi_linear
       
       subroutine DIISorSD(iproc, it, trH, tmbopt, ldiis, alpha, alphaDIIS, lphioldopt)
         use module_base
         use module_types
         implicit none
         integer,intent(in):: iproc, it
         real(8),intent(in):: trH
         type(DFT_wavefunction),intent(inout):: tmbopt
         type(localizedDIISParameters),intent(inout):: ldiis
         real(8),dimension(tmbopt%orbs%norbp),intent(inout):: alpha, alphaDIIS
         real(8),dimension(max(tmbopt%orbs%npsidim_comp,tmbopt%orbs%npsidim_orbs)),intent(out):: lphioldopt
       end subroutine DIISorSD
 
       subroutine psi_to_vlocpsi(iproc,orbs,Lzd,&
            ipotmethod,confdatarr,pot,psi,vpsi,pkernel,ixc,alphaSIC,epot_sum,evSIC,vpsi_noconf,econf_sum)
         use module_base
         use module_types
         implicit none
         integer, intent(in) :: iproc,ipotmethod,ixc
         real(gp), intent(in) :: alphaSIC
         type(orbitals_data), intent(in) :: orbs
         type(local_zone_descriptors), intent(in) :: Lzd
         type(confpot_data), dimension(orbs%norbp), intent(in) :: confdatarr
         real(wp), dimension(orbs%npsidim_orbs), intent(in) :: psi !this dimension will be modified
         real(wp), dimension(*) :: pot !< the potential, with the dimension compatible with the ipotmethod flag
         real(gp), intent(out) :: epot_sum,evSIC
         real(wp), dimension(orbs%npsidim_orbs), intent(inout) :: vpsi
         type(coulomb_operator), intent(in) ::  pkernel !< the PSolver kernel which should be associated for the SIC schemes
         real(wp), dimension(orbs%npsidim_orbs), intent(inout),optional :: vpsi_noconf
         real(gp),intent(out),optional :: econf_sum
       end subroutine psi_to_vlocpsi

       subroutine adjust_locregs_and_confinement(iproc, nproc, hx, hy, hz, &
                  at, input, tmb, denspot, ldiis, locreg_increased, lowaccur_converged, locrad)
         use module_base
         use module_types
         implicit none
         integer,intent(in):: iproc, nproc
         real(8),intent(in):: hx, hy, hz
         type(atoms_data),intent(in) :: at
         type(input_variables),intent(in):: input
         type(DFT_wavefunction),intent(inout):: tmb
         type(DFT_local_fields),intent(inout) :: denspot
         type(localizedDIISParameters),intent(inout):: ldiis
         logical, intent(out) :: locreg_increased
         logical, intent(in) :: lowaccur_converged
         real(8), dimension(tmb%lzd%nlr), intent(inout) :: locrad
       end subroutine adjust_locregs_and_confinement

       subroutine adjust_DIIS_for_high_accuracy(input, denspot, mixdiis, lowaccur_converged, &
                  ldiis_coeff_hist, ldiis_coeff_changed)
         use module_base
         use module_types
         implicit none
         type(input_variables),intent(in):: input
         type(DFT_local_fields),intent(inout) :: denspot
         type(mixrhopotDIISParameters),intent(inout):: mixdiis
         logical, intent(in) :: lowaccur_converged
         integer, intent(inout) :: ldiis_coeff_hist
         logical, intent(out) :: ldiis_coeff_changed  
       end subroutine adjust_DIIS_for_high_accuracy

       subroutine set_optimization_variables(input, at, lorbs, nlr, onwhichatom, confdatarr, &
                  convCritMix, lowaccur_converged, nit_scc, mix_hist, alpha_mix, locrad, target_function, nit_basis)
         use module_base
         use module_types
         implicit none
         integer,intent(in):: nlr
         type(orbitals_data),intent(in):: lorbs
         type(input_variables),intent(in):: input
         type(atoms_data),intent(in):: at
         integer,dimension(lorbs%norb),intent(in):: onwhichatom
         type(confpot_data),dimension(lorbs%norbp),intent(inout):: confdatarr
         real(kind=8), intent(out) :: convCritMix, alpha_mix
         logical, intent(in) :: lowaccur_converged
         integer, intent(out) :: nit_scc, mix_hist
         real(kind=8), dimension(nlr), intent(out) :: locrad
         integer, intent(out) :: target_function, nit_basis
       end subroutine set_optimization_variables

       subroutine determine_overlap_from_descriptors(iproc, nproc, orbs, orbsig, lzd, lzdig, op)
         use module_base
         use module_types
         implicit none
         integer,intent(in):: iproc, nproc
         type(orbitals_data),intent(in):: orbs, orbsig
         type(local_zone_descriptors),intent(in):: lzd, lzdig
         type(overlapParameters),intent(inout):: op
       end subroutine determine_overlap_from_descriptors

       subroutine get_weights(iproc, nproc, orbs, lzd, weight_c, weight_f, weight_c_tot, weight_f_tot)
         use module_base
         use module_types
         implicit none
         integer,intent(in):: iproc, nproc
         type(orbitals_data),intent(in):: orbs
         type(local_zone_descriptors),intent(in):: lzd
         real(8),dimension(0:lzd%glr%d%n1,0:lzd%glr%d%n2,0:lzd%glr%d%n3),intent(out):: weight_c, weight_f
         real(8),intent(out):: weight_c_tot, weight_f_tot
       end subroutine get_weights

       subroutine init_collective_comms(iproc, nproc, orbs, lzd, mad, collcom, collcom_reference)
         use module_base
         use module_types
         implicit none
         integer,intent(in):: iproc, nproc
         type(orbitals_data),intent(in):: orbs
         type(local_zone_descriptors),intent(in):: lzd
         type(matrixDescriptors),intent(in) :: mad
         type(collective_comms),intent(inout):: collcom
         type(collective_comms),optional,intent(in):: collcom_reference
       end subroutine init_collective_comms

       subroutine deallocate_collective_comms(collcom, subname)
         use module_base
         use module_types
         implicit none
         type(collective_comms),intent(inout):: collcom
         character(len=*),intent(in):: subname
       end subroutine deallocate_collective_comms

       subroutine assign_weight_to_process(iproc, nproc, lzd, weight_c, weight_f, weight_tot_c, weight_tot_f, &
                  istartend_c, istartend_f, istartp_seg_c, iendp_seg_c, istartp_seg_f, iendp_seg_f, &
                  weightp_c, weightp_f, nptsp_c, nptsp_f, nvalp_c, nvalp_f)
         use module_base
         use module_types
         implicit none
         integer,intent(in):: iproc, nproc
         type(local_zone_descriptors),intent(in):: lzd
         real(8),dimension(0:lzd%glr%d%n1,0:lzd%glr%d%n2,0:lzd%glr%d%n3),intent(in):: weight_c, weight_f
         real(8),intent(in):: weight_tot_c, weight_tot_f
         integer,dimension(2,0:nproc-1),intent(out):: istartend_c, istartend_f
         integer,intent(out):: istartp_seg_c, iendp_seg_c, istartp_seg_f, iendp_seg_f
         real(8),intent(out):: weightp_c, weightp_f
         integer,intent(out):: nptsp_c, nptsp_f
         integer,intent(out) :: nvalp_c, nvalp_f
       end subroutine assign_weight_to_process

       subroutine determine_num_orbs_per_gridpoint(iproc, nproc, orbs, lzd, istartend_c, istartend_f, &
                  istartp_seg_c, iendp_seg_c, istartp_seg_f, iendp_seg_f, &
                  weightp_c, weightp_f, nptsp_c, nptsp_f, &
                  norb_per_gridpoint_c, norb_per_gridpoint_f)
         use module_base
         use module_types
         implicit none
         integer,intent(in):: iproc, nproc, nptsp_c, nptsp_f, istartp_seg_c, iendp_seg_c, istartp_seg_f, iendp_seg_f
         type(orbitals_data),intent(in):: orbs
         type(local_zone_descriptors),intent(in):: lzd
         integer,dimension(2,0:nproc-1),intent(in):: istartend_c, istartend_f
         real(8),intent(in):: weightp_c, weightp_f
         integer,dimension(nptsp_c),intent(out):: norb_per_gridpoint_c
         integer,dimension(nptsp_f),intent(out):: norb_per_gridpoint_f
       end subroutine determine_num_orbs_per_gridpoint

       subroutine get_switch_indices(iproc, nproc, orbs, lzd, ndimpsi_c, ndimpsi_f, istartend_c, istartend_f, &
                  nsendcounts_c, nsenddspls_c, ndimind_c, nrecvcounts_c, nrecvdspls_c, &
                  nsendcounts_f, nsenddspls_f, ndimind_f, nrecvcounts_f, nrecvdspls_f, &
                  index_in_global_c, index_in_global_f, &
                  weightp_c, weightp_f,  isendbuf_c, irecvbuf_c, isendbuf_f, irecvbuf_f, &
                  indexrecvorbital_c, iextract_c, iexpand_c, indexrecvorbital_f, iextract_f, iexpand_f)
         use module_base
         use module_types
         implicit none
         integer,intent(in):: iproc, nproc, ndimpsi_c, ndimpsi_f, ndimind_c, ndimind_f
         type(orbitals_data),intent(in):: orbs
         type(local_zone_descriptors),intent(in):: lzd
         integer,dimension(2,0:nproc-1),intent(in):: istartend_c, istartend_f
         integer,dimension(0:nproc-1),intent(in):: nsendcounts_c, nsenddspls_c, nrecvcounts_c, nrecvdspls_c
         integer,dimension(0:nproc-1),intent(in):: nsendcounts_f, nsenddspls_f, nrecvcounts_f, nrecvdspls_f
         integer,dimension(0:lzd%glr%d%n1,0:lzd%glr%d%n2,0:lzd%glr%d%n3),intent(in):: index_in_global_c, index_in_global_f
         real(8),intent(in):: weightp_c, weightp_f
         integer,dimension(ndimpsi_c),intent(out):: isendbuf_c, irecvbuf_c
         integer,dimension(ndimpsi_f),intent(out):: isendbuf_f, irecvbuf_f
         integer,dimension(ndimind_c),intent(out):: indexrecvorbital_c, iextract_c, iexpand_c
         integer,dimension(ndimind_f),intent(out):: indexrecvorbital_f, iextract_f, iexpand_f
       end subroutine get_switch_indices

       subroutine determine_communication_arrays(iproc, nproc, orbs, lzd, istartend_c, istartend_f, &
                  index_in_global_c, index_in_global_f, &
                  nvalp_c, nvalp_f,  nsendcounts_c, nsenddspls_c, nrecvcounts_c, nrecvdspls_c, &
                  nsendcounts_f, nsenddspls_f, nrecvcounts_f, nrecvdspls_f)
         use module_base
         use module_types
         implicit none
         integer,intent(in):: iproc, nproc
         type(orbitals_data),intent(in):: orbs
         type(local_zone_descriptors),intent(in):: lzd
         integer,dimension(2,0:nproc-1),intent(in):: istartend_c, istartend_f
         integer,dimension(0:lzd%glr%d%n1,0:lzd%glr%d%n2,0:lzd%glr%d%n3),intent(in):: index_in_global_c, index_in_global_f
         integer,intent(in) :: nvalp_c, nvalp_f
         integer,dimension(0:nproc-1),intent(out):: nsendcounts_c, nsenddspls_c, nrecvcounts_c, nrecvdspls_c
         integer,dimension(0:nproc-1),intent(out):: nsendcounts_f, nsenddspls_f, nrecvcounts_f, nrecvdspls_f
       end subroutine determine_communication_arrays

       subroutine assign_weight_to_process2(iproc, nproc, lzd, weight_c, weight_f, weight_tot_c, weight_tot_f, &
                  npts_par_c, npts_par_f, &
                  istartend_c, istartend_f, istartp_seg_c, iendp_seg_c, istartp_seg_f, iendp_seg_f, &
                  weightp_c, weightp_f, nptsp_c, nptsp_f)
         use module_base
         use module_types
         implicit none
         integer,intent(in):: iproc, nproc
         type(local_zone_descriptors),intent(in):: lzd
         real(8),dimension(0:lzd%glr%d%n1,0:lzd%glr%d%n2,0:lzd%glr%d%n3),intent(in):: weight_c, weight_f
         real(8),intent(in):: weight_tot_c, weight_tot_f
         integer,dimension(0:nproc-1),intent(in):: npts_par_c, npts_par_f
         integer,dimension(2,0:nproc-1),intent(out):: istartend_c, istartend_f
         integer,intent(out):: istartp_seg_c, iendp_seg_c, istartp_seg_f, iendp_seg_f
         real(8),intent(out):: weightp_c, weightp_f
         integer,intent(out):: nptsp_c, nptsp_f
       end subroutine assign_weight_to_process2

       subroutine transpose_switch_psi(orbs, collcom, psi, psiwork_c, psiwork_f, lzd)
         use module_base
         use module_types
         implicit none
         type(orbitals_Data),intent(in):: orbs
         type(collective_comms),intent(in):: collcom
         real(8),dimension(orbs%npsidim_orbs),intent(in):: psi
         real(8),dimension(collcom%ndimpsi_c),intent(out):: psiwork_c
         real(8),dimension(7*collcom%ndimpsi_f),intent(out):: psiwork_f
         type(local_zone_descriptors),intent(in),optional:: lzd
       end subroutine transpose_switch_psi

       subroutine transpose_communicate_psi(iproc, nproc, collcom, psiwork_c, psiwork_f, psitwork_c, psitwork_f)
         use module_base
         use module_types
         implicit none
         integer,intent(in):: iproc, nproc
         type(collective_comms),intent(in):: collcom
         real(8),dimension(collcom%ndimpsi_c),intent(in):: psiwork_c
         real(8),dimension(7*collcom%ndimpsi_f),intent(in):: psiwork_f
         real(8),dimension(collcom%ndimind_c),intent(out):: psitwork_c
         real(8),dimension(collcom%ndimind_f),intent(out):: psitwork_f
       end subroutine transpose_communicate_psi

       subroutine transpose_unswitch_psit(collcom, psitwork_c, psitwork_f, psit_c, psit_f)
         use module_base
         use module_types
         implicit none
         type(collective_comms),intent(in):: collcom
         real(8),dimension(collcom%ndimind_c),intent(in):: psitwork_c
         real(8),dimension(7*collcom%ndimind_f),intent(in):: psitwork_f
         real(8),dimension(collcom%ndimind_c),intent(out):: psit_c
         real(8),dimension(7*collcom%ndimind_f),intent(out):: psit_f
       end subroutine transpose_unswitch_psit

       subroutine transpose_switch_psit(collcom, psit_c, psit_f, psitwork_c, psitwork_f)
         use module_base
         use module_types
         implicit none
         type(collective_comms),intent(in):: collcom
         real(8),dimension(collcom%ndimind_c),intent(in):: psit_c
         real(8),dimension(7*collcom%ndimind_f),intent(in):: psit_f
         real(8),dimension(collcom%ndimind_c),intent(out):: psitwork_c
         real(8),dimension(7*collcom%ndimind_f),intent(out):: psitwork_f
       end subroutine transpose_switch_psit

       subroutine transpose_communicate_psit(iproc, nproc, collcom, psitwork_c, psitwork_f, psiwork_c, psiwork_f)
         use module_base
         use module_types
         implicit none
         integer,intent(in):: iproc, nproc
         type(collective_comms),intent(in):: collcom
         real(8),dimension(collcom%ndimind_c),intent(in):: psitwork_c
         real(8),dimension(7*collcom%ndimind_f),intent(in):: psitwork_f
         real(8),dimension(collcom%ndimpsi_c),intent(out):: psiwork_c
         real(8),dimension(7*collcom%ndimpsi_f),intent(out):: psiwork_f
       end subroutine transpose_communicate_psit

       subroutine transpose_unswitch_psi(orbs, collcom, psiwork_c, psiwork_f, psi, lzd)
         use module_base
         use module_types
         implicit none
         type(orbitals_data),intent(in):: orbs
         type(collective_comms),intent(in):: collcom
         real(8),dimension(collcom%ndimpsi_c),intent(in):: psiwork_c
         real(8),dimension(7*collcom%ndimpsi_f),intent(in):: psiwork_f
         real(8),dimension(orbs%npsidim_orbs),intent(out):: psi
         type(local_zone_descriptors),intent(in),optional:: lzd
       end subroutine transpose_unswitch_psi

       subroutine transpose_localized(iproc, nproc, orbs, collcom, psi, psit_c, psit_f, lzd)
         use module_base
         use module_types
         implicit none
         integer,intent(in):: iproc, nproc
         type(orbitals_data),intent(in):: orbs
         type(collective_comms),intent(in):: collcom
         real(8),dimension(orbs%npsidim_orbs),intent(in):: psi
         real(8),dimension(collcom%ndimind_c),intent(out):: psit_c
         real(8),dimension(7*collcom%ndimind_f),intent(out):: psit_f
         type(local_zone_descriptors),optional,intent(in):: lzd
       end subroutine transpose_localized

       subroutine untranspose_localized(iproc, nproc, orbs, collcom, psit_c, psit_f, psi, lzd)
         use module_base
         use module_types
         implicit none
         integer,intent(in):: iproc, nproc
         type(orbitals_data),intent(in):: orbs
         type(collective_comms),intent(in):: collcom
         real(8),dimension(collcom%ndimind_c),intent(in):: psit_c
         real(8),dimension(7*collcom%ndimind_f),intent(in):: psit_f
         real(8),dimension(orbs%npsidim_orbs),intent(out):: psi
         type(local_zone_descriptors),optional,intent(in):: lzd
       end subroutine untranspose_localized

       subroutine initialize_linear_from_file(iproc,nproc,filename,iformat,Lzd,orbs,at,rxyz,orblist)
         use module_base
         use module_types
         implicit none
         integer, intent(in) :: iproc, nproc, iformat
         type(orbitals_data), intent(inout) :: orbs  !< orbs related to the basis functions, inwhichlocreg generated in this routine
         type(atoms_data), intent(in) :: at
         real(gp), dimension(3,at%nat), intent(in) :: rxyz
         character(len=*), intent(in) :: filename
         type(local_zone_descriptors), intent(inout) :: Lzd !< must already contain Glr and hgrids
         integer, dimension(orbs%norb), optional :: orblist
       end subroutine initialize_linear_from_file

       subroutine io_read_descr_linear(unitwf, formatted, iorb_old, eval, n1_old, n2_old, n3_old, &
       & hx_old, hy_old, hz_old, lstat, error, nvctr_c_old, nvctr_f_old, rxyz_old, nat, &
       & locrad, locregCenter, confPotOrder, confPotprefac, onwhichatom)
         use module_base
         use module_types
         implicit none
         integer, intent(in) :: unitwf
         logical, intent(in) :: formatted
         integer, intent(out) :: iorb_old
         integer, intent(out) :: n1_old, n2_old, n3_old
         real(gp), intent(out) :: hx_old, hy_old, hz_old
         logical, intent(out) :: lstat
         real(wp), intent(out) :: eval
         integer, intent(out) :: confPotOrder
         real(gp), intent(out) :: locrad, confPotprefac
         real(gp), dimension(3), intent(out) :: locregCenter
         character(len =256), intent(out) :: error
         ! Optional arguments
         integer, intent(out), optional :: nvctr_c_old, nvctr_f_old
         integer, intent(in), optional :: nat
         real(gp), dimension(:,:), intent(out), optional :: rxyz_old
         integer, intent(out) :: onwhichatom
       end subroutine io_read_descr_linear

       subroutine readmywaves_linear(iproc,filename,iformat,norb,Lzd,orbs,at,rxyz_old,rxyz,  &
           psi,coeff,eval,norb_change,orblist)
         use module_base
         use module_types
         implicit none
         integer, intent(in) :: iproc, iformat,norb
         type(orbitals_data), intent(inout) :: orbs  ! orbs related to the basis functions
         type(local_zone_descriptors), intent(in) :: Lzd
         type(atoms_data), intent(in) :: at
         real(gp), dimension(3,at%nat), intent(in) :: rxyz
         real(gp), dimension(3,at%nat), intent(out) :: rxyz_old
         real(wp), dimension(orbs%npsidim_orbs), intent(out) :: psi
         character(len=*), intent(in) :: filename
         real(wp), dimension(norb,orbs%norb), intent(out) :: coeff
         real(gp), dimension(norb),intent(out) :: eval
         logical, intent(out) :: norb_change
         integer, dimension(orbs%norb), optional :: orblist
        end subroutine readmywaves_linear

        subroutine start_onesided_communication(iproc, nproc, nsendbuf, sendbuf, nrecvbuf, recvbuf, comm, lzd)
          use module_base
          use module_types
          implicit none
          integer,intent(in):: iproc, nproc, nsendbuf, nrecvbuf
          real(8),dimension(nsendbuf),intent(in):: sendbuf
          real(8),dimension(nrecvbuf),intent(out):: recvbuf
          type(p2pComms),intent(inout):: comm
          type(local_zone_descriptors),intent(in) :: lzd
        end subroutine start_onesided_communication

        subroutine synchronize_onesided_communication(iproc, nproc, comm)
          use module_base
          use module_types
          implicit none
          integer,intent(in):: iproc, nproc
          type(p2pComms),intent(inout):: comm
        end subroutine synchronize_onesided_communication

        subroutine allocate_auxiliary_basis_function(npsidim, subname, lphi, lhphi)
          use module_base
          implicit none
          integer,intent(in):: npsidim
          real(8),dimension(:),pointer,intent(out):: lphi, lhphi
          character(len=*),intent(in):: subname
        end subroutine allocate_auxiliary_basis_function

        subroutine deallocate_auxiliary_basis_function(subname, lphi, lhphi)
          use module_base
          implicit none
          real(8),dimension(:),pointer:: lphi, lhphi
          character(len=*),intent(in):: subname
        end subroutine deallocate_auxiliary_basis_function

        subroutine update_ldiis_arrays(tmb, subname, ldiis)
          use module_base
          use module_types
          implicit none
          type(DFT_wavefunction),intent(in):: tmb
          character(len=*),intent(in):: subname
          type(localizedDIISParameters),intent(inout):: ldiis
        end subroutine update_ldiis_arrays

        subroutine copy_local_zone_descriptors(lzd_in, lzd_out, subname)
          use module_base
          use module_types
          implicit none
          type(local_zone_descriptors),intent(in):: lzd_in
          type(local_zone_descriptors),intent(inout):: lzd_out
          character(len=*),intent(in):: subname
        end subroutine copy_local_zone_descriptors

        subroutine update_auxiliary_basis_function(subname, npsidim, lphi, lhphi, lphiold, lhphiold)
          use module_base
          implicit none
          integer,intent(in):: npsidim
          real(8),dimension(:),pointer,intent(out):: lphi, lhphi, lphiold, lhphiold
          character(len=*),intent(in):: subname
        end subroutine update_auxiliary_basis_function

        subroutine io_read_descr_coeff(unitwf, formatted, norb_old, ntmb_old, n1_old, n2_old, n3_old, &
            & hx_old, hy_old, hz_old, lstat, error, nvctr_c_old, nvctr_f_old, rxyz_old, nat)
         use module_base
         use module_types
         implicit none
         integer, intent(in) :: unitwf
         logical, intent(in) :: formatted
         integer, intent(out) :: norb_old, ntmb_old
         integer, intent(out) :: n1_old, n2_old, n3_old
         real(gp), intent(out) :: hx_old, hy_old, hz_old
         logical, intent(out) :: lstat
         character(len =256), intent(out) :: error
         ! Optional arguments
         integer, intent(out), optional :: nvctr_c_old, nvctr_f_old
         integer, intent(in), optional :: nat
         real(gp), dimension(:,:), intent(out), optional :: rxyz_old
        end subroutine io_read_descr_coeff

        subroutine initialize_communication_potential(iproc, nproc, nscatterarr, orbs, lzd, comgp)
          use module_base
          use module_types
          implicit none
          integer,intent(in):: iproc, nproc
          integer,dimension(0:nproc-1,4),intent(in):: nscatterarr !n3d,n3p,i3s+i3xcsh-1,i3xcsh
          type(orbitals_data),intent(in):: orbs
          type(local_zone_descriptors),intent(in):: lzd
          type(p2pComms),intent(out):: comgp
        end subroutine initialize_communication_potential

        subroutine set_comms_ortho(iproc, nproc, orbs, lzd, op)
          use module_base
          use module_types
          implicit none
          integer,intent(in):: iproc, nproc
          type(orbitals_data),intent(in):: orbs
          type(local_zone_descriptors),intent(in):: lzd
          type(overlapParameters),intent(inout):: op
        end subroutine set_comms_ortho

        subroutine local_potential_dimensions(Lzd,orbs,ndimfirstproc)
          use module_base
          use module_types
          implicit none
          integer, intent(in) :: ndimfirstproc
          type(local_zone_descriptors), intent(inout) :: Lzd
          type(orbitals_data), intent(inout) :: orbs
        end subroutine local_potential_dimensions

        subroutine optimize_coeffs(iproc, nproc, orbs, ham, ovrlp, tmb, ldiis_coeff, fnrm)
          use module_base
          use module_types
          implicit none
          integer,intent(in):: iproc, nproc
          type(orbitals_data),intent(in):: orbs
          type(DFT_wavefunction),intent(inout):: tmb
          real(8),dimension(tmb%orbs%norb,tmb%orbs%norb),intent(inout)::  ham,ovrlp
          type(localizedDIISParameters),intent(inout):: ldiis_coeff
          real(8),intent(out):: fnrm
        end subroutine optimize_coeffs

        subroutine DIIS_coeff(iproc, orbs, tmb, grad, coeff, ldiis)
          use module_base
          use module_types
          implicit none
          integer,intent(in):: iproc
          type(orbitals_data),intent(in):: orbs
          type(DFT_wavefunction),intent(in):: tmb
          real(8),dimension(tmb%orbs%norb*orbs%norb),intent(in):: grad
          real(8),dimension(tmb%orbs%norb*orbs%norb),intent(inout):: coeff
          type(localizedDIISParameters),intent(inout):: ldiis
        end subroutine DIIS_coeff

        subroutine initialize_DIIS_coeff(isx, ldiis)
          use module_base
          use module_types
          implicit none
          integer,intent(in):: isx
          type(localizedDIISParameters),intent(out):: ldiis
        end subroutine initialize_DIIS_coeff

        subroutine allocate_DIIS_coeff(tmb, ldiis)
          use module_base
          use module_types
          implicit none
          type(DFT_wavefunction),intent(in):: tmb
          type(localizedDIISParameters),intent(out):: ldiis
        end subroutine allocate_DIIS_coeff

        subroutine initialize_DFT_local_fields(denspot)
          use module_base
          use module_types
          implicit none
          type(DFT_local_fields), intent(inout) :: denspot
        end subroutine initialize_DFT_local_fields

        subroutine allocate_diis_objects(idsx,alphadiis,npsidim,nkptsp,nspinor,diis,subname) !n(m)
          use module_base
          use module_types
          implicit none
          character(len=*), intent(in) :: subname
          integer, intent(in) :: idsx,npsidim,nkptsp,nspinor !n(m)
          real(gp), intent(in) :: alphadiis
          type(diis_objects), intent(inout) :: diis
        end subroutine allocate_diis_objects

        subroutine check_communications(iproc,nproc,orbs,lr,comms)
          use module_base
          use module_types
          implicit none
          integer, intent(in) :: iproc,nproc
          type(orbitals_data), intent(in) :: orbs
          type(locreg_descriptors), intent(in) :: lr
          type(communications_arrays), intent(in) :: comms
        end subroutine check_communications

        subroutine nonlocal_forces(iproc,lr,hx,hy,hz,at,rxyz,&
             orbs,nlpspd,proj,wfd,psi,fsep,refill,strten)
          use module_base
          use module_types
          implicit none
          !Arguments-------------
          type(atoms_data), intent(in) :: at
          type(wavefunctions_descriptors), intent(in) :: wfd
          type(nonlocal_psp_descriptors), intent(in) :: nlpspd
          logical, intent(in) :: refill
          integer, intent(in) :: iproc
          real(gp), intent(in) :: hx,hy,hz
          type(locreg_descriptors) :: lr
          type(orbitals_data), intent(in) :: orbs
          real(gp), dimension(3,at%nat), intent(in) :: rxyz
          real(wp), dimension((wfd%nvctr_c+7*wfd%nvctr_f)*orbs%norbp*orbs%nspinor), intent(in) :: psi
          real(wp), dimension(nlpspd%nprojel), intent(inout) :: proj
          real(gp), dimension(3,at%nat), intent(inout) :: fsep
          real(gp), dimension(6), intent(out) :: strten
        end subroutine nonlocal_forces

        subroutine local_forces(iproc,at,rxyz,hxh,hyh,hzh,&
             n1,n2,n3,n3pi,i3s,n1i,n2i,rho,pot,floc,locstrten,charge)
          use module_base
          use module_types
          implicit none
          !Arguments---------
          type(atoms_data), intent(in) :: at
          integer, intent(in) :: iproc,n1,n2,n3,n3pi,i3s,n1i,n2i
          real(gp), intent(in) :: hxh,hyh,hzh 
          real(gp),intent(out) :: charge
          real(gp), dimension(3,at%nat), intent(in) :: rxyz
          real(dp), dimension(*), intent(in) :: rho,pot
          real(gp), dimension(3,at%nat), intent(out) :: floc
          real(gp), dimension(6), intent(out) :: locstrten
        end subroutine local_forces

        subroutine atoms_set_symmetries(atoms, rxyz, disableSym, tol, elecfield)
          use module_base
          use module_types
          implicit none
          type(atoms_data), intent(inout) :: atoms
          real(gp), dimension(3,atoms%nat), intent(in) :: rxyz
          logical, intent(in) :: disableSym
          real(gp), intent(in) :: tol
          real(gp), intent(in) :: elecfield(3)
        end subroutine atoms_set_symmetries

        subroutine denspot_set_history(denspot, iscf, nspin, &
             & n1i, n2i) !to be removed arguments when denspot has dimensions
          use module_types
          implicit none
          type(DFT_local_fields), intent(inout) :: denspot
          integer, intent(in) :: iscf, n1i, n2i, nspin
        end subroutine denspot_set_history

        subroutine denspot_free_history(denspot)
          use module_types
          implicit none
          type(DFT_local_fields), intent(inout) :: denspot
        end subroutine denspot_free_history

        subroutine kswfn_free_scf_data(KSwfn, freePsit)
          use module_types
          implicit none
          type(DFT_wavefunction), intent(inout) :: KSwfn
          logical, intent(in) :: freePsit
        end subroutine kswfn_free_scf_data

        subroutine evaltoocc(iproc,nproc,filewrite,wf,orbs,occopt)
          use module_base
          use module_types
          implicit none
          logical, intent(in) :: filewrite
          integer, intent(in) :: iproc, nproc
          integer, intent(in) :: occopt      
          real(gp), intent(in) :: wf
          type(orbitals_data), intent(inout) :: orbs
        end subroutine evaltoocc

        subroutine calculate_density_kernel(iproc, nproc, isKernel, orbs, orbs_tmb, coeff, kernel)
          use module_base
          use module_types
          implicit none
          integer,intent(in):: iproc, nproc
          logical, intent(in) :: isKernel
          type(orbitals_data),intent(in):: orbs, orbs_tmb
          real(8),dimension(orbs_tmb%norb,orbs%norb),intent(in):: coeff
          real(8),dimension(orbs_tmb%norb,orbs_tmb%norb),intent(out):: kernel
        end subroutine calculate_density_kernel

        subroutine reconstruct_kernel(iproc, nproc, iorder, blocksize_dsyev, blocksize_pdgemm, orbs, tmb, &
                   tmblarge, ovrlp_tmb, overlap_calculated, kernel_compr)
          use module_base
          use module_types
          implicit none
          integer,intent(in):: iproc, nproc, iorder, blocksize_dsyev, blocksize_pdgemm
          type(orbitals_data),intent(in):: orbs
          type(DFT_wavefunction),intent(inout):: tmb, tmblarge
          real(8),dimension(tmb%orbs%norb,tmb%orbs%norb),intent(inout):: ovrlp_tmb
          logical,intent(inout):: overlap_calculated
          real(8),dimension(tmblarge%mad%nvctr),intent(out):: kernel_compr
        end subroutine reconstruct_kernel

        subroutine determine_num_orbs_per_gridpoint_new(iproc, nproc, lzd, istartend_c, istartend_f, &
                   istartp_seg_c, iendp_seg_c, istartp_seg_f, iendp_seg_f, &
                   weightp_c, weightp_f, nptsp_c, nptsp_f, weight_c, weight_f, &
                   norb_per_gridpoint_c, norb_per_gridpoint_f)
          use module_base
          use module_types
          implicit none
          integer,intent(in):: iproc, nproc, nptsp_c, nptsp_f, istartp_seg_c, iendp_seg_c, istartp_seg_f, iendp_seg_f
          type(local_zone_descriptors),intent(in):: lzd
          integer,dimension(2,0:nproc-1),intent(in):: istartend_c, istartend_f
          real(8),intent(in):: weightp_c, weightp_f
          real(8),dimension(0:lzd%glr%d%n1,0:lzd%glr%d%n2,0:lzd%glr%d%n3),intent(in):: weight_c, weight_f
          integer,dimension(nptsp_c),intent(out):: norb_per_gridpoint_c
          integer,dimension(nptsp_f),intent(out):: norb_per_gridpoint_f
        end subroutine determine_num_orbs_per_gridpoint_new

        subroutine iguess_generator(izatom,ielpsp,zion,psppar,npspcode,ngv,ngc,nlccpar,ng,nl,&
              &   nmax_occ,noccmax,lmax,occup,expo,psiat,enlargerprb,quartic_prefactor)
           use module_base
           implicit none
           logical, intent(in) :: enlargerprb
           integer, intent(in) :: ng,npspcode,nmax_occ,lmax,noccmax,ielpsp,izatom,ngv,ngc
           real(gp), intent(in) :: zion
           integer, dimension(lmax+1), intent(in) :: nl
           !real(gp), dimension(0:4,0:6), intent(in) :: psppar
           real(gp), intent(in) :: psppar
           !real(gp), dimension(0:4,max((ngv*(ngv+1)/2)+(ngc*(ngc+1)/2),1)), intent(in) :: nlccpar
           real(gp),  intent(in) :: nlccpar
           real(gp), dimension(noccmax,lmax+1), intent(in) :: occup
           real(gp), dimension(ng+1), intent(out) :: expo
           real(gp), dimension(ng+1,nmax_occ), intent(out) :: psiat
           real(gp),intent(in),optional:: quartic_prefactor
        end subroutine iguess_generator

        subroutine allocate_convolutions_bounds(ab, subname, bounds)
          use module_base
          use module_types
          implicit none
          integer,intent(in):: ab
          character(len=*),intent(in):: subname
          type(convolutions_bounds),intent(out):: bounds
        end subroutine allocate_convolutions_bounds

        subroutine pulay_correction(iproc, nproc, orbs, at, rxyz, nlpspd, proj, SIC, denspot, GPU, tmb, &
                   tmblarge, fpulay)
          use module_base
          use module_types
          implicit none
          integer,intent(in):: iproc, nproc
          type(orbitals_data),intent(in):: orbs
          type(atoms_data),intent(in):: at
          real(8),dimension(at%nat),intent(in):: rxyz
          type(nonlocal_psp_descriptors),intent(in):: nlpspd
          real(wp),dimension(nlpspd%nprojel),intent(inout):: proj
          type(SIC_data),intent(in):: SIC
          type(DFT_local_fields), intent(inout) :: denspot
          type(GPU_pointers),intent(inout):: GPU
          type(DFT_wavefunction),intent(in):: tmb
          type(DFT_wavefunction),intent(inout):: tmblarge
          real(8),dimension(3,at%nat),intent(out):: fpulay
        end subroutine pulay_correction

        subroutine create_large_tmbs(iproc, nproc, tmb, denspot, input, at, rxyz, lowaccur_converged, &
                   tmblarge)
          use module_base
          use module_types
          implicit none
          integer,intent(in):: iproc, nproc
          type(DFT_Wavefunction),intent(inout):: tmb
          type(DFT_local_fields),intent(in):: denspot
          type(input_variables),intent(in):: input
          type(atoms_data),intent(in):: at
          real(8),dimension(3,at%nat),intent(in):: rxyz
          logical,intent(in):: lowaccur_converged
          type(DFT_Wavefunction),intent(out):: tmblarge
        end subroutine create_large_tmbs


        subroutine solvePrecondEquation(iproc,nproc,lr,ncplx,ncong,cprecr,&
             hx,hy,hz,kx,ky,kz,x,  rxyzParab, orbs, potentialPrefac, confPotOrder)
          use module_base
          use module_types
          implicit none
          integer, intent(in) :: iproc,nproc,ncong,ncplx,confPotOrder
          real(gp), intent(in) :: hx,hy,hz,cprecr,kx,ky,kz
          type(locreg_descriptors), intent(in) :: lr
          real(wp), intent(inout) :: x
          real(8),dimension(3),intent(in):: rxyzParab
          type(orbitals_data), intent(in):: orbs
          real(8):: potentialPrefac
        end subroutine solvePrecondEquation

        subroutine derivatives_with_orthoconstraint(iproc, nproc, tmb, tmbder)
          use module_base
          use module_types
          implicit none
          integer,intent(in):: iproc, nproc
          type(DFT_wavefunction),intent(in):: tmb
          type(DFT_wavefunction),intent(inout):: tmbder
        end subroutine derivatives_with_orthoconstraint

        subroutine init_local_work_arrays(n1, n2, n3, nfl1, nfu1, nfl2, nfu2, nfl3, nfu3, with_confpot, work, subname)
          use module_base
          use module_types
          implicit none
          integer,intent(in)::n1, n2, n3, nfl1, nfu1, nfl2, nfu2, nfl3, nfu3
          logical,intent(in):: with_confpot
          type(workarrays_quartic_convolutions),intent(inout):: work
          character(len=*),intent(in):: subname
        end subroutine init_local_work_arrays

        subroutine psi_to_kinpsi(iproc,orbs,lzd,psi,hpsi,ekin_sum)
          use module_base
          use module_types
          implicit none
          integer, intent(in) :: iproc
          type(orbitals_data), intent(in) :: orbs
          type(local_zone_descriptors), intent(in) :: Lzd
          real(wp), dimension(orbs%npsidim_orbs), intent(in) :: psi
          real(gp), intent(out) :: ekin_sum
          real(wp), dimension(orbs%npsidim_orbs), intent(inout) :: hpsi
        end subroutine psi_to_kinpsi

        subroutine copy_old_supportfunctions(orbs,lzd,phi,lzd_old,phi_old)
          use module_base
          use module_types
          implicit none
          type(orbitals_data), intent(in) :: orbs
          type(local_zone_descriptors), intent(in) :: lzd
          type(local_zone_descriptors), intent(inout) :: lzd_old
          real(wp), dimension(:), pointer :: phi,phi_old
        end subroutine copy_old_supportfunctions

        subroutine input_memory_linear(iproc, nproc, at, KSwfn, tmb, tmb_old, denspot, input, &
                   rxyz_old, rxyz, denspot0, energs, tmblarge, nlpspd, proj, GPU)
          use module_base
          use module_types
          implicit none
          integer,intent(in) :: iproc, nproc
          type(atoms_data), intent(inout) :: at
          type(DFT_wavefunction),intent(inout):: KSwfn
          type(DFT_wavefunction),intent(inout):: tmb, tmb_old
          type(DFT_local_fields), intent(inout) :: denspot
          type(input_variables),intent(in):: input
          real(gp),dimension(3,at%nat),intent(in) :: rxyz_old, rxyz
          real(8),dimension(max(denspot%dpbox%ndims(1)*denspot%dpbox%ndims(2)*denspot%dpbox%n3p,1)),intent(out):: denspot0
          type(energy_terms),intent(inout):: energs
          type(DFT_wavefunction), intent(inout) :: tmblarge
          type(nonlocal_psp_descriptors), intent(in) :: nlpspd
          real(kind=8), dimension(:), pointer :: proj
          type(GPU_pointers), intent(inout) :: GPU
        end subroutine input_memory_linear

        subroutine copy_old_coefficients(norb_tmb, coeff, coeff_old)
          use module_base
          implicit none
          integer,intent(in):: norb_tmb
          real(8),dimension(:,:),pointer:: coeff, coeff_old
        end subroutine copy_old_coefficients

        subroutine copy_old_inwhichlocreg(norb_tmb, inwhichlocreg, inwhichlocreg_old, onwhichatom, onwhichatom_old)
          use module_base
          implicit none
          integer,intent(in):: norb_tmb
          integer,dimension(:),pointer:: inwhichlocreg, inwhichlocreg_old, onwhichatom, onwhichatom_old
        end subroutine copy_old_inwhichlocreg

        subroutine reformat_one_supportfunction(iiat,displ,wfd,at,hx_old,hy_old,hz_old,n1_old,n2_old,n3_old,& !n(c) iproc (arg:1)
             rxyz_old,psigold,hx,hy,hz,n1,n2,n3,rxyz,psifscf,psi)
          use module_base
          use module_types
          implicit none
          integer, intent(in) :: iiat,n1_old,n2_old,n3_old,n1,n2,n3  !n(c) iproc
          real(gp), intent(in) :: hx,hy,hz,displ,hx_old,hy_old,hz_old
          type(wavefunctions_descriptors), intent(in) :: wfd
          type(atoms_data), intent(in) :: at
          real(gp), dimension(3,at%nat), intent(in) :: rxyz_old,rxyz
          real(wp), dimension(0:n1_old,2,0:n2_old,2,0:n3_old,2), intent(in) :: psigold
          real(wp), dimension(wfd%nvctr_c+7*wfd%nvctr_f), intent(out) :: psi
          real(wp), dimension(*), intent(out) :: psifscf !this supports different BC
        end subroutine reformat_one_supportfunction

        subroutine reformat_supportfunctions(iproc,at,rxyz_old,ndim_old,rxyz,tmb,tmb_old)
          use module_base
          use module_types
          implicit none
          integer, intent(in) :: iproc,ndim_old
          type(atoms_data), intent(in) :: at
          real(gp), dimension(3,at%nat), intent(in) :: rxyz,rxyz_old
          type(DFT_wavefunction), intent(inout) :: tmb,tmb_old
        end subroutine reformat_supportfunctions

        subroutine get_derivative_supportfunctions(ndim, hgrid, lzd, lorbs, phi, phid)
          use module_base
          use module_types
          implicit none
          integer,intent(in):: ndim
          real(kind=8),intent(in) :: hgrid
          type(local_zone_descriptors),intent(in) :: lzd
          type(orbitals_data),intent(in) :: lorbs
          real(kind=8),dimension(lorbs%npsidim_orbs),intent(in) :: phi !< Basis functions
          real(kind=8),dimension(3*lorbs%npsidim_orbs),intent(inout) :: phid  !< Derivative basis functions
        end subroutine get_derivative_supportfunctions

        subroutine normalize_transposed(iproc, nproc, orbs, collcom, psit_c, psit_f, norm)
          use module_base
          use module_types
          implicit none
          integer,intent(in):: iproc, nproc
          type(orbitals_data),intent(in):: orbs
          type(collective_comms),intent(in):: collcom
          real(8),dimension(collcom%ndimind_c),intent(inout):: psit_c
          real(8),dimension(7*collcom%ndimind_f),intent(inout):: psit_f
          real(8),dimension(orbs%norb),intent(out):: norm
        end subroutine normalize_transposed


        subroutine determine_locregSphere_parallel(iproc,nproc,nlr,cxyz,locrad,hx,hy,hz,at,orbs,Glr,Llr,calculateBounds)!,outofzone)
          use module_base
          use module_types
          implicit none
          integer, intent(in) :: iproc,nproc
          integer, intent(in) :: nlr
          real(gp), intent(in) :: hx,hy,hz
          type(atoms_data),intent(in) :: at
          type(orbitals_data),intent(in) :: orbs
          type(locreg_descriptors), intent(in) :: Glr
          real(gp), dimension(nlr), intent(in) :: locrad
          real(gp), dimension(3,nlr), intent(in) :: cxyz
          type(locreg_descriptors), dimension(nlr), intent(out) :: Llr
          logical,dimension(nlr),intent(in) :: calculateBounds
        end subroutine determine_locregSphere_parallel

        subroutine communicate_locreg_descriptors_keys(iproc, nproc, nlr, glr, llr, orbs, orbsder, rootarr)
           use module_base
           use module_types
           implicit none
           integer,intent(in):: iproc, nproc, nlr
           type(locreg_descriptors),intent(in) :: glr
           type(locreg_descriptors),dimension(nlr),intent(inout) :: llr
           type(orbitals_data),intent(in) :: orbs, orbsder
           integer,dimension(orbs%norb),intent(in) :: rootarr
        end subroutine communicate_locreg_descriptors_keys

        subroutine communicate_basis_for_density_collective(iproc, nproc, lzd, orbs, lphi, collcom_sr)
          use module_base
          use module_types
          implicit none
          integer,intent(in) :: iproc, nproc
          type(local_zone_descriptors),intent(in) :: lzd
          type(orbitals_data),intent(in) :: orbs
          real(kind=8),dimension(orbs%npsidim_orbs),intent(in) :: lphi
          type(collective_comms),intent(inout) :: collcom_sr
        end subroutine communicate_basis_for_density_collective

        subroutine init_collective_comms_sumro(iproc, nproc, lzd, orbs, mad, nscatterarr, collcom_sr)
          use module_base
          use module_types
          implicit none
          integer,intent(in) :: iproc, nproc
          type(local_zone_descriptors),intent(in) :: lzd
          type(orbitals_data),intent(in) :: orbs
          type(matrixDescriptors),intent(in) :: mad
          integer,dimension(0:nproc-1,4),intent(in) :: nscatterarr !n3d,n3p,i3s+i3xcsh-1,i3xcsh
          type(collective_comms),intent(inout) :: collcom_sr
        end subroutine init_collective_comms_sumro

        subroutine sumrho_for_TMBs(iproc, nproc, hx, hy, hz, orbs, mad, collcom_sr, kernel_compr, ndimrho, rho)
          use module_base
          use module_types
          use libxc_functionals
          implicit none
          integer,intent(in) :: iproc, nproc, ndimrho
          real(kind=8),intent(in) :: hx, hy, hz
          type(orbitals_data),intent(in) :: orbs
          type(matrixDescriptors),intent(in) :: mad
          type(collective_comms),intent(in) :: collcom_sr
          real(kind=8),dimension(mad%nvctr),intent(in) :: kernel_compr
          real(kind=8),dimension(ndimrho),intent(out) :: rho
        end subroutine sumrho_for_TMBs

        subroutine get_weights_sumrho(iproc, nproc, orbs, lzd, nscatterarr, &
                   weight_tot, weight_ideal, weights_per_slice, weights_per_zpoint)
          use module_base
          use module_types
          implicit none
          integer,intent(in) :: iproc, nproc
          type(orbitals_data),intent(in) :: orbs
          type(local_zone_descriptors),intent(in) :: lzd
          integer,dimension(0:nproc-1,4),intent(in) :: nscatterarr !n3d,n3p,i3s+i3xcsh-1,i3xcsh
          real(kind=8),intent(out) :: weight_tot, weight_ideal
          real(kind=8),dimension(0:nproc-1),intent(out) :: weights_per_slice
          real(kind=8),dimension(lzd%glr%d%n3i),intent(out) :: weights_per_zpoint
        end subroutine get_weights_sumrho

        subroutine assign_weight_to_process_sumrho(iproc, nproc, weight_tot, weight_ideal, weights_per_slice, &
                   lzd, orbs, nscatterarr, istartend, nptsp)
          use module_base
          use module_types
          implicit none
          integer,intent(in) :: iproc, nproc
          real(kind=8),intent(in) :: weight_tot, weight_ideal
          real(kind=8),dimension(0:nproc-1),intent(in) :: weights_per_slice
          type(local_zone_descriptors),intent(in) :: lzd
          type(orbitals_data),intent(in) :: orbs
          integer,dimension(0:nproc-1,4),intent(in) :: nscatterarr !n3d,n3p,i3s+i3xcsh-1,i3xcsh
          integer,dimension(2,0:nproc-1),intent(out) :: istartend
          integer,intent(out) :: nptsp
        end subroutine assign_weight_to_process_sumrho

        subroutine determine_num_orbs_per_gridpoint_sumrho(iproc, nproc, nptsp, lzd, orbs, &
                   istartend, weight_tot, weights_per_zpoint, norb_per_gridpoint)
          use module_base
          use module_types
          implicit none
          integer,intent(in) :: iproc, nproc, nptsp
          type(local_zone_descriptors),intent(in) :: lzd
          type(orbitals_data),intent(in) :: orbs
          integer,dimension(2,0:nproc-1),intent(in) :: istartend
          real(kind=8),intent(in) :: weight_tot
          real(kind=8),dimension(lzd%glr%d%n3i),intent(in) :: weights_per_zpoint
          integer,dimension(nptsp),intent(out) :: norb_per_gridpoint
        end subroutine determine_num_orbs_per_gridpoint_sumrho

        subroutine determine_communication_arrays_sumrho(iproc, nproc, nptsp, lzd, orbs, &
                   istartend, norb_per_gridpoint, nsendcounts, nsenddspls, nrecvcounts, &
                   nrecvdspls, ndimpsi, ndimind)
          use module_base
          use module_types
          implicit none
          integer,intent(in) :: iproc, nproc, nptsp
          type(local_zone_descriptors),intent(in) :: lzd
          type(orbitals_data),intent(in) :: orbs
          integer,dimension(2,0:nproc-1),intent(in) :: istartend
          integer,dimension(nptsp),intent(in) :: norb_per_gridpoint
          integer,dimension(0:nproc-1),intent(out) :: nsendcounts, nsenddspls, nrecvcounts, nrecvdspls
          integer,intent(out) :: ndimpsi, ndimind
        end subroutine determine_communication_arrays_sumrho

        subroutine get_switch_indices_sumrho(iproc, nproc, nptsp, ndimpsi, ndimind, lzd, orbs, istartend, &
                   norb_per_gridpoint, nsendcounts, nsenddspls, nrecvcounts, nrecvdspls, &
                   isendbuf, irecvbuf, iextract, iexpand, indexrecvorbital)
          use module_base
          use module_types
          implicit none
          integer,intent(in) :: iproc, nproc, nptsp, ndimpsi, ndimind
          type(local_zone_descriptors),intent(in) :: lzd
          type(orbitals_data),intent(in) :: orbs
          integer,dimension(2,0:nproc-1),intent(in) :: istartend
          integer,dimension(nptsp),intent(in) :: norb_per_gridpoint
          integer,dimension(0:nproc-1),intent(in) :: nsendcounts, nsenddspls, nrecvcounts, nrecvdspls
          integer,dimension(ndimpsi),intent(out) :: isendbuf, irecvbuf
          integer,dimension(ndimind),intent(out) :: iextract, iexpand, indexrecvorbital
        end subroutine get_switch_indices_sumrho

        subroutine communication_arrays_repartitionrho(iproc, nproc, lzd, nscatterarr, istartend, &
                   nsendcounts_repartitionrho, nsenddspls_repartitionrho, &
                   nrecvcounts_repartitionrho, nrecvdspls_repartitionrho)
          use module_base
          use module_types
          implicit none
          integer,intent(in) :: iproc, nproc
          type(local_zone_descriptors),intent(in) :: lzd
          integer,dimension(0:nproc-1,4),intent(in) :: nscatterarr !n3d,n3p,i3s+i3xcsh-1,i3xcsh
          integer,dimension(2,0:nproc-1),intent(in) :: istartend
          integer,dimension(0:nproc-1),intent(out) :: nsendcounts_repartitionrho, nsenddspls_repartitionrho
          integer,dimension(0:nproc-1),intent(out) :: nrecvcounts_repartitionrho, nrecvdspls_repartitionrho
        end subroutine communication_arrays_repartitionrho

        subroutine foe(iproc, nproc, tmb, tmblarge, orbs, evlow, evhigh, fscale, ef, &
                   tmprtr, mode, ham_compr, ovrlp_compr, bisection_shift, fermi_compr, ebs)
          use module_base
          use module_types
          implicit none
          integer,intent(in) :: iproc, nproc
          type(DFT_wavefunction),intent(inout) :: tmb, tmblarge
          type(orbitals_data),intent(in) :: orbs
          real(kind=8),intent(inout) :: evlow, evhigh, fscale, ef, tmprtr
          integer,intent(in) :: mode
          real(8),dimension(tmb%mad%nvctr),intent(in) :: ovrlp_compr
          real(8),dimension(tmb%mad%nvctr),intent(in) :: ham_compr
          real(kind=8),intent(inout) :: bisection_shift
          real(8),dimension(tmb%mad%nvctr),intent(out) :: fermi_compr
          real(kind=8),intent(out) :: ebs
        end subroutine foe

<<<<<<< HEAD
        subroutine kswfn_init_comm(wfn, lzd, in, atoms, dpbox, iproc, nproc)
=======
        subroutine kswfn_init_comm(wfn, in, atoms, dpbox, norb_cubic, iproc, nproc)
>>>>>>> 70685a59
          use module_types
          implicit none
          integer, intent(in) :: iproc, nproc
          type(DFT_wavefunction), intent(inout) :: wfn
          type(input_variables), intent(in) :: in
          type(atoms_data),intent(in) :: atoms
          type(denspot_distribution), intent(in) :: dpbox
        end subroutine kswfn_init_comm

        subroutine overlap_power_minus_one_half_per_atom(iproc, nproc, comm, orbs, lzd, mad, collcom, ovrlp_compr)
          use module_base
          use module_types
          implicit none
          integer,intent(in) :: iproc, nproc, comm
          type(orbitals_data),intent(in) :: orbs
          type(local_zone_descriptors),intent(in) :: lzd
          type(matrixDescriptors),intent(in) :: mad
          type(collective_comms),intent(in) :: collcom
          real(kind=8),dimension(mad%nvctr),intent(inout) :: ovrlp_compr
        end subroutine overlap_power_minus_one_half_per_atom

        subroutine nonlocal_forces_linear(iproc,nproc,lr,hx,hy,hz,at,rxyz,&
             orbs,nlpspd,proj,lzd,collcom,madlarge,phi,kernel_compr,fsep,refill,strten)
          use module_base
          use module_types
          implicit none
          type(atoms_data), intent(in) :: at
          type(local_zone_descriptors), intent(in) :: lzd
          type(collective_comms),intent(in) :: collcom
          type(matrixDescriptors),intent(in) :: madlarge
          type(nonlocal_psp_descriptors), intent(in) :: nlpspd
          logical, intent(in) :: refill
          integer, intent(in) :: iproc, nproc
          real(gp), intent(in) :: hx,hy,hz
          type(locreg_descriptors) :: lr
          type(orbitals_data), intent(in) :: orbs
          real(gp), dimension(3,at%nat), intent(in) :: rxyz
          real(wp), dimension(orbs%npsidim_orbs), intent(in) :: phi
          real(gp), dimension(madlarge%nvctr),intent(in) :: kernel_compr
          real(wp), dimension(nlpspd%nprojel), intent(inout) :: proj
          real(gp), dimension(3,at%nat), intent(inout) :: fsep
          real(gp), dimension(6), intent(out) :: strten
        end subroutine nonlocal_forces_linear

        subroutine calculate_overlap_transposed(iproc, nproc, orbs, mad, collcom, &
                   psit_c1, psit_c2, psit_f1, psit_f2, ovrlp_compr)
          use module_base
          use module_types
          implicit none
          
          ! Calling arguments
          integer,intent(in) :: iproc, nproc
          type(orbitals_data),intent(in) :: orbs
          type(matrixDescriptors),intent(in) :: mad
          type(collective_comms),intent(in) :: collcom
          real(kind=8),dimension(collcom%ndimind_c),intent(in) :: psit_c1, psit_c2
          real(kind=8),dimension(7*collcom%ndimind_f),intent(in) :: psit_f1, psit_f2
          real(kind=8),dimension(mad%nvctr),intent(out) :: ovrlp_compr
        end subroutine calculate_overlap_transposed

        subroutine overlapPowerMinusOneHalf_old(iproc, nproc, comm, methTransformOrder, blocksize_dsyev, &
                   blocksize_pdgemm, norb, norbp, isorb, ovrlp, mad)
          use module_base
          use module_types
          implicit none
          
          ! Calling arguments
          integer,intent(in) :: iproc, nproc, comm, methTransformOrder, blocksize_dsyev, blocksize_pdgemm, norb, norbp, isorb
          real(kind=8),dimension(norb,norb),intent(inout) :: ovrlp
          type(matrixDescriptors),intent(in),optional :: mad
        end subroutine overlapPowerMinusOneHalf_old

        subroutine build_linear_combination_transposed(norb, matrix_compr, collcom, mad, psitwork_c, psitwork_f, &
             reset, psit_c, psit_f, iproc)
          use module_base
          use module_types
          implicit none
          
          ! Calling arguments
          integer,intent(in) :: norb
          type(matrixDescriptors),intent(in) :: mad
          real(kind=8),dimension(mad%nvctr),intent(in) :: matrix_compr
          type(collective_comms),intent(in) :: collcom
          real(kind=8),dimension(collcom%ndimind_c),intent(in) :: psitwork_c
          real(kind=8),dimension(7*collcom%ndimind_f),intent(in) :: psitwork_f
          logical,intent(in) :: reset
          real(kind=8),dimension(collcom%ndimind_c),intent(inout) :: psit_c
          real(kind=8),dimension(7*collcom%ndimind_f),intent(inout) :: psit_f
          integer, intent(in) :: iproc
        end subroutine build_linear_combination_transposed

        subroutine enable_sequential_acces_matrix(norbp, isorb, norb, mad, a, nseq, nmaxsegk, nmaxvalk, a_seq, &
                   istindexarr, ivectorindex)
          use module_base
          use module_types
          implicit none
          integer,intent(in) :: norbp, isorb, norb, nseq, nmaxsegk, nmaxvalk
          type(matrixDescriptors),intent(in) :: mad
          real(kind=8),dimension(mad%nvctr),intent(in) :: a
          real(kind=8),dimension(nseq),intent(out) :: a_seq
          integer,dimension(nmaxvalk,nmaxsegk,norbp),intent(out) :: istindexarr
          integer,dimension(nseq),intent(out) :: ivectorindex
        end subroutine enable_sequential_acces_matrix

        subroutine sparsemm(nseq, a_seq, b, c, norb, norbp, ivectorindex, nout, onedimindices)
          use module_base
          use module_types
          implicit none
          integer, intent(in) :: norb,norbp,nseq
          real(kind=8), dimension(norb,norbp),intent(in) :: b
          real(kind=8), dimension(nseq),intent(in) :: a_seq
          real(kind=8), dimension(norb,norbp), intent(out) :: c
          integer,dimension(nseq),intent(in) :: ivectorindex
          integer,intent(in) :: nout
          integer,dimension(4,nout) :: onedimindices
        end subroutine sparsemm

        subroutine axpy_kernel_vectors(norbp, norb, nout, onedimindices, a, x, y)
          use module_base
          use module_types
          implicit none
          integer,intent(in) :: norbp, norb, nout
          integer,dimension(4,nout),intent(in) :: onedimindices
          real(kind=8),intent(in) :: a
          real(kind=8),dimension(norb,norbp),intent(in) :: x
          real(kind=8),dimension(norb,norbp),intent(out) :: y
        end subroutine axpy_kernel_vectors

        subroutine axbyz_kernel_vectors(norbp, norb, nout, onedimindices, a, x, b, y, z)
          use module_base
          use module_types
          implicit none
          integer,intent(in) :: norbp, norb, nout
          integer,dimension(4,nout),intent(in) :: onedimindices
          real(8),intent(in) :: a, b
          real(kind=8),dimension(norb,norbp),intent(in) :: x, y
          real(kind=8),dimension(norb,norbp),intent(out) :: z
        end subroutine axbyz_kernel_vectors

        subroutine copy_kernel_vectors(norbp, norb, nout, onedimindices, a, b)
          use module_base
          use module_types
          implicit none
          integer,intent(in) :: norbp, norb, nout
          integer,dimension(4,nout),intent(in) :: onedimindices
          real(kind=8),dimension(norb,norbp),intent(in) :: a
          real(kind=8),dimension(norb,norbp),intent(out) :: b
        end subroutine copy_kernel_vectors

        subroutine determine_load_balancing(iproc, nproc, orbs, mad, &
                   nvctr, orbitalindex, sendcounts, recvounts, senddspls, recvdspls)
          use module_base
          use module_types
          implicit none
          integer,intent(in) :: iproc, nproc
          type(orbitals_data),intent(in) :: orbs
          type(matrixDescriptors),intent(in) :: mad
          integer,intent(out) :: nvctr
          integer,dimension(:),pointer,intent(out) :: orbitalindex 
          integer,dimension(0:nproc-1),intent(in) :: sendcounts, recvounts, senddspls, recvdspls
        end subroutine determine_load_balancing

        subroutine chebyshev(iproc, nproc, npl, cc, tmb, ham_compr, ovrlp_compr, nvctr, orbitalindex, &
                   sendcounts, recvcounts, senddspls, recvdspls, fermi, penalty_ev)
          use module_base
          use module_types
          implicit none
          integer,intent(in) :: iproc, nproc, npl, nvctr
          real(8),dimension(npl,3),intent(in) :: cc
          type(DFT_wavefunction),intent(in) :: tmb 
          real(kind=8),dimension(tmb%mad%nvctr),intent(in) :: ham_compr, ovrlp_compr
          integer,dimension(nvctr),intent(in) :: orbitalindex
          integer,dimension(0:nproc-1),intent(in) :: sendcounts, recvcounts, senddspls, recvdspls
          real(kind=8),dimension(tmb%orbs%norb,tmb%orbs%norbp),intent(out) :: fermi
          real(kind=8),dimension(tmb%orbs%norb,tmb%orbs%norbp,2),intent(out) :: penalty_ev
        end subroutine chebyshev

        subroutine chebyshev_clean(iproc, nproc, npl, cc, tmb, ham_compr, ovrlp_compr, calculate_SHS, &
                   SHS, fermi, penalty_ev)
          use module_base
          use module_types
          implicit none
          integer,intent(in) :: iproc, nproc, npl
          real(8),dimension(npl,3),intent(in) :: cc
          type(DFT_wavefunction),intent(in) :: tmb 
          real(kind=8),dimension(tmb%mad%nvctr),intent(in) :: ham_compr, ovrlp_compr
          logical,intent(in) :: calculate_SHS
          real(kind=8),dimension(tmb%mad%nvctr),intent(inout) :: SHS
          real(kind=8),dimension(tmb%orbs%norb,tmb%orbs%norbp),intent(out) :: fermi
          real(kind=8),dimension(tmb%orbs%norb,tmb%orbs%norbp,2),intent(out) :: penalty_ev
        end subroutine chebyshev_clean

        subroutine init_onedimindices(norbp, isorb, mad, nout, onedimindices)
          use module_base
          use module_types
          implicit none
        
          ! Calling arguments
          integer,intent(in) :: norbp, isorb
          type(matrixDescriptors),intent(in) :: mad
          integer,intent(out) :: nout
          integer,dimension(:,:),pointer :: onedimindices
        end subroutine init_onedimindices

        subroutine enable_sequential_acces_vector(norbp, norb, isorb, mad, b, nseq, bseq, indexarr)
          use module_base
          use module_types
          implicit none
          integer,intent(in) :: norbp, norb, isorb
          type(matrixDescriptors),intent(in) :: mad
          real(kind=8),dimension(norb,norbp),intent(in) :: b
          integer,intent(out) :: nseq
          real(kind=8),dimension(:),pointer,intent(out) :: bseq
          integer,dimension(norb,norbp),intent(out) :: indexarr
        end subroutine enable_sequential_acces_vector

        subroutine set_variables_for_hybrid(nlr, input, at, orbs, lowaccur_converged, confdatarr, &
                   target_function, nit_basis, nit_scc, mix_hist, locrad, alpha_mix, convCritMix)
          use module_base
          use module_types
          implicit none
          integer,intent(in) :: nlr
          type(input_variables),intent(in) :: input
          type(atoms_data),intent(in) :: at
          type(orbitals_data),intent(in) :: orbs
          logical,intent(out) :: lowaccur_converged
          type(confpot_data),dimension(orbs%norbp),intent(inout) :: confdatarr
          integer,intent(out) :: target_function, nit_basis, nit_scc, mix_hist
          real(kind=8),dimension(nlr),intent(out) :: locrad
          real(kind=8),intent(out) :: alpha_mix, convCritMix
        end subroutine set_variables_for_hybrid

        subroutine locreg_bounds(n1,n2,n3,nfl1,nfu1,nfl2,nfu2,nfl3,nfu3,wfd,bounds)
          use module_base
          use module_types
          implicit none
          integer, intent(in) :: n1,n2,n3
          integer, intent(in) :: nfl1,nfu1,nfl2,nfu2,nfl3,nfu3
          type(wavefunctions_descriptors), intent(in) :: wfd
          type(convolutions_bounds), intent(out) :: bounds
        end subroutine locreg_bounds

        subroutine wfd_to_logrids(n1,n2,n3,wfd,logrid_c,logrid_f)
          use module_base
          use module_types
          implicit none
          integer, intent(in) :: n1,n2,n3
          type(wavefunctions_descriptors), intent(in) :: wfd
          logical, dimension(0:n1,0:n2,0:n3), intent(out) :: logrid_c,logrid_f
        end subroutine wfd_to_logrids

        subroutine make_bounds(n1,n2,n3,logrid,ibyz,ibxz,ibxy)
           implicit none
           integer, intent(in) :: n1,n2,n3
           logical, dimension(0:n1,0:n2,0:n3), intent(in) :: logrid
           integer, dimension(2,0:n2,0:n3), intent(out) :: ibyz
           integer, dimension(2,0:n1,0:n3), intent(out) :: ibxz
           integer, dimension(2,0:n1,0:n2), intent(out) :: ibxy
        end subroutine make_bounds

        subroutine make_all_ib(n1,n2,n3,nfl1,nfu1,nfl2,nfu2,nfl3,nfu3,&
             ibxy_c,ibzzx_c,ibyyzz_c,ibxy_f,ibxy_ff,ibzzx_f,ibyyzz_f,&
             ibyz_c,ibzxx_c,ibxxyy_c,ibyz_f,ibyz_ff,ibzxx_f,ibxxyy_f,ibyyzz_r)
          use module_base
          implicit none
          integer,intent(in)::n1,n2,n3,nfl1,nfu1,nfl2,nfu2,nfl3,nfu3
          integer :: i1,i2,i3,i_stat,i_all !n(c) m1,m2,m3
          integer,intent(in):: ibyz_c(2,0:n2,0:n3),ibxy_c(2,0:n1,0:n2)
          integer,intent(in):: ibyz_f(2,0:n2,0:n3),ibxy_f(2,0:n1,0:n2)
          integer,intent(inout):: ibzzx_c(2,-14:2*n3+16,0:n1) 
          integer,intent(out):: ibyyzz_c(2,-14:2*n2+16,-14:2*n3+16)
          integer,intent(out):: ibxy_ff(2,nfl1:nfu1,nfl2:nfu2)
          integer,intent(inout):: ibzzx_f(2,-14+2*nfl3:2*nfu3+16,nfl1:nfu1) 
          integer,intent(out):: ibyyzz_f(2,-14+2*nfl2:2*nfu2+16,-14+2*nfl3:2*nfu3+16)
          integer,intent(out):: ibzxx_c(2,0:n3,-14:2*n1+16) ! extended boundary arrays
          integer,intent(out):: ibxxyy_c(2,-14:2*n1+16,-14:2*n2+16)
          integer,intent(inout):: ibyz_ff(2,nfl2:nfu2,nfl3:nfu3)
          integer,intent(out):: ibzxx_f(2,nfl3:nfu3,2*nfl1-14:2*nfu1+16)
          integer,intent(out):: ibxxyy_f(2,2*nfl1-14:2*nfu1+16,2*nfl2-14:2*nfu2+16)
          character(len=*), parameter :: subname=' make_all_ib'
          logical,allocatable:: logrid_big(:)
          integer,intent(out):: ibyyzz_r(2,-14:2*n2+16,-14:2*n3+16)
        end subroutine make_all_ib

        subroutine make_ib_inv(logrid_big,ibxy,ibzzx,ibyyzz,nfl1,nfu1,nfl2,nfu2,nfl3,nfu3)
          implicit none
          integer, intent(in) :: nfl1,nfu1,nfl2,nfu2,nfl3,nfu3
          integer,intent(in):: ibxy(2,nfl1:nfu1,nfl2:nfu2)
          integer,intent(inout):: ibzzx(2,-14+2*nfl3:2*nfu3+16,nfl1:nfu1) 
          integer,intent(out):: ibyyzz(2,-14+2*nfl2:2*nfu2+16,-14+2*nfl3:2*nfu3+16)
          logical, intent(inout) :: logrid_big(nfl3:nfu3,2*nfl1-14:2*nfu1+16,2*nfl2-14:2*nfu2+16)! work array
          integer :: nt
        end subroutine make_ib_inv

        subroutine ib_to_logrid_inv(ib,logrid,nfl,nfu,ndat)
          implicit none
          integer, intent(in) :: ndat,nfl,nfu
          integer, intent(in) :: ib(2,ndat)! input
          logical, intent(out) :: logrid(-14+2*nfl:2*nfu+16,ndat)! output
        end subroutine ib_to_logrid_inv

        subroutine ib_from_logrid_inv(ib,logrid,ml1,mu1,ndat)
          implicit none
          integer, intent(in) :: ml1,mu1,ndat
          integer, intent(out) :: ib(2,ndat)
          logical, intent(in) :: logrid(ndat,ml1:mu1)
        end subroutine ib_from_logrid_inv

        subroutine squares(ib,n2,n3)
          implicit none
          integer,intent(in)::n2,n3
          integer,intent(inout)::ib(2,0:n2,0:n3)
        end subroutine squares

        subroutine make_ib_c(logrid_big,ibyz,ibzxx,ibxxyy,n1,n2,n3)
          implicit none
          integer nt,n1,n2,n3
          integer ibyz(2,0:n2,0:n3)! input
          integer ibzxx(2,0:n3,-14:2*n1+16)!output
          integer ibxxyy(2,-14:2*n1+16,-14:2*n2+16)!output
          logical logrid_big(0:n3,-14:2*n1+16,-14:2*n2+16)! work array
        end subroutine make_ib_c

        subroutine ib_to_logrid_rot(ib,logrid,nfl,nfu,ndat)
          implicit none
          integer ndat,nfl,nfu,l,i
          integer ib(2,ndat)! input
          logical logrid(ndat,-14+2*nfl:2*nfu+16)! output
        end subroutine ib_to_logrid_rot

        subroutine ib_from_logrid(ib,logrid,ml1,mu1,ndat)
          implicit none
          integer i,i1
          integer ml1,mu1,ndat
          integer ib(2,ndat)
          logical logrid(ml1:mu1,ndat)
        end subroutine ib_from_logrid

        subroutine make_ib(logrid_big,ibyz,ibzxx,ibxxyy,nfl1,nfu1,nfl2,nfu2,nfl3,nfu3)
          implicit none
          integer nt,nfl1,nfu1,nfl2,nfu2,nfl3,nfu3
          integer ibyz(  2,nfl2:nfu2,nfl3:nfu3)! input
          integer ibzxx( 2,          nfl3:nfu3,2*nfl1-14:2*nfu1+16)!output
          integer ibxxyy(2,                    2*nfl1-14:2*nfu1+16,2*nfl2-14:2*nfu2+16)!output
          logical logrid_big(           nfl3:nfu3,2*nfl1-14:2*nfu1+16,2*nfl2-14:2*nfu2+16)! work array
        end subroutine make_ib

        subroutine squares_1d(ib,nfl2,nfu2,nfl3,nfu3)
          implicit none
          integer,intent(in) :: nfl2,nfu2,nfl3,nfu3
          integer,intent(inout) :: ib(2,nfl2:nfu2,nfl3:nfu3)
        end subroutine squares_1d

        subroutine determine_sequential_length(norbp, isorb, norb, mad, nseq, nmaxsegk, nmaxvalk)
          use module_base
          use module_types
          implicit none
          integer,intent(in) :: norbp, isorb, norb
          type(matrixDescriptors),intent(in) :: mad
          integer,intent(out) :: nseq, nmaxsegk, nmaxvalk
        end subroutine determine_sequential_length

        subroutine get_arrays_for_sequential_acces(norbp, isorb, norb, mad, nseq, nmaxsegk, nmaxvalk, &
                   istindexarr, ivectorindex)
          use module_base
          use module_types
          implicit none
          integer,intent(in) :: norbp, isorb, norb, nseq, nmaxsegk, nmaxvalk
          type(matrixDescriptors),intent(in) :: mad
          integer,dimension(nmaxvalk,nmaxsegk,norbp),intent(out) :: istindexarr
          integer,dimension(nseq),intent(out) :: ivectorindex
        end subroutine get_arrays_for_sequential_acces

        subroutine sequential_acces_matrix(norbp, isorb, norb, mad, a, nseq, nmaxsegk, nmaxvalk, a_seq)
          use module_base
          use module_types
          implicit none
          integer,intent(in) :: norbp, isorb, norb, nseq, nmaxsegk, nmaxvalk
          type(matrixDescriptors),intent(in) :: mad
          real(kind=8),dimension(mad%nvctr),intent(in) :: a
          real(kind=8),dimension(nseq),intent(out) :: a_seq
        end subroutine sequential_acces_matrix

   end interface

END MODULE module_interfaces<|MERGE_RESOLUTION|>--- conflicted
+++ resolved
@@ -3228,20 +3228,12 @@
          type(p2pComms),intent(inout):: comsr
        end subroutine communicate_basis_for_density
 
-<<<<<<< HEAD
-       subroutine create_wfn_metadata(mode, nphi, norb, norbp, nvctr, input, wfnmd)
-=======
-       subroutine create_wfn_metadata(mode, llbnorb, norb, norbp, nvctr, input, wfnmd)
->>>>>>> 70685a59
+       subroutine create_wfn_metadata(mode, norb, norbp, nvctr, input, wfnmd)
          use module_base
          use module_types
          implicit none
          character(len=1),intent(in):: mode
-<<<<<<< HEAD
-         integer,intent(in):: nphi, norb, norbp, nvctr
-=======
-         integer,intent(in):: llbnorb, norb, norbp, nvctr
->>>>>>> 70685a59
+         integer,intent(in):: norb, norbp, nvctr
          type(input_variables),intent(in):: input
          type(wfn_metadata),intent(out):: wfnmd
        end subroutine create_wfn_metadata
@@ -4400,11 +4392,7 @@
           real(kind=8),intent(out) :: ebs
         end subroutine foe
 
-<<<<<<< HEAD
-        subroutine kswfn_init_comm(wfn, lzd, in, atoms, dpbox, iproc, nproc)
-=======
-        subroutine kswfn_init_comm(wfn, in, atoms, dpbox, norb_cubic, iproc, nproc)
->>>>>>> 70685a59
+        subroutine kswfn_init_comm(wfn, in, atoms, dpbox, iproc, nproc)
           use module_types
           implicit none
           integer, intent(in) :: iproc, nproc
