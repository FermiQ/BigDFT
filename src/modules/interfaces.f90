--- conflicted
+++ resolved
@@ -1713,7 +1713,6 @@
       real(wp), dimension(:), pointer :: psi,psit,hpsi
     end subroutine calculate_energy_and_gradient
 
-<<<<<<< HEAD
 
 
    subroutine determine_locreg_periodic(iproc,nlr,cxyz,locrad,hx,hy,hz,Glr,Llr,outofzone)
@@ -1721,23 +1720,12 @@
       use module_types
       implicit none
       integer, intent(in) :: iproc,nlr
-=======
-   subroutine determine_locreg_periodic(iproc,nlr,cxyz,locrad,hx,hy,hz,Glr,Llr)
-      use module_base
-      use module_types
-      implicit none
-      integer, intent(in) :: iproc
-      integer, intent(in) :: nlr
->>>>>>> ecd5c23b
       real(gp), intent(in) :: hx,hy,hz
       type(locreg_descriptors), intent(in) :: Glr
       real(gp), dimension(nlr), intent(in) :: locrad
       real(gp), dimension(3,nlr), intent(in) :: cxyz
       type(locreg_descriptors), dimension(nlr), intent(out) :: Llr
-<<<<<<< HEAD
       integer, dimension(3,nlr),intent(out) :: outofzone
-=======
->>>>>>> ecd5c23b
    end subroutine
 
     subroutine determine_wfd_periodicity(ilr,nlr,Glr,Llr,outofzone)
@@ -1745,17 +1733,10 @@
       use module_types
       implicit none
       integer,intent(in) :: ilr,nlr
-<<<<<<< HEAD
       type(locreg_descriptors),intent(in) :: Glr
       type(locreg_descriptors),dimension(nlr),intent(inout) :: Llr
       integer,dimension(3,nlr),intent(in) :: outofzone
     end subroutine
-=======
-      type(locreg_descriptors),intent(in) :: Glr  
-      type(locreg_descriptors),dimension(nlr),intent(inout) :: Llr   
-      integer,dimension(3,nlr),intent(in) :: outofzone
-    end subroutine 
->>>>>>> ecd5c23b
 
     subroutine num_segkeys_periodic(n1,n2,n3,i1sc,i1ec,i2sc,i2ec,i3sc,i3ec,nseg,nvctr,keyg,keyv,&
      nseg_loc,nvctr_loc,outofzone)
@@ -1764,11 +1745,7 @@
      integer, dimension(nseg), intent(in) :: keyv
      integer, dimension(2,nseg), intent(in) :: keyg
      integer, intent(out) :: nseg_loc,nvctr_loc
-<<<<<<< HEAD
      integer, dimension(3),intent(in) :: outofzone
-=======
-     integer, dimension(3),intent(in) :: outofzone 
->>>>>>> ecd5c23b
     end subroutine
 
     subroutine segkeys_periodic(n1,n2,n3,i1sc,i1ec,i2sc,i2ec,i3sc,i3ec,nseg,nvctr,keyg,keyv,&
@@ -1782,7 +1759,6 @@
      integer, dimension(2,nseg_loc), intent(out) :: keyg_loc
      end subroutine
 
-<<<<<<< HEAD
     subroutine get_number_of_overlap_region(alr,blr,Glr,isovrlp,Llr,nlr,outofzone)
      use module_base
      use module_types
@@ -1806,36 +1782,12 @@
      type(locreg_descriptors), dimension(nlr), intent(in) :: Llr
      type(locreg_descriptors),dimension(isovrlp),intent(out) :: Olr
      integer,dimension(3,nlr),intent(in) :: outofzone
-=======
-    subroutine get_number_of_overlap_region(alr,blr,Glr,isovrlp,Llr,nlr)
-     use module_base
-     use module_types
-     implicit none
-     integer, intent(in) :: alr,blr              
-     integer, intent(in) :: nlr                  
-     type(locreg_descriptors),intent(in) :: Glr  
-     integer, intent(out) :: isovrlp           
-     type(locreg_descriptors), dimension(nlr), intent(in) :: Llr       
-    end subroutine
-
-    subroutine get_overlap_region_periodic(alr,blr,Glr,isovrlp,Llr,nlr,Olr)
-     use module_base
-     use module_types
-     implicit none
-     integer, intent(in) :: alr,blr           
-     integer, intent(in) :: nlr                
-     type(locreg_descriptors),intent(in) :: Glr 
-     integer, intent(in) :: isovrlp              
-     type(locreg_descriptors), dimension(nlr), intent(in) :: Llr  
-     type(locreg_descriptors),dimension(isovrlp),intent(out) :: Olr 
->>>>>>> ecd5c23b
     end subroutine
 
     subroutine nlpspd_to_locreg(input_parameters,iproc,Glr,Llr,rxyz,atoms,orbs,&
        radii_cf,cpmult,fpmult,hx,hy,hz,nlpspd,Lnlpspd,projflg)
      use module_base
      use module_types
-<<<<<<< HEAD
      implicit none
      type(input_variables),intent(in) :: input_parameters
      integer,intent(in) :: iproc
@@ -1846,24 +1798,11 @@
      real(gp), intent(in) :: cpmult,fpmult,hx,hy,hz
      type(nonlocal_psp_descriptors),intent(in) :: nlpspd
      type(nonlocal_psp_descriptors),intent(out) :: Lnlpspd
-=======
-     implicit none 
-     type(input_variables),intent(in) :: input_parameters
-     integer,intent(in) :: iproc
-     type(locreg_descriptors),intent(in) :: Glr  
-     type(locreg_descriptors),intent(in) :: Llr  
-     type(atoms_data),intent(in) :: atoms       
-     type(orbitals_data),intent(in) :: orbs      
-     real(gp), intent(in) :: cpmult,fpmult,hx,hy,hz  
-     type(nonlocal_psp_descriptors),intent(in) :: nlpspd  
-     type(nonlocal_psp_descriptors),intent(out) :: Lnlpspd   
->>>>>>> ecd5c23b
      integer,dimension(atoms%nat),intent(out) :: projflg
      real(gp), dimension(3,atoms%nat), intent(in) :: rxyz
      real(gp), dimension(atoms%ntypes,3), intent(in) :: radii_cf
     end subroutine
 
-<<<<<<< HEAD
     subroutine apply_local_projectors(atoms,in,Llr,Lnlpspd,Lproj,orbs,projflg,psi,rxyz,hpsi)
      use module_base
      use module_types
@@ -1878,30 +1817,12 @@
      real(wp),dimension((Llr%wfd%nvctr_c+7*Llr%wfd%nvctr_f)*orbs%nspinor*orbs%norbp),intent(in) :: psi
      real(wp),dimension((Llr%wfd%nvctr_c+7*Llr%wfd%nvctr_f)*orbs%nspinor*orbs%norbp),intent(out):: hpsi
      real(gp), dimension(3,atoms%nat), intent(in) :: rxyz
-=======
-    subroutine apply_local_projectors(atoms,hx,hy,hz,Llr,Lnlpspd,Lproj,orbs,projflg,psi,rxyz,hpsi,eproj)
-     use module_base
-     use module_types
-     implicit none
-     real(gp), intent(in) :: hx,hy,hz
-     real(gp), intent(out) :: eproj
-     type(atoms_data),intent(in) :: atoms
-     type(locreg_descriptors),intent(in) :: Llr
-     type(nonlocal_psp_descriptors),intent(in) :: Lnlpspd  
-     type(orbitals_data),intent(in) :: orbs
-     integer,dimension(atoms%nat),intent(in) :: projflg
-     real(wp),dimension(Lnlpspd%nprojel),intent(out):: Lproj  
-     real(wp),dimension((Llr%wfd%nvctr_c+7*Llr%wfd%nvctr_f)*orbs%nspinor*orbs%norbp),intent(in) :: psi  
-     real(wp),dimension((Llr%wfd%nvctr_c+7*Llr%wfd%nvctr_f)*orbs%nspinor*orbs%norbp),intent(out):: hpsi 
-     real(gp), dimension(3,atoms%nat), intent(in) :: rxyz 
->>>>>>> ecd5c23b
     end subroutine
 
     subroutine psi_to_locreg(Glr,ilr,ldim,Olr,lpsi,nlr,orbs,psi)
      use module_base
      use module_types
      implicit none
-<<<<<<< HEAD
      integer, intent(in) :: nlr
      integer :: ilr
      integer :: ldim
@@ -1918,58 +1839,28 @@
 
     subroutine partial_density_linear(rsflag,nproc,n1i,n2i,n3i,npsir,nspinn,nrhotot,&
          hfac,nscatterarr,spinsgn,psir,rho_p,norb,norbPsi,coeff,&
-=======
-     integer, intent(in) :: nlr    
-     integer :: ilr           
-     integer :: ldim          
-     type(orbitals_data),intent(in) :: orbs      
-     type(locreg_descriptors),intent(in) :: Glr  
-     type(locreg_descriptors), dimension(nlr), intent(in) :: Olr   
-     real(wp),dimension(orbs%npsidim),intent(in) :: psi      
-     real(wp),dimension(ldim),intent(inout) :: lpsi 
-    end subroutine
-
-
-    subroutine partial_density_linear(rsflag,nproc,n1i,n2i,n3i,npsir,nspinn,nrhotot,&
-         hfac,nscatterarr,spinsgn,psir,rho_p,&
->>>>>>> ecd5c23b
          ibyyzz_r)
       use module_base
       use module_types
       implicit none
       logical, intent(in) :: rsflag
-<<<<<<< HEAD
       integer, intent(in) :: nproc,n1i,n2i,n3i,nrhotot,nspinn,npsir, norb,norbPsi
-=======
-      integer, intent(in) :: nproc,n1i,n2i,n3i,nrhotot,nspinn,npsir
->>>>>>> ecd5c23b
       real(gp), intent(in) :: hfac,spinsgn
       integer, dimension(0:nproc-1,4), intent(in) :: nscatterarr
       real(wp), dimension(n1i,n2i,n3i,npsir), intent(in) :: psir
       real(dp), dimension(n1i,n2i,nrhotot,nspinn), intent(inout) :: rho_p
-<<<<<<< HEAD
       real(8),dimension(norb,norbPsi),intent(in):: coeff
-=======
->>>>>>> ecd5c23b
       integer, dimension(:,:,:),pointer :: ibyyzz_r
     end subroutine partial_density_linear
 
     subroutine local_partial_densityLinear(iproc,nproc,nlr,rsflag,nscatterarr,&
-<<<<<<< HEAD
          nrhotot,Glr,Llr,nrho,rho,hxh,hyh,hzh,nspin,orbs,psi,norbPsi,coeff)
-=======
-         nrhotot,Glr,Llr,nrho,rho,hxh,hyh,hzh,nspin,orbs,psi)
->>>>>>> ecd5c23b
       use module_base
       use module_types
       use libxc_functionals
       implicit none
       logical, intent(in) :: rsflag
-<<<<<<< HEAD
       integer, intent(in) :: iproc,nproc,nlr,nrho, norbPsi
-=======
-      integer, intent(in) :: iproc,nproc,nlr,nrho
->>>>>>> ecd5c23b
       integer,intent(inout):: nrhotot
       integer, intent(in) :: nspin
       real(dp),dimension(max(nrho,1),nspin):: rho
@@ -1979,7 +1870,6 @@
       type(locreg_descriptors),dimension(nlr),intent(in) :: Llr
       integer, dimension(0:nproc-1,4), intent(in) :: nscatterarr !n3d,n3p,i3s+i3xcsh-1,i3xcsh
       real(wp), dimension(orbs%npsidim), intent(in) :: psi
-<<<<<<< HEAD
       real(8),dimension(norbPsi),intent(in):: coeff
     end subroutine local_partial_densityLinear
 
@@ -2141,8 +2031,157 @@
     end subroutine
 
 
-    
-=======
+
+   subroutine determine_locreg_periodic(iproc,nlr,cxyz,locrad,hx,hy,hz,Glr,Llr)
+      use module_base
+      use module_types
+      implicit none
+      integer, intent(in) :: iproc
+      integer, intent(in) :: nlr
+      real(gp), intent(in) :: hx,hy,hz
+      type(locreg_descriptors), intent(in) :: Glr
+      real(gp), dimension(nlr), intent(in) :: locrad
+      real(gp), dimension(3,nlr), intent(in) :: cxyz
+      type(locreg_descriptors), dimension(nlr), intent(out) :: Llr
+   end subroutine
+
+    subroutine determine_wfd_periodicity(ilr,nlr,Glr,Llr,outofzone)
+      use module_base
+      use module_types
+      implicit none
+      integer,intent(in) :: ilr,nlr
+      type(locreg_descriptors),intent(in) :: Glr  
+      type(locreg_descriptors),dimension(nlr),intent(inout) :: Llr   
+      integer,dimension(3,nlr),intent(in) :: outofzone
+    end subroutine 
+
+    subroutine num_segkeys_periodic(n1,n2,n3,i1sc,i1ec,i2sc,i2ec,i3sc,i3ec,nseg,nvctr,keyg,keyv,&
+     nseg_loc,nvctr_loc,outofzone)
+     implicit none
+     integer, intent(in) :: n1,n2,n3,i1sc,i1ec,i2sc,i2ec,i3sc,i3ec,nseg,nvctr
+     integer, dimension(nseg), intent(in) :: keyv
+     integer, dimension(2,nseg), intent(in) :: keyg
+     integer, intent(out) :: nseg_loc,nvctr_loc
+     integer, dimension(3),intent(in) :: outofzone 
+    end subroutine
+
+    subroutine segkeys_periodic(n1,n2,n3,i1sc,i1ec,i2sc,i2ec,i3sc,i3ec,nseg,nvctr,keyg,keyv,&
+     nseg_loc,nvctr_loc,keyg_loc,keyv_loc,outofzone)
+     implicit none
+     integer, intent(in) :: n1,n2,n3,i1sc,i1ec,i2sc,i2ec,i3sc,i3ec,nseg,nvctr,nseg_loc,nvctr_loc
+     integer, dimension(nseg), intent(in) :: keyv
+     integer, dimension(2,nseg), intent(in) :: keyg
+     integer, dimension(3), intent(in) :: outofzone
+     integer, dimension(nseg_loc), intent(out) :: keyv_loc
+     integer, dimension(2,nseg_loc), intent(out) :: keyg_loc
+     end subroutine
+
+    subroutine get_number_of_overlap_region(alr,blr,Glr,isovrlp,Llr,nlr)
+     use module_base
+     use module_types
+     implicit none
+     integer, intent(in) :: alr,blr              
+     integer, intent(in) :: nlr                  
+     type(locreg_descriptors),intent(in) :: Glr  
+     integer, intent(out) :: isovrlp           
+     type(locreg_descriptors), dimension(nlr), intent(in) :: Llr       
+    end subroutine
+
+    subroutine get_overlap_region_periodic(alr,blr,Glr,isovrlp,Llr,nlr,Olr)
+     use module_base
+     use module_types
+     implicit none
+     integer, intent(in) :: alr,blr           
+     integer, intent(in) :: nlr                
+     type(locreg_descriptors),intent(in) :: Glr 
+     integer, intent(in) :: isovrlp              
+     type(locreg_descriptors), dimension(nlr), intent(in) :: Llr  
+     type(locreg_descriptors),dimension(isovrlp),intent(out) :: Olr 
+    end subroutine
+
+    subroutine nlpspd_to_locreg(input_parameters,iproc,Glr,Llr,rxyz,atoms,orbs,&
+       radii_cf,cpmult,fpmult,hx,hy,hz,nlpspd,Lnlpspd,projflg)
+     use module_base
+     use module_types
+     implicit none 
+     type(input_variables),intent(in) :: input_parameters
+     integer,intent(in) :: iproc
+     type(locreg_descriptors),intent(in) :: Glr  
+     type(locreg_descriptors),intent(in) :: Llr  
+     type(atoms_data),intent(in) :: atoms       
+     type(orbitals_data),intent(in) :: orbs      
+     real(gp), intent(in) :: cpmult,fpmult,hx,hy,hz  
+     type(nonlocal_psp_descriptors),intent(in) :: nlpspd  
+     type(nonlocal_psp_descriptors),intent(out) :: Lnlpspd   
+     integer,dimension(atoms%nat),intent(out) :: projflg
+     real(gp), dimension(3,atoms%nat), intent(in) :: rxyz
+     real(gp), dimension(atoms%ntypes,3), intent(in) :: radii_cf
+    end subroutine
+
+    subroutine apply_local_projectors(atoms,hx,hy,hz,Llr,Lnlpspd,Lproj,orbs,projflg,psi,rxyz,hpsi,eproj)
+     use module_base
+     use module_types
+     implicit none
+     real(gp), intent(in) :: hx,hy,hz
+     real(gp), intent(out) :: eproj
+     type(atoms_data),intent(in) :: atoms
+     type(locreg_descriptors),intent(in) :: Llr
+     type(nonlocal_psp_descriptors),intent(in) :: Lnlpspd  
+     type(orbitals_data),intent(in) :: orbs
+     integer,dimension(atoms%nat),intent(in) :: projflg
+     real(wp),dimension(Lnlpspd%nprojel),intent(out):: Lproj  
+     real(wp),dimension((Llr%wfd%nvctr_c+7*Llr%wfd%nvctr_f)*orbs%nspinor*orbs%norbp),intent(in) :: psi  
+     real(wp),dimension((Llr%wfd%nvctr_c+7*Llr%wfd%nvctr_f)*orbs%nspinor*orbs%norbp),intent(out):: hpsi 
+     real(gp), dimension(3,atoms%nat), intent(in) :: rxyz 
+    end subroutine
+
+    subroutine psi_to_locreg(Glr,ilr,ldim,Olr,lpsi,nlr,orbs,psi)
+     use module_base
+     use module_types
+     implicit none
+     integer, intent(in) :: nlr    
+     integer :: ilr           
+     integer :: ldim          
+     type(orbitals_data),intent(in) :: orbs      
+     type(locreg_descriptors),intent(in) :: Glr  
+     type(locreg_descriptors), dimension(nlr), intent(in) :: Olr   
+     real(wp),dimension(orbs%npsidim),intent(in) :: psi      
+     real(wp),dimension(ldim),intent(inout) :: lpsi 
+    end subroutine
+
+
+    subroutine partial_density_linear(rsflag,nproc,n1i,n2i,n3i,npsir,nspinn,nrhotot,&
+         hfac,nscatterarr,spinsgn,psir,rho_p,&
+         ibyyzz_r)
+      use module_base
+      use module_types
+      implicit none
+      logical, intent(in) :: rsflag
+      integer, intent(in) :: nproc,n1i,n2i,n3i,nrhotot,nspinn,npsir
+      real(gp), intent(in) :: hfac,spinsgn
+      integer, dimension(0:nproc-1,4), intent(in) :: nscatterarr
+      real(wp), dimension(n1i,n2i,n3i,npsir), intent(in) :: psir
+      real(dp), dimension(n1i,n2i,nrhotot,nspinn), intent(inout) :: rho_p
+      integer, dimension(:,:,:),pointer :: ibyyzz_r
+    end subroutine partial_density_linear
+
+    subroutine local_partial_densityLinear(iproc,nproc,nlr,rsflag,nscatterarr,&
+         nrhotot,Glr,Llr,nrho,rho,hxh,hyh,hzh,nspin,orbs,psi)
+      use module_base
+      use module_types
+      use libxc_functionals
+      implicit none
+      logical, intent(in) :: rsflag
+      integer, intent(in) :: iproc,nproc,nlr,nrho
+      integer,intent(inout):: nrhotot
+      integer, intent(in) :: nspin
+      real(dp),dimension(max(nrho,1),nspin):: rho
+      real(gp), intent(in) :: hxh,hyh,hzh
+      type(orbitals_data), intent(in) :: orbs
+      type(locreg_descriptors), intent(in) :: Glr
+      type(locreg_descriptors),dimension(nlr),intent(in) :: Llr
+      integer, dimension(0:nproc-1,4), intent(in) :: nscatterarr !n3d,n3p,i3s+i3xcsh-1,i3xcsh
+      real(wp), dimension(orbs%npsidim), intent(in) :: psi
     end subroutine local_partial_densityLinear
 
     subroutine global_to_local(Glr,Llr,nspin,size_rho,size_Lrho,rho,Lrho)
@@ -2185,7 +2224,6 @@
      end subroutine LinearHamiltonianApplication
 
 
->>>>>>> ecd5c23b
   end interface
 
 end module module_interfaces
