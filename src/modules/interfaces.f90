!> @file
!! Define the module module_interfaces containing all interfaces
!!
!! @author 
!!    Luigi Genovese, Damien Caliste
!!    Copyright (C) 2007-2011 BigDFT group
!!    This file is distributed under the terms of the
!!    GNU General Public License, see ~/COPYING file
!!    or http://www.gnu.org/copyleft/gpl.txt .
!!    For the list of contributors, see ~/AUTHORS 

!>  Modules which contains all interfaces
!!  Interfaces of:
!!  - call_cluster
!!  - conjgrad
!!  - copy_old_wavefunctions
!!  - input_occup
!!  - system_size
!!  - MemoryEstimator
!!  - createWavefunctionsDescriptors
!!  - createProjectorsArrays
!!  - createDensPotDescriptors
!!  - createIonicPotential
!!  - import_gaussians
!!  - input_wf_diag
!!  - reformatmywaves
!!  - first_orthon
!!  - sumrho
!!  - HamiltonianApplication
!!  - hpsitopsi
!!  - last_orthon
!!  - local_forces
!!  - projectors_derivatives
!!  - nonlocal_forces
!!  - CalculateTailCorrection
!!  - reformatonewave
module module_interfaces

  implicit none

  interface

     subroutine call_bigdft(nproc,iproc,atoms,rxyz,in,energy,fxyz,fnoise,rst,infocode)
       use module_base
       use module_types
       implicit none
       integer, intent(in) :: iproc,nproc
       type(input_variables),intent(inout) :: in
       type(atoms_data), intent(inout) :: atoms
       type(restart_objects), intent(inout) :: rst
       integer, intent(inout) :: infocode
       real(gp), intent(out) :: energy,fnoise
       real(gp), dimension(3,atoms%nat), intent(in) :: rxyz
       real(gp), dimension(3,atoms%nat), intent(out) :: fxyz
     END SUBROUTINE call_bigdft


     subroutine geopt(nproc,iproc,x,at,f,epot,rst,in,ncount_bigdft)

       !    use module_base
       !    use module_interfaces, except_this_one => geopt
       !    use module_types
       !    use minimization, only:parameterminimization

       use module_base
       use module_types
       !    use minimization, only:parameterminimization
       implicit none
       integer, intent(in) :: nproc,iproc
       integer, intent(inout) :: ncount_bigdft
       type(atoms_data), intent(in) :: at
       type(input_variables), intent(in) :: in
       type(restart_objects), intent(inout) :: rst
       real(gp), intent(inout) :: epot
       real(gp), dimension(3*at%nat), intent(inout) :: x
       real(gp), dimension(3*at%nat), intent(out) :: f
     END SUBROUTINE geopt


     subroutine copy_old_wavefunctions(nproc,orbs,n1,n2,n3,wfd,psi,&
          n1_old,n2_old,n3_old,wfd_old,psi_old)
       use module_base
       use module_types
       implicit none
       integer, intent(in) :: nproc,n1,n2,n3
       type(orbitals_data), intent(in) :: orbs
       type(wavefunctions_descriptors), intent(inout) :: wfd,wfd_old
       integer, intent(out) :: n1_old,n2_old,n3_old
       real(wp), dimension(:), pointer :: psi,psi_old
     END SUBROUTINE copy_old_wavefunctions

     subroutine system_properties(iproc,nproc,in,at,orbs,radii_cf,nelec)
       use module_base
       use module_types
       implicit none
       integer, intent(in) :: iproc,nproc
       integer, intent(out) :: nelec
       type(input_variables), intent(in) :: in
       type(atoms_data), intent(inout) :: at
       type(orbitals_data), intent(out) :: orbs
       real(gp), dimension(at%ntypes,3), intent(out) :: radii_cf
     END SUBROUTINE system_properties

     subroutine system_size(iproc,atoms,rxyz,radii_cf,crmult,frmult,hx,hy,hz,Glr,shift)
       use module_base
       use module_types
       implicit none
       type(atoms_data), intent(inout) :: atoms
       integer, intent(in) :: iproc
       real(gp), intent(in) :: crmult,frmult
       real(gp), dimension(3,atoms%nat), intent(inout) :: rxyz
       real(gp), dimension(atoms%ntypes,3), intent(in) :: radii_cf
       real(gp), intent(inout) :: hx,hy,hz
       type(locreg_descriptors), intent(out) :: Glr
       real(gp), dimension(3), intent(out) :: shift
     END SUBROUTINE system_size

     subroutine read_input_variables(iproc,posinp,inputs,atoms,rxyz)
       use module_base
       use module_types
       implicit none
       character(len=*), intent(in) :: posinp
       integer, intent(in) :: iproc
       type(input_variables), intent(inout) :: inputs
       type(atoms_data), intent(out) :: atoms
       real(gp), dimension(:,:), pointer :: rxyz
     END SUBROUTINE read_input_variables

     subroutine read_input_parameters(iproc,inputs,atoms,rxyz)
       use module_base
       use module_types
       implicit none
       integer, intent(in) :: iproc
       type(input_variables), intent(inout) :: inputs
       type(atoms_data), intent(inout) :: atoms
       real(gp), dimension(:,:), pointer :: rxyz
     END SUBROUTINE read_input_parameters

     subroutine dft_input_variables(iproc,filename,in)
       use module_base
       use module_types
       implicit none
       character(len=*), intent(in) :: filename
       integer, intent(in) :: iproc
       type(input_variables), intent(out) :: in
     END SUBROUTINE dft_input_variables

     subroutine geopt_input_variables(filename,in)
       use module_base
       use module_types
       implicit none
       character(len=*), intent(in) :: filename
       type(input_variables), intent(inout) :: in
     END SUBROUTINE geopt_input_variables

     subroutine tddft_input_variables(filename,in)
       use module_base
       use module_types
       implicit none
       character(len=*), intent(in) :: filename
       type(input_variables), intent(inout) :: in
     END SUBROUTINE tddft_input_variables


     subroutine kpt_input_variables(iproc,filename,in,atoms)
       use module_base
       use module_types
       implicit none
       character(len=*), intent(in) :: filename
       integer, intent(in) :: iproc
       type(input_variables), intent(inout) :: in
       type(atoms_data), intent(in) :: atoms
     END SUBROUTINE kpt_input_variables

     subroutine perf_input_variables(iproc,filename,inputs)
       use module_base
       use module_types
       implicit none
       character(len=*), intent(in) :: filename
       integer, intent(in) :: iproc
       type(input_variables), intent(inout) :: inputs
     END SUBROUTINE perf_input_variables

     subroutine read_atomic_file(file,iproc,at,rxyz)
       use module_base
       use module_types
       implicit none
       character(len=*), intent(in) :: file
       integer, intent(in) :: iproc
       type(atoms_data), intent(inout) :: at
       real(gp), dimension(:,:), pointer :: rxyz
     END SUBROUTINE read_atomic_file

     subroutine read_xyz_positions(iproc,ifile,atoms,rxyz,getLine)
       use module_base
       use module_types
       implicit none
       integer, intent(in) :: iproc,ifile
       type(atoms_data), intent(inout) :: atoms
       real(gp), dimension(:,:), pointer :: rxyz
       interface
          subroutine getline(line,ifile,eof)
            integer, intent(in) :: ifile
            character(len=150), intent(out) :: line
            logical, intent(out) :: eof
          end subroutine getline
       end interface
     END SUBROUTINE read_xyz_positions

     subroutine read_ascii_positions(iproc,ifile,atoms,rxyz,getline)
       use module_base
       use module_types
       implicit none
       integer, intent(in) :: iproc,ifile
       type(atoms_data), intent(inout) :: atoms
       real(gp), dimension(:,:), pointer :: rxyz
       interface
          subroutine getline(line,ifile,eof)
            integer, intent(in) :: ifile
            character(len=150), intent(out) :: line
            logical, intent(out) :: eof
          end subroutine getline
       end interface
     END SUBROUTINE read_ascii_positions

     subroutine write_atomic_file(filename,energy,rxyz,atoms,comment)
       use module_base
       use module_types
       implicit none
       character(len=*), intent(in) :: filename,comment
       type(atoms_data), intent(in) :: atoms
       real(gp), intent(in) :: energy
       real(gp), dimension(3,atoms%nat), intent(in) :: rxyz
     END SUBROUTINE write_atomic_file

     subroutine MemoryEstimator(nproc,idsx,lr,nat,norb,nspinor,nkpt,nprojel,nspin,itrpmax,iscf,peakmem)
       use module_base
       use module_types
       implicit none
       !Arguments
       integer, intent(in) :: nproc,idsx,nat,norb,nspin,nprojel
       integer, intent(in) :: nkpt,nspinor,itrpmax,iscf
       type(locreg_descriptors), intent(in) :: lr
       real(kind=8), intent(out) :: peakmem
     END SUBROUTINE MemoryEstimator

     subroutine check_closed_shell(orbs,lcs)
       use module_base
       use module_types
       implicit none
       type(orbitals_data), intent(in) :: orbs
       logical, intent(out) :: lcs
     END SUBROUTINE check_closed_shell

     subroutine orbitals_descriptors(iproc,nproc,norb,norbu,norbd,nspin,nspinor,nkpt,kpt,wkpt,orbs)
       use module_base
       use module_types
       implicit none
       integer, intent(in) :: iproc,nproc,norb,norbu,norbd,nkpt,nspin
       integer, intent(in) :: nspinor
       type(orbitals_data), intent(out) :: orbs
       real(gp), dimension(nkpt), intent(in) :: wkpt
       real(gp), dimension(3,nkpt), intent(in) :: kpt
     END SUBROUTINE orbitals_descriptors

     subroutine createWavefunctionsDescriptors(iproc,hx,hy,hz,atoms,rxyz,radii_cf,&
          crmult,frmult,Glr,output_grid)
       use module_base
       use module_types
       implicit none
       !Arguments
       type(atoms_data), intent(in) :: atoms
       integer, intent(in) :: iproc
       real(gp), intent(in) :: hx,hy,hz,crmult,frmult
       real(gp), dimension(3,atoms%nat), intent(in) :: rxyz
       real(gp), dimension(atoms%ntypes,3), intent(in) :: radii_cf
       type(locreg_descriptors), intent(inout) :: Glr
       logical, intent(in), optional :: output_grid
     END SUBROUTINE createWavefunctionsDescriptors

     subroutine createProjectorsArrays(iproc,n1,n2,n3,rxyz,at,orbs,&
          radii_cf,cpmult,fpmult,hx,hy,hz,nlpspd,proj)
       use module_base
       use module_types
       implicit none
       integer, intent(in) :: iproc,n1,n2,n3
       type(atoms_data), intent(in) :: at
       type(orbitals_data), intent(in) :: orbs
       real(kind=8), intent(in) :: cpmult,fpmult,hx,hy,hz
       real(kind=8), dimension(3,at%nat), intent(in) :: rxyz
       real(kind=8), dimension(at%ntypes,3), intent(in) :: radii_cf
       type(nonlocal_psp_descriptors), intent(out) :: nlpspd
       real(kind=8), dimension(:), pointer :: proj
     END SUBROUTINE createProjectorsArrays

     subroutine createDensPotDescriptors(iproc,nproc,geocode,datacode,n1i,n2i,n3i,ixc,&
          n3d,n3p,n3pi,i3xcsh,i3s,nscatterarr,ngatherarr)
       use module_base
       implicit none
       character(len=1), intent(in) :: geocode,datacode
       integer, intent(in) :: iproc,nproc,n1i,n2i,n3i,ixc
       integer, intent(out) ::  n3d,n3p,n3pi,i3xcsh,i3s
       integer, dimension(0:nproc-1,4), intent(out) :: nscatterarr
       integer, dimension(0:nproc-1,2), intent(out) :: ngatherarr
     END SUBROUTINE createDensPotDescriptors

     subroutine IonicEnergyandForces(iproc,nproc,at,hxh,hyh,hzh,elecfield,rxyz,eion,fion,psoffset,&
          nvacancy,n1,n2,n3,n1i,n2i,n3i,i3s,n3pi,pot_ion,pkernel)
       use module_base
       use module_types
       implicit none
       type(atoms_data), intent(in) :: at
       integer, intent(in) :: iproc,nproc,n1,n2,n3,n1i,n2i,n3i,i3s,n3pi,nvacancy
       real(kind=8), intent(in) :: hxh,hyh,hzh,elecfield
       real(kind=8), dimension(3,at%nat), intent(in) :: rxyz
       real(kind=8), dimension(*), intent(in) :: pkernel
       real(kind=8), intent(out) :: eion,psoffset
       real(kind=8), dimension(3,at%nat), intent(out) :: fion
       real(kind=8), dimension(*), intent(out) :: pot_ion
     END SUBROUTINE IonicEnergyandForces

     subroutine createIonicPotential(geocode,iproc,nproc,at,rxyz,&
          hxh,hyh,hzh,elecfield,n1,n2,n3,n3pi,i3s,n1i,n2i,n3i,pkernel,pot_ion,psoffset,nvacancy,&
          correct_offset)
       use module_base
       use module_types
       implicit none
       character(len=1), intent(in) :: geocode
       logical, intent(in) :: correct_offset
       integer, intent(in) :: iproc,nproc,n1,n2,n3,n3pi,i3s,n1i,n2i,n3i,nvacancy
       real(gp), intent(in) :: hxh,hyh,hzh,psoffset
       type(atoms_data), intent(in) :: at
       real(gp), intent(in) :: elecfield
       real(gp), dimension(3,at%nat), intent(in) :: rxyz
       real(dp), dimension(*), intent(in) :: pkernel
       real(wp), dimension(*), intent(inout) :: pot_ion
     END SUBROUTINE createIonicPotential

     subroutine input_wf_diag(iproc,nproc,at,rhodsc,&
          orbs,nvirt,comms,Glr,hx,hy,hz,rxyz,rhopot,rhocore,pot_ion,&
          nlpspd,proj,pkernel,pkernelseq,ixc,psi,hpsi,psit,G,&
          nscatterarr,ngatherarr,nspin,potshortcut,symObj,irrzon,phnons,GPU,input)
       use module_base
       use module_types
       implicit none
       integer, intent(in) :: iproc,nproc,ixc,symObj
       integer, intent(inout) :: nspin,nvirt
       real(gp), intent(in) :: hx,hy,hz
       type(rho_descriptors),intent(in) :: rhodsc
       type(atoms_data), intent(in) :: at
       type(orbitals_data), intent(inout) :: orbs
       type(nonlocal_psp_descriptors), intent(in) :: nlpspd
       type(locreg_descriptors), intent(in) :: Glr
       type(communications_arrays), intent(in) :: comms
       type(GPU_pointers), intent(inout) :: GPU
       type(input_variables):: input
       integer, dimension(0:nproc-1,4), intent(in) :: nscatterarr
       integer, dimension(0:nproc-1,2), intent(in) :: ngatherarr 
       real(gp), dimension(3,at%nat), intent(in) :: rxyz
       real(wp), dimension(nlpspd%nprojel), intent(in) :: proj
       real(dp), dimension(*), intent(inout) :: rhopot,pot_ion
       type(gaussian_basis), intent(out) :: G 
       real(wp), dimension(:), pointer :: psi,hpsi,psit,rhocore
       real(dp), dimension(:), pointer :: pkernel,pkernelseq
       integer, intent(in) :: potshortcut
       integer, dimension(*), intent(in) :: irrzon
       real(dp), dimension(*), intent(in) :: phnons
     END SUBROUTINE input_wf_diag

     subroutine reformatmywaves(iproc,orbs,at,&
          hx_old,hy_old,hz_old,n1_old,n2_old,n3_old,rxyz_old,wfd_old,psi_old,&
          hx,hy,hz,n1,n2,n3,rxyz,wfd,psi)
       use module_base
       use module_types
       implicit none
       integer, intent(in) :: iproc,n1_old,n2_old,n3_old,n1,n2,n3
       real(gp), intent(in) :: hx_old,hy_old,hz_old,hx,hy,hz
       type(wavefunctions_descriptors), intent(in) :: wfd,wfd_old
       type(atoms_data), intent(in) :: at
       type(orbitals_data), intent(in) :: orbs
       real(gp), dimension(3,at%nat), intent(in) :: rxyz,rxyz_old
       real(wp), dimension(wfd_old%nvctr_c+7*wfd_old%nvctr_f,orbs%nspinor*orbs%norbp), intent(in) :: psi_old
       real(wp), dimension(wfd%nvctr_c+7*wfd%nvctr_f,orbs%nspinor*orbs%norbp), intent(out) :: psi
     END SUBROUTINE reformatmywaves

     subroutine first_orthon(iproc,nproc,orbs,wfd,comms,psi,hpsi,psit,orthpar)
       use module_base
       use module_types
       implicit none
       integer, intent(in) :: iproc,nproc
       type(orbitals_data), intent(in) :: orbs
       type(wavefunctions_descriptors), intent(in) :: wfd
       type(communications_arrays), intent(in) :: comms
       type(orthon_data):: orthpar
       real(wp), dimension(:) , pointer :: psi,hpsi,psit
     END SUBROUTINE first_orthon

     subroutine sumrho(iproc,nproc,orbs,lr,ixc,hxh,hyh,hzh,psi,rho,nrho, &
          & nscatterarr,nspin,GPU,symObj,irrzon,phnons,rhodsc)
       use module_base!, only: gp,dp,wp,ndebug,memocc
       use module_types
       implicit none
       integer, intent(in) :: iproc,nproc,nrho,nspin,ixc,symObj
       real(gp), intent(in) :: hxh,hyh,hzh
       type(orbitals_data), intent(in) :: orbs
       type(locreg_descriptors), intent(in) :: lr 
       integer, dimension(0:nproc-1,4), intent(in) :: nscatterarr !n3d,n3p,i3s+i3xcsh-1,i3xcsh
       real(wp), dimension(lr%wfd%nvctr_c+7*lr%wfd%nvctr_f,orbs%norbp*orbs%nspinor), intent(in) :: psi
       real(dp), dimension(max(nrho,1),nspin), intent(out), target :: rho
       type(GPU_pointers), intent(inout) :: GPU
       integer, dimension(*), intent(in) :: irrzon
       real(dp), dimension(*), intent(in) :: phnons
       type(rho_descriptors),intent(in) :: rhodsc
     END SUBROUTINE sumrho


     subroutine rho_segkey(iproc,at,rxyz,crmult,frmult,radii_cf,&
         n1,n2,n3,n1i,n2i,n3i,hxh,hyh,hzh,nspin,rho_d,iprint)
       use module_base
       use module_types
       implicit none
       integer,intent(in) :: n1,n2,n3,n1i,n2i,n3i,iproc,nspin
       type(atoms_data), intent(in) :: at
       real(gp), dimension(3,at%nat), intent(in) :: rxyz
       real(gp), intent(in) :: crmult,frmult,hxh,hyh,hzh
       real(gp), dimension(at%ntypes,3), intent(in) :: radii_cf
       logical,intent(in) :: iprint
       type(rho_descriptors),intent(inout) :: rho_d
      end subroutine rho_segkey


     subroutine HamiltonianApplication(iproc,nproc,at,orbs,hx,hy,hz,rxyz,&
          nlpspd,proj,lr,ngatherarr,pot,psi,hpsi,&
          ekin_sum,epot_sum,eexctX,eproj_sum,nspin,GPU,pkernel,orbsocc,psirocc)
       use module_base
       use module_types
       implicit none
       integer, intent(in) :: iproc,nproc,nspin
       real(gp), intent(in) :: hx,hy,hz
       type(atoms_data), intent(in) :: at
       type(orbitals_data), intent(in) :: orbs
       type(nonlocal_psp_descriptors), intent(in) :: nlpspd
       type(locreg_descriptors), intent(in) :: lr 
       integer, dimension(0:nproc-1,2), intent(in) :: ngatherarr 
       real(gp), dimension(3,at%nat), intent(in) :: rxyz
       real(wp), dimension(nlpspd%nprojel), intent(in) :: proj
       real(wp), dimension((lr%wfd%nvctr_c+7*lr%wfd%nvctr_f)*orbs%nspinor*orbs%norbp), intent(in) :: psi
       real(wp), dimension(:), pointer :: pot
       real(gp), intent(out) :: ekin_sum,epot_sum,eexctX,eproj_sum
       real(wp), target, dimension((lr%wfd%nvctr_c+7*lr%wfd%nvctr_f)*orbs%nspinor*orbs%norbp), intent(out) :: hpsi
       type(GPU_pointers), intent(inout) :: GPU
       real(dp), dimension(*), optional :: pkernel
       type(orbitals_data), intent(in), optional :: orbsocc
       real(wp), dimension(:), pointer, optional :: psirocc
     END SUBROUTINE HamiltonianApplication

     subroutine hpsitopsi(iproc,nproc,orbs,lr,comms,iter,diis,idsx,psi,psit,hpsi,nspin,orthpar)
       use module_base
       use module_types
       implicit none
       integer, intent(in) :: iproc,nproc,idsx,iter,nspin
       type(locreg_descriptors), intent(in) :: lr
       type(communications_arrays), intent(in) :: comms
       type(orbitals_data), intent(in) :: orbs
       type(orthon_data), intent(in) :: orthpar
       type(diis_objects), intent(inout) :: diis
       real(wp), dimension(:), pointer :: psi,psit,hpsi
     END SUBROUTINE hpsitopsi

     subroutine DiagHam(iproc,nproc,natsc,nspin,orbs,wfd,comms,&
          psi,hpsi,psit,orthpar,passmat,& !mandatory
          orbse,commse,etol,norbsc_arr,orbsv,psivirt) !optional
       use module_base
       use module_types
       implicit none
       integer, intent(in) :: iproc,nproc,natsc,nspin
       type(wavefunctions_descriptors), intent(in) :: wfd
       type(communications_arrays), target, intent(in) :: comms
       type(orbitals_data), target, intent(inout) :: orbs
       type(orthon_data), intent(in) :: orthpar
       real(wp), dimension(:), pointer :: psi,hpsi,psit
       real(wp), dimension(*), intent(out) :: passmat
       !optional arguments
       real(gp), optional, intent(in) :: etol
       type(orbitals_data), optional, intent(in) :: orbsv
       type(orbitals_data), optional, target, intent(in) :: orbse
       type(communications_arrays), optional, target, intent(in) :: commse
       integer, optional, dimension(natsc+1,nspin), intent(in) :: norbsc_arr
       real(wp), dimension(:), pointer, optional :: psivirt
     END SUBROUTINE DiagHam

     subroutine last_orthon(iproc,nproc,orbs,wfd,&
          nspin,comms,psi,hpsi,psit,evsum, keeppsit)
       use module_base
       use module_types
       implicit none
       type(wavefunctions_descriptors), intent(in) :: wfd
       type(orbitals_data), intent(in) :: orbs
       type(communications_arrays), intent(in) :: comms
       integer, intent(in) :: iproc,nproc,nspin
       real(wp), intent(out) :: evsum
       real(wp), dimension(:) , pointer :: psi,hpsi,psit
       logical , optional :: keeppsit
     END SUBROUTINE last_orthon

     subroutine local_forces(iproc,at,rxyz,hxh,hyh,hzh,&
          n1,n2,n3,n3pi,i3s,n1i,n2i,n3i,rho,pot,floc)
       ! Calculates the local forces acting on the atoms belonging to iproc
       use module_types
       implicit none
       !Arguments---------
       type(atoms_data), intent(in) :: at
       integer, intent(in) :: iproc,n1,n2,n3,n3pi,i3s,n1i,n2i,n3i
       real(kind=8), intent(in) :: hxh,hyh,hzh
       real(kind=8), dimension(3,at%nat), intent(in) :: rxyz
       real(kind=8), dimension(*), intent(in) :: rho,pot
       real(kind=8), dimension(3,at%nat), intent(out) :: floc
     END SUBROUTINE local_forces

     subroutine nonlocal_forces(iproc,n1,n2,n3,hx,hy,hz,at,rxyz,&
          orbs,nlpspd,proj,wfd,psi,fsep,refill)
       use module_base
       use module_types
       implicit none
       !Arguments-------------
       type(atoms_data), intent(in) :: at
       type(wavefunctions_descriptors), intent(in) :: wfd
       type(nonlocal_psp_descriptors), intent(in) :: nlpspd
       logical, intent(in) :: refill
       integer, intent(in) :: iproc,n1,n2,n3
       real(gp), intent(in) :: hx,hy,hz
       type(orbitals_data), intent(in) :: orbs
       real(gp), dimension(3,at%nat), intent(in) :: rxyz
       real(wp), dimension(wfd%nvctr_c+7*wfd%nvctr_f,orbs%norbp*orbs%nspinor), intent(in) :: psi
       real(wp), dimension(nlpspd%nprojel), intent(inout) :: proj
       real(gp), dimension(3,at%nat), intent(inout) :: fsep
     END SUBROUTINE nonlocal_forces

     subroutine CalculateTailCorrection(iproc,nproc,at,rbuf,orbs,&
          Glr,nlpspd,ncongt,pot,hgrid,rxyz,radii_cf,crmult,frmult,nspin,&
          proj,psi,output_grid,ekin_sum,epot_sum,eproj_sum)
       use module_base
       use module_types
       implicit none
       type(atoms_data), intent(in) :: at
       type(orbitals_data), intent(in) :: orbs
       type(locreg_descriptors), intent(in) :: Glr
       type(nonlocal_psp_descriptors), intent(inout) :: nlpspd
       integer, intent(in) :: iproc,nproc,ncongt,nspin
       logical, intent(in) :: output_grid
       real(kind=8), intent(in) :: hgrid,crmult,frmult,rbuf
       real(kind=8), dimension(at%ntypes,3), intent(in) :: radii_cf
       real(kind=8), dimension(3,at%nat), intent(in) :: rxyz
       real(kind=8), dimension(Glr%d%n1i,Glr%d%n2i,Glr%d%n3i,nspin), intent(in) :: pot
       real(kind=8), dimension(nlpspd%nprojel), intent(in) :: proj
       real(kind=8), dimension(Glr%wfd%nvctr_c+7*Glr%wfd%nvctr_f,orbs%norbp), intent(in) :: psi
       real(kind=8), intent(out) :: ekin_sum,epot_sum,eproj_sum
     END SUBROUTINE CalculateTailCorrection

     !added for abinit compatilbility
     subroutine reformatonewave(iproc,displ,wfd,at,hx_old,hy_old,hz_old,&
          n1_old,n2_old,n3_old,rxyz_old,psigold,hx,hy,hz,n1,n2,n3,rxyz,psifscf,psi)
       use module_base
       use module_types
       implicit none
       integer, intent(in) :: iproc,n1_old,n2_old,n3_old,n1,n2,n3
       real(gp), intent(in) :: hx,hy,hz,displ,hx_old,hy_old,hz_old
       type(wavefunctions_descriptors), intent(in) :: wfd
       type(atoms_data), intent(in) :: at
       real(gp), dimension(3,at%nat), intent(in) :: rxyz_old,rxyz
       real(wp), dimension(0:n1_old,2,0:n2_old,2,0:n3_old,2), intent(in) :: psigold
       real(wp), dimension(-7:2*n1+8,-7:2*n2+8,-7:2*n3+8), intent(out) :: psifscf
       real(wp), dimension(wfd%nvctr_c+7*wfd%nvctr_f), intent(out) :: psi
     END SUBROUTINE reformatonewave
     subroutine readonewave(unitwf,useFormattedInput,iorb,iproc,n1,n2,n3,&
          & hx,hy,hz,at,wfd,rxyz_old,rxyz,psi,eval,psifscf)
       use module_base
       use module_types
       implicit none
       logical, intent(in) :: useFormattedInput
       integer, intent(in) :: unitwf,iorb,iproc,n1,n2,n3
       type(wavefunctions_descriptors), intent(in) :: wfd
       type(atoms_data), intent(in) :: at
       real(gp), intent(in) :: hx,hy,hz
       real(gp), dimension(3,at%nat), intent(in) :: rxyz
       real(wp), intent(out) :: eval
       real(gp), dimension(3,at%nat), intent(out) :: rxyz_old
       real(wp), dimension(wfd%nvctr_c+7*wfd%nvctr_f), intent(out) :: psi
       real(wp), dimension(*), intent(out) :: psifscf !this supports different BC
     END SUBROUTINE readonewave
     subroutine writeonewave(unitwf,useFormattedOutput,iorb,n1,n2,n3,hx,hy,hz,nat,rxyz,  & 
          nseg_c,nvctr_c,keyg_c,keyv_c,  & 
          nseg_f,nvctr_f,keyg_f,keyv_f, & 
          psi_c,psi_f,eval)
       use module_base
       implicit none
       logical, intent(in) :: useFormattedOutput
       integer, intent(in) :: unitwf,iorb,n1,n2,n3,nat,nseg_c,nvctr_c,nseg_f,nvctr_f
       real(gp), intent(in) :: hx,hy,hz
       real(wp), intent(in) :: eval
       integer, dimension(nseg_c), intent(in) :: keyv_c
       integer, dimension(nseg_f), intent(in) :: keyv_f
       integer, dimension(2,nseg_c), intent(in) :: keyg_c
       integer, dimension(2,nseg_f), intent(in) :: keyg_f
       real(wp), dimension(nvctr_c), intent(in) :: psi_c
       real(wp), dimension(7,nvctr_f), intent(in) :: psi_f
       real(gp), dimension(3,nat), intent(in) :: rxyz
     END SUBROUTINE writeonewave

     subroutine davidson(iproc,nproc,n1i,n2i,in,at,& 
          orbs,orbsv,nvirt,lr,comms,commsv,&
          hx,hy,hz,rxyz,rhopot,n3p,nlpspd,proj,pkernel,psi,v,ngatherarr,GPU)
       use module_base
       use module_types
       implicit none
       integer, intent(in) :: iproc,nproc,n1i,n2i
       integer, intent(in) :: nvirt,n3p
       type(input_variables), intent(in) :: in
       type(atoms_data), intent(in) :: at
       type(nonlocal_psp_descriptors), intent(in) :: nlpspd
       type(locreg_descriptors), intent(in) :: lr 
       type(orbitals_data), intent(in) :: orbs
       type(communications_arrays), intent(in) :: comms, commsv
       real(gp), intent(in) :: hx,hy,hz
       integer, dimension(0:nproc-1,2), intent(in) :: ngatherarr 
       real(gp), dimension(3,at%nat), intent(in) :: rxyz
       real(wp), dimension(nlpspd%nprojel), intent(in) :: proj
       real(dp), dimension(*), intent(in) :: pkernel,rhopot
       type(orbitals_data), intent(inout) :: orbsv
       type(GPU_pointers), intent(inout) :: GPU
       real(wp), dimension(:), pointer :: psi,v
     END SUBROUTINE davidson

     subroutine build_eigenvectors(iproc,norbu,norbd,norb,norbe,nvctrp,natsc,nspin,nspinore,nspinor,&
          ndim_hamovr,norbsc_arr,hamovr,psi,ppsit,passmat,nvirte,psivirt)
       use module_base
       implicit none
       !Arguments
       integer, intent(in) :: norbu,norbd,norb,norbe,nvctrp,natsc,nspin,nspinor,ndim_hamovr,nspinore
       integer, dimension(natsc+1,nspin), intent(in) :: norbsc_arr
       real(wp), dimension(nspin*ndim_hamovr), intent(in) :: hamovr
       real(wp), dimension(nvctrp,norbe), intent(in) :: psi
       real(wp), dimension(nvctrp*nspinor,norb), intent(out) :: ppsit
       real(wp), dimension(*), intent(out) :: passmat
       integer, dimension(2), intent(in), optional :: nvirte
       real(wp), dimension(*), optional :: psivirt
       integer:: iproc
     END SUBROUTINE build_eigenvectors

     subroutine preconditionall(iproc,nproc,orbs,lr,hx,hy,hz,ncong,hpsi,gnrm,gnrm_zero)
       use module_base
       use module_types
       implicit none
       integer, intent(in) :: iproc,nproc,ncong
       real(gp), intent(in) :: hx,hy,hz
       type(locreg_descriptors), intent(in) :: lr
       type(orbitals_data), intent(in) :: orbs
       real(dp), intent(out) :: gnrm,gnrm_zero
       real(wp), dimension(lr%wfd%nvctr_c+7*lr%wfd%nvctr_f,orbs%norbp,orbs%nspinor), intent(inout) :: hpsi
     END SUBROUTINE preconditionall

     subroutine transpose_v(iproc,nproc,orbs,wfd,comms,psi,&
          work,outadd) !optional
       use module_base
       use module_types
       implicit none
       integer, intent(in) :: iproc,nproc
       type(orbitals_data), intent(in) :: orbs
       type(wavefunctions_descriptors), intent(in) :: wfd
       type(communications_arrays), intent(in) :: comms
       real(wp), dimension(wfd%nvctr_c+7*wfd%nvctr_f,orbs%nspinor,orbs%norbp), intent(inout) :: psi
       real(wp), dimension(:), pointer, optional :: work
       real(wp), intent(out), optional :: outadd
     END SUBROUTINE transpose_v

     subroutine untranspose_v(iproc,nproc,orbs,wfd,comms,psi,&
          work,outadd) !optional
       use module_base
       use module_types
       implicit none
       integer, intent(in) :: iproc,nproc
       type(orbitals_data), intent(in) :: orbs
       type(wavefunctions_descriptors), intent(in) :: wfd
       type(communications_arrays), intent(in) :: comms
       real(wp), dimension((wfd%nvctr_c+7*wfd%nvctr_f)*orbs%nspinor*orbs%norbp), intent(inout) :: psi
       real(wp), dimension(:), pointer, optional :: work
       real(wp), intent(out), optional :: outadd
     END SUBROUTINE untranspose_v

     subroutine plot_wf(orbname,nexpo,at,lr,hx,hy,hz,rxyz,psi,comment)
       use module_base
       use module_types
       implicit none
       character(len=10) :: comment
       character(len=11) :: orbname
       integer, intent(in) :: nexpo
       real(gp), intent(in) :: hx,hy,hz
       type(atoms_data), intent(in) :: at
       real(gp), dimension(3,at%nat), intent(in) :: rxyz
       type(locreg_descriptors), intent(in) :: lr
       real(wp), dimension(lr%wfd%nvctr_c+7*lr%wfd%nvctr_f), intent(in) :: psi
     END SUBROUTINE plot_wf

     subroutine partial_density_free(rsflag,nproc,n1i,n2i,n3i,npsir,nspinn,nrhotot,&
          hfac,nscatterarr,spinsgn,psir,rho_p,ibyyzz_r) !ex-optional argument
       use module_base
       implicit none
       logical, intent(in) :: rsflag
       integer, intent(in) :: nproc,n1i,n2i,n3i,nrhotot,nspinn,npsir
       real(gp), intent(in) :: hfac,spinsgn
       integer, dimension(0:nproc-1,4), intent(in) :: nscatterarr
       real(wp), dimension(n1i,n2i,n3i,nspinn), intent(in) :: psir
       real(dp), dimension(n1i,n2i,nrhotot,nspinn), intent(inout) :: rho_p
       integer, dimension(:,:,:), pointer :: ibyyzz_r 
     END SUBROUTINE partial_density_free

     subroutine parse_cp2k_files(iproc,basisfile,orbitalfile,nat,ntypes,orbs,iatype,rxyz,&
          CP2K,wfn_cp2k)
       use module_base
       use module_types
       implicit none
       character(len=*), intent(in) :: basisfile,orbitalfile
       integer, intent(in) :: iproc,nat,ntypes
       type(orbitals_data), intent(in) :: orbs
       integer, dimension(nat), intent(in) :: iatype
       real(gp), dimension(3,nat), target, intent(in) :: rxyz
       type(gaussian_basis), intent(out) :: CP2K
       real(wp), dimension(:,:), pointer :: wfn_cp2k
     END SUBROUTINE parse_cp2k_files

     subroutine read_gaussian_information(orbs,G,coeffs,filename, opt_fillrxyz)
       use module_base
       use module_types
       implicit none
       character(len=*), intent(in) :: filename
       type(orbitals_data), intent(in) :: orbs
       type(gaussian_basis), intent(out) :: G
       real(wp), dimension(:,:), pointer :: coeffs
       logical, optional :: opt_fillrxyz
     END SUBROUTINE read_gaussian_information

     subroutine restart_from_gaussians(iproc,nproc,orbs,lr,hx,hy,hz,psi,G,coeffs)
       use module_base
       use module_types
       implicit none
       integer, intent(in) :: iproc,nproc
       real(gp), intent(in) :: hx,hy,hz
       type(orbitals_data), intent(in) :: orbs
       type(locreg_descriptors), intent(in) :: lr
       type(gaussian_basis), intent(inout) :: G
       real(wp), dimension(lr%wfd%nvctr_c+7*lr%wfd%nvctr_f,orbs%norbp), intent(out) :: psi
       real(wp), dimension(:,:), pointer :: coeffs
     END SUBROUTINE restart_from_gaussians

     subroutine inputguess_gaussian_orbitals(iproc,nproc,at,rxyz,Glr,nvirt,nspin,&
          orbs,orbse,norbsc_arr,locrad,G,psigau,eks)
       use module_base
       use module_types
       implicit none
       integer, intent(in) :: iproc,nproc,nspin
       integer, intent(inout) :: nvirt
       type(atoms_data), intent(in) :: at
       type(orbitals_data), intent(in) :: orbs
       type(locreg_descriptors), intent(in) :: Glr
       real(gp), dimension(3,at%nat), intent(in) :: rxyz
       real(gp), intent(out) :: eks
       integer, dimension(at%natsc+1,nspin), intent(out) :: norbsc_arr
       real(gp), dimension(at%nat), intent(out) :: locrad
       type(orbitals_data), intent(out) :: orbse
       type(gaussian_basis), intent(out) :: G
       real(wp), dimension(:,:,:), pointer :: psigau
     END SUBROUTINE inputguess_gaussian_orbitals

     subroutine AtomicOrbitals(iproc,at,rxyz,norbe,orbse,norbsc,&
          nspin,eks,scorb,G,gaucoeff,iorbtolr)
       use module_base
       use module_types
       implicit none
       integer, intent(in) :: norbe,iproc
       integer, intent(in) :: norbsc,nspin
       type(atoms_data), intent(in) :: at
       logical, dimension(4,2,at%natsc), intent(in) :: scorb
       real(gp), dimension(3,at%nat), intent(in), target :: rxyz
       type(orbitals_data), intent(inout) :: orbse
       type(gaussian_basis), intent(out) :: G
       real(gp), intent(out) :: eks
       integer, dimension(orbse%norbp), intent(out) :: iorbtolr !assign the localisation region
       real(wp), intent(out) :: gaucoeff !norbe=G%ncoeff
     END SUBROUTINE AtomicOrbitals

     subroutine apply_potential(n1,n2,n3,nl1,nl2,nl3,nbuf,nspinor,npot,psir,pot,epot,&
          ibyyzz_r) !optional
       use module_base
       implicit none
       integer, intent(in) :: n1,n2,n3,nl1,nl2,nl3,nbuf,nspinor,npot
       real(wp), dimension(-nl1:2*n1+2+nl1,-nl2:2*n2+2+nl2,-nl3:2*n3+2+nl3,nspinor), intent(inout) :: psir
       real(wp), dimension(-nl1:2*n1+2+nl1-4*nbuf,-nl2:2*n2+2+nl2-4*nbuf,-nl3:2*n3+2+nl3-4*nbuf,npot), intent(in) :: pot
       integer, dimension(2,-14:2*n2+16,-14:2*n3+16), intent(in), optional :: ibyyzz_r
       real(gp), intent(out) :: epot
     END SUBROUTINE apply_potential

     subroutine correct_hartree_potential(at,iproc,nproc,n1i,n2i,n3i,n3p,n3pi,n3d,&
          i3s,i3xcsh,hxh,hyh,hzh,pkernel,ngatherarr,&
          rhoref,pkernel_ref,pot_ion,rhopot,ixc,nspin,ehart,eexcu,vexcu,PSquiet,correct_offset)
       use module_base
       use module_types
       implicit none
       character(len=3), intent(in) :: PSquiet
       logical, intent(in) :: correct_offset
       integer, intent(in) :: iproc,nproc,n1i,n2i,n3i,n3p,n3pi,n3d,nspin,ixc,i3xcsh,i3s
       real(gp), intent(in) :: hxh,hyh,hzh
       type(atoms_data), intent(in) :: at
       integer, dimension(0:nproc-1,2), intent(in) :: ngatherarr
       real(dp), dimension(n1i,n2i,max(n3d,1),nspin), intent(inout) :: rhoref
       real(dp), dimension(n1i,n2i,max(n3pi,1)), intent(inout) :: pot_ion
       real(dp), dimension(n1i,n2i,max(n3d,1),nspin), intent(inout) :: rhopot
       real(gp), intent(out) :: ehart,eexcu,vexcu
       real(dp), dimension(:), pointer :: pkernel_ref,pkernel
     END SUBROUTINE correct_hartree_potential

     subroutine xabs_lanczos(iproc,nproc,at,hx,hy,hz,rxyz,&
          radii_cf,nlpspd,proj,lr,ngatherarr,ndimpot,potential,&
          ekin_sum,epot_sum,eproj_sum,nspin,GPU, in_iat_absorber, in )
       use module_base
       use module_types
       implicit none
       integer, intent(in) :: iproc,nproc,ndimpot,nspin
       real(gp), intent(in) :: hx,hy,hz
       type(atoms_data), intent(in), target :: at
       type(nonlocal_psp_descriptors), intent(in) , target :: nlpspd
       type(locreg_descriptors), intent(in) , target :: lr 
       integer, dimension(0:nproc-1,2), intent(in) , target :: ngatherarr 
       real(gp), dimension(3,at%nat), intent(in) , target :: rxyz
       real(gp), dimension(at%ntypes,3), intent(in), target ::  radii_cf
       real(wp), dimension(nlpspd%nprojel), intent(in) , target :: proj
       real(wp), dimension(max(ndimpot,1),nspin), target :: potential
       real(gp), intent(out) :: ekin_sum,epot_sum,eproj_sum
       type(GPU_pointers), intent(inout) , target :: GPU
       integer, intent(in) :: in_iat_absorber

       type(input_variables),intent(in) :: in
     END SUBROUTINE xabs_lanczos


     subroutine xabs_chebychev(iproc,nproc,at,hx,hy,hz,rxyz,&
          radii_cf,nlpspd,proj,lr,ngatherarr,ndimpot,potential,&
          ekin_sum,epot_sum,eproj_sum,nspin,GPU,in_iat_absorber,in  )! aggiunger a interface
       use module_base
       use module_types
       implicit none
       integer  :: iproc,nproc,ndimpot,nspin
       real(gp)  :: hx,hy,hz
       type(atoms_data), target :: at
       type(nonlocal_psp_descriptors), target :: nlpspd
       type(locreg_descriptors), target :: lr
       integer, dimension(0:nproc-1,2), target :: ngatherarr 
       real(gp), dimension(3,at%nat), target :: rxyz
       real(gp), dimension(at%ntypes,3), intent(in), target ::  radii_cf
       real(wp), dimension(nlpspd%nprojel), target :: proj
       real(wp), dimension(max(ndimpot,1),nspin), target :: potential

       real(gp) :: ekin_sum,epot_sum,eproj_sum
       type(GPU_pointers), intent(inout) , target :: GPU
       integer, intent(in) :: in_iat_absorber


       type(input_variables),intent(in) :: in

     END SUBROUTINE xabs_chebychev

     subroutine cg_spectra(iproc,nproc,at,hx,hy,hz,rxyz,&
          radii_cf,nlpspd,proj,lr,ngatherarr,ndimpot,potential,&
          ekin_sum,epot_sum,eproj_sum,nspin,GPU,in_iat_absorber,in  )! aggiunger a interface
       use module_base
       use module_types
       implicit none
       integer  :: iproc,nproc,ndimpot,nspin
       real(gp)  :: hx,hy,hz
       type(atoms_data), target :: at
       type(nonlocal_psp_descriptors), target :: nlpspd
       type(locreg_descriptors), target :: lr
       integer, dimension(0:nproc-1,2), target :: ngatherarr 
       real(gp), dimension(3,at%nat), target :: rxyz
       real(gp), dimension(at%ntypes,3), intent(in), target ::  radii_cf
       real(wp), dimension(nlpspd%nprojel), target :: proj
       real(wp), dimension(max(ndimpot,1),nspin), target :: potential

       real(gp) :: ekin_sum,epot_sum,eproj_sum
       type(GPU_pointers), intent(inout) , target :: GPU
       integer, intent(in) :: in_iat_absorber


       type(input_variables),intent(in) :: in

     END SUBROUTINE cg_spectra

     function GetBottom(  atoms, iproc)
       use module_base
       use module_types
       implicit none
       type(atoms_data), intent(in) :: atoms
       integer iproc
       real(gp) GetBottom
     end function GetBottom

     subroutine eleconf(nzatom,nvalelec,symbol,rcov,rprb,ehomo,neleconf,nsccode,mxpl,mxchg,amu)
       implicit none
       integer, intent(in) :: nzatom,nvalelec
       character(len=2), intent(out) :: symbol
       real(kind=8), intent(out) :: rcov,rprb,ehomo,amu
       integer, parameter :: nmax=6,lmax=3
       integer, intent(out) :: neleconf(nmax,0:lmax)
       integer, intent(out) :: nsccode,mxpl,mxchg
     END SUBROUTINE eleconf

!     subroutine psimix(iproc,nproc,orbs,comms,ads,ids,mids,idsx,energy,energy_old,alpha,&
!          hpsit,psidst,hpsidst_sp,psit)
!       use module_base
!       use module_types
!       implicit none
!       integer, intent(in) :: iproc,nproc,ids,mids,idsx
!       real(gp), intent(in) :: energy,energy_old
!       type(orbitals_data), intent(in) :: orbs
!       type(communications_arrays), intent(in) :: comms
!       real(gp), intent(inout) :: alpha
!       real(wp), dimension(:), pointer :: psit,hpsit,psidst
!       real(sp), dimension(:), pointer :: hpsidst_sp
!       real(wp), dimension(:,:,:), pointer :: ads
!     END SUBROUTINE psimix
!
     subroutine plot_density(filename,iproc,nproc,n1,n2,n3,n1i,n2i,n3i,n3p,nspin,&
          hxh,hyh,hzh,at,rxyz,ngatherarr,rho)
       use module_base
       use module_types
       implicit none
       character(len=*), intent(in) :: filename
       integer, intent(in) :: iproc,n1i,n2i,n3i,n3p,n1,n2,n3,nspin,nproc
       real(gp), intent(in) :: hxh,hyh,hzh
       type(atoms_data), intent(in) :: at
       integer, dimension(0:nproc-1,2), intent(in) :: ngatherarr
       real(gp), dimension(3,at%nat), intent(in) :: rxyz
       real(dp), dimension(max(n1i*n2i*n3p,1),nspin), target, intent(in) :: rho
     END SUBROUTINE plot_density

     subroutine read_density(filename,geocode,n1i,n2i,n3i,nspin,hxh,hyh,hzh,rho,&
          nat,rxyz,iatypes, znucl)
       use module_base
       use module_types
       implicit none
       character(len=*), intent(in) :: filename
       character(len=1), intent(in) :: geocode
       integer, intent(out) :: nspin
       integer, intent(out) ::  n1i,n2i,n3i
       real(gp), intent(out) :: hxh,hyh,hzh
       real(dp), dimension(:,:), pointer :: rho
       real(gp), dimension(:,:), pointer, optional :: rxyz
       integer, intent(out), optional ::  nat
       integer, dimension(:), pointer, optional :: iatypes, znucl
     END SUBROUTINE read_density

     subroutine read_cube(filename,geocode,n1i,n2i,n3i,nspin,hxh,hyh,hzh,rho,&
          nat,rxyz, iatypes, znucl)
       use module_base
       use module_types
       implicit none
       character(len=*), intent(in) :: filename
       character(len=1), intent(in) :: geocode
       integer, intent(out) :: nspin
       integer, intent(out) ::  n1i,n2i,n3i
       real(gp), intent(out) :: hxh,hyh,hzh
       real(dp), dimension(:,:), pointer :: rho
       real(gp), dimension(:,:), pointer   :: rxyz
       integer, intent(out)   ::  nat
       integer, dimension(:), pointer   :: iatypes, znucl
     END SUBROUTINE read_cube

     subroutine read_etsf(filename,geocode,n1i,n2i,n3i,nspin,hxh,hyh,hzh,rho,&
          nat,rxyz, iatypes, znucl)
       use module_base
       use module_types
       implicit none
       character(len=*), intent(in) :: filename
       character(len=1), intent(in) :: geocode
       integer, intent(out) :: nspin
       integer, intent(out) ::  n1i,n2i,n3i
       real(gp), intent(out) :: hxh,hyh,hzh
       real(dp), dimension(:,:), pointer :: rho
       real(gp), dimension(:,:), pointer :: rxyz
       integer, intent(out) ::  nat
       integer, dimension(:), pointer :: iatypes, znucl
     END SUBROUTINE read_etsf

     subroutine read_potfile4b2B(filename,n1i,n2i,n3i, rho, alat1, alat2, alat3)
       use module_base
       implicit none
       character(len=*), intent(in) :: filename
       integer, intent(out) :: n1i,n2i,n3i
       real(gp) alat1, alat2, alat3, dum, dum1
       ! real(dp), dimension(n1i*n2i*n3d), intent(out) :: rho
       real(gp), pointer :: rho(:)
     END SUBROUTINE read_potfile4b2B

!!$     subroutine read_density_cube(filename, n1i,n2i,n3i, nspin, hxh,hyh,hzh, nat, rxyz,  rho)
!!$       use module_base
!!$       use module_types
!!$       implicit none
!!$       character(len=*), intent(in) :: filename
!!$       integer, intent(out) ::  n1i,n2i,n3i
!!$       integer, intent(in) :: nspin
!!$       real(gp), intent(out) :: hxh,hyh,hzh
!!$       real(gp), pointer :: rxyz(:,:)
!!$       real(dp), dimension(:), pointer :: rho
!!$       integer, intent(out) ::  nat
!!$     END SUBROUTINE read_density_cube

     subroutine gaussian_pswf_basis(ng,enlargerprb,iproc,nspin,at,rxyz,G,Gocc)
       use module_base
       use module_types
       implicit none
       logical, intent(in) :: enlargerprb
       integer, intent(in) :: iproc,nspin,ng
       type(atoms_data), intent(in) :: at
       real(gp), dimension(3,at%nat), target, intent(in) :: rxyz
       type(gaussian_basis), intent(out) :: G
       real(wp), dimension(:), pointer :: Gocc
     END SUBROUTINE gaussian_pswf_basis

     subroutine local_analysis(iproc,nproc,hx,hy,hz,in,at,rxyz,shift,lr,orbs,orbsv,psi,psivirt)
       use module_base
       use module_types
       implicit none
       integer, intent(in) :: iproc,nproc
       real(gp), intent(in) :: hx,hy,hz
       type(input_variables), intent(in) :: in
       type(locreg_descriptors), intent(in) :: lr
       type(orbitals_data), intent(in) :: orbs,orbsv
       type(atoms_data), intent(in) :: at
       real(gp), dimension(3),intent(in) :: shift
       real(gp), dimension(3,at%nat), intent(in) :: rxyz
       real(wp), dimension(:), pointer :: psi,psivirt
     END SUBROUTINE local_analysis

     subroutine plot_gatom_basis(filename,iat,ngx,G,Gocc,rhocoeff,rhoexpo)
       use module_base
       use module_types
       implicit none
       character(len=*), intent(in) :: filename
       integer, intent(in) :: iat,ngx
       type(gaussian_basis), intent(in) :: G
       real(wp), dimension(:), pointer :: Gocc
       real(wp), dimension((ngx*(ngx+1))/2), intent(out) :: rhoexpo
       real(wp), dimension((ngx*(ngx+1))/2,4), intent(out) :: rhocoeff
     END SUBROUTINE plot_gatom_basis

     subroutine calculate_rhocore(iproc,at,d,rxyz,hxh,hyh,hzh,i3s,i3xcsh,n3d,n3p,rhocore)
       use module_base
       use module_types
       implicit none
       integer, intent(in) :: iproc,i3s,n3d,i3xcsh,n3p
       real(gp), intent(in) :: hxh,hyh,hzh
       type(atoms_data), intent(in) :: at
       type(grid_dimensions), intent(in) :: d
       real(gp), dimension(3,at%nat), intent(in) :: rxyz
       real(wp), dimension(:), pointer :: rhocore
     END SUBROUTINE calculate_rhocore

     subroutine XC_potential(geocode,datacode,iproc,nproc,n01,n02,n03,ixc,hx,hy,hz,&
          rho,exc,vxc,nspin,rhocore,potxc,dvxcdrho)
       use module_base
       implicit none
       character(len=1), intent(in) :: geocode
       character(len=1), intent(in) :: datacode
       integer, intent(in) :: iproc,nproc,n01,n02,n03,ixc,nspin
       real(gp), intent(in) :: hx,hy,hz
       real(gp), intent(out) :: exc,vxc
       real(dp), dimension(*), intent(inout) :: rho
       real(wp), dimension(:), pointer :: rhocore !associated if useful
       real(wp), dimension(*), intent(out) :: potxc
       real(wp), dimension(*), intent(out), optional :: dvxcdrho
     END SUBROUTINE XC_potential

     subroutine direct_minimization(iproc,nproc,n1i,n2i,in,at,&
          orbs,orbsv,nvirt,lr,comms,commsv,&
          hx,hy,hz,rxyz,rhopot,n3p,nlpspd,proj, &
          pkernel,psi,psivirt,ngatherarr,GPU)
       use module_base
       use module_types
       implicit none
       integer, intent(in) :: iproc,nproc,n1i,n2i,nvirt,n3p
       type(input_variables), intent(in) :: in
       type(atoms_data), intent(in) :: at
       type(nonlocal_psp_descriptors), intent(in) :: nlpspd
       type(locreg_descriptors), intent(in) :: lr 
       type(orbitals_data), intent(in) :: orbs
       type(communications_arrays), intent(in) :: comms, commsv
       real(gp), intent(in) :: hx,hy,hz
       integer, dimension(0:nproc-1,2), intent(in) :: ngatherarr 
       real(gp), dimension(3,at%nat), intent(in) :: rxyz
       real(wp), dimension(nlpspd%nprojel), intent(in) :: proj
       real(dp), dimension(*), intent(in) :: pkernel
       real(dp), dimension(*), intent(in), target :: rhopot
       type(orbitals_data), intent(inout) :: orbsv
       type(GPU_pointers), intent(inout) :: GPU
       real(wp), dimension(:), pointer :: psi,psivirt
     END SUBROUTINE direct_minimization

     subroutine CounterIonPotential(geocode,iproc,nproc,in,shift,&
          hxh,hyh,hzh,grid,n3pi,i3s,pkernel,pot_ion)
       use module_base
       use module_types
       implicit none
       character(len=1), intent(in) :: geocode
       integer, intent(in) :: iproc,nproc,n3pi,i3s
       real(gp), intent(in) :: hxh,hyh,hzh
       real(gp), dimension(3), intent(in) :: shift
       type(input_variables), intent(in) :: in
       type(grid_dimensions), intent(in) :: grid
       real(dp), dimension(*), intent(in) :: pkernel
       real(wp), dimension(*), intent(inout) :: pot_ion
     END SUBROUTINE CounterIonPotential

     subroutine gaussian_rism_basis(nat,radii,rxyz,G)
       use module_base
       use module_types
       implicit none
       integer, intent(in) :: nat
       real(gp), dimension(nat), intent(in) :: radii
       real(gp), dimension(3,nat), target, intent(in) :: rxyz
       type(gaussian_basis), intent(out) :: G
     END SUBROUTINE gaussian_rism_basis

     subroutine gaussian_hermite_basis(nhermitemax,nat,radii,rxyz,G)
       use module_base
       use module_types
       implicit none
       integer, intent(in) :: nat,nhermitemax
       real(gp), dimension(nat), intent(in) :: radii
       real(gp), dimension(3,nat), target, intent(in) :: rxyz
       type(gaussian_basis), intent(out) :: G  
     END SUBROUTINE gaussian_hermite_basis

    subroutine write_eigen_objects(iproc,occorbs,nspin,nvirt,nplot,hx,hy,hz,at,rxyz,lr,orbs,orbsv,psi,psivirt)
      use module_base
      use module_types
      implicit none
      logical, intent(in) :: occorbs
      integer, intent(in) :: iproc,nspin,nvirt,nplot
      real(gp), intent(in) :: hx,hy,hz
      type(atoms_data), intent(in) :: at
      type(locreg_descriptors), intent(in) :: lr
      type(orbitals_data), intent(in) :: orbs,orbsv
      real(gp), dimension(3,at%nat), intent(in) :: rxyz
      real(wp), dimension(:), pointer :: psi,psivirt
    END SUBROUTINE write_eigen_objects

    subroutine full_local_potential(iproc,nproc,ndimpot,ndimgrid,nspin,norb,norbp,ngatherarr,potential,pot)
      use module_base
      implicit none
      integer, intent(in) :: iproc,nproc,nspin,ndimpot,norb,norbp,ndimgrid
      integer, dimension(0:nproc-1,2), intent(in) :: ngatherarr 
      real(wp), dimension(max(ndimpot,1)*nspin), intent(in), target :: potential
      real(wp), dimension(:), pointer :: pot
    END SUBROUTINE full_local_potential

    subroutine free_full_potential(nproc,pot,subname)
      use module_base
      implicit none
      character(len=*), intent(in) :: subname
      integer, intent(in) :: nproc
      real(wp), dimension(:), pointer :: pot
    END SUBROUTINE free_full_potential

    subroutine select_active_space(iproc,nproc,orbs,comms,mask_array,Glr,orbs_as,comms_as,psi,psi_as)
      use module_base
      use module_types
      implicit none
      integer, intent(in) :: iproc,nproc
      type(orbitals_data), intent(in) :: orbs
      type(locreg_descriptors), intent(in) :: Glr
      type(communications_arrays), intent(in) :: comms
      logical, dimension(orbs%norb*orbs%nkpts), intent(in) :: mask_array
      real(wp), dimension(orbs%npsidim), intent(in) :: psi
      type(orbitals_data), intent(out) :: orbs_as
      type(communications_arrays), intent(out) :: comms_as
      real(wp), dimension(:), pointer :: psi_as
    END SUBROUTINE select_active_space

    subroutine calculate_energy_and_gradient(iter,iproc,nproc,orbs,comms,GPU,lr,hx,hy,hz,ncong,iscf,&
         ekin,epot,eproj,ehart,exc,evxc,eexctX,eion,edisp,psi,psit,hpsi,gnrm,gnrm_zero,energy)
      use module_base
      use module_types
      implicit none
      integer, intent(in) :: iproc,nproc,ncong,iscf,iter
      real(gp), intent(in) :: hx,hy,hz,ekin,epot,eproj,ehart,exc,evxc,eexctX,eion,edisp
      type(orbitals_data), intent(in) :: orbs
      type(communications_arrays), intent(in) :: comms
      type(locreg_descriptors), intent(in) :: lr
      type(GPU_pointers), intent(in) :: GPU
      real(gp), intent(out) :: gnrm,gnrm_zero,energy
      real(wp), dimension(:), pointer :: psi,psit,hpsi
    end subroutine calculate_energy_and_gradient

<<<<<<< HEAD
    subroutine calculate_energy_and_gradient_new(iter,iproc,nproc,orbs,comms,GPU,lr,orthpar,hx,hy,hz,ncong,iscf,&
         energs,psi,psit,hpsi,gnrm,gnrm_zero,energy)
      use module_base
      use module_types
      !use module_interfaces!, except_this_one => calculate_energy_and_gradient_new
      implicit none
      integer, intent(in) :: iproc,nproc,ncong,iscf,iter
      real(gp), intent(in) :: hx,hy,hz
      type(orbitals_data), intent(inout) :: orbs
      type(communications_arrays), intent(in) :: comms
      type(locreg_descriptors), intent(in) :: lr
      type(GPU_pointers), intent(in) :: GPU
      type(orthon_data), intent(in) :: orthpar
      type(energy_terms), intent(inout) :: energs
      real(gp), intent(out) :: gnrm,gnrm_zero,energy
      real(wp), dimension(:), pointer :: psi,psit,hpsi
    end subroutine calculate_energy_and_gradient_new

    subroutine constrained_davidson(iproc,nproc,n1i,n2i,in,at,&
         orbs,orbsv,nvirt,lr,comms,commsv,&
         hx,hy,hz,rxyz,rhopot,n3p,nlpspd,proj,pkernel,psi,v,ngatherarr,GPU)
      use module_base
      use module_types
      use libxc_functionals
      implicit none
      integer, intent(in) :: iproc,nproc,n1i,n2i
      integer, intent(in) :: nvirt,n3p
      type(input_variables), intent(in) :: in
      type(atoms_data), intent(in) :: at
      type(nonlocal_psp_descriptors), intent(in) :: nlpspd
      type(locreg_descriptors), intent(in) :: lr 
      type(orbitals_data), intent(in) :: orbs
      type(communications_arrays), intent(in) :: comms, commsv
      real(gp), intent(in) :: hx,hy,hz
      integer, dimension(0:nproc-1,2), intent(in) :: ngatherarr 
      real(gp), dimension(3,at%nat), intent(in) :: rxyz
      real(wp), dimension(nlpspd%nprojel), intent(in) :: proj
      real(dp), dimension(*), intent(in) :: pkernel,rhopot
      type(orbitals_data), intent(inout) :: orbsv
      type(GPU_pointers), intent(inout) :: GPU
      real(wp), dimension(:), pointer :: psi,v
    end subroutine constrained_davidson
=======
!!    subroutine calculate_energy_and_gradient_new(iter,iproc,nproc,orbs,comms,GPU,lr,orthpar,hx,hy,hz,ncong,iscf,&
!!         energs,psi,psit,hpsi,gnrm,gnrm_zero,energy)
!!      use module_base
!!      use module_types
!!      !use module_interfaces!, except_this_one => calculate_energy_and_gradient_new
!!      implicit none
!!      integer, intent(in) :: iproc,nproc,ncong,iscf,iter
!!      real(gp), intent(in) :: hx,hy,hz
!!      type(orbitals_data), intent(inout) :: orbs
!!      type(communications_arrays), intent(in) :: comms
!!      type(locreg_descriptors), intent(in) :: lr
!!      type(GPU_pointers), intent(in) :: GPU
!!      type(orthon_data), intent(in) :: orthpar
!!      type(energy_terms), intent(inout) :: energs
!!      real(gp), intent(out) :: gnrm,gnrm_zero,energy
!!      real(wp), dimension(:), pointer :: psi,psit,hpsi
!!    end subroutine calculate_energy_and_gradient_new
>>>>>>> ecf1c746
    
  end interface

end module module_interfaces
<|MERGE_RESOLUTION|>--- conflicted
+++ resolved
@@ -293,13 +293,24 @@
        real(kind=8), dimension(:), pointer :: proj
      END SUBROUTINE createProjectorsArrays
 
-     subroutine createDensPotDescriptors(iproc,nproc,geocode,datacode,n1i,n2i,n3i,ixc,&
-          n3d,n3p,n3pi,i3xcsh,i3s,nscatterarr,ngatherarr)
-       use module_base
-       implicit none
-       character(len=1), intent(in) :: geocode,datacode
-       integer, intent(in) :: iproc,nproc,n1i,n2i,n3i,ixc
+     subroutine createDensPotDescriptors(iproc,nproc,atoms,gdim,hxh,hyh,hzh,&
+          rxyz,crmult,frmult,radii_cf,nspin,datacode,ixc,rho_commun,&
+          n3d,n3p,n3pi,i3xcsh,i3s,nscatterarr,ngatherarr,rhodsc)
+       use module_base
+       use module_types
+       use libxc_functionals
+       implicit none
+       !Arguments
+       character(len=1), intent(in) :: datacode
+       character(len=3), intent(in) :: rho_commun
+       integer, intent(in) :: iproc,nproc,ixc,nspin
+       real(gp), intent(in) :: crmult,frmult,hxh,hyh,hzh
+       type(atoms_data), intent(in) :: atoms
+       type(grid_dimensions), intent(in) :: gdim
+       real(gp), dimension(atoms%ntypes,3), intent(in) :: radii_cf
+       real(gp), dimension(3,atoms%nat), intent(in) :: rxyz
        integer, intent(out) ::  n3d,n3p,n3pi,i3xcsh,i3s
+       type(rho_descriptors), intent(out) :: rhodsc
        integer, dimension(0:nproc-1,4), intent(out) :: nscatterarr
        integer, dimension(0:nproc-1,2), intent(out) :: ngatherarr
      END SUBROUTINE createDensPotDescriptors
@@ -395,22 +406,22 @@
        real(wp), dimension(:) , pointer :: psi,hpsi,psit
      END SUBROUTINE first_orthon
 
-     subroutine sumrho(iproc,nproc,orbs,lr,ixc,hxh,hyh,hzh,psi,rho,nrho, &
-          & nscatterarr,nspin,GPU,symObj,irrzon,phnons,rhodsc)
-       use module_base!, only: gp,dp,wp,ndebug,memocc
-       use module_types
-       implicit none
-       integer, intent(in) :: iproc,nproc,nrho,nspin,ixc,symObj
+     subroutine sumrho(iproc,nproc,orbs,lr,hxh,hyh,hzh,psi,rho, &
+          nscatterarr,nspin,GPU,symObj,irrzon,phnons,rhodsc)
+       use module_base
+       use module_types
+       implicit none
+       integer, intent(in) :: iproc,nproc,nspin,symObj
        real(gp), intent(in) :: hxh,hyh,hzh
+       type(rho_descriptors),intent(in) :: rhodsc
        type(orbitals_data), intent(in) :: orbs
        type(locreg_descriptors), intent(in) :: lr 
        integer, dimension(0:nproc-1,4), intent(in) :: nscatterarr !n3d,n3p,i3s+i3xcsh-1,i3xcsh
        real(wp), dimension(lr%wfd%nvctr_c+7*lr%wfd%nvctr_f,orbs%norbp*orbs%nspinor), intent(in) :: psi
-       real(dp), dimension(max(nrho,1),nspin), intent(out), target :: rho
+       real(dp), dimension(max(lr%d%n1i*lr%d%n2i*nscatterarr(iproc,1),1),nspin), intent(out), target :: rho
        type(GPU_pointers), intent(inout) :: GPU
        integer, dimension(*), intent(in) :: irrzon
        real(dp), dimension(*), intent(in) :: phnons
-       type(rho_descriptors),intent(in) :: rhodsc
      END SUBROUTINE sumrho
 
 
@@ -1200,24 +1211,23 @@
       real(wp), dimension(:), pointer :: psi,psit,hpsi
     end subroutine calculate_energy_and_gradient
 
-<<<<<<< HEAD
-    subroutine calculate_energy_and_gradient_new(iter,iproc,nproc,orbs,comms,GPU,lr,orthpar,hx,hy,hz,ncong,iscf,&
-         energs,psi,psit,hpsi,gnrm,gnrm_zero,energy)
-      use module_base
-      use module_types
-      !use module_interfaces!, except_this_one => calculate_energy_and_gradient_new
-      implicit none
-      integer, intent(in) :: iproc,nproc,ncong,iscf,iter
-      real(gp), intent(in) :: hx,hy,hz
-      type(orbitals_data), intent(inout) :: orbs
-      type(communications_arrays), intent(in) :: comms
-      type(locreg_descriptors), intent(in) :: lr
-      type(GPU_pointers), intent(in) :: GPU
-      type(orthon_data), intent(in) :: orthpar
-      type(energy_terms), intent(inout) :: energs
-      real(gp), intent(out) :: gnrm,gnrm_zero,energy
-      real(wp), dimension(:), pointer :: psi,psit,hpsi
-    end subroutine calculate_energy_and_gradient_new
+!!    subroutine calculate_energy_and_gradient_new(iter,iproc,nproc,orbs,comms,GPU,lr,orthpar,hx,hy,hz,ncong,iscf,&
+!!         energs,psi,psit,hpsi,gnrm,gnrm_zero,energy)
+!!      use module_base
+!!      use module_types
+!!      !use module_interfaces!, except_this_one => calculate_energy_and_gradient_new
+!!      implicit none
+!!      integer, intent(in) :: iproc,nproc,ncong,iscf,iter
+!!      real(gp), intent(in) :: hx,hy,hz
+!!      type(orbitals_data), intent(inout) :: orbs
+!!      type(communications_arrays), intent(in) :: comms
+!!      type(locreg_descriptors), intent(in) :: lr
+!!      type(GPU_pointers), intent(in) :: GPU
+!!      type(orthon_data), intent(in) :: orthpar
+!!      type(energy_terms), intent(inout) :: energs
+!!      real(gp), intent(out) :: gnrm,gnrm_zero,energy
+!!      real(wp), dimension(:), pointer :: psi,psit,hpsi
+!!    end subroutine calculate_energy_and_gradient_new
 
     subroutine constrained_davidson(iproc,nproc,n1i,n2i,in,at,&
          orbs,orbsv,nvirt,lr,comms,commsv,&
@@ -1243,25 +1253,6 @@
       type(GPU_pointers), intent(inout) :: GPU
       real(wp), dimension(:), pointer :: psi,v
     end subroutine constrained_davidson
-=======
-!!    subroutine calculate_energy_and_gradient_new(iter,iproc,nproc,orbs,comms,GPU,lr,orthpar,hx,hy,hz,ncong,iscf,&
-!!         energs,psi,psit,hpsi,gnrm,gnrm_zero,energy)
-!!      use module_base
-!!      use module_types
-!!      !use module_interfaces!, except_this_one => calculate_energy_and_gradient_new
-!!      implicit none
-!!      integer, intent(in) :: iproc,nproc,ncong,iscf,iter
-!!      real(gp), intent(in) :: hx,hy,hz
-!!      type(orbitals_data), intent(inout) :: orbs
-!!      type(communications_arrays), intent(in) :: comms
-!!      type(locreg_descriptors), intent(in) :: lr
-!!      type(GPU_pointers), intent(in) :: GPU
-!!      type(orthon_data), intent(in) :: orthpar
-!!      type(energy_terms), intent(inout) :: energs
-!!      real(gp), intent(out) :: gnrm,gnrm_zero,energy
-!!      real(wp), dimension(:), pointer :: psi,psit,hpsi
-!!    end subroutine calculate_energy_and_gradient_new
->>>>>>> ecf1c746
     
   end interface
 
