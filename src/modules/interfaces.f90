--- conflicted
+++ resolved
@@ -357,7 +357,7 @@
        integer, intent(inout) :: nspin,nvirt
        real(gp), intent(in) :: hx,hy,hz
        type(rho_descriptors),intent(in) :: rhodsc
-       type(atoms_data), intent(in) :: at
+       type(atoms_data), intent(inout) :: at
        type(orbitals_data), intent(inout) :: orbs
        type(nonlocal_psp_descriptors), intent(in) :: nlpspd
        type(locreg_descriptors), intent(in) :: Glr
@@ -407,7 +407,7 @@
      END SUBROUTINE first_orthon
 
      subroutine sumrho(iproc,nproc,orbs,lr,hxh,hyh,hzh,psi,rho, &
-          nscatterarr,nspin,GPU,symObj,irrzon,phnons,rhodsc)
+            nscatterarr,nspin,GPU,symObj,irrzon,phnons,rhodsc)
        use module_base
        use module_types
        implicit none
@@ -424,7 +424,6 @@
        real(dp), dimension(*), intent(in) :: phnons
      END SUBROUTINE sumrho
 
-
      subroutine rho_segkey(iproc,at,rxyz,crmult,frmult,radii_cf,&
          n1,n2,n3,n1i,n2i,n3i,hxh,hyh,hzh,nspin,rho_d,iprint)
        use module_base
@@ -438,7 +437,6 @@
        logical,intent(in) :: iprint
        type(rho_descriptors),intent(inout) :: rho_d
       end subroutine rho_segkey
-
 
      subroutine HamiltonianApplication(iproc,nproc,at,orbs,hx,hy,hz,rxyz,&
           nlpspd,proj,lr,ngatherarr,pot,psi,hpsi,&
@@ -466,7 +464,6 @@
        type(local_zone_descriptors),optional :: Lzd
      END SUBROUTINE HamiltonianApplication
 
-<<<<<<< HEAD
 !!     subroutine HamiltonianApplicationConfinement(iproc,nproc,at,orbs,lin,hx,hy,hz,rxyz,&
 !!          nlpspd,proj,lr,ngatherarr,ndimpot,potential,psi,hpsi,&
 !!          ekin_sum,epot_sum,eexctX,eproj_sum,nspin,GPU, rxyzParabola, onWhichAtom, &
@@ -475,6 +472,7 @@
 !!       use module_types
 !!       implicit none
 !!       integer, intent(in) :: iproc,nproc,ndimpot,nspin
+!!       real(gp), intent(in) :: hx,hy,hz
 !!       type(atoms_data), intent(in) :: at
 !!       type(orbitals_data), intent(in) :: orbs
 !!       type(linearParameters):: lin
@@ -497,39 +495,6 @@
 !!     END SUBROUTINE HamiltonianApplicationConfinement
 
  subroutine hpsitopsi(iproc,nproc,orbs,lr,comms,iter,diis,idsx,psi,psit,hpsi,nspin,orthpar)
-=======
-     subroutine HamiltonianApplicationConfinement(iproc,nproc,at,orbs,lin,hx,hy,hz,rxyz,&
-          nlpspd,proj,lr,ngatherarr,ndimpot,potential,psi,hpsi,&
-          ekin_sum,epot_sum,eexctX,eproj_sum,nspin,GPU, rxyzParabola, onWhichAtom, &
-          pkernel,orbsocc,psirocc,centralAtom)
-       use module_base
-       use module_types
-       implicit none
-       integer, intent(in) :: iproc,nproc,ndimpot,nspin
-       real(gp), intent(in) :: hx,hy,hz
-       type(atoms_data), intent(in) :: at
-       type(orbitals_data), intent(in) :: orbs
-       type(linearParameters):: lin
-       type(nonlocal_psp_descriptors), intent(in) :: nlpspd
-       type(locreg_descriptors), intent(in) :: lr 
-       integer, dimension(0:nproc-1,2), intent(in) :: ngatherarr 
-       real(gp), dimension(3,at%nat), intent(in) :: rxyz
-       real(wp), dimension(nlpspd%nprojel), intent(in) :: proj
-       real(wp), dimension(lr%wfd%nvctr_c+7*lr%wfd%nvctr_f*orbs%nspinor*orbs%norbp), intent(in) :: psi
-       real(wp), dimension(max(ndimpot,1),nspin), intent(in), target :: potential
-       real(gp), intent(out) :: ekin_sum,epot_sum,eexctX,eproj_sum
-       real(wp), dimension(lr%wfd%nvctr_c+7*lr%wfd%nvctr_f*orbs%nspinor*orbs%norbp), intent(out) :: hpsi
-       type(GPU_pointers), intent(inout) :: GPU
-       real(gp), dimension(3,at%nat), intent(in) :: rxyzParabola
-       integer,dimension(orbs%norb),intent(in):: onWhichAtom
-       real(dp), dimension(*), optional :: pkernel
-       type(orbitals_data), intent(in), optional :: orbsocc
-       real(wp), dimension(:), pointer, optional :: psirocc
-       integer,intent(in),optional:: centralAtom
-     END SUBROUTINE HamiltonianApplicationConfinement
-
-     subroutine hpsitopsi(iproc,nproc,orbs,lr,comms,iter,diis,idsx,psi,psit,hpsi,nspin,orthpar)
->>>>>>> 46d5a634
        use module_base
        use module_types
        implicit none
@@ -683,7 +648,7 @@
        real(gp), dimension(3,nat), intent(in) :: rxyz
      END SUBROUTINE writeonewave
 
-     subroutine davidson(iproc,nproc,n1i,n2i,in,at,&
+     subroutine davidson(iproc,nproc,n1i,n2i,in,at,& 
           orbs,orbsv,nvirt,lr,comms,commsv,&
           hx,hy,hz,rxyz,rhopot,nlpspd,proj,pkernel,psi,v,nscatterarr,ngatherarr,GPU)
        use module_base
@@ -1514,7 +1479,7 @@
       integer, dimension(*), intent(in) :: irrzon
       real(dp), dimension(*), intent(in) :: phnons
     END SUBROUTINE inputOrbitals
-        
+    
     subroutine psimix(iproc,nproc,orbs,comms,diis,hpsit,psit)
       use module_base
       use module_types
@@ -1525,7 +1490,6 @@
       type(diis_objects), intent(inout) :: diis
       real(wp), dimension(sum(comms%ncntt(0:nproc-1))), intent(inout) :: psit,hpsit
     end subroutine psimix
-    
     
     subroutine estimatePerturbedOrbitals(iproc, nproc, at, orbs, lr, input, orbsLIN, commsLIN, rxyz, nspin, &
         nlpspd, proj, nscatterarr, ngatherarr, rhopot, GPU, pkernelseq, phi, rxyzParabola, perturbation)
@@ -1716,7 +1680,7 @@
       type(linearParameters),intent(in out):: lin
     end subroutine orbitalsCommunicatorsWithGroups
     
-    subroutine linearScaling(iproc, nproc, n3d, n3p, n3pi, i3s, i3xcsh, Glr, orbs, comms, at, input, lin, rxyz, &
+    subroutine linearScaling(iproc, nproc, n3d, n3p, n3pi, i3s, i3xcsh, Glr, orbs, comms, at, input, rhodsc, lin, rxyz, &
         fion, fdisp, radii_cf, nscatterarr, ngatherarr, nlpspd, proj, rhopot, GPU, pkernelseq, irrzon, phnons, &
         pkernel, pot_ion, rhocore, potxc, PSquiet, eion, edisp, eexctX, scpot, psi, psit, energy, fxyz)
       use module_base
@@ -1729,6 +1693,7 @@
       type(atoms_data),intent(inout):: at
       type(linearParameters),intent(in out):: lin
       type(input_variables),intent(in):: input
+      type(rho_descriptors),intent(in) :: rhodsc
       real(8),dimension(3,at%nat),intent(inout):: rxyz
       real(8),dimension(3,at%nat),intent(in):: fion, fdisp
       real(8),dimension(at%ntypes,3),intent(in):: radii_cf
@@ -1842,10 +1807,6 @@
       integer,intent(out):: infoCoeff
     end subroutine
 
-<<<<<<< HEAD
-=======
-
->>>>>>> 46d5a634
    !!subroutine determine_locreg_periodic(iproc,nlr,cxyz,locrad,hx,hy,hz,Glr,Llr,outofzone)
    !!   use module_base
    !!   use module_types
@@ -2098,7 +2059,7 @@
 
 
     subroutine inputguessConfinement(iproc, nproc, at, &
-         comms, Glr, input, lin, orbs, rxyz, n3p, rhopot, rhocore, pot_ion,&
+         comms, Glr, input, rhodsc, lin, orbs, rxyz, n3p, rhopot, rhocore, pot_ion,&
          nlpspd, proj, pkernel, pkernelseq, &
          nscatterarr, ngatherarr, potshortcut, irrzon, phnons, GPU, radii_cf, &
          tag, lphi, ehart, eexcu, vexcu)
@@ -2112,6 +2073,7 @@
       type(communications_arrays), intent(in) :: comms
       type(GPU_pointers), intent(inout) :: GPU
       type(input_variables):: input
+      type(rho_descriptors),intent(in) :: rhodsc
       type(linearParameters),intent(inout):: lin
       type(orbitals_data),intent(in):: orbs
       integer, dimension(0:nproc-1,4), intent(in) :: nscatterarr !n3d,n3p,i3s+i3xcsh-1,i3xcsh
@@ -3137,7 +3099,7 @@
                 ngatherarr,psi,potxc,eexctX,pkernel,orbsocc,psirocc)
        use module_base
        use module_types
-       use libxc_functionals
+       use module_xc
        implicit none
        integer, intent(in) :: iproc,nproc,nspin,npsidim,size_potxc
        real(gp), intent(in) :: hx,hy,hz
@@ -4539,7 +4501,7 @@
      subroutine full_local_potential2(iproc,nproc,ndimpot,ndimgrid,nspin,orbs,lzd,ngatherarr,potential,Lpot,flag,comgp)
        use module_base
        use module_types
-       use libxc_functionals
+       use module_xc
        implicit none
        integer, intent(in) :: iproc,nproc,ndimpot,ndimgrid,flag,nspin
        type(orbitals_data),intent(inout):: orbs
