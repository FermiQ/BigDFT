!> @file
!! Define the module module_interfaces containing all interfaces
!!
!! @author
!!    Copyright (C) 2007-2011 BigDFT group (LG,DC)
!!    This file is distributed under the terms of the
!!    GNU General Public License, see ~/COPYING file
!!    or http://www.gnu.org/copyleft/gpl.txt .
!!    For the list of contributors, see ~/AUTHORS


!>  Modules which contains all interfaces
module module_interfaces

   implicit none

   interface
      subroutine call_bigdft(runObj,outs,nproc,iproc,infocode)
         !n(c) use module_base
         use module_types
         implicit none
         integer, intent(in) :: iproc,nproc
         type(run_objects), intent(inout) :: runObj
         type(DFT_global_output), intent(out) :: outs
         integer, intent(inout) :: infocode
      END SUBROUTINE call_bigdft

      subroutine geopt(runObj,outs,nproc,iproc,ncount_bigdft)
        use module_base
        use module_types
        implicit none
        type(run_objects), intent(inout) :: runObj
        type(DFT_global_output), intent(inout) :: outs
        integer, intent(in) :: nproc,iproc
        integer, intent(inout) :: ncount_bigdft
      END SUBROUTINE geopt

      subroutine kswfn_optimization_loop(iproc, nproc, o, &
           & alphamix, idsx, inputpsi, KSwfn, denspot, nlpsp, energs, atoms, rxyz, GPU, xcstr, &
           & in)
        use module_base
        use module_types
        implicit none
        real(dp), dimension(6), intent(out) :: xcstr
        integer, intent(in) :: iproc, nproc, idsx, inputpsi
        real(gp), intent(in) :: alphamix
        type(DFT_optimization_loop), intent(inout) :: o
        type(DFT_wavefunction), intent(inout) :: KSwfn
        type(DFT_local_fields), intent(inout) :: denspot
        type(energy_terms), intent(inout) :: energs
        type(atoms_data), intent(in) :: atoms
        type(GPU_pointers), intent(inout) :: GPU
        type(DFT_PSP_projectors), intent(inout) :: nlpsp
        real(gp), dimension(3,atoms%astruct%nat), intent(in) :: rxyz
        type(input_variables), intent(in) :: in !<todo: Remove me
      END SUBROUTINE kswfn_optimization_loop

     subroutine timing(iproc,category,action)
       implicit none
       integer, intent(in) :: iproc
       character(len=*), intent(in) :: category
       character(len=2), intent(in) :: action
     end subroutine timing

      subroutine copy_old_wavefunctions(nproc,orbs,n1,n2,n3,wfd,psi,&
            &   n1_old,n2_old,n3_old,wfd_old,psi_old)
         !n(c) use module_base
         use module_types
         implicit none
         integer, intent(in) :: nproc,n1,n2,n3
         type(orbitals_data), intent(in) :: orbs
         type(wavefunctions_descriptors), intent(inout) :: wfd,wfd_old
         integer, intent(out) :: n1_old,n2_old,n3_old
         real(wp), dimension(:), pointer :: psi,psi_old
      END SUBROUTINE copy_old_wavefunctions

      subroutine system_properties(iproc,nproc,in,at,orbs,radii_cf)
         !n(c) use module_base
         use module_types
         implicit none
         integer, intent(in) :: iproc,nproc
         type(input_variables), intent(in) :: in
         type(atoms_data), intent(inout) :: at
         type(orbitals_data), intent(inout) :: orbs
         real(gp), dimension(at%astruct%ntypes,3), intent(out) :: radii_cf
      END SUBROUTINE system_properties

      subroutine system_size(atoms,rxyz,radii_cf,crmult,frmult,hx,hy,hz,OCLconv,Glr,shift)
         !n(c) use module_base
         use module_types
         implicit none
         type(atoms_data), intent(inout) :: atoms
         real(gp), intent(in) :: crmult,frmult
         real(gp), dimension(3,atoms%astruct%nat), intent(inout) :: rxyz
         real(gp), dimension(atoms%astruct%ntypes,3), intent(in) :: radii_cf
         real(gp), intent(inout) :: hx,hy,hz
         logical, intent(in) :: OCLconv
         type(locreg_descriptors), intent(out) :: Glr
         real(gp), dimension(3), intent(out) :: shift
      END SUBROUTINE system_size

      subroutine standard_inputfile_names(inputs, radical)
         use module_types
         implicit none
         type(input_variables), intent(out) :: inputs
         character(len = *), intent(in) :: radical
      END SUBROUTINE standard_inputfile_names

      subroutine run_objects_associate(runObj, inputs, atoms, rst, rxyz0)
        use module_types
        implicit none
        type(run_objects), intent(out) :: runObj
        type(input_variables), intent(in), target :: inputs
        type(atoms_data), intent(in), target :: atoms
        type(restart_objects), intent(in), target :: rst
        real(gp), intent(in), optional :: rxyz0
      end subroutine run_objects_associate

      !> @author
      !! Written by Laurent K Beland 2011 UdeM
      !! For QM/MM implementation of BigDFT-ART
      subroutine initialize_atomic_file(iproc,at,rxyz)
         use module_base
         use module_types
         implicit none
         integer, intent(in) :: iproc
         type(atoms_data), intent(inout) :: at
         real(gp), dimension(:,:), pointer :: rxyz
      END SUBROUTINE initialize_atomic_file

      subroutine write_atomic_file(filename,energy,rxyz,atoms,comment,forces)
         !n(c) use module_base
         use module_types
         implicit none
         character(len=*), intent(in) :: filename,comment
         type(atoms_data), intent(in) :: atoms
         real(gp), intent(in) :: energy
         real(gp), dimension(3,atoms%astruct%nat), intent(in) :: rxyz
         real(gp), dimension(3,atoms%astruct%nat), intent(in), optional :: forces
      END SUBROUTINE write_atomic_file

      subroutine read_input_dict_from_files(radical, mpi_env,dict)
        use dictionaries, only: dictionary
        use wrapper_MPI, only: mpi_environment
        implicit none
        character(len = *), intent(in) :: radical
        type(mpi_environment), intent(in) :: mpi_env
        type(dictionary), pointer :: dict
      end subroutine read_input_dict_from_files

      subroutine create_log_file(dict, writing_directory, dir_output, run_name)
        use dictionaries
        implicit none
        type(dictionary), pointer :: dict
        character(len = max_field_length), intent(out) :: writing_directory, dir_output, run_name
      end subroutine create_log_file

      subroutine inputs_from_dict(in, atoms, dict)
        use module_types
        use module_defs
        use dictionaries
        implicit none
        type(input_variables), intent(out) :: in
        type(atoms_data), intent(out) :: atoms
        type(dictionary), pointer :: dict
      end subroutine inputs_from_dict

      subroutine kpt_input_analyse(iproc, in, dict, sym, geocode, alat)
        use module_base, only: gp
        use module_atoms, only: symmetry_data
        use module_types
        use dictionaries
        implicit none
        integer, intent(in) :: iproc
        type(input_variables), intent(inout) :: in
        type(dictionary), pointer :: dict
        type(symmetry_data), intent(in) :: sym
        character(len = 1), intent(in) :: geocode !< @copydoc poisson_solver::doc::geocode
        real(gp), intent(in) :: alat(3)
      end subroutine kpt_input_analyse

      subroutine MemoryEstimator(nproc,idsx,lr,norb,nspinor,nkpt,nprojel,nspin,itrpmax,iscf,mem)
         !n(c) use module_base
         use module_types
         implicit none
         !Arguments
         integer, intent(in) :: nproc,idsx,norb,nspin,nprojel
         integer, intent(in) :: nkpt,nspinor,itrpmax,iscf
         type(locreg_descriptors), intent(in) :: lr
         type(memory_estimation), intent(out) :: mem
      END SUBROUTINE MemoryEstimator

      subroutine check_closed_shell(orbs,lcs)
         !n(c) use module_base
         use module_types
         implicit none
         type(orbitals_data), intent(in) :: orbs
         logical, intent(out) :: lcs
      END SUBROUTINE check_closed_shell

      subroutine orbitals_descriptors(iproc,nproc,norb,norbu,norbd,nspin,nspinor,nkpt,kpt,wkpt,orbs,simple,basedist)
         !n(c) use module_base
         use module_types
         implicit none
         logical, intent(in) :: simple !< simple calculation of the repartition
         integer, intent(in) :: iproc,nproc,norb,norbu,norbd,nkpt,nspin
         integer, intent(in) :: nspinor
         type(orbitals_data), intent(inout) :: orbs
         real(gp), dimension(nkpt), intent(in) :: wkpt
         real(gp), dimension(3,nkpt), intent(in) :: kpt
         integer, dimension(0:nproc-1), intent(in), optional :: basedist 
      END SUBROUTINE orbitals_descriptors

      subroutine orbitals_communicators(iproc,nproc,lr,orbs,comms,basedist)
         use module_base
         use module_types
         implicit none
         integer, intent(in) :: iproc,nproc
         type(locreg_descriptors), intent(in) :: lr
         type(orbitals_data), intent(inout) :: orbs
         type(communications_arrays), intent(out) :: comms
         integer, dimension(0:nproc-1,orbs%nkpts), intent(in), optional :: basedist
      END SUBROUTINE orbitals_communicators

     subroutine orbitals_descriptors_forLinear(iproc,nproc,norb,norbu,norbd,nspin,nspinor,nkpt,kpt,wkpt,orbs)
       use module_base
       use module_types
       implicit none
       integer, intent(in) :: iproc,nproc,norb,norbu,norbd,nkpt,nspin
       integer, intent(in) :: nspinor
       type(orbitals_data), intent(out) :: orbs
       real(gp), dimension(nkpt), intent(in) :: wkpt
       real(gp), dimension(3,nkpt), intent(in) :: kpt
     END SUBROUTINE orbitals_descriptors_forLinear

      subroutine createWavefunctionsDescriptors(iproc,hx,hy,hz,atoms,rxyz,radii_cf,&
            &   crmult,frmult,Glr,output_denspot)
         !n(c) use module_base
         use module_types
         implicit none
         !Arguments
         type(atoms_data), intent(in) :: atoms
         integer, intent(in) :: iproc
         real(gp), intent(in) :: hx,hy,hz,crmult,frmult
         real(gp), dimension(3,atoms%astruct%nat), intent(in) :: rxyz
         real(gp), dimension(atoms%astruct%ntypes,3), intent(in) :: radii_cf
         type(locreg_descriptors), intent(inout) :: Glr
         logical, intent(in), optional :: output_denspot
      END SUBROUTINE createWavefunctionsDescriptors

      subroutine createProjectorsArrays(lr,rxyz,at,orbs,&
           radii_cf,cpmult,fpmult,hx,hy,hz,dry_run,nlpsp,proj_G)
        !n(c) use module_base
        use module_types
        use gaussians, only: gaussian_basis
        implicit none
        type(atoms_data), intent(in) :: at
        type(orbitals_data), intent(in) :: orbs
        real(kind=8), intent(in) :: cpmult,fpmult,hx,hy,hz
        type(locreg_descriptors),intent(in) :: lr
        real(kind=8), dimension(3,at%astruct%nat), intent(in) :: rxyz
        real(kind=8), dimension(at%astruct%ntypes,3), intent(in) :: radii_cf
        logical, intent(in) :: dry_run
        type(DFT_PSP_projectors), intent(out) :: nlpsp
        type(gaussian_basis),dimension(at%astruct%ntypes),intent(in) :: proj_G
      END SUBROUTINE createProjectorsArrays

      subroutine density_descriptors(iproc,nproc,xc,nspin,crmult,frmult,atoms,dpbox,&
           rho_commun,rxyz,radii_cf,rhodsc)
        use module_base
        use module_types
        use module_xc
        implicit none
        integer, intent(in) :: iproc,nproc,nspin
        type(xc_info), intent(in) :: xc
        real(gp), intent(in) :: crmult,frmult
        type(atoms_data), intent(in) :: atoms
        type(denspot_distribution), intent(in) :: dpbox
        character(len=3), intent(in) :: rho_commun
        real(gp), dimension(3,atoms%astruct%nat), intent(in) :: rxyz
        real(gp), dimension(atoms%astruct%ntypes,3), intent(in) :: radii_cf
        type(rho_descriptors), intent(out) :: rhodsc
      end subroutine density_descriptors

       subroutine IonicEnergyandForces(iproc,nproc,dpbox,at,elecfield,&
            & rxyz,eion,fion,dispersion,edisp,fdisp,ewaldstr,n1,n2,n3,&
            & pot_ion,pkernel,psoffset)
         use module_base
         use module_types
         implicit none
         type(denspot_distribution), intent(in) :: dpbox
         type(atoms_data), intent(in) :: at
         integer, intent(in) :: iproc,nproc,n1,n2,n3,dispersion
         real(gp), dimension(3), intent(in) :: elecfield
         real(gp), dimension(3,at%astruct%nat), intent(in) :: rxyz
         type(coulomb_operator), intent(in) :: pkernel
         real(gp), intent(out) :: eion,edisp,psoffset
         real(dp), dimension(6),intent(out) :: ewaldstr
         real(gp), dimension(:,:), pointer :: fion,fdisp
         real(dp), dimension(*), intent(out) :: pot_ion
       END SUBROUTINE IonicEnergyandForces

       subroutine createIonicPotential(geocode,iproc,nproc,verb,at,rxyz,&
            hxh,hyh,hzh,elecfield,n1,n2,n3,n3pi,i3s,n1i,n2i,n3i,pkernel,&
            pot_ion,psoffset,rholoc)
         use module_base
         use module_types
         implicit none
         character(len=1), intent(in) :: geocode !< @copydoc poisson_solver::doc::geocode
         integer, intent(in) :: iproc,nproc,n1,n2,n3,n3pi,i3s,n1i,n2i,n3i
         logical, intent(in) :: verb
         real(gp), intent(in) :: hxh,hyh,hzh,psoffset
         type(atoms_data), intent(in) :: at
         real(gp), dimension(3), intent(in) :: elecfield
         real(gp), dimension(3,at%astruct%nat), intent(in) :: rxyz
         type(coulomb_operator), intent(in) :: pkernel
         real(wp), dimension(*), intent(inout) :: pot_ion
         type(rholoc_objects),intent(in)::rholoc
       END SUBROUTINE createIonicPotential

       subroutine input_wf_empty(iproc, nproc, psi, hpsi, psit, orbs, &
            & band_structure_filename, input_spin, atoms, d, denspot)
         use module_defs
         use module_types
         implicit none
         integer, intent(in) :: iproc, nproc
         type(orbitals_data), intent(in) :: orbs
         character(len = *), intent(in) :: band_structure_filename
         integer, intent(in) :: input_spin
         type(atoms_data), intent(in) :: atoms
         type(grid_dimensions), intent(in) :: d
         type(DFT_local_fields), intent(inout) :: denspot
         real(wp), dimension(:), pointer :: psi
         real(kind=8), dimension(:), pointer :: hpsi, psit
       END SUBROUTINE input_wf_empty

       subroutine input_wf_random(psi, orbs)
         use module_defs
         use module_types
         implicit none
         type(orbitals_data), intent(inout) :: orbs
         real(wp), dimension(:), pointer :: psi
       END SUBROUTINE input_wf_random

       subroutine input_wf_cp2k(iproc, nproc, nspin, atoms, rxyz, Lzd, &
            & psi, orbs)
         use module_defs
         use module_types
         implicit none
         integer, intent(in) :: iproc, nproc, nspin
         type(atoms_data), intent(in) :: atoms
         real(gp), dimension(3, atoms%astruct%nat), intent(in) :: rxyz
         type(local_zone_descriptors), intent(in) :: Lzd
         type(orbitals_data), intent(inout) :: orbs
         real(wp), dimension(:), pointer :: psi
       END SUBROUTINE input_wf_cp2k

       subroutine input_wf_memory(iproc, atoms, &
            & rxyz_old, hx_old, hy_old, hz_old, d_old, wfd_old, psi_old, &
            & rxyz, hx, hy, hz, d, wfd, psi, orbs)
         use module_defs
         use module_types
         implicit none
         integer, intent(in) :: iproc
         type(atoms_data), intent(in) :: atoms
         real(gp), dimension(3, atoms%astruct%nat), intent(in) :: rxyz, rxyz_old
         real(gp), intent(in) :: hx, hy, hz, hx_old, hy_old, hz_old
         type(grid_dimensions), intent(in) :: d, d_old
         type(wavefunctions_descriptors), intent(in) :: wfd
         type(wavefunctions_descriptors), intent(inout) :: wfd_old
         type(orbitals_data), intent(in) :: orbs
         real(wp), dimension(:), pointer :: psi, psi_old
       END SUBROUTINE input_wf_memory

       subroutine input_wf_disk(iproc, nproc, input_wf_format, d, hx, hy, hz, &
            & in, atoms, rxyz, rxyz_old, wfd, orbs, psi)
         use module_defs
         use module_types
         implicit none
         integer, intent(in) :: iproc, nproc, input_wf_format
         type(grid_dimensions), intent(in) :: d
         real(gp), intent(in) :: hx, hy, hz
         type(input_variables), intent(in) :: in
         type(atoms_data), intent(in) :: atoms
         real(gp), dimension(3, atoms%astruct%nat), intent(in) :: rxyz
         real(gp), dimension(3, atoms%astruct%nat), intent(out) :: rxyz_old
         type(wavefunctions_descriptors), intent(in) :: wfd
         type(orbitals_data), intent(inout) :: orbs
         real(wp), dimension(:), pointer :: psi
       END SUBROUTINE input_wf_disk

       subroutine input_wf_diag(iproc,nproc,at,denspot,&
            orbs,nvirt,comms,Lzd,energs,rxyz,&
            nlpsp,ixc,psi,hpsi,psit,G,&
            nspin,GPU,input,onlywf,proj_G,paw)
         ! Input wavefunctions are found by a diagonalization in a minimal basis set
         ! Each processors write its initial wavefunctions into the wavefunction file
         ! The files are then read by readwave
         ! @todo pass GPU to be a local variable of this routine (initialized and freed here)
         use module_base
         use module_types
         use gaussians
         implicit none
         !Arguments
         integer, intent(in) :: iproc,nproc,ixc
         integer, intent(inout) :: nspin,nvirt
         logical, intent(in) :: onlywf  !if .true. finds only the WaveFunctions and return
         type(atoms_data), intent(in) :: at
         type(DFT_PSP_projectors), intent(inout) :: nlpsp
         type(local_zone_descriptors), intent(in) :: Lzd
         type(communications_arrays), intent(in) :: comms
         type(orbitals_data), intent(inout) :: orbs
         type(energy_terms), intent(inout) :: energs
         type(DFT_local_fields), intent(inout) :: denspot
         type(GPU_pointers), intent(in) :: GPU
         type(input_variables):: input
         !type(symmetry_data), intent(in) :: symObj
         real(gp), dimension(3,at%astruct%nat), intent(in) :: rxyz
         type(gaussian_basis), intent(out) :: G !basis for davidson IG
         real(wp), dimension(:), pointer :: psi,hpsi,psit
         type(gaussian_basis),optional,dimension(at%astruct%ntypes),intent(in) :: proj_G
         type(paw_objects),optional,intent(inout)::paw
       end subroutine input_wf_diag

       subroutine input_wf(iproc,nproc,in,GPU,atoms,rxyz,&
            denspot,denspot0,nlpsp,KSwfn,tmb,energs,inputpsi,input_wf_format,norbv,&
            lzd_old,wfd_old,psi_old,d_old,hx_old,hy_old,hz_old,rxyz_old,tmb_old,ref_frags,cdft,&
            locregcenters)
         use module_defs
         use module_types
         use module_fragments
         use constrained_dft
         implicit none
         integer, intent(in) :: iproc, nproc, inputpsi,  input_wf_format
         type(input_variables), intent(in) :: in
         type(GPU_pointers), intent(in) :: GPU
         real(gp), intent(in) :: hx_old,hy_old,hz_old
         type(atoms_data), intent(inout) :: atoms
         real(gp), dimension(3, atoms%astruct%nat), target, intent(in) :: rxyz
         type(DFT_local_fields), intent(inout) :: denspot
         type(DFT_wavefunction), intent(inout) :: KSwfn,tmb,tmb_old !<input wavefunction
         type(energy_terms), intent(inout) :: energs !<energies of the system
         real(gp), dimension(*), intent(out) :: denspot0 !< Initial density / potential, if needed
         real(wp), dimension(:), pointer :: psi_old
         integer, intent(out) :: norbv
         type(DFT_PSP_projectors), intent(inout) :: nlpsp
         type(grid_dimensions), intent(in) :: d_old
         real(gp), dimension(3, atoms%astruct%nat), intent(inout) :: rxyz_old
         type(local_zone_descriptors),intent(inout):: lzd_old
         type(wavefunctions_descriptors), intent(inout) :: wfd_old
         type(system_fragment), dimension(:), pointer :: ref_frags
         type(cdft_data), intent(out) :: cdft
         real(kind=8),dimension(3,atoms%astruct%nat),intent(in),optional :: locregcenters
       END SUBROUTINE input_wf

       subroutine reformatmywaves(iproc,orbs,at,&
            &   hx_old,hy_old,hz_old,n1_old,n2_old,n3_old,rxyz_old,wfd_old,psi_old,&
         hx,hy,hz,n1,n2,n3,rxyz,wfd,psi)
         !n(c) use module_base
         use module_types
         implicit none
         integer, intent(in) :: iproc,n1_old,n2_old,n3_old,n1,n2,n3
         real(gp), intent(in) :: hx_old,hy_old,hz_old,hx,hy,hz
         type(wavefunctions_descriptors), intent(in) :: wfd,wfd_old
         type(atoms_data), intent(in) :: at
         type(orbitals_data), intent(in) :: orbs
         real(gp), dimension(3,at%astruct%nat), intent(in) :: rxyz,rxyz_old
         real(wp), dimension(wfd_old%nvctr_c+7*wfd_old%nvctr_f,orbs%nspinor*orbs%norbp), intent(in) :: psi_old
         real(wp), dimension(wfd%nvctr_c+7*wfd%nvctr_f,orbs%nspinor*orbs%norbp), intent(out) :: psi
      END SUBROUTINE reformatmywaves


      subroutine first_orthon(iproc,nproc,orbs,wfd,comms,psi,hpsi,psit,orthpar,paw)
         !n(c) use module_base
         use module_types
         implicit none
         integer, intent(in) :: iproc,nproc
         type(orbitals_data), intent(in) :: orbs
         type(wavefunctions_descriptors), intent(in) :: wfd
         type(communications_arrays), intent(in) :: comms
         type(orthon_data):: orthpar
         type(paw_objects),optional,intent(inout)::paw
         real(wp), dimension(:) , pointer :: psi,hpsi,psit
      END SUBROUTINE first_orthon

      subroutine density_and_hpot(dpbox,symObj,orbs,Lzd,pkernel,rhodsc,GPU,xc,psi,rho,vh,hstrten)
        use module_base
        use module_types
<<<<<<< HEAD
        use module_xc
=======
        use module_atoms, only: symmetry_data
>>>>>>> 4fba34ae
        implicit none
        type(denspot_distribution), intent(in) :: dpbox
        type(rho_descriptors),intent(inout) :: rhodsc
        type(orbitals_data), intent(in) :: orbs
        type(local_zone_descriptors), intent(in) :: Lzd
        type(symmetry_data), intent(in) :: symObj
        type(coulomb_operator), intent(in) :: pkernel
        type(xc_info), intent(in) :: xc
        real(wp), dimension(orbs%npsidim_orbs), intent(in) :: psi
        type(GPU_pointers), intent(inout) :: GPU
        real(gp), dimension(6), intent(out) :: hstrten
        real(dp), dimension(:), pointer :: rho,vh
      end subroutine density_and_hpot

<<<<<<< HEAD
      subroutine sumrho(dpbox,orbs,Lzd,GPU,symObj,rhodsc,xc,psi,rho_p,mapping)
        use module_base
=======
      subroutine sumrho(dpbox,orbs,Lzd,GPU,symObj,rhodsc,psi,rho_p,mapping)
        use module_base, only: wp,gp
        use module_atoms, only: symmetry_data
>>>>>>> 4fba34ae
        use module_types
        use module_xc
        implicit none
        !Arguments
        type(denspot_distribution), intent(in) :: dpbox
        type(rho_descriptors),intent(in) :: rhodsc
        type(orbitals_data), intent(in) :: orbs
        type(local_zone_descriptors), intent(in) :: Lzd
        type(symmetry_data), intent(in) :: symObj
        type(xc_info), intent(in) :: xc
        real(wp), dimension(orbs%npsidim_orbs), intent(in) :: psi
        real(dp), dimension(:,:), pointer :: rho_p
        type(GPU_pointers), intent(inout) :: GPU
        integer,dimension(orbs%norb),intent(in),optional:: mapping
      END SUBROUTINE sumrho

      !starting point for the communication routine of the density
      subroutine communicate_density(dpbox,nspin,rhodsc,rho_p,rho,keep_rhop)
        use module_base
        use module_types
        implicit none
        logical, intent(in) :: keep_rhop !< preserves the total density in the rho_p array
        integer, intent(in) :: nspin
        type(rho_descriptors),intent(in) :: rhodsc
        type(denspot_distribution), intent(in) :: dpbox
        real(dp), dimension(:,:), pointer :: rho_p !< partial density in orbital distribution scheme
        real(dp), dimension(max(dpbox%ndims(1)*dpbox%ndims(2)*dpbox%n3d,1),nspin), intent(out) :: rho
      END SUBROUTINE communicate_density

      subroutine rho_segkey(iproc,at,rxyz,crmult,frmult,radii_cf,&
            &   n1i,n2i,n3i,hxh,hyh,hzh,nspin,rho_d,iprint)
         !n(c) use module_base
         use module_types
         implicit none
         integer,intent(in) :: n1i,n2i,n3i,iproc,nspin
         type(atoms_data), intent(in) :: at
         real(gp), dimension(3,at%astruct%nat), intent(in) :: rxyz
         real(gp), intent(in) :: crmult,frmult,hxh,hyh,hzh
         real(gp), dimension(at%astruct%ntypes,3), intent(in) :: radii_cf
         logical,intent(in) :: iprint
         type(rho_descriptors),intent(inout) :: rho_d
       END SUBROUTINE rho_segkey

       subroutine LocalHamiltonianApplication(iproc,nproc,at,npsidim_orbs,orbs,&
            Lzd,confdatarr,ngatherarr,pot,psi,hpsi,&
            energs,SIC,GPU,PotOrKin,xc,pkernel,orbsocc,psirocc,dpbox,potential,comgp,hpsi_noconf,econf)
         use module_base
         use module_types
         use module_xc
         implicit none
         integer, intent(in) :: PotOrKin !< if true, only the potential operator is applied
         integer, intent(in) :: iproc,nproc,npsidim_orbs
         type(atoms_data), intent(in) :: at
         type(orbitals_data), intent(in) :: orbs
         type(local_zone_descriptors), intent(in) :: Lzd 
         type(SIC_data), intent(in) :: SIC
         type(xc_info), intent(in) :: xc
         integer, dimension(0:nproc-1,2), intent(in) :: ngatherarr 
         real(wp), dimension(orbs%npsidim_orbs), intent(in) :: psi
         type(confpot_data), dimension(orbs%norbp) :: confdatarr
         real(wp), dimension(:), pointer :: pot
         !real(wp), dimension(*) :: pot
         type(energy_terms), intent(inout) :: energs
         real(wp), target, dimension(max(1,orbs%npsidim_orbs)), intent(inout) :: hpsi
         type(GPU_pointers), intent(inout) :: GPU
         type(coulomb_operator), intent(in), optional :: pkernel
         type(orbitals_data), intent(in), optional :: orbsocc
         real(wp), dimension(:), pointer, optional :: psirocc
         type(denspot_distribution),intent(in),optional :: dpbox
         real(wp), dimension(*), intent(in), optional, target :: potential !< Distributed potential. Might contain the density for the SIC treatments
         type(p2pComms),intent(inout), optional:: comgp
         real(wp), target, dimension(max(1,orbs%npsidim_orbs)), intent(inout),optional :: hpsi_noconf
         real(gp),intent(out),optional :: econf
       end subroutine LocalHamiltonianApplication

       subroutine NonLocalHamiltonianApplication(iproc,at,npsidim_orbs,orbs,rxyz,&
           Lzd,nlpsp,psi,hpsi,eproj_sum,proj_G,paw)
        use module_base
        use module_types
        use gaussians, only: gaussian_basis
        implicit none
        integer, intent(in) :: iproc, npsidim_orbs
        type(atoms_data), intent(in) :: at
        type(orbitals_data),  intent(in) :: orbs
        type(local_zone_descriptors), intent(in) :: Lzd
        type(DFT_PSP_projectors), intent(inout) :: nlpsp
        real(gp), dimension(3,at%astruct%nat), intent(in) :: rxyz
        real(wp), dimension(orbs%npsidim_orbs), intent(in) :: psi
        real(wp), dimension(orbs%npsidim_orbs), intent(inout) :: hpsi
        real(gp), intent(out) :: eproj_sum
        type(gaussian_basis),dimension(at%astruct%ntypes),optional,intent(in)::proj_G !projectors in gaussian basis (for PAW)
        type(paw_objects),optional,intent(inout)::paw
      END SUBROUTINE NonLocalHamiltonianApplication

      subroutine SynchronizeHamiltonianApplication(nproc,npsidim_orbs,orbs,Lzd,GPU,xc,hpsi,&
           ekin_sum,epot_sum,eproj_sum,eSIC_DC,eexctX)
        use module_base
        use module_types
        use module_xc
        implicit none
        integer, intent(in) :: nproc,npsidim_orbs
        type(orbitals_data),  intent(in) :: orbs
        type(local_zone_descriptors), intent(in) :: Lzd 
        type(GPU_pointers), intent(inout) :: GPU
        type(xc_info), intent(in) :: xc
        real(gp), intent(inout) :: ekin_sum,epot_sum,eproj_sum,eSIC_DC,eexctX
        real(wp), dimension(orbs%npsidim_orbs), intent(inout) :: hpsi
      END SUBROUTINE SynchronizeHamiltonianApplication

      subroutine hpsitopsi(iproc,nproc,iter,idsx,wfn,&
           at,nlpsp,paw,rxyz,eproj_sum,proj_G)
         !n(c) use module_base
         use module_types
         use gaussians, only: gaussian_basis
         implicit none
         integer, intent(in) :: iproc,nproc,idsx,iter
         type(DFT_wavefunction), intent(inout) :: wfn
         type(atoms_data), intent(in) :: at
         type(DFT_PSP_projectors), intent(inout) :: nlpsp
         type(paw_objects),optional,intent(inout) :: paw
         type(gaussian_basis),optional,dimension(at%astruct%ntypes),intent(in)::proj_G !projectors in gaussian basis (for PAW)
         real(gp),optional, intent(out) :: eproj_sum
         real(gp),optional, dimension(3,at%astruct%nat), intent(in) :: rxyz
      END SUBROUTINE hpsitopsi

      subroutine last_orthon(iproc,nproc,iter,wfn,evsum,opt_keeppsit)
        use module_base
        use module_types
        implicit none
        integer, intent(in) :: iproc,nproc,iter
        real(wp), intent(out) :: evsum
        type(DFT_wavefunction), intent(inout) :: wfn
        logical, optional :: opt_keeppsit
      END SUBROUTINE last_orthon

      subroutine kswfn_post_treatments(iproc, nproc, KSwfn, tmb, linear, &
           & fxyz, fnoise, fion, fdisp, fpulay, &
           & strten, pressure, ewaldstr, xcstr, &
           & GPU, denspot, atoms, rxyz, nlpsp, &
           & output_denspot, dir_output, gridformat, refill_proj, calculate_dipole)
        use module_base
        use module_types

        implicit none

        type(DFT_wavefunction), intent(in) :: KSwfn
        type(DFT_wavefunction), intent(inout) :: tmb
        type(GPU_pointers), intent(inout) :: GPU
        type(DFT_local_fields), intent(inout) :: denspot
        type(atoms_data), intent(in) :: atoms
        type(DFT_PSP_projectors), intent(inout) :: nlpsp
        logical, intent(in) :: refill_proj, calculate_dipole, linear
        integer, intent(in) :: output_denspot, iproc, nproc
        character(len = *), intent(in) :: dir_output
        character(len = *), intent(in) :: gridformat
        real(gp), dimension(3, atoms%astruct%nat), intent(in) :: rxyz
        real(gp), dimension(3, atoms%astruct%nat), intent(in) :: fdisp, fion, fpulay
        real(dp), dimension(6), intent(in) :: ewaldstr, xcstr
        real(gp), intent(out) :: fnoise, pressure
        real(gp), dimension(6), intent(out) :: strten
        real(gp), dimension(3, atoms%astruct%nat), intent(out) :: fxyz
      END SUBROUTINE kswfn_post_treatments

      subroutine calculate_forces(iproc,nproc,psolver_groupsize,Glr,atoms,orbs,nlpsp,rxyz,hx,hy,hz,i3s,n3p,nspin,&
           refill_proj,ngatherarr,rho,pot,potxc,nsize_psi,psi,fion,fdisp,fxyz,&
           ewaldstr,hstrten,xcstr,strten,fnoise,pressure,psoffset,imode,tmb,fpulay)
        use module_base
        use module_types
        implicit none
        logical, intent(in) :: refill_proj
        integer, intent(in) :: iproc,nproc,i3s,n3p,nspin,psolver_groupsize,imode,nsize_psi
        real(gp), intent(in) :: hx,hy,hz,psoffset
        type(locreg_descriptors), intent(in) :: Glr
        type(atoms_data), intent(in) :: atoms
        type(orbitals_data), intent(in) :: orbs
        type(DFT_PSP_projectors), intent(inout) :: nlpsp
        integer, dimension(0:nproc-1,2), intent(in) :: ngatherarr 
        real(wp), dimension(Glr%d%n1i,Glr%d%n2i,n3p), intent(in) :: rho,pot,potxc
        real(wp), dimension(nsize_psi), intent(in) :: psi
        real(gp), dimension(6), intent(in) :: ewaldstr,hstrten,xcstr
        real(gp), dimension(3,atoms%astruct%nat), intent(in) :: rxyz,fion,fdisp,fpulay
        real(gp), intent(out) :: fnoise,pressure
        real(gp), dimension(6), intent(out) :: strten
        real(gp), dimension(3,atoms%astruct%nat), intent(out) :: fxyz
        type(DFT_wavefunction),intent(in) :: tmb
      END SUBROUTINE calculate_forces
      
      subroutine CalculateTailCorrection(iproc,nproc,at,rbuf,orbs,&
           Glr,nlpsp,ncongt,pot,hgrid,rxyz,radii_cf,crmult,frmult,nspin,&
           psi,output_denspot,ekin_sum,epot_sum,eproj_sum,proj_G,paw)
         !n(c) use module_base
         use module_types
         use gaussians, only: gaussian_basis
         implicit none
         type(atoms_data), intent(in) :: at
         type(orbitals_data), intent(in) :: orbs
         type(locreg_descriptors), intent(in) :: Glr
         type(DFT_PSP_projectors), intent(inout) :: nlpsp
         integer, intent(in) :: iproc,nproc,ncongt,nspin
         logical, intent(in) :: output_denspot
         real(kind=8), intent(in) :: hgrid,crmult,frmult,rbuf
         real(kind=8), dimension(at%astruct%ntypes,3), intent(in) :: radii_cf
         real(kind=8), dimension(3,at%astruct%nat), intent(in) :: rxyz
         real(kind=8), dimension(Glr%d%n1i,Glr%d%n2i,Glr%d%n3i,nspin), intent(in) :: pot
         real(kind=8), dimension(Glr%wfd%nvctr_c+7*Glr%wfd%nvctr_f,orbs%norbp), intent(in) :: psi
         real(kind=8), intent(out) :: ekin_sum,epot_sum,eproj_sum
         type(gaussian_basis),optional,intent(in),dimension(at%astruct%ntypes)::proj_G
         type(paw_objects),optional,intent(inout)::paw
      END SUBROUTINE CalculateTailCorrection

      !added for abinit compatilbility
      subroutine reformatonewave(displ,wfd,at,hx_old,hy_old,hz_old,&
           n1_old,n2_old,n3_old,rxyz_old,psigold,hx,hy,hz,n1,n2,n3,rxyz,psifscf,psi)
         !n(c) use module_base
         use module_types
         implicit none
         integer, intent(in) :: n1_old,n2_old,n3_old,n1,n2,n3
         real(gp), intent(in) :: hx,hy,hz,displ,hx_old,hy_old,hz_old
         type(wavefunctions_descriptors), intent(in) :: wfd
         type(atoms_data), intent(in) :: at
         real(gp), dimension(3,at%astruct%nat), intent(in) :: rxyz_old,rxyz
         real(wp), dimension(0:n1_old,2,0:n2_old,2,0:n3_old,2), intent(in) :: psigold
         real(wp), dimension(-7:2*n1+8,-7:2*n2+8,-7:2*n3+8), intent(out) :: psifscf
         real(wp), dimension(wfd%nvctr_c+7*wfd%nvctr_f), intent(out) :: psi
      END SUBROUTINE reformatonewave
      subroutine readonewave(unitwf,useFormattedInput,iorb,iproc,n1,n2,n3,&
            &   hx,hy,hz,at,wfd,rxyz_old,rxyz,psi,eval,psifscf)
         !n(c) use module_base
         use module_types
         implicit none
         logical, intent(in) :: useFormattedInput
         integer, intent(in) :: unitwf,iorb,iproc,n1,n2,n3
         type(wavefunctions_descriptors), intent(in) :: wfd
         type(atoms_data), intent(in) :: at
         real(gp), intent(in) :: hx,hy,hz
         real(gp), dimension(3,at%astruct%nat), intent(in) :: rxyz
         real(wp), intent(out) :: eval
         real(gp), dimension(3,at%astruct%nat), intent(out) :: rxyz_old
         real(wp), dimension(wfd%nvctr_c+7*wfd%nvctr_f), intent(out) :: psi
         real(wp), dimension(*), intent(out) :: psifscf !this supports different BC
      END SUBROUTINE readonewave
      subroutine writeonewave(unitwf,useFormattedOutput,iorb,n1,n2,n3,hx,hy,hz,nat,rxyz,  & 
         nseg_c,nvctr_c,keyg_c,keyv_c,  & 
         nseg_f,nvctr_f,keyg_f,keyv_f, & 
         psi_c,psi_f,eval)
         use module_base
         implicit none
         logical, intent(in) :: useFormattedOutput
         integer, intent(in) :: unitwf,iorb,n1,n2,n3,nat,nseg_c,nvctr_c,nseg_f,nvctr_f
         real(gp), intent(in) :: hx,hy,hz
         real(wp), intent(in) :: eval
         integer, dimension(nseg_c), intent(in) :: keyv_c
         integer, dimension(nseg_f), intent(in) :: keyv_f
         integer, dimension(2,nseg_c), intent(in) :: keyg_c
         integer, dimension(2,nseg_f), intent(in) :: keyg_f
         real(wp), dimension(nvctr_c), intent(in) :: psi_c
         real(wp), dimension(7,nvctr_f), intent(in) :: psi_f
         real(gp), dimension(3,nat), intent(in) :: rxyz
      END SUBROUTINE writeonewave

      subroutine davidson(iproc,nproc,in,at,&
           orbs,orbsv,nvirt,Lzd,comms,commsv,&
           rxyz,rhopot,nlpsp,pkernel,psi,v,dpbox,xc,GPU)
        use module_base
        use module_types
        use module_xc
        implicit none
        integer, intent(in) :: iproc,nproc
        integer, intent(in) :: nvirt
        type(input_variables), intent(in) :: in
        type(atoms_data), intent(in) :: at
        type(DFT_PSP_projectors), intent(inout) :: nlpsp
        type(local_zone_descriptors), intent(inout) :: Lzd
        type(orbitals_data), intent(inout) :: orbs
        type(communications_arrays), intent(in) :: comms, commsv
        type(denspot_distribution), intent(in) :: dpbox
        real(gp), dimension(3,at%astruct%nat), intent(in) :: rxyz
        type(coulomb_operator), intent(in) :: pkernel
        real(dp), dimension(*), intent(in) :: rhopot
        type(orbitals_data), intent(inout) :: orbsv
        type(GPU_pointers), intent(inout) :: GPU
        type(xc_info), intent(in) :: xc
        real(wp), dimension(:), pointer :: psi,v!=psivirt(nvctrp,nvirtep*nproc) 
      end subroutine davidson

!!$      subroutine build_eigenvectors(norbu,norbd,norb,norbe,nvctrp,natsc,nspin,nspinore,nspinor,&
!!$            &   ndim_hamovr,norbsc_arr,hamovr,psi,ppsit,passmat)
!!$         use module_base
!!$         implicit none
!!$         !Arguments
!!$         integer, intent(in) :: norbu,norbd,norb,norbe,nvctrp,natsc,nspin,nspinor,ndim_hamovr,nspinore
!!$         integer, dimension(natsc+1,nspin), intent(in) :: norbsc_arr
!!$         real(wp), dimension(nspin*ndim_hamovr), intent(in) :: hamovr
!!$         real(wp), dimension(nvctrp,norbe), intent(in) :: psi
!!$         real(wp), dimension(nvctrp*nspinor,norb), intent(out) :: ppsit
!!$         real(wp), dimension(*), intent(out) :: passmat
!!$      END SUBROUTINE build_eigenvectors

      subroutine preconditionall(orbs,lr,hx,hy,hz,ncong,hpsi,gnrm,gnrm_zero)
         !n(c) use module_base
         use module_types
         implicit none
         integer, intent(in) :: ncong
         real(gp), intent(in) :: hx,hy,hz
         type(locreg_descriptors), intent(in) :: lr
         type(orbitals_data), intent(in) :: orbs
         real(dp), intent(out) :: gnrm,gnrm_zero
         real(wp), dimension(lr%wfd%nvctr_c+7*lr%wfd%nvctr_f,orbs%norbp,orbs%nspinor), intent(inout) :: hpsi
      END SUBROUTINE preconditionall

      subroutine preconditionall2(iproc,nproc,orbs,Lzd,hx,hy,hz,ncong,npsidim,hpsi,confdatarr,gnrm,gnrm_zero)
        use module_base
        use module_types
        implicit none
        integer, intent(in) :: iproc,nproc,ncong,npsidim
        real(gp), intent(in) :: hx,hy,hz
        type(local_zone_descriptors), intent(in) :: Lzd
        type(orbitals_data), intent(in) :: orbs
        real(dp), intent(out) :: gnrm,gnrm_zero
        real(wp), dimension(npsidim), intent(inout) :: hpsi
        type(confpot_data), dimension(orbs%norbp), intent(in) :: confdatarr
      end subroutine preconditionall2

      subroutine transpose_v(iproc,nproc,orbs,wfd,comms,psi,&
            &   work,outadd) !optional
         !n(c) use module_base
         use module_types
         implicit none
         integer, intent(in) :: iproc,nproc
         type(orbitals_data), intent(in) :: orbs
         type(wavefunctions_descriptors), intent(in) :: wfd
         type(communications_arrays), intent(in) :: comms
         real(wp), dimension(wfd%nvctr_c+7*wfd%nvctr_f,orbs%nspinor,orbs%norbp), intent(inout) :: psi
         real(wp), dimension(:), pointer, optional :: work
         real(wp), intent(out), optional :: outadd
      END SUBROUTINE transpose_v

     subroutine transpose_v2(iproc,nproc,orbs,Lzd,comms,psi,&
          work,outadd) !optional
       use module_base
       use module_types
       implicit none
       integer, intent(in) :: iproc,nproc
       type(orbitals_data), intent(in) :: orbs
       type(local_zone_descriptors), intent(in) :: Lzd
       type(communications_arrays), intent(in) :: comms
       real(wp), dimension(:), pointer :: psi
       real(wp), dimension(:), pointer, optional :: work
       real(wp), dimension(*), intent(out), optional :: outadd
     end subroutine

      subroutine untranspose_v(iproc,nproc,orbs,wfd,comms,psi,&
            &   work,outadd) !optional
         !n(c) use module_base
         use module_types
         implicit none
         integer, intent(in) :: iproc,nproc
         type(orbitals_data), intent(in) :: orbs
         type(wavefunctions_descriptors), intent(in) :: wfd
         type(communications_arrays), intent(in) :: comms
         real(wp), dimension((wfd%nvctr_c+7*wfd%nvctr_f)*orbs%nspinor*orbs%norbp), intent(inout) :: psi
         real(wp), dimension(:), pointer, optional :: work
         real(wp), intent(out), optional :: outadd
      END SUBROUTINE untranspose_v

      subroutine partial_density_free(rsflag,nproc,n1i,n2i,n3i,npsir,nspinn,nrhotot,&
            &   hfac,nscatterarr,spinsgn,psir,rho_p,ibyyzz_r) !ex-optional argument
         use module_base
         implicit none
         logical, intent(in) :: rsflag
         integer, intent(in) :: nproc,n1i,n2i,n3i,nrhotot,nspinn,npsir
         real(gp), intent(in) :: hfac,spinsgn
         integer, dimension(0:nproc-1,4), intent(in) :: nscatterarr
         real(wp), dimension(n1i,n2i,n3i,nspinn), intent(in) :: psir
         real(dp), dimension(n1i,n2i,nrhotot,nspinn), intent(inout) :: rho_p
         integer, dimension(:,:,:), pointer :: ibyyzz_r 
      END SUBROUTINE partial_density_free

      subroutine parse_cp2k_files(iproc,basisfile,orbitalfile,nat,ntypes,orbs,iatype,rxyz,&
            &   CP2K,wfn_cp2k)
         !n(c) use module_base
         use module_types
         implicit none
         character(len=*), intent(in) :: basisfile,orbitalfile
         integer, intent(in) :: iproc,nat,ntypes
         type(orbitals_data), intent(in) :: orbs
         integer, dimension(nat), intent(in) :: iatype
         real(gp), dimension(3,nat), target, intent(in) :: rxyz
         type(gaussian_basis), intent(out) :: CP2K
         real(wp), dimension(:,:), pointer :: wfn_cp2k
      END SUBROUTINE parse_cp2k_files

      subroutine read_gaussian_information(orbs,G,coeffs,filename, opt_fillrxyz)
         !n(c) use module_base
         use module_types
         implicit none
         character(len=*), intent(in) :: filename
         type(orbitals_data), intent(inout) :: orbs
         type(gaussian_basis), intent(out) :: G
         real(wp), dimension(:,:), pointer :: coeffs
         logical, optional :: opt_fillrxyz
      END SUBROUTINE read_gaussian_information

      subroutine restart_from_gaussians(iproc,nproc,orbs,Lzd,hx,hy,hz,psi,G,coeffs)
         !n(c) use module_base
         use module_types
         implicit none
         integer, intent(in) :: iproc,nproc
         real(gp), intent(in) :: hx,hy,hz
         type(orbitals_data), intent(in) :: orbs
         type(local_zone_descriptors), intent(in) :: Lzd
         type(gaussian_basis), intent(inout) :: G
         real(wp), dimension(Lzd%Glr%wfd%nvctr_c+7*Lzd%Glr%wfd%nvctr_f,orbs%norbp), intent(out) :: psi
         real(wp), dimension(:,:), pointer :: coeffs
      END SUBROUTINE restart_from_gaussians

      subroutine inputguess_gaussian_orbitals(iproc,nproc,at,rxyz,nvirt,nspin,&
            orbs,orbse,norbsc_arr,locrad,G,psigau,eks,iversion,mapping,quartic_prefactor)
         !n(c) use module_base
         use module_types
         implicit none
         integer, intent(in) :: iproc,nproc,nspin
         integer, intent(inout) :: nvirt
         type(atoms_data), intent(in) :: at
         type(orbitals_data), intent(in) :: orbs
         real(gp), dimension(3,at%astruct%nat), intent(in) :: rxyz
         real(gp), intent(out) :: eks
         integer, dimension(at%natsc+1,nspin), intent(out) :: norbsc_arr
         real(gp), dimension(at%astruct%nat), intent(out) :: locrad
         type(orbitals_data), intent(out) :: orbse
         type(gaussian_basis), intent(out) :: G
         real(wp), dimension(:,:,:), pointer :: psigau
         integer,intent(in) :: iversion !< 1:cubic, 2:linear
         integer,dimension(orbs%norb),intent(in),optional:: mapping
         real(gp),dimension(at%astruct%ntypes),intent(in),optional:: quartic_prefactor
      END SUBROUTINE inputguess_gaussian_orbitals


     subroutine inputguess_gaussian_orbitals_forLinear(iproc,nproc,norb,at,rxyz,nvirt,nspin,&
          nlr, norbsPerAt, mapping, &
          orbs,orbse,norbsc_arr,locrad,G,psigau,eks,quartic_prefactor)
       use module_base
       use module_types
       implicit none
       integer, intent(in) :: iproc,nproc,nspin,nlr,norb
       integer, intent(inout) :: nvirt
       type(atoms_data), intent(in) :: at
       type(orbitals_data), intent(in) :: orbs
       real(gp), dimension(3,at%astruct%nat), intent(in) :: rxyz
       integer,dimension(norb),intent(in):: mapping
       integer,dimension(at%astruct%nat),intent(in):: norbsPerAt
       real(gp), intent(out) :: eks
       integer, dimension(at%natsc+1,nspin), intent(out) :: norbsc_arr
       real(gp), dimension(at%astruct%nat), intent(out) :: locrad
       type(orbitals_data), intent(inout) :: orbse
       type(gaussian_basis), intent(out) :: G
       real(wp), dimension(:,:,:), pointer :: psigau
       real(gp),dimension(at%astruct%ntypes),intent(in),optional:: quartic_prefactor
     END SUBROUTINE inputguess_gaussian_orbitals_forLinear

     subroutine inputguess_gaussian_orbitals_withOnWhichAtom(iproc,nproc,at,rxyz,Glr,nvirt,nspin,&
          orbs,orbse,norbsc_arr,locrad,G,psigau,eks,onWhichAtom)
       use module_base
       use module_types
       implicit none
       integer, intent(in) :: iproc,nproc,nspin
       integer, intent(inout) :: nvirt
       type(atoms_data), intent(inout) :: at
       type(orbitals_data), intent(in) :: orbs
       type(locreg_descriptors), intent(in) :: Glr
       real(gp), dimension(3,at%astruct%nat), intent(in) :: rxyz
       real(gp), intent(out) :: eks
       integer, dimension(at%natsc+1,nspin), intent(out) :: norbsc_arr
       real(gp), dimension(at%astruct%nat), intent(out) :: locrad
       type(orbitals_data), intent(inout) :: orbse
       type(gaussian_basis), intent(out) :: G
       real(wp), dimension(:,:,:), pointer :: psigau
       integer,dimension(orbse%norb),intent(out):: onWhichAtom
     END SUBROUTINE inputguess_gaussian_orbitals_withOnWhichAtom

     subroutine AtomicOrbitals(iproc,at,rxyz,norbe,orbse,norbsc,&
          &   nspin,eks,scorb,G,gaucoeff,iorbtolr,mapping,quartic_prefactor)
       use module_base
       use module_types
       implicit none
       integer, intent(in) :: norbe,iproc
       integer, intent(in) :: norbsc,nspin
       type(atoms_data), intent(in) :: at
       logical, dimension(4,2,at%natsc), intent(in) :: scorb
       real(gp), dimension(3,at%astruct%nat), intent(in), target :: rxyz
       type(orbitals_data), intent(inout) :: orbse
       type(gaussian_basis), intent(out) :: G
       real(gp), intent(out) :: eks
       integer, dimension(orbse%norbp), intent(out) :: iorbtolr !assign the localisation region
       real(wp), intent(out) :: gaucoeff !norbe=G%ncoeff !fake interface for passing address
       integer,dimension(orbse%norb), optional, intent(in):: mapping
       real(gp),dimension(at%astruct%ntypes),intent(in),optional:: quartic_prefactor
      END SUBROUTINE AtomicOrbitals

      subroutine atomic_occupation_numbers(filename,ityp,nspin,at,nmax,lmax,nelecmax,neleconf,nsccode,mxpl,mxchg)
         use module_base
         use module_types
         implicit none
         character(len=*), intent(in) :: filename
         integer, intent(in) :: ityp,mxpl,mxchg,nspin,nmax,lmax,nelecmax,nsccode
         type(atoms_data), intent(inout) :: at
         !integer, dimension(nmax,lmax), intent(in) :: neleconf
         real(gp), dimension(nmax,lmax), intent(in) :: neleconf
      END SUBROUTINE atomic_occupation_numbers

      subroutine apply_potential(n1,n2,n3,nl1,nl2,nl3,nbuf,nspinor,npot,psir,pot,epot,&
            &   ibyyzz_r) !optional
         use module_base
         implicit none
         integer, intent(in) :: n1,n2,n3,nl1,nl2,nl3,nbuf,nspinor,npot
         real(wp), dimension(-nl1:2*n1+2+nl1,-nl2:2*n2+2+nl2,-nl3:2*n3+2+nl3,nspinor), intent(inout) :: psir
         real(wp), dimension(-nl1:2*n1+2+nl1-4*nbuf,-nl2:2*n2+2+nl2-4*nbuf,-nl3:2*n3+2+nl3-4*nbuf,npot), intent(in) :: pot
         integer, dimension(2,-14:2*n2+16,-14:2*n3+16), intent(in), optional :: ibyyzz_r
         real(gp), intent(out) :: epot
      END SUBROUTINE apply_potential

      subroutine correct_hartree_potential(at,iproc,nproc,n1i,n2i,n3i,n3p,n3pi,n3d,&
            &   i3s,i3xcsh,hxh,hyh,hzh,pkernel,ngatherarr,&
         rhoref,pkernel_ref,pot_ion,rhopot,ixc,nspin,ehart,eexcu,vexcu,PSquiet,correct_offset)
         !n(c) use module_base
         use module_types
         implicit none
         character(len=3), intent(in) :: PSquiet
         logical, intent(in) :: correct_offset
         integer, intent(in) :: iproc,nproc,n1i,n2i,n3i,n3p,n3pi,n3d,nspin,ixc,i3xcsh,i3s
         real(gp), intent(in) :: hxh,hyh,hzh
         type(atoms_data), intent(in) :: at
         integer, dimension(0:nproc-1,2), intent(in) :: ngatherarr
         real(dp), dimension(n1i,n2i,max(n3d,1),nspin), intent(inout) :: rhoref
         real(dp), dimension(n1i,n2i,max(n3pi,1)), intent(inout) :: pot_ion
         real(dp), dimension(n1i,n2i,max(n3d,1),nspin), intent(inout) :: rhopot
         real(gp), intent(out) :: ehart,eexcu,vexcu
         type(coulomb_operator), intent(in) :: pkernel_ref,pkernel
      END SUBROUTINE correct_hartree_potential


      !     subroutine psimix(iproc,nproc,orbs,comms,ads,ids,mids,idsx,energy,energy_old,alpha,&
      !          hpsit,psidst,hpsidst_sp,psit)
      !       use module_base
      !       use module_types
      !       implicit none
      !       integer, intent(in) :: iproc,nproc,ids,mids,idsx
      !       real(gp), intent(in) :: energy,energy_old
      !       type(orbitals_data), intent(in) :: orbs
      !       type(communications_arrays), intent(in) :: comms
      !       real(gp), intent(inout) :: alpha
      !       real(wp), dimension(:), pointer :: psit,hpsit,psidst
      !       real(sp), dimension(:), pointer :: hpsidst_sp
      !       real(wp), dimension(:,:,:), pointer :: ads
      !     END SUBROUTINE psimix
      !
      subroutine plot_density(iproc,nproc,filename,at,rxyz,box,nspin,rho)
        use module_base
        use module_types
        implicit none
        integer, intent(in) :: iproc,nproc,nspin
        type(atoms_data), intent(in) :: at
        type(denspot_distribution), intent(in) :: box
        character(len=*), intent(in) :: filename
        real(gp), dimension(3,at%astruct%nat), intent(in) :: rxyz
        real(dp), dimension(max(box%ndimpot,1),nspin), target, intent(in) :: rho
      END SUBROUTINE plot_density

      subroutine read_density(filename,geocode,n1i,n2i,n3i,nspin,hxh,hyh,hzh,rho,&
            &   nat,rxyz,iatypes, znucl)
         !n(c) use module_base
         use module_types
         implicit none
         character(len=*), intent(in) :: filename
         character(len=1), intent(in) :: geocode !< @copydoc poisson_solver::doc::geocode
         integer, intent(out) :: nspin
         integer, intent(out) ::  n1i,n2i,n3i
         real(gp), intent(out) :: hxh,hyh,hzh
         real(dp), dimension(:,:,:,:), pointer :: rho
         real(gp), dimension(:,:), pointer, optional :: rxyz
         integer, intent(out), optional ::  nat
         integer, dimension(:), pointer, optional :: iatypes, znucl
      END SUBROUTINE read_density

      subroutine read_cube(filename,geocode,n1i,n2i,n3i,nspin,hxh,hyh,hzh,rho,&
            &   nat,rxyz, iatypes, znucl)
         !n(c) use module_base
         use module_types
         implicit none
         character(len=*), intent(in) :: filename
         character(len=1), intent(in) :: geocode !< @copydoc poisson_solver::doc::geocode
         integer, intent(out) :: nspin
         integer, intent(out) ::  n1i,n2i,n3i
         real(gp), intent(out) :: hxh,hyh,hzh
         real(dp), dimension(:,:,:,:), pointer :: rho
         real(gp), dimension(:,:), pointer   :: rxyz
         integer, intent(out)   ::  nat
         integer, dimension(:), pointer   :: iatypes, znucl
      END SUBROUTINE read_cube

      subroutine read_etsf(filename,geocode,n1i,n2i,n3i,nspin,hxh,hyh,hzh,rho,&
            &   nat,rxyz, iatypes, znucl)
         !n(c) use module_base
         use module_types
         implicit none
         character(len=*), intent(in) :: filename
         character(len=1), intent(in) :: geocode !< @copydoc poisson_solver::doc::geocode
         integer, intent(out) :: nspin
         integer, intent(out) ::  n1i,n2i,n3i
         real(gp), intent(out) :: hxh,hyh,hzh
         real(dp), dimension(:,:,:,:), pointer :: rho
         real(gp), dimension(:,:), pointer :: rxyz
         integer, intent(out) ::  nat
         integer, dimension(:), pointer :: iatypes, znucl
      END SUBROUTINE read_etsf

      subroutine read_potfile4b2B(filename,n1i,n2i,n3i, rho, alat1, alat2, alat3)
         use module_base
         implicit none
         character(len=*), intent(in) :: filename
         integer, intent(out) :: n1i,n2i,n3i
         real(gp) alat1, alat2, alat3, dum, dum1
         ! real(dp), dimension(n1i*n2i*n3d), intent(out) :: rho
         real(gp), pointer :: rho(:)
      END SUBROUTINE read_potfile4b2B

      !!$     subroutine read_density_cube(filename, n1i,n2i,n3i, nspin, hxh,hyh,hzh, nat, rxyz,  rho)
      !!$       !n(c) use module_base
      !!$       use module_types
      !!$       implicit none
      !!$       character(len=*), intent(in) :: filename
      !!$       integer, intent(out) ::  n1i,n2i,n3i
      !!$       integer, intent(in) :: nspin
      !!$       real(gp), intent(out) :: hxh,hyh,hzh
      !!$       real(gp), pointer :: rxyz(:,:)
      !!$       real(dp), dimension(:), pointer :: rho
      !!$       integer, intent(out) ::  nat
      !!$     END SUBROUTINE read_density_cube

      subroutine gaussian_pswf_basis(ng,enlargerprb,iproc,nspin,at,rxyz,G,Gocc, gaenes, &
            &   iorbtolr,iorbto_l, iorbto_m,  iorbto_ishell,iorbto_iexpobeg )
         use module_types
         implicit none
         logical, intent(in) :: enlargerprb
         integer, intent(in) :: iproc,nspin,ng
         type(atoms_data), intent(in) :: at
         real(gp), dimension(3,at%astruct%nat), target, intent(in) :: rxyz
         type(gaussian_basis), intent(out) :: G
         real(wp), dimension(:), pointer :: Gocc
         real(gp), pointer, optional :: gaenes(:)
         integer, pointer, optional :: iorbtolr(:)
         integer, pointer, optional :: iorbto_l(:)
         integer, pointer, optional :: iorbto_m(:)
         integer, pointer, optional :: iorbto_ishell(:)
         integer, pointer, optional :: iorbto_iexpobeg(:)
      END SUBROUTINE gaussian_pswf_basis

      subroutine gaussian_pswf_basis_for_paw(at,rxyz,G,  &
            &   iorbtolr,iorbto_l, iorbto_m,  iorbto_ishell,iorbto_iexpobeg, iorbto_paw_nchannels,&
         iorbto_imatrixbeg )
         use module_base
         use module_types
         implicit none
         type(atoms_data), intent(in) :: at
         real(gp), dimension(3,at%astruct%nat), target, intent(in) :: rxyz
         type(gaussian_basis_c), intent(inout) :: G

         integer, pointer :: iorbtolr(:)
         integer, pointer :: iorbto_l(:)
         integer, pointer :: iorbto_paw_nchannels(:)
         integer, pointer :: iorbto_m(:)
         integer, pointer :: iorbto_ishell(:)
         integer, pointer :: iorbto_iexpobeg(:)
         integer, pointer :: iorbto_imatrixbeg(:)

         !local variables
      END SUBROUTINE gaussian_pswf_basis_for_paw


      subroutine local_analysis(iproc,nproc,hx,hy,hz,at,rxyz,lr,orbs,orbsv,psi,psivirt)
         !n(c) use module_base
         use module_types
         implicit none
         integer, intent(in) :: iproc,nproc
         real(gp), intent(in) :: hx,hy,hz
         type(locreg_descriptors), intent(in) :: lr
         type(orbitals_data), intent(in) :: orbs,orbsv
         type(atoms_data), intent(in) :: at
         real(gp), dimension(3,at%astruct%nat), intent(in) :: rxyz
         real(wp), dimension(:), pointer :: psi,psivirt
      END SUBROUTINE local_analysis

      subroutine plot_gatom_basis(filename,iat,ngx,G,Gocc,rhocoeff,rhoexpo)
         !n(c) use module_base
         use module_types
         implicit none
         character(len=*), intent(in) :: filename
         integer, intent(in) :: iat,ngx
         type(gaussian_basis), intent(in) :: G
         real(wp), dimension(:), pointer :: Gocc
         real(wp), dimension((ngx*(ngx+1))/2), intent(out) :: rhoexpo
         real(wp), dimension((ngx*(ngx+1))/2,4), intent(out) :: rhocoeff
      END SUBROUTINE plot_gatom_basis

      subroutine calculate_rhocore(iproc,at,d,rxyz,hxh,hyh,hzh,i3s,i3xcsh,n3d,n3p,rhocore)
        use module_base
        use module_types
        implicit none
        integer, intent(in) :: iproc,i3s,n3d,i3xcsh,n3p
        real(gp), intent(in) :: hxh,hyh,hzh
        type(atoms_data), intent(in) :: at
        type(grid_dimensions), intent(in) :: d
        real(gp), dimension(3,at%astruct%nat), intent(in) :: rxyz
        real(wp), dimension(:,:,:,:), pointer :: rhocore
      END SUBROUTINE calculate_rhocore

      subroutine XC_potential(geocode,datacode,iproc,nproc,mpi_comm,n01,n02,n03,xc,hx,hy,hz,&
           rho,exc,vxc,nspin,rhocore,potxc,xcstr,dvxcdrho,rhohat)
        use module_base
        use module_xc
        implicit none
        character(len=1), intent(in) :: geocode  !< @copydoc poisson_solver::doc::geocode
        character(len=1), intent(in) :: datacode !< @copydoc poisson_solver::doc::datacode
        integer, intent(in) :: iproc,nproc,n01,n02,n03,nspin,mpi_comm
        type(xc_info), intent(in) :: xc
        real(gp), intent(in) :: hx,hy,hz
        real(gp), intent(out) :: exc,vxc
        real(dp), dimension(*), intent(inout) :: rho
        real(wp), dimension(:,:,:,:), pointer :: rhocore !associated if useful
        real(wp), dimension(*), intent(out) :: potxc
        real(dp), dimension(6), intent(out) :: xcstr
        real(dp), dimension(:,:,:,:), target, intent(out), optional :: dvxcdrho
        real(wp), dimension(:,:,:,:), optional :: rhohat
      END SUBROUTINE XC_potential

      subroutine xc_energy(geocode,m1,m3,md1,md2,md3,nxc,nwb,nxt,nwbl,nwbr,&
           nxcl,nxcr,xc,hx,hy,hz,rhopot,pot_ion,sumpion,zf,zfionxc,exc,vxc,nproc,nspden)
        use module_base
        use module_xc
        use interfaces_41_xc_lowlevel
        implicit none
        character(len=1), intent(in) :: geocode !< @copydoc poisson_solver::doc::geocode
        logical, intent(in) :: sumpion
        integer, intent(in) :: m1,m3,nxc,nwb,nxcl,nxcr,nxt,md1,md2,md3,nproc,nspden
        integer, intent(in) :: nwbl,nwbr
        real(gp), intent(in) :: hx,hy,hz
        type(xc_info), intent(in) :: xc
        real(dp), dimension(m1,m3,nxt,nspden), intent(inout) :: rhopot
        real(wp), dimension(*), intent(in) :: pot_ion
        real(dp), dimension(md1,md3,md2/nproc), intent(out) :: zf
        real(wp), dimension(md1,md3,md2/nproc,nspden), intent(out) :: zfionxc
        real(dp), intent(out) :: exc,vxc
      END SUBROUTINE xc_energy

      subroutine direct_minimization(iproc,nproc,in,at,nvirt,rxyz,&
           rhopot,nlpsp,pkernel,dpbox,xc,GPU,KSwfn,VTwfn)
        use module_base
        use module_types
        use module_xc
        implicit none
        integer, intent(in) :: iproc,nproc,nvirt
        type(input_variables), intent(in) :: in
        type(atoms_data), intent(in) :: at
        type(DFT_PSP_projectors), intent(inout) :: nlpsp
        type(denspot_distribution), intent(in) :: dpbox
        type(DFT_wavefunction), intent(inout) :: KSwfn,VTwfn
        real(gp), dimension(3,at%astruct%nat), intent(in) :: rxyz
        type(coulomb_operator), intent(in) :: pkernel
        real(dp), dimension(*), intent(in), target :: rhopot
        type(GPU_pointers), intent(inout) :: GPU
        type(xc_info), intent(in) :: xc
      end subroutine direct_minimization

      subroutine CounterIonPotential(geocode,iproc,nproc,in,shift,&
            &   hxh,hyh,hzh,grid,n3pi,i3s,pkernel,pot_ion)
         !n(c) use module_base
         use module_types
         implicit none
         character(len=1), intent(in) :: geocode !< @copydoc poisson_solver::doc::geocode
         integer, intent(in) :: iproc,nproc,n3pi,i3s
         real(gp), intent(in) :: hxh,hyh,hzh
         real(gp), dimension(3), intent(in) :: shift
         type(input_variables), intent(in) :: in
         type(grid_dimensions), intent(in) :: grid
         type(coulomb_operator), intent(in) :: pkernel
         real(wp), dimension(*), intent(inout) :: pot_ion
      END SUBROUTINE CounterIonPotential

      subroutine gaussian_rism_basis(nat,radii,rxyz,G)
         !n(c) use module_base
         use module_types
         implicit none
         integer, intent(in) :: nat
         real(gp), dimension(nat), intent(in) :: radii
         real(gp), dimension(3,nat), target, intent(in) :: rxyz
         type(gaussian_basis), intent(out) :: G
      END SUBROUTINE gaussian_rism_basis

      subroutine gaussian_hermite_basis(nhermitemax,nat,radii,rxyz,G)
         !n(c) use module_base
         use module_types
         implicit none
         integer, intent(in) :: nat,nhermitemax
         real(gp), dimension(nat), intent(in) :: radii
         real(gp), dimension(3,nat), target, intent(in) :: rxyz
         type(gaussian_basis), intent(out) :: G  
      END SUBROUTINE gaussian_hermite_basis

      subroutine write_eigenvalues_data(etol,orbs,mom_vec)
        use module_base
        use module_types
        implicit none
        real(gp), intent(in) :: etol
        type(orbitals_data), intent(in) :: orbs
        real(gp), dimension(:,:,:), intent(in), pointer :: mom_vec
      end subroutine write_eigenvalues_data
      
      subroutine write_eigen_objects(iproc,occorbs,nspin,nvirt,nplot,hx,hy,hz,at,rxyz,lr,orbs,orbsv,psi,psivirt,output_wf_format)
         !n(c) use module_base
         use module_types
         implicit none
         logical, intent(in) :: occorbs
         integer, intent(in) :: iproc,nspin,nvirt,nplot,output_wf_format
         real(gp), intent(in) :: hx,hy,hz
         type(atoms_data), intent(in) :: at
         type(locreg_descriptors), intent(in) :: lr
         type(orbitals_data), intent(in) :: orbs,orbsv
         real(gp), dimension(3,at%astruct%nat), intent(in) :: rxyz
         real(wp), dimension(:), pointer :: psi,psivirt
       END SUBROUTINE write_eigen_objects

       subroutine full_local_potential(iproc,nproc,orbs,Lzd,iflag,dpbox,xc,potential,pot,comgp)
         use module_base
         use module_types
         use module_xc
         implicit none
         integer, intent(in) :: iproc,nproc,iflag
         type(orbitals_data),intent(in) :: orbs
         type(local_zone_descriptors),intent(in) :: Lzd
         type(denspot_distribution), intent(in) :: dpbox
         type(xc_info), intent(in) :: xc
         real(wp), dimension(max(dpbox%ndimrhopot,orbs%nspin)), intent(in), target :: potential
         real(wp), dimension(:), pointer :: pot
         !type(p2pCommsGatherPot),intent(inout), optional:: comgp
         type(p2pComms),intent(inout), optional:: comgp
       END SUBROUTINE full_local_potential

      subroutine free_full_potential(nproc,flag,xc,pot,subname)
         use module_base
         use module_xc
         implicit none
         character(len=*), intent(in) :: subname
         integer, intent(in) :: nproc,flag
         type(xc_info), intent(in) :: xc
         real(wp), dimension(:), pointer :: pot
      END SUBROUTINE free_full_potential

      subroutine select_active_space(iproc,nproc,orbs,comms,mask_array,Glr,orbs_as,comms_as,psi,psi_as)
         !n(c) use module_base
         use module_types
         implicit none
         integer, intent(in) :: iproc,nproc
         type(orbitals_data), intent(in) :: orbs
         type(locreg_descriptors), intent(in) :: Glr
         type(communications_arrays), intent(in) :: comms
         logical, dimension(orbs%norb*orbs%nkpts), intent(in) :: mask_array
         real(wp), dimension(max(orbs%npsidim_orbs,orbs%npsidim_comp)), intent(in) :: psi
         type(orbitals_data), intent(out) :: orbs_as
         type(communications_arrays), intent(out) :: comms_as
         real(wp), dimension(:), pointer :: psi_as
      END SUBROUTINE select_active_space

      subroutine calculate_energy_and_gradient(iter,iproc,nproc,GPU,ncong,iscf,&
           energs,wfn,gnrm,gnrm_zero,paw)
        use module_base
        use module_types
        implicit none
        integer, intent(in) :: iproc,nproc,ncong,iscf,iter
        type(energy_terms), intent(inout) :: energs
        type(GPU_pointers), intent(in) :: GPU
        type(DFT_wavefunction), intent(inout) :: wfn
        real(gp), intent(out) :: gnrm,gnrm_zero
        type(paw_objects),optional,intent(inout)::paw
      END SUBROUTINE calculate_energy_and_gradient

      subroutine orthoconstraint(iproc,nproc,orbs,comms,symm,&
            psi,hpsi,scprsum,spsi) !n(c) wfd (arg:5)
        use module_base
        use module_types
        implicit none
        logical, intent(in) :: symm !< symmetrize the lagrange multiplier after calculation
        integer, intent(in) :: iproc,nproc
        type(orbitals_data), intent(in) :: orbs
        type(communications_arrays), intent(in) :: comms
        !n(c) type(wavefunctions_descriptors), intent(in) :: wfd
        real(wp), dimension(orbs%npsidim_comp), intent(in) :: psi
        real(wp), dimension(orbs%npsidim_comp), intent(inout) :: hpsi
        real(dp), intent(out) :: scprsum
        real(wp), dimension(orbs%npsidim_comp), optional, intent(in) :: spsi
      END SUBROUTINE orthoconstraint


      subroutine constrained_davidson(iproc,nproc,in,at,& 
           orbs,orbsv,nvirt,Lzd,comms,commsv,&
           hx,hy,hz,rxyz,rhopot,psi,v,dpbox,xc,GPU)
        use module_base
        use module_types
        use module_xc
        implicit none
        integer, intent(in) :: iproc,nproc
        integer, intent(in) :: nvirt
        type(input_variables), intent(in) :: in
        type(atoms_data), intent(in) :: at
        type(local_zone_descriptors), intent(in) :: Lzd
        type(orbitals_data), intent(in) :: orbs
        type(communications_arrays), intent(in) :: comms, commsv
        type(denspot_distribution), intent(in) :: dpbox
        type(xc_info), intent(in) :: xc
        real(gp), intent(in) :: hx,hy,hz
        real(gp), dimension(3,at%astruct%nat), intent(in) :: rxyz
        real(dp), dimension(*), intent(in) :: rhopot
        type(orbitals_data), intent(inout) :: orbsv
        type(GPU_pointers), intent(inout) :: GPU
        real(wp), dimension(:), pointer :: psi,v!=psivirt(nvctrp,nvirtep*nproc) 
        !v, that is psivirt, is transposed on input and direct on output
      end subroutine constrained_davidson

      subroutine local_hamiltonian(iproc,nproc,npsidim_orbs,orbs,Lzd,hx,hy,hz,&
           ipotmethod,confdatarr,pot,psi,hpsi,pkernel,xc,alphaSIC,ekin_sum,epot_sum,eSIC_DC,&
           dpbox,potential,comgp)
        use module_base
        use module_types
        use module_xc
        implicit none
        integer, intent(in) :: iproc,nproc,ipotmethod,npsidim_orbs
        real(gp), intent(in) :: hx,hy,hz,alphaSIC
        type(orbitals_data), intent(in) :: orbs
        type(local_zone_descriptors), intent(in) :: Lzd
        type(confpot_data), dimension(orbs%norbp), intent(in) :: confdatarr
        type(xc_info), intent(in) :: xc
        real(wp), dimension(orbs%npsidim_orbs), intent(in) :: psi !this dimension will be modified
        real(wp), dimension(:),pointer :: pot !< the potential, with the dimension compatible with the ipotmethod flag
        !real(wp), dimension(lr%d%n1i*lr%d%n2i*lr%d%n3i*nspin) :: pot
        real(gp), intent(out) :: ekin_sum,epot_sum,eSIC_DC
        real(wp), dimension(orbs%npsidim_orbs), intent(inout) :: hpsi
        type(coulomb_operator), intent(in) :: pkernel !< the PSolver kernel which should be associated for the SIC schemes
        type(denspot_distribution),intent(in),optional :: dpbox
        !!real(wp), dimension(max(dpbox%ndimrhopot,orbs%nspin)), intent(in), optional, target :: potential !< Distributed potential. Might contain the density for the SIC treatments
        real(wp), dimension(*), intent(in), optional, target :: potential !< Distributed potential. Might contain the density for the SIC treatments
        type(p2pComms),intent(inout), optional:: comgp
      END SUBROUTINE local_hamiltonian

      subroutine NK_SIC_potential(lr,orbs,xc,fref,hxh,hyh,hzh,pkernel,psi,poti,eSIC_DC,potandrho,wxdsave)
         !n(c) use module_base
         use module_types
         use module_xc
         implicit none
         real(gp), intent(in) :: hxh,hyh,hzh,fref
         type(locreg_descriptors), intent(in) :: lr
         type(orbitals_data), intent(in) :: orbs
         type(coulomb_operator), intent(in) :: pkernel
         type(xc_info), intent(in) :: xc
         real(wp), dimension(lr%wfd%nvctr_c+7*lr%wfd%nvctr_f,orbs%nspinor,orbs%norbp), intent(in) :: psi
         !real(wp), dimension((lr%d%n1i*lr%d%n2i*lr%d%n3i*((orbs%nspinor/3)*3+1)),max(orbs%norbp,orbs%nspin)), intent(inout) :: poti
         real(wp), intent(inout) :: poti
         real(gp), intent(out) :: eSIC_DC
         real(dp), dimension(lr%d%n1i*lr%d%n2i*lr%d%n3i,2*orbs%nspin), intent(in), optional :: potandrho 
         real(dp), dimension(lr%d%n1i*lr%d%n2i*lr%d%n3i,orbs%nspin), intent(out), optional :: wxdsave 
      END SUBROUTINE NK_SIC_potential

      subroutine isf_to_daub_kinetic(hx,hy,hz,kx,ky,kz,nspinor,lr,w,psir,hpsi,ekin,k_strten)
        !use module_base
        use module_types
        implicit none
        integer, intent(in) :: nspinor
        real(gp), intent(in) :: hx,hy,hz,kx,ky,kz
        type(locreg_descriptors), intent(in) :: lr
        type(workarr_locham), intent(inout) :: w
        real(wp), dimension(lr%d%n1i*lr%d%n2i*lr%d%n3i,nspinor), intent(in) :: psir
        real(gp), intent(out) :: ekin
        real(wp), dimension(lr%wfd%nvctr_c+7*lr%wfd%nvctr_f,nspinor), intent(inout) :: hpsi
        real(wp), dimension(6), optional :: k_strten
      end subroutine isf_to_daub_kinetic

      subroutine readmywaves(iproc,filename,iformat,orbs,n1,n2,n3,hx,hy,hz,at,rxyz_old,rxyz,  & 
         wfd,psi,orblist)
         use module_base
         use module_types
         implicit none
         integer, intent(in) :: iproc,n1,n2,n3, iformat
         real(gp), intent(in) :: hx,hy,hz
         type(wavefunctions_descriptors), intent(in) :: wfd
         type(orbitals_data), intent(inout) :: orbs
         type(atoms_data), intent(in) :: at
         real(gp), dimension(3,at%astruct%nat), intent(in) :: rxyz
         integer, dimension(orbs%norb), optional :: orblist
         real(gp), dimension(3,at%astruct%nat), intent(out) :: rxyz_old
         real(wp), dimension(wfd%nvctr_c+7*wfd%nvctr_f,orbs%nspinor,orbs%norbp), intent(out) :: psi
         character(len=*), intent(in) :: filename
      END SUBROUTINE readmywaves

      
      subroutine open_filename_of_iorb(unitfile,lbin,filename,orbs,iorb,ispinor,iorb_out,iiorb)
         use module_base
         use module_types
         implicit none
         character(len=*), intent(in) :: filename
         logical, intent(in) :: lbin
         integer, intent(in) :: iorb,ispinor,unitfile
         type(orbitals_data), intent(in) :: orbs
         integer, intent(out) :: iorb_out
         integer,intent(in),optional :: iiorb   
      END SUBROUTINE open_filename_of_iorb

      subroutine filename_of_iorb(lbin,filename,orbs,iorb,ispinor,filename_out,iorb_out,iiorb)
         use module_base
         use module_types
         implicit none
         character(len=*), intent(in) :: filename
         logical, intent(in) :: lbin
         integer, intent(in) :: iorb,ispinor
         type(orbitals_data), intent(in) :: orbs
         character(len=*) :: filename_out
         integer, intent(out) :: iorb_out
         integer,intent(in),optional :: iiorb
      END SUBROUTINE filename_of_iorb

      subroutine verify_file_presence(filerad,orbs,iformat,nproc,nforb)
        use module_base
        use module_types
        implicit none
        integer, intent(in) :: nproc
        character(len=*), intent(in) :: filerad
        type(orbitals_data), intent(in) :: orbs
        integer, intent(out) :: iformat
        integer, optional, intent(in) :: nforb
      end subroutine verify_file_presence

      subroutine readwavetoisf(lstat, filename, formatted, hx, hy, hz, &
           & n1, n2, n3, nspinor, psiscf)
        use module_base
        use module_types
        implicit none
        character(len = *), intent(in) :: filename
        logical, intent(in) :: formatted
        integer, intent(out) :: n1, n2, n3, nspinor
        real(gp), intent(out) :: hx, hy, hz
        real(wp), dimension(:,:,:,:), pointer :: psiscf
        logical, intent(out) :: lstat
      END SUBROUTINE readwavetoisf
      subroutine readwavetoisf_etsf(lstat, filename, iorbp, hx, hy, hz, &
           & n1, n2, n3, nspinor, psiscf)
        use module_base
        use module_types
        implicit none
        character(len = *), intent(in) :: filename
        integer, intent(in) :: iorbp
        integer, intent(out) :: n1, n2, n3, nspinor
        real(gp), intent(out) :: hx, hy, hz
        real(wp), dimension(:,:,:,:), pointer :: psiscf
        logical, intent(out) :: lstat
      END SUBROUTINE readwavetoisf_etsf

      subroutine read_wave_to_isf(lstat, filename, ln, iorbp, hx, hy, hz, &
           & n1, n2, n3, nspinor, psiscf)
        use module_base
        use module_types
        implicit none
        integer, intent(in) :: ln
        character(len = ln), intent(in) :: filename
        integer, intent(in) :: iorbp
        integer, intent(out) :: n1, n2, n3, nspinor
        real(gp), intent(out) :: hx, hy, hz
        real(wp), dimension(:,:,:,:), pointer :: psiscf
        logical, intent(out) :: lstat
      END SUBROUTINE read_wave_to_isf
      subroutine free_wave_to_isf(psiscf)
        use module_base
        implicit none
        real(wp), dimension(:,:,:,:), pointer :: psiscf
      END SUBROUTINE free_wave_to_isf

      subroutine denspot_communications(iproc,nproc,&
           xc,nspin,geocode,SICapproach,dpbox)
        use module_base
        use module_types
        use module_xc
        implicit none
        integer, intent(in) :: iproc,nproc,nspin
        type(xc_info), intent(in) :: xc
        character(len=1), intent(in) :: geocode !< @copydoc poisson_solver::doc::geocode
        character(len=4), intent(in) :: SICapproach
        type(denspot_distribution), intent(inout) :: dpbox
      end subroutine denspot_communications

      subroutine allocateRhoPot(iproc,Glr,nspin,atoms,rxyz,denspot)
        use module_base
        use module_types
        implicit none
        integer, intent(in) :: iproc,nspin
        type(locreg_descriptors), intent(in) :: Glr
        type(atoms_data), intent(in) :: atoms
        real(gp), dimension(3,atoms%astruct%nat), intent(in) :: rxyz
        type(DFT_local_fields), intent(inout) :: denspot
      END SUBROUTINE allocateRhoPot

      subroutine getLocalizedBasis(iproc,nproc,at,orbs,rxyz,denspot,GPU,trH,trH_old,&
          fnrm,infoBasisFunctions,nlpsp,scf_mode,ldiis,SIC,tmb,energs_base,&
          nit_precond,target_function,&
          correction_orthoconstraint,nit_basis,&
          ratio_deltas,ortho_on,extra_states,itout,conv_crit,experimental_mode,early_stop,&
          gnrm_dynamic, can_use_ham, order_taylor, kappa_conv, method_updatekernel)
        use module_base
        use module_types
        implicit none
      
        ! Calling arguments
        integer,intent(in) :: iproc, nproc, order_taylor
        integer,intent(out) :: infoBasisFunctions
        type(atoms_data), intent(in) :: at
        type(orbitals_data) :: orbs
        real(kind=8),dimension(3,at%astruct%nat) :: rxyz
        type(DFT_local_fields), intent(inout) :: denspot
        type(GPU_pointers), intent(inout) :: GPU
        real(kind=8),intent(out) :: trH, fnrm
        real(kind=8),intent(inout) :: trH_old
        type(DFT_PSP_projectors),intent(inout) :: nlpsp
        integer,intent(in) :: scf_mode
        type(localizedDIISParameters),intent(inout) :: ldiis
        type(DFT_wavefunction),target,intent(inout) :: tmb
        type(SIC_data) :: SIC !<parameters for the SIC methods
        type(energy_terms),intent(in) :: energs_base
        integer, intent(in) :: nit_precond, target_function, correction_orthoconstraint, nit_basis
        real(kind=8),intent(out) :: ratio_deltas
        logical, intent(inout) :: ortho_on
        integer, intent(in) :: extra_states
        integer,intent(in) :: itout
        real(kind=8),intent(in) :: conv_crit, early_stop, gnrm_dynamic, kappa_conv
        logical,intent(in) :: experimental_mode
        logical,intent(out) :: can_use_ham
        integer,intent(in) :: method_updatekernel
      end subroutine getLocalizedBasis

    subroutine inputOrbitals(iproc,nproc,at,&
         orbs,nvirt,comms,Glr,hx,hy,hz,rxyz,rhopot,rhocore,pot_ion,&
         nlpsp,pkernel,pkernelseq,ixc,psi,hpsi,psit,G,&
         nscatterarr,ngatherarr,nspin,potshortcut,symObj,irrzon,phnons,GPU,input)
      use module_base
      use module_types
      implicit none
      integer, intent(in) :: iproc,nproc,ixc,symObj
      integer, intent(inout) :: nspin,nvirt
      real(gp), intent(in) :: hx,hy,hz
      type(atoms_data), intent(in) :: at
      type(orbitals_data), intent(inout) :: orbs
      type(DFT_PSP_projectors), intent(inout) :: nlpsp
      type(locreg_descriptors), intent(in) :: Glr
      type(communications_arrays), intent(in) :: comms
      type(GPU_pointers), intent(inout) :: GPU
      type(input_variables):: input
      integer, dimension(0:nproc-1,4), intent(in) :: nscatterarr
      integer, dimension(0:nproc-1,2), intent(in) :: ngatherarr 
      real(gp), dimension(3,at%astruct%nat), intent(in) :: rxyz
      real(dp), dimension(*), intent(inout) :: rhopot,pot_ion
      type(gaussian_basis), intent(out) :: G 
      real(wp), dimension(:), pointer :: hpsi,psit,rhocore
      real(8),dimension(max(orbs%npsidim_comp,orbs%npsidim_orbs)):: psi
      type(coulomb_operator), intent(in) :: pkernel,pkernelseq
      integer, intent(in) :: potshortcut
      integer, dimension(*), intent(in) :: irrzon
      real(dp), dimension(*), intent(in) :: phnons
    END SUBROUTINE inputOrbitals
    
    subroutine psimix(iproc,nproc,ndim_psi,orbs,comms,diis,hpsit,psit)
      use module_base
      use module_types
      implicit none
      integer, intent(in) :: iproc,nproc,ndim_psi
      type(orbitals_data), intent(in) :: orbs
      type(communications_arrays), intent(in) :: comms
      type(diis_objects), intent(inout) :: diis
      real(wp), dimension(ndim_psi), intent(inout) :: psit,hpsit
    end subroutine psimix
    
    subroutine get_coeff(iproc,nproc,scf_mode,orbs,at,rxyz,denspot,GPU,infoCoeff,&
        energs,nlpsp,SIC,tmb,fnrm,calculate_overlap_matrix,communicate_phi_for_lsumrho,&
        calculate_ham,ham_small,extra_states,itout,it_scc,it_cdft,order_taylor,calculate_KS_residue,&
        convcrit_dmin,nitdmin,curvefit_dmin,ldiis_coeff,reorder,cdft, updatekernel)
      use module_base
      use module_types
      use Poisson_Solver, except_dp => dp, except_gp => gp, except_wp => wp
      use constrained_dft
      use diis_sd_optimization
      use yaml_output
      implicit none
      integer,intent(in) :: iproc, nproc, scf_mode, itout, it_scc, it_cdft, order_taylor
      type(orbitals_data),intent(inout) :: orbs
      type(atoms_data),intent(in) :: at
      real(kind=8),dimension(3,at%astruct%nat),intent(in) :: rxyz
      type(DFT_local_fields), intent(inout) :: denspot
      type(GPU_pointers),intent(inout) :: GPU
      integer,intent(out) :: infoCoeff
      type(energy_terms),intent(inout) :: energs
      real(kind=8),intent(inout) :: fnrm
      type(DFT_PSP_projectors),intent(inout) :: nlpsp
      type(SIC_data),intent(in) :: SIC
      type(DFT_wavefunction),intent(inout) :: tmb
      logical,intent(in):: calculate_overlap_matrix, communicate_phi_for_lsumrho
      logical,intent(in) :: calculate_ham, calculate_KS_residue
      type(sparseMatrix), intent(inout) :: ham_small ! for foe only
      type(DIIS_obj),intent(inout),optional :: ldiis_coeff ! for dmin only
      integer, intent(in), optional :: nitdmin ! for dmin only
      real(kind=gp), intent(in), optional :: convcrit_dmin ! for dmin only
      logical, intent(in), optional :: curvefit_dmin ! for dmin only
      type(cdft_data),intent(inout),optional :: cdft
      integer, intent(in) :: extra_states
      logical, optional, intent(in) :: reorder
      logical, optional, intent(in) :: updatekernel
    end subroutine get_coeff

    subroutine linearScaling(iproc,nproc,KSwfn,tmb,at,input,rxyz,denspot,rhopotold,nlpsp,GPU,&
           energs,energy,fpulay,infocode,ref_frags,cdft, &
           fdisp, fion)
      use module_base
      use module_types
      use module_fragments
      use constrained_dft
      implicit none
      integer,intent(in):: iproc, nproc
      type(atoms_data),intent(inout):: at
      type(input_variables),intent(in):: input
      real(8),dimension(3,at%astruct%nat),intent(inout):: rxyz
      real(8),dimension(3,at%astruct%nat),intent(out):: fpulay
      type(DFT_local_fields), intent(inout) :: denspot
      real(gp), dimension(*), intent(inout) :: rhopotold
      type(DFT_PSP_projectors),intent(inout):: nlpsp
      type(GPU_pointers),intent(in out):: GPU
      type(energy_terms),intent(inout) :: energs
      real(gp), dimension(:), pointer :: rho,pot
      real(8),intent(out):: energy
      type(DFT_wavefunction),intent(inout),target:: tmb
      type(DFT_wavefunction),intent(inout),target:: KSwfn
      integer,intent(out):: infocode
      type(system_fragment), dimension(:), pointer :: ref_frags 
      type(cdft_data), intent(inout) :: cdft
      real(kind=8),dimension(3,at%astruct%nat),intent(in) :: fdisp, fion
    end subroutine linearScaling   


   subroutine createDerivativeBasis(n1,n2,n3, &
              nfl1,nfu1,nfl2,nfu2,nfl3,nfu3,  &
              hgrid,ibyz_c,ibxz_c,ibxy_c,ibyz_f,ibxz_f,ibxy_f,&
              w_c, w_f, w_f1, w_f2, w_f3, x_c, x_f, y_c, y_f, z_c, z_f)
      use module_base
      implicit none
      integer, intent(in) :: n1,n2,n3,nfl1,nfu1,nfl2,nfu2,nfl3,nfu3
      real(gp), intent(in) :: hgrid
      integer, dimension(2,0:n2,0:n3), intent(in) :: ibyz_c,ibyz_f
      integer, dimension(2,0:n1,0:n3), intent(in) :: ibxz_c,ibxz_f
      integer, dimension(2,0:n1,0:n2), intent(in) :: ibxy_c,ibxy_f
      real(wp), dimension(0:n1,0:n2,0:n3), intent(in) :: w_c
      real(wp), dimension(7,nfl1:nfu1,nfl2:nfu2,nfl3:nfu3), intent(in) :: w_f
      real(wp), dimension(nfl1:nfu1,nfl2:nfu2,nfl3:nfu3), intent(in) :: w_f1
      real(wp), dimension(nfl2:nfu2,nfl1:nfu1,nfl3:nfu3), intent(in) :: w_f2
      real(wp), dimension(nfl3:nfu3,nfl1:nfu1,nfl2:nfu2), intent(in) :: w_f3
      real(wp), dimension(0:n1,0:n2,0:n3), intent(out) :: x_c
      real(wp), dimension(7,nfl1:nfu1,nfl2:nfu2,nfl3:nfu3), intent(out) :: x_f
      real(wp), dimension(0:n1,0:n2,0:n3), intent(out) :: y_c
      real(wp), dimension(7,nfl1:nfu1,nfl2:nfu2,nfl3:nfu3), intent(out) :: y_f
      real(wp), dimension(0:n1,0:n2,0:n3), intent(out) :: z_c
      real(wp), dimension(7,nfl1:nfu1,nfl2:nfu2,nfl3:nfu3), intent(out) :: z_f
    end subroutine createDerivativeBasis

    subroutine readAtomicOrbitals(at,norbe,norbsc,nspin,nspinor,scorb,norbsc_arr,locrad)
      use module_base
      use module_types
      implicit none
      !Arguments
      integer, intent(in) :: nspin,nspinor
      integer, intent(out) :: norbe,norbsc
      type(atoms_data), intent(in) :: at
      logical, dimension(4,2,at%natsc), intent(out) :: scorb
      integer, dimension(at%natsc+1,nspin), intent(out) :: norbsc_arr
      real(gp), dimension(at%astruct%nat), intent(out) :: locrad
    end subroutine readAtomicOrbitals

    subroutine inputguessConfinement(iproc, nproc, at, input, hx, hy, hz, &
         rxyz, nlpsp, GPU, orbs, kswfn, tmb, denspot, rhopotold, energs,&
         locregcenters)
      ! Input wavefunctions are found by a diagonalization in a minimal basis set
      ! Each processors write its initial wavefunctions into the wavefunction file
      ! The files are then read by readwave
      use module_base
      use module_types
      implicit none
      !Arguments
      integer, intent(in) :: iproc,nproc
      real(gp), intent(in) :: hx, hy, hz
      type(atoms_data), intent(inout) :: at
      type(DFT_PSP_projectors), intent(inout) :: nlpsp
      type(GPU_pointers), intent(inout) :: GPU
      type(input_variables),intent(in) :: input
      real(gp), dimension(3,at%astruct%nat), intent(in) :: rxyz
      type(orbitals_data),intent(inout) :: orbs
      type(DFT_wavefunction),intent(inout) :: kswfn, tmb
      type(DFT_local_fields), intent(inout) :: denspot
      real(dp), dimension(max(tmb%lzd%glr%d%n1i*tmb%lzd%glr%d%n2i*denspot%dpbox%n3p,1)*input%nspin), intent(inout) ::  rhopotold
      type(energy_terms),intent(inout) :: energs
      real(kind=8),dimension(3,at%astruct%nat),intent(in),optional :: locregcenters
    end subroutine inputguessConfinement

   subroutine determine_locreg_periodic(iproc,nlr,cxyz,locrad,hx,hy,hz,Glr,Llr,calculateBounds)
      use module_base
      use module_types
      implicit none
      integer, intent(in) :: iproc
      integer, intent(in) :: nlr
      real(gp), intent(in) :: hx,hy,hz
      type(locreg_descriptors), intent(in) :: Glr
      real(gp), dimension(nlr), intent(in) :: locrad
      real(gp), dimension(3,nlr), intent(in) :: cxyz
      type(locreg_descriptors), dimension(nlr), intent(out) :: Llr
      logical,dimension(nlr),intent(in):: calculateBounds
   end subroutine determine_locreg_periodic

    subroutine determine_wfd_periodicity(ilr,nlr,Glr,Llr)
      use module_base
      use module_types
      implicit none
      integer,intent(in) :: ilr,nlr
      type(locreg_descriptors),intent(in) :: Glr  
      type(locreg_descriptors),dimension(nlr),intent(inout) :: Llr   
    end subroutine determine_wfd_periodicity

    subroutine num_segkeys_periodic(n1,n2,n3,i1sc,i1ec,i2sc,i2ec,i3sc,i3ec,nseg,nvctr,keyg,keyv,&
     nseg_loc,nvctr_loc,outofzone)
     implicit none
     integer, intent(in) :: n1,n2,n3,i1sc,i1ec,i2sc,i2ec,i3sc,i3ec,nseg,nvctr
     integer, dimension(nseg), intent(in) :: keyv
     integer, dimension(2,nseg), intent(in) :: keyg
     integer, intent(out) :: nseg_loc,nvctr_loc
     integer, dimension(3),intent(in) :: outofzone 
    end subroutine num_segkeys_periodic

    subroutine segkeys_periodic(n1,n2,n3,i1sc,i1ec,i2sc,i2ec,i3sc,i3ec,nseg,nvctr,keyg,keyv,&
               nseg_loc,nvctr_loc,keygloc,keyglob,keyvloc,keyvglob,outofzone)
      implicit none
      integer, intent(in) :: n1,n2,n3,i1sc,i1ec,i2sc,i2ec,i3sc,i3ec,nseg,nvctr,nseg_loc,nvctr_loc
      integer, dimension(nseg), intent(in) :: keyv
      integer, dimension(2,nseg), intent(in) :: keyg
      integer, dimension(3), intent(in) :: outofzone
      integer, dimension(nseg_loc), intent(out) :: keyvloc
      integer, dimension(nseg_loc), intent(out) :: keyvglob
      integer, dimension(2,nseg_loc), intent(out) :: keygloc
      integer, dimension(2,nseg_loc), intent(out) :: keyglob
    end subroutine segkeys_periodic

    subroutine psi_to_locreg2(iproc, ldim, gdim, Llr, Glr, gpsi, lpsi)
      use module_base
      use module_types
      implicit none
      integer,intent(in) :: iproc                  ! process ID
      integer,intent(in) :: ldim          ! dimension of lpsi 
      integer,intent(in) :: gdim          ! dimension of gpsi 
      type(locreg_descriptors),intent(in) :: Llr  ! Local grid descriptor
      type(locreg_descriptors),intent(in) :: Glr  ! Global grid descriptor
      real(wp),dimension(gdim),intent(in) :: gpsi       !Wavefunction (compressed format)
      real(wp),dimension(ldim),intent(out) :: lpsi   !Wavefunction in localization region
    end subroutine psi_to_locreg2



    subroutine partial_density_linear(rsflag,nproc,n1i,n2i,n3i,npsir,nspinn,nrhotot,&
         hfac,nscatterarr,spinsgn,psir,rho_p,&
         ibyyzz_r)
      use module_base
      use module_types
      implicit none
      logical, intent(in) :: rsflag
      integer, intent(in) :: nproc,n1i,n2i,n3i,nrhotot,nspinn,npsir
      real(gp), intent(in) :: hfac,spinsgn
      integer, dimension(0:nproc-1,4), intent(in) :: nscatterarr
      real(wp), dimension(n1i,n2i,n3i,npsir), intent(in) :: psir
      real(dp), dimension(n1i,n2i,nrhotot,nspinn), intent(inout) :: rho_p
      integer, dimension(:,:,:),pointer :: ibyyzz_r
    end subroutine partial_density_linear

    subroutine local_partial_densityLinear(nproc,rsflag,nscatterarr,&
         nrhotot,Lzd,hxh,hyh,hzh,xc,nspin,orbs,mapping,psi,rho)
      use module_base
      use module_types
      use module_xc
      implicit none
      logical, intent(in) :: rsflag
      integer, intent(in) :: nproc
      integer,intent(in):: nrhotot
      integer, intent(in) :: nspin
      real(gp), intent(in) :: hxh,hyh,hzh
      type(xc_info), intent(in) :: xc
      type(local_zone_descriptors), intent(in) :: Lzd
      type(orbitals_data),intent(in) :: orbs
      integer,dimension(orbs%norb),intent(in):: mapping
      integer, dimension(0:nproc-1,4), intent(in) :: nscatterarr !n3d,n3p,i3s+i3xcsh-1,i3xcsh
      real(wp), dimension(orbs%npsidim_orbs), intent(in) :: psi
      real(dp),dimension(max(Lzd%Glr%d%n1i*Lzd%Glr%d%n2i*nrhotot,1),max(nspin,orbs%nspinor)),intent(out):: rho
    end subroutine local_partial_densityLinear


    subroutine global_to_local(Glr,Llr,nspin,size_rho,size_Lrho,rho,Lrho)
      use module_base
      use module_types
      implicit none
      type(locreg_descriptors),intent(in) :: Llr   
      type(locreg_descriptors),intent(in) :: Glr   
      integer, intent(in) :: size_rho  
      integer, intent(in) :: size_Lrho 
      integer, intent(in) :: nspin  
      real(wp),dimension(size_rho),intent(in) :: rho  
      real(wp),dimension(size_Lrho),intent(out) :: Lrho 
     end subroutine global_to_local

     subroutine LinearDiagHam(iproc,at,etol,Lzd,orbs,nspin,natsc,Lhpsi,Lpsi,psit,orbsv,norbsc_arr)
       use module_base
       use module_types
       implicit none
       integer, intent(in) :: iproc                                          
       integer, intent(in) :: nspin                                          
       integer, intent(in) :: natsc                                          
       real(gp),intent(in) :: etol         
       type(atoms_data),intent(in) :: at                                  
       type(local_zone_descriptors) :: Lzd                                  
       type(orbitals_data), intent(in) :: orbs                               
       type(orbitals_data), optional, intent(in) :: orbsv                    
       real(wp),dimension(max(orbs%npsidim_orbs,orbs%npsidim_comp)),intent(in):: Lhpsi               
       real(wp),dimension(max(orbs%npsidim_orbs,orbs%npsidim_comp)),intent(in):: Lpsi                
       real(wp),dimension(orbs%npsidim_comp),intent(inout):: psit                 
       integer, optional, dimension(natsc+1,nspin), intent(in) :: norbsc_arr 
     end subroutine LinearDiagHam

     subroutine LDiagHam(iproc,nproc,natsc,nspin,orbs,Lzd,Lzde,comms,&
          psi,hpsi,psit,orthpar,passmat,iscf,Tel,occopt,& !mandatory
          orbse,commse,etol,norbsc_arr) !optional
       use module_base
       use module_types
       implicit none
       integer, intent(in) :: iproc,nproc,natsc,nspin,occopt,iscf
       real(gp), intent(in) :: Tel
       type(local_zone_descriptors) :: Lzd        !< Information about the locregs after LIG
       type(local_zone_descriptors) :: Lzde       !< Information about the locregs for LIG
       type(communications_arrays), intent(in) :: comms
       type(orbitals_data), intent(inout) :: orbs
       type(orthon_data), intent(in):: orthpar 
       real(wp), dimension(*), intent(out) :: passmat !< passage matrix for building the eigenvectors (the size depends of the optional arguments)
       real(wp), dimension(:), pointer :: psi,hpsi,psit
       real(gp), intent(in) :: etol
       type(orbitals_data), intent(inout) :: orbse
       type(communications_arrays), intent(in) :: commse
       integer, dimension(natsc+1,nspin), intent(in) :: norbsc_arr
     end subroutine LDiagHam

     subroutine updatePotential(nspin,denspot,ehart,eexcu,vexcu)
       use module_base
       use module_types
       implicit none
       ! Calling arguments
       integer, intent(in) :: nspin
       type(DFT_local_fields), intent(inout) :: denspot
       real(8),intent(out):: ehart, eexcu, vexcu
     end subroutine updatePotential
     
     subroutine initCommsOrtho(iproc, nproc, lzd, orbs, &
                locregShape, noverlaps, overlaps)
       use module_base
       use module_types
       implicit none
       integer,intent(in):: iproc, nproc
       type(local_zone_descriptors),intent(in):: lzd
       type(orbitals_data),intent(in):: orbs
       character(len=1),intent(in):: locregShape
       integer,dimension(:),pointer,intent(out):: noverlaps
       integer,dimension(:,:),pointer,intent(out):: overlaps
     end subroutine initCommsOrtho
     
     subroutine setCommsParameters(mpisource, mpidest, istsource, istdest, ncount, tag, comarr)
       use module_base
       use module_types
       implicit none
       integer,intent(in):: mpisource, mpidest, istsource, istdest, ncount, tag
       integer,dimension(8),intent(out):: comarr
     end subroutine setCommsParameters
     
     subroutine orthonormalizeLocalized(iproc, nproc, methTransformOverlap, npsidim_orbs, &
                orbs, lzd, ovrlp, inv_ovrlp_half, collcom, orthpar, lphi, psit_c, psit_f, can_use_transposed)
       use module_base
       use module_types
       implicit none
       integer,intent(in):: iproc,nproc,methTransformOverlap,npsidim_orbs
       type(orbitals_data),intent(in):: orbs
       type(local_zone_descriptors),intent(in):: lzd
       type(sparseMatrix),intent(inout):: ovrlp
       type(sparseMatrix),intent(inout):: inv_ovrlp_half
       type(collective_comms),intent(in):: collcom
       type(orthon_data),intent(in):: orthpar
       real(8),dimension(npsidim_orbs), intent(inout) :: lphi
       real(8),dimension(:),pointer:: psit_c, psit_f
       logical,intent(inout):: can_use_transposed
     end subroutine orthonormalizeLocalized

     subroutine optimizeDIIS(iproc, npsidim, orbs, lzd, hphi, phi, ldiis, experimental_mode)
       use module_base
       use module_types
       implicit none
       integer,intent(in):: iproc, npsidim
       type(orbitals_data),intent(in):: orbs
       type(local_zone_descriptors),intent(in):: lzd
       real(8),dimension(npsidim),intent(in):: hphi
       real(8),dimension(npsidim),intent(inout):: phi
       type(localizedDIISParameters),intent(inout):: ldiis
       logical,intent(in) :: experimental_mode                       
     end subroutine optimizeDIIS

     subroutine initializeCommunicationPotential(iproc, nproc, nscatterarr, orbs, lzd, comgp, onWhichAtomAll, tag)
       use module_base
       use module_types
       implicit none
       integer,intent(in):: iproc, nproc
       integer,dimension(0:nproc-1,4),intent(in):: nscatterarr !n3d,n3p,i3s+i3xcsh-1,i3xcsh
       type(orbitals_data),intent(in):: orbs
       type(local_zone_descriptors),intent(in):: lzd
       !type(p2pCommsGatherPot),intent(out):: comgp
       type(p2pComms),intent(out):: comgp
       integer,dimension(orbs%norb),intent(in):: onWhichAtomAll
       integer,intent(inout):: tag
     end subroutine initializeCommunicationPotential

     subroutine initializeRepartitionOrbitals(iproc, nproc, tag, lorbs, llborbs, lzd, comrp)
       use module_base
       use module_types
       implicit none
       integer,intent(in):: iproc, nproc
       integer,intent(inout):: tag
       type(orbitals_data),intent(in):: lorbs, llborbs
       type(local_zone_descriptors),intent(in):: lzd
       !type(p2pCommsRepartition),intent(out):: comrp
       type(p2pComms),intent(out):: comrp
     end subroutine initializeRepartitionOrbitals

     subroutine getDerivativeBasisFunctions(iproc, nproc, hgrid, lzd, lorbs, lborbs, comrp, nphi, phi, phid)
       use module_base
       use module_types
       implicit none
       integer,intent(in):: iproc, nproc, nphi
       real(8),intent(in):: hgrid
       type(local_zone_descriptors),intent(in):: lzd
       type(orbitals_data),intent(in):: lorbs, lborbs
       type(p2pComms),intent(inout):: comrp
       real(8),dimension(nphi),intent(in):: phi
       real(8),dimension(max(lborbs%npsidim_orbs,lborbs%npsidim_comp)),target,intent(inout):: phid
     end subroutine getDerivativeBasisFunctions

<<<<<<< HEAD
     subroutine mixrhopotDIIS(iproc, nproc, ndimpot, rhopot, rhopotold, mixdiis, ndimtot, alphaMix, mixMeth, pnrm, xc)
=======

     subroutine mixrhopotDIIS(iproc, nproc, n3d, n3p, glr, input, rhopot, rhopotold, mixdiis, alphaMix, ioffset, mixMeth, pnrm)
>>>>>>> 4fba34ae
       use module_base
       use module_types
       use module_xc
       implicit none
       integer,intent(in):: iproc, nproc, n3d, n3p, mixMeth, ioffset
       type(locreg_descriptors),intent(in) :: glr
       type(input_variables),intent(in):: input
       real(8),dimension(max(glr%d%n1i*glr%d%n2i*n3d,1)*input%nspin),intent(in):: rhopotold
       real(8),dimension(max(glr%d%n1i*glr%d%n2i*n3d,1)*input%nspin),intent(out):: rhopot
       type(mixrhopotDIISParameters),intent(inout):: mixdiis
       real(8),intent(in):: alphaMix
       real(8),intent(out):: pnrm
       type(xc_info), intent(in) :: xc
     end subroutine mixrhopotDIIS


     subroutine initializeMixrhopotDIIS(isx, ndimpot, mixdiis)
       use module_base
       use module_types
       implicit none
       integer,intent(in):: isx, ndimpot
       type(mixrhopotDIISParameters),intent(out):: mixdiis
     end subroutine initializeMixrhopotDIIS

     subroutine deallocateMixrhopotDIIS(mixdiis)
       use module_base
       use module_types
       implicit none
       type(mixrhopotDIISParameters),intent(inout):: mixdiis
     end subroutine deallocateMixrhopotDIIS

     subroutine allocateCommunicationsBuffersPotential(comgp, subname)
       use module_base
       use module_types
       implicit none
       !type(p2pCommsGatherPot),intent(inout):: comgp
       type(p2pComms),intent(inout):: comgp
       character(len=*),intent(in):: subname
     end subroutine allocateCommunicationsBuffersPotential


     subroutine deallocateCommunicationsBuffersPotential(comgp, subname)
       use module_base
       use module_types
       implicit none
       !type(p2pCommsGatherPot),intent(inout):: comgp
       type(p2pComms),intent(inout):: comgp
       character(len=*),intent(in):: subname
     end subroutine deallocateCommunicationsBuffersPotential

    subroutine deallocate_local_zone_descriptors(lzd, subname)
      use module_base
      use module_types
      !use deallocatePointers
      implicit none
      type(local_zone_descriptors),intent(inout):: lzd
      character(len=*),intent(in):: subname
    end subroutine deallocate_local_zone_descriptors

    subroutine deallocate_Lzd_except_Glr(lzd, subname)
      use module_base
      use module_types
      !use deallocatePointers
      implicit none
      type(local_zone_descriptors),intent(inout):: lzd
      character(len=*),intent(in):: subname
    end subroutine deallocate_Lzd_except_Glr

    subroutine deallocate_orbitals_data(orbs, subname)
      use module_base
      use module_types
      !use deallocatePointers
      implicit none
      type(orbitals_data),intent(inout):: orbs
      character(len=*),intent(in):: subname
    end subroutine deallocate_orbitals_data

    subroutine deallocate_communications_arrays(comms, subname)
      use module_base
      use module_types
      !use deallocatePointers
      implicit none
      type(communications_arrays),intent(inout):: comms
      character(len=*),intent(in):: subname
    end subroutine deallocate_communications_arrays

!    subroutine nullify_overlapParameters(op)
!      use module_base
!      use module_types
!      implicit none
!      type(overlapParameters),intent(out):: op
!    end subroutine nullify_overlapParameters

    !!!subroutine nullify_linearInputGuess(lig)
    !!!  use module_base
    !!!  use module_types
    !!!  implicit none
    !!!  type(linearInputGuess),intent(out):: lig
    !!!end subroutine nullify_linearInputGuess

!    subroutine nullify_matrixDescriptors(mad)
!      use module_base
!      use module_types
!      implicit none
!      type(matrixDescriptors),intent(out):: mad
!    end subroutine nullify_matrixDescriptors

    subroutine nullify_foe(foe_obj)
      use module_base
      use module_types
      implicit none
      type(foe_data),intent(out):: foe_obj
    end subroutine nullify_foe

    subroutine nullify_sparseMatrix(sparsemat)
      use module_base
      use module_types
      implicit none
      type(sparseMatrix),intent(out):: sparsemat
    end subroutine nullify_sparseMatrix

    subroutine nullify_collective_comms(collcom)
      use module_base
      use module_types
      implicit none
      type(collective_comms),intent(inout):: collcom
    end subroutine nullify_collective_comms
    
    subroutine nullify_orbitals_data(orbs)
      use module_base
      use module_types
      implicit none
      type(orbitals_data),intent(out):: orbs
    end subroutine nullify_orbitals_data
    
    subroutine nullify_communications_arrays(comms)
      use module_base
      use module_types
      implicit none
      type(communications_arrays),intent(out):: comms
    end subroutine nullify_communications_arrays
        
    subroutine initLocregs(iproc, nproc, lzd, hx, hy, hz, astruct, orbs, Glr, locregShape, lborbs)
      use module_base
      use module_atoms, only: atomic_structure
      use module_types
      implicit none
      integer,intent(in):: iproc, nproc
      type(local_zone_descriptors),intent(inout):: lzd
      real(8),intent(in):: hx, hy, hz
      type(atomic_structure),intent(in) :: astruct
      type(orbitals_data),intent(in):: orbs
      type(locreg_descriptors),intent(in):: Glr
      character(len=1),intent(in):: locregShape
      type(orbitals_data),optional,intent(in):: lborbs
    end subroutine initLocregs

    subroutine deallocate_foe(foe_obj, subname)
      use module_base
      use module_types
      implicit none
      type(foe_data),intent(inout):: foe_obj
      character(len=*),intent(in):: subname
    end subroutine deallocate_foe

    subroutine deallocate_sparseMatrix(sparsemat, subname)
      use module_base
      use module_types
      implicit none
      type(sparseMatrix),intent(inout):: sparsemat
      character(len=*),intent(in):: subname
    end subroutine deallocate_sparseMatrix

     subroutine initInputguessConfinement(iproc, nproc, at, lzd, orbs, collcom_reference, &
                Glr, input, hx, hy, hz, lin, tmb, rxyz, nscatterarr)
       use module_base
       use module_types
       implicit none
       integer,intent(in):: iproc,nproc
       real(gp), intent(in) :: hx, hy, hz
       type(atoms_data),intent(inout) :: at
       type(local_zone_descriptors),intent(in):: lzd
       type(orbitals_data),intent(in):: orbs
       type(collective_comms),intent(in):: collcom_reference
       type(locreg_descriptors),intent(in) :: Glr
       type(input_variables), intent(in) ::input
       type(linearInputParameters),intent(in):: lin
       type(DFT_wavefunction),intent(in) :: tmb
       integer,dimension(0:nproc-1,4),intent(in):: nscatterarr !n3d,n3p,i3s+i3xcsh-1,i3xcsh
       real(gp),dimension(3,at%astruct%nat),intent(in):: rxyz
     end subroutine initInputguessConfinement

      subroutine applyOrthoconstraintNonorthogonal2(iproc, nproc, methTransformOverlap, blocksize_pdgemm, &
                 correction_orthoconstraint, orbs, lagmat, ovrlp, ovrlp_minus_one_lagmat, ovrlp_minus_one_lagmat_trans)
        use module_base
        use module_types
        implicit none
        integer,intent(in):: iproc, nproc, methTransformOverlap, blocksize_pdgemm, correction_orthoconstraint
        type(orbitals_data),intent(in):: orbs
        real(8),dimension(orbs%norb,orbs%norb),intent(in):: ovrlp
        real(8),dimension(orbs%norb,orbs%norb),intent(in):: lagmat
        real(8),dimension(orbs%norb,orbs%norb),intent(out):: ovrlp_minus_one_lagmat, ovrlp_minus_one_lagmat_trans
      end subroutine applyOrthoconstraintNonorthogonal2

      !subroutine dgemm_parallel(iproc, nproc, blocksize, comm, transa, transb, m, n, k, alpha, a, lda, b, ldb, beta, c, ldc)
      !  use module_base
      !  implicit none
      !  integer,intent(in):: iproc, nproc, blocksize, comm, m, n, k, lda, ldb, ldc
      !  character(len=1),intent(in):: transa, transb
      !  real(8),intent(in):: alpha, beta
      !  real(8),dimension(lda,k),intent(in):: a
      !  real(8),dimension(ldb,n),intent(in):: b
      !  real(8),dimension(ldc,n),intent(out):: c
      !end subroutine dgemm_parallel

      !subroutine dsymm_parallel(iproc, nproc, blocksize, comm, side, uplo, m, n, alpha, a, lda, b, ldb, beta, c, ldc)
      !  use module_base
      !  implicit none
      !  integer,intent(in):: iproc, nproc, blocksize, comm, m, n, lda, ldb, ldc
      !  character(len=1),intent(in):: side, uplo
      !  real(8),intent(in):: alpha, beta
      !  real(8),dimension(lda,m),intent(in):: a
      !  real(8),dimension(ldb,n),intent(in):: b
      !  real(8),dimension(ldc,n),intent(out):: c
      !end subroutine dsymm_parallel

      !subroutine dsyev_parallel(iproc, nproc, blocksize, comm, jobz, uplo, n, a, lda, w, info)
      !  use module_base
      !  use module_types
      !  implicit none
      !
      !  ! Calling arguments
      !  integer,intent(in):: iproc, nproc, blocksize, comm, n, lda
      !  integer,intent(out):: info
      !  character(len=1),intent(in):: jobz, uplo
      !  real(8),dimension(lda,n),intent(inout):: a
      !  real(8),dimension(n),intent(out):: w
      !end subroutine dsyev_parallel

      subroutine orthoconstraintNonorthogonal(iproc, nproc, lzd, npsidim_orbs, npsidim_comp, orbs, collcom, orthpar, &
           correction_orthoconstraint, linmat, lphi, lhphi, lagmat, psit_c, psit_f, hpsit_c, hpsit_f, &
           can_use_transposed, overlap_calculated, experimental_mode)
        use module_base
        use module_types
        implicit none
        integer,intent(in) :: iproc, nproc, npsidim_orbs, npsidim_comp
        type(local_zone_descriptors),intent(in) :: lzd
        type(orbitals_Data),intent(in) :: orbs
        type(collective_comms),intent(in) :: collcom
        type(orthon_data),intent(in) :: orthpar
        integer,intent(in) :: correction_orthoconstraint
        real(kind=8),dimension(max(npsidim_comp,npsidim_orbs)),intent(in) :: lphi
        real(kind=8),dimension(max(npsidim_comp,npsidim_orbs)),intent(inout) :: lhphi
        type(SparseMatrix),intent(inout) :: lagmat
        real(8),dimension(:),pointer :: psit_c, psit_f, hpsit_c, hpsit_f
        logical,intent(inout) :: can_use_transposed, overlap_calculated
        type(linear_matrices),intent(inout) :: linmat
        logical,intent(in) :: experimental_mode
      end subroutine orthoconstraintNonorthogonal


      subroutine dsygv_parallel(iproc, nproc, blocksize, nprocMax, comm, itype, jobz, uplo, n, a, lda, b, ldb, w, info)
        use module_base
        use module_types
        implicit none
        integer,intent(in):: iproc, nproc, blocksize, nprocMax, comm, itype, n, lda, ldb
        integer,intent(out):: info
        character(len=1),intent(in):: jobz, uplo
        real(8),dimension(lda,n),intent(inout):: a
        real(8),dimension(ldb,n),intent(inout):: b
        real(8),dimension(n),intent(out):: w
      end subroutine dsygv_parallel

     subroutine choosePreconditioner2(iproc, nproc, orbs, lr, hx, hy, hz, ncong, hpsi, &
                confpotorder, potentialprefac, iorb, eval_zero)
       use module_base
       use module_types
       implicit none
       integer, intent(in) :: iproc,nproc,ncong, iorb, confpotorder
       real(gp), intent(in) :: hx,hy,hz
       type(locreg_descriptors), intent(in) :: lr
       type(orbitals_data), intent(in) :: orbs
       real(8),intent(in):: potentialprefac
       real(wp), dimension(lr%wfd%nvctr_c+7*lr%wfd%nvctr_f,orbs%nspinor), intent(inout) :: hpsi
       real(8),intent(in):: eval_zero
     end subroutine choosePreconditioner2


     subroutine FullHamiltonianApplication(iproc,nproc,at,orbs,rxyz,&
          Lzd,nlpsp,confdatarr,ngatherarr,Lpot,psi,hpsi,&
          energs,SIC,GPU,xc,pkernel,orbsocc,psirocc,proj_G,paw)
       use module_base
       use module_types
       use module_xc
       use gaussians, only: gaussian_basis
       implicit none
       integer, intent(in) :: iproc,nproc!,nspin
       type(atoms_data), intent(in) :: at
       type(orbitals_data), intent(in) :: orbs
       type(local_zone_descriptors),intent(in) :: Lzd
       type(DFT_PSP_projectors), intent(inout) :: nlpsp
       type(SIC_data), intent(in) :: SIC
       type(xc_info), intent(in) :: xc
       integer, dimension(0:nproc-1,2), intent(in) :: ngatherarr
       real(gp), dimension(3,at%astruct%nat), intent(in) :: rxyz
       real(wp), dimension(orbs%npsidim_orbs), intent(in) :: psi
       type(confpot_data), dimension(orbs%norbp), intent(in) :: confdatarr
       !real(wp), dimension(lzd%ndimpotisf) :: Lpot
       real(wp), dimension(:),pointer :: Lpot
       type(energy_terms), intent(inout) :: energs
       real(wp), target, dimension(max(1,orbs%npsidim_orbs)), intent(out) :: hpsi
       type(GPU_pointers), intent(inout) :: GPU
       type(coulomb_operator), intent(in), optional :: pkernel
       type(orbitals_data), intent(in), optional :: orbsocc
       real(wp), dimension(:), pointer, optional :: psirocc
       !PAW variables:
       type(gaussian_basis),dimension(at%astruct%ntypes),optional,intent(in)::proj_G
       type(paw_objects),optional,intent(inout)::paw
     end subroutine FullHamiltonianApplication

       subroutine init_foe(iproc, nproc, lzd, astruct, input, orbs_KS, orbs, foe_obj, reset)
         use module_base
         use module_atoms, only: atomic_structure
         use module_types
         implicit none
         integer,intent(in):: iproc, nproc
         type(local_zone_descriptors),intent(in) :: lzd
         type(atomic_structure),intent(in) :: astruct
         type(input_variables),intent(in) :: input
         type(orbitals_data),intent(in):: orbs_KS, orbs
         type(foe_data),intent(out):: foe_obj
         logical, intent(in) :: reset
       end subroutine init_foe

       subroutine initSparseMatrix(iproc, nproc, lzd, orbs, input, sparsemat)
         use module_base
         use module_types
         implicit none
         integer,intent(in):: iproc, nproc
         type(local_zone_descriptors),intent(in) :: lzd
         type(orbitals_data),intent(in):: orbs
         type(input_variables),intent(in) :: input
         type(sparseMatrix),intent(out):: sparsemat
       end subroutine initSparseMatrix

      subroutine allocate_workarrays_quartic_convolutions(lr, subname, work)
        use module_base
        use module_types
        implicit none
        type(locreg_descriptors),intent(in):: lr
        character(len=*),intent(in):: subname
        type(workarrays_quartic_convolutions),intent(out):: work
      end subroutine allocate_workarrays_quartic_convolutions

      subroutine deallocate_workarrays_quartic_convolutions(lr, subname, work)
        use module_base
        use module_types
        implicit none
        type(locreg_descriptors),intent(in):: lr
        character(len=*),intent(in):: subname
        type(workarrays_quartic_convolutions),intent(out):: work
      end subroutine deallocate_workarrays_quartic_convolutions

      subroutine ConvolQuartic4(iproc, nproc, n1, n2, n3, nfl1, nfu1, nfl2, nfu2, nfl3, nfu3,  &
                 hgrid, offsetx, offsety, offsetz, ibyz_c, ibxz_c, ibxy_c, ibyz_f, ibxz_f, ibxy_f, &
                 rxyzConf, potentialPrefac, with_kinetic, cprecr, maxdim, &
                 xx_c, xx_f1, xx_f, xy_c, xy_f2, xy_f,  xz_c, xz_f4, xz_f, &
                 aeff0array, beff0array, ceff0array, eeff0array, &
                 aeff0_2array, beff0_2array, ceff0_2array, eeff0_2array, &
                 aeff0_2auxarray, beff0_2auxarray, ceff0_2auxarray, eeff0_2auxarray, &
                 xya_c, xyc_c, xza_c, xzc_c, &
                 yza_c, yzc_c, xya_f, xyb_f, xyc_f, xye_f, &
                 xza_f, xzb_f, xzc_f, xze_f, yza_f, yzb_f, yzc_f, yze_f, &
!                 aeff0, aeff1, aeff2, aeff3, beff0, beff1, beff2, beff3, &
!                 ceff0, ceff1, ceff2, ceff3, eeff0, eeff1, eeff2, eeff3, &
!                 aeff0_2, aeff1_2, aeff2_2, aeff3_2, beff0_2, beff1_2, beff2_2, beff3_2, &
!                 ceff0_2, ceff1_2, ceff2_2, ceff3_2, eeff0_2, eeff1_2, eeff2_2, eeff3_2, & 
                 y_c, y_f)
        use module_base
        use module_types
        implicit none
        integer,intent(in) :: iproc, nproc, n1, n2, n3, nfl1, nfu1, nfl2, nfu2, nfl3, nfu3, offsetx, offsety, offsetz, maxdim
        real(gp),intent(in) :: hgrid, potentialPrefac, cprecr
        logical,intent(in) :: with_kinetic
        real(8),dimension(3) :: rxyzConf
        integer,dimension(2,0:n2,0:n3), intent(in) :: ibyz_c,ibyz_f
        integer,dimension(2,0:n1,0:n3), intent(in) :: ibxz_c,ibxz_f
        integer,dimension(2,0:n1,0:n2), intent(in) :: ibxy_c,ibxy_f
        real(wp),dimension(0:n1,0:n2,0:n3),intent(in) :: xx_c
        real(wp),dimension(nfl1:nfu1,nfl2:nfu2,nfl3:nfu3),intent(in) :: xx_f1
        real(wp),dimension(7,nfl1:nfu1,nfl2:nfu2,nfl3:nfu3),intent(in) :: xx_f
        real(wp),dimension(0:n2,0:n1,0:n3),intent(in) :: xy_c
        real(wp),dimension(nfl2:nfu2,nfl1:nfu1,nfl3:nfu3),intent(in) :: xy_f2
        real(wp),dimension(7,nfl2:nfu2,nfl1:nfu1,nfl3:nfu3),intent(in) :: xy_f
        real(wp),dimension(0:n3,0:n1,0:n2),intent(in) :: xz_c
        real(wp),dimension(nfl3:nfu3,nfl1:nfu1,nfl2:nfu2),intent(in) :: xz_f4
        real(wp),dimension(7,nfl3:nfu3,nfl1:nfu1,nfl2:nfu2),intent(in) :: xz_f
        real(wp),dimension(-17:17,0:maxdim),intent(in):: aeff0array
        real(wp),dimension(-17:17,0:maxdim),intent(in):: beff0array
        real(wp),dimension(-17:17,0:maxdim),intent(in):: ceff0array
        real(wp),dimension(-14:14,0:maxdim),intent(in):: eeff0array
        real(wp),dimension(-17:17,0:maxdim),intent(in):: aeff0_2array
        real(wp),dimension(-17:17,0:maxdim),intent(in):: beff0_2array
        real(wp),dimension(-17:17,0:maxdim),intent(in):: ceff0_2array
        real(wp),dimension(-14:14,0:maxdim),intent(in):: eeff0_2array
        real(wp),dimension(-17:17,0:maxdim),intent(in):: aeff0_2auxarray
        real(wp),dimension(-17:17,0:maxdim),intent(in):: beff0_2auxarray
        real(wp),dimension(-17:17,0:maxdim),intent(in):: ceff0_2auxarray
        real(wp),dimension(-17:17,0:maxdim),intent(in):: eeff0_2auxarray
        real(wp),dimension(0:n2,0:n1,0:n3):: xya_c, xyb_c, xyc_c, xye_c
        real(wp),dimension(0:n3,0:n1,0:n2):: xza_c, xzb_c, xzc_c, xze_c, yza_c, yzc_c
        real(wp),dimension(3,nfl2:nfu2,nfl1:nfu1,nfl3:nfu3):: xya_f
        real(wp),dimension(4,nfl2:nfu2,nfl1:nfu1,nfl3:nfu3):: xyb_f
        real(wp),dimension(3,nfl2:nfu2,nfl1:nfu1,nfl3:nfu3):: xyc_f
        real(wp),dimension(4,nfl2:nfu2,nfl1:nfu1,nfl3:nfu3):: xye_f
        real(wp),dimension(3,nfl3:nfu3,nfl1:nfu1,nfl2:nfu2):: xza_f
        real(wp),dimension(4,nfl3:nfu3,nfl1:nfu1,nfl2:nfu2):: xzb_f
        real(wp),dimension(3,nfl3:nfu3,nfl1:nfu1,nfl2:nfu2):: xzc_f
        real(wp),dimension(4,nfl3:nfu3,nfl1:nfu1,nfl2:nfu2):: xze_f
        real(wp),dimension(3,nfl3:nfu3,nfl1:nfu1,nfl2:nfu2):: yza_f
        real(wp),dimension(4,nfl3:nfu3,nfl1:nfu1,nfl2:nfu2):: yzb_f
        real(wp),dimension(3,nfl3:nfu3,nfl1:nfu1,nfl2:nfu2):: yzc_f
        real(wp),dimension(4,nfl3:nfu3,nfl1:nfu1,nfl2:nfu2):: yze_f
!        real(wp),dimension(35):: aeff0, aeff1, aeff2, aeff3, beff0, beff1, beff2, beff3, ceff0, ceff1, ceff2, ceff3
!        real(wp),dimension(29):: eeff0, eeff1, eeff2, eeff3
!        real(wp),dimension(35):: aeff0_2, aeff1_2, aeff2_2, aeff3_2, beff0_2, beff1_2, beff2_2, beff3_2
!        real(wp),dimension(35):: ceff0_2, ceff1_2, ceff2_2, ceff3_2
!        real(wp),dimension(29):: eeff0_2, eeff1_2, eeff2_2, eeff3_2
        real(wp), dimension(0:n1,0:n2,0:n3), intent(out) :: y_c
        real(wp), dimension(7,nfl1:nfu1,nfl2:nfu2,nfl3:nfu3), intent(out) :: y_f
      end subroutine ConvolQuartic4


       subroutine apply_potential_lr(n1i,n2i,n3i,n1ip,n2ip,n3ip,ishift,n2,n3,nspinor,npot,&
            psir,pot,epot,&
            confdata,ibyyzz_r,psir_noconf,econf) !optional
         use module_base
         use module_types
         implicit none
         integer, intent(in) :: n1i,n2i,n3i,n1ip,n2ip,n3ip,n2,n3,nspinor,npot
         integer, dimension(3), intent(in) :: ishift !<offset of potential box in wfn box coords.
         real(wp), dimension(n1i,n2i,n3i,nspinor), intent(inout) :: psir !< real-space wfn in lr
         real(wp), dimension(n1ip,n2ip,n3ip,npot), intent(in) :: pot !< real-space pot in lrb
         type(confpot_data), intent(in), optional, target :: confdata !< data for the confining potential
         integer, dimension(2,-14:2*n2+16,-14:2*n3+16), intent(in), optional :: ibyyzz_r !< bounds in lr
         real(gp), intent(out) :: epot
         real(wp),dimension(n1i,n2i,n3i,nspinor),intent(inout),optional :: psir_noconf !< real-space wfn in lr where only the potential (without confinement) will be applied
         real(gp), intent(out),optional :: econf
       end subroutine apply_potential_lr

       subroutine psir_to_vpsi(npot,nspinor,lr,pot,vpsir,epot,confdata,vpsir_noconf,econf)
         use module_base
         use module_types
         implicit none
         integer, intent(in) :: npot,nspinor
         type(locreg_descriptors), intent(in) :: lr !< localization region of the wavefunction
         !real(wp), dimension(lr%d%n1i*lr%d%n2i*lr%d%n3i,npot), intent(in) :: pot
         real(wp), intent(in) :: pot
         real(wp), dimension(lr%d%n1i*lr%d%n2i*lr%d%n3i,nspinor), intent(inout) :: vpsir
         real(gp), intent(out) :: epot
         type(confpot_data), intent(in), optional :: confdata !< data for the confining potential
         real(wp), dimension(lr%d%n1i*lr%d%n2i*lr%d%n3i,nspinor), intent(inout), optional :: vpsir_noconf !< wavefunction with  the potential without confinement applied
         real(gp), intent(out),optional :: econf !< confinement energy
       end subroutine psir_to_vpsi

       subroutine erf_stress(at,rxyz,hxh,hyh,hzh,n1i,n2i,n3i,n3p,iproc,nproc,ngatherarr,rho,tens)
         use module_base
         use module_types
         implicit none
         !passed var
         type(atoms_data), intent(in) :: at
         real(gp), dimension(3,at%astruct%nat), target, intent(in) :: rxyz
         real(gp), intent(in) :: hxh,hyh,hzh
         integer,intent(in) :: n1i,n2i,n3i,n3p,iproc,nproc
         real(kind=8), dimension(n1i*n2i*max(n3p,1)), intent(in), target :: rho
         integer, dimension(0:nproc-1,2), intent(in) :: ngatherarr 
         real(dp),dimension(6), intent(out) :: tens
       end subroutine erf_stress

       subroutine check_linear_and_create_Lzd(iproc,nproc,linType,Lzd,atoms,orbs,nspin,rxyz)
         use module_base
         use module_types
         implicit none
         integer, intent(in) :: iproc,nproc,nspin
         integer, intent(in) :: linType
         type(local_zone_descriptors), intent(inout) :: Lzd
         type(atoms_data), intent(in) :: atoms
         type(orbitals_data),intent(inout) :: orbs
         real(gp), dimension(3,atoms%astruct%nat), intent(in) :: rxyz
       end subroutine check_linear_and_create_Lzd

       subroutine create_LzdLIG(iproc,nproc,nspin,linearmode,hx,hy,hz,Glr,atoms,orbs,rxyz,Lzd)
         use module_base
         use module_types
         implicit none
         integer, intent(in) :: iproc,nproc,nspin
         real(gp), intent(in):: hx, hy, hz
         type(locreg_descriptors), intent(in) :: Glr
         type(local_zone_descriptors), intent(inout) :: Lzd
         type(atoms_data), intent(in) :: atoms
         type(orbitals_data),intent(inout) :: orbs
         integer, intent(in) :: linearmode
         real(gp), dimension(3,atoms%astruct%nat), intent(in) :: rxyz
       end subroutine create_LzdLIG

       subroutine export_grids(fname, atoms, rxyz, hx, hy, hz, n1, n2, n3, logrid_c, logrid_f)
         use module_types
         implicit none
         character(len = *), intent(in) :: fname
         type(atoms_data), intent(in) :: atoms
         real(gp), dimension(3, atoms%astruct%nat), intent(in) :: rxyz
         real(gp), intent(in) :: hx, hy, hz
         integer, intent(in) :: n1, n2, n3
         logical, dimension(0:n1,0:n2,0:n3), intent(in) :: logrid_c
         logical, dimension(0:n1,0:n2,0:n3), intent(in), optional :: logrid_f
       end subroutine export_grids

       subroutine system_initialization(iproc,nproc,dump,inputpsi,input_wf_format,&
            & dry_run,in,atoms,rxyz,OCLconv,&
            orbs,lnpsidim_orbs,lnpsidim_comp,lorbs,Lzd,Lzd_lin,nlpsp,comms,shift,radii_cf,&
            ref_frags, denspot, locregcenters, inwhichlocreg_old, onwhichatom_old, output_grid)
         use module_base
         use module_types
         use module_fragments
         implicit none
         integer, intent(in) :: iproc,nproc
         integer, intent(out) :: input_wf_format,lnpsidim_orbs,lnpsidim_comp
         integer, intent(inout) :: inputpsi
         type(input_variables), intent(in) :: in 
         type(atoms_data), intent(inout) :: atoms
         real(gp), dimension(3,atoms%astruct%nat), intent(inout) :: rxyz
         logical, intent(in) :: OCLconv
         type(orbitals_data), intent(inout) :: orbs,lorbs
         type(local_zone_descriptors), intent(inout) :: Lzd, Lzd_lin
         type(DFT_local_fields), intent(out), optional :: denspot
         type(DFT_PSP_projectors), intent(out) :: nlpsp
         type(communications_arrays), intent(out) :: comms
         real(gp), dimension(3), intent(out) :: shift  !< shift on the initial positions
         real(gp), dimension(atoms%astruct%ntypes,3), intent(in) :: radii_cf
         type(system_fragment), dimension(:), pointer :: ref_frags
         real(kind=8),dimension(3,atoms%astruct%nat),intent(inout),optional :: locregcenters
         integer,dimension(:),pointer,optional:: inwhichlocreg_old, onwhichatom_old
         logical, intent(in) :: dry_run, dump
         logical, intent(in), optional :: output_grid
       end subroutine system_initialization

       subroutine input_check_psi_id(inputpsi, input_wf_format, dir_output, orbs, lorbs, iproc, nproc, nfrag, frag_dir, ref_frags)
         use module_types
         use module_fragments
         implicit none
         integer, intent(out) :: input_wf_format         !< (out) Format of WF
         integer, intent(inout) :: inputpsi              !< (in) indicate how check input psi, (out) give how to build psi
         integer, intent(in) :: iproc                    !< (in)  id proc
         integer, intent(in) :: nproc                    !< (in)  #proc
         integer, intent(in) :: nfrag                    !< number of fragment directories which need checking
         type(system_fragment), dimension(:), pointer :: ref_frags  !< number of orbitals for each fragment
         character(len=100), dimension(nfrag), intent(in) :: frag_dir !< label for fragment subdirectories (blank if not a fragment calculation)
         character(len = *), intent(in) :: dir_output
         type(orbitals_data), intent(in) :: orbs, lorbs
       end subroutine input_check_psi_id

       subroutine nullify_p2pComms(p2pcomm)
         use module_base
         use module_types
         implicit none
         type(p2pComms),intent(inout):: p2pcomm
       end subroutine nullify_p2pComms

       subroutine extract_potential_for_spectra(iproc,nproc,at,rhod,dpbox,&
            orbs,nvirt,comms,Lzd,hx,hy,hz,rxyz,rhopot,rhocore,pot_ion,&
            nlpsp,pkernel,pkernelseq,ixc,psi,hpsi,psit,G,&
            nspin,potshortcut,symObj,GPU,input)
         use module_base
         use module_types
         implicit none
         !Arguments
         integer, intent(in) :: iproc,nproc,ixc
         integer, intent(inout) :: nspin,nvirt
         real(gp), intent(in) :: hx,hy,hz
         type(atoms_data), intent(inout) :: at
         type(rho_descriptors),intent(in) :: rhod
         type(denspot_distribution), intent(in) :: dpbox
         type(orbitals_data), intent(inout) :: orbs
         type(DFT_PSP_projectors), intent(inout) :: nlpsp
         type(local_zone_descriptors), intent(inout) :: Lzd
         type(communications_arrays), intent(in) :: comms
         type(GPU_pointers), intent(inout) :: GPU
         type(input_variables):: input
         type(symmetry_data), intent(in) :: symObj
         !integer, dimension(0:nproc-1,4), intent(in) :: nscatterarr !n3d,n3p,i3s+i3xcsh-1,i3xcsh
         !integer, dimension(0:nproc-1,2), intent(in) :: ngatherarr 
         real(gp), dimension(3,at%astruct%nat), intent(in) :: rxyz
         real(dp), dimension(*), intent(inout) :: rhopot,pot_ion
         type(gaussian_basis), intent(out) :: G !basis for davidson IG
         real(wp), dimension(:), pointer :: psi,hpsi,psit
         real(wp), dimension(:,:,:,:), pointer :: rhocore
         type(coulomb_operator), intent(in) :: pkernel,pkernelseq
         integer, intent(in) ::potshortcut
       end subroutine extract_potential_for_spectra

       subroutine psitohpsi(iproc,nproc,atoms,scf,denspot,itrp,itwfn,iscf,alphamix,&
            nlpsp,rxyz,linflag,unblock_comms,GPU,wfn,&
            energs,rpnrm,xcstr,proj_G,paw)
         use module_base
         use module_types
         use gaussians, only: gaussian_basis
         implicit none
         logical, intent(in) :: scf
         integer, intent(in) :: iproc,nproc,itrp,iscf,linflag,itwfn
         character(len=3), intent(in) :: unblock_comms
         real(gp), intent(in) :: alphamix
         type(atoms_data), intent(in) :: atoms
         type(DFT_PSP_projectors), intent(inout) :: nlpsp
         type(DFT_local_fields), intent(inout) :: denspot
         type(energy_terms), intent(inout) :: energs
         type(DFT_wavefunction), intent(inout) :: wfn
         real(gp), dimension(3,atoms%astruct%nat), intent(in) :: rxyz
         type(GPU_pointers), intent(inout) :: GPU  
         real(gp), intent(inout) :: rpnrm
         real(gp), dimension(6), intent(out) :: xcstr
         type(gaussian_basis),dimension(atoms%astruct%nat),optional,intent(in)::proj_G
         type(paw_objects),optional,intent(inout)::paw
       end subroutine psitohpsi

       subroutine assignToLocreg2(iproc, nproc, norb, norb_par, natom, nlr, nspin, Localnorb, rxyz, inwhichlocreg)
         use module_base
         use module_types
         implicit none
         integer,intent(in):: nlr,iproc,nproc,nspin,natom,norb
         integer,dimension(nlr),intent(in):: Localnorb
         integer,dimension(0:nproc-1),intent(in):: norb_par
         real(8),dimension(3,nlr),intent(in):: rxyz
         integer,dimension(:),pointer,intent(out):: inwhichlocreg
       end subroutine assignToLocreg2
       
       subroutine calc_gradient(geocode,n1,n2,n3,n3grad,deltaleft,deltaright,rhoinp,nspden,hx,hy,hz,&
            gradient,rhocore)
         use module_base
         implicit none
         !Arguments
         character(len=1), intent(in) :: geocode !< @copydoc poisson_solver::doc::geocode
         integer, intent(in) :: n1,n2,n3,n3grad,deltaleft,deltaright,nspden
         real(dp), intent(in) :: hx,hy,hz
         real(dp), dimension(n1,n2,n3,nspden), intent(inout) :: rhoinp
         real(dp), dimension(n1,n2,n3grad,2*nspden-1,0:3), intent(out) :: gradient
         real(dp), dimension(:,:,:,:), pointer :: rhocore
       end subroutine calc_gradient


       subroutine destroy_new_locregs(iproc, nproc, tmb)
         use module_base
         use module_types
         implicit none
         integer,intent(in):: iproc, nproc
         type(DFT_wavefunction),intent(inout):: tmb
       end subroutine destroy_new_locregs

       subroutine define_confinement_data(confdatarr,orbs,rxyz,at,hx,hy,hz,&
                  confpotorder,potentialprefac,Lzd,confinementCenter)
         use module_base
         use module_types
         implicit none
         real(gp), intent(in) :: hx,hy,hz
         type(atoms_data), intent(in) :: at
         type(orbitals_data), intent(in) :: orbs
         integer,intent(in):: confpotorder
         real(gp),dimension(at%astruct%ntypes),intent(in):: potentialprefac
         type(local_zone_descriptors), intent(in) :: Lzd
         real(gp), dimension(3,at%astruct%nat), intent(in) :: rxyz
         integer, dimension(orbs%norb), intent(in) :: confinementCenter
         type(confpot_data), dimension(orbs%norbp), intent(out) :: confdatarr
       end subroutine define_confinement_data

       subroutine update_locreg(iproc, nproc, nlr, locrad, locrad_kernel, locregCenter, glr_tmp, &
                  useDerivativeBasisFunctions, nscatterarr, hx, hy, hz, astruct, input, &
                  orbs_KS, orbs, lzd, npsidim_orbs, npsidim_comp, lbcomgp, lbcollcom, lfoe, lbcollcom_sr)
         use module_base
         use module_types
         implicit none
         integer,intent(in):: iproc, nproc, nlr
         integer,intent(out) :: npsidim_orbs, npsidim_comp
         logical,intent(in):: useDerivativeBasisFunctions
         integer,dimension(0:nproc-1,4),intent(in):: nscatterarr !n3d,n3p,i3s+i3xcsh-1,i3xcsh
         real(8),intent(in):: hx, hy, hz
         type(atomic_structure),intent(in) :: astruct
         type(input_variables),intent(in) :: input
         real(8),dimension(nlr),intent(in):: locrad, locrad_kernel
         type(orbitals_data),intent(in):: orbs_KS, orbs
         real(8),dimension(3,nlr),intent(in):: locregCenter
         type(locreg_descriptors),intent(in):: glr_tmp
         type(local_zone_descriptors),intent(inout):: lzd
         type(p2pComms),intent(inout):: lbcomgp
         type(foe_data),intent(inout),optional :: lfoe
         type(collective_comms),intent(inout):: lbcollcom
         type(collective_comms),intent(inout),optional :: lbcollcom_sr
       end subroutine update_locreg

       subroutine create_DFT_wavefunction(mode, nphi, lnorb, norb, norbp, input, wfn)
         use module_base
         use module_types
         implicit none
         character(len=1),intent(in):: mode
         integer,intent(in):: nphi, lnorb, norb, norbp
         type(input_variables),intent(in):: input
         type(DFT_wavefunction),intent(out):: wfn
       end subroutine create_DFT_wavefunction
       
       subroutine destroy_DFT_wavefunction(wfn)
         use module_base
         use module_types
         implicit none
         type(DFT_wavefunction),intent(inout):: wfn
       end subroutine destroy_DFT_wavefunction

       subroutine init_orbitals_data_for_linear(iproc, nproc, nspinor, input, astruct, rxyz, lorbs)
         use module_base
         use module_types
         implicit none
         integer,intent(in):: iproc, nproc, nspinor
         type(input_variables),intent(in):: input
         type(atomic_structure),intent(in):: astruct
         real(8),dimension(3,astruct%nat),intent(in):: rxyz
         type(orbitals_data),intent(out):: lorbs
       end subroutine init_orbitals_data_for_linear

       subroutine mix_main(iproc, nproc, mix_mode, mixHist, input, glr, alpha_mix, &
                  denspot, mixdiis, rhopotold, pnrm)
         use module_base
         use module_types
         implicit none
         integer,intent(in):: iproc, nproc, mix_mode, mixHist
         type(input_variables),intent(in):: input
         type(locreg_descriptors),intent(in):: glr
         real(8),intent(in):: alpha_mix
         type(DFT_local_fields),intent(inout):: denspot
         type(mixrhopotDIISParameters),intent(inout):: mixdiis
         real(8),dimension(max(glr%d%n1i*glr%d%n2i*denspot%dpbox%n3p,1)*input%nspin),intent(inout):: rhopotold
         real(8),intent(out):: pnrm
       end subroutine mix_main

       subroutine calculate_energy_and_gradient_linear(iproc, nproc, it, &
                  ldiis, fnrmOldArr, alpha, trH, trHold, fnrm, fnrmMax, alpha_mean, alpha_max, &
                  energy_increased, tmb, lhphiold, overlap_calculated, &
                  energs, hpsit_c, hpsit_f, nit_precond, target_function, correction_orthoconstraint, &
                  energy_only, hpsi_small, experimental_mode, ksorbs, hpsi_noprecond)
         use module_base
         use module_types
         implicit none
         integer,intent(in) :: iproc, nproc, it
         type(DFT_wavefunction),target,intent(inout):: tmb
         type(localizedDIISParameters),intent(inout) :: ldiis
         real(8),dimension(tmb%orbs%norb),intent(inout) :: fnrmOldArr
         real(8),dimension(tmb%orbs%norbp),intent(inout) :: alpha
         real(8),intent(out):: trH, fnrm, fnrmMax, alpha_mean, alpha_max
         real(8),intent(inout):: trHold
         logical,intent(out) :: energy_increased
         real(8),dimension(tmb%orbs%npsidim_orbs),intent(inout):: lhphiold
         logical,intent(inout):: overlap_calculated
         type(energy_terms),intent(in) :: energs
         real(8),dimension(:),pointer:: hpsit_c, hpsit_f
         integer, intent(in) :: nit_precond, target_function, correction_orthoconstraint
         logical, intent(in) :: energy_only, experimental_mode
         real(kind=8),dimension(tmb%orbs%npsidim_orbs),intent(out) :: hpsi_small
         type(orbitals_data),intent(in) :: ksorbs
         real(kind=8),dimension(tmb%orbs%npsidim_orbs),optional,intent(out) :: hpsi_noprecond
       end subroutine calculate_energy_and_gradient_linear

       subroutine copy_orthon_data(odin, odout, subname)
         use module_base
         use module_types
         implicit none
         type(orthon_data),intent(in):: odin
         type(orthon_data),intent(out):: odout
         character(len=*),intent(in):: subname
       end subroutine copy_orthon_data

       subroutine improveOrbitals(iproc, tmb, ldiis, alpha, gradient, experimental_mode)
         use module_base
         use module_types
         implicit none
         integer,intent(in):: iproc
         type(DFT_wavefunction),intent(inout):: tmb
         type(localizedDIISParameters),intent(inout):: ldiis
         real(8),dimension(tmb%orbs%norbp),intent(in):: alpha
         real(kind=wp),dimension(max(tmb%npsidim_orbs,tmb%npsidim_comp)),intent(inout) :: gradient
         logical,intent(in) :: experimental_mode
       end subroutine improveOrbitals

       subroutine hpsitopsi_linear(iproc, nproc, it, ldiis, tmb, &
                  lphiold, alpha, trH, meanAlpha, alpha_max, alphaDIIS, hpsi_small, ortho, psidiff, &
                  experimental_mode, trH_ref, kernel_best, complete_reset)
         use module_base
         use module_types
         implicit none
         integer,intent(in):: iproc, nproc, it
         type(localizedDIISParameters),intent(inout):: ldiis
         type(DFT_wavefunction),target,intent(inout):: tmb
         real(8),dimension(tmb%orbs%npsidim_orbs),intent(inout):: lphiold
         real(8),intent(in):: trH, meanAlpha, alpha_max
         real(8),dimension(tmb%orbs%norbp),intent(inout):: alpha, alphaDIIS
         real(kind=8),dimension(tmb%orbs%npsidim_orbs),intent(inout) :: hpsi_small
         real(kind=8),dimension(tmb%orbs%npsidim_orbs),optional,intent(out) :: psidiff
         logical, intent(in) :: ortho, experimental_mode
         real(kind=8),intent(out) :: trH_ref
         real(kind=8),dimension(tmb%linmat%denskern_large%nvctr),intent(out) :: kernel_best
         logical,intent(out) :: complete_reset
       end subroutine hpsitopsi_linear
       
       subroutine DIISorSD(iproc, it, trH, tmbopt, ldiis, alpha, alphaDIIS, lphioldopt, trH_ref, kernel_best, complete_reset)
         use module_base
         use module_types
         implicit none
         integer,intent(in):: iproc, it
         real(kind=8),intent(in):: trH
         type(DFT_wavefunction),intent(inout):: tmbopt
         type(localizedDIISParameters),intent(inout):: ldiis
         real(kind=8),dimension(tmbopt%orbs%norbp),intent(inout):: alpha, alphaDIIS
         real(kind=8),dimension(max(tmbopt%npsidim_orbs,tmbopt%npsidim_comp)),intent(out):: lphioldopt
         real(kind=8),intent(out) :: trH_ref
         real(kind=8),dimension(tmbopt%linmat%denskern_large%nvctr),intent(out) :: kernel_best
         logical,intent(out) :: complete_reset
       end subroutine DIISorSD
 
       subroutine psi_to_vlocpsi(iproc,npsidim_orbs,orbs,Lzd,&
            ipotmethod,confdatarr,pot,psi,vpsi,pkernel,xc,alphaSIC,epot_sum,evSIC,vpsi_noconf,econf_sum)
         use module_base
         use module_types
         use module_xc
         implicit none
         integer, intent(in) :: iproc,ipotmethod,npsidim_orbs
         real(gp), intent(in) :: alphaSIC
         type(xc_info), intent(in) :: xc
         type(orbitals_data), intent(in) :: orbs
         type(local_zone_descriptors), intent(in) :: Lzd
         type(confpot_data), dimension(orbs%norbp), intent(in) :: confdatarr
         real(wp), dimension(orbs%npsidim_orbs), intent(in) :: psi !this dimension will be modified
         real(wp), dimension(*) :: pot !< the potential, with the dimension compatible with the ipotmethod flag
         real(gp), intent(out) :: epot_sum,evSIC
         real(wp), dimension(orbs%npsidim_orbs), intent(inout) :: vpsi
         type(coulomb_operator), intent(in) ::  pkernel !< the PSolver kernel which should be associated for the SIC schemes
         real(wp), dimension(orbs%npsidim_orbs), intent(inout),optional :: vpsi_noconf
         real(gp),intent(out),optional :: econf_sum
       end subroutine psi_to_vlocpsi

       subroutine adjust_locregs_and_confinement(iproc, nproc, hx, hy, hz, at, input, &
                  rxyz, KSwfn, tmb, denspot, ldiis, locreg_increased, lowaccur_converged, locrad)
         use module_base
         use module_types
         implicit none
         integer,intent(in):: iproc, nproc
         real(8),intent(in):: hx, hy, hz
         type(atoms_data),intent(in) :: at
         type(input_variables),intent(in):: input
         real(8),dimension(3,at%astruct%nat),intent(in):: rxyz
         type(DFT_wavefunction),intent(inout):: KSwfn, tmb
         type(DFT_local_fields),intent(inout) :: denspot
         type(localizedDIISParameters),intent(inout):: ldiis
         logical, intent(out) :: locreg_increased
         logical, intent(in) :: lowaccur_converged
         real(8), dimension(tmb%lzd%nlr), intent(inout) :: locrad
       end subroutine adjust_locregs_and_confinement

       subroutine adjust_DIIS_for_high_accuracy(input, denspot, mixdiis, lowaccur_converged, &
                  ldiis_coeff_hist, ldiis_coeff_changed)
         use module_base
         use module_types
         implicit none
         type(input_variables),intent(in):: input
         type(DFT_local_fields),intent(inout) :: denspot
         type(mixrhopotDIISParameters),intent(inout):: mixdiis
         logical, intent(in) :: lowaccur_converged
         integer, intent(inout) :: ldiis_coeff_hist
         logical, intent(out) :: ldiis_coeff_changed  
       end subroutine adjust_DIIS_for_high_accuracy

       subroutine set_optimization_variables(input, at, lorbs, nlr, onwhichatom, confdatarr, &
                  convCritMix, lowaccur_converged, nit_scc, mix_hist, alpha_mix, locrad, target_function, nit_basis, &
                  convcrit_dmin, nitdmin, conv_crit_TMB)
         use module_base
         use module_types
         implicit none
         integer,intent(in):: nlr
         type(orbitals_data),intent(in):: lorbs
         type(input_variables),intent(in):: input
         type(atoms_data),intent(in):: at
         integer,dimension(lorbs%norb),intent(in):: onwhichatom
         type(confpot_data),dimension(lorbs%norbp),intent(inout):: confdatarr
         real(kind=8), intent(out) :: convCritMix, alpha_mix, convcrit_dmin, conv_crit_TMB
         logical, intent(in) :: lowaccur_converged
         integer, intent(out) :: nit_scc, mix_hist, nitdmin
         real(kind=8), dimension(nlr), intent(out) :: locrad
         integer, intent(out) :: target_function, nit_basis
       end subroutine set_optimization_variables

       subroutine determine_overlap_from_descriptors(iproc, nproc, orbs, orbsig, lzd, lzdig, op_noverlaps, op_overlaps)
         use module_base
         use module_types
         implicit none
         integer,intent(in):: iproc, nproc
         type(orbitals_data),intent(in):: orbs, orbsig
         type(local_zone_descriptors),intent(in):: lzd, lzdig
         integer,dimension(orbs%norb),intent(out):: op_noverlaps
         integer,dimension(:,:),pointer,intent(out):: op_overlaps
       end subroutine determine_overlap_from_descriptors

       subroutine get_weights(iproc, nproc, orbs, lzd, weight_c, weight_f, weight_c_tot, weight_f_tot)
         use module_base
         use module_types
         implicit none
         integer,intent(in):: iproc, nproc
         type(orbitals_data),intent(in):: orbs
         type(local_zone_descriptors),intent(in):: lzd
         real(8),dimension(0:lzd%glr%d%n1,0:lzd%glr%d%n2,0:lzd%glr%d%n3),intent(out):: weight_c, weight_f
         real(8),intent(out):: weight_c_tot, weight_f_tot
       end subroutine get_weights

       subroutine init_collective_comms(iproc, nproc, npsidim_orbs, orbs, lzd, collcom)
         use module_base
         use module_types
         implicit none
         integer,intent(in):: iproc, nproc, npsidim_orbs
         type(orbitals_data),intent(in):: orbs
         type(local_zone_descriptors),intent(in):: lzd
         type(collective_comms),intent(inout):: collcom
       end subroutine init_collective_comms

       subroutine deallocate_collective_comms(collcom, subname)
         use module_base
         use module_types
         implicit none
         type(collective_comms),intent(inout):: collcom
         character(len=*),intent(in):: subname
       end subroutine deallocate_collective_comms

       subroutine assign_weight_to_process(iproc, nproc, lzd, weight_c, weight_f, weight_tot_c, weight_tot_f, &
                  istartend_c, istartend_f, istartp_seg_c, iendp_seg_c, istartp_seg_f, iendp_seg_f, &
                  weightp_c, weightp_f, nptsp_c, nptsp_f, nvalp_c, nvalp_f)
         use module_base
         use module_types
         implicit none
         integer,intent(in):: iproc, nproc
         type(local_zone_descriptors),intent(in):: lzd
         real(8),dimension(0:lzd%glr%d%n1,0:lzd%glr%d%n2,0:lzd%glr%d%n3),intent(in):: weight_c, weight_f
         real(8),intent(in):: weight_tot_c, weight_tot_f
         integer,dimension(2,0:nproc-1),intent(out):: istartend_c, istartend_f
         integer,intent(out):: istartp_seg_c, iendp_seg_c, istartp_seg_f, iendp_seg_f
         real(8),intent(out):: weightp_c, weightp_f
         integer,intent(out):: nptsp_c, nptsp_f
         integer,intent(out) :: nvalp_c, nvalp_f
       end subroutine assign_weight_to_process

       subroutine determine_num_orbs_per_gridpoint(iproc, nproc, orbs, lzd, istartend_c, istartend_f, &
                  istartp_seg_c, iendp_seg_c, istartp_seg_f, iendp_seg_f, &
                  weightp_c, weightp_f, nptsp_c, nptsp_f, &
                  norb_per_gridpoint_c, norb_per_gridpoint_f)
         use module_base
         use module_types
         implicit none
         integer,intent(in):: iproc, nproc, nptsp_c, nptsp_f, istartp_seg_c, iendp_seg_c, istartp_seg_f, iendp_seg_f
         type(orbitals_data),intent(in):: orbs
         type(local_zone_descriptors),intent(in):: lzd
         integer,dimension(2,0:nproc-1),intent(in):: istartend_c, istartend_f
         real(8),intent(in):: weightp_c, weightp_f
         integer,dimension(nptsp_c),intent(out):: norb_per_gridpoint_c
         integer,dimension(nptsp_f),intent(out):: norb_per_gridpoint_f
       end subroutine determine_num_orbs_per_gridpoint

       subroutine get_switch_indices(iproc, nproc, orbs, lzd, ndimpsi_c, ndimpsi_f, istartend_c, istartend_f, &
                  nsendcounts_c, nsenddspls_c, ndimind_c, nrecvcounts_c, nrecvdspls_c, &
                  nsendcounts_f, nsenddspls_f, ndimind_f, nrecvcounts_f, nrecvdspls_f, &
                  index_in_global_c, index_in_global_f, &
                  weightp_c, weightp_f,  isendbuf_c, irecvbuf_c, isendbuf_f, irecvbuf_f, &
                  indexrecvorbital_c, iextract_c, iexpand_c, indexrecvorbital_f, iextract_f, iexpand_f)
         use module_base
         use module_types
         implicit none
         integer,intent(in):: iproc, nproc, ndimpsi_c, ndimpsi_f, ndimind_c, ndimind_f
         type(orbitals_data),intent(in):: orbs
         type(local_zone_descriptors),intent(in):: lzd
         integer,dimension(2,0:nproc-1),intent(in):: istartend_c, istartend_f
         integer,dimension(0:nproc-1),intent(in):: nsendcounts_c, nsenddspls_c, nrecvcounts_c, nrecvdspls_c
         integer,dimension(0:nproc-1),intent(in):: nsendcounts_f, nsenddspls_f, nrecvcounts_f, nrecvdspls_f
         integer,dimension(0:lzd%glr%d%n1,0:lzd%glr%d%n2,0:lzd%glr%d%n3),intent(in):: index_in_global_c, index_in_global_f
         real(8),intent(in):: weightp_c, weightp_f
         integer,dimension(ndimpsi_c),intent(out):: isendbuf_c, irecvbuf_c
         integer,dimension(ndimpsi_f),intent(out):: isendbuf_f, irecvbuf_f
         integer,dimension(ndimind_c),intent(out):: indexrecvorbital_c, iextract_c, iexpand_c
         integer,dimension(ndimind_f),intent(out):: indexrecvorbital_f, iextract_f, iexpand_f
       end subroutine get_switch_indices

       subroutine determine_communication_arrays(iproc, nproc, npsidim_orbs, orbs, lzd, &
                  istartend_c, istartend_f, index_in_global_c, index_in_global_f, &
                  nvalp_c, nvalp_f,  nsendcounts_c, nsenddspls_c, nrecvcounts_c, nrecvdspls_c, &
                  nsendcounts_f, nsenddspls_f, nrecvcounts_f, nrecvdspls_f)
         use module_base
         use module_types
         implicit none
         integer,intent(in):: iproc, nproc, npsidim_orbs
         type(orbitals_data),intent(in):: orbs
         type(local_zone_descriptors),intent(in):: lzd
         integer,dimension(2,0:nproc-1),intent(in):: istartend_c, istartend_f
         integer,dimension(0:lzd%glr%d%n1,0:lzd%glr%d%n2,0:lzd%glr%d%n3),intent(in):: index_in_global_c, index_in_global_f
         integer,intent(in) :: nvalp_c, nvalp_f
         integer,dimension(0:nproc-1),intent(out):: nsendcounts_c, nsenddspls_c, nrecvcounts_c, nrecvdspls_c
         integer,dimension(0:nproc-1),intent(out):: nsendcounts_f, nsenddspls_f, nrecvcounts_f, nrecvdspls_f
       end subroutine determine_communication_arrays

       subroutine assign_weight_to_process2(iproc, nproc, lzd, weight_c, weight_f, weight_tot_c, weight_tot_f, &
                  npts_par_c, npts_par_f, &
                  istartend_c, istartend_f, istartp_seg_c, iendp_seg_c, istartp_seg_f, iendp_seg_f, &
                  weightp_c, weightp_f, nptsp_c, nptsp_f)
         use module_base
         use module_types
         implicit none
         integer,intent(in):: iproc, nproc
         type(local_zone_descriptors),intent(in):: lzd
         real(8),dimension(0:lzd%glr%d%n1,0:lzd%glr%d%n2,0:lzd%glr%d%n3),intent(in):: weight_c, weight_f
         real(8),intent(in):: weight_tot_c, weight_tot_f
         integer,dimension(0:nproc-1),intent(in):: npts_par_c, npts_par_f
         integer,dimension(2,0:nproc-1),intent(out):: istartend_c, istartend_f
         integer,intent(out):: istartp_seg_c, iendp_seg_c, istartp_seg_f, iendp_seg_f
         real(8),intent(out):: weightp_c, weightp_f
         integer,intent(out):: nptsp_c, nptsp_f
       end subroutine assign_weight_to_process2

       subroutine transpose_switch_psi(npsidim_orbs, orbs, collcom, psi, psiwork_c, psiwork_f, lzd)
         use module_base
         use module_types
         implicit none
         integer, intent(in) :: npsidim_orbs
         type(orbitals_Data),intent(in):: orbs
         type(collective_comms),intent(in):: collcom
         real(8),dimension(orbs%npsidim_orbs),intent(in):: psi
         real(8),dimension(collcom%ndimpsi_c),intent(out):: psiwork_c
         real(8),dimension(7*collcom%ndimpsi_f),intent(out):: psiwork_f
         type(local_zone_descriptors),intent(in),optional:: lzd
       end subroutine transpose_switch_psi

       subroutine transpose_communicate_psi(iproc, nproc, collcom, psiwork_c, psiwork_f, psitwork_c, psitwork_f)
         use module_base
         use module_types
         implicit none
         integer,intent(in):: iproc, nproc
         type(collective_comms),intent(in):: collcom
         real(8),dimension(collcom%ndimpsi_c),intent(in):: psiwork_c
         real(8),dimension(7*collcom%ndimpsi_f),intent(in):: psiwork_f
         real(8),dimension(collcom%ndimind_c),intent(out):: psitwork_c
         real(8),dimension(collcom%ndimind_f),intent(out):: psitwork_f
       end subroutine transpose_communicate_psi

       subroutine transpose_unswitch_psit(collcom, psitwork_c, psitwork_f, psit_c, psit_f)
         use module_base
         use module_types
         implicit none
         type(collective_comms),intent(in):: collcom
         real(8),dimension(collcom%ndimind_c),intent(in):: psitwork_c
         real(8),dimension(7*collcom%ndimind_f),intent(in):: psitwork_f
         real(8),dimension(collcom%ndimind_c),intent(out):: psit_c
         real(8),dimension(7*collcom%ndimind_f),intent(out):: psit_f
       end subroutine transpose_unswitch_psit

       subroutine transpose_switch_psit(collcom, psit_c, psit_f, psitwork_c, psitwork_f)
         use module_base
         use module_types
         implicit none
         type(collective_comms),intent(in):: collcom
         real(8),dimension(collcom%ndimind_c),intent(in):: psit_c
         real(8),dimension(7*collcom%ndimind_f),intent(in):: psit_f
         real(8),dimension(collcom%ndimind_c),intent(out):: psitwork_c
         real(8),dimension(7*collcom%ndimind_f),intent(out):: psitwork_f
       end subroutine transpose_switch_psit

       subroutine transpose_communicate_psit(iproc, nproc, collcom, psitwork_c, psitwork_f, psiwork_c, psiwork_f)
         use module_base
         use module_types
         implicit none
         integer,intent(in):: iproc, nproc
         type(collective_comms),intent(in):: collcom
         real(8),dimension(collcom%ndimind_c),intent(in):: psitwork_c
         real(8),dimension(7*collcom%ndimind_f),intent(in):: psitwork_f
         real(8),dimension(collcom%ndimpsi_c),intent(out):: psiwork_c
         real(8),dimension(7*collcom%ndimpsi_f),intent(out):: psiwork_f
       end subroutine transpose_communicate_psit

       subroutine transpose_unswitch_psi(npsidim_orbs, orbs, collcom, psiwork_c, psiwork_f, psi, lzd)
         use module_base
         use module_types
         implicit none
         integer, intent(in) :: npsidim_orbs
         type(orbitals_data),intent(in):: orbs
         type(collective_comms),intent(in):: collcom
         real(8),dimension(collcom%ndimpsi_c),intent(in):: psiwork_c
         real(8),dimension(7*collcom%ndimpsi_f),intent(in):: psiwork_f
         real(8),dimension(orbs%npsidim_orbs),intent(out):: psi
         type(local_zone_descriptors),intent(in),optional:: lzd
       end subroutine transpose_unswitch_psi

       subroutine transpose_localized(iproc, nproc, npsidim_orbs, orbs, collcom, psi, psit_c, psit_f, lzd)
         use module_base
         use module_types
         implicit none
         integer,intent(in):: iproc, nproc, npsidim_orbs
         type(orbitals_data),intent(in):: orbs
         type(collective_comms),intent(in):: collcom
         real(8),dimension(orbs%npsidim_orbs),intent(in):: psi
         real(8),dimension(collcom%ndimind_c),intent(out):: psit_c
         real(8),dimension(7*collcom%ndimind_f),intent(out):: psit_f
         type(local_zone_descriptors),optional,intent(in):: lzd
       end subroutine transpose_localized

       subroutine untranspose_localized(iproc, nproc, npsidim_orbs, orbs, collcom, psit_c, psit_f, psi, lzd)
         use module_base
         use module_types
         implicit none
         integer,intent(in):: iproc, nproc, npsidim_orbs
         type(orbitals_data),intent(in):: orbs
         type(collective_comms),intent(in):: collcom
         real(8),dimension(collcom%ndimind_c),intent(in):: psit_c
         real(8),dimension(7*collcom%ndimind_f),intent(in):: psit_f
         real(8),dimension(npsidim_orbs),intent(out):: psi
         type(local_zone_descriptors),optional,intent(in):: lzd
       end subroutine untranspose_localized

       subroutine initialize_linear_from_file(iproc,nproc,input_frag,astruct,rxyz,orbs,Lzd,&
              iformat,dir_output,filename,ref_frags,orblist)
         use module_base
         use module_types
         use module_fragments
         implicit none
         integer, intent(in) :: iproc, nproc, iformat
         type(orbitals_data), intent(inout) :: orbs  !< orbs related to the basis functions, inwhichlocreg generated in this routine
         type(atomic_structure), intent(in) :: astruct
         real(gp), dimension(3,astruct%nat), intent(in) :: rxyz
         character(len=*), intent(in) :: filename, dir_output
         type(local_zone_descriptors), intent(inout) :: Lzd !< must already contain Glr and hgrids
         type(fragmentInputParameters), intent(in) :: input_frag
         type(system_fragment), dimension(input_frag%nfrag_ref), intent(inout) :: ref_frags
         integer, dimension(orbs%norb), optional :: orblist
       end subroutine initialize_linear_from_file

       subroutine io_read_descr_linear(unitwf, formatted, iorb_old, eval, n_old1, n_old2, n_old3, &
            ns_old1, ns_old2, ns_old3, hgrids_old, lstat, error, onwhichatom, locrad, locregCenter, &     
            confPotOrder, confPotprefac, nvctr_c_old, nvctr_f_old, nat, rxyz_old)
         use module_base
         use module_types
         implicit none
         integer, intent(in) :: unitwf
         logical, intent(in) :: formatted
         integer, intent(out) :: iorb_old
         integer, intent(out) :: n_old1, n_old2, n_old3, ns_old1, ns_old2, ns_old3
         real(gp), dimension(3), intent(out) :: hgrids_old
         logical, intent(out) :: lstat
         real(wp), intent(out) :: eval
         real(gp), intent(out) :: locrad
         real(gp), dimension(3), intent(out) :: locregCenter
         character(len =256), intent(out) :: error
         integer, intent(out) :: onwhichatom
         integer, intent(out) :: confPotOrder
         real(gp), intent(out) :: confPotprefac
         ! Optional arguments
         integer, intent(out), optional :: nvctr_c_old, nvctr_f_old
         integer, intent(in), optional :: nat
         real(gp), dimension(:,:), intent(out), optional :: rxyz_old
       end subroutine io_read_descr_linear

        subroutine readmywaves_linear_new(iproc,dir_output,filename,iformat,at,tmb,rxyz_old,rxyz,&
               ref_frags,input_frag,frag_calc,orblist)
          use module_base
          use module_types
          use module_fragments
          use yaml_output
          implicit none
          integer, intent(in) :: iproc, iformat
          type(atoms_data), intent(in) :: at
          type(DFT_wavefunction), intent(inout) :: tmb
          real(gp), dimension(3,at%astruct%nat), intent(in) :: rxyz
          real(gp), dimension(3,at%astruct%nat), intent(out) :: rxyz_old
          character(len=*), intent(in) :: dir_output, filename
          type(fragmentInputParameters), intent(in) :: input_frag
          type(system_fragment), dimension(input_frag%nfrag_ref), intent(inout) :: ref_frags
          logical, intent(in) :: frag_calc
          integer, dimension(tmb%orbs%norb), intent(in), optional :: orblist
        end subroutine readmywaves_linear_new

        subroutine start_onesided_communication(iproc, nproc, nsendbuf, sendbuf, nrecvbuf, recvbuf, comm, lzd)
          use module_base
          use module_types
          implicit none
          integer,intent(in):: iproc, nproc, nsendbuf, nrecvbuf
          real(8),dimension(nsendbuf),intent(in):: sendbuf
          real(8),dimension(nrecvbuf),intent(out):: recvbuf
          type(p2pComms),intent(inout):: comm
          type(local_zone_descriptors),intent(in) :: lzd
        end subroutine start_onesided_communication

        subroutine synchronize_onesided_communication(iproc, nproc, comm)
          use module_base
          use module_types
          implicit none
          integer,intent(in):: iproc, nproc
          type(p2pComms),intent(inout):: comm
        end subroutine synchronize_onesided_communication

        subroutine allocate_auxiliary_basis_function(npsidim, subname, lphi, lhphi)
          use module_base
          implicit none
          integer,intent(in):: npsidim
          real(8),dimension(:),pointer,intent(out):: lphi, lhphi
          character(len=*),intent(in):: subname
        end subroutine allocate_auxiliary_basis_function

        subroutine deallocate_auxiliary_basis_function(subname, lphi, lhphi)
          use module_base
          implicit none
          real(8),dimension(:),pointer:: lphi, lhphi
          character(len=*),intent(in):: subname
        end subroutine deallocate_auxiliary_basis_function

        subroutine update_ldiis_arrays(tmb, subname, ldiis)
          use module_base
          use module_types
          implicit none
          type(DFT_wavefunction),intent(in):: tmb
          character(len=*),intent(in):: subname
          type(localizedDIISParameters),intent(inout):: ldiis
        end subroutine update_ldiis_arrays

        subroutine copy_local_zone_descriptors(lzd_in, lzd_out, subname)
          use module_base
          use module_types
          implicit none
          type(local_zone_descriptors),intent(in):: lzd_in
          type(local_zone_descriptors),intent(inout):: lzd_out
          character(len=*),intent(in):: subname
        end subroutine copy_local_zone_descriptors

        subroutine io_read_descr_coeff(unitwf, formatted, norb_old, ntmb_old, &
            & lstat, error, nat, rxyz_old)
         use module_base
         use module_types
         implicit none
         integer, intent(in) :: unitwf
         logical, intent(in) :: formatted
         integer, intent(out) :: norb_old, ntmb_old
         logical, intent(out) :: lstat
         character(len =256), intent(out) :: error
         ! Optional arguments
         integer, intent(in), optional :: nat
         real(gp), dimension(:,:), intent(out), optional :: rxyz_old
        end subroutine io_read_descr_coeff

        subroutine read_coeff_minbasis(unitwf,useFormattedInput,iproc,ntmb,norb_old,coeff,eval,nat,rxyz_old)
          use module_base
          use module_types
          implicit none
          logical, intent(in) :: useFormattedInput
          integer, intent(in) :: unitwf,iproc,ntmb
          integer, intent(out) :: norb_old
          real(wp), dimension(ntmb,ntmb), intent(out) :: coeff
          real(wp), dimension(ntmb), intent(out) :: eval
          integer, optional, intent(in) :: nat
          real(gp), dimension(:,:), optional, intent(out) :: rxyz_old
        end subroutine read_coeff_minbasis


        subroutine initialize_communication_potential(iproc, nproc, nscatterarr, orbs, lzd, comgp)
          use module_base
          use module_types
          implicit none
          integer,intent(in):: iproc, nproc
          integer,dimension(0:nproc-1,4),intent(in):: nscatterarr !n3d,n3p,i3s+i3xcsh-1,i3xcsh
          type(orbitals_data),intent(in):: orbs
          type(local_zone_descriptors),intent(in):: lzd
          type(p2pComms),intent(out):: comgp
        end subroutine initialize_communication_potential

<<<<<<< HEAD
        subroutine local_potential_dimensions(Lzd,orbs,xc,ndimfirstproc)
=======
        subroutine local_potential_dimensions(iproc,Lzd,orbs,ndimfirstproc)
>>>>>>> 4fba34ae
          use module_base
          use module_types
          use module_xc
          implicit none
          integer, intent(in) :: iproc, ndimfirstproc
          type(local_zone_descriptors), intent(inout) :: Lzd
          type(orbitals_data), intent(inout) :: orbs
          type(xc_info), intent(in) :: xc
        end subroutine local_potential_dimensions

        subroutine DIIS_coeff(iproc, orbs, tmb, grad, coeff, ldiis)
          use module_base
          use module_types
          implicit none
          integer,intent(in):: iproc
          type(orbitals_data),intent(in):: orbs
          type(DFT_wavefunction),intent(in):: tmb
          real(8),dimension(tmb%orbs%norb*orbs%norb),intent(in):: grad
          real(8),dimension(tmb%orbs%norb*orbs%norb),intent(inout):: coeff
          type(localizedDIISParameters),intent(inout):: ldiis
        end subroutine DIIS_coeff

        subroutine initialize_DIIS_coeff(isx, ldiis)
          use module_base
          use module_types
          implicit none
          integer,intent(in):: isx
          type(localizedDIISParameters),intent(inout):: ldiis
        end subroutine initialize_DIIS_coeff

        subroutine allocate_DIIS_coeff(tmb, ldiis)
          use module_base
          use module_types
          implicit none
          type(DFT_wavefunction),intent(in):: tmb
          type(localizedDIISParameters),intent(inout):: ldiis
        end subroutine allocate_DIIS_coeff

        subroutine initialize_DFT_local_fields(denspot, ixc, nspden)
          use module_base
          use module_types
          implicit none
          type(DFT_local_fields), intent(inout) :: denspot
          integer, intent(in) :: ixc, nspden
        end subroutine initialize_DFT_local_fields

        subroutine allocate_diis_objects(idsx,alphadiis,npsidim,nkptsp,nspinor,diis,subname) !n(m)
          use module_base
          use module_types
          implicit none
          character(len=*), intent(in) :: subname
          integer, intent(in) :: idsx,npsidim,nkptsp,nspinor !n(m)
          real(gp), intent(in) :: alphadiis
          type(diis_objects), intent(inout) :: diis
        end subroutine allocate_diis_objects

        subroutine check_communications(iproc,nproc,orbs,lr,comms)
          use module_base
          use module_types
          implicit none
          integer, intent(in) :: iproc,nproc
          type(orbitals_data), intent(in) :: orbs
          type(locreg_descriptors), intent(in) :: lr
          type(communications_arrays), intent(in) :: comms
        end subroutine check_communications

        subroutine nonlocal_forces(iproc,lr,hx,hy,hz,at,rxyz,&
             orbs,nlpsp,wfd,psi,fsep,refill,strten)
          use module_base
          use module_types
          implicit none
          !Arguments-------------
          type(atoms_data), intent(in) :: at
          type(wavefunctions_descriptors), intent(in) :: wfd
          type(DFT_PSP_projectors), intent(inout) :: nlpsp
          logical, intent(in) :: refill
          integer, intent(in) :: iproc
          real(gp), intent(in) :: hx,hy,hz
          type(locreg_descriptors) :: lr
          type(orbitals_data), intent(in) :: orbs
          real(gp), dimension(3,at%astruct%nat), intent(in) :: rxyz
          real(wp), dimension((wfd%nvctr_c+7*wfd%nvctr_f)*orbs%norbp*orbs%nspinor), intent(in) :: psi
          real(gp), dimension(3,at%astruct%nat), intent(inout) :: fsep
          real(gp), dimension(6), intent(out) :: strten
        end subroutine nonlocal_forces

        subroutine local_forces(iproc,at,rxyz,hxh,hyh,hzh,&
             n1,n2,n3,n3pi,i3s,n1i,n2i,rho,pot,floc,locstrten,charge)
          use module_base
          use module_types
          implicit none
          !Arguments---------
          type(atoms_data), intent(in) :: at
          integer, intent(in) :: iproc,n1,n2,n3,n3pi,i3s,n1i,n2i
          real(gp), intent(in) :: hxh,hyh,hzh 
          real(gp),intent(out) :: charge
          real(gp), dimension(3,at%astruct%nat), intent(in) :: rxyz
          real(dp), dimension(*), intent(in) :: rho,pot
          real(gp), dimension(3,at%astruct%nat), intent(out) :: floc
          real(gp), dimension(6), intent(out) :: locstrten
        end subroutine local_forces

        subroutine atoms_set_symmetries(atoms, rxyz, disableSym, tol, elecfield)
          use module_base
          use module_types
          implicit none
          type(atoms_data), intent(inout) :: atoms
          real(gp), dimension(3,atoms%astruct%nat), intent(in) :: rxyz
          logical, intent(in) :: disableSym
          real(gp), intent(in) :: tol
          real(gp), intent(in) :: elecfield(3)
        end subroutine atoms_set_symmetries

        subroutine denspot_set_history(denspot, iscf, nspin, &
             & n1i, n2i) !to be removed arguments when denspot has dimensions
          use module_types
          implicit none
          type(DFT_local_fields), intent(inout) :: denspot
          integer, intent(in) :: iscf, n1i, n2i, nspin
        end subroutine denspot_set_history

        subroutine denspot_free_history(denspot)
          use module_types
          implicit none
          type(DFT_local_fields), intent(inout) :: denspot
        end subroutine denspot_free_history

        subroutine kswfn_free_scf_data(KSwfn, freePsit)
          use module_types
          implicit none
          type(DFT_wavefunction), intent(inout) :: KSwfn
          logical, intent(in) :: freePsit
        end subroutine kswfn_free_scf_data

        subroutine evaltoocc(iproc,nproc,filewrite,wf,orbs,occopt)
          use module_base
          use module_types
          implicit none
          logical, intent(in) :: filewrite
          integer, intent(in) :: iproc, nproc
          integer, intent(in) :: occopt      
          real(gp), intent(in) :: wf
          type(orbitals_data), intent(inout) :: orbs
        end subroutine evaltoocc

        subroutine cholesky(iproc, nspin,norbIn, psi, &
          orbs, comms, ndim_ovrlp, ovrlp, norbTot, block1, &
          ispinIn, paw)
          use module_base
          use module_types
          implicit none
          
          integer:: iproc,nvctrp,norbIn, nspin, block1, ispinIn
          type(orbitals_data):: orbs
          type(communications_arrays):: comms
          real(kind=8),dimension(orbs%npsidim_comp),intent(in out):: psi
          integer,dimension(nspin,0:orbs%nkpts):: ndim_ovrlp
          real(kind=8),dimension(ndim_ovrlp(nspin,orbs%nkpts),1):: ovrlp
          integer,dimension(nspin):: norbTot
          type(paw_objects),optional,intent(inout)::paw
        end subroutine cholesky

        subroutine gsChol(iproc, nproc, psi, orthpar, nspinor,&
          orbs, nspin,ndim_ovrlp,norbArr,comms,paw)
          use module_base
          use module_types
          implicit none
          integer, intent(in) :: iproc, nproc, nspinor,nspin
          type(orthon_data), intent(in):: orthpar
          type(orbitals_data):: orbs
          type(communications_arrays), intent(in) :: comms
          integer, dimension(nspin), intent(in) :: norbArr
          integer, dimension(nspin,0:orbs%nkpts), intent(in) :: ndim_ovrlp
          real(wp),dimension(comms%nvctr_par(iproc,0)*orbs%nspinor*orbs%norb),intent(inout):: psi
          type(paw_objects),optional,intent(inout)::paw
        end subroutine gsCHol

        subroutine loewdin(iproc, norbIn, nspinor, block1, ispinIn,&
          orbs, comms, nspin, psit, ovrlp, ndim_ovrlp, norbTot, paw)
          use module_base
          use module_types
          implicit none
          integer,intent(in):: iproc,norbIn, nspinor, nspin, block1, ispinIn
          type(orbitals_data),intent(in):: orbs
          type(communications_arrays),intent(in):: comms
          real(kind=8),dimension(comms%nvctr_par(iproc,0)*orbs%nspinor*orbs%norb),intent(in out):: psit
          integer,dimension(nspin,0:orbs%nkpts):: ndim_ovrlp
          real(kind=8),dimension(ndim_ovrlp(nspin,orbs%nkpts)):: ovrlp
          integer,dimension(nspin):: norbTot
          type(paw_objects),optional,intent(inout)::paw
        end subroutine loewdin

        subroutine gramschmidt(iproc, norbIn, psit, ndim_ovrlp, ovrlp, orbs, nspin,&
          nspinor, comms, norbTot, block1, block2, ispinIn,paw)
          use module_base
          use module_types
          implicit none
          integer,intent(in):: iproc, norbIn, nspin, nspinor, block1, block2, ispinIn
          type(orbitals_data):: orbs
          type(communications_arrays), intent(in) :: comms
          type(paw_objects),optional,intent(inout)::paw
          real(wp),dimension(comms%nvctr_par(iproc,0)*orbs%nspinor*orbs%norb),intent(inout):: psit
          integer,dimension(nspin,0:orbs%nkpts):: ndim_ovrlp
          real(wp),dimension(ndim_ovrlp(nspin,orbs%nkpts)):: ovrlp
          integer,dimension(nspin):: norbTot
        end subroutine gramschmidt

        subroutine orthogonalize(iproc,nproc,orbs,comms,psi,orthpar,paw)
          use module_base
          use module_types
          implicit none
          integer, intent(in) :: iproc,nproc
          type(orbitals_data), intent(in) :: orbs
          type(communications_arrays), intent(in) :: comms
          type(orthon_data), intent(in) :: orthpar
          real(wp), dimension(comms%nvctr_par(iproc,0)*orbs%nspinor*orbs%norb), intent(inout) :: psi
          type(paw_objects),optional,intent(inout) :: paw
        end subroutine orthogonalize
  
        subroutine calculate_density_kernel(iproc, nproc, isKernel, orbs, orbs_tmb, coeff, denskern)
          use module_base
          use module_types
          implicit none
          integer,intent(in):: iproc, nproc
          logical, intent(in) :: isKernel
          type(orbitals_data),intent(in):: orbs, orbs_tmb
          real(8),dimension(orbs_tmb%norb,orbs%norb),intent(in):: coeff
          type(sparseMatrix),intent(inout):: denskern
        end subroutine calculate_density_kernel

        subroutine reconstruct_kernel(iproc, nproc, iorder, blocksize_dsyev, blocksize_pdgemm, orbs, tmb, overlap_calculated)
          use module_base
          use module_types
          implicit none
          integer,intent(in):: iproc, nproc, iorder, blocksize_dsyev, blocksize_pdgemm
          type(orbitals_data),intent(in):: orbs
          type(DFT_wavefunction),intent(inout):: tmb
          logical,intent(inout):: overlap_calculated
        end subroutine reconstruct_kernel

        subroutine reorthonormalize_coeff(iproc, nproc, norb, blocksize_dsyev, blocksize_pdgemm, inversion_method, basis_orbs, &
                   basis_overlap, coeff, orbs)
          use module_base
          use module_types
          implicit none
          integer, intent(in) :: iproc, nproc, norb
          integer, intent(in) :: blocksize_dsyev, blocksize_pdgemm, inversion_method
          type(orbitals_data), intent(in) :: basis_orbs   !number of basis functions
          type(orbitals_data), optional, intent(in) :: orbs   !Kohn-Sham orbitals that will be orthonormalized and their parallel distribution
          type(sparseMatrix),intent(in) :: basis_overlap
          real(kind=8),dimension(basis_orbs%norb,basis_orbs%norb),intent(inout) :: coeff
        end subroutine reorthonormalize_coeff

        subroutine determine_num_orbs_per_gridpoint_new(iproc, nproc, lzd, istartend_c, istartend_f, &
                   istartp_seg_c, iendp_seg_c, istartp_seg_f, iendp_seg_f, &
                   weightp_c, weightp_f, nptsp_c, nptsp_f, weight_c, weight_f, &
                   norb_per_gridpoint_c, norb_per_gridpoint_f)
          use module_base
          use module_types
          implicit none
          integer,intent(in):: iproc, nproc, nptsp_c, nptsp_f, istartp_seg_c, iendp_seg_c, istartp_seg_f, iendp_seg_f
          type(local_zone_descriptors),intent(in):: lzd
          integer,dimension(2,0:nproc-1),intent(in):: istartend_c, istartend_f
          real(8),intent(in):: weightp_c, weightp_f
          real(8),dimension(0:lzd%glr%d%n1,0:lzd%glr%d%n2,0:lzd%glr%d%n3),intent(in):: weight_c, weight_f
          integer,dimension(nptsp_c),intent(out):: norb_per_gridpoint_c
          integer,dimension(nptsp_f),intent(out):: norb_per_gridpoint_f
        end subroutine determine_num_orbs_per_gridpoint_new

        subroutine allocate_convolutions_bounds(ab, subname, bounds)
          use module_base
          use module_types
          implicit none
          integer,intent(in):: ab
          character(len=*),intent(in):: subname
          type(convolutions_bounds),intent(out):: bounds
        end subroutine allocate_convolutions_bounds

        subroutine pulay_correction(iproc, nproc, orbs, at, rxyz, nlpsp, SIC, denspot, GPU, tmb, fpulay)
          use module_base
          use module_types
          implicit none
          integer,intent(in):: iproc, nproc
          type(orbitals_data),intent(in):: orbs
          type(atoms_data),intent(in):: at
          real(8),dimension(at%astruct%nat),intent(in):: rxyz
          type(DFT_PSP_projectors), intent(inout) :: nlpsp
          type(SIC_data),intent(in):: SIC
          type(DFT_local_fields), intent(inout) :: denspot
          type(GPU_pointers),intent(inout):: GPU
          type(DFT_wavefunction),intent(inout):: tmb
          real(8),dimension(3,at%astruct%nat),intent(out):: fpulay
        end subroutine pulay_correction

        subroutine create_large_tmbs(iproc, nproc, KSwfn, tmb, denspot, input, at, rxyz, lowaccur_converged)
          use module_base
          use module_types
          implicit none
          integer,intent(in):: iproc, nproc
          type(DFT_Wavefunction),intent(inout):: KSwfn, tmb
          type(DFT_local_fields),intent(in):: denspot
          type(input_variables),intent(in):: input
          type(atoms_data),intent(in):: at
          real(8),dimension(3,at%astruct%nat),intent(in):: rxyz
          logical,intent(in):: lowaccur_converged
        end subroutine create_large_tmbs


        subroutine solvePrecondEquation(iproc,nproc,lr,ncplx,ncong,cprecr,&
             hx,hy,hz,kx,ky,kz,x,  rxyzParab, orbs, potentialPrefac, confPotOrder)
          use module_base
          use module_types
          implicit none
          integer, intent(in) :: iproc,nproc,ncong,ncplx,confPotOrder
          real(gp), intent(in) :: hx,hy,hz,cprecr,kx,ky,kz
          type(locreg_descriptors), intent(in) :: lr
          real(wp), intent(inout) :: x
          real(8),dimension(3),intent(in):: rxyzParab
          type(orbitals_data), intent(in):: orbs
          real(8):: potentialPrefac
        end subroutine solvePrecondEquation

        subroutine derivatives_with_orthoconstraint(iproc, nproc, tmb, tmbder)
          use module_base
          use module_types
          implicit none
          integer,intent(in):: iproc, nproc
          type(DFT_wavefunction),intent(in):: tmb
          type(DFT_wavefunction),intent(inout):: tmbder
        end subroutine derivatives_with_orthoconstraint

        subroutine init_local_work_arrays(n1, n2, n3, nfl1, nfu1, nfl2, nfu2, nfl3, nfu3, with_confpot, work, subname)
          use module_base
          use module_types
          implicit none
          integer,intent(in)::n1, n2, n3, nfl1, nfu1, nfl2, nfu2, nfl3, nfu3
          logical,intent(in):: with_confpot
          type(workarrays_quartic_convolutions),intent(inout):: work
          character(len=*),intent(in):: subname
        end subroutine init_local_work_arrays

        subroutine psi_to_kinpsi(iproc,npsidim_orbs,orbs,lzd,psi,hpsi,ekin_sum)
          use module_base
          use module_types
          implicit none
          integer, intent(in) :: iproc,npsidim_orbs
          type(orbitals_data), intent(in) :: orbs
          type(local_zone_descriptors), intent(in) :: Lzd
          real(wp), dimension(orbs%npsidim_orbs), intent(in) :: psi
          real(gp), intent(out) :: ekin_sum
          real(wp), dimension(orbs%npsidim_orbs), intent(inout) :: hpsi
        end subroutine psi_to_kinpsi

        subroutine copy_old_supportfunctions(iproc,orbs,lzd,phi,lzd_old,phi_old)
          use module_base
          use module_types
          implicit none
          integer,intent(in) :: iproc
          type(orbitals_data), intent(in) :: orbs
          type(local_zone_descriptors), intent(in) :: lzd
          type(local_zone_descriptors), intent(inout) :: lzd_old
          real(wp), dimension(:), pointer :: phi,phi_old
        end subroutine copy_old_supportfunctions

        subroutine input_memory_linear(iproc, nproc, at, KSwfn, tmb, tmb_old, denspot, input, &
                   rxyz_old, rxyz, denspot0, energs, nlpsp, GPU, ref_frags)
          use module_base
          use module_types
          use module_fragments
          implicit none
          integer,intent(in) :: iproc, nproc
          type(atoms_data), intent(inout) :: at
          type(DFT_wavefunction),intent(inout):: KSwfn
          type(DFT_wavefunction),intent(inout):: tmb, tmb_old
          type(DFT_local_fields), intent(inout) :: denspot
          type(input_variables),intent(in):: input
          real(gp),dimension(3,at%astruct%nat),intent(in) :: rxyz_old, rxyz
          real(8),dimension(max(denspot%dpbox%ndims(1)*denspot%dpbox%ndims(2)*denspot%dpbox%n3p,1)),intent(out):: denspot0
          type(energy_terms),intent(inout):: energs
          type(DFT_PSP_projectors), intent(inout) :: nlpsp
          type(GPU_pointers), intent(inout) :: GPU
          type(system_fragment), dimension(:), intent(in) :: ref_frags
        end subroutine input_memory_linear

        subroutine copy_old_coefficients(norb_tmb, coeff, coeff_old)
          use module_base
          implicit none
          integer,intent(in):: norb_tmb
          real(8),dimension(:,:),pointer:: coeff, coeff_old
        end subroutine copy_old_coefficients

        subroutine copy_old_inwhichlocreg(norb_tmb, inwhichlocreg, inwhichlocreg_old, onwhichatom, onwhichatom_old)
          use module_base
          implicit none
          integer,intent(in):: norb_tmb
          integer,dimension(:),pointer:: inwhichlocreg, inwhichlocreg_old, onwhichatom, onwhichatom_old
        end subroutine copy_old_inwhichlocreg

        subroutine reformat_supportfunctions(iproc,at,rxyz_old,rxyz,add_derivatives,tmb,ndim_old,lzd_old,&
               frag_trans,psi_old,input_dir,input_frag,ref_frags,phi_array_old)
          use module_base
          use module_types
          use module_fragments
          implicit none
          integer, intent(in) :: iproc,ndim_old
          type(atoms_data), intent(in) :: at
          real(gp), dimension(3,at%astruct%nat), intent(in) :: rxyz,rxyz_old
          type(DFT_wavefunction), intent(inout) :: tmb
          type(local_zone_descriptors), intent(inout) :: lzd_old
          type(fragment_transformation), dimension(tmb%orbs%norbp), intent(in) :: frag_trans
          real(wp), dimension(:), pointer :: psi_old
          type(phi_array), dimension(tmb%orbs%norbp), optional, intent(in) :: phi_array_old
          logical, intent(in) :: add_derivatives
          character(len=*), intent(in) :: input_dir
          type(fragmentInputParameters), intent(in) :: input_frag
          type(system_fragment), dimension(:), intent(in) :: ref_frags
        end subroutine reformat_supportfunctions

        subroutine reformat_one_supportfunction(llr,llr_old,geocode,hgrids_old,n_old,psigold,& 
             hgrids,n,centre_old,centre_new,da,frag_trans,psi,psirold)
          use module_base
          use module_types
          use module_fragments
          implicit none
          integer, dimension(3), intent(in) :: n,n_old
          real(gp), dimension(3), intent(in) :: hgrids,hgrids_old
          !type(wavefunctions_descriptors), intent(in) :: wfd
          type(locreg_descriptors), intent(in) :: llr, llr_old
          character(len=1), intent(in) :: geocode !< @copydoc poisson_solver::doc::geocode
          real(gp), dimension(3), intent(inout) :: centre_old,centre_new,da
          type(fragment_transformation), intent(in) :: frag_trans
          real(wp), dimension(0:n_old(1),2,0:n_old(2),2,0:n_old(3),2), intent(in) :: psigold
          real(wp), dimension(llr%wfd%nvctr_c+7*llr%wfd%nvctr_f), intent(out) :: psi
          real(wp), dimension(llr_old%d%n1i,llr_old%d%n2i,llr_old%d%n3i), optional, intent(in) :: psirold
        end subroutine reformat_one_supportfunction

        subroutine get_derivative_supportfunctions(ndim, hgrid, lzd, lorbs, phi, phid)
          use module_base
          use module_types
          implicit none
          integer,intent(in):: ndim
          real(kind=8),intent(in) :: hgrid
          type(local_zone_descriptors),intent(in) :: lzd
          type(orbitals_data),intent(in) :: lorbs
          real(kind=8),dimension(lorbs%npsidim_orbs),intent(in) :: phi !< Basis functions
          real(kind=8),dimension(3*lorbs%npsidim_orbs),intent(inout) :: phid  !< Derivative basis functions
        end subroutine get_derivative_supportfunctions

        subroutine normalize_transposed(iproc, nproc, orbs, collcom, psit_c, psit_f, norm)
          use module_base
          use module_types
          implicit none
          integer,intent(in):: iproc, nproc
          type(orbitals_data),intent(in):: orbs
          type(collective_comms),intent(in):: collcom
          real(8),dimension(collcom%ndimind_c),intent(inout):: psit_c
          real(8),dimension(7*collcom%ndimind_f),intent(inout):: psit_f
          real(8),dimension(orbs%norb),intent(out):: norm
        end subroutine normalize_transposed


        subroutine determine_locregSphere_parallel(iproc,nproc,nlr,hx,hy,hz,astruct,orbs,Glr,Llr,calculateBounds)!,outofzone)
          use module_base
          use module_types
          implicit none
          integer, intent(in) :: iproc,nproc
          integer, intent(in) :: nlr
          real(gp), intent(in) :: hx,hy,hz
          type(atomic_structure),intent(in) :: astruct
          type(orbitals_data),intent(in) :: orbs
          type(locreg_descriptors), intent(in) :: Glr
          type(locreg_descriptors), dimension(nlr), intent(inout) :: Llr
          logical,dimension(nlr),intent(in) :: calculateBounds
        end subroutine determine_locregSphere_parallel

        subroutine communicate_locreg_descriptors_keys(iproc, nproc, nlr, glr, llr, orbs, rootarr, onwhichmpi)
           use module_base
           use module_types
           implicit none
           integer,intent(in):: iproc, nproc, nlr
           type(locreg_descriptors),intent(in) :: glr
           type(locreg_descriptors),dimension(nlr),intent(inout) :: llr
           type(orbitals_data),intent(in) :: orbs
           integer,dimension(orbs%norb),intent(in) :: rootarr
           integer,dimension(orbs%norb),intent(in) :: onwhichmpi
        end subroutine communicate_locreg_descriptors_keys

        subroutine communicate_basis_for_density_collective(iproc, nproc, lzd, npsidim, orbs, lphi, collcom_sr)
          use module_base
          use module_types
          implicit none
          integer,intent(in) :: iproc, nproc, npsidim
          type(local_zone_descriptors),intent(in) :: lzd
          type(orbitals_data),intent(in) :: orbs
          real(kind=8),dimension(npsidim),intent(in) :: lphi
          type(collective_comms),intent(inout) :: collcom_sr
        end subroutine communicate_basis_for_density_collective

        subroutine init_collective_comms_sumrho(iproc, nproc, lzd, orbs, nscatterarr, collcom_sr)
          use module_base
          use module_types
          implicit none
          integer,intent(in) :: iproc, nproc
          type(local_zone_descriptors),intent(in) :: lzd
          type(orbitals_data),intent(in) :: orbs
          integer,dimension(0:nproc-1,4),intent(in) :: nscatterarr !n3d,n3p,i3s+i3xcsh-1,i3xcsh
          type(collective_comms),intent(inout) :: collcom_sr
        end subroutine init_collective_comms_sumrho

        subroutine sumrho_for_TMBs(iproc, nproc, hx, hy, hz, collcom_sr, denskern, ndimrho, rho, print_results)
          use module_base
          use module_types
          implicit none
          integer,intent(in) :: iproc, nproc, ndimrho
          real(kind=8),intent(in) :: hx, hy, hz
          type(collective_comms),intent(in) :: collcom_sr
          type(sparseMatrix),intent(in) :: denskern
          real(kind=8),dimension(ndimrho),intent(out) :: rho
          logical,intent(in),optional :: print_results
        end subroutine sumrho_for_TMBs

        subroutine get_weights_sumrho(iproc, nproc, orbs, lzd, nscatterarr, &
                   weight_tot, weight_ideal, weights_per_slice, weights_per_zpoint)
          use module_base
          use module_types
          implicit none
          integer,intent(in) :: iproc, nproc
          type(orbitals_data),intent(in) :: orbs
          type(local_zone_descriptors),intent(in) :: lzd
          integer,dimension(0:nproc-1,4),intent(in) :: nscatterarr !n3d,n3p,i3s+i3xcsh-1,i3xcsh
          real(kind=8),intent(out) :: weight_tot, weight_ideal
          real(kind=8),dimension(0:nproc-1),intent(out) :: weights_per_slice
          real(kind=8),dimension(lzd%glr%d%n3i),intent(out) :: weights_per_zpoint
        end subroutine get_weights_sumrho

        subroutine assign_weight_to_process_sumrho(iproc, nproc, weight_tot, weight_ideal, weights_per_slice, &
                   lzd, orbs, nscatterarr, istartend, nptsp)
          use module_base
          use module_types
          implicit none
          integer,intent(in) :: iproc, nproc
          real(kind=8),intent(in) :: weight_tot, weight_ideal
          real(kind=8),dimension(0:nproc-1),intent(in) :: weights_per_slice
          type(local_zone_descriptors),intent(in) :: lzd
          type(orbitals_data),intent(in) :: orbs
          integer,dimension(0:nproc-1,4),intent(in) :: nscatterarr !n3d,n3p,i3s+i3xcsh-1,i3xcsh
          integer,dimension(2,0:nproc-1),intent(out) :: istartend
          integer,intent(out) :: nptsp
        end subroutine assign_weight_to_process_sumrho

        subroutine determine_num_orbs_per_gridpoint_sumrho(iproc, nproc, nptsp, lzd, orbs, &
                   istartend, weight_tot, weights_per_zpoint, norb_per_gridpoint)
          use module_base
          use module_types
          implicit none
          integer,intent(in) :: iproc, nproc, nptsp
          type(local_zone_descriptors),intent(in) :: lzd
          type(orbitals_data),intent(in) :: orbs
          integer,dimension(2,0:nproc-1),intent(in) :: istartend
          real(kind=8),intent(in) :: weight_tot
          real(kind=8),dimension(lzd%glr%d%n3i),intent(in) :: weights_per_zpoint
          integer,dimension(nptsp),intent(out) :: norb_per_gridpoint
        end subroutine determine_num_orbs_per_gridpoint_sumrho

        subroutine determine_communication_arrays_sumrho(iproc, nproc, nptsp, lzd, orbs, &
                   istartend, norb_per_gridpoint, nsendcounts, nsenddspls, nrecvcounts, &
                   nrecvdspls, ndimpsi, ndimind)
          use module_base
          use module_types
          implicit none
          integer,intent(in) :: iproc, nproc, nptsp
          type(local_zone_descriptors),intent(in) :: lzd
          type(orbitals_data),intent(in) :: orbs
          integer,dimension(2,0:nproc-1),intent(in) :: istartend
          integer,dimension(nptsp),intent(in) :: norb_per_gridpoint
          integer,dimension(0:nproc-1),intent(out) :: nsendcounts, nsenddspls, nrecvcounts, nrecvdspls
          integer,intent(out) :: ndimpsi, ndimind
        end subroutine determine_communication_arrays_sumrho

        subroutine get_switch_indices_sumrho(iproc, nproc, nptsp, ndimpsi, ndimind, lzd, orbs, istartend, &
                   norb_per_gridpoint, nsendcounts, nsenddspls, nrecvcounts, nrecvdspls, &
                   isendbuf, irecvbuf, iextract, iexpand, indexrecvorbital)
          use module_base
          use module_types
          implicit none
          integer,intent(in) :: iproc, nproc, nptsp, ndimpsi, ndimind
          type(local_zone_descriptors),intent(in) :: lzd
          type(orbitals_data),intent(in) :: orbs
          integer,dimension(2,0:nproc-1),intent(in) :: istartend
          integer,dimension(nptsp),intent(in) :: norb_per_gridpoint
          integer,dimension(0:nproc-1),intent(in) :: nsendcounts, nsenddspls, nrecvcounts, nrecvdspls
          integer,dimension(ndimpsi),intent(out) :: isendbuf, irecvbuf
          integer,dimension(ndimind),intent(out) :: iextract, iexpand, indexrecvorbital
        end subroutine get_switch_indices_sumrho

        subroutine communication_arrays_repartitionrho(iproc, nproc, lzd, nscatterarr, istartend, &
                   nsendcounts_repartitionrho, nsenddspls_repartitionrho, &
                   nrecvcounts_repartitionrho, nrecvdspls_repartitionrho)
          use module_base
          use module_types
          implicit none
          integer,intent(in) :: iproc, nproc
          type(local_zone_descriptors),intent(in) :: lzd
          integer,dimension(0:nproc-1,4),intent(in) :: nscatterarr !n3d,n3p,i3s+i3xcsh-1,i3xcsh
          integer,dimension(2,0:nproc-1),intent(in) :: istartend
          integer,dimension(0:nproc-1),intent(out) :: nsendcounts_repartitionrho, nsenddspls_repartitionrho
          integer,dimension(0:nproc-1),intent(out) :: nrecvcounts_repartitionrho, nrecvdspls_repartitionrho
        end subroutine communication_arrays_repartitionrho

        subroutine foe(iproc, nproc, tmprtr, &
                   ebs, itout, it_scc, order_taylor, &
                   tmb)
          use module_base
          use module_types
          implicit none
          integer,intent(in) :: iproc, nproc, itout, it_scc, order_taylor
          real(kind=8),intent(in) :: tmprtr
          real(kind=8),intent(out) :: ebs
          type(DFT_wavefunction),intent(inout) :: tmb
        end subroutine foe

        subroutine kswfn_init_comm(wfn, in, atoms, dpbox, iproc, nproc)
          use module_types
          implicit none
          integer, intent(in) :: iproc, nproc
          type(DFT_wavefunction), intent(inout) :: wfn
          type(input_variables), intent(in) :: in
          type(atoms_data),intent(in) :: atoms
          type(denspot_distribution), intent(in) :: dpbox
        end subroutine kswfn_init_comm


        subroutine nonlocal_forces_linear(iproc,nproc,npsidim_orbs,lr,hx,hy,hz,at,rxyz,&
             orbs,nlpsp,lzd,collcom,phi,denskern,fsep,refill,strten)
          use module_base
          use module_types
          implicit none
          type(atoms_data), intent(in) :: at
          type(local_zone_descriptors), intent(in) :: lzd
          type(collective_comms),intent(in) :: collcom
          type(DFT_PSP_projectors), intent(inout) :: nlpsp
          logical, intent(in) :: refill
          integer, intent(in) :: iproc, nproc, npsidim_orbs
          real(gp), intent(in) :: hx,hy,hz
          type(locreg_descriptors) :: lr
          type(orbitals_data), intent(in) :: orbs
          real(gp), dimension(3,at%astruct%nat), intent(in) :: rxyz
          real(wp), dimension(npsidim_orbs), intent(in) :: phi
          type(SparseMatrix),intent(in) :: denskern
          real(gp), dimension(3,at%astruct%nat), intent(inout) :: fsep
          real(gp), dimension(6), intent(out) :: strten
        end subroutine nonlocal_forces_linear

        subroutine calculate_overlap_transposed(iproc, nproc, orbs, collcom, &
                   psit_c1, psit_c2, psit_f1, psit_f2, ovrlp)
          use module_base
          use module_types
          implicit none
          
          ! Calling arguments
          integer,intent(in) :: iproc, nproc
          type(orbitals_data),intent(in) :: orbs
          type(collective_comms),intent(in) :: collcom
          real(kind=8),dimension(collcom%ndimind_c),intent(in) :: psit_c1, psit_c2
          real(kind=8),dimension(7*collcom%ndimind_f),intent(in) :: psit_f1, psit_f2
          type(sparseMatrix),intent(inout) :: ovrlp
        end subroutine calculate_overlap_transposed

        subroutine build_linear_combination_transposed(collcom, sparsemat, psitwork_c, psitwork_f, &
             reset, psit_c, psit_f, iproc)
          use module_base
          use module_types
          implicit none
          
          ! Calling arguments
          type(sparseMatrix),intent(in) :: sparsemat
          type(collective_comms),intent(in) :: collcom
          real(kind=8),dimension(collcom%ndimind_c),intent(in) :: psitwork_c
          real(kind=8),dimension(7*collcom%ndimind_f),intent(in) :: psitwork_f
          logical,intent(in) :: reset
          real(kind=8),dimension(collcom%ndimind_c),intent(inout) :: psit_c
          real(kind=8),dimension(7*collcom%ndimind_f),intent(inout) :: psit_f
          integer, intent(in) :: iproc
        end subroutine build_linear_combination_transposed

        subroutine sparsemm(nseq, a_seq, b, c, norb, norbp, ivectorindex, nout, onedimindices)
          use module_base
          use module_types
          implicit none
          integer, intent(in) :: norb,norbp,nseq
          real(kind=8), dimension(norb,norbp),intent(in) :: b
          real(kind=8), dimension(nseq),intent(in) :: a_seq
          real(kind=8), dimension(norb,norbp), intent(out) :: c
          integer,dimension(nseq),intent(in) :: ivectorindex
          integer,intent(in) :: nout
          integer,dimension(4,nout) :: onedimindices
        end subroutine sparsemm

        subroutine axpy_kernel_vectors(norbp, norb, nout, onedimindices, a, x, y)
          use module_base
          use module_types
          implicit none
          integer,intent(in) :: norbp, norb, nout
          integer,dimension(4,nout),intent(in) :: onedimindices
          real(kind=8),intent(in) :: a
          real(kind=8),dimension(norb,norbp),intent(in) :: x
          real(kind=8),dimension(norb,norbp),intent(inout) :: y
        end subroutine axpy_kernel_vectors

        subroutine axbyz_kernel_vectors(norbp, norb, nout, onedimindices, a, x, b, y, z)
          use module_base
          use module_types
          implicit none
          integer,intent(in) :: norbp, norb, nout
          integer,dimension(4,nout),intent(in) :: onedimindices
          real(8),intent(in) :: a, b
          real(kind=8),dimension(norb,norbp),intent(in) :: x, y
          real(kind=8),dimension(norb,norbp),intent(out) :: z
        end subroutine axbyz_kernel_vectors

        subroutine copy_kernel_vectors(norbp, norb, nout, onedimindices, a, b)
          use module_base
          use module_types
          implicit none
          integer,intent(in) :: norbp, norb, nout
          integer,dimension(4,nout),intent(in) :: onedimindices
          real(kind=8),dimension(norb,norbp),intent(in) :: a
          real(kind=8),dimension(norb,norbp),intent(out) :: b
        end subroutine copy_kernel_vectors

        subroutine chebyshev_clean(iproc, nproc, npl, cc, orbs, foe_obj, kernel, ham_compr, &
                   ovrlp_compr, calculate_SHS, nsize_polynomial, SHS, fermi, penalty_ev, chebyshev_polynomials, &
                   emergency_stop)
          use module_base
          use module_types
          implicit none
          integer,intent(in) :: iproc, nproc, npl, nsize_polynomial
          real(8),dimension(npl,3),intent(in) :: cc
          type(orbitals_data),intent(in) :: orbs
          type(foe_data),intent(in) :: foe_obj
          type(sparseMatrix), intent(in) :: kernel
          real(kind=8),dimension(kernel%nvctr),intent(in) :: ham_compr, ovrlp_compr
          logical,intent(in) :: calculate_SHS
          real(kind=8),dimension(kernel%nvctr),intent(inout) :: SHS
          real(kind=8),dimension(orbs%norb,orbs%norbp),intent(out) :: fermi
          real(kind=8),dimension(orbs%norb,orbs%norbp,2),intent(out) :: penalty_ev
          real(kind=8),dimension(nsize_polynomial,npl),intent(out) :: chebyshev_polynomials
          logical,intent(out) :: emergency_stop
        end subroutine chebyshev_clean

        subroutine init_onedimindices(norbp, isorb, foe_obj, sparsemat, nout, onedimindices)
          use module_base
          use module_types
          implicit none
        
          ! Calling arguments
          integer,intent(in) :: norbp, isorb
          type(foe_data),intent(in) :: foe_obj
          type(sparseMatrix),intent(in) :: sparsemat
          integer,intent(out) :: nout
          integer,dimension(:,:),pointer :: onedimindices
        end subroutine init_onedimindices

        subroutine enable_sequential_acces_vector(norbp, norb, isorb, foe_obj, b, nseq, bseq, indexarr)
          use module_base
          use module_types
          implicit none
          integer,intent(in) :: norbp, norb, isorb
          type(foe_data),intent(in) :: foe_obj
          real(kind=8),dimension(norb,norbp),intent(in) :: b
          integer,intent(out) :: nseq
          real(kind=8),dimension(:),pointer,intent(out) :: bseq
          integer,dimension(norb,norbp),intent(out) :: indexarr
        end subroutine enable_sequential_acces_vector

        subroutine set_variables_for_hybrid(nlr, input, at, orbs, lowaccur_converged, confdatarr, &
                   target_function, nit_basis, nit_scc, mix_hist, locrad, alpha_mix, convCritMix, &
                   conv_crit_TMB)
          use module_base
          use module_types
          implicit none
          integer,intent(in) :: nlr
          type(input_variables),intent(in) :: input
          type(atoms_data),intent(in) :: at
          type(orbitals_data),intent(in) :: orbs
          logical,intent(out) :: lowaccur_converged
          type(confpot_data),dimension(orbs%norbp),intent(inout) :: confdatarr
          integer,intent(out) :: target_function, nit_basis, nit_scc, mix_hist
          real(kind=8),dimension(nlr),intent(out) :: locrad
          real(kind=8),intent(out) :: alpha_mix, convCritMix, conv_crit_TMB
        end subroutine set_variables_for_hybrid

        subroutine locreg_bounds(n1,n2,n3,nfl1,nfu1,nfl2,nfu2,nfl3,nfu3,wfd,bounds)
          use module_base
          use module_types
          implicit none
          integer, intent(in) :: n1,n2,n3
          integer, intent(in) :: nfl1,nfu1,nfl2,nfu2,nfl3,nfu3
          type(wavefunctions_descriptors), intent(in) :: wfd
          type(convolutions_bounds), intent(out) :: bounds
        end subroutine locreg_bounds

        subroutine wfd_to_logrids(n1,n2,n3,wfd,logrid_c,logrid_f)
          use module_base
          use module_types
          implicit none
          integer, intent(in) :: n1,n2,n3
          type(wavefunctions_descriptors), intent(in) :: wfd
          logical, dimension(0:n1,0:n2,0:n3), intent(out) :: logrid_c,logrid_f
        end subroutine wfd_to_logrids

        subroutine make_bounds(n1,n2,n3,logrid,ibyz,ibxz,ibxy)
           implicit none
           integer, intent(in) :: n1,n2,n3
           logical, dimension(0:n1,0:n2,0:n3), intent(in) :: logrid
           integer, dimension(2,0:n2,0:n3), intent(out) :: ibyz
           integer, dimension(2,0:n1,0:n3), intent(out) :: ibxz
           integer, dimension(2,0:n1,0:n2), intent(out) :: ibxy
        end subroutine make_bounds

        subroutine make_all_ib(n1,n2,n3,nfl1,nfu1,nfl2,nfu2,nfl3,nfu3,&
             ibxy_c,ibzzx_c,ibyyzz_c,ibxy_f,ibxy_ff,ibzzx_f,ibyyzz_f,&
             ibyz_c,ibzxx_c,ibxxyy_c,ibyz_f,ibyz_ff,ibzxx_f,ibxxyy_f,ibyyzz_r)
          use module_base
          implicit none
          integer,intent(in)::n1,n2,n3,nfl1,nfu1,nfl2,nfu2,nfl3,nfu3
          integer :: i1,i2,i3,i_stat,i_all !n(c) m1,m2,m3
          integer,intent(in):: ibyz_c(2,0:n2,0:n3),ibxy_c(2,0:n1,0:n2)
          integer,intent(in):: ibyz_f(2,0:n2,0:n3),ibxy_f(2,0:n1,0:n2)
          integer,intent(inout):: ibzzx_c(2,-14:2*n3+16,0:n1) 
          integer,intent(out):: ibyyzz_c(2,-14:2*n2+16,-14:2*n3+16)
          integer,intent(out):: ibxy_ff(2,nfl1:nfu1,nfl2:nfu2)
          integer,intent(inout):: ibzzx_f(2,-14+2*nfl3:2*nfu3+16,nfl1:nfu1) 
          integer,intent(out):: ibyyzz_f(2,-14+2*nfl2:2*nfu2+16,-14+2*nfl3:2*nfu3+16)
          integer,intent(out):: ibzxx_c(2,0:n3,-14:2*n1+16) ! extended boundary arrays
          integer,intent(out):: ibxxyy_c(2,-14:2*n1+16,-14:2*n2+16)
          integer,intent(inout):: ibyz_ff(2,nfl2:nfu2,nfl3:nfu3)
          integer,intent(out):: ibzxx_f(2,nfl3:nfu3,2*nfl1-14:2*nfu1+16)
          integer,intent(out):: ibxxyy_f(2,2*nfl1-14:2*nfu1+16,2*nfl2-14:2*nfu2+16)
          character(len=*), parameter :: subname=' make_all_ib'
          logical,allocatable:: logrid_big(:)
          integer,intent(out):: ibyyzz_r(2,-14:2*n2+16,-14:2*n3+16)
        end subroutine make_all_ib

        subroutine make_ib_inv(logrid_big,ibxy,ibzzx,ibyyzz,nfl1,nfu1,nfl2,nfu2,nfl3,nfu3)
          implicit none
          integer, intent(in) :: nfl1,nfu1,nfl2,nfu2,nfl3,nfu3
          integer,intent(in):: ibxy(2,nfl1:nfu1,nfl2:nfu2)
          integer,intent(inout):: ibzzx(2,-14+2*nfl3:2*nfu3+16,nfl1:nfu1) 
          integer,intent(out):: ibyyzz(2,-14+2*nfl2:2*nfu2+16,-14+2*nfl3:2*nfu3+16)
          logical, intent(inout) :: logrid_big(nfl3:nfu3,2*nfl1-14:2*nfu1+16,2*nfl2-14:2*nfu2+16)! work array
          integer :: nt
        end subroutine make_ib_inv

        subroutine ib_to_logrid_inv(ib,logrid,nfl,nfu,ndat)
          implicit none
          integer, intent(in) :: ndat,nfl,nfu
          integer, intent(in) :: ib(2,ndat)! input
          logical, intent(out) :: logrid(-14+2*nfl:2*nfu+16,ndat)! output
        end subroutine ib_to_logrid_inv

        subroutine ib_from_logrid_inv(ib,logrid,ml1,mu1,ndat)
          implicit none
          integer, intent(in) :: ml1,mu1,ndat
          integer, intent(out) :: ib(2,ndat)
          logical, intent(in) :: logrid(ndat,ml1:mu1)
        end subroutine ib_from_logrid_inv

        subroutine squares(ib,n2,n3)
          implicit none
          integer,intent(in)::n2,n3
          integer,intent(inout)::ib(2,0:n2,0:n3)
        end subroutine squares

        subroutine make_ib_c(logrid_big,ibyz,ibzxx,ibxxyy,n1,n2,n3)
          implicit none
          integer nt,n1,n2,n3
          integer ibyz(2,0:n2,0:n3)! input
          integer ibzxx(2,0:n3,-14:2*n1+16)!output
          integer ibxxyy(2,-14:2*n1+16,-14:2*n2+16)!output
          logical logrid_big(0:n3,-14:2*n1+16,-14:2*n2+16)! work array
        end subroutine make_ib_c

        subroutine ib_to_logrid_rot(ib,logrid,nfl,nfu,ndat)
          implicit none
          integer ndat,nfl,nfu,l,i
          integer ib(2,ndat)! input
          logical logrid(ndat,-14+2*nfl:2*nfu+16)! output
        end subroutine ib_to_logrid_rot

        subroutine ib_from_logrid(ib,logrid,ml1,mu1,ndat)
          implicit none
          integer i,i1
          integer ml1,mu1,ndat
          integer ib(2,ndat)
          logical logrid(ml1:mu1,ndat)
        end subroutine ib_from_logrid

        subroutine make_ib(logrid_big,ibyz,ibzxx,ibxxyy,nfl1,nfu1,nfl2,nfu2,nfl3,nfu3)
          implicit none
          integer nt,nfl1,nfu1,nfl2,nfu2,nfl3,nfu3
          integer ibyz(  2,nfl2:nfu2,nfl3:nfu3)! input
          integer ibzxx( 2,          nfl3:nfu3,2*nfl1-14:2*nfu1+16)!output
          integer ibxxyy(2,                    2*nfl1-14:2*nfu1+16,2*nfl2-14:2*nfu2+16)!output
          logical logrid_big(           nfl3:nfu3,2*nfl1-14:2*nfu1+16,2*nfl2-14:2*nfu2+16)! work array
        end subroutine make_ib

        subroutine squares_1d(ib,nfl2,nfu2,nfl3,nfu3)
          implicit none
          integer,intent(in) :: nfl2,nfu2,nfl3,nfu3
          integer,intent(inout) :: ib(2,nfl2:nfu2,nfl3:nfu3)
        end subroutine squares_1d

        subroutine determine_sequential_length(norbp, isorb, norb, foe_obj, sparsemat, nseq, nmaxsegk, nmaxvalk)
          use module_base
          use module_types
          implicit none
          integer,intent(in) :: norbp, isorb, norb
          type(foe_data),intent(in) :: foe_obj
          type(sparseMatrix),intent(in) :: sparsemat
          integer,intent(out) :: nseq, nmaxsegk, nmaxvalk
        end subroutine determine_sequential_length

        subroutine get_arrays_for_sequential_acces(norbp, isorb, norb, foe_obj, sparsemat, nseq, nmaxsegk, nmaxvalk, &
                   istindexarr, ivectorindex)
          use module_base
          use module_types
          implicit none
          integer,intent(in) :: norbp, isorb, norb, nseq, nmaxsegk, nmaxvalk
          type(foe_data),intent(in) :: foe_obj
          type(sparseMatrix),intent(in) :: sparsemat
          integer,dimension(nmaxvalk,nmaxsegk,norbp),intent(out) :: istindexarr
          integer,dimension(nseq),intent(out) :: ivectorindex
        end subroutine get_arrays_for_sequential_acces

        subroutine sequential_acces_matrix(norbp, isorb, norb, foe_obj, sparsemat, a, nseq, nmaxsegk, nmaxvalk, a_seq)
          use module_base
          use module_types
          implicit none
          integer,intent(in) :: norbp, isorb, norb, nseq, nmaxsegk, nmaxvalk
          type(foe_data),intent(in) :: foe_obj
          type(sparseMatrix),intent(in) :: sparsemat
          real(kind=8),dimension(sparsemat%nvctr),intent(in) :: a
          real(kind=8),dimension(nseq),intent(out) :: a_seq
        end subroutine sequential_acces_matrix

        subroutine orthonormalize_subset(iproc, nproc, methTransformOverlap, npsidim_orbs, &
                   orbs, at, minorbs_type, maxorbs_type, lzd, ovrlp, inv_ovrlp_half, collcom, orthpar, &
                   lphi, psit_c, psit_f, can_use_transposed)
          use module_base
          use module_types
          implicit none
          integer,intent(in) :: iproc,nproc,methTransformOverlap,npsidim_orbs
          type(orbitals_data),intent(in) :: orbs
          type(atoms_data),intent(in) :: at
          integer,dimension(at%astruct%ntypes),intent(in) :: minorbs_type, maxorbs_type
          type(local_zone_descriptors),intent(in) :: lzd
          type(sparseMatrix),intent(inout) :: ovrlp
          type(sparseMatrix),intent(inout) :: inv_ovrlp_half ! technically inv_ovrlp structure, but same pattern
          type(collective_comms),intent(in) :: collcom
          type(orthon_data),intent(in) :: orthpar
          real(kind=8),dimension(npsidim_orbs), intent(inout) :: lphi
          real(kind=8),dimension(:),pointer :: psit_c, psit_f
          logical,intent(inout) :: can_use_transposed
        end subroutine orthonormalize_subset

        subroutine gramschmidt_subset(iproc, nproc, methTransformOverlap, npsidim_orbs, &
                   orbs, at, minorbs_type, maxorbs_type, lzd, ovrlp, inv_ovrlp_half, collcom, orthpar, &
                   lphi, psit_c, psit_f, can_use_transposed)
          use module_base
          use module_types
          implicit none
          integer,intent(in) :: iproc,nproc,methTransformOverlap,npsidim_orbs
          type(orbitals_data),intent(in) :: orbs
          type(atoms_data),intent(in) :: at
          integer,dimension(at%astruct%ntypes),intent(in) :: minorbs_type, maxorbs_type
          type(local_zone_descriptors),intent(in) :: lzd
          type(sparseMatrix),intent(inout) :: ovrlp
          type(sparseMatrix),intent(inout) :: inv_ovrlp_half ! technically inv_ovrlp structure, but same pattern
          type(collective_comms),intent(in) :: collcom
          type(orthon_data),intent(in) :: orthpar
          real(kind=8),dimension(npsidim_orbs), intent(inout) :: lphi
          real(kind=8),dimension(:),pointer :: psit_c, psit_f
          logical,intent(inout) :: can_use_transposed
        end subroutine gramschmidt_subset

        subroutine overlapPowerGeneral(iproc, nproc, iorder, power, blocksize, norb, ovrlp, inv_ovrlp, error, &
             orbs, ovrlp_smat, inv_ovrlp_smat, check_accur)
          use module_base
          use module_types
          implicit none
  
          ! Calling arguments
          integer,intent(in) :: iproc, nproc, iorder, power, blocksize, norb
          real(kind=8),dimension(:,:),pointer :: ovrlp
          real(kind=8),dimension(:,:),pointer :: inv_ovrlp
          real(kind=8),intent(out) :: error
          type(orbitals_data), optional, intent(in) :: orbs
          type(sparseMatrix), optional, intent(inout) :: ovrlp_smat, inv_ovrlp_smat
          logical,intent(in),optional :: check_accur
        end subroutine overlapPowerGeneral

        subroutine overlap_plus_minus_one_half_exact(norb,blocksize,plusminus,inv_ovrlp_half,orbs)
          use module_base
          use module_types
          implicit none
          integer,intent(in) :: norb,blocksize
          real(kind=8),dimension(:,:),pointer :: inv_ovrlp_half
          logical, intent(in) :: plusminus
          type(orbitals_data), optional, intent(in) :: orbs
        end subroutine overlap_plus_minus_one_half_exact

        subroutine input_wf_memory_new(nproc,iproc, atoms, &
                 rxyz_old, hx_old, hy_old, hz_old, d_old, wfd_old, psi_old,lzd_old, &
                 rxyz,hx,hy,hz,d,wfd,psi,orbs,lzd,displ)
          use module_defs
          use module_types
          implicit none
          integer, intent(in) :: iproc,nproc
          type(atoms_data), intent(in) :: atoms
          real(gp), dimension(3, atoms%astruct%nat), intent(in) :: rxyz, rxyz_old
          real(gp), intent(in) :: hx, hy, hz, hx_old, hy_old, hz_old,displ
          type(grid_dimensions), intent(in) :: d, d_old
          type(wavefunctions_descriptors), intent(in) :: wfd
          type(wavefunctions_descriptors), intent(inout) :: wfd_old
          type(orbitals_data), intent(in) :: orbs
          type(local_zone_descriptors), intent(inout) :: lzd_old
          type(local_zone_descriptors), intent(in) :: lzd
          real(wp), dimension(:), pointer :: psi, psi_old
        end subroutine input_wf_memory_new
      
        subroutine integral_equation(iproc,nproc,atoms,wfn,ngatherarr,local_potential,GPU,xc,nlpsp,rxyz)
          use module_base
          use module_types
          use module_xc
          implicit none
          integer, intent(in) :: iproc,nproc
          type(atoms_data), intent(in) :: atoms
          type(DFT_wavefunction), intent(in) :: wfn
          type(GPU_pointers), intent(inout) :: GPU
          type(DFT_PSP_projectors), intent(inout) :: nlpsp
          type(xc_info), intent(in) :: xc
          integer, dimension(0:nproc-1,2), intent(in) :: ngatherarr
          real(gp), dimension(3,atoms%astruct%nat), intent(in) :: rxyz
          real(dp), dimension(:), pointer :: local_potential
        end subroutine integral_equation

        subroutine atoms_new(atoms)
          use module_types
          implicit none
          type(atoms_data), pointer :: atoms
        end subroutine atoms_new

        subroutine inputs_new(in)
          use module_types
          implicit none
          type(input_variables), pointer :: in
        end subroutine inputs_new

        subroutine init_matrixindex_in_compressed_fortransposed(iproc, nproc, orbs, collcom, collcom_shamop, &
                   collcom_sr, sparsemat)
          use module_base
          use module_types
          implicit none
          integer,intent(in) :: iproc, nproc
          type(orbitals_data),intent(in) :: orbs
          type(collective_comms),intent(in) :: collcom, collcom_shamop, collcom_sr
          type(sparseMatrix), intent(inout) :: sparsemat
        end subroutine init_matrixindex_in_compressed_fortransposed

        subroutine compress_polynomial_vector(iproc, nsize_polynomial, orbs, fermi, vector, vector_compressed)
          use module_base
          use module_types
          implicit none
          integer,intent(in) :: iproc, nsize_polynomial
          type(orbitals_data),intent(in) :: orbs
          type(sparseMatrix),intent(in) :: fermi
          real(kind=8),dimension(orbs%norb,orbs%norbp),intent(in) :: vector
          real(kind=8),dimension(nsize_polynomial),intent(out) :: vector_compressed
        end subroutine compress_polynomial_vector

        subroutine uncompress_polynomial_vector(iproc, nsize_polynomial, orbs, fermi, vector_compressed, vector)
          use module_base
          use module_types
          implicit none
          integer,intent(in) :: iproc, nsize_polynomial
          type(orbitals_data),intent(in) :: orbs
          type(sparseMatrix),intent(in) :: fermi
          real(kind=8),dimension(nsize_polynomial),intent(in) :: vector_compressed
          real(kind=8),dimension(orbs%norb,orbs%norbp),intent(out) :: vector
        end subroutine uncompress_polynomial_vector

        subroutine check_communication_sumrho(iproc, nproc, orbs, lzd, collcom_sr, denspot, denskern, check_sumrho)
          use module_base
          use module_types
          use yaml_output
          implicit none
          integer,intent(in) :: iproc, nproc
          type(local_zone_descriptors),intent(in) :: lzd
          type(orbitals_data),intent(in) :: orbs
          type(collective_comms),intent(in) :: collcom_sr
          type(DFT_local_fields),intent(in) :: denspot
          type(sparseMatrix),intent(inout) :: denskern
          integer,intent(in) :: check_sumrho
        end subroutine check_communication_sumrho

        subroutine purify_kernel(iproc, nproc, tmb, overlap_calculated, it_shift, it_opt, order_taylor)
          use module_base
          use module_types
          implicit none
          integer,intent(in) :: iproc, nproc, order_taylor
          type(DFT_wavefunction),intent(inout):: tmb
          logical,intent(inout):: overlap_calculated
          integer,intent(in) :: it_shift, it_opt
        end subroutine purify_kernel

        subroutine optimize_coeffs(iproc, nproc, orbs, tmb, ldiis_coeff, fnrm, fnrm_crit, itmax, energy, &
               sd_fit_curve, factor, itout, it_scc, it_cdft, reorder, num_extra)
          use module_base
          use module_types
          use diis_sd_optimization
          implicit none
          integer,intent(in):: iproc, nproc, itmax, itout, it_scc, it_cdft
          type(orbitals_data),intent(in):: orbs
          type(DFT_wavefunction),intent(inout):: tmb
          type(DIIS_obj), intent(inout) :: ldiis_coeff
          real(kind=gp),intent(in):: fnrm_crit
          real(kind=gp),intent(out):: fnrm
          real(kind=gp), intent(inout) :: energy
          logical, intent(in) :: sd_fit_curve
          real(kind=gp), intent(in) :: factor
          integer, optional, intent(in) :: num_extra
          logical, optional, intent(in) :: reorder
        end subroutine optimize_coeffs

        subroutine calculate_residue_ks(iproc, nproc, num_extra, ksorbs, tmb, hpsit_c, hpsit_f)
          use module_base
          use module_types
          implicit none

          ! Calling arguments
          integer, intent(in) :: iproc, nproc, num_extra
          type(dft_wavefunction), intent(in) :: tmb
          type(orbitals_data), intent(in) :: ksorbs
          real(kind=8),dimension(:),pointer :: hpsit_c, hpsit_f
        end subroutine calculate_residue_ks

        subroutine write_energies(iter,iscf,energs,gnrm,gnrm_zero,comment,only_energies)
          use module_base
          use module_types
          use yaml_output
          implicit none
          integer, intent(in) :: iter,iscf
          type(energy_terms), intent(in) :: energs
          real(gp), intent(in) :: gnrm,gnrm_zero
          character(len=*), intent(in) :: comment
          logical,intent(in),optional :: only_energies
        end subroutine write_energies

        subroutine build_ks_orbitals(iproc, nproc, tmb, KSwfn, at, rxyz, denspot, GPU, &
                 energs, nlpsp, input, &
                 energy, energyDiff, energyold)
          use module_base
          use module_types
          implicit none
          integer:: iproc, nproc
          type(DFT_wavefunction),intent(in) :: tmb, KSwfn
          type(atoms_data), intent(inout) :: at
          real(gp), dimension(3,at%astruct%nat), intent(in) :: rxyz
          type(DFT_local_fields), intent(inout) :: denspot
          type(GPU_pointers), intent(inout) :: GPU
          type(energy_terms),intent(inout) :: energs
          type(DFT_PSP_projectors), intent(inout) :: nlpsp
          type(input_variables),intent(in) :: input
          real(kind=8),intent(out) :: energy, energyDiff
          real(kind=8), intent(inout) :: energyold
        end subroutine build_ks_orbitals

        subroutine small_to_large_locreg(iproc, npsidim_orbs_small, npsidim_orbs_large, lzdsmall, lzdlarge, &
               orbs, phismall, philarge, to_global)
          use module_base
          use module_types
          implicit none
          integer,intent(in) :: iproc, npsidim_orbs_small, npsidim_orbs_large
          type(local_zone_descriptors),intent(in) :: lzdsmall, lzdlarge
          type(orbitals_data),intent(in) :: orbs
          real(kind=8),dimension(npsidim_orbs_small),intent(in) :: phismall
          real(kind=8),dimension(npsidim_orbs_large),intent(out) :: philarge
          logical,intent(in),optional :: to_global
        end subroutine small_to_large_locreg

        subroutine get_KS_residue(iproc, nproc, tmb, KSorbs, hpsit_c, hpsit_f, KSres)
          use module_base
          use module_types
          implicit none
          integer,intent(in) :: iproc, nproc
          type(DFT_wavefunction) :: tmb
          type(orbitals_data),intent(in) :: KSorbs
          real(kind=8),dimension(tmb%ham_descr%collcom%ndimind_c),intent(in) :: hpsit_c
          real(kind=8),dimension(7*tmb%ham_descr%collcom%ndimind_f),intent(in) :: hpsit_f
          real(kind=8),intent(out) :: KSres
        end subroutine get_KS_residue

        subroutine applyprojectorsonthefly(iproc,orbs,at,lr,&
             rxyz,hx,hy,hz,wfd,nlpsp,psi,hpsi,eproj_sum,&
             proj_G,paw)
          use module_base
          use module_types
          use gaussians, only:gaussian_basis
          implicit none
          integer, intent(in) :: iproc
          real(gp), intent(in) :: hx,hy,hz
          type(atoms_data), intent(in) :: at
          type(orbitals_data), intent(in) :: orbs
          type(wavefunctions_descriptors), intent(in) :: wfd
          type(DFT_PSP_projectors), intent(inout) :: nlpsp
          type(locreg_descriptors),intent(in) :: lr
          real(gp), dimension(3,at%astruct%nat), intent(in) :: rxyz
          real(wp), dimension((wfd%nvctr_c+7*wfd%nvctr_f)*orbs%nspinor*orbs%norbp), intent(in) :: psi
          real(wp), dimension((wfd%nvctr_c+7*wfd%nvctr_f)*orbs%nspinor*orbs%norbp), intent(inout) :: hpsi
          real(gp), intent(out) :: eproj_sum
          type(gaussian_basis),dimension(at%astruct%ntypes),optional,intent(in)::proj_G
          type(paw_objects),optional,intent(inout)::paw
        end subroutine applyprojectorsonthefly

        subroutine compress_matrix_for_allreduce(iproc,sparsemat)
          use module_base
          use module_types
          implicit none
          integer, intent(in) :: iproc
          type(sparseMatrix),intent(inout) :: sparsemat
        end subroutine compress_matrix_for_allreduce

        subroutine uncompressMatrix(iproc,sparsemat)
          use module_base
          use module_types
          implicit none
          integer, intent(in) :: iproc
          type(sparseMatrix), intent(inout) :: sparsemat
        end subroutine uncompressMatrix

        subroutine pulay_correction_new(iproc, nproc, tmb, orbs, at, fpulay)
          use module_base
          use module_types
          use yaml_output
          implicit none
          integer,intent(in) :: iproc, nproc
          type(DFT_wavefunction),intent(inout) :: tmb
          type(orbitals_data),intent(in) :: orbs
          type(atoms_data),intent(in) :: at
          real(kind=8),dimension(3,at%astruct%nat),intent(out) :: fpulay
        end subroutine pulay_correction_new

        subroutine diagonalize_localized(iproc, nproc, orbs, ovrlp, inv_ovrlp_half)
          use module_base
          use module_types
          implicit none
          integer,intent(in) :: iproc, nproc
          type(orbitals_data),intent(in) :: orbs
          type(sparseMatrix),intent(in) :: ovrlp
          type(sparseMatrix),intent(inout) :: inv_ovrlp_half
        end subroutine diagonalize_localized

        subroutine communication_arrays_repartitionrho_general(iproc, nproc, lzd, nscatterarr, istartend, &
                   ncomms_repartitionrho, commarr_repartitionrho)
          use module_base
          use module_types
          implicit none
          integer,intent(in) :: iproc, nproc
          type(local_zone_descriptors),intent(in) :: lzd
          integer,dimension(0:nproc-1,4),intent(in) :: nscatterarr !n3d,n3p,i3s+i3xcsh-1,i3xcsh
          integer,dimension(2,0:nproc-1),intent(in) :: istartend
          integer,intent(out) :: ncomms_repartitionrho
          integer,dimension(:,:),pointer,intent(out) :: commarr_repartitionrho
        end subroutine communication_arrays_repartitionrho_general
  
  end interface
END MODULE module_interfaces<|MERGE_RESOLUTION|>--- conflicted
+++ resolved
@@ -486,11 +486,8 @@
       subroutine density_and_hpot(dpbox,symObj,orbs,Lzd,pkernel,rhodsc,GPU,xc,psi,rho,vh,hstrten)
         use module_base
         use module_types
-<<<<<<< HEAD
+        use module_atoms, only: symmetry_data
         use module_xc
-=======
-        use module_atoms, only: symmetry_data
->>>>>>> 4fba34ae
         implicit none
         type(denspot_distribution), intent(in) :: dpbox
         type(rho_descriptors),intent(inout) :: rhodsc
@@ -505,14 +502,9 @@
         real(dp), dimension(:), pointer :: rho,vh
       end subroutine density_and_hpot
 
-<<<<<<< HEAD
       subroutine sumrho(dpbox,orbs,Lzd,GPU,symObj,rhodsc,xc,psi,rho_p,mapping)
-        use module_base
-=======
-      subroutine sumrho(dpbox,orbs,Lzd,GPU,symObj,rhodsc,psi,rho_p,mapping)
         use module_base, only: wp,gp
         use module_atoms, only: symmetry_data
->>>>>>> 4fba34ae
         use module_types
         use module_xc
         implicit none
@@ -2073,12 +2065,7 @@
        real(8),dimension(max(lborbs%npsidim_orbs,lborbs%npsidim_comp)),target,intent(inout):: phid
      end subroutine getDerivativeBasisFunctions
 
-<<<<<<< HEAD
-     subroutine mixrhopotDIIS(iproc, nproc, ndimpot, rhopot, rhopotold, mixdiis, ndimtot, alphaMix, mixMeth, pnrm, xc)
-=======
-
-     subroutine mixrhopotDIIS(iproc, nproc, n3d, n3p, glr, input, rhopot, rhopotold, mixdiis, alphaMix, ioffset, mixMeth, pnrm)
->>>>>>> 4fba34ae
+     subroutine mixrhopotDIIS(iproc, nproc, n3d, n3p, glr, input, rhopot, rhopotold, mixdiis, alphaMix, ioffset, mixMeth, pnrm, xc)
        use module_base
        use module_types
        use module_xc
@@ -3355,11 +3342,7 @@
           type(p2pComms),intent(out):: comgp
         end subroutine initialize_communication_potential
 
-<<<<<<< HEAD
-        subroutine local_potential_dimensions(Lzd,orbs,xc,ndimfirstproc)
-=======
-        subroutine local_potential_dimensions(iproc,Lzd,orbs,ndimfirstproc)
->>>>>>> 4fba34ae
+        subroutine local_potential_dimensions(iproc,Lzd,orbs,xc,ndimfirstproc)
           use module_base
           use module_types
           use module_xc
