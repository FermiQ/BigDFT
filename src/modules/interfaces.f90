--- conflicted
+++ resolved
@@ -761,11 +761,8 @@
            rxyz,rhopot,nlpsp,pkernel,psi,v,dpbox,xc,GPU)
         use module_base
         use module_types
-<<<<<<< HEAD
+        use communications_base, only: comms_cubic
         use module_xc
-=======
-        use communications_base, only: comms_cubic
->>>>>>> d057f0de
         implicit none
         integer, intent(in) :: iproc,nproc
         integer, intent(in) :: nvirt
@@ -1367,11 +1364,8 @@
            hx,hy,hz,rxyz,rhopot,psi,v,dpbox,xc,GPU)
         use module_base
         use module_types
-<<<<<<< HEAD
+        use communications_base, only: comms_cubic
         use module_xc
-=======
-        use communications_base, only: comms_cubic
->>>>>>> d057f0de
         implicit none
         integer, intent(in) :: iproc,nproc
         integer, intent(in) :: nvirt
@@ -3068,23 +3062,7 @@
           real(gp), dimension(:,:), optional, intent(out) :: rxyz_old
         end subroutine read_coeff_minbasis
 
-<<<<<<< HEAD
-
-        subroutine initialize_communication_potential(iproc, nproc, nscatterarr, orbs, lzd, comgp)
-          use module_base
-          use module_types
-          implicit none
-          integer,intent(in):: iproc, nproc
-          integer,dimension(0:nproc-1,4),intent(in):: nscatterarr !n3d,n3p,i3s+i3xcsh-1,i3xcsh
-          type(orbitals_data),intent(in):: orbs
-          type(local_zone_descriptors),intent(in):: lzd
-          type(p2pComms),intent(out):: comgp
-        end subroutine initialize_communication_potential
-
         subroutine local_potential_dimensions(iproc,Lzd,orbs,xc,ndimfirstproc)
-=======
-        subroutine local_potential_dimensions(iproc,Lzd,orbs,ndimfirstproc)
->>>>>>> d057f0de
           use module_base
           use module_types
           use module_xc
