!> @file
!! Define the module module_interfaces containing all interfaces
!!
!! @author
!!    Copyright (C) 2007-2011 BigDFT group (LG,DC)
!!    This file is distributed under the terms of the
!!    GNU General Public License, see ~/COPYING file
!!    or http://www.gnu.org/copyleft/gpl.txt .
!!    For the list of contributors, see ~/AUTHORS

!>  Modules which contains all interfaces
!!  Interfaces of:
!!  - call_bigdft
!!  - geopt
!!  - geopt_input_variables
!!  - conjgrad
!!  - copy_old_wavefunctions
!!  - system_size
!!  - MemoryEstimator
!!  - createWavefunctionsDescriptors
!!  - createProjectorsArrays
!!  - createDensPotDescriptors
!!  - createIonicPotential
!!  - import_gaussians
!!  - input_wf_diag
!!  - reformatmywaves
!!  - first_orthon
!!  - sumrho
!!  - LocalHamiltonianApplication
!!  - hpsitopsi
!!  - last_orthon
!!  - local_forces
!!  - orbitals_descriptors
!!  - projectors_derivatives
!!  - nonlocal_forces
!!  - CalculateTailCorrection
!!  - reformatonewave
module module_interfaces

   implicit none

   interface

      subroutine call_bigdft(nproc,iproc,atoms,rxyz,in,energy,fxyz,strten,fnoise,rst,infocode)
         !n(c) use module_base
         use module_types
         implicit none
         integer, intent(in) :: iproc,nproc
         type(input_variables),intent(inout) :: in
         type(atoms_data), intent(inout) :: atoms
         type(restart_objects), intent(inout) :: rst
         integer, intent(inout) :: infocode
         real(gp), intent(out) :: energy,fnoise
         real(gp), dimension(3,atoms%nat), intent(in) :: rxyz
         real(gp), dimension(6), intent(out) :: strten
         real(gp), dimension(3,atoms%nat), intent(out) :: fxyz
      END SUBROUTINE call_bigdft

      subroutine geopt(nproc,iproc,pos,at,fxyz,strten,epot,rst,in,ncount_bigdft)
        use module_base
        use module_types
        implicit none
        integer, intent(in) :: nproc,iproc
        type(atoms_data), intent(inout) :: at
        type(input_variables), intent(inout) :: in
        type(restart_objects), intent(inout) :: rst
        real(gp), intent(inout) :: epot
        integer, intent(inout) :: ncount_bigdft
        real(gp), dimension(3*at%nat), intent(inout) :: pos
        real(gp), dimension(6), intent(inout) :: strten
        real(gp), dimension(3*at%nat), intent(inout) :: fxyz
      END SUBROUTINE geopt

      subroutine kswfn_optimization_loop(iproc, nproc, o, &
           & alphamix, idsx, inputpsi, KSwfn, denspot, nlpspd, proj, energs, atoms, rxyz, GPU, xcstr, &
           & in)
        use module_base
        use module_types
        implicit none
        real(dp), dimension(6), intent(out) :: xcstr
        integer, intent(in) :: iproc, nproc, idsx, inputpsi
        real(gp), intent(in) :: alphamix
        type(DFT_optimization_loop), intent(inout) :: o
        type(DFT_wavefunction), intent(inout) :: KSwfn
        type(DFT_local_fields), intent(inout) :: denspot
        type(energy_terms), intent(inout) :: energs
        type(atoms_data), intent(in) :: atoms
        type(GPU_pointers), intent(inout) :: GPU
        type(nonlocal_psp_descriptors), intent(inout) :: nlpspd
        real(kind=8), dimension(:), pointer :: proj
        real(gp), dimension(3,atoms%nat), intent(in) :: rxyz
        type(input_variables), intent(in) :: in !<todo: Remove me
      END SUBROUTINE kswfn_optimization_loop

     subroutine timing(iproc,category,action)
       implicit none
       integer, intent(in) :: iproc
       character(len=*), intent(in) :: category
       character(len=2), intent(in) :: action
     end subroutine timing

      subroutine copy_old_wavefunctions(nproc,orbs,n1,n2,n3,wfd,psi,&
            &   n1_old,n2_old,n3_old,wfd_old,psi_old)
         !n(c) use module_base
         use module_types
         implicit none
         integer, intent(in) :: nproc,n1,n2,n3
         type(orbitals_data), intent(in) :: orbs
         type(wavefunctions_descriptors), intent(inout) :: wfd,wfd_old
         integer, intent(out) :: n1_old,n2_old,n3_old
         real(wp), dimension(:), pointer :: psi,psi_old
      END SUBROUTINE copy_old_wavefunctions

      subroutine system_properties(iproc,nproc,in,at,orbs,radii_cf,nelec)
         !n(c) use module_base
         use module_types
         implicit none
         integer, intent(in) :: iproc,nproc
         integer, intent(out) :: nelec
         type(input_variables), intent(in) :: in
         type(atoms_data), intent(inout) :: at
         type(orbitals_data), intent(inout) :: orbs
         real(gp), dimension(at%ntypes,3), intent(out) :: radii_cf
      END SUBROUTINE system_properties

      subroutine system_size(iproc,atoms,rxyz,radii_cf,crmult,frmult,hx,hy,hz,Glr,shift)
         !n(c) use module_base
         use module_types
         implicit none
         type(atoms_data), intent(inout) :: atoms
         integer, intent(in) :: iproc
         real(gp), intent(in) :: crmult,frmult
         real(gp), dimension(3,atoms%nat), intent(inout) :: rxyz
         real(gp), dimension(atoms%ntypes,3), intent(in) :: radii_cf
         real(gp), intent(inout) :: hx,hy,hz
         type(locreg_descriptors), intent(out) :: Glr
         real(gp), dimension(3), intent(out) :: shift
      END SUBROUTINE system_size

      subroutine standard_inputfile_names(inputs, radical, nproc)
         use module_types
         implicit none
         type(input_variables), intent(out) :: inputs
         character(len = *), intent(in) :: radical
         integer, intent(in) :: nproc
      END SUBROUTINE standard_inputfile_names

      subroutine read_input_variables(iproc,posinp,inputs,atoms,rxyz)
         !n(c) use module_base
         use module_types
         implicit none
         character(len=*), intent(in) :: posinp
         integer, intent(in) :: iproc
         type(input_variables), intent(inout) :: inputs
         type(atoms_data), intent(out) :: atoms
         real(gp), dimension(:,:), pointer :: rxyz
      END SUBROUTINE read_input_variables

      subroutine read_input_parameters(iproc,inputs,atoms,rxyz)
         !n(c) use module_base
         use module_types
         implicit none
         integer, intent(in) :: iproc
         type(input_variables), intent(inout) :: inputs
         type(atoms_data), intent(inout) :: atoms
         real(gp), dimension(:,:), pointer :: rxyz
      END SUBROUTINE read_input_parameters

      subroutine read_atomic_file(file,iproc,at,rxyz,status,comment,energy,fxyz)
         !n(c) use module_base
         use module_types
         implicit none
         character(len=*), intent(in) :: file
         integer, intent(in) :: iproc
         type(atoms_data), intent(inout) :: at
         real(gp), dimension(:,:), pointer :: rxyz
         integer, intent(out), optional :: status
         real(gp), intent(out), optional :: energy
         real(gp), dimension(:,:), pointer, optional :: fxyz
         character(len = 1024), intent(out), optional :: comment
      END SUBROUTINE read_atomic_file

      !> @author
      !! Written by Laurent K Beland 2011 UdeM
      !! For QM/MM implementation of BigDFT-ART
      subroutine initialize_atomic_file(iproc,at,rxyz)
         use module_base
         use module_types
         implicit none
         integer, intent(in) :: iproc
         type(atoms_data), intent(inout) :: at
         real(gp), dimension(:,:), pointer :: rxyz
      END SUBROUTINE initialize_atomic_file

      subroutine read_xyz_positions(iproc,ifile,atoms,rxyz,comment_,energy_,fxyz_,getLine)
         !n(c) use module_base
         use module_types
         implicit none
         integer, intent(in) :: iproc,ifile
         type(atoms_data), intent(inout) :: atoms
         real(gp), dimension(:,:), pointer :: rxyz
         real(gp), intent(out) :: energy_
         real(gp), dimension(:,:), pointer :: fxyz_
         character(len = 1024), intent(out) :: comment_
         interface
            subroutine getline(line,ifile,eof)
               integer, intent(in) :: ifile
               character(len=150), intent(out) :: line
               logical, intent(out) :: eof
            END SUBROUTINE getline
         end interface
      END SUBROUTINE read_xyz_positions

      subroutine read_ascii_positions(iproc,ifile,atoms,rxyz,comment_,energy_,fxyz_,getline)
         ! use module_base
         use module_types
         implicit none
         integer, intent(in) :: iproc,ifile
         type(atoms_data), intent(inout) :: atoms
         real(gp), dimension(:,:), pointer :: rxyz
         real(gp), intent(out) :: energy_
         real(gp), dimension(:,:), pointer :: fxyz_
         character(len = 1024), intent(out) :: comment_
         interface
            subroutine getline(line,ifile,eof)
               integer, intent(in) :: ifile
               character(len=150), intent(out) :: line
               logical, intent(out) :: eof
            END SUBROUTINE getline
         end interface
      END SUBROUTINE read_ascii_positions

      subroutine read_yaml_positions(filename, atoms,rxyz,comment_,energy_,fxyz_)
        use module_base
        use module_types
        implicit none
        character(len = *), intent(in) :: filename
        type(atoms_data), intent(inout) :: atoms
        real(gp), dimension(:,:), pointer :: rxyz
        real(gp), intent(out) :: energy_
        real(gp), dimension(:,:), pointer :: fxyz_
        character(len = 1024), intent(out) :: comment_
      END SUBROUTINE read_yaml_positions

      subroutine write_atomic_file(filename,energy,rxyz,atoms,comment,forces)
         !n(c) use module_base
         use module_types
         implicit none
         character(len=*), intent(in) :: filename,comment
         type(atoms_data), intent(in) :: atoms
         real(gp), intent(in) :: energy
         real(gp), dimension(3,atoms%nat), intent(in) :: rxyz
         real(gp), dimension(3,atoms%nat), intent(in), optional :: forces
      END SUBROUTINE write_atomic_file

      subroutine MemoryEstimator(nproc,idsx,lr,nat,norb,nspinor,nkpt,nprojel,nspin,itrpmax,iscf,peakmem)
         !n(c) use module_base
         use module_types
         implicit none
         !Arguments
         integer, intent(in) :: nproc,idsx,nat,norb,nspin,nprojel
         integer, intent(in) :: nkpt,nspinor,itrpmax,iscf
         type(locreg_descriptors), intent(in) :: lr
         real(kind=8), intent(out) :: peakmem
      END SUBROUTINE MemoryEstimator

      subroutine check_closed_shell(orbs,lcs)
         !n(c) use module_base
         use module_types
         implicit none
         type(orbitals_data), intent(in) :: orbs
         logical, intent(out) :: lcs
      END SUBROUTINE check_closed_shell

      subroutine orbitals_descriptors(iproc,nproc,norb,norbu,norbd,nspin,nspinor,nkpt,kpt,wkpt,orbs,simple,basedist)
         !n(c) use module_base
         use module_types
         implicit none
         logical, intent(in) :: simple !< simple calculation of the repartition
         integer, intent(in) :: iproc,nproc,norb,norbu,norbd,nkpt,nspin
         integer, intent(in) :: nspinor
         type(orbitals_data), intent(out) :: orbs
         real(gp), dimension(nkpt), intent(in) :: wkpt
         real(gp), dimension(3,nkpt), intent(in) :: kpt
         integer, dimension(0:nproc-1), intent(in), optional :: basedist 
      END SUBROUTINE orbitals_descriptors

      subroutine orbitals_communicators(iproc,nproc,lr,orbs,comms,basedist)
         use module_base
         use module_types
         implicit none
         integer, intent(in) :: iproc,nproc
         type(locreg_descriptors), intent(in) :: lr
         type(orbitals_data), intent(inout) :: orbs
         type(communications_arrays), intent(out) :: comms
         integer, dimension(0:nproc-1,orbs%nkpts), intent(in), optional :: basedist
      END SUBROUTINE orbitals_communicators


     subroutine orbitals_descriptors_forLinear(iproc,nproc,norb,norbu,norbd,nspin,nspinor,nkpt,kpt,wkpt,orbs)
       use module_base
       use module_types
       implicit none
       integer, intent(in) :: iproc,nproc,norb,norbu,norbd,nkpt,nspin
       integer, intent(in) :: nspinor
       type(orbitals_data), intent(out) :: orbs
       real(gp), dimension(nkpt), intent(in) :: wkpt
       real(gp), dimension(3,nkpt), intent(in) :: kpt
     END SUBROUTINE orbitals_descriptors_forLinear

      subroutine createWavefunctionsDescriptors(iproc,hx,hy,hz,atoms,rxyz,radii_cf,&
            &   crmult,frmult,Glr,output_denspot)
         !n(c) use module_base
         use module_types
         implicit none
         !Arguments
         type(atoms_data), intent(in) :: atoms
         integer, intent(in) :: iproc
         real(gp), intent(in) :: hx,hy,hz,crmult,frmult
         real(gp), dimension(3,atoms%nat), intent(in) :: rxyz
         real(gp), dimension(atoms%ntypes,3), intent(in) :: radii_cf
         type(locreg_descriptors), intent(inout) :: Glr
         logical, intent(in), optional :: output_denspot
      END SUBROUTINE createWavefunctionsDescriptors

     subroutine createProjectorsArrays(iproc,lr,rxyz,at,orbs,&
            &   radii_cf,cpmult,fpmult,hx,hy,hz,nlpspd,proj)
         !n(c) use module_base
         use module_types
         implicit none
       integer, intent(in) :: iproc
         type(atoms_data), intent(in) :: at
         type(orbitals_data), intent(in) :: orbs
         real(kind=8), intent(in) :: cpmult,fpmult,hx,hy,hz
       type(locreg_descriptors),intent(in) :: lr
         real(kind=8), dimension(3,at%nat), intent(in) :: rxyz
         real(kind=8), dimension(at%ntypes,3), intent(in) :: radii_cf
         type(nonlocal_psp_descriptors), intent(out) :: nlpspd
         real(kind=8), dimension(:), pointer :: proj
      END SUBROUTINE createProjectorsArrays

      subroutine density_descriptors(iproc,nproc,nspin,crmult,frmult,atoms,dpbox,&
           rho_commun,rxyz,radii_cf,rhodsc)
        use module_base
        use module_types
        use module_xc
        implicit none
        integer, intent(in) :: iproc,nproc,nspin
        real(gp), intent(in) :: crmult,frmult
        type(atoms_data), intent(in) :: atoms
        type(denspot_distribution), intent(in) :: dpbox
        character(len=3), intent(in) :: rho_commun
        real(gp), dimension(3,atoms%nat), intent(in) :: rxyz
        real(gp), dimension(atoms%ntypes,3), intent(in) :: radii_cf
        type(rho_descriptors), intent(out) :: rhodsc
      end subroutine density_descriptors
!!$      subroutine createDensPotDescriptors(iproc,nproc,atoms,gdim,hxh,hyh,hzh,&
!!$            &   rxyz,crmult,frmult,radii_cf,nspin,datacode,ixc,rho_commun,&
!!$         n3d,n3p,n3pi,i3xcsh,i3s,nscatterarr,ngatherarr,rhodsc)
!!$         !n(c) use module_base
!!$         use module_types
!!$         implicit none
!!$         !Arguments
!!$         character(len=1), intent(in) :: datacode
!!$         character(len=3), intent(in) :: rho_commun
!!$         integer, intent(in) :: iproc,nproc,ixc,nspin
!!$         real(gp), intent(in) :: crmult,frmult,hxh,hyh,hzh
!!$         type(atoms_data), intent(in) :: atoms
!!$         type(grid_dimensions), intent(in) :: gdim
!!$         real(gp), dimension(atoms%ntypes,3), intent(in) :: radii_cf
!!$         real(gp), dimension(3,atoms%nat), intent(in) :: rxyz
!!$         integer, intent(out) ::  n3d,n3p,n3pi,i3xcsh,i3s
!!$         type(rho_descriptors), intent(out) :: rhodsc
!!$         integer, dimension(0:nproc-1,4), intent(out) :: nscatterarr
!!$         integer, dimension(0:nproc-1,2), intent(out) :: ngatherarr
!!$      END SUBROUTINE createDensPotDescriptors

      subroutine createPcProjectorsArrays(iproc,n1,n2,n3,rxyz,at,orbs, &
            &   radii_cf,cpmult,fpmult,hx,hy,hz, ecut_pc, &
         pcproj_data , Glr)

         use module_base
         use module_types
         implicit none
         integer, intent(in) :: iproc,n1,n2,n3
         real(gp), intent(in) :: cpmult,fpmult,hx,hy,hz
         type(atoms_data), intent(in) :: at
         type(orbitals_data), intent(in) :: orbs

         real(gp), dimension(3,at%nat), intent(in) :: rxyz
         real(gp), dimension(at%ntypes,3), intent(in) :: radii_cf
         real(gp), intent(in):: ecut_pc

         type(pcproj_data_type) ::pcproj_data

         type(locreg_descriptors),  intent(in):: Glr

      END SUBROUTINE createPcProjectorsArrays


      subroutine applyPCprojectors(orbs,at,&
            &   hx,hy,hz,Glr,PPD,psi,hpsi, dotest)

         use module_base
         use module_types

         type(orbitals_data), intent(inout) :: orbs
         type(atoms_data) :: at
         real(gp), intent(in) :: hx,hy,hz
         type(locreg_descriptors), intent(in) :: Glr
         type(pcproj_data_type) ::PPD
         real(wp), dimension(:), pointer :: psi, hpsi
         logical, optional :: dotest
      END SUBROUTINE applyPCprojectors


      subroutine applyPAWprojectors(orbs,at,&
            &   hx,hy,hz,Glr,PAWD,psi,hpsi,  paw_matrix, dosuperposition , &
         sup_iatom, sup_l, sup_arraym) !, sup_arraychannel)

         use module_base
         use module_types

         type(orbitals_data), intent(inout) :: orbs
         type(atoms_data) :: at
         real(gp), intent(in) :: hx,hy,hz
         type(locreg_descriptors), intent(in) :: Glr
         type(pawproj_data_type) ::PAWD
         real(wp), dimension(:), pointer :: psi, hpsi, paw_matrix
         logical dosuperposition
         integer, optional :: sup_iatom, sup_l
         real(wp) , dimension(:), pointer, optional :: sup_arraym !, sup_arraychannel

       END SUBROUTINE applyPAWprojectors

       subroutine IonicEnergyandForces(iproc,nproc,at,hxh,hyh,hzh,elecfield,&
            & rxyz,eion,fion,dispersion,edisp,fdisp,ewaldstr,psoffset,n1,n2,n3,&
            & n1i,n2i,n3i,i3s,n3pi,pot_ion,pkernel)
         use module_base
         use module_types
         implicit none
         type(atoms_data), intent(in) :: at
         integer, intent(in) :: iproc,nproc,n1,n2,n3,n1i,n2i,n3i,i3s,n3pi,dispersion
         real(gp), intent(in) :: hxh,hyh,hzh
         real(gp), dimension(3), intent(in) :: elecfield
         real(gp), dimension(3,at%nat), intent(in) :: rxyz
         type(coulomb_operator), intent(in) :: pkernel
         real(gp), intent(out) :: eion,edisp,psoffset
         real(dp), dimension(6),intent(out) :: ewaldstr
         real(gp), dimension(:,:), pointer :: fion,fdisp
         real(dp), dimension(*), intent(out) :: pot_ion
       END SUBROUTINE IonicEnergyandForces

       subroutine createIonicPotential(geocode,iproc,nproc,verb,at,rxyz,&
            hxh,hyh,hzh,elecfield,n1,n2,n3,n3pi,i3s,n1i,n2i,n3i,pkernel,pot_ion,psoffset)
         use module_base
         use module_types
         implicit none
         character(len=1), intent(in) :: geocode
         integer, intent(in) :: iproc,nproc,n1,n2,n3,n3pi,i3s,n1i,n2i,n3i
         logical, intent(in) :: verb
         real(gp), intent(in) :: hxh,hyh,hzh,psoffset
         type(atoms_data), intent(in) :: at
         real(gp), dimension(3), intent(in) :: elecfield
         real(gp), dimension(3,at%nat), intent(in) :: rxyz
         type(coulomb_operator), intent(in) :: pkernel
         real(wp), dimension(*), intent(inout) :: pot_ion
       END SUBROUTINE createIonicPotential

       subroutine input_wf_empty(iproc, nproc, psi, hpsi, psit, orbs, &
            & band_structure_filename, input_spin, atoms, d, denspot)
         use module_defs
         use module_types
         implicit none
         integer, intent(in) :: iproc, nproc
         type(orbitals_data), intent(in) :: orbs
         character(len = *), intent(in) :: band_structure_filename
         integer, intent(in) :: input_spin
         type(atoms_data), intent(in) :: atoms
         type(grid_dimensions), intent(in) :: d
         type(DFT_local_fields), intent(inout) :: denspot
         real(wp), dimension(:), pointer :: psi
         real(kind=8), dimension(:), pointer :: hpsi, psit
       END SUBROUTINE input_wf_empty

       subroutine input_wf_random(iproc, nproc, psi, orbs)
         use module_defs
         use module_types
         implicit none
         integer, intent(in) :: iproc, nproc
         type(orbitals_data), intent(inout) :: orbs
         real(wp), dimension(:), pointer :: psi
       END SUBROUTINE input_wf_random

       subroutine input_wf_cp2k(iproc, nproc, nspin, atoms, rxyz, Lzd, &
            & hx, hy, hz, psi, orbs)
         use module_defs
         use module_types
         implicit none
         integer, intent(in) :: iproc, nproc, nspin
         type(atoms_data), intent(in) :: atoms
         real(gp), dimension(3, atoms%nat), intent(in) :: rxyz
         type(local_zone_descriptors), intent(in) :: Lzd
         real(gp), intent(in) :: hx, hy, hz
         type(orbitals_data), intent(inout) :: orbs
         real(wp), dimension(:), pointer :: psi
       END SUBROUTINE input_wf_cp2k

       subroutine input_wf_memory(iproc, atoms, &
            & rxyz_old, hx_old, hy_old, hz_old, d_old, wfd_old, psi_old, &
            & rxyz, hx, hy, hz, d, wfd, psi, orbs)
         use module_defs
         use module_types
         implicit none
         integer, intent(in) :: iproc
         type(atoms_data), intent(in) :: atoms
         real(gp), dimension(3, atoms%nat), intent(in) :: rxyz, rxyz_old
         real(gp), intent(in) :: hx, hy, hz, hx_old, hy_old, hz_old
         type(grid_dimensions), intent(in) :: d, d_old
         type(wavefunctions_descriptors), intent(in) :: wfd
         type(wavefunctions_descriptors), intent(inout) :: wfd_old
         type(orbitals_data), intent(in) :: orbs
         real(wp), dimension(:), pointer :: psi, psi_old
       END SUBROUTINE input_wf_memory

       subroutine input_wf_disk(iproc, nproc, input_wf_format, d, hx, hy, hz, &
            & in, atoms, rxyz, rxyz_old, wfd, orbs, psi)
         use module_defs
         use module_types
         implicit none
         integer, intent(in) :: iproc, nproc, input_wf_format
         type(grid_dimensions), intent(in) :: d
         real(gp), intent(in) :: hx, hy, hz
         type(input_variables), intent(in) :: in
         type(atoms_data), intent(in) :: atoms
         real(gp), dimension(3, atoms%nat), intent(in) :: rxyz
         real(gp), dimension(3, atoms%nat), intent(out) :: rxyz_old
         type(wavefunctions_descriptors), intent(in) :: wfd
         type(orbitals_data), intent(inout) :: orbs
         real(wp), dimension(:), pointer :: psi
       END SUBROUTINE input_wf_disk

       subroutine input_wf_diag(iproc,nproc,at,denspot,&
            orbs,nvirt,comms,Lzd,energs,rxyz,&
            nlpspd,proj,ixc,psi,hpsi,psit,G,&
            nspin,symObj,GPU,input)
         ! Input wavefunctions are found by a diagonalization in a minimal basis set
         ! Each processors write its initial wavefunctions into the wavefunction file
         ! The files are then read by readwave
         ! @todo pass GPU to be a local variable of this routine (initialized and freed here)
         use module_base
         use module_types
         implicit none
         !Arguments
         integer, intent(in) :: iproc,nproc,ixc
         integer, intent(inout) :: nspin,nvirt
         type(atoms_data), intent(in) :: at
         type(nonlocal_psp_descriptors), intent(in) :: nlpspd
         type(local_zone_descriptors), intent(in) :: Lzd
         type(communications_arrays), intent(in) :: comms
         type(orbitals_data), intent(inout) :: orbs
         type(energy_terms), intent(inout) :: energs
         type(DFT_local_fields), intent(inout) :: denspot
         type(GPU_pointers), intent(in) :: GPU
         type(input_variables):: input
         type(symmetry_data), intent(in) :: symObj
         real(gp), dimension(3,at%nat), intent(in) :: rxyz
         real(wp), dimension(nlpspd%nprojel), intent(in) :: proj
         type(gaussian_basis), intent(out) :: G !basis for davidson IG
         real(wp), dimension(:), pointer :: psi,hpsi,psit
       end subroutine input_wf_diag

       subroutine input_wf(iproc,nproc,in,GPU,atoms,rxyz,&
            denspot,denspot0,nlpspd,proj,KSwfn,tmb,tmbder,energs,inputpsi,input_wf_format,norbv,&
            wfd_old,psi_old,d_old,hx_old,hy_old,hz_old,rxyz_old,linear_start)
         use module_defs
         use module_types
         implicit none
         integer, intent(in) :: iproc, nproc, inputpsi,  input_wf_format
         type(input_variables), intent(in) :: in
         type(GPU_pointers), intent(in) :: GPU
         real(gp), intent(in) :: hx_old,hy_old,hz_old
         type(atoms_data), intent(inout) :: atoms
         real(gp), dimension(3, atoms%nat), target, intent(in) :: rxyz
         type(DFT_local_fields), intent(inout) :: denspot
         type(DFT_wavefunction), intent(inout) :: KSwfn,tmb,tmbder !<input wavefunction
         type(energy_terms), intent(inout) :: energs !<energies of the system
         real(gp), dimension(:), intent(out) :: denspot0 !< Initial density / potential, if needed
         real(wp), dimension(:), pointer :: psi_old
         integer, intent(out) :: norbv
         type(nonlocal_psp_descriptors), intent(in) :: nlpspd
         real(kind=8), dimension(:), pointer :: proj
         type(grid_dimensions), intent(in) :: d_old
         real(gp), dimension(3, atoms%nat), intent(inout) :: rxyz_old
         type(wavefunctions_descriptors), intent(inout) :: wfd_old
         logical, intent(in) :: linear_start
       END SUBROUTINE input_wf

       subroutine reformatmywaves(iproc,orbs,at,&
            &   hx_old,hy_old,hz_old,n1_old,n2_old,n3_old,rxyz_old,wfd_old,psi_old,&
         hx,hy,hz,n1,n2,n3,rxyz,wfd,psi)
         !n(c) use module_base
         use module_types
         implicit none
         integer, intent(in) :: iproc,n1_old,n2_old,n3_old,n1,n2,n3
         real(gp), intent(in) :: hx_old,hy_old,hz_old,hx,hy,hz
         type(wavefunctions_descriptors), intent(in) :: wfd,wfd_old
         type(atoms_data), intent(in) :: at
         type(orbitals_data), intent(in) :: orbs
         real(gp), dimension(3,at%nat), intent(in) :: rxyz,rxyz_old
         real(wp), dimension(wfd_old%nvctr_c+7*wfd_old%nvctr_f,orbs%nspinor*orbs%norbp), intent(in) :: psi_old
         real(wp), dimension(wfd%nvctr_c+7*wfd%nvctr_f,orbs%nspinor*orbs%norbp), intent(out) :: psi
      END SUBROUTINE reformatmywaves

      subroutine first_orthon(iproc,nproc,orbs,wfd,comms,psi,hpsi,psit,orthpar)
         !n(c) use module_base
         use module_types
         implicit none
         integer, intent(in) :: iproc,nproc
         type(orbitals_data), intent(in) :: orbs
         type(wavefunctions_descriptors), intent(in) :: wfd
         type(communications_arrays), intent(in) :: comms
         type(orthon_data):: orthpar
         real(wp), dimension(:) , pointer :: psi,hpsi,psit
      END SUBROUTINE first_orthon

      subroutine density_and_hpot(dpbox,symObj,orbs,Lzd,pkernel,rhodsc,GPU,psi,rho,vh,hstrten)
        use module_base
        use module_types
        implicit none
        type(denspot_distribution), intent(in) :: dpbox
        type(rho_descriptors),intent(inout) :: rhodsc
        type(orbitals_data), intent(in) :: orbs
        type(local_zone_descriptors), intent(in) :: Lzd
        type(symmetry_data), intent(in) :: symObj
        type(coulomb_operator), intent(in) :: pkernel
        real(wp), dimension(orbs%npsidim_orbs), intent(in) :: psi
        type(GPU_pointers), intent(inout) :: GPU
        real(gp), dimension(6), intent(out) :: hstrten
        real(dp), dimension(:), pointer :: rho,vh
      end subroutine density_and_hpot

      subroutine sumrho(dpbox,orbs,Lzd,GPU,symObj,rhodsc,psi,rho_p,mapping)
        use module_base
        use module_types
        implicit none
        !Arguments
        type(denspot_distribution), intent(in) :: dpbox
        type(rho_descriptors),intent(in) :: rhodsc
        type(orbitals_data), intent(in) :: orbs
        type(local_zone_descriptors), intent(in) :: Lzd
        type(symmetry_data), intent(in) :: symObj
        real(wp), dimension(orbs%npsidim_orbs), intent(in) :: psi
        real(dp), dimension(:,:), pointer :: rho_p
        type(GPU_pointers), intent(inout) :: GPU
        integer,dimension(orbs%norb),intent(in),optional:: mapping
      END SUBROUTINE sumrho

      !starting point for the communication routine of the density
      subroutine communicate_density(dpbox,nspin,rhodsc,rho_p,rho,keep_rhop)
        use module_base
        use module_types
        implicit none
        logical, intent(in) :: keep_rhop !< preserves the total density in the rho_p array
        integer, intent(in) :: nspin
        type(rho_descriptors),intent(in) :: rhodsc
        type(denspot_distribution), intent(in) :: dpbox
        real(dp), dimension(:,:), pointer :: rho_p !< partial density in orbital distribution scheme
        real(dp), dimension(max(dpbox%ndims(1)*dpbox%ndims(2)*dpbox%n3d,1),nspin), intent(out) :: rho
      END SUBROUTINE communicate_density

      subroutine rho_segkey(iproc,at,rxyz,crmult,frmult,radii_cf,&
            &   n1i,n2i,n3i,hxh,hyh,hzh,nspin,rho_d,iprint)
         !n(c) use module_base
         use module_types
         implicit none
         integer,intent(in) :: n1i,n2i,n3i,iproc,nspin
         type(atoms_data), intent(in) :: at
         real(gp), dimension(3,at%nat), intent(in) :: rxyz
         real(gp), intent(in) :: crmult,frmult,hxh,hyh,hzh
         real(gp), dimension(at%ntypes,3), intent(in) :: radii_cf
         logical,intent(in) :: iprint
         type(rho_descriptors),intent(inout) :: rho_d
       END SUBROUTINE rho_segkey

       subroutine LocalHamiltonianApplication(iproc,nproc,at,orbs,&
            Lzd,confdatarr,ngatherarr,pot,psi,hpsi,&
            energs,SIC,GPU,onlypot,pkernel,orbsocc,psirocc,dpbox,potential,comgp,hamcomp)
         use module_base
         use module_types
         use module_xc
         implicit none
         logical, intent(in) :: onlypot !< if true, only the potential operator is applied
         integer, intent(in) :: iproc,nproc
         type(atoms_data), intent(in) :: at
         type(orbitals_data), intent(in) :: orbs
         type(local_zone_descriptors), intent(in) :: Lzd 
         type(SIC_data), intent(in) :: SIC
         integer, dimension(0:nproc-1,2), intent(in) :: ngatherarr 
         real(wp), dimension(orbs%npsidim_orbs), intent(in) :: psi
         type(confpot_data), dimension(orbs%norbp) :: confdatarr
         real(wp), dimension(:), pointer :: pot
         !real(wp), dimension(*) :: pot
         type(energy_terms), intent(inout) :: energs
         real(wp), target, dimension(max(1,orbs%npsidim_orbs)), intent(inout) :: hpsi
         type(GPU_pointers), intent(inout) :: GPU
         type(coulomb_operator), intent(in), optional :: pkernel
         type(orbitals_data), intent(in), optional :: orbsocc
         real(wp), dimension(:), pointer, optional :: psirocc
         integer, optional, intent(in) :: hamcomp ! lr408 hc
         type(denspot_distribution),intent(in),optional :: dpbox
         real(wp), dimension(*), intent(in), optional, target :: potential !< Distributed potential. Might contain the density for the SIC treatments
         type(p2pComms),intent(inout), optional:: comgp
       end subroutine LocalHamiltonianApplication

       subroutine NonLocalHamiltonianApplication(iproc,at,orbs,rxyz,&
           proj,Lzd,nlpspd,psi,hpsi,eproj_sum)
        use module_base
        use module_types
        implicit none
        integer, intent(in) :: iproc
        type(atoms_data), intent(in) :: at
        type(orbitals_data),  intent(in) :: orbs
        type(local_zone_descriptors), intent(in) :: Lzd
        type(nonlocal_psp_descriptors), intent(in) :: nlpspd 
        real(wp), dimension(nlpspd%nprojel), intent(in) :: proj
        real(gp), dimension(3,at%nat), intent(in) :: rxyz
        real(wp), dimension(orbs%npsidim_orbs), intent(in) :: psi
        real(wp), dimension(orbs%npsidim_orbs), intent(inout) :: hpsi
        real(gp), intent(out) :: eproj_sum
      END SUBROUTINE NonLocalHamiltonianApplication

      subroutine SynchronizeHamiltonianApplication(nproc,orbs,Lzd,GPU,hpsi,&
           ekin_sum,epot_sum,eproj_sum,eSIC_DC,eexctX)
        use module_base
        use module_types
        use module_xc
        implicit none
        integer, intent(in) :: nproc
        type(orbitals_data),  intent(in) :: orbs
        type(local_zone_descriptors), intent(in) :: Lzd 
        type(GPU_pointers), intent(inout) :: GPU
        real(gp), intent(inout) :: ekin_sum,epot_sum,eproj_sum,eSIC_DC,eexctX
        real(wp), dimension(orbs%npsidim_orbs), intent(inout) :: hpsi
      END SUBROUTINE SynchronizeHamiltonianApplication

      subroutine hpsitopsi(iproc,nproc,iter,idsx,wfn)
         !n(c) use module_base
         use module_types
         implicit none
         integer, intent(in) :: iproc,nproc,idsx,iter
         type(DFT_wavefunction), intent(inout) :: wfn
      END SUBROUTINE hpsitopsi

      subroutine DiagHam(iproc,nproc,natsc,nspin,orbs,wfd,comms,&
            &   psi,hpsi,psit,orthpar,passmat,& !mandatory
         orbse,commse,etol,norbsc_arr,orbsv,psivirt) !optional
         !n(c) use module_base
         use module_types
         implicit none
         integer, intent(in) :: iproc,nproc,natsc,nspin
         type(wavefunctions_descriptors), intent(in) :: wfd
         type(communications_arrays), target, intent(in) :: comms
         type(orbitals_data), target, intent(inout) :: orbs
         type(orthon_data), intent(in) :: orthpar
         real(wp), dimension(:), pointer :: psi,hpsi,psit
         real(wp), dimension(*), intent(out) :: passmat
         !optional arguments
         real(gp), optional, intent(in) :: etol
         type(orbitals_data), optional, intent(in) :: orbsv
         type(orbitals_data), optional, target, intent(in) :: orbse
         type(communications_arrays), optional, target, intent(in) :: commse
         integer, optional, dimension(natsc+1,nspin), intent(in) :: norbsc_arr
         real(wp), dimension(:), pointer, optional :: psivirt
      END SUBROUTINE DiagHam

      subroutine last_orthon(iproc,nproc,iter,wfn,evsum,opt_keeppsit)
        use module_base
        use module_types
        implicit none
        integer, intent(in) :: iproc,nproc,iter
        real(wp), intent(out) :: evsum
        type(DFT_wavefunction), intent(inout) :: wfn
        logical, optional :: opt_keeppsit
      END SUBROUTINE last_orthon

      subroutine calculate_forces(iproc,nproc,psolver_groupsize,Glr,atoms,orbs,nlpspd,rxyz,hx,hy,hz,proj,i3s,n3p,nspin,&
           refill_proj,ngatherarr,rho,pot,potxc,psi,fion,fdisp,fxyz,&
           ewaldstr,hstrten,xcstr,strten,fnoise,pressure,psoffset)
        use module_base
        use module_types
        implicit none
        logical, intent(in) :: refill_proj
        integer, intent(in) :: iproc,nproc,i3s,n3p,nspin,psolver_groupsize
        real(gp), intent(in) :: hx,hy,hz,psoffset
        type(locreg_descriptors), intent(in) :: Glr
        type(atoms_data), intent(in) :: atoms
        type(locreg_descriptors) :: lr
        type(orbitals_data), intent(in) :: orbs
        type(nonlocal_psp_descriptors), intent(in) :: nlpspd
        integer, dimension(0:nproc-1,2), intent(in) :: ngatherarr 
        real(wp), dimension(nlpspd%nprojel), intent(inout) :: proj
        real(wp), dimension(Glr%d%n1i,Glr%d%n2i,n3p), intent(in) :: rho,pot,potxc
        real(wp), dimension(Glr%wfd%nvctr_c+7*Glr%wfd%nvctr_f,orbs%nspinor,orbs%norbp), intent(in) :: psi
        real(gp), dimension(6), intent(in) :: ewaldstr,hstrten,xcstr
        real(gp), dimension(3,atoms%nat), intent(in) :: rxyz,fion,fdisp
        real(gp), intent(out) :: fnoise,pressure
        real(gp), dimension(6), intent(out) :: strten
        real(gp), dimension(3,atoms%nat), intent(out) :: fxyz
      END SUBROUTINE calculate_forces
      
      subroutine CalculateTailCorrection(iproc,nproc,at,rbuf,orbs,&
            &   Glr,nlpspd,ncongt,pot,hgrid,rxyz,radii_cf,crmult,frmult,nspin,&
         proj,psi,output_denspot,ekin_sum,epot_sum,eproj_sum)
         !n(c) use module_base
         use module_types
         implicit none
         type(atoms_data), intent(in) :: at
         type(orbitals_data), intent(in) :: orbs
         type(locreg_descriptors), intent(in) :: Glr
         type(nonlocal_psp_descriptors), intent(inout) :: nlpspd
         integer, intent(in) :: iproc,nproc,ncongt,nspin
         logical, intent(in) :: output_denspot
         real(kind=8), intent(in) :: hgrid,crmult,frmult,rbuf
         real(kind=8), dimension(at%ntypes,3), intent(in) :: radii_cf
         real(kind=8), dimension(3,at%nat), intent(in) :: rxyz
         real(kind=8), dimension(Glr%d%n1i,Glr%d%n2i,Glr%d%n3i,nspin), intent(in) :: pot
         real(kind=8), dimension(nlpspd%nprojel), intent(in) :: proj
         real(kind=8), dimension(Glr%wfd%nvctr_c+7*Glr%wfd%nvctr_f,orbs%norbp), intent(in) :: psi
         real(kind=8), intent(out) :: ekin_sum,epot_sum,eproj_sum
      END SUBROUTINE CalculateTailCorrection

      !added for abinit compatilbility
      subroutine reformatonewave(displ,wfd,at,hx_old,hy_old,hz_old,&
           n1_old,n2_old,n3_old,rxyz_old,psigold,hx,hy,hz,n1,n2,n3,rxyz,psifscf,psi)
         !n(c) use module_base
         use module_types
         implicit none
         integer, intent(in) :: n1_old,n2_old,n3_old,n1,n2,n3
         real(gp), intent(in) :: hx,hy,hz,displ,hx_old,hy_old,hz_old
         type(wavefunctions_descriptors), intent(in) :: wfd
         type(atoms_data), intent(in) :: at
         real(gp), dimension(3,at%nat), intent(in) :: rxyz_old,rxyz
         real(wp), dimension(0:n1_old,2,0:n2_old,2,0:n3_old,2), intent(in) :: psigold
         real(wp), dimension(-7:2*n1+8,-7:2*n2+8,-7:2*n3+8), intent(out) :: psifscf
         real(wp), dimension(wfd%nvctr_c+7*wfd%nvctr_f), intent(out) :: psi
      END SUBROUTINE reformatonewave
      subroutine readonewave(unitwf,useFormattedInput,iorb,iproc,n1,n2,n3,&
            &   hx,hy,hz,at,wfd,rxyz_old,rxyz,psi,eval,psifscf)
         !n(c) use module_base
         use module_types
         implicit none
         logical, intent(in) :: useFormattedInput
         integer, intent(in) :: unitwf,iorb,iproc,n1,n2,n3
         type(wavefunctions_descriptors), intent(in) :: wfd
         type(atoms_data), intent(in) :: at
         real(gp), intent(in) :: hx,hy,hz
         real(gp), dimension(3,at%nat), intent(in) :: rxyz
         real(wp), intent(out) :: eval
         real(gp), dimension(3,at%nat), intent(out) :: rxyz_old
         real(wp), dimension(wfd%nvctr_c+7*wfd%nvctr_f), intent(out) :: psi
         real(wp), dimension(*), intent(out) :: psifscf !this supports different BC
      END SUBROUTINE readonewave
      subroutine writeonewave(unitwf,useFormattedOutput,iorb,n1,n2,n3,hx,hy,hz,nat,rxyz,  & 
         nseg_c,nvctr_c,keyg_c,keyv_c,  & 
         nseg_f,nvctr_f,keyg_f,keyv_f, & 
         psi_c,psi_f,eval)
         use module_base
         implicit none
         logical, intent(in) :: useFormattedOutput
         integer, intent(in) :: unitwf,iorb,n1,n2,n3,nat,nseg_c,nvctr_c,nseg_f,nvctr_f
         real(gp), intent(in) :: hx,hy,hz
         real(wp), intent(in) :: eval
         integer, dimension(nseg_c), intent(in) :: keyv_c
         integer, dimension(nseg_f), intent(in) :: keyv_f
         integer, dimension(2,nseg_c), intent(in) :: keyg_c
         integer, dimension(2,nseg_f), intent(in) :: keyg_f
         real(wp), dimension(nvctr_c), intent(in) :: psi_c
         real(wp), dimension(7,nvctr_f), intent(in) :: psi_f
         real(gp), dimension(3,nat), intent(in) :: rxyz
      END SUBROUTINE writeonewave

      subroutine davidson(iproc,nproc,in,at,&
           orbs,orbsv,nvirt,Lzd,comms,commsv,&
           rxyz,rhopot,nlpspd,proj,pkernel,psi,v,dpbox,GPU)
        use module_base
        use module_types
        implicit none
        integer, intent(in) :: iproc,nproc
        integer, intent(in) :: nvirt
        type(input_variables), intent(in) :: in
        type(atoms_data), intent(in) :: at
        type(nonlocal_psp_descriptors), intent(in) :: nlpspd
        type(local_zone_descriptors), intent(inout) :: Lzd
        type(orbitals_data), intent(in) :: orbs
        type(communications_arrays), intent(in) :: comms, commsv
        type(denspot_distribution), intent(in) :: dpbox
        real(gp), dimension(3,at%nat), intent(in) :: rxyz
        real(wp), dimension(nlpspd%nprojel), intent(in) :: proj
        type(coulomb_operator), intent(in) :: pkernel
        real(dp), dimension(*), intent(in) :: rhopot
        type(orbitals_data), intent(inout) :: orbsv
        type(GPU_pointers), intent(inout) :: GPU
        real(wp), dimension(:), pointer :: psi,v!=psivirt(nvctrp,nvirtep*nproc) 
      end subroutine davidson

      subroutine build_eigenvectors(iproc,norbu,norbd,norb,norbe,nvctrp,natsc,nspin,nspinore,nspinor,&
            &   ndim_hamovr,norbsc_arr,hamovr,psi,ppsit,passmat,nvirte,psivirt)
         use module_base
         implicit none
         !Arguments
         integer, intent(in) :: norbu,norbd,norb,norbe,nvctrp,natsc,nspin,nspinor,ndim_hamovr,nspinore
         integer, dimension(natsc+1,nspin), intent(in) :: norbsc_arr
         real(wp), dimension(nspin*ndim_hamovr), intent(in) :: hamovr
         real(wp), dimension(nvctrp,norbe), intent(in) :: psi
         real(wp), dimension(nvctrp*nspinor,norb), intent(out) :: ppsit
         real(wp), dimension(*), intent(out) :: passmat
         integer, dimension(2), intent(in), optional :: nvirte
         real(wp), dimension(*), optional :: psivirt
         integer:: iproc
      END SUBROUTINE build_eigenvectors

      subroutine preconditionall(orbs,lr,hx,hy,hz,ncong,hpsi,gnrm,gnrm_zero)
         !n(c) use module_base
         use module_types
         implicit none
         integer, intent(in) :: ncong
         real(gp), intent(in) :: hx,hy,hz
         type(locreg_descriptors), intent(in) :: lr
         type(orbitals_data), intent(in) :: orbs
         real(dp), intent(out) :: gnrm,gnrm_zero
         real(wp), dimension(lr%wfd%nvctr_c+7*lr%wfd%nvctr_f,orbs%norbp,orbs%nspinor), intent(inout) :: hpsi
      END SUBROUTINE preconditionall

      subroutine preconditionall2(iproc,nproc,orbs,Lzd,hx,hy,hz,ncong,hpsi,confdatarr,gnrm,gnrm_zero)
        use module_base
        use module_types
        implicit none
        integer, intent(in) :: iproc,nproc,ncong
        real(gp), intent(in) :: hx,hy,hz
        type(local_zone_descriptors), intent(in) :: Lzd
        type(orbitals_data), intent(in) :: orbs
        real(dp), intent(out) :: gnrm,gnrm_zero
        real(wp), dimension(orbs%npsidim_orbs), intent(inout) :: hpsi
        type(confpot_data), dimension(orbs%norbp), intent(in) :: confdatarr
      end subroutine preconditionall2

      subroutine transpose_v(iproc,nproc,orbs,wfd,comms,psi,&
            &   work,outadd) !optional
         !n(c) use module_base
         use module_types
         implicit none
         integer, intent(in) :: iproc,nproc
         type(orbitals_data), intent(in) :: orbs
         type(wavefunctions_descriptors), intent(in) :: wfd
         type(communications_arrays), intent(in) :: comms
         real(wp), dimension(wfd%nvctr_c+7*wfd%nvctr_f,orbs%nspinor,orbs%norbp), intent(inout) :: psi
         real(wp), dimension(:), pointer, optional :: work
         real(wp), intent(out), optional :: outadd
      END SUBROUTINE transpose_v

     subroutine transpose_v2(iproc,nproc,orbs,Lzd,comms,psi,&
          work,outadd) !optional
       use module_base
       use module_types
       implicit none
       integer, intent(in) :: iproc,nproc
       type(orbitals_data), intent(in) :: orbs
       type(local_zone_descriptors), intent(in) :: Lzd
       type(communications_arrays), intent(in) :: comms
       real(wp), dimension(:), pointer :: psi
       real(wp), dimension(:), pointer, optional :: work
       real(wp), dimension(*), intent(out), optional :: outadd
     end subroutine

      subroutine untranspose_v(iproc,nproc,orbs,wfd,comms,psi,&
            &   work,outadd) !optional
         !n(c) use module_base
         use module_types
         implicit none
         integer, intent(in) :: iproc,nproc
         type(orbitals_data), intent(in) :: orbs
         type(wavefunctions_descriptors), intent(in) :: wfd
         type(communications_arrays), intent(in) :: comms
         real(wp), dimension((wfd%nvctr_c+7*wfd%nvctr_f)*orbs%nspinor*orbs%norbp), intent(inout) :: psi
         real(wp), dimension(:), pointer, optional :: work
         real(wp), intent(out), optional :: outadd
      END SUBROUTINE untranspose_v

     subroutine plot_wf(orbname,nexpo,at,factor,lr,hx,hy,hz,rxyz,psi)
         !n(c) use module_base
         use module_types
         implicit none
         character(len=*) :: orbname
         integer, intent(in) :: nexpo
       real(dp), intent(in) :: factor
         real(gp), intent(in) :: hx,hy,hz
         type(atoms_data), intent(in) :: at
         real(gp), dimension(3,at%nat), intent(in) :: rxyz
         type(locreg_descriptors), intent(in) :: lr
         real(wp), dimension(lr%wfd%nvctr_c+7*lr%wfd%nvctr_f), intent(in) :: psi
      END SUBROUTINE plot_wf

      subroutine partial_density_free(rsflag,nproc,n1i,n2i,n3i,npsir,nspinn,nrhotot,&
            &   hfac,nscatterarr,spinsgn,psir,rho_p,ibyyzz_r) !ex-optional argument
         use module_base
         implicit none
         logical, intent(in) :: rsflag
         integer, intent(in) :: nproc,n1i,n2i,n3i,nrhotot,nspinn,npsir
         real(gp), intent(in) :: hfac,spinsgn
         integer, dimension(0:nproc-1,4), intent(in) :: nscatterarr
         real(wp), dimension(n1i,n2i,n3i,nspinn), intent(in) :: psir
         real(dp), dimension(n1i,n2i,nrhotot,nspinn), intent(inout) :: rho_p
         integer, dimension(:,:,:), pointer :: ibyyzz_r 
      END SUBROUTINE partial_density_free

      subroutine parse_cp2k_files(iproc,basisfile,orbitalfile,nat,ntypes,orbs,iatype,rxyz,&
            &   CP2K,wfn_cp2k)
         !n(c) use module_base
         use module_types
         implicit none
         character(len=*), intent(in) :: basisfile,orbitalfile
         integer, intent(in) :: iproc,nat,ntypes
         type(orbitals_data), intent(in) :: orbs
         integer, dimension(nat), intent(in) :: iatype
         real(gp), dimension(3,nat), target, intent(in) :: rxyz
         type(gaussian_basis), intent(out) :: CP2K
         real(wp), dimension(:,:), pointer :: wfn_cp2k
      END SUBROUTINE parse_cp2k_files

      subroutine read_gaussian_information(orbs,G,coeffs,filename, opt_fillrxyz)
         !n(c) use module_base
         use module_types
         implicit none
         character(len=*), intent(in) :: filename
         type(orbitals_data), intent(in) :: orbs
         type(gaussian_basis), intent(out) :: G
         real(wp), dimension(:,:), pointer :: coeffs
         logical, optional :: opt_fillrxyz
      END SUBROUTINE read_gaussian_information

      subroutine restart_from_gaussians(iproc,nproc,orbs,Lzd,hx,hy,hz,psi,G,coeffs)
         !n(c) use module_base
         use module_types
         implicit none
         integer, intent(in) :: iproc,nproc
         real(gp), intent(in) :: hx,hy,hz
         type(orbitals_data), intent(in) :: orbs
         type(local_zone_descriptors), intent(in) :: Lzd
         type(gaussian_basis), intent(inout) :: G
         real(wp), dimension(Lzd%Glr%wfd%nvctr_c+7*Lzd%Glr%wfd%nvctr_f,orbs%norbp), intent(out) :: psi
         real(wp), dimension(:,:), pointer :: coeffs
      END SUBROUTINE restart_from_gaussians

      subroutine inputguess_gaussian_orbitals(iproc,nproc,at,rxyz,nvirt,nspin,&
            &   orbs,orbse,norbsc_arr,locrad,G,psigau,eks)
         !n(c) use module_base
         use module_types
         implicit none
         integer, intent(in) :: iproc,nproc,nspin
         integer, intent(inout) :: nvirt
         type(atoms_data), intent(in) :: at
         type(orbitals_data), intent(in) :: orbs
         real(gp), dimension(3,at%nat), intent(in) :: rxyz
         real(gp), intent(out) :: eks
         integer, dimension(at%natsc+1,nspin), intent(out) :: norbsc_arr
         real(gp), dimension(at%nat), intent(out) :: locrad
         type(orbitals_data), intent(out) :: orbse
         type(gaussian_basis), intent(out) :: G
         real(wp), dimension(:,:,:), pointer :: psigau
      END SUBROUTINE inputguess_gaussian_orbitals


     subroutine inputguess_gaussian_orbitals_forLinear(iproc,nproc,norb,at,rxyz,nvirt,nspin,&
          nlr, norbsPerAt, mapping, &
          orbs,orbse,norbsc_arr,locrad,G,psigau,eks,quartic_prefactor)
       use module_base
       use module_types
       implicit none
       integer, intent(in) :: iproc,nproc,nspin,nlr,norb
       integer, intent(inout) :: nvirt
       type(atoms_data), intent(in) :: at
       type(orbitals_data), intent(in) :: orbs
       real(gp), dimension(3,at%nat), intent(in) :: rxyz
       integer,dimension(norb),intent(in):: mapping
       integer,dimension(at%nat),intent(in):: norbsPerAt
       real(gp), intent(out) :: eks
       integer, dimension(at%natsc+1,nspin), intent(out) :: norbsc_arr
       real(gp), dimension(at%nat), intent(out) :: locrad
       type(orbitals_data), intent(out) :: orbse
       type(gaussian_basis), intent(out) :: G
       real(wp), dimension(:,:,:), pointer :: psigau
       real(gp),dimension(at%ntypes),intent(in),optional:: quartic_prefactor
     END SUBROUTINE inputguess_gaussian_orbitals_forLinear

     subroutine inputguess_gaussian_orbitals_withOnWhichAtom(iproc,nproc,at,rxyz,Glr,nvirt,nspin,&
          orbs,orbse,norbsc_arr,locrad,G,psigau,eks,onWhichAtom)
       use module_base
       use module_types
       implicit none
       integer, intent(in) :: iproc,nproc,nspin
       integer, intent(inout) :: nvirt
       type(atoms_data), intent(inout) :: at
       type(orbitals_data), intent(in) :: orbs
       type(locreg_descriptors), intent(in) :: Glr
       real(gp), dimension(3,at%nat), intent(in) :: rxyz
       real(gp), intent(out) :: eks
       integer, dimension(at%natsc+1,nspin), intent(out) :: norbsc_arr
       real(gp), dimension(at%nat), intent(out) :: locrad
       type(orbitals_data), intent(inout) :: orbse
       type(gaussian_basis), intent(out) :: G
       real(wp), dimension(:,:,:), pointer :: psigau
       integer,dimension(orbse%norb),intent(out):: onWhichAtom
     END SUBROUTINE inputguess_gaussian_orbitals_withOnWhichAtom

     subroutine AtomicOrbitals(iproc,at,rxyz,norbe,orbse,norbsc,&
          &   nspin,eks,scorb,G,gaucoeff,iorbtolr,mapping,quartic_prefactor)
       use module_base
       use module_types
       implicit none
       integer, intent(in) :: norbe,iproc
       integer, intent(in) :: norbsc,nspin
       type(atoms_data), intent(in) :: at
       logical, dimension(4,2,at%natsc), intent(in) :: scorb
       real(gp), dimension(3,at%nat), intent(in), target :: rxyz
       type(orbitals_data), intent(inout) :: orbse
       type(gaussian_basis), intent(out) :: G
       real(gp), intent(out) :: eks
       integer, dimension(orbse%norbp), intent(out) :: iorbtolr !assign the localisation region
       real(wp), intent(out) :: gaucoeff !norbe=G%ncoeff !fake interface for passing address
       integer,dimension(orbse%norb), optional, intent(in):: mapping
       real(gp),dimension(at%ntypes),intent(in),optional:: quartic_prefactor
      END SUBROUTINE AtomicOrbitals

      subroutine atomic_occupation_numbers(filename,ityp,nspin,at,nmax,lmax,nelecmax,neleconf,nsccode,mxpl,mxchg)
         use module_base
         use module_types
         implicit none
         character(len=*), intent(in) :: filename
         integer, intent(in) :: ityp,mxpl,mxchg,nspin,nmax,lmax,nelecmax,nsccode
         type(atoms_data), intent(inout) :: at
         !integer, dimension(nmax,lmax), intent(in) :: neleconf
         real(gp), dimension(nmax,lmax), intent(in) :: neleconf
      END SUBROUTINE atomic_occupation_numbers

      subroutine apply_potential(n1,n2,n3,nl1,nl2,nl3,nbuf,nspinor,npot,psir,pot,epot,&
            &   ibyyzz_r) !optional
         use module_base
         implicit none
         integer, intent(in) :: n1,n2,n3,nl1,nl2,nl3,nbuf,nspinor,npot
         real(wp), dimension(-nl1:2*n1+2+nl1,-nl2:2*n2+2+nl2,-nl3:2*n3+2+nl3,nspinor), intent(inout) :: psir
         real(wp), dimension(-nl1:2*n1+2+nl1-4*nbuf,-nl2:2*n2+2+nl2-4*nbuf,-nl3:2*n3+2+nl3-4*nbuf,npot), intent(in) :: pot
         integer, dimension(2,-14:2*n2+16,-14:2*n3+16), intent(in), optional :: ibyyzz_r
         real(gp), intent(out) :: epot
      END SUBROUTINE apply_potential

      subroutine correct_hartree_potential(at,iproc,nproc,n1i,n2i,n3i,n3p,n3pi,n3d,&
            &   i3s,i3xcsh,hxh,hyh,hzh,pkernel,ngatherarr,&
         rhoref,pkernel_ref,pot_ion,rhopot,ixc,nspin,ehart,eexcu,vexcu,PSquiet,correct_offset)
         !n(c) use module_base
         use module_types
         implicit none
         character(len=3), intent(in) :: PSquiet
         logical, intent(in) :: correct_offset
         integer, intent(in) :: iproc,nproc,n1i,n2i,n3i,n3p,n3pi,n3d,nspin,ixc,i3xcsh,i3s
         real(gp), intent(in) :: hxh,hyh,hzh
         type(atoms_data), intent(in) :: at
         integer, dimension(0:nproc-1,2), intent(in) :: ngatherarr
         real(dp), dimension(n1i,n2i,max(n3d,1),nspin), intent(inout) :: rhoref
         real(dp), dimension(n1i,n2i,max(n3pi,1)), intent(inout) :: pot_ion
         real(dp), dimension(n1i,n2i,max(n3d,1),nspin), intent(inout) :: rhopot
         real(gp), intent(out) :: ehart,eexcu,vexcu
         type(coulomb_operator), intent(in) :: pkernel_ref,pkernel
      END SUBROUTINE correct_hartree_potential

      subroutine xabs_lanczos(iproc,nproc,at,hx,hy,hz,rxyz,&
           radii_cf,nlpspd,proj,Lzd,dpbox,potential,&
           energs,nspin,GPU,in_iat_absorber,&
           in , PAWD , orbs )
        use module_base
        use module_types
        implicit none
        integer, intent(in) :: iproc,nproc,nspin
        real(gp), intent(in) :: hx,hy,hz
        type(atoms_data), intent(in), target :: at
        type(nonlocal_psp_descriptors), intent(in), target :: nlpspd
        type(local_zone_descriptors), intent(inout), target :: Lzd
        type(denspot_distribution), intent(in), target :: dpbox
        real(gp), dimension(3,at%nat), intent(in), target :: rxyz
        real(gp), dimension(at%ntypes,3), intent(in), target ::  radii_cf
        real(wp), dimension(nlpspd%nprojel), intent(in), target :: proj
        real(wp), dimension(max(dpbox%ndimpot,1),nspin), target :: potential
        type(energy_terms), intent(inout) :: energs
        type(GPU_pointers), intent(inout) , target :: GPU
        integer, intent(in) :: in_iat_absorber
        type(input_variables),intent(in), target :: in
        type(pawproj_data_type), target ::PAWD
        type(orbitals_data), intent(inout), target :: orbs
      END SUBROUTINE xabs_lanczos

      subroutine gatom_modified(rcov,rprb,lmax,lpx,noccmax,occup,&
            &   zion,alpz,gpot,alpl,hsep,alps,vh,xp,rmt,fact,nintp,&
         aeval,ng,psi,res,chrg,&
            &   Nsol, Labs, Ngrid,Ngrid_box, Egrid,  rgrid , psigrid, Npaw, PAWpatch, &
         psipsigrid)
         use module_base, only: gp

         implicit real(gp) (a-h,o-z)
         logical :: noproj, readytoexit
         integer, parameter :: n_int=1000
         dimension psi(0:ng,noccmax,lmax+1),aeval(noccmax,lmax+1),&
            &   hh(0:ng,0:ng),ss(0:ng,0:ng),eval(0:ng),evec(0:ng,0:ng),&
         gpot(3),hsep(6,lpx+1),rmt(n_int,0:ng,0:ng,lmax+1),&
            &   pp1(0:ng,lpx+1),pp2(0:ng,lpx+1),pp3(0:ng,lpx+1),alps(lpx+1),&
         potgrd(n_int),&
            &   rho(0:ng,0:ng,lmax+1),rhoold(0:ng,0:ng,lmax+1),xcgrd(n_int),&
         occup(noccmax,lmax+1),chrg(noccmax,lmax+1),&
            &   vh(0:ng,0:ng,4,0:ng,0:ng,4),&
         res(noccmax,lmax+1),xp(0:ng),& 
         psigrid(Ngrid, Nsol),psigrid_naked(Ngrid,Nsol),&
            &   psigrid_naked_2(Ngrid,Nsol), projgrid(Ngrid,3), &
         rhogrid(Ngrid), potgrid(Ngrid), psigrid_not_fitted(Ngrid,Nsol),&
            &   psigrid_not_fitted_2(Ngrid,Nsol),&
         vxcgrid(Ngrid), &
            &   Egrid(nsol), ppgrid(Nsol,3), work(nsol*nsol*2), &
         H(Nsol, Nsol), &
            &   H_2(Nsol, Nsol), &
         Hcorrected(Nsol, Nsol), &
            &   Hadd(Nsol, Nsol), Egrid_tmp(Nsol),Egrid_tmp_2(Nsol), Etofit(Nsol), &
         Soverlap(Nsol,Nsol), Tpsigrid(Nsol,Ngrid ),Tpsigrid_dum(Nsol, Ngrid),valuesatp(Nsol), &
            &   PAWpatch(Npaw, Npaw ), Spsitildes(Npaw, Npaw), genS(Nsol,Nsol), genH(Nsol,Nsol) , dumH(Nsol,Nsol)

         real(gp) , optional :: psipsigrid(Ngrid, Nsol)


         real(gp) :: rgrid(Ngrid), ene_m, ene_p, factadd, rcond, fixfact
         real(gp), target :: dumgrid1(Ngrid),dumgrid2(Ngrid), dumgrid3(Ngrid)
         logical dofit
         integer real_start, iocc, iwork(Nsol), INFO, volta, ngrid_box_2
         character(1) EQUED
         integer ipiv(Nsol), Npaw
      END SUBROUTINE gatom_modified

      subroutine abs_generator_modified(iproc,izatom,ielpsp,psppar,npspcode,ng, noccmax, lmax ,expo,&
            &   psi, aeval, occup, psp_modifier, &
         Nsol, Labs, Ngrid,Ngrid_box, Egrid,  rgrid , psigrid, Npaw,  PAWpatch , psipsigrid )

         use module_base, only: gp, memocc,ndebug
         implicit none
         integer, intent(in) :: iproc,izatom,ielpsp,ng,npspcode,noccmax, lmax, Nsol, labs, Ngrid,  Ngrid_box
         real(gp), dimension(0:4,0:6), intent(in) :: psppar
         !! real(gp), dimension(:,:), intent(in) :: psppar
         integer, intent(in) :: psp_modifier, Npaw

         real(gp), dimension(ng+1), intent(out) :: expo

         integer, parameter :: n_int=1000

         real(gp), dimension(0:ng,noccmax,lmax+1), intent(out) :: psi, Egrid(Nsol),&
            &   rgrid(Ngrid), psigrid(Ngrid,Nsol  )
         real(gp),   intent(out), optional  :: psipsigrid(Ngrid,Nsol  )
         real(gp), dimension(noccmax,lmax+1  ), intent(out) ::  aeval,occup
         real(gp):: PAWpatch(Npaw,Npaw)

         !local variables
      END SUBROUTINE abs_generator_modified

      subroutine xabs_cg(iproc,nproc,at,hx,hy,hz,rxyz,&
           &   radii_cf,nlpspd,proj,Lzd,dpbox,potential,&
           &   energs,nspin,GPU,in_iat_absorber,&
           &   in , rhoXanes, PAWD , PPD, orbs )
        use module_base
        use module_types
        implicit none
        integer  :: iproc,nproc,nspin
        real(gp)  :: hx,hy,hz
        type(atoms_data), target :: at
        type(nonlocal_psp_descriptors), target :: nlpspd
        type(local_zone_descriptors), target :: Lzd
        type(pcproj_data_type), target ::PPD
        type(denspot_distribution), intent(in), target :: dpbox
        real(gp), dimension(3,at%nat), target :: rxyz
        real(gp), dimension(at%ntypes,3), intent(in), target ::  radii_cf
        real(wp), dimension(nlpspd%nprojel), target :: proj
        real(wp), dimension(max(dpbox%ndimpot,1),nspin), target :: potential
        real(wp), dimension(max(dpbox%ndimpot,1),nspin), target :: rhoXanes
        type(energy_terms), intent(inout) :: energs
        type(GPU_pointers), intent(inout) , target :: GPU
        integer, intent(in) :: in_iat_absorber
        type(pawproj_data_type), target ::PAWD
        type(input_variables),intent(in), target :: in
        type(orbitals_data), intent(inout), target :: orbs
      end subroutine xabs_cg

      subroutine xabs_chebychev(iproc,nproc,at,hx,hy,hz,rxyz,&
           radii_cf,nlpspd,proj,Lzd,dpbox,potential,&
           energs,nspin,GPU,in_iat_absorber,in, PAWD , orbs  )
        use module_base
        use module_types
        implicit none
        integer  :: iproc,nproc,nspin
        real(gp)  :: hx,hy,hz
        type(atoms_data), target :: at
        type(nonlocal_psp_descriptors), target :: nlpspd
        type(local_zone_descriptors), target :: Lzd
        type(denspot_distribution), intent(in), target :: dpbox
        real(gp), dimension(3,at%nat), target :: rxyz
        real(gp), dimension(at%ntypes,3), intent(in), target ::  radii_cf
        real(wp), dimension(nlpspd%nprojel), target :: proj
        real(wp), dimension(max(dpbox%ndimpot,1),nspin), target :: potential
        type(energy_terms), intent(inout) :: energs
        type(GPU_pointers), intent(inout) , target :: GPU
        integer, intent(in) :: in_iat_absorber 
        type(input_variables),intent(in), target :: in
        type(pawproj_data_type), target ::PAWD
        type(orbitals_data), intent(inout), target :: orbs
      end subroutine xabs_chebychev

      subroutine cg_spectra(iproc,nproc,at,hx,hy,hz,rxyz,&
           radii_cf,nlpspd,proj,lr,ngatherarr,ndimpot,potential,&
           energs,nspin,GPU,in_iat_absorber,in , PAWD  )! aggiunger a interface
         !n(c) use module_base
         use module_types
         implicit none
         integer  :: iproc,nproc,ndimpot,nspin
         real(gp)  :: hx,hy,hz
         type(atoms_data), target :: at
         type(nonlocal_psp_descriptors), target :: nlpspd
         type(locreg_descriptors), target :: lr
         integer, dimension(0:nproc-1,2), target :: ngatherarr 
         real(gp), dimension(3,at%nat), target :: rxyz
         real(gp), dimension(at%ntypes,3), intent(in), target ::  radii_cf
         real(wp), dimension(nlpspd%nprojel), target :: proj
         real(wp), dimension(max(ndimpot,1),nspin), target :: potential
         type(energy_terms), intent(inout) :: energs
         type(GPU_pointers), intent(inout) , target :: GPU
         integer, intent(in) :: in_iat_absorber
         type(pawproj_data_type), target ::PAWD

         type(input_variables),intent(in) :: in

      END SUBROUTINE cg_spectra


      subroutine eleconf(nzatom,nvalelec,symbol,rcov,rprb,ehomo,neleconf,nsccode,mxpl,mxchg,amu)
         implicit none
         integer, intent(in) :: nzatom,nvalelec
         character(len=2), intent(out) :: symbol
         real(kind=8), intent(out) :: rcov,rprb,ehomo,amu
         integer, parameter :: nmax=6,lmax=3
         real(kind=8), intent(out) :: neleconf(nmax,0:lmax)
         integer, intent(out) :: nsccode,mxpl,mxchg
      END SUBROUTINE eleconf

      !     subroutine psimix(iproc,nproc,orbs,comms,ads,ids,mids,idsx,energy,energy_old,alpha,&
      !          hpsit,psidst,hpsidst_sp,psit)
      !       use module_base
      !       use module_types
      !       implicit none
      !       integer, intent(in) :: iproc,nproc,ids,mids,idsx
      !       real(gp), intent(in) :: energy,energy_old
      !       type(orbitals_data), intent(in) :: orbs
      !       type(communications_arrays), intent(in) :: comms
      !       real(gp), intent(inout) :: alpha
      !       real(wp), dimension(:), pointer :: psit,hpsit,psidst
      !       real(sp), dimension(:), pointer :: hpsidst_sp
      !       real(wp), dimension(:,:,:), pointer :: ads
      !     END SUBROUTINE psimix
      !
      subroutine plot_density(iproc,nproc,filename,at,rxyz,box,nspin,rho)
        use module_base
        use module_types
        implicit none
        integer, intent(in) :: iproc,nproc,nspin
        type(atoms_data), intent(in) :: at
        type(denspot_distribution), intent(in) :: box
        character(len=*), intent(in) :: filename
        real(gp), dimension(3,at%nat), intent(in) :: rxyz
        real(dp), dimension(max(box%ndimpot,1),nspin), target, intent(in) :: rho
      END SUBROUTINE plot_density

      subroutine read_density(filename,geocode,n1i,n2i,n3i,nspin,hxh,hyh,hzh,rho,&
            &   nat,rxyz,iatypes, znucl)
         !n(c) use module_base
         use module_types
         implicit none
         character(len=*), intent(in) :: filename
         character(len=1), intent(in) :: geocode
         integer, intent(out) :: nspin
         integer, intent(out) ::  n1i,n2i,n3i
         real(gp), intent(out) :: hxh,hyh,hzh
         real(dp), dimension(:,:,:,:), pointer :: rho
         real(gp), dimension(:,:), pointer, optional :: rxyz
         integer, intent(out), optional ::  nat
         integer, dimension(:), pointer, optional :: iatypes, znucl
      END SUBROUTINE read_density

      subroutine read_cube(filename,geocode,n1i,n2i,n3i,nspin,hxh,hyh,hzh,rho,&
            &   nat,rxyz, iatypes, znucl)
         !n(c) use module_base
         use module_types
         implicit none
         character(len=*), intent(in) :: filename
         character(len=1), intent(in) :: geocode
         integer, intent(out) :: nspin
         integer, intent(out) ::  n1i,n2i,n3i
         real(gp), intent(out) :: hxh,hyh,hzh
         real(dp), dimension(:,:,:,:), pointer :: rho
         real(gp), dimension(:,:), pointer   :: rxyz
         integer, intent(out)   ::  nat
         integer, dimension(:), pointer   :: iatypes, znucl
      END SUBROUTINE read_cube

      subroutine read_etsf(filename,geocode,n1i,n2i,n3i,nspin,hxh,hyh,hzh,rho,&
            &   nat,rxyz, iatypes, znucl)
         !n(c) use module_base
         use module_types
         implicit none
         character(len=*), intent(in) :: filename
         character(len=1), intent(in) :: geocode
         integer, intent(out) :: nspin
         integer, intent(out) ::  n1i,n2i,n3i
         real(gp), intent(out) :: hxh,hyh,hzh
         real(dp), dimension(:,:,:,:), pointer :: rho
         real(gp), dimension(:,:), pointer :: rxyz
         integer, intent(out) ::  nat
         integer, dimension(:), pointer :: iatypes, znucl
      END SUBROUTINE read_etsf

      subroutine read_potfile4b2B(filename,n1i,n2i,n3i, rho, alat1, alat2, alat3)
         use module_base
         implicit none
         character(len=*), intent(in) :: filename
         integer, intent(out) :: n1i,n2i,n3i
         real(gp) alat1, alat2, alat3, dum, dum1
         ! real(dp), dimension(n1i*n2i*n3d), intent(out) :: rho
         real(gp), pointer :: rho(:)
      END SUBROUTINE read_potfile4b2B

      !!$     subroutine read_density_cube(filename, n1i,n2i,n3i, nspin, hxh,hyh,hzh, nat, rxyz,  rho)
      !!$       !n(c) use module_base
      !!$       use module_types
      !!$       implicit none
      !!$       character(len=*), intent(in) :: filename
      !!$       integer, intent(out) ::  n1i,n2i,n3i
      !!$       integer, intent(in) :: nspin
      !!$       real(gp), intent(out) :: hxh,hyh,hzh
      !!$       real(gp), pointer :: rxyz(:,:)
      !!$       real(dp), dimension(:), pointer :: rho
      !!$       integer, intent(out) ::  nat
      !!$     END SUBROUTINE read_density_cube

      subroutine gaussian_pswf_basis(ng,enlargerprb,iproc,nspin,at,rxyz,G,Gocc, gaenes, &
            &   iorbtolr,iorbto_l, iorbto_m,  iorbto_ishell,iorbto_iexpobeg )
         use module_types
         implicit none
         logical, intent(in) :: enlargerprb
         integer, intent(in) :: iproc,nspin,ng
         type(atoms_data), intent(in) :: at
         real(gp), dimension(3,at%nat), target, intent(in) :: rxyz
         type(gaussian_basis), intent(out) :: G
         real(wp), dimension(:), pointer :: Gocc
         real(gp), pointer, optional :: gaenes(:)
         integer, pointer, optional :: iorbtolr(:)
         integer, pointer, optional :: iorbto_l(:)
         integer, pointer, optional :: iorbto_m(:)
         integer, pointer, optional :: iorbto_ishell(:)
         integer, pointer, optional :: iorbto_iexpobeg(:)
      END SUBROUTINE gaussian_pswf_basis

      subroutine gaussian_pswf_basis_for_paw(at,rxyz,G,  &
            &   iorbtolr,iorbto_l, iorbto_m,  iorbto_ishell,iorbto_iexpobeg, iorbto_paw_nchannels,&
         iorbto_imatrixbeg )
         use module_base
         use module_types
         implicit none
         type(atoms_data), intent(in) :: at
         real(gp), dimension(3,at%nat), target, intent(in) :: rxyz
         type(gaussian_basis_c), intent(out) :: G

         integer, pointer :: iorbtolr(:)
         integer, pointer :: iorbto_l(:)
         integer, pointer :: iorbto_paw_nchannels(:)
         integer, pointer :: iorbto_m(:)
         integer, pointer :: iorbto_ishell(:)
         integer, pointer :: iorbto_iexpobeg(:)
         integer, pointer :: iorbto_imatrixbeg(:)

         !local variables
      END SUBROUTINE gaussian_pswf_basis_for_paw


      subroutine local_analysis(iproc,nproc,hx,hy,hz,at,rxyz,lr,orbs,orbsv,psi,psivirt)
         !n(c) use module_base
         use module_types
         implicit none
         integer, intent(in) :: iproc,nproc
         real(gp), intent(in) :: hx,hy,hz
         type(locreg_descriptors), intent(in) :: lr
         type(orbitals_data), intent(in) :: orbs,orbsv
         type(atoms_data), intent(in) :: at
         real(gp), dimension(3,at%nat), intent(in) :: rxyz
         real(wp), dimension(:), pointer :: psi,psivirt
      END SUBROUTINE local_analysis

      subroutine plot_gatom_basis(filename,iat,ngx,G,Gocc,rhocoeff,rhoexpo)
         !n(c) use module_base
         use module_types
         implicit none
         character(len=*), intent(in) :: filename
         integer, intent(in) :: iat,ngx
         type(gaussian_basis), intent(in) :: G
         real(wp), dimension(:), pointer :: Gocc
         real(wp), dimension((ngx*(ngx+1))/2), intent(out) :: rhoexpo
         real(wp), dimension((ngx*(ngx+1))/2,4), intent(out) :: rhocoeff
      END SUBROUTINE plot_gatom_basis

      subroutine calculate_rhocore(iproc,at,d,rxyz,hxh,hyh,hzh,i3s,i3xcsh,n3d,n3p,rhocore)
        use module_base
        use module_types
        implicit none
        integer, intent(in) :: iproc,i3s,n3d,i3xcsh,n3p
        real(gp), intent(in) :: hxh,hyh,hzh
        type(atoms_data), intent(in) :: at
        type(grid_dimensions), intent(in) :: d
        real(gp), dimension(3,at%nat), intent(in) :: rxyz
        real(wp), dimension(:,:,:,:), pointer :: rhocore
      END SUBROUTINE calculate_rhocore

      subroutine XC_potential(geocode,datacode,iproc,nproc,mpi_comm,n01,n02,n03,ixc,hx,hy,hz,&
           rho,exc,vxc,nspin,rhocore,potxc,xcstr,dvxcdrho)
        use module_base
        use module_xc
        implicit none
        character(len=1), intent(in) :: geocode
        character(len=1), intent(in) :: datacode
        integer, intent(in) :: iproc,nproc,n01,n02,n03,ixc,nspin,mpi_comm
        real(gp), intent(in) :: hx,hy,hz
        real(gp), intent(out) :: exc,vxc
        real(dp), dimension(*), intent(inout) :: rho
        real(wp), dimension(:,:,:,:), pointer :: rhocore !associated if useful
        real(wp), dimension(*), intent(out) :: potxc
        real(dp), dimension(6), intent(out) :: xcstr
        real(dp), dimension(:,:,:,:), target, intent(out), optional :: dvxcdrho
      END SUBROUTINE XC_potential

      subroutine xc_energy(geocode,m1,m3,md1,md2,md3,nxc,nwb,nxt,nwbl,nwbr,&
           nxcl,nxcr,ixc,hx,hy,hz,rhopot,pot_ion,sumpion,zf,zfionxc,exc,vxc,nproc,nspden)
        use module_base
        use module_xc
        use interfaces_56_xc
        implicit none
        character(len=1), intent(in) :: geocode
        logical, intent(in) :: sumpion
        integer, intent(in) :: m1,m3,nxc,nwb,nxcl,nxcr,nxt,md1,md2,md3,ixc,nproc,nspden
        integer, intent(in) :: nwbl,nwbr
        real(gp), intent(in) :: hx,hy,hz
        real(dp), dimension(m1,m3,nxt,nspden), intent(inout) :: rhopot
        real(wp), dimension(*), intent(in) :: pot_ion
        real(dp), dimension(md1,md3,md2/nproc), intent(out) :: zf
        real(wp), dimension(md1,md3,md2/nproc,nspden), intent(out) :: zfionxc
        real(dp), intent(out) :: exc,vxc
      END SUBROUTINE xc_energy

      subroutine direct_minimization(iproc,nproc,in,at,nvirt,rxyz,&
           rhopot,nlpspd,proj,pkernel,dpbox,GPU,KSwfn,VTwfn)
        use module_base
        use module_types
        implicit none
        integer, intent(in) :: iproc,nproc,nvirt
        type(input_variables), intent(in) :: in
        type(atoms_data), intent(in) :: at
        type(nonlocal_psp_descriptors), intent(in) :: nlpspd
        type(denspot_distribution), intent(in) :: dpbox
        type(DFT_wavefunction), intent(inout) :: KSwfn,VTwfn
        real(gp), dimension(3,at%nat), intent(in) :: rxyz
        real(wp), dimension(nlpspd%nprojel), intent(in) :: proj
        type(coulomb_operator), intent(in) :: pkernel
        real(dp), dimension(*), intent(in), target :: rhopot
        type(GPU_pointers), intent(inout) :: GPU
      end subroutine direct_minimization

      subroutine CounterIonPotential(geocode,iproc,nproc,in,shift,&
            &   hxh,hyh,hzh,grid,n3pi,i3s,pkernel,pot_ion)
         !n(c) use module_base
         use module_types
         implicit none
         character(len=1), intent(in) :: geocode
         integer, intent(in) :: iproc,nproc,n3pi,i3s
         real(gp), intent(in) :: hxh,hyh,hzh
         real(gp), dimension(3), intent(in) :: shift
         type(input_variables), intent(in) :: in
         type(grid_dimensions), intent(in) :: grid
         type(coulomb_operator), intent(in) :: pkernel
         real(wp), dimension(*), intent(inout) :: pot_ion
      END SUBROUTINE CounterIonPotential

      subroutine gaussian_rism_basis(nat,radii,rxyz,G)
         !n(c) use module_base
         use module_types
         implicit none
         integer, intent(in) :: nat
         real(gp), dimension(nat), intent(in) :: radii
         real(gp), dimension(3,nat), target, intent(in) :: rxyz
         type(gaussian_basis), intent(out) :: G
      END SUBROUTINE gaussian_rism_basis

      subroutine gaussian_hermite_basis(nhermitemax,nat,radii,rxyz,G)
         !n(c) use module_base
         use module_types
         implicit none
         integer, intent(in) :: nat,nhermitemax
         real(gp), dimension(nat), intent(in) :: radii
         real(gp), dimension(3,nat), target, intent(in) :: rxyz
         type(gaussian_basis), intent(out) :: G  
      END SUBROUTINE gaussian_hermite_basis

      subroutine write_eigenvalues_data(nproc,etol,orbs,mom_vec)
        use module_base
        use module_types
        implicit none
        integer, intent(in) :: nproc
        real(gp), intent(in) :: etol
        type(orbitals_data), intent(in) :: orbs
        real(gp), dimension(:,:,:), intent(in), pointer :: mom_vec
      end subroutine write_eigenvalues_data
      
      subroutine write_eigen_objects(iproc,occorbs,nspin,nvirt,nplot,hx,hy,hz,at,rxyz,lr,orbs,orbsv,psi,psivirt,output_wf_format)
         !n(c) use module_base
         use module_types
         implicit none
         logical, intent(in) :: occorbs
         integer, intent(in) :: iproc,nspin,nvirt,nplot,output_wf_format
         real(gp), intent(in) :: hx,hy,hz
         type(atoms_data), intent(in) :: at
         type(locreg_descriptors), intent(in) :: lr
         type(orbitals_data), intent(in) :: orbs,orbsv
         real(gp), dimension(3,at%nat), intent(in) :: rxyz
         real(wp), dimension(:), pointer :: psi,psivirt
       END SUBROUTINE write_eigen_objects

       subroutine full_local_potential(iproc,nproc,orbs,Lzd,iflag,dpbox,potential,pot,comgp)
         use module_base
         use module_types
         use module_xc
         implicit none
         integer, intent(in) :: iproc,nproc,iflag
         type(orbitals_data),intent(in) :: orbs
         type(local_zone_descriptors),intent(in) :: Lzd
         type(denspot_distribution), intent(in) :: dpbox
         real(wp), dimension(max(dpbox%ndimrhopot,orbs%nspin)), intent(in), target :: potential
         real(wp), dimension(:), pointer :: pot
         !type(p2pCommsGatherPot),intent(inout), optional:: comgp
         type(p2pComms),intent(inout), optional:: comgp
       END SUBROUTINE full_local_potential

      subroutine free_full_potential(nproc,flag,pot,subname)
         use module_base
         implicit none
         character(len=*), intent(in) :: subname
         integer, intent(in) :: nproc,flag
         real(wp), dimension(:), pointer :: pot
      END SUBROUTINE free_full_potential

      subroutine select_active_space(iproc,nproc,orbs,comms,mask_array,Glr,orbs_as,comms_as,psi,psi_as)
         !n(c) use module_base
         use module_types
         implicit none
         integer, intent(in) :: iproc,nproc
         type(orbitals_data), intent(in) :: orbs
         type(locreg_descriptors), intent(in) :: Glr
         type(communications_arrays), intent(in) :: comms
         logical, dimension(orbs%norb*orbs%nkpts), intent(in) :: mask_array
         real(wp), dimension(max(orbs%npsidim_orbs,orbs%npsidim_comp)), intent(in) :: psi
         type(orbitals_data), intent(out) :: orbs_as
         type(communications_arrays), intent(out) :: comms_as
         real(wp), dimension(:), pointer :: psi_as
      END SUBROUTINE select_active_space

      subroutine calculate_energy_and_gradient(iter,iproc,nproc,GPU,ncong,iscf,&
           energs,wfn,gnrm,gnrm_zero)
        use module_base
        use module_types
        implicit none
        integer, intent(in) :: iproc,nproc,ncong,iscf,iter
        type(energy_terms), intent(inout) :: energs
        type(GPU_pointers), intent(in) :: GPU
        type(DFT_wavefunction), intent(inout) :: wfn
        real(gp), intent(out) :: gnrm,gnrm_zero
      END SUBROUTINE calculate_energy_and_gradient

      subroutine constrained_davidson(iproc,nproc,in,at,& 
           orbs,orbsv,nvirt,Lzd,comms,commsv,&
           hx,hy,hz,rxyz,rhopot,psi,v,dpbox,GPU)
        use module_base
        use module_types
        implicit none
        integer, intent(in) :: iproc,nproc
        integer, intent(in) :: nvirt
        type(input_variables), intent(in) :: in
        type(atoms_data), intent(in) :: at
        type(local_zone_descriptors), intent(in) :: Lzd
        type(orbitals_data), intent(in) :: orbs
        type(communications_arrays), intent(in) :: comms, commsv
        type(denspot_distribution), intent(in) :: dpbox
        real(gp), intent(in) :: hx,hy,hz
        real(gp), dimension(3,at%nat), intent(in) :: rxyz
        real(dp), dimension(*), intent(in) :: rhopot
        type(orbitals_data), intent(inout) :: orbsv
        type(GPU_pointers), intent(inout) :: GPU
        real(wp), dimension(:), pointer :: psi,v!=psivirt(nvctrp,nvirtep*nproc) 
        !v, that is psivirt, is transposed on input and direct on output
      end subroutine constrained_davidson

      subroutine local_hamiltonian(iproc,nproc,orbs,Lzd,hx,hy,hz,&
           ipotmethod,confdatarr,pot,psi,hpsi,pkernel,ixc,alphaSIC,ekin_sum,epot_sum,eSIC_DC,&
           dpbox,potential,comgp, all_ham)
        use module_base
        use module_types
        use module_xc
        implicit none
        integer, intent(in) :: iproc,nproc,ipotmethod,ixc
        real(gp), intent(in) :: hx,hy,hz,alphaSIC
        type(orbitals_data), intent(in) :: orbs
        type(local_zone_descriptors), intent(in) :: Lzd
        type(confpot_data), dimension(orbs%norbp), intent(in) :: confdatarr
        real(wp), dimension(orbs%npsidim_orbs), intent(in) :: psi !this dimension will be modified
        real(wp), dimension(:),pointer :: pot !< the potential, with the dimension compatible with the ipotmethod flag
        !real(wp), dimension(lr%d%n1i*lr%d%n2i*lr%d%n3i*nspin) :: pot
        real(gp), intent(out) :: ekin_sum,epot_sum,eSIC_DC
        real(wp), dimension(orbs%npsidim_orbs), intent(out) :: hpsi
        type(coulomb_operator) :: pkernel !< the PSolver kernel which should be associated for the SIC schemes
        integer, optional, intent(in) :: all_ham ! lr408 hc
        type(denspot_distribution),intent(in),optional :: dpbox
        !!real(wp), dimension(max(dpbox%ndimrhopot,orbs%nspin)), intent(in), optional, target :: potential !< Distributed potential. Might contain the density for the SIC treatments
        real(wp), dimension(*), intent(in), optional, target :: potential !< Distributed potential. Might contain the density for the SIC treatments
        type(p2pComms),intent(inout), optional:: comgp
      END SUBROUTINE local_hamiltonian

      subroutine NK_SIC_potential(lr,orbs,ixc,fref,hxh,hyh,hzh,pkernel,psi,poti,eSIC_DC,potandrho,wxdsave)
         !n(c) use module_base
         use module_types
         implicit none
         integer, intent(in) :: ixc
         real(gp), intent(in) :: hxh,hyh,hzh,fref
         type(locreg_descriptors), intent(in) :: lr
         type(orbitals_data), intent(in) :: orbs
         type(coulomb_operator), intent(in) :: pkernel
         real(wp), dimension(lr%wfd%nvctr_c+7*lr%wfd%nvctr_f,orbs%nspinor,orbs%norbp), intent(in) :: psi
         !real(wp), dimension((lr%d%n1i*lr%d%n2i*lr%d%n3i*((orbs%nspinor/3)*3+1)),max(orbs%norbp,orbs%nspin)), intent(inout) :: poti
         real(wp), intent(inout) :: poti
         real(gp), intent(out) :: eSIC_DC
         real(dp), dimension(lr%d%n1i*lr%d%n2i*lr%d%n3i,2*orbs%nspin), intent(in), optional :: potandrho 
         real(dp), dimension(lr%d%n1i*lr%d%n2i*lr%d%n3i,orbs%nspin), intent(out), optional :: wxdsave 
      END SUBROUTINE NK_SIC_potential

      subroutine isf_to_daub_kinetic(hx,hy,hz,kx,ky,kz,nspinor,lr,w,psir,hpsi,ekin,k_strten)
        !use module_base
        use module_types
        implicit none
        integer, intent(in) :: nspinor
        real(gp), intent(in) :: hx,hy,hz,kx,ky,kz
        type(locreg_descriptors), intent(in) :: lr
        type(workarr_locham), intent(inout) :: w
        real(wp), dimension(lr%d%n1i*lr%d%n2i*lr%d%n3i,nspinor), intent(in) :: psir
        real(gp), intent(out) :: ekin
        real(wp), dimension(lr%wfd%nvctr_c+7*lr%wfd%nvctr_f,nspinor), intent(inout) :: hpsi
        real(wp), dimension(6), optional :: k_strten
      end subroutine isf_to_daub_kinetic

      subroutine readmywaves(iproc,filename,iformat,orbs,n1,n2,n3,hx,hy,hz,at,rxyz_old,rxyz,  & 
         wfd,psi,orblist)
         use module_base
         use module_types
         implicit none
         integer, intent(in) :: iproc,n1,n2,n3, iformat
         real(gp), intent(in) :: hx,hy,hz
         type(wavefunctions_descriptors), intent(in) :: wfd
         type(orbitals_data), intent(inout) :: orbs
         type(atoms_data), intent(in) :: at
         real(gp), dimension(3,at%nat), intent(in) :: rxyz
         integer, dimension(orbs%norb), optional :: orblist
         real(gp), dimension(3,at%nat), intent(out) :: rxyz_old
         real(wp), dimension(wfd%nvctr_c+7*wfd%nvctr_f,orbs%nspinor,orbs%norbp), intent(out) :: psi
         character(len=*), intent(in) :: filename
      END SUBROUTINE readmywaves

      
      subroutine open_filename_of_iorb(unitfile,lbin,filename,orbs,iorb,ispinor,iorb_out,iiorb)
         use module_base
         use module_types
         implicit none
         character(len=*), intent(in) :: filename
         logical, intent(in) :: lbin
         integer, intent(in) :: iorb,ispinor,unitfile
         type(orbitals_data), intent(in) :: orbs
         integer, intent(out) :: iorb_out
         integer,optional :: iiorb   
      END SUBROUTINE open_filename_of_iorb

      subroutine filename_of_iorb(lbin,filename,orbs,iorb,ispinor,filename_out,iorb_out,iiorb)
         use module_base
         use module_types
         implicit none
         character(len=*), intent(in) :: filename
         logical, intent(in) :: lbin
         integer, intent(in) :: iorb,ispinor
         type(orbitals_data), intent(in) :: orbs
         character(len=*) :: filename_out
         integer, intent(out) :: iorb_out
         integer,optional :: iiorb
      END SUBROUTINE filename_of_iorb

      subroutine readwavetoisf(lstat, filename, formatted, hx, hy, hz, &
           & n1, n2, n3, nspinor, psiscf)
        use module_base
        use module_types
        implicit none
        character(len = *), intent(in) :: filename
        logical, intent(in) :: formatted
        integer, intent(out) :: n1, n2, n3, nspinor
        real(gp), intent(out) :: hx, hy, hz
        real(wp), dimension(:,:,:,:), pointer :: psiscf
        logical, intent(out) :: lstat
      END SUBROUTINE readwavetoisf
      subroutine readwavetoisf_etsf(lstat, filename, iorbp, hx, hy, hz, &
           & n1, n2, n3, nspinor, psiscf)
        use module_base
        use module_types
        implicit none
        character(len = *), intent(in) :: filename
        integer, intent(in) :: iorbp
        integer, intent(out) :: n1, n2, n3, nspinor
        real(gp), intent(out) :: hx, hy, hz
        real(wp), dimension(:,:,:,:), pointer :: psiscf
        logical, intent(out) :: lstat
      END SUBROUTINE readwavetoisf_etsf

      subroutine read_wave_to_isf(lstat, filename, ln, iorbp, hx, hy, hz, &
           & n1, n2, n3, nspinor, psiscf)
        use module_base
        use module_types
        implicit none
        integer, intent(in) :: ln
        character(len = ln), intent(in) :: filename
        integer, intent(in) :: iorbp
        integer, intent(out) :: n1, n2, n3, nspinor
        real(gp), intent(out) :: hx, hy, hz
        real(wp), dimension(:,:,:,:), pointer :: psiscf
        logical, intent(out) :: lstat
      END SUBROUTINE read_wave_to_isf
      subroutine free_wave_to_isf(psiscf)
        use module_base
        implicit none
        real(wp), dimension(:,:,:,:), pointer :: psiscf
      END SUBROUTINE free_wave_to_isf

      subroutine denspot_communications(iproc_world,nproc_world,iproc,nproc,mpi_comm,&
           ixc,nspin,geocode,SICapproach,dpbox)
        use module_base
        use module_types
        implicit none
        integer, intent(in) :: iproc_world,iproc,nproc,mpi_comm,ixc,nspin,nproc_world
        character(len=*), intent(in) :: geocode,SICapproach
        type(denspot_distribution), intent(inout) :: dpbox
      end subroutine denspot_communications

      subroutine allocateRhoPot(iproc,Glr,nspin,atoms,rxyz,denspot)
        use module_base
        use module_types
        implicit none
        integer, intent(in) :: iproc,nspin
        type(locreg_descriptors), intent(in) :: Glr
        type(atoms_data), intent(in) :: atoms
        real(gp), dimension(3,atoms%nat), intent(in) :: rxyz
        type(DFT_local_fields), intent(inout) :: denspot
      END SUBROUTINE allocateRhoPot

      !subroutine SWcalczone(nat,posa,boxl,tmp_force, this_atom,numnei,nei)
      !
      !
      !  !use SWpotential
      !  use defs, only : boundary,maxnei,iproc,MPI_COMM_WORLD
      !  
      !  implicit none
      !  
      !  integer, intent(in)                               :: nat
      !  real(kind=8), intent(in), dimension(3*nat) :: posa
      !  real(kind=8), dimension(3), intent(inout)          :: boxl
      !  integer, intent(in) :: this_atom
      !  real(8), intent(out), dimension(3*nat), target:: tmp_force
      !
      !
      !  integer, dimension(nat),intent(in) :: numnei 
      !  integer, dimension(nat,maxnei),intent(in) :: nei 
      !END SUBROUTINE SWcalczone

!!$    subroutine readmywaves(iproc,filename,orbs,n1,n2,n3,hx,hy,hz,at,rxyz_old,rxyz,  & 
!!$         wfd,psi,orblist)
!!$      use module_base
!!$      use module_types
!!$      implicit none
!!$      integer, intent(in) :: iproc,n1,n2,n3
!!$      real(gp), intent(in) :: hx,hy,hz
!!$      type(wavefunctions_descriptors), intent(in) :: wfd
!!$      type(orbitals_data), intent(inout) :: orbs
!!$      type(atoms_data), intent(in) :: at
!!$      real(gp), dimension(3,at%nat), intent(in) :: rxyz
!!$      integer, dimension(orbs%norb), optional :: orblist
!!$      real(gp), dimension(3,at%nat), intent(out) :: rxyz_old
!!$      real(wp), dimension(wfd%nvctr_c+7*wfd%nvctr_f,orbs%nspinor,orbs%norbp), intent(out) :: psi
!!$      character(len=*), intent(in) :: filename
!!$     end subroutine readmywaves


        subroutine getLocalizedBasis(iproc,nproc,at,orbs,rxyz,denspot,GPU,trH,fnrm,&
<<<<<<< HEAD
                   infoBasisFunctions,nlpspd,proj,ldiis,SIC,locrad,tmb,&
                   tmblarge2, lhphilarge2, lhphilargeold2, lphilargeold2)
=======
                   infoBasisFunctions,nlpspd,proj,ldiis,SIC,tmb,&
                   tmblarge2, lhphilarge2, energs_base, ham)
>>>>>>> 4506aea0
          use module_base
          use module_types
          implicit none
          integer,intent(in):: iproc, nproc
          integer,intent(out):: infoBasisFunctions
          type(atoms_data), intent(in) :: at
          type(orbitals_data):: orbs
          real(8),dimension(3,at%nat):: rxyz
          type(DFT_local_fields), intent(inout) :: denspot
          type(GPU_pointers), intent(inout) :: GPU
          real(8),intent(out):: trH, fnrm
          type(nonlocal_psp_descriptors),intent(in):: nlpspd
          real(wp),dimension(nlpspd%nprojel),intent(inout):: proj
          type(localizedDIISParameters),intent(inout):: ldiis
          type(DFT_wavefunction),target,intent(inout):: tmb
          type(SIC_data) :: SIC !<parameters for the SIC methods
<<<<<<< HEAD
          real(8),dimension(tmb%lzd%nlr),intent(in):: locrad
          type(DFT_wavefunction),target,intent(inout):: tmblarge2
          real(8),dimension(:),pointer,intent(inout):: lhphilarge2, lhphilargeold2, lphilargeold2
=======
          type(DFT_wavefunction),target,intent(inout):: tmblarge2
          real(8),dimension(:),pointer,intent(inout):: lhphilarge2
          type(energy_terms),intent(inout) :: energs_base
          real(8),dimension(tmb%orbs%norb,tmb%orbs%norb),intent(out):: ham
>>>>>>> 4506aea0
        end subroutine getLocalizedBasis


    !!!subroutine allocateAndInitializeLinear(iproc, nproc, Glr, orbs, at, nlpspd, lin, &
    !!!      input, hx, hy, hz, rxyz, nscatterarr, tag, confdatarr, onwhichatom)
    !!!  use module_base
    !!!  use module_types
    !!!  implicit none
    !!!  ! Calling arguments
    !!!  integer,intent(in):: iproc, nproc
    !!!  real(gp),intent(in):: hx, hy, hz
    !!!  type(locreg_descriptors),intent(in):: Glr
    !!!  type(orbitals_data),intent(in):: orbs
    !!!  type(atoms_data),intent(inout):: at
    !!!  type(nonlocal_psp_descriptors),intent(in):: nlpspd
    !!!  type(linearParameters),intent(inout):: lin
    !!!  type(input_variables),intent(in):: input
    !!!  real(8),dimension(3,at%nat),intent(in):: rxyz
    !!!  integer,dimension(0:nproc-1,4),intent(in):: nscatterarr !n3d,n3p,i3s+i3xcsh-1,i3xcsh
    !!!  integer,intent(inout):: tag
    !!!  type(confpot_data), dimension(:),pointer,intent(out) :: confdatarr
    !!!  integer,dimension(:),pointer:: onwhichatom
    !!!end subroutine allocateAndInitializeLinear



    subroutine transpose_vLIN(iproc, lproc, uproc, orbs, comms, psi, newComm, &
         work,outadd) !optional
      use module_base
      use module_types
      implicit none
      integer, intent(in) :: iproc, lproc, uproc, newComm
      type(orbitals_data), intent(in) :: orbs
      type(communications_arrays), intent(in) :: comms
      real(8),dimension(max(orbs%npsidim_comp,orbs%npsidim_orbs)):: psi
      real(wp), dimension(:), pointer, optional :: work
      real(wp), dimension(*), intent(out), optional :: outadd
    end subroutine transpose_vLIN


    subroutine untranspose_vLIN(iproc, lproc, uproc, orbs, comms, psi, newComm, &
         work,outadd) !optional
      use module_base
      use module_types
      implicit none
      integer, intent(in) :: iproc,lproc, uproc, newComm
      type(orbitals_data), intent(in) :: orbs
      type(communications_arrays), intent(in) :: comms
      real(8),dimension(max(orbs%npsidim_comp,orbs%npsidim_orbs)):: psi
      real(wp), dimension(:), pointer, optional :: work
      real(wp), dimension(*), intent(out), optional :: outadd
    end subroutine untranspose_vLIN


    subroutine inputOrbitals(iproc,nproc,at,&
         orbs,nvirt,comms,Glr,hx,hy,hz,rxyz,rhopot,rhocore,pot_ion,&
         nlpspd,proj,pkernel,pkernelseq,ixc,psi,hpsi,psit,G,&
         nscatterarr,ngatherarr,nspin,potshortcut,symObj,irrzon,phnons,GPU,input)
      use module_base
      use module_types
      implicit none
      integer, intent(in) :: iproc,nproc,ixc,symObj
      integer, intent(inout) :: nspin,nvirt
      real(gp), intent(in) :: hx,hy,hz
      type(atoms_data), intent(in) :: at
      type(orbitals_data), intent(inout) :: orbs
      type(nonlocal_psp_descriptors), intent(in) :: nlpspd
      type(locreg_descriptors), intent(in) :: Glr
      type(communications_arrays), intent(in) :: comms
      type(GPU_pointers), intent(inout) :: GPU
      type(input_variables):: input
      integer, dimension(0:nproc-1,4), intent(in) :: nscatterarr
      integer, dimension(0:nproc-1,2), intent(in) :: ngatherarr 
      real(gp), dimension(3,at%nat), intent(in) :: rxyz
      real(wp), dimension(nlpspd%nprojel), intent(in) :: proj
      real(dp), dimension(*), intent(inout) :: rhopot,pot_ion
      type(gaussian_basis), intent(out) :: G 
      real(wp), dimension(:), pointer :: hpsi,psit,rhocore
      real(8),dimension(max(orbs%npsidim_comp,orbs%npsidim_orbs)):: psi
      type(coulomb_operator), intent(in) :: pkernel,pkernelseq
      integer, intent(in) :: potshortcut
      integer, dimension(*), intent(in) :: irrzon
      real(dp), dimension(*), intent(in) :: phnons
    END SUBROUTINE inputOrbitals
    
    subroutine psimix(iproc,nproc,ndim_psi,orbs,comms,diis,hpsit,psit)
      use module_base
      use module_types
      implicit none
      integer, intent(in) :: iproc,nproc,ndim_psi
      type(orbitals_data), intent(in) :: orbs
      type(communications_arrays), intent(in) :: comms
      type(diis_objects), intent(inout) :: diis
      real(wp), dimension(ndim_psi), intent(inout) :: psit,hpsit
    end subroutine psimix
    
    subroutine estimatePerturbedOrbitals(iproc, nproc, at, orbs, lr, input, orbsLIN, commsLIN, rxyz, nspin, &
        nlpspd, proj, nscatterarr, ngatherarr, rhopot, GPU, pkernelseq, phi, rxyzParabola, perturbation)
    use module_base
    use module_types
    implicit none
    
    ! Calling arguments
    integer:: iproc, nproc
    type(atoms_data), intent(in) :: at
    type(orbitals_data):: orbs
    type(locreg_descriptors), intent(in) :: lr
    type(input_variables):: input
    type(orbitals_data):: orbsLIN
    type(communications_arrays):: commsLIN
    real(8),dimension(3,at%nat):: rxyz, rxyzParabola
    integer:: nspin
    type(nonlocal_psp_descriptors), intent(in) :: nlpspd
    real(wp), dimension(nlpspd%nprojel), intent(in) :: proj
    integer, dimension(0:nproc-1,4), intent(in) :: nscatterarr !n3d,n3p,i3s+i3xcsh-1,i3xcsh
    integer, dimension(0:nproc-1,2), intent(in) :: ngatherarr
    real(dp), dimension(*), intent(inout) :: rhopot
    type(GPU_pointers), intent(inout) :: GPU
    type(coulomb_operator), intent(in) :: pkernelseq
    real(8),dimension(max(orbsLIN%npsidim_orbs,orbsLIN%npsidim_comp)):: phi
    real(8),dimension(3,at%nat):: perturbation
    end subroutine estimatePerturbedOrbitals
    
    !!subroutine psimixVariable(iproc,nproc,orbs,comms,diis,diisArr, hpsit,psit, quiet)
    !!  use module_base
    !!  use module_types
    !!  implicit none
    !!  integer, intent(in) :: iproc,nproc
    !!  type(orbitals_data), intent(in) :: orbs
    !!  type(communications_arrays), intent(in) :: comms
    !!  type(diis_objects), intent(inout) :: diis
    !!  type(diis_objects),dimension(orbs%norb),intent(in out):: diisArr
    !!  real(wp), dimension(sum(comms%ncntt(0:nproc-1))), intent(inout) :: psit,hpsit
    !!  logical, optional:: quiet ! to avoid that the DIIS weights are written
    !!end subroutine psimixVariable
    
    
    
    !!subroutine diisstpVariable(iproc,nproc,orbs,comms,diis,diisArr,psit,quiet)
    !!  use module_base
    !!  use module_types
    !!  implicit none
    !!! Arguments
    !!  integer, intent(in) :: nproc,iproc
    !!  type(orbitals_data), intent(in) :: orbs
    !!  type(communications_arrays), intent(in) :: comms
    !!  type(diis_objects), intent(inout) :: diis
    !!  type(diis_objects),dimension(orbs%norb),intent(in out):: diisArr
    !!  real(wp), dimension(sum(comms%ncntt(0:nproc-1))), intent(out) :: psit
    !!  logical, optional:: quiet ! to avoid that the DIIS weights are written
    !!end subroutine diisstpVariable
    
    
    subroutine apply_potentialConfinement(n1,n2,n3,nl1,nl2,nl3,nbuf,nspinor,npot,psir,pot,epot, rxyzConfinement, &
         hxh, hyh, hzh, potentialPrefac, confPotOrder, &
         ibyyzz_r) !optional
      use module_base
      implicit none
      integer, intent(in) :: n1,n2,n3,nl1,nl2,nl3,nbuf,nspinor,npot, confPotOrder
      real(wp), dimension(-14*nl1:2*n1+1+15*nl1,-14*nl2:2*n2+1+15*nl2,-14*nl3:2*n3+1+15*nl3,nspinor), intent(inout) :: psir
      real(wp), dimension(-14*nl1:2*n1+1+15*nl1-4*nbuf,-14*nl2:2*n2+1+15*nl2-4*nbuf,&
           -14*nl3:2*n3+1+15*nl3-4*nbuf,npot), intent(in) :: pot
      integer, dimension(2,-14:2*n2+16,-14:2*n3+16), intent(in), optional :: ibyyzz_r
      real(gp), intent(out) :: epot
      real(8),dimension(3):: rxyzConfinement
      real(8):: hxh, hyh, hzh, potentialPrefac
    end subroutine apply_potentialConfinement

    !!!subroutine getLinearPsi(iproc,nproc,lzd,orbs,&
    !!!     at,rxyz,denspot,&
    !!!     GPU,&
    !!!     infoBasisFunctions,infoCoeff,itSCC,ebs,nlpspd,proj,&
    !!!     ldiis,orthpar,&
    !!!     blocksize_pdgemm,&
    !!!     comrp,blocksize_pdsyev,nproc_pdsyev,&
    !!!     hx,hy,hz,SIC,locrad,tmb, tmbder, tmbmix)
    !!!  use module_base
    !!!  use module_types
    !!!  implicit none

    !!!  ! Calling arguments
    !!!  integer,intent(in):: iproc, nproc, itSCC
    !!!  integer,intent(in):: blocksize_pdgemm
    !!!  integer,intent(in):: blocksize_pdsyev, nproc_pdsyev
    !!!  type(local_zone_descriptors),intent(inout):: lzd
    !!!  type(orbitals_data),intent(in) :: orbs
    !!!  !type(p2pCommsSumrho),intent(inout):: comsr
    !!!  !!type(p2pComms),intent(inout):: comsr
    !!!  !!type(matrixDescriptors),intent(in):: mad, lbmad
    !!!  !!type(overlapParameters),intent(inout):: op, lbop
    !!!  !!type(p2pComms),intent(inout):: comon, lbcomon
    !!!  !type(p2pCommsGatherPot):: comgp, lbcomgp
    !!!  !!!!type(p2pComms):: comgp, lbcomgp
    !!!  type(atoms_data),intent(in):: at
    !!!  real(8),dimension(3,at%nat),intent(in):: rxyz
    !!!  type(DFT_local_fields), intent(inout) :: denspot
    !!!  type(GPU_pointers),intent(inout):: GPU
    !!!  integer,intent(out):: infoBasisFunctions, infoCoeff
    !!!  real(8),intent(out):: ebs
    !!!  real(8),intent(in):: hx, hy, hz
    !!!  !real(8),dimension(llborbs%norb,orbs%norb),intent(in out):: coeff
    !!!  !real(8),dimension(max(llborbs%npsidim_orbs,llborbs%npsidim_comp)),intent(inout):: lphi
    !!!  !real(8),dimension(:),pointer,intent(inout):: lphi
    !!!  type(nonlocal_psp_descriptors),intent(in):: nlpspd
    !!!  real(wp),dimension(nlpspd%nprojel),intent(inout):: proj
    !!!  !real(8),dimension(lorbs%norb,orbs%norb),intent(inout):: coeff_proj
    !!!  type(localizedDIISParameters),intent(inout):: ldiis
    !!!  type(orthon_data),intent(in):: orthpar
    !!!  !!type(confpot_data),dimension(lorbs%norbp),intent(in) :: confdatarr
    !!!  !real(8),dimension(max(lorbs%npsidim_orbs,lorbs%npsidim_comp)),intent(inout)::lphiRestart
    !!!  !real(8),dimension(:),pointer,intent(inout)::lphiRestart
    !!!  !type(p2pCommsRepartition),intent(inout):: comrp
    !!!  type(p2pComms),intent(inout):: comrp
    !!!  type(SIC_data),intent(in):: SIC
    !!!  real(8),dimension(lzd%nlr),intent(in):: locrad
    !!!  !!type(wfn_metadata),intent(inout):: wfnmd
    !!!  type(DFT_wavefunction),intent(inout):: tmb, tmbder, tmbmix
    !!!end subroutine getLinearPsi

    subroutine get_coeff(iproc,nproc,scf_mode,lzd,orbs,at,rxyz,denspot,&
<<<<<<< HEAD
               GPU, infoCoeff,ebs,nlpspd,proj,blocksize_pdsyev,nproc_pdsyev,&
               hx,hy,hz,SIC,tmbmix,tmb,fnrm,density_kernel,overlapmatrix,calculate_overlap_matrix,&
               tmblarge, lhphilarge, lhphilargeold, lphilargeold, &
               ldiis_coeff)
=======
               GPU, infoCoeff,ebs,nlpspd,proj,&
               SIC,tmbmix,tmb,fnrm,overlapmatrix,calculate_overlap_matrix,&
               tmblarge, lhphilarge, &
               ham, ldiis_coeff)
>>>>>>> 4506aea0
      use module_base
      use module_types
      implicit none
      integer,intent(in):: iproc, nproc, scf_mode
      type(local_zone_descriptors),intent(inout):: lzd
      type(orbitals_data),intent(in) :: orbs
      type(atoms_data),intent(in):: at
      real(8),dimension(3,at%nat),intent(in):: rxyz
      type(DFT_local_fields), intent(inout) :: denspot
      type(GPU_pointers),intent(inout):: GPU
      integer,intent(out):: infoCoeff
      real(8),intent(out):: ebs, fnrm
      type(nonlocal_psp_descriptors),intent(in):: nlpspd
      real(wp),dimension(nlpspd%nprojel),intent(inout):: proj
      type(SIC_data),intent(in):: SIC
      type(DFT_wavefunction),intent(inout):: tmbmix,tmb
<<<<<<< HEAD
      real(8),dimension(tmbmix%orbs%norb,tmbmix%orbs%norb),intent(out):: density_kernel
      real(8),dimension(tmbmix%orbs%norb,tmbmix%orbs%norb),intent(inout):: overlapmatrix
      logical,intent(in):: calculate_overlap_matrix
      type(DFT_wavefunction),intent(inout):: tmblarge
      real(8),dimension(:),pointer,intent(inout):: lhphilarge, lhphilargeold, lphilargeold
=======
      real(8),dimension(tmbmix%orbs%norb,tmbmix%orbs%norb),intent(inout):: overlapmatrix
      logical,intent(in):: calculate_overlap_matrix
      type(DFT_wavefunction),intent(inout):: tmblarge
      real(8),dimension(:),pointer,intent(inout):: lhphilarge
      real(8),dimension(tmb%orbs%norb,tmb%orbs%norb),intent(in),optional:: ham
>>>>>>> 4506aea0
      type(localizedDIISParameters),intent(inout),optional:: ldiis_coeff
    end subroutine get_coeff


    !!!subroutine local_hamiltonianConfinement(iproc,orbs,lin,lr,hx,hy,hz,&
    !!!     nspin,pot,psi,hpsi,ekin_sum,epot_sum, nat, rxyz, onWhichAtom, at, centralAtom)
    !!!  use module_base
    !!!  use module_types
    !!!  use libxc_functionals
    !!!  implicit none
    !!!  integer, intent(in) :: iproc,nspin
    !!!  real(gp), intent(in) :: hx,hy,hz
    !!!  type(orbitals_data), intent(in) :: orbs
    !!!  type(linearParameters):: lin
    !!!  type(locreg_descriptors), intent(in) :: lr
    !!!  real(wp), dimension(lr%wfd%nvctr_c+7*lr%wfd%nvctr_f,orbs%nspinor*orbs%norbp), intent(in) :: psi
    !!!  real(wp), dimension(*) :: pot
    !!!  !real(wp), dimension(lr%d%n1i*lr%d%n2i*lr%d%n3i*nspin) :: pot
    !!!  real(gp), intent(out) :: ekin_sum,epot_sum
    !!!  real(wp), dimension(lr%wfd%nvctr_c+7*lr%wfd%nvctr_f,orbs%nspinor*orbs%norbp), intent(out) :: hpsi
    !!!integer:: nat
    !!!real(8),dimension(3,nat):: rxyz
    !!!integer,dimension(orbs%norbp),intent(in):: onWhichAtom
    !!!type(atoms_data), intent(in) :: at
    !!!integer,intent(in),optional:: centralAtom
    !!!end subroutine local_hamiltonianConfinement


    !!!subroutine local_hamiltonianConfinementForAllLocregs(iproc,orbs,lin,lr,hx,hy,hz,&
    !!!     nspin,pot,psi,hpsi,ekin_sum,epot_sum, nat, rxyz, at, centralAtom)
    !!!  use module_base
    !!!  use module_types
    !!!  use libxc_functionals
    !!!  implicit none
    !!!  integer, intent(in):: iproc, nspin, nat
    !!!  real(gp), intent(in):: hx,hy,hz
    !!!  type(orbitals_data),intent(in):: orbs
    !!!  type(linearParameters),intent(in):: lin
    !!!  type(locreg_descriptors),intent(in) :: lr
    !!!  type(atoms_data),intent(in):: at
    !!!  real(wp),dimension(lr%wfd%nvctr_c+7*lr%wfd%nvctr_f,orbs%nspinor*orbs%norbp),intent(in):: psi
    !!!  real(wp),dimension(*):: pot
    !!!  !real(wp), dimension(lr%d%n1i*lr%d%n2i*lr%d%n3i*nspin) :: pot
    !!!  real(gp),intent(out):: ekin_sum,epot_sum
    !!!  real(wp),dimension(lr%wfd%nvctr_c+7*lr%wfd%nvctr_f,orbs%nspinor*orbs%norbp,at%nat),intent(out):: hpsi
    !!!  real(8),dimension(3,nat),intent(in):: rxyz
    !!!  integer,intent(in),optional:: centralAtom
    !!!end subroutine local_hamiltonianConfinementForAllLocregs

    
    !!!subroutine deallocateLinear(iproc, lin, lphi, coeff)
    !!!  use module_base
    !!!  use module_types
    !!!  implicit none
    !!!  integer,intent(in):: iproc
    !!!  type(linearParameters),intent(inout):: lin
    !!!  real(8),dimension(:),pointer,intent(inout):: lphi
    !!!  real(8),dimension(:,:),pointer,intent(inout):: coeff
    !!!end subroutine deallocateLinear
    

    !!!subroutine initializeLocRegLIN(iproc, nproc, lr, lin, at, input, rxyz, radii_cf)
    !!!  use module_base
    !!!  use module_types
    !!!  implicit none
    !!!  integer:: iproc, nproc
    !!!  type(locreg_descriptors):: lr
    !!!  type(linearParameters):: lin
    !!!  type(atoms_data),intent(in):: at
    !!!  type(input_variables),intent(in):: input
    !!!  real(8),dimension(3,at%nat):: rxyz
    !!!  real(8),dimension(at%ntypes,3):: radii_cf
    !!!  type(communications_arrays):: commsLIN
    !!!end subroutine initializeLocRegLIN
    
    
    
    !!!subroutine orbitalsCommunicatorsWithGroups(iproc, lproc, uproc, lin, newComm, norbPerComm)
    !!!  use module_base
    !!!  use module_types
    !!!  implicit none
    !!!  integer, intent(in) :: iproc, lproc, uproc, newComm, norbPerComm
    !!!  type(linearParameters),intent(in out):: lin
    !!!end subroutine orbitalsCommunicatorsWithGroups
    
<<<<<<< HEAD
    subroutine linearScaling(iproc,nproc,Glr,orbs,comms,tmb,tmbder,at,input,hx,hy,hz,&
         rxyz,fion,fdisp,denspot,rhopotold,nlpspd,proj,GPU,&
         energs,scpot,psi,energy)
=======
    subroutine linearScaling(iproc,nproc,KSwfn,tmb,tmbder,at,input,&
           rxyz,fion,fdisp,denspot,rhopotold,nlpspd,proj,GPU,&
           energs,scpot,energy)
>>>>>>> 4506aea0
      use module_base
      use module_types
      implicit none
      integer,intent(in):: iproc, nproc
      type(atoms_data),intent(inout):: at
      type(input_variables),intent(in):: input
      real(8),dimension(3,at%nat),intent(inout):: rxyz
      real(8),dimension(3,at%nat),intent(in):: fion, fdisp
      type(DFT_local_fields), intent(inout) :: denspot
      real(gp), dimension(:), intent(inout) :: rhopotold
      type(nonlocal_psp_descriptors),intent(in):: nlpspd
      real(wp),dimension(nlpspd%nprojel),intent(inout):: proj
      type(GPU_pointers),intent(in out):: GPU
      type(energy_terms),intent(inout) :: energs
      logical,intent(in):: scpot
      real(gp), dimension(:), pointer :: rho,pot
      real(8),intent(out):: energy
      type(DFT_wavefunction),intent(inout),target:: tmb
      type(DFT_wavefunction),intent(inout),target:: tmbder
      type(DFT_wavefunction),intent(inout),target:: KSwfn
    end subroutine linearScaling   

   subroutine createDerivativeBasis(n1,n2,n3, &
     nfl1,nfu1,nfl2,nfu2,nfl3,nfu3,  &
     hgrid,ibyz_c,ibxz_c,ibxy_c,ibyz_f,ibxz_f,ibxy_f,&
     w_c, w_f, w_f1, w_f2, w_f3, x_c, x_f, y_c, y_f, z_c, z_f)
     use module_base
     !use filterModule
     implicit none
     integer, intent(in) :: n1,n2,n3,nfl1,nfu1,nfl2,nfu2,nfl3,nfu3
     real(gp), intent(in) :: hgrid
     integer, dimension(2,0:n2,0:n3), intent(in) :: ibyz_c,ibyz_f
     integer, dimension(2,0:n1,0:n3), intent(in) :: ibxz_c,ibxz_f
     integer, dimension(2,0:n1,0:n2), intent(in) :: ibxy_c,ibxy_f
     real(wp), dimension(0:n1,0:n2,0:n3), intent(in) :: w_c
     real(wp), dimension(7,nfl1:nfu1,nfl2:nfu2,nfl3:nfu3), intent(in) :: w_f
     real(wp), dimension(nfl1:nfu1,nfl2:nfu2,nfl3:nfu3), intent(in) :: w_f1
     real(wp), dimension(nfl2:nfu2,nfl1:nfu1,nfl3:nfu3), intent(in) :: w_f2
     real(wp), dimension(nfl3:nfu3,nfl1:nfu1,nfl2:nfu2), intent(in) :: w_f3
     real(wp), dimension(0:n1,0:n2,0:n3), intent(out) :: x_c
     real(wp), dimension(7,nfl1:nfu1,nfl2:nfu2,nfl3:nfu3), intent(out) :: x_f
     real(wp), dimension(0:n1,0:n2,0:n3), intent(out) :: y_c
     real(wp), dimension(7,nfl1:nfu1,nfl2:nfu2,nfl3:nfu3), intent(out) :: y_f
     real(wp), dimension(0:n1,0:n2,0:n3), intent(out) :: z_c
     real(wp), dimension(7,nfl1:nfu1,nfl2:nfu2,nfl3:nfu3), intent(out) :: z_f
    end subroutine createDerivativeBasis

    subroutine readAtomicOrbitals(at,norbe,norbsc,nspin,nspinor,scorb,norbsc_arr,locrad)
      use module_base
      use module_types
      implicit none
      !Arguments
      integer, intent(in) :: nspin,nspinor
      integer, intent(out) :: norbe,norbsc
      type(atoms_data), intent(in) :: at
      logical, dimension(4,2,at%natsc), intent(out) :: scorb
      integer, dimension(at%natsc+1,nspin), intent(out) :: norbsc_arr
      real(gp), dimension(at%nat), intent(out) :: locrad
    end subroutine readAtomicOrbitals


    subroutine readAtomicOrbitals_withOnWhichAtom(at,orbsig,norbe,norbsc,nspin,nspinor,scorb,norbsc_arr,locrad,&
               onWhichAtom)
      use module_base
      use module_types
      implicit none
      !Arguments
      integer, intent(in) :: nspin,nspinor
      type(orbitals_data),intent(in):: orbsig
      integer, intent(out) :: norbe,norbsc
      type(atoms_data), intent(inout) :: at
      logical, dimension(4,2,at%natsc), intent(out) :: scorb
      integer, dimension(at%natsc+1,nspin), intent(out) :: norbsc_arr
      real(gp), dimension(at%nat), intent(out) :: locrad
      integer,dimension(orbsig%norb),intent(out):: onWhichAtom
    end subroutine readAtomicOrbitals_withOnWhichAtom

    subroutine inputguessConfinement(iproc, nproc, inputpsi, at, &
         input, hx, hy, hz, lzd, lorbs, rxyz,denspot, rhopotold,&
         nlpspd, proj, GPU,  &
         lphi,orbs,tmb,energs,overlapmatrix)
      use module_base
      use module_types
      implicit none
      !Arguments
      integer, intent(in) :: iproc,nproc,inputpsi
      real(gp), intent(in) :: hx, hy, hz
      type(atoms_data), intent(inout) :: at
      type(nonlocal_psp_descriptors), intent(in) :: nlpspd
      type(GPU_pointers), intent(inout) :: GPU
      type(DFT_local_fields), intent(inout) :: denspot
      type(input_variables),intent(in) :: input
      type(local_zone_descriptors),intent(inout):: lzd
      type(orbitals_data),intent(in):: lorbs
      real(gp), dimension(3,at%nat), intent(in) :: rxyz
      real(wp), dimension(nlpspd%nprojel), intent(inout) :: proj
      real(dp),dimension(max(lzd%glr%d%n1i*lzd%glr%d%n2i*denspot%dpbox%n3p,1)*input%nspin),intent(inout) ::  rhopotold
      real(8),dimension(max(lorbs%npsidim_orbs,lorbs%npsidim_comp)),intent(out):: lphi
      type(orbitals_data),intent(in):: orbs
      type(DFT_wavefunction),intent(inout):: tmb
      type(energy_terms),intent(out) :: energs
      real(8),dimension(tmb%orbs%norb,tmb%orbs%norb),intent(out):: overlapmatrix
    end subroutine inputguessConfinement


    subroutine initialize_comms_sumrho(iproc,nproc,nscatterarr,lzd,orbs,comsr)
      use module_base
      use module_types
      implicit none
      integer,intent(in):: iproc,nproc
      integer,dimension(0:nproc-1,4),intent(in):: nscatterarr !n3d,n3p,i3s+i3xcsh-1,i3xcsh
      type(local_zone_descriptors),intent(in):: lzd
      type(orbitals_data),intent(in):: orbs
      type(p2pComms),intent(out):: comsr
    end subroutine initialize_comms_sumrho


   subroutine determine_locreg_periodic(iproc,nlr,cxyz,locrad,hx,hy,hz,Glr,Llr,calculateBounds)
      use module_base
      use module_types
      implicit none
      integer, intent(in) :: iproc
      integer, intent(in) :: nlr
      real(gp), intent(in) :: hx,hy,hz
      type(locreg_descriptors), intent(in) :: Glr
      real(gp), dimension(nlr), intent(in) :: locrad
      real(gp), dimension(3,nlr), intent(in) :: cxyz
      type(locreg_descriptors), dimension(nlr), intent(out) :: Llr
      logical,dimension(nlr),intent(in):: calculateBounds
   end subroutine determine_locreg_periodic

    subroutine determine_wfd_periodicity(ilr,nlr,Glr,Llr)
      use module_base
      use module_types
      implicit none
      integer,intent(in) :: ilr,nlr
      type(locreg_descriptors),intent(in) :: Glr  
      type(locreg_descriptors),dimension(nlr),intent(inout) :: Llr   
    end subroutine determine_wfd_periodicity

    subroutine num_segkeys_periodic(n1,n2,n3,i1sc,i1ec,i2sc,i2ec,i3sc,i3ec,nseg,nvctr,keyg,keyv,&
     nseg_loc,nvctr_loc,outofzone)
     implicit none
     integer, intent(in) :: n1,n2,n3,i1sc,i1ec,i2sc,i2ec,i3sc,i3ec,nseg,nvctr
     integer, dimension(nseg), intent(in) :: keyv
     integer, dimension(2,nseg), intent(in) :: keyg
     integer, intent(out) :: nseg_loc,nvctr_loc
     integer, dimension(3),intent(in) :: outofzone 
    end subroutine num_segkeys_periodic

    subroutine segkeys_periodic(n1,n2,n3,i1sc,i1ec,i2sc,i2ec,i3sc,i3ec,nseg,nvctr,keyg,keyv,&
     nseg_loc,nvctr_loc,keygloc,keyglob,keyvloc,keyvglob,outofzone)
     implicit none
     integer, intent(in) :: n1,n2,n3,i1sc,i1ec,i2sc,i2ec,i3sc,i3ec,nseg,nvctr,nseg_loc,nvctr_loc
     integer, dimension(nseg), intent(in) :: keyv
     integer, dimension(2,nseg), intent(in) :: keyg
     integer, dimension(3), intent(in) :: outofzone
     integer, dimension(nseg_loc), intent(out) :: keyvloc
     integer, dimension(nseg_loc), intent(out) :: keyvglob
     integer, dimension(2,nseg_loc), intent(out) :: keygloc
     integer, dimension(2,nseg_loc), intent(out) :: keyglob
     end subroutine segkeys_periodic

    !!$subroutine get_number_of_overlap_region(alr,blr,Glr,isovrlp,Llr,nlr)
    !!$ use module_base
    !!$ use module_types
    !!$ implicit none
    !!$ integer, intent(in) :: alr,blr              
    !!$ integer, intent(in) :: nlr                  
    !!$ type(locreg_descriptors),intent(in) :: Glr  
    !!$ integer, intent(out) :: isovrlp           
    !!$ type(locreg_descriptors), dimension(nlr), intent(in) :: Llr       
    !!$end subroutine get_number_of_overlap_region

    !!$subroutine get_overlap_region_periodic(alr,blr,Glr,isovrlp,Llr,nlr,Olr)
    !!$ use module_base
    !!$ use module_types
    !!$ implicit none
    !!$ integer, intent(in) :: alr,blr           
    !!$ integer, intent(in) :: nlr                
    !!$ type(locreg_descriptors),intent(in) :: Glr 
    !!$ integer, intent(in) :: isovrlp              
    !!$ type(locreg_descriptors), dimension(nlr), intent(in) :: Llr  
    !!$ type(locreg_descriptors),dimension(isovrlp),intent(out) :: Olr 
    !!$end subroutine get_overlap_region_periodic

!!$    subroutine nlpspd_to_locreg(input_parameters,iproc,Glr,Llr,rxyz,atoms,orbs,&
!!$       radii_cf,cpmult,fpmult,hx,hy,hz,locregShape,nlpspd,Lnlpspd,projflg)
!!$     use module_base
!!$     use module_types
!!$     implicit none 
!!$     type(input_variables),intent(in) :: input_parameters
!!$     integer,intent(in) :: iproc
!!$     type(locreg_descriptors),intent(in) :: Glr  
!!$     type(locreg_descriptors),intent(in) :: Llr  
!!$     type(atoms_data),intent(in) :: atoms       
!!$     type(orbitals_data),intent(in) :: orbs      
!!$     real(gp), intent(in) :: cpmult,fpmult,hx,hy,hz  
!!$     character(len=1),intent(in):: locregShape
!!$     type(nonlocal_psp_descriptors),intent(in) :: nlpspd  
!!$     type(nonlocal_psp_descriptors),intent(out) :: Lnlpspd   
!!$     integer,dimension(atoms%nat),intent(out) :: projflg
!!$     real(gp), dimension(3,atoms%nat), intent(in) :: rxyz
!!$     real(gp), dimension(atoms%ntypes,3), intent(in) :: radii_cf
!!$    end subroutine nlpspd_to_locreg

!!$    subroutine apply_local_projectors(iorb,iproc,nspin,atoms,hx,hy,hz,Llr,Lnlpspd,orbs,projflg,psi,rxyz,hpsi,eproj)
!!$     use module_base
!!$     use module_types
!!$     implicit none
!!$     integer,intent(in) :: iorb,nspin,iproc
!!$     real(gp), intent(in) :: hx,hy,hz
!!$     type(atoms_data),intent(in) :: atoms
!!$     type(locreg_descriptors),intent(in) :: Llr
!!$     type(nonlocal_psp_descriptors),intent(in) :: Lnlpspd  ! Local descriptors for the projectors
!!$     type(orbitals_data),intent(in) :: orbs
!!$     real(gp), intent(inout) :: eproj
!!$     integer,dimension(atoms%nat),intent(in) :: projflg
!!$     real(wp),dimension((Llr%wfd%nvctr_c+7*Llr%wfd%nvctr_f)*orbs%nspinor*nspin),intent(in) :: psi  !local wavefunction
!!$     real(wp),dimension((Llr%wfd%nvctr_c+7*Llr%wfd%nvctr_f)*orbs%nspinor*nspin),intent(inout):: hpsi ! local |p><p|Psi>
!!$     real(gp), dimension(3,atoms%nat), intent(in) :: rxyz
!!$    end subroutine apply_local_projectors


    subroutine psi_to_locreg(Glr,ilr,ldim,Olr,lpsi,nlr,orbs,psi)
     use module_base
     use module_types
     implicit none
     integer, intent(in) :: nlr    
     integer :: ilr           
     integer :: ldim          
     type(orbitals_data),intent(in) :: orbs      
     type(locreg_descriptors),intent(in) :: Glr  
     type(locreg_descriptors), dimension(nlr), intent(in) :: Olr   
     real(wp),dimension((Glr%wfd%nvctr_c+7*Glr%wfd%nvctr_f)*orbs%norbp*orbs%nspinor),intent(in) :: psi      
     real(wp),dimension(ldim),intent(inout) :: lpsi 
    end subroutine psi_to_locreg


    subroutine psi_to_locreg2(iproc, nproc, ldim, gdim, Llr, Glr, gpsi, lpsi)
      use module_base
      use module_types
      implicit none
      integer,intent(in) :: iproc                  ! process ID
      integer,intent(in) :: nproc                  ! number of processes
      integer,intent(in) :: ldim          ! dimension of lpsi 
      integer,intent(in) :: gdim          ! dimension of gpsi 
      type(locreg_descriptors),intent(in) :: Llr  ! Local grid descriptor
      type(locreg_descriptors),intent(in) :: Glr  ! Global grid descriptor
      real(wp),dimension(gdim),intent(in) :: gpsi       !Wavefunction (compressed format)
      real(wp),dimension(ldim),intent(out) :: lpsi   !Wavefunction in localization region
    end subroutine psi_to_locreg2



    subroutine partial_density_linear(rsflag,nproc,n1i,n2i,n3i,npsir,nspinn,nrhotot,&
         hfac,nscatterarr,spinsgn,psir,rho_p,&
         ibyyzz_r)
      use module_base
      use module_types
      implicit none
      logical, intent(in) :: rsflag
      integer, intent(in) :: nproc,n1i,n2i,n3i,nrhotot,nspinn,npsir
      real(gp), intent(in) :: hfac,spinsgn
      integer, dimension(0:nproc-1,4), intent(in) :: nscatterarr
      real(wp), dimension(n1i,n2i,n3i,npsir), intent(in) :: psir
      real(dp), dimension(n1i,n2i,nrhotot,nspinn), intent(inout) :: rho_p
      integer, dimension(:,:,:),pointer :: ibyyzz_r
    end subroutine partial_density_linear

    subroutine local_partial_densityLinear(nproc,rsflag,nscatterarr,&
         nrhotot,Lzd,hxh,hyh,hzh,nspin,orbs,mapping,psi,rho)
      use module_base
      use module_types
      use module_xc
      implicit none
      logical, intent(in) :: rsflag
      integer, intent(in) :: nproc
      integer,intent(inout):: nrhotot
      integer, intent(in) :: nspin
      real(gp), intent(in) :: hxh,hyh,hzh
      type(local_zone_descriptors), intent(in) :: Lzd
      type(orbitals_data),intent(in) :: orbs
      integer,dimension(orbs%norb),intent(in):: mapping
      integer, dimension(0:nproc-1,4), intent(in) :: nscatterarr !n3d,n3p,i3s+i3xcsh-1,i3xcsh
      real(wp), dimension(orbs%npsidim_orbs), intent(in) :: psi
      real(dp),dimension(max(Lzd%Glr%d%n1i*Lzd%Glr%d%n2i*nrhotot,1),max(nspin,orbs%nspinor)),intent(out):: rho
    end subroutine local_partial_densityLinear


    subroutine global_to_local(Glr,Llr,nspin,size_rho,size_Lrho,rho,Lrho)
      use module_base
      use module_types
      implicit none
      type(locreg_descriptors),intent(in) :: Llr   
      type(locreg_descriptors),intent(in) :: Glr   
      integer, intent(in) :: size_rho  
      integer, intent(in) :: size_Lrho 
      integer, intent(in) :: nspin  
      real(wp),dimension(size_rho),intent(in) :: rho  
      real(wp),dimension(size_Lrho),intent(out) :: Lrho 
     end subroutine global_to_local

     subroutine LinearDiagHam(iproc,at,etol,Lzd,orbs,nspin,natsc,Lhpsi,Lpsi,psit,orbsv,norbsc_arr)
       use module_base
       use module_types
       implicit none
       integer, intent(in) :: iproc                                          
       integer, intent(in) :: nspin                                          
       integer, intent(in) :: natsc                                          
       real(gp),intent(in) :: etol         
       type(atoms_data),intent(in) :: at                                  
       type(local_zone_descriptors) :: Lzd                                  
       type(orbitals_data), intent(in) :: orbs                               
       type(orbitals_data), optional, intent(in) :: orbsv                    
       real(wp),dimension(max(orbs%npsidim_orbs,orbs%npsidim_comp)),intent(in):: Lhpsi               
       real(wp),dimension(max(orbs%npsidim_orbs,orbs%npsidim_comp)),intent(in):: Lpsi                
       real(wp),dimension(orbs%npsidim_comp),intent(inout):: psit                 
       integer, optional, dimension(natsc+1,nspin), intent(in) :: norbsc_arr 
     end subroutine

     subroutine LDiagHam(iproc,nproc,natsc,nspin,orbs,Lzd,Lzde,comms,&
          psi,hpsi,psit,orthpar,passmat,iscf,Tel,occopt,& !mandatory
          orbse,commse,etol,norbsc_arr,orbsv,psivirt) !optional
       use module_base
       use module_types
       implicit none
       integer, intent(in) :: iproc,nproc,natsc,nspin,occopt,iscf
       real(gp), intent(in) :: Tel
       type(local_zone_descriptors) :: Lzd        !> Information about the locregs after LIG
       type(local_zone_descriptors) :: Lzde       !> Informtation about the locregs for LIG
       type(communications_arrays), target, intent(in) :: comms
       type(orbitals_data), target, intent(inout) :: orbs
       type(orthon_data),intent(in):: orthpar 
       real(wp), dimension(*), intent(out) :: passmat !< passage matrix for building the eigenvectors (the size depends of the optional arguments)
       real(wp), dimension(:), pointer :: psi,hpsi,psit
       !optional arguments
       real(gp), optional, intent(in) :: etol
       type(orbitals_data), optional, intent(in) :: orbsv
       type(orbitals_data), optional, target, intent(inout) :: orbse
       type(communications_arrays), optional, target, intent(in) :: commse
       integer, optional, dimension(natsc+1,nspin), intent(in) :: norbsc_arr
       real(wp), dimension(:), pointer, optional :: psivirt
     end subroutine LDiagHam
     
     !!!subroutine getDerivativeBasisFunctions(iproc, nproc, hgrid, Glr, lin, nphi, phi, phid)
     !!!  use module_base
     !!!  use module_types
     !!!  implicit none
     !!!  integer,intent(in):: iproc, nproc, nphi
     !!!  real(8),intent(in):: hgrid
     !!!  type(locreg_descriptors),intent(in):: Glr
     !!!  type(linearParameters),intent(in):: lin
     !!!  real(8),dimension(nphi),intent(in):: phi
     !!!  real(8),dimension(max(lin%lb%orbs%npsidim_orbs,lin%lb%orbs%npsidim_comp)),intent(out):: phid
     !!!end subroutine getDerivativeBasisFunctions

     !!!subroutine orthonormalizeOnlyDerivatives(iproc, nproc, lin, phid)
     !!!  use module_base
     !!!  use module_defs
     !!!  use module_types
     !!!  implicit none
     !!!  integer,intent(in):: iproc, nproc
     !!!  type(linearParameters),intent(in):: lin
     !!!  real(8),dimension(max(lin%lb%orbs%npsidim_orbs,lin%lb%orbs%npsidim_comp)),intent(inout):: phid
     !!!end subroutine orthonormalizeOnlyDerivatives

!!$     subroutine getMatrixElements(iproc, nproc, Glr, orbs, comms, phi, hphi, matrixElements)
!!$       use module_base
!!$       use module_types
!!$       implicit none
!!$       integer,intent(in):: iproc, nproc
!!$       type(locreg_descriptors),intent(in):: Glr
!!$       type(orbitals_data),intent(in):: orbs
!!$       type(communications_arrays),intent(in):: comms
!!$       real(8),dimension(max(orbs%npsidim_comp,orbs%npsidim_orbs)),intent(inout):: phi, hphi
!!$       real(8),dimension(orbs%norb,orbs%norb,2),intent(out):: matrixElements
!!$     end subroutine getMatrixElements

        subroutine sumrhoForLocalizedBasis2(iproc,nproc,lzd,input,hx,hy,hz,orbs,&
             comsr,densKern,nrho,rho,at,nscatterarr)
          use module_base
          use module_types
          implicit none
          
          ! Calling arguments
          integer,intent(in):: iproc, nproc, nrho
          real(gp),intent(in):: hx, hy, hz
          type(local_zone_descriptors),intent(in):: lzd
          type(input_variables),intent(in):: input
          type(orbitals_data),intent(in):: orbs
          !type(p2pCommsSumrho),intent(inout):: comsr
          type(p2pComms),intent(inout):: comsr
          !real(8),dimension(orbs%norb,norb),intent(in):: coeff
          !real(8),dimension(ld_coeff,norb),intent(in):: coeff
          real(8),dimension(orbs%norb,orbs%norb),intent(in):: densKern
          real(8),dimension(nrho),intent(out),target:: rho
          type(atoms_data),intent(in):: at
          integer, dimension(0:nproc-1,4),intent(in):: nscatterarr !n3d,n3p,i3s+i3xcsh-1,i3xcsh
        end subroutine sumrhoForLocalizedBasis2

     subroutine updatePotential(ixc,nspin,denspot,ehart,eexcu,vexcu)
     use module_base
     use module_types
     implicit none
     ! Calling arguments
     integer, intent(in) :: ixc,nspin
     type(DFT_local_fields), intent(inout) :: denspot
     real(8),intent(out):: ehart, eexcu, vexcu
   end subroutine updatePotential

     subroutine getIndices(lr, is1, ie1, is2, ie2, is3, ie3)
       use module_base
       use module_types
       implicit none
       type(locreg_descriptors),intent(in):: lr
       integer,intent(out):: is1, ie1, is2, ie2, is3, ie3
     end subroutine getIndices
     
     subroutine countOverlaps(iproc, nproc, orbs, lzd, op, comon)
       use module_base
       use module_types
       implicit none
       integer,intent(in):: iproc, nproc
       type(orbitals_data),intent(in):: orbs
       type(local_zone_descriptors),intent(in):: lzd
       type(overlapParameters),intent(out):: op
       type(p2pComms),intent(out):: comon
     end subroutine countOverlaps
     
     subroutine determineOverlaps(iproc, nproc, orbs, lzd, op, comon)
       use module_base
       use module_types
       implicit none
       integer,intent(in):: iproc, nproc
       type(orbitals_data),intent(in):: orbs
       type(local_zone_descriptors),intent(in):: lzd
       type(overlapParameters),intent(out):: op
       type(p2pComms),intent(out):: comon
     end subroutine determineOverlaps
     
     subroutine determineOverlapDescriptors(iproc, nproc, orbs, lzd, Glr, onWhichAtom, op)
       use module_base
       use module_types
       implicit none
       integer,intent(in):: iproc, nproc
       type(orbitals_data),intent(in):: orbs
       type(local_zone_descriptors),intent(in):: lzd
       type(locreg_descriptors),intent(in):: Glr
       integer,dimension(orbs%norb),intent(in):: onWhichAtom
       type(overlapParameters),intent(inout):: op
     end subroutine determineOverlapDescriptors
     
     subroutine initCommsOrtho(iproc, nproc, nspin, hx, hy, hz, lzd, lzdig, orbs, &
                locregShape, bpo, op, comon)
       use module_base
       use module_types
       implicit none
       integer,intent(in):: iproc, nproc, nspin
       real(8),intent(in):: hx, hy, hz
       type(local_zone_descriptors),intent(in):: lzd, lzdig
       type(orbitals_data),intent(in):: orbs
       character(len=1),intent(in):: locregShape
       type(basis_performance_options),intent(in):: bpo
       type(overlapParameters),intent(out):: op
       type(p2pComms),intent(out):: comon
     end subroutine initCommsOrtho
     
     subroutine setCommsParameters(mpisource, mpidest, istsource, istdest, ncount, tag, comarr)
       use module_base
       use module_types
       implicit none
       integer,intent(in):: mpisource, mpidest, istsource, istdest, ncount, tag
       integer,dimension(8),intent(out):: comarr
     end subroutine setCommsParameters
     
     
     !!subroutine postCommsOverlap(iproc, nproc, comon)
     !!  use module_base
     !!  use module_types
     !!  implicit none
     !!  integer,intent(in):: iproc, nproc
     !!  type(p2pComms),intent(inout):: comon
     !!end subroutine postCommsOverlap
     
     
     !!subroutine extractOrbital(iproc, nproc, orbs, sizePhi, onWhichAtom, lzd, op, phi, comon)
     !!  use module_base
     !!  use module_types
     !!  implicit none
     !!  integer,intent(in):: iproc, nproc, sizePhi
     !!  type(orbitals_data),intent(in):: orbs
     !!  integer,dimension(orbs%norb),intent(in):: onWhichAtom
     !!  type(local_zone_descriptors),intent(in):: lzd
     !!  type(overlapParameters),intent(inout):: op
     !!  real(8),dimension(sizePhi),intent(in):: phi
     !!  type(p2pComms),intent(out):: comon
     !!end subroutine extractOrbital
     
     !!subroutine gatherOrbitals(iproc, nproc, comon)
     !!  use module_base
     !!  use module_types
     !!  implicit none
     !!  integer,intent(in):: iproc, nproc
     !!  type(p2pComms),intent(inout):: comon
     !!end subroutine gatherOrbitals
     
     !!subroutine calculateOverlapMatrix(iproc, nproc, orbs, op, comon, onWhichAtom, lovrlp)
     !!  use module_base
     !!  use module_types
     !!  implicit none
     !!  integer,intent(in):: iproc, nproc
     !!  type(orbitals_data),intent(in):: orbs
     !!  type(overlapParameters),intent(in):: op
     !!  type(p2pComms),intent(inout):: comon
     !!  integer,dimension(orbs%norb),intent(in):: onWhichAtom
     !!  real(8),dimension(maxval(op%noverlaps),orbs%norbp),intent(out):: lovrlp
     !!end subroutine calculateOverlapMatrix
     
     
     !!subroutine calculateOverlapMatrix2(iproc, nproc, orbs, op, comon, onWhichAtom, mad, ovrlp)
     !!  use module_base
     !!  use module_types
     !!  implicit none
     !!  integer,intent(in):: iproc, nproc
     !!  type(orbitals_data),intent(in):: orbs
     !!  type(overlapParameters),intent(in):: op
     !!  type(p2pCommsOrthonormality),intent(inout):: comon
     !!  integer,dimension(orbs%norb),intent(in):: onWhichAtom
     !!  type(matrixDescriptors),intent(in):: mad
     !!  real(8),dimension(orbs%norb,orbs%norb),intent(out):: ovrlp
     !!end subroutine calculateOverlapMatrix2
     
     !!subroutine transformOverlapMatrix(iproc, nproc, comm, blocksize_dsyev, blocksize_pdgemm, norb, ovrlp)
     !!  use module_base
     !!  use module_types
     !!  implicit none
     !!  integer,intent(in):: iproc, nproc, comm, blocksize_dsyev, blocksize_pdgemm, norb
     !!  real(8),dimension(norb,norb),intent(inout):: ovrlp
     !!end subroutine transformOverlapMatrix
     
     !!subroutine expandOrbital(iproc, nproc, orbs, input, onWhichAtom, lzd, op, comon, lphiovrlp)
     !!  use module_base
     !!  use module_types
     !!  implicit none
     !!  integer,intent(in):: iproc, nproc
     !!  type(orbitals_data),intent(in):: orbs
     !!  type(input_variables),intent(in):: input
     !!  integer,dimension(orbs%norb),intent(in):: onWhichAtom
     !!  type(local_zone_descriptors),intent(in):: lzd
     !!  type(overlapParameters),intent(in):: op
     !!  type(p2pComms),intent(in):: comon
     !!  real(8),dimension(op%ndim_lphiovrlp),intent(out):: lphiovrlp
     !!end subroutine expandOrbital
     
     !!subroutine localGramschmidt(iproc, nproc, orbs, lorbs, onWhichAtom, lzd, op, comon, lovrlp, lphiovrlp, lphi)
     !!  use module_base
     !!  use module_types
     !!  implicit none
     !!  integer,intent(in):: iproc, nproc
     !!  type(orbitals_data),intent(in):: orbs, lorbs
     !!  integer,dimension(orbs%norb),intent(in):: onWhichAtom
     !!  type(local_zone_descriptors),intent(in):: lzd
     !!  type(overlapParameters),intent(in):: op
     !!  type(p2pComms),intent(in):: comon
     !!  real(8),dimension(maxval(op%noverlaps),orbs%norbp),intent(in):: lovrlp
     !!  real(8),dimension(op%ndim_lphiovrlp),intent(in):: lphiovrlp
     !!  real(8),dimension(max(lorbs%npsidim_orbs,lorbs%npsidim_comp)),intent(inout):: lphi
     !!end subroutine localGramschmidt
     
     
     subroutine globalLoewdin(iproc, nproc, orbs, lzd, op, comon, ovrlp, lphiovrlp, lphi)
       use module_base
       use module_types
       implicit none
       integer,intent(in):: iproc, nproc
       type(orbitals_data),intent(in):: orbs
       type(local_zone_descriptors),intent(in):: lzd
       type(overlapParameters),intent(in):: op
       type(p2pComms),intent(in):: comon
       real(8),dimension(orbs%norb,orbs%norb),intent(in):: ovrlp
       real(8),dimension(op%ndim_lphiovrlp),intent(in):: lphiovrlp
       real(8),dimension(orbs%npsidim_orbs),intent(out):: lphi
     end subroutine globalLoewdin

     subroutine orthonormalizeLocalized(iproc, nproc, methTransformOverlap, nItOrtho, &
<<<<<<< HEAD
                orbs, op, comon, lzd, mad, collcom, orthpar, bpo, lphi, psit_c, psit_f, can_use_transposed)
=======
                orbs, op, comon, lzd, mad, collcom, orthpar, bpo, lphi, psit_c, psit_f, &
                can_use_transposed)
>>>>>>> 4506aea0
       use module_base
       use module_types
       implicit none
       integer,intent(in):: iproc,nproc,methTransformOverlap,nItOrtho
       type(orbitals_data),intent(in):: orbs
       type(overlapParameters),intent(inout):: op
       type(p2pComms),intent(inout):: comon
       type(local_zone_descriptors),intent(in):: lzd
       type(matrixDescriptors),intent(in):: mad
       type(collective_comms),intent(in):: collcom
       type(orthon_data),intent(in):: orthpar
       type(basis_performance_options),intent(in):: bpo
       real(8),dimension(orbs%npsidim_orbs), intent(inout) :: lphi
       real(8),dimension(:),pointer,intent(out):: psit_c, psit_f
       logical,intent(out):: can_use_transposed
     end subroutine orthonormalizeLocalized

     subroutine optimizeDIIS(iproc, nproc, orbs, lorbs, lzd, hphi, phi, ldiis, it)
       use module_base
       use module_types
       implicit none
       integer,intent(in):: iproc, nproc, it
       type(orbitals_data),intent(in):: orbs, lorbs
       type(local_zone_descriptors),intent(in):: lzd
       real(8),dimension(max(lorbs%npsidim_orbs,lorbs%npsidim_comp)),intent(in):: hphi
       real(8),dimension(max(lorbs%npsidim_orbs,lorbs%npsidim_comp)),intent(inout):: phi
       type(localizedDIISParameters),intent(inout):: ldiis
     end subroutine optimizeDIIS

!!$     subroutine getHamiltonianMatrix(iproc, nproc, lzdig, Glr, input, onWhichAtom, onWhichAtomp, nat, chi, hchi, ham, orbsig)
!!$       use module_base
!!$       use module_types
!!$       implicit none
!!$       integer,intent(in):: iproc, nproc, nat
!!$       type(local_zone_descriptors),intent(in):: lzdig
!!$       type(locreg_descriptors),intent(in):: Glr
!!$       type(input_variables),intent(in):: input
!!$       type(orbitals_data),intent(in):: orbsig
!!$       integer,dimension(orbsig%norb),intent(in):: onWhichAtom
!!$       integer,dimension(orbsig%norbp),intent(in):: onWhichAtomp
!!$       !real(8),dimension(orbsig%npsidim),intent(in):: chi
!!$       !real(8),dimension(orbsig%npsidim,nat),intent(in):: hchi
!!$       real(8),dimension(orbsig%npsidim_comp),intent(in):: chi
!!$       real(8),dimension(orbsig%npsidim_comp,nat),intent(in):: hchi
!!$       real(8),dimension(orbsig%norb,orbsig%norb,nat),intent(out):: ham
!!$     end subroutine getHamiltonianMatrix

     subroutine initializeCommunicationPotential(iproc, nproc, nscatterarr, orbs, lzd, comgp, onWhichAtomAll, tag)
       use module_base
       use module_types
       implicit none
       integer,intent(in):: iproc, nproc
       integer,dimension(0:nproc-1,4),intent(in):: nscatterarr !n3d,n3p,i3s+i3xcsh-1,i3xcsh
       type(orbitals_data),intent(in):: orbs
       type(local_zone_descriptors),intent(in):: lzd
       !type(p2pCommsGatherPot),intent(out):: comgp
       type(p2pComms),intent(out):: comgp
       integer,dimension(orbs%norb),intent(in):: onWhichAtomAll
       integer,intent(inout):: tag
     end subroutine initializeCommunicationPotential

     subroutine initializeRepartitionOrbitals(iproc, nproc, tag, lorbs, llborbs, lzd, comrp)
       use module_base
       use module_types
       implicit none
       integer,intent(in):: iproc, nproc
       integer,intent(inout):: tag
       type(orbitals_data),intent(in):: lorbs, llborbs
       type(local_zone_descriptors),intent(in):: lzd
       !type(p2pCommsRepartition),intent(out):: comrp
       type(p2pComms),intent(out):: comrp
     end subroutine initializeRepartitionOrbitals

     !!subroutine postCommsRepartition(iproc, nproc, orbs, comrp, nsendBuf, sendBuf, nrecvBuf, recvBuf)
     !!  use module_base
     !!  use module_types
     !!  implicit none
     !!  integer,intent(in):: iproc, nproc, nsendBuf, nrecvBuf
     !!  type(orbitals_data),intent(in):: orbs
     !!  !type(p2pCommsRepartition),intent(inout):: comrp
     !!  type(p2pComms),intent(inout):: comrp
     !!  real(8),dimension(nsendBuf),intent(in):: sendBuf
     !!  real(8),dimension(nrecvBuf),intent(out):: recvBuf
     !!end subroutine postCommsRepartition


     !!subroutine gatherDerivativeOrbitals(iproc, nproc, orbs, comrp)
     !!  use module_base
     !!  use module_types
     !!  implicit none
     !!  integer,intent(in):: iproc, nproc
     !!  type(orbitals_data),intent(in):: orbs
     !!  !type(p2pCommsRepartition),intent(inout):: comrp
     !!  type(p2pComms),intent(inout):: comrp
     !!end subroutine gatherDerivativeOrbitals


     subroutine getMatrixElements2(iproc, nproc, lzd, orbs, op_lb, comon_lb, lphi, lhphi, mad, matrixElements)
       use module_base
       use module_types
       implicit none
       integer,intent(in):: iproc, nproc
       type(local_zone_descriptors),intent(in):: lzd
       type(orbitals_data),intent(in):: orbs
       type(overlapParameters),intent(inout):: op_lb
       type(p2pComms),intent(inout):: comon_lb
       real(8),dimension(orbs%npsidim_orbs),intent(in):: lphi, lhphi
       type(matrixDescriptors),intent(in):: mad
       real(8),dimension(orbs%norb,orbs%norb),intent(out):: matrixElements
     end subroutine getMatrixElements2



     subroutine determineLocalizationRegions(iproc, nproc, nlr, norb, at, onWhichAtomALl, &
                locrad, rxyz, lzd, lzdig, hx, hy, hz, mlr)
       use module_base
       use module_types
       implicit none
       integer,intent(in):: iproc, nproc, nlr, norb
       type(atoms_data),intent(in):: at
       integer,dimension(norb),intent(in):: onWhichAtomAll
       real(8),dimension(at%nat),intent(in):: locrad
       real(8),dimension(3,at%nat),intent(in):: rxyz
       type(local_zone_descriptors),intent(in):: lzd, lzdig
       real(8),intent(in):: hx, hy, hz
       type(matrixLocalizationRegion),dimension(:),pointer,intent(out):: mlr
     end subroutine determineLocalizationRegions


     subroutine extractMatrix(iproc, nproc, norb, norbp, orbstot, onWhichAtomPhi, onWhichMPI, nmat, ham, matmin, hamextract)
       use module_base
       use module_types
       implicit none
       integer,intent(in):: iproc, nproc, nmat, norb, norbp
       type(orbitals_data),intent(in):: orbstot
       integer,dimension(norb),intent(in):: onWhichAtomPhi, onWhichMPI
       real(8),dimension(orbstot%norb,orbstot%norb,nmat),intent(in):: ham
       type(matrixMinimization),intent(inout):: matmin
       real(8),dimension(:,:,:),pointer,intent(out):: hamextract
     end subroutine extractMatrix


     subroutine orthonormalizeVectors(iproc, nproc, comm, nItOrtho, methTransformOverlap, &
                orbs, onWhichAtom, onWhichMPI, isorb_par, norbmax, norbp, isorb, nlr, newComm, &
                mad, mlr, vec, opm, comom, collcom, orthpar, bpo)
       use module_base
       use module_types
       implicit none
       integer,intent(in):: iproc, nproc, comm, nItOrtho, methTransformOverlap
       integer,intent(in):: norbmax, norbp, isorb, nlr, newComm
       type(orbitals_data),intent(in):: orbs
       integer,dimension(orbs%norb),intent(in):: onWhichAtom, onWhichMPI
       integer,dimension(0:nproc-1),intent(in):: isorb_par
       type(matrixDescriptors),intent(in):: mad
       type(matrixLocalizationRegion),dimension(nlr),intent(in):: mlr
       real(8),dimension(norbmax,norbp),intent(inout):: vec
       type(overlap_parameters_matrix),intent(in):: opm
       type(p2pComms),intent(inout):: comom
       type(collective_comms),intent(in):: collcom
       type(orthon_data),intent(in):: orthpar
       type(basis_performance_options),intent(in):: bpo
     end subroutine orthonormalizeVectors




     subroutine initCommsMatrixOrtho(iproc, nproc, norb, norb_par, isorb_par, onWhichAtomPhi, onWhichMPI, opm, comom)
       use module_base
       use module_types
       implicit none
       integer,intent(in):: iproc, nproc, norb
       integer,dimension(norb),intent(in):: onWhichAtomPhi, onWhichMPI
       integer,dimension(nproc),intent(in):: norb_par, isorb_par
       type(overlap_parameters_matrix),intent(in):: opm
       type(p2pComms),intent(inout):: comom
     end subroutine initCommsMatrixOrtho



     subroutine determineOverlapRegionMatrix(iproc, nproc, lzd, mlr, orbs, orbstot, onWhichAtom, onWhichAtomPhi, comom, opm)
       use module_base
       use module_types
       implicit none
       integer,intent(in):: iproc, nproc
       type(local_zone_descriptors),intent(in):: lzd
       type(orbitals_data),intent(in):: orbs, orbstot
       integer,dimension(orbstot%norb),intent(in):: onWhichAtom
       integer,dimension(orbs%norb),intent(in):: onWhichAtomPhi
       type(matrixLocalizationRegion),dimension(lzd%nlr),intent(in):: mlr
       type(p2pComms),intent(out):: comom
       type(overlap_parameters_matrix),intent(out):: opm
     end subroutine determineOverlapRegionMatrix


     !!subroutine postCommsVectorOrthonormalization(iproc, nproc, newComm, comom)
     !!use module_base
     !!use module_types
     !!implicit none
     !!integer,intent(in):: iproc, nproc, newComm
     !!type(p2pComms),intent(inout):: comom
     !!end subroutine postCommsVectorOrthonormalization


     !!subroutine gatherVectors(iproc, nproc, newComm, comom)
     !!  use module_base
     !!  use module_types
     !!  implicit none
     !!  integer,intent(in):: iproc, nproc, newComm
     !!  type(p2pComms),intent(inout):: comom
     !!end subroutine gatherVectors


     subroutine extractToOverlapregion(iproc, nproc, norb, onWhichAtom, onWhichMPI, isorb_par, norbmax, norbp, vec, opm, comom)
       use module_base
       use module_types
       implicit none
       integer,intent(in):: iproc, nproc, norbmax, norb, norbp
       integer,dimension(norb),intent(in):: onWhichAtom, onWhichMPI
       integer,dimension(0:nproc-1),intent(in):: isorb_par
       real(8),dimension(norbmax,norbp),intent(in):: vec
       type(overlap_parameters_matrix),intent(in):: opm
       type(p2pComms),intent(inout):: comom
     end subroutine extractToOverlapregion



     subroutine expandFromOverlapregion(iproc, nproc, isorb, norbp, orbs, onWhichAtom, opm, comom, norbmax, noverlaps, vecOvrlp)
       use module_base
       use module_types
       implicit none
       integer,intent(in):: iproc, nproc, isorb, norbp, norbmax, noverlaps
       type(orbitals_data),intent(in):: orbs
       integer,dimension(orbs%norb),intent(in):: onWhichAtom
       type(overlap_parameters_matrix),intent(in):: opm
       type(p2pComms),intent(in):: comom
       real(8),dimension(norbmax,noverlaps),intent(out):: vecOvrlp
     end subroutine expandFromOverlapregion

     subroutine calculateOverlap(iproc, nproc, nlr, norbmax, norbp, noverlaps, isorb, norb, opm, comom, mlr,&
                onWhichAtom, vec, vecOvrlp, newComm, ovrlp)
       use module_base
       use module_types
       implicit none
       integer,intent(in):: iproc, nproc, nlr, norbmax, norbp, noverlaps, isorb, norb, newComm
       type(overlap_parameters_matrix),intent(in):: opm
       type(p2pComms),intent(in):: comom
       type(matrixLocalizationRegion),dimension(nlr),intent(in):: mlr
       integer,dimension(norb),intent(in):: onWhichAtom
       real(8),dimension(norbmax,norbp),intent(in):: vec
       real(8),dimension(norbmax,noverlaps),intent(in):: vecOvrlp
       real(8),dimension(norb,norb),intent(out):: ovrlp
     end subroutine calculateOverlap


     subroutine orthonormalLinearCombinations(iproc, nproc, nlr, norbmax, norbp, noverlaps, isorb, norb, opm, comom, &
               mlr, onWhichAtom, vecOvrlp, ovrlp, vec)
       use module_base
       use module_types
       implicit none
       integer,intent(in):: iproc, nproc, nlr, norbmax, norbp, noverlaps, isorb, norb
       type(overlap_parameters_matrix),intent(in):: opm
       type(p2pComms),intent(in):: comom
       type(matrixLocalizationRegion),dimension(nlr),intent(in):: mlr
       integer,dimension(norb),intent(in):: onWhichAtom
       real(8),dimension(norbmax,noverlaps),intent(in):: vecOvrlp
       real(8),dimension(norb,norb),intent(in):: ovrlp
       real(8),dimension(norbmax,norbp),intent(inout):: vec
     end subroutine orthonormalLinearCombinations


     !!!subroutine buildLinearCombinationsLocalized(iproc, nproc, orbsig, orbs, comms, at, Glr, input, norbsPerType, &
     !!!      onWhichAtom, lchi, lphi, rxyz, onWhichAtomPhi, lin, lzdig, ham)
     !!!  use module_base
     !!!  use module_types
     !!!  implicit none
     !!!  integer,intent(in):: iproc, nproc
     !!!  type(orbitals_data),intent(in):: orbsig, orbs
     !!!  type(communications_arrays),intent(in):: comms
     !!!  type(atoms_data),intent(in):: at
     !!!  type(locreg_descriptors),intent(in):: Glr
     !!!  type(input_variables),intent(in):: input
     !!!  type(linearParameters),intent(in):: lin
     !!!  type(local_zone_descriptors),intent(inout):: lzdig
     !!!  integer,dimension(at%ntypes):: norbsPerType
     !!!  integer,dimension(orbsig%norb),intent(in):: onWhichAtom
     !!!  real(8),dimension(max(orbsig%npsidim_comp,orbsig%npsidim_orbs)):: lchi
     !!!  real(8),dimension(max(lin%orbs%npsidim_comp,lin%orbs%npsidim_orbs)):: lphi
     !!!  real(8),dimension(3,at%nat):: rxyz
     !!!  integer,dimension(orbs%norb):: onWhichAtomPhi
     !!!  real(8),dimension(orbsig%norb,orbsig%norb,at%nat),intent(inout):: ham
     !!!end subroutine buildLinearCombinationsLocalized




     subroutine orthoconstraintVectors(iproc, nproc, methTransformOverlap, correctionOrthoconstraint, &
                orbs, onWhichAtom, onWhichMPI, isorb_par, norbmax, norbp, isorb, nlr, newComm, mlr, mad, vec, grad, &
                opm, comom, trace, collcom, orthpar, bpo)
       use module_base
       use module_types
       implicit none
       integer,intent(in):: iproc, nproc, methTransformOverlap, correctionOrthoconstraint
       integer,intent(in):: norbmax, norbp, isorb, nlr, newComm
       type(orbitals_data),intent(in):: orbs
       integer,dimension(orbs%norb),intent(in):: onWhichAtom, onWhichMPI
       integer,dimension(0:nproc-1),intent(in):: isorb_par
       type(matrixLocalizationRegion),dimension(nlr),intent(in):: mlr
       type(matrixDescriptors),intent(in):: mad
       real(8),dimension(norbmax,norbp),intent(inout):: vec, grad
       type(overlap_parameters_matrix),intent(in):: opm
       type(p2pComms),intent(inout):: comom
       real(8),intent(out):: trace
       type(collective_comms),intent(in):: collcom
       type(orthon_data),intent(in):: orthpar
       type(basis_performance_options),intent(in):: bpo
     end subroutine orthoconstraintVectors


     !!subroutine cubic_exact_exchange(iproc,nproc,nspin,npsidim,size_potxc,hx,hy,hz,Glr,orbs,&
     !!           ngatherarr,psi,potxc,eexctX,pkernel,orbsocc,psirocc)
     !!  use module_base
     !!  use module_types
     !!  use module_xc
     !!  implicit none
     !!  integer, intent(in) :: iproc,nproc,nspin,npsidim,size_potxc
     !!  real(gp), intent(in) :: hx,hy,hz
     !!  type(locreg_descriptors) :: Glr
     !!  type(orbitals_data) :: orbs
     !!  integer, dimension(0:nproc-1,2), intent(in) :: ngatherarr
     !!  real(wp), dimension(npsidim), intent(in) :: psi
     !!  real(wp), dimension(size_potxc),intent(out) :: potxc
     !!  real(gp), intent(out) :: eexctX
     !!  real(dp), dimension(*), optional :: pkernel
     !!  type(orbitals_data), intent(in), optional :: orbsocc
     !!  real(wp), dimension(:), pointer, optional :: psirocc
     !!end subroutine


!!$     subroutine getHamiltonianMatrix2(iproc, nproc, lzdig, orbsig, Glr, input, onWhichAtom, onWhichAtomp, nat, lchi, lhchi, ham)
!!$       use module_base
!!$       use module_types
!!$       implicit none
!!$       integer,intent(in):: iproc, nproc, nat
!!$       type(local_zone_descriptors),intent(in):: lzdig
!!$       type(orbitals_data),intent(in):: orbsig
!!$       type(locreg_descriptors),intent(in):: Glr
!!$       type(input_variables),intent(in):: input
!!$       integer,dimension(orbsig%norb),intent(in):: onWhichAtom
!!$       integer,dimension(orbsig%norbp),intent(in):: onWhichAtomp
!!$       real(8),dimension(orbsig%npsidim_comp),intent(in):: lchi
!!$       real(8),dimension(orbsig%npsidim_comp,nat),intent(in):: lhchi
!!$       real(8),dimension(orbsig%norb,orbsig%norb,nat),intent(out):: ham
!!$     end subroutine getHamiltonianMatrix2
!!$

     subroutine getDerivativeBasisFunctions(iproc, nproc, hgrid, lzd, lorbs, lborbs, comrp, nphi, phi, phid)
       use module_base
       use module_types
       implicit none
       integer,intent(in):: iproc, nproc, nphi
       real(8),intent(in):: hgrid
       type(local_zone_descriptors),intent(in):: lzd
       type(orbitals_data),intent(in):: lorbs, lborbs
       !type(p2pCommsRepartition),intent(inout):: comrp
       type(p2pComms),intent(inout):: comrp
       real(8),dimension(nphi),intent(in):: phi
       real(8),dimension(max(lborbs%npsidim_orbs,lborbs%npsidim_comp)),target,intent(out):: phid
     end subroutine getDerivativeBasisFunctions


     !!subroutine buildLinearCombinations(iproc, nproc, lzdig, lzd, orbsig, orbs, input, coeff, lchi, locregShape, &
     !!           tag, comonig, opig, madig, lphi)
     !!  use module_base
     !!  use module_types
     !!  implicit none
     !!  integer,intent(in):: iproc, nproc
     !!  type(local_zone_descriptors),intent(in):: lzdig, lzd
     !!  type(orbitals_data),intent(in):: orbsig, orbs
     !!  type(input_variables),intent(in):: input
     !!  real(8),dimension(orbsig%norb,orbs%norb),intent(in):: coeff
     !!  real(8),dimension(orbsig%npsidim_orbs),intent(in):: lchi
     !!  character(len=1),intent(in):: locregShape
     !!  integer,intent(inout):: tag
     !!  type(p2pComms):: comonig
     !!  type(overlapParameters):: opig
     !!  type(matrixDescriptors):: madig
     !!  real(8),dimension(max(orbs%npsidim_orbs,orbs%npsidim_comp)),intent(out):: lphi
     !!end subroutine buildLinearCombinations

     subroutine buildLinearCombinations_new(iproc, nproc, lzdig, lzd, orbsig, orbs, coeff, lchi, &
                collcomig, collcom, lphi)
       use module_base
       use module_types
       implicit none
       integer,intent(in):: iproc, nproc
       type(local_zone_descriptors),intent(in):: lzdig, lzd
       type(orbitals_data),intent(in):: orbsig, orbs
       real(8),dimension(orbsig%norb,orbs%norb),intent(in):: coeff
       real(8),dimension(orbsig%npsidim_orbs),intent(in):: lchi
       type(collective_comms),intent(in):: collcomig, collcom
       real(8),dimension(orbs%npsidim_orbs),intent(out):: lphi
     end subroutine buildLinearCombinations_new

     !!subroutine postCommunicationsPotential(iproc, nproc, ndimpot, pot, comgp)
     !!  use module_base
     !!  use module_types
     !!  implicit none
     !!  integer,intent(in):: iproc, nproc, ndimpot
     !!  real(8),dimension(ndimpot),intent(in):: pot
     !!  !type(p2pCommsGatherPot),intent(inout):: comgp
     !!  type(p2pComms),intent(inout):: comgp
     !!end subroutine postCommunicationsPotential


     subroutine gatherPotential(iproc, nproc, comgp)
       use module_base
       use module_types
       implicit none
       integer,intent(in):: iproc, nproc
       !type(p2pCommsGatherPot),intent(inout):: comgp
       type(p2pComms),intent(inout):: comgp
     end subroutine gatherPotential


     subroutine extractOrbital2(iproc, nproc, orbs, sizePhi, onWhichAtom, lzd, op, phi, comon)
       use module_base
       use module_types
       implicit none
       integer,intent(in):: iproc, nproc, sizePhi
       type(orbitals_data),intent(in):: orbs
       integer,dimension(orbs%norb),intent(in):: onWhichAtom
       type(local_zone_descriptors),intent(in):: lzd
       type(overlapParameters),intent(inout):: op
       real(8),dimension(sizePhi),intent(in):: phi
       type(p2pComms),intent(out):: comon
     end subroutine extractOrbital2


     !!subroutine gatherOrbitals2(iproc, nproc, comon)
     !!  use module_base
     !!  use module_types
     !!  implicit none
     !!  integer,intent(in):: iproc, nproc
     !!  type(p2pComms),intent(inout):: comon
     !!end subroutine gatherOrbitals2


     !!!subroutine expandOrbital2(iproc, nproc, orbs, input, lzd, op, comon, lphiovrlp)
     !!!  use module_base
     !!!  use module_types
     !!!  implicit none
     !!!  
     !!!  ! Calling arguments
     !!!  integer,intent(in):: iproc, nproc
     !!!  type(orbitals_data),intent(in):: orbs
     !!!  type(input_variables),intent(in):: input
     !!!  type(local_zone_descriptors),intent(in):: lzd
     !!!  type(overlapParameters),intent(in):: op
     !!!  type(p2pComms),intent(in):: comon
     !!!  real(8),dimension(op%ndim_lphiovrlp),intent(out):: lphiovrlp
     !!!end subroutine expandOrbital2

     !!!subroutine getOverlapMatrix(iproc, nproc, lin, input, lphi, mad, ovrlp)
     !!!  use module_base
     !!!  use module_types
     !!!  implicit none
     !!!  integer,intent(in):: iproc, nproc
     !!!  type(linearParameters),intent(inout):: lin
     !!!  type(input_variables),intent(in):: input
     !!!  real(8),dimension(max(lin%orbs%npsidim_orbs,lin%orbs%npsidim_comp)),intent(inout):: lphi
     !!!  type(matrixDescriptors),intent(in):: mad
     !!!  real(8),dimension(lin%orbs%norb,lin%orbs%norb),intent(out):: ovrlp
     !!!end subroutine getOverlapMatrix


     subroutine getOverlapMatrix2(iproc, nproc, lzd, orbs, comon_lb, op_lb, lphi, mad, ovrlp)
       use module_base
       use module_types
       implicit none
       integer,intent(in):: iproc, nproc
       type(local_zone_descriptors),intent(in):: lzd
       type(orbitals_data),intent(in):: orbs
       type(p2pComms),intent(inout):: comon_lb
       type(overlapParameters),intent(inout):: op_lb
       real(8),dimension(orbs%npsidim_orbs),intent(inout):: lphi
       type(matrixDescriptors),intent(in):: mad
       real(8),dimension(orbs%norb,orbs%norb),intent(out):: ovrlp
     end subroutine getOverlapMatrix2



     subroutine mixrhopotDIIS(iproc, nproc, ndimpot, rhopot, rhopotold, mixdiis, ndimtot, alphaMix, mixMeth, pnrm)
       use module_base
       use module_types
       implicit none
       integer,intent(in):: iproc, nproc, ndimpot, ndimtot, mixMeth
       real(8),dimension(ndimpot),intent(in):: rhopotold
       real(8),dimension(ndimpot),intent(out):: rhopot
       type(mixrhopotDIISParameters),intent(inout):: mixdiis
       real(8),intent(in):: alphaMix
       real(8),intent(out):: pnrm
     end subroutine mixrhopotDIIS


     subroutine initializeMixrhopotDIIS(isx, ndimpot, mixdiis)
       use module_base
       use module_types
       implicit none
       integer,intent(in):: isx, ndimpot
       type(mixrhopotDIISParameters),intent(out):: mixdiis
     end subroutine initializeMixrhopotDIIS


     subroutine deallocateMixrhopotDIIS(mixdiis)
       use module_base
       use module_types
       implicit none
       type(mixrhopotDIISParameters),intent(inout):: mixdiis
     end subroutine deallocateMixrhopotDIIS


     subroutine allocateCommunicationbufferSumrho(iproc, comsr, subname)
       use module_base
       use module_types
       implicit none
       integer,intent(in):: iproc
       type(p2pComms),intent(inout):: comsr
       character(len=*),intent(in):: subname
     end subroutine allocateCommunicationbufferSumrho


     subroutine deallocateCommunicationbufferSumrho(comsr, subname)
       use module_base
       use module_types
       implicit none
       !type(p2pCommsSumrho),intent(inout):: comsr
       type(p2pComms),intent(inout):: comsr
       character(len=*),intent(in):: subname
     end subroutine deallocateCommunicationbufferSumrho


     subroutine allocateCommuncationBuffersOrtho(comon, subname)
       use module_base
       use module_types
       implicit none
       type(p2pComms),intent(inout):: comon
       character(len=*),intent(in):: subname
     end subroutine allocateCommuncationBuffersOrtho


     subroutine deallocateCommuncationBuffersOrtho(comon, subname)
       use module_base
       use module_types
       implicit none
       type(p2pComms),intent(inout):: comon
       character(len=*),intent(in):: subname
     end subroutine deallocateCommuncationBuffersOrtho


     subroutine allocateCommunicationsBuffersPotential(comgp, subname)
       use module_base
       use module_types
       implicit none
       !type(p2pCommsGatherPot),intent(inout):: comgp
       type(p2pComms),intent(inout):: comgp
       character(len=*),intent(in):: subname
     end subroutine allocateCommunicationsBuffersPotential


     subroutine deallocateCommunicationsBuffersPotential(comgp, subname)
       use module_base
       use module_types
       implicit none
       !type(p2pCommsGatherPot),intent(inout):: comgp
       type(p2pComms),intent(inout):: comgp
       character(len=*),intent(in):: subname
     end subroutine deallocateCommunicationsBuffersPotential


     subroutine copy_locreg_descriptors(glrin, glrout, subname)
       use module_base
       use module_types
       implicit none
       type(locreg_descriptors),intent(in):: glrin
       type(locreg_descriptors),intent(out):: glrout
       character(len=*),intent(in):: subname
     end subroutine copy_locreg_descriptors


     subroutine copy_grid_dimensions(din, dout)
       use module_base
       use module_types
       implicit none
       type(grid_dimensions),intent(in):: din
       type(grid_dimensions),intent(out):: dout
     end subroutine copy_grid_dimensions


     subroutine copy_wavefunctions_descriptors(wfdin, wfdout, subname)
       use module_base
       use module_types
       implicit none
       type(wavefunctions_descriptors),intent(in):: wfdin
       type(wavefunctions_descriptors),intent(out):: wfdout
       character(len=*),intent(in):: subname
     end subroutine copy_wavefunctions_descriptors


     subroutine copy_convolutions_bounds(geocode,boundsin, boundsout, subname)
       use module_base
       use module_types
       implicit none
       character(len=1),intent(in) :: geocode
       type(convolutions_bounds),intent(in):: boundsin
       type(convolutions_bounds),intent(out):: boundsout
       character(len=*),intent(in):: subname
     end subroutine copy_convolutions_bounds


     subroutine copy_kinetic_bounds(geocode,kbin, kbout, subname)
       use module_base
       use module_types
       implicit none
       character(len=1),intent(in) :: geocode
       type(kinetic_bounds),intent(in):: kbin
       type(kinetic_bounds),intent(out):: kbout
       character(len=*),intent(in):: subname
     end subroutine copy_kinetic_bounds


     subroutine copy_shrink_bounds(geocode,sbin, sbout, subname)
       use module_base
       use module_types
       implicit none
       character(len=1),intent(in) :: geocode
       type(shrink_bounds),intent(in):: sbin
       type(shrink_bounds),intent(out):: sbout
       character(len=*),intent(in):: subname
     end subroutine copy_shrink_bounds


     subroutine copy_grow_bounds(geocode,gbin, gbout, subname)
       use module_base
       use module_types
       implicit none
       character(len=1),intent(in) :: geocode
       type(grow_bounds),intent(in):: gbin
       type(grow_bounds),intent(out):: gbout
       character(len=*),intent(in):: subname
     end subroutine copy_grow_bounds


     subroutine copy_nonlocal_psp_descriptors(nlpspin, nlpspout, subname)
       use module_base
       use module_types
       implicit none
       type(nonlocal_psp_descriptors),intent(in):: nlpspin
       type(nonlocal_psp_descriptors),intent(out):: nlpspout
       character(len=*),intent(in):: subname
     end subroutine copy_nonlocal_psp_descriptors


     subroutine copy_orbitals_data(orbsin, orbsout, subname)
       use module_base
       use module_types
       implicit none
       type(orbitals_data),intent(in):: orbsin
       type(orbitals_data),intent(out):: orbsout
       character(len=*),intent(in):: subname
     end subroutine copy_orbitals_data


     !!subroutine deallocate_matrixLocalizationRegion(mlr, subname)
     !!  use module_base
     !!  use module_types
     !!  implicit none
     !!  type(matrixLocalizationRegion),intent(inout):: mlr
     !!  character(len=*),intent(in):: subname
     !!end subroutine deallocate_matrixLocalizationRegion


     !!subroutine deallocate_matrixMinimization(matmin, subname)
     !!  use module_base
     !!  use module_types
     !!  implicit none
     !!  type(matrixMinimization),intent(inout):: matmin
     !!  character(len=*),intent(in):: subname
     !!end subroutine deallocate_matrixMinimization


     !!subroutine deallocate_local_zone_descriptors(lzd, subname)
     !!  use module_base
     !!  use module_types
     !!  implicit none
     !!  type(local_zone_descriptors),intent(inout):: lzd
     !!  character(len=*),intent(in):: subname
     !!end subroutine deallocate_local_zone_descriptors


    subroutine deallocate_local_zone_descriptors(lzd, subname)
      use module_base
      use module_types
      !use deallocatePointers
      implicit none
      type(local_zone_descriptors),intent(inout):: lzd
      character(len=*),intent(in):: subname
    end subroutine deallocate_local_zone_descriptors

    subroutine deallocate_Lzd_except_Glr(lzd, subname)
      use module_base
      use module_types
      !use deallocatePointers
      implicit none
      type(local_zone_descriptors),intent(inout):: lzd
      character(len=*),intent(in):: subname
    end subroutine deallocate_Lzd_except_Glr


    subroutine deallocate_orbitals_data(orbs, subname)
      use module_base
      use module_types
      !use deallocatePointers
      implicit none
      type(orbitals_data),intent(inout):: orbs
      character(len=*),intent(in):: subname
    end subroutine deallocate_orbitals_data

    subroutine deallocate_communications_arrays(comms, subname)
      use module_base
      use module_types
      !use deallocatePointers
      implicit none
      type(communications_arrays),intent(inout):: comms
      character(len=*),intent(in):: subname
    end subroutine deallocate_communications_arrays

    subroutine deallocate_locreg_descriptors(lr, subname)
      use module_base
      use module_types
      !use deallocatePointers
      implicit none
      type(locreg_descriptors),intent(inout):: lr
      character(len=*),intent(in):: subname
    end subroutine deallocate_locreg_descriptors

    subroutine deallocate_wavefunctions_descriptors(wfd, subname)
      use module_base
      use module_types
      !use deallocatePointers
      implicit none
      type(wavefunctions_descriptors),intent(inout):: wfd
      character(len=*),intent(in):: subname
    end subroutine deallocate_wavefunctions_descriptors

    subroutine deallocate_convolutions_bounds(bounds, subname)
      use module_base
      use module_types
      !use deallocatePointers
      implicit none
      type(convolutions_bounds),intent(inout):: bounds
      character(len=*),intent(in):: subname
    end subroutine deallocate_convolutions_bounds

    subroutine deallocate_kinetic_bounds(kb, subname)
      use module_base
      use module_types
      !use deallocatePointers
      implicit none
      type(kinetic_bounds),intent(inout):: kb
      character(len=*),intent(in):: subname
    end subroutine deallocate_kinetic_bounds

    subroutine deallocate_shrink_bounds(sb, subname)
      use module_base
      use module_types
      !use deallocatePointers
      implicit none
      type(shrink_bounds),intent(inout):: sb
      character(len=*),intent(in):: subname
    end subroutine deallocate_shrink_bounds

    subroutine deallocate_grow_bounds(gb, subname)
      use module_base
      use module_types
      !use deallocatePointers
      implicit none
      type(grow_bounds),intent(inout):: gb
      character(len=*),intent(in):: subname
    end subroutine deallocate_grow_bounds

    subroutine deallocate_nonlocal_psp_descriptors(nlpspd, subname)
      use module_base
      use module_types
      !use deallocatePointers
      implicit none
      type(nonlocal_psp_descriptors),intent(inout):: nlpspd
      character(len=*),intent(in):: subname
    end subroutine deallocate_nonlocal_psp_descriptors

    subroutine deallocate_matrixMinimization(matmin, subname)
      use module_base
      use module_types
      !use deallocatePointers
      implicit none
      type(matrixMinimization),intent(inout):: matmin
      character(len=*),intent(in):: subname
    end subroutine deallocate_matrixMinimization

    subroutine deallocate_matrixLocalizationRegion(mlr, subname)
      use module_base
      use module_types
      !use deallocatePointers
      implicit none
      type(matrixLocalizationRegion),intent(inout):: mlr
      character(len=*),intent(in):: subname
    end subroutine deallocate_matrixLocalizationRegion

    !!!subroutine nullify_linearParameters(lin)
    !!!  use module_base
    !!!  use module_types
    !!!  implicit none
    !!!  type(linearParameters),intent(out):: lin
    !!!end subroutine nullify_linearParameters

    !!subroutine nullify_p2pCommsSumrho(comsr)
    !!  use module_base
    !!  use module_types
    !!  implicit none
    !!  !type(p2pCommsSumrho),intent(out):: comsr
    !!  type(p2pComms),intent(out):: comsr
    !!end subroutine nullify_p2pCommsSumrho

    !!subroutine nullify_p2pCommsGatherPot(comgp)
    !!  use module_base
    !!  use module_types
    !!  implicit none
    !!  type(p2pCommsGatherPot),intent(out):: comgp
    !!end subroutine nullify_p2pCommsGatherPot

    !!subroutine nullify_largeBasis(lb)
    !!  use module_base
    !!  use module_types
    !!  implicit none
    !!  type(largeBasis),intent(out):: lb
    !!end subroutine nullify_largeBasis

    !!subroutine nullify_p2pCommsRepartition(comrp)
    !!  use module_base
    !!  use module_types
    !!  implicit none
    !!  type(p2pCommsRepartition),intent(out):: comrp
    !!end subroutine nullify_p2pCommsRepartition

    !!subroutine nullify_p2pCommsOrthonormality(comon)
    !!  use module_base
    !!  use module_types
    !!  implicit none
    !!  type(p2pCommsOrthonormality),intent(out):: comon
    !!end subroutine nullify_p2pCommsOrthonormality

    subroutine nullify_overlapParameters(op)
      use module_base
      use module_types
      implicit none
      type(overlapParameters),intent(out):: op
    end subroutine nullify_overlapParameters

    !!!subroutine nullify_linearInputGuess(lig)
    !!!  use module_base
    !!!  use module_types
    !!!  implicit none
    !!!  type(linearInputGuess),intent(out):: lig
    !!!end subroutine nullify_linearInputGuess

    subroutine nullify_matrixDescriptors(mad)
      use module_base
      use module_types
      implicit none
      type(matrixDescriptors),intent(out):: mad
    end subroutine nullify_matrixDescriptors

    subroutine nullify_local_zone_descriptors(lzd)
      use module_base
      use module_types
      implicit none
      type(local_zone_descriptors),intent(out):: lzd
    end subroutine nullify_local_zone_descriptors
    
    subroutine nullify_orbitals_data(orbs)
      use module_base
      use module_types
      implicit none
      type(orbitals_data),intent(out):: orbs
    end subroutine nullify_orbitals_data
    
    subroutine nullify_communications_arrays(comms)
      use module_base
      use module_types
      implicit none
      type(communications_arrays),intent(out):: comms
    end subroutine nullify_communications_arrays
    
    subroutine nullify_locreg_descriptors(lr)
      use module_base
      use module_types
      implicit none
      type(locreg_descriptors),intent(out):: lr
    end subroutine nullify_locreg_descriptors
    
    subroutine nullify_wavefunctions_descriptors(wfd)
      use module_base
      use module_types
      implicit none
      type(wavefunctions_descriptors),intent(out):: wfd
    end subroutine nullify_wavefunctions_descriptors
    
    subroutine nullify_convolutions_bounds(bounds)
      use module_base
      use module_types
      implicit none
      type(convolutions_bounds),intent(out):: bounds
    end subroutine nullify_convolutions_bounds
    
    subroutine nullify_kinetic_bounds(kb)
      use module_base
      use module_types
      implicit none
      type(kinetic_bounds),intent(out):: kb
    end subroutine nullify_kinetic_bounds
    
    subroutine nullify_shrink_bounds(sb)
      use module_base
      use module_types
      implicit none
      type(shrink_bounds),intent(out):: sb
    end subroutine nullify_shrink_bounds
    
    subroutine nullify_grow_bounds(gb)
      use module_base
      use module_types
      implicit none
      type(grow_bounds),intent(out):: gb
    end subroutine nullify_grow_bounds
    
    subroutine nullify_nonlocal_psp_descriptors(nlpspd)
      use module_base
      use module_types
      implicit none
      type(nonlocal_psp_descriptors),intent(out):: nlpspd
    end subroutine nullify_nonlocal_psp_descriptors

    subroutine nullify_matrixMinimization(matmin)
      use module_base
      use module_types
      implicit none
      type(matrixMinimization),intent(out):: matmin
    end subroutine nullify_matrixMinimization

    subroutine nullify_matrixLocalizationRegion(mlr)
      use module_base
      use module_types
      implicit none
      type(matrixLocalizationRegion),intent(out):: mlr
    end subroutine nullify_matrixLocalizationRegion

    subroutine initLocregs(iproc, nproc, nlr, rxyz, hx, hy, hz, lzd, orbs, Glr, locrad, locregShape, lborbs)
      use module_base
      use module_types
      implicit none
      integer,intent(in):: iproc, nproc, nlr
      real(8),dimension(3,nlr),intent(in):: rxyz
      real(8),intent(in):: hx, hy, hz
      type(local_zone_descriptors),intent(inout):: lzd
      type(orbitals_data),intent(in):: orbs
      type(locreg_descriptors),intent(in):: Glr
      real(8),dimension(lzd%nlr),intent(in):: locrad
      character(len=1),intent(in):: locregShape
      type(orbitals_data),optional,intent(in):: lborbs
    end subroutine initLocregs

    !!!subroutine deallocate_linearParameters(lin, subname)
    !!!  use module_base
    !!!  use module_types
    !!!  implicit none
    !!!  ! Calling arguments
    !!!  type(linearParameters),intent(inout):: lin
    !!!  character(len=*),intent(in):: subname
    !!!end subroutine deallocate_linearParameters

    !!subroutine deallocate_largeBasis(lb, subname)
    !!  use module_base
    !!  use module_types
    !!  implicit none
    !!  type(largeBasis),intent(inout):: lb
    !!  character(len=*),intent(in):: subname
    !!end subroutine deallocate_largeBasis
    
    !!subroutine deallocate_p2pCommsRepartition(comrp, subname)
    !!  use module_base
    !!  use module_types
    !!  implicit none
    !!  type(p2pCommsRepartition),intent(inout):: comrp
    !!  character(len=*),intent(in):: subname
    !!end subroutine deallocate_p2pCommsRepartition
    
    !!subroutine deallocate_p2pCommsOrthonormality(comon, subname)
    !!  use module_base
    !!  use module_types
    !!  implicit none
    !!  type(p2pCommsOrthonormality),intent(inout):: comon
    !!  character(len=*),intent(in):: subname
    !!end subroutine deallocate_p2pCommsOrthonormality
    
    subroutine deallocate_overlapParameters(op, subname)
      use module_base
      use module_types
      implicit none
      type(overlapParameters),intent(inout):: op
      character(len=*),intent(in):: subname
    end subroutine deallocate_overlapParameters

    !!subroutine deallocate_inguessParameters(ip, subname)
    !!  use module_base
    !!  use module_types
    !!  implicit none
    !!  type(inguessParameters),intent(inout):: ip
    !!  character(len=*),intent(in):: subname
    !!end subroutine deallocate_inguessParameters

    !!subroutine deallocate_p2pCommsOrthonormalityMatrix(comom, subname)
    !!  use module_base
    !!  use module_types
    !!  implicit none
    !!  type(p2pComms),intent(inout):: comom
    !!  character(len=*),intent(in):: subname
    !!end subroutine deallocate_p2pCommsOrthonormalityMatrix

    subroutine deallocate_matrixDescriptors(mad, subname)
      use module_base
      use module_types
      implicit none
      type(matrixDescriptors),intent(inout):: mad
      character(len=*),intent(in):: subname
    end subroutine deallocate_matrixDescriptors


    !!!subroutine cancelCommunicationPotential(iproc, nproc, comgp)
    !!!  use module_base
    !!!  use module_types
    !!!  implicit none
    !!!  integer,intent(in):: iproc, nproc
    !!!  !type(p2pCommsGatherPot),intent(inout):: comgp
    !!!  type(p2pComms),intent(inout):: comgp
    !!!end subroutine cancelCommunicationPotential

    !!!subroutine initCommsOrthoVariable(iproc, nproc, lzd, orbs, orbsig, onWhichAtomAll, input, op, comon, tag)
    !!!  use module_base
    !!!  use module_types
    !!!  implicit none
    !!!  integer,intent(in):: iproc, nproc
    !!!  type(local_zone_descriptors),intent(in):: lzd
    !!!  type(orbitals_data),intent(in):: orbs, orbsig
    !!!  integer,dimension(orbs%norb),intent(in):: onWhichAtomAll
    !!!  type(input_variables),intent(in):: input
    !!!  type(overlapParameters),intent(out):: op
    !!!  type(p2pComms),intent(out):: comon
    !!!  integer,intent(inout):: tag
    !!!end subroutine initCommsOrthoVariable
    !!!
    !!!subroutine countOverlapsVariable(iproc, nproc, orbs, orbsig, lzd, op, comon)
    !!!  use module_base
    !!!  use module_types
    !!!  implicit none
    !!!  integer,intent(in):: iproc, nproc
    !!!  type(orbitals_data),intent(in):: orbs, orbsig
    !!!  type(local_zone_descriptors),intent(in):: lzd
    !!!  type(overlapParameters),intent(out):: op
    !!!  type(p2pComms),intent(out):: comon
    !!!end subroutine countOverlapsVariable
    !!!
    !!!subroutine determineOverlapsVariable(iproc, nproc, orbs, orbsig, lzd, op, comon)
    !!!  use module_base
    !!!  use module_types
    !!!  implicit none
    !!!  integer,intent(in):: iproc, nproc
    !!!  type(orbitals_data),intent(in):: orbs, orbsig
    !!!  type(local_zone_descriptors),intent(in):: lzd
    !!!  type(overlapParameters),intent(out):: op
    !!!  type(p2pComms),intent(out):: comon
    !!!end subroutine determineOverlapsVariable
    !!!
    !!!subroutine determineOverlapDescriptorsVariable(iproc, nproc, orbs, orbsig, lzd, Glr, onWhichAtom, op)
    !!!  use module_base
    !!!  use module_types
    !!!  implicit none
    !!!  integer,intent(in):: iproc, nproc
    !!!  type(orbitals_data),intent(in):: orbs, orbsig
    !!!  type(local_zone_descriptors),intent(in):: lzd
    !!!  type(locreg_descriptors),intent(in):: Glr
    !!!  integer,dimension(orbs%norb),intent(in):: onWhichAtom
    !!!  type(overlapParameters),intent(inout):: op
    !!!end subroutine determineOverlapDescriptorsVariable
    !!!
    !!!subroutine setCommsOrthoVariable(iproc, nproc, orbs, orbsig, lzd, op, comon, tag)
    !!!  use module_base
    !!!  use module_types
    !!!  implicit none
    !!!  integer,intent(in):: iproc, nproc
    !!!  type(orbitals_data),intent(in):: orbs, orbsig
    !!!  type(local_zone_descriptors),intent(in):: lzd
    !!!  type(overlapParameters),intent(inout):: op
    !!!  type(p2pComms),intent(out):: comon
    !!!  integer,intent(inout):: tag
    !!!end subroutine setCommsOrthoVariable
    
    !!subroutine indicesForExpansionVariable(iproc, nproc, orbs, input, lzd, op, comon)
    !!  use module_base
    !!  use module_types
    !!  implicit none
    !!  integer,intent(in):: iproc, nproc
    !!  type(orbitals_data),intent(in):: orbs
    !!  type(input_variables),intent(in):: input
    !!  type(local_zone_descriptors),intent(in):: lzd
    !!  type(overlapParameters),intent(in):: op
    !!  type(p2pComms),intent(in):: comon
    !!end subroutine indicesForExpansionVariable
    
    !!subroutine indicesForExtractionVariable(iproc, nproc, orbs, orbsig, sizePhi, lzd, op, comon)
    !!  use module_base
    !!  use module_types
    !!  implicit none
    !!  integer,intent(in):: iproc, nproc, sizePhi
    !!  type(orbitals_data),intent(in):: orbs, orbsig
    !!  type(local_zone_descriptors),intent(in):: lzd
    !!  type(overlapParameters),intent(inout):: op
    !!  type(p2pComms),intent(out):: comon
    !!end subroutine indicesForExtractionVariable
    
    !!subroutine extractOrbital2Variable(iproc, nproc, orbs, orbsig, sizePhi, lzd, op, phi, comon)
    !!  use module_base
    !!  use module_types
    !!  implicit none
    !!  integer,intent(in):: iproc, nproc, sizePhi
    !!  type(orbitals_data),intent(in):: orbs, orbsig
    !!  type(local_zone_descriptors),intent(in):: lzd
    !!  type(overlapParameters),intent(inout):: op
    !!  real(8),dimension(sizePhi),intent(in):: phi
    !!  type(p2pComms),intent(out):: comon
    !!end subroutine extractOrbital2Variable
    
    !!subroutine expandOrbital2Variable(iproc, nproc, orbs, input, lzd, op, comon, lphiovrlp)
    !!  use module_base
    !!  use module_types
    !!  implicit none
    !!  integer,intent(in):: iproc, nproc
    !!  type(orbitals_data),intent(in):: orbs
    !!  type(input_variables),intent(in):: input
    !!  type(local_zone_descriptors),intent(in):: lzd
    !!  type(overlapParameters),intent(in):: op
    !!  type(p2pComms),intent(in):: comon
    !!  real(8),dimension(op%ndim_lphiovrlp),intent(out):: lphiovrlp
    !!end subroutine expandOrbital2Variable

    !!subroutine buildLinearCombinationsVariable(iproc, nproc, lzdig, lzd, orbsig, &
    !!           orbs, input, coeff, lchi, tag, lphi)
    !!  use module_base
    !!  use module_types
    !!  implicit none

    !!  ! Calling arguments
    !!  integer,intent(in):: iproc, nproc
    !!  type(local_zone_descriptors),intent(in):: lzdig, lzd
    !!  type(orbitals_data),intent(in):: orbsig, orbs
    !!  type(input_variables),intent(in):: input
    !!  real(8),dimension(orbsig%norb,orbs%norb),intent(in):: coeff
    !!  real(8),dimension(orbsig%npsidim_orbs),intent(in):: lchi
    !!  integer,intent(inout):: tag
    !!  real(8),dimension(orbs%npsidim_orbs),intent(out):: lphi
    !!end subroutine buildLinearCombinationsVariable

    !subroutine index_of_Lpsi_to_global2(iproc, nproc, ldim, gdim, norb, nspinor, nspin, Glr, Llr, indexLpsi)
    !  use module_base
    !  use module_types
    !  implicit none
    !  integer,intent(in):: iproc, nproc
    !  integer :: Gdim          ! dimension of psi 
    !  integer :: Ldim          ! dimension of lpsi
    !  integer :: norb          ! number of orbitals
    !  integer :: nspinor       ! number of spinors
    !  integer :: nspin         ! number of spins 
    !  type(locreg_descriptors),intent(in) :: Glr  ! Global grid descriptor
    !  type(locreg_descriptors), intent(in) :: Llr  ! Localization grid descriptors 
    !  integer,dimension(Ldim),intent(out) :: indexLpsi         !Wavefunction in localization region
    !end subroutine index_of_Lpsi_to_global2


     subroutine initInputguessConfinement(iproc, nproc, at, lzd, orbs, collcom_reference, &
                Glr, input, hx, hy, hz, lin, tmbig, tmbgauss, rxyz, nscatterarr)
       use module_base
       use module_types
       implicit none
       integer,intent(in):: iproc,nproc
       real(gp), intent(in) :: hx, hy, hz
       type(atoms_data),intent(inout) :: at
       type(local_zone_descriptors),intent(in):: lzd
       type(orbitals_data),intent(in):: orbs
       type(collective_comms),intent(in):: collcom_reference
       type(locreg_descriptors),intent(in) :: Glr
       type(input_variables), intent(in) ::input
       type(linearInputParameters),intent(in):: lin
       type(DFT_wavefunction),intent(out):: tmbig, tmbgauss
       integer,dimension(0:nproc-1,4),intent(in):: nscatterarr !n3d,n3p,i3s+i3xcsh-1,i3xcsh
       real(gp),dimension(3,at%nat),intent(in):: rxyz
     end subroutine initInputguessConfinement


    subroutine orthonormalizeAtomicOrbitalsLocalized2(iproc, nproc, methTransformOverlap, nItOrtho, &
               lzd, orbs, comon, op, input, mad, collcom, orthpar, bpo, lchi, can_use_transposed)
      use module_base
      use module_types
      implicit none
      integer,intent(in):: iproc, nproc, methTransformOverlap, nItOrtho
      type(local_zone_descriptors),intent(in):: lzd
      type(orbitals_data),intent(in):: orbs
      type(input_variables),intent(in):: input
      type(p2pComms),intent(inout):: comon
      type(overlapParameters),intent(inout):: op
      type(matrixDescriptors),intent(in):: mad
      type(collective_comms),intent(in):: collcom
      type(orthon_data),intent(in):: orthpar
      type(basis_performance_options),intent(in):: bpo
      real(8),dimension(orbs%npsidim_orbs),intent(inout):: lchi
      logical,intent(inout):: can_use_transposed
    end subroutine orthonormalizeAtomicOrbitalsLocalized2

    subroutine build_input_guess(iproc, nproc, nlocregPerMPI, hx, hy, hz, &
               tmb, tmbig, at, input, lchi, locregCenter, rxyz, ham, lphi)
      use module_base
      use module_types
      implicit none
      integer,intent(in):: iproc, nproc, nlocregPerMPI
      real(gp), intent(in) :: hx, hy, hz
      type(DFT_wavefunction),intent(in):: tmb, tmbig
      type(atoms_data),intent(in):: at
      type(input_variables),intent(in):: input
      real(8),dimension(tmbig%orbs%npsidim_orbs),intent(in):: lchi
      real(8),dimension(3,tmbig%lzd%nlr),intent(in):: locregCenter
      real(8),dimension(3,at%nat),intent(in):: rxyz
      real(8),dimension(tmbig%orbs%norb,tmbig%orbs%norb,nlocregPerMPI),intent(in):: ham!, ovrlp
      real(8),dimension(tmb%orbs%npsidim_orbs),intent(out):: lphi
    end subroutine build_input_guess


    subroutine extractMatrix3(iproc, nproc, norb, norbp, orbstot, onWhichAtomPhi, onWhichMPI, nmat, ham, matmin, hamextract)
      use module_base
      use module_types
      implicit none
      integer,intent(in):: iproc, nproc, nmat, norb, norbp
      type(orbitals_data),intent(in):: orbstot
      integer,dimension(norb),intent(in):: onWhichAtomPhi, onWhichMPI
      real(8),dimension(orbstot%norb,orbstot%norb,nmat),intent(in):: ham
      type(matrixMinimization),intent(inout):: matmin
      real(8),dimension(:,:,:),pointer,intent(out):: hamextract
    end subroutine extractMatrix3

!!$    subroutine getHamiltonianMatrix3(iproc, nproc, nprocTemp, lzdig, orbsig, orbs, norb_parTemp, onWhichMPITemp, &
!!$               Glr, input, onWhichAtom, onWhichAtomp, nat, nlocregPerMPI, lchi, lhchi, ham)
!!$      use module_base
!!$      use module_types
!!$      implicit none
!!$      integer,intent(in):: iproc, nproc, nprocTemp, nat, nlocregPerMPI
!!$      type(local_zone_descriptors),intent(in):: lzdig
!!$      type(orbitals_data),intent(in):: orbsig, orbs
!!$      integer,dimension(0:nprocTemp),intent(in):: norb_parTemp
!!$      integer,dimension(orbs%norb),intent(in):: onWhichMPITemp
!!$      type(locreg_descriptors),intent(in):: Glr
!!$      type(input_variables),intent(in):: input
!!$      integer,dimension(orbsig%norb),intent(in):: onWhichAtom
!!$      integer,dimension(orbsig%norbp),intent(in):: onWhichAtomp
!!$      real(8),dimension(orbsig%npsidim_comp),intent(in):: lchi
!!$      real(8),dimension(orbsig%npsidim_comp,nat),intent(in):: lhchi
!!$      real(8),dimension(orbsig%norb,orbsig%norb,nlocregPerMPI),intent(out):: ham
!!$      end subroutine getHamiltonianMatrix3
!!$
!!$      subroutine getHamiltonianMatrix4(iproc, nproc, nprocTemp, lzdig, orbsig, orbs, norb_parTemp, onWhichMPITemp, &
!!$                 Glr, input, onWhichAtom, onWhichAtomp, ndim_lhchi, nlocregPerMPI, lchi, lhchi, skip, mad, &
!!$                 memoryForCommunOverlapIG, tag, ham)
!!$        use module_base
!!$        use module_types
!!$        implicit none
!!$        integer,intent(in):: iproc, nproc, nprocTemp, ndim_lhchi, nlocregPerMPI
!!$        type(local_zone_descriptors),intent(in):: lzdig
!!$        type(orbitals_data),intent(in):: orbsig, orbs
!!$        integer,dimension(0:nprocTemp),intent(in):: norb_parTemp
!!$        integer,dimension(orbs%norb),intent(in):: onWhichMPITemp
!!$        type(locreg_descriptors),intent(in):: Glr
!!$        type(input_variables),intent(in):: input
!!$        integer,dimension(orbsig%norb),intent(in):: onWhichAtom
!!$        integer,dimension(orbsig%norbp),intent(in):: onWhichAtomp
!!$        real(8),dimension(orbsig%npsidim),intent(in):: lchi
!!$        real(8),dimension(orbsig%npsidim,ndim_lhchi),intent(in):: lhchi
!!$        logical,dimension(lzdig%nlr),intent(in):: skip
!!$        type(matrixDescriptors),intent(in):: mad
!!$        integer,intent(in):: memoryForCommunOverlapIG
!!$        integer,intent(inout):: tag
!!$        !logical,dimension(lin%lig%lzdig%nlr,0:nproc-1),intent(in):: skipGlobal
!!$        real(8),dimension(orbsig%norb,orbsig%norb,nlocregPerMPI),intent(out):: ham
!!$      end subroutine getHamiltonianMatrix4
!!$
!!$
!!$      subroutine getHamiltonianMatrix5(iproc, nproc, nprocTemp, lzdig, orbsig, orbs, norb_parTemp, onWhichMPITemp, &
!!$                 Glr, input, onWhichAtom, onWhichAtomp, ndim_lhchi, nlocregPerMPI, lchi, lhchi, skip, mad, &
!!$                 memoryForCommunOverlapIG, tag, ham)
!!$        use module_base
!!$        use module_types
!!$        implicit none
!!$        integer,intent(in):: iproc, nproc, nprocTemp, ndim_lhchi, nlocregPerMPI
!!$        type(local_zone_descriptors),intent(in):: lzdig
!!$        type(orbitals_data),intent(in):: orbsig, orbs
!!$        integer,dimension(0:nprocTemp),intent(in):: norb_parTemp
!!$        integer,dimension(orbs%norb),intent(in):: onWhichMPITemp
!!$        type(locreg_descriptors),intent(in):: Glr
!!$        type(input_variables),intent(in):: input
!!$        integer,dimension(orbsig%norb),intent(in):: onWhichAtom
!!$        integer,dimension(orbsig%norbp),intent(in):: onWhichAtomp
!!$        real(8),dimension(orbsig%npsidim),intent(in):: lchi
!!$        real(8),dimension(orbsig%npsidim,ndim_lhchi),intent(in):: lhchi
!!$        logical,dimension(lzdig%nlr),intent(in):: skip
!!$        type(matrixDescriptors),intent(in):: mad
!!$        integer,intent(in):: memoryForCommunOverlapIG
!!$        integer,intent(inout):: tag
!!$        !logical,dimension(lin%lig%lzdig%nlr,0:nproc-1),intent(in):: skipGlobal
!!$        real(8),dimension(orbsig%norb,orbsig%norb,nlocregPerMPI),intent(out):: ham
!!$      end subroutine getHamiltonianMatrix5

      subroutine allocateSendBufferOrtho(comon, subname)
        use module_base
        use module_types
        implicit none
        type(p2pComms),intent(inout):: comon
        character(len=*),intent(in):: subname
      end subroutine allocateSendBufferOrtho
      
      
      subroutine deallocateSendBufferOrtho(comon, subname)
        use module_base
        use module_types
        implicit none
        type(p2pComms),intent(inout):: comon
        character(len=*),intent(in):: subname
      end subroutine deallocateSendBufferOrtho
      
      
      subroutine allocateRecvBufferOrtho(comon, subname)
        use module_base
        use module_types
        implicit none
        type(p2pComms),intent(inout):: comon
        character(len=*),intent(in):: subname
      end subroutine allocateRecvBufferOrtho
      
      
      subroutine deallocateRecvBufferOrtho(comon, subname)
        use module_base
        use module_types
        implicit none
        type(p2pComms),intent(inout):: comon
        character(len=*),intent(in):: subname
      end subroutine deallocateRecvBufferOrtho

      subroutine applyOrthoconstraintNonorthogonal2(iproc, nproc, methTransformOverlap, blocksize_pdgemm, &
                 correction_orthoconstraint, &
                 orbs, lagmat, ovrlp, mad, &
                 ovrlp_minus_one_lagmat, ovrlp_minus_one_lagmat_trans)
        use module_base
        use module_types
        implicit none
        integer,intent(in):: iproc, nproc, methTransformOverlap, blocksize_pdgemm, correction_orthoconstraint
        type(orbitals_data),intent(in):: orbs
        real(8),dimension(orbs%norb,orbs%norb),intent(in):: ovrlp
        real(8),dimension(orbs%norb,orbs%norb),intent(inout):: lagmat
        type(matrixDescriptors),intent(in):: mad
        real(8),dimension(orbs%norb,orbs%norb),intent(out):: ovrlp_minus_one_lagmat, ovrlp_minus_one_lagmat_trans
      end subroutine applyOrthoconstraintNonorthogonal2

      !!subroutine gatherOrbitalsOverlapWithComput(iproc, nproc, orbs, input, lzd, op, comon, lphiovrlp, expanded)
      !!  use module_base
      !!  use module_types
      !!  implicit none
      !!  integer,intent(in):: iproc, nproc
      !!  type(orbitals_data),intent(in):: orbs
      !!  type(input_variables),intent(in):: input
      !!  type(local_zone_descriptors),intent(in):: lzd
      !!  type(overlapParameters),intent(in):: op
      !!  type(p2pComms),intent(inout):: comon
      !!  real(8),dimension(op%ndim_lphiovrlp),intent(out):: lphiovrlp
      !!  logical,dimension(orbs%norb,orbs%norbp),intent(out):: expanded
      !!end subroutine gatherOrbitalsOverlapWithComput


      !!subroutine expandOneOrbital(iproc, nproc, orbsource, orbdest, orbs, input, onWhichAtom, lzd, op, comon, lphiovrlp)
      !!  use module_base
      !!  use module_types
      !!  implicit none
      !!  integer,intent(in):: iproc, nproc, orbsource, orbdest
      !!  type(orbitals_data),intent(in):: orbs
      !!  type(input_variables),intent(in):: input
      !!  integer,dimension(orbs%norb),intent(in):: onWhichAtom
      !!  type(local_zone_descriptors),intent(in):: lzd
      !!  type(overlapParameters),intent(in):: op
      !!  type(p2pComms),intent(in):: comon
      !!  real(8),dimension(op%ndim_lphiovrlp),intent(out):: lphiovrlp
      !!end subroutine expandOneOrbital

      !!subroutine expandRemainingOrbitals(iproc, nproc, orbs, input, onWhichAtom, lzd, op, comon, expanded, lphiovrlp)
      !!  use module_base
      !!  use module_types
      !!  implicit none
      !!  integer,intent(in):: iproc, nproc
      !!  type(orbitals_data),intent(in):: orbs
      !!  type(input_variables),intent(in):: input
      !!  integer,dimension(orbs%norb),intent(in):: onWhichAtom
      !!  type(local_zone_descriptors),intent(in):: lzd
      !!  type(overlapParameters),intent(in):: op
      !!  type(p2pComms),intent(in):: comon
      !!  logical,dimension(orbs%norb,orbs%norbp),intent(in):: expanded
      !!  real(8),dimension(op%ndim_lphiovrlp),intent(out):: lphiovrlp
      !!end subroutine expandRemainingOrbitals

      subroutine extractOrbital3(iproc, nproc, orbs, orbsig, sizePhi, lzd, lzdig, op, opig, phi, nsendBuf, sendBuf)
        use module_base
        use module_types
        implicit none
        integer,intent(in):: iproc, nproc, sizePhi
        type(orbitals_data),intent(in):: orbs, orbsig
        type(local_zone_descriptors),intent(in):: lzd, lzdig
        type(overlapParameters),intent(inout):: op, opig
        real(8),dimension(sizePhi),intent(in):: phi
        integer,intent(in):: nsendBuf
        real(8),dimension(nsendBuf),intent(out):: sendBuf
      end subroutine extractOrbital3

      subroutine calculateOverlapMatrix3(iproc, nproc, orbs, op, nsendBuf, sendBuf, nrecvBuf, recvBuf, mad, ovrlp)
        use module_base
        use module_types
        implicit none
        integer,intent(in):: iproc, nproc, nsendBuf, nrecvBuf
        type(orbitals_data),intent(in):: orbs
        type(overlapParameters),intent(in):: op
        real(8),dimension(nsendBuf),intent(in):: sendBuf
        real(8),dimension(nrecvBuf),intent(in):: recvBuf
        type(matrixDescriptors),intent(in):: mad
        real(8),dimension(orbs%norb,orbs%norb),intent(out):: ovrlp
      end subroutine calculateOverlapMatrix3


      subroutine calculateOverlapMatrix3Partial(iproc, nproc, orbs, op, &
                 nsendBuf, sendBuf, nrecvBuf, recvBuf, mad, ovrlp)
        use module_base
        use module_types
        implicit none
        integer,intent(in):: iproc, nproc, nsendBuf, nrecvBuf
        type(orbitals_data),intent(in):: orbs
        type(overlapParameters),intent(in):: op
        real(8),dimension(nsendBuf),intent(in):: sendBuf
        real(8),dimension(nrecvBuf),intent(in):: recvBuf
        type(matrixDescriptors),intent(in):: mad
        !logical,dimension(0:nproc-1),intent(in):: skip
        real(8),dimension(orbs%norb,orbs%norb),intent(out):: ovrlp
      end subroutine calculateOverlapMatrix3Partial

      subroutine dgemm_parallel(iproc, nproc, blocksize, comm, transa, transb, m, n, k, alpha, a, lda, b, ldb, beta, c, ldc)
        use module_base
        implicit none
        integer,intent(in):: iproc, nproc, blocksize, comm, m, n, k, lda, ldb, ldc
        character(len=1),intent(in):: transa, transb
        real(8),intent(in):: alpha, beta
        real(8),dimension(lda,k),intent(in):: a
        real(8),dimension(ldb,n),intent(in):: b
        real(8),dimension(ldc,n),intent(out):: c
      end subroutine dgemm_parallel

      subroutine dsymm_parallel(iproc, nproc, blocksize, comm, side, uplo, m, n, alpha, a, lda, b, ldb, beta, c, ldc)
        use module_base
        implicit none
        integer,intent(in):: iproc, nproc, blocksize, comm, m, n, lda, ldb, ldc
        character(len=1),intent(in):: side, uplo
        real(8),intent(in):: alpha, beta
        real(8),dimension(lda,m),intent(in):: a
        real(8),dimension(ldb,n),intent(in):: b
        real(8),dimension(ldc,n),intent(out):: c
      end subroutine dsymm_parallel



      subroutine applyOrthoconstraintVectors(iproc, nproc, methTransformOverlap, correctionOverlap, blocksize_pdgemm, &
                 comm, norb, norbmax, norbp, isorb, nlr, noverlaps, onWhichAtom, ovrlp, &
                 lagmat, comom, mlr, mad, orbs, grad, ovrlp_minus_one_lagmat, ovrlp_minus_one_lagmat_trans)
        use module_base
        use module_types
        implicit none
        integer,intent(in):: iproc, nproc, methTransformOverlap, correctionOverlap, blocksize_pdgemm
        integer,intent(in):: comm, norb, norbmax, norbp, isorb, nlr, noverlaps
        integer,dimension(norb),intent(in):: onWhichAtom
        real(8),dimension(norb,norb),intent(in):: ovrlp
        real(8),dimension(norb,norb),intent(inout):: lagmat
        type(p2pComms),intent(in):: comom
        type(matrixLocalizationRegion),dimension(nlr),intent(in):: mlr
        type(matrixDescriptors),intent(in):: mad
        type(orbitals_data),intent(in):: orbs
        real(8),dimension(norbmax,norbp),intent(inout):: grad
        real(8),dimension(norb,norb),intent(out):: ovrlp_minus_one_lagmat, ovrlp_minus_one_lagmat_trans
      end subroutine applyOrthoconstraintVectors


      subroutine dsyev_parallel(iproc, nproc, blocksize, comm, jobz, uplo, n, a, lda, w, info)
        use module_base
        use module_types
        implicit none
      
        ! Calling arguments
        integer,intent(in):: iproc, nproc, blocksize, comm, n, lda, info
        character(len=1),intent(in):: jobz, uplo
        real(8),dimension(lda,n),intent(inout):: a
        real(8),dimension(n),intent(out):: w
      end subroutine dsyev_parallel


      subroutine transformOverlapMatrixParallel(iproc, nproc, norb, ovrlp)
        use module_base
        use module_types
        implicit none
        integer,intent(in):: iproc, nproc, norb
        real(8),dimension(norb,norb),intent(inout):: ovrlp
      end subroutine transformOverlapMatrixParallel


      !!subroutine initMatrixCompression(iproc, nproc, orbs, op, mad)
      !!  use module_base
      !!  use module_types
      !!  implicit none
      !!  integer,intent(in):: iproc, nproc
      !!  type(orbitals_data),intent(in):: orbs
      !!  type(overlapParameters),intent(in):: op
      !!  type(matrixDescriptors),intent(out):: mad
      !!end subroutine initMatrixCompression

      subroutine orthoconstraintNonorthogonal(iproc, nproc, lzd, orbs, op, comon, mad, collcom, orthpar, bpo, bs, &
                 lphi, lhphi, lagmat, ovrlp, psit_c, psit_f, hpsit_c, hpsit_f, can_use_transposed, overlap_calculated)
        use module_base
        use module_types
        implicit none
        integer,intent(in):: iproc, nproc
        type(local_zone_descriptors),intent(in):: lzd
        type(orbitals_Data),intent(in):: orbs
        type(overlapParameters),intent(inout):: op
        type(p2pComms),intent(inout):: comon
        type(matrixDescriptors),intent(in):: mad
        type(collective_comms),intent(in):: collcom
        type(orthon_data),intent(in):: orthpar
        type(basis_performance_options),intent(in):: bpo
        type(basis_specifications),intent(in):: bs
        real(8),dimension(max(orbs%npsidim_comp,orbs%npsidim_orbs)),intent(inout):: lphi
        real(8),dimension(max(orbs%npsidim_comp,orbs%npsidim_orbs)),intent(inout):: lhphi
        real(8),dimension(orbs%norb,orbs%norb),intent(out):: lagmat, ovrlp
        real(8),dimension(:),pointer,intent(inout):: psit_c, psit_f, hpsit_c, hpsit_f
        logical,intent(inout):: can_use_transposed, overlap_calculated
      end subroutine orthoconstraintNonorthogonal

      subroutine dsygv_parallel(iproc, nproc, blocksize, nprocMax, comm, itype, jobz, uplo, n, a, lda, b, ldb, w, info)
        use module_base
        use module_types
        implicit none
        integer,intent(in):: iproc, nproc, blocksize, nprocMax, comm, itype, n, lda, ldb, info
        character(len=1),intent(in):: jobz, uplo
        real(8),dimension(lda,n),intent(inout):: a
        real(8),dimension(ldb,n),intent(inout):: b
        real(8),dimension(n),intent(out):: w
      end subroutine dsygv_parallel

      !!subroutine getOrbitals(iproc, nproc, comon)
      !!  use module_base
      !!  use module_types
      !!  implicit none
      !!  integer,intent(in):: iproc, nproc
      !!  type(p2pComms),intent(inout):: comon
      !!end subroutine getOrbitals

      subroutine initCompressedMatmul(iproc, nproc, norb, mad)
        use module_base
        use module_types
        implicit none
        integer,intent(in):: iproc, nproc, norb
        type(matrixDescriptors),intent(inout):: mad
      end subroutine initCompressedMatmul

      !!subroutine initCompressedMatmul2(norb, nseg, keyg, nsegmatmul, keygmatmul, keyvmatmul)
      !!  use module_base
      !!  use module_types
      !!  implicit none
      !!  integer,intent(in):: norb, nseg
      !!  integer,dimension(2,nseg),intent(in):: keyg
      !!  integer,intent(out):: nsegmatmul
      !!  integer,dimension(:,:),pointer,intent(out):: keygmatmul
      !!  integer,dimension(:),pointer,intent(out):: keyvmatmul
      !!end subroutine initCompressedMatmul2


      subroutine dgemm_compressed2(iproc, nproc, norb, nsegline, nseglinemax, keygline, nsegmatmul, keygmatmul, a, b, c)
        implicit none
        integer,intent(in):: iproc, nproc, norb, nseglinemax, nsegmatmul
        integer,dimension(2,nsegmatmul),intent(in):: keygmatmul
        integer,dimension(norb):: nsegline
        integer,dimension(2,nseglinemax,norb):: keygline
        real(8),dimension(norb,norb),intent(in):: a, b
        real(8),dimension(norb,norb),intent(out):: c
      end subroutine dgemm_compressed2

      subroutine transformOverlapMatrixTaylorOrder2(iproc, nproc, norb, mad, ovrlp)
        use module_base
        use module_types
        implicit none
        integer,intent(in):: iproc, nproc, norb
        type(matrixDescriptors),intent(in):: mad
        real(8),dimension(norb,norb),intent(inout):: ovrlp
      end subroutine transformOverlapMatrixTaylorOrder2

      subroutine overlapPowerMinusOneHalfTaylor(iproc, nproc, methTransformOrder, norb, mad, ovrlp)
        use module_base
        use module_types
        implicit none
      
        ! Calling arguments
        integer,intent(in):: iproc, nproc, methTransformOrder, norb
        type(matrixDescriptors),intent(in):: mad
        real(8),dimension(norb,norb),intent(inout):: ovrlp
      end subroutine overlapPowerMinusOneHalfTaylor

      subroutine overlapPowerMinusOneHalf(iproc, nproc, comm, methTransformOrder, blocksize_dsyev, &
                 blocksize_pdgemm, norb, mad, ovrlp)
        use module_base
        use module_types
        implicit none
        integer,intent(in):: iproc, nproc, comm, methTransformOrder, blocksize_dsyev, blocksize_pdgemm, norb
        type(matrixDescriptors),intent(in):: mad
        real(8),dimension(norb,norb),intent(inout):: ovrlp
      end subroutine overlapPowerMinusOneHalf

      subroutine overlapPowerMinusOne(iproc, nproc, iorder, norb, mad, orbs, ovrlp)
        use module_base
        use module_types
        implicit none
        integer,intent(in):: iproc, nproc, iorder, norb
        type(matrixDescriptors),intent(in):: mad
        type(orbitals_data),intent(in):: orbs
        real(8),dimension(norb,norb),intent(inout):: ovrlp
      end subroutine overlapPowerMinusOne

      subroutine initCompressedMatmul3(iproc, norb, mad)
        use module_base
        use module_types
        implicit none
        integer,intent(in):: iproc, norb
        type(matrixDescriptors),intent(inout):: mad
      end subroutine initCompressedMatmul3

    subroutine Linearnonlocal_forces(iproc,nproc,Lzd,nlpspd,hx,hy,hz,at,rxyz,&
      orbs,proj,psi,fsep,refill,linorbs,coeff,phi)
      use module_base
      use module_types
      implicit none
      type(atoms_data), intent(in) :: at
      logical, intent(in) :: refill
      integer, intent(in) :: iproc, nproc
      real(gp), intent(in) :: hx,hy,hz
      type(local_zone_descriptors) :: Lzd
      type(nonlocal_psp_descriptors), intent(in) :: nlpspd
      type(orbitals_data), intent(in) :: orbs
      real(gp), dimension(3,at%nat), intent(in) :: rxyz
      real(wp), dimension(orbs%npsidim_orbs), intent(inout) :: psi
      real(wp), dimension(nlpspd%nprojel), intent(inout) :: proj
      real(gp), dimension(3,at%nat), intent(inout) :: fsep
      type(orbitals_data), intent(in) :: linorbs                         
      real(8),dimension(linorbs%npsidim_orbs),intent(in),optional:: phi          
      real(8),dimension(linorbs%norb,orbs%norb),intent(in),optional:: coeff  
    end subroutine Linearnonlocal_forces

     !!!subroutine local_hamiltonian3(iproc,exctX,orbs,Lzd,hx,hy,hz,&
     !!!     nspin,Lpot,psi,hpsi,ekin_sum,epot_sum,&
     !!!     withConfinement, at, rxyz, istexct, lin, confinementCenter)
     !!!  use module_base
     !!!  use module_types
     !!!  use libxc_functionals
     !!!  implicit none
     !!!  integer, intent(in) :: iproc,nspin, istexct
     !!!  real(gp), intent(in) :: hx,hy,hz
     !!!  logical, intent(in) :: exctX
     !!!  type(orbitals_data), intent(in) :: orbs
     !!!  type(local_zone_descriptors), intent(in) :: Lzd
     !!!  real(wp), dimension(orbs%npsidim_orbs), intent(in) :: psi
     !!!  real(wp), dimension(Lzd%ndimpotisf),target :: Lpot
     !!!  !real(wp), dimension(lr%d%n1i*lr%d%n2i*lr%d%n3i*nspin) :: pot
     !!!  real(gp), intent(out) :: ekin_sum,epot_sum
     !!!  real(wp), dimension(orbs%npsidim_orbs), intent(out) :: hpsi
     !!!  logical,intent(in):: withConfinement
     !!!  type(atoms_data), intent(in) :: at
     !!!  real(gp), dimension(3,at%nat), intent(in) :: rxyz
     !!!  type(linearParameters),intent(in),optional:: lin
     !!!  integer,dimension(orbs%norbp),intent(in),optional:: confinementCenter
     !!!end subroutine local_hamiltonian3


     subroutine choosePreconditioner2(iproc, nproc, orbs, lr, hx, hy, hz, ncong, hpsi, &
                confpotorder, potentialprefac, iorb, eval_zero, tmb, kernel)
       use module_base
       use module_types
       implicit none
       integer, intent(in) :: iproc,nproc,ncong, iorb, confpotorder
       real(gp), intent(in) :: hx,hy,hz
       type(locreg_descriptors), intent(in) :: lr
       type(orbitals_data), intent(in) :: orbs
       real(8),intent(in):: potentialprefac
       real(wp), dimension(lr%wfd%nvctr_c+7*lr%wfd%nvctr_f,orbs%nspinor), intent(inout) :: hpsi
       real(8),intent(in):: eval_zero
       type(DFT_wavefunction),intent(inout):: tmb
       real(8),dimension(tmb%orbs%norb,tmb%orbs%norb),intent(inout):: kernel
     end subroutine choosePreconditioner2


     subroutine FullHamiltonianApplication(iproc,nproc,at,orbs,rxyz,&
          proj,Lzd,nlpspd,confdatarr,ngatherarr,Lpot,psi,hpsi,&
          energs,SIC,GPU,&
          pkernel,orbsocc,psirocc,hamcomp)
       use module_base
       use module_types
       use module_xc
       implicit none
       integer, intent(in) :: iproc,nproc!,nspin
       type(atoms_data), intent(in) :: at
       type(orbitals_data), intent(in) :: orbs
       type(local_zone_descriptors),intent(in) :: Lzd
       type(nonlocal_psp_descriptors), intent(in) :: nlpspd
       type(SIC_data), intent(in) :: SIC
       integer, dimension(0:nproc-1,2), intent(in) :: ngatherarr
       real(gp), dimension(3,at%nat), intent(in) :: rxyz
       real(wp), dimension(nlpspd%nprojel), intent(in) :: proj
       real(wp), dimension(orbs%npsidim_orbs), intent(in) :: psi
       type(confpot_data), dimension(orbs%norbp), intent(in) :: confdatarr
       !real(wp), dimension(lzd%ndimpotisf) :: Lpot
       real(wp), dimension(:),pointer :: Lpot
       type(energy_terms), intent(inout) :: energs
       real(wp), target, dimension(max(1,orbs%npsidim_orbs)), intent(out) :: hpsi
       type(GPU_pointers), intent(inout) :: GPU
       type(coulomb_operator), intent(in), optional :: pkernel
       type(orbitals_data), intent(in), optional :: orbsocc
       real(wp), dimension(:), pointer, optional :: psirocc
       integer, optional, intent(in) :: hamcomp ! lr408 hc
     end subroutine FullHamiltonianApplication

     !!subroutine prepare_lnlpspd(iproc, at, input, orbs, rxyz, radii_cf, locregShape, lzd)
     !!  use module_base
     !!  use module_types
     !!  implicit none
     !!  integer,intent(in):: iproc
     !!  type(atoms_data),intent(in):: at
     !!  type(input_variables),intent(in):: input
     !!  type(orbitals_data),intent(in):: orbs
     !!  real(8),dimension(3,at%nat),intent(in):: rxyz
     !!  real(8),dimension(at%ntypes,3),intent(in):: radii_cf
     !!  character(len=1),intent(in):: locregShape
     !!  type(local_zone_descriptors),intent(inout):: lzd
     !!end subroutine prepare_lnlpspd

     !!subroutine free_lnlpspd(orbs, lzd)
     !!  use module_base
     !!  use module_types
     !!  implicit none
     !!  type(orbitals_data),intent(in):: orbs
     !!  type(local_zone_descriptors),intent(inout):: lzd
     !!end subroutine free_lnlpspd


     subroutine transformToGlobal(iproc,nproc,lzd,lorbs,orbs,comms,input,ld_coeff,coeff,lphi,psi,psit)
       use module_base
       use module_types
       implicit none
       integer,intent(in):: iproc, nproc, ld_coeff
       type(local_zone_descriptors),intent(in):: lzd
       type(orbitals_data),intent(in):: lorbs, orbs
       type(communications_arrays):: comms
       type(input_variables),intent(in):: input
       real(8),dimension(ld_coeff,orbs%norb),intent(in):: coeff
       real(8),dimension(max(lorbs%npsidim_orbs,lorbs%npsidim_comp)),intent(inout):: lphi
       real(8),dimension(max(orbs%npsidim_orbs,orbs%npsidim_comp)),target,intent(out):: psi
       real(8),dimension(:),pointer,intent(inout):: psit
     end subroutine transformToGlobal


     !!subroutine my_iallgatherv(iproc, nproc, sendbuf, sendcount, recvbuf, recvcounts, displs, comm, tagx, requests)
     !!  use module_base
     !!  implicit none

     !!  ! Calling arguments
     !!  integer,intent(in):: iproc, nproc, sendcount, comm
     !!  integer,dimension(0:nproc-1),intent(in):: recvcounts, displs
     !!  real(8),dimension(sendcount),intent(in):: sendbuf
     !!  integer,dimension(2,0:nproc*nproc-1),intent(in):: requests
     !!  integer,intent(in):: tagx
     !!  real(8),dimension(sum(recvcounts)),intent(out):: recvbuf
     !!end subroutine my_iallgatherv


     !!subroutine gatherOrbitalsOverlapWithComput2(iproc, nproc, orbs, input, lzd, op, comon, nsendbuf, sendbuf,&
     !!     nrecvbuf, recvbuf, lphiovrlp, expanded, ovrlp)
     !!  use module_base
     !!  use module_types
     !!  implicit none
     !!  integer,intent(in):: iproc, nproc, nsendbuf, nrecvbuf                                                                 
     !!  type(orbitals_data),intent(in):: orbs
     !!  type(input_variables),intent(in):: input
     !!  type(local_zone_descriptors),intent(in):: lzd                                                                         
     !!  type(overlapParameters),intent(in):: op                                                                               
     !!  type(p2pComms),intent(inout):: comon
     !!  real(8),dimension(nsendbuf),intent(in):: sendbuf                                                                      
     !!  real(8),dimension(nrecvbuf),intent(in):: recvbuf                                                                      
     !!  real(8),dimension(op%ndim_lphiovrlp),intent(out):: lphiovrlp
     !!  logical,dimension(orbs%norb,orbs%norbp),intent(out):: expanded
     !!  real(8),dimension(orbs%norb,orbs%norb),intent(out):: ovrlp
     !!end subroutine gatherOrbitalsOverlapWithComput2


     subroutine getStartingIndices(iorb, jorb, op, orbs, ist, jst)
       use module_base
       use module_types
       implicit none
       integer,intent(in):: iorb, jorb
       type(overlapParameters),intent(in):: op
       type(orbitals_data),intent(in):: orbs
       integer,intent(out):: ist, jst
     end subroutine getStartingIndices


      subroutine getStartingIndicesGlobal(iiorbx, jjorbx, op, orbs, ist, jst, ncount)
        use module_base
        use module_types
        implicit none
        integer,intent(in):: iiorbx, jjorbx
        type(overlapParameters),intent(in):: op
        type(orbitals_data),intent(in):: orbs
        integer,intent(out):: ist, jst, ncount
      end subroutine getStartingIndicesGlobal

       subroutine my_iallgather_collect2(iproc, nproc, sendcount, recvcounts, requests)
         use module_base
         implicit none
         integer,intent(in):: iproc, nproc, sendcount
         integer,dimension(0:nproc-1),intent(in):: recvcounts
         integer,dimension(2,0:nproc-1),intent(inout):: requests
       end subroutine my_iallgather_collect2


       subroutine initMatrixCompression(iproc, nproc, nlr, ndim, orbs, noverlaps, overlaps, mad)
         use module_base
         use module_types
         implicit none
         integer,intent(in):: iproc, nproc, nlr, ndim
         type(orbitals_data),intent(in):: orbs
         integer,dimension(orbs%norb),intent(in):: noverlaps
         integer,dimension(ndim,orbs%norb),intent(in):: overlaps
         type(matrixDescriptors),intent(out):: mad
       end subroutine initMatrixCompression


       !!subroutine postCommsVectorOrthonormalizationNew(iproc, nproc, newComm, comom)
       !!  use module_base
       !!  use module_types
       !!  implicit none
       !!  integer,intent(in):: iproc, nproc, newComm
       !!  type(p2pComms),intent(inout):: comom
       !!end subroutine postCommsVectorOrthonormalizationNew


       !!subroutine gatherVectorsNew(iproc, nproc, comom)
       !!  use module_base
       !!  use module_types
       !!  implicit none
       !!  integer,intent(in):: iproc, nproc
       !!  type(p2pComms),intent(inout):: comom
       !!end subroutine gatherVectorsNew


       subroutine compressMatrixPerProcess(iproc, nproc, orbs, mad, mat, size_lmat, lmat)
         use module_base
         use module_types
         implicit none
         integer,intent(in):: iproc, nproc, size_lmat
         type(orbitals_data),intent(in):: orbs
         type(matrixDescriptors),intent(in):: mad
         real(8),dimension(orbs%norb**2),intent(in):: mat
         real(8),dimension(size_lmat),intent(out):: lmat
       end subroutine compressMatrixPerProcess


       subroutine getCommunArraysMatrixCompression(iproc, nproc, orbs, mad, sendcounts, displs)
         use module_base
         use module_types
         implicit none
         integer,intent(in):: iproc, nproc
         type(orbitals_data),intent(in):: orbs
         type(matrixDescriptors),intent(in):: mad
         integer,dimension(0:nproc-1),intent(out):: sendcounts, displs
       end subroutine getCommunArraysMatrixCompression


       subroutine get_hamiltonian_matrices(iproc, nproc, lzd, lzdig, orbsig, orbs, &
                  input, hx, hy, hz, onWhichAtom, ndim_lhchi, nlocregPerMPI, lchi, lhchi, skip, mad,&
                  memoryForCommunOverlapIG, locregShape, bpo, ham)
         use module_base
         use module_types
         implicit none
         integer,intent(in):: iproc, nproc, ndim_lhchi, nlocregPerMPI
         real(gp), intent(in) :: hx, hy, hz
         type(local_zone_descriptors),intent(in):: lzd, lzdig
         type(orbitals_data),intent(in):: orbsig, orbs
         type(input_variables),intent(in):: input
         integer,dimension(orbsig%norb),intent(in):: onWhichAtom
         real(8),dimension(orbsig%npsidim_orbs),intent(in):: lchi
         real(8),dimension(orbsig%npsidim_orbs,ndim_lhchi),intent(in):: lhchi
         logical,dimension(lzd%nlr),intent(in):: skip
         type(matrixDescriptors),intent(in):: mad
         integer,intent(in):: memoryForCommunOverlapIG
         character(len=1),intent(in):: locregShape
         type(basis_performance_options),intent(inout):: bpo
         real(8),dimension(orbsig%norb,orbsig%norb,nlocregPerMPI),intent(out):: ham
       end subroutine get_hamiltonian_matrices
       
       subroutine dgemm_compressed_parallel(iproc, nproc, norb, nsegline, nseglinemax, keygline, &
                  nsegmatmul, keygmatmul, norb_par, isorb_par, norbp, a, b, c)
         use module_base
         use module_types
         implicit none
         integer,intent(in):: iproc, nproc, norb, norbp, nseglinemax, nsegmatmul
         integer,dimension(2,nsegmatmul),intent(in):: keygmatmul
         integer,dimension(norb):: nsegline
         integer,dimension(2,nseglinemax,norb):: keygline
         integer,dimension(0:nproc-1),intent(in):: norb_par, isorb_par
         real(8),dimension(norb,norb),intent(in):: a, b
         real(8),dimension(norb,norb),intent(out):: c
       end subroutine dgemm_compressed_parallel


       !!!subroutine getCoefficients_new(iproc, nproc, lin, orbs, hamold, lphi, ovrlp, coeff)
       !!!  use module_base
       !!!  use module_types
       !!!  implicit none
       !!!  integer,intent(in):: iproc, nproc
       !!!  type(linearParameters),intent(inout):: lin
       !!!  type(orbitals_data),intent(in):: orbs
       !!!  real(8),dimension(lin%orbs%norb,lin%orbs%norb),intent(in):: hamold
       !!!  real(8),dimension(lin%orbs%npsidim_orbs),intent(in):: lphi
       !!!  real(8),dimension(lin%orbs%norb,lin%orbs%norb),intent(inout):: ovrlp
       !!!  real(8),dimension(lin%orbs%norb,orbs%norb),intent(inout):: coeff
       !!!end subroutine getCoefficients_new


       subroutine apply_confinement(iproc, n1, n2, n3, nl1, nl2, nl3, nbuf, nspinor, psir, &
            rxyzConfinement, hxh, hyh, hzh, potentialPrefac, confPotOrder, offsetx, offsety, offsetz, &
            ibyyzz_r) !optional
         use module_base
         implicit none
         integer, intent(in) :: iproc, n1,n2,n3,nl1,nl2,nl3,nbuf,nspinor, confPotOrder, offsetx, offsety, offsetz
         real(wp), dimension(-14*nl1:2*n1+1+15*nl1,-14*nl2:2*n2+1+15*nl2,-14*nl3:2*n3+1+15*nl3,nspinor), intent(inout) :: psir
         integer,dimension(2,-14:2*n2+16,-14:2*n3+16),intent(in),optional :: ibyyzz_r
         real(8),dimension(3),intent(in):: rxyzConfinement
         real(8),intent(in):: hxh,hyh,hzh,potentialPrefac
       end subroutine apply_confinement



       subroutine unitary_optimization(iproc, nproc, lzd, orbs, at, op, comon, mad, rxyz, nit, kernel, &
        newgradient, confdatarr, hx, lphi)
         use module_base
         use module_types
         implicit none
         integer,intent(in):: iproc, nproc, nit
         type(local_zone_descriptors),intent(in):: lzd
         type(orbitals_data),intent(in):: orbs
         type(atoms_data),intent(in):: at
         type(overlapParameters),intent(inout):: op
         type(p2pComms),intent(inout):: comon
         type(matrixDescriptors),intent(in):: mad
         real(8),dimension(3,at%nat),intent(in):: rxyz
         real(8),dimension(orbs%norb,orbs%norb),intent(in):: kernel
         logical,intent(in):: newgradient
         real(8),intent(in):: hx
         type(confpot_data),dimension(orbs%norbp),intent(in):: confdatarr
         real(8),dimension(orbs%npsidim_comp),intent(inout):: lphi
       end subroutine unitary_optimization


      subroutine build_new_linear_combinations(iproc, nproc, lzd, orbs, op, nrecvbuf, recvbuf, omat, reset, lphi)
        use module_base
        use module_types
        implicit none
        integer,intent(in):: iproc, nproc
        type(local_zone_descriptors),intent(in):: lzd
        type(orbitals_data),intent(in):: orbs
        type(overlapParameters),intent(in):: op
        integer,intent(in):: nrecvbuf
        real(8),dimension(nrecvbuf),intent(in):: recvbuf
        real(8),dimension(orbs%norb,orbs%norb),intent(in):: omat
        logical,intent(in):: reset
        real(8),dimension(orbs%npsidim_comp),intent(out):: lphi
      end subroutine build_new_linear_combinations


      !!subroutine indicesForExpansion(iproc, nproc, nspin, orbs, onWhichAtom, lzd, op, comon)
      !!  use module_base
      !!  use module_types
      !!  implicit none
      !!  integer,intent(in):: iproc, nproc, nspin
      !!  type(orbitals_data),intent(in):: orbs
      !!  integer,dimension(orbs%norb),intent(in):: onWhichAtom
      !!  type(local_zone_descriptors),intent(in):: lzd
      !!  type(overlapParameters),intent(inout):: op
      !!  type(p2pComms),intent(in):: comon
      !!end subroutine indicesForExpansion


      !!subroutine nullify_expansionSegments(expseg)
      !!  use module_base
      !!  use module_types
      !!  implicit none
      !!  type(expansionSegments),intent(out):: expseg
      !!end subroutine nullify_expansionSegments


      !!subroutine indicesForExtraction(iproc, nproc, orbs, sizePhi, onWhichAtom, lzd, op, comon)
      !!  use module_base
      !!  use module_types
      !!  implicit none
      !!  integer,intent(in):: iproc, nproc, sizePhi
      !!  type(orbitals_data),intent(in):: orbs
      !!  integer,dimension(orbs%norb),intent(in):: onWhichAtom
      !!  type(local_zone_descriptors),intent(in):: lzd
      !!  type(overlapParameters),intent(inout):: op
      !!  type(p2pComms),intent(out):: comon
      !!end subroutine indicesForExtraction


      subroutine allocate_workarrays_quartic_convolutions(lr, subname, work)
        use module_base
        use module_types
        implicit none
        type(locreg_descriptors),intent(in):: lr
        character(len=*),intent(in):: subname
        type(workarrays_quartic_convolutions),intent(out):: work
      end subroutine allocate_workarrays_quartic_convolutions


      subroutine deallocate_workarrays_quartic_convolutions(lr, subname, work)
        use module_base
        use module_types
        implicit none
        type(locreg_descriptors),intent(in):: lr
        character(len=*),intent(in):: subname
        type(workarrays_quartic_convolutions),intent(out):: work
      end subroutine deallocate_workarrays_quartic_convolutions


      subroutine ConvolQuartic4(iproc, nproc, n1, n2, n3, &
           nfl1, nfu1, nfl2, nfu2, nfl3, nfu3,  &
           hgrid, offsetx, offsety, offsetz, &
           ibyz_c, ibxz_c, ibxy_c, ibyz_f, ibxz_f, ibxy_f, &
           rxyzConf, potentialPrefac,  with_kinetic, cprecr, &
           xx_c, xx_f1, xx_f, &
           xy_c, xy_f2, xy_f, &
           xz_c, xz_f4, xz_f, &
           y_c, y_f)
        use module_base
        use module_types
        implicit none
        integer, intent(in) :: iproc,nproc,n1,n2,n3,nfl1,nfu1,nfl2,nfu2,nfl3,nfu3, offsetx, offsety, offsetz
        real(gp), intent(in) :: hgrid, potentialPrefac, cprecr
        logical,intent(in):: with_kinetic
        real(8),dimension(3):: rxyzConf
        integer, dimension(2,0:n2,0:n3), intent(in) :: ibyz_c,ibyz_f
        integer, dimension(2,0:n1,0:n3), intent(in) :: ibxz_c,ibxz_f
        integer, dimension(2,0:n1,0:n2), intent(in) :: ibxy_c,ibxy_f
        real(wp),dimension(0:n1,0:n2,0:n3),intent(in):: xx_c
        real(wp),dimension(nfl1:nfu1,nfl2:nfu2,nfl3:nfu3),intent(in):: xx_f1
        real(wp),dimension(7,nfl1:nfu1,nfl2:nfu2,nfl3:nfu3),intent(in):: xx_f
        real(wp),dimension(0:n2,0:n1,0:n3),intent(in):: xy_c
        real(wp),dimension(nfl2:nfu2,nfl1:nfu1,nfl3:nfu3),intent(in):: xy_f2
        real(wp),dimension(7,nfl2:nfu2,nfl1:nfu1,nfl3:nfu3),intent(in):: xy_f
        real(wp),dimension(0:n3,0:n1,0:n2),intent(in):: xz_c
        real(wp),dimension(nfl3:nfu3,nfl1:nfu1,nfl2:nfu2),intent(in):: xz_f4
        real(wp),dimension(7,nfl3:nfu3,nfl1:nfu1,nfl2:nfu2),intent(in):: xz_f
        real(wp), dimension(0:n1,0:n2,0:n3), intent(out) :: y_c
        real(wp), dimension(7,nfl1:nfu1,nfl2:nfu2,nfl3:nfu3), intent(out) :: y_f
      end subroutine ConvolQuartic4


      !!subroutine deallocate_collectiveComms(collComms, subname)
      !!  use module_base
      !!  use module_types
      !!  implicit none
      !!  type(collectiveComms),intent(inout):: collComms
      !!  character(len=*),intent(in):: subname
      !!end subroutine deallocate_collectiveComms


      !!subroutine flatten(iproc, n1, n2, n3, nl1, nl2, nl3, nbuf, nspinor, psir, &
      !!     rxyzConfinement, hxh, hyh, hzh, potentialPrefac, confPotOrder, offsetx, offsety, offsetz, cut, alpha, &
      !!     ibyyzz_r) !optional
      !!  use module_base
      !!  implicit none
      !!  integer, intent(in) :: iproc, n1,n2,n3,nl1,nl2,nl3,nbuf,nspinor, confPotOrder, offsetx, offsety, offsetz
      !!  real(wp), dimension(-14*nl1:2*n1+1+15*nl1,-14*nl2:2*n2+1+15*nl2,-14*nl3:2*n3+1+15*nl3,nspinor), intent(inout) :: psir
      !!  integer, dimension(2,-14:2*n2+16,-14:2*n3+16), intent(in), optional :: ibyyzz_r
      !!  real(8),dimension(3),intent(in):: rxyzConfinement
      !!  real(8),intent(in):: hxh, hyh, hzh, potentialPrefac, cut, alpha
      !!end subroutine flatten


      !!!subroutine sumrholinear_auxiliary(iproc, nproc, orbs, Glr, input, lin, coeff, phi, at, nscatterarr)
      !!!  use module_base
      !!!  use module_types
      !!!  implicit none
      !!!  integer,intent(in):: iproc, nproc
      !!!  type(orbitals_data),intent(in):: orbs
      !!!  type(locreg_descriptors),intent(in):: Glr
      !!!  type(input_variables),intent(in):: input
      !!!  type(linearParameters),intent(inout):: lin
      !!!  real(8),dimension(lin%lb%orbs%norb,orbs%norb),intent(in):: coeff
      !!!  real(8),dimension(lin%lb%orbs%npsidim_comp),intent(in):: phi
      !!!  type(atoms_data),intent(in):: at
      !!!  integer, dimension(0:nproc-1,4),intent(in):: nscatterarr !n3d,n3p,i3s+i3xcsh-1,i3xcsh
      !!!end subroutine sumrholinear_auxiliary


      !!!subroutine sumrholinear_withauxiliary(iproc, nproc, orbs, Glr, input, lin, coeff, nrho, rho, at, nscatterarr)
      !!!  use module_base
      !!!  use module_types
      !!!  implicit none
      !!!  integer,intent(in):: iproc, nproc, nrho
      !!!  type(orbitals_data),intent(in):: orbs
      !!!  type(locreg_descriptors),intent(in):: Glr
      !!!  type(input_variables),intent(in):: input
      !!!  type(linearParameters),intent(inout):: lin
      !!!  real(8),dimension(lin%lb%orbs%norb,orbs%norb),intent(in):: coeff
      !!!  real(8),dimension(nrho),intent(out),target:: rho
      !!!  type(atoms_data),intent(in):: at
      !!!  integer, dimension(0:nproc-1,4),intent(in):: nscatterarr !n3d,n3p,i3s+i3xcsh-1,i3xcsh
      !!!end subroutine sumrholinear_withauxiliary



       subroutine apply_potential_lr(n1i,n2i,n3i,n1ip,n2ip,n3ip,ishift,n2,n3,nspinor,npot,&
            psir,pot,epot,&
            confdata,ibyyzz_r) !optional
         use module_base
         use module_types
         implicit none
         integer, intent(in) :: n1i,n2i,n3i,n1ip,n2ip,n3ip,n2,n3,nspinor,npot
         integer, dimension(3), intent(in) :: ishift !<offset of potential box in wfn box coords.
         real(wp), dimension(n1i,n2i,n3i,nspinor), intent(inout) :: psir !< real-space wfn in lr
         real(wp), dimension(n1ip,n2ip,n3ip,npot), intent(in) :: pot !< real-space pot in lrb
         type(confpot_data), intent(in), optional :: confdata !< data for the confining potential
         integer, dimension(2,-14:2*n2+16,-14:2*n3+16), intent(in), optional :: ibyyzz_r !< bounds in lr
         real(gp), intent(out) :: epot
       end subroutine apply_potential_lr

       subroutine psir_to_vpsi(npot,nspinor,lr,pot,vpsir,epot,confdata)
         use module_base
         use module_types
         implicit none
         integer, intent(in) :: npot,nspinor
         type(locreg_descriptors), intent(in) :: lr !< localization region of the wavefunction
         !real(wp), dimension(lr%d%n1i*lr%d%n2i*lr%d%n3i,npot), intent(in) :: pot
         real(wp), intent(in) :: pot
         real(wp), dimension(lr%d%n1i*lr%d%n2i*lr%d%n3i,nspinor), intent(inout) :: vpsir
         real(gp), intent(out) :: epot
         type(confpot_data), intent(in), optional :: confdata !< data for the confining potential
       end subroutine psir_to_vpsi

       subroutine erf_stress(at,rxyz,hxh,hyh,hzh,n1i,n2i,n3i,n3p,iproc,nproc,ngatherarr,rho,tens)
         use module_base
         use module_types
         implicit none
         !passed var
         type(atoms_data), intent(in) :: at
         real(gp), dimension(3,at%nat), target, intent(in) :: rxyz
         real(gp), intent(in) :: hxh,hyh,hzh
         integer,intent(in) :: n1i,n2i,n3i,n3p,iproc,nproc
         real(kind=8), dimension(n1i*n2i*max(n3p,1)), intent(in), target :: rho
         integer, dimension(0:nproc-1,2), intent(in) :: ngatherarr 
         real(dp),dimension(6), intent(out) :: tens
       end subroutine erf_stress

       subroutine AtomicOrbitals_forLinear(iproc,at,rxyz,mapping,norbe,orbse,norbsc,&
            &   nspin,eks,scorb,G,gaucoeff,iorbtolr)
         use module_base
         use module_types
         implicit none
         integer, intent(in) :: norbe,iproc
         integer, intent(in) :: norbsc,nspin
         type(atoms_data), intent(in) :: at
         logical, dimension(4,2,at%natsc), intent(in) :: scorb
         real(gp), dimension(3,at%nat), intent(in), target :: rxyz
         type(orbitals_data), intent(inout) :: orbse
         integer,dimension(orbse%norb),intent(in):: mapping
         type(gaussian_basis), intent(out) :: G
         real(gp), intent(out) :: eks
         integer, dimension(orbse%norbp), intent(out) :: iorbtolr !assign the localisation region
         !real(wp), dimension(norbe,orbse%nspinor,orbse%norbp), intent(out) :: gaucoeff !norbe=G%ncoeff
         real(wp), intent(out) :: gaucoeff !norbe=G%ncoeff
       end subroutine AtomicOrbitals_forLinear


       subroutine apply_orbitaldependent_potential(iproc, nproc, at, orbs, lzd, rxyz, &
                  confdatarr, hx, psi, centralLocreg, vpsi)
         use module_base
         use module_types
         implicit none
         integer,intent(in):: iproc, nproc, centralLocreg
         type(atoms_data),intent(in):: at
         type(orbitals_data),intent(in):: orbs
         type(local_zone_descriptors),intent(in):: lzd
         real(8),dimension(3,at%nat),intent(in):: rxyz
         type(confpot_data),dimension(orbs%norbp),intent(in):: confdatarr
         real(8),intent(in):: hx
         real(8),dimension(max(orbs%npsidim_orbs,orbs%npsidim_comp)),intent(inout):: psi
         real(8),dimension(max(orbs%npsidim_orbs,orbs%npsidim_comp)),intent(out):: vpsi
       end subroutine apply_orbitaldependent_potential


       subroutine get_potential_matrices(iproc, nproc, at, orbs, lzd, op, comon, mad, rxyz, &
                  confdatarr, hx, psi, potmat)
         use module_base
         use module_types
         implicit none
         integer,intent(in):: iproc, nproc
         type(atoms_data),intent(in):: at
         type(orbitals_data),intent(in):: orbs
         type(local_zone_descriptors),intent(in):: lzd
         type(overlapParameters),intent(inout):: op
         type(p2pComms),intent(inout):: comon
         type(matrixDescriptors),intent(in):: mad
         real(8),dimension(3,at%nat),intent(in):: rxyz
         type(confpot_data),dimension(orbs%norbp),intent(in):: confdatarr
         real(8),intent(in):: hx
         real(8),dimension(max(orbs%npsidim_orbs,orbs%npsidim_comp)),intent(inout):: psi
         real(8),dimension(orbs%norb,orbs%norb,at%nat),intent(out):: potmat
       end subroutine get_potential_matrices
       
       subroutine check_linear_and_create_Lzd(iproc,nproc,linType,Lzd,atoms,orbs,nspin,rxyz)
         use module_base
         use module_types
         implicit none
         integer, intent(in) :: iproc,nproc,nspin
         integer, intent(in) :: linType
         type(local_zone_descriptors), intent(inout) :: Lzd
         type(atoms_data), intent(in) :: atoms
         type(orbitals_data),intent(inout) :: orbs
         real(gp), dimension(3,atoms%nat), intent(in) :: rxyz
       end subroutine check_linear_and_create_Lzd

       subroutine create_LzdLIG(iproc,nproc,nspin,linearmode,hx,hy,hz,Glr,atoms,orbs,rxyz,Lzd)
         use module_base
         use module_types
         implicit none
         integer, intent(in) :: iproc,nproc,nspin
         real(gp), intent(in):: hx, hy, hz
         type(locreg_descriptors), intent(in) :: Glr
         type(local_zone_descriptors), intent(inout) :: Lzd
         type(atoms_data), intent(in) :: atoms
         type(orbitals_data),intent(inout) :: orbs
         integer, intent(in) :: linearmode
         real(gp), dimension(3,atoms%nat), intent(in) :: rxyz
       end subroutine create_LzdLIG

!!       subroutine reinitialize_Lzd_after_LIG(iproc,nproc,input,Lzd,atoms,orbs,rxyz)
!!         use module_base
!!         use module_types
!!         implicit none
!!         integer, intent(in) :: iproc,nproc
!!         type(input_variables), intent(in) :: input
!!         type(local_zone_descriptors), intent(inout) :: Lzd
!!         type(atoms_data), intent(in) :: atoms
!!         type(orbitals_data),intent(inout) :: orbs
!!         real(gp), dimension(3,atoms%nat), intent(in) :: rxyz
!!       end subroutine reinitialize_Lzd_after_LIG

       subroutine system_initialization(iproc,nproc,inputpsi,input_wf_format,in,atoms,rxyz,&
            orbs,lorbs,dlorbs,Lzd,Lzd_lin,denspot,nlpspd,comms,lcomms,dlcomms,shift,proj,radii_cf)
         use module_base
         use module_types
         implicit none
         integer, intent(in) :: iproc,nproc
         integer, intent(out) :: inputpsi,input_wf_format
         type(input_variables), intent(in) :: in 
         type(atoms_data), intent(inout) :: atoms
         real(gp), dimension(3,atoms%nat), intent(inout) :: rxyz
         type(orbitals_data), intent(out) :: orbs,lorbs,dlorbs
         type(local_zone_descriptors), intent(out) :: Lzd, Lzd_lin
         type(DFT_local_fields), intent(out) :: denspot
         type(nonlocal_psp_descriptors), intent(out) :: nlpspd
         type(communications_arrays), intent(out) :: comms,lcomms,dlcomms
         real(gp), dimension(3), intent(out) :: shift  !< shift on the initial positions
         real(gp), dimension(atoms%ntypes,3), intent(out) :: radii_cf
         real(wp), dimension(:), pointer :: proj
       end subroutine system_initialization

       subroutine nullify_p2pComms(p2pcomm)
         use module_base
         use module_types
         implicit none
         type(p2pComms),intent(inout):: p2pcomm
       end subroutine nullify_p2pComms

       subroutine extract_potential_for_spectra(iproc,nproc,at,rhod,dpbox,&
            orbs,nvirt,comms,Lzd,hx,hy,hz,rxyz,rhopot,rhocore,pot_ion,&
            nlpspd,proj,pkernel,pkernelseq,ixc,psi,hpsi,psit,G,&
            nspin,potshortcut,symObj,GPU,input)
         use module_base
         use module_types
         implicit none
         !Arguments
         integer, intent(in) :: iproc,nproc,ixc
         integer, intent(inout) :: nspin,nvirt
         real(gp), intent(in) :: hx,hy,hz
         type(atoms_data), intent(inout) :: at
         type(rho_descriptors),intent(in) :: rhod
         type(denspot_distribution), intent(in) :: dpbox
         type(orbitals_data), intent(inout) :: orbs
         type(nonlocal_psp_descriptors), intent(in) :: nlpspd
         type(local_zone_descriptors), intent(inout) :: Lzd
         type(communications_arrays), intent(in) :: comms
         type(GPU_pointers), intent(inout) :: GPU
         type(input_variables):: input
         type(symmetry_data), intent(in) :: symObj
         !integer, dimension(0:nproc-1,4), intent(in) :: nscatterarr !n3d,n3p,i3s+i3xcsh-1,i3xcsh
         !integer, dimension(0:nproc-1,2), intent(in) :: ngatherarr 
         real(gp), dimension(3,at%nat), intent(in) :: rxyz
         real(wp), dimension(nlpspd%nprojel), intent(in) :: proj
         real(dp), dimension(*), intent(inout) :: rhopot,pot_ion
         type(gaussian_basis), intent(out) :: G !basis for davidson IG
         real(wp), dimension(:), pointer :: psi,hpsi,psit
         real(wp), dimension(:,:,:,:), pointer :: rhocore
         type(coulomb_operator), intent(in) :: pkernel,pkernelseq
         integer, intent(in) ::potshortcut
       end subroutine extract_potential_for_spectra

       subroutine psitohpsi(iproc,nproc,atoms,scf,denspot,itrp,itwfn,iscf,alphamix,ixc,&
            nlpspd,proj,rxyz,linflag,unblock_comms,GPU,wfn,&
            energs,rpnrm,xcstr)
         use module_base
         use module_types
         use m_ab6_mixing
         implicit none
         logical, intent(in) :: scf
         integer, intent(in) :: iproc,nproc,itrp,iscf,ixc,linflag,itwfn
         character(len=3), intent(in) :: unblock_comms
         real(gp), intent(in) :: alphamix
         type(atoms_data), intent(in) :: atoms
         type(nonlocal_psp_descriptors), intent(in) :: nlpspd
         type(DFT_local_fields), intent(inout) :: denspot
         type(energy_terms), intent(inout) :: energs
         type(DFT_wavefunction), intent(inout) :: wfn
         real(gp), dimension(3,atoms%nat), intent(in) :: rxyz
         real(wp), dimension(nlpspd%nprojel), intent(in) :: proj
         type(GPU_pointers), intent(inout) :: GPU  
         real(gp), intent(out) :: rpnrm
         real(gp), dimension(6), intent(out) :: xcstr
       end subroutine psitohpsi

       subroutine assignToLocreg2(iproc, nproc, norb, norb_par, natom, nlr, nspin, Localnorb, rxyz, inwhichlocreg)
         use module_base
         use module_types
         implicit none
         integer,intent(in):: nlr,iproc,nproc,nspin,natom,norb
         integer,dimension(nlr),intent(in):: Localnorb
         integer,dimension(0:nproc-1),intent(in):: norb_par
         real(8),dimension(3,nlr),intent(in):: rxyz
         integer,dimension(:),pointer,intent(out):: inwhichlocreg
       end subroutine assignToLocreg2
       
       subroutine calc_gradient(geocode,n1,n2,n3,n3grad,deltaleft,deltaright,rhoinp,nspden,hx,hy,hz,&
            gradient,rhocore)
         use module_base
         implicit none
         !Arguments
         character(len=1), intent(in) :: geocode
         integer, intent(in) :: n1,n2,n3,n3grad,deltaleft,deltaright,nspden
         real(dp), intent(in) :: hx,hy,hz
         real(dp), dimension(n1,n2,n3,nspden), intent(inout) :: rhoinp
         real(dp), dimension(n1,n2,n3grad,2*nspden-1,0:3), intent(out) :: gradient
         real(dp), dimension(:,:,:,:), pointer :: rhocore
       end subroutine calc_gradient

       !!!subroutine position_operator(iproc, n1, n2, n3, nl1, nl2, nl3, nbuf, nspinor, psir, &
       !!!       hxh, hyh, hzh, ioffset, dir, &
       !!!       ibyyzz_r) !optional
       !!!  use module_base
       !!!  implicit none
       !!!  integer, intent(in) :: iproc, n1,n2,n3,nl1,nl2,nl3,nbuf,nspinor
       !!!  integer,dimension(3),intent(in):: ioffset
       !!!  real(wp), dimension(-14*nl1:2*n1+1+15*nl1,-14*nl2:2*n2+1+15*nl2,-14*nl3:2*n3+1+15*nl3,nspinor), intent(inout) :: psir
       !!!  integer, dimension(2,-14:2*n2+16,-14:2*n3+16), intent(in), optional :: ibyyzz_r
       !!!  real(8),intent(in):: hxh, hyh, hzh
       !!!  character(len=1),intent(in):: dir
       !!!end subroutine position_operator

       subroutine apply_position_operators(iproc, nproc, orbs, lzd, hx, hy, hz, confdatarr, psi, order, xpsi, ypsi, zpsi)
         use module_base
         use module_types
         implicit none
         integer,intent(in):: iproc, nproc, order
         type(orbitals_data),intent(in):: orbs
         type(local_zone_descriptors),intent(in):: lzd
         real(8),intent(in):: hx, hy, hz
         type(confpot_data),dimension(orbs%norbp),intent(in):: confdatarr
         real(8),dimension(max(orbs%npsidim_orbs,orbs%npsidim_comp)),intent(in):: psi
         real(8),dimension(max(orbs%npsidim_orbs,orbs%npsidim_comp)),intent(out):: xpsi, ypsi, zpsi
       end subroutine apply_position_operators

       !!subroutine MLWF(iproc, nproc, lzd, orbs, at, op, comon, mad, rxyz, nit, kernel, &
       !!             newgradient, confdatarr, hx, locregCenters, lphi, Umat)
       !!  use module_base
       !!  use module_types
       !!  implicit none
       !!  integer,intent(in):: iproc, nproc, nit
       !!  type(local_zone_descriptors),intent(in):: lzd
       !!  type(orbitals_data),intent(in):: orbs
       !!  type(atoms_data),intent(in):: at
       !!  type(overlapParameters),intent(inout):: op
       !!  type(p2pComms),intent(inout):: comon
       !!  type(matrixDescriptors),intent(in):: mad
       !!  real(8),dimension(3,at%nat),intent(in):: rxyz
       !!  real(8),dimension(orbs%norb,orbs%norb),intent(in):: kernel
       !!  logical,intent(in):: newgradient
       !!  real(8),intent(in):: hx, maxDispl
       !!  type(confpot_data),dimension(orbs%norbp),intent(in):: confdatarr
       !!  real(8),dimension(3,lzd%nlr),intent(in):: locregCenters
       !!  real(8),dimension(max(orbs%npsidim_orbs,orbs%npsidim_comp)),intent(inout):: lphi
       !!  real(8),dimension(orbs%norb,orbs%norb),intent(out):: Umat
       !!end subroutine MLWF




       subroutine MLWFnew(iproc, nproc, lzd, orbs, at, op, comon, mad, rxyz, nit, kernel, &
                    confdatarr, hx, locregCenters, maxDispl, lphi, Umat, centers)
         use module_base
         use module_types
         implicit none
         integer,intent(in):: iproc, nproc, nit
         type(local_zone_descriptors),intent(in):: lzd
         type(orbitals_data),intent(in):: orbs
         type(atoms_data),intent(in):: at
         type(overlapParameters),intent(inout):: op
         type(p2pComms),intent(inout):: comon
         type(matrixDescriptors),intent(in):: mad
         real(8),dimension(3,at%nat),intent(in):: rxyz
         real(8),dimension(orbs%norb,orbs%norb),intent(in):: kernel
         !logical,intent(in):: newgradient
         real(8),intent(in):: hx, maxDispl
         type(confpot_data),dimension(orbs%norbp),intent(in):: confdatarr
         real(8),dimension(3,lzd%nlr),intent(in):: locregCenters
         real(8),dimension(max(orbs%npsidim_orbs,orbs%npsidim_comp)),intent(inout):: lphi
         real(8),dimension(orbs%norb,orbs%norb),intent(out):: Umat
         real(8),dimension(3,lzd%nlr),intent(out):: centers
       end subroutine MLWFnew


       !!!subroutine create_new_locregs(iproc, nproc, nlr, hx, hy, hz, lorbs, glr, locregCenter, &
       !!!           locrad, nscatterarr, withder, &
       !!!           inwhichlocreg_reference, ldiis, &
       !!!           lphilarge, lhphilarge, lhphilargeold, lphilargeold,tmb)
       !!!  use module_base
       !!!  use module_types
       !!!  implicit none
       !!!  integer,intent(in):: iproc, nproc, nlr
       !!!  real(8),intent(in):: hx, hy, hz
       !!!  type(orbitals_data),intent(in):: lorbs
       !!!  type(locreg_descriptors),intent(in):: glr
       !!!  real(8),dimension(3,nlr),intent(in):: locregCenter
       !!!  real(8),dimension(nlr):: locrad
       !!!  integer,dimension(0:nproc-1,4),intent(in):: nscatterarr !n3d,n3p,i3s+i3xcsh-1,i3xcsh
       !!!  logical,intent(in):: withder
       !!!  integer,dimension(lorbs%norb),intent(in):: inwhichlocreg_reference
       !!!  type(localizedDIISParameters),intent(inout):: ldiis
       !!!  real(8),dimension(:),pointer,intent(out):: lphilarge, lhphilarge, lhphilargeold, lphilargeold
       !!!  type(DFT_wavefunction),intent(out):: tmb
       !!!end subroutine create_new_locregs

       subroutine destroy_new_locregs(iproc, nproc, tmb)
         use module_base
         use module_types
         implicit none
         integer,intent(in):: iproc, nproc
         type(DFT_wavefunction),intent(inout):: tmb
       end subroutine destroy_new_locregs

       subroutine get_cutoff_weight(n1i,n2i,n3i,n1ip,n2ip,n3ip,ishift,n2,n3,nspinor,psir,&
            cutoff, weight_in, weight_out, &
            confdata,ibyyzz_r) !optional
         use module_base
         use module_types
         implicit none
         integer, intent(in) :: n1i,n2i,n3i,n1ip,n2ip,n3ip,n2,n3,nspinor
         integer, dimension(3), intent(in) :: ishift !<offset of potential box in wfn box coords.
         real(wp), dimension(n1i,n2i,n3i,nspinor), intent(in) :: psir !< real-space wfn in lr
         real(8),intent(in):: cutoff
         real(8),intent(out):: weight_in, weight_out
         type(confpot_data), intent(in), optional :: confdata !< data for the confining potential
         integer, dimension(2,-14:2*n2+16,-14:2*n3+16), intent(in), optional :: ibyyzz_r !< bounds in lr
       end subroutine get_cutoff_weight


       subroutine position_operators(Gn1i,Gn2i,Gn3i,n1i,n2i,n3i,n1ip,n2ip,n3ip,ishift,n2,n3,nspinor,psir,order,&
            psirx, psiry, psirz, &
            confdata,ibyyzz_r) !optional
         use module_base
         use module_types
         implicit none
         integer, intent(in) :: Gn1i,Gn2i,Gn3i,n1i,n2i,n3i,n1ip,n2ip,n3ip,n2,n3,nspinor,order
         integer, dimension(3), intent(in) :: ishift !<offset of potential box in wfn box coords.
         real(wp), dimension(n1i,n2i,n3i,nspinor), intent(in) :: psir !< real-space wfn in lr
         real(wp), dimension(n1i,n2i,n3i,nspinor), intent(out) :: psirx, psiry, psirz !< x,y,z operator applied to real-space wfn in lr
         type(confpot_data), intent(in), optional :: confdata !< data for the confining potential
         integer, dimension(2,-14:2*n2+16,-14:2*n3+16), intent(in), optional :: ibyyzz_r !< bounds in lr
       end subroutine position_operators

       subroutine apply_r_operators(iproc, nproc, orbs, lzd, hx, hy, hz, confdatarr, psi, order, vpsi)
         use module_base
         use module_types
         implicit none
         integer,intent(in):: iproc, nproc, order
         type(orbitals_data),intent(in):: orbs
         type(local_zone_descriptors),intent(in):: lzd
         real(8),intent(in):: hx, hy, hz
         type(confpot_data),dimension(orbs%norbp),intent(in):: confdatarr
         real(8),dimension(max(orbs%npsidim_orbs,orbs%npsidim_comp)),intent(in):: psi
         real(8),dimension(max(orbs%npsidim_orbs,orbs%npsidim_comp)),intent(out):: vpsi
       end subroutine apply_r_operators

       subroutine r_operator(Gn1i,Gn2i,Gn3i,n1i,n2i,n3i,n1ip,n2ip,n3ip,ishift,n2,n3,nspinor,psir,order,&
            confdata,ibyyzz_r) !optional
         use module_base
         use module_types
         implicit none
         integer, intent(in) :: Gn1i,Gn2i,Gn3i,n1i,n2i,n3i,n1ip,n2ip,n3ip,n2,n3,nspinor,order
         integer, dimension(3), intent(in) :: ishift !<offset of potential box in wfn box coords.
         real(wp), dimension(n1i,n2i,n3i,nspinor), intent(inout) :: psir !< real-space wfn in lr
         type(confpot_data), intent(in), optional :: confdata !< data for the confining potential
         integer, dimension(2,-14:2*n2+16,-14:2*n3+16), intent(in), optional :: ibyyzz_r !< bounds in lr
       end subroutine r_operator

       !!subroutine apply_rminusmu_operator(iproc, nproc, orbs, lzd, hx, hy, hz, confdatarr, psi, centers, vpsi)
       !!  use module_base
       !!  use module_types
       !!  implicit none
       !!  integer,intent(in):: iproc, nproc
       !!  type(orbitals_data),intent(in):: orbs
       !!  type(local_zone_descriptors),intent(in):: lzd
       !!  real(8),intent(in):: hx, hy, hz
       !!  type(confpot_data),dimension(orbs%norbp),intent(in):: confdatarr
       !!  real(8),dimension(max(orbs%npsidim_orbs,orbs%npsidim_comp)),intent(in):: psi
       !!  real(8),dimension(3,lzd%nlr),intent(in):: centers
       !!  real(8),dimension(max(orbs%npsidim_orbs,orbs%npsidim_comp)),intent(out):: vpsi
       !!end subroutine apply_rminusmu_operator

       !!subroutine rminusmu_operator(n1i,n2i,n3i,n1ip,n2ip,n3ip,ishift,n2,n3,nspinor,psir,mu,&
       !!     confdata,ibyyzz_r) !optional
       !!  use module_base
       !!  use module_types
       !!  implicit none
       !!  integer, intent(in) :: n1i,n2i,n3i,n1ip,n2ip,n3ip,n2,n3,nspinor
       !!  integer, dimension(3), intent(in) :: ishift !<offset of potential box in wfn box coords.
       !!  real(wp), dimension(n1i,n2i,n3i,nspinor), intent(inout) :: psir !< real-space wfn in lr
       !!  real(8),dimension(3):: mu
       !!  type(confpot_data), intent(in), optional :: confdata !< data for the confining potential
       !!  integer, dimension(2,-14:2*n2+16,-14:2*n3+16), intent(in), optional :: ibyyzz_r !< bounds in lr
       !!end subroutine rminusmu_operator

       subroutine define_confinement_data(confdatarr,orbs,rxyz,at,hx,hy,hz,&
                  confpotorder,potentialprefac,Lzd,confinementCenter)
         use module_base
         use module_types
         implicit none
         real(gp), intent(in) :: hx,hy,hz
         type(atoms_data), intent(in) :: at
         type(orbitals_data), intent(in) :: orbs
         integer,intent(in):: confpotorder
         real(gp),dimension(at%ntypes),intent(in):: potentialprefac
         type(local_zone_descriptors), intent(in) :: Lzd
         real(gp), dimension(3,at%nat), intent(in) :: rxyz
         integer, dimension(orbs%norb), intent(in) :: confinementCenter
         type(confpot_data), dimension(orbs%norbp), intent(out) :: confdatarr
       end subroutine define_confinement_data

       subroutine update_locreg(iproc, nproc, nlr, locrad, inwhichlocreg_reference, locregCenter, glr_tmp, &
                  bpo, useDerivativeBasisFunctions, nscatterarr, hx, hy, hz, &
                  orbs_tmp, lzd, llborbs, lbop, lbcomon, lbcomgp, comsr, lbmad, lbcollcom)
         use module_base
         use module_types
         implicit none
         integer,intent(in):: iproc, nproc, nlr
         logical,intent(in):: useDerivativeBasisFunctions
         integer,dimension(0:nproc-1,4),intent(in):: nscatterarr !n3d,n3p,i3s+i3xcsh-1,i3xcsh
         real(8),intent(in):: hx, hy, hz
         real(8),dimension(nlr),intent(in):: locrad
         type(orbitals_data),intent(in):: orbs_tmp
         integer,dimension(orbs_tmp%norb),intent(in):: inwhichlocreg_reference
         real(8),dimension(3,nlr),intent(in):: locregCenter
         type(locreg_descriptors),intent(in):: glr_tmp
         type(basis_performance_options),intent(in):: bpo
         type(local_zone_descriptors),intent(inout):: lzd
         type(orbitals_data),intent(inout):: llborbs
         type(overlapParameters),intent(inout):: lbop
         type(p2pComms),intent(inout):: lbcomon
         type(p2pComms),intent(inout):: lbcomgp
         type(p2pComms),intent(inout):: comsr
         type(matrixDescriptors),intent(inout):: lbmad
         type(collective_comms),intent(inout):: lbcollcom
       end subroutine update_locreg


       subroutine communicate_basis_for_density(iproc, nproc, lzd, llborbs, lphi, comsr)
         use module_base
         use module_types
         implicit none
         integer,intent(in):: iproc, nproc
         type(local_zone_descriptors),intent(in):: lzd
         type(orbitals_data),intent(in):: llborbs
         real(8),dimension(llborbs%npsidim_orbs),intent(in):: lphi
         type(p2pComms),intent(inout):: comsr
       end subroutine communicate_basis_for_density

       subroutine create_wfn_metadata(mode, nphi, lnorb, llbnorb, norb, norbp, input, wfnmd)
         use module_base
         use module_types
         implicit none
         character(len=1),intent(in):: mode
         integer,intent(in):: nphi, lnorb, llbnorb, norb, norbp
         type(input_variables),intent(in):: input
         type(wfn_metadata),intent(out):: wfnmd
       end subroutine create_wfn_metadata

       subroutine destroy_wfn_metadata(wfnmd)
         use module_base
         use module_types
         !use deallocatePointers
         implicit none
         type(wfn_metadata),intent(inout):: wfnmd
       end subroutine destroy_wfn_metadata

       subroutine create_DFT_wavefunction(mode, nphi, lnorb, norb, norbp, input, wfn)
         use module_base
         use module_types
         implicit none
         character(len=1),intent(in):: mode
         integer,intent(in):: nphi, lnorb, norb, norbp
         type(input_variables),intent(in):: input
         type(DFT_wavefunction),intent(out):: wfn
       end subroutine create_DFT_wavefunction
       
       subroutine destroy_DFT_wavefunction(wfn)
         use module_base
         use module_types
         implicit none
         type(DFT_wavefunction),intent(inout):: wfn
       end subroutine destroy_DFT_wavefunction

       subroutine init_orbitals_data_for_linear(iproc, nproc, nspinor, input, at, glr, use_derivative_basis, rxyz, &
                  lorbs)
         use module_base
         use module_types
         implicit none
         integer,intent(in):: iproc, nproc, nspinor
         type(input_variables),intent(in):: input
         type(atoms_data),intent(in):: at
         type(locreg_descriptors),intent(in):: glr
         logical,intent(in):: use_derivative_basis
         real(8),dimension(3,at%nat),intent(in):: rxyz
         type(orbitals_data),intent(out):: lorbs
       end subroutine init_orbitals_data_for_linear

       subroutine mix_main(iproc, nproc, mixHist, compare_outer_loop, input, glr, alpha_mix, &
                  denspot, mixdiis, rhopotold, rhopotold_out, pnrm, pnrm_out)
         use module_base
         use module_types
         implicit none
         integer,intent(in):: iproc, nproc, mixHist
         logical,intent(in):: compare_outer_loop
         type(input_variables),intent(in):: input
         type(locreg_descriptors),intent(in):: glr
         real(8),intent(in):: alpha_mix
         type(DFT_local_fields),intent(inout):: denspot
         type(mixrhopotDIISParameters),intent(inout):: mixdiis
         real(8),dimension(max(glr%d%n1i*glr%d%n2i*denspot%dpbox%n3p,1)*input%nspin),intent(inout):: rhopotold, rhopotold_out
         real(8),intent(out):: pnrm, pnrm_out
       end subroutine mix_main

       subroutine redefine_locregs_quantities(iproc, nproc, hx, hy, hz, locrad, transform, lzd, tmb, tmbmix, denspot, &
                  ldiis)
         use module_base
         use module_types
         implicit none
         integer,intent(in):: iproc, nproc
         real(8),intent(in):: hx, hy, hz
         type(local_zone_descriptors),intent(inout):: lzd
         real(8),dimension(lzd%nlr),intent(in):: locrad
         logical,intent(in):: transform
         type(DFT_wavefunction),intent(inout):: tmb
         type(DFT_wavefunction),intent(inout):: tmbmix
         type(DFT_local_fields),intent(inout):: denspot
         type(localizedDIISParameters),intent(inout),optional:: ldiis
       end subroutine redefine_locregs_quantities

       !!!subroutine enlarge_locreg(iproc, nproc, hx, hy, hz, withder, lzd, locrad, &
       !!!           ldiis, denspot, tmb)
       !!!  use module_base
       !!!  use module_types
       !!!  implicit none
       !!!  integer,intent(in):: iproc, nproc
       !!!  real(8),intent(in):: hx, hy, hz
       !!!  logical,intent(in):: withder
       !!!  type(local_zone_descriptors),intent(inout):: lzd
       !!!  real(8),dimension(lzd%nlr),intent(in):: locrad
       !!!  type(localizedDIISParameters),intent(inout):: ldiis
       !!!  type(DFT_local_fields),intent(inout):: denspot
       !!!  type(DFT_wavefunction),intent(inout):: tmb
       !!!end subroutine enlarge_locreg


<<<<<<< HEAD
       subroutine calculate_energy_and_gradient_linear(iproc, nproc, it, &
                  variable_locregs, tmbopt, kernel, &
                  ldiis, lhphiopt, lphioldopt, lhphioldopt, consecutive_rejections, fnrmArr, &
                  fnrmOvrlpArr, fnrmOldArr, alpha, trH, trHold, fnrm, fnrmMax, gnrm_in, gnrm_out, &
                  meanAlpha, emergency_exit, &
                  tmb, lhphi, lphiold, lhphiold, &
                  tmblarge2, lhphilarge2, lphilargeold2, lhphilargeold2, orbs, overlap_calculated, ovrlp)
=======
       subroutine calculate_energy_and_gradient_linear(iproc, nproc, it, kernel, &
                  ldiis, consecutive_rejections,  fnrmOldArr, alpha, trH, trHold, fnrm, &
                  fnrmMax, meanAlpha, emergency_exit, tmb, lhphi, lhphiold, &
                  tmblarge, lhphilarge2, overlap_calculated, ovrlp, energs, hpsit_c, hpsit_f)
>>>>>>> 4506aea0
         use module_base
         use module_types
         implicit none
         integer,intent(in):: iproc, nproc, it
<<<<<<< HEAD
         logical,intent(in):: variable_locregs
         type(DFT_wavefunction),pointer,intent(inout):: tmbopt
         real(8),dimension(tmbopt%orbs%norb,tmbopt%orbs%norb),intent(in):: kernel
         type(localizedDIISParameters),intent(inout):: ldiis
         real(8),dimension(:),pointer,intent(inout):: lhphiopt
         real(8),dimension(:),pointer,intent(inout):: lphioldopt, lhphioldopt
         integer,intent(inout):: consecutive_rejections
         real(8),dimension(tmbopt%orbs%norb,2),intent(inout):: fnrmArr, fnrmOvrlpArr
         real(8),dimension(tmbopt%orbs%norb),intent(inout):: fnrmOldArr
         real(8),dimension(tmbopt%orbs%norbp),intent(inout):: alpha
         real(8),intent(out):: trH, trHold, fnrm, fnrmMax, meanAlpha, gnrm_in, gnrm_out
         logical,intent(out):: emergency_exit
         type(DFT_wavefunction),target,intent(inout):: tmblarge2, tmb
         real(8),dimension(:),target,intent(inout):: lhphilarge2
         real(8),dimension(:),target,intent(inout):: lphilargeold2, lhphilargeold2, lhphi, lphiold, lhphiold
         type(orbitals_data),intent(in):: orbs
         logical,intent(inout):: overlap_calculated
         real(8),dimension(tmbopt%orbs%norb,tmbopt%orbs%norb),intent(inout):: ovrlp
=======
         type(DFT_wavefunction),target,intent(inout):: tmblarge, tmb
         real(8),dimension(tmb%orbs%norb,tmb%orbs%norb),intent(in):: kernel
         type(localizedDIISParameters),intent(inout):: ldiis
         integer,intent(inout):: consecutive_rejections
         real(8),dimension(tmb%orbs%norb),intent(inout):: fnrmOldArr
         real(8),dimension(tmb%orbs%norbp),intent(inout):: alpha
         real(8),intent(out):: trH, trHold, fnrm, fnrmMax, meanAlpha
         logical,intent(out):: emergency_exit
         real(8),dimension(:),target,intent(inout):: lhphilarge2
         real(8),dimension(:),target,intent(inout):: lhphi, lhphiold
         logical,intent(inout):: overlap_calculated
         real(8),dimension(tmb%orbs%norb,tmb%orbs%norb),intent(inout):: ovrlp
         type(energy_terms),intent(in) :: energs
         real(8),dimension(:),intent(out),pointer,optional:: hpsit_c, hpsit_f
>>>>>>> 4506aea0
       end subroutine calculate_energy_and_gradient_linear


       subroutine copy_basis_specifications(bsin, bsout, subname)
         use module_base
         use module_types
         implicit none
         type(basis_specifications),intent(in):: bsin
         type(basis_specifications),intent(out):: bsout
         character(len=*),intent(in):: subname
       end subroutine copy_basis_specifications

       subroutine copy_orthon_data(odin, odout, subname)
         use module_base
         use module_types
         implicit none
         type(orthon_data),intent(in):: odin
         type(orthon_data),intent(out):: odout
         character(len=*),intent(in):: subname
       end subroutine copy_orthon_data

       subroutine improveOrbitals(iproc, nproc, it, tmb, ldiis, lhphi, alpha)
         use module_base
         use module_types
         implicit none
         integer,intent(in):: iproc, nproc, it
         type(DFT_wavefunction),intent(inout):: tmb
         type(localizedDIISParameters),intent(inout):: ldiis
         real(8),dimension(tmb%wfnmd%nphi),intent(in):: lhphi
         real(8),dimension(tmb%orbs%norbp),intent(in):: alpha
       end subroutine improveOrbitals

       subroutine hpsitopsi_linear(iproc, nproc, it, ldiis, tmb, &
                  lhphi, lphiold, alpha, &
                  trH, meanAlpha, alphaDIIS)
        use module_base
        use module_types
        implicit none
        integer,intent(in):: iproc, nproc, it
        type(localizedDIISParameters),intent(inout):: ldiis
        type(DFT_wavefunction),target,intent(inout):: tmb
        real(8),dimension(tmb%orbs%npsidim_orbs),intent(inout):: lhphi, lphiold
        real(8),intent(in):: trH, meanAlpha 
        real(8),dimension(tmb%orbs%norbp),intent(out):: alpha, alphaDIIS
       end subroutine hpsitopsi_linear
       
       subroutine DIISorSD(iproc, nproc, it, trH, tmbopt, ldiis, alpha, alphaDIIS, lphioldopt)
         use module_base
         use module_types
         implicit none

         ! Calling arguments
         integer,intent(in):: iproc, nproc, it
         real(8),intent(in):: trH
         type(DFT_wavefunction),intent(inout):: tmbopt
         type(localizedDIISParameters),intent(inout):: ldiis
         real(8),dimension(tmbopt%orbs%norbp),intent(out):: alpha, alphaDIIS
         real(8),dimension(tmbopt%wfnmd%nphi),intent(out):: lphioldopt
       end subroutine DIISorSD
 
       subroutine psi_to_vlocpsi(iproc,orbs,Lzd,&
            ipotmethod,confdatarr,pot,psi,vpsi,pkernel,ixc,alphaSIC,epot_sum,evSIC)
         use module_base
         use module_types
         implicit none
         integer, intent(in) :: iproc,ipotmethod,ixc
         real(gp), intent(in) :: alphaSIC
         type(orbitals_data), intent(in) :: orbs
         type(local_zone_descriptors), intent(in) :: Lzd
         type(confpot_data), dimension(orbs%norbp), intent(in) :: confdatarr
         real(wp), dimension(orbs%npsidim_orbs), intent(in) :: psi !this dimension will be modified
         real(wp), dimension(*) :: pot !< the potential, with the dimension compatible with the ipotmethod flag
         real(gp), intent(out) :: epot_sum,evSIC
         real(wp), dimension(orbs%npsidim_orbs), intent(inout) :: vpsi
         type(coulomb_operator), intent(in) ::  pkernel !< the PSolver kernel which should be associated for the SIC schemes
       end subroutine psi_to_vlocpsi
       subroutine adjust_locregs_and_confinement(iproc, nproc, hx, hy, hz, &
                  input, tmb, tmbder, denspot, ldiis, lscv)
         use module_base
         use module_types
         implicit none
         integer,intent(in):: iproc, nproc
         real(8),intent(in):: hx, hy, hz
         type(input_variables),intent(in):: input
         type(DFT_wavefunction),intent(inout):: tmb, tmbder
         type(DFT_local_fields),intent(inout) :: denspot
         type(localizedDIISParameters),intent(inout):: ldiis
         type(linear_scaling_control_variables),intent(inout):: lscv
       end subroutine adjust_locregs_and_confinement

       subroutine adjust_DIIS_for_high_accuracy(input, tmb, denspot, ldiis, mixdiis, lscv)
         use module_base
         use module_types
         implicit none
         type(input_variables),intent(in):: input
         type(DFT_wavefunction),intent(in):: tmb
         type(DFT_local_fields),intent(inout) :: denspot
         type(localizedDIISParameters),intent(inout):: ldiis
         type(mixrhopotDIISParameters),intent(inout):: mixdiis
         type(linear_scaling_control_variables),intent(inout):: lscv
       end subroutine adjust_DIIS_for_high_accuracy

       subroutine set_optimization_variables(input, at, lorbs, nlr, onwhichatom, confdatarr, wfnmd, lscv)
         use module_base
         use module_types
         implicit none
         integer,intent(in):: nlr
         type(orbitals_data),intent(in):: lorbs
         type(input_variables),intent(in):: input
         type(atoms_data),intent(in):: at
         integer,dimension(lorbs%norb),intent(in):: onwhichatom
         type(confpot_data),dimension(lorbs%norbp),intent(inout):: confdatarr
         type(wfn_metadata),intent(inout):: wfnmd
         type(linear_scaling_control_variables),intent(inout):: lscv
       end subroutine set_optimization_variables

       subroutine determine_overlap_from_descriptors(iproc, nproc, orbs, orbsig, lzd, lzdig, op, comon)
         use module_base
         use module_types
         implicit none
         integer,intent(in):: iproc, nproc
         type(orbitals_data),intent(in):: orbs, orbsig
         type(local_zone_descriptors),intent(in):: lzd, lzdig
         type(overlapParameters),intent(out):: op
         type(p2pComms),intent(out):: comon
       end subroutine determine_overlap_from_descriptors

       subroutine get_weights(iproc, nproc, orbs, lzd, weight_c, weight_f, weight_c_tot, weight_f_tot)
         use module_base
         use module_types
         implicit none
         integer,intent(in):: iproc, nproc
         type(orbitals_data),intent(in):: orbs
         type(local_zone_descriptors),intent(in):: lzd
         real(8),dimension(0:lzd%glr%d%n1,0:lzd%glr%d%n2,0:lzd%glr%d%n3),intent(out):: weight_c, weight_f
         real(8),intent(out):: weight_c_tot, weight_f_tot
       end subroutine get_weights

       subroutine init_collective_comms(iproc, nproc, orbs, lzd, collcom, collcom_reference)
         use module_base
         use module_types
         implicit none
         integer,intent(in):: iproc, nproc
         type(orbitals_data),intent(in):: orbs
         type(local_zone_descriptors),intent(in):: lzd
         type(collective_comms),intent(out):: collcom
         type(collective_comms),optional,intent(in):: collcom_reference
       end subroutine init_collective_comms

       subroutine deallocate_collective_comms(collcom, subname)
         use module_base
         use module_types
         implicit none
         type(collective_comms),intent(inout):: collcom
         character(len=*),intent(in):: subname
       end subroutine deallocate_collective_comms

       subroutine assign_weight_to_process(iproc, nproc, lzd, weight_c, weight_f, weight_tot_c, weight_tot_f, &
                  istartend_c, istartend_f, istartp_seg_c, iendp_seg_c, istartp_seg_f, iendp_seg_f, &
                  weightp_c, weightp_f, nptsp_c, nptsp_f)
         use module_base
         use module_types
         implicit none
         integer,intent(in):: iproc, nproc
         type(local_zone_descriptors),intent(in):: lzd
         real(8),dimension(0:lzd%glr%d%n1,0:lzd%glr%d%n2,0:lzd%glr%d%n3),intent(in):: weight_c, weight_f
         real(8),intent(in):: weight_tot_c, weight_tot_f
         integer,dimension(2,0:nproc-1),intent(out):: istartend_c, istartend_f
         integer,intent(out):: istartp_seg_c, iendp_seg_c, istartp_seg_f, iendp_seg_f
         real(8),intent(out):: weightp_c, weightp_f
         integer,intent(out):: nptsp_c, nptsp_f
       end subroutine assign_weight_to_process

       subroutine determine_num_orbs_per_gridpoint(iproc, nproc, orbs, lzd, istartend_c, istartend_f, &
                  istartp_seg_c, iendp_seg_c, istartp_seg_f, iendp_seg_f, &
                  weightp_c, weightp_f, nptsp_c, nptsp_f, &
                  norb_per_gridpoint_c, norb_per_gridpoint_f)
         use module_base
         use module_types
         implicit none
         integer,intent(in):: iproc, nproc, nptsp_c, nptsp_f, istartp_seg_c, iendp_seg_c, istartp_seg_f, iendp_seg_f
         type(orbitals_data),intent(in):: orbs
         type(local_zone_descriptors),intent(in):: lzd
         integer,dimension(2,0:nproc-1),intent(in):: istartend_c, istartend_f
         real(8),intent(in):: weightp_c, weightp_f
         integer,dimension(nptsp_c),intent(out):: norb_per_gridpoint_c
         integer,dimension(nptsp_f),intent(out):: norb_per_gridpoint_f
       end subroutine determine_num_orbs_per_gridpoint

       !!subroutine check_gridpoint(nseg, n1, n2, noffset1, noffset2, noffset3, keyg, itarget1, itarget2, itarget3, found)
       !!  use module_base
       !!  use module_types
       !!  implicit none
       !!  integer,intent(in):: nseg, n1, n2, noffset1, noffset2, noffset3, itarget1, itarget2, itarget3
       !!  integer,dimension(2,nseg),intent(in):: keyg
       !!  logical,intent(out):: found
       !!end  subroutine check_gridpoint

       subroutine get_switch_indices(iproc, nproc, orbs, lzd, ndimpsi_c, ndimpsi_f, istartend_c, istartend_f, &
                  nsendcounts_c, nsenddspls_c, ndimind_c, nrecvcounts_c, nrecvdspls_c, &
                  nsendcounts_f, nsenddspls_f, ndimind_f, nrecvcounts_f, nrecvdspls_f, &
                  index_in_global_c, index_in_global_f, &
                  weightp_c, weightp_f,  isendbuf_c, irecvbuf_c, isendbuf_f, irecvbuf_f, &
                  indexrecvorbital_c, iextract_c, iexpand_c, indexrecvorbital_f, iextract_f, iexpand_f)
         use module_base
         use module_types
         implicit none
         integer,intent(in):: iproc, nproc, ndimpsi_c, ndimpsi_f, ndimind_c, ndimind_f
         type(orbitals_data),intent(in):: orbs
         type(local_zone_descriptors),intent(in):: lzd
         integer,dimension(2,0:nproc-1),intent(in):: istartend_c, istartend_f
         integer,dimension(0:nproc-1),intent(in):: nsendcounts_c, nsenddspls_c, nrecvcounts_c, nrecvdspls_c
         integer,dimension(0:nproc-1),intent(in):: nsendcounts_f, nsenddspls_f, nrecvcounts_f, nrecvdspls_f
         integer,dimension(0:lzd%glr%d%n1,0:lzd%glr%d%n2,0:lzd%glr%d%n3),intent(in):: index_in_global_c, index_in_global_f
         real(8),intent(in):: weightp_c, weightp_f
         integer,dimension(ndimpsi_c),intent(out):: isendbuf_c, irecvbuf_c
         integer,dimension(ndimpsi_f),intent(out):: isendbuf_f, irecvbuf_f
         integer,dimension(ndimind_c),intent(out):: indexrecvorbital_c, iextract_c, iexpand_c
         integer,dimension(ndimind_f),intent(out):: indexrecvorbital_f, iextract_f, iexpand_f
       end subroutine get_switch_indices

       subroutine determine_communication_arrays(iproc, nproc, orbs, lzd, istartend_c, istartend_f, &
                  index_in_global_c, index_in_global_f, &
                  weightp_c, weightp_f,  nsendcounts_c, nsenddspls_c, nrecvcounts_c, nrecvdspls_c, &
                  nsendcounts_f, nsenddspls_f, nrecvcounts_f, nrecvdspls_f)
         use module_base
         use module_types
         implicit none
         integer,intent(in):: iproc, nproc
         type(orbitals_data),intent(in):: orbs
         type(local_zone_descriptors),intent(in):: lzd
         integer,dimension(2,0:nproc-1),intent(in):: istartend_c, istartend_f
         integer,dimension(0:lzd%glr%d%n1,0:lzd%glr%d%n2,0:lzd%glr%d%n3),intent(in):: index_in_global_c, index_in_global_f
         real(8),intent(in):: weightp_c, weightp_f
         integer,dimension(0:nproc-1),intent(out):: nsendcounts_c, nsenddspls_c, nrecvcounts_c, nrecvdspls_c
         integer,dimension(0:nproc-1),intent(out):: nsendcounts_f, nsenddspls_f, nrecvcounts_f, nrecvdspls_f
       end subroutine determine_communication_arrays

       subroutine assign_weight_to_process2(iproc, nproc, lzd, weight_c, weight_f, weight_tot_c, weight_tot_f, &
                  npts_par_c, npts_par_f, &
                  istartend_c, istartend_f, istartp_seg_c, iendp_seg_c, istartp_seg_f, iendp_seg_f, &
                  weightp_c, weightp_f, nptsp_c, nptsp_f)
         use module_base
         use module_types
         implicit none
         integer,intent(in):: iproc, nproc
         type(local_zone_descriptors),intent(in):: lzd
         real(8),dimension(0:lzd%glr%d%n1,0:lzd%glr%d%n2,0:lzd%glr%d%n3),intent(in):: weight_c, weight_f
         real(8),intent(in):: weight_tot_c, weight_tot_f
         integer,dimension(0:nproc-1),intent(in):: npts_par_c, npts_par_f
         integer,dimension(2,0:nproc-1),intent(out):: istartend_c, istartend_f
         integer,intent(out):: istartp_seg_c, iendp_seg_c, istartp_seg_f, iendp_seg_f
         real(8),intent(out):: weightp_c, weightp_f
         integer,intent(out):: nptsp_c, nptsp_f
       end subroutine assign_weight_to_process2

       subroutine get_gridpoint_start_vectors(iproc, nproc, norbig, ndim, indexrecvbuf, weight, gridpoint_start)
         use module_base
         use module_types
         implicit none
         integer,intent(in):: iproc, nproc, norbig, ndim
         integer,dimension(ndim),intent(in):: indexrecvbuf
         real(8),dimension(norbig),intent(out):: weight
         integer,dimension(norbig),intent(out):: gridpoint_start
       end subroutine get_gridpoint_start_vectors

       subroutine get_switch_indices_vectors(iproc, nproc, nlr, norbig, ndimvec, ndimind, orbs, mlr, &
                  istartend, nsendcounts, nsenddspls, nrecvcounts, nrecvdspls, weightp, &
                  isendbuf, irecvbuf, indexrecvorbital, iextract, iexpand)
         use module_base
         use module_types
         implicit none
         integer,intent(in):: iproc, nproc, nlr, norbig, ndimvec, ndimind
         type(orbitals_data),intent(in):: orbs
         type(matrixLocalizationRegion),dimension(nlr),intent(in):: mlr
         integer,dimension(2,0:nproc-1),intent(in):: istartend
         integer,dimension(0:nproc-1),intent(in):: nsendcounts, nsenddspls, nrecvcounts, nrecvdspls
         real(8),intent(in):: weightp
         integer,dimension(ndimvec),intent(out):: isendbuf, irecvbuf
         integer,dimension(ndimind),intent(out):: indexrecvorbital, iextract, iexpand
       end subroutine get_switch_indices_vectors

       subroutine determine_communication_arrays_vectors(iproc, nproc, nlr, orbs, mlr, istartend, weightp, &
                  nsendcounts, nsenddspls, nrecvcounts, nrecvdspls)
         use module_base
         use module_types
         implicit none
         integer,intent(in):: iproc, nproc, nlr
         type(orbitals_data),intent(in):: orbs
         type(matrixLocalizationRegion),dimension(nlr),intent(in):: mlr
         integer,dimension(2,0:nproc-1),intent(in):: istartend
         real(8),intent(in):: weightp
         integer,dimension(0:nproc-1),intent(out):: nsendcounts, nsenddspls, nrecvcounts, nrecvdspls
       end subroutine determine_communication_arrays_vectors

       subroutine determine_num_orbs_per_gridpoint_vectors(iproc, nproc, norbig, nlr, nptsp, orbs, &
                  istartend, mlr, weightp, norb_per_gridpoint)
         use module_base
         use module_types
         implicit none
         integer,intent(in):: iproc, nproc, norbig, nlr, nptsp
         type(orbitals_data),intent(in):: orbs
         integer,dimension(2,0:nproc-1),intent(in):: istartend
         type(matrixLocalizationRegion),dimension(nlr),intent(in):: mlr
         real(8),intent(in):: weightp
         integer,dimension(nptsp),intent(out):: norb_per_gridpoint
       end subroutine determine_num_orbs_per_gridpoint_vectors

       subroutine assign_weight_to_process_vectors(iproc, nproc, norbig, weight, weight_tot, istartend, weightp, nptsp)
         use module_base
         use module_types
         implicit none
         integer,intent(in):: iproc, nproc, norbig
         real(8),dimension(norbig),intent(in):: weight
         real(8),intent(in):: weight_tot
         integer,dimension(2,0:nproc-1),intent(out):: istartend
         real(8),intent(out):: weightp
         integer,intent(out):: nptsp
       end subroutine assign_weight_to_process_vectors

       subroutine get_weights_vectors(iproc, nproc, orbs, nlr, mlr, norbig, weight, weight_tot)
         use module_base
         use module_types
         implicit none
         integer,intent(in):: iproc, nproc, norbig, nlr
         type(orbitals_data),intent(in):: orbs
         type(matrixLocalizationRegion),dimension(nlr),intent(in):: mlr
         real(8),dimension(norbig),intent(out):: weight
         real(8),intent(out):: weight_tot
       end subroutine get_weights_vectors

       subroutine init_collective_comms_vectors(iproc, nproc, nlr, orbs, orbsig, mlr, collcom)
         use module_base
         use module_types
         implicit none
         integer,intent(in):: iproc, nproc, nlr
         type(orbitals_data),intent(in):: orbs, orbsig
         type(matrixLocalizationRegion),dimension(nlr),intent(in):: mlr
         type(collective_comms),intent(out):: collcom
       end subroutine init_collective_comms_vectors

       subroutine transpose_switch_psi(orbs, collcom, psi, psiwork_c, psiwork_f, lzd)
         use module_base
         use module_types
         implicit none
         type(orbitals_Data),intent(in):: orbs
         type(collective_comms),intent(in):: collcom
         real(8),dimension(orbs%npsidim_orbs),intent(in):: psi
         real(8),dimension(collcom%ndimpsi_c),intent(out):: psiwork_c
         real(8),dimension(7*collcom%ndimpsi_f),intent(out):: psiwork_f
         type(local_zone_descriptors),intent(in),optional:: lzd
       end subroutine transpose_switch_psi

       subroutine transpose_communicate_psi(iproc, nproc, collcom, psiwork_c, psiwork_f, psitwork_c, psitwork_f)
         use module_base
         use module_types
         implicit none
         integer,intent(in):: iproc, nproc
         type(collective_comms),intent(in):: collcom
         real(8),dimension(collcom%ndimpsi_c),intent(in):: psiwork_c
         real(8),dimension(7*collcom%ndimpsi_f),intent(in):: psiwork_f
         real(8),dimension(collcom%ndimind_c),intent(out):: psitwork_c
         real(8),dimension(collcom%ndimind_f),intent(out):: psitwork_f
       end subroutine transpose_communicate_psi

       subroutine transpose_unswitch_psit(collcom, psitwork_c, psitwork_f, psit_c, psit_f)
         use module_base
         use module_types
         implicit none
         type(collective_comms),intent(in):: collcom
         real(8),dimension(collcom%ndimind_c),intent(in):: psitwork_c
         real(8),dimension(7*collcom%ndimind_f),intent(in):: psitwork_f
         real(8),dimension(collcom%ndimind_c),intent(out):: psit_c
         real(8),dimension(7*collcom%ndimind_f),intent(out):: psit_f
       end subroutine transpose_unswitch_psit

       subroutine transpose_switch_psit(collcom, psit_c, psit_f, psitwork_c, psitwork_f)
         use module_base
         use module_types
         implicit none
         type(collective_comms),intent(in):: collcom
         real(8),dimension(collcom%ndimind_c),intent(in):: psit_c
         real(8),dimension(7*collcom%ndimind_f),intent(in):: psit_f
         real(8),dimension(collcom%ndimind_c),intent(out):: psitwork_c
         real(8),dimension(7*collcom%ndimind_f),intent(out):: psitwork_f
       end subroutine transpose_switch_psit

       subroutine transpose_communicate_psit(iproc, nproc, collcom, psitwork_c, psitwork_f, psiwork_c, psiwork_f)
         use module_base
         use module_types
         implicit none
         integer,intent(in):: iproc, nproc
         type(collective_comms),intent(in):: collcom
         real(8),dimension(collcom%ndimind_c),intent(in):: psitwork_c
         real(8),dimension(7*collcom%ndimind_f),intent(in):: psitwork_f
         real(8),dimension(collcom%ndimpsi_c),intent(out):: psiwork_c
         real(8),dimension(7*collcom%ndimpsi_f),intent(out):: psiwork_f
       end subroutine transpose_communicate_psit

       subroutine transpose_unswitch_psi(orbs, collcom, psiwork_c, psiwork_f, psi, lzd)
         use module_base
         use module_types
         implicit none
         type(orbitals_data),intent(in):: orbs
         type(collective_comms),intent(in):: collcom
         real(8),dimension(collcom%ndimpsi_c),intent(in):: psiwork_c
         real(8),dimension(7*collcom%ndimpsi_f),intent(in):: psiwork_f
         real(8),dimension(orbs%npsidim_orbs),intent(out):: psi
         type(local_zone_descriptors),intent(in),optional:: lzd
       end subroutine transpose_unswitch_psi

       subroutine transpose_localized(iproc, nproc, orbs, collcom, psi, psit_c, psit_f, lzd)
         use module_base
         use module_types
         implicit none
         integer,intent(in):: iproc, nproc
         type(orbitals_data),intent(in):: orbs
         type(collective_comms),intent(in):: collcom
         real(8),dimension(orbs%npsidim_orbs),intent(in):: psi
         real(8),dimension(collcom%ndimind_c),intent(out):: psit_c
         real(8),dimension(7*collcom%ndimind_f),intent(out):: psit_f
         type(local_zone_descriptors),optional,intent(in):: lzd
       end subroutine transpose_localized

       subroutine untranspose_localized(iproc, nproc, orbs, collcom, psit_c, psit_f, psi, lzd)
         use module_base
         use module_types
         implicit none
         integer,intent(in):: iproc, nproc
         type(orbitals_data),intent(in):: orbs
         type(collective_comms),intent(in):: collcom
         real(8),dimension(collcom%ndimind_c),intent(in):: psit_c
         real(8),dimension(7*collcom%ndimind_f),intent(in):: psit_f
         real(8),dimension(orbs%npsidim_orbs),intent(out):: psi
         type(local_zone_descriptors),optional,intent(in):: lzd
       end subroutine untranspose_localized

       subroutine initialize_linear_from_file(iproc,nproc,filename,iformat,Lzd,orbs,at,rxyz,orblist)
         use module_base
         use module_types
         implicit none
         integer, intent(in) :: iproc, nproc, iformat
         type(orbitals_data), intent(inout) :: orbs  !< orbs related to the basis functions, inwhichlocreg generated in this routine
         type(atoms_data), intent(in) :: at
         real(gp), dimension(3,at%nat), intent(in) :: rxyz
         character(len=*), intent(in) :: filename
         type(local_zone_descriptors), intent(inout) :: Lzd !< must already contain Glr and hgrids
         integer, dimension(orbs%norb), optional :: orblist
       end subroutine initialize_linear_from_file

       subroutine io_read_descr_linear(unitwf, formatted, iorb_old, eval, n1_old, n2_old, n3_old, &
       & hx_old, hy_old, hz_old, lstat, error, nvctr_c_old, nvctr_f_old, rxyz_old, nat, &
       & locrad, locregCenter, confPotOrder, confPotprefac)
         use module_base
         use module_types
         implicit none
         integer, intent(in) :: unitwf
         logical, intent(in) :: formatted
         integer, intent(out) :: iorb_old
         integer, intent(out) :: n1_old, n2_old, n3_old
         real(gp), intent(out) :: hx_old, hy_old, hz_old
         logical, intent(out) :: lstat
         real(wp), intent(out) :: eval
         integer, intent(out) :: confPotOrder
         real(gp), intent(out) :: locrad, confPotprefac
         real(gp), dimension(3), intent(out) :: locregCenter
         character(len =256), intent(out) :: error
         ! Optional arguments
         integer, intent(out), optional :: nvctr_c_old, nvctr_f_old
         integer, intent(in), optional :: nat
         real(gp), dimension(:,:), intent(out), optional :: rxyz_old
       end subroutine io_read_descr_linear

       subroutine readmywaves_linear(iproc,filename,iformat,norb,Lzd,orbs,at,rxyz_old,rxyz,  &
           psi,coeff,orblist)
         use module_base
         use module_types
         implicit none
         integer, intent(in) :: iproc, iformat,norb
         type(orbitals_data), intent(inout) :: orbs  ! orbs related to the basis functions
         type(local_zone_descriptors), intent(in) :: Lzd
         type(atoms_data), intent(in) :: at
         real(gp), dimension(3,at%nat), intent(in) :: rxyz
         real(gp), dimension(3,at%nat), intent(out) :: rxyz_old
         real(wp), dimension(orbs%npsidim_orbs), intent(out) :: psi
         character(len=*), intent(in) :: filename
         real(wp), dimension(norb,orbs%norb), intent(out) :: coeff
         integer, dimension(orbs%norb), optional :: orblist
        end subroutine readmywaves_linear

        subroutine post_p2p_communication(iproc, nproc, nsendbuf, sendbuf, nrecvbuf, recvbuf, comm)
          use module_base
          use module_types
          implicit none
          integer,intent(in):: iproc, nproc, nsendbuf, nrecvbuf
          real(8),dimension(nsendbuf),intent(in):: sendbuf
          real(8),dimension(nrecvbuf),intent(out):: recvbuf
          type(p2pComms),intent(inout):: comm
        end subroutine post_p2p_communication

        subroutine wait_p2p_communication(iproc, nproc, comm)
          use module_base
          use module_types
          implicit none
          integer,intent(in):: iproc, nproc
          type(p2pComms),intent(inout):: comm
        end subroutine wait_p2p_communication

        subroutine allocate_auxiliary_basis_function(npsidim, subname, lphi, lhphi, lphiold, lhphiold)
          use module_base
          implicit none
          integer,intent(in):: npsidim
          real(8),dimension(:),pointer,intent(out):: lphi, lhphi, lphiold, lhphiold
          character(len=*),intent(in):: subname
        end subroutine allocate_auxiliary_basis_function

        subroutine deallocate_auxiliary_basis_function(subname, lphi, lhphi, lphiold, lhphiold)
          use module_base
          implicit none
          real(8),dimension(:),pointer,intent(out):: lphi, lhphi, lphiold, lhphiold
          character(len=*),intent(in):: subname
        end subroutine deallocate_auxiliary_basis_function

        subroutine update_ldiis_arrays(tmb, subname, ldiis)
          use module_base
          use module_types
          implicit none
          type(DFT_wavefunction),intent(in):: tmb
          character(len=*),intent(in):: subname
          type(localizedDIISParameters),intent(inout):: ldiis
        end subroutine update_ldiis_arrays

        subroutine copy_local_zone_descriptors(lzd_in, lzd_out, subname)
          use module_base
          use module_types
          implicit none
          type(local_zone_descriptors),intent(in):: lzd_in
          type(local_zone_descriptors),intent(out):: lzd_out
          character(len=*),intent(in):: subname
        end subroutine copy_local_zone_descriptors

        subroutine update_auxiliary_basis_function(subname, npsidim, lphi, lhphi, lphiold, lhphiold)
          use module_base
          implicit none
          integer,intent(in):: npsidim
          real(8),dimension(:),pointer,intent(out):: lphi, lhphi, lphiold, lhphiold
          character(len=*),intent(in):: subname
        end subroutine update_auxiliary_basis_function

        subroutine io_read_descr_coeff(unitwf, formatted, norb_old, ntmb_old, n1_old, n2_old, n3_old, &
            & hx_old, hy_old, hz_old, lstat, error, nvctr_c_old, nvctr_f_old, rxyz_old, nat)
         use module_base
         use module_types
         implicit none
         integer, intent(in) :: unitwf
         logical, intent(in) :: formatted
         integer, intent(out) :: norb_old, ntmb_old
         integer, intent(out) :: n1_old, n2_old, n3_old
         real(gp), intent(out) :: hx_old, hy_old, hz_old
         logical, intent(out) :: lstat
         character(len =256), intent(out) :: error
         ! Optional arguments
         integer, intent(out), optional :: nvctr_c_old, nvctr_f_old
         integer, intent(in), optional :: nat
         real(gp), dimension(:,:), intent(out), optional :: rxyz_old
        end subroutine io_read_descr_coeff

        subroutine initialize_communication_potential(iproc, nproc, nscatterarr, orbs, lzd, comgp)
          use module_base
          use module_types
          implicit none
          integer,intent(in):: iproc, nproc
          integer,dimension(0:nproc-1,4),intent(in):: nscatterarr !n3d,n3p,i3s+i3xcsh-1,i3xcsh
          type(orbitals_data),intent(in):: orbs
          type(local_zone_descriptors),intent(in):: lzd
          type(p2pComms),intent(out):: comgp
        end subroutine initialize_communication_potential

        subroutine set_comms_ortho(iproc, nproc, orbs, lzd, op, comon)
          use module_base
          use module_types
          implicit none
          integer,intent(in):: iproc, nproc
          type(orbitals_data),intent(in):: orbs
          type(local_zone_descriptors),intent(in):: lzd
          type(overlapParameters),intent(inout):: op
          type(p2pComms),intent(out):: comon
        end subroutine set_comms_ortho

        subroutine nullify_overlap_parameters_matrix(opm)
          use module_base
          use module_types
          implicit none
          type(overlap_parameters_matrix),intent(inout):: opm
        end subroutine nullify_overlap_parameters_matrix

        !!subroutine nullify_p2pCommsOrthonormalityMatrix(comom)
        !!  use module_base
        !!  use module_types
        !!  implicit none
        !!  type(p2pComms),intent(inout):: comom
        !!end subroutine nullify_p2pCommsOrthonormalityMatrix

        subroutine deallocate_overlap_parameters_matrix(opm, subname)
          use module_base
          use module_types
          implicit none
          type(overlap_parameters_matrix),intent(inout):: opm
          character(len=*),intent(in):: subname
        end subroutine deallocate_overlap_parameters_matrix

        subroutine local_potential_dimensions(Lzd,orbs,ndimfirstproc)
          use module_base
          use module_types
          implicit none
          integer, intent(in) :: ndimfirstproc
          type(local_zone_descriptors), intent(inout) :: Lzd
          type(orbitals_data), intent(inout) :: orbs
        end subroutine local_potential_dimensions

        subroutine optimize_coeffs(iproc, nproc, orbs, ham, ovrlp, tmb, ldiis_coeff, fnrm)
          use module_base
          use module_types
          implicit none
          integer,intent(in):: iproc, nproc
          type(orbitals_data),intent(in):: orbs
          type(DFT_wavefunction),intent(inout):: tmb
          real(8),dimension(tmb%orbs%norb,tmb%orbs%norb),intent(in):: ham, ovrlp
          type(localizedDIISParameters),intent(inout):: ldiis_coeff
          real(8),intent(out):: fnrm
        end subroutine optimize_coeffs

        subroutine DIIS_coeff(iproc, nproc, orbs, tmb, grad, coeff, ldiis)
          use module_base
          use module_types
          implicit none
          integer,intent(in):: iproc, nproc
          type(orbitals_data),intent(in):: orbs
          type(DFT_wavefunction),intent(in):: tmb
          real(8),dimension(tmb%orbs%norb*orbs%norb),intent(in):: grad
          real(8),dimension(tmb%orbs%norb*orbs%norb),intent(inout):: coeff
          type(localizedDIISParameters),intent(inout):: ldiis
        end subroutine DIIS_coeff

        subroutine initialize_DIIS_coeff(isx, tmb, orbs, ldiis)
          use module_base
          use module_types
          implicit none
          integer,intent(in):: isx
          type(DFT_wavefunction),intent(in):: tmb
          type(orbitals_data),intent(in):: orbs
          type(localizedDIISParameters),intent(out):: ldiis
        end subroutine initialize_DIIS_coeff

        subroutine initialize_DFT_local_fields(denspot)
          use module_base
          use module_types
          implicit none
          type(DFT_local_fields), intent(inout) :: denspot
        end subroutine initialize_DFT_local_fields

        subroutine allocate_diis_objects(idsx,alphadiis,npsidim,nkptsp,nspinor,diis,subname) !n(m)
          use module_base
          use module_types
          implicit none
          character(len=*), intent(in) :: subname
          integer, intent(in) :: idsx,npsidim,nkptsp,nspinor !n(m)
          real(gp), intent(in) :: alphadiis
          type(diis_objects), intent(inout) :: diis
        end subroutine allocate_diis_objects

        subroutine check_communications(iproc,nproc,orbs,lr,comms)
          use module_base
          use module_types
          implicit none
          integer, intent(in) :: iproc,nproc
          type(orbitals_data), intent(in) :: orbs
          type(locreg_descriptors), intent(in) :: lr
          type(communications_arrays), intent(in) :: comms
        end subroutine check_communications

        subroutine nonlocal_forces(iproc,lr,hx,hy,hz,at,rxyz,&
             orbs,nlpspd,proj,wfd,psi,fsep,refill,strten)
          use module_base
          use module_types
          implicit none
          !Arguments-------------
          type(atoms_data), intent(in) :: at
          type(wavefunctions_descriptors), intent(in) :: wfd
          type(nonlocal_psp_descriptors), intent(in) :: nlpspd
          logical, intent(in) :: refill
          integer, intent(in) :: iproc
          real(gp), intent(in) :: hx,hy,hz
          type(locreg_descriptors) :: lr
          type(orbitals_data), intent(in) :: orbs
          real(gp), dimension(3,at%nat), intent(in) :: rxyz
          real(wp), dimension((wfd%nvctr_c+7*wfd%nvctr_f)*orbs%norbp*orbs%nspinor), intent(in) :: psi
          real(wp), dimension(nlpspd%nprojel), intent(inout) :: proj
          real(gp), dimension(3,at%nat), intent(inout) :: fsep
          real(gp), dimension(6), intent(out) :: strten
        end subroutine nonlocal_forces

        subroutine local_forces(iproc,at,rxyz,hxh,hyh,hzh,&
             n1,n2,n3,n3pi,i3s,n1i,n2i,rho,pot,floc,locstrten,charge)
          use module_base
          use module_types
          implicit none
          !Arguments---------
          type(atoms_data), intent(in) :: at
          integer, intent(in) :: iproc,n1,n2,n3,n3pi,i3s,n1i,n2i
          real(gp), intent(in) :: hxh,hyh,hzh 
          real(gp),intent(out) :: charge
          real(gp), dimension(3,at%nat), intent(in) :: rxyz
          real(dp), dimension(*), intent(in) :: rho,pot
          real(gp), dimension(3,at%nat), intent(out) :: floc
          real(gp), dimension(6), intent(out) :: locstrten
        end subroutine local_forces

        subroutine atoms_set_symmetries(atoms, rxyz, disableSym, tol, elecfield)
          use module_base
          use module_types
          implicit none
          type(atoms_data), intent(inout) :: atoms
          real(gp), dimension(3,atoms%nat), intent(in) :: rxyz
          logical, intent(in) :: disableSym
          real(gp), intent(in) :: tol
          real(gp), intent(in) :: elecfield(3)
        end subroutine atoms_set_symmetries

        subroutine denspot_set_history(denspot, iscf, nspin, &
             & n1i, n2i) !to be removed arguments when denspot has dimensions
          use module_types
          implicit none
          type(DFT_local_fields), intent(inout) :: denspot
          integer, intent(in) :: iscf, n1i, n2i, nspin
        end subroutine denspot_set_history

        subroutine denspot_free_history(denspot)
          use module_types
          implicit none
          type(DFT_local_fields), intent(inout) :: denspot
        end subroutine denspot_free_history

        subroutine kswfn_free_scf_data(KSwfn, freePsit)
          use module_types
          implicit none
          type(DFT_wavefunction), intent(inout) :: KSwfn
          logical, intent(in) :: freePsit
        end subroutine kswfn_free_scf_data

        subroutine evaltoocc(iproc,nproc,filewrite,wf,orbs,occopt)
          use module_base
          use module_types
          implicit none
          logical, intent(in) :: filewrite
          integer, intent(in) :: iproc, nproc
          integer, intent(in) :: occopt      
          real(gp), intent(in) :: wf
          type(orbitals_data), intent(inout) :: orbs
        end subroutine evaltoocc
        
        subroutine transform_coeffs_to_derivatives(iproc, nproc, orbs, lzd, tmb, tmbder)
          use module_base
          use module_types
          implicit none
          integer,intent(in):: iproc, nproc
          type(orbitals_data),intent(in):: orbs
          type(local_zone_descriptors),intent(in):: lzd
          type(DFT_wavefunction),intent(in):: tmb
          type(DFT_wavefunction),intent(inout):: tmbder
        end subroutine transform_coeffs_to_derivatives

        subroutine calculate_density_kernel(iproc, nproc, norb_tmb, norb, norbp, isorb, ld_coeff, coeff, kernel,ovrlp)
          use module_base
          use module_types
          implicit none
          integer,intent(in):: iproc, nproc, norb_tmb, norb, norbp, isorb, ld_coeff
          real(8),dimension(ld_coeff,norb),intent(in):: coeff
          real(8),dimension(norb_tmb,norb_tmb),intent(out):: kernel
          real(8),dimension(norb_tmb,norb_tmb),optional,intent(in):: ovrlp
        end subroutine calculate_density_kernel

        subroutine calculate_norm_transposed(iproc, nproc, orbs, collcom, psit_c, psit_f)
          use module_base
          use module_types
          implicit none
          integer,intent(in):: iproc, nproc
          type(orbitals_data),intent(in):: orbs
          type(collective_comms),intent(in):: collcom
          real(8),dimension(collcom%ndimind_c),intent(inout):: psit_c
          real(8),dimension(7*collcom%ndimind_f),intent(inout):: psit_f
        end subroutine calculate_norm_transposed

        subroutine reconstruct_kernel(iproc, nproc, orbs, tmb, ovrlp_tmb, overlap_calculated, kernel)
          use module_base
          use module_types
          implicit none
          integer,intent(in):: iproc, nproc
          type(orbitals_data),intent(in):: orbs
          type(DFT_wavefunction),intent(inout):: tmb
          real(8),dimension(tmb%orbs%norb,tmb%orbs%norb),intent(out):: ovrlp_tmb
          logical,intent(out):: overlap_calculated
          real(8),dimension(tmb%orbs%norb,tmb%orbs%norb),intent(out):: kernel
        end subroutine reconstruct_kernel

        subroutine determine_num_orbs_per_gridpoint_new(iproc, nproc, orbs, lzd, istartend_c, istartend_f, &
                   istartp_seg_c, iendp_seg_c, istartp_seg_f, iendp_seg_f, &
                   weightp_c, weightp_f, nptsp_c, nptsp_f, weight_c, weight_f, &
                   norb_per_gridpoint_c, norb_per_gridpoint_f)
          use module_base
          use module_types
          implicit none
          integer,intent(in):: iproc, nproc, nptsp_c, nptsp_f, istartp_seg_c, iendp_seg_c, istartp_seg_f, iendp_seg_f
          type(orbitals_data),intent(in):: orbs
          type(local_zone_descriptors),intent(in):: lzd
          integer,dimension(2,0:nproc-1),intent(in):: istartend_c, istartend_f
          real(8),intent(in):: weightp_c, weightp_f
          real(8),dimension(0:lzd%glr%d%n1,0:lzd%glr%d%n2,0:lzd%glr%d%n3),intent(in):: weight_c, weight_f
          integer,dimension(nptsp_c),intent(out):: norb_per_gridpoint_c
          integer,dimension(nptsp_f),intent(out):: norb_per_gridpoint_f
        end subroutine determine_num_orbs_per_gridpoint_new

        subroutine iguess_generator(izatom,ielpsp,zion,psppar,npspcode,ngv,ngc,nlccpar,ng,nl,&
              &   nmax_occ,noccmax,lmax,occup,expo,psiat,enlargerprb,quartic_prefactor)
           use module_base
           implicit none
           logical, intent(in) :: enlargerprb
           integer, intent(in) :: ng,npspcode,nmax_occ,lmax,noccmax,ielpsp,izatom,ngv,ngc
           real(gp), intent(in) :: zion
           integer, dimension(lmax+1), intent(in) :: nl
           !real(gp), dimension(0:4,0:6), intent(in) :: psppar
           real(gp), intent(in) :: psppar
           !real(gp), dimension(0:4,max((ngv*(ngv+1)/2)+(ngc*(ngc+1)/2),1)), intent(in) :: nlccpar
           real(gp),  intent(in) :: nlccpar
           real(gp), dimension(noccmax,lmax+1), intent(in) :: occup
           real(gp), dimension(ng+1), intent(out) :: expo
           real(gp), dimension(ng+1,nmax_occ), intent(out) :: psiat
           real(gp),intent(in),optional:: quartic_prefactor
        end subroutine iguess_generator    

        subroutine transform_coeffs_to_derivatives(iproc, nproc, orbs, lzd, tmb, tmbder)
          use module_base
          use module_types
          implicit none
          integer,intent(in):: iproc, nproc
          type(orbitals_data),intent(in):: orbs
          type(local_zone_descriptors),intent(in):: lzd
          type(DFT_wavefunction),intent(in):: tmb
          type(DFT_wavefunction),intent(inout):: tmbder
        end subroutine transform_coeffs_to_derivatives

        subroutine calculate_density_kernel(iproc, nproc, ld_coeff, orbs, orbs_tmb, coeff, kernel,  ovrlp)
          use module_base
          use module_types
          implicit none
          integer,intent(in):: iproc, nproc, ld_coeff
          type(orbitals_data),intent(in):: orbs, orbs_tmb
          real(8),dimension(ld_coeff,orbs%norb),intent(in):: coeff
          real(8),dimension(orbs_tmb%norb,orbs_tmb%norb),intent(out):: kernel
          real(8),dimension(orbs_tmb%norb,orbs_tmb%norb),optional,intent(in):: ovrlp
        end subroutine calculate_density_kernel

        subroutine calculate_norm_transposed(iproc, nproc, orbs, collcom, psit_c, psit_f)
          use module_base
          use module_types
          implicit none
          integer,intent(in):: iproc, nproc
          type(orbitals_data),intent(in):: orbs
          type(collective_comms),intent(in):: collcom
          real(8),dimension(collcom%ndimind_c),intent(inout):: psit_c
          real(8),dimension(7*collcom%ndimind_f),intent(inout):: psit_f
        end subroutine calculate_norm_transposed

        subroutine reconstruct_kernel(iproc, nproc, orbs, tmb, ovrlp_tmb, overlap_calculated, kernel)
          use module_base
          use module_types
          implicit none
          integer,intent(in):: iproc, nproc
          type(orbitals_data),intent(in):: orbs
          type(DFT_wavefunction),intent(inout):: tmb
          real(8),dimension(tmb%orbs%norb,tmb%orbs%norb),intent(out):: ovrlp_tmb
          logical,intent(out):: overlap_calculated
          real(8),dimension(tmb%orbs%norb,tmb%orbs%norb),intent(out):: kernel
        end subroutine reconstruct_kernel

        subroutine determine_num_orbs_per_gridpoint_new(iproc, nproc, orbs, lzd, istartend_c, istartend_f, &
                   istartp_seg_c, iendp_seg_c, istartp_seg_f, iendp_seg_f, &
                   weightp_c, weightp_f, nptsp_c, nptsp_f, weight_c, weight_f, &
                   norb_per_gridpoint_c, norb_per_gridpoint_f)
          use module_base
          use module_types
          implicit none
          integer,intent(in):: iproc, nproc, nptsp_c, nptsp_f, istartp_seg_c, iendp_seg_c, istartp_seg_f, iendp_seg_f
          type(orbitals_data),intent(in):: orbs
          type(local_zone_descriptors),intent(in):: lzd
          integer,dimension(2,0:nproc-1),intent(in):: istartend_c, istartend_f
          real(8),intent(in):: weightp_c, weightp_f
          real(8),dimension(0:lzd%glr%d%n1,0:lzd%glr%d%n2,0:lzd%glr%d%n3),intent(in):: weight_c, weight_f
          integer,dimension(nptsp_c),intent(out):: norb_per_gridpoint_c
          integer,dimension(nptsp_f),intent(out):: norb_per_gridpoint_f
        end subroutine determine_num_orbs_per_gridpoint_new

        subroutine iguess_generator(izatom,ielpsp,zion,psppar,npspcode,ngv,ngc,nlccpar,ng,nl,&
              &   nmax_occ,noccmax,lmax,occup,expo,psiat,enlargerprb,quartic_prefactor)
           use module_base
           implicit none
           logical, intent(in) :: enlargerprb
           integer, intent(in) :: ng,npspcode,nmax_occ,lmax,noccmax,ielpsp,izatom,ngv,ngc
           real(gp), intent(in) :: zion
           integer, dimension(lmax+1), intent(in) :: nl
           !real(gp), dimension(0:4,0:6), intent(in) :: psppar
           real(gp), intent(in) :: psppar
           !real(gp), dimension(0:4,max((ngv*(ngv+1)/2)+(ngc*(ngc+1)/2),1)), intent(in) :: nlccpar
           real(gp),  intent(in) :: nlccpar
           real(gp), dimension(noccmax,lmax+1), intent(in) :: occup
           real(gp), dimension(ng+1), intent(out) :: expo
           real(gp), dimension(ng+1,nmax_occ), intent(out) :: psiat
           real(gp),intent(in),optional:: quartic_prefactor
        end subroutine iguess_generator

        subroutine penalty_basis_function(n1i,n2i,n3i,n1ip,n2ip,n3ip,ishift,n2,n3,nspinor,psir,&
             confdata,ibyyzz_r) !optional
          use module_base
          use module_types
          implicit none
          integer, intent(in) :: n1i,n2i,n3i,n1ip,n2ip,n3ip,n2,n3,nspinor
          integer, dimension(3), intent(in) :: ishift !<offset of potential box in wfn box coords.
          !real(wp), dimension(n1i,n2i,n3i,nspinor), intent(inout) :: psir !< real-space wfn in lr
          real(wp), intent(inout) :: psir !< real-space wfn in lr
          type(confpot_data), intent(in), optional :: confdata !< data for the confining potential
          integer, dimension(2,-14:2*n2+16,-14:2*n3+16), intent(in), optional :: ibyyzz_r !< bounds in lr
        end subroutine penalty_basis_function

        subroutine allocate_convolutions_bounds(ab, subname, bounds)
          use module_base
          use module_types
          implicit none
          integer,intent(in):: ab
          character(len=*),intent(in):: subname
          type(convolutions_bounds),intent(out):: bounds
        end subroutine allocate_convolutions_bounds
        
        subroutine pulay_correction(iproc, nproc, input, orbs, at, rxyz, nlpspd, proj, SIC, denspot, GPU, tmb, &
                   tmblarge, fpulay)
          use module_base
          use module_types
          implicit none
          integer,intent(in):: iproc, nproc
          type(input_variables),intent(in):: input
          type(orbitals_data),intent(in):: orbs
          type(atoms_data),intent(in):: at
          real(8),dimension(at%nat),intent(in):: rxyz
          type(nonlocal_psp_descriptors),intent(in):: nlpspd
          real(wp),dimension(nlpspd%nprojel),intent(inout):: proj
          type(SIC_data),intent(in):: SIC
          type(DFT_local_fields), intent(inout) :: denspot
          type(GPU_pointers),intent(inout):: GPU
          type(DFT_wavefunction),intent(in):: tmb
          type(DFT_wavefunction),intent(inout):: tmblarge
          real(8),dimension(3,at%nat),intent(out):: fpulay
        end subroutine pulay_correction

        subroutine create_large_tmbs(iproc, nproc, tmb, eval, denspot, input, at, rxyz, lowaccur_converged, &
                   tmblarge, lhphilarge, lhphilargeold, lphilargeold)
          use module_base
          use module_types
          implicit none
          integer,intent(in):: iproc, nproc
          type(DFT_Wavefunction),intent(in):: tmb
          real(8),dimension(tmb%orbs%norb),intent(in):: eval
          type(DFT_local_fields),intent(in):: denspot
          type(input_variables),intent(in):: input
          type(atoms_data),intent(in):: at
          real(8),dimension(3,at%nat),intent(in):: rxyz
          logical,intent(in):: lowaccur_converged
          type(DFT_Wavefunction),intent(out):: tmblarge
          real(8),dimension(:),intent(out),pointer:: lhphilarge, lhphilargeold, lphilargeold
        end subroutine create_large_tmbs

   end interface

END MODULE module_interfaces<|MERGE_RESOLUTION|>--- conflicted
+++ resolved
@@ -1914,13 +1914,8 @@
 
 
         subroutine getLocalizedBasis(iproc,nproc,at,orbs,rxyz,denspot,GPU,trH,fnrm,&
-<<<<<<< HEAD
-                   infoBasisFunctions,nlpspd,proj,ldiis,SIC,locrad,tmb,&
-                   tmblarge2, lhphilarge2, lhphilargeold2, lphilargeold2)
-=======
                    infoBasisFunctions,nlpspd,proj,ldiis,SIC,tmb,&
                    tmblarge2, lhphilarge2, energs_base, ham)
->>>>>>> 4506aea0
           use module_base
           use module_types
           implicit none
@@ -1937,16 +1932,10 @@
           type(localizedDIISParameters),intent(inout):: ldiis
           type(DFT_wavefunction),target,intent(inout):: tmb
           type(SIC_data) :: SIC !<parameters for the SIC methods
-<<<<<<< HEAD
-          real(8),dimension(tmb%lzd%nlr),intent(in):: locrad
-          type(DFT_wavefunction),target,intent(inout):: tmblarge2
-          real(8),dimension(:),pointer,intent(inout):: lhphilarge2, lhphilargeold2, lphilargeold2
-=======
           type(DFT_wavefunction),target,intent(inout):: tmblarge2
           real(8),dimension(:),pointer,intent(inout):: lhphilarge2
           type(energy_terms),intent(inout) :: energs_base
           real(8),dimension(tmb%orbs%norb,tmb%orbs%norb),intent(out):: ham
->>>>>>> 4506aea0
         end subroutine getLocalizedBasis
 
 
@@ -2167,17 +2156,10 @@
     !!!end subroutine getLinearPsi
 
     subroutine get_coeff(iproc,nproc,scf_mode,lzd,orbs,at,rxyz,denspot,&
-<<<<<<< HEAD
-               GPU, infoCoeff,ebs,nlpspd,proj,blocksize_pdsyev,nproc_pdsyev,&
-               hx,hy,hz,SIC,tmbmix,tmb,fnrm,density_kernel,overlapmatrix,calculate_overlap_matrix,&
-               tmblarge, lhphilarge, lhphilargeold, lphilargeold, &
-               ldiis_coeff)
-=======
                GPU, infoCoeff,ebs,nlpspd,proj,&
                SIC,tmbmix,tmb,fnrm,overlapmatrix,calculate_overlap_matrix,&
                tmblarge, lhphilarge, &
                ham, ldiis_coeff)
->>>>>>> 4506aea0
       use module_base
       use module_types
       implicit none
@@ -2194,19 +2176,11 @@
       real(wp),dimension(nlpspd%nprojel),intent(inout):: proj
       type(SIC_data),intent(in):: SIC
       type(DFT_wavefunction),intent(inout):: tmbmix,tmb
-<<<<<<< HEAD
-      real(8),dimension(tmbmix%orbs%norb,tmbmix%orbs%norb),intent(out):: density_kernel
-      real(8),dimension(tmbmix%orbs%norb,tmbmix%orbs%norb),intent(inout):: overlapmatrix
-      logical,intent(in):: calculate_overlap_matrix
-      type(DFT_wavefunction),intent(inout):: tmblarge
-      real(8),dimension(:),pointer,intent(inout):: lhphilarge, lhphilargeold, lphilargeold
-=======
       real(8),dimension(tmbmix%orbs%norb,tmbmix%orbs%norb),intent(inout):: overlapmatrix
       logical,intent(in):: calculate_overlap_matrix
       type(DFT_wavefunction),intent(inout):: tmblarge
       real(8),dimension(:),pointer,intent(inout):: lhphilarge
       real(8),dimension(tmb%orbs%norb,tmb%orbs%norb),intent(in),optional:: ham
->>>>>>> 4506aea0
       type(localizedDIISParameters),intent(inout),optional:: ldiis_coeff
     end subroutine get_coeff
 
@@ -2292,15 +2266,9 @@
     !!!  type(linearParameters),intent(in out):: lin
     !!!end subroutine orbitalsCommunicatorsWithGroups
     
-<<<<<<< HEAD
-    subroutine linearScaling(iproc,nproc,Glr,orbs,comms,tmb,tmbder,at,input,hx,hy,hz,&
-         rxyz,fion,fdisp,denspot,rhopotold,nlpspd,proj,GPU,&
-         energs,scpot,psi,energy)
-=======
     subroutine linearScaling(iproc,nproc,KSwfn,tmb,tmbder,at,input,&
            rxyz,fion,fdisp,denspot,rhopotold,nlpspd,proj,GPU,&
            energs,scpot,energy)
->>>>>>> 4506aea0
       use module_base
       use module_types
       implicit none
@@ -2887,12 +2855,8 @@
      end subroutine globalLoewdin
 
      subroutine orthonormalizeLocalized(iproc, nproc, methTransformOverlap, nItOrtho, &
-<<<<<<< HEAD
-                orbs, op, comon, lzd, mad, collcom, orthpar, bpo, lphi, psit_c, psit_f, can_use_transposed)
-=======
                 orbs, op, comon, lzd, mad, collcom, orthpar, bpo, lphi, psit_c, psit_f, &
                 can_use_transposed)
->>>>>>> 4506aea0
        use module_base
        use module_types
        implicit none
@@ -5631,44 +5595,14 @@
        !!!end subroutine enlarge_locreg
 
 
-<<<<<<< HEAD
-       subroutine calculate_energy_and_gradient_linear(iproc, nproc, it, &
-                  variable_locregs, tmbopt, kernel, &
-                  ldiis, lhphiopt, lphioldopt, lhphioldopt, consecutive_rejections, fnrmArr, &
-                  fnrmOvrlpArr, fnrmOldArr, alpha, trH, trHold, fnrm, fnrmMax, gnrm_in, gnrm_out, &
-                  meanAlpha, emergency_exit, &
-                  tmb, lhphi, lphiold, lhphiold, &
-                  tmblarge2, lhphilarge2, lphilargeold2, lhphilargeold2, orbs, overlap_calculated, ovrlp)
-=======
        subroutine calculate_energy_and_gradient_linear(iproc, nproc, it, kernel, &
                   ldiis, consecutive_rejections,  fnrmOldArr, alpha, trH, trHold, fnrm, &
                   fnrmMax, meanAlpha, emergency_exit, tmb, lhphi, lhphiold, &
                   tmblarge, lhphilarge2, overlap_calculated, ovrlp, energs, hpsit_c, hpsit_f)
->>>>>>> 4506aea0
          use module_base
          use module_types
          implicit none
          integer,intent(in):: iproc, nproc, it
-<<<<<<< HEAD
-         logical,intent(in):: variable_locregs
-         type(DFT_wavefunction),pointer,intent(inout):: tmbopt
-         real(8),dimension(tmbopt%orbs%norb,tmbopt%orbs%norb),intent(in):: kernel
-         type(localizedDIISParameters),intent(inout):: ldiis
-         real(8),dimension(:),pointer,intent(inout):: lhphiopt
-         real(8),dimension(:),pointer,intent(inout):: lphioldopt, lhphioldopt
-         integer,intent(inout):: consecutive_rejections
-         real(8),dimension(tmbopt%orbs%norb,2),intent(inout):: fnrmArr, fnrmOvrlpArr
-         real(8),dimension(tmbopt%orbs%norb),intent(inout):: fnrmOldArr
-         real(8),dimension(tmbopt%orbs%norbp),intent(inout):: alpha
-         real(8),intent(out):: trH, trHold, fnrm, fnrmMax, meanAlpha, gnrm_in, gnrm_out
-         logical,intent(out):: emergency_exit
-         type(DFT_wavefunction),target,intent(inout):: tmblarge2, tmb
-         real(8),dimension(:),target,intent(inout):: lhphilarge2
-         real(8),dimension(:),target,intent(inout):: lphilargeold2, lhphilargeold2, lhphi, lphiold, lhphiold
-         type(orbitals_data),intent(in):: orbs
-         logical,intent(inout):: overlap_calculated
-         real(8),dimension(tmbopt%orbs%norb,tmbopt%orbs%norb),intent(inout):: ovrlp
-=======
          type(DFT_wavefunction),target,intent(inout):: tmblarge, tmb
          real(8),dimension(tmb%orbs%norb,tmb%orbs%norb),intent(in):: kernel
          type(localizedDIISParameters),intent(inout):: ldiis
@@ -5683,7 +5617,6 @@
          real(8),dimension(tmb%orbs%norb,tmb%orbs%norb),intent(inout):: ovrlp
          type(energy_terms),intent(in) :: energs
          real(8),dimension(:),intent(out),pointer,optional:: hpsit_c, hpsit_f
->>>>>>> 4506aea0
        end subroutine calculate_energy_and_gradient_linear
 
 
