!> @file
!! Define the module module_interfaces containing all interfaces
!!
!! @author 
!!    Copyright (C) 2007-2011 BigDFT group (LG,DC)
!!    This file is distributed under the terms of the
!!    GNU General Public License, see ~/COPYING file
!!    or http://www.gnu.org/copyleft/gpl.txt .
!!    For the list of contributors, see ~/AUTHORS 

!>  Modules which contains all interfaces
!!  Interfaces of:
!!  - call_bigdft
!!  - geopt
!!  - geopt_input_variables
!!  - conjgrad
!!  - copy_old_wavefunctions
!!  - system_size
!!  - MemoryEstimator
!!  - createWavefunctionsDescriptors
!!  - createProjectorsArrays
!!  - createDensPotDescriptors
!!  - createIonicPotential
!!  - import_gaussians
!!  - input_wf_diag
!!  - reformatmywaves
!!  - first_orthon
!!  - sumrho
!!  - LocalHamiltonianApplication
!!  - hpsitopsi
!!  - last_orthon
!!  - local_forces
!!  - orbitals_descriptors
!!  - projectors_derivatives
!!  - nonlocal_forces
!!  - CalculateTailCorrection
!!  - reformatonewave
module module_interfaces

   implicit none

   interface

      subroutine call_bigdft(nproc,iproc,atoms,rxyz,in,energy,fxyz,strten,fnoise,rst,infocode)
         !n(c) use module_base
         use module_types
         implicit none
         integer, intent(in) :: iproc,nproc
         type(input_variables),intent(inout) :: in
         type(atoms_data), intent(inout) :: atoms
         type(restart_objects), intent(inout) :: rst
         integer, intent(inout) :: infocode
         real(gp), intent(out) :: energy,fnoise
         real(gp), dimension(3,atoms%nat), intent(in) :: rxyz
         real(gp), dimension(6), intent(out) :: strten
         real(gp), dimension(3,atoms%nat), intent(out) :: fxyz
      END SUBROUTINE call_bigdft

      subroutine geopt(nproc,iproc,pos,at,fxyz,strten,epot,rst,in,ncount_bigdft)
        use module_base
        use module_types
        implicit none
        integer, intent(in) :: nproc,iproc
        type(atoms_data), intent(inout) :: at
        type(input_variables), intent(inout) :: in
        type(restart_objects), intent(inout) :: rst
        real(gp), intent(inout) :: epot
        integer, intent(inout) :: ncount_bigdft
        real(gp), dimension(3*at%nat), intent(inout) :: pos
        real(gp), dimension(6), intent(inout) :: strten
        real(gp), dimension(3*at%nat), intent(inout) :: fxyz
      END SUBROUTINE geopt

     subroutine timing(iproc,category,action)
       implicit none
       integer, intent(in) :: iproc
       character(len=*), intent(in) :: category
       character(len=2), intent(in) :: action
     end subroutine timing

      subroutine copy_old_wavefunctions(nproc,orbs,n1,n2,n3,wfd,psi,&
            &   n1_old,n2_old,n3_old,wfd_old,psi_old)
         !n(c) use module_base
         use module_types
         implicit none
         integer, intent(in) :: nproc,n1,n2,n3
         type(orbitals_data), intent(in) :: orbs
         type(wavefunctions_descriptors), intent(inout) :: wfd,wfd_old
         integer, intent(out) :: n1_old,n2_old,n3_old
         real(wp), dimension(:), pointer :: psi,psi_old
      END SUBROUTINE copy_old_wavefunctions

      subroutine system_properties(iproc,nproc,in,at,orbs,radii_cf,nelec)
         !n(c) use module_base
         use module_types
         implicit none
         integer, intent(in) :: iproc,nproc
         integer, intent(out) :: nelec
         type(input_variables), intent(in) :: in
         type(atoms_data), intent(inout) :: at
         type(orbitals_data), intent(out) :: orbs
         real(gp), dimension(at%ntypes,3), intent(out) :: radii_cf
      END SUBROUTINE system_properties

      subroutine system_size(iproc,atoms,rxyz,radii_cf,crmult,frmult,hx,hy,hz,Glr,shift)
         !n(c) use module_base
         use module_types
         implicit none
         type(atoms_data), intent(inout) :: atoms
         integer, intent(in) :: iproc
         real(gp), intent(in) :: crmult,frmult
         real(gp), dimension(3,atoms%nat), intent(inout) :: rxyz
         real(gp), dimension(atoms%ntypes,3), intent(in) :: radii_cf
         real(gp), intent(inout) :: hx,hy,hz
         type(locreg_descriptors), intent(out) :: Glr
         real(gp), dimension(3), intent(out) :: shift
      END SUBROUTINE system_size

      subroutine standard_inputfile_names(inputs, radical)
         use module_types
         implicit none
         type(input_variables), intent(out) :: inputs
         character(len = *), intent(in) :: radical
      END SUBROUTINE standard_inputfile_names

      subroutine read_input_variables(iproc,posinp,inputs,atoms,rxyz)
         !n(c) use module_base
         use module_types
         implicit none
         character(len=*), intent(in) :: posinp
         integer, intent(in) :: iproc
         type(input_variables), intent(inout) :: inputs
         type(atoms_data), intent(out) :: atoms
         real(gp), dimension(:,:), pointer :: rxyz
      END SUBROUTINE read_input_variables

      subroutine read_input_parameters(iproc,inputs,atoms,rxyz)
         !n(c) use module_base
         use module_types
         implicit none
         integer, intent(in) :: iproc
         type(input_variables), intent(inout) :: inputs
         type(atoms_data), intent(inout) :: atoms
         real(gp), dimension(:,:), pointer :: rxyz
      END SUBROUTINE read_input_parameters

      subroutine read_atomic_file(file,iproc,at,rxyz,status)
         !n(c) use module_base
         use module_types
         implicit none
         character(len=*), intent(in) :: file
         integer, intent(in) :: iproc
         type(atoms_data), intent(inout) :: at
         real(gp), dimension(:,:), pointer :: rxyz
         integer, intent(out), optional :: status
      END SUBROUTINE read_atomic_file

      !> @author
      !! Written by Laurent K Beland 2011 UdeM
      !! For QM/MM implementation of BigDFT-ART
      subroutine initialize_atomic_file(iproc,at,rxyz)
         use module_base
         use module_types
         implicit none
         integer, intent(in) :: iproc
         type(atoms_data), intent(inout) :: at
         real(gp), dimension(:,:), pointer :: rxyz
      END SUBROUTINE initialize_atomic_file

      subroutine read_xyz_positions(iproc,ifile,atoms,rxyz,getLine)
         !n(c) use module_base
         use module_types
         implicit none
         integer, intent(in) :: iproc,ifile
         type(atoms_data), intent(inout) :: atoms
         real(gp), dimension(:,:), pointer :: rxyz
         interface
            subroutine getline(line,ifile,eof)
               integer, intent(in) :: ifile
               character(len=150), intent(out) :: line
               logical, intent(out) :: eof
            END SUBROUTINE getline
         end interface
      END SUBROUTINE read_xyz_positions

      subroutine read_ascii_positions(iproc,ifile,atoms,rxyz,getline)
         ! use module_base
         use module_types
         implicit none
         integer, intent(in) :: iproc,ifile
         type(atoms_data), intent(inout) :: atoms
         real(gp), dimension(:,:), pointer :: rxyz
         interface
            subroutine getline(line,ifile,eof)
               integer, intent(in) :: ifile
               character(len=150), intent(out) :: line
               logical, intent(out) :: eof
            END SUBROUTINE getline
         end interface
      END SUBROUTINE read_ascii_positions

      subroutine write_atomic_file(filename,energy,rxyz,atoms,comment,forces)
         !n(c) use module_base
         use module_types
         implicit none
         character(len=*), intent(in) :: filename,comment
         type(atoms_data), intent(in) :: atoms
         real(gp), intent(in) :: energy
         real(gp), dimension(3,atoms%nat), intent(in) :: rxyz
         real(gp), dimension(3,atoms%nat), intent(in), optional :: forces
      END SUBROUTINE write_atomic_file

      subroutine MemoryEstimator(nproc,idsx,lr,nat,norb,nspinor,nkpt,nprojel,nspin,itrpmax,iscf,peakmem)
         !n(c) use module_base
         use module_types
         implicit none
         !Arguments
         integer, intent(in) :: nproc,idsx,nat,norb,nspin,nprojel
         integer, intent(in) :: nkpt,nspinor,itrpmax,iscf
         type(locreg_descriptors), intent(in) :: lr
         real(kind=8), intent(out) :: peakmem
      END SUBROUTINE MemoryEstimator

      subroutine check_closed_shell(orbs,lcs)
         !n(c) use module_base
         use module_types
         implicit none
         type(orbitals_data), intent(in) :: orbs
         logical, intent(out) :: lcs
      END SUBROUTINE check_closed_shell

      subroutine orbitals_descriptors(iproc,nproc,norb,norbu,norbd,nspin,nspinor,nkpt,kpt,wkpt,orbs,basedist)
         !n(c) use module_base
         use module_types
         implicit none
         integer, intent(in) :: iproc,nproc,norb,norbu,norbd,nkpt,nspin
         integer, intent(in) :: nspinor
         type(orbitals_data), intent(out) :: orbs
         real(gp), dimension(nkpt), intent(in) :: wkpt
         real(gp), dimension(3,nkpt), intent(in) :: kpt
         integer, dimension(0:nproc-1), intent(in), optional :: basedist 
      END SUBROUTINE orbitals_descriptors

      subroutine orbitals_communicators(iproc,nproc,lr,orbs,comms,basedist)
         use module_base
         use module_types
         implicit none
         integer, intent(in) :: iproc,nproc
         type(locreg_descriptors), intent(in) :: lr
         type(orbitals_data), intent(inout) :: orbs
         type(communications_arrays), intent(out) :: comms
         integer, dimension(0:nproc-1,orbs%nkpts), intent(in), optional :: basedist
      END SUBROUTINE orbitals_communicators


     subroutine orbitals_descriptors_forLinear(iproc,nproc,norb,norbu,norbd,nspin,nspinor,nkpt,kpt,wkpt,orbs)
       use module_base
       use module_types
       implicit none
       integer, intent(in) :: iproc,nproc,norb,norbu,norbd,nkpt,nspin
       integer, intent(in) :: nspinor
       type(orbitals_data), intent(out) :: orbs
       real(gp), dimension(nkpt), intent(in) :: wkpt
       real(gp), dimension(3,nkpt), intent(in) :: kpt
     END SUBROUTINE orbitals_descriptors_forLinear

      subroutine createWavefunctionsDescriptors(iproc,hx,hy,hz,atoms,rxyz,radii_cf,&
            &   crmult,frmult,Glr,output_denspot)
         !n(c) use module_base
         use module_types
         implicit none
         !Arguments
         type(atoms_data), intent(in) :: atoms
         integer, intent(in) :: iproc
         real(gp), intent(in) :: hx,hy,hz,crmult,frmult
         real(gp), dimension(3,atoms%nat), intent(in) :: rxyz
         real(gp), dimension(atoms%ntypes,3), intent(in) :: radii_cf
         type(locreg_descriptors), intent(inout) :: Glr
         logical, intent(in), optional :: output_denspot
      END SUBROUTINE createWavefunctionsDescriptors

     subroutine createProjectorsArrays(iproc,lr,rxyz,at,orbs,&
            &   radii_cf,cpmult,fpmult,hx,hy,hz,nlpspd,proj)
         !n(c) use module_base
         use module_types
         implicit none
       integer, intent(in) :: iproc
         type(atoms_data), intent(in) :: at
         type(orbitals_data), intent(in) :: orbs
         real(kind=8), intent(in) :: cpmult,fpmult,hx,hy,hz
       type(locreg_descriptors),intent(in) :: lr
         real(kind=8), dimension(3,at%nat), intent(in) :: rxyz
         real(kind=8), dimension(at%ntypes,3), intent(in) :: radii_cf
         type(nonlocal_psp_descriptors), intent(out) :: nlpspd
         real(kind=8), dimension(:), pointer :: proj
      END SUBROUTINE createProjectorsArrays

      subroutine createDensPotDescriptors(iproc,nproc,atoms,gdim,hxh,hyh,hzh,&
            &   rxyz,crmult,frmult,radii_cf,nspin,datacode,ixc,rho_commun,&
         n3d,n3p,n3pi,i3xcsh,i3s,nscatterarr,ngatherarr,rhodsc)
         !n(c) use module_base
         use module_types
         implicit none
         !Arguments
         character(len=1), intent(in) :: datacode
         character(len=3), intent(in) :: rho_commun
         integer, intent(in) :: iproc,nproc,ixc,nspin
         real(gp), intent(in) :: crmult,frmult,hxh,hyh,hzh
         type(atoms_data), intent(in) :: atoms
         type(grid_dimensions), intent(in) :: gdim
         real(gp), dimension(atoms%ntypes,3), intent(in) :: radii_cf
         real(gp), dimension(3,atoms%nat), intent(in) :: rxyz
         integer, intent(out) ::  n3d,n3p,n3pi,i3xcsh,i3s
         type(rho_descriptors), intent(out) :: rhodsc
         integer, dimension(0:nproc-1,4), intent(out) :: nscatterarr
         integer, dimension(0:nproc-1,2), intent(out) :: ngatherarr
      END SUBROUTINE createDensPotDescriptors

      subroutine createPcProjectorsArrays(iproc,n1,n2,n3,rxyz,at,orbs, &
            &   radii_cf,cpmult,fpmult,hx,hy,hz, ecut_pc, &
         pcproj_data , Glr)

         use module_base
         use module_types
         implicit none
         integer, intent(in) :: iproc,n1,n2,n3
         real(gp), intent(in) :: cpmult,fpmult,hx,hy,hz
         type(atoms_data), intent(in) :: at
         type(orbitals_data), intent(in) :: orbs

         real(gp), dimension(3,at%nat), intent(in) :: rxyz
         real(gp), dimension(at%ntypes,3), intent(in) :: radii_cf
         real(gp), intent(in):: ecut_pc

         type(pcproj_data_type) ::pcproj_data

         type(locreg_descriptors),  intent(in):: Glr

      END SUBROUTINE createPcProjectorsArrays


      subroutine applyPCprojectors(orbs,at,&
            &   hx,hy,hz,Glr,PPD,psi,hpsi, dotest)

         use module_base
         use module_types

         type(orbitals_data), intent(inout) :: orbs
         type(atoms_data) :: at
         real(gp), intent(in) :: hx,hy,hz
         type(locreg_descriptors), intent(in) :: Glr
         type(pcproj_data_type) ::PPD
         real(wp), dimension(:), pointer :: psi, hpsi
         logical, optional :: dotest
      END SUBROUTINE applyPCprojectors


      subroutine applyPAWprojectors(orbs,at,&
            &   hx,hy,hz,Glr,PAWD,psi,hpsi,  paw_matrix, dosuperposition , &
         sup_iatom, sup_l, sup_arraym) !, sup_arraychannel)

         use module_base
         use module_types

         type(orbitals_data), intent(inout) :: orbs
         type(atoms_data) :: at
         real(gp), intent(in) :: hx,hy,hz
         type(locreg_descriptors), intent(in) :: Glr
         type(pawproj_data_type) ::PAWD
         real(wp), dimension(:), pointer :: psi, hpsi, paw_matrix
         logical dosuperposition
         integer, optional :: sup_iatom, sup_l
         real(wp) , dimension(:), pointer, optional :: sup_arraym !, sup_arraychannel

       END SUBROUTINE applyPAWprojectors

       subroutine IonicEnergyandForces(iproc,nproc,at,hxh,hyh,hzh,elecfield,&
            & rxyz,eion,fion,dispersion,edisp,fdisp,ewaldstr,psoffset,n1,n2,n3,&
            & n1i,n2i,n3i,i3s,n3pi,pot_ion,pkernel)
         use module_base
         use module_types
         implicit none
         type(atoms_data), intent(in) :: at
         integer, intent(in) :: iproc,nproc,n1,n2,n3,n1i,n2i,n3i,i3s,n3pi,dispersion
         real(gp), intent(in) :: hxh,hyh,hzh
         real(gp), dimension(3), intent(in) :: elecfield
         real(gp), dimension(3,at%nat), intent(in) :: rxyz
         real(dp), dimension(*), intent(in) :: pkernel
         real(gp), intent(out) :: eion,edisp,psoffset
         real(dp), dimension(6),intent(out) :: ewaldstr
         real(gp), dimension(:,:), pointer :: fion,fdisp
         real(dp), dimension(*), intent(out) :: pot_ion
       END SUBROUTINE IonicEnergyandForces

       subroutine createIonicPotential(geocode,iproc,nproc,at,rxyz,&
            hxh,hyh,hzh,elecfield,n1,n2,n3,n3pi,i3s,n1i,n2i,n3i,pkernel,pot_ion,psoffset)
         use module_base
         use module_types
         implicit none
         character(len=1), intent(in) :: geocode
         integer, intent(in) :: iproc,nproc,n1,n2,n3,n3pi,i3s,n1i,n2i,n3i
         real(gp), intent(in) :: hxh,hyh,hzh,psoffset
         type(atoms_data), intent(in) :: at
         real(gp), dimension(3), intent(in) :: elecfield
         real(gp), dimension(3,at%nat), intent(in) :: rxyz
         real(dp), dimension(*), intent(in) :: pkernel
         real(wp), dimension(*), intent(inout) :: pot_ion
       END SUBROUTINE createIonicPotential

      subroutine input_wf_diag(iproc,nproc,at,rhodsc,&
          orbs,nvirt,comms,Lzd,hx,hy,hz,rxyz,rhopot,rhocore,pot_ion,&
         nlpspd,proj,pkernel,pkernelseq,ixc,psi,hpsi,psit,G,&
          nscatterarr,ngatherarr,nspin,potshortcut,symObj,irrzon,phnons,GPU,input,radii_cf)
         !n(c) use module_base
         use module_types
         implicit none
         integer, intent(in) :: iproc,nproc,ixc,symObj
         integer, intent(inout) :: nspin,nvirt
         real(gp), intent(in) :: hx,hy,hz
         type(rho_descriptors),intent(in) :: rhodsc
       type(atoms_data), intent(inout) :: at
         type(orbitals_data), intent(inout) :: orbs
         type(nonlocal_psp_descriptors), intent(in) :: nlpspd
       type(local_zone_descriptors), intent(inout) :: Lzd
         type(communications_arrays), intent(in) :: comms
         type(GPU_pointers), intent(inout) :: GPU
         type(input_variables):: input
         integer, dimension(0:nproc-1,4), intent(in) :: nscatterarr
         integer, dimension(0:nproc-1,2), intent(in) :: ngatherarr 
         real(gp), dimension(3,at%nat), intent(in) :: rxyz
         real(wp), dimension(nlpspd%nprojel), intent(in) :: proj
         real(dp), dimension(*), intent(inout) :: rhopot,pot_ion
         type(gaussian_basis), intent(out) :: G 
         real(wp), dimension(:), pointer :: psi,hpsi,psit,rhocore
         real(dp), dimension(:), pointer :: pkernel,pkernelseq
         integer, intent(in) :: potshortcut
         integer, dimension(*), intent(in) :: irrzon
         real(dp), dimension(*), intent(in) :: phnons
       real(gp), dimension(at%ntypes,3), intent(in) :: radii_cf
      END SUBROUTINE input_wf_diag

      subroutine reformatmywaves(iproc,orbs,at,&
            &   hx_old,hy_old,hz_old,n1_old,n2_old,n3_old,rxyz_old,wfd_old,psi_old,&
         hx,hy,hz,n1,n2,n3,rxyz,wfd,psi)
         !n(c) use module_base
         use module_types
         implicit none
         integer, intent(in) :: iproc,n1_old,n2_old,n3_old,n1,n2,n3
         real(gp), intent(in) :: hx_old,hy_old,hz_old,hx,hy,hz
         type(wavefunctions_descriptors), intent(in) :: wfd,wfd_old
         type(atoms_data), intent(in) :: at
         type(orbitals_data), intent(in) :: orbs
         real(gp), dimension(3,at%nat), intent(in) :: rxyz,rxyz_old
         real(wp), dimension(wfd_old%nvctr_c+7*wfd_old%nvctr_f,orbs%nspinor*orbs%norbp), intent(in) :: psi_old
         real(wp), dimension(wfd%nvctr_c+7*wfd%nvctr_f,orbs%nspinor*orbs%norbp), intent(out) :: psi
      END SUBROUTINE reformatmywaves

      subroutine first_orthon(iproc,nproc,orbs,wfd,comms,psi,hpsi,psit,orthpar)
         !n(c) use module_base
         use module_types
         implicit none
         integer, intent(in) :: iproc,nproc
         type(orbitals_data), intent(in) :: orbs
         type(wavefunctions_descriptors), intent(in) :: wfd
         type(communications_arrays), intent(in) :: comms
         type(orthon_data):: orthpar
         real(wp), dimension(:) , pointer :: psi,hpsi,psit
      END SUBROUTINE first_orthon

      subroutine density_and_hpot(iproc,nproc,geocode,symObj,orbs,Lzd,hxh,hyh,hzh,nscatterarr,&
           pkernel,rhodsc,GPU,psi,rho,vh,hstrten)
        use module_base
        use module_types
        implicit none
        integer, intent(in) :: iproc,nproc
        real(gp), intent(in) :: hxh,hyh,hzh
        type(rho_descriptors),intent(inout) :: rhodsc
        type(orbitals_data), intent(in) :: orbs
        type(local_zone_descriptors), intent(in) :: Lzd
        type(symmetry_data), intent(in) :: symObj
        character(len=1), intent(in) :: geocode
        real(dp), dimension(*), intent(in) :: pkernel
        integer, dimension(0:nproc-1,4), intent(in) :: nscatterarr
        real(wp), dimension(orbs%npsidim_orbs), intent(in) :: psi
        type(GPU_pointers), intent(inout) :: GPU
        real(gp), dimension(6), intent(out) :: hstrten
        real(dp), dimension(:), pointer :: rho,vh
      END SUBROUTINE density_and_hpot

      subroutine sumrho(iproc,nproc,orbs,Lzd,hxh,hyh,hzh,nscatterarr,&
<<<<<<< HEAD
           GPU,symObj,irrzon,phnons,rhodsc,psi,rho_p,mapping)
=======
           GPU,symObj,rhodsc,psi,rho_p)
>>>>>>> 3a03f39d
        use module_base
        use module_types
        implicit none
        !Arguments
        integer, intent(in) :: iproc,nproc
        real(gp), intent(in) :: hxh,hyh,hzh
        type(rho_descriptors),intent(in) :: rhodsc
        type(orbitals_data), intent(in) :: orbs
        type(local_zone_descriptors), intent(in) :: Lzd
        type(symmetry_data), intent(in) :: symObj
        integer, dimension(0:nproc-1,4), intent(in) :: nscatterarr !n3d,n3p,i3s+i3xcsh-1,i3xcsh
        real(wp), dimension(orbs%npsidim_orbs), intent(in) :: psi
        real(dp), dimension(:,:), pointer :: rho_p
        type(GPU_pointers), intent(inout) :: GPU
<<<<<<< HEAD
        integer, dimension(*), intent(in) :: irrzon
        real(dp), dimension(*), intent(in) :: phnons
        integer,dimension(orbs%norb),intent(in),optional:: mapping
=======
>>>>>>> 3a03f39d
      END SUBROUTINE sumrho

      !starting point for the communication routine of the density
      subroutine communicate_density(iproc,nproc,nspin,hxh,hyh,hzh,Lzd,rhodsc,nscatterarr,rho_p,rho)
        use module_base
        use module_types
        implicit none
        integer, intent(in) :: iproc,nproc,nspin
        real(gp), intent(in) :: hxh,hyh,hzh
        type(local_zone_descriptors), intent(in) :: Lzd
        type(rho_descriptors),intent(in) :: rhodsc
        integer, dimension(0:nproc-1,4), intent(in) :: nscatterarr
        real(dp), dimension(:,:), pointer :: rho_p !< partial density in orbital distribution scheme
        real(dp), dimension(max(Lzd%Glr%d%n1i*Lzd%Glr%d%n2i*nscatterarr(iproc,1),1),nspin), intent(out) :: rho
      END SUBROUTINE communicate_density

      subroutine rho_segkey(iproc,at,rxyz,crmult,frmult,radii_cf,&
            &   n1i,n2i,n3i,hxh,hyh,hzh,nspin,rho_d,iprint)
         !n(c) use module_base
         use module_types
         implicit none
         integer,intent(in) :: n1i,n2i,n3i,iproc,nspin
         type(atoms_data), intent(in) :: at
         real(gp), dimension(3,at%nat), intent(in) :: rxyz
         real(gp), intent(in) :: crmult,frmult,hxh,hyh,hzh
         real(gp), dimension(at%ntypes,3), intent(in) :: radii_cf
         logical,intent(in) :: iprint
         type(rho_descriptors),intent(inout) :: rho_d
       END SUBROUTINE rho_segkey

       subroutine LocalHamiltonianApplication(iproc,nproc,at,orbs,hx,hy,hz,&
            Lzd,confdatarr,ngatherarr,pot,psi,hpsi,&
            ekin_sum,epot_sum,eexctX,eSIC_DC,SIC,GPU,pkernel,orbsocc,psirocc)
         use module_base
         use module_types
         use module_xc
         implicit none
         integer, intent(in) :: iproc,nproc
         real(gp), intent(in) :: hx,hy,hz
         type(atoms_data), intent(in) :: at
         type(orbitals_data), intent(in) :: orbs
         type(local_zone_descriptors), intent(in) :: Lzd 
         type(SIC_data), intent(in) :: SIC
         integer, dimension(0:nproc-1,2), intent(in) :: ngatherarr 
         real(wp), dimension(orbs%npsidim_orbs), intent(in) :: psi
         type(confpot_data), dimension(orbs%norbp) :: confdatarr
         !real(wp), dimension(:), pointer :: pot
         real(wp), dimension(*) :: pot
         real(gp), intent(out) :: ekin_sum,epot_sum,eSIC_DC
         real(gp), intent(inout) :: eexctX !used to activate the OP2P scheme
         real(wp), target, dimension(orbs%npsidim_orbs), intent(out) :: hpsi
         type(GPU_pointers), intent(inout) :: GPU
         real(dp), dimension(:), pointer, optional :: pkernel
         type(orbitals_data), intent(in), optional :: orbsocc
         real(wp), dimension(:), pointer, optional :: psirocc
       end subroutine LocalHamiltonianApplication

       subroutine NonLocalHamiltonianApplication(iproc,at,orbs,hx,hy,hz,rxyz,&
           proj,Lzd,nlpspd,psi,hpsi,eproj_sum)
        use module_base
        use module_types
        implicit none
        integer, intent(in) :: iproc
        real(gp), intent(in) :: hx,hy,hz
        type(atoms_data), intent(in) :: at
        type(orbitals_data),  intent(in) :: orbs
        type(local_zone_descriptors), intent(in) :: Lzd
        type(nonlocal_psp_descriptors), intent(in) :: nlpspd 
        real(wp), dimension(nlpspd%nprojel), intent(in) :: proj
        real(gp), dimension(3,at%nat), intent(in) :: rxyz
        real(wp), dimension(orbs%npsidim_orbs), intent(in) :: psi
        real(wp), dimension(orbs%npsidim_orbs), intent(inout) :: hpsi
        real(gp), intent(out) :: eproj_sum
      END SUBROUTINE NonLocalHamiltonianApplication

      subroutine SynchronizeHamiltonianApplication(nproc,orbs,Lzd,GPU,hpsi,&
           ekin_sum,epot_sum,eproj_sum,eSIC_DC,eexctX)
        use module_base
        use module_types
        use module_xc
        implicit none
        integer, intent(in) :: nproc
        type(orbitals_data),  intent(in) :: orbs
        type(local_zone_descriptors), intent(in) :: Lzd 
        type(GPU_pointers), intent(inout) :: GPU
        real(gp), intent(inout) :: ekin_sum,epot_sum,eproj_sum,eSIC_DC,eexctX
        real(wp), dimension(orbs%npsidim_orbs), intent(inout) :: hpsi
      END SUBROUTINE SynchronizeHamiltonianApplication

      subroutine hpsitopsi(iproc,nproc,orbs,lr,comms,iter,diis,idsx,psi,psit,hpsi,orthpar)
         !n(c) use module_base
         use module_types
         implicit none
         integer, intent(in) :: iproc,nproc,idsx,iter
         type(locreg_descriptors), intent(in) :: lr
         type(communications_arrays), intent(in) :: comms
         type(orbitals_data), intent(in) :: orbs
         type(orthon_data), intent(in) :: orthpar
         type(diis_objects), intent(inout) :: diis
         real(wp), dimension(:), pointer :: psi,psit,hpsi
      END SUBROUTINE hpsitopsi

      subroutine DiagHam(iproc,nproc,natsc,nspin,orbs,wfd,comms,&
            &   psi,hpsi,psit,orthpar,passmat,& !mandatory
         orbse,commse,etol,norbsc_arr,orbsv,psivirt) !optional
         !n(c) use module_base
         use module_types
         implicit none
         integer, intent(in) :: iproc,nproc,natsc,nspin
         type(wavefunctions_descriptors), intent(in) :: wfd
         type(communications_arrays), target, intent(in) :: comms
         type(orbitals_data), target, intent(inout) :: orbs
         type(orthon_data), intent(in) :: orthpar
         real(wp), dimension(:), pointer :: psi,hpsi,psit
         real(wp), dimension(*), intent(out) :: passmat
         !optional arguments
         real(gp), optional, intent(in) :: etol
         type(orbitals_data), optional, intent(in) :: orbsv
         type(orbitals_data), optional, target, intent(in) :: orbse
         type(communications_arrays), optional, target, intent(in) :: commse
         integer, optional, dimension(natsc+1,nspin), intent(in) :: norbsc_arr
         real(wp), dimension(:), pointer, optional :: psivirt
      END SUBROUTINE DiagHam

      subroutine last_orthon(iproc,nproc,orbs,wfd,&
            &   nspin,comms,psi,hpsi,psit,evsum, keeppsit)
         !n(c) use module_base
         use module_types
         implicit none
         type(wavefunctions_descriptors), intent(in) :: wfd
         type(orbitals_data), intent(in) :: orbs
         type(communications_arrays), intent(in) :: comms
         integer, intent(in) :: iproc,nproc,nspin
         real(wp), intent(out) :: evsum
         real(wp), dimension(:) , pointer :: psi,hpsi,psit
         logical , optional :: keeppsit
      END SUBROUTINE last_orthon

      subroutine calculate_forces(iproc,nproc,Glr,atoms,orbs,nlpspd,rxyz,hx,hy,hz,proj,i3s,n3p,nspin,&
           refill_proj,ngatherarr,rho,pot,potxc,psi,fion,fdisp,fxyz,&
           ewaldstr,hstrten,xcstr,strten,fnoise,pressure,psoffset)
        use module_base
        use module_types
        implicit none
        logical, intent(in) :: refill_proj
        integer, intent(in) :: iproc,nproc,i3s,n3p,nspin
        real(gp), intent(in) :: hx,hy,hz,psoffset
        type(locreg_descriptors), intent(in) :: Glr
        type(atoms_data), intent(in) :: atoms
       type(locreg_descriptors) :: lr
        type(orbitals_data), intent(in) :: orbs
        type(nonlocal_psp_descriptors), intent(in) :: nlpspd
        integer, dimension(0:nproc-1,2), intent(in) :: ngatherarr 
        real(wp), dimension(nlpspd%nprojel), intent(in) :: proj
        real(wp), dimension(Glr%d%n1i,Glr%d%n2i,n3p), intent(in) :: rho,pot,potxc
        real(wp), dimension(Glr%wfd%nvctr_c+7*Glr%wfd%nvctr_f,orbs%nspinor,orbs%norbp), intent(in) :: psi
        real(gp), dimension(6), intent(in) :: ewaldstr,hstrten,xcstr
        real(gp), dimension(3,atoms%nat), intent(in) :: rxyz,fion,fdisp
        real(gp), intent(out) :: fnoise,pressure
        real(gp), dimension(6), intent(out) :: strten
        real(gp), dimension(3,atoms%nat), intent(out) :: fxyz
      END SUBROUTINE calculate_forces
      
      subroutine CalculateTailCorrection(iproc,nproc,at,rbuf,orbs,&
            &   Glr,nlpspd,ncongt,pot,hgrid,rxyz,radii_cf,crmult,frmult,nspin,&
         proj,psi,output_denspot,ekin_sum,epot_sum,eproj_sum)
         !n(c) use module_base
         use module_types
         implicit none
         type(atoms_data), intent(in) :: at
         type(orbitals_data), intent(in) :: orbs
         type(locreg_descriptors), intent(in) :: Glr
         type(nonlocal_psp_descriptors), intent(inout) :: nlpspd
         integer, intent(in) :: iproc,nproc,ncongt,nspin
         logical, intent(in) :: output_denspot
         real(kind=8), intent(in) :: hgrid,crmult,frmult,rbuf
         real(kind=8), dimension(at%ntypes,3), intent(in) :: radii_cf
         real(kind=8), dimension(3,at%nat), intent(in) :: rxyz
         real(kind=8), dimension(Glr%d%n1i,Glr%d%n2i,Glr%d%n3i,nspin), intent(in) :: pot
         real(kind=8), dimension(nlpspd%nprojel), intent(in) :: proj
         real(kind=8), dimension(Glr%wfd%nvctr_c+7*Glr%wfd%nvctr_f,orbs%norbp), intent(in) :: psi
         real(kind=8), intent(out) :: ekin_sum,epot_sum,eproj_sum
      END SUBROUTINE CalculateTailCorrection

      !added for abinit compatilbility
      subroutine reformatonewave(iproc,displ,wfd,at,hx_old,hy_old,hz_old,&
            &   n1_old,n2_old,n3_old,rxyz_old,psigold,hx,hy,hz,n1,n2,n3,rxyz,psifscf,psi)
         !n(c) use module_base
         use module_types
         implicit none
         integer, intent(in) :: iproc,n1_old,n2_old,n3_old,n1,n2,n3
         real(gp), intent(in) :: hx,hy,hz,displ,hx_old,hy_old,hz_old
         type(wavefunctions_descriptors), intent(in) :: wfd
         type(atoms_data), intent(in) :: at
         real(gp), dimension(3,at%nat), intent(in) :: rxyz_old,rxyz
         real(wp), dimension(0:n1_old,2,0:n2_old,2,0:n3_old,2), intent(in) :: psigold
         real(wp), dimension(-7:2*n1+8,-7:2*n2+8,-7:2*n3+8), intent(out) :: psifscf
         real(wp), dimension(wfd%nvctr_c+7*wfd%nvctr_f), intent(out) :: psi
      END SUBROUTINE reformatonewave
      subroutine readonewave(unitwf,useFormattedInput,iorb,iproc,n1,n2,n3,&
            &   hx,hy,hz,at,wfd,rxyz_old,rxyz,psi,eval,psifscf)
         !n(c) use module_base
         use module_types
         implicit none
         logical, intent(in) :: useFormattedInput
         integer, intent(in) :: unitwf,iorb,iproc,n1,n2,n3
         type(wavefunctions_descriptors), intent(in) :: wfd
         type(atoms_data), intent(in) :: at
         real(gp), intent(in) :: hx,hy,hz
         real(gp), dimension(3,at%nat), intent(in) :: rxyz
         real(wp), intent(out) :: eval
         real(gp), dimension(3,at%nat), intent(out) :: rxyz_old
         real(wp), dimension(wfd%nvctr_c+7*wfd%nvctr_f), intent(out) :: psi
         real(wp), dimension(*), intent(out) :: psifscf !this supports different BC
      END SUBROUTINE readonewave
      subroutine writeonewave(unitwf,useFormattedOutput,iorb,n1,n2,n3,hx,hy,hz,nat,rxyz,  & 
         nseg_c,nvctr_c,keyg_c,keyv_c,  & 
         nseg_f,nvctr_f,keyg_f,keyv_f, & 
         psi_c,psi_f,eval)
         use module_base
         implicit none
         logical, intent(in) :: useFormattedOutput
         integer, intent(in) :: unitwf,iorb,n1,n2,n3,nat,nseg_c,nvctr_c,nseg_f,nvctr_f
         real(gp), intent(in) :: hx,hy,hz
         real(wp), intent(in) :: eval
         integer, dimension(nseg_c), intent(in) :: keyv_c
         integer, dimension(nseg_f), intent(in) :: keyv_f
         integer, dimension(2,nseg_c), intent(in) :: keyg_c
         integer, dimension(2,nseg_f), intent(in) :: keyg_f
         real(wp), dimension(nvctr_c), intent(in) :: psi_c
         real(wp), dimension(7,nvctr_f), intent(in) :: psi_f
         real(gp), dimension(3,nat), intent(in) :: rxyz
      END SUBROUTINE writeonewave

      subroutine davidson(iproc,nproc,in,at,&
           &   orbs,orbsv,nvirt,Lzd,comms,commsv,&
           &   hx,hy,hz,rxyz,rhopot,nlpspd,proj,pkernel,psi,v,nscatterarr,ngatherarr,GPU)
        use module_types
        implicit none
        integer, intent(in) :: iproc,nproc
        integer, intent(in) :: nvirt
        type(input_variables), intent(in) :: in
        type(atoms_data), intent(in) :: at
        type(nonlocal_psp_descriptors), intent(in) :: nlpspd
        type(local_zone_descriptors), intent(in) :: Lzd
        type(orbitals_data), intent(in) :: orbs
        type(communications_arrays), intent(in) :: comms, commsv
        real(gp), intent(in) :: hx,hy,hz
        integer, dimension(0:nproc-1,2), intent(in) :: ngatherarr 
        integer, dimension(0:nproc-1,4), intent(in) :: nscatterarr
        real(gp), dimension(3,at%nat), intent(in) :: rxyz
        real(wp), dimension(nlpspd%nprojel), intent(in) :: proj
        real(dp), dimension(:), pointer :: pkernel
        real(dp), dimension(*), intent(in) :: rhopot
        type(orbitals_data), intent(inout) :: orbsv
        type(GPU_pointers), intent(inout) :: GPU
        real(wp), dimension(:), pointer :: psi,v!=psivirt(nvctrp,nvirtep*nproc) 
      end subroutine davidson

      subroutine build_eigenvectors(iproc,norbu,norbd,norb,norbe,nvctrp,natsc,nspin,nspinore,nspinor,&
            &   ndim_hamovr,norbsc_arr,hamovr,psi,ppsit,passmat,nvirte,psivirt)
         use module_base
         implicit none
         !Arguments
         integer, intent(in) :: norbu,norbd,norb,norbe,nvctrp,natsc,nspin,nspinor,ndim_hamovr,nspinore
         integer, dimension(natsc+1,nspin), intent(in) :: norbsc_arr
         real(wp), dimension(nspin*ndim_hamovr), intent(in) :: hamovr
         real(wp), dimension(nvctrp,norbe), intent(in) :: psi
         real(wp), dimension(nvctrp*nspinor,norb), intent(out) :: ppsit
         real(wp), dimension(*), intent(out) :: passmat
         integer, dimension(2), intent(in), optional :: nvirte
         real(wp), dimension(*), optional :: psivirt
         integer:: iproc
      END SUBROUTINE build_eigenvectors

      subroutine preconditionall(orbs,lr,hx,hy,hz,ncong,hpsi,gnrm,gnrm_zero)
         !n(c) use module_base
         use module_types
         implicit none
         integer, intent(in) :: ncong
         real(gp), intent(in) :: hx,hy,hz
         type(locreg_descriptors), intent(in) :: lr
         type(orbitals_data), intent(in) :: orbs
         real(dp), intent(out) :: gnrm,gnrm_zero
         real(wp), dimension(lr%wfd%nvctr_c+7*lr%wfd%nvctr_f,orbs%norbp,orbs%nspinor), intent(inout) :: hpsi
      END SUBROUTINE preconditionall

      subroutine transpose_v(iproc,nproc,orbs,wfd,comms,psi,&
            &   work,outadd) !optional
         !n(c) use module_base
         use module_types
         implicit none
         integer, intent(in) :: iproc,nproc
         type(orbitals_data), intent(in) :: orbs
         type(wavefunctions_descriptors), intent(in) :: wfd
         type(communications_arrays), intent(in) :: comms
         real(wp), dimension(wfd%nvctr_c+7*wfd%nvctr_f,orbs%nspinor,orbs%norbp), intent(inout) :: psi
         real(wp), dimension(:), pointer, optional :: work
         real(wp), intent(out), optional :: outadd
      END SUBROUTINE transpose_v

     subroutine transpose_v2(iproc,nproc,orbs,Lzd,comms,psi,&
          work,outadd) !optional
       use module_base
       use module_types
       implicit none
       integer, intent(in) :: iproc,nproc
       type(orbitals_data), intent(in) :: orbs
       type(local_zone_descriptors), intent(in) :: Lzd
       type(communications_arrays), intent(in) :: comms
       real(wp), dimension(:), pointer :: psi
       real(wp), dimension(:), pointer, optional :: work
       real(wp), dimension(*), intent(out), optional :: outadd
     end subroutine

      subroutine untranspose_v(iproc,nproc,orbs,wfd,comms,psi,&
            &   work,outadd) !optional
         !n(c) use module_base
         use module_types
         implicit none
         integer, intent(in) :: iproc,nproc
         type(orbitals_data), intent(in) :: orbs
         type(wavefunctions_descriptors), intent(in) :: wfd
         type(communications_arrays), intent(in) :: comms
         real(wp), dimension((wfd%nvctr_c+7*wfd%nvctr_f)*orbs%nspinor*orbs%norbp), intent(inout) :: psi
         real(wp), dimension(:), pointer, optional :: work
         real(wp), intent(out), optional :: outadd
      END SUBROUTINE untranspose_v

     subroutine plot_wf(orbname,nexpo,at,factor,lr,hx,hy,hz,rxyz,psi)
         !n(c) use module_base
         use module_types
         implicit none
         character(len=*) :: orbname
         integer, intent(in) :: nexpo
       real(dp), intent(in) :: factor
         real(gp), intent(in) :: hx,hy,hz
         type(atoms_data), intent(in) :: at
         real(gp), dimension(3,at%nat), intent(in) :: rxyz
         type(locreg_descriptors), intent(in) :: lr
         real(wp), dimension(lr%wfd%nvctr_c+7*lr%wfd%nvctr_f), intent(in) :: psi
      END SUBROUTINE plot_wf

      subroutine partial_density_free(rsflag,nproc,n1i,n2i,n3i,npsir,nspinn,nrhotot,&
            &   hfac,nscatterarr,spinsgn,psir,rho_p,ibyyzz_r) !ex-optional argument
         use module_base
         implicit none
         logical, intent(in) :: rsflag
         integer, intent(in) :: nproc,n1i,n2i,n3i,nrhotot,nspinn,npsir
         real(gp), intent(in) :: hfac,spinsgn
         integer, dimension(0:nproc-1,4), intent(in) :: nscatterarr
         real(wp), dimension(n1i,n2i,n3i,nspinn), intent(in) :: psir
         real(dp), dimension(n1i,n2i,nrhotot,nspinn), intent(inout) :: rho_p
         integer, dimension(:,:,:), pointer :: ibyyzz_r 
      END SUBROUTINE partial_density_free

      subroutine parse_cp2k_files(iproc,basisfile,orbitalfile,nat,ntypes,orbs,iatype,rxyz,&
            &   CP2K,wfn_cp2k)
         !n(c) use module_base
         use module_types
         implicit none
         character(len=*), intent(in) :: basisfile,orbitalfile
         integer, intent(in) :: iproc,nat,ntypes
         type(orbitals_data), intent(in) :: orbs
         integer, dimension(nat), intent(in) :: iatype
         real(gp), dimension(3,nat), target, intent(in) :: rxyz
         type(gaussian_basis), intent(out) :: CP2K
         real(wp), dimension(:,:), pointer :: wfn_cp2k
      END SUBROUTINE parse_cp2k_files

      subroutine read_gaussian_information(orbs,G,coeffs,filename, opt_fillrxyz)
         !n(c) use module_base
         use module_types
         implicit none
         character(len=*), intent(in) :: filename
         type(orbitals_data), intent(in) :: orbs
         type(gaussian_basis), intent(out) :: G
         real(wp), dimension(:,:), pointer :: coeffs
         logical, optional :: opt_fillrxyz
      END SUBROUTINE read_gaussian_information

      subroutine restart_from_gaussians(iproc,nproc,orbs,lr,hx,hy,hz,psi,G,coeffs)
         !n(c) use module_base
         use module_types
         implicit none
         integer, intent(in) :: iproc,nproc
         real(gp), intent(in) :: hx,hy,hz
         type(orbitals_data), intent(in) :: orbs
         type(locreg_descriptors), intent(in) :: lr
         type(gaussian_basis), intent(inout) :: G
         real(wp), dimension(lr%wfd%nvctr_c+7*lr%wfd%nvctr_f,orbs%norbp), intent(out) :: psi
         real(wp), dimension(:,:), pointer :: coeffs
      END SUBROUTINE restart_from_gaussians

      subroutine inputguess_gaussian_orbitals(iproc,nproc,at,rxyz,nvirt,nspin,&
            &   orbs,orbse,norbsc_arr,locrad,G,psigau,eks)
         !n(c) use module_base
         use module_types
         implicit none
         integer, intent(in) :: iproc,nproc,nspin
         integer, intent(inout) :: nvirt
       type(atoms_data), intent(inout) :: at
         type(orbitals_data), intent(in) :: orbs
         real(gp), dimension(3,at%nat), intent(in) :: rxyz
         real(gp), intent(out) :: eks
         integer, dimension(at%natsc+1,nspin), intent(out) :: norbsc_arr
         real(gp), dimension(at%nat), intent(out) :: locrad
         type(orbitals_data), intent(out) :: orbse
         type(gaussian_basis), intent(out) :: G
         real(wp), dimension(:,:,:), pointer :: psigau
      END SUBROUTINE inputguess_gaussian_orbitals


     subroutine inputguess_gaussian_orbitals_forLinear(iproc,nproc,norb,at,rxyz,nvirt,nspin,&
          nlr, norbsPerAt, mapping, &
          orbs,orbse,norbsc_arr,locrad,G,psigau,eks)
       use module_base
       use module_types
       implicit none
       integer, intent(in) :: iproc,nproc,nspin,nlr,norb
       integer, intent(inout) :: nvirt
       type(atoms_data), intent(inout) :: at
       type(orbitals_data), intent(in) :: orbs
       real(gp), dimension(3,at%nat), intent(in) :: rxyz
       integer,dimension(norb),intent(in):: mapping
       integer,dimension(at%nat),intent(in):: norbsPerAt
       real(gp), intent(out) :: eks
       integer, dimension(at%natsc+1,nspin), intent(out) :: norbsc_arr
       real(gp), dimension(at%nat), intent(out) :: locrad
       type(orbitals_data), intent(out) :: orbse
       type(gaussian_basis), intent(out) :: G
       real(wp), dimension(:,:,:), pointer :: psigau
     END SUBROUTINE inputguess_gaussian_orbitals_forLinear

     subroutine inputguess_gaussian_orbitals_withOnWhichAtom(iproc,nproc,at,rxyz,Glr,nvirt,nspin,&
          orbs,orbse,norbsc_arr,locrad,G,psigau,eks,onWhichAtom)
       use module_base
       use module_types
       implicit none
       integer, intent(in) :: iproc,nproc,nspin
       integer, intent(inout) :: nvirt
       type(atoms_data), intent(inout) :: at
       type(orbitals_data), intent(in) :: orbs
       type(locreg_descriptors), intent(in) :: Glr
       real(gp), dimension(3,at%nat), intent(in) :: rxyz
       real(gp), intent(out) :: eks
       integer, dimension(at%natsc+1,nspin), intent(out) :: norbsc_arr
       real(gp), dimension(at%nat), intent(out) :: locrad
       type(orbitals_data), intent(inout) :: orbse
       type(gaussian_basis), intent(out) :: G
       real(wp), dimension(:,:,:), pointer :: psigau
       integer,dimension(orbse%norb),intent(out):: onWhichAtom
     END SUBROUTINE inputguess_gaussian_orbitals_withOnWhichAtom

      subroutine AtomicOrbitals(iproc,at,rxyz,norbe,orbse,norbsc,&
            &   nspin,eks,scorb,G,gaucoeff,iorbtolr)
         !n(c) use module_base
         use module_types
         implicit none
         integer, intent(in) :: norbe,iproc
         integer, intent(in) :: norbsc,nspin
         type(atoms_data), intent(in) :: at
         logical, dimension(4,2,at%natsc), intent(in) :: scorb
         real(gp), dimension(3,at%nat), intent(in), target :: rxyz
         type(orbitals_data), intent(inout) :: orbse
         type(gaussian_basis), intent(out) :: G
         real(gp), intent(out) :: eks
         integer, dimension(orbse%norbp), intent(out) :: iorbtolr !assign the localisation region
         real(wp), intent(out) :: gaucoeff !norbe=G%ncoeff
      END SUBROUTINE AtomicOrbitals

      subroutine atomic_occupation_numbers(filename,ityp,nspin,at,nmax,lmax,nelecmax,neleconf,nsccode,mxpl,mxchg)
         use module_base
         use module_types
         implicit none
         character(len=*), intent(in) :: filename
         integer, intent(in) :: ityp,mxpl,mxchg,nspin,nmax,lmax,nelecmax,nsccode
         type(atoms_data), intent(inout) :: at
         !integer, dimension(nmax,lmax), intent(in) :: neleconf
         real(gp), dimension(nmax,lmax), intent(in) :: neleconf
      END SUBROUTINE atomic_occupation_numbers

      subroutine apply_potential(n1,n2,n3,nl1,nl2,nl3,nbuf,nspinor,npot,psir,pot,epot,&
            &   ibyyzz_r) !optional
         use module_base
         implicit none
         integer, intent(in) :: n1,n2,n3,nl1,nl2,nl3,nbuf,nspinor,npot
         real(wp), dimension(-nl1:2*n1+2+nl1,-nl2:2*n2+2+nl2,-nl3:2*n3+2+nl3,nspinor), intent(inout) :: psir
         real(wp), dimension(-nl1:2*n1+2+nl1-4*nbuf,-nl2:2*n2+2+nl2-4*nbuf,-nl3:2*n3+2+nl3-4*nbuf,npot), intent(in) :: pot
         integer, dimension(2,-14:2*n2+16,-14:2*n3+16), intent(in), optional :: ibyyzz_r
         real(gp), intent(out) :: epot
      END SUBROUTINE apply_potential

      subroutine correct_hartree_potential(at,iproc,nproc,n1i,n2i,n3i,n3p,n3pi,n3d,&
            &   i3s,i3xcsh,hxh,hyh,hzh,pkernel,ngatherarr,&
         rhoref,pkernel_ref,pot_ion,rhopot,ixc,nspin,ehart,eexcu,vexcu,PSquiet,correct_offset)
         !n(c) use module_base
         use module_types
         implicit none
         character(len=3), intent(in) :: PSquiet
         logical, intent(in) :: correct_offset
         integer, intent(in) :: iproc,nproc,n1i,n2i,n3i,n3p,n3pi,n3d,nspin,ixc,i3xcsh,i3s
         real(gp), intent(in) :: hxh,hyh,hzh
         type(atoms_data), intent(in) :: at
         integer, dimension(0:nproc-1,2), intent(in) :: ngatherarr
         real(dp), dimension(n1i,n2i,max(n3d,1),nspin), intent(inout) :: rhoref
         real(dp), dimension(n1i,n2i,max(n3pi,1)), intent(inout) :: pot_ion
         real(dp), dimension(n1i,n2i,max(n3d,1),nspin), intent(inout) :: rhopot
         real(gp), intent(out) :: ehart,eexcu,vexcu
         real(dp), dimension(:), pointer :: pkernel_ref,pkernel
      END SUBROUTINE correct_hartree_potential

      subroutine xabs_lanczos(iproc,nproc,at,hx,hy,hz,rxyz,&
            &   radii_cf,nlpspd,proj,Lzd,ngatherarr,ndimpot,potential,&
         ekin_sum,epot_sum,eproj_sum,nspin,GPU, in_iat_absorber, in, PAWD, orbs )
         !n(c) use module_base
         use module_types
         implicit none
         integer, intent(in) :: iproc,nproc,ndimpot,nspin
         real(gp), intent(in) :: hx,hy,hz
         type(atoms_data), intent(in), target :: at
         type(nonlocal_psp_descriptors), intent(in) , target :: nlpspd
         type(local_zone_descriptors), intent(in) , target :: Lzd
         integer, dimension(0:nproc-1,2), intent(in) , target :: ngatherarr 
         real(gp), dimension(3,at%nat), intent(in) , target :: rxyz
         real(gp), dimension(at%ntypes,3), intent(in), target ::  radii_cf
         real(wp), dimension(nlpspd%nprojel), intent(in) , target :: proj
         real(wp), dimension(max(ndimpot,1),nspin), target :: potential
         real(gp), intent(out) :: ekin_sum,epot_sum,eproj_sum
         type(GPU_pointers), intent(inout) , target :: GPU
         integer, intent(in) :: in_iat_absorber
         type(pawproj_data_type), target ::PAWD

         type(input_variables),intent(in), target :: in
         type(orbitals_data), intent(inout), target :: orbs
      END SUBROUTINE xabs_lanczos

      subroutine gatom_modified(rcov,rprb,lmax,lpx,noccmax,occup,&
            &   zion,alpz,gpot,alpl,hsep,alps,vh,xp,rmt,fact,nintp,&
         aeval,ng,psi,res,chrg,&
            &   Nsol, Labs, Ngrid,Ngrid_box, Egrid,  rgrid , psigrid, Npaw, PAWpatch, &
         psipsigrid)
         use module_base, only: gp

         implicit real(gp) (a-h,o-z)
         logical :: noproj, readytoexit
         integer, parameter :: n_int=1000
         dimension psi(0:ng,noccmax,lmax+1),aeval(noccmax,lmax+1),&
            &   hh(0:ng,0:ng),ss(0:ng,0:ng),eval(0:ng),evec(0:ng,0:ng),&
         gpot(3),hsep(6,lpx+1),rmt(n_int,0:ng,0:ng,lmax+1),&
            &   pp1(0:ng,lpx+1),pp2(0:ng,lpx+1),pp3(0:ng,lpx+1),alps(lpx+1),&
         potgrd(n_int),&
            &   rho(0:ng,0:ng,lmax+1),rhoold(0:ng,0:ng,lmax+1),xcgrd(n_int),&
         occup(noccmax,lmax+1),chrg(noccmax,lmax+1),&
            &   vh(0:ng,0:ng,4,0:ng,0:ng,4),&
         res(noccmax,lmax+1),xp(0:ng),& 
         psigrid(Ngrid, Nsol),psigrid_naked(Ngrid,Nsol),&
            &   psigrid_naked_2(Ngrid,Nsol), projgrid(Ngrid,3), &
         rhogrid(Ngrid), potgrid(Ngrid), psigrid_not_fitted(Ngrid,Nsol),&
            &   psigrid_not_fitted_2(Ngrid,Nsol),&
         vxcgrid(Ngrid), &
            &   Egrid(nsol), ppgrid(Nsol,3), work(nsol*nsol*2), &
         H(Nsol, Nsol), &
            &   H_2(Nsol, Nsol), &
         Hcorrected(Nsol, Nsol), &
            &   Hadd(Nsol, Nsol), Egrid_tmp(Nsol),Egrid_tmp_2(Nsol), Etofit(Nsol), &
         Soverlap(Nsol,Nsol), Tpsigrid(Nsol,Ngrid ),Tpsigrid_dum(Nsol, Ngrid),valuesatp(Nsol), &
            &   PAWpatch(Npaw, Npaw ), Spsitildes(Npaw, Npaw), genS(Nsol,Nsol), genH(Nsol,Nsol) , dumH(Nsol,Nsol)

         real(gp) , optional :: psipsigrid(Ngrid, Nsol)


         real(gp) :: rgrid(Ngrid), ene_m, ene_p, factadd, rcond, fixfact
         real(gp), target :: dumgrid1(Ngrid),dumgrid2(Ngrid), dumgrid3(Ngrid)
         logical dofit
         integer real_start, iocc, iwork(Nsol), INFO, volta, ngrid_box_2
         character(1) EQUED
         integer ipiv(Nsol), Npaw
      END SUBROUTINE gatom_modified

      subroutine abs_generator_modified(iproc,izatom,ielpsp,psppar,npspcode,ng, noccmax, lmax ,expo,&
            &   psi, aeval, occup, psp_modifier, &
         Nsol, Labs, Ngrid,Ngrid_box, Egrid,  rgrid , psigrid, Npaw,  PAWpatch , psipsigrid )

         use module_base, only: gp, memocc,ndebug
         implicit none
         integer, intent(in) :: iproc,izatom,ielpsp,ng,npspcode,noccmax, lmax, Nsol, labs, Ngrid,  Ngrid_box
         real(gp), dimension(0:4,0:6), intent(in) :: psppar
         !! real(gp), dimension(:,:), intent(in) :: psppar
         integer, intent(in) :: psp_modifier, Npaw

         real(gp), dimension(ng+1), intent(out) :: expo

         integer, parameter :: n_int=1000

         real(gp), dimension(0:ng,noccmax,lmax+1), intent(out) :: psi, Egrid(Nsol),&
            &   rgrid(Ngrid), psigrid(Ngrid,Nsol  )
         real(gp),   intent(out), optional  :: psipsigrid(Ngrid,Nsol  )
         real(gp), dimension(noccmax,lmax+1  ), intent(out) ::  aeval,occup
         real(gp):: PAWpatch(Npaw,Npaw)

         !local variables
      END SUBROUTINE abs_generator_modified

      subroutine xabs_cg(iproc,nproc,at,hx,hy,hz,rxyz,&
            &   radii_cf,nlpspd,proj,Lzd,ngatherarr,ndimpot,potential,&
         ekin_sum,epot_sum,eproj_sum,nspin,GPU,in_iat_absorber,&
            &   in , rhoXanes, PAWD , PPD, orbs )
         use module_base
         use module_types
         ! per togliere il bug 

         implicit none

         integer  :: iproc,nproc,ndimpot,nspin
         real(gp)  :: hx,hy,hz
         type(atoms_data), target :: at
         type(nonlocal_psp_descriptors), target :: nlpspd
         type(local_zone_descriptors), target :: Lzd

         type(pcproj_data_type), target ::PPD

         integer, dimension(0:nproc-1,2), target :: ngatherarr 
         real(gp), dimension(3,at%nat), target :: rxyz
         real(gp), dimension(at%ntypes,3), intent(in), target ::  radii_cf
         real(wp), dimension(nlpspd%nprojel), target :: proj
         real(wp), dimension(max(ndimpot,1),nspin), target :: potential
         real(wp), dimension(max(ndimpot,1),nspin), target :: rhoXanes



         real(gp) :: ekin_sum,epot_sum,eproj_sum
         type(GPU_pointers), intent(inout) , target :: GPU
         integer, intent(in) :: in_iat_absorber
         type(pawproj_data_type), target ::PAWD
         type(input_variables),intent(in), target :: in
         type(orbitals_data), intent(inout), target :: orbs
      END SUBROUTINE xabs_cg

      subroutine xabs_chebychev(iproc,nproc,at,hx,hy,hz,rxyz,&
            &   radii_cf,nlpspd,proj,Lzd,ngatherarr,ndimpot,potential,&
         ekin_sum,epot_sum,eproj_sum,nspin,GPU,in_iat_absorber,in, PAWD,orbs   )! aggiunger a interface
         !n(c) use module_base
         use module_types
         implicit none
         integer  :: iproc,nproc,ndimpot,nspin
         real(gp)  :: hx,hy,hz
         type(atoms_data), target :: at
         type(nonlocal_psp_descriptors), target :: nlpspd
         type(local_zone_descriptors), target :: Lzd
         integer, dimension(0:nproc-1,2), target :: ngatherarr 
         real(gp), dimension(3,at%nat), target :: rxyz
         real(gp), dimension(at%ntypes,3), intent(in), target ::  radii_cf
         real(wp), dimension(nlpspd%nprojel), target :: proj
         real(wp), dimension(max(ndimpot,1),nspin), target :: potential

         real(gp) :: ekin_sum,epot_sum,eproj_sum
         type(GPU_pointers), intent(inout) , target :: GPU
         integer, intent(in) :: in_iat_absorber


         type(input_variables),intent(in), target :: in
         type(pawproj_data_type), target ::PAWD
         type(orbitals_data), intent(inout), target :: orbs

      END SUBROUTINE xabs_chebychev

      subroutine cg_spectra(iproc,nproc,at,hx,hy,hz,rxyz,&
            &   radii_cf,nlpspd,proj,lr,ngatherarr,ndimpot,potential,&
         ekin_sum,epot_sum,eproj_sum,nspin,GPU,in_iat_absorber,in , PAWD  )! aggiunger a interface
         !n(c) use module_base
         use module_types
         implicit none
         integer  :: iproc,nproc,ndimpot,nspin
         real(gp)  :: hx,hy,hz
         type(atoms_data), target :: at
         type(nonlocal_psp_descriptors), target :: nlpspd
         type(locreg_descriptors), target :: lr
         integer, dimension(0:nproc-1,2), target :: ngatherarr 
         real(gp), dimension(3,at%nat), target :: rxyz
         real(gp), dimension(at%ntypes,3), intent(in), target ::  radii_cf
         real(wp), dimension(nlpspd%nprojel), target :: proj
         real(wp), dimension(max(ndimpot,1),nspin), target :: potential

         real(gp) :: ekin_sum,epot_sum,eproj_sum
         type(GPU_pointers), intent(inout) , target :: GPU
         integer, intent(in) :: in_iat_absorber
         type(pawproj_data_type), target ::PAWD

         type(input_variables),intent(in) :: in

      END SUBROUTINE cg_spectra


      subroutine eleconf(nzatom,nvalelec,symbol,rcov,rprb,ehomo,neleconf,nsccode,mxpl,mxchg,amu)
         implicit none
         integer, intent(in) :: nzatom,nvalelec
         character(len=2), intent(out) :: symbol
         real(kind=8), intent(out) :: rcov,rprb,ehomo,amu
         integer, parameter :: nmax=6,lmax=3
         real(kind=8), intent(out) :: neleconf(nmax,0:lmax)
         integer, intent(out) :: nsccode,mxpl,mxchg
      END SUBROUTINE eleconf

      !     subroutine psimix(iproc,nproc,orbs,comms,ads,ids,mids,idsx,energy,energy_old,alpha,&
      !          hpsit,psidst,hpsidst_sp,psit)
      !       use module_base
      !       use module_types
      !       implicit none
      !       integer, intent(in) :: iproc,nproc,ids,mids,idsx
      !       real(gp), intent(in) :: energy,energy_old
      !       type(orbitals_data), intent(in) :: orbs
      !       type(communications_arrays), intent(in) :: comms
      !       real(gp), intent(inout) :: alpha
      !       real(wp), dimension(:), pointer :: psit,hpsit,psidst
      !       real(sp), dimension(:), pointer :: hpsidst_sp
      !       real(wp), dimension(:,:,:), pointer :: ads
      !     END SUBROUTINE psimix
      !
      subroutine plot_density(filename,iproc,nproc,n1,n2,n3,n1i,n2i,n3i,n3p,nspin,&
            &   hxh,hyh,hzh,at,rxyz,ngatherarr,rho)
         !n(c) use module_base
         use module_types
         implicit none
         character(len=*), intent(in) :: filename
         integer, intent(in) :: iproc,n1i,n2i,n3i,n3p,n1,n2,n3,nspin,nproc
         real(gp), intent(in) :: hxh,hyh,hzh
         type(atoms_data), intent(in) :: at
         integer, dimension(0:nproc-1,2), intent(in) :: ngatherarr
         real(gp), dimension(3,at%nat), intent(in) :: rxyz
         real(dp), dimension(max(n1i*n2i*n3p,1),nspin), target, intent(in) :: rho
      END SUBROUTINE plot_density

      subroutine read_density(filename,geocode,n1i,n2i,n3i,nspin,hxh,hyh,hzh,rho,&
            &   nat,rxyz,iatypes, znucl)
         !n(c) use module_base
         use module_types
         implicit none
         character(len=*), intent(in) :: filename
         character(len=1), intent(in) :: geocode
         integer, intent(out) :: nspin
         integer, intent(out) ::  n1i,n2i,n3i
         real(gp), intent(out) :: hxh,hyh,hzh
         real(dp), dimension(:,:), pointer :: rho
         real(gp), dimension(:,:), pointer, optional :: rxyz
         integer, intent(out), optional ::  nat
         integer, dimension(:), pointer, optional :: iatypes, znucl
      END SUBROUTINE read_density

      subroutine read_cube(filename,geocode,n1i,n2i,n3i,nspin,hxh,hyh,hzh,rho,&
            &   nat,rxyz, iatypes, znucl)
         !n(c) use module_base
         use module_types
         implicit none
         character(len=*), intent(in) :: filename
         character(len=1), intent(in) :: geocode
         integer, intent(out) :: nspin
         integer, intent(out) ::  n1i,n2i,n3i
         real(gp), intent(out) :: hxh,hyh,hzh
         real(dp), dimension(:,:), pointer :: rho
         real(gp), dimension(:,:), pointer   :: rxyz
         integer, intent(out)   ::  nat
         integer, dimension(:), pointer   :: iatypes, znucl
      END SUBROUTINE read_cube

      subroutine read_etsf(filename,geocode,n1i,n2i,n3i,nspin,hxh,hyh,hzh,rho,&
            &   nat,rxyz, iatypes, znucl)
         !n(c) use module_base
         use module_types
         implicit none
         character(len=*), intent(in) :: filename
         character(len=1), intent(in) :: geocode
         integer, intent(out) :: nspin
         integer, intent(out) ::  n1i,n2i,n3i
         real(gp), intent(out) :: hxh,hyh,hzh
         real(dp), dimension(:,:), pointer :: rho
         real(gp), dimension(:,:), pointer :: rxyz
         integer, intent(out) ::  nat
         integer, dimension(:), pointer :: iatypes, znucl
      END SUBROUTINE read_etsf

      subroutine read_potfile4b2B(filename,n1i,n2i,n3i, rho, alat1, alat2, alat3)
         use module_base
         implicit none
         character(len=*), intent(in) :: filename
         integer, intent(out) :: n1i,n2i,n3i
         real(gp) alat1, alat2, alat3, dum, dum1
         ! real(dp), dimension(n1i*n2i*n3d), intent(out) :: rho
         real(gp), pointer :: rho(:)
      END SUBROUTINE read_potfile4b2B

      !!$     subroutine read_density_cube(filename, n1i,n2i,n3i, nspin, hxh,hyh,hzh, nat, rxyz,  rho)
      !!$       !n(c) use module_base
      !!$       use module_types
      !!$       implicit none
      !!$       character(len=*), intent(in) :: filename
      !!$       integer, intent(out) ::  n1i,n2i,n3i
      !!$       integer, intent(in) :: nspin
      !!$       real(gp), intent(out) :: hxh,hyh,hzh
      !!$       real(gp), pointer :: rxyz(:,:)
      !!$       real(dp), dimension(:), pointer :: rho
      !!$       integer, intent(out) ::  nat
      !!$     END SUBROUTINE read_density_cube

      subroutine gaussian_pswf_basis(ng,enlargerprb,iproc,nspin,at,rxyz,G,Gocc, gaenes, &
            &   iorbtolr,iorbto_l, iorbto_m,  iorbto_ishell,iorbto_iexpobeg )
         use module_types
         implicit none
         logical, intent(in) :: enlargerprb
         integer, intent(in) :: iproc,nspin,ng
         type(atoms_data), intent(in) :: at
         real(gp), dimension(3,at%nat), target, intent(in) :: rxyz
         type(gaussian_basis), intent(out) :: G
         real(wp), dimension(:), pointer :: Gocc
         real(gp), pointer, optional :: gaenes(:)
         integer, pointer, optional :: iorbtolr(:)
         integer, pointer, optional :: iorbto_l(:)
         integer, pointer, optional :: iorbto_m(:)
         integer, pointer, optional :: iorbto_ishell(:)
         integer, pointer, optional :: iorbto_iexpobeg(:)
      END SUBROUTINE gaussian_pswf_basis

      subroutine gaussian_pswf_basis_for_paw(at,rxyz,G,  &
            &   iorbtolr,iorbto_l, iorbto_m,  iorbto_ishell,iorbto_iexpobeg, iorbto_paw_nchannels,&
         iorbto_imatrixbeg )
         use module_base
         use module_types
         implicit none
         type(atoms_data), intent(in) :: at
         real(gp), dimension(3,at%nat), target, intent(in) :: rxyz
         type(gaussian_basis_c), intent(out) :: G

         integer, pointer :: iorbtolr(:)
         integer, pointer :: iorbto_l(:)
         integer, pointer :: iorbto_paw_nchannels(:)
         integer, pointer :: iorbto_m(:)
         integer, pointer :: iorbto_ishell(:)
         integer, pointer :: iorbto_iexpobeg(:)
         integer, pointer :: iorbto_imatrixbeg(:)

         !local variables
      END SUBROUTINE gaussian_pswf_basis_for_paw


      subroutine local_analysis(iproc,nproc,hx,hy,hz,in,at,rxyz,lr,orbs,orbsv,psi,psivirt)
         !n(c) use module_base
         use module_types
         implicit none
         integer, intent(in) :: iproc,nproc
         real(gp), intent(in) :: hx,hy,hz
         type(input_variables), intent(in) :: in
         type(locreg_descriptors), intent(in) :: lr
         type(orbitals_data), intent(in) :: orbs,orbsv
         type(atoms_data), intent(in) :: at
         real(gp), dimension(3,at%nat), intent(in) :: rxyz
         real(wp), dimension(:), pointer :: psi,psivirt
      END SUBROUTINE local_analysis

      subroutine plot_gatom_basis(filename,iat,ngx,G,Gocc,rhocoeff,rhoexpo)
         !n(c) use module_base
         use module_types
         implicit none
         character(len=*), intent(in) :: filename
         integer, intent(in) :: iat,ngx
         type(gaussian_basis), intent(in) :: G
         real(wp), dimension(:), pointer :: Gocc
         real(wp), dimension((ngx*(ngx+1))/2), intent(out) :: rhoexpo
         real(wp), dimension((ngx*(ngx+1))/2,4), intent(out) :: rhocoeff
      END SUBROUTINE plot_gatom_basis

      subroutine calculate_rhocore(iproc,at,d,rxyz,hxh,hyh,hzh,i3s,i3xcsh,n3d,n3p,rhocore)
         !n(c) use module_base
         use module_types
         implicit none
         integer, intent(in) :: iproc,i3s,n3d,i3xcsh,n3p
         real(gp), intent(in) :: hxh,hyh,hzh
         type(atoms_data), intent(in) :: at
         type(grid_dimensions), intent(in) :: d
         real(gp), dimension(3,at%nat), intent(in) :: rxyz
         real(wp), dimension(:), pointer :: rhocore
      END SUBROUTINE calculate_rhocore

      subroutine XC_potential(geocode,datacode,iproc,nproc,n01,n02,n03,ixc,hx,hy,hz,&
            &   rho,exc,vxc,nspin,rhocore,potxc,dvxcdrho)
         use module_base
         implicit none
         character(len=1), intent(in) :: geocode
         character(len=1), intent(in) :: datacode
         integer, intent(in) :: iproc,nproc,n01,n02,n03,ixc,nspin
         real(gp), intent(in) :: hx,hy,hz
         real(gp), intent(out) :: exc,vxc
         real(dp), dimension(*), intent(inout) :: rho
         real(wp), dimension(:), pointer :: rhocore !associated if useful
         real(wp), dimension(*), intent(out) :: potxc
         real(dp), dimension(:,:,:,:), intent(out), target, optional :: dvxcdrho
      END SUBROUTINE XC_potential

      subroutine direct_minimization(iproc,nproc,in,at,& 
           orbs,orbsv,nvirt,Lzd,comms,commsv,&
           hx,hy,hz,rxyz,rhopot,nlpspd,proj, &
           pkernel,psi,psivirt,nscatterarr,ngatherarr,GPU)
        use module_types
        implicit none
        integer, intent(in) :: iproc,nproc,nvirt
        type(input_variables), intent(in) :: in
        type(atoms_data), intent(in) :: at
        type(nonlocal_psp_descriptors), intent(in) :: nlpspd
        type(local_zone_descriptors),intent(in) :: Lzd
        type(orbitals_data), intent(in) :: orbs
        type(communications_arrays), intent(in) :: comms, commsv
        real(gp), intent(in) :: hx,hy,hz
        integer, dimension(0:nproc-1,2), intent(in) :: ngatherarr 
        integer, dimension(0:nproc-1,4), intent(in) :: nscatterarr
        real(gp), dimension(3,at%nat), intent(in) :: rxyz
        real(wp), dimension(nlpspd%nprojel), intent(in) :: proj
        real(dp), dimension(:), pointer :: pkernel
        real(dp), dimension(*), intent(in), target :: rhopot
        type(orbitals_data), intent(inout) :: orbsv
        type(GPU_pointers), intent(inout) :: GPU
        real(wp), dimension(:), pointer :: psi,psivirt
      end subroutine direct_minimization

      subroutine CounterIonPotential(geocode,iproc,nproc,in,shift,&
            &   hxh,hyh,hzh,grid,n3pi,i3s,pkernel,pot_ion)
         !n(c) use module_base
         use module_types
         implicit none
         character(len=1), intent(in) :: geocode
         integer, intent(in) :: iproc,nproc,n3pi,i3s
         real(gp), intent(in) :: hxh,hyh,hzh
         real(gp), dimension(3), intent(in) :: shift
         type(input_variables), intent(in) :: in
         type(grid_dimensions), intent(in) :: grid
         real(dp), dimension(*), intent(in) :: pkernel
         real(wp), dimension(*), intent(inout) :: pot_ion
      END SUBROUTINE CounterIonPotential

      subroutine gaussian_rism_basis(nat,radii,rxyz,G)
         !n(c) use module_base
         use module_types
         implicit none
         integer, intent(in) :: nat
         real(gp), dimension(nat), intent(in) :: radii
         real(gp), dimension(3,nat), target, intent(in) :: rxyz
         type(gaussian_basis), intent(out) :: G
      END SUBROUTINE gaussian_rism_basis

      subroutine gaussian_hermite_basis(nhermitemax,nat,radii,rxyz,G)
         !n(c) use module_base
         use module_types
         implicit none
         integer, intent(in) :: nat,nhermitemax
         real(gp), dimension(nat), intent(in) :: radii
         real(gp), dimension(3,nat), target, intent(in) :: rxyz
         type(gaussian_basis), intent(out) :: G  
      END SUBROUTINE gaussian_hermite_basis

      subroutine write_eigenvalues_data(nproc,orbs,mom_vec)
        use module_base
        use module_types
        implicit none
        integer, intent(in) :: nproc
        type(orbitals_data), intent(in) :: orbs
        real(gp), dimension(:,:,:), intent(in), pointer :: mom_vec
      end subroutine write_eigenvalues_data
      
      subroutine write_eigen_objects(iproc,occorbs,nspin,nvirt,nplot,hx,hy,hz,at,rxyz,lr,orbs,orbsv,psi,psivirt,output_wf_format)
         !n(c) use module_base
         use module_types
         implicit none
         logical, intent(in) :: occorbs
         integer, intent(in) :: iproc,nspin,nvirt,nplot,output_wf_format
         real(gp), intent(in) :: hx,hy,hz
         type(atoms_data), intent(in) :: at
         type(locreg_descriptors), intent(in) :: lr
         type(orbitals_data), intent(in) :: orbs,orbsv
         real(gp), dimension(3,at%nat), intent(in) :: rxyz
         real(wp), dimension(:), pointer :: psi,psivirt
       END SUBROUTINE write_eigen_objects

       subroutine full_local_potential(iproc,nproc,ndimpot,ndimgrid,nspin,ndimrhopot,i3rho_add,orbs,&
            Lzd,iflag,ngatherarr,potential,pot,comgp)
         use module_base
         use module_types
         use module_xc
         implicit none
         integer, intent(in) :: iproc,nproc,nspin,ndimpot,ndimgrid,iflag
         integer, intent(in) :: ndimrhopot,i3rho_add
         type(orbitals_data),intent(in):: orbs
         type(local_zone_descriptors),intent(in) :: Lzd
         integer, dimension(0:nproc-1,2), intent(in) :: ngatherarr 
         real(wp), dimension(max(ndimrhopot,1)), intent(in), target :: potential !< Distributed potential. Might contain the density for the SIC treatments
         real(wp), dimension(:), pointer :: pot
         type(p2pCommsGatherPot),intent(inout), optional:: comgp
       END SUBROUTINE full_local_potential

      subroutine free_full_potential(nproc,flag,pot,subname)
         use module_base
         implicit none
         character(len=*), intent(in) :: subname
         integer, intent(in) :: nproc,flag
         real(wp), dimension(:), pointer :: pot
      END SUBROUTINE free_full_potential

      subroutine select_active_space(iproc,nproc,orbs,comms,mask_array,Glr,orbs_as,comms_as,psi,psi_as)
         !n(c) use module_base
         use module_types
         implicit none
         integer, intent(in) :: iproc,nproc
         type(orbitals_data), intent(in) :: orbs
         type(locreg_descriptors), intent(in) :: Glr
         type(communications_arrays), intent(in) :: comms
         logical, dimension(orbs%norb*orbs%nkpts), intent(in) :: mask_array
         real(wp), dimension(max(orbs%npsidim_orbs,orbs%npsidim_comp)), intent(in) :: psi
         type(orbitals_data), intent(out) :: orbs_as
         type(communications_arrays), intent(out) :: comms_as
         real(wp), dimension(:), pointer :: psi_as
      END SUBROUTINE select_active_space

    subroutine calculate_energy_and_gradient(iter,iproc,nproc,orbs,comms,GPU,Lzd,hx,hy,hz,ncong,iscf,&
            &   ekin,epot,eproj,eSIC_DC,ehart,exc,evxc,eexctX,eion,edisp,psi,psit,hpsi,gnrm,gnrm_zero,energy)
         !n(c) use module_base
         use module_types
         implicit none
         integer, intent(in) :: iproc,nproc,ncong,iscf,iter
         real(gp), intent(in) :: hx,hy,hz,ekin,epot,eproj,ehart,exc,evxc,eexctX,eion,edisp,eSIC_DC
         type(orbitals_data), intent(in) :: orbs
         type(communications_arrays), intent(in) :: comms
      type(local_zone_descriptors), intent(in) :: Lzd
         type(GPU_pointers), intent(in) :: GPU
         real(gp), intent(out) :: gnrm,gnrm_zero,energy
         real(wp), dimension(:), pointer :: psi,psit,hpsi
      END SUBROUTINE calculate_energy_and_gradient

      !!    subroutine calculate_energy_and_gradient_new(iter,iproc,nproc,orbs,comms,GPU,lr,orthpar,hx,hy,hz,ncong,iscf,&
      !!         energs,psi,psit,hpsi,gnrm,gnrm_zero,energy)
      !!      use module_base
      !!      use module_types
      !!      !use module_interfaces!, except_this_one => calculate_energy_and_gradient_new
      !!      implicit none
      !!      integer, intent(in) :: iproc,nproc,ncong,iscf,iter
      !!      real(gp), intent(in) :: hx,hy,hz
      !!      type(orbitals_data), intent(inout) :: orbs
      !!      type(communications_arrays), intent(in) :: comms
      !!      type(locreg_descriptors), intent(in) :: lr
      !!      type(GPU_pointers), intent(in) :: GPU
      !!      type(orthon_data), intent(in) :: orthpar
      !!      type(energy_terms), intent(inout) :: energs
      !!      real(gp), intent(out) :: gnrm,gnrm_zero,energy
      !!      real(wp), dimension(:), pointer :: psi,psit,hpsi
      !!    END SUBROUTINE calculate_energy_and_gradient_new

      subroutine constrained_davidson(iproc,nproc,in,at,& 
           orbs,orbsv,nvirt,Lzd,comms,commsv,&
           hx,hy,hz,rxyz,rhopot,psi,v,nscatterarr,ngatherarr,GPU)
        use module_types
        implicit none
        integer, intent(in) :: iproc,nproc
        integer, intent(in) :: nvirt
        type(input_variables), intent(in) :: in
        type(atoms_data), intent(in) :: at
        type(local_zone_descriptors), intent(in) :: Lzd
        type(orbitals_data), intent(in) :: orbs
        type(communications_arrays), intent(in) :: comms, commsv
        real(gp), intent(in) :: hx,hy,hz
        integer, dimension(0:nproc-1,2), intent(in) :: ngatherarr 
        integer, dimension(0:nproc-1,4), intent(in) :: nscatterarr
        real(gp), dimension(3,at%nat), intent(in) :: rxyz
        real(dp), dimension(*), intent(in) :: rhopot
        type(orbitals_data), intent(inout) :: orbsv
        type(GPU_pointers), intent(inout) :: GPU
        real(wp), dimension(:), pointer :: psi,v!=psivirt(nvctrp,nvirtep*nproc) 
        !v, that is psivirt, is transposed on input and direct on output
      end subroutine constrained_davidson

      subroutine local_hamiltonian(iproc,orbs,Lzd,hx,hy,hz,&
           ipotmethod,confdatarr,pot,psi,hpsi,pkernel,ixc,alphaSIC,ekin_sum,epot_sum,eSIC_DC)
        use module_base
        use module_types
        use module_xc
        implicit none
        integer, intent(in) :: iproc,ipotmethod,ixc
        real(gp), intent(in) :: hx,hy,hz,alphaSIC
        type(orbitals_data), intent(in) :: orbs
        type(local_zone_descriptors), intent(in) :: Lzd
        type(confpot_data), dimension(orbs%norbp), intent(in) :: confdatarr
        real(wp), dimension(orbs%npsidim_orbs), intent(in) :: psi !this dimension will be modified
        real(wp), dimension(*) :: pot !< the potential, with the dimension compatible with the ipotmethod flag
        !real(wp), dimension(lr%d%n1i*lr%d%n2i*lr%d%n3i*nspin) :: pot
        real(gp), intent(out) :: ekin_sum,epot_sum,eSIC_DC
        real(wp), dimension(orbs%npsidim_orbs), intent(out) :: hpsi
        real(dp), dimension(:), pointer :: pkernel !< the PSolver kernel which should be associated for the SIC schemes
      END SUBROUTINE local_hamiltonian

      subroutine NK_SIC_potential(lr,orbs,ixc,fref,hxh,hyh,hzh,pkernel,psi,poti,eSIC_DC,potandrho,wxdsave)
         !n(c) use module_base
         use module_types
         implicit none
         integer, intent(in) :: ixc
         real(gp), intent(in) :: hxh,hyh,hzh,fref
         type(locreg_descriptors), intent(in) :: lr
         type(orbitals_data), intent(in) :: orbs
         real(dp), dimension(*), intent(in) :: pkernel
         real(wp), dimension(lr%wfd%nvctr_c+7*lr%wfd%nvctr_f,orbs%nspinor,orbs%norbp), intent(in) :: psi
         real(wp), dimension((lr%d%n1i*lr%d%n2i*lr%d%n3i*((orbs%nspinor/3)*3+1)),max(orbs%norbp,orbs%nspin)), intent(inout) :: poti
         real(gp), intent(out) :: eSIC_DC
         real(dp), dimension(lr%d%n1i*lr%d%n2i*lr%d%n3i,2*orbs%nspin), intent(in), optional :: potandrho 
         real(dp), dimension(lr%d%n1i*lr%d%n2i*lr%d%n3i,orbs%nspin), intent(out), optional :: wxdsave 
      END SUBROUTINE NK_SIC_potential

      subroutine isf_to_daub_kinetic(hx,hy,hz,kx,ky,kz,nspinor,lr,w,psir,hpsi,ekin,k_strten)
        !use module_base
        use module_types
        implicit none
        integer, intent(in) :: nspinor
        real(gp), intent(in) :: hx,hy,hz,kx,ky,kz
        type(locreg_descriptors), intent(in) :: lr
        type(workarr_locham), intent(inout) :: w
        real(wp), dimension(lr%d%n1i*lr%d%n2i*lr%d%n3i,nspinor), intent(in) :: psir
        real(gp), intent(out) :: ekin
        real(wp), dimension(lr%wfd%nvctr_c+7*lr%wfd%nvctr_f,nspinor), intent(inout) :: hpsi
        real(wp), dimension(6), optional :: k_strten
      end subroutine isf_to_daub_kinetic

      subroutine readmywaves(iproc,filename,iformat,orbs,n1,n2,n3,hx,hy,hz,at,rxyz_old,rxyz,  & 
         wfd,psi,orblist)
         use module_base
         use module_types
         implicit none
         integer, intent(in) :: iproc,n1,n2,n3, iformat
         real(gp), intent(in) :: hx,hy,hz
         type(wavefunctions_descriptors), intent(in) :: wfd
         type(orbitals_data), intent(inout) :: orbs
         type(atoms_data), intent(in) :: at
         real(gp), dimension(3,at%nat), intent(in) :: rxyz
         integer, dimension(orbs%norb), optional :: orblist
         real(gp), dimension(3,at%nat), intent(out) :: rxyz_old
         real(wp), dimension(wfd%nvctr_c+7*wfd%nvctr_f,orbs%nspinor,orbs%norbp), intent(out) :: psi
         character(len=*), intent(in) :: filename
      END SUBROUTINE readmywaves

      
      subroutine open_filename_of_iorb(unitfile,lbin,filename,orbs,iorb,ispinor,iorb_out,iiorb)
         use module_base
         use module_types
         implicit none
         character(len=*), intent(in) :: filename
         logical, intent(in) :: lbin
         integer, intent(in) :: iorb,ispinor,unitfile
         type(orbitals_data), intent(in) :: orbs
         integer, intent(out) :: iorb_out
         integer,optional :: iiorb   
      END SUBROUTINE open_filename_of_iorb

      subroutine filename_of_iorb(lbin,filename,orbs,iorb,ispinor,filename_out,iorb_out,iiorb)
         use module_base
         use module_types
         implicit none
         character(len=*), intent(in) :: filename
         logical, intent(in) :: lbin
         integer, intent(in) :: iorb,ispinor
         type(orbitals_data), intent(in) :: orbs
         character(len=*) :: filename_out
         integer, intent(out) :: iorb_out
         integer,optional :: iiorb
      END SUBROUTINE filename_of_iorb

      subroutine readwavetoisf(lstat, filename, formatted, hx, hy, hz, &
           & n1, n2, n3, nspinor, psiscf)
        use module_base
        use module_types
        implicit none
        character(len = *), intent(in) :: filename
        logical, intent(in) :: formatted
        integer, intent(out) :: n1, n2, n3, nspinor
        real(gp), intent(out) :: hx, hy, hz
        real(wp), dimension(:,:,:,:), pointer :: psiscf
        logical, intent(out) :: lstat
      END SUBROUTINE readwavetoisf
      subroutine readwavetoisf_etsf(lstat, filename, iorbp, hx, hy, hz, &
           & n1, n2, n3, nspinor, psiscf)
        use module_base
        use module_types
        implicit none
        character(len = *), intent(in) :: filename
        integer, intent(in) :: iorbp
        integer, intent(out) :: n1, n2, n3, nspinor
        real(gp), intent(out) :: hx, hy, hz
        real(wp), dimension(:,:,:,:), pointer :: psiscf
        logical, intent(out) :: lstat
      END SUBROUTINE readwavetoisf_etsf

      subroutine read_wave_to_isf(lstat, filename, ln, iorbp, hx, hy, hz, &
           & n1, n2, n3, nspinor, psiscf)
        use module_base
        use module_types
        implicit none
        integer, intent(in) :: ln
        character(len = ln), intent(in) :: filename
        integer, intent(in) :: iorbp
        integer, intent(out) :: n1, n2, n3, nspinor
        real(gp), intent(out) :: hx, hy, hz
        real(wp), dimension(:,:,:,:), pointer :: psiscf
        logical, intent(out) :: lstat
      END SUBROUTINE read_wave_to_isf
      subroutine free_wave_to_isf(psiscf)
        use module_base
        implicit none
        real(wp), dimension(:,:,:,:), pointer :: psiscf
      END SUBROUTINE free_wave_to_isf

      subroutine allocateRhoPot(iproc, nproc, Glr, hxh, hyh, hzh, in, atoms, rxyz, radii_cf, &
           & rhopotd, rhodsc, rhopot, pot_ion, potxc, rhocore)
        use module_base
        use module_types
        implicit none
        integer, intent(in) :: iproc, nproc
        type(locreg_descriptors), intent(in) :: Glr
        real(gp), intent(in) :: hxh, hyh, hzh
        type(input_variables), intent(in) :: in
        type(atoms_data), intent(in) :: atoms
        real(gp), dimension(3, atoms%nat), intent(in) :: rxyz
        real(gp), dimension(atoms%ntypes,3), intent(in) :: radii_cf
        type(denspot_distribution), intent(out) :: rhopotd
        type(rho_descriptors), intent(out) :: rhodsc
        real(dp), dimension(:), pointer :: pot_ion, rhopot
        real(kind=8), dimension(:,:,:,:), pointer :: potxc
        real(kind=8), dimension(:), pointer :: rhocore
      END SUBROUTINE allocateRhoPot
      !subroutine SWcalczone(nat,posa,boxl,tmp_force, this_atom,numnei,nei)
      !
      !
      !  !use SWpotential
      !  use defs, only : boundary,maxnei,iproc,MPI_COMM_WORLD
      !  
      !  implicit none
      !  
      !  integer, intent(in)                               :: nat
      !  real(kind=8), intent(in), dimension(3*nat) :: posa
      !  real(kind=8), dimension(3), intent(inout)          :: boxl
      !  integer, intent(in) :: this_atom
      !  real(8), intent(out), dimension(3*nat), target:: tmp_force
      !
      !
      !  integer, dimension(nat),intent(in) :: numnei 
      !  integer, dimension(nat,maxnei),intent(in) :: nei 
      !END SUBROUTINE SWcalczone

!!$    subroutine readmywaves(iproc,filename,orbs,n1,n2,n3,hx,hy,hz,at,rxyz_old,rxyz,  & 
!!$         wfd,psi,orblist)
!!$      use module_base
!!$      use module_types
!!$      implicit none
!!$      integer, intent(in) :: iproc,n1,n2,n3
!!$      real(gp), intent(in) :: hx,hy,hz
!!$      type(wavefunctions_descriptors), intent(in) :: wfd
!!$      type(orbitals_data), intent(inout) :: orbs
!!$      type(atoms_data), intent(in) :: at
!!$      real(gp), dimension(3,at%nat), intent(in) :: rxyz
!!$      integer, dimension(orbs%norb), optional :: orblist
!!$      real(gp), dimension(3,at%nat), intent(out) :: rxyz_old
!!$      real(wp), dimension(wfd%nvctr_c+7*wfd%nvctr_f,orbs%nspinor,orbs%norbp), intent(out) :: psi
!!$      character(len=*), intent(in) :: filename
!!$     end subroutine readmywaves
    
  subroutine getLocalizedBasis(iproc, nproc, at, orbs, Glr, input, lin, rxyz, nspin, &
        nscatterarr, ngatherarr, rhopot, GPU, pkernelseq, lphi, trH, rxyzParabola, &
        itSCC, infoBasisFunctions, radii_cf, ovrlp, nlpspd, proj, coeff)
      use module_base
      use module_types
      implicit none
      integer:: iproc, nproc, idsxMin, idsxMax, infoBasisFunctions, itSCC
      type(atoms_data), intent(in) :: at
      type(orbitals_data):: orbs
      type(locreg_descriptors), intent(in) :: Glr
      type(input_variables):: input
      type(linearParameters):: lin
      real(8),dimension(3,at%nat):: rxyz
      integer:: nspin
      integer, dimension(0:nproc-1,4), intent(in) :: nscatterarr !n3d,n3p,i3s+i3xcsh-1,i3xcsh
      integer, dimension(0:nproc-1,2), intent(in) :: ngatherarr 
      real(dp), dimension(*), intent(inout) :: rhopot
      type(GPU_pointers), intent(in out) :: GPU
      real(dp), dimension(:), pointer :: pkernelseq
      real(8),dimension(lin%orbs%npsidim_orbs):: lphi
      real(8):: trH
      real(8),dimension(3,at%nat):: rxyzParabola
      real(8),dimension(at%ntypes,3),intent(in):: radii_cf
      real(8),dimension(lin%orbs%norb,lin%orbs%norb),intent(out):: ovrlp
      type(nonlocal_psp_descriptors),intent(in):: nlpspd
      real(wp),dimension(nlpspd%nprojel),intent(inout):: proj
      real(8),dimension(lin%orbs%norb,orbs%norb),intent(in):: coeff
    end subroutine getLocalizedBasis


    subroutine getLocalizedBasisNew(iproc, nproc, at, orbs, Glr, input, lin, rxyz, nspin, nlpspd, &
        proj, nscatterarr, ngatherarr, rhopot, GPU, pkernelseq, phi, hphi, trH, rxyzParabola, coeff, &
        lastAlpha, infoBasisFunctions)
      use module_base
      use module_types
      implicit none
      integer,intent(in):: iproc, nproc
      type(atoms_data),intent(in) :: at
      type(orbitals_data),intent(in):: orbs
      type(locreg_descriptors),intent(in) :: Glr
      type(input_variables),intent(in):: input
      type(linearParameters),intent(in):: lin
      real(8),dimension(3,at%nat),intent(in):: rxyz, rxyzParabola
      integer,intent(in):: nspin
      type(nonlocal_psp_descriptors),intent(in):: nlpspd
      real(wp), dimension(nlpspd%nprojel),intent(in):: proj
      integer, dimension(0:nproc-1,4),intent(in):: nscatterarr !n3d,n3p,i3s+i3xcsh-1,i3xcs
      integer, dimension(0:nproc-1,2),intent(in):: ngatherarr  
      real(dp), dimension(*),intent(inout):: rhopot
      type(GPU_pointers),intent(inout):: GPU
      real(dp), dimension(:),pointer:: pkernelseq
      real(8),dimension(lin%orbs%npsidim_orbs),intent(inout):: phi
      real(8),dimension(lin%orbs%npsidim_orbs),intent(out):: hphi
      real(8),dimension(lin%orbs%norb,orbs%norb),intent(in):: coeff
      real(8),intent(out):: trH, lastAlpha
      integer,intent(out):: infoBasisFunctions
    end subroutine getLocalizedBasisNew


    subroutine allocateAndInitializeLinear(iproc, nproc, Glr, orbs, at, nlpspd, lin, phi, &
          input, rxyz, nscatterarr, tag, coeff, lphi)
      use module_base
      use module_types
      implicit none
      ! Calling arguments
      integer,intent(in):: iproc, nproc
      type(locreg_descriptors),intent(in):: Glr
      type(orbitals_data),intent(in):: orbs
      type(atoms_data),intent(inout):: at
      type(nonlocal_psp_descriptors),intent(in):: nlpspd
      type(linearParameters),intent(inout):: lin
      type(input_variables),intent(in):: input
      real(8),dimension(3,at%nat),intent(in):: rxyz
      integer,dimension(0:nproc-1,4),intent(in):: nscatterarr !n3d,n3p,i3s+i3xcsh-1,i3xcsh
      integer,intent(inout):: tag
      real(8),dimension(:),pointer,intent(out):: phi
      real(8),dimension(:,:),pointer,intent(out):: coeff
      real(8),dimension(:),pointer,intent(out):: lphi
    end subroutine allocateAndInitializeLinear



    subroutine transpose_vLIN(iproc, lproc, uproc, orbs, comms, psi, newComm, &
         work,outadd) !optional
      use module_base
      use module_types
      implicit none
      integer, intent(in) :: iproc, lproc, uproc, newComm
      type(orbitals_data), intent(in) :: orbs
      type(communications_arrays), intent(in) :: comms
      real(8),dimension(max(orbs%npsidim_comp,orbs%npsidim_orbs)):: psi
      real(wp), dimension(:), pointer, optional :: work
      real(wp), dimension(*), intent(out), optional :: outadd
    end subroutine transpose_vLIN


    subroutine untranspose_vLIN(iproc, lproc, uproc, orbs, comms, psi, newComm, &
         work,outadd) !optional
      use module_base
      use module_types
      implicit none
      integer, intent(in) :: iproc,lproc, uproc, newComm
      type(orbitals_data), intent(in) :: orbs
      type(communications_arrays), intent(in) :: comms
      real(8),dimension(max(orbs%npsidim_comp,orbs%npsidim_orbs)):: psi
      real(wp), dimension(:), pointer, optional :: work
      real(wp), dimension(*), intent(out), optional :: outadd
    end subroutine untranspose_vLIN


    subroutine inputOrbitals(iproc,nproc,at,&
         orbs,nvirt,comms,Glr,hx,hy,hz,rxyz,rhopot,rhocore,pot_ion,&
         nlpspd,proj,pkernel,pkernelseq,ixc,psi,hpsi,psit,G,&
         nscatterarr,ngatherarr,nspin,potshortcut,symObj,irrzon,phnons,GPU,input)
      use module_base
      use module_types
      implicit none
      integer, intent(in) :: iproc,nproc,ixc,symObj
      integer, intent(inout) :: nspin,nvirt
      real(gp), intent(in) :: hx,hy,hz
      type(atoms_data), intent(in) :: at
      type(orbitals_data), intent(inout) :: orbs
      type(nonlocal_psp_descriptors), intent(in) :: nlpspd
      type(locreg_descriptors), intent(in) :: Glr
      type(communications_arrays), intent(in) :: comms
      type(GPU_pointers), intent(inout) :: GPU
      type(input_variables):: input
      integer, dimension(0:nproc-1,4), intent(in) :: nscatterarr
      integer, dimension(0:nproc-1,2), intent(in) :: ngatherarr 
      real(gp), dimension(3,at%nat), intent(in) :: rxyz
      real(wp), dimension(nlpspd%nprojel), intent(in) :: proj
      real(dp), dimension(*), intent(inout) :: rhopot,pot_ion
      type(gaussian_basis), intent(out) :: G 
      real(wp), dimension(:), pointer :: hpsi,psit,rhocore
      real(8),dimension(max(orbs%npsidim_comp,orbs%npsidim_orbs)):: psi
      real(dp), dimension(:), pointer :: pkernel,pkernelseq
      integer, intent(in) :: potshortcut
      integer, dimension(*), intent(in) :: irrzon
      real(dp), dimension(*), intent(in) :: phnons
    END SUBROUTINE inputOrbitals
    
    subroutine psimix(iproc,nproc,ndim_psi,orbs,comms,diis,hpsit,psit)
      use module_base
      use module_types
      implicit none
      integer, intent(in) :: iproc,nproc,ndim_psi
      type(orbitals_data), intent(in) :: orbs
      type(communications_arrays), intent(in) :: comms
      type(diis_objects), intent(inout) :: diis
      real(wp), dimension(sum(comms%ncntt(0:nproc-1))), intent(inout) :: psit,hpsit
    end subroutine psimix
    
    subroutine estimatePerturbedOrbitals(iproc, nproc, at, orbs, lr, input, orbsLIN, commsLIN, rxyz, nspin, &
        nlpspd, proj, nscatterarr, ngatherarr, rhopot, GPU, pkernelseq, phi, rxyzParabola, perturbation)
    use module_base
    use module_types
    implicit none
    
    ! Calling arguments
    integer:: iproc, nproc
    type(atoms_data), intent(in) :: at
    type(orbitals_data):: orbs
    type(locreg_descriptors), intent(in) :: lr
    type(input_variables):: input
    type(orbitals_data):: orbsLIN
    type(communications_arrays):: commsLIN
    real(8),dimension(3,at%nat):: rxyz, rxyzParabola
    integer:: nspin
    type(nonlocal_psp_descriptors), intent(in) :: nlpspd
    real(wp), dimension(nlpspd%nprojel), intent(in) :: proj
    integer, dimension(0:nproc-1,4), intent(in) :: nscatterarr !n3d,n3p,i3s+i3xcsh-1,i3xcsh
    integer, dimension(0:nproc-1,2), intent(in) :: ngatherarr
    real(dp), dimension(*), intent(inout) :: rhopot
    type(GPU_pointers), intent(inout) :: GPU
    real(dp), dimension(:), pointer :: pkernelseq
    real(8),dimension(max(orbsLIN%npsidim_orbs,orbsLIN%npsidim_comp)):: phi
    real(8),dimension(3,at%nat):: perturbation
    end subroutine estimatePerturbedOrbitals
    
    subroutine psimixVariable(iproc,nproc,orbs,comms,diis,diisArr, hpsit,psit, quiet)
      use module_base
      use module_types
      implicit none
      integer, intent(in) :: iproc,nproc
      type(orbitals_data), intent(in) :: orbs
      type(communications_arrays), intent(in) :: comms
      type(diis_objects), intent(inout) :: diis
      type(diis_objects),dimension(orbs%norb),intent(in out):: diisArr
      real(wp), dimension(sum(comms%ncntt(0:nproc-1))), intent(inout) :: psit,hpsit
      logical, optional:: quiet ! to avoid that the DIIS weights are written
    end subroutine psimixVariable
    
    
    
    subroutine diisstpVariable(iproc,nproc,orbs,comms,diis,diisArr,psit,quiet)
      use module_base
      use module_types
      implicit none
    ! Arguments
      integer, intent(in) :: nproc,iproc
      type(orbitals_data), intent(in) :: orbs
      type(communications_arrays), intent(in) :: comms
      type(diis_objects), intent(inout) :: diis
      type(diis_objects),dimension(orbs%norb),intent(in out):: diisArr
      real(wp), dimension(sum(comms%ncntt(0:nproc-1))), intent(out) :: psit
      logical, optional:: quiet ! to avoid that the DIIS weights are written
    end subroutine diisstpVariable
    
    
    subroutine apply_potentialConfinement(n1,n2,n3,nl1,nl2,nl3,nbuf,nspinor,npot,psir,pot,epot, rxyzConfinement, &
         hxh, hyh, hzh, potentialPrefac, confPotOrder, &
         ibyyzz_r) !optional
      use module_base
      implicit none
      integer, intent(in) :: n1,n2,n3,nl1,nl2,nl3,nbuf,nspinor,npot, confPotOrder
      real(wp), dimension(-14*nl1:2*n1+1+15*nl1,-14*nl2:2*n2+1+15*nl2,-14*nl3:2*n3+1+15*nl3,nspinor), intent(inout) :: psir
      real(wp), dimension(-14*nl1:2*n1+1+15*nl1-4*nbuf,-14*nl2:2*n2+1+15*nl2-4*nbuf,&
           -14*nl3:2*n3+1+15*nl3-4*nbuf,npot), intent(in) :: pot
      integer, dimension(2,-14:2*n2+16,-14:2*n3+16), intent(in), optional :: ibyyzz_r
      real(gp), intent(out) :: epot
      real(8),dimension(3):: rxyzConfinement
      real(8):: hxh, hyh, hzh, potentialPrefac
    end subroutine apply_potentialConfinement

    subroutine getLinearPsi(iproc, nproc, nspin, Glr, orbs, comms, at, lin, rxyz, rxyzParab, &
        nscatterarr, ngatherarr, rhopot, GPU, input, pkernelseq, phi, psi, psit, updatePhi, &
        infoBasisFunctions, infoCoeff, itSCC, n3p, n3pi, n3d, pkernel, &
        i3s, i3xcsh, ebsMod, coeff, lphi, radii_cf, nlpspd, proj, communicate_lphi, coeff_proj)
      use module_base
      use module_types
      implicit none
      integer,intent(in):: iproc, nproc, nspin, n3p, n3pi, n3d, i3s, i3xcsh, itSCC
      type(locreg_descriptors),intent(in):: Glr
      type(orbitals_data),intent(in) :: orbs
      type(communications_arrays),intent(in) :: comms
      type(atoms_data),intent(in):: at
      type(linearParameters),intent(inout):: lin
      type(input_variables),intent(in):: input
      real(8),dimension(3,at%nat),intent(in):: rxyz
      real(8),dimension(3,at%nat),intent(inout):: rxyzParab
      integer,dimension(0:nproc-1,4),intent(inout):: nscatterarr !n3d,n3p,i3s+i3xcsh-1,i3xcsh
      integer,dimension(0:nproc-1,2),intent(inout):: ngatherarr
      real(dp),dimension(max(Glr%d%n1i*Glr%d%n2i*n3p,1)*input%nspin),intent(inout) :: rhopot
      type(GPU_pointers),intent(inout):: GPU
      real(dp), dimension(lin%as%size_pkernel),intent(in):: pkernel
      logical,intent(in):: updatePhi
      real(dp),dimension(:),pointer,intent(in):: pkernelseq
      real(8),dimension(max(lin%lb%orbs%npsidim_orbs,lin%lb%orbs%npsidim_comp)),intent(inout):: phi
      real(8),dimension(max(orbs%npsidim_orbs,orbs%npsidim_comp)),intent(out):: psi, psit
      integer,intent(out):: infoBasisFunctions, infoCoeff
      real(8),intent(out):: ebsMod
      real(8),dimension(lin%lb%orbs%norb,orbs%norb),intent(in out):: coeff
      real(8),dimension(max(lin%lb%orbs%npsidim_orbs,lin%lb%orbs%npsidim_comp)),intent(inout):: lphi
      real(8),dimension(at%ntypes,3),intent(in):: radii_cf
      type(nonlocal_psp_descriptors),intent(in):: nlpspd
      real(wp),dimension(nlpspd%nprojel),intent(inout):: proj
      logical,intent(in):: communicate_lphi
      real(8),dimension(lin%orbs%norb,orbs%norb),intent(inout):: coeff_proj
    end subroutine getLinearPsi



    subroutine local_hamiltonianConfinement(iproc,orbs,lin,lr,hx,hy,hz,&
         nspin,pot,psi,hpsi,ekin_sum,epot_sum, nat, rxyz, onWhichAtom, at, centralAtom)
      use module_base
      use module_types
      use libxc_functionals
      implicit none
      integer, intent(in) :: iproc,nspin
      real(gp), intent(in) :: hx,hy,hz
      type(orbitals_data), intent(in) :: orbs
      type(linearParameters):: lin
      type(locreg_descriptors), intent(in) :: lr
      real(wp), dimension(lr%wfd%nvctr_c+7*lr%wfd%nvctr_f,orbs%nspinor*orbs%norbp), intent(in) :: psi
      real(wp), dimension(*) :: pot
      !real(wp), dimension(lr%d%n1i*lr%d%n2i*lr%d%n3i*nspin) :: pot
      real(gp), intent(out) :: ekin_sum,epot_sum
      real(wp), dimension(lr%wfd%nvctr_c+7*lr%wfd%nvctr_f,orbs%nspinor*orbs%norbp), intent(out) :: hpsi
    integer:: nat
    real(8),dimension(3,nat):: rxyz
    integer,dimension(orbs%norbp),intent(in):: onWhichAtom
    type(atoms_data), intent(in) :: at
    integer,intent(in),optional:: centralAtom
    end subroutine local_hamiltonianConfinement


    subroutine local_hamiltonianConfinementForAllLocregs(iproc,orbs,lin,lr,hx,hy,hz,&
         nspin,pot,psi,hpsi,ekin_sum,epot_sum, nat, rxyz, at, centralAtom)
      use module_base
      use module_types
      use libxc_functionals
      implicit none
      integer, intent(in):: iproc, nspin, nat
      real(gp), intent(in):: hx,hy,hz
      type(orbitals_data),intent(in):: orbs
      type(linearParameters),intent(in):: lin
      type(locreg_descriptors),intent(in) :: lr
      type(atoms_data),intent(in):: at
      real(wp),dimension(lr%wfd%nvctr_c+7*lr%wfd%nvctr_f,orbs%nspinor*orbs%norbp),intent(in):: psi
      real(wp),dimension(*):: pot
      !real(wp), dimension(lr%d%n1i*lr%d%n2i*lr%d%n3i*nspin) :: pot
      real(gp),intent(out):: ekin_sum,epot_sum
      real(wp),dimension(lr%wfd%nvctr_c+7*lr%wfd%nvctr_f,orbs%nspinor*orbs%norbp,at%nat),intent(out):: hpsi
      real(8),dimension(3,nat),intent(in):: rxyz
      integer,intent(in),optional:: centralAtom
    end subroutine local_hamiltonianConfinementForAllLocregs

    
    subroutine deallocateLinear(iproc, lin, phi, lphi, coeff)
      use module_base
      use module_types
      implicit none
      integer,intent(in):: iproc
      type(linearParameters),intent(inout):: lin
      real(8),dimension(:),pointer,intent(inout):: phi, lphi
      real(8),dimension(:,:),pointer,intent(inout):: coeff
    end subroutine deallocateLinear
    

    subroutine initializeLocRegLIN(iproc, nproc, lr, lin, at, input, rxyz, radii_cf)
      use module_base
      use module_types
      implicit none
      integer:: iproc, nproc
      type(locreg_descriptors):: lr
      type(linearParameters):: lin
      type(atoms_data),intent(in):: at
      type(input_variables),intent(in):: input
      real(8),dimension(3,at%nat):: rxyz
      real(8),dimension(at%ntypes,3):: radii_cf
      type(communications_arrays):: commsLIN
    end subroutine initializeLocRegLIN
    
    
    
    subroutine orbitalsCommunicatorsWithGroups(iproc, lproc, uproc, lin, newComm, norbPerComm)
      use module_base
      use module_types
      implicit none
      integer, intent(in) :: iproc, lproc, uproc, newComm, norbPerComm
      type(linearParameters),intent(in out):: lin
    end subroutine orbitalsCommunicatorsWithGroups
    
    subroutine linearScaling(iproc, nproc, n3d, n3p, n3pi, i3s, i3xcsh, Glr, orbs, comms, at, input, rhodsc, lin, rxyz, &
        fion, fdisp, radii_cf, nscatterarr, ngatherarr, nlpspd, proj, rhopot, GPU, pkernelseq, &
        pkernel, pot_ion, rhocore, potxc, PSquiet, eion, edisp, eexctX, scpot, psi, psit, energy, fxyz)
      use module_base
      use module_types
      implicit none
      integer,intent(in):: iproc, nproc, n3d, n3p, n3pi, i3s, i3xcsh
      type(locreg_descriptors),intent(in) :: Glr
      type(orbitals_data),intent(inout):: orbs
      type(communications_arrays),intent(in) :: comms
      type(atoms_data),intent(inout):: at
      type(linearParameters),intent(in out):: lin
      type(input_variables),intent(in):: input
      type(rho_descriptors),intent(inout) :: rhodsc
      real(8),dimension(3,at%nat),intent(inout):: rxyz
      real(8),dimension(3,at%nat),intent(in):: fion, fdisp
      real(8),dimension(at%ntypes,3),intent(in):: radii_cf
      integer,dimension(0:nproc-1,4),intent(inout):: nscatterarr !n3d,n3p,i3s+i3xcsh-1,i3xcsh
      !integer,dimension(0:nproc-1,2),intent(in):: ngatherarr
      integer,dimension(0:nproc-1,2),intent(inout):: ngatherarr
      type(nonlocal_psp_descriptors),intent(in):: nlpspd
      real(wp),dimension(nlpspd%nprojel),intent(inout):: proj
      real(dp),dimension(max(Glr%d%n1i*Glr%d%n2i*n3p,1)*input%nspin),intent(inout), target :: rhopot
      type(GPU_pointers),intent(in out):: GPU
      real(dp),dimension(:),pointer,intent(in):: pkernelseq
      real(dp), dimension(lin%as%size_pkernel),intent(in):: pkernel
      real(wp), dimension(lin%as%size_pot_ion),intent(inout):: pot_ion
      !real(wp), dimension(lin%as%size_rhocore):: rhocore 
      real(wp), dimension(:),pointer,intent(in):: rhocore
      real(wp), dimension(lin%as%size_potxc(1),lin%as%size_potxc(2),lin%as%size_potxc(3),lin%as%size_potxc(4)),intent(inout):: potxc
      character(len=3),intent(in):: PSquiet
      real(gp),intent(in):: eion, edisp, eexctX
      logical,intent(in):: scpot
      !real(8),dimension(orbs%npsidim),intent(out):: psi
      real(8),dimension(:),pointer,intent(out):: psi, psit
      real(8),intent(out):: energy
      real(8),dimension(3,at%nat),intent(out):: fxyz
      !real(8),intent(out):: fnoise
      real(8):: fnoise
    end subroutine linearScaling
    
    
    subroutine potentialAndEnergySub(iproc, nproc, n3d, n3p, Glr, orbs, atoms, in, lin, phi, psi, rxyz, rxyzParab, &
        rhopot, nscatterarr, ngatherarr, GPU, irrzon, phnons, pkernel, pot_ion, rhocore, potxc, PSquiet, &
        proj, nlpspd, pkernelseq, eion, edisp, eexctX, scpot, coeff, ebsMod, energy)
      use module_base
      use module_types
      implicit none
      integer:: iproc, nproc, n3d, n3p, sizeLphir, sizePhibuffr
      type(locreg_descriptors) :: Glr
      type(orbitals_data):: orbs
      type(atoms_data):: atoms
      type(input_variables):: in
      type(linearParameters):: lin
      real(8),dimension(max(lin%lb%orbs%npsidim_orbs,lin%lb%orbs%npsidim_comp)):: phi
      real(8),dimension(max(orbs%npsidim_comp,orbs%npsidim_orbs)):: psi
      real(dp), dimension(lin%as%size_rhopot) :: rhopot
      integer,dimension(0:nproc-1,4) :: nscatterarr !n3d,n3p,i3s+i3xcsh-1,i3xcsh
      integer,dimension(0:nproc-1,2),intent(in) :: ngatherarr
      type(GPU_pointers),intent(in out):: GPU
      integer, dimension(lin%as%size_irrzon(1),lin%as%size_irrzon(2),lin%as%size_irrzon(3)) :: irrzon
      real(dp), dimension(lin%as%size_phnons(1),lin%as%size_phnons(2),lin%as%size_phnons(3)) :: phnons
      real(dp), dimension(lin%as%size_pkernel):: pkernel
      real(wp), dimension(lin%as%size_pot_ion):: pot_ion
      !real(wp), dimension(lin%as%size_rhocore):: rhocore 
      real(wp), dimension(:),pointer:: rhocore
      real(wp), dimension(lin%as%size_potxc(1),lin%as%size_potxc(2),lin%as%size_potxc(3),lin%as%size_potxc(4)):: potxc
      character(len=3):: PSquiet
      type(nonlocal_psp_descriptors),intent(in) :: nlpspd
      real(wp), dimension(nlpspd%nprojel), intent(in) :: proj
      real(dp),dimension(lin%as%size_pkernelseq),intent(in):: pkernelseq
      real(8),dimension(3,atoms%nat),intent(in):: rxyz
      real(8),dimension(3,atoms%nat),intent(in):: rxyzParab
      real(gp):: eion, edisp, eexctX, energy
      real(8),dimension(lin%lb%orbs%norb,orbs%norb):: coeff
      real(8):: ebsMod
      logical:: scpot
    end subroutine potentialAndEnergySub

    
    

    subroutine calculateForcesSub(iproc, nproc, n3d, n3p, n3pi, i3s, i3xcsh, Glr, orbs, atoms, in, comms, lin, nlpspd, proj, &
        ngatherarr, nscatterarr, GPU, irrzon, phnons, pkernel, rxyz, fion, fdisp, phi, coeff, rhopot, fxyz, fnoise, radii_cf)
      use module_base
      use module_types
      implicit none
      integer,intent(in):: iproc, nproc, n3d, n3p, n3pi, i3s, i3xcsh
      type(locreg_descriptors),intent(in):: Glr
      type(orbitals_data),intent(in):: orbs
      type(atoms_data),intent(in):: atoms
      type(input_variables),intent(in):: in
      type(communications_arrays),intent(in):: comms
      type(linearParameters),intent(in):: lin
      type(nonlocal_psp_descriptors),intent(in) :: nlpspd
      real(wp),dimension(nlpspd%nprojel),intent(inout) :: proj
      integer,dimension(0:nproc-1,2),intent(in) :: ngatherarr   !!! NOT NEEDED
      integer,dimension(0:nproc-1,4),intent(inout) :: nscatterarr !n3d,n3p,i3s+i3xcsh-1,i3xcsh
      type(GPU_pointers),intent(inout):: GPU
      integer,dimension(lin%as%size_irrzon(1),lin%as%size_irrzon(2),lin%as%size_irrzon(3)),intent(in) :: irrzon
      real(dp),dimension(lin%as%size_phnons(1),lin%as%size_phnons(2),lin%as%size_phnons(3)),intent(in) :: phnons
      real(dp),dimension(lin%as%size_pkernel),intent(in):: pkernel
      real(8),dimension(3,atoms%nat),intent(in):: rxyz, fion, fdisp
      real(8),dimension(3,atoms%nat),intent(out):: fxyz
      real(8),intent(out):: fnoise
      real(8),dimension(max(lin%gorbs%npsidim_orbs,lin%gorbs%npsidim_comp)),intent(inout):: phi
      real(8),dimension(Glr%d%n1i*Glr%d%n2i*nscatterarr(iproc,1)),intent(in):: rhopot
      real(8),dimension(lin%orbs%norb,orbs%norb),intent(in):: coeff
      real(gp), dimension(atoms%ntypes,3+ndebug), intent(in) :: radii_cf
    end subroutine calculateForcesSub



    subroutine optimizeCoefficients(iproc, orbs, lin, nspin, matrixElements, coeff, infoCoeff)
      use module_base
      use module_types
      implicit none
      integer,intent(in):: iproc, nspin
      type(orbitals_data),intent(in):: orbs
      type(linearParameters),intent(in):: lin
      real(8),dimension(lin%orbs%norb,lin%orbs%norb),intent(in):: matrixElements
      real(8),dimension(lin%orbs%norb,orbs%norb),intent(inout):: coeff
      integer,intent(out):: infoCoeff
    end subroutine

   !!subroutine determine_locreg_periodic(iproc,nlr,cxyz,locrad,hx,hy,hz,Glr,Llr,outofzone)
   !!   use module_base
   !!   use module_types
   !!   implicit none
   !!   integer, intent(in) :: iproc,nlr
   !!   real(gp), intent(in) :: hx,hy,hz
   !!   type(locreg_descriptors), intent(in) :: Glr
   !!   real(gp), dimension(nlr), intent(in) :: locrad
   !!   real(gp), dimension(3,nlr), intent(in) :: cxyz
   !!   type(locreg_descriptors), dimension(nlr), intent(out) :: Llr
   !!   integer, dimension(3,nlr),intent(out) :: outofzone
   !!end subroutine

    !!subroutine determine_wfd_periodicity(ilr,nlr,Glr,Llr,outofzone)
    !!  use module_base
    !!  use module_types
    !!  implicit none
    !!  integer,intent(in) :: ilr,nlr
    !!  type(locreg_descriptors),intent(in) :: Glr
    !!  type(locreg_descriptors),dimension(nlr),intent(inout) :: Llr
    !!  integer,dimension(3,nlr),intent(in) :: outofzone
    !!end subroutine

    !!subroutine num_segkeys_periodic(n1,n2,n3,i1sc,i1ec,i2sc,i2ec,i3sc,i3ec,nseg,nvctr,keyg,keyv,&
    !! nseg_loc,nvctr_loc,outofzone)
    !! implicit none
    !! integer, intent(in) :: n1,n2,n3,i1sc,i1ec,i2sc,i2ec,i3sc,i3ec,nseg,nvctr
    !! integer, dimension(nseg), intent(in) :: keyv
    !! integer, dimension(2,nseg), intent(in) :: keyg
    !! integer, intent(out) :: nseg_loc,nvctr_loc
    !! integer, dimension(3),intent(in) :: outofzone
    !!end subroutine

    !!subroutine segkeys_periodic(n1,n2,n3,i1sc,i1ec,i2sc,i2ec,i3sc,i3ec,nseg,nvctr,keyg,keyv,&
    !! nseg_loc,nvctr_loc,keyg_loc,keyv_loc,outofzone)
    !! implicit none
    !! integer, intent(in) :: n1,n2,n3,i1sc,i1ec,i2sc,i2ec,i3sc,i3ec,nseg,nvctr,nseg_loc,nvctr_loc
    !! integer, dimension(nseg), intent(in) :: keyv
    !! integer, dimension(2,nseg), intent(in) :: keyg
    !! integer, dimension(3), intent(in) :: outofzone
    !! integer, dimension(nseg_loc), intent(out) :: keyv_loc
    !! integer, dimension(2,nseg_loc), intent(out) :: keyg_loc
    !! end subroutine

    !!subroutine get_number_of_overlap_region(alr,blr,Glr,isovrlp,Llr,nlr,outofzone)
    !! use module_base
    !! use module_types
    !! implicit none
    !! integer, intent(in) :: alr,blr
    !! integer, intent(in) :: nlr
    !! type(locreg_descriptors),intent(in) :: Glr
    !! integer, intent(out) :: isovrlp
    !! integer,dimension(3,nlr),intent(in) :: outofzone
    !! type(locreg_descriptors), dimension(nlr), intent(in) :: Llr
    !!end subroutine

    !!subroutine get_overlap_region_periodic(alr,blr,Glr,isovrlp,Llr,nlr,Olr,outofzone)
    !! use module_base
    !! use module_types
    !! implicit none
    !! integer, intent(in) :: alr,blr
    !! integer, intent(in) :: nlr
    !! type(locreg_descriptors),intent(in) :: Glr
    !! integer, intent(in) :: isovrlp
    !! type(locreg_descriptors), dimension(nlr), intent(in) :: Llr
    !! type(locreg_descriptors),dimension(isovrlp),intent(out) :: Olr
    !! integer,dimension(3,nlr),intent(in) :: outofzone
    !!end subroutine

    !!subroutine nlpspd_to_locreg(input_parameters,iproc,Glr,Llr,rxyz,atoms,orbs,&
    !!   radii_cf,cpmult,fpmult,hx,hy,hz,nlpspd,Lnlpspd,projflg)
    !! use module_base
    !! use module_types
    !! implicit none
    !! type(input_variables),intent(in) :: input_parameters
    !! integer,intent(in) :: iproc
    !! type(locreg_descriptors),intent(in) :: Glr
    !! type(locreg_descriptors),intent(in) :: Llr
    !! type(atoms_data),intent(in) :: atoms
    !! type(orbitals_data),intent(in) :: orbs
    !! real(gp), intent(in) :: cpmult,fpmult,hx,hy,hz
    !! type(nonlocal_psp_descriptors),intent(in) :: nlpspd
    !! type(nonlocal_psp_descriptors),intent(out) :: Lnlpspd
    !! integer,dimension(atoms%nat),intent(out) :: projflg
    !! real(gp), dimension(3,atoms%nat), intent(in) :: rxyz
    !! real(gp), dimension(atoms%ntypes,3), intent(in) :: radii_cf
    !!end subroutine

    !!subroutine apply_local_projectors(atoms,in,Llr,Lnlpspd,Lproj,orbs,projflg,psi,rxyz,hpsi)
    !! use module_base
    !! use module_types
    !! implicit none
    !! type(atoms_data),intent(in) :: atoms
    !! type(input_variables),intent(in) :: in
    !! type(locreg_descriptors),intent(in) :: Llr
    !! type(nonlocal_psp_descriptors),intent(in) :: Lnlpspd
    !! type(orbitals_data),intent(in) :: orbs
    !! integer,dimension(atoms%nat),intent(in) :: projflg
    !! real(wp),dimension(Lnlpspd%nprojel),intent(out):: Lproj
    !! real(wp),dimension((Llr%wfd%nvctr_c+7*Llr%wfd%nvctr_f)*orbs%nspinor*orbs%norbp),intent(in) :: psi
    !! real(wp),dimension((Llr%wfd%nvctr_c+7*Llr%wfd%nvctr_f)*orbs%nspinor*orbs%norbp),intent(out):: hpsi
    !! real(gp), dimension(3,atoms%nat), intent(in) :: rxyz
    !!end subroutine

    !!subroutine psi_to_locreg(Glr,ilr,ldim,Olr,lpsi,nlr,orbs,psi)
    !! use module_base
    !! use module_types
    !! implicit none
    !! integer, intent(in) :: nlr
    !! integer :: ilr
    !! integer :: ldim
    !! type(orbitals_data),intent(in) :: orbs
    !! type(locreg_descriptors),intent(in) :: Glr
    !! type(locreg_descriptors), dimension(nlr), intent(in) :: Olr
    !! real(wp),dimension(orbs%npsidim),intent(in) :: psi
    !! real(wp),dimension(ldim),intent(inout) :: lpsi
    !!end subroutine





    !!subroutine partial_density_linear(rsflag,nproc,n1i,n2i,n3i,npsir,nspinn,nrhotot,&
    !!     hfac,nscatterarr,spinsgn,psir,rho_p,norb,norbPsi,coeff,&
    !!     ibyyzz_r)
    !!  use module_base
    !!  use module_types
    !!  implicit none
    !!  logical, intent(in) :: rsflag
    !!  integer, intent(in) :: nproc,n1i,n2i,n3i,nrhotot,nspinn,npsir, norb,norbPsi
    !!  real(gp), intent(in) :: hfac,spinsgn
    !!  integer, dimension(0:nproc-1,4), intent(in) :: nscatterarr
    !!  real(wp), dimension(n1i,n2i,n3i,npsir), intent(in) :: psir
    !!  real(dp), dimension(n1i,n2i,nrhotot,nspinn), intent(inout) :: rho_p
    !!  real(8),dimension(norb,norbPsi),intent(in):: coeff
    !!  integer, dimension(:,:,:),pointer :: ibyyzz_r
    !!end subroutine partial_density_linear

!!$    subroutine local_partial_densityLinear(iproc,nproc,rsflag,nscatterarr,&
!!$         nrhotot,Lzd,hxh,hyh,hzh,nspin,orbs,psi,rho)
!!$      use module_base
!!$      use module_types
!!$      use module_interfaces, exceptThisOne => local_partial_densityLinear
!!$      use module_xc
!!$      implicit none
!!$      logical, intent(in) :: rsflag
!!$      integer, intent(in) :: iproc,nproc
!!$      integer,intent(inout):: nrhotot
!!$      integer, intent(in) :: nspin
!!$      real(gp), intent(in) :: hxh,hyh,hzh
!!$      type(local_zone_descriptors), intent(in) :: Lzd
!!$      type(orbitals_data),intent(in) :: orbs
!!$      integer, dimension(0:nproc-1,4), intent(in) :: nscatterarr !n3d,n3p,i3s+i3xcsh-1,i3xcsh
!!$      real(wp), dimension(orbs%npsidim_orbs), intent(in) :: psi
!!$      real(dp),dimension(max(Lzd%Glr%d%n1i*Lzd%Glr%d%n2i*nrhotot,1),max(nspin,orbs%nspinor)),intent(out):: rho
!!$    end subroutine local_partial_densityLinear


   subroutine createDerivativeBasis(n1,n2,n3, &
     nfl1,nfu1,nfl2,nfu2,nfl3,nfu3,  &
     hgrid,ibyz_c,ibxz_c,ibxy_c,ibyz_f,ibxz_f,ibxy_f,&
     w_c, w_f, w_f1, w_f2, w_f3, x_c, x_f, y_c, y_f, z_c, z_f)
     use module_base
     !use filterModule
     implicit none
     integer, intent(in) :: n1,n2,n3,nfl1,nfu1,nfl2,nfu2,nfl3,nfu3
     real(gp), intent(in) :: hgrid
     integer, dimension(2,0:n2,0:n3), intent(in) :: ibyz_c,ibyz_f
     integer, dimension(2,0:n1,0:n3), intent(in) :: ibxz_c,ibxz_f
     integer, dimension(2,0:n1,0:n2), intent(in) :: ibxy_c,ibxy_f
     real(wp), dimension(0:n1,0:n2,0:n3), intent(in) :: w_c
     real(wp), dimension(7,nfl1:nfu1,nfl2:nfu2,nfl3:nfu3), intent(in) :: w_f
     real(wp), dimension(nfl1:nfu1,nfl2:nfu2,nfl3:nfu3), intent(in) :: w_f1
     real(wp), dimension(nfl2:nfu2,nfl1:nfu1,nfl3:nfu3), intent(in) :: w_f2
     real(wp), dimension(nfl3:nfu3,nfl1:nfu1,nfl2:nfu2), intent(in) :: w_f3
     real(wp), dimension(0:n1,0:n2,0:n3), intent(out) :: x_c
     real(wp), dimension(7,nfl1:nfu1,nfl2:nfu2,nfl3:nfu3), intent(out) :: x_f
     real(wp), dimension(0:n1,0:n2,0:n3), intent(out) :: y_c
     real(wp), dimension(7,nfl1:nfu1,nfl2:nfu2,nfl3:nfu3), intent(out) :: y_f
     real(wp), dimension(0:n1,0:n2,0:n3), intent(out) :: z_c
     real(wp), dimension(7,nfl1:nfu1,nfl2:nfu2,nfl3:nfu3), intent(out) :: z_f
    end subroutine createDerivativeBasis


subroutine HamiltonianApplicationConfinementForAllLocregs(iproc,nproc,at,orbs,lin,hx,hy,hz,rxyz,&
     nlpspd,proj,lr,ngatherarr,ndimpot,potential,psi,hpsi,&
     ekin_sum,epot_sum,eexctX,eproj_sum,nspin,GPU, rxyzParabola, onWhichAtom, &
     pkernel,orbsocc,psirocc,centralAtom) ! optional
      use module_base
      use module_types
      use libxc_functionals
      implicit none
      integer, intent(in) :: iproc,nproc,ndimpot,nspin
      real(gp), intent(in) :: hx,hy,hz
      type(atoms_data), intent(in) :: at
      type(orbitals_data), intent(in) :: orbs
      type(linearParameters):: lin
      type(nonlocal_psp_descriptors), intent(in) :: nlpspd
      type(locreg_descriptors), intent(in) :: lr
      integer, dimension(0:nproc-1,2), intent(in) :: ngatherarr
      real(gp), dimension(3,at%nat), intent(in) :: rxyz
      real(wp), dimension(nlpspd%nprojel), intent(in) :: proj
      real(wp), dimension((lr%wfd%nvctr_c+7*lr%wfd%nvctr_f)*orbs%nspinor*orbs%norbp), intent(in) :: psi
      real(wp), dimension(max(ndimpot,1)*nspin), intent(in), target :: potential
      real(gp), intent(out) :: ekin_sum,epot_sum,eexctX,eproj_sum
      real(wp), dimension((lr%wfd%nvctr_c+7*lr%wfd%nvctr_f)*orbs%nspinor*orbs%norbp*at%nat), intent(out) :: hpsi
      type(GPU_pointers), intent(inout) :: GPU
      real(gp), dimension(3,at%nat), intent(in) :: rxyzParabola
      integer,dimension(orbs%norb),intent(in):: onWhichAtom
      real(dp), dimension(*), optional :: pkernel
      type(orbitals_data), intent(in), optional :: orbsocc
      real(wp), dimension(:), pointer, optional :: psirocc
      integer,intent(in),optional:: centralAtom
    end subroutine HamiltonianApplicationConfinementForAllLocregs


    subroutine readAtomicOrbitals(at,norbe,norbsc,nspin,nspinor,scorb,norbsc_arr,locrad)
      use module_base
      use module_types
      implicit none
      !Arguments
      integer, intent(in) :: nspin,nspinor
      integer, intent(out) :: norbe,norbsc
      type(atoms_data), intent(inout) :: at
      logical, dimension(4,2,at%natsc), intent(out) :: scorb
      integer, dimension(at%natsc+1,nspin), intent(out) :: norbsc_arr
      real(gp), dimension(at%nat), intent(out) :: locrad
    end subroutine readAtomicOrbitals


    subroutine readAtomicOrbitals_withOnWhichAtom(at,orbsig,norbe,norbsc,nspin,nspinor,scorb,norbsc_arr,locrad,&
               onWhichAtom)
      use module_base
      use module_types
      implicit none
      !Arguments
      integer, intent(in) :: nspin,nspinor
      type(orbitals_data),intent(in):: orbsig
      integer, intent(out) :: norbe,norbsc
      type(atoms_data), intent(inout) :: at
      logical, dimension(4,2,at%natsc), intent(out) :: scorb
      integer, dimension(at%natsc+1,nspin), intent(out) :: norbsc_arr
      real(gp), dimension(at%nat), intent(out) :: locrad
      integer,dimension(orbsig%norb),intent(out):: onWhichAtom
    end subroutine readAtomicOrbitals_withOnWhichAtom





    subroutine inputguessConfinement(iproc, nproc, at, &
         comms, Glr, input, rhodsc, lin, orbs, rxyz, n3p, rhopot, rhopotold, rhocore, pot_ion,&
         nlpspd, proj, pkernel, pkernelseq, &
         nscatterarr, ngatherarr, potshortcut, GPU, radii_cf, &
         tag, lphi, ehart, eexcu, vexcu)
      use module_base
      use module_types
      implicit none
      integer, intent(in) :: iproc,nproc,n3p
      type(atoms_data), intent(inout) :: at
      type(nonlocal_psp_descriptors), intent(in) :: nlpspd
      type(locreg_descriptors), intent(in) :: Glr
      type(communications_arrays), intent(in) :: comms
      type(GPU_pointers), intent(inout) :: GPU
      type(input_variables):: input
      type(rho_descriptors),intent(in) :: rhodsc
      type(linearParameters),intent(inout):: lin
      type(orbitals_data),intent(in):: orbs
      integer, dimension(0:nproc-1,4), intent(in) :: nscatterarr !n3d,n3p,i3s+i3xcsh-1,i3xcsh
      integer, dimension(0:nproc-1,2), intent(in) :: ngatherarr
      real(gp), dimension(3,at%nat), intent(in) :: rxyz
      real(wp), dimension(nlpspd%nprojel), intent(in) :: proj
      real(dp),dimension(max(Glr%d%n1i*Glr%d%n2i*n3p,1)*input%nspin),intent(inout) :: rhopot, rhopotold
      real(wp), dimension(lin%as%size_pot_ion),intent(inout):: pot_ion
      real(wp), dimension(:), pointer :: rhocore
      real(dp), dimension(lin%as%size_pkernel),intent(in):: pkernel
      real(dp), dimension(:), pointer :: pkernelseq
      integer, intent(in) ::potshortcut
      real(8),dimension(at%ntypes,3),intent(in):: radii_cf
      integer,intent(inout):: tag
      real(8),dimension(max(lin%orbs%npsidim_orbs,lin%orbs%npsidim_comp)),intent(out):: lphi
      real(8),intent(out):: ehart, eexcu, vexcu
    end subroutine inputguessConfinement

    !subroutine sumrhoForLocalizedBasis(iproc, nproc, orbs, Glr, input, lin, coeff, phi, nrho, rho, &
    !           at, rxyz, nscatterarr, phibuff)
    !  use module_base
    !  use module_types
    !  use libxc_functionals
    !  implicit none
    !  ! Calling arguments
    !  integer,intent(in):: iproc, nproc, nrho
    !  type(orbitals_data),intent(in):: orbs
    !  type(locreg_descriptors),intent(in):: Glr
    !  type(input_variables),intent(in):: input
    !  type(linearParameters),intent(inout):: lin
    !  real(8),dimension(lin%orbs%norb,orbs%norb),intent(in):: coeff
    !  real(8),dimension(lin%orbs%npsidim),intent(in):: phi
    !  real(8),dimension(nrho),intent(out),target:: rho
    !  type(atoms_data),intent(in):: at
    !  real(8),dimension(3,at%nat),intent(in):: rxyz
    !  integer, dimension(0:nproc-1,4),intent(in):: nscatterarr !n3d,n3p,i3s+i3xcsh-1,i3xcsh
    !  real(8),dimension(lin%comsr%sizePhibuff):: phibuff
    !end subroutine sumrhoForLocalizedBasis


    subroutine initializeCommsSumrho(iproc, nproc, nscatterarr, lin, phibuff)
      use module_base
      use module_types
      implicit none
      
      ! Calling arguments
      integer,intent(in):: iproc, nproc
      integer,dimension(0:nproc-1,4),intent(in):: nscatterarr !n3d,n3p,i3s+i3xcsh-1,i3xcsh
      type(linearParameters),intent(inout):: lin
      real(8),dimension(:),pointer,intent(out):: phibuff
    end subroutine initializeCommsSumrho


    subroutine initializeCommsSumrho2(iproc, nproc, nscatterarr, lin, tag)
      use module_base
      use module_types
      implicit none
      
      ! Calling arguments
      integer,intent(in):: iproc, nproc
      integer,dimension(0:nproc-1,4),intent(in):: nscatterarr !n3d,n3p,i3s+i3xcsh-1,i3xcsh
      type(linearParameters),intent(inout):: lin
      integer,intent(inout):: tag
    end subroutine initializeCommsSumrho2


   subroutine determine_locreg_periodic(iproc,nlr,cxyz,locrad,hx,hy,hz,Glr,Llr,calculateBounds)
      use module_base
      use module_types
      implicit none
      integer, intent(in) :: iproc
      integer, intent(in) :: nlr
      real(gp), intent(in) :: hx,hy,hz
      type(locreg_descriptors), intent(in) :: Glr
      real(gp), dimension(nlr), intent(in) :: locrad
      real(gp), dimension(3,nlr), intent(in) :: cxyz
      type(locreg_descriptors), dimension(nlr), intent(out) :: Llr
      logical,dimension(nlr),intent(in):: calculateBounds
   end subroutine determine_locreg_periodic

    subroutine determine_wfd_periodicity(ilr,nlr,Glr,Llr)
      use module_base
      use module_types
      implicit none
      integer,intent(in) :: ilr,nlr
      type(locreg_descriptors),intent(in) :: Glr  
      type(locreg_descriptors),dimension(nlr),intent(inout) :: Llr   
    end subroutine determine_wfd_periodicity

    subroutine num_segkeys_periodic(n1,n2,n3,i1sc,i1ec,i2sc,i2ec,i3sc,i3ec,nseg,nvctr,keyg,keyv,&
     nseg_loc,nvctr_loc,outofzone)
     implicit none
     integer, intent(in) :: n1,n2,n3,i1sc,i1ec,i2sc,i2ec,i3sc,i3ec,nseg,nvctr
     integer, dimension(nseg), intent(in) :: keyv
     integer, dimension(2,nseg), intent(in) :: keyg
     integer, intent(out) :: nseg_loc,nvctr_loc
     integer, dimension(3),intent(in) :: outofzone 
    end subroutine num_segkeys_periodic

    subroutine segkeys_periodic(n1,n2,n3,i1sc,i1ec,i2sc,i2ec,i3sc,i3ec,nseg,nvctr,keyg,keyv,&
     nseg_loc,nvctr_loc,keyg_loc,keyg_glob,keyv_loc,outofzone)
     implicit none
     integer, intent(in) :: n1,n2,n3,i1sc,i1ec,i2sc,i2ec,i3sc,i3ec,nseg,nvctr,nseg_loc,nvctr_loc
     integer, dimension(nseg), intent(in) :: keyv
     integer, dimension(2,nseg), intent(in) :: keyg
     integer, dimension(3), intent(in) :: outofzone
     integer, dimension(nseg_loc), intent(out) :: keyv_loc
     integer, dimension(2,nseg_loc), intent(out) :: keyg_loc
     integer, dimension(2,nseg_loc), intent(out) :: keyg_glob
     end subroutine segkeys_periodic

    subroutine get_number_of_overlap_region(alr,blr,Glr,isovrlp,Llr,nlr)
     use module_base
     use module_types
     implicit none
     integer, intent(in) :: alr,blr              
     integer, intent(in) :: nlr                  
     type(locreg_descriptors),intent(in) :: Glr  
     integer, intent(out) :: isovrlp           
     type(locreg_descriptors), dimension(nlr), intent(in) :: Llr       
    end subroutine get_number_of_overlap_region

    subroutine get_overlap_region_periodic(alr,blr,Glr,isovrlp,Llr,nlr,Olr)
     use module_base
     use module_types
     implicit none
     integer, intent(in) :: alr,blr           
     integer, intent(in) :: nlr                
     type(locreg_descriptors),intent(in) :: Glr 
     integer, intent(in) :: isovrlp              
     type(locreg_descriptors), dimension(nlr), intent(in) :: Llr  
     type(locreg_descriptors),dimension(isovrlp),intent(out) :: Olr 
    end subroutine get_overlap_region_periodic

!!$    subroutine nlpspd_to_locreg(input_parameters,iproc,Glr,Llr,rxyz,atoms,orbs,&
!!$       radii_cf,cpmult,fpmult,hx,hy,hz,locregShape,nlpspd,Lnlpspd,projflg)
!!$     use module_base
!!$     use module_types
!!$     implicit none 
!!$     type(input_variables),intent(in) :: input_parameters
!!$     integer,intent(in) :: iproc
!!$     type(locreg_descriptors),intent(in) :: Glr  
!!$     type(locreg_descriptors),intent(in) :: Llr  
!!$     type(atoms_data),intent(in) :: atoms       
!!$     type(orbitals_data),intent(in) :: orbs      
!!$     real(gp), intent(in) :: cpmult,fpmult,hx,hy,hz  
!!$     character(len=1),intent(in):: locregShape
!!$     type(nonlocal_psp_descriptors),intent(in) :: nlpspd  
!!$     type(nonlocal_psp_descriptors),intent(out) :: Lnlpspd   
!!$     integer,dimension(atoms%nat),intent(out) :: projflg
!!$     real(gp), dimension(3,atoms%nat), intent(in) :: rxyz
!!$     real(gp), dimension(atoms%ntypes,3), intent(in) :: radii_cf
!!$    end subroutine nlpspd_to_locreg

!!$    subroutine apply_local_projectors(iorb,iproc,nspin,atoms,hx,hy,hz,Llr,Lnlpspd,orbs,projflg,psi,rxyz,hpsi,eproj)
!!$     use module_base
!!$     use module_types
!!$     implicit none
!!$     integer,intent(in) :: iorb,nspin,iproc
!!$     real(gp), intent(in) :: hx,hy,hz
!!$     type(atoms_data),intent(in) :: atoms
!!$     type(locreg_descriptors),intent(in) :: Llr
!!$     type(nonlocal_psp_descriptors),intent(in) :: Lnlpspd  ! Local descriptors for the projectors
!!$     type(orbitals_data),intent(in) :: orbs
!!$     real(gp), intent(inout) :: eproj
!!$     integer,dimension(atoms%nat),intent(in) :: projflg
!!$     real(wp),dimension((Llr%wfd%nvctr_c+7*Llr%wfd%nvctr_f)*orbs%nspinor*nspin),intent(in) :: psi  !local wavefunction
!!$     real(wp),dimension((Llr%wfd%nvctr_c+7*Llr%wfd%nvctr_f)*orbs%nspinor*nspin),intent(inout):: hpsi ! local |p><p|Psi>
!!$     real(gp), dimension(3,atoms%nat), intent(in) :: rxyz
!!$    end subroutine apply_local_projectors


    subroutine psi_to_locreg(Glr,ilr,ldim,Olr,lpsi,nlr,orbs,psi)
     use module_base
     use module_types
     implicit none
     integer, intent(in) :: nlr    
     integer :: ilr           
     integer :: ldim          
     type(orbitals_data),intent(in) :: orbs      
     type(locreg_descriptors),intent(in) :: Glr  
     type(locreg_descriptors), dimension(nlr), intent(in) :: Olr   
     real(wp),dimension((Glr%wfd%nvctr_c+7*Glr%wfd%nvctr_f)*orbs%norbp*orbs%nspinor),intent(in) :: psi      
     real(wp),dimension(ldim),intent(inout) :: lpsi 
    end subroutine psi_to_locreg


    subroutine psi_to_locreg2(iproc, nproc, ldim, gdim, Llr, Glr, gpsi, lpsi)
      use module_base
      use module_types
      implicit none
      integer,intent(in) :: iproc                  ! process ID
      integer,intent(in) :: nproc                  ! number of processes
      integer,intent(in) :: ldim          ! dimension of lpsi 
      integer,intent(in) :: gdim          ! dimension of gpsi 
      type(locreg_descriptors),intent(in) :: Llr  ! Local grid descriptor
      type(locreg_descriptors),intent(in) :: Glr  ! Global grid descriptor
      real(wp),dimension(gdim),intent(in) :: gpsi       !Wavefunction (compressed format)
      real(wp),dimension(ldim),intent(out) :: lpsi   !Wavefunction in localization region
    end subroutine psi_to_locreg2



    subroutine partial_density_linear(rsflag,nproc,n1i,n2i,n3i,npsir,nspinn,nrhotot,&
         hfac,nscatterarr,spinsgn,psir,rho_p,&
         ibyyzz_r)
      use module_base
      use module_types
      implicit none
      logical, intent(in) :: rsflag
      integer, intent(in) :: nproc,n1i,n2i,n3i,nrhotot,nspinn,npsir
      real(gp), intent(in) :: hfac,spinsgn
      integer, dimension(0:nproc-1,4), intent(in) :: nscatterarr
      real(wp), dimension(n1i,n2i,n3i,npsir), intent(in) :: psir
      real(dp), dimension(n1i,n2i,nrhotot,nspinn), intent(inout) :: rho_p
      integer, dimension(:,:,:),pointer :: ibyyzz_r
    end subroutine partial_density_linear

    subroutine local_partial_densityLinear(iproc,nproc,rsflag,nscatterarr,&
         nrhotot,Lzd,hxh,hyh,hzh,nspin,orbs,mapping,psi,rho)
      use module_base
      use module_types
      use module_xc
      implicit none
      logical, intent(in) :: rsflag
      integer, intent(in) :: iproc,nproc
      integer,intent(inout):: nrhotot
      integer, intent(in) :: nspin
      real(gp), intent(in) :: hxh,hyh,hzh
      type(local_zone_descriptors), intent(in) :: Lzd
      type(orbitals_data),intent(in) :: orbs
      integer,dimension(orbs%norb),intent(in):: mapping
      integer, dimension(0:nproc-1,4), intent(in) :: nscatterarr !n3d,n3p,i3s+i3xcsh-1,i3xcsh
      real(wp), dimension(orbs%npsidim_orbs), intent(in) :: psi
      real(dp),dimension(max(Lzd%Glr%d%n1i*Lzd%Glr%d%n2i*nrhotot,1),max(nspin,orbs%nspinor)),intent(out):: rho
    end subroutine local_partial_densityLinear


    subroutine global_to_local(Glr,Llr,nspin,size_rho,size_Lrho,rho,Lrho)
      use module_base
      use module_types
      implicit none
      type(locreg_descriptors),intent(in) :: Llr   
      type(locreg_descriptors),intent(in) :: Glr   
      integer, intent(in) :: size_rho  
      integer, intent(in) :: size_Lrho 
      integer, intent(in) :: nspin  
      real(wp),dimension(size_rho),intent(in) :: rho  
      real(wp),dimension(size_Lrho),intent(out) :: Lrho 
     end subroutine global_to_local

!!$     subroutine LinearHamiltonianApplication(input,iproc,nproc,at,Lzd,orbs,hx,hy,hz,rxyz,&
!!$        proj,ngatherarr,pot,psi,hpsi,&
!!$        ekin_sum,epot_sum,eexctX,eproj_sum,nspin,GPU,radii_cf,pkernel,orbsocc,psirocc)
!!$       use module_base
!!$       use module_types
!!$       use libxc_functionals
!!$       implicit none
!!$       integer, intent(in) :: iproc,nproc,nspin
!!$       real(gp), intent(in) :: hx,hy,hz
!!$       type(atoms_data), intent(in) :: at
!!$       type(input_variables), intent(in) :: input
!!$       type(local_zone_descriptors),intent(inout) :: Lzd
!!$       type(orbitals_data),intent(in) :: orbs
!!$       integer, dimension(0:nproc-1,2), intent(in) :: ngatherarr
!!$       real(gp), dimension(3,at%nat), intent(in) :: rxyz
!!$       real(wp), dimension(Lzd%Gnlpspd%nprojel), intent(in) :: proj
!!$       real(wp), dimension(orbs%npsidim_orbs), intent(in) :: psi
!!$       real(wp), dimension(:), pointer :: pot
!!$       real(gp), intent(out) :: ekin_sum,epot_sum,eexctX,eproj_sum
!!$       real(wp), target, dimension(orbs%npsidim_orbs), intent(out) :: hpsi
!!$       type(GPU_pointers), intent(inout) :: GPU
!!$       real(gp), dimension(at%ntypes,3+ndebug), intent(in) :: radii_cf
!!$       real(dp), dimension(*), optional :: pkernel
!!$       type(orbitals_data), intent(in), optional :: orbsocc
!!$       real(wp), dimension(:), pointer, optional :: psirocc
!!$     end subroutine LinearHamiltonianApplication

     
     subroutine LinearDiagHam(iproc,at,etol,Lzd,orbs,nspin,natsc,Lhpsi,Lpsi,psit,orbsv,norbsc_arr)
       use module_base
       use module_types
       implicit none
       integer, intent(in) :: iproc                                          
       integer, intent(in) :: nspin                                          
       integer, intent(in) :: natsc                                          
       real(gp),intent(in) :: etol         
       type(atoms_data),intent(in) :: at                                  
       type(local_zone_descriptors) :: Lzd                                  
       type(orbitals_data), intent(in) :: orbs                               
       type(orbitals_data), optional, intent(in) :: orbsv                    
       real(wp),dimension(max(orbs%npsidim_orbs,orbs%npsidim_comp)),intent(in):: Lhpsi               
       real(wp),dimension(max(orbs%npsidim_orbs,orbs%npsidim_comp)),intent(in):: Lpsi                
       real(wp),dimension(orbs%npsidim_comp),intent(inout):: psit                 
       integer, optional, dimension(natsc+1,nspin), intent(in) :: norbsc_arr 
     end subroutine

     subroutine LDiagHam(iproc,nproc,natsc,nspin,orbs,Lzd,comms,&
          psi,hpsi,psit,orthpar,passmat,& !mandatory
          orbse,commse,etol,norbsc_arr,orbsv,psivirt) !optional
       use module_base
       use module_types
       implicit none
       integer, intent(in) :: iproc,nproc,natsc,nspin
       type(local_zone_descriptors) :: Lzd                                  !> Information about the locregs
       type(communications_arrays), target, intent(in) :: comms
       type(orbitals_data), target, intent(inout) :: orbs
       type(input_variables):: input
       type(orthon_data):: orthpar
       real(wp), dimension(*), intent(out) :: passmat !< passage matrix for building the eigenvectors (the size depends of the optional arguments)
       real(wp), dimension(:), pointer :: psi,hpsi,psit
       !optional arguments
       real(gp), optional, intent(in) :: etol
       type(orbitals_data), optional, intent(in) :: orbsv
       type(orbitals_data), optional, target, intent(in) :: orbse
       type(communications_arrays), optional, target, intent(in) :: commse
       integer, optional, dimension(natsc+1,nspin), intent(in) :: norbsc_arr
       real(wp), dimension(:), pointer, optional :: psivirt
     end subroutine LDiagHam
     
     subroutine getDerivativeBasisFunctions(iproc, nproc, hgrid, Glr, lin, nphi, phi, phid)
       use module_base
       use module_types
       implicit none
       integer,intent(in):: iproc, nproc, nphi
       real(8),intent(in):: hgrid
       type(locreg_descriptors),intent(in):: Glr
       type(linearParameters),intent(in):: lin
       real(8),dimension(nphi),intent(in):: phi
       real(8),dimension(max(lin%lb%orbs%npsidim_orbs,lin%lb%orbs%npsidim_comp)),intent(out):: phid
     end subroutine getDerivativeBasisFunctions

     subroutine orthonormalizeOnlyDerivatives(iproc, nproc, lin, phid)
       use module_base
       use module_defs
       use module_types
       implicit none
       integer,intent(in):: iproc, nproc
       type(linearParameters),intent(in):: lin
       real(8),dimension(max(lin%lb%orbs%npsidim_orbs,lin%lb%orbs%npsidim_comp)),intent(inout):: phid
     end subroutine orthonormalizeOnlyDerivatives

!!$     subroutine getMatrixElements(iproc, nproc, Glr, orbs, comms, phi, hphi, matrixElements)
!!$       use module_base
!!$       use module_types
!!$       implicit none
!!$       integer,intent(in):: iproc, nproc
!!$       type(locreg_descriptors),intent(in):: Glr
!!$       type(orbitals_data),intent(in):: orbs
!!$       type(communications_arrays),intent(in):: comms
!!$       real(8),dimension(max(orbs%npsidim_comp,orbs%npsidim_orbs)),intent(inout):: phi, hphi
!!$       real(8),dimension(orbs%norb,orbs%norb,2),intent(out):: matrixElements
!!$     end subroutine getMatrixElements

     subroutine sumrhoForLocalizedBasis2(iproc, nproc, orbs, Glr, input, lin, coeff, phi, nrho, rho, at, nscatterarr)
       use module_base
       use module_types
       use libxc_functionals
       implicit none
       integer,intent(in):: iproc, nproc, nrho
       type(orbitals_data),intent(in):: orbs
       type(locreg_descriptors),intent(in):: Glr
       type(input_variables),intent(in):: input
       type(linearParameters),intent(inout):: lin
       real(8),dimension(lin%lb%orbs%norb,orbs%norb),intent(in):: coeff
       real(8),dimension(max(lin%lb%orbs%npsidim_orbs,lin%lb%orbs%npsidim_comp)),intent(in):: phi
       real(8),dimension(nrho),intent(out),target:: rho
       type(atoms_data),intent(in):: at
       integer, dimension(0:nproc-1,4),intent(in):: nscatterarr !n3d,n3p,i3s+i3xcsh-1,i3xcsh
     end subroutine sumrhoForLocalizedBasis2


     subroutine postCommunicationSumrho2(iproc, nproc, lin, sendBuf, recvBuf)
       use module_base
       use module_types
       implicit none
       integer,intent(in):: iproc, nproc
       type(linearParameters),intent(inout):: lin
       real(8),dimension(lin%comsr%nsendBuf),intent(inout):: sendBuf
       real(8),dimension(lin%comsr%nrecvBuf),intent(out):: recvBuf
     end subroutine postCommunicationSumrho2


     subroutine allocateLinArrays(lin)
       use module_base
       use module_types
       implicit none
       type(linearParameters),intent(inout):: lin
     end subroutine allocateLinArrays


     subroutine initLocregs(iproc, nat, rxyz, lin, input, Glr)
       use module_base
       use module_types
       implicit none
       integer,intent(in):: iproc, nat
       real(8),dimension(3,nat),intent(in):: rxyz
       type(linearParameters),intent(inout):: lin
       type(input_variables),intent(in):: input
       type(locreg_descriptors),intent(in):: Glr
     end subroutine initLocregs


     subroutine initCoefficients(iproc, orbs, lin, coeff)
       use module_base
       use module_types
       implicit none
       integer,intent(in):: iproc
       type(orbitals_data),intent(in):: orbs
       type(linearParameters),intent(in):: lin
       real(8),dimension(:,:),pointer,intent(out):: coeff
     end subroutine initCoefficients



!!$     subroutine HamiltonianApplicationConfinement2(input,iproc,nproc,at,Lzd,orbs,lin,hx,hy,hz,rxyz,&
!!$          ngatherarr,ndimpot,pot,psi,hpsi,&
!!$          ekin_sum,epot_sum,eexctX,eproj_sum,nspin,GPU,radii_cf, comgp, onWhichAtomp, withConfinement, energyReductionFlag, &
!!$          doNotCalculate, pkernel,orbsocc,psirocc)
!!$       use module_base
!!$       use module_types
!!$       use libxc_functionals
!!$       implicit none
!!$       integer, intent(in) :: iproc,nproc,nspin,ndimpot
!!$       real(gp), intent(in) :: hx,hy,hz
!!$       type(atoms_data), intent(in) :: at
!!$       type(input_variables), intent(in) :: input
!!$       type(local_zone_descriptors),intent(inout) :: Lzd
!!$       type(orbitals_data),intent(in):: orbs
!!$       type(linearParameters),intent(in):: lin
!!$       integer, dimension(0:nproc-1,2), intent(in) :: ngatherarr
!!$       real(gp), dimension(3,at%nat), intent(in) :: rxyz
!!$       real(wp), dimension(orbs%npsidim), intent(in) :: psi
!!$       real(wp), dimension(max(ndimpot,1)*nspin), intent(in) :: pot
!!$       !real(wp), dimension(:), pointer :: pot
!!$       real(gp), intent(out) :: ekin_sum,epot_sum,eexctX,eproj_sum
!!$       real(wp), target, dimension(orbs%npsidim), intent(out) :: hpsi
!!$       type(GPU_pointers), intent(inout) :: GPU
!!$       real(gp), dimension(at%ntypes,3+ndebug), intent(in) :: radii_cf
!!$       type(p2pCommsGatherPot), intent(in):: comgp
!!$       integer,dimension(orbs%norbp),intent(in):: onWhichAtomp
!!$       logical,intent(in):: withConfinement
!!$       logical,intent(in):: energyReductionFlag
!!$       logical,dimension(lzd%nlr),intent(in),optional:: doNotCalculate
!!$       real(dp), dimension(*), optional :: pkernel
!!$       type(orbitals_data), intent(in), optional :: orbsocc
!!$       real(wp), dimension(:), pointer, optional :: psirocc
!!$     end subroutine HamiltonianApplicationConfinement2


     subroutine local_hamiltonian_LinearConfinement(iproc, nproc, ilr, orbs, lr, norb, hx, hy, hz, &
          nspin, ndimpot, pot, psi, hpsi, ekin_sum, epot_sum, lin, at, rxyz, onWhichAtomp, withConfinement)
       use module_base
       use module_types
       use libxc_functionals
       implicit none
       integer, intent(in) :: iproc, nproc, nspin, ilr, norb, ndimpot
       real(gp), intent(in) :: hx, hy, hz
       type(orbitals_data), intent(in) :: orbs
       type(locreg_descriptors), intent(in) :: lr
       real(wp), dimension(lr%wfd%nvctr_c+7*lr%wfd%nvctr_f,orbs%nspinor*norb), intent(in) :: psi
       real(wp), dimension(ndimpot) :: pot
       real(gp), intent(out) :: ekin_sum,epot_sum
       real(wp), dimension(lr%wfd%nvctr_c+7*lr%wfd%nvctr_f,orbs%nspinor*norb), intent(out) :: hpsi
       type(linearParameters),intent(in):: lin
       type(atoms_data),intent(in):: at
       real(8),dimension(3,at%nat),intent(in):: rxyz
       integer,dimension(orbs%norbp),intent(in):: onWhichAtomp
       logical,intent(in):: withConfinement
     end subroutine local_hamiltonian_LinearConfinement


     subroutine apply_potentialConfinement2(iproc, n1,n2,n3,nl1,nl2,nl3,nbuf,nspinor,npot,psir,pot,epot, &
            rxyzConfinement, hxh, hyh, hzh, potentialPrefac, confPotOrder, offsetx, offsety, offsetz, &
            ibyyzz_r) !optional
       use module_base
       implicit none
       integer, intent(in) :: iproc, n1,n2,n3,nl1,nl2,nl3,nbuf,nspinor,npot, confPotOrder, offsetx, offsety, offsetz
       real(wp), dimension(-14*nl1:2*n1+1+15*nl1,-14*nl2:2*n2+1+15*nl2,-14*nl3:2*n3+1+15*nl3,nspinor), intent(inout) :: psir
       real(wp), dimension(-14*nl1:2*n1+1+15*nl1-4*nbuf,-14*nl2:2*n2+1+15*nl2-4*nbuf,&
            -14*nl3:2*n3+1+15*nl3-4*nbuf,npot), intent(in) :: pot
       integer, dimension(2,-14:2*n2+16,-14:2*n3+16), intent(in), optional :: ibyyzz_r
       real(gp), intent(out) :: epot
       real(8),dimension(3),intent(in):: rxyzConfinement
       real(8),intent(in):: hxh, hyh, hzh, potentialPrefac
     end subroutine apply_potentialConfinement2


     !!subroutine applyprojector(ncplx,l,i,psppar,npspcode,&
     !!     nvctr_c,nvctr_f,nseg_c,nseg_f,keyv,keyg,&
     !!     mbvctr_c,mbvctr_f,mbseg_c,mbseg_f,keyv_p,keyg_p,proj,psi,hpsi,eproj)
     !!  use module_base
     !!  implicit none
     !!  integer, intent(in) :: i,l,npspcode,ncplx
     !!  integer, intent(in) :: nvctr_c,nvctr_f,nseg_c,nseg_f,mbvctr_c,mbvctr_f,mbseg_c,mbseg_f
     !!  integer, dimension(nseg_c+nseg_f), intent(in) :: keyv
     !!  integer, dimension(2,nseg_c+nseg_f), intent(in) :: keyg
     !!  integer, dimension(mbseg_c+mbseg_f), intent(in) :: keyv_p
     !!  integer, dimension(2,mbseg_c+mbseg_f), intent(in) :: keyg_p
     !!  real(wp), dimension(*), intent(in) :: proj
     !!  real(gp), dimension(0:4,0:6), intent(in) :: psppar
     !!  real(wp), dimension(nvctr_c+7*nvctr_f,ncplx), intent(in) :: psi
     !!  real(gp), intent(inout) :: eproj
     !!  real(wp), dimension(nvctr_c+7*nvctr_f,ncplx), intent(inout) :: hpsi
     !!end subroutine applyprojector


     subroutine initializeInguessParameters(iproc, orbs, orbsig, newComm, ip)
       use module_base
       use module_types
       implicit none
       integer,intent(in):: iproc
       type(orbitals_data),intent(in):: orbs, orbsig
       integer,intent(in):: newComm
       type(inguessParameters),intent(inout):: ip
     end subroutine initializeInguessParameters


     subroutine updatePotential(iproc, nproc, n3d, n3p, Glr, orbs, atoms, in, lin, phi, &
         rhopot, nscatterarr, pkernel, pot_ion, rhocore, potxc, PSquiet, &
         coeff, ehart, eexcu, vexcu)
       use module_base
       use module_types
       implicit none
       
       ! Calling arguments
       integer:: iproc, nproc, n3d, n3p, sizeLphir, sizePhibuffr
       type(locreg_descriptors) :: Glr
       type(orbitals_data):: orbs
       type(atoms_data):: atoms
       type(input_variables):: in
       type(linearParameters):: lin
       real(8),dimension(max(lin%lb%orbs%npsidim_orbs,lin%lb%orbs%npsidim_comp)):: phi
       real(dp), dimension(lin%as%size_rhopot) :: rhopot
       integer,dimension(0:nproc-1,4) :: nscatterarr !n3d,n3p,i3s+i3xcsh-1,i3xcsh
       real(dp), dimension(lin%as%size_pkernel):: pkernel
       real(wp), dimension(lin%as%size_pot_ion):: pot_ion
       real(wp), dimension(:),pointer:: rhocore
       real(wp), dimension(lin%as%size_potxc(1),lin%as%size_potxc(2),lin%as%size_potxc(3),lin%as%size_potxc(4)):: potxc
       character(len=3):: PSquiet
       real(8),dimension(lin%lb%orbs%norb,orbs%norb):: coeff
       real(8),intent(out):: ehart, eexcu, vexcu
     end subroutine updatePotential

     subroutine getIndices(lr, is1, ie1, is2, ie2, is3, ie3)
       use module_base
       use module_types
       implicit none
       type(locreg_descriptors),intent(in):: lr
       integer,intent(out):: is1, ie1, is2, ie2, is3, ie3
     end subroutine getIndices
     
     subroutine countOverlaps(iproc, nproc, orbs, lzd, onWhichAtom, op, comon)
       use module_base
       use module_types
       implicit none
       integer,intent(in):: iproc, nproc
       type(orbitals_data),intent(in):: orbs
       type(local_zone_descriptors),intent(in):: lzd
       integer,dimension(orbs%norb),intent(in):: onWhichAtom
       type(overlapParameters),intent(out):: op
       type(p2pCommsOrthonormality),intent(out):: comon
     end subroutine countOverlaps
     
     subroutine determineOverlaps(iproc, nproc, orbs, lzd, onWhichAtom, op, comon)
       use module_base
       use module_types
       implicit none
       integer,intent(in):: iproc, nproc
       type(orbitals_data),intent(in):: orbs
       type(local_zone_descriptors),intent(in):: lzd
       integer,dimension(orbs%norb),intent(in):: onWhichAtom
       type(overlapParameters),intent(out):: op
       type(p2pCommsOrthonormality),intent(out):: comon
     end subroutine determineOverlaps
     
     subroutine determineOverlapDescriptors(iproc, nproc, orbs, lzd, Glr, onWhichAtom, op)
       use module_base
       use module_types
       implicit none
       integer,intent(in):: iproc, nproc
       type(orbitals_data),intent(in):: orbs
       type(local_zone_descriptors),intent(in):: lzd
       type(locreg_descriptors),intent(in):: Glr
       integer,dimension(orbs%norb),intent(in):: onWhichAtom
       type(overlapParameters),intent(inout):: op
     end subroutine determineOverlapDescriptors
     
     subroutine initCommsOrtho(iproc, nproc, lzd, orbs, onWhichAtomAll, input, locregShape, op, comon, tag)
       use module_base
       use module_types
       implicit none
       integer,intent(in):: iproc, nproc
       type(local_zone_descriptors),intent(in):: lzd
       type(orbitals_data),intent(in):: orbs
       integer,dimension(orbs%norb),intent(in):: onWhichAtomAll
       type(input_variables),intent(in):: input
       character(len=1),intent(in):: locregShape
       type(overlapParameters),intent(out):: op
       type(p2pCommsOrthonormality),intent(out):: comon
       integer,intent(inout):: tag
     end subroutine initCommsOrtho
     
     subroutine setCommsParameters(mpisource, mpidest, istsource, istdest, ncount, tag, comarr)
       use module_base
       use module_types
       implicit none
       integer,intent(in):: mpisource, mpidest, istsource, istdest, ncount, tag
       integer,dimension(8),intent(out):: comarr
     end subroutine setCommsParameters
     
     
     subroutine postCommsOverlap(iproc, nproc, comon)
       use module_base
       use module_types
       implicit none
       integer,intent(in):: iproc, nproc
       type(p2pCommsOrthonormality),intent(inout):: comon
     end subroutine postCommsOverlap
     
     
     subroutine extractOrbital(iproc, nproc, orbs, sizePhi, onWhichAtom, lzd, op, phi, comon)
       use module_base
       use module_types
       implicit none
       integer,intent(in):: iproc, nproc, sizePhi
       type(orbitals_data),intent(in):: orbs
       integer,dimension(orbs%norb),intent(in):: onWhichAtom
       type(local_zone_descriptors),intent(in):: lzd
       type(overlapParameters),intent(inout):: op
       real(8),dimension(sizePhi),intent(in):: phi
       type(p2pCommsOrthonormality),intent(out):: comon
     end subroutine extractOrbital
     
     subroutine gatherOrbitals(iproc, nproc, comon)
       use module_base
       use module_types
       implicit none
       integer,intent(in):: iproc, nproc
       type(p2pCommsOrthonormality),intent(inout):: comon
     end subroutine gatherOrbitals
     
     subroutine calculateOverlapMatrix(iproc, nproc, orbs, op, comon, onWhichAtom, lovrlp)
       use module_base
       use module_types
       implicit none
       integer,intent(in):: iproc, nproc
       type(orbitals_data),intent(in):: orbs
       type(overlapParameters),intent(in):: op
       type(p2pCommsOrthonormality),intent(inout):: comon
       integer,dimension(orbs%norb),intent(in):: onWhichAtom
       real(8),dimension(maxval(op%noverlaps),orbs%norbp),intent(out):: lovrlp
     end subroutine calculateOverlapMatrix
     
     
     !!subroutine calculateOverlapMatrix2(iproc, nproc, orbs, op, comon, onWhichAtom, mad, ovrlp)
     !!  use module_base
     !!  use module_types
     !!  implicit none
     !!  integer,intent(in):: iproc, nproc
     !!  type(orbitals_data),intent(in):: orbs
     !!  type(overlapParameters),intent(in):: op
     !!  type(p2pCommsOrthonormality),intent(inout):: comon
     !!  integer,dimension(orbs%norb),intent(in):: onWhichAtom
     !!  type(matrixDescriptors),intent(in):: mad
     !!  real(8),dimension(orbs%norb,orbs%norb),intent(out):: ovrlp
     !!end subroutine calculateOverlapMatrix2
     
     subroutine transformOverlapMatrix(iproc, nproc, comm, blocksize_dsyev, blocksize_pdgemm, norb, ovrlp)
       use module_base
       use module_types
       implicit none
       integer,intent(in):: iproc, nproc, comm, blocksize_dsyev, blocksize_pdgemm, norb
       real(8),dimension(norb,norb),intent(inout):: ovrlp
     end subroutine transformOverlapMatrix
     
     subroutine expandOrbital(iproc, nproc, orbs, input, onWhichAtom, lzd, op, comon, lphiovrlp)
       use module_base
       use module_types
       implicit none
       integer,intent(in):: iproc, nproc
       type(orbitals_data),intent(in):: orbs
       type(input_variables),intent(in):: input
       integer,dimension(orbs%norb),intent(in):: onWhichAtom
       type(local_zone_descriptors),intent(in):: lzd
       type(overlapParameters),intent(in):: op
       type(p2pCommsOrthonormality),intent(in):: comon
       real(8),dimension(op%ndim_lphiovrlp),intent(out):: lphiovrlp
     end subroutine expandOrbital
     
     subroutine localGramschmidt(iproc, nproc, orbs, lorbs, onWhichAtom, lzd, op, comon, lovrlp, lphiovrlp, lphi)
       use module_base
       use module_types
       implicit none
       integer,intent(in):: iproc, nproc
       type(orbitals_data),intent(in):: orbs, lorbs
       integer,dimension(orbs%norb),intent(in):: onWhichAtom
       type(local_zone_descriptors),intent(in):: lzd
       type(overlapParameters),intent(in):: op
       type(p2pCommsOrthonormality),intent(in):: comon
       real(8),dimension(maxval(op%noverlaps),orbs%norbp),intent(in):: lovrlp
       real(8),dimension(op%ndim_lphiovrlp),intent(in):: lphiovrlp
       real(8),dimension(max(lorbs%npsidim_orbs,lorbs%npsidim_comp)),intent(inout):: lphi
     end subroutine localGramschmidt
     
     
     subroutine globalLoewdin(iproc, nproc, orbs, lorbs, onWhichAtom, lzd, op, comon, ovrlp, lphiovrlp, lphi)
       use module_base
       use module_types
       implicit none
       integer,intent(in):: iproc, nproc
       type(orbitals_data),intent(in):: orbs, lorbs
       integer,dimension(orbs%norb),intent(in):: onWhichAtom
       type(local_zone_descriptors),intent(in):: lzd
       type(overlapParameters),intent(in):: op
       type(p2pCommsOrthonormality),intent(in):: comon
       real(8),dimension(orbs%norb,orbs%norb),intent(in):: ovrlp
       real(8),dimension(op%ndim_lphiovrlp),intent(in):: lphiovrlp
       real(8),dimension(max(lorbs%npsidim_orbs,lorbs%npsidim_comp)),intent(out):: lphi
     end subroutine globalLoewdin


     subroutine orthonormalizeLocalized(iproc, nproc, methTransformOverlap, nItOrtho, blocksize_dsyev, &
                blocksize_pdgemm, orbs, op, comon, lzd, onWhichAtomAll, convCritOrtho, input, mad, lphi, ovrlp, method)
       use module_base
       use module_types
       implicit none
       integer,intent(in):: iproc, nproc, methTransformOverlap, nItOrtho, blocksize_dsyev, blocksize_pdgemm
       type(orbitals_data),intent(in):: orbs
       type(overlapParameters),intent(inout):: op
       type(p2pCommsOrthonormality),intent(inout):: comon
       type(local_zone_descriptors),intent(in):: lzd
       integer,dimension(orbs%norb),intent(in):: onWhichAtomAll
       real(8),intent(in):: convCritOrtho
       type(input_variables),intent(in):: input
       type(matrixDescriptors),intent(in):: mad
       real(8),dimension(max(orbs%npsidim_orbs,orbs%npsidim_comp)),intent(inout):: lphi
       real(8),dimension(orbs%norb,orbs%norb),intent(out):: ovrlp
       character(len=3),intent(in):: method
     end subroutine orthonormalizeLocalized


     subroutine optimizeDIIS(iproc, nproc, orbs, lorbs, lzd, hphi, phi, ldiis, it)
       use module_base
       use module_types
       implicit none
       integer,intent(in):: iproc, nproc, it
       type(orbitals_data),intent(in):: orbs, lorbs
       type(local_zone_descriptors),intent(in):: lzd
       real(8),dimension(max(lorbs%npsidim_orbs,lorbs%npsidim_comp)),intent(in):: hphi
       real(8),dimension(max(lorbs%npsidim_orbs,lorbs%npsidim_comp)),intent(inout):: phi
       type(localizedDIISParameters),intent(inout):: ldiis
     end subroutine optimizeDIIS

!!$     subroutine getHamiltonianMatrix(iproc, nproc, lzdig, Glr, input, onWhichAtom, onWhichAtomp, nat, chi, hchi, ham, orbsig)
!!$       use module_base
!!$       use module_types
!!$       implicit none
!!$       integer,intent(in):: iproc, nproc, nat
!!$       type(local_zone_descriptors),intent(in):: lzdig
!!$       type(locreg_descriptors),intent(in):: Glr
!!$       type(input_variables),intent(in):: input
!!$       type(orbitals_data),intent(in):: orbsig
!!$       integer,dimension(orbsig%norb),intent(in):: onWhichAtom
!!$       integer,dimension(orbsig%norbp),intent(in):: onWhichAtomp
!!$       !real(8),dimension(orbsig%npsidim),intent(in):: chi
!!$       !real(8),dimension(orbsig%npsidim,nat),intent(in):: hchi
!!$       real(8),dimension(orbsig%npsidim_comp),intent(in):: chi
!!$       real(8),dimension(orbsig%npsidim_comp,nat),intent(in):: hchi
!!$       real(8),dimension(orbsig%norb,orbsig%norb,nat),intent(out):: ham
!!$     end subroutine getHamiltonianMatrix

     subroutine initializeCommunicationPotential(iproc, nproc, nscatterarr, orbs, lzd, comgp, onWhichAtomAll, tag)
       use module_base
       use module_types
       implicit none
       integer,intent(in):: iproc, nproc
       integer,dimension(0:nproc-1,4),intent(in):: nscatterarr !n3d,n3p,i3s+i3xcsh-1,i3xcsh
       type(orbitals_data),intent(in):: orbs
       type(local_zone_descriptors),intent(in):: lzd
       type(p2pCommsGatherPot),intent(out):: comgp
       integer,dimension(orbs%norb),intent(in):: onWhichAtomAll
       integer,intent(inout):: tag
     end subroutine initializeCommunicationPotential

     subroutine initializeRepartitionOrbitals(iproc, nproc, tag, lin)
       use module_base
       use module_types
       implicit none
       integer,intent(in):: iproc, nproc
       integer,intent(inout):: tag
       type(linearParameters),intent(inout):: lin
     end subroutine initializeRepartitionOrbitals

     subroutine postCommsRepartition(iproc, nproc, orbs, comrp, nsendBuf, sendBuf, nrecvBuf, recvBuf)
       use module_base
       use module_types
       implicit none
       integer,intent(in):: iproc, nproc, nsendBuf, nrecvBuf
       type(orbitals_data),intent(in):: orbs
       type(p2pCommsRepartition),intent(inout):: comrp
       real(8),dimension(nsendBuf),intent(in):: sendBuf
       real(8),dimension(nrecvBuf),intent(out):: recvBuf
     end subroutine postCommsRepartition


     subroutine gatherDerivativeOrbitals(iproc, nproc, orbs, comrp)
       use module_base
       use module_types
       implicit none
       integer,intent(in):: iproc, nproc
       type(orbitals_data),intent(in):: orbs
       type(p2pCommsRepartition),intent(inout):: comrp
     end subroutine gatherDerivativeOrbitals


     subroutine getMatrixElements2(iproc, nproc, lzd, orbs, op_lb, comon_lb, lphi, lhphi, mad, matrixElements)
       use module_base
       use module_types
       implicit none
       integer,intent(in):: iproc, nproc
       type(local_zone_descriptors),intent(in):: lzd
       type(orbitals_data),intent(in):: orbs
       type(overlapParameters),intent(inout):: op_lb
       type(p2pCommsOrthonormality),intent(inout):: comon_lb
       real(8),dimension(orbs%npsidim_orbs),intent(in):: lphi, lhphi
       type(matrixDescriptors),intent(in):: mad
       real(8),dimension(orbs%norb,orbs%norb),intent(out):: matrixElements
     end subroutine getMatrixElements2



     subroutine determineLocalizationRegions(iproc, nproc, nlr, norb, at, onWhichAtomALl, locrad, rxyz, lzd, hx, hy, hz, mlr)
       use module_base
       use module_types
       implicit none
       integer,intent(in):: iproc, nproc, nlr, norb
       type(atoms_data),intent(in):: at
       integer,dimension(norb),intent(in):: onWhichAtomAll
       real(8),dimension(at%nat),intent(in):: locrad
       real(8),dimension(3,at%nat),intent(in):: rxyz
       type(local_zone_descriptors),intent(in):: lzd
       real(8),intent(in):: hx, hy, hz
       type(matrixLocalizationRegion),dimension(:),pointer,intent(out):: mlr
     end subroutine determineLocalizationRegions


     subroutine extractMatrix(iproc, nproc, norb, norbp, orbstot, onWhichAtomPhi, onWhichMPI, nmat, ham, matmin, hamextract)
       use module_base
       use module_types
       implicit none
       integer,intent(in):: iproc, nproc, nmat, norb, norbp
       type(orbitals_data),intent(in):: orbstot
       integer,dimension(norb),intent(in):: onWhichAtomPhi, onWhichMPI
       real(8),dimension(orbstot%norb,orbstot%norb,nmat),intent(in):: ham
       type(matrixMinimization),intent(inout):: matmin
       real(8),dimension(:,:,:),pointer,intent(out):: hamextract
     end subroutine extractMatrix


     subroutine orthonormalizeVectors(iproc, nproc, comm, nItOrtho, methTransformOverlap, blocksize_dsyev, blocksize_pdgemm, &
                orbs, onWhichAtom, onWhichMPI, isorb_par, norbmax, norbp, isorb, nlr, newComm, mad, mlr, vec, comom)
       use module_base
       use module_types
       implicit none
       integer,intent(in):: iproc, nproc, comm, nItOrtho, methTransformOverlap, blocksize_dsyev, blocksize_pdgemm
       integer,intent(in):: norbmax, norbp, isorb, nlr, newComm
       type(orbitals_data),intent(in):: orbs
       integer,dimension(orbs%norb),intent(in):: onWhichAtom, onWhichMPI
       integer,dimension(0:nproc-1),intent(in):: isorb_par
       type(matrixDescriptors),intent(in):: mad
       type(matrixLocalizationRegion),dimension(nlr),intent(in):: mlr
       real(8),dimension(norbmax,norbp),intent(inout):: vec
       type(p2pCommsOrthonormalityMatrix),intent(inout):: comom
     end subroutine orthonormalizeVectors




     subroutine initCommsMatrixOrtho(iproc, nproc, norb, norb_par, isorb_par, onWhichAtomPhi, onWhichMPI, tag, comom)
       use module_base
       use module_types
       implicit none
       integer,intent(in):: iproc, nproc, norb
       integer,dimension(norb),intent(in):: onWhichAtomPhi, onWhichMPI
       integer,dimension(nproc),intent(in):: norb_par, isorb_par
       integer,intent(inout):: tag
       type(p2pCommsOrthonormalityMatrix),intent(inout):: comom
     end subroutine initCommsMatrixOrtho



     subroutine determineOverlapRegionMatrix(iproc, nproc, lzd, mlr, orbs, orbstot, onWhichAtom, onWhichAtomPhi, comom)
       use module_base
       use module_types
       implicit none
       integer,intent(in):: iproc, nproc
       type(local_zone_descriptors),intent(in):: lzd
       type(orbitals_data),intent(in):: orbs, orbstot
       integer,dimension(orbstot%norb),intent(in):: onWhichAtom
       integer,dimension(orbs%norb),intent(in):: onWhichAtomPhi
       type(matrixLocalizationRegion),dimension(lzd%nlr),intent(in):: mlr
       type(p2pCommsOrthonormalityMatrix),intent(out):: comom
     end subroutine determineOverlapRegionMatrix


     subroutine postCommsVectorOrthonormalization(iproc, nproc, newComm, comom)
     use module_base
     use module_types
     implicit none
     integer,intent(in):: iproc, nproc, newComm
     type(p2pCommsOrthonormalityMatrix),intent(inout):: comom
     end subroutine postCommsVectorOrthonormalization


     subroutine gatherVectors(iproc, nproc, newComm, comom)
       use module_base
       use module_types
       implicit none
       integer,intent(in):: iproc, nproc, newComm
       type(p2pCommsOrthonormalityMatrix),intent(inout):: comom
     end subroutine gatherVectors


     subroutine extractToOverlapregion(iproc, nproc, norb, onWhichAtom, onWhichMPI, isorb_par, norbmax, norbp, vec, comom)
       use module_base
       use module_types
       implicit none
       integer,intent(in):: iproc, nproc, norbmax, norb, norbp
       integer,dimension(norb),intent(in):: onWhichAtom, onWhichMPI
       integer,dimension(0:nproc-1),intent(in):: isorb_par
       real(8),dimension(norbmax,norbp),intent(in):: vec
       type(p2pCommsOrthonormalityMatrix),intent(inout):: comom
     end subroutine extractToOverlapregion



     subroutine expandFromOverlapregion(iproc, nproc, isorb, norbp, orbs, onWhichAtom, comom, norbmax, noverlaps, vecOvrlp)
       use module_base
       use module_types
       implicit none
       integer,intent(in):: iproc, nproc, isorb, norbp, norbmax, noverlaps
       type(orbitals_data),intent(in):: orbs
       integer,dimension(orbs%norb),intent(in):: onWhichAtom
       type(p2pCommsOrthonormalityMatrix),intent(in):: comom
       real(8),dimension(norbmax,noverlaps),intent(out):: vecOvrlp
     end subroutine expandFromOverlapregion

     subroutine calculateOverlap(iproc, nproc, nlr, norbmax, norbp, noverlaps, isorb, norb, comom, mlr,&
                onWhichAtom, vec, vecOvrlp, newComm, ovrlp)
       use module_base
       use module_types
       implicit none
       integer,intent(in):: iproc, nproc, nlr, norbmax, norbp, noverlaps, isorb, norb, newComm
       type(p2pCommsOrthonormalityMatrix),intent(in):: comom
       type(matrixLocalizationRegion),dimension(nlr),intent(in):: mlr
       integer,dimension(norb),intent(in):: onWhichAtom
       real(8),dimension(norbmax,norbp),intent(in):: vec
       real(8),dimension(norbmax,noverlaps),intent(in):: vecOvrlp
       real(8),dimension(norb,norb),intent(out):: ovrlp
     end subroutine calculateOverlap


     subroutine orthonormalLinearCombinations(iproc, nproc, nlr, norbmax, norbp, noverlaps, isorb, norb, comom, mlr, onWhichAtom,&
               vecOvrlp, ovrlp, vec)
       use module_base
       use module_types
       implicit none
       integer,intent(in):: iproc, nproc, nlr, norbmax, norbp, noverlaps, isorb, norb
       type(p2pCommsOrthonormalityMatrix),intent(in):: comom
       type(matrixLocalizationRegion),dimension(nlr),intent(in):: mlr
       integer,dimension(norb),intent(in):: onWhichAtom
       real(8),dimension(norbmax,noverlaps),intent(in):: vecOvrlp
       real(8),dimension(norb,norb),intent(in):: ovrlp
       real(8),dimension(norbmax,norbp),intent(inout):: vec
     end subroutine orthonormalLinearCombinations


     subroutine buildLinearCombinationsLocalized(iproc, nproc, orbsig, orbs, comms, at, Glr, input, norbsPerType, &
           onWhichAtom, lchi, lphi, rxyz, onWhichAtomPhi, lin, lzdig, ham)
       use module_base
       use module_types
       implicit none
       integer,intent(in):: iproc, nproc
       type(orbitals_data),intent(in):: orbsig, orbs
       type(communications_arrays),intent(in):: comms
       type(atoms_data),intent(in):: at
       type(locreg_descriptors),intent(in):: Glr
       type(input_variables),intent(in):: input
       type(linearParameters),intent(in):: lin
       type(local_zone_descriptors),intent(inout):: lzdig
       integer,dimension(at%ntypes):: norbsPerType
       integer,dimension(orbsig%norb),intent(in):: onWhichAtom
       real(8),dimension(max(orbsig%npsidim_comp,orbsig%npsidim_orbs)):: lchi
       real(8),dimension(max(lin%orbs%npsidim_comp,lin%orbs%npsidim_orbs)):: lphi
       real(8),dimension(3,at%nat):: rxyz
       integer,dimension(orbs%norb):: onWhichAtomPhi
       real(8),dimension(orbsig%norb,orbsig%norb,at%nat),intent(inout):: ham
     end subroutine buildLinearCombinationsLocalized


     subroutine orthoconstraintVectors(iproc, nproc, methTransformOverlap, correctionOrthoconstraint, blocksize_pdgemm, &
                orbs, onWhichAtom, onWhichMPI, isorb_par, norbmax, norbp, isorb, nlr, newComm, mlr, mad, vec, grad, comom, trace)
       use module_base
       use module_types
       implicit none
       integer,intent(in):: iproc, nproc, methTransformOverlap, correctionOrthoconstraint, blocksize_pdgemm
       integer,intent(in):: norbmax, norbp, isorb, nlr, newComm
       type(orbitals_data),intent(in):: orbs
       integer,dimension(orbs%norb),intent(in):: onWhichAtom, onWhichMPI
       integer,dimension(0:nproc-1),intent(in):: isorb_par
       type(matrixLocalizationRegion),dimension(nlr),intent(in):: mlr
       type(matrixDescriptors),intent(in):: mad
       real(8),dimension(norbmax,norbp),intent(inout):: vec, grad
       type(p2pCommsOrthonormalityMatrix),intent(inout):: comom
       real(8),intent(out):: trace
     end subroutine orthoconstraintVectors


     subroutine cubic_exact_exchange(iproc,nproc,nspin,npsidim,size_potxc,hx,hy,hz,Glr,orbs,&
                ngatherarr,psi,potxc,eexctX,pkernel,orbsocc,psirocc)
       use module_base
       use module_types
       use module_xc
       implicit none
       integer, intent(in) :: iproc,nproc,nspin,npsidim,size_potxc
       real(gp), intent(in) :: hx,hy,hz
       type(locreg_descriptors) :: Glr
       type(orbitals_data) :: orbs
       integer, dimension(0:nproc-1,2), intent(in) :: ngatherarr
       real(wp), dimension(npsidim), intent(in) :: psi
       real(wp), dimension(size_potxc),intent(out) :: potxc
       real(gp), intent(out) :: eexctX
       real(dp), dimension(*), optional :: pkernel
       type(orbitals_data), intent(in), optional :: orbsocc
       real(wp), dimension(:), pointer, optional :: psirocc
     end subroutine


!!$     subroutine getHamiltonianMatrix2(iproc, nproc, lzdig, orbsig, Glr, input, onWhichAtom, onWhichAtomp, nat, lchi, lhchi, ham)
!!$       use module_base
!!$       use module_types
!!$       implicit none
!!$       integer,intent(in):: iproc, nproc, nat
!!$       type(local_zone_descriptors),intent(in):: lzdig
!!$       type(orbitals_data),intent(in):: orbsig
!!$       type(locreg_descriptors),intent(in):: Glr
!!$       type(input_variables),intent(in):: input
!!$       integer,dimension(orbsig%norb),intent(in):: onWhichAtom
!!$       integer,dimension(orbsig%norbp),intent(in):: onWhichAtomp
!!$       real(8),dimension(orbsig%npsidim_comp),intent(in):: lchi
!!$       real(8),dimension(orbsig%npsidim_comp,nat),intent(in):: lhchi
!!$       real(8),dimension(orbsig%norb,orbsig%norb,nat),intent(out):: ham
!!$     end subroutine getHamiltonianMatrix2
!!$

     subroutine getDerivativeBasisFunctions2(iproc, nproc, hgrid, Glr, lin, nphi, phi, phid)
     use module_base
     use module_types
     implicit none
     integer,intent(in):: iproc, nproc, nphi
     real(8),intent(in):: hgrid
     type(locreg_descriptors),intent(in):: Glr
     type(linearParameters),intent(inout):: lin
     real(8),dimension(nphi),intent(in):: phi
     real(8),dimension(max(lin%lb%orbs%npsidim_orbs,lin%lb%orbs%npsidim_comp)),target,intent(out):: phid
     end subroutine getDerivativeBasisFunctions2


     subroutine buildLinearCombinations(iproc, nproc, lzdig, lzd, orbsig, orbs, input, coeff, lchi, locregShape, &
                tag, lphi)
       use module_base
       use module_types
       implicit none
       integer,intent(in):: iproc, nproc
       type(local_zone_descriptors),intent(in):: lzdig, lzd
       type(orbitals_data),intent(in):: orbsig, orbs
       type(input_variables),intent(in):: input
       real(8),dimension(orbsig%norb,orbs%norb),intent(in):: coeff
       real(8),dimension(orbsig%npsidim_orbs),intent(in):: lchi
       character(len=1),intent(in):: locregShape
       integer,intent(inout):: tag
       real(8),dimension(max(orbs%npsidim_orbs,orbs%npsidim_comp)),intent(out):: lphi
     end subroutine buildLinearCombinations


     subroutine postCommunicationsPotential(iproc, nproc, ndimpot, pot, comgp)
       use module_base
       use module_types
       implicit none
       integer,intent(in):: iproc, nproc, ndimpot
       real(8),dimension(ndimpot),intent(in):: pot
       type(p2pCommsGatherPot),intent(inout):: comgp
     end subroutine postCommunicationsPotential


     subroutine gatherPotential(iproc, nproc, comgp)
       use module_base
       use module_types
       implicit none
       integer,intent(in):: iproc, nproc
       type(p2pCommsGatherPot),intent(inout):: comgp
     end subroutine gatherPotential


     subroutine extractOrbital2(iproc, nproc, orbs, sizePhi, onWhichAtom, lzd, op, phi, comon)
       use module_base
       use module_types
       implicit none
       integer,intent(in):: iproc, nproc, sizePhi
       type(orbitals_data),intent(in):: orbs
       integer,dimension(orbs%norb),intent(in):: onWhichAtom
       type(local_zone_descriptors),intent(in):: lzd
       type(overlapParameters),intent(inout):: op
       real(8),dimension(sizePhi),intent(in):: phi
       type(p2pCommsOrthonormality),intent(out):: comon
     end subroutine extractOrbital2


     subroutine gatherOrbitals2(iproc, nproc, comon)
       use module_base
       use module_types
       implicit none
       integer,intent(in):: iproc, nproc
       type(p2pCommsOrthonormality),intent(inout):: comon
     end subroutine gatherOrbitals2


     subroutine expandOrbital2(iproc, nproc, orbs, input, onWhichAtom, lzd, op, comon, lphiovrlp)
       use module_base
       use module_types
       implicit none
       
       ! Calling arguments
       integer,intent(in):: iproc, nproc
       type(orbitals_data),intent(in):: orbs
       type(input_variables),intent(in):: input
       integer,dimension(orbs%norb),intent(in):: onWhichAtom
       type(local_zone_descriptors),intent(in):: lzd
       type(overlapParameters),intent(in):: op
       type(p2pCommsOrthonormality),intent(in):: comon
       real(8),dimension(op%ndim_lphiovrlp),intent(out):: lphiovrlp
     end subroutine expandOrbital2

     subroutine getOverlapMatrix(iproc, nproc, lin, input, lphi, mad, ovrlp)
       use module_base
       use module_types
       implicit none
       integer,intent(in):: iproc, nproc
       type(linearParameters),intent(inout):: lin
       type(input_variables),intent(in):: input
       real(8),dimension(max(lin%orbs%npsidim_orbs,lin%orbs%npsidim_comp)),intent(inout):: lphi
       type(matrixDescriptors),intent(in):: mad
       real(8),dimension(lin%orbs%norb,lin%orbs%norb),intent(out):: ovrlp
     end subroutine getOverlapMatrix


     subroutine getOverlapMatrix2(iproc, nproc, lzd, orbs, comon_lb, op_lb, lphi, mad, ovrlp)
       use module_base
       use module_types
       implicit none
       integer,intent(in):: iproc, nproc
       type(local_zone_descriptors),intent(in):: lzd
       type(orbitals_data),intent(in):: orbs
       type(p2pCommsOrthonormality),intent(inout):: comon_lb
       type(overlapParameters),intent(inout):: op_lb
       real(8),dimension(orbs%npsidim_orbs),intent(inout):: lphi
       type(matrixDescriptors),intent(in):: mad
       real(8),dimension(orbs%norb,orbs%norb),intent(out):: ovrlp
     end subroutine getOverlapMatrix2



     subroutine mixrhopotDIIS(iproc, nproc, ndimpot, rhopot, rhopotold, mixdiis, ndimtot, alphaMix, mixMeth, pnrm)
       use module_base
       use module_types
       implicit none
       integer,intent(in):: iproc, nproc, ndimpot, ndimtot, mixMeth
       real(8),dimension(ndimpot),intent(in):: rhopotold
       real(8),dimension(ndimpot),intent(out):: rhopot
       type(mixrhopotDIISParameters),intent(inout):: mixdiis
       real(8),intent(in):: alphaMix
       real(8),intent(out):: pnrm
     end subroutine mixrhopotDIIS


     subroutine initializeMixrhopotDIIS(isx, ndimpot, mixdiis)
       use module_base
       use module_types
       implicit none
       integer,intent(in):: isx, ndimpot
       type(mixrhopotDIISParameters),intent(out):: mixdiis
     end subroutine initializeMixrhopotDIIS


     subroutine deallocateMixrhopotDIIS(mixdiis)
       use module_base
       use module_types
       implicit none
       type(mixrhopotDIISParameters),intent(inout):: mixdiis
     end subroutine deallocateMixrhopotDIIS


     subroutine allocateCommunicationbufferSumrho(iproc, with_auxarray, comsr, subname)
       use module_base
       use module_types
       implicit none
       integer,intent(in):: iproc
       logical,intent(in):: with_auxarray
       type(p2pCommsSumrho),intent(inout):: comsr
       character(len=*),intent(in):: subname
     end subroutine allocateCommunicationbufferSumrho


     subroutine deallocateCommunicationbufferSumrho(comsr, subname)
       use module_base
       use module_types
       implicit none
       type(p2pCommsSumrho),intent(inout):: comsr
       character(len=*),intent(in):: subname
     end subroutine deallocateCommunicationbufferSumrho


     subroutine allocateCommuncationBuffersOrtho(comon, subname)
       use module_base
       use module_types
       implicit none
       type(p2pCommsOrthonormality),intent(inout):: comon
       character(len=*),intent(in):: subname
     end subroutine allocateCommuncationBuffersOrtho


     subroutine deallocateCommuncationBuffersOrtho(comon, subname)
       use module_base
       use module_types
       implicit none
       type(p2pCommsOrthonormality),intent(inout):: comon
       character(len=*),intent(in):: subname
     end subroutine deallocateCommuncationBuffersOrtho


     subroutine allocateCommunicationsBuffersPotential(comgp, subname)
       use module_base
       use module_types
       implicit none
       type(p2pCommsGatherPot),intent(inout):: comgp
       character(len=*),intent(in):: subname
     end subroutine allocateCommunicationsBuffersPotential


     subroutine deallocateCommunicationsBuffersPotential(comgp, subname)
       use module_base
       use module_types
       implicit none
       type(p2pCommsGatherPot),intent(inout):: comgp
       character(len=*),intent(in):: subname
     end subroutine deallocateCommunicationsBuffersPotential


     subroutine copy_locreg_descriptors(glrin, glrout, subname)
       use module_base
       use module_types
       implicit none
       type(locreg_descriptors),intent(in):: glrin
       type(locreg_descriptors),intent(out):: glrout
       character(len=*),intent(in):: subname
     end subroutine copy_locreg_descriptors


     subroutine copy_grid_dimensions(din, dout)
       use module_base
       use module_types
       implicit none
       type(grid_dimensions),intent(in):: din
       type(grid_dimensions),intent(out):: dout
     end subroutine copy_grid_dimensions


     subroutine copy_wavefunctions_descriptors(wfdin, wfdout, subname)
       use module_base
       use module_types
       implicit none
       type(wavefunctions_descriptors),intent(in):: wfdin
       type(wavefunctions_descriptors),intent(out):: wfdout
       character(len=*),intent(in):: subname
     end subroutine copy_wavefunctions_descriptors


     subroutine copy_convolutions_bounds(geocode,boundsin, boundsout, subname)
       use module_base
       use module_types
       implicit none
       character(len=1),intent(in) :: geocode
       type(convolutions_bounds),intent(in):: boundsin
       type(convolutions_bounds),intent(out):: boundsout
       character(len=*),intent(in):: subname
     end subroutine copy_convolutions_bounds


     subroutine copy_kinetic_bounds(geocode,kbin, kbout, subname)
       use module_base
       use module_types
       implicit none
       character(len=1),intent(in) :: geocode
       type(kinetic_bounds),intent(in):: kbin
       type(kinetic_bounds),intent(out):: kbout
       character(len=*),intent(in):: subname
     end subroutine copy_kinetic_bounds


     subroutine copy_shrink_bounds(geocode,sbin, sbout, subname)
       use module_base
       use module_types
       implicit none
       character(len=1),intent(in) :: geocode
       type(shrink_bounds),intent(in):: sbin
       type(shrink_bounds),intent(out):: sbout
       character(len=*),intent(in):: subname
     end subroutine copy_shrink_bounds


     subroutine copy_grow_bounds(geocode,gbin, gbout, subname)
       use module_base
       use module_types
       implicit none
       character(len=1),intent(in) :: geocode
       type(grow_bounds),intent(in):: gbin
       type(grow_bounds),intent(out):: gbout
       character(len=*),intent(in):: subname
     end subroutine copy_grow_bounds


     subroutine copy_nonlocal_psp_descriptors(nlpspin, nlpspout, subname)
       use module_base
       use module_types
       implicit none
       type(nonlocal_psp_descriptors),intent(in):: nlpspin
       type(nonlocal_psp_descriptors),intent(out):: nlpspout
       character(len=*),intent(in):: subname
     end subroutine copy_nonlocal_psp_descriptors


     subroutine copy_orbitals_data(orbsin, orbsout, subname)
       use module_base
       use module_types
       implicit none
       type(orbitals_data),intent(in):: orbsin
       type(orbitals_data),intent(out):: orbsout
       character(len=*),intent(in):: subname
     end subroutine copy_orbitals_data


     !!subroutine deallocate_matrixLocalizationRegion(mlr, subname)
     !!  use module_base
     !!  use module_types
     !!  implicit none
     !!  type(matrixLocalizationRegion),intent(inout):: mlr
     !!  character(len=*),intent(in):: subname
     !!end subroutine deallocate_matrixLocalizationRegion


     !!subroutine deallocate_matrixMinimization(matmin, subname)
     !!  use module_base
     !!  use module_types
     !!  implicit none
     !!  type(matrixMinimization),intent(inout):: matmin
     !!  character(len=*),intent(in):: subname
     !!end subroutine deallocate_matrixMinimization


     !!subroutine deallocate_local_zone_descriptors(lzd, subname)
     !!  use module_base
     !!  use module_types
     !!  implicit none
     !!  type(local_zone_descriptors),intent(inout):: lzd
     !!  character(len=*),intent(in):: subname
     !!end subroutine deallocate_local_zone_descriptors


    subroutine deallocate_local_zone_descriptors(lzd, subname)
      use module_base
      use module_types
      !use deallocatePointers
      implicit none
      type(local_zone_descriptors),intent(inout):: lzd
      character(len=*),intent(in):: subname
    end subroutine deallocate_local_zone_descriptors

    subroutine deallocate_Lzd_except_Glr(lzd, subname)
      use module_base
      use module_types
      !use deallocatePointers
      implicit none
      type(local_zone_descriptors),intent(inout):: lzd
      character(len=*),intent(in):: subname
    end subroutine deallocate_Lzd_except_Glr


    subroutine deallocate_orbitals_data(orbs, subname)
      use module_base
      use module_types
      !use deallocatePointers
      implicit none
      type(orbitals_data),intent(inout):: orbs
      character(len=*),intent(in):: subname
    end subroutine deallocate_orbitals_data

    subroutine deallocate_communications_arrays(comms, subname)
      use module_base
      use module_types
      !use deallocatePointers
      implicit none
      type(communications_arrays),intent(inout):: comms
      character(len=*),intent(in):: subname
    end subroutine deallocate_communications_arrays

    subroutine deallocate_locreg_descriptors(lr, subname)
      use module_base
      use module_types
      !use deallocatePointers
      implicit none
      type(locreg_descriptors),intent(inout):: lr
      character(len=*),intent(in):: subname
    end subroutine deallocate_locreg_descriptors

    subroutine deallocate_wavefunctions_descriptors(wfd, subname)
      use module_base
      use module_types
      !use deallocatePointers
      implicit none
      type(wavefunctions_descriptors),intent(inout):: wfd
      character(len=*),intent(in):: subname
    end subroutine deallocate_wavefunctions_descriptors

    subroutine deallocate_convolutions_bounds(bounds, subname)
      use module_base
      use module_types
      !use deallocatePointers
      implicit none
      type(convolutions_bounds),intent(inout):: bounds
      character(len=*),intent(in):: subname
    end subroutine deallocate_convolutions_bounds

    subroutine deallocate_kinetic_bounds(kb, subname)
      use module_base
      use module_types
      !use deallocatePointers
      implicit none
      type(kinetic_bounds),intent(inout):: kb
      character(len=*),intent(in):: subname
    end subroutine deallocate_kinetic_bounds

    subroutine deallocate_shrink_bounds(sb, subname)
      use module_base
      use module_types
      !use deallocatePointers
      implicit none
      type(shrink_bounds),intent(inout):: sb
      character(len=*),intent(in):: subname
    end subroutine deallocate_shrink_bounds

    subroutine deallocate_grow_bounds(gb, subname)
      use module_base
      use module_types
      !use deallocatePointers
      implicit none
      type(grow_bounds),intent(inout):: gb
      character(len=*),intent(in):: subname
    end subroutine deallocate_grow_bounds

    subroutine deallocate_nonlocal_psp_descriptors(nlpspd, subname)
      use module_base
      use module_types
      !use deallocatePointers
      implicit none
      type(nonlocal_psp_descriptors),intent(inout):: nlpspd
      character(len=*),intent(in):: subname
    end subroutine deallocate_nonlocal_psp_descriptors

    subroutine deallocate_matrixMinimization(matmin, subname)
      use module_base
      use module_types
      !use deallocatePointers
      implicit none
      type(matrixMinimization),intent(inout):: matmin
      character(len=*),intent(in):: subname
    end subroutine deallocate_matrixMinimization

    subroutine deallocate_matrixLocalizationRegion(mlr, subname)
      use module_base
      use module_types
      !use deallocatePointers
      implicit none
      type(matrixLocalizationRegion),intent(inout):: mlr
      character(len=*),intent(in):: subname
    end subroutine deallocate_matrixLocalizationRegion

    subroutine nullify_linearParameters(lin)
      use module_base
      use module_types
      implicit none
      type(linearParameters),intent(out):: lin
    end subroutine nullify_linearParameters

    subroutine nullify_p2pCommsSumrho(comsr)
      use module_base
      use module_types
      implicit none
      type(p2pCommsSumrho),intent(out):: comsr
    end subroutine nullify_p2pCommsSumrho

    subroutine nullify_p2pCommsGatherPot(comgp)
      use module_base
      use module_types
      implicit none
      type(p2pCommsGatherPot),intent(out):: comgp
    end subroutine nullify_p2pCommsGatherPot

    subroutine nullify_largeBasis(lb)
      use module_base
      use module_types
      implicit none
      type(largeBasis),intent(out):: lb
    end subroutine nullify_largeBasis

    subroutine nullify_p2pCommsRepartition(comrp)
      use module_base
      use module_types
      implicit none
      type(p2pCommsRepartition),intent(out):: comrp
    end subroutine nullify_p2pCommsRepartition

    subroutine nullify_p2pCommsOrthonormality(comon)
      use module_base
      use module_types
      implicit none
      type(p2pCommsOrthonormality),intent(out):: comon
    end subroutine nullify_p2pCommsOrthonormality

    subroutine nullify_overlapParameters(op)
      use module_base
      use module_types
      implicit none
      type(overlapParameters),intent(out):: op
    end subroutine nullify_overlapParameters

    subroutine nullify_linearInputGuess(lig)
      use module_base
      use module_types
      implicit none
      type(linearInputGuess),intent(out):: lig
    end subroutine nullify_linearInputGuess

    subroutine nullify_matrixDescriptors(mad)
      use module_base
      use module_types
      implicit none
      type(matrixDescriptors),intent(out):: mad
    end subroutine nullify_matrixDescriptors

    subroutine nullify_local_zone_descriptors(lzd)
      use module_base
      use module_types
      implicit none
      type(local_zone_descriptors),intent(out):: lzd
    end subroutine nullify_local_zone_descriptors
    
    subroutine nullify_orbitals_data(orbs)
      use module_base
      use module_types
      implicit none
      type(orbitals_data),intent(out):: orbs
    end subroutine nullify_orbitals_data
    
    subroutine nullify_communications_arrays(comms)
      use module_base
      use module_types
      implicit none
      type(communications_arrays),intent(out):: comms
    end subroutine nullify_communications_arrays
    
    subroutine nullify_locreg_descriptors(lr)
      use module_base
      use module_types
      implicit none
      type(locreg_descriptors),intent(out):: lr
    end subroutine nullify_locreg_descriptors
    
    subroutine nullify_wavefunctions_descriptors(wfd)
      use module_base
      use module_types
      implicit none
      type(wavefunctions_descriptors),intent(out):: wfd
    end subroutine nullify_wavefunctions_descriptors
    
    subroutine nullify_convolutions_bounds(bounds)
      use module_base
      use module_types
      implicit none
      type(convolutions_bounds),intent(out):: bounds
    end subroutine nullify_convolutions_bounds
    
    subroutine nullify_kinetic_bounds(kb)
      use module_base
      use module_types
      implicit none
      type(kinetic_bounds),intent(out):: kb
    end subroutine nullify_kinetic_bounds
    
    subroutine nullify_shrink_bounds(sb)
      use module_base
      use module_types
      implicit none
      type(shrink_bounds),intent(out):: sb
    end subroutine nullify_shrink_bounds
    
    subroutine nullify_grow_bounds(gb)
      use module_base
      use module_types
      implicit none
      type(grow_bounds),intent(out):: gb
    end subroutine nullify_grow_bounds
    
    subroutine nullify_nonlocal_psp_descriptors(nlpspd)
      use module_base
      use module_types
      implicit none
      type(nonlocal_psp_descriptors),intent(out):: nlpspd
    end subroutine nullify_nonlocal_psp_descriptors

    subroutine nullify_matrixMinimization(matmin)
      use module_base
      use module_types
      implicit none
      type(matrixMinimization),intent(out):: matmin
    end subroutine nullify_matrixMinimization

    subroutine nullify_matrixLocalizationRegion(mlr)
      use module_base
      use module_types
      implicit none
      type(matrixLocalizationRegion),intent(out):: mlr
    end subroutine nullify_matrixLocalizationRegion

    subroutine initLocregs2(iproc, nat, rxyz, lzd, orbs, input, Glr, locrad, locregShape)
      use module_base
      use module_types
      implicit none
      integer,intent(in):: iproc, nat
      real(8),dimension(3,nat),intent(in):: rxyz
      type(local_zone_descriptors),intent(inout):: lzd
      type(orbitals_data),intent(inout):: orbs
      type(input_variables),intent(in):: input
      type(locreg_descriptors),intent(in):: Glr
      real(8),dimension(lzd%nlr),intent(in):: locrad
      character(len=1),intent(in):: locregShape
    end subroutine initLocregs2

    subroutine deallocate_linearParameters(lin, subname)
      use module_base
      use module_types
      implicit none
      ! Calling arguments
      type(linearParameters),intent(inout):: lin
      character(len=*),intent(in):: subname
    end subroutine deallocate_linearParameters

    subroutine deallocate_largeBasis(lb, subname)
      use module_base
      use module_types
      implicit none
      type(largeBasis),intent(inout):: lb
      character(len=*),intent(in):: subname
    end subroutine deallocate_largeBasis
    
    subroutine dealloctae_p2pCommsRepartition(comrp, subname)
      use module_base
      use module_types
      implicit none
      type(p2pCommsRepartition),intent(inout):: comrp
      character(len=*),intent(in):: subname
    end subroutine dealloctae_p2pCommsRepartition
    
    subroutine deallocate_p2pCommsOrthonormality(comon, subname)
      use module_base
      use module_types
      implicit none
      type(p2pCommsOrthonormality),intent(inout):: comon
      character(len=*),intent(in):: subname
    end subroutine deallocate_p2pCommsOrthonormality
    
    subroutine deallocate_overlapParameters(op, subname)
      use module_base
      use module_types
      implicit none
      type(overlapParameters),intent(inout):: op
      character(len=*),intent(in):: subname
    end subroutine deallocate_overlapParameters

    subroutine deallocate_inguessParameters(ip, subname)
      use module_base
      use module_types
      implicit none
      type(inguessParameters),intent(inout):: ip
      character(len=*),intent(in):: subname
    end subroutine deallocate_inguessParameters

    subroutine deallocate_p2pCommsOrthonormalityMatrix(comom, subname)
      use module_base
      use module_types
      implicit none
      type(p2pCommsOrthonormalityMatrix),intent(inout):: comom
      character(len=*),intent(in):: subname
    end subroutine deallocate_p2pCommsOrthonormalityMatrix

    subroutine deallocate_matrixDescriptors(mad, subname)
      use module_base
      use module_types
      implicit none
      type(matrixDescriptors),intent(inout):: mad
      character(len=*),intent(in):: subname
    end subroutine deallocate_matrixDescriptors


    subroutine cancelCommunicationPotential(iproc, nproc, comgp)
      use module_base
      use module_types
      implicit none
      integer,intent(in):: iproc, nproc
      type(p2pCommsGatherPot),intent(inout):: comgp
    end subroutine cancelCommunicationPotential

    subroutine initCommsOrthoVariable(iproc, nproc, lzd, orbs, orbsig, onWhichAtomAll, input, op, comon, tag)
      use module_base
      use module_types
      implicit none
      integer,intent(in):: iproc, nproc
      type(local_zone_descriptors),intent(in):: lzd
      type(orbitals_data),intent(in):: orbs, orbsig
      integer,dimension(orbs%norb),intent(in):: onWhichAtomAll
      type(input_variables),intent(in):: input
      type(overlapParameters),intent(out):: op
      type(p2pCommsOrthonormality),intent(out):: comon
      integer,intent(inout):: tag
    end subroutine initCommsOrthoVariable
    
    subroutine countOverlapsVariable(iproc, nproc, orbs, orbsig, lzd, op, comon)
      use module_base
      use module_types
      implicit none
      integer,intent(in):: iproc, nproc
      type(orbitals_data),intent(in):: orbs, orbsig
      type(local_zone_descriptors),intent(in):: lzd
      type(overlapParameters),intent(out):: op
      type(p2pCommsOrthonormality),intent(out):: comon
    end subroutine countOverlapsVariable
    
    subroutine determineOverlapsVariable(iproc, nproc, orbs, orbsig, lzd, op, comon)
      use module_base
      use module_types
      implicit none
      integer,intent(in):: iproc, nproc
      type(orbitals_data),intent(in):: orbs, orbsig
      type(local_zone_descriptors),intent(in):: lzd
      type(overlapParameters),intent(out):: op
      type(p2pCommsOrthonormality),intent(out):: comon
    end subroutine determineOverlapsVariable
    
    subroutine determineOverlapDescriptorsVariable(iproc, nproc, orbs, orbsig, lzd, Glr, onWhichAtom, op)
      use module_base
      use module_types
      implicit none
      integer,intent(in):: iproc, nproc
      type(orbitals_data),intent(in):: orbs, orbsig
      type(local_zone_descriptors),intent(in):: lzd
      type(locreg_descriptors),intent(in):: Glr
      integer,dimension(orbs%norb),intent(in):: onWhichAtom
      type(overlapParameters),intent(inout):: op
    end subroutine determineOverlapDescriptorsVariable
    
    subroutine setCommsOrthoVariable(iproc, nproc, orbs, orbsig, lzd, op, comon, tag)
      use module_base
      use module_types
      implicit none
      integer,intent(in):: iproc, nproc
      type(orbitals_data),intent(in):: orbs, orbsig
      type(local_zone_descriptors),intent(in):: lzd
      type(overlapParameters),intent(inout):: op
      type(p2pCommsOrthonormality),intent(out):: comon
      integer,intent(inout):: tag
    end subroutine setCommsOrthoVariable
    
    subroutine indicesForExpansionVariable(iproc, nproc, orbs, input, lzd, op, comon)
      use module_base
      use module_types
      implicit none
      integer,intent(in):: iproc, nproc
      type(orbitals_data),intent(in):: orbs
      type(input_variables),intent(in):: input
      type(local_zone_descriptors),intent(in):: lzd
      type(overlapParameters),intent(in):: op
      type(p2pCommsOrthonormality),intent(in):: comon
    end subroutine indicesForExpansionVariable
    
    subroutine indicesForExtractionVariable(iproc, nproc, orbs, orbsig, sizePhi, lzd, op, comon)
      use module_base
      use module_types
      implicit none
      integer,intent(in):: iproc, nproc, sizePhi
      type(orbitals_data),intent(in):: orbs, orbsig
      type(local_zone_descriptors),intent(in):: lzd
      type(overlapParameters),intent(inout):: op
      type(p2pCommsOrthonormality),intent(out):: comon
    end subroutine indicesForExtractionVariable
    
    subroutine extractOrbital2Variable(iproc, nproc, orbs, orbsig, sizePhi, lzd, op, phi, comon)
      use module_base
      use module_types
      implicit none
      integer,intent(in):: iproc, nproc, sizePhi
      type(orbitals_data),intent(in):: orbs, orbsig
      type(local_zone_descriptors),intent(in):: lzd
      type(overlapParameters),intent(inout):: op
      real(8),dimension(sizePhi),intent(in):: phi
      type(p2pCommsOrthonormality),intent(out):: comon
    end subroutine extractOrbital2Variable
    
    subroutine expandOrbital2Variable(iproc, nproc, orbs, input, lzd, op, comon, lphiovrlp)
      use module_base
      use module_types
      implicit none
      integer,intent(in):: iproc, nproc
      type(orbitals_data),intent(in):: orbs
      type(input_variables),intent(in):: input
      type(local_zone_descriptors),intent(in):: lzd
      type(overlapParameters),intent(in):: op
      type(p2pCommsOrthonormality),intent(in):: comon
      real(8),dimension(op%ndim_lphiovrlp),intent(out):: lphiovrlp
    end subroutine expandOrbital2Variable

    subroutine buildLinearCombinationsVariable(iproc, nproc, lzdig, lzd, orbsig, &
               orbs, input, coeff, lchi, tag, lphi)
      use module_base
      use module_types
      implicit none

      ! Calling arguments
      integer,intent(in):: iproc, nproc
      type(local_zone_descriptors),intent(in):: lzdig, lzd
      type(orbitals_data),intent(in):: orbsig, orbs
      type(input_variables),intent(in):: input
      real(8),dimension(orbsig%norb,orbs%norb),intent(in):: coeff
      real(8),dimension(orbsig%npsidim_orbs),intent(in):: lchi
      integer,intent(inout):: tag
      real(8),dimension(orbs%npsidim_orbs),intent(out):: lphi
    end subroutine buildLinearCombinationsVariable

    !subroutine index_of_Lpsi_to_global2(iproc, nproc, ldim, gdim, norb, nspinor, nspin, Glr, Llr, indexLpsi)
    !  use module_base
    !  use module_types
    !  implicit none
    !  integer,intent(in):: iproc, nproc
    !  integer :: Gdim          ! dimension of psi 
    !  integer :: Ldim          ! dimension of lpsi
    !  integer :: norb          ! number of orbitals
    !  integer :: nspinor       ! number of spinors
    !  integer :: nspin         ! number of spins 
    !  type(locreg_descriptors),intent(in) :: Glr  ! Global grid descriptor
    !  type(locreg_descriptors), intent(in) :: Llr  ! Localization grid descriptors 
    !  integer,dimension(Ldim),intent(out) :: indexLpsi         !Wavefunction in localization region
    !end subroutine index_of_Lpsi_to_global2

    subroutine initInputguessConfinement(iproc, nproc, at, Glr, input, lin, rxyz, nscatterarr, tag)
      use module_base
      use module_types
      implicit none
      !Arguments
      integer, intent(in) :: iproc,nproc
      type(atoms_data), intent(inout) :: at
      type(locreg_descriptors), intent(in) :: Glr
      type(input_variables):: input
      type(linearParameters),intent(inout):: lin
      integer, dimension(0:nproc-1,4), intent(in) :: nscatterarr !n3d,n3p,i3s+i3xcsh-1,i3xcsh
      real(gp), dimension(3,at%nat), intent(in) :: rxyz
      integer,intent(inout):: tag
    end subroutine initInputguessConfinement

    subroutine orthonormalizeAtomicOrbitalsLocalized(iproc, nproc, lzd, orbs, input, lchi)
      use module_base
      use module_types
      implicit none
      integer,intent(in):: iproc, nproc
      type(local_zone_descriptors),intent(in):: lzd
      type(orbitals_data),intent(in):: orbs
      type(input_variables),intent(in):: input
      real(8),dimension(orbs%npsidim_comp,orbs%npsidim_orbs),intent(inout):: lchi
    end subroutine orthonormalizeAtomicOrbitalsLocalized


    subroutine orthonormalizeAtomicOrbitalsLocalized2(iproc, nproc, methTransformOverlap, nItOrtho, blocksize_dsyev, &
               blocksize_pdgemm, convCritOrtho, lzd, orbs, comon, op, input, mad, lchi)
      use module_base
      use module_types
      implicit none
      ! Calling arguments
      integer,intent(in):: iproc, nproc, methTransformOverlap, nItOrtho, blocksize_dsyev, blocksize_pdgemm
      real(8),intent(in):: convCritOrtho
      type(local_zone_descriptors),intent(in):: lzd
      type(orbitals_data),intent(in):: orbs
      type(input_variables),intent(in):: input
      type(p2pCommsOrthonormality),intent(inout):: comon
      type(overlapParameters),intent(inout):: op
      type(matrixDescriptors),intent(in):: mad
      real(8),dimension(orbs%npsidim_comp),intent(inout):: lchi
    end subroutine orthonormalizeAtomicOrbitalsLocalized2

    subroutine buildLinearCombinationsLocalized3(iproc, nproc, orbsig, orbs, comms, at, Glr, input, norbsPerType, &
      onWhichAtom, lchi, lphi, rxyz, onWhichAtomPhi, lin, lzdig, nlocregPerMPI, tag, ham3)
      use module_base
      use module_types
      implicit none
      integer,intent(in):: iproc, nproc, nlocregPerMPI
      type(orbitals_data),intent(in):: orbsig, orbs
      type(communications_arrays),intent(in):: comms
      type(atoms_data),intent(in):: at
      type(locreg_descriptors),intent(in):: Glr
      type(input_variables),intent(in):: input
      type(linearParameters),intent(in):: lin
      type(local_zone_descriptors),intent(inout):: lzdig
      integer,dimension(at%ntypes):: norbsPerType
      integer,dimension(orbsig%norb),intent(in):: onWhichAtom
      real(8),dimension(max(orbsig%npsidim_orbs,orbsig%npsidim_comp)):: lchi
      real(8),dimension(max(lin%orbs%npsidim_orbs,lin%orbs%npsidim_comp)):: lphi
      real(8),dimension(3,at%nat):: rxyz
      integer,dimension(orbs%norb):: onWhichAtomPhi
      integer,intent(inout):: tag
      real(8),dimension(orbsig%norb,orbsig%norb,nlocregPerMPI),intent(inout):: ham3
    end subroutine buildLinearCombinationsLocalized3

    subroutine extractMatrix3(iproc, nproc, norb, norbp, orbstot, onWhichAtomPhi, onWhichMPI, nmat, ham, matmin, hamextract)
      use module_base
      use module_types
      implicit none
      integer,intent(in):: iproc, nproc, nmat, norb, norbp
      type(orbitals_data),intent(in):: orbstot
      integer,dimension(norb),intent(in):: onWhichAtomPhi, onWhichMPI
      real(8),dimension(orbstot%norb,orbstot%norb,nmat),intent(in):: ham
      type(matrixMinimization),intent(inout):: matmin
      real(8),dimension(:,:,:),pointer,intent(out):: hamextract
    end subroutine extractMatrix3

!!$    subroutine getHamiltonianMatrix3(iproc, nproc, nprocTemp, lzdig, orbsig, orbs, norb_parTemp, onWhichMPITemp, &
!!$               Glr, input, onWhichAtom, onWhichAtomp, nat, nlocregPerMPI, lchi, lhchi, ham)
!!$      use module_base
!!$      use module_types
!!$      implicit none
!!$      integer,intent(in):: iproc, nproc, nprocTemp, nat, nlocregPerMPI
!!$      type(local_zone_descriptors),intent(in):: lzdig
!!$      type(orbitals_data),intent(in):: orbsig, orbs
!!$      integer,dimension(0:nprocTemp),intent(in):: norb_parTemp
!!$      integer,dimension(orbs%norb),intent(in):: onWhichMPITemp
!!$      type(locreg_descriptors),intent(in):: Glr
!!$      type(input_variables),intent(in):: input
!!$      integer,dimension(orbsig%norb),intent(in):: onWhichAtom
!!$      integer,dimension(orbsig%norbp),intent(in):: onWhichAtomp
!!$      real(8),dimension(orbsig%npsidim_comp),intent(in):: lchi
!!$      real(8),dimension(orbsig%npsidim_comp,nat),intent(in):: lhchi
!!$      real(8),dimension(orbsig%norb,orbsig%norb,nlocregPerMPI),intent(out):: ham
!!$      end subroutine getHamiltonianMatrix3
!!$
!!$      subroutine getHamiltonianMatrix4(iproc, nproc, nprocTemp, lzdig, orbsig, orbs, norb_parTemp, onWhichMPITemp, &
!!$                 Glr, input, onWhichAtom, onWhichAtomp, ndim_lhchi, nlocregPerMPI, lchi, lhchi, skip, mad, &
!!$                 memoryForCommunOverlapIG, tag, ham)
!!$        use module_base
!!$        use module_types
!!$        implicit none
!!$        integer,intent(in):: iproc, nproc, nprocTemp, ndim_lhchi, nlocregPerMPI
!!$        type(local_zone_descriptors),intent(in):: lzdig
!!$        type(orbitals_data),intent(in):: orbsig, orbs
!!$        integer,dimension(0:nprocTemp),intent(in):: norb_parTemp
!!$        integer,dimension(orbs%norb),intent(in):: onWhichMPITemp
!!$        type(locreg_descriptors),intent(in):: Glr
!!$        type(input_variables),intent(in):: input
!!$        integer,dimension(orbsig%norb),intent(in):: onWhichAtom
!!$        integer,dimension(orbsig%norbp),intent(in):: onWhichAtomp
!!$        real(8),dimension(orbsig%npsidim),intent(in):: lchi
!!$        real(8),dimension(orbsig%npsidim,ndim_lhchi),intent(in):: lhchi
!!$        logical,dimension(lzdig%nlr),intent(in):: skip
!!$        type(matrixDescriptors),intent(in):: mad
!!$        integer,intent(in):: memoryForCommunOverlapIG
!!$        integer,intent(inout):: tag
!!$        !logical,dimension(lin%lig%lzdig%nlr,0:nproc-1),intent(in):: skipGlobal
!!$        real(8),dimension(orbsig%norb,orbsig%norb,nlocregPerMPI),intent(out):: ham
!!$      end subroutine getHamiltonianMatrix4
!!$
!!$
!!$      subroutine getHamiltonianMatrix5(iproc, nproc, nprocTemp, lzdig, orbsig, orbs, norb_parTemp, onWhichMPITemp, &
!!$                 Glr, input, onWhichAtom, onWhichAtomp, ndim_lhchi, nlocregPerMPI, lchi, lhchi, skip, mad, &
!!$                 memoryForCommunOverlapIG, tag, ham)
!!$        use module_base
!!$        use module_types
!!$        implicit none
!!$        integer,intent(in):: iproc, nproc, nprocTemp, ndim_lhchi, nlocregPerMPI
!!$        type(local_zone_descriptors),intent(in):: lzdig
!!$        type(orbitals_data),intent(in):: orbsig, orbs
!!$        integer,dimension(0:nprocTemp),intent(in):: norb_parTemp
!!$        integer,dimension(orbs%norb),intent(in):: onWhichMPITemp
!!$        type(locreg_descriptors),intent(in):: Glr
!!$        type(input_variables),intent(in):: input
!!$        integer,dimension(orbsig%norb),intent(in):: onWhichAtom
!!$        integer,dimension(orbsig%norbp),intent(in):: onWhichAtomp
!!$        real(8),dimension(orbsig%npsidim),intent(in):: lchi
!!$        real(8),dimension(orbsig%npsidim,ndim_lhchi),intent(in):: lhchi
!!$        logical,dimension(lzdig%nlr),intent(in):: skip
!!$        type(matrixDescriptors),intent(in):: mad
!!$        integer,intent(in):: memoryForCommunOverlapIG
!!$        integer,intent(inout):: tag
!!$        !logical,dimension(lin%lig%lzdig%nlr,0:nproc-1),intent(in):: skipGlobal
!!$        real(8),dimension(orbsig%norb,orbsig%norb,nlocregPerMPI),intent(out):: ham
!!$      end subroutine getHamiltonianMatrix5

      subroutine allocateSendBufferOrtho(comon, subname)
        use module_base
        use module_types
        implicit none
        type(p2pCommsOrthonormality),intent(inout):: comon
        character(len=*),intent(in):: subname
      end subroutine allocateSendBufferOrtho
      
      
      subroutine deallocateSendBufferOrtho(comon, subname)
        use module_base
        use module_types
        implicit none
        type(p2pCommsOrthonormality),intent(inout):: comon
        character(len=*),intent(in):: subname
      end subroutine deallocateSendBufferOrtho
      
      
      subroutine allocateRecvBufferOrtho(comon, subname)
        use module_base
        use module_types
        implicit none
        type(p2pCommsOrthonormality),intent(inout):: comon
        character(len=*),intent(in):: subname
      end subroutine allocateRecvBufferOrtho
      
      
      subroutine deallocateRecvBufferOrtho(comon, subname)
        use module_base
        use module_types
        implicit none
        type(p2pCommsOrthonormality),intent(inout):: comon
        character(len=*),intent(in):: subname
      end subroutine deallocateRecvBufferOrtho

      subroutine applyOrthoconstraintNonorthogonal2(iproc, nproc, methTransformOverlap, blocksize_pdgemm, &
                 orbs, lorbs, onWhichAtom, lzd, op, comon, lagmat, ovrlp, lphiovrlp, mad, lhphi)
        use module_base
        use module_types
        implicit none
        integer,intent(in):: iproc, nproc, methTransformOverlap, blocksize_pdgemm
        type(orbitals_data),intent(in):: orbs, lorbs
        integer,dimension(orbs%norb),intent(in):: onWhichAtom
        type(local_zone_descriptors),intent(in):: lzd
        type(overlapParameters),intent(in):: op
        type(p2pCommsOrthonormality),intent(in):: comon
        real(8),dimension(orbs%norb,orbs%norb),intent(in):: ovrlp
        real(8),dimension(orbs%norb,orbs%norb),intent(inout):: lagmat
        real(8),dimension(op%ndim_lphiovrlp),intent(in):: lphiovrlp
        type(matrixDescriptors),intent(in):: mad
        real(8),dimension(max(lorbs%npsidim_orbs,lorbs%npsidim_comp)),intent(out):: lhphi
      end subroutine applyOrthoconstraintNonorthogonal2

      subroutine gatherOrbitalsOverlapWithComput(iproc, nproc, orbs, input, lzd, op, comon, lphiovrlp, expanded)
        use module_base
        use module_types
        implicit none
        integer,intent(in):: iproc, nproc
        type(orbitals_data),intent(in):: orbs
        type(input_variables),intent(in):: input
        type(local_zone_descriptors),intent(in):: lzd
        type(overlapParameters),intent(in):: op
        type(p2pCommsOrthonormality),intent(inout):: comon
        real(8),dimension(op%ndim_lphiovrlp),intent(out):: lphiovrlp
        logical,dimension(orbs%norb,orbs%norbp),intent(out):: expanded
      end subroutine gatherOrbitalsOverlapWithComput


      subroutine expandOneOrbital(iproc, nproc, orbsource, orbdest, orbs, input, onWhichAtom, lzd, op, comon, lphiovrlp)
        use module_base
        use module_types
        implicit none
        integer,intent(in):: iproc, nproc, orbsource, orbdest
        type(orbitals_data),intent(in):: orbs
        type(input_variables),intent(in):: input
        integer,dimension(orbs%norb),intent(in):: onWhichAtom
        type(local_zone_descriptors),intent(in):: lzd
        type(overlapParameters),intent(in):: op
        type(p2pCommsOrthonormality),intent(in):: comon
        real(8),dimension(op%ndim_lphiovrlp),intent(out):: lphiovrlp
      end subroutine expandOneOrbital

      subroutine expandRemainingOrbitals(iproc, nproc, orbs, input, onWhichAtom, lzd, op, comon, expanded, lphiovrlp)
        use module_base
        use module_types
        implicit none
        integer,intent(in):: iproc, nproc
        type(orbitals_data),intent(in):: orbs
        type(input_variables),intent(in):: input
        integer,dimension(orbs%norb),intent(in):: onWhichAtom
        type(local_zone_descriptors),intent(in):: lzd
        type(overlapParameters),intent(in):: op
        type(p2pCommsOrthonormality),intent(in):: comon
        logical,dimension(orbs%norb,orbs%norbp),intent(in):: expanded
        real(8),dimension(op%ndim_lphiovrlp),intent(out):: lphiovrlp
      end subroutine expandRemainingOrbitals

      subroutine extractOrbital3(iproc, nproc, orbs, sizePhi, onWhichAtom, lzd, op, phi, nsendBuf, sendBuf)
        use module_base
        use module_types
        implicit none
        integer,intent(in):: iproc, nproc, sizePhi
        type(orbitals_data),intent(in):: orbs
        integer,dimension(orbs%norb),intent(in):: onWhichAtom
        type(local_zone_descriptors),intent(in):: lzd
        type(overlapParameters),intent(inout):: op
        real(8),dimension(sizePhi),intent(in):: phi
        integer,intent(in):: nsendBuf
        real(8),dimension(nsendBuf),intent(out):: sendBuf
      end subroutine extractOrbital3

      subroutine calculateOverlapMatrix3(iproc, nproc, orbs, op, onWhichAtom, nsendBuf, sendBuf, nrecvBuf, recvBuf, mad, ovrlp)
        use module_base
        use module_types
        implicit none
        integer,intent(in):: iproc, nproc, nsendBuf, nrecvBuf
        type(orbitals_data),intent(in):: orbs
        type(overlapParameters),intent(in):: op
        integer,dimension(orbs%norb),intent(in):: onWhichAtom
        real(8),dimension(nsendBuf),intent(in):: sendBuf
        real(8),dimension(nrecvBuf),intent(in):: recvBuf
        type(matrixDescriptors),intent(in):: mad
        real(8),dimension(orbs%norb,orbs%norb),intent(out):: ovrlp
      end subroutine calculateOverlapMatrix3


      subroutine calculateOverlapMatrix3Partial(iproc, nproc, orbs, op, onWhichAtom, &
                 nsendBuf, sendBuf, nrecvBuf, recvBuf, mad, ovrlp)
        use module_base
        use module_types
        implicit none
        integer,intent(in):: iproc, nproc, nsendBuf, nrecvBuf
        type(orbitals_data),intent(in):: orbs
        type(overlapParameters),intent(in):: op
        integer,dimension(orbs%norb),intent(in):: onWhichAtom
        real(8),dimension(nsendBuf),intent(in):: sendBuf
        real(8),dimension(nrecvBuf),intent(in):: recvBuf
        type(matrixDescriptors),intent(in):: mad
        !logical,dimension(0:nproc-1),intent(in):: skip
        real(8),dimension(orbs%norb,orbs%norb),intent(out):: ovrlp
      end subroutine calculateOverlapMatrix3Partial

      subroutine dgemm_parallel(iproc, nproc, blocksize, comm, transa, transb, m, n, k, alpha, a, lda, b, ldb, beta, c, ldc)
        use module_base
        implicit none
        integer,intent(in):: iproc, nproc, blocksize, comm, m, n, k, lda, ldb, ldc
        character(len=1),intent(in):: transa, transb
        real(8),intent(in):: alpha, beta
        real(8),dimension(lda,k),intent(in):: a
        real(8),dimension(ldb,n),intent(in):: b
        real(8),dimension(ldc,n),intent(out):: c
      end subroutine dgemm_parallel

      subroutine dsymm_parallel(iproc, nproc, blocksize, comm, side, uplo, m, n, alpha, a, lda, b, ldb, beta, c, ldc)
        use module_base
        implicit none
        integer,intent(in):: iproc, nproc, blocksize, comm, m, n, lda, ldb, ldc
        character(len=1),intent(in):: side, uplo
        real(8),intent(in):: alpha, beta
        real(8),dimension(lda,m),intent(in):: a
        real(8),dimension(ldb,n),intent(in):: b
        real(8),dimension(ldc,n),intent(out):: c
      end subroutine dsymm_parallel



      subroutine applyOrthoconstraintVectors(iproc, nproc, methTransformOverlap, correctionOverlap, blocksize_pdgemm, &
                 comm, norb, norbmax, norbp, isorb, nlr, noverlaps, onWhichAtom, vecOvrlp, ovrlp, &
                 lagmat, comom, mlr, mad, orbs, grad)
        use module_base
        use module_types
        implicit none
        integer,intent(in):: iproc, nproc, methTransformOverlap, correctionOverlap, blocksize_pdgemm
        integer,intent(in):: comm, norb, norbmax, norbp, isorb, nlr, noverlaps
        integer,dimension(norb),intent(in):: onWhichAtom
        real(8),dimension(norbmax,noverlaps),intent(in):: vecOvrlp
        real(8),dimension(norb,norb),intent(in):: ovrlp
        real(8),dimension(norb,norb),intent(inout):: lagmat
        type(p2pCommsOrthonormalityMatrix),intent(in):: comom
        type(matrixLocalizationRegion),dimension(nlr),intent(in):: mlr
        type(matrixDescriptors),intent(in):: mad
        type(orbitals_data),intent(in):: orbs
        real(8),dimension(norbmax,norbp),intent(inout):: grad
      end subroutine applyOrthoconstraintVectors


      subroutine dsyev_parallel(iproc, nproc, blocksize, comm, jobz, uplo, n, a, lda, w, info)
        use module_base
        use module_types
        implicit none
      
        ! Calling arguments
        integer,intent(in):: iproc, nproc, blocksize, comm, n, lda, info
        character(len=1),intent(in):: jobz, uplo
        real(8),dimension(lda,n),intent(inout):: a
        real(8),dimension(n),intent(out):: w
      end subroutine dsyev_parallel


      subroutine transformOverlapMatrixParallel(iproc, nproc, norb, ovrlp)
        use module_base
        use module_types
        implicit none
        integer,intent(in):: iproc, nproc, norb
        real(8),dimension(norb,norb),intent(inout):: ovrlp
      end subroutine transformOverlapMatrixParallel


      subroutine initMatrixCompression(iproc, nproc, orbs, op, mad)
        use module_base
        use module_types
        implicit none
        integer,intent(in):: iproc, nproc
        type(orbitals_data),intent(in):: orbs
        type(overlapParameters),intent(in):: op
        type(matrixDescriptors),intent(out):: mad
      end subroutine initMatrixCompression

      subroutine orthoconstraintNonorthogonal(iproc, nproc, lin, input, ovrlp, lphi, lhphi, mad, trH, W, eval)
        use module_base
        use module_types
        implicit none
        integer,intent(in):: iproc, nproc
        type(linearParameters),intent(inout):: lin
        type(input_variables),intent(in):: input
        real(8),dimension(lin%orbs%norb,lin%orbs%norb),intent(in):: ovrlp
        real(8),dimension(max(lin%orbs%npsidim_comp,lin%orbs%npsidim_orbs)),intent(in):: lphi
        real(8),dimension(max(lin%orbs%npsidim_comp,lin%orbs%npsidim_orbs)),intent(inout):: lhphi
        type(matrixDescriptors),intent(in):: mad
        real(8),intent(out):: trH
        real(8),dimension(lin%orbs%norb,lin%orbs%norb),intent(ouT),optional:: W
        real(8),dimension(lin%orbs%norb),intent(out),optional:: eval
      end subroutine orthoconstraintNonorthogonal

      subroutine dsygv_parallel(iproc, nproc, blocksize, nprocMax, comm, itype, jobz, uplo, n, a, lda, b, ldb, w, info)
        use module_base
        use module_types
        implicit none
        integer,intent(in):: iproc, nproc, blocksize, nprocMax, comm, itype, n, lda, ldb, info
        character(len=1),intent(in):: jobz, uplo
        real(8),dimension(lda,n),intent(inout):: a
        real(8),dimension(ldb,n),intent(inout):: b
        real(8),dimension(n),intent(out):: w
      end subroutine dsygv_parallel

      subroutine getOrbitals(iproc, nproc, comon)
        use module_base
        use module_types
        implicit none
        integer,intent(in):: iproc, nproc
        type(p2pCommsOrthonormality),intent(inout):: comon
      end subroutine getOrbitals

      subroutine initCompressedMatmul(iproc, nproc, norb, mad)
        use module_base
        use module_types
        implicit none
        integer,intent(in):: iproc, nproc, norb
        type(matrixDescriptors),intent(inout):: mad
      end subroutine initCompressedMatmul

      subroutine initCompressedMatmul2(norb, nseg, keyg, nsegmatmul, keygmatmul, keyvmatmul)
        use module_base
        use module_types
        implicit none
        integer,intent(in):: norb, nseg
        integer,dimension(2,nseg),intent(in):: keyg
        integer,intent(out):: nsegmatmul
        integer,dimension(:,:),pointer,intent(out):: keygmatmul
        integer,dimension(:),pointer,intent(out):: keyvmatmul
      end subroutine initCompressedMatmul2


      subroutine dgemm_compressed2(iproc, nproc, norb, nsegline, nseglinemax, keygline, nsegmatmul, keygmatmul, a, b, c)
        implicit none
        integer,intent(in):: iproc, nproc, norb, nseglinemax, nsegmatmul
        integer,dimension(2,nsegmatmul),intent(in):: keygmatmul
        integer,dimension(norb):: nsegline
        !integer,dimension(2,maxval(nsegline),norb):: keygline
        integer,dimension(2,nseglinemax,norb):: keygline
        real(8),dimension(norb,norb),intent(in):: a, b
        real(8),dimension(norb,norb),intent(out):: c
      end subroutine dgemm_compressed2

      subroutine transformOverlapMatrixTaylorOrder2(iproc, nproc, norb, mad, ovrlp)
        use module_base
        use module_types
        implicit none
        integer,intent(in):: iproc, nproc, norb
        type(matrixDescriptors),intent(in):: mad
        real(8),dimension(norb,norb),intent(inout):: ovrlp
      end subroutine transformOverlapMatrixTaylorOrder2

      subroutine overlapPowerMinusOneHalfTaylor(iproc, nproc, methTransformOrder, norb, mad, ovrlp)
        use module_base
        use module_types
        implicit none
      
        ! Calling arguments
        integer,intent(in):: iproc, nproc, methTransformOrder, norb
        type(matrixDescriptors),intent(in):: mad
        real(8),dimension(norb,norb),intent(inout):: ovrlp
      end subroutine overlapPowerMinusOneHalfTaylor

      subroutine overlapPowerMinusOneHalf(iproc, nproc, comm, methTransformOrder, blocksize_dsyev, &
                 blocksize_pdgemm, norb, mad, ovrlp)
        use module_base
        use module_types
        implicit none
        integer,intent(in):: iproc, nproc, comm, methTransformOrder, blocksize_dsyev, blocksize_pdgemm, norb
        type(matrixDescriptors),intent(in):: mad
        real(8),dimension(norb,norb),intent(inout):: ovrlp
      end subroutine overlapPowerMinusOneHalf

      subroutine overlapPowerMinusOne(iproc, nproc, iorder, norb, mad, orbs, ovrlp)
        use module_base
        use module_types
        implicit none
        integer,intent(in):: iproc, nproc, iorder, norb
        type(matrixDescriptors),intent(in):: mad
        type(orbitals_data),intent(in):: orbs
        real(8),dimension(norb,norb),intent(inout):: ovrlp
      end subroutine overlapPowerMinusOne

      subroutine initCompressedMatmul3(norb, mad)
        use module_base
        use module_types
        implicit none
        integer,intent(in):: norb
        type(matrixDescriptors),intent(inout):: mad
      end subroutine initCompressedMatmul3

    subroutine Linearnonlocal_forces(iproc,nproc,Lzd,nlpspd,hx,hy,hz,at,rxyz,&
      orbs,proj,psi,fsep,refill,linorbs,coeff,phi)
      use module_base
      use module_types
      implicit none
      type(atoms_data), intent(in) :: at
      logical, intent(in) :: refill
      integer, intent(in) :: iproc, nproc
      real(gp), intent(in) :: hx,hy,hz
      type(local_zone_descriptors) :: Lzd
      type(nonlocal_psp_descriptors), intent(in) :: nlpspd
      type(orbitals_data), intent(in) :: orbs
      real(gp), dimension(3,at%nat), intent(in) :: rxyz
      real(wp), dimension(orbs%npsidim_orbs), intent(inout) :: psi
      real(wp), dimension(nlpspd%nprojel), intent(inout) :: proj
      real(gp), dimension(3,at%nat), intent(inout) :: fsep
      type(orbitals_data), intent(in) :: linorbs                         
      real(8),dimension(linorbs%npsidim_orbs),intent(in),optional:: phi          
      real(8),dimension(linorbs%norb,orbs%norb),intent(in),optional:: coeff  
    end subroutine Linearnonlocal_forces

     subroutine local_hamiltonian3(iproc,exctX,orbs,Lzd,hx,hy,hz,&
          nspin,Lpot,psi,hpsi,ekin_sum,epot_sum,&
          withConfinement, at, rxyz, istexct, lin, confinementCenter)
       use module_base
       use module_types
       use libxc_functionals
       implicit none
       integer, intent(in) :: iproc,nspin, istexct
       real(gp), intent(in) :: hx,hy,hz
       logical, intent(in) :: exctX
       type(orbitals_data), intent(in) :: orbs
       type(local_zone_descriptors), intent(in) :: Lzd
       real(wp), dimension(orbs%npsidim_orbs), intent(in) :: psi
       real(wp), dimension(Lzd%ndimpotisf),target :: Lpot
       !real(wp), dimension(lr%d%n1i*lr%d%n2i*lr%d%n3i*nspin) :: pot
       real(gp), intent(out) :: ekin_sum,epot_sum
       real(wp), dimension(orbs%npsidim_orbs), intent(out) :: hpsi
       logical,intent(in):: withConfinement
       type(atoms_data), intent(in) :: at
       real(gp), dimension(3,at%nat), intent(in) :: rxyz
       type(linearParameters),intent(in),optional:: lin
       integer,dimension(orbs%norbp),intent(in),optional:: confinementCenter
     end subroutine local_hamiltonian3

     subroutine HamiltonianApplication3(iproc,nproc,at,orbs,hx,hy,hz,rxyz,&
          proj,Lzd,nlpspd,confdatarr,ngatherarr,Lpot,psi,hpsi,&
          ekin_sum,epot_sum,eexctX,eproj_sum,eSIC_DC,SIC,GPU,&
       !withConfinement,energyReductionFlag, &
          pkernel,orbsocc,psirocc)
       !,lin, confinementCenter)
       use module_base
       use module_types
       use module_xc
       implicit none
       integer, intent(in) :: iproc,nproc!,nspin
       real(gp), intent(in) :: hx,hy,hz
       type(atoms_data), intent(in) :: at
       type(orbitals_data), intent(in) :: orbs
       type(local_zone_descriptors),intent(in) :: Lzd
       type(nonlocal_psp_descriptors), intent(in) :: nlpspd
       type(SIC_data), intent(in) :: SIC
       integer, dimension(0:nproc-1,2), intent(in) :: ngatherarr
       real(gp), dimension(3,at%nat), intent(in) :: rxyz
       real(wp), dimension(Lzd%Lnprojel), intent(in) :: proj
       real(wp), dimension(orbs%npsidim_orbs), intent(in) :: psi
       type(confpot_data), dimension(orbs%norbp), intent(in) :: confdatarr
       real(wp), dimension(lzd%ndimpotisf) :: Lpot
       real(gp), intent(out) :: ekin_sum,epot_sum,eexctX,eproj_sum,eSIC_DC
       real(wp), target, dimension(orbs%npsidim_orbs), intent(out) :: hpsi
       type(GPU_pointers), intent(inout) :: GPU
       !real(dp), dimension(*), optional :: pkernel
       real(dp), dimension(:), pointer, optional :: pkernel
       type(orbitals_data), intent(in), optional :: orbsocc
       real(wp), dimension(:), pointer, optional :: psirocc
     end subroutine HamiltonianApplication3

     subroutine FullHamiltonianApplication(iproc,nproc,at,orbs,hx,hy,hz,rxyz,&
          proj,Lzd,nlpspd,confdatarr,ngatherarr,Lpot,psi,hpsi,&
          ekin_sum,epot_sum,eexctX,eproj_sum,eSIC_DC,SIC,GPU,&
          pkernel,orbsocc,psirocc)
       use module_base
       use module_types
       use module_xc
       implicit none
       integer, intent(in) :: iproc,nproc!,nspin
       real(gp), intent(in) :: hx,hy,hz
       type(atoms_data), intent(in) :: at
       type(orbitals_data), intent(in) :: orbs
       type(local_zone_descriptors),intent(in) :: Lzd
       type(nonlocal_psp_descriptors), intent(in) :: nlpspd
       type(SIC_data), intent(in) :: SIC
       integer, dimension(0:nproc-1,2), intent(in) :: ngatherarr
       real(gp), dimension(3,at%nat), intent(in) :: rxyz
       real(wp), dimension(Lzd%Lnprojel), intent(in) :: proj
       real(wp), dimension(orbs%npsidim_orbs), intent(in) :: psi
       type(confpot_data), dimension(orbs%norbp), intent(in) :: confdatarr
       real(wp), dimension(lzd%ndimpotisf) :: Lpot
       real(gp), intent(out) :: ekin_sum,epot_sum,eexctX,eproj_sum,eSIC_DC
       real(wp), target, dimension(orbs%npsidim_orbs), intent(out) :: hpsi
       type(GPU_pointers), intent(inout) :: GPU
       real(dp), dimension(:), pointer, optional :: pkernel
       type(orbitals_data), intent(in), optional :: orbsocc
       real(wp), dimension(:), pointer, optional :: psirocc
     end subroutine FullHamiltonianApplication


!!$     subroutine HamiltonianApplication3(iproc,nproc,at,orbs,hx,hy,hz,rxyz,&
!!$          proj,Lzd,ngatherarr,Lpot,psi,hpsi,&
!!$          ekin_sum,epot_sum,eexctX,eproj_sum,nspin,GPU,withConfinement,energyReductionFlag,&
!!$          pkernel,orbsocc,psirocc,lin,confinementCenter)
!!$       use module_base
!!$       use module_types
!!$       use libxc_functionals
!!$       implicit none
!!$       integer, intent(in) :: iproc,nproc,nspin
!!$       real(gp), intent(in) :: hx,hy,hz
!!$       type(atoms_data), intent(in) :: at
!!$       type(orbitals_data), intent(in) :: orbs
!!$       type(local_zone_descriptors),intent(in) :: Lzd
!!$       integer, dimension(0:nproc-1,2), intent(in) :: ngatherarr
!!$       real(gp), dimension(3,at%nat), intent(in) :: rxyz
!!$       real(wp), dimension(Lzd%Lnprojel), intent(in) :: proj
!!$       real(wp), dimension(orbs%npsidim_orbs), intent(in) :: psi
!!$       real(wp), dimension(lzd%ndimpotisf) :: Lpot
!!$       real(gp), intent(out) :: ekin_sum,epot_sum,eexctX,eproj_sum
!!$       real(wp), target, dimension(orbs%npsidim_orbs), intent(out) :: hpsi
!!$       type(GPU_pointers), intent(inout) :: GPU
!!$       logical,intent(in):: withConfinement
!!$       logical,intent(in):: energyReductionFlag
!!$       real(dp), dimension(*), optional :: pkernel
!!$       type(orbitals_data), intent(in), optional :: orbsocc
!!$       real(wp), dimension(:), pointer, optional :: psirocc
!!$       type(linearParameters),intent(in),optional:: lin
!!$       integer,dimension(orbs%norbp),intent(in),optional:: confinementCenter
!!$     end subroutine HamiltonianApplication3

     subroutine full_local_potential2(iproc,nproc,ndimpot,ndimgrid,ndimrhopot,nspin,orbs,lzd,ngatherarr,potential,Lpot,flag,comgp)
       use module_base
       use module_types
       use module_xc
       implicit none
       integer, intent(in) :: iproc,nproc,ndimpot,ndimgrid,flag,nspin,ndimrhopot
       type(orbitals_data),intent(inout):: orbs
       type(local_zone_descriptors),intent(inout):: lzd
       integer, dimension(0:nproc-1,2), intent(in) :: ngatherarr
       real(wp), dimension(max(ndimpot,1)*orbs%nspin), intent(in), target ::potential
       real(wp), dimension(:), pointer, intent(out) :: Lpot
       type(p2pCommsGatherPot),intent(inout), optional:: comgp
     end subroutine full_local_potential2

     subroutine prepare_lnlpspd(iproc, at, input, orbs, rxyz, radii_cf, locregShape, lzd)
       use module_base
       use module_types
       implicit none
       integer,intent(in):: iproc
       type(atoms_data),intent(in):: at
       type(input_variables),intent(in):: input
       type(orbitals_data),intent(in):: orbs
       real(8),dimension(3,at%nat),intent(in):: rxyz
       real(8),dimension(at%ntypes,3),intent(in):: radii_cf
       character(len=1),intent(in):: locregShape
       type(local_zone_descriptors),intent(inout):: lzd
     end subroutine prepare_lnlpspd

     subroutine free_lnlpspd(orbs, lzd)
       use module_base
       use module_types
       implicit none
       type(orbitals_data),intent(in):: orbs
       type(local_zone_descriptors),intent(inout):: lzd
     end subroutine free_lnlpspd


     subroutine transformToGlobal(iproc, nproc, lin, orbs, comms, input, coeff, lphi, psi, psit)
       use module_base
       use module_types
       implicit none
       integer,intent(in):: iproc, nproc
       type(linearParameters),intent(in):: lin
       type(orbitals_data),intent(in):: orbs
       type(communications_arrays):: comms
       type(input_variables),intent(in):: input
       real(8),dimension(lin%lb%orbs%norb,orbs%norb),intent(in):: coeff
       real(8),dimension(max(lin%orbs%npsidim_orbs,lin%orbs%npsidim_comp)),intent(inout):: lphi
       real(8),dimension(max(orbs%npsidim_orbs,orbs%npsidim_comp)),intent(out):: psi, psit
     end subroutine transformToGlobal


     subroutine my_iallgatherv(iproc, nproc, sendbuf, sendcount, recvbuf, recvcounts, displs, comm, tagx, requests)
       use module_base
       implicit none

       ! Calling arguments
       integer,intent(in):: iproc, nproc, sendcount, comm
       integer,dimension(0:nproc-1),intent(in):: recvcounts, displs
       real(8),dimension(sendcount),intent(in):: sendbuf
       integer,dimension(2,0:nproc*nproc-1),intent(in):: requests
       integer,intent(in):: tagx
       real(8),dimension(sum(recvcounts)),intent(out):: recvbuf
     end subroutine my_iallgatherv


     subroutine gatherOrbitalsOverlapWithComput2(iproc, nproc, orbs, input, lzd, op, comon, nsendbuf, sendbuf,&
          nrecvbuf, recvbuf, lphiovrlp, expanded, ovrlp)
       use module_base
       use module_types
       implicit none
       integer,intent(in):: iproc, nproc, nsendbuf, nrecvbuf                                                                 
       type(orbitals_data),intent(in):: orbs
       type(input_variables),intent(in):: input
       type(local_zone_descriptors),intent(in):: lzd                                                                         
       type(overlapParameters),intent(in):: op                                                                               
       type(p2pCommsOrthonormality),intent(inout):: comon
       real(8),dimension(nsendbuf),intent(in):: sendbuf                                                                      
       real(8),dimension(nrecvbuf),intent(in):: recvbuf                                                                      
       real(8),dimension(op%ndim_lphiovrlp),intent(out):: lphiovrlp
       logical,dimension(orbs%norb,orbs%norbp),intent(out):: expanded
       real(8),dimension(orbs%norb,orbs%norb),intent(out):: ovrlp
     end subroutine gatherOrbitalsOverlapWithComput2


     subroutine getStartingIndices(iorb, jorb, op, orbs, ist, jst)
       use module_base
       use module_types
       implicit none
       integer,intent(in):: iorb, jorb
       type(overlapParameters),intent(in):: op
       type(orbitals_data),intent(in):: orbs
       integer,intent(out):: ist, jst
     end subroutine getStartingIndices


      subroutine getStartingIndicesGlobal(iiorbx, jjorbx, op, orbs, ist, jst, ncount)
        use module_base
        use module_types
        implicit none
        integer,intent(in):: iiorbx, jjorbx
        type(overlapParameters),intent(in):: op
        type(orbitals_data),intent(in):: orbs
        integer,intent(out):: ist, jst, ncount
      end subroutine getStartingIndicesGlobal

      subroutine collectAndCalculateOverlap(iproc, nproc, comon, mad, op, orbs, input, &
                 lzd, nsendbuf, sendbuf, nrecvbuf, recvbuf, ovrlp, lphiovrlp, timecommunp2p,&
                 timecommuncoll, timeoverlap, timeexpand, timecompress)
        use module_base
        use module_types
        implicit none
        integer,intent(in):: iproc, nproc, nsendbuf, nrecvbuf
        type(p2pCommsOrthonormality),intent(inout):: comon
        type(matrixDescriptors),intent(in):: mad
        type(overlapParameters),intent(in):: op
        type(orbitals_data),intent(in):: orbs
        type(input_variables),intent(in):: input
        type(local_zone_descriptors),intent(in):: lzd
        real(8),dimension(nsendbuf),intent(in):: sendbuf
        real(8),dimension(nrecvbuf),intent(inout):: recvbuf
        real(8),dimension(orbs%norb,orbs%norb),intent(out):: ovrlp
        real(8),dimension(op%ndim_lphiovrlp),intent(out):: lphiovrlp
        real(8),intent(inout):: timecommunp2p, timecommuncoll, timeoverlap, timeexpand, timecompress
      end subroutine collectAndCalculateOverlap


      subroutine postCommsOverlapNew(iproc, nproc, orbs, op, lzd, phi, comon, timecommun, timeextract)
        use module_base
        use module_types
        implicit none
        integer,intent(in):: iproc, nproc
        type(orbitals_data),intent(in):: orbs
        type(overlapParameters),intent(in):: op
        type(local_zone_descriptors),intent(in):: lzd
        real(8),dimension(orbs%npsidim_orbs),intent(in):: phi
        type(p2pCommsOrthonormality),intent(inout):: comon
        real(8),intent(out):: timecommun, timeextract
      end subroutine postCommsOverlapNew

      subroutine expandOneOrbital2(iproc, nproc, orbsource, orbdest, orbs, input, onWhichAtom, lzd, op, &
           nrecvbuf, recvbuf, lphiovrlp)
        use module_base
        use module_types
        implicit none
        integer,intent(in):: iproc, nproc, orbsource, orbdest, nrecvbuf
        type(orbitals_data),intent(in):: orbs
        type(input_variables),intent(in):: input
        integer,dimension(orbs%norb),intent(in):: onWhichAtom
        type(local_zone_descriptors),intent(in):: lzd
        type(overlapParameters),intent(in):: op
        real(8),dimension(nrecvbuf),intent(in):: recvbuf
        real(8),dimension(op%ndim_lphiovrlp),intent(out):: lphiovrlp
      end subroutine expandOneOrbital2


      subroutine calculateForcesLinear(iproc, nproc, n3d, n3p, n3pi, i3s, i3xcsh, Glr, orbs, atoms, in, comms, lin, nlpspd, proj, &
                 ngatherarr, nscatterarr, GPU, irrzon, phnons, pkernel, rxyz, fion, fdisp, rho, psi, fxyz, fnoise)
        use module_base
        use module_types
        implicit none
        
        ! Calling arguments
        integer,intent(in):: iproc, nproc, n3d, n3p, n3pi, i3s, i3xcsh
        type(locreg_descriptors),intent(in):: Glr
        type(orbitals_data),intent(in):: orbs
        type(atoms_data),intent(in):: atoms
        type(input_variables),intent(in):: in
        type(communications_arrays),intent(in):: comms
        type(linearParameters),intent(inout):: lin
        type(nonlocal_psp_descriptors),intent(in) :: nlpspd
        real(wp),dimension(nlpspd%nprojel),intent(inout) :: proj
        integer,dimension(0:nproc-1,2),intent(in) :: ngatherarr   !!! NOT NEEDED
        integer,dimension(0:nproc-1,4),intent(inout) :: nscatterarr !n3d,n3p,i3s+i3xcsh-1,i3xcsh
        type(GPU_pointers),intent(inout):: GPU
        integer,dimension(lin%as%size_irrzon(1),lin%as%size_irrzon(2),lin%as%size_irrzon(3)),intent(in) :: irrzon
        real(dp),dimension(lin%as%size_phnons(1),lin%as%size_phnons(2),lin%as%size_phnons(3)),intent(in) :: phnons
        real(dp),dimension(lin%as%size_pkernel),intent(in):: pkernel
        real(8),dimension(3,atoms%nat),intent(in):: rxyz, fion, fdisp
        real(8),dimension(3,atoms%nat),intent(out):: fxyz
        real(8),intent(out):: fnoise
        real(8),dimension(Glr%d%n1i*Glr%d%n2i*nscatterarr(iproc,1)),intent(in):: rho
        real(8),dimension(orbs%npsidim_orbs),intent(inout):: psi
      end subroutine calculateForcesLinear

      subroutine collectAndCalculateOverlap2(iproc, nproc, comon, mad, op, orbs, input, lzd, &
                 nsendbuf, sendbuf, nrecvbuf, recvbuf, ovrlp, timecommunp2p, timecommuncoll, timeoverlap, timecompress)
        use module_base
        use module_types
        implicit none
        integer,intent(in):: iproc, nproc, nsendbuf, nrecvbuf
        type(p2pCommsOrthonormality),intent(inout):: comon
        type(matrixDescriptors),intent(in):: mad
        type(overlapParameters),intent(in):: op
        type(orbitals_data),intent(in):: orbs
        type(input_variables),intent(in):: input
        type(local_zone_descriptors),intent(in):: lzd
        real(8),dimension(nsendbuf),intent(in):: sendbuf
        real(8),dimension(nrecvbuf),intent(inout):: recvbuf
        real(8),dimension(orbs%norb,orbs%norb),intent(out):: ovrlp
        real(8),intent(inout):: timecommunp2p, timecommuncoll, timeoverlap, timecompress
      end subroutine collectAndCalculateOverlap2


!!$       subroutine orthonormalizeLocalized2(iproc, nproc, methTransformOverlap, nItOrtho, blocksize_dsyev, &
!!$                  blocksize_pdgemm, orbs, op, comon, lzd, gorbs, comms, onWhichAtomAll, convCritOrtho, input, mad, lphi, ovrlp)
!!$         use module_base
!!$         use module_types
!!$         implicit none
!!$         integer,intent(in):: iproc, nproc, methTransformOverlap, nItOrtho, blocksize_dsyev, blocksize_pdgemm
!!$         !type(linearParameters),intent(inout):: lin
!!$         type(orbitals_data),intent(in):: orbs, gorbs
!!$         type(overlapParameters),intent(inout):: op
!!$         type(p2pCommsOrthonormality),intent(inout):: comon
!!$         type(local_zone_descriptors),intent(in):: lzd
!!$         type(communications_arrays),intent(in):: comms
!!$         integer,dimension(orbs%norb),intent(in):: onWhichAtomAll
!!$         real(8),intent(in):: convCritOrtho
!!$         type(input_variables),intent(in):: input
!!$         !real(8),dimension(lin%lorbs%npsidim),intent(inout):: lphi
!!$         type(matrixDescriptors),intent(in):: mad
!!$         real(8),dimension(max(orbs%npsidim_orbs,orbs%npsidim_comp)),intent(inout):: lphi
!!$         real(8),dimension(orbs%norb,orbs%norb),intent(out):: ovrlp
!!$       end subroutine orthonormalizeLocalized2

       subroutine applyOrthoconstraintNonorthogonalCubic(iproc, nproc, methTransformOverlap, blocksize_pdgemm, &
                  orbs, gorbs, comms, lzd, input, &
                  op, ovrlp, mad, lphi, lhphi, trH)
         use module_base
         use module_types
         implicit none
         integer,intent(in):: iproc, nproc, methTransformOverlap, blocksize_pdgemm
         type(orbitals_data),intent(in):: orbs, gorbs
         type(communications_arrays),intent(in):: comms
         type(local_zone_descriptors),intent(in):: lzd
         type(input_variables),intent(in):: input
         type(overlapParameters),intent(in):: op
         real(8),dimension(orbs%norb,orbs%norb),intent(in):: ovrlp
         type(matrixDescriptors),intent(in):: mad
         real(8),dimension(max(orbs%npsidim_comp,orbs%npsidim_orbs)),intent(inout):: lphi, lhphi
         real(8),intent(out):: trH
       end subroutine applyOrthoconstraintNonorthogonalCubic

       subroutine collectnew(iproc, nproc, comon, mad, op, orbs, input, lzd, &
                  nsendbuf, sendbuf, nrecvbuf, recvbuf, ovrlp, timecommunp2p, &
                  timecommuncoll, timecompress)
         use module_base
         use module_types
         implicit none
         integer,intent(in):: iproc, nproc, nsendbuf, nrecvbuf
         type(p2pCommsOrthonormality),intent(inout):: comon
         type(matrixDescriptors),intent(in):: mad
         type(overlapParameters),intent(in):: op
         type(orbitals_data),intent(in):: orbs
         type(input_variables),intent(in):: input
         type(local_zone_descriptors),intent(in):: lzd
         real(8),dimension(nsendbuf),intent(in):: sendbuf
         real(8),dimension(nrecvbuf),intent(inout):: recvbuf
         real(8),dimension(orbs%norb,orbs%norb),intent(out):: ovrlp
         real(8),intent(inout):: timecommunp2p, timecommuncoll, timecompress
       end subroutine collectnew


       subroutine my_iallgatherv2(iproc, nproc, sendbuf, sendcount, recvbuf, recvcounts, displs, comm, tagx, requests)
         use module_base
         implicit none
         integer,intent(in):: iproc, nproc, sendcount, comm
         integer,dimension(0:nproc-1),intent(in):: recvcounts, displs
         real(8),dimension(sendcount),intent(in):: sendbuf
         integer,dimension(2,0:nproc-1),intent(in):: requests
         integer,intent(in):: tagx
         real(8),dimension(sum(recvcounts)),intent(out):: recvbuf
       end subroutine my_iallgatherv2


       subroutine my_iallgather_collect2(iproc, nproc, sendcount, recvcounts, requests)
         use module_base
         implicit none
         integer,intent(in):: iproc, nproc, sendcount
         integer,dimension(0:nproc-1),intent(in):: recvcounts
         integer,dimension(2,0:nproc-1),intent(inout):: requests
       end subroutine my_iallgather_collect2


       subroutine initMatrixCompressionForInguess(iproc, nproc, nlr, orbs, noverlaps, overlaps, mad)
         use module_base
         use module_types
         implicit none
         integer,intent(in):: iproc, nproc, nlr
         type(orbitals_data),intent(in):: orbs
         integer,dimension(nlr),intent(in):: noverlaps
         integer,dimension(maxval(noverlaps(:)),nlr),intent(in):: overlaps
         type(matrixDescriptors),intent(out):: mad
       end subroutine initMatrixCompressionForInguess


       subroutine postCommsVectorOrthonormalizationNew(iproc, nproc, newComm, comom)
         use module_base
         use module_types
         implicit none
         integer,intent(in):: iproc, nproc, newComm
         type(p2pCommsOrthonormalityMatrix),intent(inout):: comom
       end subroutine postCommsVectorOrthonormalizationNew


       subroutine gatherVectorsNew(iproc, nproc, comom)
         use module_base
         use module_types
         implicit none
         integer,intent(in):: iproc, nproc
         type(p2pCommsOrthonormalityMatrix),intent(inout):: comom
       end subroutine gatherVectorsNew


       subroutine compressMatrixPerProcess(iproc, nproc, orbs, mad, mat, size_lmat, lmat)
         use module_base
         use module_types
         implicit none
         integer,intent(in):: iproc, nproc, size_lmat
         type(orbitals_data),intent(in):: orbs
         type(matrixDescriptors),intent(in):: mad
         real(8),dimension(orbs%norb**2),intent(in):: mat
         real(8),dimension(size_lmat),intent(out):: lmat
       end subroutine compressMatrixPerProcess


       subroutine getCommunArraysMatrixCompression(iproc, nproc, orbs, mad, sendcounts, displs)
         use module_base
         use module_types
         implicit none
         integer,intent(in):: iproc, nproc
         type(orbitals_data),intent(in):: orbs
         type(matrixDescriptors),intent(in):: mad
         integer,dimension(0:nproc-1),intent(out):: sendcounts, displs
       end subroutine getCommunArraysMatrixCompression


       subroutine getHamiltonianMatrix6(iproc, nproc, nprocTemp, lzdig, orbsig, orbs, onWhichMPITemp, &
                  input, onWhichAtom, ndim_lhchi, nlocregPerMPI, lchi, lhchi, skip, mad, memoryForCommunOverlapIG, locregShape, &
                  tagout, ham)
         use module_base
         use module_types
         implicit none
         integer,intent(in):: iproc, nproc, nprocTemp, ndim_lhchi, nlocregPerMPI
         type(local_zone_descriptors),intent(in):: lzdig
         type(orbitals_data),intent(in):: orbsig, orbs
         integer,dimension(orbs%norb),intent(in):: onWhichMPITemp
         type(input_variables),intent(in):: input
         integer,dimension(orbsig%norb),intent(in):: onWhichAtom
         real(8),dimension(max(orbsig%npsidim_orbs,orbsig%npsidim_comp)),intent(in):: lchi
         real(8),dimension(max(orbsig%npsidim_orbs,orbsig%npsidim_comp),ndim_lhchi),intent(in):: lhchi
         logical,dimension(lzdig%nlr),intent(in):: skip
         type(matrixDescriptors),intent(in):: mad
         integer,intent(in):: memoryForCommunOverlapIG
         character(len=1),intent(in):: locregShape
         integer,intent(inout):: tagout
         real(8),dimension(orbsig%norb,orbsig%norb,nlocregPerMPI),intent(out):: ham
       end subroutine getHamiltonianMatrix6
       
       subroutine dgemm_compressed_parallel(iproc, nproc, norb, nsegline, nseglinemax, keygline, &
                  nsegmatmul, keygmatmul, norb_par, isorb_par, norbp, a, b, c)
         use module_base
         use module_types
         implicit none
         integer,intent(in):: iproc, nproc, norb, norbp, nseglinemax, nsegmatmul
         integer,dimension(2,nsegmatmul),intent(in):: keygmatmul
         integer,dimension(norb):: nsegline
         !integer,dimension(2,maxval(nsegline),norb):: keygline
         integer,dimension(2,nseglinemax,norb):: keygline
         integer,dimension(0:nproc-1),intent(in):: norb_par, isorb_par
         real(8),dimension(norb,norb),intent(in):: a, b
         real(8),dimension(norb,norb),intent(out):: c
       end subroutine dgemm_compressed_parallel


       subroutine getCoefficients_new(iproc, nproc, lin, orbs, hamold, lphi, ovrlp, coeff)
         use module_base
         use module_types
         implicit none
         integer,intent(in):: iproc, nproc
         type(linearParameters),intent(inout):: lin
         type(orbitals_data),intent(in):: orbs
         real(8),dimension(lin%orbs%norb,lin%orbs%norb),intent(in):: hamold
         real(8),dimension(lin%orbs%npsidim_orbs),intent(in):: lphi
         real(8),dimension(lin%orbs%norb,lin%orbs%norb),intent(inout):: ovrlp
         real(8),dimension(lin%orbs%norb,orbs%norb),intent(inout):: coeff
       end subroutine getCoefficients_new


       subroutine apply_confinement(iproc, n1, n2, n3, nl1, nl2, nl3, nbuf, nspinor, psir, &
            rxyzConfinement, hxh, hyh, hzh, potentialPrefac, confPotOrder, offsetx, offsety, offsetz, &
            ibyyzz_r) !optional
         use module_base
         implicit none
         integer, intent(in) :: iproc, n1,n2,n3,nl1,nl2,nl3,nbuf,nspinor, confPotOrder, offsetx, offsety, offsetz
         real(wp), dimension(-14*nl1:2*n1+1+15*nl1,-14*nl2:2*n2+1+15*nl2,-14*nl3:2*n3+1+15*nl3,nspinor), intent(inout) :: psir
         integer,dimension(2,-14:2*n2+16,-14:2*n3+16),intent(in),optional :: ibyyzz_r
         real(8),dimension(3),intent(in):: rxyzConfinement
         real(8),intent(in):: hxh,hyh,hzh,potentialPrefac
       end subroutine apply_confinement


       subroutine minimize_in_subspace(iproc,nproc,lin,at,input,lpot,GPU,ngatherarr,proj,rxyz,pkernelseq,nlpspd,lphi)
         use module_base
         use module_types
         implicit none
         integer,intent(in):: iproc,nproc
         type(linearParameters),intent(inout):: lin
         type(atoms_data),intent(in):: at
         type(input_variables),intent(in):: input
         real(8),dimension(lin%lzd%ndimpotisf),intent(in):: lpot
         type(GPU_pointers),intent(inout):: GPU
         integer,dimension(0:nproc-1,2),intent(in) :: ngatherarr
         type(nonlocal_psp_descriptors),intent(in):: nlpspd
         real(wp),dimension(nlpspd%nprojel),intent(inout):: proj
         real(8),dimension(3,at%nat),intent(in):: rxyz
         real(dp),dimension(:),pointer :: pkernelseq
         real(8),dimension(max(lin%orbs%npsidim_orbs,lin%orbs%npsidim_comp)),intent(inout):: lphi
       end subroutine minimize_in_subspace

       subroutine applyOrthoconstraintlocal(iproc, nproc, lzd, orbs, op, lagmat, lphiovrlp, lhphi)
         use module_base
         use module_types
         implicit none
         integer,intent(in):: iproc, nproc
         type(local_zone_descriptors),intent(in):: lzd
         type(orbitals_data),intent(in):: orbs
         type(overlapParameters),intent(in):: op
         real(8),dimension(orbs%norb,orbs%norb),intent(inout):: lagmat
         real(8),dimension(op%ndim_lphiovrlp),intent(in):: lphiovrlp
         real(8),dimension(orbs%npsidim_comp),intent(out):: lhphi
       end subroutine applyOrthoconstraintlocal


       subroutine unitary_optimization(iproc, nproc, lin, lzd, orbs, at, input, op, comon, rxyz, nit, kernel, lphi)
         use module_base
         use module_types
         implicit none
         integer,intent(in):: iproc, nproc, nit
         type(linearParameters),intent(inout):: lin
         type(local_zone_descriptors),intent(in):: lzd
         type(orbitals_data),intent(in):: orbs
         type(atoms_data),intent(in):: at
         type(input_variables),intent(in):: input
         type(overlapParameters),intent(inout):: op
         type(p2pCommsOrthonormality),intent(inout):: comon
         real(8),dimension(3,at%nat),intent(in):: rxyz
         real(8),dimension(orbs%norb,orbs%norb),intent(in):: kernel
         real(8),dimension(orbs%npsidim_comp),intent(inout):: lphi
       end subroutine unitary_optimization


      subroutine build_new_linear_combinations(lzd, orbs, op, nrecvbuf, recvbuf, omat, reset, lphi)
        use module_base
        use module_types
        implicit none
        type(local_zone_descriptors),intent(in):: lzd
        type(orbitals_data),intent(in):: orbs
        type(overlapParameters),intent(in):: op
        integer,intent(in):: nrecvbuf
        real(8),dimension(nrecvbuf),intent(in):: recvbuf
        real(8),dimension(orbs%norb,orbs%norb),intent(in):: omat
        logical,intent(in):: reset
        real(8),dimension(orbs%npsidim_comp),intent(out):: lphi
      end subroutine build_new_linear_combinations


      subroutine indicesForExpansion(iproc, nproc, orbs, input, onWhichAtom, lzd, op, comon)
        use module_base
        use module_types
        implicit none
        integer,intent(in):: iproc, nproc
        type(orbitals_data),intent(in):: orbs
        type(input_variables),intent(in):: input
        integer,dimension(orbs%norb),intent(in):: onWhichAtom
        type(local_zone_descriptors),intent(in):: lzd
        type(overlapParameters),intent(inout):: op
        type(p2pCommsOrthonormality),intent(in):: comon
      end subroutine indicesForExpansion


      !!!!subroutine determineExpansionSegments(ldim, indexExpand, nseg, segborders)
      !!!!  use module_base
      !!!!  use module_types
      !!!!  implicit none
      !!!!  integer,intent(in):: ldim
      !!!!  integer,dimension(ldim),intent(in):: indexExpand
      !!!!  integer,intent(out):: nseg
      !!!!  integer,dimension(:,:),pointer:: segborders
      !!!!end subroutine determineExpansionSegments


      subroutine nullify_expansionSegments(expseg)
        use module_base
        use module_types
        implicit none
        type(expansionSegments),intent(out):: expseg
      end subroutine nullify_expansionSegments


      subroutine indicesForExtraction(iproc, nproc, orbs, sizePhi, onWhichAtom, lzd, op, comon)
        use module_base
        use module_types
        implicit none
        integer,intent(in):: iproc, nproc, sizePhi
        type(orbitals_data),intent(in):: orbs
        integer,dimension(orbs%norb),intent(in):: onWhichAtom
        type(local_zone_descriptors),intent(in):: lzd
        type(overlapParameters),intent(inout):: op
        type(p2pCommsOrthonormality),intent(out):: comon
      end subroutine indicesForExtraction


      subroutine allocate_workarrays_quartic_convolutions(lr, subname, work)
        use module_base
        use module_types
        implicit none
        type(locreg_descriptors),intent(in):: lr
        character(len=*),intent(in):: subname
        type(workarrays_quartic_convolutions),intent(out):: work
      end subroutine allocate_workarrays_quartic_convolutions


      subroutine deallocate_workarrays_quartic_convolutions(lr, subname, work)
        use module_base
        use module_types
        implicit none
        type(locreg_descriptors),intent(in):: lr
        character(len=*),intent(in):: subname
        type(workarrays_quartic_convolutions),intent(out):: work
      end subroutine deallocate_workarrays_quartic_convolutions


      subroutine ConvolQuartic4(n1, n2, n3, &
           nfl1, nfu1, nfl2, nfu2, nfl3, nfu3,  &
           hgrid, offsetx, offsety, offsetz, &
           ibyz_c, ibxz_c, ibxy_c, ibyz_f, ibxz_f, ibxy_f, &
           rxyzConf, potentialPrefac,  withKinetic, cprecr, &
           xx_c, xx_f1, xx_f, &
           xy_c, xy_f2, xy_f, &
           xz_c, xz_f4, xz_f, &
           y_c, y_f)
        use module_base
        use module_types
        implicit none
        integer, intent(in) :: n1,n2,n3,nfl1,nfu1,nfl2,nfu2,nfl3,nfu3, offsetx, offsety, offsetz
        real(gp), intent(in) :: hgrid, potentialPrefac, cprecr
        logical,intent(in):: withKinetic
        real(8),dimension(3):: rxyzConf
        integer, dimension(2,0:n2,0:n3), intent(in) :: ibyz_c,ibyz_f
        integer, dimension(2,0:n1,0:n3), intent(in) :: ibxz_c,ibxz_f
        integer, dimension(2,0:n1,0:n2), intent(in) :: ibxy_c,ibxy_f
        real(wp),dimension(0:n1,0:n2,0:n3),intent(in):: xx_c
        real(wp),dimension(nfl1:nfu1,nfl2:nfu2,nfl3:nfu3),intent(in):: xx_f1
        real(wp),dimension(7,nfl1:nfu1,nfl2:nfu2,nfl3:nfu3),intent(in):: xx_f
        real(wp),dimension(0:n2,0:n1,0:n3),intent(in):: xy_c
        real(wp),dimension(nfl2:nfu2,nfl1:nfu1,nfl3:nfu3),intent(in):: xy_f2
        real(wp),dimension(7,nfl2:nfu2,nfl1:nfu1,nfl3:nfu3),intent(in):: xy_f
        real(wp),dimension(0:n3,0:n1,0:n2),intent(in):: xz_c
        real(wp),dimension(nfl3:nfu3,nfl1:nfu1,nfl2:nfu2),intent(in):: xz_f4
        real(wp),dimension(7,nfl3:nfu3,nfl1:nfu1,nfl2:nfu2),intent(in):: xz_f
        real(wp), dimension(0:n1,0:n2,0:n3), intent(out) :: y_c
        real(wp), dimension(7,nfl1:nfu1,nfl2:nfu2,nfl3:nfu3), intent(out) :: y_f
      end subroutine ConvolQuartic4


      subroutine deallocate_collectiveComms(collComms, subname)
        use module_base
        use module_types
        implicit none
        type(collectiveComms),intent(inout):: collComms
        character(len=*),intent(in):: subname
      end subroutine deallocate_collectiveComms


      subroutine flatten(iproc, n1, n2, n3, nl1, nl2, nl3, nbuf, nspinor, psir, &
           rxyzConfinement, hxh, hyh, hzh, potentialPrefac, confPotOrder, offsetx, offsety, offsetz, cut, alpha, &
           ibyyzz_r) !optional
        use module_base
        implicit none
        integer, intent(in) :: iproc, n1,n2,n3,nl1,nl2,nl3,nbuf,nspinor, confPotOrder, offsetx, offsety, offsetz
        real(wp), dimension(-14*nl1:2*n1+1+15*nl1,-14*nl2:2*n2+1+15*nl2,-14*nl3:2*n3+1+15*nl3,nspinor), intent(inout) :: psir
        integer, dimension(2,-14:2*n2+16,-14:2*n3+16), intent(in), optional :: ibyyzz_r
        real(8),dimension(3),intent(in):: rxyzConfinement
        real(8),intent(in):: hxh, hyh, hzh, potentialPrefac, cut, alpha
      end subroutine flatten


      subroutine sumrholinear_auxiliary(iproc, nproc, orbs, Glr, input, lin, coeff, phi, at, nscatterarr)
        use module_base
        use module_types
        implicit none
        integer,intent(in):: iproc, nproc
        type(orbitals_data),intent(in):: orbs
        type(locreg_descriptors),intent(in):: Glr
        type(input_variables),intent(in):: input
        type(linearParameters),intent(inout):: lin
        real(8),dimension(lin%lb%orbs%norb,orbs%norb),intent(in):: coeff
        real(8),dimension(lin%lb%orbs%npsidim_comp),intent(in):: phi
        type(atoms_data),intent(in):: at
        integer, dimension(0:nproc-1,4),intent(in):: nscatterarr !n3d,n3p,i3s+i3xcsh-1,i3xcsh
      end subroutine sumrholinear_auxiliary


      subroutine sumrholinear_withauxiliary(iproc, nproc, orbs, Glr, input, lin, coeff, nrho, rho, at, nscatterarr)
        use module_base
        use module_types
        implicit none
        integer,intent(in):: iproc, nproc, nrho
        type(orbitals_data),intent(in):: orbs
        type(locreg_descriptors),intent(in):: Glr
        type(input_variables),intent(in):: input
        type(linearParameters),intent(inout):: lin
        real(8),dimension(lin%lb%orbs%norb,orbs%norb),intent(in):: coeff
        real(8),dimension(nrho),intent(out),target:: rho
        type(atoms_data),intent(in):: at
        integer, dimension(0:nproc-1,4),intent(in):: nscatterarr !n3d,n3p,i3s+i3xcsh-1,i3xcsh
      end subroutine sumrholinear_withauxiliary



       subroutine apply_potential_lr(n1i,n2i,n3i,n1ip,n2ip,n3ip,ishift,n2,n3,nspinor,npot,&
            psir,pot,epot,&
            confdata,ibyyzz_r) !optional
         use module_base
         use module_types
         implicit none
         integer, intent(in) :: n1i,n2i,n3i,n1ip,n2ip,n3ip,n2,n3,nspinor,npot
         integer, dimension(3), intent(in) :: ishift !<offset of potential box in wfn box coords.
         real(wp), dimension(n1i,n2i,n3i,nspinor), intent(inout) :: psir !< real-space wfn in lr
         real(wp), dimension(n1ip,n2ip,n3ip,npot), intent(in) :: pot !< real-space pot in lrb
         type(confpot_data), intent(in), optional :: confdata !< data for the confining potential
         integer, dimension(2,-14:2*n2+16,-14:2*n3+16), intent(in), optional :: ibyyzz_r !< bounds in lr
         real(gp), intent(out) :: epot
       end subroutine apply_potential_lr

       subroutine psir_to_vpsi(npot,nspinor,lr,pot,vpsir,epot,confdata)
         use module_base
         use module_types
         implicit none
         integer, intent(in) :: npot,nspinor
         type(locreg_descriptors), intent(in) :: lr !< localization region of the wavefunction
         real(wp), dimension(lr%d%n1i*lr%d%n2i*lr%d%n3i,npot), intent(in) :: pot
         real(wp), dimension(lr%d%n1i*lr%d%n2i*lr%d%n3i,nspinor), intent(inout) :: vpsir
         real(gp), intent(out) :: epot
         type(confpot_data), intent(in), optional :: confdata !< data for the confining potential
       end subroutine psir_to_vpsi


       subroutine erf_stress(at,rxyz,hxh,hyh,hzh,n1i,n2i,n3i,n3p,iproc,nproc,ngatherarr,rho,tens)
         use module_base
         use module_types
         implicit none
         !passed var
         type(atoms_data), intent(in) :: at
         real(gp), dimension(3,at%nat), target, intent(in) :: rxyz
         real(gp), intent(in) :: hxh,hyh,hzh
         integer,intent(in) :: n1i,n2i,n3i,n3p,iproc,nproc
         real(kind=8), dimension(n1i*n2i*max(n3p,1)), intent(in), target :: rho
         integer, dimension(0:nproc-1,2), intent(in) :: ngatherarr 
         real(dp),dimension(6), intent(out) :: tens
       end subroutine erf_stress


       subroutine AtomicOrbitals_forLinear(iproc,at,rxyz,mapping,norbe,orbse,norbsc,&
            &   nspin,eks,scorb,G,gaucoeff,iorbtolr)
         use module_base
         use module_types
         implicit none
         integer, intent(in) :: norbe,iproc
         integer, intent(in) :: norbsc,nspin
         type(atoms_data), intent(in) :: at
         logical, dimension(4,2,at%natsc), intent(in) :: scorb
         real(gp), dimension(3,at%nat), intent(in), target :: rxyz
         type(orbitals_data), intent(inout) :: orbse
         integer,dimension(orbse%norb),intent(in):: mapping
         type(gaussian_basis), intent(out) :: G
         real(gp), intent(out) :: eks
         integer, dimension(orbse%norbp), intent(out) :: iorbtolr !assign the localisation region
         !real(wp), dimension(norbe,orbse%nspinor,orbse%norbp), intent(out) :: gaucoeff !norbe=G%ncoeff
         real(wp), intent(out) :: gaucoeff !norbe=G%ncoeff
       end subroutine AtomicOrbitals_forLinear


   end interface

END MODULE module_interfaces<|MERGE_RESOLUTION|>--- conflicted
+++ resolved
@@ -488,11 +488,7 @@
       END SUBROUTINE density_and_hpot
 
       subroutine sumrho(iproc,nproc,orbs,Lzd,hxh,hyh,hzh,nscatterarr,&
-<<<<<<< HEAD
-           GPU,symObj,irrzon,phnons,rhodsc,psi,rho_p,mapping)
-=======
-           GPU,symObj,rhodsc,psi,rho_p)
->>>>>>> 3a03f39d
+           GPU,symObj,rhodsc,psi,rho_p,mapping)
         use module_base
         use module_types
         implicit none
@@ -507,12 +503,7 @@
         real(wp), dimension(orbs%npsidim_orbs), intent(in) :: psi
         real(dp), dimension(:,:), pointer :: rho_p
         type(GPU_pointers), intent(inout) :: GPU
-<<<<<<< HEAD
-        integer, dimension(*), intent(in) :: irrzon
-        real(dp), dimension(*), intent(in) :: phnons
         integer,dimension(orbs%norb),intent(in),optional:: mapping
-=======
->>>>>>> 3a03f39d
       END SUBROUTINE sumrho
 
       !starting point for the communication routine of the density
