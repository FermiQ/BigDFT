!> @file
!! Define the module module_interfaces containing all interfaces
!!
!! @author
!!    Copyright (C) 2007-2011 BigDFT group (LG,DC)
!!    This file is distributed under the terms of the
!!    GNU General Public License, see ~/COPYING file
!!    or http://www.gnu.org/copyleft/gpl.txt .
!!    For the list of contributors, see ~/AUTHORS


!>  Modules which contains all interfaces
module module_interfaces

   implicit none

   interface
      subroutine kswfn_optimization_loop(iproc, nproc, o, &
           & alphamix, idsx, inputpsi, KSwfn, denspot, nlpsp, energs, atoms, GPU, xcstr, &
           & in)
        use module_base
        use module_types
        implicit none
        real(dp), dimension(6), intent(out) :: xcstr
        integer, intent(in) :: iproc, nproc, idsx, inputpsi
        real(gp), intent(in) :: alphamix
        type(DFT_optimization_loop), intent(inout) :: o
        type(DFT_wavefunction), intent(inout) :: KSwfn
        type(DFT_local_fields), intent(inout) :: denspot
        type(energy_terms), intent(inout) :: energs
        type(atoms_data), intent(in) :: atoms
        type(GPU_pointers), intent(inout) :: GPU
        type(DFT_PSP_projectors), intent(inout) :: nlpsp
        type(input_variables), intent(in) :: in !<todo: Remove me
      END SUBROUTINE kswfn_optimization_loop

     subroutine timing(iproc,category,action)
       implicit none
       integer, intent(in) :: iproc
       character(len=*), intent(in) :: category
       character(len=2), intent(in) :: action
     end subroutine timing

      subroutine copy_old_wavefunctions(nproc,orbs,psi,&
            &   wfd_old,psi_old)
        use module_defs, only: wp
        use module_types
         implicit none
         integer, intent(in) :: nproc
         type(orbitals_data), intent(in) :: orbs
         type(wavefunctions_descriptors), intent(in) :: wfd_old
         real(wp), dimension(:), pointer :: psi,psi_old
      END SUBROUTINE copy_old_wavefunctions

      subroutine system_properties(iproc,nproc,in,at,orbs)
        use module_defs, only: gp
         use module_types
         implicit none
         integer, intent(in) :: iproc,nproc
         type(input_variables), intent(in) :: in
         type(atoms_data), intent(in) :: at
         type(orbitals_data), intent(inout) :: orbs
         !real(gp), dimension(at%astruct%ntypes,3), intent(out) :: radii_cf
      END SUBROUTINE system_properties

      subroutine system_size(atoms,rxyz,crmult,frmult,hx,hy,hz,OCLconv,Glr,shift)
        use module_defs, only: gp
         use module_types
         implicit none
         type(atoms_data), intent(inout) :: atoms
         real(gp), intent(in) :: crmult,frmult
         real(gp), dimension(3,atoms%astruct%nat), intent(inout) :: rxyz
         !real(gp), dimension(atoms%astruct%ntypes,3), intent(in) :: radii_cf
         real(gp), intent(inout) :: hx,hy,hz
         logical, intent(in) :: OCLconv
         type(locreg_descriptors), intent(out) :: Glr
         real(gp), dimension(3), intent(out) :: shift
      END SUBROUTINE system_size

      subroutine standard_inputfile_names(inputs, radical)
         use module_types
         implicit none
         type(input_variables), intent(out) :: inputs
         character(len = *), intent(in) :: radical
      END SUBROUTINE standard_inputfile_names

      subroutine read_input_dict_from_files(radical, mpi_env,dict)
        use dictionaries, only: dictionary
        use wrapper_MPI, only: mpi_environment
        implicit none
        character(len = *), intent(in) :: radical
        type(mpi_environment), intent(in) :: mpi_env
        type(dictionary), pointer :: dict
      end subroutine read_input_dict_from_files

      subroutine inputs_from_dict(in, atoms, dict)
        use module_types
        use module_defs
        use dictionaries
        implicit none
        type(input_variables), intent(out) :: in
        type(atoms_data), intent(out) :: atoms
        type(dictionary), pointer :: dict
      end subroutine inputs_from_dict

      subroutine kpt_input_analyse(iproc, in, dict, sym, geocode, alat)
        use module_base, only: gp
        use module_atoms, only: symmetry_data
        use module_types
        use dictionaries
        implicit none
        integer, intent(in) :: iproc
        type(input_variables), intent(inout) :: in
        type(dictionary), pointer, intent(in) :: dict
        type(symmetry_data), intent(in) :: sym
        character(len = 1), intent(in) :: geocode !< @copydoc poisson_solver::doc::geocode
        real(gp), intent(in) :: alat(3)
      end subroutine kpt_input_analyse

      subroutine MemoryEstimator(nproc,idsx,lr,norb,nspinor,nkpt,nprojel,nspin,itrpmax,iscf,mem)
         !n(c) use module_base
         use module_types
         implicit none
         !Arguments
         integer, intent(in) :: nproc,idsx,norb,nspin,nprojel
         integer, intent(in) :: nkpt,nspinor,itrpmax,iscf
         type(locreg_descriptors), intent(in) :: lr
         type(memory_estimation), intent(out) :: mem
      END SUBROUTINE MemoryEstimator

      subroutine check_closed_shell(orbs,lcs)
         !n(c) use module_base
         use module_types
         implicit none
         type(orbitals_data), intent(in) :: orbs
         logical, intent(out) :: lcs
      END SUBROUTINE check_closed_shell

      subroutine orbitals_descriptors(iproc,nproc,norb,norbu,norbd,nspin,nspinor, &
                 nkpt,kpt,wkpt,orbs,linear_partition,basedist,basedistu,basedistd)
         use module_defs, only: gp
         use module_types
         implicit none
         integer, intent(in) :: linear_partition !< repartition mode for the linear scaling version
         integer, intent(in) :: iproc,nproc,norb,norbu,norbd,nkpt,nspin
         integer, intent(in) :: nspinor
         type(orbitals_data), intent(inout) :: orbs
         real(gp), dimension(nkpt), intent(in) :: wkpt
         real(gp), dimension(3,nkpt), intent(in) :: kpt
         integer, dimension(0:nproc-1), intent(in), optional :: basedist
         integer, dimension(0:nproc-1), intent(in), optional :: basedistu
         integer, dimension(0:nproc-1), intent(in), optional :: basedistd
      END SUBROUTINE orbitals_descriptors

     subroutine orbitals_descriptors_forLinear(iproc,nproc,norb,norbu,norbd,nspin,nspinor,nkpt,kpt,wkpt,orbs)
       use module_defs, only: gp
       use module_types
       implicit none
       integer, intent(in) :: iproc,nproc,norb,norbu,norbd,nkpt,nspin
       integer, intent(in) :: nspinor
       type(orbitals_data), intent(out) :: orbs
       real(gp), dimension(nkpt), intent(in) :: wkpt
       real(gp), dimension(3,nkpt), intent(in) :: kpt
     END SUBROUTINE orbitals_descriptors_forLinear

      subroutine createWavefunctionsDescriptors(iproc,hx,hy,hz,atoms,rxyz,&
            &   crmult,frmult,calculate_bounds,Glr,output_denspot)
        use module_defs, only: gp
        use module_types
         implicit none
         !Arguments
         type(atoms_data), intent(in) :: atoms
         integer, intent(in) :: iproc
         real(gp), intent(in) :: hx,hy,hz,crmult,frmult
         real(gp), dimension(3,atoms%astruct%nat), intent(in) :: rxyz
         !real(gp), dimension(atoms%astruct%ntypes,3), intent(in) :: radii_cf
         logical,intent(in) :: calculate_bounds
         type(locreg_descriptors), intent(inout) :: Glr
         logical, intent(in), optional :: output_denspot
      END SUBROUTINE createWavefunctionsDescriptors

      subroutine createProjectorsArrays(lr,rxyz,at,orbs,&
           cpmult,fpmult,hx,hy,hz,dry_run,nlpsp,&
           init_projectors_completely_)
        !n(c) use module_base
        use module_types
        implicit none
        type(atoms_data), intent(in) :: at
        type(orbitals_data), intent(in) :: orbs
        real(kind=8), intent(in) :: cpmult,fpmult,hx,hy,hz
        type(locreg_descriptors),intent(in) :: lr
        real(kind=8), dimension(3,at%astruct%nat), intent(in) :: rxyz
        !real(kind=8), dimension(at%astruct%ntypes,3), intent(in) :: radii_cf
        logical, intent(in) :: dry_run
        type(DFT_PSP_projectors), intent(out) :: nlpsp
        logical,intent(in),optional :: init_projectors_completely_
      END SUBROUTINE createProjectorsArrays

      subroutine dpbox_set(dpbox,Lzd,xc,iproc,nproc,mpi_comm,PS_groupsize,SICapproach,geocode,nspin)
        use module_base
        use module_types
        use module_xc
        implicit none
        integer, intent(in) :: iproc,nproc,mpi_comm,PS_groupsize,nspin
        character(len=1), intent(in) :: geocode
        character(len=4), intent(in) :: SICapproach
        type(local_zone_descriptors), intent(in) :: Lzd
        type(xc_info), intent(in) :: xc
        type(denspot_distribution), intent(out) :: dpbox
      end subroutine dpbox_set

      subroutine density_descriptors(iproc,nproc,xc,nspin,crmult,frmult,atoms,dpbox,&
           rho_commun,rxyz,rhodsc)
        use module_defs, only: gp
        use module_types
        use module_xc
        implicit none
        integer, intent(in) :: iproc,nproc,nspin
        type(xc_info), intent(in) :: xc
        real(gp), intent(in) :: crmult,frmult
        type(atoms_data), intent(in) :: atoms
        type(denspot_distribution), intent(in) :: dpbox
        character(len=3), intent(in) :: rho_commun
        real(gp), dimension(3,atoms%astruct%nat), intent(in) :: rxyz
        !real(gp), dimension(atoms%astruct%ntypes,3), intent(in) :: radii_cf
        type(rho_descriptors), intent(out) :: rhodsc
      end subroutine density_descriptors

      subroutine default_confinement_data(confdatarr,norbp)
        use module_base
        use module_types
        implicit none
        integer, intent(in) :: norbp
        type(confpot_data), dimension(norbp), intent(out) :: confdatarr
      end subroutine default_confinement_data

       subroutine IonicEnergyandForces(iproc,nproc,dpbox,at,elecfield,&
            & rxyz,eion,fion,dispersion,edisp,fdisp,ewaldstr,n1,n2,n3,&
            & pot_ion,pkernel,psoffset)
         use module_defs, only: gp,dp
         use module_types
         implicit none
         type(denspot_distribution), intent(in) :: dpbox
         type(atoms_data), intent(in) :: at
         integer, intent(in) :: iproc,nproc,n1,n2,n3,dispersion
         real(gp), dimension(3), intent(in) :: elecfield
         real(gp), dimension(3,at%astruct%nat), intent(in) :: rxyz
         type(coulomb_operator), intent(in) :: pkernel
         real(gp), intent(out) :: eion,edisp,psoffset
         real(dp), dimension(6),intent(out) :: ewaldstr
         real(gp), dimension(:,:), pointer :: fion,fdisp
         real(dp), dimension(*), intent(out) :: pot_ion
       END SUBROUTINE IonicEnergyandForces

       subroutine createIonicPotential(geocode,iproc,nproc,verb,at,rxyz,&
            hxh,hyh,hzh,elecfield,n1,n2,n3,n3pi,i3s,n1i,n2i,n3i,pkernel,&
            pot_ion,psoffset)
         use module_defs, only: gp,wp
         use module_types
         implicit none
         character(len=1), intent(in) :: geocode !< @copydoc poisson_solver::doc::geocode
         integer, intent(in) :: iproc,nproc,n1,n2,n3,n3pi,i3s,n1i,n2i,n3i
         logical, intent(in) :: verb
         real(gp), intent(in) :: hxh,hyh,hzh,psoffset
         type(atoms_data), intent(in) :: at
         real(gp), dimension(3), intent(in) :: elecfield
         real(gp), dimension(3,at%astruct%nat), intent(in) :: rxyz
         type(coulomb_operator), intent(in) :: pkernel
         real(wp), dimension(*), intent(inout) :: pot_ion
       END SUBROUTINE createIonicPotential

       subroutine input_wf_empty(iproc, nproc, psi, hpsi, psit, orbs, &
            & band_structure_filename, input_spin, atoms, d, denspot)
         use module_defs, only: wp
         use module_types
         implicit none
         integer, intent(in) :: iproc, nproc
         type(orbitals_data), intent(in) :: orbs
         character(len = *), intent(in) :: band_structure_filename
         integer, intent(in) :: input_spin
         type(atoms_data), intent(in) :: atoms
         type(grid_dimensions), intent(in) :: d
         type(DFT_local_fields), intent(inout) :: denspot
         real(wp), dimension(:), pointer :: psi
         real(kind=8), dimension(:), pointer :: hpsi, psit
       END SUBROUTINE input_wf_empty

       subroutine input_wf_random(psi, orbs)
         use module_defs
         use module_types
         implicit none
         type(orbitals_data), intent(inout) :: orbs
         real(wp), dimension(:), pointer :: psi
       END SUBROUTINE input_wf_random

       subroutine input_wf_cp2k(iproc, nproc, nspin, atoms, rxyz, Lzd, &
            & psi, orbs)
         use module_defs
         use module_types
         implicit none
         integer, intent(in) :: iproc, nproc, nspin
         type(atoms_data), intent(in) :: atoms
         real(gp), dimension(3, atoms%astruct%nat), intent(in) :: rxyz
         type(local_zone_descriptors), intent(in) :: Lzd
         type(orbitals_data), intent(inout) :: orbs
         real(wp), dimension(:), pointer :: psi
       END SUBROUTINE input_wf_cp2k

       subroutine input_wf_memory(iproc, atoms, &
            & rxyz_old, hx_old, hy_old, hz_old, d_old, wfd_old, psi_old, &
            & rxyz, lzd, psi, orbs)
         use module_defs
         use module_types
         implicit none
         integer, intent(in) :: iproc
         type(atoms_data), intent(in) :: atoms
         real(gp), dimension(3, atoms%astruct%nat), intent(in) :: rxyz, rxyz_old
         real(gp), intent(in) :: hx_old, hy_old, hz_old
         type(local_zone_descriptors), intent(in) :: lzd
         type(grid_dimensions), intent(in) :: d_old
         type(wavefunctions_descriptors), intent(in) :: wfd_old
         type(orbitals_data), intent(in) :: orbs
         real(wp), dimension(:), pointer :: psi, psi_old
       END SUBROUTINE input_wf_memory

       subroutine input_wf_disk(iproc, nproc, input_wf_format, d, hx, hy, hz, &
            in, atoms, rxyz, wfd, orbs, psi)
         use module_defs
         use module_types
         implicit none
         integer, intent(in) :: iproc, nproc, input_wf_format
         type(grid_dimensions), intent(in) :: d
         real(gp), intent(in) :: hx, hy, hz
         type(input_variables), intent(in) :: in
         type(atoms_data), intent(in) :: atoms
         real(gp), dimension(3, atoms%astruct%nat), intent(in) :: rxyz
         !real(gp), dimension(3, atoms%astruct%nat), intent(out) :: rxyz_old
         type(wavefunctions_descriptors), intent(in) :: wfd
         type(orbitals_data), intent(inout) :: orbs
         real(wp), dimension(:), pointer :: psi
       END SUBROUTINE input_wf_disk

       subroutine input_wf_diag(iproc,nproc,at,denspot,&
            orbs,nvirt,comms,Lzd,energs,rxyz,&
            nlpsp,ixc,psi,hpsi,psit,G,&
            nspin,GPU,input,onlywf)!,paw)
         ! Input wavefunctions are found by a diagonalization in a minimal basis set
         ! Each processors write its initial wavefunctions into the wavefunction file
         ! The files are then read by readwave
         ! @todo pass GPU to be a local variable of this routine (initialized and freed here)
         use module_base
         use module_types
         use gaussians
         use communications_base, only: comms_cubic
         implicit none
         !Arguments
         integer, intent(in) :: iproc,nproc,ixc
         integer, intent(inout) :: nspin,nvirt
         logical, intent(in) :: onlywf  !if .true. finds only the WaveFunctions and return
         type(atoms_data), intent(in) :: at
         type(DFT_PSP_projectors), intent(inout) :: nlpsp
         type(local_zone_descriptors), intent(inout) :: Lzd
         type(comms_cubic), intent(in) :: comms
         type(orbitals_data), intent(inout) :: orbs
         type(energy_terms), intent(inout) :: energs
         type(DFT_local_fields), intent(inout) :: denspot
         type(GPU_pointers), intent(in) :: GPU
         type(input_variables), intent(in) :: input
         !type(symmetry_data), intent(in) :: symObj
         real(gp), dimension(3,at%astruct%nat), intent(in) :: rxyz
         type(gaussian_basis), intent(out) :: G !basis for davidson IG
         real(wp), dimension(:), pointer :: psi,hpsi,psit
         !type(paw_objects),optional,intent(inout)::paw
       end subroutine input_wf_diag

       subroutine input_wf(iproc,nproc,in,GPU,atoms,rxyz,&
            denspot,denspot0,nlpsp,KSwfn,tmb,energs,inputpsi,input_wf_format,norbv,&
            lzd_old,psi_old,rxyz_old,tmb_old,ref_frags,cdft,&
            locregcenters)
         use module_defs
         use module_types
         use module_fragments
         use constrained_dft
         implicit none
         integer, intent(in) :: iproc, nproc, inputpsi,  input_wf_format
         type(input_variables), intent(in) :: in
         type(GPU_pointers), intent(inout) :: GPU
         type(atoms_data), intent(inout) :: atoms
         real(gp), dimension(3, atoms%astruct%nat), target, intent(in) :: rxyz
         type(DFT_local_fields), intent(inout) :: denspot
         type(DFT_wavefunction), intent(inout) :: KSwfn,tmb,tmb_old !<input wavefunction
         type(energy_terms), intent(inout) :: energs !<energies of the system
         real(gp), dimension(*), intent(out) :: denspot0 !< Initial density / potential, if needed
         real(wp), dimension(:), pointer :: psi_old
         integer, intent(out) :: norbv
         type(DFT_PSP_projectors), intent(inout) :: nlpsp
         real(gp), dimension(3, atoms%astruct%nat), intent(in) :: rxyz_old
         type(local_zone_descriptors),intent(in):: lzd_old
         type(system_fragment), dimension(:), pointer :: ref_frags
         type(cdft_data), intent(out) :: cdft
         real(kind=8),dimension(3,atoms%astruct%nat),intent(in),optional :: locregcenters
       END SUBROUTINE input_wf

       subroutine reformatmywaves(iproc,orbs,at,&
            &   hx_old,hy_old,hz_old,n1_old,n2_old,n3_old,rxyz_old,wfd_old,psi_old,&
         hx,hy,hz,n1,n2,n3,rxyz,wfd,psi)
         use module_defs, only: gp,wp
         use module_types
         implicit none
         integer, intent(in) :: iproc,n1_old,n2_old,n3_old,n1,n2,n3
         real(gp), intent(in) :: hx_old,hy_old,hz_old,hx,hy,hz
         type(wavefunctions_descriptors), intent(in) :: wfd,wfd_old
         type(atoms_data), intent(in) :: at
         type(orbitals_data), intent(in) :: orbs
         real(gp), dimension(3,at%astruct%nat), intent(in) :: rxyz,rxyz_old
         real(wp), dimension(wfd_old%nvctr_c+7*wfd_old%nvctr_f,orbs%nspinor*orbs%norbp), intent(in) :: psi_old
         real(wp), dimension(wfd%nvctr_c+7*wfd%nvctr_f,orbs%nspinor*orbs%norbp), intent(out) :: psi
      END SUBROUTINE reformatmywaves


      subroutine first_orthon(iproc,nproc,orbs,lzd,comms,psi,hpsi,psit,orthpar,paw)
        use module_defs, only: wp
         use module_types
         use communications_base, only: comms_cubic
         implicit none
         integer, intent(in) :: iproc,nproc
         type(orbitals_data), intent(in) :: orbs
         type(local_zone_descriptors),intent(in) :: lzd
         type(comms_cubic), intent(in) :: comms
         type(orthon_data):: orthpar
         type(paw_objects),optional,intent(inout)::paw
         real(wp), dimension(:) , pointer :: psi,hpsi,psit
      END SUBROUTINE first_orthon

      subroutine density_and_hpot(dpbox,symObj,orbs,Lzd,pkernel,rhodsc,GPU,xc,psi,rho,vh,hstrten)
        use module_defs, only: gp,wp,dp
        use module_types
        use module_atoms, only: symmetry_data
        use module_xc
        implicit none
        type(denspot_distribution), intent(in) :: dpbox
        type(rho_descriptors),intent(inout) :: rhodsc
        type(orbitals_data), intent(in) :: orbs
        type(local_zone_descriptors), intent(in) :: Lzd
        type(symmetry_data), intent(in) :: symObj
        type(coulomb_operator), intent(in) :: pkernel
        type(xc_info), intent(in) :: xc
        real(wp), dimension(orbs%npsidim_orbs), intent(in) :: psi
        type(GPU_pointers), intent(inout) :: GPU
        real(gp), dimension(6), intent(out) :: hstrten
        real(dp), dimension(:), pointer :: rho,vh
      end subroutine density_and_hpot

      subroutine sumrho(dpbox,orbs,Lzd,GPU,symObj,rhodsc,xc,psi,rho_p,mapping)
        use module_defs, only: wp,gp,dp
        use module_atoms, only: symmetry_data
        use module_types
        use module_xc
        implicit none
        !Arguments
        type(denspot_distribution), intent(in) :: dpbox
        type(rho_descriptors),intent(in) :: rhodsc
        type(orbitals_data), intent(in) :: orbs
        type(local_zone_descriptors), intent(in) :: Lzd
        type(symmetry_data), intent(in) :: symObj
        type(xc_info), intent(in) :: xc
        real(wp), dimension(orbs%npsidim_orbs), intent(in) :: psi
        real(dp), dimension(:,:), pointer :: rho_p
        type(GPU_pointers), intent(inout) :: GPU
        integer,dimension(orbs%norb),intent(in),optional:: mapping
      END SUBROUTINE sumrho

      !starting point for the communication routine of the density
      subroutine communicate_density(dpbox,nspin,rhodsc,rho_p,rho,keep_rhop)
        use module_base
        use module_types
        implicit none
        logical, intent(in) :: keep_rhop !< preserves the total density in the rho_p array
        integer, intent(in) :: nspin
        type(rho_descriptors),intent(in) :: rhodsc
        type(denspot_distribution), intent(in) :: dpbox
        real(dp), dimension(:,:), pointer :: rho_p !< partial density in orbital distribution scheme
        real(dp), dimension(max(dpbox%ndims(1)*dpbox%ndims(2)*dpbox%n3d,1),nspin), intent(out) :: rho
      END SUBROUTINE communicate_density

      subroutine rho_segkey(iproc,at,rxyz,crmult,frmult,&
            &   n1i,n2i,n3i,hxh,hyh,hzh,nspin,rho_d,iprint)
        use module_defs, only: gp
        use module_types
         implicit none
         integer,intent(in) :: n1i,n2i,n3i,iproc,nspin
         type(atoms_data), intent(in) :: at
         real(gp), dimension(3,at%astruct%nat), intent(in) :: rxyz
         real(gp), intent(in) :: crmult,frmult,hxh,hyh,hzh
         !real(gp), dimension(at%astruct%ntypes,3), intent(in) :: radii_cf
         logical,intent(in) :: iprint
         type(rho_descriptors),intent(inout) :: rho_d
       END SUBROUTINE rho_segkey

       subroutine LocalHamiltonianApplication(iproc,nproc,at,npsidim_orbs,orbs,&
            Lzd,confdatarr,ngatherarr,pot,psi,hpsi,&
            energs,SIC,GPU,PotOrKin,xc,pkernel,orbsocc,psirocc,dpbox,potential,comgp,hpsi_noconf,econf)
         use module_base
         use module_types
         use module_xc
         use communications_base, only: p2pComms
         implicit none
         integer, intent(in) :: PotOrKin !< if true, only the potential operator is applied
         integer, intent(in) :: iproc,nproc,npsidim_orbs
         type(atoms_data), intent(in) :: at
         type(orbitals_data), intent(in) :: orbs
         type(local_zone_descriptors), intent(in) :: Lzd
         type(SIC_data), intent(in) :: SIC
         type(xc_info), intent(in) :: xc
         integer, dimension(0:nproc-1,2), intent(in) :: ngatherarr
         real(wp), dimension(orbs%npsidim_orbs), intent(in) :: psi
         type(confpot_data), dimension(orbs%norbp) :: confdatarr
         real(wp), dimension(:), pointer :: pot
         !real(wp), dimension(*) :: pot
         type(energy_terms), intent(inout) :: energs
         real(wp), target, dimension(max(1,orbs%npsidim_orbs)), intent(inout) :: hpsi
         type(GPU_pointers), intent(inout) :: GPU
         type(coulomb_operator), intent(in), optional :: pkernel
         type(orbitals_data), intent(in), optional :: orbsocc
         real(wp), dimension(:), pointer, optional :: psirocc
         type(denspot_distribution),intent(in),optional :: dpbox
         real(wp), dimension(*), intent(in), optional, target :: potential !< Distributed potential. Might contain the density for the SIC treatments
         type(p2pComms),intent(inout), optional:: comgp
         real(wp), target, dimension(max(1,orbs%npsidim_orbs)), intent(inout),optional :: hpsi_noconf
         real(gp),intent(out),optional :: econf
       end subroutine LocalHamiltonianApplication

       subroutine NonLocalHamiltonianApplication(iproc,at,npsidim_orbs,orbs,&
           Lzd,nlpsp,psi,hpsi,eproj_sum,paw)
        use module_base
        use module_types
        implicit none
        integer, intent(in) :: iproc, npsidim_orbs
        type(atoms_data), intent(in) :: at
        type(orbitals_data),  intent(in) :: orbs
        type(local_zone_descriptors), intent(in) :: Lzd
        type(DFT_PSP_projectors), intent(inout) :: nlpsp
        real(wp), dimension(orbs%npsidim_orbs), intent(in) :: psi
        real(wp), dimension(orbs%npsidim_orbs), intent(inout) :: hpsi
        real(gp), intent(out) :: eproj_sum
        type(paw_objects),intent(inout)::paw
      END SUBROUTINE NonLocalHamiltonianApplication

      subroutine SynchronizeHamiltonianApplication(nproc,npsidim_orbs,orbs,Lzd,GPU,xc,hpsi,&
           ekin_sum,epot_sum,eproj_sum,eSIC_DC,eexctX)
        use module_base
        use module_types
        use module_xc
        implicit none
        integer, intent(in) :: nproc,npsidim_orbs
        type(orbitals_data),  intent(in) :: orbs
        type(local_zone_descriptors), intent(in) :: Lzd
        type(GPU_pointers), intent(inout) :: GPU
        type(xc_info), intent(in) :: xc
        real(gp), intent(inout) :: ekin_sum,epot_sum,eproj_sum,eSIC_DC,eexctX
        real(wp), dimension(orbs%npsidim_orbs), intent(inout) :: hpsi
      END SUBROUTINE SynchronizeHamiltonianApplication

      subroutine hpsitopsi(iproc,nproc,iter,idsx,wfn,&
           at,nlpsp,eproj_sum)
        use module_defs, only: gp
         use module_types
         implicit none
         integer, intent(in) :: iproc,nproc,idsx,iter
         type(DFT_wavefunction), intent(inout) :: wfn
         type(atoms_data), intent(in) :: at
         type(DFT_PSP_projectors), intent(inout) :: nlpsp
         real(gp),optional, intent(out) :: eproj_sum
      END SUBROUTINE hpsitopsi

      subroutine last_orthon(iproc,nproc,iter,wfn,evsum,opt_keeppsit)
        use module_base
        use module_types
        implicit none
        integer, intent(in) :: iproc,nproc,iter
        real(wp), intent(out) :: evsum
        type(DFT_wavefunction), intent(inout) :: wfn
        logical, optional :: opt_keeppsit
      END SUBROUTINE last_orthon

      subroutine kswfn_post_treatments(iproc, nproc, KSwfn, tmb, linear, &
           & fxyz, fnoise, fion, fdisp, fpulay, &
           & strten, pressure, ewaldstr, xcstr, &
           & GPU, denspot, atoms, rxyz, nlpsp, &
           & output_denspot, dir_output, gridformat, refill_proj, calculate_dipole)
        use module_base
        use module_types

        implicit none

        type(DFT_wavefunction), intent(in) :: KSwfn
        type(DFT_wavefunction), intent(inout) :: tmb
        type(GPU_pointers), intent(inout) :: GPU
        type(DFT_local_fields), intent(inout) :: denspot
        type(atoms_data), intent(in) :: atoms
        type(DFT_PSP_projectors), intent(inout) :: nlpsp
        logical, intent(in) :: refill_proj, calculate_dipole, linear
        integer, intent(in) :: output_denspot, iproc, nproc
        character(len = *), intent(in) :: dir_output
        character(len = *), intent(in) :: gridformat
        real(gp), dimension(3, atoms%astruct%nat), intent(in) :: rxyz
        real(gp), dimension(3, atoms%astruct%nat), intent(in) :: fdisp, fion, fpulay
        real(dp), dimension(6), intent(in) :: ewaldstr, xcstr
        real(gp), intent(out) :: fnoise, pressure
        real(gp), dimension(6), intent(out) :: strten
        real(gp), dimension(3, atoms%astruct%nat), intent(out) :: fxyz
      END SUBROUTINE kswfn_post_treatments

      subroutine calculate_forces(iproc,nproc,psolver_groupsize,Glr,atoms,orbs,nlpsp,rxyz,hx,hy,hz,i3s,n3p,nspin,&
           refill_proj,ngatherarr,rho,pot,potxc,nsize_psi,psi,fion,fdisp,fxyz,&
           ewaldstr,hstrten,xcstr,strten,fnoise,pressure,psoffset,imode,tmb,fpulay)
        use module_base
        use module_types
        implicit none
        logical, intent(in) :: refill_proj
        integer, intent(in) :: iproc,nproc,i3s,n3p,nspin,psolver_groupsize,imode,nsize_psi
        real(gp), intent(in) :: hx,hy,hz,psoffset
        type(locreg_descriptors), intent(in) :: Glr
        type(atoms_data), intent(in) :: atoms
        type(orbitals_data), intent(in) :: orbs
        type(DFT_PSP_projectors), intent(inout) :: nlpsp
        integer, dimension(0:nproc-1,2), intent(in) :: ngatherarr
        real(wp), dimension(Glr%d%n1i,Glr%d%n2i,n3p), intent(in) :: rho,pot,potxc
        real(wp), dimension(nsize_psi), intent(in) :: psi
        real(gp), dimension(6), intent(in) :: ewaldstr,hstrten,xcstr
        real(gp), dimension(3,atoms%astruct%nat), intent(in) :: rxyz,fion,fdisp,fpulay
        real(gp), intent(out) :: fnoise,pressure
        real(gp), dimension(6), intent(out) :: strten
        real(gp), dimension(3,atoms%astruct%nat), intent(out) :: fxyz
        type(DFT_wavefunction),intent(inout) :: tmb
      END SUBROUTINE calculate_forces

      subroutine CalculateTailCorrection(iproc,nproc,at,rbuf,orbs,&
           Glr,nlpsp,ncongt,pot,hgrid,rxyz,crmult,frmult,nspin,&
           psi,output_denspot,ekin_sum,epot_sum,eproj_sum,paw)
        use module_defs, only: gp,wp,dp
         use module_types
         use gaussians, only: gaussian_basis
         implicit none
         type(atoms_data), intent(in) :: at
         type(orbitals_data), intent(in) :: orbs
         type(locreg_descriptors), intent(in) :: Glr
         type(DFT_PSP_projectors), intent(inout) :: nlpsp
         integer, intent(in) :: iproc,nproc,ncongt,nspin
         logical, intent(in) :: output_denspot
         real(kind=8), intent(in) :: hgrid,crmult,frmult,rbuf
         !real(kind=8), dimension(at%astruct%ntypes,3), intent(in) :: radii_cf
         real(kind=8), dimension(3,at%astruct%nat), intent(in) :: rxyz
         real(kind=8), dimension(Glr%d%n1i,Glr%d%n2i,Glr%d%n3i,nspin), intent(in) :: pot
         real(kind=8), dimension(Glr%wfd%nvctr_c+7*Glr%wfd%nvctr_f,orbs%norbp), intent(in) :: psi
         real(kind=8), intent(out) :: ekin_sum,epot_sum,eproj_sum
         type(paw_objects),optional,intent(inout)::paw
      END SUBROUTINE CalculateTailCorrection

      !added for abinit compatilbility
      subroutine reformatonewave(displ,wfd,at,hx_old,hy_old,hz_old,&
           n1_old,n2_old,n3_old,rxyz_old,psigold,hx,hy,hz,n1,n2,n3,rxyz,psifscf,psi)
        use module_defs, only: gp,wp
         use module_types
         implicit none
         integer, intent(in) :: n1_old,n2_old,n3_old,n1,n2,n3
         real(gp), intent(in) :: hx,hy,hz,displ,hx_old,hy_old,hz_old
         type(wavefunctions_descriptors), intent(in) :: wfd
         type(atoms_data), intent(in) :: at
         real(gp), dimension(3,at%astruct%nat), intent(in) :: rxyz_old,rxyz
         real(wp), dimension(0:n1_old,2,0:n2_old,2,0:n3_old,2), intent(in) :: psigold
         real(wp), dimension(-7:2*n1+8,-7:2*n2+8,-7:2*n3+8), intent(out) :: psifscf
         real(wp), dimension(wfd%nvctr_c+7*wfd%nvctr_f), intent(out) :: psi
      END SUBROUTINE reformatonewave
      subroutine readonewave(unitwf,useFormattedInput,iorb,iproc,n1,n2,n3,&
            &   hx,hy,hz,at,wfd,rxyz_old,rxyz,psi,eval,psifscf)
        use module_defs, only: gp,wp
         use module_types
         implicit none
         logical, intent(in) :: useFormattedInput
         integer, intent(in) :: unitwf,iorb,iproc,n1,n2,n3
         type(wavefunctions_descriptors), intent(in) :: wfd
         type(atoms_data), intent(in) :: at
         real(gp), intent(in) :: hx,hy,hz
         real(gp), dimension(3,at%astruct%nat), intent(in) :: rxyz
         real(wp), intent(out) :: eval
         real(gp), dimension(3,at%astruct%nat), intent(out) :: rxyz_old
         real(wp), dimension(wfd%nvctr_c+7*wfd%nvctr_f), intent(out) :: psi
         real(wp), dimension(*), intent(out) :: psifscf !this supports different BC
      END SUBROUTINE readonewave
      subroutine writeonewave(unitwf,useFormattedOutput,iorb,n1,n2,n3,hx,hy,hz,nat,rxyz,  &
         nseg_c,nvctr_c,keyg_c,keyv_c,  &
         nseg_f,nvctr_f,keyg_f,keyv_f, &
         psi_c,psi_f,eval)
         use module_base
         implicit none
         logical, intent(in) :: useFormattedOutput
         integer, intent(in) :: unitwf,iorb,n1,n2,n3,nat,nseg_c,nvctr_c,nseg_f,nvctr_f
         real(gp), intent(in) :: hx,hy,hz
         real(wp), intent(in) :: eval
         integer, dimension(nseg_c), intent(in) :: keyv_c
         integer, dimension(nseg_f), intent(in) :: keyv_f
         integer, dimension(2,nseg_c), intent(in) :: keyg_c
         integer, dimension(2,nseg_f), intent(in) :: keyg_f
         real(wp), dimension(nvctr_c), intent(in) :: psi_c
         real(wp), dimension(7,nvctr_f), intent(in) :: psi_f
         real(gp), dimension(3,nat), intent(in) :: rxyz
      END SUBROUTINE writeonewave

      subroutine davidson(iproc,nproc,in,at,&
           orbs,orbsv,nvirt,Lzd,comms,commsv,&
           rxyz,rhopot,nlpsp,pkernel,psi,v,dpbox,xc,GPU)
        use module_base
        use module_types
        use communications_base, only: comms_cubic
        use module_xc
        implicit none
        integer, intent(in) :: iproc,nproc
        integer, intent(in) :: nvirt
        type(input_variables), intent(in) :: in
        type(atoms_data), intent(in) :: at
        type(DFT_PSP_projectors), intent(inout) :: nlpsp
        type(local_zone_descriptors), intent(inout) :: Lzd
        type(orbitals_data), intent(inout) :: orbs
        type(comms_cubic), intent(in) :: comms, commsv
        type(denspot_distribution), intent(in) :: dpbox
        real(gp), dimension(3,at%astruct%nat), intent(in) :: rxyz
        type(coulomb_operator), intent(in) :: pkernel
        real(dp), dimension(*), intent(in) :: rhopot
        type(orbitals_data), intent(inout) :: orbsv
        type(GPU_pointers), intent(inout) :: GPU
        type(xc_info), intent(in) :: xc
        real(wp), dimension(:), pointer :: psi,v!=psivirt(nvctrp,nvirtep*nproc)
      end subroutine davidson

      subroutine preconditionall(orbs,lr,hx,hy,hz,ncong,hpsi,gnrm,gnrm_zero)
        use module_defs, only: gp,wp,dp
         use module_types
         implicit none
         integer, intent(in) :: ncong
         real(gp), intent(in) :: hx,hy,hz
         type(locreg_descriptors), intent(in) :: lr
         type(orbitals_data), intent(in) :: orbs
         real(dp), intent(out) :: gnrm,gnrm_zero
         real(wp), dimension(lr%wfd%nvctr_c+7*lr%wfd%nvctr_f,orbs%norbp,orbs%nspinor), intent(inout) :: hpsi
      END SUBROUTINE preconditionall

      subroutine preconditionall2(iproc,nproc,orbs,Lzd,hx,hy,hz,ncong,npsidim,hpsi,confdatarr,gnrm,gnrm_zero, &
                 linear_precond_convol_workarrays, linear_precond_workarrays)
        use module_base
        use module_types
        implicit none
        integer, intent(in) :: iproc,nproc,ncong,npsidim
        real(gp), intent(in) :: hx,hy,hz
        type(local_zone_descriptors), intent(in) :: Lzd
        type(orbitals_data), intent(in) :: orbs
        real(dp), intent(out) :: gnrm,gnrm_zero
        real(wp), dimension(npsidim), intent(inout) :: hpsi
        type(confpot_data), dimension(orbs%norbp), intent(in) :: confdatarr
        type(workarrays_quartic_convolutions),dimension(orbs%norbp),intent(inout),optional :: linear_precond_convol_workarrays !< convolution workarrays for the linear case
        type(workarr_precond),dimension(orbs%norbp),intent(inout),optional :: linear_precond_workarrays !< workarrays for the linear case
      end subroutine preconditionall2

      subroutine partial_density_free(rsflag,nproc,n1i,n2i,n3i,npsir,nspinn,nrhotot,&
            &   hfac,nscatterarr,spinsgn,psir,rho_p,ibyyzz_r) !ex-optional argument
         use module_base
         implicit none
         logical, intent(in) :: rsflag
         integer, intent(in) :: nproc,n1i,n2i,n3i,nrhotot,nspinn,npsir
         real(gp), intent(in) :: hfac,spinsgn
         integer, dimension(0:nproc-1,4), intent(in) :: nscatterarr
         real(wp), dimension(n1i,n2i,n3i,nspinn), intent(in) :: psir
         real(dp), dimension(n1i,n2i,nrhotot,nspinn), intent(inout) :: rho_p
         integer, dimension(:,:,:), pointer :: ibyyzz_r
      END SUBROUTINE partial_density_free

      subroutine parse_cp2k_files(iproc,basisfile,orbitalfile,nat,ntypes,orbs,iatype,rxyz,&
            &   CP2K,wfn_cp2k)
        use module_defs, only: gp,wp
         use module_types
         implicit none
         character(len=*), intent(in) :: basisfile,orbitalfile
         integer, intent(in) :: iproc,nat,ntypes
         type(orbitals_data), intent(in) :: orbs
         integer, dimension(nat), intent(in) :: iatype
         real(gp), dimension(3,nat), target, intent(in) :: rxyz
         type(gaussian_basis), intent(out) :: CP2K
         real(wp), dimension(:,:), pointer :: wfn_cp2k
      END SUBROUTINE parse_cp2k_files

      subroutine read_gaussian_information(orbs,G,coeffs,filename, opt_fillrxyz)
          use module_defs, only: wp
         use module_types
         implicit none
         character(len=*), intent(in) :: filename
         type(orbitals_data), intent(inout) :: orbs
         type(gaussian_basis), intent(out) :: G
         real(wp), dimension(:,:), pointer :: coeffs
         logical, optional :: opt_fillrxyz
      END SUBROUTINE read_gaussian_information

      subroutine restart_from_gaussians(iproc,nproc,orbs,Lzd,hx,hy,hz,psi,G,coeffs)
        use module_defs, only: gp,wp
         use module_types
         implicit none
         integer, intent(in) :: iproc,nproc
         real(gp), intent(in) :: hx,hy,hz
         type(orbitals_data), intent(in) :: orbs
         type(local_zone_descriptors), intent(in) :: Lzd
         type(gaussian_basis), intent(inout) :: G
         real(wp), dimension(Lzd%Glr%wfd%nvctr_c+7*Lzd%Glr%wfd%nvctr_f,orbs%norbp), intent(out) :: psi
         real(wp), dimension(:,:), pointer :: coeffs
      END SUBROUTINE restart_from_gaussians

      subroutine inputguess_gaussian_orbitals(iproc,nproc,at,rxyz,nvirt,nspin,&
            orbs,orbse,norbsc_arr,locrad,G,psigau,eks,iversion,mapping,quartic_prefactor)
        use module_defs, only: gp,wp
         use module_types
         implicit none
         integer, intent(in) :: iproc,nproc,nspin
         integer, intent(inout) :: nvirt
         type(atoms_data), intent(in) :: at
         type(orbitals_data), intent(in) :: orbs
         real(gp), dimension(3,at%astruct%nat), intent(in) :: rxyz
         real(gp), intent(out) :: eks
         integer, dimension(at%natsc+1,nspin), intent(out) :: norbsc_arr
         real(gp), dimension(at%astruct%nat), intent(out) :: locrad
         type(orbitals_data), intent(out) :: orbse
         type(gaussian_basis), intent(out) :: G
         real(wp), dimension(:,:,:), pointer :: psigau
         integer,intent(in) :: iversion !< 1:cubic, 2:linear
         integer,dimension(orbs%norb),intent(in),optional:: mapping
         real(gp),dimension(at%astruct%ntypes),intent(in),optional:: quartic_prefactor
      END SUBROUTINE inputguess_gaussian_orbitals


     subroutine inputguess_gaussian_orbitals_forLinear(iproc,nproc,norb,at,rxyz,nvirt,nspin,&
          nlr, norbsPerAt, mapping, &
          orbs,orbse,norbsc_arr,locrad,G,psigau,eks,quartic_prefactor)
       use module_base
       use module_types
       implicit none
       integer, intent(in) :: iproc,nproc,nspin,nlr,norb
       integer, intent(inout) :: nvirt
       type(atoms_data), intent(in) :: at
       type(orbitals_data), intent(in) :: orbs
       real(gp), dimension(3,at%astruct%nat), intent(in) :: rxyz
       integer,dimension(norb),intent(in):: mapping
       integer,dimension(at%astruct%nat),intent(in):: norbsPerAt
       real(gp), intent(out) :: eks
       integer, dimension(at%natsc+1,nspin), intent(out) :: norbsc_arr
       real(gp), dimension(at%astruct%nat), intent(out) :: locrad
       type(orbitals_data), intent(inout) :: orbse
       type(gaussian_basis), intent(out) :: G
       real(wp), dimension(:,:,:), pointer :: psigau
       real(gp),dimension(at%astruct%ntypes),intent(in),optional:: quartic_prefactor
     END SUBROUTINE inputguess_gaussian_orbitals_forLinear

     subroutine AtomicOrbitals(iproc,at,rxyz,norbe,orbse,norbsc,&
          nspin,eks,G,gaucoeff,iorbtolr,mapping,quartic_prefactor)
       use module_base
       use module_types
       implicit none
       integer, intent(in) :: norbe,iproc
       integer, intent(in) :: norbsc,nspin
       type(atoms_data), intent(in) :: at
       !logical, dimension(4,2,at%natsc), intent(in) :: scorb
       real(gp), dimension(3,at%astruct%nat), intent(in), target :: rxyz
       type(orbitals_data), intent(inout) :: orbse
       type(gaussian_basis), intent(out) :: G
       real(gp), intent(out) :: eks
       integer, dimension(orbse%norbp), intent(out) :: iorbtolr !assign the localisation region
       real(wp), intent(out) :: gaucoeff !norbe=G%ncoeff !fake interface for passing address
       integer,dimension(orbse%norb), optional, intent(in):: mapping
       real(gp),dimension(at%astruct%ntypes),intent(in),optional:: quartic_prefactor
      END SUBROUTINE AtomicOrbitals

      subroutine apply_potential(n1,n2,n3,nl1,nl2,nl3,nbuf,nspinor,npot,psir,pot,epot,&
            &   ibyyzz_r) !optional
         use module_base
         implicit none
         integer, intent(in) :: n1,n2,n3,nl1,nl2,nl3,nbuf,nspinor,npot
         real(wp), dimension(-nl1:2*n1+2+nl1,-nl2:2*n2+2+nl2,-nl3:2*n3+2+nl3,nspinor), intent(inout) :: psir
         real(wp), dimension(-nl1:2*n1+2+nl1-4*nbuf,-nl2:2*n2+2+nl2-4*nbuf,-nl3:2*n3+2+nl3-4*nbuf,npot), intent(in) :: pot
         integer, dimension(2,-14:2*n2+16,-14:2*n3+16), intent(in), optional :: ibyyzz_r
         real(gp), intent(out) :: epot
      END SUBROUTINE apply_potential

      subroutine plot_density(iproc,nproc,filename,at,rxyz,box,nspin,rho)
        use module_base
        use module_types
        implicit none
        integer, intent(in) :: iproc,nproc,nspin
        type(atoms_data), intent(in) :: at
        type(denspot_distribution), intent(in) :: box
        character(len=*), intent(in) :: filename
        real(gp), dimension(3,at%astruct%nat), intent(in) :: rxyz
        real(dp), dimension(max(box%ndimpot,1),nspin), target, intent(in) :: rho
      END SUBROUTINE plot_density

      subroutine read_density(filename,geocode,n1i,n2i,n3i,nspin,hxh,hyh,hzh,rho,&
            &   nat,rxyz,iatypes, znucl)
        use module_defs, only: gp,dp
         use module_types
         implicit none
         character(len=*), intent(in) :: filename
         character(len=1), intent(in) :: geocode !< @copydoc poisson_solver::doc::geocode
         integer, intent(out) :: nspin
         integer, intent(out) ::  n1i,n2i,n3i
         real(gp), intent(out) :: hxh,hyh,hzh
         real(dp), dimension(:,:,:,:), pointer :: rho
         real(gp), dimension(:,:), pointer, optional :: rxyz
         integer, intent(out), optional ::  nat
         integer, dimension(:), pointer, optional :: iatypes, znucl
      END SUBROUTINE read_density

      subroutine read_cube(filename,geocode,n1i,n2i,n3i,nspin,hxh,hyh,hzh,rho,&
            &   nat,rxyz, iatypes, znucl)
         use module_defs, only: gp,dp
         use module_types
         implicit none
         character(len=*), intent(in) :: filename
         character(len=1), intent(in) :: geocode !< @copydoc poisson_solver::doc::geocode
         integer, intent(out) :: nspin
         integer, intent(out) ::  n1i,n2i,n3i
         real(gp), intent(out) :: hxh,hyh,hzh
         real(dp), dimension(:,:,:,:), pointer :: rho
         real(gp), dimension(:,:), pointer   :: rxyz
         integer, intent(out)   ::  nat
         integer, dimension(:), pointer   :: iatypes, znucl
      END SUBROUTINE read_cube

      subroutine read_etsf(filename,geocode,n1i,n2i,n3i,nspin,hxh,hyh,hzh,rho,&
            &   nat,rxyz, iatypes, znucl)
        use module_defs, only: gp,dp
         use module_types
         implicit none
         character(len=*), intent(in) :: filename
         character(len=1), intent(in) :: geocode !< @copydoc poisson_solver::doc::geocode
         integer, intent(out) :: nspin
         integer, intent(out) ::  n1i,n2i,n3i
         real(gp), intent(out) :: hxh,hyh,hzh
         real(dp), dimension(:,:,:,:), pointer :: rho
         real(gp), dimension(:,:), pointer :: rxyz
         integer, intent(out) ::  nat
         integer, dimension(:), pointer :: iatypes, znucl
      END SUBROUTINE read_etsf

      subroutine read_potfile4b2B(filename,n1i,n2i,n3i, rho, alat1, alat2, alat3)
         use module_base
         implicit none
         character(len=*), intent(in) :: filename
         integer, intent(out) :: n1i,n2i,n3i
         real(gp) alat1, alat2, alat3, dum, dum1
         ! real(dp), dimension(n1i*n2i*n3d), intent(out) :: rho
         real(gp), pointer :: rho(:)
      END SUBROUTINE read_potfile4b2B

      subroutine gaussian_pswf_basis(ng,enlargerprb,iproc,nspin,at,rxyz,G,Gocc, gaenes, &
            &   iorbtolr,iorbto_l, iorbto_m,  iorbto_ishell,iorbto_iexpobeg )
        use module_defs, only: gp,wp
         use module_types
         implicit none
         logical, intent(in) :: enlargerprb
         integer, intent(in) :: iproc,nspin,ng
         type(atoms_data), intent(in) :: at
         real(gp), dimension(3,at%astruct%nat), target, intent(in) :: rxyz
         type(gaussian_basis), intent(out) :: G
         real(wp), dimension(:), pointer :: Gocc
         real(gp), pointer, optional :: gaenes(:)
         integer, pointer, optional :: iorbtolr(:)
         integer, pointer, optional :: iorbto_l(:)
         integer, pointer, optional :: iorbto_m(:)
         integer, pointer, optional :: iorbto_ishell(:)
         integer, pointer, optional :: iorbto_iexpobeg(:)
      END SUBROUTINE gaussian_pswf_basis

      subroutine gaussian_pswf_basis_for_paw(at,rxyz,G,  &
            &   iorbtolr,iorbto_l, iorbto_m,  iorbto_ishell,iorbto_iexpobeg, iorbto_paw_nchannels,&
         iorbto_imatrixbeg )
         use module_base
         use module_types
         implicit none
         type(atoms_data), intent(in) :: at
         real(gp), dimension(3,at%astruct%nat), target, intent(in) :: rxyz
         type(gaussian_basis_c), intent(inout) :: G

         integer, pointer :: iorbtolr(:)
         integer, pointer :: iorbto_l(:)
         integer, pointer :: iorbto_paw_nchannels(:)
         integer, pointer :: iorbto_m(:)
         integer, pointer :: iorbto_ishell(:)
         integer, pointer :: iorbto_iexpobeg(:)
         integer, pointer :: iorbto_imatrixbeg(:)

         !local variables
      END SUBROUTINE gaussian_pswf_basis_for_paw


      subroutine local_analysis(iproc,nproc,hx,hy,hz,at,rxyz,lr,orbs,orbsv,psi,psivirt)
        use module_defs, only: gp,wp
         use module_types
         implicit none
         integer, intent(in) :: iproc,nproc
         real(gp), intent(in) :: hx,hy,hz
         type(locreg_descriptors), intent(in) :: lr
         type(orbitals_data), intent(in) :: orbs,orbsv
         type(atoms_data), intent(in) :: at
         real(gp), dimension(3,at%astruct%nat), intent(in) :: rxyz
         real(wp), dimension(:), pointer :: psi,psivirt
      END SUBROUTINE local_analysis

      subroutine plot_gatom_basis(filename,iat,ngx,G,Gocc,rhocoeff,rhoexpo)
        use module_defs, only: wp
         use module_types
         implicit none
         character(len=*), intent(in) :: filename
         integer, intent(in) :: iat,ngx
         type(gaussian_basis), intent(in) :: G
         real(wp), dimension(:), pointer :: Gocc
         real(wp), dimension((ngx*(ngx+1))/2), intent(out) :: rhoexpo
         real(wp), dimension((ngx*(ngx+1))/2,4), intent(out) :: rhocoeff
      END SUBROUTINE plot_gatom_basis

      subroutine calculate_rhocore(at,d,rxyz,hxh,hyh,hzh,i3s,i3xcsh,n3d,n3p,rhocore)
        use module_base
        use module_types
        implicit none
        integer, intent(in) :: i3s,n3d,i3xcsh,n3p
        real(gp), intent(in) :: hxh,hyh,hzh
        type(atoms_data), intent(in) :: at
        type(grid_dimensions), intent(in) :: d
        real(gp), dimension(3,at%astruct%nat), intent(in) :: rxyz
        real(wp), dimension(:,:,:,:), pointer :: rhocore
      END SUBROUTINE calculate_rhocore

      subroutine XC_potential(geocode,datacode,iproc,nproc,mpi_comm,n01,n02,n03,xc,hx,hy,hz,&
           rho,exc,vxc,nspin,rhocore,potxc,xcstr,dvxcdrho,rhohat)
        use module_base
        use module_xc
        implicit none
        character(len=1), intent(in) :: geocode  !< @copydoc poisson_solver::doc::geocode
        character(len=1), intent(in) :: datacode !< @copydoc poisson_solver::doc::datacode
        integer, intent(in) :: iproc,nproc,n01,n02,n03,nspin,mpi_comm
        type(xc_info), intent(in) :: xc
        real(gp), intent(in) :: hx,hy,hz
        real(gp), intent(out) :: exc,vxc
        real(dp), dimension(*), intent(inout) :: rho
        real(wp), dimension(:,:,:,:), pointer :: rhocore !associated if useful
        real(wp), dimension(*), intent(out) :: potxc
        real(dp), dimension(6), intent(out) :: xcstr
        real(dp), dimension(:,:,:,:), target, intent(out), optional :: dvxcdrho
        real(wp), dimension(:,:,:,:), optional :: rhohat
      END SUBROUTINE XC_potential

      subroutine xc_energy(geocode,m1,m3,md1,md2,md3,nxc,nwb,nxt,nwbl,nwbr,&
           nxcl,nxcr,xc,hx,hy,hz,rhopot,pot_ion,sumpion,zf,zfionxc,exc,vxc,nproc,nspden)
        use module_base
        use module_xc
        use interfaces_41_xc_lowlevel
        implicit none
        character(len=1), intent(in) :: geocode !< @copydoc poisson_solver::doc::geocode
        logical, intent(in) :: sumpion
        integer, intent(in) :: m1,m3,nxc,nwb,nxcl,nxcr,nxt,md1,md2,md3,nproc,nspden
        integer, intent(in) :: nwbl,nwbr
        real(gp), intent(in) :: hx,hy,hz
        type(xc_info), intent(in) :: xc
        real(dp), dimension(m1,m3,nxt,nspden), intent(inout) :: rhopot
        real(wp), dimension(*), intent(in) :: pot_ion
        real(dp), dimension(md1,md3,md2/nproc), intent(out) :: zf
        real(wp), dimension(md1,md3,md2/nproc,nspden), intent(out) :: zfionxc
        real(dp), intent(out) :: exc,vxc
      END SUBROUTINE xc_energy

      subroutine direct_minimization(iproc,nproc,in,at,nvirt,rxyz,&
           rhopot,nlpsp,pkernel,dpbox,xc,GPU,KSwfn,VTwfn)
        use module_base
        use module_types
        use module_xc
        implicit none
        integer, intent(in) :: iproc,nproc,nvirt
        type(input_variables), intent(in) :: in
        type(atoms_data), intent(in) :: at
        type(DFT_PSP_projectors), intent(inout) :: nlpsp
        type(denspot_distribution), intent(in) :: dpbox
        type(DFT_wavefunction), intent(inout) :: KSwfn,VTwfn
        real(gp), dimension(3,at%astruct%nat), intent(in) :: rxyz
        type(coulomb_operator), intent(in) :: pkernel
        real(dp), dimension(*), intent(in), target :: rhopot
        type(GPU_pointers), intent(inout) :: GPU
        type(xc_info), intent(in) :: xc
      end subroutine direct_minimization

      subroutine CounterIonPotential(geocode,iproc,nproc,in,shift,&
            &   hxh,hyh,hzh,grid,n3pi,i3s,pkernel,pot_ion)
        use module_defs, only: gp,wp
         use module_types
         implicit none
         character(len=1), intent(in) :: geocode !< @copydoc poisson_solver::doc::geocode
         integer, intent(in) :: iproc,nproc,n3pi,i3s
         real(gp), intent(in) :: hxh,hyh,hzh
         real(gp), dimension(3), intent(in) :: shift
         type(input_variables), intent(in) :: in
         type(grid_dimensions), intent(in) :: grid
         type(coulomb_operator), intent(in) :: pkernel
         real(wp), dimension(*), intent(inout) :: pot_ion
      END SUBROUTINE CounterIonPotential

      subroutine gaussian_rism_basis(nat,radii,rxyz,G)
        use module_defs, only: gp
         use module_types
         implicit none
         integer, intent(in) :: nat
         real(gp), dimension(nat), intent(in) :: radii
         real(gp), dimension(3,nat), target, intent(in) :: rxyz
         type(gaussian_basis), intent(out) :: G
      END SUBROUTINE gaussian_rism_basis

      subroutine gaussian_hermite_basis(nhermitemax,nat,radii,rxyz,G)
        use module_defs, only: gp
         use module_types
         implicit none
         integer, intent(in) :: nat,nhermitemax
         real(gp), dimension(nat), intent(in) :: radii
         real(gp), dimension(3,nat), target, intent(in) :: rxyz
         type(gaussian_basis), intent(out) :: G
      END SUBROUTINE gaussian_hermite_basis

      subroutine write_eigenvalues_data(etol,orbs,mom_vec)
        use module_base
        use module_types
        implicit none
        real(gp), intent(in) :: etol
        type(orbitals_data), intent(in) :: orbs
        real(gp), dimension(:,:,:), intent(in), pointer :: mom_vec
      end subroutine write_eigenvalues_data

      subroutine write_eigen_objects(iproc,occorbs,nspin,nvirt,nplot,hx,hy,hz,at,rxyz,lr,orbs,orbsv,psi,psivirt,output_wf_format)
        use module_defs, only: gp,wp
         use module_types
         implicit none
         logical, intent(in) :: occorbs
         integer, intent(in) :: iproc,nspin,nvirt,nplot,output_wf_format
         real(gp), intent(in) :: hx,hy,hz
         type(atoms_data), intent(in) :: at
         type(locreg_descriptors), intent(in) :: lr
         type(orbitals_data), intent(in) :: orbs,orbsv
         real(gp), dimension(3,at%astruct%nat), intent(in) :: rxyz
         real(wp), dimension(:), pointer :: psi,psivirt
       END SUBROUTINE write_eigen_objects

       subroutine full_local_potential(iproc,nproc,orbs,Lzd,iflag,dpbox,xc,potential,pot,comgp)
         use module_base
         use module_types
         use module_xc
         implicit none
         integer, intent(in) :: iproc,nproc,iflag
         type(orbitals_data),intent(in) :: orbs
         type(local_zone_descriptors),intent(in) :: Lzd
         type(denspot_distribution), intent(in) :: dpbox
         type(xc_info), intent(in) :: xc
         real(wp), dimension(max(dpbox%ndimrhopot,orbs%nspin)), intent(in), target :: potential
         real(wp), dimension(:), pointer :: pot
         !type(p2pCommsGatherPot),intent(inout), optional:: comgp
         type(p2pComms),intent(inout), optional:: comgp
       END SUBROUTINE full_local_potential

      subroutine free_full_potential(nproc,flag,xc,pot,subname)
         use module_base
         use module_xc
         implicit none
         character(len=*), intent(in) :: subname
         integer, intent(in) :: nproc,flag
         type(xc_info), intent(in) :: xc
         real(wp), dimension(:), pointer :: pot
      END SUBROUTINE free_full_potential

      subroutine calculate_energy_and_gradient(iter,iproc,nproc,GPU,ncong,iscf,&
           energs,wfn,gnrm,gnrm_zero)
        use module_base
        use module_types
        implicit none
        integer, intent(in) :: iproc,nproc,ncong,iscf,iter
        type(energy_terms), intent(inout) :: energs
        type(GPU_pointers), intent(in) :: GPU
        type(DFT_wavefunction), intent(inout) :: wfn
        real(gp), intent(out) :: gnrm,gnrm_zero
      END SUBROUTINE calculate_energy_and_gradient

      subroutine orthoconstraint(iproc,nproc,orbs,comms,symm,&
            psi,hpsi,scprsum,spsi) !n(c) wfd (arg:5)
        use module_base
        use module_types
        use communications_base, only: comms_cubic
        implicit none
        logical, intent(in) :: symm !< symmetrize the lagrange multiplier after calculation
        integer, intent(in) :: iproc,nproc
        type(orbitals_data), intent(in) :: orbs
        type(comms_cubic), intent(in) :: comms
        !n(c) type(wavefunctions_descriptors), intent(in) :: wfd
        real(wp), dimension(orbs%npsidim_comp), intent(in) :: psi
        real(wp), dimension(orbs%npsidim_comp), intent(inout) :: hpsi
        real(dp), intent(out) :: scprsum
        real(wp), dimension(orbs%npsidim_comp), optional, intent(in) :: spsi
      END SUBROUTINE orthoconstraint


      subroutine constrained_davidson(iproc,nproc,in,at,&
           orbs,orbsv,nvirt,Lzd,comms,commsv,&
           hx,hy,hz,rxyz,rhopot,psi,v,dpbox,xc,GPU)
        use module_base
        use module_types
        use communications_base, only: comms_cubic
        use module_xc
        implicit none
        integer, intent(in) :: iproc,nproc
        integer, intent(in) :: nvirt
        type(input_variables), intent(in) :: in
        type(atoms_data), intent(in) :: at
        type(local_zone_descriptors), intent(in) :: Lzd
        type(orbitals_data), intent(in) :: orbs
        type(comms_cubic), intent(in) :: comms, commsv
        type(denspot_distribution), intent(in) :: dpbox
        type(xc_info), intent(in) :: xc
        real(gp), intent(in) :: hx,hy,hz
        real(gp), dimension(3,at%astruct%nat), intent(in) :: rxyz
        real(dp), dimension(*), intent(in) :: rhopot
        type(orbitals_data), intent(inout) :: orbsv
        type(GPU_pointers), intent(inout) :: GPU
        real(wp), dimension(:), pointer :: psi,v!=psivirt(nvctrp,nvirtep*nproc)
        !v, that is psivirt, is transposed on input and direct on output
      end subroutine constrained_davidson

      subroutine local_hamiltonian(iproc,nproc,npsidim_orbs,orbs,Lzd,hx,hy,hz,&
           ipotmethod,confdatarr,pot,psi,hpsi,pkernel,xc,alphaSIC,ekin_sum,epot_sum,eSIC_DC,&
           dpbox,potential,comgp)
        use module_base
        use module_types
        use module_xc
        implicit none
        integer, intent(in) :: iproc,nproc,ipotmethod,npsidim_orbs
        real(gp), intent(in) :: hx,hy,hz,alphaSIC
        type(orbitals_data), intent(in) :: orbs
        type(local_zone_descriptors), intent(in) :: Lzd
        type(confpot_data), dimension(orbs%norbp), intent(in) :: confdatarr
        type(xc_info), intent(in) :: xc
        real(wp), dimension(orbs%npsidim_orbs), intent(in) :: psi !this dimension will be modified
        real(wp), dimension(:),pointer :: pot !< the potential, with the dimension compatible with the ipotmethod flag
        !real(wp), dimension(lr%d%n1i*lr%d%n2i*lr%d%n3i*nspin) :: pot
        real(gp), intent(out) :: ekin_sum,epot_sum,eSIC_DC
        real(wp), dimension(orbs%npsidim_orbs), intent(inout) :: hpsi
        type(coulomb_operator), intent(in) :: pkernel !< the PSolver kernel which should be associated for the SIC schemes
        type(denspot_distribution),intent(in),optional :: dpbox
        !!real(wp), dimension(max(dpbox%ndimrhopot,orbs%nspin)), intent(in), optional, target :: potential !< Distributed potential. Might contain the density for the SIC treatments
        real(wp), dimension(*), intent(in), optional, target :: potential !< Distributed potential. Might contain the density for the SIC treatments
        type(p2pComms),intent(inout), optional:: comgp
      END SUBROUTINE local_hamiltonian

      subroutine NK_SIC_potential(lr,orbs,xc,fref,hxh,hyh,hzh,pkernel,psi,poti,eSIC_DC,potandrho,wxdsave)
        use module_defs, only: gp,wp,dp
        use module_types
         use module_xc
         implicit none
         real(gp), intent(in) :: hxh,hyh,hzh,fref
         type(locreg_descriptors), intent(in) :: lr
         type(orbitals_data), intent(in) :: orbs
         type(coulomb_operator), intent(in) :: pkernel
         type(xc_info), intent(in) :: xc
         real(wp), dimension(lr%wfd%nvctr_c+7*lr%wfd%nvctr_f,orbs%nspinor,orbs%norbp), intent(in) :: psi
         !real(wp), dimension((lr%d%n1i*lr%d%n2i*lr%d%n3i*((orbs%nspinor/3)*3+1)),max(orbs%norbp,orbs%nspin)), intent(inout) :: poti
         real(wp), intent(inout) :: poti
         real(gp), intent(out) :: eSIC_DC
         real(dp), dimension(lr%d%n1i*lr%d%n2i*lr%d%n3i,2*orbs%nspin), intent(in), optional :: potandrho
         real(dp), dimension(lr%d%n1i*lr%d%n2i*lr%d%n3i,orbs%nspin), intent(out), optional :: wxdsave
      END SUBROUTINE NK_SIC_potential

      subroutine isf_to_daub_kinetic(hx,hy,hz,kx,ky,kz,nspinor,lr,w,psir,hpsi,ekin,k_strten)
        use module_defs, only: gp,wp
        use module_types
        implicit none
        integer, intent(in) :: nspinor
        real(gp), intent(in) :: hx,hy,hz,kx,ky,kz
        type(locreg_descriptors), intent(in) :: lr
        type(workarr_locham), intent(inout) :: w
        real(wp), dimension(lr%d%n1i*lr%d%n2i*lr%d%n3i,nspinor), intent(in) :: psir
        real(gp), intent(out) :: ekin
        real(wp), dimension(lr%wfd%nvctr_c+7*lr%wfd%nvctr_f,nspinor), intent(inout) :: hpsi
        real(wp), dimension(6), optional :: k_strten
      end subroutine isf_to_daub_kinetic

      subroutine readmywaves(iproc,filename,iformat,orbs,n1,n2,n3,hx,hy,hz,at,rxyz_old,rxyz,  &
         wfd,psi,orblist)
         use module_base
         use module_types
         implicit none
         integer, intent(in) :: iproc,n1,n2,n3, iformat
         real(gp), intent(in) :: hx,hy,hz
         type(wavefunctions_descriptors), intent(in) :: wfd
         type(orbitals_data), intent(inout) :: orbs
         type(atoms_data), intent(in) :: at
         real(gp), dimension(3,at%astruct%nat), intent(in) :: rxyz
         integer, dimension(orbs%norb), optional :: orblist
         real(gp), dimension(3,at%astruct%nat), intent(out) :: rxyz_old
         real(wp), dimension(wfd%nvctr_c+7*wfd%nvctr_f,orbs%nspinor,orbs%norbp), intent(out) :: psi
         character(len=*), intent(in) :: filename
      END SUBROUTINE readmywaves

      subroutine writemywaves(iproc,filename,iformat,orbs,n1,n2,n3,hx,hy,hz,at,rxyz,wfd,psi)
        use module_types
        use module_base
        use yaml_output
        implicit none
        integer, intent(in) :: iproc,n1,n2,n3,iformat
        real(gp), intent(in) :: hx,hy,hz
        type(atoms_data), intent(in) :: at
        type(orbitals_data), intent(in) :: orbs
        type(wavefunctions_descriptors), intent(in) :: wfd
        real(gp), dimension(3,at%astruct%nat), intent(in) :: rxyz
        real(wp), dimension(wfd%nvctr_c+7*wfd%nvctr_f,orbs%nspinor,orbs%norbp), intent(in) :: psi
        character(len=*), intent(in) :: filename
      end subroutine writemywaves

      subroutine open_filename_of_iorb(unitfile,lbin,filename,orbs,iorb,ispinor,iorb_out,iiorb)
         use module_base
         use module_types
         implicit none
         character(len=*), intent(in) :: filename
         logical, intent(in) :: lbin
         integer, intent(in) :: iorb,ispinor,unitfile
         type(orbitals_data), intent(in) :: orbs
         integer, intent(out) :: iorb_out
         integer,intent(in),optional :: iiorb
      END SUBROUTINE open_filename_of_iorb

      subroutine filename_of_iorb(lbin,filename,orbs,iorb,ispinor,filename_out,iorb_out,iiorb)
         use module_base
         use module_types
         implicit none
         character(len=*), intent(in) :: filename
         logical, intent(in) :: lbin
         integer, intent(in) :: iorb,ispinor
         type(orbitals_data), intent(in) :: orbs
         character(len=*) :: filename_out
         integer, intent(out) :: iorb_out
         integer,intent(in),optional :: iiorb
      END SUBROUTINE filename_of_iorb

      subroutine verify_file_presence(filerad,orbs,iformat,nproc,nforb)
        use module_base
        use module_types
        implicit none
        integer, intent(in) :: nproc
        character(len=*), intent(in) :: filerad
        type(orbitals_data), intent(in) :: orbs
        integer, intent(out) :: iformat
        integer, optional, intent(in) :: nforb
      end subroutine verify_file_presence

      subroutine readwavetoisf(lstat, filename, formatted, hx, hy, hz, &
           & n1, n2, n3, nspinor, psiscf)
        use module_base
        use module_types
        implicit none
        character(len = *), intent(in) :: filename
        logical, intent(in) :: formatted
        integer, intent(out) :: n1, n2, n3, nspinor
        real(gp), intent(out) :: hx, hy, hz
        real(wp), dimension(:,:,:,:), pointer :: psiscf
        logical, intent(out) :: lstat
      END SUBROUTINE readwavetoisf
      subroutine readwavetoisf_etsf(lstat, filename, iorbp, hx, hy, hz, &
           & n1, n2, n3, nspinor, psiscf)
        use module_base
        use module_types
        implicit none
        character(len = *), intent(in) :: filename
        integer, intent(in) :: iorbp
        integer, intent(out) :: n1, n2, n3, nspinor
        real(gp), intent(out) :: hx, hy, hz
        real(wp), dimension(:,:,:,:), pointer :: psiscf
        logical, intent(out) :: lstat
      END SUBROUTINE readwavetoisf_etsf

      subroutine read_wave_to_isf(lstat, filename, ln, iorbp, hx, hy, hz, &
           & n1, n2, n3, nspinor, psiscf)
        use module_base
        use module_types
        implicit none
        integer, intent(in) :: ln
        character(len = ln), intent(in) :: filename
        integer, intent(in) :: iorbp
        integer, intent(out) :: n1, n2, n3, nspinor
        real(gp), intent(out) :: hx, hy, hz
        real(wp), dimension(:,:,:,:), pointer :: psiscf
        logical, intent(out) :: lstat
      END SUBROUTINE read_wave_to_isf
      subroutine free_wave_to_isf(psiscf)
        use module_base
        implicit none
        real(wp), dimension(:,:,:,:), pointer :: psiscf
      END SUBROUTINE free_wave_to_isf

      subroutine denspot_communications(iproc,nproc,&
           xc,nspin,geocode,SICapproach,dpbox)
        use module_base
        use module_types
        use module_xc
        implicit none
        integer, intent(in) :: iproc,nproc,nspin
        type(xc_info), intent(in) :: xc
        character(len=1), intent(in) :: geocode !< @copydoc poisson_solver::doc::geocode
        character(len=4), intent(in) :: SICapproach
        type(denspot_distribution), intent(inout) :: dpbox
      end subroutine denspot_communications

      subroutine allocateRhoPot(Glr,nspin,atoms,rxyz,denspot)
        use module_base
        use module_types
        implicit none
        integer, intent(in) :: nspin
        type(locreg_descriptors), intent(in) :: Glr
        type(atoms_data), intent(in) :: atoms
        real(gp), dimension(3,atoms%astruct%nat), intent(in) :: rxyz
        type(DFT_local_fields), intent(inout) :: denspot
      END SUBROUTINE allocateRhoPot

      subroutine getLocalizedBasis(iproc,nproc,at,orbs,rxyz,denspot,GPU,trH,trH_old,&
          fnrm,infoBasisFunctions,nlpsp,scf_mode,ldiis,SIC,tmb,energs_base,&
          nit_precond,target_function,&
          correction_orthoconstraint,nit_basis,&
          ratio_deltas,ortho_on,extra_states,itout,conv_crit,experimental_mode,early_stop,&
          gnrm_dynamic, min_gnrm_for_dynamic, can_use_ham, order_taylor, max_inversion_error, kappa_conv, method_updatekernel,&
          purification_quickreturn, correction_co_contra, cdft, input_frag, ref_frags)
        use module_base
        use module_types
        use module_fragments, only: system_fragment
        use constrained_dft, only: cdft_data
        implicit none

        ! Calling arguments
        integer,intent(in) :: iproc, nproc
        integer,intent(inout) :: order_taylor
        real(kind=8),intent(in) :: max_inversion_error
        integer,intent(out) :: infoBasisFunctions
        type(atoms_data), intent(in) :: at
        type(orbitals_data) :: orbs
        real(kind=8),dimension(3,at%astruct%nat) :: rxyz
        type(DFT_local_fields), intent(inout) :: denspot
        type(GPU_pointers), intent(inout) :: GPU
        real(kind=8),intent(out) :: trH, fnrm
        real(kind=8),intent(inout) :: trH_old
        type(DFT_PSP_projectors),intent(inout) :: nlpsp
        integer,intent(in) :: scf_mode
        type(localizedDIISParameters),intent(inout) :: ldiis
        type(DFT_wavefunction),target,intent(inout) :: tmb
        type(SIC_data) :: SIC !<parameters for the SIC methods
        type(energy_terms),intent(in) :: energs_base
        integer, intent(in) :: nit_precond, target_function, correction_orthoconstraint, nit_basis
        real(kind=8),intent(out) :: ratio_deltas
        logical, intent(inout) :: ortho_on
        integer, intent(in) :: extra_states
        integer,intent(in) :: itout
        real(kind=8),intent(in) :: conv_crit, early_stop, gnrm_dynamic, min_gnrm_for_dynamic, kappa_conv
        logical,intent(in) :: experimental_mode, purification_quickreturn
        logical,intent(out) :: can_use_ham
        integer,intent(in) :: method_updatekernel
        logical,intent(in) :: correction_co_contra
        !these must all be present together
        type(cdft_data),intent(inout),optional :: cdft
        type(fragmentInputParameters),optional,intent(in) :: input_frag
        type(system_fragment), dimension(:), optional, intent(in) :: ref_frags
      end subroutine getLocalizedBasis

    subroutine psimix(iproc,nproc,ndim_psi,orbs,comms,diis,hpsit,psit)
      use module_base
      use module_types
      use communications_base, only: comms_cubic
      implicit none
      integer, intent(in) :: iproc,nproc,ndim_psi
      type(orbitals_data), intent(in) :: orbs
      type(comms_cubic), intent(in) :: comms
      type(diis_objects), intent(inout) :: diis
      real(wp), dimension(ndim_psi), intent(inout) :: psit,hpsit
    end subroutine psimix

    subroutine get_coeff(iproc,nproc,scf_mode,orbs,at,rxyz,denspot,GPU,infoCoeff,&
        energs,nlpsp,SIC,tmb,fnrm,calculate_overlap_matrix,invert_overlap_matrix,communicate_phi_for_lsumrho,&
        calculate_ham,extra_states,itout,it_scc,it_cdft,order_taylor,max_inversion_error,purification_quickreturn,&
        calculate_KS_residue,calculate_gap,&
        convcrit_dmin,nitdmin,curvefit_dmin,ldiis_coeff,reorder,cdft, updatekernel)
      use module_base
      use module_types
      use Poisson_Solver, except_dp => dp, except_gp => gp, except_wp => wp
      use constrained_dft
      use diis_sd_optimization
      use yaml_output
      use sparsematrix_base, only: sparse_matrix
      implicit none
      integer,intent(in) :: iproc, nproc, scf_mode, itout, it_scc, it_cdft
      integer,intent(inout) :: order_taylor
      real(kind=8),intent(in) :: max_inversion_error
      type(orbitals_data),intent(inout) :: orbs
      type(atoms_data),intent(in) :: at
      real(kind=8),dimension(3,at%astruct%nat),intent(in) :: rxyz
      type(DFT_local_fields), intent(inout) :: denspot
      type(GPU_pointers),intent(inout) :: GPU
      integer,intent(out) :: infoCoeff
      type(energy_terms),intent(inout) :: energs
      real(kind=8),intent(inout) :: fnrm
      type(DFT_PSP_projectors),intent(inout) :: nlpsp
      type(SIC_data),intent(in) :: SIC
      type(DFT_wavefunction),intent(inout) :: tmb
      logical,intent(in):: calculate_overlap_matrix, invert_overlap_matrix
      logical,intent(in):: communicate_phi_for_lsumrho, purification_quickreturn
      logical,intent(in) :: calculate_ham, calculate_KS_residue, calculate_gap
      type(DIIS_obj),intent(inout),optional :: ldiis_coeff ! for dmin only
      integer, intent(in), optional :: nitdmin ! for dmin only
      real(kind=gp), intent(in), optional :: convcrit_dmin ! for dmin only
      logical, intent(in), optional :: curvefit_dmin ! for dmin only
      type(cdft_data),intent(inout),optional :: cdft
      integer, intent(in) :: extra_states
      logical, optional, intent(in) :: reorder
      logical, optional, intent(in) :: updatekernel
    end subroutine get_coeff

    subroutine linearScaling(iproc,nproc,KSwfn,tmb,at,input,rxyz,denspot,rhopotold,nlpsp,GPU,&
           energs,energy,fpulay,infocode,ref_frags,cdft, &
           fdisp, fion)
      use module_base
      use module_types
      use module_fragments
      use constrained_dft
      implicit none
      integer,intent(in):: iproc, nproc
      type(atoms_data),intent(inout):: at
      type(input_variables),intent(in):: input
      real(8),dimension(3,at%astruct%nat),intent(inout):: rxyz
      real(8),dimension(3,at%astruct%nat),intent(out):: fpulay
      type(DFT_local_fields), intent(inout) :: denspot
      real(gp), dimension(*), intent(inout) :: rhopotold
      type(DFT_PSP_projectors),intent(inout):: nlpsp
      type(GPU_pointers),intent(in out):: GPU
      type(energy_terms),intent(inout) :: energs
      real(gp), dimension(:), pointer :: rho,pot
      real(8),intent(out):: energy
      type(DFT_wavefunction),intent(inout),target:: tmb
      type(DFT_wavefunction),intent(inout),target:: KSwfn
      integer,intent(out):: infocode
      type(system_fragment), dimension(:), pointer :: ref_frags
      type(cdft_data), intent(inout) :: cdft
      real(kind=8),dimension(3,at%astruct%nat),intent(in) :: fdisp, fion
    end subroutine linearScaling


   subroutine createDerivativeBasis(n1,n2,n3, &
              nfl1,nfu1,nfl2,nfu2,nfl3,nfu3,  &
              hgrid,ibyz_c,ibxz_c,ibxy_c,ibyz_f,ibxz_f,ibxy_f,&
              w_c, w_f, w_f1, w_f2, w_f3, x_c, x_f, y_c, y_f, z_c, z_f)
      use module_base
      implicit none
      integer, intent(in) :: n1,n2,n3,nfl1,nfu1,nfl2,nfu2,nfl3,nfu3
      real(gp), intent(in) :: hgrid
      integer, dimension(2,0:n2,0:n3), intent(in) :: ibyz_c,ibyz_f
      integer, dimension(2,0:n1,0:n3), intent(in) :: ibxz_c,ibxz_f
      integer, dimension(2,0:n1,0:n2), intent(in) :: ibxy_c,ibxy_f
      real(wp), dimension(0:n1,0:n2,0:n3), intent(in) :: w_c
      real(wp), dimension(7,nfl1:nfu1,nfl2:nfu2,nfl3:nfu3), intent(in) :: w_f
      real(wp), dimension(nfl1:nfu1,nfl2:nfu2,nfl3:nfu3), intent(in) :: w_f1
      real(wp), dimension(nfl2:nfu2,nfl1:nfu1,nfl3:nfu3), intent(in) :: w_f2
      real(wp), dimension(nfl3:nfu3,nfl1:nfu1,nfl2:nfu2), intent(in) :: w_f3
      real(wp), dimension(0:n1,0:n2,0:n3), intent(out) :: x_c
      real(wp), dimension(7,nfl1:nfu1,nfl2:nfu2,nfl3:nfu3), intent(out) :: x_f
      real(wp), dimension(0:n1,0:n2,0:n3), intent(out) :: y_c
      real(wp), dimension(7,nfl1:nfu1,nfl2:nfu2,nfl3:nfu3), intent(out) :: y_f
      real(wp), dimension(0:n1,0:n2,0:n3), intent(out) :: z_c
      real(wp), dimension(7,nfl1:nfu1,nfl2:nfu2,nfl3:nfu3), intent(out) :: z_f
    end subroutine createDerivativeBasis

    subroutine inputguessConfinement(iproc, nproc, at, input, hx, hy, hz, &
         rxyz, nlpsp, GPU, orbs, kswfn, tmb, denspot, rhopotold, energs,&
         locregcenters)
      ! Input wavefunctions are found by a diagonalization in a minimal basis set
      ! Each processors write its initial wavefunctions into the wavefunction file
      ! The files are then read by readwave
      use module_base
      use module_types
      implicit none
      !Arguments
      integer, intent(in) :: iproc,nproc
      real(gp), intent(in) :: hx, hy, hz
      type(atoms_data), intent(inout) :: at
      type(DFT_PSP_projectors), intent(inout) :: nlpsp
      type(GPU_pointers), intent(inout) :: GPU
      type(input_variables),intent(in) :: input
      real(gp), dimension(3,at%astruct%nat), intent(in) :: rxyz
      type(orbitals_data),intent(inout) :: orbs
      type(DFT_wavefunction),intent(inout) :: kswfn, tmb
      type(DFT_local_fields), intent(inout) :: denspot
      real(dp), dimension(max(tmb%lzd%glr%d%n1i*tmb%lzd%glr%d%n2i*denspot%dpbox%n3p,1)*input%nspin), intent(inout) ::  rhopotold
      type(energy_terms),intent(inout) :: energs
      real(kind=8),dimension(3,at%astruct%nat),intent(in),optional :: locregcenters
    end subroutine inputguessConfinement

   subroutine determine_locreg_periodic(iproc,nlr,cxyz,locrad,hx,hy,hz,Glr,Llr,calculateBounds)
      use module_base
      use module_types
      implicit none
      integer, intent(in) :: iproc
      integer, intent(in) :: nlr
      real(gp), intent(in) :: hx,hy,hz
      type(locreg_descriptors), intent(in) :: Glr
      real(gp), dimension(nlr), intent(in) :: locrad
      real(gp), dimension(3,nlr), intent(in) :: cxyz
      type(locreg_descriptors), dimension(nlr), intent(out) :: Llr
      logical,dimension(nlr),intent(in):: calculateBounds
   end subroutine determine_locreg_periodic

    subroutine determine_wfd_periodicity(ilr,nlr,Glr,Llr)
      use module_base
      use module_types
      implicit none
      integer,intent(in) :: ilr,nlr
      type(locreg_descriptors),intent(in) :: Glr
      type(locreg_descriptors),dimension(nlr),intent(inout) :: Llr
    end subroutine determine_wfd_periodicity

    subroutine num_segkeys_periodic(n1,n2,n3,i1sc,i1ec,i2sc,i2ec,i3sc,i3ec,nseg,nvctr,keyg,keyv,&
     nseg_loc,nvctr_loc,outofzone)
     implicit none
     integer, intent(in) :: n1,n2,n3,i1sc,i1ec,i2sc,i2ec,i3sc,i3ec,nseg,nvctr
     integer, dimension(nseg), intent(in) :: keyv
     integer, dimension(2,nseg), intent(in) :: keyg
     integer, intent(out) :: nseg_loc,nvctr_loc
     integer, dimension(3),intent(in) :: outofzone
    end subroutine num_segkeys_periodic

    subroutine segkeys_periodic(n1,n2,n3,i1sc,i1ec,i2sc,i2ec,i3sc,i3ec,nseg,nvctr,keyg,keyv,&
               nseg_loc,nvctr_loc,keygloc,keyglob,keyvloc,keyvglob,outofzone)
      implicit none
      integer, intent(in) :: n1,n2,n3,i1sc,i1ec,i2sc,i2ec,i3sc,i3ec,nseg,nvctr,nseg_loc,nvctr_loc
      integer, dimension(nseg), intent(in) :: keyv
      integer, dimension(2,nseg), intent(in) :: keyg
      integer, dimension(3), intent(in) :: outofzone
      integer, dimension(nseg_loc), intent(out) :: keyvloc
      integer, dimension(nseg_loc), intent(out) :: keyvglob
      integer, dimension(2,nseg_loc), intent(out) :: keygloc
      integer, dimension(2,nseg_loc), intent(out) :: keyglob
    end subroutine segkeys_periodic

    subroutine psi_to_locreg2(iproc, ldim, gdim, Llr, Glr, gpsi, lpsi)
      use module_base
      use module_types
      implicit none
      integer,intent(in) :: iproc                  ! process ID
      integer,intent(in) :: ldim          ! dimension of lpsi
      integer,intent(in) :: gdim          ! dimension of gpsi
      type(locreg_descriptors),intent(in) :: Llr  ! Local grid descriptor
      type(locreg_descriptors),intent(in) :: Glr  ! Global grid descriptor
      real(wp),dimension(gdim),intent(in) :: gpsi       !Wavefunction (compressed format)
      real(wp),dimension(ldim),intent(out) :: lpsi   !Wavefunction in localization region
    end subroutine psi_to_locreg2


    subroutine local_partial_densityLinear(nproc,rsflag,nscatterarr,&
         nrhotot,Lzd,hxh,hyh,hzh,xc,nspin,orbs,mapping,psi,rho)
      use module_base
      use module_types
      use module_xc
      implicit none
      logical, intent(in) :: rsflag
      integer, intent(in) :: nproc
      integer,intent(in):: nrhotot
      integer, intent(in) :: nspin
      real(gp), intent(in) :: hxh,hyh,hzh
      type(xc_info), intent(in) :: xc
      type(local_zone_descriptors), intent(in) :: Lzd
      type(orbitals_data),intent(in) :: orbs
      integer,dimension(orbs%norb),intent(in):: mapping
      integer, dimension(0:nproc-1,4), intent(in) :: nscatterarr !n3d,n3p,i3s+i3xcsh-1,i3xcsh
      real(wp), dimension(orbs%npsidim_orbs), intent(in) :: psi
      real(dp),dimension(max(Lzd%Glr%d%n1i*Lzd%Glr%d%n2i*nrhotot,1),max(nspin,orbs%nspinor)),intent(out):: rho
    end subroutine local_partial_densityLinear

    subroutine global_to_local(Glr,Llr,nspin,size_rho,size_Lrho,rho,Lrho)
      use module_base
      use module_types
      implicit none
      type(locreg_descriptors),intent(in) :: Llr
      type(locreg_descriptors),intent(in) :: Glr
      integer, intent(in) :: size_rho
      integer, intent(in) :: size_Lrho
      integer, intent(in) :: nspin
      real(wp),dimension(size_rho),intent(in) :: rho
      real(wp),intent(out) :: Lrho
     end subroutine global_to_local

     subroutine LDiagHam(iproc,nproc,natsc,nspin,orbs,Lzd,Lzde,comms,&
          psi,hpsi,psit,orthpar,passmat,iscf,Tel,occopt,& !mandatory
          orbse,commse,etol,norbsc_arr) !optional
       use module_base
       use module_types
       use communications_base, only: comms_cubic
       implicit none
       integer, intent(in) :: iproc,nproc,natsc,nspin,occopt,iscf
       real(gp), intent(in) :: Tel
       type(local_zone_descriptors) :: Lzd        !< Information about the locregs after LIG
       type(local_zone_descriptors) :: Lzde       !< Information about the locregs for LIG
       type(comms_cubic), intent(in) :: comms
       type(orbitals_data), intent(inout) :: orbs
       type(orthon_data), intent(in):: orthpar
       real(wp), dimension(*), intent(out) :: passmat !< passage matrix for building the eigenvectors (the size depends of the optional arguments)
       real(wp), dimension(:), pointer :: psi,hpsi,psit
       real(gp), intent(in) :: etol
       type(orbitals_data), intent(inout) :: orbse
       type(comms_cubic), intent(in) :: commse
       integer, dimension(natsc+1,nspin), intent(in) :: norbsc_arr
     end subroutine LDiagHam

     subroutine updatePotential(nspin,denspot,ehart,eexcu,vexcu)
       use module_base
       use module_types
       implicit none
       ! Calling arguments
       integer, intent(in) :: nspin
       type(DFT_local_fields), intent(inout) :: denspot
       real(8),intent(out):: ehart, eexcu, vexcu
     end subroutine updatePotential

     subroutine setCommsParameters(mpisource, mpidest, istsource, istdest, ncount, tag, comarr)
       use module_base
       use module_types
       implicit none
       integer,intent(in):: mpisource, mpidest, istsource, istdest, ncount, tag
       integer,dimension(8),intent(out):: comarr
     end subroutine setCommsParameters

     subroutine orthonormalizeLocalized(iproc, nproc, methTransformOverlap, max_inversion_error, npsidim_orbs, &
                orbs, lzd, ovrlp, inv_ovrlp_half, collcom, orthpar, lphi, psit_c, psit_f, can_use_transposed, foe_obj)
       use module_base
       use module_types
       use sparsematrix_base, only: sparse_matrix
       use foe_base, only: foe_data
       implicit none
       integer,intent(in) :: iproc,nproc,npsidim_orbs
       integer,intent(inout) :: methTransformOverlap
       real(kind=8),intent(in) :: max_inversion_error
       type(orbitals_data),intent(in):: orbs
       type(local_zone_descriptors),intent(in):: lzd
       type(sparse_matrix),intent(inout):: ovrlp
       type(sparse_matrix),intent(inout):: inv_ovrlp_half
       type(comms_linear),intent(in):: collcom
       type(orthon_data),intent(in):: orthpar
       real(8),dimension(npsidim_orbs), intent(inout) :: lphi
       real(8),dimension(:),pointer:: psit_c, psit_f
       logical,intent(inout):: can_use_transposed
       type(foe_data),intent(in) :: foe_obj
     end subroutine orthonormalizeLocalized

     subroutine optimizeDIIS(iproc, nproc, npsidim, orbs, nspin, lzd, hphi, phi, ldiis, experimental_mode)
       use module_base
       use module_types
       implicit none
       integer,intent(in):: iproc, nproc, nspin
       integer,intent(in):: npsidim
       type(orbitals_data),intent(in):: orbs
       type(local_zone_descriptors),intent(in):: lzd
       real(8),dimension(npsidim),intent(in):: hphi
       real(8),dimension(npsidim),intent(inout):: phi
       type(localizedDIISParameters),intent(inout):: ldiis
       logical,intent(in) :: experimental_mode
     end subroutine optimizeDIIS

     subroutine initializeCommunicationPotential(iproc, nproc, nscatterarr, orbs, lzd, comgp, onWhichAtomAll, tag)
       use module_base
       use module_types
       use communications_base, only: p2pComms
       implicit none
       integer,intent(in):: iproc, nproc
       integer,dimension(0:nproc-1,4),intent(in):: nscatterarr !n3d,n3p,i3s+i3xcsh-1,i3xcsh
       type(orbitals_data),intent(in):: orbs
       type(local_zone_descriptors),intent(in):: lzd
       !type(p2pCommsGatherPot),intent(out):: comgp
       type(p2pComms),intent(out):: comgp
       integer,dimension(orbs%norb),intent(in):: onWhichAtomAll
       integer,intent(inout):: tag
     end subroutine initializeCommunicationPotential

     subroutine initializeRepartitionOrbitals(iproc, nproc, tag, lorbs, llborbs, lzd, comrp)
       use module_base
       use module_types
       use communications_base, only: p2pComms
       implicit none
       integer,intent(in):: iproc, nproc
       integer,intent(inout):: tag
       type(orbitals_data),intent(in):: lorbs, llborbs
       type(local_zone_descriptors),intent(in):: lzd
       !type(p2pCommsRepartition),intent(out):: comrp
       type(p2pComms),intent(out):: comrp
     end subroutine initializeRepartitionOrbitals

     subroutine mixrhopotDIIS(iproc, nproc, n3d, n3p, glr, input, rhopot, rhopotold, mixdiis, alphaMix, ioffset, mixMeth, pnrm, xc)
       use module_base
       use module_types
       use module_xc
       implicit none
       integer,intent(in):: iproc, nproc, n3d, n3p, mixMeth, ioffset
       type(locreg_descriptors),intent(in) :: glr
       type(input_variables),intent(in):: input
       real(8),dimension(max(glr%d%n1i*glr%d%n2i*n3d,1)*input%nspin),intent(in):: rhopotold
       real(8),dimension(max(glr%d%n1i*glr%d%n2i*n3d,1)*input%nspin),intent(out):: rhopot
       type(mixrhopotDIISParameters),intent(inout):: mixdiis
       real(8),intent(in):: alphaMix
       real(8),intent(out):: pnrm
       type(xc_info), intent(in) :: xc
     end subroutine mixrhopotDIIS


     subroutine initializeMixrhopotDIIS(isx, ndimpot, mixdiis)
       use module_base
       use module_types
       implicit none
       integer,intent(in):: isx, ndimpot
       type(mixrhopotDIISParameters),intent(out):: mixdiis
     end subroutine initializeMixrhopotDIIS

     subroutine deallocateMixrhopotDIIS(mixdiis)
       use module_base
       use module_types
       implicit none
       type(mixrhopotDIISParameters),intent(inout):: mixdiis
     end subroutine deallocateMixrhopotDIIS

    subroutine deallocate_local_zone_descriptors(lzd)
      use module_base
      use module_types
      !use deallocatePointers
      implicit none
      type(local_zone_descriptors),intent(inout):: lzd
    end subroutine deallocate_local_zone_descriptors

    subroutine deallocate_Lzd_except_Glr(lzd)
      use module_base
      use module_types
      !use deallocatePointers
      implicit none
      type(local_zone_descriptors),intent(inout):: lzd
    end subroutine deallocate_Lzd_except_Glr

    subroutine deallocate_orbitals_data(orbs)
      use module_base
      use module_types
      !use deallocatePointers
      implicit none
      type(orbitals_data),intent(inout):: orbs
    end subroutine deallocate_orbitals_data

    subroutine deallocate_comms_cubic(comms)
      use module_base
      use module_types
      use communications_base, only: comms_cubic
      !use deallocatePointers
      implicit none
      type(comms_cubic),intent(inout):: comms
    end subroutine deallocate_comms_cubic

    !!subroutine nullify_foe(foe_obj)
    !!  use module_base
    !!  use module_types
    !!  implicit none
    !!  type(foe_data),intent(out):: foe_obj
    !!end subroutine nullify_foe

    subroutine nullify_sparse_matrix(sparsemat)
      use module_base
      use module_types
      use sparsematrix_base, only: sparse_matrix
      implicit none
      type(sparse_matrix),intent(out):: sparsemat
    end subroutine nullify_sparse_matrix

!    subroutine nullify_comms_linear(collcom)
!      use module_base
!      use module_types
!      implicit none
!      type(comms_linear),intent(inout):: collcom
!    end subroutine nullify_comms_linear

    subroutine nullify_orbitals_data(orbs)
      use module_base
      use module_types
      implicit none
      type(orbitals_data),intent(out):: orbs
    end subroutine nullify_orbitals_data

    subroutine initLocregs(iproc, nproc, lzd, hx, hy, hz, astruct, orbs, Glr, locregShape, lborbs)
      use module_base
      use module_atoms, only: atomic_structure
      use module_types
      implicit none
      integer,intent(in):: iproc, nproc
      type(local_zone_descriptors),intent(inout):: lzd
      real(8),intent(in):: hx, hy, hz
      type(atomic_structure),intent(in) :: astruct
      type(orbitals_data),intent(in):: orbs
      type(locreg_descriptors),intent(in):: Glr
      character(len=1),intent(in):: locregShape
      type(orbitals_data),optional,intent(in):: lborbs
    end subroutine initLocregs

    subroutine deallocate_foe(foe_obj, subname)
      use module_base
      use module_types
      use foe_base, only: foe_data
      implicit none
      type(foe_data),intent(inout):: foe_obj
      character(len=*),intent(in):: subname
    end subroutine deallocate_foe

     subroutine initInputguessConfinement(iproc, nproc, at, lzd, orbs, collcom_reference, &
                Glr, input, hx, hy, hz, lin, tmb, rxyz, nscatterarr)
       use module_base
       use module_types
       implicit none
       integer,intent(in):: iproc,nproc
       real(gp), intent(in) :: hx, hy, hz
       type(atoms_data),intent(inout) :: at
       type(local_zone_descriptors),intent(in):: lzd
       type(orbitals_data),intent(in):: orbs
       type(comms_linear),intent(in):: collcom_reference
       type(locreg_descriptors),intent(in) :: Glr
       type(input_variables), intent(in) ::input
       type(linearInputParameters),intent(in):: lin
       type(DFT_wavefunction),intent(in) :: tmb
       integer,dimension(0:nproc-1,4),intent(in):: nscatterarr !n3d,n3p,i3s+i3xcsh-1,i3xcsh
       real(gp),dimension(3,at%astruct%nat),intent(in):: rxyz
     end subroutine initInputguessConfinement

      subroutine orthoconstraintNonorthogonal(iproc, nproc, lzd, npsidim_orbs, npsidim_comp, orbs, collcom, orthpar, &
                 correction_orthoconstraint, linmat, lphi, lhphi, lagmat, lagmat_, psit_c, psit_f, &
                 hpsit_c, hpsit_f, &
                 can_use_transposed, overlap_calculated, &
                 experimental_mode, calculate_inverse, norder_taylor, max_inversion_error, &
           npsidim_orbs_small, lzd_small, hpsi_noprecond, wt_philarge, wt_hphi, wt_hpsinoprecond)
        use module_base
        use module_types
        use communications_base, only: work_transpose
        implicit none
        integer,intent(in) :: iproc, nproc, npsidim_orbs, npsidim_comp, npsidim_orbs_small
        type(local_zone_descriptors),intent(in) :: lzd, lzd_small
        type(orbitals_Data),intent(inout) :: orbs !temporary inout
        type(comms_linear),intent(in) :: collcom
        type(orthon_data),intent(in) :: orthpar
        integer,intent(in) :: correction_orthoconstraint
        real(kind=8),dimension(max(npsidim_comp,npsidim_orbs)),intent(in) :: lphi
        real(kind=8),dimension(max(npsidim_comp,npsidim_orbs)),intent(inout) :: lhphi
        type(sparse_matrix),intent(inout) :: lagmat
        type(matrices),intent(out) :: lagmat_
        real(kind=8),dimension(collcom%ndimind_c),intent(inout) :: hpsit_c
        real(kind=8),dimension(7*collcom%ndimind_f),intent(inout) :: hpsit_f
        real(kind=8),dimension(:),pointer :: psit_c, psit_f
        logical,intent(inout) :: can_use_transposed, overlap_calculated
        type(linear_matrices),intent(inout) :: linmat ! change to ovrlp and inv_ovrlp, and use inv_ovrlp instead of denskern
        logical,intent(in) :: experimental_mode, calculate_inverse
        integer,intent(inout) :: norder_taylor
        real(kind=8),intent(in) :: max_inversion_error
        real(kind=8),dimension(npsidim_orbs_small),intent(out) :: hpsi_noprecond
        type(work_transpose),intent(inout) :: wt_philarge
        type(work_transpose),intent(out) :: wt_hphi, wt_hpsinoprecond
      end subroutine orthoconstraintNonorthogonal


      subroutine dsygv_parallel(iproc, nproc, blocksize, nprocMax, comm, itype, jobz, uplo, n, a, lda, b, ldb, w, info)
        use module_base
        use module_types
        implicit none
        integer,intent(in):: iproc, nproc, blocksize, nprocMax, comm, itype, n, lda, ldb
        integer,intent(out):: info
        character(len=1),intent(in):: jobz, uplo
        real(8),dimension(lda,n),intent(inout):: a
        real(8),dimension(ldb,n),intent(inout):: b
        real(8),dimension(n),intent(out):: w
      end subroutine dsygv_parallel

     subroutine choosePreconditioner2(iproc, nproc, orbs, lr, hx, hy, hz, ncong, hpsi, &
                confpotorder, potentialprefac, iorb, eval_zero)
       use module_base
       use module_types
       implicit none
       integer, intent(in) :: iproc,nproc,ncong, iorb, confpotorder
       real(gp), intent(in) :: hx,hy,hz
       type(locreg_descriptors), intent(in) :: lr
       type(orbitals_data), intent(in) :: orbs
       real(8),intent(in):: potentialprefac
       real(wp), dimension(lr%wfd%nvctr_c+7*lr%wfd%nvctr_f,orbs%nspinor), intent(inout) :: hpsi
       real(8),intent(in):: eval_zero
     end subroutine choosePreconditioner2


     subroutine FullHamiltonianApplication(iproc,nproc,at,orbs,&
          Lzd,nlpsp,confdatarr,ngatherarr,Lpot,psi,hpsi,paw,&
          energs,SIC,GPU,xc,pkernel,orbsocc,psirocc)
       use module_base
       use module_types
       use module_xc
       use gaussians, only: gaussian_basis
       implicit none
       integer, intent(in) :: iproc,nproc!,nspin
       type(atoms_data), intent(in) :: at
       type(orbitals_data), intent(in) :: orbs
       type(local_zone_descriptors),intent(in) :: Lzd
       type(DFT_PSP_projectors), intent(inout) :: nlpsp
       type(SIC_data), intent(in) :: SIC
       type(xc_info), intent(in) :: xc
       integer, dimension(0:nproc-1,2), intent(in) :: ngatherarr
       real(wp), dimension(orbs%npsidim_orbs), intent(in) :: psi
       type(confpot_data), dimension(orbs%norbp), intent(in) :: confdatarr
       !real(wp), dimension(lzd%ndimpotisf) :: Lpot
       real(wp), dimension(:),pointer :: Lpot
       type(energy_terms), intent(inout) :: energs
       real(wp), target, dimension(max(1,orbs%npsidim_orbs)), intent(out) :: hpsi
       type(GPU_pointers), intent(inout) :: GPU
       type(coulomb_operator), intent(in), optional :: pkernel
       type(orbitals_data), intent(in), optional :: orbsocc
       real(wp), dimension(:), pointer, optional :: psirocc
       !PAW variables:
       type(paw_objects),intent(inout)::paw
     end subroutine FullHamiltonianApplication

       subroutine init_foe(iproc, nproc, input, orbs_KS, foe_obj, reset)
         use module_base
         use module_atoms, only: atomic_structure
         use module_types
         use foe_base, only: foe_data
         implicit none
         integer,intent(in):: iproc, nproc
         type(input_variables),intent(in) :: input
         type(orbitals_data),intent(in):: orbs_KS
         type(foe_data),intent(out):: foe_obj
         logical, intent(in) :: reset
       end subroutine init_foe

      subroutine deallocate_workarrays_quartic_convolutions(work)
        use module_base
        use module_types
        implicit none
        type(workarrays_quartic_convolutions),intent(out):: work
      end subroutine deallocate_workarrays_quartic_convolutions

      subroutine ConvolQuartic4(iproc, nproc, n1, n2, n3, nfl1, nfu1, nfl2, nfu2, nfl3, nfu3,  &
                 hgrid, offsetx, offsety, offsetz, ibyz_c, ibxz_c, ibxy_c, ibyz_f, ibxz_f, ibxy_f, &
                 rxyzConf, potentialPrefac, with_kinetic, cprecr, maxdim, &
                 xx_c, xx_f1, xx_f, xy_c, xy_f2, xy_f,  xz_c, xz_f4, xz_f, &
                 aeff0array, beff0array, ceff0array, eeff0array, &
                 aeff0_2array, beff0_2array, ceff0_2array, eeff0_2array, &
                 aeff0_2auxarray, beff0_2auxarray, ceff0_2auxarray, eeff0_2auxarray, &
                 xya_c, xyc_c, xza_c, xzc_c, &
                 yza_c, yzc_c, xya_f, xyb_f, xyc_f, xye_f, &
                 xza_f, xzb_f, xzc_f, xze_f, yza_f, yzb_f, yzc_f, yze_f, &
!                 aeff0, aeff1, aeff2, aeff3, beff0, beff1, beff2, beff3, &
!                 ceff0, ceff1, ceff2, ceff3, eeff0, eeff1, eeff2, eeff3, &
!                 aeff0_2, aeff1_2, aeff2_2, aeff3_2, beff0_2, beff1_2, beff2_2, beff3_2, &
!                 ceff0_2, ceff1_2, ceff2_2, ceff3_2, eeff0_2, eeff1_2, eeff2_2, eeff3_2, &
                 y_c, y_f)
        use module_base
        use module_types
        implicit none
        integer,intent(in) :: iproc, nproc, n1, n2, n3, nfl1, nfu1, nfl2, nfu2, nfl3, nfu3, offsetx, offsety, offsetz, maxdim
        real(gp),intent(in) :: hgrid, potentialPrefac, cprecr
        logical,intent(in) :: with_kinetic
        real(8),dimension(3) :: rxyzConf
        integer,dimension(2,0:n2,0:n3), intent(in) :: ibyz_c,ibyz_f
        integer,dimension(2,0:n1,0:n3), intent(in) :: ibxz_c,ibxz_f
        integer,dimension(2,0:n1,0:n2), intent(in) :: ibxy_c,ibxy_f
        real(wp),dimension(0:n1,0:n2,0:n3),intent(in) :: xx_c
        real(wp),dimension(nfl1:nfu1,nfl2:nfu2,nfl3:nfu3),intent(in) :: xx_f1
        real(wp),dimension(7,nfl1:nfu1,nfl2:nfu2,nfl3:nfu3),intent(in) :: xx_f
        real(wp),dimension(0:n2,0:n1,0:n3),intent(in) :: xy_c
        real(wp),dimension(nfl2:nfu2,nfl1:nfu1,nfl3:nfu3),intent(in) :: xy_f2
        real(wp),dimension(7,nfl2:nfu2,nfl1:nfu1,nfl3:nfu3),intent(in) :: xy_f
        real(wp),dimension(0:n3,0:n1,0:n2),intent(in) :: xz_c
        real(wp),dimension(nfl3:nfu3,nfl1:nfu1,nfl2:nfu2),intent(in) :: xz_f4
        real(wp),dimension(7,nfl3:nfu3,nfl1:nfu1,nfl2:nfu2),intent(in) :: xz_f
        real(wp),dimension(-17:17,0:maxdim),intent(in):: aeff0array
        real(wp),dimension(-17:17,0:maxdim),intent(in):: beff0array
        real(wp),dimension(-17:17,0:maxdim),intent(in):: ceff0array
        real(wp),dimension(-14:14,0:maxdim),intent(in):: eeff0array
        real(wp),dimension(-17:17,0:maxdim),intent(in):: aeff0_2array
        real(wp),dimension(-17:17,0:maxdim),intent(in):: beff0_2array
        real(wp),dimension(-17:17,0:maxdim),intent(in):: ceff0_2array
        real(wp),dimension(-14:14,0:maxdim),intent(in):: eeff0_2array
        real(wp),dimension(-17:17,0:maxdim),intent(in):: aeff0_2auxarray
        real(wp),dimension(-17:17,0:maxdim),intent(in):: beff0_2auxarray
        real(wp),dimension(-17:17,0:maxdim),intent(in):: ceff0_2auxarray
        real(wp),dimension(-17:17,0:maxdim),intent(in):: eeff0_2auxarray
        real(wp),dimension(0:n2,0:n1,0:n3):: xya_c, xyb_c, xyc_c, xye_c
        real(wp),dimension(0:n3,0:n1,0:n2):: xza_c, xzb_c, xzc_c, xze_c, yza_c, yzc_c
        real(wp),dimension(3,nfl2:nfu2,nfl1:nfu1,nfl3:nfu3):: xya_f
        real(wp),dimension(4,nfl2:nfu2,nfl1:nfu1,nfl3:nfu3):: xyb_f
        real(wp),dimension(3,nfl2:nfu2,nfl1:nfu1,nfl3:nfu3):: xyc_f
        real(wp),dimension(4,nfl2:nfu2,nfl1:nfu1,nfl3:nfu3):: xye_f
        real(wp),dimension(3,nfl3:nfu3,nfl1:nfu1,nfl2:nfu2):: xza_f
        real(wp),dimension(4,nfl3:nfu3,nfl1:nfu1,nfl2:nfu2):: xzb_f
        real(wp),dimension(3,nfl3:nfu3,nfl1:nfu1,nfl2:nfu2):: xzc_f
        real(wp),dimension(4,nfl3:nfu3,nfl1:nfu1,nfl2:nfu2):: xze_f
        real(wp),dimension(3,nfl3:nfu3,nfl1:nfu1,nfl2:nfu2):: yza_f
        real(wp),dimension(4,nfl3:nfu3,nfl1:nfu1,nfl2:nfu2):: yzb_f
        real(wp),dimension(3,nfl3:nfu3,nfl1:nfu1,nfl2:nfu2):: yzc_f
        real(wp),dimension(4,nfl3:nfu3,nfl1:nfu1,nfl2:nfu2):: yze_f
!        real(wp),dimension(35):: aeff0, aeff1, aeff2, aeff3, beff0, beff1, beff2, beff3, ceff0, ceff1, ceff2, ceff3
!        real(wp),dimension(29):: eeff0, eeff1, eeff2, eeff3
!        real(wp),dimension(35):: aeff0_2, aeff1_2, aeff2_2, aeff3_2, beff0_2, beff1_2, beff2_2, beff3_2
!        real(wp),dimension(35):: ceff0_2, ceff1_2, ceff2_2, ceff3_2
!        real(wp),dimension(29):: eeff0_2, eeff1_2, eeff2_2, eeff3_2
        real(wp), dimension(0:n1,0:n2,0:n3), intent(out) :: y_c
        real(wp), dimension(7,nfl1:nfu1,nfl2:nfu2,nfl3:nfu3), intent(out) :: y_f
      end subroutine ConvolQuartic4


       subroutine apply_potential_lr(n1i,n2i,n3i,n1ip,n2ip,n3ip,ishift,n2,n3,nspinor,npot,&
            psir,pot,epot,&
            confdata,ibyyzz_r,psir_noconf,econf) !optional
         use module_base
         use module_types
         implicit none
         integer, intent(in) :: n1i,n2i,n3i,n1ip,n2ip,n3ip,n2,n3,nspinor,npot
         integer, dimension(3), intent(in) :: ishift !<offset of potential box in wfn box coords.
         real(wp), dimension(n1i,n2i,n3i,nspinor), intent(inout) :: psir !< real-space wfn in lr
         real(wp), dimension(n1ip,n2ip,n3ip,npot), intent(in) :: pot !< real-space pot in lrb
         type(confpot_data), intent(in), optional, target :: confdata !< data for the confining potential
         integer, dimension(2,-14:2*n2+16,-14:2*n3+16), intent(in), optional :: ibyyzz_r !< bounds in lr
         real(gp), intent(out) :: epot
         real(wp),dimension(n1i,n2i,n3i,nspinor),intent(inout),optional :: psir_noconf !< real-space wfn in lr where only the potential (without confinement) will be applied
         real(gp), intent(out),optional :: econf
       end subroutine apply_potential_lr

       subroutine psir_to_vpsi(npot,nspinor,lr,pot,vpsir,epot,confdata,vpsir_noconf,econf)
         use module_base
         use module_types
         implicit none
         integer, intent(in) :: npot,nspinor
         type(locreg_descriptors), intent(in) :: lr !< localization region of the wavefunction
         !real(wp), dimension(lr%d%n1i*lr%d%n2i*lr%d%n3i,npot), intent(in) :: pot
         real(wp), intent(in) :: pot
         real(wp), dimension(lr%d%n1i*lr%d%n2i*lr%d%n3i,nspinor), intent(inout) :: vpsir
         real(gp), intent(out) :: epot
         type(confpot_data), intent(in), optional :: confdata !< data for the confining potential
         real(wp), dimension(lr%d%n1i*lr%d%n2i*lr%d%n3i,nspinor), intent(inout), optional :: vpsir_noconf !< wavefunction with  the potential without confinement applied
         real(gp), intent(out),optional :: econf !< confinement energy
       end subroutine psir_to_vpsi

       subroutine erf_stress(at,rxyz,hxh,hyh,hzh,n1i,n2i,n3i,n3p,iproc,nproc,ngatherarr,rho,tens)
         use module_base
         use module_types
         implicit none
         !passed var
         type(atoms_data), intent(in) :: at
         real(gp), dimension(3,at%astruct%nat), target, intent(in) :: rxyz
         real(gp), intent(in) :: hxh,hyh,hzh
         integer,intent(in) :: n1i,n2i,n3i,n3p,iproc,nproc
         real(kind=8), dimension(n1i*n2i*max(n3p,1)), intent(in), target :: rho
         integer, dimension(0:nproc-1,2), intent(in) :: ngatherarr
         real(dp),dimension(6), intent(out) :: tens
       end subroutine erf_stress

       subroutine check_linear_and_create_Lzd(iproc,nproc,linType,Lzd,atoms,orbs,nspin,rxyz)
         use module_base
         use module_types
         implicit none
         integer, intent(in) :: iproc,nproc,nspin
         integer, intent(in) :: linType
         type(local_zone_descriptors), intent(inout) :: Lzd
         type(atoms_data), intent(in) :: atoms
         type(orbitals_data),intent(inout) :: orbs
         real(gp), dimension(3,atoms%astruct%nat), intent(in) :: rxyz
       end subroutine check_linear_and_create_Lzd

       subroutine create_LzdLIG(iproc,nproc,nspin,linearmode,hx,hy,hz,Glr,atoms,orbs,rxyz,nl,Lzd)
         use module_base
         use module_types
         implicit none
         integer, intent(in) :: iproc,nproc,nspin
         real(gp), intent(in):: hx, hy, hz
         type(locreg_descriptors), intent(in) :: Glr
         type(local_zone_descriptors), intent(inout) :: Lzd
         type(atoms_data), intent(in) :: atoms
         type(orbitals_data),intent(inout) :: orbs
         integer, intent(in) :: linearmode
         real(gp), dimension(3,atoms%astruct%nat), intent(in) :: rxyz
         type(DFT_PSP_projectors), intent(inout) :: nl
       end subroutine create_LzdLIG

       subroutine export_grids(fname, atoms, rxyz, hx, hy, hz, n1, n2, n3, logrid_c, logrid_f)
         use module_defs, only: gp
         use module_types
         implicit none
         character(len = *), intent(in) :: fname
         type(atoms_data), intent(in) :: atoms
         real(gp), dimension(3, atoms%astruct%nat), intent(in) :: rxyz
         real(gp), intent(in) :: hx, hy, hz
         integer, intent(in) :: n1, n2, n3
         logical, dimension(0:n1,0:n2,0:n3), intent(in) :: logrid_c
         logical, dimension(0:n1,0:n2,0:n3), intent(in), optional :: logrid_f
       end subroutine export_grids

       subroutine system_initialization(iproc,nproc,dump,inputpsi,input_wf_format,&
            & dry_run,in,atoms,rxyz,OCLconv,&
            orbs,lnpsidim_orbs,lnpsidim_comp,lorbs,Lzd,Lzd_lin,nlpsp,comms,shift,&
            ref_frags, denspot, locregcenters, inwhichlocreg_old, onwhichatom_old, &
            norb_par_ref, norbu_par_ref, norbd_par_ref,output_grid)
         use module_base
         use module_types
         use module_fragments
         use communications_base, only: comms_cubic
         implicit none
         integer, intent(in) :: iproc,nproc
         integer, intent(out) :: input_wf_format,lnpsidim_orbs,lnpsidim_comp
         integer, intent(inout) :: inputpsi
         type(input_variables), intent(in) :: in
         type(atoms_data), intent(inout) :: atoms
         real(gp), dimension(3,atoms%astruct%nat), intent(inout) :: rxyz
         logical, intent(in) :: OCLconv
         type(orbitals_data), intent(inout) :: orbs,lorbs
         type(local_zone_descriptors), intent(inout) :: Lzd, Lzd_lin
         type(DFT_local_fields), intent(out), optional :: denspot
         type(DFT_PSP_projectors), intent(out) :: nlpsp
         type(comms_cubic), intent(out) :: comms
         real(gp), dimension(3), intent(out) :: shift  !< shift on the initial positions
         !real(gp), dimension(atoms%astruct%ntypes,3), intent(in) :: radii_cf
         type(system_fragment), dimension(:), pointer :: ref_frags
         real(kind=8),dimension(3,atoms%astruct%nat),intent(inout),optional :: locregcenters
         integer,dimension(:),pointer,optional:: inwhichlocreg_old, onwhichatom_old
         integer,dimension(0:nproc-1),optional:: norb_par_ref, norbu_par_ref, norbd_par_ref !< support function distribution to be used as a reference
         logical, intent(in) :: dry_run, dump
         logical, intent(in), optional :: output_grid
       end subroutine system_initialization

       subroutine input_check_psi_id(inputpsi, input_wf_format, dir_output, orbs, lorbs, iproc, nproc, nfrag, frag_dir, ref_frags)
         use module_types
         use module_fragments
         implicit none
         integer, intent(out) :: input_wf_format         !< (out) Format of WF
         integer, intent(inout) :: inputpsi              !< (in) indicate how check input psi, (out) give how to build psi
         integer, intent(in) :: iproc                    !< (in)  id proc
         integer, intent(in) :: nproc                    !< (in)  #proc
         integer, intent(in) :: nfrag                    !< number of fragment directories which need checking
         type(system_fragment), dimension(:), pointer :: ref_frags  !< number of orbitals for each fragment
         character(len=100), dimension(nfrag), intent(in) :: frag_dir !< label for fragment subdirectories (blank if not a fragment calculation)
         character(len = *), intent(in) :: dir_output
         type(orbitals_data), intent(in) :: orbs, lorbs
       end subroutine input_check_psi_id

       subroutine nullify_p2pComms(p2pcomm)
         use module_base
         use module_types
         use communications_base, only: p2pComms
         implicit none
         type(p2pComms),intent(inout):: p2pcomm
       end subroutine nullify_p2pComms

       subroutine extract_potential_for_spectra(iproc,nproc,at,rhod,dpbox,&
            orbs,nvirt,comms,Lzd,hx,hy,hz,rxyz,rhopot,rhocore,pot_ion,&
            nlpsp,pkernel,ixc,psi,G,&
            nspin,potshortcut,symObj,GPU,input)
         use module_base
         use module_types
         use communications_base, only: comms_cubic
         implicit none
         !Arguments
         integer, intent(in) :: iproc,nproc,ixc
         integer, intent(inout) :: nspin,nvirt
         real(gp), intent(in) :: hx,hy,hz
         type(atoms_data), intent(inout) :: at
         type(rho_descriptors),intent(in) :: rhod
         type(denspot_distribution), intent(in) :: dpbox
         type(orbitals_data), intent(inout) :: orbs
         type(DFT_PSP_projectors), intent(inout) :: nlpsp
         type(local_zone_descriptors), intent(inout) :: Lzd
         type(comms_cubic), intent(in) :: comms
         type(GPU_pointers), intent(inout) :: GPU
         type(input_variables):: input
         type(symmetry_data), intent(in) :: symObj
         real(gp), dimension(3,at%astruct%nat), intent(in) :: rxyz
         real(dp), dimension(*), intent(inout) :: rhopot,pot_ion
         type(gaussian_basis), intent(out) :: G !basis for davidson IG
         real(wp), dimension(:), pointer :: psi
         real(wp), dimension(:,:,:,:), pointer :: rhocore
         type(coulomb_operator), intent(in) :: pkernel
         integer, intent(in) ::potshortcut
       end subroutine extract_potential_for_spectra

       subroutine psitohpsi(iproc,nproc,atoms,scf,denspot,itrp,itwfn,iscf,alphamix,&
            nlpsp,linflag,unblock_comms,GPU,wfn,&
            energs,rpnrm,xcstr)
         use module_base
         use module_types
         implicit none
         logical, intent(in) :: scf
         integer, intent(in) :: iproc,nproc,itrp,iscf,linflag,itwfn
         character(len=3), intent(in) :: unblock_comms
         real(gp), intent(in) :: alphamix
         type(atoms_data), intent(in) :: atoms
         type(DFT_PSP_projectors), intent(inout) :: nlpsp
         type(DFT_local_fields), intent(inout) :: denspot
         type(energy_terms), intent(inout) :: energs
         type(DFT_wavefunction), intent(inout) :: wfn
         type(GPU_pointers), intent(inout) :: GPU
         real(gp), intent(inout) :: rpnrm
         real(gp), dimension(6), intent(out) :: xcstr
       end subroutine psitohpsi

       subroutine assignToLocreg2(iproc, nproc, norb, norbu, norb_par, natom, nlr, nspin, Localnorb, spinsgn, rxyz, inwhichlocreg)
         use module_base
         use module_types
         implicit none
         integer,intent(in):: nlr,iproc,nproc,nspin,natom,norb,norbu
         integer,dimension(nlr),intent(in):: Localnorb
         real(kind=8),dimension(norb),intent(in):: spinsgn
         integer,dimension(0:nproc-1),intent(in):: norb_par
         real(8),dimension(3,nlr),intent(in):: rxyz
         integer,dimension(:),pointer,intent(out):: inwhichlocreg
       end subroutine assignToLocreg2

       subroutine calc_gradient(geocode,n1,n2,n3,n3grad,deltaleft,deltaright,rhoinp,nspden,hx,hy,hz,&
            gradient,rhocore)
         use module_base
         implicit none
         !Arguments
         character(len=1), intent(in) :: geocode !< @copydoc poisson_solver::doc::geocode
         integer, intent(in) :: n1,n2,n3,n3grad,deltaleft,deltaright,nspden
         real(dp), intent(in) :: hx,hy,hz
         real(dp), dimension(n1,n2,n3,nspden), intent(inout) :: rhoinp
         real(dp), dimension(n1,n2,n3grad,2*nspden-1,0:3), intent(out) :: gradient
         real(dp), dimension(:,:,:,:), pointer :: rhocore
       end subroutine calc_gradient


       subroutine destroy_new_locregs(iproc, nproc, tmb)
         use module_base
         use module_types
         implicit none
         integer,intent(in):: iproc, nproc
         type(DFT_wavefunction),intent(inout):: tmb
       end subroutine destroy_new_locregs

       subroutine define_confinement_data(confdatarr,orbs,rxyz,at,hx,hy,hz,&
                  confpotorder,potentialprefac,Lzd,confinementCenter)
         use module_base
         use module_types
         implicit none
         real(gp), intent(in) :: hx,hy,hz
         type(atoms_data), intent(in) :: at
         type(orbitals_data), intent(in) :: orbs
         integer,intent(in):: confpotorder
         real(gp),dimension(at%astruct%ntypes),intent(in):: potentialprefac
         type(local_zone_descriptors), intent(in) :: Lzd
         real(gp), dimension(3,at%astruct%nat), intent(in) :: rxyz
         integer, dimension(orbs%norb), intent(in) :: confinementCenter
         type(confpot_data), dimension(orbs%norbp), intent(out) :: confdatarr
       end subroutine define_confinement_data

       subroutine update_locreg(iproc, nproc, nlr, locrad, locrad_kernel, locrad_mult, locregCenter, glr_tmp, &
                  useDerivativeBasisFunctions, nscatterarr, hx, hy, hz, astruct, input, &
                  orbs_KS, orbs, lzd, npsidim_orbs, npsidim_comp, lbcomgp, lbcollcom, lfoe, lbcollcom_sr)
         use module_base
         use module_types
         use foe_base, only: foe_data
         use communications_base, only: p2pComms
         implicit none
         integer,intent(in):: iproc, nproc, nlr
         integer,intent(out) :: npsidim_orbs, npsidim_comp
         logical,intent(in):: useDerivativeBasisFunctions
         integer,dimension(0:nproc-1,4),intent(in):: nscatterarr !n3d,n3p,i3s+i3xcsh-1,i3xcsh
         real(8),intent(in):: hx, hy, hz
         type(atomic_structure),intent(in) :: astruct
         type(input_variables),intent(in) :: input
         real(8),dimension(nlr),intent(in):: locrad, locrad_kernel, locrad_mult
         type(orbitals_data),intent(in):: orbs_KS, orbs
         real(8),dimension(3,nlr),intent(in):: locregCenter
         type(locreg_descriptors),intent(in):: glr_tmp
         type(local_zone_descriptors),intent(inout):: lzd
         type(p2pComms),intent(inout):: lbcomgp
         type(foe_data),intent(inout),optional :: lfoe
         type(comms_linear),intent(inout):: lbcollcom
         type(comms_linear),intent(inout),optional :: lbcollcom_sr
       end subroutine update_locreg

       subroutine destroy_DFT_wavefunction(wfn)
         use module_base
         use module_types
         implicit none
         type(DFT_wavefunction),intent(inout):: wfn
       end subroutine destroy_DFT_wavefunction

       subroutine init_orbitals_data_for_linear(iproc, nproc, nspinor, input, astruct, rxyz, lorbs, &
           norb_par_ref, norbu_par_ref, norbd_par_ref)
         use module_base
         use module_types
         implicit none
         integer,intent(in):: iproc, nproc, nspinor
         type(input_variables),intent(in):: input
         type(atomic_structure),intent(in):: astruct
         real(8),dimension(3,astruct%nat),intent(in):: rxyz
         type(orbitals_data),intent(out):: lorbs
         integer,dimension(0:nproc-1),intent(in),optional :: norb_par_ref, norbu_par_ref, norbd_par_ref
       end subroutine init_orbitals_data_for_linear

       subroutine mix_main(iproc, nproc, mix_mode, mixHist, input, glr, alpha_mix, &
                  denspot, mixdiis, rhopotold, pnrm)
         use module_base
         use module_types
         implicit none
         integer,intent(in):: iproc, nproc, mix_mode, mixHist
         type(input_variables),intent(in):: input
         type(locreg_descriptors),intent(in):: glr
         real(8),intent(in):: alpha_mix
         type(DFT_local_fields),intent(inout):: denspot
         type(mixrhopotDIISParameters),intent(inout):: mixdiis
         real(8),dimension(max(glr%d%n1i*glr%d%n2i*denspot%dpbox%n3p,1)*input%nspin),intent(inout):: rhopotold
         real(8),intent(out):: pnrm
       end subroutine mix_main

       !!subroutine calculate_energy_and_gradient_linear(iproc, nproc, it, &
       !!           ldiis, fnrmOldArr, fnrm_old, alpha, trH, trHold, fnrm, fnrmMax, alpha_mean, alpha_max, &
       !!           energy_increased, tmb, lhphiold, overlap_calculated, &
       !!           energs, hpsit_c, hpsit_f, nit_precond, target_function, correction_orthoconstraint, &
       !!           hpsi_small, experimental_mode, calculate_inverse, correction_co_contra, hpsi_noprecond, &
       !!           norder_taylor, max_inversion_error, method_updatekernel, precond_convol_workarrays, precond_workarrays,&
       !!           wt_philarge, wt_hpsinoprecond, &
       !!           cdft, input_frag, ref_frags)
       !!  use module_base
       !!  use module_types
       !!  use constrained_dft, only: cdft_data
       !!  use module_fragments, only: system_fragment
       !!  use communications_base, only: work_transpose
       !!  implicit none
       !!  integer, intent(in) :: iproc, nproc, it, method_updatekernel
       !!  integer,intent(inout) :: norder_taylor
       !!  real(kind=8),intent(in) :: max_inversion_error
       !!  type(DFT_wavefunction),target,intent(inout):: tmb
       !!  type(localizedDIISParameters),intent(inout) :: ldiis
       !!  real(8),dimension(tmb%orbs%norbp),intent(inout) :: fnrmOldArr
       !!  real(kind=8),intent(inout) :: fnrm_old
       !!  real(8),dimension(tmb%orbs%norbp),intent(inout) :: alpha
       !!  real(8),intent(out):: trH, fnrm, fnrmMax, alpha_mean, alpha_max
       !!  real(8),intent(in):: trHold
       !!  logical,intent(out) :: energy_increased
       !!  real(8),dimension(tmb%orbs%npsidim_orbs),intent(inout):: lhphiold
       !!  logical,intent(inout):: overlap_calculated
       !!  type(energy_terms),intent(in) :: energs
       !!  real(kind=8),dimension(tmb%ham_descr%collcom%ndimind_c) :: hpsit_c
       !!  real(kind=8),dimension(7*tmb%ham_descr%collcom%ndimind_f) :: hpsit_f
       !!  integer, intent(in) :: nit_precond, target_function, correction_orthoconstraint
       !!  logical, intent(in) :: experimental_mode, calculate_inverse, correction_co_contra
       !!  real(kind=8),dimension(tmb%orbs%npsidim_orbs),intent(out) :: hpsi_small
       !!  real(kind=8),dimension(tmb%orbs%npsidim_orbs),intent(out) :: hpsi_noprecond
       !!  type(workarrays_quartic_convolutions),dimension(tmb%orbs%norbp),intent(inout) :: precond_convol_workarrays
       !!  type(workarr_precond),dimension(tmb%orbs%norbp),intent(inout) :: precond_workarrays
       !!  type(work_transpose),intent(inout) :: wt_philarge
       !!  type(work_transpose),intent(out) :: wt_hpsinoprecond
       !!  type(cdft_data),intent(inout),optional :: cdft
       !!  type(fragmentInputParameters),optional,intent(in) :: input_frag
       !!  type(system_fragment), dimension(:), optional, intent(in) :: ref_frags
       !!end subroutine calculate_energy_and_gradient_linear

       subroutine calculate_energy_and_gradient_linear(iproc, nproc, it, &
                  ldiis, fnrmOldArr, fnrm_old, alpha, trH, trHold, fnrm, fnrmMax, alpha_mean, alpha_max, &
                  energy_increased, tmb, lhphiold, overlap_calculated, &
                  energs, hpsit_c, hpsit_f, nit_precond, target_function, correction_orthoconstraint, &
                  hpsi_small, experimental_mode, calculate_inverse, correction_co_contra, hpsi_noprecond, &
                  norder_taylor, max_inversion_error, method_updatekernel, precond_convol_workarrays, precond_workarrays,&
                  wt_philarge, wt_hpsinoprecond)!, &
                  !cdft, input_frag, ref_frags)
         use module_base
         use module_types
         use communications_base, only: work_transpose
         use sparsematrix_base, only: matrices
         use constrained_dft, only: cdft_data
         use module_fragments, only: system_fragment
         implicit none
         integer, intent(in) :: iproc, nproc, it, method_updatekernel
         integer,intent(inout) :: norder_taylor
         real(kind=8),intent(in) :: max_inversion_error
         type(DFT_wavefunction), target, intent(inout):: tmb
         type(localizedDIISParameters), intent(inout) :: ldiis
         real(kind=8), dimension(tmb%orbs%norbp), intent(inout) :: fnrmOldArr
         real(kind=8),intent(inout) :: fnrm_old
         real(kind=8), dimension(tmb%orbs%norbp), intent(inout) :: alpha
         real(kind=8), intent(out):: trH, fnrm, fnrmMax, alpha_mean, alpha_max
         real(kind=8), intent(in):: trHold
         logical,intent(out) :: energy_increased
         real(kind=8), dimension(tmb%npsidim_orbs), intent(inout):: lhphiold
         logical, intent(inout):: overlap_calculated
         type(energy_terms), intent(in) :: energs
         real(kind=8),dimension(tmb%ham_descr%collcom%ndimind_c) :: hpsit_c
         real(kind=8),dimension(7*tmb%ham_descr%collcom%ndimind_f) :: hpsit_f
         integer, intent(in) :: nit_precond, target_function, correction_orthoconstraint
         logical, intent(in) :: experimental_mode, calculate_inverse, correction_co_contra
         real(kind=8), dimension(tmb%npsidim_orbs), intent(out) :: hpsi_small
         real(kind=8), dimension(tmb%npsidim_orbs),intent(out) :: hpsi_noprecond
         type(workarrays_quartic_convolutions),dimension(tmb%orbs%norbp),intent(inout) :: precond_convol_workarrays
         type(workarr_precond),dimension(tmb%orbs%norbp),intent(inout) :: precond_workarrays
         type(work_transpose),intent(inout) :: wt_philarge
         type(work_transpose),intent(out) :: wt_hpsinoprecond
<<<<<<< HEAD
         type(cdft_data),intent(inout),optional :: cdft
         type(fragmentInputParameters), optional, intent(in) :: input_frag
         type(system_fragment), dimension(:), optional, intent(in) :: ref_frags
=======
         !!type(cdft_data),intent(inout),optional :: cdft
         !!type(fragmentInputParameters),optional,intent(in) :: input_frag
         !!type(system_fragment), dimension(:), optional, intent(in) :: ref_frags
>>>>>>> a7b335d2
       end subroutine calculate_energy_and_gradient_linear

       subroutine improveOrbitals(iproc, nproc, tmb, nspin, ldiis, alpha, gradient, experimental_mode)
         use module_base
         use module_types
         implicit none
         integer,intent(in):: iproc, nproc, nspin
         type(DFT_wavefunction),intent(inout):: tmb
         type(localizedDIISParameters),intent(inout):: ldiis
         real(8),dimension(tmb%orbs%norbp),intent(in):: alpha
         real(kind=wp),dimension(max(tmb%npsidim_orbs,tmb%npsidim_comp)),intent(inout) :: gradient
         logical,intent(in) :: experimental_mode
       end subroutine improveOrbitals

       subroutine hpsitopsi_linear(iproc, nproc, it, ldiis, tmb, &
                  lphiold, alpha, trH, meanAlpha, alpha_max, alphaDIIS, hpsi_small, ortho, psidiff, &
                  experimental_mode, order_taylor, max_inversion_error, trH_ref, kernel_best, complete_reset)
         use module_base
         use module_types
         implicit none
         integer,intent(in) :: iproc, nproc, it
         integer,intent(inout) :: order_taylor
         real(kind=8),intent(in) :: max_inversion_error
         type(localizedDIISParameters),intent(inout):: ldiis
         type(DFT_wavefunction),target,intent(inout):: tmb
         real(8),dimension(tmb%orbs%npsidim_orbs),intent(inout):: lphiold
         real(8),intent(in):: trH, meanAlpha, alpha_max
         real(8),dimension(tmb%orbs%norbp),intent(inout):: alpha, alphaDIIS
         real(kind=8),dimension(tmb%orbs%npsidim_orbs),intent(inout) :: hpsi_small
         real(kind=8),dimension(tmb%orbs%npsidim_orbs),optional,intent(out) :: psidiff
         logical, intent(in) :: ortho, experimental_mode
         real(kind=8),intent(out) :: trH_ref
         real(kind=8),dimension(tmb%linmat%l%nvctrp_tg*tmb%linmat%l%nspin),intent(inout) :: kernel_best
         logical,intent(out) :: complete_reset
       end subroutine hpsitopsi_linear

       subroutine DIISorSD(iproc, it, trH, tmbopt, ldiis, alpha, alphaDIIS, lphioldopt, trH_ref, kernel_best, complete_reset)
         use module_base
         use module_types
         implicit none
         integer,intent(in):: iproc, it
         real(kind=8),intent(in):: trH
         type(DFT_wavefunction),intent(inout):: tmbopt
         type(localizedDIISParameters),intent(inout):: ldiis
         real(kind=8),dimension(tmbopt%orbs%norbp),intent(inout):: alpha, alphaDIIS
         real(kind=8),dimension(max(tmbopt%npsidim_orbs,tmbopt%npsidim_comp)),intent(out):: lphioldopt
         real(kind=8),intent(out) :: trH_ref
         real(kind=8),dimension(tmbopt%linmat%l%nvctrp_tg*tmbopt%linmat%l%nspin),intent(inout) :: kernel_best
         logical,intent(out) :: complete_reset
       end subroutine DIISorSD

       subroutine psi_to_vlocpsi(iproc,npsidim_orbs,orbs,Lzd,&
            ipotmethod,confdatarr,pot,psi,vpsi,pkernel,xc,alphaSIC,epot_sum,evSIC,vpsi_noconf,econf_sum)
         use module_base
         use module_types
         use module_xc
         implicit none
         integer, intent(in) :: iproc,ipotmethod,npsidim_orbs
         real(gp), intent(in) :: alphaSIC
         type(xc_info), intent(in) :: xc
         type(orbitals_data), intent(in) :: orbs
         type(local_zone_descriptors), intent(in) :: Lzd
         type(confpot_data), dimension(orbs%norbp), intent(in) :: confdatarr
         real(wp), dimension(orbs%npsidim_orbs), intent(in) :: psi !this dimension will be modified
         real(wp), dimension(*) :: pot !< the potential, with the dimension compatible with the ipotmethod flag
         real(gp), intent(out) :: epot_sum,evSIC
         real(wp), dimension(orbs%npsidim_orbs), intent(inout) :: vpsi
         type(coulomb_operator), intent(in) ::  pkernel !< the PSolver kernel which should be associated for the SIC schemes
         real(wp), dimension(orbs%npsidim_orbs), intent(inout),optional :: vpsi_noconf
         real(gp),intent(out),optional :: econf_sum
       end subroutine psi_to_vlocpsi

       subroutine adjust_locregs_and_confinement(iproc, nproc, hx, hy, hz, at, input, &
                  rxyz, KSwfn, tmb, denspot,nlpsp, ldiis, locreg_increased, lowaccur_converged, locrad)
         use module_base
         use module_types
         implicit none
         integer,intent(in):: iproc, nproc
         real(8),intent(in):: hx, hy, hz
         type(atoms_data),intent(in) :: at
         type(input_variables),intent(in):: input
         real(8),dimension(3,at%astruct%nat),intent(in):: rxyz
         type(DFT_wavefunction),intent(inout):: KSwfn, tmb
         type(DFT_local_fields),intent(inout) :: denspot
         type(DFT_PSP_projectors), intent(inout) :: nlpsp
         type(localizedDIISParameters),intent(inout):: ldiis
         logical, intent(out) :: locreg_increased
         logical, intent(in) :: lowaccur_converged
         real(8), dimension(tmb%lzd%nlr), intent(inout) :: locrad
       end subroutine adjust_locregs_and_confinement

       subroutine adjust_DIIS_for_high_accuracy(input, denspot, lowaccur_converged, &
                  ldiis_coeff_hist, ldiis_coeff_changed)
         use module_base
         use module_types
         implicit none
         type(input_variables),intent(in):: input
         type(DFT_local_fields),intent(inout) :: denspot
         logical, intent(in) :: lowaccur_converged
         integer, intent(inout) :: ldiis_coeff_hist
         logical, intent(out) :: ldiis_coeff_changed
       end subroutine adjust_DIIS_for_high_accuracy

       subroutine set_optimization_variables(input, at, lorbs, nlr, onwhichatom, confdatarr, &
                  convCritMix, lowaccur_converged, nit_scc, mix_hist, alpha_mix, locrad, target_function, nit_basis, &
                  convcrit_dmin, nitdmin, conv_crit_TMB)
         use module_base
         use module_types
         implicit none
         integer,intent(in):: nlr
         type(orbitals_data),intent(in):: lorbs
         type(input_variables),intent(in):: input
         type(atoms_data),intent(in):: at
         integer,dimension(lorbs%norb),intent(in):: onwhichatom
         type(confpot_data),dimension(lorbs%norbp),intent(inout):: confdatarr
         real(kind=8), intent(out) :: convCritMix, alpha_mix, convcrit_dmin, conv_crit_TMB
         logical, intent(in) :: lowaccur_converged
         integer, intent(out) :: nit_scc, mix_hist, nitdmin
         real(kind=8), dimension(nlr), intent(out) :: locrad
         integer, intent(out) :: target_function, nit_basis
       end subroutine set_optimization_variables

       subroutine determine_num_orbs_per_gridpoint(iproc, nproc, orbs, lzd, istartend_c, istartend_f, &
                  istartp_seg_c, iendp_seg_c, istartp_seg_f, iendp_seg_f, &
                  weightp_c, weightp_f, nptsp_c, nptsp_f, &
                  norb_per_gridpoint_c, norb_per_gridpoint_f)
         use module_base
         use module_types
         implicit none
         integer,intent(in):: iproc, nproc, nptsp_c, nptsp_f, istartp_seg_c, iendp_seg_c, istartp_seg_f, iendp_seg_f
         type(orbitals_data),intent(in):: orbs
         type(local_zone_descriptors),intent(in):: lzd
         integer,dimension(2,0:nproc-1),intent(in):: istartend_c, istartend_f
         real(8),intent(in):: weightp_c, weightp_f
         integer,dimension(nptsp_c),intent(out):: norb_per_gridpoint_c
         integer,dimension(nptsp_f),intent(out):: norb_per_gridpoint_f
       end subroutine determine_num_orbs_per_gridpoint

       subroutine initialize_linear_from_file(iproc,nproc,input_frag,astruct,rxyz,orbs,Lzd,&
              iformat,dir_output,filename,ref_frags,orblist)
         use module_base
         use module_types
         use module_fragments
         implicit none
         integer, intent(in) :: iproc, nproc, iformat
         type(orbitals_data), intent(inout) :: orbs  !< orbs related to the basis functions, inwhichlocreg generated in this routine
         type(atomic_structure), intent(in) :: astruct
         real(gp), dimension(3,astruct%nat), intent(in) :: rxyz
         character(len=*), intent(in) :: filename, dir_output
         type(local_zone_descriptors), intent(inout) :: Lzd !< must already contain Glr and hgrids
         type(fragmentInputParameters), intent(in) :: input_frag
         type(system_fragment), dimension(input_frag%nfrag_ref), intent(inout) :: ref_frags
         integer, dimension(orbs%norb), optional :: orblist
       end subroutine initialize_linear_from_file

       subroutine io_read_descr_linear(unitwf, formatted, iorb_old, eval, n_old1, n_old2, n_old3, &
            ns_old1, ns_old2, ns_old3, hgrids_old, lstat, error, onwhichatom, locrad, locregCenter, &
            confPotOrder, confPotprefac, nvctr_c_old, nvctr_f_old, nat, rxyz_old)
         use module_base
         use module_types
         implicit none
         integer, intent(in) :: unitwf
         logical, intent(in) :: formatted
         integer, intent(out) :: iorb_old
         integer, intent(out) :: n_old1, n_old2, n_old3, ns_old1, ns_old2, ns_old3
         real(gp), dimension(3), intent(out) :: hgrids_old
         logical, intent(out) :: lstat
         real(wp), intent(out) :: eval
         real(gp), intent(out) :: locrad
         real(gp), dimension(3), intent(out) :: locregCenter
         character(len =256), intent(out) :: error
         integer, intent(out) :: onwhichatom
         integer, intent(out) :: confPotOrder
         real(gp), intent(out) :: confPotprefac
         ! Optional arguments
         integer, intent(out), optional :: nvctr_c_old, nvctr_f_old
         integer, intent(in), optional :: nat
         real(gp), dimension(:,:), intent(out), optional :: rxyz_old
       end subroutine io_read_descr_linear

        subroutine readmywaves_linear_new(iproc,nproc,dir_output,filename,iformat,at,tmb,rxyz,&
               ref_frags,input_frag,frag_calc,orblist)
          use module_base
          use module_types
          use module_fragments
          use yaml_output
          implicit none
          integer, intent(in) :: iproc, nproc
          integer, intent(in) :: iformat
          type(atoms_data), intent(in) :: at
          type(DFT_wavefunction), intent(inout) :: tmb
          real(gp), dimension(3,at%astruct%nat), intent(in) :: rxyz
          !real(gp), dimension(3,at%astruct%nat), intent(out) :: rxyz_old
          character(len=*), intent(in) :: dir_output, filename
          type(fragmentInputParameters), intent(in) :: input_frag
          type(system_fragment), dimension(input_frag%nfrag_ref), intent(inout) :: ref_frags
          logical, intent(in) :: frag_calc
          integer, dimension(tmb%orbs%norb), intent(in), optional :: orblist
        end subroutine readmywaves_linear_new

        subroutine allocate_auxiliary_basis_function(npsidim, subname, lphi, lhphi)
          use module_base
          implicit none
          integer,intent(in):: npsidim
          real(8),dimension(:),pointer,intent(out):: lphi, lhphi
          character(len=*),intent(in):: subname
        end subroutine allocate_auxiliary_basis_function

        subroutine deallocate_auxiliary_basis_function(subname, lphi, lhphi)
          use module_base
          implicit none
          real(8),dimension(:),pointer:: lphi, lhphi
          character(len=*),intent(in):: subname
        end subroutine deallocate_auxiliary_basis_function

        subroutine update_ldiis_arrays(tmb, subname, ldiis)
          use module_base
          use module_types
          implicit none
          type(DFT_wavefunction),intent(in):: tmb
          character(len=*),intent(in):: subname
          type(localizedDIISParameters),intent(inout):: ldiis
        end subroutine update_ldiis_arrays

        subroutine copy_local_zone_descriptors(lzd_in, lzd_out, subname)
          use module_base
          use module_types
          implicit none
          type(local_zone_descriptors),intent(in):: lzd_in
          type(local_zone_descriptors),intent(inout):: lzd_out
          character(len=*),intent(in):: subname
        end subroutine copy_local_zone_descriptors

        subroutine io_read_descr_coeff(unitwf, formatted, norb_old, ntmb_old, &
            & lstat, error, nat, rxyz_old)
         use module_base
         use module_types
         implicit none
         integer, intent(in) :: unitwf
         logical, intent(in) :: formatted
         integer, intent(out) :: norb_old, ntmb_old
         logical, intent(out) :: lstat
         character(len =256), intent(out) :: error
         ! Optional arguments
         integer, intent(in), optional :: nat
         real(gp), dimension(:,:), intent(out), optional :: rxyz_old
        end subroutine io_read_descr_coeff

        subroutine read_coeff_minbasis(unitwf,useFormattedInput,iproc,ntmb,norb_old,coeff,eval,nat,rxyz_old)
          use module_base
          use module_types
          implicit none
          logical, intent(in) :: useFormattedInput
          integer, intent(in) :: unitwf,iproc,ntmb
          integer, intent(out) :: norb_old
          real(wp), dimension(ntmb,ntmb), intent(out) :: coeff
          real(wp), dimension(ntmb), intent(out) :: eval
          integer, optional, intent(in) :: nat
          real(gp), dimension(:,:), optional, intent(out) :: rxyz_old
        end subroutine read_coeff_minbasis

        subroutine local_potential_dimensions(iproc,Lzd,orbs,xc,ndimfirstproc)
          use module_base
          use module_types
          use module_xc
          implicit none
          integer, intent(in) :: iproc, ndimfirstproc
          type(local_zone_descriptors), intent(inout) :: Lzd
          type(orbitals_data), intent(inout) :: orbs
          type(xc_info), intent(in) :: xc
        end subroutine local_potential_dimensions

        subroutine initialize_DIIS_coeff(isx, ldiis)
          use module_base
          use module_types
          implicit none
          integer,intent(in):: isx
          type(localizedDIISParameters),intent(inout):: ldiis
        end subroutine initialize_DIIS_coeff

        subroutine allocate_DIIS_coeff(tmb, ldiis)
          use module_base
          use module_types
          implicit none
          type(DFT_wavefunction),intent(in):: tmb
          type(localizedDIISParameters),intent(inout):: ldiis
        end subroutine allocate_DIIS_coeff

        subroutine initialize_DFT_local_fields(denspot, ixc, nspden)
          use module_base
          use module_types
          implicit none
          type(DFT_local_fields), intent(inout) :: denspot
          integer, intent(in) :: ixc, nspden
        end subroutine initialize_DFT_local_fields

        subroutine allocate_diis_objects(idsx,alphadiis,npsidim,nkptsp,nspinor,diis)
          use module_base
          use module_types
          implicit none
          integer, intent(in) :: idsx,npsidim,nkptsp,nspinor !n(m)
          real(gp), intent(in) :: alphadiis
          type(diis_objects), intent(inout) :: diis
        end subroutine allocate_diis_objects

        subroutine check_communications(iproc,nproc,orbs,lzd,comms)
          use module_base
          use module_types
          use communications_base, only: comms_cubic
          implicit none
          integer, intent(in) :: iproc,nproc
          type(orbitals_data), intent(in) :: orbs
          type(local_zone_descriptors), intent(in) :: lzd
          type(comms_cubic), intent(in) :: comms
        end subroutine check_communications

        subroutine nonlocal_forces(lr,hx,hy,hz,at,rxyz,&
             orbs,nlpsp,wfd,psi,fsep,refill,strten)
          use module_base
          use module_types
          implicit none
          !Arguments-------------
          type(atoms_data), intent(in) :: at
          type(wavefunctions_descriptors), intent(in) :: wfd
          type(DFT_PSP_projectors), intent(inout) :: nlpsp
          logical, intent(in) :: refill
          real(gp), intent(in) :: hx,hy,hz
          type(locreg_descriptors) :: lr
          type(orbitals_data), intent(in) :: orbs
          real(gp), dimension(3,at%astruct%nat), intent(in) :: rxyz
          real(wp), dimension((wfd%nvctr_c+7*wfd%nvctr_f)*orbs%norbp*orbs%nspinor), intent(in) :: psi
          real(gp), dimension(3,at%astruct%nat), intent(inout) :: fsep
          real(gp), dimension(6), intent(out) :: strten
        end subroutine nonlocal_forces

        subroutine local_forces(iproc,at,rxyz,hxh,hyh,hzh,&
             n1,n2,n3,n3pi,i3s,n1i,n2i,rho,pot,floc,locstrten,charge)
          use module_base
          use module_types
          implicit none
          !Arguments---------
          type(atoms_data), intent(in) :: at
          integer, intent(in) :: iproc,n1,n2,n3,n3pi,i3s,n1i,n2i
          real(gp), intent(in) :: hxh,hyh,hzh
          real(gp),intent(out) :: charge
          real(gp), dimension(3,at%astruct%nat), intent(in) :: rxyz
          real(dp), dimension(*), intent(in) :: rho,pot
          real(gp), dimension(3,at%astruct%nat), intent(out) :: floc
          real(gp), dimension(6), intent(out) :: locstrten
        end subroutine local_forces

        subroutine denspot_set_history(denspot, iscf, nspin, &
             & n1i, n2i, & !to be removed arguments when denspot has dimensions
             npulayit)
          use module_types
          implicit none
          type(DFT_local_fields), intent(inout) :: denspot
          integer, intent(in) :: iscf, n1i, n2i, nspin
          integer,intent(in),optional :: npulayit
        end subroutine denspot_set_history

        subroutine denspot_free_history(denspot)
          use module_types
          implicit none
          type(DFT_local_fields), intent(inout) :: denspot
        end subroutine denspot_free_history

        subroutine kswfn_free_scf_data(KSwfn, freePsit)
          use module_types
          implicit none
          type(DFT_wavefunction), intent(inout) :: KSwfn
          logical, intent(in) :: freePsit
        end subroutine kswfn_free_scf_data

        subroutine evaltoocc(iproc,nproc,filewrite,wf,orbs,occopt)
          use module_base
          use module_types
          implicit none
          logical, intent(in) :: filewrite
          integer, intent(in) :: iproc, nproc
          integer, intent(in) :: occopt
          real(gp), intent(in) :: wf
          type(orbitals_data), intent(inout) :: orbs
        end subroutine evaltoocc

        subroutine cholesky(iproc, nspin,norbIn, psi, &
          orbs, comms, ndim_ovrlp, ovrlp, norbTot, block1, &
          ispinIn, paw)
          use module_base
          use module_types
          use communications_base, only: comms_cubic
          implicit none

          integer:: iproc,nvctrp,norbIn, nspin, block1, ispinIn
          type(orbitals_data), intent(in) :: orbs
          type(comms_cubic):: comms
          real(kind=8),dimension(orbs%npsidim_comp),intent(in out):: psi
          integer,dimension(nspin,0:orbs%nkpts):: ndim_ovrlp
          real(kind=8),dimension(ndim_ovrlp(nspin,orbs%nkpts),1):: ovrlp
          integer,dimension(nspin):: norbTot
          type(paw_objects),optional,intent(inout)::paw
        end subroutine cholesky

        subroutine gsChol(iproc, nproc, psi, orthpar, nspinor,&
          orbs, nspin,ndim_ovrlp,norbArr,comms,paw)
          use module_base
          use module_types
          use communications_base, only: comms_cubic
          implicit none
          integer, intent(in) :: iproc, nproc,nspin
          integer, intent(inout) ::  nspinor
          type(orthon_data), intent(in):: orthpar
          type(orbitals_data):: orbs
          type(comms_cubic), intent(in) :: comms
          integer, dimension(nspin), intent(in) :: norbArr
          integer, dimension(nspin,0:orbs%nkpts), intent(inout) :: ndim_ovrlp
          real(wp),dimension(comms%nvctr_par(iproc,0)*orbs%nspinor*orbs%norb),intent(inout):: psi
          type(paw_objects),optional,intent(inout)::paw
        end subroutine gsCHol

        subroutine loewdin(iproc, norbIn, block1, ispinIn,&
          orbs, comms, nspin, psit, ovrlp, ndim_ovrlp, norbTot, paw)
          use module_base
          use module_types
          use communications_base, only: comms_cubic
          implicit none
          integer,intent(in):: iproc,norbIn, nspin, block1, ispinIn
          type(orbitals_data),intent(in):: orbs
          type(comms_cubic),intent(in):: comms
          real(kind=8),dimension(comms%nvctr_par(iproc,0)*orbs%nspinor*orbs%norb),intent(in out):: psit
          integer,dimension(nspin,0:orbs%nkpts):: ndim_ovrlp
          real(kind=8),dimension(ndim_ovrlp(nspin,orbs%nkpts)):: ovrlp
          integer,dimension(nspin):: norbTot
          type(paw_objects),optional,intent(inout)::paw
        end subroutine loewdin

        subroutine gramschmidt(iproc, norbIn, psit, ndim_ovrlp, ovrlp, orbs, nspin,&
          nspinor, comms, norbTot, block1, block2, ispinIn,paw)
          use module_base
          use module_types
          use communications_base, only: comms_cubic
          implicit none
          integer,intent(in):: iproc, norbIn, nspin, block1, block2, ispinIn
          integer, intent(out) :: nspinor
          type(orbitals_data):: orbs
          type(comms_cubic), intent(in) :: comms
          type(paw_objects),optional,intent(inout)::paw
          real(wp),dimension(comms%nvctr_par(iproc,0)*orbs%nspinor*orbs%norb),intent(inout):: psit
          integer,dimension(nspin,0:orbs%nkpts):: ndim_ovrlp
          real(wp),dimension(ndim_ovrlp(nspin,orbs%nkpts)):: ovrlp
          integer,dimension(nspin):: norbTot
        end subroutine gramschmidt

        subroutine orthogonalize(iproc,nproc,orbs,comms,psi,orthpar,paw)
          use module_base
          use module_types
          use communications_base, only: comms_cubic
          implicit none
          integer, intent(in) :: iproc,nproc
          type(orbitals_data), intent(in) :: orbs
          type(comms_cubic), intent(in) :: comms
          type(orthon_data), intent(in) :: orthpar
          real(wp), dimension(comms%nvctr_par(iproc,0)*orbs%nspinor*orbs%norb), intent(inout) :: psi
          type(paw_objects),optional,intent(inout) :: paw
        end subroutine orthogonalize

        subroutine calculate_density_kernel(iproc, nproc, isKernel, orbs, orbs_tmb, &
                   coeff, denskern, denskern_, keep_uncompressed_)
          use module_base
          use module_types
          use sparsematrix_base, only: sparse_matrix
          implicit none
          integer,intent(in):: iproc, nproc
          logical, intent(in) :: isKernel
          type(orbitals_data),intent(in):: orbs, orbs_tmb
          type(sparse_matrix), intent(inout) :: denskern
          real(kind=8),dimension(denskern%nfvctr,orbs%norb),intent(in):: coeff   !only use the first (occupied) orbitals
          type(matrices), intent(out) :: denskern_
          logical,intent(in),optional :: keep_uncompressed_ !< keep the uncompressed kernel in denskern_%matrix (requires that this array is already allocated outside of the routine)
        end subroutine calculate_density_kernel

        subroutine reconstruct_kernel(iproc, nproc, inversion_method, &
                   blocksize_dsyev, blocksize_pdgemm, orbs, tmb, overlap_calculated)
          use module_base
          use module_types
          implicit none
          integer,intent(in):: iproc, nproc, blocksize_dsyev, blocksize_pdgemm, inversion_method
          type(orbitals_data),intent(in):: orbs
          type(DFT_wavefunction),intent(inout):: tmb
          logical,intent(inout):: overlap_calculated
        end subroutine reconstruct_kernel

        subroutine reorthonormalize_coeff(iproc, nproc, norb, blocksize_dsyev, blocksize_pdgemm, inversion_method, basis_orbs, &
                   basis_overlap, KS_overlap, basis_overlap_mat, coeff, orbs)
          use module_base
          use module_types
          use sparsematrix_base, only: sparse_matrix, matrices
          implicit none
          integer, intent(in) :: iproc, nproc, norb
          integer, intent(in) :: blocksize_dsyev, blocksize_pdgemm, inversion_method
          type(orbitals_data), intent(in) :: basis_orbs   !number of basis functions
          type(sparse_matrix),intent(inout) :: basis_overlap
          type(sparse_matrix),dimension(basis_overlap%nspin),intent(inout) :: KS_overlap
          type(matrices),intent(inout) :: basis_overlap_mat
          real(kind=8),dimension(basis_overlap%nfvctr,norb),intent(inout) :: coeff
          type(orbitals_data), intent(in) :: orbs   !Kohn-Sham orbitals that will be orthonormalized and their parallel distribution
        end subroutine reorthonormalize_coeff

        subroutine pulay_correction(iproc, nproc, orbs, at, rxyz, nlpsp, SIC, denspot, GPU, tmb, fpulay)
          use module_base
          use module_types
          implicit none
          integer,intent(in):: iproc, nproc
          type(orbitals_data),intent(in):: orbs
          type(atoms_data),intent(in):: at
          real(8),dimension(at%astruct%nat),intent(in):: rxyz
          type(DFT_PSP_projectors), intent(inout) :: nlpsp
          type(SIC_data),intent(in):: SIC
          type(DFT_local_fields), intent(inout) :: denspot
          type(GPU_pointers),intent(inout):: GPU
          type(DFT_wavefunction),intent(inout):: tmb
          real(8),dimension(3,at%astruct%nat),intent(out):: fpulay
        end subroutine pulay_correction

        subroutine create_large_tmbs(iproc, nproc, KSwfn, tmb, denspot,nlpsp, input, at, rxyz, lowaccur_converged)
          use module_base
          use module_types
          implicit none
          integer,intent(in):: iproc, nproc
          type(DFT_Wavefunction),intent(inout):: KSwfn, tmb
          type(DFT_local_fields),intent(in):: denspot
          type(DFT_PSP_projectors), intent(inout) :: nlpsp
          type(input_variables),intent(in):: input
          type(atoms_data),intent(in):: at
          real(8),dimension(3,at%astruct%nat),intent(in):: rxyz
          logical,intent(in):: lowaccur_converged
        end subroutine create_large_tmbs


        subroutine solvePrecondEquation(iproc,nproc,lr,ncplx,ncong,cprecr,&
             hx,hy,hz,kx,ky,kz,x,  rxyzParab, orbs, potentialPrefac, confPotOrder,&
             work_conv, w)
          use module_base
          use module_types
          implicit none
          integer, intent(in) :: iproc,nproc,ncong,ncplx,confPotOrder
          real(gp), intent(in) :: hx,hy,hz,cprecr,kx,ky,kz
          type(locreg_descriptors), intent(in) :: lr
          real(wp), intent(inout) :: x
          real(8),dimension(3),intent(in):: rxyzParab
          type(orbitals_data), intent(in):: orbs
          real(8):: potentialPrefac
          type(workarrays_quartic_convolutions),intent(inout):: work_conv !< workarrays for the convolutions
          type(workarr_precond),intent(inout) :: w !< workarrays
        end subroutine solvePrecondEquation

        subroutine init_local_work_arrays(n1, n2, n3, nfl1, nfu1, nfl2, nfu2, nfl3, nfu3, with_confpot, work)
          use module_base
          use module_types
          implicit none
          integer,intent(in)::n1, n2, n3, nfl1, nfu1, nfl2, nfu2, nfl3, nfu3
          logical,intent(in):: with_confpot
          type(workarrays_quartic_convolutions),intent(inout):: work
        end subroutine init_local_work_arrays

        subroutine psi_to_kinpsi(iproc,npsidim_orbs,orbs,lzd,psi,hpsi,ekin_sum)
          use module_base
          use module_types
          implicit none
          integer, intent(in) :: iproc,npsidim_orbs
          type(orbitals_data), intent(in) :: orbs
          type(local_zone_descriptors), intent(in) :: Lzd
          real(wp), dimension(orbs%npsidim_orbs), intent(in) :: psi
          real(gp), intent(out) :: ekin_sum
          real(wp), dimension(orbs%npsidim_orbs), intent(inout) :: hpsi
        end subroutine psi_to_kinpsi

        subroutine copy_old_supportfunctions(iproc,orbs,lzd,phi,lzd_old,phi_old)
          use module_base
          use module_types
          implicit none
          integer,intent(in) :: iproc
          type(orbitals_data), intent(in) :: orbs
          type(local_zone_descriptors), intent(in) :: lzd
          type(local_zone_descriptors), intent(inout) :: lzd_old
          real(wp), dimension(:), pointer :: phi,phi_old
        end subroutine copy_old_supportfunctions

        subroutine input_memory_linear(iproc, nproc, at, KSwfn, tmb, tmb_old, denspot, input, &
                   rxyz_old, rxyz, denspot0, energs, nlpsp, GPU, ref_frags, cdft)
          use module_base
          use module_types
          use module_fragments
          use constrained_dft
          implicit none
          integer,intent(in) :: iproc, nproc
          type(atoms_data), intent(inout) :: at
          type(DFT_wavefunction),intent(inout):: KSwfn
          type(DFT_wavefunction),intent(inout):: tmb, tmb_old
          type(DFT_local_fields), intent(inout) :: denspot
          type(input_variables),intent(in):: input
          real(gp),dimension(3,at%astruct%nat),intent(in) :: rxyz_old, rxyz
          real(8),dimension(max(denspot%dpbox%ndims(1)*denspot%dpbox%ndims(2)*denspot%dpbox%n3p,1)),intent(out):: denspot0
          type(energy_terms),intent(inout):: energs
          type(DFT_PSP_projectors), intent(inout) :: nlpsp
          type(GPU_pointers), intent(inout) :: GPU
          type(system_fragment), dimension(:), intent(in) :: ref_frags
          type(cdft_data), intent(inout) :: cdft
        end subroutine input_memory_linear

        subroutine copy_old_coefficients(norb_tmb, coeff, coeff_old)
          use module_base
          implicit none
          integer,intent(in):: norb_tmb
          real(8),dimension(:,:),pointer:: coeff, coeff_old
        end subroutine copy_old_coefficients

        subroutine copy_old_inwhichlocreg(norb_tmb, inwhichlocreg, inwhichlocreg_old, onwhichatom, onwhichatom_old)
          use module_base
          implicit none
          integer,intent(in):: norb_tmb
          integer,dimension(:),pointer:: inwhichlocreg, inwhichlocreg_old, onwhichatom, onwhichatom_old
        end subroutine copy_old_inwhichlocreg

        subroutine reformat_supportfunctions(iproc,nproc,at,rxyz_old,rxyz,add_derivatives,tmb,ndim_old,lzd_old,&
               frag_trans,psi_old,input_dir,input_frag,ref_frags,max_shift,phi_array_old)
          use module_base
          use module_types
          use module_fragments
          implicit none
          integer, intent(in) :: iproc,nproc
          integer, intent(in) :: ndim_old
          type(atoms_data), intent(in) :: at
          real(gp), dimension(3,at%astruct%nat), intent(in) :: rxyz,rxyz_old
          type(DFT_wavefunction), intent(inout) :: tmb
          type(local_zone_descriptors), intent(inout) :: lzd_old
          type(fragment_transformation), dimension(tmb%orbs%norbp), intent(in) :: frag_trans
          real(wp), dimension(:), pointer :: psi_old
          type(phi_array), dimension(tmb%orbs%norbp), optional, intent(in) :: phi_array_old
          logical, intent(in) :: add_derivatives
          character(len=*), intent(in) :: input_dir
          type(fragmentInputParameters), intent(in) :: input_frag
          type(system_fragment), dimension(:), intent(in) :: ref_frags
          real(gp),intent(out) :: max_shift
        end subroutine reformat_supportfunctions

        subroutine reformat_one_supportfunction(llr,llr_old,geocode,hgrids_old,n_old,psigold,&
             hgrids,n,centre_old,centre_new,da,frag_trans,psi,psirold)
          use module_base
          use module_types
          use module_fragments
          implicit none
          integer, dimension(3), intent(in) :: n,n_old
          real(gp), dimension(3), intent(in) :: hgrids,hgrids_old
          !type(wavefunctions_descriptors), intent(in) :: wfd
          type(locreg_descriptors), intent(in) :: llr, llr_old
          character(len=1), intent(in) :: geocode !< @copydoc poisson_solver::doc::geocode
          real(gp), dimension(3), intent(inout) :: centre_old,centre_new,da
          type(fragment_transformation), intent(in) :: frag_trans
          real(wp), dimension(0:n_old(1),2,0:n_old(2),2,0:n_old(3),2), intent(in) :: psigold
          real(wp), dimension(llr%wfd%nvctr_c+7*llr%wfd%nvctr_f), intent(out) :: psi
          real(wp), dimension(llr_old%d%n1i,llr_old%d%n2i,llr_old%d%n3i), optional, intent(in) :: psirold
        end subroutine reformat_one_supportfunction

        subroutine get_derivative_supportfunctions(ndim, hgrid, lzd, lorbs, phi, phid)
          use module_base
          use module_types
          implicit none
          integer,intent(in):: ndim
          real(kind=8),intent(in) :: hgrid
          type(local_zone_descriptors),intent(in) :: lzd
          type(orbitals_data),intent(in) :: lorbs
          real(kind=8),dimension(lorbs%npsidim_orbs),intent(in) :: phi !< Basis functions
          real(kind=8),dimension(3*lorbs%npsidim_orbs),intent(inout) :: phid  !< Derivative basis functions
        end subroutine get_derivative_supportfunctions

        subroutine normalize_transposed(iproc, nproc, orbs, nspin, collcom, psit_c, psit_f, norm)
          use module_base
          use module_types
          implicit none
          integer,intent(in):: iproc, nproc, nspin
          type(orbitals_data),intent(in):: orbs
          type(comms_linear),intent(in):: collcom
          real(8),dimension(collcom%ndimind_c),intent(inout):: psit_c
          real(8),dimension(7*collcom%ndimind_f),intent(inout):: psit_f
          real(8),dimension(orbs%norb),intent(out):: norm
        end subroutine normalize_transposed


        subroutine determine_locregSphere_parallel(iproc,nproc,nlr,hx,hy,hz,astruct,orbs,Glr,Llr,calculateBounds)!,outofzone)
          use module_base
          use module_types
          implicit none
          integer, intent(in) :: iproc,nproc
          integer, intent(in) :: nlr
          real(gp), intent(in) :: hx,hy,hz
          type(atomic_structure),intent(in) :: astruct
          type(orbitals_data),intent(in) :: orbs
          type(locreg_descriptors), intent(in) :: Glr
          type(locreg_descriptors), dimension(nlr), intent(inout) :: Llr
          logical,dimension(nlr),intent(in) :: calculateBounds
        end subroutine determine_locregSphere_parallel

        subroutine communicate_basis_for_density_collective(iproc, nproc, lzd, npsidim, orbs, lphi, collcom_sr)
          use module_base
          use module_types
          implicit none
          integer,intent(in) :: iproc, nproc, npsidim
          type(local_zone_descriptors),intent(in) :: lzd
          type(orbitals_data),intent(in) :: orbs
          real(kind=8),dimension(npsidim),intent(in) :: lphi
          type(comms_linear),intent(inout) :: collcom_sr
        end subroutine communicate_basis_for_density_collective

        subroutine sumrho_for_TMBs(iproc, nproc, hx, hy, hz, collcom_sr, denskern, denskern_, ndimrho, rho, rho_negative, &
                   print_results)
          use module_base
          use module_types
          use sparsematrix_base, only: sparse_matrix
          implicit none
          integer,intent(in) :: iproc, nproc, ndimrho
          real(kind=8),intent(in) :: hx, hy, hz
          type(comms_linear),intent(in) :: collcom_sr
          type(sparse_matrix),intent(in) :: denskern
          type(matrices),intent(in) :: denskern_
          real(kind=8),dimension(ndimrho),intent(out) :: rho
          logical,intent(out) :: rho_negative
          logical,intent(in),optional :: print_results
        end subroutine sumrho_for_TMBs

        subroutine foe(iproc, nproc, tmprtr, &
                   ebs, itout, it_scc, order_taylor, max_inversion_error, purification_quickreturn, &
                   calculate_minusonehalf, foe_verbosity, &
                   accuracy_level, tmb, foe_obj)
          use module_base
          use module_types
          use foe_base, only: foe_data
          implicit none
          integer,intent(in) :: iproc, nproc, itout, it_scc
          integer,intent(inout) :: order_taylor
          real(kind=8),intent(in) :: max_inversion_error
          real(kind=8),intent(in) :: tmprtr
          real(kind=8),intent(out) :: ebs
          logical,intent(in) :: purification_quickreturn
          logical,intent(in) :: calculate_minusonehalf
          integer,intent(in) :: foe_verbosity
          integer,intent(in) :: accuracy_level
          type(DFT_wavefunction),intent(inout) :: tmb
          type(foe_data),intent(inout) :: foe_obj
        end subroutine foe

        subroutine kswfn_init_comm(wfn, dpbox, iproc, nproc, nspin, imethod_overlap)
          use module_types
          implicit none
          integer, intent(in) :: iproc, nproc, nspin, imethod_overlap
          type(DFT_wavefunction), intent(inout) :: wfn
          type(denspot_distribution), intent(in) :: dpbox
        end subroutine kswfn_init_comm


        subroutine nonlocal_forces_linear(iproc,nproc,npsidim_orbs,lr,hx,hy,hz,at,rxyz,&
             orbs,nlpsp,lzd,phi,denskern,denskern_mat,fsep,refill,strten)
          use module_base
          use module_types
          implicit none
          type(atoms_data), intent(in) :: at
          type(local_zone_descriptors), intent(in) :: lzd
          type(DFT_PSP_projectors), intent(inout) :: nlpsp
          logical, intent(in) :: refill
          integer, intent(in) :: iproc, nproc, npsidim_orbs
          real(gp), intent(in) :: hx,hy,hz
          type(locreg_descriptors) :: lr
          type(orbitals_data), intent(in) :: orbs
          real(gp), dimension(3,at%astruct%nat), intent(in) :: rxyz
          real(wp), dimension(npsidim_orbs), intent(in) :: phi
          type(sparse_matrix),intent(in) :: denskern
          type(matrices),intent(inout) :: denskern_mat
          real(gp), dimension(3,at%astruct%nat), intent(inout) :: fsep
          real(gp), dimension(6), intent(out) :: strten
        end subroutine nonlocal_forces_linear

        subroutine calculate_overlap_transposed(iproc, nproc, orbs, collcom, &
                   psit_c1, psit_c2, psit_f1, psit_f2, smat, ovrlp)
          use module_base
          use module_types
          use sparsematrix_base, only: sparse_matrix
          implicit none
          integer,intent(in) :: iproc, nproc
          type(orbitals_data),intent(in) :: orbs
          type(comms_linear),intent(in) :: collcom
          real(kind=8),dimension(collcom%ndimind_c),intent(in) :: psit_c1, psit_c2
          real(kind=8),dimension(7*collcom%ndimind_f),intent(in) :: psit_f1, psit_f2
          type(sparse_matrix),intent(inout) :: smat
          type(matrices),intent(inout) :: ovrlp
        end subroutine calculate_overlap_transposed

        subroutine build_linear_combination_transposed(collcom, sparsemat, mat, psitwork_c, psitwork_f, &
             reset, psit_c, psit_f, iproc)
          use module_base
          use module_types
          use sparsematrix_base, only: sparse_matrix
          implicit none

          ! Calling arguments
          type(sparse_matrix),intent(in) :: sparsemat
          type(matrices),intent(in) :: mat
          type(comms_linear),intent(in) :: collcom
          real(kind=8),dimension(collcom%ndimind_c),intent(in) :: psitwork_c
          real(kind=8),dimension(7*collcom%ndimind_f),intent(in) :: psitwork_f
          logical,intent(in) :: reset
          real(kind=8),dimension(collcom%ndimind_c),intent(inout) :: psit_c
          real(kind=8),dimension(7*collcom%ndimind_f),intent(inout) :: psit_f
          integer, intent(in) :: iproc
        end subroutine build_linear_combination_transposed

        subroutine axpy_kernel_vectors(norbp, norb, nout, onedimindices, a, x, y)
          use module_base
          use module_types
          implicit none
          integer,intent(in) :: norbp, norb, nout
          integer,dimension(4,nout),intent(in) :: onedimindices
          real(kind=8),intent(in) :: a
          real(kind=8),dimension(norb,norbp),intent(in) :: x
          real(kind=8),dimension(norb,norbp),intent(inout) :: y
        end subroutine axpy_kernel_vectors

        subroutine axbyz_kernel_vectors(norbp, norb, nout, onedimindices, a, x, b, y, z)
          use module_base
          use module_types
          implicit none
          integer,intent(in) :: norbp, norb, nout
          integer,dimension(4,nout),intent(in) :: onedimindices
          real(8),intent(in) :: a, b
          real(kind=8),dimension(norb,norbp),intent(in) :: x, y
          real(kind=8),dimension(norb,norbp),intent(out) :: z
        end subroutine axbyz_kernel_vectors

        subroutine copy_kernel_vectors(norbp, norb, nout, onedimindices, a, b)
          use module_base
          use module_types
          implicit none
          integer,intent(in) :: norbp, norb, nout
          integer,dimension(4,nout),intent(in) :: onedimindices
          real(kind=8),dimension(norb,norbp),intent(in) :: a
          real(kind=8),dimension(norb,norbp),intent(out) :: b
        end subroutine copy_kernel_vectors

        subroutine chebyshev_clean(iproc, nproc, npl, cc, kernel, ham_compr, &
                   invovrlp_compr, calculate_SHS, nsize_polynomial, ncalc, fermi, penalty_ev, chebyshev_polynomials, &
                   emergency_stop)
          use module_base
          use module_types
          use sparsematrix_base, only: sparse_matrix
          implicit none
          integer,intent(in) :: iproc, nproc, npl, nsize_polynomial, ncalc
          real(8),dimension(npl,3,ncalc),intent(in) :: cc
          type(sparse_matrix), intent(in) :: kernel
          real(kind=8),dimension(kernel%nvctrp_tg),intent(in) :: ham_compr
          real(kind=8),dimension(kernel%nvctrp_tg),intent(in) :: invovrlp_compr
          logical,intent(in) :: calculate_SHS
          real(kind=8),dimension(kernel%nfvctr,kernel%smmm%nfvctrp,ncalc),intent(out) :: fermi
          real(kind=8),dimension(kernel%nfvctr,kernel%smmm%nfvctrp,2),intent(out) :: penalty_ev
          real(kind=8),dimension(nsize_polynomial,npl),intent(out) :: chebyshev_polynomials
          logical,intent(out) :: emergency_stop
        end subroutine chebyshev_clean


        subroutine set_variables_for_hybrid(iproc, nlr, input, at, orbs, lowaccur_converged, damping_factor, confdatarr, &
                   target_function, nit_basis, nit_scc, mix_hist, locrad, alpha_mix, convCritMix, &
                   conv_crit_TMB)
          use module_base
          use module_types
          implicit none
          integer,intent(in) :: iproc, nlr
          type(input_variables),intent(in) :: input
          type(atoms_data),intent(in) :: at
          type(orbitals_data),intent(in) :: orbs
          logical,intent(out) :: lowaccur_converged
          real(kind=8),intent(in) :: damping_factor
          type(confpot_data),dimension(orbs%norbp),intent(inout) :: confdatarr
          integer,intent(out) :: target_function, nit_basis, nit_scc, mix_hist
          real(kind=8),dimension(nlr),intent(out) :: locrad
          real(kind=8),intent(out) :: alpha_mix, convCritMix, conv_crit_TMB
        end subroutine set_variables_for_hybrid

        subroutine locreg_bounds(n1,n2,n3,nfl1,nfu1,nfl2,nfu2,nfl3,nfu3,wfd,bounds)
          use locregs, only: wavefunctions_descriptors, convolutions_bounds
          implicit none
          integer, intent(in) :: n1,n2,n3
          integer, intent(in) :: nfl1,nfu1,nfl2,nfu2,nfl3,nfu3
          type(wavefunctions_descriptors), intent(in) :: wfd
          type(convolutions_bounds), intent(out) :: bounds
        end subroutine locreg_bounds

        subroutine wfd_to_logrids(n1,n2,n3,wfd,logrid_c,logrid_f)
          use module_base
          use module_types
          implicit none
          integer, intent(in) :: n1,n2,n3
          type(wavefunctions_descriptors), intent(in) :: wfd
          logical, dimension(0:n1,0:n2,0:n3), intent(out) :: logrid_c,logrid_f
        end subroutine wfd_to_logrids

        subroutine make_bounds(n1,n2,n3,logrid,ibyz,ibxz,ibxy)
           implicit none
           integer, intent(in) :: n1,n2,n3
           logical, dimension(0:n1,0:n2,0:n3), intent(in) :: logrid
           integer, dimension(2,0:n2,0:n3), intent(out) :: ibyz
           integer, dimension(2,0:n1,0:n3), intent(out) :: ibxz
           integer, dimension(2,0:n1,0:n2), intent(out) :: ibxy
        end subroutine make_bounds

        subroutine make_all_ib(n1,n2,n3,nfl1,nfu1,nfl2,nfu2,nfl3,nfu3,&
             ibxy_c,ibzzx_c,ibyyzz_c,ibxy_f,ibxy_ff,ibzzx_f,ibyyzz_f,&
             ibyz_c,ibzxx_c,ibxxyy_c,ibyz_f,ibyz_ff,ibzxx_f,ibxxyy_f,ibyyzz_r)
          use module_base
          implicit none
          integer,intent(in)::n1,n2,n3,nfl1,nfu1,nfl2,nfu2,nfl3,nfu3
          integer :: i1,i2,i3,i_stat,i_all !n(c) m1,m2,m3
          integer,intent(in):: ibyz_c(2,0:n2,0:n3),ibxy_c(2,0:n1,0:n2)
          integer,intent(in):: ibyz_f(2,0:n2,0:n3),ibxy_f(2,0:n1,0:n2)
          integer,intent(inout):: ibzzx_c(2,-14:2*n3+16,0:n1)
          integer,intent(out):: ibyyzz_c(2,-14:2*n2+16,-14:2*n3+16)
          integer,intent(out):: ibxy_ff(2,nfl1:nfu1,nfl2:nfu2)
          integer,intent(inout):: ibzzx_f(2,-14+2*nfl3:2*nfu3+16,nfl1:nfu1)
          integer,intent(out):: ibyyzz_f(2,-14+2*nfl2:2*nfu2+16,-14+2*nfl3:2*nfu3+16)
          integer,intent(out):: ibzxx_c(2,0:n3,-14:2*n1+16) ! extended boundary arrays
          integer,intent(out):: ibxxyy_c(2,-14:2*n1+16,-14:2*n2+16)
          integer,intent(inout):: ibyz_ff(2,nfl2:nfu2,nfl3:nfu3)
          integer,intent(out):: ibzxx_f(2,nfl3:nfu3,2*nfl1-14:2*nfu1+16)
          integer,intent(out):: ibxxyy_f(2,2*nfl1-14:2*nfu1+16,2*nfl2-14:2*nfu2+16)
          character(len=*), parameter :: subname=' make_all_ib'
          logical,allocatable:: logrid_big(:)
          integer,intent(out):: ibyyzz_r(2,-14:2*n2+16,-14:2*n3+16)
        end subroutine make_all_ib

        subroutine make_ib_inv(logrid_big,ibxy,ibzzx,ibyyzz,nfl1,nfu1,nfl2,nfu2,nfl3,nfu3)
          implicit none
          integer, intent(in) :: nfl1,nfu1,nfl2,nfu2,nfl3,nfu3
          integer,intent(in):: ibxy(2,nfl1:nfu1,nfl2:nfu2)
          integer,intent(inout):: ibzzx(2,-14+2*nfl3:2*nfu3+16,nfl1:nfu1)
          integer,intent(out):: ibyyzz(2,-14+2*nfl2:2*nfu2+16,-14+2*nfl3:2*nfu3+16)
          logical, intent(inout) :: logrid_big(nfl3:nfu3,2*nfl1-14:2*nfu1+16,2*nfl2-14:2*nfu2+16)! work array
          integer :: nt
        end subroutine make_ib_inv

        subroutine ib_to_logrid_inv(ib,logrid,nfl,nfu,ndat)
          implicit none
          integer, intent(in) :: ndat,nfl,nfu
          integer, intent(in) :: ib(2,ndat)! input
          logical, intent(out) :: logrid(-14+2*nfl:2*nfu+16,ndat)! output
        end subroutine ib_to_logrid_inv

        subroutine ib_from_logrid_inv(ib,logrid,ml1,mu1,ndat)
          implicit none
          integer, intent(in) :: ml1,mu1,ndat
          integer, intent(out) :: ib(2,ndat)
          logical, intent(in) :: logrid(ndat,ml1:mu1)
        end subroutine ib_from_logrid_inv

        subroutine squares(ib,n2,n3)
          implicit none
          integer,intent(in)::n2,n3
          integer,intent(inout)::ib(2,0:n2,0:n3)
        end subroutine squares

        subroutine make_ib_c(logrid_big,ibyz,ibzxx,ibxxyy,n1,n2,n3)
          implicit none
          integer nt,n1,n2,n3
          integer ibyz(2,0:n2,0:n3)! input
          integer ibzxx(2,0:n3,-14:2*n1+16)!output
          integer ibxxyy(2,-14:2*n1+16,-14:2*n2+16)!output
          logical logrid_big(0:n3,-14:2*n1+16,-14:2*n2+16)! work array
        end subroutine make_ib_c

        subroutine ib_to_logrid_rot(ib,logrid,nfl,nfu,ndat)
          implicit none
          integer ndat,nfl,nfu,l,i
          integer ib(2,ndat)! input
          logical logrid(ndat,-14+2*nfl:2*nfu+16)! output
        end subroutine ib_to_logrid_rot

        subroutine ib_from_logrid(ib,logrid,ml1,mu1,ndat)
          implicit none
          integer i,i1
          integer ml1,mu1,ndat
          integer ib(2,ndat)
          logical logrid(ml1:mu1,ndat)
        end subroutine ib_from_logrid

        subroutine make_ib(logrid_big,ibyz,ibzxx,ibxxyy,nfl1,nfu1,nfl2,nfu2,nfl3,nfu3)
          implicit none
          integer nt,nfl1,nfu1,nfl2,nfu2,nfl3,nfu3
          integer ibyz(  2,nfl2:nfu2,nfl3:nfu3)! input
          integer ibzxx( 2,          nfl3:nfu3,2*nfl1-14:2*nfu1+16)!output
          integer ibxxyy(2,                    2*nfl1-14:2*nfu1+16,2*nfl2-14:2*nfu2+16)!output
          logical logrid_big(           nfl3:nfu3,2*nfl1-14:2*nfu1+16,2*nfl2-14:2*nfu2+16)! work array
        end subroutine make_ib

        subroutine squares_1d(ib,nfl2,nfu2,nfl3,nfu3)
          implicit none
          integer,intent(in) :: nfl2,nfu2,nfl3,nfu3
          integer,intent(inout) :: ib(2,nfl2:nfu2,nfl3:nfu3)
        end subroutine squares_1d

        subroutine orthonormalize_subset(iproc, nproc, methTransformOverlap, npsidim_orbs, &
                   orbs, at, minorbs_type, maxorbs_type, lzd, ovrlp, inv_ovrlp_half, collcom, orthpar, &
                   lphi, psit_c, psit_f, can_use_transposed)
          use module_base
          use module_types
          use sparsematrix_base, only: sparse_matrix
          implicit none
          integer,intent(in) :: iproc,nproc,methTransformOverlap,npsidim_orbs
          type(orbitals_data),intent(in) :: orbs
          type(atoms_data),intent(in) :: at
          integer,dimension(at%astruct%ntypes),intent(in) :: minorbs_type, maxorbs_type
          type(local_zone_descriptors),intent(in) :: lzd
          type(sparse_matrix),intent(inout) :: ovrlp
          type(sparse_matrix),intent(inout) :: inv_ovrlp_half ! technically inv_ovrlp structure, but same pattern
          type(comms_linear),intent(in) :: collcom
          type(orthon_data),intent(in) :: orthpar
          real(kind=8),dimension(npsidim_orbs), intent(inout) :: lphi
          real(kind=8),dimension(:),pointer :: psit_c, psit_f
          logical,intent(inout) :: can_use_transposed
        end subroutine orthonormalize_subset

        subroutine gramschmidt_subset(iproc, nproc, methTransformOverlap, npsidim_orbs, &
                   orbs, at, minorbs_type, maxorbs_type, lzd, ovrlp, inv_ovrlp_half, collcom, orthpar, &
                   lphi, psit_c, psit_f, can_use_transposed)
          use module_base
          use module_types
          use sparsematrix_base, only: sparse_matrix
          implicit none
          integer,intent(in) :: iproc,nproc,methTransformOverlap,npsidim_orbs
          type(orbitals_data),intent(in) :: orbs
          type(atoms_data),intent(in) :: at
          integer,dimension(at%astruct%ntypes),intent(in) :: minorbs_type, maxorbs_type
          type(local_zone_descriptors),intent(in) :: lzd
          type(sparse_matrix),intent(inout) :: ovrlp
          type(sparse_matrix),intent(inout) :: inv_ovrlp_half ! technically inv_ovrlp structure, but same pattern
          type(comms_linear),intent(in) :: collcom
          type(orthon_data),intent(in) :: orthpar
          real(kind=8),dimension(npsidim_orbs), intent(inout) :: lphi
          real(kind=8),dimension(:),pointer :: psit_c, psit_f
          logical,intent(inout) :: can_use_transposed
        end subroutine gramschmidt_subset


        subroutine overlapPowerGeneral(iproc, nproc, iorder, ncalc, power, blocksize, imode, &
                   ovrlp_smat, inv_ovrlp_smat, ovrlp_mat, inv_ovrlp_mat, check_accur, &
                   max_error, mean_error, nspinx)
          use module_base
          use module_types
          use sparsematrix_base, only: sparse_matrix, SPARSE_FULL, DENSE_PARALLEL, DENSE_FULL, SPARSEMM_SEQ
          use yaml_output
          integer,intent(in) :: iproc, nproc, iorder, blocksize, ncalc
          integer,dimension(ncalc),intent(in) :: power
          integer,intent(in) :: imode
          type(sparse_matrix),intent(inout) :: ovrlp_smat, inv_ovrlp_smat
          type(matrices),intent(inout) :: ovrlp_mat
          type(matrices),dimension(ncalc),intent(inout) :: inv_ovrlp_mat
          logical,intent(in) :: check_accur
          real(kind=8),intent(out),optional :: max_error, mean_error
          integer,intent(in),optional :: nspinx !< overwrite the default spin value
        end subroutine overlapPowerGeneral


        !!subroutine overlap_plus_minus_one_half_exact(nproc,norb,blocksize,plusminus,inv_ovrlp_half,smat)
        !!  use module_base
        !!  use module_types
        !!  implicit none
        !!  integer,intent(in) :: nproc,norb,blocksize
        !!  real(kind=8),dimension(:,:),pointer :: inv_ovrlp_half
        !!  logical, intent(in) :: plusminus
        !!  type(sparse_matrix),intent(in) :: smat
        !!end subroutine overlap_plus_minus_one_half_exact

        subroutine input_wf_memory_new(nproc,iproc, atoms, &
                 rxyz_old, hx_old, hy_old, hz_old, psi_old,lzd_old, &
                 rxyz,psi,orbs,lzd)
          use module_defs
          use module_types
          implicit none
          integer, intent(in) :: iproc,nproc
          type(atoms_data), intent(in) :: atoms
          real(gp), dimension(3, atoms%astruct%nat), intent(in) :: rxyz, rxyz_old
          real(gp), intent(in) :: hx_old, hy_old, hz_old
          type(orbitals_data), intent(in) :: orbs
          type(local_zone_descriptors), intent(in) :: lzd_old
          type(local_zone_descriptors), intent(in) :: lzd
          real(wp), dimension(:), pointer :: psi, psi_old
        end subroutine input_wf_memory_new

        subroutine integral_equation(iproc,nproc,atoms,wfn,ngatherarr,local_potential,GPU,xc,nlpsp,rxyz,paw)
          use module_base
          use module_types
          use module_xc
          implicit none
          integer, intent(in) :: iproc,nproc
          type(atoms_data), intent(in) :: atoms
          type(DFT_wavefunction), intent(in) :: wfn
          type(GPU_pointers), intent(inout) :: GPU
          type(DFT_PSP_projectors), intent(inout) :: nlpsp
          type(xc_info), intent(in) :: xc
          type(paw_objects), intent(inout) :: paw
          integer, dimension(0:nproc-1,2), intent(in) :: ngatherarr
          real(gp), dimension(3,atoms%astruct%nat), intent(in) :: rxyz
          real(dp), dimension(:), pointer :: local_potential
        end subroutine integral_equation

        subroutine atoms_new(atoms)
          use module_types
          implicit none
          type(atoms_data), pointer :: atoms
        end subroutine atoms_new

        subroutine inputs_new(in)
          use module_types
          implicit none
          type(input_variables), pointer :: in
        end subroutine inputs_new

        subroutine init_matrixindex_in_compressed_fortransposed(iproc, nproc, orbs, collcom, collcom_shamop, &
                   collcom_sr, sparsemat)
          use module_base
          use module_types
          use sparsematrix_base, only: sparse_matrix
          implicit none
          integer,intent(in) :: iproc, nproc
          type(orbitals_data),intent(in) :: orbs
          type(comms_linear),intent(in) :: collcom, collcom_shamop, collcom_sr
          type(sparse_matrix), intent(inout) :: sparsemat
        end subroutine init_matrixindex_in_compressed_fortransposed

        subroutine compress_polynomial_vector(iproc, nproc, nsize_polynomial, norb, norbp, isorb, &
                   fermi, vector, vector_compressed)
          use module_base
          use module_types
          use sparsematrix_base, only: sparse_matrix
          implicit none
          integer,intent(in) :: iproc, nproc, nsize_polynomial, norb, norbp, isorb
          type(sparse_matrix),intent(in) :: fermi
          real(kind=8),dimension(norb,norbp),intent(in) :: vector
          real(kind=8),dimension(nsize_polynomial),intent(out) :: vector_compressed
        end subroutine compress_polynomial_vector

        subroutine uncompress_polynomial_vector(iproc, nproc, nsize_polynomial, &
                   norb, norbp, isorb, fermi, vector_compressed, vector)
          use module_base
          use module_types
          use sparsematrix_base, only: sparse_matrix
          implicit none
          integer,intent(in) :: iproc, nproc, nsize_polynomial, norb, norbp, isorb
          type(sparse_matrix),intent(in) :: fermi
          real(kind=8),dimension(nsize_polynomial),intent(in) :: vector_compressed
          real(kind=8),dimension(norb,norbp),intent(out) :: vector
        end subroutine uncompress_polynomial_vector

        subroutine check_communication_sumrho(iproc, nproc, orbs, lzd, collcom_sr, denspot, denskern, denskern_, check_sumrho)
          use module_base
          use module_types
          use yaml_output
          use sparsematrix_base, only: sparse_matrix
          implicit none
          integer,intent(in) :: iproc, nproc
          type(local_zone_descriptors),intent(in) :: lzd
          type(orbitals_data),intent(in) :: orbs
          type(comms_linear),intent(inout) :: collcom_sr
          type(DFT_local_fields),intent(in) :: denspot
          type(sparse_matrix),intent(inout) :: denskern
          type(matrices),intent(inout) :: denskern_
          integer,intent(in) :: check_sumrho
        end subroutine check_communication_sumrho

        subroutine purify_kernel(iproc, nproc, tmb, overlap_calculated, it_shift, it_opt, order_taylor, &
                   max_inversion_error, purification_quickreturn, ispin)
          use module_base
          use module_types
          implicit none
          integer,intent(in) :: iproc, nproc
          integer,intent(inout) :: order_taylor
          real(kind=8),intent(in) :: max_inversion_error
          type(DFT_wavefunction),intent(inout):: tmb
          logical,intent(inout):: overlap_calculated
          integer,intent(in) :: it_shift, it_opt
          logical,intent(in) :: purification_quickreturn
          integer,intent(in) :: ispin
        end subroutine purify_kernel

        subroutine optimize_coeffs(iproc, nproc, orbs, tmb, ldiis_coeff, fnrm, fnrm_crit, itmax, energy, &
               sd_fit_curve, factor, itout, it_scc, it_cdft, order_taylor, max_inversion_error, reorder, num_extra)
          use module_base
          use module_types
          use diis_sd_optimization
          implicit none
          integer,intent(in):: iproc, nproc, itmax, itout, it_scc, it_cdft
          integer,intent(inout) :: order_taylor
          real(kind=8),intent(in) :: max_inversion_error
          type(orbitals_data),intent(in):: orbs
          type(DFT_wavefunction),intent(inout):: tmb
          type(DIIS_obj), intent(inout) :: ldiis_coeff
          real(kind=gp),intent(in):: fnrm_crit
          real(kind=gp),intent(out):: fnrm
          real(kind=gp), intent(inout) :: energy
          logical, intent(in) :: sd_fit_curve
          real(kind=gp), intent(in) :: factor
          integer, optional, intent(in) :: num_extra
          logical, optional, intent(in) :: reorder
        end subroutine optimize_coeffs

        subroutine calculate_residue_ks(iproc, nproc, num_extra, ksorbs, tmb, hpsit_c, hpsit_f)
          use module_base
          use module_types
          implicit none

          ! Calling arguments
          integer, intent(in) :: iproc, nproc, num_extra
          type(dft_wavefunction), intent(inout) :: tmb
          type(orbitals_data), intent(in) :: ksorbs
          real(kind=8),dimension(:),pointer :: hpsit_c, hpsit_f
        end subroutine calculate_residue_ks

        subroutine write_energies(iter,iscf,energs,gnrm,gnrm_zero,comment,only_energies)
          use module_base
          use module_types
          use yaml_output
          implicit none
          integer, intent(in) :: iter,iscf
          type(energy_terms), intent(in) :: energs
          real(gp), intent(in) :: gnrm,gnrm_zero
          character(len=*), intent(in) :: comment
          logical,intent(in),optional :: only_energies
        end subroutine write_energies

        subroutine build_ks_orbitals(iproc, nproc, tmb, KSwfn, at, rxyz, denspot, GPU, &
                 energs, nlpsp, input, order_taylor, &
                 energy, energyDiff, energyold)
          use module_base
          use module_types
          implicit none
          integer:: iproc, nproc
          type(DFT_wavefunction),intent(inout) :: tmb, KSwfn
          type(atoms_data), intent(in) :: at
          real(gp), dimension(3,at%astruct%nat), intent(in) :: rxyz
          type(DFT_local_fields), intent(inout) :: denspot
          type(GPU_pointers), intent(inout) :: GPU
          type(energy_terms),intent(inout) :: energs
          type(DFT_PSP_projectors), intent(inout) :: nlpsp
          type(input_variables),intent(in) :: input
          integer,intent(inout) :: order_taylor
          real(kind=8),intent(out) :: energy, energyDiff
          real(kind=8), intent(inout) :: energyold
        end subroutine build_ks_orbitals

!TEMPORARY, to be cleaned/removed
subroutine build_ks_orbitals_laura_tmp(iproc, nproc, tmb, KSwfn, at, rxyz, denspot, GPU, &
           energs, nlpsp, input, order_taylor, &
           energy, energyDiff, energyold, npsidim_global, phiwork_global)
  use module_base
  use module_types
  use yaml_output
  implicit none
  integer:: iproc, nproc
  type(DFT_wavefunction),intent(inout) :: tmb, KSwfn
  type(atoms_data), intent(in) :: at
  real(gp), dimension(3,at%astruct%nat), intent(in) :: rxyz
  type(DFT_local_fields), intent(inout) :: denspot
  type(GPU_pointers), intent(inout) :: GPU
  type(energy_terms),intent(inout) :: energs
  type(DFT_PSP_projectors), intent(inout) :: nlpsp
  type(input_variables),intent(in) :: input
  integer,intent(inout) :: order_taylor
  real(kind=8),intent(out) :: energy, energyDiff
  real(kind=8), intent(inout) :: energyold
integer, intent(in) :: npsidim_global
real(kind=8),dimension(:),pointer :: phiwork_global
end subroutine build_ks_orbitals_laura_tmp

        subroutine small_to_large_locreg(iproc, npsidim_orbs_small, npsidim_orbs_large, lzdsmall, lzdlarge, &
               orbs, phismall, philarge, to_global)
          use module_base
          use module_types
          implicit none
          integer,intent(in) :: iproc, npsidim_orbs_small, npsidim_orbs_large
          type(local_zone_descriptors),intent(in) :: lzdsmall, lzdlarge
          type(orbitals_data),intent(in) :: orbs
          real(kind=8),dimension(npsidim_orbs_small),intent(in) :: phismall
          real(kind=8),dimension(npsidim_orbs_large),intent(out) :: philarge
          logical,intent(in),optional :: to_global
        end subroutine small_to_large_locreg

        subroutine get_KS_residue(iproc, nproc, tmb, KSorbs, hpsit_c, hpsit_f, KSres)
          use module_base
          use module_types
          implicit none
          integer,intent(in) :: iproc, nproc
          type(DFT_wavefunction) :: tmb
          type(orbitals_data),intent(in) :: KSorbs
          real(kind=8),dimension(tmb%ham_descr%collcom%ndimind_c),intent(in) :: hpsit_c
          real(kind=8),dimension(7*tmb%ham_descr%collcom%ndimind_f),intent(in) :: hpsit_f
          real(kind=8),intent(out) :: KSres
        end subroutine get_KS_residue

        subroutine applyprojectorsonthefly(iproc,orbs,at,lr,&
             rxyz,hx,hy,hz,wfd,nlpsp,psi,hpsi,eproj_sum,&
             paw)
          use module_base
          use module_types
          use gaussians, only:gaussian_basis
          implicit none
          integer, intent(in) :: iproc
          real(gp), intent(in) :: hx,hy,hz
          type(atoms_data), intent(in) :: at
          type(orbitals_data), intent(in) :: orbs
          type(wavefunctions_descriptors), intent(in) :: wfd
          type(DFT_PSP_projectors), intent(inout) :: nlpsp
          type(locreg_descriptors),intent(in) :: lr
          real(gp), dimension(3,at%astruct%nat), intent(in) :: rxyz
          real(wp), dimension((wfd%nvctr_c+7*wfd%nvctr_f)*orbs%nspinor*orbs%norbp), intent(in) :: psi
          real(wp), dimension((wfd%nvctr_c+7*wfd%nvctr_f)*orbs%nspinor*orbs%norbp), intent(inout) :: hpsi
          real(gp), intent(out) :: eproj_sum
          type(paw_objects),optional,intent(inout)::paw
        end subroutine applyprojectorsonthefly

        subroutine pulay_correction_new(iproc, nproc, tmb, orbs, at, fpulay)
          use module_base
          use module_types
          use yaml_output
          implicit none
          integer,intent(in) :: iproc, nproc
          type(DFT_wavefunction),intent(inout) :: tmb
          type(orbitals_data),intent(in) :: orbs
          type(atoms_data),intent(in) :: at
          real(kind=8),dimension(3,at%astruct%nat),intent(out) :: fpulay
        end subroutine pulay_correction_new

        subroutine toglobal_and_transpose(iproc,nproc,orbs,Lzd,comms,psi,&
             work,outadd) !optional
          use module_base
          use module_types
          implicit none
          integer, intent(in) :: iproc,nproc
          type(orbitals_data), intent(in) :: orbs
          type(local_zone_descriptors), intent(in) :: Lzd
          type(comms_cubic), intent(in) :: comms
          real(wp), dimension(:), pointer :: psi
          real(wp), dimension(:), pointer, optional :: work
          real(wp), dimension(*), intent(out), optional :: outadd
        end subroutine

        subroutine increase_FOE_cutoff(iproc, nproc, lzd, astruct, input, orbs_KS, orbs, foe_obj, init)
          use module_base
          use module_types
          use foe_base, only: foe_data
          implicit none
          integer,intent(in) :: iproc, nproc
          type(local_zone_descriptors),intent(in) :: lzd
          type(atomic_structure),intent(in) :: astruct
          type(input_variables),intent(in) :: input
          type(orbitals_data),intent(in) :: orbs_KS, orbs
          type(foe_data),intent(out) :: foe_obj
          logical,intent(in) :: init
        end subroutine increase_FOE_cutoff

        subroutine loewdin_charge_analysis(iproc,tmb,atoms,denspot,&
                   calculate_overlap_matrix,calculate_ovrlp_half,meth_overlap)
          use module_base
          use module_types
          use sparsematrix_base, only: sparse_matrix
          implicit none
          integer,intent(in) :: iproc
          type(dft_wavefunction),intent(inout) :: tmb
          type(atoms_data),intent(in) :: atoms
          type(DFT_local_fields), intent(inout) :: denspot
          logical,intent(in) :: calculate_overlap_matrix, calculate_ovrlp_half
          integer,intent(in) :: meth_overlap
        end subroutine loewdin_charge_analysis
        
        subroutine astruct_set_n_atoms(astruct, nat)
          use module_base
          use module_atoms, only: atomic_structure
          implicit none
          type(atomic_structure), intent(inout) :: astruct
          integer, intent(in) :: nat
        end subroutine astruct_set_n_atoms

        subroutine astruct_set_n_types(astruct, ntypes)
          use module_base
          use module_atoms, only: atomic_structure
          implicit none
          type(atomic_structure), intent(inout) :: astruct
          integer, intent(in) :: ntypes
        end subroutine astruct_set_n_types

        subroutine allocate_atoms_nat(atoms)
          use module_base
          use module_atoms, only: atoms_data
          use ao_inguess, only : aoig_data_null
          implicit none
          type(atoms_data), intent(inout) :: atoms
        end subroutine allocate_atoms_nat

        subroutine allocate_atoms_ntypes(atoms)
          use module_base
          use module_atoms, only: atoms_data
          implicit none
          type(atoms_data), intent(inout) :: atoms
        end subroutine allocate_atoms_ntypes

        subroutine astruct_set_symmetries(astruct, disableSym, tol, elecfield, nspin)
          use module_base
          use module_atoms, only: atomic_structure,deallocate_symmetry_data
          use defs_basis
          use m_ab6_symmetry
          implicit none
          type(atomic_structure), intent(inout) :: astruct
          logical, intent(in) :: disableSym
          real(gp), intent(in) :: tol
          real(gp), intent(in) :: elecfield(3)
          integer, intent(in) :: nspin
        end  subroutine astruct_set_symmetries

        subroutine sic_input_variables_default(in)
          use module_base
          use module_types
          implicit none
          type(input_variables), intent(inout) :: in
        end subroutine sic_input_variables_default

        subroutine psp_from_data(symbol, nzatom, nelpsp, npspcode, ixc, psppar, exists)
          use module_base
          use module_xc
          implicit none
          character(len = *), intent(in) :: symbol
          integer, intent(inout) :: ixc
          integer, intent(out) :: nzatom, nelpsp, npspcode
          real(gp), intent(out) :: psppar(0:4,0:6)
          logical, intent(out) :: exists
        end subroutine psp_from_data

        subroutine total_energies(energs, iter, iproc)
          use module_base
          use module_types
          implicit none
          type(energy_terms), intent(inout) :: energs
          integer, intent(in) :: iter, iproc
        end subroutine total_energies

        subroutine ext_buffers(periodic,nl,nr)
          implicit none
          logical, intent(in) :: periodic
          integer, intent(out) :: nl,nr
        end subroutine ext_buffers

        subroutine ind_positions(periodic,i,n,j,go)
          implicit none
          logical, intent(in) :: periodic
          integer, intent(in) :: i,n
          logical, intent(out) :: go
          integer, intent(out) :: j
        end subroutine ind_positions

        subroutine eigensystem_info(iproc,nproc,tolerance,nvctr,orbs,psi)
          use module_base
          use module_types
          implicit none
          integer, intent(in) :: iproc,nproc,nvctr
          real(gp), intent(in) :: tolerance
          type(orbitals_data), intent(inout) :: orbs
          real(wp), dimension(nvctr,orbs%nspinor,orbs%norbp), intent(in) :: psi
        end subroutine eigensystem_info

        subroutine determine_sparsity_pattern(iproc, nproc, orbs, lzd, nnonzero, nonzero)
          use module_base
          use module_types
          implicit none
          integer,intent(in) :: iproc, nproc
          type(orbitals_data),intent(in) :: orbs
          type(local_zone_descriptors),intent(in) :: lzd
          integer,intent(out) :: nnonzero
          integer,dimension(:,:),pointer,intent(out) :: nonzero
        end subroutine determine_sparsity_pattern

        subroutine determine_sparsity_pattern_distance(orbs, lzd, astruct, cutoff, nnonzero, nonzero)
          use module_base
          use module_types
          implicit none
          type(orbitals_data),intent(in) :: orbs
          type(local_zone_descriptors),intent(in) :: lzd
          type(atomic_structure),intent(in) :: astruct
          real(kind=8),dimension(lzd%nlr),intent(in) :: cutoff
          integer,intent(out) :: nnonzero
          integer,dimension(:,:),pointer,intent(out) :: nonzero
        end subroutine determine_sparsity_pattern_distance

        subroutine init_sparse_matrix_wrapper(iproc, nproc, nspin, orbs, lzd, astruct, store_index, imode, smat)
          use module_base
          use module_types
          implicit none
          integer,intent(in) :: iproc, nproc, nspin, imode
          type(orbitals_data),intent(in) :: orbs
          type(local_zone_descriptors),intent(in) :: lzd
          type(atomic_structure),intent(in) :: astruct
          logical,intent(in) :: store_index
          type(sparse_matrix), intent(out) :: smat
        end subroutine init_sparse_matrix_wrapper

        subroutine check_accur_overlap_minus_one_sparse(iproc, nproc, smat, norb, norbp, isorb, nseq, nout, &
                   ivectorindex, onedimindices, amat_seq, bmatp, power, &
                   max_error, mean_error, dmat_seq, cmatp)
          use module_base
          use sparsematrix_base, only: sparse_matrix
          implicit none
          integer,intent(in) :: iproc, nproc, norb, norbp, isorb, nseq, nout, power
          type(sparse_matrix) :: smat
          integer,dimension(nseq),intent(in) :: ivectorindex
          integer,dimension(4,nout) :: onedimindices
          real(kind=8),dimension(nseq),intent(in) :: amat_seq
          real(kind=8),dimension(norb,norbp),intent(in) :: bmatp
          real(kind=8),intent(out) :: max_error, mean_error
          real(kind=8),dimension(nseq),intent(in),optional :: dmat_seq
          real(kind=8),dimension(norb,norbp),intent(in),optional :: cmatp
        end subroutine check_accur_overlap_minus_one_sparse

        subroutine calculate_kernel_and_energy(iproc,nproc,denskern,ham,denskern_mat,ham_mat,&
                   energy,coeff,orbs,tmb_orbs,calculate_kernel)
          use module_base
          use module_types
          use sparsematrix_base, only: sparse_matrix
          implicit none
          integer, intent(in) :: iproc, nproc
          type(sparse_matrix), intent(in) :: ham
          type(sparse_matrix), intent(inout) :: denskern
          type(matrices),intent(in) :: ham_mat
          type(matrices),intent(out) :: denskern_mat
          logical, intent(in) :: calculate_kernel
          real(kind=gp), intent(out) :: energy
          type(orbitals_data), intent(in) :: orbs, tmb_orbs
          real(kind=gp), dimension(denskern%nfvctr,tmb_orbs%norb), intent(in) :: coeff
        end subroutine calculate_kernel_and_energy

        subroutine calc_site_energies_transfer_integrals(iproc,nproc,meth_overlap,input_frag,&
                   ref_frags,orbs,ham,ham_mat,ovrlp,ovrlp_mat,KS_overlap)
          use module_base
          use module_types
          use yaml_output
          use module_fragments
          implicit none
          integer, intent(in) :: iproc, nproc, meth_overlap
          type(fragmentInputParameters), intent(in) :: input_frag
          type(orbitals_data), intent(in) :: orbs
          type(sparse_matrix), intent(inout) :: ham, ovrlp
          type(sparse_matrix),dimension(ham%nspin),intent(inout) :: KS_overlap
          type(matrices), intent(inout) :: ovrlp_mat, ham_mat
          type(system_fragment), dimension(input_frag%nfrag_ref), intent(in) :: ref_frags
        end subroutine calc_site_energies_transfer_integrals

        subroutine calc_transfer_integral(iproc,nproc,nstates,orbs,ham,ham_mat,ovrlp,ovrlp_mat,&
                   homo_coeffs1,homo_coeffs2,homo_ham,homo_ovrlp)
          use module_defs, only:gp
          use module_types
          use module_fragments
          use sparsematrix_base, only: sparse_matrix
          implicit none
          integer, intent(in) :: iproc, nproc, nstates
          type(orbitals_data), intent(in) :: orbs
          type(sparse_matrix), intent(inout) :: ham, ovrlp
          type(matrices),intent(inout) :: ovrlp_mat, ham_mat
          real(kind=gp), dimension(ovrlp%nfvctr,nstates), intent(in) :: homo_coeffs1, homo_coeffs2
          real(kind=gp), dimension(nstates), intent(inout) :: homo_ham, homo_ovrlp
        end subroutine calc_transfer_integral

        subroutine overlap_minus_one_half_serial(iproc, nproc, iorder, power, blocksize, &
                   norb, ovrlp_matrix, inv_ovrlp_matrix, check_accur, &
                   smat, max_error, mean_error)
          use module_base
          use module_types
          implicit none
          integer,intent(in) :: iproc, nproc, iorder, blocksize, power, norb
          real(kind=8),dimension(norb,norb),intent(in) :: ovrlp_matrix
          real(kind=8),dimension(:,:),pointer,intent(inout) :: inv_ovrlp_matrix
          type(sparse_matrix),intent(in) :: smat
          logical,intent(in) :: check_accur
          real(kind=8),intent(out),optional :: max_error, mean_error
        end subroutine overlap_minus_one_half_serial

        subroutine calculate_weight_matrix_lowdin(weight_matrix,weight_matrix_,nfrag_charged,ifrag_charged,tmb,input_frag,&
             ref_frags,calculate_overlap_matrix,calculate_ovrlp_half,meth_overlap)
          use module_defs, only: gp
          use module_types
          use module_fragments
          implicit none
          type(sparse_matrix), intent(inout) :: weight_matrix
           type(matrices), intent(inout) :: weight_matrix_
          type(fragmentInputParameters),intent(in) :: input_frag
          type(dft_wavefunction), intent(inout) :: tmb
          logical, intent(in) :: calculate_overlap_matrix, calculate_ovrlp_half
          type(system_fragment), dimension(input_frag%nfrag_ref), intent(in) :: ref_frags
          integer, intent(in) :: nfrag_charged, meth_overlap
          integer, dimension(2), intent(in) :: ifrag_charged
          !local variables
          integer :: ifrag,iorb,ifrag_ref,isforb,istat,ierr
          real(kind=gp), allocatable, dimension(:,:) :: proj_mat, proj_ovrlp_half, weight_matrixp
        end subroutine calculate_weight_matrix_lowdin

        subroutine calculate_weight_matrix_using_density(iproc,cdft,tmb,at,input,GPU,denspot)
          use module_base
          use module_types
          use constrained_dft, only: cdft_data
          use module_fragments
          implicit none
          integer,intent(in) :: iproc
          type(cdft_data), intent(inout) :: cdft
          type(atoms_data), intent(in) :: at
          type(input_variables),intent(in) :: input
          type(dft_wavefunction), intent(inout) :: tmb
          type(DFT_local_fields), intent(inout) :: denspot
          type(GPU_pointers),intent(inout) :: GPU
        end subroutine calculate_weight_matrix_using_density

        subroutine fragment_coeffs_to_kernel(iproc,input,input_frag_charge,ref_frags,tmb,ksorbs,overlap_calculated,&
          nstates_max,cdft)
          use yaml_output
          use module_base
          use module_types
          use module_fragments
          implicit none
          type(DFT_wavefunction), intent(inout) :: tmb
          type(input_variables), intent(in) :: input
          type(system_fragment), dimension(input%frag%nfrag_ref), intent(inout) :: ref_frags
          type(orbitals_data), intent(inout) :: ksorbs
          logical, intent(inout) :: overlap_calculated
          real(kind=gp), dimension(input%frag%nfrag), intent(in) :: input_frag_charge
          integer, intent(in) :: iproc
          integer, intent(out) :: nstates_max ! number of states in total if we consider all partially occupied fragment states to be fully occupied
          logical, intent(in) :: cdft
        end subroutine fragment_coeffs_to_kernel

        subroutine check_accur_overlap_minus_one(iproc,nproc,norb,norbp,isorb,power,ovrlp,inv_ovrlp,&
                   smat,max_error,mean_error)
          use module_base
          use sparsematrix_base, only: sparse_matrix
          implicit none
          integer,intent(in) :: iproc, nproc, norb, norbp, isorb, power
          real(kind=8),dimension(norb,norb),intent(in) :: ovrlp, inv_ovrlp
          type(sparse_matrix),intent(in) :: smat
          real(kind=8),intent(out) :: max_error, mean_error
        end subroutine check_accur_overlap_minus_one

        subroutine max_matrix_diff(iproc, norb, mat1, mat2, smat, max_deviation, mean_deviation)
          use module_base
          use module_types
          use sparsematrix_base, only: sparse_matrix
          implicit none
          integer,intent(in):: iproc, norb
          real(8),dimension(norb,norb),intent(in):: mat1, mat2
          type(sparse_matrix),intent(in) :: smat
          real(8),intent(out):: max_deviation, mean_deviation
        end subroutine max_matrix_diff

        subroutine max_matrix_diff_parallel(iproc, norb, norbp, isorb, mat1, mat2, &
                   smat, max_deviation, mean_deviation)
          use module_base
          use module_types
          use sparsematrix_base, only: sparse_matrix
          implicit none
          integer,intent(in):: iproc, norb, norbp, isorb
          real(8),dimension(norb,norbp),intent(in):: mat1, mat2
          type(sparse_matrix),intent(in) :: smat
          real(8),intent(out):: max_deviation, mean_deviation
        end subroutine max_matrix_diff_parallel

        subroutine deviation_from_unity_parallel(iproc, nproc, norb, norbp, isorb, ovrlp, &
                   smat, max_deviation, mean_deviation)
          use module_base
          use module_types
          use sparsematrix_base, only: sparse_matrix
          implicit none
          integer,intent(in):: iproc, nproc, norb, norbp, isorb
          real(8),dimension(norb,norbp),intent(in):: ovrlp
          type(sparse_matrix),intent(in) :: smat
          real(8),intent(out):: max_deviation, mean_deviation
        end subroutine deviation_from_unity_parallel

        subroutine estimate_energy_change(npsidim_orbs, orbs, lzd, nspin, psidiff, hpsi_noprecond, delta_energy)
          use module_base
          use module_types
          implicit none
          integer, intent(in) :: npsidim_orbs, nspin
          type(orbitals_data),intent(in) :: orbs
          type(local_zone_descriptors),intent(in) :: lzd
          real(kind=8),dimension(npsidim_orbs),intent(in) :: psidiff, hpsi_noprecond
          real(kind=8),intent(out) :: delta_energy
        end subroutine estimate_energy_change

        subroutine chebyshev_fast(iproc, nproc, nsize_polynomial, npl, &
                   norb, norbp, isorb, fermi, chebyshev_polynomials, ncalc, cc, kernelp)
          use module_base
          use module_types
          use sparsematrix_base, only: sparse_matrix
          implicit none
        
          ! Calling arguments
          integer,intent(in) :: iproc, nproc, nsize_polynomial, npl, norb, norbp, isorb, ncalc
          type(sparse_matrix),intent(in) :: fermi
          real(kind=8),dimension(nsize_polynomial,npl),intent(in) :: chebyshev_polynomials
          real(kind=8),dimension(npl,ncalc),intent(in) :: cc
          real(kind=8),dimension(norb,norbp,ncalc),intent(out) :: kernelp
        end subroutine chebyshev_fast

        subroutine init_sparse_matrix_for_KSorbs(iproc, nproc, orbs, input, nextra, smat, smat_extra)
          use module_base
          use module_types
          use sparsematrix_base, only: sparse_matrix
          implicit none
          integer, intent(in) :: iproc, nproc, nextra
          type(orbitals_data), intent(in) :: orbs
          type(input_variables), intent(in) :: input
          type(sparse_matrix),dimension(:),pointer,intent(out) :: smat, smat_extra
        end subroutine init_sparse_matrix_for_KSorbs

        subroutine ice(iproc, nproc, norder_polynomial, ovrlp_smat, inv_ovrlp_smat, ncalc, ex, ovrlp_mat, inv_ovrlp)
          use module_base
          use module_types
          implicit none
          integer,intent(in) :: iproc, nproc, norder_polynomial, ncalc
          type(sparse_matrix),intent(in) :: ovrlp_smat, inv_ovrlp_smat
          integer,dimension(ncalc) :: ex
          type(matrices),intent(in) :: ovrlp_mat
          type(matrices),dimension(ncalc),intent(inout) :: inv_ovrlp
        end subroutine ice
        
        subroutine scale_and_shift_matrix(iproc, nproc, ispin, foe_obj, smatl, &
                   smat1, mat1, i1shift, smat2, mat2, i2shift, &
                   matscal_compr, scale_factor, shift_value)
          use module_base
          use sparsematrix_base, only: sparse_matrix, matrices
          use foe_base, only: foe_data
          integer,intent(in) :: iproc, nproc, ispin, i1shift
          type(foe_data),intent(in) :: foe_obj
          type(sparse_matrix),intent(in) :: smatl, smat1
          type(matrices),intent(in) :: mat1
          type(sparse_matrix),intent(in),optional :: smat2
          type(matrices),intent(in),optional :: mat2
          integer,intent(in),optional :: i2shift
          real(kind=8),dimension(smatl%nvctrp_tg),intent(out) :: matscal_compr
          real(kind=8),intent(out) :: scale_factor, shift_value
        end subroutine scale_and_shift_matrix

        subroutine build_gradient(iproc, nproc, tmb, target_function, hpsit_c, hpsit_f, hpsittmp_c, hpsittmp_f)
          use module_base
          use module_types
          implicit none
          integer,intent(in) :: iproc, nproc, target_function
          type(DFT_wavefunction),intent(inout) :: tmb
          real(kind=8),dimension(tmb%ham_descr%collcom%ndimind_c),intent(inout) :: hpsit_c
          real(kind=8),dimension(7*tmb%ham_descr%collcom%ndimind_f),intent(inout) :: hpsit_f
          real(kind=8),dimension(tmb%ham_descr%collcom%ndimind_c),intent(out) :: hpsittmp_c !<workarray
          real(kind=8),dimension(7*tmb%ham_descr%collcom%ndimind_f),intent(out) :: hpsittmp_f !<workarray
        end subroutine build_gradient

  end interface
END MODULE module_interfaces<|MERGE_RESOLUTION|>--- conflicted
+++ resolved
@@ -2468,8 +2468,8 @@
                   energs, hpsit_c, hpsit_f, nit_precond, target_function, correction_orthoconstraint, &
                   hpsi_small, experimental_mode, calculate_inverse, correction_co_contra, hpsi_noprecond, &
                   norder_taylor, max_inversion_error, method_updatekernel, precond_convol_workarrays, precond_workarrays,&
-                  wt_philarge, wt_hpsinoprecond)!, &
-                  !cdft, input_frag, ref_frags)
+                  wt_philarge, wt_hpsinoprecond, &
+                  cdft, input_frag, ref_frags)
          use module_base
          use module_types
          use communications_base, only: work_transpose
@@ -2501,15 +2501,9 @@
          type(workarr_precond),dimension(tmb%orbs%norbp),intent(inout) :: precond_workarrays
          type(work_transpose),intent(inout) :: wt_philarge
          type(work_transpose),intent(out) :: wt_hpsinoprecond
-<<<<<<< HEAD
          type(cdft_data),intent(inout),optional :: cdft
          type(fragmentInputParameters), optional, intent(in) :: input_frag
          type(system_fragment), dimension(:), optional, intent(in) :: ref_frags
-=======
-         !!type(cdft_data),intent(inout),optional :: cdft
-         !!type(fragmentInputParameters),optional,intent(in) :: input_frag
-         !!type(system_fragment), dimension(:), optional, intent(in) :: ref_frags
->>>>>>> a7b335d2
        end subroutine calculate_energy_and_gradient_linear
 
        subroutine improveOrbitals(iproc, nproc, tmb, nspin, ldiis, alpha, gradient, experimental_mode)
