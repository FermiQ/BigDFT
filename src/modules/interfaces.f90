--- conflicted
+++ resolved
@@ -3194,11 +3194,7 @@
 
        subroutine update_locreg(iproc, nproc, nlr, locrad, inwhichlocreg_reference, locregCenter, glr_tmp, &
                   useDerivativeBasisFunctions, nscatterarr, hx, hy, hz, at, input, &
-<<<<<<< HEAD
-                  orbs_tmp, lzd, llborbs, lbop, lbcomon, lbcomgp, lbmad, lbcollcom, lbcollcom_sr)
-=======
-                  orbs_tmp, lzd, llborbs, lbop, lbcomgp, comsr, lbmad, lbcollcom, lbcollcom_sr)
->>>>>>> 70685a59
+                  orbs_tmp, lzd, llborbs, lbop, lbcomgp, lbmad, lbcollcom, lbcollcom_sr)
          use module_base
          use module_types
          implicit none
