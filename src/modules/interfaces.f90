--- conflicted
+++ resolved
@@ -3316,18 +3316,11 @@
          ! Calling arguments
          integer,intent(in) :: iproc, nproc, it
          type(DFT_wavefunction),target,intent(inout):: tmblarge, tmb
-<<<<<<< HEAD
          type(orbitals_data), intent(in) :: orbs
-         real(8),dimension(tmb%orbs%norb,tmb%orbs%norb),intent(in):: kernel
-         type(localizedDIISParameters),intent(inout):: ldiis
-         real(8),dimension(tmb%orbs%norb),intent(inout):: fnrmOldArr
-         real(8),dimension(tmb%orbs%norbp),intent(inout):: alpha
-=======
          real(8),dimension(tmb%orbs%norb,tmb%orbs%norb),intent(in) :: kernel
          type(localizedDIISParameters),intent(inout) :: ldiis
          real(8),dimension(tmb%orbs%norb),intent(inout) :: fnrmOldArr
          real(8),dimension(tmb%orbs%norbp),intent(inout) :: alpha
->>>>>>> 71a674f3
          real(8),intent(out):: trH, fnrm, fnrmMax, alpha_mean, alpha_max
          real(8),intent(inout):: trHold
          logical,intent(out) :: energy_increased
