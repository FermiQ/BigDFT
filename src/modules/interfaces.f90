!> @file
!! Define the module module_interfaces containing all interfaces
!!
!! @author
!!    Copyright (C) 2007-2011 BigDFT group (LG,DC)
!!    This file is distributed under the terms of the
!!    GNU General Public License, see ~/COPYING file
!!    or http://www.gnu.org/copyleft/gpl.txt .
!!    For the list of contributors, see ~/AUTHORS


!>  Modules which contains all interfaces
module module_interfaces

   implicit none

   interface
!!$      subroutine kswfn_optimization_loop(iproc, nproc, o, &
!!$           & alphamix, idsx, inputpsi, KSwfn, denspot, nlpsp, energs, atoms, GPU, xcstr, &
!!$           & in)
!!$        use module_base
!!$        use module_types
!!$        use module_input_keys, only: input_variables
!!$        implicit none
!!$        real(dp), dimension(6), intent(out) :: xcstr
!!$        integer, intent(in) :: iproc, nproc, idsx, inputpsi
!!$        real(gp), intent(in) :: alphamix
!!$        type(DFT_optimization_loop), intent(inout) :: o
!!$        type(DFT_wavefunction), intent(inout) :: KSwfn
!!$        type(DFT_local_fields), intent(inout) :: denspot
!!$        type(energy_terms), intent(inout) :: energs
!!$        type(atoms_data), intent(in) :: atoms
!!$        type(GPU_pointers), intent(inout) :: GPU
!!$        type(DFT_PSP_projectors), intent(inout) :: nlpsp
!!$        type(input_variables), intent(in) :: in !<todo: Remove me
!!$      END SUBROUTINE kswfn_optimization_loop

!!$     subroutine timing(iproc,category,action)
!!$       implicit none
!!$       integer, intent(in) :: iproc
!!$       character(len=*), intent(in) :: category
!!$       character(len=2), intent(in) :: action
!!$     end subroutine timing

      subroutine copy_old_wavefunctions(nproc,orbs,psi,&
            &   wfd_old,psi_old)
        use module_defs, only: wp
        use module_types
         implicit none
         integer, intent(in) :: nproc
         type(orbitals_data), intent(in) :: orbs
         type(wavefunctions_descriptors), intent(in) :: wfd_old
         real(wp), dimension(:), pointer :: psi,psi_old
      END SUBROUTINE copy_old_wavefunctions

!!$      subroutine system_properties(iproc,nproc,in,at,orbs)
!!$        use module_defs, only: gp
!!$         use module_types
!!$         implicit none
!!$         integer, intent(in) :: iproc,nproc
!!$         type(input_variables), intent(in) :: in
!!$         type(atoms_data), intent(in) :: at
!!$         type(orbitals_data), intent(inout) :: orbs
!!$         !real(gp), dimension(at%astruct%ntypes,3), intent(out) :: radii_cf
!!$      END SUBROUTINE system_properties

!!$      subroutine system_size(atoms,rxyz,crmult,frmult,hx,hy,hz,OCLconv,Glr,shift)
!!$        use module_defs, only: gp
!!$         use module_types
!!$         implicit none
!!$         type(atoms_data), intent(inout) :: atoms
!!$         real(gp), intent(in) :: crmult,frmult
!!$         real(gp), dimension(3,atoms%astruct%nat), intent(inout) :: rxyz
!!$         !real(gp), dimension(atoms%astruct%ntypes,3), intent(in) :: radii_cf
!!$         real(gp), intent(inout) :: hx,hy,hz
!!$         logical, intent(in) :: OCLconv
!!$         type(locreg_descriptors), intent(out) :: Glr
!!$         real(gp), dimension(3), intent(out) :: shift
!!$      END SUBROUTINE system_size

!!$      subroutine standard_inputfile_names(inputs, radical)
!!$         use module_types
!!$         implicit none
!!$         type(input_variables), intent(out) :: inputs
!!$         character(len = *), intent(in) :: radical
!!$      END SUBROUTINE standard_inputfile_names

!!$      subroutine read_input_dict_from_files(radical, mpi_env,dict)
!!$        use dictionaries, only: dictionary
!!$        use wrapper_MPI, only: mpi_environment
!!$        implicit none
!!$        character(len = *), intent(in) :: radical
!!$        type(mpi_environment), intent(in) :: mpi_env
!!$        type(dictionary), pointer :: dict
!!$      end subroutine read_input_dict_from_files

!!$      subroutine inputs_from_dict(in, atoms, dict)
!!$        use module_defs
!!$        use module_types
!!$        use dictionaries
!!$        implicit none
!!$        type(input_variables), intent(out) :: in
!!$        type(atoms_data), intent(out) :: atoms
!!$        type(dictionary), pointer :: dict
!!$      end subroutine inputs_from_dict

!!$      subroutine kpt_input_analyse(iproc, in, dict, sym, geocode, alat)
!!$        use module_base, only: gp
!!$        use module_atoms, only: symmetry_data
!!$        use module_types
!!$        use dictionaries
!!$        implicit none
!!$        integer, intent(in) :: iproc
!!$        type(input_variables), intent(inout) :: in
!!$        type(dictionary), pointer, intent(in) :: dict
!!$        type(symmetry_data), intent(in) :: sym
!!$        character(len = 1), intent(in) :: geocode !< @copydoc poisson_solver::doc::geocode
!!$        real(gp), intent(in) :: alat(3)
!!$      end subroutine kpt_input_analyse

!!$      subroutine MemoryEstimator(nproc,idsx,lr,norb,nspinor,nkpt,nprojel,nspin,itrpmax,iscf,mem)
!!$         !n(c) use module_base
!!$         use module_types
!!$         implicit none
!!$         !Arguments
!!$         integer, intent(in) :: nproc,idsx,norb,nspin,nprojel
!!$         integer, intent(in) :: nkpt,nspinor,itrpmax,iscf
!!$         type(locreg_descriptors), intent(in) :: lr
!!$         type(memory_estimation), intent(out) :: mem
!!$      END SUBROUTINE MemoryEstimator

!!$      subroutine check_closed_shell(orbs,lcs)
!!$         !n(c) use module_base
!!$         use module_types
!!$         implicit none
!!$         type(orbitals_data), intent(in) :: orbs
!!$         logical, intent(out) :: lcs
!!$      END SUBROUTINE check_closed_shell

      subroutine orbitals_descriptors(iproc,nproc,norb,norbu,norbd,nspin,nspinor, &
                 nkpt,kpt,wkpt,orbs,linear_partition,basedist,basedistu,basedistd)
         use module_defs, only: gp
         use module_types
         implicit none
         integer, intent(in) :: linear_partition !< repartition mode for the linear scaling version
         integer, intent(in) :: iproc,nproc,norb,norbu,norbd,nkpt,nspin
         integer, intent(in) :: nspinor
         type(orbitals_data), intent(inout) :: orbs
         real(gp), dimension(nkpt), intent(in) :: wkpt
         real(gp), dimension(3,nkpt), intent(in) :: kpt
         integer, dimension(0:nproc-1), intent(in), optional :: basedist
         integer, dimension(0:nproc-1), intent(in), optional :: basedistu
         integer, dimension(0:nproc-1), intent(in), optional :: basedistd
      END SUBROUTINE orbitals_descriptors

!!$     subroutine orbitals_descriptors_forLinear(iproc,nproc,norb,norbu,norbd,nspin,nspinor,nkpt,kpt,wkpt,orbs)
!!$       use module_defs, only: gp
!!$       use module_types
!!$       implicit none
!!$       integer, intent(in) :: iproc,nproc,norb,norbu,norbd,nkpt,nspin
!!$       integer, intent(in) :: nspinor
!!$       type(orbitals_data), intent(out) :: orbs
!!$       real(gp), dimension(nkpt), intent(in) :: wkpt
!!$       real(gp), dimension(3,nkpt), intent(in) :: kpt
!!$     END SUBROUTINE orbitals_descriptors_forLinear

<<<<<<< HEAD
     subroutine createWavefunctionsDescriptors(iproc,hx,hy,hz,atoms,rxyz,&
           &   crmult,frmult,calculate_bounds,Glr,output_denspot)
       use module_defs, only: gp
       use module_types
        implicit none
        !Arguments
        type(atoms_data), intent(in) :: atoms
        integer, intent(in) :: iproc
        real(gp), intent(in) :: hx,hy,hz,crmult,frmult
        real(gp), dimension(3,atoms%astruct%nat), intent(in) :: rxyz
        !real(gp), dimension(atoms%astruct%ntypes,3), intent(in) :: radii_cf
        logical,intent(in) :: calculate_bounds
        type(locreg_descriptors), intent(inout) :: Glr
        logical, intent(in), optional :: output_denspot
     END SUBROUTINE createWavefunctionsDescriptors

     subroutine createProjectorsArrays(lr,rxyz,at,orbs,&
          cpmult,fpmult,hx,hy,hz,dry_run,nlpsp,&
          init_projectors_completely_)
       !n(c) use module_base
       use module_types
       implicit none
       type(atoms_data), intent(in) :: at
       type(orbitals_data), intent(in) :: orbs
       real(kind=8), intent(in) :: cpmult,fpmult,hx,hy,hz
       type(locreg_descriptors),intent(in) :: lr
       real(kind=8), dimension(3,at%astruct%nat), intent(in) :: rxyz
       !real(kind=8), dimension(at%astruct%ntypes,3), intent(in) :: radii_cf
       logical, intent(in) :: dry_run
       type(DFT_PSP_projectors), intent(out) :: nlpsp
       logical,intent(in),optional :: init_projectors_completely_
     END SUBROUTINE createProjectorsArrays

     subroutine dpbox_set(dpbox,Lzd,xc,iproc,nproc,mpi_comm,PS_groupsize,SICapproach,geocode,nspin)
       use module_base
       use module_dpbox
       use module_types
       use module_xc
       implicit none
       integer, intent(in) :: iproc,nproc,mpi_comm,PS_groupsize,nspin
       character(len=1), intent(in) :: geocode
       character(len=4), intent(in) :: SICapproach
       type(local_zone_descriptors), intent(in) :: Lzd
       type(xc_info), intent(in) :: xc
       type(denspot_distribution), intent(out) :: dpbox
     end subroutine dpbox_set

     subroutine density_descriptors(iproc,nproc,xc,nspin,crmult,frmult,atoms,dpbox,&
          rho_commun,rxyz,rhodsc)
       use module_defs, only: gp
       use module_dpbox
       use module_types
       use module_xc
       implicit none
       integer, intent(in) :: iproc,nproc,nspin
       type(xc_info), intent(in) :: xc
       real(gp), intent(in) :: crmult,frmult
       type(atoms_data), intent(in) :: atoms
       type(denspot_distribution), intent(in) :: dpbox
       character(len=3), intent(in) :: rho_commun
       real(gp), dimension(3,atoms%astruct%nat), intent(in) :: rxyz
       !real(gp), dimension(atoms%astruct%ntypes,3), intent(in) :: radii_cf
       type(rho_descriptors), intent(out) :: rhodsc
     end subroutine density_descriptors

     subroutine default_confinement_data(confdatarr,norbp)
       use module_base
       use module_types
       implicit none
       integer, intent(in) :: norbp
       type(confpot_data), dimension(norbp), intent(out) :: confdatarr
     end subroutine default_confinement_data

     subroutine IonicEnergyandForces(iproc,nproc,dpbox,at,elecfield,&
          & rxyz,eion,fion,dispersion,edisp,fdisp,ewaldstr,&
          & pot_ion,pkernel,psoffset)
       use module_defs, only: gp,dp
       use module_dpbox
       use module_types
       implicit none
       type(denspot_distribution), intent(in) :: dpbox
       type(atoms_data), intent(in) :: at
       integer, intent(in) :: iproc,nproc,dispersion
       real(gp), dimension(3), intent(in) :: elecfield
       real(gp), dimension(3,at%astruct%nat), intent(in) :: rxyz
         type(coulomb_operator), intent(inout) :: pkernel
       real(gp), intent(out) :: eion,edisp,psoffset
       real(dp), dimension(6),intent(out) :: ewaldstr
       real(gp), dimension(:,:), pointer :: fion,fdisp
       real(dp), dimension(*), intent(out) :: pot_ion
     END SUBROUTINE IonicEnergyandForces

     subroutine createIonicPotential(iproc,verb,at,rxyz,&
          elecfield,dpbox,pkernel,pot_ion,rho_ion,psoffset)
       use module_defs, only: gp,wp
       use module_dpbox
       use module_types
       implicit none
       integer, intent(in) :: iproc
       logical, intent(in) :: verb
       real(gp), intent(in) :: psoffset
       type(atoms_data), intent(in) :: at
       real(gp), dimension(3), intent(in) :: elecfield
       real(gp), dimension(3,at%astruct%nat), intent(in) :: rxyz
       type(denspot_distribution), intent(in) :: dpbox
       type(coulomb_operator), intent(inout) :: pkernel
       real(wp), dimension(*), intent(inout) :: pot_ion
         real(gp), dimension(*), intent(out) :: rho_ion
     END SUBROUTINE createIonicPotential

!     subroutine mp_calculate(rx,ry,rz,hxh,hyh,hzh,cutoff,rlocinv2sq,mp,mpx,mpy,mpz)
!       use module_base
!       use gaussians, only: mp_exp
!       !Arguments
!       real(gp), intent(in) :: rx,ry,rz,hxh,hyh,hzh,cutoff,rlocinv2sq
!       logical, intent(in) :: mp
!       real(gp), dimension(:), allocatable, intent(out) :: mpx,mpy,mpz
!     end subroutine mp_calculate

     subroutine input_wf_empty(iproc, nproc, psi, hpsi, psit, orbs, &
          & band_structure_filename, input_spin, atoms, d, denspot)
       use module_defs, only: wp
       use module_types
       implicit none
       integer, intent(in) :: iproc, nproc
       type(orbitals_data), intent(in) :: orbs
       character(len = *), intent(in) :: band_structure_filename
       integer, intent(in) :: input_spin
       type(atoms_data), intent(in) :: atoms
       type(grid_dimensions), intent(in) :: d
       type(DFT_local_fields), intent(inout) :: denspot
       real(wp), dimension(:), pointer :: psi
       real(kind=8), dimension(:), pointer :: hpsi, psit
     END SUBROUTINE input_wf_empty

     subroutine input_wf_random(psi, orbs)
       use module_defs
       use module_types
       implicit none
       type(orbitals_data), intent(inout) :: orbs
       real(wp), dimension(:), pointer :: psi
     END SUBROUTINE input_wf_random

     subroutine input_wf_cp2k(iproc, nproc, nspin, atoms, rxyz, Lzd, &
          & psi, orbs)
       use module_defs
       use module_types
       implicit none
       integer, intent(in) :: iproc, nproc, nspin
       type(atoms_data), intent(in) :: atoms
       real(gp), dimension(3, atoms%astruct%nat), intent(in) :: rxyz
       type(local_zone_descriptors), intent(in) :: Lzd
       type(orbitals_data), intent(inout) :: orbs
       real(wp), dimension(:), pointer :: psi
     END SUBROUTINE input_wf_cp2k

     subroutine input_wf_memory(iproc, atoms, &
          & rxyz_old, hx_old, hy_old, hz_old, d_old, wfd_old, psi_old, &
          & rxyz, lzd, psi, orbs)
       use module_defs
       use module_types
       implicit none
       integer, intent(in) :: iproc
       type(atoms_data), intent(in) :: atoms
       real(gp), dimension(3, atoms%astruct%nat), intent(in) :: rxyz, rxyz_old
       real(gp), intent(in) :: hx_old, hy_old, hz_old
       type(local_zone_descriptors), intent(in) :: lzd
       type(grid_dimensions), intent(in) :: d_old
       type(wavefunctions_descriptors), intent(in) :: wfd_old
       type(orbitals_data), intent(in) :: orbs
       real(wp), dimension(:), pointer :: psi, psi_old
     END SUBROUTINE input_wf_memory
=======
      subroutine createWavefunctionsDescriptors(iproc,hx,hy,hz,atoms,rxyz,&
            &   crmult,frmult,calculate_bounds,Glr,output_denspot)
        use module_defs, only: gp
        use module_types
         implicit none
         !Arguments
         type(atoms_data), intent(in) :: atoms
         integer, intent(in) :: iproc
         real(gp), intent(in) :: hx,hy,hz,crmult,frmult
         real(gp), dimension(3,atoms%astruct%nat), intent(in) :: rxyz
         !real(gp), dimension(atoms%astruct%ntypes,3), intent(in) :: radii_cf
         logical,intent(in) :: calculate_bounds
         type(locreg_descriptors), intent(inout) :: Glr
         logical, intent(in), optional :: output_denspot
      END SUBROUTINE createWavefunctionsDescriptors

      subroutine createProjectorsArrays(lr,rxyz,at,orbs,&
           cpmult,fpmult,hx,hy,hz,dry_run,nlpsp,&
           init_projectors_completely_)
        !n(c) use module_base
        use module_types
        implicit none
        type(atoms_data), intent(in) :: at
        type(orbitals_data), intent(in) :: orbs
        real(kind=8), intent(in) :: cpmult,fpmult,hx,hy,hz
        type(locreg_descriptors),intent(in) :: lr
        real(kind=8), dimension(3,at%astruct%nat), intent(in) :: rxyz
        !real(kind=8), dimension(at%astruct%ntypes,3), intent(in) :: radii_cf
        logical, intent(in) :: dry_run
        type(DFT_PSP_projectors), intent(out) :: nlpsp
        logical,intent(in),optional :: init_projectors_completely_
      END SUBROUTINE createProjectorsArrays

!!$      subroutine dpbox_set(dpbox,Lzd,xc,iproc,nproc,mpi_comm,PS_groupsize,SICapproach,geocode,nspin)
!!$        use module_base
!!$        use module_types
!!$        use module_xc
!!$        implicit none
!!$        integer, intent(in) :: iproc,nproc,mpi_comm,PS_groupsize,nspin
!!$        character(len=1), intent(in) :: geocode
!!$        character(len=4), intent(in) :: SICapproach
!!$        type(local_zone_descriptors), intent(in) :: Lzd
!!$        type(xc_info), intent(in) :: xc
!!$        type(denspot_distribution), intent(out) :: dpbox
!!$      end subroutine dpbox_set

!!$      subroutine density_descriptors(iproc,nproc,xc,nspin,crmult,frmult,atoms,dpbox,&
!!$           rho_commun,rxyz,rhodsc)
!!$        use module_defs, only: gp
!!$        use module_types
!!$        use module_xc
!!$        implicit none
!!$        integer, intent(in) :: iproc,nproc,nspin
!!$        type(xc_info), intent(in) :: xc
!!$        real(gp), intent(in) :: crmult,frmult
!!$        type(atoms_data), intent(in) :: atoms
!!$        type(denspot_distribution), intent(in) :: dpbox
!!$        character(len=3), intent(in) :: rho_commun
!!$        real(gp), dimension(3,atoms%astruct%nat), intent(in) :: rxyz
!!$        !real(gp), dimension(atoms%astruct%ntypes,3), intent(in) :: radii_cf
!!$        type(rho_descriptors), intent(out) :: rhodsc
!!$      end subroutine density_descriptors

!!$      subroutine default_confinement_data(confdatarr,norbp)
!!$        use module_base
!!$        use module_types
!!$        implicit none
!!$        integer, intent(in) :: norbp
!!$        type(confpot_data), dimension(norbp), intent(out) :: confdatarr
!!$      end subroutine default_confinement_data

       subroutine IonicEnergyandForces(iproc,nproc,dpbox,at,elecfield,&
            & rxyz,eion,fion,dispersion,edisp,fdisp,ewaldstr,n1,n2,n3,&
            & pot_ion,pkernel,psoffset)
         use module_defs, only: gp,dp
         use module_types
         implicit none
         type(denspot_distribution), intent(in) :: dpbox
         type(atoms_data), intent(in) :: at
         integer, intent(in) :: iproc,nproc,n1,n2,n3,dispersion
         real(gp), dimension(3), intent(in) :: elecfield
         real(gp), dimension(3,at%astruct%nat), intent(in) :: rxyz
         type(coulomb_operator), intent(inout) :: pkernel
         real(gp), intent(out) :: eion,edisp,psoffset
         real(dp), dimension(6),intent(out) :: ewaldstr
         real(gp), dimension(:,:), pointer :: fion,fdisp
         real(dp), dimension(*), intent(out) :: pot_ion
       END SUBROUTINE IonicEnergyandForces

!!$       subroutine createIonicPotential(geocode,iproc,nproc,verb,at,rxyz,&
!!$            hxh,hyh,hzh,elecfield,n1,n2,n3,n3pi,i3s,n1i,n2i,n3i,pkernel,&
!!$            pot_ion,rho_ion,psoffset)
!!$         use module_defs, only: gp,wp
!!$         use module_types
!!$         implicit none
!!$         character(len=1), intent(in) :: geocode !< @copydoc poisson_solver::doc::geocode
!!$         integer, intent(in) :: iproc,nproc,n1,n2,n3,n3pi,i3s,n1i,n2i,n3i
!!$         logical, intent(in) :: verb
!!$         real(gp), intent(in) :: hxh,hyh,hzh,psoffset
!!$         type(atoms_data), intent(in) :: at
!!$         real(gp), dimension(3), intent(in) :: elecfield
!!$         real(gp), dimension(3,at%astruct%nat), intent(in) :: rxyz
!!$         type(coulomb_operator), intent(inout) :: pkernel
!!$         real(wp), dimension(*), intent(inout) :: pot_ion
!!$         real(gp), dimension(*), intent(out) :: rho_ion
!!$       END SUBROUTINE createIonicPotential

       subroutine input_wf_empty(iproc, nproc, psi, hpsi, psit, orbs, &
            & band_structure_filename, input_spin, atoms, d, denspot)
         use module_defs, only: wp
         use module_types
         implicit none
         integer, intent(in) :: iproc, nproc
         type(orbitals_data), intent(in) :: orbs
         character(len = *), intent(in) :: band_structure_filename
         integer, intent(in) :: input_spin
         type(atoms_data), intent(in) :: atoms
         type(grid_dimensions), intent(in) :: d
         type(DFT_local_fields), intent(inout) :: denspot
         real(wp), dimension(:), pointer :: psi
         real(kind=8), dimension(:), pointer :: hpsi, psit
       END SUBROUTINE input_wf_empty

       subroutine input_wf_random(psi, orbs)
         use module_defs
         use module_types
         implicit none
         type(orbitals_data), intent(inout) :: orbs
         real(wp), dimension(:), pointer :: psi
       END SUBROUTINE input_wf_random

       subroutine input_wf_cp2k(iproc, nproc, nspin, atoms, rxyz, Lzd, &
            & psi, orbs)
         use module_defs
         use module_types
         implicit none
         integer, intent(in) :: iproc, nproc, nspin
         type(atoms_data), intent(in) :: atoms
         real(gp), dimension(3, atoms%astruct%nat), intent(in) :: rxyz
         type(local_zone_descriptors), intent(in) :: Lzd
         type(orbitals_data), intent(inout) :: orbs
         real(wp), dimension(:), pointer :: psi
       END SUBROUTINE input_wf_cp2k

       subroutine input_wf_memory(iproc, atoms, &
            & rxyz_old, hx_old, hy_old, hz_old, d_old, wfd_old, psi_old, &
            & rxyz, lzd, psi, orbs)
         use module_defs
         use module_types
         implicit none
         integer, intent(in) :: iproc
         type(atoms_data), intent(in) :: atoms
         real(gp), dimension(3, atoms%astruct%nat), intent(in) :: rxyz, rxyz_old
         real(gp), intent(in) :: hx_old, hy_old, hz_old
         type(local_zone_descriptors), intent(in) :: lzd
         type(grid_dimensions), intent(in) :: d_old
         type(wavefunctions_descriptors), intent(in) :: wfd_old
         type(orbitals_data), intent(in) :: orbs
         real(wp), dimension(:), pointer :: psi, psi_old
       END SUBROUTINE input_wf_memory

       subroutine input_wf_disk(iproc, nproc, input_wf_format, d, hx, hy, hz, &
            in, atoms, rxyz, wfd, orbs, psi)
         use module_defs
         use module_types
         implicit none
         integer, intent(in) :: iproc, nproc, input_wf_format
         type(grid_dimensions), intent(in) :: d
         real(gp), intent(in) :: hx, hy, hz
         type(input_variables), intent(in) :: in
         type(atoms_data), intent(in) :: atoms
         real(gp), dimension(3, atoms%astruct%nat), intent(in) :: rxyz
         !real(gp), dimension(3, atoms%astruct%nat), intent(out) :: rxyz_old
         type(wavefunctions_descriptors), intent(in) :: wfd
         type(orbitals_data), intent(inout) :: orbs
         real(wp), dimension(:), pointer :: psi
       END SUBROUTINE input_wf_disk

       subroutine input_wf_diag(iproc,nproc,at,denspot,&
            orbs,nvirt,comms,Lzd,energs,rxyz,&
            nlpsp,ixc,psi,hpsi,psit,G,&
            nspin,GPU,input,onlywf)!,paw)
         ! Input wavefunctions are found by a diagonalization in a minimal basis set
         ! Each processors write its initial wavefunctions into the wavefunction file
         ! The files are then read by readwave
         ! @todo pass GPU to be a local variable of this routine (initialized and freed here)
         use module_base
         use module_types
         use gaussians
         use communications_base, only: comms_cubic
         implicit none
         !Arguments
         integer, intent(in) :: iproc,nproc,ixc
         integer, intent(inout) :: nspin,nvirt
         logical, intent(in) :: onlywf  !if .true. finds only the WaveFunctions and return
         type(atoms_data), intent(in) :: at
         type(DFT_PSP_projectors), intent(inout) :: nlpsp
         type(local_zone_descriptors), intent(inout) :: Lzd
         type(comms_cubic), intent(in) :: comms
         type(orbitals_data), intent(inout) :: orbs
         type(energy_terms), intent(inout) :: energs
         type(DFT_local_fields), intent(inout) :: denspot
         type(GPU_pointers), intent(in) :: GPU
         type(input_variables), intent(in) :: input
         !type(symmetry_data), intent(in) :: symObj
         real(gp), dimension(3,at%astruct%nat), intent(in) :: rxyz
         type(gaussian_basis), intent(out) :: G !basis for davidson IG
         real(wp), dimension(:), pointer :: psi,hpsi,psit
         !type(paw_objects),optional,intent(inout)::paw
       end subroutine input_wf_diag

       subroutine input_wf(iproc,nproc,in,GPU,atoms,rxyz,&
            denspot,denspot0,nlpsp,KSwfn,tmb,energs,inputpsi,input_wf_format,norbv,&
            lzd_old,psi_old,rxyz_old,tmb_old,ref_frags,cdft,&
            locregcenters)
         use module_defs
         use f_enums, only: f_enumerator
         use module_types
         use module_fragments
         use constrained_dft
         implicit none
         integer, intent(in) :: iproc, nproc, input_wf_format
         type(f_enumerator), intent(in) :: inputpsi
         type(input_variables), intent(in) :: in
         type(GPU_pointers), intent(inout) :: GPU
         type(atoms_data), intent(inout) :: atoms
         real(gp), dimension(3, atoms%astruct%nat), target, intent(in) :: rxyz
         type(DFT_local_fields), intent(inout) :: denspot
         type(DFT_wavefunction), intent(inout) :: KSwfn,tmb,tmb_old !<input wavefunction
         type(energy_terms), intent(inout) :: energs !<energies of the system
         real(gp), dimension(*), intent(out) :: denspot0 !< Initial density / potential, if needed
         real(wp), dimension(:), pointer :: psi_old
         integer, intent(out) :: norbv
         type(DFT_PSP_projectors), intent(inout) :: nlpsp
         real(gp), dimension(3, atoms%astruct%nat), intent(in) :: rxyz_old
         type(local_zone_descriptors),intent(in):: lzd_old
         type(system_fragment), dimension(:), pointer :: ref_frags
         type(cdft_data), intent(out) :: cdft
         real(kind=8),dimension(3,atoms%astruct%nat),intent(in),optional :: locregcenters
       END SUBROUTINE input_wf

!!$       subroutine reformatmywaves(iproc,orbs,at,&
!!$            &   hx_old,hy_old,hz_old,n1_old,n2_old,n3_old,rxyz_old,wfd_old,psi_old,&
!!$         hx,hy,hz,n1,n2,n3,rxyz,wfd,psi)
!!$         use module_defs, only: gp,wp
!!$         use module_types
!!$         implicit none
!!$         integer, intent(in) :: iproc,n1_old,n2_old,n3_old,n1,n2,n3
!!$         real(gp), intent(in) :: hx_old,hy_old,hz_old,hx,hy,hz
!!$         type(wavefunctions_descriptors), intent(in) :: wfd,wfd_old
!!$         type(atoms_data), intent(in) :: at
!!$         type(orbitals_data), intent(in) :: orbs
!!$         real(gp), dimension(3,at%astruct%nat), intent(in) :: rxyz,rxyz_old
!!$         real(wp), dimension(wfd_old%nvctr_c+7*wfd_old%nvctr_f,orbs%nspinor*orbs%norbp), intent(in) :: psi_old
!!$         real(wp), dimension(wfd%nvctr_c+7*wfd%nvctr_f,orbs%nspinor*orbs%norbp), intent(out) :: psi
!!$      END SUBROUTINE reformatmywaves
>>>>>>> 4593cebc

     subroutine input_wf_disk(iproc, nproc, input_wf_format, d, hx, hy, hz, &
          in, atoms, rxyz, wfd, orbs, psi)
       use module_defs
       use module_types
       implicit none
       integer, intent(in) :: iproc, nproc, input_wf_format
       type(grid_dimensions), intent(in) :: d
       real(gp), intent(in) :: hx, hy, hz
       type(input_variables), intent(in) :: in
       type(atoms_data), intent(in) :: atoms
       real(gp), dimension(3, atoms%astruct%nat), intent(in) :: rxyz
       !real(gp), dimension(3, atoms%astruct%nat), intent(out) :: rxyz_old
       type(wavefunctions_descriptors), intent(in) :: wfd
       type(orbitals_data), intent(inout) :: orbs
       real(wp), dimension(:), pointer :: psi
     END SUBROUTINE input_wf_disk

     subroutine input_wf_diag(iproc,nproc,at,denspot,&
          orbs,nvirt,comms,Lzd,energs,rxyz,&
          nlpsp,ixc,psi,hpsi,psit,G,&
          nspin,GPU,input,onlywf)!,paw)
       ! Input wavefunctions are found by a diagonalization in a minimal basis set
       ! Each processors write its initial wavefunctions into the wavefunction file
       ! The files are then read by readwave
       ! @todo pass GPU to be a local variable of this routine (initialized and freed here)
       use module_base
       use module_types
       use gaussians
       use communications_base, only: comms_cubic
       implicit none
       !Arguments
       integer, intent(in) :: iproc,nproc,ixc
       integer, intent(inout) :: nspin,nvirt
       logical, intent(in) :: onlywf  !if .true. finds only the WaveFunctions and return
       type(atoms_data), intent(in) :: at
       type(DFT_PSP_projectors), intent(inout) :: nlpsp
       type(local_zone_descriptors), intent(inout) :: Lzd
       type(comms_cubic), intent(in) :: comms
       type(orbitals_data), intent(inout) :: orbs
       type(energy_terms), intent(inout) :: energs
       type(DFT_local_fields), intent(inout) :: denspot
       type(GPU_pointers), intent(in) :: GPU
       type(input_variables), intent(in) :: input
       !type(symmetry_data), intent(in) :: symObj
       real(gp), dimension(3,at%astruct%nat), intent(in) :: rxyz
       type(gaussian_basis), intent(out) :: G !basis for davidson IG
       real(wp), dimension(:), pointer :: psi,hpsi,psit
       !type(paw_objects),optional,intent(inout)::paw
     end subroutine input_wf_diag

     subroutine input_wf(iproc,nproc,in,GPU,atoms,rxyz,&
          denspot,denspot0,nlpsp,KSwfn,tmb,energs,inputpsi,input_wf_format,norbv,&
          lzd_old,psi_old,rxyz_old,tmb_old,ref_frags,cdft,&
          locregcenters)
       use module_defs
       use module_types
       use module_fragments
       use constrained_dft
       implicit none
       integer, intent(in) :: iproc, nproc, inputpsi,  input_wf_format
       type(input_variables), intent(in) :: in
       type(GPU_pointers), intent(inout) :: GPU
       type(atoms_data), intent(inout) :: atoms
       real(gp), dimension(3, atoms%astruct%nat), target, intent(in) :: rxyz
       type(DFT_local_fields), intent(inout) :: denspot
       type(DFT_wavefunction), intent(inout) :: KSwfn,tmb,tmb_old !<input wavefunction
       type(energy_terms), intent(inout) :: energs !<energies of the system
       real(gp), dimension(*), intent(out) :: denspot0 !< Initial density / potential, if needed
       real(wp), dimension(:), pointer :: psi_old
       integer, intent(out) :: norbv
       type(DFT_PSP_projectors), intent(inout) :: nlpsp
       real(gp), dimension(3, atoms%astruct%nat), intent(in) :: rxyz_old
       type(local_zone_descriptors),intent(in):: lzd_old
       type(system_fragment), dimension(:), pointer :: ref_frags
       type(cdft_data), intent(out) :: cdft
       real(kind=8),dimension(3,atoms%astruct%nat),intent(in),optional :: locregcenters
     END SUBROUTINE input_wf

     subroutine reformatmywaves(iproc,orbs,at,&
          &   hx_old,hy_old,hz_old,n1_old,n2_old,n3_old,rxyz_old,wfd_old,psi_old,&
       hx,hy,hz,n1,n2,n3,rxyz,wfd,psi)
       use module_defs, only: gp,wp
       use module_types
       implicit none
       integer, intent(in) :: iproc,n1_old,n2_old,n3_old,n1,n2,n3
       real(gp), intent(in) :: hx_old,hy_old,hz_old,hx,hy,hz
       type(wavefunctions_descriptors), intent(in) :: wfd,wfd_old
       type(atoms_data), intent(in) :: at
       type(orbitals_data), intent(in) :: orbs
       real(gp), dimension(3,at%astruct%nat), intent(in) :: rxyz,rxyz_old
       real(wp), dimension(wfd_old%nvctr_c+7*wfd_old%nvctr_f,orbs%nspinor*orbs%norbp), intent(in) :: psi_old
       real(wp), dimension(wfd%nvctr_c+7*wfd%nvctr_f,orbs%nspinor*orbs%norbp), intent(out) :: psi
     END SUBROUTINE reformatmywaves


     subroutine first_orthon(iproc,nproc,orbs,lzd,comms,psi,hpsi,psit,orthpar,paw)
      use module_defs, only: wp
       use module_types
       use communications_base, only: comms_cubic
       implicit none
       integer, intent(in) :: iproc,nproc
       type(orbitals_data), intent(in) :: orbs
       type(local_zone_descriptors),intent(in) :: lzd
       type(comms_cubic), intent(in) :: comms
       type(orthon_data):: orthpar
       type(paw_objects),optional,intent(inout)::paw
       real(wp), dimension(:) , pointer :: psi,hpsi,psit
     END SUBROUTINE first_orthon

     subroutine density_and_hpot(dpbox,symObj,orbs,Lzd,pkernel,rhodsc,GPU,xc,psi,rho,vh,hstrten)
      use module_defs, only: gp,wp,dp
      use module_dpbox
      use module_types
      use module_atoms, only: symmetry_data
      use module_xc
      implicit none
      type(denspot_distribution), intent(in) :: dpbox
      type(rho_descriptors),intent(inout) :: rhodsc
      type(orbitals_data), intent(in) :: orbs
      type(local_zone_descriptors), intent(in) :: Lzd
      type(symmetry_data), intent(in) :: symObj
        type(coulomb_operator), intent(inout) :: pkernel
      type(xc_info), intent(in) :: xc
      real(wp), dimension(orbs%npsidim_orbs), intent(in) :: psi
      type(GPU_pointers), intent(inout) :: GPU
      real(gp), dimension(6), intent(out) :: hstrten
      real(dp), dimension(:), pointer :: rho,vh
     end subroutine density_and_hpot

     subroutine sumrho(dpbox,orbs,Lzd,GPU,symObj,rhodsc,xc,psi,rho_p,mapping)
      use module_defs, only: wp,gp,dp
      use module_atoms, only: symmetry_data
      use module_dpbox
      use module_types
      use module_xc
      implicit none
      !Arguments
      type(denspot_distribution), intent(in) :: dpbox
      type(rho_descriptors),intent(in) :: rhodsc
      type(orbitals_data), intent(in) :: orbs
      type(local_zone_descriptors), intent(in) :: Lzd
      type(symmetry_data), intent(in) :: symObj
      type(xc_info), intent(in) :: xc
      real(wp), dimension(orbs%npsidim_orbs), intent(in) :: psi
      real(dp), dimension(:,:), pointer :: rho_p
      type(GPU_pointers), intent(inout) :: GPU
      integer,dimension(orbs%norb),intent(in),optional:: mapping
     END SUBROUTINE sumrho

<<<<<<< HEAD
     !starting point for the communication routine of the density
     subroutine communicate_density(dpbox,nspin,rhodsc,rho_p,rho,keep_rhop)
      use module_base
      use module_dpbox
      use module_types
      implicit none
      logical, intent(in) :: keep_rhop !< preserves the total density in the rho_p array
      integer, intent(in) :: nspin
      type(rho_descriptors),intent(in) :: rhodsc
      type(denspot_distribution), intent(in) :: dpbox
      real(dp), dimension(:,:), pointer :: rho_p !< partial density in orbital distribution scheme
      real(dp), dimension(max(dpbox%ndims(1)*dpbox%ndims(2)*dpbox%n3d,1),nspin), intent(out) :: rho
     END SUBROUTINE communicate_density

     subroutine rho_segkey(iproc,at,rxyz,crmult,frmult,&
          &   n1i,n2i,n3i,hxh,hyh,hzh,nspin,rho_d,iprint)
      use module_defs, only: gp
      use module_types
       implicit none
       integer,intent(in) :: n1i,n2i,n3i,iproc,nspin
       type(atoms_data), intent(in) :: at
       real(gp), dimension(3,at%astruct%nat), intent(in) :: rxyz
       real(gp), intent(in) :: crmult,frmult,hxh,hyh,hzh
       !real(gp), dimension(at%astruct%ntypes,3), intent(in) :: radii_cf
       logical,intent(in) :: iprint
       type(rho_descriptors),intent(inout) :: rho_d
     END SUBROUTINE rho_segkey

     subroutine LocalHamiltonianApplication(iproc,nproc,at,npsidim_orbs,orbs,&
          Lzd,confdatarr,ngatherarr,pot,psi,hpsi,&
          energs,SIC,GPU,PotOrKin,xc,pkernel,orbsocc,psirocc,dpbox,potential,comgp,hpsi_noconf,econf)
       use module_base
       use module_dpbox
       use module_types
       use module_xc
       use communications_base, only: p2pComms
       implicit none
       integer, intent(in) :: PotOrKin !< if true, only the potential operator is applied
       integer, intent(in) :: iproc,nproc,npsidim_orbs
       type(atoms_data), intent(in) :: at
       type(orbitals_data), intent(in) :: orbs
       type(local_zone_descriptors), intent(in) :: Lzd
       type(SIC_data), intent(in) :: SIC
       type(xc_info), intent(in) :: xc
       integer, dimension(0:nproc-1,2), intent(in) :: ngatherarr
       real(wp), dimension(orbs%npsidim_orbs), intent(in) :: psi
       type(confpot_data), dimension(orbs%norbp) :: confdatarr
       real(wp), dimension(:), pointer :: pot
       !real(wp), dimension(*) :: pot
       type(energy_terms), intent(inout) :: energs
       real(wp), target, dimension(max(1,orbs%npsidim_orbs)), intent(inout) :: hpsi
       type(GPU_pointers), intent(inout) :: GPU
       type(coulomb_operator), intent(in), optional :: pkernel
       type(orbitals_data), intent(in), optional :: orbsocc
       real(wp), dimension(:), pointer, optional :: psirocc
       type(denspot_distribution),intent(in),optional :: dpbox
       real(wp), dimension(*), intent(in), optional, target :: potential !< Distributed potential. Might contain the density for the SIC treatments
       type(p2pComms),intent(inout), optional:: comgp
       real(wp), target, dimension(max(1,orbs%npsidim_orbs)), intent(inout),optional :: hpsi_noconf
       real(gp),intent(out),optional :: econf
     end subroutine LocalHamiltonianApplication

     subroutine NonLocalHamiltonianApplication(iproc,at,npsidim_orbs,orbs,&
           Lzd,nlpsp,psi,hpsi,eproj_sum,paw)
        use module_base
        use module_types
        implicit none
        integer, intent(in) :: iproc, npsidim_orbs
        type(atoms_data), intent(in) :: at
        type(orbitals_data),  intent(in) :: orbs
        type(local_zone_descriptors), intent(in) :: Lzd
        type(DFT_PSP_projectors), intent(inout) :: nlpsp
        real(wp), dimension(orbs%npsidim_orbs), intent(in) :: psi
        real(wp), dimension(orbs%npsidim_orbs), intent(inout) :: hpsi
        real(gp), intent(out) :: eproj_sum
        type(paw_objects),intent(inout)::paw
      END SUBROUTINE NonLocalHamiltonianApplication
=======
!!$      subroutine rho_segkey(iproc,at,rxyz,crmult,frmult,&
!!$            &   n1i,n2i,n3i,hxh,hyh,hzh,nspin,rho_d,iprint)
!!$        use module_defs, only: gp
!!$        use module_types
!!$         implicit none
!!$         integer,intent(in) :: n1i,n2i,n3i,iproc,nspin
!!$         type(atoms_data), intent(in) :: at
!!$         real(gp), dimension(3,at%astruct%nat), intent(in) :: rxyz
!!$         real(gp), intent(in) :: crmult,frmult,hxh,hyh,hzh
!!$         !real(gp), dimension(at%astruct%ntypes,3), intent(in) :: radii_cf
!!$         logical,intent(in) :: iprint
!!$         type(rho_descriptors),intent(inout) :: rho_d
!!$       END SUBROUTINE rho_segkey

       subroutine LocalHamiltonianApplication(iproc,nproc,at,npsidim_orbs,orbs,&
            Lzd,confdatarr,ngatherarr,pot,psi,hpsi,&
            energs,SIC,GPU,PotOrKin,xc,pkernel,orbsocc,psirocc,dpbox,potential,comgp,hpsi_noconf,econf)
         use module_base
         use module_types
         use module_xc
         implicit none
         integer, intent(in) :: PotOrKin !< if true, only the potential operator is applied
         integer, intent(in) :: iproc,nproc,npsidim_orbs
         type(atoms_data), intent(in) :: at
         type(orbitals_data), intent(in) :: orbs
         type(local_zone_descriptors), intent(in) :: Lzd
         type(SIC_data), intent(in) :: SIC
         type(xc_info), intent(in) :: xc
         integer, dimension(0:nproc-1,2), intent(in) :: ngatherarr
         real(wp), dimension(orbs%npsidim_orbs), intent(in) :: psi
         type(confpot_data), dimension(orbs%norbp) :: confdatarr
         real(wp), dimension(:), pointer :: pot
         !real(wp), dimension(*) :: pot
         type(energy_terms), intent(inout) :: energs
         real(wp), target, dimension(max(1,orbs%npsidim_orbs)), intent(inout) :: hpsi
         type(GPU_pointers), intent(inout) :: GPU
         type(coulomb_operator), intent(in), optional :: pkernel
         type(orbitals_data), intent(in), optional :: orbsocc
         real(wp), dimension(:), pointer, optional :: psirocc
         type(denspot_distribution),intent(in),optional :: dpbox
         real(wp), dimension(*), intent(in), optional, target :: potential !< Distributed potential. Might contain the density for the SIC treatments
         type(p2pComms),intent(inout), optional:: comgp
         real(wp), target, dimension(max(1,orbs%npsidim_orbs)), intent(inout),optional :: hpsi_noconf
         real(gp),intent(out),optional :: econf
       end subroutine LocalHamiltonianApplication

!!$       subroutine NonLocalHamiltonianApplication(iproc,at,npsidim_orbs,orbs,&
!!$           Lzd,nlpsp,psi,hpsi,eproj_sum,paw)
!!$        use module_base
!!$        use module_types
!!$        implicit none
!!$        integer, intent(in) :: iproc, npsidim_orbs
!!$        type(atoms_data), intent(in) :: at
!!$        type(orbitals_data),  intent(in) :: orbs
!!$        type(local_zone_descriptors), intent(in) :: Lzd
!!$        type(DFT_PSP_projectors), intent(inout) :: nlpsp
!!$        real(wp), dimension(orbs%npsidim_orbs), intent(in) :: psi
!!$        real(wp), dimension(orbs%npsidim_orbs), intent(inout) :: hpsi
!!$        real(gp), intent(out) :: eproj_sum
!!$        type(paw_objects),intent(inout)::paw
!!$      END SUBROUTINE NonLocalHamiltonianApplication
>>>>>>> 4593cebc

      subroutine SynchronizeHamiltonianApplication(nproc,npsidim_orbs,orbs,Lzd,GPU,xc,hpsi,&
           energs,energs_work)
        use module_defs, only: gp,wp
        use module_types
        use module_xc
        implicit none
        integer, intent(in) :: nproc,npsidim_orbs
        type(orbitals_data),  intent(in) :: orbs
        type(local_zone_descriptors), intent(in) :: Lzd
        type(GPU_pointers), intent(inout) :: GPU
        type(xc_info), intent(in) :: xc
        type(energy_terms), intent(inout) :: energs
        !real(gp), intent(inout) :: ekin_sum,epot_sum,eproj_sum,eSIC_DC,eexctX
        real(wp), dimension(orbs%npsidim_orbs), intent(inout) :: hpsi
        type(work_mpiaccumulate),optional,intent(inout) :: energs_work
      END SUBROUTINE SynchronizeHamiltonianApplication

      subroutine hpsitopsi(iproc,nproc,iter,idsx,wfn,&
           at,nlpsp,eproj_sum)
        use module_defs, only: gp
         use module_types
         implicit none
         integer, intent(in) :: iproc,nproc,idsx,iter
         type(DFT_wavefunction), intent(inout) :: wfn
         type(atoms_data), intent(in) :: at
         type(DFT_PSP_projectors), intent(inout) :: nlpsp
         real(gp),optional, intent(out) :: eproj_sum
      END SUBROUTINE hpsitopsi

      subroutine last_orthon(iproc,nproc,iter,wfn,evsum,opt_keeppsit)
        use module_base
        use module_types
        implicit none
        integer, intent(in) :: iproc,nproc,iter
        real(wp), intent(out) :: evsum
        type(DFT_wavefunction), intent(inout) :: wfn
        logical, optional :: opt_keeppsit
      END SUBROUTINE last_orthon

<<<<<<< HEAD
      subroutine kswfn_post_treatments(iproc, nproc, KSwfn, tmb, linear, &
           & fxyz, fnoise, fion, fdisp, fpulay, &
           & strten, pressure, ewaldstr, xcstr, &
           & GPU, denspot, atoms, rxyz, nlpsp, &
           & output_denspot, dir_output, gridformat, refill_proj, calculate_dipole, nspin)
        use module_base
        use module_types

        implicit none

        type(DFT_wavefunction), intent(in) :: KSwfn
        type(DFT_wavefunction), intent(inout) :: tmb
        type(GPU_pointers), intent(inout) :: GPU
        type(DFT_local_fields), intent(inout) :: denspot
        type(atoms_data), intent(in) :: atoms
        type(DFT_PSP_projectors), intent(inout) :: nlpsp
        logical, intent(in) :: refill_proj, calculate_dipole, linear
        integer, intent(in) :: output_denspot, iproc, nproc, nspin
        character(len = *), intent(in) :: dir_output
        character(len = *), intent(in) :: gridformat
        real(gp), dimension(3, atoms%astruct%nat), intent(in) :: rxyz
        real(gp), dimension(3, atoms%astruct%nat), intent(in) :: fdisp, fion, fpulay
        real(dp), dimension(6), intent(in) :: ewaldstr
        real(dp), dimension(6), intent(inout) :: xcstr
        real(gp), intent(out) :: fnoise, pressure
        real(gp), dimension(6), intent(out) :: strten
        real(gp), dimension(3, atoms%astruct%nat), intent(out) :: fxyz
      END SUBROUTINE kswfn_post_treatments

      subroutine calculate_forces(iproc,nproc,psolver_groupsize,Glr,atoms,orbs,nlpsp,rxyz,hx,hy,hz,&
           dpbox,&
           i3s,n3p,nspin,&
           refill_proj,ngatherarr,rho,pot,potxc,nsize_psi,psi,fion,fdisp,fxyz,&
           ewaldstr,hstrten,xcstr,strten,fnoise,pressure,psoffset,imode,tmb,fpulay)
        use module_base
        use module_dpbox
        use module_types
        implicit none
        logical, intent(in) :: refill_proj
        integer, intent(in) :: iproc,nproc,i3s,n3p,nspin,psolver_groupsize,imode,nsize_psi
        real(gp), intent(in) :: hx,hy,hz,psoffset
        type(denspot_distribution), intent(in) :: dpbox
        type(locreg_descriptors), intent(in) :: Glr
        type(atoms_data), intent(in) :: atoms
        type(orbitals_data), intent(in) :: orbs
        type(DFT_PSP_projectors), intent(inout) :: nlpsp
        integer, dimension(0:nproc-1,2), intent(in) :: ngatherarr
        real(wp), dimension(Glr%d%n1i,Glr%d%n2i,n3p), intent(in) :: rho,pot,potxc
        real(wp), dimension(nsize_psi), intent(in) :: psi
        real(gp), dimension(6), intent(in) :: ewaldstr,hstrten,xcstr
        real(gp), dimension(3,atoms%astruct%nat), intent(in) :: rxyz,fion,fdisp,fpulay
        real(gp), intent(out) :: fnoise,pressure
        real(gp), dimension(6), intent(out) :: strten
        real(gp), dimension(3,atoms%astruct%nat), intent(out) :: fxyz
        type(DFT_wavefunction),intent(inout) :: tmb
      END SUBROUTINE calculate_forces
=======
!!$      subroutine kswfn_post_treatments(iproc, nproc, KSwfn, tmb, linear, &
!!$           & fxyz, fnoise, fion, fdisp, fpulay, &
!!$           & strten, pressure, ewaldstr, xcstr, &
!!$           & GPU, denspot, atoms, rxyz, nlpsp, &
!!$           & output_denspot, dir_output, gridformat, refill_proj, calculate_dipole, nspin)
!!$        use module_base
!!$        use module_types
!!$
!!$        implicit none
!!$
!!$        type(DFT_wavefunction), intent(in) :: KSwfn
!!$        type(DFT_wavefunction), intent(inout) :: tmb
!!$        type(GPU_pointers), intent(inout) :: GPU
!!$        type(DFT_local_fields), intent(inout) :: denspot
!!$        type(atoms_data), intent(in) :: atoms
!!$        type(DFT_PSP_projectors), intent(inout) :: nlpsp
!!$        logical, intent(in) :: refill_proj, calculate_dipole, linear
!!$        integer, intent(in) :: iproc, nproc, nspin
!!$        type(f_enumerator), intent(in) :: output_denspot
!!$        character(len = *), intent(in) :: dir_output
!!$        character(len = *), intent(in) :: gridformat
!!$        real(gp), dimension(3, atoms%astruct%nat), intent(in) :: rxyz
!!$        real(gp), dimension(3, atoms%astruct%nat), intent(in) :: fdisp, fion, fpulay
!!$        real(dp), dimension(6), intent(in) :: ewaldstr
!!$        real(dp), dimension(6), intent(inout) :: xcstr
!!$        real(gp), intent(out) :: fnoise, pressure
!!$        real(gp), dimension(6), intent(out) :: strten
!!$        real(gp), dimension(3, atoms%astruct%nat), intent(out) :: fxyz
!!$      END SUBROUTINE kswfn_post_treatments

!!$      subroutine calculate_forces(iproc,nproc,psolver_groupsize,Glr,atoms,orbs,nlpsp,rxyz,hx,hy,hz,i3s,n3p,nspin,&
!!$           refill_proj,ngatherarr,rho,pot,potxc,nsize_psi,psi,fion,fdisp,fxyz,&
!!$           ewaldstr,hstrten,xcstr,strten,fnoise,pressure,psoffset,imode,tmb,fpulay)
!!$        use module_base
!!$        use module_types
!!$        implicit none
!!$        logical, intent(in) :: refill_proj
!!$        integer, intent(in) :: iproc,nproc,i3s,n3p,nspin,psolver_groupsize,imode,nsize_psi
!!$        real(gp), intent(in) :: hx,hy,hz,psoffset
!!$        type(locreg_descriptors), intent(in) :: Glr
!!$        type(atoms_data), intent(in) :: atoms
!!$        type(orbitals_data), intent(in) :: orbs
!!$        type(DFT_PSP_projectors), intent(inout) :: nlpsp
!!$        integer, dimension(0:nproc-1,2), intent(in) :: ngatherarr
!!$        real(wp), dimension(Glr%d%n1i,Glr%d%n2i,n3p), intent(in) :: rho,pot,potxc
!!$        real(wp), dimension(nsize_psi), intent(in) :: psi
!!$        real(gp), dimension(6), intent(in) :: ewaldstr,hstrten,xcstr
!!$        real(gp), dimension(3,atoms%astruct%nat), intent(in) :: rxyz,fion,fdisp,fpulay
!!$        real(gp), intent(out) :: fnoise,pressure
!!$        real(gp), dimension(6), intent(out) :: strten
!!$        real(gp), dimension(3,atoms%astruct%nat), intent(out) :: fxyz
!!$        type(DFT_wavefunction),intent(inout) :: tmb
!!$      END SUBROUTINE calculate_forces
>>>>>>> 4593cebc

      subroutine CalculateTailCorrection(iproc,nproc,at,rbuf,orbs,&
           Glr,nlpsp,ncongt,pot,hgrid,rxyz,crmult,frmult,nspin,&
           psi,output_denspot,ekin_sum,epot_sum,eproj_sum,paw)
        use module_defs, only: gp,wp,dp
         use module_types
         use gaussians, only: gaussian_basis
         implicit none
         type(atoms_data), intent(in) :: at
         type(orbitals_data), intent(in) :: orbs
         type(locreg_descriptors), intent(in) :: Glr
         type(DFT_PSP_projectors), intent(inout) :: nlpsp
         integer, intent(in) :: iproc,nproc,ncongt,nspin
         logical, intent(in) :: output_denspot
         real(kind=8), dimension(3), intent(in) :: hgrid
         real(kind=8), intent(in) :: crmult,frmult,rbuf
         !real(kind=8), dimension(at%astruct%ntypes,3), intent(in) :: radii_cf
         real(kind=8), dimension(3,at%astruct%nat), intent(in) :: rxyz
         real(kind=8), dimension(Glr%d%n1i,Glr%d%n2i,Glr%d%n3i,nspin), intent(in) :: pot
         real(kind=8), dimension(Glr%wfd%nvctr_c+7*Glr%wfd%nvctr_f,orbs%norbp), intent(in) :: psi
         real(kind=8), intent(out) :: ekin_sum,epot_sum,eproj_sum
         type(paw_objects),optional,intent(inout)::paw
      END SUBROUTINE CalculateTailCorrection

      !added for abinit compatibility
      subroutine reformatonewave(displ,wfd,at,hx_old,hy_old,hz_old,&
           n1_old,n2_old,n3_old,rxyz_old,psigold,hx,hy,hz,n1,n2,n3,rxyz,psifscf,psi)
        use module_defs, only: gp,wp
         use module_types
         implicit none
         integer, intent(in) :: n1_old,n2_old,n3_old,n1,n2,n3
         real(gp), intent(in) :: hx,hy,hz,displ,hx_old,hy_old,hz_old
         type(wavefunctions_descriptors), intent(in) :: wfd
         type(atoms_data), intent(in) :: at
         real(gp), dimension(3,at%astruct%nat), intent(in) :: rxyz_old,rxyz
         real(wp), dimension(0:n1_old,2,0:n2_old,2,0:n3_old,2), intent(in) :: psigold
         real(wp), dimension(-7:2*n1+8,-7:2*n2+8,-7:2*n3+8), intent(out) :: psifscf
         real(wp), dimension(wfd%nvctr_c+7*wfd%nvctr_f), intent(out) :: psi
      END SUBROUTINE reformatonewave
      subroutine readonewave(unitwf,useFormattedInput,iorb,iproc,n1,n2,n3,&
            &   hx,hy,hz,at,wfd,rxyz_old,rxyz,psi,eval,psifscf)
        use module_defs, only: gp,wp
         use module_types
         implicit none
         logical, intent(in) :: useFormattedInput
         integer, intent(in) :: unitwf,iorb,iproc,n1,n2,n3
         type(wavefunctions_descriptors), intent(in) :: wfd
         type(atoms_data), intent(in) :: at
         real(gp), intent(in) :: hx,hy,hz
         real(gp), dimension(3,at%astruct%nat), intent(in) :: rxyz
         real(wp), intent(out) :: eval
         real(gp), dimension(3,at%astruct%nat), intent(out) :: rxyz_old
         real(wp), dimension(wfd%nvctr_c+7*wfd%nvctr_f), intent(out) :: psi
         real(wp), dimension(*), intent(out) :: psifscf !this supports different BC
      END SUBROUTINE readonewave
      subroutine writeonewave(unitwf,useFormattedOutput,iorb,n1,n2,n3,hx,hy,hz,nat,rxyz,  &
         nseg_c,nvctr_c,keyg_c,keyv_c,  &
         nseg_f,nvctr_f,keyg_f,keyv_f, &
         psi_c,psi_f,eval)
         use module_base
         implicit none
         logical, intent(in) :: useFormattedOutput
         integer, intent(in) :: unitwf,iorb,n1,n2,n3,nat,nseg_c,nvctr_c,nseg_f,nvctr_f
         real(gp), intent(in) :: hx,hy,hz
         real(wp), intent(in) :: eval
         integer, dimension(nseg_c), intent(in) :: keyv_c
         integer, dimension(nseg_f), intent(in) :: keyv_f
         integer, dimension(2,nseg_c), intent(in) :: keyg_c
         integer, dimension(2,nseg_f), intent(in) :: keyg_f
         real(wp), dimension(nvctr_c), intent(in) :: psi_c
         real(wp), dimension(7,nvctr_f), intent(in) :: psi_f
         real(gp), dimension(3,nat), intent(in) :: rxyz
      END SUBROUTINE writeonewave

      subroutine davidson(iproc,nproc,in,at,&
           orbs,orbsv,nvirt,Lzd,comms,commsv,&
           rxyz,rhopot,nlpsp,pkernel,psi,v,dpbox,xc,GPU)
        use module_base
        use module_dpbox
        use module_types
        use communications_base, only: comms_cubic
        use module_xc
        implicit none
        integer, intent(in) :: iproc,nproc
        integer, intent(in) :: nvirt
        type(input_variables), intent(in) :: in
        type(atoms_data), intent(in) :: at
        type(DFT_PSP_projectors), intent(inout) :: nlpsp
        type(local_zone_descriptors), intent(inout) :: Lzd
        type(orbitals_data), intent(inout) :: orbs
        type(comms_cubic), intent(in) :: comms, commsv
        type(denspot_distribution), intent(in) :: dpbox
        real(gp), dimension(3,at%astruct%nat), intent(in) :: rxyz
        type(coulomb_operator), intent(inout) :: pkernel
        real(dp), dimension(*), intent(in) :: rhopot
        type(orbitals_data), intent(inout) :: orbsv
        type(GPU_pointers), intent(inout) :: GPU
        type(xc_info), intent(in) :: xc
        real(wp), dimension(:), pointer :: psi,v!=psivirt(nvctrp,nvirtep*nproc)
      end subroutine davidson

!!$      subroutine preconditionall(orbs,lr,hx,hy,hz,ncong,hpsi,gnrm,gnrm_zero)
!!$        use module_defs, only: gp,wp,dp
!!$         use module_types
!!$         implicit none
!!$         integer, intent(in) :: ncong
!!$         real(gp), intent(in) :: hx,hy,hz
!!$         type(locreg_descriptors), intent(in) :: lr
!!$         type(orbitals_data), intent(in) :: orbs
!!$         real(dp), intent(out) :: gnrm,gnrm_zero
!!$         real(wp), dimension(lr%wfd%nvctr_c+7*lr%wfd%nvctr_f,orbs%norbp,orbs%nspinor), intent(inout) :: hpsi
!!$      END SUBROUTINE preconditionall

      subroutine preconditionall2(iproc,nproc,orbs,Lzd,hx,hy,hz,ncong,npsidim,hpsi,confdatarr,gnrm,gnrm_zero, &
                 linear_precond_convol_workarrays, linear_precond_workarrays)
        use module_base
        use module_types
        implicit none
        integer, intent(in) :: iproc,nproc,ncong,npsidim
        real(gp), intent(in) :: hx,hy,hz
        type(local_zone_descriptors), intent(in) :: Lzd
        type(orbitals_data), intent(in) :: orbs
        real(dp), intent(out) :: gnrm,gnrm_zero
        real(wp), dimension(npsidim), intent(inout) :: hpsi
        type(confpot_data), dimension(orbs%norbp), intent(in) :: confdatarr
        type(workarrays_quartic_convolutions),dimension(orbs%norbp),intent(inout),optional :: linear_precond_convol_workarrays !< convolution workarrays for the linear case
        type(workarr_precond),dimension(orbs%norbp),intent(inout),optional :: linear_precond_workarrays !< workarrays for the linear case
      end subroutine preconditionall2

      subroutine partial_density_free(rsflag,nproc,n1i,n2i,n3i,npsir,nspinn,nrhotot,&
            &   hfac,nscatterarr,spinsgn,psir,rho_p,ibyyzz_r) !ex-optional argument
         use module_base
         implicit none
         logical, intent(in) :: rsflag
         integer, intent(in) :: nproc,n1i,n2i,n3i,nrhotot,nspinn,npsir
         real(gp), intent(in) :: hfac,spinsgn
         integer, dimension(0:nproc-1,4), intent(in) :: nscatterarr
         real(wp), dimension(n1i,n2i,n3i,nspinn), intent(in) :: psir
         real(dp), dimension(n1i,n2i,nrhotot,nspinn), intent(inout) :: rho_p
         integer, dimension(:,:,:), pointer :: ibyyzz_r
      END SUBROUTINE partial_density_free

      subroutine parse_cp2k_files(iproc,basisfile,orbitalfile,nat,ntypes,orbs,iatype,rxyz,&
            &   CP2K,wfn_cp2k)
        use module_defs, only: gp,wp
         use module_types
         implicit none
         character(len=*), intent(in) :: basisfile,orbitalfile
         integer, intent(in) :: iproc,nat,ntypes
         type(orbitals_data), intent(in) :: orbs
         integer, dimension(nat), intent(in) :: iatype
         real(gp), dimension(3,nat), target, intent(in) :: rxyz
         type(gaussian_basis), intent(out) :: CP2K
         real(wp), dimension(:,:), pointer :: wfn_cp2k
      END SUBROUTINE parse_cp2k_files

      subroutine read_gaussian_information(orbs,G,coeffs,filename, opt_fillrxyz)
          use module_defs, only: wp
         use module_types
         implicit none
         character(len=*), intent(in) :: filename
         type(orbitals_data), intent(inout) :: orbs
         type(gaussian_basis), intent(out) :: G
         real(wp), dimension(:,:), pointer :: coeffs
         logical, optional :: opt_fillrxyz
      END SUBROUTINE read_gaussian_information

      subroutine restart_from_gaussians(iproc,nproc,orbs,Lzd,hx,hy,hz,psi,G,coeffs)
        use module_defs, only: gp,wp
         use module_types
         implicit none
         integer, intent(in) :: iproc,nproc
         real(gp), intent(in) :: hx,hy,hz
         type(orbitals_data), intent(in) :: orbs
         type(local_zone_descriptors), intent(in) :: Lzd
         type(gaussian_basis), intent(inout) :: G
         real(wp), dimension(Lzd%Glr%wfd%nvctr_c+7*Lzd%Glr%wfd%nvctr_f,orbs%norbp), intent(out) :: psi
         real(wp), dimension(:,:), pointer :: coeffs
      END SUBROUTINE restart_from_gaussians

      subroutine inputguess_gaussian_orbitals(iproc,nproc,at,rxyz,nvirt,nspin,&
            orbs,orbse,norbsc_arr,locrad,G,psigau,eks,iversion,mapping,quartic_prefactor)
        use module_defs, only: gp,wp
         use module_types
         implicit none
         integer, intent(in) :: iproc,nproc,nspin
         integer, intent(inout) :: nvirt
         type(atoms_data), intent(in) :: at
         type(orbitals_data), intent(in) :: orbs
         real(gp), dimension(3,at%astruct%nat), intent(in) :: rxyz
         real(gp), intent(out) :: eks
         integer, dimension(at%natsc+1,nspin), intent(out) :: norbsc_arr
         real(gp), dimension(at%astruct%nat), intent(out) :: locrad
         type(orbitals_data), intent(out) :: orbse
         type(gaussian_basis), intent(out) :: G
         real(wp), dimension(:,:,:), pointer :: psigau
         integer,intent(in) :: iversion !< 1:cubic, 2:linear
         integer,dimension(orbs%norb),intent(in),optional:: mapping
         real(gp),dimension(at%astruct%ntypes),intent(in),optional:: quartic_prefactor
      END SUBROUTINE inputguess_gaussian_orbitals


     subroutine inputguess_gaussian_orbitals_forLinear(iproc,nproc,norb,at,rxyz,nvirt,nspin,&
          nlr, norbsPerAt, mapping, &
          orbs,orbse,norbsc_arr,locrad,G,psigau,eks,quartic_prefactor)
       use module_base
       use module_types
       implicit none
       integer, intent(in) :: iproc,nproc,nspin,nlr,norb
       integer, intent(inout) :: nvirt
       type(atoms_data), intent(in) :: at
       type(orbitals_data), intent(in) :: orbs
       real(gp), dimension(3,at%astruct%nat), intent(in) :: rxyz
       integer,dimension(norb),intent(in):: mapping
       integer,dimension(at%astruct%nat),intent(in):: norbsPerAt
       real(gp), intent(out) :: eks
       integer, dimension(at%natsc+1,nspin), intent(out) :: norbsc_arr
       real(gp), dimension(at%astruct%nat), intent(out) :: locrad
       type(orbitals_data), intent(inout) :: orbse
       type(gaussian_basis), intent(out) :: G
       real(wp), dimension(:,:,:), pointer :: psigau
       real(gp),dimension(at%astruct%ntypes),intent(in),optional:: quartic_prefactor
     END SUBROUTINE inputguess_gaussian_orbitals_forLinear

     subroutine AtomicOrbitals(iproc,at,rxyz,norbe,orbse,norbsc,&
          nspin,eks,G,gaucoeff,iorbtolr,mapping,quartic_prefactor)
       use module_base
       use module_types
       implicit none
       integer, intent(in) :: norbe,iproc
       integer, intent(in) :: norbsc,nspin
       type(atoms_data), intent(in) :: at
       !logical, dimension(4,2,at%natsc), intent(in) :: scorb
       real(gp), dimension(3,at%astruct%nat), intent(in), target :: rxyz
       type(orbitals_data), intent(inout) :: orbse
       type(gaussian_basis), intent(out) :: G
       real(gp), intent(out) :: eks
       integer, dimension(orbse%norbp), intent(out) :: iorbtolr !assign the localisation region
       real(wp), intent(out) :: gaucoeff !norbe=G%ncoeff !fake interface for passing address
       integer,dimension(orbse%norb), optional, intent(in):: mapping
       real(gp),dimension(at%astruct%ntypes),intent(in),optional:: quartic_prefactor
      END SUBROUTINE AtomicOrbitals

      subroutine apply_potential(n1,n2,n3,nl1,nl2,nl3,nbuf,nspinor,npot,psir,pot,epot,&
            &   ibyyzz_r) !optional
         use module_base
         implicit none
         integer, intent(in) :: n1,n2,n3,nl1,nl2,nl3,nbuf,nspinor,npot
         real(wp), dimension(-nl1:2*n1+2+nl1,-nl2:2*n2+2+nl2,-nl3:2*n3+2+nl3,nspinor), intent(inout) :: psir
         real(wp), dimension(-nl1:2*n1+2+nl1-4*nbuf,-nl2:2*n2+2+nl2-4*nbuf,-nl3:2*n3+2+nl3-4*nbuf,npot), intent(in) :: pot
         integer, dimension(2,-14:2*n2+16,-14:2*n3+16), intent(in), optional :: ibyyzz_r
         real(gp), intent(out) :: epot
      END SUBROUTINE apply_potential

!!$      subroutine plot_density(iproc,nproc,filename,at,rxyz,box,nspin,rho)
!!$        use module_base
!!$        use module_types
!!$        implicit none
!!$        integer, intent(in) :: iproc,nproc,nspin
!!$        type(atoms_data), intent(in) :: at
!!$        type(denspot_distribution), intent(in) :: box
!!$        character(len=*), intent(in) :: filename
!!$        real(gp), dimension(3,at%astruct%nat), intent(in) :: rxyz
!!$        real(dp), dimension(max(box%ndimpot,1),nspin), target, intent(in) :: rho
!!$      END SUBROUTINE plot_density

      subroutine read_density(filename,geocode,n1i,n2i,n3i,nspin,hxh,hyh,hzh,rho,&
            &   nat,rxyz,iatypes, znucl)
        use module_defs, only: gp,dp
         use module_types
         implicit none
         character(len=*), intent(in) :: filename
         character(len=1), intent(in) :: geocode !< @copydoc poisson_solver::doc::geocode
         integer, intent(out) :: nspin
         integer, intent(out) ::  n1i,n2i,n3i
         real(gp), intent(out) :: hxh,hyh,hzh
         real(dp), dimension(:,:,:,:), pointer :: rho
         real(gp), dimension(:,:), pointer, optional :: rxyz
         integer, intent(out), optional ::  nat
         integer, dimension(:), pointer, optional :: iatypes, znucl
      END SUBROUTINE read_density

      subroutine read_cube(filename,geocode,n1i,n2i,n3i,nspin,hxh,hyh,hzh,rho,&
            &   nat,rxyz, iatypes, znucl)
         use module_defs, only: gp,dp
         use module_types
         implicit none
         character(len=*), intent(in) :: filename
         character(len=1), intent(in) :: geocode !< @copydoc poisson_solver::doc::geocode
         integer, intent(out) :: nspin
         integer, intent(out) ::  n1i,n2i,n3i
         real(gp), intent(out) :: hxh,hyh,hzh
         real(dp), dimension(:,:,:,:), pointer :: rho
         real(gp), dimension(:,:), pointer   :: rxyz
         integer, intent(out)   ::  nat
         integer, dimension(:), pointer   :: iatypes, znucl
      END SUBROUTINE read_cube

      subroutine read_etsf(filename,geocode,n1i,n2i,n3i,nspin,hxh,hyh,hzh,rho,&
            &   nat,rxyz, iatypes, znucl)
        use module_defs, only: gp,dp
         use module_types
         implicit none
         character(len=*), intent(in) :: filename
         character(len=1), intent(in) :: geocode !< @copydoc poisson_solver::doc::geocode
         integer, intent(out) :: nspin
         integer, intent(out) ::  n1i,n2i,n3i
         real(gp), intent(out) :: hxh,hyh,hzh
         real(dp), dimension(:,:,:,:), pointer :: rho
         real(gp), dimension(:,:), pointer :: rxyz
         integer, intent(out) ::  nat
         integer, dimension(:), pointer :: iatypes, znucl
      END SUBROUTINE read_etsf

      subroutine read_potfile4b2B(filename,n1i,n2i,n3i, rho, alat1, alat2, alat3)
         use module_base
         implicit none
         character(len=*), intent(in) :: filename
         integer, intent(out) :: n1i,n2i,n3i
         real(gp) alat1, alat2, alat3, dum, dum1
         ! real(dp), dimension(n1i*n2i*n3d), intent(out) :: rho
         real(gp), pointer :: rho(:)
      END SUBROUTINE read_potfile4b2B

      subroutine gaussian_pswf_basis(ng,enlargerprb,iproc,nspin,at,rxyz,G,Gocc, gaenes, &
            &   iorbtolr,iorbto_l, iorbto_m,  iorbto_ishell,iorbto_iexpobeg )
        use module_defs, only: gp,wp
         use module_types
         implicit none
         logical, intent(in) :: enlargerprb
         integer, intent(in) :: iproc,nspin,ng
         type(atoms_data), intent(in) :: at
         real(gp), dimension(3,at%astruct%nat), target, intent(in) :: rxyz
         type(gaussian_basis), intent(out) :: G
         real(wp), dimension(:), pointer :: Gocc
         real(gp), pointer, optional :: gaenes(:)
         integer, pointer, optional :: iorbtolr(:)
         integer, pointer, optional :: iorbto_l(:)
         integer, pointer, optional :: iorbto_m(:)
         integer, pointer, optional :: iorbto_ishell(:)
         integer, pointer, optional :: iorbto_iexpobeg(:)
      END SUBROUTINE gaussian_pswf_basis

      subroutine gaussian_pswf_basis_for_paw(at,rxyz,G,  &
            &   iorbtolr,iorbto_l, iorbto_m,  iorbto_ishell,iorbto_iexpobeg, iorbto_paw_nchannels,&
         iorbto_imatrixbeg )
         use module_base
         use module_types
         implicit none
         type(atoms_data), intent(in) :: at
         real(gp), dimension(3,at%astruct%nat), target, intent(in) :: rxyz
         type(gaussian_basis_c), intent(inout) :: G

         integer, pointer :: iorbtolr(:)
         integer, pointer :: iorbto_l(:)
         integer, pointer :: iorbto_paw_nchannels(:)
         integer, pointer :: iorbto_m(:)
         integer, pointer :: iorbto_ishell(:)
         integer, pointer :: iorbto_iexpobeg(:)
         integer, pointer :: iorbto_imatrixbeg(:)

         !local variables
      END SUBROUTINE gaussian_pswf_basis_for_paw


      subroutine local_analysis(iproc,nproc,hx,hy,hz,at,rxyz,lr,orbs,orbsv,psi,psivirt)
        use module_defs, only: gp,wp
         use module_types
         implicit none
         integer, intent(in) :: iproc,nproc
         real(gp), intent(in) :: hx,hy,hz
         type(locreg_descriptors), intent(in) :: lr
         type(orbitals_data), intent(in) :: orbs,orbsv
         type(atoms_data), intent(in) :: at
         real(gp), dimension(3,at%astruct%nat), intent(in) :: rxyz
         real(wp), dimension(:), pointer :: psi,psivirt
      END SUBROUTINE local_analysis

      subroutine plot_gatom_basis(filename,iat,ngx,G,Gocc,rhocoeff,rhoexpo)
        use module_defs, only: wp
         use module_types
         implicit none
         character(len=*), intent(in) :: filename
         integer, intent(in) :: iat,ngx
         type(gaussian_basis), intent(in) :: G
         real(wp), dimension(:), pointer :: Gocc
         real(wp), dimension((ngx*(ngx+1))/2), intent(out) :: rhoexpo
         real(wp), dimension((ngx*(ngx+1))/2,4), intent(out) :: rhocoeff
      END SUBROUTINE plot_gatom_basis

      subroutine calculate_rhocore(at,d,rxyz,hxh,hyh,hzh,i3s,i3xcsh,n3d,n3p,rhocore)
        use module_base
        use module_types
        implicit none
        integer, intent(in) :: i3s,n3d,i3xcsh,n3p
        real(gp), intent(in) :: hxh,hyh,hzh
        type(atoms_data), intent(in) :: at
        type(grid_dimensions), intent(in) :: d
        real(gp), dimension(3,at%astruct%nat), intent(in) :: rxyz
        real(wp), dimension(:,:,:,:), pointer :: rhocore
      END SUBROUTINE calculate_rhocore

      subroutine XC_potential(geocode,datacode,iproc,nproc,mpi_comm,n01,n02,n03,xc,hx,hy,hz,&
           rho,exc,vxc,nspin,rhocore,potxc,xcstr,dvxcdrho,rhohat)
        use module_base
        use module_xc
        implicit none
        character(len=1), intent(in) :: geocode  !< @copydoc poisson_solver::doc::geocode
        character(len=1), intent(in) :: datacode !< @copydoc poisson_solver::doc::datacode
        integer, intent(in) :: iproc,nproc,n01,n02,n03,nspin,mpi_comm
        type(xc_info), intent(in) :: xc
        real(gp), intent(in) :: hx,hy,hz
        real(gp), intent(out) :: exc,vxc
        real(dp), dimension(*), intent(inout) :: rho
        real(wp), dimension(:,:,:,:), pointer :: rhocore !associated if useful
        real(wp), dimension(*), intent(out) :: potxc
        real(dp), dimension(6), intent(out) :: xcstr
        real(dp), dimension(:,:,:,:), target, intent(out), optional :: dvxcdrho
        real(wp), dimension(:,:,:,:), optional :: rhohat
      END SUBROUTINE XC_potential

      subroutine xc_energy(geocode,m1,m3,md1,md2,md3,nxc,nwb,nxt,nwbl,nwbr,&
           nxcl,nxcr,xc,hx,hy,hz,rhopot,pot_ion,sumpion,zf,zfionxc,exc,vxc,nproc,nspden)
        use module_base
        use module_xc
        use interfaces_41_xc_lowlevel
        implicit none
        character(len=1), intent(in) :: geocode !< @copydoc poisson_solver::doc::geocode
        logical, intent(in) :: sumpion
        integer, intent(in) :: m1,m3,nxc,nwb,nxcl,nxcr,nxt,md1,md2,md3,nproc,nspden
        integer, intent(in) :: nwbl,nwbr
        real(gp), intent(in) :: hx,hy,hz
        type(xc_info), intent(in) :: xc
        real(dp), dimension(m1,m3,nxt,nspden), intent(inout) :: rhopot
        real(wp), dimension(*), intent(in) :: pot_ion
        real(dp), dimension(md1,md3,md2/nproc), intent(out) :: zf
        real(wp), dimension(md1,md3,md2/nproc,nspden), intent(out) :: zfionxc
        real(dp), intent(out) :: exc,vxc
      END SUBROUTINE xc_energy

      subroutine direct_minimization(iproc,nproc,in,at,nvirt,rxyz,&
           rhopot,nlpsp,pkernel,dpbox,xc,GPU,KSwfn,VTwfn)
        use module_base
        use module_dpbox
        use module_types
        use module_xc

        implicit none
        integer, intent(in) :: iproc,nproc,nvirt
        type(input_variables), intent(in) :: in
        type(atoms_data), intent(in) :: at
        type(DFT_PSP_projectors), intent(inout) :: nlpsp
        type(denspot_distribution), intent(in) :: dpbox
        type(DFT_wavefunction), intent(inout) :: KSwfn,VTwfn
        real(gp), dimension(3,at%astruct%nat), intent(in) :: rxyz
        type(coulomb_operator), intent(inout) :: pkernel
        real(dp), dimension(*), intent(in), target :: rhopot
        type(GPU_pointers), intent(inout) :: GPU
        type(xc_info), intent(in) :: xc
      end subroutine direct_minimization

<<<<<<< HEAD
      subroutine CounterIonPotential(iproc,in,shift,dpbox,pkernel,pot_ion)
         use module_defs, only: gp,wp
         use module_dpbox
         use module_types
         implicit none
         integer, intent(in) :: iproc
         real(gp), dimension(3), intent(in) :: shift
         type(input_variables), intent(in) :: in
         type(denspot_distribution), intent(in) :: dpbox
         type(coulomb_operator), intent(inout) :: pkernel
         real(wp), dimension(*), intent(inout) :: pot_ion
      END SUBROUTINE CounterIonPotential
=======
!!$      subroutine CounterIonPotential(geocode,iproc,nproc,in,shift,&
!!$            &   hxh,hyh,hzh,grid,n3pi,i3s,pkernel,pot_ion)
!!$        use module_defs, only: gp,wp
!!$         use module_types
!!$         use module_input_keys
!!$         implicit none
!!$         character(len=1), intent(in) :: geocode !< @copydoc poisson_solver::doc::geocode
!!$         integer, intent(in) :: iproc,nproc,n3pi,i3s
!!$         real(gp), intent(in) :: hxh,hyh,hzh
!!$         real(gp), dimension(3), intent(in) :: shift
!!$         type(input_variables), intent(in) :: in
!!$         type(grid_dimensions), intent(in) :: grid
!!$         type(coulomb_operator), intent(inout) :: pkernel
!!$         real(wp), dimension(*), intent(inout) :: pot_ion
!!$      END SUBROUTINE CounterIonPotential
>>>>>>> 4593cebc

      subroutine gaussian_rism_basis(nat,radii,rxyz,G)
        use module_defs, only: gp
         use module_types
         implicit none
         integer, intent(in) :: nat
         real(gp), dimension(nat), intent(in) :: radii
         real(gp), dimension(3,nat), target, intent(in) :: rxyz
         type(gaussian_basis), intent(out) :: G
      END SUBROUTINE gaussian_rism_basis

      subroutine gaussian_hermite_basis(nhermitemax,nat,radii,rxyz,G)
        use module_defs, only: gp
         use module_types
         implicit none
         integer, intent(in) :: nat,nhermitemax
         real(gp), dimension(nat), intent(in) :: radii
         real(gp), dimension(3,nat), target, intent(in) :: rxyz
         type(gaussian_basis), intent(out) :: G
      END SUBROUTINE gaussian_hermite_basis

      subroutine write_eigenvalues_data(etol,orbs,mom_vec)
        use module_base
        use module_types
        implicit none
        real(gp), intent(in) :: etol
        type(orbitals_data), intent(in) :: orbs
        real(gp), dimension(:,:,:), intent(in), pointer :: mom_vec
      end subroutine write_eigenvalues_data

      subroutine write_eigen_objects(iproc,occorbs,nspin,nvirt,nplot,hx,hy,hz,at,rxyz,lr,orbs,orbsv,psi,psivirt)
        use module_defs, only: gp,wp
         use module_types
         implicit none
         logical, intent(in) :: occorbs
         integer, intent(in) :: iproc,nspin,nvirt,nplot
         real(gp), intent(in) :: hx,hy,hz
         type(atoms_data), intent(in) :: at
         type(locreg_descriptors), intent(in) :: lr
         type(orbitals_data), intent(in) :: orbs,orbsv
         real(gp), dimension(3,at%astruct%nat), intent(in) :: rxyz
         real(wp), dimension(:), pointer :: psi,psivirt
       END SUBROUTINE write_eigen_objects

      subroutine free_full_potential(nproc,flag,xc,pot,subname)
         use module_base
         use module_xc
         implicit none
         character(len=*), intent(in) :: subname
         integer, intent(in) :: nproc,flag
         type(xc_info), intent(in) :: xc
         real(wp), dimension(:), pointer :: pot
      END SUBROUTINE free_full_potential

      subroutine calculate_energy_and_gradient(iter,iproc,nproc,GPU,ncong,iscf,&
           energs,wfn,gnrm,gnrm_zero)
        use module_base
        use module_types
        implicit none
        integer, intent(in) :: iproc,nproc,ncong,iscf,iter
        type(energy_terms), intent(inout) :: energs
        type(GPU_pointers), intent(in) :: GPU
        type(DFT_wavefunction), intent(inout) :: wfn
        real(gp), intent(out) :: gnrm,gnrm_zero
      END SUBROUTINE calculate_energy_and_gradient

      subroutine orthoconstraint(iproc,nproc,orbs,comms,symm,&
            psi,hpsi,scprsum,spsi) !n(c) wfd (arg:5)
        use module_base
        use module_types
        use communications_base, only: comms_cubic
        implicit none
        logical, intent(in) :: symm !< symmetrize the lagrange multiplier after calculation
        integer, intent(in) :: iproc,nproc
        type(orbitals_data), intent(in) :: orbs
        type(comms_cubic), intent(in) :: comms
        !n(c) type(wavefunctions_descriptors), intent(in) :: wfd
        real(wp), dimension(orbs%npsidim_comp), intent(in) :: psi
        real(wp), dimension(orbs%npsidim_comp), intent(inout) :: hpsi
        real(dp), intent(out) :: scprsum
        real(wp), dimension(orbs%npsidim_comp), optional, intent(in) :: spsi
      END SUBROUTINE orthoconstraint


      subroutine constrained_davidson(iproc,nproc,in,at,&
           orbs,orbsv,nvirt,Lzd,comms,commsv,&
           hx,hy,hz,rxyz,rhopot,psi,v,dpbox,xc,GPU)
        use module_base
        use module_dpbox
        use module_types
        use communications_base, only: comms_cubic
        use module_xc
        implicit none
        integer, intent(in) :: iproc,nproc
        integer, intent(in) :: nvirt
        type(input_variables), intent(in) :: in
        type(atoms_data), intent(in) :: at
        type(local_zone_descriptors), intent(in) :: Lzd
        type(orbitals_data), intent(in) :: orbs
        type(comms_cubic), intent(in) :: comms, commsv
        type(denspot_distribution), intent(in) :: dpbox
        type(xc_info), intent(in) :: xc
        real(gp), intent(in) :: hx,hy,hz
        real(gp), dimension(3,at%astruct%nat), intent(in) :: rxyz
        real(dp), dimension(*), intent(in) :: rhopot
        type(orbitals_data), intent(inout) :: orbsv
        type(GPU_pointers), intent(inout) :: GPU
        real(wp), dimension(:), pointer :: psi,v!=psivirt(nvctrp,nvirtep*nproc)
        !v, that is psivirt, is transposed on input and direct on output
      end subroutine constrained_davidson

      subroutine local_hamiltonian(iproc,nproc,npsidim_orbs,orbs,Lzd,hx,hy,hz,&
           ipotmethod,confdatarr,pot,psi,hpsi,pkernel,xc,alphaSIC,ekin_sum,epot_sum,eSIC_DC,&
           dpbox,potential,comgp)
        use module_base
        use module_dpbox
        use module_types
        use module_xc
        implicit none
        integer, intent(in) :: iproc,nproc,ipotmethod,npsidim_orbs
        real(gp), intent(in) :: hx,hy,hz,alphaSIC
        type(orbitals_data), intent(in) :: orbs
        type(local_zone_descriptors), intent(in) :: Lzd
        type(confpot_data), dimension(orbs%norbp), intent(in) :: confdatarr
        type(xc_info), intent(in) :: xc
        real(wp), dimension(orbs%npsidim_orbs), intent(in) :: psi !this dimension will be modified
        real(wp), dimension(:),pointer :: pot !< the potential, with the dimension compatible with the ipotmethod flag
        !real(wp), dimension(lr%d%n1i*lr%d%n2i*lr%d%n3i*nspin) :: pot
        real(gp), intent(out) :: ekin_sum,epot_sum,eSIC_DC
        real(wp), dimension(orbs%npsidim_orbs), intent(inout) :: hpsi
        type(coulomb_operator), intent(inout) :: pkernel !< the PSolver kernel which should be associated for the SIC schemes
        type(denspot_distribution),intent(in),optional :: dpbox
        !!real(wp), dimension(max(dpbox%ndimrhopot,orbs%nspin)), intent(in), optional, target :: potential !< Distributed potential. Might contain the density for the SIC treatments
        real(wp), dimension(*), intent(in), optional, target :: potential !< Distributed potential. Might contain the density for the SIC treatments
        type(p2pComms),intent(inout), optional:: comgp
      END SUBROUTINE local_hamiltonian

      subroutine NK_SIC_potential(lr,orbs,xc,fref,hxh,hyh,hzh,pkernel,psi,poti,eSIC_DC,potandrho,wxdsave)
        use module_defs, only: gp,wp,dp
        use module_types
         use module_xc
         implicit none
         real(gp), intent(in) :: hxh,hyh,hzh,fref
         type(locreg_descriptors), intent(in) :: lr
         type(orbitals_data), intent(in) :: orbs
         type(coulomb_operator), intent(inout) :: pkernel
         type(xc_info), intent(in) :: xc
         real(wp), dimension(lr%wfd%nvctr_c+7*lr%wfd%nvctr_f,orbs%nspinor,orbs%norbp), intent(in) :: psi
         !real(wp), dimension((lr%d%n1i*lr%d%n2i*lr%d%n3i*((orbs%nspinor/3)*3+1)),max(orbs%norbp,orbs%nspin)), intent(inout) :: poti
         real(wp), intent(inout) :: poti
         real(gp), intent(out) :: eSIC_DC
         real(dp), dimension(lr%d%n1i*lr%d%n2i*lr%d%n3i,2*orbs%nspin), intent(in), optional :: potandrho
         real(dp), dimension(lr%d%n1i*lr%d%n2i*lr%d%n3i,orbs%nspin), intent(out), optional :: wxdsave
      END SUBROUTINE NK_SIC_potential

      subroutine isf_to_daub_kinetic(hx,hy,hz,kx,ky,kz,nspinor,lr,w,psir,hpsi,ekin,k_strten)
        use module_defs, only: gp,wp
        use module_types
        implicit none
        integer, intent(in) :: nspinor
        real(gp), intent(in) :: hx,hy,hz,kx,ky,kz
        type(locreg_descriptors), intent(in) :: lr
        type(workarr_locham), intent(inout) :: w
        real(wp), dimension(lr%d%n1i*lr%d%n2i*lr%d%n3i,nspinor), intent(in) :: psir
        real(gp), intent(out) :: ekin
        real(wp), dimension(lr%wfd%nvctr_c+7*lr%wfd%nvctr_f,nspinor), intent(inout) :: hpsi
        real(wp), dimension(6), optional :: k_strten
      end subroutine isf_to_daub_kinetic

      subroutine readmywaves(iproc,filename,iformat,orbs,n1,n2,n3,hx,hy,hz,at,rxyz_old,rxyz,  &
         wfd,psi,orblist)
         use module_base
         use module_types
         implicit none
         integer, intent(in) :: iproc,n1,n2,n3, iformat
         real(gp), intent(in) :: hx,hy,hz
         type(wavefunctions_descriptors), intent(in) :: wfd
         type(orbitals_data), intent(inout) :: orbs
         type(atoms_data), intent(in) :: at
         real(gp), dimension(3,at%astruct%nat), intent(in) :: rxyz
         integer, dimension(orbs%norb), optional :: orblist
         real(gp), dimension(3,at%astruct%nat), intent(out) :: rxyz_old
         real(wp), dimension(wfd%nvctr_c+7*wfd%nvctr_f,orbs%nspinor,orbs%norbp), intent(out) :: psi
         character(len=*), intent(in) :: filename
      END SUBROUTINE readmywaves

      subroutine writemywaves(iproc,filename,iformat,orbs,n1,n2,n3,hx,hy,hz,at,rxyz,wfd,psi)
        use module_types
        use module_base
        use yaml_output
        implicit none
        integer, intent(in) :: iproc,n1,n2,n3,iformat
        real(gp), intent(in) :: hx,hy,hz
        type(atoms_data), intent(in) :: at
        type(orbitals_data), intent(in) :: orbs
        type(wavefunctions_descriptors), intent(in) :: wfd
        real(gp), dimension(3,at%astruct%nat), intent(in) :: rxyz
        real(wp), dimension(wfd%nvctr_c+7*wfd%nvctr_f,orbs%nspinor,orbs%norbp), intent(in) :: psi
        character(len=*), intent(in) :: filename
      end subroutine writemywaves

      subroutine open_filename_of_iorb(unitfile,lbin,filename,orbs,iorb,ispinor,iorb_out,iiorb)
         use module_base
         use module_types
         implicit none
         character(len=*), intent(in) :: filename
         logical, intent(in) :: lbin
         integer, intent(in) :: iorb,ispinor,unitfile
         type(orbitals_data), intent(in) :: orbs
         integer, intent(out) :: iorb_out
         integer,intent(in),optional :: iiorb
      END SUBROUTINE open_filename_of_iorb

      subroutine filename_of_iorb(lbin,filename,orbs,iorb,ispinor,filename_out,iorb_out,iiorb)
         use module_base
         use module_types
         implicit none
         character(len=*), intent(in) :: filename
         logical, intent(in) :: lbin
         integer, intent(in) :: iorb,ispinor
         type(orbitals_data), intent(in) :: orbs
         character(len=*) :: filename_out
         integer, intent(out) :: iorb_out
         integer,intent(in),optional :: iiorb
      END SUBROUTINE filename_of_iorb

      subroutine verify_file_presence(filerad,orbs,iformat,nproc,nforb)
        use module_base
        use module_types
        implicit none
        integer, intent(in) :: nproc
        character(len=*), intent(in) :: filerad
        type(orbitals_data), intent(in) :: orbs
        integer, intent(out) :: iformat
        integer, optional, intent(in) :: nforb
      end subroutine verify_file_presence

      subroutine readwavetoisf(lstat, filename, formatted, hx, hy, hz, &
           & n1, n2, n3, nspinor, psiscf)
        use module_base
        use module_types
        implicit none
        character(len = *), intent(in) :: filename
        logical, intent(in) :: formatted
        integer, intent(out) :: n1, n2, n3, nspinor
        real(gp), intent(out) :: hx, hy, hz
        real(wp), dimension(:,:,:,:), pointer :: psiscf
        logical, intent(out) :: lstat
      END SUBROUTINE readwavetoisf
      subroutine readwavetoisf_etsf(lstat, filename, iorbp, hx, hy, hz, &
           & n1, n2, n3, nspinor, psiscf)
        use module_base
        use module_types
        implicit none
        character(len = *), intent(in) :: filename
        integer, intent(in) :: iorbp
        integer, intent(out) :: n1, n2, n3, nspinor
        real(gp), intent(out) :: hx, hy, hz
        real(wp), dimension(:,:,:,:), pointer :: psiscf
        logical, intent(out) :: lstat
      END SUBROUTINE readwavetoisf_etsf

      subroutine read_wave_to_isf(lstat, filename, ln, iorbp, hx, hy, hz, &
           & n1, n2, n3, nspinor, psiscf)
        use module_base
        use module_types
        implicit none
        integer, intent(in) :: ln
        character(len = ln), intent(in) :: filename
        integer, intent(in) :: iorbp
        integer, intent(out) :: n1, n2, n3, nspinor
        real(gp), intent(out) :: hx, hy, hz
        real(wp), dimension(:,:,:,:), pointer :: psiscf
        logical, intent(out) :: lstat
      END SUBROUTINE read_wave_to_isf
      subroutine free_wave_to_isf(psiscf)
        use module_base
        implicit none
        real(wp), dimension(:,:,:,:), pointer :: psiscf
      END SUBROUTINE free_wave_to_isf

      subroutine denspot_communications(iproc,nproc,&
           xc,nspin,geocode,SICapproach,dpbox)
        use module_base
        use module_dpbox
        use module_types
        use module_xc
        implicit none
        integer, intent(in) :: iproc,nproc,nspin
        type(xc_info), intent(in) :: xc
        character(len=1), intent(in) :: geocode !< @copydoc poisson_solver::doc::geocode
        character(len=4), intent(in) :: SICapproach
        type(denspot_distribution), intent(inout) :: dpbox
      end subroutine denspot_communications

      subroutine allocateRhoPot(Glr,nspin,atoms,rxyz,denspot)
        use module_base
        use module_types
        implicit none
        integer, intent(in) :: nspin
        type(locreg_descriptors), intent(in) :: Glr
        type(atoms_data), intent(in) :: atoms
        real(gp), dimension(3,atoms%astruct%nat), intent(in) :: rxyz
        type(DFT_local_fields), intent(inout) :: denspot
      END SUBROUTINE allocateRhoPot

      subroutine getLocalizedBasis(iproc,nproc,at,orbs,rxyz,denspot,GPU,trH,trH_old,&
              fnrm_tmb,infoBasisFunctions,nlpsp,scf_mode,ldiis,SIC,tmb,energs_base,do_iterative_orthogonalization,sf_per_type,&
          nit_precond,target_function,&
          correction_orthoconstraint,nit_basis,&
          ratio_deltas,ortho_on,extra_states,itout,conv_crit,experimental_mode,early_stop,&
          gnrm_dynamic, min_gnrm_for_dynamic, can_use_ham, order_taylor, max_inversion_error, kappa_conv, method_updatekernel,&
          purification_quickreturn, correction_co_contra, &
          precond_convol_workarrays, precond_workarrays, &
          wt_philarge, wt_hpsinoprecond, wt_hphi, wt_phi, fnrm, energs_work, frag_calc, &
          cdft, input_frag, ref_frags)
        use module_base
        use module_types
        use fragment_base, only: fragmentInputParameters
        use module_fragments, only: system_fragment
        use constrained_dft, only: cdft_data
        use communications_base, only: work_transpose
        implicit none

        ! Calling arguments
        integer,intent(in) :: iproc, nproc
        integer,intent(inout) :: order_taylor
        real(kind=8),intent(in) :: max_inversion_error
        integer,intent(out) :: infoBasisFunctions
        type(atoms_data), intent(in) :: at
        type(orbitals_data) :: orbs
        real(kind=8),dimension(3,at%astruct%nat) :: rxyz
        type(DFT_local_fields), intent(inout) :: denspot
        type(GPU_pointers), intent(inout) :: GPU
        real(kind=8),intent(out) :: trH, fnrm_tmb
        real(kind=8),intent(inout) :: trH_old
        type(DFT_PSP_projectors),intent(inout) :: nlpsp
        integer,intent(in) :: scf_mode
        type(localizedDIISParameters),intent(inout) :: ldiis
        type(DFT_wavefunction),target,intent(inout) :: tmb
        type(SIC_data) :: SIC !<parameters for the SIC methods
        type(energy_terms),intent(in) :: energs_base
        logical,intent(in) :: do_iterative_orthogonalization
        integer,dimension(at%astruct%ntypes),intent(in) :: sf_per_type
        integer, intent(in) :: nit_precond, target_function, correction_orthoconstraint, nit_basis
        real(kind=8),intent(out) :: ratio_deltas
        logical, intent(inout) :: ortho_on
        integer, intent(in) :: extra_states
        integer,intent(in) :: itout
        real(kind=8),intent(in) :: conv_crit, early_stop, gnrm_dynamic, min_gnrm_for_dynamic, kappa_conv
        logical,intent(in) :: experimental_mode, purification_quickreturn
        logical,intent(out) :: can_use_ham
        integer,intent(in) :: method_updatekernel
        logical,intent(in) :: correction_co_contra
        type(workarrays_quartic_convolutions),dimension(tmb%orbs%norbp),intent(inout) :: precond_convol_workarrays
        type(workarr_precond),dimension(tmb%orbs%norbp),intent(inout) :: precond_workarrays
        type(work_transpose),intent(inout) :: wt_philarge, wt_hpsinoprecond, wt_hphi, wt_phi
        type(work_mpiaccumulate),intent(inout) :: fnrm, energs_work
        logical, intent(in) :: frag_calc
        !these must all be present together
        type(cdft_data),intent(inout),optional :: cdft
        type(fragmentInputParameters),optional,intent(in) :: input_frag
        type(system_fragment), dimension(:), optional, intent(in) :: ref_frags
      end subroutine getLocalizedBasis

    subroutine psimix(iproc,nproc,ndim_psi,orbs,comms,diis,hpsit,psit)
      use module_base
      use module_types
      use communications_base, only: comms_cubic
      implicit none
      integer, intent(in) :: iproc,nproc,ndim_psi
      type(orbitals_data), intent(in) :: orbs
      type(comms_cubic), intent(in) :: comms
      type(diis_objects), intent(inout) :: diis
      real(wp), dimension(ndim_psi), intent(inout) :: psit,hpsit
    end subroutine psimix

    subroutine get_coeff(iproc,nproc,scf_mode,orbs,at,rxyz,denspot,GPU,infoCoeff,&
        energs,nlpsp,SIC,tmb,fnrm,calculate_overlap_matrix,invert_overlap_matrix,communicate_phi_for_lsumrho,&
        calculate_ham,extra_states,itout,it_scc,it_cdft,order_taylor,max_inversion_error,purification_quickreturn,&
        calculate_KS_residue,calculate_gap,energs_work,remove_coupling_terms,&
        convcrit_dmin,nitdmin,curvefit_dmin,ldiis_coeff,reorder,cdft, updatekernel)
      use module_base
      use module_types
      use Poisson_Solver, except_dp => dp, except_gp => gp, except_wp => wp
      use constrained_dft
      use diis_sd_optimization
      use yaml_output
      use sparsematrix_base, only: sparse_matrix
      implicit none
      integer,intent(in) :: iproc, nproc, scf_mode, itout, it_scc, it_cdft
      integer,intent(inout) :: order_taylor
      real(kind=8),intent(in) :: max_inversion_error
      type(orbitals_data),intent(inout) :: orbs
      type(atoms_data),intent(in) :: at
      real(kind=8),dimension(3,at%astruct%nat),intent(in) :: rxyz
      type(DFT_local_fields), intent(inout) :: denspot
      type(GPU_pointers),intent(inout) :: GPU
      integer,intent(out) :: infoCoeff
      type(energy_terms),intent(inout) :: energs
      real(kind=8),intent(inout) :: fnrm
      type(DFT_PSP_projectors),intent(inout) :: nlpsp
      type(SIC_data),intent(in) :: SIC
      type(DFT_wavefunction),intent(inout) :: tmb
      logical,intent(in):: calculate_overlap_matrix, invert_overlap_matrix
      logical,intent(in):: communicate_phi_for_lsumrho, purification_quickreturn
      logical,intent(in) :: calculate_ham, calculate_KS_residue, calculate_gap
      type(work_mpiaccumulate),intent(inout) :: energs_work
      logical,intent(in) :: remove_coupling_terms
      type(DIIS_obj),intent(inout),optional :: ldiis_coeff ! for dmin only
      integer, intent(in), optional :: nitdmin ! for dmin only
      real(kind=gp), intent(in), optional :: convcrit_dmin ! for dmin only
      logical, intent(in), optional :: curvefit_dmin ! for dmin only
      type(cdft_data),intent(inout),optional :: cdft
      integer, intent(in) :: extra_states
      logical, optional, intent(in) :: reorder
      logical, optional, intent(in) :: updatekernel
    end subroutine get_coeff

    subroutine linearScaling(iproc,nproc,KSwfn,tmb,at,input,rxyz,denspot,rhopotold,nlpsp,GPU,&
           energs,energy,fpulay,infocode,ref_frags,cdft, &
           fdisp, fion)
      use module_base
      use module_types
      use module_fragments
      use constrained_dft
      implicit none
      integer,intent(in):: iproc, nproc
      type(atoms_data),intent(inout):: at
      type(input_variables),intent(in):: input
      real(8),dimension(3,at%astruct%nat),intent(inout):: rxyz
      real(8),dimension(3,at%astruct%nat),intent(out):: fpulay
      type(DFT_local_fields), intent(inout) :: denspot
      real(gp), dimension(*), intent(inout) :: rhopotold
      type(DFT_PSP_projectors),intent(inout):: nlpsp
      type(GPU_pointers),intent(in out):: GPU
      type(energy_terms),intent(inout) :: energs
      real(gp), dimension(:), pointer :: rho,pot
      real(8),intent(out):: energy
      type(DFT_wavefunction),intent(inout),target:: tmb
      type(DFT_wavefunction),intent(inout),target:: KSwfn
      integer,intent(out):: infocode
      type(system_fragment), dimension(:), pointer :: ref_frags
      type(cdft_data), intent(inout) :: cdft
      real(kind=8),dimension(3,at%astruct%nat),intent(in) :: fdisp, fion
    end subroutine linearScaling


   subroutine createDerivativeBasis(n1,n2,n3, &
              nfl1,nfu1,nfl2,nfu2,nfl3,nfu3,  &
              hgrid,ibyz_c,ibxz_c,ibxy_c,ibyz_f,ibxz_f,ibxy_f,&
              w_c, w_f, w_f1, w_f2, w_f3, x_c, x_f, y_c, y_f, z_c, z_f)
      use module_base
      implicit none
      integer, intent(in) :: n1,n2,n3,nfl1,nfu1,nfl2,nfu2,nfl3,nfu3
      real(gp), intent(in) :: hgrid
      integer, dimension(2,0:n2,0:n3), intent(in) :: ibyz_c,ibyz_f
      integer, dimension(2,0:n1,0:n3), intent(in) :: ibxz_c,ibxz_f
      integer, dimension(2,0:n1,0:n2), intent(in) :: ibxy_c,ibxy_f
      real(wp), dimension(0:n1,0:n2,0:n3), intent(in) :: w_c
      real(wp), dimension(7,nfl1:nfu1,nfl2:nfu2,nfl3:nfu3), intent(in) :: w_f
      real(wp), dimension(nfl1:nfu1,nfl2:nfu2,nfl3:nfu3), intent(in) :: w_f1
      real(wp), dimension(nfl2:nfu2,nfl1:nfu1,nfl3:nfu3), intent(in) :: w_f2
      real(wp), dimension(nfl3:nfu3,nfl1:nfu1,nfl2:nfu2), intent(in) :: w_f3
      real(wp), dimension(0:n1,0:n2,0:n3), intent(out) :: x_c
      real(wp), dimension(7,nfl1:nfu1,nfl2:nfu2,nfl3:nfu3), intent(out) :: x_f
      real(wp), dimension(0:n1,0:n2,0:n3), intent(out) :: y_c
      real(wp), dimension(7,nfl1:nfu1,nfl2:nfu2,nfl3:nfu3), intent(out) :: y_f
      real(wp), dimension(0:n1,0:n2,0:n3), intent(out) :: z_c
      real(wp), dimension(7,nfl1:nfu1,nfl2:nfu2,nfl3:nfu3), intent(out) :: z_f
    end subroutine createDerivativeBasis

    subroutine inputguessConfinement(iproc, nproc, at, input, hx, hy, hz, &
         rxyz, nlpsp, GPU, orbs, kswfn, tmb, denspot, rhopotold, energs,&
         locregcenters)
      ! Input wavefunctions are found by a diagonalization in a minimal basis set
      ! Each processors write its initial wavefunctions into the wavefunction file
      ! The files are then read by readwave
      use module_base
      use module_types
      implicit none
      !Arguments
      integer, intent(in) :: iproc,nproc
      real(gp), intent(in) :: hx, hy, hz
      type(atoms_data), intent(inout) :: at
      type(DFT_PSP_projectors), intent(inout) :: nlpsp
      type(GPU_pointers), intent(inout) :: GPU
      type(input_variables),intent(in) :: input
      real(gp), dimension(3,at%astruct%nat), intent(in) :: rxyz
      type(orbitals_data),intent(inout) :: orbs
      type(DFT_wavefunction),intent(inout) :: kswfn, tmb
      type(DFT_local_fields), intent(inout) :: denspot
      real(dp), dimension(max(tmb%lzd%glr%d%n1i*tmb%lzd%glr%d%n2i*denspot%dpbox%n3p,1)*input%nspin), intent(inout) ::  rhopotold
      type(energy_terms),intent(inout) :: energs
      real(kind=8),dimension(3,at%astruct%nat),intent(in),optional :: locregcenters
    end subroutine inputguessConfinement

!!$   subroutine determine_locreg_periodic(iproc,nlr,cxyz,locrad,hx,hy,hz,Glr,Llr,calculateBounds)
!!$      use module_base
!!$      use module_types
!!$      implicit none
!!$      integer, intent(in) :: iproc
!!$      integer, intent(in) :: nlr
!!$      real(gp), intent(in) :: hx,hy,hz
!!$      type(locreg_descriptors), intent(in) :: Glr
!!$      real(gp), dimension(nlr), intent(in) :: locrad
!!$      real(gp), dimension(3,nlr), intent(in) :: cxyz
!!$      type(locreg_descriptors), dimension(nlr), intent(out) :: Llr
!!$      logical,dimension(nlr),intent(in):: calculateBounds
!!$   end subroutine determine_locreg_periodic

!!$    subroutine determine_wfd_periodicity(ilr,nlr,Glr,Llr)
!!$      use module_base
!!$      use module_types
!!$      implicit none
!!$      integer,intent(in) :: ilr,nlr
!!$      type(locreg_descriptors),intent(in) :: Glr
!!$      type(locreg_descriptors),dimension(nlr),intent(inout) :: Llr
!!$    end subroutine determine_wfd_periodicity

!!$    subroutine num_segkeys_periodic(n1,n2,n3,i1sc,i1ec,i2sc,i2ec,i3sc,i3ec,nseg,nvctr,keyg,keyv,&
!!$     nseg_loc,nvctr_loc,outofzone)
!!$     implicit none
!!$     integer, intent(in) :: n1,n2,n3,i1sc,i1ec,i2sc,i2ec,i3sc,i3ec,nseg,nvctr
!!$     integer, dimension(nseg), intent(in) :: keyv
!!$     integer, dimension(2,nseg), intent(in) :: keyg
!!$     integer, intent(out) :: nseg_loc,nvctr_loc
!!$     integer, dimension(3),intent(in) :: outofzone
!!$    end subroutine num_segkeys_periodic

!!$    subroutine segkeys_periodic(n1,n2,n3,i1sc,i1ec,i2sc,i2ec,i3sc,i3ec,nseg,nvctr,keyg,keyv,&
!!$               nseg_loc,nvctr_loc,keygloc,keyglob,keyvloc,keyvglob,outofzone)
!!$      implicit none
!!$      integer, intent(in) :: n1,n2,n3,i1sc,i1ec,i2sc,i2ec,i3sc,i3ec,nseg,nvctr,nseg_loc,nvctr_loc
!!$      integer, dimension(nseg), intent(in) :: keyv
!!$      integer, dimension(2,nseg), intent(in) :: keyg
!!$      integer, dimension(3), intent(in) :: outofzone
!!$      integer, dimension(nseg_loc), intent(out) :: keyvloc
!!$      integer, dimension(nseg_loc), intent(out) :: keyvglob
!!$      integer, dimension(2,nseg_loc), intent(out) :: keygloc
!!$      integer, dimension(2,nseg_loc), intent(out) :: keyglob
!!$    end subroutine segkeys_periodic

!!$    subroutine psi_to_locreg2(iproc, ldim, gdim, Llr, Glr, gpsi, lpsi)
!!$      use module_base
!!$      use module_types
!!$      implicit none
!!$      integer,intent(in) :: iproc                  ! process ID
!!$      integer,intent(in) :: ldim          ! dimension of lpsi
!!$      integer,intent(in) :: gdim          ! dimension of gpsi
!!$      type(locreg_descriptors),intent(in) :: Llr  ! Local grid descriptor
!!$      type(locreg_descriptors),intent(in) :: Glr  ! Global grid descriptor
!!$      real(wp),dimension(gdim),intent(in) :: gpsi       !Wavefunction (compressed format)
!!$      real(wp),dimension(ldim),intent(out) :: lpsi   !Wavefunction in localization region
!!$    end subroutine psi_to_locreg2


    subroutine local_partial_densityLinear(nproc,rsflag,nscatterarr,&
         nrhotot,Lzd,hxh,hyh,hzh,xc,nspin,orbs,mapping,psi,rho)
      use module_base
      use module_types
      use module_xc
      implicit none
      logical, intent(in) :: rsflag
      integer, intent(in) :: nproc
      integer,intent(in):: nrhotot
      integer, intent(in) :: nspin
      real(gp), intent(in) :: hxh,hyh,hzh
      type(xc_info), intent(in) :: xc
      type(local_zone_descriptors), intent(in) :: Lzd
      type(orbitals_data),intent(in) :: orbs
      integer,dimension(orbs%norb),intent(in):: mapping
      integer, dimension(0:nproc-1,4), intent(in) :: nscatterarr !n3d,n3p,i3s+i3xcsh-1,i3xcsh
      real(wp), dimension(orbs%npsidim_orbs), intent(in) :: psi
      real(dp),dimension(max(Lzd%Glr%d%n1i*Lzd%Glr%d%n2i*nrhotot,1),max(nspin,orbs%nspinor)),intent(out):: rho
    end subroutine local_partial_densityLinear

    subroutine global_to_local(Glr,Llr,nspin,size_rho,size_Lrho,rho,Lrho)
      use module_base
      use module_types
      implicit none
      type(locreg_descriptors),intent(in) :: Llr
      type(locreg_descriptors),intent(in) :: Glr
      integer, intent(in) :: size_rho
      integer, intent(in) :: size_Lrho
      integer, intent(in) :: nspin
      real(wp),dimension(size_rho),intent(in) :: rho
      real(wp),intent(out) :: Lrho
     end subroutine global_to_local

     subroutine LDiagHam(iproc,nproc,natsc,nspin,orbs,Lzd,Lzde,comms,&
          psi,hpsi,psit,orthpar,passmat,iscf,Tel,occopt,& !mandatory
          orbse,commse,etol,norbsc_arr) !optional
       use module_base
       use module_types
       use communications_base, only: comms_cubic
       implicit none
       integer, intent(in) :: iproc,nproc,natsc,nspin,occopt,iscf
       real(gp), intent(in) :: Tel
       type(local_zone_descriptors) :: Lzd        !< Information about the locregs after LIG
       type(local_zone_descriptors) :: Lzde       !< Information about the locregs for LIG
       type(comms_cubic), intent(in) :: comms
       type(orbitals_data), intent(inout) :: orbs
       type(orthon_data), intent(in):: orthpar
       real(wp), dimension(*), intent(out) :: passmat !< passage matrix for building the eigenvectors (the size depends of the optional arguments)
       real(wp), dimension(:), pointer :: psi,hpsi,psit
       real(gp), intent(in) :: etol
       type(orbitals_data), intent(inout) :: orbse
       type(comms_cubic), intent(in) :: commse
       integer, dimension(natsc+1,nspin), intent(in) :: norbsc_arr
     end subroutine LDiagHam

     subroutine setCommsParameters(mpisource, mpidest, istsource, istdest, ncount, tag, comarr)
       use module_base
       use module_types
       implicit none
       integer,intent(in):: mpisource, mpidest, istsource, istdest, ncount, tag
       integer,dimension(8),intent(out):: comarr
     end subroutine setCommsParameters

     subroutine optimizeDIIS(iproc, nproc, npsidim, orbs, nspin, lzd, hphi, phi, ldiis, experimental_mode)
       use module_base
       use module_types
       implicit none
       integer,intent(in):: iproc, nproc, nspin
       integer,intent(in):: npsidim
       type(orbitals_data),intent(in):: orbs
       type(local_zone_descriptors),intent(in):: lzd
       real(8),dimension(npsidim),intent(in):: hphi
       real(8),dimension(npsidim),intent(inout):: phi
       type(localizedDIISParameters),intent(inout):: ldiis
       logical,intent(in) :: experimental_mode
     end subroutine optimizeDIIS

     subroutine initializeCommunicationPotential(iproc, nproc, nscatterarr, orbs, lzd, comgp, onWhichAtomAll, tag)
       use module_base
       use module_types
       use communications_base, only: p2pComms
       implicit none
       integer,intent(in):: iproc, nproc
       integer,dimension(0:nproc-1,4),intent(in):: nscatterarr !n3d,n3p,i3s+i3xcsh-1,i3xcsh
       type(orbitals_data),intent(in):: orbs
       type(local_zone_descriptors),intent(in):: lzd
       !type(p2pCommsGatherPot),intent(out):: comgp
       type(p2pComms),intent(out):: comgp
       integer,dimension(orbs%norb),intent(in):: onWhichAtomAll
       integer,intent(inout):: tag
     end subroutine initializeCommunicationPotential

!!$     subroutine mixrhopotDIIS(iproc, nproc, n3d, n3p, glr, input, rhopot, rhopotold, mixdiis, alphaMix, ioffset, mixMeth, pnrm, xc)
!!$       use module_base
!!$       use module_types
!!$       use module_xc
!!$       implicit none
!!$       integer,intent(in):: iproc, nproc, n3d, n3p, mixMeth, ioffset
!!$       type(locreg_descriptors),intent(in) :: glr
!!$       type(input_variables),intent(in):: input
!!$       real(8),dimension(max(glr%d%n1i*glr%d%n2i*n3d,1)*input%nspin),intent(in):: rhopotold
!!$       real(8),dimension(max(glr%d%n1i*glr%d%n2i*n3d,1)*input%nspin),intent(out):: rhopot
!!$       type(mixrhopotDIISParameters),intent(inout):: mixdiis
!!$       real(8),intent(in):: alphaMix
!!$       real(8),intent(out):: pnrm
!!$       type(xc_info), intent(in) :: xc
!!$     end subroutine mixrhopotDIIS


     subroutine initializeMixrhopotDIIS(isx, ndimpot, mixdiis)
       use module_base
       use module_types
       implicit none
       integer,intent(in):: isx, ndimpot
       type(mixrhopotDIISParameters),intent(out):: mixdiis
     end subroutine initializeMixrhopotDIIS

!!$     subroutine deallocateMixrhopotDIIS(mixdiis)
!!$       use module_base
!!$       use module_types
!!$       implicit none
!!$       type(mixrhopotDIISParameters),intent(inout):: mixdiis
!!$     end subroutine deallocateMixrhopotDIIS
!!$
!!$    subroutine deallocate_local_zone_descriptors(lzd)
!!$      use module_base
!!$      use module_types
!!$      !use deallocatePointers
!!$      implicit none
!!$      type(local_zone_descriptors),intent(inout):: lzd
!!$    end subroutine deallocate_local_zone_descriptors

!!$    subroutine deallocate_Lzd_except_Glr(lzd)
!!$      use module_base
!!$      use module_types
!!$      !use deallocatePointers
!!$      implicit none
!!$      type(local_zone_descriptors),intent(inout):: lzd
!!$    end subroutine deallocate_Lzd_except_Glr

!!$    subroutine deallocate_orbitals_data(orbs)
!!$      use module_base
!!$      use module_types
!!$      !use deallocatePointers
!!$      implicit none
!!$      type(orbitals_data),intent(inout):: orbs
!!$    end subroutine deallocate_orbitals_data

!!$    subroutine deallocate_comms_cubic(comms)
!!$      use module_base
!!$      use module_types
!!$      use communications_base, only: comms_cubic
!!$      !use deallocatePointers
!!$      implicit none
!!$      type(comms_cubic),intent(inout):: comms
!!$    end subroutine deallocate_comms_cubic

    subroutine initLocregs(iproc, nproc, lzd, hx, hy, hz, astruct, orbs, Glr, locregShape, lborbs)
      use module_base
      use module_atoms, only: atomic_structure
      use module_types
      implicit none
      integer,intent(in):: iproc, nproc
      type(local_zone_descriptors),intent(inout):: lzd
      real(8),intent(in):: hx, hy, hz
      type(atomic_structure),intent(in) :: astruct
      type(orbitals_data),intent(in):: orbs
      type(locreg_descriptors),intent(in):: Glr
      character(len=1),intent(in):: locregShape
      type(orbitals_data),optional,intent(in):: lborbs
    end subroutine initLocregs

!!$    subroutine deallocate_foe(foe_obj, subname)
!!$      use module_base
!!$      use module_types
!!$      use foe_base, only: foe_data
!!$      implicit none
!!$      type(foe_data),intent(inout):: foe_obj
!!$      character(len=*),intent(in):: subname
!!$    end subroutine deallocate_foe

     subroutine choosePreconditioner2(iproc, nproc, orbs, lr, hx, hy, hz, ncong, hpsi, &
                confpotorder, potentialprefac, iorb, eval_zero)
       use module_base
       use module_types
       implicit none
       integer, intent(in) :: iproc,nproc,ncong, iorb, confpotorder
       real(gp), intent(in) :: hx,hy,hz
       type(locreg_descriptors), intent(in) :: lr
       type(orbitals_data), intent(in) :: orbs
       real(8),intent(in):: potentialprefac
       real(wp), dimension(lr%wfd%nvctr_c+7*lr%wfd%nvctr_f,orbs%nspinor), intent(inout) :: hpsi
       real(8),intent(in):: eval_zero
     end subroutine choosePreconditioner2


     subroutine FullHamiltonianApplication(iproc,nproc,at,orbs,&
          Lzd,nlpsp,confdatarr,ngatherarr,Lpot,psi,hpsi,paw,&
          energs,SIC,GPU,xc,pkernel,orbsocc,psirocc)
       use module_base
       use module_types
       use module_xc
       use gaussians, only: gaussian_basis
       implicit none
       integer, intent(in) :: iproc,nproc!,nspin
       type(atoms_data), intent(in) :: at
       type(orbitals_data), intent(in) :: orbs
       type(local_zone_descriptors),intent(in) :: Lzd
       type(DFT_PSP_projectors), intent(inout) :: nlpsp
       type(SIC_data), intent(in) :: SIC
       type(xc_info), intent(in) :: xc
       integer, dimension(0:nproc-1,2), intent(in) :: ngatherarr
       real(wp), dimension(orbs%npsidim_orbs), intent(in) :: psi
       type(confpot_data), dimension(orbs%norbp), intent(in) :: confdatarr
       !real(wp), dimension(lzd%ndimpotisf) :: Lpot
       real(wp), dimension(:),pointer :: Lpot
       type(energy_terms), intent(inout) :: energs
       real(wp), target, dimension(max(1,orbs%npsidim_orbs)), intent(out) :: hpsi
       type(GPU_pointers), intent(inout) :: GPU
       type(coulomb_operator), intent(in), optional :: pkernel
       type(orbitals_data), intent(in), optional :: orbsocc
       real(wp), dimension(:), pointer, optional :: psirocc
       !PAW variables:
       type(paw_objects),intent(inout)::paw
     end subroutine FullHamiltonianApplication

!!$       subroutine init_foe(iproc, nproc, input, orbs_KS, foe_obj, reset)
!!$         use module_base
!!$         use module_atoms, only: atomic_structure
!!$         use module_types
!!$         use foe_base, only: foe_data
!!$         implicit none
!!$         integer,intent(in):: iproc, nproc
!!$         type(input_variables),intent(in) :: input
!!$         type(orbitals_data),intent(in):: orbs_KS
!!$         type(foe_data),intent(out):: foe_obj
!!$         logical, intent(in) :: reset
!!$       end subroutine init_foe

      subroutine deallocate_workarrays_quartic_convolutions(work)
        use module_base
        use module_types
        implicit none
        type(workarrays_quartic_convolutions),intent(out):: work
      end subroutine deallocate_workarrays_quartic_convolutions

      subroutine ConvolQuartic4(iproc, nproc, n1, n2, n3, nfl1, nfu1, nfl2, nfu2, nfl3, nfu3,  &
                 hx, hy, hz, offsetx, offsety, offsetz, ibyz_c, ibxz_c, ibxy_c, ibyz_f, ibxz_f, ibxy_f, &
                 rxyzConf, potentialPrefac, with_kinetic, cprecr, maxdim, &
                 xx_c, xx_f1, xx_f, xy_c, xy_f2, xy_f,  xz_c, xz_f4, xz_f, &
                 aeff0array, beff0array, ceff0array, eeff0array, &
                 aeff0_2array, beff0_2array, ceff0_2array, eeff0_2array, &
                 aeff0_2auxarray, beff0_2auxarray, ceff0_2auxarray, eeff0_2auxarray, &
                 xya_c, xyc_c, xza_c, xzc_c, &
                 yza_c, yzc_c, xya_f, xyb_f, xyc_f, xye_f, &
                 xza_f, xzb_f, xzc_f, xze_f, yza_f, yzb_f, yzc_f, yze_f, &
!                 aeff0, aeff1, aeff2, aeff3, beff0, beff1, beff2, beff3, &
!                 ceff0, ceff1, ceff2, ceff3, eeff0, eeff1, eeff2, eeff3, &
!                 aeff0_2, aeff1_2, aeff2_2, aeff3_2, beff0_2, beff1_2, beff2_2, beff3_2, &
!                 ceff0_2, ceff1_2, ceff2_2, ceff3_2, eeff0_2, eeff1_2, eeff2_2, eeff3_2, &
                 y_c, y_f)
        use module_base
        use module_types
        implicit none
        integer,intent(in) :: iproc, nproc, n1, n2, n3, nfl1, nfu1, nfl2, nfu2, nfl3, nfu3, offsetx, offsety, offsetz, maxdim
        real(gp),intent(in) :: hx, hy, hz, potentialPrefac, cprecr
        logical,intent(in) :: with_kinetic
        real(8),dimension(3) :: rxyzConf
        integer,dimension(2,0:n2,0:n3), intent(in) :: ibyz_c,ibyz_f
        integer,dimension(2,0:n1,0:n3), intent(in) :: ibxz_c,ibxz_f
        integer,dimension(2,0:n1,0:n2), intent(in) :: ibxy_c,ibxy_f
        real(wp),dimension(0:n1,0:n2,0:n3),intent(in) :: xx_c
        real(wp),dimension(nfl1:nfu1,nfl2:nfu2,nfl3:nfu3),intent(in) :: xx_f1
        real(wp),dimension(7,nfl1:nfu1,nfl2:nfu2,nfl3:nfu3),intent(in) :: xx_f
        real(wp),dimension(0:n2,0:n1,0:n3),intent(in) :: xy_c
        real(wp),dimension(nfl2:nfu2,nfl1:nfu1,nfl3:nfu3),intent(in) :: xy_f2
        real(wp),dimension(7,nfl2:nfu2,nfl1:nfu1,nfl3:nfu3),intent(in) :: xy_f
        real(wp),dimension(0:n3,0:n1,0:n2),intent(in) :: xz_c
        real(wp),dimension(nfl3:nfu3,nfl1:nfu1,nfl2:nfu2),intent(in) :: xz_f4
        real(wp),dimension(7,nfl3:nfu3,nfl1:nfu1,nfl2:nfu2),intent(in) :: xz_f
        real(wp),dimension(-17:17,0:maxdim),intent(in):: aeff0array
        real(wp),dimension(-17:17,0:maxdim),intent(in):: beff0array
        real(wp),dimension(-17:17,0:maxdim),intent(in):: ceff0array
        real(wp),dimension(-14:14,0:maxdim),intent(in):: eeff0array
        real(wp),dimension(-17:17,0:maxdim),intent(in):: aeff0_2array
        real(wp),dimension(-17:17,0:maxdim),intent(in):: beff0_2array
        real(wp),dimension(-17:17,0:maxdim),intent(in):: ceff0_2array
        real(wp),dimension(-14:14,0:maxdim),intent(in):: eeff0_2array
        real(wp),dimension(-17:17,0:maxdim),intent(in):: aeff0_2auxarray
        real(wp),dimension(-17:17,0:maxdim),intent(in):: beff0_2auxarray
        real(wp),dimension(-17:17,0:maxdim),intent(in):: ceff0_2auxarray
        real(wp),dimension(-17:17,0:maxdim),intent(in):: eeff0_2auxarray
        real(wp),dimension(0:n2,0:n1,0:n3):: xya_c, xyb_c, xyc_c, xye_c
        real(wp),dimension(0:n3,0:n1,0:n2):: xza_c, xzb_c, xzc_c, xze_c, yza_c, yzc_c
        real(wp),dimension(3,nfl2:nfu2,nfl1:nfu1,nfl3:nfu3):: xya_f
        real(wp),dimension(4,nfl2:nfu2,nfl1:nfu1,nfl3:nfu3):: xyb_f
        real(wp),dimension(3,nfl2:nfu2,nfl1:nfu1,nfl3:nfu3):: xyc_f
        real(wp),dimension(4,nfl2:nfu2,nfl1:nfu1,nfl3:nfu3):: xye_f
        real(wp),dimension(3,nfl3:nfu3,nfl1:nfu1,nfl2:nfu2):: xza_f
        real(wp),dimension(4,nfl3:nfu3,nfl1:nfu1,nfl2:nfu2):: xzb_f
        real(wp),dimension(3,nfl3:nfu3,nfl1:nfu1,nfl2:nfu2):: xzc_f
        real(wp),dimension(4,nfl3:nfu3,nfl1:nfu1,nfl2:nfu2):: xze_f
        real(wp),dimension(3,nfl3:nfu3,nfl1:nfu1,nfl2:nfu2):: yza_f
        real(wp),dimension(4,nfl3:nfu3,nfl1:nfu1,nfl2:nfu2):: yzb_f
        real(wp),dimension(3,nfl3:nfu3,nfl1:nfu1,nfl2:nfu2):: yzc_f
        real(wp),dimension(4,nfl3:nfu3,nfl1:nfu1,nfl2:nfu2):: yze_f
!        real(wp),dimension(35):: aeff0, aeff1, aeff2, aeff3, beff0, beff1, beff2, beff3, ceff0, ceff1, ceff2, ceff3
!        real(wp),dimension(29):: eeff0, eeff1, eeff2, eeff3
!        real(wp),dimension(35):: aeff0_2, aeff1_2, aeff2_2, aeff3_2, beff0_2, beff1_2, beff2_2, beff3_2
!        real(wp),dimension(35):: ceff0_2, ceff1_2, ceff2_2, ceff3_2
!        real(wp),dimension(29):: eeff0_2, eeff1_2, eeff2_2, eeff3_2
        real(wp), dimension(0:n1,0:n2,0:n3), intent(out) :: y_c
        real(wp), dimension(7,nfl1:nfu1,nfl2:nfu2,nfl3:nfu3), intent(out) :: y_f
      end subroutine ConvolQuartic4


       subroutine apply_potential_lr(n1i,n2i,n3i,n1ip,n2ip,n3ip,ishift,n2,n3,nspinor,npot,&
            psir,pot,epot,&
            confdata,ibyyzz_r,psir_noconf,econf) !optional
         use module_base
         use module_types
         implicit none
         integer, intent(in) :: n1i,n2i,n3i,n1ip,n2ip,n3ip,n2,n3,nspinor,npot
         integer, dimension(3), intent(in) :: ishift !<offset of potential box in wfn box coords.
         real(wp), dimension(n1i,n2i,n3i,nspinor), intent(inout) :: psir !< real-space wfn in lr
         real(wp), dimension(n1ip,n2ip,n3ip,npot), intent(in) :: pot !< real-space pot in lrb
         type(confpot_data), intent(in), optional, target :: confdata !< data for the confining potential
         integer, dimension(2,-14:2*n2+16,-14:2*n3+16), intent(in), optional :: ibyyzz_r !< bounds in lr
         real(gp), intent(out) :: epot
         real(wp),dimension(n1i,n2i,n3i,nspinor),intent(inout),optional :: psir_noconf !< real-space wfn in lr where only the potential (without confinement) will be applied
         real(gp), intent(out),optional :: econf
       end subroutine apply_potential_lr

       subroutine psir_to_vpsi(npot,nspinor,lr,pot,vpsir,epot,confdata,vpsir_noconf,econf)
         use module_base
         use module_types
         implicit none
         integer, intent(in) :: npot,nspinor
         type(locreg_descriptors), intent(in) :: lr !< localization region of the wavefunction
         !real(wp), dimension(lr%d%n1i*lr%d%n2i*lr%d%n3i,npot), intent(in) :: pot
         real(wp), intent(in) :: pot
         real(wp), dimension(lr%d%n1i*lr%d%n2i*lr%d%n3i,nspinor), intent(inout) :: vpsir
         real(gp), intent(out) :: epot
         type(confpot_data), intent(in), optional :: confdata !< data for the confining potential
         real(wp), dimension(lr%d%n1i*lr%d%n2i*lr%d%n3i,nspinor), intent(inout), optional :: vpsir_noconf !< wavefunction with  the potential without confinement applied
         real(gp), intent(out),optional :: econf !< confinement energy
       end subroutine psir_to_vpsi

       subroutine erf_stress(at,rxyz,hxh,hyh,hzh,n1i,n2i,n3i,n3p,iproc,nproc,ngatherarr,rho,tens)
         use module_base
         use module_types
         implicit none
         !passed var
         type(atoms_data), intent(in) :: at
         real(gp), dimension(3,at%astruct%nat), target, intent(in) :: rxyz
         real(gp), intent(in) :: hxh,hyh,hzh
         integer,intent(in) :: n1i,n2i,n3i,n3p,iproc,nproc
         real(kind=8), dimension(n1i*n2i*max(n3p,1)), intent(in), target :: rho
         integer, dimension(0:nproc-1,2), intent(in) :: ngatherarr
         real(dp),dimension(6), intent(out) :: tens
       end subroutine erf_stress

       subroutine check_linear_and_create_Lzd(iproc,nproc,linType,Lzd,atoms,orbs,nspin,rxyz)
         use module_base
         use module_types
         implicit none
         integer, intent(in) :: iproc,nproc,nspin
         integer, intent(in) :: linType
         type(local_zone_descriptors), intent(inout) :: Lzd
         type(atoms_data), intent(in) :: atoms
         type(orbitals_data),intent(inout) :: orbs
         real(gp), dimension(3,atoms%astruct%nat), intent(in) :: rxyz
       end subroutine check_linear_and_create_Lzd

       subroutine create_LzdLIG(iproc,nproc,nspin,linearmode,hx,hy,hz,Glr,atoms,orbs,rxyz,nl,Lzd)
         use module_base
         use module_types
         implicit none
         integer, intent(in) :: iproc,nproc,nspin
         real(gp), intent(in):: hx, hy, hz
         type(locreg_descriptors), intent(in) :: Glr
         type(local_zone_descriptors), intent(inout) :: Lzd
         type(atoms_data), intent(in) :: atoms
         type(orbitals_data),intent(inout) :: orbs
         integer, intent(in) :: linearmode
         real(gp), dimension(3,atoms%astruct%nat), intent(in) :: rxyz
         type(DFT_PSP_projectors), intent(inout) :: nl
       end subroutine create_LzdLIG

       subroutine export_grids(fname, atoms, rxyz, hx, hy, hz, n1, n2, n3, logrid_c, logrid_f)
         use module_defs, only: gp
         use module_types
         implicit none
         character(len = *), intent(in) :: fname
         type(atoms_data), intent(in) :: atoms
         real(gp), dimension(3, atoms%astruct%nat), intent(in) :: rxyz
         real(gp), intent(in) :: hx, hy, hz
         integer, intent(in) :: n1, n2, n3
         logical, dimension(0:n1,0:n2,0:n3), intent(in) :: logrid_c
         logical, dimension(0:n1,0:n2,0:n3), intent(in), optional :: logrid_f
       end subroutine export_grids

       subroutine system_initialization(iproc,nproc,dump,inputpsi,input_wf_format,&
            & dry_run,in,atoms,rxyz,OCLconv,&
            orbs,lnpsidim_orbs,lnpsidim_comp,lorbs,Lzd,Lzd_lin,nlpsp,comms,shift,&
            ref_frags, denspot, locregcenters, inwhichlocreg_old, onwhichatom_old, &
            norb_par_ref, norbu_par_ref, norbd_par_ref,output_grid)
         use module_base
         use module_types
         use module_fragments
         use communications_base, only: comms_cubic
         implicit none
         integer, intent(in) :: iproc,nproc
         integer, intent(out) :: input_wf_format,lnpsidim_orbs,lnpsidim_comp
         type(f_enumerator), intent(inout) :: inputpsi
         type(input_variables), intent(in) :: in
         type(atoms_data), intent(inout) :: atoms
         real(gp), dimension(3,atoms%astruct%nat), intent(inout) :: rxyz
         logical, intent(in) :: OCLconv
         type(orbitals_data), intent(inout) :: orbs,lorbs
         type(local_zone_descriptors), intent(inout) :: Lzd, Lzd_lin
         type(DFT_local_fields), intent(out), optional :: denspot
         type(DFT_PSP_projectors), intent(out) :: nlpsp
         type(comms_cubic), intent(out) :: comms
         real(gp), dimension(3), intent(out) :: shift  !< shift on the initial positions
         !real(gp), dimension(atoms%astruct%ntypes,3), intent(in) :: radii_cf
         type(system_fragment), dimension(:), pointer :: ref_frags
         real(kind=8),dimension(3,atoms%astruct%nat),intent(inout),optional :: locregcenters
         integer,dimension(:),pointer,optional:: inwhichlocreg_old, onwhichatom_old
         integer,dimension(0:nproc-1),optional:: norb_par_ref, norbu_par_ref, norbd_par_ref !< support function distribution to be used as a reference
         logical, intent(in) :: dry_run, dump
         logical, intent(in), optional :: output_grid
       end subroutine system_initialization

       subroutine input_check_psi_id(inputpsi, input_wf_format, dir_output, orbs, lorbs, iproc, nproc, nfrag, frag_dir, ref_frags)
         use module_types
         use f_enums
         use module_fragments
         implicit none
         integer, intent(out) :: input_wf_format         !< (out) Format of WF
         type(f_enumerator), intent(inout) :: inputpsi   !< (in) indicate how check input psi, (out) give how to build psi
         integer, intent(in) :: iproc                    !< (in)  id proc
         integer, intent(in) :: nproc                    !< (in)  #proc
         integer, intent(in) :: nfrag                    !< number of fragment directories which need checking
         type(system_fragment), dimension(:), pointer :: ref_frags  !< number of orbitals for each fragment
         character(len=100), dimension(nfrag), intent(in) :: frag_dir !< label for fragment subdirectories (blank if not a fragment calculation)
         character(len = *), intent(in) :: dir_output
         type(orbitals_data), intent(in) :: orbs, lorbs
       end subroutine input_check_psi_id

       subroutine extract_potential_for_spectra(iproc,nproc,at,rhod,dpbox,&
            orbs,nvirt,comms,Lzd,hx,hy,hz,rxyz,rhopot,rhocore,pot_ion,&
            nlpsp,pkernel,ixc,psi,G,&
            nspin,potshortcut,symObj,GPU,input)
         use module_base
         use module_dpbox
         use module_types
         use communications_base, only: comms_cubic
         implicit none
         !Arguments
         integer, intent(in) :: iproc,nproc,ixc
         integer, intent(inout) :: nspin,nvirt
         real(gp), intent(in) :: hx,hy,hz
         type(atoms_data), intent(inout) :: at
         type(rho_descriptors),intent(in) :: rhod
         type(denspot_distribution), intent(in) :: dpbox
         type(orbitals_data), intent(inout) :: orbs
         type(DFT_PSP_projectors), intent(inout) :: nlpsp
         type(local_zone_descriptors), intent(inout) :: Lzd
         type(comms_cubic), intent(in) :: comms
         type(GPU_pointers), intent(inout) :: GPU
         type(input_variables):: input
         type(symmetry_data), intent(in) :: symObj
         real(gp), dimension(3,at%astruct%nat), intent(in) :: rxyz
         real(dp), dimension(*), intent(inout) :: rhopot,pot_ion
         type(gaussian_basis), intent(out) :: G !basis for davidson IG
         real(wp), dimension(:), pointer :: psi
         real(wp), dimension(:,:,:,:), pointer :: rhocore
         type(coulomb_operator), intent(inout) :: pkernel
         integer, intent(in) ::potshortcut
       end subroutine extract_potential_for_spectra

       subroutine psitohpsi(iproc,nproc,atoms,scf,denspot,itrp,itwfn,iscf,alphamix,&
            nlpsp,linflag,unblock_comms,GPU,wfn,&
            energs,rpnrm,xcstr)
         use module_base
         use module_types
         implicit none
         logical, intent(in) :: scf
         integer, intent(in) :: iproc,nproc,itrp,iscf,linflag,itwfn
         character(len=3), intent(in) :: unblock_comms
         real(gp), intent(in) :: alphamix
         type(atoms_data), intent(in) :: atoms
         type(DFT_PSP_projectors), intent(inout) :: nlpsp
         type(DFT_local_fields), intent(inout) :: denspot
         type(energy_terms), intent(inout) :: energs
         type(DFT_wavefunction), intent(inout) :: wfn
         type(GPU_pointers), intent(inout) :: GPU
         real(gp), intent(inout) :: rpnrm
         real(gp), dimension(6), intent(out) :: xcstr
       end subroutine psitohpsi

       subroutine assignToLocreg2(iproc, nproc, norb, norbu, norb_par, natom, nlr, nspin, Localnorb, spinsgn, rxyz, inwhichlocreg)
         use module_base
         use module_types
         implicit none
         integer,intent(in):: nlr,iproc,nproc,nspin,natom,norb,norbu
         integer,dimension(nlr),intent(in):: Localnorb
         real(kind=8),dimension(norb),intent(in):: spinsgn
         integer,dimension(0:nproc-1),intent(in):: norb_par
         real(8),dimension(3,nlr),intent(in):: rxyz
         integer,dimension(:),pointer,intent(out):: inwhichlocreg
       end subroutine assignToLocreg2

       subroutine calc_gradient(geocode,n1,n2,n3,n3grad,deltaleft,deltaright,rhoinp,nspden,hx,hy,hz,&
            gradient,rhocore)
         use module_base
         implicit none
         !Arguments
         character(len=1), intent(in) :: geocode !< @copydoc poisson_solver::doc::geocode
         integer, intent(in) :: n1,n2,n3,n3grad,deltaleft,deltaright,nspden
         real(dp), intent(in) :: hx,hy,hz
         real(dp), dimension(n1,n2,n3,nspden), intent(inout) :: rhoinp
         real(dp), dimension(n1,n2,n3grad,2*nspden-1,0:3), intent(out) :: gradient
         real(dp), dimension(:,:,:,:), pointer :: rhocore
       end subroutine calc_gradient


       subroutine destroy_new_locregs(iproc, nproc, tmb)
         use module_base
         use module_types
         implicit none
         integer,intent(in):: iproc, nproc
         type(DFT_wavefunction),intent(inout):: tmb
       end subroutine destroy_new_locregs

       subroutine define_confinement_data(confdatarr,orbs,rxyz,at,hx,hy,hz,&
                  confpotorder,potentialprefac,Lzd,confinementCenter)
         use module_base
         use module_types
         implicit none
         real(gp), intent(in) :: hx,hy,hz
         type(atoms_data), intent(in) :: at
         type(orbitals_data), intent(in) :: orbs
         integer,intent(in):: confpotorder
         real(gp),dimension(at%astruct%ntypes),intent(in):: potentialprefac
         type(local_zone_descriptors), intent(in) :: Lzd
         real(gp), dimension(3,at%astruct%nat), intent(in) :: rxyz
         integer, dimension(orbs%norb), intent(in) :: confinementCenter
         type(confpot_data), dimension(orbs%norbp), intent(out) :: confdatarr
       end subroutine define_confinement_data

       subroutine update_locreg(iproc, nproc, nlr, locrad, locrad_kernel, locrad_mult, locregCenter, glr_tmp, &
                  useDerivativeBasisFunctions, nscatterarr, hx, hy, hz, astruct, input, &
                  orbs_KS, orbs, lzd, npsidim_orbs, npsidim_comp, lbcomgp, lbcollcom, lfoe, lbcollcom_sr)
         use module_base
         use module_types
         use foe_base, only: foe_data
         use communications_base, only: p2pComms
         implicit none
         integer,intent(in):: iproc, nproc, nlr
         integer,intent(out) :: npsidim_orbs, npsidim_comp
         logical,intent(in):: useDerivativeBasisFunctions
         integer,dimension(0:nproc-1,4),intent(in):: nscatterarr !n3d,n3p,i3s+i3xcsh-1,i3xcsh
         real(8),intent(in):: hx, hy, hz
         type(atomic_structure),intent(in) :: astruct
         type(input_variables),intent(in) :: input
         real(8),dimension(nlr),intent(in):: locrad, locrad_kernel, locrad_mult
         type(orbitals_data),intent(in):: orbs_KS, orbs
         real(8),dimension(3,nlr),intent(in):: locregCenter
         type(locreg_descriptors),intent(in):: glr_tmp
         type(local_zone_descriptors),intent(inout):: lzd
         type(p2pComms),intent(inout):: lbcomgp
         type(foe_data),intent(inout),optional :: lfoe
         type(comms_linear),intent(inout):: lbcollcom
         type(comms_linear),intent(inout),optional :: lbcollcom_sr
       end subroutine update_locreg

       subroutine destroy_DFT_wavefunction(wfn)
         use module_base
         use module_types
         implicit none
         type(DFT_wavefunction),intent(inout):: wfn
       end subroutine destroy_DFT_wavefunction

       subroutine init_orbitals_data_for_linear(iproc, nproc, nspinor, input, astruct, rxyz, lorbs, &
           norb_par_ref, norbu_par_ref, norbd_par_ref)
         use module_base
         use module_types
         implicit none
         integer,intent(in):: iproc, nproc, nspinor
         type(input_variables),intent(in):: input
         type(atomic_structure),intent(in):: astruct
         real(8),dimension(3,astruct%nat),intent(in):: rxyz
         type(orbitals_data),intent(out):: lorbs
         integer,dimension(0:nproc-1),intent(in),optional :: norb_par_ref, norbu_par_ref, norbd_par_ref
       end subroutine init_orbitals_data_for_linear

!!$       subroutine mix_main(iproc, nproc, mix_mode, mixHist, input, glr, alpha_mix, &
!!$                  denspot, mixdiis, rhopotold, pnrm)
!!$         use module_base
!!$         use module_types
!!$         implicit none
!!$         integer,intent(in):: iproc, nproc, mix_mode, mixHist
!!$         type(input_variables),intent(in):: input
!!$         type(locreg_descriptors),intent(in):: glr
!!$         real(8),intent(in):: alpha_mix
!!$         type(DFT_local_fields),intent(inout):: denspot
!!$         type(mixrhopotDIISParameters),intent(inout):: mixdiis
!!$         real(8),dimension(max(glr%d%n1i*glr%d%n2i*denspot%dpbox%n3p,1)*input%nspin),intent(inout):: rhopotold
!!$         real(8),intent(out):: pnrm
!!$       end subroutine mix_main

       !!subroutine calculate_energy_and_gradient_linear(iproc, nproc, it, &
       !!           ldiis, fnrmOldArr, fnrm_old, alpha, trH, trHold, fnrm, fnrmMax, alpha_mean, alpha_max, &
       !!           energy_increased, tmb, lhphiold, overlap_calculated, &
       !!           energs, hpsit_c, hpsit_f, nit_precond, target_function, correction_orthoconstraint, &
       !!           hpsi_small, experimental_mode, calculate_inverse, correction_co_contra, hpsi_noprecond, &
       !!           norder_taylor, max_inversion_error, method_updatekernel, precond_convol_workarrays, precond_workarrays,&
       !!           wt_philarge, wt_hpsinoprecond, &
       !!           cdft, input_frag, ref_frags)
       !!  use module_base
       !!  use module_types
       !!  use constrained_dft, only: cdft_data
       !!  use module_fragments, only: system_fragment
       !!  use communications_base, only: work_transpose
       !!  implicit none
       !!  integer, intent(in) :: iproc, nproc, it, method_updatekernel
       !!  integer,intent(inout) :: norder_taylor
       !!  real(kind=8),intent(in) :: max_inversion_error
       !!  type(DFT_wavefunction),target,intent(inout):: tmb
       !!  type(localizedDIISParameters),intent(inout) :: ldiis
       !!  real(8),dimension(tmb%orbs%norbp),intent(inout) :: fnrmOldArr
       !!  real(kind=8),intent(inout) :: fnrm_old
       !!  real(8),dimension(tmb%orbs%norbp),intent(inout) :: alpha
       !!  real(8),intent(out):: trH, fnrm, fnrmMax, alpha_mean, alpha_max
       !!  real(8),intent(in):: trHold
       !!  logical,intent(out) :: energy_increased
       !!  real(8),dimension(tmb%orbs%npsidim_orbs),intent(inout):: lhphiold
       !!  logical,intent(inout):: overlap_calculated
       !!  type(energy_terms),intent(in) :: energs
       !!  real(kind=8),dimension(tmb%ham_descr%collcom%ndimind_c) :: hpsit_c
       !!  real(kind=8),dimension(7*tmb%ham_descr%collcom%ndimind_f) :: hpsit_f
       !!  integer, intent(in) :: nit_precond, target_function, correction_orthoconstraint
       !!  logical, intent(in) :: experimental_mode, calculate_inverse, correction_co_contra
       !!  real(kind=8),dimension(tmb%orbs%npsidim_orbs),intent(out) :: hpsi_small
       !!  real(kind=8),dimension(tmb%orbs%npsidim_orbs),intent(out) :: hpsi_noprecond
       !!  type(workarrays_quartic_convolutions),dimension(tmb%orbs%norbp),intent(inout) :: precond_convol_workarrays
       !!  type(workarr_precond),dimension(tmb%orbs%norbp),intent(inout) :: precond_workarrays
       !!  type(work_transpose),intent(inout) :: wt_philarge
       !!  type(work_transpose),intent(out) :: wt_hpsinoprecond
       !!  type(cdft_data),intent(inout),optional :: cdft
       !!  type(fragmentInputParameters),optional,intent(in) :: input_frag
       !!  type(system_fragment), dimension(:), optional, intent(in) :: ref_frags
       !!end subroutine calculate_energy_and_gradient_linear

       subroutine calculate_energy_and_gradient_linear(iproc, nproc, it, &
                  ldiis, fnrmOldArr, fnrm_old, alpha, trH, trHold, fnrm, alpha_mean, alpha_max, &
                  energy_increased, tmb, lhphiold, overlap_calculated, &
                  energs, hpsit_c, hpsit_f, nit_precond, target_function, correction_orthoconstraint, &
                  hpsi_small, experimental_mode, calculate_inverse, correction_co_contra, hpsi_noprecond, &
                  norder_taylor, max_inversion_error, method_updatekernel, precond_convol_workarrays, precond_workarrays,&
                  wt_hphi, wt_philarge, wt_hpsinoprecond, &
                  cdft, input_frag, ref_frags)
         use module_base
         use module_types
         use communications_base, only: work_transpose
         use sparsematrix_base, only: matrices
         use constrained_dft, only: cdft_data
         use module_fragments, only: system_fragment,fragmentInputParameters
         implicit none
         integer, intent(in) :: iproc, nproc, it, method_updatekernel
         integer,intent(inout) :: norder_taylor
         real(kind=8),intent(in) :: max_inversion_error
         type(DFT_wavefunction), target, intent(inout):: tmb
         type(localizedDIISParameters), intent(inout) :: ldiis
         real(kind=8), dimension(tmb%orbs%norbp), intent(inout) :: fnrmOldArr
         real(kind=8),intent(inout) :: fnrm_old
         real(kind=8), dimension(tmb%orbs%norbp), intent(inout) :: alpha
         real(kind=8), intent(out):: trH, alpha_mean, alpha_max
         type(work_mpiaccumulate), intent(inout):: fnrm
         real(kind=8), intent(in):: trHold
         logical,intent(out) :: energy_increased
         real(kind=8), dimension(tmb%npsidim_orbs), intent(inout):: lhphiold
         logical, intent(inout):: overlap_calculated
         type(energy_terms), intent(in) :: energs
         real(kind=8),dimension(tmb%ham_descr%collcom%ndimind_c) :: hpsit_c
         real(kind=8),dimension(7*tmb%ham_descr%collcom%ndimind_f) :: hpsit_f
         integer, intent(in) :: nit_precond, target_function, correction_orthoconstraint
         logical, intent(in) :: experimental_mode, calculate_inverse, correction_co_contra
         real(kind=8), dimension(tmb%npsidim_orbs), intent(out) :: hpsi_small
         real(kind=8), dimension(tmb%npsidim_orbs),intent(out) :: hpsi_noprecond
         type(workarrays_quartic_convolutions),dimension(tmb%orbs%norbp),intent(inout) :: precond_convol_workarrays
         type(workarr_precond),dimension(tmb%orbs%norbp),intent(inout) :: precond_workarrays
         type(work_transpose),intent(inout) :: wt_hphi
         type(work_transpose),intent(inout) :: wt_philarge
         type(work_transpose),intent(out) :: wt_hpsinoprecond
         type(cdft_data),intent(inout),optional :: cdft
         type(fragmentInputParameters), optional, intent(in) :: input_frag
         type(system_fragment), dimension(:), optional, intent(in) :: ref_frags
       end subroutine calculate_energy_and_gradient_linear

       subroutine improveOrbitals(iproc, nproc, tmb, nspin, ldiis, alpha, gradient, experimental_mode)
         use module_base
         use module_types
         implicit none
         integer,intent(in):: iproc, nproc, nspin
         type(DFT_wavefunction),intent(inout):: tmb
         type(localizedDIISParameters),intent(inout):: ldiis
         real(8),dimension(tmb%orbs%norbp),intent(in):: alpha
         real(kind=wp),dimension(max(tmb%npsidim_orbs,tmb%npsidim_comp)),intent(inout) :: gradient
         logical,intent(in) :: experimental_mode
       end subroutine improveOrbitals

       subroutine hpsitopsi_linear(iproc, nproc, it, ldiis, tmb, at, do_iterative_orthonormalization, sf_per_type, &
                  lphiold, alpha, trH, meanAlpha, alpha_max, alphaDIIS, hpsi_small, ortho, psidiff, &
                  experimental_mode, order_taylor, max_inversion_error, trH_ref, kernel_best, complete_reset)
         use module_base
         use module_types
         implicit none
         integer,intent(in) :: iproc, nproc, it
         integer,intent(inout) :: order_taylor
         real(kind=8),intent(in) :: max_inversion_error
         type(localizedDIISParameters),intent(inout):: ldiis
         type(DFT_wavefunction),target,intent(inout):: tmb
         type(atoms_data),intent(in) :: at
         logical,intent(in) :: do_iterative_orthonormalization
         integer,dimension(at%astruct%ntypes),intent(in) :: sf_per_type 
         real(8),dimension(tmb%orbs%npsidim_orbs),intent(inout):: lphiold
         real(8),intent(in):: trH, meanAlpha, alpha_max
         real(8),dimension(tmb%orbs%norbp),intent(inout):: alpha, alphaDIIS
         real(kind=8),dimension(tmb%orbs%npsidim_orbs),intent(inout) :: hpsi_small
         real(kind=8),dimension(tmb%orbs%npsidim_orbs),optional,intent(out) :: psidiff
         logical, intent(in) :: ortho, experimental_mode
         real(kind=8),intent(out) :: trH_ref
         real(kind=8),dimension(tmb%linmat%l%nvctrp_tg*tmb%linmat%l%nspin),intent(inout) :: kernel_best
         logical,intent(out) :: complete_reset
       end subroutine hpsitopsi_linear

       subroutine DIISorSD(iproc, it, trH, tmbopt, ldiis, alpha, alphaDIIS, lphioldopt, trH_ref, kernel_best, complete_reset)
         use module_base
         use module_types
         implicit none
         integer,intent(in):: iproc, it
         real(kind=8),intent(in):: trH
         type(DFT_wavefunction),intent(inout):: tmbopt
         type(localizedDIISParameters),intent(inout):: ldiis
         real(kind=8),dimension(tmbopt%orbs%norbp),intent(inout):: alpha, alphaDIIS
         real(kind=8),dimension(max(tmbopt%npsidim_orbs,tmbopt%npsidim_comp)),intent(out):: lphioldopt
         real(kind=8),intent(out) :: trH_ref
         real(kind=8),dimension(tmbopt%linmat%l%nvctrp_tg*tmbopt%linmat%l%nspin),intent(inout) :: kernel_best
         logical,intent(out) :: complete_reset
       end subroutine DIISorSD

       subroutine psi_to_vlocpsi(iproc,npsidim_orbs,orbs,Lzd,&
            ipotmethod,confdatarr,pot,psi,vpsi,pkernel,xc,alphaSIC,epot_sum,evSIC,vpsi_noconf,econf_sum)
         use module_base
         use module_types
         use module_xc
         implicit none
         integer, intent(in) :: iproc,ipotmethod,npsidim_orbs
         real(gp), intent(in) :: alphaSIC
         type(xc_info), intent(in) :: xc
         type(orbitals_data), intent(in) :: orbs
         type(local_zone_descriptors), intent(in) :: Lzd
         type(confpot_data), dimension(orbs%norbp), intent(in) :: confdatarr
         real(wp), dimension(orbs%npsidim_orbs), intent(in) :: psi !this dimension will be modified
         real(wp), dimension(*) :: pot !< the potential, with the dimension compatible with the ipotmethod flag
         real(gp), intent(out) :: epot_sum,evSIC
         real(wp), dimension(orbs%npsidim_orbs), intent(inout) :: vpsi
         type(coulomb_operator), intent(inout) ::  pkernel !< the PSolver kernel which should be associated for the SIC schemes
         real(wp), dimension(orbs%npsidim_orbs), intent(inout),optional :: vpsi_noconf
         real(gp),intent(out),optional :: econf_sum
       end subroutine psi_to_vlocpsi

!!$       subroutine adjust_locregs_and_confinement(iproc, nproc, hx, hy, hz, at, input, &
!!$                  rxyz, KSwfn, tmb, denspot,nlpsp, ldiis, locreg_increased, lowaccur_converged, locrad)
!!$         use module_base
!!$         use module_types
!!$         implicit none
!!$         integer,intent(in):: iproc, nproc
!!$         real(8),intent(in):: hx, hy, hz
!!$         type(atoms_data),intent(in) :: at
!!$         type(input_variables),intent(in):: input
!!$         real(8),dimension(3,at%astruct%nat),intent(in):: rxyz
!!$         type(DFT_wavefunction),intent(inout):: KSwfn, tmb
!!$         type(DFT_local_fields),intent(inout) :: denspot
!!$         type(DFT_PSP_projectors), intent(inout) :: nlpsp
!!$         type(localizedDIISParameters),intent(inout):: ldiis
!!$         logical, intent(out) :: locreg_increased
!!$         logical, intent(in) :: lowaccur_converged
!!$         real(8), dimension(tmb%lzd%nlr), intent(inout) :: locrad
!!$       end subroutine adjust_locregs_and_confinement

!!$       subroutine adjust_DIIS_for_high_accuracy(input, denspot, lowaccur_converged, &
!!$                  ldiis_coeff_hist, ldiis_coeff_changed)
!!$         use module_base
!!$         use module_types
!!$         implicit none
!!$         type(input_variables),intent(in):: input
!!$         type(DFT_local_fields),intent(inout) :: denspot
!!$         logical, intent(in) :: lowaccur_converged
!!$         integer, intent(inout) :: ldiis_coeff_hist
!!$         logical, intent(out) :: ldiis_coeff_changed
!!$       end subroutine adjust_DIIS_for_high_accuracy

!!$       subroutine set_optimization_variables(input, at, lorbs, nlr, onwhichatom, confdatarr, &
!!$                  convCritMix, lowaccur_converged, nit_scc, mix_hist, alpha_mix, locrad, target_function, nit_basis, &
!!$                  convcrit_dmin, nitdmin, conv_crit_TMB)
!!$         use module_base
!!$         use module_types
!!$         implicit none
!!$         integer,intent(in):: nlr
!!$         type(orbitals_data),intent(in):: lorbs
!!$         type(input_variables),intent(in):: input
!!$         type(atoms_data),intent(in):: at
!!$         integer,dimension(lorbs%norb),intent(in):: onwhichatom
!!$         type(confpot_data),dimension(lorbs%norbp),intent(inout):: confdatarr
!!$         real(kind=8), intent(out) :: convCritMix, alpha_mix, convcrit_dmin, conv_crit_TMB
!!$         logical, intent(in) :: lowaccur_converged
!!$         integer, intent(out) :: nit_scc, mix_hist, nitdmin
!!$         real(kind=8), dimension(nlr), intent(out) :: locrad
!!$         integer, intent(out) :: target_function, nit_basis
!!$       end subroutine set_optimization_variables

       subroutine initialize_linear_from_file(iproc,nproc,input_frag,astruct,rxyz,orbs,Lzd,&
              iformat,dir_output,filename,ref_frags,orblist)
         use module_base
         use module_types
         use module_fragments
         implicit none
         integer, intent(in) :: iproc, nproc, iformat
         type(orbitals_data), intent(inout) :: orbs  !< orbs related to the basis functions, inwhichlocreg generated in this routine
         type(atomic_structure), intent(in) :: astruct
         real(gp), dimension(3,astruct%nat), intent(in) :: rxyz
         character(len=*), intent(in) :: filename, dir_output
         type(local_zone_descriptors), intent(inout) :: Lzd !< must already contain Glr and hgrids
         type(fragmentInputParameters), intent(in) :: input_frag
         type(system_fragment), dimension(input_frag%nfrag_ref), intent(inout) :: ref_frags
         integer, dimension(orbs%norb), optional :: orblist
       end subroutine initialize_linear_from_file

        subroutine readmywaves_linear_new(iproc,nproc,dir_output,filename,iformat,at,tmb,rxyz,&
               ref_frags,input_frag,frag_calc,orblist)
          use module_base
          use module_types
          use module_fragments
          use yaml_output
          implicit none
          integer, intent(in) :: iproc, nproc
          integer, intent(in) :: iformat
          type(atoms_data), intent(in) :: at
          type(DFT_wavefunction), intent(inout) :: tmb
          real(gp), dimension(3,at%astruct%nat), intent(in) :: rxyz
          !real(gp), dimension(3,at%astruct%nat), intent(out) :: rxyz_old
          character(len=*), intent(in) :: dir_output, filename
          type(fragmentInputParameters), intent(in) :: input_frag
          type(system_fragment), dimension(input_frag%nfrag_ref), intent(inout) :: ref_frags
          logical, intent(in) :: frag_calc
          integer, dimension(tmb%orbs%norb), intent(in), optional :: orblist
        end subroutine readmywaves_linear_new

        subroutine allocate_auxiliary_basis_function(npsidim, subname, lphi, lhphi)
          use module_base
          implicit none
          integer,intent(in):: npsidim
          real(8),dimension(:),pointer,intent(out):: lphi, lhphi
          character(len=*),intent(in):: subname
        end subroutine allocate_auxiliary_basis_function

        subroutine deallocate_auxiliary_basis_function(subname, lphi, lhphi)
          use module_base
          implicit none
          real(8),dimension(:),pointer:: lphi, lhphi
          character(len=*),intent(in):: subname
        end subroutine deallocate_auxiliary_basis_function

        subroutine update_ldiis_arrays(tmb, subname, ldiis)
          use module_base
          use module_types
          implicit none
          type(DFT_wavefunction),intent(in):: tmb
          character(len=*),intent(in):: subname
          type(localizedDIISParameters),intent(inout):: ldiis
        end subroutine update_ldiis_arrays

        subroutine copy_local_zone_descriptors(lzd_in, lzd_out, subname)
          use module_base
          use module_types
          implicit none
          type(local_zone_descriptors),intent(in):: lzd_in
          type(local_zone_descriptors),intent(inout):: lzd_out
          character(len=*),intent(in):: subname
        end subroutine copy_local_zone_descriptors

        subroutine local_potential_dimensions(iproc,Lzd,orbs,xc,ndimfirstproc)
          use module_base
          use module_types
          use module_xc
          implicit none
          integer, intent(in) :: iproc, ndimfirstproc
          type(local_zone_descriptors), intent(inout) :: Lzd
          type(orbitals_data), intent(inout) :: orbs
          type(xc_info), intent(in) :: xc
        end subroutine local_potential_dimensions

        subroutine initialize_DIIS_coeff(isx, ldiis)
          use module_base
          use module_types
          implicit none
          integer,intent(in):: isx
          type(localizedDIISParameters),intent(inout):: ldiis
        end subroutine initialize_DIIS_coeff

        subroutine allocate_DIIS_coeff(tmb, ldiis)
          use module_base
          use module_types
          implicit none
          type(DFT_wavefunction),intent(in):: tmb
          type(localizedDIISParameters),intent(inout):: ldiis
        end subroutine allocate_DIIS_coeff

        subroutine initialize_DFT_local_fields(denspot, ixc, nspden)
          use module_base
          use module_types
          implicit none
          type(DFT_local_fields), intent(inout) :: denspot
          integer, intent(in) :: ixc, nspden
        end subroutine initialize_DFT_local_fields

        subroutine allocate_diis_objects(idsx,alphadiis,npsidim,nkptsp,nspinor,diis)
          use module_base
          use module_types
          implicit none
          integer, intent(in) :: idsx,npsidim,nkptsp,nspinor !n(m)
          real(gp), intent(in) :: alphadiis
          type(diis_objects), intent(inout) :: diis
        end subroutine allocate_diis_objects

        subroutine check_communications(iproc,nproc,orbs,lzd,comms)
          use module_base
          use module_types
          use communications_base, only: comms_cubic
          implicit none
          integer, intent(in) :: iproc,nproc
          type(orbitals_data), intent(in) :: orbs
          type(local_zone_descriptors), intent(in) :: lzd
          type(comms_cubic), intent(in) :: comms
        end subroutine check_communications

!!$        subroutine nonlocal_forces(lr,hx,hy,hz,at,rxyz,&
!!$             orbs,nlpsp,wfd,psi,fsep,refill,strten)
!!$          use module_base
!!$          use module_types
!!$          implicit none
!!$          !Arguments-------------
!!$          type(atoms_data), intent(in) :: at
!!$          type(wavefunctions_descriptors), intent(in) :: wfd
!!$          type(DFT_PSP_projectors), intent(inout) :: nlpsp
!!$          logical, intent(in) :: refill
!!$          real(gp), intent(in) :: hx,hy,hz
!!$          type(locreg_descriptors) :: lr
!!$          type(orbitals_data), intent(in) :: orbs
!!$          real(gp), dimension(3,at%astruct%nat), intent(in) :: rxyz
!!$          real(wp), dimension((wfd%nvctr_c+7*wfd%nvctr_f)*orbs%norbp*orbs%nspinor), intent(in) :: psi
!!$          real(gp), dimension(3,at%astruct%nat), intent(inout) :: fsep
!!$          real(gp), dimension(6), intent(out) :: strten
!!$        end subroutine nonlocal_forces

        subroutine local_forces(iproc,at,rxyz,hxh,hyh,hzh,&
             dpbox,&
             n1,n2,n3,n3pi,i3s,n1i,n2i,n3i,rho,pot,floc,locstrten,charge)
          use module_base
          use module_dpbox
          use module_types
          implicit none
          !Arguments---------
          type(atoms_data), intent(in) :: at
          integer, intent(in) :: iproc,n1,n2,n3,n3pi,i3s,n1i,n2i,n3i
          real(gp), intent(in) :: hxh,hyh,hzh
          type(denspot_distribution), intent(in) :: dpbox
          real(gp),intent(out) :: charge
          real(gp), dimension(3,at%astruct%nat), intent(in) :: rxyz
          real(dp), dimension(*), intent(in) :: rho,pot
          real(gp), dimension(3,at%astruct%nat), intent(out) :: floc
          real(gp), dimension(6), intent(out) :: locstrten
        end subroutine local_forces

        subroutine denspot_set_history(denspot, iscf, nspin, npulayit)
          use module_types
          implicit none
          type(DFT_local_fields), intent(inout) :: denspot
          integer, intent(in) :: iscf, nspin
          integer,intent(in),optional :: npulayit
        end subroutine denspot_set_history

        subroutine denspot_free_history(denspot)
          use module_types
          implicit none
          type(DFT_local_fields), intent(inout) :: denspot
        end subroutine denspot_free_history

        subroutine kswfn_free_scf_data(KSwfn, freePsit)
          use module_types
          implicit none
          type(DFT_wavefunction), intent(inout) :: KSwfn
          logical, intent(in) :: freePsit
        end subroutine kswfn_free_scf_data

        subroutine evaltoocc(iproc,nproc,filewrite,wf,orbs,occopt)
          use module_base
          use module_types
          implicit none
          logical, intent(in) :: filewrite
          integer, intent(in) :: iproc, nproc
          integer, intent(in) :: occopt
          real(gp), intent(in) :: wf
          type(orbitals_data), intent(inout) :: orbs
        end subroutine evaltoocc

        subroutine cholesky(iproc, nspin,norbIn, psi, &
          orbs, comms, ndim_ovrlp, ovrlp, norbTot, block1, &
          ispinIn, paw)
          use module_base
          use module_types
          use communications_base, only: comms_cubic
          implicit none

          integer:: iproc,nvctrp,norbIn, nspin, block1, ispinIn
          type(orbitals_data), intent(in) :: orbs
          type(comms_cubic):: comms
          real(kind=8),dimension(orbs%npsidim_comp),intent(in out):: psi
          integer,dimension(nspin,0:orbs%nkpts):: ndim_ovrlp
          real(kind=8),dimension(ndim_ovrlp(nspin,orbs%nkpts),1):: ovrlp
          integer,dimension(nspin):: norbTot
          type(paw_objects),optional,intent(inout)::paw
        end subroutine cholesky

        subroutine gsChol(iproc, nproc, psi, orthpar, nspinor,&
          orbs, nspin,ndim_ovrlp,norbArr,comms,paw)
          use module_base
          use module_types
          use communications_base, only: comms_cubic
          implicit none
          integer, intent(in) :: iproc, nproc,nspin
          integer, intent(inout) ::  nspinor
          type(orthon_data), intent(in):: orthpar
          type(orbitals_data):: orbs
          type(comms_cubic), intent(in) :: comms
          integer, dimension(nspin), intent(in) :: norbArr
          integer, dimension(nspin,0:orbs%nkpts), intent(inout) :: ndim_ovrlp
          real(wp),dimension(comms%nvctr_par(iproc,0)*orbs%nspinor*orbs%norb),intent(inout):: psi
          type(paw_objects),optional,intent(inout)::paw
        end subroutine gsCHol

        subroutine loewdin(iproc, norbIn, block1, ispinIn,&
          orbs, comms, nspin, psit, ovrlp, ndim_ovrlp, norbTot, paw)
          use module_base
          use module_types
          use communications_base, only: comms_cubic
          implicit none
          integer,intent(in):: iproc,norbIn, nspin, block1, ispinIn
          type(orbitals_data),intent(in):: orbs
          type(comms_cubic),intent(in):: comms
          real(kind=8),dimension(comms%nvctr_par(iproc,0)*orbs%nspinor*orbs%norb),intent(in out):: psit
          integer,dimension(nspin,0:orbs%nkpts):: ndim_ovrlp
          real(kind=8),dimension(ndim_ovrlp(nspin,orbs%nkpts)):: ovrlp
          integer,dimension(nspin):: norbTot
          type(paw_objects),optional,intent(inout)::paw
        end subroutine loewdin

        subroutine gramschmidt(iproc, norbIn, psit, ndim_ovrlp, ovrlp, orbs, nspin,&
          nspinor, comms, norbTot, block1, block2, ispinIn,paw)
          use module_base
          use module_types
          use communications_base, only: comms_cubic
          implicit none
          integer,intent(in):: iproc, norbIn, nspin, block1, block2, ispinIn
          integer, intent(out) :: nspinor
          type(orbitals_data):: orbs
          type(comms_cubic), intent(in) :: comms
          type(paw_objects),optional,intent(inout)::paw
          real(wp),dimension(comms%nvctr_par(iproc,0)*orbs%nspinor*orbs%norb),intent(inout):: psit
          integer,dimension(nspin,0:orbs%nkpts):: ndim_ovrlp
          real(wp),dimension(ndim_ovrlp(nspin,orbs%nkpts)):: ovrlp
          integer,dimension(nspin):: norbTot
        end subroutine gramschmidt

        subroutine orthogonalize(iproc,nproc,orbs,comms,psi,orthpar,paw)
          use module_base
          use module_types
          use communications_base, only: comms_cubic
          implicit none
          integer, intent(in) :: iproc,nproc
          type(orbitals_data), intent(in) :: orbs
          type(comms_cubic), intent(in) :: comms
          type(orthon_data), intent(in) :: orthpar
          real(wp), dimension(comms%nvctr_par(iproc,0)*orbs%nspinor*orbs%norb), intent(inout) :: psi
          type(paw_objects),optional,intent(inout) :: paw
        end subroutine orthogonalize

        subroutine calculate_density_kernel(iproc, nproc, isKernel, orbs, orbs_tmb, &
                   coeff, denskern, denskern_, keep_uncompressed_)
          use module_base
          use module_types
          use sparsematrix_base, only: sparse_matrix
          implicit none
          integer,intent(in):: iproc, nproc
          logical, intent(in) :: isKernel
          type(orbitals_data),intent(in):: orbs, orbs_tmb
          type(sparse_matrix), intent(in) :: denskern
          real(kind=8),dimension(denskern%nfvctr,orbs%norb),intent(in):: coeff   !only use the first (occupied) orbitals
          type(matrices), intent(out) :: denskern_
          logical,intent(in),optional :: keep_uncompressed_ !< keep the uncompressed kernel in denskern_%matrix (requires that this array is already allocated outside of the routine)
        end subroutine calculate_density_kernel

        subroutine reconstruct_kernel(iproc, nproc, inversion_method, &
                   blocksize_dsyev, blocksize_pdgemm, orbs, tmb, overlap_calculated)
          use module_base
          use module_types
          implicit none
          integer,intent(in):: iproc, nproc, blocksize_dsyev, blocksize_pdgemm, inversion_method
          type(orbitals_data),intent(in):: orbs
          type(DFT_wavefunction),intent(inout):: tmb
          logical,intent(inout):: overlap_calculated
        end subroutine reconstruct_kernel

        subroutine reorthonormalize_coeff(iproc, nproc, norb, blocksize_dsyev, blocksize_pdgemm, inversion_method, basis_orbs, &
                   basis_overlap, KS_overlap, basis_overlap_mat, coeff, orbs)
          use module_base
          use module_types
          use sparsematrix_base, only: sparse_matrix, matrices
          implicit none
          integer, intent(in) :: iproc, nproc, norb
          integer, intent(in) :: blocksize_dsyev, blocksize_pdgemm, inversion_method
          type(orbitals_data), intent(in) :: basis_orbs   !number of basis functions
          type(sparse_matrix),intent(inout) :: basis_overlap
          type(sparse_matrix),dimension(basis_overlap%nspin),intent(inout) :: KS_overlap
          type(matrices),intent(inout) :: basis_overlap_mat
          real(kind=8),dimension(basis_overlap%nfvctr,norb),intent(inout) :: coeff
          type(orbitals_data), intent(in) :: orbs   !Kohn-Sham orbitals that will be orthonormalized and their parallel distribution
        end subroutine reorthonormalize_coeff

        subroutine pulay_correction(iproc, nproc, orbs, at, rxyz, nlpsp, SIC, denspot, GPU, tmb, fpulay)
          use module_base
          use module_types
          implicit none
          integer,intent(in):: iproc, nproc
          type(orbitals_data),intent(in):: orbs
          type(atoms_data),intent(in):: at
          real(8),dimension(at%astruct%nat),intent(in):: rxyz
          type(DFT_PSP_projectors), intent(inout) :: nlpsp
          type(SIC_data),intent(in):: SIC
          type(DFT_local_fields), intent(inout) :: denspot
          type(GPU_pointers),intent(inout):: GPU
          type(DFT_wavefunction),intent(inout):: tmb
          real(8),dimension(3,at%astruct%nat),intent(out):: fpulay
        end subroutine pulay_correction

!!$        subroutine create_large_tmbs(iproc, nproc, KSwfn, tmb, denspot,nlpsp, input, at, rxyz, lowaccur_converged)
!!$          use module_base
!!$          use module_types
!!$          implicit none
!!$          integer,intent(in):: iproc, nproc
!!$          type(DFT_Wavefunction),intent(inout):: KSwfn, tmb
!!$          type(DFT_local_fields),intent(in):: denspot
!!$          type(DFT_PSP_projectors), intent(inout) :: nlpsp
!!$          type(input_variables),intent(in):: input
!!$          type(atoms_data),intent(in):: at
!!$          real(8),dimension(3,at%astruct%nat),intent(in):: rxyz
!!$          logical,intent(in):: lowaccur_converged
!!$        end subroutine create_large_tmbs


        subroutine solvePrecondEquation(iproc,nproc,lr,ncplx,ncong,cprecr,&
             hx,hy,hz,kx,ky,kz,x,  rxyzParab, orbs, potentialPrefac, confPotOrder,&
             work_conv, w)
          use module_base
          use module_types
          implicit none
          integer, intent(in) :: iproc,nproc,ncong,ncplx,confPotOrder
          real(gp), intent(in) :: hx,hy,hz,cprecr,kx,ky,kz
          type(locreg_descriptors), intent(in) :: lr
          real(wp), intent(inout) :: x
          real(8),dimension(3),intent(in):: rxyzParab
          type(orbitals_data), intent(in):: orbs
          real(8):: potentialPrefac
          type(workarrays_quartic_convolutions),intent(inout):: work_conv !< workarrays for the convolutions
          type(workarr_precond),intent(inout) :: w !< workarrays
        end subroutine solvePrecondEquation

        subroutine init_local_work_arrays(n1, n2, n3, nfl1, nfu1, nfl2, nfu2, nfl3, nfu3, with_confpot, work)
          use module_base
          use module_types
          implicit none
          integer,intent(in)::n1, n2, n3, nfl1, nfu1, nfl2, nfu2, nfl3, nfu3
          logical,intent(in):: with_confpot
          type(workarrays_quartic_convolutions),intent(inout):: work
        end subroutine init_local_work_arrays

        subroutine psi_to_kinpsi(iproc,npsidim_orbs,orbs,lzd,psi,hpsi,ekin_sum)
          use module_base
          use module_types
          implicit none
          integer, intent(in) :: iproc,npsidim_orbs
          type(orbitals_data), intent(in) :: orbs
          type(local_zone_descriptors), intent(in) :: Lzd
          real(wp), dimension(orbs%npsidim_orbs), intent(in) :: psi
          real(gp), intent(out) :: ekin_sum
          real(wp), dimension(orbs%npsidim_orbs), intent(inout) :: hpsi
        end subroutine psi_to_kinpsi

        subroutine copy_old_supportfunctions(iproc,orbs,lzd,phi,lzd_old,phi_old)
          use module_base
          use module_types
          implicit none
          integer,intent(in) :: iproc
          type(orbitals_data), intent(in) :: orbs
          type(local_zone_descriptors), intent(in) :: lzd
          type(local_zone_descriptors), intent(inout) :: lzd_old
          real(wp), dimension(:), pointer :: phi,phi_old
        end subroutine copy_old_supportfunctions

        subroutine input_memory_linear(iproc, nproc, at, KSwfn, tmb, tmb_old, denspot, input, &
                   rxyz_old, rxyz, denspot0, energs, nlpsp, GPU, ref_frags, cdft)
          use module_base
          use module_types
          use module_fragments
          use constrained_dft
          implicit none
          integer,intent(in) :: iproc, nproc
          type(atoms_data), intent(inout) :: at
          type(DFT_wavefunction),intent(inout):: KSwfn
          type(DFT_wavefunction),intent(inout):: tmb, tmb_old
          type(DFT_local_fields), intent(inout) :: denspot
          type(input_variables),intent(in):: input
          real(gp),dimension(3,at%astruct%nat),intent(in) :: rxyz_old, rxyz
          real(8),dimension(max(denspot%dpbox%ndims(1)*denspot%dpbox%ndims(2)*denspot%dpbox%n3p,1)),intent(out):: denspot0
          type(energy_terms),intent(inout):: energs
          type(DFT_PSP_projectors), intent(inout) :: nlpsp
          type(GPU_pointers), intent(inout) :: GPU
          type(system_fragment), dimension(:), intent(in) :: ref_frags
          type(cdft_data), intent(inout) :: cdft
        end subroutine input_memory_linear

        subroutine copy_old_coefficients(norb_tmb, nfvctr, coeff, coeff_old)
          use module_base
          implicit none
          integer,intent(in):: norb_tmb, nfvctr
          real(8),dimension(:,:),pointer:: coeff, coeff_old
        end subroutine copy_old_coefficients

        subroutine copy_old_inwhichlocreg(norb_tmb, inwhichlocreg, inwhichlocreg_old, onwhichatom, onwhichatom_old)
          use module_base
          implicit none
          integer,intent(in):: norb_tmb
          integer,dimension(:),pointer:: inwhichlocreg, inwhichlocreg_old, onwhichatom, onwhichatom_old
        end subroutine copy_old_inwhichlocreg

        subroutine reformat_supportfunctions(iproc,nproc,at,rxyz_old,rxyz,add_derivatives,tmb,ndim_old,lzd_old,&
               frag_trans,psi_old,input_dir,input_frag,ref_frags,max_shift,phi_array_old)
          use module_base
          use module_types
          use module_fragments
          implicit none
          integer, intent(in) :: iproc,nproc
          integer, intent(in) :: ndim_old
          type(atoms_data), intent(in) :: at
          real(gp), dimension(3,at%astruct%nat), intent(in) :: rxyz,rxyz_old
          type(DFT_wavefunction), intent(inout) :: tmb
          type(local_zone_descriptors), intent(inout) :: lzd_old
          type(fragment_transformation), dimension(tmb%orbs%norbp), intent(in) :: frag_trans
          real(wp), dimension(:), pointer :: psi_old
          type(phi_array), dimension(tmb%orbs%norbp), optional, intent(in) :: phi_array_old
          logical, intent(in) :: add_derivatives
          character(len=*), intent(in) :: input_dir
          type(fragmentInputParameters), intent(in) :: input_frag
          type(system_fragment), dimension(:), intent(in) :: ref_frags
          real(gp),intent(out) :: max_shift
        end subroutine reformat_supportfunctions

        subroutine reformat_one_supportfunction(llr,llr_old,geocode,hgrids_old,n_old,psigold,&
             hgrids,n,centre_old,centre_new,da,frag_trans,psi,psirold)
          use module_base
          use module_types
          use module_fragments
          implicit none
          integer, dimension(3), intent(in) :: n,n_old
          real(gp), dimension(3), intent(in) :: hgrids,hgrids_old
          !type(wavefunctions_descriptors), intent(in) :: wfd
          type(locreg_descriptors), intent(in) :: llr, llr_old
          character(len=1), intent(in) :: geocode !< @copydoc poisson_solver::doc::geocode
          real(gp), dimension(3), intent(inout) :: centre_old,centre_new,da
          type(fragment_transformation), intent(in) :: frag_trans
          real(wp), dimension(0:n_old(1),2,0:n_old(2),2,0:n_old(3),2), intent(in) :: psigold
          real(wp), dimension(llr%wfd%nvctr_c+7*llr%wfd%nvctr_f), intent(out) :: psi
          real(wp), dimension(llr_old%d%n1i,llr_old%d%n2i,llr_old%d%n3i), optional, intent(in) :: psirold
        end subroutine reformat_one_supportfunction

<<<<<<< HEAD
        subroutine get_derivative_supportfunctions(ndim, hgrid, lzd, lorbs, phi, phid)
          use module_base
          use module_types
          implicit none
          integer,intent(in):: ndim
          real(kind=8),intent(in) :: hgrid
          type(local_zone_descriptors),intent(in) :: lzd
          type(orbitals_data),intent(in) :: lorbs
          real(kind=8),dimension(lorbs%npsidim_orbs),intent(in) :: phi !< Basis functions
          real(kind=8),dimension(3*lorbs%npsidim_orbs),intent(inout) :: phid  !< Derivative basis functions
        end subroutine get_derivative_supportfunctions

        subroutine determine_locregSphere_parallel(iproc,nproc,nlr,hx,hy,hz,astruct,orbs,Glr,Llr,calculateBounds)!,outofzone)
          use module_base
          use module_types
          implicit none
          integer, intent(in) :: iproc,nproc
          integer, intent(in) :: nlr
          real(gp), intent(in) :: hx,hy,hz
          type(atomic_structure),intent(in) :: astruct
          type(orbitals_data),intent(in) :: orbs
          type(locreg_descriptors), intent(in) :: Glr
          type(locreg_descriptors), dimension(nlr), intent(inout) :: Llr
          logical,dimension(nlr),intent(in) :: calculateBounds
        end subroutine determine_locregSphere_parallel

        subroutine communicate_basis_for_density_collective(iproc, nproc, lzd, npsidim, orbs, lphi, collcom_sr)
          use module_base
          use module_types
          implicit none
          integer,intent(in) :: iproc, nproc, npsidim
          type(local_zone_descriptors),intent(in) :: lzd
          type(orbitals_data),intent(in) :: orbs
          real(kind=8),dimension(npsidim),intent(in) :: lphi
          type(comms_linear),intent(inout) :: collcom_sr
        end subroutine communicate_basis_for_density_collective

        subroutine kswfn_init_comm(wfn, dpbox, iproc, nproc, nspin, imethod_overlap)
          use module_dpbox
          use module_types
          implicit none
          integer, intent(in) :: iproc, nproc, nspin, imethod_overlap
          type(DFT_wavefunction), intent(inout) :: wfn
          type(denspot_distribution), intent(in) :: dpbox
        end subroutine kswfn_init_comm
=======
!!$        subroutine get_derivative_supportfunctions(ndim, hgrid, lzd, lorbs, phi, phid)
!!$          use module_base
!!$          use module_types
!!$          implicit none
!!$          integer,intent(in):: ndim
!!$          real(kind=8),intent(in) :: hgrid
!!$          type(local_zone_descriptors),intent(in) :: lzd
!!$          type(orbitals_data),intent(in) :: lorbs
!!$          real(kind=8),dimension(lorbs%npsidim_orbs),intent(in) :: phi !< Basis functions
!!$          real(kind=8),dimension(3*lorbs%npsidim_orbs),intent(inout) :: phid  !< Derivative basis functions
!!$        end subroutine get_derivative_supportfunctions

!!$        subroutine communicate_basis_for_density_collective(iproc, nproc, lzd, npsidim, orbs, lphi, collcom_sr)
!!$          use module_base
!!$          use module_types
!!$          implicit none
!!$          integer,intent(in) :: iproc, nproc, npsidim
!!$          type(local_zone_descriptors),intent(in) :: lzd
!!$          type(orbitals_data),intent(in) :: orbs
!!$          real(kind=8),dimension(npsidim),intent(in) :: lphi
!!$          type(comms_linear),intent(inout) :: collcom_sr
!!$        end subroutine communicate_basis_for_density_collective

!!$        subroutine kswfn_init_comm(wfn, dpbox, iproc, nproc, nspin, imethod_overlap)
!!$          use module_types
!!$          implicit none
!!$          integer, intent(in) :: iproc, nproc, nspin, imethod_overlap
!!$          type(DFT_wavefunction), intent(inout) :: wfn
!!$          type(denspot_distribution), intent(in) :: dpbox
!!$        end subroutine kswfn_init_comm
>>>>>>> 4593cebc

!!$        subroutine nonlocal_forces_linear(iproc,nproc,npsidim_orbs,lr,hx,hy,hz,at,rxyz,&
!!$             orbs,nlpsp,lzd,phi,denskern,denskern_mat,fsep,refill,strten)
!!$          use module_base
!!$          use module_types
!!$          implicit none
!!$          type(atoms_data), intent(in) :: at
!!$          type(local_zone_descriptors), intent(in) :: lzd
!!$          type(DFT_PSP_projectors), intent(inout) :: nlpsp
!!$          logical, intent(in) :: refill
!!$          integer, intent(in) :: iproc, nproc, npsidim_orbs
!!$          real(gp), intent(in) :: hx,hy,hz
!!$          type(locreg_descriptors) :: lr
!!$          type(orbitals_data), intent(in) :: orbs
!!$          real(gp), dimension(3,at%astruct%nat), intent(in) :: rxyz
!!$          real(wp), dimension(npsidim_orbs), intent(in) :: phi
!!$          type(sparse_matrix),intent(in) :: denskern
!!$          type(matrices),intent(inout) :: denskern_mat
!!$          real(gp), dimension(3,at%astruct%nat), intent(inout) :: fsep
!!$          real(gp), dimension(6), intent(out) :: strten
!!$        end subroutine nonlocal_forces_linear

!!$        subroutine set_variables_for_hybrid(iproc, nlr, input, at, orbs, lowaccur_converged, damping_factor, confdatarr, &
!!$                   target_function, nit_basis, nit_scc, mix_hist, locrad, alpha_mix, convCritMix, &
!!$                   conv_crit_TMB)
!!$          use module_base
!!$          use module_types
!!$          implicit none
!!$          integer,intent(in) :: iproc, nlr
!!$          type(input_variables),intent(in) :: input
!!$          type(atoms_data),intent(in) :: at
!!$          type(orbitals_data),intent(in) :: orbs
!!$          logical,intent(out) :: lowaccur_converged
!!$          real(kind=8),intent(in) :: damping_factor
!!$          type(confpot_data),dimension(orbs%norbp),intent(inout) :: confdatarr
!!$          integer,intent(out) :: target_function, nit_basis, nit_scc, mix_hist
!!$          real(kind=8),dimension(nlr),intent(out) :: locrad
!!$          real(kind=8),intent(out) :: alpha_mix, convCritMix, conv_crit_TMB
!!$        end subroutine set_variables_for_hybrid

!!$           integer, dimension(2,0:n1,0:n3), intent(out) :: ibxz
!!$           integer, dimension(2,0:n1,0:n2), intent(out) :: ibxy
!!$        end subroutine make_bounds
!!$          integer,intent(in):: ibyz_f(2,0:n2,0:n3),ibxy_f(2,0:n1,0:n2)
!!$          integer,intent(inout):: ibzzx_c(2,-14:2*n3+16,0:n1)
!!$          integer,intent(out):: ibyyzz_c(2,-14:2*n2+16,-14:2*n3+16)
!!$          integer,intent(out):: ibxy_ff(2,nfl1:nfu1,nfl2:nfu2)
!!$          integer,intent(inout):: ibzzx_f(2,-14+2*nfl3:2*nfu3+16,nfl1:nfu1)
!!$          integer,intent(out):: ibyyzz_f(2,-14+2*nfl2:2*nfu2+16,-14+2*nfl3:2*nfu3+16)
!!$          integer,intent(out):: ibzxx_c(2,0:n3,-14:2*n1+16) ! extended boundary arrays
!!$          integer,intent(out):: ibxxyy_c(2,-14:2*n1+16,-14:2*n2+16)
!!$          integer,intent(inout):: ibyz_ff(2,nfl2:nfu2,nfl3:nfu3)
!!$          integer,intent(out):: ibzxx_f(2,nfl3:nfu3,2*nfl1-14:2*nfu1+16)
!!$          integer,intent(out):: ibxxyy_f(2,2*nfl1-14:2*nfu1+16,2*nfl2-14:2*nfu2+16)
!!$          integer,intent(out):: ibyyzz_r(2,-14:2*n2+16,-14:2*n3+16)
!!$        end subroutine make_all_ib
!!$          logical, intent(inout) :: logrid_big(nfl3:nfu3,2*nfl1-14:2*nfu1+16,2*nfl2-14:2*nfu2+16)! work array
!!$          integer :: nt
!!$        end subroutine make_ib_inv
!!$        subroutine ib_from_logrid_inv(ib,logrid,ml1,mu1,ndat)
!!$          implicit none
!!$          integer, intent(in) :: ml1,mu1,ndat
!!$          integer, intent(out) :: ib(2,ndat)
!!$          logical, intent(in) :: logrid(ndat,ml1:mu1)
!!$        end subroutine ib_from_logrid_inv
!!$
!!$        subroutine squares(ib,n2,n3)
!!$          implicit none
!!$          integer,intent(in)::n2,n3
!!$          integer,intent(inout)::ib(2,0:n2,0:n3)
!!$        end subroutine squares
!!$
!!$        subroutine make_ib_c(logrid_big,ibyz,ibzxx,ibxxyy,n1,n2,n3)
!!$          implicit none
!!$          integer nt,n1,n2,n3
!!$          integer ibyz(2,0:n2,0:n3)! input
!!$          integer ibzxx(2,0:n3,-14:2*n1+16)!output
!!$          integer ibxxyy(2,-14:2*n1+16,-14:2*n2+16)!output
!!$          logical logrid_big(0:n3,-14:2*n1+16,-14:2*n2+16)! work array
!!$        end subroutine make_ib_c
!!$
!!$        subroutine ib_to_logrid_rot(ib,logrid,nfl,nfu,ndat)
!!$          implicit none
!!$          integer ndat,nfl,nfu,l,i
!!$          integer ib(2,ndat)! input
!!$          logical logrid(ndat,-14+2*nfl:2*nfu+16)! output
!!$        end subroutine ib_to_logrid_rot
!!$        subroutine make_ib(logrid_big,ibyz,ibzxx,ibxxyy,nfl1,nfu1,nfl2,nfu2,nfl3,nfu3)
!!$          implicit none
!!$          integer nt,nfl1,nfu1,nfl2,nfu2,nfl3,nfu3
!!$          integer ibyz(  2,nfl2:nfu2,nfl3:nfu3)! input
!!$          integer ibzxx( 2,          nfl3:nfu3,2*nfl1-14:2*nfu1+16)!output
!!$          integer ibxxyy(2,                    2*nfl1-14:2*nfu1+16,2*nfl2-14:2*nfu2+16)!output
!!$          logical logrid_big(           nfl3:nfu3,2*nfl1-14:2*nfu1+16,2*nfl2-14:2*nfu2+16)! work array
!!$        end subroutine make_ib

        subroutine input_wf_memory_new(nproc,iproc, atoms, &
                 rxyz_old, hx_old, hy_old, hz_old, psi_old,lzd_old, &
                 rxyz,psi,orbs,lzd)
          use module_defs
          use module_types
          implicit none
          integer, intent(in) :: iproc,nproc
          type(atoms_data), intent(in) :: atoms
          real(gp), dimension(3, atoms%astruct%nat), intent(in) :: rxyz, rxyz_old
          real(gp), intent(in) :: hx_old, hy_old, hz_old
          type(orbitals_data), intent(in) :: orbs
          type(local_zone_descriptors), intent(in) :: lzd_old
          type(local_zone_descriptors), intent(in) :: lzd
          real(wp), dimension(:), pointer :: psi, psi_old
        end subroutine input_wf_memory_new

        subroutine integral_equation(iproc,nproc,atoms,wfn,ngatherarr,local_potential,GPU,xc,nlpsp,rxyz,paw)
          use module_base
          use module_types
          use module_xc
          implicit none
          integer, intent(in) :: iproc,nproc
          type(atoms_data), intent(in) :: atoms
          type(DFT_wavefunction), intent(in) :: wfn
          type(GPU_pointers), intent(inout) :: GPU
          type(DFT_PSP_projectors), intent(inout) :: nlpsp
          type(xc_info), intent(in) :: xc
          type(paw_objects), intent(inout) :: paw
          integer, dimension(0:nproc-1,2), intent(in) :: ngatherarr
          real(gp), dimension(3,atoms%astruct%nat), intent(in) :: rxyz
          real(dp), dimension(:), pointer :: local_potential
        end subroutine integral_equation

        subroutine atoms_new(atoms)
          use module_types
          implicit none
          type(atoms_data), pointer :: atoms
        end subroutine atoms_new

        subroutine inputs_new(in)
          use module_input_keys, only: input_variables
          implicit none
          type(input_variables), pointer :: in
        end subroutine inputs_new

!!$        subroutine purify_kernel(iproc, nproc, tmb, overlap_calculated, it_shift, it_opt, order_taylor, &
!!$                   max_inversion_error, purification_quickreturn, ispin)
!!$          use module_base
!!$          use module_types
!!$          implicit none
!!$          integer,intent(in) :: iproc, nproc
!!$          integer,intent(inout) :: order_taylor
!!$          real(kind=8),intent(in) :: max_inversion_error
!!$          type(DFT_wavefunction),intent(inout):: tmb
!!$          logical,intent(inout):: overlap_calculated
!!$          integer,intent(in) :: it_shift, it_opt
!!$          logical,intent(in) :: purification_quickreturn
!!$          integer,intent(in) :: ispin
!!$        end subroutine purify_kernel

        subroutine optimize_coeffs(iproc, nproc, orbs, tmb, ldiis_coeff, fnrm, fnrm_crit, itmax, energy, &
               sd_fit_curve, factor, itout, it_scc, it_cdft, order_taylor, max_inversion_error, reorder, num_extra)
          use module_base
          use module_types
          use diis_sd_optimization
          implicit none
          integer,intent(in):: iproc, nproc, itmax, itout, it_scc, it_cdft
          integer,intent(inout) :: order_taylor
          real(kind=8),intent(in) :: max_inversion_error
          type(orbitals_data),intent(in):: orbs
          type(DFT_wavefunction),intent(inout):: tmb
          type(DIIS_obj), intent(inout) :: ldiis_coeff
          real(kind=gp),intent(in):: fnrm_crit
          real(kind=gp),intent(out):: fnrm
          real(kind=gp), intent(inout) :: energy
          logical, intent(in) :: sd_fit_curve
          real(kind=gp), intent(in) :: factor
          integer, optional, intent(in) :: num_extra
          logical, optional, intent(in) :: reorder
        end subroutine optimize_coeffs

        subroutine calculate_residue_ks(iproc, nproc, num_extra, ksorbs, tmb, hpsit_c, hpsit_f)
          use module_base
          use module_types
          implicit none

          ! Calling arguments
          integer, intent(in) :: iproc, nproc, num_extra
          type(dft_wavefunction), intent(inout) :: tmb
          type(orbitals_data), intent(in) :: ksorbs
          real(kind=8),dimension(:),pointer :: hpsit_c, hpsit_f
        end subroutine calculate_residue_ks

        subroutine write_energies(iter,iscf,energs,gnrm,gnrm_zero,comment,only_energies)
          use module_base
          use module_types
          use yaml_output
          implicit none
          integer, intent(in) :: iter,iscf
          type(energy_terms), intent(in) :: energs
          real(gp), intent(in) :: gnrm,gnrm_zero
          character(len=*), intent(in) :: comment
          logical,intent(in),optional :: only_energies
        end subroutine write_energies

!!$        subroutine get_KS_residue(iproc, nproc, tmb, KSorbs, hpsit_c, hpsit_f, KSres)
!!$          use module_base
!!$          use module_types
!!$          implicit none
!!$          integer,intent(in) :: iproc, nproc
!!$          type(DFT_wavefunction) :: tmb
!!$          type(orbitals_data),intent(in) :: KSorbs
!!$          real(kind=8),dimension(tmb%ham_descr%collcom%ndimind_c),intent(in) :: hpsit_c
!!$          real(kind=8),dimension(7*tmb%ham_descr%collcom%ndimind_f),intent(in) :: hpsit_f
!!$          real(kind=8),intent(out) :: KSres
!!$        end subroutine get_KS_residue

        subroutine applyprojectorsonthefly(iproc,orbs,at,lr,&
             rxyz,hx,hy,hz,wfd,nlpsp,psi,hpsi,eproj_sum,&
             paw)
          use module_base
          use module_types
          use gaussians, only:gaussian_basis
          implicit none
          integer, intent(in) :: iproc
          real(gp), intent(in) :: hx,hy,hz
          type(atoms_data), intent(in) :: at
          type(orbitals_data), intent(in) :: orbs
          type(wavefunctions_descriptors), intent(in) :: wfd
          type(DFT_PSP_projectors), intent(inout) :: nlpsp
          type(locreg_descriptors),intent(in) :: lr
          real(gp), dimension(3,at%astruct%nat), intent(in) :: rxyz
          real(wp), dimension((wfd%nvctr_c+7*wfd%nvctr_f)*orbs%nspinor*orbs%norbp), intent(in) :: psi
          real(wp), dimension((wfd%nvctr_c+7*wfd%nvctr_f)*orbs%nspinor*orbs%norbp), intent(inout) :: hpsi
          real(gp), intent(out) :: eproj_sum
          type(paw_objects),optional,intent(inout)::paw
        end subroutine applyprojectorsonthefly

!!$        subroutine pulay_correction_new(iproc, nproc, tmb, orbs, at, fpulay)
!!$          use module_base
!!$          use module_types
!!$          use yaml_output
!!$          implicit none
!!$          integer,intent(in) :: iproc, nproc
!!$          type(DFT_wavefunction),intent(inout) :: tmb
!!$          type(orbitals_data),intent(in) :: orbs
!!$          type(atoms_data),intent(in) :: at
!!$          real(kind=8),dimension(3,at%astruct%nat),intent(out) :: fpulay
!!$        end subroutine pulay_correction_new

!!$        subroutine increase_FOE_cutoff(iproc, nproc, lzd, astruct, input, orbs_KS, orbs, foe_obj, init)
!!$          use module_base
!!$          use module_types
!!$          use foe_base, only: foe_data
!!$          implicit none
!!$          integer,intent(in) :: iproc, nproc
!!$          type(local_zone_descriptors),intent(in) :: lzd
!!$          type(atomic_structure),intent(in) :: astruct
!!$          type(input_variables),intent(in) :: input
!!$          type(orbitals_data),intent(in) :: orbs_KS, orbs
!!$          type(foe_data),intent(out) :: foe_obj
!!$          logical,intent(in) :: init
!!$        end subroutine increase_FOE_cutoff

!!$        subroutine astruct_set_n_atoms(astruct, nat)
!!$          use module_base
!!$          use module_atoms, only: atomic_structure
!!$          implicit none
!!$          type(atomic_structure), intent(inout) :: astruct
!!$          integer, intent(in) :: nat
!!$        end subroutine astruct_set_n_atoms

!!$        subroutine astruct_set_n_types(astruct, ntypes)
!!$          use module_base
!!$          use module_atoms, only: atomic_structure
!!$          implicit none
!!$          type(atomic_structure), intent(inout) :: astruct
!!$          integer, intent(in) :: ntypes
!!$        end subroutine astruct_set_n_types

!!$        subroutine allocate_atoms_nat(atoms)
!!$          use module_base
!!$          use module_atoms, only: atoms_data
!!$          use ao_inguess, only : aoig_data_null
!!$          implicit none
!!$          type(atoms_data), intent(inout) :: atoms
!!$        end subroutine allocate_atoms_nat

!!$        subroutine allocate_atoms_ntypes(atoms)
!!$          use module_base
!!$          use module_atoms, only: atoms_data
!!$          implicit none
!!$          type(atoms_data), intent(inout) :: atoms
!!$        end subroutine allocate_atoms_ntypes

!!$        subroutine astruct_set_symmetries(astruct, disableSym, tol, elecfield, nspin)
!!$          use module_base
!!$          use module_atoms, only: atomic_structure,deallocate_symmetry_data
!!$          use defs_basis
!!$          use m_ab6_symmetry
!!$          implicit none
!!$          type(atomic_structure), intent(inout) :: astruct
!!$          logical, intent(in) :: disableSym
!!$          real(gp), intent(in) :: tol
!!$          real(gp), intent(in) :: elecfield(3)
!!$          integer, intent(in) :: nspin
!!$        end  subroutine astruct_set_symmetries


!!$        subroutine psp_from_data(symbol, nzatom, nelpsp, npspcode, ixc, psppar, exists)
!!$          use module_base
!!$          use module_xc
!!$          implicit none
!!$          character(len = *), intent(in) :: symbol
!!$          integer, intent(inout) :: ixc
!!$          integer, intent(out) :: nzatom, nelpsp, npspcode
!!$          real(gp), intent(out) :: psppar(0:4,0:6)
!!$          logical, intent(out) :: exists
!!$        end subroutine psp_from_data

!!$        subroutine total_energies(energs, iter, iproc)
!!$          use module_base
!!$          use module_types
!!$          implicit none
!!$          type(energy_terms), intent(inout) :: energs
!!$          integer, intent(in) :: iter, iproc
!!$        end subroutine total_energies

        !!subroutine ext_buffers(periodic,nl,nr)
        !!  implicit none
        !!  logical, intent(in) :: periodic
        !!  integer, intent(out) :: nl,nr
        !!end subroutine ext_buffers
!!$
!!$        subroutine ind_positions(periodic,i,n,j,go)
!!$          implicit none
!!$          logical, intent(in) :: periodic
!!$          integer, intent(in) :: i,n
!!$          logical, intent(out) :: go
!!$          integer, intent(out) :: j
!!$        end subroutine ind_positions

!!$        subroutine eigensystem_info(iproc,nproc,tolerance,nvctr,orbs,psi)
!!$          use module_base
!!$          use module_types
!!$          implicit none
!!$          integer, intent(in) :: iproc,nproc,nvctr
!!$          real(gp), intent(in) :: tolerance
!!$          type(orbitals_data), intent(inout) :: orbs
!!$          real(wp), dimension(nvctr,orbs%nspinor,orbs%norbp), intent(in) :: psi
!!$        end subroutine eigensystem_info

!!$        subroutine calculate_kernel_and_energy(iproc,nproc,denskern,ham,denskern_mat,ham_mat,&
!!$                   energy,coeff,orbs,tmb_orbs,calculate_kernel)
!!$          use module_base
!!$          use module_types
!!$          use sparsematrix_base, only: sparse_matrix
!!$          implicit none
!!$          integer, intent(in) :: iproc, nproc
!!$          type(sparse_matrix), intent(in) :: ham
!!$          type(sparse_matrix), intent(inout) :: denskern
!!$          type(matrices),intent(in) :: ham_mat
!!$          type(matrices),intent(out) :: denskern_mat
!!$          logical, intent(in) :: calculate_kernel
!!$          real(kind=gp), intent(out) :: energy
!!$          type(orbitals_data), intent(in) :: orbs, tmb_orbs
!!$          real(kind=gp), dimension(denskern%nfvctr,tmb_orbs%norb), intent(in) :: coeff
!!$        end subroutine calculate_kernel_and_energy

!!$        subroutine calc_site_energies_transfer_integrals(iproc,nproc,meth_overlap,input_frag,&
!!$                   ref_frags,orbs,ham,ham_mat,ovrlp,ovrlp_mat,KS_overlap)
!!$          use module_base
!!$          use module_types
!!$          use yaml_output
!!$          use module_fragments
!!$          implicit none
!!$          integer, intent(in) :: iproc, nproc, meth_overlap
!!$          type(fragmentInputParameters), intent(in) :: input_frag
!!$          type(orbitals_data), intent(in) :: orbs
!!$          type(sparse_matrix), intent(inout) :: ham, ovrlp
!!$          type(sparse_matrix),dimension(ham%nspin),intent(inout) :: KS_overlap
!!$          type(matrices), intent(inout) :: ovrlp_mat, ham_mat
!!$          type(system_fragment), dimension(input_frag%nfrag_ref), intent(in) :: ref_frags
!!$        end subroutine calc_site_energies_transfer_integrals

!!$        subroutine calc_transfer_integral(iproc,nproc,nstates,orbs,ham,ham_mat,ovrlp,ovrlp_mat,&
!!$                   homo_coeffs1,homo_coeffs2,homo_ham,homo_ovrlp)
!!$          use module_defs, only:gp
!!$          use module_types
!!$          use module_fragments
!!$          use sparsematrix_base, only: sparse_matrix
!!$          implicit none
!!$          integer, intent(in) :: iproc, nproc, nstates
!!$          type(orbitals_data), intent(in) :: orbs
!!$          type(sparse_matrix), intent(inout) :: ham, ovrlp
!!$          type(matrices),intent(inout) :: ovrlp_mat, ham_mat
!!$          real(kind=gp), dimension(ovrlp%nfvctr,nstates), intent(in) :: homo_coeffs1, homo_coeffs2
!!$          real(kind=gp), dimension(nstates), intent(inout) :: homo_ham, homo_ovrlp
!!$        end subroutine calc_transfer_integral

        subroutine calculate_weight_matrix_lowdin(weight_matrix,weight_matrix_,nfrag_charged,ifrag_charged,tmb,input_frag,&
             ref_frags,calculate_overlap_matrix,calculate_ovrlp_half,meth_overlap)
          use module_defs, only: gp
          use module_types
          use module_fragments
          implicit none
          type(sparse_matrix), intent(inout) :: weight_matrix
           type(matrices), intent(inout) :: weight_matrix_
          type(fragmentInputParameters),intent(in) :: input_frag
          type(dft_wavefunction), intent(inout) :: tmb
          logical, intent(in) :: calculate_overlap_matrix, calculate_ovrlp_half
          type(system_fragment), dimension(input_frag%nfrag_ref), intent(in) :: ref_frags
          integer, intent(in) :: nfrag_charged, meth_overlap
          integer, dimension(2), intent(in) :: ifrag_charged
          !local variables
          integer :: ifrag,iorb,ifrag_ref,isforb,istat,ierr
          real(kind=gp), allocatable, dimension(:,:) :: proj_mat, proj_ovrlp_half, weight_matrixp
        end subroutine calculate_weight_matrix_lowdin

!!$        subroutine calculate_weight_matrix_using_density(iproc,cdft,tmb,at,input,GPU,denspot)
!!$          use module_base
!!$          use module_types
!!$          use constrained_dft, only: cdft_data
!!$          use module_fragments
!!$          implicit none
!!$          integer,intent(in) :: iproc
!!$          type(cdft_data), intent(inout) :: cdft
!!$          type(atoms_data), intent(in) :: at
!!$          type(input_variables),intent(in) :: input
!!$          type(dft_wavefunction), intent(inout) :: tmb
!!$          type(DFT_local_fields), intent(inout) :: denspot
!!$          type(GPU_pointers),intent(inout) :: GPU
!!$        end subroutine calculate_weight_matrix_using_density

!!$        subroutine fragment_coeffs_to_kernel(iproc,input,input_frag_charge,ref_frags,tmb,ksorbs,overlap_calculated,&
!!$          nstates_max,cdft,use_tmbs_as_coeffs)
!!$          use yaml_output
!!$          use module_base
!!$          use module_types
!!$          use module_fragments
!!$          implicit none
!!$          type(DFT_wavefunction), intent(inout) :: tmb
!!$          type(input_variables), intent(in) :: input
!!$          type(system_fragment), dimension(input%frag%nfrag_ref), intent(inout) :: ref_frags
!!$          type(orbitals_data), intent(inout) :: ksorbs
!!$          logical, intent(inout) :: overlap_calculated
!!$          real(kind=gp), dimension(input%frag%nfrag), intent(in) :: input_frag_charge
!!$          integer, intent(in) :: iproc
!!$          integer, intent(out) :: nstates_max ! number of states in total if we consider all partially occupied fragment states to be fully occupied
!!$          logical, intent(in) :: cdft
!!$          logical, intent(in) :: use_tmbs_as_coeffs
!!$        end subroutine fragment_coeffs_to_kernel

        subroutine estimate_energy_change(npsidim_orbs, orbs, lzd, nspin, psidiff, hpsi_noprecond, delta_energy)
          use module_base
          use module_types
          implicit none
          integer, intent(in) :: npsidim_orbs, nspin
          type(orbitals_data),intent(in) :: orbs
          type(local_zone_descriptors),intent(in) :: lzd
          real(kind=8),dimension(npsidim_orbs),intent(in) :: psidiff, hpsi_noprecond
          real(kind=8),intent(out) :: delta_energy
        end subroutine estimate_energy_change

!!$        subroutine build_gradient(iproc, nproc, tmb, target_function, hpsit_c, hpsit_f, hpsittmp_c, hpsittmp_f)
!!$          use module_base
!!$          use module_types
!!$          implicit none
!!$          integer,intent(in) :: iproc, nproc, target_function
!!$          type(DFT_wavefunction),intent(inout) :: tmb
!!$          real(kind=8),dimension(tmb%ham_descr%collcom%ndimind_c),intent(inout) :: hpsit_c
!!$          real(kind=8),dimension(7*tmb%ham_descr%collcom%ndimind_f),intent(inout) :: hpsit_f
!!$          real(kind=8),dimension(tmb%ham_descr%collcom%ndimind_c),intent(out) :: hpsittmp_c !<workarray
!!$          real(kind=8),dimension(7*tmb%ham_descr%collcom%ndimind_f),intent(out) :: hpsittmp_f !<workarray
!!$        end subroutine build_gradient

        subroutine allocate_precond_arrays(orbs, lzd, confdatarr, precond_convol_workarrays, precond_workarrays)
          use module_base, only: gp
          use module_types
          implicit none
          type(orbitals_data),intent(in) :: orbs
          type(local_zone_descriptors),intent(in) :: lzd
          type(confpot_data),dimension(orbs%norbp),intent(in) ::  confdatarr
          type(workarrays_quartic_convolutions),dimension(:),pointer,intent(inout) :: precond_convol_workarrays
          type(workarr_precond),dimension(:),pointer,intent(inout) :: precond_workarrays
        end subroutine allocate_precond_arrays

        subroutine deallocate_precond_arrays(orbs, lzd, precond_convol_workarrays, precond_workarrays)
          use module_base, only: gp
          use module_types
          implicit none
          type(orbitals_data),intent(in) :: orbs
          type(local_zone_descriptors),intent(in) :: lzd
          type(workarrays_quartic_convolutions),dimension(:),pointer,intent(inout) :: precond_convol_workarrays
          type(workarr_precond),dimension(:),pointer,intent(inout) :: precond_workarrays
        end subroutine deallocate_precond_arrays

!!$        subroutine set_confdatarr(input, at, lorbs, onwhichatom, potential_prefac, locrad, text, add_sequence, confdatarr)
!!$          use module_base
!!$          use module_types
!!$          implicit none
!!$          type(orbitals_data), intent(in) :: lorbs
!!$          type(input_variables), intent(in) :: input
!!$          type(atoms_data), intent(in) :: at
!!$          integer, dimension(lorbs%norb), intent(in) :: onwhichatom
!!$          real(kind=8),dimension(at%astruct%ntypes),intent(in) :: potential_prefac
!!$          real(kind=8),dimension(lorbs%norb),intent(in) :: locrad
!!$          character(len=*) :: text
!!$          logical,intent(in) :: add_sequence
!!$          type(confpot_data),dimension(lorbs%norbp), intent(inout) :: confdatarr
!!$        end subroutine set_confdatarr

        subroutine plot_wf(units_provided,orbname,nexpo,at,factor,lr,hx,hy,hz,rxyz,psi, &
                   unit0_, unitx_, unity_, unitz_)
          use module_base
          use locregs, only: locreg_descriptors
          use module_types, only: atoms_data
          implicit none
          logical,intent(in) :: units_provided
          character(len=*) :: orbname
          integer, intent(in) :: nexpo
          real(dp), intent(in) :: factor
          real(gp), intent(in) :: hx,hy,hz
          type(atoms_data), intent(in) :: at
          real(gp), dimension(3,at%astruct%nat), intent(in) :: rxyz
          type(locreg_descriptors), intent(in) :: lr
          real(wp), dimension(lr%wfd%nvctr_c+7*lr%wfd%nvctr_f), intent(in) :: psi
          integer,intent(in),optional :: unit0_, unitx_, unity_, unitz_
        end subroutine plot_wf

        subroutine write_orbital_density(iproc, transform_to_global, iformat, &
                   filename, npsidim, psi, input, orbs, lzd_g, at, rxyz, lzd_l)
          use module_base
          use module_types
          implicit none
          logical,intent(in) :: transform_to_global
          character(len=*),intent(in) :: filename
          integer,intent(in) :: iproc, npsidim, iformat
          real(kind=8),dimension(npsidim),intent(in),target :: psi
          type(input_variables),intent(in) :: input
          type(orbitals_data),intent(in) :: orbs !< orbitals descriptors
          type(local_zone_descriptors),intent(inout) :: lzd_g !< global descriptors
          type(atoms_data),intent(in) :: at
          real(kind=8),dimension(3,at%astruct%nat),intent(in) :: rxyz
          type(local_zone_descriptors),intent(in),optional :: lzd_l !< local descriptors
        end subroutine write_orbital_density

  end interface
END MODULE module_interfaces<|MERGE_RESOLUTION|>--- conflicted
+++ resolved
@@ -164,7 +164,6 @@
 !!$       real(gp), dimension(3,nkpt), intent(in) :: kpt
 !!$     END SUBROUTINE orbitals_descriptors_forLinear
 
-<<<<<<< HEAD
      subroutine createWavefunctionsDescriptors(iproc,hx,hy,hz,atoms,rxyz,&
            &   crmult,frmult,calculate_bounds,Glr,output_denspot)
        use module_defs, only: gp
@@ -198,45 +197,43 @@
        logical,intent(in),optional :: init_projectors_completely_
      END SUBROUTINE createProjectorsArrays
 
-     subroutine dpbox_set(dpbox,Lzd,xc,iproc,nproc,mpi_comm,PS_groupsize,SICapproach,geocode,nspin)
-       use module_base
-       use module_dpbox
-       use module_types
-       use module_xc
-       implicit none
-       integer, intent(in) :: iproc,nproc,mpi_comm,PS_groupsize,nspin
-       character(len=1), intent(in) :: geocode
-       character(len=4), intent(in) :: SICapproach
-       type(local_zone_descriptors), intent(in) :: Lzd
-       type(xc_info), intent(in) :: xc
-       type(denspot_distribution), intent(out) :: dpbox
-     end subroutine dpbox_set
-
-     subroutine density_descriptors(iproc,nproc,xc,nspin,crmult,frmult,atoms,dpbox,&
-          rho_commun,rxyz,rhodsc)
-       use module_defs, only: gp
-       use module_dpbox
-       use module_types
-       use module_xc
-       implicit none
-       integer, intent(in) :: iproc,nproc,nspin
-       type(xc_info), intent(in) :: xc
-       real(gp), intent(in) :: crmult,frmult
-       type(atoms_data), intent(in) :: atoms
-       type(denspot_distribution), intent(in) :: dpbox
-       character(len=3), intent(in) :: rho_commun
-       real(gp), dimension(3,atoms%astruct%nat), intent(in) :: rxyz
-       !real(gp), dimension(atoms%astruct%ntypes,3), intent(in) :: radii_cf
-       type(rho_descriptors), intent(out) :: rhodsc
-     end subroutine density_descriptors
-
-     subroutine default_confinement_data(confdatarr,norbp)
-       use module_base
-       use module_types
-       implicit none
-       integer, intent(in) :: norbp
-       type(confpot_data), dimension(norbp), intent(out) :: confdatarr
-     end subroutine default_confinement_data
+!!$      subroutine dpbox_set(dpbox,Lzd,xc,iproc,nproc,mpi_comm,PS_groupsize,SICapproach,geocode,nspin)
+!!$        use module_base
+!!$        use module_types
+!!$        use module_xc
+!!$        implicit none
+!!$        integer, intent(in) :: iproc,nproc,mpi_comm,PS_groupsize,nspin
+!!$        character(len=1), intent(in) :: geocode
+!!$        character(len=4), intent(in) :: SICapproach
+!!$        type(local_zone_descriptors), intent(in) :: Lzd
+!!$        type(xc_info), intent(in) :: xc
+!!$        type(denspot_distribution), intent(out) :: dpbox
+!!$      end subroutine dpbox_set
+
+!!$      subroutine density_descriptors(iproc,nproc,xc,nspin,crmult,frmult,atoms,dpbox,&
+!!$           rho_commun,rxyz,rhodsc)
+!!$        use module_defs, only: gp
+!!$        use module_types
+!!$        use module_xc
+!!$        implicit none
+!!$        integer, intent(in) :: iproc,nproc,nspin
+!!$        type(xc_info), intent(in) :: xc
+!!$        real(gp), intent(in) :: crmult,frmult
+!!$        type(atoms_data), intent(in) :: atoms
+!!$        type(denspot_distribution), intent(in) :: dpbox
+!!$        character(len=3), intent(in) :: rho_commun
+!!$        real(gp), dimension(3,atoms%astruct%nat), intent(in) :: rxyz
+!!$        !real(gp), dimension(atoms%astruct%ntypes,3), intent(in) :: radii_cf
+!!$        type(rho_descriptors), intent(out) :: rhodsc
+!!$      end subroutine density_descriptors
+
+!!$      subroutine default_confinement_data(confdatarr,norbp)
+!!$        use module_base
+!!$        use module_types
+!!$        implicit none
+!!$        integer, intent(in) :: norbp
+!!$        type(confpot_data), dimension(norbp), intent(out) :: confdatarr
+!!$      end subroutine default_confinement_data
 
      subroutine IonicEnergyandForces(iproc,nproc,dpbox,at,elecfield,&
           & rxyz,eion,fion,dispersion,edisp,fdisp,ewaldstr,&
@@ -257,176 +254,6 @@
        real(dp), dimension(*), intent(out) :: pot_ion
      END SUBROUTINE IonicEnergyandForces
 
-     subroutine createIonicPotential(iproc,verb,at,rxyz,&
-          elecfield,dpbox,pkernel,pot_ion,rho_ion,psoffset)
-       use module_defs, only: gp,wp
-       use module_dpbox
-       use module_types
-       implicit none
-       integer, intent(in) :: iproc
-       logical, intent(in) :: verb
-       real(gp), intent(in) :: psoffset
-       type(atoms_data), intent(in) :: at
-       real(gp), dimension(3), intent(in) :: elecfield
-       real(gp), dimension(3,at%astruct%nat), intent(in) :: rxyz
-       type(denspot_distribution), intent(in) :: dpbox
-       type(coulomb_operator), intent(inout) :: pkernel
-       real(wp), dimension(*), intent(inout) :: pot_ion
-         real(gp), dimension(*), intent(out) :: rho_ion
-     END SUBROUTINE createIonicPotential
-
-!     subroutine mp_calculate(rx,ry,rz,hxh,hyh,hzh,cutoff,rlocinv2sq,mp,mpx,mpy,mpz)
-!       use module_base
-!       use gaussians, only: mp_exp
-!       !Arguments
-!       real(gp), intent(in) :: rx,ry,rz,hxh,hyh,hzh,cutoff,rlocinv2sq
-!       logical, intent(in) :: mp
-!       real(gp), dimension(:), allocatable, intent(out) :: mpx,mpy,mpz
-!     end subroutine mp_calculate
-
-     subroutine input_wf_empty(iproc, nproc, psi, hpsi, psit, orbs, &
-          & band_structure_filename, input_spin, atoms, d, denspot)
-       use module_defs, only: wp
-       use module_types
-       implicit none
-       integer, intent(in) :: iproc, nproc
-       type(orbitals_data), intent(in) :: orbs
-       character(len = *), intent(in) :: band_structure_filename
-       integer, intent(in) :: input_spin
-       type(atoms_data), intent(in) :: atoms
-       type(grid_dimensions), intent(in) :: d
-       type(DFT_local_fields), intent(inout) :: denspot
-       real(wp), dimension(:), pointer :: psi
-       real(kind=8), dimension(:), pointer :: hpsi, psit
-     END SUBROUTINE input_wf_empty
-
-     subroutine input_wf_random(psi, orbs)
-       use module_defs
-       use module_types
-       implicit none
-       type(orbitals_data), intent(inout) :: orbs
-       real(wp), dimension(:), pointer :: psi
-     END SUBROUTINE input_wf_random
-
-     subroutine input_wf_cp2k(iproc, nproc, nspin, atoms, rxyz, Lzd, &
-          & psi, orbs)
-       use module_defs
-       use module_types
-       implicit none
-       integer, intent(in) :: iproc, nproc, nspin
-       type(atoms_data), intent(in) :: atoms
-       real(gp), dimension(3, atoms%astruct%nat), intent(in) :: rxyz
-       type(local_zone_descriptors), intent(in) :: Lzd
-       type(orbitals_data), intent(inout) :: orbs
-       real(wp), dimension(:), pointer :: psi
-     END SUBROUTINE input_wf_cp2k
-
-     subroutine input_wf_memory(iproc, atoms, &
-          & rxyz_old, hx_old, hy_old, hz_old, d_old, wfd_old, psi_old, &
-          & rxyz, lzd, psi, orbs)
-       use module_defs
-       use module_types
-       implicit none
-       integer, intent(in) :: iproc
-       type(atoms_data), intent(in) :: atoms
-       real(gp), dimension(3, atoms%astruct%nat), intent(in) :: rxyz, rxyz_old
-       real(gp), intent(in) :: hx_old, hy_old, hz_old
-       type(local_zone_descriptors), intent(in) :: lzd
-       type(grid_dimensions), intent(in) :: d_old
-       type(wavefunctions_descriptors), intent(in) :: wfd_old
-       type(orbitals_data), intent(in) :: orbs
-       real(wp), dimension(:), pointer :: psi, psi_old
-     END SUBROUTINE input_wf_memory
-=======
-      subroutine createWavefunctionsDescriptors(iproc,hx,hy,hz,atoms,rxyz,&
-            &   crmult,frmult,calculate_bounds,Glr,output_denspot)
-        use module_defs, only: gp
-        use module_types
-         implicit none
-         !Arguments
-         type(atoms_data), intent(in) :: atoms
-         integer, intent(in) :: iproc
-         real(gp), intent(in) :: hx,hy,hz,crmult,frmult
-         real(gp), dimension(3,atoms%astruct%nat), intent(in) :: rxyz
-         !real(gp), dimension(atoms%astruct%ntypes,3), intent(in) :: radii_cf
-         logical,intent(in) :: calculate_bounds
-         type(locreg_descriptors), intent(inout) :: Glr
-         logical, intent(in), optional :: output_denspot
-      END SUBROUTINE createWavefunctionsDescriptors
-
-      subroutine createProjectorsArrays(lr,rxyz,at,orbs,&
-           cpmult,fpmult,hx,hy,hz,dry_run,nlpsp,&
-           init_projectors_completely_)
-        !n(c) use module_base
-        use module_types
-        implicit none
-        type(atoms_data), intent(in) :: at
-        type(orbitals_data), intent(in) :: orbs
-        real(kind=8), intent(in) :: cpmult,fpmult,hx,hy,hz
-        type(locreg_descriptors),intent(in) :: lr
-        real(kind=8), dimension(3,at%astruct%nat), intent(in) :: rxyz
-        !real(kind=8), dimension(at%astruct%ntypes,3), intent(in) :: radii_cf
-        logical, intent(in) :: dry_run
-        type(DFT_PSP_projectors), intent(out) :: nlpsp
-        logical,intent(in),optional :: init_projectors_completely_
-      END SUBROUTINE createProjectorsArrays
-
-!!$      subroutine dpbox_set(dpbox,Lzd,xc,iproc,nproc,mpi_comm,PS_groupsize,SICapproach,geocode,nspin)
-!!$        use module_base
-!!$        use module_types
-!!$        use module_xc
-!!$        implicit none
-!!$        integer, intent(in) :: iproc,nproc,mpi_comm,PS_groupsize,nspin
-!!$        character(len=1), intent(in) :: geocode
-!!$        character(len=4), intent(in) :: SICapproach
-!!$        type(local_zone_descriptors), intent(in) :: Lzd
-!!$        type(xc_info), intent(in) :: xc
-!!$        type(denspot_distribution), intent(out) :: dpbox
-!!$      end subroutine dpbox_set
-
-!!$      subroutine density_descriptors(iproc,nproc,xc,nspin,crmult,frmult,atoms,dpbox,&
-!!$           rho_commun,rxyz,rhodsc)
-!!$        use module_defs, only: gp
-!!$        use module_types
-!!$        use module_xc
-!!$        implicit none
-!!$        integer, intent(in) :: iproc,nproc,nspin
-!!$        type(xc_info), intent(in) :: xc
-!!$        real(gp), intent(in) :: crmult,frmult
-!!$        type(atoms_data), intent(in) :: atoms
-!!$        type(denspot_distribution), intent(in) :: dpbox
-!!$        character(len=3), intent(in) :: rho_commun
-!!$        real(gp), dimension(3,atoms%astruct%nat), intent(in) :: rxyz
-!!$        !real(gp), dimension(atoms%astruct%ntypes,3), intent(in) :: radii_cf
-!!$        type(rho_descriptors), intent(out) :: rhodsc
-!!$      end subroutine density_descriptors
-
-!!$      subroutine default_confinement_data(confdatarr,norbp)
-!!$        use module_base
-!!$        use module_types
-!!$        implicit none
-!!$        integer, intent(in) :: norbp
-!!$        type(confpot_data), dimension(norbp), intent(out) :: confdatarr
-!!$      end subroutine default_confinement_data
-
-       subroutine IonicEnergyandForces(iproc,nproc,dpbox,at,elecfield,&
-            & rxyz,eion,fion,dispersion,edisp,fdisp,ewaldstr,n1,n2,n3,&
-            & pot_ion,pkernel,psoffset)
-         use module_defs, only: gp,dp
-         use module_types
-         implicit none
-         type(denspot_distribution), intent(in) :: dpbox
-         type(atoms_data), intent(in) :: at
-         integer, intent(in) :: iproc,nproc,n1,n2,n3,dispersion
-         real(gp), dimension(3), intent(in) :: elecfield
-         real(gp), dimension(3,at%astruct%nat), intent(in) :: rxyz
-         type(coulomb_operator), intent(inout) :: pkernel
-         real(gp), intent(out) :: eion,edisp,psoffset
-         real(dp), dimension(6),intent(out) :: ewaldstr
-         real(gp), dimension(:,:), pointer :: fion,fdisp
-         real(dp), dimension(*), intent(out) :: pot_ion
-       END SUBROUTINE IonicEnergyandForces
-
 !!$       subroutine createIonicPotential(geocode,iproc,nproc,verb,at,rxyz,&
 !!$            hxh,hyh,hzh,elecfield,n1,n2,n3,n3pi,i3s,n1i,n2i,n3i,pkernel,&
 !!$            pot_ion,rho_ion,psoffset)
@@ -445,156 +272,68 @@
 !!$         real(gp), dimension(*), intent(out) :: rho_ion
 !!$       END SUBROUTINE createIonicPotential
 
-       subroutine input_wf_empty(iproc, nproc, psi, hpsi, psit, orbs, &
-            & band_structure_filename, input_spin, atoms, d, denspot)
-         use module_defs, only: wp
-         use module_types
-         implicit none
-         integer, intent(in) :: iproc, nproc
-         type(orbitals_data), intent(in) :: orbs
-         character(len = *), intent(in) :: band_structure_filename
-         integer, intent(in) :: input_spin
-         type(atoms_data), intent(in) :: atoms
-         type(grid_dimensions), intent(in) :: d
-         type(DFT_local_fields), intent(inout) :: denspot
-         real(wp), dimension(:), pointer :: psi
-         real(kind=8), dimension(:), pointer :: hpsi, psit
-       END SUBROUTINE input_wf_empty
-
-       subroutine input_wf_random(psi, orbs)
-         use module_defs
-         use module_types
-         implicit none
-         type(orbitals_data), intent(inout) :: orbs
-         real(wp), dimension(:), pointer :: psi
-       END SUBROUTINE input_wf_random
-
-       subroutine input_wf_cp2k(iproc, nproc, nspin, atoms, rxyz, Lzd, &
-            & psi, orbs)
-         use module_defs
-         use module_types
-         implicit none
-         integer, intent(in) :: iproc, nproc, nspin
-         type(atoms_data), intent(in) :: atoms
-         real(gp), dimension(3, atoms%astruct%nat), intent(in) :: rxyz
-         type(local_zone_descriptors), intent(in) :: Lzd
-         type(orbitals_data), intent(inout) :: orbs
-         real(wp), dimension(:), pointer :: psi
-       END SUBROUTINE input_wf_cp2k
-
-       subroutine input_wf_memory(iproc, atoms, &
-            & rxyz_old, hx_old, hy_old, hz_old, d_old, wfd_old, psi_old, &
-            & rxyz, lzd, psi, orbs)
-         use module_defs
-         use module_types
-         implicit none
-         integer, intent(in) :: iproc
-         type(atoms_data), intent(in) :: atoms
-         real(gp), dimension(3, atoms%astruct%nat), intent(in) :: rxyz, rxyz_old
-         real(gp), intent(in) :: hx_old, hy_old, hz_old
-         type(local_zone_descriptors), intent(in) :: lzd
-         type(grid_dimensions), intent(in) :: d_old
-         type(wavefunctions_descriptors), intent(in) :: wfd_old
-         type(orbitals_data), intent(in) :: orbs
-         real(wp), dimension(:), pointer :: psi, psi_old
-       END SUBROUTINE input_wf_memory
-
-       subroutine input_wf_disk(iproc, nproc, input_wf_format, d, hx, hy, hz, &
-            in, atoms, rxyz, wfd, orbs, psi)
-         use module_defs
-         use module_types
-         implicit none
-         integer, intent(in) :: iproc, nproc, input_wf_format
-         type(grid_dimensions), intent(in) :: d
-         real(gp), intent(in) :: hx, hy, hz
-         type(input_variables), intent(in) :: in
-         type(atoms_data), intent(in) :: atoms
-         real(gp), dimension(3, atoms%astruct%nat), intent(in) :: rxyz
-         !real(gp), dimension(3, atoms%astruct%nat), intent(out) :: rxyz_old
-         type(wavefunctions_descriptors), intent(in) :: wfd
-         type(orbitals_data), intent(inout) :: orbs
-         real(wp), dimension(:), pointer :: psi
-       END SUBROUTINE input_wf_disk
-
-       subroutine input_wf_diag(iproc,nproc,at,denspot,&
-            orbs,nvirt,comms,Lzd,energs,rxyz,&
-            nlpsp,ixc,psi,hpsi,psit,G,&
-            nspin,GPU,input,onlywf)!,paw)
-         ! Input wavefunctions are found by a diagonalization in a minimal basis set
-         ! Each processors write its initial wavefunctions into the wavefunction file
-         ! The files are then read by readwave
-         ! @todo pass GPU to be a local variable of this routine (initialized and freed here)
-         use module_base
-         use module_types
-         use gaussians
-         use communications_base, only: comms_cubic
-         implicit none
-         !Arguments
-         integer, intent(in) :: iproc,nproc,ixc
-         integer, intent(inout) :: nspin,nvirt
-         logical, intent(in) :: onlywf  !if .true. finds only the WaveFunctions and return
-         type(atoms_data), intent(in) :: at
-         type(DFT_PSP_projectors), intent(inout) :: nlpsp
-         type(local_zone_descriptors), intent(inout) :: Lzd
-         type(comms_cubic), intent(in) :: comms
-         type(orbitals_data), intent(inout) :: orbs
-         type(energy_terms), intent(inout) :: energs
-         type(DFT_local_fields), intent(inout) :: denspot
-         type(GPU_pointers), intent(in) :: GPU
-         type(input_variables), intent(in) :: input
-         !type(symmetry_data), intent(in) :: symObj
-         real(gp), dimension(3,at%astruct%nat), intent(in) :: rxyz
-         type(gaussian_basis), intent(out) :: G !basis for davidson IG
-         real(wp), dimension(:), pointer :: psi,hpsi,psit
-         !type(paw_objects),optional,intent(inout)::paw
-       end subroutine input_wf_diag
-
-       subroutine input_wf(iproc,nproc,in,GPU,atoms,rxyz,&
-            denspot,denspot0,nlpsp,KSwfn,tmb,energs,inputpsi,input_wf_format,norbv,&
-            lzd_old,psi_old,rxyz_old,tmb_old,ref_frags,cdft,&
-            locregcenters)
-         use module_defs
-         use f_enums, only: f_enumerator
-         use module_types
-         use module_fragments
-         use constrained_dft
-         implicit none
-         integer, intent(in) :: iproc, nproc, input_wf_format
-         type(f_enumerator), intent(in) :: inputpsi
-         type(input_variables), intent(in) :: in
-         type(GPU_pointers), intent(inout) :: GPU
-         type(atoms_data), intent(inout) :: atoms
-         real(gp), dimension(3, atoms%astruct%nat), target, intent(in) :: rxyz
-         type(DFT_local_fields), intent(inout) :: denspot
-         type(DFT_wavefunction), intent(inout) :: KSwfn,tmb,tmb_old !<input wavefunction
-         type(energy_terms), intent(inout) :: energs !<energies of the system
-         real(gp), dimension(*), intent(out) :: denspot0 !< Initial density / potential, if needed
-         real(wp), dimension(:), pointer :: psi_old
-         integer, intent(out) :: norbv
-         type(DFT_PSP_projectors), intent(inout) :: nlpsp
-         real(gp), dimension(3, atoms%astruct%nat), intent(in) :: rxyz_old
-         type(local_zone_descriptors),intent(in):: lzd_old
-         type(system_fragment), dimension(:), pointer :: ref_frags
-         type(cdft_data), intent(out) :: cdft
-         real(kind=8),dimension(3,atoms%astruct%nat),intent(in),optional :: locregcenters
-       END SUBROUTINE input_wf
-
-!!$       subroutine reformatmywaves(iproc,orbs,at,&
-!!$            &   hx_old,hy_old,hz_old,n1_old,n2_old,n3_old,rxyz_old,wfd_old,psi_old,&
-!!$         hx,hy,hz,n1,n2,n3,rxyz,wfd,psi)
-!!$         use module_defs, only: gp,wp
-!!$         use module_types
-!!$         implicit none
-!!$         integer, intent(in) :: iproc,n1_old,n2_old,n3_old,n1,n2,n3
-!!$         real(gp), intent(in) :: hx_old,hy_old,hz_old,hx,hy,hz
-!!$         type(wavefunctions_descriptors), intent(in) :: wfd,wfd_old
-!!$         type(atoms_data), intent(in) :: at
-!!$         type(orbitals_data), intent(in) :: orbs
-!!$         real(gp), dimension(3,at%astruct%nat), intent(in) :: rxyz,rxyz_old
-!!$         real(wp), dimension(wfd_old%nvctr_c+7*wfd_old%nvctr_f,orbs%nspinor*orbs%norbp), intent(in) :: psi_old
-!!$         real(wp), dimension(wfd%nvctr_c+7*wfd%nvctr_f,orbs%nspinor*orbs%norbp), intent(out) :: psi
-!!$      END SUBROUTINE reformatmywaves
->>>>>>> 4593cebc
+!     subroutine mp_calculate(rx,ry,rz,hxh,hyh,hzh,cutoff,rlocinv2sq,mp,mpx,mpy,mpz)
+!       use module_base
+!       use gaussians, only: mp_exp
+!       !Arguments
+!       real(gp), intent(in) :: rx,ry,rz,hxh,hyh,hzh,cutoff,rlocinv2sq
+!       logical, intent(in) :: mp
+!       real(gp), dimension(:), allocatable, intent(out) :: mpx,mpy,mpz
+!     end subroutine mp_calculate
+
+     subroutine input_wf_empty(iproc, nproc, psi, hpsi, psit, orbs, &
+          & band_structure_filename, input_spin, atoms, d, denspot)
+       use module_defs, only: wp
+       use module_types
+       implicit none
+       integer, intent(in) :: iproc, nproc
+       type(orbitals_data), intent(in) :: orbs
+       character(len = *), intent(in) :: band_structure_filename
+       integer, intent(in) :: input_spin
+       type(atoms_data), intent(in) :: atoms
+       type(grid_dimensions), intent(in) :: d
+       type(DFT_local_fields), intent(inout) :: denspot
+       real(wp), dimension(:), pointer :: psi
+       real(kind=8), dimension(:), pointer :: hpsi, psit
+     END SUBROUTINE input_wf_empty
+
+     subroutine input_wf_random(psi, orbs)
+       use module_defs
+       use module_types
+       implicit none
+       type(orbitals_data), intent(inout) :: orbs
+       real(wp), dimension(:), pointer :: psi
+     END SUBROUTINE input_wf_random
+
+     subroutine input_wf_cp2k(iproc, nproc, nspin, atoms, rxyz, Lzd, &
+          & psi, orbs)
+       use module_defs
+       use module_types
+       implicit none
+       integer, intent(in) :: iproc, nproc, nspin
+       type(atoms_data), intent(in) :: atoms
+       real(gp), dimension(3, atoms%astruct%nat), intent(in) :: rxyz
+       type(local_zone_descriptors), intent(in) :: Lzd
+       type(orbitals_data), intent(inout) :: orbs
+       real(wp), dimension(:), pointer :: psi
+     END SUBROUTINE input_wf_cp2k
+
+     subroutine input_wf_memory(iproc, atoms, &
+          & rxyz_old, hx_old, hy_old, hz_old, d_old, wfd_old, psi_old, &
+          & rxyz, lzd, psi, orbs)
+       use module_defs
+       use module_types
+       implicit none
+       integer, intent(in) :: iproc
+       type(atoms_data), intent(in) :: atoms
+       real(gp), dimension(3, atoms%astruct%nat), intent(in) :: rxyz, rxyz_old
+       real(gp), intent(in) :: hx_old, hy_old, hz_old
+       type(local_zone_descriptors), intent(in) :: lzd
+       type(grid_dimensions), intent(in) :: d_old
+       type(wavefunctions_descriptors), intent(in) :: wfd_old
+       type(orbitals_data), intent(in) :: orbs
+       real(wp), dimension(:), pointer :: psi, psi_old
+     END SUBROUTINE input_wf_memory
 
      subroutine input_wf_disk(iproc, nproc, input_wf_format, d, hx, hy, hz, &
           in, atoms, rxyz, wfd, orbs, psi)
@@ -651,11 +390,13 @@
           lzd_old,psi_old,rxyz_old,tmb_old,ref_frags,cdft,&
           locregcenters)
        use module_defs
+       use f_enums, only: f_enumerator
        use module_types
        use module_fragments
        use constrained_dft
        implicit none
-       integer, intent(in) :: iproc, nproc, inputpsi,  input_wf_format
+       integer, intent(in) :: iproc, nproc, input_wf_format
+       type(f_enumerator), intent(in) :: inputpsi
        type(input_variables), intent(in) :: in
        type(GPU_pointers), intent(inout) :: GPU
        type(atoms_data), intent(inout) :: atoms
@@ -674,21 +415,21 @@
        real(kind=8),dimension(3,atoms%astruct%nat),intent(in),optional :: locregcenters
      END SUBROUTINE input_wf
 
-     subroutine reformatmywaves(iproc,orbs,at,&
-          &   hx_old,hy_old,hz_old,n1_old,n2_old,n3_old,rxyz_old,wfd_old,psi_old,&
-       hx,hy,hz,n1,n2,n3,rxyz,wfd,psi)
-       use module_defs, only: gp,wp
-       use module_types
-       implicit none
-       integer, intent(in) :: iproc,n1_old,n2_old,n3_old,n1,n2,n3
-       real(gp), intent(in) :: hx_old,hy_old,hz_old,hx,hy,hz
-       type(wavefunctions_descriptors), intent(in) :: wfd,wfd_old
-       type(atoms_data), intent(in) :: at
-       type(orbitals_data), intent(in) :: orbs
-       real(gp), dimension(3,at%astruct%nat), intent(in) :: rxyz,rxyz_old
-       real(wp), dimension(wfd_old%nvctr_c+7*wfd_old%nvctr_f,orbs%nspinor*orbs%norbp), intent(in) :: psi_old
-       real(wp), dimension(wfd%nvctr_c+7*wfd%nvctr_f,orbs%nspinor*orbs%norbp), intent(out) :: psi
-     END SUBROUTINE reformatmywaves
+!!$       subroutine reformatmywaves(iproc,orbs,at,&
+!!$            &   hx_old,hy_old,hz_old,n1_old,n2_old,n3_old,rxyz_old,wfd_old,psi_old,&
+!!$         hx,hy,hz,n1,n2,n3,rxyz,wfd,psi)
+!!$         use module_defs, only: gp,wp
+!!$         use module_types
+!!$         implicit none
+!!$         integer, intent(in) :: iproc,n1_old,n2_old,n3_old,n1,n2,n3
+!!$         real(gp), intent(in) :: hx_old,hy_old,hz_old,hx,hy,hz
+!!$         type(wavefunctions_descriptors), intent(in) :: wfd,wfd_old
+!!$         type(atoms_data), intent(in) :: at
+!!$         type(orbitals_data), intent(in) :: orbs
+!!$         real(gp), dimension(3,at%astruct%nat), intent(in) :: rxyz,rxyz_old
+!!$         real(wp), dimension(wfd_old%nvctr_c+7*wfd_old%nvctr_f,orbs%nspinor*orbs%norbp), intent(in) :: psi_old
+!!$         real(wp), dimension(wfd%nvctr_c+7*wfd%nvctr_f,orbs%nspinor*orbs%norbp), intent(out) :: psi
+!!$      END SUBROUTINE reformatmywaves
 
 
      subroutine first_orthon(iproc,nproc,orbs,lzd,comms,psi,hpsi,psit,orthpar,paw)
@@ -745,7 +486,6 @@
       integer,dimension(orbs%norb),intent(in),optional:: mapping
      END SUBROUTINE sumrho
 
-<<<<<<< HEAD
      !starting point for the communication routine of the density
      subroutine communicate_density(dpbox,nspin,rhodsc,rho_p,rho,keep_rhop)
       use module_base
@@ -760,19 +500,19 @@
       real(dp), dimension(max(dpbox%ndims(1)*dpbox%ndims(2)*dpbox%n3d,1),nspin), intent(out) :: rho
      END SUBROUTINE communicate_density
 
-     subroutine rho_segkey(iproc,at,rxyz,crmult,frmult,&
-          &   n1i,n2i,n3i,hxh,hyh,hzh,nspin,rho_d,iprint)
-      use module_defs, only: gp
-      use module_types
-       implicit none
-       integer,intent(in) :: n1i,n2i,n3i,iproc,nspin
-       type(atoms_data), intent(in) :: at
-       real(gp), dimension(3,at%astruct%nat), intent(in) :: rxyz
-       real(gp), intent(in) :: crmult,frmult,hxh,hyh,hzh
-       !real(gp), dimension(at%astruct%ntypes,3), intent(in) :: radii_cf
-       logical,intent(in) :: iprint
-       type(rho_descriptors),intent(inout) :: rho_d
-     END SUBROUTINE rho_segkey
+!!$      subroutine rho_segkey(iproc,at,rxyz,crmult,frmult,&
+!!$            &   n1i,n2i,n3i,hxh,hyh,hzh,nspin,rho_d,iprint)
+!!$        use module_defs, only: gp
+!!$        use module_types
+!!$         implicit none
+!!$         integer,intent(in) :: n1i,n2i,n3i,iproc,nspin
+!!$         type(atoms_data), intent(in) :: at
+!!$         real(gp), dimension(3,at%astruct%nat), intent(in) :: rxyz
+!!$         real(gp), intent(in) :: crmult,frmult,hxh,hyh,hzh
+!!$         !real(gp), dimension(at%astruct%ntypes,3), intent(in) :: radii_cf
+!!$         logical,intent(in) :: iprint
+!!$         type(rho_descriptors),intent(inout) :: rho_d
+!!$       END SUBROUTINE rho_segkey
 
      subroutine LocalHamiltonianApplication(iproc,nproc,at,npsidim_orbs,orbs,&
           Lzd,confdatarr,ngatherarr,pot,psi,hpsi,&
@@ -808,68 +548,6 @@
        real(gp),intent(out),optional :: econf
      end subroutine LocalHamiltonianApplication
 
-     subroutine NonLocalHamiltonianApplication(iproc,at,npsidim_orbs,orbs,&
-           Lzd,nlpsp,psi,hpsi,eproj_sum,paw)
-        use module_base
-        use module_types
-        implicit none
-        integer, intent(in) :: iproc, npsidim_orbs
-        type(atoms_data), intent(in) :: at
-        type(orbitals_data),  intent(in) :: orbs
-        type(local_zone_descriptors), intent(in) :: Lzd
-        type(DFT_PSP_projectors), intent(inout) :: nlpsp
-        real(wp), dimension(orbs%npsidim_orbs), intent(in) :: psi
-        real(wp), dimension(orbs%npsidim_orbs), intent(inout) :: hpsi
-        real(gp), intent(out) :: eproj_sum
-        type(paw_objects),intent(inout)::paw
-      END SUBROUTINE NonLocalHamiltonianApplication
-=======
-!!$      subroutine rho_segkey(iproc,at,rxyz,crmult,frmult,&
-!!$            &   n1i,n2i,n3i,hxh,hyh,hzh,nspin,rho_d,iprint)
-!!$        use module_defs, only: gp
-!!$        use module_types
-!!$         implicit none
-!!$         integer,intent(in) :: n1i,n2i,n3i,iproc,nspin
-!!$         type(atoms_data), intent(in) :: at
-!!$         real(gp), dimension(3,at%astruct%nat), intent(in) :: rxyz
-!!$         real(gp), intent(in) :: crmult,frmult,hxh,hyh,hzh
-!!$         !real(gp), dimension(at%astruct%ntypes,3), intent(in) :: radii_cf
-!!$         logical,intent(in) :: iprint
-!!$         type(rho_descriptors),intent(inout) :: rho_d
-!!$       END SUBROUTINE rho_segkey
-
-       subroutine LocalHamiltonianApplication(iproc,nproc,at,npsidim_orbs,orbs,&
-            Lzd,confdatarr,ngatherarr,pot,psi,hpsi,&
-            energs,SIC,GPU,PotOrKin,xc,pkernel,orbsocc,psirocc,dpbox,potential,comgp,hpsi_noconf,econf)
-         use module_base
-         use module_types
-         use module_xc
-         implicit none
-         integer, intent(in) :: PotOrKin !< if true, only the potential operator is applied
-         integer, intent(in) :: iproc,nproc,npsidim_orbs
-         type(atoms_data), intent(in) :: at
-         type(orbitals_data), intent(in) :: orbs
-         type(local_zone_descriptors), intent(in) :: Lzd
-         type(SIC_data), intent(in) :: SIC
-         type(xc_info), intent(in) :: xc
-         integer, dimension(0:nproc-1,2), intent(in) :: ngatherarr
-         real(wp), dimension(orbs%npsidim_orbs), intent(in) :: psi
-         type(confpot_data), dimension(orbs%norbp) :: confdatarr
-         real(wp), dimension(:), pointer :: pot
-         !real(wp), dimension(*) :: pot
-         type(energy_terms), intent(inout) :: energs
-         real(wp), target, dimension(max(1,orbs%npsidim_orbs)), intent(inout) :: hpsi
-         type(GPU_pointers), intent(inout) :: GPU
-         type(coulomb_operator), intent(in), optional :: pkernel
-         type(orbitals_data), intent(in), optional :: orbsocc
-         real(wp), dimension(:), pointer, optional :: psirocc
-         type(denspot_distribution),intent(in),optional :: dpbox
-         real(wp), dimension(*), intent(in), optional, target :: potential !< Distributed potential. Might contain the density for the SIC treatments
-         type(p2pComms),intent(inout), optional:: comgp
-         real(wp), target, dimension(max(1,orbs%npsidim_orbs)), intent(inout),optional :: hpsi_noconf
-         real(gp),intent(out),optional :: econf
-       end subroutine LocalHamiltonianApplication
-
 !!$       subroutine NonLocalHamiltonianApplication(iproc,at,npsidim_orbs,orbs,&
 !!$           Lzd,nlpsp,psi,hpsi,eproj_sum,paw)
 !!$        use module_base
@@ -885,7 +563,6 @@
 !!$        real(gp), intent(out) :: eproj_sum
 !!$        type(paw_objects),intent(inout)::paw
 !!$      END SUBROUTINE NonLocalHamiltonianApplication
->>>>>>> 4593cebc
 
       subroutine SynchronizeHamiltonianApplication(nproc,npsidim_orbs,orbs,Lzd,GPU,xc,hpsi,&
            energs,energs_work)
@@ -926,64 +603,6 @@
         logical, optional :: opt_keeppsit
       END SUBROUTINE last_orthon
 
-<<<<<<< HEAD
-      subroutine kswfn_post_treatments(iproc, nproc, KSwfn, tmb, linear, &
-           & fxyz, fnoise, fion, fdisp, fpulay, &
-           & strten, pressure, ewaldstr, xcstr, &
-           & GPU, denspot, atoms, rxyz, nlpsp, &
-           & output_denspot, dir_output, gridformat, refill_proj, calculate_dipole, nspin)
-        use module_base
-        use module_types
-
-        implicit none
-
-        type(DFT_wavefunction), intent(in) :: KSwfn
-        type(DFT_wavefunction), intent(inout) :: tmb
-        type(GPU_pointers), intent(inout) :: GPU
-        type(DFT_local_fields), intent(inout) :: denspot
-        type(atoms_data), intent(in) :: atoms
-        type(DFT_PSP_projectors), intent(inout) :: nlpsp
-        logical, intent(in) :: refill_proj, calculate_dipole, linear
-        integer, intent(in) :: output_denspot, iproc, nproc, nspin
-        character(len = *), intent(in) :: dir_output
-        character(len = *), intent(in) :: gridformat
-        real(gp), dimension(3, atoms%astruct%nat), intent(in) :: rxyz
-        real(gp), dimension(3, atoms%astruct%nat), intent(in) :: fdisp, fion, fpulay
-        real(dp), dimension(6), intent(in) :: ewaldstr
-        real(dp), dimension(6), intent(inout) :: xcstr
-        real(gp), intent(out) :: fnoise, pressure
-        real(gp), dimension(6), intent(out) :: strten
-        real(gp), dimension(3, atoms%astruct%nat), intent(out) :: fxyz
-      END SUBROUTINE kswfn_post_treatments
-
-      subroutine calculate_forces(iproc,nproc,psolver_groupsize,Glr,atoms,orbs,nlpsp,rxyz,hx,hy,hz,&
-           dpbox,&
-           i3s,n3p,nspin,&
-           refill_proj,ngatherarr,rho,pot,potxc,nsize_psi,psi,fion,fdisp,fxyz,&
-           ewaldstr,hstrten,xcstr,strten,fnoise,pressure,psoffset,imode,tmb,fpulay)
-        use module_base
-        use module_dpbox
-        use module_types
-        implicit none
-        logical, intent(in) :: refill_proj
-        integer, intent(in) :: iproc,nproc,i3s,n3p,nspin,psolver_groupsize,imode,nsize_psi
-        real(gp), intent(in) :: hx,hy,hz,psoffset
-        type(denspot_distribution), intent(in) :: dpbox
-        type(locreg_descriptors), intent(in) :: Glr
-        type(atoms_data), intent(in) :: atoms
-        type(orbitals_data), intent(in) :: orbs
-        type(DFT_PSP_projectors), intent(inout) :: nlpsp
-        integer, dimension(0:nproc-1,2), intent(in) :: ngatherarr
-        real(wp), dimension(Glr%d%n1i,Glr%d%n2i,n3p), intent(in) :: rho,pot,potxc
-        real(wp), dimension(nsize_psi), intent(in) :: psi
-        real(gp), dimension(6), intent(in) :: ewaldstr,hstrten,xcstr
-        real(gp), dimension(3,atoms%astruct%nat), intent(in) :: rxyz,fion,fdisp,fpulay
-        real(gp), intent(out) :: fnoise,pressure
-        real(gp), dimension(6), intent(out) :: strten
-        real(gp), dimension(3,atoms%astruct%nat), intent(out) :: fxyz
-        type(DFT_wavefunction),intent(inout) :: tmb
-      END SUBROUTINE calculate_forces
-=======
 !!$      subroutine kswfn_post_treatments(iproc, nproc, KSwfn, tmb, linear, &
 !!$           & fxyz, fnoise, fion, fdisp, fpulay, &
 !!$           & strten, pressure, ewaldstr, xcstr, &
@@ -1037,7 +656,6 @@
 !!$        real(gp), dimension(3,atoms%astruct%nat), intent(out) :: fxyz
 !!$        type(DFT_wavefunction),intent(inout) :: tmb
 !!$      END SUBROUTINE calculate_forces
->>>>>>> 4593cebc
 
       subroutine CalculateTailCorrection(iproc,nproc,at,rbuf,orbs,&
            Glr,nlpsp,ncongt,pot,hgrid,rxyz,crmult,frmult,nspin,&
@@ -1499,20 +1117,6 @@
         type(xc_info), intent(in) :: xc
       end subroutine direct_minimization
 
-<<<<<<< HEAD
-      subroutine CounterIonPotential(iproc,in,shift,dpbox,pkernel,pot_ion)
-         use module_defs, only: gp,wp
-         use module_dpbox
-         use module_types
-         implicit none
-         integer, intent(in) :: iproc
-         real(gp), dimension(3), intent(in) :: shift
-         type(input_variables), intent(in) :: in
-         type(denspot_distribution), intent(in) :: dpbox
-         type(coulomb_operator), intent(inout) :: pkernel
-         real(wp), dimension(*), intent(inout) :: pot_ion
-      END SUBROUTINE CounterIonPotential
-=======
 !!$      subroutine CounterIonPotential(geocode,iproc,nproc,in,shift,&
 !!$            &   hxh,hyh,hzh,grid,n3pi,i3s,pkernel,pot_ion)
 !!$        use module_defs, only: gp,wp
@@ -1528,7 +1132,6 @@
 !!$         type(coulomb_operator), intent(inout) :: pkernel
 !!$         real(wp), dimension(*), intent(inout) :: pot_ion
 !!$      END SUBROUTINE CounterIonPotential
->>>>>>> 4593cebc
 
       subroutine gaussian_rism_basis(nat,radii,rxyz,G)
         use module_defs, only: gp
@@ -3385,53 +2988,6 @@
           real(wp), dimension(llr_old%d%n1i,llr_old%d%n2i,llr_old%d%n3i), optional, intent(in) :: psirold
         end subroutine reformat_one_supportfunction
 
-<<<<<<< HEAD
-        subroutine get_derivative_supportfunctions(ndim, hgrid, lzd, lorbs, phi, phid)
-          use module_base
-          use module_types
-          implicit none
-          integer,intent(in):: ndim
-          real(kind=8),intent(in) :: hgrid
-          type(local_zone_descriptors),intent(in) :: lzd
-          type(orbitals_data),intent(in) :: lorbs
-          real(kind=8),dimension(lorbs%npsidim_orbs),intent(in) :: phi !< Basis functions
-          real(kind=8),dimension(3*lorbs%npsidim_orbs),intent(inout) :: phid  !< Derivative basis functions
-        end subroutine get_derivative_supportfunctions
-
-        subroutine determine_locregSphere_parallel(iproc,nproc,nlr,hx,hy,hz,astruct,orbs,Glr,Llr,calculateBounds)!,outofzone)
-          use module_base
-          use module_types
-          implicit none
-          integer, intent(in) :: iproc,nproc
-          integer, intent(in) :: nlr
-          real(gp), intent(in) :: hx,hy,hz
-          type(atomic_structure),intent(in) :: astruct
-          type(orbitals_data),intent(in) :: orbs
-          type(locreg_descriptors), intent(in) :: Glr
-          type(locreg_descriptors), dimension(nlr), intent(inout) :: Llr
-          logical,dimension(nlr),intent(in) :: calculateBounds
-        end subroutine determine_locregSphere_parallel
-
-        subroutine communicate_basis_for_density_collective(iproc, nproc, lzd, npsidim, orbs, lphi, collcom_sr)
-          use module_base
-          use module_types
-          implicit none
-          integer,intent(in) :: iproc, nproc, npsidim
-          type(local_zone_descriptors),intent(in) :: lzd
-          type(orbitals_data),intent(in) :: orbs
-          real(kind=8),dimension(npsidim),intent(in) :: lphi
-          type(comms_linear),intent(inout) :: collcom_sr
-        end subroutine communicate_basis_for_density_collective
-
-        subroutine kswfn_init_comm(wfn, dpbox, iproc, nproc, nspin, imethod_overlap)
-          use module_dpbox
-          use module_types
-          implicit none
-          integer, intent(in) :: iproc, nproc, nspin, imethod_overlap
-          type(DFT_wavefunction), intent(inout) :: wfn
-          type(denspot_distribution), intent(in) :: dpbox
-        end subroutine kswfn_init_comm
-=======
 !!$        subroutine get_derivative_supportfunctions(ndim, hgrid, lzd, lorbs, phi, phid)
 !!$          use module_base
 !!$          use module_types
@@ -3462,7 +3018,6 @@
 !!$          type(DFT_wavefunction), intent(inout) :: wfn
 !!$          type(denspot_distribution), intent(in) :: dpbox
 !!$        end subroutine kswfn_init_comm
->>>>>>> 4593cebc
 
 !!$        subroutine nonlocal_forces_linear(iproc,nproc,npsidim_orbs,lr,hx,hy,hz,at,rxyz,&
 !!$             orbs,nlpsp,lzd,phi,denskern,denskern_mat,fsep,refill,strten)
