--- conflicted
+++ resolved
@@ -1531,40 +1531,6 @@
         logical,intent(in) :: correction_co_contra
       end subroutine getLocalizedBasis
 
-<<<<<<< HEAD
-=======
-    subroutine inputOrbitals(iproc,nproc,at,&
-         orbs,nvirt,comms,Glr,hx,hy,hz,rxyz,rhopot,rhocore,pot_ion,&
-         nlpsp,pkernel,pkernelseq,ixc,psi,hpsi,psit,G,&
-         nscatterarr,ngatherarr,nspin,potshortcut,symObj,irrzon,phnons,GPU,input)
-      use module_base
-      use module_types
-      use communications_base, only: comms_cubic
-      implicit none
-      integer, intent(in) :: iproc,nproc,ixc,symObj
-      integer, intent(inout) :: nspin,nvirt
-      real(gp), intent(in) :: hx,hy,hz
-      type(atoms_data), intent(in) :: at
-      type(orbitals_data), intent(inout) :: orbs
-      type(DFT_PSP_projectors), intent(inout) :: nlpsp
-      type(locreg_descriptors), intent(in) :: Glr
-      type(comms_cubic), intent(in) :: comms
-      type(GPU_pointers), intent(inout) :: GPU
-      type(input_variables):: input
-      integer, dimension(0:nproc-1,4), intent(in) :: nscatterarr
-      integer, dimension(0:nproc-1,2), intent(in) :: ngatherarr
-      real(gp), dimension(3,at%astruct%nat), intent(in) :: rxyz
-      real(dp), dimension(*), intent(inout) :: rhopot,pot_ion
-      type(gaussian_basis), intent(out) :: G
-      real(wp), dimension(:), pointer :: hpsi,psit,rhocore
-      real(8),dimension(max(orbs%npsidim_comp,orbs%npsidim_orbs)):: psi
-      type(coulomb_operator), intent(in) :: pkernel,pkernelseq
-      integer, intent(in) :: potshortcut
-      integer, dimension(*), intent(in) :: irrzon
-      real(dp), dimension(*), intent(in) :: phnons
-    END SUBROUTINE inputOrbitals
-
->>>>>>> f7c85909
     subroutine psimix(iproc,nproc,ndim_psi,orbs,comms,diis,hpsit,psit)
       use module_base
       use module_types
@@ -1787,26 +1753,6 @@
       real(wp),dimension(size_Lrho),intent(out) :: Lrho
      end subroutine global_to_local
 
-<<<<<<< HEAD
-=======
-     subroutine LinearDiagHam(iproc,at,etol,Lzd,orbs,nspin,natsc,Lhpsi,Lpsi,psit,orbsv,norbsc_arr)
-       use module_base
-       use module_types
-       implicit none
-       integer, intent(in) :: iproc
-       integer, intent(in) :: nspin
-       integer, intent(in) :: natsc
-       real(gp),intent(in) :: etol
-       type(atoms_data),intent(in) :: at
-       type(local_zone_descriptors) :: Lzd
-       type(orbitals_data), intent(in) :: orbs
-       type(orbitals_data), optional, intent(in) :: orbsv
-       real(wp),dimension(max(orbs%npsidim_orbs,orbs%npsidim_comp)),intent(in):: Lhpsi
-       real(wp),dimension(max(orbs%npsidim_orbs,orbs%npsidim_comp)),intent(in):: Lpsi
-       real(wp),dimension(orbs%npsidim_comp),intent(inout):: psit
-       integer, optional, dimension(natsc+1,nspin), intent(in) :: norbsc_arr
-     end subroutine LinearDiagHam
->>>>>>> f7c85909
 
      subroutine LDiagHam(iproc,nproc,natsc,nspin,orbs,Lzd,Lzde,comms,&
           psi,hpsi,psit,orthpar,passmat,iscf,Tel,occopt,& !mandatory
@@ -2007,19 +1953,7 @@
       implicit none
       type(orbitals_data),intent(out):: orbs
     end subroutine nullify_orbitals_data
-<<<<<<< HEAD
-    
-=======
-
-    subroutine nullify_comms_cubic(comms)
-      use module_base
-      use module_types
-      use communications_base, only: comms_cubic
-      implicit none
-      type(comms_cubic),intent(out):: comms
-    end subroutine nullify_comms_cubic
-
->>>>>>> f7c85909
+
     subroutine initLocregs(iproc, nproc, lzd, hx, hy, hz, astruct, orbs, Glr, locregShape, lborbs)
       use module_base
       use module_atoms, only: atomic_structure
@@ -2522,19 +2456,6 @@
          type(comms_linear),intent(inout),optional :: lbcollcom_sr
        end subroutine update_locreg
 
-<<<<<<< HEAD
-=======
-       subroutine create_DFT_wavefunction(mode, nphi, lnorb, norb, norbp, input, wfn)
-         use module_base
-         use module_types
-         implicit none
-         character(len=1),intent(in):: mode
-         integer,intent(in):: nphi, lnorb, norb, norbp
-         type(input_variables),intent(in):: input
-         type(DFT_wavefunction),intent(out):: wfn
-       end subroutine create_DFT_wavefunction
-
->>>>>>> f7c85909
        subroutine destroy_DFT_wavefunction(wfn)
          use module_base
          use module_types
@@ -3054,13 +2975,8 @@
           real(wp), dimension(comms%nvctr_par(iproc,0)*orbs%nspinor*orbs%norb), intent(inout) :: psi
           type(paw_objects),optional,intent(inout) :: paw
         end subroutine orthogonalize
-<<<<<<< HEAD
-  
+
         subroutine calculate_density_kernel(iproc, nproc, isKernel, orbs, orbs_tmb, coeff, denskern, denskern_)
-=======
-
-        subroutine calculate_density_kernel(iproc, nproc, isKernel, orbs, orbs_tmb, coeff, denskern)
->>>>>>> f7c85909
           use module_base
           use module_types
           use sparsematrix_base, only: sparse_matrix
@@ -3371,11 +3287,6 @@
           use module_types
           use sparsematrix_base, only: sparse_matrix
           implicit none
-<<<<<<< HEAD
-=======
-
-          ! Calling arguments
->>>>>>> f7c85909
           integer,intent(in) :: iproc, nproc
           type(orbitals_data),intent(in) :: orbs
           type(comms_linear),intent(in) :: collcom
@@ -3458,34 +3369,6 @@
           logical,intent(out) :: emergency_stop
         end subroutine chebyshev_clean
 
-<<<<<<< HEAD
-=======
-        subroutine init_onedimindices(norbp, isorb, foe_obj, sparsemat, nout, onedimindices)
-          use module_base
-          use module_types
-          use sparsematrix_base, only: sparse_matrix
-          implicit none
-
-          ! Calling arguments
-          integer,intent(in) :: norbp, isorb
-          type(foe_data),intent(in) :: foe_obj
-          type(sparse_matrix),intent(in) :: sparsemat
-          integer,intent(out) :: nout
-          integer,dimension(:,:),pointer :: onedimindices
-        end subroutine init_onedimindices
-
-        subroutine enable_sequential_acces_vector(norbp, norb, isorb, foe_obj, b, nseq, bseq, indexarr)
-          use module_base
-          use module_types
-          implicit none
-          integer,intent(in) :: norbp, norb, isorb
-          type(foe_data),intent(in) :: foe_obj
-          real(kind=8),dimension(norb,norbp),intent(in) :: b
-          integer,intent(out) :: nseq
-          real(kind=8),dimension(:),pointer,intent(out) :: bseq
-          integer,dimension(norb,norbp),intent(out) :: indexarr
-        end subroutine enable_sequential_acces_vector
->>>>>>> f7c85909
 
         subroutine set_variables_for_hybrid(nlr, input, at, orbs, lowaccur_converged, confdatarr, &
                    target_function, nit_basis, nit_scc, mix_hist, locrad, alpha_mix, convCritMix, &
@@ -3676,24 +3559,12 @@
           use sparsematrix_base, only: sparse_matrix, SPARSE_FULL, DENSE_PARALLEL, DENSE_FULL, SPARSEMM_SEQ
           use yaml_output
           implicit none
-<<<<<<< HEAD
           integer,intent(in) :: iproc, nproc, iorder, blocksize, power
           integer,intent(in) :: imode
           type(sparse_matrix),intent(inout) :: ovrlp_smat, inv_ovrlp_smat
           type(matrices),intent(inout) :: ovrlp_mat, inv_ovrlp_mat
           logical,intent(in) :: check_accur
           real(kind=8),intent(out),optional :: error
-=======
-
-          ! Calling arguments
-          integer,intent(in) :: iproc, nproc, iorder, power, blocksize, norb
-          real(kind=8),dimension(:,:),pointer :: ovrlp
-          real(kind=8),dimension(:,:),pointer :: inv_ovrlp
-          real(kind=8),intent(out) :: error
-          type(orbitals_data), optional, intent(in) :: orbs
-          type(sparse_matrix), optional, intent(inout) :: ovrlp_smat, inv_ovrlp_smat
-          logical,intent(in),optional :: check_accur
->>>>>>> f7c85909
         end subroutine overlapPowerGeneral
 
 
@@ -3966,7 +3837,6 @@
           logical,intent(in) :: init
         end subroutine increase_FOE_cutoff
 
-<<<<<<< HEAD
         subroutine loewdin_charge_analysis(iproc,tmb,atoms,denspot,&
                    calculate_overlap_matrix,calculate_ovrlp_half,meth_overlap)
           use module_base
@@ -3982,7 +3852,100 @@
           logical,intent(in) :: calculate_overlap_matrix, calculate_ovrlp_half
           integer,intent(in) :: meth_overlap
         end subroutine loewdin_charge_analysis
-
+        
+        subroutine astruct_set_n_atoms(astruct, nat)
+          use module_base
+          use module_atoms, only: atomic_structure
+          implicit none
+          type(atomic_structure), intent(inout) :: astruct
+          integer, intent(in) :: nat
+        end subroutine astruct_set_n_atoms
+
+        subroutine astruct_set_n_types(astruct, ntypes)
+          use module_base
+          use module_atoms, only: atomic_structure
+          implicit none
+          type(atomic_structure), intent(inout) :: astruct
+          integer, intent(in) :: ntypes
+        end subroutine astruct_set_n_types
+
+        subroutine allocate_atoms_nat(atoms)
+          use module_base
+          use module_atoms, only: atoms_data
+          use ao_inguess, only : aoig_data_null
+          implicit none
+          type(atoms_data), intent(inout) :: atoms
+        end subroutine allocate_atoms_nat
+
+        subroutine allocate_atoms_ntypes(atoms)
+          use module_base
+          use module_atoms, only: atoms_data
+          implicit none
+          type(atoms_data), intent(inout) :: atoms
+        end subroutine allocate_atoms_ntypes
+
+        subroutine astruct_set_symmetries(astruct, disableSym, tol, elecfield, nspin)
+          use module_base
+          use module_atoms, only: atomic_structure,deallocate_symmetry_data
+          use defs_basis
+          use m_ab6_symmetry
+          implicit none
+          type(atomic_structure), intent(inout) :: astruct
+          logical, intent(in) :: disableSym
+          real(gp), intent(in) :: tol
+          real(gp), intent(in) :: elecfield(3)
+          integer, intent(in) :: nspin
+        end  subroutine astruct_set_symmetries
+
+        subroutine sic_input_variables_default(in)
+          use module_base
+          use module_types
+          implicit none
+          type(input_variables), intent(inout) :: in
+        end subroutine sic_input_variables_default
+
+        subroutine psp_from_data(symbol, nzatom, nelpsp, npspcode, ixc, psppar, exists)
+          use module_base
+          use module_xc
+          implicit none
+          character(len = *), intent(in) :: symbol
+          integer, intent(inout) :: ixc
+          integer, intent(out) :: nzatom, nelpsp, npspcode
+          real(gp), intent(out) :: psppar(0:4,0:6)
+          logical, intent(out) :: exists
+        end subroutine psp_from_data
+
+        subroutine total_energies(energs, iter, iproc)
+          use module_base
+          use module_types
+          implicit none
+          type(energy_terms), intent(inout) :: energs
+          integer, intent(in) :: iter, iproc
+        end subroutine total_energies
+
+        subroutine ext_buffers(periodic,nl,nr)
+          implicit none
+          logical, intent(in) :: periodic
+          integer, intent(out) :: nl,nr
+        end subroutine ext_buffers
+
+        subroutine ind_positions(periodic,i,n,j,go)
+          implicit none
+          logical, intent(in) :: periodic
+          integer, intent(in) :: i,n
+          logical, intent(out) :: go
+          integer, intent(out) :: j
+        end subroutine ind_positions
+
+        subroutine eigensystem_info(iproc,nproc,tolerance,nvctr,orbs,psi)
+          use module_base
+          use module_types
+          implicit none
+          integer, intent(in) :: iproc,nproc,nvctr
+          real(gp), intent(in) :: tolerance
+          type(orbitals_data), intent(inout) :: orbs
+          real(wp), dimension(nvctr,orbs%nspinor,orbs%norbp), intent(in) :: psi
+        end subroutine eigensystem_info
 
         subroutine determine_sparsity_pattern(iproc, nproc, orbs, lzd, nnonzero, nonzero)
           use module_base
@@ -4152,102 +4115,6 @@
           integer, intent(out) :: nstates_max ! number of states in total if we consider all partially occupied fragment states to be fully occupied
           logical, intent(in) :: cdft
         end subroutine fragment_coeffs_to_kernel
-  
-=======
-        subroutine astruct_set_n_atoms(astruct, nat)
-          use module_base
-          use module_atoms, only: atomic_structure
-          implicit none
-          type(atomic_structure), intent(inout) :: astruct
-          integer, intent(in) :: nat
-        end subroutine astruct_set_n_atoms
-
-        subroutine astruct_set_n_types(astruct, ntypes)
-          use module_base
-          use module_atoms, only: atomic_structure
-          implicit none
-          type(atomic_structure), intent(inout) :: astruct
-          integer, intent(in) :: ntypes
-        end subroutine astruct_set_n_types
-
-        subroutine allocate_atoms_nat(atoms)
-          use module_base
-          use module_atoms, only: atoms_data
-          use ao_inguess, only : aoig_data_null
-          implicit none
-          type(atoms_data), intent(inout) :: atoms
-        end subroutine allocate_atoms_nat
-
-        subroutine allocate_atoms_ntypes(atoms)
-          use module_base
-          use module_atoms, only: atoms_data
-          implicit none
-          type(atoms_data), intent(inout) :: atoms
-        end subroutine allocate_atoms_ntypes
-
-        subroutine astruct_set_symmetries(astruct, disableSym, tol, elecfield, nspin)
-          use module_base
-          use module_atoms, only: atomic_structure,deallocate_symmetry_data
-          use defs_basis
-          use m_ab6_symmetry
-          implicit none
-          type(atomic_structure), intent(inout) :: astruct
-          logical, intent(in) :: disableSym
-          real(gp), intent(in) :: tol
-          real(gp), intent(in) :: elecfield(3)
-          integer, intent(in) :: nspin
-        end  subroutine astruct_set_symmetries
-
-        subroutine sic_input_variables_default(in)
-          use module_base
-          use module_types
-          implicit none
-          type(input_variables), intent(inout) :: in
-        end subroutine sic_input_variables_default
-
-        subroutine psp_from_data(symbol, nzatom, nelpsp, npspcode, ixc, psppar, exists)
-          use module_base
-          use module_xc
-          implicit none
-          character(len = *), intent(in) :: symbol
-          integer, intent(inout) :: ixc
-          integer, intent(out) :: nzatom, nelpsp, npspcode
-          real(gp), intent(out) :: psppar(0:4,0:6)
-          logical, intent(out) :: exists
-        end subroutine psp_from_data
-
-        subroutine total_energies(energs, iter, iproc)
-          use module_base
-          use module_types
-          implicit none
-          type(energy_terms), intent(inout) :: energs
-          integer, intent(in) :: iter, iproc
-        end subroutine total_energies
-
-        subroutine ext_buffers(periodic,nl,nr)
-          implicit none
-          logical, intent(in) :: periodic
-          integer, intent(out) :: nl,nr
-        end subroutine ext_buffers
-
-        subroutine ind_positions(periodic,i,n,j,go)
-          implicit none
-          logical, intent(in) :: periodic
-          integer, intent(in) :: i,n
-          logical, intent(out) :: go
-          integer, intent(out) :: j
-        end subroutine ind_positions
-
-        subroutine eigensystem_info(iproc,nproc,tolerance,nvctr,orbs,psi)
-          use module_base
-          use module_types
-          implicit none
-          integer, intent(in) :: iproc,nproc,nvctr
-          real(gp), intent(in) :: tolerance
-          type(orbitals_data), intent(inout) :: orbs
-          real(wp), dimension(nvctr,orbs%nspinor,orbs%norbp), intent(in) :: psi
-        end subroutine eigensystem_info
-
->>>>>>> f7c85909
+
   end interface
 END MODULE module_interfaces