!> @file
!! Define the module module_interfaces containing all interfaces
!!
!! @author
!!    Copyright (C) 2007-2011 BigDFT group (LG,DC)
!!    This file is distributed under the terms of the
!!    GNU General Public License, see ~/COPYING file
!!    or http://www.gnu.org/copyleft/gpl.txt .
!!    For the list of contributors, see ~/AUTHORS


!>  Modules which contains all interfaces
module module_interfaces

   implicit none

   interface
      subroutine kswfn_optimization_loop(iproc, nproc, o, &
           & alphamix, idsx, inputpsi, KSwfn, denspot, nlpsp, energs, atoms, GPU, xcstr, &
           & in)
        use module_base
        use module_types
        implicit none
        real(dp), dimension(6), intent(out) :: xcstr
        integer, intent(in) :: iproc, nproc, idsx, inputpsi
        real(gp), intent(in) :: alphamix
        type(DFT_optimization_loop), intent(inout) :: o
        type(DFT_wavefunction), intent(inout) :: KSwfn
        type(DFT_local_fields), intent(inout) :: denspot
        type(energy_terms), intent(inout) :: energs
        type(atoms_data), intent(in) :: atoms
        type(GPU_pointers), intent(inout) :: GPU
        type(DFT_PSP_projectors), intent(inout) :: nlpsp
        type(input_variables), intent(in) :: in !<todo: Remove me
      END SUBROUTINE kswfn_optimization_loop

     subroutine timing(iproc,category,action)
       implicit none
       integer, intent(in) :: iproc
       character(len=*), intent(in) :: category
       character(len=2), intent(in) :: action
     end subroutine timing

      subroutine copy_old_wavefunctions(nproc,orbs,psi,&
            &   wfd_old,psi_old)
        use module_defs, only: wp
        use module_types
         implicit none
         integer, intent(in) :: nproc
         type(orbitals_data), intent(in) :: orbs
         type(wavefunctions_descriptors), intent(in) :: wfd_old
         real(wp), dimension(:), pointer :: psi,psi_old
      END SUBROUTINE copy_old_wavefunctions

      subroutine system_properties(iproc,nproc,in,at,orbs)
        use module_defs, only: gp
         use module_types
         implicit none
         integer, intent(in) :: iproc,nproc
         type(input_variables), intent(in) :: in
         type(atoms_data), intent(in) :: at
         type(orbitals_data), intent(inout) :: orbs
         !real(gp), dimension(at%astruct%ntypes,3), intent(out) :: radii_cf
      END SUBROUTINE system_properties

      subroutine system_size(atoms,rxyz,crmult,frmult,hx,hy,hz,OCLconv,Glr,shift)
        use module_defs, only: gp
         use module_types
         implicit none
         type(atoms_data), intent(inout) :: atoms
         real(gp), intent(in) :: crmult,frmult
         real(gp), dimension(3,atoms%astruct%nat), intent(inout) :: rxyz
         !real(gp), dimension(atoms%astruct%ntypes,3), intent(in) :: radii_cf
         real(gp), intent(inout) :: hx,hy,hz
         logical, intent(in) :: OCLconv
         type(locreg_descriptors), intent(out) :: Glr
         real(gp), dimension(3), intent(out) :: shift
      END SUBROUTINE system_size

      subroutine standard_inputfile_names(inputs, radical)
         use module_types
         implicit none
         type(input_variables), intent(out) :: inputs
         character(len = *), intent(in) :: radical
      END SUBROUTINE standard_inputfile_names

      subroutine read_input_dict_from_files(radical, mpi_env,dict)
        use dictionaries, only: dictionary
        use wrapper_MPI, only: mpi_environment
        implicit none
        character(len = *), intent(in) :: radical
        type(mpi_environment), intent(in) :: mpi_env
        type(dictionary), pointer :: dict
      end subroutine read_input_dict_from_files

      subroutine inputs_from_dict(in, atoms, dict)
        use module_types
        use module_defs
        use dictionaries
        implicit none
        type(input_variables), intent(out) :: in
        type(atoms_data), intent(out) :: atoms
        type(dictionary), pointer :: dict
      end subroutine inputs_from_dict

      subroutine kpt_input_analyse(iproc, in, dict, sym, geocode, alat)
        use module_base, only: gp
        use module_atoms, only: symmetry_data
        use module_types
        use dictionaries
        implicit none
        integer, intent(in) :: iproc
        type(input_variables), intent(inout) :: in
        type(dictionary), pointer, intent(in) :: dict
        type(symmetry_data), intent(in) :: sym
        character(len = 1), intent(in) :: geocode !< @copydoc poisson_solver::doc::geocode
        real(gp), intent(in) :: alat(3)
      end subroutine kpt_input_analyse

      subroutine MemoryEstimator(nproc,idsx,lr,norb,nspinor,nkpt,nprojel,nspin,itrpmax,iscf,mem)
         !n(c) use module_base
         use module_types
         implicit none
         !Arguments
         integer, intent(in) :: nproc,idsx,norb,nspin,nprojel
         integer, intent(in) :: nkpt,nspinor,itrpmax,iscf
         type(locreg_descriptors), intent(in) :: lr
         type(memory_estimation), intent(out) :: mem
      END SUBROUTINE MemoryEstimator

      subroutine check_closed_shell(orbs,lcs)
         !n(c) use module_base
         use module_types
         implicit none
         type(orbitals_data), intent(in) :: orbs
         logical, intent(out) :: lcs
      END SUBROUTINE check_closed_shell

      subroutine orbitals_descriptors(iproc,nproc,norb,norbu,norbd,nspin,nspinor, &
                 nkpt,kpt,wkpt,orbs,linear_partition,basedist,basedistu,basedistd)
         use module_defs, only: gp
         use module_types
         implicit none
         integer, intent(in) :: linear_partition !< repartition mode for the linear scaling version
         integer, intent(in) :: iproc,nproc,norb,norbu,norbd,nkpt,nspin
         integer, intent(in) :: nspinor
         type(orbitals_data), intent(inout) :: orbs
         real(gp), dimension(nkpt), intent(in) :: wkpt
         real(gp), dimension(3,nkpt), intent(in) :: kpt
         integer, dimension(0:nproc-1), intent(in), optional :: basedist
         integer, dimension(0:nproc-1), intent(in), optional :: basedistu
         integer, dimension(0:nproc-1), intent(in), optional :: basedistd
      END SUBROUTINE orbitals_descriptors

     subroutine orbitals_descriptors_forLinear(iproc,nproc,norb,norbu,norbd,nspin,nspinor,nkpt,kpt,wkpt,orbs)
       use module_defs, only: gp
       use module_types
       implicit none
       integer, intent(in) :: iproc,nproc,norb,norbu,norbd,nkpt,nspin
       integer, intent(in) :: nspinor
       type(orbitals_data), intent(out) :: orbs
       real(gp), dimension(nkpt), intent(in) :: wkpt
       real(gp), dimension(3,nkpt), intent(in) :: kpt
     END SUBROUTINE orbitals_descriptors_forLinear

     subroutine createWavefunctionsDescriptors(iproc,hx,hy,hz,atoms,rxyz,&
           &   crmult,frmult,calculate_bounds,Glr,output_denspot)
       use module_defs, only: gp
       use module_types
        implicit none
        !Arguments
        type(atoms_data), intent(in) :: atoms
        integer, intent(in) :: iproc
        real(gp), intent(in) :: hx,hy,hz,crmult,frmult
        real(gp), dimension(3,atoms%astruct%nat), intent(in) :: rxyz
        !real(gp), dimension(atoms%astruct%ntypes,3), intent(in) :: radii_cf
        logical,intent(in) :: calculate_bounds
        type(locreg_descriptors), intent(inout) :: Glr
        logical, intent(in), optional :: output_denspot
     END SUBROUTINE createWavefunctionsDescriptors

     subroutine createProjectorsArrays(lr,rxyz,at,orbs,&
          cpmult,fpmult,hx,hy,hz,dry_run,nlpsp,&
          init_projectors_completely_)
       !n(c) use module_base
       use module_types
       implicit none
       type(atoms_data), intent(in) :: at
       type(orbitals_data), intent(in) :: orbs
       real(kind=8), intent(in) :: cpmult,fpmult,hx,hy,hz
       type(locreg_descriptors),intent(in) :: lr
       real(kind=8), dimension(3,at%astruct%nat), intent(in) :: rxyz
       !real(kind=8), dimension(at%astruct%ntypes,3), intent(in) :: radii_cf
       logical, intent(in) :: dry_run
       type(DFT_PSP_projectors), intent(out) :: nlpsp
       logical,intent(in),optional :: init_projectors_completely_
     END SUBROUTINE createProjectorsArrays

     subroutine dpbox_set(dpbox,Lzd,xc,iproc,nproc,mpi_comm,PS_groupsize,SICapproach,geocode,nspin)
       use module_base
       use module_dpbox
       use module_types
       use module_xc
       implicit none
       integer, intent(in) :: iproc,nproc,mpi_comm,PS_groupsize,nspin
       character(len=1), intent(in) :: geocode
       character(len=4), intent(in) :: SICapproach
       type(local_zone_descriptors), intent(in) :: Lzd
       type(xc_info), intent(in) :: xc
       type(denspot_distribution), intent(out) :: dpbox
     end subroutine dpbox_set

     subroutine density_descriptors(iproc,nproc,xc,nspin,crmult,frmult,atoms,dpbox,&
          rho_commun,rxyz,rhodsc)
       use module_defs, only: gp
       use module_dpbox
       use module_types
       use module_xc
       implicit none
       integer, intent(in) :: iproc,nproc,nspin
       type(xc_info), intent(in) :: xc
       real(gp), intent(in) :: crmult,frmult
       type(atoms_data), intent(in) :: atoms
       type(denspot_distribution), intent(in) :: dpbox
       character(len=3), intent(in) :: rho_commun
       real(gp), dimension(3,atoms%astruct%nat), intent(in) :: rxyz
       !real(gp), dimension(atoms%astruct%ntypes,3), intent(in) :: radii_cf
       type(rho_descriptors), intent(out) :: rhodsc
     end subroutine density_descriptors

     subroutine default_confinement_data(confdatarr,norbp)
       use module_base
       use module_types
       implicit none
       integer, intent(in) :: norbp
       type(confpot_data), dimension(norbp), intent(out) :: confdatarr
     end subroutine default_confinement_data

     subroutine IonicEnergyandForces(iproc,dpbox,at,elecfield,&
          & rxyz,eion,fion,dispersion,edisp,fdisp,ewaldstr,&
          & pot_ion,pkernel,psoffset)
       use module_defs, only: gp,dp
       use module_dpbox
       use module_types
       implicit none
       type(denspot_distribution), intent(in) :: dpbox
       type(atoms_data), intent(in) :: at
       integer, intent(in) :: iproc,dispersion
       real(gp), dimension(3), intent(in) :: elecfield
       real(gp), dimension(3,at%astruct%nat), intent(in) :: rxyz
         type(coulomb_operator), intent(inout) :: pkernel
       real(gp), intent(out) :: eion,edisp,psoffset
       real(dp), dimension(6),intent(out) :: ewaldstr
       real(gp), dimension(:,:), pointer :: fion,fdisp
       real(dp), dimension(*), intent(out) :: pot_ion
     END SUBROUTINE IonicEnergyandForces

     subroutine createIonicPotential(iproc,verb,at,rxyz,&
          elecfield,dpbox,pkernel,pot_ion,rho_ion,psoffset)
       use module_defs, only: gp,wp
       use module_dpbox
       use module_types
       implicit none
       integer, intent(in) :: iproc
       logical, intent(in) :: verb
       real(gp), intent(in) :: psoffset
       type(atoms_data), intent(in) :: at
       real(gp), dimension(3), intent(in) :: elecfield
       real(gp), dimension(3,at%astruct%nat), intent(in) :: rxyz
       type(denspot_distribution), intent(in) :: dpbox
       type(coulomb_operator), intent(inout) :: pkernel
       real(wp), dimension(*), intent(inout) :: pot_ion
         real(gp), dimension(*), intent(out) :: rho_ion
     END SUBROUTINE createIonicPotential

!     subroutine mp_calculate(rx,ry,rz,hxh,hyh,hzh,cutoff,rlocinv2sq,mp,mpx,mpy,mpz)
!       use module_base
!       use gaussians, only: mp_exp
!       !Arguments
!       real(gp), intent(in) :: rx,ry,rz,hxh,hyh,hzh,cutoff,rlocinv2sq
!       logical, intent(in) :: mp
!       real(gp), dimension(:), allocatable, intent(out) :: mpx,mpy,mpz
!     end subroutine mp_calculate

     subroutine input_wf_empty(iproc, nproc, psi, hpsi, psit, orbs, &
          & band_structure_filename, input_spin, atoms, d, denspot)
       use module_defs, only: wp
       use module_types
       implicit none
       integer, intent(in) :: iproc, nproc
       type(orbitals_data), intent(in) :: orbs
       character(len = *), intent(in) :: band_structure_filename
       integer, intent(in) :: input_spin
       type(atoms_data), intent(in) :: atoms
       type(grid_dimensions), intent(in) :: d
       type(DFT_local_fields), intent(inout) :: denspot
       real(wp), dimension(:), pointer :: psi
       real(kind=8), dimension(:), pointer :: hpsi, psit
     END SUBROUTINE input_wf_empty

     subroutine input_wf_random(psi, orbs)
       use module_defs
       use module_types
       implicit none
       type(orbitals_data), intent(inout) :: orbs
       real(wp), dimension(:), pointer :: psi
     END SUBROUTINE input_wf_random

     subroutine input_wf_cp2k(iproc, nproc, nspin, atoms, rxyz, Lzd, &
          & psi, orbs)
       use module_defs
       use module_types
       implicit none
       integer, intent(in) :: iproc, nproc, nspin
       type(atoms_data), intent(in) :: atoms
       real(gp), dimension(3, atoms%astruct%nat), intent(in) :: rxyz
       type(local_zone_descriptors), intent(in) :: Lzd
       type(orbitals_data), intent(inout) :: orbs
       real(wp), dimension(:), pointer :: psi
     END SUBROUTINE input_wf_cp2k

     subroutine input_wf_memory(iproc, atoms, &
          & rxyz_old, hx_old, hy_old, hz_old, d_old, wfd_old, psi_old, &
          & rxyz, lzd, psi, orbs)
       use module_defs
       use module_types
       implicit none
       integer, intent(in) :: iproc
       type(atoms_data), intent(in) :: atoms
       real(gp), dimension(3, atoms%astruct%nat), intent(in) :: rxyz, rxyz_old
       real(gp), intent(in) :: hx_old, hy_old, hz_old
       type(local_zone_descriptors), intent(in) :: lzd
       type(grid_dimensions), intent(in) :: d_old
       type(wavefunctions_descriptors), intent(in) :: wfd_old
       type(orbitals_data), intent(in) :: orbs
       real(wp), dimension(:), pointer :: psi, psi_old
     END SUBROUTINE input_wf_memory

     subroutine input_wf_disk(iproc, nproc, input_wf_format, d, hx, hy, hz, &
          in, atoms, rxyz, wfd, orbs, psi)
       use module_defs
       use module_types
       implicit none
       integer, intent(in) :: iproc, nproc, input_wf_format
       type(grid_dimensions), intent(in) :: d
       real(gp), intent(in) :: hx, hy, hz
       type(input_variables), intent(in) :: in
       type(atoms_data), intent(in) :: atoms
       real(gp), dimension(3, atoms%astruct%nat), intent(in) :: rxyz
       !real(gp), dimension(3, atoms%astruct%nat), intent(out) :: rxyz_old
       type(wavefunctions_descriptors), intent(in) :: wfd
       type(orbitals_data), intent(inout) :: orbs
       real(wp), dimension(:), pointer :: psi
     END SUBROUTINE input_wf_disk

     subroutine input_wf_diag(iproc,nproc,at,denspot,&
          orbs,nvirt,comms,Lzd,energs,rxyz,&
          nlpsp,ixc,psi,hpsi,psit,G,&
          nspin,GPU,input,onlywf)!,paw)
       ! Input wavefunctions are found by a diagonalization in a minimal basis set
       ! Each processors write its initial wavefunctions into the wavefunction file
       ! The files are then read by readwave
       ! @todo pass GPU to be a local variable of this routine (initialized and freed here)
       use module_base
       use module_types
       use gaussians
       use communications_base, only: comms_cubic
       implicit none
       !Arguments
       integer, intent(in) :: iproc,nproc,ixc
       integer, intent(inout) :: nspin,nvirt
       logical, intent(in) :: onlywf  !if .true. finds only the WaveFunctions and return
       type(atoms_data), intent(in) :: at
       type(DFT_PSP_projectors), intent(inout) :: nlpsp
       type(local_zone_descriptors), intent(inout) :: Lzd
       type(comms_cubic), intent(in) :: comms
       type(orbitals_data), intent(inout) :: orbs
       type(energy_terms), intent(inout) :: energs
       type(DFT_local_fields), intent(inout) :: denspot
       type(GPU_pointers), intent(in) :: GPU
       type(input_variables), intent(in) :: input
       !type(symmetry_data), intent(in) :: symObj
       real(gp), dimension(3,at%astruct%nat), intent(in) :: rxyz
       type(gaussian_basis), intent(out) :: G !basis for davidson IG
       real(wp), dimension(:), pointer :: psi,hpsi,psit
       !type(paw_objects),optional,intent(inout)::paw
     end subroutine input_wf_diag

     subroutine input_wf(iproc,nproc,in,GPU,atoms,rxyz,&
          denspot,denspot0,nlpsp,KSwfn,tmb,energs,inputpsi,input_wf_format,norbv,&
          lzd_old,psi_old,rxyz_old,tmb_old,ref_frags,cdft,&
          locregcenters)
       use module_defs
       use module_types
       use module_fragments
       use constrained_dft
       implicit none
       integer, intent(in) :: iproc, nproc, inputpsi,  input_wf_format
       type(input_variables), intent(in) :: in
       type(GPU_pointers), intent(inout) :: GPU
       type(atoms_data), intent(inout) :: atoms
       real(gp), dimension(3, atoms%astruct%nat), target, intent(in) :: rxyz
       type(DFT_local_fields), intent(inout) :: denspot
       type(DFT_wavefunction), intent(inout) :: KSwfn,tmb,tmb_old !<input wavefunction
       type(energy_terms), intent(inout) :: energs !<energies of the system
       real(gp), dimension(*), intent(out) :: denspot0 !< Initial density / potential, if needed
       real(wp), dimension(:), pointer :: psi_old
       integer, intent(out) :: norbv
       type(DFT_PSP_projectors), intent(inout) :: nlpsp
       real(gp), dimension(3, atoms%astruct%nat), intent(in) :: rxyz_old
       type(local_zone_descriptors),intent(in):: lzd_old
       type(system_fragment), dimension(:), pointer :: ref_frags
       type(cdft_data), intent(out) :: cdft
       real(kind=8),dimension(3,atoms%astruct%nat),intent(in),optional :: locregcenters
     END SUBROUTINE input_wf

     subroutine reformatmywaves(iproc,orbs,at,&
          &   hx_old,hy_old,hz_old,n1_old,n2_old,n3_old,rxyz_old,wfd_old,psi_old,&
       hx,hy,hz,n1,n2,n3,rxyz,wfd,psi)
       use module_defs, only: gp,wp
       use module_types
       implicit none
       integer, intent(in) :: iproc,n1_old,n2_old,n3_old,n1,n2,n3
       real(gp), intent(in) :: hx_old,hy_old,hz_old,hx,hy,hz
       type(wavefunctions_descriptors), intent(in) :: wfd,wfd_old
       type(atoms_data), intent(in) :: at
       type(orbitals_data), intent(in) :: orbs
       real(gp), dimension(3,at%astruct%nat), intent(in) :: rxyz,rxyz_old
       real(wp), dimension(wfd_old%nvctr_c+7*wfd_old%nvctr_f,orbs%nspinor*orbs%norbp), intent(in) :: psi_old
       real(wp), dimension(wfd%nvctr_c+7*wfd%nvctr_f,orbs%nspinor*orbs%norbp), intent(out) :: psi
     END SUBROUTINE reformatmywaves


     subroutine first_orthon(iproc,nproc,orbs,lzd,comms,psi,hpsi,psit,orthpar,paw)
      use module_defs, only: wp
       use module_types
       use communications_base, only: comms_cubic
       implicit none
       integer, intent(in) :: iproc,nproc
       type(orbitals_data), intent(in) :: orbs
       type(local_zone_descriptors),intent(in) :: lzd
       type(comms_cubic), intent(in) :: comms
       type(orthon_data):: orthpar
       type(paw_objects),optional,intent(inout)::paw
       real(wp), dimension(:) , pointer :: psi,hpsi,psit
     END SUBROUTINE first_orthon

     subroutine density_and_hpot(dpbox,symObj,orbs,Lzd,pkernel,rhodsc,GPU,xc,psi,rho,vh,hstrten)
      use module_defs, only: gp,wp,dp
      use module_dpbox
      use module_types
      use module_atoms, only: symmetry_data
      use module_xc
      implicit none
      type(denspot_distribution), intent(in) :: dpbox
      type(rho_descriptors),intent(inout) :: rhodsc
      type(orbitals_data), intent(in) :: orbs
      type(local_zone_descriptors), intent(in) :: Lzd
      type(symmetry_data), intent(in) :: symObj
        type(coulomb_operator), intent(inout) :: pkernel
      type(xc_info), intent(in) :: xc
      real(wp), dimension(orbs%npsidim_orbs), intent(in) :: psi
      type(GPU_pointers), intent(inout) :: GPU
      real(gp), dimension(6), intent(out) :: hstrten
      real(dp), dimension(:), pointer :: rho,vh
     end subroutine density_and_hpot

     subroutine sumrho(dpbox,orbs,Lzd,GPU,symObj,rhodsc,xc,psi,rho_p,mapping)
      use module_defs, only: wp,gp,dp
      use module_atoms, only: symmetry_data
      use module_dpbox
      use module_types
      use module_xc
      implicit none
      !Arguments
      type(denspot_distribution), intent(in) :: dpbox
      type(rho_descriptors),intent(in) :: rhodsc
      type(orbitals_data), intent(in) :: orbs
      type(local_zone_descriptors), intent(in) :: Lzd
      type(symmetry_data), intent(in) :: symObj
      type(xc_info), intent(in) :: xc
      real(wp), dimension(orbs%npsidim_orbs), intent(in) :: psi
      real(dp), dimension(:,:), pointer :: rho_p
      type(GPU_pointers), intent(inout) :: GPU
      integer,dimension(orbs%norb),intent(in),optional:: mapping
     END SUBROUTINE sumrho

     !starting point for the communication routine of the density
     subroutine communicate_density(dpbox,nspin,rhodsc,rho_p,rho,keep_rhop)
      use module_base
      use module_dpbox
      use module_types
      implicit none
      logical, intent(in) :: keep_rhop !< preserves the total density in the rho_p array
      integer, intent(in) :: nspin
      type(rho_descriptors),intent(in) :: rhodsc
      type(denspot_distribution), intent(in) :: dpbox
      real(dp), dimension(:,:), pointer :: rho_p !< partial density in orbital distribution scheme
      real(dp), dimension(max(dpbox%ndims(1)*dpbox%ndims(2)*dpbox%n3d,1),nspin), intent(out) :: rho
     END SUBROUTINE communicate_density

     subroutine rho_segkey(iproc,at,rxyz,crmult,frmult,&
          &   n1i,n2i,n3i,hxh,hyh,hzh,nspin,rho_d,iprint)
      use module_defs, only: gp
      use module_types
       implicit none
       integer,intent(in) :: n1i,n2i,n3i,iproc,nspin
       type(atoms_data), intent(in) :: at
       real(gp), dimension(3,at%astruct%nat), intent(in) :: rxyz
       real(gp), intent(in) :: crmult,frmult,hxh,hyh,hzh
       !real(gp), dimension(at%astruct%ntypes,3), intent(in) :: radii_cf
       logical,intent(in) :: iprint
       type(rho_descriptors),intent(inout) :: rho_d
     END SUBROUTINE rho_segkey

     subroutine LocalHamiltonianApplication(iproc,nproc,at,npsidim_orbs,orbs,&
          Lzd,confdatarr,ngatherarr,pot,psi,hpsi,&
          energs,SIC,GPU,PotOrKin,xc,pkernel,orbsocc,psirocc,dpbox,potential,comgp,hpsi_noconf,econf)
       use module_base
       use module_dpbox
       use module_types
       use module_xc
       use communications_base, only: p2pComms
       implicit none
       integer, intent(in) :: PotOrKin !< if true, only the potential operator is applied
       integer, intent(in) :: iproc,nproc,npsidim_orbs
       type(atoms_data), intent(in) :: at
       type(orbitals_data), intent(in) :: orbs
       type(local_zone_descriptors), intent(in) :: Lzd
       type(SIC_data), intent(in) :: SIC
       type(xc_info), intent(in) :: xc
       integer, dimension(0:nproc-1,2), intent(in) :: ngatherarr
       real(wp), dimension(orbs%npsidim_orbs), intent(in) :: psi
       type(confpot_data), dimension(orbs%norbp) :: confdatarr
       real(wp), dimension(:), pointer :: pot
       !real(wp), dimension(*) :: pot
       type(energy_terms), intent(inout) :: energs
       real(wp), target, dimension(max(1,orbs%npsidim_orbs)), intent(inout) :: hpsi
       type(GPU_pointers), intent(inout) :: GPU
       type(coulomb_operator), intent(in), optional :: pkernel
       type(orbitals_data), intent(in), optional :: orbsocc
       real(wp), dimension(:), pointer, optional :: psirocc
       type(denspot_distribution),intent(in),optional :: dpbox
       real(wp), dimension(*), intent(in), optional, target :: potential !< Distributed potential. Might contain the density for the SIC treatments
       type(p2pComms),intent(inout), optional:: comgp
       real(wp), target, dimension(max(1,orbs%npsidim_orbs)), intent(inout),optional :: hpsi_noconf
       real(gp),intent(out),optional :: econf
     end subroutine LocalHamiltonianApplication

     subroutine NonLocalHamiltonianApplication(iproc,at,npsidim_orbs,orbs,&
           Lzd,nlpsp,psi,hpsi,eproj_sum,paw)
        use module_base
        use module_types
        implicit none
        integer, intent(in) :: iproc, npsidim_orbs
        type(atoms_data), intent(in) :: at
        type(orbitals_data),  intent(in) :: orbs
        type(local_zone_descriptors), intent(in) :: Lzd
        type(DFT_PSP_projectors), intent(inout) :: nlpsp
        real(wp), dimension(orbs%npsidim_orbs), intent(in) :: psi
        real(wp), dimension(orbs%npsidim_orbs), intent(inout) :: hpsi
        real(gp), intent(out) :: eproj_sum
        type(paw_objects),intent(inout)::paw
      END SUBROUTINE NonLocalHamiltonianApplication

      subroutine SynchronizeHamiltonianApplication(nproc,npsidim_orbs,orbs,Lzd,GPU,xc,hpsi,&
           energs,energs_work)
        use module_defs, only: gp,wp
        use module_types
        use module_xc
        implicit none
        integer, intent(in) :: nproc,npsidim_orbs
        type(orbitals_data),  intent(in) :: orbs
        type(local_zone_descriptors), intent(in) :: Lzd
        type(GPU_pointers), intent(inout) :: GPU
        type(xc_info), intent(in) :: xc
        type(energy_terms), intent(inout) :: energs
        !real(gp), intent(inout) :: ekin_sum,epot_sum,eproj_sum,eSIC_DC,eexctX
        real(wp), dimension(orbs%npsidim_orbs), intent(inout) :: hpsi
        type(work_mpiaccumulate),optional,intent(inout) :: energs_work
      END SUBROUTINE SynchronizeHamiltonianApplication

      subroutine hpsitopsi(iproc,nproc,iter,idsx,wfn,&
           at,nlpsp,eproj_sum)
        use module_defs, only: gp
         use module_types
         implicit none
         integer, intent(in) :: iproc,nproc,idsx,iter
         type(DFT_wavefunction), intent(inout) :: wfn
         type(atoms_data), intent(in) :: at
         type(DFT_PSP_projectors), intent(inout) :: nlpsp
         real(gp),optional, intent(out) :: eproj_sum
      END SUBROUTINE hpsitopsi

      subroutine last_orthon(iproc,nproc,iter,wfn,evsum,opt_keeppsit)
        use module_base
        use module_types
        implicit none
        integer, intent(in) :: iproc,nproc,iter
        real(wp), intent(out) :: evsum
        type(DFT_wavefunction), intent(inout) :: wfn
        logical, optional :: opt_keeppsit
      END SUBROUTINE last_orthon

      subroutine kswfn_post_treatments(iproc, nproc, KSwfn, tmb, linear, &
           & fxyz, fnoise, fion, fdisp, fpulay, &
           & strten, pressure, ewaldstr, xcstr, &
           & GPU, denspot, atoms, rxyz, nlpsp, &
           & output_denspot, dir_output, gridformat, refill_proj, calculate_dipole, nspin)
        use module_base
        use module_types

        implicit none

        type(DFT_wavefunction), intent(in) :: KSwfn
        type(DFT_wavefunction), intent(inout) :: tmb
        type(GPU_pointers), intent(inout) :: GPU
        type(DFT_local_fields), intent(inout) :: denspot
        type(atoms_data), intent(in) :: atoms
        type(DFT_PSP_projectors), intent(inout) :: nlpsp
        logical, intent(in) :: refill_proj, calculate_dipole, linear
        integer, intent(in) :: output_denspot, iproc, nproc, nspin
        character(len = *), intent(in) :: dir_output
        character(len = *), intent(in) :: gridformat
        real(gp), dimension(3, atoms%astruct%nat), intent(in) :: rxyz
        real(gp), dimension(3, atoms%astruct%nat), intent(in) :: fdisp, fion, fpulay
        real(dp), dimension(6), intent(in) :: ewaldstr
        real(dp), dimension(6), intent(inout) :: xcstr
        real(gp), intent(out) :: fnoise, pressure
        real(gp), dimension(6), intent(out) :: strten
        real(gp), dimension(3, atoms%astruct%nat), intent(out) :: fxyz
      END SUBROUTINE kswfn_post_treatments

      subroutine calculate_forces(iproc,nproc,psolver_groupsize,Glr,atoms,orbs,nlpsp,rxyz,hx,hy,hz,&
           dpbox,&
           i3s,n3p,nspin,&
           refill_proj,ngatherarr,rho,pot,potxc,nsize_psi,psi,fion,fdisp,fxyz,&
           ewaldstr,hstrten,xcstr,strten,fnoise,pressure,psoffset,imode,tmb,fpulay)
        use module_base
        use module_dpbox
        use module_types
        implicit none
        logical, intent(in) :: refill_proj
        integer, intent(in) :: iproc,nproc,i3s,n3p,nspin,psolver_groupsize,imode,nsize_psi
        real(gp), intent(in) :: hx,hy,hz,psoffset
        type(denspot_distribution), intent(in) :: dpbox
        type(locreg_descriptors), intent(in) :: Glr
        type(atoms_data), intent(in) :: atoms
        type(orbitals_data), intent(in) :: orbs
        type(DFT_PSP_projectors), intent(inout) :: nlpsp
        integer, dimension(0:nproc-1,2), intent(in) :: ngatherarr
        real(wp), dimension(Glr%d%n1i,Glr%d%n2i,n3p), intent(in) :: rho,pot,potxc
        real(wp), dimension(nsize_psi), intent(in) :: psi
        real(gp), dimension(6), intent(in) :: ewaldstr,hstrten,xcstr
        real(gp), dimension(3,atoms%astruct%nat), intent(in) :: rxyz,fion,fdisp,fpulay
        real(gp), intent(out) :: fnoise,pressure
        real(gp), dimension(6), intent(out) :: strten
        real(gp), dimension(3,atoms%astruct%nat), intent(out) :: fxyz
        type(DFT_wavefunction),intent(inout) :: tmb
      END SUBROUTINE calculate_forces

      subroutine CalculateTailCorrection(iproc,nproc,at,rbuf,orbs,&
           Glr,nlpsp,ncongt,pot,hgrid,rxyz,crmult,frmult,nspin,&
           psi,output_denspot,ekin_sum,epot_sum,eproj_sum,paw)
        use module_defs, only: gp,wp,dp
         use module_types
         use gaussians, only: gaussian_basis
         implicit none
         type(atoms_data), intent(in) :: at
         type(orbitals_data), intent(in) :: orbs
         type(locreg_descriptors), intent(in) :: Glr
         type(DFT_PSP_projectors), intent(inout) :: nlpsp
         integer, intent(in) :: iproc,nproc,ncongt,nspin
         logical, intent(in) :: output_denspot
         real(kind=8), dimension(3), intent(in) :: hgrid
         real(kind=8), intent(in) :: crmult,frmult,rbuf
         !real(kind=8), dimension(at%astruct%ntypes,3), intent(in) :: radii_cf
         real(kind=8), dimension(3,at%astruct%nat), intent(in) :: rxyz
         real(kind=8), dimension(Glr%d%n1i,Glr%d%n2i,Glr%d%n3i,nspin), intent(in) :: pot
         real(kind=8), dimension(Glr%wfd%nvctr_c+7*Glr%wfd%nvctr_f,orbs%norbp), intent(in) :: psi
         real(kind=8), intent(out) :: ekin_sum,epot_sum,eproj_sum
         type(paw_objects),optional,intent(inout)::paw
      END SUBROUTINE CalculateTailCorrection

      !added for abinit compatilbility
      subroutine reformatonewave(displ,wfd,at,hx_old,hy_old,hz_old,&
           n1_old,n2_old,n3_old,rxyz_old,psigold,hx,hy,hz,n1,n2,n3,rxyz,psifscf,psi)
        use module_defs, only: gp,wp
         use module_types
         implicit none
         integer, intent(in) :: n1_old,n2_old,n3_old,n1,n2,n3
         real(gp), intent(in) :: hx,hy,hz,displ,hx_old,hy_old,hz_old
         type(wavefunctions_descriptors), intent(in) :: wfd
         type(atoms_data), intent(in) :: at
         real(gp), dimension(3,at%astruct%nat), intent(in) :: rxyz_old,rxyz
         real(wp), dimension(0:n1_old,2,0:n2_old,2,0:n3_old,2), intent(in) :: psigold
         real(wp), dimension(-7:2*n1+8,-7:2*n2+8,-7:2*n3+8), intent(out) :: psifscf
         real(wp), dimension(wfd%nvctr_c+7*wfd%nvctr_f), intent(out) :: psi
      END SUBROUTINE reformatonewave
      subroutine readonewave(unitwf,useFormattedInput,iorb,iproc,n1,n2,n3,&
            &   hx,hy,hz,at,wfd,rxyz_old,rxyz,psi,eval,psifscf)
        use module_defs, only: gp,wp
         use module_types
         implicit none
         logical, intent(in) :: useFormattedInput
         integer, intent(in) :: unitwf,iorb,iproc,n1,n2,n3
         type(wavefunctions_descriptors), intent(in) :: wfd
         type(atoms_data), intent(in) :: at
         real(gp), intent(in) :: hx,hy,hz
         real(gp), dimension(3,at%astruct%nat), intent(in) :: rxyz
         real(wp), intent(out) :: eval
         real(gp), dimension(3,at%astruct%nat), intent(out) :: rxyz_old
         real(wp), dimension(wfd%nvctr_c+7*wfd%nvctr_f), intent(out) :: psi
         real(wp), dimension(*), intent(out) :: psifscf !this supports different BC
      END SUBROUTINE readonewave
      subroutine writeonewave(unitwf,useFormattedOutput,iorb,n1,n2,n3,hx,hy,hz,nat,rxyz,  &
         nseg_c,nvctr_c,keyg_c,keyv_c,  &
         nseg_f,nvctr_f,keyg_f,keyv_f, &
         psi_c,psi_f,eval)
         use module_base
         implicit none
         logical, intent(in) :: useFormattedOutput
         integer, intent(in) :: unitwf,iorb,n1,n2,n3,nat,nseg_c,nvctr_c,nseg_f,nvctr_f
         real(gp), intent(in) :: hx,hy,hz
         real(wp), intent(in) :: eval
         integer, dimension(nseg_c), intent(in) :: keyv_c
         integer, dimension(nseg_f), intent(in) :: keyv_f
         integer, dimension(2,nseg_c), intent(in) :: keyg_c
         integer, dimension(2,nseg_f), intent(in) :: keyg_f
         real(wp), dimension(nvctr_c), intent(in) :: psi_c
         real(wp), dimension(7,nvctr_f), intent(in) :: psi_f
         real(gp), dimension(3,nat), intent(in) :: rxyz
      END SUBROUTINE writeonewave

      subroutine davidson(iproc,nproc,in,at,&
           orbs,orbsv,nvirt,Lzd,comms,commsv,&
           rxyz,rhopot,nlpsp,pkernel,psi,v,dpbox,xc,GPU)
        use module_base
        use module_dpbox
        use module_types
        use communications_base, only: comms_cubic
        use module_xc
        implicit none
        integer, intent(in) :: iproc,nproc
        integer, intent(in) :: nvirt
        type(input_variables), intent(in) :: in
        type(atoms_data), intent(in) :: at
        type(DFT_PSP_projectors), intent(inout) :: nlpsp
        type(local_zone_descriptors), intent(inout) :: Lzd
        type(orbitals_data), intent(inout) :: orbs
        type(comms_cubic), intent(in) :: comms, commsv
        type(denspot_distribution), intent(in) :: dpbox
        real(gp), dimension(3,at%astruct%nat), intent(in) :: rxyz
        type(coulomb_operator), intent(inout) :: pkernel
        real(dp), dimension(*), intent(in) :: rhopot
        type(orbitals_data), intent(inout) :: orbsv
        type(GPU_pointers), intent(inout) :: GPU
        type(xc_info), intent(in) :: xc
        real(wp), dimension(:), pointer :: psi,v!=psivirt(nvctrp,nvirtep*nproc)
      end subroutine davidson

      subroutine preconditionall(orbs,lr,hx,hy,hz,ncong,hpsi,gnrm,gnrm_zero)
        use module_defs, only: gp,wp,dp
         use module_types
         implicit none
         integer, intent(in) :: ncong
         real(gp), intent(in) :: hx,hy,hz
         type(locreg_descriptors), intent(in) :: lr
         type(orbitals_data), intent(in) :: orbs
         real(dp), intent(out) :: gnrm,gnrm_zero
         real(wp), dimension(lr%wfd%nvctr_c+7*lr%wfd%nvctr_f,orbs%norbp,orbs%nspinor), intent(inout) :: hpsi
      END SUBROUTINE preconditionall

      subroutine preconditionall2(iproc,nproc,orbs,Lzd,hx,hy,hz,ncong,npsidim,hpsi,confdatarr,gnrm,gnrm_zero, &
                 linear_precond_convol_workarrays, linear_precond_workarrays)
        use module_base
        use module_types
        implicit none
        integer, intent(in) :: iproc,nproc,ncong,npsidim
        real(gp), intent(in) :: hx,hy,hz
        type(local_zone_descriptors), intent(in) :: Lzd
        type(orbitals_data), intent(in) :: orbs
        real(dp), intent(out) :: gnrm,gnrm_zero
        real(wp), dimension(npsidim), intent(inout) :: hpsi
        type(confpot_data), dimension(orbs%norbp), intent(in) :: confdatarr
        type(workarrays_quartic_convolutions),dimension(orbs%norbp),intent(inout),optional :: linear_precond_convol_workarrays !< convolution workarrays for the linear case
        type(workarr_precond),dimension(orbs%norbp),intent(inout),optional :: linear_precond_workarrays !< workarrays for the linear case
      end subroutine preconditionall2

      subroutine partial_density_free(rsflag,nproc,n1i,n2i,n3i,npsir,nspinn,nrhotot,&
            &   hfac,nscatterarr,spinsgn,psir,rho_p,ibyyzz_r) !ex-optional argument
         use module_base
         implicit none
         logical, intent(in) :: rsflag
         integer, intent(in) :: nproc,n1i,n2i,n3i,nrhotot,nspinn,npsir
         real(gp), intent(in) :: hfac,spinsgn
         integer, dimension(0:nproc-1,4), intent(in) :: nscatterarr
         real(wp), dimension(n1i,n2i,n3i,nspinn), intent(in) :: psir
         real(dp), dimension(n1i,n2i,nrhotot,nspinn), intent(inout) :: rho_p
         integer, dimension(:,:,:), pointer :: ibyyzz_r
      END SUBROUTINE partial_density_free

      subroutine parse_cp2k_files(iproc,basisfile,orbitalfile,nat,ntypes,orbs,iatype,rxyz,&
            &   CP2K,wfn_cp2k)
        use module_defs, only: gp,wp
         use module_types
         implicit none
         character(len=*), intent(in) :: basisfile,orbitalfile
         integer, intent(in) :: iproc,nat,ntypes
         type(orbitals_data), intent(in) :: orbs
         integer, dimension(nat), intent(in) :: iatype
         real(gp), dimension(3,nat), target, intent(in) :: rxyz
         type(gaussian_basis), intent(out) :: CP2K
         real(wp), dimension(:,:), pointer :: wfn_cp2k
      END SUBROUTINE parse_cp2k_files

      subroutine read_gaussian_information(orbs,G,coeffs,filename, opt_fillrxyz)
          use module_defs, only: wp
         use module_types
         implicit none
         character(len=*), intent(in) :: filename
         type(orbitals_data), intent(inout) :: orbs
         type(gaussian_basis), intent(out) :: G
         real(wp), dimension(:,:), pointer :: coeffs
         logical, optional :: opt_fillrxyz
      END SUBROUTINE read_gaussian_information

      subroutine restart_from_gaussians(iproc,nproc,orbs,Lzd,hx,hy,hz,psi,G,coeffs)
        use module_defs, only: gp,wp
         use module_types
         implicit none
         integer, intent(in) :: iproc,nproc
         real(gp), intent(in) :: hx,hy,hz
         type(orbitals_data), intent(in) :: orbs
         type(local_zone_descriptors), intent(in) :: Lzd
         type(gaussian_basis), intent(inout) :: G
         real(wp), dimension(Lzd%Glr%wfd%nvctr_c+7*Lzd%Glr%wfd%nvctr_f,orbs%norbp), intent(out) :: psi
         real(wp), dimension(:,:), pointer :: coeffs
      END SUBROUTINE restart_from_gaussians

      subroutine inputguess_gaussian_orbitals(iproc,nproc,at,rxyz,nvirt,nspin,&
            orbs,orbse,norbsc_arr,locrad,G,psigau,eks,iversion,mapping,quartic_prefactor)
        use module_defs, only: gp,wp
         use module_types
         implicit none
         integer, intent(in) :: iproc,nproc,nspin
         integer, intent(inout) :: nvirt
         type(atoms_data), intent(in) :: at
         type(orbitals_data), intent(in) :: orbs
         real(gp), dimension(3,at%astruct%nat), intent(in) :: rxyz
         real(gp), intent(out) :: eks
         integer, dimension(at%natsc+1,nspin), intent(out) :: norbsc_arr
         real(gp), dimension(at%astruct%nat), intent(out) :: locrad
         type(orbitals_data), intent(out) :: orbse
         type(gaussian_basis), intent(out) :: G
         real(wp), dimension(:,:,:), pointer :: psigau
         integer,intent(in) :: iversion !< 1:cubic, 2:linear
         integer,dimension(orbs%norb),intent(in),optional:: mapping
         real(gp),dimension(at%astruct%ntypes),intent(in),optional:: quartic_prefactor
      END SUBROUTINE inputguess_gaussian_orbitals


     subroutine inputguess_gaussian_orbitals_forLinear(iproc,nproc,norb,at,rxyz,nvirt,nspin,&
          nlr, norbsPerAt, mapping, &
          orbs,orbse,norbsc_arr,locrad,G,psigau,eks,quartic_prefactor)
       use module_base
       use module_types
       implicit none
       integer, intent(in) :: iproc,nproc,nspin,nlr,norb
       integer, intent(inout) :: nvirt
       type(atoms_data), intent(in) :: at
       type(orbitals_data), intent(in) :: orbs
       real(gp), dimension(3,at%astruct%nat), intent(in) :: rxyz
       integer,dimension(norb),intent(in):: mapping
       integer,dimension(at%astruct%nat),intent(in):: norbsPerAt
       real(gp), intent(out) :: eks
       integer, dimension(at%natsc+1,nspin), intent(out) :: norbsc_arr
       real(gp), dimension(at%astruct%nat), intent(out) :: locrad
       type(orbitals_data), intent(inout) :: orbse
       type(gaussian_basis), intent(out) :: G
       real(wp), dimension(:,:,:), pointer :: psigau
       real(gp),dimension(at%astruct%ntypes),intent(in),optional:: quartic_prefactor
     END SUBROUTINE inputguess_gaussian_orbitals_forLinear

     subroutine AtomicOrbitals(iproc,at,rxyz,norbe,orbse,norbsc,&
          nspin,eks,G,gaucoeff,iorbtolr,mapping,quartic_prefactor)
       use module_base
       use module_types
       implicit none
       integer, intent(in) :: norbe,iproc
       integer, intent(in) :: norbsc,nspin
       type(atoms_data), intent(in) :: at
       !logical, dimension(4,2,at%natsc), intent(in) :: scorb
       real(gp), dimension(3,at%astruct%nat), intent(in), target :: rxyz
       type(orbitals_data), intent(inout) :: orbse
       type(gaussian_basis), intent(out) :: G
       real(gp), intent(out) :: eks
       integer, dimension(orbse%norbp), intent(out) :: iorbtolr !assign the localisation region
       real(wp), intent(out) :: gaucoeff !norbe=G%ncoeff !fake interface for passing address
       integer,dimension(orbse%norb), optional, intent(in):: mapping
       real(gp),dimension(at%astruct%ntypes),intent(in),optional:: quartic_prefactor
      END SUBROUTINE AtomicOrbitals

      subroutine apply_potential(n1,n2,n3,nl1,nl2,nl3,nbuf,nspinor,npot,psir,pot,epot,&
            &   ibyyzz_r) !optional
         use module_base
         implicit none
         integer, intent(in) :: n1,n2,n3,nl1,nl2,nl3,nbuf,nspinor,npot
         real(wp), dimension(-nl1:2*n1+2+nl1,-nl2:2*n2+2+nl2,-nl3:2*n3+2+nl3,nspinor), intent(inout) :: psir
         real(wp), dimension(-nl1:2*n1+2+nl1-4*nbuf,-nl2:2*n2+2+nl2-4*nbuf,-nl3:2*n3+2+nl3-4*nbuf,npot), intent(in) :: pot
         integer, dimension(2,-14:2*n2+16,-14:2*n3+16), intent(in), optional :: ibyyzz_r
         real(gp), intent(out) :: epot
      END SUBROUTINE apply_potential

!!$      subroutine plot_density(iproc,nproc,filename,at,rxyz,box,nspin,rho)
!!$        use module_base
!!$        use module_types
!!$        implicit none
!!$        integer, intent(in) :: iproc,nproc,nspin
!!$        type(atoms_data), intent(in) :: at
!!$        type(denspot_distribution), intent(in) :: box
!!$        character(len=*), intent(in) :: filename
!!$        real(gp), dimension(3,at%astruct%nat), intent(in) :: rxyz
!!$        real(dp), dimension(max(box%ndimpot,1),nspin), target, intent(in) :: rho
!!$      END SUBROUTINE plot_density

      subroutine read_density(filename,geocode,n1i,n2i,n3i,nspin,hxh,hyh,hzh,rho,&
            &   nat,rxyz,iatypes, znucl)
        use module_defs, only: gp,dp
         use module_types
         implicit none
         character(len=*), intent(in) :: filename
         character(len=1), intent(in) :: geocode !< @copydoc poisson_solver::doc::geocode
         integer, intent(out) :: nspin
         integer, intent(out) ::  n1i,n2i,n3i
         real(gp), intent(out) :: hxh,hyh,hzh
         real(dp), dimension(:,:,:,:), pointer :: rho
         real(gp), dimension(:,:), pointer, optional :: rxyz
         integer, intent(out), optional ::  nat
         integer, dimension(:), pointer, optional :: iatypes, znucl
      END SUBROUTINE read_density

      subroutine read_cube(filename,geocode,n1i,n2i,n3i,nspin,hxh,hyh,hzh,rho,&
            &   nat,rxyz, iatypes, znucl)
         use module_defs, only: gp,dp
         use module_types
         implicit none
         character(len=*), intent(in) :: filename
         character(len=1), intent(in) :: geocode !< @copydoc poisson_solver::doc::geocode
         integer, intent(out) :: nspin
         integer, intent(out) ::  n1i,n2i,n3i
         real(gp), intent(out) :: hxh,hyh,hzh
         real(dp), dimension(:,:,:,:), pointer :: rho
         real(gp), dimension(:,:), pointer   :: rxyz
         integer, intent(out)   ::  nat
         integer, dimension(:), pointer   :: iatypes, znucl
      END SUBROUTINE read_cube

      subroutine read_etsf(filename,geocode,n1i,n2i,n3i,nspin,hxh,hyh,hzh,rho,&
            &   nat,rxyz, iatypes, znucl)
        use module_defs, only: gp,dp
         use module_types
         implicit none
         character(len=*), intent(in) :: filename
         character(len=1), intent(in) :: geocode !< @copydoc poisson_solver::doc::geocode
         integer, intent(out) :: nspin
         integer, intent(out) ::  n1i,n2i,n3i
         real(gp), intent(out) :: hxh,hyh,hzh
         real(dp), dimension(:,:,:,:), pointer :: rho
         real(gp), dimension(:,:), pointer :: rxyz
         integer, intent(out) ::  nat
         integer, dimension(:), pointer :: iatypes, znucl
      END SUBROUTINE read_etsf

      subroutine read_potfile4b2B(filename,n1i,n2i,n3i, rho, alat1, alat2, alat3)
         use module_base
         implicit none
         character(len=*), intent(in) :: filename
         integer, intent(out) :: n1i,n2i,n3i
         real(gp) alat1, alat2, alat3, dum, dum1
         ! real(dp), dimension(n1i*n2i*n3d), intent(out) :: rho
         real(gp), pointer :: rho(:)
      END SUBROUTINE read_potfile4b2B

      subroutine gaussian_pswf_basis(ng,enlargerprb,iproc,nspin,at,rxyz,G,Gocc, gaenes, &
            &   iorbtolr,iorbto_l, iorbto_m,  iorbto_ishell,iorbto_iexpobeg )
        use module_defs, only: gp,wp
         use module_types
         implicit none
         logical, intent(in) :: enlargerprb
         integer, intent(in) :: iproc,nspin,ng
         type(atoms_data), intent(in) :: at
         real(gp), dimension(3,at%astruct%nat), target, intent(in) :: rxyz
         type(gaussian_basis), intent(out) :: G
         real(wp), dimension(:), pointer :: Gocc
         real(gp), pointer, optional :: gaenes(:)
         integer, pointer, optional :: iorbtolr(:)
         integer, pointer, optional :: iorbto_l(:)
         integer, pointer, optional :: iorbto_m(:)
         integer, pointer, optional :: iorbto_ishell(:)
         integer, pointer, optional :: iorbto_iexpobeg(:)
      END SUBROUTINE gaussian_pswf_basis

      subroutine gaussian_pswf_basis_for_paw(at,rxyz,G,  &
            &   iorbtolr,iorbto_l, iorbto_m,  iorbto_ishell,iorbto_iexpobeg, iorbto_paw_nchannels,&
         iorbto_imatrixbeg )
         use module_base
         use module_types
         implicit none
         type(atoms_data), intent(in) :: at
         real(gp), dimension(3,at%astruct%nat), target, intent(in) :: rxyz
         type(gaussian_basis_c), intent(inout) :: G

         integer, pointer :: iorbtolr(:)
         integer, pointer :: iorbto_l(:)
         integer, pointer :: iorbto_paw_nchannels(:)
         integer, pointer :: iorbto_m(:)
         integer, pointer :: iorbto_ishell(:)
         integer, pointer :: iorbto_iexpobeg(:)
         integer, pointer :: iorbto_imatrixbeg(:)

         !local variables
      END SUBROUTINE gaussian_pswf_basis_for_paw


      subroutine local_analysis(iproc,nproc,hx,hy,hz,at,rxyz,lr,orbs,orbsv,psi,psivirt)
        use module_defs, only: gp,wp
         use module_types
         implicit none
         integer, intent(in) :: iproc,nproc
         real(gp), intent(in) :: hx,hy,hz
         type(locreg_descriptors), intent(in) :: lr
         type(orbitals_data), intent(in) :: orbs,orbsv
         type(atoms_data), intent(in) :: at
         real(gp), dimension(3,at%astruct%nat), intent(in) :: rxyz
         real(wp), dimension(:), pointer :: psi,psivirt
      END SUBROUTINE local_analysis

      subroutine plot_gatom_basis(filename,iat,ngx,G,Gocc,rhocoeff,rhoexpo)
        use module_defs, only: wp
         use module_types
         implicit none
         character(len=*), intent(in) :: filename
         integer, intent(in) :: iat,ngx
         type(gaussian_basis), intent(in) :: G
         real(wp), dimension(:), pointer :: Gocc
         real(wp), dimension((ngx*(ngx+1))/2), intent(out) :: rhoexpo
         real(wp), dimension((ngx*(ngx+1))/2,4), intent(out) :: rhocoeff
      END SUBROUTINE plot_gatom_basis

      subroutine calculate_rhocore(at,d,rxyz,hxh,hyh,hzh,i3s,i3xcsh,n3d,n3p,rhocore)
        use module_base
        use module_types
        implicit none
        integer, intent(in) :: i3s,n3d,i3xcsh,n3p
        real(gp), intent(in) :: hxh,hyh,hzh
        type(atoms_data), intent(in) :: at
        type(grid_dimensions), intent(in) :: d
        real(gp), dimension(3,at%astruct%nat), intent(in) :: rxyz
        real(wp), dimension(:,:,:,:), pointer :: rhocore
      END SUBROUTINE calculate_rhocore

      subroutine XC_potential(geocode,datacode,iproc,nproc,mpi_comm,n01,n02,n03,xc,hx,hy,hz,&
           rho,exc,vxc,nspin,rhocore,potxc,xcstr,dvxcdrho,rhohat)
        use module_base
        use module_xc
        implicit none
        character(len=1), intent(in) :: geocode  !< @copydoc poisson_solver::doc::geocode
        character(len=1), intent(in) :: datacode !< @copydoc poisson_solver::doc::datacode
        integer, intent(in) :: iproc,nproc,n01,n02,n03,nspin,mpi_comm
        type(xc_info), intent(in) :: xc
        real(gp), intent(in) :: hx,hy,hz
        real(gp), intent(out) :: exc,vxc
        real(dp), dimension(*), intent(inout) :: rho
        real(wp), dimension(:,:,:,:), pointer :: rhocore !associated if useful
        real(wp), dimension(*), intent(out) :: potxc
        real(dp), dimension(6), intent(out) :: xcstr
        real(dp), dimension(:,:,:,:), target, intent(out), optional :: dvxcdrho
        real(wp), dimension(:,:,:,:), optional :: rhohat
      END SUBROUTINE XC_potential

      subroutine xc_energy(geocode,m1,m3,md1,md2,md3,nxc,nwb,nxt,nwbl,nwbr,&
           nxcl,nxcr,xc,hx,hy,hz,rhopot,pot_ion,sumpion,zf,zfionxc,exc,vxc,nproc,nspden)
        use module_base
        use module_xc
        use interfaces_41_xc_lowlevel
        implicit none
        character(len=1), intent(in) :: geocode !< @copydoc poisson_solver::doc::geocode
        logical, intent(in) :: sumpion
        integer, intent(in) :: m1,m3,nxc,nwb,nxcl,nxcr,nxt,md1,md2,md3,nproc,nspden
        integer, intent(in) :: nwbl,nwbr
        real(gp), intent(in) :: hx,hy,hz
        type(xc_info), intent(in) :: xc
        real(dp), dimension(m1,m3,nxt,nspden), intent(inout) :: rhopot
        real(wp), dimension(*), intent(in) :: pot_ion
        real(dp), dimension(md1,md3,md2/nproc), intent(out) :: zf
        real(wp), dimension(md1,md3,md2/nproc,nspden), intent(out) :: zfionxc
        real(dp), intent(out) :: exc,vxc
      END SUBROUTINE xc_energy

      subroutine direct_minimization(iproc,nproc,in,at,nvirt,rxyz,&
           rhopot,nlpsp,pkernel,dpbox,xc,GPU,KSwfn,VTwfn)
        use module_base
        use module_dpbox
        use module_types
        use module_xc
        implicit none
        integer, intent(in) :: iproc,nproc,nvirt
        type(input_variables), intent(in) :: in
        type(atoms_data), intent(in) :: at
        type(DFT_PSP_projectors), intent(inout) :: nlpsp
        type(denspot_distribution), intent(in) :: dpbox
        type(DFT_wavefunction), intent(inout) :: KSwfn,VTwfn
        real(gp), dimension(3,at%astruct%nat), intent(in) :: rxyz
        type(coulomb_operator), intent(inout) :: pkernel
        real(dp), dimension(*), intent(in), target :: rhopot
        type(GPU_pointers), intent(inout) :: GPU
        type(xc_info), intent(in) :: xc
      end subroutine direct_minimization

      subroutine CounterIonPotential(iproc,in,shift,dpbox,pkernel,pot_ion)
         use module_defs, only: gp,wp
         use module_dpbox
         use module_types
         implicit none
         integer, intent(in) :: iproc
         real(gp), dimension(3), intent(in) :: shift
         type(input_variables), intent(in) :: in
         type(denspot_distribution), intent(in) :: dpbox
         type(coulomb_operator), intent(inout) :: pkernel
         real(wp), dimension(*), intent(inout) :: pot_ion
      END SUBROUTINE CounterIonPotential

      subroutine gaussian_rism_basis(nat,radii,rxyz,G)
        use module_defs, only: gp
         use module_types
         implicit none
         integer, intent(in) :: nat
         real(gp), dimension(nat), intent(in) :: radii
         real(gp), dimension(3,nat), target, intent(in) :: rxyz
         type(gaussian_basis), intent(out) :: G
      END SUBROUTINE gaussian_rism_basis

      subroutine gaussian_hermite_basis(nhermitemax,nat,radii,rxyz,G)
        use module_defs, only: gp
         use module_types
         implicit none
         integer, intent(in) :: nat,nhermitemax
         real(gp), dimension(nat), intent(in) :: radii
         real(gp), dimension(3,nat), target, intent(in) :: rxyz
         type(gaussian_basis), intent(out) :: G
      END SUBROUTINE gaussian_hermite_basis

      subroutine write_eigenvalues_data(etol,orbs,mom_vec)
        use module_base
        use module_types
        implicit none
        real(gp), intent(in) :: etol
        type(orbitals_data), intent(in) :: orbs
        real(gp), dimension(:,:,:), intent(in), pointer :: mom_vec
      end subroutine write_eigenvalues_data

      subroutine write_eigen_objects(iproc,occorbs,nspin,nvirt,nplot,hx,hy,hz,at,rxyz,lr,orbs,orbsv,psi,psivirt,output_wf_format)
        use module_defs, only: gp,wp
         use module_types
         implicit none
         logical, intent(in) :: occorbs
         integer, intent(in) :: iproc,nspin,nvirt,nplot,output_wf_format
         real(gp), intent(in) :: hx,hy,hz
         type(atoms_data), intent(in) :: at
         type(locreg_descriptors), intent(in) :: lr
         type(orbitals_data), intent(in) :: orbs,orbsv
         real(gp), dimension(3,at%astruct%nat), intent(in) :: rxyz
         real(wp), dimension(:), pointer :: psi,psivirt
       END SUBROUTINE write_eigen_objects

<<<<<<< HEAD
       subroutine full_local_potential(iproc,nproc,orbs,Lzd,iflag,dpbox,xc,potential,pot,comgp)
         use module_base
         use module_dpbox
         use module_types
         use module_xc
         implicit none
         integer, intent(in) :: iproc,nproc,iflag
         type(orbitals_data),intent(in) :: orbs
         type(local_zone_descriptors),intent(in) :: Lzd
         type(denspot_distribution), intent(in) :: dpbox
         type(xc_info), intent(in) :: xc
         real(wp), dimension(max(dpbox%ndimrhopot,orbs%nspin)), intent(in), target :: potential
         real(wp), dimension(:), pointer :: pot
         !type(p2pCommsGatherPot),intent(inout), optional:: comgp
         type(p2pComms),intent(inout), optional:: comgp
       END SUBROUTINE full_local_potential

=======
>>>>>>> ff00301f
      subroutine free_full_potential(nproc,flag,xc,pot,subname)
         use module_base
         use module_xc
         implicit none
         character(len=*), intent(in) :: subname
         integer, intent(in) :: nproc,flag
         type(xc_info), intent(in) :: xc
         real(wp), dimension(:), pointer :: pot
      END SUBROUTINE free_full_potential

      subroutine calculate_energy_and_gradient(iter,iproc,nproc,GPU,ncong,iscf,&
           energs,wfn,gnrm,gnrm_zero)
        use module_base
        use module_types
        implicit none
        integer, intent(in) :: iproc,nproc,ncong,iscf,iter
        type(energy_terms), intent(inout) :: energs
        type(GPU_pointers), intent(in) :: GPU
        type(DFT_wavefunction), intent(inout) :: wfn
        real(gp), intent(out) :: gnrm,gnrm_zero
      END SUBROUTINE calculate_energy_and_gradient

      subroutine orthoconstraint(iproc,nproc,orbs,comms,symm,&
            psi,hpsi,scprsum,spsi) !n(c) wfd (arg:5)
        use module_base
        use module_types
        use communications_base, only: comms_cubic
        implicit none
        logical, intent(in) :: symm !< symmetrize the lagrange multiplier after calculation
        integer, intent(in) :: iproc,nproc
        type(orbitals_data), intent(in) :: orbs
        type(comms_cubic), intent(in) :: comms
        !n(c) type(wavefunctions_descriptors), intent(in) :: wfd
        real(wp), dimension(orbs%npsidim_comp), intent(in) :: psi
        real(wp), dimension(orbs%npsidim_comp), intent(inout) :: hpsi
        real(dp), intent(out) :: scprsum
        real(wp), dimension(orbs%npsidim_comp), optional, intent(in) :: spsi
      END SUBROUTINE orthoconstraint


      subroutine constrained_davidson(iproc,nproc,in,at,&
           orbs,orbsv,nvirt,Lzd,comms,commsv,&
           hx,hy,hz,rxyz,rhopot,psi,v,dpbox,xc,GPU)
        use module_base
        use module_dpbox
        use module_types
        use communications_base, only: comms_cubic
        use module_xc
        implicit none
        integer, intent(in) :: iproc,nproc
        integer, intent(in) :: nvirt
        type(input_variables), intent(in) :: in
        type(atoms_data), intent(in) :: at
        type(local_zone_descriptors), intent(in) :: Lzd
        type(orbitals_data), intent(in) :: orbs
        type(comms_cubic), intent(in) :: comms, commsv
        type(denspot_distribution), intent(in) :: dpbox
        type(xc_info), intent(in) :: xc
        real(gp), intent(in) :: hx,hy,hz
        real(gp), dimension(3,at%astruct%nat), intent(in) :: rxyz
        real(dp), dimension(*), intent(in) :: rhopot
        type(orbitals_data), intent(inout) :: orbsv
        type(GPU_pointers), intent(inout) :: GPU
        real(wp), dimension(:), pointer :: psi,v!=psivirt(nvctrp,nvirtep*nproc)
        !v, that is psivirt, is transposed on input and direct on output
      end subroutine constrained_davidson

      subroutine local_hamiltonian(iproc,nproc,npsidim_orbs,orbs,Lzd,hx,hy,hz,&
           ipotmethod,confdatarr,pot,psi,hpsi,pkernel,xc,alphaSIC,ekin_sum,epot_sum,eSIC_DC,&
           dpbox,potential,comgp)
        use module_base
        use module_dpbox
        use module_types
        use module_xc
        implicit none
        integer, intent(in) :: iproc,nproc,ipotmethod,npsidim_orbs
        real(gp), intent(in) :: hx,hy,hz,alphaSIC
        type(orbitals_data), intent(in) :: orbs
        type(local_zone_descriptors), intent(in) :: Lzd
        type(confpot_data), dimension(orbs%norbp), intent(in) :: confdatarr
        type(xc_info), intent(in) :: xc
        real(wp), dimension(orbs%npsidim_orbs), intent(in) :: psi !this dimension will be modified
        real(wp), dimension(:),pointer :: pot !< the potential, with the dimension compatible with the ipotmethod flag
        !real(wp), dimension(lr%d%n1i*lr%d%n2i*lr%d%n3i*nspin) :: pot
        real(gp), intent(out) :: ekin_sum,epot_sum,eSIC_DC
        real(wp), dimension(orbs%npsidim_orbs), intent(inout) :: hpsi
        type(coulomb_operator), intent(inout) :: pkernel !< the PSolver kernel which should be associated for the SIC schemes
        type(denspot_distribution),intent(in),optional :: dpbox
        !!real(wp), dimension(max(dpbox%ndimrhopot,orbs%nspin)), intent(in), optional, target :: potential !< Distributed potential. Might contain the density for the SIC treatments
        real(wp), dimension(*), intent(in), optional, target :: potential !< Distributed potential. Might contain the density for the SIC treatments
        type(p2pComms),intent(inout), optional:: comgp
      END SUBROUTINE local_hamiltonian

      subroutine NK_SIC_potential(lr,orbs,xc,fref,hxh,hyh,hzh,pkernel,psi,poti,eSIC_DC,potandrho,wxdsave)
        use module_defs, only: gp,wp,dp
        use module_types
         use module_xc
         implicit none
         real(gp), intent(in) :: hxh,hyh,hzh,fref
         type(locreg_descriptors), intent(in) :: lr
         type(orbitals_data), intent(in) :: orbs
         type(coulomb_operator), intent(inout) :: pkernel
         type(xc_info), intent(in) :: xc
         real(wp), dimension(lr%wfd%nvctr_c+7*lr%wfd%nvctr_f,orbs%nspinor,orbs%norbp), intent(in) :: psi
         !real(wp), dimension((lr%d%n1i*lr%d%n2i*lr%d%n3i*((orbs%nspinor/3)*3+1)),max(orbs%norbp,orbs%nspin)), intent(inout) :: poti
         real(wp), intent(inout) :: poti
         real(gp), intent(out) :: eSIC_DC
         real(dp), dimension(lr%d%n1i*lr%d%n2i*lr%d%n3i,2*orbs%nspin), intent(in), optional :: potandrho
         real(dp), dimension(lr%d%n1i*lr%d%n2i*lr%d%n3i,orbs%nspin), intent(out), optional :: wxdsave
      END SUBROUTINE NK_SIC_potential

      subroutine isf_to_daub_kinetic(hx,hy,hz,kx,ky,kz,nspinor,lr,w,psir,hpsi,ekin,k_strten)
        use module_defs, only: gp,wp
        use module_types
        implicit none
        integer, intent(in) :: nspinor
        real(gp), intent(in) :: hx,hy,hz,kx,ky,kz
        type(locreg_descriptors), intent(in) :: lr
        type(workarr_locham), intent(inout) :: w
        real(wp), dimension(lr%d%n1i*lr%d%n2i*lr%d%n3i,nspinor), intent(in) :: psir
        real(gp), intent(out) :: ekin
        real(wp), dimension(lr%wfd%nvctr_c+7*lr%wfd%nvctr_f,nspinor), intent(inout) :: hpsi
        real(wp), dimension(6), optional :: k_strten
      end subroutine isf_to_daub_kinetic

      subroutine readmywaves(iproc,filename,iformat,orbs,n1,n2,n3,hx,hy,hz,at,rxyz_old,rxyz,  &
         wfd,psi,orblist)
         use module_base
         use module_types
         implicit none
         integer, intent(in) :: iproc,n1,n2,n3, iformat
         real(gp), intent(in) :: hx,hy,hz
         type(wavefunctions_descriptors), intent(in) :: wfd
         type(orbitals_data), intent(inout) :: orbs
         type(atoms_data), intent(in) :: at
         real(gp), dimension(3,at%astruct%nat), intent(in) :: rxyz
         integer, dimension(orbs%norb), optional :: orblist
         real(gp), dimension(3,at%astruct%nat), intent(out) :: rxyz_old
         real(wp), dimension(wfd%nvctr_c+7*wfd%nvctr_f,orbs%nspinor,orbs%norbp), intent(out) :: psi
         character(len=*), intent(in) :: filename
      END SUBROUTINE readmywaves

      subroutine writemywaves(iproc,filename,iformat,orbs,n1,n2,n3,hx,hy,hz,at,rxyz,wfd,psi)
        use module_types
        use module_base
        use yaml_output
        implicit none
        integer, intent(in) :: iproc,n1,n2,n3,iformat
        real(gp), intent(in) :: hx,hy,hz
        type(atoms_data), intent(in) :: at
        type(orbitals_data), intent(in) :: orbs
        type(wavefunctions_descriptors), intent(in) :: wfd
        real(gp), dimension(3,at%astruct%nat), intent(in) :: rxyz
        real(wp), dimension(wfd%nvctr_c+7*wfd%nvctr_f,orbs%nspinor,orbs%norbp), intent(in) :: psi
        character(len=*), intent(in) :: filename
      end subroutine writemywaves

      subroutine open_filename_of_iorb(unitfile,lbin,filename,orbs,iorb,ispinor,iorb_out,iiorb)
         use module_base
         use module_types
         implicit none
         character(len=*), intent(in) :: filename
         logical, intent(in) :: lbin
         integer, intent(in) :: iorb,ispinor,unitfile
         type(orbitals_data), intent(in) :: orbs
         integer, intent(out) :: iorb_out
         integer,intent(in),optional :: iiorb
      END SUBROUTINE open_filename_of_iorb

      subroutine filename_of_iorb(lbin,filename,orbs,iorb,ispinor,filename_out,iorb_out,iiorb)
         use module_base
         use module_types
         implicit none
         character(len=*), intent(in) :: filename
         logical, intent(in) :: lbin
         integer, intent(in) :: iorb,ispinor
         type(orbitals_data), intent(in) :: orbs
         character(len=*) :: filename_out
         integer, intent(out) :: iorb_out
         integer,intent(in),optional :: iiorb
      END SUBROUTINE filename_of_iorb

      subroutine verify_file_presence(filerad,orbs,iformat,nproc,nforb)
        use module_base
        use module_types
        implicit none
        integer, intent(in) :: nproc
        character(len=*), intent(in) :: filerad
        type(orbitals_data), intent(in) :: orbs
        integer, intent(out) :: iformat
        integer, optional, intent(in) :: nforb
      end subroutine verify_file_presence

      subroutine readwavetoisf(lstat, filename, formatted, hx, hy, hz, &
           & n1, n2, n3, nspinor, psiscf)
        use module_base
        use module_types
        implicit none
        character(len = *), intent(in) :: filename
        logical, intent(in) :: formatted
        integer, intent(out) :: n1, n2, n3, nspinor
        real(gp), intent(out) :: hx, hy, hz
        real(wp), dimension(:,:,:,:), pointer :: psiscf
        logical, intent(out) :: lstat
      END SUBROUTINE readwavetoisf
      subroutine readwavetoisf_etsf(lstat, filename, iorbp, hx, hy, hz, &
           & n1, n2, n3, nspinor, psiscf)
        use module_base
        use module_types
        implicit none
        character(len = *), intent(in) :: filename
        integer, intent(in) :: iorbp
        integer, intent(out) :: n1, n2, n3, nspinor
        real(gp), intent(out) :: hx, hy, hz
        real(wp), dimension(:,:,:,:), pointer :: psiscf
        logical, intent(out) :: lstat
      END SUBROUTINE readwavetoisf_etsf

      subroutine read_wave_to_isf(lstat, filename, ln, iorbp, hx, hy, hz, &
           & n1, n2, n3, nspinor, psiscf)
        use module_base
        use module_types
        implicit none
        integer, intent(in) :: ln
        character(len = ln), intent(in) :: filename
        integer, intent(in) :: iorbp
        integer, intent(out) :: n1, n2, n3, nspinor
        real(gp), intent(out) :: hx, hy, hz
        real(wp), dimension(:,:,:,:), pointer :: psiscf
        logical, intent(out) :: lstat
      END SUBROUTINE read_wave_to_isf
      subroutine free_wave_to_isf(psiscf)
        use module_base
        implicit none
        real(wp), dimension(:,:,:,:), pointer :: psiscf
      END SUBROUTINE free_wave_to_isf

      subroutine denspot_communications(iproc,nproc,&
           xc,nspin,geocode,SICapproach,dpbox)
        use module_base
        use module_dpbox
        use module_types
        use module_xc
        implicit none
        integer, intent(in) :: iproc,nproc,nspin
        type(xc_info), intent(in) :: xc
        character(len=1), intent(in) :: geocode !< @copydoc poisson_solver::doc::geocode
        character(len=4), intent(in) :: SICapproach
        type(denspot_distribution), intent(inout) :: dpbox
      end subroutine denspot_communications

      subroutine allocateRhoPot(Glr,nspin,atoms,rxyz,denspot)
        use module_base
        use module_types
        implicit none
        integer, intent(in) :: nspin
        type(locreg_descriptors), intent(in) :: Glr
        type(atoms_data), intent(in) :: atoms
        real(gp), dimension(3,atoms%astruct%nat), intent(in) :: rxyz
        type(DFT_local_fields), intent(inout) :: denspot
      END SUBROUTINE allocateRhoPot

      subroutine getLocalizedBasis(iproc,nproc,at,orbs,rxyz,denspot,GPU,trH,trH_old,&
          fnrm_tmb,infoBasisFunctions,nlpsp,scf_mode,ldiis,SIC,tmb,energs_base,&
          nit_precond,target_function,&
          correction_orthoconstraint,nit_basis,&
          ratio_deltas,ortho_on,extra_states,itout,conv_crit,experimental_mode,early_stop,&
          gnrm_dynamic, min_gnrm_for_dynamic, can_use_ham, order_taylor, max_inversion_error, kappa_conv, method_updatekernel,&
          purification_quickreturn, correction_co_contra, &
          precond_convol_workarrays, precond_workarrays, &
          wt_philarge, wt_hpsinoprecond, wt_hphi, wt_phi, fnrm, energs_work, frag_calc, &
          cdft, input_frag, ref_frags)
        use module_base
        use module_types
        use module_fragments, only: system_fragment
        use constrained_dft, only: cdft_data
        use communications_base, only: work_transpose
        implicit none

        ! Calling arguments
        integer,intent(in) :: iproc, nproc
        integer,intent(inout) :: order_taylor
        real(kind=8),intent(in) :: max_inversion_error
        integer,intent(out) :: infoBasisFunctions
        type(atoms_data), intent(in) :: at
        type(orbitals_data) :: orbs
        real(kind=8),dimension(3,at%astruct%nat) :: rxyz
        type(DFT_local_fields), intent(inout) :: denspot
        type(GPU_pointers), intent(inout) :: GPU
        real(kind=8),intent(out) :: trH, fnrm_tmb
        real(kind=8),intent(inout) :: trH_old
        type(DFT_PSP_projectors),intent(inout) :: nlpsp
        integer,intent(in) :: scf_mode
        type(localizedDIISParameters),intent(inout) :: ldiis
        type(DFT_wavefunction),target,intent(inout) :: tmb
        type(SIC_data) :: SIC !<parameters for the SIC methods
        type(energy_terms),intent(in) :: energs_base
        integer, intent(in) :: nit_precond, target_function, correction_orthoconstraint, nit_basis
        real(kind=8),intent(out) :: ratio_deltas
        logical, intent(inout) :: ortho_on
        integer, intent(in) :: extra_states
        integer,intent(in) :: itout
        real(kind=8),intent(in) :: conv_crit, early_stop, gnrm_dynamic, min_gnrm_for_dynamic, kappa_conv
        logical,intent(in) :: experimental_mode, purification_quickreturn
        logical,intent(out) :: can_use_ham
        integer,intent(in) :: method_updatekernel
        logical,intent(in) :: correction_co_contra
        type(workarrays_quartic_convolutions),dimension(tmb%orbs%norbp),intent(inout) :: precond_convol_workarrays
        type(workarr_precond),dimension(tmb%orbs%norbp),intent(inout) :: precond_workarrays
        type(work_transpose),intent(inout) :: wt_philarge, wt_hpsinoprecond, wt_hphi, wt_phi
        type(work_mpiaccumulate),intent(inout) :: fnrm, energs_work
        logical, intent(in) :: frag_calc
        !these must all be present together
        type(cdft_data),intent(inout),optional :: cdft
        type(fragmentInputParameters),optional,intent(in) :: input_frag
        type(system_fragment), dimension(:), optional, intent(in) :: ref_frags
      end subroutine getLocalizedBasis

    subroutine psimix(iproc,nproc,ndim_psi,orbs,comms,diis,hpsit,psit)
      use module_base
      use module_types
      use communications_base, only: comms_cubic
      implicit none
      integer, intent(in) :: iproc,nproc,ndim_psi
      type(orbitals_data), intent(in) :: orbs
      type(comms_cubic), intent(in) :: comms
      type(diis_objects), intent(inout) :: diis
      real(wp), dimension(ndim_psi), intent(inout) :: psit,hpsit
    end subroutine psimix

    subroutine get_coeff(iproc,nproc,scf_mode,orbs,at,rxyz,denspot,GPU,infoCoeff,&
        energs,nlpsp,SIC,tmb,fnrm,calculate_overlap_matrix,invert_overlap_matrix,communicate_phi_for_lsumrho,&
        calculate_ham,extra_states,itout,it_scc,it_cdft,order_taylor,max_inversion_error,purification_quickreturn,&
        calculate_KS_residue,calculate_gap,energs_work,&
        convcrit_dmin,nitdmin,curvefit_dmin,ldiis_coeff,reorder,cdft, updatekernel)
      use module_base
      use module_types
      use Poisson_Solver, except_dp => dp, except_gp => gp, except_wp => wp
      use constrained_dft
      use diis_sd_optimization
      use yaml_output
      use sparsematrix_base, only: sparse_matrix
      implicit none
      integer,intent(in) :: iproc, nproc, scf_mode, itout, it_scc, it_cdft
      integer,intent(inout) :: order_taylor
      real(kind=8),intent(in) :: max_inversion_error
      type(orbitals_data),intent(inout) :: orbs
      type(atoms_data),intent(in) :: at
      real(kind=8),dimension(3,at%astruct%nat),intent(in) :: rxyz
      type(DFT_local_fields), intent(inout) :: denspot
      type(GPU_pointers),intent(inout) :: GPU
      integer,intent(out) :: infoCoeff
      type(energy_terms),intent(inout) :: energs
      real(kind=8),intent(inout) :: fnrm
      type(DFT_PSP_projectors),intent(inout) :: nlpsp
      type(SIC_data),intent(in) :: SIC
      type(DFT_wavefunction),intent(inout) :: tmb
      logical,intent(in):: calculate_overlap_matrix, invert_overlap_matrix
      logical,intent(in):: communicate_phi_for_lsumrho, purification_quickreturn
      logical,intent(in) :: calculate_ham, calculate_KS_residue, calculate_gap
      type(work_mpiaccumulate),intent(inout) :: energs_work
      type(DIIS_obj),intent(inout),optional :: ldiis_coeff ! for dmin only
      integer, intent(in), optional :: nitdmin ! for dmin only
      real(kind=gp), intent(in), optional :: convcrit_dmin ! for dmin only
      logical, intent(in), optional :: curvefit_dmin ! for dmin only
      type(cdft_data),intent(inout),optional :: cdft
      integer, intent(in) :: extra_states
      logical, optional, intent(in) :: reorder
      logical, optional, intent(in) :: updatekernel
    end subroutine get_coeff

    subroutine linearScaling(iproc,nproc,KSwfn,tmb,at,input,rxyz,denspot,rhopotold,nlpsp,GPU,&
           energs,energy,fpulay,infocode,ref_frags,cdft, &
           fdisp, fion)
      use module_base
      use module_types
      use module_fragments
      use constrained_dft
      implicit none
      integer,intent(in):: iproc, nproc
      type(atoms_data),intent(inout):: at
      type(input_variables),intent(in):: input
      real(8),dimension(3,at%astruct%nat),intent(inout):: rxyz
      real(8),dimension(3,at%astruct%nat),intent(out):: fpulay
      type(DFT_local_fields), intent(inout) :: denspot
      real(gp), dimension(*), intent(inout) :: rhopotold
      type(DFT_PSP_projectors),intent(inout):: nlpsp
      type(GPU_pointers),intent(in out):: GPU
      type(energy_terms),intent(inout) :: energs
      real(gp), dimension(:), pointer :: rho,pot
      real(8),intent(out):: energy
      type(DFT_wavefunction),intent(inout),target:: tmb
      type(DFT_wavefunction),intent(inout),target:: KSwfn
      integer,intent(out):: infocode
      type(system_fragment), dimension(:), pointer :: ref_frags
      type(cdft_data), intent(inout) :: cdft
      real(kind=8),dimension(3,at%astruct%nat),intent(in) :: fdisp, fion
    end subroutine linearScaling


   subroutine createDerivativeBasis(n1,n2,n3, &
              nfl1,nfu1,nfl2,nfu2,nfl3,nfu3,  &
              hgrid,ibyz_c,ibxz_c,ibxy_c,ibyz_f,ibxz_f,ibxy_f,&
              w_c, w_f, w_f1, w_f2, w_f3, x_c, x_f, y_c, y_f, z_c, z_f)
      use module_base
      implicit none
      integer, intent(in) :: n1,n2,n3,nfl1,nfu1,nfl2,nfu2,nfl3,nfu3
      real(gp), intent(in) :: hgrid
      integer, dimension(2,0:n2,0:n3), intent(in) :: ibyz_c,ibyz_f
      integer, dimension(2,0:n1,0:n3), intent(in) :: ibxz_c,ibxz_f
      integer, dimension(2,0:n1,0:n2), intent(in) :: ibxy_c,ibxy_f
      real(wp), dimension(0:n1,0:n2,0:n3), intent(in) :: w_c
      real(wp), dimension(7,nfl1:nfu1,nfl2:nfu2,nfl3:nfu3), intent(in) :: w_f
      real(wp), dimension(nfl1:nfu1,nfl2:nfu2,nfl3:nfu3), intent(in) :: w_f1
      real(wp), dimension(nfl2:nfu2,nfl1:nfu1,nfl3:nfu3), intent(in) :: w_f2
      real(wp), dimension(nfl3:nfu3,nfl1:nfu1,nfl2:nfu2), intent(in) :: w_f3
      real(wp), dimension(0:n1,0:n2,0:n3), intent(out) :: x_c
      real(wp), dimension(7,nfl1:nfu1,nfl2:nfu2,nfl3:nfu3), intent(out) :: x_f
      real(wp), dimension(0:n1,0:n2,0:n3), intent(out) :: y_c
      real(wp), dimension(7,nfl1:nfu1,nfl2:nfu2,nfl3:nfu3), intent(out) :: y_f
      real(wp), dimension(0:n1,0:n2,0:n3), intent(out) :: z_c
      real(wp), dimension(7,nfl1:nfu1,nfl2:nfu2,nfl3:nfu3), intent(out) :: z_f
    end subroutine createDerivativeBasis

    subroutine inputguessConfinement(iproc, nproc, at, input, hx, hy, hz, &
         rxyz, nlpsp, GPU, orbs, kswfn, tmb, denspot, rhopotold, energs,&
         locregcenters)
      ! Input wavefunctions are found by a diagonalization in a minimal basis set
      ! Each processors write its initial wavefunctions into the wavefunction file
      ! The files are then read by readwave
      use module_base
      use module_types
      implicit none
      !Arguments
      integer, intent(in) :: iproc,nproc
      real(gp), intent(in) :: hx, hy, hz
      type(atoms_data), intent(inout) :: at
      type(DFT_PSP_projectors), intent(inout) :: nlpsp
      type(GPU_pointers), intent(inout) :: GPU
      type(input_variables),intent(in) :: input
      real(gp), dimension(3,at%astruct%nat), intent(in) :: rxyz
      type(orbitals_data),intent(inout) :: orbs
      type(DFT_wavefunction),intent(inout) :: kswfn, tmb
      type(DFT_local_fields), intent(inout) :: denspot
      real(dp), dimension(max(tmb%lzd%glr%d%n1i*tmb%lzd%glr%d%n2i*denspot%dpbox%n3p,1)*input%nspin), intent(inout) ::  rhopotold
      type(energy_terms),intent(inout) :: energs
      real(kind=8),dimension(3,at%astruct%nat),intent(in),optional :: locregcenters
    end subroutine inputguessConfinement

   subroutine determine_locreg_periodic(iproc,nlr,cxyz,locrad,hx,hy,hz,Glr,Llr,calculateBounds)
      use module_base
      use module_types
      implicit none
      integer, intent(in) :: iproc
      integer, intent(in) :: nlr
      real(gp), intent(in) :: hx,hy,hz
      type(locreg_descriptors), intent(in) :: Glr
      real(gp), dimension(nlr), intent(in) :: locrad
      real(gp), dimension(3,nlr), intent(in) :: cxyz
      type(locreg_descriptors), dimension(nlr), intent(out) :: Llr
      logical,dimension(nlr),intent(in):: calculateBounds
   end subroutine determine_locreg_periodic

    subroutine determine_wfd_periodicity(ilr,nlr,Glr,Llr)
      use module_base
      use module_types
      implicit none
      integer,intent(in) :: ilr,nlr
      type(locreg_descriptors),intent(in) :: Glr
      type(locreg_descriptors),dimension(nlr),intent(inout) :: Llr
    end subroutine determine_wfd_periodicity

    subroutine num_segkeys_periodic(n1,n2,n3,i1sc,i1ec,i2sc,i2ec,i3sc,i3ec,nseg,nvctr,keyg,keyv,&
     nseg_loc,nvctr_loc,outofzone)
     implicit none
     integer, intent(in) :: n1,n2,n3,i1sc,i1ec,i2sc,i2ec,i3sc,i3ec,nseg,nvctr
     integer, dimension(nseg), intent(in) :: keyv
     integer, dimension(2,nseg), intent(in) :: keyg
     integer, intent(out) :: nseg_loc,nvctr_loc
     integer, dimension(3),intent(in) :: outofzone
    end subroutine num_segkeys_periodic

    subroutine segkeys_periodic(n1,n2,n3,i1sc,i1ec,i2sc,i2ec,i3sc,i3ec,nseg,nvctr,keyg,keyv,&
               nseg_loc,nvctr_loc,keygloc,keyglob,keyvloc,keyvglob,outofzone)
      implicit none
      integer, intent(in) :: n1,n2,n3,i1sc,i1ec,i2sc,i2ec,i3sc,i3ec,nseg,nvctr,nseg_loc,nvctr_loc
      integer, dimension(nseg), intent(in) :: keyv
      integer, dimension(2,nseg), intent(in) :: keyg
      integer, dimension(3), intent(in) :: outofzone
      integer, dimension(nseg_loc), intent(out) :: keyvloc
      integer, dimension(nseg_loc), intent(out) :: keyvglob
      integer, dimension(2,nseg_loc), intent(out) :: keygloc
      integer, dimension(2,nseg_loc), intent(out) :: keyglob
    end subroutine segkeys_periodic

    subroutine psi_to_locreg2(iproc, ldim, gdim, Llr, Glr, gpsi, lpsi)
      use module_base
      use module_types
      implicit none
      integer,intent(in) :: iproc                  ! process ID
      integer,intent(in) :: ldim          ! dimension of lpsi
      integer,intent(in) :: gdim          ! dimension of gpsi
      type(locreg_descriptors),intent(in) :: Llr  ! Local grid descriptor
      type(locreg_descriptors),intent(in) :: Glr  ! Global grid descriptor
      real(wp),dimension(gdim),intent(in) :: gpsi       !Wavefunction (compressed format)
      real(wp),dimension(ldim),intent(out) :: lpsi   !Wavefunction in localization region
    end subroutine psi_to_locreg2


    subroutine local_partial_densityLinear(nproc,rsflag,nscatterarr,&
         nrhotot,Lzd,hxh,hyh,hzh,xc,nspin,orbs,mapping,psi,rho)
      use module_base
      use module_types
      use module_xc
      implicit none
      logical, intent(in) :: rsflag
      integer, intent(in) :: nproc
      integer,intent(in):: nrhotot
      integer, intent(in) :: nspin
      real(gp), intent(in) :: hxh,hyh,hzh
      type(xc_info), intent(in) :: xc
      type(local_zone_descriptors), intent(in) :: Lzd
      type(orbitals_data),intent(in) :: orbs
      integer,dimension(orbs%norb),intent(in):: mapping
      integer, dimension(0:nproc-1,4), intent(in) :: nscatterarr !n3d,n3p,i3s+i3xcsh-1,i3xcsh
      real(wp), dimension(orbs%npsidim_orbs), intent(in) :: psi
      real(dp),dimension(max(Lzd%Glr%d%n1i*Lzd%Glr%d%n2i*nrhotot,1),max(nspin,orbs%nspinor)),intent(out):: rho
    end subroutine local_partial_densityLinear

    subroutine global_to_local(Glr,Llr,nspin,size_rho,size_Lrho,rho,Lrho)
      use module_base
      use module_types
      implicit none
      type(locreg_descriptors),intent(in) :: Llr
      type(locreg_descriptors),intent(in) :: Glr
      integer, intent(in) :: size_rho
      integer, intent(in) :: size_Lrho
      integer, intent(in) :: nspin
      real(wp),dimension(size_rho),intent(in) :: rho
      real(wp),intent(out) :: Lrho
     end subroutine global_to_local

     subroutine LDiagHam(iproc,nproc,natsc,nspin,orbs,Lzd,Lzde,comms,&
          psi,hpsi,psit,orthpar,passmat,iscf,Tel,occopt,& !mandatory
          orbse,commse,etol,norbsc_arr) !optional
       use module_base
       use module_types
       use communications_base, only: comms_cubic
       implicit none
       integer, intent(in) :: iproc,nproc,natsc,nspin,occopt,iscf
       real(gp), intent(in) :: Tel
       type(local_zone_descriptors) :: Lzd        !< Information about the locregs after LIG
       type(local_zone_descriptors) :: Lzde       !< Information about the locregs for LIG
       type(comms_cubic), intent(in) :: comms
       type(orbitals_data), intent(inout) :: orbs
       type(orthon_data), intent(in):: orthpar
       real(wp), dimension(*), intent(out) :: passmat !< passage matrix for building the eigenvectors (the size depends of the optional arguments)
       real(wp), dimension(:), pointer :: psi,hpsi,psit
       real(gp), intent(in) :: etol
       type(orbitals_data), intent(inout) :: orbse
       type(comms_cubic), intent(in) :: commse
       integer, dimension(natsc+1,nspin), intent(in) :: norbsc_arr
     end subroutine LDiagHam

     subroutine setCommsParameters(mpisource, mpidest, istsource, istdest, ncount, tag, comarr)
       use module_base
       use module_types
       implicit none
       integer,intent(in):: mpisource, mpidest, istsource, istdest, ncount, tag
       integer,dimension(8),intent(out):: comarr
     end subroutine setCommsParameters

     subroutine orthonormalizeLocalized(iproc, nproc, methTransformOverlap, max_inversion_error, npsidim_orbs, &
                orbs, lzd, ovrlp, inv_ovrlp_half, collcom, orthpar, lphi, psit_c, psit_f, can_use_transposed, foe_obj)
       use module_base
       use module_types
       use sparsematrix_base, only: sparse_matrix
       use foe_base, only: foe_data
       implicit none
       integer,intent(in) :: iproc,nproc,npsidim_orbs
       integer,intent(inout) :: methTransformOverlap
       real(kind=8),intent(in) :: max_inversion_error
       type(orbitals_data),intent(in):: orbs
       type(local_zone_descriptors),intent(in):: lzd
       type(sparse_matrix),intent(inout):: ovrlp
       type(sparse_matrix),intent(inout):: inv_ovrlp_half
       type(comms_linear),intent(in):: collcom
       type(orthon_data),intent(in):: orthpar
       real(8),dimension(npsidim_orbs), intent(inout) :: lphi
       real(8),dimension(:),pointer:: psit_c, psit_f
       logical,intent(inout):: can_use_transposed
       type(foe_data),intent(in) :: foe_obj
     end subroutine orthonormalizeLocalized

     subroutine optimizeDIIS(iproc, nproc, npsidim, orbs, nspin, lzd, hphi, phi, ldiis, experimental_mode)
       use module_base
       use module_types
       implicit none
       integer,intent(in):: iproc, nproc, nspin
       integer,intent(in):: npsidim
       type(orbitals_data),intent(in):: orbs
       type(local_zone_descriptors),intent(in):: lzd
       real(8),dimension(npsidim),intent(in):: hphi
       real(8),dimension(npsidim),intent(inout):: phi
       type(localizedDIISParameters),intent(inout):: ldiis
       logical,intent(in) :: experimental_mode
     end subroutine optimizeDIIS

     subroutine initializeCommunicationPotential(iproc, nproc, nscatterarr, orbs, lzd, comgp, onWhichAtomAll, tag)
       use module_base
       use module_types
       use communications_base, only: p2pComms
       implicit none
       integer,intent(in):: iproc, nproc
       integer,dimension(0:nproc-1,4),intent(in):: nscatterarr !n3d,n3p,i3s+i3xcsh-1,i3xcsh
       type(orbitals_data),intent(in):: orbs
       type(local_zone_descriptors),intent(in):: lzd
       !type(p2pCommsGatherPot),intent(out):: comgp
       type(p2pComms),intent(out):: comgp
       integer,dimension(orbs%norb),intent(in):: onWhichAtomAll
       integer,intent(inout):: tag
     end subroutine initializeCommunicationPotential

     subroutine mixrhopotDIIS(iproc, nproc, n3d, n3p, glr, input, rhopot, rhopotold, mixdiis, alphaMix, ioffset, mixMeth, pnrm, xc)
       use module_base
       use module_types
       use module_xc
       implicit none
       integer,intent(in):: iproc, nproc, n3d, n3p, mixMeth, ioffset
       type(locreg_descriptors),intent(in) :: glr
       type(input_variables),intent(in):: input
       real(8),dimension(max(glr%d%n1i*glr%d%n2i*n3d,1)*input%nspin),intent(in):: rhopotold
       real(8),dimension(max(glr%d%n1i*glr%d%n2i*n3d,1)*input%nspin),intent(out):: rhopot
       type(mixrhopotDIISParameters),intent(inout):: mixdiis
       real(8),intent(in):: alphaMix
       real(8),intent(out):: pnrm
       type(xc_info), intent(in) :: xc
     end subroutine mixrhopotDIIS


     subroutine initializeMixrhopotDIIS(isx, ndimpot, mixdiis)
       use module_base
       use module_types
       implicit none
       integer,intent(in):: isx, ndimpot
       type(mixrhopotDIISParameters),intent(out):: mixdiis
     end subroutine initializeMixrhopotDIIS

     subroutine deallocateMixrhopotDIIS(mixdiis)
       use module_base
       use module_types
       implicit none
       type(mixrhopotDIISParameters),intent(inout):: mixdiis
     end subroutine deallocateMixrhopotDIIS

    subroutine deallocate_local_zone_descriptors(lzd)
      use module_base
      use module_types
      !use deallocatePointers
      implicit none
      type(local_zone_descriptors),intent(inout):: lzd
    end subroutine deallocate_local_zone_descriptors

    subroutine deallocate_Lzd_except_Glr(lzd)
      use module_base
      use module_types
      !use deallocatePointers
      implicit none
      type(local_zone_descriptors),intent(inout):: lzd
    end subroutine deallocate_Lzd_except_Glr

    subroutine deallocate_orbitals_data(orbs)
      use module_base
      use module_types
      !use deallocatePointers
      implicit none
      type(orbitals_data),intent(inout):: orbs
    end subroutine deallocate_orbitals_data

    subroutine deallocate_comms_cubic(comms)
      use module_base
      use module_types
      use communications_base, only: comms_cubic
      !use deallocatePointers
      implicit none
      type(comms_cubic),intent(inout):: comms
    end subroutine deallocate_comms_cubic

    subroutine nullify_orbitals_data(orbs)
      use module_base
      use module_types
      implicit none
      type(orbitals_data),intent(out):: orbs
    end subroutine nullify_orbitals_data

    subroutine initLocregs(iproc, nproc, lzd, hx, hy, hz, astruct, orbs, Glr, locregShape, lborbs)
      use module_base
      use module_atoms, only: atomic_structure
      use module_types
      implicit none
      integer,intent(in):: iproc, nproc
      type(local_zone_descriptors),intent(inout):: lzd
      real(8),intent(in):: hx, hy, hz
      type(atomic_structure),intent(in) :: astruct
      type(orbitals_data),intent(in):: orbs
      type(locreg_descriptors),intent(in):: Glr
      character(len=1),intent(in):: locregShape
      type(orbitals_data),optional,intent(in):: lborbs
    end subroutine initLocregs

    subroutine deallocate_foe(foe_obj, subname)
      use module_base
      use module_types
      use foe_base, only: foe_data
      implicit none
      type(foe_data),intent(inout):: foe_obj
      character(len=*),intent(in):: subname
    end subroutine deallocate_foe

      subroutine orthoconstraintNonorthogonal(iproc, nproc, lzd, npsidim_orbs, npsidim_comp, orbs, collcom, orthpar, &
                 correction_orthoconstraint, linmat, lphi, lhphi, lagmat, lagmat_, psit_c, psit_f, &
                 hpsit_c, hpsit_f, &
                 can_use_transposed, overlap_calculated, &
                 experimental_mode, calculate_inverse, norder_taylor, max_inversion_error, &
           npsidim_orbs_small, lzd_small, hpsi_noprecond, wt_philarge, wt_hphi, wt_hpsinoprecond)
        use module_base
        use module_types
        use communications_base, only: work_transpose
        implicit none
        integer,intent(in) :: iproc, nproc, npsidim_orbs, npsidim_comp, npsidim_orbs_small
        type(local_zone_descriptors),intent(in) :: lzd, lzd_small
        type(orbitals_Data),intent(inout) :: orbs !temporary inout
        type(comms_linear),intent(in) :: collcom
        type(orthon_data),intent(in) :: orthpar
        integer,intent(in) :: correction_orthoconstraint
        real(kind=8),dimension(max(npsidim_comp,npsidim_orbs)),intent(in) :: lphi
        real(kind=8),dimension(max(npsidim_comp,npsidim_orbs)),intent(inout) :: lhphi
        type(sparse_matrix),intent(inout) :: lagmat
        type(matrices),intent(out) :: lagmat_
        real(kind=8),dimension(collcom%ndimind_c),intent(inout) :: hpsit_c
        real(kind=8),dimension(7*collcom%ndimind_f),intent(inout) :: hpsit_f
        real(kind=8),dimension(:),pointer :: psit_c, psit_f
        logical,intent(inout) :: can_use_transposed, overlap_calculated
        type(linear_matrices),intent(inout) :: linmat ! change to ovrlp and inv_ovrlp, and use inv_ovrlp instead of denskern
        logical,intent(in) :: experimental_mode, calculate_inverse
        integer,intent(inout) :: norder_taylor
        real(kind=8),intent(in) :: max_inversion_error
        real(kind=8),dimension(npsidim_orbs_small),intent(out) :: hpsi_noprecond
        type(work_transpose),intent(inout) :: wt_philarge
        type(work_transpose),intent(out) :: wt_hphi, wt_hpsinoprecond
      end subroutine orthoconstraintNonorthogonal


     subroutine choosePreconditioner2(iproc, nproc, orbs, lr, hx, hy, hz, ncong, hpsi, &
                confpotorder, potentialprefac, iorb, eval_zero)
       use module_base
       use module_types
       implicit none
       integer, intent(in) :: iproc,nproc,ncong, iorb, confpotorder
       real(gp), intent(in) :: hx,hy,hz
       type(locreg_descriptors), intent(in) :: lr
       type(orbitals_data), intent(in) :: orbs
       real(8),intent(in):: potentialprefac
       real(wp), dimension(lr%wfd%nvctr_c+7*lr%wfd%nvctr_f,orbs%nspinor), intent(inout) :: hpsi
       real(8),intent(in):: eval_zero
     end subroutine choosePreconditioner2


     subroutine FullHamiltonianApplication(iproc,nproc,at,orbs,&
          Lzd,nlpsp,confdatarr,ngatherarr,Lpot,psi,hpsi,paw,&
          energs,SIC,GPU,xc,pkernel,orbsocc,psirocc)
       use module_base
       use module_types
       use module_xc
       use gaussians, only: gaussian_basis
       implicit none
       integer, intent(in) :: iproc,nproc!,nspin
       type(atoms_data), intent(in) :: at
       type(orbitals_data), intent(in) :: orbs
       type(local_zone_descriptors),intent(in) :: Lzd
       type(DFT_PSP_projectors), intent(inout) :: nlpsp
       type(SIC_data), intent(in) :: SIC
       type(xc_info), intent(in) :: xc
       integer, dimension(0:nproc-1,2), intent(in) :: ngatherarr
       real(wp), dimension(orbs%npsidim_orbs), intent(in) :: psi
       type(confpot_data), dimension(orbs%norbp), intent(in) :: confdatarr
       !real(wp), dimension(lzd%ndimpotisf) :: Lpot
       real(wp), dimension(:),pointer :: Lpot
       type(energy_terms), intent(inout) :: energs
       real(wp), target, dimension(max(1,orbs%npsidim_orbs)), intent(out) :: hpsi
       type(GPU_pointers), intent(inout) :: GPU
       type(coulomb_operator), intent(in), optional :: pkernel
       type(orbitals_data), intent(in), optional :: orbsocc
       real(wp), dimension(:), pointer, optional :: psirocc
       !PAW variables:
       type(paw_objects),intent(inout)::paw
     end subroutine FullHamiltonianApplication

       subroutine init_foe(iproc, nproc, input, orbs_KS, foe_obj, reset)
         use module_base
         use module_atoms, only: atomic_structure
         use module_types
         use foe_base, only: foe_data
         implicit none
         integer,intent(in):: iproc, nproc
         type(input_variables),intent(in) :: input
         type(orbitals_data),intent(in):: orbs_KS
         type(foe_data),intent(out):: foe_obj
         logical, intent(in) :: reset
       end subroutine init_foe

      subroutine deallocate_workarrays_quartic_convolutions(work)
        use module_base
        use module_types
        implicit none
        type(workarrays_quartic_convolutions),intent(out):: work
      end subroutine deallocate_workarrays_quartic_convolutions

      subroutine ConvolQuartic4(iproc, nproc, n1, n2, n3, nfl1, nfu1, nfl2, nfu2, nfl3, nfu3,  &
                 hx, hy, hz, offsetx, offsety, offsetz, ibyz_c, ibxz_c, ibxy_c, ibyz_f, ibxz_f, ibxy_f, &
                 rxyzConf, potentialPrefac, with_kinetic, cprecr, maxdim, &
                 xx_c, xx_f1, xx_f, xy_c, xy_f2, xy_f,  xz_c, xz_f4, xz_f, &
                 aeff0array, beff0array, ceff0array, eeff0array, &
                 aeff0_2array, beff0_2array, ceff0_2array, eeff0_2array, &
                 aeff0_2auxarray, beff0_2auxarray, ceff0_2auxarray, eeff0_2auxarray, &
                 xya_c, xyc_c, xza_c, xzc_c, &
                 yza_c, yzc_c, xya_f, xyb_f, xyc_f, xye_f, &
                 xza_f, xzb_f, xzc_f, xze_f, yza_f, yzb_f, yzc_f, yze_f, &
!                 aeff0, aeff1, aeff2, aeff3, beff0, beff1, beff2, beff3, &
!                 ceff0, ceff1, ceff2, ceff3, eeff0, eeff1, eeff2, eeff3, &
!                 aeff0_2, aeff1_2, aeff2_2, aeff3_2, beff0_2, beff1_2, beff2_2, beff3_2, &
!                 ceff0_2, ceff1_2, ceff2_2, ceff3_2, eeff0_2, eeff1_2, eeff2_2, eeff3_2, &
                 y_c, y_f)
        use module_base
        use module_types
        implicit none
        integer,intent(in) :: iproc, nproc, n1, n2, n3, nfl1, nfu1, nfl2, nfu2, nfl3, nfu3, offsetx, offsety, offsetz, maxdim
        real(gp),intent(in) :: hx, hy, hz, potentialPrefac, cprecr
        logical,intent(in) :: with_kinetic
        real(8),dimension(3) :: rxyzConf
        integer,dimension(2,0:n2,0:n3), intent(in) :: ibyz_c,ibyz_f
        integer,dimension(2,0:n1,0:n3), intent(in) :: ibxz_c,ibxz_f
        integer,dimension(2,0:n1,0:n2), intent(in) :: ibxy_c,ibxy_f
        real(wp),dimension(0:n1,0:n2,0:n3),intent(in) :: xx_c
        real(wp),dimension(nfl1:nfu1,nfl2:nfu2,nfl3:nfu3),intent(in) :: xx_f1
        real(wp),dimension(7,nfl1:nfu1,nfl2:nfu2,nfl3:nfu3),intent(in) :: xx_f
        real(wp),dimension(0:n2,0:n1,0:n3),intent(in) :: xy_c
        real(wp),dimension(nfl2:nfu2,nfl1:nfu1,nfl3:nfu3),intent(in) :: xy_f2
        real(wp),dimension(7,nfl2:nfu2,nfl1:nfu1,nfl3:nfu3),intent(in) :: xy_f
        real(wp),dimension(0:n3,0:n1,0:n2),intent(in) :: xz_c
        real(wp),dimension(nfl3:nfu3,nfl1:nfu1,nfl2:nfu2),intent(in) :: xz_f4
        real(wp),dimension(7,nfl3:nfu3,nfl1:nfu1,nfl2:nfu2),intent(in) :: xz_f
        real(wp),dimension(-17:17,0:maxdim),intent(in):: aeff0array
        real(wp),dimension(-17:17,0:maxdim),intent(in):: beff0array
        real(wp),dimension(-17:17,0:maxdim),intent(in):: ceff0array
        real(wp),dimension(-14:14,0:maxdim),intent(in):: eeff0array
        real(wp),dimension(-17:17,0:maxdim),intent(in):: aeff0_2array
        real(wp),dimension(-17:17,0:maxdim),intent(in):: beff0_2array
        real(wp),dimension(-17:17,0:maxdim),intent(in):: ceff0_2array
        real(wp),dimension(-14:14,0:maxdim),intent(in):: eeff0_2array
        real(wp),dimension(-17:17,0:maxdim),intent(in):: aeff0_2auxarray
        real(wp),dimension(-17:17,0:maxdim),intent(in):: beff0_2auxarray
        real(wp),dimension(-17:17,0:maxdim),intent(in):: ceff0_2auxarray
        real(wp),dimension(-17:17,0:maxdim),intent(in):: eeff0_2auxarray
        real(wp),dimension(0:n2,0:n1,0:n3):: xya_c, xyb_c, xyc_c, xye_c
        real(wp),dimension(0:n3,0:n1,0:n2):: xza_c, xzb_c, xzc_c, xze_c, yza_c, yzc_c
        real(wp),dimension(3,nfl2:nfu2,nfl1:nfu1,nfl3:nfu3):: xya_f
        real(wp),dimension(4,nfl2:nfu2,nfl1:nfu1,nfl3:nfu3):: xyb_f
        real(wp),dimension(3,nfl2:nfu2,nfl1:nfu1,nfl3:nfu3):: xyc_f
        real(wp),dimension(4,nfl2:nfu2,nfl1:nfu1,nfl3:nfu3):: xye_f
        real(wp),dimension(3,nfl3:nfu3,nfl1:nfu1,nfl2:nfu2):: xza_f
        real(wp),dimension(4,nfl3:nfu3,nfl1:nfu1,nfl2:nfu2):: xzb_f
        real(wp),dimension(3,nfl3:nfu3,nfl1:nfu1,nfl2:nfu2):: xzc_f
        real(wp),dimension(4,nfl3:nfu3,nfl1:nfu1,nfl2:nfu2):: xze_f
        real(wp),dimension(3,nfl3:nfu3,nfl1:nfu1,nfl2:nfu2):: yza_f
        real(wp),dimension(4,nfl3:nfu3,nfl1:nfu1,nfl2:nfu2):: yzb_f
        real(wp),dimension(3,nfl3:nfu3,nfl1:nfu1,nfl2:nfu2):: yzc_f
        real(wp),dimension(4,nfl3:nfu3,nfl1:nfu1,nfl2:nfu2):: yze_f
!        real(wp),dimension(35):: aeff0, aeff1, aeff2, aeff3, beff0, beff1, beff2, beff3, ceff0, ceff1, ceff2, ceff3
!        real(wp),dimension(29):: eeff0, eeff1, eeff2, eeff3
!        real(wp),dimension(35):: aeff0_2, aeff1_2, aeff2_2, aeff3_2, beff0_2, beff1_2, beff2_2, beff3_2
!        real(wp),dimension(35):: ceff0_2, ceff1_2, ceff2_2, ceff3_2
!        real(wp),dimension(29):: eeff0_2, eeff1_2, eeff2_2, eeff3_2
        real(wp), dimension(0:n1,0:n2,0:n3), intent(out) :: y_c
        real(wp), dimension(7,nfl1:nfu1,nfl2:nfu2,nfl3:nfu3), intent(out) :: y_f
      end subroutine ConvolQuartic4


       subroutine apply_potential_lr(n1i,n2i,n3i,n1ip,n2ip,n3ip,ishift,n2,n3,nspinor,npot,&
            psir,pot,epot,&
            confdata,ibyyzz_r,psir_noconf,econf) !optional
         use module_base
         use module_types
         implicit none
         integer, intent(in) :: n1i,n2i,n3i,n1ip,n2ip,n3ip,n2,n3,nspinor,npot
         integer, dimension(3), intent(in) :: ishift !<offset of potential box in wfn box coords.
         real(wp), dimension(n1i,n2i,n3i,nspinor), intent(inout) :: psir !< real-space wfn in lr
         real(wp), dimension(n1ip,n2ip,n3ip,npot), intent(in) :: pot !< real-space pot in lrb
         type(confpot_data), intent(in), optional, target :: confdata !< data for the confining potential
         integer, dimension(2,-14:2*n2+16,-14:2*n3+16), intent(in), optional :: ibyyzz_r !< bounds in lr
         real(gp), intent(out) :: epot
         real(wp),dimension(n1i,n2i,n3i,nspinor),intent(inout),optional :: psir_noconf !< real-space wfn in lr where only the potential (without confinement) will be applied
         real(gp), intent(out),optional :: econf
       end subroutine apply_potential_lr

       subroutine psir_to_vpsi(npot,nspinor,lr,pot,vpsir,epot,confdata,vpsir_noconf,econf)
         use module_base
         use module_types
         implicit none
         integer, intent(in) :: npot,nspinor
         type(locreg_descriptors), intent(in) :: lr !< localization region of the wavefunction
         !real(wp), dimension(lr%d%n1i*lr%d%n2i*lr%d%n3i,npot), intent(in) :: pot
         real(wp), intent(in) :: pot
         real(wp), dimension(lr%d%n1i*lr%d%n2i*lr%d%n3i,nspinor), intent(inout) :: vpsir
         real(gp), intent(out) :: epot
         type(confpot_data), intent(in), optional :: confdata !< data for the confining potential
         real(wp), dimension(lr%d%n1i*lr%d%n2i*lr%d%n3i,nspinor), intent(inout), optional :: vpsir_noconf !< wavefunction with  the potential without confinement applied
         real(gp), intent(out),optional :: econf !< confinement energy
       end subroutine psir_to_vpsi

       subroutine erf_stress(at,rxyz,hxh,hyh,hzh,n1i,n2i,n3i,n3p,iproc,nproc,ngatherarr,rho,tens)
         use module_base
         use module_types
         implicit none
         !passed var
         type(atoms_data), intent(in) :: at
         real(gp), dimension(3,at%astruct%nat), target, intent(in) :: rxyz
         real(gp), intent(in) :: hxh,hyh,hzh
         integer,intent(in) :: n1i,n2i,n3i,n3p,iproc,nproc
         real(kind=8), dimension(n1i*n2i*max(n3p,1)), intent(in), target :: rho
         integer, dimension(0:nproc-1,2), intent(in) :: ngatherarr
         real(dp),dimension(6), intent(out) :: tens
       end subroutine erf_stress

       subroutine check_linear_and_create_Lzd(iproc,nproc,linType,Lzd,atoms,orbs,nspin,rxyz)
         use module_base
         use module_types
         implicit none
         integer, intent(in) :: iproc,nproc,nspin
         integer, intent(in) :: linType
         type(local_zone_descriptors), intent(inout) :: Lzd
         type(atoms_data), intent(in) :: atoms
         type(orbitals_data),intent(inout) :: orbs
         real(gp), dimension(3,atoms%astruct%nat), intent(in) :: rxyz
       end subroutine check_linear_and_create_Lzd

       subroutine create_LzdLIG(iproc,nproc,nspin,linearmode,hx,hy,hz,Glr,atoms,orbs,rxyz,nl,Lzd)
         use module_base
         use module_types
         implicit none
         integer, intent(in) :: iproc,nproc,nspin
         real(gp), intent(in):: hx, hy, hz
         type(locreg_descriptors), intent(in) :: Glr
         type(local_zone_descriptors), intent(inout) :: Lzd
         type(atoms_data), intent(in) :: atoms
         type(orbitals_data),intent(inout) :: orbs
         integer, intent(in) :: linearmode
         real(gp), dimension(3,atoms%astruct%nat), intent(in) :: rxyz
         type(DFT_PSP_projectors), intent(inout) :: nl
       end subroutine create_LzdLIG

       subroutine export_grids(fname, atoms, rxyz, hx, hy, hz, n1, n2, n3, logrid_c, logrid_f)
         use module_defs, only: gp
         use module_types
         implicit none
         character(len = *), intent(in) :: fname
         type(atoms_data), intent(in) :: atoms
         real(gp), dimension(3, atoms%astruct%nat), intent(in) :: rxyz
         real(gp), intent(in) :: hx, hy, hz
         integer, intent(in) :: n1, n2, n3
         logical, dimension(0:n1,0:n2,0:n3), intent(in) :: logrid_c
         logical, dimension(0:n1,0:n2,0:n3), intent(in), optional :: logrid_f
       end subroutine export_grids

       subroutine system_initialization(iproc,nproc,dump,inputpsi,input_wf_format,&
            & dry_run,in,atoms,rxyz,OCLconv,&
            orbs,lnpsidim_orbs,lnpsidim_comp,lorbs,Lzd,Lzd_lin,nlpsp,comms,shift,&
            ref_frags, denspot, locregcenters, inwhichlocreg_old, onwhichatom_old, &
            norb_par_ref, norbu_par_ref, norbd_par_ref,output_grid)
         use module_base
         use module_types
         use module_fragments
         use communications_base, only: comms_cubic
         implicit none
         integer, intent(in) :: iproc,nproc
         integer, intent(out) :: input_wf_format,lnpsidim_orbs,lnpsidim_comp
         integer, intent(inout) :: inputpsi
         type(input_variables), intent(in) :: in
         type(atoms_data), intent(inout) :: atoms
         real(gp), dimension(3,atoms%astruct%nat), intent(inout) :: rxyz
         logical, intent(in) :: OCLconv
         type(orbitals_data), intent(inout) :: orbs,lorbs
         type(local_zone_descriptors), intent(inout) :: Lzd, Lzd_lin
         type(DFT_local_fields), intent(out), optional :: denspot
         type(DFT_PSP_projectors), intent(out) :: nlpsp
         type(comms_cubic), intent(out) :: comms
         real(gp), dimension(3), intent(out) :: shift  !< shift on the initial positions
         !real(gp), dimension(atoms%astruct%ntypes,3), intent(in) :: radii_cf
         type(system_fragment), dimension(:), pointer :: ref_frags
         real(kind=8),dimension(3,atoms%astruct%nat),intent(inout),optional :: locregcenters
         integer,dimension(:),pointer,optional:: inwhichlocreg_old, onwhichatom_old
         integer,dimension(0:nproc-1),optional:: norb_par_ref, norbu_par_ref, norbd_par_ref !< support function distribution to be used as a reference
         logical, intent(in) :: dry_run, dump
         logical, intent(in), optional :: output_grid
       end subroutine system_initialization

       subroutine input_check_psi_id(inputpsi, input_wf_format, dir_output, orbs, lorbs, iproc, nproc, nfrag, frag_dir, ref_frags)
         use module_types
         use module_fragments
         implicit none
         integer, intent(out) :: input_wf_format         !< (out) Format of WF
         integer, intent(inout) :: inputpsi              !< (in) indicate how check input psi, (out) give how to build psi
         integer, intent(in) :: iproc                    !< (in)  id proc
         integer, intent(in) :: nproc                    !< (in)  #proc
         integer, intent(in) :: nfrag                    !< number of fragment directories which need checking
         type(system_fragment), dimension(:), pointer :: ref_frags  !< number of orbitals for each fragment
         character(len=100), dimension(nfrag), intent(in) :: frag_dir !< label for fragment subdirectories (blank if not a fragment calculation)
         character(len = *), intent(in) :: dir_output
         type(orbitals_data), intent(in) :: orbs, lorbs
       end subroutine input_check_psi_id

       subroutine extract_potential_for_spectra(iproc,nproc,at,rhod,dpbox,&
            orbs,nvirt,comms,Lzd,hx,hy,hz,rxyz,rhopot,rhocore,pot_ion,&
            nlpsp,pkernel,ixc,psi,G,&
            nspin,potshortcut,symObj,GPU,input)
         use module_base
         use module_dpbox
         use module_types
         use communications_base, only: comms_cubic
         implicit none
         !Arguments
         integer, intent(in) :: iproc,nproc,ixc
         integer, intent(inout) :: nspin,nvirt
         real(gp), intent(in) :: hx,hy,hz
         type(atoms_data), intent(inout) :: at
         type(rho_descriptors),intent(in) :: rhod
         type(denspot_distribution), intent(in) :: dpbox
         type(orbitals_data), intent(inout) :: orbs
         type(DFT_PSP_projectors), intent(inout) :: nlpsp
         type(local_zone_descriptors), intent(inout) :: Lzd
         type(comms_cubic), intent(in) :: comms
         type(GPU_pointers), intent(inout) :: GPU
         type(input_variables):: input
         type(symmetry_data), intent(in) :: symObj
         real(gp), dimension(3,at%astruct%nat), intent(in) :: rxyz
         real(dp), dimension(*), intent(inout) :: rhopot,pot_ion
         type(gaussian_basis), intent(out) :: G !basis for davidson IG
         real(wp), dimension(:), pointer :: psi
         real(wp), dimension(:,:,:,:), pointer :: rhocore
         type(coulomb_operator), intent(inout) :: pkernel
         integer, intent(in) ::potshortcut
       end subroutine extract_potential_for_spectra

       subroutine psitohpsi(iproc,nproc,atoms,scf,denspot,itrp,itwfn,iscf,alphamix,&
            nlpsp,linflag,unblock_comms,GPU,wfn,&
            energs,rpnrm,xcstr)
         use module_base
         use module_types
         implicit none
         logical, intent(in) :: scf
         integer, intent(in) :: iproc,nproc,itrp,iscf,linflag,itwfn
         character(len=3), intent(in) :: unblock_comms
         real(gp), intent(in) :: alphamix
         type(atoms_data), intent(in) :: atoms
         type(DFT_PSP_projectors), intent(inout) :: nlpsp
         type(DFT_local_fields), intent(inout) :: denspot
         type(energy_terms), intent(inout) :: energs
         type(DFT_wavefunction), intent(inout) :: wfn
         type(GPU_pointers), intent(inout) :: GPU
         real(gp), intent(inout) :: rpnrm
         real(gp), dimension(6), intent(out) :: xcstr
       end subroutine psitohpsi

       subroutine assignToLocreg2(iproc, nproc, norb, norbu, norb_par, natom, nlr, nspin, Localnorb, spinsgn, rxyz, inwhichlocreg)
         use module_base
         use module_types
         implicit none
         integer,intent(in):: nlr,iproc,nproc,nspin,natom,norb,norbu
         integer,dimension(nlr),intent(in):: Localnorb
         real(kind=8),dimension(norb),intent(in):: spinsgn
         integer,dimension(0:nproc-1),intent(in):: norb_par
         real(8),dimension(3,nlr),intent(in):: rxyz
         integer,dimension(:),pointer,intent(out):: inwhichlocreg
       end subroutine assignToLocreg2

       subroutine calc_gradient(geocode,n1,n2,n3,n3grad,deltaleft,deltaright,rhoinp,nspden,hx,hy,hz,&
            gradient,rhocore)
         use module_base
         implicit none
         !Arguments
         character(len=1), intent(in) :: geocode !< @copydoc poisson_solver::doc::geocode
         integer, intent(in) :: n1,n2,n3,n3grad,deltaleft,deltaright,nspden
         real(dp), intent(in) :: hx,hy,hz
         real(dp), dimension(n1,n2,n3,nspden), intent(inout) :: rhoinp
         real(dp), dimension(n1,n2,n3grad,2*nspden-1,0:3), intent(out) :: gradient
         real(dp), dimension(:,:,:,:), pointer :: rhocore
       end subroutine calc_gradient


       subroutine destroy_new_locregs(iproc, nproc, tmb)
         use module_base
         use module_types
         implicit none
         integer,intent(in):: iproc, nproc
         type(DFT_wavefunction),intent(inout):: tmb
       end subroutine destroy_new_locregs

       subroutine define_confinement_data(confdatarr,orbs,rxyz,at,hx,hy,hz,&
                  confpotorder,potentialprefac,Lzd,confinementCenter)
         use module_base
         use module_types
         implicit none
         real(gp), intent(in) :: hx,hy,hz
         type(atoms_data), intent(in) :: at
         type(orbitals_data), intent(in) :: orbs
         integer,intent(in):: confpotorder
         real(gp),dimension(at%astruct%ntypes),intent(in):: potentialprefac
         type(local_zone_descriptors), intent(in) :: Lzd
         real(gp), dimension(3,at%astruct%nat), intent(in) :: rxyz
         integer, dimension(orbs%norb), intent(in) :: confinementCenter
         type(confpot_data), dimension(orbs%norbp), intent(out) :: confdatarr
       end subroutine define_confinement_data

       subroutine update_locreg(iproc, nproc, nlr, locrad, locrad_kernel, locrad_mult, locregCenter, glr_tmp, &
                  useDerivativeBasisFunctions, nscatterarr, hx, hy, hz, astruct, input, &
                  orbs_KS, orbs, lzd, npsidim_orbs, npsidim_comp, lbcomgp, lbcollcom, lfoe, lbcollcom_sr)
         use module_base
         use module_types
         use foe_base, only: foe_data
         use communications_base, only: p2pComms
         implicit none
         integer,intent(in):: iproc, nproc, nlr
         integer,intent(out) :: npsidim_orbs, npsidim_comp
         logical,intent(in):: useDerivativeBasisFunctions
         integer,dimension(0:nproc-1,4),intent(in):: nscatterarr !n3d,n3p,i3s+i3xcsh-1,i3xcsh
         real(8),intent(in):: hx, hy, hz
         type(atomic_structure),intent(in) :: astruct
         type(input_variables),intent(in) :: input
         real(8),dimension(nlr),intent(in):: locrad, locrad_kernel, locrad_mult
         type(orbitals_data),intent(in):: orbs_KS, orbs
         real(8),dimension(3,nlr),intent(in):: locregCenter
         type(locreg_descriptors),intent(in):: glr_tmp
         type(local_zone_descriptors),intent(inout):: lzd
         type(p2pComms),intent(inout):: lbcomgp
         type(foe_data),intent(inout),optional :: lfoe
         type(comms_linear),intent(inout):: lbcollcom
         type(comms_linear),intent(inout),optional :: lbcollcom_sr
       end subroutine update_locreg

       subroutine destroy_DFT_wavefunction(wfn)
         use module_base
         use module_types
         implicit none
         type(DFT_wavefunction),intent(inout):: wfn
       end subroutine destroy_DFT_wavefunction

       subroutine init_orbitals_data_for_linear(iproc, nproc, nspinor, input, astruct, rxyz, lorbs, &
           norb_par_ref, norbu_par_ref, norbd_par_ref)
         use module_base
         use module_types
         implicit none
         integer,intent(in):: iproc, nproc, nspinor
         type(input_variables),intent(in):: input
         type(atomic_structure),intent(in):: astruct
         real(8),dimension(3,astruct%nat),intent(in):: rxyz
         type(orbitals_data),intent(out):: lorbs
         integer,dimension(0:nproc-1),intent(in),optional :: norb_par_ref, norbu_par_ref, norbd_par_ref
       end subroutine init_orbitals_data_for_linear

       subroutine mix_main(iproc, nproc, mix_mode, mixHist, input, glr, alpha_mix, &
                  denspot, mixdiis, rhopotold, pnrm)
         use module_base
         use module_types
         implicit none
         integer,intent(in):: iproc, nproc, mix_mode, mixHist
         type(input_variables),intent(in):: input
         type(locreg_descriptors),intent(in):: glr
         real(8),intent(in):: alpha_mix
         type(DFT_local_fields),intent(inout):: denspot
         type(mixrhopotDIISParameters),intent(inout):: mixdiis
         real(8),dimension(max(glr%d%n1i*glr%d%n2i*denspot%dpbox%n3p,1)*input%nspin),intent(inout):: rhopotold
         real(8),intent(out):: pnrm
       end subroutine mix_main

       !!subroutine calculate_energy_and_gradient_linear(iproc, nproc, it, &
       !!           ldiis, fnrmOldArr, fnrm_old, alpha, trH, trHold, fnrm, fnrmMax, alpha_mean, alpha_max, &
       !!           energy_increased, tmb, lhphiold, overlap_calculated, &
       !!           energs, hpsit_c, hpsit_f, nit_precond, target_function, correction_orthoconstraint, &
       !!           hpsi_small, experimental_mode, calculate_inverse, correction_co_contra, hpsi_noprecond, &
       !!           norder_taylor, max_inversion_error, method_updatekernel, precond_convol_workarrays, precond_workarrays,&
       !!           wt_philarge, wt_hpsinoprecond, &
       !!           cdft, input_frag, ref_frags)
       !!  use module_base
       !!  use module_types
       !!  use constrained_dft, only: cdft_data
       !!  use module_fragments, only: system_fragment
       !!  use communications_base, only: work_transpose
       !!  implicit none
       !!  integer, intent(in) :: iproc, nproc, it, method_updatekernel
       !!  integer,intent(inout) :: norder_taylor
       !!  real(kind=8),intent(in) :: max_inversion_error
       !!  type(DFT_wavefunction),target,intent(inout):: tmb
       !!  type(localizedDIISParameters),intent(inout) :: ldiis
       !!  real(8),dimension(tmb%orbs%norbp),intent(inout) :: fnrmOldArr
       !!  real(kind=8),intent(inout) :: fnrm_old
       !!  real(8),dimension(tmb%orbs%norbp),intent(inout) :: alpha
       !!  real(8),intent(out):: trH, fnrm, fnrmMax, alpha_mean, alpha_max
       !!  real(8),intent(in):: trHold
       !!  logical,intent(out) :: energy_increased
       !!  real(8),dimension(tmb%orbs%npsidim_orbs),intent(inout):: lhphiold
       !!  logical,intent(inout):: overlap_calculated
       !!  type(energy_terms),intent(in) :: energs
       !!  real(kind=8),dimension(tmb%ham_descr%collcom%ndimind_c) :: hpsit_c
       !!  real(kind=8),dimension(7*tmb%ham_descr%collcom%ndimind_f) :: hpsit_f
       !!  integer, intent(in) :: nit_precond, target_function, correction_orthoconstraint
       !!  logical, intent(in) :: experimental_mode, calculate_inverse, correction_co_contra
       !!  real(kind=8),dimension(tmb%orbs%npsidim_orbs),intent(out) :: hpsi_small
       !!  real(kind=8),dimension(tmb%orbs%npsidim_orbs),intent(out) :: hpsi_noprecond
       !!  type(workarrays_quartic_convolutions),dimension(tmb%orbs%norbp),intent(inout) :: precond_convol_workarrays
       !!  type(workarr_precond),dimension(tmb%orbs%norbp),intent(inout) :: precond_workarrays
       !!  type(work_transpose),intent(inout) :: wt_philarge
       !!  type(work_transpose),intent(out) :: wt_hpsinoprecond
       !!  type(cdft_data),intent(inout),optional :: cdft
       !!  type(fragmentInputParameters),optional,intent(in) :: input_frag
       !!  type(system_fragment), dimension(:), optional, intent(in) :: ref_frags
       !!end subroutine calculate_energy_and_gradient_linear

       subroutine calculate_energy_and_gradient_linear(iproc, nproc, it, &
                  ldiis, fnrmOldArr, fnrm_old, alpha, trH, trHold, fnrm, alpha_mean, alpha_max, &
                  energy_increased, tmb, lhphiold, overlap_calculated, &
                  energs, hpsit_c, hpsit_f, nit_precond, target_function, correction_orthoconstraint, &
                  hpsi_small, experimental_mode, calculate_inverse, correction_co_contra, hpsi_noprecond, &
                  norder_taylor, max_inversion_error, method_updatekernel, precond_convol_workarrays, precond_workarrays,&
                  wt_hphi, wt_philarge, wt_hpsinoprecond, &
                  cdft, input_frag, ref_frags)
         use module_base
         use module_types
         use communications_base, only: work_transpose
         use sparsematrix_base, only: matrices
         use constrained_dft, only: cdft_data
         use module_fragments, only: system_fragment
         implicit none
         integer, intent(in) :: iproc, nproc, it, method_updatekernel
         integer,intent(inout) :: norder_taylor
         real(kind=8),intent(in) :: max_inversion_error
         type(DFT_wavefunction), target, intent(inout):: tmb
         type(localizedDIISParameters), intent(inout) :: ldiis
         real(kind=8), dimension(tmb%orbs%norbp), intent(inout) :: fnrmOldArr
         real(kind=8),intent(inout) :: fnrm_old
         real(kind=8), dimension(tmb%orbs%norbp), intent(inout) :: alpha
         real(kind=8), intent(out):: trH, alpha_mean, alpha_max
         type(work_mpiaccumulate), intent(inout):: fnrm
         real(kind=8), intent(in):: trHold
         logical,intent(out) :: energy_increased
         real(kind=8), dimension(tmb%npsidim_orbs), intent(inout):: lhphiold
         logical, intent(inout):: overlap_calculated
         type(energy_terms), intent(in) :: energs
         real(kind=8),dimension(tmb%ham_descr%collcom%ndimind_c) :: hpsit_c
         real(kind=8),dimension(7*tmb%ham_descr%collcom%ndimind_f) :: hpsit_f
         integer, intent(in) :: nit_precond, target_function, correction_orthoconstraint
         logical, intent(in) :: experimental_mode, calculate_inverse, correction_co_contra
         real(kind=8), dimension(tmb%npsidim_orbs), intent(out) :: hpsi_small
         real(kind=8), dimension(tmb%npsidim_orbs),intent(out) :: hpsi_noprecond
         type(workarrays_quartic_convolutions),dimension(tmb%orbs%norbp),intent(inout) :: precond_convol_workarrays
         type(workarr_precond),dimension(tmb%orbs%norbp),intent(inout) :: precond_workarrays
         type(work_transpose),intent(inout) :: wt_hphi
         type(work_transpose),intent(inout) :: wt_philarge
         type(work_transpose),intent(out) :: wt_hpsinoprecond
         type(cdft_data),intent(inout),optional :: cdft
         type(fragmentInputParameters), optional, intent(in) :: input_frag
         type(system_fragment), dimension(:), optional, intent(in) :: ref_frags
       end subroutine calculate_energy_and_gradient_linear

       subroutine improveOrbitals(iproc, nproc, tmb, nspin, ldiis, alpha, gradient, experimental_mode)
         use module_base
         use module_types
         implicit none
         integer,intent(in):: iproc, nproc, nspin
         type(DFT_wavefunction),intent(inout):: tmb
         type(localizedDIISParameters),intent(inout):: ldiis
         real(8),dimension(tmb%orbs%norbp),intent(in):: alpha
         real(kind=wp),dimension(max(tmb%npsidim_orbs,tmb%npsidim_comp)),intent(inout) :: gradient
         logical,intent(in) :: experimental_mode
       end subroutine improveOrbitals

       subroutine hpsitopsi_linear(iproc, nproc, it, ldiis, tmb, &
                  lphiold, alpha, trH, meanAlpha, alpha_max, alphaDIIS, hpsi_small, ortho, psidiff, &
                  experimental_mode, order_taylor, max_inversion_error, trH_ref, kernel_best, complete_reset)
         use module_base
         use module_types
         implicit none
         integer,intent(in) :: iproc, nproc, it
         integer,intent(inout) :: order_taylor
         real(kind=8),intent(in) :: max_inversion_error
         type(localizedDIISParameters),intent(inout):: ldiis
         type(DFT_wavefunction),target,intent(inout):: tmb
         real(8),dimension(tmb%orbs%npsidim_orbs),intent(inout):: lphiold
         real(8),intent(in):: trH, meanAlpha, alpha_max
         real(8),dimension(tmb%orbs%norbp),intent(inout):: alpha, alphaDIIS
         real(kind=8),dimension(tmb%orbs%npsidim_orbs),intent(inout) :: hpsi_small
         real(kind=8),dimension(tmb%orbs%npsidim_orbs),optional,intent(out) :: psidiff
         logical, intent(in) :: ortho, experimental_mode
         real(kind=8),intent(out) :: trH_ref
         real(kind=8),dimension(tmb%linmat%l%nvctrp_tg*tmb%linmat%l%nspin),intent(inout) :: kernel_best
         logical,intent(out) :: complete_reset
       end subroutine hpsitopsi_linear

       subroutine DIISorSD(iproc, it, trH, tmbopt, ldiis, alpha, alphaDIIS, lphioldopt, trH_ref, kernel_best, complete_reset)
         use module_base
         use module_types
         implicit none
         integer,intent(in):: iproc, it
         real(kind=8),intent(in):: trH
         type(DFT_wavefunction),intent(inout):: tmbopt
         type(localizedDIISParameters),intent(inout):: ldiis
         real(kind=8),dimension(tmbopt%orbs%norbp),intent(inout):: alpha, alphaDIIS
         real(kind=8),dimension(max(tmbopt%npsidim_orbs,tmbopt%npsidim_comp)),intent(out):: lphioldopt
         real(kind=8),intent(out) :: trH_ref
         real(kind=8),dimension(tmbopt%linmat%l%nvctrp_tg*tmbopt%linmat%l%nspin),intent(inout) :: kernel_best
         logical,intent(out) :: complete_reset
       end subroutine DIISorSD

       subroutine psi_to_vlocpsi(iproc,npsidim_orbs,orbs,Lzd,&
            ipotmethod,confdatarr,pot,psi,vpsi,pkernel,xc,alphaSIC,epot_sum,evSIC,vpsi_noconf,econf_sum)
         use module_base
         use module_types
         use module_xc
         implicit none
         integer, intent(in) :: iproc,ipotmethod,npsidim_orbs
         real(gp), intent(in) :: alphaSIC
         type(xc_info), intent(in) :: xc
         type(orbitals_data), intent(in) :: orbs
         type(local_zone_descriptors), intent(in) :: Lzd
         type(confpot_data), dimension(orbs%norbp), intent(in) :: confdatarr
         real(wp), dimension(orbs%npsidim_orbs), intent(in) :: psi !this dimension will be modified
         real(wp), dimension(*) :: pot !< the potential, with the dimension compatible with the ipotmethod flag
         real(gp), intent(out) :: epot_sum,evSIC
         real(wp), dimension(orbs%npsidim_orbs), intent(inout) :: vpsi
         type(coulomb_operator), intent(inout) ::  pkernel !< the PSolver kernel which should be associated for the SIC schemes
         real(wp), dimension(orbs%npsidim_orbs), intent(inout),optional :: vpsi_noconf
         real(gp),intent(out),optional :: econf_sum
       end subroutine psi_to_vlocpsi

       subroutine adjust_locregs_and_confinement(iproc, nproc, hx, hy, hz, at, input, &
                  rxyz, KSwfn, tmb, denspot,nlpsp, ldiis, locreg_increased, lowaccur_converged, locrad)
         use module_base
         use module_types
         implicit none
         integer,intent(in):: iproc, nproc
         real(8),intent(in):: hx, hy, hz
         type(atoms_data),intent(in) :: at
         type(input_variables),intent(in):: input
         real(8),dimension(3,at%astruct%nat),intent(in):: rxyz
         type(DFT_wavefunction),intent(inout):: KSwfn, tmb
         type(DFT_local_fields),intent(inout) :: denspot
         type(DFT_PSP_projectors), intent(inout) :: nlpsp
         type(localizedDIISParameters),intent(inout):: ldiis
         logical, intent(out) :: locreg_increased
         logical, intent(in) :: lowaccur_converged
         real(8), dimension(tmb%lzd%nlr), intent(inout) :: locrad
       end subroutine adjust_locregs_and_confinement

       subroutine adjust_DIIS_for_high_accuracy(input, denspot, lowaccur_converged, &
                  ldiis_coeff_hist, ldiis_coeff_changed)
         use module_base
         use module_types
         implicit none
         type(input_variables),intent(in):: input
         type(DFT_local_fields),intent(inout) :: denspot
         logical, intent(in) :: lowaccur_converged
         integer, intent(inout) :: ldiis_coeff_hist
         logical, intent(out) :: ldiis_coeff_changed
       end subroutine adjust_DIIS_for_high_accuracy

       subroutine set_optimization_variables(input, at, lorbs, nlr, onwhichatom, confdatarr, &
                  convCritMix, lowaccur_converged, nit_scc, mix_hist, alpha_mix, locrad, target_function, nit_basis, &
                  convcrit_dmin, nitdmin, conv_crit_TMB)
         use module_base
         use module_types
         implicit none
         integer,intent(in):: nlr
         type(orbitals_data),intent(in):: lorbs
         type(input_variables),intent(in):: input
         type(atoms_data),intent(in):: at
         integer,dimension(lorbs%norb),intent(in):: onwhichatom
         type(confpot_data),dimension(lorbs%norbp),intent(inout):: confdatarr
         real(kind=8), intent(out) :: convCritMix, alpha_mix, convcrit_dmin, conv_crit_TMB
         logical, intent(in) :: lowaccur_converged
         integer, intent(out) :: nit_scc, mix_hist, nitdmin
         real(kind=8), dimension(nlr), intent(out) :: locrad
         integer, intent(out) :: target_function, nit_basis
       end subroutine set_optimization_variables

       subroutine initialize_linear_from_file(iproc,nproc,input_frag,astruct,rxyz,orbs,Lzd,&
              iformat,dir_output,filename,ref_frags,orblist)
         use module_base
         use module_types
         use module_fragments
         implicit none
         integer, intent(in) :: iproc, nproc, iformat
         type(orbitals_data), intent(inout) :: orbs  !< orbs related to the basis functions, inwhichlocreg generated in this routine
         type(atomic_structure), intent(in) :: astruct
         real(gp), dimension(3,astruct%nat), intent(in) :: rxyz
         character(len=*), intent(in) :: filename, dir_output
         type(local_zone_descriptors), intent(inout) :: Lzd !< must already contain Glr and hgrids
         type(fragmentInputParameters), intent(in) :: input_frag
         type(system_fragment), dimension(input_frag%nfrag_ref), intent(inout) :: ref_frags
         integer, dimension(orbs%norb), optional :: orblist
       end subroutine initialize_linear_from_file

        subroutine readmywaves_linear_new(iproc,nproc,dir_output,filename,iformat,at,tmb,rxyz,&
               ref_frags,input_frag,frag_calc,orblist)
          use module_base
          use module_types
          use module_fragments
          use yaml_output
          implicit none
          integer, intent(in) :: iproc, nproc
          integer, intent(in) :: iformat
          type(atoms_data), intent(in) :: at
          type(DFT_wavefunction), intent(inout) :: tmb
          real(gp), dimension(3,at%astruct%nat), intent(in) :: rxyz
          !real(gp), dimension(3,at%astruct%nat), intent(out) :: rxyz_old
          character(len=*), intent(in) :: dir_output, filename
          type(fragmentInputParameters), intent(in) :: input_frag
          type(system_fragment), dimension(input_frag%nfrag_ref), intent(inout) :: ref_frags
          logical, intent(in) :: frag_calc
          integer, dimension(tmb%orbs%norb), intent(in), optional :: orblist
        end subroutine readmywaves_linear_new

        subroutine allocate_auxiliary_basis_function(npsidim, subname, lphi, lhphi)
          use module_base
          implicit none
          integer,intent(in):: npsidim
          real(8),dimension(:),pointer,intent(out):: lphi, lhphi
          character(len=*),intent(in):: subname
        end subroutine allocate_auxiliary_basis_function

        subroutine deallocate_auxiliary_basis_function(subname, lphi, lhphi)
          use module_base
          implicit none
          real(8),dimension(:),pointer:: lphi, lhphi
          character(len=*),intent(in):: subname
        end subroutine deallocate_auxiliary_basis_function

        subroutine update_ldiis_arrays(tmb, subname, ldiis)
          use module_base
          use module_types
          implicit none
          type(DFT_wavefunction),intent(in):: tmb
          character(len=*),intent(in):: subname
          type(localizedDIISParameters),intent(inout):: ldiis
        end subroutine update_ldiis_arrays

        subroutine copy_local_zone_descriptors(lzd_in, lzd_out, subname)
          use module_base
          use module_types
          implicit none
          type(local_zone_descriptors),intent(in):: lzd_in
          type(local_zone_descriptors),intent(inout):: lzd_out
          character(len=*),intent(in):: subname
        end subroutine copy_local_zone_descriptors

        subroutine local_potential_dimensions(iproc,Lzd,orbs,xc,ndimfirstproc)
          use module_base
          use module_types
          use module_xc
          implicit none
          integer, intent(in) :: iproc, ndimfirstproc
          type(local_zone_descriptors), intent(inout) :: Lzd
          type(orbitals_data), intent(inout) :: orbs
          type(xc_info), intent(in) :: xc
        end subroutine local_potential_dimensions

        subroutine initialize_DIIS_coeff(isx, ldiis)
          use module_base
          use module_types
          implicit none
          integer,intent(in):: isx
          type(localizedDIISParameters),intent(inout):: ldiis
        end subroutine initialize_DIIS_coeff

        subroutine allocate_DIIS_coeff(tmb, ldiis)
          use module_base
          use module_types
          implicit none
          type(DFT_wavefunction),intent(in):: tmb
          type(localizedDIISParameters),intent(inout):: ldiis
        end subroutine allocate_DIIS_coeff

        subroutine initialize_DFT_local_fields(denspot, ixc, nspden)
          use module_base
          use module_types
          implicit none
          type(DFT_local_fields), intent(inout) :: denspot
          integer, intent(in) :: ixc, nspden
        end subroutine initialize_DFT_local_fields

        subroutine allocate_diis_objects(idsx,alphadiis,npsidim,nkptsp,nspinor,diis)
          use module_base
          use module_types
          implicit none
          integer, intent(in) :: idsx,npsidim,nkptsp,nspinor !n(m)
          real(gp), intent(in) :: alphadiis
          type(diis_objects), intent(inout) :: diis
        end subroutine allocate_diis_objects

        subroutine check_communications(iproc,nproc,orbs,lzd,comms)
          use module_base
          use module_types
          use communications_base, only: comms_cubic
          implicit none
          integer, intent(in) :: iproc,nproc
          type(orbitals_data), intent(in) :: orbs
          type(local_zone_descriptors), intent(in) :: lzd
          type(comms_cubic), intent(in) :: comms
        end subroutine check_communications

        subroutine nonlocal_forces(lr,hx,hy,hz,at,rxyz,&
             orbs,nlpsp,wfd,psi,fsep,refill,strten)
          use module_base
          use module_types
          implicit none
          !Arguments-------------
          type(atoms_data), intent(in) :: at
          type(wavefunctions_descriptors), intent(in) :: wfd
          type(DFT_PSP_projectors), intent(inout) :: nlpsp
          logical, intent(in) :: refill
          real(gp), intent(in) :: hx,hy,hz
          type(locreg_descriptors) :: lr
          type(orbitals_data), intent(in) :: orbs
          real(gp), dimension(3,at%astruct%nat), intent(in) :: rxyz
          real(wp), dimension((wfd%nvctr_c+7*wfd%nvctr_f)*orbs%norbp*orbs%nspinor), intent(in) :: psi
          real(gp), dimension(3,at%astruct%nat), intent(inout) :: fsep
          real(gp), dimension(6), intent(out) :: strten
        end subroutine nonlocal_forces

        subroutine local_forces(iproc,at,rxyz,hxh,hyh,hzh,&
             dpbox,&
             n1,n2,n3,n3pi,i3s,n1i,n2i,n3i,rho,pot,floc,locstrten,charge)
          use module_base
          use module_dpbox
          use module_types
          implicit none
          !Arguments---------
          type(atoms_data), intent(in) :: at
          integer, intent(in) :: iproc,n1,n2,n3,n3pi,i3s,n1i,n2i,n3i
          real(gp), intent(in) :: hxh,hyh,hzh
          type(denspot_distribution), intent(in) :: dpbox
          real(gp),intent(out) :: charge
          real(gp), dimension(3,at%astruct%nat), intent(in) :: rxyz
          real(dp), dimension(*), intent(in) :: rho,pot
          real(gp), dimension(3,at%astruct%nat), intent(out) :: floc
          real(gp), dimension(6), intent(out) :: locstrten
        end subroutine local_forces

        subroutine denspot_set_history(denspot, iscf, nspin, npulayit)
          use module_types
          implicit none
          type(DFT_local_fields), intent(inout) :: denspot
          integer, intent(in) :: iscf, nspin
          integer,intent(in),optional :: npulayit
        end subroutine denspot_set_history

        subroutine denspot_free_history(denspot)
          use module_types
          implicit none
          type(DFT_local_fields), intent(inout) :: denspot
        end subroutine denspot_free_history

        subroutine kswfn_free_scf_data(KSwfn, freePsit)
          use module_types
          implicit none
          type(DFT_wavefunction), intent(inout) :: KSwfn
          logical, intent(in) :: freePsit
        end subroutine kswfn_free_scf_data

        subroutine evaltoocc(iproc,nproc,filewrite,wf,orbs,occopt)
          use module_base
          use module_types
          implicit none
          logical, intent(in) :: filewrite
          integer, intent(in) :: iproc, nproc
          integer, intent(in) :: occopt
          real(gp), intent(in) :: wf
          type(orbitals_data), intent(inout) :: orbs
        end subroutine evaltoocc

        subroutine cholesky(iproc, nspin,norbIn, psi, &
          orbs, comms, ndim_ovrlp, ovrlp, norbTot, block1, &
          ispinIn, paw)
          use module_base
          use module_types
          use communications_base, only: comms_cubic
          implicit none

          integer:: iproc,nvctrp,norbIn, nspin, block1, ispinIn
          type(orbitals_data), intent(in) :: orbs
          type(comms_cubic):: comms
          real(kind=8),dimension(orbs%npsidim_comp),intent(in out):: psi
          integer,dimension(nspin,0:orbs%nkpts):: ndim_ovrlp
          real(kind=8),dimension(ndim_ovrlp(nspin,orbs%nkpts),1):: ovrlp
          integer,dimension(nspin):: norbTot
          type(paw_objects),optional,intent(inout)::paw
        end subroutine cholesky

        subroutine gsChol(iproc, nproc, psi, orthpar, nspinor,&
          orbs, nspin,ndim_ovrlp,norbArr,comms,paw)
          use module_base
          use module_types
          use communications_base, only: comms_cubic
          implicit none
          integer, intent(in) :: iproc, nproc,nspin
          integer, intent(inout) ::  nspinor
          type(orthon_data), intent(in):: orthpar
          type(orbitals_data):: orbs
          type(comms_cubic), intent(in) :: comms
          integer, dimension(nspin), intent(in) :: norbArr
          integer, dimension(nspin,0:orbs%nkpts), intent(inout) :: ndim_ovrlp
          real(wp),dimension(comms%nvctr_par(iproc,0)*orbs%nspinor*orbs%norb),intent(inout):: psi
          type(paw_objects),optional,intent(inout)::paw
        end subroutine gsCHol

        subroutine loewdin(iproc, norbIn, block1, ispinIn,&
          orbs, comms, nspin, psit, ovrlp, ndim_ovrlp, norbTot, paw)
          use module_base
          use module_types
          use communications_base, only: comms_cubic
          implicit none
          integer,intent(in):: iproc,norbIn, nspin, block1, ispinIn
          type(orbitals_data),intent(in):: orbs
          type(comms_cubic),intent(in):: comms
          real(kind=8),dimension(comms%nvctr_par(iproc,0)*orbs%nspinor*orbs%norb),intent(in out):: psit
          integer,dimension(nspin,0:orbs%nkpts):: ndim_ovrlp
          real(kind=8),dimension(ndim_ovrlp(nspin,orbs%nkpts)):: ovrlp
          integer,dimension(nspin):: norbTot
          type(paw_objects),optional,intent(inout)::paw
        end subroutine loewdin

        subroutine gramschmidt(iproc, norbIn, psit, ndim_ovrlp, ovrlp, orbs, nspin,&
          nspinor, comms, norbTot, block1, block2, ispinIn,paw)
          use module_base
          use module_types
          use communications_base, only: comms_cubic
          implicit none
          integer,intent(in):: iproc, norbIn, nspin, block1, block2, ispinIn
          integer, intent(out) :: nspinor
          type(orbitals_data):: orbs
          type(comms_cubic), intent(in) :: comms
          type(paw_objects),optional,intent(inout)::paw
          real(wp),dimension(comms%nvctr_par(iproc,0)*orbs%nspinor*orbs%norb),intent(inout):: psit
          integer,dimension(nspin,0:orbs%nkpts):: ndim_ovrlp
          real(wp),dimension(ndim_ovrlp(nspin,orbs%nkpts)):: ovrlp
          integer,dimension(nspin):: norbTot
        end subroutine gramschmidt

        subroutine orthogonalize(iproc,nproc,orbs,comms,psi,orthpar,paw)
          use module_base
          use module_types
          use communications_base, only: comms_cubic
          implicit none
          integer, intent(in) :: iproc,nproc
          type(orbitals_data), intent(in) :: orbs
          type(comms_cubic), intent(in) :: comms
          type(orthon_data), intent(in) :: orthpar
          real(wp), dimension(comms%nvctr_par(iproc,0)*orbs%nspinor*orbs%norb), intent(inout) :: psi
          type(paw_objects),optional,intent(inout) :: paw
        end subroutine orthogonalize

        subroutine calculate_density_kernel(iproc, nproc, isKernel, orbs, orbs_tmb, &
                   coeff, denskern, denskern_, keep_uncompressed_)
          use module_base
          use module_types
          use sparsematrix_base, only: sparse_matrix
          implicit none
          integer,intent(in):: iproc, nproc
          logical, intent(in) :: isKernel
          type(orbitals_data),intent(in):: orbs, orbs_tmb
          type(sparse_matrix), intent(in) :: denskern
          real(kind=8),dimension(denskern%nfvctr,orbs%norb),intent(in):: coeff   !only use the first (occupied) orbitals
          type(matrices), intent(out) :: denskern_
          logical,intent(in),optional :: keep_uncompressed_ !< keep the uncompressed kernel in denskern_%matrix (requires that this array is already allocated outside of the routine)
        end subroutine calculate_density_kernel

        subroutine reconstruct_kernel(iproc, nproc, inversion_method, &
                   blocksize_dsyev, blocksize_pdgemm, orbs, tmb, overlap_calculated)
          use module_base
          use module_types
          implicit none
          integer,intent(in):: iproc, nproc, blocksize_dsyev, blocksize_pdgemm, inversion_method
          type(orbitals_data),intent(in):: orbs
          type(DFT_wavefunction),intent(inout):: tmb
          logical,intent(inout):: overlap_calculated
        end subroutine reconstruct_kernel

        subroutine reorthonormalize_coeff(iproc, nproc, norb, blocksize_dsyev, blocksize_pdgemm, inversion_method, basis_orbs, &
                   basis_overlap, KS_overlap, basis_overlap_mat, coeff, orbs)
          use module_base
          use module_types
          use sparsematrix_base, only: sparse_matrix, matrices
          implicit none
          integer, intent(in) :: iproc, nproc, norb
          integer, intent(in) :: blocksize_dsyev, blocksize_pdgemm, inversion_method
          type(orbitals_data), intent(in) :: basis_orbs   !number of basis functions
          type(sparse_matrix),intent(inout) :: basis_overlap
          type(sparse_matrix),dimension(basis_overlap%nspin),intent(inout) :: KS_overlap
          type(matrices),intent(inout) :: basis_overlap_mat
          real(kind=8),dimension(basis_overlap%nfvctr,norb),intent(inout) :: coeff
          type(orbitals_data), intent(in) :: orbs   !Kohn-Sham orbitals that will be orthonormalized and their parallel distribution
        end subroutine reorthonormalize_coeff

        subroutine pulay_correction(iproc, nproc, orbs, at, rxyz, nlpsp, SIC, denspot, GPU, tmb, fpulay)
          use module_base
          use module_types
          implicit none
          integer,intent(in):: iproc, nproc
          type(orbitals_data),intent(in):: orbs
          type(atoms_data),intent(in):: at
          real(8),dimension(at%astruct%nat),intent(in):: rxyz
          type(DFT_PSP_projectors), intent(inout) :: nlpsp
          type(SIC_data),intent(in):: SIC
          type(DFT_local_fields), intent(inout) :: denspot
          type(GPU_pointers),intent(inout):: GPU
          type(DFT_wavefunction),intent(inout):: tmb
          real(8),dimension(3,at%astruct%nat),intent(out):: fpulay
        end subroutine pulay_correction

        subroutine create_large_tmbs(iproc, nproc, KSwfn, tmb, denspot,nlpsp, input, at, rxyz, lowaccur_converged)
          use module_base
          use module_types
          implicit none
          integer,intent(in):: iproc, nproc
          type(DFT_Wavefunction),intent(inout):: KSwfn, tmb
          type(DFT_local_fields),intent(in):: denspot
          type(DFT_PSP_projectors), intent(inout) :: nlpsp
          type(input_variables),intent(in):: input
          type(atoms_data),intent(in):: at
          real(8),dimension(3,at%astruct%nat),intent(in):: rxyz
          logical,intent(in):: lowaccur_converged
        end subroutine create_large_tmbs


        subroutine solvePrecondEquation(iproc,nproc,lr,ncplx,ncong,cprecr,&
             hx,hy,hz,kx,ky,kz,x,  rxyzParab, orbs, potentialPrefac, confPotOrder,&
             work_conv, w)
          use module_base
          use module_types
          implicit none
          integer, intent(in) :: iproc,nproc,ncong,ncplx,confPotOrder
          real(gp), intent(in) :: hx,hy,hz,cprecr,kx,ky,kz
          type(locreg_descriptors), intent(in) :: lr
          real(wp), intent(inout) :: x
          real(8),dimension(3),intent(in):: rxyzParab
          type(orbitals_data), intent(in):: orbs
          real(8):: potentialPrefac
          type(workarrays_quartic_convolutions),intent(inout):: work_conv !< workarrays for the convolutions
          type(workarr_precond),intent(inout) :: w !< workarrays
        end subroutine solvePrecondEquation

        subroutine init_local_work_arrays(n1, n2, n3, nfl1, nfu1, nfl2, nfu2, nfl3, nfu3, with_confpot, work)
          use module_base
          use module_types
          implicit none
          integer,intent(in)::n1, n2, n3, nfl1, nfu1, nfl2, nfu2, nfl3, nfu3
          logical,intent(in):: with_confpot
          type(workarrays_quartic_convolutions),intent(inout):: work
        end subroutine init_local_work_arrays

        subroutine psi_to_kinpsi(iproc,npsidim_orbs,orbs,lzd,psi,hpsi,ekin_sum)
          use module_base
          use module_types
          implicit none
          integer, intent(in) :: iproc,npsidim_orbs
          type(orbitals_data), intent(in) :: orbs
          type(local_zone_descriptors), intent(in) :: Lzd
          real(wp), dimension(orbs%npsidim_orbs), intent(in) :: psi
          real(gp), intent(out) :: ekin_sum
          real(wp), dimension(orbs%npsidim_orbs), intent(inout) :: hpsi
        end subroutine psi_to_kinpsi

        subroutine copy_old_supportfunctions(iproc,orbs,lzd,phi,lzd_old,phi_old)
          use module_base
          use module_types
          implicit none
          integer,intent(in) :: iproc
          type(orbitals_data), intent(in) :: orbs
          type(local_zone_descriptors), intent(in) :: lzd
          type(local_zone_descriptors), intent(inout) :: lzd_old
          real(wp), dimension(:), pointer :: phi,phi_old
        end subroutine copy_old_supportfunctions

        subroutine input_memory_linear(iproc, nproc, at, KSwfn, tmb, tmb_old, denspot, input, &
                   rxyz_old, rxyz, denspot0, energs, nlpsp, GPU, ref_frags, cdft)
          use module_base
          use module_types
          use module_fragments
          use constrained_dft
          implicit none
          integer,intent(in) :: iproc, nproc
          type(atoms_data), intent(inout) :: at
          type(DFT_wavefunction),intent(inout):: KSwfn
          type(DFT_wavefunction),intent(inout):: tmb, tmb_old
          type(DFT_local_fields), intent(inout) :: denspot
          type(input_variables),intent(in):: input
          real(gp),dimension(3,at%astruct%nat),intent(in) :: rxyz_old, rxyz
          real(8),dimension(max(denspot%dpbox%ndims(1)*denspot%dpbox%ndims(2)*denspot%dpbox%n3p,1)),intent(out):: denspot0
          type(energy_terms),intent(inout):: energs
          type(DFT_PSP_projectors), intent(inout) :: nlpsp
          type(GPU_pointers), intent(inout) :: GPU
          type(system_fragment), dimension(:), intent(in) :: ref_frags
          type(cdft_data), intent(inout) :: cdft
        end subroutine input_memory_linear

        subroutine copy_old_coefficients(norb_tmb, nfvctr, coeff, coeff_old)
          use module_base
          implicit none
          integer,intent(in):: norb_tmb, nfvctr
          real(8),dimension(:,:),pointer:: coeff, coeff_old
        end subroutine copy_old_coefficients

        subroutine copy_old_inwhichlocreg(norb_tmb, inwhichlocreg, inwhichlocreg_old, onwhichatom, onwhichatom_old)
          use module_base
          implicit none
          integer,intent(in):: norb_tmb
          integer,dimension(:),pointer:: inwhichlocreg, inwhichlocreg_old, onwhichatom, onwhichatom_old
        end subroutine copy_old_inwhichlocreg

        subroutine reformat_supportfunctions(iproc,nproc,at,rxyz_old,rxyz,add_derivatives,tmb,ndim_old,lzd_old,&
               frag_trans,psi_old,input_dir,input_frag,ref_frags,max_shift,phi_array_old)
          use module_base
          use module_types
          use module_fragments
          implicit none
          integer, intent(in) :: iproc,nproc
          integer, intent(in) :: ndim_old
          type(atoms_data), intent(in) :: at
          real(gp), dimension(3,at%astruct%nat), intent(in) :: rxyz,rxyz_old
          type(DFT_wavefunction), intent(inout) :: tmb
          type(local_zone_descriptors), intent(inout) :: lzd_old
          type(fragment_transformation), dimension(tmb%orbs%norbp), intent(in) :: frag_trans
          real(wp), dimension(:), pointer :: psi_old
          type(phi_array), dimension(tmb%orbs%norbp), optional, intent(in) :: phi_array_old
          logical, intent(in) :: add_derivatives
          character(len=*), intent(in) :: input_dir
          type(fragmentInputParameters), intent(in) :: input_frag
          type(system_fragment), dimension(:), intent(in) :: ref_frags
          real(gp),intent(out) :: max_shift
        end subroutine reformat_supportfunctions

        subroutine reformat_one_supportfunction(llr,llr_old,geocode,hgrids_old,n_old,psigold,&
             hgrids,n,centre_old,centre_new,da,frag_trans,psi,psirold)
          use module_base
          use module_types
          use module_fragments
          implicit none
          integer, dimension(3), intent(in) :: n,n_old
          real(gp), dimension(3), intent(in) :: hgrids,hgrids_old
          !type(wavefunctions_descriptors), intent(in) :: wfd
          type(locreg_descriptors), intent(in) :: llr, llr_old
          character(len=1), intent(in) :: geocode !< @copydoc poisson_solver::doc::geocode
          real(gp), dimension(3), intent(inout) :: centre_old,centre_new,da
          type(fragment_transformation), intent(in) :: frag_trans
          real(wp), dimension(0:n_old(1),2,0:n_old(2),2,0:n_old(3),2), intent(in) :: psigold
          real(wp), dimension(llr%wfd%nvctr_c+7*llr%wfd%nvctr_f), intent(out) :: psi
          real(wp), dimension(llr_old%d%n1i,llr_old%d%n2i,llr_old%d%n3i), optional, intent(in) :: psirold
        end subroutine reformat_one_supportfunction

        subroutine get_derivative_supportfunctions(ndim, hgrid, lzd, lorbs, phi, phid)
          use module_base
          use module_types
          implicit none
          integer,intent(in):: ndim
          real(kind=8),intent(in) :: hgrid
          type(local_zone_descriptors),intent(in) :: lzd
          type(orbitals_data),intent(in) :: lorbs
          real(kind=8),dimension(lorbs%npsidim_orbs),intent(in) :: phi !< Basis functions
          real(kind=8),dimension(3*lorbs%npsidim_orbs),intent(inout) :: phid  !< Derivative basis functions
        end subroutine get_derivative_supportfunctions

        subroutine determine_locregSphere_parallel(iproc,nproc,nlr,hx,hy,hz,astruct,orbs,Glr,Llr,calculateBounds)!,outofzone)
          use module_base
          use module_types
          implicit none
          integer, intent(in) :: iproc,nproc
          integer, intent(in) :: nlr
          real(gp), intent(in) :: hx,hy,hz
          type(atomic_structure),intent(in) :: astruct
          type(orbitals_data),intent(in) :: orbs
          type(locreg_descriptors), intent(in) :: Glr
          type(locreg_descriptors), dimension(nlr), intent(inout) :: Llr
          logical,dimension(nlr),intent(in) :: calculateBounds
        end subroutine determine_locregSphere_parallel

        subroutine communicate_basis_for_density_collective(iproc, nproc, lzd, npsidim, orbs, lphi, collcom_sr)
          use module_base
          use module_types
          implicit none
          integer,intent(in) :: iproc, nproc, npsidim
          type(local_zone_descriptors),intent(in) :: lzd
          type(orbitals_data),intent(in) :: orbs
          real(kind=8),dimension(npsidim),intent(in) :: lphi
          type(comms_linear),intent(inout) :: collcom_sr
        end subroutine communicate_basis_for_density_collective

        subroutine kswfn_init_comm(wfn, dpbox, iproc, nproc, nspin, imethod_overlap)
          use module_dpbox
          use module_types
          implicit none
          integer, intent(in) :: iproc, nproc, nspin, imethod_overlap
          type(DFT_wavefunction), intent(inout) :: wfn
          type(denspot_distribution), intent(in) :: dpbox
        end subroutine kswfn_init_comm

        subroutine nonlocal_forces_linear(iproc,nproc,npsidim_orbs,lr,hx,hy,hz,at,rxyz,&
             orbs,nlpsp,lzd,phi,denskern,denskern_mat,fsep,refill,strten)
          use module_base
          use module_types
          implicit none
          type(atoms_data), intent(in) :: at
          type(local_zone_descriptors), intent(in) :: lzd
          type(DFT_PSP_projectors), intent(inout) :: nlpsp
          logical, intent(in) :: refill
          integer, intent(in) :: iproc, nproc, npsidim_orbs
          real(gp), intent(in) :: hx,hy,hz
          type(locreg_descriptors) :: lr
          type(orbitals_data), intent(in) :: orbs
          real(gp), dimension(3,at%astruct%nat), intent(in) :: rxyz
          real(wp), dimension(npsidim_orbs), intent(in) :: phi
          type(sparse_matrix),intent(in) :: denskern
          type(matrices),intent(inout) :: denskern_mat
          real(gp), dimension(3,at%astruct%nat), intent(inout) :: fsep
          real(gp), dimension(6), intent(out) :: strten
        end subroutine nonlocal_forces_linear

        subroutine set_variables_for_hybrid(iproc, nlr, input, at, orbs, lowaccur_converged, damping_factor, confdatarr, &
                   target_function, nit_basis, nit_scc, mix_hist, locrad, alpha_mix, convCritMix, &
                   conv_crit_TMB)
          use module_base
          use module_types
          implicit none
          integer,intent(in) :: iproc, nlr
          type(input_variables),intent(in) :: input
          type(atoms_data),intent(in) :: at
          type(orbitals_data),intent(in) :: orbs
          logical,intent(out) :: lowaccur_converged
          real(kind=8),intent(in) :: damping_factor
          type(confpot_data),dimension(orbs%norbp),intent(inout) :: confdatarr
          integer,intent(out) :: target_function, nit_basis, nit_scc, mix_hist
          real(kind=8),dimension(nlr),intent(out) :: locrad
          real(kind=8),intent(out) :: alpha_mix, convCritMix, conv_crit_TMB
        end subroutine set_variables_for_hybrid

        subroutine locreg_bounds(n1,n2,n3,nfl1,nfu1,nfl2,nfu2,nfl3,nfu3,wfd,bounds)
          use locregs, only: wavefunctions_descriptors, convolutions_bounds
          implicit none
          integer, intent(in) :: n1,n2,n3
          integer, intent(in) :: nfl1,nfu1,nfl2,nfu2,nfl3,nfu3
          type(wavefunctions_descriptors), intent(in) :: wfd
          type(convolutions_bounds), intent(out) :: bounds
        end subroutine locreg_bounds

        subroutine wfd_to_logrids(n1,n2,n3,wfd,logrid_c,logrid_f)
          use module_base
          use module_types
          implicit none
          integer, intent(in) :: n1,n2,n3
          type(wavefunctions_descriptors), intent(in) :: wfd
          logical, dimension(0:n1,0:n2,0:n3), intent(out) :: logrid_c,logrid_f
        end subroutine wfd_to_logrids

        subroutine make_bounds(n1,n2,n3,logrid,ibyz,ibxz,ibxy)
           implicit none
           integer, intent(in) :: n1,n2,n3
           logical, dimension(0:n1,0:n2,0:n3), intent(in) :: logrid
           integer, dimension(2,0:n2,0:n3), intent(out) :: ibyz
           integer, dimension(2,0:n1,0:n3), intent(out) :: ibxz
           integer, dimension(2,0:n1,0:n2), intent(out) :: ibxy
        end subroutine make_bounds

        subroutine make_all_ib(n1,n2,n3,nfl1,nfu1,nfl2,nfu2,nfl3,nfu3,&
             ibxy_c,ibzzx_c,ibyyzz_c,ibxy_f,ibxy_ff,ibzzx_f,ibyyzz_f,&
             ibyz_c,ibzxx_c,ibxxyy_c,ibyz_f,ibyz_ff,ibzxx_f,ibxxyy_f,ibyyzz_r)
          use module_base
          implicit none
          integer,intent(in)::n1,n2,n3,nfl1,nfu1,nfl2,nfu2,nfl3,nfu3
          integer :: i1,i2,i3,i_stat,i_all !n(c) m1,m2,m3
          integer,intent(in):: ibyz_c(2,0:n2,0:n3),ibxy_c(2,0:n1,0:n2)
          integer,intent(in):: ibyz_f(2,0:n2,0:n3),ibxy_f(2,0:n1,0:n2)
          integer,intent(inout):: ibzzx_c(2,-14:2*n3+16,0:n1)
          integer,intent(out):: ibyyzz_c(2,-14:2*n2+16,-14:2*n3+16)
          integer,intent(out):: ibxy_ff(2,nfl1:nfu1,nfl2:nfu2)
          integer,intent(inout):: ibzzx_f(2,-14+2*nfl3:2*nfu3+16,nfl1:nfu1)
          integer,intent(out):: ibyyzz_f(2,-14+2*nfl2:2*nfu2+16,-14+2*nfl3:2*nfu3+16)
          integer,intent(out):: ibzxx_c(2,0:n3,-14:2*n1+16) ! extended boundary arrays
          integer,intent(out):: ibxxyy_c(2,-14:2*n1+16,-14:2*n2+16)
          integer,intent(inout):: ibyz_ff(2,nfl2:nfu2,nfl3:nfu3)
          integer,intent(out):: ibzxx_f(2,nfl3:nfu3,2*nfl1-14:2*nfu1+16)
          integer,intent(out):: ibxxyy_f(2,2*nfl1-14:2*nfu1+16,2*nfl2-14:2*nfu2+16)
          character(len=*), parameter :: subname=' make_all_ib'
          logical,allocatable:: logrid_big(:)
          integer,intent(out):: ibyyzz_r(2,-14:2*n2+16,-14:2*n3+16)
        end subroutine make_all_ib

        subroutine make_ib_inv(logrid_big,ibxy,ibzzx,ibyyzz,nfl1,nfu1,nfl2,nfu2,nfl3,nfu3)
          implicit none
          integer, intent(in) :: nfl1,nfu1,nfl2,nfu2,nfl3,nfu3
          integer,intent(in):: ibxy(2,nfl1:nfu1,nfl2:nfu2)
          integer,intent(inout):: ibzzx(2,-14+2*nfl3:2*nfu3+16,nfl1:nfu1)
          integer,intent(out):: ibyyzz(2,-14+2*nfl2:2*nfu2+16,-14+2*nfl3:2*nfu3+16)
          logical, intent(inout) :: logrid_big(nfl3:nfu3,2*nfl1-14:2*nfu1+16,2*nfl2-14:2*nfu2+16)! work array
          integer :: nt
        end subroutine make_ib_inv

        subroutine ib_to_logrid_inv(ib,logrid,nfl,nfu,ndat)
          implicit none
          integer, intent(in) :: ndat,nfl,nfu
          integer, intent(in) :: ib(2,ndat)! input
          logical, intent(out) :: logrid(-14+2*nfl:2*nfu+16,ndat)! output
        end subroutine ib_to_logrid_inv

        subroutine ib_from_logrid_inv(ib,logrid,ml1,mu1,ndat)
          implicit none
          integer, intent(in) :: ml1,mu1,ndat
          integer, intent(out) :: ib(2,ndat)
          logical, intent(in) :: logrid(ndat,ml1:mu1)
        end subroutine ib_from_logrid_inv

        subroutine squares(ib,n2,n3)
          implicit none
          integer,intent(in)::n2,n3
          integer,intent(inout)::ib(2,0:n2,0:n3)
        end subroutine squares

        subroutine make_ib_c(logrid_big,ibyz,ibzxx,ibxxyy,n1,n2,n3)
          implicit none
          integer nt,n1,n2,n3
          integer ibyz(2,0:n2,0:n3)! input
          integer ibzxx(2,0:n3,-14:2*n1+16)!output
          integer ibxxyy(2,-14:2*n1+16,-14:2*n2+16)!output
          logical logrid_big(0:n3,-14:2*n1+16,-14:2*n2+16)! work array
        end subroutine make_ib_c

        subroutine ib_to_logrid_rot(ib,logrid,nfl,nfu,ndat)
          implicit none
          integer ndat,nfl,nfu,l,i
          integer ib(2,ndat)! input
          logical logrid(ndat,-14+2*nfl:2*nfu+16)! output
        end subroutine ib_to_logrid_rot

        subroutine ib_from_logrid(ib,logrid,ml1,mu1,ndat)
          implicit none
          integer i,i1
          integer ml1,mu1,ndat
          integer ib(2,ndat)
          logical logrid(ml1:mu1,ndat)
        end subroutine ib_from_logrid

        subroutine make_ib(logrid_big,ibyz,ibzxx,ibxxyy,nfl1,nfu1,nfl2,nfu2,nfl3,nfu3)
          implicit none
          integer nt,nfl1,nfu1,nfl2,nfu2,nfl3,nfu3
          integer ibyz(  2,nfl2:nfu2,nfl3:nfu3)! input
          integer ibzxx( 2,          nfl3:nfu3,2*nfl1-14:2*nfu1+16)!output
          integer ibxxyy(2,                    2*nfl1-14:2*nfu1+16,2*nfl2-14:2*nfu2+16)!output
          logical logrid_big(           nfl3:nfu3,2*nfl1-14:2*nfu1+16,2*nfl2-14:2*nfu2+16)! work array
        end subroutine make_ib

        subroutine squares_1d(ib,nfl2,nfu2,nfl3,nfu3)
          implicit none
          integer,intent(in) :: nfl2,nfu2,nfl3,nfu3
          integer,intent(inout) :: ib(2,nfl2:nfu2,nfl3:nfu3)
        end subroutine squares_1d

        subroutine orthonormalize_subset(iproc, nproc, methTransformOverlap, npsidim_orbs, &
                   orbs, at, minorbs_type, maxorbs_type, lzd, ovrlp, inv_ovrlp_half, collcom, orthpar, &
                   lphi, psit_c, psit_f, can_use_transposed)
          use module_base
          use module_types
          use sparsematrix_base, only: sparse_matrix
          implicit none
          integer,intent(in) :: iproc,nproc,methTransformOverlap,npsidim_orbs
          type(orbitals_data),intent(in) :: orbs
          type(atoms_data),intent(in) :: at
          integer,dimension(at%astruct%ntypes),intent(in) :: minorbs_type, maxorbs_type
          type(local_zone_descriptors),intent(in) :: lzd
          type(sparse_matrix),intent(inout) :: ovrlp
          type(sparse_matrix),intent(inout) :: inv_ovrlp_half ! technically inv_ovrlp structure, but same pattern
          type(comms_linear),intent(in) :: collcom
          type(orthon_data),intent(in) :: orthpar
          real(kind=8),dimension(npsidim_orbs), intent(inout) :: lphi
          real(kind=8),dimension(:),pointer :: psit_c, psit_f
          logical,intent(inout) :: can_use_transposed
        end subroutine orthonormalize_subset

        subroutine gramschmidt_subset(iproc, nproc, methTransformOverlap, npsidim_orbs, &
                   orbs, at, minorbs_type, maxorbs_type, lzd, ovrlp, inv_ovrlp_half, collcom, orthpar, &
                   lphi, psit_c, psit_f, can_use_transposed)
          use module_base
          use module_types
          use sparsematrix_base, only: sparse_matrix
          implicit none
          integer,intent(in) :: iproc,nproc,methTransformOverlap,npsidim_orbs
          type(orbitals_data),intent(in) :: orbs
          type(atoms_data),intent(in) :: at
          integer,dimension(at%astruct%ntypes),intent(in) :: minorbs_type, maxorbs_type
          type(local_zone_descriptors),intent(in) :: lzd
          type(sparse_matrix),intent(inout) :: ovrlp
          type(sparse_matrix),intent(inout) :: inv_ovrlp_half ! technically inv_ovrlp structure, but same pattern
          type(comms_linear),intent(in) :: collcom
          type(orthon_data),intent(in) :: orthpar
          real(kind=8),dimension(npsidim_orbs), intent(inout) :: lphi
          real(kind=8),dimension(:),pointer :: psit_c, psit_f
          logical,intent(inout) :: can_use_transposed
        end subroutine gramschmidt_subset

        subroutine input_wf_memory_new(nproc,iproc, atoms, &
                 rxyz_old, hx_old, hy_old, hz_old, psi_old,lzd_old, &
                 rxyz,psi,orbs,lzd)
          use module_defs
          use module_types
          implicit none
          integer, intent(in) :: iproc,nproc
          type(atoms_data), intent(in) :: atoms
          real(gp), dimension(3, atoms%astruct%nat), intent(in) :: rxyz, rxyz_old
          real(gp), intent(in) :: hx_old, hy_old, hz_old
          type(orbitals_data), intent(in) :: orbs
          type(local_zone_descriptors), intent(in) :: lzd_old
          type(local_zone_descriptors), intent(in) :: lzd
          real(wp), dimension(:), pointer :: psi, psi_old
        end subroutine input_wf_memory_new

        subroutine integral_equation(iproc,nproc,atoms,wfn,ngatherarr,local_potential,GPU,xc,nlpsp,rxyz,paw)
          use module_base
          use module_types
          use module_xc
          implicit none
          integer, intent(in) :: iproc,nproc
          type(atoms_data), intent(in) :: atoms
          type(DFT_wavefunction), intent(in) :: wfn
          type(GPU_pointers), intent(inout) :: GPU
          type(DFT_PSP_projectors), intent(inout) :: nlpsp
          type(xc_info), intent(in) :: xc
          type(paw_objects), intent(inout) :: paw
          integer, dimension(0:nproc-1,2), intent(in) :: ngatherarr
          real(gp), dimension(3,atoms%astruct%nat), intent(in) :: rxyz
          real(dp), dimension(:), pointer :: local_potential
        end subroutine integral_equation

        subroutine atoms_new(atoms)
          use module_types
          implicit none
          type(atoms_data), pointer :: atoms
        end subroutine atoms_new

        subroutine inputs_new(in)
          use module_types
          implicit none
          type(input_variables), pointer :: in
        end subroutine inputs_new

        subroutine init_matrixindex_in_compressed_fortransposed(iproc, nproc, orbs, collcom, collcom_shamop, &
                   collcom_sr, sparsemat)
          use module_base
          use module_types
          use sparsematrix_base, only: sparse_matrix
          implicit none
          integer,intent(in) :: iproc, nproc
          type(orbitals_data),intent(in) :: orbs
          type(comms_linear),intent(in) :: collcom, collcom_shamop, collcom_sr
          type(sparse_matrix), intent(inout) :: sparsemat
        end subroutine init_matrixindex_in_compressed_fortransposed

        subroutine compress_polynomial_vector(iproc, nproc, nsize_polynomial, norb, norbp, isorb, &
                   fermi, vector, vector_compressed)
          use module_base
          use module_types
          use sparsematrix_base, only: sparse_matrix
          implicit none
          integer,intent(in) :: iproc, nproc, nsize_polynomial, norb, norbp, isorb
          type(sparse_matrix),intent(in) :: fermi
          real(kind=8),dimension(norb,norbp),intent(in) :: vector
          real(kind=8),dimension(nsize_polynomial),intent(out) :: vector_compressed
        end subroutine compress_polynomial_vector

        subroutine purify_kernel(iproc, nproc, tmb, overlap_calculated, it_shift, it_opt, order_taylor, &
                   max_inversion_error, purification_quickreturn, ispin)
          use module_base
          use module_types
          implicit none
          integer,intent(in) :: iproc, nproc
          integer,intent(inout) :: order_taylor
          real(kind=8),intent(in) :: max_inversion_error
          type(DFT_wavefunction),intent(inout):: tmb
          logical,intent(inout):: overlap_calculated
          integer,intent(in) :: it_shift, it_opt
          logical,intent(in) :: purification_quickreturn
          integer,intent(in) :: ispin
        end subroutine purify_kernel

        subroutine optimize_coeffs(iproc, nproc, orbs, tmb, ldiis_coeff, fnrm, fnrm_crit, itmax, energy, &
               sd_fit_curve, factor, itout, it_scc, it_cdft, order_taylor, max_inversion_error, reorder, num_extra)
          use module_base
          use module_types
          use diis_sd_optimization
          implicit none
          integer,intent(in):: iproc, nproc, itmax, itout, it_scc, it_cdft
          integer,intent(inout) :: order_taylor
          real(kind=8),intent(in) :: max_inversion_error
          type(orbitals_data),intent(in):: orbs
          type(DFT_wavefunction),intent(inout):: tmb
          type(DIIS_obj), intent(inout) :: ldiis_coeff
          real(kind=gp),intent(in):: fnrm_crit
          real(kind=gp),intent(out):: fnrm
          real(kind=gp), intent(inout) :: energy
          logical, intent(in) :: sd_fit_curve
          real(kind=gp), intent(in) :: factor
          integer, optional, intent(in) :: num_extra
          logical, optional, intent(in) :: reorder
        end subroutine optimize_coeffs

        subroutine calculate_residue_ks(iproc, nproc, num_extra, ksorbs, tmb, hpsit_c, hpsit_f)
          use module_base
          use module_types
          implicit none

          ! Calling arguments
          integer, intent(in) :: iproc, nproc, num_extra
          type(dft_wavefunction), intent(inout) :: tmb
          type(orbitals_data), intent(in) :: ksorbs
          real(kind=8),dimension(:),pointer :: hpsit_c, hpsit_f
        end subroutine calculate_residue_ks

        subroutine write_energies(iter,iscf,energs,gnrm,gnrm_zero,comment,only_energies)
          use module_base
          use module_types
          use yaml_output
          implicit none
          integer, intent(in) :: iter,iscf
          type(energy_terms), intent(in) :: energs
          real(gp), intent(in) :: gnrm,gnrm_zero
          character(len=*), intent(in) :: comment
          logical,intent(in),optional :: only_energies
        end subroutine write_energies

        subroutine small_to_large_locreg(iproc, npsidim_orbs_small, npsidim_orbs_large, lzdsmall, lzdlarge, &
               orbs, phismall, philarge, to_global)
          use module_base
          use module_types
          implicit none
          integer,intent(in) :: iproc, npsidim_orbs_small, npsidim_orbs_large
          type(local_zone_descriptors),intent(in) :: lzdsmall, lzdlarge
          type(orbitals_data),intent(in) :: orbs
          real(kind=8),dimension(npsidim_orbs_small),intent(in) :: phismall
          real(kind=8),dimension(npsidim_orbs_large),intent(out) :: philarge
          logical,intent(in),optional :: to_global
        end subroutine small_to_large_locreg

        subroutine get_KS_residue(iproc, nproc, tmb, KSorbs, hpsit_c, hpsit_f, KSres)
          use module_base
          use module_types
          implicit none
          integer,intent(in) :: iproc, nproc
          type(DFT_wavefunction) :: tmb
          type(orbitals_data),intent(in) :: KSorbs
          real(kind=8),dimension(tmb%ham_descr%collcom%ndimind_c),intent(in) :: hpsit_c
          real(kind=8),dimension(7*tmb%ham_descr%collcom%ndimind_f),intent(in) :: hpsit_f
          real(kind=8),intent(out) :: KSres
        end subroutine get_KS_residue

        subroutine applyprojectorsonthefly(iproc,orbs,at,lr,&
             rxyz,hx,hy,hz,wfd,nlpsp,psi,hpsi,eproj_sum,&
             paw)
          use module_base
          use module_types
          use gaussians, only:gaussian_basis
          implicit none
          integer, intent(in) :: iproc
          real(gp), intent(in) :: hx,hy,hz
          type(atoms_data), intent(in) :: at
          type(orbitals_data), intent(in) :: orbs
          type(wavefunctions_descriptors), intent(in) :: wfd
          type(DFT_PSP_projectors), intent(inout) :: nlpsp
          type(locreg_descriptors),intent(in) :: lr
          real(gp), dimension(3,at%astruct%nat), intent(in) :: rxyz
          real(wp), dimension((wfd%nvctr_c+7*wfd%nvctr_f)*orbs%nspinor*orbs%norbp), intent(in) :: psi
          real(wp), dimension((wfd%nvctr_c+7*wfd%nvctr_f)*orbs%nspinor*orbs%norbp), intent(inout) :: hpsi
          real(gp), intent(out) :: eproj_sum
          type(paw_objects),optional,intent(inout)::paw
        end subroutine applyprojectorsonthefly

        subroutine pulay_correction_new(iproc, nproc, tmb, orbs, at, fpulay)
          use module_base
          use module_types
          use yaml_output
          implicit none
          integer,intent(in) :: iproc, nproc
          type(DFT_wavefunction),intent(inout) :: tmb
          type(orbitals_data),intent(in) :: orbs
          type(atoms_data),intent(in) :: at
          real(kind=8),dimension(3,at%astruct%nat),intent(out) :: fpulay
        end subroutine pulay_correction_new

        subroutine increase_FOE_cutoff(iproc, nproc, lzd, astruct, input, orbs_KS, orbs, foe_obj, init)
          use module_base
          use module_types
          use foe_base, only: foe_data
          implicit none
          integer,intent(in) :: iproc, nproc
          type(local_zone_descriptors),intent(in) :: lzd
          type(atomic_structure),intent(in) :: astruct
          type(input_variables),intent(in) :: input
          type(orbitals_data),intent(in) :: orbs_KS, orbs
          type(foe_data),intent(out) :: foe_obj
          logical,intent(in) :: init
        end subroutine increase_FOE_cutoff

        subroutine astruct_set_n_atoms(astruct, nat)
          use module_base
          use module_atoms, only: atomic_structure
          implicit none
          type(atomic_structure), intent(inout) :: astruct
          integer, intent(in) :: nat
        end subroutine astruct_set_n_atoms

        subroutine astruct_set_n_types(astruct, ntypes)
          use module_base
          use module_atoms, only: atomic_structure
          implicit none
          type(atomic_structure), intent(inout) :: astruct
          integer, intent(in) :: ntypes
        end subroutine astruct_set_n_types

        subroutine allocate_atoms_nat(atoms)
          use module_base
          use module_atoms, only: atoms_data
          use ao_inguess, only : aoig_data_null
          implicit none
          type(atoms_data), intent(inout) :: atoms
        end subroutine allocate_atoms_nat

        subroutine allocate_atoms_ntypes(atoms)
          use module_base
          use module_atoms, only: atoms_data
          implicit none
          type(atoms_data), intent(inout) :: atoms
        end subroutine allocate_atoms_ntypes

        subroutine astruct_set_symmetries(astruct, disableSym, tol, elecfield, nspin)
          use module_base
          use module_atoms, only: atomic_structure,deallocate_symmetry_data
          use defs_basis
          use m_ab6_symmetry
          implicit none
          type(atomic_structure), intent(inout) :: astruct
          logical, intent(in) :: disableSym
          real(gp), intent(in) :: tol
          real(gp), intent(in) :: elecfield(3)
          integer, intent(in) :: nspin
        end  subroutine astruct_set_symmetries

        subroutine sic_input_variables_default(in)
          use module_base
          use module_types
          implicit none
          type(input_variables), intent(inout) :: in
        end subroutine sic_input_variables_default

        subroutine psp_from_data(symbol, nzatom, nelpsp, npspcode, ixc, psppar, exists)
          use module_base
          use module_xc
          implicit none
          character(len = *), intent(in) :: symbol
          integer, intent(inout) :: ixc
          integer, intent(out) :: nzatom, nelpsp, npspcode
          real(gp), intent(out) :: psppar(0:4,0:6)
          logical, intent(out) :: exists
        end subroutine psp_from_data

        subroutine total_energies(energs, iter, iproc)
          use module_base
          use module_types
          implicit none
          type(energy_terms), intent(inout) :: energs
          integer, intent(in) :: iter, iproc
        end subroutine total_energies

        subroutine ext_buffers(periodic,nl,nr)
          implicit none
          logical, intent(in) :: periodic
          integer, intent(out) :: nl,nr
        end subroutine ext_buffers

        subroutine ind_positions(periodic,i,n,j,go)
          implicit none
          logical, intent(in) :: periodic
          integer, intent(in) :: i,n
          logical, intent(out) :: go
          integer, intent(out) :: j
        end subroutine ind_positions

        subroutine eigensystem_info(iproc,nproc,tolerance,nvctr,orbs,psi)
          use module_base
          use module_types
          implicit none
          integer, intent(in) :: iproc,nproc,nvctr
          real(gp), intent(in) :: tolerance
          type(orbitals_data), intent(inout) :: orbs
          real(wp), dimension(nvctr,orbs%nspinor,orbs%norbp), intent(in) :: psi
        end subroutine eigensystem_info

        subroutine calculate_kernel_and_energy(iproc,nproc,denskern,ham,denskern_mat,ham_mat,&
                   energy,coeff,orbs,tmb_orbs,calculate_kernel)
          use module_base
          use module_types
          use sparsematrix_base, only: sparse_matrix
          implicit none
          integer, intent(in) :: iproc, nproc
          type(sparse_matrix), intent(in) :: ham
          type(sparse_matrix), intent(inout) :: denskern
          type(matrices),intent(in) :: ham_mat
          type(matrices),intent(out) :: denskern_mat
          logical, intent(in) :: calculate_kernel
          real(kind=gp), intent(out) :: energy
          type(orbitals_data), intent(in) :: orbs, tmb_orbs
          real(kind=gp), dimension(denskern%nfvctr,tmb_orbs%norb), intent(in) :: coeff
        end subroutine calculate_kernel_and_energy

        subroutine calc_site_energies_transfer_integrals(iproc,nproc,meth_overlap,input_frag,&
                   ref_frags,orbs,ham,ham_mat,ovrlp,ovrlp_mat,KS_overlap)
          use module_base
          use module_types
          use yaml_output
          use module_fragments
          implicit none
          integer, intent(in) :: iproc, nproc, meth_overlap
          type(fragmentInputParameters), intent(in) :: input_frag
          type(orbitals_data), intent(in) :: orbs
          type(sparse_matrix), intent(inout) :: ham, ovrlp
          type(sparse_matrix),dimension(ham%nspin),intent(inout) :: KS_overlap
          type(matrices), intent(inout) :: ovrlp_mat, ham_mat
          type(system_fragment), dimension(input_frag%nfrag_ref), intent(in) :: ref_frags
        end subroutine calc_site_energies_transfer_integrals

        subroutine calc_transfer_integral(iproc,nproc,nstates,orbs,ham,ham_mat,ovrlp,ovrlp_mat,&
                   homo_coeffs1,homo_coeffs2,homo_ham,homo_ovrlp)
          use module_defs, only:gp
          use module_types
          use module_fragments
          use sparsematrix_base, only: sparse_matrix
          implicit none
          integer, intent(in) :: iproc, nproc, nstates
          type(orbitals_data), intent(in) :: orbs
          type(sparse_matrix), intent(inout) :: ham, ovrlp
          type(matrices),intent(inout) :: ovrlp_mat, ham_mat
          real(kind=gp), dimension(ovrlp%nfvctr,nstates), intent(in) :: homo_coeffs1, homo_coeffs2
          real(kind=gp), dimension(nstates), intent(inout) :: homo_ham, homo_ovrlp
        end subroutine calc_transfer_integral

        subroutine calculate_weight_matrix_lowdin(weight_matrix,weight_matrix_,nfrag_charged,ifrag_charged,tmb,input_frag,&
             ref_frags,calculate_overlap_matrix,calculate_ovrlp_half,meth_overlap)
          use module_defs, only: gp
          use module_types
          use module_fragments
          implicit none
          type(sparse_matrix), intent(inout) :: weight_matrix
           type(matrices), intent(inout) :: weight_matrix_
          type(fragmentInputParameters),intent(in) :: input_frag
          type(dft_wavefunction), intent(inout) :: tmb
          logical, intent(in) :: calculate_overlap_matrix, calculate_ovrlp_half
          type(system_fragment), dimension(input_frag%nfrag_ref), intent(in) :: ref_frags
          integer, intent(in) :: nfrag_charged, meth_overlap
          integer, dimension(2), intent(in) :: ifrag_charged
          !local variables
          integer :: ifrag,iorb,ifrag_ref,isforb,istat,ierr
          real(kind=gp), allocatable, dimension(:,:) :: proj_mat, proj_ovrlp_half, weight_matrixp
        end subroutine calculate_weight_matrix_lowdin

        subroutine calculate_weight_matrix_using_density(iproc,cdft,tmb,at,input,GPU,denspot)
          use module_base
          use module_types
          use constrained_dft, only: cdft_data
          use module_fragments
          implicit none
          integer,intent(in) :: iproc
          type(cdft_data), intent(inout) :: cdft
          type(atoms_data), intent(in) :: at
          type(input_variables),intent(in) :: input
          type(dft_wavefunction), intent(inout) :: tmb
          type(DFT_local_fields), intent(inout) :: denspot
          type(GPU_pointers),intent(inout) :: GPU
        end subroutine calculate_weight_matrix_using_density

        subroutine fragment_coeffs_to_kernel(iproc,input,input_frag_charge,ref_frags,tmb,ksorbs,overlap_calculated,&
          nstates_max,cdft,use_tmbs_as_coeffs)
          use yaml_output
          use module_base
          use module_types
          use module_fragments
          implicit none
          type(DFT_wavefunction), intent(inout) :: tmb
          type(input_variables), intent(in) :: input
          type(system_fragment), dimension(input%frag%nfrag_ref), intent(inout) :: ref_frags
          type(orbitals_data), intent(inout) :: ksorbs
          logical, intent(inout) :: overlap_calculated
          real(kind=gp), dimension(input%frag%nfrag), intent(in) :: input_frag_charge
          integer, intent(in) :: iproc
          integer, intent(out) :: nstates_max ! number of states in total if we consider all partially occupied fragment states to be fully occupied
          logical, intent(in) :: cdft
          logical, intent(in) :: use_tmbs_as_coeffs
        end subroutine fragment_coeffs_to_kernel

        subroutine estimate_energy_change(npsidim_orbs, orbs, lzd, nspin, psidiff, hpsi_noprecond, delta_energy)
          use module_base
          use module_types
          implicit none
          integer, intent(in) :: npsidim_orbs, nspin
          type(orbitals_data),intent(in) :: orbs
          type(local_zone_descriptors),intent(in) :: lzd
          real(kind=8),dimension(npsidim_orbs),intent(in) :: psidiff, hpsi_noprecond
          real(kind=8),intent(out) :: delta_energy
        end subroutine estimate_energy_change

        subroutine build_gradient(iproc, nproc, tmb, target_function, hpsit_c, hpsit_f, hpsittmp_c, hpsittmp_f)
          use module_base
          use module_types
          implicit none
          integer,intent(in) :: iproc, nproc, target_function
          type(DFT_wavefunction),intent(inout) :: tmb
          real(kind=8),dimension(tmb%ham_descr%collcom%ndimind_c),intent(inout) :: hpsit_c
          real(kind=8),dimension(7*tmb%ham_descr%collcom%ndimind_f),intent(inout) :: hpsit_f
          real(kind=8),dimension(tmb%ham_descr%collcom%ndimind_c),intent(out) :: hpsittmp_c !<workarray
          real(kind=8),dimension(7*tmb%ham_descr%collcom%ndimind_f),intent(out) :: hpsittmp_f !<workarray
        end subroutine build_gradient

        subroutine allocate_precond_arrays(orbs, lzd, confdatarr, precond_convol_workarrays, precond_workarrays)
          use module_base, only: gp
          use module_types
          implicit none
          type(orbitals_data),intent(in) :: orbs
          type(local_zone_descriptors),intent(in) :: lzd
          type(confpot_data),dimension(orbs%norbp),intent(in) ::  confdatarr
          type(workarrays_quartic_convolutions),dimension(:),pointer,intent(inout) :: precond_convol_workarrays
          type(workarr_precond),dimension(:),pointer,intent(inout) :: precond_workarrays
        end subroutine allocate_precond_arrays

        subroutine deallocate_precond_arrays(orbs, lzd, precond_convol_workarrays, precond_workarrays)
          use module_base, only: gp
          use module_types
          implicit none
          type(orbitals_data),intent(in) :: orbs
          type(local_zone_descriptors),intent(in) :: lzd
          type(workarrays_quartic_convolutions),dimension(:),pointer,intent(inout) :: precond_convol_workarrays
          type(workarr_precond),dimension(:),pointer,intent(inout) :: precond_workarrays
        end subroutine deallocate_precond_arrays

        subroutine set_confdatarr(input, at, lorbs, onwhichatom, potential_prefac, locrad, text, add_sequence, confdatarr)
          use module_base
          use module_types
          implicit none
          type(orbitals_data), intent(in) :: lorbs
          type(input_variables), intent(in) :: input
          type(atoms_data), intent(in) :: at
          integer, dimension(lorbs%norb), intent(in) :: onwhichatom
          real(kind=8),dimension(at%astruct%ntypes),intent(in) :: potential_prefac
          real(kind=8),dimension(lorbs%norb),intent(in) :: locrad
          character(len=*) :: text
          logical,intent(in) :: add_sequence
          type(confpot_data),dimension(lorbs%norbp), intent(inout) :: confdatarr
        end subroutine set_confdatarr

        subroutine plot_wf(units_provided,orbname,nexpo,at,factor,lr,hx,hy,hz,rxyz,psi, &
                   unit0_, unitx_, unity_, unitz_)
          use module_base
          use locregs, only: locreg_descriptors
          use module_types, only: atoms_data
          implicit none
          logical,intent(in) :: units_provided
          character(len=*) :: orbname
          integer, intent(in) :: nexpo
          real(dp), intent(in) :: factor
          real(gp), intent(in) :: hx,hy,hz
          type(atoms_data), intent(in) :: at
          real(gp), dimension(3,at%astruct%nat), intent(in) :: rxyz
          type(locreg_descriptors), intent(in) :: lr
          real(wp), dimension(lr%wfd%nvctr_c+7*lr%wfd%nvctr_f), intent(in) :: psi
          integer,intent(in),optional :: unit0_, unitx_, unity_, unitz_
        end subroutine plot_wf

        subroutine write_orbital_density(iproc, transform_to_global, iformat, &
                   filename, npsidim, psi, input, orbs, lzd_g, at, rxyz, lzd_l)
          use module_base
          use module_types
          implicit none
          logical,intent(in) :: transform_to_global
          character(len=*),intent(in) :: filename
          integer,intent(in) :: iproc, npsidim, iformat
          real(kind=8),dimension(npsidim),intent(in),target :: psi
          type(input_variables),intent(in) :: input
          type(orbitals_data),intent(in) :: orbs !< orbitals descriptors
          type(local_zone_descriptors),intent(inout) :: lzd_g !< global descriptors
          type(atoms_data),intent(in) :: at
          real(kind=8),dimension(3,at%astruct%nat),intent(in) :: rxyz
          type(local_zone_descriptors),intent(in),optional :: lzd_l !< local descriptors
        end subroutine write_orbital_density

  end interface
END MODULE module_interfaces<|MERGE_RESOLUTION|>--- conflicted
+++ resolved
@@ -1174,26 +1174,6 @@
          real(wp), dimension(:), pointer :: psi,psivirt
        END SUBROUTINE write_eigen_objects
 
-<<<<<<< HEAD
-       subroutine full_local_potential(iproc,nproc,orbs,Lzd,iflag,dpbox,xc,potential,pot,comgp)
-         use module_base
-         use module_dpbox
-         use module_types
-         use module_xc
-         implicit none
-         integer, intent(in) :: iproc,nproc,iflag
-         type(orbitals_data),intent(in) :: orbs
-         type(local_zone_descriptors),intent(in) :: Lzd
-         type(denspot_distribution), intent(in) :: dpbox
-         type(xc_info), intent(in) :: xc
-         real(wp), dimension(max(dpbox%ndimrhopot,orbs%nspin)), intent(in), target :: potential
-         real(wp), dimension(:), pointer :: pot
-         !type(p2pCommsGatherPot),intent(inout), optional:: comgp
-         type(p2pComms),intent(inout), optional:: comgp
-       END SUBROUTINE full_local_potential
-
-=======
->>>>>>> ff00301f
       subroutine free_full_potential(nproc,flag,xc,pot,subname)
          use module_base
          use module_xc
