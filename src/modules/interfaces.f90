!> @file
!! Define the module module_interfaces containing all interfaces
!!
!! @author
!!    Copyright (C) 2007-2011 BigDFT group (LG,DC)
!!    This file is distributed under the terms of the
!!    GNU General Public License, see ~/COPYING file
!!    or http://www.gnu.org/copyleft/gpl.txt .
!!    For the list of contributors, see ~/AUTHORS


!>  Modules which contains all interfaces
module module_interfaces

   implicit none

   interface
      subroutine kswfn_optimization_loop(iproc, nproc, o, &
           & alphamix, idsx, inputpsi, KSwfn, denspot, nlpsp, energs, atoms, GPU, xcstr, &
           & in)
        use module_base
        use module_types
        implicit none
        real(dp), dimension(6), intent(out) :: xcstr
        integer, intent(in) :: iproc, nproc, idsx, inputpsi
        real(gp), intent(in) :: alphamix
        type(DFT_optimization_loop), intent(inout) :: o
        type(DFT_wavefunction), intent(inout) :: KSwfn
        type(DFT_local_fields), intent(inout) :: denspot
        type(energy_terms), intent(inout) :: energs
        type(atoms_data), intent(in) :: atoms
        type(GPU_pointers), intent(inout) :: GPU
        type(DFT_PSP_projectors), intent(inout) :: nlpsp
        type(input_variables), intent(in) :: in !<todo: Remove me
      END SUBROUTINE kswfn_optimization_loop

     subroutine timing(iproc,category,action)
       implicit none
       integer, intent(in) :: iproc
       character(len=*), intent(in) :: category
       character(len=2), intent(in) :: action
     end subroutine timing

      subroutine copy_old_wavefunctions(nproc,orbs,psi,&
            &   wfd_old,psi_old)
        use module_defs, only: wp
        use module_types
         implicit none
         integer, intent(in) :: nproc
         type(orbitals_data), intent(in) :: orbs
         type(wavefunctions_descriptors), intent(in) :: wfd_old
         real(wp), dimension(:), pointer :: psi,psi_old
      END SUBROUTINE copy_old_wavefunctions

      subroutine system_properties(iproc,nproc,in,at,orbs)
        use module_defs, only: gp
         use module_types
         implicit none
         integer, intent(in) :: iproc,nproc
         type(input_variables), intent(in) :: in
         type(atoms_data), intent(in) :: at
         type(orbitals_data), intent(inout) :: orbs
         !real(gp), dimension(at%astruct%ntypes,3), intent(out) :: radii_cf
      END SUBROUTINE system_properties

      subroutine system_size(atoms,rxyz,crmult,frmult,hx,hy,hz,OCLconv,Glr,shift)
        use module_defs, only: gp
         use module_types
         implicit none
         type(atoms_data), intent(inout) :: atoms
         real(gp), intent(in) :: crmult,frmult
         real(gp), dimension(3,atoms%astruct%nat), intent(inout) :: rxyz
         !real(gp), dimension(atoms%astruct%ntypes,3), intent(in) :: radii_cf
         real(gp), intent(inout) :: hx,hy,hz
         logical, intent(in) :: OCLconv
         type(locreg_descriptors), intent(out) :: Glr
         real(gp), dimension(3), intent(out) :: shift
      END SUBROUTINE system_size

      subroutine standard_inputfile_names(inputs, radical)
         use module_types
         implicit none
         type(input_variables), intent(out) :: inputs
         character(len = *), intent(in) :: radical
      END SUBROUTINE standard_inputfile_names

      subroutine read_input_dict_from_files(radical, mpi_env,dict)
        use dictionaries, only: dictionary
        use wrapper_MPI, only: mpi_environment
        implicit none
        character(len = *), intent(in) :: radical
        type(mpi_environment), intent(in) :: mpi_env
        type(dictionary), pointer :: dict
      end subroutine read_input_dict_from_files

      subroutine inputs_from_dict(in, atoms, dict)
        use module_types
        use module_defs
        use dictionaries
        implicit none
        type(input_variables), intent(out) :: in
        type(atoms_data), intent(out) :: atoms
        type(dictionary), pointer :: dict
      end subroutine inputs_from_dict

      subroutine kpt_input_analyse(iproc, in, dict, sym, geocode, alat)
        use module_base, only: gp
        use module_atoms, only: symmetry_data
        use module_types
        use dictionaries
        implicit none
        integer, intent(in) :: iproc
        type(input_variables), intent(inout) :: in
        type(dictionary), pointer, intent(in) :: dict
        type(symmetry_data), intent(in) :: sym
        character(len = 1), intent(in) :: geocode !< @copydoc poisson_solver::doc::geocode
        real(gp), intent(in) :: alat(3)
      end subroutine kpt_input_analyse

      subroutine MemoryEstimator(nproc,idsx,lr,norb,nspinor,nkpt,nprojel,nspin,itrpmax,iscf,mem)
         !n(c) use module_base
         use module_types
         implicit none
         !Arguments
         integer, intent(in) :: nproc,idsx,norb,nspin,nprojel
         integer, intent(in) :: nkpt,nspinor,itrpmax,iscf
         type(locreg_descriptors), intent(in) :: lr
         type(memory_estimation), intent(out) :: mem
      END SUBROUTINE MemoryEstimator

      subroutine check_closed_shell(orbs,lcs)
         !n(c) use module_base
         use module_types
         implicit none
         type(orbitals_data), intent(in) :: orbs
         logical, intent(out) :: lcs
      END SUBROUTINE check_closed_shell

      subroutine orbitals_descriptors(iproc,nproc,norb,norbu,norbd,nspin,nspinor, &
                 nkpt,kpt,wkpt,orbs,linear_partition,basedist,basedistu,basedistd)
         use module_defs, only: gp
         use module_types
         implicit none
         integer, intent(in) :: linear_partition !< repartition mode for the linear scaling version
         integer, intent(in) :: iproc,nproc,norb,norbu,norbd,nkpt,nspin
         integer, intent(in) :: nspinor
         type(orbitals_data), intent(inout) :: orbs
         real(gp), dimension(nkpt), intent(in) :: wkpt
         real(gp), dimension(3,nkpt), intent(in) :: kpt
         integer, dimension(0:nproc-1), intent(in), optional :: basedist
         integer, dimension(0:nproc-1), intent(in), optional :: basedistu
         integer, dimension(0:nproc-1), intent(in), optional :: basedistd
      END SUBROUTINE orbitals_descriptors

     subroutine orbitals_descriptors_forLinear(iproc,nproc,norb,norbu,norbd,nspin,nspinor,nkpt,kpt,wkpt,orbs)
       use module_defs, only: gp
       use module_types
       implicit none
       integer, intent(in) :: iproc,nproc,norb,norbu,norbd,nkpt,nspin
       integer, intent(in) :: nspinor
       type(orbitals_data), intent(out) :: orbs
       real(gp), dimension(nkpt), intent(in) :: wkpt
       real(gp), dimension(3,nkpt), intent(in) :: kpt
     END SUBROUTINE orbitals_descriptors_forLinear

     subroutine createWavefunctionsDescriptors(iproc,hx,hy,hz,atoms,rxyz,&
           &   crmult,frmult,calculate_bounds,Glr,output_denspot)
       use module_defs, only: gp
       use module_types
        implicit none
        !Arguments
        type(atoms_data), intent(in) :: atoms
        integer, intent(in) :: iproc
        real(gp), intent(in) :: hx,hy,hz,crmult,frmult
        real(gp), dimension(3,atoms%astruct%nat), intent(in) :: rxyz
        !real(gp), dimension(atoms%astruct%ntypes,3), intent(in) :: radii_cf
<<<<<<< HEAD
        logical,intent(in) :: calculate_bounds
        type(locreg_descriptors), intent(inout) :: Glr
        logical, intent(in), optional :: output_denspot
     END SUBROUTINE createWavefunctionsDescriptors

     subroutine createProjectorsArrays(lr,rxyz,at,orbs,&
          cpmult,fpmult,hx,hy,hz,dry_run,nlpsp,&
          init_projectors_completely_)
       !n(c) use module_base
       use module_types
       implicit none
       type(atoms_data), intent(in) :: at
       type(orbitals_data), intent(in) :: orbs
       real(kind=8), intent(in) :: cpmult,fpmult,hx,hy,hz
       type(locreg_descriptors),intent(in) :: lr
       real(kind=8), dimension(3,at%astruct%nat), intent(in) :: rxyz
       !real(kind=8), dimension(at%astruct%ntypes,3), intent(in) :: radii_cf
       logical, intent(in) :: dry_run
       type(DFT_PSP_projectors), intent(out) :: nlpsp
       logical,intent(in),optional :: init_projectors_completely_
     END SUBROUTINE createProjectorsArrays

     subroutine dpbox_set(dpbox,Lzd,xc,iproc,nproc,mpi_comm,PS_groupsize,SICapproach,geocode,nspin)
       use module_base
       use module_dpbox
       use module_types
       use module_xc
       implicit none
       integer, intent(in) :: iproc,nproc,mpi_comm,PS_groupsize,nspin
       character(len=1), intent(in) :: geocode
       character(len=4), intent(in) :: SICapproach
       type(local_zone_descriptors), intent(in) :: Lzd
       type(xc_info), intent(in) :: xc
       type(denspot_distribution), intent(out) :: dpbox
     end subroutine dpbox_set
=======
        type(rho_descriptors), intent(out) :: rhodsc
      end subroutine density_descriptors

      subroutine default_confinement_data(confdatarr,norbp)
        use module_base
        use module_types
        implicit none
        integer, intent(in) :: norbp
        type(confpot_data), dimension(norbp), intent(out) :: confdatarr
      end subroutine default_confinement_data

       subroutine IonicEnergyandForces(iproc,nproc,dpbox,at,elecfield,&
            & rxyz,eion,fion,dispersion,edisp,fdisp,ewaldstr,n1,n2,n3,&
            & pot_ion,pkernel,psoffset)
         use module_defs, only: gp,dp
         use module_types
         implicit none
         type(denspot_distribution), intent(in) :: dpbox
         type(atoms_data), intent(in) :: at
         integer, intent(in) :: iproc,nproc,n1,n2,n3,dispersion
         real(gp), dimension(3), intent(in) :: elecfield
         real(gp), dimension(3,at%astruct%nat), intent(in) :: rxyz
         type(coulomb_operator), intent(inout) :: pkernel
         real(gp), intent(out) :: eion,edisp,psoffset
         real(dp), dimension(6),intent(out) :: ewaldstr
         real(gp), dimension(:,:), pointer :: fion,fdisp
         real(dp), dimension(*), intent(out) :: pot_ion
       END SUBROUTINE IonicEnergyandForces

       subroutine createIonicPotential(geocode,iproc,nproc,verb,at,rxyz,&
            hxh,hyh,hzh,elecfield,n1,n2,n3,n3pi,i3s,n1i,n2i,n3i,pkernel,&
            pot_ion,rho_ion,psoffset)
         use module_defs, only: gp,wp
         use module_types
         implicit none
         character(len=1), intent(in) :: geocode !< @copydoc poisson_solver::doc::geocode
         integer, intent(in) :: iproc,nproc,n1,n2,n3,n3pi,i3s,n1i,n2i,n3i
         logical, intent(in) :: verb
         real(gp), intent(in) :: hxh,hyh,hzh,psoffset
         type(atoms_data), intent(in) :: at
         real(gp), dimension(3), intent(in) :: elecfield
         real(gp), dimension(3,at%astruct%nat), intent(in) :: rxyz
         type(coulomb_operator), intent(inout) :: pkernel
         real(wp), dimension(*), intent(inout) :: pot_ion
         real(gp), dimension(*), intent(out) :: rho_ion
       END SUBROUTINE createIonicPotential

       subroutine input_wf_empty(iproc, nproc, psi, hpsi, psit, orbs, &
            & band_structure_filename, input_spin, atoms, d, denspot)
         use module_defs, only: wp
         use module_types
         implicit none
         integer, intent(in) :: iproc, nproc
         type(orbitals_data), intent(in) :: orbs
         character(len = *), intent(in) :: band_structure_filename
         integer, intent(in) :: input_spin
         type(atoms_data), intent(in) :: atoms
         type(grid_dimensions), intent(in) :: d
         type(DFT_local_fields), intent(inout) :: denspot
         real(wp), dimension(:), pointer :: psi
         real(kind=8), dimension(:), pointer :: hpsi, psit
       END SUBROUTINE input_wf_empty

       subroutine input_wf_random(psi, orbs)
         use module_defs
         use module_types
         implicit none
         type(orbitals_data), intent(inout) :: orbs
         real(wp), dimension(:), pointer :: psi
       END SUBROUTINE input_wf_random

       subroutine input_wf_cp2k(iproc, nproc, nspin, atoms, rxyz, Lzd, &
            & psi, orbs)
         use module_defs
         use module_types
         implicit none
         integer, intent(in) :: iproc, nproc, nspin
         type(atoms_data), intent(in) :: atoms
         real(gp), dimension(3, atoms%astruct%nat), intent(in) :: rxyz
         type(local_zone_descriptors), intent(in) :: Lzd
         type(orbitals_data), intent(inout) :: orbs
         real(wp), dimension(:), pointer :: psi
       END SUBROUTINE input_wf_cp2k

       subroutine input_wf_memory(iproc, atoms, &
            & rxyz_old, hx_old, hy_old, hz_old, d_old, wfd_old, psi_old, &
            & rxyz, lzd, psi, orbs)
         use module_defs
         use module_types
         implicit none
         integer, intent(in) :: iproc
         type(atoms_data), intent(in) :: atoms
         real(gp), dimension(3, atoms%astruct%nat), intent(in) :: rxyz, rxyz_old
         real(gp), intent(in) :: hx_old, hy_old, hz_old
         type(local_zone_descriptors), intent(in) :: lzd
         type(grid_dimensions), intent(in) :: d_old
         type(wavefunctions_descriptors), intent(in) :: wfd_old
         type(orbitals_data), intent(in) :: orbs
         real(wp), dimension(:), pointer :: psi, psi_old
       END SUBROUTINE input_wf_memory

       subroutine input_wf_disk(iproc, nproc, input_wf_format, d, hx, hy, hz, &
            in, atoms, rxyz, wfd, orbs, psi)
         use module_defs
         use module_types
         implicit none
         integer, intent(in) :: iproc, nproc, input_wf_format
         type(grid_dimensions), intent(in) :: d
         real(gp), intent(in) :: hx, hy, hz
         type(input_variables), intent(in) :: in
         type(atoms_data), intent(in) :: atoms
         real(gp), dimension(3, atoms%astruct%nat), intent(in) :: rxyz
         !real(gp), dimension(3, atoms%astruct%nat), intent(out) :: rxyz_old
         type(wavefunctions_descriptors), intent(in) :: wfd
         type(orbitals_data), intent(inout) :: orbs
         real(wp), dimension(:), pointer :: psi
       END SUBROUTINE input_wf_disk

       subroutine input_wf_diag(iproc,nproc,at,denspot,&
            orbs,nvirt,comms,Lzd,energs,rxyz,&
            nlpsp,ixc,psi,hpsi,psit,G,&
            nspin,GPU,input,onlywf)!,paw)
         ! Input wavefunctions are found by a diagonalization in a minimal basis set
         ! Each processors write its initial wavefunctions into the wavefunction file
         ! The files are then read by readwave
         ! @todo pass GPU to be a local variable of this routine (initialized and freed here)
         use module_base
         use module_types
         use gaussians
         use communications_base, only: comms_cubic
         implicit none
         !Arguments
         integer, intent(in) :: iproc,nproc,ixc
         integer, intent(inout) :: nspin,nvirt
         logical, intent(in) :: onlywf  !if .true. finds only the WaveFunctions and return
         type(atoms_data), intent(in) :: at
         type(DFT_PSP_projectors), intent(inout) :: nlpsp
         type(local_zone_descriptors), intent(inout) :: Lzd
         type(comms_cubic), intent(in) :: comms
         type(orbitals_data), intent(inout) :: orbs
         type(energy_terms), intent(inout) :: energs
         type(DFT_local_fields), intent(inout) :: denspot
         type(GPU_pointers), intent(in) :: GPU
         type(input_variables), intent(in) :: input
         !type(symmetry_data), intent(in) :: symObj
         real(gp), dimension(3,at%astruct%nat), intent(in) :: rxyz
         type(gaussian_basis), intent(out) :: G !basis for davidson IG
         real(wp), dimension(:), pointer :: psi,hpsi,psit
         !type(paw_objects),optional,intent(inout)::paw
       end subroutine input_wf_diag

       subroutine input_wf(iproc,nproc,in,GPU,atoms,rxyz,&
            denspot,denspot0,nlpsp,KSwfn,tmb,energs,inputpsi,input_wf_format,norbv,&
            lzd_old,psi_old,rxyz_old,tmb_old,ref_frags,cdft,&
            locregcenters)
         use module_defs
         use module_types
         use module_fragments
         use constrained_dft
         implicit none
         integer, intent(in) :: iproc, nproc, inputpsi,  input_wf_format
         type(input_variables), intent(in) :: in
         type(GPU_pointers), intent(inout) :: GPU
         type(atoms_data), intent(inout) :: atoms
         real(gp), dimension(3, atoms%astruct%nat), target, intent(in) :: rxyz
         type(DFT_local_fields), intent(inout) :: denspot
         type(DFT_wavefunction), intent(inout) :: KSwfn,tmb,tmb_old !<input wavefunction
         type(energy_terms), intent(inout) :: energs !<energies of the system
         real(gp), dimension(*), intent(out) :: denspot0 !< Initial density / potential, if needed
         real(wp), dimension(:), pointer :: psi_old
         integer, intent(out) :: norbv
         type(DFT_PSP_projectors), intent(inout) :: nlpsp
         real(gp), dimension(3, atoms%astruct%nat), intent(in) :: rxyz_old
         type(local_zone_descriptors),intent(in):: lzd_old
         type(system_fragment), dimension(:), pointer :: ref_frags
         type(cdft_data), intent(out) :: cdft
         real(kind=8),dimension(3,atoms%astruct%nat),intent(in),optional :: locregcenters
       END SUBROUTINE input_wf
>>>>>>> 8e8ed21a

     subroutine density_descriptors(iproc,nproc,xc,nspin,crmult,frmult,atoms,dpbox,&
          rho_commun,rxyz,rhodsc)
       use module_defs, only: gp
       use module_dpbox
       use module_types
       use module_xc
       implicit none
       integer, intent(in) :: iproc,nproc,nspin
       type(xc_info), intent(in) :: xc
       real(gp), intent(in) :: crmult,frmult
       type(atoms_data), intent(in) :: atoms
       type(denspot_distribution), intent(in) :: dpbox
       character(len=3), intent(in) :: rho_commun
       real(gp), dimension(3,atoms%astruct%nat), intent(in) :: rxyz
       !real(gp), dimension(atoms%astruct%ntypes,3), intent(in) :: radii_cf
       type(rho_descriptors), intent(out) :: rhodsc
     end subroutine density_descriptors

     subroutine default_confinement_data(confdatarr,norbp)
       use module_base
       use module_types
       implicit none
       integer, intent(in) :: norbp
       type(confpot_data), dimension(norbp), intent(out) :: confdatarr
     end subroutine default_confinement_data

     subroutine IonicEnergyandForces(iproc,dpbox,at,elecfield,&
          & rxyz,eion,fion,dispersion,edisp,fdisp,ewaldstr,&
          & pot_ion,pkernel,psoffset)
       use module_defs, only: gp,dp
       use module_dpbox
       use module_types
       implicit none
       type(denspot_distribution), intent(in) :: dpbox
       type(atoms_data), intent(in) :: at
       integer, intent(in) :: iproc,dispersion
       real(gp), dimension(3), intent(in) :: elecfield
       real(gp), dimension(3,at%astruct%nat), intent(in) :: rxyz
       type(coulomb_operator), intent(in) :: pkernel
       real(gp), intent(out) :: eion,edisp,psoffset
       real(dp), dimension(6),intent(out) :: ewaldstr
       real(gp), dimension(:,:), pointer :: fion,fdisp
       real(dp), dimension(*), intent(out) :: pot_ion
     END SUBROUTINE IonicEnergyandForces

     subroutine createIonicPotential(iproc,verb,at,rxyz,&
          elecfield,dpbox,pkernel,pot_ion,psoffset)
       use module_defs, only: gp,wp
       use module_dpbox
       use module_types
       implicit none
       integer, intent(in) :: iproc
       logical, intent(in) :: verb
       real(gp), intent(in) :: psoffset
       type(atoms_data), intent(in) :: at
       real(gp), dimension(3), intent(in) :: elecfield
       real(gp), dimension(3,at%astruct%nat), intent(in) :: rxyz
       type(denspot_distribution), intent(in) :: dpbox
       type(coulomb_operator), intent(in) :: pkernel
       real(wp), dimension(*), intent(inout) :: pot_ion
     END SUBROUTINE createIonicPotential

!     subroutine mp_calculate(rx,ry,rz,hxh,hyh,hzh,cutoff,rlocinv2sq,mp,mpx,mpy,mpz)
!       use module_base
!       use gaussians, only: mp_exp
!       !Arguments
!       real(gp), intent(in) :: rx,ry,rz,hxh,hyh,hzh,cutoff,rlocinv2sq
!       logical, intent(in) :: mp
!       real(gp), dimension(:), allocatable, intent(out) :: mpx,mpy,mpz
!     end subroutine mp_calculate

     subroutine input_wf_empty(iproc, nproc, psi, hpsi, psit, orbs, &
          & band_structure_filename, input_spin, atoms, d, denspot)
       use module_defs, only: wp
       use module_types
       implicit none
       integer, intent(in) :: iproc, nproc
       type(orbitals_data), intent(in) :: orbs
       character(len = *), intent(in) :: band_structure_filename
       integer, intent(in) :: input_spin
       type(atoms_data), intent(in) :: atoms
       type(grid_dimensions), intent(in) :: d
       type(DFT_local_fields), intent(inout) :: denspot
       real(wp), dimension(:), pointer :: psi
       real(kind=8), dimension(:), pointer :: hpsi, psit
     END SUBROUTINE input_wf_empty

     subroutine input_wf_random(psi, orbs)
       use module_defs
       use module_types
       implicit none
       type(orbitals_data), intent(inout) :: orbs
       real(wp), dimension(:), pointer :: psi
     END SUBROUTINE input_wf_random

     subroutine input_wf_cp2k(iproc, nproc, nspin, atoms, rxyz, Lzd, &
          & psi, orbs)
       use module_defs
       use module_types
       implicit none
       integer, intent(in) :: iproc, nproc, nspin
       type(atoms_data), intent(in) :: atoms
       real(gp), dimension(3, atoms%astruct%nat), intent(in) :: rxyz
       type(local_zone_descriptors), intent(in) :: Lzd
       type(orbitals_data), intent(inout) :: orbs
       real(wp), dimension(:), pointer :: psi
     END SUBROUTINE input_wf_cp2k

<<<<<<< HEAD
     subroutine input_wf_memory(iproc, atoms, &
          & rxyz_old, hx_old, hy_old, hz_old, d_old, wfd_old, psi_old, &
          & rxyz, lzd, psi, orbs)
       use module_defs
       use module_types
       implicit none
       integer, intent(in) :: iproc
       type(atoms_data), intent(in) :: atoms
       real(gp), dimension(3, atoms%astruct%nat), intent(in) :: rxyz, rxyz_old
       real(gp), intent(in) :: hx_old, hy_old, hz_old
       type(local_zone_descriptors), intent(in) :: lzd
       type(grid_dimensions), intent(in) :: d_old
       type(wavefunctions_descriptors), intent(in) :: wfd_old
       type(orbitals_data), intent(in) :: orbs
       real(wp), dimension(:), pointer :: psi, psi_old
     END SUBROUTINE input_wf_memory
=======
      subroutine density_and_hpot(dpbox,symObj,orbs,Lzd,pkernel,rhodsc,GPU,xc,psi,rho,vh,hstrten)
        use module_defs, only: gp,wp,dp
        use module_types
        use module_atoms, only: symmetry_data
        use module_xc
        implicit none
        type(denspot_distribution), intent(in) :: dpbox
        type(rho_descriptors),intent(inout) :: rhodsc
        type(orbitals_data), intent(in) :: orbs
        type(local_zone_descriptors), intent(in) :: Lzd
        type(symmetry_data), intent(in) :: symObj
        type(coulomb_operator), intent(inout) :: pkernel
        type(xc_info), intent(in) :: xc
        real(wp), dimension(orbs%npsidim_orbs), intent(in) :: psi
        type(GPU_pointers), intent(inout) :: GPU
        real(gp), dimension(6), intent(out) :: hstrten
        real(dp), dimension(:), pointer :: rho,vh
      end subroutine density_and_hpot
>>>>>>> 8e8ed21a

     subroutine input_wf_disk(iproc, nproc, input_wf_format, d, hx, hy, hz, &
          in, atoms, rxyz, wfd, orbs, psi)
       use module_defs
       use module_types
       implicit none
       integer, intent(in) :: iproc, nproc, input_wf_format
       type(grid_dimensions), intent(in) :: d
       real(gp), intent(in) :: hx, hy, hz
       type(input_variables), intent(in) :: in
       type(atoms_data), intent(in) :: atoms
       real(gp), dimension(3, atoms%astruct%nat), intent(in) :: rxyz
       !real(gp), dimension(3, atoms%astruct%nat), intent(out) :: rxyz_old
       type(wavefunctions_descriptors), intent(in) :: wfd
       type(orbitals_data), intent(inout) :: orbs
       real(wp), dimension(:), pointer :: psi
     END SUBROUTINE input_wf_disk

     subroutine input_wf_diag(iproc,nproc,at,denspot,&
          orbs,nvirt,comms,Lzd,energs,rxyz,&
          nlpsp,ixc,psi,hpsi,psit,G,&
          nspin,GPU,input,onlywf)!,paw)
       ! Input wavefunctions are found by a diagonalization in a minimal basis set
       ! Each processors write its initial wavefunctions into the wavefunction file
       ! The files are then read by readwave
       ! @todo pass GPU to be a local variable of this routine (initialized and freed here)
       use module_base
       use module_types
       use gaussians
       use communications_base, only: comms_cubic
       implicit none
       !Arguments
       integer, intent(in) :: iproc,nproc,ixc
       integer, intent(inout) :: nspin,nvirt
       logical, intent(in) :: onlywf  !if .true. finds only the WaveFunctions and return
       type(atoms_data), intent(in) :: at
       type(DFT_PSP_projectors), intent(inout) :: nlpsp
       type(local_zone_descriptors), intent(inout) :: Lzd
       type(comms_cubic), intent(in) :: comms
       type(orbitals_data), intent(inout) :: orbs
       type(energy_terms), intent(inout) :: energs
       type(DFT_local_fields), intent(inout) :: denspot
       type(GPU_pointers), intent(in) :: GPU
       type(input_variables), intent(in) :: input
       !type(symmetry_data), intent(in) :: symObj
       real(gp), dimension(3,at%astruct%nat), intent(in) :: rxyz
       type(gaussian_basis), intent(out) :: G !basis for davidson IG
       real(wp), dimension(:), pointer :: psi,hpsi,psit
       !type(paw_objects),optional,intent(inout)::paw
     end subroutine input_wf_diag

     subroutine input_wf(iproc,nproc,in,GPU,atoms,rxyz,&
          denspot,denspot0,nlpsp,KSwfn,tmb,energs,inputpsi,input_wf_format,norbv,&
          lzd_old,psi_old,rxyz_old,tmb_old,ref_frags,cdft,&
          locregcenters)
       use module_defs
       use module_types
       use module_fragments
       use constrained_dft
       implicit none
       integer, intent(in) :: iproc, nproc, inputpsi,  input_wf_format
       type(input_variables), intent(in) :: in
       type(GPU_pointers), intent(inout) :: GPU
       type(atoms_data), intent(inout) :: atoms
       real(gp), dimension(3, atoms%astruct%nat), target, intent(in) :: rxyz
       type(DFT_local_fields), intent(inout) :: denspot
       type(DFT_wavefunction), intent(inout) :: KSwfn,tmb,tmb_old !<input wavefunction
       type(energy_terms), intent(inout) :: energs !<energies of the system
       real(gp), dimension(*), intent(out) :: denspot0 !< Initial density / potential, if needed
       real(wp), dimension(:), pointer :: psi_old
       integer, intent(out) :: norbv
       type(DFT_PSP_projectors), intent(inout) :: nlpsp
       real(gp), dimension(3, atoms%astruct%nat), intent(in) :: rxyz_old
       type(local_zone_descriptors),intent(in):: lzd_old
       type(system_fragment), dimension(:), pointer :: ref_frags
       type(cdft_data), intent(out) :: cdft
       real(kind=8),dimension(3,atoms%astruct%nat),intent(in),optional :: locregcenters
     END SUBROUTINE input_wf

     subroutine reformatmywaves(iproc,orbs,at,&
          &   hx_old,hy_old,hz_old,n1_old,n2_old,n3_old,rxyz_old,wfd_old,psi_old,&
       hx,hy,hz,n1,n2,n3,rxyz,wfd,psi)
       use module_defs, only: gp,wp
       use module_types
       implicit none
       integer, intent(in) :: iproc,n1_old,n2_old,n3_old,n1,n2,n3
       real(gp), intent(in) :: hx_old,hy_old,hz_old,hx,hy,hz
       type(wavefunctions_descriptors), intent(in) :: wfd,wfd_old
       type(atoms_data), intent(in) :: at
       type(orbitals_data), intent(in) :: orbs
       real(gp), dimension(3,at%astruct%nat), intent(in) :: rxyz,rxyz_old
       real(wp), dimension(wfd_old%nvctr_c+7*wfd_old%nvctr_f,orbs%nspinor*orbs%norbp), intent(in) :: psi_old
       real(wp), dimension(wfd%nvctr_c+7*wfd%nvctr_f,orbs%nspinor*orbs%norbp), intent(out) :: psi
     END SUBROUTINE reformatmywaves


     subroutine first_orthon(iproc,nproc,orbs,lzd,comms,psi,hpsi,psit,orthpar,paw)
      use module_defs, only: wp
       use module_types
       use communications_base, only: comms_cubic
       implicit none
       integer, intent(in) :: iproc,nproc
       type(orbitals_data), intent(in) :: orbs
       type(local_zone_descriptors),intent(in) :: lzd
       type(comms_cubic), intent(in) :: comms
       type(orthon_data):: orthpar
       type(paw_objects),optional,intent(inout)::paw
       real(wp), dimension(:) , pointer :: psi,hpsi,psit
     END SUBROUTINE first_orthon

     subroutine density_and_hpot(dpbox,symObj,orbs,Lzd,pkernel,rhodsc,GPU,xc,psi,rho,vh,hstrten)
      use module_defs, only: gp,wp,dp
      use module_dpbox
      use module_types
      use module_atoms, only: symmetry_data
      use module_xc
      implicit none
      type(denspot_distribution), intent(in) :: dpbox
      type(rho_descriptors),intent(inout) :: rhodsc
      type(orbitals_data), intent(in) :: orbs
      type(local_zone_descriptors), intent(in) :: Lzd
      type(symmetry_data), intent(in) :: symObj
      type(coulomb_operator), intent(in) :: pkernel
      type(xc_info), intent(in) :: xc
      real(wp), dimension(orbs%npsidim_orbs), intent(in) :: psi
      type(GPU_pointers), intent(inout) :: GPU
      real(gp), dimension(6), intent(out) :: hstrten
      real(dp), dimension(:), pointer :: rho,vh
     end subroutine density_and_hpot

     subroutine sumrho(dpbox,orbs,Lzd,GPU,symObj,rhodsc,xc,psi,rho_p,mapping)
      use module_defs, only: wp,gp,dp
      use module_atoms, only: symmetry_data
      use module_dpbox
      use module_types
      use module_xc
      implicit none
      !Arguments
      type(denspot_distribution), intent(in) :: dpbox
      type(rho_descriptors),intent(in) :: rhodsc
      type(orbitals_data), intent(in) :: orbs
      type(local_zone_descriptors), intent(in) :: Lzd
      type(symmetry_data), intent(in) :: symObj
      type(xc_info), intent(in) :: xc
      real(wp), dimension(orbs%npsidim_orbs), intent(in) :: psi
      real(dp), dimension(:,:), pointer :: rho_p
      type(GPU_pointers), intent(inout) :: GPU
      integer,dimension(orbs%norb),intent(in),optional:: mapping
     END SUBROUTINE sumrho

     !starting point for the communication routine of the density
     subroutine communicate_density(dpbox,nspin,rhodsc,rho_p,rho,keep_rhop)
      use module_base
      use module_dpbox
      use module_types
      implicit none
      logical, intent(in) :: keep_rhop !< preserves the total density in the rho_p array
      integer, intent(in) :: nspin
      type(rho_descriptors),intent(in) :: rhodsc
      type(denspot_distribution), intent(in) :: dpbox
      real(dp), dimension(:,:), pointer :: rho_p !< partial density in orbital distribution scheme
      real(dp), dimension(max(dpbox%ndims(1)*dpbox%ndims(2)*dpbox%n3d,1),nspin), intent(out) :: rho
     END SUBROUTINE communicate_density

     subroutine rho_segkey(iproc,at,rxyz,crmult,frmult,&
          &   n1i,n2i,n3i,hxh,hyh,hzh,nspin,rho_d,iprint)
      use module_defs, only: gp
      use module_types
       implicit none
       integer,intent(in) :: n1i,n2i,n3i,iproc,nspin
       type(atoms_data), intent(in) :: at
       real(gp), dimension(3,at%astruct%nat), intent(in) :: rxyz
       real(gp), intent(in) :: crmult,frmult,hxh,hyh,hzh
       !real(gp), dimension(at%astruct%ntypes,3), intent(in) :: radii_cf
       logical,intent(in) :: iprint
       type(rho_descriptors),intent(inout) :: rho_d
     END SUBROUTINE rho_segkey

     subroutine LocalHamiltonianApplication(iproc,nproc,at,npsidim_orbs,orbs,&
          Lzd,confdatarr,ngatherarr,pot,psi,hpsi,&
          energs,SIC,GPU,PotOrKin,xc,pkernel,orbsocc,psirocc,dpbox,potential,comgp,hpsi_noconf,econf)
       use module_base
       use module_dpbox
       use module_types
       use module_xc
       use communications_base, only: p2pComms
       implicit none
       integer, intent(in) :: PotOrKin !< if true, only the potential operator is applied
       integer, intent(in) :: iproc,nproc,npsidim_orbs
       type(atoms_data), intent(in) :: at
       type(orbitals_data), intent(in) :: orbs
       type(local_zone_descriptors), intent(in) :: Lzd
       type(SIC_data), intent(in) :: SIC
       type(xc_info), intent(in) :: xc
       integer, dimension(0:nproc-1,2), intent(in) :: ngatherarr
       real(wp), dimension(orbs%npsidim_orbs), intent(in) :: psi
       type(confpot_data), dimension(orbs%norbp) :: confdatarr
       real(wp), dimension(:), pointer :: pot
       !real(wp), dimension(*) :: pot
       type(energy_terms), intent(inout) :: energs
       real(wp), target, dimension(max(1,orbs%npsidim_orbs)), intent(inout) :: hpsi
       type(GPU_pointers), intent(inout) :: GPU
       type(coulomb_operator), intent(in), optional :: pkernel
       type(orbitals_data), intent(in), optional :: orbsocc
       real(wp), dimension(:), pointer, optional :: psirocc
       type(denspot_distribution),intent(in),optional :: dpbox
       real(wp), dimension(*), intent(in), optional, target :: potential !< Distributed potential. Might contain the density for the SIC treatments
       type(p2pComms),intent(inout), optional:: comgp
       real(wp), target, dimension(max(1,orbs%npsidim_orbs)), intent(inout),optional :: hpsi_noconf
       real(gp),intent(out),optional :: econf
     end subroutine LocalHamiltonianApplication

     subroutine NonLocalHamiltonianApplication(iproc,at,npsidim_orbs,orbs,&
           Lzd,nlpsp,psi,hpsi,eproj_sum,paw)
        use module_base
        use module_types
        implicit none
        integer, intent(in) :: iproc, npsidim_orbs
        type(atoms_data), intent(in) :: at
        type(orbitals_data),  intent(in) :: orbs
        type(local_zone_descriptors), intent(in) :: Lzd
        type(DFT_PSP_projectors), intent(inout) :: nlpsp
        real(wp), dimension(orbs%npsidim_orbs), intent(in) :: psi
        real(wp), dimension(orbs%npsidim_orbs), intent(inout) :: hpsi
        real(gp), intent(out) :: eproj_sum
        type(paw_objects),intent(inout)::paw
      END SUBROUTINE NonLocalHamiltonianApplication

      subroutine SynchronizeHamiltonianApplication(nproc,npsidim_orbs,orbs,Lzd,GPU,xc,hpsi,&
           energs,energs_work)
        use module_defs, only: gp,wp
        use module_types
        use module_xc
        implicit none
        integer, intent(in) :: nproc,npsidim_orbs
        type(orbitals_data),  intent(in) :: orbs
        type(local_zone_descriptors), intent(in) :: Lzd
        type(GPU_pointers), intent(inout) :: GPU
        type(xc_info), intent(in) :: xc
        type(energy_terms), intent(inout) :: energs
        !real(gp), intent(inout) :: ekin_sum,epot_sum,eproj_sum,eSIC_DC,eexctX
        real(wp), dimension(orbs%npsidim_orbs), intent(inout) :: hpsi
        type(work_mpiaccumulate),optional,intent(inout) :: energs_work
      END SUBROUTINE SynchronizeHamiltonianApplication

      subroutine hpsitopsi(iproc,nproc,iter,idsx,wfn,&
           at,nlpsp,eproj_sum)
        use module_defs, only: gp
         use module_types
         implicit none
         integer, intent(in) :: iproc,nproc,idsx,iter
         type(DFT_wavefunction), intent(inout) :: wfn
         type(atoms_data), intent(in) :: at
         type(DFT_PSP_projectors), intent(inout) :: nlpsp
         real(gp),optional, intent(out) :: eproj_sum
      END SUBROUTINE hpsitopsi

      subroutine last_orthon(iproc,nproc,iter,wfn,evsum,opt_keeppsit)
        use module_base
        use module_types
        implicit none
        integer, intent(in) :: iproc,nproc,iter
        real(wp), intent(out) :: evsum
        type(DFT_wavefunction), intent(inout) :: wfn
        logical, optional :: opt_keeppsit
      END SUBROUTINE last_orthon

      subroutine kswfn_post_treatments(iproc, nproc, KSwfn, tmb, linear, &
           & fxyz, fnoise, fion, fdisp, fpulay, &
           & strten, pressure, ewaldstr, xcstr, &
           & GPU, denspot, atoms, rxyz, nlpsp, &
           & output_denspot, dir_output, gridformat, refill_proj, calculate_dipole, nspin)
        use module_base
        use module_types

        implicit none

        type(DFT_wavefunction), intent(in) :: KSwfn
        type(DFT_wavefunction), intent(inout) :: tmb
        type(GPU_pointers), intent(inout) :: GPU
        type(DFT_local_fields), intent(inout) :: denspot
        type(atoms_data), intent(in) :: atoms
        type(DFT_PSP_projectors), intent(inout) :: nlpsp
        logical, intent(in) :: refill_proj, calculate_dipole, linear
        integer, intent(in) :: output_denspot, iproc, nproc, nspin
        character(len = *), intent(in) :: dir_output
        character(len = *), intent(in) :: gridformat
        real(gp), dimension(3, atoms%astruct%nat), intent(in) :: rxyz
        real(gp), dimension(3, atoms%astruct%nat), intent(in) :: fdisp, fion, fpulay
        real(dp), dimension(6), intent(in) :: ewaldstr
        real(dp), dimension(6), intent(inout) :: xcstr
        real(gp), intent(out) :: fnoise, pressure
        real(gp), dimension(6), intent(out) :: strten
        real(gp), dimension(3, atoms%astruct%nat), intent(out) :: fxyz
      END SUBROUTINE kswfn_post_treatments

      subroutine calculate_forces(iproc,nproc,psolver_groupsize,Glr,atoms,orbs,nlpsp,rxyz,hx,hy,hz,&
           dpbox,&
           i3s,n3p,nspin,&
           refill_proj,ngatherarr,rho,pot,potxc,nsize_psi,psi,fion,fdisp,fxyz,&
           ewaldstr,hstrten,xcstr,strten,fnoise,pressure,psoffset,imode,tmb,fpulay)
        use module_base
        use module_dpbox
        use module_types
        implicit none
        logical, intent(in) :: refill_proj
        integer, intent(in) :: iproc,nproc,i3s,n3p,nspin,psolver_groupsize,imode,nsize_psi
        real(gp), intent(in) :: hx,hy,hz,psoffset
        type(denspot_distribution), intent(in) :: dpbox
        type(locreg_descriptors), intent(in) :: Glr
        type(atoms_data), intent(in) :: atoms
        type(orbitals_data), intent(in) :: orbs
        type(DFT_PSP_projectors), intent(inout) :: nlpsp
        integer, dimension(0:nproc-1,2), intent(in) :: ngatherarr
        real(wp), dimension(Glr%d%n1i,Glr%d%n2i,n3p), intent(in) :: rho,pot,potxc
        real(wp), dimension(nsize_psi), intent(in) :: psi
        real(gp), dimension(6), intent(in) :: ewaldstr,hstrten,xcstr
        real(gp), dimension(3,atoms%astruct%nat), intent(in) :: rxyz,fion,fdisp,fpulay
        real(gp), intent(out) :: fnoise,pressure
        real(gp), dimension(6), intent(out) :: strten
        real(gp), dimension(3,atoms%astruct%nat), intent(out) :: fxyz
        type(DFT_wavefunction),intent(inout) :: tmb
      END SUBROUTINE calculate_forces

      subroutine CalculateTailCorrection(iproc,nproc,at,rbuf,orbs,&
           Glr,nlpsp,ncongt,pot,hgrid,rxyz,crmult,frmult,nspin,&
           psi,output_denspot,ekin_sum,epot_sum,eproj_sum,paw)
        use module_defs, only: gp,wp,dp
         use module_types
         use gaussians, only: gaussian_basis
         implicit none
         type(atoms_data), intent(in) :: at
         type(orbitals_data), intent(in) :: orbs
         type(locreg_descriptors), intent(in) :: Glr
         type(DFT_PSP_projectors), intent(inout) :: nlpsp
         integer, intent(in) :: iproc,nproc,ncongt,nspin
         logical, intent(in) :: output_denspot
         real(kind=8), dimension(3), intent(in) :: hgrid
         real(kind=8), intent(in) :: crmult,frmult,rbuf
         !real(kind=8), dimension(at%astruct%ntypes,3), intent(in) :: radii_cf
         real(kind=8), dimension(3,at%astruct%nat), intent(in) :: rxyz
         real(kind=8), dimension(Glr%d%n1i,Glr%d%n2i,Glr%d%n3i,nspin), intent(in) :: pot
         real(kind=8), dimension(Glr%wfd%nvctr_c+7*Glr%wfd%nvctr_f,orbs%norbp), intent(in) :: psi
         real(kind=8), intent(out) :: ekin_sum,epot_sum,eproj_sum
         type(paw_objects),optional,intent(inout)::paw
      END SUBROUTINE CalculateTailCorrection

      !added for abinit compatilbility
      subroutine reformatonewave(displ,wfd,at,hx_old,hy_old,hz_old,&
           n1_old,n2_old,n3_old,rxyz_old,psigold,hx,hy,hz,n1,n2,n3,rxyz,psifscf,psi)
        use module_defs, only: gp,wp
         use module_types
         implicit none
         integer, intent(in) :: n1_old,n2_old,n3_old,n1,n2,n3
         real(gp), intent(in) :: hx,hy,hz,displ,hx_old,hy_old,hz_old
         type(wavefunctions_descriptors), intent(in) :: wfd
         type(atoms_data), intent(in) :: at
         real(gp), dimension(3,at%astruct%nat), intent(in) :: rxyz_old,rxyz
         real(wp), dimension(0:n1_old,2,0:n2_old,2,0:n3_old,2), intent(in) :: psigold
         real(wp), dimension(-7:2*n1+8,-7:2*n2+8,-7:2*n3+8), intent(out) :: psifscf
         real(wp), dimension(wfd%nvctr_c+7*wfd%nvctr_f), intent(out) :: psi
      END SUBROUTINE reformatonewave
      subroutine readonewave(unitwf,useFormattedInput,iorb,iproc,n1,n2,n3,&
            &   hx,hy,hz,at,wfd,rxyz_old,rxyz,psi,eval,psifscf)
        use module_defs, only: gp,wp
         use module_types
         implicit none
         logical, intent(in) :: useFormattedInput
         integer, intent(in) :: unitwf,iorb,iproc,n1,n2,n3
         type(wavefunctions_descriptors), intent(in) :: wfd
         type(atoms_data), intent(in) :: at
         real(gp), intent(in) :: hx,hy,hz
         real(gp), dimension(3,at%astruct%nat), intent(in) :: rxyz
         real(wp), intent(out) :: eval
         real(gp), dimension(3,at%astruct%nat), intent(out) :: rxyz_old
         real(wp), dimension(wfd%nvctr_c+7*wfd%nvctr_f), intent(out) :: psi
         real(wp), dimension(*), intent(out) :: psifscf !this supports different BC
      END SUBROUTINE readonewave
      subroutine writeonewave(unitwf,useFormattedOutput,iorb,n1,n2,n3,hx,hy,hz,nat,rxyz,  &
         nseg_c,nvctr_c,keyg_c,keyv_c,  &
         nseg_f,nvctr_f,keyg_f,keyv_f, &
         psi_c,psi_f,eval)
         use module_base
         implicit none
         logical, intent(in) :: useFormattedOutput
         integer, intent(in) :: unitwf,iorb,n1,n2,n3,nat,nseg_c,nvctr_c,nseg_f,nvctr_f
         real(gp), intent(in) :: hx,hy,hz
         real(wp), intent(in) :: eval
         integer, dimension(nseg_c), intent(in) :: keyv_c
         integer, dimension(nseg_f), intent(in) :: keyv_f
         integer, dimension(2,nseg_c), intent(in) :: keyg_c
         integer, dimension(2,nseg_f), intent(in) :: keyg_f
         real(wp), dimension(nvctr_c), intent(in) :: psi_c
         real(wp), dimension(7,nvctr_f), intent(in) :: psi_f
         real(gp), dimension(3,nat), intent(in) :: rxyz
      END SUBROUTINE writeonewave

      subroutine davidson(iproc,nproc,in,at,&
           orbs,orbsv,nvirt,Lzd,comms,commsv,&
           rxyz,rhopot,nlpsp,pkernel,psi,v,dpbox,xc,GPU)
        use module_base
        use module_dpbox
        use module_types
        use communications_base, only: comms_cubic
        use module_xc
        implicit none
        integer, intent(in) :: iproc,nproc
        integer, intent(in) :: nvirt
        type(input_variables), intent(in) :: in
        type(atoms_data), intent(in) :: at
        type(DFT_PSP_projectors), intent(inout) :: nlpsp
        type(local_zone_descriptors), intent(inout) :: Lzd
        type(orbitals_data), intent(inout) :: orbs
        type(comms_cubic), intent(in) :: comms, commsv
        type(denspot_distribution), intent(in) :: dpbox
        real(gp), dimension(3,at%astruct%nat), intent(in) :: rxyz
        type(coulomb_operator), intent(inout) :: pkernel
        real(dp), dimension(*), intent(in) :: rhopot
        type(orbitals_data), intent(inout) :: orbsv
        type(GPU_pointers), intent(inout) :: GPU
        type(xc_info), intent(in) :: xc
        real(wp), dimension(:), pointer :: psi,v!=psivirt(nvctrp,nvirtep*nproc)
      end subroutine davidson

      subroutine preconditionall(orbs,lr,hx,hy,hz,ncong,hpsi,gnrm,gnrm_zero)
        use module_defs, only: gp,wp,dp
         use module_types
         implicit none
         integer, intent(in) :: ncong
         real(gp), intent(in) :: hx,hy,hz
         type(locreg_descriptors), intent(in) :: lr
         type(orbitals_data), intent(in) :: orbs
         real(dp), intent(out) :: gnrm,gnrm_zero
         real(wp), dimension(lr%wfd%nvctr_c+7*lr%wfd%nvctr_f,orbs%norbp,orbs%nspinor), intent(inout) :: hpsi
      END SUBROUTINE preconditionall

      subroutine preconditionall2(iproc,nproc,orbs,Lzd,hx,hy,hz,ncong,npsidim,hpsi,confdatarr,gnrm,gnrm_zero, &
                 linear_precond_convol_workarrays, linear_precond_workarrays)
        use module_base
        use module_types
        implicit none
        integer, intent(in) :: iproc,nproc,ncong,npsidim
        real(gp), intent(in) :: hx,hy,hz
        type(local_zone_descriptors), intent(in) :: Lzd
        type(orbitals_data), intent(in) :: orbs
        real(dp), intent(out) :: gnrm,gnrm_zero
        real(wp), dimension(npsidim), intent(inout) :: hpsi
        type(confpot_data), dimension(orbs%norbp), intent(in) :: confdatarr
        type(workarrays_quartic_convolutions),dimension(orbs%norbp),intent(inout),optional :: linear_precond_convol_workarrays !< convolution workarrays for the linear case
        type(workarr_precond),dimension(orbs%norbp),intent(inout),optional :: linear_precond_workarrays !< workarrays for the linear case
      end subroutine preconditionall2

      subroutine partial_density_free(rsflag,nproc,n1i,n2i,n3i,npsir,nspinn,nrhotot,&
            &   hfac,nscatterarr,spinsgn,psir,rho_p,ibyyzz_r) !ex-optional argument
         use module_base
         implicit none
         logical, intent(in) :: rsflag
         integer, intent(in) :: nproc,n1i,n2i,n3i,nrhotot,nspinn,npsir
         real(gp), intent(in) :: hfac,spinsgn
         integer, dimension(0:nproc-1,4), intent(in) :: nscatterarr
         real(wp), dimension(n1i,n2i,n3i,nspinn), intent(in) :: psir
         real(dp), dimension(n1i,n2i,nrhotot,nspinn), intent(inout) :: rho_p
         integer, dimension(:,:,:), pointer :: ibyyzz_r
      END SUBROUTINE partial_density_free

      subroutine parse_cp2k_files(iproc,basisfile,orbitalfile,nat,ntypes,orbs,iatype,rxyz,&
            &   CP2K,wfn_cp2k)
        use module_defs, only: gp,wp
         use module_types
         implicit none
         character(len=*), intent(in) :: basisfile,orbitalfile
         integer, intent(in) :: iproc,nat,ntypes
         type(orbitals_data), intent(in) :: orbs
         integer, dimension(nat), intent(in) :: iatype
         real(gp), dimension(3,nat), target, intent(in) :: rxyz
         type(gaussian_basis), intent(out) :: CP2K
         real(wp), dimension(:,:), pointer :: wfn_cp2k
      END SUBROUTINE parse_cp2k_files

      subroutine read_gaussian_information(orbs,G,coeffs,filename, opt_fillrxyz)
          use module_defs, only: wp
         use module_types
         implicit none
         character(len=*), intent(in) :: filename
         type(orbitals_data), intent(inout) :: orbs
         type(gaussian_basis), intent(out) :: G
         real(wp), dimension(:,:), pointer :: coeffs
         logical, optional :: opt_fillrxyz
      END SUBROUTINE read_gaussian_information

      subroutine restart_from_gaussians(iproc,nproc,orbs,Lzd,hx,hy,hz,psi,G,coeffs)
        use module_defs, only: gp,wp
         use module_types
         implicit none
         integer, intent(in) :: iproc,nproc
         real(gp), intent(in) :: hx,hy,hz
         type(orbitals_data), intent(in) :: orbs
         type(local_zone_descriptors), intent(in) :: Lzd
         type(gaussian_basis), intent(inout) :: G
         real(wp), dimension(Lzd%Glr%wfd%nvctr_c+7*Lzd%Glr%wfd%nvctr_f,orbs%norbp), intent(out) :: psi
         real(wp), dimension(:,:), pointer :: coeffs
      END SUBROUTINE restart_from_gaussians

      subroutine inputguess_gaussian_orbitals(iproc,nproc,at,rxyz,nvirt,nspin,&
            orbs,orbse,norbsc_arr,locrad,G,psigau,eks,iversion,mapping,quartic_prefactor)
        use module_defs, only: gp,wp
         use module_types
         implicit none
         integer, intent(in) :: iproc,nproc,nspin
         integer, intent(inout) :: nvirt
         type(atoms_data), intent(in) :: at
         type(orbitals_data), intent(in) :: orbs
         real(gp), dimension(3,at%astruct%nat), intent(in) :: rxyz
         real(gp), intent(out) :: eks
         integer, dimension(at%natsc+1,nspin), intent(out) :: norbsc_arr
         real(gp), dimension(at%astruct%nat), intent(out) :: locrad
         type(orbitals_data), intent(out) :: orbse
         type(gaussian_basis), intent(out) :: G
         real(wp), dimension(:,:,:), pointer :: psigau
         integer,intent(in) :: iversion !< 1:cubic, 2:linear
         integer,dimension(orbs%norb),intent(in),optional:: mapping
         real(gp),dimension(at%astruct%ntypes),intent(in),optional:: quartic_prefactor
      END SUBROUTINE inputguess_gaussian_orbitals


     subroutine inputguess_gaussian_orbitals_forLinear(iproc,nproc,norb,at,rxyz,nvirt,nspin,&
          nlr, norbsPerAt, mapping, &
          orbs,orbse,norbsc_arr,locrad,G,psigau,eks,quartic_prefactor)
       use module_base
       use module_types
       implicit none
       integer, intent(in) :: iproc,nproc,nspin,nlr,norb
       integer, intent(inout) :: nvirt
       type(atoms_data), intent(in) :: at
       type(orbitals_data), intent(in) :: orbs
       real(gp), dimension(3,at%astruct%nat), intent(in) :: rxyz
       integer,dimension(norb),intent(in):: mapping
       integer,dimension(at%astruct%nat),intent(in):: norbsPerAt
       real(gp), intent(out) :: eks
       integer, dimension(at%natsc+1,nspin), intent(out) :: norbsc_arr
       real(gp), dimension(at%astruct%nat), intent(out) :: locrad
       type(orbitals_data), intent(inout) :: orbse
       type(gaussian_basis), intent(out) :: G
       real(wp), dimension(:,:,:), pointer :: psigau
       real(gp),dimension(at%astruct%ntypes),intent(in),optional:: quartic_prefactor
     END SUBROUTINE inputguess_gaussian_orbitals_forLinear

     subroutine AtomicOrbitals(iproc,at,rxyz,norbe,orbse,norbsc,&
          nspin,eks,G,gaucoeff,iorbtolr,mapping,quartic_prefactor)
       use module_base
       use module_types
       implicit none
       integer, intent(in) :: norbe,iproc
       integer, intent(in) :: norbsc,nspin
       type(atoms_data), intent(in) :: at
       !logical, dimension(4,2,at%natsc), intent(in) :: scorb
       real(gp), dimension(3,at%astruct%nat), intent(in), target :: rxyz
       type(orbitals_data), intent(inout) :: orbse
       type(gaussian_basis), intent(out) :: G
       real(gp), intent(out) :: eks
       integer, dimension(orbse%norbp), intent(out) :: iorbtolr !assign the localisation region
       real(wp), intent(out) :: gaucoeff !norbe=G%ncoeff !fake interface for passing address
       integer,dimension(orbse%norb), optional, intent(in):: mapping
       real(gp),dimension(at%astruct%ntypes),intent(in),optional:: quartic_prefactor
      END SUBROUTINE AtomicOrbitals

      subroutine apply_potential(n1,n2,n3,nl1,nl2,nl3,nbuf,nspinor,npot,psir,pot,epot,&
            &   ibyyzz_r) !optional
         use module_base
         implicit none
         integer, intent(in) :: n1,n2,n3,nl1,nl2,nl3,nbuf,nspinor,npot
         real(wp), dimension(-nl1:2*n1+2+nl1,-nl2:2*n2+2+nl2,-nl3:2*n3+2+nl3,nspinor), intent(inout) :: psir
         real(wp), dimension(-nl1:2*n1+2+nl1-4*nbuf,-nl2:2*n2+2+nl2-4*nbuf,-nl3:2*n3+2+nl3-4*nbuf,npot), intent(in) :: pot
         integer, dimension(2,-14:2*n2+16,-14:2*n3+16), intent(in), optional :: ibyyzz_r
         real(gp), intent(out) :: epot
      END SUBROUTINE apply_potential

!!$      subroutine plot_density(iproc,nproc,filename,at,rxyz,box,nspin,rho)
!!$        use module_base
!!$        use module_types
!!$        implicit none
!!$        integer, intent(in) :: iproc,nproc,nspin
!!$        type(atoms_data), intent(in) :: at
!!$        type(denspot_distribution), intent(in) :: box
!!$        character(len=*), intent(in) :: filename
!!$        real(gp), dimension(3,at%astruct%nat), intent(in) :: rxyz
!!$        real(dp), dimension(max(box%ndimpot,1),nspin), target, intent(in) :: rho
!!$      END SUBROUTINE plot_density

      subroutine read_density(filename,geocode,n1i,n2i,n3i,nspin,hxh,hyh,hzh,rho,&
            &   nat,rxyz,iatypes, znucl)
        use module_defs, only: gp,dp
         use module_types
         implicit none
         character(len=*), intent(in) :: filename
         character(len=1), intent(in) :: geocode !< @copydoc poisson_solver::doc::geocode
         integer, intent(out) :: nspin
         integer, intent(out) ::  n1i,n2i,n3i
         real(gp), intent(out) :: hxh,hyh,hzh
         real(dp), dimension(:,:,:,:), pointer :: rho
         real(gp), dimension(:,:), pointer, optional :: rxyz
         integer, intent(out), optional ::  nat
         integer, dimension(:), pointer, optional :: iatypes, znucl
      END SUBROUTINE read_density

      subroutine read_cube(filename,geocode,n1i,n2i,n3i,nspin,hxh,hyh,hzh,rho,&
            &   nat,rxyz, iatypes, znucl)
         use module_defs, only: gp,dp
         use module_types
         implicit none
         character(len=*), intent(in) :: filename
         character(len=1), intent(in) :: geocode !< @copydoc poisson_solver::doc::geocode
         integer, intent(out) :: nspin
         integer, intent(out) ::  n1i,n2i,n3i
         real(gp), intent(out) :: hxh,hyh,hzh
         real(dp), dimension(:,:,:,:), pointer :: rho
         real(gp), dimension(:,:), pointer   :: rxyz
         integer, intent(out)   ::  nat
         integer, dimension(:), pointer   :: iatypes, znucl
      END SUBROUTINE read_cube

      subroutine read_etsf(filename,geocode,n1i,n2i,n3i,nspin,hxh,hyh,hzh,rho,&
            &   nat,rxyz, iatypes, znucl)
        use module_defs, only: gp,dp
         use module_types
         implicit none
         character(len=*), intent(in) :: filename
         character(len=1), intent(in) :: geocode !< @copydoc poisson_solver::doc::geocode
         integer, intent(out) :: nspin
         integer, intent(out) ::  n1i,n2i,n3i
         real(gp), intent(out) :: hxh,hyh,hzh
         real(dp), dimension(:,:,:,:), pointer :: rho
         real(gp), dimension(:,:), pointer :: rxyz
         integer, intent(out) ::  nat
         integer, dimension(:), pointer :: iatypes, znucl
      END SUBROUTINE read_etsf

      subroutine read_potfile4b2B(filename,n1i,n2i,n3i, rho, alat1, alat2, alat3)
         use module_base
         implicit none
         character(len=*), intent(in) :: filename
         integer, intent(out) :: n1i,n2i,n3i
         real(gp) alat1, alat2, alat3, dum, dum1
         ! real(dp), dimension(n1i*n2i*n3d), intent(out) :: rho
         real(gp), pointer :: rho(:)
      END SUBROUTINE read_potfile4b2B

      subroutine gaussian_pswf_basis(ng,enlargerprb,iproc,nspin,at,rxyz,G,Gocc, gaenes, &
            &   iorbtolr,iorbto_l, iorbto_m,  iorbto_ishell,iorbto_iexpobeg )
        use module_defs, only: gp,wp
         use module_types
         implicit none
         logical, intent(in) :: enlargerprb
         integer, intent(in) :: iproc,nspin,ng
         type(atoms_data), intent(in) :: at
         real(gp), dimension(3,at%astruct%nat), target, intent(in) :: rxyz
         type(gaussian_basis), intent(out) :: G
         real(wp), dimension(:), pointer :: Gocc
         real(gp), pointer, optional :: gaenes(:)
         integer, pointer, optional :: iorbtolr(:)
         integer, pointer, optional :: iorbto_l(:)
         integer, pointer, optional :: iorbto_m(:)
         integer, pointer, optional :: iorbto_ishell(:)
         integer, pointer, optional :: iorbto_iexpobeg(:)
      END SUBROUTINE gaussian_pswf_basis

      subroutine gaussian_pswf_basis_for_paw(at,rxyz,G,  &
            &   iorbtolr,iorbto_l, iorbto_m,  iorbto_ishell,iorbto_iexpobeg, iorbto_paw_nchannels,&
         iorbto_imatrixbeg )
         use module_base
         use module_types
         implicit none
         type(atoms_data), intent(in) :: at
         real(gp), dimension(3,at%astruct%nat), target, intent(in) :: rxyz
         type(gaussian_basis_c), intent(inout) :: G

         integer, pointer :: iorbtolr(:)
         integer, pointer :: iorbto_l(:)
         integer, pointer :: iorbto_paw_nchannels(:)
         integer, pointer :: iorbto_m(:)
         integer, pointer :: iorbto_ishell(:)
         integer, pointer :: iorbto_iexpobeg(:)
         integer, pointer :: iorbto_imatrixbeg(:)

         !local variables
      END SUBROUTINE gaussian_pswf_basis_for_paw


      subroutine local_analysis(iproc,nproc,hx,hy,hz,at,rxyz,lr,orbs,orbsv,psi,psivirt)
        use module_defs, only: gp,wp
         use module_types
         implicit none
         integer, intent(in) :: iproc,nproc
         real(gp), intent(in) :: hx,hy,hz
         type(locreg_descriptors), intent(in) :: lr
         type(orbitals_data), intent(in) :: orbs,orbsv
         type(atoms_data), intent(in) :: at
         real(gp), dimension(3,at%astruct%nat), intent(in) :: rxyz
         real(wp), dimension(:), pointer :: psi,psivirt
      END SUBROUTINE local_analysis

      subroutine plot_gatom_basis(filename,iat,ngx,G,Gocc,rhocoeff,rhoexpo)
        use module_defs, only: wp
         use module_types
         implicit none
         character(len=*), intent(in) :: filename
         integer, intent(in) :: iat,ngx
         type(gaussian_basis), intent(in) :: G
         real(wp), dimension(:), pointer :: Gocc
         real(wp), dimension((ngx*(ngx+1))/2), intent(out) :: rhoexpo
         real(wp), dimension((ngx*(ngx+1))/2,4), intent(out) :: rhocoeff
      END SUBROUTINE plot_gatom_basis

      subroutine calculate_rhocore(at,d,rxyz,hxh,hyh,hzh,i3s,i3xcsh,n3d,n3p,rhocore)
        use module_base
        use module_types
        implicit none
        integer, intent(in) :: i3s,n3d,i3xcsh,n3p
        real(gp), intent(in) :: hxh,hyh,hzh
        type(atoms_data), intent(in) :: at
        type(grid_dimensions), intent(in) :: d
        real(gp), dimension(3,at%astruct%nat), intent(in) :: rxyz
        real(wp), dimension(:,:,:,:), pointer :: rhocore
      END SUBROUTINE calculate_rhocore

      subroutine XC_potential(geocode,datacode,iproc,nproc,mpi_comm,n01,n02,n03,xc,hx,hy,hz,&
           rho,exc,vxc,nspin,rhocore,potxc,xcstr,dvxcdrho,rhohat)
        use module_base
        use module_xc
        implicit none
        character(len=1), intent(in) :: geocode  !< @copydoc poisson_solver::doc::geocode
        character(len=1), intent(in) :: datacode !< @copydoc poisson_solver::doc::datacode
        integer, intent(in) :: iproc,nproc,n01,n02,n03,nspin,mpi_comm
        type(xc_info), intent(in) :: xc
        real(gp), intent(in) :: hx,hy,hz
        real(gp), intent(out) :: exc,vxc
        real(dp), dimension(*), intent(inout) :: rho
        real(wp), dimension(:,:,:,:), pointer :: rhocore !associated if useful
        real(wp), dimension(*), intent(out) :: potxc
        real(dp), dimension(6), intent(out) :: xcstr
        real(dp), dimension(:,:,:,:), target, intent(out), optional :: dvxcdrho
        real(wp), dimension(:,:,:,:), optional :: rhohat
      END SUBROUTINE XC_potential

      subroutine xc_energy(geocode,m1,m3,md1,md2,md3,nxc,nwb,nxt,nwbl,nwbr,&
           nxcl,nxcr,xc,hx,hy,hz,rhopot,pot_ion,sumpion,zf,zfionxc,exc,vxc,nproc,nspden)
        use module_base
        use module_xc
        use interfaces_41_xc_lowlevel
        implicit none
        character(len=1), intent(in) :: geocode !< @copydoc poisson_solver::doc::geocode
        logical, intent(in) :: sumpion
        integer, intent(in) :: m1,m3,nxc,nwb,nxcl,nxcr,nxt,md1,md2,md3,nproc,nspden
        integer, intent(in) :: nwbl,nwbr
        real(gp), intent(in) :: hx,hy,hz
        type(xc_info), intent(in) :: xc
        real(dp), dimension(m1,m3,nxt,nspden), intent(inout) :: rhopot
        real(wp), dimension(*), intent(in) :: pot_ion
        real(dp), dimension(md1,md3,md2/nproc), intent(out) :: zf
        real(wp), dimension(md1,md3,md2/nproc,nspden), intent(out) :: zfionxc
        real(dp), intent(out) :: exc,vxc
      END SUBROUTINE xc_energy

      subroutine direct_minimization(iproc,nproc,in,at,nvirt,rxyz,&
           rhopot,nlpsp,pkernel,dpbox,xc,GPU,KSwfn,VTwfn)
        use module_base
        use module_dpbox
        use module_types
        use module_xc
        implicit none
        integer, intent(in) :: iproc,nproc,nvirt
        type(input_variables), intent(in) :: in
        type(atoms_data), intent(in) :: at
        type(DFT_PSP_projectors), intent(inout) :: nlpsp
        type(denspot_distribution), intent(in) :: dpbox
        type(DFT_wavefunction), intent(inout) :: KSwfn,VTwfn
        real(gp), dimension(3,at%astruct%nat), intent(in) :: rxyz
        type(coulomb_operator), intent(inout) :: pkernel
        real(dp), dimension(*), intent(in), target :: rhopot
        type(GPU_pointers), intent(inout) :: GPU
        type(xc_info), intent(in) :: xc
      end subroutine direct_minimization

      subroutine CounterIonPotential(iproc,in,shift,dpbox,pkernel,pot_ion)
         use module_defs, only: gp,wp
         use module_dpbox
         use module_types
         implicit none
         integer, intent(in) :: iproc
         real(gp), dimension(3), intent(in) :: shift
         type(input_variables), intent(in) :: in
<<<<<<< HEAD
         type(denspot_distribution), intent(in) :: dpbox
         type(coulomb_operator), intent(in) :: pkernel
=======
         type(grid_dimensions), intent(in) :: grid
         type(coulomb_operator), intent(inout) :: pkernel
>>>>>>> 8e8ed21a
         real(wp), dimension(*), intent(inout) :: pot_ion
      END SUBROUTINE CounterIonPotential

      subroutine gaussian_rism_basis(nat,radii,rxyz,G)
        use module_defs, only: gp
         use module_types
         implicit none
         integer, intent(in) :: nat
         real(gp), dimension(nat), intent(in) :: radii
         real(gp), dimension(3,nat), target, intent(in) :: rxyz
         type(gaussian_basis), intent(out) :: G
      END SUBROUTINE gaussian_rism_basis

      subroutine gaussian_hermite_basis(nhermitemax,nat,radii,rxyz,G)
        use module_defs, only: gp
         use module_types
         implicit none
         integer, intent(in) :: nat,nhermitemax
         real(gp), dimension(nat), intent(in) :: radii
         real(gp), dimension(3,nat), target, intent(in) :: rxyz
         type(gaussian_basis), intent(out) :: G
      END SUBROUTINE gaussian_hermite_basis

      subroutine write_eigenvalues_data(etol,orbs,mom_vec)
        use module_base
        use module_types
        implicit none
        real(gp), intent(in) :: etol
        type(orbitals_data), intent(in) :: orbs
        real(gp), dimension(:,:,:), intent(in), pointer :: mom_vec
      end subroutine write_eigenvalues_data

      subroutine write_eigen_objects(iproc,occorbs,nspin,nvirt,nplot,hx,hy,hz,at,rxyz,lr,orbs,orbsv,psi,psivirt,output_wf_format)
        use module_defs, only: gp,wp
         use module_types
         implicit none
         logical, intent(in) :: occorbs
         integer, intent(in) :: iproc,nspin,nvirt,nplot,output_wf_format
         real(gp), intent(in) :: hx,hy,hz
         type(atoms_data), intent(in) :: at
         type(locreg_descriptors), intent(in) :: lr
         type(orbitals_data), intent(in) :: orbs,orbsv
         real(gp), dimension(3,at%astruct%nat), intent(in) :: rxyz
         real(wp), dimension(:), pointer :: psi,psivirt
       END SUBROUTINE write_eigen_objects

       subroutine full_local_potential(iproc,nproc,orbs,Lzd,iflag,dpbox,xc,potential,pot,comgp)
         use module_base
         use module_dpbox
         use module_types
         use module_xc
         implicit none
         integer, intent(in) :: iproc,nproc,iflag
         type(orbitals_data),intent(in) :: orbs
         type(local_zone_descriptors),intent(in) :: Lzd
         type(denspot_distribution), intent(in) :: dpbox
         type(xc_info), intent(in) :: xc
         real(wp), dimension(max(dpbox%ndimrhopot,orbs%nspin)), intent(in), target :: potential
         real(wp), dimension(:), pointer :: pot
         !type(p2pCommsGatherPot),intent(inout), optional:: comgp
         type(p2pComms),intent(inout), optional:: comgp
       END SUBROUTINE full_local_potential

      subroutine free_full_potential(nproc,flag,xc,pot,subname)
         use module_base
         use module_xc
         implicit none
         character(len=*), intent(in) :: subname
         integer, intent(in) :: nproc,flag
         type(xc_info), intent(in) :: xc
         real(wp), dimension(:), pointer :: pot
      END SUBROUTINE free_full_potential

      subroutine calculate_energy_and_gradient(iter,iproc,nproc,GPU,ncong,iscf,&
           energs,wfn,gnrm,gnrm_zero)
        use module_base
        use module_types
        implicit none
        integer, intent(in) :: iproc,nproc,ncong,iscf,iter
        type(energy_terms), intent(inout) :: energs
        type(GPU_pointers), intent(in) :: GPU
        type(DFT_wavefunction), intent(inout) :: wfn
        real(gp), intent(out) :: gnrm,gnrm_zero
      END SUBROUTINE calculate_energy_and_gradient

      subroutine orthoconstraint(iproc,nproc,orbs,comms,symm,&
            psi,hpsi,scprsum,spsi) !n(c) wfd (arg:5)
        use module_base
        use module_types
        use communications_base, only: comms_cubic
        implicit none
        logical, intent(in) :: symm !< symmetrize the lagrange multiplier after calculation
        integer, intent(in) :: iproc,nproc
        type(orbitals_data), intent(in) :: orbs
        type(comms_cubic), intent(in) :: comms
        !n(c) type(wavefunctions_descriptors), intent(in) :: wfd
        real(wp), dimension(orbs%npsidim_comp), intent(in) :: psi
        real(wp), dimension(orbs%npsidim_comp), intent(inout) :: hpsi
        real(dp), intent(out) :: scprsum
        real(wp), dimension(orbs%npsidim_comp), optional, intent(in) :: spsi
      END SUBROUTINE orthoconstraint


      subroutine constrained_davidson(iproc,nproc,in,at,&
           orbs,orbsv,nvirt,Lzd,comms,commsv,&
           hx,hy,hz,rxyz,rhopot,psi,v,dpbox,xc,GPU)
        use module_base
        use module_dpbox
        use module_types
        use communications_base, only: comms_cubic
        use module_xc
        implicit none
        integer, intent(in) :: iproc,nproc
        integer, intent(in) :: nvirt
        type(input_variables), intent(in) :: in
        type(atoms_data), intent(in) :: at
        type(local_zone_descriptors), intent(in) :: Lzd
        type(orbitals_data), intent(in) :: orbs
        type(comms_cubic), intent(in) :: comms, commsv
        type(denspot_distribution), intent(in) :: dpbox
        type(xc_info), intent(in) :: xc
        real(gp), intent(in) :: hx,hy,hz
        real(gp), dimension(3,at%astruct%nat), intent(in) :: rxyz
        real(dp), dimension(*), intent(in) :: rhopot
        type(orbitals_data), intent(inout) :: orbsv
        type(GPU_pointers), intent(inout) :: GPU
        real(wp), dimension(:), pointer :: psi,v!=psivirt(nvctrp,nvirtep*nproc)
        !v, that is psivirt, is transposed on input and direct on output
      end subroutine constrained_davidson

      subroutine local_hamiltonian(iproc,nproc,npsidim_orbs,orbs,Lzd,hx,hy,hz,&
           ipotmethod,confdatarr,pot,psi,hpsi,pkernel,xc,alphaSIC,ekin_sum,epot_sum,eSIC_DC,&
           dpbox,potential,comgp)
        use module_base
        use module_dpbox
        use module_types
        use module_xc
        implicit none
        integer, intent(in) :: iproc,nproc,ipotmethod,npsidim_orbs
        real(gp), intent(in) :: hx,hy,hz,alphaSIC
        type(orbitals_data), intent(in) :: orbs
        type(local_zone_descriptors), intent(in) :: Lzd
        type(confpot_data), dimension(orbs%norbp), intent(in) :: confdatarr
        type(xc_info), intent(in) :: xc
        real(wp), dimension(orbs%npsidim_orbs), intent(in) :: psi !this dimension will be modified
        real(wp), dimension(:),pointer :: pot !< the potential, with the dimension compatible with the ipotmethod flag
        !real(wp), dimension(lr%d%n1i*lr%d%n2i*lr%d%n3i*nspin) :: pot
        real(gp), intent(out) :: ekin_sum,epot_sum,eSIC_DC
        real(wp), dimension(orbs%npsidim_orbs), intent(inout) :: hpsi
        type(coulomb_operator), intent(inout) :: pkernel !< the PSolver kernel which should be associated for the SIC schemes
        type(denspot_distribution),intent(in),optional :: dpbox
        !!real(wp), dimension(max(dpbox%ndimrhopot,orbs%nspin)), intent(in), optional, target :: potential !< Distributed potential. Might contain the density for the SIC treatments
        real(wp), dimension(*), intent(in), optional, target :: potential !< Distributed potential. Might contain the density for the SIC treatments
        type(p2pComms),intent(inout), optional:: comgp
      END SUBROUTINE local_hamiltonian

      subroutine NK_SIC_potential(lr,orbs,xc,fref,hxh,hyh,hzh,pkernel,psi,poti,eSIC_DC,potandrho,wxdsave)
        use module_defs, only: gp,wp,dp
        use module_types
         use module_xc
         implicit none
         real(gp), intent(in) :: hxh,hyh,hzh,fref
         type(locreg_descriptors), intent(in) :: lr
         type(orbitals_data), intent(in) :: orbs
         type(coulomb_operator), intent(inout) :: pkernel
         type(xc_info), intent(in) :: xc
         real(wp), dimension(lr%wfd%nvctr_c+7*lr%wfd%nvctr_f,orbs%nspinor,orbs%norbp), intent(in) :: psi
         !real(wp), dimension((lr%d%n1i*lr%d%n2i*lr%d%n3i*((orbs%nspinor/3)*3+1)),max(orbs%norbp,orbs%nspin)), intent(inout) :: poti
         real(wp), intent(inout) :: poti
         real(gp), intent(out) :: eSIC_DC
         real(dp), dimension(lr%d%n1i*lr%d%n2i*lr%d%n3i,2*orbs%nspin), intent(in), optional :: potandrho
         real(dp), dimension(lr%d%n1i*lr%d%n2i*lr%d%n3i,orbs%nspin), intent(out), optional :: wxdsave
      END SUBROUTINE NK_SIC_potential

      subroutine isf_to_daub_kinetic(hx,hy,hz,kx,ky,kz,nspinor,lr,w,psir,hpsi,ekin,k_strten)
        use module_defs, only: gp,wp
        use module_types
        implicit none
        integer, intent(in) :: nspinor
        real(gp), intent(in) :: hx,hy,hz,kx,ky,kz
        type(locreg_descriptors), intent(in) :: lr
        type(workarr_locham), intent(inout) :: w
        real(wp), dimension(lr%d%n1i*lr%d%n2i*lr%d%n3i,nspinor), intent(in) :: psir
        real(gp), intent(out) :: ekin
        real(wp), dimension(lr%wfd%nvctr_c+7*lr%wfd%nvctr_f,nspinor), intent(inout) :: hpsi
        real(wp), dimension(6), optional :: k_strten
      end subroutine isf_to_daub_kinetic

      subroutine readmywaves(iproc,filename,iformat,orbs,n1,n2,n3,hx,hy,hz,at,rxyz_old,rxyz,  &
         wfd,psi,orblist)
         use module_base
         use module_types
         implicit none
         integer, intent(in) :: iproc,n1,n2,n3, iformat
         real(gp), intent(in) :: hx,hy,hz
         type(wavefunctions_descriptors), intent(in) :: wfd
         type(orbitals_data), intent(inout) :: orbs
         type(atoms_data), intent(in) :: at
         real(gp), dimension(3,at%astruct%nat), intent(in) :: rxyz
         integer, dimension(orbs%norb), optional :: orblist
         real(gp), dimension(3,at%astruct%nat), intent(out) :: rxyz_old
         real(wp), dimension(wfd%nvctr_c+7*wfd%nvctr_f,orbs%nspinor,orbs%norbp), intent(out) :: psi
         character(len=*), intent(in) :: filename
      END SUBROUTINE readmywaves

      subroutine writemywaves(iproc,filename,iformat,orbs,n1,n2,n3,hx,hy,hz,at,rxyz,wfd,psi)
        use module_types
        use module_base
        use yaml_output
        implicit none
        integer, intent(in) :: iproc,n1,n2,n3,iformat
        real(gp), intent(in) :: hx,hy,hz
        type(atoms_data), intent(in) :: at
        type(orbitals_data), intent(in) :: orbs
        type(wavefunctions_descriptors), intent(in) :: wfd
        real(gp), dimension(3,at%astruct%nat), intent(in) :: rxyz
        real(wp), dimension(wfd%nvctr_c+7*wfd%nvctr_f,orbs%nspinor,orbs%norbp), intent(in) :: psi
        character(len=*), intent(in) :: filename
      end subroutine writemywaves

      subroutine open_filename_of_iorb(unitfile,lbin,filename,orbs,iorb,ispinor,iorb_out,iiorb)
         use module_base
         use module_types
         implicit none
         character(len=*), intent(in) :: filename
         logical, intent(in) :: lbin
         integer, intent(in) :: iorb,ispinor,unitfile
         type(orbitals_data), intent(in) :: orbs
         integer, intent(out) :: iorb_out
         integer,intent(in),optional :: iiorb
      END SUBROUTINE open_filename_of_iorb

      subroutine filename_of_iorb(lbin,filename,orbs,iorb,ispinor,filename_out,iorb_out,iiorb)
         use module_base
         use module_types
         implicit none
         character(len=*), intent(in) :: filename
         logical, intent(in) :: lbin
         integer, intent(in) :: iorb,ispinor
         type(orbitals_data), intent(in) :: orbs
         character(len=*) :: filename_out
         integer, intent(out) :: iorb_out
         integer,intent(in),optional :: iiorb
      END SUBROUTINE filename_of_iorb

      subroutine verify_file_presence(filerad,orbs,iformat,nproc,nforb)
        use module_base
        use module_types
        implicit none
        integer, intent(in) :: nproc
        character(len=*), intent(in) :: filerad
        type(orbitals_data), intent(in) :: orbs
        integer, intent(out) :: iformat
        integer, optional, intent(in) :: nforb
      end subroutine verify_file_presence

      subroutine readwavetoisf(lstat, filename, formatted, hx, hy, hz, &
           & n1, n2, n3, nspinor, psiscf)
        use module_base
        use module_types
        implicit none
        character(len = *), intent(in) :: filename
        logical, intent(in) :: formatted
        integer, intent(out) :: n1, n2, n3, nspinor
        real(gp), intent(out) :: hx, hy, hz
        real(wp), dimension(:,:,:,:), pointer :: psiscf
        logical, intent(out) :: lstat
      END SUBROUTINE readwavetoisf
      subroutine readwavetoisf_etsf(lstat, filename, iorbp, hx, hy, hz, &
           & n1, n2, n3, nspinor, psiscf)
        use module_base
        use module_types
        implicit none
        character(len = *), intent(in) :: filename
        integer, intent(in) :: iorbp
        integer, intent(out) :: n1, n2, n3, nspinor
        real(gp), intent(out) :: hx, hy, hz
        real(wp), dimension(:,:,:,:), pointer :: psiscf
        logical, intent(out) :: lstat
      END SUBROUTINE readwavetoisf_etsf

      subroutine read_wave_to_isf(lstat, filename, ln, iorbp, hx, hy, hz, &
           & n1, n2, n3, nspinor, psiscf)
        use module_base
        use module_types
        implicit none
        integer, intent(in) :: ln
        character(len = ln), intent(in) :: filename
        integer, intent(in) :: iorbp
        integer, intent(out) :: n1, n2, n3, nspinor
        real(gp), intent(out) :: hx, hy, hz
        real(wp), dimension(:,:,:,:), pointer :: psiscf
        logical, intent(out) :: lstat
      END SUBROUTINE read_wave_to_isf
      subroutine free_wave_to_isf(psiscf)
        use module_base
        implicit none
        real(wp), dimension(:,:,:,:), pointer :: psiscf
      END SUBROUTINE free_wave_to_isf

      subroutine denspot_communications(iproc,nproc,&
           xc,nspin,geocode,SICapproach,dpbox)
        use module_base
        use module_dpbox
        use module_types
        use module_xc
        implicit none
        integer, intent(in) :: iproc,nproc,nspin
        type(xc_info), intent(in) :: xc
        character(len=1), intent(in) :: geocode !< @copydoc poisson_solver::doc::geocode
        character(len=4), intent(in) :: SICapproach
        type(denspot_distribution), intent(inout) :: dpbox
      end subroutine denspot_communications

      subroutine allocateRhoPot(Glr,nspin,atoms,rxyz,denspot)
        use module_base
        use module_types
        implicit none
        integer, intent(in) :: nspin
        type(locreg_descriptors), intent(in) :: Glr
        type(atoms_data), intent(in) :: atoms
        real(gp), dimension(3,atoms%astruct%nat), intent(in) :: rxyz
        type(DFT_local_fields), intent(inout) :: denspot
      END SUBROUTINE allocateRhoPot

      subroutine getLocalizedBasis(iproc,nproc,at,orbs,rxyz,denspot,GPU,trH,trH_old,&
          fnrm_tmb,infoBasisFunctions,nlpsp,scf_mode,ldiis,SIC,tmb,energs_base,&
          nit_precond,target_function,&
          correction_orthoconstraint,nit_basis,&
          ratio_deltas,ortho_on,extra_states,itout,conv_crit,experimental_mode,early_stop,&
          gnrm_dynamic, min_gnrm_for_dynamic, can_use_ham, order_taylor, max_inversion_error, kappa_conv, method_updatekernel,&
          purification_quickreturn, correction_co_contra, &
          precond_convol_workarrays, precond_workarrays, &
          wt_philarge, wt_hpsinoprecond, wt_hphi, wt_phi, fnrm, energs_work, frag_calc, &
          cdft, input_frag, ref_frags)
        use module_base
        use module_types
        use module_fragments, only: system_fragment
        use constrained_dft, only: cdft_data
        use communications_base, only: work_transpose
        implicit none

        ! Calling arguments
        integer,intent(in) :: iproc, nproc
        integer,intent(inout) :: order_taylor
        real(kind=8),intent(in) :: max_inversion_error
        integer,intent(out) :: infoBasisFunctions
        type(atoms_data), intent(in) :: at
        type(orbitals_data) :: orbs
        real(kind=8),dimension(3,at%astruct%nat) :: rxyz
        type(DFT_local_fields), intent(inout) :: denspot
        type(GPU_pointers), intent(inout) :: GPU
        real(kind=8),intent(out) :: trH, fnrm_tmb
        real(kind=8),intent(inout) :: trH_old
        type(DFT_PSP_projectors),intent(inout) :: nlpsp
        integer,intent(in) :: scf_mode
        type(localizedDIISParameters),intent(inout) :: ldiis
        type(DFT_wavefunction),target,intent(inout) :: tmb
        type(SIC_data) :: SIC !<parameters for the SIC methods
        type(energy_terms),intent(in) :: energs_base
        integer, intent(in) :: nit_precond, target_function, correction_orthoconstraint, nit_basis
        real(kind=8),intent(out) :: ratio_deltas
        logical, intent(inout) :: ortho_on
        integer, intent(in) :: extra_states
        integer,intent(in) :: itout
        real(kind=8),intent(in) :: conv_crit, early_stop, gnrm_dynamic, min_gnrm_for_dynamic, kappa_conv
        logical,intent(in) :: experimental_mode, purification_quickreturn
        logical,intent(out) :: can_use_ham
        integer,intent(in) :: method_updatekernel
        logical,intent(in) :: correction_co_contra
        type(workarrays_quartic_convolutions),dimension(tmb%orbs%norbp),intent(inout) :: precond_convol_workarrays
        type(workarr_precond),dimension(tmb%orbs%norbp),intent(inout) :: precond_workarrays
        type(work_transpose),intent(inout) :: wt_philarge, wt_hpsinoprecond, wt_hphi, wt_phi
        type(work_mpiaccumulate),intent(inout) :: fnrm, energs_work
        logical, intent(in) :: frag_calc
        !these must all be present together
        type(cdft_data),intent(inout),optional :: cdft
        type(fragmentInputParameters),optional,intent(in) :: input_frag
        type(system_fragment), dimension(:), optional, intent(in) :: ref_frags
      end subroutine getLocalizedBasis

    subroutine psimix(iproc,nproc,ndim_psi,orbs,comms,diis,hpsit,psit)
      use module_base
      use module_types
      use communications_base, only: comms_cubic
      implicit none
      integer, intent(in) :: iproc,nproc,ndim_psi
      type(orbitals_data), intent(in) :: orbs
      type(comms_cubic), intent(in) :: comms
      type(diis_objects), intent(inout) :: diis
      real(wp), dimension(ndim_psi), intent(inout) :: psit,hpsit
    end subroutine psimix

    subroutine get_coeff(iproc,nproc,scf_mode,orbs,at,rxyz,denspot,GPU,infoCoeff,&
        energs,nlpsp,SIC,tmb,fnrm,calculate_overlap_matrix,invert_overlap_matrix,communicate_phi_for_lsumrho,&
        calculate_ham,extra_states,itout,it_scc,it_cdft,order_taylor,max_inversion_error,purification_quickreturn,&
        calculate_KS_residue,calculate_gap,energs_work,&
        convcrit_dmin,nitdmin,curvefit_dmin,ldiis_coeff,reorder,cdft, updatekernel)
      use module_base
      use module_types
      use Poisson_Solver, except_dp => dp, except_gp => gp, except_wp => wp
      use constrained_dft
      use diis_sd_optimization
      use yaml_output
      use sparsematrix_base, only: sparse_matrix
      implicit none
      integer,intent(in) :: iproc, nproc, scf_mode, itout, it_scc, it_cdft
      integer,intent(inout) :: order_taylor
      real(kind=8),intent(in) :: max_inversion_error
      type(orbitals_data),intent(inout) :: orbs
      type(atoms_data),intent(in) :: at
      real(kind=8),dimension(3,at%astruct%nat),intent(in) :: rxyz
      type(DFT_local_fields), intent(inout) :: denspot
      type(GPU_pointers),intent(inout) :: GPU
      integer,intent(out) :: infoCoeff
      type(energy_terms),intent(inout) :: energs
      real(kind=8),intent(inout) :: fnrm
      type(DFT_PSP_projectors),intent(inout) :: nlpsp
      type(SIC_data),intent(in) :: SIC
      type(DFT_wavefunction),intent(inout) :: tmb
      logical,intent(in):: calculate_overlap_matrix, invert_overlap_matrix
      logical,intent(in):: communicate_phi_for_lsumrho, purification_quickreturn
      logical,intent(in) :: calculate_ham, calculate_KS_residue, calculate_gap
      type(work_mpiaccumulate),intent(inout) :: energs_work
      type(DIIS_obj),intent(inout),optional :: ldiis_coeff ! for dmin only
      integer, intent(in), optional :: nitdmin ! for dmin only
      real(kind=gp), intent(in), optional :: convcrit_dmin ! for dmin only
      logical, intent(in), optional :: curvefit_dmin ! for dmin only
      type(cdft_data),intent(inout),optional :: cdft
      integer, intent(in) :: extra_states
      logical, optional, intent(in) :: reorder
      logical, optional, intent(in) :: updatekernel
    end subroutine get_coeff

    subroutine linearScaling(iproc,nproc,KSwfn,tmb,at,input,rxyz,denspot,rhopotold,nlpsp,GPU,&
           energs,energy,fpulay,infocode,ref_frags,cdft, &
           fdisp, fion)
      use module_base
      use module_types
      use module_fragments
      use constrained_dft
      implicit none
      integer,intent(in):: iproc, nproc
      type(atoms_data),intent(inout):: at
      type(input_variables),intent(in):: input
      real(8),dimension(3,at%astruct%nat),intent(inout):: rxyz
      real(8),dimension(3,at%astruct%nat),intent(out):: fpulay
      type(DFT_local_fields), intent(inout) :: denspot
      real(gp), dimension(*), intent(inout) :: rhopotold
      type(DFT_PSP_projectors),intent(inout):: nlpsp
      type(GPU_pointers),intent(in out):: GPU
      type(energy_terms),intent(inout) :: energs
      real(gp), dimension(:), pointer :: rho,pot
      real(8),intent(out):: energy
      type(DFT_wavefunction),intent(inout),target:: tmb
      type(DFT_wavefunction),intent(inout),target:: KSwfn
      integer,intent(out):: infocode
      type(system_fragment), dimension(:), pointer :: ref_frags
      type(cdft_data), intent(inout) :: cdft
      real(kind=8),dimension(3,at%astruct%nat),intent(in) :: fdisp, fion
    end subroutine linearScaling


   subroutine createDerivativeBasis(n1,n2,n3, &
              nfl1,nfu1,nfl2,nfu2,nfl3,nfu3,  &
              hgrid,ibyz_c,ibxz_c,ibxy_c,ibyz_f,ibxz_f,ibxy_f,&
              w_c, w_f, w_f1, w_f2, w_f3, x_c, x_f, y_c, y_f, z_c, z_f)
      use module_base
      implicit none
      integer, intent(in) :: n1,n2,n3,nfl1,nfu1,nfl2,nfu2,nfl3,nfu3
      real(gp), intent(in) :: hgrid
      integer, dimension(2,0:n2,0:n3), intent(in) :: ibyz_c,ibyz_f
      integer, dimension(2,0:n1,0:n3), intent(in) :: ibxz_c,ibxz_f
      integer, dimension(2,0:n1,0:n2), intent(in) :: ibxy_c,ibxy_f
      real(wp), dimension(0:n1,0:n2,0:n3), intent(in) :: w_c
      real(wp), dimension(7,nfl1:nfu1,nfl2:nfu2,nfl3:nfu3), intent(in) :: w_f
      real(wp), dimension(nfl1:nfu1,nfl2:nfu2,nfl3:nfu3), intent(in) :: w_f1
      real(wp), dimension(nfl2:nfu2,nfl1:nfu1,nfl3:nfu3), intent(in) :: w_f2
      real(wp), dimension(nfl3:nfu3,nfl1:nfu1,nfl2:nfu2), intent(in) :: w_f3
      real(wp), dimension(0:n1,0:n2,0:n3), intent(out) :: x_c
      real(wp), dimension(7,nfl1:nfu1,nfl2:nfu2,nfl3:nfu3), intent(out) :: x_f
      real(wp), dimension(0:n1,0:n2,0:n3), intent(out) :: y_c
      real(wp), dimension(7,nfl1:nfu1,nfl2:nfu2,nfl3:nfu3), intent(out) :: y_f
      real(wp), dimension(0:n1,0:n2,0:n3), intent(out) :: z_c
      real(wp), dimension(7,nfl1:nfu1,nfl2:nfu2,nfl3:nfu3), intent(out) :: z_f
    end subroutine createDerivativeBasis

    subroutine inputguessConfinement(iproc, nproc, at, input, hx, hy, hz, &
         rxyz, nlpsp, GPU, orbs, kswfn, tmb, denspot, rhopotold, energs,&
         locregcenters)
      ! Input wavefunctions are found by a diagonalization in a minimal basis set
      ! Each processors write its initial wavefunctions into the wavefunction file
      ! The files are then read by readwave
      use module_base
      use module_types
      implicit none
      !Arguments
      integer, intent(in) :: iproc,nproc
      real(gp), intent(in) :: hx, hy, hz
      type(atoms_data), intent(inout) :: at
      type(DFT_PSP_projectors), intent(inout) :: nlpsp
      type(GPU_pointers), intent(inout) :: GPU
      type(input_variables),intent(in) :: input
      real(gp), dimension(3,at%astruct%nat), intent(in) :: rxyz
      type(orbitals_data),intent(inout) :: orbs
      type(DFT_wavefunction),intent(inout) :: kswfn, tmb
      type(DFT_local_fields), intent(inout) :: denspot
      real(dp), dimension(max(tmb%lzd%glr%d%n1i*tmb%lzd%glr%d%n2i*denspot%dpbox%n3p,1)*input%nspin), intent(inout) ::  rhopotold
      type(energy_terms),intent(inout) :: energs
      real(kind=8),dimension(3,at%astruct%nat),intent(in),optional :: locregcenters
    end subroutine inputguessConfinement

   subroutine determine_locreg_periodic(iproc,nlr,cxyz,locrad,hx,hy,hz,Glr,Llr,calculateBounds)
      use module_base
      use module_types
      implicit none
      integer, intent(in) :: iproc
      integer, intent(in) :: nlr
      real(gp), intent(in) :: hx,hy,hz
      type(locreg_descriptors), intent(in) :: Glr
      real(gp), dimension(nlr), intent(in) :: locrad
      real(gp), dimension(3,nlr), intent(in) :: cxyz
      type(locreg_descriptors), dimension(nlr), intent(out) :: Llr
      logical,dimension(nlr),intent(in):: calculateBounds
   end subroutine determine_locreg_periodic

    subroutine determine_wfd_periodicity(ilr,nlr,Glr,Llr)
      use module_base
      use module_types
      implicit none
      integer,intent(in) :: ilr,nlr
      type(locreg_descriptors),intent(in) :: Glr
      type(locreg_descriptors),dimension(nlr),intent(inout) :: Llr
    end subroutine determine_wfd_periodicity

    subroutine num_segkeys_periodic(n1,n2,n3,i1sc,i1ec,i2sc,i2ec,i3sc,i3ec,nseg,nvctr,keyg,keyv,&
     nseg_loc,nvctr_loc,outofzone)
     implicit none
     integer, intent(in) :: n1,n2,n3,i1sc,i1ec,i2sc,i2ec,i3sc,i3ec,nseg,nvctr
     integer, dimension(nseg), intent(in) :: keyv
     integer, dimension(2,nseg), intent(in) :: keyg
     integer, intent(out) :: nseg_loc,nvctr_loc
     integer, dimension(3),intent(in) :: outofzone
    end subroutine num_segkeys_periodic

    subroutine segkeys_periodic(n1,n2,n3,i1sc,i1ec,i2sc,i2ec,i3sc,i3ec,nseg,nvctr,keyg,keyv,&
               nseg_loc,nvctr_loc,keygloc,keyglob,keyvloc,keyvglob,outofzone)
      implicit none
      integer, intent(in) :: n1,n2,n3,i1sc,i1ec,i2sc,i2ec,i3sc,i3ec,nseg,nvctr,nseg_loc,nvctr_loc
      integer, dimension(nseg), intent(in) :: keyv
      integer, dimension(2,nseg), intent(in) :: keyg
      integer, dimension(3), intent(in) :: outofzone
      integer, dimension(nseg_loc), intent(out) :: keyvloc
      integer, dimension(nseg_loc), intent(out) :: keyvglob
      integer, dimension(2,nseg_loc), intent(out) :: keygloc
      integer, dimension(2,nseg_loc), intent(out) :: keyglob
    end subroutine segkeys_periodic

    subroutine psi_to_locreg2(iproc, ldim, gdim, Llr, Glr, gpsi, lpsi)
      use module_base
      use module_types
      implicit none
      integer,intent(in) :: iproc                  ! process ID
      integer,intent(in) :: ldim          ! dimension of lpsi
      integer,intent(in) :: gdim          ! dimension of gpsi
      type(locreg_descriptors),intent(in) :: Llr  ! Local grid descriptor
      type(locreg_descriptors),intent(in) :: Glr  ! Global grid descriptor
      real(wp),dimension(gdim),intent(in) :: gpsi       !Wavefunction (compressed format)
      real(wp),dimension(ldim),intent(out) :: lpsi   !Wavefunction in localization region
    end subroutine psi_to_locreg2


    subroutine local_partial_densityLinear(nproc,rsflag,nscatterarr,&
         nrhotot,Lzd,hxh,hyh,hzh,xc,nspin,orbs,mapping,psi,rho)
      use module_base
      use module_types
      use module_xc
      implicit none
      logical, intent(in) :: rsflag
      integer, intent(in) :: nproc
      integer,intent(in):: nrhotot
      integer, intent(in) :: nspin
      real(gp), intent(in) :: hxh,hyh,hzh
      type(xc_info), intent(in) :: xc
      type(local_zone_descriptors), intent(in) :: Lzd
      type(orbitals_data),intent(in) :: orbs
      integer,dimension(orbs%norb),intent(in):: mapping
      integer, dimension(0:nproc-1,4), intent(in) :: nscatterarr !n3d,n3p,i3s+i3xcsh-1,i3xcsh
      real(wp), dimension(orbs%npsidim_orbs), intent(in) :: psi
      real(dp),dimension(max(Lzd%Glr%d%n1i*Lzd%Glr%d%n2i*nrhotot,1),max(nspin,orbs%nspinor)),intent(out):: rho
    end subroutine local_partial_densityLinear

    subroutine global_to_local(Glr,Llr,nspin,size_rho,size_Lrho,rho,Lrho)
      use module_base
      use module_types
      implicit none
      type(locreg_descriptors),intent(in) :: Llr
      type(locreg_descriptors),intent(in) :: Glr
      integer, intent(in) :: size_rho
      integer, intent(in) :: size_Lrho
      integer, intent(in) :: nspin
      real(wp),dimension(size_rho),intent(in) :: rho
      real(wp),intent(out) :: Lrho
     end subroutine global_to_local

     subroutine LDiagHam(iproc,nproc,natsc,nspin,orbs,Lzd,Lzde,comms,&
          psi,hpsi,psit,orthpar,passmat,iscf,Tel,occopt,& !mandatory
          orbse,commse,etol,norbsc_arr) !optional
       use module_base
       use module_types
       use communications_base, only: comms_cubic
       implicit none
       integer, intent(in) :: iproc,nproc,natsc,nspin,occopt,iscf
       real(gp), intent(in) :: Tel
       type(local_zone_descriptors) :: Lzd        !< Information about the locregs after LIG
       type(local_zone_descriptors) :: Lzde       !< Information about the locregs for LIG
       type(comms_cubic), intent(in) :: comms
       type(orbitals_data), intent(inout) :: orbs
       type(orthon_data), intent(in):: orthpar
       real(wp), dimension(*), intent(out) :: passmat !< passage matrix for building the eigenvectors (the size depends of the optional arguments)
       real(wp), dimension(:), pointer :: psi,hpsi,psit
       real(gp), intent(in) :: etol
       type(orbitals_data), intent(inout) :: orbse
       type(comms_cubic), intent(in) :: commse
       integer, dimension(natsc+1,nspin), intent(in) :: norbsc_arr
     end subroutine LDiagHam

     subroutine updatePotential(nspin,denspot,energs)!ehart,eexcu,vexcu)
       use module_base
       use module_types
       implicit none
       ! Calling arguments
       integer, intent(in) :: nspin
       type(DFT_local_fields), intent(inout) :: denspot
       type(energy_terms), intent(inout) :: energs
       !real(8),intent(out):: ehart, eexcu, vexcu
     end subroutine updatePotential

     subroutine setCommsParameters(mpisource, mpidest, istsource, istdest, ncount, tag, comarr)
       use module_base
       use module_types
       implicit none
       integer,intent(in):: mpisource, mpidest, istsource, istdest, ncount, tag
       integer,dimension(8),intent(out):: comarr
     end subroutine setCommsParameters

     subroutine orthonormalizeLocalized(iproc, nproc, methTransformOverlap, max_inversion_error, npsidim_orbs, &
                orbs, lzd, ovrlp, inv_ovrlp_half, collcom, orthpar, lphi, psit_c, psit_f, can_use_transposed, foe_obj)
       use module_base
       use module_types
       use sparsematrix_base, only: sparse_matrix
       use foe_base, only: foe_data
       implicit none
       integer,intent(in) :: iproc,nproc,npsidim_orbs
       integer,intent(inout) :: methTransformOverlap
       real(kind=8),intent(in) :: max_inversion_error
       type(orbitals_data),intent(in):: orbs
       type(local_zone_descriptors),intent(in):: lzd
       type(sparse_matrix),intent(inout):: ovrlp
       type(sparse_matrix),intent(inout):: inv_ovrlp_half
       type(comms_linear),intent(in):: collcom
       type(orthon_data),intent(in):: orthpar
       real(8),dimension(npsidim_orbs), intent(inout) :: lphi
       real(8),dimension(:),pointer:: psit_c, psit_f
       logical,intent(inout):: can_use_transposed
       type(foe_data),intent(in) :: foe_obj
     end subroutine orthonormalizeLocalized

     subroutine optimizeDIIS(iproc, nproc, npsidim, orbs, nspin, lzd, hphi, phi, ldiis, experimental_mode)
       use module_base
       use module_types
       implicit none
       integer,intent(in):: iproc, nproc, nspin
       integer,intent(in):: npsidim
       type(orbitals_data),intent(in):: orbs
       type(local_zone_descriptors),intent(in):: lzd
       real(8),dimension(npsidim),intent(in):: hphi
       real(8),dimension(npsidim),intent(inout):: phi
       type(localizedDIISParameters),intent(inout):: ldiis
       logical,intent(in) :: experimental_mode
     end subroutine optimizeDIIS

     subroutine initializeCommunicationPotential(iproc, nproc, nscatterarr, orbs, lzd, comgp, onWhichAtomAll, tag)
       use module_base
       use module_types
       use communications_base, only: p2pComms
       implicit none
       integer,intent(in):: iproc, nproc
       integer,dimension(0:nproc-1,4),intent(in):: nscatterarr !n3d,n3p,i3s+i3xcsh-1,i3xcsh
       type(orbitals_data),intent(in):: orbs
       type(local_zone_descriptors),intent(in):: lzd
       !type(p2pCommsGatherPot),intent(out):: comgp
       type(p2pComms),intent(out):: comgp
       integer,dimension(orbs%norb),intent(in):: onWhichAtomAll
       integer,intent(inout):: tag
     end subroutine initializeCommunicationPotential

     subroutine mixrhopotDIIS(iproc, nproc, n3d, n3p, glr, input, rhopot, rhopotold, mixdiis, alphaMix, ioffset, mixMeth, pnrm, xc)
       use module_base
       use module_types
       use module_xc
       implicit none
       integer,intent(in):: iproc, nproc, n3d, n3p, mixMeth, ioffset
       type(locreg_descriptors),intent(in) :: glr
       type(input_variables),intent(in):: input
       real(8),dimension(max(glr%d%n1i*glr%d%n2i*n3d,1)*input%nspin),intent(in):: rhopotold
       real(8),dimension(max(glr%d%n1i*glr%d%n2i*n3d,1)*input%nspin),intent(out):: rhopot
       type(mixrhopotDIISParameters),intent(inout):: mixdiis
       real(8),intent(in):: alphaMix
       real(8),intent(out):: pnrm
       type(xc_info), intent(in) :: xc
     end subroutine mixrhopotDIIS


     subroutine initializeMixrhopotDIIS(isx, ndimpot, mixdiis)
       use module_base
       use module_types
       implicit none
       integer,intent(in):: isx, ndimpot
       type(mixrhopotDIISParameters),intent(out):: mixdiis
     end subroutine initializeMixrhopotDIIS

     subroutine deallocateMixrhopotDIIS(mixdiis)
       use module_base
       use module_types
       implicit none
       type(mixrhopotDIISParameters),intent(inout):: mixdiis
     end subroutine deallocateMixrhopotDIIS

    subroutine deallocate_local_zone_descriptors(lzd)
      use module_base
      use module_types
      !use deallocatePointers
      implicit none
      type(local_zone_descriptors),intent(inout):: lzd
    end subroutine deallocate_local_zone_descriptors

    subroutine deallocate_Lzd_except_Glr(lzd)
      use module_base
      use module_types
      !use deallocatePointers
      implicit none
      type(local_zone_descriptors),intent(inout):: lzd
    end subroutine deallocate_Lzd_except_Glr

    subroutine deallocate_orbitals_data(orbs)
      use module_base
      use module_types
      !use deallocatePointers
      implicit none
      type(orbitals_data),intent(inout):: orbs
    end subroutine deallocate_orbitals_data

    subroutine deallocate_comms_cubic(comms)
      use module_base
      use module_types
      use communications_base, only: comms_cubic
      !use deallocatePointers
      implicit none
      type(comms_cubic),intent(inout):: comms
    end subroutine deallocate_comms_cubic

    subroutine nullify_orbitals_data(orbs)
      use module_base
      use module_types
      implicit none
      type(orbitals_data),intent(out):: orbs
    end subroutine nullify_orbitals_data

    subroutine initLocregs(iproc, nproc, lzd, hx, hy, hz, astruct, orbs, Glr, locregShape, lborbs)
      use module_base
      use module_atoms, only: atomic_structure
      use module_types
      implicit none
      integer,intent(in):: iproc, nproc
      type(local_zone_descriptors),intent(inout):: lzd
      real(8),intent(in):: hx, hy, hz
      type(atomic_structure),intent(in) :: astruct
      type(orbitals_data),intent(in):: orbs
      type(locreg_descriptors),intent(in):: Glr
      character(len=1),intent(in):: locregShape
      type(orbitals_data),optional,intent(in):: lborbs
    end subroutine initLocregs

    subroutine deallocate_foe(foe_obj, subname)
      use module_base
      use module_types
      use foe_base, only: foe_data
      implicit none
      type(foe_data),intent(inout):: foe_obj
      character(len=*),intent(in):: subname
    end subroutine deallocate_foe

      subroutine orthoconstraintNonorthogonal(iproc, nproc, lzd, npsidim_orbs, npsidim_comp, orbs, collcom, orthpar, &
                 correction_orthoconstraint, linmat, lphi, lhphi, lagmat, lagmat_, psit_c, psit_f, &
                 hpsit_c, hpsit_f, &
                 can_use_transposed, overlap_calculated, &
                 experimental_mode, calculate_inverse, norder_taylor, max_inversion_error, &
           npsidim_orbs_small, lzd_small, hpsi_noprecond, wt_philarge, wt_hphi, wt_hpsinoprecond)
        use module_base
        use module_types
        use communications_base, only: work_transpose
        implicit none
        integer,intent(in) :: iproc, nproc, npsidim_orbs, npsidim_comp, npsidim_orbs_small
        type(local_zone_descriptors),intent(in) :: lzd, lzd_small
        type(orbitals_Data),intent(inout) :: orbs !temporary inout
        type(comms_linear),intent(in) :: collcom
        type(orthon_data),intent(in) :: orthpar
        integer,intent(in) :: correction_orthoconstraint
        real(kind=8),dimension(max(npsidim_comp,npsidim_orbs)),intent(in) :: lphi
        real(kind=8),dimension(max(npsidim_comp,npsidim_orbs)),intent(inout) :: lhphi
        type(sparse_matrix),intent(inout) :: lagmat
        type(matrices),intent(out) :: lagmat_
        real(kind=8),dimension(collcom%ndimind_c),intent(inout) :: hpsit_c
        real(kind=8),dimension(7*collcom%ndimind_f),intent(inout) :: hpsit_f
        real(kind=8),dimension(:),pointer :: psit_c, psit_f
        logical,intent(inout) :: can_use_transposed, overlap_calculated
        type(linear_matrices),intent(inout) :: linmat ! change to ovrlp and inv_ovrlp, and use inv_ovrlp instead of denskern
        logical,intent(in) :: experimental_mode, calculate_inverse
        integer,intent(inout) :: norder_taylor
        real(kind=8),intent(in) :: max_inversion_error
        real(kind=8),dimension(npsidim_orbs_small),intent(out) :: hpsi_noprecond
        type(work_transpose),intent(inout) :: wt_philarge
        type(work_transpose),intent(out) :: wt_hphi, wt_hpsinoprecond
      end subroutine orthoconstraintNonorthogonal


     subroutine choosePreconditioner2(iproc, nproc, orbs, lr, hx, hy, hz, ncong, hpsi, &
                confpotorder, potentialprefac, iorb, eval_zero)
       use module_base
       use module_types
       implicit none
       integer, intent(in) :: iproc,nproc,ncong, iorb, confpotorder
       real(gp), intent(in) :: hx,hy,hz
       type(locreg_descriptors), intent(in) :: lr
       type(orbitals_data), intent(in) :: orbs
       real(8),intent(in):: potentialprefac
       real(wp), dimension(lr%wfd%nvctr_c+7*lr%wfd%nvctr_f,orbs%nspinor), intent(inout) :: hpsi
       real(8),intent(in):: eval_zero
     end subroutine choosePreconditioner2


     subroutine FullHamiltonianApplication(iproc,nproc,at,orbs,&
          Lzd,nlpsp,confdatarr,ngatherarr,Lpot,psi,hpsi,paw,&
          energs,SIC,GPU,xc,pkernel,orbsocc,psirocc)
       use module_base
       use module_types
       use module_xc
       use gaussians, only: gaussian_basis
       implicit none
       integer, intent(in) :: iproc,nproc!,nspin
       type(atoms_data), intent(in) :: at
       type(orbitals_data), intent(in) :: orbs
       type(local_zone_descriptors),intent(in) :: Lzd
       type(DFT_PSP_projectors), intent(inout) :: nlpsp
       type(SIC_data), intent(in) :: SIC
       type(xc_info), intent(in) :: xc
       integer, dimension(0:nproc-1,2), intent(in) :: ngatherarr
       real(wp), dimension(orbs%npsidim_orbs), intent(in) :: psi
       type(confpot_data), dimension(orbs%norbp), intent(in) :: confdatarr
       !real(wp), dimension(lzd%ndimpotisf) :: Lpot
       real(wp), dimension(:),pointer :: Lpot
       type(energy_terms), intent(inout) :: energs
       real(wp), target, dimension(max(1,orbs%npsidim_orbs)), intent(out) :: hpsi
       type(GPU_pointers), intent(inout) :: GPU
       type(coulomb_operator), intent(in), optional :: pkernel
       type(orbitals_data), intent(in), optional :: orbsocc
       real(wp), dimension(:), pointer, optional :: psirocc
       !PAW variables:
       type(paw_objects),intent(inout)::paw
     end subroutine FullHamiltonianApplication

       subroutine init_foe(iproc, nproc, input, orbs_KS, foe_obj, reset)
         use module_base
         use module_atoms, only: atomic_structure
         use module_types
         use foe_base, only: foe_data
         implicit none
         integer,intent(in):: iproc, nproc
         type(input_variables),intent(in) :: input
         type(orbitals_data),intent(in):: orbs_KS
         type(foe_data),intent(out):: foe_obj
         logical, intent(in) :: reset
       end subroutine init_foe

      subroutine deallocate_workarrays_quartic_convolutions(work)
        use module_base
        use module_types
        implicit none
        type(workarrays_quartic_convolutions),intent(out):: work
      end subroutine deallocate_workarrays_quartic_convolutions

      subroutine ConvolQuartic4(iproc, nproc, n1, n2, n3, nfl1, nfu1, nfl2, nfu2, nfl3, nfu3,  &
                 hx, hy, hz, offsetx, offsety, offsetz, ibyz_c, ibxz_c, ibxy_c, ibyz_f, ibxz_f, ibxy_f, &
                 rxyzConf, potentialPrefac, with_kinetic, cprecr, maxdim, &
                 xx_c, xx_f1, xx_f, xy_c, xy_f2, xy_f,  xz_c, xz_f4, xz_f, &
                 aeff0array, beff0array, ceff0array, eeff0array, &
                 aeff0_2array, beff0_2array, ceff0_2array, eeff0_2array, &
                 aeff0_2auxarray, beff0_2auxarray, ceff0_2auxarray, eeff0_2auxarray, &
                 xya_c, xyc_c, xza_c, xzc_c, &
                 yza_c, yzc_c, xya_f, xyb_f, xyc_f, xye_f, &
                 xza_f, xzb_f, xzc_f, xze_f, yza_f, yzb_f, yzc_f, yze_f, &
!                 aeff0, aeff1, aeff2, aeff3, beff0, beff1, beff2, beff3, &
!                 ceff0, ceff1, ceff2, ceff3, eeff0, eeff1, eeff2, eeff3, &
!                 aeff0_2, aeff1_2, aeff2_2, aeff3_2, beff0_2, beff1_2, beff2_2, beff3_2, &
!                 ceff0_2, ceff1_2, ceff2_2, ceff3_2, eeff0_2, eeff1_2, eeff2_2, eeff3_2, &
                 y_c, y_f)
        use module_base
        use module_types
        implicit none
        integer,intent(in) :: iproc, nproc, n1, n2, n3, nfl1, nfu1, nfl2, nfu2, nfl3, nfu3, offsetx, offsety, offsetz, maxdim
        real(gp),intent(in) :: hx, hy, hz, potentialPrefac, cprecr
        logical,intent(in) :: with_kinetic
        real(8),dimension(3) :: rxyzConf
        integer,dimension(2,0:n2,0:n3), intent(in) :: ibyz_c,ibyz_f
        integer,dimension(2,0:n1,0:n3), intent(in) :: ibxz_c,ibxz_f
        integer,dimension(2,0:n1,0:n2), intent(in) :: ibxy_c,ibxy_f
        real(wp),dimension(0:n1,0:n2,0:n3),intent(in) :: xx_c
        real(wp),dimension(nfl1:nfu1,nfl2:nfu2,nfl3:nfu3),intent(in) :: xx_f1
        real(wp),dimension(7,nfl1:nfu1,nfl2:nfu2,nfl3:nfu3),intent(in) :: xx_f
        real(wp),dimension(0:n2,0:n1,0:n3),intent(in) :: xy_c
        real(wp),dimension(nfl2:nfu2,nfl1:nfu1,nfl3:nfu3),intent(in) :: xy_f2
        real(wp),dimension(7,nfl2:nfu2,nfl1:nfu1,nfl3:nfu3),intent(in) :: xy_f
        real(wp),dimension(0:n3,0:n1,0:n2),intent(in) :: xz_c
        real(wp),dimension(nfl3:nfu3,nfl1:nfu1,nfl2:nfu2),intent(in) :: xz_f4
        real(wp),dimension(7,nfl3:nfu3,nfl1:nfu1,nfl2:nfu2),intent(in) :: xz_f
        real(wp),dimension(-17:17,0:maxdim),intent(in):: aeff0array
        real(wp),dimension(-17:17,0:maxdim),intent(in):: beff0array
        real(wp),dimension(-17:17,0:maxdim),intent(in):: ceff0array
        real(wp),dimension(-14:14,0:maxdim),intent(in):: eeff0array
        real(wp),dimension(-17:17,0:maxdim),intent(in):: aeff0_2array
        real(wp),dimension(-17:17,0:maxdim),intent(in):: beff0_2array
        real(wp),dimension(-17:17,0:maxdim),intent(in):: ceff0_2array
        real(wp),dimension(-14:14,0:maxdim),intent(in):: eeff0_2array
        real(wp),dimension(-17:17,0:maxdim),intent(in):: aeff0_2auxarray
        real(wp),dimension(-17:17,0:maxdim),intent(in):: beff0_2auxarray
        real(wp),dimension(-17:17,0:maxdim),intent(in):: ceff0_2auxarray
        real(wp),dimension(-17:17,0:maxdim),intent(in):: eeff0_2auxarray
        real(wp),dimension(0:n2,0:n1,0:n3):: xya_c, xyb_c, xyc_c, xye_c
        real(wp),dimension(0:n3,0:n1,0:n2):: xza_c, xzb_c, xzc_c, xze_c, yza_c, yzc_c
        real(wp),dimension(3,nfl2:nfu2,nfl1:nfu1,nfl3:nfu3):: xya_f
        real(wp),dimension(4,nfl2:nfu2,nfl1:nfu1,nfl3:nfu3):: xyb_f
        real(wp),dimension(3,nfl2:nfu2,nfl1:nfu1,nfl3:nfu3):: xyc_f
        real(wp),dimension(4,nfl2:nfu2,nfl1:nfu1,nfl3:nfu3):: xye_f
        real(wp),dimension(3,nfl3:nfu3,nfl1:nfu1,nfl2:nfu2):: xza_f
        real(wp),dimension(4,nfl3:nfu3,nfl1:nfu1,nfl2:nfu2):: xzb_f
        real(wp),dimension(3,nfl3:nfu3,nfl1:nfu1,nfl2:nfu2):: xzc_f
        real(wp),dimension(4,nfl3:nfu3,nfl1:nfu1,nfl2:nfu2):: xze_f
        real(wp),dimension(3,nfl3:nfu3,nfl1:nfu1,nfl2:nfu2):: yza_f
        real(wp),dimension(4,nfl3:nfu3,nfl1:nfu1,nfl2:nfu2):: yzb_f
        real(wp),dimension(3,nfl3:nfu3,nfl1:nfu1,nfl2:nfu2):: yzc_f
        real(wp),dimension(4,nfl3:nfu3,nfl1:nfu1,nfl2:nfu2):: yze_f
!        real(wp),dimension(35):: aeff0, aeff1, aeff2, aeff3, beff0, beff1, beff2, beff3, ceff0, ceff1, ceff2, ceff3
!        real(wp),dimension(29):: eeff0, eeff1, eeff2, eeff3
!        real(wp),dimension(35):: aeff0_2, aeff1_2, aeff2_2, aeff3_2, beff0_2, beff1_2, beff2_2, beff3_2
!        real(wp),dimension(35):: ceff0_2, ceff1_2, ceff2_2, ceff3_2
!        real(wp),dimension(29):: eeff0_2, eeff1_2, eeff2_2, eeff3_2
        real(wp), dimension(0:n1,0:n2,0:n3), intent(out) :: y_c
        real(wp), dimension(7,nfl1:nfu1,nfl2:nfu2,nfl3:nfu3), intent(out) :: y_f
      end subroutine ConvolQuartic4


       subroutine apply_potential_lr(n1i,n2i,n3i,n1ip,n2ip,n3ip,ishift,n2,n3,nspinor,npot,&
            psir,pot,epot,&
            confdata,ibyyzz_r,psir_noconf,econf) !optional
         use module_base
         use module_types
         implicit none
         integer, intent(in) :: n1i,n2i,n3i,n1ip,n2ip,n3ip,n2,n3,nspinor,npot
         integer, dimension(3), intent(in) :: ishift !<offset of potential box in wfn box coords.
         real(wp), dimension(n1i,n2i,n3i,nspinor), intent(inout) :: psir !< real-space wfn in lr
         real(wp), dimension(n1ip,n2ip,n3ip,npot), intent(in) :: pot !< real-space pot in lrb
         type(confpot_data), intent(in), optional, target :: confdata !< data for the confining potential
         integer, dimension(2,-14:2*n2+16,-14:2*n3+16), intent(in), optional :: ibyyzz_r !< bounds in lr
         real(gp), intent(out) :: epot
         real(wp),dimension(n1i,n2i,n3i,nspinor),intent(inout),optional :: psir_noconf !< real-space wfn in lr where only the potential (without confinement) will be applied
         real(gp), intent(out),optional :: econf
       end subroutine apply_potential_lr

       subroutine psir_to_vpsi(npot,nspinor,lr,pot,vpsir,epot,confdata,vpsir_noconf,econf)
         use module_base
         use module_types
         implicit none
         integer, intent(in) :: npot,nspinor
         type(locreg_descriptors), intent(in) :: lr !< localization region of the wavefunction
         !real(wp), dimension(lr%d%n1i*lr%d%n2i*lr%d%n3i,npot), intent(in) :: pot
         real(wp), intent(in) :: pot
         real(wp), dimension(lr%d%n1i*lr%d%n2i*lr%d%n3i,nspinor), intent(inout) :: vpsir
         real(gp), intent(out) :: epot
         type(confpot_data), intent(in), optional :: confdata !< data for the confining potential
         real(wp), dimension(lr%d%n1i*lr%d%n2i*lr%d%n3i,nspinor), intent(inout), optional :: vpsir_noconf !< wavefunction with  the potential without confinement applied
         real(gp), intent(out),optional :: econf !< confinement energy
       end subroutine psir_to_vpsi

       subroutine erf_stress(at,rxyz,hxh,hyh,hzh,n1i,n2i,n3i,n3p,iproc,nproc,ngatherarr,rho,tens)
         use module_base
         use module_types
         implicit none
         !passed var
         type(atoms_data), intent(in) :: at
         real(gp), dimension(3,at%astruct%nat), target, intent(in) :: rxyz
         real(gp), intent(in) :: hxh,hyh,hzh
         integer,intent(in) :: n1i,n2i,n3i,n3p,iproc,nproc
         real(kind=8), dimension(n1i*n2i*max(n3p,1)), intent(in), target :: rho
         integer, dimension(0:nproc-1,2), intent(in) :: ngatherarr
         real(dp),dimension(6), intent(out) :: tens
       end subroutine erf_stress

       subroutine check_linear_and_create_Lzd(iproc,nproc,linType,Lzd,atoms,orbs,nspin,rxyz)
         use module_base
         use module_types
         implicit none
         integer, intent(in) :: iproc,nproc,nspin
         integer, intent(in) :: linType
         type(local_zone_descriptors), intent(inout) :: Lzd
         type(atoms_data), intent(in) :: atoms
         type(orbitals_data),intent(inout) :: orbs
         real(gp), dimension(3,atoms%astruct%nat), intent(in) :: rxyz
       end subroutine check_linear_and_create_Lzd

       subroutine create_LzdLIG(iproc,nproc,nspin,linearmode,hx,hy,hz,Glr,atoms,orbs,rxyz,nl,Lzd)
         use module_base
         use module_types
         implicit none
         integer, intent(in) :: iproc,nproc,nspin
         real(gp), intent(in):: hx, hy, hz
         type(locreg_descriptors), intent(in) :: Glr
         type(local_zone_descriptors), intent(inout) :: Lzd
         type(atoms_data), intent(in) :: atoms
         type(orbitals_data),intent(inout) :: orbs
         integer, intent(in) :: linearmode
         real(gp), dimension(3,atoms%astruct%nat), intent(in) :: rxyz
         type(DFT_PSP_projectors), intent(inout) :: nl
       end subroutine create_LzdLIG

       subroutine export_grids(fname, atoms, rxyz, hx, hy, hz, n1, n2, n3, logrid_c, logrid_f)
         use module_defs, only: gp
         use module_types
         implicit none
         character(len = *), intent(in) :: fname
         type(atoms_data), intent(in) :: atoms
         real(gp), dimension(3, atoms%astruct%nat), intent(in) :: rxyz
         real(gp), intent(in) :: hx, hy, hz
         integer, intent(in) :: n1, n2, n3
         logical, dimension(0:n1,0:n2,0:n3), intent(in) :: logrid_c
         logical, dimension(0:n1,0:n2,0:n3), intent(in), optional :: logrid_f
       end subroutine export_grids

       subroutine system_initialization(iproc,nproc,dump,inputpsi,input_wf_format,&
            & dry_run,in,atoms,rxyz,OCLconv,&
            orbs,lnpsidim_orbs,lnpsidim_comp,lorbs,Lzd,Lzd_lin,nlpsp,comms,shift,&
            ref_frags, denspot, locregcenters, inwhichlocreg_old, onwhichatom_old, &
            norb_par_ref, norbu_par_ref, norbd_par_ref,output_grid)
         use module_base
         use module_types
         use module_fragments
         use communications_base, only: comms_cubic
         implicit none
         integer, intent(in) :: iproc,nproc
         integer, intent(out) :: input_wf_format,lnpsidim_orbs,lnpsidim_comp
         integer, intent(inout) :: inputpsi
         type(input_variables), intent(in) :: in
         type(atoms_data), intent(inout) :: atoms
         real(gp), dimension(3,atoms%astruct%nat), intent(inout) :: rxyz
         logical, intent(in) :: OCLconv
         type(orbitals_data), intent(inout) :: orbs,lorbs
         type(local_zone_descriptors), intent(inout) :: Lzd, Lzd_lin
         type(DFT_local_fields), intent(out), optional :: denspot
         type(DFT_PSP_projectors), intent(out) :: nlpsp
         type(comms_cubic), intent(out) :: comms
         real(gp), dimension(3), intent(out) :: shift  !< shift on the initial positions
         !real(gp), dimension(atoms%astruct%ntypes,3), intent(in) :: radii_cf
         type(system_fragment), dimension(:), pointer :: ref_frags
         real(kind=8),dimension(3,atoms%astruct%nat),intent(inout),optional :: locregcenters
         integer,dimension(:),pointer,optional:: inwhichlocreg_old, onwhichatom_old
         integer,dimension(0:nproc-1),optional:: norb_par_ref, norbu_par_ref, norbd_par_ref !< support function distribution to be used as a reference
         logical, intent(in) :: dry_run, dump
         logical, intent(in), optional :: output_grid
       end subroutine system_initialization

       subroutine input_check_psi_id(inputpsi, input_wf_format, dir_output, orbs, lorbs, iproc, nproc, nfrag, frag_dir, ref_frags)
         use module_types
         use module_fragments
         implicit none
         integer, intent(out) :: input_wf_format         !< (out) Format of WF
         integer, intent(inout) :: inputpsi              !< (in) indicate how check input psi, (out) give how to build psi
         integer, intent(in) :: iproc                    !< (in)  id proc
         integer, intent(in) :: nproc                    !< (in)  #proc
         integer, intent(in) :: nfrag                    !< number of fragment directories which need checking
         type(system_fragment), dimension(:), pointer :: ref_frags  !< number of orbitals for each fragment
         character(len=100), dimension(nfrag), intent(in) :: frag_dir !< label for fragment subdirectories (blank if not a fragment calculation)
         character(len = *), intent(in) :: dir_output
         type(orbitals_data), intent(in) :: orbs, lorbs
       end subroutine input_check_psi_id

       subroutine extract_potential_for_spectra(iproc,nproc,at,rhod,dpbox,&
            orbs,nvirt,comms,Lzd,hx,hy,hz,rxyz,rhopot,rhocore,pot_ion,&
            nlpsp,pkernel,ixc,psi,G,&
            nspin,potshortcut,symObj,GPU,input)
         use module_base
         use module_dpbox
         use module_types
         use communications_base, only: comms_cubic
         implicit none
         !Arguments
         integer, intent(in) :: iproc,nproc,ixc
         integer, intent(inout) :: nspin,nvirt
         real(gp), intent(in) :: hx,hy,hz
         type(atoms_data), intent(inout) :: at
         type(rho_descriptors),intent(in) :: rhod
         type(denspot_distribution), intent(in) :: dpbox
         type(orbitals_data), intent(inout) :: orbs
         type(DFT_PSP_projectors), intent(inout) :: nlpsp
         type(local_zone_descriptors), intent(inout) :: Lzd
         type(comms_cubic), intent(in) :: comms
         type(GPU_pointers), intent(inout) :: GPU
         type(input_variables):: input
         type(symmetry_data), intent(in) :: symObj
         real(gp), dimension(3,at%astruct%nat), intent(in) :: rxyz
         real(dp), dimension(*), intent(inout) :: rhopot,pot_ion
         type(gaussian_basis), intent(out) :: G !basis for davidson IG
         real(wp), dimension(:), pointer :: psi
         real(wp), dimension(:,:,:,:), pointer :: rhocore
         type(coulomb_operator), intent(inout) :: pkernel
         integer, intent(in) ::potshortcut
       end subroutine extract_potential_for_spectra

       subroutine psitohpsi(iproc,nproc,atoms,scf,denspot,itrp,itwfn,iscf,alphamix,&
            nlpsp,linflag,unblock_comms,GPU,wfn,&
            energs,rpnrm,xcstr)
         use module_base
         use module_types
         implicit none
         logical, intent(in) :: scf
         integer, intent(in) :: iproc,nproc,itrp,iscf,linflag,itwfn
         character(len=3), intent(in) :: unblock_comms
         real(gp), intent(in) :: alphamix
         type(atoms_data), intent(in) :: atoms
         type(DFT_PSP_projectors), intent(inout) :: nlpsp
         type(DFT_local_fields), intent(inout) :: denspot
         type(energy_terms), intent(inout) :: energs
         type(DFT_wavefunction), intent(inout) :: wfn
         type(GPU_pointers), intent(inout) :: GPU
         real(gp), intent(inout) :: rpnrm
         real(gp), dimension(6), intent(out) :: xcstr
       end subroutine psitohpsi

       subroutine assignToLocreg2(iproc, nproc, norb, norbu, norb_par, natom, nlr, nspin, Localnorb, spinsgn, rxyz, inwhichlocreg)
         use module_base
         use module_types
         implicit none
         integer,intent(in):: nlr,iproc,nproc,nspin,natom,norb,norbu
         integer,dimension(nlr),intent(in):: Localnorb
         real(kind=8),dimension(norb),intent(in):: spinsgn
         integer,dimension(0:nproc-1),intent(in):: norb_par
         real(8),dimension(3,nlr),intent(in):: rxyz
         integer,dimension(:),pointer,intent(out):: inwhichlocreg
       end subroutine assignToLocreg2

       subroutine calc_gradient(geocode,n1,n2,n3,n3grad,deltaleft,deltaright,rhoinp,nspden,hx,hy,hz,&
            gradient,rhocore)
         use module_base
         implicit none
         !Arguments
         character(len=1), intent(in) :: geocode !< @copydoc poisson_solver::doc::geocode
         integer, intent(in) :: n1,n2,n3,n3grad,deltaleft,deltaright,nspden
         real(dp), intent(in) :: hx,hy,hz
         real(dp), dimension(n1,n2,n3,nspden), intent(inout) :: rhoinp
         real(dp), dimension(n1,n2,n3grad,2*nspden-1,0:3), intent(out) :: gradient
         real(dp), dimension(:,:,:,:), pointer :: rhocore
       end subroutine calc_gradient


       subroutine destroy_new_locregs(iproc, nproc, tmb)
         use module_base
         use module_types
         implicit none
         integer,intent(in):: iproc, nproc
         type(DFT_wavefunction),intent(inout):: tmb
       end subroutine destroy_new_locregs

       subroutine define_confinement_data(confdatarr,orbs,rxyz,at,hx,hy,hz,&
                  confpotorder,potentialprefac,Lzd,confinementCenter)
         use module_base
         use module_types
         implicit none
         real(gp), intent(in) :: hx,hy,hz
         type(atoms_data), intent(in) :: at
         type(orbitals_data), intent(in) :: orbs
         integer,intent(in):: confpotorder
         real(gp),dimension(at%astruct%ntypes),intent(in):: potentialprefac
         type(local_zone_descriptors), intent(in) :: Lzd
         real(gp), dimension(3,at%astruct%nat), intent(in) :: rxyz
         integer, dimension(orbs%norb), intent(in) :: confinementCenter
         type(confpot_data), dimension(orbs%norbp), intent(out) :: confdatarr
       end subroutine define_confinement_data

       subroutine update_locreg(iproc, nproc, nlr, locrad, locrad_kernel, locrad_mult, locregCenter, glr_tmp, &
                  useDerivativeBasisFunctions, nscatterarr, hx, hy, hz, astruct, input, &
                  orbs_KS, orbs, lzd, npsidim_orbs, npsidim_comp, lbcomgp, lbcollcom, lfoe, lbcollcom_sr)
         use module_base
         use module_types
         use foe_base, only: foe_data
         use communications_base, only: p2pComms
         implicit none
         integer,intent(in):: iproc, nproc, nlr
         integer,intent(out) :: npsidim_orbs, npsidim_comp
         logical,intent(in):: useDerivativeBasisFunctions
         integer,dimension(0:nproc-1,4),intent(in):: nscatterarr !n3d,n3p,i3s+i3xcsh-1,i3xcsh
         real(8),intent(in):: hx, hy, hz
         type(atomic_structure),intent(in) :: astruct
         type(input_variables),intent(in) :: input
         real(8),dimension(nlr),intent(in):: locrad, locrad_kernel, locrad_mult
         type(orbitals_data),intent(in):: orbs_KS, orbs
         real(8),dimension(3,nlr),intent(in):: locregCenter
         type(locreg_descriptors),intent(in):: glr_tmp
         type(local_zone_descriptors),intent(inout):: lzd
         type(p2pComms),intent(inout):: lbcomgp
         type(foe_data),intent(inout),optional :: lfoe
         type(comms_linear),intent(inout):: lbcollcom
         type(comms_linear),intent(inout),optional :: lbcollcom_sr
       end subroutine update_locreg

       subroutine destroy_DFT_wavefunction(wfn)
         use module_base
         use module_types
         implicit none
         type(DFT_wavefunction),intent(inout):: wfn
       end subroutine destroy_DFT_wavefunction

       subroutine init_orbitals_data_for_linear(iproc, nproc, nspinor, input, astruct, rxyz, lorbs, &
           norb_par_ref, norbu_par_ref, norbd_par_ref)
         use module_base
         use module_types
         implicit none
         integer,intent(in):: iproc, nproc, nspinor
         type(input_variables),intent(in):: input
         type(atomic_structure),intent(in):: astruct
         real(8),dimension(3,astruct%nat),intent(in):: rxyz
         type(orbitals_data),intent(out):: lorbs
         integer,dimension(0:nproc-1),intent(in),optional :: norb_par_ref, norbu_par_ref, norbd_par_ref
       end subroutine init_orbitals_data_for_linear

       subroutine mix_main(iproc, nproc, mix_mode, mixHist, input, glr, alpha_mix, &
                  denspot, mixdiis, rhopotold, pnrm)
         use module_base
         use module_types
         implicit none
         integer,intent(in):: iproc, nproc, mix_mode, mixHist
         type(input_variables),intent(in):: input
         type(locreg_descriptors),intent(in):: glr
         real(8),intent(in):: alpha_mix
         type(DFT_local_fields),intent(inout):: denspot
         type(mixrhopotDIISParameters),intent(inout):: mixdiis
         real(8),dimension(max(glr%d%n1i*glr%d%n2i*denspot%dpbox%n3p,1)*input%nspin),intent(inout):: rhopotold
         real(8),intent(out):: pnrm
       end subroutine mix_main

       !!subroutine calculate_energy_and_gradient_linear(iproc, nproc, it, &
       !!           ldiis, fnrmOldArr, fnrm_old, alpha, trH, trHold, fnrm, fnrmMax, alpha_mean, alpha_max, &
       !!           energy_increased, tmb, lhphiold, overlap_calculated, &
       !!           energs, hpsit_c, hpsit_f, nit_precond, target_function, correction_orthoconstraint, &
       !!           hpsi_small, experimental_mode, calculate_inverse, correction_co_contra, hpsi_noprecond, &
       !!           norder_taylor, max_inversion_error, method_updatekernel, precond_convol_workarrays, precond_workarrays,&
       !!           wt_philarge, wt_hpsinoprecond, &
       !!           cdft, input_frag, ref_frags)
       !!  use module_base
       !!  use module_types
       !!  use constrained_dft, only: cdft_data
       !!  use module_fragments, only: system_fragment
       !!  use communications_base, only: work_transpose
       !!  implicit none
       !!  integer, intent(in) :: iproc, nproc, it, method_updatekernel
       !!  integer,intent(inout) :: norder_taylor
       !!  real(kind=8),intent(in) :: max_inversion_error
       !!  type(DFT_wavefunction),target,intent(inout):: tmb
       !!  type(localizedDIISParameters),intent(inout) :: ldiis
       !!  real(8),dimension(tmb%orbs%norbp),intent(inout) :: fnrmOldArr
       !!  real(kind=8),intent(inout) :: fnrm_old
       !!  real(8),dimension(tmb%orbs%norbp),intent(inout) :: alpha
       !!  real(8),intent(out):: trH, fnrm, fnrmMax, alpha_mean, alpha_max
       !!  real(8),intent(in):: trHold
       !!  logical,intent(out) :: energy_increased
       !!  real(8),dimension(tmb%orbs%npsidim_orbs),intent(inout):: lhphiold
       !!  logical,intent(inout):: overlap_calculated
       !!  type(energy_terms),intent(in) :: energs
       !!  real(kind=8),dimension(tmb%ham_descr%collcom%ndimind_c) :: hpsit_c
       !!  real(kind=8),dimension(7*tmb%ham_descr%collcom%ndimind_f) :: hpsit_f
       !!  integer, intent(in) :: nit_precond, target_function, correction_orthoconstraint
       !!  logical, intent(in) :: experimental_mode, calculate_inverse, correction_co_contra
       !!  real(kind=8),dimension(tmb%orbs%npsidim_orbs),intent(out) :: hpsi_small
       !!  real(kind=8),dimension(tmb%orbs%npsidim_orbs),intent(out) :: hpsi_noprecond
       !!  type(workarrays_quartic_convolutions),dimension(tmb%orbs%norbp),intent(inout) :: precond_convol_workarrays
       !!  type(workarr_precond),dimension(tmb%orbs%norbp),intent(inout) :: precond_workarrays
       !!  type(work_transpose),intent(inout) :: wt_philarge
       !!  type(work_transpose),intent(out) :: wt_hpsinoprecond
       !!  type(cdft_data),intent(inout),optional :: cdft
       !!  type(fragmentInputParameters),optional,intent(in) :: input_frag
       !!  type(system_fragment), dimension(:), optional, intent(in) :: ref_frags
       !!end subroutine calculate_energy_and_gradient_linear

       subroutine calculate_energy_and_gradient_linear(iproc, nproc, it, &
                  ldiis, fnrmOldArr, fnrm_old, alpha, trH, trHold, fnrm, alpha_mean, alpha_max, &
                  energy_increased, tmb, lhphiold, overlap_calculated, &
                  energs, hpsit_c, hpsit_f, nit_precond, target_function, correction_orthoconstraint, &
                  hpsi_small, experimental_mode, calculate_inverse, correction_co_contra, hpsi_noprecond, &
                  norder_taylor, max_inversion_error, method_updatekernel, precond_convol_workarrays, precond_workarrays,&
                  wt_hphi, wt_philarge, wt_hpsinoprecond, &
                  cdft, input_frag, ref_frags)
         use module_base
         use module_types
         use communications_base, only: work_transpose
         use sparsematrix_base, only: matrices
         use constrained_dft, only: cdft_data
         use module_fragments, only: system_fragment
         implicit none
         integer, intent(in) :: iproc, nproc, it, method_updatekernel
         integer,intent(inout) :: norder_taylor
         real(kind=8),intent(in) :: max_inversion_error
         type(DFT_wavefunction), target, intent(inout):: tmb
         type(localizedDIISParameters), intent(inout) :: ldiis
         real(kind=8), dimension(tmb%orbs%norbp), intent(inout) :: fnrmOldArr
         real(kind=8),intent(inout) :: fnrm_old
         real(kind=8), dimension(tmb%orbs%norbp), intent(inout) :: alpha
         real(kind=8), intent(out):: trH, alpha_mean, alpha_max
         type(work_mpiaccumulate), intent(inout):: fnrm
         real(kind=8), intent(in):: trHold
         logical,intent(out) :: energy_increased
         real(kind=8), dimension(tmb%npsidim_orbs), intent(inout):: lhphiold
         logical, intent(inout):: overlap_calculated
         type(energy_terms), intent(in) :: energs
         real(kind=8),dimension(tmb%ham_descr%collcom%ndimind_c) :: hpsit_c
         real(kind=8),dimension(7*tmb%ham_descr%collcom%ndimind_f) :: hpsit_f
         integer, intent(in) :: nit_precond, target_function, correction_orthoconstraint
         logical, intent(in) :: experimental_mode, calculate_inverse, correction_co_contra
         real(kind=8), dimension(tmb%npsidim_orbs), intent(out) :: hpsi_small
         real(kind=8), dimension(tmb%npsidim_orbs),intent(out) :: hpsi_noprecond
         type(workarrays_quartic_convolutions),dimension(tmb%orbs%norbp),intent(inout) :: precond_convol_workarrays
         type(workarr_precond),dimension(tmb%orbs%norbp),intent(inout) :: precond_workarrays
         type(work_transpose),intent(inout) :: wt_hphi
         type(work_transpose),intent(inout) :: wt_philarge
         type(work_transpose),intent(out) :: wt_hpsinoprecond
         type(cdft_data),intent(inout),optional :: cdft
         type(fragmentInputParameters), optional, intent(in) :: input_frag
         type(system_fragment), dimension(:), optional, intent(in) :: ref_frags
       end subroutine calculate_energy_and_gradient_linear

       subroutine improveOrbitals(iproc, nproc, tmb, nspin, ldiis, alpha, gradient, experimental_mode)
         use module_base
         use module_types
         implicit none
         integer,intent(in):: iproc, nproc, nspin
         type(DFT_wavefunction),intent(inout):: tmb
         type(localizedDIISParameters),intent(inout):: ldiis
         real(8),dimension(tmb%orbs%norbp),intent(in):: alpha
         real(kind=wp),dimension(max(tmb%npsidim_orbs,tmb%npsidim_comp)),intent(inout) :: gradient
         logical,intent(in) :: experimental_mode
       end subroutine improveOrbitals

       subroutine hpsitopsi_linear(iproc, nproc, it, ldiis, tmb, &
                  lphiold, alpha, trH, meanAlpha, alpha_max, alphaDIIS, hpsi_small, ortho, psidiff, &
                  experimental_mode, order_taylor, max_inversion_error, trH_ref, kernel_best, complete_reset)
         use module_base
         use module_types
         implicit none
         integer,intent(in) :: iproc, nproc, it
         integer,intent(inout) :: order_taylor
         real(kind=8),intent(in) :: max_inversion_error
         type(localizedDIISParameters),intent(inout):: ldiis
         type(DFT_wavefunction),target,intent(inout):: tmb
         real(8),dimension(tmb%orbs%npsidim_orbs),intent(inout):: lphiold
         real(8),intent(in):: trH, meanAlpha, alpha_max
         real(8),dimension(tmb%orbs%norbp),intent(inout):: alpha, alphaDIIS
         real(kind=8),dimension(tmb%orbs%npsidim_orbs),intent(inout) :: hpsi_small
         real(kind=8),dimension(tmb%orbs%npsidim_orbs),optional,intent(out) :: psidiff
         logical, intent(in) :: ortho, experimental_mode
         real(kind=8),intent(out) :: trH_ref
         real(kind=8),dimension(tmb%linmat%l%nvctrp_tg*tmb%linmat%l%nspin),intent(inout) :: kernel_best
         logical,intent(out) :: complete_reset
       end subroutine hpsitopsi_linear

       subroutine DIISorSD(iproc, it, trH, tmbopt, ldiis, alpha, alphaDIIS, lphioldopt, trH_ref, kernel_best, complete_reset)
         use module_base
         use module_types
         implicit none
         integer,intent(in):: iproc, it
         real(kind=8),intent(in):: trH
         type(DFT_wavefunction),intent(inout):: tmbopt
         type(localizedDIISParameters),intent(inout):: ldiis
         real(kind=8),dimension(tmbopt%orbs%norbp),intent(inout):: alpha, alphaDIIS
         real(kind=8),dimension(max(tmbopt%npsidim_orbs,tmbopt%npsidim_comp)),intent(out):: lphioldopt
         real(kind=8),intent(out) :: trH_ref
         real(kind=8),dimension(tmbopt%linmat%l%nvctrp_tg*tmbopt%linmat%l%nspin),intent(inout) :: kernel_best
         logical,intent(out) :: complete_reset
       end subroutine DIISorSD

       subroutine psi_to_vlocpsi(iproc,npsidim_orbs,orbs,Lzd,&
            ipotmethod,confdatarr,pot,psi,vpsi,pkernel,xc,alphaSIC,epot_sum,evSIC,vpsi_noconf,econf_sum)
         use module_base
         use module_types
         use module_xc
         implicit none
         integer, intent(in) :: iproc,ipotmethod,npsidim_orbs
         real(gp), intent(in) :: alphaSIC
         type(xc_info), intent(in) :: xc
         type(orbitals_data), intent(in) :: orbs
         type(local_zone_descriptors), intent(in) :: Lzd
         type(confpot_data), dimension(orbs%norbp), intent(in) :: confdatarr
         real(wp), dimension(orbs%npsidim_orbs), intent(in) :: psi !this dimension will be modified
         real(wp), dimension(*) :: pot !< the potential, with the dimension compatible with the ipotmethod flag
         real(gp), intent(out) :: epot_sum,evSIC
         real(wp), dimension(orbs%npsidim_orbs), intent(inout) :: vpsi
         type(coulomb_operator), intent(inout) ::  pkernel !< the PSolver kernel which should be associated for the SIC schemes
         real(wp), dimension(orbs%npsidim_orbs), intent(inout),optional :: vpsi_noconf
         real(gp),intent(out),optional :: econf_sum
       end subroutine psi_to_vlocpsi

       subroutine adjust_locregs_and_confinement(iproc, nproc, hx, hy, hz, at, input, &
                  rxyz, KSwfn, tmb, denspot,nlpsp, ldiis, locreg_increased, lowaccur_converged, locrad)
         use module_base
         use module_types
         implicit none
         integer,intent(in):: iproc, nproc
         real(8),intent(in):: hx, hy, hz
         type(atoms_data),intent(in) :: at
         type(input_variables),intent(in):: input
         real(8),dimension(3,at%astruct%nat),intent(in):: rxyz
         type(DFT_wavefunction),intent(inout):: KSwfn, tmb
         type(DFT_local_fields),intent(inout) :: denspot
         type(DFT_PSP_projectors), intent(inout) :: nlpsp
         type(localizedDIISParameters),intent(inout):: ldiis
         logical, intent(out) :: locreg_increased
         logical, intent(in) :: lowaccur_converged
         real(8), dimension(tmb%lzd%nlr), intent(inout) :: locrad
       end subroutine adjust_locregs_and_confinement

       subroutine adjust_DIIS_for_high_accuracy(input, denspot, lowaccur_converged, &
                  ldiis_coeff_hist, ldiis_coeff_changed)
         use module_base
         use module_types
         implicit none
         type(input_variables),intent(in):: input
         type(DFT_local_fields),intent(inout) :: denspot
         logical, intent(in) :: lowaccur_converged
         integer, intent(inout) :: ldiis_coeff_hist
         logical, intent(out) :: ldiis_coeff_changed
       end subroutine adjust_DIIS_for_high_accuracy

       subroutine set_optimization_variables(input, at, lorbs, nlr, onwhichatom, confdatarr, &
                  convCritMix, lowaccur_converged, nit_scc, mix_hist, alpha_mix, locrad, target_function, nit_basis, &
                  convcrit_dmin, nitdmin, conv_crit_TMB)
         use module_base
         use module_types
         implicit none
         integer,intent(in):: nlr
         type(orbitals_data),intent(in):: lorbs
         type(input_variables),intent(in):: input
         type(atoms_data),intent(in):: at
         integer,dimension(lorbs%norb),intent(in):: onwhichatom
         type(confpot_data),dimension(lorbs%norbp),intent(inout):: confdatarr
         real(kind=8), intent(out) :: convCritMix, alpha_mix, convcrit_dmin, conv_crit_TMB
         logical, intent(in) :: lowaccur_converged
         integer, intent(out) :: nit_scc, mix_hist, nitdmin
         real(kind=8), dimension(nlr), intent(out) :: locrad
         integer, intent(out) :: target_function, nit_basis
       end subroutine set_optimization_variables

       subroutine initialize_linear_from_file(iproc,nproc,input_frag,astruct,rxyz,orbs,Lzd,&
              iformat,dir_output,filename,ref_frags,orblist)
         use module_base
         use module_types
         use module_fragments
         implicit none
         integer, intent(in) :: iproc, nproc, iformat
         type(orbitals_data), intent(inout) :: orbs  !< orbs related to the basis functions, inwhichlocreg generated in this routine
         type(atomic_structure), intent(in) :: astruct
         real(gp), dimension(3,astruct%nat), intent(in) :: rxyz
         character(len=*), intent(in) :: filename, dir_output
         type(local_zone_descriptors), intent(inout) :: Lzd !< must already contain Glr and hgrids
         type(fragmentInputParameters), intent(in) :: input_frag
         type(system_fragment), dimension(input_frag%nfrag_ref), intent(inout) :: ref_frags
         integer, dimension(orbs%norb), optional :: orblist
       end subroutine initialize_linear_from_file

        subroutine readmywaves_linear_new(iproc,nproc,dir_output,filename,iformat,at,tmb,rxyz,&
               ref_frags,input_frag,frag_calc,orblist)
          use module_base
          use module_types
          use module_fragments
          use yaml_output
          implicit none
          integer, intent(in) :: iproc, nproc
          integer, intent(in) :: iformat
          type(atoms_data), intent(in) :: at
          type(DFT_wavefunction), intent(inout) :: tmb
          real(gp), dimension(3,at%astruct%nat), intent(in) :: rxyz
          !real(gp), dimension(3,at%astruct%nat), intent(out) :: rxyz_old
          character(len=*), intent(in) :: dir_output, filename
          type(fragmentInputParameters), intent(in) :: input_frag
          type(system_fragment), dimension(input_frag%nfrag_ref), intent(inout) :: ref_frags
          logical, intent(in) :: frag_calc
          integer, dimension(tmb%orbs%norb), intent(in), optional :: orblist
        end subroutine readmywaves_linear_new

        subroutine allocate_auxiliary_basis_function(npsidim, subname, lphi, lhphi)
          use module_base
          implicit none
          integer,intent(in):: npsidim
          real(8),dimension(:),pointer,intent(out):: lphi, lhphi
          character(len=*),intent(in):: subname
        end subroutine allocate_auxiliary_basis_function

        subroutine deallocate_auxiliary_basis_function(subname, lphi, lhphi)
          use module_base
          implicit none
          real(8),dimension(:),pointer:: lphi, lhphi
          character(len=*),intent(in):: subname
        end subroutine deallocate_auxiliary_basis_function

        subroutine update_ldiis_arrays(tmb, subname, ldiis)
          use module_base
          use module_types
          implicit none
          type(DFT_wavefunction),intent(in):: tmb
          character(len=*),intent(in):: subname
          type(localizedDIISParameters),intent(inout):: ldiis
        end subroutine update_ldiis_arrays

        subroutine copy_local_zone_descriptors(lzd_in, lzd_out, subname)
          use module_base
          use module_types
          implicit none
          type(local_zone_descriptors),intent(in):: lzd_in
          type(local_zone_descriptors),intent(inout):: lzd_out
          character(len=*),intent(in):: subname
        end subroutine copy_local_zone_descriptors

        subroutine local_potential_dimensions(iproc,Lzd,orbs,xc,ndimfirstproc)
          use module_base
          use module_types
          use module_xc
          implicit none
          integer, intent(in) :: iproc, ndimfirstproc
          type(local_zone_descriptors), intent(inout) :: Lzd
          type(orbitals_data), intent(inout) :: orbs
          type(xc_info), intent(in) :: xc
        end subroutine local_potential_dimensions

        subroutine initialize_DIIS_coeff(isx, ldiis)
          use module_base
          use module_types
          implicit none
          integer,intent(in):: isx
          type(localizedDIISParameters),intent(inout):: ldiis
        end subroutine initialize_DIIS_coeff

        subroutine allocate_DIIS_coeff(tmb, ldiis)
          use module_base
          use module_types
          implicit none
          type(DFT_wavefunction),intent(in):: tmb
          type(localizedDIISParameters),intent(inout):: ldiis
        end subroutine allocate_DIIS_coeff

        subroutine initialize_DFT_local_fields(denspot, ixc, nspden)
          use module_base
          use module_types
          implicit none
          type(DFT_local_fields), intent(inout) :: denspot
          integer, intent(in) :: ixc, nspden
        end subroutine initialize_DFT_local_fields

        subroutine allocate_diis_objects(idsx,alphadiis,npsidim,nkptsp,nspinor,diis)
          use module_base
          use module_types
          implicit none
          integer, intent(in) :: idsx,npsidim,nkptsp,nspinor !n(m)
          real(gp), intent(in) :: alphadiis
          type(diis_objects), intent(inout) :: diis
        end subroutine allocate_diis_objects

        subroutine check_communications(iproc,nproc,orbs,lzd,comms)
          use module_base
          use module_types
          use communications_base, only: comms_cubic
          implicit none
          integer, intent(in) :: iproc,nproc
          type(orbitals_data), intent(in) :: orbs
          type(local_zone_descriptors), intent(in) :: lzd
          type(comms_cubic), intent(in) :: comms
        end subroutine check_communications

        subroutine nonlocal_forces(lr,hx,hy,hz,at,rxyz,&
             orbs,nlpsp,wfd,psi,fsep,refill,strten)
          use module_base
          use module_types
          implicit none
          !Arguments-------------
          type(atoms_data), intent(in) :: at
          type(wavefunctions_descriptors), intent(in) :: wfd
          type(DFT_PSP_projectors), intent(inout) :: nlpsp
          logical, intent(in) :: refill
          real(gp), intent(in) :: hx,hy,hz
          type(locreg_descriptors) :: lr
          type(orbitals_data), intent(in) :: orbs
          real(gp), dimension(3,at%astruct%nat), intent(in) :: rxyz
          real(wp), dimension((wfd%nvctr_c+7*wfd%nvctr_f)*orbs%norbp*orbs%nspinor), intent(in) :: psi
          real(gp), dimension(3,at%astruct%nat), intent(inout) :: fsep
          real(gp), dimension(6), intent(out) :: strten
        end subroutine nonlocal_forces

        subroutine local_forces(iproc,at,rxyz,hxh,hyh,hzh,&
             dpbox,&
             n1,n2,n3,n3pi,i3s,n1i,n2i,n3i,rho,pot,floc,locstrten,charge)
          use module_base
          use module_dpbox
          use module_types
          implicit none
          !Arguments---------
          type(atoms_data), intent(in) :: at
          integer, intent(in) :: iproc,n1,n2,n3,n3pi,i3s,n1i,n2i,n3i
          real(gp), intent(in) :: hxh,hyh,hzh
          type(denspot_distribution), intent(in) :: dpbox
          real(gp),intent(out) :: charge
          real(gp), dimension(3,at%astruct%nat), intent(in) :: rxyz
          real(dp), dimension(*), intent(in) :: rho,pot
          real(gp), dimension(3,at%astruct%nat), intent(out) :: floc
          real(gp), dimension(6), intent(out) :: locstrten
        end subroutine local_forces

        subroutine denspot_set_history(denspot, iscf, nspin, npulayit)
          use module_types
          implicit none
          type(DFT_local_fields), intent(inout) :: denspot
          integer, intent(in) :: iscf, nspin
          integer,intent(in),optional :: npulayit
        end subroutine denspot_set_history

        subroutine denspot_free_history(denspot)
          use module_types
          implicit none
          type(DFT_local_fields), intent(inout) :: denspot
        end subroutine denspot_free_history

        subroutine kswfn_free_scf_data(KSwfn, freePsit)
          use module_types
          implicit none
          type(DFT_wavefunction), intent(inout) :: KSwfn
          logical, intent(in) :: freePsit
        end subroutine kswfn_free_scf_data

        subroutine evaltoocc(iproc,nproc,filewrite,wf,orbs,occopt)
          use module_base
          use module_types
          implicit none
          logical, intent(in) :: filewrite
          integer, intent(in) :: iproc, nproc
          integer, intent(in) :: occopt
          real(gp), intent(in) :: wf
          type(orbitals_data), intent(inout) :: orbs
        end subroutine evaltoocc

        subroutine cholesky(iproc, nspin,norbIn, psi, &
          orbs, comms, ndim_ovrlp, ovrlp, norbTot, block1, &
          ispinIn, paw)
          use module_base
          use module_types
          use communications_base, only: comms_cubic
          implicit none

          integer:: iproc,nvctrp,norbIn, nspin, block1, ispinIn
          type(orbitals_data), intent(in) :: orbs
          type(comms_cubic):: comms
          real(kind=8),dimension(orbs%npsidim_comp),intent(in out):: psi
          integer,dimension(nspin,0:orbs%nkpts):: ndim_ovrlp
          real(kind=8),dimension(ndim_ovrlp(nspin,orbs%nkpts),1):: ovrlp
          integer,dimension(nspin):: norbTot
          type(paw_objects),optional,intent(inout)::paw
        end subroutine cholesky

        subroutine gsChol(iproc, nproc, psi, orthpar, nspinor,&
          orbs, nspin,ndim_ovrlp,norbArr,comms,paw)
          use module_base
          use module_types
          use communications_base, only: comms_cubic
          implicit none
          integer, intent(in) :: iproc, nproc,nspin
          integer, intent(inout) ::  nspinor
          type(orthon_data), intent(in):: orthpar
          type(orbitals_data):: orbs
          type(comms_cubic), intent(in) :: comms
          integer, dimension(nspin), intent(in) :: norbArr
          integer, dimension(nspin,0:orbs%nkpts), intent(inout) :: ndim_ovrlp
          real(wp),dimension(comms%nvctr_par(iproc,0)*orbs%nspinor*orbs%norb),intent(inout):: psi
          type(paw_objects),optional,intent(inout)::paw
        end subroutine gsCHol

        subroutine loewdin(iproc, norbIn, block1, ispinIn,&
          orbs, comms, nspin, psit, ovrlp, ndim_ovrlp, norbTot, paw)
          use module_base
          use module_types
          use communications_base, only: comms_cubic
          implicit none
          integer,intent(in):: iproc,norbIn, nspin, block1, ispinIn
          type(orbitals_data),intent(in):: orbs
          type(comms_cubic),intent(in):: comms
          real(kind=8),dimension(comms%nvctr_par(iproc,0)*orbs%nspinor*orbs%norb),intent(in out):: psit
          integer,dimension(nspin,0:orbs%nkpts):: ndim_ovrlp
          real(kind=8),dimension(ndim_ovrlp(nspin,orbs%nkpts)):: ovrlp
          integer,dimension(nspin):: norbTot
          type(paw_objects),optional,intent(inout)::paw
        end subroutine loewdin

        subroutine gramschmidt(iproc, norbIn, psit, ndim_ovrlp, ovrlp, orbs, nspin,&
          nspinor, comms, norbTot, block1, block2, ispinIn,paw)
          use module_base
          use module_types
          use communications_base, only: comms_cubic
          implicit none
          integer,intent(in):: iproc, norbIn, nspin, block1, block2, ispinIn
          integer, intent(out) :: nspinor
          type(orbitals_data):: orbs
          type(comms_cubic), intent(in) :: comms
          type(paw_objects),optional,intent(inout)::paw
          real(wp),dimension(comms%nvctr_par(iproc,0)*orbs%nspinor*orbs%norb),intent(inout):: psit
          integer,dimension(nspin,0:orbs%nkpts):: ndim_ovrlp
          real(wp),dimension(ndim_ovrlp(nspin,orbs%nkpts)):: ovrlp
          integer,dimension(nspin):: norbTot
        end subroutine gramschmidt

        subroutine orthogonalize(iproc,nproc,orbs,comms,psi,orthpar,paw)
          use module_base
          use module_types
          use communications_base, only: comms_cubic
          implicit none
          integer, intent(in) :: iproc,nproc
          type(orbitals_data), intent(in) :: orbs
          type(comms_cubic), intent(in) :: comms
          type(orthon_data), intent(in) :: orthpar
          real(wp), dimension(comms%nvctr_par(iproc,0)*orbs%nspinor*orbs%norb), intent(inout) :: psi
          type(paw_objects),optional,intent(inout) :: paw
        end subroutine orthogonalize

        subroutine calculate_density_kernel(iproc, nproc, isKernel, orbs, orbs_tmb, &
                   coeff, denskern, denskern_, keep_uncompressed_)
          use module_base
          use module_types
          use sparsematrix_base, only: sparse_matrix
          implicit none
          integer,intent(in):: iproc, nproc
          logical, intent(in) :: isKernel
          type(orbitals_data),intent(in):: orbs, orbs_tmb
          type(sparse_matrix), intent(in) :: denskern
          real(kind=8),dimension(denskern%nfvctr,orbs%norb),intent(in):: coeff   !only use the first (occupied) orbitals
          type(matrices), intent(out) :: denskern_
          logical,intent(in),optional :: keep_uncompressed_ !< keep the uncompressed kernel in denskern_%matrix (requires that this array is already allocated outside of the routine)
        end subroutine calculate_density_kernel

        subroutine reconstruct_kernel(iproc, nproc, inversion_method, &
                   blocksize_dsyev, blocksize_pdgemm, orbs, tmb, overlap_calculated)
          use module_base
          use module_types
          implicit none
          integer,intent(in):: iproc, nproc, blocksize_dsyev, blocksize_pdgemm, inversion_method
          type(orbitals_data),intent(in):: orbs
          type(DFT_wavefunction),intent(inout):: tmb
          logical,intent(inout):: overlap_calculated
        end subroutine reconstruct_kernel

        subroutine reorthonormalize_coeff(iproc, nproc, norb, blocksize_dsyev, blocksize_pdgemm, inversion_method, basis_orbs, &
                   basis_overlap, KS_overlap, basis_overlap_mat, coeff, orbs)
          use module_base
          use module_types
          use sparsematrix_base, only: sparse_matrix, matrices
          implicit none
          integer, intent(in) :: iproc, nproc, norb
          integer, intent(in) :: blocksize_dsyev, blocksize_pdgemm, inversion_method
          type(orbitals_data), intent(in) :: basis_orbs   !number of basis functions
          type(sparse_matrix),intent(inout) :: basis_overlap
          type(sparse_matrix),dimension(basis_overlap%nspin),intent(inout) :: KS_overlap
          type(matrices),intent(inout) :: basis_overlap_mat
          real(kind=8),dimension(basis_overlap%nfvctr,norb),intent(inout) :: coeff
          type(orbitals_data), intent(in) :: orbs   !Kohn-Sham orbitals that will be orthonormalized and their parallel distribution
        end subroutine reorthonormalize_coeff

        subroutine pulay_correction(iproc, nproc, orbs, at, rxyz, nlpsp, SIC, denspot, GPU, tmb, fpulay)
          use module_base
          use module_types
          implicit none
          integer,intent(in):: iproc, nproc
          type(orbitals_data),intent(in):: orbs
          type(atoms_data),intent(in):: at
          real(8),dimension(at%astruct%nat),intent(in):: rxyz
          type(DFT_PSP_projectors), intent(inout) :: nlpsp
          type(SIC_data),intent(in):: SIC
          type(DFT_local_fields), intent(inout) :: denspot
          type(GPU_pointers),intent(inout):: GPU
          type(DFT_wavefunction),intent(inout):: tmb
          real(8),dimension(3,at%astruct%nat),intent(out):: fpulay
        end subroutine pulay_correction

        subroutine create_large_tmbs(iproc, nproc, KSwfn, tmb, denspot,nlpsp, input, at, rxyz, lowaccur_converged)
          use module_base
          use module_types
          implicit none
          integer,intent(in):: iproc, nproc
          type(DFT_Wavefunction),intent(inout):: KSwfn, tmb
          type(DFT_local_fields),intent(in):: denspot
          type(DFT_PSP_projectors), intent(inout) :: nlpsp
          type(input_variables),intent(in):: input
          type(atoms_data),intent(in):: at
          real(8),dimension(3,at%astruct%nat),intent(in):: rxyz
          logical,intent(in):: lowaccur_converged
        end subroutine create_large_tmbs


        subroutine solvePrecondEquation(iproc,nproc,lr,ncplx,ncong,cprecr,&
             hx,hy,hz,kx,ky,kz,x,  rxyzParab, orbs, potentialPrefac, confPotOrder,&
             work_conv, w)
          use module_base
          use module_types
          implicit none
          integer, intent(in) :: iproc,nproc,ncong,ncplx,confPotOrder
          real(gp), intent(in) :: hx,hy,hz,cprecr,kx,ky,kz
          type(locreg_descriptors), intent(in) :: lr
          real(wp), intent(inout) :: x
          real(8),dimension(3),intent(in):: rxyzParab
          type(orbitals_data), intent(in):: orbs
          real(8):: potentialPrefac
          type(workarrays_quartic_convolutions),intent(inout):: work_conv !< workarrays for the convolutions
          type(workarr_precond),intent(inout) :: w !< workarrays
        end subroutine solvePrecondEquation

        subroutine init_local_work_arrays(n1, n2, n3, nfl1, nfu1, nfl2, nfu2, nfl3, nfu3, with_confpot, work)
          use module_base
          use module_types
          implicit none
          integer,intent(in)::n1, n2, n3, nfl1, nfu1, nfl2, nfu2, nfl3, nfu3
          logical,intent(in):: with_confpot
          type(workarrays_quartic_convolutions),intent(inout):: work
        end subroutine init_local_work_arrays

        subroutine psi_to_kinpsi(iproc,npsidim_orbs,orbs,lzd,psi,hpsi,ekin_sum)
          use module_base
          use module_types
          implicit none
          integer, intent(in) :: iproc,npsidim_orbs
          type(orbitals_data), intent(in) :: orbs
          type(local_zone_descriptors), intent(in) :: Lzd
          real(wp), dimension(orbs%npsidim_orbs), intent(in) :: psi
          real(gp), intent(out) :: ekin_sum
          real(wp), dimension(orbs%npsidim_orbs), intent(inout) :: hpsi
        end subroutine psi_to_kinpsi

        subroutine copy_old_supportfunctions(iproc,orbs,lzd,phi,lzd_old,phi_old)
          use module_base
          use module_types
          implicit none
          integer,intent(in) :: iproc
          type(orbitals_data), intent(in) :: orbs
          type(local_zone_descriptors), intent(in) :: lzd
          type(local_zone_descriptors), intent(inout) :: lzd_old
          real(wp), dimension(:), pointer :: phi,phi_old
        end subroutine copy_old_supportfunctions

        subroutine input_memory_linear(iproc, nproc, at, KSwfn, tmb, tmb_old, denspot, input, &
                   rxyz_old, rxyz, denspot0, energs, nlpsp, GPU, ref_frags, cdft)
          use module_base
          use module_types
          use module_fragments
          use constrained_dft
          implicit none
          integer,intent(in) :: iproc, nproc
          type(atoms_data), intent(inout) :: at
          type(DFT_wavefunction),intent(inout):: KSwfn
          type(DFT_wavefunction),intent(inout):: tmb, tmb_old
          type(DFT_local_fields), intent(inout) :: denspot
          type(input_variables),intent(in):: input
          real(gp),dimension(3,at%astruct%nat),intent(in) :: rxyz_old, rxyz
          real(8),dimension(max(denspot%dpbox%ndims(1)*denspot%dpbox%ndims(2)*denspot%dpbox%n3p,1)),intent(out):: denspot0
          type(energy_terms),intent(inout):: energs
          type(DFT_PSP_projectors), intent(inout) :: nlpsp
          type(GPU_pointers), intent(inout) :: GPU
          type(system_fragment), dimension(:), intent(in) :: ref_frags
          type(cdft_data), intent(inout) :: cdft
        end subroutine input_memory_linear

        subroutine copy_old_coefficients(norb_tmb, nfvctr, coeff, coeff_old)
          use module_base
          implicit none
          integer,intent(in):: norb_tmb, nfvctr
          real(8),dimension(:,:),pointer:: coeff, coeff_old
        end subroutine copy_old_coefficients

        subroutine copy_old_inwhichlocreg(norb_tmb, inwhichlocreg, inwhichlocreg_old, onwhichatom, onwhichatom_old)
          use module_base
          implicit none
          integer,intent(in):: norb_tmb
          integer,dimension(:),pointer:: inwhichlocreg, inwhichlocreg_old, onwhichatom, onwhichatom_old
        end subroutine copy_old_inwhichlocreg

        subroutine reformat_supportfunctions(iproc,nproc,at,rxyz_old,rxyz,add_derivatives,tmb,ndim_old,lzd_old,&
               frag_trans,psi_old,input_dir,input_frag,ref_frags,max_shift,phi_array_old)
          use module_base
          use module_types
          use module_fragments
          implicit none
          integer, intent(in) :: iproc,nproc
          integer, intent(in) :: ndim_old
          type(atoms_data), intent(in) :: at
          real(gp), dimension(3,at%astruct%nat), intent(in) :: rxyz,rxyz_old
          type(DFT_wavefunction), intent(inout) :: tmb
          type(local_zone_descriptors), intent(inout) :: lzd_old
          type(fragment_transformation), dimension(tmb%orbs%norbp), intent(in) :: frag_trans
          real(wp), dimension(:), pointer :: psi_old
          type(phi_array), dimension(tmb%orbs%norbp), optional, intent(in) :: phi_array_old
          logical, intent(in) :: add_derivatives
          character(len=*), intent(in) :: input_dir
          type(fragmentInputParameters), intent(in) :: input_frag
          type(system_fragment), dimension(:), intent(in) :: ref_frags
          real(gp),intent(out) :: max_shift
        end subroutine reformat_supportfunctions

        subroutine reformat_one_supportfunction(llr,llr_old,geocode,hgrids_old,n_old,psigold,&
             hgrids,n,centre_old,centre_new,da,frag_trans,psi,psirold)
          use module_base
          use module_types
          use module_fragments
          implicit none
          integer, dimension(3), intent(in) :: n,n_old
          real(gp), dimension(3), intent(in) :: hgrids,hgrids_old
          !type(wavefunctions_descriptors), intent(in) :: wfd
          type(locreg_descriptors), intent(in) :: llr, llr_old
          character(len=1), intent(in) :: geocode !< @copydoc poisson_solver::doc::geocode
          real(gp), dimension(3), intent(inout) :: centre_old,centre_new,da
          type(fragment_transformation), intent(in) :: frag_trans
          real(wp), dimension(0:n_old(1),2,0:n_old(2),2,0:n_old(3),2), intent(in) :: psigold
          real(wp), dimension(llr%wfd%nvctr_c+7*llr%wfd%nvctr_f), intent(out) :: psi
          real(wp), dimension(llr_old%d%n1i,llr_old%d%n2i,llr_old%d%n3i), optional, intent(in) :: psirold
        end subroutine reformat_one_supportfunction

        subroutine get_derivative_supportfunctions(ndim, hgrid, lzd, lorbs, phi, phid)
          use module_base
          use module_types
          implicit none
          integer,intent(in):: ndim
          real(kind=8),intent(in) :: hgrid
          type(local_zone_descriptors),intent(in) :: lzd
          type(orbitals_data),intent(in) :: lorbs
          real(kind=8),dimension(lorbs%npsidim_orbs),intent(in) :: phi !< Basis functions
          real(kind=8),dimension(3*lorbs%npsidim_orbs),intent(inout) :: phid  !< Derivative basis functions
        end subroutine get_derivative_supportfunctions

        subroutine determine_locregSphere_parallel(iproc,nproc,nlr,hx,hy,hz,astruct,orbs,Glr,Llr,calculateBounds)!,outofzone)
          use module_base
          use module_types
          implicit none
          integer, intent(in) :: iproc,nproc
          integer, intent(in) :: nlr
          real(gp), intent(in) :: hx,hy,hz
          type(atomic_structure),intent(in) :: astruct
          type(orbitals_data),intent(in) :: orbs
          type(locreg_descriptors), intent(in) :: Glr
          type(locreg_descriptors), dimension(nlr), intent(inout) :: Llr
          logical,dimension(nlr),intent(in) :: calculateBounds
        end subroutine determine_locregSphere_parallel

        subroutine communicate_basis_for_density_collective(iproc, nproc, lzd, npsidim, orbs, lphi, collcom_sr)
          use module_base
          use module_types
          implicit none
          integer,intent(in) :: iproc, nproc, npsidim
          type(local_zone_descriptors),intent(in) :: lzd
          type(orbitals_data),intent(in) :: orbs
          real(kind=8),dimension(npsidim),intent(in) :: lphi
          type(comms_linear),intent(inout) :: collcom_sr
        end subroutine communicate_basis_for_density_collective

        subroutine sumrho_for_TMBs(iproc, nproc, hx, hy, hz, collcom_sr, denskern, denskern_, ndimrho, rho, rho_negative, &
                   print_results)
          use module_base
          use module_types
          use sparsematrix_base, only: sparse_matrix
          implicit none
          integer,intent(in) :: iproc, nproc, ndimrho
          real(kind=8),intent(in) :: hx, hy, hz
          type(comms_linear),intent(in) :: collcom_sr
          type(sparse_matrix),intent(in) :: denskern
          type(matrices),intent(in) :: denskern_
          real(kind=8),dimension(ndimrho),intent(out) :: rho
          logical,intent(out) :: rho_negative
          logical,intent(in),optional :: print_results
        end subroutine sumrho_for_TMBs

        subroutine kswfn_init_comm(wfn, dpbox, iproc, nproc, nspin, imethod_overlap)
          use module_dpbox
          use module_types
          implicit none
          integer, intent(in) :: iproc, nproc, nspin, imethod_overlap
          type(DFT_wavefunction), intent(inout) :: wfn
          type(denspot_distribution), intent(in) :: dpbox
        end subroutine kswfn_init_comm

        subroutine nonlocal_forces_linear(iproc,nproc,npsidim_orbs,lr,hx,hy,hz,at,rxyz,&
             orbs,nlpsp,lzd,phi,denskern,denskern_mat,fsep,refill,strten)
          use module_base
          use module_types
          implicit none
          type(atoms_data), intent(in) :: at
          type(local_zone_descriptors), intent(in) :: lzd
          type(DFT_PSP_projectors), intent(inout) :: nlpsp
          logical, intent(in) :: refill
          integer, intent(in) :: iproc, nproc, npsidim_orbs
          real(gp), intent(in) :: hx,hy,hz
          type(locreg_descriptors) :: lr
          type(orbitals_data), intent(in) :: orbs
          real(gp), dimension(3,at%astruct%nat), intent(in) :: rxyz
          real(wp), dimension(npsidim_orbs), intent(in) :: phi
          type(sparse_matrix),intent(in) :: denskern
          type(matrices),intent(inout) :: denskern_mat
          real(gp), dimension(3,at%astruct%nat), intent(inout) :: fsep
          real(gp), dimension(6), intent(out) :: strten
        end subroutine nonlocal_forces_linear

        subroutine set_variables_for_hybrid(iproc, nlr, input, at, orbs, lowaccur_converged, damping_factor, confdatarr, &
                   target_function, nit_basis, nit_scc, mix_hist, locrad, alpha_mix, convCritMix, &
                   conv_crit_TMB)
          use module_base
          use module_types
          implicit none
          integer,intent(in) :: iproc, nlr
          type(input_variables),intent(in) :: input
          type(atoms_data),intent(in) :: at
          type(orbitals_data),intent(in) :: orbs
          logical,intent(out) :: lowaccur_converged
          real(kind=8),intent(in) :: damping_factor
          type(confpot_data),dimension(orbs%norbp),intent(inout) :: confdatarr
          integer,intent(out) :: target_function, nit_basis, nit_scc, mix_hist
          real(kind=8),dimension(nlr),intent(out) :: locrad
          real(kind=8),intent(out) :: alpha_mix, convCritMix, conv_crit_TMB
        end subroutine set_variables_for_hybrid

        subroutine locreg_bounds(n1,n2,n3,nfl1,nfu1,nfl2,nfu2,nfl3,nfu3,wfd,bounds)
          use locregs, only: wavefunctions_descriptors, convolutions_bounds
          implicit none
          integer, intent(in) :: n1,n2,n3
          integer, intent(in) :: nfl1,nfu1,nfl2,nfu2,nfl3,nfu3
          type(wavefunctions_descriptors), intent(in) :: wfd
          type(convolutions_bounds), intent(out) :: bounds
        end subroutine locreg_bounds

        subroutine wfd_to_logrids(n1,n2,n3,wfd,logrid_c,logrid_f)
          use module_base
          use module_types
          implicit none
          integer, intent(in) :: n1,n2,n3
          type(wavefunctions_descriptors), intent(in) :: wfd
          logical, dimension(0:n1,0:n2,0:n3), intent(out) :: logrid_c,logrid_f
        end subroutine wfd_to_logrids

        subroutine make_bounds(n1,n2,n3,logrid,ibyz,ibxz,ibxy)
           implicit none
           integer, intent(in) :: n1,n2,n3
           logical, dimension(0:n1,0:n2,0:n3), intent(in) :: logrid
           integer, dimension(2,0:n2,0:n3), intent(out) :: ibyz
           integer, dimension(2,0:n1,0:n3), intent(out) :: ibxz
           integer, dimension(2,0:n1,0:n2), intent(out) :: ibxy
        end subroutine make_bounds

        subroutine make_all_ib(n1,n2,n3,nfl1,nfu1,nfl2,nfu2,nfl3,nfu3,&
             ibxy_c,ibzzx_c,ibyyzz_c,ibxy_f,ibxy_ff,ibzzx_f,ibyyzz_f,&
             ibyz_c,ibzxx_c,ibxxyy_c,ibyz_f,ibyz_ff,ibzxx_f,ibxxyy_f,ibyyzz_r)
          use module_base
          implicit none
          integer,intent(in)::n1,n2,n3,nfl1,nfu1,nfl2,nfu2,nfl3,nfu3
          integer :: i1,i2,i3,i_stat,i_all !n(c) m1,m2,m3
          integer,intent(in):: ibyz_c(2,0:n2,0:n3),ibxy_c(2,0:n1,0:n2)
          integer,intent(in):: ibyz_f(2,0:n2,0:n3),ibxy_f(2,0:n1,0:n2)
          integer,intent(inout):: ibzzx_c(2,-14:2*n3+16,0:n1)
          integer,intent(out):: ibyyzz_c(2,-14:2*n2+16,-14:2*n3+16)
          integer,intent(out):: ibxy_ff(2,nfl1:nfu1,nfl2:nfu2)
          integer,intent(inout):: ibzzx_f(2,-14+2*nfl3:2*nfu3+16,nfl1:nfu1)
          integer,intent(out):: ibyyzz_f(2,-14+2*nfl2:2*nfu2+16,-14+2*nfl3:2*nfu3+16)
          integer,intent(out):: ibzxx_c(2,0:n3,-14:2*n1+16) ! extended boundary arrays
          integer,intent(out):: ibxxyy_c(2,-14:2*n1+16,-14:2*n2+16)
          integer,intent(inout):: ibyz_ff(2,nfl2:nfu2,nfl3:nfu3)
          integer,intent(out):: ibzxx_f(2,nfl3:nfu3,2*nfl1-14:2*nfu1+16)
          integer,intent(out):: ibxxyy_f(2,2*nfl1-14:2*nfu1+16,2*nfl2-14:2*nfu2+16)
          character(len=*), parameter :: subname=' make_all_ib'
          logical,allocatable:: logrid_big(:)
          integer,intent(out):: ibyyzz_r(2,-14:2*n2+16,-14:2*n3+16)
        end subroutine make_all_ib

        subroutine make_ib_inv(logrid_big,ibxy,ibzzx,ibyyzz,nfl1,nfu1,nfl2,nfu2,nfl3,nfu3)
          implicit none
          integer, intent(in) :: nfl1,nfu1,nfl2,nfu2,nfl3,nfu3
          integer,intent(in):: ibxy(2,nfl1:nfu1,nfl2:nfu2)
          integer,intent(inout):: ibzzx(2,-14+2*nfl3:2*nfu3+16,nfl1:nfu1)
          integer,intent(out):: ibyyzz(2,-14+2*nfl2:2*nfu2+16,-14+2*nfl3:2*nfu3+16)
          logical, intent(inout) :: logrid_big(nfl3:nfu3,2*nfl1-14:2*nfu1+16,2*nfl2-14:2*nfu2+16)! work array
          integer :: nt
        end subroutine make_ib_inv

        subroutine ib_to_logrid_inv(ib,logrid,nfl,nfu,ndat)
          implicit none
          integer, intent(in) :: ndat,nfl,nfu
          integer, intent(in) :: ib(2,ndat)! input
          logical, intent(out) :: logrid(-14+2*nfl:2*nfu+16,ndat)! output
        end subroutine ib_to_logrid_inv

        subroutine ib_from_logrid_inv(ib,logrid,ml1,mu1,ndat)
          implicit none
          integer, intent(in) :: ml1,mu1,ndat
          integer, intent(out) :: ib(2,ndat)
          logical, intent(in) :: logrid(ndat,ml1:mu1)
        end subroutine ib_from_logrid_inv

        subroutine squares(ib,n2,n3)
          implicit none
          integer,intent(in)::n2,n3
          integer,intent(inout)::ib(2,0:n2,0:n3)
        end subroutine squares

        subroutine make_ib_c(logrid_big,ibyz,ibzxx,ibxxyy,n1,n2,n3)
          implicit none
          integer nt,n1,n2,n3
          integer ibyz(2,0:n2,0:n3)! input
          integer ibzxx(2,0:n3,-14:2*n1+16)!output
          integer ibxxyy(2,-14:2*n1+16,-14:2*n2+16)!output
          logical logrid_big(0:n3,-14:2*n1+16,-14:2*n2+16)! work array
        end subroutine make_ib_c

        subroutine ib_to_logrid_rot(ib,logrid,nfl,nfu,ndat)
          implicit none
          integer ndat,nfl,nfu,l,i
          integer ib(2,ndat)! input
          logical logrid(ndat,-14+2*nfl:2*nfu+16)! output
        end subroutine ib_to_logrid_rot

        subroutine ib_from_logrid(ib,logrid,ml1,mu1,ndat)
          implicit none
          integer i,i1
          integer ml1,mu1,ndat
          integer ib(2,ndat)
          logical logrid(ml1:mu1,ndat)
        end subroutine ib_from_logrid

        subroutine make_ib(logrid_big,ibyz,ibzxx,ibxxyy,nfl1,nfu1,nfl2,nfu2,nfl3,nfu3)
          implicit none
          integer nt,nfl1,nfu1,nfl2,nfu2,nfl3,nfu3
          integer ibyz(  2,nfl2:nfu2,nfl3:nfu3)! input
          integer ibzxx( 2,          nfl3:nfu3,2*nfl1-14:2*nfu1+16)!output
          integer ibxxyy(2,                    2*nfl1-14:2*nfu1+16,2*nfl2-14:2*nfu2+16)!output
          logical logrid_big(           nfl3:nfu3,2*nfl1-14:2*nfu1+16,2*nfl2-14:2*nfu2+16)! work array
        end subroutine make_ib

        subroutine squares_1d(ib,nfl2,nfu2,nfl3,nfu3)
          implicit none
          integer,intent(in) :: nfl2,nfu2,nfl3,nfu3
          integer,intent(inout) :: ib(2,nfl2:nfu2,nfl3:nfu3)
        end subroutine squares_1d

        subroutine orthonormalize_subset(iproc, nproc, methTransformOverlap, npsidim_orbs, &
                   orbs, at, minorbs_type, maxorbs_type, lzd, ovrlp, inv_ovrlp_half, collcom, orthpar, &
                   lphi, psit_c, psit_f, can_use_transposed)
          use module_base
          use module_types
          use sparsematrix_base, only: sparse_matrix
          implicit none
          integer,intent(in) :: iproc,nproc,methTransformOverlap,npsidim_orbs
          type(orbitals_data),intent(in) :: orbs
          type(atoms_data),intent(in) :: at
          integer,dimension(at%astruct%ntypes),intent(in) :: minorbs_type, maxorbs_type
          type(local_zone_descriptors),intent(in) :: lzd
          type(sparse_matrix),intent(inout) :: ovrlp
          type(sparse_matrix),intent(inout) :: inv_ovrlp_half ! technically inv_ovrlp structure, but same pattern
          type(comms_linear),intent(in) :: collcom
          type(orthon_data),intent(in) :: orthpar
          real(kind=8),dimension(npsidim_orbs), intent(inout) :: lphi
          real(kind=8),dimension(:),pointer :: psit_c, psit_f
          logical,intent(inout) :: can_use_transposed
        end subroutine orthonormalize_subset

        subroutine gramschmidt_subset(iproc, nproc, methTransformOverlap, npsidim_orbs, &
                   orbs, at, minorbs_type, maxorbs_type, lzd, ovrlp, inv_ovrlp_half, collcom, orthpar, &
                   lphi, psit_c, psit_f, can_use_transposed)
          use module_base
          use module_types
          use sparsematrix_base, only: sparse_matrix
          implicit none
          integer,intent(in) :: iproc,nproc,methTransformOverlap,npsidim_orbs
          type(orbitals_data),intent(in) :: orbs
          type(atoms_data),intent(in) :: at
          integer,dimension(at%astruct%ntypes),intent(in) :: minorbs_type, maxorbs_type
          type(local_zone_descriptors),intent(in) :: lzd
          type(sparse_matrix),intent(inout) :: ovrlp
          type(sparse_matrix),intent(inout) :: inv_ovrlp_half ! technically inv_ovrlp structure, but same pattern
          type(comms_linear),intent(in) :: collcom
          type(orthon_data),intent(in) :: orthpar
          real(kind=8),dimension(npsidim_orbs), intent(inout) :: lphi
          real(kind=8),dimension(:),pointer :: psit_c, psit_f
          logical,intent(inout) :: can_use_transposed
        end subroutine gramschmidt_subset

        subroutine input_wf_memory_new(nproc,iproc, atoms, &
                 rxyz_old, hx_old, hy_old, hz_old, psi_old,lzd_old, &
                 rxyz,psi,orbs,lzd)
          use module_defs
          use module_types
          implicit none
          integer, intent(in) :: iproc,nproc
          type(atoms_data), intent(in) :: atoms
          real(gp), dimension(3, atoms%astruct%nat), intent(in) :: rxyz, rxyz_old
          real(gp), intent(in) :: hx_old, hy_old, hz_old
          type(orbitals_data), intent(in) :: orbs
          type(local_zone_descriptors), intent(in) :: lzd_old
          type(local_zone_descriptors), intent(in) :: lzd
          real(wp), dimension(:), pointer :: psi, psi_old
        end subroutine input_wf_memory_new

        subroutine integral_equation(iproc,nproc,atoms,wfn,ngatherarr,local_potential,GPU,xc,nlpsp,rxyz,paw)
          use module_base
          use module_types
          use module_xc
          implicit none
          integer, intent(in) :: iproc,nproc
          type(atoms_data), intent(in) :: atoms
          type(DFT_wavefunction), intent(in) :: wfn
          type(GPU_pointers), intent(inout) :: GPU
          type(DFT_PSP_projectors), intent(inout) :: nlpsp
          type(xc_info), intent(in) :: xc
          type(paw_objects), intent(inout) :: paw
          integer, dimension(0:nproc-1,2), intent(in) :: ngatherarr
          real(gp), dimension(3,atoms%astruct%nat), intent(in) :: rxyz
          real(dp), dimension(:), pointer :: local_potential
        end subroutine integral_equation

        subroutine atoms_new(atoms)
          use module_types
          implicit none
          type(atoms_data), pointer :: atoms
        end subroutine atoms_new

        subroutine inputs_new(in)
          use module_types
          implicit none
          type(input_variables), pointer :: in
        end subroutine inputs_new

        subroutine init_matrixindex_in_compressed_fortransposed(iproc, nproc, orbs, collcom, collcom_shamop, &
                   collcom_sr, sparsemat)
          use module_base
          use module_types
          use sparsematrix_base, only: sparse_matrix
          implicit none
          integer,intent(in) :: iproc, nproc
          type(orbitals_data),intent(in) :: orbs
          type(comms_linear),intent(in) :: collcom, collcom_shamop, collcom_sr
          type(sparse_matrix), intent(inout) :: sparsemat
        end subroutine init_matrixindex_in_compressed_fortransposed

        subroutine compress_polynomial_vector(iproc, nproc, nsize_polynomial, norb, norbp, isorb, &
                   fermi, vector, vector_compressed)
          use module_base
          use module_types
          use sparsematrix_base, only: sparse_matrix
          implicit none
          integer,intent(in) :: iproc, nproc, nsize_polynomial, norb, norbp, isorb
          type(sparse_matrix),intent(in) :: fermi
          real(kind=8),dimension(norb,norbp),intent(in) :: vector
          real(kind=8),dimension(nsize_polynomial),intent(out) :: vector_compressed
        end subroutine compress_polynomial_vector

        subroutine purify_kernel(iproc, nproc, tmb, overlap_calculated, it_shift, it_opt, order_taylor, &
                   max_inversion_error, purification_quickreturn, ispin)
          use module_base
          use module_types
          implicit none
          integer,intent(in) :: iproc, nproc
          integer,intent(inout) :: order_taylor
          real(kind=8),intent(in) :: max_inversion_error
          type(DFT_wavefunction),intent(inout):: tmb
          logical,intent(inout):: overlap_calculated
          integer,intent(in) :: it_shift, it_opt
          logical,intent(in) :: purification_quickreturn
          integer,intent(in) :: ispin
        end subroutine purify_kernel

        subroutine optimize_coeffs(iproc, nproc, orbs, tmb, ldiis_coeff, fnrm, fnrm_crit, itmax, energy, &
               sd_fit_curve, factor, itout, it_scc, it_cdft, order_taylor, max_inversion_error, reorder, num_extra)
          use module_base
          use module_types
          use diis_sd_optimization
          implicit none
          integer,intent(in):: iproc, nproc, itmax, itout, it_scc, it_cdft
          integer,intent(inout) :: order_taylor
          real(kind=8),intent(in) :: max_inversion_error
          type(orbitals_data),intent(in):: orbs
          type(DFT_wavefunction),intent(inout):: tmb
          type(DIIS_obj), intent(inout) :: ldiis_coeff
          real(kind=gp),intent(in):: fnrm_crit
          real(kind=gp),intent(out):: fnrm
          real(kind=gp), intent(inout) :: energy
          logical, intent(in) :: sd_fit_curve
          real(kind=gp), intent(in) :: factor
          integer, optional, intent(in) :: num_extra
          logical, optional, intent(in) :: reorder
        end subroutine optimize_coeffs

        subroutine calculate_residue_ks(iproc, nproc, num_extra, ksorbs, tmb, hpsit_c, hpsit_f)
          use module_base
          use module_types
          implicit none

          ! Calling arguments
          integer, intent(in) :: iproc, nproc, num_extra
          type(dft_wavefunction), intent(inout) :: tmb
          type(orbitals_data), intent(in) :: ksorbs
          real(kind=8),dimension(:),pointer :: hpsit_c, hpsit_f
        end subroutine calculate_residue_ks

        subroutine write_energies(iter,iscf,energs,gnrm,gnrm_zero,comment,only_energies)
          use module_base
          use module_types
          use yaml_output
          implicit none
          integer, intent(in) :: iter,iscf
          type(energy_terms), intent(in) :: energs
          real(gp), intent(in) :: gnrm,gnrm_zero
          character(len=*), intent(in) :: comment
          logical,intent(in),optional :: only_energies
        end subroutine write_energies

        subroutine small_to_large_locreg(iproc, npsidim_orbs_small, npsidim_orbs_large, lzdsmall, lzdlarge, &
               orbs, phismall, philarge, to_global)
          use module_base
          use module_types
          implicit none
          integer,intent(in) :: iproc, npsidim_orbs_small, npsidim_orbs_large
          type(local_zone_descriptors),intent(in) :: lzdsmall, lzdlarge
          type(orbitals_data),intent(in) :: orbs
          real(kind=8),dimension(npsidim_orbs_small),intent(in) :: phismall
          real(kind=8),dimension(npsidim_orbs_large),intent(out) :: philarge
          logical,intent(in),optional :: to_global
        end subroutine small_to_large_locreg

        subroutine get_KS_residue(iproc, nproc, tmb, KSorbs, hpsit_c, hpsit_f, KSres)
          use module_base
          use module_types
          implicit none
          integer,intent(in) :: iproc, nproc
          type(DFT_wavefunction) :: tmb
          type(orbitals_data),intent(in) :: KSorbs
          real(kind=8),dimension(tmb%ham_descr%collcom%ndimind_c),intent(in) :: hpsit_c
          real(kind=8),dimension(7*tmb%ham_descr%collcom%ndimind_f),intent(in) :: hpsit_f
          real(kind=8),intent(out) :: KSres
        end subroutine get_KS_residue

        subroutine applyprojectorsonthefly(iproc,orbs,at,lr,&
             rxyz,hx,hy,hz,wfd,nlpsp,psi,hpsi,eproj_sum,&
             paw)
          use module_base
          use module_types
          use gaussians, only:gaussian_basis
          implicit none
          integer, intent(in) :: iproc
          real(gp), intent(in) :: hx,hy,hz
          type(atoms_data), intent(in) :: at
          type(orbitals_data), intent(in) :: orbs
          type(wavefunctions_descriptors), intent(in) :: wfd
          type(DFT_PSP_projectors), intent(inout) :: nlpsp
          type(locreg_descriptors),intent(in) :: lr
          real(gp), dimension(3,at%astruct%nat), intent(in) :: rxyz
          real(wp), dimension((wfd%nvctr_c+7*wfd%nvctr_f)*orbs%nspinor*orbs%norbp), intent(in) :: psi
          real(wp), dimension((wfd%nvctr_c+7*wfd%nvctr_f)*orbs%nspinor*orbs%norbp), intent(inout) :: hpsi
          real(gp), intent(out) :: eproj_sum
          type(paw_objects),optional,intent(inout)::paw
        end subroutine applyprojectorsonthefly

        subroutine pulay_correction_new(iproc, nproc, tmb, orbs, at, fpulay)
          use module_base
          use module_types
          use yaml_output
          implicit none
          integer,intent(in) :: iproc, nproc
          type(DFT_wavefunction),intent(inout) :: tmb
          type(orbitals_data),intent(in) :: orbs
          type(atoms_data),intent(in) :: at
          real(kind=8),dimension(3,at%astruct%nat),intent(out) :: fpulay
        end subroutine pulay_correction_new

        subroutine increase_FOE_cutoff(iproc, nproc, lzd, astruct, input, orbs_KS, orbs, foe_obj, init)
          use module_base
          use module_types
          use foe_base, only: foe_data
          implicit none
          integer,intent(in) :: iproc, nproc
          type(local_zone_descriptors),intent(in) :: lzd
          type(atomic_structure),intent(in) :: astruct
          type(input_variables),intent(in) :: input
          type(orbitals_data),intent(in) :: orbs_KS, orbs
          type(foe_data),intent(out) :: foe_obj
          logical,intent(in) :: init
        end subroutine increase_FOE_cutoff

        subroutine astruct_set_n_atoms(astruct, nat)
          use module_base
          use module_atoms, only: atomic_structure
          implicit none
          type(atomic_structure), intent(inout) :: astruct
          integer, intent(in) :: nat
        end subroutine astruct_set_n_atoms

        subroutine astruct_set_n_types(astruct, ntypes)
          use module_base
          use module_atoms, only: atomic_structure
          implicit none
          type(atomic_structure), intent(inout) :: astruct
          integer, intent(in) :: ntypes
        end subroutine astruct_set_n_types

        subroutine allocate_atoms_nat(atoms)
          use module_base
          use module_atoms, only: atoms_data
          use ao_inguess, only : aoig_data_null
          implicit none
          type(atoms_data), intent(inout) :: atoms
        end subroutine allocate_atoms_nat

        subroutine allocate_atoms_ntypes(atoms)
          use module_base
          use module_atoms, only: atoms_data
          implicit none
          type(atoms_data), intent(inout) :: atoms
        end subroutine allocate_atoms_ntypes

        subroutine astruct_set_symmetries(astruct, disableSym, tol, elecfield, nspin)
          use module_base
          use module_atoms, only: atomic_structure,deallocate_symmetry_data
          use defs_basis
          use m_ab6_symmetry
          implicit none
          type(atomic_structure), intent(inout) :: astruct
          logical, intent(in) :: disableSym
          real(gp), intent(in) :: tol
          real(gp), intent(in) :: elecfield(3)
          integer, intent(in) :: nspin
        end  subroutine astruct_set_symmetries

        subroutine sic_input_variables_default(in)
          use module_base
          use module_types
          implicit none
          type(input_variables), intent(inout) :: in
        end subroutine sic_input_variables_default

        subroutine psp_from_data(symbol, nzatom, nelpsp, npspcode, ixc, psppar, exists)
          use module_base
          use module_xc
          implicit none
          character(len = *), intent(in) :: symbol
          integer, intent(inout) :: ixc
          integer, intent(out) :: nzatom, nelpsp, npspcode
          real(gp), intent(out) :: psppar(0:4,0:6)
          logical, intent(out) :: exists
        end subroutine psp_from_data

        subroutine total_energies(energs, iter, iproc)
          use module_base
          use module_types
          implicit none
          type(energy_terms), intent(inout) :: energs
          integer, intent(in) :: iter, iproc
        end subroutine total_energies

        subroutine ext_buffers(periodic,nl,nr)
          implicit none
          logical, intent(in) :: periodic
          integer, intent(out) :: nl,nr
        end subroutine ext_buffers

        subroutine ind_positions(periodic,i,n,j,go)
          implicit none
          logical, intent(in) :: periodic
          integer, intent(in) :: i,n
          logical, intent(out) :: go
          integer, intent(out) :: j
        end subroutine ind_positions

        subroutine eigensystem_info(iproc,nproc,tolerance,nvctr,orbs,psi)
          use module_base
          use module_types
          implicit none
          integer, intent(in) :: iproc,nproc,nvctr
          real(gp), intent(in) :: tolerance
          type(orbitals_data), intent(inout) :: orbs
          real(wp), dimension(nvctr,orbs%nspinor,orbs%norbp), intent(in) :: psi
        end subroutine eigensystem_info

        subroutine calculate_kernel_and_energy(iproc,nproc,denskern,ham,denskern_mat,ham_mat,&
                   energy,coeff,orbs,tmb_orbs,calculate_kernel)
          use module_base
          use module_types
          use sparsematrix_base, only: sparse_matrix
          implicit none
          integer, intent(in) :: iproc, nproc
          type(sparse_matrix), intent(in) :: ham
          type(sparse_matrix), intent(inout) :: denskern
          type(matrices),intent(in) :: ham_mat
          type(matrices),intent(out) :: denskern_mat
          logical, intent(in) :: calculate_kernel
          real(kind=gp), intent(out) :: energy
          type(orbitals_data), intent(in) :: orbs, tmb_orbs
          real(kind=gp), dimension(denskern%nfvctr,tmb_orbs%norb), intent(in) :: coeff
        end subroutine calculate_kernel_and_energy

        subroutine calc_site_energies_transfer_integrals(iproc,nproc,meth_overlap,input_frag,&
                   ref_frags,orbs,ham,ham_mat,ovrlp,ovrlp_mat,KS_overlap)
          use module_base
          use module_types
          use yaml_output
          use module_fragments
          implicit none
          integer, intent(in) :: iproc, nproc, meth_overlap
          type(fragmentInputParameters), intent(in) :: input_frag
          type(orbitals_data), intent(in) :: orbs
          type(sparse_matrix), intent(inout) :: ham, ovrlp
          type(sparse_matrix),dimension(ham%nspin),intent(inout) :: KS_overlap
          type(matrices), intent(inout) :: ovrlp_mat, ham_mat
          type(system_fragment), dimension(input_frag%nfrag_ref), intent(in) :: ref_frags
        end subroutine calc_site_energies_transfer_integrals

        subroutine calc_transfer_integral(iproc,nproc,nstates,orbs,ham,ham_mat,ovrlp,ovrlp_mat,&
                   homo_coeffs1,homo_coeffs2,homo_ham,homo_ovrlp)
          use module_defs, only:gp
          use module_types
          use module_fragments
          use sparsematrix_base, only: sparse_matrix
          implicit none
          integer, intent(in) :: iproc, nproc, nstates
          type(orbitals_data), intent(in) :: orbs
          type(sparse_matrix), intent(inout) :: ham, ovrlp
          type(matrices),intent(inout) :: ovrlp_mat, ham_mat
          real(kind=gp), dimension(ovrlp%nfvctr,nstates), intent(in) :: homo_coeffs1, homo_coeffs2
          real(kind=gp), dimension(nstates), intent(inout) :: homo_ham, homo_ovrlp
        end subroutine calc_transfer_integral

        subroutine calculate_weight_matrix_lowdin(weight_matrix,weight_matrix_,nfrag_charged,ifrag_charged,tmb,input_frag,&
             ref_frags,calculate_overlap_matrix,calculate_ovrlp_half,meth_overlap)
          use module_defs, only: gp
          use module_types
          use module_fragments
          implicit none
          type(sparse_matrix), intent(inout) :: weight_matrix
           type(matrices), intent(inout) :: weight_matrix_
          type(fragmentInputParameters),intent(in) :: input_frag
          type(dft_wavefunction), intent(inout) :: tmb
          logical, intent(in) :: calculate_overlap_matrix, calculate_ovrlp_half
          type(system_fragment), dimension(input_frag%nfrag_ref), intent(in) :: ref_frags
          integer, intent(in) :: nfrag_charged, meth_overlap
          integer, dimension(2), intent(in) :: ifrag_charged
          !local variables
          integer :: ifrag,iorb,ifrag_ref,isforb,istat,ierr
          real(kind=gp), allocatable, dimension(:,:) :: proj_mat, proj_ovrlp_half, weight_matrixp
        end subroutine calculate_weight_matrix_lowdin

        subroutine calculate_weight_matrix_using_density(iproc,cdft,tmb,at,input,GPU,denspot)
          use module_base
          use module_types
          use constrained_dft, only: cdft_data
          use module_fragments
          implicit none
          integer,intent(in) :: iproc
          type(cdft_data), intent(inout) :: cdft
          type(atoms_data), intent(in) :: at
          type(input_variables),intent(in) :: input
          type(dft_wavefunction), intent(inout) :: tmb
          type(DFT_local_fields), intent(inout) :: denspot
          type(GPU_pointers),intent(inout) :: GPU
        end subroutine calculate_weight_matrix_using_density

        subroutine fragment_coeffs_to_kernel(iproc,input,input_frag_charge,ref_frags,tmb,ksorbs,overlap_calculated,&
          nstates_max,cdft,use_tmbs_as_coeffs)
          use yaml_output
          use module_base
          use module_types
          use module_fragments
          implicit none
          type(DFT_wavefunction), intent(inout) :: tmb
          type(input_variables), intent(in) :: input
          type(system_fragment), dimension(input%frag%nfrag_ref), intent(inout) :: ref_frags
          type(orbitals_data), intent(inout) :: ksorbs
          logical, intent(inout) :: overlap_calculated
          real(kind=gp), dimension(input%frag%nfrag), intent(in) :: input_frag_charge
          integer, intent(in) :: iproc
          integer, intent(out) :: nstates_max ! number of states in total if we consider all partially occupied fragment states to be fully occupied
          logical, intent(in) :: cdft
          logical, intent(in) :: use_tmbs_as_coeffs
        end subroutine fragment_coeffs_to_kernel

        subroutine estimate_energy_change(npsidim_orbs, orbs, lzd, nspin, psidiff, hpsi_noprecond, delta_energy)
          use module_base
          use module_types
          implicit none
          integer, intent(in) :: npsidim_orbs, nspin
          type(orbitals_data),intent(in) :: orbs
          type(local_zone_descriptors),intent(in) :: lzd
          real(kind=8),dimension(npsidim_orbs),intent(in) :: psidiff, hpsi_noprecond
          real(kind=8),intent(out) :: delta_energy
        end subroutine estimate_energy_change

        subroutine build_gradient(iproc, nproc, tmb, target_function, hpsit_c, hpsit_f, hpsittmp_c, hpsittmp_f)
          use module_base
          use module_types
          implicit none
          integer,intent(in) :: iproc, nproc, target_function
          type(DFT_wavefunction),intent(inout) :: tmb
          real(kind=8),dimension(tmb%ham_descr%collcom%ndimind_c),intent(inout) :: hpsit_c
          real(kind=8),dimension(7*tmb%ham_descr%collcom%ndimind_f),intent(inout) :: hpsit_f
          real(kind=8),dimension(tmb%ham_descr%collcom%ndimind_c),intent(out) :: hpsittmp_c !<workarray
          real(kind=8),dimension(7*tmb%ham_descr%collcom%ndimind_f),intent(out) :: hpsittmp_f !<workarray
        end subroutine build_gradient

        subroutine allocate_precond_arrays(orbs, lzd, confdatarr, precond_convol_workarrays, precond_workarrays)
          use module_base, only: gp
          use module_types
          implicit none
          type(orbitals_data),intent(in) :: orbs
          type(local_zone_descriptors),intent(in) :: lzd
          type(confpot_data),dimension(orbs%norbp),intent(in) ::  confdatarr
          type(workarrays_quartic_convolutions),dimension(:),pointer,intent(inout) :: precond_convol_workarrays
          type(workarr_precond),dimension(:),pointer,intent(inout) :: precond_workarrays
        end subroutine allocate_precond_arrays

        subroutine deallocate_precond_arrays(orbs, lzd, precond_convol_workarrays, precond_workarrays)
          use module_base, only: gp
          use module_types
          implicit none
          type(orbitals_data),intent(in) :: orbs
          type(local_zone_descriptors),intent(in) :: lzd
          type(workarrays_quartic_convolutions),dimension(:),pointer,intent(inout) :: precond_convol_workarrays
          type(workarr_precond),dimension(:),pointer,intent(inout) :: precond_workarrays
        end subroutine deallocate_precond_arrays

        subroutine set_confdatarr(input, at, lorbs, onwhichatom, potential_prefac, locrad, text, add_sequence, confdatarr)
          use module_base
          use module_types
          implicit none
          type(orbitals_data), intent(in) :: lorbs
          type(input_variables), intent(in) :: input
          type(atoms_data), intent(in) :: at
          integer, dimension(lorbs%norb), intent(in) :: onwhichatom
          real(kind=8),dimension(at%astruct%ntypes),intent(in) :: potential_prefac
          real(kind=8),dimension(lorbs%norb),intent(in) :: locrad
          character(len=*) :: text
          logical,intent(in) :: add_sequence
          type(confpot_data),dimension(lorbs%norbp), intent(inout) :: confdatarr
        end subroutine set_confdatarr

        subroutine plot_wf(units_provided,orbname,nexpo,at,factor,lr,hx,hy,hz,rxyz,psi, &
                   unit0_, unitx_, unity_, unitz_)
          use module_base
          use locregs, only: locreg_descriptors
          use module_types, only: atoms_data
          implicit none
          logical,intent(in) :: units_provided
          character(len=*) :: orbname
          integer, intent(in) :: nexpo
          real(dp), intent(in) :: factor
          real(gp), intent(in) :: hx,hy,hz
          type(atoms_data), intent(in) :: at
          real(gp), dimension(3,at%astruct%nat), intent(in) :: rxyz
          type(locreg_descriptors), intent(in) :: lr
          real(wp), dimension(lr%wfd%nvctr_c+7*lr%wfd%nvctr_f), intent(in) :: psi
          integer,intent(in),optional :: unit0_, unitx_, unity_, unitz_
        end subroutine plot_wf

        subroutine write_orbital_density(iproc, transform_to_global, iformat, &
                   filename, npsidim, psi, input, orbs, lzd_g, at, rxyz, lzd_l)
          use module_base
          use module_types
          implicit none
          logical,intent(in) :: transform_to_global
          character(len=*),intent(in) :: filename
          integer,intent(in) :: iproc, npsidim, iformat
          real(kind=8),dimension(npsidim),intent(in),target :: psi
          type(input_variables),intent(in) :: input
          type(orbitals_data),intent(in) :: orbs !< orbitals descriptors
          type(local_zone_descriptors),intent(inout) :: lzd_g !< global descriptors
          type(atoms_data),intent(in) :: at
          real(kind=8),dimension(3,at%astruct%nat),intent(in) :: rxyz
          type(local_zone_descriptors),intent(in),optional :: lzd_l !< local descriptors
        end subroutine write_orbital_density

  end interface
END MODULE module_interfaces<|MERGE_RESOLUTION|>--- conflicted
+++ resolved
@@ -174,7 +174,6 @@
         real(gp), intent(in) :: hx,hy,hz,crmult,frmult
         real(gp), dimension(3,atoms%astruct%nat), intent(in) :: rxyz
         !real(gp), dimension(atoms%astruct%ntypes,3), intent(in) :: radii_cf
-<<<<<<< HEAD
         logical,intent(in) :: calculate_bounds
         type(locreg_descriptors), intent(inout) :: Glr
         logical, intent(in), optional :: output_denspot
@@ -210,186 +209,6 @@
        type(xc_info), intent(in) :: xc
        type(denspot_distribution), intent(out) :: dpbox
      end subroutine dpbox_set
-=======
-        type(rho_descriptors), intent(out) :: rhodsc
-      end subroutine density_descriptors
-
-      subroutine default_confinement_data(confdatarr,norbp)
-        use module_base
-        use module_types
-        implicit none
-        integer, intent(in) :: norbp
-        type(confpot_data), dimension(norbp), intent(out) :: confdatarr
-      end subroutine default_confinement_data
-
-       subroutine IonicEnergyandForces(iproc,nproc,dpbox,at,elecfield,&
-            & rxyz,eion,fion,dispersion,edisp,fdisp,ewaldstr,n1,n2,n3,&
-            & pot_ion,pkernel,psoffset)
-         use module_defs, only: gp,dp
-         use module_types
-         implicit none
-         type(denspot_distribution), intent(in) :: dpbox
-         type(atoms_data), intent(in) :: at
-         integer, intent(in) :: iproc,nproc,n1,n2,n3,dispersion
-         real(gp), dimension(3), intent(in) :: elecfield
-         real(gp), dimension(3,at%astruct%nat), intent(in) :: rxyz
-         type(coulomb_operator), intent(inout) :: pkernel
-         real(gp), intent(out) :: eion,edisp,psoffset
-         real(dp), dimension(6),intent(out) :: ewaldstr
-         real(gp), dimension(:,:), pointer :: fion,fdisp
-         real(dp), dimension(*), intent(out) :: pot_ion
-       END SUBROUTINE IonicEnergyandForces
-
-       subroutine createIonicPotential(geocode,iproc,nproc,verb,at,rxyz,&
-            hxh,hyh,hzh,elecfield,n1,n2,n3,n3pi,i3s,n1i,n2i,n3i,pkernel,&
-            pot_ion,rho_ion,psoffset)
-         use module_defs, only: gp,wp
-         use module_types
-         implicit none
-         character(len=1), intent(in) :: geocode !< @copydoc poisson_solver::doc::geocode
-         integer, intent(in) :: iproc,nproc,n1,n2,n3,n3pi,i3s,n1i,n2i,n3i
-         logical, intent(in) :: verb
-         real(gp), intent(in) :: hxh,hyh,hzh,psoffset
-         type(atoms_data), intent(in) :: at
-         real(gp), dimension(3), intent(in) :: elecfield
-         real(gp), dimension(3,at%astruct%nat), intent(in) :: rxyz
-         type(coulomb_operator), intent(inout) :: pkernel
-         real(wp), dimension(*), intent(inout) :: pot_ion
-         real(gp), dimension(*), intent(out) :: rho_ion
-       END SUBROUTINE createIonicPotential
-
-       subroutine input_wf_empty(iproc, nproc, psi, hpsi, psit, orbs, &
-            & band_structure_filename, input_spin, atoms, d, denspot)
-         use module_defs, only: wp
-         use module_types
-         implicit none
-         integer, intent(in) :: iproc, nproc
-         type(orbitals_data), intent(in) :: orbs
-         character(len = *), intent(in) :: band_structure_filename
-         integer, intent(in) :: input_spin
-         type(atoms_data), intent(in) :: atoms
-         type(grid_dimensions), intent(in) :: d
-         type(DFT_local_fields), intent(inout) :: denspot
-         real(wp), dimension(:), pointer :: psi
-         real(kind=8), dimension(:), pointer :: hpsi, psit
-       END SUBROUTINE input_wf_empty
-
-       subroutine input_wf_random(psi, orbs)
-         use module_defs
-         use module_types
-         implicit none
-         type(orbitals_data), intent(inout) :: orbs
-         real(wp), dimension(:), pointer :: psi
-       END SUBROUTINE input_wf_random
-
-       subroutine input_wf_cp2k(iproc, nproc, nspin, atoms, rxyz, Lzd, &
-            & psi, orbs)
-         use module_defs
-         use module_types
-         implicit none
-         integer, intent(in) :: iproc, nproc, nspin
-         type(atoms_data), intent(in) :: atoms
-         real(gp), dimension(3, atoms%astruct%nat), intent(in) :: rxyz
-         type(local_zone_descriptors), intent(in) :: Lzd
-         type(orbitals_data), intent(inout) :: orbs
-         real(wp), dimension(:), pointer :: psi
-       END SUBROUTINE input_wf_cp2k
-
-       subroutine input_wf_memory(iproc, atoms, &
-            & rxyz_old, hx_old, hy_old, hz_old, d_old, wfd_old, psi_old, &
-            & rxyz, lzd, psi, orbs)
-         use module_defs
-         use module_types
-         implicit none
-         integer, intent(in) :: iproc
-         type(atoms_data), intent(in) :: atoms
-         real(gp), dimension(3, atoms%astruct%nat), intent(in) :: rxyz, rxyz_old
-         real(gp), intent(in) :: hx_old, hy_old, hz_old
-         type(local_zone_descriptors), intent(in) :: lzd
-         type(grid_dimensions), intent(in) :: d_old
-         type(wavefunctions_descriptors), intent(in) :: wfd_old
-         type(orbitals_data), intent(in) :: orbs
-         real(wp), dimension(:), pointer :: psi, psi_old
-       END SUBROUTINE input_wf_memory
-
-       subroutine input_wf_disk(iproc, nproc, input_wf_format, d, hx, hy, hz, &
-            in, atoms, rxyz, wfd, orbs, psi)
-         use module_defs
-         use module_types
-         implicit none
-         integer, intent(in) :: iproc, nproc, input_wf_format
-         type(grid_dimensions), intent(in) :: d
-         real(gp), intent(in) :: hx, hy, hz
-         type(input_variables), intent(in) :: in
-         type(atoms_data), intent(in) :: atoms
-         real(gp), dimension(3, atoms%astruct%nat), intent(in) :: rxyz
-         !real(gp), dimension(3, atoms%astruct%nat), intent(out) :: rxyz_old
-         type(wavefunctions_descriptors), intent(in) :: wfd
-         type(orbitals_data), intent(inout) :: orbs
-         real(wp), dimension(:), pointer :: psi
-       END SUBROUTINE input_wf_disk
-
-       subroutine input_wf_diag(iproc,nproc,at,denspot,&
-            orbs,nvirt,comms,Lzd,energs,rxyz,&
-            nlpsp,ixc,psi,hpsi,psit,G,&
-            nspin,GPU,input,onlywf)!,paw)
-         ! Input wavefunctions are found by a diagonalization in a minimal basis set
-         ! Each processors write its initial wavefunctions into the wavefunction file
-         ! The files are then read by readwave
-         ! @todo pass GPU to be a local variable of this routine (initialized and freed here)
-         use module_base
-         use module_types
-         use gaussians
-         use communications_base, only: comms_cubic
-         implicit none
-         !Arguments
-         integer, intent(in) :: iproc,nproc,ixc
-         integer, intent(inout) :: nspin,nvirt
-         logical, intent(in) :: onlywf  !if .true. finds only the WaveFunctions and return
-         type(atoms_data), intent(in) :: at
-         type(DFT_PSP_projectors), intent(inout) :: nlpsp
-         type(local_zone_descriptors), intent(inout) :: Lzd
-         type(comms_cubic), intent(in) :: comms
-         type(orbitals_data), intent(inout) :: orbs
-         type(energy_terms), intent(inout) :: energs
-         type(DFT_local_fields), intent(inout) :: denspot
-         type(GPU_pointers), intent(in) :: GPU
-         type(input_variables), intent(in) :: input
-         !type(symmetry_data), intent(in) :: symObj
-         real(gp), dimension(3,at%astruct%nat), intent(in) :: rxyz
-         type(gaussian_basis), intent(out) :: G !basis for davidson IG
-         real(wp), dimension(:), pointer :: psi,hpsi,psit
-         !type(paw_objects),optional,intent(inout)::paw
-       end subroutine input_wf_diag
-
-       subroutine input_wf(iproc,nproc,in,GPU,atoms,rxyz,&
-            denspot,denspot0,nlpsp,KSwfn,tmb,energs,inputpsi,input_wf_format,norbv,&
-            lzd_old,psi_old,rxyz_old,tmb_old,ref_frags,cdft,&
-            locregcenters)
-         use module_defs
-         use module_types
-         use module_fragments
-         use constrained_dft
-         implicit none
-         integer, intent(in) :: iproc, nproc, inputpsi,  input_wf_format
-         type(input_variables), intent(in) :: in
-         type(GPU_pointers), intent(inout) :: GPU
-         type(atoms_data), intent(inout) :: atoms
-         real(gp), dimension(3, atoms%astruct%nat), target, intent(in) :: rxyz
-         type(DFT_local_fields), intent(inout) :: denspot
-         type(DFT_wavefunction), intent(inout) :: KSwfn,tmb,tmb_old !<input wavefunction
-         type(energy_terms), intent(inout) :: energs !<energies of the system
-         real(gp), dimension(*), intent(out) :: denspot0 !< Initial density / potential, if needed
-         real(wp), dimension(:), pointer :: psi_old
-         integer, intent(out) :: norbv
-         type(DFT_PSP_projectors), intent(inout) :: nlpsp
-         real(gp), dimension(3, atoms%astruct%nat), intent(in) :: rxyz_old
-         type(local_zone_descriptors),intent(in):: lzd_old
-         type(system_fragment), dimension(:), pointer :: ref_frags
-         type(cdft_data), intent(out) :: cdft
-         real(kind=8),dimension(3,atoms%astruct%nat),intent(in),optional :: locregcenters
-       END SUBROUTINE input_wf
->>>>>>> 8e8ed21a
 
      subroutine density_descriptors(iproc,nproc,xc,nspin,crmult,frmult,atoms,dpbox,&
           rho_commun,rxyz,rhodsc)
@@ -429,7 +248,7 @@
        integer, intent(in) :: iproc,dispersion
        real(gp), dimension(3), intent(in) :: elecfield
        real(gp), dimension(3,at%astruct%nat), intent(in) :: rxyz
-       type(coulomb_operator), intent(in) :: pkernel
+         type(coulomb_operator), intent(inout) :: pkernel
        real(gp), intent(out) :: eion,edisp,psoffset
        real(dp), dimension(6),intent(out) :: ewaldstr
        real(gp), dimension(:,:), pointer :: fion,fdisp
@@ -437,7 +256,7 @@
      END SUBROUTINE IonicEnergyandForces
 
      subroutine createIonicPotential(iproc,verb,at,rxyz,&
-          elecfield,dpbox,pkernel,pot_ion,psoffset)
+          elecfield,dpbox,pkernel,pot_ion,rho_ion,psoffset)
        use module_defs, only: gp,wp
        use module_dpbox
        use module_types
@@ -449,8 +268,9 @@
        real(gp), dimension(3), intent(in) :: elecfield
        real(gp), dimension(3,at%astruct%nat), intent(in) :: rxyz
        type(denspot_distribution), intent(in) :: dpbox
-       type(coulomb_operator), intent(in) :: pkernel
+       type(coulomb_operator), intent(inout) :: pkernel
        real(wp), dimension(*), intent(inout) :: pot_ion
+         real(gp), dimension(*), intent(out) :: rho_ion
      END SUBROUTINE createIonicPotential
 
 !     subroutine mp_calculate(rx,ry,rz,hxh,hyh,hzh,cutoff,rlocinv2sq,mp,mpx,mpy,mpz)
@@ -499,7 +319,6 @@
        real(wp), dimension(:), pointer :: psi
      END SUBROUTINE input_wf_cp2k
 
-<<<<<<< HEAD
      subroutine input_wf_memory(iproc, atoms, &
           & rxyz_old, hx_old, hy_old, hz_old, d_old, wfd_old, psi_old, &
           & rxyz, lzd, psi, orbs)
@@ -516,26 +335,6 @@
        type(orbitals_data), intent(in) :: orbs
        real(wp), dimension(:), pointer :: psi, psi_old
      END SUBROUTINE input_wf_memory
-=======
-      subroutine density_and_hpot(dpbox,symObj,orbs,Lzd,pkernel,rhodsc,GPU,xc,psi,rho,vh,hstrten)
-        use module_defs, only: gp,wp,dp
-        use module_types
-        use module_atoms, only: symmetry_data
-        use module_xc
-        implicit none
-        type(denspot_distribution), intent(in) :: dpbox
-        type(rho_descriptors),intent(inout) :: rhodsc
-        type(orbitals_data), intent(in) :: orbs
-        type(local_zone_descriptors), intent(in) :: Lzd
-        type(symmetry_data), intent(in) :: symObj
-        type(coulomb_operator), intent(inout) :: pkernel
-        type(xc_info), intent(in) :: xc
-        real(wp), dimension(orbs%npsidim_orbs), intent(in) :: psi
-        type(GPU_pointers), intent(inout) :: GPU
-        real(gp), dimension(6), intent(out) :: hstrten
-        real(dp), dimension(:), pointer :: rho,vh
-      end subroutine density_and_hpot
->>>>>>> 8e8ed21a
 
      subroutine input_wf_disk(iproc, nproc, input_wf_format, d, hx, hy, hz, &
           in, atoms, rxyz, wfd, orbs, psi)
@@ -658,7 +457,7 @@
       type(orbitals_data), intent(in) :: orbs
       type(local_zone_descriptors), intent(in) :: Lzd
       type(symmetry_data), intent(in) :: symObj
-      type(coulomb_operator), intent(in) :: pkernel
+        type(coulomb_operator), intent(inout) :: pkernel
       type(xc_info), intent(in) :: xc
       real(wp), dimension(orbs%npsidim_orbs), intent(in) :: psi
       type(GPU_pointers), intent(inout) :: GPU
@@ -1327,13 +1126,8 @@
          integer, intent(in) :: iproc
          real(gp), dimension(3), intent(in) :: shift
          type(input_variables), intent(in) :: in
-<<<<<<< HEAD
          type(denspot_distribution), intent(in) :: dpbox
-         type(coulomb_operator), intent(in) :: pkernel
-=======
-         type(grid_dimensions), intent(in) :: grid
          type(coulomb_operator), intent(inout) :: pkernel
->>>>>>> 8e8ed21a
          real(wp), dimension(*), intent(inout) :: pot_ion
       END SUBROUTINE CounterIonPotential
 
