--- conflicted
+++ resolved
@@ -748,7 +748,7 @@
         real(wp), dimension(:,:,:,:), pointer :: rhocore
       END SUBROUTINE calculate_rhocore
 
-      subroutine XC_potential(geocode,datacode,iproc,nproc,mpi_comm,n01,n02,n03,xc,hx,hy,hz,&
+      subroutine XC_potential(geocode,datacode,iproc,nproc,mpi_comm,n01,n02,n03,xc,hgrids,&
            rho,exc,vxc,nspin,rhocore,potxc,xcstr,dvxcdrho,rhohat)
         use module_defs, only: gp,dp,wp
         use module_xc
@@ -757,7 +757,7 @@
         character(len=1), intent(in) :: datacode !< @copydoc poisson_solver::doc::datacode
         integer, intent(in) :: iproc,nproc,n01,n02,n03,nspin,mpi_comm
         type(xc_info), intent(in) :: xc
-        real(gp), intent(in) :: hx,hy,hz
+        real(gp), dimension(3), intent(in) :: hgrids
         real(gp), intent(out) :: exc,vxc
         real(dp), dimension(*), intent(inout) :: rho
         real(wp), dimension(:,:,:,:), pointer :: rhocore !associated if useful
@@ -940,16 +940,17 @@
         type(p2pComms),intent(inout), optional:: comgp
       END SUBROUTINE local_hamiltonian
 
-      subroutine NK_SIC_potential(lr,orbs,xc,fref,hxh,hyh,hzh,pkernel,psi,poti,eSIC_DC,potandrho,wxdsave)
+      subroutine NK_SIC_potential(lr,orbs,xc,fref,hgrids,pkernel,psi,poti,eSIC_DC,potandrho,wxdsave)
         use module_defs, only: gp,wp,dp
         use module_types
          use module_xc
          implicit none
-         real(gp), intent(in) :: hxh,hyh,hzh,fref
+         real(gp), intent(in) :: fref
          type(locreg_descriptors), intent(in) :: lr
          type(orbitals_data), intent(in) :: orbs
          type(coulomb_operator), intent(inout) :: pkernel
          type(xc_info), intent(in) :: xc
+         real(gp), dimension(3), intent(in) :: hgrids
          real(wp), dimension(lr%wfd%nvctr_c+7*lr%wfd%nvctr_f,orbs%nspinor,orbs%norbp), intent(in) :: psi
          !real(wp), dimension((lr%d%n1i*lr%d%n2i*lr%d%n3i*((orbs%nspinor/3)*3+1)),max(orbs%norbp,orbs%nspin)), intent(inout) :: poti
          real(wp), intent(inout) :: poti
@@ -1410,99 +1411,6 @@
        type(paw_objects),intent(inout)::paw
      end subroutine FullHamiltonianApplication
 
-<<<<<<< HEAD
-!!$       subroutine init_foe(iproc, nproc, input, orbs_KS, foe_obj, reset)
-!!$         use module_base
-!!$         use module_atoms, only: atomic_structure
-!!$         use module_types
-!!$         use foe_base, only: foe_data
-!!$         implicit none
-!!$         integer,intent(in):: iproc, nproc
-!!$         type(input_variables),intent(in) :: input
-!!$         type(orbitals_data),intent(in):: orbs_KS
-!!$         type(foe_data),intent(out):: foe_obj
-!!$         logical, intent(in) :: reset
-!!$       end subroutine init_foe
-
-!!$      subroutine deallocate_workarrays_quartic_convolutions(work)
-!!$        use module_base
-!!$        use module_types
-!!$        implicit none
-!!$        type(workarrays_quartic_convolutions),intent(out):: work
-!!$      end subroutine deallocate_workarrays_quartic_convolutions
-
-      subroutine ConvolQuartic4(iproc, nproc, n1, n2, n3, nfl1, nfu1, nfl2, nfu2, nfl3, nfu3,  &
-                 hx, hy, hz, offsetx, offsety, offsetz, ibyz_c, ibxz_c, ibxy_c, ibyz_f, ibxz_f, ibxy_f, &
-                 rxyzConf, potentialPrefac, with_kinetic, cprecr, maxdim, &
-                 xx_c, xx_f1, xx_f, xy_c, xy_f2, xy_f,  xz_c, xz_f4, xz_f, &
-                 aeff0array, beff0array, ceff0array, eeff0array, &
-                 aeff0_2array, beff0_2array, ceff0_2array, eeff0_2array, &
-                 aeff0_2auxarray, beff0_2auxarray, ceff0_2auxarray, eeff0_2auxarray, &
-                 xya_c, xyc_c, xza_c, xzc_c, &
-                 yza_c, yzc_c, xya_f, xyb_f, xyc_f, xye_f, &
-                 xza_f, xzb_f, xzc_f, xze_f, yza_f, yzb_f, yzc_f, yze_f, &
-!                 aeff0, aeff1, aeff2, aeff3, beff0, beff1, beff2, beff3, &
-!                 ceff0, ceff1, ceff2, ceff3, eeff0, eeff1, eeff2, eeff3, &
-!                 aeff0_2, aeff1_2, aeff2_2, aeff3_2, beff0_2, beff1_2, beff2_2, beff3_2, &
-!                 ceff0_2, ceff1_2, ceff2_2, ceff3_2, eeff0_2, eeff1_2, eeff2_2, eeff3_2, &
-                 y_c, y_f)
-        use module_base
-        use module_types
-        implicit none
-        integer,intent(in) :: iproc, nproc, n1, n2, n3, nfl1, nfu1, nfl2, nfu2, nfl3, nfu3, offsetx, offsety, offsetz, maxdim
-        real(gp),intent(in) :: hx, hy, hz, potentialPrefac, cprecr
-        logical,intent(in) :: with_kinetic
-        real(8),dimension(3) :: rxyzConf
-        integer,dimension(2,0:n2,0:n3), intent(in) :: ibyz_c,ibyz_f
-        integer,dimension(2,0:n1,0:n3), intent(in) :: ibxz_c,ibxz_f
-        integer,dimension(2,0:n1,0:n2), intent(in) :: ibxy_c,ibxy_f
-        real(wp),dimension(0:n1,0:n2,0:n3),intent(in) :: xx_c
-        real(wp),dimension(nfl1:nfu1,nfl2:nfu2,nfl3:nfu3),intent(in) :: xx_f1
-        real(wp),dimension(7,nfl1:nfu1,nfl2:nfu2,nfl3:nfu3),intent(in) :: xx_f
-        real(wp),dimension(0:n2,0:n1,0:n3),intent(in) :: xy_c
-        real(wp),dimension(nfl2:nfu2,nfl1:nfu1,nfl3:nfu3),intent(in) :: xy_f2
-        real(wp),dimension(7,nfl2:nfu2,nfl1:nfu1,nfl3:nfu3),intent(in) :: xy_f
-        real(wp),dimension(0:n3,0:n1,0:n2),intent(in) :: xz_c
-        real(wp),dimension(nfl3:nfu3,nfl1:nfu1,nfl2:nfu2),intent(in) :: xz_f4
-        real(wp),dimension(7,nfl3:nfu3,nfl1:nfu1,nfl2:nfu2),intent(in) :: xz_f
-        real(wp),dimension(-17:17,0:maxdim),intent(in):: aeff0array
-        real(wp),dimension(-17:17,0:maxdim),intent(in):: beff0array
-        real(wp),dimension(-17:17,0:maxdim),intent(in):: ceff0array
-        real(wp),dimension(-14:14,0:maxdim),intent(in):: eeff0array
-        real(wp),dimension(-17:17,0:maxdim),intent(in):: aeff0_2array
-        real(wp),dimension(-17:17,0:maxdim),intent(in):: beff0_2array
-        real(wp),dimension(-17:17,0:maxdim),intent(in):: ceff0_2array
-        real(wp),dimension(-14:14,0:maxdim),intent(in):: eeff0_2array
-        real(wp),dimension(-17:17,0:maxdim),intent(in):: aeff0_2auxarray
-        real(wp),dimension(-17:17,0:maxdim),intent(in):: beff0_2auxarray
-        real(wp),dimension(-17:17,0:maxdim),intent(in):: ceff0_2auxarray
-        real(wp),dimension(-17:17,0:maxdim),intent(in):: eeff0_2auxarray
-        real(wp),dimension(0:n2,0:n1,0:n3):: xya_c, xyb_c, xyc_c, xye_c
-        real(wp),dimension(0:n3,0:n1,0:n2):: xza_c, xzb_c, xzc_c, xze_c, yza_c, yzc_c
-        real(wp),dimension(3,nfl2:nfu2,nfl1:nfu1,nfl3:nfu3):: xya_f
-        real(wp),dimension(4,nfl2:nfu2,nfl1:nfu1,nfl3:nfu3):: xyb_f
-        real(wp),dimension(3,nfl2:nfu2,nfl1:nfu1,nfl3:nfu3):: xyc_f
-        real(wp),dimension(4,nfl2:nfu2,nfl1:nfu1,nfl3:nfu3):: xye_f
-        real(wp),dimension(3,nfl3:nfu3,nfl1:nfu1,nfl2:nfu2):: xza_f
-        real(wp),dimension(4,nfl3:nfu3,nfl1:nfu1,nfl2:nfu2):: xzb_f
-        real(wp),dimension(3,nfl3:nfu3,nfl1:nfu1,nfl2:nfu2):: xzc_f
-        real(wp),dimension(4,nfl3:nfu3,nfl1:nfu1,nfl2:nfu2):: xze_f
-        real(wp),dimension(3,nfl3:nfu3,nfl1:nfu1,nfl2:nfu2):: yza_f
-        real(wp),dimension(4,nfl3:nfu3,nfl1:nfu1,nfl2:nfu2):: yzb_f
-        real(wp),dimension(3,nfl3:nfu3,nfl1:nfu1,nfl2:nfu2):: yzc_f
-        real(wp),dimension(4,nfl3:nfu3,nfl1:nfu1,nfl2:nfu2):: yze_f
-!        real(wp),dimension(35):: aeff0, aeff1, aeff2, aeff3, beff0, beff1, beff2, beff3, ceff0, ceff1, ceff2, ceff3
-!        real(wp),dimension(29):: eeff0, eeff1, eeff2, eeff3
-!        real(wp),dimension(35):: aeff0_2, aeff1_2, aeff2_2, aeff3_2, beff0_2, beff1_2, beff2_2, beff3_2
-!        real(wp),dimension(35):: ceff0_2, ceff1_2, ceff2_2, ceff3_2
-!        real(wp),dimension(29):: eeff0_2, eeff1_2, eeff2_2, eeff3_2
-        real(wp), dimension(0:n1,0:n2,0:n3), intent(out) :: y_c
-        real(wp), dimension(7,nfl1:nfu1,nfl2:nfu2,nfl3:nfu3), intent(out) :: y_f
-      end subroutine ConvolQuartic4
-
-
-=======
->>>>>>> 2198964a
        subroutine apply_potential_lr(n1i,n2i,n3i,n1ip,n2ip,n3ip,ishift,n2,n3,nspinor,npot,&
             psir,pot,epot,&
             confdata,ibyyzz_r,psir_noconf,econf) !optional
@@ -2085,11 +1993,7 @@
         subroutine cholesky(iproc, nspin,norbIn, psi, &
           orbs, comms, ndim_ovrlp, ovrlp, norbTot, block1, &
           ispinIn, paw)
-<<<<<<< HEAD
-          !use module_base
-=======
           !use module_defs, only: gp,dp,wp
->>>>>>> 2198964a
           use module_types
           use communications_base, only: comms_cubic
           implicit none
@@ -2123,11 +2027,7 @@
 
         subroutine loewdin(iproc, norbIn, block1, ispinIn,&
           orbs, comms, nspin, psit, ovrlp, ndim_ovrlp, norbTot, paw)
-<<<<<<< HEAD
-          !use module_base
-=======
           !use module_defs, only: gp,dp,wp
->>>>>>> 2198964a
           use module_types
           use communications_base, only: comms_cubic
           implicit none
@@ -2140,7 +2040,6 @@
           integer,dimension(nspin):: norbTot
           type(paw_objects),optional,intent(inout)::paw
         end subroutine loewdin
-<<<<<<< HEAD
 
         subroutine gramschmidt(iproc, norbIn, psit, ndim_ovrlp, ovrlp, orbs, nspin,&
           nspinor, comms, norbTot, block1, block2, ispinIn,paw)
@@ -2159,26 +2058,6 @@
           integer,dimension(nspin):: norbTot
         end subroutine gramschmidt
 
-=======
-!!$
-!!$        subroutine gramschmidt(iproc, norbIn, psit, ndim_ovrlp, ovrlp, orbs, nspin,&
-!!$          nspinor, comms, norbTot, block1, block2, ispinIn,paw)
-!!$          use module_defs, only: wp !module_base
-!!$          use module_types
-!!$          use communications_base, only: comms_cubic
-!!$          implicit none
-!!$          integer,intent(in):: iproc, norbIn, nspin, block1, block2, ispinIn
-!!$          integer, intent(out) :: nspinor
-!!$          type(orbitals_data):: orbs
-!!$          type(comms_cubic), intent(in) :: comms
-!!$          type(paw_objects),optional,intent(inout)::paw
-!!$          real(wp),dimension(comms%nvctr_par(iproc,0)*orbs%nspinor*orbs%norb),intent(inout):: psit
-!!$          integer,dimension(nspin,0:orbs%nkpts):: ndim_ovrlp
-!!$          real(wp),dimension(ndim_ovrlp(nspin,orbs%nkpts)):: ovrlp
-!!$          integer,dimension(nspin):: norbTot
-!!$        end subroutine gramschmidt
-!!$
->>>>>>> 2198964a
         subroutine orthogonalize(iproc,nproc,orbs,comms,psi,orthpar,paw)
           use module_defs, only: wp
           use module_types
@@ -2194,11 +2073,7 @@
 
         subroutine calculate_density_kernel(iproc, nproc, isKernel, orbs, orbs_tmb, &
                    coeff, denskern, denskern_, keep_uncompressed_)
-<<<<<<< HEAD
-          !use module_base
-=======
           !use module_defs, only: gp,dp,wp
->>>>>>> 2198964a
           use module_types
           use sparsematrix_base, only: sparse_matrix
           implicit none
@@ -2210,105 +2085,6 @@
           type(matrices), intent(out) :: denskern_
           logical,intent(in),optional :: keep_uncompressed_ !< keep the uncompressed kernel in denskern_%matrix (requires that this array is already allocated outside of the routine)
         end subroutine calculate_density_kernel
-<<<<<<< HEAD
-
-        subroutine reconstruct_kernel(iproc, nproc, inversion_method, &
-                   blocksize_dsyev, blocksize_pdgemm, orbs, tmb, overlap_calculated)
-          !use module_base
-          use module_types
-          implicit none
-          integer,intent(in):: iproc, nproc, blocksize_dsyev, blocksize_pdgemm, inversion_method
-          type(orbitals_data),intent(in):: orbs
-          type(DFT_wavefunction),intent(inout):: tmb
-          logical,intent(inout):: overlap_calculated
-        end subroutine reconstruct_kernel
-
-        subroutine reorthonormalize_coeff(iproc, nproc, norb, blocksize_dsyev, blocksize_pdgemm, inversion_method, basis_orbs, &
-                   basis_overlap, KS_overlap, basis_overlap_mat, coeff, orbs)
-          !use module_base
-          use module_types
-          use sparsematrix_base, only: sparse_matrix, matrices
-          implicit none
-          integer, intent(in) :: iproc, nproc, norb
-          integer, intent(in) :: blocksize_dsyev, blocksize_pdgemm, inversion_method
-          type(orbitals_data), intent(in) :: basis_orbs   !number of basis functions
-          type(sparse_matrix),intent(inout) :: basis_overlap
-          type(sparse_matrix),dimension(basis_overlap%nspin),intent(inout) :: KS_overlap
-          type(matrices),intent(inout) :: basis_overlap_mat
-          real(kind=8),dimension(basis_overlap%nfvctr,norb),intent(inout) :: coeff
-          type(orbitals_data), intent(in) :: orbs   !Kohn-Sham orbitals that will be orthonormalized and their parallel distribution
-        end subroutine reorthonormalize_coeff
-
-!!$        subroutine pulay_correction(iproc, nproc, orbs, at, rxyz, nlpsp, SIC, denspot, GPU, tmb, fpulay)
-!!$          !use module_base
-!!$          use module_types
-!!$          implicit none
-!!$          integer,intent(in):: iproc, nproc
-!!$          type(orbitals_data),intent(in):: orbs
-!!$          type(atoms_data),intent(in):: at
-!!$          real(8),dimension(at%astruct%nat),intent(in):: rxyz
-!!$          type(DFT_PSP_projectors), intent(inout) :: nlpsp
-!!$          type(SIC_data),intent(in):: SIC
-!!$          type(DFT_local_fields), intent(inout) :: denspot
-!!$          type(GPU_pointers),intent(inout):: GPU
-!!$          type(DFT_wavefunction),intent(inout):: tmb
-!!$          real(8),dimension(3,at%astruct%nat),intent(out):: fpulay
-!!$        end subroutine pulay_correction
-
-!!$        subroutine create_large_tmbs(iproc, nproc, KSwfn, tmb, denspot,nlpsp, input, at, rxyz, lowaccur_converged)
-!!$          use module_base
-!!$          use module_types
-!!$          implicit none
-!!$          integer,intent(in):: iproc, nproc
-!!$          type(DFT_Wavefunction),intent(inout):: KSwfn, tmb
-!!$          type(DFT_local_fields),intent(in):: denspot
-!!$          type(DFT_PSP_projectors), intent(inout) :: nlpsp
-!!$          type(input_variables),intent(in):: input
-!!$          type(atoms_data),intent(in):: at
-!!$          real(8),dimension(3,at%astruct%nat),intent(in):: rxyz
-!!$          logical,intent(in):: lowaccur_converged
-!!$        end subroutine create_large_tmbs
-
-
-!!$        subroutine solvePrecondEquation(iproc,nproc,lr,ncplx,ncong,cprecr,&
-!!$             hx,hy,hz,kx,ky,kz,x,  rxyzParab, orbs, potentialPrefac, confPotOrder,&
-!!$             work_conv, w)
-!!$          use module_base
-!!$          use module_types
-!!$          
-!!$          implicit none
-!!$          integer, intent(in) :: iproc,nproc,ncong,ncplx,confPotOrder
-!!$          real(gp), intent(in) :: hx,hy,hz,cprecr,kx,ky,kz
-!!$          type(locreg_descriptors), intent(in) :: lr
-!!$          real(wp), intent(inout) :: x
-!!$          real(8),dimension(3),intent(in):: rxyzParab
-!!$          type(orbitals_data), intent(in):: orbs
-!!$          real(8):: potentialPrefac
-!!$          type(workarrays_quartic_convolutions),intent(inout):: work_conv !< workarrays for the convolutions
-!!$          type(workarr_precond),intent(inout) :: w !< workarrays
-!!$        end subroutine solvePrecondEquation
-
-!!$        subroutine init_local_work_arrays(n1, n2, n3, nfl1, nfu1, nfl2, nfu2, nfl3, nfu3, with_confpot, work)
-!!$          use module_base
-!!$          use module_types
-!!$          implicit none
-!!$          integer,intent(in)::n1, n2, n3, nfl1, nfu1, nfl2, nfu2, nfl3, nfu3
-!!$          logical,intent(in):: with_confpot
-!!$          type(workarrays_quartic_convolutions),intent(inout):: work
-!!$        end subroutine init_local_work_arrays
-
-!!$        subroutine psi_to_kinpsi(iproc,npsidim_orbs,orbs,lzd,psi,hpsi,ekin_sum)
-!!$          use module_base
-!!$          use module_types
-!!$          implicit none
-!!$          integer, intent(in) :: iproc,npsidim_orbs
-!!$          type(orbitals_data), intent(in) :: orbs
-!!$          type(local_zone_descriptors), intent(in) :: Lzd
-!!$          real(wp), dimension(orbs%npsidim_orbs), intent(in) :: psi
-!!$          real(gp), intent(out) :: ekin_sum
-!!$          real(wp), dimension(orbs%npsidim_orbs), intent(inout) :: hpsi
-!!$        end subroutine psi_to_kinpsi
-=======
 !!$
 !!$        subroutine reconstruct_kernel(iproc, nproc, inversion_method, &
 !!$                   blocksize_dsyev, blocksize_pdgemm, orbs, tmb, overlap_calculated)
@@ -2320,6 +2096,7 @@
 !!$          type(DFT_wavefunction),intent(inout):: tmb
 !!$          logical,intent(inout):: overlap_calculated
 !!$        end subroutine reconstruct_kernel
+
 
 !!$        subroutine reorthonormalize_coeff(iproc, nproc, norb, blocksize_dsyev, blocksize_pdgemm, inversion_method, basis_orbs, &
 !!$                   basis_overlap, KS_overlap, basis_overlap_mat, coeff, orbs)
@@ -2336,7 +2113,6 @@
 !!$          real(kind=8),dimension(basis_overlap%nfvctr,norb),intent(inout) :: coeff
 !!$          type(orbitals_data), intent(in) :: orbs   !Kohn-Sham orbitals that will be orthonormalized and their parallel distribution
 !!$        end subroutine reorthonormalize_coeff
->>>>>>> 2198964a
 
         subroutine copy_old_supportfunctions(iproc,orbs,lzd,phi,lzd_old,phi_old)
           use module_defs, only: gp,dp,wp
