!> @file
!! Define the module module_interfaces containing all interfaces
!!
!! @author
!!    Copyright (C) 2007-2011 BigDFT group (LG,DC)
!!    This file is distributed under the terms of the
!!    GNU General Public License, see ~/COPYING file
!!    or http://www.gnu.org/copyleft/gpl.txt .
!!    For the list of contributors, see ~/AUTHORS


!>  Modules which contains all interfaces
module module_interfaces

   implicit none

   interface
      subroutine kswfn_optimization_loop(iproc, nproc, o, &
           & alphamix, idsx, inputpsi, KSwfn, denspot, nlpsp, energs, atoms, GPU, xcstr, &
           & in)
        use module_base
        use module_types
        implicit none
        real(dp), dimension(6), intent(out) :: xcstr
        integer, intent(in) :: iproc, nproc, idsx, inputpsi
        real(gp), intent(in) :: alphamix
        type(DFT_optimization_loop), intent(inout) :: o
        type(DFT_wavefunction), intent(inout) :: KSwfn
        type(DFT_local_fields), intent(inout) :: denspot
        type(energy_terms), intent(inout) :: energs
        type(atoms_data), intent(in) :: atoms
        type(GPU_pointers), intent(inout) :: GPU
        type(DFT_PSP_projectors), intent(inout) :: nlpsp
        type(input_variables), intent(in) :: in !<todo: Remove me
      END SUBROUTINE kswfn_optimization_loop

     subroutine timing(iproc,category,action)
       implicit none
       integer, intent(in) :: iproc
       character(len=*), intent(in) :: category
       character(len=2), intent(in) :: action
     end subroutine timing

      subroutine copy_old_wavefunctions(nproc,orbs,psi,&
            &   wfd_old,psi_old)
        use module_defs, only: wp
        use module_types
         implicit none
         integer, intent(in) :: nproc
         type(orbitals_data), intent(in) :: orbs
         type(wavefunctions_descriptors), intent(in) :: wfd_old
         real(wp), dimension(:), pointer :: psi,psi_old
      END SUBROUTINE copy_old_wavefunctions

      subroutine system_properties(iproc,nproc,in,at,orbs)
        use module_defs, only: gp
         use module_types
         implicit none
         integer, intent(in) :: iproc,nproc
         type(input_variables), intent(in) :: in
         type(atoms_data), intent(in) :: at
         type(orbitals_data), intent(inout) :: orbs
         !real(gp), dimension(at%astruct%ntypes,3), intent(out) :: radii_cf
      END SUBROUTINE system_properties

      subroutine system_size(atoms,rxyz,crmult,frmult,hx,hy,hz,OCLconv,Glr,shift)
        use module_defs, only: gp
         use module_types
         implicit none
         type(atoms_data), intent(inout) :: atoms
         real(gp), intent(in) :: crmult,frmult
         real(gp), dimension(3,atoms%astruct%nat), intent(inout) :: rxyz
         !real(gp), dimension(atoms%astruct%ntypes,3), intent(in) :: radii_cf
         real(gp), intent(inout) :: hx,hy,hz
         logical, intent(in) :: OCLconv
         type(locreg_descriptors), intent(out) :: Glr
         real(gp), dimension(3), intent(out) :: shift
      END SUBROUTINE system_size

      subroutine standard_inputfile_names(inputs, radical)
         use module_types
         implicit none
         type(input_variables), intent(out) :: inputs
         character(len = *), intent(in) :: radical
      END SUBROUTINE standard_inputfile_names

      subroutine read_input_dict_from_files(radical, mpi_env,dict)
        use dictionaries, only: dictionary
        use wrapper_MPI, only: mpi_environment
        implicit none
        character(len = *), intent(in) :: radical
        type(mpi_environment), intent(in) :: mpi_env
        type(dictionary), pointer :: dict
      end subroutine read_input_dict_from_files

      subroutine inputs_from_dict(in, atoms, dict)
        use module_types
        use module_defs
        use dictionaries
        implicit none
        type(input_variables), intent(out) :: in
        type(atoms_data), intent(out) :: atoms
        type(dictionary), pointer :: dict
      end subroutine inputs_from_dict

      subroutine kpt_input_analyse(iproc, in, dict, sym, geocode, alat)
        use module_base, only: gp
        use module_atoms, only: symmetry_data
        use module_types
        use dictionaries
        implicit none
        integer, intent(in) :: iproc
        type(input_variables), intent(inout) :: in
        type(dictionary), pointer, intent(in) :: dict
        type(symmetry_data), intent(in) :: sym
        character(len = 1), intent(in) :: geocode !< @copydoc poisson_solver::doc::geocode
        real(gp), intent(in) :: alat(3)
      end subroutine kpt_input_analyse

      subroutine MemoryEstimator(nproc,idsx,lr,norb,nspinor,nkpt,nprojel,nspin,itrpmax,iscf,mem)
         !n(c) use module_base
         use module_types
         implicit none
         !Arguments
         integer, intent(in) :: nproc,idsx,norb,nspin,nprojel
         integer, intent(in) :: nkpt,nspinor,itrpmax,iscf
         type(locreg_descriptors), intent(in) :: lr
         type(memory_estimation), intent(out) :: mem
      END SUBROUTINE MemoryEstimator

      subroutine check_closed_shell(orbs,lcs)
         !n(c) use module_base
         use module_types
         implicit none
         type(orbitals_data), intent(in) :: orbs
         logical, intent(out) :: lcs
      END SUBROUTINE check_closed_shell

      subroutine orbitals_descriptors(iproc,nproc,norb,norbu,norbd,nspin,nspinor, &
                 nkpt,kpt,wkpt,orbs,simple,basedist,basedistu,basedistd)
         use module_defs, only: gp
         use module_types
         implicit none
         logical, intent(in) :: simple !< simple calculation of the repartition
         integer, intent(in) :: iproc,nproc,norb,norbu,norbd,nkpt,nspin
         integer, intent(in) :: nspinor
         type(orbitals_data), intent(inout) :: orbs
         real(gp), dimension(nkpt), intent(in) :: wkpt
         real(gp), dimension(3,nkpt), intent(in) :: kpt
         integer, dimension(0:nproc-1), intent(in), optional :: basedist
         integer, dimension(0:nproc-1), intent(in), optional :: basedistu
         integer, dimension(0:nproc-1), intent(in), optional :: basedistd
      END SUBROUTINE orbitals_descriptors

     subroutine orbitals_descriptors_forLinear(iproc,nproc,norb,norbu,norbd,nspin,nspinor,nkpt,kpt,wkpt,orbs)
       use module_defs, only: gp
       use module_types
       implicit none
       integer, intent(in) :: iproc,nproc,norb,norbu,norbd,nkpt,nspin
       integer, intent(in) :: nspinor
       type(orbitals_data), intent(out) :: orbs
       real(gp), dimension(nkpt), intent(in) :: wkpt
       real(gp), dimension(3,nkpt), intent(in) :: kpt
     END SUBROUTINE orbitals_descriptors_forLinear

      subroutine createWavefunctionsDescriptors(iproc,hx,hy,hz,atoms,rxyz,&
            &   crmult,frmult,calculate_bounds,Glr,output_denspot)
        use module_defs, only: gp
        use module_types
         implicit none
         !Arguments
         type(atoms_data), intent(in) :: atoms
         integer, intent(in) :: iproc
         real(gp), intent(in) :: hx,hy,hz,crmult,frmult
         real(gp), dimension(3,atoms%astruct%nat), intent(in) :: rxyz
         !real(gp), dimension(atoms%astruct%ntypes,3), intent(in) :: radii_cf
         logical,intent(in) :: calculate_bounds
         type(locreg_descriptors), intent(inout) :: Glr
         logical, intent(in), optional :: output_denspot
      END SUBROUTINE createWavefunctionsDescriptors

      subroutine createProjectorsArrays(lr,rxyz,at,orbs,&
           cpmult,fpmult,hx,hy,hz,dry_run,nlpsp,&
           init_projectors_completely_)
        !n(c) use module_base
        use module_types
        implicit none
        type(atoms_data), intent(in) :: at
        type(orbitals_data), intent(in) :: orbs
        real(kind=8), intent(in) :: cpmult,fpmult,hx,hy,hz
        type(locreg_descriptors),intent(in) :: lr
        real(kind=8), dimension(3,at%astruct%nat), intent(in) :: rxyz
        !real(kind=8), dimension(at%astruct%ntypes,3), intent(in) :: radii_cf
        logical, intent(in) :: dry_run
        type(DFT_PSP_projectors), intent(out) :: nlpsp
        logical,intent(in),optional :: init_projectors_completely_
      END SUBROUTINE createProjectorsArrays

      subroutine dpbox_set(dpbox,Lzd,xc,iproc,nproc,mpi_comm,PS_groupsize,SICapproach,geocode,nspin)
        use module_base
        use module_types
        use module_xc
        implicit none
        integer, intent(in) :: iproc,nproc,mpi_comm,PS_groupsize,nspin
        character(len=1), intent(in) :: geocode
        character(len=4), intent(in) :: SICapproach
        type(local_zone_descriptors), intent(in) :: Lzd
        type(xc_info), intent(in) :: xc
        type(denspot_distribution), intent(out) :: dpbox
      end subroutine dpbox_set

      subroutine density_descriptors(iproc,nproc,xc,nspin,crmult,frmult,atoms,dpbox,&
           rho_commun,rxyz,rhodsc)
        use module_defs, only: gp
        use module_types
        use module_xc
        implicit none
        integer, intent(in) :: iproc,nproc,nspin
        type(xc_info), intent(in) :: xc
        real(gp), intent(in) :: crmult,frmult
        type(atoms_data), intent(in) :: atoms
        type(denspot_distribution), intent(in) :: dpbox
        character(len=3), intent(in) :: rho_commun
        real(gp), dimension(3,atoms%astruct%nat), intent(in) :: rxyz
        !real(gp), dimension(atoms%astruct%ntypes,3), intent(in) :: radii_cf
        type(rho_descriptors), intent(out) :: rhodsc
      end subroutine density_descriptors

      subroutine default_confinement_data(confdatarr,norbp)
        use module_base
        use module_types
        implicit none
        integer, intent(in) :: norbp
        type(confpot_data), dimension(norbp), intent(out) :: confdatarr
      end subroutine default_confinement_data

       subroutine IonicEnergyandForces(iproc,nproc,dpbox,at,elecfield,&
            & rxyz,eion,fion,dispersion,edisp,fdisp,ewaldstr,n1,n2,n3,&
            & pot_ion,pkernel,psoffset)
         use module_defs, only: gp,dp
         use module_types
         implicit none
         type(denspot_distribution), intent(in) :: dpbox
         type(atoms_data), intent(in) :: at
         integer, intent(in) :: iproc,nproc,n1,n2,n3,dispersion
         real(gp), dimension(3), intent(in) :: elecfield
         real(gp), dimension(3,at%astruct%nat), intent(in) :: rxyz
         type(coulomb_operator), intent(in) :: pkernel
         real(gp), intent(out) :: eion,edisp,psoffset
         real(dp), dimension(6),intent(out) :: ewaldstr
         real(gp), dimension(:,:), pointer :: fion,fdisp
         real(dp), dimension(*), intent(out) :: pot_ion
       END SUBROUTINE IonicEnergyandForces

       subroutine createIonicPotential(geocode,iproc,nproc,verb,at,rxyz,&
            hxh,hyh,hzh,elecfield,n1,n2,n3,n3pi,i3s,n1i,n2i,n3i,pkernel,&
            pot_ion,psoffset)
         use module_defs, only: gp,wp
         use module_types
         implicit none
         character(len=1), intent(in) :: geocode !< @copydoc poisson_solver::doc::geocode
         integer, intent(in) :: iproc,nproc,n1,n2,n3,n3pi,i3s,n1i,n2i,n3i
         logical, intent(in) :: verb
         real(gp), intent(in) :: hxh,hyh,hzh,psoffset
         type(atoms_data), intent(in) :: at
         real(gp), dimension(3), intent(in) :: elecfield
         real(gp), dimension(3,at%astruct%nat), intent(in) :: rxyz
         type(coulomb_operator), intent(in) :: pkernel
         real(wp), dimension(*), intent(inout) :: pot_ion
       END SUBROUTINE createIonicPotential

       subroutine input_wf_empty(iproc, nproc, psi, hpsi, psit, orbs, &
            & band_structure_filename, input_spin, atoms, d, denspot)
         use module_defs, only: wp
         use module_types
         implicit none
         integer, intent(in) :: iproc, nproc
         type(orbitals_data), intent(in) :: orbs
         character(len = *), intent(in) :: band_structure_filename
         integer, intent(in) :: input_spin
         type(atoms_data), intent(in) :: atoms
         type(grid_dimensions), intent(in) :: d
         type(DFT_local_fields), intent(inout) :: denspot
         real(wp), dimension(:), pointer :: psi
         real(kind=8), dimension(:), pointer :: hpsi, psit
       END SUBROUTINE input_wf_empty

       subroutine input_wf_random(psi, orbs)
         use module_defs
         use module_types
         implicit none
         type(orbitals_data), intent(inout) :: orbs
         real(wp), dimension(:), pointer :: psi
       END SUBROUTINE input_wf_random

       subroutine input_wf_cp2k(iproc, nproc, nspin, atoms, rxyz, Lzd, &
            & psi, orbs)
         use module_defs
         use module_types
         implicit none
         integer, intent(in) :: iproc, nproc, nspin
         type(atoms_data), intent(in) :: atoms
         real(gp), dimension(3, atoms%astruct%nat), intent(in) :: rxyz
         type(local_zone_descriptors), intent(in) :: Lzd
         type(orbitals_data), intent(inout) :: orbs
         real(wp), dimension(:), pointer :: psi
       END SUBROUTINE input_wf_cp2k

       subroutine input_wf_memory(iproc, atoms, &
            & rxyz_old, hx_old, hy_old, hz_old, d_old, wfd_old, psi_old, &
            & rxyz, lzd, psi, orbs)
         use module_defs
         use module_types
         implicit none
         integer, intent(in) :: iproc
         type(atoms_data), intent(in) :: atoms
         real(gp), dimension(3, atoms%astruct%nat), intent(in) :: rxyz, rxyz_old
         real(gp), intent(in) :: hx_old, hy_old, hz_old
         type(local_zone_descriptors), intent(in) :: lzd
         type(grid_dimensions), intent(in) :: d_old
         type(wavefunctions_descriptors), intent(in) :: wfd_old
         type(orbitals_data), intent(in) :: orbs
         real(wp), dimension(:), pointer :: psi, psi_old
       END SUBROUTINE input_wf_memory

       subroutine input_wf_disk(iproc, nproc, input_wf_format, d, hx, hy, hz, &
            in, atoms, rxyz, wfd, orbs, psi)
         use module_defs
         use module_types
         implicit none
         integer, intent(in) :: iproc, nproc, input_wf_format
         type(grid_dimensions), intent(in) :: d
         real(gp), intent(in) :: hx, hy, hz
         type(input_variables), intent(in) :: in
         type(atoms_data), intent(in) :: atoms
         real(gp), dimension(3, atoms%astruct%nat), intent(in) :: rxyz
         !real(gp), dimension(3, atoms%astruct%nat), intent(out) :: rxyz_old
         type(wavefunctions_descriptors), intent(in) :: wfd
         type(orbitals_data), intent(inout) :: orbs
         real(wp), dimension(:), pointer :: psi
       END SUBROUTINE input_wf_disk

       subroutine input_wf_diag(iproc,nproc,at,denspot,&
            orbs,nvirt,comms,Lzd,energs,rxyz,&
            nlpsp,ixc,psi,hpsi,psit,G,&
            nspin,GPU,input,onlywf)!,paw)
         ! Input wavefunctions are found by a diagonalization in a minimal basis set
         ! Each processors write its initial wavefunctions into the wavefunction file
         ! The files are then read by readwave
         ! @todo pass GPU to be a local variable of this routine (initialized and freed here)
         use module_base
         use module_types
         use gaussians
         use communications_base, only: comms_cubic
         implicit none
         !Arguments
         integer, intent(in) :: iproc,nproc,ixc
         integer, intent(inout) :: nspin,nvirt
         logical, intent(in) :: onlywf  !if .true. finds only the WaveFunctions and return
         type(atoms_data), intent(in) :: at
         type(DFT_PSP_projectors), intent(inout) :: nlpsp
         type(local_zone_descriptors), intent(inout) :: Lzd
         type(comms_cubic), intent(in) :: comms
         type(orbitals_data), intent(inout) :: orbs
         type(energy_terms), intent(inout) :: energs
         type(DFT_local_fields), intent(inout) :: denspot
         type(GPU_pointers), intent(in) :: GPU
         type(input_variables), intent(in) :: input
         !type(symmetry_data), intent(in) :: symObj
         real(gp), dimension(3,at%astruct%nat), intent(in) :: rxyz
         type(gaussian_basis), intent(out) :: G !basis for davidson IG
         real(wp), dimension(:), pointer :: psi,hpsi,psit
         !type(paw_objects),optional,intent(inout)::paw
       end subroutine input_wf_diag

       subroutine input_wf(iproc,nproc,in,GPU,atoms,rxyz,&
            denspot,denspot0,nlpsp,KSwfn,tmb,energs,inputpsi,input_wf_format,norbv,&
            lzd_old,psi_old,rxyz_old,tmb_old,ref_frags,cdft,&
            locregcenters)
         use module_defs
         use module_types
         use module_fragments
         use constrained_dft
         implicit none
         integer, intent(in) :: iproc, nproc, inputpsi,  input_wf_format
         type(input_variables), intent(in) :: in
         type(GPU_pointers), intent(inout) :: GPU
         type(atoms_data), intent(inout) :: atoms
         real(gp), dimension(3, atoms%astruct%nat), target, intent(in) :: rxyz
         type(DFT_local_fields), intent(inout) :: denspot
         type(DFT_wavefunction), intent(inout) :: KSwfn,tmb,tmb_old !<input wavefunction
         type(energy_terms), intent(inout) :: energs !<energies of the system
         real(gp), dimension(*), intent(out) :: denspot0 !< Initial density / potential, if needed
         real(wp), dimension(:), pointer :: psi_old
         integer, intent(out) :: norbv
         type(DFT_PSP_projectors), intent(inout) :: nlpsp
         real(gp), dimension(3, atoms%astruct%nat), intent(in) :: rxyz_old
         type(local_zone_descriptors),intent(in):: lzd_old
         type(system_fragment), dimension(:), pointer :: ref_frags
         type(cdft_data), intent(out) :: cdft
         real(kind=8),dimension(3,atoms%astruct%nat),intent(in),optional :: locregcenters
       END SUBROUTINE input_wf

       subroutine reformatmywaves(iproc,orbs,at,&
            &   hx_old,hy_old,hz_old,n1_old,n2_old,n3_old,rxyz_old,wfd_old,psi_old,&
         hx,hy,hz,n1,n2,n3,rxyz,wfd,psi)
         use module_defs, only: gp,wp
         use module_types
         implicit none
         integer, intent(in) :: iproc,n1_old,n2_old,n3_old,n1,n2,n3
         real(gp), intent(in) :: hx_old,hy_old,hz_old,hx,hy,hz
         type(wavefunctions_descriptors), intent(in) :: wfd,wfd_old
         type(atoms_data), intent(in) :: at
         type(orbitals_data), intent(in) :: orbs
         real(gp), dimension(3,at%astruct%nat), intent(in) :: rxyz,rxyz_old
         real(wp), dimension(wfd_old%nvctr_c+7*wfd_old%nvctr_f,orbs%nspinor*orbs%norbp), intent(in) :: psi_old
         real(wp), dimension(wfd%nvctr_c+7*wfd%nvctr_f,orbs%nspinor*orbs%norbp), intent(out) :: psi
      END SUBROUTINE reformatmywaves


      subroutine first_orthon(iproc,nproc,orbs,lzd,comms,psi,hpsi,psit,orthpar,paw)
        use module_defs, only: wp
         use module_types
         use communications_base, only: comms_cubic
         implicit none
         integer, intent(in) :: iproc,nproc
         type(orbitals_data), intent(in) :: orbs
         type(local_zone_descriptors),intent(in) :: lzd
         type(comms_cubic), intent(in) :: comms
         type(orthon_data):: orthpar
         type(paw_objects),optional,intent(inout)::paw
         real(wp), dimension(:) , pointer :: psi,hpsi,psit
      END SUBROUTINE first_orthon

      subroutine density_and_hpot(dpbox,symObj,orbs,Lzd,pkernel,rhodsc,GPU,xc,psi,rho,vh,hstrten)
        use module_defs, only: gp,wp,dp
        use module_types
        use module_atoms, only: symmetry_data
        use module_xc
        implicit none
        type(denspot_distribution), intent(in) :: dpbox
        type(rho_descriptors),intent(inout) :: rhodsc
        type(orbitals_data), intent(in) :: orbs
        type(local_zone_descriptors), intent(in) :: Lzd
        type(symmetry_data), intent(in) :: symObj
        type(coulomb_operator), intent(in) :: pkernel
        type(xc_info), intent(in) :: xc
        real(wp), dimension(orbs%npsidim_orbs), intent(in) :: psi
        type(GPU_pointers), intent(inout) :: GPU
        real(gp), dimension(6), intent(out) :: hstrten
        real(dp), dimension(:), pointer :: rho,vh
      end subroutine density_and_hpot

      subroutine sumrho(dpbox,orbs,Lzd,GPU,symObj,rhodsc,xc,psi,rho_p,mapping)
        use module_defs, only: wp,gp,dp
        use module_atoms, only: symmetry_data
        use module_types
        use module_xc
        implicit none
        !Arguments
        type(denspot_distribution), intent(in) :: dpbox
        type(rho_descriptors),intent(in) :: rhodsc
        type(orbitals_data), intent(in) :: orbs
        type(local_zone_descriptors), intent(in) :: Lzd
        type(symmetry_data), intent(in) :: symObj
        type(xc_info), intent(in) :: xc
        real(wp), dimension(orbs%npsidim_orbs), intent(in) :: psi
        real(dp), dimension(:,:), pointer :: rho_p
        type(GPU_pointers), intent(inout) :: GPU
        integer,dimension(orbs%norb),intent(in),optional:: mapping
      END SUBROUTINE sumrho

      !starting point for the communication routine of the density
      subroutine communicate_density(dpbox,nspin,rhodsc,rho_p,rho,keep_rhop)
        use module_base
        use module_types
        implicit none
        logical, intent(in) :: keep_rhop !< preserves the total density in the rho_p array
        integer, intent(in) :: nspin
        type(rho_descriptors),intent(in) :: rhodsc
        type(denspot_distribution), intent(in) :: dpbox
        real(dp), dimension(:,:), pointer :: rho_p !< partial density in orbital distribution scheme
        real(dp), dimension(max(dpbox%ndims(1)*dpbox%ndims(2)*dpbox%n3d,1),nspin), intent(out) :: rho
      END SUBROUTINE communicate_density

      subroutine rho_segkey(iproc,at,rxyz,crmult,frmult,&
            &   n1i,n2i,n3i,hxh,hyh,hzh,nspin,rho_d,iprint)
        use module_defs, only: gp
        use module_types
         implicit none
         integer,intent(in) :: n1i,n2i,n3i,iproc,nspin
         type(atoms_data), intent(in) :: at
         real(gp), dimension(3,at%astruct%nat), intent(in) :: rxyz
         real(gp), intent(in) :: crmult,frmult,hxh,hyh,hzh
         !real(gp), dimension(at%astruct%ntypes,3), intent(in) :: radii_cf
         logical,intent(in) :: iprint
         type(rho_descriptors),intent(inout) :: rho_d
       END SUBROUTINE rho_segkey

       subroutine LocalHamiltonianApplication(iproc,nproc,at,npsidim_orbs,orbs,&
            Lzd,confdatarr,ngatherarr,pot,psi,hpsi,&
            energs,SIC,GPU,PotOrKin,xc,pkernel,orbsocc,psirocc,dpbox,potential,comgp,hpsi_noconf,econf)
         use module_base
         use module_types
         use module_xc
         use communications_base, only: p2pComms
         implicit none
         integer, intent(in) :: PotOrKin !< if true, only the potential operator is applied
         integer, intent(in) :: iproc,nproc,npsidim_orbs
         type(atoms_data), intent(in) :: at
         type(orbitals_data), intent(in) :: orbs
         type(local_zone_descriptors), intent(in) :: Lzd
         type(SIC_data), intent(in) :: SIC
         type(xc_info), intent(in) :: xc
         integer, dimension(0:nproc-1,2), intent(in) :: ngatherarr
         real(wp), dimension(orbs%npsidim_orbs), intent(in) :: psi
         type(confpot_data), dimension(orbs%norbp) :: confdatarr
         real(wp), dimension(:), pointer :: pot
         !real(wp), dimension(*) :: pot
         type(energy_terms), intent(inout) :: energs
         real(wp), target, dimension(max(1,orbs%npsidim_orbs)), intent(inout) :: hpsi
         type(GPU_pointers), intent(inout) :: GPU
         type(coulomb_operator), intent(in), optional :: pkernel
         type(orbitals_data), intent(in), optional :: orbsocc
         real(wp), dimension(:), pointer, optional :: psirocc
         type(denspot_distribution),intent(in),optional :: dpbox
         real(wp), dimension(*), intent(in), optional, target :: potential !< Distributed potential. Might contain the density for the SIC treatments
         type(p2pComms),intent(inout), optional:: comgp
         real(wp), target, dimension(max(1,orbs%npsidim_orbs)), intent(inout),optional :: hpsi_noconf
         real(gp),intent(out),optional :: econf
       end subroutine LocalHamiltonianApplication

       subroutine NonLocalHamiltonianApplication(iproc,at,npsidim_orbs,orbs,&
           Lzd,nlpsp,psi,hpsi,eproj_sum,paw)
        use module_base
        use module_types
        implicit none
        integer, intent(in) :: iproc, npsidim_orbs
        type(atoms_data), intent(in) :: at
        type(orbitals_data),  intent(in) :: orbs
        type(local_zone_descriptors), intent(in) :: Lzd
        type(DFT_PSP_projectors), intent(inout) :: nlpsp
        real(wp), dimension(orbs%npsidim_orbs), intent(in) :: psi
        real(wp), dimension(orbs%npsidim_orbs), intent(inout) :: hpsi
        real(gp), intent(out) :: eproj_sum
        type(paw_objects),intent(inout)::paw
      END SUBROUTINE NonLocalHamiltonianApplication

      subroutine SynchronizeHamiltonianApplication(nproc,npsidim_orbs,orbs,Lzd,GPU,xc,hpsi,&
           ekin_sum,epot_sum,eproj_sum,eSIC_DC,eexctX)
        use module_base
        use module_types
        use module_xc
        implicit none
        integer, intent(in) :: nproc,npsidim_orbs
        type(orbitals_data),  intent(in) :: orbs
        type(local_zone_descriptors), intent(in) :: Lzd
        type(GPU_pointers), intent(inout) :: GPU
        type(xc_info), intent(in) :: xc
        real(gp), intent(inout) :: ekin_sum,epot_sum,eproj_sum,eSIC_DC,eexctX
        real(wp), dimension(orbs%npsidim_orbs), intent(inout) :: hpsi
      END SUBROUTINE SynchronizeHamiltonianApplication

      subroutine hpsitopsi(iproc,nproc,iter,idsx,wfn,&
           at,nlpsp,eproj_sum)
        use module_defs, only: gp
         use module_types
         implicit none
         integer, intent(in) :: iproc,nproc,idsx,iter
         type(DFT_wavefunction), intent(inout) :: wfn
         type(atoms_data), intent(in) :: at
         type(DFT_PSP_projectors), intent(inout) :: nlpsp
         real(gp),optional, intent(out) :: eproj_sum
      END SUBROUTINE hpsitopsi

      subroutine last_orthon(iproc,nproc,iter,wfn,evsum,opt_keeppsit)
        use module_base
        use module_types
        implicit none
        integer, intent(in) :: iproc,nproc,iter
        real(wp), intent(out) :: evsum
        type(DFT_wavefunction), intent(inout) :: wfn
        logical, optional :: opt_keeppsit
      END SUBROUTINE last_orthon

      subroutine kswfn_post_treatments(iproc, nproc, KSwfn, tmb, linear, &
           & fxyz, fnoise, fion, fdisp, fpulay, &
           & strten, pressure, ewaldstr, xcstr, &
           & GPU, denspot, atoms, rxyz, nlpsp, &
           & output_denspot, dir_output, gridformat, refill_proj, calculate_dipole)
        use module_base
        use module_types

        implicit none

        type(DFT_wavefunction), intent(in) :: KSwfn
        type(DFT_wavefunction), intent(inout) :: tmb
        type(GPU_pointers), intent(inout) :: GPU
        type(DFT_local_fields), intent(inout) :: denspot
        type(atoms_data), intent(in) :: atoms
        type(DFT_PSP_projectors), intent(inout) :: nlpsp
        logical, intent(in) :: refill_proj, calculate_dipole, linear
        integer, intent(in) :: output_denspot, iproc, nproc
        character(len = *), intent(in) :: dir_output
        character(len = *), intent(in) :: gridformat
        real(gp), dimension(3, atoms%astruct%nat), intent(in) :: rxyz
        real(gp), dimension(3, atoms%astruct%nat), intent(in) :: fdisp, fion, fpulay
        real(dp), dimension(6), intent(in) :: ewaldstr, xcstr
        real(gp), intent(out) :: fnoise, pressure
        real(gp), dimension(6), intent(out) :: strten
        real(gp), dimension(3, atoms%astruct%nat), intent(out) :: fxyz
      END SUBROUTINE kswfn_post_treatments

      subroutine calculate_forces(iproc,nproc,psolver_groupsize,Glr,atoms,orbs,nlpsp,rxyz,hx,hy,hz,i3s,n3p,nspin,&
           refill_proj,ngatherarr,rho,pot,potxc,nsize_psi,psi,fion,fdisp,fxyz,&
           ewaldstr,hstrten,xcstr,strten,fnoise,pressure,psoffset,imode,tmb,fpulay)
        use module_base
        use module_types
        implicit none
        logical, intent(in) :: refill_proj
        integer, intent(in) :: iproc,nproc,i3s,n3p,nspin,psolver_groupsize,imode,nsize_psi
        real(gp), intent(in) :: hx,hy,hz,psoffset
        type(locreg_descriptors), intent(in) :: Glr
        type(atoms_data), intent(in) :: atoms
        type(orbitals_data), intent(in) :: orbs
        type(DFT_PSP_projectors), intent(inout) :: nlpsp
        integer, dimension(0:nproc-1,2), intent(in) :: ngatherarr
        real(wp), dimension(Glr%d%n1i,Glr%d%n2i,n3p), intent(in) :: rho,pot,potxc
        real(wp), dimension(nsize_psi), intent(in) :: psi
        real(gp), dimension(6), intent(in) :: ewaldstr,hstrten,xcstr
        real(gp), dimension(3,atoms%astruct%nat), intent(in) :: rxyz,fion,fdisp,fpulay
        real(gp), intent(out) :: fnoise,pressure
        real(gp), dimension(6), intent(out) :: strten
        real(gp), dimension(3,atoms%astruct%nat), intent(out) :: fxyz
        type(DFT_wavefunction),intent(inout) :: tmb
      END SUBROUTINE calculate_forces

      subroutine CalculateTailCorrection(iproc,nproc,at,rbuf,orbs,&
           Glr,nlpsp,ncongt,pot,hgrid,rxyz,crmult,frmult,nspin,&
           psi,output_denspot,ekin_sum,epot_sum,eproj_sum,paw)
        use module_defs, only: gp,wp,dp
         use module_types
         use gaussians, only: gaussian_basis
         implicit none
         type(atoms_data), intent(in) :: at
         type(orbitals_data), intent(in) :: orbs
         type(locreg_descriptors), intent(in) :: Glr
         type(DFT_PSP_projectors), intent(inout) :: nlpsp
         integer, intent(in) :: iproc,nproc,ncongt,nspin
         logical, intent(in) :: output_denspot
         real(kind=8), intent(in) :: hgrid,crmult,frmult,rbuf
         !real(kind=8), dimension(at%astruct%ntypes,3), intent(in) :: radii_cf
         real(kind=8), dimension(3,at%astruct%nat), intent(in) :: rxyz
         real(kind=8), dimension(Glr%d%n1i,Glr%d%n2i,Glr%d%n3i,nspin), intent(in) :: pot
         real(kind=8), dimension(Glr%wfd%nvctr_c+7*Glr%wfd%nvctr_f,orbs%norbp), intent(in) :: psi
         real(kind=8), intent(out) :: ekin_sum,epot_sum,eproj_sum
         type(paw_objects),optional,intent(inout)::paw
      END SUBROUTINE CalculateTailCorrection

      !added for abinit compatilbility
      subroutine reformatonewave(displ,wfd,at,hx_old,hy_old,hz_old,&
           n1_old,n2_old,n3_old,rxyz_old,psigold,hx,hy,hz,n1,n2,n3,rxyz,psifscf,psi)
        use module_defs, only: gp,wp
         use module_types
         implicit none
         integer, intent(in) :: n1_old,n2_old,n3_old,n1,n2,n3
         real(gp), intent(in) :: hx,hy,hz,displ,hx_old,hy_old,hz_old
         type(wavefunctions_descriptors), intent(in) :: wfd
         type(atoms_data), intent(in) :: at
         real(gp), dimension(3,at%astruct%nat), intent(in) :: rxyz_old,rxyz
         real(wp), dimension(0:n1_old,2,0:n2_old,2,0:n3_old,2), intent(in) :: psigold
         real(wp), dimension(-7:2*n1+8,-7:2*n2+8,-7:2*n3+8), intent(out) :: psifscf
         real(wp), dimension(wfd%nvctr_c+7*wfd%nvctr_f), intent(out) :: psi
      END SUBROUTINE reformatonewave
      subroutine readonewave(unitwf,useFormattedInput,iorb,iproc,n1,n2,n3,&
            &   hx,hy,hz,at,wfd,rxyz_old,rxyz,psi,eval,psifscf)
        use module_defs, only: gp,wp
         use module_types
         implicit none
         logical, intent(in) :: useFormattedInput
         integer, intent(in) :: unitwf,iorb,iproc,n1,n2,n3
         type(wavefunctions_descriptors), intent(in) :: wfd
         type(atoms_data), intent(in) :: at
         real(gp), intent(in) :: hx,hy,hz
         real(gp), dimension(3,at%astruct%nat), intent(in) :: rxyz
         real(wp), intent(out) :: eval
         real(gp), dimension(3,at%astruct%nat), intent(out) :: rxyz_old
         real(wp), dimension(wfd%nvctr_c+7*wfd%nvctr_f), intent(out) :: psi
         real(wp), dimension(*), intent(out) :: psifscf !this supports different BC
      END SUBROUTINE readonewave
      subroutine writeonewave(unitwf,useFormattedOutput,iorb,n1,n2,n3,hx,hy,hz,nat,rxyz,  &
         nseg_c,nvctr_c,keyg_c,keyv_c,  &
         nseg_f,nvctr_f,keyg_f,keyv_f, &
         psi_c,psi_f,eval)
         use module_base
         implicit none
         logical, intent(in) :: useFormattedOutput
         integer, intent(in) :: unitwf,iorb,n1,n2,n3,nat,nseg_c,nvctr_c,nseg_f,nvctr_f
         real(gp), intent(in) :: hx,hy,hz
         real(wp), intent(in) :: eval
         integer, dimension(nseg_c), intent(in) :: keyv_c
         integer, dimension(nseg_f), intent(in) :: keyv_f
         integer, dimension(2,nseg_c), intent(in) :: keyg_c
         integer, dimension(2,nseg_f), intent(in) :: keyg_f
         real(wp), dimension(nvctr_c), intent(in) :: psi_c
         real(wp), dimension(7,nvctr_f), intent(in) :: psi_f
         real(gp), dimension(3,nat), intent(in) :: rxyz
      END SUBROUTINE writeonewave

      subroutine davidson(iproc,nproc,in,at,&
           orbs,orbsv,nvirt,Lzd,comms,commsv,&
           rxyz,rhopot,nlpsp,pkernel,psi,v,dpbox,xc,GPU)
        use module_base
        use module_types
        use communications_base, only: comms_cubic
        use module_xc
        implicit none
        integer, intent(in) :: iproc,nproc
        integer, intent(in) :: nvirt
        type(input_variables), intent(in) :: in
        type(atoms_data), intent(in) :: at
        type(DFT_PSP_projectors), intent(inout) :: nlpsp
        type(local_zone_descriptors), intent(inout) :: Lzd
        type(orbitals_data), intent(inout) :: orbs
        type(comms_cubic), intent(in) :: comms, commsv
        type(denspot_distribution), intent(in) :: dpbox
        real(gp), dimension(3,at%astruct%nat), intent(in) :: rxyz
        type(coulomb_operator), intent(in) :: pkernel
        real(dp), dimension(*), intent(in) :: rhopot
        type(orbitals_data), intent(inout) :: orbsv
        type(GPU_pointers), intent(inout) :: GPU
        type(xc_info), intent(in) :: xc
        real(wp), dimension(:), pointer :: psi,v!=psivirt(nvctrp,nvirtep*nproc)
      end subroutine davidson

      subroutine preconditionall(orbs,lr,hx,hy,hz,ncong,hpsi,gnrm,gnrm_zero)
        use module_defs, only: gp,wp,dp
         use module_types
         implicit none
         integer, intent(in) :: ncong
         real(gp), intent(in) :: hx,hy,hz
         type(locreg_descriptors), intent(in) :: lr
         type(orbitals_data), intent(in) :: orbs
         real(dp), intent(out) :: gnrm,gnrm_zero
         real(wp), dimension(lr%wfd%nvctr_c+7*lr%wfd%nvctr_f,orbs%norbp,orbs%nspinor), intent(inout) :: hpsi
      END SUBROUTINE preconditionall

      subroutine preconditionall2(iproc,nproc,orbs,Lzd,hx,hy,hz,ncong,npsidim,hpsi,confdatarr,gnrm,gnrm_zero, &
                 linear_precond_convol_workarrays, linear_precond_workarrays)
        use module_base
        use module_types
        implicit none
        integer, intent(in) :: iproc,nproc,ncong,npsidim
        real(gp), intent(in) :: hx,hy,hz
        type(local_zone_descriptors), intent(in) :: Lzd
        type(orbitals_data), intent(in) :: orbs
        real(dp), intent(out) :: gnrm,gnrm_zero
        real(wp), dimension(npsidim), intent(inout) :: hpsi
        type(confpot_data), dimension(orbs%norbp), intent(in) :: confdatarr
        type(workarrays_quartic_convolutions),dimension(orbs%norbp),intent(inout),optional :: linear_precond_convol_workarrays !< convolution workarrays for the linear case
        type(workarr_precond),dimension(orbs%norbp),intent(inout),optional :: linear_precond_workarrays !< workarrays for the linear case
      end subroutine preconditionall2

      subroutine partial_density_free(rsflag,nproc,n1i,n2i,n3i,npsir,nspinn,nrhotot,&
            &   hfac,nscatterarr,spinsgn,psir,rho_p,ibyyzz_r) !ex-optional argument
         use module_base
         implicit none
         logical, intent(in) :: rsflag
         integer, intent(in) :: nproc,n1i,n2i,n3i,nrhotot,nspinn,npsir
         real(gp), intent(in) :: hfac,spinsgn
         integer, dimension(0:nproc-1,4), intent(in) :: nscatterarr
         real(wp), dimension(n1i,n2i,n3i,nspinn), intent(in) :: psir
         real(dp), dimension(n1i,n2i,nrhotot,nspinn), intent(inout) :: rho_p
         integer, dimension(:,:,:), pointer :: ibyyzz_r
      END SUBROUTINE partial_density_free

      subroutine parse_cp2k_files(iproc,basisfile,orbitalfile,nat,ntypes,orbs,iatype,rxyz,&
            &   CP2K,wfn_cp2k)
        use module_defs, only: gp,wp
         use module_types
         implicit none
         character(len=*), intent(in) :: basisfile,orbitalfile
         integer, intent(in) :: iproc,nat,ntypes
         type(orbitals_data), intent(in) :: orbs
         integer, dimension(nat), intent(in) :: iatype
         real(gp), dimension(3,nat), target, intent(in) :: rxyz
         type(gaussian_basis), intent(out) :: CP2K
         real(wp), dimension(:,:), pointer :: wfn_cp2k
      END SUBROUTINE parse_cp2k_files

      subroutine read_gaussian_information(orbs,G,coeffs,filename, opt_fillrxyz)
          use module_defs, only: wp
         use module_types
         implicit none
         character(len=*), intent(in) :: filename
         type(orbitals_data), intent(inout) :: orbs
         type(gaussian_basis), intent(out) :: G
         real(wp), dimension(:,:), pointer :: coeffs
         logical, optional :: opt_fillrxyz
      END SUBROUTINE read_gaussian_information

      subroutine restart_from_gaussians(iproc,nproc,orbs,Lzd,hx,hy,hz,psi,G,coeffs)
        use module_defs, only: gp,wp
         use module_types
         implicit none
         integer, intent(in) :: iproc,nproc
         real(gp), intent(in) :: hx,hy,hz
         type(orbitals_data), intent(in) :: orbs
         type(local_zone_descriptors), intent(in) :: Lzd
         type(gaussian_basis), intent(inout) :: G
         real(wp), dimension(Lzd%Glr%wfd%nvctr_c+7*Lzd%Glr%wfd%nvctr_f,orbs%norbp), intent(out) :: psi
         real(wp), dimension(:,:), pointer :: coeffs
      END SUBROUTINE restart_from_gaussians

      subroutine inputguess_gaussian_orbitals(iproc,nproc,at,rxyz,nvirt,nspin,&
            orbs,orbse,norbsc_arr,locrad,G,psigau,eks,iversion,mapping,quartic_prefactor)
        use module_defs, only: gp,wp
         use module_types
         implicit none
         integer, intent(in) :: iproc,nproc,nspin
         integer, intent(inout) :: nvirt
         type(atoms_data), intent(in) :: at
         type(orbitals_data), intent(in) :: orbs
         real(gp), dimension(3,at%astruct%nat), intent(in) :: rxyz
         real(gp), intent(out) :: eks
         integer, dimension(at%natsc+1,nspin), intent(out) :: norbsc_arr
         real(gp), dimension(at%astruct%nat), intent(out) :: locrad
         type(orbitals_data), intent(out) :: orbse
         type(gaussian_basis), intent(out) :: G
         real(wp), dimension(:,:,:), pointer :: psigau
         integer,intent(in) :: iversion !< 1:cubic, 2:linear
         integer,dimension(orbs%norb),intent(in),optional:: mapping
         real(gp),dimension(at%astruct%ntypes),intent(in),optional:: quartic_prefactor
      END SUBROUTINE inputguess_gaussian_orbitals


     subroutine inputguess_gaussian_orbitals_forLinear(iproc,nproc,norb,at,rxyz,nvirt,nspin,&
          nlr, norbsPerAt, mapping, &
          orbs,orbse,norbsc_arr,locrad,G,psigau,eks,quartic_prefactor)
       use module_base
       use module_types
       implicit none
       integer, intent(in) :: iproc,nproc,nspin,nlr,norb
       integer, intent(inout) :: nvirt
       type(atoms_data), intent(in) :: at
       type(orbitals_data), intent(in) :: orbs
       real(gp), dimension(3,at%astruct%nat), intent(in) :: rxyz
       integer,dimension(norb),intent(in):: mapping
       integer,dimension(at%astruct%nat),intent(in):: norbsPerAt
       real(gp), intent(out) :: eks
       integer, dimension(at%natsc+1,nspin), intent(out) :: norbsc_arr
       real(gp), dimension(at%astruct%nat), intent(out) :: locrad
       type(orbitals_data), intent(inout) :: orbse
       type(gaussian_basis), intent(out) :: G
       real(wp), dimension(:,:,:), pointer :: psigau
       real(gp),dimension(at%astruct%ntypes),intent(in),optional:: quartic_prefactor
     END SUBROUTINE inputguess_gaussian_orbitals_forLinear

     subroutine AtomicOrbitals(iproc,at,rxyz,norbe,orbse,norbsc,&
          nspin,eks,G,gaucoeff,iorbtolr,mapping,quartic_prefactor)
       use module_base
       use module_types
       implicit none
       integer, intent(in) :: norbe,iproc
       integer, intent(in) :: norbsc,nspin
       type(atoms_data), intent(in) :: at
       !logical, dimension(4,2,at%natsc), intent(in) :: scorb
       real(gp), dimension(3,at%astruct%nat), intent(in), target :: rxyz
       type(orbitals_data), intent(inout) :: orbse
       type(gaussian_basis), intent(out) :: G
       real(gp), intent(out) :: eks
       integer, dimension(orbse%norbp), intent(out) :: iorbtolr !assign the localisation region
       real(wp), intent(out) :: gaucoeff !norbe=G%ncoeff !fake interface for passing address
       integer,dimension(orbse%norb), optional, intent(in):: mapping
       real(gp),dimension(at%astruct%ntypes),intent(in),optional:: quartic_prefactor
      END SUBROUTINE AtomicOrbitals

      subroutine apply_potential(n1,n2,n3,nl1,nl2,nl3,nbuf,nspinor,npot,psir,pot,epot,&
            &   ibyyzz_r) !optional
         use module_base
         implicit none
         integer, intent(in) :: n1,n2,n3,nl1,nl2,nl3,nbuf,nspinor,npot
         real(wp), dimension(-nl1:2*n1+2+nl1,-nl2:2*n2+2+nl2,-nl3:2*n3+2+nl3,nspinor), intent(inout) :: psir
         real(wp), dimension(-nl1:2*n1+2+nl1-4*nbuf,-nl2:2*n2+2+nl2-4*nbuf,-nl3:2*n3+2+nl3-4*nbuf,npot), intent(in) :: pot
         integer, dimension(2,-14:2*n2+16,-14:2*n3+16), intent(in), optional :: ibyyzz_r
         real(gp), intent(out) :: epot
      END SUBROUTINE apply_potential

      subroutine plot_density(iproc,nproc,filename,at,rxyz,box,nspin,rho)
        use module_base
        use module_types
        implicit none
        integer, intent(in) :: iproc,nproc,nspin
        type(atoms_data), intent(in) :: at
        type(denspot_distribution), intent(in) :: box
        character(len=*), intent(in) :: filename
        real(gp), dimension(3,at%astruct%nat), intent(in) :: rxyz
        real(dp), dimension(max(box%ndimpot,1),nspin), target, intent(in) :: rho
      END SUBROUTINE plot_density

      subroutine read_density(filename,geocode,n1i,n2i,n3i,nspin,hxh,hyh,hzh,rho,&
            &   nat,rxyz,iatypes, znucl)
        use module_defs, only: gp,dp
         use module_types
         implicit none
         character(len=*), intent(in) :: filename
         character(len=1), intent(in) :: geocode !< @copydoc poisson_solver::doc::geocode
         integer, intent(out) :: nspin
         integer, intent(out) ::  n1i,n2i,n3i
         real(gp), intent(out) :: hxh,hyh,hzh
         real(dp), dimension(:,:,:,:), pointer :: rho
         real(gp), dimension(:,:), pointer, optional :: rxyz
         integer, intent(out), optional ::  nat
         integer, dimension(:), pointer, optional :: iatypes, znucl
      END SUBROUTINE read_density

      subroutine read_cube(filename,geocode,n1i,n2i,n3i,nspin,hxh,hyh,hzh,rho,&
            &   nat,rxyz, iatypes, znucl)
         use module_defs, only: gp,dp
         use module_types
         implicit none
         character(len=*), intent(in) :: filename
         character(len=1), intent(in) :: geocode !< @copydoc poisson_solver::doc::geocode
         integer, intent(out) :: nspin
         integer, intent(out) ::  n1i,n2i,n3i
         real(gp), intent(out) :: hxh,hyh,hzh
         real(dp), dimension(:,:,:,:), pointer :: rho
         real(gp), dimension(:,:), pointer   :: rxyz
         integer, intent(out)   ::  nat
         integer, dimension(:), pointer   :: iatypes, znucl
      END SUBROUTINE read_cube

      subroutine read_etsf(filename,geocode,n1i,n2i,n3i,nspin,hxh,hyh,hzh,rho,&
            &   nat,rxyz, iatypes, znucl)
        use module_defs, only: gp,dp
         use module_types
         implicit none
         character(len=*), intent(in) :: filename
         character(len=1), intent(in) :: geocode !< @copydoc poisson_solver::doc::geocode
         integer, intent(out) :: nspin
         integer, intent(out) ::  n1i,n2i,n3i
         real(gp), intent(out) :: hxh,hyh,hzh
         real(dp), dimension(:,:,:,:), pointer :: rho
         real(gp), dimension(:,:), pointer :: rxyz
         integer, intent(out) ::  nat
         integer, dimension(:), pointer :: iatypes, znucl
      END SUBROUTINE read_etsf

      subroutine read_potfile4b2B(filename,n1i,n2i,n3i, rho, alat1, alat2, alat3)
         use module_base
         implicit none
         character(len=*), intent(in) :: filename
         integer, intent(out) :: n1i,n2i,n3i
         real(gp) alat1, alat2, alat3, dum, dum1
         ! real(dp), dimension(n1i*n2i*n3d), intent(out) :: rho
         real(gp), pointer :: rho(:)
      END SUBROUTINE read_potfile4b2B

      subroutine gaussian_pswf_basis(ng,enlargerprb,iproc,nspin,at,rxyz,G,Gocc, gaenes, &
            &   iorbtolr,iorbto_l, iorbto_m,  iorbto_ishell,iorbto_iexpobeg )
        use module_defs, only: gp,wp
         use module_types
         implicit none
         logical, intent(in) :: enlargerprb
         integer, intent(in) :: iproc,nspin,ng
         type(atoms_data), intent(in) :: at
         real(gp), dimension(3,at%astruct%nat), target, intent(in) :: rxyz
         type(gaussian_basis), intent(out) :: G
         real(wp), dimension(:), pointer :: Gocc
         real(gp), pointer, optional :: gaenes(:)
         integer, pointer, optional :: iorbtolr(:)
         integer, pointer, optional :: iorbto_l(:)
         integer, pointer, optional :: iorbto_m(:)
         integer, pointer, optional :: iorbto_ishell(:)
         integer, pointer, optional :: iorbto_iexpobeg(:)
      END SUBROUTINE gaussian_pswf_basis

      subroutine gaussian_pswf_basis_for_paw(at,rxyz,G,  &
            &   iorbtolr,iorbto_l, iorbto_m,  iorbto_ishell,iorbto_iexpobeg, iorbto_paw_nchannels,&
         iorbto_imatrixbeg )
         use module_base
         use module_types
         implicit none
         type(atoms_data), intent(in) :: at
         real(gp), dimension(3,at%astruct%nat), target, intent(in) :: rxyz
         type(gaussian_basis_c), intent(inout) :: G

         integer, pointer :: iorbtolr(:)
         integer, pointer :: iorbto_l(:)
         integer, pointer :: iorbto_paw_nchannels(:)
         integer, pointer :: iorbto_m(:)
         integer, pointer :: iorbto_ishell(:)
         integer, pointer :: iorbto_iexpobeg(:)
         integer, pointer :: iorbto_imatrixbeg(:)

         !local variables
      END SUBROUTINE gaussian_pswf_basis_for_paw


      subroutine local_analysis(iproc,nproc,hx,hy,hz,at,rxyz,lr,orbs,orbsv,psi,psivirt)
        use module_defs, only: gp,wp
         use module_types
         implicit none
         integer, intent(in) :: iproc,nproc
         real(gp), intent(in) :: hx,hy,hz
         type(locreg_descriptors), intent(in) :: lr
         type(orbitals_data), intent(in) :: orbs,orbsv
         type(atoms_data), intent(in) :: at
         real(gp), dimension(3,at%astruct%nat), intent(in) :: rxyz
         real(wp), dimension(:), pointer :: psi,psivirt
      END SUBROUTINE local_analysis

      subroutine plot_gatom_basis(filename,iat,ngx,G,Gocc,rhocoeff,rhoexpo)
        use module_defs, only: wp
         use module_types
         implicit none
         character(len=*), intent(in) :: filename
         integer, intent(in) :: iat,ngx
         type(gaussian_basis), intent(in) :: G
         real(wp), dimension(:), pointer :: Gocc
         real(wp), dimension((ngx*(ngx+1))/2), intent(out) :: rhoexpo
         real(wp), dimension((ngx*(ngx+1))/2,4), intent(out) :: rhocoeff
      END SUBROUTINE plot_gatom_basis

      subroutine calculate_rhocore(at,d,rxyz,hxh,hyh,hzh,i3s,i3xcsh,n3d,n3p,rhocore)
        use module_base
        use module_types
        implicit none
        integer, intent(in) :: i3s,n3d,i3xcsh,n3p
        real(gp), intent(in) :: hxh,hyh,hzh
        type(atoms_data), intent(in) :: at
        type(grid_dimensions), intent(in) :: d
        real(gp), dimension(3,at%astruct%nat), intent(in) :: rxyz
        real(wp), dimension(:,:,:,:), pointer :: rhocore
      END SUBROUTINE calculate_rhocore

      subroutine XC_potential(geocode,datacode,iproc,nproc,mpi_comm,n01,n02,n03,xc,hx,hy,hz,&
           rho,exc,vxc,nspin,rhocore,potxc,xcstr,dvxcdrho,rhohat)
        use module_base
        use module_xc
        implicit none
        character(len=1), intent(in) :: geocode  !< @copydoc poisson_solver::doc::geocode
        character(len=1), intent(in) :: datacode !< @copydoc poisson_solver::doc::datacode
        integer, intent(in) :: iproc,nproc,n01,n02,n03,nspin,mpi_comm
        type(xc_info), intent(in) :: xc
        real(gp), intent(in) :: hx,hy,hz
        real(gp), intent(out) :: exc,vxc
        real(dp), dimension(*), intent(inout) :: rho
        real(wp), dimension(:,:,:,:), pointer :: rhocore !associated if useful
        real(wp), dimension(*), intent(out) :: potxc
        real(dp), dimension(6), intent(out) :: xcstr
        real(dp), dimension(:,:,:,:), target, intent(out), optional :: dvxcdrho
        real(wp), dimension(:,:,:,:), optional :: rhohat
      END SUBROUTINE XC_potential

      subroutine xc_energy(geocode,m1,m3,md1,md2,md3,nxc,nwb,nxt,nwbl,nwbr,&
           nxcl,nxcr,xc,hx,hy,hz,rhopot,pot_ion,sumpion,zf,zfionxc,exc,vxc,nproc,nspden)
        use module_base
        use module_xc
        use interfaces_41_xc_lowlevel
        implicit none
        character(len=1), intent(in) :: geocode !< @copydoc poisson_solver::doc::geocode
        logical, intent(in) :: sumpion
        integer, intent(in) :: m1,m3,nxc,nwb,nxcl,nxcr,nxt,md1,md2,md3,nproc,nspden
        integer, intent(in) :: nwbl,nwbr
        real(gp), intent(in) :: hx,hy,hz
        type(xc_info), intent(in) :: xc
        real(dp), dimension(m1,m3,nxt,nspden), intent(inout) :: rhopot
        real(wp), dimension(*), intent(in) :: pot_ion
        real(dp), dimension(md1,md3,md2/nproc), intent(out) :: zf
        real(wp), dimension(md1,md3,md2/nproc,nspden), intent(out) :: zfionxc
        real(dp), intent(out) :: exc,vxc
      END SUBROUTINE xc_energy

      subroutine direct_minimization(iproc,nproc,in,at,nvirt,rxyz,&
           rhopot,nlpsp,pkernel,dpbox,xc,GPU,KSwfn,VTwfn)
        use module_base
        use module_types
        use module_xc
        implicit none
        integer, intent(in) :: iproc,nproc,nvirt
        type(input_variables), intent(in) :: in
        type(atoms_data), intent(in) :: at
        type(DFT_PSP_projectors), intent(inout) :: nlpsp
        type(denspot_distribution), intent(in) :: dpbox
        type(DFT_wavefunction), intent(inout) :: KSwfn,VTwfn
        real(gp), dimension(3,at%astruct%nat), intent(in) :: rxyz
        type(coulomb_operator), intent(in) :: pkernel
        real(dp), dimension(*), intent(in), target :: rhopot
        type(GPU_pointers), intent(inout) :: GPU
        type(xc_info), intent(in) :: xc
      end subroutine direct_minimization

      subroutine CounterIonPotential(geocode,iproc,nproc,in,shift,&
            &   hxh,hyh,hzh,grid,n3pi,i3s,pkernel,pot_ion)
        use module_defs, only: gp,wp
         use module_types
         implicit none
         character(len=1), intent(in) :: geocode !< @copydoc poisson_solver::doc::geocode
         integer, intent(in) :: iproc,nproc,n3pi,i3s
         real(gp), intent(in) :: hxh,hyh,hzh
         real(gp), dimension(3), intent(in) :: shift
         type(input_variables), intent(in) :: in
         type(grid_dimensions), intent(in) :: grid
         type(coulomb_operator), intent(in) :: pkernel
         real(wp), dimension(*), intent(inout) :: pot_ion
      END SUBROUTINE CounterIonPotential

      subroutine gaussian_rism_basis(nat,radii,rxyz,G)
        use module_defs, only: gp
         use module_types
         implicit none
         integer, intent(in) :: nat
         real(gp), dimension(nat), intent(in) :: radii
         real(gp), dimension(3,nat), target, intent(in) :: rxyz
         type(gaussian_basis), intent(out) :: G
      END SUBROUTINE gaussian_rism_basis

      subroutine gaussian_hermite_basis(nhermitemax,nat,radii,rxyz,G)
        use module_defs, only: gp
         use module_types
         implicit none
         integer, intent(in) :: nat,nhermitemax
         real(gp), dimension(nat), intent(in) :: radii
         real(gp), dimension(3,nat), target, intent(in) :: rxyz
         type(gaussian_basis), intent(out) :: G
      END SUBROUTINE gaussian_hermite_basis

      subroutine write_eigenvalues_data(etol,orbs,mom_vec)
        use module_base
        use module_types
        implicit none
        real(gp), intent(in) :: etol
        type(orbitals_data), intent(in) :: orbs
        real(gp), dimension(:,:,:), intent(in), pointer :: mom_vec
      end subroutine write_eigenvalues_data

      subroutine write_eigen_objects(iproc,occorbs,nspin,nvirt,nplot,hx,hy,hz,at,rxyz,lr,orbs,orbsv,psi,psivirt,output_wf_format)
        use module_defs, only: gp,wp
         use module_types
         implicit none
         logical, intent(in) :: occorbs
         integer, intent(in) :: iproc,nspin,nvirt,nplot,output_wf_format
         real(gp), intent(in) :: hx,hy,hz
         type(atoms_data), intent(in) :: at
         type(locreg_descriptors), intent(in) :: lr
         type(orbitals_data), intent(in) :: orbs,orbsv
         real(gp), dimension(3,at%astruct%nat), intent(in) :: rxyz
         real(wp), dimension(:), pointer :: psi,psivirt
       END SUBROUTINE write_eigen_objects

       subroutine full_local_potential(iproc,nproc,orbs,Lzd,iflag,dpbox,xc,potential,pot,comgp)
         use module_base
         use module_types
         use module_xc
         implicit none
         integer, intent(in) :: iproc,nproc,iflag
         type(orbitals_data),intent(in) :: orbs
         type(local_zone_descriptors),intent(in) :: Lzd
         type(denspot_distribution), intent(in) :: dpbox
         type(xc_info), intent(in) :: xc
         real(wp), dimension(max(dpbox%ndimrhopot,orbs%nspin)), intent(in), target :: potential
         real(wp), dimension(:), pointer :: pot
         !type(p2pCommsGatherPot),intent(inout), optional:: comgp
         type(p2pComms),intent(inout), optional:: comgp
       END SUBROUTINE full_local_potential

      subroutine free_full_potential(nproc,flag,xc,pot,subname)
         use module_base
         use module_xc
         implicit none
         character(len=*), intent(in) :: subname
         integer, intent(in) :: nproc,flag
         type(xc_info), intent(in) :: xc
         real(wp), dimension(:), pointer :: pot
      END SUBROUTINE free_full_potential

      subroutine calculate_energy_and_gradient(iter,iproc,nproc,GPU,ncong,iscf,&
           energs,wfn,gnrm,gnrm_zero)
        use module_base
        use module_types
        implicit none
        integer, intent(in) :: iproc,nproc,ncong,iscf,iter
        type(energy_terms), intent(inout) :: energs
        type(GPU_pointers), intent(in) :: GPU
        type(DFT_wavefunction), intent(inout) :: wfn
        real(gp), intent(out) :: gnrm,gnrm_zero
      END SUBROUTINE calculate_energy_and_gradient

      subroutine orthoconstraint(iproc,nproc,orbs,comms,symm,&
            psi,hpsi,scprsum,spsi) !n(c) wfd (arg:5)
        use module_base
        use module_types
        use communications_base, only: comms_cubic
        implicit none
        logical, intent(in) :: symm !< symmetrize the lagrange multiplier after calculation
        integer, intent(in) :: iproc,nproc
        type(orbitals_data), intent(in) :: orbs
        type(comms_cubic), intent(in) :: comms
        !n(c) type(wavefunctions_descriptors), intent(in) :: wfd
        real(wp), dimension(orbs%npsidim_comp), intent(in) :: psi
        real(wp), dimension(orbs%npsidim_comp), intent(inout) :: hpsi
        real(dp), intent(out) :: scprsum
        real(wp), dimension(orbs%npsidim_comp), optional, intent(in) :: spsi
      END SUBROUTINE orthoconstraint


      subroutine constrained_davidson(iproc,nproc,in,at,&
           orbs,orbsv,nvirt,Lzd,comms,commsv,&
           hx,hy,hz,rxyz,rhopot,psi,v,dpbox,xc,GPU)
        use module_base
        use module_types
        use communications_base, only: comms_cubic
        use module_xc
        implicit none
        integer, intent(in) :: iproc,nproc
        integer, intent(in) :: nvirt
        type(input_variables), intent(in) :: in
        type(atoms_data), intent(in) :: at
        type(local_zone_descriptors), intent(in) :: Lzd
        type(orbitals_data), intent(in) :: orbs
        type(comms_cubic), intent(in) :: comms, commsv
        type(denspot_distribution), intent(in) :: dpbox
        type(xc_info), intent(in) :: xc
        real(gp), intent(in) :: hx,hy,hz
        real(gp), dimension(3,at%astruct%nat), intent(in) :: rxyz
        real(dp), dimension(*), intent(in) :: rhopot
        type(orbitals_data), intent(inout) :: orbsv
        type(GPU_pointers), intent(inout) :: GPU
        real(wp), dimension(:), pointer :: psi,v!=psivirt(nvctrp,nvirtep*nproc)
        !v, that is psivirt, is transposed on input and direct on output
      end subroutine constrained_davidson

      subroutine local_hamiltonian(iproc,nproc,npsidim_orbs,orbs,Lzd,hx,hy,hz,&
           ipotmethod,confdatarr,pot,psi,hpsi,pkernel,xc,alphaSIC,ekin_sum,epot_sum,eSIC_DC,&
           dpbox,potential,comgp)
        use module_base
        use module_types
        use module_xc
        implicit none
        integer, intent(in) :: iproc,nproc,ipotmethod,npsidim_orbs
        real(gp), intent(in) :: hx,hy,hz,alphaSIC
        type(orbitals_data), intent(in) :: orbs
        type(local_zone_descriptors), intent(in) :: Lzd
        type(confpot_data), dimension(orbs%norbp), intent(in) :: confdatarr
        type(xc_info), intent(in) :: xc
        real(wp), dimension(orbs%npsidim_orbs), intent(in) :: psi !this dimension will be modified
        real(wp), dimension(:),pointer :: pot !< the potential, with the dimension compatible with the ipotmethod flag
        !real(wp), dimension(lr%d%n1i*lr%d%n2i*lr%d%n3i*nspin) :: pot
        real(gp), intent(out) :: ekin_sum,epot_sum,eSIC_DC
        real(wp), dimension(orbs%npsidim_orbs), intent(inout) :: hpsi
        type(coulomb_operator), intent(in) :: pkernel !< the PSolver kernel which should be associated for the SIC schemes
        type(denspot_distribution),intent(in),optional :: dpbox
        !!real(wp), dimension(max(dpbox%ndimrhopot,orbs%nspin)), intent(in), optional, target :: potential !< Distributed potential. Might contain the density for the SIC treatments
        real(wp), dimension(*), intent(in), optional, target :: potential !< Distributed potential. Might contain the density for the SIC treatments
        type(p2pComms),intent(inout), optional:: comgp
      END SUBROUTINE local_hamiltonian

      subroutine NK_SIC_potential(lr,orbs,xc,fref,hxh,hyh,hzh,pkernel,psi,poti,eSIC_DC,potandrho,wxdsave)
        use module_defs, only: gp,wp,dp
        use module_types
         use module_xc
         implicit none
         real(gp), intent(in) :: hxh,hyh,hzh,fref
         type(locreg_descriptors), intent(in) :: lr
         type(orbitals_data), intent(in) :: orbs
         type(coulomb_operator), intent(in) :: pkernel
         type(xc_info), intent(in) :: xc
         real(wp), dimension(lr%wfd%nvctr_c+7*lr%wfd%nvctr_f,orbs%nspinor,orbs%norbp), intent(in) :: psi
         !real(wp), dimension((lr%d%n1i*lr%d%n2i*lr%d%n3i*((orbs%nspinor/3)*3+1)),max(orbs%norbp,orbs%nspin)), intent(inout) :: poti
         real(wp), intent(inout) :: poti
         real(gp), intent(out) :: eSIC_DC
         real(dp), dimension(lr%d%n1i*lr%d%n2i*lr%d%n3i,2*orbs%nspin), intent(in), optional :: potandrho
         real(dp), dimension(lr%d%n1i*lr%d%n2i*lr%d%n3i,orbs%nspin), intent(out), optional :: wxdsave
      END SUBROUTINE NK_SIC_potential

      subroutine isf_to_daub_kinetic(hx,hy,hz,kx,ky,kz,nspinor,lr,w,psir,hpsi,ekin,k_strten)
        use module_defs, only: gp,wp
        use module_types
        implicit none
        integer, intent(in) :: nspinor
        real(gp), intent(in) :: hx,hy,hz,kx,ky,kz
        type(locreg_descriptors), intent(in) :: lr
        type(workarr_locham), intent(inout) :: w
        real(wp), dimension(lr%d%n1i*lr%d%n2i*lr%d%n3i,nspinor), intent(in) :: psir
        real(gp), intent(out) :: ekin
        real(wp), dimension(lr%wfd%nvctr_c+7*lr%wfd%nvctr_f,nspinor), intent(inout) :: hpsi
        real(wp), dimension(6), optional :: k_strten
      end subroutine isf_to_daub_kinetic

      subroutine readmywaves(iproc,filename,iformat,orbs,n1,n2,n3,hx,hy,hz,at,rxyz_old,rxyz,  &
         wfd,psi,orblist)
         use module_base
         use module_types
         implicit none
         integer, intent(in) :: iproc,n1,n2,n3, iformat
         real(gp), intent(in) :: hx,hy,hz
         type(wavefunctions_descriptors), intent(in) :: wfd
         type(orbitals_data), intent(inout) :: orbs
         type(atoms_data), intent(in) :: at
         real(gp), dimension(3,at%astruct%nat), intent(in) :: rxyz
         integer, dimension(orbs%norb), optional :: orblist
         real(gp), dimension(3,at%astruct%nat), intent(out) :: rxyz_old
         real(wp), dimension(wfd%nvctr_c+7*wfd%nvctr_f,orbs%nspinor,orbs%norbp), intent(out) :: psi
         character(len=*), intent(in) :: filename
      END SUBROUTINE readmywaves

      subroutine writemywaves(iproc,filename,iformat,orbs,n1,n2,n3,hx,hy,hz,at,rxyz,wfd,psi)
        use module_types
        use module_base
        use yaml_output
        implicit none
        integer, intent(in) :: iproc,n1,n2,n3,iformat
        real(gp), intent(in) :: hx,hy,hz
        type(atoms_data), intent(in) :: at
        type(orbitals_data), intent(in) :: orbs
        type(wavefunctions_descriptors), intent(in) :: wfd
        real(gp), dimension(3,at%astruct%nat), intent(in) :: rxyz
        real(wp), dimension(wfd%nvctr_c+7*wfd%nvctr_f,orbs%nspinor,orbs%norbp), intent(in) :: psi
        character(len=*), intent(in) :: filename
      end subroutine writemywaves

      subroutine open_filename_of_iorb(unitfile,lbin,filename,orbs,iorb,ispinor,iorb_out,iiorb)
         use module_base
         use module_types
         implicit none
         character(len=*), intent(in) :: filename
         logical, intent(in) :: lbin
         integer, intent(in) :: iorb,ispinor,unitfile
         type(orbitals_data), intent(in) :: orbs
         integer, intent(out) :: iorb_out
         integer,intent(in),optional :: iiorb
      END SUBROUTINE open_filename_of_iorb

      subroutine filename_of_iorb(lbin,filename,orbs,iorb,ispinor,filename_out,iorb_out,iiorb)
         use module_base
         use module_types
         implicit none
         character(len=*), intent(in) :: filename
         logical, intent(in) :: lbin
         integer, intent(in) :: iorb,ispinor
         type(orbitals_data), intent(in) :: orbs
         character(len=*) :: filename_out
         integer, intent(out) :: iorb_out
         integer,intent(in),optional :: iiorb
      END SUBROUTINE filename_of_iorb

      subroutine verify_file_presence(filerad,orbs,iformat,nproc,nforb)
        use module_base
        use module_types
        implicit none
        integer, intent(in) :: nproc
        character(len=*), intent(in) :: filerad
        type(orbitals_data), intent(in) :: orbs
        integer, intent(out) :: iformat
        integer, optional, intent(in) :: nforb
      end subroutine verify_file_presence

      subroutine readwavetoisf(lstat, filename, formatted, hx, hy, hz, &
           & n1, n2, n3, nspinor, psiscf)
        use module_base
        use module_types
        implicit none
        character(len = *), intent(in) :: filename
        logical, intent(in) :: formatted
        integer, intent(out) :: n1, n2, n3, nspinor
        real(gp), intent(out) :: hx, hy, hz
        real(wp), dimension(:,:,:,:), pointer :: psiscf
        logical, intent(out) :: lstat
      END SUBROUTINE readwavetoisf
      subroutine readwavetoisf_etsf(lstat, filename, iorbp, hx, hy, hz, &
           & n1, n2, n3, nspinor, psiscf)
        use module_base
        use module_types
        implicit none
        character(len = *), intent(in) :: filename
        integer, intent(in) :: iorbp
        integer, intent(out) :: n1, n2, n3, nspinor
        real(gp), intent(out) :: hx, hy, hz
        real(wp), dimension(:,:,:,:), pointer :: psiscf
        logical, intent(out) :: lstat
      END SUBROUTINE readwavetoisf_etsf

      subroutine read_wave_to_isf(lstat, filename, ln, iorbp, hx, hy, hz, &
           & n1, n2, n3, nspinor, psiscf)
        use module_base
        use module_types
        implicit none
        integer, intent(in) :: ln
        character(len = ln), intent(in) :: filename
        integer, intent(in) :: iorbp
        integer, intent(out) :: n1, n2, n3, nspinor
        real(gp), intent(out) :: hx, hy, hz
        real(wp), dimension(:,:,:,:), pointer :: psiscf
        logical, intent(out) :: lstat
      END SUBROUTINE read_wave_to_isf
      subroutine free_wave_to_isf(psiscf)
        use module_base
        implicit none
        real(wp), dimension(:,:,:,:), pointer :: psiscf
      END SUBROUTINE free_wave_to_isf

      subroutine denspot_communications(iproc,nproc,&
           xc,nspin,geocode,SICapproach,dpbox)
        use module_base
        use module_types
        use module_xc
        implicit none
        integer, intent(in) :: iproc,nproc,nspin
        type(xc_info), intent(in) :: xc
        character(len=1), intent(in) :: geocode !< @copydoc poisson_solver::doc::geocode
        character(len=4), intent(in) :: SICapproach
        type(denspot_distribution), intent(inout) :: dpbox
      end subroutine denspot_communications

      subroutine allocateRhoPot(Glr,nspin,atoms,rxyz,denspot)
        use module_base
        use module_types
        implicit none
        integer, intent(in) :: nspin
        type(locreg_descriptors), intent(in) :: Glr
        type(atoms_data), intent(in) :: atoms
        real(gp), dimension(3,atoms%astruct%nat), intent(in) :: rxyz
        type(DFT_local_fields), intent(inout) :: denspot
      END SUBROUTINE allocateRhoPot

      subroutine getLocalizedBasis(iproc,nproc,at,orbs,rxyz,denspot,GPU,trH,trH_old,&
          fnrm,infoBasisFunctions,nlpsp,scf_mode,ldiis,SIC,tmb,energs_base,&
          nit_precond,target_function,&
          correction_orthoconstraint,nit_basis,&
          ratio_deltas,ortho_on,extra_states,itout,conv_crit,experimental_mode,early_stop,&
          gnrm_dynamic, min_gnrm_for_dynamic, can_use_ham, order_taylor, max_inversion_error, kappa_conv, method_updatekernel,&
          purification_quickreturn, correction_co_contra, cdft, input_frag, ref_frags)
        use module_base
        use module_types
        use module_fragments, only: system_fragment
        use constrained_dft, only: cdft_data
        implicit none

        ! Calling arguments
        integer,intent(in) :: iproc, nproc
        integer,intent(inout) :: order_taylor
        real(kind=8),intent(in) :: max_inversion_error
        integer,intent(out) :: infoBasisFunctions
        type(atoms_data), intent(in) :: at
        type(orbitals_data) :: orbs
        real(kind=8),dimension(3,at%astruct%nat) :: rxyz
        type(DFT_local_fields), intent(inout) :: denspot
        type(GPU_pointers), intent(inout) :: GPU
        real(kind=8),intent(out) :: trH, fnrm
        real(kind=8),intent(inout) :: trH_old
        type(DFT_PSP_projectors),intent(inout) :: nlpsp
        integer,intent(in) :: scf_mode
        type(localizedDIISParameters),intent(inout) :: ldiis
        type(DFT_wavefunction),target,intent(inout) :: tmb
        type(SIC_data) :: SIC !<parameters for the SIC methods
        type(energy_terms),intent(in) :: energs_base
        integer, intent(in) :: nit_precond, target_function, correction_orthoconstraint, nit_basis
        real(kind=8),intent(out) :: ratio_deltas
        logical, intent(inout) :: ortho_on
        integer, intent(in) :: extra_states
        integer,intent(in) :: itout
        real(kind=8),intent(in) :: conv_crit, early_stop, gnrm_dynamic, min_gnrm_for_dynamic, kappa_conv
        logical,intent(in) :: experimental_mode, purification_quickreturn
        logical,intent(out) :: can_use_ham
        integer,intent(in) :: method_updatekernel
        logical,intent(in) :: correction_co_contra
        !these must all be present together
        type(cdft_data),intent(inout),optional :: cdft
        type(fragmentInputParameters),optional,intent(in) :: input_frag
        type(system_fragment), dimension(:), optional, intent(in) :: ref_frags
      end subroutine getLocalizedBasis

    subroutine psimix(iproc,nproc,ndim_psi,orbs,comms,diis,hpsit,psit)
      use module_base
      use module_types
      use communications_base, only: comms_cubic
      implicit none
      integer, intent(in) :: iproc,nproc,ndim_psi
      type(orbitals_data), intent(in) :: orbs
      type(comms_cubic), intent(in) :: comms
      type(diis_objects), intent(inout) :: diis
      real(wp), dimension(ndim_psi), intent(inout) :: psit,hpsit
    end subroutine psimix

    subroutine get_coeff(iproc,nproc,scf_mode,orbs,at,rxyz,denspot,GPU,infoCoeff,&
        energs,nlpsp,SIC,tmb,fnrm,calculate_overlap_matrix,invert_overlap_matrix,communicate_phi_for_lsumrho,&
        calculate_ham,extra_states,itout,it_scc,it_cdft,order_taylor,max_inversion_error,purification_quickreturn,&
        calculate_KS_residue,calculate_gap,&
        convcrit_dmin,nitdmin,curvefit_dmin,ldiis_coeff,reorder,cdft, updatekernel)
      use module_base
      use module_types
      use Poisson_Solver, except_dp => dp, except_gp => gp, except_wp => wp
      use constrained_dft
      use diis_sd_optimization
      use yaml_output
      use sparsematrix_base, only: sparse_matrix
      implicit none
      integer,intent(in) :: iproc, nproc, scf_mode, itout, it_scc, it_cdft
      integer,intent(inout) :: order_taylor
      real(kind=8),intent(in) :: max_inversion_error
      type(orbitals_data),intent(inout) :: orbs
      type(atoms_data),intent(in) :: at
      real(kind=8),dimension(3,at%astruct%nat),intent(in) :: rxyz
      type(DFT_local_fields), intent(inout) :: denspot
      type(GPU_pointers),intent(inout) :: GPU
      integer,intent(out) :: infoCoeff
      type(energy_terms),intent(inout) :: energs
      real(kind=8),intent(inout) :: fnrm
      type(DFT_PSP_projectors),intent(inout) :: nlpsp
      type(SIC_data),intent(in) :: SIC
      type(DFT_wavefunction),intent(inout) :: tmb
      logical,intent(in):: calculate_overlap_matrix, invert_overlap_matrix
      logical,intent(in):: communicate_phi_for_lsumrho, purification_quickreturn
      logical,intent(in) :: calculate_ham, calculate_KS_residue, calculate_gap
      type(DIIS_obj),intent(inout),optional :: ldiis_coeff ! for dmin only
      integer, intent(in), optional :: nitdmin ! for dmin only
      real(kind=gp), intent(in), optional :: convcrit_dmin ! for dmin only
      logical, intent(in), optional :: curvefit_dmin ! for dmin only
      type(cdft_data),intent(inout),optional :: cdft
      integer, intent(in) :: extra_states
      logical, optional, intent(in) :: reorder
      logical, optional, intent(in) :: updatekernel
    end subroutine get_coeff

    subroutine linearScaling(iproc,nproc,KSwfn,tmb,at,input,rxyz,denspot,rhopotold,nlpsp,GPU,&
           energs,energy,fpulay,infocode,ref_frags,cdft, &
           fdisp, fion)
      use module_base
      use module_types
      use module_fragments
      use constrained_dft
      implicit none
      integer,intent(in):: iproc, nproc
      type(atoms_data),intent(inout):: at
      type(input_variables),intent(in):: input
      real(8),dimension(3,at%astruct%nat),intent(inout):: rxyz
      real(8),dimension(3,at%astruct%nat),intent(out):: fpulay
      type(DFT_local_fields), intent(inout) :: denspot
      real(gp), dimension(*), intent(inout) :: rhopotold
      type(DFT_PSP_projectors),intent(inout):: nlpsp
      type(GPU_pointers),intent(in out):: GPU
      type(energy_terms),intent(inout) :: energs
      real(gp), dimension(:), pointer :: rho,pot
      real(8),intent(out):: energy
      type(DFT_wavefunction),intent(inout),target:: tmb
      type(DFT_wavefunction),intent(inout),target:: KSwfn
      integer,intent(out):: infocode
      type(system_fragment), dimension(:), pointer :: ref_frags
      type(cdft_data), intent(inout) :: cdft
      real(kind=8),dimension(3,at%astruct%nat),intent(in) :: fdisp, fion
    end subroutine linearScaling


   subroutine createDerivativeBasis(n1,n2,n3, &
              nfl1,nfu1,nfl2,nfu2,nfl3,nfu3,  &
              hgrid,ibyz_c,ibxz_c,ibxy_c,ibyz_f,ibxz_f,ibxy_f,&
              w_c, w_f, w_f1, w_f2, w_f3, x_c, x_f, y_c, y_f, z_c, z_f)
      use module_base
      implicit none
      integer, intent(in) :: n1,n2,n3,nfl1,nfu1,nfl2,nfu2,nfl3,nfu3
      real(gp), intent(in) :: hgrid
      integer, dimension(2,0:n2,0:n3), intent(in) :: ibyz_c,ibyz_f
      integer, dimension(2,0:n1,0:n3), intent(in) :: ibxz_c,ibxz_f
      integer, dimension(2,0:n1,0:n2), intent(in) :: ibxy_c,ibxy_f
      real(wp), dimension(0:n1,0:n2,0:n3), intent(in) :: w_c
      real(wp), dimension(7,nfl1:nfu1,nfl2:nfu2,nfl3:nfu3), intent(in) :: w_f
      real(wp), dimension(nfl1:nfu1,nfl2:nfu2,nfl3:nfu3), intent(in) :: w_f1
      real(wp), dimension(nfl2:nfu2,nfl1:nfu1,nfl3:nfu3), intent(in) :: w_f2
      real(wp), dimension(nfl3:nfu3,nfl1:nfu1,nfl2:nfu2), intent(in) :: w_f3
      real(wp), dimension(0:n1,0:n2,0:n3), intent(out) :: x_c
      real(wp), dimension(7,nfl1:nfu1,nfl2:nfu2,nfl3:nfu3), intent(out) :: x_f
      real(wp), dimension(0:n1,0:n2,0:n3), intent(out) :: y_c
      real(wp), dimension(7,nfl1:nfu1,nfl2:nfu2,nfl3:nfu3), intent(out) :: y_f
      real(wp), dimension(0:n1,0:n2,0:n3), intent(out) :: z_c
      real(wp), dimension(7,nfl1:nfu1,nfl2:nfu2,nfl3:nfu3), intent(out) :: z_f
    end subroutine createDerivativeBasis

    subroutine inputguessConfinement(iproc, nproc, at, input, hx, hy, hz, &
         rxyz, nlpsp, GPU, orbs, kswfn, tmb, denspot, rhopotold, energs,&
         locregcenters)
      ! Input wavefunctions are found by a diagonalization in a minimal basis set
      ! Each processors write its initial wavefunctions into the wavefunction file
      ! The files are then read by readwave
      use module_base
      use module_types
      implicit none
      !Arguments
      integer, intent(in) :: iproc,nproc
      real(gp), intent(in) :: hx, hy, hz
      type(atoms_data), intent(inout) :: at
      type(DFT_PSP_projectors), intent(inout) :: nlpsp
      type(GPU_pointers), intent(inout) :: GPU
      type(input_variables),intent(in) :: input
      real(gp), dimension(3,at%astruct%nat), intent(in) :: rxyz
      type(orbitals_data),intent(inout) :: orbs
      type(DFT_wavefunction),intent(inout) :: kswfn, tmb
      type(DFT_local_fields), intent(inout) :: denspot
      real(dp), dimension(max(tmb%lzd%glr%d%n1i*tmb%lzd%glr%d%n2i*denspot%dpbox%n3p,1)*input%nspin), intent(inout) ::  rhopotold
      type(energy_terms),intent(inout) :: energs
      real(kind=8),dimension(3,at%astruct%nat),intent(in),optional :: locregcenters
    end subroutine inputguessConfinement

   subroutine determine_locreg_periodic(iproc,nlr,cxyz,locrad,hx,hy,hz,Glr,Llr,calculateBounds)
      use module_base
      use module_types
      implicit none
      integer, intent(in) :: iproc
      integer, intent(in) :: nlr
      real(gp), intent(in) :: hx,hy,hz
      type(locreg_descriptors), intent(in) :: Glr
      real(gp), dimension(nlr), intent(in) :: locrad
      real(gp), dimension(3,nlr), intent(in) :: cxyz
      type(locreg_descriptors), dimension(nlr), intent(out) :: Llr
      logical,dimension(nlr),intent(in):: calculateBounds
   end subroutine determine_locreg_periodic

    subroutine determine_wfd_periodicity(ilr,nlr,Glr,Llr)
      use module_base
      use module_types
      implicit none
      integer,intent(in) :: ilr,nlr
      type(locreg_descriptors),intent(in) :: Glr
      type(locreg_descriptors),dimension(nlr),intent(inout) :: Llr
    end subroutine determine_wfd_periodicity

    subroutine num_segkeys_periodic(n1,n2,n3,i1sc,i1ec,i2sc,i2ec,i3sc,i3ec,nseg,nvctr,keyg,keyv,&
     nseg_loc,nvctr_loc,outofzone)
     implicit none
     integer, intent(in) :: n1,n2,n3,i1sc,i1ec,i2sc,i2ec,i3sc,i3ec,nseg,nvctr
     integer, dimension(nseg), intent(in) :: keyv
     integer, dimension(2,nseg), intent(in) :: keyg
     integer, intent(out) :: nseg_loc,nvctr_loc
     integer, dimension(3),intent(in) :: outofzone
    end subroutine num_segkeys_periodic

    subroutine segkeys_periodic(n1,n2,n3,i1sc,i1ec,i2sc,i2ec,i3sc,i3ec,nseg,nvctr,keyg,keyv,&
               nseg_loc,nvctr_loc,keygloc,keyglob,keyvloc,keyvglob,outofzone)
      implicit none
      integer, intent(in) :: n1,n2,n3,i1sc,i1ec,i2sc,i2ec,i3sc,i3ec,nseg,nvctr,nseg_loc,nvctr_loc
      integer, dimension(nseg), intent(in) :: keyv
      integer, dimension(2,nseg), intent(in) :: keyg
      integer, dimension(3), intent(in) :: outofzone
      integer, dimension(nseg_loc), intent(out) :: keyvloc
      integer, dimension(nseg_loc), intent(out) :: keyvglob
      integer, dimension(2,nseg_loc), intent(out) :: keygloc
      integer, dimension(2,nseg_loc), intent(out) :: keyglob
    end subroutine segkeys_periodic

    subroutine psi_to_locreg2(iproc, ldim, gdim, Llr, Glr, gpsi, lpsi)
      use module_base
      use module_types
      implicit none
      integer,intent(in) :: iproc                  ! process ID
      integer,intent(in) :: ldim          ! dimension of lpsi
      integer,intent(in) :: gdim          ! dimension of gpsi
      type(locreg_descriptors),intent(in) :: Llr  ! Local grid descriptor
      type(locreg_descriptors),intent(in) :: Glr  ! Global grid descriptor
      real(wp),dimension(gdim),intent(in) :: gpsi       !Wavefunction (compressed format)
      real(wp),dimension(ldim),intent(out) :: lpsi   !Wavefunction in localization region
    end subroutine psi_to_locreg2


    subroutine local_partial_densityLinear(nproc,rsflag,nscatterarr,&
         nrhotot,Lzd,hxh,hyh,hzh,xc,nspin,orbs,mapping,psi,rho)
      use module_base
      use module_types
      use module_xc
      implicit none
      logical, intent(in) :: rsflag
      integer, intent(in) :: nproc
      integer,intent(in):: nrhotot
      integer, intent(in) :: nspin
      real(gp), intent(in) :: hxh,hyh,hzh
      type(xc_info), intent(in) :: xc
      type(local_zone_descriptors), intent(in) :: Lzd
      type(orbitals_data),intent(in) :: orbs
      integer,dimension(orbs%norb),intent(in):: mapping
      integer, dimension(0:nproc-1,4), intent(in) :: nscatterarr !n3d,n3p,i3s+i3xcsh-1,i3xcsh
      real(wp), dimension(orbs%npsidim_orbs), intent(in) :: psi
      real(dp),dimension(max(Lzd%Glr%d%n1i*Lzd%Glr%d%n2i*nrhotot,1),max(nspin,orbs%nspinor)),intent(out):: rho
    end subroutine local_partial_densityLinear

    subroutine global_to_local(Glr,Llr,nspin,size_rho,size_Lrho,rho,Lrho)
      use module_base
      use module_types
      implicit none
      type(locreg_descriptors),intent(in) :: Llr
      type(locreg_descriptors),intent(in) :: Glr
      integer, intent(in) :: size_rho
      integer, intent(in) :: size_Lrho
      integer, intent(in) :: nspin
      real(wp),dimension(size_rho),intent(in) :: rho
      real(wp),intent(out) :: Lrho
     end subroutine global_to_local

     subroutine LDiagHam(iproc,nproc,natsc,nspin,orbs,Lzd,Lzde,comms,&
          psi,hpsi,psit,orthpar,passmat,iscf,Tel,occopt,& !mandatory
          orbse,commse,etol,norbsc_arr) !optional
       use module_base
       use module_types
       use communications_base, only: comms_cubic
       implicit none
       integer, intent(in) :: iproc,nproc,natsc,nspin,occopt,iscf
       real(gp), intent(in) :: Tel
       type(local_zone_descriptors) :: Lzd        !< Information about the locregs after LIG
       type(local_zone_descriptors) :: Lzde       !< Information about the locregs for LIG
       type(comms_cubic), intent(in) :: comms
       type(orbitals_data), intent(inout) :: orbs
       type(orthon_data), intent(in):: orthpar
       real(wp), dimension(*), intent(out) :: passmat !< passage matrix for building the eigenvectors (the size depends of the optional arguments)
       real(wp), dimension(:), pointer :: psi,hpsi,psit
       real(gp), intent(in) :: etol
       type(orbitals_data), intent(inout) :: orbse
       type(comms_cubic), intent(in) :: commse
       integer, dimension(natsc+1,nspin), intent(in) :: norbsc_arr
     end subroutine LDiagHam

     subroutine updatePotential(nspin,denspot,ehart,eexcu,vexcu)
       use module_base
       use module_types
       implicit none
       ! Calling arguments
       integer, intent(in) :: nspin
       type(DFT_local_fields), intent(inout) :: denspot
       real(8),intent(out):: ehart, eexcu, vexcu
     end subroutine updatePotential

     subroutine setCommsParameters(mpisource, mpidest, istsource, istdest, ncount, tag, comarr)
       use module_base
       use module_types
       implicit none
       integer,intent(in):: mpisource, mpidest, istsource, istdest, ncount, tag
       integer,dimension(8),intent(out):: comarr
     end subroutine setCommsParameters

     subroutine orthonormalizeLocalized(iproc, nproc, methTransformOverlap, max_inversion_error, npsidim_orbs, &
                orbs, lzd, ovrlp, inv_ovrlp_half, collcom, orthpar, lphi, psit_c, psit_f, can_use_transposed, foe_obj)
       use module_base
       use module_types
       use sparsematrix_base, only: sparse_matrix
       use foe_base, only: foe_data
       implicit none
       integer,intent(in) :: iproc,nproc,npsidim_orbs
       integer,intent(inout) :: methTransformOverlap
       real(kind=8),intent(in) :: max_inversion_error
       type(orbitals_data),intent(in):: orbs
       type(local_zone_descriptors),intent(in):: lzd
       type(sparse_matrix),intent(inout):: ovrlp
       type(sparse_matrix),intent(inout):: inv_ovrlp_half
       type(comms_linear),intent(in):: collcom
       type(orthon_data),intent(in):: orthpar
       real(8),dimension(npsidim_orbs), intent(inout) :: lphi
       real(8),dimension(:),pointer:: psit_c, psit_f
       logical,intent(inout):: can_use_transposed
       type(foe_data),intent(in) :: foe_obj
     end subroutine orthonormalizeLocalized

     subroutine optimizeDIIS(iproc, nproc, npsidim, orbs, nspin, lzd, hphi, phi, ldiis, experimental_mode)
       use module_base
       use module_types
       implicit none
       integer,intent(in):: iproc, nproc, nspin
       integer,intent(in):: npsidim
       type(orbitals_data),intent(in):: orbs
       type(local_zone_descriptors),intent(in):: lzd
       real(8),dimension(npsidim),intent(in):: hphi
       real(8),dimension(npsidim),intent(inout):: phi
       type(localizedDIISParameters),intent(inout):: ldiis
       logical,intent(in) :: experimental_mode
     end subroutine optimizeDIIS

     subroutine initializeCommunicationPotential(iproc, nproc, nscatterarr, orbs, lzd, comgp, onWhichAtomAll, tag)
       use module_base
       use module_types
       use communications_base, only: p2pComms
       implicit none
       integer,intent(in):: iproc, nproc
       integer,dimension(0:nproc-1,4),intent(in):: nscatterarr !n3d,n3p,i3s+i3xcsh-1,i3xcsh
       type(orbitals_data),intent(in):: orbs
       type(local_zone_descriptors),intent(in):: lzd
       !type(p2pCommsGatherPot),intent(out):: comgp
       type(p2pComms),intent(out):: comgp
       integer,dimension(orbs%norb),intent(in):: onWhichAtomAll
       integer,intent(inout):: tag
     end subroutine initializeCommunicationPotential

     subroutine initializeRepartitionOrbitals(iproc, nproc, tag, lorbs, llborbs, lzd, comrp)
       use module_base
       use module_types
       use communications_base, only: p2pComms
       implicit none
       integer,intent(in):: iproc, nproc
       integer,intent(inout):: tag
       type(orbitals_data),intent(in):: lorbs, llborbs
       type(local_zone_descriptors),intent(in):: lzd
       !type(p2pCommsRepartition),intent(out):: comrp
       type(p2pComms),intent(out):: comrp
     end subroutine initializeRepartitionOrbitals

     subroutine mixrhopotDIIS(iproc, nproc, n3d, n3p, glr, input, rhopot, rhopotold, mixdiis, alphaMix, ioffset, mixMeth, pnrm, xc)
       use module_base
       use module_types
       use module_xc
       implicit none
       integer,intent(in):: iproc, nproc, n3d, n3p, mixMeth, ioffset
       type(locreg_descriptors),intent(in) :: glr
       type(input_variables),intent(in):: input
       real(8),dimension(max(glr%d%n1i*glr%d%n2i*n3d,1)*input%nspin),intent(in):: rhopotold
       real(8),dimension(max(glr%d%n1i*glr%d%n2i*n3d,1)*input%nspin),intent(out):: rhopot
       type(mixrhopotDIISParameters),intent(inout):: mixdiis
       real(8),intent(in):: alphaMix
       real(8),intent(out):: pnrm
       type(xc_info), intent(in) :: xc
     end subroutine mixrhopotDIIS


     subroutine initializeMixrhopotDIIS(isx, ndimpot, mixdiis)
       use module_base
       use module_types
       implicit none
       integer,intent(in):: isx, ndimpot
       type(mixrhopotDIISParameters),intent(out):: mixdiis
     end subroutine initializeMixrhopotDIIS

     subroutine deallocateMixrhopotDIIS(mixdiis)
       use module_base
       use module_types
       implicit none
       type(mixrhopotDIISParameters),intent(inout):: mixdiis
     end subroutine deallocateMixrhopotDIIS

    subroutine deallocate_local_zone_descriptors(lzd)
      use module_base
      use module_types
      !use deallocatePointers
      implicit none
      type(local_zone_descriptors),intent(inout):: lzd
    end subroutine deallocate_local_zone_descriptors

    subroutine deallocate_Lzd_except_Glr(lzd)
      use module_base
      use module_types
      !use deallocatePointers
      implicit none
      type(local_zone_descriptors),intent(inout):: lzd
    end subroutine deallocate_Lzd_except_Glr

    subroutine deallocate_orbitals_data(orbs)
      use module_base
      use module_types
      !use deallocatePointers
      implicit none
      type(orbitals_data),intent(inout):: orbs
    end subroutine deallocate_orbitals_data

    subroutine deallocate_comms_cubic(comms)
      use module_base
      use module_types
      use communications_base, only: comms_cubic
      !use deallocatePointers
      implicit none
      type(comms_cubic),intent(inout):: comms
    end subroutine deallocate_comms_cubic

    !!subroutine nullify_foe(foe_obj)
    !!  use module_base
    !!  use module_types
    !!  implicit none
    !!  type(foe_data),intent(out):: foe_obj
    !!end subroutine nullify_foe

    subroutine nullify_sparse_matrix(sparsemat)
      use module_base
      use module_types
      use sparsematrix_base, only: sparse_matrix
      implicit none
      type(sparse_matrix),intent(out):: sparsemat
    end subroutine nullify_sparse_matrix

!    subroutine nullify_comms_linear(collcom)
!      use module_base
!      use module_types
!      implicit none
!      type(comms_linear),intent(inout):: collcom
!    end subroutine nullify_comms_linear

    subroutine nullify_orbitals_data(orbs)
      use module_base
      use module_types
      implicit none
      type(orbitals_data),intent(out):: orbs
    end subroutine nullify_orbitals_data

    subroutine initLocregs(iproc, nproc, lzd, hx, hy, hz, astruct, orbs, Glr, locregShape, lborbs)
      use module_base
      use module_atoms, only: atomic_structure
      use module_types
      implicit none
      integer,intent(in):: iproc, nproc
      type(local_zone_descriptors),intent(inout):: lzd
      real(8),intent(in):: hx, hy, hz
      type(atomic_structure),intent(in) :: astruct
      type(orbitals_data),intent(in):: orbs
      type(locreg_descriptors),intent(in):: Glr
      character(len=1),intent(in):: locregShape
      type(orbitals_data),optional,intent(in):: lborbs
    end subroutine initLocregs

    subroutine deallocate_foe(foe_obj, subname)
      use module_base
      use module_types
      use foe_base, only: foe_data
      implicit none
      type(foe_data),intent(inout):: foe_obj
      character(len=*),intent(in):: subname
    end subroutine deallocate_foe

     subroutine initInputguessConfinement(iproc, nproc, at, lzd, orbs, collcom_reference, &
                Glr, input, hx, hy, hz, lin, tmb, rxyz, nscatterarr)
       use module_base
       use module_types
       implicit none
       integer,intent(in):: iproc,nproc
       real(gp), intent(in) :: hx, hy, hz
       type(atoms_data),intent(inout) :: at
       type(local_zone_descriptors),intent(in):: lzd
       type(orbitals_data),intent(in):: orbs
       type(comms_linear),intent(in):: collcom_reference
       type(locreg_descriptors),intent(in) :: Glr
       type(input_variables), intent(in) ::input
       type(linearInputParameters),intent(in):: lin
       type(DFT_wavefunction),intent(in) :: tmb
       integer,dimension(0:nproc-1,4),intent(in):: nscatterarr !n3d,n3p,i3s+i3xcsh-1,i3xcsh
       real(gp),dimension(3,at%astruct%nat),intent(in):: rxyz
     end subroutine initInputguessConfinement

      subroutine orthoconstraintNonorthogonal(iproc, nproc, lzd, npsidim_orbs, npsidim_comp, orbs, collcom, orthpar, &
                 correction_orthoconstraint, linmat, lphi, lhphi, lagmat, lagmat_, psit_c, psit_f, &
                 hpsit_c, hpsit_f, &
                 can_use_transposed, overlap_calculated, &
                 experimental_mode, calculate_inverse, norder_taylor, max_inversion_error, &
           npsidim_orbs_small, lzd_small, hpsi_noprecond, wt_philarge, wt_hphi, wt_hpsinoprecond)
        use module_base
        use module_types
        use communications_base, only: work_transpose
        implicit none
        integer,intent(in) :: iproc, nproc, npsidim_orbs, npsidim_comp, npsidim_orbs_small
        type(local_zone_descriptors),intent(in) :: lzd, lzd_small
        type(orbitals_Data),intent(inout) :: orbs !temporary inout
        type(comms_linear),intent(in) :: collcom
        type(orthon_data),intent(in) :: orthpar
        integer,intent(in) :: correction_orthoconstraint
        real(kind=8),dimension(max(npsidim_comp,npsidim_orbs)),intent(in) :: lphi
        real(kind=8),dimension(max(npsidim_comp,npsidim_orbs)),intent(inout) :: lhphi
        type(sparse_matrix),intent(inout) :: lagmat
        type(matrices),intent(out) :: lagmat_
        real(kind=8),dimension(collcom%ndimind_c),intent(inout) :: hpsit_c
        real(kind=8),dimension(7*collcom%ndimind_f),intent(inout) :: hpsit_f
        real(kind=8),dimension(:),pointer :: psit_c, psit_f
        logical,intent(inout) :: can_use_transposed, overlap_calculated
        type(linear_matrices),intent(inout) :: linmat ! change to ovrlp and inv_ovrlp, and use inv_ovrlp instead of denskern
        logical,intent(in) :: experimental_mode, calculate_inverse
        integer,intent(inout) :: norder_taylor
        real(kind=8),intent(in) :: max_inversion_error
        real(kind=8),dimension(npsidim_orbs_small),intent(out) :: hpsi_noprecond
        type(work_transpose),intent(inout) :: wt_philarge
        type(work_transpose),intent(out) :: wt_hphi, wt_hpsinoprecond
      end subroutine orthoconstraintNonorthogonal


      subroutine dsygv_parallel(iproc, nproc, blocksize, nprocMax, comm, itype, jobz, uplo, n, a, lda, b, ldb, w, info)
        use module_base
        use module_types
        implicit none
        integer,intent(in):: iproc, nproc, blocksize, nprocMax, comm, itype, n, lda, ldb
        integer,intent(out):: info
        character(len=1),intent(in):: jobz, uplo
        real(8),dimension(lda,n),intent(inout):: a
        real(8),dimension(ldb,n),intent(inout):: b
        real(8),dimension(n),intent(out):: w
      end subroutine dsygv_parallel

     subroutine choosePreconditioner2(iproc, nproc, orbs, lr, hx, hy, hz, ncong, hpsi, &
                confpotorder, potentialprefac, iorb, eval_zero)
       use module_base
       use module_types
       implicit none
       integer, intent(in) :: iproc,nproc,ncong, iorb, confpotorder
       real(gp), intent(in) :: hx,hy,hz
       type(locreg_descriptors), intent(in) :: lr
       type(orbitals_data), intent(in) :: orbs
       real(8),intent(in):: potentialprefac
       real(wp), dimension(lr%wfd%nvctr_c+7*lr%wfd%nvctr_f,orbs%nspinor), intent(inout) :: hpsi
       real(8),intent(in):: eval_zero
     end subroutine choosePreconditioner2


     subroutine FullHamiltonianApplication(iproc,nproc,at,orbs,&
          Lzd,nlpsp,confdatarr,ngatherarr,Lpot,psi,hpsi,paw,&
          energs,SIC,GPU,xc,pkernel,orbsocc,psirocc)
       use module_base
       use module_types
       use module_xc
       use gaussians, only: gaussian_basis
       implicit none
       integer, intent(in) :: iproc,nproc!,nspin
       type(atoms_data), intent(in) :: at
       type(orbitals_data), intent(in) :: orbs
       type(local_zone_descriptors),intent(in) :: Lzd
       type(DFT_PSP_projectors), intent(inout) :: nlpsp
       type(SIC_data), intent(in) :: SIC
       type(xc_info), intent(in) :: xc
       integer, dimension(0:nproc-1,2), intent(in) :: ngatherarr
       real(wp), dimension(orbs%npsidim_orbs), intent(in) :: psi
       type(confpot_data), dimension(orbs%norbp), intent(in) :: confdatarr
       !real(wp), dimension(lzd%ndimpotisf) :: Lpot
       real(wp), dimension(:),pointer :: Lpot
       type(energy_terms), intent(inout) :: energs
       real(wp), target, dimension(max(1,orbs%npsidim_orbs)), intent(out) :: hpsi
       type(GPU_pointers), intent(inout) :: GPU
       type(coulomb_operator), intent(in), optional :: pkernel
       type(orbitals_data), intent(in), optional :: orbsocc
       real(wp), dimension(:), pointer, optional :: psirocc
       !PAW variables:
       type(paw_objects),intent(inout)::paw
     end subroutine FullHamiltonianApplication

       subroutine init_foe(iproc, nproc, input, orbs_KS, foe_obj, reset)
         use module_base
         use module_atoms, only: atomic_structure
         use module_types
         use foe_base, only: foe_data
         implicit none
         integer,intent(in):: iproc, nproc
         type(input_variables),intent(in) :: input
         type(orbitals_data),intent(in):: orbs_KS
         type(foe_data),intent(out):: foe_obj
         logical, intent(in) :: reset
       end subroutine init_foe

      subroutine deallocate_workarrays_quartic_convolutions(work)
        use module_base
        use module_types
        implicit none
        type(workarrays_quartic_convolutions),intent(out):: work
      end subroutine deallocate_workarrays_quartic_convolutions

      subroutine ConvolQuartic4(iproc, nproc, n1, n2, n3, nfl1, nfu1, nfl2, nfu2, nfl3, nfu3,  &
                 hgrid, offsetx, offsety, offsetz, ibyz_c, ibxz_c, ibxy_c, ibyz_f, ibxz_f, ibxy_f, &
                 rxyzConf, potentialPrefac, with_kinetic, cprecr, maxdim, &
                 xx_c, xx_f1, xx_f, xy_c, xy_f2, xy_f,  xz_c, xz_f4, xz_f, &
                 aeff0array, beff0array, ceff0array, eeff0array, &
                 aeff0_2array, beff0_2array, ceff0_2array, eeff0_2array, &
                 aeff0_2auxarray, beff0_2auxarray, ceff0_2auxarray, eeff0_2auxarray, &
                 xya_c, xyc_c, xza_c, xzc_c, &
                 yza_c, yzc_c, xya_f, xyb_f, xyc_f, xye_f, &
                 xza_f, xzb_f, xzc_f, xze_f, yza_f, yzb_f, yzc_f, yze_f, &
!                 aeff0, aeff1, aeff2, aeff3, beff0, beff1, beff2, beff3, &
!                 ceff0, ceff1, ceff2, ceff3, eeff0, eeff1, eeff2, eeff3, &
!                 aeff0_2, aeff1_2, aeff2_2, aeff3_2, beff0_2, beff1_2, beff2_2, beff3_2, &
!                 ceff0_2, ceff1_2, ceff2_2, ceff3_2, eeff0_2, eeff1_2, eeff2_2, eeff3_2, &
                 y_c, y_f)
        use module_base
        use module_types
        implicit none
        integer,intent(in) :: iproc, nproc, n1, n2, n3, nfl1, nfu1, nfl2, nfu2, nfl3, nfu3, offsetx, offsety, offsetz, maxdim
        real(gp),intent(in) :: hgrid, potentialPrefac, cprecr
        logical,intent(in) :: with_kinetic
        real(8),dimension(3) :: rxyzConf
        integer,dimension(2,0:n2,0:n3), intent(in) :: ibyz_c,ibyz_f
        integer,dimension(2,0:n1,0:n3), intent(in) :: ibxz_c,ibxz_f
        integer,dimension(2,0:n1,0:n2), intent(in) :: ibxy_c,ibxy_f
        real(wp),dimension(0:n1,0:n2,0:n3),intent(in) :: xx_c
        real(wp),dimension(nfl1:nfu1,nfl2:nfu2,nfl3:nfu3),intent(in) :: xx_f1
        real(wp),dimension(7,nfl1:nfu1,nfl2:nfu2,nfl3:nfu3),intent(in) :: xx_f
        real(wp),dimension(0:n2,0:n1,0:n3),intent(in) :: xy_c
        real(wp),dimension(nfl2:nfu2,nfl1:nfu1,nfl3:nfu3),intent(in) :: xy_f2
        real(wp),dimension(7,nfl2:nfu2,nfl1:nfu1,nfl3:nfu3),intent(in) :: xy_f
        real(wp),dimension(0:n3,0:n1,0:n2),intent(in) :: xz_c
        real(wp),dimension(nfl3:nfu3,nfl1:nfu1,nfl2:nfu2),intent(in) :: xz_f4
        real(wp),dimension(7,nfl3:nfu3,nfl1:nfu1,nfl2:nfu2),intent(in) :: xz_f
        real(wp),dimension(-17:17,0:maxdim),intent(in):: aeff0array
        real(wp),dimension(-17:17,0:maxdim),intent(in):: beff0array
        real(wp),dimension(-17:17,0:maxdim),intent(in):: ceff0array
        real(wp),dimension(-14:14,0:maxdim),intent(in):: eeff0array
        real(wp),dimension(-17:17,0:maxdim),intent(in):: aeff0_2array
        real(wp),dimension(-17:17,0:maxdim),intent(in):: beff0_2array
        real(wp),dimension(-17:17,0:maxdim),intent(in):: ceff0_2array
        real(wp),dimension(-14:14,0:maxdim),intent(in):: eeff0_2array
        real(wp),dimension(-17:17,0:maxdim),intent(in):: aeff0_2auxarray
        real(wp),dimension(-17:17,0:maxdim),intent(in):: beff0_2auxarray
        real(wp),dimension(-17:17,0:maxdim),intent(in):: ceff0_2auxarray
        real(wp),dimension(-17:17,0:maxdim),intent(in):: eeff0_2auxarray
        real(wp),dimension(0:n2,0:n1,0:n3):: xya_c, xyb_c, xyc_c, xye_c
        real(wp),dimension(0:n3,0:n1,0:n2):: xza_c, xzb_c, xzc_c, xze_c, yza_c, yzc_c
        real(wp),dimension(3,nfl2:nfu2,nfl1:nfu1,nfl3:nfu3):: xya_f
        real(wp),dimension(4,nfl2:nfu2,nfl1:nfu1,nfl3:nfu3):: xyb_f
        real(wp),dimension(3,nfl2:nfu2,nfl1:nfu1,nfl3:nfu3):: xyc_f
        real(wp),dimension(4,nfl2:nfu2,nfl1:nfu1,nfl3:nfu3):: xye_f
        real(wp),dimension(3,nfl3:nfu3,nfl1:nfu1,nfl2:nfu2):: xza_f
        real(wp),dimension(4,nfl3:nfu3,nfl1:nfu1,nfl2:nfu2):: xzb_f
        real(wp),dimension(3,nfl3:nfu3,nfl1:nfu1,nfl2:nfu2):: xzc_f
        real(wp),dimension(4,nfl3:nfu3,nfl1:nfu1,nfl2:nfu2):: xze_f
        real(wp),dimension(3,nfl3:nfu3,nfl1:nfu1,nfl2:nfu2):: yza_f
        real(wp),dimension(4,nfl3:nfu3,nfl1:nfu1,nfl2:nfu2):: yzb_f
        real(wp),dimension(3,nfl3:nfu3,nfl1:nfu1,nfl2:nfu2):: yzc_f
        real(wp),dimension(4,nfl3:nfu3,nfl1:nfu1,nfl2:nfu2):: yze_f
!        real(wp),dimension(35):: aeff0, aeff1, aeff2, aeff3, beff0, beff1, beff2, beff3, ceff0, ceff1, ceff2, ceff3
!        real(wp),dimension(29):: eeff0, eeff1, eeff2, eeff3
!        real(wp),dimension(35):: aeff0_2, aeff1_2, aeff2_2, aeff3_2, beff0_2, beff1_2, beff2_2, beff3_2
!        real(wp),dimension(35):: ceff0_2, ceff1_2, ceff2_2, ceff3_2
!        real(wp),dimension(29):: eeff0_2, eeff1_2, eeff2_2, eeff3_2
        real(wp), dimension(0:n1,0:n2,0:n3), intent(out) :: y_c
        real(wp), dimension(7,nfl1:nfu1,nfl2:nfu2,nfl3:nfu3), intent(out) :: y_f
      end subroutine ConvolQuartic4


       subroutine apply_potential_lr(n1i,n2i,n3i,n1ip,n2ip,n3ip,ishift,n2,n3,nspinor,npot,&
            psir,pot,epot,&
            confdata,ibyyzz_r,psir_noconf,econf) !optional
         use module_base
         use module_types
         implicit none
         integer, intent(in) :: n1i,n2i,n3i,n1ip,n2ip,n3ip,n2,n3,nspinor,npot
         integer, dimension(3), intent(in) :: ishift !<offset of potential box in wfn box coords.
         real(wp), dimension(n1i,n2i,n3i,nspinor), intent(inout) :: psir !< real-space wfn in lr
         real(wp), dimension(n1ip,n2ip,n3ip,npot), intent(in) :: pot !< real-space pot in lrb
         type(confpot_data), intent(in), optional, target :: confdata !< data for the confining potential
         integer, dimension(2,-14:2*n2+16,-14:2*n3+16), intent(in), optional :: ibyyzz_r !< bounds in lr
         real(gp), intent(out) :: epot
         real(wp),dimension(n1i,n2i,n3i,nspinor),intent(inout),optional :: psir_noconf !< real-space wfn in lr where only the potential (without confinement) will be applied
         real(gp), intent(out),optional :: econf
       end subroutine apply_potential_lr

       subroutine psir_to_vpsi(npot,nspinor,lr,pot,vpsir,epot,confdata,vpsir_noconf,econf)
         use module_base
         use module_types
         implicit none
         integer, intent(in) :: npot,nspinor
         type(locreg_descriptors), intent(in) :: lr !< localization region of the wavefunction
         !real(wp), dimension(lr%d%n1i*lr%d%n2i*lr%d%n3i,npot), intent(in) :: pot
         real(wp), intent(in) :: pot
         real(wp), dimension(lr%d%n1i*lr%d%n2i*lr%d%n3i,nspinor), intent(inout) :: vpsir
         real(gp), intent(out) :: epot
         type(confpot_data), intent(in), optional :: confdata !< data for the confining potential
         real(wp), dimension(lr%d%n1i*lr%d%n2i*lr%d%n3i,nspinor), intent(inout), optional :: vpsir_noconf !< wavefunction with  the potential without confinement applied
         real(gp), intent(out),optional :: econf !< confinement energy
       end subroutine psir_to_vpsi

       subroutine erf_stress(at,rxyz,hxh,hyh,hzh,n1i,n2i,n3i,n3p,iproc,nproc,ngatherarr,rho,tens)
         use module_base
         use module_types
         implicit none
         !passed var
         type(atoms_data), intent(in) :: at
         real(gp), dimension(3,at%astruct%nat), target, intent(in) :: rxyz
         real(gp), intent(in) :: hxh,hyh,hzh
         integer,intent(in) :: n1i,n2i,n3i,n3p,iproc,nproc
         real(kind=8), dimension(n1i*n2i*max(n3p,1)), intent(in), target :: rho
         integer, dimension(0:nproc-1,2), intent(in) :: ngatherarr
         real(dp),dimension(6), intent(out) :: tens
       end subroutine erf_stress

       subroutine check_linear_and_create_Lzd(iproc,nproc,linType,Lzd,atoms,orbs,nspin,rxyz)
         use module_base
         use module_types
         implicit none
         integer, intent(in) :: iproc,nproc,nspin
         integer, intent(in) :: linType
         type(local_zone_descriptors), intent(inout) :: Lzd
         type(atoms_data), intent(in) :: atoms
         type(orbitals_data),intent(inout) :: orbs
         real(gp), dimension(3,atoms%astruct%nat), intent(in) :: rxyz
       end subroutine check_linear_and_create_Lzd

       subroutine create_LzdLIG(iproc,nproc,nspin,linearmode,hx,hy,hz,Glr,atoms,orbs,rxyz,nl,Lzd)
         use module_base
         use module_types
         implicit none
         integer, intent(in) :: iproc,nproc,nspin
         real(gp), intent(in):: hx, hy, hz
         type(locreg_descriptors), intent(in) :: Glr
         type(local_zone_descriptors), intent(inout) :: Lzd
         type(atoms_data), intent(in) :: atoms
         type(orbitals_data),intent(inout) :: orbs
         integer, intent(in) :: linearmode
         real(gp), dimension(3,atoms%astruct%nat), intent(in) :: rxyz
         type(DFT_PSP_projectors), intent(inout) :: nl
       end subroutine create_LzdLIG

       subroutine export_grids(fname, atoms, rxyz, hx, hy, hz, n1, n2, n3, logrid_c, logrid_f)
         use module_defs, only: gp
         use module_types
         implicit none
         character(len = *), intent(in) :: fname
         type(atoms_data), intent(in) :: atoms
         real(gp), dimension(3, atoms%astruct%nat), intent(in) :: rxyz
         real(gp), intent(in) :: hx, hy, hz
         integer, intent(in) :: n1, n2, n3
         logical, dimension(0:n1,0:n2,0:n3), intent(in) :: logrid_c
         logical, dimension(0:n1,0:n2,0:n3), intent(in), optional :: logrid_f
       end subroutine export_grids

       subroutine system_initialization(iproc,nproc,dump,inputpsi,input_wf_format,&
            & dry_run,in,atoms,rxyz,OCLconv,&
            orbs,lnpsidim_orbs,lnpsidim_comp,lorbs,Lzd,Lzd_lin,nlpsp,comms,shift,&
            ref_frags, denspot, locregcenters, inwhichlocreg_old, onwhichatom_old, output_grid)
         use module_base
         use module_types
         use module_fragments
         use communications_base, only: comms_cubic
         implicit none
         integer, intent(in) :: iproc,nproc
         integer, intent(out) :: input_wf_format,lnpsidim_orbs,lnpsidim_comp
         integer, intent(inout) :: inputpsi
         type(input_variables), intent(in) :: in
         type(atoms_data), intent(inout) :: atoms
         real(gp), dimension(3,atoms%astruct%nat), intent(inout) :: rxyz
         logical, intent(in) :: OCLconv
         type(orbitals_data), intent(inout) :: orbs,lorbs
         type(local_zone_descriptors), intent(inout) :: Lzd, Lzd_lin
         type(DFT_local_fields), intent(out), optional :: denspot
         type(DFT_PSP_projectors), intent(out) :: nlpsp
         type(comms_cubic), intent(out) :: comms
         real(gp), dimension(3), intent(out) :: shift  !< shift on the initial positions
         !real(gp), dimension(atoms%astruct%ntypes,3), intent(in) :: radii_cf
         type(system_fragment), dimension(:), pointer :: ref_frags
         real(kind=8),dimension(3,atoms%astruct%nat),intent(inout),optional :: locregcenters
         integer,dimension(:),pointer,optional:: inwhichlocreg_old, onwhichatom_old
         logical, intent(in) :: dry_run, dump
         logical, intent(in), optional :: output_grid
       end subroutine system_initialization

       subroutine input_check_psi_id(inputpsi, input_wf_format, dir_output, orbs, lorbs, iproc, nproc, nfrag, frag_dir, ref_frags)
         use module_types
         use module_fragments
         implicit none
         integer, intent(out) :: input_wf_format         !< (out) Format of WF
         integer, intent(inout) :: inputpsi              !< (in) indicate how check input psi, (out) give how to build psi
         integer, intent(in) :: iproc                    !< (in)  id proc
         integer, intent(in) :: nproc                    !< (in)  #proc
         integer, intent(in) :: nfrag                    !< number of fragment directories which need checking
         type(system_fragment), dimension(:), pointer :: ref_frags  !< number of orbitals for each fragment
         character(len=100), dimension(nfrag), intent(in) :: frag_dir !< label for fragment subdirectories (blank if not a fragment calculation)
         character(len = *), intent(in) :: dir_output
         type(orbitals_data), intent(in) :: orbs, lorbs
       end subroutine input_check_psi_id

       subroutine nullify_p2pComms(p2pcomm)
         use module_base
         use module_types
         use communications_base, only: p2pComms
         implicit none
         type(p2pComms),intent(inout):: p2pcomm
       end subroutine nullify_p2pComms

       subroutine extract_potential_for_spectra(iproc,nproc,at,rhod,dpbox,&
            orbs,nvirt,comms,Lzd,hx,hy,hz,rxyz,rhopot,rhocore,pot_ion,&
            nlpsp,pkernel,ixc,psi,G,&
            nspin,potshortcut,symObj,GPU,input)
         use module_base
         use module_types
         use communications_base, only: comms_cubic
         implicit none
         !Arguments
         integer, intent(in) :: iproc,nproc,ixc
         integer, intent(inout) :: nspin,nvirt
         real(gp), intent(in) :: hx,hy,hz
         type(atoms_data), intent(inout) :: at
         type(rho_descriptors),intent(in) :: rhod
         type(denspot_distribution), intent(in) :: dpbox
         type(orbitals_data), intent(inout) :: orbs
         type(DFT_PSP_projectors), intent(inout) :: nlpsp
         type(local_zone_descriptors), intent(inout) :: Lzd
         type(comms_cubic), intent(in) :: comms
         type(GPU_pointers), intent(inout) :: GPU
         type(input_variables):: input
         type(symmetry_data), intent(in) :: symObj
         real(gp), dimension(3,at%astruct%nat), intent(in) :: rxyz
         real(dp), dimension(*), intent(inout) :: rhopot,pot_ion
         type(gaussian_basis), intent(out) :: G !basis for davidson IG
         real(wp), dimension(:), pointer :: psi
         real(wp), dimension(:,:,:,:), pointer :: rhocore
         type(coulomb_operator), intent(in) :: pkernel
         integer, intent(in) ::potshortcut
       end subroutine extract_potential_for_spectra

       subroutine psitohpsi(iproc,nproc,atoms,scf,denspot,itrp,itwfn,iscf,alphamix,&
            nlpsp,linflag,unblock_comms,GPU,wfn,&
            energs,rpnrm,xcstr)
         use module_base
         use module_types
         implicit none
         logical, intent(in) :: scf
         integer, intent(in) :: iproc,nproc,itrp,iscf,linflag,itwfn
         character(len=3), intent(in) :: unblock_comms
         real(gp), intent(in) :: alphamix
         type(atoms_data), intent(in) :: atoms
         type(DFT_PSP_projectors), intent(inout) :: nlpsp
         type(DFT_local_fields), intent(inout) :: denspot
         type(energy_terms), intent(inout) :: energs
         type(DFT_wavefunction), intent(inout) :: wfn
         type(GPU_pointers), intent(inout) :: GPU
         real(gp), intent(inout) :: rpnrm
         real(gp), dimension(6), intent(out) :: xcstr
       end subroutine psitohpsi

       subroutine assignToLocreg2(iproc, nproc, norb, norbu, norb_par, natom, nlr, nspin, Localnorb, spinsgn, rxyz, inwhichlocreg)
         use module_base
         use module_types
         implicit none
         integer,intent(in):: nlr,iproc,nproc,nspin,natom,norb,norbu
         integer,dimension(nlr),intent(in):: Localnorb
         real(kind=8),dimension(norb),intent(in):: spinsgn
         integer,dimension(0:nproc-1),intent(in):: norb_par
         real(8),dimension(3,nlr),intent(in):: rxyz
         integer,dimension(:),pointer,intent(out):: inwhichlocreg
       end subroutine assignToLocreg2

       subroutine calc_gradient(geocode,n1,n2,n3,n3grad,deltaleft,deltaright,rhoinp,nspden,hx,hy,hz,&
            gradient,rhocore)
         use module_base
         implicit none
         !Arguments
         character(len=1), intent(in) :: geocode !< @copydoc poisson_solver::doc::geocode
         integer, intent(in) :: n1,n2,n3,n3grad,deltaleft,deltaright,nspden
         real(dp), intent(in) :: hx,hy,hz
         real(dp), dimension(n1,n2,n3,nspden), intent(inout) :: rhoinp
         real(dp), dimension(n1,n2,n3grad,2*nspden-1,0:3), intent(out) :: gradient
         real(dp), dimension(:,:,:,:), pointer :: rhocore
       end subroutine calc_gradient


       subroutine destroy_new_locregs(iproc, nproc, tmb)
         use module_base
         use module_types
         implicit none
         integer,intent(in):: iproc, nproc
         type(DFT_wavefunction),intent(inout):: tmb
       end subroutine destroy_new_locregs

       subroutine define_confinement_data(confdatarr,orbs,rxyz,at,hx,hy,hz,&
                  confpotorder,potentialprefac,Lzd,confinementCenter)
         use module_base
         use module_types
         implicit none
         real(gp), intent(in) :: hx,hy,hz
         type(atoms_data), intent(in) :: at
         type(orbitals_data), intent(in) :: orbs
         integer,intent(in):: confpotorder
         real(gp),dimension(at%astruct%ntypes),intent(in):: potentialprefac
         type(local_zone_descriptors), intent(in) :: Lzd
         real(gp), dimension(3,at%astruct%nat), intent(in) :: rxyz
         integer, dimension(orbs%norb), intent(in) :: confinementCenter
         type(confpot_data), dimension(orbs%norbp), intent(out) :: confdatarr
       end subroutine define_confinement_data

       subroutine update_locreg(iproc, nproc, nlr, locrad, locrad_kernel, locrad_mult, locregCenter, glr_tmp, &
                  useDerivativeBasisFunctions, nscatterarr, hx, hy, hz, astruct, input, &
                  orbs_KS, orbs, lzd, npsidim_orbs, npsidim_comp, lbcomgp, lbcollcom, lfoe, lbcollcom_sr)
         use module_base
         use module_types
         use foe_base, only: foe_data
         use communications_base, only: p2pComms
         implicit none
         integer,intent(in):: iproc, nproc, nlr
         integer,intent(out) :: npsidim_orbs, npsidim_comp
         logical,intent(in):: useDerivativeBasisFunctions
         integer,dimension(0:nproc-1,4),intent(in):: nscatterarr !n3d,n3p,i3s+i3xcsh-1,i3xcsh
         real(8),intent(in):: hx, hy, hz
         type(atomic_structure),intent(in) :: astruct
         type(input_variables),intent(in) :: input
         real(8),dimension(nlr),intent(in):: locrad, locrad_kernel, locrad_mult
         type(orbitals_data),intent(in):: orbs_KS, orbs
         real(8),dimension(3,nlr),intent(in):: locregCenter
         type(locreg_descriptors),intent(in):: glr_tmp
         type(local_zone_descriptors),intent(inout):: lzd
         type(p2pComms),intent(inout):: lbcomgp
         type(foe_data),intent(inout),optional :: lfoe
         type(comms_linear),intent(inout):: lbcollcom
         type(comms_linear),intent(inout),optional :: lbcollcom_sr
       end subroutine update_locreg

       subroutine destroy_DFT_wavefunction(wfn)
         use module_base
         use module_types
         implicit none
         type(DFT_wavefunction),intent(inout):: wfn
       end subroutine destroy_DFT_wavefunction

       subroutine init_orbitals_data_for_linear(iproc, nproc, nspinor, input, astruct, rxyz, lorbs)
         use module_base
         use module_types
         implicit none
         integer,intent(in):: iproc, nproc, nspinor
         type(input_variables),intent(in):: input
         type(atomic_structure),intent(in):: astruct
         real(8),dimension(3,astruct%nat),intent(in):: rxyz
         type(orbitals_data),intent(out):: lorbs
       end subroutine init_orbitals_data_for_linear

       subroutine mix_main(iproc, nproc, mix_mode, mixHist, input, glr, alpha_mix, &
                  denspot, mixdiis, rhopotold, pnrm)
         use module_base
         use module_types
         implicit none
         integer,intent(in):: iproc, nproc, mix_mode, mixHist
         type(input_variables),intent(in):: input
         type(locreg_descriptors),intent(in):: glr
         real(8),intent(in):: alpha_mix
         type(DFT_local_fields),intent(inout):: denspot
         type(mixrhopotDIISParameters),intent(inout):: mixdiis
         real(8),dimension(max(glr%d%n1i*glr%d%n2i*denspot%dpbox%n3p,1)*input%nspin),intent(inout):: rhopotold
         real(8),intent(out):: pnrm
       end subroutine mix_main

       !!subroutine calculate_energy_and_gradient_linear(iproc, nproc, it, &
       !!           ldiis, fnrmOldArr, fnrm_old, alpha, trH, trHold, fnrm, fnrmMax, alpha_mean, alpha_max, &
       !!           energy_increased, tmb, lhphiold, overlap_calculated, &
       !!           energs, hpsit_c, hpsit_f, nit_precond, target_function, correction_orthoconstraint, &
       !!           hpsi_small, experimental_mode, calculate_inverse, correction_co_contra, hpsi_noprecond, &
       !!           norder_taylor, max_inversion_error, method_updatekernel, precond_convol_workarrays, precond_workarrays,&
       !!           wt_philarge, wt_hpsinoprecond, &
       !!           cdft, input_frag, ref_frags)
       !!  use module_base
       !!  use module_types
       !!  use constrained_dft, only: cdft_data
       !!  use module_fragments, only: system_fragment
       !!  use communications_base, only: work_transpose
       !!  implicit none
       !!  integer, intent(in) :: iproc, nproc, it, method_updatekernel
       !!  integer,intent(inout) :: norder_taylor
       !!  real(kind=8),intent(in) :: max_inversion_error
       !!  type(DFT_wavefunction),target,intent(inout):: tmb
       !!  type(localizedDIISParameters),intent(inout) :: ldiis
       !!  real(8),dimension(tmb%orbs%norbp),intent(inout) :: fnrmOldArr
       !!  real(kind=8),intent(inout) :: fnrm_old
       !!  real(8),dimension(tmb%orbs%norbp),intent(inout) :: alpha
       !!  real(8),intent(out):: trH, fnrm, fnrmMax, alpha_mean, alpha_max
       !!  real(8),intent(in):: trHold
       !!  logical,intent(out) :: energy_increased
       !!  real(8),dimension(tmb%orbs%npsidim_orbs),intent(inout):: lhphiold
       !!  logical,intent(inout):: overlap_calculated
       !!  type(energy_terms),intent(in) :: energs
       !!  real(kind=8),dimension(tmb%ham_descr%collcom%ndimind_c) :: hpsit_c
       !!  real(kind=8),dimension(7*tmb%ham_descr%collcom%ndimind_f) :: hpsit_f
       !!  integer, intent(in) :: nit_precond, target_function, correction_orthoconstraint
       !!  logical, intent(in) :: experimental_mode, calculate_inverse, correction_co_contra
       !!  real(kind=8),dimension(tmb%orbs%npsidim_orbs),intent(out) :: hpsi_small
       !!  real(kind=8),dimension(tmb%orbs%npsidim_orbs),intent(out) :: hpsi_noprecond
       !!  type(workarrays_quartic_convolutions),dimension(tmb%orbs%norbp),intent(inout) :: precond_convol_workarrays
       !!  type(workarr_precond),dimension(tmb%orbs%norbp),intent(inout) :: precond_workarrays
       !!  type(work_transpose),intent(inout) :: wt_philarge
       !!  type(work_transpose),intent(out) :: wt_hpsinoprecond
       !!  type(cdft_data),intent(inout),optional :: cdft
       !!  type(fragmentInputParameters),optional,intent(in) :: input_frag
       !!  type(system_fragment), dimension(:), optional, intent(in) :: ref_frags
       !!end subroutine calculate_energy_and_gradient_linear

       subroutine calculate_energy_and_gradient_linear(iproc, nproc, it, &
                  ldiis, fnrmOldArr, fnrm_old, alpha, trH, trHold, fnrm, fnrmMax, alpha_mean, alpha_max, &
                  energy_increased, tmb, lhphiold, overlap_calculated, &
                  energs, hpsit_c, hpsit_f, nit_precond, target_function, correction_orthoconstraint, &
                  hpsi_small, experimental_mode, calculate_inverse, correction_co_contra, hpsi_noprecond, &
                  norder_taylor, max_inversion_error, method_updatekernel, precond_convol_workarrays, precond_workarrays,&
                  wt_philarge, wt_hpsinoprecond)!, &
                  !cdft, input_frag, ref_frags)
         use module_base
         use module_types
         use communications_base, only: work_transpose
         use sparsematrix_base, only: matrices
         use constrained_dft, only: cdft_data
         use module_fragments, only: system_fragment
         implicit none
         integer, intent(in) :: iproc, nproc, it, method_updatekernel
         integer,intent(inout) :: norder_taylor
         real(kind=8),intent(in) :: max_inversion_error
         type(DFT_wavefunction), target, intent(inout):: tmb
         type(localizedDIISParameters), intent(inout) :: ldiis
         real(kind=8), dimension(tmb%orbs%norbp), intent(inout) :: fnrmOldArr
         real(kind=8),intent(inout) :: fnrm_old
<<<<<<< HEAD
         real(kind=8), dimension(tmb%orbs%norbp), intent(inout) :: alpha
         real(kind=8), intent(out):: trH, fnrm, fnrmMax, alpha_mean, alpha_max
         real(kind=8), intent(in):: trHold
=======
         real(8),dimension(tmb%orbs%norbp),intent(inout) :: alpha
         real(8),intent(out):: trH, fnrm, fnrmMax, alpha_mean, alpha_max
         real(8),intent(in):: trHold
>>>>>>> 9aa8f21e
         logical,intent(out) :: energy_increased
         real(kind=8), dimension(tmb%npsidim_orbs), intent(inout):: lhphiold
         logical, intent(inout):: overlap_calculated
         type(energy_terms), intent(in) :: energs
         real(kind=8),dimension(tmb%ham_descr%collcom%ndimind_c) :: hpsit_c
         real(kind=8),dimension(7*tmb%ham_descr%collcom%ndimind_f) :: hpsit_f
         integer, intent(in) :: nit_precond, target_function, correction_orthoconstraint
         logical, intent(in) :: experimental_mode, calculate_inverse, correction_co_contra
         real(kind=8), dimension(tmb%npsidim_orbs), intent(out) :: hpsi_small
         real(kind=8), dimension(tmb%npsidim_orbs),intent(out) :: hpsi_noprecond
         type(workarrays_quartic_convolutions),dimension(tmb%orbs%norbp),intent(inout) :: precond_convol_workarrays
         type(workarr_precond),dimension(tmb%orbs%norbp),intent(inout) :: precond_workarrays
         type(work_transpose),intent(inout) :: wt_philarge
         type(work_transpose),intent(out) :: wt_hpsinoprecond
<<<<<<< HEAD
         !!type(cdft_data),intent(inout),optional :: cdft
         !!type(fragmentInputParameters),optional,intent(in) :: input_frag
         !!type(system_fragment), dimension(:), optional, intent(in) :: ref_frags
=======
         type(cdft_data),intent(inout),optional :: cdft
         type(fragmentInputParameters), optional, intent(in) :: input_frag
         type(system_fragment), dimension(:), optional, intent(in) :: ref_frags
>>>>>>> 9aa8f21e
       end subroutine calculate_energy_and_gradient_linear

       subroutine improveOrbitals(iproc, nproc, tmb, nspin, ldiis, alpha, gradient, experimental_mode)
         use module_base
         use module_types
         implicit none
         integer,intent(in):: iproc, nproc, nspin
         type(DFT_wavefunction),intent(inout):: tmb
         type(localizedDIISParameters),intent(inout):: ldiis
         real(8),dimension(tmb%orbs%norbp),intent(in):: alpha
         real(kind=wp),dimension(max(tmb%npsidim_orbs,tmb%npsidim_comp)),intent(inout) :: gradient
         logical,intent(in) :: experimental_mode
       end subroutine improveOrbitals

       subroutine hpsitopsi_linear(iproc, nproc, it, ldiis, tmb, &
                  lphiold, alpha, trH, meanAlpha, alpha_max, alphaDIIS, hpsi_small, ortho, psidiff, &
                  experimental_mode, order_taylor, max_inversion_error, trH_ref, kernel_best, complete_reset)
         use module_base
         use module_types
         implicit none
         integer,intent(in) :: iproc, nproc, it
         integer,intent(inout) :: order_taylor
         real(kind=8),intent(in) :: max_inversion_error
         type(localizedDIISParameters),intent(inout):: ldiis
         type(DFT_wavefunction),target,intent(inout):: tmb
         real(8),dimension(tmb%orbs%npsidim_orbs),intent(inout):: lphiold
         real(8),intent(in):: trH, meanAlpha, alpha_max
         real(8),dimension(tmb%orbs%norbp),intent(inout):: alpha, alphaDIIS
         real(kind=8),dimension(tmb%orbs%npsidim_orbs),intent(inout) :: hpsi_small
         real(kind=8),dimension(tmb%orbs%npsidim_orbs),optional,intent(out) :: psidiff
         logical, intent(in) :: ortho, experimental_mode
         real(kind=8),intent(out) :: trH_ref
         real(kind=8),dimension(tmb%linmat%l%nvctr),intent(out) :: kernel_best
         logical,intent(out) :: complete_reset
       end subroutine hpsitopsi_linear

       subroutine DIISorSD(iproc, it, trH, tmbopt, ldiis, alpha, alphaDIIS, lphioldopt, trH_ref, kernel_best, complete_reset)
         use module_base
         use module_types
         implicit none
         integer,intent(in):: iproc, it
         real(kind=8),intent(in):: trH
         type(DFT_wavefunction),intent(inout):: tmbopt
         type(localizedDIISParameters),intent(inout):: ldiis
         real(kind=8),dimension(tmbopt%orbs%norbp),intent(inout):: alpha, alphaDIIS
         real(kind=8),dimension(max(tmbopt%npsidim_orbs,tmbopt%npsidim_comp)),intent(out):: lphioldopt
         real(kind=8),intent(out) :: trH_ref
         real(kind=8),dimension(tmbopt%linmat%l%nvctr),intent(out) :: kernel_best
         logical,intent(out) :: complete_reset
       end subroutine DIISorSD

       subroutine psi_to_vlocpsi(iproc,npsidim_orbs,orbs,Lzd,&
            ipotmethod,confdatarr,pot,psi,vpsi,pkernel,xc,alphaSIC,epot_sum,evSIC,vpsi_noconf,econf_sum)
         use module_base
         use module_types
         use module_xc
         implicit none
         integer, intent(in) :: iproc,ipotmethod,npsidim_orbs
         real(gp), intent(in) :: alphaSIC
         type(xc_info), intent(in) :: xc
         type(orbitals_data), intent(in) :: orbs
         type(local_zone_descriptors), intent(in) :: Lzd
         type(confpot_data), dimension(orbs%norbp), intent(in) :: confdatarr
         real(wp), dimension(orbs%npsidim_orbs), intent(in) :: psi !this dimension will be modified
         real(wp), dimension(*) :: pot !< the potential, with the dimension compatible with the ipotmethod flag
         real(gp), intent(out) :: epot_sum,evSIC
         real(wp), dimension(orbs%npsidim_orbs), intent(inout) :: vpsi
         type(coulomb_operator), intent(in) ::  pkernel !< the PSolver kernel which should be associated for the SIC schemes
         real(wp), dimension(orbs%npsidim_orbs), intent(inout),optional :: vpsi_noconf
         real(gp),intent(out),optional :: econf_sum
       end subroutine psi_to_vlocpsi

       subroutine adjust_locregs_and_confinement(iproc, nproc, hx, hy, hz, at, input, &
                  rxyz, KSwfn, tmb, denspot,nlpsp, ldiis, locreg_increased, lowaccur_converged, locrad)
         use module_base
         use module_types
         implicit none
         integer,intent(in):: iproc, nproc
         real(8),intent(in):: hx, hy, hz
         type(atoms_data),intent(in) :: at
         type(input_variables),intent(in):: input
         real(8),dimension(3,at%astruct%nat),intent(in):: rxyz
         type(DFT_wavefunction),intent(inout):: KSwfn, tmb
         type(DFT_local_fields),intent(inout) :: denspot
         type(DFT_PSP_projectors), intent(inout) :: nlpsp
         type(localizedDIISParameters),intent(inout):: ldiis
         logical, intent(out) :: locreg_increased
         logical, intent(in) :: lowaccur_converged
         real(8), dimension(tmb%lzd%nlr), intent(inout) :: locrad
       end subroutine adjust_locregs_and_confinement

       subroutine adjust_DIIS_for_high_accuracy(input, denspot, lowaccur_converged, &
                  ldiis_coeff_hist, ldiis_coeff_changed)
         use module_base
         use module_types
         implicit none
         type(input_variables),intent(in):: input
         type(DFT_local_fields),intent(inout) :: denspot
         logical, intent(in) :: lowaccur_converged
         integer, intent(inout) :: ldiis_coeff_hist
         logical, intent(out) :: ldiis_coeff_changed
       end subroutine adjust_DIIS_for_high_accuracy

       subroutine set_optimization_variables(input, at, lorbs, nlr, onwhichatom, confdatarr, &
                  convCritMix, lowaccur_converged, nit_scc, mix_hist, alpha_mix, locrad, target_function, nit_basis, &
                  convcrit_dmin, nitdmin, conv_crit_TMB)
         use module_base
         use module_types
         implicit none
         integer,intent(in):: nlr
         type(orbitals_data),intent(in):: lorbs
         type(input_variables),intent(in):: input
         type(atoms_data),intent(in):: at
         integer,dimension(lorbs%norb),intent(in):: onwhichatom
         type(confpot_data),dimension(lorbs%norbp),intent(inout):: confdatarr
         real(kind=8), intent(out) :: convCritMix, alpha_mix, convcrit_dmin, conv_crit_TMB
         logical, intent(in) :: lowaccur_converged
         integer, intent(out) :: nit_scc, mix_hist, nitdmin
         real(kind=8), dimension(nlr), intent(out) :: locrad
         integer, intent(out) :: target_function, nit_basis
       end subroutine set_optimization_variables

       subroutine determine_num_orbs_per_gridpoint(iproc, nproc, orbs, lzd, istartend_c, istartend_f, &
                  istartp_seg_c, iendp_seg_c, istartp_seg_f, iendp_seg_f, &
                  weightp_c, weightp_f, nptsp_c, nptsp_f, &
                  norb_per_gridpoint_c, norb_per_gridpoint_f)
         use module_base
         use module_types
         implicit none
         integer,intent(in):: iproc, nproc, nptsp_c, nptsp_f, istartp_seg_c, iendp_seg_c, istartp_seg_f, iendp_seg_f
         type(orbitals_data),intent(in):: orbs
         type(local_zone_descriptors),intent(in):: lzd
         integer,dimension(2,0:nproc-1),intent(in):: istartend_c, istartend_f
         real(8),intent(in):: weightp_c, weightp_f
         integer,dimension(nptsp_c),intent(out):: norb_per_gridpoint_c
         integer,dimension(nptsp_f),intent(out):: norb_per_gridpoint_f
       end subroutine determine_num_orbs_per_gridpoint

       subroutine initialize_linear_from_file(iproc,nproc,input_frag,astruct,rxyz,orbs,Lzd,&
              iformat,dir_output,filename,ref_frags,orblist)
         use module_base
         use module_types
         use module_fragments
         implicit none
         integer, intent(in) :: iproc, nproc, iformat
         type(orbitals_data), intent(inout) :: orbs  !< orbs related to the basis functions, inwhichlocreg generated in this routine
         type(atomic_structure), intent(in) :: astruct
         real(gp), dimension(3,astruct%nat), intent(in) :: rxyz
         character(len=*), intent(in) :: filename, dir_output
         type(local_zone_descriptors), intent(inout) :: Lzd !< must already contain Glr and hgrids
         type(fragmentInputParameters), intent(in) :: input_frag
         type(system_fragment), dimension(input_frag%nfrag_ref), intent(inout) :: ref_frags
         integer, dimension(orbs%norb), optional :: orblist
       end subroutine initialize_linear_from_file

       subroutine io_read_descr_linear(unitwf, formatted, iorb_old, eval, n_old1, n_old2, n_old3, &
            ns_old1, ns_old2, ns_old3, hgrids_old, lstat, error, onwhichatom, locrad, locregCenter, &
            confPotOrder, confPotprefac, nvctr_c_old, nvctr_f_old, nat, rxyz_old)
         use module_base
         use module_types
         implicit none
         integer, intent(in) :: unitwf
         logical, intent(in) :: formatted
         integer, intent(out) :: iorb_old
         integer, intent(out) :: n_old1, n_old2, n_old3, ns_old1, ns_old2, ns_old3
         real(gp), dimension(3), intent(out) :: hgrids_old
         logical, intent(out) :: lstat
         real(wp), intent(out) :: eval
         real(gp), intent(out) :: locrad
         real(gp), dimension(3), intent(out) :: locregCenter
         character(len =256), intent(out) :: error
         integer, intent(out) :: onwhichatom
         integer, intent(out) :: confPotOrder
         real(gp), intent(out) :: confPotprefac
         ! Optional arguments
         integer, intent(out), optional :: nvctr_c_old, nvctr_f_old
         integer, intent(in), optional :: nat
         real(gp), dimension(:,:), intent(out), optional :: rxyz_old
       end subroutine io_read_descr_linear

        subroutine readmywaves_linear_new(iproc,nproc,dir_output,filename,iformat,at,tmb,rxyz,&
               ref_frags,input_frag,frag_calc,orblist)
          use module_base
          use module_types
          use module_fragments
          use yaml_output
          implicit none
          integer, intent(in) :: iproc, nproc
          integer, intent(in) :: iformat
          type(atoms_data), intent(in) :: at
          type(DFT_wavefunction), intent(inout) :: tmb
          real(gp), dimension(3,at%astruct%nat), intent(in) :: rxyz
          !real(gp), dimension(3,at%astruct%nat), intent(out) :: rxyz_old
          character(len=*), intent(in) :: dir_output, filename
          type(fragmentInputParameters), intent(in) :: input_frag
          type(system_fragment), dimension(input_frag%nfrag_ref), intent(inout) :: ref_frags
          logical, intent(in) :: frag_calc
          integer, dimension(tmb%orbs%norb), intent(in), optional :: orblist
        end subroutine readmywaves_linear_new

        subroutine allocate_auxiliary_basis_function(npsidim, subname, lphi, lhphi)
          use module_base
          implicit none
          integer,intent(in):: npsidim
          real(8),dimension(:),pointer,intent(out):: lphi, lhphi
          character(len=*),intent(in):: subname
        end subroutine allocate_auxiliary_basis_function

        subroutine deallocate_auxiliary_basis_function(subname, lphi, lhphi)
          use module_base
          implicit none
          real(8),dimension(:),pointer:: lphi, lhphi
          character(len=*),intent(in):: subname
        end subroutine deallocate_auxiliary_basis_function

        subroutine update_ldiis_arrays(tmb, subname, ldiis)
          use module_base
          use module_types
          implicit none
          type(DFT_wavefunction),intent(in):: tmb
          character(len=*),intent(in):: subname
          type(localizedDIISParameters),intent(inout):: ldiis
        end subroutine update_ldiis_arrays

        subroutine copy_local_zone_descriptors(lzd_in, lzd_out, subname)
          use module_base
          use module_types
          implicit none
          type(local_zone_descriptors),intent(in):: lzd_in
          type(local_zone_descriptors),intent(inout):: lzd_out
          character(len=*),intent(in):: subname
        end subroutine copy_local_zone_descriptors

        subroutine io_read_descr_coeff(unitwf, formatted, norb_old, ntmb_old, &
            & lstat, error, nat, rxyz_old)
         use module_base
         use module_types
         implicit none
         integer, intent(in) :: unitwf
         logical, intent(in) :: formatted
         integer, intent(out) :: norb_old, ntmb_old
         logical, intent(out) :: lstat
         character(len =256), intent(out) :: error
         ! Optional arguments
         integer, intent(in), optional :: nat
         real(gp), dimension(:,:), intent(out), optional :: rxyz_old
        end subroutine io_read_descr_coeff

        subroutine read_coeff_minbasis(unitwf,useFormattedInput,iproc,ntmb,norb_old,coeff,eval,nat,rxyz_old)
          use module_base
          use module_types
          implicit none
          logical, intent(in) :: useFormattedInput
          integer, intent(in) :: unitwf,iproc,ntmb
          integer, intent(out) :: norb_old
          real(wp), dimension(ntmb,ntmb), intent(out) :: coeff
          real(wp), dimension(ntmb), intent(out) :: eval
          integer, optional, intent(in) :: nat
          real(gp), dimension(:,:), optional, intent(out) :: rxyz_old
        end subroutine read_coeff_minbasis

        subroutine local_potential_dimensions(iproc,Lzd,orbs,xc,ndimfirstproc)
          use module_base
          use module_types
          use module_xc
          implicit none
          integer, intent(in) :: iproc, ndimfirstproc
          type(local_zone_descriptors), intent(inout) :: Lzd
          type(orbitals_data), intent(inout) :: orbs
          type(xc_info), intent(in) :: xc
        end subroutine local_potential_dimensions

        subroutine initialize_DIIS_coeff(isx, ldiis)
          use module_base
          use module_types
          implicit none
          integer,intent(in):: isx
          type(localizedDIISParameters),intent(inout):: ldiis
        end subroutine initialize_DIIS_coeff

        subroutine allocate_DIIS_coeff(tmb, ldiis)
          use module_base
          use module_types
          implicit none
          type(DFT_wavefunction),intent(in):: tmb
          type(localizedDIISParameters),intent(inout):: ldiis
        end subroutine allocate_DIIS_coeff

        subroutine initialize_DFT_local_fields(denspot, ixc, nspden)
          use module_base
          use module_types
          implicit none
          type(DFT_local_fields), intent(inout) :: denspot
          integer, intent(in) :: ixc, nspden
        end subroutine initialize_DFT_local_fields

        subroutine allocate_diis_objects(idsx,alphadiis,npsidim,nkptsp,nspinor,diis)
          use module_base
          use module_types
          implicit none
          integer, intent(in) :: idsx,npsidim,nkptsp,nspinor !n(m)
          real(gp), intent(in) :: alphadiis
          type(diis_objects), intent(inout) :: diis
        end subroutine allocate_diis_objects

        subroutine check_communications(iproc,nproc,orbs,lzd,comms)
          use module_base
          use module_types
          use communications_base, only: comms_cubic
          implicit none
          integer, intent(in) :: iproc,nproc
          type(orbitals_data), intent(in) :: orbs
          type(local_zone_descriptors), intent(in) :: lzd
          type(comms_cubic), intent(in) :: comms
        end subroutine check_communications

        subroutine nonlocal_forces(lr,hx,hy,hz,at,rxyz,&
             orbs,nlpsp,wfd,psi,fsep,refill,strten)
          use module_base
          use module_types
          implicit none
          !Arguments-------------
          type(atoms_data), intent(in) :: at
          type(wavefunctions_descriptors), intent(in) :: wfd
          type(DFT_PSP_projectors), intent(inout) :: nlpsp
          logical, intent(in) :: refill
          real(gp), intent(in) :: hx,hy,hz
          type(locreg_descriptors) :: lr
          type(orbitals_data), intent(in) :: orbs
          real(gp), dimension(3,at%astruct%nat), intent(in) :: rxyz
          real(wp), dimension((wfd%nvctr_c+7*wfd%nvctr_f)*orbs%norbp*orbs%nspinor), intent(in) :: psi
          real(gp), dimension(3,at%astruct%nat), intent(inout) :: fsep
          real(gp), dimension(6), intent(out) :: strten
        end subroutine nonlocal_forces

        subroutine local_forces(iproc,at,rxyz,hxh,hyh,hzh,&
             n1,n2,n3,n3pi,i3s,n1i,n2i,rho,pot,floc,locstrten,charge)
          use module_base
          use module_types
          implicit none
          !Arguments---------
          type(atoms_data), intent(in) :: at
          integer, intent(in) :: iproc,n1,n2,n3,n3pi,i3s,n1i,n2i
          real(gp), intent(in) :: hxh,hyh,hzh
          real(gp),intent(out) :: charge
          real(gp), dimension(3,at%astruct%nat), intent(in) :: rxyz
          real(dp), dimension(*), intent(in) :: rho,pot
          real(gp), dimension(3,at%astruct%nat), intent(out) :: floc
          real(gp), dimension(6), intent(out) :: locstrten
        end subroutine local_forces

        subroutine denspot_set_history(denspot, iscf, nspin, &
             & n1i, n2i, & !to be removed arguments when denspot has dimensions
             npulayit)
          use module_types
          implicit none
          type(DFT_local_fields), intent(inout) :: denspot
          integer, intent(in) :: iscf, n1i, n2i, nspin
          integer,intent(in),optional :: npulayit
        end subroutine denspot_set_history

        subroutine denspot_free_history(denspot)
          use module_types
          implicit none
          type(DFT_local_fields), intent(inout) :: denspot
        end subroutine denspot_free_history

        subroutine kswfn_free_scf_data(KSwfn, freePsit)
          use module_types
          implicit none
          type(DFT_wavefunction), intent(inout) :: KSwfn
          logical, intent(in) :: freePsit
        end subroutine kswfn_free_scf_data

        subroutine evaltoocc(iproc,nproc,filewrite,wf,orbs,occopt)
          use module_base
          use module_types
          implicit none
          logical, intent(in) :: filewrite
          integer, intent(in) :: iproc, nproc
          integer, intent(in) :: occopt
          real(gp), intent(in) :: wf
          type(orbitals_data), intent(inout) :: orbs
        end subroutine evaltoocc

        subroutine cholesky(iproc, nspin,norbIn, psi, &
          orbs, comms, ndim_ovrlp, ovrlp, norbTot, block1, &
          ispinIn, paw)
          use module_base
          use module_types
          use communications_base, only: comms_cubic
          implicit none

          integer:: iproc,nvctrp,norbIn, nspin, block1, ispinIn
          type(orbitals_data), intent(in) :: orbs
          type(comms_cubic):: comms
          real(kind=8),dimension(orbs%npsidim_comp),intent(in out):: psi
          integer,dimension(nspin,0:orbs%nkpts):: ndim_ovrlp
          real(kind=8),dimension(ndim_ovrlp(nspin,orbs%nkpts),1):: ovrlp
          integer,dimension(nspin):: norbTot
          type(paw_objects),optional,intent(inout)::paw
        end subroutine cholesky

        subroutine gsChol(iproc, nproc, psi, orthpar, nspinor,&
          orbs, nspin,ndim_ovrlp,norbArr,comms,paw)
          use module_base
          use module_types
          use communications_base, only: comms_cubic
          implicit none
          integer, intent(in) :: iproc, nproc,nspin
          integer, intent(inout) ::  nspinor
          type(orthon_data), intent(in):: orthpar
          type(orbitals_data):: orbs
          type(comms_cubic), intent(in) :: comms
          integer, dimension(nspin), intent(in) :: norbArr
          integer, dimension(nspin,0:orbs%nkpts), intent(inout) :: ndim_ovrlp
          real(wp),dimension(comms%nvctr_par(iproc,0)*orbs%nspinor*orbs%norb),intent(inout):: psi
          type(paw_objects),optional,intent(inout)::paw
        end subroutine gsCHol

        subroutine loewdin(iproc, norbIn, block1, ispinIn,&
          orbs, comms, nspin, psit, ovrlp, ndim_ovrlp, norbTot, paw)
          use module_base
          use module_types
          use communications_base, only: comms_cubic
          implicit none
          integer,intent(in):: iproc,norbIn, nspin, block1, ispinIn
          type(orbitals_data),intent(in):: orbs
          type(comms_cubic),intent(in):: comms
          real(kind=8),dimension(comms%nvctr_par(iproc,0)*orbs%nspinor*orbs%norb),intent(in out):: psit
          integer,dimension(nspin,0:orbs%nkpts):: ndim_ovrlp
          real(kind=8),dimension(ndim_ovrlp(nspin,orbs%nkpts)):: ovrlp
          integer,dimension(nspin):: norbTot
          type(paw_objects),optional,intent(inout)::paw
        end subroutine loewdin

        subroutine gramschmidt(iproc, norbIn, psit, ndim_ovrlp, ovrlp, orbs, nspin,&
          nspinor, comms, norbTot, block1, block2, ispinIn,paw)
          use module_base
          use module_types
          use communications_base, only: comms_cubic
          implicit none
          integer,intent(in):: iproc, norbIn, nspin, block1, block2, ispinIn
          integer, intent(out) :: nspinor
          type(orbitals_data):: orbs
          type(comms_cubic), intent(in) :: comms
          type(paw_objects),optional,intent(inout)::paw
          real(wp),dimension(comms%nvctr_par(iproc,0)*orbs%nspinor*orbs%norb),intent(inout):: psit
          integer,dimension(nspin,0:orbs%nkpts):: ndim_ovrlp
          real(wp),dimension(ndim_ovrlp(nspin,orbs%nkpts)):: ovrlp
          integer,dimension(nspin):: norbTot
        end subroutine gramschmidt

        subroutine orthogonalize(iproc,nproc,orbs,comms,psi,orthpar,paw)
          use module_base
          use module_types
          use communications_base, only: comms_cubic
          implicit none
          integer, intent(in) :: iproc,nproc
          type(orbitals_data), intent(in) :: orbs
          type(comms_cubic), intent(in) :: comms
          type(orthon_data), intent(in) :: orthpar
          real(wp), dimension(comms%nvctr_par(iproc,0)*orbs%nspinor*orbs%norb), intent(inout) :: psi
          type(paw_objects),optional,intent(inout) :: paw
        end subroutine orthogonalize

        subroutine calculate_density_kernel(iproc, nproc, isKernel, orbs, orbs_tmb, &
                   coeff, denskern, denskern_, keep_uncompressed_)
          use module_base
          use module_types
          use sparsematrix_base, only: sparse_matrix
          implicit none
          integer,intent(in):: iproc, nproc
          logical, intent(in) :: isKernel
          type(orbitals_data),intent(in):: orbs, orbs_tmb
          type(sparse_matrix), intent(inout) :: denskern
          real(kind=8),dimension(denskern%nfvctr,orbs%norb),intent(in):: coeff   !only use the first (occupied) orbitals
          type(matrices), intent(out) :: denskern_
          logical,intent(in),optional :: keep_uncompressed_ !< keep the uncompressed kernel in denskern_%matrix (requires that this array is already allocated outside of the routine)
        end subroutine calculate_density_kernel

        subroutine reconstruct_kernel(iproc, nproc, inversion_method, &
                   blocksize_dsyev, blocksize_pdgemm, orbs, tmb, overlap_calculated)
          use module_base
          use module_types
          implicit none
          integer,intent(in):: iproc, nproc, blocksize_dsyev, blocksize_pdgemm, inversion_method
          type(orbitals_data),intent(in):: orbs
          type(DFT_wavefunction),intent(inout):: tmb
          logical,intent(inout):: overlap_calculated
        end subroutine reconstruct_kernel

        subroutine reorthonormalize_coeff(iproc, nproc, norb, blocksize_dsyev, blocksize_pdgemm, inversion_method, basis_orbs, &
                   basis_overlap, KS_overlap, basis_overlap_mat, coeff, orbs)
          use module_base
          use module_types
          use sparsematrix_base, only: sparse_matrix, matrices
          implicit none
          integer, intent(in) :: iproc, nproc, norb
          integer, intent(in) :: blocksize_dsyev, blocksize_pdgemm, inversion_method
          type(orbitals_data), intent(in) :: basis_orbs   !number of basis functions
          type(sparse_matrix),intent(inout) :: basis_overlap
          type(sparse_matrix),dimension(basis_overlap%nspin),intent(inout) :: KS_overlap
          type(matrices),intent(inout) :: basis_overlap_mat
          real(kind=8),dimension(basis_overlap%nfvctr,norb),intent(inout) :: coeff
          type(orbitals_data), intent(in) :: orbs   !Kohn-Sham orbitals that will be orthonormalized and their parallel distribution
        end subroutine reorthonormalize_coeff

        subroutine pulay_correction(iproc, nproc, orbs, at, rxyz, nlpsp, SIC, denspot, GPU, tmb, fpulay)
          use module_base
          use module_types
          implicit none
          integer,intent(in):: iproc, nproc
          type(orbitals_data),intent(in):: orbs
          type(atoms_data),intent(in):: at
          real(8),dimension(at%astruct%nat),intent(in):: rxyz
          type(DFT_PSP_projectors), intent(inout) :: nlpsp
          type(SIC_data),intent(in):: SIC
          type(DFT_local_fields), intent(inout) :: denspot
          type(GPU_pointers),intent(inout):: GPU
          type(DFT_wavefunction),intent(inout):: tmb
          real(8),dimension(3,at%astruct%nat),intent(out):: fpulay
        end subroutine pulay_correction

        subroutine create_large_tmbs(iproc, nproc, KSwfn, tmb, denspot,nlpsp, input, at, rxyz, lowaccur_converged)
          use module_base
          use module_types
          implicit none
          integer,intent(in):: iproc, nproc
          type(DFT_Wavefunction),intent(inout):: KSwfn, tmb
          type(DFT_local_fields),intent(in):: denspot
          type(DFT_PSP_projectors), intent(inout) :: nlpsp
          type(input_variables),intent(in):: input
          type(atoms_data),intent(in):: at
          real(8),dimension(3,at%astruct%nat),intent(in):: rxyz
          logical,intent(in):: lowaccur_converged
        end subroutine create_large_tmbs


        subroutine solvePrecondEquation(iproc,nproc,lr,ncplx,ncong,cprecr,&
             hx,hy,hz,kx,ky,kz,x,  rxyzParab, orbs, potentialPrefac, confPotOrder,&
             work_conv, w)
          use module_base
          use module_types
          implicit none
          integer, intent(in) :: iproc,nproc,ncong,ncplx,confPotOrder
          real(gp), intent(in) :: hx,hy,hz,cprecr,kx,ky,kz
          type(locreg_descriptors), intent(in) :: lr
          real(wp), intent(inout) :: x
          real(8),dimension(3),intent(in):: rxyzParab
          type(orbitals_data), intent(in):: orbs
          real(8):: potentialPrefac
          type(workarrays_quartic_convolutions),intent(inout):: work_conv !< workarrays for the convolutions
          type(workarr_precond),intent(inout) :: w !< workarrays
        end subroutine solvePrecondEquation

        subroutine init_local_work_arrays(n1, n2, n3, nfl1, nfu1, nfl2, nfu2, nfl3, nfu3, with_confpot, work)
          use module_base
          use module_types
          implicit none
          integer,intent(in)::n1, n2, n3, nfl1, nfu1, nfl2, nfu2, nfl3, nfu3
          logical,intent(in):: with_confpot
          type(workarrays_quartic_convolutions),intent(inout):: work
        end subroutine init_local_work_arrays

        subroutine psi_to_kinpsi(iproc,npsidim_orbs,orbs,lzd,psi,hpsi,ekin_sum)
          use module_base
          use module_types
          implicit none
          integer, intent(in) :: iproc,npsidim_orbs
          type(orbitals_data), intent(in) :: orbs
          type(local_zone_descriptors), intent(in) :: Lzd
          real(wp), dimension(orbs%npsidim_orbs), intent(in) :: psi
          real(gp), intent(out) :: ekin_sum
          real(wp), dimension(orbs%npsidim_orbs), intent(inout) :: hpsi
        end subroutine psi_to_kinpsi

        subroutine copy_old_supportfunctions(iproc,orbs,lzd,phi,lzd_old,phi_old)
          use module_base
          use module_types
          implicit none
          integer,intent(in) :: iproc
          type(orbitals_data), intent(in) :: orbs
          type(local_zone_descriptors), intent(in) :: lzd
          type(local_zone_descriptors), intent(inout) :: lzd_old
          real(wp), dimension(:), pointer :: phi,phi_old
        end subroutine copy_old_supportfunctions

        subroutine input_memory_linear(iproc, nproc, at, KSwfn, tmb, tmb_old, denspot, input, &
                   rxyz_old, rxyz, denspot0, energs, nlpsp, GPU, ref_frags, cdft)
          use module_base
          use module_types
          use module_fragments
          use constrained_dft
          implicit none
          integer,intent(in) :: iproc, nproc
          type(atoms_data), intent(inout) :: at
          type(DFT_wavefunction),intent(inout):: KSwfn
          type(DFT_wavefunction),intent(inout):: tmb, tmb_old
          type(DFT_local_fields), intent(inout) :: denspot
          type(input_variables),intent(in):: input
          real(gp),dimension(3,at%astruct%nat),intent(in) :: rxyz_old, rxyz
          real(8),dimension(max(denspot%dpbox%ndims(1)*denspot%dpbox%ndims(2)*denspot%dpbox%n3p,1)),intent(out):: denspot0
          type(energy_terms),intent(inout):: energs
          type(DFT_PSP_projectors), intent(inout) :: nlpsp
          type(GPU_pointers), intent(inout) :: GPU
          type(system_fragment), dimension(:), intent(in) :: ref_frags
          type(cdft_data), intent(inout) :: cdft
        end subroutine input_memory_linear

        subroutine copy_old_coefficients(norb_tmb, coeff, coeff_old)
          use module_base
          implicit none
          integer,intent(in):: norb_tmb
          real(8),dimension(:,:),pointer:: coeff, coeff_old
        end subroutine copy_old_coefficients

        subroutine copy_old_inwhichlocreg(norb_tmb, inwhichlocreg, inwhichlocreg_old, onwhichatom, onwhichatom_old)
          use module_base
          implicit none
          integer,intent(in):: norb_tmb
          integer,dimension(:),pointer:: inwhichlocreg, inwhichlocreg_old, onwhichatom, onwhichatom_old
        end subroutine copy_old_inwhichlocreg

        subroutine reformat_supportfunctions(iproc,nproc,at,rxyz_old,rxyz,add_derivatives,tmb,ndim_old,lzd_old,&
               frag_trans,psi_old,input_dir,input_frag,ref_frags,phi_array_old)
          use module_base
          use module_types
          use module_fragments
          implicit none
          integer, intent(in) :: iproc,nproc
          integer, intent(in) :: ndim_old
          type(atoms_data), intent(in) :: at
          real(gp), dimension(3,at%astruct%nat), intent(in) :: rxyz,rxyz_old
          type(DFT_wavefunction), intent(inout) :: tmb
          type(local_zone_descriptors), intent(inout) :: lzd_old
          type(fragment_transformation), dimension(tmb%orbs%norbp), intent(in) :: frag_trans
          real(wp), dimension(:), pointer :: psi_old
          type(phi_array), dimension(tmb%orbs%norbp), optional, intent(in) :: phi_array_old
          logical, intent(in) :: add_derivatives
          character(len=*), intent(in) :: input_dir
          type(fragmentInputParameters), intent(in) :: input_frag
          type(system_fragment), dimension(:), intent(in) :: ref_frags
        end subroutine reformat_supportfunctions

        subroutine reformat_one_supportfunction(llr,llr_old,geocode,hgrids_old,n_old,psigold,&
             hgrids,n,centre_old,centre_new,da,frag_trans,psi,psirold)
          use module_base
          use module_types
          use module_fragments
          implicit none
          integer, dimension(3), intent(in) :: n,n_old
          real(gp), dimension(3), intent(in) :: hgrids,hgrids_old
          !type(wavefunctions_descriptors), intent(in) :: wfd
          type(locreg_descriptors), intent(in) :: llr, llr_old
          character(len=1), intent(in) :: geocode !< @copydoc poisson_solver::doc::geocode
          real(gp), dimension(3), intent(inout) :: centre_old,centre_new,da
          type(fragment_transformation), intent(in) :: frag_trans
          real(wp), dimension(0:n_old(1),2,0:n_old(2),2,0:n_old(3),2), intent(in) :: psigold
          real(wp), dimension(llr%wfd%nvctr_c+7*llr%wfd%nvctr_f), intent(out) :: psi
          real(wp), dimension(llr_old%d%n1i,llr_old%d%n2i,llr_old%d%n3i), optional, intent(in) :: psirold
        end subroutine reformat_one_supportfunction

        subroutine get_derivative_supportfunctions(ndim, hgrid, lzd, lorbs, phi, phid)
          use module_base
          use module_types
          implicit none
          integer,intent(in):: ndim
          real(kind=8),intent(in) :: hgrid
          type(local_zone_descriptors),intent(in) :: lzd
          type(orbitals_data),intent(in) :: lorbs
          real(kind=8),dimension(lorbs%npsidim_orbs),intent(in) :: phi !< Basis functions
          real(kind=8),dimension(3*lorbs%npsidim_orbs),intent(inout) :: phid  !< Derivative basis functions
        end subroutine get_derivative_supportfunctions

        subroutine normalize_transposed(iproc, nproc, orbs, nspin, collcom, psit_c, psit_f, norm)
          use module_base
          use module_types
          implicit none
          integer,intent(in):: iproc, nproc, nspin
          type(orbitals_data),intent(in):: orbs
          type(comms_linear),intent(in):: collcom
          real(8),dimension(collcom%ndimind_c),intent(inout):: psit_c
          real(8),dimension(7*collcom%ndimind_f),intent(inout):: psit_f
          real(8),dimension(orbs%norb),intent(out):: norm
        end subroutine normalize_transposed


        subroutine determine_locregSphere_parallel(iproc,nproc,nlr,hx,hy,hz,astruct,orbs,Glr,Llr,calculateBounds)!,outofzone)
          use module_base
          use module_types
          implicit none
          integer, intent(in) :: iproc,nproc
          integer, intent(in) :: nlr
          real(gp), intent(in) :: hx,hy,hz
          type(atomic_structure),intent(in) :: astruct
          type(orbitals_data),intent(in) :: orbs
          type(locreg_descriptors), intent(in) :: Glr
          type(locreg_descriptors), dimension(nlr), intent(inout) :: Llr
          logical,dimension(nlr),intent(in) :: calculateBounds
        end subroutine determine_locregSphere_parallel

        subroutine communicate_basis_for_density_collective(iproc, nproc, lzd, npsidim, orbs, lphi, collcom_sr)
          use module_base
          use module_types
          implicit none
          integer,intent(in) :: iproc, nproc, npsidim
          type(local_zone_descriptors),intent(in) :: lzd
          type(orbitals_data),intent(in) :: orbs
          real(kind=8),dimension(npsidim),intent(in) :: lphi
          type(comms_linear),intent(inout) :: collcom_sr
        end subroutine communicate_basis_for_density_collective

        subroutine sumrho_for_TMBs(iproc, nproc, hx, hy, hz, collcom_sr, denskern, denskern_, ndimrho, rho, rho_negative, &
                   print_results)
          use module_base
          use module_types
          use sparsematrix_base, only: sparse_matrix
          implicit none
          integer,intent(in) :: iproc, nproc, ndimrho
          real(kind=8),intent(in) :: hx, hy, hz
          type(comms_linear),intent(in) :: collcom_sr
          type(sparse_matrix),intent(in) :: denskern
          type(matrices),intent(in) :: denskern_
          real(kind=8),dimension(ndimrho),intent(out) :: rho
          logical,intent(out) :: rho_negative
          logical,intent(in),optional :: print_results
        end subroutine sumrho_for_TMBs

        subroutine foe(iproc, nproc, tmprtr, &
                   ebs, itout, it_scc, order_taylor, max_inversion_error, purification_quickreturn, &
                   calculate_minusonehalf, foe_verbosity, &
                   accuracy_level, tmb, foe_obj)
          use module_base
          use module_types
          use foe_base, only: foe_data
          implicit none
          integer,intent(in) :: iproc, nproc, itout, it_scc
          integer,intent(inout) :: order_taylor
          real(kind=8),intent(in) :: max_inversion_error
          real(kind=8),intent(in) :: tmprtr
          real(kind=8),intent(out) :: ebs
          logical,intent(in) :: purification_quickreturn
          logical,intent(in) :: calculate_minusonehalf
          integer,intent(in) :: foe_verbosity
          integer,intent(in) :: accuracy_level
          type(DFT_wavefunction),intent(inout) :: tmb
          type(foe_data),intent(inout) :: foe_obj
        end subroutine foe

        subroutine kswfn_init_comm(wfn, dpbox, iproc, nproc, nspin, imethod_overlap)
          use module_types
          implicit none
          integer, intent(in) :: iproc, nproc, nspin, imethod_overlap
          type(DFT_wavefunction), intent(inout) :: wfn
          type(denspot_distribution), intent(in) :: dpbox
        end subroutine kswfn_init_comm


        subroutine nonlocal_forces_linear(iproc,nproc,npsidim_orbs,lr,hx,hy,hz,at,rxyz,&
             orbs,nlpsp,lzd,phi,denskern,denskern_mat,fsep,refill,strten)
          use module_base
          use module_types
          implicit none
          type(atoms_data), intent(in) :: at
          type(local_zone_descriptors), intent(in) :: lzd
          type(DFT_PSP_projectors), intent(inout) :: nlpsp
          logical, intent(in) :: refill
          integer, intent(in) :: iproc, nproc, npsidim_orbs
          real(gp), intent(in) :: hx,hy,hz
          type(locreg_descriptors) :: lr
          type(orbitals_data), intent(in) :: orbs
          real(gp), dimension(3,at%astruct%nat), intent(in) :: rxyz
          real(wp), dimension(npsidim_orbs), intent(in) :: phi
          type(sparse_matrix),intent(in) :: denskern
          type(matrices),intent(inout) :: denskern_mat
          real(gp), dimension(3,at%astruct%nat), intent(inout) :: fsep
          real(gp), dimension(6), intent(out) :: strten
        end subroutine nonlocal_forces_linear

        subroutine calculate_overlap_transposed(iproc, nproc, orbs, collcom, &
                   psit_c1, psit_c2, psit_f1, psit_f2, smat, ovrlp)
          use module_base
          use module_types
          use sparsematrix_base, only: sparse_matrix
          implicit none
          integer,intent(in) :: iproc, nproc
          type(orbitals_data),intent(in) :: orbs
          type(comms_linear),intent(in) :: collcom
          real(kind=8),dimension(collcom%ndimind_c),intent(in) :: psit_c1, psit_c2
          real(kind=8),dimension(7*collcom%ndimind_f),intent(in) :: psit_f1, psit_f2
          type(sparse_matrix),intent(inout) :: smat
          type(matrices),intent(inout) :: ovrlp
        end subroutine calculate_overlap_transposed

        subroutine build_linear_combination_transposed(collcom, sparsemat, mat, psitwork_c, psitwork_f, &
             reset, psit_c, psit_f, iproc)
          use module_base
          use module_types
          use sparsematrix_base, only: sparse_matrix
          implicit none

          ! Calling arguments
          type(sparse_matrix),intent(in) :: sparsemat
          type(matrices),intent(in) :: mat
          type(comms_linear),intent(in) :: collcom
          real(kind=8),dimension(collcom%ndimind_c),intent(in) :: psitwork_c
          real(kind=8),dimension(7*collcom%ndimind_f),intent(in) :: psitwork_f
          logical,intent(in) :: reset
          real(kind=8),dimension(collcom%ndimind_c),intent(inout) :: psit_c
          real(kind=8),dimension(7*collcom%ndimind_f),intent(inout) :: psit_f
          integer, intent(in) :: iproc
        end subroutine build_linear_combination_transposed

        subroutine axpy_kernel_vectors(norbp, norb, nout, onedimindices, a, x, y)
          use module_base
          use module_types
          implicit none
          integer,intent(in) :: norbp, norb, nout
          integer,dimension(4,nout),intent(in) :: onedimindices
          real(kind=8),intent(in) :: a
          real(kind=8),dimension(norb,norbp),intent(in) :: x
          real(kind=8),dimension(norb,norbp),intent(inout) :: y
        end subroutine axpy_kernel_vectors

        subroutine axbyz_kernel_vectors(norbp, norb, nout, onedimindices, a, x, b, y, z)
          use module_base
          use module_types
          implicit none
          integer,intent(in) :: norbp, norb, nout
          integer,dimension(4,nout),intent(in) :: onedimindices
          real(8),intent(in) :: a, b
          real(kind=8),dimension(norb,norbp),intent(in) :: x, y
          real(kind=8),dimension(norb,norbp),intent(out) :: z
        end subroutine axbyz_kernel_vectors

        subroutine copy_kernel_vectors(norbp, norb, nout, onedimindices, a, b)
          use module_base
          use module_types
          implicit none
          integer,intent(in) :: norbp, norb, nout
          integer,dimension(4,nout),intent(in) :: onedimindices
          real(kind=8),dimension(norb,norbp),intent(in) :: a
          real(kind=8),dimension(norb,norbp),intent(out) :: b
        end subroutine copy_kernel_vectors

        subroutine chebyshev_clean(iproc, nproc, npl, cc, norb, norbp, isorb, kernel, ham_compr, &
                   invovrlp_compr, calculate_SHS, nsize_polynomial, ncalc, fermi, penalty_ev, chebyshev_polynomials, &
                   emergency_stop)
          use module_base
          use module_types
          use sparsematrix_base, only: sparse_matrix
          implicit none
          integer,intent(in) :: iproc, nproc, npl, nsize_polynomial, norb, norbp, isorb, ncalc
          real(8),dimension(npl,3,ncalc),intent(in) :: cc
          type(sparse_matrix), intent(in) :: kernel
          real(kind=8),dimension(kernel%nvctrp_tg),intent(in) :: ham_compr
          real(kind=8),dimension(kernel%nvctr),intent(in) :: invovrlp_compr
          logical,intent(in) :: calculate_SHS
          real(kind=8),dimension(kernel%nfvctr,kernel%smmm%nfvctrp,ncalc),intent(out) :: fermi
          real(kind=8),dimension(kernel%nfvctr,kernel%smmm%nfvctrp,2),intent(out) :: penalty_ev
          real(kind=8),dimension(nsize_polynomial,npl),intent(out) :: chebyshev_polynomials
          logical,intent(out) :: emergency_stop
        end subroutine chebyshev_clean


        subroutine set_variables_for_hybrid(nlr, input, at, orbs, lowaccur_converged, confdatarr, &
                   target_function, nit_basis, nit_scc, mix_hist, locrad, alpha_mix, convCritMix, &
                   conv_crit_TMB)
          use module_base
          use module_types
          implicit none
          integer,intent(in) :: nlr
          type(input_variables),intent(in) :: input
          type(atoms_data),intent(in) :: at
          type(orbitals_data),intent(in) :: orbs
          logical,intent(out) :: lowaccur_converged
          type(confpot_data),dimension(orbs%norbp),intent(inout) :: confdatarr
          integer,intent(out) :: target_function, nit_basis, nit_scc, mix_hist
          real(kind=8),dimension(nlr),intent(out) :: locrad
          real(kind=8),intent(out) :: alpha_mix, convCritMix, conv_crit_TMB
        end subroutine set_variables_for_hybrid

        subroutine locreg_bounds(n1,n2,n3,nfl1,nfu1,nfl2,nfu2,nfl3,nfu3,wfd,bounds)
          use locregs, only: wavefunctions_descriptors, convolutions_bounds
          implicit none
          integer, intent(in) :: n1,n2,n3
          integer, intent(in) :: nfl1,nfu1,nfl2,nfu2,nfl3,nfu3
          type(wavefunctions_descriptors), intent(in) :: wfd
          type(convolutions_bounds), intent(out) :: bounds
        end subroutine locreg_bounds

        subroutine wfd_to_logrids(n1,n2,n3,wfd,logrid_c,logrid_f)
          use module_base
          use module_types
          implicit none
          integer, intent(in) :: n1,n2,n3
          type(wavefunctions_descriptors), intent(in) :: wfd
          logical, dimension(0:n1,0:n2,0:n3), intent(out) :: logrid_c,logrid_f
        end subroutine wfd_to_logrids

        subroutine make_bounds(n1,n2,n3,logrid,ibyz,ibxz,ibxy)
           implicit none
           integer, intent(in) :: n1,n2,n3
           logical, dimension(0:n1,0:n2,0:n3), intent(in) :: logrid
           integer, dimension(2,0:n2,0:n3), intent(out) :: ibyz
           integer, dimension(2,0:n1,0:n3), intent(out) :: ibxz
           integer, dimension(2,0:n1,0:n2), intent(out) :: ibxy
        end subroutine make_bounds

        subroutine make_all_ib(n1,n2,n3,nfl1,nfu1,nfl2,nfu2,nfl3,nfu3,&
             ibxy_c,ibzzx_c,ibyyzz_c,ibxy_f,ibxy_ff,ibzzx_f,ibyyzz_f,&
             ibyz_c,ibzxx_c,ibxxyy_c,ibyz_f,ibyz_ff,ibzxx_f,ibxxyy_f,ibyyzz_r)
          use module_base
          implicit none
          integer,intent(in)::n1,n2,n3,nfl1,nfu1,nfl2,nfu2,nfl3,nfu3
          integer :: i1,i2,i3,i_stat,i_all !n(c) m1,m2,m3
          integer,intent(in):: ibyz_c(2,0:n2,0:n3),ibxy_c(2,0:n1,0:n2)
          integer,intent(in):: ibyz_f(2,0:n2,0:n3),ibxy_f(2,0:n1,0:n2)
          integer,intent(inout):: ibzzx_c(2,-14:2*n3+16,0:n1)
          integer,intent(out):: ibyyzz_c(2,-14:2*n2+16,-14:2*n3+16)
          integer,intent(out):: ibxy_ff(2,nfl1:nfu1,nfl2:nfu2)
          integer,intent(inout):: ibzzx_f(2,-14+2*nfl3:2*nfu3+16,nfl1:nfu1)
          integer,intent(out):: ibyyzz_f(2,-14+2*nfl2:2*nfu2+16,-14+2*nfl3:2*nfu3+16)
          integer,intent(out):: ibzxx_c(2,0:n3,-14:2*n1+16) ! extended boundary arrays
          integer,intent(out):: ibxxyy_c(2,-14:2*n1+16,-14:2*n2+16)
          integer,intent(inout):: ibyz_ff(2,nfl2:nfu2,nfl3:nfu3)
          integer,intent(out):: ibzxx_f(2,nfl3:nfu3,2*nfl1-14:2*nfu1+16)
          integer,intent(out):: ibxxyy_f(2,2*nfl1-14:2*nfu1+16,2*nfl2-14:2*nfu2+16)
          character(len=*), parameter :: subname=' make_all_ib'
          logical,allocatable:: logrid_big(:)
          integer,intent(out):: ibyyzz_r(2,-14:2*n2+16,-14:2*n3+16)
        end subroutine make_all_ib

        subroutine make_ib_inv(logrid_big,ibxy,ibzzx,ibyyzz,nfl1,nfu1,nfl2,nfu2,nfl3,nfu3)
          implicit none
          integer, intent(in) :: nfl1,nfu1,nfl2,nfu2,nfl3,nfu3
          integer,intent(in):: ibxy(2,nfl1:nfu1,nfl2:nfu2)
          integer,intent(inout):: ibzzx(2,-14+2*nfl3:2*nfu3+16,nfl1:nfu1)
          integer,intent(out):: ibyyzz(2,-14+2*nfl2:2*nfu2+16,-14+2*nfl3:2*nfu3+16)
          logical, intent(inout) :: logrid_big(nfl3:nfu3,2*nfl1-14:2*nfu1+16,2*nfl2-14:2*nfu2+16)! work array
          integer :: nt
        end subroutine make_ib_inv

        subroutine ib_to_logrid_inv(ib,logrid,nfl,nfu,ndat)
          implicit none
          integer, intent(in) :: ndat,nfl,nfu
          integer, intent(in) :: ib(2,ndat)! input
          logical, intent(out) :: logrid(-14+2*nfl:2*nfu+16,ndat)! output
        end subroutine ib_to_logrid_inv

        subroutine ib_from_logrid_inv(ib,logrid,ml1,mu1,ndat)
          implicit none
          integer, intent(in) :: ml1,mu1,ndat
          integer, intent(out) :: ib(2,ndat)
          logical, intent(in) :: logrid(ndat,ml1:mu1)
        end subroutine ib_from_logrid_inv

        subroutine squares(ib,n2,n3)
          implicit none
          integer,intent(in)::n2,n3
          integer,intent(inout)::ib(2,0:n2,0:n3)
        end subroutine squares

        subroutine make_ib_c(logrid_big,ibyz,ibzxx,ibxxyy,n1,n2,n3)
          implicit none
          integer nt,n1,n2,n3
          integer ibyz(2,0:n2,0:n3)! input
          integer ibzxx(2,0:n3,-14:2*n1+16)!output
          integer ibxxyy(2,-14:2*n1+16,-14:2*n2+16)!output
          logical logrid_big(0:n3,-14:2*n1+16,-14:2*n2+16)! work array
        end subroutine make_ib_c

        subroutine ib_to_logrid_rot(ib,logrid,nfl,nfu,ndat)
          implicit none
          integer ndat,nfl,nfu,l,i
          integer ib(2,ndat)! input
          logical logrid(ndat,-14+2*nfl:2*nfu+16)! output
        end subroutine ib_to_logrid_rot

        subroutine ib_from_logrid(ib,logrid,ml1,mu1,ndat)
          implicit none
          integer i,i1
          integer ml1,mu1,ndat
          integer ib(2,ndat)
          logical logrid(ml1:mu1,ndat)
        end subroutine ib_from_logrid

        subroutine make_ib(logrid_big,ibyz,ibzxx,ibxxyy,nfl1,nfu1,nfl2,nfu2,nfl3,nfu3)
          implicit none
          integer nt,nfl1,nfu1,nfl2,nfu2,nfl3,nfu3
          integer ibyz(  2,nfl2:nfu2,nfl3:nfu3)! input
          integer ibzxx( 2,          nfl3:nfu3,2*nfl1-14:2*nfu1+16)!output
          integer ibxxyy(2,                    2*nfl1-14:2*nfu1+16,2*nfl2-14:2*nfu2+16)!output
          logical logrid_big(           nfl3:nfu3,2*nfl1-14:2*nfu1+16,2*nfl2-14:2*nfu2+16)! work array
        end subroutine make_ib

        subroutine squares_1d(ib,nfl2,nfu2,nfl3,nfu3)
          implicit none
          integer,intent(in) :: nfl2,nfu2,nfl3,nfu3
          integer,intent(inout) :: ib(2,nfl2:nfu2,nfl3:nfu3)
        end subroutine squares_1d

        subroutine orthonormalize_subset(iproc, nproc, methTransformOverlap, npsidim_orbs, &
                   orbs, at, minorbs_type, maxorbs_type, lzd, ovrlp, inv_ovrlp_half, collcom, orthpar, &
                   lphi, psit_c, psit_f, can_use_transposed)
          use module_base
          use module_types
          use sparsematrix_base, only: sparse_matrix
          implicit none
          integer,intent(in) :: iproc,nproc,methTransformOverlap,npsidim_orbs
          type(orbitals_data),intent(in) :: orbs
          type(atoms_data),intent(in) :: at
          integer,dimension(at%astruct%ntypes),intent(in) :: minorbs_type, maxorbs_type
          type(local_zone_descriptors),intent(in) :: lzd
          type(sparse_matrix),intent(inout) :: ovrlp
          type(sparse_matrix),intent(inout) :: inv_ovrlp_half ! technically inv_ovrlp structure, but same pattern
          type(comms_linear),intent(in) :: collcom
          type(orthon_data),intent(in) :: orthpar
          real(kind=8),dimension(npsidim_orbs), intent(inout) :: lphi
          real(kind=8),dimension(:),pointer :: psit_c, psit_f
          logical,intent(inout) :: can_use_transposed
        end subroutine orthonormalize_subset

        subroutine gramschmidt_subset(iproc, nproc, methTransformOverlap, npsidim_orbs, &
                   orbs, at, minorbs_type, maxorbs_type, lzd, ovrlp, inv_ovrlp_half, collcom, orthpar, &
                   lphi, psit_c, psit_f, can_use_transposed)
          use module_base
          use module_types
          use sparsematrix_base, only: sparse_matrix
          implicit none
          integer,intent(in) :: iproc,nproc,methTransformOverlap,npsidim_orbs
          type(orbitals_data),intent(in) :: orbs
          type(atoms_data),intent(in) :: at
          integer,dimension(at%astruct%ntypes),intent(in) :: minorbs_type, maxorbs_type
          type(local_zone_descriptors),intent(in) :: lzd
          type(sparse_matrix),intent(inout) :: ovrlp
          type(sparse_matrix),intent(inout) :: inv_ovrlp_half ! technically inv_ovrlp structure, but same pattern
          type(comms_linear),intent(in) :: collcom
          type(orthon_data),intent(in) :: orthpar
          real(kind=8),dimension(npsidim_orbs), intent(inout) :: lphi
          real(kind=8),dimension(:),pointer :: psit_c, psit_f
          logical,intent(inout) :: can_use_transposed
        end subroutine gramschmidt_subset


        subroutine overlapPowerGeneral(iproc, nproc, iorder, ncalc, power, blocksize, imode, &
                   ovrlp_smat, inv_ovrlp_smat, ovrlp_mat, inv_ovrlp_mat, check_accur, &
                   max_error, mean_error, nspinx)
          use module_base
          use module_types
          use sparsematrix_base, only: sparse_matrix, SPARSE_FULL, DENSE_PARALLEL, DENSE_FULL, SPARSEMM_SEQ
          use yaml_output
          integer,intent(in) :: iproc, nproc, iorder, blocksize, ncalc
          integer,dimension(ncalc),intent(in) :: power
          integer,intent(in) :: imode
          type(sparse_matrix),intent(inout) :: ovrlp_smat, inv_ovrlp_smat
          type(matrices),intent(inout) :: ovrlp_mat
          type(matrices),dimension(ncalc),intent(inout) :: inv_ovrlp_mat
          logical,intent(in) :: check_accur
          real(kind=8),intent(out),optional :: max_error, mean_error
          integer,intent(in),optional :: nspinx !< overwrite the default spin value
        end subroutine overlapPowerGeneral


        !!subroutine overlap_plus_minus_one_half_exact(nproc,norb,blocksize,plusminus,inv_ovrlp_half,smat)
        !!  use module_base
        !!  use module_types
        !!  implicit none
        !!  integer,intent(in) :: nproc,norb,blocksize
        !!  real(kind=8),dimension(:,:),pointer :: inv_ovrlp_half
        !!  logical, intent(in) :: plusminus
        !!  type(sparse_matrix),intent(in) :: smat
        !!end subroutine overlap_plus_minus_one_half_exact

        subroutine input_wf_memory_new(nproc,iproc, atoms, &
                 rxyz_old, hx_old, hy_old, hz_old, psi_old,lzd_old, &
                 rxyz,psi,orbs,lzd)
          use module_defs
          use module_types
          implicit none
          integer, intent(in) :: iproc,nproc
          type(atoms_data), intent(in) :: atoms
          real(gp), dimension(3, atoms%astruct%nat), intent(in) :: rxyz, rxyz_old
          real(gp), intent(in) :: hx_old, hy_old, hz_old
          type(orbitals_data), intent(in) :: orbs
          type(local_zone_descriptors), intent(in) :: lzd_old
          type(local_zone_descriptors), intent(in) :: lzd
          real(wp), dimension(:), pointer :: psi, psi_old
        end subroutine input_wf_memory_new

        subroutine integral_equation(iproc,nproc,atoms,wfn,ngatherarr,local_potential,GPU,xc,nlpsp,rxyz,paw)
          use module_base
          use module_types
          use module_xc
          implicit none
          integer, intent(in) :: iproc,nproc
          type(atoms_data), intent(in) :: atoms
          type(DFT_wavefunction), intent(in) :: wfn
          type(GPU_pointers), intent(inout) :: GPU
          type(DFT_PSP_projectors), intent(inout) :: nlpsp
          type(xc_info), intent(in) :: xc
          type(paw_objects), intent(inout) :: paw
          integer, dimension(0:nproc-1,2), intent(in) :: ngatherarr
          real(gp), dimension(3,atoms%astruct%nat), intent(in) :: rxyz
          real(dp), dimension(:), pointer :: local_potential
        end subroutine integral_equation

        subroutine atoms_new(atoms)
          use module_types
          implicit none
          type(atoms_data), pointer :: atoms
        end subroutine atoms_new

        subroutine inputs_new(in)
          use module_types
          implicit none
          type(input_variables), pointer :: in
        end subroutine inputs_new

        subroutine init_matrixindex_in_compressed_fortransposed(iproc, nproc, orbs, collcom, collcom_shamop, &
                   collcom_sr, sparsemat)
          use module_base
          use module_types
          use sparsematrix_base, only: sparse_matrix
          implicit none
          integer,intent(in) :: iproc, nproc
          type(orbitals_data),intent(in) :: orbs
          type(comms_linear),intent(in) :: collcom, collcom_shamop, collcom_sr
          type(sparse_matrix), intent(inout) :: sparsemat
        end subroutine init_matrixindex_in_compressed_fortransposed

        subroutine compress_polynomial_vector(iproc, nproc, nsize_polynomial, norb, norbp, isorb, &
                   fermi, vector, vector_compressed)
          use module_base
          use module_types
          use sparsematrix_base, only: sparse_matrix
          implicit none
          integer,intent(in) :: iproc, nproc, nsize_polynomial, norb, norbp, isorb
          type(sparse_matrix),intent(in) :: fermi
          real(kind=8),dimension(norb,norbp),intent(in) :: vector
          real(kind=8),dimension(nsize_polynomial),intent(out) :: vector_compressed
        end subroutine compress_polynomial_vector

        subroutine uncompress_polynomial_vector(iproc, nproc, nsize_polynomial, &
                   norb, norbp, isorb, fermi, vector_compressed, vector)
          use module_base
          use module_types
          use sparsematrix_base, only: sparse_matrix
          implicit none
          integer,intent(in) :: iproc, nproc, nsize_polynomial, norb, norbp, isorb
          type(sparse_matrix),intent(in) :: fermi
          real(kind=8),dimension(nsize_polynomial),intent(in) :: vector_compressed
          real(kind=8),dimension(norb,norbp),intent(out) :: vector
        end subroutine uncompress_polynomial_vector

        subroutine check_communication_sumrho(iproc, nproc, orbs, lzd, collcom_sr, denspot, denskern, denskern_, check_sumrho)
          use module_base
          use module_types
          use yaml_output
          use sparsematrix_base, only: sparse_matrix
          implicit none
          integer,intent(in) :: iproc, nproc
          type(local_zone_descriptors),intent(in) :: lzd
          type(orbitals_data),intent(in) :: orbs
          type(comms_linear),intent(inout) :: collcom_sr
          type(DFT_local_fields),intent(in) :: denspot
          type(sparse_matrix),intent(inout) :: denskern
          type(matrices),intent(inout) :: denskern_
          integer,intent(in) :: check_sumrho
        end subroutine check_communication_sumrho

        subroutine purify_kernel(iproc, nproc, tmb, overlap_calculated, it_shift, it_opt, order_taylor, &
                   max_inversion_error, purification_quickreturn, ispin)
          use module_base
          use module_types
          implicit none
          integer,intent(in) :: iproc, nproc
          integer,intent(inout) :: order_taylor
          real(kind=8),intent(in) :: max_inversion_error
          type(DFT_wavefunction),intent(inout):: tmb
          logical,intent(inout):: overlap_calculated
          integer,intent(in) :: it_shift, it_opt
          logical,intent(in) :: purification_quickreturn
          integer,intent(in) :: ispin
        end subroutine purify_kernel

        subroutine optimize_coeffs(iproc, nproc, orbs, tmb, ldiis_coeff, fnrm, fnrm_crit, itmax, energy, &
               sd_fit_curve, factor, itout, it_scc, it_cdft, order_taylor, max_inversion_error, reorder, num_extra)
          use module_base
          use module_types
          use diis_sd_optimization
          implicit none
          integer,intent(in):: iproc, nproc, itmax, itout, it_scc, it_cdft
          integer,intent(inout) :: order_taylor
          real(kind=8),intent(in) :: max_inversion_error
          type(orbitals_data),intent(in):: orbs
          type(DFT_wavefunction),intent(inout):: tmb
          type(DIIS_obj), intent(inout) :: ldiis_coeff
          real(kind=gp),intent(in):: fnrm_crit
          real(kind=gp),intent(out):: fnrm
          real(kind=gp), intent(inout) :: energy
          logical, intent(in) :: sd_fit_curve
          real(kind=gp), intent(in) :: factor
          integer, optional, intent(in) :: num_extra
          logical, optional, intent(in) :: reorder
        end subroutine optimize_coeffs

        subroutine calculate_residue_ks(iproc, nproc, num_extra, ksorbs, tmb, hpsit_c, hpsit_f)
          use module_base
          use module_types
          implicit none

          ! Calling arguments
          integer, intent(in) :: iproc, nproc, num_extra
          type(dft_wavefunction), intent(inout) :: tmb
          type(orbitals_data), intent(in) :: ksorbs
          real(kind=8),dimension(:),pointer :: hpsit_c, hpsit_f
        end subroutine calculate_residue_ks

        subroutine write_energies(iter,iscf,energs,gnrm,gnrm_zero,comment,only_energies)
          use module_base
          use module_types
          use yaml_output
          implicit none
          integer, intent(in) :: iter,iscf
          type(energy_terms), intent(in) :: energs
          real(gp), intent(in) :: gnrm,gnrm_zero
          character(len=*), intent(in) :: comment
          logical,intent(in),optional :: only_energies
        end subroutine write_energies

        subroutine build_ks_orbitals(iproc, nproc, tmb, KSwfn, at, rxyz, denspot, GPU, &
                 energs, nlpsp, input, order_taylor, &
                 energy, energyDiff, energyold)
          use module_base
          use module_types
          implicit none
          integer:: iproc, nproc
          type(DFT_wavefunction),intent(inout) :: tmb, KSwfn
          type(atoms_data), intent(in) :: at
          real(gp), dimension(3,at%astruct%nat), intent(in) :: rxyz
          type(DFT_local_fields), intent(inout) :: denspot
          type(GPU_pointers), intent(inout) :: GPU
          type(energy_terms),intent(inout) :: energs
          type(DFT_PSP_projectors), intent(inout) :: nlpsp
          type(input_variables),intent(in) :: input
          integer,intent(inout) :: order_taylor
          real(kind=8),intent(out) :: energy, energyDiff
          real(kind=8), intent(inout) :: energyold
        end subroutine build_ks_orbitals

        subroutine small_to_large_locreg(iproc, npsidim_orbs_small, npsidim_orbs_large, lzdsmall, lzdlarge, &
               orbs, phismall, philarge, to_global)
          use module_base
          use module_types
          implicit none
          integer,intent(in) :: iproc, npsidim_orbs_small, npsidim_orbs_large
          type(local_zone_descriptors),intent(in) :: lzdsmall, lzdlarge
          type(orbitals_data),intent(in) :: orbs
          real(kind=8),dimension(npsidim_orbs_small),intent(in) :: phismall
          real(kind=8),dimension(npsidim_orbs_large),intent(out) :: philarge
          logical,intent(in),optional :: to_global
        end subroutine small_to_large_locreg

        subroutine get_KS_residue(iproc, nproc, tmb, KSorbs, hpsit_c, hpsit_f, KSres)
          use module_base
          use module_types
          implicit none
          integer,intent(in) :: iproc, nproc
          type(DFT_wavefunction) :: tmb
          type(orbitals_data),intent(in) :: KSorbs
          real(kind=8),dimension(tmb%ham_descr%collcom%ndimind_c),intent(in) :: hpsit_c
          real(kind=8),dimension(7*tmb%ham_descr%collcom%ndimind_f),intent(in) :: hpsit_f
          real(kind=8),intent(out) :: KSres
        end subroutine get_KS_residue

        subroutine applyprojectorsonthefly(iproc,orbs,at,lr,&
             rxyz,hx,hy,hz,wfd,nlpsp,psi,hpsi,eproj_sum,&
             paw)
          use module_base
          use module_types
          use gaussians, only:gaussian_basis
          implicit none
          integer, intent(in) :: iproc
          real(gp), intent(in) :: hx,hy,hz
          type(atoms_data), intent(in) :: at
          type(orbitals_data), intent(in) :: orbs
          type(wavefunctions_descriptors), intent(in) :: wfd
          type(DFT_PSP_projectors), intent(inout) :: nlpsp
          type(locreg_descriptors),intent(in) :: lr
          real(gp), dimension(3,at%astruct%nat), intent(in) :: rxyz
          real(wp), dimension((wfd%nvctr_c+7*wfd%nvctr_f)*orbs%nspinor*orbs%norbp), intent(in) :: psi
          real(wp), dimension((wfd%nvctr_c+7*wfd%nvctr_f)*orbs%nspinor*orbs%norbp), intent(inout) :: hpsi
          real(gp), intent(out) :: eproj_sum
          type(paw_objects),optional,intent(inout)::paw
        end subroutine applyprojectorsonthefly

        subroutine pulay_correction_new(iproc, nproc, tmb, orbs, at, fpulay)
          use module_base
          use module_types
          use yaml_output
          implicit none
          integer,intent(in) :: iproc, nproc
          type(DFT_wavefunction),intent(inout) :: tmb
          type(orbitals_data),intent(in) :: orbs
          type(atoms_data),intent(in) :: at
          real(kind=8),dimension(3,at%astruct%nat),intent(out) :: fpulay
        end subroutine pulay_correction_new

        subroutine toglobal_and_transpose(iproc,nproc,orbs,Lzd,comms,psi,&
             work,outadd) !optional
          use module_base
          use module_types
          implicit none
          integer, intent(in) :: iproc,nproc
          type(orbitals_data), intent(in) :: orbs
          type(local_zone_descriptors), intent(in) :: Lzd
          type(comms_cubic), intent(in) :: comms
          real(wp), dimension(:), pointer :: psi
          real(wp), dimension(:), pointer, optional :: work
          real(wp), dimension(*), intent(out), optional :: outadd
        end subroutine

        subroutine increase_FOE_cutoff(iproc, nproc, lzd, astruct, input, orbs_KS, orbs, foe_obj, init)
          use module_base
          use module_types
          use foe_base, only: foe_data
          implicit none
          integer,intent(in) :: iproc, nproc
          type(local_zone_descriptors),intent(in) :: lzd
          type(atomic_structure),intent(in) :: astruct
          type(input_variables),intent(in) :: input
          type(orbitals_data),intent(in) :: orbs_KS, orbs
          type(foe_data),intent(out) :: foe_obj
          logical,intent(in) :: init
        end subroutine increase_FOE_cutoff

        subroutine loewdin_charge_analysis(iproc,tmb,atoms,denspot,&
                   calculate_overlap_matrix,calculate_ovrlp_half,meth_overlap)
          use module_base
          use module_types
          use communications, only: transpose_localized
          use sparsematrix_base, only: sparse_matrix
          implicit none
          integer,intent(in) :: iproc
          type(dft_wavefunction),intent(inout) :: tmb
          type(atoms_data),intent(in) :: atoms
          type(DFT_local_fields), intent(inout) :: denspot
          logical,intent(in) :: calculate_overlap_matrix, calculate_ovrlp_half
          integer,intent(in) :: meth_overlap
        end subroutine loewdin_charge_analysis
        
        subroutine astruct_set_n_atoms(astruct, nat)
          use module_base
          use module_atoms, only: atomic_structure
          implicit none
          type(atomic_structure), intent(inout) :: astruct
          integer, intent(in) :: nat
        end subroutine astruct_set_n_atoms

        subroutine astruct_set_n_types(astruct, ntypes)
          use module_base
          use module_atoms, only: atomic_structure
          implicit none
          type(atomic_structure), intent(inout) :: astruct
          integer, intent(in) :: ntypes
        end subroutine astruct_set_n_types

        subroutine allocate_atoms_nat(atoms)
          use module_base
          use module_atoms, only: atoms_data
          use ao_inguess, only : aoig_data_null
          implicit none
          type(atoms_data), intent(inout) :: atoms
        end subroutine allocate_atoms_nat

        subroutine allocate_atoms_ntypes(atoms)
          use module_base
          use module_atoms, only: atoms_data
          implicit none
          type(atoms_data), intent(inout) :: atoms
        end subroutine allocate_atoms_ntypes

        subroutine astruct_set_symmetries(astruct, disableSym, tol, elecfield, nspin)
          use module_base
          use module_atoms, only: atomic_structure,deallocate_symmetry_data
          use defs_basis
          use m_ab6_symmetry
          implicit none
          type(atomic_structure), intent(inout) :: astruct
          logical, intent(in) :: disableSym
          real(gp), intent(in) :: tol
          real(gp), intent(in) :: elecfield(3)
          integer, intent(in) :: nspin
        end  subroutine astruct_set_symmetries

        subroutine sic_input_variables_default(in)
          use module_base
          use module_types
          implicit none
          type(input_variables), intent(inout) :: in
        end subroutine sic_input_variables_default

        subroutine psp_from_data(symbol, nzatom, nelpsp, npspcode, ixc, psppar, exists)
          use module_base
          use module_xc
          implicit none
          character(len = *), intent(in) :: symbol
          integer, intent(inout) :: ixc
          integer, intent(out) :: nzatom, nelpsp, npspcode
          real(gp), intent(out) :: psppar(0:4,0:6)
          logical, intent(out) :: exists
        end subroutine psp_from_data

        subroutine total_energies(energs, iter, iproc)
          use module_base
          use module_types
          implicit none
          type(energy_terms), intent(inout) :: energs
          integer, intent(in) :: iter, iproc
        end subroutine total_energies

        subroutine ext_buffers(periodic,nl,nr)
          implicit none
          logical, intent(in) :: periodic
          integer, intent(out) :: nl,nr
        end subroutine ext_buffers

        subroutine ind_positions(periodic,i,n,j,go)
          implicit none
          logical, intent(in) :: periodic
          integer, intent(in) :: i,n
          logical, intent(out) :: go
          integer, intent(out) :: j
        end subroutine ind_positions

        subroutine eigensystem_info(iproc,nproc,tolerance,nvctr,orbs,psi)
          use module_base
          use module_types
          implicit none
          integer, intent(in) :: iproc,nproc,nvctr
          real(gp), intent(in) :: tolerance
          type(orbitals_data), intent(inout) :: orbs
          real(wp), dimension(nvctr,orbs%nspinor,orbs%norbp), intent(in) :: psi
        end subroutine eigensystem_info

        subroutine determine_sparsity_pattern(iproc, nproc, orbs, lzd, nnonzero, nonzero)
          use module_base
          use module_types
          implicit none
          integer,intent(in) :: iproc, nproc
          type(orbitals_data),intent(in) :: orbs
          type(local_zone_descriptors),intent(in) :: lzd
          integer,intent(out) :: nnonzero
          integer,dimension(:,:),pointer,intent(out) :: nonzero
        end subroutine determine_sparsity_pattern

        subroutine determine_sparsity_pattern_distance(orbs, lzd, astruct, cutoff, nnonzero, nonzero)
          use module_base
          use module_types
          implicit none
          type(orbitals_data),intent(in) :: orbs
          type(local_zone_descriptors),intent(in) :: lzd
          type(atomic_structure),intent(in) :: astruct
          real(kind=8),dimension(lzd%nlr),intent(in) :: cutoff
          integer,intent(out) :: nnonzero
          integer,dimension(:,:),pointer,intent(out) :: nonzero
        end subroutine determine_sparsity_pattern_distance

        subroutine init_sparse_matrix_wrapper(iproc, nproc, nspin, orbs, lzd, astruct, store_index, imode, smat)
          use module_base
          use module_types
          implicit none
          integer,intent(in) :: iproc, nproc, nspin, imode
          type(orbitals_data),intent(in) :: orbs
          type(local_zone_descriptors),intent(in) :: lzd
          type(atomic_structure),intent(in) :: astruct
          logical,intent(in) :: store_index
          type(sparse_matrix), intent(out) :: smat
        end subroutine init_sparse_matrix_wrapper

        subroutine check_accur_overlap_minus_one_sparse(iproc, nproc, smat, norb, norbp, isorb, nseq, nout, &
                   ivectorindex, onedimindices, amat_seq, bmatp, power, &
                   max_error, mean_error, dmat_seq, cmatp)
          use module_base
          use sparsematrix_base, only: sparse_matrix
          implicit none
          integer,intent(in) :: iproc, nproc, norb, norbp, isorb, nseq, nout, power
          type(sparse_matrix) :: smat
          integer,dimension(nseq),intent(in) :: ivectorindex
          integer,dimension(4,nout) :: onedimindices
          real(kind=8),dimension(nseq),intent(in) :: amat_seq
          real(kind=8),dimension(norb,norbp),intent(in) :: bmatp
          real(kind=8),intent(out) :: max_error, mean_error
          real(kind=8),dimension(nseq),intent(in),optional :: dmat_seq
          real(kind=8),dimension(norb,norbp),intent(in),optional :: cmatp
        end subroutine check_accur_overlap_minus_one_sparse

        subroutine calculate_kernel_and_energy(iproc,nproc,denskern,ham,denskern_mat,ham_mat,&
                   energy,coeff,orbs,tmb_orbs,calculate_kernel)
          use module_base
          use module_types
          use sparsematrix_base, only: sparse_matrix
          implicit none
          integer, intent(in) :: iproc, nproc
          type(sparse_matrix), intent(in) :: ham
          type(sparse_matrix), intent(inout) :: denskern
          type(matrices),intent(in) :: ham_mat
          type(matrices),intent(out) :: denskern_mat
          logical, intent(in) :: calculate_kernel
          real(kind=gp), intent(out) :: energy
          type(orbitals_data), intent(in) :: orbs, tmb_orbs
          real(kind=gp), dimension(denskern%nfvctr,tmb_orbs%norb), intent(in) :: coeff
        end subroutine calculate_kernel_and_energy

        subroutine calc_site_energies_transfer_integrals(iproc,nproc,meth_overlap,input_frag,&
                   ref_frags,orbs,ham,ham_mat,ovrlp,ovrlp_mat,KS_overlap)
          use module_base
          use module_types
          use yaml_output
          use module_fragments
          implicit none
          integer, intent(in) :: iproc, nproc, meth_overlap
          type(fragmentInputParameters), intent(in) :: input_frag
          type(orbitals_data), intent(in) :: orbs
          type(sparse_matrix), intent(inout) :: ham, ovrlp
          type(sparse_matrix),dimension(ham%nspin),intent(inout) :: KS_overlap
          type(matrices), intent(inout) :: ovrlp_mat, ham_mat
          type(system_fragment), dimension(input_frag%nfrag_ref), intent(in) :: ref_frags
        end subroutine calc_site_energies_transfer_integrals

        subroutine calc_transfer_integral(iproc,nproc,nstates,orbs,ham,ham_mat,ovrlp,ovrlp_mat,&
                   homo_coeffs1,homo_coeffs2,homo_ham,homo_ovrlp)
          use module_defs, only:gp
          use module_types
          use module_fragments
          use sparsematrix_base, only: sparse_matrix
          implicit none
          integer, intent(in) :: iproc, nproc, nstates
          type(orbitals_data), intent(in) :: orbs
          type(sparse_matrix), intent(inout) :: ham, ovrlp
          type(matrices),intent(inout) :: ovrlp_mat, ham_mat
          real(kind=gp), dimension(ovrlp%nfvctr,nstates), intent(in) :: homo_coeffs1, homo_coeffs2
          real(kind=gp), dimension(nstates), intent(inout) :: homo_ham, homo_ovrlp
        end subroutine calc_transfer_integral

        subroutine overlap_minus_one_half_serial(iproc, nproc, iorder, power, blocksize, &
                   norb, ovrlp_matrix, inv_ovrlp_matrix, check_accur, &
                   smat, max_error, mean_error)
          use module_base
          use module_types
          implicit none
          integer,intent(in) :: iproc, nproc, iorder, blocksize, power, norb
          real(kind=8),dimension(norb,norb),intent(in) :: ovrlp_matrix
          real(kind=8),dimension(:,:),pointer,intent(inout) :: inv_ovrlp_matrix
          type(sparse_matrix),intent(in) :: smat
          logical,intent(in) :: check_accur
          real(kind=8),intent(out),optional :: max_error, mean_error
        end subroutine overlap_minus_one_half_serial

        subroutine calculate_weight_matrix_lowdin(weight_matrix,weight_matrix_,nfrag_charged,ifrag_charged,tmb,input_frag,&
             ref_frags,calculate_overlap_matrix,calculate_ovrlp_half,meth_overlap)
          use module_defs, only: gp
          use module_types
          use module_fragments
          implicit none
          type(sparse_matrix), intent(inout) :: weight_matrix
           type(matrices), intent(inout) :: weight_matrix_
          type(fragmentInputParameters),intent(in) :: input_frag
          type(dft_wavefunction), intent(inout) :: tmb
          logical, intent(in) :: calculate_overlap_matrix, calculate_ovrlp_half
          type(system_fragment), dimension(input_frag%nfrag_ref), intent(in) :: ref_frags
          integer, intent(in) :: nfrag_charged, meth_overlap
          integer, dimension(2), intent(in) :: ifrag_charged
          !local variables
          integer :: ifrag,iorb,ifrag_ref,isforb,istat,ierr
          real(kind=gp), allocatable, dimension(:,:) :: proj_mat, proj_ovrlp_half, weight_matrixp
        end subroutine calculate_weight_matrix_lowdin

        subroutine calculate_weight_matrix_using_density(iproc,cdft,tmb,at,input,GPU,denspot)
          use module_base
          use module_types
          use constrained_dft, only: cdft_data
          use module_fragments
          implicit none
          integer,intent(in) :: iproc
          type(cdft_data), intent(inout) :: cdft
          type(atoms_data), intent(in) :: at
          type(input_variables),intent(in) :: input
          type(dft_wavefunction), intent(inout) :: tmb
          type(DFT_local_fields), intent(inout) :: denspot
          type(GPU_pointers),intent(inout) :: GPU
        end subroutine calculate_weight_matrix_using_density

        subroutine fragment_coeffs_to_kernel(iproc,input,input_frag_charge,ref_frags,tmb,ksorbs,overlap_calculated,&
          nstates_max,cdft)
          use yaml_output
          use module_base
          use module_types
          use module_fragments
          implicit none
          type(DFT_wavefunction), intent(inout) :: tmb
          type(input_variables), intent(in) :: input
          type(system_fragment), dimension(input%frag%nfrag_ref), intent(inout) :: ref_frags
          type(orbitals_data), intent(inout) :: ksorbs
          logical, intent(inout) :: overlap_calculated
          real(kind=gp), dimension(input%frag%nfrag), intent(in) :: input_frag_charge
          integer, intent(in) :: iproc
          integer, intent(out) :: nstates_max ! number of states in total if we consider all partially occupied fragment states to be fully occupied
          logical, intent(in) :: cdft
        end subroutine fragment_coeffs_to_kernel

        subroutine check_accur_overlap_minus_one(iproc,nproc,norb,norbp,isorb,power,ovrlp,inv_ovrlp,&
                   smat,max_error,mean_error)
          use module_base
          use sparsematrix_base, only: sparse_matrix
          implicit none
          integer,intent(in) :: iproc, nproc, norb, norbp, isorb, power
          real(kind=8),dimension(norb,norb),intent(in) :: ovrlp, inv_ovrlp
          type(sparse_matrix),intent(in) :: smat
          real(kind=8),intent(out) :: max_error, mean_error
        end subroutine check_accur_overlap_minus_one

        subroutine max_matrix_diff(iproc, norb, mat1, mat2, smat, max_deviation, mean_deviation)
          use module_base
          use module_types
          use sparsematrix_base, only: sparse_matrix
          implicit none
          integer,intent(in):: iproc, norb
          real(8),dimension(norb,norb),intent(in):: mat1, mat2
          type(sparse_matrix),intent(in) :: smat
          real(8),intent(out):: max_deviation, mean_deviation
        end subroutine max_matrix_diff

        subroutine max_matrix_diff_parallel(iproc, norb, norbp, isorb, mat1, mat2, &
                   smat, max_deviation, mean_deviation)
          use module_base
          use module_types
          use sparsematrix_base, only: sparse_matrix
          implicit none
          integer,intent(in):: iproc, norb, norbp, isorb
          real(8),dimension(norb,norbp),intent(in):: mat1, mat2
          type(sparse_matrix),intent(in) :: smat
          real(8),intent(out):: max_deviation, mean_deviation
        end subroutine max_matrix_diff_parallel

        subroutine deviation_from_unity_parallel(iproc, nproc, norb, norbp, isorb, ovrlp, &
                   smat, max_deviation, mean_deviation)
          use module_base
          use module_types
          use sparsematrix_base, only: sparse_matrix
          implicit none
          integer,intent(in):: iproc, nproc, norb, norbp, isorb
          real(8),dimension(norb,norbp),intent(in):: ovrlp
          type(sparse_matrix),intent(in) :: smat
          real(8),intent(out):: max_deviation, mean_deviation
        end subroutine deviation_from_unity_parallel

        subroutine estimate_energy_change(npsidim_orbs, orbs, lzd, nspin, psidiff, hpsi_noprecond, delta_energy)
          use module_base
          use module_types
          implicit none
          integer, intent(in) :: npsidim_orbs, nspin
          type(orbitals_data),intent(in) :: orbs
          type(local_zone_descriptors),intent(in) :: lzd
          real(kind=8),dimension(npsidim_orbs),intent(in) :: psidiff, hpsi_noprecond
          real(kind=8),intent(out) :: delta_energy
        end subroutine estimate_energy_change

        subroutine chebyshev_fast(iproc, nproc, nsize_polynomial, npl, &
                   norb, norbp, isorb, fermi, chebyshev_polynomials, ncalc, cc, kernelp)
          use module_base
          use module_types
          use sparsematrix_base, only: sparse_matrix
          implicit none
        
          ! Calling arguments
          integer,intent(in) :: iproc, nproc, nsize_polynomial, npl, norb, norbp, isorb, ncalc
          type(sparse_matrix),intent(in) :: fermi
          real(kind=8),dimension(nsize_polynomial,npl),intent(in) :: chebyshev_polynomials
          real(kind=8),dimension(npl,ncalc),intent(in) :: cc
          real(kind=8),dimension(norb,norbp,ncalc),intent(out) :: kernelp
        end subroutine chebyshev_fast

        subroutine init_sparse_matrix_for_KSorbs(iproc, nproc, orbs, input, nextra, smat, smat_extra)
          use module_base
          use module_types
          use sparsematrix_base, only: sparse_matrix
          implicit none
          integer, intent(in) :: iproc, nproc, nextra
          type(orbitals_data), intent(in) :: orbs
          type(input_variables), intent(in) :: input
          type(sparse_matrix),dimension(:),pointer,intent(out) :: smat, smat_extra
        end subroutine init_sparse_matrix_for_KSorbs

        subroutine ice(iproc, nproc, norder_polynomial, ovrlp_smat, inv_ovrlp_smat, ncalc, ex, ovrlp_mat, inv_ovrlp)
          use module_base
          use module_types
          implicit none
          integer,intent(in) :: iproc, nproc, norder_polynomial, ncalc
          type(sparse_matrix),intent(in) :: ovrlp_smat, inv_ovrlp_smat
          integer,dimension(ncalc) :: ex
          type(matrices),intent(in) :: ovrlp_mat
          type(matrices),dimension(ncalc),intent(inout) :: inv_ovrlp
        end subroutine ice
        
        subroutine scale_and_shift_matrix(iproc, nproc, ispin, foe_obj, smatl, &
                   smat1, mat1, i1shift, smat2, mat2, i2shift, &
                   matscal_compr, scale_factor, shift_value)
          use module_base
          use sparsematrix_base, only: sparse_matrix, matrices
          use foe_base, only: foe_data
          integer,intent(in) :: iproc, nproc, ispin, i1shift
          type(foe_data),intent(in) :: foe_obj
          type(sparse_matrix),intent(in) :: smatl, smat1
          type(matrices),intent(in) :: mat1
          type(sparse_matrix),intent(in),optional :: smat2
          type(matrices),intent(in),optional :: mat2
          integer,intent(in),optional :: i2shift
<<<<<<< HEAD
          real(kind=8),dimension(smatl%nvctr_tg),intent(out) :: matscal_compr
=======
          real(kind=8),dimension(smatl%nvctrp_tg),intent(out) :: matscal_compr
>>>>>>> 9aa8f21e
          real(kind=8),intent(out) :: scale_factor, shift_value
        end subroutine scale_and_shift_matrix

        subroutine build_gradient(iproc, nproc, tmb, target_function, hpsit_c, hpsit_f, hpsittmp_c, hpsittmp_f)
          use module_base
          use module_types
          implicit none
          integer,intent(in) :: iproc, nproc, target_function
          type(DFT_wavefunction),intent(inout) :: tmb
          real(kind=8),dimension(tmb%ham_descr%collcom%ndimind_c),intent(inout) :: hpsit_c
          real(kind=8),dimension(7*tmb%ham_descr%collcom%ndimind_f),intent(inout) :: hpsit_f
          real(kind=8),dimension(tmb%ham_descr%collcom%ndimind_c),intent(out) :: hpsittmp_c !<workarray
          real(kind=8),dimension(7*tmb%ham_descr%collcom%ndimind_f),intent(out) :: hpsittmp_f !<workarray
        end subroutine build_gradient

  end interface
END MODULE module_interfaces<|MERGE_RESOLUTION|>--- conflicted
+++ resolved
@@ -2464,8 +2464,8 @@
                   energs, hpsit_c, hpsit_f, nit_precond, target_function, correction_orthoconstraint, &
                   hpsi_small, experimental_mode, calculate_inverse, correction_co_contra, hpsi_noprecond, &
                   norder_taylor, max_inversion_error, method_updatekernel, precond_convol_workarrays, precond_workarrays,&
-                  wt_philarge, wt_hpsinoprecond)!, &
-                  !cdft, input_frag, ref_frags)
+                  wt_philarge, wt_hpsinoprecond, &
+                  cdft, input_frag, ref_frags)
          use module_base
          use module_types
          use communications_base, only: work_transpose
@@ -2480,15 +2480,9 @@
          type(localizedDIISParameters), intent(inout) :: ldiis
          real(kind=8), dimension(tmb%orbs%norbp), intent(inout) :: fnrmOldArr
          real(kind=8),intent(inout) :: fnrm_old
-<<<<<<< HEAD
          real(kind=8), dimension(tmb%orbs%norbp), intent(inout) :: alpha
          real(kind=8), intent(out):: trH, fnrm, fnrmMax, alpha_mean, alpha_max
          real(kind=8), intent(in):: trHold
-=======
-         real(8),dimension(tmb%orbs%norbp),intent(inout) :: alpha
-         real(8),intent(out):: trH, fnrm, fnrmMax, alpha_mean, alpha_max
-         real(8),intent(in):: trHold
->>>>>>> 9aa8f21e
          logical,intent(out) :: energy_increased
          real(kind=8), dimension(tmb%npsidim_orbs), intent(inout):: lhphiold
          logical, intent(inout):: overlap_calculated
@@ -2503,15 +2497,9 @@
          type(workarr_precond),dimension(tmb%orbs%norbp),intent(inout) :: precond_workarrays
          type(work_transpose),intent(inout) :: wt_philarge
          type(work_transpose),intent(out) :: wt_hpsinoprecond
-<<<<<<< HEAD
-         !!type(cdft_data),intent(inout),optional :: cdft
-         !!type(fragmentInputParameters),optional,intent(in) :: input_frag
-         !!type(system_fragment), dimension(:), optional, intent(in) :: ref_frags
-=======
          type(cdft_data),intent(inout),optional :: cdft
          type(fragmentInputParameters), optional, intent(in) :: input_frag
          type(system_fragment), dimension(:), optional, intent(in) :: ref_frags
->>>>>>> 9aa8f21e
        end subroutine calculate_energy_and_gradient_linear
 
        subroutine improveOrbitals(iproc, nproc, tmb, nspin, ldiis, alpha, gradient, experimental_mode)
@@ -4232,11 +4220,7 @@
           type(sparse_matrix),intent(in),optional :: smat2
           type(matrices),intent(in),optional :: mat2
           integer,intent(in),optional :: i2shift
-<<<<<<< HEAD
-          real(kind=8),dimension(smatl%nvctr_tg),intent(out) :: matscal_compr
-=======
           real(kind=8),dimension(smatl%nvctrp_tg),intent(out) :: matscal_compr
->>>>>>> 9aa8f21e
           real(kind=8),intent(out) :: scale_factor, shift_value
         end subroutine scale_and_shift_matrix
 
