!> @file
!! Define the module module_interfaces containing all interfaces
!!
!! @author
!!    Copyright (C) 2007-2011 BigDFT group (LG,DC)
!!    This file is distributed under the terms of the
!!    GNU General Public License, see ~/COPYING file
!!    or http://www.gnu.org/copyleft/gpl.txt .
!!    For the list of contributors, see ~/AUTHORS

!>  Modules which contains all interfaces
!!  Interfaces of:
!!  - call_bigdft
!!  - geopt
!!  - geopt_input_variables
!!  - conjgrad
!!  - copy_old_wavefunctions
!!  - system_size
!!  - MemoryEstimator
!!  - createWavefunctionsDescriptors
!!  - createProjectorsArrays
!!  - createDensPotDescriptors
!!  - createIonicPotential
!!  - import_gaussians
!!  - input_wf_diag
!!  - reformatmywaves
!!  - first_orthon
!!  - sumrho
!!  - LocalHamiltonianApplication
!!  - hpsitopsi
!!  - last_orthon
!!  - local_forces
!!  - orbitals_descriptors
!!  - projectors_derivatives
!!  - nonlocal_forces
!!  - CalculateTailCorrection
!!  - reformatonewave
!!  -cholesky
module module_interfaces

   implicit none

   interface

      subroutine call_bigdft(nproc,iproc,atoms,rxyz,in,energy,fxyz,strten,fnoise,rst,infocode)
         !n(c) use module_base
         use module_types
         implicit none
         integer, intent(in) :: iproc,nproc
         type(input_variables),intent(inout) :: in
         type(atoms_data), intent(inout) :: atoms
         type(restart_objects), intent(inout) :: rst
         integer, intent(inout) :: infocode
         real(gp), intent(out) :: energy,fnoise
         real(gp), dimension(3,atoms%astruct%nat), intent(in) :: rxyz
         real(gp), dimension(6), intent(out) :: strten
         real(gp), dimension(3,atoms%astruct%nat), intent(out) :: fxyz
      END SUBROUTINE call_bigdft

      subroutine geopt(nproc,iproc,pos,at,fxyz,strten,epot,rst,in,ncount_bigdft)
        use module_base
        use module_types
        implicit none
        integer, intent(in) :: nproc,iproc
        type(atoms_data), intent(inout) :: at
        type(input_variables), intent(inout) :: in
        type(restart_objects), intent(inout) :: rst
        real(gp), intent(inout) :: epot
        integer, intent(inout) :: ncount_bigdft
        real(gp), dimension(3*at%astruct%nat), intent(inout) :: pos
        real(gp), dimension(6), intent(inout) :: strten
        real(gp), dimension(3*at%astruct%nat), intent(inout) :: fxyz
      END SUBROUTINE geopt

      subroutine kswfn_optimization_loop(iproc, nproc, o, &
           & alphamix, idsx, inputpsi, KSwfn, denspot, nlpspd, proj, energs, atoms, rxyz, GPU, xcstr, &
           & in)
        use module_base
        use module_types
        implicit none
        real(dp), dimension(6), intent(out) :: xcstr
        integer, intent(in) :: iproc, nproc, idsx, inputpsi
        real(gp), intent(in) :: alphamix
        type(DFT_optimization_loop), intent(inout) :: o
        type(DFT_wavefunction), intent(inout) :: KSwfn
        type(DFT_local_fields), intent(inout) :: denspot
        type(energy_terms), intent(inout) :: energs
        type(atoms_data), intent(in) :: atoms
        type(GPU_pointers), intent(inout) :: GPU
        type(nonlocal_psp_descriptors), intent(inout) :: nlpspd
        real(kind=8), dimension(:), pointer :: proj
        real(gp), dimension(3,atoms%astruct%nat), intent(in) :: rxyz
        type(input_variables), intent(in) :: in !<todo: Remove me
      END SUBROUTINE kswfn_optimization_loop

     subroutine timing(iproc,category,action)
       implicit none
       integer, intent(in) :: iproc
       character(len=*), intent(in) :: category
       character(len=2), intent(in) :: action
     end subroutine timing

      subroutine copy_old_wavefunctions(nproc,orbs,n1,n2,n3,wfd,psi,&
            &   n1_old,n2_old,n3_old,wfd_old,psi_old)
         !n(c) use module_base
         use module_types
         implicit none
         integer, intent(in) :: nproc,n1,n2,n3
         type(orbitals_data), intent(in) :: orbs
         type(wavefunctions_descriptors), intent(inout) :: wfd,wfd_old
         integer, intent(out) :: n1_old,n2_old,n3_old
         real(wp), dimension(:), pointer :: psi,psi_old
      END SUBROUTINE copy_old_wavefunctions

      subroutine system_properties(iproc,nproc,in,at,orbs,radii_cf)
         !n(c) use module_base
         use module_types
         implicit none
         integer, intent(in) :: iproc,nproc
         type(input_variables), intent(in) :: in
         type(atoms_data), intent(inout) :: at
         type(orbitals_data), intent(inout) :: orbs
         real(gp), dimension(at%astruct%ntypes,3), intent(out) :: radii_cf
      END SUBROUTINE system_properties

      subroutine system_size(iproc,atoms,rxyz,radii_cf,crmult,frmult,hx,hy,hz,Glr,shift)
         !n(c) use module_base
         use module_types
         implicit none
         type(atoms_data), intent(inout) :: atoms
         integer, intent(in) :: iproc
         real(gp), intent(in) :: crmult,frmult
         real(gp), dimension(3,atoms%astruct%nat), intent(inout) :: rxyz
         real(gp), dimension(atoms%astruct%ntypes,3), intent(in) :: radii_cf
         real(gp), intent(inout) :: hx,hy,hz
         type(locreg_descriptors), intent(out) :: Glr
         real(gp), dimension(3), intent(out) :: shift
      END SUBROUTINE system_size

      subroutine standard_inputfile_names(inputs, radical, nproc)
         use module_types
         implicit none
         type(input_variables), intent(out) :: inputs
         character(len = *), intent(in) :: radical
         integer, intent(in) :: nproc
      END SUBROUTINE standard_inputfile_names

      subroutine bigdft_set_input(radical,posinp,rxyz,inputs,atoms)
         !n(c) use module_base
         use module_types
         implicit none
         character(len=*), intent(in) :: posinp
         character(len=*),intent(in) :: radical
         type(input_variables), intent(inout) :: inputs
         type(atoms_data), intent(out) :: atoms
         real(gp), dimension(:,:), pointer :: rxyz
       END SUBROUTINE bigdft_set_input

      subroutine read_input_parameters(iproc,inputs,dump)
         !n(c) use module_base
         use module_types
         implicit none
         integer, intent(in) :: iproc
         type(input_variables), intent(inout) :: inputs
         logical, intent(in) :: dump
      END SUBROUTINE read_input_parameters
  
      subroutine read_input_parameters2(iproc,inputs,atoms,rxyz)
         !n(c) use module_base
         use module_types
         implicit none
         integer, intent(in) :: iproc
         type(input_variables), intent(inout) :: inputs
         type(atoms_data), intent(inout) :: atoms
         real(gp), dimension(3,atoms%astruct%nat), intent(inout) :: rxyz
      END SUBROUTINE read_input_parameters2

      subroutine read_atomic_file(file,iproc,astruct,status,comment,energy,fxyz)
         !n(c) use module_base
         use module_types
         implicit none
         character(len=*), intent(in) :: file
         integer, intent(in) :: iproc
         type(atomic_structure), intent(inout) :: astruct
         integer, intent(out), optional :: status
         real(gp), intent(out), optional :: energy
         real(gp), dimension(:,:), pointer, optional :: fxyz
         character(len =*), intent(out), optional :: comment
      END SUBROUTINE read_atomic_file

      !> @author
      !! Written by Laurent K Beland 2011 UdeM
      !! For QM/MM implementation of BigDFT-ART
      subroutine initialize_atomic_file(iproc,at,rxyz)
         use module_base
         use module_types
         implicit none
         integer, intent(in) :: iproc
         type(atoms_data), intent(inout) :: at
         real(gp), dimension(:,:), pointer :: rxyz
      END SUBROUTINE initialize_atomic_file

      subroutine read_xyz_positions(iproc,ifile,astruct,comment_,energy_,fxyz_,getLine)
         !n(c) use module_base
         use module_types
         implicit none
         integer, intent(in) :: iproc,ifile
         type(atomic_structure), intent(inout) :: astruct
         real(gp), intent(out) :: energy_
         real(gp), dimension(:,:), pointer :: fxyz_
         character(len = 1024), intent(out) :: comment_
         interface
            subroutine getline(line,ifile,eof)
               integer, intent(in) :: ifile
               character(len=150), intent(out) :: line
               logical, intent(out) :: eof
            END SUBROUTINE getline
         end interface
      END SUBROUTINE read_xyz_positions

      subroutine read_ascii_positions(iproc,ifile,astruct,comment_,energy_,fxyz_,getline)
         ! use module_base
         use module_types
         implicit none
         integer, intent(in) :: iproc,ifile
         type(atomic_structure), intent(inout) :: astruct
         real(gp), intent(out) :: energy_
         real(gp), dimension(:,:), pointer :: fxyz_
         character(len = 1024), intent(out) :: comment_
         interface
            subroutine getline(line,ifile,eof)
               integer, intent(in) :: ifile
               character(len=150), intent(out) :: line
               logical, intent(out) :: eof
            END SUBROUTINE getline
         end interface
      END SUBROUTINE read_ascii_positions

      subroutine read_yaml_positions(filename,astruct,comment_,energy_,fxyz_)
        use module_base
        use module_types
        implicit none
        character(len = *), intent(in) :: filename
        type(atomic_structure), intent(inout) :: astruct
        real(gp), intent(out) :: energy_
        real(gp), dimension(:,:), pointer :: fxyz_
        character(len = 1024), intent(out) :: comment_
      END SUBROUTINE read_yaml_positions

      subroutine write_atomic_file(filename,energy,rxyz,atoms,comment,forces)
         !n(c) use module_base
         use module_types
         implicit none
         character(len=*), intent(in) :: filename,comment
         type(atoms_data), intent(in) :: atoms
         real(gp), intent(in) :: energy
         real(gp), dimension(3,atoms%astruct%nat), intent(in) :: rxyz
         real(gp), dimension(3,atoms%astruct%nat), intent(in), optional :: forces
      END SUBROUTINE write_atomic_file

      subroutine MemoryEstimator(nproc,idsx,lr,nat,norb,nspinor,nkpt,nprojel,nspin,itrpmax,iscf,peakmem)
         !n(c) use module_base
         use module_types
         implicit none
         !Arguments
         integer, intent(in) :: nproc,idsx,nat,norb,nspin,nprojel
         integer, intent(in) :: nkpt,nspinor,itrpmax,iscf
         type(locreg_descriptors), intent(in) :: lr
         real(kind=8), intent(out) :: peakmem
      END SUBROUTINE MemoryEstimator

      subroutine check_closed_shell(orbs,lcs)
         !n(c) use module_base
         use module_types
         implicit none
         type(orbitals_data), intent(in) :: orbs
         logical, intent(out) :: lcs
      END SUBROUTINE check_closed_shell

      subroutine orbitals_descriptors(iproc,nproc,norb,norbu,norbd,nspin,nspinor,nkpt,kpt,wkpt,orbs,simple,basedist)
         !n(c) use module_base
         use module_types
         implicit none
         logical, intent(in) :: simple !< simple calculation of the repartition
         integer, intent(in) :: iproc,nproc,norb,norbu,norbd,nkpt,nspin
         integer, intent(in) :: nspinor
         type(orbitals_data), intent(inout) :: orbs
         real(gp), dimension(nkpt), intent(in) :: wkpt
         real(gp), dimension(3,nkpt), intent(in) :: kpt
         integer, dimension(0:nproc-1), intent(in), optional :: basedist 
      END SUBROUTINE orbitals_descriptors

      subroutine orbitals_communicators(iproc,nproc,lr,orbs,comms,basedist)
         use module_base
         use module_types
         implicit none
         integer, intent(in) :: iproc,nproc
         type(locreg_descriptors), intent(in) :: lr
         type(orbitals_data), intent(inout) :: orbs
         type(communications_arrays), intent(out) :: comms
         integer, dimension(0:nproc-1,orbs%nkpts), intent(in), optional :: basedist
      END SUBROUTINE orbitals_communicators


     subroutine orbitals_descriptors_forLinear(iproc,nproc,norb,norbu,norbd,nspin,nspinor,nkpt,kpt,wkpt,orbs)
       use module_base
       use module_types
       implicit none
       integer, intent(in) :: iproc,nproc,norb,norbu,norbd,nkpt,nspin
       integer, intent(in) :: nspinor
       type(orbitals_data), intent(out) :: orbs
       real(gp), dimension(nkpt), intent(in) :: wkpt
       real(gp), dimension(3,nkpt), intent(in) :: kpt
     END SUBROUTINE orbitals_descriptors_forLinear

      subroutine createWavefunctionsDescriptors(iproc,hx,hy,hz,atoms,rxyz,radii_cf,&
            &   crmult,frmult,Glr,output_denspot)
         !n(c) use module_base
         use module_types
         implicit none
         !Arguments
         type(atoms_data), intent(in) :: atoms
         integer, intent(in) :: iproc
         real(gp), intent(in) :: hx,hy,hz,crmult,frmult
         real(gp), dimension(3,atoms%astruct%nat), intent(in) :: rxyz
         real(gp), dimension(atoms%astruct%ntypes,3), intent(in) :: radii_cf
         type(locreg_descriptors), intent(inout) :: Glr
         logical, intent(in), optional :: output_denspot
      END SUBROUTINE createWavefunctionsDescriptors

     subroutine createProjectorsArrays(iproc,lr,rxyz,at,orbs,&
            &   radii_cf,cpmult,fpmult,hx,hy,hz,nlpspd,proj_G,proj)
         !n(c) use module_base
         use module_types
         use gaussians, only: gaussian_basis
         implicit none
       integer, intent(in) :: iproc
         type(atoms_data), intent(in) :: at
         type(orbitals_data), intent(in) :: orbs
         real(kind=8), intent(in) :: cpmult,fpmult,hx,hy,hz
       type(locreg_descriptors),intent(in) :: lr
         real(kind=8), dimension(3,at%astruct%nat), intent(in) :: rxyz
         real(kind=8), dimension(at%astruct%ntypes,3), intent(in) :: radii_cf
         type(nonlocal_psp_descriptors), intent(out) :: nlpspd
       type(gaussian_basis),dimension(at%astruct%ntypes),intent(in) :: proj_G
         real(kind=8), dimension(:), pointer :: proj
      END SUBROUTINE createProjectorsArrays

      subroutine density_descriptors(iproc,nproc,nspin,crmult,frmult,atoms,dpbox,&
           rho_commun,rxyz,radii_cf,rhodsc)
        use module_base
        use module_types
        use module_xc
        implicit none
        integer, intent(in) :: iproc,nproc,nspin
        real(gp), intent(in) :: crmult,frmult
        type(atoms_data), intent(in) :: atoms
        type(denspot_distribution), intent(in) :: dpbox
        character(len=3), intent(in) :: rho_commun
        real(gp), dimension(3,atoms%astruct%nat), intent(in) :: rxyz
        real(gp), dimension(atoms%astruct%ntypes,3), intent(in) :: radii_cf
        type(rho_descriptors), intent(out) :: rhodsc
      end subroutine density_descriptors
!!$      subroutine createDensPotDescriptors(iproc,nproc,atoms,gdim,hxh,hyh,hzh,&
!!$            &   rxyz,crmult,frmult,radii_cf,nspin,datacode,ixc,rho_commun,&
!!$         n3d,n3p,n3pi,i3xcsh,i3s,nscatterarr,ngatherarr,rhodsc)
!!$         !n(c) use module_base
!!$         use module_types
!!$         implicit none
!!$         !Arguments
!!$         character(len=1), intent(in) :: datacode
!!$         character(len=3), intent(in) :: rho_commun
!!$         integer, intent(in) :: iproc,nproc,ixc,nspin
!!$         real(gp), intent(in) :: crmult,frmult,hxh,hyh,hzh
!!$         type(atoms_data), intent(in) :: atoms
!!$         type(grid_dimensions), intent(in) :: gdim
!!$         real(gp), dimension(atoms%astruct%ntypes,3), intent(in) :: radii_cf
!!$         real(gp), dimension(3,atoms%astruct%nat), intent(in) :: rxyz
!!$         integer, intent(out) ::  n3d,n3p,n3pi,i3xcsh,i3s
!!$         type(rho_descriptors), intent(out) :: rhodsc
!!$         integer, dimension(0:nproc-1,4), intent(out) :: nscatterarr
!!$         integer, dimension(0:nproc-1,2), intent(out) :: ngatherarr
!!$      END SUBROUTINE createDensPotDescriptors

      subroutine createPcProjectorsArrays(iproc,n1,n2,n3,rxyz,at,orbs, &
            &   radii_cf,cpmult,fpmult,hx,hy,hz, ecut_pc, &
         pcproj_data , Glr)

         use module_base
         use module_types
         implicit none
         integer, intent(in) :: iproc,n1,n2,n3
         real(gp), intent(in) :: cpmult,fpmult,hx,hy,hz
         type(atoms_data), intent(in) :: at
         type(orbitals_data), intent(in) :: orbs

         real(gp), dimension(3,at%astruct%nat), intent(in) :: rxyz
         real(gp), dimension(at%astruct%ntypes,3), intent(in) :: radii_cf
         real(gp), intent(in):: ecut_pc

         type(pcproj_data_type) ::pcproj_data

         type(locreg_descriptors),  intent(in):: Glr

      END SUBROUTINE createPcProjectorsArrays


      subroutine applyPCprojectors(orbs,at,&
            &   hx,hy,hz,Glr,PPD,psi,hpsi, dotest)

         use module_base
         use module_types

         type(orbitals_data), intent(inout) :: orbs
         type(atoms_data) :: at
         real(gp), intent(in) :: hx,hy,hz
         type(locreg_descriptors), intent(in) :: Glr
         type(pcproj_data_type) ::PPD
         real(wp), dimension(:), pointer :: psi, hpsi
         logical, optional :: dotest
      END SUBROUTINE applyPCprojectors


      subroutine applyPAWprojectors(orbs,at,&
            &   hx,hy,hz,Glr,PAWD,psi,hpsi,  paw_matrix, dosuperposition , &
         sup_iatom, sup_l, sup_arraym) !, sup_arraychannel)

         use module_base
         use module_types

         type(orbitals_data), intent(inout) :: orbs
         type(atoms_data) :: at
         real(gp), intent(in) :: hx,hy,hz
         type(locreg_descriptors), intent(in) :: Glr
         type(pawproj_data_type) ::PAWD
         real(wp), dimension(:), pointer :: psi, hpsi, paw_matrix
         logical dosuperposition
         integer, optional :: sup_iatom, sup_l
         real(wp) , dimension(:), pointer, optional :: sup_arraym !, sup_arraychannel

       END SUBROUTINE applyPAWprojectors

       subroutine IonicEnergyandForces(iproc,nproc,dpbox,at,elecfield,&
            & rxyz,eion,fion,dispersion,edisp,fdisp,ewaldstr,n1,n2,n3,&
            & pot_ion,pkernel,psoffset)
         use module_base
         use module_types
         implicit none
         type(denspot_distribution), intent(in) :: dpbox
         type(atoms_data), intent(in) :: at
         integer, intent(in) :: iproc,nproc,n1,n2,n3,dispersion
         real(gp), dimension(3), intent(in) :: elecfield
         real(gp), dimension(3,at%astruct%nat), intent(in) :: rxyz
         type(coulomb_operator), intent(in) :: pkernel
         real(gp), intent(out) :: eion,edisp,psoffset
         real(dp), dimension(6),intent(out) :: ewaldstr
         real(gp), dimension(:,:), pointer :: fion,fdisp
         real(dp), dimension(*), intent(out) :: pot_ion
       END SUBROUTINE IonicEnergyandForces

       subroutine createIonicPotential(geocode,iproc,nproc,verb,at,rxyz,&
            hxh,hyh,hzh,elecfield,n1,n2,n3,n3pi,i3s,n1i,n2i,n3i,pkernel,&
            pot_ion,psoffset,rholoc)
         use module_base
         use module_types
         implicit none
         character(len=1), intent(in) :: geocode
         integer, intent(in) :: iproc,nproc,n1,n2,n3,n3pi,i3s,n1i,n2i,n3i
         logical, intent(in) :: verb
         real(gp), intent(in) :: hxh,hyh,hzh,psoffset
         type(atoms_data), intent(in) :: at
         real(gp), dimension(3), intent(in) :: elecfield
         real(gp), dimension(3,at%astruct%nat), intent(in) :: rxyz
         type(coulomb_operator), intent(in) :: pkernel
         real(wp), dimension(*), intent(inout) :: pot_ion
         type(rholoc_objects),intent(in)::rholoc
       END SUBROUTINE createIonicPotential

       subroutine input_wf_empty(iproc, nproc, psi, hpsi, psit, orbs, &
            & band_structure_filename, input_spin, atoms, d, denspot)
         use module_defs
         use module_types
         implicit none
         integer, intent(in) :: iproc, nproc
         type(orbitals_data), intent(in) :: orbs
         character(len = *), intent(in) :: band_structure_filename
         integer, intent(in) :: input_spin
         type(atoms_data), intent(in) :: atoms
         type(grid_dimensions), intent(in) :: d
         type(DFT_local_fields), intent(inout) :: denspot
         real(wp), dimension(:), pointer :: psi
         real(kind=8), dimension(:), pointer :: hpsi, psit
       END SUBROUTINE input_wf_empty

       subroutine input_wf_random(psi, orbs)
         use module_defs
         use module_types
         implicit none
         type(orbitals_data), intent(inout) :: orbs
         real(wp), dimension(:), pointer :: psi
       END SUBROUTINE input_wf_random

       subroutine input_wf_cp2k(iproc, nproc, nspin, atoms, rxyz, Lzd, &
            & psi, orbs)
         use module_defs
         use module_types
         implicit none
         integer, intent(in) :: iproc, nproc, nspin
         type(atoms_data), intent(in) :: atoms
         real(gp), dimension(3, atoms%astruct%nat), intent(in) :: rxyz
         type(local_zone_descriptors), intent(in) :: Lzd
         type(orbitals_data), intent(inout) :: orbs
         real(wp), dimension(:), pointer :: psi
       END SUBROUTINE input_wf_cp2k

       subroutine input_wf_memory(iproc, atoms, &
            & rxyz_old, hx_old, hy_old, hz_old, d_old, wfd_old, psi_old, &
            & rxyz, hx, hy, hz, d, wfd, psi, orbs)
         use module_defs
         use module_types
         implicit none
         integer, intent(in) :: iproc
         type(atoms_data), intent(in) :: atoms
         real(gp), dimension(3, atoms%astruct%nat), intent(in) :: rxyz, rxyz_old
         real(gp), intent(in) :: hx, hy, hz, hx_old, hy_old, hz_old
         type(grid_dimensions), intent(in) :: d, d_old
         type(wavefunctions_descriptors), intent(in) :: wfd
         type(wavefunctions_descriptors), intent(inout) :: wfd_old
         type(orbitals_data), intent(in) :: orbs
         real(wp), dimension(:), pointer :: psi, psi_old
       END SUBROUTINE input_wf_memory

       subroutine input_wf_disk(iproc, nproc, input_wf_format, d, hx, hy, hz, &
            & in, atoms, rxyz, rxyz_old, wfd, orbs, psi)
         use module_defs
         use module_types
         implicit none
         integer, intent(in) :: iproc, nproc, input_wf_format
         type(grid_dimensions), intent(in) :: d
         real(gp), intent(in) :: hx, hy, hz
         type(input_variables), intent(in) :: in
         type(atoms_data), intent(in) :: atoms
         real(gp), dimension(3, atoms%astruct%nat), intent(in) :: rxyz
         real(gp), dimension(3, atoms%astruct%nat), intent(out) :: rxyz_old
         type(wavefunctions_descriptors), intent(in) :: wfd
         type(orbitals_data), intent(inout) :: orbs
         real(wp), dimension(:), pointer :: psi
       END SUBROUTINE input_wf_disk

       subroutine input_wf_diag(iproc,nproc,at,denspot,&
            orbs,nvirt,comms,Lzd,energs,rxyz,&
            nlpspd,proj,ixc,psi,hpsi,psit,G,&
            nspin,symObj,GPU,input,onlywf,proj_G,paw)
         ! Input wavefunctions are found by a diagonalization in a minimal basis set
         ! Each processors write its initial wavefunctions into the wavefunction file
         ! The files are then read by readwave
         ! @todo pass GPU to be a local variable of this routine (initialized and freed here)
         use module_base
         use module_types
         use gaussians
         implicit none
         !Arguments
         integer, intent(in) :: iproc,nproc,ixc
         integer, intent(inout) :: nspin,nvirt
         logical, intent(in) :: onlywf  !if .true. finds only the WaveFunctions and return
         type(atoms_data), intent(in) :: at
         type(nonlocal_psp_descriptors), intent(in) :: nlpspd
         type(local_zone_descriptors), intent(in) :: Lzd
         type(communications_arrays), intent(in) :: comms
         type(orbitals_data), intent(inout) :: orbs
         type(energy_terms), intent(inout) :: energs
         type(DFT_local_fields), intent(inout) :: denspot
         type(GPU_pointers), intent(in) :: GPU
         type(input_variables):: input
         type(symmetry_data), intent(in) :: symObj
         real(gp), dimension(3,at%astruct%nat), intent(in) :: rxyz
         real(wp), dimension(nlpspd%nprojel), intent(inout) :: proj
         type(gaussian_basis), intent(out) :: G !basis for davidson IG
         real(wp), dimension(:), pointer :: psi,hpsi,psit
         type(gaussian_basis),optional,dimension(at%astruct%ntypes),intent(in) :: proj_G
         type(paw_objects),optional,intent(inout)::paw
       end subroutine input_wf_diag

       subroutine input_wf(iproc,nproc,in,GPU,atoms,rxyz,&
            denspot,denspot0,nlpspd,proj,KSwfn,tmb,energs,inputpsi,input_wf_format,norbv,&
<<<<<<< HEAD
            lzd_old,wfd_old,psi_old,d_old,hx_old,hy_old,hz_old,rxyz_old,tmb_old)
=======
            wfd_old,psi_old,d_old,hx_old,hy_old,hz_old,rxyz_old,tmb_old,ref_frags)
>>>>>>> a6b94dcf
         use module_defs
         use module_types
         use module_fragments
         implicit none
         integer, intent(in) :: iproc, nproc, inputpsi,  input_wf_format
         type(input_variables), intent(in) :: in
         type(GPU_pointers), intent(in) :: GPU
         real(gp), intent(in) :: hx_old,hy_old,hz_old
         type(atoms_data), intent(inout) :: atoms
         real(gp), dimension(3, atoms%astruct%nat), target, intent(in) :: rxyz
         type(DFT_local_fields), intent(inout) :: denspot
         type(DFT_wavefunction), intent(inout) :: KSwfn,tmb,tmb_old !<input wavefunction
         type(energy_terms), intent(inout) :: energs !<energies of the system
         real(gp), dimension(*), intent(out) :: denspot0 !< Initial density / potential, if needed
         real(wp), dimension(:), pointer :: psi_old
         integer, intent(out) :: norbv
         type(nonlocal_psp_descriptors), intent(in) :: nlpspd
         real(kind=8), dimension(:), pointer :: proj
         type(grid_dimensions), intent(in) :: d_old
<<<<<<< HEAD
         real(gp), dimension(3, atoms%nat), intent(inout) :: rxyz_old
         type(local_zone_descriptors),intent(inout):: lzd_old
=======
         real(gp), dimension(3, atoms%astruct%nat), intent(inout) :: rxyz_old
>>>>>>> a6b94dcf
         type(wavefunctions_descriptors), intent(inout) :: wfd_old
         type(system_fragment), dimension(:), pointer :: ref_frags
       END SUBROUTINE input_wf

       subroutine reformatmywaves(iproc,orbs,at,&
            &   hx_old,hy_old,hz_old,n1_old,n2_old,n3_old,rxyz_old,wfd_old,psi_old,&
         hx,hy,hz,n1,n2,n3,rxyz,wfd,psi)
         !n(c) use module_base
         use module_types
         implicit none
         integer, intent(in) :: iproc,n1_old,n2_old,n3_old,n1,n2,n3
         real(gp), intent(in) :: hx_old,hy_old,hz_old,hx,hy,hz
         type(wavefunctions_descriptors), intent(in) :: wfd,wfd_old
         type(atoms_data), intent(in) :: at
         type(orbitals_data), intent(in) :: orbs
         real(gp), dimension(3,at%astruct%nat), intent(in) :: rxyz,rxyz_old
         real(wp), dimension(wfd_old%nvctr_c+7*wfd_old%nvctr_f,orbs%nspinor*orbs%norbp), intent(in) :: psi_old
         real(wp), dimension(wfd%nvctr_c+7*wfd%nvctr_f,orbs%nspinor*orbs%norbp), intent(out) :: psi
      END SUBROUTINE reformatmywaves

      subroutine first_orthon(iproc,nproc,orbs,wfd,comms,psi,hpsi,psit,orthpar,paw)
         !n(c) use module_base
         use module_types
         implicit none
         integer, intent(in) :: iproc,nproc
         type(orbitals_data), intent(in) :: orbs
         type(wavefunctions_descriptors), intent(in) :: wfd
         type(communications_arrays), intent(in) :: comms
         type(orthon_data):: orthpar
         type(paw_objects),optional,intent(inout)::paw
         real(wp), dimension(:) , pointer :: psi,hpsi,psit
      END SUBROUTINE first_orthon

      subroutine density_and_hpot(dpbox,symObj,orbs,Lzd,pkernel,rhodsc,GPU,psi,rho,vh,hstrten)
        use module_base
        use module_types
        implicit none
        type(denspot_distribution), intent(in) :: dpbox
        type(rho_descriptors),intent(inout) :: rhodsc
        type(orbitals_data), intent(in) :: orbs
        type(local_zone_descriptors), intent(in) :: Lzd
        type(symmetry_data), intent(in) :: symObj
        type(coulomb_operator), intent(in) :: pkernel
        real(wp), dimension(orbs%npsidim_orbs), intent(in) :: psi
        type(GPU_pointers), intent(inout) :: GPU
        real(gp), dimension(6), intent(out) :: hstrten
        real(dp), dimension(:), pointer :: rho,vh
      end subroutine density_and_hpot

      subroutine sumrho(dpbox,orbs,Lzd,GPU,symObj,rhodsc,psi,rho_p,mapping)
        use module_base
        use module_types
        implicit none
        !Arguments
        type(denspot_distribution), intent(in) :: dpbox
        type(rho_descriptors),intent(in) :: rhodsc
        type(orbitals_data), intent(in) :: orbs
        type(local_zone_descriptors), intent(in) :: Lzd
        type(symmetry_data), intent(in) :: symObj
        real(wp), dimension(orbs%npsidim_orbs), intent(in) :: psi
        real(dp), dimension(:,:), pointer :: rho_p
        type(GPU_pointers), intent(inout) :: GPU
        integer,dimension(orbs%norb),intent(in),optional:: mapping
      END SUBROUTINE sumrho

      !starting point for the communication routine of the density
      subroutine communicate_density(dpbox,nspin,rhodsc,rho_p,rho,keep_rhop)
        use module_base
        use module_types
        implicit none
        logical, intent(in) :: keep_rhop !< preserves the total density in the rho_p array
        integer, intent(in) :: nspin
        type(rho_descriptors),intent(in) :: rhodsc
        type(denspot_distribution), intent(in) :: dpbox
        real(dp), dimension(:,:), pointer :: rho_p !< partial density in orbital distribution scheme
        real(dp), dimension(max(dpbox%ndims(1)*dpbox%ndims(2)*dpbox%n3d,1),nspin), intent(out) :: rho
      END SUBROUTINE communicate_density

      subroutine rho_segkey(iproc,at,rxyz,crmult,frmult,radii_cf,&
            &   n1i,n2i,n3i,hxh,hyh,hzh,nspin,rho_d,iprint)
         !n(c) use module_base
         use module_types
         implicit none
         integer,intent(in) :: n1i,n2i,n3i,iproc,nspin
         type(atoms_data), intent(in) :: at
         real(gp), dimension(3,at%astruct%nat), intent(in) :: rxyz
         real(gp), intent(in) :: crmult,frmult,hxh,hyh,hzh
         real(gp), dimension(at%astruct%ntypes,3), intent(in) :: radii_cf
         logical,intent(in) :: iprint
         type(rho_descriptors),intent(inout) :: rho_d
       END SUBROUTINE rho_segkey

       subroutine LocalHamiltonianApplication(iproc,nproc,at,npsidim_orbs,orbs,&
            Lzd,confdatarr,ngatherarr,pot,psi,hpsi,&
            energs,SIC,GPU,PotOrKin,pkernel,orbsocc,psirocc,dpbox,potential,comgp,hpsi_noconf,econf)
         use module_base
         use module_types
         use module_xc
         implicit none
         integer, intent(in) :: PotOrKin !< if true, only the potential operator is applied
         integer, intent(in) :: iproc,nproc,npsidim_orbs
         type(atoms_data), intent(in) :: at
         type(orbitals_data), intent(in) :: orbs
         type(local_zone_descriptors), intent(in) :: Lzd 
         type(SIC_data), intent(in) :: SIC
         integer, dimension(0:nproc-1,2), intent(in) :: ngatherarr 
         real(wp), dimension(orbs%npsidim_orbs), intent(in) :: psi
         type(confpot_data), dimension(orbs%norbp) :: confdatarr
         real(wp), dimension(:), pointer :: pot
         !real(wp), dimension(*) :: pot
         type(energy_terms), intent(inout) :: energs
         real(wp), target, dimension(max(1,orbs%npsidim_orbs)), intent(inout) :: hpsi
         type(GPU_pointers), intent(inout) :: GPU
         type(coulomb_operator), intent(in), optional :: pkernel
         type(orbitals_data), intent(in), optional :: orbsocc
         real(wp), dimension(:), pointer, optional :: psirocc
         type(denspot_distribution),intent(in),optional :: dpbox
         real(wp), dimension(*), intent(in), optional, target :: potential !< Distributed potential. Might contain the density for the SIC treatments
         type(p2pComms),intent(inout), optional:: comgp
         real(wp), target, dimension(max(1,orbs%npsidim_orbs)), intent(inout),optional :: hpsi_noconf
         real(gp),intent(out),optional :: econf
       end subroutine LocalHamiltonianApplication

       subroutine NonLocalHamiltonianApplication(iproc,at,npsidim_orbs,orbs,rxyz,&
           proj,Lzd,nlpspd,psi,hpsi,eproj_sum,proj_G,paw)
        use module_base
        use module_types
        use gaussians, only: gaussian_basis
        implicit none
        integer, intent(in) :: iproc, npsidim_orbs
        type(atoms_data), intent(in) :: at
        type(orbitals_data),  intent(in) :: orbs
        type(local_zone_descriptors), intent(in) :: Lzd
        type(nonlocal_psp_descriptors), intent(in) :: nlpspd 
        real(wp), dimension(nlpspd%nprojel), intent(in) :: proj
        real(gp), dimension(3,at%astruct%nat), intent(in) :: rxyz
        real(wp), dimension(orbs%npsidim_orbs), intent(in) :: psi
        real(wp), dimension(orbs%npsidim_orbs), intent(inout) :: hpsi
        real(gp), intent(out) :: eproj_sum
        type(gaussian_basis),dimension(at%astruct%ntypes),optional,intent(in)::proj_G !projectors in gaussian basis (for PAW)
        type(paw_objects),optional,intent(inout)::paw
      END SUBROUTINE NonLocalHamiltonianApplication

      subroutine SynchronizeHamiltonianApplication(nproc,npsidim_orbs,orbs,Lzd,GPU,hpsi,&
           ekin_sum,epot_sum,eproj_sum,eSIC_DC,eexctX)
        use module_base
        use module_types
        use module_xc
        implicit none
        integer, intent(in) :: nproc,npsidim_orbs
        type(orbitals_data),  intent(in) :: orbs
        type(local_zone_descriptors), intent(in) :: Lzd 
        type(GPU_pointers), intent(inout) :: GPU
        real(gp), intent(inout) :: ekin_sum,epot_sum,eproj_sum,eSIC_DC,eexctX
        real(wp), dimension(orbs%npsidim_orbs), intent(inout) :: hpsi
      END SUBROUTINE SynchronizeHamiltonianApplication

      subroutine hpsitopsi(iproc,nproc,iter,idsx,wfn,&
           at,nlpspd,paw,proj,rxyz,eproj_sum,proj_G)
         !n(c) use module_base
         use module_types
         use gaussians, only: gaussian_basis
         implicit none
         integer, intent(in) :: iproc,nproc,idsx,iter
         type(DFT_wavefunction), intent(inout) :: wfn
         type(atoms_data), intent(in) :: at
         type(nonlocal_psp_descriptors), intent(in) :: nlpspd 
         type(paw_objects),optional,intent(inout)::paw
         type(gaussian_basis),optional,dimension(at%astruct%ntypes),intent(in)::proj_G !projectors in gaussian basis (for PAW)
         real(gp),optional, intent(out) :: eproj_sum
         real(gp),optional, dimension(3,at%astruct%nat), intent(in) :: rxyz
         real(wp),optional, dimension(nlpspd%nprojel), intent(inout) :: proj
      END SUBROUTINE hpsitopsi

      subroutine DiagHam(iproc,nproc,natsc,nspin,orbs,wfd,comms,&
            &   psi,hpsi,psit,orthpar,passmat,& !mandatory
         orbse,commse,etol,norbsc_arr,orbsv,psivirt) !optional
         !n(c) use module_base
         use module_types
         implicit none
         integer, intent(in) :: iproc,nproc,natsc,nspin
         type(wavefunctions_descriptors), intent(in) :: wfd
         type(communications_arrays), target, intent(in) :: comms
         type(orbitals_data), target, intent(inout) :: orbs
         type(orthon_data), intent(in) :: orthpar
         real(wp), dimension(:), pointer :: psi,hpsi,psit
         real(wp), dimension(*), intent(out) :: passmat
         !optional arguments
         real(gp), optional, intent(in) :: etol
         type(orbitals_data), optional, intent(in) :: orbsv
         type(orbitals_data), optional, target, intent(in) :: orbse
         type(communications_arrays), optional, target, intent(in) :: commse
         integer, optional, dimension(natsc+1,nspin), intent(in) :: norbsc_arr
         real(wp), dimension(:), pointer, optional :: psivirt
      END SUBROUTINE DiagHam

      subroutine last_orthon(iproc,nproc,iter,wfn,evsum,opt_keeppsit)
        use module_base
        use module_types
        implicit none
        integer, intent(in) :: iproc,nproc,iter
        real(wp), intent(out) :: evsum
        type(DFT_wavefunction), intent(inout) :: wfn
        logical, optional :: opt_keeppsit
      END SUBROUTINE last_orthon

      subroutine kswfn_post_treatments(iproc, nproc, KSwfn, tmb, linear, &
           & fxyz, fnoise, fion, fdisp, fpulay, &
           & strten, pressure, ewaldstr, xcstr, &
           & GPU, energs, denspot, atoms, rxyz, nlpspd, proj, &
           & output_denspot, dir_output, gridformat, refill_proj, calculate_dipole)
        use module_base
        use module_types

        implicit none

        type(DFT_wavefunction), intent(in) :: KSwfn
        type(DFT_wavefunction), intent(inout) :: tmb
        type(GPU_pointers), intent(inout) :: GPU
        type(energy_terms), intent(in) :: energs
        type(DFT_local_fields), intent(inout) :: denspot
        type(atoms_data), intent(in) :: atoms
        type(nonlocal_psp_descriptors), intent(inout) :: nlpspd
        real(kind=8), dimension(:), pointer :: proj
        logical, intent(in) :: refill_proj, calculate_dipole, linear
        integer, intent(in) :: output_denspot, iproc, nproc
        character(len = *), intent(in) :: dir_output
        character(len = *), intent(in) :: gridformat
        real(gp), dimension(3, atoms%astruct%nat), intent(in) :: rxyz
        real(gp), dimension(3, atoms%astruct%nat), intent(in) :: fdisp, fion, fpulay
        real(dp), dimension(6), intent(in) :: ewaldstr, xcstr
        real(gp), intent(out) :: fnoise, pressure
        real(gp), dimension(6), intent(out) :: strten
        real(gp), dimension(3, atoms%astruct%nat), intent(out) :: fxyz
      END SUBROUTINE kswfn_post_treatments

      subroutine calculate_forces(iproc,nproc,psolver_groupsize,Glr,atoms,orbs,nlpspd,rxyz,hx,hy,hz,proj,i3s,n3p,nspin,&
           refill_proj,ngatherarr,rho,pot,potxc,nsize_psi,psi,fion,fdisp,fxyz,&
           ewaldstr,hstrten,xcstr,strten,fnoise,pressure,psoffset,imode,tmb,fpulay)
        use module_base
        use module_types
        implicit none
        logical, intent(in) :: refill_proj
        integer, intent(in) :: iproc,nproc,i3s,n3p,nspin,psolver_groupsize,imode,nsize_psi
        real(gp), intent(in) :: hx,hy,hz,psoffset
        type(locreg_descriptors), intent(in) :: Glr
        type(atoms_data), intent(in) :: atoms
        type(orbitals_data), intent(in) :: orbs
        type(nonlocal_psp_descriptors), intent(in) :: nlpspd
        integer, dimension(0:nproc-1,2), intent(in) :: ngatherarr 
        real(wp), dimension(nlpspd%nprojel), intent(inout) :: proj
        real(wp), dimension(Glr%d%n1i,Glr%d%n2i,n3p), intent(in) :: rho,pot,potxc
        real(wp), dimension(nsize_psi), intent(in) :: psi
        real(gp), dimension(6), intent(in) :: ewaldstr,hstrten,xcstr
        real(gp), dimension(3,atoms%astruct%nat), intent(in) :: rxyz,fion,fdisp,fpulay
        real(gp), intent(out) :: fnoise,pressure
        real(gp), dimension(6), intent(out) :: strten
        real(gp), dimension(3,atoms%astruct%nat), intent(out) :: fxyz
        type(DFT_wavefunction),intent(in) :: tmb
      END SUBROUTINE calculate_forces
      
      subroutine CalculateTailCorrection(iproc,nproc,at,rbuf,orbs,&
            &   Glr,nlpspd,ncongt,pot,hgrid,rxyz,radii_cf,crmult,frmult,nspin,&
         proj,psi,output_denspot,ekin_sum,epot_sum,eproj_sum,proj_G,paw)
         !n(c) use module_base
         use module_types
         use gaussians, only: gaussian_basis
         implicit none
         type(atoms_data), intent(in) :: at
         type(orbitals_data), intent(in) :: orbs
         type(locreg_descriptors), intent(in) :: Glr
         type(nonlocal_psp_descriptors), intent(inout) :: nlpspd
         integer, intent(in) :: iproc,nproc,ncongt,nspin
         logical, intent(in) :: output_denspot
         real(kind=8), intent(in) :: hgrid,crmult,frmult,rbuf
         real(kind=8), dimension(at%astruct%ntypes,3), intent(in) :: radii_cf
         real(kind=8), dimension(3,at%astruct%nat), intent(in) :: rxyz
         real(kind=8), dimension(Glr%d%n1i,Glr%d%n2i,Glr%d%n3i,nspin), intent(in) :: pot
         real(kind=8), dimension(nlpspd%nprojel), intent(in) :: proj
         real(kind=8), dimension(Glr%wfd%nvctr_c+7*Glr%wfd%nvctr_f,orbs%norbp), intent(in) :: psi
         real(kind=8), intent(out) :: ekin_sum,epot_sum,eproj_sum
         type(gaussian_basis),optional,intent(in),dimension(at%astruct%ntypes)::proj_G
         type(paw_objects),optional,intent(inout)::paw
      END SUBROUTINE CalculateTailCorrection

      !added for abinit compatilbility
      subroutine reformatonewave(displ,wfd,at,hx_old,hy_old,hz_old,&
           n1_old,n2_old,n3_old,rxyz_old,psigold,hx,hy,hz,n1,n2,n3,rxyz,psifscf,psi)
         !n(c) use module_base
         use module_types
         implicit none
         integer, intent(in) :: n1_old,n2_old,n3_old,n1,n2,n3
         real(gp), intent(in) :: hx,hy,hz,displ,hx_old,hy_old,hz_old
         type(wavefunctions_descriptors), intent(in) :: wfd
         type(atoms_data), intent(in) :: at
         real(gp), dimension(3,at%astruct%nat), intent(in) :: rxyz_old,rxyz
         real(wp), dimension(0:n1_old,2,0:n2_old,2,0:n3_old,2), intent(in) :: psigold
         real(wp), dimension(-7:2*n1+8,-7:2*n2+8,-7:2*n3+8), intent(out) :: psifscf
         real(wp), dimension(wfd%nvctr_c+7*wfd%nvctr_f), intent(out) :: psi
      END SUBROUTINE reformatonewave
      subroutine readonewave(unitwf,useFormattedInput,iorb,iproc,n1,n2,n3,&
            &   hx,hy,hz,at,wfd,rxyz_old,rxyz,psi,eval,psifscf)
         !n(c) use module_base
         use module_types
         implicit none
         logical, intent(in) :: useFormattedInput
         integer, intent(in) :: unitwf,iorb,iproc,n1,n2,n3
         type(wavefunctions_descriptors), intent(in) :: wfd
         type(atoms_data), intent(in) :: at
         real(gp), intent(in) :: hx,hy,hz
         real(gp), dimension(3,at%astruct%nat), intent(in) :: rxyz
         real(wp), intent(out) :: eval
         real(gp), dimension(3,at%astruct%nat), intent(out) :: rxyz_old
         real(wp), dimension(wfd%nvctr_c+7*wfd%nvctr_f), intent(out) :: psi
         real(wp), dimension(*), intent(out) :: psifscf !this supports different BC
      END SUBROUTINE readonewave
      subroutine writeonewave(unitwf,useFormattedOutput,iorb,n1,n2,n3,hx,hy,hz,nat,rxyz,  & 
         nseg_c,nvctr_c,keyg_c,keyv_c,  & 
         nseg_f,nvctr_f,keyg_f,keyv_f, & 
         psi_c,psi_f,eval)
         use module_base
         implicit none
         logical, intent(in) :: useFormattedOutput
         integer, intent(in) :: unitwf,iorb,n1,n2,n3,nat,nseg_c,nvctr_c,nseg_f,nvctr_f
         real(gp), intent(in) :: hx,hy,hz
         real(wp), intent(in) :: eval
         integer, dimension(nseg_c), intent(in) :: keyv_c
         integer, dimension(nseg_f), intent(in) :: keyv_f
         integer, dimension(2,nseg_c), intent(in) :: keyg_c
         integer, dimension(2,nseg_f), intent(in) :: keyg_f
         real(wp), dimension(nvctr_c), intent(in) :: psi_c
         real(wp), dimension(7,nvctr_f), intent(in) :: psi_f
         real(gp), dimension(3,nat), intent(in) :: rxyz
      END SUBROUTINE writeonewave

      subroutine davidson(iproc,nproc,in,at,&
           orbs,orbsv,nvirt,Lzd,comms,commsv,&
           rxyz,rhopot,nlpspd,proj,pkernel,psi,v,dpbox,GPU)
        use module_base
        use module_types
        implicit none
        integer, intent(in) :: iproc,nproc
        integer, intent(in) :: nvirt
        type(input_variables), intent(in) :: in
        type(atoms_data), intent(in) :: at
        type(nonlocal_psp_descriptors), intent(in) :: nlpspd
        type(local_zone_descriptors), intent(inout) :: Lzd
        type(orbitals_data), intent(inout) :: orbs
        type(communications_arrays), intent(in) :: comms, commsv
        type(denspot_distribution), intent(in) :: dpbox
        real(gp), dimension(3,at%astruct%nat), intent(in) :: rxyz
        real(wp), dimension(nlpspd%nprojel), intent(in) :: proj
        type(coulomb_operator), intent(in) :: pkernel
        real(dp), dimension(*), intent(in) :: rhopot
        type(orbitals_data), intent(inout) :: orbsv
        type(GPU_pointers), intent(inout) :: GPU
        real(wp), dimension(:), pointer :: psi,v!=psivirt(nvctrp,nvirtep*nproc) 
      end subroutine davidson

      subroutine build_eigenvectors(iproc,norbu,norbd,norb,norbe,nvctrp,natsc,nspin,nspinore,nspinor,&
            &   ndim_hamovr,norbsc_arr,hamovr,psi,ppsit,passmat,nvirte,psivirt)
         use module_base
         implicit none
         !Arguments
         integer, intent(in) :: norbu,norbd,norb,norbe,nvctrp,natsc,nspin,nspinor,ndim_hamovr,nspinore
         integer, dimension(natsc+1,nspin), intent(in) :: norbsc_arr
         real(wp), dimension(nspin*ndim_hamovr), intent(in) :: hamovr
         real(wp), dimension(nvctrp,norbe), intent(in) :: psi
         real(wp), dimension(nvctrp*nspinor,norb), intent(out) :: ppsit
         real(wp), dimension(*), intent(out) :: passmat
         integer, dimension(2), intent(in), optional :: nvirte
         real(wp), dimension(*), optional :: psivirt
         integer:: iproc
      END SUBROUTINE build_eigenvectors

      subroutine preconditionall(orbs,lr,hx,hy,hz,ncong,hpsi,gnrm,gnrm_zero)
         !n(c) use module_base
         use module_types
         implicit none
         integer, intent(in) :: ncong
         real(gp), intent(in) :: hx,hy,hz
         type(locreg_descriptors), intent(in) :: lr
         type(orbitals_data), intent(in) :: orbs
         real(dp), intent(out) :: gnrm,gnrm_zero
         real(wp), dimension(lr%wfd%nvctr_c+7*lr%wfd%nvctr_f,orbs%norbp,orbs%nspinor), intent(inout) :: hpsi
      END SUBROUTINE preconditionall

      subroutine preconditionall2(iproc,nproc,orbs,Lzd,hx,hy,hz,ncong,npsidim,hpsi,confdatarr,gnrm,gnrm_zero)
        use module_base
        use module_types
        implicit none
        integer, intent(in) :: iproc,nproc,ncong,npsidim
        real(gp), intent(in) :: hx,hy,hz
        type(local_zone_descriptors), intent(in) :: Lzd
        type(orbitals_data), intent(in) :: orbs
        real(dp), intent(out) :: gnrm,gnrm_zero
        real(wp), dimension(npsidim), intent(inout) :: hpsi
        type(confpot_data), dimension(orbs%norbp), intent(in) :: confdatarr
      end subroutine preconditionall2

      subroutine transpose_v(iproc,nproc,orbs,wfd,comms,psi,&
            &   work,outadd) !optional
         !n(c) use module_base
         use module_types
         implicit none
         integer, intent(in) :: iproc,nproc
         type(orbitals_data), intent(in) :: orbs
         type(wavefunctions_descriptors), intent(in) :: wfd
         type(communications_arrays), intent(in) :: comms
         real(wp), dimension(wfd%nvctr_c+7*wfd%nvctr_f,orbs%nspinor,orbs%norbp), intent(inout) :: psi
         real(wp), dimension(:), pointer, optional :: work
         real(wp), intent(out), optional :: outadd
      END SUBROUTINE transpose_v

     subroutine transpose_v2(iproc,nproc,orbs,Lzd,comms,psi,&
          work,outadd) !optional
       use module_base
       use module_types
       implicit none
       integer, intent(in) :: iproc,nproc
       type(orbitals_data), intent(in) :: orbs
       type(local_zone_descriptors), intent(in) :: Lzd
       type(communications_arrays), intent(in) :: comms
       real(wp), dimension(:), pointer :: psi
       real(wp), dimension(:), pointer, optional :: work
       real(wp), dimension(*), intent(out), optional :: outadd
     end subroutine

      subroutine untranspose_v(iproc,nproc,orbs,wfd,comms,psi,&
            &   work,outadd) !optional
         !n(c) use module_base
         use module_types
         implicit none
         integer, intent(in) :: iproc,nproc
         type(orbitals_data), intent(in) :: orbs
         type(wavefunctions_descriptors), intent(in) :: wfd
         type(communications_arrays), intent(in) :: comms
         real(wp), dimension((wfd%nvctr_c+7*wfd%nvctr_f)*orbs%nspinor*orbs%norbp), intent(inout) :: psi
         real(wp), dimension(:), pointer, optional :: work
         real(wp), intent(out), optional :: outadd
      END SUBROUTINE untranspose_v

     subroutine plot_wf(orbname,nexpo,at,factor,lr,hx,hy,hz,rxyz,psi)
         !n(c) use module_base
         use module_types
         implicit none
         character(len=*) :: orbname
         integer, intent(in) :: nexpo
       real(dp), intent(in) :: factor
         real(gp), intent(in) :: hx,hy,hz
         type(atoms_data), intent(in) :: at
         real(gp), dimension(3,at%astruct%nat), intent(in) :: rxyz
         type(locreg_descriptors), intent(in) :: lr
         real(wp), dimension(lr%wfd%nvctr_c+7*lr%wfd%nvctr_f), intent(in) :: psi
      END SUBROUTINE plot_wf

      subroutine partial_density_free(rsflag,nproc,n1i,n2i,n3i,npsir,nspinn,nrhotot,&
            &   hfac,nscatterarr,spinsgn,psir,rho_p,ibyyzz_r) !ex-optional argument
         use module_base
         implicit none
         logical, intent(in) :: rsflag
         integer, intent(in) :: nproc,n1i,n2i,n3i,nrhotot,nspinn,npsir
         real(gp), intent(in) :: hfac,spinsgn
         integer, dimension(0:nproc-1,4), intent(in) :: nscatterarr
         real(wp), dimension(n1i,n2i,n3i,nspinn), intent(in) :: psir
         real(dp), dimension(n1i,n2i,nrhotot,nspinn), intent(inout) :: rho_p
         integer, dimension(:,:,:), pointer :: ibyyzz_r 
      END SUBROUTINE partial_density_free

      subroutine parse_cp2k_files(iproc,basisfile,orbitalfile,nat,ntypes,orbs,iatype,rxyz,&
            &   CP2K,wfn_cp2k)
         !n(c) use module_base
         use module_types
         implicit none
         character(len=*), intent(in) :: basisfile,orbitalfile
         integer, intent(in) :: iproc,nat,ntypes
         type(orbitals_data), intent(in) :: orbs
         integer, dimension(nat), intent(in) :: iatype
         real(gp), dimension(3,nat), target, intent(in) :: rxyz
         type(gaussian_basis), intent(out) :: CP2K
         real(wp), dimension(:,:), pointer :: wfn_cp2k
      END SUBROUTINE parse_cp2k_files

      subroutine read_gaussian_information(orbs,G,coeffs,filename, opt_fillrxyz)
         !n(c) use module_base
         use module_types
         implicit none
         character(len=*), intent(in) :: filename
         type(orbitals_data), intent(in) :: orbs
         type(gaussian_basis), intent(out) :: G
         real(wp), dimension(:,:), pointer :: coeffs
         logical, optional :: opt_fillrxyz
      END SUBROUTINE read_gaussian_information

      subroutine restart_from_gaussians(iproc,nproc,orbs,Lzd,hx,hy,hz,psi,G,coeffs)
         !n(c) use module_base
         use module_types
         implicit none
         integer, intent(in) :: iproc,nproc
         real(gp), intent(in) :: hx,hy,hz
         type(orbitals_data), intent(in) :: orbs
         type(local_zone_descriptors), intent(in) :: Lzd
         type(gaussian_basis), intent(inout) :: G
         real(wp), dimension(Lzd%Glr%wfd%nvctr_c+7*Lzd%Glr%wfd%nvctr_f,orbs%norbp), intent(out) :: psi
         real(wp), dimension(:,:), pointer :: coeffs
      END SUBROUTINE restart_from_gaussians

      subroutine inputguess_gaussian_orbitals(iproc,nproc,at,rxyz,nvirt,nspin,&
            &   orbs,orbse,norbsc_arr,locrad,G,psigau,eks)
         !n(c) use module_base
         use module_types
         implicit none
         integer, intent(in) :: iproc,nproc,nspin
         integer, intent(inout) :: nvirt
         type(atoms_data), intent(in) :: at
         type(orbitals_data), intent(in) :: orbs
         real(gp), dimension(3,at%astruct%nat), intent(in) :: rxyz
         real(gp), intent(out) :: eks
         integer, dimension(at%natsc+1,nspin), intent(out) :: norbsc_arr
         real(gp), dimension(at%astruct%nat), intent(out) :: locrad
         type(orbitals_data), intent(out) :: orbse
         type(gaussian_basis), intent(out) :: G
         real(wp), dimension(:,:,:), pointer :: psigau
      END SUBROUTINE inputguess_gaussian_orbitals


     subroutine inputguess_gaussian_orbitals_forLinear(iproc,nproc,norb,at,rxyz,nvirt,nspin,&
          nlr, norbsPerAt, mapping, &
          orbs,orbse,norbsc_arr,locrad,G,psigau,eks,quartic_prefactor)
       use module_base
       use module_types
       implicit none
       integer, intent(in) :: iproc,nproc,nspin,nlr,norb
       integer, intent(inout) :: nvirt
       type(atoms_data), intent(in) :: at
       type(orbitals_data), intent(in) :: orbs
       real(gp), dimension(3,at%astruct%nat), intent(in) :: rxyz
       integer,dimension(norb),intent(in):: mapping
       integer,dimension(at%astruct%nat),intent(in):: norbsPerAt
       real(gp), intent(out) :: eks
       integer, dimension(at%natsc+1,nspin), intent(out) :: norbsc_arr
       real(gp), dimension(at%astruct%nat), intent(out) :: locrad
       type(orbitals_data), intent(inout) :: orbse
       type(gaussian_basis), intent(out) :: G
       real(wp), dimension(:,:,:), pointer :: psigau
       real(gp),dimension(at%astruct%ntypes),intent(in),optional:: quartic_prefactor
     END SUBROUTINE inputguess_gaussian_orbitals_forLinear

     subroutine inputguess_gaussian_orbitals_withOnWhichAtom(iproc,nproc,at,rxyz,Glr,nvirt,nspin,&
          orbs,orbse,norbsc_arr,locrad,G,psigau,eks,onWhichAtom)
       use module_base
       use module_types
       implicit none
       integer, intent(in) :: iproc,nproc,nspin
       integer, intent(inout) :: nvirt
       type(atoms_data), intent(inout) :: at
       type(orbitals_data), intent(in) :: orbs
       type(locreg_descriptors), intent(in) :: Glr
       real(gp), dimension(3,at%astruct%nat), intent(in) :: rxyz
       real(gp), intent(out) :: eks
       integer, dimension(at%natsc+1,nspin), intent(out) :: norbsc_arr
       real(gp), dimension(at%astruct%nat), intent(out) :: locrad
       type(orbitals_data), intent(inout) :: orbse
       type(gaussian_basis), intent(out) :: G
       real(wp), dimension(:,:,:), pointer :: psigau
       integer,dimension(orbse%norb),intent(out):: onWhichAtom
     END SUBROUTINE inputguess_gaussian_orbitals_withOnWhichAtom

     subroutine AtomicOrbitals(iproc,at,rxyz,norbe,orbse,norbsc,&
          &   nspin,eks,scorb,G,gaucoeff,iorbtolr,mapping,quartic_prefactor)
       use module_base
       use module_types
       implicit none
       integer, intent(in) :: norbe,iproc
       integer, intent(in) :: norbsc,nspin
       type(atoms_data), intent(in) :: at
       logical, dimension(4,2,at%natsc), intent(in) :: scorb
       real(gp), dimension(3,at%astruct%nat), intent(in), target :: rxyz
       type(orbitals_data), intent(inout) :: orbse
       type(gaussian_basis), intent(out) :: G
       real(gp), intent(out) :: eks
       integer, dimension(orbse%norbp), intent(out) :: iorbtolr !assign the localisation region
       real(wp), intent(out) :: gaucoeff !norbe=G%ncoeff !fake interface for passing address
       integer,dimension(orbse%norb), optional, intent(in):: mapping
       real(gp),dimension(at%astruct%ntypes),intent(in),optional:: quartic_prefactor
      END SUBROUTINE AtomicOrbitals

      subroutine atomic_occupation_numbers(filename,ityp,nspin,at,nmax,lmax,nelecmax,neleconf,nsccode,mxpl,mxchg)
         use module_base
         use module_types
         implicit none
         character(len=*), intent(in) :: filename
         integer, intent(in) :: ityp,mxpl,mxchg,nspin,nmax,lmax,nelecmax,nsccode
         type(atoms_data), intent(inout) :: at
         !integer, dimension(nmax,lmax), intent(in) :: neleconf
         real(gp), dimension(nmax,lmax), intent(in) :: neleconf
      END SUBROUTINE atomic_occupation_numbers

      subroutine apply_potential(n1,n2,n3,nl1,nl2,nl3,nbuf,nspinor,npot,psir,pot,epot,&
            &   ibyyzz_r) !optional
         use module_base
         implicit none
         integer, intent(in) :: n1,n2,n3,nl1,nl2,nl3,nbuf,nspinor,npot
         real(wp), dimension(-nl1:2*n1+2+nl1,-nl2:2*n2+2+nl2,-nl3:2*n3+2+nl3,nspinor), intent(inout) :: psir
         real(wp), dimension(-nl1:2*n1+2+nl1-4*nbuf,-nl2:2*n2+2+nl2-4*nbuf,-nl3:2*n3+2+nl3-4*nbuf,npot), intent(in) :: pot
         integer, dimension(2,-14:2*n2+16,-14:2*n3+16), intent(in), optional :: ibyyzz_r
         real(gp), intent(out) :: epot
      END SUBROUTINE apply_potential

      subroutine correct_hartree_potential(at,iproc,nproc,n1i,n2i,n3i,n3p,n3pi,n3d,&
            &   i3s,i3xcsh,hxh,hyh,hzh,pkernel,ngatherarr,&
         rhoref,pkernel_ref,pot_ion,rhopot,ixc,nspin,ehart,eexcu,vexcu,PSquiet,correct_offset)
         !n(c) use module_base
         use module_types
         implicit none
         character(len=3), intent(in) :: PSquiet
         logical, intent(in) :: correct_offset
         integer, intent(in) :: iproc,nproc,n1i,n2i,n3i,n3p,n3pi,n3d,nspin,ixc,i3xcsh,i3s
         real(gp), intent(in) :: hxh,hyh,hzh
         type(atoms_data), intent(in) :: at
         integer, dimension(0:nproc-1,2), intent(in) :: ngatherarr
         real(dp), dimension(n1i,n2i,max(n3d,1),nspin), intent(inout) :: rhoref
         real(dp), dimension(n1i,n2i,max(n3pi,1)), intent(inout) :: pot_ion
         real(dp), dimension(n1i,n2i,max(n3d,1),nspin), intent(inout) :: rhopot
         real(gp), intent(out) :: ehart,eexcu,vexcu
         type(coulomb_operator), intent(in) :: pkernel_ref,pkernel
      END SUBROUTINE correct_hartree_potential

      subroutine xabs_lanczos(iproc,nproc,at,hx,hy,hz,rxyz,&
           radii_cf,nlpspd,proj,Lzd,dpbox,potential,&
           energs,nspin,GPU,in_iat_absorber,&
           in , PAWD , orbs )
        use module_base
        use module_types
        implicit none
        integer, intent(in) :: iproc,nproc,nspin
        real(gp), intent(in) :: hx,hy,hz
        type(atoms_data), intent(in), target :: at
        type(nonlocal_psp_descriptors), intent(in), target :: nlpspd
        type(local_zone_descriptors), intent(inout), target :: Lzd
        type(denspot_distribution), intent(in), target :: dpbox
        real(gp), dimension(3,at%astruct%nat), intent(in), target :: rxyz
        real(gp), dimension(at%astruct%ntypes,3), intent(in), target ::  radii_cf
        real(wp), dimension(nlpspd%nprojel), intent(in), target :: proj
        real(wp), dimension(max(dpbox%ndimpot,1),nspin), target :: potential
        type(energy_terms), intent(inout) :: energs
        type(GPU_pointers), intent(inout) , target :: GPU
        integer, intent(in) :: in_iat_absorber
        type(input_variables),intent(in), target :: in
        type(pawproj_data_type), target ::PAWD
        type(orbitals_data), intent(inout), target :: orbs
      END SUBROUTINE xabs_lanczos

      subroutine gatom_modified(rcov,rprb,lmax,lpx,noccmax,occup,&
            &   zion,alpz,gpot,alpl,hsep,alps,vh,xp,rmt,fact,nintp,&
         aeval,ng,psi,res,chrg,&
            &   Nsol, Labs, Ngrid,Ngrid_box, Egrid,  rgrid , psigrid, Npaw, PAWpatch, &
         psipsigrid)
         use module_base, only: gp

         implicit real(gp) (a-h,o-z)
         logical :: noproj, readytoexit
         integer, parameter :: n_int=1000
         dimension psi(0:ng,noccmax,lmax+1),aeval(noccmax,lmax+1),&
            &   hh(0:ng,0:ng),ss(0:ng,0:ng),eval(0:ng),evec(0:ng,0:ng),&
         gpot(3),hsep(6,lpx+1),rmt(n_int,0:ng,0:ng,lmax+1),&
            &   pp1(0:ng,lpx+1),pp2(0:ng,lpx+1),pp3(0:ng,lpx+1),alps(lpx+1),&
         potgrd(n_int),&
            &   rho(0:ng,0:ng,lmax+1),rhoold(0:ng,0:ng,lmax+1),xcgrd(n_int),&
         occup(noccmax,lmax+1),chrg(noccmax,lmax+1),&
            &   vh(0:ng,0:ng,4,0:ng,0:ng,4),&
         res(noccmax,lmax+1),xp(0:ng),& 
         psigrid(Ngrid, Nsol),psigrid_naked(Ngrid,Nsol),&
            &   psigrid_naked_2(Ngrid,Nsol), projgrid(Ngrid,3), &
         rhogrid(Ngrid), potgrid(Ngrid), psigrid_not_fitted(Ngrid,Nsol),&
            &   psigrid_not_fitted_2(Ngrid,Nsol),&
         vxcgrid(Ngrid), &
            &   Egrid(nsol), ppgrid(Nsol,3), work(nsol*nsol*2), &
         H(Nsol, Nsol), &
            &   H_2(Nsol, Nsol), &
         Hcorrected(Nsol, Nsol), &
            &   Hadd(Nsol, Nsol), Egrid_tmp(Nsol),Egrid_tmp_2(Nsol), Etofit(Nsol), &
         Soverlap(Nsol,Nsol), Tpsigrid(Nsol,Ngrid ),Tpsigrid_dum(Nsol, Ngrid),valuesatp(Nsol), &
            &   PAWpatch(Npaw, Npaw ), Spsitildes(Npaw, Npaw), genS(Nsol,Nsol), genH(Nsol,Nsol) , dumH(Nsol,Nsol)

         real(gp) , optional :: psipsigrid(Ngrid, Nsol)


         real(gp) :: rgrid(Ngrid), ene_m, ene_p, factadd, rcond, fixfact
         real(gp), target :: dumgrid1(Ngrid),dumgrid2(Ngrid), dumgrid3(Ngrid)
         logical dofit
         integer real_start, iocc, iwork(Nsol), INFO, volta, ngrid_box_2
         character(1) EQUED
         integer ipiv(Nsol), Npaw
      END SUBROUTINE gatom_modified

      subroutine abs_generator_modified(iproc,izatom,ielpsp,psppar,npspcode,ng, noccmax, lmax ,expo,&
            &   psi, aeval, occup, psp_modifier, &
         Nsol, Labs, Ngrid,Ngrid_box, Egrid,  rgrid , psigrid, Npaw,  PAWpatch , psipsigrid )

         use module_base, only: gp, memocc,ndebug
         implicit none
         integer, intent(in) :: iproc,izatom,ielpsp,ng,npspcode,noccmax, lmax, Nsol, labs, Ngrid,  Ngrid_box
         real(gp), dimension(0:4,0:6), intent(in) :: psppar
         !! real(gp), dimension(:,:), intent(in) :: psppar
         integer, intent(in) :: psp_modifier, Npaw

         real(gp), dimension(ng+1), intent(out) :: expo

         integer, parameter :: n_int=1000

         real(gp), dimension(0:ng,noccmax,lmax+1), intent(out) :: psi, Egrid(Nsol),&
            &   rgrid(Ngrid), psigrid(Ngrid,Nsol  )
         real(gp),   intent(out), optional  :: psipsigrid(Ngrid,Nsol  )
         real(gp), dimension(noccmax,lmax+1  ), intent(out) ::  aeval,occup
         real(gp):: PAWpatch(Npaw,Npaw)

         !local variables
      END SUBROUTINE abs_generator_modified

      subroutine xabs_cg(iproc,nproc,at,hx,hy,hz,rxyz,&
           &   radii_cf,nlpspd,proj,Lzd,dpbox,potential,&
           &   energs,nspin,GPU,in_iat_absorber,&
           &   in , rhoXanes, PAWD , PPD, orbs )
        use module_base
        use module_types
        implicit none
        integer  :: iproc,nproc,nspin
        real(gp)  :: hx,hy,hz
        type(atoms_data), target :: at
        type(nonlocal_psp_descriptors), target :: nlpspd
        type(local_zone_descriptors), target :: Lzd
        type(pcproj_data_type), target ::PPD
        type(denspot_distribution), intent(in), target :: dpbox
        real(gp), dimension(3,at%astruct%nat), target :: rxyz
        real(gp), dimension(at%astruct%ntypes,3), intent(in), target ::  radii_cf
        real(wp), dimension(nlpspd%nprojel), target :: proj
        real(wp), dimension(max(dpbox%ndimpot,1),nspin), target :: potential
        real(wp), dimension(max(dpbox%ndimpot,1),nspin), target :: rhoXanes
        type(energy_terms), intent(inout) :: energs
        type(GPU_pointers), intent(inout) , target :: GPU
        integer, intent(in) :: in_iat_absorber
        type(pawproj_data_type), target ::PAWD
        type(input_variables),intent(in), target :: in
        type(orbitals_data), intent(inout), target :: orbs
      end subroutine xabs_cg

      subroutine xabs_chebychev(iproc,nproc,at,hx,hy,hz,rxyz,&
           radii_cf,nlpspd,proj,Lzd,dpbox,potential,&
           energs,nspin,GPU,in_iat_absorber,in, PAWD , orbs  )
        use module_base
        use module_types
        implicit none
        integer  :: iproc,nproc,nspin
        real(gp)  :: hx,hy,hz
        type(atoms_data), target :: at
        type(nonlocal_psp_descriptors), target :: nlpspd
        type(local_zone_descriptors), target :: Lzd
        type(denspot_distribution), intent(in), target :: dpbox
        real(gp), dimension(3,at%astruct%nat), target :: rxyz
        real(gp), dimension(at%astruct%ntypes,3), intent(in), target ::  radii_cf
        real(wp), dimension(nlpspd%nprojel), target :: proj
        real(wp), dimension(max(dpbox%ndimpot,1),nspin), target :: potential
        type(energy_terms), intent(inout) :: energs
        type(GPU_pointers), intent(inout) , target :: GPU
        integer, intent(in) :: in_iat_absorber 
        type(input_variables),intent(in), target :: in
        type(pawproj_data_type), target ::PAWD
        type(orbitals_data), intent(inout), target :: orbs
      end subroutine xabs_chebychev

      subroutine cg_spectra(iproc,nproc,at,hx,hy,hz,rxyz,&
           radii_cf,nlpspd,proj,lr,ngatherarr,ndimpot,potential,&
           energs,nspin,GPU,in_iat_absorber,in , PAWD  )! aggiunger a interface
         !n(c) use module_base
         use module_types
         implicit none
         integer  :: iproc,nproc,ndimpot,nspin
         real(gp)  :: hx,hy,hz
         type(atoms_data), target :: at
         type(nonlocal_psp_descriptors), target :: nlpspd
         type(locreg_descriptors), target :: lr
         integer, dimension(0:nproc-1,2), target :: ngatherarr 
         real(gp), dimension(3,at%astruct%nat), target :: rxyz
         real(gp), dimension(at%astruct%ntypes,3), intent(in), target ::  radii_cf
         real(wp), dimension(nlpspd%nprojel), target :: proj
         real(wp), dimension(max(ndimpot,1),nspin), target :: potential
         type(energy_terms), intent(inout) :: energs
         type(GPU_pointers), intent(inout) , target :: GPU
         integer, intent(in) :: in_iat_absorber
         type(pawproj_data_type), target ::PAWD

         type(input_variables),intent(in) :: in

      END SUBROUTINE cg_spectra


      subroutine eleconf(nzatom,nvalelec,symbol,rcov,rprb,ehomo,neleconf,nsccode,mxpl,mxchg,amu)
         implicit none
         integer, intent(in) :: nzatom,nvalelec
         character(len=2), intent(out) :: symbol
         real(kind=8), intent(out) :: rcov,rprb,ehomo,amu
         integer, parameter :: nmax=6,lmax=3
         real(kind=8), intent(out) :: neleconf(nmax,0:lmax)
         integer, intent(out) :: nsccode,mxpl,mxchg
      END SUBROUTINE eleconf

      !     subroutine psimix(iproc,nproc,orbs,comms,ads,ids,mids,idsx,energy,energy_old,alpha,&
      !          hpsit,psidst,hpsidst_sp,psit)
      !       use module_base
      !       use module_types
      !       implicit none
      !       integer, intent(in) :: iproc,nproc,ids,mids,idsx
      !       real(gp), intent(in) :: energy,energy_old
      !       type(orbitals_data), intent(in) :: orbs
      !       type(communications_arrays), intent(in) :: comms
      !       real(gp), intent(inout) :: alpha
      !       real(wp), dimension(:), pointer :: psit,hpsit,psidst
      !       real(sp), dimension(:), pointer :: hpsidst_sp
      !       real(wp), dimension(:,:,:), pointer :: ads
      !     END SUBROUTINE psimix
      !
      subroutine plot_density(iproc,nproc,filename,at,rxyz,box,nspin,rho)
        use module_base
        use module_types
        implicit none
        integer, intent(in) :: iproc,nproc,nspin
        type(atoms_data), intent(in) :: at
        type(denspot_distribution), intent(in) :: box
        character(len=*), intent(in) :: filename
        real(gp), dimension(3,at%astruct%nat), intent(in) :: rxyz
        real(dp), dimension(max(box%ndimpot,1),nspin), target, intent(in) :: rho
      END SUBROUTINE plot_density

      subroutine read_density(filename,geocode,n1i,n2i,n3i,nspin,hxh,hyh,hzh,rho,&
            &   nat,rxyz,iatypes, znucl)
         !n(c) use module_base
         use module_types
         implicit none
         character(len=*), intent(in) :: filename
         character(len=1), intent(in) :: geocode
         integer, intent(out) :: nspin
         integer, intent(out) ::  n1i,n2i,n3i
         real(gp), intent(out) :: hxh,hyh,hzh
         real(dp), dimension(:,:,:,:), pointer :: rho
         real(gp), dimension(:,:), pointer, optional :: rxyz
         integer, intent(out), optional ::  nat
         integer, dimension(:), pointer, optional :: iatypes, znucl
      END SUBROUTINE read_density

      subroutine read_cube(filename,geocode,n1i,n2i,n3i,nspin,hxh,hyh,hzh,rho,&
            &   nat,rxyz, iatypes, znucl)
         !n(c) use module_base
         use module_types
         implicit none
         character(len=*), intent(in) :: filename
         character(len=1), intent(in) :: geocode
         integer, intent(out) :: nspin
         integer, intent(out) ::  n1i,n2i,n3i
         real(gp), intent(out) :: hxh,hyh,hzh
         real(dp), dimension(:,:,:,:), pointer :: rho
         real(gp), dimension(:,:), pointer   :: rxyz
         integer, intent(out)   ::  nat
         integer, dimension(:), pointer   :: iatypes, znucl
      END SUBROUTINE read_cube

      subroutine read_etsf(filename,geocode,n1i,n2i,n3i,nspin,hxh,hyh,hzh,rho,&
            &   nat,rxyz, iatypes, znucl)
         !n(c) use module_base
         use module_types
         implicit none
         character(len=*), intent(in) :: filename
         character(len=1), intent(in) :: geocode
         integer, intent(out) :: nspin
         integer, intent(out) ::  n1i,n2i,n3i
         real(gp), intent(out) :: hxh,hyh,hzh
         real(dp), dimension(:,:,:,:), pointer :: rho
         real(gp), dimension(:,:), pointer :: rxyz
         integer, intent(out) ::  nat
         integer, dimension(:), pointer :: iatypes, znucl
      END SUBROUTINE read_etsf

      subroutine read_potfile4b2B(filename,n1i,n2i,n3i, rho, alat1, alat2, alat3)
         use module_base
         implicit none
         character(len=*), intent(in) :: filename
         integer, intent(out) :: n1i,n2i,n3i
         real(gp) alat1, alat2, alat3, dum, dum1
         ! real(dp), dimension(n1i*n2i*n3d), intent(out) :: rho
         real(gp), pointer :: rho(:)
      END SUBROUTINE read_potfile4b2B

      !!$     subroutine read_density_cube(filename, n1i,n2i,n3i, nspin, hxh,hyh,hzh, nat, rxyz,  rho)
      !!$       !n(c) use module_base
      !!$       use module_types
      !!$       implicit none
      !!$       character(len=*), intent(in) :: filename
      !!$       integer, intent(out) ::  n1i,n2i,n3i
      !!$       integer, intent(in) :: nspin
      !!$       real(gp), intent(out) :: hxh,hyh,hzh
      !!$       real(gp), pointer :: rxyz(:,:)
      !!$       real(dp), dimension(:), pointer :: rho
      !!$       integer, intent(out) ::  nat
      !!$     END SUBROUTINE read_density_cube

      subroutine gaussian_pswf_basis(ng,enlargerprb,iproc,nspin,at,rxyz,G,Gocc, gaenes, &
            &   iorbtolr,iorbto_l, iorbto_m,  iorbto_ishell,iorbto_iexpobeg )
         use module_types
         implicit none
         logical, intent(in) :: enlargerprb
         integer, intent(in) :: iproc,nspin,ng
         type(atoms_data), intent(in) :: at
         real(gp), dimension(3,at%astruct%nat), target, intent(in) :: rxyz
         type(gaussian_basis), intent(out) :: G
         real(wp), dimension(:), pointer :: Gocc
         real(gp), pointer, optional :: gaenes(:)
         integer, pointer, optional :: iorbtolr(:)
         integer, pointer, optional :: iorbto_l(:)
         integer, pointer, optional :: iorbto_m(:)
         integer, pointer, optional :: iorbto_ishell(:)
         integer, pointer, optional :: iorbto_iexpobeg(:)
      END SUBROUTINE gaussian_pswf_basis

      subroutine gaussian_pswf_basis_for_paw(at,rxyz,G,  &
            &   iorbtolr,iorbto_l, iorbto_m,  iorbto_ishell,iorbto_iexpobeg, iorbto_paw_nchannels,&
         iorbto_imatrixbeg )
         use module_base
         use module_types
         implicit none
         type(atoms_data), intent(in) :: at
         real(gp), dimension(3,at%astruct%nat), target, intent(in) :: rxyz
         type(gaussian_basis_c), intent(out) :: G

         integer, pointer :: iorbtolr(:)
         integer, pointer :: iorbto_l(:)
         integer, pointer :: iorbto_paw_nchannels(:)
         integer, pointer :: iorbto_m(:)
         integer, pointer :: iorbto_ishell(:)
         integer, pointer :: iorbto_iexpobeg(:)
         integer, pointer :: iorbto_imatrixbeg(:)

         !local variables
      END SUBROUTINE gaussian_pswf_basis_for_paw


      subroutine local_analysis(iproc,nproc,hx,hy,hz,at,rxyz,lr,orbs,orbsv,psi,psivirt)
         !n(c) use module_base
         use module_types
         implicit none
         integer, intent(in) :: iproc,nproc
         real(gp), intent(in) :: hx,hy,hz
         type(locreg_descriptors), intent(in) :: lr
         type(orbitals_data), intent(in) :: orbs,orbsv
         type(atoms_data), intent(in) :: at
         real(gp), dimension(3,at%astruct%nat), intent(in) :: rxyz
         real(wp), dimension(:), pointer :: psi,psivirt
      END SUBROUTINE local_analysis

      subroutine plot_gatom_basis(filename,iat,ngx,G,Gocc,rhocoeff,rhoexpo)
         !n(c) use module_base
         use module_types
         implicit none
         character(len=*), intent(in) :: filename
         integer, intent(in) :: iat,ngx
         type(gaussian_basis), intent(in) :: G
         real(wp), dimension(:), pointer :: Gocc
         real(wp), dimension((ngx*(ngx+1))/2), intent(out) :: rhoexpo
         real(wp), dimension((ngx*(ngx+1))/2,4), intent(out) :: rhocoeff
      END SUBROUTINE plot_gatom_basis

      subroutine calculate_rhocore(iproc,at,d,rxyz,hxh,hyh,hzh,i3s,i3xcsh,n3d,n3p,rhocore)
        use module_base
        use module_types
        implicit none
        integer, intent(in) :: iproc,i3s,n3d,i3xcsh,n3p
        real(gp), intent(in) :: hxh,hyh,hzh
        type(atoms_data), intent(in) :: at
        type(grid_dimensions), intent(in) :: d
        real(gp), dimension(3,at%astruct%nat), intent(in) :: rxyz
        real(wp), dimension(:,:,:,:), pointer :: rhocore
      END SUBROUTINE calculate_rhocore

      subroutine XC_potential(geocode,datacode,iproc,nproc,mpi_comm,n01,n02,n03,ixc,hx,hy,hz,&
           rho,exc,vxc,nspin,rhocore,potxc,xcstr,dvxcdrho,rhohat)
        use module_base
        use module_xc
        implicit none
        character(len=1), intent(in) :: geocode
        character(len=1), intent(in) :: datacode
        integer, intent(in) :: iproc,nproc,n01,n02,n03,ixc,nspin,mpi_comm
        real(gp), intent(in) :: hx,hy,hz
        real(gp), intent(out) :: exc,vxc
        real(dp), dimension(*), intent(inout) :: rho
        real(wp), dimension(:,:,:,:), pointer :: rhocore !associated if useful
        real(wp), dimension(*), intent(out) :: potxc
        real(dp), dimension(6), intent(out) :: xcstr
        real(dp), dimension(:,:,:,:), target, intent(out), optional :: dvxcdrho
        real(wp), dimension(:,:,:,:), optional :: rhohat
      END SUBROUTINE XC_potential

      subroutine xc_energy(geocode,m1,m3,md1,md2,md3,nxc,nwb,nxt,nwbl,nwbr,&
           nxcl,nxcr,ixc,hx,hy,hz,rhopot,pot_ion,sumpion,zf,zfionxc,exc,vxc,nproc,nspden)
        use module_base
        use module_xc
        use interfaces_56_xc
        implicit none
        character(len=1), intent(in) :: geocode
        logical, intent(in) :: sumpion
        integer, intent(in) :: m1,m3,nxc,nwb,nxcl,nxcr,nxt,md1,md2,md3,ixc,nproc,nspden
        integer, intent(in) :: nwbl,nwbr
        real(gp), intent(in) :: hx,hy,hz
        real(dp), dimension(m1,m3,nxt,nspden), intent(inout) :: rhopot
        real(wp), dimension(*), intent(in) :: pot_ion
        real(dp), dimension(md1,md3,md2/nproc), intent(out) :: zf
        real(wp), dimension(md1,md3,md2/nproc,nspden), intent(out) :: zfionxc
        real(dp), intent(out) :: exc,vxc
      END SUBROUTINE xc_energy

      subroutine direct_minimization(iproc,nproc,in,at,nvirt,rxyz,&
           rhopot,nlpspd,proj,pkernel,dpbox,GPU,KSwfn,VTwfn)
        use module_base
        use module_types
        implicit none
        integer, intent(in) :: iproc,nproc,nvirt
        type(input_variables), intent(in) :: in
        type(atoms_data), intent(in) :: at
        type(nonlocal_psp_descriptors), intent(in) :: nlpspd
        type(denspot_distribution), intent(in) :: dpbox
        type(DFT_wavefunction), intent(inout) :: KSwfn,VTwfn
        real(gp), dimension(3,at%astruct%nat), intent(in) :: rxyz
        real(wp), dimension(nlpspd%nprojel), intent(in) :: proj
        type(coulomb_operator), intent(in) :: pkernel
        real(dp), dimension(*), intent(in), target :: rhopot
        type(GPU_pointers), intent(inout) :: GPU
      end subroutine direct_minimization

      subroutine CounterIonPotential(geocode,iproc,nproc,in,shift,&
            &   hxh,hyh,hzh,grid,n3pi,i3s,pkernel,pot_ion)
         !n(c) use module_base
         use module_types
         implicit none
         character(len=1), intent(in) :: geocode
         integer, intent(in) :: iproc,nproc,n3pi,i3s
         real(gp), intent(in) :: hxh,hyh,hzh
         real(gp), dimension(3), intent(in) :: shift
         type(input_variables), intent(in) :: in
         type(grid_dimensions), intent(in) :: grid
         type(coulomb_operator), intent(in) :: pkernel
         real(wp), dimension(*), intent(inout) :: pot_ion
      END SUBROUTINE CounterIonPotential

      subroutine gaussian_rism_basis(nat,radii,rxyz,G)
         !n(c) use module_base
         use module_types
         implicit none
         integer, intent(in) :: nat
         real(gp), dimension(nat), intent(in) :: radii
         real(gp), dimension(3,nat), target, intent(in) :: rxyz
         type(gaussian_basis), intent(out) :: G
      END SUBROUTINE gaussian_rism_basis

      subroutine gaussian_hermite_basis(nhermitemax,nat,radii,rxyz,G)
         !n(c) use module_base
         use module_types
         implicit none
         integer, intent(in) :: nat,nhermitemax
         real(gp), dimension(nat), intent(in) :: radii
         real(gp), dimension(3,nat), target, intent(in) :: rxyz
         type(gaussian_basis), intent(out) :: G  
      END SUBROUTINE gaussian_hermite_basis

      subroutine write_eigenvalues_data(nproc,etol,orbs,mom_vec)
        use module_base
        use module_types
        implicit none
        integer, intent(in) :: nproc
        real(gp), intent(in) :: etol
        type(orbitals_data), intent(in) :: orbs
        real(gp), dimension(:,:,:), intent(in), pointer :: mom_vec
      end subroutine write_eigenvalues_data
      
      subroutine write_eigen_objects(iproc,occorbs,nspin,nvirt,nplot,hx,hy,hz,at,rxyz,lr,orbs,orbsv,psi,psivirt,output_wf_format)
         !n(c) use module_base
         use module_types
         implicit none
         logical, intent(in) :: occorbs
         integer, intent(in) :: iproc,nspin,nvirt,nplot,output_wf_format
         real(gp), intent(in) :: hx,hy,hz
         type(atoms_data), intent(in) :: at
         type(locreg_descriptors), intent(in) :: lr
         type(orbitals_data), intent(in) :: orbs,orbsv
         real(gp), dimension(3,at%astruct%nat), intent(in) :: rxyz
         real(wp), dimension(:), pointer :: psi,psivirt
       END SUBROUTINE write_eigen_objects

       subroutine full_local_potential(iproc,nproc,orbs,Lzd,iflag,dpbox,potential,pot,comgp)
         use module_base
         use module_types
         use module_xc
         implicit none
         integer, intent(in) :: iproc,nproc,iflag
         type(orbitals_data),intent(in) :: orbs
         type(local_zone_descriptors),intent(in) :: Lzd
         type(denspot_distribution), intent(in) :: dpbox
         real(wp), dimension(max(dpbox%ndimrhopot,orbs%nspin)), intent(in), target :: potential
         real(wp), dimension(:), pointer :: pot
         !type(p2pCommsGatherPot),intent(inout), optional:: comgp
         type(p2pComms),intent(inout), optional:: comgp
       END SUBROUTINE full_local_potential

      subroutine free_full_potential(nproc,flag,pot,subname)
         use module_base
         implicit none
         character(len=*), intent(in) :: subname
         integer, intent(in) :: nproc,flag
         real(wp), dimension(:), pointer :: pot
      END SUBROUTINE free_full_potential

      subroutine select_active_space(iproc,nproc,orbs,comms,mask_array,Glr,orbs_as,comms_as,psi,psi_as)
         !n(c) use module_base
         use module_types
         implicit none
         integer, intent(in) :: iproc,nproc
         type(orbitals_data), intent(in) :: orbs
         type(locreg_descriptors), intent(in) :: Glr
         type(communications_arrays), intent(in) :: comms
         logical, dimension(orbs%norb*orbs%nkpts), intent(in) :: mask_array
         real(wp), dimension(max(orbs%npsidim_orbs,orbs%npsidim_comp)), intent(in) :: psi
         type(orbitals_data), intent(out) :: orbs_as
         type(communications_arrays), intent(out) :: comms_as
         real(wp), dimension(:), pointer :: psi_as
      END SUBROUTINE select_active_space

      subroutine calculate_energy_and_gradient(iter,iproc,nproc,GPU,ncong,iscf,&
           energs,wfn,gnrm,gnrm_zero,paw)
        use module_base
        use module_types
        implicit none
        integer, intent(in) :: iproc,nproc,ncong,iscf,iter
        type(energy_terms), intent(inout) :: energs
        type(GPU_pointers), intent(in) :: GPU
        type(DFT_wavefunction), intent(inout) :: wfn
        real(gp), intent(out) :: gnrm,gnrm_zero
        type(paw_objects),optional,intent(inout)::paw
      END SUBROUTINE calculate_energy_and_gradient

      subroutine orthoconstraint(iproc,nproc,orbs,comms,symm,&
            psi,hpsi,scprsum,spsi) !n(c) wfd (arg:5)
        use module_base
        use module_types
        implicit none
        logical, intent(in) :: symm !< symmetrize the lagrange multiplier after calculation
        integer, intent(in) :: iproc,nproc
        type(orbitals_data), intent(in) :: orbs
        type(communications_arrays), intent(in) :: comms
        !n(c) type(wavefunctions_descriptors), intent(in) :: wfd
        real(wp), dimension(orbs%npsidim_comp), intent(in) :: psi
        real(wp), dimension(orbs%npsidim_comp), intent(inout) :: hpsi
        real(dp), intent(out) :: scprsum
        real(wp), dimension(orbs%npsidim_comp), optional, intent(in) :: spsi
      END SUBROUTINE orthoconstraint


      subroutine constrained_davidson(iproc,nproc,in,at,& 
           orbs,orbsv,nvirt,Lzd,comms,commsv,&
           hx,hy,hz,rxyz,rhopot,psi,v,dpbox,GPU)
        use module_base
        use module_types
        implicit none
        integer, intent(in) :: iproc,nproc
        integer, intent(in) :: nvirt
        type(input_variables), intent(in) :: in
        type(atoms_data), intent(in) :: at
        type(local_zone_descriptors), intent(in) :: Lzd
        type(orbitals_data), intent(in) :: orbs
        type(communications_arrays), intent(in) :: comms, commsv
        type(denspot_distribution), intent(in) :: dpbox
        real(gp), intent(in) :: hx,hy,hz
        real(gp), dimension(3,at%astruct%nat), intent(in) :: rxyz
        real(dp), dimension(*), intent(in) :: rhopot
        type(orbitals_data), intent(inout) :: orbsv
        type(GPU_pointers), intent(inout) :: GPU
        real(wp), dimension(:), pointer :: psi,v!=psivirt(nvctrp,nvirtep*nproc) 
        !v, that is psivirt, is transposed on input and direct on output
      end subroutine constrained_davidson

      subroutine local_hamiltonian(iproc,nproc,npsidim_orbs,orbs,Lzd,hx,hy,hz,&
           ipotmethod,confdatarr,pot,psi,hpsi,pkernel,ixc,alphaSIC,ekin_sum,epot_sum,eSIC_DC,&
           dpbox,potential,comgp)
        use module_base
        use module_types
        use module_xc
        implicit none
        integer, intent(in) :: iproc,nproc,ipotmethod,ixc,npsidim_orbs
        real(gp), intent(in) :: hx,hy,hz,alphaSIC
        type(orbitals_data), intent(in) :: orbs
        type(local_zone_descriptors), intent(in) :: Lzd
        type(confpot_data), dimension(orbs%norbp), intent(in) :: confdatarr
        real(wp), dimension(orbs%npsidim_orbs), intent(in) :: psi !this dimension will be modified
        real(wp), dimension(:),pointer :: pot !< the potential, with the dimension compatible with the ipotmethod flag
        !real(wp), dimension(lr%d%n1i*lr%d%n2i*lr%d%n3i*nspin) :: pot
        real(gp), intent(out) :: ekin_sum,epot_sum,eSIC_DC
        real(wp), dimension(orbs%npsidim_orbs), intent(inout) :: hpsi
        type(coulomb_operator), intent(in) :: pkernel !< the PSolver kernel which should be associated for the SIC schemes
        type(denspot_distribution),intent(in),optional :: dpbox
        !!real(wp), dimension(max(dpbox%ndimrhopot,orbs%nspin)), intent(in), optional, target :: potential !< Distributed potential. Might contain the density for the SIC treatments
        real(wp), dimension(*), intent(in), optional, target :: potential !< Distributed potential. Might contain the density for the SIC treatments
        type(p2pComms),intent(inout), optional:: comgp
      END SUBROUTINE local_hamiltonian

      subroutine NK_SIC_potential(lr,orbs,ixc,fref,hxh,hyh,hzh,pkernel,psi,poti,eSIC_DC,potandrho,wxdsave)
         !n(c) use module_base
         use module_types
         implicit none
         integer, intent(in) :: ixc
         real(gp), intent(in) :: hxh,hyh,hzh,fref
         type(locreg_descriptors), intent(in) :: lr
         type(orbitals_data), intent(in) :: orbs
         type(coulomb_operator), intent(in) :: pkernel
         real(wp), dimension(lr%wfd%nvctr_c+7*lr%wfd%nvctr_f,orbs%nspinor,orbs%norbp), intent(in) :: psi
         !real(wp), dimension((lr%d%n1i*lr%d%n2i*lr%d%n3i*((orbs%nspinor/3)*3+1)),max(orbs%norbp,orbs%nspin)), intent(inout) :: poti
         real(wp), intent(inout) :: poti
         real(gp), intent(out) :: eSIC_DC
         real(dp), dimension(lr%d%n1i*lr%d%n2i*lr%d%n3i,2*orbs%nspin), intent(in), optional :: potandrho 
         real(dp), dimension(lr%d%n1i*lr%d%n2i*lr%d%n3i,orbs%nspin), intent(out), optional :: wxdsave 
      END SUBROUTINE NK_SIC_potential

      subroutine isf_to_daub_kinetic(hx,hy,hz,kx,ky,kz,nspinor,lr,w,psir,hpsi,ekin,k_strten)
        !use module_base
        use module_types
        implicit none
        integer, intent(in) :: nspinor
        real(gp), intent(in) :: hx,hy,hz,kx,ky,kz
        type(locreg_descriptors), intent(in) :: lr
        type(workarr_locham), intent(inout) :: w
        real(wp), dimension(lr%d%n1i*lr%d%n2i*lr%d%n3i,nspinor), intent(in) :: psir
        real(gp), intent(out) :: ekin
        real(wp), dimension(lr%wfd%nvctr_c+7*lr%wfd%nvctr_f,nspinor), intent(inout) :: hpsi
        real(wp), dimension(6), optional :: k_strten
      end subroutine isf_to_daub_kinetic

      subroutine readmywaves(iproc,filename,iformat,orbs,n1,n2,n3,hx,hy,hz,at,rxyz_old,rxyz,  & 
         wfd,psi,orblist)
         use module_base
         use module_types
         implicit none
         integer, intent(in) :: iproc,n1,n2,n3, iformat
         real(gp), intent(in) :: hx,hy,hz
         type(wavefunctions_descriptors), intent(in) :: wfd
         type(orbitals_data), intent(inout) :: orbs
         type(atoms_data), intent(in) :: at
         real(gp), dimension(3,at%astruct%nat), intent(in) :: rxyz
         integer, dimension(orbs%norb), optional :: orblist
         real(gp), dimension(3,at%astruct%nat), intent(out) :: rxyz_old
         real(wp), dimension(wfd%nvctr_c+7*wfd%nvctr_f,orbs%nspinor,orbs%norbp), intent(out) :: psi
         character(len=*), intent(in) :: filename
      END SUBROUTINE readmywaves

      
      subroutine open_filename_of_iorb(unitfile,lbin,filename,orbs,iorb,ispinor,iorb_out,iiorb)
         use module_base
         use module_types
         implicit none
         character(len=*), intent(in) :: filename
         logical, intent(in) :: lbin
         integer, intent(in) :: iorb,ispinor,unitfile
         type(orbitals_data), intent(in) :: orbs
         integer, intent(out) :: iorb_out
         integer,intent(in),optional :: iiorb   
      END SUBROUTINE open_filename_of_iorb

      subroutine filename_of_iorb(lbin,filename,orbs,iorb,ispinor,filename_out,iorb_out,iiorb)
         use module_base
         use module_types
         implicit none
         character(len=*), intent(in) :: filename
         logical, intent(in) :: lbin
         integer, intent(in) :: iorb,ispinor
         type(orbitals_data), intent(in) :: orbs
         character(len=*) :: filename_out
         integer, intent(out) :: iorb_out
         integer,intent(in),optional :: iiorb
      END SUBROUTINE filename_of_iorb

      subroutine verify_file_presence(filerad,orbs,iformat,nproc,nforb)
        use module_base
        use module_types
        implicit none
        integer, intent(in) :: nproc
        character(len=*), intent(in) :: filerad
        type(orbitals_data), intent(in) :: orbs
        integer, intent(out) :: iformat
        integer, optional, intent(in) :: nforb
      end subroutine verify_file_presence

      subroutine readwavetoisf(lstat, filename, formatted, hx, hy, hz, &
           & n1, n2, n3, nspinor, psiscf)
        use module_base
        use module_types
        implicit none
        character(len = *), intent(in) :: filename
        logical, intent(in) :: formatted
        integer, intent(out) :: n1, n2, n3, nspinor
        real(gp), intent(out) :: hx, hy, hz
        real(wp), dimension(:,:,:,:), pointer :: psiscf
        logical, intent(out) :: lstat
      END SUBROUTINE readwavetoisf
      subroutine readwavetoisf_etsf(lstat, filename, iorbp, hx, hy, hz, &
           & n1, n2, n3, nspinor, psiscf)
        use module_base
        use module_types
        implicit none
        character(len = *), intent(in) :: filename
        integer, intent(in) :: iorbp
        integer, intent(out) :: n1, n2, n3, nspinor
        real(gp), intent(out) :: hx, hy, hz
        real(wp), dimension(:,:,:,:), pointer :: psiscf
        logical, intent(out) :: lstat
      END SUBROUTINE readwavetoisf_etsf

      subroutine read_wave_to_isf(lstat, filename, ln, iorbp, hx, hy, hz, &
           & n1, n2, n3, nspinor, psiscf)
        use module_base
        use module_types
        implicit none
        integer, intent(in) :: ln
        character(len = ln), intent(in) :: filename
        integer, intent(in) :: iorbp
        integer, intent(out) :: n1, n2, n3, nspinor
        real(gp), intent(out) :: hx, hy, hz
        real(wp), dimension(:,:,:,:), pointer :: psiscf
        logical, intent(out) :: lstat
      END SUBROUTINE read_wave_to_isf
      subroutine free_wave_to_isf(psiscf)
        use module_base
        implicit none
        real(wp), dimension(:,:,:,:), pointer :: psiscf
      END SUBROUTINE free_wave_to_isf

      subroutine denspot_communications(iproc,nproc,&
           ixc,nspin,geocode,SICapproach,dpbox)
        use module_base
        use module_types
        implicit none
        integer, intent(in) :: iproc,nproc,ixc,nspin
        character(len=1), intent(in) :: geocode
        character(len=4), intent(in) :: SICapproach
        type(denspot_distribution), intent(inout) :: dpbox
      end subroutine denspot_communications

      subroutine allocateRhoPot(iproc,Glr,nspin,atoms,rxyz,denspot)
        use module_base
        use module_types
        implicit none
        integer, intent(in) :: iproc,nspin
        type(locreg_descriptors), intent(in) :: Glr
        type(atoms_data), intent(in) :: atoms
        real(gp), dimension(3,atoms%astruct%nat), intent(in) :: rxyz
        type(DFT_local_fields), intent(inout) :: denspot
      END SUBROUTINE allocateRhoPot

      subroutine getLocalizedBasis(iproc,nproc,at,orbs,rxyz,denspot,GPU,trH,trH_old,&
          fnrm,infoBasisFunctions,nlpspd,scf_mode, proj,ldiis,SIC,tmb,energs_base,&
          reduce_conf, fix_supportfunctions,nit_precond,target_function,&
          correction_orthoconstraint,nit_basis,deltaenergy_multiplier_TMBexit, deltaenergy_multiplier_TMBfix,&
          ratio_deltas)
        use module_base
        use module_types
        implicit none
      
        ! Calling arguments
        integer,intent(in) :: iproc, nproc
        integer,intent(out) :: infoBasisFunctions
        type(atoms_data), intent(in) :: at
        type(orbitals_data) :: orbs
        real(kind=8),dimension(3,at%astruct%nat) :: rxyz
        type(DFT_local_fields), intent(inout) :: denspot
        type(GPU_pointers), intent(inout) :: GPU
        real(kind=8),intent(out) :: trH, fnrm
        real(kind=8),intent(inout) :: trH_old
        type(nonlocal_psp_descriptors),intent(in) :: nlpspd
        integer,intent(in) :: scf_mode
        real(wp),dimension(nlpspd%nprojel),intent(inout) :: proj
        type(localizedDIISParameters),intent(inout) :: ldiis
        type(DFT_wavefunction),target,intent(inout) :: tmb
        type(SIC_data) :: SIC !<parameters for the SIC methods
        type(energy_terms),intent(in) :: energs_base
        logical,intent(out) :: reduce_conf, fix_supportfunctions
        integer, intent(in) :: nit_precond, target_function, correction_orthoconstraint, nit_basis
        real(kind=8),intent(in) :: deltaenergy_multiplier_TMBexit, deltaenergy_multiplier_TMBfix
        real(kind=8),intent(out) :: ratio_deltas
      end subroutine getLocalizedBasis

    subroutine inputOrbitals(iproc,nproc,at,&
         orbs,nvirt,comms,Glr,hx,hy,hz,rxyz,rhopot,rhocore,pot_ion,&
         nlpspd,proj,pkernel,pkernelseq,ixc,psi,hpsi,psit,G,&
         nscatterarr,ngatherarr,nspin,potshortcut,symObj,irrzon,phnons,GPU,input)
      use module_base
      use module_types
      implicit none
      integer, intent(in) :: iproc,nproc,ixc,symObj
      integer, intent(inout) :: nspin,nvirt
      real(gp), intent(in) :: hx,hy,hz
      type(atoms_data), intent(in) :: at
      type(orbitals_data), intent(inout) :: orbs
      type(nonlocal_psp_descriptors), intent(in) :: nlpspd
      type(locreg_descriptors), intent(in) :: Glr
      type(communications_arrays), intent(in) :: comms
      type(GPU_pointers), intent(inout) :: GPU
      type(input_variables):: input
      integer, dimension(0:nproc-1,4), intent(in) :: nscatterarr
      integer, dimension(0:nproc-1,2), intent(in) :: ngatherarr 
      real(gp), dimension(3,at%astruct%nat), intent(in) :: rxyz
      real(wp), dimension(nlpspd%nprojel), intent(in) :: proj
      real(dp), dimension(*), intent(inout) :: rhopot,pot_ion
      type(gaussian_basis), intent(out) :: G 
      real(wp), dimension(:), pointer :: hpsi,psit,rhocore
      real(8),dimension(max(orbs%npsidim_comp,orbs%npsidim_orbs)):: psi
      type(coulomb_operator), intent(in) :: pkernel,pkernelseq
      integer, intent(in) :: potshortcut
      integer, dimension(*), intent(in) :: irrzon
      real(dp), dimension(*), intent(in) :: phnons
    END SUBROUTINE inputOrbitals
    
    subroutine psimix(iproc,nproc,ndim_psi,orbs,comms,diis,hpsit,psit)
      use module_base
      use module_types
      implicit none
      integer, intent(in) :: iproc,nproc,ndim_psi
      type(orbitals_data), intent(in) :: orbs
      type(communications_arrays), intent(in) :: comms
      type(diis_objects), intent(inout) :: diis
      real(wp), dimension(ndim_psi), intent(inout) :: psit,hpsit
    end subroutine psimix
    
    subroutine get_coeff(iproc,nproc,scf_mode,orbs,at,rxyz,denspot,&
        GPU,infoCoeff,ebs,nlpspd,proj,SIC,tmb,fnrm,calculate_overlap_matrix,&
        communicate_phi_for_lsumrho,calculate_ham,ham_small,ldiis_coeff)
      use module_base
      use module_types
      implicit none
      
      ! Calling arguments
      integer,intent(in) :: iproc, nproc, scf_mode
      type(orbitals_data),intent(inout) :: orbs
      type(atoms_data),intent(in) :: at
      real(kind=8),dimension(3,at%astruct%nat),intent(in) :: rxyz
      type(DFT_local_fields), intent(inout) :: denspot
      type(GPU_pointers),intent(inout) :: GPU
      integer,intent(out) :: infoCoeff
      real(kind=8),intent(out) :: ebs
      real(kind=8),intent(inout) :: fnrm
      type(nonlocal_psp_descriptors),intent(in) :: nlpspd
      real(wp),dimension(nlpspd%nprojel),intent(inout) :: proj
      type(SIC_data),intent(in) :: SIC
      type(DFT_wavefunction),intent(inout) :: tmb
      logical,intent(in):: calculate_overlap_matrix, communicate_phi_for_lsumrho
      logical,intent(in) :: calculate_ham
      type(sparseMatrix), intent(inout) :: ham_small ! foe only, not otherwise allocated
      type(localizedDIISParameters),intent(inout),optional :: ldiis_coeff
    end subroutine get_coeff

    subroutine linearScaling(iproc,nproc,KSwfn,tmb,at,input,rxyz,denspot,rhopotold,nlpspd,proj,GPU,&
           energs,energy,fpulay,infocode,ref_frags)
      use module_base
      use module_types
      use module_fragments
      implicit none
      integer,intent(in):: iproc, nproc
      type(atoms_data),intent(inout):: at
      type(input_variables),intent(in):: input
      real(8),dimension(3,at%astruct%nat),intent(inout):: rxyz
      real(8),dimension(3,at%astruct%nat),intent(out):: fpulay
      type(DFT_local_fields), intent(inout) :: denspot
      real(gp), dimension(:), intent(inout) :: rhopotold
      type(nonlocal_psp_descriptors),intent(in):: nlpspd
      real(wp),dimension(nlpspd%nprojel),intent(inout):: proj
      type(GPU_pointers),intent(in out):: GPU
      type(energy_terms),intent(inout) :: energs
      real(gp), dimension(:), pointer :: rho,pot
      real(8),intent(out):: energy
      type(DFT_wavefunction),intent(inout),target:: tmb
      type(DFT_wavefunction),intent(inout),target:: KSwfn
      integer,intent(out):: infocode
      type(system_fragment), dimension(:), pointer :: ref_frags 
    end subroutine linearScaling   

   subroutine createDerivativeBasis(n1,n2,n3, &
              nfl1,nfu1,nfl2,nfu2,nfl3,nfu3,  &
              hgrid,ibyz_c,ibxz_c,ibxy_c,ibyz_f,ibxz_f,ibxy_f,&
              w_c, w_f, w_f1, w_f2, w_f3, x_c, x_f, y_c, y_f, z_c, z_f)
      use module_base
      implicit none
      integer, intent(in) :: n1,n2,n3,nfl1,nfu1,nfl2,nfu2,nfl3,nfu3
      real(gp), intent(in) :: hgrid
      integer, dimension(2,0:n2,0:n3), intent(in) :: ibyz_c,ibyz_f
      integer, dimension(2,0:n1,0:n3), intent(in) :: ibxz_c,ibxz_f
      integer, dimension(2,0:n1,0:n2), intent(in) :: ibxy_c,ibxy_f
      real(wp), dimension(0:n1,0:n2,0:n3), intent(in) :: w_c
      real(wp), dimension(7,nfl1:nfu1,nfl2:nfu2,nfl3:nfu3), intent(in) :: w_f
      real(wp), dimension(nfl1:nfu1,nfl2:nfu2,nfl3:nfu3), intent(in) :: w_f1
      real(wp), dimension(nfl2:nfu2,nfl1:nfu1,nfl3:nfu3), intent(in) :: w_f2
      real(wp), dimension(nfl3:nfu3,nfl1:nfu1,nfl2:nfu2), intent(in) :: w_f3
      real(wp), dimension(0:n1,0:n2,0:n3), intent(out) :: x_c
      real(wp), dimension(7,nfl1:nfu1,nfl2:nfu2,nfl3:nfu3), intent(out) :: x_f
      real(wp), dimension(0:n1,0:n2,0:n3), intent(out) :: y_c
      real(wp), dimension(7,nfl1:nfu1,nfl2:nfu2,nfl3:nfu3), intent(out) :: y_f
      real(wp), dimension(0:n1,0:n2,0:n3), intent(out) :: z_c
      real(wp), dimension(7,nfl1:nfu1,nfl2:nfu2,nfl3:nfu3), intent(out) :: z_f
    end subroutine createDerivativeBasis

    subroutine readAtomicOrbitals(at,norbe,norbsc,nspin,nspinor,scorb,norbsc_arr,locrad)
      use module_base
      use module_types
      implicit none
      !Arguments
      integer, intent(in) :: nspin,nspinor
      integer, intent(out) :: norbe,norbsc
      type(atoms_data), intent(in) :: at
      logical, dimension(4,2,at%natsc), intent(out) :: scorb
      integer, dimension(at%natsc+1,nspin), intent(out) :: norbsc_arr
      real(gp), dimension(at%astruct%nat), intent(out) :: locrad
    end subroutine readAtomicOrbitals

    subroutine inputguessConfinement(iproc, nproc, at, input, hx, hy, hz, &
         rxyz, nlpspd, proj, GPU, orbs, tmb, denspot, rhopotold, energs)
         
      ! Input wavefunctions are found by a diagonalization in a minimal basis set
      ! Each processors write its initial wavefunctions into the wavefunction file
      ! The files are then read by readwave
      use module_base
      use module_types
      implicit none
      !Arguments
      integer, intent(in) :: iproc,nproc
      real(gp), intent(in) :: hx, hy, hz
      type(atoms_data), intent(inout) :: at
      type(nonlocal_psp_descriptors), intent(in) :: nlpspd
      type(GPU_pointers), intent(inout) :: GPU
      type(input_variables),intent(in) :: input
      real(gp), dimension(3,at%astruct%nat), intent(in) :: rxyz
      real(wp), dimension(nlpspd%nprojel), intent(inout) :: proj
      type(orbitals_data),intent(inout) :: orbs
      type(DFT_wavefunction),intent(inout) :: tmb
      type(DFT_local_fields), intent(inout) :: denspot
      real(dp), dimension(max(tmb%lzd%glr%d%n1i*tmb%lzd%glr%d%n2i*denspot%dpbox%n3p,1)*input%nspin), intent(inout) ::  rhopotold
      type(energy_terms),intent(inout) :: energs
    end subroutine inputguessConfinement

   subroutine determine_locreg_periodic(iproc,nlr,cxyz,locrad,hx,hy,hz,Glr,Llr,calculateBounds)
      use module_base
      use module_types
      implicit none
      integer, intent(in) :: iproc
      integer, intent(in) :: nlr
      real(gp), intent(in) :: hx,hy,hz
      type(locreg_descriptors), intent(in) :: Glr
      real(gp), dimension(nlr), intent(in) :: locrad
      real(gp), dimension(3,nlr), intent(in) :: cxyz
      type(locreg_descriptors), dimension(nlr), intent(out) :: Llr
      logical,dimension(nlr),intent(in):: calculateBounds
   end subroutine determine_locreg_periodic

    subroutine determine_wfd_periodicity(ilr,nlr,Glr,Llr)
      use module_base
      use module_types
      implicit none
      integer,intent(in) :: ilr,nlr
      type(locreg_descriptors),intent(in) :: Glr  
      type(locreg_descriptors),dimension(nlr),intent(inout) :: Llr   
    end subroutine determine_wfd_periodicity

    subroutine num_segkeys_periodic(n1,n2,n3,i1sc,i1ec,i2sc,i2ec,i3sc,i3ec,nseg,nvctr,keyg,keyv,&
     nseg_loc,nvctr_loc,outofzone)
     implicit none
     integer, intent(in) :: n1,n2,n3,i1sc,i1ec,i2sc,i2ec,i3sc,i3ec,nseg,nvctr
     integer, dimension(nseg), intent(in) :: keyv
     integer, dimension(2,nseg), intent(in) :: keyg
     integer, intent(out) :: nseg_loc,nvctr_loc
     integer, dimension(3),intent(in) :: outofzone 
    end subroutine num_segkeys_periodic

    subroutine segkeys_periodic(n1,n2,n3,i1sc,i1ec,i2sc,i2ec,i3sc,i3ec,nseg,nvctr,keyg,keyv,&
               nseg_loc,nvctr_loc,keygloc,keyglob,keyvloc,keyvglob,outofzone)
      implicit none
      integer, intent(in) :: n1,n2,n3,i1sc,i1ec,i2sc,i2ec,i3sc,i3ec,nseg,nvctr,nseg_loc,nvctr_loc
      integer, dimension(nseg), intent(in) :: keyv
      integer, dimension(2,nseg), intent(in) :: keyg
      integer, dimension(3), intent(in) :: outofzone
      integer, dimension(nseg_loc), intent(out) :: keyvloc
      integer, dimension(nseg_loc), intent(out) :: keyvglob
      integer, dimension(2,nseg_loc), intent(out) :: keygloc
      integer, dimension(2,nseg_loc), intent(out) :: keyglob
    end subroutine segkeys_periodic

    subroutine psi_to_locreg2(iproc, ldim, gdim, Llr, Glr, gpsi, lpsi)
      use module_base
      use module_types
      implicit none
      integer,intent(in) :: iproc                  ! process ID
      integer,intent(in) :: ldim          ! dimension of lpsi 
      integer,intent(in) :: gdim          ! dimension of gpsi 
      type(locreg_descriptors),intent(in) :: Llr  ! Local grid descriptor
      type(locreg_descriptors),intent(in) :: Glr  ! Global grid descriptor
      real(wp),dimension(gdim),intent(in) :: gpsi       !Wavefunction (compressed format)
      real(wp),dimension(ldim),intent(out) :: lpsi   !Wavefunction in localization region
    end subroutine psi_to_locreg2



    subroutine partial_density_linear(rsflag,nproc,n1i,n2i,n3i,npsir,nspinn,nrhotot,&
         hfac,nscatterarr,spinsgn,psir,rho_p,&
         ibyyzz_r)
      use module_base
      use module_types
      implicit none
      logical, intent(in) :: rsflag
      integer, intent(in) :: nproc,n1i,n2i,n3i,nrhotot,nspinn,npsir
      real(gp), intent(in) :: hfac,spinsgn
      integer, dimension(0:nproc-1,4), intent(in) :: nscatterarr
      real(wp), dimension(n1i,n2i,n3i,npsir), intent(in) :: psir
      real(dp), dimension(n1i,n2i,nrhotot,nspinn), intent(inout) :: rho_p
      integer, dimension(:,:,:),pointer :: ibyyzz_r
    end subroutine partial_density_linear

    subroutine local_partial_densityLinear(nproc,rsflag,nscatterarr,&
         nrhotot,Lzd,hxh,hyh,hzh,nspin,orbs,mapping,psi,rho)
      use module_base
      use module_types
      use module_xc
      implicit none
      logical, intent(in) :: rsflag
      integer, intent(in) :: nproc
      integer,intent(inout):: nrhotot
      integer, intent(in) :: nspin
      real(gp), intent(in) :: hxh,hyh,hzh
      type(local_zone_descriptors), intent(in) :: Lzd
      type(orbitals_data),intent(in) :: orbs
      integer,dimension(orbs%norb),intent(in):: mapping
      integer, dimension(0:nproc-1,4), intent(in) :: nscatterarr !n3d,n3p,i3s+i3xcsh-1,i3xcsh
      real(wp), dimension(orbs%npsidim_orbs), intent(in) :: psi
      real(dp),dimension(max(Lzd%Glr%d%n1i*Lzd%Glr%d%n2i*nrhotot,1),max(nspin,orbs%nspinor)),intent(out):: rho
    end subroutine local_partial_densityLinear


    subroutine global_to_local(Glr,Llr,nspin,size_rho,size_Lrho,rho,Lrho)
      use module_base
      use module_types
      implicit none
      type(locreg_descriptors),intent(in) :: Llr   
      type(locreg_descriptors),intent(in) :: Glr   
      integer, intent(in) :: size_rho  
      integer, intent(in) :: size_Lrho 
      integer, intent(in) :: nspin  
      real(wp),dimension(size_rho),intent(in) :: rho  
      real(wp),dimension(size_Lrho),intent(out) :: Lrho 
     end subroutine global_to_local

     subroutine LinearDiagHam(iproc,at,etol,Lzd,orbs,nspin,natsc,Lhpsi,Lpsi,psit,orbsv,norbsc_arr)
       use module_base
       use module_types
       implicit none
       integer, intent(in) :: iproc                                          
       integer, intent(in) :: nspin                                          
       integer, intent(in) :: natsc                                          
       real(gp),intent(in) :: etol         
       type(atoms_data),intent(in) :: at                                  
       type(local_zone_descriptors) :: Lzd                                  
       type(orbitals_data), intent(in) :: orbs                               
       type(orbitals_data), optional, intent(in) :: orbsv                    
       real(wp),dimension(max(orbs%npsidim_orbs,orbs%npsidim_comp)),intent(in):: Lhpsi               
       real(wp),dimension(max(orbs%npsidim_orbs,orbs%npsidim_comp)),intent(in):: Lpsi                
       real(wp),dimension(orbs%npsidim_comp),intent(inout):: psit                 
       integer, optional, dimension(natsc+1,nspin), intent(in) :: norbsc_arr 
     end subroutine LinearDiagHam

     subroutine LDiagHam(iproc,nproc,natsc,nspin,orbs,Lzd,Lzde,comms,&
          psi,hpsi,psit,orthpar,passmat,iscf,Tel,occopt,& !mandatory
          orbse,commse,etol,norbsc_arr,orbsv,psivirt) !optional
       use module_base
       use module_types
       implicit none
       integer, intent(in) :: iproc,nproc,natsc,nspin,occopt,iscf
       real(gp), intent(in) :: Tel
       type(local_zone_descriptors) :: Lzd        !> Information about the locregs after LIG
       type(local_zone_descriptors) :: Lzde       !> Informtation about the locregs for LIG
       type(communications_arrays), target, intent(in) :: comms
       type(orbitals_data), target, intent(inout) :: orbs
       type(orthon_data),intent(in):: orthpar 
       real(wp), dimension(*), intent(out) :: passmat !< passage matrix for building the eigenvectors (the size depends of the optional arguments)
       real(wp), dimension(:), pointer :: psi,hpsi,psit
       !optional arguments
       real(gp), optional, intent(in) :: etol
       type(orbitals_data), optional, intent(in) :: orbsv
       type(orbitals_data), optional, target, intent(inout) :: orbse
       type(communications_arrays), optional, target, intent(in) :: commse
       integer, optional, dimension(natsc+1,nspin), intent(in) :: norbsc_arr
       real(wp), dimension(:), pointer, optional :: psivirt
     end subroutine LDiagHam

     subroutine updatePotential(ixc,nspin,denspot,ehart,eexcu,vexcu)
       use module_base
       use module_types
       implicit none
       ! Calling arguments
       integer, intent(in) :: ixc,nspin
       type(DFT_local_fields), intent(inout) :: denspot
       real(8),intent(out):: ehart, eexcu, vexcu
     end subroutine updatePotential
     
     subroutine initCommsOrtho(iproc, nproc, lzd, orbs, &
                locregShape, noverlaps, overlaps)
       use module_base
       use module_types
       implicit none
       integer,intent(in):: iproc, nproc
       type(local_zone_descriptors),intent(in):: lzd
       type(orbitals_data),intent(in):: orbs
       character(len=1),intent(in):: locregShape
       integer,dimension(:),pointer,intent(out):: noverlaps
       integer,dimension(:,:),pointer,intent(out):: overlaps
     end subroutine initCommsOrtho
     
     subroutine setCommsParameters(mpisource, mpidest, istsource, istdest, ncount, tag, comarr)
       use module_base
       use module_types
       implicit none
       integer,intent(in):: mpisource, mpidest, istsource, istdest, ncount, tag
       integer,dimension(8),intent(out):: comarr
     end subroutine setCommsParameters
     
     subroutine orthonormalizeLocalized(iproc, nproc, methTransformOverlap, npsidim_orbs, &
                orbs, lzd, ovrlp, inv_ovrlp_half, collcom, orthpar, lphi, psit_c, psit_f, can_use_transposed)
       use module_base
       use module_types
       implicit none
       integer,intent(in):: iproc,nproc,methTransformOverlap,npsidim_orbs
       type(orbitals_data),intent(in):: orbs
       type(local_zone_descriptors),intent(in):: lzd
       type(sparseMatrix),intent(inout):: ovrlp
       type(sparseMatrix),intent(inout):: inv_ovrlp_half
       type(collective_comms),intent(in):: collcom
       type(orthon_data),intent(in):: orthpar
       real(8),dimension(npsidim_orbs), intent(inout) :: lphi
       real(8),dimension(:),pointer:: psit_c, psit_f
       logical,intent(inout):: can_use_transposed
     end subroutine orthonormalizeLocalized

     subroutine optimizeDIIS(iproc, npsidim, orbs, lzd, hphi, phi, ldiis)
       use module_base
       use module_types
       implicit none
       integer,intent(in):: iproc, npsidim
       type(orbitals_data),intent(in):: orbs
       type(local_zone_descriptors),intent(in):: lzd
       real(8),dimension(npsidim),intent(in):: hphi
       real(8),dimension(npsidim),intent(inout):: phi
       type(localizedDIISParameters),intent(inout):: ldiis
     end subroutine optimizeDIIS

     subroutine initializeCommunicationPotential(iproc, nproc, nscatterarr, orbs, lzd, comgp, onWhichAtomAll, tag)
       use module_base
       use module_types
       implicit none
       integer,intent(in):: iproc, nproc
       integer,dimension(0:nproc-1,4),intent(in):: nscatterarr !n3d,n3p,i3s+i3xcsh-1,i3xcsh
       type(orbitals_data),intent(in):: orbs
       type(local_zone_descriptors),intent(in):: lzd
       !type(p2pCommsGatherPot),intent(out):: comgp
       type(p2pComms),intent(out):: comgp
       integer,dimension(orbs%norb),intent(in):: onWhichAtomAll
       integer,intent(inout):: tag
     end subroutine initializeCommunicationPotential

     subroutine initializeRepartitionOrbitals(iproc, nproc, tag, lorbs, llborbs, lzd, comrp)
       use module_base
       use module_types
       implicit none
       integer,intent(in):: iproc, nproc
       integer,intent(inout):: tag
       type(orbitals_data),intent(in):: lorbs, llborbs
       type(local_zone_descriptors),intent(in):: lzd
       !type(p2pCommsRepartition),intent(out):: comrp
       type(p2pComms),intent(out):: comrp
     end subroutine initializeRepartitionOrbitals

     subroutine getDerivativeBasisFunctions(iproc, nproc, hgrid, lzd, lorbs, lborbs, comrp, nphi, phi, phid)
       use module_base
       use module_types
       implicit none
       integer,intent(in):: iproc, nproc, nphi
       real(8),intent(in):: hgrid
       type(local_zone_descriptors),intent(in):: lzd
       type(orbitals_data),intent(in):: lorbs, lborbs
       type(p2pComms),intent(inout):: comrp
       real(8),dimension(nphi),intent(in):: phi
       real(8),dimension(max(lborbs%npsidim_orbs,lborbs%npsidim_comp)),target,intent(inout):: phid
     end subroutine getDerivativeBasisFunctions

     subroutine mixrhopotDIIS(iproc, nproc, ndimpot, rhopot, rhopotold, mixdiis, ndimtot, alphaMix, mixMeth, pnrm)
       use module_base
       use module_types
       implicit none
       integer,intent(in):: iproc, nproc, ndimpot, ndimtot, mixMeth
       real(8),dimension(ndimpot),intent(in):: rhopotold
       real(8),dimension(ndimpot),intent(out):: rhopot
       type(mixrhopotDIISParameters),intent(inout):: mixdiis
       real(8),intent(in):: alphaMix
       real(8),intent(out):: pnrm
     end subroutine mixrhopotDIIS

     subroutine initializeMixrhopotDIIS(isx, ndimpot, mixdiis)
       use module_base
       use module_types
       implicit none
       integer,intent(in):: isx, ndimpot
       type(mixrhopotDIISParameters),intent(out):: mixdiis
     end subroutine initializeMixrhopotDIIS

     subroutine deallocateMixrhopotDIIS(mixdiis)
       use module_base
       use module_types
       implicit none
       type(mixrhopotDIISParameters),intent(inout):: mixdiis
     end subroutine deallocateMixrhopotDIIS

     subroutine allocateCommunicationsBuffersPotential(comgp, subname)
       use module_base
       use module_types
       implicit none
       !type(p2pCommsGatherPot),intent(inout):: comgp
       type(p2pComms),intent(inout):: comgp
       character(len=*),intent(in):: subname
     end subroutine allocateCommunicationsBuffersPotential


     subroutine deallocateCommunicationsBuffersPotential(comgp, subname)
       use module_base
       use module_types
       implicit none
       !type(p2pCommsGatherPot),intent(inout):: comgp
       type(p2pComms),intent(inout):: comgp
       character(len=*),intent(in):: subname
     end subroutine deallocateCommunicationsBuffersPotential


     subroutine copy_locreg_descriptors(glrin, glrout, subname)
       use module_base
       use module_types
       implicit none
       type(locreg_descriptors),intent(in):: glrin
       type(locreg_descriptors),intent(inout):: glrout
       character(len=*),intent(in):: subname
     end subroutine copy_locreg_descriptors


     subroutine copy_grid_dimensions(din, dout)
       use module_base
       use module_types
       implicit none
       type(grid_dimensions),intent(in):: din
       type(grid_dimensions),intent(out):: dout
     end subroutine copy_grid_dimensions


     subroutine copy_wavefunctions_descriptors(wfdin, wfdout, subname)
       use module_base
       use module_types
       implicit none
       type(wavefunctions_descriptors),intent(in):: wfdin
       type(wavefunctions_descriptors),intent(inout):: wfdout
       character(len=*),intent(in):: subname
     end subroutine copy_wavefunctions_descriptors


     subroutine copy_convolutions_bounds(geocode,boundsin, boundsout, subname)
       use module_base
       use module_types
       implicit none
       character(len=1),intent(in) :: geocode
       type(convolutions_bounds),intent(in):: boundsin
       type(convolutions_bounds),intent(inout):: boundsout
       character(len=*),intent(in):: subname
     end subroutine copy_convolutions_bounds


     subroutine copy_kinetic_bounds(geocode,kbin, kbout, subname)
       use module_base
       use module_types
       implicit none
       character(len=1),intent(in) :: geocode
       type(kinetic_bounds),intent(in):: kbin
       type(kinetic_bounds),intent(inout):: kbout
       character(len=*),intent(in):: subname
     end subroutine copy_kinetic_bounds


     subroutine copy_shrink_bounds(geocode,sbin, sbout, subname)
       use module_base
       use module_types
       implicit none
       character(len=1),intent(in) :: geocode
       type(shrink_bounds),intent(in):: sbin
       type(shrink_bounds),intent(inout):: sbout
       character(len=*),intent(in):: subname
     end subroutine copy_shrink_bounds


     subroutine copy_grow_bounds(geocode,gbin, gbout, subname)
       use module_base
       use module_types
       implicit none
       character(len=1),intent(in) :: geocode
       type(grow_bounds),intent(in):: gbin
       type(grow_bounds),intent(inout):: gbout
       character(len=*),intent(in):: subname
     end subroutine copy_grow_bounds


     subroutine copy_nonlocal_psp_descriptors(nlpspin, nlpspout, subname)
       use module_base
       use module_types
       implicit none
       type(nonlocal_psp_descriptors),intent(in):: nlpspin
       type(nonlocal_psp_descriptors),intent(out):: nlpspout
       character(len=*),intent(in):: subname
     end subroutine copy_nonlocal_psp_descriptors


     subroutine copy_orbitals_data(orbsin, orbsout, subname)
       use module_base
       use module_types
       implicit none
       type(orbitals_data),intent(in):: orbsin
       type(orbitals_data),intent(inout):: orbsout
       character(len=*),intent(in):: subname
     end subroutine copy_orbitals_data

     subroutine sparse_copy_pattern(sparseMat_in, sparseMat_out, iproc, subname)
       use module_base
       use module_types
       implicit none
       type(sparseMatrix),intent(in):: sparseMat_in
       type(sparseMatrix),intent(inout):: sparseMat_out
       integer,intent(in):: iproc
       character(len=*),intent(in):: subname
    end subroutine sparse_copy_pattern

    subroutine deallocate_local_zone_descriptors(lzd, subname)
      use module_base
      use module_types
      !use deallocatePointers
      implicit none
      type(local_zone_descriptors),intent(inout):: lzd
      character(len=*),intent(in):: subname
    end subroutine deallocate_local_zone_descriptors

    subroutine deallocate_Lzd_except_Glr(lzd, subname)
      use module_base
      use module_types
      !use deallocatePointers
      implicit none
      type(local_zone_descriptors),intent(inout):: lzd
      character(len=*),intent(in):: subname
    end subroutine deallocate_Lzd_except_Glr

    subroutine deallocate_orbitals_data(orbs, subname)
      use module_base
      use module_types
      !use deallocatePointers
      implicit none
      type(orbitals_data),intent(inout):: orbs
      character(len=*),intent(in):: subname
    end subroutine deallocate_orbitals_data

    subroutine deallocate_communications_arrays(comms, subname)
      use module_base
      use module_types
      !use deallocatePointers
      implicit none
      type(communications_arrays),intent(inout):: comms
      character(len=*),intent(in):: subname
    end subroutine deallocate_communications_arrays

    subroutine deallocate_locreg_descriptors(lr, subname)
      use module_base
      use module_types
      !use deallocatePointers
      implicit none
      type(locreg_descriptors),intent(inout):: lr
      character(len=*),intent(in):: subname
    end subroutine deallocate_locreg_descriptors

    subroutine deallocate_wavefunctions_descriptors(wfd, subname)
      use module_base
      use module_types
      !use deallocatePointers
      implicit none
      type(wavefunctions_descriptors),intent(inout):: wfd
      character(len=*),intent(in):: subname
    end subroutine deallocate_wavefunctions_descriptors

    subroutine deallocate_convolutions_bounds(bounds, subname)
      use module_base
      use module_types
      !use deallocatePointers
      implicit none
      type(convolutions_bounds),intent(inout):: bounds
      character(len=*),intent(in):: subname
    end subroutine deallocate_convolutions_bounds

    subroutine deallocate_kinetic_bounds(kb, subname)
      use module_base
      use module_types
      !use deallocatePointers
      implicit none
      type(kinetic_bounds),intent(inout):: kb
      character(len=*),intent(in):: subname
    end subroutine deallocate_kinetic_bounds

    subroutine deallocate_shrink_bounds(sb, subname)
      use module_base
      use module_types
      !use deallocatePointers
      implicit none
      type(shrink_bounds),intent(inout):: sb
      character(len=*),intent(in):: subname
    end subroutine deallocate_shrink_bounds

    subroutine deallocate_grow_bounds(gb, subname)
      use module_base
      use module_types
      !use deallocatePointers
      implicit none
      type(grow_bounds),intent(inout):: gb
      character(len=*),intent(in):: subname
    end subroutine deallocate_grow_bounds


!    subroutine nullify_overlapParameters(op)
!      use module_base
!      use module_types
!      implicit none
!      type(overlapParameters),intent(out):: op
!    end subroutine nullify_overlapParameters

    !!!subroutine nullify_linearInputGuess(lig)
    !!!  use module_base
    !!!  use module_types
    !!!  implicit none
    !!!  type(linearInputGuess),intent(out):: lig
    !!!end subroutine nullify_linearInputGuess

!    subroutine nullify_matrixDescriptors(mad)
!      use module_base
!      use module_types
!      implicit none
!      type(matrixDescriptors),intent(out):: mad
!    end subroutine nullify_matrixDescriptors

    subroutine nullify_foe(foe_obj)
      use module_base
      use module_types
      implicit none
      type(foe_data),intent(out):: foe_obj
    end subroutine nullify_foe

    subroutine nullify_sparseMatrix(sparsemat)
      use module_base
      use module_types
      implicit none
      type(sparseMatrix),intent(out):: sparsemat
    end subroutine nullify_sparseMatrix

    subroutine nullify_collective_comms(collcom)
      use module_base
      use module_types
      implicit none
      type(collective_comms),intent(inout):: collcom
    end subroutine nullify_collective_comms
    
    subroutine nullify_orbitals_data(orbs)
      use module_base
      use module_types
      implicit none
      type(orbitals_data),intent(out):: orbs
    end subroutine nullify_orbitals_data
    
    subroutine nullify_communications_arrays(comms)
      use module_base
      use module_types
      implicit none
      type(communications_arrays),intent(out):: comms
    end subroutine nullify_communications_arrays
        
    subroutine initLocregs(iproc, nproc, lzd, hx, hy, hz, astruct, orbs, Glr, locregShape, lborbs)
      use module_base
      use module_types
      implicit none
      integer,intent(in):: iproc, nproc
      type(local_zone_descriptors),intent(inout):: lzd
      real(8),intent(in):: hx, hy, hz
      type(atomic_structure),intent(in) :: astruct
      type(orbitals_data),intent(in):: orbs
      type(locreg_descriptors),intent(in):: Glr
      character(len=1),intent(in):: locregShape
      type(orbitals_data),optional,intent(in):: lborbs
    end subroutine initLocregs

    subroutine deallocate_foe(foe_obj, subname)
      use module_base
      use module_types
      implicit none
      type(foe_data),intent(inout):: foe_obj
      character(len=*),intent(in):: subname
    end subroutine deallocate_foe

    subroutine deallocate_sparseMatrix(sparsemat, subname)
      use module_base
      use module_types
      implicit none
      type(sparseMatrix),intent(inout):: sparsemat
      character(len=*),intent(in):: subname
    end subroutine deallocate_sparseMatrix

     subroutine initInputguessConfinement(iproc, nproc, at, lzd, orbs, collcom_reference, &
                Glr, input, hx, hy, hz, lin, tmb, rxyz, nscatterarr)
       use module_base
       use module_types
       implicit none
       integer,intent(in):: iproc,nproc
       real(gp), intent(in) :: hx, hy, hz
       type(atoms_data),intent(inout) :: at
       type(local_zone_descriptors),intent(in):: lzd
       type(orbitals_data),intent(in):: orbs
       type(collective_comms),intent(in):: collcom_reference
       type(locreg_descriptors),intent(in) :: Glr
       type(input_variables), intent(in) ::input
       type(linearInputParameters),intent(in):: lin
       type(DFT_wavefunction),intent(in) :: tmb
       integer,dimension(0:nproc-1,4),intent(in):: nscatterarr !n3d,n3p,i3s+i3xcsh-1,i3xcsh
       real(gp),dimension(3,at%astruct%nat),intent(in):: rxyz
     end subroutine initInputguessConfinement

      subroutine applyOrthoconstraintNonorthogonal2(iproc, nproc, methTransformOverlap, blocksize_pdgemm, &
                 correction_orthoconstraint, orbs, lagmat, ovrlp, ovrlp_minus_one_lagmat, ovrlp_minus_one_lagmat_trans)
        use module_base
        use module_types
        implicit none
        integer,intent(in):: iproc, nproc, methTransformOverlap, blocksize_pdgemm, correction_orthoconstraint
        type(orbitals_data),intent(in):: orbs
        real(8),dimension(orbs%norb,orbs%norb),intent(in):: ovrlp
        real(8),dimension(orbs%norb,orbs%norb),intent(in):: lagmat
        real(8),dimension(orbs%norb,orbs%norb),intent(out):: ovrlp_minus_one_lagmat, ovrlp_minus_one_lagmat_trans
      end subroutine applyOrthoconstraintNonorthogonal2

      !subroutine dgemm_parallel(iproc, nproc, blocksize, comm, transa, transb, m, n, k, alpha, a, lda, b, ldb, beta, c, ldc)
      !  use module_base
      !  implicit none
      !  integer,intent(in):: iproc, nproc, blocksize, comm, m, n, k, lda, ldb, ldc
      !  character(len=1),intent(in):: transa, transb
      !  real(8),intent(in):: alpha, beta
      !  real(8),dimension(lda,k),intent(in):: a
      !  real(8),dimension(ldb,n),intent(in):: b
      !  real(8),dimension(ldc,n),intent(out):: c
      !end subroutine dgemm_parallel

      !subroutine dsymm_parallel(iproc, nproc, blocksize, comm, side, uplo, m, n, alpha, a, lda, b, ldb, beta, c, ldc)
      !  use module_base
      !  implicit none
      !  integer,intent(in):: iproc, nproc, blocksize, comm, m, n, lda, ldb, ldc
      !  character(len=1),intent(in):: side, uplo
      !  real(8),intent(in):: alpha, beta
      !  real(8),dimension(lda,m),intent(in):: a
      !  real(8),dimension(ldb,n),intent(in):: b
      !  real(8),dimension(ldc,n),intent(out):: c
      !end subroutine dsymm_parallel

      !subroutine dsyev_parallel(iproc, nproc, blocksize, comm, jobz, uplo, n, a, lda, w, info)
      !  use module_base
      !  use module_types
      !  implicit none
      !
      !  ! Calling arguments
      !  integer,intent(in):: iproc, nproc, blocksize, comm, n, lda
      !  integer,intent(out):: info
      !  character(len=1),intent(in):: jobz, uplo
      !  real(8),dimension(lda,n),intent(inout):: a
      !  real(8),dimension(n),intent(out):: w
      !end subroutine dsyev_parallel

      subroutine orthoconstraintNonorthogonal(iproc, nproc, lzd, npsidim_orbs, npsidim_comp, orbs, collcom, orthpar, &
           correction_orthoconstraint, linmat, lphi, lhphi, lagmat, psit_c, psit_f, hpsit_c, hpsit_f, &
           can_use_transposed, overlap_calculated)
        use module_base
        use module_types
        implicit none
        integer,intent(in) :: iproc, nproc, npsidim_orbs, npsidim_comp
        type(local_zone_descriptors),intent(in) :: lzd
        type(orbitals_Data),intent(in) :: orbs
        type(collective_comms),intent(in) :: collcom
        type(orthon_data),intent(in) :: orthpar
        integer,intent(in) :: correction_orthoconstraint
        real(kind=8),dimension(max(npsidim_comp,npsidim_orbs)),intent(in) :: lphi
        real(kind=8),dimension(max(npsidim_comp,npsidim_orbs)),intent(inout) :: lhphi
        type(SparseMatrix),intent(inout) :: lagmat
        real(8),dimension(:),pointer :: psit_c, psit_f, hpsit_c, hpsit_f
        logical,intent(inout) :: can_use_transposed, overlap_calculated
        type(linear_matrices),intent(inout) :: linmat
      end subroutine orthoconstraintNonorthogonal


      subroutine dsygv_parallel(iproc, nproc, blocksize, nprocMax, comm, itype, jobz, uplo, n, a, lda, b, ldb, w, info)
        use module_base
        use module_types
        implicit none
        integer,intent(in):: iproc, nproc, blocksize, nprocMax, comm, itype, n, lda, ldb
        integer,intent(out):: info
        character(len=1),intent(in):: jobz, uplo
        real(8),dimension(lda,n),intent(inout):: a
        real(8),dimension(ldb,n),intent(inout):: b
        real(8),dimension(n),intent(out):: w
      end subroutine dsygv_parallel

     subroutine choosePreconditioner2(iproc, nproc, orbs, lr, hx, hy, hz, ncong, hpsi, &
                confpotorder, potentialprefac, iorb, eval_zero)
       use module_base
       use module_types
       implicit none
       integer, intent(in) :: iproc,nproc,ncong, iorb, confpotorder
       real(gp), intent(in) :: hx,hy,hz
       type(locreg_descriptors), intent(in) :: lr
       type(orbitals_data), intent(in) :: orbs
       real(8),intent(in):: potentialprefac
       real(wp), dimension(lr%wfd%nvctr_c+7*lr%wfd%nvctr_f,orbs%nspinor), intent(inout) :: hpsi
       real(8),intent(in):: eval_zero
     end subroutine choosePreconditioner2


     subroutine FullHamiltonianApplication(iproc,nproc,at,orbs,rxyz,&
          proj,Lzd,nlpspd,confdatarr,ngatherarr,Lpot,psi,hpsi,&
          energs,SIC,GPU,pkernel,orbsocc,psirocc,proj_G,paw)
       use module_base
       use module_types
       use module_xc
       use gaussians, only: gaussian_basis
       implicit none
       integer, intent(in) :: iproc,nproc!,nspin
       type(atoms_data), intent(in) :: at
       type(orbitals_data), intent(in) :: orbs
       type(local_zone_descriptors),intent(in) :: Lzd
       type(nonlocal_psp_descriptors), intent(in) :: nlpspd
       type(SIC_data), intent(in) :: SIC
       integer, dimension(0:nproc-1,2), intent(in) :: ngatherarr
       real(gp), dimension(3,at%astruct%nat), intent(in) :: rxyz
       real(wp), dimension(nlpspd%nprojel), intent(inout) :: proj
       real(wp), dimension(orbs%npsidim_orbs), intent(in) :: psi
       type(confpot_data), dimension(orbs%norbp), intent(in) :: confdatarr
       !real(wp), dimension(lzd%ndimpotisf) :: Lpot
       real(wp), dimension(:),pointer :: Lpot
       type(energy_terms), intent(inout) :: energs
       real(wp), target, dimension(max(1,orbs%npsidim_orbs)), intent(out) :: hpsi
       type(GPU_pointers), intent(inout) :: GPU
       type(coulomb_operator), intent(in), optional :: pkernel
       type(orbitals_data), intent(in), optional :: orbsocc
       real(wp), dimension(:), pointer, optional :: psirocc
       !PAW variables:
       type(gaussian_basis),dimension(at%astruct%ntypes),optional,intent(in)::proj_G
       type(paw_objects),optional,intent(inout)::paw
     end subroutine FullHamiltonianApplication

       subroutine init_foe(iproc, nproc, lzd, astruct, input, orbs_KS, orbs, foe_obj, reset)
         use module_base
         use module_types
         implicit none
         integer,intent(in):: iproc, nproc
         type(local_zone_descriptors),intent(in) :: lzd
         type(atomic_structure),intent(in) :: astruct
         type(input_variables),intent(in) :: input
         type(orbitals_data),intent(in):: orbs_KS, orbs
         type(foe_data),intent(out):: foe_obj
         logical, intent(in) :: reset
       end subroutine init_foe

       subroutine initSparseMatrix(iproc, nproc, lzd, orbs, sparsemat)
         use module_base
         use module_types
         implicit none
         integer,intent(in):: iproc, nproc
         type(local_zone_descriptors),intent(in) :: lzd
         type(orbitals_data),intent(in):: orbs
         type(sparseMatrix),intent(out):: sparsemat
       end subroutine initSparseMatrix

      subroutine allocate_workarrays_quartic_convolutions(lr, subname, work)
        use module_base
        use module_types
        implicit none
        type(locreg_descriptors),intent(in):: lr
        character(len=*),intent(in):: subname
        type(workarrays_quartic_convolutions),intent(out):: work
      end subroutine allocate_workarrays_quartic_convolutions

      subroutine deallocate_workarrays_quartic_convolutions(lr, subname, work)
        use module_base
        use module_types
        implicit none
        type(locreg_descriptors),intent(in):: lr
        character(len=*),intent(in):: subname
        type(workarrays_quartic_convolutions),intent(out):: work
      end subroutine deallocate_workarrays_quartic_convolutions

      subroutine ConvolQuartic4(iproc, nproc, n1, n2, n3, nfl1, nfu1, nfl2, nfu2, nfl3, nfu3,  &
                 hgrid, offsetx, offsety, offsetz, ibyz_c, ibxz_c, ibxy_c, ibyz_f, ibxz_f, ibxy_f, &
                 rxyzConf, potentialPrefac, with_kinetic, cprecr, maxdim, &
                 xx_c, xx_f1, xx_f, xy_c, xy_f2, xy_f,  xz_c, xz_f4, xz_f, &
                 aeff0array, beff0array, ceff0array, eeff0array, &
                 aeff0_2array, beff0_2array, ceff0_2array, eeff0_2array, &
                 aeff0_2auxarray, beff0_2auxarray, ceff0_2auxarray, eeff0_2auxarray, &
                 xya_c, xyc_c, xza_c, xzc_c, &
                 yza_c, yzc_c, xya_f, xyb_f, xyc_f, xye_f, &
                 xza_f, xzb_f, xzc_f, xze_f, yza_f, yzb_f, yzc_f, yze_f, &
                 aeff0, aeff1, aeff2, aeff3, beff0, beff1, beff2, beff3, &
                 ceff0, ceff1, ceff2, ceff3, eeff0, eeff1, eeff2, eeff3, &
                 aeff0_2, aeff1_2, aeff2_2, aeff3_2, beff0_2, beff1_2, beff2_2, beff3_2, &
                 ceff0_2, ceff1_2, ceff2_2, ceff3_2, eeff0_2, eeff1_2, eeff2_2, eeff3_2, & 
                 y_c, y_f)
        use module_base
        use module_types
        implicit none
        integer,intent(in) :: iproc, nproc, n1, n2, n3, nfl1, nfu1, nfl2, nfu2, nfl3, nfu3, offsetx, offsety, offsetz, maxdim
        real(gp),intent(in) :: hgrid, potentialPrefac, cprecr
        logical,intent(in) :: with_kinetic
        real(8),dimension(3) :: rxyzConf
        integer,dimension(2,0:n2,0:n3), intent(in) :: ibyz_c,ibyz_f
        integer,dimension(2,0:n1,0:n3), intent(in) :: ibxz_c,ibxz_f
        integer,dimension(2,0:n1,0:n2), intent(in) :: ibxy_c,ibxy_f
        real(wp),dimension(0:n1,0:n2,0:n3),intent(in) :: xx_c
        real(wp),dimension(nfl1:nfu1,nfl2:nfu2,nfl3:nfu3),intent(in) :: xx_f1
        real(wp),dimension(7,nfl1:nfu1,nfl2:nfu2,nfl3:nfu3),intent(in) :: xx_f
        real(wp),dimension(0:n2,0:n1,0:n3),intent(in) :: xy_c
        real(wp),dimension(nfl2:nfu2,nfl1:nfu1,nfl3:nfu3),intent(in) :: xy_f2
        real(wp),dimension(7,nfl2:nfu2,nfl1:nfu1,nfl3:nfu3),intent(in) :: xy_f
        real(wp),dimension(0:n3,0:n1,0:n2),intent(in) :: xz_c
        real(wp),dimension(nfl3:nfu3,nfl1:nfu1,nfl2:nfu2),intent(in) :: xz_f4
        real(wp),dimension(7,nfl3:nfu3,nfl1:nfu1,nfl2:nfu2),intent(in) :: xz_f
        real(wp),dimension(-17:17,0:maxdim),intent(in):: aeff0array
        real(wp),dimension(-17:17,0:maxdim),intent(in):: beff0array
        real(wp),dimension(-17:17,0:maxdim),intent(in):: ceff0array
        real(wp),dimension(-14:14,0:maxdim),intent(in):: eeff0array
        real(wp),dimension(-17:17,0:maxdim),intent(in):: aeff0_2array
        real(wp),dimension(-17:17,0:maxdim),intent(in):: beff0_2array
        real(wp),dimension(-17:17,0:maxdim),intent(in):: ceff0_2array
        real(wp),dimension(-14:14,0:maxdim),intent(in):: eeff0_2array
        real(wp),dimension(-17:17,0:maxdim),intent(in):: aeff0_2auxarray
        real(wp),dimension(-17:17,0:maxdim),intent(in):: beff0_2auxarray
        real(wp),dimension(-17:17,0:maxdim),intent(in):: ceff0_2auxarray
        real(wp),dimension(-17:17,0:maxdim),intent(in):: eeff0_2auxarray
        real(wp),dimension(0:n2,0:n1,0:n3):: xya_c, xyb_c, xyc_c, xye_c
        real(wp),dimension(0:n3,0:n1,0:n2):: xza_c, xzb_c, xzc_c, xze_c, yza_c, yzc_c
        real(wp),dimension(3,nfl2:nfu2,nfl1:nfu1,nfl3:nfu3):: xya_f
        real(wp),dimension(4,nfl2:nfu2,nfl1:nfu1,nfl3:nfu3):: xyb_f
        real(wp),dimension(3,nfl2:nfu2,nfl1:nfu1,nfl3:nfu3):: xyc_f
        real(wp),dimension(4,nfl2:nfu2,nfl1:nfu1,nfl3:nfu3):: xye_f
        real(wp),dimension(3,nfl3:nfu3,nfl1:nfu1,nfl2:nfu2):: xza_f
        real(wp),dimension(4,nfl3:nfu3,nfl1:nfu1,nfl2:nfu2):: xzb_f
        real(wp),dimension(3,nfl3:nfu3,nfl1:nfu1,nfl2:nfu2):: xzc_f
        real(wp),dimension(4,nfl3:nfu3,nfl1:nfu1,nfl2:nfu2):: xze_f
        real(wp),dimension(3,nfl3:nfu3,nfl1:nfu1,nfl2:nfu2):: yza_f
        real(wp),dimension(4,nfl3:nfu3,nfl1:nfu1,nfl2:nfu2):: yzb_f
        real(wp),dimension(3,nfl3:nfu3,nfl1:nfu1,nfl2:nfu2):: yzc_f
        real(wp),dimension(4,nfl3:nfu3,nfl1:nfu1,nfl2:nfu2):: yze_f
        real(wp),dimension(35):: aeff0, aeff1, aeff2, aeff3, beff0, beff1, beff2, beff3, ceff0, ceff1, ceff2, ceff3
        real(wp),dimension(29):: eeff0, eeff1, eeff2, eeff3
        real(wp),dimension(35):: aeff0_2, aeff1_2, aeff2_2, aeff3_2, beff0_2, beff1_2, beff2_2, beff3_2
        real(wp),dimension(35):: ceff0_2, ceff1_2, ceff2_2, ceff3_2
        real(wp),dimension(29):: eeff0_2, eeff1_2, eeff2_2, eeff3_2
        real(wp), dimension(0:n1,0:n2,0:n3), intent(out) :: y_c
        real(wp), dimension(7,nfl1:nfu1,nfl2:nfu2,nfl3:nfu3), intent(out) :: y_f
      end subroutine ConvolQuartic4


       subroutine apply_potential_lr(n1i,n2i,n3i,n1ip,n2ip,n3ip,ishift,n2,n3,nspinor,npot,&
            psir,pot,epot,&
            confdata,ibyyzz_r,psir_noconf,econf) !optional
         use module_base
         use module_types
         implicit none
         integer, intent(in) :: n1i,n2i,n3i,n1ip,n2ip,n3ip,n2,n3,nspinor,npot
         integer, dimension(3), intent(in) :: ishift !<offset of potential box in wfn box coords.
         real(wp), dimension(n1i,n2i,n3i,nspinor), intent(inout) :: psir !< real-space wfn in lr
         real(wp), dimension(n1ip,n2ip,n3ip,npot), intent(in) :: pot !< real-space pot in lrb
         type(confpot_data), intent(in), optional, target :: confdata !< data for the confining potential
         integer, dimension(2,-14:2*n2+16,-14:2*n3+16), intent(in), optional :: ibyyzz_r !< bounds in lr
         real(gp), intent(out) :: epot
         real(wp),dimension(n1i,n2i,n3i,nspinor),intent(inout),optional :: psir_noconf !< real-space wfn in lr where only the potential (without confinement) will be applied
         real(gp), intent(out),optional :: econf
       end subroutine apply_potential_lr

       subroutine psir_to_vpsi(npot,nspinor,lr,pot,vpsir,epot,confdata,vpsir_noconf,econf)
         use module_base
         use module_types
         implicit none
         integer, intent(in) :: npot,nspinor
         type(locreg_descriptors), intent(in) :: lr !< localization region of the wavefunction
         !real(wp), dimension(lr%d%n1i*lr%d%n2i*lr%d%n3i,npot), intent(in) :: pot
         real(wp), intent(in) :: pot
         real(wp), dimension(lr%d%n1i*lr%d%n2i*lr%d%n3i,nspinor), intent(inout) :: vpsir
         real(gp), intent(out) :: epot
         type(confpot_data), intent(in), optional :: confdata !< data for the confining potential
         real(wp), dimension(lr%d%n1i*lr%d%n2i*lr%d%n3i,nspinor), intent(inout), optional :: vpsir_noconf !< wavefunction with  the potential without confinement applied
         real(gp), intent(out),optional :: econf !< confinement energy
       end subroutine psir_to_vpsi

       subroutine erf_stress(at,rxyz,hxh,hyh,hzh,n1i,n2i,n3i,n3p,iproc,nproc,ngatherarr,rho,tens)
         use module_base
         use module_types
         implicit none
         !passed var
         type(atoms_data), intent(in) :: at
         real(gp), dimension(3,at%astruct%nat), target, intent(in) :: rxyz
         real(gp), intent(in) :: hxh,hyh,hzh
         integer,intent(in) :: n1i,n2i,n3i,n3p,iproc,nproc
         real(kind=8), dimension(n1i*n2i*max(n3p,1)), intent(in), target :: rho
         integer, dimension(0:nproc-1,2), intent(in) :: ngatherarr 
         real(dp),dimension(6), intent(out) :: tens
       end subroutine erf_stress

       subroutine check_linear_and_create_Lzd(iproc,nproc,linType,Lzd,atoms,orbs,nspin,rxyz)
         use module_base
         use module_types
         implicit none
         integer, intent(in) :: iproc,nproc,nspin
         integer, intent(in) :: linType
         type(local_zone_descriptors), intent(inout) :: Lzd
         type(atoms_data), intent(in) :: atoms
         type(orbitals_data),intent(inout) :: orbs
         real(gp), dimension(3,atoms%astruct%nat), intent(in) :: rxyz
       end subroutine check_linear_and_create_Lzd

       subroutine create_LzdLIG(iproc,nproc,nspin,linearmode,hx,hy,hz,Glr,atoms,orbs,rxyz,Lzd)
         use module_base
         use module_types
         implicit none
         integer, intent(in) :: iproc,nproc,nspin
         real(gp), intent(in):: hx, hy, hz
         type(locreg_descriptors), intent(in) :: Glr
         type(local_zone_descriptors), intent(inout) :: Lzd
         type(atoms_data), intent(in) :: atoms
         type(orbitals_data),intent(inout) :: orbs
         integer, intent(in) :: linearmode
         real(gp), dimension(3,atoms%astruct%nat), intent(in) :: rxyz
       end subroutine create_LzdLIG

       subroutine system_initialization(iproc,nproc,inputpsi,input_wf_format,in,atoms,rxyz,&
            orbs,lnpsidim_orbs,lnpsidim_comp,lorbs,Lzd,Lzd_lin,denspot,nlpspd,comms,shift,proj,radii_cf,&
            ref_frags, inwhichlocreg_old, onwhichatom_old)
         use module_base
         use module_types
         use module_fragments
         implicit none
         integer, intent(in) :: iproc,nproc
         integer, intent(out) :: inputpsi,input_wf_format,lnpsidim_orbs,lnpsidim_comp
         type(input_variables), intent(in) :: in 
         type(atoms_data), intent(inout) :: atoms
         real(gp), dimension(3,atoms%astruct%nat), intent(inout) :: rxyz
         type(orbitals_data), intent(inout) :: orbs,lorbs
         type(local_zone_descriptors), intent(inout) :: Lzd, Lzd_lin
         type(DFT_local_fields), intent(out) :: denspot
         type(nonlocal_psp_descriptors), intent(out) :: nlpspd
         type(communications_arrays), intent(out) :: comms
         real(gp), dimension(3), intent(out) :: shift  !< shift on the initial positions
         real(gp), dimension(atoms%astruct%ntypes,3), intent(out) :: radii_cf
         real(wp), dimension(:), pointer :: proj
         type(system_fragment), dimension(:), pointer :: ref_frags
         integer,dimension(:),pointer,optional:: inwhichlocreg_old, onwhichatom_old
       end subroutine system_initialization

       subroutine input_check_psi_id(inputpsi, input_wf_format, dir_output, orbs, lorbs, iproc, nproc, nfrag, frag_dir, ref_frags)
         use module_types
         use module_fragments
         implicit none
         integer, intent(out) :: input_wf_format         !< (out) Format of WF
         integer, intent(inout) :: inputpsi              !< (in) indicate how check input psi, (out) give how to build psi
         integer, intent(in) :: iproc                    !< (in)  id proc
         integer, intent(in) :: nproc                    !< (in)  #proc
         integer, intent(in) :: nfrag                    !< number of fragment directories which need checking
         type(system_fragment), dimension(:), pointer :: ref_frags  !< number of orbitals for each fragment
         character(len=100), dimension(nfrag), intent(in) :: frag_dir !< label for fragment subdirectories (blank if not a fragment calculation)
         character(len = *), intent(in) :: dir_output
         type(orbitals_data), intent(in) :: orbs, lorbs
       end subroutine input_check_psi_id

       subroutine nullify_p2pComms(p2pcomm)
         use module_base
         use module_types
         implicit none
         type(p2pComms),intent(inout):: p2pcomm
       end subroutine nullify_p2pComms

       subroutine extract_potential_for_spectra(iproc,nproc,at,rhod,dpbox,&
            orbs,nvirt,comms,Lzd,hx,hy,hz,rxyz,rhopot,rhocore,pot_ion,&
            nlpspd,proj,pkernel,pkernelseq,ixc,psi,hpsi,psit,G,&
            nspin,potshortcut,symObj,GPU,input)
         use module_base
         use module_types
         implicit none
         !Arguments
         integer, intent(in) :: iproc,nproc,ixc
         integer, intent(inout) :: nspin,nvirt
         real(gp), intent(in) :: hx,hy,hz
         type(atoms_data), intent(inout) :: at
         type(rho_descriptors),intent(in) :: rhod
         type(denspot_distribution), intent(in) :: dpbox
         type(orbitals_data), intent(inout) :: orbs
         type(nonlocal_psp_descriptors), intent(in) :: nlpspd
         type(local_zone_descriptors), intent(inout) :: Lzd
         type(communications_arrays), intent(in) :: comms
         type(GPU_pointers), intent(inout) :: GPU
         type(input_variables):: input
         type(symmetry_data), intent(in) :: symObj
         !integer, dimension(0:nproc-1,4), intent(in) :: nscatterarr !n3d,n3p,i3s+i3xcsh-1,i3xcsh
         !integer, dimension(0:nproc-1,2), intent(in) :: ngatherarr 
         real(gp), dimension(3,at%astruct%nat), intent(in) :: rxyz
         real(wp), dimension(nlpspd%nprojel), intent(in) :: proj
         real(dp), dimension(*), intent(inout) :: rhopot,pot_ion
         type(gaussian_basis), intent(out) :: G !basis for davidson IG
         real(wp), dimension(:), pointer :: psi,hpsi,psit
         real(wp), dimension(:,:,:,:), pointer :: rhocore
         type(coulomb_operator), intent(in) :: pkernel,pkernelseq
         integer, intent(in) ::potshortcut
       end subroutine extract_potential_for_spectra

       subroutine psitohpsi(iproc,nproc,atoms,scf,denspot,itrp,itwfn,iscf,alphamix,ixc,&
            nlpspd,proj,rxyz,linflag,unblock_comms,GPU,wfn,&
            energs,rpnrm,xcstr,proj_G,paw)
         use module_base
         use module_types
         use m_ab6_mixing
         use gaussians, only: gaussian_basis
         implicit none
         logical, intent(in) :: scf
         integer, intent(in) :: iproc,nproc,itrp,iscf,ixc,linflag,itwfn
         character(len=3), intent(in) :: unblock_comms
         real(gp), intent(in) :: alphamix
         type(atoms_data), intent(in) :: atoms
         type(nonlocal_psp_descriptors), intent(in) :: nlpspd
         type(DFT_local_fields), intent(inout) :: denspot
         type(energy_terms), intent(inout) :: energs
         type(DFT_wavefunction), intent(inout) :: wfn
         real(gp), dimension(3,atoms%astruct%nat), intent(in) :: rxyz
         real(wp), dimension(nlpspd%nprojel), intent(inout) :: proj
         type(GPU_pointers), intent(inout) :: GPU  
         real(gp), intent(inout) :: rpnrm
         real(gp), dimension(6), intent(out) :: xcstr
         type(gaussian_basis),dimension(atoms%astruct%nat),optional,intent(in)::proj_G
         type(paw_objects),optional,intent(inout)::paw
       end subroutine psitohpsi

       subroutine assignToLocreg2(iproc, nproc, norb, norb_par, natom, nlr, nspin, Localnorb, rxyz, inwhichlocreg)
         use module_base
         use module_types
         implicit none
         integer,intent(in):: nlr,iproc,nproc,nspin,natom,norb
         integer,dimension(nlr),intent(in):: Localnorb
         integer,dimension(0:nproc-1),intent(in):: norb_par
         real(8),dimension(3,nlr),intent(in):: rxyz
         integer,dimension(:),pointer,intent(out):: inwhichlocreg
       end subroutine assignToLocreg2
       
       subroutine calc_gradient(geocode,n1,n2,n3,n3grad,deltaleft,deltaright,rhoinp,nspden,hx,hy,hz,&
            gradient,rhocore)
         use module_base
         implicit none
         !Arguments
         character(len=1), intent(in) :: geocode
         integer, intent(in) :: n1,n2,n3,n3grad,deltaleft,deltaright,nspden
         real(dp), intent(in) :: hx,hy,hz
         real(dp), dimension(n1,n2,n3,nspden), intent(inout) :: rhoinp
         real(dp), dimension(n1,n2,n3grad,2*nspden-1,0:3), intent(out) :: gradient
         real(dp), dimension(:,:,:,:), pointer :: rhocore
       end subroutine calc_gradient


       subroutine destroy_new_locregs(iproc, nproc, tmb)
         use module_base
         use module_types
         implicit none
         integer,intent(in):: iproc, nproc
         type(DFT_wavefunction),intent(inout):: tmb
       end subroutine destroy_new_locregs

       subroutine define_confinement_data(confdatarr,orbs,rxyz,at,hx,hy,hz,&
                  confpotorder,potentialprefac,Lzd,confinementCenter)
         use module_base
         use module_types
         implicit none
         real(gp), intent(in) :: hx,hy,hz
         type(atoms_data), intent(in) :: at
         type(orbitals_data), intent(in) :: orbs
         integer,intent(in):: confpotorder
         real(gp),dimension(at%astruct%ntypes),intent(in):: potentialprefac
         type(local_zone_descriptors), intent(in) :: Lzd
         real(gp), dimension(3,at%astruct%nat), intent(in) :: rxyz
         integer, dimension(orbs%norb), intent(in) :: confinementCenter
         type(confpot_data), dimension(orbs%norbp), intent(out) :: confdatarr
       end subroutine define_confinement_data

       subroutine update_locreg(iproc, nproc, nlr, locrad, locregCenter, glr_tmp, &
                  useDerivativeBasisFunctions, nscatterarr, hx, hy, hz, astruct, input, &
                  orbs_KS, orbs, lzd, npsidim_orbs, npsidim_comp, lbcomgp, lbcollcom, lfoe, lbcollcom_sr)
         use module_base
         use module_types
         implicit none
         integer,intent(in):: iproc, nproc, nlr
         integer,intent(out) :: npsidim_orbs, npsidim_comp
         logical,intent(in):: useDerivativeBasisFunctions
         integer,dimension(0:nproc-1,4),intent(in):: nscatterarr !n3d,n3p,i3s+i3xcsh-1,i3xcsh
         real(8),intent(in):: hx, hy, hz
         type(atomic_structure),intent(in) :: astruct
         type(input_variables),intent(in) :: input
         real(8),dimension(nlr),intent(in):: locrad
         type(orbitals_data),intent(in):: orbs_KS, orbs
         real(8),dimension(3,nlr),intent(in):: locregCenter
         type(locreg_descriptors),intent(in):: glr_tmp
         type(local_zone_descriptors),intent(inout):: lzd
         type(p2pComms),intent(inout):: lbcomgp
         type(foe_data),intent(inout),optional :: lfoe
         type(collective_comms),intent(inout):: lbcollcom
         type(collective_comms),intent(inout),optional :: lbcollcom_sr
       end subroutine update_locreg

       subroutine create_DFT_wavefunction(mode, nphi, lnorb, norb, norbp, input, wfn)
         use module_base
         use module_types
         implicit none
         character(len=1),intent(in):: mode
         integer,intent(in):: nphi, lnorb, norb, norbp
         type(input_variables),intent(in):: input
         type(DFT_wavefunction),intent(out):: wfn
       end subroutine create_DFT_wavefunction
       
       subroutine destroy_DFT_wavefunction(wfn)
         use module_base
         use module_types
         implicit none
         type(DFT_wavefunction),intent(inout):: wfn
       end subroutine destroy_DFT_wavefunction

       subroutine init_orbitals_data_for_linear(iproc, nproc, nspinor, input, astruct, rxyz, lorbs)
         use module_base
         use module_types
         implicit none
         integer,intent(in):: iproc, nproc, nspinor
         type(input_variables),intent(in):: input
         type(atomic_structure),intent(in):: astruct
         real(8),dimension(3,astruct%nat),intent(in):: rxyz
         type(orbitals_data),intent(out):: lorbs
       end subroutine init_orbitals_data_for_linear

       subroutine mix_main(iproc, nproc, mixHist, input, glr, alpha_mix, &
                  denspot, mixdiis, rhopotold, pnrm)
         use module_base
         use module_types
         implicit none
         integer,intent(in):: iproc, nproc, mixHist
         type(input_variables),intent(in):: input
         type(locreg_descriptors),intent(in):: glr
         real(8),intent(in):: alpha_mix
         type(DFT_local_fields),intent(inout):: denspot
         type(mixrhopotDIISParameters),intent(inout):: mixdiis
         real(8),dimension(max(glr%d%n1i*glr%d%n2i*denspot%dpbox%n3p,1)*input%nspin),intent(inout):: rhopotold
         real(8),intent(out):: pnrm
       end subroutine mix_main

       subroutine calculate_energy_and_gradient_linear(iproc, nproc, it, &
                  ldiis, fnrmOldArr, alpha, trH, trHold, fnrm, fnrmMax, alpha_mean, alpha_max, &
                  energy_increased, tmb, lhphiold, overlap_calculated, &
                  energs, hpsit_c, hpsit_f, nit_precond, target_function, correction_orthoconstraint, &
                  hpsi_small, hpsi_noprecond)
         use module_base
         use module_types
         implicit none
         integer,intent(in) :: iproc, nproc, it
         type(DFT_wavefunction),target,intent(inout):: tmb
         type(localizedDIISParameters),intent(inout) :: ldiis
         real(8),dimension(tmb%orbs%norb),intent(inout) :: fnrmOldArr
         real(8),dimension(tmb%orbs%norbp),intent(inout) :: alpha
         real(8),intent(out):: trH, fnrm, fnrmMax, alpha_mean, alpha_max
         real(8),intent(inout):: trHold
         logical,intent(out) :: energy_increased
         real(8),dimension(tmb%orbs%npsidim_orbs),intent(inout):: lhphiold
         logical,intent(inout):: overlap_calculated
         type(energy_terms),intent(in) :: energs
         real(8),dimension(:),pointer:: hpsit_c, hpsit_f
         integer, intent(in) :: nit_precond, target_function, correction_orthoconstraint
         real(kind=8),dimension(tmb%orbs%npsidim_orbs),intent(out) :: hpsi_small
         real(kind=8),dimension(tmb%orbs%npsidim_orbs),optional,intent(out) :: hpsi_noprecond
       end subroutine calculate_energy_and_gradient_linear

       subroutine copy_orthon_data(odin, odout, subname)
         use module_base
         use module_types
         implicit none
         type(orthon_data),intent(in):: odin
         type(orthon_data),intent(out):: odout
         character(len=*),intent(in):: subname
       end subroutine copy_orthon_data

       subroutine improveOrbitals(iproc, tmb, ldiis, alpha, gradient)
         use module_base
         use module_types
         implicit none
         integer,intent(in):: iproc
         type(DFT_wavefunction),intent(inout):: tmb
         type(localizedDIISParameters),intent(inout):: ldiis
         real(8),dimension(tmb%orbs%norbp),intent(in):: alpha
         real(kind=wp),dimension(max(tmb%npsidim_orbs,tmb%npsidim_comp)),intent(inout) :: gradient
       end subroutine improveOrbitals

       subroutine hpsitopsi_linear(iproc, nproc, it, ldiis, tmb, &
                  lphiold, alpha, trH, meanAlpha, alpha_max, alphaDIIS, hpsi_small, ortho, psidiff)
         use module_base
         use module_types
         implicit none
         integer,intent(in):: iproc, nproc, it
         type(localizedDIISParameters),intent(inout):: ldiis
         type(DFT_wavefunction),target,intent(inout):: tmb
         real(8),dimension(tmb%orbs%npsidim_orbs),intent(inout):: lphiold
         real(8),intent(in):: trH, meanAlpha, alpha_max
         real(8),dimension(tmb%orbs%norbp),intent(inout):: alpha, alphaDIIS
         real(kind=8),dimension(tmb%orbs%npsidim_orbs),intent(inout) :: hpsi_small
         real(kind=8),dimension(tmb%orbs%npsidim_orbs),optional,intent(out) :: psidiff
         logical, intent(in) :: ortho
       end subroutine hpsitopsi_linear
       
       subroutine DIISorSD(iproc, it, trH, tmbopt, ldiis, alpha, alphaDIIS, lphioldopt)
         use module_base
         use module_types
         implicit none
         integer,intent(in):: iproc, it
         real(kind=8),intent(in):: trH
         type(DFT_wavefunction),intent(inout):: tmbopt
         type(localizedDIISParameters),intent(inout):: ldiis
         real(kind=8),dimension(tmbopt%orbs%norbp),intent(inout):: alpha, alphaDIIS
         real(kind=8),dimension(max(tmbopt%npsidim_orbs,tmbopt%npsidim_comp)),intent(out):: lphioldopt
       end subroutine DIISorSD
 
       subroutine psi_to_vlocpsi(iproc,npsidim_orbs,orbs,Lzd,&
            ipotmethod,confdatarr,pot,psi,vpsi,pkernel,ixc,alphaSIC,epot_sum,evSIC,vpsi_noconf,econf_sum)
         use module_base
         use module_types
         implicit none
         integer, intent(in) :: iproc,ipotmethod,ixc,npsidim_orbs
         real(gp), intent(in) :: alphaSIC
         type(orbitals_data), intent(in) :: orbs
         type(local_zone_descriptors), intent(in) :: Lzd
         type(confpot_data), dimension(orbs%norbp), intent(in) :: confdatarr
         real(wp), dimension(orbs%npsidim_orbs), intent(in) :: psi !this dimension will be modified
         real(wp), dimension(*) :: pot !< the potential, with the dimension compatible with the ipotmethod flag
         real(gp), intent(out) :: epot_sum,evSIC
         real(wp), dimension(orbs%npsidim_orbs), intent(inout) :: vpsi
         type(coulomb_operator), intent(in) ::  pkernel !< the PSolver kernel which should be associated for the SIC schemes
         real(wp), dimension(orbs%npsidim_orbs), intent(inout),optional :: vpsi_noconf
         real(gp),intent(out),optional :: econf_sum
       end subroutine psi_to_vlocpsi

       subroutine adjust_locregs_and_confinement(iproc, nproc, hx, hy, hz, at, input, &
                  rxyz, KSwfn, tmb, denspot, ldiis, locreg_increased, lowaccur_converged, locrad)
         use module_base
         use module_types
         implicit none
         integer,intent(in):: iproc, nproc
         real(8),intent(in):: hx, hy, hz
         type(atoms_data),intent(in) :: at
         type(input_variables),intent(in):: input
         real(8),dimension(3,at%astruct%nat),intent(in):: rxyz
         type(DFT_wavefunction),intent(inout):: KSwfn, tmb
         type(DFT_local_fields),intent(inout) :: denspot
         type(localizedDIISParameters),intent(inout):: ldiis
         logical, intent(out) :: locreg_increased
         logical, intent(in) :: lowaccur_converged
         real(8), dimension(tmb%lzd%nlr), intent(inout) :: locrad
       end subroutine adjust_locregs_and_confinement

       subroutine adjust_DIIS_for_high_accuracy(input, denspot, mixdiis, lowaccur_converged, &
                  ldiis_coeff_hist, ldiis_coeff_changed)
         use module_base
         use module_types
         implicit none
         type(input_variables),intent(in):: input
         type(DFT_local_fields),intent(inout) :: denspot
         type(mixrhopotDIISParameters),intent(inout):: mixdiis
         logical, intent(in) :: lowaccur_converged
         integer, intent(inout) :: ldiis_coeff_hist
         logical, intent(out) :: ldiis_coeff_changed  
       end subroutine adjust_DIIS_for_high_accuracy

       subroutine set_optimization_variables(input, at, lorbs, nlr, onwhichatom, confdatarr, &
                  convCritMix, lowaccur_converged, nit_scc, mix_hist, alpha_mix, locrad, target_function, nit_basis)
         use module_base
         use module_types
         implicit none
         integer,intent(in):: nlr
         type(orbitals_data),intent(in):: lorbs
         type(input_variables),intent(in):: input
         type(atoms_data),intent(in):: at
         integer,dimension(lorbs%norb),intent(in):: onwhichatom
         type(confpot_data),dimension(lorbs%norbp),intent(inout):: confdatarr
         real(kind=8), intent(out) :: convCritMix, alpha_mix
         logical, intent(in) :: lowaccur_converged
         integer, intent(out) :: nit_scc, mix_hist
         real(kind=8), dimension(nlr), intent(out) :: locrad
         integer, intent(out) :: target_function, nit_basis
       end subroutine set_optimization_variables

       subroutine determine_overlap_from_descriptors(iproc, nproc, orbs, orbsig, lzd, lzdig, op_noverlaps, op_overlaps)
         use module_base
         use module_types
         implicit none
         integer,intent(in):: iproc, nproc
         type(orbitals_data),intent(in):: orbs, orbsig
         type(local_zone_descriptors),intent(in):: lzd, lzdig
         integer,dimension(orbs%norb),intent(out):: op_noverlaps
         integer,dimension(:,:),pointer,intent(out):: op_overlaps
       end subroutine determine_overlap_from_descriptors

       subroutine get_weights(iproc, nproc, orbs, lzd, weight_c, weight_f, weight_c_tot, weight_f_tot)
         use module_base
         use module_types
         implicit none
         integer,intent(in):: iproc, nproc
         type(orbitals_data),intent(in):: orbs
         type(local_zone_descriptors),intent(in):: lzd
         real(8),dimension(0:lzd%glr%d%n1,0:lzd%glr%d%n2,0:lzd%glr%d%n3),intent(out):: weight_c, weight_f
         real(8),intent(out):: weight_c_tot, weight_f_tot
       end subroutine get_weights

       subroutine init_collective_comms(iproc, nproc, npsidim_orbs, orbs, lzd, collcom, collcom_reference)
         use module_base
         use module_types
         implicit none
         integer,intent(in):: iproc, nproc, npsidim_orbs
         type(orbitals_data),intent(in):: orbs
         type(local_zone_descriptors),intent(in):: lzd
         type(collective_comms),intent(inout):: collcom
         type(collective_comms),optional,intent(in):: collcom_reference
       end subroutine init_collective_comms

       subroutine deallocate_collective_comms(collcom, subname)
         use module_base
         use module_types
         implicit none
         type(collective_comms),intent(inout):: collcom
         character(len=*),intent(in):: subname
       end subroutine deallocate_collective_comms

       subroutine assign_weight_to_process(iproc, nproc, lzd, weight_c, weight_f, weight_tot_c, weight_tot_f, &
                  istartend_c, istartend_f, istartp_seg_c, iendp_seg_c, istartp_seg_f, iendp_seg_f, &
                  weightp_c, weightp_f, nptsp_c, nptsp_f, nvalp_c, nvalp_f)
         use module_base
         use module_types
         implicit none
         integer,intent(in):: iproc, nproc
         type(local_zone_descriptors),intent(in):: lzd
         real(8),dimension(0:lzd%glr%d%n1,0:lzd%glr%d%n2,0:lzd%glr%d%n3),intent(in):: weight_c, weight_f
         real(8),intent(in):: weight_tot_c, weight_tot_f
         integer,dimension(2,0:nproc-1),intent(out):: istartend_c, istartend_f
         integer,intent(out):: istartp_seg_c, iendp_seg_c, istartp_seg_f, iendp_seg_f
         real(8),intent(out):: weightp_c, weightp_f
         integer,intent(out):: nptsp_c, nptsp_f
         integer,intent(out) :: nvalp_c, nvalp_f
       end subroutine assign_weight_to_process

       subroutine determine_num_orbs_per_gridpoint(iproc, nproc, orbs, lzd, istartend_c, istartend_f, &
                  istartp_seg_c, iendp_seg_c, istartp_seg_f, iendp_seg_f, &
                  weightp_c, weightp_f, nptsp_c, nptsp_f, &
                  norb_per_gridpoint_c, norb_per_gridpoint_f)
         use module_base
         use module_types
         implicit none
         integer,intent(in):: iproc, nproc, nptsp_c, nptsp_f, istartp_seg_c, iendp_seg_c, istartp_seg_f, iendp_seg_f
         type(orbitals_data),intent(in):: orbs
         type(local_zone_descriptors),intent(in):: lzd
         integer,dimension(2,0:nproc-1),intent(in):: istartend_c, istartend_f
         real(8),intent(in):: weightp_c, weightp_f
         integer,dimension(nptsp_c),intent(out):: norb_per_gridpoint_c
         integer,dimension(nptsp_f),intent(out):: norb_per_gridpoint_f
       end subroutine determine_num_orbs_per_gridpoint

       subroutine get_switch_indices(iproc, nproc, orbs, lzd, ndimpsi_c, ndimpsi_f, istartend_c, istartend_f, &
                  nsendcounts_c, nsenddspls_c, ndimind_c, nrecvcounts_c, nrecvdspls_c, &
                  nsendcounts_f, nsenddspls_f, ndimind_f, nrecvcounts_f, nrecvdspls_f, &
                  index_in_global_c, index_in_global_f, &
                  weightp_c, weightp_f,  isendbuf_c, irecvbuf_c, isendbuf_f, irecvbuf_f, &
                  indexrecvorbital_c, iextract_c, iexpand_c, indexrecvorbital_f, iextract_f, iexpand_f)
         use module_base
         use module_types
         implicit none
         integer,intent(in):: iproc, nproc, ndimpsi_c, ndimpsi_f, ndimind_c, ndimind_f
         type(orbitals_data),intent(in):: orbs
         type(local_zone_descriptors),intent(in):: lzd
         integer,dimension(2,0:nproc-1),intent(in):: istartend_c, istartend_f
         integer,dimension(0:nproc-1),intent(in):: nsendcounts_c, nsenddspls_c, nrecvcounts_c, nrecvdspls_c
         integer,dimension(0:nproc-1),intent(in):: nsendcounts_f, nsenddspls_f, nrecvcounts_f, nrecvdspls_f
         integer,dimension(0:lzd%glr%d%n1,0:lzd%glr%d%n2,0:lzd%glr%d%n3),intent(in):: index_in_global_c, index_in_global_f
         real(8),intent(in):: weightp_c, weightp_f
         integer,dimension(ndimpsi_c),intent(out):: isendbuf_c, irecvbuf_c
         integer,dimension(ndimpsi_f),intent(out):: isendbuf_f, irecvbuf_f
         integer,dimension(ndimind_c),intent(out):: indexrecvorbital_c, iextract_c, iexpand_c
         integer,dimension(ndimind_f),intent(out):: indexrecvorbital_f, iextract_f, iexpand_f
       end subroutine get_switch_indices

       subroutine determine_communication_arrays(iproc, nproc, npsidim_orbs, orbs, lzd, &
                  istartend_c, istartend_f, index_in_global_c, index_in_global_f, &
                  nvalp_c, nvalp_f,  nsendcounts_c, nsenddspls_c, nrecvcounts_c, nrecvdspls_c, &
                  nsendcounts_f, nsenddspls_f, nrecvcounts_f, nrecvdspls_f)
         use module_base
         use module_types
         implicit none
         integer,intent(in):: iproc, nproc, npsidim_orbs
         type(orbitals_data),intent(in):: orbs
         type(local_zone_descriptors),intent(in):: lzd
         integer,dimension(2,0:nproc-1),intent(in):: istartend_c, istartend_f
         integer,dimension(0:lzd%glr%d%n1,0:lzd%glr%d%n2,0:lzd%glr%d%n3),intent(in):: index_in_global_c, index_in_global_f
         integer,intent(in) :: nvalp_c, nvalp_f
         integer,dimension(0:nproc-1),intent(out):: nsendcounts_c, nsenddspls_c, nrecvcounts_c, nrecvdspls_c
         integer,dimension(0:nproc-1),intent(out):: nsendcounts_f, nsenddspls_f, nrecvcounts_f, nrecvdspls_f
       end subroutine determine_communication_arrays

       subroutine assign_weight_to_process2(iproc, nproc, lzd, weight_c, weight_f, weight_tot_c, weight_tot_f, &
                  npts_par_c, npts_par_f, &
                  istartend_c, istartend_f, istartp_seg_c, iendp_seg_c, istartp_seg_f, iendp_seg_f, &
                  weightp_c, weightp_f, nptsp_c, nptsp_f)
         use module_base
         use module_types
         implicit none
         integer,intent(in):: iproc, nproc
         type(local_zone_descriptors),intent(in):: lzd
         real(8),dimension(0:lzd%glr%d%n1,0:lzd%glr%d%n2,0:lzd%glr%d%n3),intent(in):: weight_c, weight_f
         real(8),intent(in):: weight_tot_c, weight_tot_f
         integer,dimension(0:nproc-1),intent(in):: npts_par_c, npts_par_f
         integer,dimension(2,0:nproc-1),intent(out):: istartend_c, istartend_f
         integer,intent(out):: istartp_seg_c, iendp_seg_c, istartp_seg_f, iendp_seg_f
         real(8),intent(out):: weightp_c, weightp_f
         integer,intent(out):: nptsp_c, nptsp_f
       end subroutine assign_weight_to_process2

       subroutine transpose_switch_psi(npsidim_orbs, orbs, collcom, psi, psiwork_c, psiwork_f, lzd)
         use module_base
         use module_types
         implicit none
         integer, intent(in) :: npsidim_orbs
         type(orbitals_Data),intent(in):: orbs
         type(collective_comms),intent(in):: collcom
         real(8),dimension(orbs%npsidim_orbs),intent(in):: psi
         real(8),dimension(collcom%ndimpsi_c),intent(out):: psiwork_c
         real(8),dimension(7*collcom%ndimpsi_f),intent(out):: psiwork_f
         type(local_zone_descriptors),intent(in),optional:: lzd
       end subroutine transpose_switch_psi

       subroutine transpose_communicate_psi(iproc, nproc, collcom, psiwork_c, psiwork_f, psitwork_c, psitwork_f)
         use module_base
         use module_types
         implicit none
         integer,intent(in):: iproc, nproc
         type(collective_comms),intent(in):: collcom
         real(8),dimension(collcom%ndimpsi_c),intent(in):: psiwork_c
         real(8),dimension(7*collcom%ndimpsi_f),intent(in):: psiwork_f
         real(8),dimension(collcom%ndimind_c),intent(out):: psitwork_c
         real(8),dimension(collcom%ndimind_f),intent(out):: psitwork_f
       end subroutine transpose_communicate_psi

       subroutine transpose_unswitch_psit(collcom, psitwork_c, psitwork_f, psit_c, psit_f)
         use module_base
         use module_types
         implicit none
         type(collective_comms),intent(in):: collcom
         real(8),dimension(collcom%ndimind_c),intent(in):: psitwork_c
         real(8),dimension(7*collcom%ndimind_f),intent(in):: psitwork_f
         real(8),dimension(collcom%ndimind_c),intent(out):: psit_c
         real(8),dimension(7*collcom%ndimind_f),intent(out):: psit_f
       end subroutine transpose_unswitch_psit

       subroutine transpose_switch_psit(collcom, psit_c, psit_f, psitwork_c, psitwork_f)
         use module_base
         use module_types
         implicit none
         type(collective_comms),intent(in):: collcom
         real(8),dimension(collcom%ndimind_c),intent(in):: psit_c
         real(8),dimension(7*collcom%ndimind_f),intent(in):: psit_f
         real(8),dimension(collcom%ndimind_c),intent(out):: psitwork_c
         real(8),dimension(7*collcom%ndimind_f),intent(out):: psitwork_f
       end subroutine transpose_switch_psit

       subroutine transpose_communicate_psit(iproc, nproc, collcom, psitwork_c, psitwork_f, psiwork_c, psiwork_f)
         use module_base
         use module_types
         implicit none
         integer,intent(in):: iproc, nproc
         type(collective_comms),intent(in):: collcom
         real(8),dimension(collcom%ndimind_c),intent(in):: psitwork_c
         real(8),dimension(7*collcom%ndimind_f),intent(in):: psitwork_f
         real(8),dimension(collcom%ndimpsi_c),intent(out):: psiwork_c
         real(8),dimension(7*collcom%ndimpsi_f),intent(out):: psiwork_f
       end subroutine transpose_communicate_psit

       subroutine transpose_unswitch_psi(npsidim_orbs, orbs, collcom, psiwork_c, psiwork_f, psi, lzd)
         use module_base
         use module_types
         implicit none
         integer, intent(in) :: npsidim_orbs
         type(orbitals_data),intent(in):: orbs
         type(collective_comms),intent(in):: collcom
         real(8),dimension(collcom%ndimpsi_c),intent(in):: psiwork_c
         real(8),dimension(7*collcom%ndimpsi_f),intent(in):: psiwork_f
         real(8),dimension(orbs%npsidim_orbs),intent(out):: psi
         type(local_zone_descriptors),intent(in),optional:: lzd
       end subroutine transpose_unswitch_psi

       subroutine transpose_localized(iproc, nproc, npsidim_orbs, orbs, collcom, psi, psit_c, psit_f, lzd)
         use module_base
         use module_types
         implicit none
         integer,intent(in):: iproc, nproc, npsidim_orbs
         type(orbitals_data),intent(in):: orbs
         type(collective_comms),intent(in):: collcom
         real(8),dimension(orbs%npsidim_orbs),intent(in):: psi
         real(8),dimension(collcom%ndimind_c),intent(out):: psit_c
         real(8),dimension(7*collcom%ndimind_f),intent(out):: psit_f
         type(local_zone_descriptors),optional,intent(in):: lzd
       end subroutine transpose_localized

       subroutine untranspose_localized(iproc, nproc, npsidim_orbs, orbs, collcom, psit_c, psit_f, psi, lzd)
         use module_base
         use module_types
         implicit none
         integer,intent(in):: iproc, nproc, npsidim_orbs
         type(orbitals_data),intent(in):: orbs
         type(collective_comms),intent(in):: collcom
         real(8),dimension(collcom%ndimind_c),intent(in):: psit_c
         real(8),dimension(7*collcom%ndimind_f),intent(in):: psit_f
         real(8),dimension(npsidim_orbs),intent(out):: psi
         type(local_zone_descriptors),optional,intent(in):: lzd
       end subroutine untranspose_localized

       subroutine initialize_linear_from_file(iproc,nproc,input_frag,astruct,rxyz,orbs,Lzd,&
              iformat,dir_output,filename,ref_frags,orblist)
         use module_base
         use module_types
         use module_fragments
         implicit none
         integer, intent(in) :: iproc, nproc, iformat
         type(orbitals_data), intent(inout) :: orbs  !< orbs related to the basis functions, inwhichlocreg generated in this routine
         type(atomic_structure), intent(in) :: astruct
         real(gp), dimension(3,astruct%nat), intent(in) :: rxyz
         character(len=*), intent(in) :: filename, dir_output
         type(local_zone_descriptors), intent(inout) :: Lzd !< must already contain Glr and hgrids
         type(fragmentInputParameters), intent(in) :: input_frag
         type(system_fragment), dimension(input_frag%nfrag_ref), intent(inout) :: ref_frags
         integer, dimension(orbs%norb), optional :: orblist
       end subroutine initialize_linear_from_file

       subroutine io_read_descr_linear(unitwf, formatted, iorb_old, eval, n_old1, n_old2, n_old3, &
            ns_old1, ns_old2, ns_old3, hgrids_old, lstat, error, onwhichatom, locrad, locregCenter, &     
            confPotOrder, confPotprefac, nvctr_c_old, nvctr_f_old, nat, rxyz_old)
         use module_base
         use module_types
         implicit none
         integer, intent(in) :: unitwf
         logical, intent(in) :: formatted
         integer, intent(out) :: iorb_old
         integer, intent(out) :: n_old1, n_old2, n_old3, ns_old1, ns_old2, ns_old3
         real(gp), dimension(3), intent(out) :: hgrids_old
         logical, intent(out) :: lstat
         real(wp), intent(out) :: eval
         real(gp), intent(out) :: locrad
         real(gp), dimension(3), intent(out) :: locregCenter
         character(len =256), intent(out) :: error
         integer, intent(out) :: onwhichatom
         integer, intent(out) :: confPotOrder
         real(gp), intent(out) :: confPotprefac
         ! Optional arguments
         integer, intent(out), optional :: nvctr_c_old, nvctr_f_old
         integer, intent(in), optional :: nat
         real(gp), dimension(:,:), intent(out), optional :: rxyz_old
       end subroutine io_read_descr_linear

        subroutine readmywaves_linear_new(iproc,dir_output,filename,iformat,at,tmb,rxyz_old,rxyz,&
               ref_frags,input_frag,frag_calc,orblist)
          use module_base
          use module_types
          use module_fragments
          use yaml_output
          implicit none
          integer, intent(in) :: iproc, iformat
          type(atoms_data), intent(in) :: at
          type(DFT_wavefunction), intent(inout) :: tmb
          real(gp), dimension(3,at%astruct%nat), intent(in) :: rxyz
          real(gp), dimension(3,at%astruct%nat), intent(out) :: rxyz_old
          character(len=*), intent(in) :: dir_output, filename
          type(fragmentInputParameters), intent(in) :: input_frag
          type(system_fragment), dimension(input_frag%nfrag_ref), intent(inout) :: ref_frags
          logical, intent(in) :: frag_calc
          integer, dimension(tmb%orbs%norb), intent(in), optional :: orblist
        end subroutine readmywaves_linear_new

        subroutine start_onesided_communication(iproc, nproc, nsendbuf, sendbuf, nrecvbuf, recvbuf, comm, lzd)
          use module_base
          use module_types
          implicit none
          integer,intent(in):: iproc, nproc, nsendbuf, nrecvbuf
          real(8),dimension(nsendbuf),intent(in):: sendbuf
          real(8),dimension(nrecvbuf),intent(out):: recvbuf
          type(p2pComms),intent(inout):: comm
          type(local_zone_descriptors),intent(in) :: lzd
        end subroutine start_onesided_communication

        subroutine synchronize_onesided_communication(iproc, nproc, comm)
          use module_base
          use module_types
          implicit none
          integer,intent(in):: iproc, nproc
          type(p2pComms),intent(inout):: comm
        end subroutine synchronize_onesided_communication

        subroutine allocate_auxiliary_basis_function(npsidim, subname, lphi, lhphi)
          use module_base
          implicit none
          integer,intent(in):: npsidim
          real(8),dimension(:),pointer,intent(out):: lphi, lhphi
          character(len=*),intent(in):: subname
        end subroutine allocate_auxiliary_basis_function

        subroutine deallocate_auxiliary_basis_function(subname, lphi, lhphi)
          use module_base
          implicit none
          real(8),dimension(:),pointer:: lphi, lhphi
          character(len=*),intent(in):: subname
        end subroutine deallocate_auxiliary_basis_function

        subroutine update_ldiis_arrays(tmb, subname, ldiis)
          use module_base
          use module_types
          implicit none
          type(DFT_wavefunction),intent(in):: tmb
          character(len=*),intent(in):: subname
          type(localizedDIISParameters),intent(inout):: ldiis
        end subroutine update_ldiis_arrays

        subroutine copy_local_zone_descriptors(lzd_in, lzd_out, subname)
          use module_base
          use module_types
          implicit none
          type(local_zone_descriptors),intent(in):: lzd_in
          type(local_zone_descriptors),intent(inout):: lzd_out
          character(len=*),intent(in):: subname
        end subroutine copy_local_zone_descriptors

        subroutine io_read_descr_coeff(unitwf, formatted, norb_old, ntmb_old, &
            & lstat, error, nat, rxyz_old)
         use module_base
         use module_types
         implicit none
         integer, intent(in) :: unitwf
         logical, intent(in) :: formatted
         integer, intent(out) :: norb_old, ntmb_old
         logical, intent(out) :: lstat
         character(len =256), intent(out) :: error
         ! Optional arguments
         integer, intent(in), optional :: nat
         real(gp), dimension(:,:), intent(out), optional :: rxyz_old
        end subroutine io_read_descr_coeff

        subroutine read_coeff_minbasis(unitwf,useFormattedInput,iproc,ntmb,norb_old,coeff,eval,nat,rxyz_old)
          use module_base
          use module_types
          implicit none
          logical, intent(in) :: useFormattedInput
          integer, intent(in) :: unitwf,iproc,ntmb
          integer, intent(out) :: norb_old
          real(wp), dimension(ntmb,ntmb), intent(out) :: coeff
          real(wp), dimension(ntmb), intent(out) :: eval
          integer, optional, intent(in) :: nat
          real(gp), dimension(:,:), optional, intent(out) :: rxyz_old
        end subroutine read_coeff_minbasis


        subroutine initialize_communication_potential(iproc, nproc, nscatterarr, orbs, lzd, comgp)
          use module_base
          use module_types
          implicit none
          integer,intent(in):: iproc, nproc
          integer,dimension(0:nproc-1,4),intent(in):: nscatterarr !n3d,n3p,i3s+i3xcsh-1,i3xcsh
          type(orbitals_data),intent(in):: orbs
          type(local_zone_descriptors),intent(in):: lzd
          type(p2pComms),intent(out):: comgp
        end subroutine initialize_communication_potential

        subroutine local_potential_dimensions(Lzd,orbs,ndimfirstproc)
          use module_base
          use module_types
          implicit none
          integer, intent(in) :: ndimfirstproc
          type(local_zone_descriptors), intent(inout) :: Lzd
          type(orbitals_data), intent(inout) :: orbs
        end subroutine local_potential_dimensions

        subroutine optimize_coeffs(iproc, nproc, orbs, tmb, ldiis_coeff, fnrm)
          use module_base
          use module_types
          implicit none
          integer,intent(in):: iproc, nproc
          type(orbitals_data),intent(in):: orbs
          type(DFT_wavefunction),intent(inout):: tmb
          type(localizedDIISParameters),intent(inout):: ldiis_coeff
          real(8),intent(out):: fnrm
        end subroutine optimize_coeffs

        subroutine DIIS_coeff(iproc, orbs, tmb, grad, coeff, ldiis)
          use module_base
          use module_types
          implicit none
          integer,intent(in):: iproc
          type(orbitals_data),intent(in):: orbs
          type(DFT_wavefunction),intent(in):: tmb
          real(8),dimension(tmb%orbs%norb*orbs%norb),intent(in):: grad
          real(8),dimension(tmb%orbs%norb*orbs%norb),intent(inout):: coeff
          type(localizedDIISParameters),intent(inout):: ldiis
        end subroutine DIIS_coeff

        subroutine initialize_DIIS_coeff(isx, ldiis)
          use module_base
          use module_types
          implicit none
          integer,intent(in):: isx
          type(localizedDIISParameters),intent(inout):: ldiis
        end subroutine initialize_DIIS_coeff

        subroutine allocate_DIIS_coeff(tmb, ldiis)
          use module_base
          use module_types
          implicit none
          type(DFT_wavefunction),intent(in):: tmb
          type(localizedDIISParameters),intent(inout):: ldiis
        end subroutine allocate_DIIS_coeff

        subroutine initialize_DFT_local_fields(denspot)
          use module_base
          use module_types
          implicit none
          type(DFT_local_fields), intent(inout) :: denspot
        end subroutine initialize_DFT_local_fields

        subroutine allocate_diis_objects(idsx,alphadiis,npsidim,nkptsp,nspinor,diis,subname) !n(m)
          use module_base
          use module_types
          implicit none
          character(len=*), intent(in) :: subname
          integer, intent(in) :: idsx,npsidim,nkptsp,nspinor !n(m)
          real(gp), intent(in) :: alphadiis
          type(diis_objects), intent(inout) :: diis
        end subroutine allocate_diis_objects

        subroutine check_communications(iproc,nproc,orbs,lr,comms)
          use module_base
          use module_types
          implicit none
          integer, intent(in) :: iproc,nproc
          type(orbitals_data), intent(in) :: orbs
          type(locreg_descriptors), intent(in) :: lr
          type(communications_arrays), intent(in) :: comms
        end subroutine check_communications

        subroutine nonlocal_forces(iproc,lr,hx,hy,hz,at,rxyz,&
             orbs,nlpspd,proj,wfd,psi,fsep,refill,strten)
          use module_base
          use module_types
          implicit none
          !Arguments-------------
          type(atoms_data), intent(in) :: at
          type(wavefunctions_descriptors), intent(in) :: wfd
          type(nonlocal_psp_descriptors), intent(in) :: nlpspd
          logical, intent(in) :: refill
          integer, intent(in) :: iproc
          real(gp), intent(in) :: hx,hy,hz
          type(locreg_descriptors) :: lr
          type(orbitals_data), intent(in) :: orbs
          real(gp), dimension(3,at%astruct%nat), intent(in) :: rxyz
          real(wp), dimension((wfd%nvctr_c+7*wfd%nvctr_f)*orbs%norbp*orbs%nspinor), intent(in) :: psi
          real(wp), dimension(nlpspd%nprojel), intent(inout) :: proj
          real(gp), dimension(3,at%astruct%nat), intent(inout) :: fsep
          real(gp), dimension(6), intent(out) :: strten
        end subroutine nonlocal_forces

        subroutine local_forces(iproc,at,rxyz,hxh,hyh,hzh,&
             n1,n2,n3,n3pi,i3s,n1i,n2i,rho,pot,floc,locstrten,charge)
          use module_base
          use module_types
          implicit none
          !Arguments---------
          type(atoms_data), intent(in) :: at
          integer, intent(in) :: iproc,n1,n2,n3,n3pi,i3s,n1i,n2i
          real(gp), intent(in) :: hxh,hyh,hzh 
          real(gp),intent(out) :: charge
          real(gp), dimension(3,at%astruct%nat), intent(in) :: rxyz
          real(dp), dimension(*), intent(in) :: rho,pot
          real(gp), dimension(3,at%astruct%nat), intent(out) :: floc
          real(gp), dimension(6), intent(out) :: locstrten
        end subroutine local_forces

        subroutine atoms_set_symmetries(atoms, rxyz, disableSym, tol, elecfield)
          use module_base
          use module_types
          implicit none
          type(atoms_data), intent(inout) :: atoms
          real(gp), dimension(3,atoms%astruct%nat), intent(in) :: rxyz
          logical, intent(in) :: disableSym
          real(gp), intent(in) :: tol
          real(gp), intent(in) :: elecfield(3)
        end subroutine atoms_set_symmetries

        subroutine denspot_set_history(denspot, iscf, nspin, &
             & n1i, n2i) !to be removed arguments when denspot has dimensions
          use module_types
          implicit none
          type(DFT_local_fields), intent(inout) :: denspot
          integer, intent(in) :: iscf, n1i, n2i, nspin
        end subroutine denspot_set_history

        subroutine denspot_free_history(denspot)
          use module_types
          implicit none
          type(DFT_local_fields), intent(inout) :: denspot
        end subroutine denspot_free_history

        subroutine kswfn_free_scf_data(KSwfn, freePsit)
          use module_types
          implicit none
          type(DFT_wavefunction), intent(inout) :: KSwfn
          logical, intent(in) :: freePsit
        end subroutine kswfn_free_scf_data

        subroutine evaltoocc(iproc,nproc,filewrite,wf,orbs,occopt)
          use module_base
          use module_types
          implicit none
          logical, intent(in) :: filewrite
          integer, intent(in) :: iproc, nproc
          integer, intent(in) :: occopt      
          real(gp), intent(in) :: wf
          type(orbitals_data), intent(inout) :: orbs
        end subroutine evaltoocc

        subroutine cholesky(iproc, nspin,norbIn, psi, &
          orbs, comms, ndim_ovrlp, ovrlp, norbTot, block1, &
          ispinIn, paw)
          use module_base
          use module_types
          implicit none
          
          integer:: iproc,nvctrp,norbIn, nspin, block1, ispinIn
          type(orbitals_data):: orbs
          type(communications_arrays):: comms
          real(kind=8),dimension(orbs%npsidim_comp),intent(in out):: psi
          integer,dimension(nspin,0:orbs%nkpts):: ndim_ovrlp
          real(kind=8),dimension(ndim_ovrlp(nspin,orbs%nkpts),1):: ovrlp
          integer,dimension(nspin):: norbTot
          type(paw_objects),optional,intent(inout)::paw
        end subroutine cholesky

        subroutine gsChol(iproc, nproc, psi, orthpar, nspinor,&
          orbs, nspin,ndim_ovrlp,norbArr,comms,paw)
          use module_base
          use module_types
          implicit none
          integer, intent(in) :: iproc, nproc, nspinor,nspin
          type(orthon_data), intent(in):: orthpar
          type(orbitals_data):: orbs
          type(communications_arrays), intent(in) :: comms
          integer, dimension(nspin), intent(in) :: norbArr
          integer, dimension(nspin,0:orbs%nkpts), intent(in) :: ndim_ovrlp
          real(wp),dimension(comms%nvctr_par(iproc,0)*orbs%nspinor*orbs%norb),intent(inout):: psi
          type(paw_objects),optional,intent(inout)::paw
        end subroutine gsCHol

        subroutine loewdin(iproc, norbIn, nspinor, block1, ispinIn,&
          orbs, comms, nspin, psit, ovrlp, ndim_ovrlp, norbTot, paw)
          use module_base
          use module_types
          implicit none
          integer,intent(in):: iproc,norbIn, nspinor, nspin, block1, ispinIn
          type(orbitals_data),intent(in):: orbs
          type(communications_arrays),intent(in):: comms
          real(kind=8),dimension(comms%nvctr_par(iproc,0)*orbs%nspinor*orbs%norb),intent(in out):: psit
          integer,dimension(nspin,0:orbs%nkpts):: ndim_ovrlp
          real(kind=8),dimension(ndim_ovrlp(nspin,orbs%nkpts)):: ovrlp
          integer,dimension(nspin):: norbTot
          type(paw_objects),optional,intent(inout)::paw
        end subroutine loewdin

        subroutine gramschmidt(iproc, norbIn, psit, ndim_ovrlp, ovrlp, orbs, nspin,&
          nspinor, comms, norbTot, block1, block2, ispinIn,paw)
          use module_base
          use module_types
          implicit none
          integer,intent(in):: iproc, norbIn, nspin, nspinor, block1, block2, ispinIn
          type(orbitals_data):: orbs
          type(communications_arrays), intent(in) :: comms
          type(paw_objects),optional,intent(inout)::paw
          real(wp),dimension(comms%nvctr_par(iproc,0)*orbs%nspinor*orbs%norb),intent(inout):: psit
          integer,dimension(nspin,0:orbs%nkpts):: ndim_ovrlp
          real(wp),dimension(ndim_ovrlp(nspin,orbs%nkpts)):: ovrlp
          integer,dimension(nspin):: norbTot
        end subroutine gramschmidt

        subroutine orthogonalize(iproc,nproc,orbs,comms,psi,orthpar,paw)
          use module_base
          use module_types
          implicit none
          integer, intent(in) :: iproc,nproc
          type(orbitals_data), intent(in) :: orbs
          type(communications_arrays), intent(in) :: comms
          type(orthon_data), intent(in) :: orthpar
          real(wp), dimension(comms%nvctr_par(iproc,0)*orbs%nspinor*orbs%norb), intent(inout) :: psi
          type(paw_objects),optional,intent(inout) :: paw
        end subroutine orthogonalize
  
        subroutine calculate_density_kernel(iproc, nproc, isKernel, orbs, orbs_tmb, coeff, kernel)
          use module_base
          use module_types
          implicit none
          integer,intent(in):: iproc, nproc
          logical, intent(in) :: isKernel
          type(orbitals_data),intent(in):: orbs, orbs_tmb
          real(8),dimension(orbs_tmb%norb,orbs%norb),intent(in):: coeff
          real(8),dimension(orbs_tmb%norb,orbs_tmb%norb),intent(out):: kernel
        end subroutine calculate_density_kernel

        subroutine reconstruct_kernel(iproc, nproc, iorder, blocksize_dsyev, blocksize_pdgemm, orbs, tmb, overlap_calculated)
          use module_base
          use module_types
          implicit none
          integer,intent(in):: iproc, nproc, iorder, blocksize_dsyev, blocksize_pdgemm
          type(orbitals_data),intent(in):: orbs
          type(DFT_wavefunction),intent(inout):: tmb
          logical,intent(inout):: overlap_calculated
        end subroutine reconstruct_kernel

        subroutine determine_num_orbs_per_gridpoint_new(iproc, nproc, lzd, istartend_c, istartend_f, &
                   istartp_seg_c, iendp_seg_c, istartp_seg_f, iendp_seg_f, &
                   weightp_c, weightp_f, nptsp_c, nptsp_f, weight_c, weight_f, &
                   norb_per_gridpoint_c, norb_per_gridpoint_f)
          use module_base
          use module_types
          implicit none
          integer,intent(in):: iproc, nproc, nptsp_c, nptsp_f, istartp_seg_c, iendp_seg_c, istartp_seg_f, iendp_seg_f
          type(local_zone_descriptors),intent(in):: lzd
          integer,dimension(2,0:nproc-1),intent(in):: istartend_c, istartend_f
          real(8),intent(in):: weightp_c, weightp_f
          real(8),dimension(0:lzd%glr%d%n1,0:lzd%glr%d%n2,0:lzd%glr%d%n3),intent(in):: weight_c, weight_f
          integer,dimension(nptsp_c),intent(out):: norb_per_gridpoint_c
          integer,dimension(nptsp_f),intent(out):: norb_per_gridpoint_f
        end subroutine determine_num_orbs_per_gridpoint_new

        subroutine iguess_generator(izatom,ielpsp,zion,psppar,npspcode,ngv,ngc,nlccpar,ng,nl,&
              &   nmax_occ,noccmax,lmax,occup,expo,psiat,enlargerprb,quartic_prefactor)
           use module_base
           implicit none
           logical, intent(in) :: enlargerprb
           integer, intent(in) :: ng,npspcode,nmax_occ,lmax,noccmax,ielpsp,izatom,ngv,ngc
           real(gp), intent(in) :: zion
           integer, dimension(lmax+1), intent(in) :: nl
           !real(gp), dimension(0:4,0:6), intent(in) :: psppar
           real(gp), intent(in) :: psppar
           !real(gp), dimension(0:4,max((ngv*(ngv+1)/2)+(ngc*(ngc+1)/2),1)), intent(in) :: nlccpar
           real(gp),  intent(in) :: nlccpar
           real(gp), dimension(noccmax,lmax+1), intent(in) :: occup
           real(gp), dimension(ng+1), intent(out) :: expo
           real(gp), dimension(ng+1,nmax_occ), intent(out) :: psiat
           real(gp),intent(in),optional:: quartic_prefactor
        end subroutine iguess_generator

        subroutine allocate_convolutions_bounds(ab, subname, bounds)
          use module_base
          use module_types
          implicit none
          integer,intent(in):: ab
          character(len=*),intent(in):: subname
          type(convolutions_bounds),intent(out):: bounds
        end subroutine allocate_convolutions_bounds

        subroutine pulay_correction(iproc, nproc, orbs, at, rxyz, nlpspd, proj, SIC, denspot, GPU, tmb, fpulay)
          use module_base
          use module_types
          implicit none
          integer,intent(in):: iproc, nproc
          type(orbitals_data),intent(in):: orbs
          type(atoms_data),intent(in):: at
          real(8),dimension(at%astruct%nat),intent(in):: rxyz
          type(nonlocal_psp_descriptors),intent(in):: nlpspd
          real(wp),dimension(nlpspd%nprojel),intent(inout):: proj
          type(SIC_data),intent(in):: SIC
          type(DFT_local_fields), intent(inout) :: denspot
          type(GPU_pointers),intent(inout):: GPU
          type(DFT_wavefunction),intent(inout):: tmb
          real(8),dimension(3,at%astruct%nat),intent(out):: fpulay
        end subroutine pulay_correction

        subroutine create_large_tmbs(iproc, nproc, KSwfn, tmb, denspot, input, at, rxyz, lowaccur_converged)
          use module_base
          use module_types
          implicit none
          integer,intent(in):: iproc, nproc
          type(DFT_Wavefunction),intent(inout):: KSwfn, tmb
          type(DFT_local_fields),intent(in):: denspot
          type(input_variables),intent(in):: input
          type(atoms_data),intent(in):: at
          real(8),dimension(3,at%astruct%nat),intent(in):: rxyz
          logical,intent(in):: lowaccur_converged
        end subroutine create_large_tmbs


        subroutine solvePrecondEquation(iproc,nproc,lr,ncplx,ncong,cprecr,&
             hx,hy,hz,kx,ky,kz,x,  rxyzParab, orbs, potentialPrefac, confPotOrder)
          use module_base
          use module_types
          implicit none
          integer, intent(in) :: iproc,nproc,ncong,ncplx,confPotOrder
          real(gp), intent(in) :: hx,hy,hz,cprecr,kx,ky,kz
          type(locreg_descriptors), intent(in) :: lr
          real(wp), intent(inout) :: x
          real(8),dimension(3),intent(in):: rxyzParab
          type(orbitals_data), intent(in):: orbs
          real(8):: potentialPrefac
        end subroutine solvePrecondEquation

        subroutine derivatives_with_orthoconstraint(iproc, nproc, tmb, tmbder)
          use module_base
          use module_types
          implicit none
          integer,intent(in):: iproc, nproc
          type(DFT_wavefunction),intent(in):: tmb
          type(DFT_wavefunction),intent(inout):: tmbder
        end subroutine derivatives_with_orthoconstraint

        subroutine init_local_work_arrays(n1, n2, n3, nfl1, nfu1, nfl2, nfu2, nfl3, nfu3, with_confpot, work, subname)
          use module_base
          use module_types
          implicit none
          integer,intent(in)::n1, n2, n3, nfl1, nfu1, nfl2, nfu2, nfl3, nfu3
          logical,intent(in):: with_confpot
          type(workarrays_quartic_convolutions),intent(inout):: work
          character(len=*),intent(in):: subname
        end subroutine init_local_work_arrays

        subroutine psi_to_kinpsi(iproc,npsidim_orbs,orbs,lzd,psi,hpsi,ekin_sum)
          use module_base
          use module_types
          implicit none
          integer, intent(in) :: iproc,npsidim_orbs
          type(orbitals_data), intent(in) :: orbs
          type(local_zone_descriptors), intent(in) :: Lzd
          real(wp), dimension(orbs%npsidim_orbs), intent(in) :: psi
          real(gp), intent(out) :: ekin_sum
          real(wp), dimension(orbs%npsidim_orbs), intent(inout) :: hpsi
        end subroutine psi_to_kinpsi

        subroutine copy_old_supportfunctions(orbs,lzd,phi,lzd_old,phi_old)
          use module_base
          use module_types
          implicit none
          type(orbitals_data), intent(in) :: orbs
          type(local_zone_descriptors), intent(in) :: lzd
          type(local_zone_descriptors), intent(inout) :: lzd_old
          real(wp), dimension(:), pointer :: phi,phi_old
        end subroutine copy_old_supportfunctions

        subroutine input_memory_linear(iproc, nproc, at, KSwfn, tmb, tmb_old, denspot, input, &
                   rxyz_old, rxyz, denspot0, energs, nlpspd, proj, GPU)
          use module_base
          use module_types
          implicit none
          integer,intent(in) :: iproc, nproc
          type(atoms_data), intent(inout) :: at
          type(DFT_wavefunction),intent(inout):: KSwfn
          type(DFT_wavefunction),intent(inout):: tmb, tmb_old
          type(DFT_local_fields), intent(inout) :: denspot
          type(input_variables),intent(in):: input
          real(gp),dimension(3,at%astruct%nat),intent(in) :: rxyz_old, rxyz
          real(8),dimension(max(denspot%dpbox%ndims(1)*denspot%dpbox%ndims(2)*denspot%dpbox%n3p,1)),intent(out):: denspot0
          type(energy_terms),intent(inout):: energs
          type(nonlocal_psp_descriptors), intent(in) :: nlpspd
          real(kind=8), dimension(:), pointer :: proj
          type(GPU_pointers), intent(inout) :: GPU
        end subroutine input_memory_linear

        subroutine copy_old_coefficients(norb_tmb, coeff, coeff_old)
          use module_base
          implicit none
          integer,intent(in):: norb_tmb
          real(8),dimension(:,:),pointer:: coeff, coeff_old
        end subroutine copy_old_coefficients

        subroutine copy_old_inwhichlocreg(norb_tmb, inwhichlocreg, inwhichlocreg_old, onwhichatom, onwhichatom_old)
          use module_base
          implicit none
          integer,intent(in):: norb_tmb
          integer,dimension(:),pointer:: inwhichlocreg, inwhichlocreg_old, onwhichatom, onwhichatom_old
        end subroutine copy_old_inwhichlocreg

        subroutine reformat_one_supportfunction(wfd,geocode,hgrids_old,n_old,& !n(c) iproc (arg:1)
             psigold,hgrids,n,centre_old,centre_new,da,newz,theta,psi)
          use module_base
          use module_types
          implicit none
          integer, dimension(3), intent(in) :: n_old,n
          real(gp), dimension(3), intent(in) :: hgrids,hgrids_old
          type(wavefunctions_descriptors), intent(in) :: wfd
          character(len=1), intent(in) :: geocode
          real(gp), dimension(3), intent(in) :: centre_old,centre_new,newz,da
          real(gp), intent(in) :: theta
          real(wp), dimension(0:n_old(1),2,0:n_old(2),2,0:n_old(3),2), intent(in) :: psigold
          real(wp), dimension(wfd%nvctr_c+7*wfd%nvctr_f), intent(out) :: psi
        end subroutine reformat_one_supportfunction

        subroutine reformat_supportfunctions(iproc,at,rxyz_old,rxyz,add_derivatives,tmb,ndim_old,lzd_old,&
               frag_trans,psi_old,phi_array_old)
          use module_base
          use module_types
          use module_fragments
          implicit none
          integer, intent(in) :: iproc,ndim_old
          type(atoms_data), intent(in) :: at
          real(gp), dimension(3,at%astruct%nat), intent(in) :: rxyz,rxyz_old
          type(DFT_wavefunction), intent(inout) :: tmb
          type(local_zone_descriptors), intent(in) :: lzd_old
          type(fragment_transformation), dimension(tmb%orbs%norbp), intent(in) :: frag_trans
          real(wp), dimension(:), pointer, intent(in) :: psi_old
          type(phi_array), dimension(tmb%orbs%norbp), optional, intent(in) :: phi_array_old
          logical, intent(in) :: add_derivatives
        end subroutine reformat_supportfunctions

        subroutine get_derivative_supportfunctions(ndim, hgrid, lzd, lorbs, phi, phid)
          use module_base
          use module_types
          implicit none
          integer,intent(in):: ndim
          real(kind=8),intent(in) :: hgrid
          type(local_zone_descriptors),intent(in) :: lzd
          type(orbitals_data),intent(in) :: lorbs
          real(kind=8),dimension(lorbs%npsidim_orbs),intent(in) :: phi !< Basis functions
          real(kind=8),dimension(3*lorbs%npsidim_orbs),intent(inout) :: phid  !< Derivative basis functions
        end subroutine get_derivative_supportfunctions

        subroutine normalize_transposed(iproc, nproc, orbs, collcom, psit_c, psit_f, norm)
          use module_base
          use module_types
          implicit none
          integer,intent(in):: iproc, nproc
          type(orbitals_data),intent(in):: orbs
          type(collective_comms),intent(in):: collcom
          real(8),dimension(collcom%ndimind_c),intent(inout):: psit_c
          real(8),dimension(7*collcom%ndimind_f),intent(inout):: psit_f
          real(8),dimension(orbs%norb),intent(out):: norm
        end subroutine normalize_transposed


        subroutine determine_locregSphere_parallel(iproc,nproc,nlr,hx,hy,hz,astruct,orbs,Glr,Llr,calculateBounds)!,outofzone)
          use module_base
          use module_types
          implicit none
          integer, intent(in) :: iproc,nproc
          integer, intent(in) :: nlr
          real(gp), intent(in) :: hx,hy,hz
          type(atomic_structure),intent(in) :: astruct
          type(orbitals_data),intent(in) :: orbs
          type(locreg_descriptors), intent(in) :: Glr
          type(locreg_descriptors), dimension(nlr), intent(out) :: Llr
          logical,dimension(nlr),intent(in) :: calculateBounds
        end subroutine determine_locregSphere_parallel

        subroutine communicate_locreg_descriptors_keys(iproc, nproc, nlr, glr, llr, orbs, orbsder, rootarr)
           use module_base
           use module_types
           implicit none
           integer,intent(in):: iproc, nproc, nlr
           type(locreg_descriptors),intent(in) :: glr
           type(locreg_descriptors),dimension(nlr),intent(inout) :: llr
           type(orbitals_data),intent(in) :: orbs, orbsder
           integer,dimension(orbs%norb),intent(in) :: rootarr
        end subroutine communicate_locreg_descriptors_keys

        subroutine communicate_basis_for_density_collective(iproc, nproc, lzd, npsidim, orbs, lphi, collcom_sr)
          use module_base
          use module_types
          implicit none
          integer,intent(in) :: iproc, nproc, npsidim
          type(local_zone_descriptors),intent(in) :: lzd
          type(orbitals_data),intent(in) :: orbs
          real(kind=8),dimension(npsidim),intent(in) :: lphi
          type(collective_comms),intent(inout) :: collcom_sr
        end subroutine communicate_basis_for_density_collective

        subroutine init_collective_comms_sumro(iproc, nproc, lzd, orbs, nscatterarr, collcom_sr)
          use module_base
          use module_types
          implicit none
          integer,intent(in) :: iproc, nproc
          type(local_zone_descriptors),intent(in) :: lzd
          type(orbitals_data),intent(in) :: orbs
          integer,dimension(0:nproc-1,4),intent(in) :: nscatterarr !n3d,n3p,i3s+i3xcsh-1,i3xcsh
          type(collective_comms),intent(inout) :: collcom_sr
        end subroutine init_collective_comms_sumro

        subroutine sumrho_for_TMBs(iproc, nproc, hx, hy, hz, collcom_sr, denskern, ndimrho, rho)
          use module_base
          use module_types
          use libxc_functionals
          implicit none
          integer,intent(in) :: iproc, nproc, ndimrho
          real(kind=8),intent(in) :: hx, hy, hz
          type(collective_comms),intent(in) :: collcom_sr
          type(sparseMatrix),intent(in) :: denskern
          real(kind=8),dimension(ndimrho),intent(out) :: rho
        end subroutine sumrho_for_TMBs

        subroutine get_weights_sumrho(iproc, nproc, orbs, lzd, nscatterarr, &
                   weight_tot, weight_ideal, weights_per_slice, weights_per_zpoint)
          use module_base
          use module_types
          implicit none
          integer,intent(in) :: iproc, nproc
          type(orbitals_data),intent(in) :: orbs
          type(local_zone_descriptors),intent(in) :: lzd
          integer,dimension(0:nproc-1,4),intent(in) :: nscatterarr !n3d,n3p,i3s+i3xcsh-1,i3xcsh
          real(kind=8),intent(out) :: weight_tot, weight_ideal
          real(kind=8),dimension(0:nproc-1),intent(out) :: weights_per_slice
          real(kind=8),dimension(lzd%glr%d%n3i),intent(out) :: weights_per_zpoint
        end subroutine get_weights_sumrho

        subroutine assign_weight_to_process_sumrho(iproc, nproc, weight_tot, weight_ideal, weights_per_slice, &
                   lzd, orbs, nscatterarr, istartend, nptsp)
          use module_base
          use module_types
          implicit none
          integer,intent(in) :: iproc, nproc
          real(kind=8),intent(in) :: weight_tot, weight_ideal
          real(kind=8),dimension(0:nproc-1),intent(in) :: weights_per_slice
          type(local_zone_descriptors),intent(in) :: lzd
          type(orbitals_data),intent(in) :: orbs
          integer,dimension(0:nproc-1,4),intent(in) :: nscatterarr !n3d,n3p,i3s+i3xcsh-1,i3xcsh
          integer,dimension(2,0:nproc-1),intent(out) :: istartend
          integer,intent(out) :: nptsp
        end subroutine assign_weight_to_process_sumrho

        subroutine determine_num_orbs_per_gridpoint_sumrho(iproc, nproc, nptsp, lzd, orbs, &
                   istartend, weight_tot, weights_per_zpoint, norb_per_gridpoint)
          use module_base
          use module_types
          implicit none
          integer,intent(in) :: iproc, nproc, nptsp
          type(local_zone_descriptors),intent(in) :: lzd
          type(orbitals_data),intent(in) :: orbs
          integer,dimension(2,0:nproc-1),intent(in) :: istartend
          real(kind=8),intent(in) :: weight_tot
          real(kind=8),dimension(lzd%glr%d%n3i),intent(in) :: weights_per_zpoint
          integer,dimension(nptsp),intent(out) :: norb_per_gridpoint
        end subroutine determine_num_orbs_per_gridpoint_sumrho

        subroutine determine_communication_arrays_sumrho(iproc, nproc, nptsp, lzd, orbs, &
                   istartend, norb_per_gridpoint, nsendcounts, nsenddspls, nrecvcounts, &
                   nrecvdspls, ndimpsi, ndimind)
          use module_base
          use module_types
          implicit none
          integer,intent(in) :: iproc, nproc, nptsp
          type(local_zone_descriptors),intent(in) :: lzd
          type(orbitals_data),intent(in) :: orbs
          integer,dimension(2,0:nproc-1),intent(in) :: istartend
          integer,dimension(nptsp),intent(in) :: norb_per_gridpoint
          integer,dimension(0:nproc-1),intent(out) :: nsendcounts, nsenddspls, nrecvcounts, nrecvdspls
          integer,intent(out) :: ndimpsi, ndimind
        end subroutine determine_communication_arrays_sumrho

        subroutine get_switch_indices_sumrho(iproc, nproc, nptsp, ndimpsi, ndimind, lzd, orbs, istartend, &
                   norb_per_gridpoint, nsendcounts, nsenddspls, nrecvcounts, nrecvdspls, &
                   isendbuf, irecvbuf, iextract, iexpand, indexrecvorbital)
          use module_base
          use module_types
          implicit none
          integer,intent(in) :: iproc, nproc, nptsp, ndimpsi, ndimind
          type(local_zone_descriptors),intent(in) :: lzd
          type(orbitals_data),intent(in) :: orbs
          integer,dimension(2,0:nproc-1),intent(in) :: istartend
          integer,dimension(nptsp),intent(in) :: norb_per_gridpoint
          integer,dimension(0:nproc-1),intent(in) :: nsendcounts, nsenddspls, nrecvcounts, nrecvdspls
          integer,dimension(ndimpsi),intent(out) :: isendbuf, irecvbuf
          integer,dimension(ndimind),intent(out) :: iextract, iexpand, indexrecvorbital
        end subroutine get_switch_indices_sumrho

        subroutine communication_arrays_repartitionrho(iproc, nproc, lzd, nscatterarr, istartend, &
                   nsendcounts_repartitionrho, nsenddspls_repartitionrho, &
                   nrecvcounts_repartitionrho, nrecvdspls_repartitionrho)
          use module_base
          use module_types
          implicit none
          integer,intent(in) :: iproc, nproc
          type(local_zone_descriptors),intent(in) :: lzd
          integer,dimension(0:nproc-1,4),intent(in) :: nscatterarr !n3d,n3p,i3s+i3xcsh-1,i3xcsh
          integer,dimension(2,0:nproc-1),intent(in) :: istartend
          integer,dimension(0:nproc-1),intent(out) :: nsendcounts_repartitionrho, nsenddspls_repartitionrho
          integer,dimension(0:nproc-1),intent(out) :: nrecvcounts_repartitionrho, nrecvdspls_repartitionrho
        end subroutine communication_arrays_repartitionrho

        subroutine foe(iproc, nproc, orbs, foe_obj, &
                   tmprtr, mode, ham, ovrlp, fermi, ebs)
          use module_base
          use module_types
          implicit none
          integer,intent(in) :: iproc, nproc
          type(orbitals_data),intent(in) :: orbs
          type(foe_data),intent(inout) :: foe_obj
          real(kind=8),intent(inout) :: tmprtr
          integer,intent(in) :: mode
          type(sparseMatrix),intent(in) :: ovrlp, ham
          type(sparseMatrix),intent(inout) :: fermi
          real(kind=8),intent(out) :: ebs
        end subroutine foe

        subroutine kswfn_init_comm(wfn, in, atoms, dpbox, iproc, nproc)
          use module_types
          implicit none
          integer, intent(in) :: iproc, nproc
          type(DFT_wavefunction), intent(inout) :: wfn
          type(input_variables), intent(in) :: in
          type(atoms_data),intent(in) :: atoms
          type(denspot_distribution), intent(in) :: dpbox
        end subroutine kswfn_init_comm


        subroutine nonlocal_forces_linear(iproc,nproc,npsidim_orbs,lr,hx,hy,hz,at,rxyz,&
             orbs,nlpspd,proj,lzd,collcom,phi,denskern,fsep,refill,strten)
          use module_base
          use module_types
          implicit none
          type(atoms_data), intent(in) :: at
          type(local_zone_descriptors), intent(in) :: lzd
          type(collective_comms),intent(in) :: collcom
          type(nonlocal_psp_descriptors), intent(in) :: nlpspd
          logical, intent(in) :: refill
          integer, intent(in) :: iproc, nproc, npsidim_orbs
          real(gp), intent(in) :: hx,hy,hz
          type(locreg_descriptors) :: lr
          type(orbitals_data), intent(in) :: orbs
          real(gp), dimension(3,at%astruct%nat), intent(in) :: rxyz
          real(wp), dimension(npsidim_orbs), intent(in) :: phi
          type(SparseMatrix),intent(in) :: denskern
          real(wp), dimension(nlpspd%nprojel), intent(inout) :: proj
          real(gp), dimension(3,at%astruct%nat), intent(inout) :: fsep
          real(gp), dimension(6), intent(out) :: strten
        end subroutine nonlocal_forces_linear

        subroutine calculate_overlap_transposed(iproc, nproc, orbs, collcom, &
                   psit_c1, psit_c2, psit_f1, psit_f2, ovrlp)
          use module_base
          use module_types
          implicit none
          
          ! Calling arguments
          integer,intent(in) :: iproc, nproc
          type(orbitals_data),intent(in) :: orbs
          type(collective_comms),intent(in) :: collcom
          real(kind=8),dimension(collcom%ndimind_c),intent(in) :: psit_c1, psit_c2
          real(kind=8),dimension(7*collcom%ndimind_f),intent(in) :: psit_f1, psit_f2
          type(sparseMatrix),intent(inout) :: ovrlp
        end subroutine calculate_overlap_transposed

        subroutine build_linear_combination_transposed(collcom, sparsemat, psitwork_c, psitwork_f, &
             reset, psit_c, psit_f, iproc)
          use module_base
          use module_types
          implicit none
          
          ! Calling arguments
          type(sparseMatrix),intent(in) :: sparsemat
          type(collective_comms),intent(in) :: collcom
          real(kind=8),dimension(collcom%ndimind_c),intent(in) :: psitwork_c
          real(kind=8),dimension(7*collcom%ndimind_f),intent(in) :: psitwork_f
          logical,intent(in) :: reset
          real(kind=8),dimension(collcom%ndimind_c),intent(inout) :: psit_c
          real(kind=8),dimension(7*collcom%ndimind_f),intent(inout) :: psit_f
          integer, intent(in) :: iproc
        end subroutine build_linear_combination_transposed

        subroutine sparsemm(nseq, a_seq, b, c, norb, norbp, ivectorindex, nout, onedimindices)
          use module_base
          use module_types
          implicit none
          integer, intent(in) :: norb,norbp,nseq
          real(kind=8), dimension(norb,norbp),intent(in) :: b
          real(kind=8), dimension(nseq),intent(in) :: a_seq
          real(kind=8), dimension(norb,norbp), intent(out) :: c
          integer,dimension(nseq),intent(in) :: ivectorindex
          integer,intent(in) :: nout
          integer,dimension(4,nout) :: onedimindices
        end subroutine sparsemm

        subroutine axpy_kernel_vectors(norbp, norb, nout, onedimindices, a, x, y)
          use module_base
          use module_types
          implicit none
          integer,intent(in) :: norbp, norb, nout
          integer,dimension(4,nout),intent(in) :: onedimindices
          real(kind=8),intent(in) :: a
          real(kind=8),dimension(norb,norbp),intent(in) :: x
          real(kind=8),dimension(norb,norbp),intent(inout) :: y
        end subroutine axpy_kernel_vectors

        subroutine axbyz_kernel_vectors(norbp, norb, nout, onedimindices, a, x, b, y, z)
          use module_base
          use module_types
          implicit none
          integer,intent(in) :: norbp, norb, nout
          integer,dimension(4,nout),intent(in) :: onedimindices
          real(8),intent(in) :: a, b
          real(kind=8),dimension(norb,norbp),intent(in) :: x, y
          real(kind=8),dimension(norb,norbp),intent(out) :: z
        end subroutine axbyz_kernel_vectors

        subroutine copy_kernel_vectors(norbp, norb, nout, onedimindices, a, b)
          use module_base
          use module_types
          implicit none
          integer,intent(in) :: norbp, norb, nout
          integer,dimension(4,nout),intent(in) :: onedimindices
          real(kind=8),dimension(norb,norbp),intent(in) :: a
          real(kind=8),dimension(norb,norbp),intent(out) :: b
        end subroutine copy_kernel_vectors

        subroutine chebyshev_clean(iproc, nproc, npl, cc, orbs, foe_obj, sparsemat, ham_compr, &
                   ovrlp_compr, calculate_SHS, SHS, fermi, penalty_ev)
          use module_base
          use module_types
          implicit none
          integer,intent(in) :: iproc, nproc, npl
          real(8),dimension(npl,3),intent(in) :: cc
          type(orbitals_data),intent(in) :: orbs
          type(foe_data),intent(in) :: foe_obj
          type(sparseMatrix), intent(in) :: sparsemat
          real(kind=8),dimension(sparsemat%nvctr),intent(in) :: ham_compr, ovrlp_compr
          logical,intent(in) :: calculate_SHS
          real(kind=8),dimension(sparsemat%nvctr),intent(inout) :: SHS
          real(kind=8),dimension(orbs%norb,orbs%norbp),intent(out) :: fermi
          real(kind=8),dimension(orbs%norb,orbs%norbp,2),intent(out) :: penalty_ev
        end subroutine chebyshev_clean

        subroutine init_onedimindices(norbp, isorb, foe_obj, sparsemat, nout, onedimindices)
          use module_base
          use module_types
          implicit none
        
          ! Calling arguments
          integer,intent(in) :: norbp, isorb
          type(foe_data),intent(in) :: foe_obj
          type(sparseMatrix),intent(in) :: sparsemat
          integer,intent(out) :: nout
          integer,dimension(:,:),pointer :: onedimindices
        end subroutine init_onedimindices

        subroutine enable_sequential_acces_vector(norbp, norb, isorb, foe_obj, b, nseq, bseq, indexarr)
          use module_base
          use module_types
          implicit none
          integer,intent(in) :: norbp, norb, isorb
          type(foe_data),intent(in) :: foe_obj
          real(kind=8),dimension(norb,norbp),intent(in) :: b
          integer,intent(out) :: nseq
          real(kind=8),dimension(:),pointer,intent(out) :: bseq
          integer,dimension(norb,norbp),intent(out) :: indexarr
        end subroutine enable_sequential_acces_vector

        subroutine set_variables_for_hybrid(nlr, input, at, orbs, lowaccur_converged, confdatarr, &
                   target_function, nit_basis, nit_scc, mix_hist, locrad, alpha_mix, convCritMix)
          use module_base
          use module_types
          implicit none
          integer,intent(in) :: nlr
          type(input_variables),intent(in) :: input
          type(atoms_data),intent(in) :: at
          type(orbitals_data),intent(in) :: orbs
          logical,intent(out) :: lowaccur_converged
          type(confpot_data),dimension(orbs%norbp),intent(inout) :: confdatarr
          integer,intent(out) :: target_function, nit_basis, nit_scc, mix_hist
          real(kind=8),dimension(nlr),intent(out) :: locrad
          real(kind=8),intent(out) :: alpha_mix, convCritMix
        end subroutine set_variables_for_hybrid

        subroutine locreg_bounds(n1,n2,n3,nfl1,nfu1,nfl2,nfu2,nfl3,nfu3,wfd,bounds)
          use module_base
          use module_types
          implicit none
          integer, intent(in) :: n1,n2,n3
          integer, intent(in) :: nfl1,nfu1,nfl2,nfu2,nfl3,nfu3
          type(wavefunctions_descriptors), intent(in) :: wfd
          type(convolutions_bounds), intent(out) :: bounds
        end subroutine locreg_bounds

        subroutine wfd_to_logrids(n1,n2,n3,wfd,logrid_c,logrid_f)
          use module_base
          use module_types
          implicit none
          integer, intent(in) :: n1,n2,n3
          type(wavefunctions_descriptors), intent(in) :: wfd
          logical, dimension(0:n1,0:n2,0:n3), intent(out) :: logrid_c,logrid_f
        end subroutine wfd_to_logrids

        subroutine make_bounds(n1,n2,n3,logrid,ibyz,ibxz,ibxy)
           implicit none
           integer, intent(in) :: n1,n2,n3
           logical, dimension(0:n1,0:n2,0:n3), intent(in) :: logrid
           integer, dimension(2,0:n2,0:n3), intent(out) :: ibyz
           integer, dimension(2,0:n1,0:n3), intent(out) :: ibxz
           integer, dimension(2,0:n1,0:n2), intent(out) :: ibxy
        end subroutine make_bounds

        subroutine make_all_ib(n1,n2,n3,nfl1,nfu1,nfl2,nfu2,nfl3,nfu3,&
             ibxy_c,ibzzx_c,ibyyzz_c,ibxy_f,ibxy_ff,ibzzx_f,ibyyzz_f,&
             ibyz_c,ibzxx_c,ibxxyy_c,ibyz_f,ibyz_ff,ibzxx_f,ibxxyy_f,ibyyzz_r)
          use module_base
          implicit none
          integer,intent(in)::n1,n2,n3,nfl1,nfu1,nfl2,nfu2,nfl3,nfu3
          integer :: i1,i2,i3,i_stat,i_all !n(c) m1,m2,m3
          integer,intent(in):: ibyz_c(2,0:n2,0:n3),ibxy_c(2,0:n1,0:n2)
          integer,intent(in):: ibyz_f(2,0:n2,0:n3),ibxy_f(2,0:n1,0:n2)
          integer,intent(inout):: ibzzx_c(2,-14:2*n3+16,0:n1) 
          integer,intent(out):: ibyyzz_c(2,-14:2*n2+16,-14:2*n3+16)
          integer,intent(out):: ibxy_ff(2,nfl1:nfu1,nfl2:nfu2)
          integer,intent(inout):: ibzzx_f(2,-14+2*nfl3:2*nfu3+16,nfl1:nfu1) 
          integer,intent(out):: ibyyzz_f(2,-14+2*nfl2:2*nfu2+16,-14+2*nfl3:2*nfu3+16)
          integer,intent(out):: ibzxx_c(2,0:n3,-14:2*n1+16) ! extended boundary arrays
          integer,intent(out):: ibxxyy_c(2,-14:2*n1+16,-14:2*n2+16)
          integer,intent(inout):: ibyz_ff(2,nfl2:nfu2,nfl3:nfu3)
          integer,intent(out):: ibzxx_f(2,nfl3:nfu3,2*nfl1-14:2*nfu1+16)
          integer,intent(out):: ibxxyy_f(2,2*nfl1-14:2*nfu1+16,2*nfl2-14:2*nfu2+16)
          character(len=*), parameter :: subname=' make_all_ib'
          logical,allocatable:: logrid_big(:)
          integer,intent(out):: ibyyzz_r(2,-14:2*n2+16,-14:2*n3+16)
        end subroutine make_all_ib

        subroutine make_ib_inv(logrid_big,ibxy,ibzzx,ibyyzz,nfl1,nfu1,nfl2,nfu2,nfl3,nfu3)
          implicit none
          integer, intent(in) :: nfl1,nfu1,nfl2,nfu2,nfl3,nfu3
          integer,intent(in):: ibxy(2,nfl1:nfu1,nfl2:nfu2)
          integer,intent(inout):: ibzzx(2,-14+2*nfl3:2*nfu3+16,nfl1:nfu1) 
          integer,intent(out):: ibyyzz(2,-14+2*nfl2:2*nfu2+16,-14+2*nfl3:2*nfu3+16)
          logical, intent(inout) :: logrid_big(nfl3:nfu3,2*nfl1-14:2*nfu1+16,2*nfl2-14:2*nfu2+16)! work array
          integer :: nt
        end subroutine make_ib_inv

        subroutine ib_to_logrid_inv(ib,logrid,nfl,nfu,ndat)
          implicit none
          integer, intent(in) :: ndat,nfl,nfu
          integer, intent(in) :: ib(2,ndat)! input
          logical, intent(out) :: logrid(-14+2*nfl:2*nfu+16,ndat)! output
        end subroutine ib_to_logrid_inv

        subroutine ib_from_logrid_inv(ib,logrid,ml1,mu1,ndat)
          implicit none
          integer, intent(in) :: ml1,mu1,ndat
          integer, intent(out) :: ib(2,ndat)
          logical, intent(in) :: logrid(ndat,ml1:mu1)
        end subroutine ib_from_logrid_inv

        subroutine squares(ib,n2,n3)
          implicit none
          integer,intent(in)::n2,n3
          integer,intent(inout)::ib(2,0:n2,0:n3)
        end subroutine squares

        subroutine make_ib_c(logrid_big,ibyz,ibzxx,ibxxyy,n1,n2,n3)
          implicit none
          integer nt,n1,n2,n3
          integer ibyz(2,0:n2,0:n3)! input
          integer ibzxx(2,0:n3,-14:2*n1+16)!output
          integer ibxxyy(2,-14:2*n1+16,-14:2*n2+16)!output
          logical logrid_big(0:n3,-14:2*n1+16,-14:2*n2+16)! work array
        end subroutine make_ib_c

        subroutine ib_to_logrid_rot(ib,logrid,nfl,nfu,ndat)
          implicit none
          integer ndat,nfl,nfu,l,i
          integer ib(2,ndat)! input
          logical logrid(ndat,-14+2*nfl:2*nfu+16)! output
        end subroutine ib_to_logrid_rot

        subroutine ib_from_logrid(ib,logrid,ml1,mu1,ndat)
          implicit none
          integer i,i1
          integer ml1,mu1,ndat
          integer ib(2,ndat)
          logical logrid(ml1:mu1,ndat)
        end subroutine ib_from_logrid

        subroutine make_ib(logrid_big,ibyz,ibzxx,ibxxyy,nfl1,nfu1,nfl2,nfu2,nfl3,nfu3)
          implicit none
          integer nt,nfl1,nfu1,nfl2,nfu2,nfl3,nfu3
          integer ibyz(  2,nfl2:nfu2,nfl3:nfu3)! input
          integer ibzxx( 2,          nfl3:nfu3,2*nfl1-14:2*nfu1+16)!output
          integer ibxxyy(2,                    2*nfl1-14:2*nfu1+16,2*nfl2-14:2*nfu2+16)!output
          logical logrid_big(           nfl3:nfu3,2*nfl1-14:2*nfu1+16,2*nfl2-14:2*nfu2+16)! work array
        end subroutine make_ib

        subroutine squares_1d(ib,nfl2,nfu2,nfl3,nfu3)
          implicit none
          integer,intent(in) :: nfl2,nfu2,nfl3,nfu3
          integer,intent(inout) :: ib(2,nfl2:nfu2,nfl3:nfu3)
        end subroutine squares_1d

        subroutine determine_sequential_length(norbp, isorb, norb, foe_obj, sparsemat, nseq, nmaxsegk, nmaxvalk)
          use module_base
          use module_types
          implicit none
          integer,intent(in) :: norbp, isorb, norb
          type(foe_data),intent(in) :: foe_obj
          type(sparseMatrix),intent(in) :: sparsemat
          integer,intent(out) :: nseq, nmaxsegk, nmaxvalk
        end subroutine determine_sequential_length

        subroutine get_arrays_for_sequential_acces(norbp, isorb, norb, foe_obj, sparsemat, nseq, nmaxsegk, nmaxvalk, &
                   istindexarr, ivectorindex)
          use module_base
          use module_types
          implicit none
          integer,intent(in) :: norbp, isorb, norb, nseq, nmaxsegk, nmaxvalk
          type(foe_data),intent(in) :: foe_obj
          type(sparseMatrix),intent(in) :: sparsemat
          integer,dimension(nmaxvalk,nmaxsegk,norbp),intent(out) :: istindexarr
          integer,dimension(nseq),intent(out) :: ivectorindex
        end subroutine get_arrays_for_sequential_acces

        subroutine sequential_acces_matrix(norbp, isorb, norb, foe_obj, sparsemat, a, nseq, nmaxsegk, nmaxvalk, a_seq)
          use module_base
          use module_types
          implicit none
          integer,intent(in) :: norbp, isorb, norb, nseq, nmaxsegk, nmaxvalk
          type(foe_data),intent(in) :: foe_obj
          type(sparseMatrix),intent(in) :: sparsemat
          real(kind=8),dimension(sparsemat%nvctr),intent(in) :: a
          real(kind=8),dimension(nseq),intent(out) :: a_seq
        end subroutine sequential_acces_matrix

        subroutine overlapPowerMinusOneHalf_old(iproc, nproc, comm, methTransformOrder, blocksize_dsyev, &
                   blocksize_pdgemm, norb, ovrlp, inv_ovrlp_half, orbs)
          use module_base
          use module_types
          implicit none
  
          integer,intent(in) :: iproc, nproc, norb, comm, methTransformOrder, blocksize_dsyev, blocksize_pdgemm
          real(kind=8),dimension(norb,norb),intent(in) :: ovrlp
          real(kind=8),dimension(norb,norb),intent(inout) :: inv_ovrlp_half
          type(orbitals_data), optional, intent(in) :: orbs
        end subroutine overlapPowerMinusOneHalf_old

<<<<<<< HEAD
        subroutine orthonormalize_subset(iproc, nproc, methTransformOverlap, npsidim_orbs, &
                   orbs, at, minorbs_type, maxorbs_type, lzd, ovrlp, inv_ovrlp_half, collcom, orthpar, &
                   lphi, psit_c, psit_f, can_use_transposed)
          use module_base
          use module_types
          implicit none
          integer,intent(in) :: iproc,nproc,methTransformOverlap,npsidim_orbs
          type(orbitals_data),intent(in) :: orbs
          type(atoms_data),intent(in) :: at
          integer,dimension(at%ntypes),intent(in) :: minorbs_type, maxorbs_type
          type(local_zone_descriptors),intent(in) :: lzd
          type(sparseMatrix),intent(inout) :: ovrlp
          type(sparseMatrix),intent(inout) :: inv_ovrlp_half ! technically inv_ovrlp structure, but same pattern
          type(collective_comms),intent(in) :: collcom
          type(orthon_data),intent(in) :: orthpar
          real(kind=8),dimension(npsidim_orbs), intent(inout) :: lphi
          real(kind=8),dimension(:),pointer :: psit_c, psit_f
          logical,intent(inout) :: can_use_transposed
        end subroutine orthonormalize_subset

        subroutine gramschmidt_subset(iproc, nproc, methTransformOverlap, npsidim_orbs, &
                   orbs, at, minorbs_type, maxorbs_type, lzd, ovrlp, inv_ovrlp_half, collcom, orthpar, &
                   lphi, psit_c, psit_f, can_use_transposed)
          use module_base
          use module_types
          implicit none
          integer,intent(in) :: iproc,nproc,methTransformOverlap,npsidim_orbs
          type(orbitals_data),intent(in) :: orbs
          type(atoms_data),intent(in) :: at
          integer,dimension(at%ntypes),intent(in) :: minorbs_type, maxorbs_type
          type(local_zone_descriptors),intent(in) :: lzd
          type(sparseMatrix),intent(inout) :: ovrlp
          type(sparseMatrix),intent(inout) :: inv_ovrlp_half ! technically inv_ovrlp structure, but same pattern
          type(collective_comms),intent(in) :: collcom
          type(orthon_data),intent(in) :: orthpar
          real(kind=8),dimension(npsidim_orbs), intent(inout) :: lphi
          real(kind=8),dimension(:),pointer :: psit_c, psit_f
          logical,intent(inout) :: can_use_transposed
        end subroutine gramschmidt_subset

   subroutine input_wf_memory_new(nproc,iproc, atoms, &
           rxyz_old, hx_old, hy_old, hz_old, d_old, wfd_old, psi_old,lzd_old, &
           rxyz,hx,hy,hz,d,wfd,psi,orbs,lzd,displ)
  use module_defs
  use module_types
  implicit none
  integer, intent(in) :: iproc,nproc
  type(atoms_data), intent(in) :: atoms
  real(gp), dimension(3, atoms%nat), intent(in) :: rxyz, rxyz_old
  real(gp), intent(in) :: hx, hy, hz, hx_old, hy_old, hz_old,displ
  type(grid_dimensions), intent(in) :: d, d_old
  type(wavefunctions_descriptors), intent(in) :: wfd
  type(wavefunctions_descriptors), intent(inout) :: wfd_old
  type(orbitals_data), intent(in) :: orbs
  type(local_zone_descriptors), intent(inout) :: lzd_old
  type(local_zone_descriptors), intent(in) :: lzd
  real(wp), dimension(:), pointer :: psi, psi_old
  end subroutine input_wf_memory_new

  end interface
=======
        subroutine integral_equation(iproc,nproc,atoms,wfn,ngatherarr,local_potential,GPU,proj,nlpspd,rxyz)
          use module_base
          use module_types
          implicit none
          integer, intent(in) :: iproc,nproc
          type(atoms_data), intent(in) :: atoms
          type(DFT_wavefunction), intent(in) :: wfn
          type(GPU_pointers), intent(inout) :: GPU
          type(nonlocal_psp_descriptors), intent(in) :: nlpspd
          integer, dimension(0:nproc-1,2), intent(in) :: ngatherarr
          real(wp), dimension(nlpspd%nprojel), intent(in) :: proj
          real(gp), dimension(3,atoms%astruct%nat), intent(in) :: rxyz
          real(dp), dimension(:), pointer :: local_potential
        end subroutine integral_equation
   end interface

>>>>>>> a6b94dcf
END MODULE module_interfaces<|MERGE_RESOLUTION|>--- conflicted
+++ resolved
@@ -583,11 +583,7 @@
 
        subroutine input_wf(iproc,nproc,in,GPU,atoms,rxyz,&
             denspot,denspot0,nlpspd,proj,KSwfn,tmb,energs,inputpsi,input_wf_format,norbv,&
-<<<<<<< HEAD
-            lzd_old,wfd_old,psi_old,d_old,hx_old,hy_old,hz_old,rxyz_old,tmb_old)
-=======
-            wfd_old,psi_old,d_old,hx_old,hy_old,hz_old,rxyz_old,tmb_old,ref_frags)
->>>>>>> a6b94dcf
+            lzd_old,wfd_old,psi_old,d_old,hx_old,hy_old,hz_old,rxyz_old,tmb_old,ref_frags)
          use module_defs
          use module_types
          use module_fragments
@@ -607,12 +603,8 @@
          type(nonlocal_psp_descriptors), intent(in) :: nlpspd
          real(kind=8), dimension(:), pointer :: proj
          type(grid_dimensions), intent(in) :: d_old
-<<<<<<< HEAD
-         real(gp), dimension(3, atoms%nat), intent(inout) :: rxyz_old
+         real(gp), dimension(3, atoms%astruct%nat), intent(inout) :: rxyz_old
          type(local_zone_descriptors),intent(inout):: lzd_old
-=======
-         real(gp), dimension(3, atoms%astruct%nat), intent(inout) :: rxyz_old
->>>>>>> a6b94dcf
          type(wavefunctions_descriptors), intent(inout) :: wfd_old
          type(system_fragment), dimension(:), pointer :: ref_frags
        END SUBROUTINE input_wf
@@ -4777,7 +4769,6 @@
           type(orbitals_data), optional, intent(in) :: orbs
         end subroutine overlapPowerMinusOneHalf_old
 
-<<<<<<< HEAD
         subroutine orthonormalize_subset(iproc, nproc, methTransformOverlap, npsidim_orbs, &
                    orbs, at, minorbs_type, maxorbs_type, lzd, ovrlp, inv_ovrlp_half, collcom, orthpar, &
                    lphi, psit_c, psit_f, can_use_transposed)
@@ -4818,27 +4809,25 @@
           logical,intent(inout) :: can_use_transposed
         end subroutine gramschmidt_subset
 
-   subroutine input_wf_memory_new(nproc,iproc, atoms, &
-           rxyz_old, hx_old, hy_old, hz_old, d_old, wfd_old, psi_old,lzd_old, &
-           rxyz,hx,hy,hz,d,wfd,psi,orbs,lzd,displ)
-  use module_defs
-  use module_types
-  implicit none
-  integer, intent(in) :: iproc,nproc
-  type(atoms_data), intent(in) :: atoms
-  real(gp), dimension(3, atoms%nat), intent(in) :: rxyz, rxyz_old
-  real(gp), intent(in) :: hx, hy, hz, hx_old, hy_old, hz_old,displ
-  type(grid_dimensions), intent(in) :: d, d_old
-  type(wavefunctions_descriptors), intent(in) :: wfd
-  type(wavefunctions_descriptors), intent(inout) :: wfd_old
-  type(orbitals_data), intent(in) :: orbs
-  type(local_zone_descriptors), intent(inout) :: lzd_old
-  type(local_zone_descriptors), intent(in) :: lzd
-  real(wp), dimension(:), pointer :: psi, psi_old
-  end subroutine input_wf_memory_new
-
-  end interface
-=======
+        subroutine input_wf_memory_new(nproc,iproc, atoms, &
+                 rxyz_old, hx_old, hy_old, hz_old, d_old, wfd_old, psi_old,lzd_old, &
+                 rxyz,hx,hy,hz,d,wfd,psi,orbs,lzd,displ)
+          use module_defs
+          use module_types
+          implicit none
+          integer, intent(in) :: iproc,nproc
+          type(atoms_data), intent(in) :: atoms
+          real(gp), dimension(3, atoms%nat), intent(in) :: rxyz, rxyz_old
+          real(gp), intent(in) :: hx, hy, hz, hx_old, hy_old, hz_old,displ
+          type(grid_dimensions), intent(in) :: d, d_old
+          type(wavefunctions_descriptors), intent(in) :: wfd
+          type(wavefunctions_descriptors), intent(inout) :: wfd_old
+          type(orbitals_data), intent(in) :: orbs
+          type(local_zone_descriptors), intent(inout) :: lzd_old
+          type(local_zone_descriptors), intent(in) :: lzd
+          real(wp), dimension(:), pointer :: psi, psi_old
+        end subroutine input_wf_memory_new
+      
         subroutine integral_equation(iproc,nproc,atoms,wfn,ngatherarr,local_potential,GPU,proj,nlpspd,rxyz)
           use module_base
           use module_types
@@ -4853,7 +4842,7 @@
           real(gp), dimension(3,atoms%astruct%nat), intent(in) :: rxyz
           real(dp), dimension(:), pointer :: local_potential
         end subroutine integral_equation
-   end interface
-
->>>>>>> a6b94dcf
+
+  
+  end interface
 END MODULE module_interfaces