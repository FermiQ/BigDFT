!> @file
!! Define the module module_interfaces containing all interfaces
!!
!! @author 
!!    Luigi Genovese, Damien Caliste
!!    Copyright (C) 2007-2011 BigDFT group
!!    This file is distributed under the terms of the
!!    GNU General Public License, see ~/COPYING file
!!    or http://www.gnu.org/copyleft/gpl.txt .
!!    For the list of contributors, see ~/AUTHORS 

!>  Modules which contains all interfaces
!!  Interfaces of:
!!  - call_cluster
!!  - conjgrad
!!  - copy_old_wavefunctions
!!  - input_occup
!!  - system_size
!!  - MemoryEstimator
!!  - createWavefunctionsDescriptors
!!  - createProjectorsArrays
!!  - createDensPotDescriptors
!!  - createIonicPotential
!!  - import_gaussians
!!  - input_wf_diag
!!  - reformatmywaves
!!  - first_orthon
!!  - sumrho
!!  - HamiltonianApplication
!!  - hpsitopsi
!!  - last_orthon
!!  - local_forces
!!  - projectors_derivatives
!!  - nonlocal_forces
!!  - CalculateTailCorrection
!!  - reformatonewave
module module_interfaces

  implicit none

  interface

     subroutine call_bigdft(nproc,iproc,atoms,rxyz,in,energy,fxyz,fnoise,rst,infocode)
       use module_base
       use module_types
       implicit none
       integer, intent(in) :: iproc,nproc
       type(input_variables),intent(inout) :: in
       type(atoms_data), intent(inout) :: atoms
       type(restart_objects), intent(inout) :: rst
       integer, intent(inout) :: infocode
       real(gp), intent(out) :: energy,fnoise
       real(gp), dimension(3,atoms%nat), intent(in) :: rxyz
       real(gp), dimension(3,atoms%nat), intent(out) :: fxyz
     END SUBROUTINE call_bigdft


     subroutine geopt(nproc,iproc,x,at,f,epot,rst,in,ncount_bigdft)

       !    use module_base
       !    use module_interfaces, except_this_one => geopt
       !    use module_types
       !    use minimization, only:parameterminimization

       use module_base
       use module_types
       !    use minimization, only:parameterminimization
       implicit none
       integer, intent(in) :: nproc,iproc
       integer, intent(inout) :: ncount_bigdft
       type(atoms_data), intent(in) :: at
       type(input_variables), intent(in) :: in
       type(restart_objects), intent(inout) :: rst
       real(gp), intent(inout) :: epot
       real(gp), dimension(3*at%nat), intent(inout) :: x
       real(gp), dimension(3*at%nat), intent(out) :: f
     END SUBROUTINE geopt


     subroutine copy_old_wavefunctions(nproc,orbs,n1,n2,n3,wfd,psi,&
          n1_old,n2_old,n3_old,wfd_old,psi_old)
       use module_base
       use module_types
       implicit none
       integer, intent(in) :: nproc,n1,n2,n3
       type(orbitals_data), intent(in) :: orbs
       type(wavefunctions_descriptors), intent(inout) :: wfd,wfd_old
       integer, intent(out) :: n1_old,n2_old,n3_old
       real(wp), dimension(:), pointer :: psi,psi_old
     END SUBROUTINE copy_old_wavefunctions

     subroutine system_properties(iproc,nproc,in,at,orbs,radii_cf,nelec)
       use module_base
       use module_types
       implicit none
       integer, intent(in) :: iproc,nproc
       integer, intent(out) :: nelec
       type(input_variables), intent(in) :: in
       type(atoms_data), intent(inout) :: at
       type(orbitals_data), intent(out) :: orbs
       real(gp), dimension(at%ntypes,3), intent(out) :: radii_cf
     END SUBROUTINE system_properties

     subroutine system_size(iproc,atoms,rxyz,radii_cf,crmult,frmult,hx,hy,hz,Glr,shift)
       use module_base
       use module_types
       implicit none
       type(atoms_data), intent(inout) :: atoms
       integer, intent(in) :: iproc
       real(gp), intent(in) :: crmult,frmult
       real(gp), dimension(3,atoms%nat), intent(inout) :: rxyz
       real(gp), dimension(atoms%ntypes,3), intent(in) :: radii_cf
       real(gp), intent(inout) :: hx,hy,hz
       type(locreg_descriptors), intent(out) :: Glr
       real(gp), dimension(3), intent(out) :: shift
     END SUBROUTINE system_size

     subroutine read_input_variables(iproc,posinp,inputs,atoms,rxyz)
       use module_base
       use module_types
       implicit none
       character(len=*), intent(in) :: posinp
       integer, intent(in) :: iproc
       type(input_variables), intent(inout) :: inputs
       type(atoms_data), intent(out) :: atoms
       real(gp), dimension(:,:), pointer :: rxyz
     END SUBROUTINE read_input_variables

     subroutine read_input_parameters(iproc,inputs,atoms,rxyz)
       use module_base
       use module_types
       implicit none
       integer, intent(in) :: iproc
       type(input_variables), intent(inout) :: inputs
       type(atoms_data), intent(inout) :: atoms
       real(gp), dimension(:,:), pointer :: rxyz
     END SUBROUTINE read_input_parameters

     subroutine dft_input_variables(iproc,filename,in)
       use module_base
       use module_types
       implicit none
       character(len=*), intent(in) :: filename
       integer, intent(in) :: iproc
       type(input_variables), intent(out) :: in
     END SUBROUTINE dft_input_variables

     subroutine geopt_input_variables(filename,in)
       use module_base
       use module_types
       implicit none
       character(len=*), intent(in) :: filename
       type(input_variables), intent(inout) :: in
     END SUBROUTINE geopt_input_variables

     subroutine tddft_input_variables(filename,in)
       use module_base
       use module_types
       implicit none
       character(len=*), intent(in) :: filename
       type(input_variables), intent(inout) :: in
     END SUBROUTINE tddft_input_variables


     subroutine kpt_input_variables(iproc,filename,in,atoms)
       use module_base
       use module_types
       implicit none
       character(len=*), intent(in) :: filename
       integer, intent(in) :: iproc
       type(input_variables), intent(inout) :: in
       type(atoms_data), intent(in) :: atoms
     END SUBROUTINE kpt_input_variables

     subroutine perf_input_variables(iproc,filename,inputs)
       use module_base
       use module_types
       implicit none
       character(len=*), intent(in) :: filename
       integer, intent(in) :: iproc
       type(input_variables), intent(inout) :: inputs
     END SUBROUTINE perf_input_variables

     subroutine read_atomic_file(file,iproc,at,rxyz)
       use module_base
       use module_types
       implicit none
       character(len=*), intent(in) :: file
       integer, intent(in) :: iproc
       type(atoms_data), intent(inout) :: at
       real(gp), dimension(:,:), pointer :: rxyz
     END SUBROUTINE read_atomic_file

     subroutine read_ascii_positions(iproc,ifile,atoms,rxyz)
       use module_base
       use module_types
       implicit none
       integer, intent(in) :: iproc,ifile
       type(atoms_data), intent(inout) :: atoms
       real(gp), dimension(:,:), pointer :: rxyz
     END SUBROUTINE read_ascii_positions

     subroutine write_atomic_file(filename,energy,rxyz,atoms,comment)
       use module_base
       use module_types
       implicit none
       character(len=*), intent(in) :: filename,comment
       type(atoms_data), intent(in) :: atoms
       real(gp), intent(in) :: energy
       real(gp), dimension(3,atoms%nat), intent(in) :: rxyz
     END SUBROUTINE write_atomic_file

     subroutine MemoryEstimator(nproc,idsx,lr,nat,norb,nspinor,nkpt,nprojel,nspin,itrpmax,iscf,peakmem)
       use module_base
       use module_types
       implicit none
       !Arguments
       integer, intent(in) :: nproc,idsx,nat,norb,nspin,nprojel
       integer, intent(in) :: nkpt,nspinor,itrpmax,iscf
       type(locreg_descriptors), intent(in) :: lr
       real(kind=8), intent(out) :: peakmem
     END SUBROUTINE MemoryEstimator

     subroutine check_closed_shell(orbs,lcs)
       use module_base
       use module_types
       implicit none
       type(orbitals_data), intent(in) :: orbs
       logical, intent(out) :: lcs
     END SUBROUTINE check_closed_shell

     subroutine orbitals_descriptors(iproc,nproc,norb,norbu,norbd,nspin,nspinor,nkpt,kpt,wkpt,orbs)
       use module_base
       use module_types
       implicit none
       integer, intent(in) :: iproc,nproc,norb,norbu,norbd,nkpt,nspin
       integer, intent(in) :: nspinor
       type(orbitals_data), intent(out) :: orbs
       real(gp), dimension(nkpt), intent(in) :: wkpt
       real(gp), dimension(3,nkpt), intent(in) :: kpt
     END SUBROUTINE orbitals_descriptors

     subroutine createWavefunctionsDescriptors(iproc,hx,hy,hz,atoms,rxyz,radii_cf,&
          crmult,frmult,Glr,output_grid)
       use module_base
       use module_types
       implicit none
       !Arguments
       type(atoms_data), intent(in) :: atoms
       integer, intent(in) :: iproc
       real(gp), intent(in) :: hx,hy,hz,crmult,frmult
       real(gp), dimension(3,atoms%nat), intent(in) :: rxyz
       real(gp), dimension(atoms%ntypes,3), intent(in) :: radii_cf
       type(locreg_descriptors), intent(inout) :: Glr
       logical, intent(in), optional :: output_grid
     END SUBROUTINE createWavefunctionsDescriptors

     subroutine createProjectorsArrays(iproc,lr,rxyz,at,orbs,&
          radii_cf,cpmult,fpmult,hx,hy,hz,nlpspd,proj)
       use module_base
       use module_types
       implicit none
       integer, intent(in) :: iproc
       type(atoms_data), intent(in) :: at
       type(orbitals_data), intent(in) :: orbs
       real(kind=8), intent(in) :: cpmult,fpmult,hx,hy,hz
       type(locreg_descriptors),intent(in) :: lr
       real(kind=8), dimension(3,at%nat), intent(in) :: rxyz
       real(kind=8), dimension(at%ntypes,3), intent(in) :: radii_cf
       type(nonlocal_psp_descriptors), intent(out) :: nlpspd
       real(kind=8), dimension(:), pointer :: proj
     END SUBROUTINE createProjectorsArrays

     subroutine createDensPotDescriptors(iproc,nproc,geocode,datacode,n1i,n2i,n3i,ixc,&
          n3d,n3p,n3pi,i3xcsh,i3s,nscatterarr,ngatherarr)
       use module_base
       implicit none
       character(len=1), intent(in) :: geocode,datacode
       integer, intent(in) :: iproc,nproc,n1i,n2i,n3i,ixc
       integer, intent(out) ::  n3d,n3p,n3pi,i3xcsh,i3s
       integer, dimension(0:nproc-1,4), intent(out) :: nscatterarr
       integer, dimension(0:nproc-1,2), intent(out) :: ngatherarr
     END SUBROUTINE createDensPotDescriptors

     subroutine IonicEnergyandForces(iproc,nproc,at,hxh,hyh,hzh,elecfield,rxyz,eion,fion,psoffset,&
          nvacancy,n1,n2,n3,n1i,n2i,n3i,i3s,n3pi,pot_ion,pkernel)
       use module_base
       use module_types
       implicit none
       type(atoms_data), intent(in) :: at
       integer, intent(in) :: iproc,nproc,n1,n2,n3,n1i,n2i,n3i,i3s,n3pi,nvacancy
       real(kind=8), intent(in) :: hxh,hyh,hzh,elecfield
       real(kind=8), dimension(3,at%nat), intent(in) :: rxyz
       real(kind=8), dimension(*), intent(in) :: pkernel
       real(kind=8), intent(out) :: eion,psoffset
       real(kind=8), dimension(3,at%nat), intent(out) :: fion
       real(kind=8), dimension(*), intent(out) :: pot_ion
     END SUBROUTINE IonicEnergyandForces

     subroutine createIonicPotential(geocode,iproc,nproc,at,rxyz,&
          hxh,hyh,hzh,elecfield,n1,n2,n3,n3pi,i3s,n1i,n2i,n3i,pkernel,pot_ion,psoffset,nvacancy,&
          correct_offset)
       use module_base
       use module_types
       implicit none
       character(len=1), intent(in) :: geocode
       logical, intent(in) :: correct_offset
       integer, intent(in) :: iproc,nproc,n1,n2,n3,n3pi,i3s,n1i,n2i,n3i,nvacancy
       real(gp), intent(in) :: hxh,hyh,hzh,psoffset
       type(atoms_data), intent(in) :: at
       real(gp), intent(in) :: elecfield
       real(gp), dimension(3,at%nat), intent(in) :: rxyz
       real(dp), dimension(*), intent(in) :: pkernel
       real(wp), dimension(*), intent(inout) :: pot_ion
     END SUBROUTINE createIonicPotential

     subroutine input_wf_diag(iproc,nproc,at,&
          orbs,nvirt,comms,Glr,hx,hy,hz,rxyz,rhopot,rhocore,pot_ion,&
          nlpspd,proj,pkernel,pkernelseq,ixc,psi,hpsi,psit,G,&
          nscatterarr,ngatherarr,nspin,potshortcut,symObj,irrzon,phnons,GPU,input,radii_cf)
       use module_base
       use module_types
       implicit none
       integer, intent(in) :: iproc,nproc,ixc,symObj
       integer, intent(inout) :: nspin,nvirt
       real(gp), intent(in) :: hx,hy,hz
       type(atoms_data), intent(inout) :: at
       type(orbitals_data), intent(inout) :: orbs
       type(nonlocal_psp_descriptors), intent(in) :: nlpspd
       type(locreg_descriptors), intent(in) :: Glr
       type(communications_arrays), intent(in) :: comms
       type(GPU_pointers), intent(inout) :: GPU
       type(input_variables):: input
       integer, dimension(0:nproc-1,4), intent(in) :: nscatterarr
       integer, dimension(0:nproc-1,2), intent(in) :: ngatherarr 
       real(gp), dimension(3,at%nat), intent(in) :: rxyz
       real(wp), dimension(nlpspd%nprojel), intent(in) :: proj
       real(dp), dimension(*), intent(inout) :: rhopot,pot_ion
       type(gaussian_basis), intent(out) :: G 
       real(wp), dimension(:), pointer :: psi,hpsi,psit,rhocore
       real(dp), dimension(:), pointer :: pkernel,pkernelseq
       integer, intent(in) :: potshortcut
       integer, dimension(*), intent(in) :: irrzon
       real(dp), dimension(*), intent(in) :: phnons
       real(gp), dimension(at%ntypes,3+ndebug), intent(in) :: radii_cf
     END SUBROUTINE input_wf_diag

     subroutine reformatmywaves(iproc,orbs,at,&
          hx_old,hy_old,hz_old,n1_old,n2_old,n3_old,rxyz_old,wfd_old,psi_old,&
          hx,hy,hz,n1,n2,n3,rxyz,wfd,psi)
       use module_base
       use module_types
       implicit none
       integer, intent(in) :: iproc,n1_old,n2_old,n3_old,n1,n2,n3
       real(gp), intent(in) :: hx_old,hy_old,hz_old,hx,hy,hz
       type(wavefunctions_descriptors), intent(in) :: wfd,wfd_old
       type(atoms_data), intent(in) :: at
       type(orbitals_data), intent(in) :: orbs
       real(gp), dimension(3,at%nat), intent(in) :: rxyz,rxyz_old
       real(wp), dimension(wfd_old%nvctr_c+7*wfd_old%nvctr_f,orbs%nspinor*orbs%norbp), intent(in) :: psi_old
       real(wp), dimension(wfd%nvctr_c+7*wfd%nvctr_f,orbs%nspinor*orbs%norbp), intent(out) :: psi
     END SUBROUTINE reformatmywaves

     subroutine first_orthon(iproc,nproc,orbs,wfd,comms,psi,hpsi,psit,input)
       use module_base
       use module_types
       implicit none
       integer, intent(in) :: iproc,nproc
       type(orbitals_data), intent(in) :: orbs
       type(wavefunctions_descriptors), intent(in) :: wfd
       type(communications_arrays), intent(in) :: comms
       type(input_variables):: input
       real(wp), dimension(:) , pointer :: psi,hpsi,psit
     END SUBROUTINE first_orthon

     subroutine sumrho(iproc,nproc,orbs,lr,ixc,hxh,hyh,hzh,psi,rho,nrho, &
          & nscatterarr,nspin,GPU,symObj,irrzon,phnons)
       use module_base!, only: gp,dp,wp,ndebug,memocc
       use module_types
       implicit none
       integer, intent(in) :: iproc,nproc,nrho,nspin,ixc,symObj
       real(gp), intent(in) :: hxh,hyh,hzh
       type(orbitals_data), intent(in) :: orbs
       type(locreg_descriptors), intent(in) :: lr 
       integer, dimension(0:nproc-1,4), intent(in) :: nscatterarr !n3d,n3p,i3s+i3xcsh-1,i3xcsh
       real(wp), dimension(lr%wfd%nvctr_c+7*lr%wfd%nvctr_f,orbs%norbp*orbs%nspinor), intent(in) :: psi
       real(dp), dimension(max(nrho,1),nspin), intent(out), target :: rho
       type(GPU_pointers), intent(inout) :: GPU
       integer, dimension(*), intent(in) :: irrzon
       real(dp), dimension(*), intent(in) :: phnons
     END SUBROUTINE sumrho

     subroutine HamiltonianApplication(iproc,nproc,at,orbs,hx,hy,hz,rxyz,&
          nlpspd,proj,lr,ngatherarr,pot,psi,hpsi,&
          ekin_sum,epot_sum,eexctX,eproj_sum,nspin,GPU,pkernel,orbsocc,psirocc,Lzd)
       use module_base
       use module_types
       implicit none
       integer, intent(in) :: iproc,nproc,nspin
       real(gp), intent(in) :: hx,hy,hz
       type(atoms_data), intent(in) :: at
       type(orbitals_data), intent(in) :: orbs
       type(nonlocal_psp_descriptors), intent(in) :: nlpspd
       type(locreg_descriptors), intent(in) :: lr 
       integer, dimension(0:nproc-1,2), intent(in) :: ngatherarr 
       real(gp), dimension(3,at%nat), intent(in) :: rxyz
       real(wp), dimension(nlpspd%nprojel), intent(in) :: proj
       real(wp), dimension((lr%wfd%nvctr_c+7*lr%wfd%nvctr_f)*orbs%nspinor*orbs%norbp), intent(in) :: psi
       real(wp), dimension(:), pointer :: pot
       real(gp), intent(out) :: ekin_sum,epot_sum,eexctX,eproj_sum
       real(wp), target, dimension((lr%wfd%nvctr_c+7*lr%wfd%nvctr_f)*orbs%nspinor*orbs%norbp), intent(out) :: hpsi
       type(GPU_pointers), intent(inout) :: GPU
       real(dp), dimension(*), optional :: pkernel
       type(orbitals_data), intent(in), optional :: orbsocc
       real(wp), dimension(:), pointer, optional :: psirocc
       type(linear_zone_descriptors),optional :: Lzd
     END SUBROUTINE HamiltonianApplication

     subroutine HamiltonianApplicationConfinement(iproc,nproc,at,orbs,lin,hx,hy,hz,rxyz,&
          nlpspd,proj,lr,ngatherarr,ndimpot,potential,psi,hpsi,&
          ekin_sum,epot_sum,eexctX,eproj_sum,nspin,GPU, rxyzParabola, onWhichAtom, &
          pkernel,orbsocc,psirocc,centralAtom)
       use module_base
       use module_types
       implicit none
       integer, intent(in) :: iproc,nproc,ndimpot,nspin
       real(gp), intent(in) :: hx,hy,hz
       type(atoms_data), intent(in) :: at
       type(orbitals_data), intent(in) :: orbs
       type(linearParameters):: lin
       type(nonlocal_psp_descriptors), intent(in) :: nlpspd
       type(locreg_descriptors), intent(in) :: lr 
       integer, dimension(0:nproc-1,2), intent(in) :: ngatherarr 
       real(gp), dimension(3,at%nat), intent(in) :: rxyz
       real(wp), dimension(nlpspd%nprojel), intent(in) :: proj
       real(wp), dimension(lr%wfd%nvctr_c+7*lr%wfd%nvctr_f*orbs%nspinor*orbs%norbp), intent(in) :: psi
       real(wp), dimension(max(ndimpot,1),nspin), intent(in), target :: potential
       real(gp), intent(out) :: ekin_sum,epot_sum,eexctX,eproj_sum
       real(wp), dimension(lr%wfd%nvctr_c+7*lr%wfd%nvctr_f*orbs%nspinor*orbs%norbp), intent(out) :: hpsi
       type(GPU_pointers), intent(inout) :: GPU
       real(gp), dimension(3,at%nat), intent(in) :: rxyzParabola
       integer,dimension(orbs%norb),intent(in):: onWhichAtom
       real(dp), dimension(*), optional :: pkernel
       type(orbitals_data), intent(in), optional :: orbsocc
       real(wp), dimension(:), pointer, optional :: psirocc
       integer,intent(in),optional:: centralAtom
     END SUBROUTINE HamiltonianApplicationConfinement

 subroutine hpsitopsi(iproc,nproc,orbs,lr,comms,iter,diis,idsx,psi,psit,hpsi,nspin,input)
       use module_base
       use module_types
       implicit none
       integer, intent(in) :: iproc,nproc,idsx,iter,nspin
       type(locreg_descriptors), intent(in) :: lr
       type(communications_arrays), intent(in) :: comms
       type(orbitals_data), intent(in) :: orbs
       type(input_variables), intent(in) :: input
       type(diis_objects), intent(inout) :: diis
       real(wp), dimension(:), pointer :: psi,psit,hpsi
     END SUBROUTINE hpsitopsi

     subroutine DiagHam(iproc,nproc,natsc,nspin,orbs,wfd,comms,&
          psi,hpsi,psit,input,& !mandatory
          orbse,commse,etol,norbsc_arr,orbsv,psivirt) !optional
       use module_base
       use module_types
       implicit none
       integer, intent(in) :: iproc,nproc,natsc,nspin
       type(wavefunctions_descriptors), intent(in) :: wfd
       type(communications_arrays), target, intent(in) :: comms
       type(orbitals_data), target, intent(inout) :: orbs
       type(input_variables):: input
       real(wp), dimension(:), pointer :: psi,hpsi,psit
       !optional arguments
       real(gp), optional, intent(in) :: etol
       type(orbitals_data), optional, intent(in) :: orbsv
       type(orbitals_data), optional, target, intent(in) :: orbse
       type(communications_arrays), optional, target, intent(in) :: commse
       integer, optional, dimension(natsc+1,nspin), intent(in) :: norbsc_arr
       real(wp), dimension(:), pointer, optional :: psivirt
     END SUBROUTINE DiagHam

     subroutine last_orthon(iproc,nproc,orbs,wfd,&
          nspin,comms,psi,hpsi,psit,evsum, keeppsit)
       use module_base
       use module_types
       implicit none
       type(wavefunctions_descriptors), intent(in) :: wfd
       type(orbitals_data), intent(in) :: orbs
       type(communications_arrays), intent(in) :: comms
       integer, intent(in) :: iproc,nproc,nspin
       real(wp), intent(out) :: evsum
       real(wp), dimension(:) , pointer :: psi,hpsi,psit
       logical , optional :: keeppsit
     END SUBROUTINE last_orthon

     subroutine local_forces(iproc,at,rxyz,hxh,hyh,hzh,&
          n1,n2,n3,n3pi,i3s,n1i,n2i,n3i,rho,pot,floc)
       ! Calculates the local forces acting on the atoms belonging to iproc
       use module_types
       implicit none
       !Arguments---------
       type(atoms_data), intent(in) :: at
       integer, intent(in) :: iproc,n1,n2,n3,n3pi,i3s,n1i,n2i,n3i
       real(kind=8), intent(in) :: hxh,hyh,hzh
       real(kind=8), dimension(3,at%nat), intent(in) :: rxyz
       real(kind=8), dimension(*), intent(in) :: rho,pot
       real(kind=8), dimension(3,at%nat), intent(out) :: floc
     END SUBROUTINE local_forces

     subroutine nonlocal_forces(iproc,lr,hx,hy,hz,at,rxyz,&
          orbs,nlpspd,proj,wfd,psi,fsep,refill)
       use module_base
       use module_types
       implicit none
       !Arguments-------------
       type(atoms_data), intent(in) :: at
       type(wavefunctions_descriptors), intent(in) :: wfd
       type(nonlocal_psp_descriptors), intent(in) :: nlpspd
       logical, intent(in) :: refill
       integer, intent(in) :: iproc
       real(gp), intent(in) :: hx,hy,hz
       type(locreg_descriptors) :: lr
       type(orbitals_data), intent(in) :: orbs
       real(gp), dimension(3,at%nat), intent(in) :: rxyz
       real(wp), dimension(wfd%nvctr_c+7*wfd%nvctr_f,orbs%norbp*orbs%nspinor), intent(in) :: psi
       real(wp), dimension(nlpspd%nprojel), intent(inout) :: proj
       real(gp), dimension(3,at%nat), intent(inout) :: fsep
     END SUBROUTINE nonlocal_forces

     subroutine CalculateTailCorrection(iproc,nproc,at,rbuf,orbs,&
          Glr,nlpspd,ncongt,pot,hgrid,rxyz,radii_cf,crmult,frmult,nspin,&
          proj,psi,output_grid,ekin_sum,epot_sum,eproj_sum)
       use module_base
       use module_types
       implicit none
       type(atoms_data), intent(in) :: at
       type(orbitals_data), intent(in) :: orbs
       type(locreg_descriptors), intent(in) :: Glr
       type(nonlocal_psp_descriptors), intent(inout) :: nlpspd
       integer, intent(in) :: iproc,nproc,ncongt,nspin
       logical, intent(in) :: output_grid
       real(kind=8), intent(in) :: hgrid,crmult,frmult,rbuf
       real(kind=8), dimension(at%ntypes,3), intent(in) :: radii_cf
       real(kind=8), dimension(3,at%nat), intent(in) :: rxyz
       real(kind=8), dimension(Glr%d%n1i,Glr%d%n2i,Glr%d%n3i,nspin), intent(in) :: pot
       real(kind=8), dimension(nlpspd%nprojel), intent(in) :: proj
       real(kind=8), dimension(Glr%wfd%nvctr_c+7*Glr%wfd%nvctr_f,orbs%norbp), intent(in) :: psi
       real(kind=8), intent(out) :: ekin_sum,epot_sum,eproj_sum
     END SUBROUTINE CalculateTailCorrection

     !added for abinit compatilbility
     subroutine reformatonewave(iproc,displ,wfd,at,hx_old,hy_old,hz_old,&
          n1_old,n2_old,n3_old,rxyz_old,psigold,hx,hy,hz,n1,n2,n3,rxyz,psifscf,psi)
       use module_base
       use module_types
       implicit none
       integer, intent(in) :: iproc,n1_old,n2_old,n3_old,n1,n2,n3
       real(gp), intent(in) :: hx,hy,hz,displ,hx_old,hy_old,hz_old
       type(wavefunctions_descriptors), intent(in) :: wfd
       type(atoms_data), intent(in) :: at
       real(gp), dimension(3,at%nat), intent(in) :: rxyz_old,rxyz
       real(wp), dimension(0:n1_old,2,0:n2_old,2,0:n3_old,2), intent(in) :: psigold
       real(wp), dimension(-7:2*n1+8,-7:2*n2+8,-7:2*n3+8), intent(out) :: psifscf
       real(wp), dimension(wfd%nvctr_c+7*wfd%nvctr_f), intent(out) :: psi
     END SUBROUTINE reformatonewave
     subroutine readonewave(unitwf,useFormattedInput,iorb,iproc,n1,n2,n3,&
          & hx,hy,hz,at,wfd,rxyz_old,rxyz,psi,eval,psifscf)
       use module_base
       use module_types
       implicit none
       logical, intent(in) :: useFormattedInput
       integer, intent(in) :: unitwf,iorb,iproc,n1,n2,n3
       type(wavefunctions_descriptors), intent(in) :: wfd
       type(atoms_data), intent(in) :: at
       real(gp), intent(in) :: hx,hy,hz
       real(gp), dimension(3,at%nat), intent(in) :: rxyz
       real(wp), intent(out) :: eval
       real(gp), dimension(3,at%nat), intent(out) :: rxyz_old
       real(wp), dimension(wfd%nvctr_c+7*wfd%nvctr_f), intent(out) :: psi
       real(wp), dimension(*), intent(out) :: psifscf !this supports different BC
     END SUBROUTINE readonewave
     subroutine writeonewave(unitwf,useFormattedOutput,iorb,n1,n2,n3,hx,hy,hz,nat,rxyz,  & 
          nseg_c,nvctr_c,keyg_c,keyv_c,  & 
          nseg_f,nvctr_f,keyg_f,keyv_f, & 
          psi_c,psi_f,eval)
       use module_base
       implicit none
       logical, intent(in) :: useFormattedOutput
       integer, intent(in) :: unitwf,iorb,n1,n2,n3,nat,nseg_c,nvctr_c,nseg_f,nvctr_f
       real(gp), intent(in) :: hx,hy,hz
       real(wp), intent(in) :: eval
       integer, dimension(nseg_c), intent(in) :: keyv_c
       integer, dimension(nseg_f), intent(in) :: keyv_f
       integer, dimension(2,nseg_c), intent(in) :: keyg_c
       integer, dimension(2,nseg_f), intent(in) :: keyg_f
       real(wp), dimension(nvctr_c), intent(in) :: psi_c
       real(wp), dimension(7,nvctr_f), intent(in) :: psi_f
       real(gp), dimension(3,nat), intent(in) :: rxyz
     END SUBROUTINE writeonewave

     subroutine davidson(iproc,nproc,n1i,n2i,in,at,& 
          orbs,orbsv,nvirt,lr,comms,commsv,&
          hx,hy,hz,rxyz,rhopot,n3p,nlpspd,proj,pkernel,psi,v,ngatherarr,GPU)
       use module_base
       use module_types
       implicit none
       integer, intent(in) :: iproc,nproc,n1i,n2i
       integer, intent(in) :: nvirt,n3p
       type(input_variables), intent(in) :: in
       type(atoms_data), intent(in) :: at
       type(nonlocal_psp_descriptors), intent(in) :: nlpspd
       type(locreg_descriptors), intent(in) :: lr 
       type(orbitals_data), intent(in) :: orbs
       type(communications_arrays), intent(in) :: comms, commsv
       real(gp), intent(in) :: hx,hy,hz
       integer, dimension(0:nproc-1,2), intent(in) :: ngatherarr 
       real(gp), dimension(3,at%nat), intent(in) :: rxyz
       real(wp), dimension(nlpspd%nprojel), intent(in) :: proj
       real(dp), dimension(*), intent(in) :: pkernel,rhopot
       type(orbitals_data), intent(inout) :: orbsv
       type(GPU_pointers), intent(inout) :: GPU
       real(wp), dimension(:), pointer :: psi,v
     END SUBROUTINE davidson

     subroutine build_eigenvectors(iproc,norbu,norbd,norb,norbe,nvctrp,natsc,nspin,nspinore,nspinor,&
          ndim_hamovr,norbsc_arr,hamovr,psi,ppsit,nvirte,psivirt)
       use module_base
       implicit none
       !Arguments
       integer, intent(in) :: norbu,norbd,norb,norbe,nvctrp,natsc,nspin,nspinor,ndim_hamovr,nspinore
       integer, dimension(natsc+1,nspin), intent(in) :: norbsc_arr
       real(wp), dimension(nspin*ndim_hamovr), intent(in) :: hamovr
       real(wp), dimension(nvctrp,norbe), intent(in) :: psi
       real(wp), dimension(nvctrp*nspinor,norb), intent(out) :: ppsit
       integer, dimension(2), intent(in), optional :: nvirte
       real(wp), dimension(*), optional :: psivirt
       integer:: iproc
     END SUBROUTINE build_eigenvectors

     subroutine preconditionall(iproc,nproc,orbs,lr,hx,hy,hz,ncong,hpsi,gnrm,gnrm_zero)
       use module_base
       use module_types
       implicit none
       integer, intent(in) :: iproc,nproc,ncong
       real(gp), intent(in) :: hx,hy,hz
       type(locreg_descriptors), intent(in) :: lr
       type(orbitals_data), intent(in) :: orbs
       real(dp), intent(out) :: gnrm,gnrm_zero
       real(wp), dimension(lr%wfd%nvctr_c+7*lr%wfd%nvctr_f,orbs%norbp,orbs%nspinor), intent(inout) :: hpsi
     END SUBROUTINE preconditionall

     subroutine transpose_v(iproc,nproc,orbs,wfd,comms,psi,&
          work,outadd) !optional
       use module_base
       use module_types
       implicit none
       integer, intent(in) :: iproc,nproc
       type(orbitals_data), intent(in) :: orbs
       type(wavefunctions_descriptors), intent(in) :: wfd
       type(communications_arrays), intent(in) :: comms
       real(wp), dimension(wfd%nvctr_c+7*wfd%nvctr_f,orbs%nspinor,orbs%norbp), intent(inout) :: psi
       real(wp), dimension(:), pointer, optional :: work
       real(wp), intent(out), optional :: outadd
     END SUBROUTINE transpose_v

     subroutine untranspose_v(iproc,nproc,orbs,wfd,comms,psi,&
          work,outadd) !optional
       use module_base
       use module_types
       implicit none
       integer, intent(in) :: iproc,nproc
       type(orbitals_data), intent(in) :: orbs
       type(wavefunctions_descriptors), intent(in) :: wfd
       type(communications_arrays), intent(in) :: comms
       real(wp), dimension((wfd%nvctr_c+7*wfd%nvctr_f)*orbs%nspinor*orbs%norbp), intent(inout) :: psi
       real(wp), dimension(:), pointer, optional :: work
       real(wp), intent(out), optional :: outadd
     END SUBROUTINE untranspose_v

     subroutine plot_wf(orbname,nexpo,at,factor,lr,hx,hy,hz,rxyz,psi,comment)
       use module_base
       use module_types
       implicit none
       character(len=10) :: comment
       character(len=11) :: orbname
       integer, intent(in) :: nexpo
       real(dp), intent(in) :: factor
       real(gp), intent(in) :: hx,hy,hz
       type(atoms_data), intent(in) :: at
       real(gp), dimension(3,at%nat), intent(in) :: rxyz
       type(locreg_descriptors), intent(in) :: lr
       real(wp), dimension(lr%wfd%nvctr_c+7*lr%wfd%nvctr_f), intent(in) :: psi
     END SUBROUTINE plot_wf

     subroutine partial_density_free(rsflag,nproc,n1i,n2i,n3i,npsir,nspinn,nrhotot,&
          hfac,nscatterarr,spinsgn,psir,rho_p,ibyyzz_r) !ex-optional argument
       use module_base
       implicit none
       logical, intent(in) :: rsflag
       integer, intent(in) :: nproc,n1i,n2i,n3i,nrhotot,nspinn,npsir
       real(gp), intent(in) :: hfac,spinsgn
       integer, dimension(0:nproc-1,4), intent(in) :: nscatterarr
       real(wp), dimension(n1i,n2i,n3i,nspinn), intent(in) :: psir
       real(dp), dimension(n1i,n2i,nrhotot,nspinn), intent(inout) :: rho_p
       integer, dimension(:,:,:), pointer :: ibyyzz_r 
     END SUBROUTINE partial_density_free

     subroutine parse_cp2k_files(iproc,basisfile,orbitalfile,nat,ntypes,orbs,iatype,rxyz,&
          CP2K,wfn_cp2k)
       use module_base
       use module_types
       implicit none
       character(len=*), intent(in) :: basisfile,orbitalfile
       integer, intent(in) :: iproc,nat,ntypes
       type(orbitals_data), intent(in) :: orbs
       integer, dimension(nat), intent(in) :: iatype
       real(gp), dimension(3,nat), target, intent(in) :: rxyz
       type(gaussian_basis), intent(out) :: CP2K
       real(wp), dimension(:,:), pointer :: wfn_cp2k
     END SUBROUTINE parse_cp2k_files

     subroutine read_gaussian_information(orbs,G,coeffs,filename, opt_fillrxyz)
       use module_base
       use module_types
       implicit none
       character(len=*), intent(in) :: filename
       type(orbitals_data), intent(in) :: orbs
       type(gaussian_basis), intent(out) :: G
       real(wp), dimension(:,:), pointer :: coeffs
       logical, optional :: opt_fillrxyz
     END SUBROUTINE read_gaussian_information

     subroutine restart_from_gaussians(iproc,nproc,orbs,lr,hx,hy,hz,psi,G,coeffs)
       use module_base
       use module_types
       implicit none
       integer, intent(in) :: iproc,nproc
       real(gp), intent(in) :: hx,hy,hz
       type(orbitals_data), intent(in) :: orbs
       type(locreg_descriptors), intent(in) :: lr
       type(gaussian_basis), intent(inout) :: G
       real(wp), dimension(lr%wfd%nvctr_c+7*lr%wfd%nvctr_f,orbs%norbp), intent(out) :: psi
       real(wp), dimension(:,:), pointer :: coeffs
     END SUBROUTINE restart_from_gaussians

     subroutine inputguess_gaussian_orbitals(iproc,nproc,at,rxyz,Glr,nvirt,nspin,&
          orbs,orbse,norbsc_arr,locrad,G,psigau,eks)
       use module_base
       use module_types
       implicit none
       integer, intent(in) :: iproc,nproc,nspin
       integer, intent(inout) :: nvirt
       type(atoms_data), intent(inout) :: at
       type(orbitals_data), intent(in) :: orbs
       type(locreg_descriptors), intent(in) :: Glr
       real(gp), dimension(3,at%nat), intent(in) :: rxyz
       real(gp), intent(out) :: eks
       integer, dimension(at%natsc+1,nspin), intent(out) :: norbsc_arr
       real(gp), dimension(at%nat), intent(out) :: locrad
       type(orbitals_data), intent(out) :: orbse
       type(gaussian_basis), intent(out) :: G
       real(wp), dimension(:,:,:), pointer :: psigau
     END SUBROUTINE inputguess_gaussian_orbitals

     subroutine inputguess_gaussian_orbitals_withOnWhichAtom(iproc,nproc,at,rxyz,Glr,nvirt,nspin,&
          orbs,orbse,norbsc_arr,locrad,G,psigau,eks,onWhichAtom)
       use module_base
       use module_types
       implicit none
       integer, intent(in) :: iproc,nproc,nspin
       integer, intent(inout) :: nvirt
       type(atoms_data), intent(inout) :: at
       type(orbitals_data), intent(in) :: orbs
       type(locreg_descriptors), intent(in) :: Glr
       real(gp), dimension(3,at%nat), intent(in) :: rxyz
       real(gp), intent(out) :: eks
       integer, dimension(at%natsc+1,nspin), intent(out) :: norbsc_arr
       real(gp), dimension(at%nat), intent(out) :: locrad
       type(orbitals_data), intent(inout) :: orbse
       type(gaussian_basis), intent(out) :: G
       real(wp), dimension(:,:,:), pointer :: psigau
       integer,dimension(orbse%norb),intent(out):: onWhichAtom
     END SUBROUTINE inputguess_gaussian_orbitals_withOnWhichAtom

     subroutine AtomicOrbitals(iproc,at,rxyz,norbe,orbse,norbsc,&
          nspin,eks,scorb,G,gaucoeff,iorbtolr)
       use module_base
       use module_types
       implicit none
       integer, intent(in) :: norbe,iproc
       integer, intent(in) :: norbsc,nspin
       type(atoms_data), intent(in) :: at
       logical, dimension(4,2,at%natsc), intent(in) :: scorb
       real(gp), dimension(3,at%nat), intent(in), target :: rxyz
       type(orbitals_data), intent(inout) :: orbse
       type(gaussian_basis), intent(out) :: G
       real(gp), intent(out) :: eks
       integer, dimension(orbse%norbp), intent(out) :: iorbtolr !assign the localisation region
       real(wp), intent(out) :: gaucoeff !norbe=G%ncoeff
     END SUBROUTINE AtomicOrbitals

     subroutine apply_potential(n1,n2,n3,nl1,nl2,nl3,nbuf,nspinor,npot,psir,pot,epot,&
          ibyyzz_r) !optional
       use module_base
       implicit none
       integer, intent(in) :: n1,n2,n3,nl1,nl2,nl3,nbuf,nspinor,npot
       real(wp), dimension(-nl1:2*n1+2+nl1,-nl2:2*n2+2+nl2,-nl3:2*n3+2+nl3,nspinor), intent(inout) :: psir
       real(wp), dimension(-nl1:2*n1+2+nl1-4*nbuf,-nl2:2*n2+2+nl2-4*nbuf,-nl3:2*n3+2+nl3-4*nbuf,npot), intent(in) :: pot
       integer, dimension(2,-14:2*n2+16,-14:2*n3+16), intent(in), optional :: ibyyzz_r
       real(gp), intent(out) :: epot
     END SUBROUTINE apply_potential

     subroutine correct_hartree_potential(at,iproc,nproc,n1i,n2i,n3i,n3p,n3pi,n3d,&
          i3s,i3xcsh,hxh,hyh,hzh,pkernel,ngatherarr,&
          rhoref,pkernel_ref,pot_ion,rhopot,ixc,nspin,ehart,eexcu,vexcu,PSquiet,correct_offset)
       use module_base
       use module_types
       implicit none
       character(len=3), intent(in) :: PSquiet
       logical, intent(in) :: correct_offset
       integer, intent(in) :: iproc,nproc,n1i,n2i,n3i,n3p,n3pi,n3d,nspin,ixc,i3xcsh,i3s
       real(gp), intent(in) :: hxh,hyh,hzh
       type(atoms_data), intent(in) :: at
       integer, dimension(0:nproc-1,2), intent(in) :: ngatherarr
       real(dp), dimension(n1i,n2i,max(n3d,1),nspin), intent(inout) :: rhoref
       real(dp), dimension(n1i,n2i,max(n3pi,1)), intent(inout) :: pot_ion
       real(dp), dimension(n1i,n2i,max(n3d,1),nspin), intent(inout) :: rhopot
       real(gp), intent(out) :: ehart,eexcu,vexcu
       real(dp), dimension(:), pointer :: pkernel_ref,pkernel
     END SUBROUTINE correct_hartree_potential

     subroutine xabs_lanczos(iproc,nproc,at,hx,hy,hz,rxyz,&
          radii_cf,nlpspd,proj,lr,ngatherarr,ndimpot,potential,&
          ekin_sum,epot_sum,eproj_sum,nspin,GPU, in_iat_absorber, in )
       use module_base
       use module_types
       implicit none
       integer, intent(in) :: iproc,nproc,ndimpot,nspin
       real(gp), intent(in) :: hx,hy,hz
       type(atoms_data), intent(in), target :: at
       type(nonlocal_psp_descriptors), intent(in) , target :: nlpspd
       type(locreg_descriptors), intent(in) , target :: lr 
       integer, dimension(0:nproc-1,2), intent(in) , target :: ngatherarr 
       real(gp), dimension(3,at%nat), intent(in) , target :: rxyz
       real(gp), dimension(at%ntypes,3), intent(in), target ::  radii_cf
       real(wp), dimension(nlpspd%nprojel), intent(in) , target :: proj
       real(wp), dimension(max(ndimpot,1),nspin), target :: potential
       real(gp), intent(out) :: ekin_sum,epot_sum,eproj_sum
       type(GPU_pointers), intent(inout) , target :: GPU
       integer, intent(in) :: in_iat_absorber

       type(input_variables),intent(in) :: in
     END SUBROUTINE xabs_lanczos


     subroutine xabs_chebychev(iproc,nproc,at,hx,hy,hz,rxyz,&
          radii_cf,nlpspd,proj,lr,ngatherarr,ndimpot,potential,&
          ekin_sum,epot_sum,eproj_sum,nspin,GPU,in_iat_absorber,in  )! aggiunger a interface
       use module_base
       use module_types
       implicit none
       integer  :: iproc,nproc,ndimpot,nspin
       real(gp)  :: hx,hy,hz
       type(atoms_data), target :: at
       type(nonlocal_psp_descriptors), target :: nlpspd
       type(locreg_descriptors), target :: lr
       integer, dimension(0:nproc-1,2), target :: ngatherarr 
       real(gp), dimension(3,at%nat), target :: rxyz
       real(gp), dimension(at%ntypes,3), intent(in), target ::  radii_cf
       real(wp), dimension(nlpspd%nprojel), target :: proj
       real(wp), dimension(max(ndimpot,1),nspin), target :: potential

       real(gp) :: ekin_sum,epot_sum,eproj_sum
       type(GPU_pointers), intent(inout) , target :: GPU
       integer, intent(in) :: in_iat_absorber


       type(input_variables),intent(in) :: in

     END SUBROUTINE xabs_chebychev

     subroutine cg_spectra(iproc,nproc,at,hx,hy,hz,rxyz,&
          radii_cf,nlpspd,proj,lr,ngatherarr,ndimpot,potential,&
          ekin_sum,epot_sum,eproj_sum,nspin,GPU,in_iat_absorber,in  )! aggiunger a interface
       use module_base
       use module_types
       implicit none
       integer  :: iproc,nproc,ndimpot,nspin
       real(gp)  :: hx,hy,hz
       type(atoms_data), target :: at
       type(nonlocal_psp_descriptors), target :: nlpspd
       type(locreg_descriptors), target :: lr
       integer, dimension(0:nproc-1,2), target :: ngatherarr 
       real(gp), dimension(3,at%nat), target :: rxyz
       real(gp), dimension(at%ntypes,3), intent(in), target ::  radii_cf
       real(wp), dimension(nlpspd%nprojel), target :: proj
       real(wp), dimension(max(ndimpot,1),nspin), target :: potential

       real(gp) :: ekin_sum,epot_sum,eproj_sum
       type(GPU_pointers), intent(inout) , target :: GPU
       integer, intent(in) :: in_iat_absorber


       type(input_variables),intent(in) :: in

     END SUBROUTINE cg_spectra

     function GetBottom(  atoms, iproc)
       use module_base
       use module_types
       implicit none
       type(atoms_data), intent(in) :: atoms
       integer iproc
       real(gp) GetBottom
     end function GetBottom

     subroutine eleconf(nzatom,nvalelec,symbol,rcov,rprb,ehomo,neleconf,nsccode,mxpl,mxchg,amu)
       implicit none
       integer, intent(in) :: nzatom,nvalelec
       character(len=2), intent(out) :: symbol
       real(kind=8), intent(out) :: rcov,rprb,ehomo,amu
       integer, parameter :: nmax=6,lmax=3
       integer, intent(out) :: neleconf(nmax,0:lmax)
       integer, intent(out) :: nsccode,mxpl,mxchg
     END SUBROUTINE eleconf

!     subroutine psimix(iproc,nproc,orbs,comms,ads,ids,mids,idsx,energy,energy_old,alpha,&
!          hpsit,psidst,hpsidst_sp,psit)
!       use module_base
!       use module_types
!       implicit none
!       integer, intent(in) :: iproc,nproc,ids,mids,idsx
!       real(gp), intent(in) :: energy,energy_old
!       type(orbitals_data), intent(in) :: orbs
!       type(communications_arrays), intent(in) :: comms
!       real(gp), intent(inout) :: alpha
!       real(wp), dimension(:), pointer :: psit,hpsit,psidst
!       real(sp), dimension(:), pointer :: hpsidst_sp
!       real(wp), dimension(:,:,:), pointer :: ads
!     END SUBROUTINE psimix
!
     subroutine plot_density(filename,iproc,nproc,n1,n2,n3,n1i,n2i,n3i,n3p,nspin,&
          hxh,hyh,hzh,at,rxyz,ngatherarr,rho)
       use module_base
       use module_types
       implicit none
       character(len=*), intent(in) :: filename
       integer, intent(in) :: iproc,n1i,n2i,n3i,n3p,n1,n2,n3,nspin,nproc
       real(gp), intent(in) :: hxh,hyh,hzh
       type(atoms_data), intent(in) :: at
       integer, dimension(0:nproc-1,2), intent(in) :: ngatherarr
       real(gp), dimension(3,at%nat), intent(in) :: rxyz
       real(dp), dimension(max(n1i*n2i*n3p,1),nspin), target, intent(in) :: rho
     END SUBROUTINE plot_density

     subroutine read_density(filename,geocode,n1i,n2i,n3i,nspin,hxh,hyh,hzh,rho,&
          nat,rxyz,iatypes, znucl)
       use module_base
       use module_types
       implicit none
       character(len=*), intent(in) :: filename
       character(len=1), intent(in) :: geocode
       integer, intent(out) :: nspin
       integer, intent(out) ::  n1i,n2i,n3i
       real(gp), intent(out) :: hxh,hyh,hzh
       real(dp), dimension(:,:), pointer :: rho
       real(gp), dimension(:,:), pointer, optional :: rxyz
       integer, intent(out), optional ::  nat
       integer, dimension(:), pointer, optional :: iatypes, znucl
     END SUBROUTINE read_density

     subroutine read_cube(filename,geocode,n1i,n2i,n3i,nspin,hxh,hyh,hzh,rho,&
          nat,rxyz, iatypes, znucl)
       use module_base
       use module_types
       implicit none
       character(len=*), intent(in) :: filename
       character(len=1), intent(in) :: geocode
       integer, intent(out) :: nspin
       integer, intent(out) ::  n1i,n2i,n3i
       real(gp), intent(out) :: hxh,hyh,hzh
       real(dp), dimension(:,:), pointer :: rho
       real(gp), dimension(:,:), pointer   :: rxyz
       integer, intent(out)   ::  nat
       integer, dimension(:), pointer   :: iatypes, znucl
     END SUBROUTINE read_cube

     subroutine read_etsf(filename,geocode,n1i,n2i,n3i,nspin,hxh,hyh,hzh,rho,&
          nat,rxyz, iatypes, znucl)
       use module_base
       use module_types
       implicit none
       character(len=*), intent(in) :: filename
       character(len=1), intent(in) :: geocode
       integer, intent(out) :: nspin
       integer, intent(out) ::  n1i,n2i,n3i
       real(gp), intent(out) :: hxh,hyh,hzh
       real(dp), dimension(:,:), pointer :: rho
       real(gp), dimension(:,:), pointer :: rxyz
       integer, intent(out) ::  nat
       integer, dimension(:), pointer :: iatypes, znucl
     END SUBROUTINE read_etsf

     subroutine read_potfile4b2B(filename,n1i,n2i,n3i, rho, alat1, alat2, alat3)
       use module_base
       implicit none
       character(len=*), intent(in) :: filename
       integer, intent(out) :: n1i,n2i,n3i
       real(gp) alat1, alat2, alat3, dum, dum1
       ! real(dp), dimension(n1i*n2i*n3d), intent(out) :: rho
       real(gp), pointer :: rho(:)
     END SUBROUTINE read_potfile4b2B

!!$     subroutine read_density_cube(filename, n1i,n2i,n3i, nspin, hxh,hyh,hzh, nat, rxyz,  rho)
!!$       use module_base
!!$       use module_types
!!$       implicit none
!!$       character(len=*), intent(in) :: filename
!!$       integer, intent(out) ::  n1i,n2i,n3i
!!$       integer, intent(in) :: nspin
!!$       real(gp), intent(out) :: hxh,hyh,hzh
!!$       real(gp), pointer :: rxyz(:,:)
!!$       real(dp), dimension(:), pointer :: rho
!!$       integer, intent(out) ::  nat
!!$     END SUBROUTINE read_density_cube

     subroutine gaussian_pswf_basis(ng,enlargerprb,iproc,nspin,at,rxyz,G,Gocc)
       use module_base
       use module_types
       implicit none
       logical, intent(in) :: enlargerprb
       integer, intent(in) :: iproc,nspin,ng
       type(atoms_data), intent(in) :: at
       real(gp), dimension(3,at%nat), target, intent(in) :: rxyz
       type(gaussian_basis), intent(out) :: G
       real(wp), dimension(:), pointer :: Gocc
     END SUBROUTINE gaussian_pswf_basis

     subroutine local_analysis(iproc,nproc,hx,hy,hz,in,at,rxyz,shift,lr,orbs,orbsv,psi,psivirt)
       use module_base
       use module_types
       implicit none
       integer, intent(in) :: iproc,nproc
       real(gp), intent(in) :: hx,hy,hz
       type(input_variables), intent(in) :: in
       type(locreg_descriptors), intent(in) :: lr
       type(orbitals_data), intent(in) :: orbs,orbsv
       type(atoms_data), intent(in) :: at
       real(gp), dimension(3),intent(in) :: shift
       real(gp), dimension(3,at%nat), intent(in) :: rxyz
       real(wp), dimension(:), pointer :: psi,psivirt
     END SUBROUTINE local_analysis

     subroutine plot_gatom_basis(filename,iat,ngx,G,Gocc,rhocoeff,rhoexpo)
       use module_base
       use module_types
       implicit none
       character(len=*), intent(in) :: filename
       integer, intent(in) :: iat,ngx
       type(gaussian_basis), intent(in) :: G
       real(wp), dimension(:), pointer :: Gocc
       real(wp), dimension((ngx*(ngx+1))/2), intent(out) :: rhoexpo
       real(wp), dimension((ngx*(ngx+1))/2,4), intent(out) :: rhocoeff
     END SUBROUTINE plot_gatom_basis

     subroutine calculate_rhocore(iproc,at,d,rxyz,hxh,hyh,hzh,i3s,i3xcsh,n3d,n3p,rhocore)
       use module_base
       use module_types
       implicit none
       integer, intent(in) :: iproc,i3s,n3d,i3xcsh,n3p
       real(gp), intent(in) :: hxh,hyh,hzh
       type(atoms_data), intent(in) :: at
       type(grid_dimensions), intent(in) :: d
       real(gp), dimension(3,at%nat), intent(in) :: rxyz
       real(wp), dimension(:), pointer :: rhocore
     END SUBROUTINE calculate_rhocore

     subroutine XC_potential(geocode,datacode,iproc,nproc,n01,n02,n03,ixc,hx,hy,hz,&
          rho,exc,vxc,nspin,rhocore,potxc,dvxcdrho)
       use module_base
       implicit none
       character(len=1), intent(in) :: geocode
       character(len=1), intent(in) :: datacode
       integer, intent(in) :: iproc,nproc,n01,n02,n03,ixc,nspin
       real(gp), intent(in) :: hx,hy,hz
       real(gp), intent(out) :: exc,vxc
       real(dp), dimension(*), intent(inout) :: rho
       real(wp), dimension(:), pointer :: rhocore !associated if useful
       real(wp), dimension(*), intent(out) :: potxc
       real(wp), dimension(*), intent(out), optional :: dvxcdrho
     END SUBROUTINE XC_potential

     subroutine direct_minimization(iproc,nproc,n1i,n2i,in,at,&
          orbs,orbsv,nvirt,lr,comms,commsv,&
          hx,hy,hz,rxyz,rhopot,n3p,nlpspd,proj, &
          pkernel,psi,psivirt,ngatherarr,GPU)
       use module_base
       use module_types
       implicit none
       integer, intent(in) :: iproc,nproc,n1i,n2i,nvirt,n3p
       type(input_variables), intent(in) :: in
       type(atoms_data), intent(in) :: at
       type(nonlocal_psp_descriptors), intent(in) :: nlpspd
       type(locreg_descriptors), intent(in) :: lr 
       type(orbitals_data), intent(in) :: orbs
       type(communications_arrays), intent(in) :: comms, commsv
       real(gp), intent(in) :: hx,hy,hz
       integer, dimension(0:nproc-1,2), intent(in) :: ngatherarr 
       real(gp), dimension(3,at%nat), intent(in) :: rxyz
       real(wp), dimension(nlpspd%nprojel), intent(in) :: proj
       real(dp), dimension(*), intent(in) :: pkernel
       real(dp), dimension(*), intent(in), target :: rhopot
       type(orbitals_data), intent(inout) :: orbsv
       type(GPU_pointers), intent(inout) :: GPU
       real(wp), dimension(:), pointer :: psi,psivirt
     END SUBROUTINE direct_minimization

     subroutine CounterIonPotential(geocode,iproc,nproc,in,shift,&
          hxh,hyh,hzh,grid,n3pi,i3s,pkernel,pot_ion)
       use module_base
       use module_types
       implicit none
       character(len=1), intent(in) :: geocode
       integer, intent(in) :: iproc,nproc,n3pi,i3s
       real(gp), intent(in) :: hxh,hyh,hzh
       real(gp), dimension(3), intent(in) :: shift
       type(input_variables), intent(in) :: in
       type(grid_dimensions), intent(in) :: grid
       real(dp), dimension(*), intent(in) :: pkernel
       real(wp), dimension(*), intent(inout) :: pot_ion
     END SUBROUTINE CounterIonPotential

     subroutine gaussian_rism_basis(nat,radii,rxyz,G)
       use module_base
       use module_types
       implicit none
       integer, intent(in) :: nat
       real(gp), dimension(nat), intent(in) :: radii
       real(gp), dimension(3,nat), target, intent(in) :: rxyz
       type(gaussian_basis), intent(out) :: G
     END SUBROUTINE gaussian_rism_basis

     subroutine gaussian_hermite_basis(nhermitemax,nat,radii,rxyz,G)
       use module_base
       use module_types
       implicit none
       integer, intent(in) :: nat,nhermitemax
       real(gp), dimension(nat), intent(in) :: radii
       real(gp), dimension(3,nat), target, intent(in) :: rxyz
       type(gaussian_basis), intent(out) :: G  
     END SUBROUTINE gaussian_hermite_basis

    subroutine write_eigen_objects(iproc,occorbs,nspin,nvirt,nplot,hx,hy,hz,at,rxyz,lr,orbs,orbsv,psi,psivirt)
      use module_base
      use module_types
      implicit none
      logical, intent(in) :: occorbs
      integer, intent(in) :: iproc,nspin,nvirt,nplot
      real(gp), intent(in) :: hx,hy,hz
      type(atoms_data), intent(in) :: at
      type(locreg_descriptors), intent(in) :: lr
      type(orbitals_data), intent(in) :: orbs,orbsv
      real(gp), dimension(3,at%nat), intent(in) :: rxyz
      real(wp), dimension(:), pointer :: psi,psivirt
    END SUBROUTINE write_eigen_objects

    subroutine full_local_potential(iproc,nproc,ndimpot,ndimgrid,nspin,norb,norbp,ngatherarr,potential,pot)
      use module_base
      implicit none
      integer, intent(in) :: iproc,nproc,nspin,ndimpot,norb,norbp,ndimgrid
      integer, dimension(0:nproc-1,2), intent(in) :: ngatherarr 
      real(wp), dimension(max(ndimpot,1)*nspin), intent(in), target :: potential
      real(wp), dimension(:), pointer :: pot
    END SUBROUTINE full_local_potential

    subroutine free_full_potential(nproc,pot,subname)
      use module_base
      implicit none
      character(len=*), intent(in) :: subname
      integer, intent(in) :: nproc
      real(wp), dimension(:), pointer :: pot
    END SUBROUTINE free_full_potential

    subroutine getLocalizedBasis(iproc, nproc, at, orbs, Glr, input, lin, rxyz, nspin, nlpspd, &
        proj, nscatterarr, ngatherarr, rhopot, GPU, pkernelseq, phi, trH, rxyzParabola, &
        itSCC, lastAlpha, infoBasisFunctions, radii_cf)
      use module_base
      use module_types
      implicit none
      integer:: iproc, nproc, idsxMin, idsxMax, infoBasisFunctions, itSCC
      type(atoms_data), intent(in) :: at
      type(orbitals_data):: orbs
      type(locreg_descriptors), intent(in) :: Glr
      type(input_variables):: input
      type(linearParameters):: lin
      real(8),dimension(3,at%nat):: rxyz
      integer:: nspin
      type(nonlocal_psp_descriptors), intent(in) :: nlpspd
      real(wp), dimension(nlpspd%nprojel), intent(in) :: proj
      integer, dimension(0:nproc-1,4), intent(in) :: nscatterarr !n3d,n3p,i3s+i3xcsh-1,i3xcsh
      integer, dimension(0:nproc-1,2), intent(in) :: ngatherarr 
      real(dp), dimension(*), intent(inout) :: rhopot
      type(GPU_pointers), intent(in out) :: GPU
      real(dp), dimension(:), pointer :: pkernelseq
      real(8),dimension(lin%orbs%npsidim):: phi
      real(8):: trH, lastAlpha
      real(8),dimension(3,at%nat):: rxyzParabola
      real(8),dimension(at%ntypes,3),intent(in):: radii_cf
    end subroutine getLocalizedBasis


    subroutine getLocalizedBasisNew(iproc, nproc, at, orbs, Glr, input, lin, rxyz, nspin, nlpspd, &
        proj, nscatterarr, ngatherarr, rhopot, GPU, pkernelseq, phi, hphi, trH, rxyzParabola, coeff, &
        lastAlpha, infoBasisFunctions)
      use module_base
      use module_types
      implicit none
      integer,intent(in):: iproc, nproc
      type(atoms_data),intent(in) :: at
      type(orbitals_data),intent(in):: orbs
      type(locreg_descriptors),intent(in) :: Glr
      type(input_variables),intent(in):: input
      type(linearParameters),intent(in):: lin
      real(8),dimension(3,at%nat),intent(in):: rxyz, rxyzParabola
      integer,intent(in):: nspin
      type(nonlocal_psp_descriptors),intent(in):: nlpspd
      real(wp), dimension(nlpspd%nprojel),intent(in):: proj
      integer, dimension(0:nproc-1,4),intent(in):: nscatterarr !n3d,n3p,i3s+i3xcsh-1,i3xcs
      integer, dimension(0:nproc-1,2),intent(in):: ngatherarr  
      real(dp), dimension(*),intent(inout):: rhopot
      type(GPU_pointers),intent(inout):: GPU
      real(dp), dimension(:),pointer:: pkernelseq
      real(8),dimension(lin%orbs%npsidim),intent(inout):: phi
      real(8),dimension(lin%orbs%npsidim),intent(out):: hphi
      real(8),dimension(lin%orbs%norb,orbs%norb),intent(in):: coeff
      real(8),intent(out):: trH, lastAlpha
      integer,intent(out):: infoBasisFunctions
    end subroutine getLocalizedBasisNew


    subroutine allocateAndInitializeLinear(iproc, nproc, Glr, orbs, at, nlpspd, lin, phi, &
          input, rxyz, nscatterarr, coeff, lphi)
      use module_base
      use module_types
      implicit none
      ! Calling arguments
      integer,intent(in):: iproc, nproc
      type(locreg_descriptors),intent(in):: Glr
      type(orbitals_data),intent(in):: orbs
      type(atoms_data),intent(in):: at
      type(nonlocal_psp_descriptors),intent(in):: nlpspd
      type(linearParameters),intent(inout):: lin
      type(input_variables),intent(in):: input
      real(8),dimension(3,at%nat),intent(in):: rxyz
      integer,dimension(0:nproc-1,4),intent(in):: nscatterarr !n3d,n3p,i3s+i3xcsh-1,i3xcsh
      real(8),dimension(:),pointer,intent(out):: phi
      real(8),dimension(:,:),pointer,intent(out):: coeff
      real(8),dimension(:),pointer,intent(out):: lphi
    end subroutine allocateAndInitializeLinear



    subroutine transpose_vLIN(iproc, lproc, uproc, orbs, comms, psi, newComm, &
         work,outadd) !optional
      use module_base
      use module_types
      implicit none
      integer, intent(in) :: iproc, lproc, uproc, newComm
      type(orbitals_data), intent(in) :: orbs
      type(communications_arrays), intent(in) :: comms
      real(8),dimension(orbs%npsidim):: psi
      real(wp), dimension(:), pointer, optional :: work
      real(wp), dimension(*), intent(out), optional :: outadd
    end subroutine transpose_vLIN


    subroutine untranspose_vLIN(iproc, lproc, uproc, orbs, comms, psi, newComm, &
         work,outadd) !optional
      use module_base
      use module_types
      implicit none
      integer, intent(in) :: iproc,lproc, uproc, newComm
      type(orbitals_data), intent(in) :: orbs
      type(communications_arrays), intent(in) :: comms
      real(8),dimension(orbs%npsidim):: psi
      real(wp), dimension(:), pointer, optional :: work
      real(wp), dimension(*), intent(out), optional :: outadd
    end subroutine untranspose_vLIN


    subroutine inputOrbitals(iproc,nproc,at,&
         orbs,nvirt,comms,Glr,hx,hy,hz,rxyz,rhopot,rhocore,pot_ion,&
         nlpspd,proj,pkernel,pkernelseq,ixc,psi,hpsi,psit,G,&
         nscatterarr,ngatherarr,nspin,potshortcut,symObj,irrzon,phnons,GPU,input)
      use module_base
      use module_types
      implicit none
      integer, intent(in) :: iproc,nproc,ixc,symObj
      integer, intent(inout) :: nspin,nvirt
      real(gp), intent(in) :: hx,hy,hz
      type(atoms_data), intent(in) :: at
      type(orbitals_data), intent(inout) :: orbs
      type(nonlocal_psp_descriptors), intent(in) :: nlpspd
      type(locreg_descriptors), intent(in) :: Glr
      type(communications_arrays), intent(in) :: comms
      type(GPU_pointers), intent(inout) :: GPU
      type(input_variables):: input
      integer, dimension(0:nproc-1,4), intent(in) :: nscatterarr
      integer, dimension(0:nproc-1,2), intent(in) :: ngatherarr 
      real(gp), dimension(3,at%nat), intent(in) :: rxyz
      real(wp), dimension(nlpspd%nprojel), intent(in) :: proj
      real(dp), dimension(*), intent(inout) :: rhopot,pot_ion
      type(gaussian_basis), intent(out) :: G 
      real(wp), dimension(:), pointer :: hpsi,psit,rhocore
      real(8),dimension(orbs%npsidim):: psi
      real(dp), dimension(:), pointer :: pkernel,pkernelseq
      integer, intent(in) :: potshortcut
      integer, dimension(*), intent(in) :: irrzon
      real(dp), dimension(*), intent(in) :: phnons
    END SUBROUTINE inputOrbitals
    
    
    
    
    subroutine diisstp(iproc,nproc,orbs,comms,diis,psit,quiet)
      use module_base
      use module_types
      implicit none
    ! Arguments
      integer, intent(in) :: nproc,iproc
      type(orbitals_data), intent(in) :: orbs
      type(communications_arrays), intent(in) :: comms
      type(diis_objects), intent(inout) :: diis
      real(wp), dimension(sum(comms%ncntt(0:nproc-1))), intent(out) :: psit
      logical, optional:: quiet ! to avoid that the DIIS weights are written
    end subroutine diisstp
    
    
    subroutine psimix(iproc,nproc,orbs,comms,diis,hpsit,psit, quiet)
      use module_base
      use module_types
      implicit none
      integer, intent(in) :: iproc,nproc
      type(orbitals_data), intent(in) :: orbs
      type(communications_arrays), intent(in) :: comms
      type(diis_objects), intent(inout) :: diis
      real(wp), dimension(sum(comms%ncntt(0:nproc-1))), intent(inout) :: psit,hpsit
      logical, optional:: quiet ! to avoid that the DIIS weights are written
    end subroutine psimix
    
    
    subroutine estimatePerturbedOrbitals(iproc, nproc, at, orbs, lr, input, orbsLIN, commsLIN, rxyz, nspin, &
        nlpspd, proj, nscatterarr, ngatherarr, rhopot, GPU, pkernelseq, phi, rxyzParabola, perturbation)
    use module_base
    use module_types
    implicit none
    
    ! Calling arguments
    integer:: iproc, nproc
    type(atoms_data), intent(in) :: at
    type(orbitals_data):: orbs
    type(locreg_descriptors), intent(in) :: lr
    type(input_variables):: input
    type(orbitals_data):: orbsLIN
    type(communications_arrays):: commsLIN
    real(8),dimension(3,at%nat):: rxyz, rxyzParabola
    integer:: nspin
    type(nonlocal_psp_descriptors), intent(in) :: nlpspd
    real(wp), dimension(nlpspd%nprojel), intent(in) :: proj
    integer, dimension(0:nproc-1,4), intent(in) :: nscatterarr !n3d,n3p,i3s+i3xcsh-1,i3xcsh
    integer, dimension(0:nproc-1,2), intent(in) :: ngatherarr
    real(dp), dimension(*), intent(inout) :: rhopot
    type(GPU_pointers), intent(inout) :: GPU
    real(dp), dimension(:), pointer :: pkernelseq
    real(8),dimension(orbsLIN%npsidim):: phi
    real(8),dimension(3,at%nat):: perturbation
    end subroutine estimatePerturbedOrbitals
    
    subroutine psimixVariable(iproc,nproc,orbs,comms,diis,diisArr, hpsit,psit, quiet)
      use module_base
      use module_types
      implicit none
      integer, intent(in) :: iproc,nproc
      type(orbitals_data), intent(in) :: orbs
      type(communications_arrays), intent(in) :: comms
      type(diis_objects), intent(inout) :: diis
      type(diis_objects),dimension(orbs%norb),intent(in out):: diisArr
      real(wp), dimension(sum(comms%ncntt(0:nproc-1))), intent(inout) :: psit,hpsit
      logical, optional:: quiet ! to avoid that the DIIS weights are written
    end subroutine psimixVariable
    
    
    
    subroutine diisstpVariable(iproc,nproc,orbs,comms,diis,diisArr,psit,quiet)
      use module_base
      use module_types
      implicit none
    ! Arguments
      integer, intent(in) :: nproc,iproc
      type(orbitals_data), intent(in) :: orbs
      type(communications_arrays), intent(in) :: comms
      type(diis_objects), intent(inout) :: diis
      type(diis_objects),dimension(orbs%norb),intent(in out):: diisArr
      real(wp), dimension(sum(comms%ncntt(0:nproc-1))), intent(out) :: psit
      logical, optional:: quiet ! to avoid that the DIIS weights are written
    end subroutine diisstpVariable
    
    
    subroutine apply_potentialConfinement(n1,n2,n3,nl1,nl2,nl3,nbuf,nspinor,npot,psir,pot,epot, rxyzConfinement, &
         hxh, hyh, hzh, potentialPrefac, confPotOrder, &
         ibyyzz_r) !optional
      use module_base
      implicit none
      integer, intent(in) :: n1,n2,n3,nl1,nl2,nl3,nbuf,nspinor,npot, confPotOrder
      real(wp), dimension(-14*nl1:2*n1+1+15*nl1,-14*nl2:2*n2+1+15*nl2,-14*nl3:2*n3+1+15*nl3,nspinor), intent(inout) :: psir
      real(wp), dimension(-14*nl1:2*n1+1+15*nl1-4*nbuf,-14*nl2:2*n2+1+15*nl2-4*nbuf,&
           -14*nl3:2*n3+1+15*nl3-4*nbuf,npot), intent(in) :: pot
      integer, dimension(2,-14:2*n2+16,-14:2*n3+16), intent(in), optional :: ibyyzz_r
      real(gp), intent(out) :: epot
      real(8),dimension(3):: rxyzConfinement
      real(8):: hxh, hyh, hzh, potentialPrefac
    end subroutine apply_potentialConfinement

    subroutine getLinearPsi(iproc, nproc, nspin, Glr, orbs, comms, at, lin, rxyz, rxyzParab, &
        nscatterarr, ngatherarr, nlpspd, proj, rhopot, GPU, input, pkernelseq, phi, psi, psit, updatePhi, &
        infoBasisFunctions, infoCoeff, itSCC, n3p, n3pi, n3d, irrzon, phnons, pkernel, pot_ion, rhocore, potxc, PSquiet, &
        i3s, i3xcsh, fion, fdisp, fxyz, eion, edisp, fnoise, ebsMod, coeff, lphi, radii_cf)
      use module_base
      use module_types
      implicit none
      integer,intent(in):: iproc, nproc, nspin, n3p, n3pi, n3d, i3s, i3xcsh, itSCC
      type(locreg_descriptors),intent(in):: Glr
      type(orbitals_data),intent(in) :: orbs
      type(communications_arrays),intent(in) :: comms
      type(atoms_data),intent(in):: at
      type(linearParameters),intent(inout):: lin
      type(input_variables),intent(in):: input
      real(8),dimension(3,at%nat),intent(in):: rxyz, fion, fdisp
      real(8),dimension(3,at%nat),intent(inout):: rxyzParab
      integer,dimension(0:nproc-1,4),intent(inout):: nscatterarr !n3d,n3p,i3s+i3xcsh-1,i3xcsh
      integer,dimension(0:nproc-1,2),intent(inout):: ngatherarr
      type(nonlocal_psp_descriptors),intent(in):: nlpspd
      real(wp),dimension(nlpspd%nprojel),intent(inout):: proj
      real(dp),dimension(max(Glr%d%n1i*Glr%d%n2i*n3p,1)*input%nspin),intent(inout) :: rhopot
      type(GPU_pointers),intent(inout):: GPU
      integer, dimension(lin%as%size_irrzon(1),lin%as%size_irrzon(2),lin%as%size_irrzon(3)),intent(in) :: irrzon
      real(dp), dimension(lin%as%size_phnons(1),lin%as%size_phnons(2),lin%as%size_phnons(3)),intent(in) :: phnons
      real(dp), dimension(lin%as%size_pkernel),intent(in):: pkernel
      logical,intent(in):: updatePhi
      real(wp), dimension(lin%as%size_pot_ion),intent(inout):: pot_ion
      !real(wp), dimension(lin%as%size_rhocore):: rhocore 
      real(wp), dimension(:),pointer,intent(in):: rhocore
      real(wp), dimension(lin%as%size_potxc(1),lin%as%size_potxc(2),lin%as%size_potxc(3),lin%as%size_potxc(4)),intent(inout):: potxc
      real(dp),dimension(:),pointer,intent(in):: pkernelseq
      real(8),dimension(lin%lb%orbs%npsidim),intent(inout):: phi
      real(8),dimension(orbs%npsidim),intent(out):: psi, psit
      integer,intent(out):: infoBasisFunctions, infoCoeff
      character(len=3),intent(in):: PSquiet
      real(8),intent(out):: ebsMod
      real(8),dimension(lin%lb%orbs%norb,orbs%norb),intent(in out):: coeff
      real(8),dimension(3,at%nat),intent(out):: fxyz
      real(8):: eion, edisp, fnoise
      real(8),dimension(lin%lb%Lorbs%npsidim),intent(inout):: lphi
      real(8),dimension(at%ntypes,3),intent(in):: radii_cf
    end subroutine getLinearPsi



    subroutine local_hamiltonianConfinement(iproc,orbs,lin,lr,hx,hy,hz,&
         nspin,pot,psi,hpsi,ekin_sum,epot_sum, nat, rxyz, onWhichAtom, at, centralAtom)
      use module_base
      use module_types
      use libxc_functionals
      implicit none
      integer, intent(in) :: iproc,nspin
      real(gp), intent(in) :: hx,hy,hz
      type(orbitals_data), intent(in) :: orbs
      type(linearParameters):: lin
      type(locreg_descriptors), intent(in) :: lr
      real(wp), dimension(lr%wfd%nvctr_c+7*lr%wfd%nvctr_f,orbs%nspinor*orbs%norbp), intent(in) :: psi
      real(wp), dimension(*) :: pot
      !real(wp), dimension(lr%d%n1i*lr%d%n2i*lr%d%n3i*nspin) :: pot
      real(gp), intent(out) :: ekin_sum,epot_sum
      real(wp), dimension(lr%wfd%nvctr_c+7*lr%wfd%nvctr_f,orbs%nspinor*orbs%norbp), intent(out) :: hpsi
    integer:: nat
    real(8),dimension(3,nat):: rxyz
    integer,dimension(orbs%norbp),intent(in):: onWhichAtom
    type(atoms_data), intent(in) :: at
    integer,intent(in),optional:: centralAtom
    end subroutine local_hamiltonianConfinement


    subroutine local_hamiltonianConfinementForAllLocregs(iproc,orbs,lin,lr,hx,hy,hz,&
         nspin,pot,psi,hpsi,ekin_sum,epot_sum, nat, rxyz, at, centralAtom)
      use module_base
      use module_types
      use libxc_functionals
      implicit none
      integer, intent(in):: iproc, nspin, nat
      real(gp), intent(in):: hx,hy,hz
      type(orbitals_data),intent(in):: orbs
      type(linearParameters),intent(in):: lin
      type(locreg_descriptors),intent(in) :: lr
      type(atoms_data),intent(in):: at
      real(wp),dimension(lr%wfd%nvctr_c+7*lr%wfd%nvctr_f,orbs%nspinor*orbs%norbp),intent(in):: psi
      real(wp),dimension(*):: pot
      !real(wp), dimension(lr%d%n1i*lr%d%n2i*lr%d%n3i*nspin) :: pot
      real(gp),intent(out):: ekin_sum,epot_sum
      real(wp),dimension(lr%wfd%nvctr_c+7*lr%wfd%nvctr_f,orbs%nspinor*orbs%norbp,at%nat),intent(out):: hpsi
      real(8),dimension(3,nat),intent(in):: rxyz
      integer,intent(in),optional:: centralAtom
    end subroutine local_hamiltonianConfinementForAllLocregs

    
    subroutine deallocateLinear(iproc, lin, phi, lphi, coeff)
      use module_base
      use module_types
      implicit none
      integer,intent(in):: iproc
      type(linearParameters),intent(inout):: lin
      real(8),dimension(:),pointer,intent(inout):: phi, lphi
      real(8),dimension(:,:),pointer,intent(inout):: coeff
    end subroutine deallocateLinear
    

    subroutine initializeLocRegLIN(iproc, nproc, lr, lin, at, input, rxyz, radii_cf)
      use module_base
      use module_types
      implicit none
      integer:: iproc, nproc
      type(locreg_descriptors):: lr
      type(linearParameters):: lin
      type(atoms_data),intent(in):: at
      type(input_variables),intent(in):: input
      real(8),dimension(3,at%nat):: rxyz
      real(8),dimension(at%ntypes,3):: radii_cf
      type(communications_arrays):: commsLIN
    end subroutine initializeLocRegLIN
    
    
    
    subroutine orbitalsCommunicatorsWithGroups(iproc, lproc, uproc, lin, newComm, norbPerComm)
      use module_base
      use module_types
      implicit none
      integer, intent(in) :: iproc, lproc, uproc, newComm, norbPerComm
      type(linearParameters),intent(in out):: lin
    end subroutine orbitalsCommunicatorsWithGroups
    
    subroutine linearScaling(iproc, nproc, n3d, n3p, n3pi, i3s, i3xcsh, Glr, orbs, comms, at, input, lin, rxyz, &
        fion, fdisp, radii_cf, nscatterarr, ngatherarr, nlpspd, proj, rhopot, GPU, pkernelseq, irrzon, phnons, &
        pkernel, pot_ion, rhocore, potxc, PSquiet, eion, edisp, eexctX, scpot, psi, psit, energy, fxyz)
      use module_base
      use module_types
      implicit none
      integer,intent(in):: iproc, nproc, n3d, n3p, n3pi, i3s, i3xcsh
      type(locreg_descriptors),intent(in) :: Glr
      type(orbitals_data),intent(in):: orbs
      type(communications_arrays),intent(in) :: comms
      type(atoms_data),intent(inout):: at
      type(linearParameters),intent(in out):: lin
      type(input_variables),intent(in):: input
      real(8),dimension(3,at%nat),intent(inout):: rxyz
      real(8),dimension(3,at%nat),intent(in):: fion, fdisp
      real(8),dimension(at%ntypes,3),intent(in):: radii_cf
      integer,dimension(0:nproc-1,4),intent(inout):: nscatterarr !n3d,n3p,i3s+i3xcsh-1,i3xcsh
      !integer,dimension(0:nproc-1,2),intent(in):: ngatherarr
      integer,dimension(0:nproc-1,2),intent(inout):: ngatherarr
      type(nonlocal_psp_descriptors),intent(in):: nlpspd
      real(wp),dimension(nlpspd%nprojel),intent(inout):: proj
      real(dp),dimension(max(Glr%d%n1i*Glr%d%n2i*n3p,1)*input%nspin),intent(in out):: rhopot
      type(GPU_pointers),intent(in out):: GPU
      real(dp),dimension(:),pointer,intent(in):: pkernelseq
      integer, dimension(lin%as%size_irrzon(1),lin%as%size_irrzon(2),lin%as%size_irrzon(3)),intent(in) :: irrzon
      real(dp), dimension(lin%as%size_phnons(1),lin%as%size_phnons(2),lin%as%size_phnons(3)),intent(in) :: phnons
      real(dp), dimension(lin%as%size_pkernel),intent(in):: pkernel
      real(wp), dimension(lin%as%size_pot_ion),intent(inout):: pot_ion
      !real(wp), dimension(lin%as%size_rhocore):: rhocore 
      real(wp), dimension(:),pointer,intent(in):: rhocore
      real(wp), dimension(lin%as%size_potxc(1),lin%as%size_potxc(2),lin%as%size_potxc(3),lin%as%size_potxc(4)),intent(inout):: potxc
      character(len=3),intent(in):: PSquiet
      real(gp),intent(in):: eion, edisp, eexctX
      logical,intent(in):: scpot
      real(8),dimension(orbs%npsidim),intent(out):: psi
      real(8),dimension(:),pointer,intent(out):: psit
      real(8),intent(out):: energy
      real(8),dimension(3,at%nat),intent(out):: fxyz
      !real(8),intent(out):: fnoise
      real(8):: fnoise
    end subroutine linearScaling
    
    
    subroutine potentialAndEnergySub(iproc, nproc, n3d, n3p, Glr, orbs, atoms, in, lin, phi, psi, rxyz, rxyzParab, &
        rhopot, nscatterarr, ngatherarr, GPU, irrzon, phnons, pkernel, pot_ion, rhocore, potxc, PSquiet, &
        proj, nlpspd, pkernelseq, eion, edisp, eexctX, scpot, coeff, ebsMod, energy)
      use module_base
      use module_types
      implicit none
      integer:: iproc, nproc, n3d, n3p, sizeLphir, sizePhibuffr
      type(locreg_descriptors) :: Glr
      type(orbitals_data):: orbs
      type(atoms_data):: atoms
      type(input_variables):: in
      type(linearParameters):: lin
      real(8),dimension(lin%lb%orbs%npsidim):: phi
      real(8),dimension(orbs%npsidim):: psi
      real(dp), dimension(lin%as%size_rhopot) :: rhopot
      integer,dimension(0:nproc-1,4) :: nscatterarr !n3d,n3p,i3s+i3xcsh-1,i3xcsh
      integer,dimension(0:nproc-1,2),intent(in) :: ngatherarr
      type(GPU_pointers),intent(in out):: GPU
      integer, dimension(lin%as%size_irrzon(1),lin%as%size_irrzon(2),lin%as%size_irrzon(3)) :: irrzon
      real(dp), dimension(lin%as%size_phnons(1),lin%as%size_phnons(2),lin%as%size_phnons(3)) :: phnons
      real(dp), dimension(lin%as%size_pkernel):: pkernel
      real(wp), dimension(lin%as%size_pot_ion):: pot_ion
      !real(wp), dimension(lin%as%size_rhocore):: rhocore 
      real(wp), dimension(:),pointer:: rhocore
      real(wp), dimension(lin%as%size_potxc(1),lin%as%size_potxc(2),lin%as%size_potxc(3),lin%as%size_potxc(4)):: potxc
      character(len=3):: PSquiet
      type(nonlocal_psp_descriptors),intent(in) :: nlpspd
      real(wp), dimension(nlpspd%nprojel), intent(in) :: proj
      real(dp),dimension(lin%as%size_pkernelseq),intent(in):: pkernelseq
      real(8),dimension(3,atoms%nat),intent(in):: rxyz
      real(8),dimension(3,atoms%nat),intent(in):: rxyzParab
      real(gp):: eion, edisp, eexctX, energy
      real(8),dimension(lin%lb%orbs%norb,orbs%norb):: coeff
      real(8):: ebsMod
      logical:: scpot
    end subroutine potentialAndEnergySub

    
    

    subroutine calculateForcesSub(iproc, nproc, n3d, n3p, n3pi, i3s, i3xcsh, Glr, orbs, atoms, in, comms, lin, nlpspd, proj, &
        ngatherarr, nscatterarr, GPU, irrzon, phnons, pkernel, rxyz, fion, fdisp, psi, phi, coeff, fxyz, fnoise)
      use module_base
      use module_types
      implicit none
      integer,intent(in):: iproc, nproc, n3d, n3p, n3pi, i3s, i3xcsh
      type(locreg_descriptors),intent(in):: Glr
      type(orbitals_data),intent(in):: orbs
      type(atoms_data),intent(in):: atoms
      type(input_variables),intent(in):: in
      type(communications_arrays),intent(in):: comms
      type(linearParameters),intent(in):: lin
      type(nonlocal_psp_descriptors),intent(in) :: nlpspd
      real(wp),dimension(nlpspd%nprojel),intent(inout) :: proj
      integer,dimension(0:nproc-1,2),intent(in) :: ngatherarr   !!! NOT NEEDED
      integer,dimension(0:nproc-1,4),intent(inout) :: nscatterarr !n3d,n3p,i3s+i3xcsh-1,i3xcsh
      type(GPU_pointers),intent(inout):: GPU
      integer,dimension(lin%as%size_irrzon(1),lin%as%size_irrzon(2),lin%as%size_irrzon(3)),intent(in) :: irrzon
      real(dp),dimension(lin%as%size_phnons(1),lin%as%size_phnons(2),lin%as%size_phnons(3)),intent(in) :: phnons
      real(dp),dimension(lin%as%size_pkernel),intent(in):: pkernel
      real(8),dimension(3,atoms%nat),intent(in):: rxyz, fion, fdisp
      real(8),dimension(3,atoms%nat),intent(out):: fxyz
      real(8),intent(out):: fnoise
      real(8),dimension(orbs%npsidim),intent(inout):: psi
      real(8),dimension(lin%orbs%npsidim),intent(inout):: phi
      real(8),dimension(lin%orbs%norb,orbs%norb),intent(in):: coeff
    end subroutine calculateForcesSub



    subroutine optimizeCoefficients(iproc, orbs, lin, nspin, matrixElements, coeff, infoCoeff)
      use module_base
      use module_types
      implicit none
      integer,intent(in):: iproc, nspin
      type(orbitals_data),intent(in):: orbs
      type(linearParameters),intent(in):: lin
      real(8),dimension(lin%orbs%norb,lin%orbs%norb),intent(in):: matrixElements
      real(8),dimension(lin%orbs%norb,orbs%norb),intent(inout):: coeff
      integer,intent(out):: infoCoeff
    end subroutine



    subroutine select_active_space(iproc,nproc,orbs,comms,mask_array,Glr,orbs_as,comms_as,psi,psi_as)
      use module_base
      use module_types
      implicit none
      integer, intent(in) :: iproc,nproc
      type(orbitals_data), intent(in) :: orbs
      type(locreg_descriptors), intent(in) :: Glr
      type(communications_arrays), intent(in) :: comms
      logical, dimension(orbs%norb*orbs%nkpts), intent(in) :: mask_array
      real(wp), dimension(orbs%npsidim), intent(in) :: psi
      type(orbitals_data), intent(out) :: orbs_as
      type(communications_arrays), intent(out) :: comms_as
      real(wp), dimension(:), pointer :: psi_as
    END SUBROUTINE select_active_space

    subroutine calculate_energy_and_gradient(iter,iproc,nproc,orbs,comms,GPU,lr,hx,hy,hz,ncong,iscf,&
         ekin,epot,eproj,ehart,exc,evxc,eexctX,eion,edisp,psi,psit,hpsi,gnrm,gnrm_zero,energy)
      use module_base
      use module_types
      implicit none
      integer, intent(in) :: iproc,nproc,ncong,iscf,iter
      real(gp), intent(in) :: hx,hy,hz,ekin,epot,eproj,ehart,exc,evxc,eexctX,eion,edisp
      type(orbitals_data), intent(in) :: orbs
      type(communications_arrays), intent(in) :: comms
      type(locreg_descriptors), intent(in) :: lr
      type(GPU_pointers), intent(in) :: GPU
      real(gp), intent(out) :: gnrm,gnrm_zero,energy
      real(wp), dimension(:), pointer :: psi,psit,hpsi
    end subroutine calculate_energy_and_gradient



   !!subroutine determine_locreg_periodic(iproc,nlr,cxyz,locrad,hx,hy,hz,Glr,Llr,outofzone)
   !!   use module_base
   !!   use module_types
   !!   implicit none
   !!   integer, intent(in) :: iproc,nlr
   !!   real(gp), intent(in) :: hx,hy,hz
   !!   type(locreg_descriptors), intent(in) :: Glr
   !!   real(gp), dimension(nlr), intent(in) :: locrad
   !!   real(gp), dimension(3,nlr), intent(in) :: cxyz
   !!   type(locreg_descriptors), dimension(nlr), intent(out) :: Llr
   !!   integer, dimension(3,nlr),intent(out) :: outofzone
   !!end subroutine

    !!subroutine determine_wfd_periodicity(ilr,nlr,Glr,Llr,outofzone)
    !!  use module_base
    !!  use module_types
    !!  implicit none
    !!  integer,intent(in) :: ilr,nlr
    !!  type(locreg_descriptors),intent(in) :: Glr
    !!  type(locreg_descriptors),dimension(nlr),intent(inout) :: Llr
    !!  integer,dimension(3,nlr),intent(in) :: outofzone
    !!end subroutine

    !!subroutine num_segkeys_periodic(n1,n2,n3,i1sc,i1ec,i2sc,i2ec,i3sc,i3ec,nseg,nvctr,keyg,keyv,&
    !! nseg_loc,nvctr_loc,outofzone)
    !! implicit none
    !! integer, intent(in) :: n1,n2,n3,i1sc,i1ec,i2sc,i2ec,i3sc,i3ec,nseg,nvctr
    !! integer, dimension(nseg), intent(in) :: keyv
    !! integer, dimension(2,nseg), intent(in) :: keyg
    !! integer, intent(out) :: nseg_loc,nvctr_loc
    !! integer, dimension(3),intent(in) :: outofzone
    !!end subroutine

    !!subroutine segkeys_periodic(n1,n2,n3,i1sc,i1ec,i2sc,i2ec,i3sc,i3ec,nseg,nvctr,keyg,keyv,&
    !! nseg_loc,nvctr_loc,keyg_loc,keyv_loc,outofzone)
    !! implicit none
    !! integer, intent(in) :: n1,n2,n3,i1sc,i1ec,i2sc,i2ec,i3sc,i3ec,nseg,nvctr,nseg_loc,nvctr_loc
    !! integer, dimension(nseg), intent(in) :: keyv
    !! integer, dimension(2,nseg), intent(in) :: keyg
    !! integer, dimension(3), intent(in) :: outofzone
    !! integer, dimension(nseg_loc), intent(out) :: keyv_loc
    !! integer, dimension(2,nseg_loc), intent(out) :: keyg_loc
    !! end subroutine

    !!subroutine get_number_of_overlap_region(alr,blr,Glr,isovrlp,Llr,nlr,outofzone)
    !! use module_base
    !! use module_types
    !! implicit none
    !! integer, intent(in) :: alr,blr
    !! integer, intent(in) :: nlr
    !! type(locreg_descriptors),intent(in) :: Glr
    !! integer, intent(out) :: isovrlp
    !! integer,dimension(3,nlr),intent(in) :: outofzone
    !! type(locreg_descriptors), dimension(nlr), intent(in) :: Llr
    !!end subroutine

    !!subroutine get_overlap_region_periodic(alr,blr,Glr,isovrlp,Llr,nlr,Olr,outofzone)
    !! use module_base
    !! use module_types
    !! implicit none
    !! integer, intent(in) :: alr,blr
    !! integer, intent(in) :: nlr
    !! type(locreg_descriptors),intent(in) :: Glr
    !! integer, intent(in) :: isovrlp
    !! type(locreg_descriptors), dimension(nlr), intent(in) :: Llr
    !! type(locreg_descriptors),dimension(isovrlp),intent(out) :: Olr
    !! integer,dimension(3,nlr),intent(in) :: outofzone
    !!end subroutine

    !!subroutine nlpspd_to_locreg(input_parameters,iproc,Glr,Llr,rxyz,atoms,orbs,&
    !!   radii_cf,cpmult,fpmult,hx,hy,hz,nlpspd,Lnlpspd,projflg)
    !! use module_base
    !! use module_types
    !! implicit none
    !! type(input_variables),intent(in) :: input_parameters
    !! integer,intent(in) :: iproc
    !! type(locreg_descriptors),intent(in) :: Glr
    !! type(locreg_descriptors),intent(in) :: Llr
    !! type(atoms_data),intent(in) :: atoms
    !! type(orbitals_data),intent(in) :: orbs
    !! real(gp), intent(in) :: cpmult,fpmult,hx,hy,hz
    !! type(nonlocal_psp_descriptors),intent(in) :: nlpspd
    !! type(nonlocal_psp_descriptors),intent(out) :: Lnlpspd
    !! integer,dimension(atoms%nat),intent(out) :: projflg
    !! real(gp), dimension(3,atoms%nat), intent(in) :: rxyz
    !! real(gp), dimension(atoms%ntypes,3), intent(in) :: radii_cf
    !!end subroutine

    !!subroutine apply_local_projectors(atoms,in,Llr,Lnlpspd,Lproj,orbs,projflg,psi,rxyz,hpsi)
    !! use module_base
    !! use module_types
    !! implicit none
    !! type(atoms_data),intent(in) :: atoms
    !! type(input_variables),intent(in) :: in
    !! type(locreg_descriptors),intent(in) :: Llr
    !! type(nonlocal_psp_descriptors),intent(in) :: Lnlpspd
    !! type(orbitals_data),intent(in) :: orbs
    !! integer,dimension(atoms%nat),intent(in) :: projflg
    !! real(wp),dimension(Lnlpspd%nprojel),intent(out):: Lproj
    !! real(wp),dimension((Llr%wfd%nvctr_c+7*Llr%wfd%nvctr_f)*orbs%nspinor*orbs%norbp),intent(in) :: psi
    !! real(wp),dimension((Llr%wfd%nvctr_c+7*Llr%wfd%nvctr_f)*orbs%nspinor*orbs%norbp),intent(out):: hpsi
    !! real(gp), dimension(3,atoms%nat), intent(in) :: rxyz
    !!end subroutine

    !!subroutine psi_to_locreg(Glr,ilr,ldim,Olr,lpsi,nlr,orbs,psi)
    !! use module_base
    !! use module_types
    !! implicit none
    !! integer, intent(in) :: nlr
    !! integer :: ilr
    !! integer :: ldim
    !! type(orbitals_data),intent(in) :: orbs
    !! type(locreg_descriptors),intent(in) :: Glr
    !! type(locreg_descriptors), dimension(nlr), intent(in) :: Olr
    !! real(wp),dimension(orbs%npsidim),intent(in) :: psi
    !! real(wp),dimension(ldim),intent(inout) :: lpsi
    !!end subroutine





    !!subroutine partial_density_linear(rsflag,nproc,n1i,n2i,n3i,npsir,nspinn,nrhotot,&
    !!     hfac,nscatterarr,spinsgn,psir,rho_p,norb,norbPsi,coeff,&
    !!     ibyyzz_r)
    !!  use module_base
    !!  use module_types
    !!  implicit none
    !!  logical, intent(in) :: rsflag
    !!  integer, intent(in) :: nproc,n1i,n2i,n3i,nrhotot,nspinn,npsir, norb,norbPsi
    !!  real(gp), intent(in) :: hfac,spinsgn
    !!  integer, dimension(0:nproc-1,4), intent(in) :: nscatterarr
    !!  real(wp), dimension(n1i,n2i,n3i,npsir), intent(in) :: psir
    !!  real(dp), dimension(n1i,n2i,nrhotot,nspinn), intent(inout) :: rho_p
    !!  real(8),dimension(norb,norbPsi),intent(in):: coeff
    !!  integer, dimension(:,:,:),pointer :: ibyyzz_r
    !!end subroutine partial_density_linear

    !!subroutine local_partial_densityLinear(iproc,nproc,nlr,rsflag,nscatterarr,&
    !!     nrhotot,Glr,Llr,nrho,rho,hxh,hyh,hzh,nspin,orbs,psi,norbPsi,coeff)
    !!  use module_base
    !!  use module_types
    !!  use libxc_functionals
    !!  implicit none
    !!  logical, intent(in) :: rsflag
    !!  integer, intent(in) :: iproc,nproc,nlr,nrho, norbPsi
    !!  integer,intent(inout):: nrhotot
    !!  integer, intent(in) :: nspin
    !!  real(dp),dimension(max(nrho,1),nspin):: rho
    !!  real(gp), intent(in) :: hxh,hyh,hzh
    !!  type(orbitals_data), intent(in) :: orbs
    !!  type(locreg_descriptors), intent(in) :: Glr
    !!  type(locreg_descriptors),dimension(nlr),intent(in) :: Llr
    !!  integer, dimension(0:nproc-1,4), intent(in) :: nscatterarr !n3d,n3p,i3s+i3xcsh-1,i3xcsh
    !!  real(wp), dimension(orbs%npsidim), intent(in) :: psi
    !!  real(8),dimension(norbPsi),intent(in):: coeff
    !!end subroutine local_partial_densityLinear


   subroutine createDerivativeBasis(n1,n2,n3, &
     nfl1,nfu1,nfl2,nfu2,nfl3,nfu3,  &
     hgrid,ibyz_c,ibxz_c,ibxy_c,ibyz_f,ibxz_f,ibxy_f,&
     w_c, w_f, w_f1, w_f2, w_f3, x_c, x_f, y_c, y_f, z_c, z_f)
     use module_base
     !use filterModule
     implicit none
     integer, intent(in) :: n1,n2,n3,nfl1,nfu1,nfl2,nfu2,nfl3,nfu3
     real(gp), intent(in) :: hgrid
     integer, dimension(2,0:n2,0:n3), intent(in) :: ibyz_c,ibyz_f
     integer, dimension(2,0:n1,0:n3), intent(in) :: ibxz_c,ibxz_f
     integer, dimension(2,0:n1,0:n2), intent(in) :: ibxy_c,ibxy_f
     real(wp), dimension(0:n1,0:n2,0:n3), intent(in) :: w_c
     real(wp), dimension(7,nfl1:nfu1,nfl2:nfu2,nfl3:nfu3), intent(in) :: w_f
     real(wp), dimension(nfl1:nfu1,nfl2:nfu2,nfl3:nfu3), intent(in) :: w_f1
     real(wp), dimension(nfl2:nfu2,nfl1:nfu1,nfl3:nfu3), intent(in) :: w_f2
     real(wp), dimension(nfl3:nfu3,nfl1:nfu1,nfl2:nfu2), intent(in) :: w_f3
     real(wp), dimension(0:n1,0:n2,0:n3), intent(out) :: x_c
     real(wp), dimension(7,nfl1:nfu1,nfl2:nfu2,nfl3:nfu3), intent(out) :: x_f
     real(wp), dimension(0:n1,0:n2,0:n3), intent(out) :: y_c
     real(wp), dimension(7,nfl1:nfu1,nfl2:nfu2,nfl3:nfu3), intent(out) :: y_f
     real(wp), dimension(0:n1,0:n2,0:n3), intent(out) :: z_c
     real(wp), dimension(7,nfl1:nfu1,nfl2:nfu2,nfl3:nfu3), intent(out) :: z_f
    end subroutine createDerivativeBasis


subroutine HamiltonianApplicationConfinementForAllLocregs(iproc,nproc,at,orbs,lin,hx,hy,hz,rxyz,&
     nlpspd,proj,lr,ngatherarr,ndimpot,potential,psi,hpsi,&
     ekin_sum,epot_sum,eexctX,eproj_sum,nspin,GPU, rxyzParabola, onWhichAtom, &
     pkernel,orbsocc,psirocc,centralAtom) ! optional
      use module_base
      use module_types
      use libxc_functionals
      implicit none
      integer, intent(in) :: iproc,nproc,ndimpot,nspin
      real(gp), intent(in) :: hx,hy,hz
      type(atoms_data), intent(in) :: at
      type(orbitals_data), intent(in) :: orbs
      type(linearParameters):: lin
      type(nonlocal_psp_descriptors), intent(in) :: nlpspd
      type(locreg_descriptors), intent(in) :: lr
      integer, dimension(0:nproc-1,2), intent(in) :: ngatherarr
      real(gp), dimension(3,at%nat), intent(in) :: rxyz
      real(wp), dimension(nlpspd%nprojel), intent(in) :: proj
      real(wp), dimension((lr%wfd%nvctr_c+7*lr%wfd%nvctr_f)*orbs%nspinor*orbs%norbp), intent(in) :: psi
      real(wp), dimension(max(ndimpot,1)*nspin), intent(in), target :: potential
      real(gp), intent(out) :: ekin_sum,epot_sum,eexctX,eproj_sum
      real(wp), dimension((lr%wfd%nvctr_c+7*lr%wfd%nvctr_f)*orbs%nspinor*orbs%norbp*at%nat), intent(out) :: hpsi
      type(GPU_pointers), intent(inout) :: GPU
      real(gp), dimension(3,at%nat), intent(in) :: rxyzParabola
      integer,dimension(orbs%norb),intent(in):: onWhichAtom
      real(dp), dimension(*), optional :: pkernel
      type(orbitals_data), intent(in), optional :: orbsocc
      real(wp), dimension(:), pointer, optional :: psirocc
      integer,intent(in),optional:: centralAtom
    end subroutine HamiltonianApplicationConfinementForAllLocregs


    subroutine readAtomicOrbitals(at,norbe,norbsc,nspin,nspinor,scorb,norbsc_arr,locrad)
      use module_base
      use module_types
      implicit none
      !Arguments
      integer, intent(in) :: nspin,nspinor
      integer, intent(out) :: norbe,norbsc
      type(atoms_data), intent(inout) :: at
      logical, dimension(4,2,at%natsc), intent(out) :: scorb
      integer, dimension(at%natsc+1,nspin), intent(out) :: norbsc_arr
      real(gp), dimension(at%nat), intent(out) :: locrad
    end subroutine readAtomicOrbitals


    subroutine readAtomicOrbitals_withOnWhichAtom(at,orbsig,norbe,norbsc,nspin,nspinor,scorb,norbsc_arr,locrad,&
               onWhichAtom)
      use module_base
      use module_types
      implicit none
      !Arguments
      integer, intent(in) :: nspin,nspinor
      type(orbitals_data),intent(in):: orbsig
      integer, intent(out) :: norbe,norbsc
      type(atoms_data), intent(inout) :: at
      logical, dimension(4,2,at%natsc), intent(out) :: scorb
      integer, dimension(at%natsc+1,nspin), intent(out) :: norbsc_arr
      real(gp), dimension(at%nat), intent(out) :: locrad
      integer,dimension(orbsig%norb),intent(out):: onWhichAtom
    end subroutine readAtomicOrbitals_withOnWhichAtom




    subroutine inputguessConfinement(iproc, nproc, at, &
         comms, Glr, input, lin, rxyz, n3p, rhopot, rhocore, pot_ion,&
         nlpspd, proj, pkernel, pkernelseq, &
         nscatterarr, ngatherarr, potshortcut, irrzon, phnons, GPU, radii_cf, &
         phi, ehart, eexcu, vexcu)
      use module_base
      use module_types
      implicit none
      integer, intent(in) :: iproc,nproc,n3p
      type(atoms_data), intent(inout) :: at
      type(nonlocal_psp_descriptors), intent(in) :: nlpspd
      type(locreg_descriptors), intent(in) :: Glr
      type(communications_arrays), intent(in) :: comms
      type(GPU_pointers), intent(inout) :: GPU
      type(input_variables):: input
      type(linearParameters),intent(inout):: lin
      integer, dimension(0:nproc-1,4), intent(in) :: nscatterarr !n3d,n3p,i3s+i3xcsh-1,i3xcsh
      integer, dimension(0:nproc-1,2), intent(in) :: ngatherarr
      real(gp), dimension(3,at%nat), intent(in) :: rxyz
      real(wp), dimension(nlpspd%nprojel), intent(in) :: proj
      real(dp),dimension(max(Glr%d%n1i*Glr%d%n2i*n3p,1)*input%nspin),intent(inout) :: rhopot
      real(wp), dimension(lin%as%size_pot_ion),intent(inout):: pot_ion
      real(wp), dimension(:), pointer :: rhocore
      real(dp), dimension(lin%as%size_pkernel),intent(in):: pkernel
      real(dp), dimension(:), pointer :: pkernelseq
      integer, intent(in) ::potshortcut
      integer, dimension(lin%as%size_irrzon(1),lin%as%size_irrzon(2),lin%as%size_irrzon(3)),intent(in) :: irrzon
      real(dp), dimension(lin%as%size_phnons(1),lin%as%size_phnons(2),lin%as%size_phnons(3)),intent(in) :: phnons
      real(8),dimension(at%ntypes,3),intent(in):: radii_cf
      real(8),dimension(lin%orbs%npsidim),intent(out):: phi
      real(8),intent(out):: ehart, eexcu, vexcu
    end subroutine inputguessConfinement

    !subroutine sumrhoForLocalizedBasis(iproc, nproc, orbs, Glr, input, lin, coeff, phi, nrho, rho, &
    !           at, rxyz, nscatterarr, phibuff)
    !  use module_base
    !  use module_types
    !  use libxc_functionals
    !  implicit none
    !  ! Calling arguments
    !  integer,intent(in):: iproc, nproc, nrho
    !  type(orbitals_data),intent(in):: orbs
    !  type(locreg_descriptors),intent(in):: Glr
    !  type(input_variables),intent(in):: input
    !  type(linearParameters),intent(inout):: lin
    !  real(8),dimension(lin%orbs%norb,orbs%norb),intent(in):: coeff
    !  real(8),dimension(lin%orbs%npsidim),intent(in):: phi
    !  real(8),dimension(nrho),intent(out),target:: rho
    !  type(atoms_data),intent(in):: at
    !  real(8),dimension(3,at%nat),intent(in):: rxyz
    !  integer, dimension(0:nproc-1,4),intent(in):: nscatterarr !n3d,n3p,i3s+i3xcsh-1,i3xcsh
    !  real(8),dimension(lin%comsr%sizePhibuff):: phibuff
    !end subroutine sumrhoForLocalizedBasis


    subroutine initializeCommsSumrho(iproc, nproc, nscatterarr, lin, phibuff)
      use module_base
      use module_types
      implicit none
      
      ! Calling arguments
      integer,intent(in):: iproc, nproc
      integer,dimension(0:nproc-1,4),intent(in):: nscatterarr !n3d,n3p,i3s+i3xcsh-1,i3xcsh
      type(linearParameters),intent(inout):: lin
      real(8),dimension(:),pointer,intent(out):: phibuff
    end subroutine initializeCommsSumrho


    subroutine initializeCommsSumrho2(iproc, nproc, nscatterarr, lin)
      use module_base
      use module_types
      implicit none
      
      ! Calling arguments
      integer,intent(in):: iproc, nproc
      integer,dimension(0:nproc-1,4),intent(in):: nscatterarr !n3d,n3p,i3s+i3xcsh-1,i3xcsh
      type(linearParameters),intent(inout):: lin
    end subroutine initializeCommsSumrho2


   subroutine determine_locreg_periodic(iproc,nlr,cxyz,locrad,hx,hy,hz,Glr,Llr)
      use module_base
      use module_types
      implicit none
      integer, intent(in) :: iproc
      integer, intent(in) :: nlr
      real(gp), intent(in) :: hx,hy,hz
      type(locreg_descriptors), intent(in) :: Glr
      real(gp), dimension(nlr), intent(in) :: locrad
      real(gp), dimension(3,nlr), intent(in) :: cxyz
      type(locreg_descriptors), dimension(nlr), intent(out) :: Llr
   end subroutine determine_locreg_periodic

    subroutine determine_wfd_periodicity(ilr,nlr,Glr,Llr)
      use module_base
      use module_types
      implicit none
      integer,intent(in) :: ilr,nlr
      type(locreg_descriptors),intent(in) :: Glr  
      type(locreg_descriptors),dimension(nlr),intent(inout) :: Llr   
    end subroutine determine_wfd_periodicity

    subroutine num_segkeys_periodic(n1,n2,n3,i1sc,i1ec,i2sc,i2ec,i3sc,i3ec,nseg,nvctr,keyg,keyv,&
     nseg_loc,nvctr_loc,outofzone)
     implicit none
     integer, intent(in) :: n1,n2,n3,i1sc,i1ec,i2sc,i2ec,i3sc,i3ec,nseg,nvctr
     integer, dimension(nseg), intent(in) :: keyv
     integer, dimension(2,nseg), intent(in) :: keyg
     integer, intent(out) :: nseg_loc,nvctr_loc
     integer, dimension(3),intent(in) :: outofzone 
    end subroutine num_segkeys_periodic

    subroutine segkeys_periodic(n1,n2,n3,i1sc,i1ec,i2sc,i2ec,i3sc,i3ec,nseg,nvctr,keyg,keyv,&
     nseg_loc,nvctr_loc,keyg_loc,keyv_loc,outofzone)
     implicit none
     integer, intent(in) :: n1,n2,n3,i1sc,i1ec,i2sc,i2ec,i3sc,i3ec,nseg,nvctr,nseg_loc,nvctr_loc
     integer, dimension(nseg), intent(in) :: keyv
     integer, dimension(2,nseg), intent(in) :: keyg
     integer, dimension(3), intent(in) :: outofzone
     integer, dimension(nseg_loc), intent(out) :: keyv_loc
     integer, dimension(2,nseg_loc), intent(out) :: keyg_loc
     end subroutine segkeys_periodic

    subroutine get_number_of_overlap_region(alr,blr,Glr,isovrlp,Llr,nlr)
     use module_base
     use module_types
     implicit none
     integer, intent(in) :: alr,blr              
     integer, intent(in) :: nlr                  
     type(locreg_descriptors),intent(in) :: Glr  
     integer, intent(out) :: isovrlp           
     type(locreg_descriptors), dimension(nlr), intent(in) :: Llr       
    end subroutine get_number_of_overlap_region

    subroutine get_overlap_region_periodic(alr,blr,Glr,isovrlp,Llr,nlr,Olr)
     use module_base
     use module_types
     implicit none
     integer, intent(in) :: alr,blr           
     integer, intent(in) :: nlr                
     type(locreg_descriptors),intent(in) :: Glr 
     integer, intent(in) :: isovrlp              
     type(locreg_descriptors), dimension(nlr), intent(in) :: Llr  
     type(locreg_descriptors),dimension(isovrlp),intent(out) :: Olr 
    end subroutine get_overlap_region_periodic

    subroutine nlpspd_to_locreg(input_parameters,iproc,Glr,Llr,rxyz,atoms,orbs,&
       radii_cf,cpmult,fpmult,hx,hy,hz,nlpspd,Lnlpspd,projflg)
     use module_base
     use module_types
     implicit none 
     type(input_variables),intent(in) :: input_parameters
     integer,intent(in) :: iproc
     type(locreg_descriptors),intent(in) :: Glr  
     type(locreg_descriptors),intent(in) :: Llr  
     type(atoms_data),intent(in) :: atoms       
     type(orbitals_data),intent(in) :: orbs      
     real(gp), intent(in) :: cpmult,fpmult,hx,hy,hz  
     type(nonlocal_psp_descriptors),intent(in) :: nlpspd  
     type(nonlocal_psp_descriptors),intent(out) :: Lnlpspd   
     integer,dimension(atoms%nat),intent(out) :: projflg
     real(gp), dimension(3,atoms%nat), intent(in) :: rxyz
     real(gp), dimension(atoms%ntypes,3), intent(in) :: radii_cf
    end subroutine nlpspd_to_locreg

    subroutine apply_local_projectors(ilr,nspin,atoms,hx,hy,hz,Llr,Lnlpspd,orbs,Gorbs,projflg,psi,rxyz,hpsi,eproj)
     use module_base
     use module_types
     implicit none
     integer,intent(in) :: ilr,nspin
     real(gp), intent(in) :: hx,hy,hz
     type(atoms_data),intent(in) :: atoms
     type(locreg_descriptors),intent(in) :: Llr
     type(nonlocal_psp_descriptors),intent(in) :: Lnlpspd  ! Local descriptors for the projectors
     type(orbitals_data),intent(in) :: orbs
     type(orbitals_data),intent(in) :: Gorbs
     real(gp), intent(inout) :: eproj
     integer,dimension(atoms%nat),intent(in) :: projflg
     real(wp),dimension((Llr%wfd%nvctr_c+7*Llr%wfd%nvctr_f)*orbs%nspinor*LLr%localnorb*nspin),intent(in) :: psi  !local wavefunction
     real(wp),dimension((Llr%wfd%nvctr_c+7*Llr%wfd%nvctr_f)*orbs%nspinor*LLr%localnorb*nspin),intent(inout):: hpsi ! local |p><p|Psi>
     real(gp), dimension(3,atoms%nat), intent(in) :: rxyz
    end subroutine apply_local_projectors


    subroutine psi_to_locreg(Glr,ilr,ldim,Olr,lpsi,nlr,orbs,psi)
     use module_base
     use module_types
     implicit none
     integer, intent(in) :: nlr    
     integer :: ilr           
     integer :: ldim          
     type(orbitals_data),intent(in) :: orbs      
     type(locreg_descriptors),intent(in) :: Glr  
     type(locreg_descriptors), dimension(nlr), intent(in) :: Olr   
     real(wp),dimension(orbs%npsidim),intent(in) :: psi      
     real(wp),dimension(ldim),intent(inout) :: lpsi 
    end subroutine psi_to_locreg


    subroutine psi_to_locreg2(iproc, nproc, ldim, gdim, Llr, Glr, gpsi, lpsi)
      use module_base
      use module_types
      implicit none
      integer,intent(in) :: iproc                  ! process ID
      integer,intent(in) :: nproc                  ! number of processes
      integer,intent(in) :: ldim          ! dimension of lpsi 
      integer,intent(in) :: gdim          ! dimension of gpsi 
      type(locreg_descriptors),intent(in) :: Llr  ! Local grid descriptor
      type(locreg_descriptors),intent(in) :: Glr  ! Global grid descriptor
      real(wp),dimension(gdim),intent(in) :: gpsi       !Wavefunction (compressed format)
      real(wp),dimension(ldim),intent(out) :: lpsi   !Wavefunction in localization region
    end subroutine psi_to_locreg2



    subroutine partial_density_linear(rsflag,nproc,n1i,n2i,n3i,npsir,nspinn,nrhotot,&
         hfac,nscatterarr,spinsgn,psir,rho_p,&
         ibyyzz_r)
      use module_base
      use module_types
      implicit none
      logical, intent(in) :: rsflag
      integer, intent(in) :: nproc,n1i,n2i,n3i,nrhotot,nspinn,npsir
      real(gp), intent(in) :: hfac,spinsgn
      integer, dimension(0:nproc-1,4), intent(in) :: nscatterarr
      real(wp), dimension(n1i,n2i,n3i,npsir), intent(in) :: psir
      real(dp), dimension(n1i,n2i,nrhotot,nspinn), intent(inout) :: rho_p
      integer, dimension(:,:,:),pointer :: ibyyzz_r
    end subroutine partial_density_linear

    subroutine local_partial_densityLinear(iproc,nproc,nlr,rsflag,nscatterarr,&
         nrhotot,Glr,Llr,nrho,rho,hxh,hyh,hzh,nspin,orbs,psi)
      use module_base
      use module_types
      use libxc_functionals
      implicit none
      logical, intent(in) :: rsflag
      integer, intent(in) :: iproc,nproc,nlr,nrho
      integer,intent(inout):: nrhotot
      integer, intent(in) :: nspin
      real(dp),dimension(max(nrho,1),nspin):: rho
      real(gp), intent(in) :: hxh,hyh,hzh
      type(orbitals_data), intent(in) :: orbs
      type(locreg_descriptors), intent(in) :: Glr
      type(locreg_descriptors),dimension(nlr),intent(in) :: Llr
      integer, dimension(0:nproc-1,4), intent(in) :: nscatterarr !n3d,n3p,i3s+i3xcsh-1,i3xcsh
      real(wp), dimension(orbs%npsidim), intent(in) :: psi
    end subroutine local_partial_densityLinear

    subroutine global_to_local(Glr,Llr,nspin,size_rho,size_Lrho,rho,Lrho)
      use module_base
      use module_types
      implicit none
      type(locreg_descriptors),intent(in) :: Llr   
      type(locreg_descriptors),intent(in) :: Glr   
      integer, intent(in) :: size_rho  
      integer, intent(in) :: size_Lrho 
      integer, intent(in) :: nspin  
      real(wp),dimension(size_rho),intent(in) :: rho  
      real(wp),dimension(size_Lrho),intent(out) :: Lrho 
     end subroutine global_to_local

     subroutine LinearHamiltonianApplication(input,iproc,nproc,at,Lzd,hx,hy,hz,rxyz,&
        proj,ngatherarr,pot,psi,hpsi,&
        ekin_sum,epot_sum,eexctX,eproj_sum,nspin,GPU,radii_cf,pkernel,orbsocc,psirocc)
       use module_base
       use module_types
       use libxc_functionals
       implicit none
       integer, intent(in) :: iproc,nproc,nspin
       real(gp), intent(in) :: hx,hy,hz
       type(atoms_data), intent(in) :: at
       type(input_variables), intent(in) :: input
       type(linear_zone_descriptors),intent(inout) :: Lzd
       integer, dimension(0:nproc-1,2), intent(in) :: ngatherarr
       real(gp), dimension(3,at%nat), intent(in) :: rxyz
       real(wp), dimension(Lzd%Gnlpspd%nprojel), intent(in) :: proj
       real(wp), dimension(Lzd%Lpsidimtot), intent(in) :: psi
       real(wp), dimension(:), pointer :: pot
       real(gp), intent(out) :: ekin_sum,epot_sum,eexctX,eproj_sum
       real(wp), target, dimension(Lzd%Lpsidimtot), intent(out) :: hpsi
       type(GPU_pointers), intent(inout) :: GPU
       real(gp), dimension(at%ntypes,3+ndebug), intent(in) :: radii_cf
       real(dp), dimension(*), optional :: pkernel
       type(orbitals_data), intent(in), optional :: orbsocc
       real(wp), dimension(:), pointer, optional :: psirocc
     end subroutine LinearHamiltonianApplication

     
     subroutine LinearDiagHam(iproc,at,etol,Lzd,orbs,nspin,natsc,Lhpsi,Lpsi,psit,orbsv,norbsc_arr)
       use module_base
       use module_types
       implicit none
       integer, intent(in) :: iproc                                          
       integer, intent(in) :: nspin                                          
       integer, intent(in) :: natsc                                          
       real(gp),intent(in) :: etol         
       type(atoms_data),intent(in) :: at                                  
       type(linear_zone_descriptors) :: Lzd                                  
       type(orbitals_data), intent(in) :: orbs                               
       type(orbitals_data), optional, intent(in) :: orbsv                    
       real(wp),dimension(Lzd%Lpsidimtot),intent(in):: Lhpsi               
       real(wp),dimension(Lzd%Lpsidimtot),intent(in):: Lpsi                
       real(wp),dimension(orbs%npsidim),intent(inout):: psit                 
       integer, optional, dimension(natsc+1,nspin), intent(in) :: norbsc_arr 
     end subroutine

     subroutine LDiagHam(iproc,nproc,natsc,nspin,orbs,Lzd,comms,&
          psi,hpsi,psit,input,& !mandatory
          orbse,commse,etol,norbsc_arr,orbsv,psivirt) !optional
       use module_base
       use module_types
       implicit none
       integer, intent(in) :: iproc,nproc,natsc,nspin
       type(linear_zone_descriptors) :: Lzd                                  !> Information about the locregs
       type(communications_arrays), target, intent(in) :: comms
       type(orbitals_data), target, intent(inout) :: orbs
       type(input_variables):: input
       real(wp), dimension(:), pointer :: psi,hpsi,psit
       !optional arguments
       real(gp), optional, intent(in) :: etol
       type(orbitals_data), optional, intent(in) :: orbsv
       type(orbitals_data), optional, target, intent(in) :: orbse
       type(communications_arrays), optional, target, intent(in) :: commse
       integer, optional, dimension(natsc+1,nspin), intent(in) :: norbsc_arr
       real(wp), dimension(:), pointer, optional :: psivirt
     end subroutine LDiagHam
     
     subroutine getDerivativeBasisFunctions(iproc, nproc, hgrid, Glr, lin, nphi, phi, phid)
       use module_base
       use module_types
       implicit none
       integer,intent(in):: iproc, nproc, nphi
       real(8),intent(in):: hgrid
       type(locreg_descriptors),intent(in):: Glr
       type(linearParameters),intent(in):: lin
       real(8),dimension(nphi),intent(in):: phi
       real(8),dimension(lin%lb%orbs%npsidim),intent(out):: phid
     end subroutine getDerivativeBasisFunctions

     subroutine orthonormalizeOnlyDerivatives(iproc, nproc, lin, phid)
       use module_base
       use module_defs
       use module_types
       implicit none
       integer,intent(in):: iproc, nproc
       type(linearParameters),intent(in):: lin
       real(8),dimension(lin%lb%orbs%npsidim),intent(inout):: phid
     end subroutine orthonormalizeOnlyDerivatives

     subroutine getMatrixElements(iproc, nproc, Glr, orbs, comms, phi, hphi, matrixElements)
       use module_base
       use module_types
       implicit none
       integer,intent(in):: iproc, nproc
       type(locreg_descriptors),intent(in):: Glr
       type(orbitals_data),intent(in):: orbs
       type(communications_arrays),intent(in):: comms
       real(8),dimension(orbs%npsidim),intent(inout):: phi, hphi
       real(8),dimension(orbs%norb,orbs%norb,2),intent(out):: matrixElements
     end subroutine getMatrixElements

     subroutine sumrhoForLocalizedBasis2(iproc, nproc, orbs, Glr, input, lin, coeff, phi, nrho, rho, at, nscatterarr)
       use module_base
       use module_types
       use libxc_functionals
       implicit none
       integer,intent(in):: iproc, nproc, nrho
       type(orbitals_data),intent(in):: orbs
       type(locreg_descriptors),intent(in):: Glr
       type(input_variables),intent(in):: input
       type(linearParameters),intent(inout):: lin
       real(8),dimension(lin%lb%orbs%norb,orbs%norb),intent(in):: coeff
       real(8),dimension(lin%lb%orbs%npsidim),intent(in):: phi
       real(8),dimension(nrho),intent(out),target:: rho
       type(atoms_data),intent(in):: at
       integer, dimension(0:nproc-1,4),intent(in):: nscatterarr !n3d,n3p,i3s+i3xcsh-1,i3xcsh
     end subroutine sumrhoForLocalizedBasis2


     subroutine postCommunicationSumrho2(iproc, nproc, lin, sendBuf, recvBuf)
       use module_base
       use module_types
       implicit none
       integer,intent(in):: iproc, nproc
       type(linearParameters),intent(inout):: lin
       real(8),dimension(lin%comsr%nsendBuf),intent(inout):: sendBuf
       real(8),dimension(lin%comsr%nrecvBuf),intent(out):: recvBuf
     end subroutine postCommunicationSumrho2


     subroutine allocateLinArrays(lin)
       use module_base
       use module_types
       implicit none
       type(linearParameters),intent(inout):: lin
     end subroutine allocateLinArrays


     subroutine initLocregs(iproc, nat, rxyz, lin, input, Glr, phi, lphi)
       use module_base
       use module_types
       implicit none
       integer,intent(in):: iproc, nat
       real(8),dimension(3,nat),intent(in):: rxyz
       type(linearParameters),intent(inout):: lin
       type(input_variables),intent(in):: input
       type(locreg_descriptors),intent(in):: Glr
       real(8),dimension(:),pointer:: phi, lphi
     end subroutine initLocregs


     subroutine initCoefficients(iproc, orbs, lin, coeff)
       use module_base
       use module_types
       implicit none
       integer,intent(in):: iproc
       type(orbitals_data),intent(in):: orbs
       type(linearParameters),intent(in):: lin
       real(8),dimension(:,:),pointer,intent(out):: coeff
     end subroutine initCoefficients



     subroutine HamiltonianApplicationConfinement2(input,iproc,nproc,at,Lzd,lin,hx,hy,hz,rxyz,&
          proj,ngatherarr,ndimpot,pot,psi,hpsi,&
          ekin_sum,epot_sum,eexctX,eproj_sum,nspin,GPU,radii_cf, comgp, onWhichAtomp, withConfinement, &
          pkernel,orbsocc,psirocc)
       use module_base
       use module_types
       use libxc_functionals
       implicit none
       integer, intent(in) :: iproc,nproc,nspin,ndimpot
       real(gp), intent(in) :: hx,hy,hz
       type(atoms_data), intent(in) :: at
       type(input_variables), intent(in) :: input
       type(linear_zone_descriptors),intent(inout) :: Lzd
       type(linearParameters),intent(in):: lin
       integer, dimension(0:nproc-1,2), intent(in) :: ngatherarr
       real(gp), dimension(3,at%nat), intent(in) :: rxyz
       real(wp), dimension(Lzd%Gnlpspd%nprojel), intent(in) :: proj
       real(wp), dimension(Lzd%orbs%npsidim), intent(in) :: psi
       real(wp), dimension(max(ndimpot,1)*nspin), intent(in) :: pot
       !real(wp), dimension(:), pointer :: pot
       real(gp), intent(out) :: ekin_sum,epot_sum,eexctX,eproj_sum
       real(wp), target, dimension(Lzd%orbs%npsidim), intent(out) :: hpsi
       type(GPU_pointers), intent(inout) :: GPU
       real(gp), dimension(at%ntypes,3+ndebug), intent(in) :: radii_cf
       type(p2pCommsGatherPot), intent(in):: comgp
       integer,dimension(lzd%orbs%norbp),intent(in):: onWhichAtomp
       logical,intent(in):: withConfinement
       real(dp), dimension(*), optional :: pkernel
       type(orbitals_data), intent(in), optional :: orbsocc
       real(wp), dimension(:), pointer, optional :: psirocc
     end subroutine HamiltonianApplicationConfinement2




     subroutine local_hamiltonian_LinearConfinement(iproc, nproc, ilr, orbs, lr, norb, hx, hy, hz, &
          nspin, ndimpot, pot, psi, hpsi, ekin_sum, epot_sum, lin, at, rxyz, onWhichAtomp, withConfinement)
       use module_base
       use module_types
       use libxc_functionals
       implicit none
       integer, intent(in) :: iproc, nproc, nspin, ilr, norb, ndimpot
       real(gp), intent(in) :: hx, hy, hz
       type(orbitals_data), intent(in) :: orbs
       type(locreg_descriptors), intent(in) :: lr
       real(wp), dimension(lr%wfd%nvctr_c+7*lr%wfd%nvctr_f,orbs%nspinor*norb), intent(in) :: psi
       real(wp), dimension(ndimpot) :: pot
       real(gp), intent(out) :: ekin_sum,epot_sum
       real(wp), dimension(lr%wfd%nvctr_c+7*lr%wfd%nvctr_f,orbs%nspinor*norb), intent(out) :: hpsi
       type(linearParameters),intent(in):: lin
       type(atoms_data),intent(in):: at
       real(8),dimension(3,at%nat),intent(in):: rxyz
       integer,dimension(orbs%norbp),intent(in):: onWhichAtomp
       logical,intent(in):: withConfinement
     end subroutine local_hamiltonian_LinearConfinement


     subroutine apply_potentialConfinement2(n1,n2,n3,nl1,nl2,nl3,nbuf,nspinor,npot,psir,pot,epot, &
            rxyzConfinement, hxh, hyh, hzh, potentialPrefac, confPotOrder, offsetx, offsety, offsetz, &
            ibyyzz_r) !optional
       use module_base
       implicit none
       integer, intent(in) :: n1,n2,n3,nl1,nl2,nl3,nbuf,nspinor,npot, confPotOrder, offsetx, offsety, offsetz
       real(wp), dimension(-14*nl1:2*n1+1+15*nl1,-14*nl2:2*n2+1+15*nl2,-14*nl3:2*n3+1+15*nl3,nspinor), intent(inout) :: psir
       real(wp), dimension(-14*nl1:2*n1+1+15*nl1-4*nbuf,-14*nl2:2*n2+1+15*nl2-4*nbuf,&
            -14*nl3:2*n3+1+15*nl3-4*nbuf,npot), intent(in) :: pot
       integer, dimension(2,-14:2*n2+16,-14:2*n3+16), intent(in), optional :: ibyyzz_r
       real(gp), intent(out) :: epot
       real(8),dimension(3),intent(in):: rxyzConfinement
       real(8),intent(in):: hxh, hyh, hzh, potentialPrefac
     end subroutine apply_potentialConfinement2


     !!subroutine applyprojector(ncplx,l,i,psppar,npspcode,&
     !!     nvctr_c,nvctr_f,nseg_c,nseg_f,keyv,keyg,&
     !!     mbvctr_c,mbvctr_f,mbseg_c,mbseg_f,keyv_p,keyg_p,proj,psi,hpsi,eproj)
     !!  use module_base
     !!  implicit none
     !!  integer, intent(in) :: i,l,npspcode,ncplx
     !!  integer, intent(in) :: nvctr_c,nvctr_f,nseg_c,nseg_f,mbvctr_c,mbvctr_f,mbseg_c,mbseg_f
     !!  integer, dimension(nseg_c+nseg_f), intent(in) :: keyv
     !!  integer, dimension(2,nseg_c+nseg_f), intent(in) :: keyg
     !!  integer, dimension(mbseg_c+mbseg_f), intent(in) :: keyv_p
     !!  integer, dimension(2,mbseg_c+mbseg_f), intent(in) :: keyg_p
     !!  real(wp), dimension(*), intent(in) :: proj
     !!  real(gp), dimension(0:4,0:6), intent(in) :: psppar
     !!  real(wp), dimension(nvctr_c+7*nvctr_f,ncplx), intent(in) :: psi
     !!  real(gp), intent(inout) :: eproj
     !!  real(wp), dimension(nvctr_c+7*nvctr_f,ncplx), intent(inout) :: hpsi
     !!end subroutine applyprojector


     subroutine initializeInguessParameters(iproc, orbs, orbsig, newComm, ip)
       use module_base
       use module_types
       implicit none
       integer,intent(in):: iproc
       type(orbitals_data),intent(in):: orbs, orbsig
       integer,intent(in):: newComm
       type(inguessParameters),intent(inout):: ip
     end subroutine initializeInguessParameters


     subroutine updatePotential(iproc, nproc, n3d, n3p, Glr, orbs, atoms, in, lin, phi, &
         rhopot, nscatterarr, pkernel, pot_ion, rhocore, potxc, PSquiet, &
         coeff, ehart, eexcu, vexcu)
       use module_base
       use module_types
       implicit none
       
       ! Calling arguments
       integer:: iproc, nproc, n3d, n3p, sizeLphir, sizePhibuffr
       type(locreg_descriptors) :: Glr
       type(orbitals_data):: orbs
       type(atoms_data):: atoms
       type(input_variables):: in
       type(linearParameters):: lin
       real(8),dimension(lin%lb%orbs%npsidim):: phi
       real(dp), dimension(lin%as%size_rhopot) :: rhopot
       integer,dimension(0:nproc-1,4) :: nscatterarr !n3d,n3p,i3s+i3xcsh-1,i3xcsh
       real(dp), dimension(lin%as%size_pkernel):: pkernel
       real(wp), dimension(lin%as%size_pot_ion):: pot_ion
       real(wp), dimension(:),pointer:: rhocore
       real(wp), dimension(lin%as%size_potxc(1),lin%as%size_potxc(2),lin%as%size_potxc(3),lin%as%size_potxc(4)):: potxc
       character(len=3):: PSquiet
       real(8),dimension(lin%lb%orbs%norb,orbs%norb):: coeff
       real(8),intent(out):: ehart, eexcu, vexcu
     end subroutine updatePotential

<<<<<<< HEAD
=======
     
     subroutine getIndices(lr, is1, ie1, is2, ie2, is3, ie3)
       use module_base
       use module_types
       implicit none
       type(locreg_descriptors),intent(in):: lr
       integer,intent(out):: is1, ie1, is2, ie2, is3, ie3
     end subroutine getIndices
     
     subroutine countOverlaps(iproc, nproc, orbs, lzd, onWhichAtom, op, comon)
       use module_base
       use module_types
       implicit none
       integer,intent(in):: iproc, nproc
       type(orbitals_data),intent(in):: orbs
       type(linear_zone_descriptors),intent(in):: lzd
       integer,dimension(orbs%norb),intent(in):: onWhichAtom
       type(overlapParameters),intent(out):: op
       type(p2pCommsOrthonormality),intent(out):: comon
     end subroutine countOverlaps
     
     subroutine determineOverlaps(iproc, nproc, orbs, lzd, onWhichAtom, op, comon)
       use module_base
       use module_types
       implicit none
       integer,intent(in):: iproc, nproc
       type(orbitals_data),intent(in):: orbs
       type(linear_zone_descriptors),intent(in):: lzd
       integer,dimension(orbs%norb),intent(in):: onWhichAtom
       type(overlapParameters),intent(out):: op
       type(p2pCommsOrthonormality),intent(out):: comon
     end subroutine determineOverlaps
     
     subroutine determineOverlapDescriptors(iproc, nproc, orbs, lzd, Glr, onWhichAtom, op)
       use module_base
       use module_types
       implicit none
       integer,intent(in):: iproc, nproc
       type(orbitals_data),intent(in):: orbs
       type(linear_zone_descriptors),intent(in):: lzd
       type(locreg_descriptors),intent(in):: Glr
       integer,dimension(orbs%norb),intent(in):: onWhichAtom
       type(overlapParameters),intent(inout):: op
     end subroutine determineOverlapDescriptors
     
     subroutine initCommsOrtho(iproc, nproc, lzd, onWhichAtomAll, op, comon)
       use module_base
       use module_types
       implicit none
       integer,intent(in):: iproc, nproc
       type(linear_zone_descriptors),intent(in):: lzd
       integer,dimension(lzd%orbs%norb),intent(in):: onWhichAtomAll
       type(overlapParameters),intent(out):: op
       type(p2pCommsOrthonormality),intent(out):: comon
     end subroutine initCommsOrtho
     
     subroutine setCommsParameters(mpisource, mpidest, istsource, istdest, ncount, tag, comarr)
       use module_base
       use module_types
       implicit none
       integer,intent(in):: mpisource, mpidest, istsource, istdest, ncount, tag
       integer,dimension(8),intent(out):: comarr
     end subroutine setCommsParameters
     
     
     subroutine postCommsOverlap(iproc, nproc, comon)
       use module_base
       use module_types
       implicit none
       integer,intent(in):: iproc, nproc
       type(p2pCommsOrthonormality),intent(inout):: comon
     end subroutine postCommsOverlap
     
     
     subroutine extractOrbital(iproc, nproc, orbs, sizePhi, onWhichAtom, lzd, op, phi, comon)
       use module_base
       use module_types
       implicit none
       integer,intent(in):: iproc, nproc, sizePhi
       type(orbitals_data),intent(in):: orbs
       integer,dimension(orbs%norb),intent(in):: onWhichAtom
       type(linear_zone_descriptors),intent(in):: lzd
       type(overlapParameters),intent(inout):: op
       real(8),dimension(sizePhi),intent(in):: phi
       type(p2pCommsOrthonormality),intent(out):: comon
     end subroutine extractOrbital
     
     subroutine gatherOrbitals(iproc, nproc, comon)
       use module_base
       use module_types
       implicit none
       integer,intent(in):: iproc, nproc
       type(p2pCommsOrthonormality),intent(inout):: comon
     end subroutine gatherOrbitals
     
     subroutine calculateOverlapMatrix(iproc, nproc, orbs, op, comon, onWhichAtom, lovrlp)
       use module_base
       use module_types
       implicit none
       integer,intent(in):: iproc, nproc
       type(orbitals_data),intent(in):: orbs
       type(overlapParameters),intent(in):: op
       type(p2pCommsOrthonormality),intent(inout):: comon
       integer,dimension(orbs%norb),intent(in):: onWhichAtom
       real(8),dimension(maxval(op%noverlaps),orbs%norbp),intent(out):: lovrlp
     end subroutine calculateOverlapMatrix
     
     
     subroutine calculateOverlapMatrix2(iproc, nproc, orbs, op, comon, onWhichAtom, ovrlp)
       use module_base
       use module_types
       implicit none
       integer,intent(in):: iproc, nproc
       type(orbitals_data),intent(in):: orbs
       type(overlapParameters),intent(in):: op
       type(p2pCommsOrthonormality),intent(inout):: comon
       integer,dimension(orbs%norb),intent(in):: onWhichAtom
       real(8),dimension(orbs%norb,orbs%norb),intent(out):: ovrlp
     end subroutine calculateOverlapMatrix2
     
     subroutine transformOverlapMatrix(iproc, nproc, orbs, ovrlp)
       use module_base
       use module_types
       implicit none
       integer,intent(in):: iproc, nproc
       type(orbitals_data),intent(in):: orbs
       real(8),dimension(orbs%norb,orbs%norb),intent(inout):: ovrlp
     end subroutine transformOverlapMatrix
     
     subroutine expandOrbital(iproc, nproc, orbs, input, onWhichAtom, lzd, op, comon, lphiovrlp)
       use module_base
       use module_types
       implicit none
       integer,intent(in):: iproc, nproc
       type(orbitals_data),intent(in):: orbs
       type(input_variables),intent(in):: input
       integer,dimension(orbs%norb),intent(in):: onWhichAtom
       type(linear_zone_descriptors),intent(in):: lzd
       type(overlapParameters),intent(in):: op
       type(p2pCommsOrthonormality),intent(in):: comon
       real(8),dimension(op%ndim_lphiovrlp),intent(out):: lphiovrlp
     end subroutine expandOrbital
     
     subroutine localGramschmidt(iproc, nproc, orbs, lorbs, onWhichAtom, lzd, op, comon, lovrlp, lphiovrlp, lphi)
       use module_base
       use module_types
       implicit none
       integer,intent(in):: iproc, nproc
       type(orbitals_data),intent(in):: orbs, lorbs
       integer,dimension(orbs%norb),intent(in):: onWhichAtom
       type(linear_zone_descriptors),intent(in):: lzd
       type(overlapParameters),intent(in):: op
       type(p2pCommsOrthonormality),intent(in):: comon
       real(8),dimension(maxval(op%noverlaps),orbs%norbp),intent(in):: lovrlp
       real(8),dimension(op%ndim_lphiovrlp),intent(in):: lphiovrlp
       real(8),dimension(lorbs%npsidim),intent(inout):: lphi
     end subroutine localGramschmidt
     
     
     subroutine globalLoewdin(iproc, nproc, orbs, lorbs, onWhichAtom, lzd, op, ovrlp, lphiovrlp, lphi)
       use module_base
       use module_types
       implicit none
       integer,intent(in):: iproc, nproc
       type(orbitals_data),intent(in):: orbs, lorbs
       integer,dimension(orbs%norb),intent(in):: onWhichAtom
       type(linear_zone_descriptors),intent(in):: lzd
       type(overlapParameters),intent(in):: op
       real(8),dimension(orbs%norb,orbs%norb),intent(in):: ovrlp
       real(8),dimension(op%ndim_lphiovrlp),intent(in):: lphiovrlp
       real(8),dimension(lorbs%npsidim),intent(out):: lphi
     end subroutine globalLoewdin


     subroutine orthonormalizeLocalized(iproc, nproc, lin, input, lphi)
       use module_base
       use module_types
       implicit none
       integer,intent(in):: iproc, nproc
       type(linearParameters),intent(inout):: lin
       type(input_variables),intent(in):: input
       real(8),dimension(lin%lorbs%npsidim),intent(inout):: lphi
     end subroutine orthonormalizeLocalized

     subroutine optimizeDIIS(iproc, nproc, orbs, lorbs, lzd, onWhichAtom, hphi, phi, ldiis, it)
       use module_base
       use module_types
       implicit none
       integer,intent(in):: iproc, nproc, it
       type(orbitals_data),intent(in):: orbs, lorbs
       type(linear_zone_descriptors),intent(in):: lzd
       integer,dimension(orbs%norbp),intent(in):: onWhichAtom
       real(8),dimension(lorbs%npsidim),intent(in):: hphi
       real(8),dimension(lorbs%npsidim),intent(inout):: phi
       type(localizedDIISParameters),intent(inout):: ldiis
     end subroutine optimizeDIIS


     subroutine getHamiltonianMatrix(iproc, nproc, lzdig, Glr, onWhichAtom, onWhichAtomp, nat, chi, hchi, ham, orbsig)
       use module_base
       use module_types
       implicit none
       integer,intent(in):: iproc, nproc, nat
       type(linear_zone_descriptors),intent(in):: lzdig
       type(locreg_descriptors),intent(in):: Glr
       integer,dimension(lzdig%orbs%norb),intent(in):: onWhichAtom
       integer,dimension(lzdig%orbs%norbp),intent(in):: onWhichAtomp
       type(orbitals_data),intent(in):: orbsig
       !real(8),dimension(lzdig%orbs%npsidim),intent(in):: chi
       !real(8),dimension(lzdig%orbs%npsidim,nat),intent(in):: hchi
       real(8),dimension(orbsig%npsidim),intent(in):: chi
       real(8),dimension(orbsig%npsidim,nat),intent(in):: hchi
       real(8),dimension(lzdig%orbs%norb,lzdig%orbs%norb,nat),intent(out):: ham
     end subroutine getHamiltonianMatrix




>>>>>>> 5fcad588
  end interface

end module module_interfaces
<|MERGE_RESOLUTION|>--- conflicted
+++ resolved
@@ -2510,9 +2510,6 @@
        real(8),intent(out):: ehart, eexcu, vexcu
      end subroutine updatePotential
 
-<<<<<<< HEAD
-=======
-     
      subroutine getIndices(lr, is1, ie1, is2, ie2, is3, ie3)
        use module_base
        use module_types
@@ -2727,10 +2724,6 @@
        real(8),dimension(lzdig%orbs%norb,lzdig%orbs%norb,nat),intent(out):: ham
      end subroutine getHamiltonianMatrix
 
-
-
-
->>>>>>> 5fcad588
   end interface
 
 end module module_interfaces
