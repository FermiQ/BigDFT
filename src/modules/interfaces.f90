--- conflicted
+++ resolved
@@ -37,266 +37,265 @@
 !!  - reformatonewave
 module module_interfaces
 
-<<<<<<< HEAD
-  implicit none
-
-  interface
-
-     subroutine call_bigdft(nproc,iproc,atoms,rxyz,in,energy,fxyz,fnoise,rst,infocode)
-       !n(c) use module_base
-       use module_types
-       implicit none
-       integer, intent(in) :: iproc,nproc
-       type(input_variables),intent(inout) :: in
-       type(atoms_data), intent(inout) :: atoms
-       type(restart_objects), intent(inout) :: rst
-       integer, intent(inout) :: infocode
-       real(gp), intent(out) :: energy,fnoise
-       real(gp), dimension(3,atoms%nat), intent(in) :: rxyz
-       real(gp), dimension(3,atoms%nat), intent(out) :: fxyz
-     END SUBROUTINE call_bigdft
-
-
-     subroutine geopt(nproc,iproc,x,at,f,epot,rst,in,ncount_bigdft)
-
-       !    use module_base
-       !    use module_interfaces, except_this_one => geopt
-       !    use module_types
-       !    use minimization, only:parameterminimization
-
-       !n(c) use module_base
-       use module_types
-       !    use minimization, only:parameterminimization
-       implicit none
-       integer, intent(in) :: nproc,iproc
-       integer, intent(inout) :: ncount_bigdft
-       type(atoms_data), intent(in) :: at
-       type(input_variables), intent(in) :: in
-       type(restart_objects), intent(inout) :: rst
-       real(gp), intent(inout) :: epot
-       real(gp), dimension(3*at%nat), intent(inout) :: x
-       real(gp), dimension(3*at%nat), intent(out) :: f
-     END SUBROUTINE geopt
-
-
-     subroutine copy_old_wavefunctions(nproc,orbs,n1,n2,n3,wfd,psi,&
-          n1_old,n2_old,n3_old,wfd_old,psi_old)
-       !n(c) use module_base
-       use module_types
-       implicit none
-       integer, intent(in) :: nproc,n1,n2,n3
-       type(orbitals_data), intent(in) :: orbs
-       type(wavefunctions_descriptors), intent(inout) :: wfd,wfd_old
-       integer, intent(out) :: n1_old,n2_old,n3_old
-       real(wp), dimension(:), pointer :: psi,psi_old
-     END SUBROUTINE copy_old_wavefunctions
-
-     subroutine system_properties(iproc,nproc,in,at,orbs,radii_cf,nelec)
-       !n(c) use module_base
-       use module_types
-       implicit none
-       integer, intent(in) :: iproc,nproc
-       integer, intent(out) :: nelec
-       type(input_variables), intent(in) :: in
-       type(atoms_data), intent(inout) :: at
-       type(orbitals_data), intent(out) :: orbs
-       real(gp), dimension(at%ntypes,3), intent(out) :: radii_cf
-     END SUBROUTINE system_properties
-
-     subroutine system_size(iproc,atoms,rxyz,radii_cf,crmult,frmult,hx,hy,hz,Glr,shift)
-       !n(c) use module_base
-       use module_types
-       implicit none
-       type(atoms_data), intent(inout) :: atoms
-       integer, intent(in) :: iproc
-       real(gp), intent(in) :: crmult,frmult
-       real(gp), dimension(3,atoms%nat), intent(inout) :: rxyz
-       real(gp), dimension(atoms%ntypes,3), intent(in) :: radii_cf
-       real(gp), intent(inout) :: hx,hy,hz
-       type(locreg_descriptors), intent(out) :: Glr
-       real(gp), dimension(3), intent(out) :: shift
-     END SUBROUTINE system_size
-
-     subroutine standard_inputfile_names(inputs, radical)
-       use module_types
-       implicit none
-       type(input_variables), intent(out) :: inputs
-       character(len = *), intent(in) :: radical
-     END SUBROUTINE standard_inputfile_names
-
-     subroutine read_input_variables(iproc,posinp,inputs,atoms,rxyz)
-       !n(c) use module_base
-       use module_types
-       implicit none
-       character(len=*), intent(in) :: posinp
-       integer, intent(in) :: iproc
-       type(input_variables), intent(inout) :: inputs
-       type(atoms_data), intent(out) :: atoms
-       real(gp), dimension(:,:), pointer :: rxyz
-     END SUBROUTINE read_input_variables
-
-     subroutine read_input_parameters(iproc,inputs,atoms,rxyz)
-       !n(c) use module_base
-       use module_types
-       implicit none
-       integer, intent(in) :: iproc
-       type(input_variables), intent(inout) :: inputs
-       type(atoms_data), intent(inout) :: atoms
-       real(gp), dimension(:,:), pointer :: rxyz
-     END SUBROUTINE read_input_parameters
-
-     subroutine dft_input_variables(iproc,filename,in)
-       !n(c) use module_base
-       use module_types
-       implicit none
-       character(len=*), intent(in) :: filename
-       integer, intent(in) :: iproc
-       type(input_variables), intent(out) :: in
-     END SUBROUTINE dft_input_variables
-
-     subroutine geopt_input_variables(filename,in)
-       !n(c) use module_base
-       use module_types
-       implicit none
-       character(len=*), intent(in) :: filename
-       type(input_variables), intent(inout) :: in
-     END SUBROUTINE geopt_input_variables
-
-     subroutine tddft_input_variables(filename,in)
-       !n(c) use module_base
-       use module_types
-       implicit none
-       character(len=*), intent(in) :: filename
-       type(input_variables), intent(inout) :: in
-     END SUBROUTINE tddft_input_variables
-
-
-     subroutine kpt_input_variables(iproc,filename,in,atoms)
-       !n(c) use module_base
-       use module_types
-       implicit none
-       character(len=*), intent(in) :: filename
-       integer, intent(in) :: iproc
-       type(input_variables), intent(inout) :: in
-       type(atoms_data), intent(in) :: atoms
-     END SUBROUTINE kpt_input_variables
-
-     subroutine perf_input_variables(iproc,filename,inputs)
-       !n(c) use module_base
-       use module_types
-       implicit none
-       character(len=*), intent(in) :: filename
-       integer, intent(in) :: iproc
-       type(input_variables), intent(inout) :: inputs
-     END SUBROUTINE perf_input_variables
-
-     subroutine read_atomic_file(file,iproc,at,rxyz)
-       !n(c) use module_base
-       use module_types
-       implicit none
-       character(len=*), intent(in) :: file
-       integer, intent(in) :: iproc
-       type(atoms_data), intent(inout) :: at
-       real(gp), dimension(:,:), pointer :: rxyz
-     END SUBROUTINE read_atomic_file
-
-     !! @author
-     !! Written by Laurent K Beland 2011 UdeM
-     !! For QM/MM implementation of BigDFT-ART
-     subroutine initialize_atomic_file(iproc,at,rxyz)
-       use module_base
-       use module_types
-       implicit none
-       integer, intent(in) :: iproc
-       type(atoms_data), intent(inout) :: at
-       real(gp), dimension(:,:), pointer :: rxyz
-     END SUBROUTINE initialize_atomic_file
-
-     subroutine read_xyz_positions(iproc,ifile,atoms,rxyz,getLine)
-       !n(c) use module_base
-       use module_types
-       implicit none
-       integer, intent(in) :: iproc,ifile
-       type(atoms_data), intent(inout) :: atoms
-       real(gp), dimension(:,:), pointer :: rxyz
-       interface
-          subroutine getline(line,ifile,eof)
-            integer, intent(in) :: ifile
-            character(len=150), intent(out) :: line
-            logical, intent(out) :: eof
-          end subroutine getline
-       end interface
-     END SUBROUTINE read_xyz_positions
-
-     subroutine read_ascii_positions(iproc,ifile,atoms,rxyz,getline)
-       ! use module_base
-       use module_types
-       implicit none
-       integer, intent(in) :: iproc,ifile
-       type(atoms_data), intent(inout) :: atoms
-       real(gp), dimension(:,:), pointer :: rxyz
-       interface
-          subroutine getline(line,ifile,eof)
-            integer, intent(in) :: ifile
-            character(len=150), intent(out) :: line
-            logical, intent(out) :: eof
-          end subroutine getline
-       end interface
-     END SUBROUTINE read_ascii_positions
-     
-     subroutine write_atomic_file(filename,energy,rxyz,atoms,comment,forces)
-       !n(c) use module_base
-       use module_types
-       implicit none
-       character(len=*), intent(in) :: filename,comment
-       type(atoms_data), intent(in) :: atoms
-       real(gp), intent(in) :: energy
-       real(gp), dimension(3,atoms%nat), intent(in) :: rxyz
-       real(gp), dimension(3,atoms%nat), intent(in), optional :: forces
-     END SUBROUTINE write_atomic_file
-
-     subroutine MemoryEstimator(nproc,idsx,lr,nat,norb,nspinor,nkpt,nprojel,nspin,itrpmax,iscf,peakmem)
-       !n(c) use module_base
-       use module_types
-       implicit none
-       !Arguments
-       integer, intent(in) :: nproc,idsx,nat,norb,nspin,nprojel
-       integer, intent(in) :: nkpt,nspinor,itrpmax,iscf
-       type(locreg_descriptors), intent(in) :: lr
-       real(kind=8), intent(out) :: peakmem
-     END SUBROUTINE MemoryEstimator
-
-     subroutine check_closed_shell(orbs,lcs)
-       !n(c) use module_base
-       use module_types
-       implicit none
-       type(orbitals_data), intent(in) :: orbs
-       logical, intent(out) :: lcs
-     END SUBROUTINE check_closed_shell
-
-     subroutine orbitals_descriptors(iproc,nproc,norb,norbu,norbd,nspin,nspinor,nkpt,kpt,wkpt,orbs,basedist)
-       !n(c) use module_base
-       use module_types
-       implicit none
-       integer, intent(in) :: iproc,nproc,norb,norbu,norbd,nkpt,nspin
-       integer, intent(in) :: nspinor
-       type(orbitals_data), intent(out) :: orbs
-       real(gp), dimension(nkpt), intent(in) :: wkpt
-       real(gp), dimension(3,nkpt), intent(in) :: kpt
-       integer, dimension(0:nproc-1), intent(in), optional :: basedist 
-     end subroutine orbitals_descriptors
-
-     subroutine orbitals_communicators(iproc,nproc,lr,orbs,comms,basedist)
-       use module_base
-       use module_types
-       implicit none
-       integer, intent(in) :: iproc,nproc
-       type(locreg_descriptors), intent(in) :: lr
-       type(orbitals_data), intent(inout) :: orbs
-       type(communications_arrays), intent(out) :: comms
-       integer, dimension(0:nproc-1,orbs%nkpts), intent(in), optional :: basedist
-     end subroutine orbitals_communicators
-     
+   implicit none
+
+   interface
+
+      subroutine call_bigdft(nproc,iproc,atoms,rxyz,in,energy,fxyz,fnoise,rst,infocode)
+         !n(c) use module_base
+         use module_types
+         implicit none
+         integer, intent(in) :: iproc,nproc
+         type(input_variables),intent(inout) :: in
+         type(atoms_data), intent(inout) :: atoms
+         type(restart_objects), intent(inout) :: rst
+         integer, intent(inout) :: infocode
+         real(gp), intent(out) :: energy,fnoise
+         real(gp), dimension(3,atoms%nat), intent(in) :: rxyz
+         real(gp), dimension(3,atoms%nat), intent(out) :: fxyz
+      END SUBROUTINE call_bigdft
+
+
+      subroutine geopt(nproc,iproc,x,at,f,epot,rst,in,ncount_bigdft)
+
+         !    use module_base
+         !    use module_interfaces, except_this_one => geopt
+         !    use module_types
+         !    use minimization, only:parameterminimization
+
+         !n(c) use module_base
+         use module_types
+         !    use minimization, only:parameterminimization
+         implicit none
+         integer, intent(in) :: nproc,iproc
+         integer, intent(inout) :: ncount_bigdft
+         type(atoms_data), intent(in) :: at
+         type(input_variables), intent(in) :: in
+         type(restart_objects), intent(inout) :: rst
+         real(gp), intent(inout) :: epot
+         real(gp), dimension(3*at%nat), intent(inout) :: x
+         real(gp), dimension(3*at%nat), intent(out) :: f
+      END SUBROUTINE geopt
+
+
+      subroutine copy_old_wavefunctions(nproc,orbs,n1,n2,n3,wfd,psi,&
+            &   n1_old,n2_old,n3_old,wfd_old,psi_old)
+         !n(c) use module_base
+         use module_types
+         implicit none
+         integer, intent(in) :: nproc,n1,n2,n3
+         type(orbitals_data), intent(in) :: orbs
+         type(wavefunctions_descriptors), intent(inout) :: wfd,wfd_old
+         integer, intent(out) :: n1_old,n2_old,n3_old
+         real(wp), dimension(:), pointer :: psi,psi_old
+      END SUBROUTINE copy_old_wavefunctions
+
+      subroutine system_properties(iproc,nproc,in,at,orbs,radii_cf,nelec)
+         !n(c) use module_base
+         use module_types
+         implicit none
+         integer, intent(in) :: iproc,nproc
+         integer, intent(out) :: nelec
+         type(input_variables), intent(in) :: in
+         type(atoms_data), intent(inout) :: at
+         type(orbitals_data), intent(out) :: orbs
+         real(gp), dimension(at%ntypes,3), intent(out) :: radii_cf
+      END SUBROUTINE system_properties
+
+      subroutine system_size(iproc,atoms,rxyz,radii_cf,crmult,frmult,hx,hy,hz,Glr,shift)
+         !n(c) use module_base
+         use module_types
+         implicit none
+         type(atoms_data), intent(inout) :: atoms
+         integer, intent(in) :: iproc
+         real(gp), intent(in) :: crmult,frmult
+         real(gp), dimension(3,atoms%nat), intent(inout) :: rxyz
+         real(gp), dimension(atoms%ntypes,3), intent(in) :: radii_cf
+         real(gp), intent(inout) :: hx,hy,hz
+         type(locreg_descriptors), intent(out) :: Glr
+         real(gp), dimension(3), intent(out) :: shift
+      END SUBROUTINE system_size
+
+      subroutine standard_inputfile_names(inputs, radical)
+         use module_types
+         implicit none
+         type(input_variables), intent(out) :: inputs
+         character(len = *), intent(in) :: radical
+      END SUBROUTINE standard_inputfile_names
+
+      subroutine read_input_variables(iproc,posinp,inputs,atoms,rxyz)
+         !n(c) use module_base
+         use module_types
+         implicit none
+         character(len=*), intent(in) :: posinp
+         integer, intent(in) :: iproc
+         type(input_variables), intent(inout) :: inputs
+         type(atoms_data), intent(out) :: atoms
+         real(gp), dimension(:,:), pointer :: rxyz
+      END SUBROUTINE read_input_variables
+
+      subroutine read_input_parameters(iproc,inputs,atoms,rxyz)
+         !n(c) use module_base
+         use module_types
+         implicit none
+         integer, intent(in) :: iproc
+         type(input_variables), intent(inout) :: inputs
+         type(atoms_data), intent(inout) :: atoms
+         real(gp), dimension(:,:), pointer :: rxyz
+      END SUBROUTINE read_input_parameters
+
+      subroutine dft_input_variables(iproc,filename,in)
+         !n(c) use module_base
+         use module_types
+         implicit none
+         character(len=*), intent(in) :: filename
+         integer, intent(in) :: iproc
+         type(input_variables), intent(out) :: in
+      END SUBROUTINE dft_input_variables
+
+      subroutine geopt_input_variables(filename,in)
+         !n(c) use module_base
+         use module_types
+         implicit none
+         character(len=*), intent(in) :: filename
+         type(input_variables), intent(inout) :: in
+      END SUBROUTINE geopt_input_variables
+
+      subroutine tddft_input_variables(filename,in)
+         !n(c) use module_base
+         use module_types
+         implicit none
+         character(len=*), intent(in) :: filename
+         type(input_variables), intent(inout) :: in
+      END SUBROUTINE tddft_input_variables
+
+
+      subroutine kpt_input_variables(iproc,filename,in,atoms)
+         !n(c) use module_base
+         use module_types
+         implicit none
+         character(len=*), intent(in) :: filename
+         integer, intent(in) :: iproc
+         type(input_variables), intent(inout) :: in
+         type(atoms_data), intent(in) :: atoms
+      END SUBROUTINE kpt_input_variables
+
+      subroutine perf_input_variables(iproc,filename,inputs)
+         !n(c) use module_base
+         use module_types
+         implicit none
+         character(len=*), intent(in) :: filename
+         integer, intent(in) :: iproc
+         type(input_variables), intent(inout) :: inputs
+      END SUBROUTINE perf_input_variables
+
+      subroutine read_atomic_file(file,iproc,at,rxyz)
+         !n(c) use module_base
+         use module_types
+         implicit none
+         character(len=*), intent(in) :: file
+         integer, intent(in) :: iproc
+         type(atoms_data), intent(inout) :: at
+         real(gp), dimension(:,:), pointer :: rxyz
+      END SUBROUTINE read_atomic_file
+
+      !> @author
+      !! Written by Laurent K Beland 2011 UdeM
+      !! For QM/MM implementation of BigDFT-ART
+      subroutine initialize_atomic_file(iproc,at,rxyz)
+         use module_base
+         use module_types
+         implicit none
+         integer, intent(in) :: iproc
+         type(atoms_data), intent(inout) :: at
+         real(gp), dimension(:,:), pointer :: rxyz
+      END SUBROUTINE initialize_atomic_file
+
+      subroutine read_xyz_positions(iproc,ifile,atoms,rxyz,getLine)
+         !n(c) use module_base
+         use module_types
+         implicit none
+         integer, intent(in) :: iproc,ifile
+         type(atoms_data), intent(inout) :: atoms
+         real(gp), dimension(:,:), pointer :: rxyz
+         interface
+            subroutine getline(line,ifile,eof)
+               integer, intent(in) :: ifile
+               character(len=150), intent(out) :: line
+               logical, intent(out) :: eof
+            END SUBROUTINE getline
+         end interface
+      END SUBROUTINE read_xyz_positions
+
+      subroutine read_ascii_positions(iproc,ifile,atoms,rxyz,getline)
+         ! use module_base
+         use module_types
+         implicit none
+         integer, intent(in) :: iproc,ifile
+         type(atoms_data), intent(inout) :: atoms
+         real(gp), dimension(:,:), pointer :: rxyz
+         interface
+            subroutine getline(line,ifile,eof)
+               integer, intent(in) :: ifile
+               character(len=150), intent(out) :: line
+               logical, intent(out) :: eof
+            END SUBROUTINE getline
+         end interface
+      END SUBROUTINE read_ascii_positions
+
+      subroutine write_atomic_file(filename,energy,rxyz,atoms,comment,forces)
+         !n(c) use module_base
+         use module_types
+         implicit none
+         character(len=*), intent(in) :: filename,comment
+         type(atoms_data), intent(in) :: atoms
+         real(gp), intent(in) :: energy
+         real(gp), dimension(3,atoms%nat), intent(in) :: rxyz
+         real(gp), dimension(3,atoms%nat), intent(in), optional :: forces
+      END SUBROUTINE write_atomic_file
+
+      subroutine MemoryEstimator(nproc,idsx,lr,nat,norb,nspinor,nkpt,nprojel,nspin,itrpmax,iscf,peakmem)
+         !n(c) use module_base
+         use module_types
+         implicit none
+         !Arguments
+         integer, intent(in) :: nproc,idsx,nat,norb,nspin,nprojel
+         integer, intent(in) :: nkpt,nspinor,itrpmax,iscf
+         type(locreg_descriptors), intent(in) :: lr
+         real(kind=8), intent(out) :: peakmem
+      END SUBROUTINE MemoryEstimator
+
+      subroutine check_closed_shell(orbs,lcs)
+         !n(c) use module_base
+         use module_types
+         implicit none
+         type(orbitals_data), intent(in) :: orbs
+         logical, intent(out) :: lcs
+      END SUBROUTINE check_closed_shell
+
+      subroutine orbitals_descriptors(iproc,nproc,norb,norbu,norbd,nspin,nspinor,nkpt,kpt,wkpt,orbs,basedist)
+         !n(c) use module_base
+         use module_types
+         implicit none
+         integer, intent(in) :: iproc,nproc,norb,norbu,norbd,nkpt,nspin
+         integer, intent(in) :: nspinor
+         type(orbitals_data), intent(out) :: orbs
+         real(gp), dimension(nkpt), intent(in) :: wkpt
+         real(gp), dimension(3,nkpt), intent(in) :: kpt
+         integer, dimension(0:nproc-1), intent(in), optional :: basedist 
+      END SUBROUTINE orbitals_descriptors
+
+      subroutine orbitals_communicators(iproc,nproc,lr,orbs,comms,basedist)
+         use module_base
+         use module_types
+         implicit none
+         integer, intent(in) :: iproc,nproc
+         type(locreg_descriptors), intent(in) :: lr
+         type(orbitals_data), intent(inout) :: orbs
+         type(communications_arrays), intent(out) :: comms
+         integer, dimension(0:nproc-1,orbs%nkpts), intent(in), optional :: basedist
+      END SUBROUTINE orbitals_communicators
+
 
      subroutine orbitals_descriptors_forLinear(iproc,nproc,norb,norbu,norbd,nspin,nspinor,nkpt,kpt,wkpt,orbs)
        use module_base
@@ -309,491 +308,487 @@
        real(gp), dimension(3,nkpt), intent(in) :: kpt
      END SUBROUTINE orbitals_descriptors_forLinear
 
-     subroutine createWavefunctionsDescriptors(iproc,hx,hy,hz,atoms,rxyz,radii_cf,&
-          crmult,frmult,Glr,output_grid)
-       !n(c) use module_base
-       use module_types
-       implicit none
-       !Arguments
-       type(atoms_data), intent(in) :: atoms
+      subroutine createWavefunctionsDescriptors(iproc,hx,hy,hz,atoms,rxyz,radii_cf,&
+            &   crmult,frmult,Glr,output_grid)
+         !n(c) use module_base
+         use module_types
+         implicit none
+         !Arguments
+         type(atoms_data), intent(in) :: atoms
+         integer, intent(in) :: iproc
+         real(gp), intent(in) :: hx,hy,hz,crmult,frmult
+         real(gp), dimension(3,atoms%nat), intent(in) :: rxyz
+         real(gp), dimension(atoms%ntypes,3), intent(in) :: radii_cf
+         type(locreg_descriptors), intent(inout) :: Glr
+         logical, intent(in), optional :: output_grid
+      END SUBROUTINE createWavefunctionsDescriptors
+
+     subroutine createProjectorsArrays(iproc,lr,rxyz,at,orbs,&
+            &   radii_cf,cpmult,fpmult,hx,hy,hz,nlpspd,proj)
+         !n(c) use module_base
+         use module_types
+         implicit none
        integer, intent(in) :: iproc
-       real(gp), intent(in) :: hx,hy,hz,crmult,frmult
-       real(gp), dimension(3,atoms%nat), intent(in) :: rxyz
-       real(gp), dimension(atoms%ntypes,3), intent(in) :: radii_cf
-       type(locreg_descriptors), intent(inout) :: Glr
-       logical, intent(in), optional :: output_grid
-     END SUBROUTINE createWavefunctionsDescriptors
-
-     subroutine createProjectorsArrays(iproc,lr,rxyz,at,orbs,&
-          radii_cf,cpmult,fpmult,hx,hy,hz,nlpspd,proj)
-       !n(c) use module_base
-       use module_types
-       implicit none
+         type(atoms_data), intent(in) :: at
+         type(orbitals_data), intent(in) :: orbs
+         real(kind=8), intent(in) :: cpmult,fpmult,hx,hy,hz
+       type(locreg_descriptors),intent(in) :: lr
+         real(kind=8), dimension(3,at%nat), intent(in) :: rxyz
+         real(kind=8), dimension(at%ntypes,3), intent(in) :: radii_cf
+         type(nonlocal_psp_descriptors), intent(out) :: nlpspd
+         real(kind=8), dimension(:), pointer :: proj
+      END SUBROUTINE createProjectorsArrays
+
+      subroutine createDensPotDescriptors(iproc,nproc,atoms,gdim,hxh,hyh,hzh,&
+            &   rxyz,crmult,frmult,radii_cf,nspin,datacode,ixc,rho_commun,&
+         n3d,n3p,n3pi,i3xcsh,i3s,nscatterarr,ngatherarr,rhodsc)
+         !n(c) use module_base
+         use module_types
+         implicit none
+         !Arguments
+         character(len=1), intent(in) :: datacode
+         character(len=3), intent(in) :: rho_commun
+         integer, intent(in) :: iproc,nproc,ixc,nspin
+         real(gp), intent(in) :: crmult,frmult,hxh,hyh,hzh
+         type(atoms_data), intent(in) :: atoms
+         type(grid_dimensions), intent(in) :: gdim
+         real(gp), dimension(atoms%ntypes,3), intent(in) :: radii_cf
+         real(gp), dimension(3,atoms%nat), intent(in) :: rxyz
+         integer, intent(out) ::  n3d,n3p,n3pi,i3xcsh,i3s
+         type(rho_descriptors), intent(out) :: rhodsc
+         integer, dimension(0:nproc-1,4), intent(out) :: nscatterarr
+         integer, dimension(0:nproc-1,2), intent(out) :: ngatherarr
+      END SUBROUTINE createDensPotDescriptors
+
+      subroutine createPcProjectorsArrays(iproc,n1,n2,n3,rxyz,at,orbs, &
+            &   radii_cf,cpmult,fpmult,hx,hy,hz, ecut_pc, &
+         pcproj_data , Glr)
+
+         use module_base
+         use module_types
+         implicit none
+         integer, intent(in) :: iproc,n1,n2,n3
+         real(gp), intent(in) :: cpmult,fpmult,hx,hy,hz
+         type(atoms_data), intent(in) :: at
+         type(orbitals_data), intent(in) :: orbs
+
+         real(gp), dimension(3,at%nat), intent(in) :: rxyz
+         real(gp), dimension(at%ntypes,3), intent(in) :: radii_cf
+         real(gp), intent(in):: ecut_pc
+
+         type(pcproj_data_type) ::pcproj_data
+
+         type(locreg_descriptors),  intent(in):: Glr
+
+      END SUBROUTINE createPcProjectorsArrays
+
+
+      subroutine applyPCprojectors(orbs,at,&
+            &   hx,hy,hz,Glr,PPD,psi,hpsi, dotest)
+
+         use module_base
+         use module_types
+
+         type(orbitals_data), intent(inout) :: orbs
+         type(atoms_data) :: at
+         real(gp), intent(in) :: hx,hy,hz
+         type(locreg_descriptors), intent(in) :: Glr
+         type(pcproj_data_type) ::PPD
+         real(wp), dimension(:), pointer :: psi, hpsi
+         logical, optional :: dotest
+      END SUBROUTINE applyPCprojectors
+
+
+      subroutine applyPAWprojectors(orbs,at,&
+            &   hx,hy,hz,Glr,PAWD,psi,hpsi,  paw_matrix, dosuperposition , &
+         sup_iatom, sup_l, sup_arraym) !, sup_arraychannel)
+
+         use module_base
+         use module_types
+
+         type(orbitals_data), intent(inout) :: orbs
+         type(atoms_data) :: at
+         real(gp), intent(in) :: hx,hy,hz
+         type(locreg_descriptors), intent(in) :: Glr
+         type(pawproj_data_type) ::PAWD
+         real(wp), dimension(:), pointer :: psi, hpsi, paw_matrix
+         logical dosuperposition
+         integer, optional :: sup_iatom, sup_l
+         real(wp) , dimension(:), pointer, optional :: sup_arraym !, sup_arraychannel
+
+      END SUBROUTINE applyPAWprojectors
+
+
+      subroutine IonicEnergyandForces(iproc,nproc,at,hxh,hyh,hzh,elecfield,rxyz,eion,fion,psoffset,&
+            &   nvacancy,n1,n2,n3,n1i,n2i,n3i,i3s,n3pi,pot_ion,pkernel)
+         !n(c) use module_base
+         use module_types
+         implicit none
+         type(atoms_data), intent(in) :: at
+         integer, intent(in) :: iproc,nproc,n1,n2,n3,n1i,n2i,n3i,i3s,n3pi,nvacancy
+         real(kind=8), intent(in) :: hxh,hyh,hzh,elecfield(3)
+         real(kind=8), dimension(3,at%nat), intent(in) :: rxyz
+         real(kind=8), dimension(*), intent(in) :: pkernel
+         real(kind=8), intent(out) :: eion,psoffset
+         real(kind=8), dimension(3,at%nat), intent(out) :: fion
+         real(kind=8), dimension(*), intent(out) :: pot_ion
+      END SUBROUTINE IonicEnergyandForces
+
+      subroutine createIonicPotential(geocode,iproc,nproc,at,rxyz,&
+            &   hxh,hyh,hzh,elecfield,n1,n2,n3,n3pi,i3s,n1i,n2i,n3i,pkernel,pot_ion,psoffset,nvacancy,&
+         correct_offset)
+         !n(c) use module_base
+         use module_types
+         implicit none
+         character(len=1), intent(in) :: geocode
+         logical, intent(in) :: correct_offset
+         integer, intent(in) :: iproc,nproc,n1,n2,n3,n3pi,i3s,n1i,n2i,n3i,nvacancy
+         real(gp), intent(in) :: hxh,hyh,hzh,psoffset
+         type(atoms_data), intent(in) :: at
+         real(gp), intent(in) :: elecfield(3)
+         real(gp), dimension(3,at%nat), intent(in) :: rxyz
+         real(dp), dimension(*), intent(in) :: pkernel
+         real(wp), dimension(*), intent(inout) :: pot_ion
+      END SUBROUTINE createIonicPotential
+
+      subroutine input_wf_diag(iproc,nproc,at,rhodsc,&
+          orbs,nvirt,comms,Lzd,hx,hy,hz,rxyz,rhopot,rhocore,pot_ion,&
+         nlpspd,proj,pkernel,pkernelseq,ixc,psi,hpsi,psit,G,&
+          nscatterarr,ngatherarr,nspin,potshortcut,symObj,irrzon,phnons,GPU,input,radii_cf)
+         !n(c) use module_base
+         use module_types
+         implicit none
+         integer, intent(in) :: iproc,nproc,ixc,symObj
+         integer, intent(inout) :: nspin,nvirt
+         real(gp), intent(in) :: hx,hy,hz
+         type(rho_descriptors),intent(in) :: rhodsc
+       type(atoms_data), intent(inout) :: at
+         type(orbitals_data), intent(inout) :: orbs
+         type(nonlocal_psp_descriptors), intent(in) :: nlpspd
+       type(local_zone_descriptors), intent(inout) :: Lzd
+         type(communications_arrays), intent(in) :: comms
+         type(GPU_pointers), intent(inout) :: GPU
+         type(input_variables):: input
+         integer, dimension(0:nproc-1,4), intent(in) :: nscatterarr
+         integer, dimension(0:nproc-1,2), intent(in) :: ngatherarr 
+         real(gp), dimension(3,at%nat), intent(in) :: rxyz
+         real(wp), dimension(nlpspd%nprojel), intent(in) :: proj
+         real(dp), dimension(*), intent(inout) :: rhopot,pot_ion
+         type(gaussian_basis), intent(out) :: G 
+         real(wp), dimension(:), pointer :: psi,hpsi,psit,rhocore
+         real(dp), dimension(:), pointer :: pkernel,pkernelseq
+         integer, intent(in) :: potshortcut
+         integer, dimension(*), intent(in) :: irrzon
+         real(dp), dimension(*), intent(in) :: phnons
+       real(gp), dimension(at%ntypes,3), intent(in) :: radii_cf
+      END SUBROUTINE input_wf_diag
+
+      subroutine reformatmywaves(iproc,orbs,at,&
+            &   hx_old,hy_old,hz_old,n1_old,n2_old,n3_old,rxyz_old,wfd_old,psi_old,&
+         hx,hy,hz,n1,n2,n3,rxyz,wfd,psi)
+         !n(c) use module_base
+         use module_types
+         implicit none
+         integer, intent(in) :: iproc,n1_old,n2_old,n3_old,n1,n2,n3
+         real(gp), intent(in) :: hx_old,hy_old,hz_old,hx,hy,hz
+         type(wavefunctions_descriptors), intent(in) :: wfd,wfd_old
+         type(atoms_data), intent(in) :: at
+         type(orbitals_data), intent(in) :: orbs
+         real(gp), dimension(3,at%nat), intent(in) :: rxyz,rxyz_old
+         real(wp), dimension(wfd_old%nvctr_c+7*wfd_old%nvctr_f,orbs%nspinor*orbs%norbp), intent(in) :: psi_old
+         real(wp), dimension(wfd%nvctr_c+7*wfd%nvctr_f,orbs%nspinor*orbs%norbp), intent(out) :: psi
+      END SUBROUTINE reformatmywaves
+
+      subroutine first_orthon(iproc,nproc,orbs,wfd,comms,psi,hpsi,psit,orthpar)
+         !n(c) use module_base
+         use module_types
+         implicit none
+         integer, intent(in) :: iproc,nproc
+         type(orbitals_data), intent(in) :: orbs
+         type(wavefunctions_descriptors), intent(in) :: wfd
+         type(communications_arrays), intent(in) :: comms
+         type(orthon_data):: orthpar
+         real(wp), dimension(:) , pointer :: psi,hpsi,psit
+      END SUBROUTINE first_orthon
+
+      subroutine sumrho(iproc,nproc,orbs,lr,hxh,hyh,hzh,psi,rho, &
+            nscatterarr,nspin,GPU,symObj,irrzon,phnons,rhodsc)
+         !n(c) use module_base
+         use module_types
+         implicit none
+         integer, intent(in) :: iproc,nproc,nspin,symObj
+         real(gp), intent(in) :: hxh,hyh,hzh
+         type(rho_descriptors),intent(in) :: rhodsc
+         type(orbitals_data), intent(in) :: orbs
+         type(locreg_descriptors), intent(in) :: lr 
+         integer, dimension(0:nproc-1,4), intent(in) :: nscatterarr !n3d,n3p,i3s+i3xcsh-1,i3xcsh
+         real(wp), dimension(lr%wfd%nvctr_c+7*lr%wfd%nvctr_f,orbs%norbp*orbs%nspinor), intent(in) :: psi
+         real(dp), dimension(max(lr%d%n1i*lr%d%n2i*nscatterarr(iproc,1),1),nspin), intent(out), target :: rho
+         type(GPU_pointers), intent(inout) :: GPU
+         integer, dimension(*), intent(in) :: irrzon
+         real(dp), dimension(*), intent(in) :: phnons
+      END SUBROUTINE sumrho
+
+      subroutine rho_segkey(iproc,at,rxyz,crmult,frmult,radii_cf,&
+            &   n1i,n2i,n3i,hxh,hyh,hzh,nspin,rho_d,iprint)
+         !n(c) use module_base
+         use module_types
+         implicit none
+         integer,intent(in) :: n1i,n2i,n3i,iproc,nspin
+         type(atoms_data), intent(in) :: at
+         real(gp), dimension(3,at%nat), intent(in) :: rxyz
+         real(gp), intent(in) :: crmult,frmult,hxh,hyh,hzh
+         real(gp), dimension(at%ntypes,3), intent(in) :: radii_cf
+         logical,intent(in) :: iprint
+         type(rho_descriptors),intent(inout) :: rho_d
+      END SUBROUTINE rho_segkey
+
+      subroutine LocalHamiltonianApplication(iproc,nproc,at,orbs,hx,hy,hz,&
+            &   lr,ngatherarr,pot,psi,hpsi,ekin_sum,epot_sum,eexctX,eSIC_DC,SIC,GPU,pkernel,orbsocc,psirocc)
+         use module_base
+         use module_types
+         use module_xc
+         implicit none
+         integer, intent(in) :: iproc,nproc
+         real(gp), intent(in) :: hx,hy,hz
+         type(atoms_data), intent(in) :: at
+         type(orbitals_data), intent(in) :: orbs
+         type(locreg_descriptors), intent(in) :: lr 
+         type(SIC_data), intent(in) :: SIC
+         integer, dimension(0:nproc-1,2), intent(in) :: ngatherarr 
+         real(wp), dimension((lr%wfd%nvctr_c+7*lr%wfd%nvctr_f)*orbs%nspinor*orbs%norbp), intent(in) :: psi
+         real(wp), dimension(:), pointer :: pot
+         real(gp), intent(out) :: ekin_sum,epot_sum,eSIC_DC
+         real(gp), intent(inout) :: eexctX !used to activate the OP2P scheme
+         real(wp), target, dimension((lr%wfd%nvctr_c+7*lr%wfd%nvctr_f)*orbs%nspinor*orbs%norbp), intent(out) :: hpsi
+         type(GPU_pointers), intent(inout) :: GPU
+         real(dp), dimension(:), pointer, optional :: pkernel
+         type(orbitals_data), intent(in), optional :: orbsocc
+         real(wp), dimension(:), pointer, optional :: psirocc
+      END SUBROUTINE LocalHamiltonianApplication
+
+      subroutine hpsitopsi(iproc,nproc,orbs,lr,comms,iter,diis,idsx,psi,psit,hpsi,orthpar)
+         !n(c) use module_base
+         use module_types
+         implicit none
+         integer, intent(in) :: iproc,nproc,idsx,iter
+         type(locreg_descriptors), intent(in) :: lr
+         type(communications_arrays), intent(in) :: comms
+         type(orbitals_data), intent(in) :: orbs
+         type(orthon_data), intent(in) :: orthpar
+         type(diis_objects), intent(inout) :: diis
+         real(wp), dimension(:), pointer :: psi,psit,hpsi
+      END SUBROUTINE hpsitopsi
+
+      subroutine DiagHam(iproc,nproc,natsc,nspin,orbs,wfd,comms,&
+            &   psi,hpsi,psit,orthpar,passmat,& !mandatory
+         orbse,commse,etol,norbsc_arr,orbsv,psivirt) !optional
+         !n(c) use module_base
+         use module_types
+         implicit none
+         integer, intent(in) :: iproc,nproc,natsc,nspin
+         type(wavefunctions_descriptors), intent(in) :: wfd
+         type(communications_arrays), target, intent(in) :: comms
+         type(orbitals_data), target, intent(inout) :: orbs
+         type(orthon_data), intent(in) :: orthpar
+         real(wp), dimension(:), pointer :: psi,hpsi,psit
+         real(wp), dimension(*), intent(out) :: passmat
+         !optional arguments
+         real(gp), optional, intent(in) :: etol
+         type(orbitals_data), optional, intent(in) :: orbsv
+         type(orbitals_data), optional, target, intent(in) :: orbse
+         type(communications_arrays), optional, target, intent(in) :: commse
+         integer, optional, dimension(natsc+1,nspin), intent(in) :: norbsc_arr
+         real(wp), dimension(:), pointer, optional :: psivirt
+      END SUBROUTINE DiagHam
+
+      subroutine last_orthon(iproc,nproc,orbs,wfd,&
+            &   nspin,comms,psi,hpsi,psit,evsum, keeppsit)
+         !n(c) use module_base
+         use module_types
+         implicit none
+         type(wavefunctions_descriptors), intent(in) :: wfd
+         type(orbitals_data), intent(in) :: orbs
+         type(communications_arrays), intent(in) :: comms
+         integer, intent(in) :: iproc,nproc,nspin
+         real(wp), intent(out) :: evsum
+         real(wp), dimension(:) , pointer :: psi,hpsi,psit
+         logical , optional :: keeppsit
+      END SUBROUTINE last_orthon
+
+      subroutine local_forces(iproc,at,rxyz,hxh,hyh,hzh,&
+            &   n1,n2,n3,n3pi,i3s,n1i,n2i,rho,pot,floc)
+         ! Calculates the local forces acting on the atoms belonging to iproc
+         use module_types
+         implicit none
+         !Arguments---------
+         type(atoms_data), intent(in) :: at
+         integer, intent(in) :: iproc,n1,n2,n3,n3pi,i3s,n1i,n2i
+         real(kind=8), intent(in) :: hxh,hyh,hzh
+         real(kind=8), dimension(3,at%nat), intent(in) :: rxyz
+         real(kind=8), dimension(*), intent(in) :: rho,pot
+         real(kind=8), dimension(3,at%nat), intent(out) :: floc
+      END SUBROUTINE local_forces
+
+     subroutine nonlocal_forces(iproc,lr,hx,hy,hz,at,rxyz,&
+            &   orbs,nlpspd,proj,wfd,psi,fsep,refill)
+         !n(c) use module_base
+         use module_types
+         implicit none
+         !Arguments-------------
+         type(atoms_data), intent(in) :: at
+         type(wavefunctions_descriptors), intent(in) :: wfd
+         type(nonlocal_psp_descriptors), intent(in) :: nlpspd
+         logical, intent(in) :: refill
        integer, intent(in) :: iproc
-       type(atoms_data), intent(in) :: at
-       type(orbitals_data), intent(in) :: orbs
-       real(kind=8), intent(in) :: cpmult,fpmult,hx,hy,hz
-       type(locreg_descriptors),intent(in) :: lr
-       real(kind=8), dimension(3,at%nat), intent(in) :: rxyz
-       real(kind=8), dimension(at%ntypes,3), intent(in) :: radii_cf
-       type(nonlocal_psp_descriptors), intent(out) :: nlpspd
-       real(kind=8), dimension(:), pointer :: proj
-     END SUBROUTINE createProjectorsArrays
-
-     subroutine createDensPotDescriptors(iproc,nproc,atoms,gdim,hxh,hyh,hzh,&
-          rxyz,crmult,frmult,radii_cf,nspin,datacode,ixc,rho_commun,&
-          n3d,n3p,n3pi,i3xcsh,i3s,nscatterarr,ngatherarr,rhodsc)
-       !n(c) use module_base
-       use module_types
-       implicit none
-       !Arguments
-       character(len=1), intent(in) :: datacode
-       character(len=3), intent(in) :: rho_commun
-       integer, intent(in) :: iproc,nproc,ixc,nspin
-       real(gp), intent(in) :: crmult,frmult,hxh,hyh,hzh
-       type(atoms_data), intent(in) :: atoms
-       type(grid_dimensions), intent(in) :: gdim
-       real(gp), dimension(atoms%ntypes,3), intent(in) :: radii_cf
-       real(gp), dimension(3,atoms%nat), intent(in) :: rxyz
-       integer, intent(out) ::  n3d,n3p,n3pi,i3xcsh,i3s
-       type(rho_descriptors), intent(out) :: rhodsc
-       integer, dimension(0:nproc-1,4), intent(out) :: nscatterarr
-       integer, dimension(0:nproc-1,2), intent(out) :: ngatherarr
-     END SUBROUTINE createDensPotDescriptors
-
-     subroutine createPcProjectorsArrays(iproc,n1,n2,n3,rxyz,at,orbs, &
-          radii_cf,cpmult,fpmult,hx,hy,hz, ecut_pc, &
-          pcproj_data , Glr)
-       
-       use module_base
-       use module_types
-       implicit none
-       integer, intent(in) :: iproc,n1,n2,n3
-       real(gp), intent(in) :: cpmult,fpmult,hx,hy,hz
-       type(atoms_data), intent(in) :: at
-       type(orbitals_data), intent(in) :: orbs
-
-       real(gp), dimension(3,at%nat), intent(in) :: rxyz
-       real(gp), dimension(at%ntypes,3), intent(in) :: radii_cf
-       real(gp), intent(in):: ecut_pc
-     
-       type(pcproj_data_type) ::pcproj_data
-
-       type(locreg_descriptors),  intent(in):: Glr
-
-     end subroutine createPcProjectorsArrays
-
-     
-     subroutine applyPCprojectors(orbs,at,&
-          rxyz,hx,hy,hz,Glr,PPD,psi,hpsi, dotest)
-       
-       use module_base
-       use module_types
-       
-       type(orbitals_data), intent(inout) :: orbs
-       type(atoms_data) :: at
-       real(gp), dimension(3,at%nat), target, intent(in) :: rxyz
-       real(gp), intent(in) :: hx,hy,hz
-       type(locreg_descriptors), intent(in) :: Glr
-       type(pcproj_data_type) ::PPD
-       real(wp), dimension(:), pointer :: psi, hpsi
-       logical, optional :: dotest
-     end subroutine applyPCprojectors
-
-     
-
-     subroutine applyPAWprojectors(orbs,at,&
-          rxyz,hx,hy,hz,Glr,PAWD,psi,hpsi,  paw_matrix, dosuperposition , &
-          sup_iatom, sup_l, sup_arraym) !, sup_arraychannel)
-       
-       use module_base
-       use module_types
-       
-       type(orbitals_data), intent(inout) :: orbs
-       type(atoms_data) :: at
-       real(gp), dimension(3,at%nat), target, intent(in) :: rxyz
-       real(gp), intent(in) :: hx,hy,hz
-       type(locreg_descriptors), intent(in) :: Glr
-       type(pawproj_data_type) ::PAWD
-       real(wp), dimension(:), pointer :: psi, hpsi, paw_matrix
-       logical dosuperposition
-       integer, optional :: sup_iatom, sup_l
-       real(wp) , dimension(:), pointer, optional :: sup_arraym !, sup_arraychannel
-
-     end subroutine applyPAWprojectors
-
-
-     subroutine IonicEnergyandForces(iproc,nproc,at,hxh,hyh,hzh,elecfield,rxyz,eion,fion,psoffset,&
-          nvacancy,n1,n2,n3,n1i,n2i,n3i,i3s,n3pi,pot_ion,pkernel)
-       !n(c) use module_base
-       use module_types
-       implicit none
-       type(atoms_data), intent(in) :: at
-       integer, intent(in) :: iproc,nproc,n1,n2,n3,n1i,n2i,n3i,i3s,n3pi,nvacancy
-       real(kind=8), intent(in) :: hxh,hyh,hzh,elecfield
-       real(kind=8), dimension(3,at%nat), intent(in) :: rxyz
-       real(kind=8), dimension(*), intent(in) :: pkernel
-       real(kind=8), intent(out) :: eion,psoffset
-       real(kind=8), dimension(3,at%nat), intent(out) :: fion
-       real(kind=8), dimension(*), intent(out) :: pot_ion
-     END SUBROUTINE IonicEnergyandForces
-
-     subroutine createIonicPotential(geocode,iproc,nproc,at,rxyz,&
-          hxh,hyh,hzh,elecfield,n1,n2,n3,n3pi,i3s,n1i,n2i,n3i,pkernel,pot_ion,psoffset,nvacancy,&
-          correct_offset)
-       !n(c) use module_base
-       use module_types
-       implicit none
-       character(len=1), intent(in) :: geocode
-       logical, intent(in) :: correct_offset
-       integer, intent(in) :: iproc,nproc,n1,n2,n3,n3pi,i3s,n1i,n2i,n3i,nvacancy
-       real(gp), intent(in) :: hxh,hyh,hzh,psoffset
-       type(atoms_data), intent(in) :: at
-       real(gp), intent(in) :: elecfield
-       real(gp), dimension(3,at%nat), intent(in) :: rxyz
-       real(dp), dimension(*), intent(in) :: pkernel
-       real(wp), dimension(*), intent(inout) :: pot_ion
-     END SUBROUTINE createIonicPotential
-
-     subroutine input_wf_diag(iproc,nproc,at,rhodsc,&
-          orbs,nvirt,comms,Lzd,hx,hy,hz,rxyz,rhopot,rhocore,pot_ion,&
-          nlpspd,proj,pkernel,pkernelseq,ixc,psi,hpsi,psit,G,&
-          nscatterarr,ngatherarr,nspin,potshortcut,symObj,irrzon,phnons,GPU,input,radii_cf)
-       !n(c) use module_base
-       use module_types
-       implicit none
-       integer, intent(in) :: iproc,nproc,ixc,symObj
-       integer, intent(inout) :: nspin,nvirt
-       real(gp), intent(in) :: hx,hy,hz
-       type(rho_descriptors),intent(in) :: rhodsc
-       type(atoms_data), intent(inout) :: at
-       type(orbitals_data), intent(inout) :: orbs
-       type(nonlocal_psp_descriptors), intent(in) :: nlpspd
-       type(local_zone_descriptors), intent(inout) :: Lzd
-       type(communications_arrays), intent(in) :: comms
-       type(GPU_pointers), intent(inout) :: GPU
-       type(input_variables):: input
-       integer, dimension(0:nproc-1,4), intent(in) :: nscatterarr
-       integer, dimension(0:nproc-1,2), intent(in) :: ngatherarr 
-       real(gp), dimension(3,at%nat), intent(in) :: rxyz
-       real(wp), dimension(nlpspd%nprojel), intent(in) :: proj
-       real(dp), dimension(*), intent(inout) :: rhopot,pot_ion
-       type(gaussian_basis), intent(out) :: G 
-       real(wp), dimension(:), pointer :: psi,hpsi,psit,rhocore
-       real(dp), dimension(:), pointer :: pkernel,pkernelseq
-       integer, intent(in) :: potshortcut
-       integer, dimension(*), intent(in) :: irrzon
-       real(dp), dimension(*), intent(in) :: phnons
-       real(gp), dimension(at%ntypes,3), intent(in) :: radii_cf
-     END SUBROUTINE input_wf_diag
-
-     subroutine reformatmywaves(iproc,orbs,at,&
-          hx_old,hy_old,hz_old,n1_old,n2_old,n3_old,rxyz_old,wfd_old,psi_old,&
-          hx,hy,hz,n1,n2,n3,rxyz,wfd,psi)
-       !n(c) use module_base
-       use module_types
-       implicit none
-       integer, intent(in) :: iproc,n1_old,n2_old,n3_old,n1,n2,n3
-       real(gp), intent(in) :: hx_old,hy_old,hz_old,hx,hy,hz
-       type(wavefunctions_descriptors), intent(in) :: wfd,wfd_old
-       type(atoms_data), intent(in) :: at
-       type(orbitals_data), intent(in) :: orbs
-       real(gp), dimension(3,at%nat), intent(in) :: rxyz,rxyz_old
-       real(wp), dimension(wfd_old%nvctr_c+7*wfd_old%nvctr_f,orbs%nspinor*orbs%norbp), intent(in) :: psi_old
-       real(wp), dimension(wfd%nvctr_c+7*wfd%nvctr_f,orbs%nspinor*orbs%norbp), intent(out) :: psi
-     END SUBROUTINE reformatmywaves
-
-     subroutine first_orthon(iproc,nproc,orbs,wfd,comms,psi,hpsi,psit,orthpar)
-       !n(c) use module_base
-       use module_types
-       implicit none
-       integer, intent(in) :: iproc,nproc
-       type(orbitals_data), intent(in) :: orbs
-       type(wavefunctions_descriptors), intent(in) :: wfd
-       type(communications_arrays), intent(in) :: comms
-       type(orthon_data):: orthpar
-       real(wp), dimension(:) , pointer :: psi,hpsi,psit
-     END SUBROUTINE first_orthon
-
-     subroutine sumrho(iproc,nproc,orbs,lr,hxh,hyh,hzh,psi,rho, &
-            nscatterarr,nspin,GPU,symObj,irrzon,phnons,rhodsc)
-       !n(c) use module_base
-       use module_types
-       implicit none
-       integer, intent(in) :: iproc,nproc,nspin,symObj
-       real(gp), intent(in) :: hxh,hyh,hzh
-       type(rho_descriptors),intent(in) :: rhodsc
-       type(orbitals_data), intent(in) :: orbs
-       type(locreg_descriptors), intent(in) :: lr 
-       integer, dimension(0:nproc-1,4), intent(in) :: nscatterarr !n3d,n3p,i3s+i3xcsh-1,i3xcsh
-       real(wp), dimension(lr%wfd%nvctr_c+7*lr%wfd%nvctr_f,orbs%norbp*orbs%nspinor), intent(in) :: psi
-       real(dp), dimension(max(lr%d%n1i*lr%d%n2i*nscatterarr(iproc,1),1),nspin), intent(out), target :: rho
-       type(GPU_pointers), intent(inout) :: GPU
-       integer, dimension(*), intent(in) :: irrzon
-       real(dp), dimension(*), intent(in) :: phnons
-     END SUBROUTINE sumrho
-
-     subroutine rho_segkey(iproc,at,rxyz,crmult,frmult,radii_cf,&
-         n1,n2,n3,n1i,n2i,n3i,hxh,hyh,hzh,nspin,rho_d,iprint)
-       !n(c) use module_base
-       use module_types
-       implicit none
-       integer,intent(in) :: n1,n2,n3,n1i,n2i,n3i,iproc,nspin
-       type(atoms_data), intent(in) :: at
-       real(gp), dimension(3,at%nat), intent(in) :: rxyz
-       real(gp), intent(in) :: crmult,frmult,hxh,hyh,hzh
-       real(gp), dimension(at%ntypes,3), intent(in) :: radii_cf
-       logical,intent(in) :: iprint
-       type(rho_descriptors),intent(inout) :: rho_d
-      end subroutine rho_segkey
-
-      subroutine LocalHamiltonianApplication(iproc,nproc,at,orbs,hx,hy,hz,rxyz,&
-           lr,ngatherarr,pot,psi,hpsi,ekin_sum,epot_sum,eexctX,eSIC_DC,SIC,GPU,pkernel,orbsocc,psirocc)
-        use module_base
-        use module_types
-        use module_xc
-        implicit none
-        integer, intent(in) :: iproc,nproc
-        real(gp), intent(in) :: hx,hy,hz
-        type(atoms_data), intent(in) :: at
-        type(orbitals_data), intent(in) :: orbs
-        type(locreg_descriptors), intent(in) :: lr 
-        type(SIC_data), intent(in) :: SIC
-        integer, dimension(0:nproc-1,2), intent(in) :: ngatherarr 
-        real(gp), dimension(3,at%nat), intent(in) :: rxyz
-        real(wp), dimension((lr%wfd%nvctr_c+7*lr%wfd%nvctr_f)*orbs%nspinor*orbs%norbp), intent(in) :: psi
-        real(wp), dimension(:), pointer :: pot
-        real(gp), intent(out) :: ekin_sum,epot_sum,eSIC_DC
-        real(gp), intent(inout) :: eexctX !used to activate the OP2P scheme
-        real(wp), target, dimension((lr%wfd%nvctr_c+7*lr%wfd%nvctr_f)*orbs%nspinor*orbs%norbp), intent(out) :: hpsi
-        type(GPU_pointers), intent(inout) :: GPU
-        real(dp), dimension(:), pointer, optional :: pkernel
-        type(orbitals_data), intent(in), optional :: orbsocc
-        real(wp), dimension(:), pointer, optional :: psirocc
-      END SUBROUTINE LocalHamiltonianApplication
-
- subroutine hpsitopsi(iproc,nproc,orbs,lr,comms,iter,diis,idsx,psi,psit,hpsi,nspin,orthpar)
-       !n(c) use module_base
-       use module_types
-       implicit none
-       integer, intent(in) :: iproc,nproc,idsx,iter,nspin
-       type(locreg_descriptors), intent(in) :: lr
-       type(communications_arrays), intent(in) :: comms
-       type(orbitals_data), intent(in) :: orbs
-       type(orthon_data), intent(in) :: orthpar
-       type(diis_objects), intent(inout) :: diis
-       real(wp), dimension(:), pointer :: psi,psit,hpsi
-     END SUBROUTINE hpsitopsi
-
-     subroutine DiagHam(iproc,nproc,natsc,nspin,orbs,wfd,comms,&
-          psi,hpsi,psit,orthpar,passmat,& !mandatory
-          orbse,commse,etol,norbsc_arr,orbsv,psivirt) !optional
-       !n(c) use module_base
-       use module_types
-       implicit none
-       integer, intent(in) :: iproc,nproc,natsc,nspin
-       type(wavefunctions_descriptors), intent(in) :: wfd
-       type(communications_arrays), target, intent(in) :: comms
-       type(orbitals_data), target, intent(inout) :: orbs
-       type(orthon_data), intent(in) :: orthpar
-       real(wp), dimension(:), pointer :: psi,hpsi,psit
-       real(wp), dimension(*), intent(out) :: passmat
-       !optional arguments
-       real(gp), optional, intent(in) :: etol
-       type(orbitals_data), optional, intent(in) :: orbsv
-       type(orbitals_data), optional, target, intent(in) :: orbse
-       type(communications_arrays), optional, target, intent(in) :: commse
-       integer, optional, dimension(natsc+1,nspin), intent(in) :: norbsc_arr
-       real(wp), dimension(:), pointer, optional :: psivirt
-     END SUBROUTINE DiagHam
-
-     subroutine last_orthon(iproc,nproc,orbs,wfd,&
-          nspin,comms,psi,hpsi,psit,evsum, keeppsit)
-       !n(c) use module_base
-       use module_types
-       implicit none
-       type(wavefunctions_descriptors), intent(in) :: wfd
-       type(orbitals_data), intent(in) :: orbs
-       type(communications_arrays), intent(in) :: comms
-       integer, intent(in) :: iproc,nproc,nspin
-       real(wp), intent(out) :: evsum
-       real(wp), dimension(:) , pointer :: psi,hpsi,psit
-       logical , optional :: keeppsit
-     END SUBROUTINE last_orthon
-
-     subroutine local_forces(iproc,at,rxyz,hxh,hyh,hzh,&
-          n1,n2,n3,n3pi,i3s,n1i,n2i,n3i,rho,pot,floc)
-       ! Calculates the local forces acting on the atoms belonging to iproc
-       use module_types
-       implicit none
-       !Arguments---------
-       type(atoms_data), intent(in) :: at
-       integer, intent(in) :: iproc,n1,n2,n3,n3pi,i3s,n1i,n2i,n3i
-       real(kind=8), intent(in) :: hxh,hyh,hzh
-       real(kind=8), dimension(3,at%nat), intent(in) :: rxyz
-       real(kind=8), dimension(*), intent(in) :: rho,pot
-       real(kind=8), dimension(3,at%nat), intent(out) :: floc
-     END SUBROUTINE local_forces
-
-     subroutine nonlocal_forces(iproc,lr,hx,hy,hz,at,rxyz,&
-          orbs,nlpspd,proj,wfd,psi,fsep,refill)
-       !n(c) use module_base
-       use module_types
-       implicit none
-       !Arguments-------------
-       type(atoms_data), intent(in) :: at
-       type(wavefunctions_descriptors), intent(in) :: wfd
-       type(nonlocal_psp_descriptors), intent(in) :: nlpspd
-       logical, intent(in) :: refill
-       integer, intent(in) :: iproc
-       real(gp), intent(in) :: hx,hy,hz
+         real(gp), intent(in) :: hx,hy,hz
        type(locreg_descriptors) :: lr
-       type(orbitals_data), intent(in) :: orbs
-       real(gp), dimension(3,at%nat), intent(in) :: rxyz
-       real(wp), dimension(wfd%nvctr_c+7*wfd%nvctr_f,orbs%norbp*orbs%nspinor), intent(in) :: psi
-       real(wp), dimension(nlpspd%nprojel), intent(inout) :: proj
-       real(gp), dimension(3,at%nat), intent(inout) :: fsep
-     END SUBROUTINE nonlocal_forces
-
-     subroutine CalculateTailCorrection(iproc,nproc,at,rbuf,orbs,&
-          Glr,nlpspd,ncongt,pot,hgrid,rxyz,radii_cf,crmult,frmult,nspin,&
-          proj,psi,output_grid,ekin_sum,epot_sum,eproj_sum)
-       !n(c) use module_base
-       use module_types
-       implicit none
-       type(atoms_data), intent(in) :: at
-       type(orbitals_data), intent(in) :: orbs
-       type(locreg_descriptors), intent(in) :: Glr
-       type(nonlocal_psp_descriptors), intent(inout) :: nlpspd
-       integer, intent(in) :: iproc,nproc,ncongt,nspin
-       logical, intent(in) :: output_grid
-       real(kind=8), intent(in) :: hgrid,crmult,frmult,rbuf
-       real(kind=8), dimension(at%ntypes,3), intent(in) :: radii_cf
-       real(kind=8), dimension(3,at%nat), intent(in) :: rxyz
-       real(kind=8), dimension(Glr%d%n1i,Glr%d%n2i,Glr%d%n3i,nspin), intent(in) :: pot
-       real(kind=8), dimension(nlpspd%nprojel), intent(in) :: proj
-       real(kind=8), dimension(Glr%wfd%nvctr_c+7*Glr%wfd%nvctr_f,orbs%norbp), intent(in) :: psi
-       real(kind=8), intent(out) :: ekin_sum,epot_sum,eproj_sum
-     END SUBROUTINE CalculateTailCorrection
-
-     !added for abinit compatilbility
-     subroutine reformatonewave(iproc,displ,wfd,at,hx_old,hy_old,hz_old,&
-          n1_old,n2_old,n3_old,rxyz_old,psigold,hx,hy,hz,n1,n2,n3,rxyz,psifscf,psi)
-       !n(c) use module_base
-       use module_types
-       implicit none
-       integer, intent(in) :: iproc,n1_old,n2_old,n3_old,n1,n2,n3
-       real(gp), intent(in) :: hx,hy,hz,displ,hx_old,hy_old,hz_old
-       type(wavefunctions_descriptors), intent(in) :: wfd
-       type(atoms_data), intent(in) :: at
-       real(gp), dimension(3,at%nat), intent(in) :: rxyz_old,rxyz
-       real(wp), dimension(0:n1_old,2,0:n2_old,2,0:n3_old,2), intent(in) :: psigold
-       real(wp), dimension(-7:2*n1+8,-7:2*n2+8,-7:2*n3+8), intent(out) :: psifscf
-       real(wp), dimension(wfd%nvctr_c+7*wfd%nvctr_f), intent(out) :: psi
-     END SUBROUTINE reformatonewave
-     subroutine readonewave(unitwf,useFormattedInput,iorb,iproc,n1,n2,n3,&
-          & hx,hy,hz,at,wfd,rxyz_old,rxyz,psi,eval,psifscf)
-       !n(c) use module_base
-       use module_types
-       implicit none
-       logical, intent(in) :: useFormattedInput
-       integer, intent(in) :: unitwf,iorb,iproc,n1,n2,n3
-       type(wavefunctions_descriptors), intent(in) :: wfd
-       type(atoms_data), intent(in) :: at
-       real(gp), intent(in) :: hx,hy,hz
-       real(gp), dimension(3,at%nat), intent(in) :: rxyz
-       real(wp), intent(out) :: eval
-       real(gp), dimension(3,at%nat), intent(out) :: rxyz_old
-       real(wp), dimension(wfd%nvctr_c+7*wfd%nvctr_f), intent(out) :: psi
-       real(wp), dimension(*), intent(out) :: psifscf !this supports different BC
-     END SUBROUTINE readonewave
-     subroutine writeonewave(unitwf,useFormattedOutput,iorb,n1,n2,n3,hx,hy,hz,nat,rxyz,  & 
-          nseg_c,nvctr_c,keyg_c,keyv_c,  & 
-          nseg_f,nvctr_f,keyg_f,keyv_f, & 
-          psi_c,psi_f,eval)
-       use module_base
-       implicit none
-       logical, intent(in) :: useFormattedOutput
-       integer, intent(in) :: unitwf,iorb,n1,n2,n3,nat,nseg_c,nvctr_c,nseg_f,nvctr_f
-       real(gp), intent(in) :: hx,hy,hz
-       real(wp), intent(in) :: eval
-       integer, dimension(nseg_c), intent(in) :: keyv_c
-       integer, dimension(nseg_f), intent(in) :: keyv_f
-       integer, dimension(2,nseg_c), intent(in) :: keyg_c
-       integer, dimension(2,nseg_f), intent(in) :: keyg_f
-       real(wp), dimension(nvctr_c), intent(in) :: psi_c
-       real(wp), dimension(7,nvctr_f), intent(in) :: psi_f
-       real(gp), dimension(3,nat), intent(in) :: rxyz
-     END SUBROUTINE writeonewave
-
-     subroutine davidson(iproc,nproc,n1i,n2i,in,at,& 
-          orbs,orbsv,nvirt,lr,comms,commsv,&
-          hx,hy,hz,rxyz,rhopot,nlpspd,proj,pkernel,psi,v,nscatterarr,ngatherarr,GPU)
-       !n(c) use module_base
-       use module_types
-       !n(c) use module_xc
-       implicit none
-       integer, intent(in) :: iproc,nproc,n1i,n2i
-       integer, intent(in) :: nvirt
-       type(input_variables), intent(in) :: in
-       type(atoms_data), intent(in) :: at
-       type(nonlocal_psp_descriptors), intent(in) :: nlpspd
-       type(locreg_descriptors), intent(in) :: lr 
-       type(orbitals_data), intent(in) :: orbs
-       type(communications_arrays), intent(in) :: comms, commsv
-       real(gp), intent(in) :: hx,hy,hz
-       integer, dimension(0:nproc-1,2), intent(in) :: ngatherarr 
-       integer, dimension(0:nproc-1,4), intent(in) :: nscatterarr
-       real(gp), dimension(3,at%nat), intent(in) :: rxyz
-       real(wp), dimension(nlpspd%nprojel), intent(in) :: proj
-       real(dp), dimension(:), pointer :: pkernel
-       real(dp), dimension(*), intent(in) :: rhopot
-       type(orbitals_data), intent(inout) :: orbsv
-       type(GPU_pointers), intent(inout) :: GPU
-       real(wp), dimension(:), pointer :: psi,v
-     END SUBROUTINE davidson
-
-     subroutine build_eigenvectors(iproc,norbu,norbd,norb,norbe,nvctrp,natsc,nspin,nspinore,nspinor,&
-          ndim_hamovr,norbsc_arr,hamovr,psi,ppsit,passmat,nvirte,psivirt)
-       use module_base
-       implicit none
-       !Arguments
-       integer, intent(in) :: norbu,norbd,norb,norbe,nvctrp,natsc,nspin,nspinor,ndim_hamovr,nspinore
-       integer, dimension(natsc+1,nspin), intent(in) :: norbsc_arr
-       real(wp), dimension(nspin*ndim_hamovr), intent(in) :: hamovr
-       real(wp), dimension(nvctrp,norbe), intent(in) :: psi
-       real(wp), dimension(nvctrp*nspinor,norb), intent(out) :: ppsit
-       real(wp), dimension(*), intent(out) :: passmat
-       integer, dimension(2), intent(in), optional :: nvirte
-       real(wp), dimension(*), optional :: psivirt
-       integer:: iproc
-     END SUBROUTINE build_eigenvectors
-
-     subroutine preconditionall(iproc,nproc,orbs,lr,hx,hy,hz,ncong,hpsi,gnrm,gnrm_zero)
-       !n(c) use module_base
-       use module_types
-       implicit none
-       integer, intent(in) :: iproc,nproc,ncong
-       real(gp), intent(in) :: hx,hy,hz
-       type(locreg_descriptors), intent(in) :: lr
-       type(orbitals_data), intent(in) :: orbs
-       real(dp), intent(out) :: gnrm,gnrm_zero
-       real(wp), dimension(lr%wfd%nvctr_c+7*lr%wfd%nvctr_f,orbs%norbp,orbs%nspinor), intent(inout) :: hpsi
-     END SUBROUTINE preconditionall
-
-     subroutine transpose_v(iproc,nproc,orbs,wfd,comms,psi,&
-          work,outadd) !optional
-       !n(c) use module_base
-       use module_types
-       implicit none
-       integer, intent(in) :: iproc,nproc
-       type(orbitals_data), intent(in) :: orbs
-       type(wavefunctions_descriptors), intent(in) :: wfd
-       type(communications_arrays), intent(in) :: comms
-       real(wp), dimension(wfd%nvctr_c+7*wfd%nvctr_f,orbs%nspinor,orbs%norbp), intent(inout) :: psi
-       real(wp), dimension(:), pointer, optional :: work
-       real(wp), intent(out), optional :: outadd
-     END SUBROUTINE transpose_v
+         type(orbitals_data), intent(in) :: orbs
+         real(gp), dimension(3,at%nat), intent(in) :: rxyz
+         real(wp), dimension(wfd%nvctr_c+7*wfd%nvctr_f,orbs%norbp*orbs%nspinor), intent(in) :: psi
+         real(wp), dimension(nlpspd%nprojel), intent(inout) :: proj
+         real(gp), dimension(3,at%nat), intent(inout) :: fsep
+      END SUBROUTINE nonlocal_forces
+
+      subroutine CalculateTailCorrection(iproc,nproc,at,rbuf,orbs,&
+            &   Glr,nlpspd,ncongt,pot,hgrid,rxyz,radii_cf,crmult,frmult,nspin,&
+         proj,psi,output_grid,ekin_sum,epot_sum,eproj_sum)
+         !n(c) use module_base
+         use module_types
+         implicit none
+         type(atoms_data), intent(in) :: at
+         type(orbitals_data), intent(in) :: orbs
+         type(locreg_descriptors), intent(in) :: Glr
+         type(nonlocal_psp_descriptors), intent(inout) :: nlpspd
+         integer, intent(in) :: iproc,nproc,ncongt,nspin
+         logical, intent(in) :: output_grid
+         real(kind=8), intent(in) :: hgrid,crmult,frmult,rbuf
+         real(kind=8), dimension(at%ntypes,3), intent(in) :: radii_cf
+         real(kind=8), dimension(3,at%nat), intent(in) :: rxyz
+         real(kind=8), dimension(Glr%d%n1i,Glr%d%n2i,Glr%d%n3i,nspin), intent(in) :: pot
+         real(kind=8), dimension(nlpspd%nprojel), intent(in) :: proj
+         real(kind=8), dimension(Glr%wfd%nvctr_c+7*Glr%wfd%nvctr_f,orbs%norbp), intent(in) :: psi
+         real(kind=8), intent(out) :: ekin_sum,epot_sum,eproj_sum
+      END SUBROUTINE CalculateTailCorrection
+
+      !added for abinit compatilbility
+      subroutine reformatonewave(iproc,displ,wfd,at,hx_old,hy_old,hz_old,&
+            &   n1_old,n2_old,n3_old,rxyz_old,psigold,hx,hy,hz,n1,n2,n3,rxyz,psifscf,psi)
+         !n(c) use module_base
+         use module_types
+         implicit none
+         integer, intent(in) :: iproc,n1_old,n2_old,n3_old,n1,n2,n3
+         real(gp), intent(in) :: hx,hy,hz,displ,hx_old,hy_old,hz_old
+         type(wavefunctions_descriptors), intent(in) :: wfd
+         type(atoms_data), intent(in) :: at
+         real(gp), dimension(3,at%nat), intent(in) :: rxyz_old,rxyz
+         real(wp), dimension(0:n1_old,2,0:n2_old,2,0:n3_old,2), intent(in) :: psigold
+         real(wp), dimension(-7:2*n1+8,-7:2*n2+8,-7:2*n3+8), intent(out) :: psifscf
+         real(wp), dimension(wfd%nvctr_c+7*wfd%nvctr_f), intent(out) :: psi
+      END SUBROUTINE reformatonewave
+      subroutine readonewave(unitwf,useFormattedInput,iorb,iproc,n1,n2,n3,&
+            &   hx,hy,hz,at,wfd,rxyz_old,rxyz,psi,eval,psifscf)
+         !n(c) use module_base
+         use module_types
+         implicit none
+         logical, intent(in) :: useFormattedInput
+         integer, intent(in) :: unitwf,iorb,iproc,n1,n2,n3
+         type(wavefunctions_descriptors), intent(in) :: wfd
+         type(atoms_data), intent(in) :: at
+         real(gp), intent(in) :: hx,hy,hz
+         real(gp), dimension(3,at%nat), intent(in) :: rxyz
+         real(wp), intent(out) :: eval
+         real(gp), dimension(3,at%nat), intent(out) :: rxyz_old
+         real(wp), dimension(wfd%nvctr_c+7*wfd%nvctr_f), intent(out) :: psi
+         real(wp), dimension(*), intent(out) :: psifscf !this supports different BC
+      END SUBROUTINE readonewave
+      subroutine writeonewave(unitwf,useFormattedOutput,iorb,n1,n2,n3,hx,hy,hz,nat,rxyz,  & 
+         nseg_c,nvctr_c,keyg_c,keyv_c,  & 
+         nseg_f,nvctr_f,keyg_f,keyv_f, & 
+         psi_c,psi_f,eval)
+         use module_base
+         implicit none
+         logical, intent(in) :: useFormattedOutput
+         integer, intent(in) :: unitwf,iorb,n1,n2,n3,nat,nseg_c,nvctr_c,nseg_f,nvctr_f
+         real(gp), intent(in) :: hx,hy,hz
+         real(wp), intent(in) :: eval
+         integer, dimension(nseg_c), intent(in) :: keyv_c
+         integer, dimension(nseg_f), intent(in) :: keyv_f
+         integer, dimension(2,nseg_c), intent(in) :: keyg_c
+         integer, dimension(2,nseg_f), intent(in) :: keyg_f
+         real(wp), dimension(nvctr_c), intent(in) :: psi_c
+         real(wp), dimension(7,nvctr_f), intent(in) :: psi_f
+         real(gp), dimension(3,nat), intent(in) :: rxyz
+      END SUBROUTINE writeonewave
+
+      subroutine davidson(iproc,nproc,in,at,&
+            &   orbs,orbsv,nvirt,lr,comms,commsv,&
+         hx,hy,hz,rxyz,rhopot,nlpspd,proj,pkernel,psi,v,nscatterarr,ngatherarr,GPU)
+         !n(c) use module_base
+         use module_types
+         !n(c) use module_xc
+         implicit none
+         integer, intent(in) :: iproc,nproc
+         integer, intent(in) :: nvirt
+         type(input_variables), intent(in) :: in
+         type(atoms_data), intent(in) :: at
+         type(nonlocal_psp_descriptors), intent(in) :: nlpspd
+         type(locreg_descriptors), intent(in) :: lr 
+         type(orbitals_data), intent(in) :: orbs
+         type(communications_arrays), intent(in) :: comms, commsv
+         real(gp), intent(in) :: hx,hy,hz
+         integer, dimension(0:nproc-1,2), intent(in) :: ngatherarr 
+         integer, dimension(0:nproc-1,4), intent(in) :: nscatterarr
+         real(gp), dimension(3,at%nat), intent(in) :: rxyz
+         real(wp), dimension(nlpspd%nprojel), intent(in) :: proj
+         real(dp), dimension(:), pointer :: pkernel
+         real(dp), dimension(*), intent(in) :: rhopot
+         type(orbitals_data), intent(inout) :: orbsv
+         type(GPU_pointers), intent(inout) :: GPU
+         real(wp), dimension(:), pointer :: psi,v
+      END SUBROUTINE davidson
+
+      subroutine build_eigenvectors(iproc,norbu,norbd,norb,norbe,nvctrp,natsc,nspin,nspinore,nspinor,&
+            &   ndim_hamovr,norbsc_arr,hamovr,psi,ppsit,passmat,nvirte,psivirt)
+         use module_base
+         implicit none
+         !Arguments
+         integer, intent(in) :: norbu,norbd,norb,norbe,nvctrp,natsc,nspin,nspinor,ndim_hamovr,nspinore
+         integer, dimension(natsc+1,nspin), intent(in) :: norbsc_arr
+         real(wp), dimension(nspin*ndim_hamovr), intent(in) :: hamovr
+         real(wp), dimension(nvctrp,norbe), intent(in) :: psi
+         real(wp), dimension(nvctrp*nspinor,norb), intent(out) :: ppsit
+         real(wp), dimension(*), intent(out) :: passmat
+         integer, dimension(2), intent(in), optional :: nvirte
+         real(wp), dimension(*), optional :: psivirt
+         integer:: iproc
+      END SUBROUTINE build_eigenvectors
+
+      subroutine preconditionall(orbs,lr,hx,hy,hz,ncong,hpsi,gnrm,gnrm_zero)
+         !n(c) use module_base
+         use module_types
+         implicit none
+         integer, intent(in) :: ncong
+         real(gp), intent(in) :: hx,hy,hz
+         type(locreg_descriptors), intent(in) :: lr
+         type(orbitals_data), intent(in) :: orbs
+         real(dp), intent(out) :: gnrm,gnrm_zero
+         real(wp), dimension(lr%wfd%nvctr_c+7*lr%wfd%nvctr_f,orbs%norbp,orbs%nspinor), intent(inout) :: hpsi
+      END SUBROUTINE preconditionall
+
+      subroutine transpose_v(iproc,nproc,orbs,wfd,comms,psi,&
+            &   work,outadd) !optional
+         !n(c) use module_base
+         use module_types
+         implicit none
+         integer, intent(in) :: iproc,nproc
+         type(orbitals_data), intent(in) :: orbs
+         type(wavefunctions_descriptors), intent(in) :: wfd
+         type(communications_arrays), intent(in) :: comms
+         real(wp), dimension(wfd%nvctr_c+7*wfd%nvctr_f,orbs%nspinor,orbs%norbp), intent(inout) :: psi
+         real(wp), dimension(:), pointer, optional :: work
+         real(wp), intent(out), optional :: outadd
+      END SUBROUTINE transpose_v
 
      subroutine transpose_v2(iproc,nproc,orbs,Lzd,comms,psi,&
           work,outadd) !optional
@@ -809,103 +804,102 @@
        real(wp), dimension(*), intent(out), optional :: outadd
      end subroutine
 
-     subroutine untranspose_v(iproc,nproc,orbs,wfd,comms,psi,&
-          work,outadd) !optional
-       !n(c) use module_base
-       use module_types
-       implicit none
-       integer, intent(in) :: iproc,nproc
-       type(orbitals_data), intent(in) :: orbs
-       type(wavefunctions_descriptors), intent(in) :: wfd
-       type(communications_arrays), intent(in) :: comms
-       real(wp), dimension((wfd%nvctr_c+7*wfd%nvctr_f)*orbs%nspinor*orbs%norbp), intent(inout) :: psi
-       real(wp), dimension(:), pointer, optional :: work
-       real(wp), intent(out), optional :: outadd
-     END SUBROUTINE untranspose_v
-
-     subroutine plot_wf(orbname,nexpo,at,factor,lr,hx,hy,hz,rxyz,psi,comment)
-       !n(c) use module_base
-       use module_types
-       implicit none
-       character(len=*) :: comment
-       character(len=*) :: orbname
-       integer, intent(in) :: nexpo
+      subroutine untranspose_v(iproc,nproc,orbs,wfd,comms,psi,&
+            &   work,outadd) !optional
+         !n(c) use module_base
+         use module_types
+         implicit none
+         integer, intent(in) :: iproc,nproc
+         type(orbitals_data), intent(in) :: orbs
+         type(wavefunctions_descriptors), intent(in) :: wfd
+         type(communications_arrays), intent(in) :: comms
+         real(wp), dimension((wfd%nvctr_c+7*wfd%nvctr_f)*orbs%nspinor*orbs%norbp), intent(inout) :: psi
+         real(wp), dimension(:), pointer, optional :: work
+         real(wp), intent(out), optional :: outadd
+      END SUBROUTINE untranspose_v
+
+     subroutine plot_wf(orbname,nexpo,at,factor,lr,hx,hy,hz,rxyz,psi)
+         !n(c) use module_base
+         use module_types
+         implicit none
+         character(len=*) :: orbname
+         integer, intent(in) :: nexpo
        real(dp), intent(in) :: factor
-       real(gp), intent(in) :: hx,hy,hz
-       type(atoms_data), intent(in) :: at
-       real(gp), dimension(3,at%nat), intent(in) :: rxyz
-       type(locreg_descriptors), intent(in) :: lr
-       real(wp), dimension(lr%wfd%nvctr_c+7*lr%wfd%nvctr_f), intent(in) :: psi
-     END SUBROUTINE plot_wf
-
-     subroutine partial_density_free(rsflag,nproc,n1i,n2i,n3i,npsir,nspinn,nrhotot,&
-          hfac,nscatterarr,spinsgn,psir,rho_p,ibyyzz_r) !ex-optional argument
-       use module_base
-       implicit none
-       logical, intent(in) :: rsflag
-       integer, intent(in) :: nproc,n1i,n2i,n3i,nrhotot,nspinn,npsir
-       real(gp), intent(in) :: hfac,spinsgn
-       integer, dimension(0:nproc-1,4), intent(in) :: nscatterarr
-       real(wp), dimension(n1i,n2i,n3i,nspinn), intent(in) :: psir
-       real(dp), dimension(n1i,n2i,nrhotot,nspinn), intent(inout) :: rho_p
-       integer, dimension(:,:,:), pointer :: ibyyzz_r 
-     END SUBROUTINE partial_density_free
-
-     subroutine parse_cp2k_files(iproc,basisfile,orbitalfile,nat,ntypes,orbs,iatype,rxyz,&
-          CP2K,wfn_cp2k)
-       !n(c) use module_base
-       use module_types
-       implicit none
-       character(len=*), intent(in) :: basisfile,orbitalfile
-       integer, intent(in) :: iproc,nat,ntypes
-       type(orbitals_data), intent(in) :: orbs
-       integer, dimension(nat), intent(in) :: iatype
-       real(gp), dimension(3,nat), target, intent(in) :: rxyz
-       type(gaussian_basis), intent(out) :: CP2K
-       real(wp), dimension(:,:), pointer :: wfn_cp2k
-     END SUBROUTINE parse_cp2k_files
-
-     subroutine read_gaussian_information(orbs,G,coeffs,filename, opt_fillrxyz)
-       !n(c) use module_base
-       use module_types
-       implicit none
-       character(len=*), intent(in) :: filename
-       type(orbitals_data), intent(in) :: orbs
-       type(gaussian_basis), intent(out) :: G
-       real(wp), dimension(:,:), pointer :: coeffs
-       logical, optional :: opt_fillrxyz
-     END SUBROUTINE read_gaussian_information
-
-     subroutine restart_from_gaussians(iproc,nproc,orbs,lr,hx,hy,hz,psi,G,coeffs)
-       !n(c) use module_base
-       use module_types
-       implicit none
-       integer, intent(in) :: iproc,nproc
-       real(gp), intent(in) :: hx,hy,hz
-       type(orbitals_data), intent(in) :: orbs
-       type(locreg_descriptors), intent(in) :: lr
-       type(gaussian_basis), intent(inout) :: G
-       real(wp), dimension(lr%wfd%nvctr_c+7*lr%wfd%nvctr_f,orbs%norbp), intent(out) :: psi
-       real(wp), dimension(:,:), pointer :: coeffs
-     END SUBROUTINE restart_from_gaussians
-
-     subroutine inputguess_gaussian_orbitals(iproc,nproc,at,rxyz,nvirt,nspin,&
-          orbs,orbse,norbsc_arr,locrad,G,psigau,eks)
-       !n(c) use module_base
-       use module_types
-       implicit none
-       integer, intent(in) :: iproc,nproc,nspin
-       integer, intent(inout) :: nvirt
+         real(gp), intent(in) :: hx,hy,hz
+         type(atoms_data), intent(in) :: at
+         real(gp), dimension(3,at%nat), intent(in) :: rxyz
+         type(locreg_descriptors), intent(in) :: lr
+         real(wp), dimension(lr%wfd%nvctr_c+7*lr%wfd%nvctr_f), intent(in) :: psi
+      END SUBROUTINE plot_wf
+
+      subroutine partial_density_free(rsflag,nproc,n1i,n2i,n3i,npsir,nspinn,nrhotot,&
+            &   hfac,nscatterarr,spinsgn,psir,rho_p,ibyyzz_r) !ex-optional argument
+         use module_base
+         implicit none
+         logical, intent(in) :: rsflag
+         integer, intent(in) :: nproc,n1i,n2i,n3i,nrhotot,nspinn,npsir
+         real(gp), intent(in) :: hfac,spinsgn
+         integer, dimension(0:nproc-1,4), intent(in) :: nscatterarr
+         real(wp), dimension(n1i,n2i,n3i,nspinn), intent(in) :: psir
+         real(dp), dimension(n1i,n2i,nrhotot,nspinn), intent(inout) :: rho_p
+         integer, dimension(:,:,:), pointer :: ibyyzz_r 
+      END SUBROUTINE partial_density_free
+
+      subroutine parse_cp2k_files(iproc,basisfile,orbitalfile,nat,ntypes,orbs,iatype,rxyz,&
+            &   CP2K,wfn_cp2k)
+         !n(c) use module_base
+         use module_types
+         implicit none
+         character(len=*), intent(in) :: basisfile,orbitalfile
+         integer, intent(in) :: iproc,nat,ntypes
+         type(orbitals_data), intent(in) :: orbs
+         integer, dimension(nat), intent(in) :: iatype
+         real(gp), dimension(3,nat), target, intent(in) :: rxyz
+         type(gaussian_basis), intent(out) :: CP2K
+         real(wp), dimension(:,:), pointer :: wfn_cp2k
+      END SUBROUTINE parse_cp2k_files
+
+      subroutine read_gaussian_information(orbs,G,coeffs,filename, opt_fillrxyz)
+         !n(c) use module_base
+         use module_types
+         implicit none
+         character(len=*), intent(in) :: filename
+         type(orbitals_data), intent(in) :: orbs
+         type(gaussian_basis), intent(out) :: G
+         real(wp), dimension(:,:), pointer :: coeffs
+         logical, optional :: opt_fillrxyz
+      END SUBROUTINE read_gaussian_information
+
+      subroutine restart_from_gaussians(iproc,nproc,orbs,lr,hx,hy,hz,psi,G,coeffs)
+         !n(c) use module_base
+         use module_types
+         implicit none
+         integer, intent(in) :: iproc,nproc
+         real(gp), intent(in) :: hx,hy,hz
+         type(orbitals_data), intent(in) :: orbs
+         type(locreg_descriptors), intent(in) :: lr
+         type(gaussian_basis), intent(inout) :: G
+         real(wp), dimension(lr%wfd%nvctr_c+7*lr%wfd%nvctr_f,orbs%norbp), intent(out) :: psi
+         real(wp), dimension(:,:), pointer :: coeffs
+      END SUBROUTINE restart_from_gaussians
+
+      subroutine inputguess_gaussian_orbitals(iproc,nproc,at,rxyz,nvirt,nspin,&
+            &   orbs,orbse,norbsc_arr,locrad,G,psigau,eks)
+         !n(c) use module_base
+         use module_types
+         implicit none
+         integer, intent(in) :: iproc,nproc,nspin
+         integer, intent(inout) :: nvirt
        type(atoms_data), intent(inout) :: at
-       type(orbitals_data), intent(in) :: orbs
-       real(gp), dimension(3,at%nat), intent(in) :: rxyz
-       real(gp), intent(out) :: eks
-       integer, dimension(at%natsc+1,nspin), intent(out) :: norbsc_arr
-       real(gp), dimension(at%nat), intent(out) :: locrad
-       type(orbitals_data), intent(out) :: orbse
-       type(gaussian_basis), intent(out) :: G
-       real(wp), dimension(:,:,:), pointer :: psigau
-     END SUBROUTINE inputguess_gaussian_orbitals
+         type(orbitals_data), intent(in) :: orbs
+         real(gp), dimension(3,at%nat), intent(in) :: rxyz
+         real(gp), intent(out) :: eks
+         integer, dimension(at%natsc+1,nspin), intent(out) :: norbsc_arr
+         real(gp), dimension(at%nat), intent(out) :: locrad
+         type(orbitals_data), intent(out) :: orbse
+         type(gaussian_basis), intent(out) :: G
+         real(wp), dimension(:,:,:), pointer :: psigau
+      END SUBROUTINE inputguess_gaussian_orbitals
 
 
      subroutine inputguess_gaussian_orbitals_forLinear(iproc,nproc,at,rxyz,nvirt,nspin,&
@@ -946,668 +940,689 @@
        integer,dimension(orbse%norb),intent(out):: onWhichAtom
      END SUBROUTINE inputguess_gaussian_orbitals_withOnWhichAtom
 
-     subroutine AtomicOrbitals(iproc,at,rxyz,norbe,orbse,norbsc,&
-          nspin,eks,scorb,G,gaucoeff,iorbtolr)
-       !n(c) use module_base
-       use module_types
-       implicit none
-       integer, intent(in) :: norbe,iproc
-       integer, intent(in) :: norbsc,nspin
-       type(atoms_data), intent(in) :: at
-       logical, dimension(4,2,at%natsc), intent(in) :: scorb
-       real(gp), dimension(3,at%nat), intent(in), target :: rxyz
-       type(orbitals_data), intent(inout) :: orbse
-       type(gaussian_basis), intent(out) :: G
-       real(gp), intent(out) :: eks
-       integer, dimension(orbse%norbp), intent(out) :: iorbtolr !assign the localisation region
-       real(wp), intent(out) :: gaucoeff !norbe=G%ncoeff
-     END SUBROUTINE AtomicOrbitals
-
-     subroutine atomic_occupation_numbers(filename,ityp,nspin,at,nmax,lmax,nelecmax,neleconf,nsccode,mxpl,mxchg)
-       use module_base
-       use module_types
-       implicit none
-       character(len=*), intent(in) :: filename
-       integer, intent(in) :: ityp,mxpl,mxchg,nspin,nmax,lmax,nelecmax,nsccode
-       type(atoms_data), intent(inout) :: at
-       !integer, dimension(nmax,lmax), intent(in) :: neleconf
-       real(gp), dimension(nmax,lmax), intent(in) :: neleconf
-     END SUBROUTINE atomic_occupation_numbers
-
-     subroutine apply_potential(n1,n2,n3,nl1,nl2,nl3,nbuf,nspinor,npot,psir,pot,epot,&
-          ibyyzz_r) !optional
-       use module_base
-       implicit none
-       integer, intent(in) :: n1,n2,n3,nl1,nl2,nl3,nbuf,nspinor,npot
-       real(wp), dimension(-nl1:2*n1+2+nl1,-nl2:2*n2+2+nl2,-nl3:2*n3+2+nl3,nspinor), intent(inout) :: psir
-       real(wp), dimension(-nl1:2*n1+2+nl1-4*nbuf,-nl2:2*n2+2+nl2-4*nbuf,-nl3:2*n3+2+nl3-4*nbuf,npot), intent(in) :: pot
-       integer, dimension(2,-14:2*n2+16,-14:2*n3+16), intent(in), optional :: ibyyzz_r
-       real(gp), intent(out) :: epot
-     END SUBROUTINE apply_potential
-
-     subroutine correct_hartree_potential(at,iproc,nproc,n1i,n2i,n3i,n3p,n3pi,n3d,&
-          i3s,i3xcsh,hxh,hyh,hzh,pkernel,ngatherarr,&
-          rhoref,pkernel_ref,pot_ion,rhopot,ixc,nspin,ehart,eexcu,vexcu,PSquiet,correct_offset)
-       !n(c) use module_base
-       use module_types
-       implicit none
-       character(len=3), intent(in) :: PSquiet
-       logical, intent(in) :: correct_offset
-       integer, intent(in) :: iproc,nproc,n1i,n2i,n3i,n3p,n3pi,n3d,nspin,ixc,i3xcsh,i3s
-       real(gp), intent(in) :: hxh,hyh,hzh
-       type(atoms_data), intent(in) :: at
-       integer, dimension(0:nproc-1,2), intent(in) :: ngatherarr
-       real(dp), dimension(n1i,n2i,max(n3d,1),nspin), intent(inout) :: rhoref
-       real(dp), dimension(n1i,n2i,max(n3pi,1)), intent(inout) :: pot_ion
-       real(dp), dimension(n1i,n2i,max(n3d,1),nspin), intent(inout) :: rhopot
-       real(gp), intent(out) :: ehart,eexcu,vexcu
-       real(dp), dimension(:), pointer :: pkernel_ref,pkernel
-     END SUBROUTINE correct_hartree_potential
-
-     subroutine xabs_lanczos(iproc,nproc,at,hx,hy,hz,rxyz,&
-          radii_cf,nlpspd,proj,lr,ngatherarr,ndimpot,potential,&
-          ekin_sum,epot_sum,eproj_sum,nspin,GPU, in_iat_absorber, in, PAWD, orbs )
-       !n(c) use module_base
-       use module_types
-       implicit none
-       integer, intent(in) :: iproc,nproc,ndimpot,nspin
-       real(gp), intent(in) :: hx,hy,hz
-       type(atoms_data), intent(in), target :: at
-       type(nonlocal_psp_descriptors), intent(in) , target :: nlpspd
-       type(locreg_descriptors), intent(in) , target :: lr 
-       integer, dimension(0:nproc-1,2), intent(in) , target :: ngatherarr 
-       real(gp), dimension(3,at%nat), intent(in) , target :: rxyz
-       real(gp), dimension(at%ntypes,3), intent(in), target ::  radii_cf
-       real(wp), dimension(nlpspd%nprojel), intent(in) , target :: proj
-       real(wp), dimension(max(ndimpot,1),nspin), target :: potential
-       real(gp), intent(out) :: ekin_sum,epot_sum,eproj_sum
-       type(GPU_pointers), intent(inout) , target :: GPU
-       integer, intent(in) :: in_iat_absorber
-       type(pawproj_data_type), target ::PAWD
-
-       type(input_variables),intent(in), target :: in
-       type(orbitals_data), intent(inout), target :: orbs
-     END SUBROUTINE xabs_lanczos
-     subroutine gatom_modified(rcov,rprb,lmax,lpx,noccmax,occup,&
-          zion,alpz,gpot,alpl,hsep,alps,vh,xp,rmt,fact,nintp,&
-          aeval,ng,psi,res,chrg,&
-          Nsol, Labs, Ngrid,Ngrid_box, Egrid,  rgrid , psigrid, Npaw, PAWpatch, &
-          psipsigrid)
-       use module_base, only: gp
-       
-       implicit real(gp) (a-h,o-z)
-       logical :: noproj, readytoexit
-       integer, parameter :: n_int=1000
-       dimension psi(0:ng,noccmax,lmax+1),aeval(noccmax,lmax+1),&
-            hh(0:ng,0:ng),ss(0:ng,0:ng),eval(0:ng),evec(0:ng,0:ng),&
-            gpot(3),hsep(6,lpx+1),rmt(n_int,0:ng,0:ng,lmax+1),&
-            pp1(0:ng,lpx+1),pp2(0:ng,lpx+1),pp3(0:ng,lpx+1),alps(lpx+1),&
-            potgrd(n_int),&
-            rho(0:ng,0:ng,lmax+1),rhoold(0:ng,0:ng,lmax+1),xcgrd(n_int),&
-            occup(noccmax,lmax+1),chrg(noccmax,lmax+1),&
-            vh(0:ng,0:ng,4,0:ng,0:ng,4),&
-            res(noccmax,lmax+1),xp(0:ng),& 
-            psigrid(Ngrid, Nsol),psigrid_naked(Ngrid,Nsol),&
-            psigrid_naked_2(Ngrid,Nsol), projgrid(Ngrid,3), &
-            rhogrid(Ngrid), potgrid(Ngrid), psigrid_not_fitted(Ngrid,Nsol),&
-            psigrid_not_fitted_2(Ngrid,Nsol),&
-            vxcgrid(Ngrid), &
-            Egrid(nsol), ppgrid(Nsol,3), work(nsol*nsol*2), &
-            H(Nsol, Nsol), &
-            H_2(Nsol, Nsol), &
-            Hcorrected(Nsol, Nsol), &
-            Hadd(Nsol, Nsol), Egrid_tmp(Nsol),Egrid_tmp_2(Nsol), Etofit(Nsol), &
-            Soverlap(Nsol,Nsol), Tpsigrid(Nsol,Ngrid ),Tpsigrid_dum(Nsol, Ngrid),valuesatp(Nsol), &
-            PAWpatch(Npaw, Npaw ), Spsitildes(Npaw, Npaw), genS(Nsol,Nsol), genH(Nsol,Nsol) , dumH(Nsol,Nsol)
-       
-       real(gp) , optional :: psipsigrid(Ngrid, Nsol)
-       
-       
-       real(gp) :: rgrid(Ngrid), ene_m, ene_p, factadd, rcond, fixfact
-       real(gp), target :: dumgrid1(Ngrid),dumgrid2(Ngrid), dumgrid3(Ngrid)
-       logical dofit
-       integer real_start, iocc, iwork(Nsol), INFO, volta, ngrid_box_2
-       character(1) EQUED
-       integer ipiv(Nsol), Npaw
-     end subroutine gatom_modified
-
-     subroutine abs_generator_modified(iproc,izatom,ielpsp,psppar,npspcode,ng, noccmax, lmax ,expo,&
-          psi, aeval, occup, psp_modifier, &
-          Nsol, Labs, Ngrid,Ngrid_box, Egrid,  rgrid , psigrid, Npaw,  PAWpatch , psipsigrid )
-       
-       use module_base, only: gp, memocc,ndebug
-       implicit none
-       integer, intent(in) :: iproc,izatom,ielpsp,ng,npspcode,noccmax, lmax, Nsol, labs, Ngrid,  Ngrid_box
-       real(gp), dimension(0:4,0:6), intent(in) :: psppar
-       !! real(gp), dimension(:,:), intent(in) :: psppar
-       integer, intent(in) :: psp_modifier, Npaw
-       
-       real(gp), dimension(ng+1), intent(out) :: expo
-       
-       integer, parameter :: n_int=1000
-       
-       real(gp), dimension(0:ng,noccmax,lmax+1), intent(out) :: psi, Egrid(Nsol),&
-            rgrid(Ngrid), psigrid(Ngrid,Nsol  )
-       real(gp),   intent(out), optional  :: psipsigrid(Ngrid,Nsol  )
-       real(gp), dimension(noccmax,lmax+1  ), intent(out) ::  aeval,occup
-       real(gp):: PAWpatch(Npaw,Npaw)
-       
-       !local variables
-     end subroutine abs_generator_modified
-     subroutine xabs_cg(iproc,nproc,at,hx,hy,hz,rxyz,&
-          radii_cf,nlpspd,proj,lr,ngatherarr,ndimpot,potential,&
-          ekin_sum,epot_sum,eproj_sum,nspin,GPU,in_iat_absorber,&
-          in , rhoXanes, PAWD , PPD, orbs )
-       use module_base
-       use module_types
-       ! per togliere il bug 
-       
-       implicit none
-       
-       integer  :: iproc,nproc,ndimpot,nspin
-       real(gp)  :: hx,hy,hz
-       type(atoms_data), target :: at
-       type(nonlocal_psp_descriptors), target :: nlpspd
-       type(locreg_descriptors), target :: lr
-       
-       type(pcproj_data_type), target ::PPD
-       
-       integer, dimension(0:nproc-1,2), target :: ngatherarr 
-       real(gp), dimension(3,at%nat), target :: rxyz
-       real(gp), dimension(at%ntypes,3), intent(in), target ::  radii_cf
-       real(wp), dimension(nlpspd%nprojel), target :: proj
-       real(wp), dimension(max(ndimpot,1),nspin), target :: potential
-       real(wp), dimension(max(ndimpot,1),nspin), target :: rhoXanes
-       
-       
-       
-       real(gp) :: ekin_sum,epot_sum,eproj_sum
-       type(GPU_pointers), intent(inout) , target :: GPU
-       integer, intent(in) :: in_iat_absorber
-       type(pawproj_data_type), target ::PAWD
-       type(input_variables),intent(in), target :: in
-       type(orbitals_data), intent(inout), target :: orbs
-     end subroutine xabs_cg
-     
-     subroutine xabs_chebychev(iproc,nproc,at,hx,hy,hz,rxyz,&
-          radii_cf,nlpspd,proj,lr,ngatherarr,ndimpot,potential,&
-          ekin_sum,epot_sum,eproj_sum,nspin,GPU,in_iat_absorber,in, PAWD,orbs   )! aggiunger a interface
-       !n(c) use module_base
-       use module_types
-       implicit none
-       integer  :: iproc,nproc,ndimpot,nspin
-       real(gp)  :: hx,hy,hz
-       type(atoms_data), target :: at
-       type(nonlocal_psp_descriptors), target :: nlpspd
-       type(locreg_descriptors), target :: lr
-       integer, dimension(0:nproc-1,2), target :: ngatherarr 
-       real(gp), dimension(3,at%nat), target :: rxyz
-       real(gp), dimension(at%ntypes,3), intent(in), target ::  radii_cf
-       real(wp), dimension(nlpspd%nprojel), target :: proj
-       real(wp), dimension(max(ndimpot,1),nspin), target :: potential
-
-       real(gp) :: ekin_sum,epot_sum,eproj_sum
-       type(GPU_pointers), intent(inout) , target :: GPU
-       integer, intent(in) :: in_iat_absorber
-
-
-       type(input_variables),intent(in), target :: in
-       type(pawproj_data_type), target ::PAWD
-       type(orbitals_data), intent(inout), target :: orbs
-
-     END SUBROUTINE xabs_chebychev
-
-     subroutine cg_spectra(iproc,nproc,at,hx,hy,hz,rxyz,&
-          radii_cf,nlpspd,proj,lr,ngatherarr,ndimpot,potential,&
-          ekin_sum,epot_sum,eproj_sum,nspin,GPU,in_iat_absorber,in , PAWD  )! aggiunger a interface
-       !n(c) use module_base
-       use module_types
-       implicit none
-       integer  :: iproc,nproc,ndimpot,nspin
-       real(gp)  :: hx,hy,hz
-       type(atoms_data), target :: at
-       type(nonlocal_psp_descriptors), target :: nlpspd
-       type(locreg_descriptors), target :: lr
-       integer, dimension(0:nproc-1,2), target :: ngatherarr 
-       real(gp), dimension(3,at%nat), target :: rxyz
-       real(gp), dimension(at%ntypes,3), intent(in), target ::  radii_cf
-       real(wp), dimension(nlpspd%nprojel), target :: proj
-       real(wp), dimension(max(ndimpot,1),nspin), target :: potential
-
-       real(gp) :: ekin_sum,epot_sum,eproj_sum
-       type(GPU_pointers), intent(inout) , target :: GPU
-       integer, intent(in) :: in_iat_absorber
-       type(pawproj_data_type), target ::PAWD
-
-       type(input_variables),intent(in) :: in
-
-     END SUBROUTINE cg_spectra
-
-
-     subroutine eleconf(nzatom,nvalelec,symbol,rcov,rprb,ehomo,neleconf,nsccode,mxpl,mxchg,amu)
-       implicit none
-       integer, intent(in) :: nzatom,nvalelec
-       character(len=2), intent(out) :: symbol
-       real(kind=8), intent(out) :: rcov,rprb,ehomo,amu
-       integer, parameter :: nmax=6,lmax=3
-       real(kind=8), intent(out) :: neleconf(nmax,0:lmax)
-       integer, intent(out) :: nsccode,mxpl,mxchg
-     END SUBROUTINE eleconf
-
-!     subroutine psimix(iproc,nproc,orbs,comms,ads,ids,mids,idsx,energy,energy_old,alpha,&
-!          hpsit,psidst,hpsidst_sp,psit)
-!       use module_base
-!       use module_types
-!       implicit none
-!       integer, intent(in) :: iproc,nproc,ids,mids,idsx
-!       real(gp), intent(in) :: energy,energy_old
-!       type(orbitals_data), intent(in) :: orbs
-!       type(communications_arrays), intent(in) :: comms
-!       real(gp), intent(inout) :: alpha
-!       real(wp), dimension(:), pointer :: psit,hpsit,psidst
-!       real(sp), dimension(:), pointer :: hpsidst_sp
-!       real(wp), dimension(:,:,:), pointer :: ads
-!     END SUBROUTINE psimix
-!
-     subroutine plot_density(filename,iproc,nproc,n1,n2,n3,n1i,n2i,n3i,n3p,nspin,&
-          hxh,hyh,hzh,at,rxyz,ngatherarr,rho)
-       !n(c) use module_base
-       use module_types
-       implicit none
-       character(len=*), intent(in) :: filename
-       integer, intent(in) :: iproc,n1i,n2i,n3i,n3p,n1,n2,n3,nspin,nproc
-       real(gp), intent(in) :: hxh,hyh,hzh
-       type(atoms_data), intent(in) :: at
-       integer, dimension(0:nproc-1,2), intent(in) :: ngatherarr
-       real(gp), dimension(3,at%nat), intent(in) :: rxyz
-       real(dp), dimension(max(n1i*n2i*n3p,1),nspin), target, intent(in) :: rho
-     END SUBROUTINE plot_density
-
-     subroutine read_density(filename,geocode,n1i,n2i,n3i,nspin,hxh,hyh,hzh,rho,&
-          nat,rxyz,iatypes, znucl)
-       !n(c) use module_base
-       use module_types
-       implicit none
-       character(len=*), intent(in) :: filename
-       character(len=1), intent(in) :: geocode
-       integer, intent(out) :: nspin
-       integer, intent(out) ::  n1i,n2i,n3i
-       real(gp), intent(out) :: hxh,hyh,hzh
-       real(dp), dimension(:,:), pointer :: rho
-       real(gp), dimension(:,:), pointer, optional :: rxyz
-       integer, intent(out), optional ::  nat
-       integer, dimension(:), pointer, optional :: iatypes, znucl
-     END SUBROUTINE read_density
-
-     subroutine read_cube(filename,geocode,n1i,n2i,n3i,nspin,hxh,hyh,hzh,rho,&
-          nat,rxyz, iatypes, znucl)
-       !n(c) use module_base
-       use module_types
-       implicit none
-       character(len=*), intent(in) :: filename
-       character(len=1), intent(in) :: geocode
-       integer, intent(out) :: nspin
-       integer, intent(out) ::  n1i,n2i,n3i
-       real(gp), intent(out) :: hxh,hyh,hzh
-       real(dp), dimension(:,:), pointer :: rho
-       real(gp), dimension(:,:), pointer   :: rxyz
-       integer, intent(out)   ::  nat
-       integer, dimension(:), pointer   :: iatypes, znucl
-     END SUBROUTINE read_cube
-
-     subroutine read_etsf(filename,geocode,n1i,n2i,n3i,nspin,hxh,hyh,hzh,rho,&
-          nat,rxyz, iatypes, znucl)
-       !n(c) use module_base
-       use module_types
-       implicit none
-       character(len=*), intent(in) :: filename
-       character(len=1), intent(in) :: geocode
-       integer, intent(out) :: nspin
-       integer, intent(out) ::  n1i,n2i,n3i
-       real(gp), intent(out) :: hxh,hyh,hzh
-       real(dp), dimension(:,:), pointer :: rho
-       real(gp), dimension(:,:), pointer :: rxyz
-       integer, intent(out) ::  nat
-       integer, dimension(:), pointer :: iatypes, znucl
-     END SUBROUTINE read_etsf
-
-     subroutine read_potfile4b2B(filename,n1i,n2i,n3i, rho, alat1, alat2, alat3)
-       use module_base
-       implicit none
-       character(len=*), intent(in) :: filename
-       integer, intent(out) :: n1i,n2i,n3i
-       real(gp) alat1, alat2, alat3, dum, dum1
-       ! real(dp), dimension(n1i*n2i*n3d), intent(out) :: rho
-       real(gp), pointer :: rho(:)
-     END SUBROUTINE read_potfile4b2B
-
-!!$     subroutine read_density_cube(filename, n1i,n2i,n3i, nspin, hxh,hyh,hzh, nat, rxyz,  rho)
-!!$       !n(c) use module_base
-!!$       use module_types
-!!$       implicit none
-!!$       character(len=*), intent(in) :: filename
-!!$       integer, intent(out) ::  n1i,n2i,n3i
-!!$       integer, intent(in) :: nspin
-!!$       real(gp), intent(out) :: hxh,hyh,hzh
-!!$       real(gp), pointer :: rxyz(:,:)
-!!$       real(dp), dimension(:), pointer :: rho
-!!$       integer, intent(out) ::  nat
-!!$     END SUBROUTINE read_density_cube
-
-    subroutine gaussian_pswf_basis(ng,enlargerprb,iproc,nspin,at,rxyz,G,Gocc, gaenes, &
-          iorbtolr,iorbto_l, iorbto_m,  iorbto_ishell,iorbto_iexpobeg )
-       use module_types
-       implicit none
-       logical, intent(in) :: enlargerprb
-       integer, intent(in) :: iproc,nspin,ng
-       type(atoms_data), intent(in) :: at
-       real(gp), dimension(3,at%nat), target, intent(in) :: rxyz
-       type(gaussian_basis), intent(out) :: G
-       real(wp), dimension(:), pointer :: Gocc
-       real(gp), pointer, optional :: gaenes(:)
-       integer, pointer, optional :: iorbtolr(:)
-       integer, pointer, optional :: iorbto_l(:)
-       integer, pointer, optional :: iorbto_m(:)
-       integer, pointer, optional :: iorbto_ishell(:)
-       integer, pointer, optional :: iorbto_iexpobeg(:)
-     end subroutine gaussian_pswf_basis
-
-     subroutine gaussian_pswf_basis_for_paw(iproc,nspin,at,rxyz,G,  &
-          iorbtolr,iorbto_l, iorbto_m,  iorbto_ishell,iorbto_iexpobeg, iorbto_paw_nchannels,&
-          iorbto_imatrixbeg )
-       use module_base
-       use module_types
-       implicit none
-       integer, intent(in) :: iproc,nspin
-       type(atoms_data), intent(in) :: at
-       real(gp), dimension(3,at%nat), target, intent(in) :: rxyz
-       type(gaussian_basis_c), intent(out) :: G
-       
-       integer, pointer :: iorbtolr(:)
-       integer, pointer :: iorbto_l(:)
-       integer, pointer :: iorbto_paw_nchannels(:)
-       integer, pointer :: iorbto_m(:)
-       integer, pointer :: iorbto_ishell(:)
-       integer, pointer :: iorbto_iexpobeg(:)
-       integer, pointer :: iorbto_imatrixbeg(:)
- 
-      !local variables
-     end subroutine gaussian_pswf_basis_for_paw
-
-
-     subroutine local_analysis(iproc,nproc,hx,hy,hz,in,at,rxyz,shift,lr,orbs,orbsv,psi,psivirt)
-       !n(c) use module_base
-       use module_types
-       implicit none
-       integer, intent(in) :: iproc,nproc
-       real(gp), intent(in) :: hx,hy,hz
-       type(input_variables), intent(in) :: in
-       type(locreg_descriptors), intent(in) :: lr
-       type(orbitals_data), intent(in) :: orbs,orbsv
-       type(atoms_data), intent(in) :: at
-       real(gp), dimension(3),intent(in) :: shift
-       real(gp), dimension(3,at%nat), intent(in) :: rxyz
-       real(wp), dimension(:), pointer :: psi,psivirt
-     END SUBROUTINE local_analysis
-
-     subroutine plot_gatom_basis(filename,iat,ngx,G,Gocc,rhocoeff,rhoexpo)
-       !n(c) use module_base
-       use module_types
-       implicit none
-       character(len=*), intent(in) :: filename
-       integer, intent(in) :: iat,ngx
-       type(gaussian_basis), intent(in) :: G
-       real(wp), dimension(:), pointer :: Gocc
-       real(wp), dimension((ngx*(ngx+1))/2), intent(out) :: rhoexpo
-       real(wp), dimension((ngx*(ngx+1))/2,4), intent(out) :: rhocoeff
-     END SUBROUTINE plot_gatom_basis
-
-     subroutine calculate_rhocore(iproc,at,d,rxyz,hxh,hyh,hzh,i3s,i3xcsh,n3d,n3p,rhocore)
-       !n(c) use module_base
-       use module_types
-       implicit none
-       integer, intent(in) :: iproc,i3s,n3d,i3xcsh,n3p
-       real(gp), intent(in) :: hxh,hyh,hzh
-       type(atoms_data), intent(in) :: at
-       type(grid_dimensions), intent(in) :: d
-       real(gp), dimension(3,at%nat), intent(in) :: rxyz
-       real(wp), dimension(:), pointer :: rhocore
-     END SUBROUTINE calculate_rhocore
-
-     subroutine XC_potential(geocode,datacode,iproc,nproc,n01,n02,n03,ixc,hx,hy,hz,&
-          rho,exc,vxc,nspin,rhocore,potxc,dvxcdrho)
-       use module_base
-       implicit none
-       character(len=1), intent(in) :: geocode
-       character(len=1), intent(in) :: datacode
-       integer, intent(in) :: iproc,nproc,n01,n02,n03,ixc,nspin
-       real(gp), intent(in) :: hx,hy,hz
-       real(gp), intent(out) :: exc,vxc
-       real(dp), dimension(*), intent(inout) :: rho
-       real(wp), dimension(:), pointer :: rhocore !associated if useful
-       real(wp), dimension(*), intent(out) :: potxc
-       real(dp), dimension(:,:,:,:), intent(out), target, optional :: dvxcdrho
-     END SUBROUTINE XC_potential
-
-     subroutine direct_minimization(iproc,nproc,n1i,n2i,in,at,&
-          orbs,orbsv,nvirt,lr,comms,commsv,&
-          hx,hy,hz,rxyz,rhopot,nlpspd,proj, &
+      subroutine AtomicOrbitals(iproc,at,rxyz,norbe,orbse,norbsc,&
+            &   nspin,eks,scorb,G,gaucoeff,iorbtolr)
+         !n(c) use module_base
+         use module_types
+         implicit none
+         integer, intent(in) :: norbe,iproc
+         integer, intent(in) :: norbsc,nspin
+         type(atoms_data), intent(in) :: at
+         logical, dimension(4,2,at%natsc), intent(in) :: scorb
+         real(gp), dimension(3,at%nat), intent(in), target :: rxyz
+         type(orbitals_data), intent(inout) :: orbse
+         type(gaussian_basis), intent(out) :: G
+         real(gp), intent(out) :: eks
+         integer, dimension(orbse%norbp), intent(out) :: iorbtolr !assign the localisation region
+         real(wp), intent(out) :: gaucoeff !norbe=G%ncoeff
+      END SUBROUTINE AtomicOrbitals
+
+      subroutine atomic_occupation_numbers(filename,ityp,nspin,at,nmax,lmax,nelecmax,neleconf,nsccode,mxpl,mxchg)
+         use module_base
+         use module_types
+         implicit none
+         character(len=*), intent(in) :: filename
+         integer, intent(in) :: ityp,mxpl,mxchg,nspin,nmax,lmax,nelecmax,nsccode
+         type(atoms_data), intent(inout) :: at
+         !integer, dimension(nmax,lmax), intent(in) :: neleconf
+         real(gp), dimension(nmax,lmax), intent(in) :: neleconf
+      END SUBROUTINE atomic_occupation_numbers
+
+      subroutine apply_potential(n1,n2,n3,nl1,nl2,nl3,nbuf,nspinor,npot,psir,pot,epot,&
+            &   ibyyzz_r) !optional
+         use module_base
+         implicit none
+         integer, intent(in) :: n1,n2,n3,nl1,nl2,nl3,nbuf,nspinor,npot
+         real(wp), dimension(-nl1:2*n1+2+nl1,-nl2:2*n2+2+nl2,-nl3:2*n3+2+nl3,nspinor), intent(inout) :: psir
+         real(wp), dimension(-nl1:2*n1+2+nl1-4*nbuf,-nl2:2*n2+2+nl2-4*nbuf,-nl3:2*n3+2+nl3-4*nbuf,npot), intent(in) :: pot
+         integer, dimension(2,-14:2*n2+16,-14:2*n3+16), intent(in), optional :: ibyyzz_r
+         real(gp), intent(out) :: epot
+      END SUBROUTINE apply_potential
+
+      subroutine correct_hartree_potential(at,iproc,nproc,n1i,n2i,n3i,n3p,n3pi,n3d,&
+            &   i3s,i3xcsh,hxh,hyh,hzh,pkernel,ngatherarr,&
+         rhoref,pkernel_ref,pot_ion,rhopot,ixc,nspin,ehart,eexcu,vexcu,PSquiet,correct_offset)
+         !n(c) use module_base
+         use module_types
+         implicit none
+         character(len=3), intent(in) :: PSquiet
+         logical, intent(in) :: correct_offset
+         integer, intent(in) :: iproc,nproc,n1i,n2i,n3i,n3p,n3pi,n3d,nspin,ixc,i3xcsh,i3s
+         real(gp), intent(in) :: hxh,hyh,hzh
+         type(atoms_data), intent(in) :: at
+         integer, dimension(0:nproc-1,2), intent(in) :: ngatherarr
+         real(dp), dimension(n1i,n2i,max(n3d,1),nspin), intent(inout) :: rhoref
+         real(dp), dimension(n1i,n2i,max(n3pi,1)), intent(inout) :: pot_ion
+         real(dp), dimension(n1i,n2i,max(n3d,1),nspin), intent(inout) :: rhopot
+         real(gp), intent(out) :: ehart,eexcu,vexcu
+         real(dp), dimension(:), pointer :: pkernel_ref,pkernel
+      END SUBROUTINE correct_hartree_potential
+
+      subroutine xabs_lanczos(iproc,nproc,at,hx,hy,hz,rxyz,&
+            &   radii_cf,nlpspd,proj,lr,ngatherarr,ndimpot,potential,&
+         ekin_sum,epot_sum,eproj_sum,nspin,GPU, in_iat_absorber, in, PAWD, orbs )
+         !n(c) use module_base
+         use module_types
+         implicit none
+         integer, intent(in) :: iproc,nproc,ndimpot,nspin
+         real(gp), intent(in) :: hx,hy,hz
+         type(atoms_data), intent(in), target :: at
+         type(nonlocal_psp_descriptors), intent(in) , target :: nlpspd
+         type(locreg_descriptors), intent(in) , target :: lr 
+         integer, dimension(0:nproc-1,2), intent(in) , target :: ngatherarr 
+         real(gp), dimension(3,at%nat), intent(in) , target :: rxyz
+         real(gp), dimension(at%ntypes,3), intent(in), target ::  radii_cf
+         real(wp), dimension(nlpspd%nprojel), intent(in) , target :: proj
+         real(wp), dimension(max(ndimpot,1),nspin), target :: potential
+         real(gp), intent(out) :: ekin_sum,epot_sum,eproj_sum
+         type(GPU_pointers), intent(inout) , target :: GPU
+         integer, intent(in) :: in_iat_absorber
+         type(pawproj_data_type), target ::PAWD
+
+         type(input_variables),intent(in), target :: in
+         type(orbitals_data), intent(inout), target :: orbs
+      END SUBROUTINE xabs_lanczos
+      subroutine gatom_modified(rcov,rprb,lmax,lpx,noccmax,occup,&
+            &   zion,alpz,gpot,alpl,hsep,alps,vh,xp,rmt,fact,nintp,&
+         aeval,ng,psi,res,chrg,&
+            &   Nsol, Labs, Ngrid,Ngrid_box, Egrid,  rgrid , psigrid, Npaw, PAWpatch, &
+         psipsigrid)
+         use module_base, only: gp
+
+         implicit real(gp) (a-h,o-z)
+         logical :: noproj, readytoexit
+         integer, parameter :: n_int=1000
+         dimension psi(0:ng,noccmax,lmax+1),aeval(noccmax,lmax+1),&
+            &   hh(0:ng,0:ng),ss(0:ng,0:ng),eval(0:ng),evec(0:ng,0:ng),&
+         gpot(3),hsep(6,lpx+1),rmt(n_int,0:ng,0:ng,lmax+1),&
+            &   pp1(0:ng,lpx+1),pp2(0:ng,lpx+1),pp3(0:ng,lpx+1),alps(lpx+1),&
+         potgrd(n_int),&
+            &   rho(0:ng,0:ng,lmax+1),rhoold(0:ng,0:ng,lmax+1),xcgrd(n_int),&
+         occup(noccmax,lmax+1),chrg(noccmax,lmax+1),&
+            &   vh(0:ng,0:ng,4,0:ng,0:ng,4),&
+         res(noccmax,lmax+1),xp(0:ng),& 
+         psigrid(Ngrid, Nsol),psigrid_naked(Ngrid,Nsol),&
+            &   psigrid_naked_2(Ngrid,Nsol), projgrid(Ngrid,3), &
+         rhogrid(Ngrid), potgrid(Ngrid), psigrid_not_fitted(Ngrid,Nsol),&
+            &   psigrid_not_fitted_2(Ngrid,Nsol),&
+         vxcgrid(Ngrid), &
+            &   Egrid(nsol), ppgrid(Nsol,3), work(nsol*nsol*2), &
+         H(Nsol, Nsol), &
+            &   H_2(Nsol, Nsol), &
+         Hcorrected(Nsol, Nsol), &
+            &   Hadd(Nsol, Nsol), Egrid_tmp(Nsol),Egrid_tmp_2(Nsol), Etofit(Nsol), &
+         Soverlap(Nsol,Nsol), Tpsigrid(Nsol,Ngrid ),Tpsigrid_dum(Nsol, Ngrid),valuesatp(Nsol), &
+            &   PAWpatch(Npaw, Npaw ), Spsitildes(Npaw, Npaw), genS(Nsol,Nsol), genH(Nsol,Nsol) , dumH(Nsol,Nsol)
+
+         real(gp) , optional :: psipsigrid(Ngrid, Nsol)
+
+
+         real(gp) :: rgrid(Ngrid), ene_m, ene_p, factadd, rcond, fixfact
+         real(gp), target :: dumgrid1(Ngrid),dumgrid2(Ngrid), dumgrid3(Ngrid)
+         logical dofit
+         integer real_start, iocc, iwork(Nsol), INFO, volta, ngrid_box_2
+         character(1) EQUED
+         integer ipiv(Nsol), Npaw
+      END SUBROUTINE gatom_modified
+
+      subroutine abs_generator_modified(iproc,izatom,ielpsp,psppar,npspcode,ng, noccmax, lmax ,expo,&
+            &   psi, aeval, occup, psp_modifier, &
+         Nsol, Labs, Ngrid,Ngrid_box, Egrid,  rgrid , psigrid, Npaw,  PAWpatch , psipsigrid )
+
+         use module_base, only: gp, memocc,ndebug
+         implicit none
+         integer, intent(in) :: iproc,izatom,ielpsp,ng,npspcode,noccmax, lmax, Nsol, labs, Ngrid,  Ngrid_box
+         real(gp), dimension(0:4,0:6), intent(in) :: psppar
+         !! real(gp), dimension(:,:), intent(in) :: psppar
+         integer, intent(in) :: psp_modifier, Npaw
+
+         real(gp), dimension(ng+1), intent(out) :: expo
+
+         integer, parameter :: n_int=1000
+
+         real(gp), dimension(0:ng,noccmax,lmax+1), intent(out) :: psi, Egrid(Nsol),&
+            &   rgrid(Ngrid), psigrid(Ngrid,Nsol  )
+         real(gp),   intent(out), optional  :: psipsigrid(Ngrid,Nsol  )
+         real(gp), dimension(noccmax,lmax+1  ), intent(out) ::  aeval,occup
+         real(gp):: PAWpatch(Npaw,Npaw)
+
+         !local variables
+      END SUBROUTINE abs_generator_modified
+      subroutine xabs_cg(iproc,nproc,at,hx,hy,hz,rxyz,&
+            &   radii_cf,nlpspd,proj,lr,ngatherarr,ndimpot,potential,&
+         ekin_sum,epot_sum,eproj_sum,nspin,GPU,in_iat_absorber,&
+            &   in , rhoXanes, PAWD , PPD, orbs )
+         use module_base
+         use module_types
+         ! per togliere il bug 
+
+         implicit none
+
+         integer  :: iproc,nproc,ndimpot,nspin
+         real(gp)  :: hx,hy,hz
+         type(atoms_data), target :: at
+         type(nonlocal_psp_descriptors), target :: nlpspd
+         type(locreg_descriptors), target :: lr
+
+         type(pcproj_data_type), target ::PPD
+
+         integer, dimension(0:nproc-1,2), target :: ngatherarr 
+         real(gp), dimension(3,at%nat), target :: rxyz
+         real(gp), dimension(at%ntypes,3), intent(in), target ::  radii_cf
+         real(wp), dimension(nlpspd%nprojel), target :: proj
+         real(wp), dimension(max(ndimpot,1),nspin), target :: potential
+         real(wp), dimension(max(ndimpot,1),nspin), target :: rhoXanes
+
+
+
+         real(gp) :: ekin_sum,epot_sum,eproj_sum
+         type(GPU_pointers), intent(inout) , target :: GPU
+         integer, intent(in) :: in_iat_absorber
+         type(pawproj_data_type), target ::PAWD
+         type(input_variables),intent(in), target :: in
+         type(orbitals_data), intent(inout), target :: orbs
+      END SUBROUTINE xabs_cg
+
+      subroutine xabs_chebychev(iproc,nproc,at,hx,hy,hz,rxyz,&
+            &   radii_cf,nlpspd,proj,lr,ngatherarr,ndimpot,potential,&
+         ekin_sum,epot_sum,eproj_sum,nspin,GPU,in_iat_absorber,in, PAWD,orbs   )! aggiunger a interface
+         !n(c) use module_base
+         use module_types
+         implicit none
+         integer  :: iproc,nproc,ndimpot,nspin
+         real(gp)  :: hx,hy,hz
+         type(atoms_data), target :: at
+         type(nonlocal_psp_descriptors), target :: nlpspd
+         type(locreg_descriptors), target :: lr
+         integer, dimension(0:nproc-1,2), target :: ngatherarr 
+         real(gp), dimension(3,at%nat), target :: rxyz
+         real(gp), dimension(at%ntypes,3), intent(in), target ::  radii_cf
+         real(wp), dimension(nlpspd%nprojel), target :: proj
+         real(wp), dimension(max(ndimpot,1),nspin), target :: potential
+
+         real(gp) :: ekin_sum,epot_sum,eproj_sum
+         type(GPU_pointers), intent(inout) , target :: GPU
+         integer, intent(in) :: in_iat_absorber
+
+
+         type(input_variables),intent(in), target :: in
+         type(pawproj_data_type), target ::PAWD
+         type(orbitals_data), intent(inout), target :: orbs
+
+      END SUBROUTINE xabs_chebychev
+
+      subroutine cg_spectra(iproc,nproc,at,hx,hy,hz,rxyz,&
+            &   radii_cf,nlpspd,proj,lr,ngatherarr,ndimpot,potential,&
+         ekin_sum,epot_sum,eproj_sum,nspin,GPU,in_iat_absorber,in , PAWD  )! aggiunger a interface
+         !n(c) use module_base
+         use module_types
+         implicit none
+         integer  :: iproc,nproc,ndimpot,nspin
+         real(gp)  :: hx,hy,hz
+         type(atoms_data), target :: at
+         type(nonlocal_psp_descriptors), target :: nlpspd
+         type(locreg_descriptors), target :: lr
+         integer, dimension(0:nproc-1,2), target :: ngatherarr 
+         real(gp), dimension(3,at%nat), target :: rxyz
+         real(gp), dimension(at%ntypes,3), intent(in), target ::  radii_cf
+         real(wp), dimension(nlpspd%nprojel), target :: proj
+         real(wp), dimension(max(ndimpot,1),nspin), target :: potential
+
+         real(gp) :: ekin_sum,epot_sum,eproj_sum
+         type(GPU_pointers), intent(inout) , target :: GPU
+         integer, intent(in) :: in_iat_absorber
+         type(pawproj_data_type), target ::PAWD
+
+         type(input_variables),intent(in) :: in
+
+      END SUBROUTINE cg_spectra
+
+
+      subroutine eleconf(nzatom,nvalelec,symbol,rcov,rprb,ehomo,neleconf,nsccode,mxpl,mxchg,amu)
+         implicit none
+         integer, intent(in) :: nzatom,nvalelec
+         character(len=2), intent(out) :: symbol
+         real(kind=8), intent(out) :: rcov,rprb,ehomo,amu
+         integer, parameter :: nmax=6,lmax=3
+         real(kind=8), intent(out) :: neleconf(nmax,0:lmax)
+         integer, intent(out) :: nsccode,mxpl,mxchg
+      END SUBROUTINE eleconf
+
+      !     subroutine psimix(iproc,nproc,orbs,comms,ads,ids,mids,idsx,energy,energy_old,alpha,&
+      !          hpsit,psidst,hpsidst_sp,psit)
+      !       use module_base
+      !       use module_types
+      !       implicit none
+      !       integer, intent(in) :: iproc,nproc,ids,mids,idsx
+      !       real(gp), intent(in) :: energy,energy_old
+      !       type(orbitals_data), intent(in) :: orbs
+      !       type(communications_arrays), intent(in) :: comms
+      !       real(gp), intent(inout) :: alpha
+      !       real(wp), dimension(:), pointer :: psit,hpsit,psidst
+      !       real(sp), dimension(:), pointer :: hpsidst_sp
+      !       real(wp), dimension(:,:,:), pointer :: ads
+      !     END SUBROUTINE psimix
+      !
+      subroutine plot_density(filename,iproc,nproc,n1,n2,n3,n1i,n2i,n3i,n3p,nspin,&
+            &   hxh,hyh,hzh,at,rxyz,ngatherarr,rho)
+         !n(c) use module_base
+         use module_types
+         implicit none
+         character(len=*), intent(in) :: filename
+         integer, intent(in) :: iproc,n1i,n2i,n3i,n3p,n1,n2,n3,nspin,nproc
+         real(gp), intent(in) :: hxh,hyh,hzh
+         type(atoms_data), intent(in) :: at
+         integer, dimension(0:nproc-1,2), intent(in) :: ngatherarr
+         real(gp), dimension(3,at%nat), intent(in) :: rxyz
+         real(dp), dimension(max(n1i*n2i*n3p,1),nspin), target, intent(in) :: rho
+      END SUBROUTINE plot_density
+
+      subroutine read_density(filename,geocode,n1i,n2i,n3i,nspin,hxh,hyh,hzh,rho,&
+            &   nat,rxyz,iatypes, znucl)
+         !n(c) use module_base
+         use module_types
+         implicit none
+         character(len=*), intent(in) :: filename
+         character(len=1), intent(in) :: geocode
+         integer, intent(out) :: nspin
+         integer, intent(out) ::  n1i,n2i,n3i
+         real(gp), intent(out) :: hxh,hyh,hzh
+         real(dp), dimension(:,:), pointer :: rho
+         real(gp), dimension(:,:), pointer, optional :: rxyz
+         integer, intent(out), optional ::  nat
+         integer, dimension(:), pointer, optional :: iatypes, znucl
+      END SUBROUTINE read_density
+
+      subroutine read_cube(filename,geocode,n1i,n2i,n3i,nspin,hxh,hyh,hzh,rho,&
+            &   nat,rxyz, iatypes, znucl)
+         !n(c) use module_base
+         use module_types
+         implicit none
+         character(len=*), intent(in) :: filename
+         character(len=1), intent(in) :: geocode
+         integer, intent(out) :: nspin
+         integer, intent(out) ::  n1i,n2i,n3i
+         real(gp), intent(out) :: hxh,hyh,hzh
+         real(dp), dimension(:,:), pointer :: rho
+         real(gp), dimension(:,:), pointer   :: rxyz
+         integer, intent(out)   ::  nat
+         integer, dimension(:), pointer   :: iatypes, znucl
+      END SUBROUTINE read_cube
+
+      subroutine read_etsf(filename,geocode,n1i,n2i,n3i,nspin,hxh,hyh,hzh,rho,&
+            &   nat,rxyz, iatypes, znucl)
+         !n(c) use module_base
+         use module_types
+         implicit none
+         character(len=*), intent(in) :: filename
+         character(len=1), intent(in) :: geocode
+         integer, intent(out) :: nspin
+         integer, intent(out) ::  n1i,n2i,n3i
+         real(gp), intent(out) :: hxh,hyh,hzh
+         real(dp), dimension(:,:), pointer :: rho
+         real(gp), dimension(:,:), pointer :: rxyz
+         integer, intent(out) ::  nat
+         integer, dimension(:), pointer :: iatypes, znucl
+      END SUBROUTINE read_etsf
+
+      subroutine read_potfile4b2B(filename,n1i,n2i,n3i, rho, alat1, alat2, alat3)
+         use module_base
+         implicit none
+         character(len=*), intent(in) :: filename
+         integer, intent(out) :: n1i,n2i,n3i
+         real(gp) alat1, alat2, alat3, dum, dum1
+         ! real(dp), dimension(n1i*n2i*n3d), intent(out) :: rho
+         real(gp), pointer :: rho(:)
+      END SUBROUTINE read_potfile4b2B
+
+      !!$     subroutine read_density_cube(filename, n1i,n2i,n3i, nspin, hxh,hyh,hzh, nat, rxyz,  rho)
+      !!$       !n(c) use module_base
+      !!$       use module_types
+      !!$       implicit none
+      !!$       character(len=*), intent(in) :: filename
+      !!$       integer, intent(out) ::  n1i,n2i,n3i
+      !!$       integer, intent(in) :: nspin
+      !!$       real(gp), intent(out) :: hxh,hyh,hzh
+      !!$       real(gp), pointer :: rxyz(:,:)
+      !!$       real(dp), dimension(:), pointer :: rho
+      !!$       integer, intent(out) ::  nat
+      !!$     END SUBROUTINE read_density_cube
+
+      subroutine gaussian_pswf_basis(ng,enlargerprb,iproc,nspin,at,rxyz,G,Gocc, gaenes, &
+            &   iorbtolr,iorbto_l, iorbto_m,  iorbto_ishell,iorbto_iexpobeg )
+         use module_types
+         implicit none
+         logical, intent(in) :: enlargerprb
+         integer, intent(in) :: iproc,nspin,ng
+         type(atoms_data), intent(in) :: at
+         real(gp), dimension(3,at%nat), target, intent(in) :: rxyz
+         type(gaussian_basis), intent(out) :: G
+         real(wp), dimension(:), pointer :: Gocc
+         real(gp), pointer, optional :: gaenes(:)
+         integer, pointer, optional :: iorbtolr(:)
+         integer, pointer, optional :: iorbto_l(:)
+         integer, pointer, optional :: iorbto_m(:)
+         integer, pointer, optional :: iorbto_ishell(:)
+         integer, pointer, optional :: iorbto_iexpobeg(:)
+      END SUBROUTINE gaussian_pswf_basis
+
+      subroutine gaussian_pswf_basis_for_paw(at,rxyz,G,  &
+            &   iorbtolr,iorbto_l, iorbto_m,  iorbto_ishell,iorbto_iexpobeg, iorbto_paw_nchannels,&
+         iorbto_imatrixbeg )
+         use module_base
+         use module_types
+         implicit none
+         type(atoms_data), intent(in) :: at
+         real(gp), dimension(3,at%nat), target, intent(in) :: rxyz
+         type(gaussian_basis_c), intent(out) :: G
+
+         integer, pointer :: iorbtolr(:)
+         integer, pointer :: iorbto_l(:)
+         integer, pointer :: iorbto_paw_nchannels(:)
+         integer, pointer :: iorbto_m(:)
+         integer, pointer :: iorbto_ishell(:)
+         integer, pointer :: iorbto_iexpobeg(:)
+         integer, pointer :: iorbto_imatrixbeg(:)
+
+         !local variables
+      END SUBROUTINE gaussian_pswf_basis_for_paw
+
+
+      subroutine local_analysis(iproc,nproc,hx,hy,hz,in,at,rxyz,lr,orbs,orbsv,psi,psivirt)
+         !n(c) use module_base
+         use module_types
+         implicit none
+         integer, intent(in) :: iproc,nproc
+         real(gp), intent(in) :: hx,hy,hz
+         type(input_variables), intent(in) :: in
+         type(locreg_descriptors), intent(in) :: lr
+         type(orbitals_data), intent(in) :: orbs,orbsv
+         type(atoms_data), intent(in) :: at
+         real(gp), dimension(3,at%nat), intent(in) :: rxyz
+         real(wp), dimension(:), pointer :: psi,psivirt
+      END SUBROUTINE local_analysis
+
+      subroutine plot_gatom_basis(filename,iat,ngx,G,Gocc,rhocoeff,rhoexpo)
+         !n(c) use module_base
+         use module_types
+         implicit none
+         character(len=*), intent(in) :: filename
+         integer, intent(in) :: iat,ngx
+         type(gaussian_basis), intent(in) :: G
+         real(wp), dimension(:), pointer :: Gocc
+         real(wp), dimension((ngx*(ngx+1))/2), intent(out) :: rhoexpo
+         real(wp), dimension((ngx*(ngx+1))/2,4), intent(out) :: rhocoeff
+      END SUBROUTINE plot_gatom_basis
+
+      subroutine calculate_rhocore(iproc,at,d,rxyz,hxh,hyh,hzh,i3s,i3xcsh,n3d,n3p,rhocore)
+         !n(c) use module_base
+         use module_types
+         implicit none
+         integer, intent(in) :: iproc,i3s,n3d,i3xcsh,n3p
+         real(gp), intent(in) :: hxh,hyh,hzh
+         type(atoms_data), intent(in) :: at
+         type(grid_dimensions), intent(in) :: d
+         real(gp), dimension(3,at%nat), intent(in) :: rxyz
+         real(wp), dimension(:), pointer :: rhocore
+      END SUBROUTINE calculate_rhocore
+
+      subroutine XC_potential(geocode,datacode,iproc,nproc,n01,n02,n03,ixc,hx,hy,hz,&
+            &   rho,exc,vxc,nspin,rhocore,potxc,dvxcdrho)
+         use module_base
+         implicit none
+         character(len=1), intent(in) :: geocode
+         character(len=1), intent(in) :: datacode
+         integer, intent(in) :: iproc,nproc,n01,n02,n03,ixc,nspin
+         real(gp), intent(in) :: hx,hy,hz
+         real(gp), intent(out) :: exc,vxc
+         real(dp), dimension(*), intent(inout) :: rho
+         real(wp), dimension(:), pointer :: rhocore !associated if useful
+         real(wp), dimension(*), intent(out) :: potxc
+         real(dp), dimension(:,:,:,:), intent(out), target, optional :: dvxcdrho
+      END SUBROUTINE XC_potential
+
+      subroutine direct_minimization(iproc,nproc,in,at,&
+            &   orbs,orbsv,nvirt,lr,comms,commsv,&
+         hx,hy,hz,rxyz,rhopot,nlpspd,proj, &
           pkernel,psi,psivirt,nscatterarr,ngatherarr,GPU,Lzd)
-       !n(c) use module_base
-       use module_types
-       implicit none
-       integer, intent(in) :: iproc,nproc,n1i,n2i,nvirt
-       type(input_variables), intent(in) :: in
-       type(atoms_data), intent(in) :: at
-       type(nonlocal_psp_descriptors), intent(in) :: nlpspd
-       type(locreg_descriptors), intent(in) :: lr 
-       type(orbitals_data), intent(in) :: orbs
-       type(communications_arrays), intent(in) :: comms, commsv
-       real(gp), intent(in) :: hx,hy,hz
-       integer, dimension(0:nproc-1,2), intent(in) :: ngatherarr 
-       integer, dimension(0:nproc-1,4), intent(in) :: nscatterarr
-       real(gp), dimension(3,at%nat), intent(in) :: rxyz
-       real(wp), dimension(nlpspd%nprojel), intent(in) :: proj
-       real(dp), dimension(:), pointer :: pkernel
-       real(dp), dimension(*), intent(in), target :: rhopot
-       type(orbitals_data), intent(inout) :: orbsv
-       type(GPU_pointers), intent(inout) :: GPU
-       real(wp), dimension(:), pointer :: psi,psivirt
+         !n(c) use module_base
+         use module_types
+         implicit none
+         integer, intent(in) :: iproc,nproc,nvirt
+         type(input_variables), intent(in) :: in
+         type(atoms_data), intent(in) :: at
+         type(nonlocal_psp_descriptors), intent(in) :: nlpspd
+         type(locreg_descriptors), intent(in) :: lr 
+         type(orbitals_data), intent(in) :: orbs
+         type(communications_arrays), intent(in) :: comms, commsv
+         real(gp), intent(in) :: hx,hy,hz
+         integer, dimension(0:nproc-1,2), intent(in) :: ngatherarr 
+         integer, dimension(0:nproc-1,4), intent(in) :: nscatterarr
+         real(gp), dimension(3,at%nat), intent(in) :: rxyz
+         real(wp), dimension(nlpspd%nprojel), intent(in) :: proj
+         real(dp), dimension(:), pointer :: pkernel
+         real(dp), dimension(*), intent(in), target :: rhopot
+         type(orbitals_data), intent(inout) :: orbsv
+         type(GPU_pointers), intent(inout) :: GPU
+         real(wp), dimension(:), pointer :: psi,psivirt
        type(local_zone_descriptors),intent(in) :: Lzd
-     END SUBROUTINE direct_minimization
-
-     subroutine CounterIonPotential(geocode,iproc,nproc,in,shift,&
-          hxh,hyh,hzh,grid,n3pi,i3s,pkernel,pot_ion)
-       !n(c) use module_base
-       use module_types
-       implicit none
-       character(len=1), intent(in) :: geocode
-       integer, intent(in) :: iproc,nproc,n3pi,i3s
-       real(gp), intent(in) :: hxh,hyh,hzh
-       real(gp), dimension(3), intent(in) :: shift
-       type(input_variables), intent(in) :: in
-       type(grid_dimensions), intent(in) :: grid
-       real(dp), dimension(*), intent(in) :: pkernel
-       real(wp), dimension(*), intent(inout) :: pot_ion
-     END SUBROUTINE CounterIonPotential
-
-     subroutine gaussian_rism_basis(nat,radii,rxyz,G)
-       !n(c) use module_base
-       use module_types
-       implicit none
-       integer, intent(in) :: nat
-       real(gp), dimension(nat), intent(in) :: radii
-       real(gp), dimension(3,nat), target, intent(in) :: rxyz
-       type(gaussian_basis), intent(out) :: G
-     END SUBROUTINE gaussian_rism_basis
-
-     subroutine gaussian_hermite_basis(nhermitemax,nat,radii,rxyz,G)
-       !n(c) use module_base
-       use module_types
-       implicit none
-       integer, intent(in) :: nat,nhermitemax
-       real(gp), dimension(nat), intent(in) :: radii
-       real(gp), dimension(3,nat), target, intent(in) :: rxyz
-       type(gaussian_basis), intent(out) :: G  
-     END SUBROUTINE gaussian_hermite_basis
-
-    subroutine write_eigen_objects(iproc,occorbs,nspin,nvirt,nplot,hx,hy,hz,at,rxyz,lr,orbs,orbsv,psi,psivirt,output_wf_format)
-      !n(c) use module_base
-      use module_types
-      implicit none
-      logical, intent(in) :: occorbs
-      integer, intent(in) :: iproc,nspin,nvirt,nplot,output_wf_format
-      real(gp), intent(in) :: hx,hy,hz
-      type(atoms_data), intent(in) :: at
-      type(locreg_descriptors), intent(in) :: lr
-      type(orbitals_data), intent(in) :: orbs,orbsv
-      real(gp), dimension(3,at%nat), intent(in) :: rxyz
-      real(wp), dimension(:), pointer :: psi,psivirt
-    END SUBROUTINE write_eigen_objects
-
-    subroutine full_local_potential(iproc,nproc,ndimpot,ndimgrid,nspin,ndimrhopot,i3rho_add,norb,norbp,ngatherarr,potential,pot)
-      use module_base
-      implicit none
-      integer, intent(in) :: iproc,nproc,nspin,ndimpot,norb,norbp,ndimgrid
-      integer, intent(in) :: ndimrhopot,i3rho_add
-      integer, dimension(0:nproc-1,2), intent(in) :: ngatherarr 
-      real(wp), dimension(max(ndimrhopot,1)), intent(in), target :: potential
-      real(wp), dimension(:), pointer :: pot
-    END SUBROUTINE full_local_potential
-
-    subroutine free_full_potential(nproc,pot,subname)
-      use module_base
-      implicit none
-      character(len=*), intent(in) :: subname
-      integer, intent(in) :: nproc
-      real(wp), dimension(:), pointer :: pot
-    END SUBROUTINE free_full_potential
-
-    subroutine select_active_space(iproc,nproc,orbs,comms,mask_array,Glr,orbs_as,comms_as,psi,psi_as)
-      !n(c) use module_base
-      use module_types
-      implicit none
-      integer, intent(in) :: iproc,nproc
-      type(orbitals_data), intent(in) :: orbs
-      type(locreg_descriptors), intent(in) :: Glr
-      type(communications_arrays), intent(in) :: comms
-      logical, dimension(orbs%norb*orbs%nkpts), intent(in) :: mask_array
-      real(wp), dimension(orbs%npsidim), intent(in) :: psi
-      type(orbitals_data), intent(out) :: orbs_as
-      type(communications_arrays), intent(out) :: comms_as
-      real(wp), dimension(:), pointer :: psi_as
-    END SUBROUTINE select_active_space
+      END SUBROUTINE direct_minimization
+
+      subroutine CounterIonPotential(geocode,iproc,nproc,in,shift,&
+            &   hxh,hyh,hzh,grid,n3pi,i3s,pkernel,pot_ion)
+         !n(c) use module_base
+         use module_types
+         implicit none
+         character(len=1), intent(in) :: geocode
+         integer, intent(in) :: iproc,nproc,n3pi,i3s
+         real(gp), intent(in) :: hxh,hyh,hzh
+         real(gp), dimension(3), intent(in) :: shift
+         type(input_variables), intent(in) :: in
+         type(grid_dimensions), intent(in) :: grid
+         real(dp), dimension(*), intent(in) :: pkernel
+         real(wp), dimension(*), intent(inout) :: pot_ion
+      END SUBROUTINE CounterIonPotential
+
+      subroutine gaussian_rism_basis(nat,radii,rxyz,G)
+         !n(c) use module_base
+         use module_types
+         implicit none
+         integer, intent(in) :: nat
+         real(gp), dimension(nat), intent(in) :: radii
+         real(gp), dimension(3,nat), target, intent(in) :: rxyz
+         type(gaussian_basis), intent(out) :: G
+      END SUBROUTINE gaussian_rism_basis
+
+      subroutine gaussian_hermite_basis(nhermitemax,nat,radii,rxyz,G)
+         !n(c) use module_base
+         use module_types
+         implicit none
+         integer, intent(in) :: nat,nhermitemax
+         real(gp), dimension(nat), intent(in) :: radii
+         real(gp), dimension(3,nat), target, intent(in) :: rxyz
+         type(gaussian_basis), intent(out) :: G  
+      END SUBROUTINE gaussian_hermite_basis
+
+      subroutine write_eigen_objects(iproc,occorbs,nspin,nvirt,nplot,hx,hy,hz,at,rxyz,lr,orbs,orbsv,psi,psivirt,output_wf_format)
+         !n(c) use module_base
+         use module_types
+         implicit none
+         logical, intent(in) :: occorbs
+         integer, intent(in) :: iproc,nspin,nvirt,nplot,output_wf_format
+         real(gp), intent(in) :: hx,hy,hz
+         type(atoms_data), intent(in) :: at
+         type(locreg_descriptors), intent(in) :: lr
+         type(orbitals_data), intent(in) :: orbs,orbsv
+         real(gp), dimension(3,at%nat), intent(in) :: rxyz
+         real(wp), dimension(:), pointer :: psi,psivirt
+      END SUBROUTINE write_eigen_objects
+
+      subroutine full_local_potential(iproc,nproc,ndimpot,ndimgrid,nspin,ndimrhopot,i3rho_add,norb,norbp,ngatherarr,potential,pot)
+         use module_base
+         implicit none
+         integer, intent(in) :: iproc,nproc,nspin,ndimpot,norb,norbp,ndimgrid
+         integer, intent(in) :: ndimrhopot,i3rho_add
+         integer, dimension(0:nproc-1,2), intent(in) :: ngatherarr 
+         real(wp), dimension(max(ndimrhopot,1)), intent(in), target :: potential
+         real(wp), dimension(:), pointer :: pot
+      END SUBROUTINE full_local_potential
+
+      subroutine free_full_potential(nproc,pot,subname)
+         use module_base
+         implicit none
+         character(len=*), intent(in) :: subname
+         integer, intent(in) :: nproc
+         real(wp), dimension(:), pointer :: pot
+      END SUBROUTINE free_full_potential
+
+      subroutine select_active_space(iproc,nproc,orbs,comms,mask_array,Glr,orbs_as,comms_as,psi,psi_as)
+         !n(c) use module_base
+         use module_types
+         implicit none
+         integer, intent(in) :: iproc,nproc
+         type(orbitals_data), intent(in) :: orbs
+         type(locreg_descriptors), intent(in) :: Glr
+         type(communications_arrays), intent(in) :: comms
+         logical, dimension(orbs%norb*orbs%nkpts), intent(in) :: mask_array
+         real(wp), dimension(orbs%npsidim), intent(in) :: psi
+         type(orbitals_data), intent(out) :: orbs_as
+         type(communications_arrays), intent(out) :: comms_as
+         real(wp), dimension(:), pointer :: psi_as
+      END SUBROUTINE select_active_space
 
     subroutine calculate_energy_and_gradient(iter,iproc,nproc,orbs,comms,GPU,Lzd,hx,hy,hz,ncong,iscf,&
-         ekin,epot,eproj,eSIC_DC,ehart,exc,evxc,eexctX,eion,edisp,psi,psit,hpsi,gnrm,gnrm_zero,energy)
-      !n(c) use module_base
-      use module_types
-      implicit none
-      integer, intent(in) :: iproc,nproc,ncong,iscf,iter
-      real(gp), intent(in) :: hx,hy,hz,ekin,epot,eproj,ehart,exc,evxc,eexctX,eion,edisp,eSIC_DC
-      type(orbitals_data), intent(in) :: orbs
-      type(communications_arrays), intent(in) :: comms
+            &   ekin,epot,eproj,eSIC_DC,ehart,exc,evxc,eexctX,eion,edisp,psi,psit,hpsi,gnrm,gnrm_zero,energy)
+         !n(c) use module_base
+         use module_types
+         implicit none
+         integer, intent(in) :: iproc,nproc,ncong,iscf,iter
+         real(gp), intent(in) :: hx,hy,hz,ekin,epot,eproj,ehart,exc,evxc,eexctX,eion,edisp,eSIC_DC
+         type(orbitals_data), intent(in) :: orbs
+         type(communications_arrays), intent(in) :: comms
       type(local_zone_descriptors), intent(in) :: Lzd
-      type(GPU_pointers), intent(in) :: GPU
-      real(gp), intent(out) :: gnrm,gnrm_zero,energy
-      real(wp), dimension(:), pointer :: psi,psit,hpsi
-    end subroutine calculate_energy_and_gradient
-
-!!    subroutine calculate_energy_and_gradient_new(iter,iproc,nproc,orbs,comms,GPU,lr,orthpar,hx,hy,hz,ncong,iscf,&
-!!         energs,psi,psit,hpsi,gnrm,gnrm_zero,energy)
-!!      use module_base
-!!      use module_types
-!!      !use module_interfaces!, except_this_one => calculate_energy_and_gradient_new
-!!      implicit none
-!!      integer, intent(in) :: iproc,nproc,ncong,iscf,iter
-!!      real(gp), intent(in) :: hx,hy,hz
-!!      type(orbitals_data), intent(inout) :: orbs
-!!      type(communications_arrays), intent(in) :: comms
-!!      type(locreg_descriptors), intent(in) :: lr
-!!      type(GPU_pointers), intent(in) :: GPU
-!!      type(orthon_data), intent(in) :: orthpar
-!!      type(energy_terms), intent(inout) :: energs
-!!      real(gp), intent(out) :: gnrm,gnrm_zero,energy
-!!      real(wp), dimension(:), pointer :: psi,psit,hpsi
-!!    end subroutine calculate_energy_and_gradient_new
-
-    subroutine constrained_davidson(iproc,nproc,n1i,n2i,in,at,&
-         orbs,orbsv,nvirt,lr,comms,commsv,&
-         hx,hy,hz,rxyz,rhopot,nlpspd,proj,pkernel,psi,v,nscatterarr,ngatherarr,GPU)
-      !n(c) use module_base
-      use module_types
-      implicit none
-      integer, intent(in) :: iproc,nproc,n1i,n2i
-      integer, intent(in) :: nvirt
-      type(input_variables), intent(in) :: in
-      type(atoms_data), intent(in) :: at
-      type(nonlocal_psp_descriptors), intent(in) :: nlpspd
-      type(locreg_descriptors), intent(in) :: lr 
-      type(orbitals_data), intent(in) :: orbs
-      type(communications_arrays), intent(in) :: comms, commsv
-      real(gp), intent(in) :: hx,hy,hz
-      integer, dimension(0:nproc-1,2), intent(in) :: ngatherarr 
-      integer, dimension(0:nproc-1,4), intent(in) :: nscatterarr
-      real(gp), dimension(3,at%nat), intent(in) :: rxyz
-      real(wp), dimension(nlpspd%nprojel), intent(in) :: proj
-      real(dp), dimension(*), intent(in) :: rhopot
-      real(dp), dimension(:), pointer :: pkernel
-      type(orbitals_data), intent(inout) :: orbsv
-      type(GPU_pointers), intent(inout) :: GPU
-      real(wp), dimension(:), pointer :: psi,v
-    end subroutine constrained_davidson
-
-    subroutine local_hamiltonian(iproc,orbs,lr,hx,hy,hz,&
-         ipotmethod,pot,psi,hpsi,pkernel,ixc,alphaSIC,ekin_sum,epot_sum,eSIC_DC)
-      !n(c) use module_base
-      use module_types
-      implicit none
-      integer, intent(in) :: iproc,ipotmethod,ixc
-      real(gp), intent(in) :: hx,hy,hz,alphaSIC
-      type(orbitals_data), intent(in) :: orbs
-      type(locreg_descriptors), intent(in) :: lr
-      real(wp), dimension(lr%wfd%nvctr_c+7*lr%wfd%nvctr_f,orbs%nspinor*orbs%norbp), intent(in) :: psi
-      real(wp), dimension(*) :: pot !< the potential, with the dimension compatible with the ipotmethod flag
-      real(gp), intent(out) :: ekin_sum,epot_sum,eSIC_DC
-      real(wp), dimension(lr%wfd%nvctr_c+7*lr%wfd%nvctr_f,orbs%nspinor*orbs%norbp), intent(out) :: hpsi
-      real(dp), dimension(:), pointer :: pkernel !< the PSolver kernel which should be associated for the SIC schemes
-    end subroutine local_hamiltonian
-
-    subroutine NK_SIC_potential(lr,orbs,ixc,fref,hxh,hyh,hzh,pkernel,psi,poti,eSIC_DC,potandrho,wxdsave)
-      !n(c) use module_base
-      use module_types
-      implicit none
-      integer, intent(in) :: ixc
-      real(gp), intent(in) :: hxh,hyh,hzh,fref
-      type(locreg_descriptors), intent(in) :: lr
-      type(orbitals_data), intent(in) :: orbs
-      real(dp), dimension(*), intent(in) :: pkernel
-      real(wp), dimension(lr%wfd%nvctr_c+7*lr%wfd%nvctr_f,orbs%nspinor,orbs%norbp), intent(in) :: psi
-      real(wp), dimension((lr%d%n1i*lr%d%n2i*lr%d%n3i*((orbs%nspinor/3)*3+1)),max(orbs%norbp,orbs%nspin)), intent(inout) :: poti
-      real(gp), intent(out) :: eSIC_DC
-      real(dp), dimension(lr%d%n1i*lr%d%n2i*lr%d%n3i,2*orbs%nspin), intent(in), optional :: potandrho 
-      real(dp), dimension(lr%d%n1i*lr%d%n2i*lr%d%n3i,orbs%nspin), intent(out), optional :: wxdsave 
-    end subroutine NK_SIC_potential
-
-
-     !subroutine SWcalczone(nat,posa,boxl,tmp_force, this_atom,numnei,nei)
-     !
-     !
-     !  !use SWpotential
-     !  use defs, only : boundary,maxnei,iproc,MPI_COMM_WORLD
-     !  
-     !  implicit none
-     !  
-     !  integer, intent(in)                               :: nat
-     !  real(kind=8), intent(in), dimension(3*nat) :: posa
-     !  real(kind=8), dimension(3), intent(inout)          :: boxl
-     !  integer, intent(in) :: this_atom
-     !  real(8), intent(out), dimension(3*nat), target:: tmp_force
-     !
-     !
-     !  integer, dimension(nat),intent(in) :: numnei 
-     !  integer, dimension(nat,maxnei),intent(in) :: nei 
-     !end subroutine SWcalczone
+         type(GPU_pointers), intent(in) :: GPU
+         real(gp), intent(out) :: gnrm,gnrm_zero,energy
+         real(wp), dimension(:), pointer :: psi,psit,hpsi
+      END SUBROUTINE calculate_energy_and_gradient
+
+      !!    subroutine calculate_energy_and_gradient_new(iter,iproc,nproc,orbs,comms,GPU,lr,orthpar,hx,hy,hz,ncong,iscf,&
+      !!         energs,psi,psit,hpsi,gnrm,gnrm_zero,energy)
+      !!      use module_base
+      !!      use module_types
+      !!      !use module_interfaces!, except_this_one => calculate_energy_and_gradient_new
+      !!      implicit none
+      !!      integer, intent(in) :: iproc,nproc,ncong,iscf,iter
+      !!      real(gp), intent(in) :: hx,hy,hz
+      !!      type(orbitals_data), intent(inout) :: orbs
+      !!      type(communications_arrays), intent(in) :: comms
+      !!      type(locreg_descriptors), intent(in) :: lr
+      !!      type(GPU_pointers), intent(in) :: GPU
+      !!      type(orthon_data), intent(in) :: orthpar
+      !!      type(energy_terms), intent(inout) :: energs
+      !!      real(gp), intent(out) :: gnrm,gnrm_zero,energy
+      !!      real(wp), dimension(:), pointer :: psi,psit,hpsi
+      !!    END SUBROUTINE calculate_energy_and_gradient_new
+
+      subroutine constrained_davidson(iproc,nproc,in,at,&
+            &   orbs,orbsv,nvirt,lr,comms,commsv,&
+         hx,hy,hz,rxyz,rhopot,psi,v,nscatterarr,ngatherarr,GPU)
+         !n(c) use module_base
+         use module_types
+         implicit none
+         integer, intent(in) :: iproc,nproc
+         integer, intent(in) :: nvirt
+         type(input_variables), intent(in) :: in
+         type(atoms_data), intent(in) :: at
+         type(locreg_descriptors), intent(in) :: lr 
+         type(orbitals_data), intent(in) :: orbs
+         type(communications_arrays), intent(in) :: comms, commsv
+         real(gp), intent(in) :: hx,hy,hz
+         integer, dimension(0:nproc-1,2), intent(in) :: ngatherarr 
+         integer, dimension(0:nproc-1,4), intent(in) :: nscatterarr
+         real(gp), dimension(3,at%nat), intent(in) :: rxyz
+         real(dp), dimension(*), intent(in) :: rhopot
+         type(orbitals_data), intent(inout) :: orbsv
+         type(GPU_pointers), intent(inout) :: GPU
+         real(wp), dimension(:), pointer :: psi,v
+      END SUBROUTINE constrained_davidson
+
+      subroutine local_hamiltonian(iproc,orbs,lr,hx,hy,hz,&
+            &   ipotmethod,pot,psi,hpsi,pkernel,ixc,alphaSIC,ekin_sum,epot_sum,eSIC_DC)
+         !n(c) use module_base
+         use module_types
+         implicit none
+         integer, intent(in) :: iproc,ipotmethod,ixc
+         real(gp), intent(in) :: hx,hy,hz,alphaSIC
+         type(orbitals_data), intent(in) :: orbs
+         type(locreg_descriptors), intent(in) :: lr
+         real(wp), dimension(lr%wfd%nvctr_c+7*lr%wfd%nvctr_f,orbs%nspinor*orbs%norbp), intent(in) :: psi
+         real(wp), dimension(*) :: pot !< the potential, with the dimension compatible with the ipotmethod flag
+         real(gp), intent(out) :: ekin_sum,epot_sum,eSIC_DC
+         real(wp), dimension(lr%wfd%nvctr_c+7*lr%wfd%nvctr_f,orbs%nspinor*orbs%norbp), intent(out) :: hpsi
+         real(dp), dimension(:), pointer :: pkernel !< the PSolver kernel which should be associated for the SIC schemes
+      END SUBROUTINE local_hamiltonian
+
+      subroutine NK_SIC_potential(lr,orbs,ixc,fref,hxh,hyh,hzh,pkernel,psi,poti,eSIC_DC,potandrho,wxdsave)
+         !n(c) use module_base
+         use module_types
+         implicit none
+         integer, intent(in) :: ixc
+         real(gp), intent(in) :: hxh,hyh,hzh,fref
+         type(locreg_descriptors), intent(in) :: lr
+         type(orbitals_data), intent(in) :: orbs
+         real(dp), dimension(*), intent(in) :: pkernel
+         real(wp), dimension(lr%wfd%nvctr_c+7*lr%wfd%nvctr_f,orbs%nspinor,orbs%norbp), intent(in) :: psi
+         real(wp), dimension((lr%d%n1i*lr%d%n2i*lr%d%n3i*((orbs%nspinor/3)*3+1)),max(orbs%norbp,orbs%nspin)), intent(inout) :: poti
+         real(gp), intent(out) :: eSIC_DC
+         real(dp), dimension(lr%d%n1i*lr%d%n2i*lr%d%n3i,2*orbs%nspin), intent(in), optional :: potandrho 
+         real(dp), dimension(lr%d%n1i*lr%d%n2i*lr%d%n3i,orbs%nspin), intent(out), optional :: wxdsave 
+      END SUBROUTINE NK_SIC_potential
+
+      subroutine open_filename_of_iorb(unitfile,lbin,filename,orbs,iorb,ispinor,iorb_out,iiorb)
+         use module_base
+         use module_types
+         implicit none
+         character(len=*), intent(in) :: filename
+         logical, intent(in) :: lbin
+         integer, intent(in) :: iorb,ispinor,unitfile
+         type(orbitals_data), intent(in) :: orbs
+         integer, intent(out) :: iorb_out
+         integer,optional :: iiorb   
+      END SUBROUTINE open_filename_of_iorb
+
+      subroutine filename_of_iorb(lbin,filename,orbs,iorb,ispinor,filename_out,iorb_out,iiorb)
+         use module_base
+         use module_types
+         implicit none
+         character(len=*), intent(in) :: filename
+         logical, intent(in) :: lbin
+         integer, intent(in) :: iorb,ispinor
+         type(orbitals_data), intent(in) :: orbs
+         character(len=*) :: filename_out
+         integer, intent(out) :: iorb_out
+         integer,optional :: iiorb
+      END SUBROUTINE filename_of_iorb
+
+
+
+      !subroutine SWcalczone(nat,posa,boxl,tmp_force, this_atom,numnei,nei)
+      !
+      !
+      !  !use SWpotential
+      !  use defs, only : boundary,maxnei,iproc,MPI_COMM_WORLD
+      !  
+      !  implicit none
+      !  
+      !  integer, intent(in)                               :: nat
+      !  real(kind=8), intent(in), dimension(3*nat) :: posa
+      !  real(kind=8), dimension(3), intent(inout)          :: boxl
+      !  integer, intent(in) :: this_atom
+      !  real(8), intent(out), dimension(3*nat), target:: tmp_force
+      !
+      !
+      !  integer, dimension(nat),intent(in) :: numnei 
+      !  integer, dimension(nat,maxnei),intent(in) :: nei 
+      !END SUBROUTINE SWcalczone
 
     subroutine readmywaves(iproc,filename,orbs,n1,n2,n3,hx,hy,hz,at,rxyz_old,rxyz,  & 
          wfd,psi,orblist)
@@ -5257,1546 +5272,6 @@
          real(8),dimension(lin%orbs%norb,orbs%norb),intent(inout):: coeff
        end subroutine getCoefficients_new
 
-  end interface
-
-end module module_interfaces
-=======
-   implicit none
-
-   interface
-
-      subroutine call_bigdft(nproc,iproc,atoms,rxyz,in,energy,fxyz,fnoise,rst,infocode)
-         !n(c) use module_base
-         use module_types
-         implicit none
-         integer, intent(in) :: iproc,nproc
-         type(input_variables),intent(inout) :: in
-         type(atoms_data), intent(inout) :: atoms
-         type(restart_objects), intent(inout) :: rst
-         integer, intent(inout) :: infocode
-         real(gp), intent(out) :: energy,fnoise
-         real(gp), dimension(3,atoms%nat), intent(in) :: rxyz
-         real(gp), dimension(3,atoms%nat), intent(out) :: fxyz
-      END SUBROUTINE call_bigdft
-
-
-      subroutine geopt(nproc,iproc,x,at,f,epot,rst,in,ncount_bigdft)
-
-         !    use module_base
-         !    use module_interfaces, except_this_one => geopt
-         !    use module_types
-         !    use minimization, only:parameterminimization
-
-         !n(c) use module_base
-         use module_types
-         !    use minimization, only:parameterminimization
-         implicit none
-         integer, intent(in) :: nproc,iproc
-         integer, intent(inout) :: ncount_bigdft
-         type(atoms_data), intent(in) :: at
-         type(input_variables), intent(in) :: in
-         type(restart_objects), intent(inout) :: rst
-         real(gp), intent(inout) :: epot
-         real(gp), dimension(3*at%nat), intent(inout) :: x
-         real(gp), dimension(3*at%nat), intent(out) :: f
-      END SUBROUTINE geopt
-
-
-      subroutine copy_old_wavefunctions(nproc,orbs,n1,n2,n3,wfd,psi,&
-            &   n1_old,n2_old,n3_old,wfd_old,psi_old)
-         !n(c) use module_base
-         use module_types
-         implicit none
-         integer, intent(in) :: nproc,n1,n2,n3
-         type(orbitals_data), intent(in) :: orbs
-         type(wavefunctions_descriptors), intent(inout) :: wfd,wfd_old
-         integer, intent(out) :: n1_old,n2_old,n3_old
-         real(wp), dimension(:), pointer :: psi,psi_old
-      END SUBROUTINE copy_old_wavefunctions
-
-      subroutine system_properties(iproc,nproc,in,at,orbs,radii_cf,nelec)
-         !n(c) use module_base
-         use module_types
-         implicit none
-         integer, intent(in) :: iproc,nproc
-         integer, intent(out) :: nelec
-         type(input_variables), intent(in) :: in
-         type(atoms_data), intent(inout) :: at
-         type(orbitals_data), intent(out) :: orbs
-         real(gp), dimension(at%ntypes,3), intent(out) :: radii_cf
-      END SUBROUTINE system_properties
-
-      subroutine system_size(iproc,atoms,rxyz,radii_cf,crmult,frmult,hx,hy,hz,Glr,shift)
-         !n(c) use module_base
-         use module_types
-         implicit none
-         type(atoms_data), intent(inout) :: atoms
-         integer, intent(in) :: iproc
-         real(gp), intent(in) :: crmult,frmult
-         real(gp), dimension(3,atoms%nat), intent(inout) :: rxyz
-         real(gp), dimension(atoms%ntypes,3), intent(in) :: radii_cf
-         real(gp), intent(inout) :: hx,hy,hz
-         type(locreg_descriptors), intent(out) :: Glr
-         real(gp), dimension(3), intent(out) :: shift
-      END SUBROUTINE system_size
-
-      subroutine standard_inputfile_names(inputs, radical)
-         use module_types
-         implicit none
-         type(input_variables), intent(out) :: inputs
-         character(len = *), intent(in) :: radical
-      END SUBROUTINE standard_inputfile_names
-
-      subroutine read_input_variables(iproc,posinp,inputs,atoms,rxyz)
-         !n(c) use module_base
-         use module_types
-         implicit none
-         character(len=*), intent(in) :: posinp
-         integer, intent(in) :: iproc
-         type(input_variables), intent(inout) :: inputs
-         type(atoms_data), intent(out) :: atoms
-         real(gp), dimension(:,:), pointer :: rxyz
-      END SUBROUTINE read_input_variables
-
-      subroutine read_input_parameters(iproc,inputs,atoms,rxyz)
-         !n(c) use module_base
-         use module_types
-         implicit none
-         integer, intent(in) :: iproc
-         type(input_variables), intent(inout) :: inputs
-         type(atoms_data), intent(inout) :: atoms
-         real(gp), dimension(:,:), pointer :: rxyz
-      END SUBROUTINE read_input_parameters
-
-      subroutine dft_input_variables(iproc,filename,in)
-         !n(c) use module_base
-         use module_types
-         implicit none
-         character(len=*), intent(in) :: filename
-         integer, intent(in) :: iproc
-         type(input_variables), intent(out) :: in
-      END SUBROUTINE dft_input_variables
-
-      subroutine geopt_input_variables(filename,in)
-         !n(c) use module_base
-         use module_types
-         implicit none
-         character(len=*), intent(in) :: filename
-         type(input_variables), intent(inout) :: in
-      END SUBROUTINE geopt_input_variables
-
-      subroutine tddft_input_variables(filename,in)
-         !n(c) use module_base
-         use module_types
-         implicit none
-         character(len=*), intent(in) :: filename
-         type(input_variables), intent(inout) :: in
-      END SUBROUTINE tddft_input_variables
-
-
-      subroutine kpt_input_variables(iproc,filename,in,atoms)
-         !n(c) use module_base
-         use module_types
-         implicit none
-         character(len=*), intent(in) :: filename
-         integer, intent(in) :: iproc
-         type(input_variables), intent(inout) :: in
-         type(atoms_data), intent(in) :: atoms
-      END SUBROUTINE kpt_input_variables
-
-      subroutine perf_input_variables(iproc,filename,inputs)
-         !n(c) use module_base
-         use module_types
-         implicit none
-         character(len=*), intent(in) :: filename
-         integer, intent(in) :: iproc
-         type(input_variables), intent(inout) :: inputs
-      END SUBROUTINE perf_input_variables
-
-      subroutine read_atomic_file(file,iproc,at,rxyz)
-         !n(c) use module_base
-         use module_types
-         implicit none
-         character(len=*), intent(in) :: file
-         integer, intent(in) :: iproc
-         type(atoms_data), intent(inout) :: at
-         real(gp), dimension(:,:), pointer :: rxyz
-      END SUBROUTINE read_atomic_file
-
-      !> @author
-      !! Written by Laurent K Beland 2011 UdeM
-      !! For QM/MM implementation of BigDFT-ART
-      subroutine initialize_atomic_file(iproc,at,rxyz)
-         use module_base
-         use module_types
-         implicit none
-         integer, intent(in) :: iproc
-         type(atoms_data), intent(inout) :: at
-         real(gp), dimension(:,:), pointer :: rxyz
-      END SUBROUTINE initialize_atomic_file
-
-      subroutine read_xyz_positions(iproc,ifile,atoms,rxyz,getLine)
-         !n(c) use module_base
-         use module_types
-         implicit none
-         integer, intent(in) :: iproc,ifile
-         type(atoms_data), intent(inout) :: atoms
-         real(gp), dimension(:,:), pointer :: rxyz
-         interface
-            subroutine getline(line,ifile,eof)
-               integer, intent(in) :: ifile
-               character(len=150), intent(out) :: line
-               logical, intent(out) :: eof
-            END SUBROUTINE getline
-         end interface
-      END SUBROUTINE read_xyz_positions
-
-      subroutine read_ascii_positions(iproc,ifile,atoms,rxyz,getline)
-         ! use module_base
-         use module_types
-         implicit none
-         integer, intent(in) :: iproc,ifile
-         type(atoms_data), intent(inout) :: atoms
-         real(gp), dimension(:,:), pointer :: rxyz
-         interface
-            subroutine getline(line,ifile,eof)
-               integer, intent(in) :: ifile
-               character(len=150), intent(out) :: line
-               logical, intent(out) :: eof
-            END SUBROUTINE getline
-         end interface
-      END SUBROUTINE read_ascii_positions
-
-      subroutine write_atomic_file(filename,energy,rxyz,atoms,comment,forces)
-         !n(c) use module_base
-         use module_types
-         implicit none
-         character(len=*), intent(in) :: filename,comment
-         type(atoms_data), intent(in) :: atoms
-         real(gp), intent(in) :: energy
-         real(gp), dimension(3,atoms%nat), intent(in) :: rxyz
-         real(gp), dimension(3,atoms%nat), intent(in), optional :: forces
-      END SUBROUTINE write_atomic_file
-
-      subroutine MemoryEstimator(nproc,idsx,lr,nat,norb,nspinor,nkpt,nprojel,nspin,itrpmax,iscf,peakmem)
-         !n(c) use module_base
-         use module_types
-         implicit none
-         !Arguments
-         integer, intent(in) :: nproc,idsx,nat,norb,nspin,nprojel
-         integer, intent(in) :: nkpt,nspinor,itrpmax,iscf
-         type(locreg_descriptors), intent(in) :: lr
-         real(kind=8), intent(out) :: peakmem
-      END SUBROUTINE MemoryEstimator
-
-      subroutine check_closed_shell(orbs,lcs)
-         !n(c) use module_base
-         use module_types
-         implicit none
-         type(orbitals_data), intent(in) :: orbs
-         logical, intent(out) :: lcs
-      END SUBROUTINE check_closed_shell
-
-      subroutine orbitals_descriptors(iproc,nproc,norb,norbu,norbd,nspin,nspinor,nkpt,kpt,wkpt,orbs,basedist)
-         !n(c) use module_base
-         use module_types
-         implicit none
-         integer, intent(in) :: iproc,nproc,norb,norbu,norbd,nkpt,nspin
-         integer, intent(in) :: nspinor
-         type(orbitals_data), intent(out) :: orbs
-         real(gp), dimension(nkpt), intent(in) :: wkpt
-         real(gp), dimension(3,nkpt), intent(in) :: kpt
-         integer, dimension(0:nproc-1), intent(in), optional :: basedist 
-      END SUBROUTINE orbitals_descriptors
-
-      subroutine orbitals_communicators(iproc,nproc,lr,orbs,comms,basedist)
-         use module_base
-         use module_types
-         implicit none
-         integer, intent(in) :: iproc,nproc
-         type(locreg_descriptors), intent(in) :: lr
-         type(orbitals_data), intent(inout) :: orbs
-         type(communications_arrays), intent(out) :: comms
-         integer, dimension(0:nproc-1,orbs%nkpts), intent(in), optional :: basedist
-      END SUBROUTINE orbitals_communicators
-
-      subroutine createWavefunctionsDescriptors(iproc,hx,hy,hz,atoms,rxyz,radii_cf,&
-            &   crmult,frmult,Glr,output_grid)
-         !n(c) use module_base
-         use module_types
-         implicit none
-         !Arguments
-         type(atoms_data), intent(in) :: atoms
-         integer, intent(in) :: iproc
-         real(gp), intent(in) :: hx,hy,hz,crmult,frmult
-         real(gp), dimension(3,atoms%nat), intent(in) :: rxyz
-         real(gp), dimension(atoms%ntypes,3), intent(in) :: radii_cf
-         type(locreg_descriptors), intent(inout) :: Glr
-         logical, intent(in), optional :: output_grid
-      END SUBROUTINE createWavefunctionsDescriptors
-
-      subroutine createProjectorsArrays(iproc,n1,n2,n3,rxyz,at,orbs,&
-            &   radii_cf,cpmult,fpmult,hx,hy,hz,nlpspd,proj)
-         !n(c) use module_base
-         use module_types
-         implicit none
-         integer, intent(in) :: iproc,n1,n2,n3
-         type(atoms_data), intent(in) :: at
-         type(orbitals_data), intent(in) :: orbs
-         real(kind=8), intent(in) :: cpmult,fpmult,hx,hy,hz
-         real(kind=8), dimension(3,at%nat), intent(in) :: rxyz
-         real(kind=8), dimension(at%ntypes,3), intent(in) :: radii_cf
-         type(nonlocal_psp_descriptors), intent(out) :: nlpspd
-         real(kind=8), dimension(:), pointer :: proj
-      END SUBROUTINE createProjectorsArrays
-
-      subroutine createDensPotDescriptors(iproc,nproc,atoms,gdim,hxh,hyh,hzh,&
-            &   rxyz,crmult,frmult,radii_cf,nspin,datacode,ixc,rho_commun,&
-         n3d,n3p,n3pi,i3xcsh,i3s,nscatterarr,ngatherarr,rhodsc)
-         !n(c) use module_base
-         use module_types
-         implicit none
-         !Arguments
-         character(len=1), intent(in) :: datacode
-         character(len=3), intent(in) :: rho_commun
-         integer, intent(in) :: iproc,nproc,ixc,nspin
-         real(gp), intent(in) :: crmult,frmult,hxh,hyh,hzh
-         type(atoms_data), intent(in) :: atoms
-         type(grid_dimensions), intent(in) :: gdim
-         real(gp), dimension(atoms%ntypes,3), intent(in) :: radii_cf
-         real(gp), dimension(3,atoms%nat), intent(in) :: rxyz
-         integer, intent(out) ::  n3d,n3p,n3pi,i3xcsh,i3s
-         type(rho_descriptors), intent(out) :: rhodsc
-         integer, dimension(0:nproc-1,4), intent(out) :: nscatterarr
-         integer, dimension(0:nproc-1,2), intent(out) :: ngatherarr
-      END SUBROUTINE createDensPotDescriptors
-
-      subroutine createPcProjectorsArrays(iproc,n1,n2,n3,rxyz,at,orbs, &
-            &   radii_cf,cpmult,fpmult,hx,hy,hz, ecut_pc, &
-         pcproj_data , Glr)
-
-         use module_base
-         use module_types
-         implicit none
-         integer, intent(in) :: iproc,n1,n2,n3
-         real(gp), intent(in) :: cpmult,fpmult,hx,hy,hz
-         type(atoms_data), intent(in) :: at
-         type(orbitals_data), intent(in) :: orbs
-
-         real(gp), dimension(3,at%nat), intent(in) :: rxyz
-         real(gp), dimension(at%ntypes,3), intent(in) :: radii_cf
-         real(gp), intent(in):: ecut_pc
-
-         type(pcproj_data_type) ::pcproj_data
-
-         type(locreg_descriptors),  intent(in):: Glr
-
-      END SUBROUTINE createPcProjectorsArrays
-
-
-      subroutine applyPCprojectors(orbs,at,&
-            &   hx,hy,hz,Glr,PPD,psi,hpsi, dotest)
-
-         use module_base
-         use module_types
-
-         type(orbitals_data), intent(inout) :: orbs
-         type(atoms_data) :: at
-         real(gp), intent(in) :: hx,hy,hz
-         type(locreg_descriptors), intent(in) :: Glr
-         type(pcproj_data_type) ::PPD
-         real(wp), dimension(:), pointer :: psi, hpsi
-         logical, optional :: dotest
-      END SUBROUTINE applyPCprojectors
-
-
-      subroutine applyPAWprojectors(orbs,at,&
-            &   hx,hy,hz,Glr,PAWD,psi,hpsi,  paw_matrix, dosuperposition , &
-         sup_iatom, sup_l, sup_arraym) !, sup_arraychannel)
-
-         use module_base
-         use module_types
-
-         type(orbitals_data), intent(inout) :: orbs
-         type(atoms_data) :: at
-         real(gp), intent(in) :: hx,hy,hz
-         type(locreg_descriptors), intent(in) :: Glr
-         type(pawproj_data_type) ::PAWD
-         real(wp), dimension(:), pointer :: psi, hpsi, paw_matrix
-         logical dosuperposition
-         integer, optional :: sup_iatom, sup_l
-         real(wp) , dimension(:), pointer, optional :: sup_arraym !, sup_arraychannel
-
-      END SUBROUTINE applyPAWprojectors
-
-
-      subroutine IonicEnergyandForces(iproc,nproc,at,hxh,hyh,hzh,elecfield,rxyz,eion,fion,psoffset,&
-            &   nvacancy,n1,n2,n3,n1i,n2i,n3i,i3s,n3pi,pot_ion,pkernel)
-         !n(c) use module_base
-         use module_types
-         implicit none
-         type(atoms_data), intent(in) :: at
-         integer, intent(in) :: iproc,nproc,n1,n2,n3,n1i,n2i,n3i,i3s,n3pi,nvacancy
-         real(kind=8), intent(in) :: hxh,hyh,hzh,elecfield(3)
-         real(kind=8), dimension(3,at%nat), intent(in) :: rxyz
-         real(kind=8), dimension(*), intent(in) :: pkernel
-         real(kind=8), intent(out) :: eion,psoffset
-         real(kind=8), dimension(3,at%nat), intent(out) :: fion
-         real(kind=8), dimension(*), intent(out) :: pot_ion
-      END SUBROUTINE IonicEnergyandForces
-
-      subroutine createIonicPotential(geocode,iproc,nproc,at,rxyz,&
-            &   hxh,hyh,hzh,elecfield,n1,n2,n3,n3pi,i3s,n1i,n2i,n3i,pkernel,pot_ion,psoffset,nvacancy,&
-         correct_offset)
-         !n(c) use module_base
-         use module_types
-         implicit none
-         character(len=1), intent(in) :: geocode
-         logical, intent(in) :: correct_offset
-         integer, intent(in) :: iproc,nproc,n1,n2,n3,n3pi,i3s,n1i,n2i,n3i,nvacancy
-         real(gp), intent(in) :: hxh,hyh,hzh,psoffset
-         type(atoms_data), intent(in) :: at
-         real(gp), intent(in) :: elecfield(3)
-         real(gp), dimension(3,at%nat), intent(in) :: rxyz
-         real(dp), dimension(*), intent(in) :: pkernel
-         real(wp), dimension(*), intent(inout) :: pot_ion
-      END SUBROUTINE createIonicPotential
-
-      subroutine input_wf_diag(iproc,nproc,at,rhodsc,&
-            &   orbs,nvirt,comms,Glr,hx,hy,hz,rxyz,rhopot,rhocore,pot_ion,&
-         nlpspd,proj,pkernel,pkernelseq,ixc,psi,hpsi,psit,G,&
-            &   nscatterarr,ngatherarr,nspin,potshortcut,symObj,irrzon,phnons,GPU,input)
-         !n(c) use module_base
-         use module_types
-         implicit none
-         integer, intent(in) :: iproc,nproc,ixc,symObj
-         integer, intent(inout) :: nspin,nvirt
-         real(gp), intent(in) :: hx,hy,hz
-         type(rho_descriptors),intent(in) :: rhodsc
-         type(atoms_data), intent(in) :: at
-         type(orbitals_data), intent(inout) :: orbs
-         type(nonlocal_psp_descriptors), intent(in) :: nlpspd
-         type(locreg_descriptors), intent(in) :: Glr
-         type(communications_arrays), intent(in) :: comms
-         type(GPU_pointers), intent(inout) :: GPU
-         type(input_variables):: input
-         integer, dimension(0:nproc-1,4), intent(in) :: nscatterarr
-         integer, dimension(0:nproc-1,2), intent(in) :: ngatherarr 
-         real(gp), dimension(3,at%nat), intent(in) :: rxyz
-         real(wp), dimension(nlpspd%nprojel), intent(in) :: proj
-         real(dp), dimension(*), intent(inout) :: rhopot,pot_ion
-         type(gaussian_basis), intent(out) :: G 
-         real(wp), dimension(:), pointer :: psi,hpsi,psit,rhocore
-         real(dp), dimension(:), pointer :: pkernel,pkernelseq
-         integer, intent(in) :: potshortcut
-         integer, dimension(*), intent(in) :: irrzon
-         real(dp), dimension(*), intent(in) :: phnons
-      END SUBROUTINE input_wf_diag
-
-      subroutine reformatmywaves(iproc,orbs,at,&
-            &   hx_old,hy_old,hz_old,n1_old,n2_old,n3_old,rxyz_old,wfd_old,psi_old,&
-         hx,hy,hz,n1,n2,n3,rxyz,wfd,psi)
-         !n(c) use module_base
-         use module_types
-         implicit none
-         integer, intent(in) :: iproc,n1_old,n2_old,n3_old,n1,n2,n3
-         real(gp), intent(in) :: hx_old,hy_old,hz_old,hx,hy,hz
-         type(wavefunctions_descriptors), intent(in) :: wfd,wfd_old
-         type(atoms_data), intent(in) :: at
-         type(orbitals_data), intent(in) :: orbs
-         real(gp), dimension(3,at%nat), intent(in) :: rxyz,rxyz_old
-         real(wp), dimension(wfd_old%nvctr_c+7*wfd_old%nvctr_f,orbs%nspinor*orbs%norbp), intent(in) :: psi_old
-         real(wp), dimension(wfd%nvctr_c+7*wfd%nvctr_f,orbs%nspinor*orbs%norbp), intent(out) :: psi
-      END SUBROUTINE reformatmywaves
-
-      subroutine first_orthon(iproc,nproc,orbs,wfd,comms,psi,hpsi,psit,orthpar)
-         !n(c) use module_base
-         use module_types
-         implicit none
-         integer, intent(in) :: iproc,nproc
-         type(orbitals_data), intent(in) :: orbs
-         type(wavefunctions_descriptors), intent(in) :: wfd
-         type(communications_arrays), intent(in) :: comms
-         type(orthon_data):: orthpar
-         real(wp), dimension(:) , pointer :: psi,hpsi,psit
-      END SUBROUTINE first_orthon
-
-      subroutine sumrho(iproc,nproc,orbs,lr,hxh,hyh,hzh,psi,rho, &
-            &   nscatterarr,nspin,GPU,symObj,irrzon,phnons,rhodsc)
-         !n(c) use module_base
-         use module_types
-         implicit none
-         integer, intent(in) :: iproc,nproc,nspin,symObj
-         real(gp), intent(in) :: hxh,hyh,hzh
-         type(rho_descriptors),intent(in) :: rhodsc
-         type(orbitals_data), intent(in) :: orbs
-         type(locreg_descriptors), intent(in) :: lr 
-         integer, dimension(0:nproc-1,4), intent(in) :: nscatterarr !n3d,n3p,i3s+i3xcsh-1,i3xcsh
-         real(wp), dimension(lr%wfd%nvctr_c+7*lr%wfd%nvctr_f,orbs%norbp*orbs%nspinor), intent(in) :: psi
-         real(dp), dimension(max(lr%d%n1i*lr%d%n2i*nscatterarr(iproc,1),1),nspin), intent(out), target :: rho
-         type(GPU_pointers), intent(inout) :: GPU
-         integer, dimension(*), intent(in) :: irrzon
-         real(dp), dimension(*), intent(in) :: phnons
-      END SUBROUTINE sumrho
-
-
-      subroutine rho_segkey(iproc,at,rxyz,crmult,frmult,radii_cf,&
-            &   n1i,n2i,n3i,hxh,hyh,hzh,nspin,rho_d,iprint)
-         !n(c) use module_base
-         use module_types
-         implicit none
-         integer,intent(in) :: n1i,n2i,n3i,iproc,nspin
-         type(atoms_data), intent(in) :: at
-         real(gp), dimension(3,at%nat), intent(in) :: rxyz
-         real(gp), intent(in) :: crmult,frmult,hxh,hyh,hzh
-         real(gp), dimension(at%ntypes,3), intent(in) :: radii_cf
-         logical,intent(in) :: iprint
-         type(rho_descriptors),intent(inout) :: rho_d
-      END SUBROUTINE rho_segkey
-
-      subroutine LocalHamiltonianApplication(iproc,nproc,at,orbs,hx,hy,hz,&
-            &   lr,ngatherarr,pot,psi,hpsi,ekin_sum,epot_sum,eexctX,eSIC_DC,SIC,GPU,pkernel,orbsocc,psirocc)
-         use module_base
-         use module_types
-         use module_xc
-         implicit none
-         integer, intent(in) :: iproc,nproc
-         real(gp), intent(in) :: hx,hy,hz
-         type(atoms_data), intent(in) :: at
-         type(orbitals_data), intent(in) :: orbs
-         type(locreg_descriptors), intent(in) :: lr 
-         type(SIC_data), intent(in) :: SIC
-         integer, dimension(0:nproc-1,2), intent(in) :: ngatherarr 
-         real(wp), dimension((lr%wfd%nvctr_c+7*lr%wfd%nvctr_f)*orbs%nspinor*orbs%norbp), intent(in) :: psi
-         real(wp), dimension(:), pointer :: pot
-         real(gp), intent(out) :: ekin_sum,epot_sum,eSIC_DC
-         real(gp), intent(inout) :: eexctX !used to activate the OP2P scheme
-         real(wp), target, dimension((lr%wfd%nvctr_c+7*lr%wfd%nvctr_f)*orbs%nspinor*orbs%norbp), intent(out) :: hpsi
-         type(GPU_pointers), intent(inout) :: GPU
-         real(dp), dimension(:), pointer, optional :: pkernel
-         type(orbitals_data), intent(in), optional :: orbsocc
-         real(wp), dimension(:), pointer, optional :: psirocc
-      END SUBROUTINE LocalHamiltonianApplication
-
-      subroutine hpsitopsi(iproc,nproc,orbs,lr,comms,iter,diis,idsx,psi,psit,hpsi,orthpar)
-         !n(c) use module_base
-         use module_types
-         implicit none
-         integer, intent(in) :: iproc,nproc,idsx,iter
-         type(locreg_descriptors), intent(in) :: lr
-         type(communications_arrays), intent(in) :: comms
-         type(orbitals_data), intent(in) :: orbs
-         type(orthon_data), intent(in) :: orthpar
-         type(diis_objects), intent(inout) :: diis
-         real(wp), dimension(:), pointer :: psi,psit,hpsi
-      END SUBROUTINE hpsitopsi
-
-      subroutine DiagHam(iproc,nproc,natsc,nspin,orbs,wfd,comms,&
-            &   psi,hpsi,psit,orthpar,passmat,& !mandatory
-         orbse,commse,etol,norbsc_arr,orbsv,psivirt) !optional
-         !n(c) use module_base
-         use module_types
-         implicit none
-         integer, intent(in) :: iproc,nproc,natsc,nspin
-         type(wavefunctions_descriptors), intent(in) :: wfd
-         type(communications_arrays), target, intent(in) :: comms
-         type(orbitals_data), target, intent(inout) :: orbs
-         type(orthon_data), intent(in) :: orthpar
-         real(wp), dimension(:), pointer :: psi,hpsi,psit
-         real(wp), dimension(*), intent(out) :: passmat
-         !optional arguments
-         real(gp), optional, intent(in) :: etol
-         type(orbitals_data), optional, intent(in) :: orbsv
-         type(orbitals_data), optional, target, intent(in) :: orbse
-         type(communications_arrays), optional, target, intent(in) :: commse
-         integer, optional, dimension(natsc+1,nspin), intent(in) :: norbsc_arr
-         real(wp), dimension(:), pointer, optional :: psivirt
-      END SUBROUTINE DiagHam
-
-      subroutine last_orthon(iproc,nproc,orbs,wfd,&
-            &   nspin,comms,psi,hpsi,psit,evsum, keeppsit)
-         !n(c) use module_base
-         use module_types
-         implicit none
-         type(wavefunctions_descriptors), intent(in) :: wfd
-         type(orbitals_data), intent(in) :: orbs
-         type(communications_arrays), intent(in) :: comms
-         integer, intent(in) :: iproc,nproc,nspin
-         real(wp), intent(out) :: evsum
-         real(wp), dimension(:) , pointer :: psi,hpsi,psit
-         logical , optional :: keeppsit
-      END SUBROUTINE last_orthon
-
-      subroutine local_forces(iproc,at,rxyz,hxh,hyh,hzh,&
-            &   n1,n2,n3,n3pi,i3s,n1i,n2i,rho,pot,floc)
-         ! Calculates the local forces acting on the atoms belonging to iproc
-         use module_types
-         implicit none
-         !Arguments---------
-         type(atoms_data), intent(in) :: at
-         integer, intent(in) :: iproc,n1,n2,n3,n3pi,i3s,n1i,n2i
-         real(kind=8), intent(in) :: hxh,hyh,hzh
-         real(kind=8), dimension(3,at%nat), intent(in) :: rxyz
-         real(kind=8), dimension(*), intent(in) :: rho,pot
-         real(kind=8), dimension(3,at%nat), intent(out) :: floc
-      END SUBROUTINE local_forces
-
-      subroutine nonlocal_forces(iproc,n1,n2,n3,hx,hy,hz,at,rxyz,&
-            &   orbs,nlpspd,proj,wfd,psi,fsep,refill)
-         !n(c) use module_base
-         use module_types
-         implicit none
-         !Arguments-------------
-         type(atoms_data), intent(in) :: at
-         type(wavefunctions_descriptors), intent(in) :: wfd
-         type(nonlocal_psp_descriptors), intent(in) :: nlpspd
-         logical, intent(in) :: refill
-         integer, intent(in) :: iproc,n1,n2,n3
-         real(gp), intent(in) :: hx,hy,hz
-         type(orbitals_data), intent(in) :: orbs
-         real(gp), dimension(3,at%nat), intent(in) :: rxyz
-         real(wp), dimension(wfd%nvctr_c+7*wfd%nvctr_f,orbs%norbp*orbs%nspinor), intent(in) :: psi
-         real(wp), dimension(nlpspd%nprojel), intent(inout) :: proj
-         real(gp), dimension(3,at%nat), intent(inout) :: fsep
-      END SUBROUTINE nonlocal_forces
-
-      subroutine CalculateTailCorrection(iproc,nproc,at,rbuf,orbs,&
-            &   Glr,nlpspd,ncongt,pot,hgrid,rxyz,radii_cf,crmult,frmult,nspin,&
-         proj,psi,output_grid,ekin_sum,epot_sum,eproj_sum)
-         !n(c) use module_base
-         use module_types
-         implicit none
-         type(atoms_data), intent(in) :: at
-         type(orbitals_data), intent(in) :: orbs
-         type(locreg_descriptors), intent(in) :: Glr
-         type(nonlocal_psp_descriptors), intent(inout) :: nlpspd
-         integer, intent(in) :: iproc,nproc,ncongt,nspin
-         logical, intent(in) :: output_grid
-         real(kind=8), intent(in) :: hgrid,crmult,frmult,rbuf
-         real(kind=8), dimension(at%ntypes,3), intent(in) :: radii_cf
-         real(kind=8), dimension(3,at%nat), intent(in) :: rxyz
-         real(kind=8), dimension(Glr%d%n1i,Glr%d%n2i,Glr%d%n3i,nspin), intent(in) :: pot
-         real(kind=8), dimension(nlpspd%nprojel), intent(in) :: proj
-         real(kind=8), dimension(Glr%wfd%nvctr_c+7*Glr%wfd%nvctr_f,orbs%norbp), intent(in) :: psi
-         real(kind=8), intent(out) :: ekin_sum,epot_sum,eproj_sum
-      END SUBROUTINE CalculateTailCorrection
-
-      !added for abinit compatilbility
-      subroutine reformatonewave(iproc,displ,wfd,at,hx_old,hy_old,hz_old,&
-            &   n1_old,n2_old,n3_old,rxyz_old,psigold,hx,hy,hz,n1,n2,n3,rxyz,psifscf,psi)
-         !n(c) use module_base
-         use module_types
-         implicit none
-         integer, intent(in) :: iproc,n1_old,n2_old,n3_old,n1,n2,n3
-         real(gp), intent(in) :: hx,hy,hz,displ,hx_old,hy_old,hz_old
-         type(wavefunctions_descriptors), intent(in) :: wfd
-         type(atoms_data), intent(in) :: at
-         real(gp), dimension(3,at%nat), intent(in) :: rxyz_old,rxyz
-         real(wp), dimension(0:n1_old,2,0:n2_old,2,0:n3_old,2), intent(in) :: psigold
-         real(wp), dimension(-7:2*n1+8,-7:2*n2+8,-7:2*n3+8), intent(out) :: psifscf
-         real(wp), dimension(wfd%nvctr_c+7*wfd%nvctr_f), intent(out) :: psi
-      END SUBROUTINE reformatonewave
-      subroutine readonewave(unitwf,useFormattedInput,iorb,iproc,n1,n2,n3,&
-            &   hx,hy,hz,at,wfd,rxyz_old,rxyz,psi,eval,psifscf)
-         !n(c) use module_base
-         use module_types
-         implicit none
-         logical, intent(in) :: useFormattedInput
-         integer, intent(in) :: unitwf,iorb,iproc,n1,n2,n3
-         type(wavefunctions_descriptors), intent(in) :: wfd
-         type(atoms_data), intent(in) :: at
-         real(gp), intent(in) :: hx,hy,hz
-         real(gp), dimension(3,at%nat), intent(in) :: rxyz
-         real(wp), intent(out) :: eval
-         real(gp), dimension(3,at%nat), intent(out) :: rxyz_old
-         real(wp), dimension(wfd%nvctr_c+7*wfd%nvctr_f), intent(out) :: psi
-         real(wp), dimension(*), intent(out) :: psifscf !this supports different BC
-      END SUBROUTINE readonewave
-      subroutine writeonewave(unitwf,useFormattedOutput,iorb,n1,n2,n3,hx,hy,hz,nat,rxyz,  & 
-         nseg_c,nvctr_c,keyg_c,keyv_c,  & 
-         nseg_f,nvctr_f,keyg_f,keyv_f, & 
-         psi_c,psi_f,eval)
-         use module_base
-         implicit none
-         logical, intent(in) :: useFormattedOutput
-         integer, intent(in) :: unitwf,iorb,n1,n2,n3,nat,nseg_c,nvctr_c,nseg_f,nvctr_f
-         real(gp), intent(in) :: hx,hy,hz
-         real(wp), intent(in) :: eval
-         integer, dimension(nseg_c), intent(in) :: keyv_c
-         integer, dimension(nseg_f), intent(in) :: keyv_f
-         integer, dimension(2,nseg_c), intent(in) :: keyg_c
-         integer, dimension(2,nseg_f), intent(in) :: keyg_f
-         real(wp), dimension(nvctr_c), intent(in) :: psi_c
-         real(wp), dimension(7,nvctr_f), intent(in) :: psi_f
-         real(gp), dimension(3,nat), intent(in) :: rxyz
-      END SUBROUTINE writeonewave
-
-      subroutine davidson(iproc,nproc,in,at,&
-            &   orbs,orbsv,nvirt,lr,comms,commsv,&
-         hx,hy,hz,rxyz,rhopot,nlpspd,proj,pkernel,psi,v,nscatterarr,ngatherarr,GPU)
-         !n(c) use module_base
-         use module_types
-         !n(c) use module_xc
-         implicit none
-         integer, intent(in) :: iproc,nproc
-         integer, intent(in) :: nvirt
-         type(input_variables), intent(in) :: in
-         type(atoms_data), intent(in) :: at
-         type(nonlocal_psp_descriptors), intent(in) :: nlpspd
-         type(locreg_descriptors), intent(in) :: lr 
-         type(orbitals_data), intent(in) :: orbs
-         type(communications_arrays), intent(in) :: comms, commsv
-         real(gp), intent(in) :: hx,hy,hz
-         integer, dimension(0:nproc-1,2), intent(in) :: ngatherarr 
-         integer, dimension(0:nproc-1,4), intent(in) :: nscatterarr
-         real(gp), dimension(3,at%nat), intent(in) :: rxyz
-         real(wp), dimension(nlpspd%nprojel), intent(in) :: proj
-         real(dp), dimension(:), pointer :: pkernel
-         real(dp), dimension(*), intent(in) :: rhopot
-         type(orbitals_data), intent(inout) :: orbsv
-         type(GPU_pointers), intent(inout) :: GPU
-         real(wp), dimension(:), pointer :: psi,v
-      END SUBROUTINE davidson
-
-      subroutine build_eigenvectors(iproc,norbu,norbd,norb,norbe,nvctrp,natsc,nspin,nspinore,nspinor,&
-            &   ndim_hamovr,norbsc_arr,hamovr,psi,ppsit,passmat,nvirte,psivirt)
-         use module_base
-         implicit none
-         !Arguments
-         integer, intent(in) :: norbu,norbd,norb,norbe,nvctrp,natsc,nspin,nspinor,ndim_hamovr,nspinore
-         integer, dimension(natsc+1,nspin), intent(in) :: norbsc_arr
-         real(wp), dimension(nspin*ndim_hamovr), intent(in) :: hamovr
-         real(wp), dimension(nvctrp,norbe), intent(in) :: psi
-         real(wp), dimension(nvctrp*nspinor,norb), intent(out) :: ppsit
-         real(wp), dimension(*), intent(out) :: passmat
-         integer, dimension(2), intent(in), optional :: nvirte
-         real(wp), dimension(*), optional :: psivirt
-         integer:: iproc
-      END SUBROUTINE build_eigenvectors
-
-      subroutine preconditionall(orbs,lr,hx,hy,hz,ncong,hpsi,gnrm,gnrm_zero)
-         !n(c) use module_base
-         use module_types
-         implicit none
-         integer, intent(in) :: ncong
-         real(gp), intent(in) :: hx,hy,hz
-         type(locreg_descriptors), intent(in) :: lr
-         type(orbitals_data), intent(in) :: orbs
-         real(dp), intent(out) :: gnrm,gnrm_zero
-         real(wp), dimension(lr%wfd%nvctr_c+7*lr%wfd%nvctr_f,orbs%norbp,orbs%nspinor), intent(inout) :: hpsi
-      END SUBROUTINE preconditionall
-
-      subroutine transpose_v(iproc,nproc,orbs,wfd,comms,psi,&
-            &   work,outadd) !optional
-         !n(c) use module_base
-         use module_types
-         implicit none
-         integer, intent(in) :: iproc,nproc
-         type(orbitals_data), intent(in) :: orbs
-         type(wavefunctions_descriptors), intent(in) :: wfd
-         type(communications_arrays), intent(in) :: comms
-         real(wp), dimension(wfd%nvctr_c+7*wfd%nvctr_f,orbs%nspinor,orbs%norbp), intent(inout) :: psi
-         real(wp), dimension(:), pointer, optional :: work
-         real(wp), intent(out), optional :: outadd
-      END SUBROUTINE transpose_v
-
-      subroutine untranspose_v(iproc,nproc,orbs,wfd,comms,psi,&
-            &   work,outadd) !optional
-         !n(c) use module_base
-         use module_types
-         implicit none
-         integer, intent(in) :: iproc,nproc
-         type(orbitals_data), intent(in) :: orbs
-         type(wavefunctions_descriptors), intent(in) :: wfd
-         type(communications_arrays), intent(in) :: comms
-         real(wp), dimension((wfd%nvctr_c+7*wfd%nvctr_f)*orbs%nspinor*orbs%norbp), intent(inout) :: psi
-         real(wp), dimension(:), pointer, optional :: work
-         real(wp), intent(out), optional :: outadd
-      END SUBROUTINE untranspose_v
-
-      subroutine plot_wf(orbname,nexpo,at,lr,hx,hy,hz,rxyz,psi)
-         !n(c) use module_base
-         use module_types
-         implicit none
-         character(len=*) :: orbname
-         integer, intent(in) :: nexpo
-         real(gp), intent(in) :: hx,hy,hz
-         type(atoms_data), intent(in) :: at
-         real(gp), dimension(3,at%nat), intent(in) :: rxyz
-         type(locreg_descriptors), intent(in) :: lr
-         real(wp), dimension(lr%wfd%nvctr_c+7*lr%wfd%nvctr_f), intent(in) :: psi
-      END SUBROUTINE plot_wf
-
-      subroutine partial_density_free(rsflag,nproc,n1i,n2i,n3i,npsir,nspinn,nrhotot,&
-            &   hfac,nscatterarr,spinsgn,psir,rho_p,ibyyzz_r) !ex-optional argument
-         use module_base
-         implicit none
-         logical, intent(in) :: rsflag
-         integer, intent(in) :: nproc,n1i,n2i,n3i,nrhotot,nspinn,npsir
-         real(gp), intent(in) :: hfac,spinsgn
-         integer, dimension(0:nproc-1,4), intent(in) :: nscatterarr
-         real(wp), dimension(n1i,n2i,n3i,nspinn), intent(in) :: psir
-         real(dp), dimension(n1i,n2i,nrhotot,nspinn), intent(inout) :: rho_p
-         integer, dimension(:,:,:), pointer :: ibyyzz_r 
-      END SUBROUTINE partial_density_free
-
-      subroutine parse_cp2k_files(iproc,basisfile,orbitalfile,nat,ntypes,orbs,iatype,rxyz,&
-            &   CP2K,wfn_cp2k)
-         !n(c) use module_base
-         use module_types
-         implicit none
-         character(len=*), intent(in) :: basisfile,orbitalfile
-         integer, intent(in) :: iproc,nat,ntypes
-         type(orbitals_data), intent(in) :: orbs
-         integer, dimension(nat), intent(in) :: iatype
-         real(gp), dimension(3,nat), target, intent(in) :: rxyz
-         type(gaussian_basis), intent(out) :: CP2K
-         real(wp), dimension(:,:), pointer :: wfn_cp2k
-      END SUBROUTINE parse_cp2k_files
-
-      subroutine read_gaussian_information(orbs,G,coeffs,filename, opt_fillrxyz)
-         !n(c) use module_base
-         use module_types
-         implicit none
-         character(len=*), intent(in) :: filename
-         type(orbitals_data), intent(in) :: orbs
-         type(gaussian_basis), intent(out) :: G
-         real(wp), dimension(:,:), pointer :: coeffs
-         logical, optional :: opt_fillrxyz
-      END SUBROUTINE read_gaussian_information
-
-      subroutine restart_from_gaussians(iproc,nproc,orbs,lr,hx,hy,hz,psi,G,coeffs)
-         !n(c) use module_base
-         use module_types
-         implicit none
-         integer, intent(in) :: iproc,nproc
-         real(gp), intent(in) :: hx,hy,hz
-         type(orbitals_data), intent(in) :: orbs
-         type(locreg_descriptors), intent(in) :: lr
-         type(gaussian_basis), intent(inout) :: G
-         real(wp), dimension(lr%wfd%nvctr_c+7*lr%wfd%nvctr_f,orbs%norbp), intent(out) :: psi
-         real(wp), dimension(:,:), pointer :: coeffs
-      END SUBROUTINE restart_from_gaussians
-
-      subroutine inputguess_gaussian_orbitals(iproc,nproc,at,rxyz,nvirt,nspin,&
-            &   orbs,orbse,norbsc_arr,locrad,G,psigau,eks)
-         !n(c) use module_base
-         use module_types
-         implicit none
-         integer, intent(in) :: iproc,nproc,nspin
-         integer, intent(inout) :: nvirt
-         type(atoms_data), intent(in) :: at
-         type(orbitals_data), intent(in) :: orbs
-         real(gp), dimension(3,at%nat), intent(in) :: rxyz
-         real(gp), intent(out) :: eks
-         integer, dimension(at%natsc+1,nspin), intent(out) :: norbsc_arr
-         real(gp), dimension(at%nat), intent(out) :: locrad
-         type(orbitals_data), intent(out) :: orbse
-         type(gaussian_basis), intent(out) :: G
-         real(wp), dimension(:,:,:), pointer :: psigau
-      END SUBROUTINE inputguess_gaussian_orbitals
-
-      subroutine AtomicOrbitals(iproc,at,rxyz,norbe,orbse,norbsc,&
-            &   nspin,eks,scorb,G,gaucoeff,iorbtolr)
-         !n(c) use module_base
-         use module_types
-         implicit none
-         integer, intent(in) :: norbe,iproc
-         integer, intent(in) :: norbsc,nspin
-         type(atoms_data), intent(in) :: at
-         logical, dimension(4,2,at%natsc), intent(in) :: scorb
-         real(gp), dimension(3,at%nat), intent(in), target :: rxyz
-         type(orbitals_data), intent(inout) :: orbse
-         type(gaussian_basis), intent(out) :: G
-         real(gp), intent(out) :: eks
-         integer, dimension(orbse%norbp), intent(out) :: iorbtolr !assign the localisation region
-         real(wp), intent(out) :: gaucoeff !norbe=G%ncoeff
-      END SUBROUTINE AtomicOrbitals
-
-      subroutine atomic_occupation_numbers(filename,ityp,nspin,at,nmax,lmax,nelecmax,neleconf,nsccode,mxpl,mxchg)
-         use module_base
-         use module_types
-         implicit none
-         character(len=*), intent(in) :: filename
-         integer, intent(in) :: ityp,mxpl,mxchg,nspin,nmax,lmax,nelecmax,nsccode
-         type(atoms_data), intent(inout) :: at
-         !integer, dimension(nmax,lmax), intent(in) :: neleconf
-         real(gp), dimension(nmax,lmax), intent(in) :: neleconf
-      END SUBROUTINE atomic_occupation_numbers
-
-      subroutine apply_potential(n1,n2,n3,nl1,nl2,nl3,nbuf,nspinor,npot,psir,pot,epot,&
-            &   ibyyzz_r) !optional
-         use module_base
-         implicit none
-         integer, intent(in) :: n1,n2,n3,nl1,nl2,nl3,nbuf,nspinor,npot
-         real(wp), dimension(-nl1:2*n1+2+nl1,-nl2:2*n2+2+nl2,-nl3:2*n3+2+nl3,nspinor), intent(inout) :: psir
-         real(wp), dimension(-nl1:2*n1+2+nl1-4*nbuf,-nl2:2*n2+2+nl2-4*nbuf,-nl3:2*n3+2+nl3-4*nbuf,npot), intent(in) :: pot
-         integer, dimension(2,-14:2*n2+16,-14:2*n3+16), intent(in), optional :: ibyyzz_r
-         real(gp), intent(out) :: epot
-      END SUBROUTINE apply_potential
-
-      subroutine correct_hartree_potential(at,iproc,nproc,n1i,n2i,n3i,n3p,n3pi,n3d,&
-            &   i3s,i3xcsh,hxh,hyh,hzh,pkernel,ngatherarr,&
-         rhoref,pkernel_ref,pot_ion,rhopot,ixc,nspin,ehart,eexcu,vexcu,PSquiet,correct_offset)
-         !n(c) use module_base
-         use module_types
-         implicit none
-         character(len=3), intent(in) :: PSquiet
-         logical, intent(in) :: correct_offset
-         integer, intent(in) :: iproc,nproc,n1i,n2i,n3i,n3p,n3pi,n3d,nspin,ixc,i3xcsh,i3s
-         real(gp), intent(in) :: hxh,hyh,hzh
-         type(atoms_data), intent(in) :: at
-         integer, dimension(0:nproc-1,2), intent(in) :: ngatherarr
-         real(dp), dimension(n1i,n2i,max(n3d,1),nspin), intent(inout) :: rhoref
-         real(dp), dimension(n1i,n2i,max(n3pi,1)), intent(inout) :: pot_ion
-         real(dp), dimension(n1i,n2i,max(n3d,1),nspin), intent(inout) :: rhopot
-         real(gp), intent(out) :: ehart,eexcu,vexcu
-         real(dp), dimension(:), pointer :: pkernel_ref,pkernel
-      END SUBROUTINE correct_hartree_potential
-
-      subroutine xabs_lanczos(iproc,nproc,at,hx,hy,hz,rxyz,&
-            &   radii_cf,nlpspd,proj,lr,ngatherarr,ndimpot,potential,&
-         ekin_sum,epot_sum,eproj_sum,nspin,GPU, in_iat_absorber, in, PAWD, orbs )
-         !n(c) use module_base
-         use module_types
-         implicit none
-         integer, intent(in) :: iproc,nproc,ndimpot,nspin
-         real(gp), intent(in) :: hx,hy,hz
-         type(atoms_data), intent(in), target :: at
-         type(nonlocal_psp_descriptors), intent(in) , target :: nlpspd
-         type(locreg_descriptors), intent(in) , target :: lr 
-         integer, dimension(0:nproc-1,2), intent(in) , target :: ngatherarr 
-         real(gp), dimension(3,at%nat), intent(in) , target :: rxyz
-         real(gp), dimension(at%ntypes,3), intent(in), target ::  radii_cf
-         real(wp), dimension(nlpspd%nprojel), intent(in) , target :: proj
-         real(wp), dimension(max(ndimpot,1),nspin), target :: potential
-         real(gp), intent(out) :: ekin_sum,epot_sum,eproj_sum
-         type(GPU_pointers), intent(inout) , target :: GPU
-         integer, intent(in) :: in_iat_absorber
-         type(pawproj_data_type), target ::PAWD
-
-         type(input_variables),intent(in), target :: in
-         type(orbitals_data), intent(inout), target :: orbs
-      END SUBROUTINE xabs_lanczos
-      subroutine gatom_modified(rcov,rprb,lmax,lpx,noccmax,occup,&
-            &   zion,alpz,gpot,alpl,hsep,alps,vh,xp,rmt,fact,nintp,&
-         aeval,ng,psi,res,chrg,&
-            &   Nsol, Labs, Ngrid,Ngrid_box, Egrid,  rgrid , psigrid, Npaw, PAWpatch, &
-         psipsigrid)
-         use module_base, only: gp
-
-         implicit real(gp) (a-h,o-z)
-         logical :: noproj, readytoexit
-         integer, parameter :: n_int=1000
-         dimension psi(0:ng,noccmax,lmax+1),aeval(noccmax,lmax+1),&
-            &   hh(0:ng,0:ng),ss(0:ng,0:ng),eval(0:ng),evec(0:ng,0:ng),&
-         gpot(3),hsep(6,lpx+1),rmt(n_int,0:ng,0:ng,lmax+1),&
-            &   pp1(0:ng,lpx+1),pp2(0:ng,lpx+1),pp3(0:ng,lpx+1),alps(lpx+1),&
-         potgrd(n_int),&
-            &   rho(0:ng,0:ng,lmax+1),rhoold(0:ng,0:ng,lmax+1),xcgrd(n_int),&
-         occup(noccmax,lmax+1),chrg(noccmax,lmax+1),&
-            &   vh(0:ng,0:ng,4,0:ng,0:ng,4),&
-         res(noccmax,lmax+1),xp(0:ng),& 
-         psigrid(Ngrid, Nsol),psigrid_naked(Ngrid,Nsol),&
-            &   psigrid_naked_2(Ngrid,Nsol), projgrid(Ngrid,3), &
-         rhogrid(Ngrid), potgrid(Ngrid), psigrid_not_fitted(Ngrid,Nsol),&
-            &   psigrid_not_fitted_2(Ngrid,Nsol),&
-         vxcgrid(Ngrid), &
-            &   Egrid(nsol), ppgrid(Nsol,3), work(nsol*nsol*2), &
-         H(Nsol, Nsol), &
-            &   H_2(Nsol, Nsol), &
-         Hcorrected(Nsol, Nsol), &
-            &   Hadd(Nsol, Nsol), Egrid_tmp(Nsol),Egrid_tmp_2(Nsol), Etofit(Nsol), &
-         Soverlap(Nsol,Nsol), Tpsigrid(Nsol,Ngrid ),Tpsigrid_dum(Nsol, Ngrid),valuesatp(Nsol), &
-            &   PAWpatch(Npaw, Npaw ), Spsitildes(Npaw, Npaw), genS(Nsol,Nsol), genH(Nsol,Nsol) , dumH(Nsol,Nsol)
-
-         real(gp) , optional :: psipsigrid(Ngrid, Nsol)
-
-
-         real(gp) :: rgrid(Ngrid), ene_m, ene_p, factadd, rcond, fixfact
-         real(gp), target :: dumgrid1(Ngrid),dumgrid2(Ngrid), dumgrid3(Ngrid)
-         logical dofit
-         integer real_start, iocc, iwork(Nsol), INFO, volta, ngrid_box_2
-         character(1) EQUED
-         integer ipiv(Nsol), Npaw
-      END SUBROUTINE gatom_modified
-
-      subroutine abs_generator_modified(iproc,izatom,ielpsp,psppar,npspcode,ng, noccmax, lmax ,expo,&
-            &   psi, aeval, occup, psp_modifier, &
-         Nsol, Labs, Ngrid,Ngrid_box, Egrid,  rgrid , psigrid, Npaw,  PAWpatch , psipsigrid )
-
-         use module_base, only: gp, memocc,ndebug
-         implicit none
-         integer, intent(in) :: iproc,izatom,ielpsp,ng,npspcode,noccmax, lmax, Nsol, labs, Ngrid,  Ngrid_box
-         real(gp), dimension(0:4,0:6), intent(in) :: psppar
-         !! real(gp), dimension(:,:), intent(in) :: psppar
-         integer, intent(in) :: psp_modifier, Npaw
-
-         real(gp), dimension(ng+1), intent(out) :: expo
-
-         integer, parameter :: n_int=1000
-
-         real(gp), dimension(0:ng,noccmax,lmax+1), intent(out) :: psi, Egrid(Nsol),&
-            &   rgrid(Ngrid), psigrid(Ngrid,Nsol  )
-         real(gp),   intent(out), optional  :: psipsigrid(Ngrid,Nsol  )
-         real(gp), dimension(noccmax,lmax+1  ), intent(out) ::  aeval,occup
-         real(gp):: PAWpatch(Npaw,Npaw)
-
-         !local variables
-      END SUBROUTINE abs_generator_modified
-
-      subroutine xabs_cg(iproc,nproc,at,hx,hy,hz,rxyz,&
-            &   radii_cf,nlpspd,proj,lr,ngatherarr,ndimpot,potential,&
-         ekin_sum,epot_sum,eproj_sum,nspin,GPU,in_iat_absorber,&
-            &   in , rhoXanes, PAWD , PPD, orbs )
-         use module_base
-         use module_types
-         ! per togliere il bug 
-
-         implicit none
-
-         integer  :: iproc,nproc,ndimpot,nspin
-         real(gp)  :: hx,hy,hz
-         type(atoms_data), target :: at
-         type(nonlocal_psp_descriptors), target :: nlpspd
-         type(locreg_descriptors), target :: lr
-
-         type(pcproj_data_type), target ::PPD
-
-         integer, dimension(0:nproc-1,2), target :: ngatherarr 
-         real(gp), dimension(3,at%nat), target :: rxyz
-         real(gp), dimension(at%ntypes,3), intent(in), target ::  radii_cf
-         real(wp), dimension(nlpspd%nprojel), target :: proj
-         real(wp), dimension(max(ndimpot,1),nspin), target :: potential
-         real(wp), dimension(max(ndimpot,1),nspin), target :: rhoXanes
-
-
-
-         real(gp) :: ekin_sum,epot_sum,eproj_sum
-         type(GPU_pointers), intent(inout) , target :: GPU
-         integer, intent(in) :: in_iat_absorber
-         type(pawproj_data_type), target ::PAWD
-         type(input_variables),intent(in), target :: in
-         type(orbitals_data), intent(inout), target :: orbs
-      END SUBROUTINE xabs_cg
-
-      subroutine xabs_chebychev(iproc,nproc,at,hx,hy,hz,rxyz,&
-            &   radii_cf,nlpspd,proj,lr,ngatherarr,ndimpot,potential,&
-         ekin_sum,epot_sum,eproj_sum,nspin,GPU,in_iat_absorber,in, PAWD,orbs   )! aggiunger a interface
-         !n(c) use module_base
-         use module_types
-         implicit none
-         integer  :: iproc,nproc,ndimpot,nspin
-         real(gp)  :: hx,hy,hz
-         type(atoms_data), target :: at
-         type(nonlocal_psp_descriptors), target :: nlpspd
-         type(locreg_descriptors), target :: lr
-         integer, dimension(0:nproc-1,2), target :: ngatherarr 
-         real(gp), dimension(3,at%nat), target :: rxyz
-         real(gp), dimension(at%ntypes,3), intent(in), target ::  radii_cf
-         real(wp), dimension(nlpspd%nprojel), target :: proj
-         real(wp), dimension(max(ndimpot,1),nspin), target :: potential
-
-         real(gp) :: ekin_sum,epot_sum,eproj_sum
-         type(GPU_pointers), intent(inout) , target :: GPU
-         integer, intent(in) :: in_iat_absorber
-
-
-         type(input_variables),intent(in), target :: in
-         type(pawproj_data_type), target ::PAWD
-         type(orbitals_data), intent(inout), target :: orbs
-
-      END SUBROUTINE xabs_chebychev
-
-      subroutine cg_spectra(iproc,nproc,at,hx,hy,hz,rxyz,&
-            &   radii_cf,nlpspd,proj,lr,ngatherarr,ndimpot,potential,&
-         ekin_sum,epot_sum,eproj_sum,nspin,GPU,in_iat_absorber,in , PAWD  )! aggiunger a interface
-         !n(c) use module_base
-         use module_types
-         implicit none
-         integer  :: iproc,nproc,ndimpot,nspin
-         real(gp)  :: hx,hy,hz
-         type(atoms_data), target :: at
-         type(nonlocal_psp_descriptors), target :: nlpspd
-         type(locreg_descriptors), target :: lr
-         integer, dimension(0:nproc-1,2), target :: ngatherarr 
-         real(gp), dimension(3,at%nat), target :: rxyz
-         real(gp), dimension(at%ntypes,3), intent(in), target ::  radii_cf
-         real(wp), dimension(nlpspd%nprojel), target :: proj
-         real(wp), dimension(max(ndimpot,1),nspin), target :: potential
-
-         real(gp) :: ekin_sum,epot_sum,eproj_sum
-         type(GPU_pointers), intent(inout) , target :: GPU
-         integer, intent(in) :: in_iat_absorber
-         type(pawproj_data_type), target ::PAWD
-
-         type(input_variables),intent(in) :: in
-
-      END SUBROUTINE cg_spectra
-
-
-      subroutine eleconf(nzatom,nvalelec,symbol,rcov,rprb,ehomo,neleconf,nsccode,mxpl,mxchg,amu)
-         implicit none
-         integer, intent(in) :: nzatom,nvalelec
-         character(len=2), intent(out) :: symbol
-         real(kind=8), intent(out) :: rcov,rprb,ehomo,amu
-         integer, parameter :: nmax=6,lmax=3
-         real(kind=8), intent(out) :: neleconf(nmax,0:lmax)
-         integer, intent(out) :: nsccode,mxpl,mxchg
-      END SUBROUTINE eleconf
-
-      !     subroutine psimix(iproc,nproc,orbs,comms,ads,ids,mids,idsx,energy,energy_old,alpha,&
-      !          hpsit,psidst,hpsidst_sp,psit)
-      !       use module_base
-      !       use module_types
-      !       implicit none
-      !       integer, intent(in) :: iproc,nproc,ids,mids,idsx
-      !       real(gp), intent(in) :: energy,energy_old
-      !       type(orbitals_data), intent(in) :: orbs
-      !       type(communications_arrays), intent(in) :: comms
-      !       real(gp), intent(inout) :: alpha
-      !       real(wp), dimension(:), pointer :: psit,hpsit,psidst
-      !       real(sp), dimension(:), pointer :: hpsidst_sp
-      !       real(wp), dimension(:,:,:), pointer :: ads
-      !     END SUBROUTINE psimix
-      !
-      subroutine plot_density(filename,iproc,nproc,n1,n2,n3,n1i,n2i,n3i,n3p,nspin,&
-            &   hxh,hyh,hzh,at,rxyz,ngatherarr,rho)
-         !n(c) use module_base
-         use module_types
-         implicit none
-         character(len=*), intent(in) :: filename
-         integer, intent(in) :: iproc,n1i,n2i,n3i,n3p,n1,n2,n3,nspin,nproc
-         real(gp), intent(in) :: hxh,hyh,hzh
-         type(atoms_data), intent(in) :: at
-         integer, dimension(0:nproc-1,2), intent(in) :: ngatherarr
-         real(gp), dimension(3,at%nat), intent(in) :: rxyz
-         real(dp), dimension(max(n1i*n2i*n3p,1),nspin), target, intent(in) :: rho
-      END SUBROUTINE plot_density
-
-      subroutine read_density(filename,geocode,n1i,n2i,n3i,nspin,hxh,hyh,hzh,rho,&
-            &   nat,rxyz,iatypes, znucl)
-         !n(c) use module_base
-         use module_types
-         implicit none
-         character(len=*), intent(in) :: filename
-         character(len=1), intent(in) :: geocode
-         integer, intent(out) :: nspin
-         integer, intent(out) ::  n1i,n2i,n3i
-         real(gp), intent(out) :: hxh,hyh,hzh
-         real(dp), dimension(:,:), pointer :: rho
-         real(gp), dimension(:,:), pointer, optional :: rxyz
-         integer, intent(out), optional ::  nat
-         integer, dimension(:), pointer, optional :: iatypes, znucl
-      END SUBROUTINE read_density
-
-      subroutine read_cube(filename,geocode,n1i,n2i,n3i,nspin,hxh,hyh,hzh,rho,&
-            &   nat,rxyz, iatypes, znucl)
-         !n(c) use module_base
-         use module_types
-         implicit none
-         character(len=*), intent(in) :: filename
-         character(len=1), intent(in) :: geocode
-         integer, intent(out) :: nspin
-         integer, intent(out) ::  n1i,n2i,n3i
-         real(gp), intent(out) :: hxh,hyh,hzh
-         real(dp), dimension(:,:), pointer :: rho
-         real(gp), dimension(:,:), pointer   :: rxyz
-         integer, intent(out)   ::  nat
-         integer, dimension(:), pointer   :: iatypes, znucl
-      END SUBROUTINE read_cube
-
-      subroutine read_etsf(filename,geocode,n1i,n2i,n3i,nspin,hxh,hyh,hzh,rho,&
-            &   nat,rxyz, iatypes, znucl)
-         !n(c) use module_base
-         use module_types
-         implicit none
-         character(len=*), intent(in) :: filename
-         character(len=1), intent(in) :: geocode
-         integer, intent(out) :: nspin
-         integer, intent(out) ::  n1i,n2i,n3i
-         real(gp), intent(out) :: hxh,hyh,hzh
-         real(dp), dimension(:,:), pointer :: rho
-         real(gp), dimension(:,:), pointer :: rxyz
-         integer, intent(out) ::  nat
-         integer, dimension(:), pointer :: iatypes, znucl
-      END SUBROUTINE read_etsf
-
-      subroutine read_potfile4b2B(filename,n1i,n2i,n3i, rho, alat1, alat2, alat3)
-         use module_base
-         implicit none
-         character(len=*), intent(in) :: filename
-         integer, intent(out) :: n1i,n2i,n3i
-         real(gp) alat1, alat2, alat3, dum, dum1
-         ! real(dp), dimension(n1i*n2i*n3d), intent(out) :: rho
-         real(gp), pointer :: rho(:)
-      END SUBROUTINE read_potfile4b2B
-
-      !!$     subroutine read_density_cube(filename, n1i,n2i,n3i, nspin, hxh,hyh,hzh, nat, rxyz,  rho)
-      !!$       !n(c) use module_base
-      !!$       use module_types
-      !!$       implicit none
-      !!$       character(len=*), intent(in) :: filename
-      !!$       integer, intent(out) ::  n1i,n2i,n3i
-      !!$       integer, intent(in) :: nspin
-      !!$       real(gp), intent(out) :: hxh,hyh,hzh
-      !!$       real(gp), pointer :: rxyz(:,:)
-      !!$       real(dp), dimension(:), pointer :: rho
-      !!$       integer, intent(out) ::  nat
-      !!$     END SUBROUTINE read_density_cube
-
-      subroutine gaussian_pswf_basis(ng,enlargerprb,iproc,nspin,at,rxyz,G,Gocc, gaenes, &
-            &   iorbtolr,iorbto_l, iorbto_m,  iorbto_ishell,iorbto_iexpobeg )
-         use module_types
-         implicit none
-         logical, intent(in) :: enlargerprb
-         integer, intent(in) :: iproc,nspin,ng
-         type(atoms_data), intent(in) :: at
-         real(gp), dimension(3,at%nat), target, intent(in) :: rxyz
-         type(gaussian_basis), intent(out) :: G
-         real(wp), dimension(:), pointer :: Gocc
-         real(gp), pointer, optional :: gaenes(:)
-         integer, pointer, optional :: iorbtolr(:)
-         integer, pointer, optional :: iorbto_l(:)
-         integer, pointer, optional :: iorbto_m(:)
-         integer, pointer, optional :: iorbto_ishell(:)
-         integer, pointer, optional :: iorbto_iexpobeg(:)
-      END SUBROUTINE gaussian_pswf_basis
-
-      subroutine gaussian_pswf_basis_for_paw(at,rxyz,G,  &
-            &   iorbtolr,iorbto_l, iorbto_m,  iorbto_ishell,iorbto_iexpobeg, iorbto_paw_nchannels,&
-         iorbto_imatrixbeg )
-         use module_base
-         use module_types
-         implicit none
-         type(atoms_data), intent(in) :: at
-         real(gp), dimension(3,at%nat), target, intent(in) :: rxyz
-         type(gaussian_basis_c), intent(out) :: G
-
-         integer, pointer :: iorbtolr(:)
-         integer, pointer :: iorbto_l(:)
-         integer, pointer :: iorbto_paw_nchannels(:)
-         integer, pointer :: iorbto_m(:)
-         integer, pointer :: iorbto_ishell(:)
-         integer, pointer :: iorbto_iexpobeg(:)
-         integer, pointer :: iorbto_imatrixbeg(:)
-
-         !local variables
-      END SUBROUTINE gaussian_pswf_basis_for_paw
-
-
-      subroutine local_analysis(iproc,nproc,hx,hy,hz,in,at,rxyz,lr,orbs,orbsv,psi,psivirt)
-         !n(c) use module_base
-         use module_types
-         implicit none
-         integer, intent(in) :: iproc,nproc
-         real(gp), intent(in) :: hx,hy,hz
-         type(input_variables), intent(in) :: in
-         type(locreg_descriptors), intent(in) :: lr
-         type(orbitals_data), intent(in) :: orbs,orbsv
-         type(atoms_data), intent(in) :: at
-         real(gp), dimension(3,at%nat), intent(in) :: rxyz
-         real(wp), dimension(:), pointer :: psi,psivirt
-      END SUBROUTINE local_analysis
-
-      subroutine plot_gatom_basis(filename,iat,ngx,G,Gocc,rhocoeff,rhoexpo)
-         !n(c) use module_base
-         use module_types
-         implicit none
-         character(len=*), intent(in) :: filename
-         integer, intent(in) :: iat,ngx
-         type(gaussian_basis), intent(in) :: G
-         real(wp), dimension(:), pointer :: Gocc
-         real(wp), dimension((ngx*(ngx+1))/2), intent(out) :: rhoexpo
-         real(wp), dimension((ngx*(ngx+1))/2,4), intent(out) :: rhocoeff
-      END SUBROUTINE plot_gatom_basis
-
-      subroutine calculate_rhocore(iproc,at,d,rxyz,hxh,hyh,hzh,i3s,i3xcsh,n3d,n3p,rhocore)
-         !n(c) use module_base
-         use module_types
-         implicit none
-         integer, intent(in) :: iproc,i3s,n3d,i3xcsh,n3p
-         real(gp), intent(in) :: hxh,hyh,hzh
-         type(atoms_data), intent(in) :: at
-         type(grid_dimensions), intent(in) :: d
-         real(gp), dimension(3,at%nat), intent(in) :: rxyz
-         real(wp), dimension(:), pointer :: rhocore
-      END SUBROUTINE calculate_rhocore
-
-      subroutine XC_potential(geocode,datacode,iproc,nproc,n01,n02,n03,ixc,hx,hy,hz,&
-            &   rho,exc,vxc,nspin,rhocore,potxc,dvxcdrho)
-         use module_base
-         implicit none
-         character(len=1), intent(in) :: geocode
-         character(len=1), intent(in) :: datacode
-         integer, intent(in) :: iproc,nproc,n01,n02,n03,ixc,nspin
-         real(gp), intent(in) :: hx,hy,hz
-         real(gp), intent(out) :: exc,vxc
-         real(dp), dimension(*), intent(inout) :: rho
-         real(wp), dimension(:), pointer :: rhocore !associated if useful
-         real(wp), dimension(*), intent(out) :: potxc
-         real(dp), dimension(:,:,:,:), intent(out), target, optional :: dvxcdrho
-      END SUBROUTINE XC_potential
-
-      subroutine direct_minimization(iproc,nproc,in,at,&
-            &   orbs,orbsv,nvirt,lr,comms,commsv,&
-         hx,hy,hz,rxyz,rhopot,nlpspd,proj, &
-            &   pkernel,psi,psivirt,nscatterarr,ngatherarr,GPU)
-         !n(c) use module_base
-         use module_types
-         implicit none
-         integer, intent(in) :: iproc,nproc,nvirt
-         type(input_variables), intent(in) :: in
-         type(atoms_data), intent(in) :: at
-         type(nonlocal_psp_descriptors), intent(in) :: nlpspd
-         type(locreg_descriptors), intent(in) :: lr 
-         type(orbitals_data), intent(in) :: orbs
-         type(communications_arrays), intent(in) :: comms, commsv
-         real(gp), intent(in) :: hx,hy,hz
-         integer, dimension(0:nproc-1,2), intent(in) :: ngatherarr 
-         integer, dimension(0:nproc-1,4), intent(in) :: nscatterarr
-         real(gp), dimension(3,at%nat), intent(in) :: rxyz
-         real(wp), dimension(nlpspd%nprojel), intent(in) :: proj
-         real(dp), dimension(:), pointer :: pkernel
-         real(dp), dimension(*), intent(in), target :: rhopot
-         type(orbitals_data), intent(inout) :: orbsv
-         type(GPU_pointers), intent(inout) :: GPU
-         real(wp), dimension(:), pointer :: psi,psivirt
-      END SUBROUTINE direct_minimization
-
-      subroutine CounterIonPotential(geocode,iproc,nproc,in,shift,&
-            &   hxh,hyh,hzh,grid,n3pi,i3s,pkernel,pot_ion)
-         !n(c) use module_base
-         use module_types
-         implicit none
-         character(len=1), intent(in) :: geocode
-         integer, intent(in) :: iproc,nproc,n3pi,i3s
-         real(gp), intent(in) :: hxh,hyh,hzh
-         real(gp), dimension(3), intent(in) :: shift
-         type(input_variables), intent(in) :: in
-         type(grid_dimensions), intent(in) :: grid
-         real(dp), dimension(*), intent(in) :: pkernel
-         real(wp), dimension(*), intent(inout) :: pot_ion
-      END SUBROUTINE CounterIonPotential
-
-      subroutine gaussian_rism_basis(nat,radii,rxyz,G)
-         !n(c) use module_base
-         use module_types
-         implicit none
-         integer, intent(in) :: nat
-         real(gp), dimension(nat), intent(in) :: radii
-         real(gp), dimension(3,nat), target, intent(in) :: rxyz
-         type(gaussian_basis), intent(out) :: G
-      END SUBROUTINE gaussian_rism_basis
-
-      subroutine gaussian_hermite_basis(nhermitemax,nat,radii,rxyz,G)
-         !n(c) use module_base
-         use module_types
-         implicit none
-         integer, intent(in) :: nat,nhermitemax
-         real(gp), dimension(nat), intent(in) :: radii
-         real(gp), dimension(3,nat), target, intent(in) :: rxyz
-         type(gaussian_basis), intent(out) :: G  
-      END SUBROUTINE gaussian_hermite_basis
-
-      subroutine write_eigen_objects(iproc,occorbs,nspin,nvirt,nplot,hx,hy,hz,at,rxyz,lr,orbs,orbsv,psi,psivirt,output_wf_format)
-         !n(c) use module_base
-         use module_types
-         implicit none
-         logical, intent(in) :: occorbs
-         integer, intent(in) :: iproc,nspin,nvirt,nplot,output_wf_format
-         real(gp), intent(in) :: hx,hy,hz
-         type(atoms_data), intent(in) :: at
-         type(locreg_descriptors), intent(in) :: lr
-         type(orbitals_data), intent(in) :: orbs,orbsv
-         real(gp), dimension(3,at%nat), intent(in) :: rxyz
-         real(wp), dimension(:), pointer :: psi,psivirt
-      END SUBROUTINE write_eigen_objects
-
-      subroutine full_local_potential(iproc,nproc,ndimpot,ndimgrid,nspin,ndimrhopot,i3rho_add,norb,norbp,ngatherarr,potential,pot)
-         use module_base
-         implicit none
-         integer, intent(in) :: iproc,nproc,nspin,ndimpot,norb,norbp,ndimgrid
-         integer, intent(in) :: ndimrhopot,i3rho_add
-         integer, dimension(0:nproc-1,2), intent(in) :: ngatherarr 
-         real(wp), dimension(max(ndimrhopot,1)), intent(in), target :: potential
-         real(wp), dimension(:), pointer :: pot
-      END SUBROUTINE full_local_potential
-
-      subroutine free_full_potential(nproc,pot,subname)
-         use module_base
-         implicit none
-         character(len=*), intent(in) :: subname
-         integer, intent(in) :: nproc
-         real(wp), dimension(:), pointer :: pot
-      END SUBROUTINE free_full_potential
-
-      subroutine select_active_space(iproc,nproc,orbs,comms,mask_array,Glr,orbs_as,comms_as,psi,psi_as)
-         !n(c) use module_base
-         use module_types
-         implicit none
-         integer, intent(in) :: iproc,nproc
-         type(orbitals_data), intent(in) :: orbs
-         type(locreg_descriptors), intent(in) :: Glr
-         type(communications_arrays), intent(in) :: comms
-         logical, dimension(orbs%norb*orbs%nkpts), intent(in) :: mask_array
-         real(wp), dimension(orbs%npsidim), intent(in) :: psi
-         type(orbitals_data), intent(out) :: orbs_as
-         type(communications_arrays), intent(out) :: comms_as
-         real(wp), dimension(:), pointer :: psi_as
-      END SUBROUTINE select_active_space
-
-      subroutine calculate_energy_and_gradient(iter,iproc,nproc,orbs,comms,GPU,lr,hx,hy,hz,ncong,iscf,&
-            &   ekin,epot,eproj,eSIC_DC,ehart,exc,evxc,eexctX,eion,edisp,psi,psit,hpsi,gnrm,gnrm_zero,energy)
-         !n(c) use module_base
-         use module_types
-         implicit none
-         integer, intent(in) :: iproc,nproc,ncong,iscf,iter
-         real(gp), intent(in) :: hx,hy,hz,ekin,epot,eproj,ehart,exc,evxc,eexctX,eion,edisp,eSIC_DC
-         type(orbitals_data), intent(in) :: orbs
-         type(communications_arrays), intent(in) :: comms
-         type(locreg_descriptors), intent(in) :: lr
-         type(GPU_pointers), intent(in) :: GPU
-         real(gp), intent(out) :: gnrm,gnrm_zero,energy
-         real(wp), dimension(:), pointer :: psi,psit,hpsi
-      END SUBROUTINE calculate_energy_and_gradient
-
-      !!    subroutine calculate_energy_and_gradient_new(iter,iproc,nproc,orbs,comms,GPU,lr,orthpar,hx,hy,hz,ncong,iscf,&
-      !!         energs,psi,psit,hpsi,gnrm,gnrm_zero,energy)
-      !!      use module_base
-      !!      use module_types
-      !!      !use module_interfaces!, except_this_one => calculate_energy_and_gradient_new
-      !!      implicit none
-      !!      integer, intent(in) :: iproc,nproc,ncong,iscf,iter
-      !!      real(gp), intent(in) :: hx,hy,hz
-      !!      type(orbitals_data), intent(inout) :: orbs
-      !!      type(communications_arrays), intent(in) :: comms
-      !!      type(locreg_descriptors), intent(in) :: lr
-      !!      type(GPU_pointers), intent(in) :: GPU
-      !!      type(orthon_data), intent(in) :: orthpar
-      !!      type(energy_terms), intent(inout) :: energs
-      !!      real(gp), intent(out) :: gnrm,gnrm_zero,energy
-      !!      real(wp), dimension(:), pointer :: psi,psit,hpsi
-      !!    END SUBROUTINE calculate_energy_and_gradient_new
-
-      subroutine constrained_davidson(iproc,nproc,in,at,&
-            &   orbs,orbsv,nvirt,lr,comms,commsv,&
-         hx,hy,hz,rxyz,rhopot,psi,v,nscatterarr,ngatherarr,GPU)
-         !n(c) use module_base
-         use module_types
-         implicit none
-         integer, intent(in) :: iproc,nproc
-         integer, intent(in) :: nvirt
-         type(input_variables), intent(in) :: in
-         type(atoms_data), intent(in) :: at
-         type(locreg_descriptors), intent(in) :: lr 
-         type(orbitals_data), intent(in) :: orbs
-         type(communications_arrays), intent(in) :: comms, commsv
-         real(gp), intent(in) :: hx,hy,hz
-         integer, dimension(0:nproc-1,2), intent(in) :: ngatherarr 
-         integer, dimension(0:nproc-1,4), intent(in) :: nscatterarr
-         real(gp), dimension(3,at%nat), intent(in) :: rxyz
-         real(dp), dimension(*), intent(in) :: rhopot
-         type(orbitals_data), intent(inout) :: orbsv
-         type(GPU_pointers), intent(inout) :: GPU
-         real(wp), dimension(:), pointer :: psi,v
-      END SUBROUTINE constrained_davidson
-
-      subroutine local_hamiltonian(iproc,orbs,lr,hx,hy,hz,&
-            &   ipotmethod,pot,psi,hpsi,pkernel,ixc,alphaSIC,ekin_sum,epot_sum,eSIC_DC)
-         !n(c) use module_base
-         use module_types
-         implicit none
-         integer, intent(in) :: iproc,ipotmethod,ixc
-         real(gp), intent(in) :: hx,hy,hz,alphaSIC
-         type(orbitals_data), intent(in) :: orbs
-         type(locreg_descriptors), intent(in) :: lr
-         real(wp), dimension(lr%wfd%nvctr_c+7*lr%wfd%nvctr_f,orbs%nspinor*orbs%norbp), intent(in) :: psi
-         real(wp), dimension(*) :: pot !< the potential, with the dimension compatible with the ipotmethod flag
-         real(gp), intent(out) :: ekin_sum,epot_sum,eSIC_DC
-         real(wp), dimension(lr%wfd%nvctr_c+7*lr%wfd%nvctr_f,orbs%nspinor*orbs%norbp), intent(out) :: hpsi
-         real(dp), dimension(:), pointer :: pkernel !< the PSolver kernel which should be associated for the SIC schemes
-      END SUBROUTINE local_hamiltonian
-
-      subroutine NK_SIC_potential(lr,orbs,ixc,fref,hxh,hyh,hzh,pkernel,psi,poti,eSIC_DC,potandrho,wxdsave)
-         !n(c) use module_base
-         use module_types
-         implicit none
-         integer, intent(in) :: ixc
-         real(gp), intent(in) :: hxh,hyh,hzh,fref
-         type(locreg_descriptors), intent(in) :: lr
-         type(orbitals_data), intent(in) :: orbs
-         real(dp), dimension(*), intent(in) :: pkernel
-         real(wp), dimension(lr%wfd%nvctr_c+7*lr%wfd%nvctr_f,orbs%nspinor,orbs%norbp), intent(in) :: psi
-         real(wp), dimension((lr%d%n1i*lr%d%n2i*lr%d%n3i*((orbs%nspinor/3)*3+1)),max(orbs%norbp,orbs%nspin)), intent(inout) :: poti
-         real(gp), intent(out) :: eSIC_DC
-         real(dp), dimension(lr%d%n1i*lr%d%n2i*lr%d%n3i,2*orbs%nspin), intent(in), optional :: potandrho 
-         real(dp), dimension(lr%d%n1i*lr%d%n2i*lr%d%n3i,orbs%nspin), intent(out), optional :: wxdsave 
-      END SUBROUTINE NK_SIC_potential
-
-      subroutine readmywaves(iproc,filename,orbs,n1,n2,n3,hx,hy,hz,at,rxyz_old,rxyz,  & 
-         wfd,psi,orblist)
-         use module_base
-         use module_types
-         implicit none
-         integer, intent(in) :: iproc,n1,n2,n3
-         real(gp), intent(in) :: hx,hy,hz
-         type(wavefunctions_descriptors), intent(in) :: wfd
-         type(orbitals_data), intent(inout) :: orbs
-         type(atoms_data), intent(in) :: at
-         real(gp), dimension(3,at%nat), intent(in) :: rxyz
-         integer, dimension(orbs%norb), optional :: orblist
-         real(gp), dimension(3,at%nat), intent(out) :: rxyz_old
-         real(wp), dimension(wfd%nvctr_c+7*wfd%nvctr_f,orbs%nspinor,orbs%norbp), intent(out) :: psi
-         character(len=*), intent(in) :: filename
-      END SUBROUTINE readmywaves
-
-      subroutine open_filename_of_iorb(unitfile,lbin,filename,orbs,iorb,ispinor,iorb_out,iiorb)
-         use module_base
-         use module_types
-         implicit none
-         character(len=*), intent(in) :: filename
-         logical, intent(in) :: lbin
-         integer, intent(in) :: iorb,ispinor,unitfile
-         type(orbitals_data), intent(in) :: orbs
-         integer, intent(out) :: iorb_out
-         integer,optional :: iiorb   
-      END SUBROUTINE open_filename_of_iorb
-
-      subroutine filename_of_iorb(lbin,filename,orbs,iorb,ispinor,filename_out,iorb_out,iiorb)
-         use module_base
-         use module_types
-         implicit none
-         character(len=*), intent(in) :: filename
-         logical, intent(in) :: lbin
-         integer, intent(in) :: iorb,ispinor
-         type(orbitals_data), intent(in) :: orbs
-         character(len=*) :: filename_out
-         integer, intent(out) :: iorb_out
-         integer,optional :: iiorb
-      END SUBROUTINE filename_of_iorb
-
-
-      !subroutine SWcalczone(nat,posa,boxl,tmp_force, this_atom,numnei,nei)
-      !
-      !
-      !  !use SWpotential
-      !  use defs, only : boundary,maxnei,iproc,MPI_COMM_WORLD
-      !  
-      !  implicit none
-      !  
-      !  integer, intent(in)                               :: nat
-      !  real(kind=8), intent(in), dimension(3*nat) :: posa
-      !  real(kind=8), dimension(3), intent(inout)          :: boxl
-      !  integer, intent(in) :: this_atom
-      !  real(8), intent(out), dimension(3*nat), target:: tmp_force
-      !
-      !
-      !  integer, dimension(nat),intent(in) :: numnei 
-      !  integer, dimension(nat,maxnei),intent(in) :: nei 
-      !END SUBROUTINE SWcalczone
-
    end interface
 
-END MODULE module_interfaces
->>>>>>> 01b57ec3
+END MODULE module_interfaces