--- conflicted
+++ resolved
@@ -1875,44 +1875,37 @@
         type(DFT_local_fields), intent(inout) :: denspot
       END SUBROUTINE allocateRhoPot
 
-    subroutine getLocalizedBasis(iproc,nproc,at,orbs,rxyz,denspot,GPU,trH,trH_old,fnrm,&
-<<<<<<< HEAD
-               infoBasisFunctions,nlpspd,scf_mode,proj,ldiis,SIC,tmb,&
-               tmblarge2, energs_base, ham_compr, reduce_conf, fix_supportfunctions,&
-               deltaenergy_multiplier_TMBexit, deltaenergy_multiplier_TMBfix)
-=======
-               infoBasisFunctions,nlpspd,scf_mode,proj,ldiis,SIC,tmb,tmblarge2,energs_base, &
-               ham_compr,nit_precond,target_function,correction_orthoconstraint,nit_basis)
->>>>>>> 9a455b83
-      use module_base
-      use module_types
-      implicit none
-      integer,intent(in):: iproc, nproc
-      integer,intent(out):: infoBasisFunctions
-      type(atoms_data), intent(in) :: at
-      type(orbitals_data):: orbs
-      real(8),dimension(3,at%nat):: rxyz
-      type(DFT_local_fields), intent(inout) :: denspot
-      type(GPU_pointers), intent(inout) :: GPU
-      real(8),intent(out):: trH, fnrm
-      real(kind=8),intent(inout):: trH_old
-      type(nonlocal_psp_descriptors),intent(in):: nlpspd
-      integer,intent(in) :: scf_mode
-      real(wp),dimension(nlpspd%nprojel),intent(inout):: proj
-      type(localizedDIISParameters),intent(inout):: ldiis
-      type(DFT_wavefunction),target,intent(inout):: tmb
-      type(SIC_data) :: SIC !<parameters for the SIC methods
-      type(DFT_wavefunction),target,intent(inout):: tmblarge2
-      !real(8),dimension(:),pointer,intent(inout):: lhphilarge2
-      type(energy_terms),intent(in) :: energs_base
-      real(8),dimension(tmblarge2%mad%nvctr),intent(out) :: ham_compr
-<<<<<<< HEAD
-      logical,intent(out) :: reduce_conf, fix_supportfunctions
-      real(kind=8),intent(in) :: deltaenergy_multiplier_TMBexit, deltaenergy_multiplier_TMBfix
-=======
-      integer, intent(in) :: nit_precond, target_function, correction_orthoconstraint, nit_basis
->>>>>>> 9a455b83
-    end subroutine getLocalizedBasis
+      subroutine getLocalizedBasis(iproc,nproc,at,orbs,rxyz,denspot,GPU,trH,trH_old,&
+          fnrm,infoBasisFunctions,nlpspd,scf_mode, proj,ldiis,SIC,tmb,tmblarge,energs_base,&
+          reduce_conf, fix_supportfunctions, ham_compr,nit_precond,target_function,&
+          correction_orthoconstraint,nit_basis,deltaenergy_multiplier_TMBexit, deltaenergy_multiplier_TMBfix)
+        use module_base
+        use module_types
+        implicit none
+      
+        ! Calling arguments
+        integer,intent(in) :: iproc, nproc
+        integer,intent(out) :: infoBasisFunctions
+        type(atoms_data), intent(in) :: at
+        type(orbitals_data) :: orbs
+        real(kind=8),dimension(3,at%nat) :: rxyz
+        type(DFT_local_fields), intent(inout) :: denspot
+        type(GPU_pointers), intent(inout) :: GPU
+        real(kind=8),intent(out) :: trH, fnrm
+        real(kind=8),intent(inout) :: trH_old
+        type(nonlocal_psp_descriptors),intent(in) :: nlpspd
+        integer,intent(in) :: scf_mode
+        real(wp),dimension(nlpspd%nprojel),intent(inout) :: proj
+        type(localizedDIISParameters),intent(inout) :: ldiis
+        type(DFT_wavefunction),target,intent(inout) :: tmb
+        type(SIC_data) :: SIC !<parameters for the SIC methods
+        type(DFT_wavefunction),target,intent(inout) :: tmblarge
+        type(energy_terms),intent(in) :: energs_base
+        real(8),dimension(tmblarge%mad%nvctr),intent(out) :: ham_compr
+        logical,intent(out) :: reduce_conf, fix_supportfunctions
+        integer, intent(in) :: nit_precond, target_function, correction_orthoconstraint, nit_basis
+        real(kind=8),intent(in) :: deltaenergy_multiplier_TMBexit, deltaenergy_multiplier_TMBfix
+      end subroutine getLocalizedBasis
 
     subroutine inputOrbitals(iproc,nproc,at,&
          orbs,nvirt,comms,Glr,hx,hy,hz,rxyz,rhopot,rhocore,pot_ion,&
@@ -3319,21 +3312,13 @@
        end subroutine redefine_locregs_quantities
 
        subroutine calculate_energy_and_gradient_linear(iproc, nproc, it, kernel_compr, &
-<<<<<<< HEAD
-                  ldiis, fnrmOldArr, alpha, trH, trHold, fnrm, &
-                  fnrmMax, alpha_mean, alpha_max, energy_increased, tmb, lhphi, lhphiold, &
-                  tmblarge, lhphilarge, overlap_calculated, energs, hpsit_c, hpsit_f, &
-                  hpsi_noprecond)
-=======
                   ldiis, fnrmOldArr, alpha, trH, trHold, fnrm, fnrmMax, alpha_mean, alpha_max, &
                   energy_increased, tmb, lhphi, lhphiold, tmblarge, lhphilarge, overlap_calculated, &
-                  energs, hpsit_c, hpsit_f, nit_precond,target_function,correction_orthoconstraint)
->>>>>>> 9a455b83
-         use module_base
-         use module_types
-         implicit none
-       
-         ! Calling arguments
+                  energs, hpsit_c, hpsit_f, nit_precond, target_function, correction_orthoconstraint, &
+                  hpsi_noprecond)
+         use module_base
+         use module_types
+         implicit none
          integer,intent(in) :: iproc, nproc, it
          type(DFT_wavefunction),target,intent(inout):: tmblarge, tmb
          real(8),dimension(tmblarge%mad%nvctr),target,intent(in) :: kernel_compr
@@ -3348,13 +3333,9 @@
          logical,intent(inout):: overlap_calculated
          type(energy_terms),intent(in) :: energs
          real(8),dimension(:),pointer:: hpsit_c, hpsit_f
-<<<<<<< HEAD
+         integer, intent(in) :: nit_precond, target_function, correction_orthoconstraint
          real(kind=8),dimension(tmb%orbs%npsidim_orbs),intent(out) :: hpsi_noprecond
-=======
-         integer, intent(in) :: nit_precond, target_function, correction_orthoconstraint
->>>>>>> 9a455b83
        end subroutine calculate_energy_and_gradient_linear
-
 
        subroutine copy_orthon_data(odin, odout, subname)
          use module_base
