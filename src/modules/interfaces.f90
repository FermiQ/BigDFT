--- conflicted
+++ resolved
@@ -693,11 +693,7 @@
 
        subroutine LocalHamiltonianApplication(iproc,nproc,at,orbs,&
             Lzd,confdatarr,ngatherarr,pot,psi,hpsi,&
-<<<<<<< HEAD
-            energs,SIC,GPU,onlypot,pkernel,orbsocc,psirocc,dpbox,potential,comgp)
-=======
-            energs,SIC,GPU,onlypot,pkernel,orbsocc,psirocc,hamcomp)
->>>>>>> 6f33d6bc
+            energs,SIC,GPU,onlypot,pkernel,orbsocc,psirocc,dpbox,potential,comgp,hamcomp)
          use module_base
          use module_types
          use module_xc
@@ -719,13 +715,10 @@
          real(dp), dimension(:), pointer, optional :: pkernel
          type(orbitals_data), intent(in), optional :: orbsocc
          real(wp), dimension(:), pointer, optional :: psirocc
-<<<<<<< HEAD
+         integer, optional, intent(in) :: hamcomp ! lr408 hc
          type(denspot_distribution),intent(in),optional :: dpbox
          real(wp), dimension(*), intent(in), optional, target :: potential !< Distributed potential. Might contain the density for the SIC treatments
          type(p2pComms),intent(inout), optional:: comgp
-=======
-         integer, optional, intent(in) :: hamcomp ! lr408 hc
->>>>>>> 6f33d6bc
        end subroutine LocalHamiltonianApplication
 
        subroutine NonLocalHamiltonianApplication(iproc,at,orbs,rxyz,&
@@ -1712,14 +1705,9 @@
         !v, that is psivirt, is transposed on input and direct on output
       end subroutine constrained_davidson
 
-<<<<<<< HEAD
       subroutine local_hamiltonian(iproc,nproc,orbs,Lzd,hx,hy,hz,&
-           ipotmethod,confdatarr,pot,psi,hpsi,pkernel,ixc,alphaSIC,ekin_sum,epot_sum,eSIC_DC,&
+           ipotmethod,confdatarr,pot,psi,hpsi,pkernel,ixc,alphaSIC,ekin_sum,epot_sum,eSIC_DC,all_ham,&
            dpbox,potential,comgp)
-=======
-      subroutine local_hamiltonian(iproc,orbs,Lzd,hx,hy,hz,&
-           ipotmethod,confdatarr,pot,psi,hpsi,pkernel,ixc,alphaSIC,ekin_sum,epot_sum,eSIC_DC,all_ham)
->>>>>>> 6f33d6bc
         use module_base
         use module_types
         use module_xc
@@ -1735,14 +1723,11 @@
         real(gp), intent(out) :: ekin_sum,epot_sum,eSIC_DC
         real(wp), dimension(orbs%npsidim_orbs), intent(out) :: hpsi
         real(dp), dimension(:), pointer :: pkernel !< the PSolver kernel which should be associated for the SIC schemes
-<<<<<<< HEAD
+        integer, optional, intent(in) :: all_ham ! lr408 hc
         type(denspot_distribution),intent(in),optional :: dpbox
         !!real(wp), dimension(max(dpbox%ndimrhopot,orbs%nspin)), intent(in), optional, target :: potential !< Distributed potential. Might contain the density for the SIC treatments
         real(wp), dimension(*), intent(in), optional, target :: potential !< Distributed potential. Might contain the density for the SIC treatments
         type(p2pComms),intent(inout), optional:: comgp
-=======
-        integer, optional, intent(in) :: all_ham ! lr408 hc
->>>>>>> 6f33d6bc
       END SUBROUTINE local_hamiltonian
 
       subroutine NK_SIC_potential(lr,orbs,ixc,fref,hxh,hyh,hzh,pkernel,psi,poti,eSIC_DC,potandrho,wxdsave)
