!> @file
!! Define the module module_interfaces containing all interfaces
!!
!! @author
!!    Copyright (C) 2007-2011 BigDFT group (LG,DC)
!!    This file is distributed under the terms of the
!!    GNU General Public License, see ~/COPYING file
!!    or http://www.gnu.org/copyleft/gpl.txt .
!!    For the list of contributors, see ~/AUTHORS


!>  Modules which contains all interfaces
module module_interfaces

   implicit none

   interface
      subroutine call_bigdft(runObj,outs,nproc,iproc,infocode)
         !n(c) use module_base
         use module_types
         implicit none
         integer, intent(in) :: iproc,nproc
         type(run_objects), intent(inout) :: runObj
         type(DFT_global_output), intent(out) :: outs
         integer, intent(inout) :: infocode
      END SUBROUTINE call_bigdft

      subroutine geopt(runObj,outs,nproc,iproc,ncount_bigdft)
        use module_base
        use module_types
        implicit none
        type(run_objects), intent(inout) :: runObj
        type(DFT_global_output), intent(inout) :: outs
        integer, intent(in) :: nproc,iproc
        integer, intent(inout) :: ncount_bigdft
      END SUBROUTINE geopt

      subroutine kswfn_optimization_loop(iproc, nproc, o, &
           & alphamix, idsx, inputpsi, KSwfn, denspot, nlpsp, energs, atoms, rxyz, GPU, xcstr, &
           & in)
        use module_base
        use module_types
        implicit none
        real(dp), dimension(6), intent(out) :: xcstr
        integer, intent(in) :: iproc, nproc, idsx, inputpsi
        real(gp), intent(in) :: alphamix
        type(DFT_optimization_loop), intent(inout) :: o
        type(DFT_wavefunction), intent(inout) :: KSwfn
        type(DFT_local_fields), intent(inout) :: denspot
        type(energy_terms), intent(inout) :: energs
        type(atoms_data), intent(in) :: atoms
        type(GPU_pointers), intent(inout) :: GPU
        type(DFT_PSP_projectors), intent(inout) :: nlpsp
        real(gp), dimension(3,atoms%astruct%nat), intent(in) :: rxyz
        type(input_variables), intent(in) :: in !<todo: Remove me
      END SUBROUTINE kswfn_optimization_loop

     subroutine timing(iproc,category,action)
       implicit none
       integer, intent(in) :: iproc
       character(len=*), intent(in) :: category
       character(len=2), intent(in) :: action
     end subroutine timing

      subroutine copy_old_wavefunctions(nproc,orbs,n1,n2,n3,wfd,psi,&
            &   n1_old,n2_old,n3_old,wfd_old,psi_old)
         !n(c) use module_base
         use module_types
         implicit none
         integer, intent(in) :: nproc,n1,n2,n3
         type(orbitals_data), intent(in) :: orbs
         type(wavefunctions_descriptors), intent(inout) :: wfd,wfd_old
         integer, intent(out) :: n1_old,n2_old,n3_old
         real(wp), dimension(:), pointer :: psi,psi_old
      END SUBROUTINE copy_old_wavefunctions

      subroutine system_properties(iproc,nproc,in,at,orbs,radii_cf)
         !n(c) use module_base
         use module_types
         implicit none
         integer, intent(in) :: iproc,nproc
         type(input_variables), intent(in) :: in
         type(atoms_data), intent(inout) :: at
         type(orbitals_data), intent(inout) :: orbs
         real(gp), dimension(at%astruct%ntypes,3), intent(out) :: radii_cf
      END SUBROUTINE system_properties

      subroutine system_size(atoms,rxyz,radii_cf,crmult,frmult,hx,hy,hz,Glr,shift)
         !n(c) use module_base
         use module_types
         implicit none
         type(atoms_data), intent(inout) :: atoms
         real(gp), intent(in) :: crmult,frmult
         real(gp), dimension(3,atoms%astruct%nat), intent(inout) :: rxyz
         real(gp), dimension(atoms%astruct%ntypes,3), intent(in) :: radii_cf
         real(gp), intent(inout) :: hx,hy,hz
         type(locreg_descriptors), intent(out) :: Glr
         real(gp), dimension(3), intent(out) :: shift
      END SUBROUTINE system_size

      subroutine standard_inputfile_names(inputs, radical)
         use module_types
         implicit none
         type(input_variables), intent(out) :: inputs
         character(len = *), intent(in) :: radical
      END SUBROUTINE standard_inputfile_names

      subroutine run_objects_associate(runObj, inputs, atoms, rst, rxyz0)
        use module_types
        implicit none
        type(run_objects), intent(out) :: runObj
        type(input_variables), intent(in), target :: inputs
        type(atoms_data), intent(in), target :: atoms
        type(restart_objects), intent(in), target :: rst
        real(gp), intent(in), optional :: rxyz0
      end subroutine run_objects_associate

      !> @author
      !! Written by Laurent K Beland 2011 UdeM
      !! For QM/MM implementation of BigDFT-ART
      subroutine initialize_atomic_file(iproc,at,rxyz)
         use module_base
         use module_types
         implicit none
         integer, intent(in) :: iproc
         type(atoms_data), intent(inout) :: at
         real(gp), dimension(:,:), pointer :: rxyz
      END SUBROUTINE initialize_atomic_file

      subroutine write_atomic_file(filename,energy,rxyz,atoms,comment,forces)
         !n(c) use module_base
         use module_types
         implicit none
         character(len=*), intent(in) :: filename,comment
         type(atoms_data), intent(in) :: atoms
         real(gp), intent(in) :: energy
         real(gp), dimension(3,atoms%astruct%nat), intent(in) :: rxyz
         real(gp), dimension(3,atoms%astruct%nat), intent(in), optional :: forces
      END SUBROUTINE write_atomic_file

      subroutine read_input_dict_from_files(radical, mpi_env,dict)
        use dictionaries, only: dictionary
        use wrapper_MPI, only: mpi_environment
        implicit none
        character(len = *), intent(in) :: radical
        type(mpi_environment), intent(in) :: mpi_env
        type(dictionary), pointer :: dict
      end subroutine read_input_dict_from_files

      subroutine inputs_from_dict(in, atoms, dict, dump)
        use module_types
        use module_defs
        use dictionaries
        implicit none
        type(input_variables), intent(out) :: in
        type(atoms_data), intent(out) :: atoms
        type(dictionary), pointer :: dict
        logical, intent(in) :: dump
      end subroutine inputs_from_dict

      subroutine kpt_input_analyse(iproc, in, dict, sym, geocode, alat)
        use module_base, only: gp
        use module_atoms, only: symmetry_data
        use module_types
        use dictionaries
        implicit none
        integer, intent(in) :: iproc
        type(input_variables), intent(inout) :: in
        type(dictionary), pointer :: dict
        type(symmetry_data), intent(in) :: sym
        character(len = 1), intent(in) :: geocode !< @copydoc poisson_solver::doc::geocode
        real(gp), intent(in) :: alat(3)
      end subroutine kpt_input_analyse

      subroutine MemoryEstimator(nproc,idsx,lr,norb,nspinor,nkpt,nprojel,nspin,itrpmax,iscf,mem)
         !n(c) use module_base
         use module_types
         implicit none
         !Arguments
         integer, intent(in) :: nproc,idsx,norb,nspin,nprojel
         integer, intent(in) :: nkpt,nspinor,itrpmax,iscf
         type(locreg_descriptors), intent(in) :: lr
         type(memory_estimation), intent(out) :: mem
      END SUBROUTINE MemoryEstimator

      subroutine check_closed_shell(orbs,lcs)
         !n(c) use module_base
         use module_types
         implicit none
         type(orbitals_data), intent(in) :: orbs
         logical, intent(out) :: lcs
      END SUBROUTINE check_closed_shell

      subroutine orbitals_descriptors(iproc,nproc,norb,norbu,norbd,nspin,nspinor,nkpt,kpt,wkpt,orbs,simple,basedist)
         !n(c) use module_base
         use module_types
         implicit none
         logical, intent(in) :: simple !< simple calculation of the repartition
         integer, intent(in) :: iproc,nproc,norb,norbu,norbd,nkpt,nspin
         integer, intent(in) :: nspinor
         type(orbitals_data), intent(inout) :: orbs
         real(gp), dimension(nkpt), intent(in) :: wkpt
         real(gp), dimension(3,nkpt), intent(in) :: kpt
         integer, dimension(0:nproc-1), intent(in), optional :: basedist 
      END SUBROUTINE orbitals_descriptors

     subroutine orbitals_descriptors_forLinear(iproc,nproc,norb,norbu,norbd,nspin,nspinor,nkpt,kpt,wkpt,orbs)
       use module_base
       use module_types
       implicit none
       integer, intent(in) :: iproc,nproc,norb,norbu,norbd,nkpt,nspin
       integer, intent(in) :: nspinor
       type(orbitals_data), intent(out) :: orbs
       real(gp), dimension(nkpt), intent(in) :: wkpt
       real(gp), dimension(3,nkpt), intent(in) :: kpt
     END SUBROUTINE orbitals_descriptors_forLinear

      subroutine createWavefunctionsDescriptors(iproc,hx,hy,hz,atoms,rxyz,radii_cf,&
            &   crmult,frmult,Glr,output_denspot)
         !n(c) use module_base
         use module_types
         implicit none
         !Arguments
         type(atoms_data), intent(in) :: atoms
         integer, intent(in) :: iproc
         real(gp), intent(in) :: hx,hy,hz,crmult,frmult
         real(gp), dimension(3,atoms%astruct%nat), intent(in) :: rxyz
         real(gp), dimension(atoms%astruct%ntypes,3), intent(in) :: radii_cf
         type(locreg_descriptors), intent(inout) :: Glr
         logical, intent(in), optional :: output_denspot
      END SUBROUTINE createWavefunctionsDescriptors

      subroutine createProjectorsArrays(lr,rxyz,at,orbs,&
           radii_cf,cpmult,fpmult,hx,hy,hz,dry_run,nlpsp,proj_G)
        !n(c) use module_base
        use module_types
        use gaussians, only: gaussian_basis
        implicit none
        type(atoms_data), intent(in) :: at
        type(orbitals_data), intent(in) :: orbs
        real(kind=8), intent(in) :: cpmult,fpmult,hx,hy,hz
        type(locreg_descriptors),intent(in) :: lr
        real(kind=8), dimension(3,at%astruct%nat), intent(in) :: rxyz
        real(kind=8), dimension(at%astruct%ntypes,3), intent(in) :: radii_cf
        logical, intent(in) :: dry_run
        type(DFT_PSP_projectors), intent(out) :: nlpsp
        type(gaussian_basis),dimension(at%astruct%ntypes),intent(in) :: proj_G
      END SUBROUTINE createProjectorsArrays

      subroutine density_descriptors(iproc,nproc,nspin,crmult,frmult,atoms,dpbox,&
           rho_commun,rxyz,radii_cf,rhodsc)
        use module_base
        use module_types
        use module_xc
        implicit none
        integer, intent(in) :: iproc,nproc,nspin
        real(gp), intent(in) :: crmult,frmult
        type(atoms_data), intent(in) :: atoms
        type(denspot_distribution), intent(in) :: dpbox
        character(len=3), intent(in) :: rho_commun
        real(gp), dimension(3,atoms%astruct%nat), intent(in) :: rxyz
        real(gp), dimension(atoms%astruct%ntypes,3), intent(in) :: radii_cf
        type(rho_descriptors), intent(out) :: rhodsc
      end subroutine density_descriptors

       subroutine IonicEnergyandForces(iproc,nproc,dpbox,at,elecfield,&
            & rxyz,eion,fion,dispersion,edisp,fdisp,ewaldstr,n1,n2,n3,&
            & pot_ion,pkernel,psoffset)
         use module_base
         use module_types
         implicit none
         type(denspot_distribution), intent(in) :: dpbox
         type(atoms_data), intent(in) :: at
         integer, intent(in) :: iproc,nproc,n1,n2,n3,dispersion
         real(gp), dimension(3), intent(in) :: elecfield
         real(gp), dimension(3,at%astruct%nat), intent(in) :: rxyz
         type(coulomb_operator), intent(in) :: pkernel
         real(gp), intent(out) :: eion,edisp,psoffset
         real(dp), dimension(6),intent(out) :: ewaldstr
         real(gp), dimension(:,:), pointer :: fion,fdisp
         real(dp), dimension(*), intent(out) :: pot_ion
       END SUBROUTINE IonicEnergyandForces

       subroutine createIonicPotential(geocode,iproc,nproc,verb,at,rxyz,&
            hxh,hyh,hzh,elecfield,n1,n2,n3,n3pi,i3s,n1i,n2i,n3i,pkernel,&
            pot_ion,psoffset,rholoc)
         use module_base
         use module_types
         implicit none
         character(len=1), intent(in) :: geocode !< @copydoc poisson_solver::doc::geocode
         integer, intent(in) :: iproc,nproc,n1,n2,n3,n3pi,i3s,n1i,n2i,n3i
         logical, intent(in) :: verb
         real(gp), intent(in) :: hxh,hyh,hzh,psoffset
         type(atoms_data), intent(in) :: at
         real(gp), dimension(3), intent(in) :: elecfield
         real(gp), dimension(3,at%astruct%nat), intent(in) :: rxyz
         type(coulomb_operator), intent(in) :: pkernel
         real(wp), dimension(*), intent(inout) :: pot_ion
         type(rholoc_objects),intent(in)::rholoc
       END SUBROUTINE createIonicPotential

       subroutine input_wf_empty(iproc, nproc, psi, hpsi, psit, orbs, &
            & band_structure_filename, input_spin, atoms, d, denspot)
         use module_defs
         use module_types
         implicit none
         integer, intent(in) :: iproc, nproc
         type(orbitals_data), intent(in) :: orbs
         character(len = *), intent(in) :: band_structure_filename
         integer, intent(in) :: input_spin
         type(atoms_data), intent(in) :: atoms
         type(grid_dimensions), intent(in) :: d
         type(DFT_local_fields), intent(inout) :: denspot
         real(wp), dimension(:), pointer :: psi
         real(kind=8), dimension(:), pointer :: hpsi, psit
       END SUBROUTINE input_wf_empty

       subroutine input_wf_random(psi, orbs)
         use module_defs
         use module_types
         implicit none
         type(orbitals_data), intent(inout) :: orbs
         real(wp), dimension(:), pointer :: psi
       END SUBROUTINE input_wf_random

       subroutine input_wf_cp2k(iproc, nproc, nspin, atoms, rxyz, Lzd, &
            & psi, orbs)
         use module_defs
         use module_types
         implicit none
         integer, intent(in) :: iproc, nproc, nspin
         type(atoms_data), intent(in) :: atoms
         real(gp), dimension(3, atoms%astruct%nat), intent(in) :: rxyz
         type(local_zone_descriptors), intent(in) :: Lzd
         type(orbitals_data), intent(inout) :: orbs
         real(wp), dimension(:), pointer :: psi
       END SUBROUTINE input_wf_cp2k

       subroutine input_wf_memory(iproc, atoms, &
            & rxyz_old, hx_old, hy_old, hz_old, d_old, wfd_old, psi_old, &
            & rxyz, hx, hy, hz, d, wfd, psi, orbs)
         use module_defs
         use module_types
         implicit none
         integer, intent(in) :: iproc
         type(atoms_data), intent(in) :: atoms
         real(gp), dimension(3, atoms%astruct%nat), intent(in) :: rxyz, rxyz_old
         real(gp), intent(in) :: hx, hy, hz, hx_old, hy_old, hz_old
         type(grid_dimensions), intent(in) :: d, d_old
         type(wavefunctions_descriptors), intent(in) :: wfd
         type(wavefunctions_descriptors), intent(inout) :: wfd_old
         type(orbitals_data), intent(in) :: orbs
         real(wp), dimension(:), pointer :: psi, psi_old
       END SUBROUTINE input_wf_memory

       subroutine input_wf_disk(iproc, nproc, input_wf_format, d, hx, hy, hz, &
            & in, atoms, rxyz, rxyz_old, wfd, orbs, psi)
         use module_defs
         use module_types
         implicit none
         integer, intent(in) :: iproc, nproc, input_wf_format
         type(grid_dimensions), intent(in) :: d
         real(gp), intent(in) :: hx, hy, hz
         type(input_variables), intent(in) :: in
         type(atoms_data), intent(in) :: atoms
         real(gp), dimension(3, atoms%astruct%nat), intent(in) :: rxyz
         real(gp), dimension(3, atoms%astruct%nat), intent(out) :: rxyz_old
         type(wavefunctions_descriptors), intent(in) :: wfd
         type(orbitals_data), intent(inout) :: orbs
         real(wp), dimension(:), pointer :: psi
       END SUBROUTINE input_wf_disk

       subroutine input_wf_diag(iproc,nproc,at,denspot,&
            orbs,nvirt,comms,Lzd,energs,rxyz,&
            nlpsp,ixc,psi,hpsi,psit,G,&
            nspin,GPU,input,onlywf,proj_G,paw)
         ! Input wavefunctions are found by a diagonalization in a minimal basis set
         ! Each processors write its initial wavefunctions into the wavefunction file
         ! The files are then read by readwave
         ! @todo pass GPU to be a local variable of this routine (initialized and freed here)
         use module_base
         use module_types
         use gaussians
         use communications_base, only: comms_cubic
         implicit none
         !Arguments
         integer, intent(in) :: iproc,nproc,ixc
         integer, intent(inout) :: nspin,nvirt
         logical, intent(in) :: onlywf  !if .true. finds only the WaveFunctions and return
         type(atoms_data), intent(in) :: at
         type(DFT_PSP_projectors), intent(inout) :: nlpsp
         type(local_zone_descriptors), intent(in) :: Lzd
         type(comms_cubic), intent(in) :: comms
         type(orbitals_data), intent(inout) :: orbs
         type(energy_terms), intent(inout) :: energs
         type(DFT_local_fields), intent(inout) :: denspot
         type(GPU_pointers), intent(in) :: GPU
         type(input_variables):: input
         !type(symmetry_data), intent(in) :: symObj
         real(gp), dimension(3,at%astruct%nat), intent(in) :: rxyz
         type(gaussian_basis), intent(out) :: G !basis for davidson IG
         real(wp), dimension(:), pointer :: psi,hpsi,psit
         type(gaussian_basis),optional,dimension(at%astruct%ntypes),intent(in) :: proj_G
         type(paw_objects),optional,intent(inout)::paw
       end subroutine input_wf_diag

       subroutine input_wf(iproc,nproc,in,GPU,atoms,rxyz,&
            denspot,denspot0,nlpsp,KSwfn,tmb,energs,inputpsi,input_wf_format,norbv,&
            lzd_old,wfd_old,psi_old,d_old,hx_old,hy_old,hz_old,rxyz_old,tmb_old,ref_frags,cdft,&
            locregcenters)
         use module_defs
         use module_types
         use module_fragments
         use constrained_dft
         implicit none
         integer, intent(in) :: iproc, nproc, inputpsi,  input_wf_format
         type(input_variables), intent(in) :: in
         type(GPU_pointers), intent(in) :: GPU
         real(gp), intent(in) :: hx_old,hy_old,hz_old
         type(atoms_data), intent(inout) :: atoms
         real(gp), dimension(3, atoms%astruct%nat), target, intent(in) :: rxyz
         type(DFT_local_fields), intent(inout) :: denspot
         type(DFT_wavefunction), intent(inout) :: KSwfn,tmb,tmb_old !<input wavefunction
         type(energy_terms), intent(inout) :: energs !<energies of the system
         real(gp), dimension(*), intent(out) :: denspot0 !< Initial density / potential, if needed
         real(wp), dimension(:), pointer :: psi_old
         integer, intent(out) :: norbv
         type(DFT_PSP_projectors), intent(inout) :: nlpsp
         type(grid_dimensions), intent(in) :: d_old
         real(gp), dimension(3, atoms%astruct%nat), intent(inout) :: rxyz_old
         type(local_zone_descriptors),intent(inout):: lzd_old
         type(wavefunctions_descriptors), intent(inout) :: wfd_old
         type(system_fragment), dimension(:), pointer :: ref_frags
         type(cdft_data), intent(out) :: cdft
         real(kind=8),dimension(3,atoms%astruct%nat),intent(in),optional :: locregcenters
       END SUBROUTINE input_wf

       subroutine reformatmywaves(iproc,orbs,at,&
            &   hx_old,hy_old,hz_old,n1_old,n2_old,n3_old,rxyz_old,wfd_old,psi_old,&
         hx,hy,hz,n1,n2,n3,rxyz,wfd,psi)
         !n(c) use module_base
         use module_types
         implicit none
         integer, intent(in) :: iproc,n1_old,n2_old,n3_old,n1,n2,n3
         real(gp), intent(in) :: hx_old,hy_old,hz_old,hx,hy,hz
         type(wavefunctions_descriptors), intent(in) :: wfd,wfd_old
         type(atoms_data), intent(in) :: at
         type(orbitals_data), intent(in) :: orbs
         real(gp), dimension(3,at%astruct%nat), intent(in) :: rxyz,rxyz_old
         real(wp), dimension(wfd_old%nvctr_c+7*wfd_old%nvctr_f,orbs%nspinor*orbs%norbp), intent(in) :: psi_old
         real(wp), dimension(wfd%nvctr_c+7*wfd%nvctr_f,orbs%nspinor*orbs%norbp), intent(out) :: psi
      END SUBROUTINE reformatmywaves


      subroutine first_orthon(iproc,nproc,orbs,lzd,comms,psi,hpsi,psit,orthpar,paw)
         !n(c) use module_base
         use module_types
         use communications_base, only: comms_cubic
         implicit none
         integer, intent(in) :: iproc,nproc
         type(orbitals_data), intent(in) :: orbs
         type(local_zone_descriptors),intent(in) :: lzd
         type(comms_cubic), intent(in) :: comms
         type(orthon_data):: orthpar
         type(paw_objects),optional,intent(inout)::paw
         real(wp), dimension(:) , pointer :: psi,hpsi,psit
      END SUBROUTINE first_orthon

      subroutine density_and_hpot(dpbox,symObj,orbs,Lzd,pkernel,rhodsc,GPU,psi,rho,vh,hstrten)
        use module_base
        use module_types
        use module_atoms, only: symmetry_data
        implicit none
        type(denspot_distribution), intent(in) :: dpbox
        type(rho_descriptors),intent(inout) :: rhodsc
        type(orbitals_data), intent(in) :: orbs
        type(local_zone_descriptors), intent(in) :: Lzd
        type(symmetry_data), intent(in) :: symObj
        type(coulomb_operator), intent(in) :: pkernel
        real(wp), dimension(orbs%npsidim_orbs), intent(in) :: psi
        type(GPU_pointers), intent(inout) :: GPU
        real(gp), dimension(6), intent(out) :: hstrten
        real(dp), dimension(:), pointer :: rho,vh
      end subroutine density_and_hpot

      subroutine sumrho(dpbox,orbs,Lzd,GPU,symObj,rhodsc,psi,rho_p,mapping)
        use module_base, only: wp,gp
        use module_atoms, only: symmetry_data
        use module_types
        implicit none
        !Arguments
        type(denspot_distribution), intent(in) :: dpbox
        type(rho_descriptors),intent(in) :: rhodsc
        type(orbitals_data), intent(in) :: orbs
        type(local_zone_descriptors), intent(in) :: Lzd
        type(symmetry_data), intent(in) :: symObj
        real(wp), dimension(orbs%npsidim_orbs), intent(in) :: psi
        real(dp), dimension(:,:), pointer :: rho_p
        type(GPU_pointers), intent(inout) :: GPU
        integer,dimension(orbs%norb),intent(in),optional:: mapping
      END SUBROUTINE sumrho

      !starting point for the communication routine of the density
      subroutine communicate_density(dpbox,nspin,rhodsc,rho_p,rho,keep_rhop)
        use module_base
        use module_types
        implicit none
        logical, intent(in) :: keep_rhop !< preserves the total density in the rho_p array
        integer, intent(in) :: nspin
        type(rho_descriptors),intent(in) :: rhodsc
        type(denspot_distribution), intent(in) :: dpbox
        real(dp), dimension(:,:), pointer :: rho_p !< partial density in orbital distribution scheme
        real(dp), dimension(max(dpbox%ndims(1)*dpbox%ndims(2)*dpbox%n3d,1),nspin), intent(out) :: rho
      END SUBROUTINE communicate_density

      subroutine rho_segkey(iproc,at,rxyz,crmult,frmult,radii_cf,&
            &   n1i,n2i,n3i,hxh,hyh,hzh,nspin,rho_d,iprint)
         !n(c) use module_base
         use module_types
         implicit none
         integer,intent(in) :: n1i,n2i,n3i,iproc,nspin
         type(atoms_data), intent(in) :: at
         real(gp), dimension(3,at%astruct%nat), intent(in) :: rxyz
         real(gp), intent(in) :: crmult,frmult,hxh,hyh,hzh
         real(gp), dimension(at%astruct%ntypes,3), intent(in) :: radii_cf
         logical,intent(in) :: iprint
         type(rho_descriptors),intent(inout) :: rho_d
       END SUBROUTINE rho_segkey

       subroutine LocalHamiltonianApplication(iproc,nproc,at,npsidim_orbs,orbs,&
            Lzd,confdatarr,ngatherarr,pot,psi,hpsi,&
            energs,SIC,GPU,PotOrKin,pkernel,orbsocc,psirocc,dpbox,potential,comgp,hpsi_noconf,econf)
         use module_base
         use module_types
         use module_xc
         implicit none
         integer, intent(in) :: PotOrKin !< if true, only the potential operator is applied
         integer, intent(in) :: iproc,nproc,npsidim_orbs
         type(atoms_data), intent(in) :: at
         type(orbitals_data), intent(in) :: orbs
         type(local_zone_descriptors), intent(in) :: Lzd 
         type(SIC_data), intent(in) :: SIC
         integer, dimension(0:nproc-1,2), intent(in) :: ngatherarr 
         real(wp), dimension(orbs%npsidim_orbs), intent(in) :: psi
         type(confpot_data), dimension(orbs%norbp) :: confdatarr
         real(wp), dimension(:), pointer :: pot
         !real(wp), dimension(*) :: pot
         type(energy_terms), intent(inout) :: energs
         real(wp), target, dimension(max(1,orbs%npsidim_orbs)), intent(inout) :: hpsi
         type(GPU_pointers), intent(inout) :: GPU
         type(coulomb_operator), intent(in), optional :: pkernel
         type(orbitals_data), intent(in), optional :: orbsocc
         real(wp), dimension(:), pointer, optional :: psirocc
         type(denspot_distribution),intent(in),optional :: dpbox
         real(wp), dimension(*), intent(in), optional, target :: potential !< Distributed potential. Might contain the density for the SIC treatments
         type(p2pComms),intent(inout), optional:: comgp
         real(wp), target, dimension(max(1,orbs%npsidim_orbs)), intent(inout),optional :: hpsi_noconf
         real(gp),intent(out),optional :: econf
       end subroutine LocalHamiltonianApplication

       subroutine NonLocalHamiltonianApplication(iproc,at,npsidim_orbs,orbs,rxyz,&
           Lzd,nlpsp,psi,hpsi,eproj_sum,proj_G,paw)
        use module_base
        use module_types
        use gaussians, only: gaussian_basis
        implicit none
        integer, intent(in) :: iproc, npsidim_orbs
        type(atoms_data), intent(in) :: at
        type(orbitals_data),  intent(in) :: orbs
        type(local_zone_descriptors), intent(in) :: Lzd
        type(DFT_PSP_projectors), intent(inout) :: nlpsp
        real(gp), dimension(3,at%astruct%nat), intent(in) :: rxyz
        real(wp), dimension(orbs%npsidim_orbs), intent(in) :: psi
        real(wp), dimension(orbs%npsidim_orbs), intent(inout) :: hpsi
        real(gp), intent(out) :: eproj_sum
        type(gaussian_basis),dimension(at%astruct%ntypes),optional,intent(in)::proj_G !projectors in gaussian basis (for PAW)
        type(paw_objects),optional,intent(inout)::paw
      END SUBROUTINE NonLocalHamiltonianApplication

      subroutine SynchronizeHamiltonianApplication(nproc,npsidim_orbs,orbs,Lzd,GPU,hpsi,&
           ekin_sum,epot_sum,eproj_sum,eSIC_DC,eexctX)
        use module_base
        use module_types
        use module_xc
        implicit none
        integer, intent(in) :: nproc,npsidim_orbs
        type(orbitals_data),  intent(in) :: orbs
        type(local_zone_descriptors), intent(in) :: Lzd 
        type(GPU_pointers), intent(inout) :: GPU
        real(gp), intent(inout) :: ekin_sum,epot_sum,eproj_sum,eSIC_DC,eexctX
        real(wp), dimension(orbs%npsidim_orbs), intent(inout) :: hpsi
      END SUBROUTINE SynchronizeHamiltonianApplication

      subroutine hpsitopsi(iproc,nproc,iter,idsx,wfn,&
           at,nlpsp,paw,rxyz,eproj_sum,proj_G)
         !n(c) use module_base
         use module_types
         use gaussians, only: gaussian_basis
         implicit none
         integer, intent(in) :: iproc,nproc,idsx,iter
         type(DFT_wavefunction), intent(inout) :: wfn
         type(atoms_data), intent(in) :: at
         type(DFT_PSP_projectors), intent(inout) :: nlpsp
         type(paw_objects),optional,intent(inout) :: paw
         type(gaussian_basis),optional,dimension(at%astruct%ntypes),intent(in)::proj_G !projectors in gaussian basis (for PAW)
         real(gp),optional, intent(out) :: eproj_sum
         real(gp),optional, dimension(3,at%astruct%nat), intent(in) :: rxyz
      END SUBROUTINE hpsitopsi

      subroutine last_orthon(iproc,nproc,iter,wfn,evsum,opt_keeppsit)
        use module_base
        use module_types
        implicit none
        integer, intent(in) :: iproc,nproc,iter
        real(wp), intent(out) :: evsum
        type(DFT_wavefunction), intent(inout) :: wfn
        logical, optional :: opt_keeppsit
      END SUBROUTINE last_orthon

      subroutine kswfn_post_treatments(iproc, nproc, KSwfn, tmb, linear, &
           & fxyz, fnoise, fion, fdisp, fpulay, &
           & strten, pressure, ewaldstr, xcstr, &
           & GPU, denspot, atoms, rxyz, nlpsp, &
           & output_denspot, dir_output, gridformat, refill_proj, calculate_dipole)
        use module_base
        use module_types

        implicit none

        type(DFT_wavefunction), intent(in) :: KSwfn
        type(DFT_wavefunction), intent(inout) :: tmb
        type(GPU_pointers), intent(inout) :: GPU
        type(DFT_local_fields), intent(inout) :: denspot
        type(atoms_data), intent(in) :: atoms
        type(DFT_PSP_projectors), intent(inout) :: nlpsp
        logical, intent(in) :: refill_proj, calculate_dipole, linear
        integer, intent(in) :: output_denspot, iproc, nproc
        character(len = *), intent(in) :: dir_output
        character(len = *), intent(in) :: gridformat
        real(gp), dimension(3, atoms%astruct%nat), intent(in) :: rxyz
        real(gp), dimension(3, atoms%astruct%nat), intent(in) :: fdisp, fion, fpulay
        real(dp), dimension(6), intent(in) :: ewaldstr, xcstr
        real(gp), intent(out) :: fnoise, pressure
        real(gp), dimension(6), intent(out) :: strten
        real(gp), dimension(3, atoms%astruct%nat), intent(out) :: fxyz
      END SUBROUTINE kswfn_post_treatments

      subroutine calculate_forces(iproc,nproc,psolver_groupsize,Glr,atoms,orbs,nlpsp,rxyz,hx,hy,hz,i3s,n3p,nspin,&
           refill_proj,ngatherarr,rho,pot,potxc,nsize_psi,psi,fion,fdisp,fxyz,&
           ewaldstr,hstrten,xcstr,strten,fnoise,pressure,psoffset,imode,tmb,fpulay)
        use module_base
        use module_types
        implicit none
        logical, intent(in) :: refill_proj
        integer, intent(in) :: iproc,nproc,i3s,n3p,nspin,psolver_groupsize,imode,nsize_psi
        real(gp), intent(in) :: hx,hy,hz,psoffset
        type(locreg_descriptors), intent(in) :: Glr
        type(atoms_data), intent(in) :: atoms
        type(orbitals_data), intent(in) :: orbs
        type(DFT_PSP_projectors), intent(inout) :: nlpsp
        integer, dimension(0:nproc-1,2), intent(in) :: ngatherarr 
        real(wp), dimension(Glr%d%n1i,Glr%d%n2i,n3p), intent(in) :: rho,pot,potxc
        real(wp), dimension(nsize_psi), intent(in) :: psi
        real(gp), dimension(6), intent(in) :: ewaldstr,hstrten,xcstr
        real(gp), dimension(3,atoms%astruct%nat), intent(in) :: rxyz,fion,fdisp,fpulay
        real(gp), intent(out) :: fnoise,pressure
        real(gp), dimension(6), intent(out) :: strten
        real(gp), dimension(3,atoms%astruct%nat), intent(out) :: fxyz
        type(DFT_wavefunction),intent(in) :: tmb
      END SUBROUTINE calculate_forces
      
      subroutine CalculateTailCorrection(iproc,nproc,at,rbuf,orbs,&
           Glr,nlpsp,ncongt,pot,hgrid,rxyz,radii_cf,crmult,frmult,nspin,&
           psi,output_denspot,ekin_sum,epot_sum,eproj_sum,proj_G,paw)
         !n(c) use module_base
         use module_types
         use gaussians, only: gaussian_basis
         implicit none
         type(atoms_data), intent(in) :: at
         type(orbitals_data), intent(in) :: orbs
         type(locreg_descriptors), intent(in) :: Glr
         type(DFT_PSP_projectors), intent(inout) :: nlpsp
         integer, intent(in) :: iproc,nproc,ncongt,nspin
         logical, intent(in) :: output_denspot
         real(kind=8), intent(in) :: hgrid,crmult,frmult,rbuf
         real(kind=8), dimension(at%astruct%ntypes,3), intent(in) :: radii_cf
         real(kind=8), dimension(3,at%astruct%nat), intent(in) :: rxyz
         real(kind=8), dimension(Glr%d%n1i,Glr%d%n2i,Glr%d%n3i,nspin), intent(in) :: pot
         real(kind=8), dimension(Glr%wfd%nvctr_c+7*Glr%wfd%nvctr_f,orbs%norbp), intent(in) :: psi
         real(kind=8), intent(out) :: ekin_sum,epot_sum,eproj_sum
         type(gaussian_basis),optional,intent(in),dimension(at%astruct%ntypes)::proj_G
         type(paw_objects),optional,intent(inout)::paw
      END SUBROUTINE CalculateTailCorrection

      !added for abinit compatilbility
      subroutine reformatonewave(displ,wfd,at,hx_old,hy_old,hz_old,&
           n1_old,n2_old,n3_old,rxyz_old,psigold,hx,hy,hz,n1,n2,n3,rxyz,psifscf,psi)
         !n(c) use module_base
         use module_types
         implicit none
         integer, intent(in) :: n1_old,n2_old,n3_old,n1,n2,n3
         real(gp), intent(in) :: hx,hy,hz,displ,hx_old,hy_old,hz_old
         type(wavefunctions_descriptors), intent(in) :: wfd
         type(atoms_data), intent(in) :: at
         real(gp), dimension(3,at%astruct%nat), intent(in) :: rxyz_old,rxyz
         real(wp), dimension(0:n1_old,2,0:n2_old,2,0:n3_old,2), intent(in) :: psigold
         real(wp), dimension(-7:2*n1+8,-7:2*n2+8,-7:2*n3+8), intent(out) :: psifscf
         real(wp), dimension(wfd%nvctr_c+7*wfd%nvctr_f), intent(out) :: psi
      END SUBROUTINE reformatonewave
      subroutine readonewave(unitwf,useFormattedInput,iorb,iproc,n1,n2,n3,&
            &   hx,hy,hz,at,wfd,rxyz_old,rxyz,psi,eval,psifscf)
         !n(c) use module_base
         use module_types
         implicit none
         logical, intent(in) :: useFormattedInput
         integer, intent(in) :: unitwf,iorb,iproc,n1,n2,n3
         type(wavefunctions_descriptors), intent(in) :: wfd
         type(atoms_data), intent(in) :: at
         real(gp), intent(in) :: hx,hy,hz
         real(gp), dimension(3,at%astruct%nat), intent(in) :: rxyz
         real(wp), intent(out) :: eval
         real(gp), dimension(3,at%astruct%nat), intent(out) :: rxyz_old
         real(wp), dimension(wfd%nvctr_c+7*wfd%nvctr_f), intent(out) :: psi
         real(wp), dimension(*), intent(out) :: psifscf !this supports different BC
      END SUBROUTINE readonewave
      subroutine writeonewave(unitwf,useFormattedOutput,iorb,n1,n2,n3,hx,hy,hz,nat,rxyz,  & 
         nseg_c,nvctr_c,keyg_c,keyv_c,  & 
         nseg_f,nvctr_f,keyg_f,keyv_f, & 
         psi_c,psi_f,eval)
         use module_base
         implicit none
         logical, intent(in) :: useFormattedOutput
         integer, intent(in) :: unitwf,iorb,n1,n2,n3,nat,nseg_c,nvctr_c,nseg_f,nvctr_f
         real(gp), intent(in) :: hx,hy,hz
         real(wp), intent(in) :: eval
         integer, dimension(nseg_c), intent(in) :: keyv_c
         integer, dimension(nseg_f), intent(in) :: keyv_f
         integer, dimension(2,nseg_c), intent(in) :: keyg_c
         integer, dimension(2,nseg_f), intent(in) :: keyg_f
         real(wp), dimension(nvctr_c), intent(in) :: psi_c
         real(wp), dimension(7,nvctr_f), intent(in) :: psi_f
         real(gp), dimension(3,nat), intent(in) :: rxyz
      END SUBROUTINE writeonewave

      subroutine davidson(iproc,nproc,in,at,&
           orbs,orbsv,nvirt,Lzd,comms,commsv,&
           rxyz,rhopot,nlpsp,pkernel,psi,v,dpbox,GPU)
        use module_base
        use module_types
        use communications_base, only: comms_cubic
        implicit none
        integer, intent(in) :: iproc,nproc
        integer, intent(in) :: nvirt
        type(input_variables), intent(in) :: in
        type(atoms_data), intent(in) :: at
        type(DFT_PSP_projectors), intent(inout) :: nlpsp
        type(local_zone_descriptors), intent(inout) :: Lzd
        type(orbitals_data), intent(inout) :: orbs
        type(comms_cubic), intent(in) :: comms, commsv
        type(denspot_distribution), intent(in) :: dpbox
        real(gp), dimension(3,at%astruct%nat), intent(in) :: rxyz
        type(coulomb_operator), intent(in) :: pkernel
        real(dp), dimension(*), intent(in) :: rhopot
        type(orbitals_data), intent(inout) :: orbsv
        type(GPU_pointers), intent(inout) :: GPU
        real(wp), dimension(:), pointer :: psi,v!=psivirt(nvctrp,nvirtep*nproc) 
      end subroutine davidson

!!$      subroutine build_eigenvectors(norbu,norbd,norb,norbe,nvctrp,natsc,nspin,nspinore,nspinor,&
!!$            &   ndim_hamovr,norbsc_arr,hamovr,psi,ppsit,passmat)
!!$         use module_base
!!$         implicit none
!!$         !Arguments
!!$         integer, intent(in) :: norbu,norbd,norb,norbe,nvctrp,natsc,nspin,nspinor,ndim_hamovr,nspinore
!!$         integer, dimension(natsc+1,nspin), intent(in) :: norbsc_arr
!!$         real(wp), dimension(nspin*ndim_hamovr), intent(in) :: hamovr
!!$         real(wp), dimension(nvctrp,norbe), intent(in) :: psi
!!$         real(wp), dimension(nvctrp*nspinor,norb), intent(out) :: ppsit
!!$         real(wp), dimension(*), intent(out) :: passmat
!!$      END SUBROUTINE build_eigenvectors

      subroutine preconditionall(orbs,lr,hx,hy,hz,ncong,hpsi,gnrm,gnrm_zero)
         !n(c) use module_base
         use module_types
         implicit none
         integer, intent(in) :: ncong
         real(gp), intent(in) :: hx,hy,hz
         type(locreg_descriptors), intent(in) :: lr
         type(orbitals_data), intent(in) :: orbs
         real(dp), intent(out) :: gnrm,gnrm_zero
         real(wp), dimension(lr%wfd%nvctr_c+7*lr%wfd%nvctr_f,orbs%norbp,orbs%nspinor), intent(inout) :: hpsi
      END SUBROUTINE preconditionall

      subroutine preconditionall2(iproc,nproc,orbs,Lzd,hx,hy,hz,ncong,npsidim,hpsi,confdatarr,gnrm,gnrm_zero)
        use module_base
        use module_types
        implicit none
        integer, intent(in) :: iproc,nproc,ncong,npsidim
        real(gp), intent(in) :: hx,hy,hz
        type(local_zone_descriptors), intent(in) :: Lzd
        type(orbitals_data), intent(in) :: orbs
        real(dp), intent(out) :: gnrm,gnrm_zero
        real(wp), dimension(npsidim), intent(inout) :: hpsi
        type(confpot_data), dimension(orbs%norbp), intent(in) :: confdatarr
      end subroutine preconditionall2

      subroutine partial_density_free(rsflag,nproc,n1i,n2i,n3i,npsir,nspinn,nrhotot,&
            &   hfac,nscatterarr,spinsgn,psir,rho_p,ibyyzz_r) !ex-optional argument
         use module_base
         implicit none
         logical, intent(in) :: rsflag
         integer, intent(in) :: nproc,n1i,n2i,n3i,nrhotot,nspinn,npsir
         real(gp), intent(in) :: hfac,spinsgn
         integer, dimension(0:nproc-1,4), intent(in) :: nscatterarr
         real(wp), dimension(n1i,n2i,n3i,nspinn), intent(in) :: psir
         real(dp), dimension(n1i,n2i,nrhotot,nspinn), intent(inout) :: rho_p
         integer, dimension(:,:,:), pointer :: ibyyzz_r 
      END SUBROUTINE partial_density_free

      subroutine parse_cp2k_files(iproc,basisfile,orbitalfile,nat,ntypes,orbs,iatype,rxyz,&
            &   CP2K,wfn_cp2k)
         !n(c) use module_base
         use module_types
         implicit none
         character(len=*), intent(in) :: basisfile,orbitalfile
         integer, intent(in) :: iproc,nat,ntypes
         type(orbitals_data), intent(in) :: orbs
         integer, dimension(nat), intent(in) :: iatype
         real(gp), dimension(3,nat), target, intent(in) :: rxyz
         type(gaussian_basis), intent(out) :: CP2K
         real(wp), dimension(:,:), pointer :: wfn_cp2k
      END SUBROUTINE parse_cp2k_files

      subroutine read_gaussian_information(orbs,G,coeffs,filename, opt_fillrxyz)
         !n(c) use module_base
         use module_types
         implicit none
         character(len=*), intent(in) :: filename
         type(orbitals_data), intent(inout) :: orbs
         type(gaussian_basis), intent(out) :: G
         real(wp), dimension(:,:), pointer :: coeffs
         logical, optional :: opt_fillrxyz
      END SUBROUTINE read_gaussian_information

      subroutine restart_from_gaussians(iproc,nproc,orbs,Lzd,hx,hy,hz,psi,G,coeffs)
         !n(c) use module_base
         use module_types
         implicit none
         integer, intent(in) :: iproc,nproc
         real(gp), intent(in) :: hx,hy,hz
         type(orbitals_data), intent(in) :: orbs
         type(local_zone_descriptors), intent(in) :: Lzd
         type(gaussian_basis), intent(inout) :: G
         real(wp), dimension(Lzd%Glr%wfd%nvctr_c+7*Lzd%Glr%wfd%nvctr_f,orbs%norbp), intent(out) :: psi
         real(wp), dimension(:,:), pointer :: coeffs
      END SUBROUTINE restart_from_gaussians

      subroutine inputguess_gaussian_orbitals(iproc,nproc,at,rxyz,nvirt,nspin,&
            orbs,orbse,norbsc_arr,locrad,G,psigau,eks,iversion,mapping,quartic_prefactor)
         !n(c) use module_base
         use module_types
         implicit none
         integer, intent(in) :: iproc,nproc,nspin
         integer, intent(inout) :: nvirt
         type(atoms_data), intent(in) :: at
         type(orbitals_data), intent(in) :: orbs
         real(gp), dimension(3,at%astruct%nat), intent(in) :: rxyz
         real(gp), intent(out) :: eks
         integer, dimension(at%natsc+1,nspin), intent(out) :: norbsc_arr
         real(gp), dimension(at%astruct%nat), intent(out) :: locrad
         type(orbitals_data), intent(out) :: orbse
         type(gaussian_basis), intent(out) :: G
         real(wp), dimension(:,:,:), pointer :: psigau
         integer,intent(in) :: iversion !< 1:cubic, 2:linear
         integer,dimension(orbs%norb),intent(in),optional:: mapping
         real(gp),dimension(at%astruct%ntypes),intent(in),optional:: quartic_prefactor
      END SUBROUTINE inputguess_gaussian_orbitals


     subroutine inputguess_gaussian_orbitals_forLinear(iproc,nproc,norb,at,rxyz,nvirt,nspin,&
          nlr, norbsPerAt, mapping, &
          orbs,orbse,norbsc_arr,locrad,G,psigau,eks,quartic_prefactor)
       use module_base
       use module_types
       implicit none
       integer, intent(in) :: iproc,nproc,nspin,nlr,norb
       integer, intent(inout) :: nvirt
       type(atoms_data), intent(in) :: at
       type(orbitals_data), intent(in) :: orbs
       real(gp), dimension(3,at%astruct%nat), intent(in) :: rxyz
       integer,dimension(norb),intent(in):: mapping
       integer,dimension(at%astruct%nat),intent(in):: norbsPerAt
       real(gp), intent(out) :: eks
       integer, dimension(at%natsc+1,nspin), intent(out) :: norbsc_arr
       real(gp), dimension(at%astruct%nat), intent(out) :: locrad
       type(orbitals_data), intent(inout) :: orbse
       type(gaussian_basis), intent(out) :: G
       real(wp), dimension(:,:,:), pointer :: psigau
       real(gp),dimension(at%astruct%ntypes),intent(in),optional:: quartic_prefactor
     END SUBROUTINE inputguess_gaussian_orbitals_forLinear

     subroutine inputguess_gaussian_orbitals_withOnWhichAtom(iproc,nproc,at,rxyz,Glr,nvirt,nspin,&
          orbs,orbse,norbsc_arr,locrad,G,psigau,eks,onWhichAtom)
       use module_base
       use module_types
       implicit none
       integer, intent(in) :: iproc,nproc,nspin
       integer, intent(inout) :: nvirt
       type(atoms_data), intent(inout) :: at
       type(orbitals_data), intent(in) :: orbs
       type(locreg_descriptors), intent(in) :: Glr
       real(gp), dimension(3,at%astruct%nat), intent(in) :: rxyz
       real(gp), intent(out) :: eks
       integer, dimension(at%natsc+1,nspin), intent(out) :: norbsc_arr
       real(gp), dimension(at%astruct%nat), intent(out) :: locrad
       type(orbitals_data), intent(inout) :: orbse
       type(gaussian_basis), intent(out) :: G
       real(wp), dimension(:,:,:), pointer :: psigau
       integer,dimension(orbse%norb),intent(out):: onWhichAtom
     END SUBROUTINE inputguess_gaussian_orbitals_withOnWhichAtom

     subroutine AtomicOrbitals(iproc,at,rxyz,norbe,orbse,norbsc,&
          &   nspin,eks,scorb,G,gaucoeff,iorbtolr,mapping,quartic_prefactor)
       use module_base
       use module_types
       implicit none
       integer, intent(in) :: norbe,iproc
       integer, intent(in) :: norbsc,nspin
       type(atoms_data), intent(in) :: at
       logical, dimension(4,2,at%natsc), intent(in) :: scorb
       real(gp), dimension(3,at%astruct%nat), intent(in), target :: rxyz
       type(orbitals_data), intent(inout) :: orbse
       type(gaussian_basis), intent(out) :: G
       real(gp), intent(out) :: eks
       integer, dimension(orbse%norbp), intent(out) :: iorbtolr !assign the localisation region
       real(wp), intent(out) :: gaucoeff !norbe=G%ncoeff !fake interface for passing address
       integer,dimension(orbse%norb), optional, intent(in):: mapping
       real(gp),dimension(at%astruct%ntypes),intent(in),optional:: quartic_prefactor
      END SUBROUTINE AtomicOrbitals

      subroutine apply_potential(n1,n2,n3,nl1,nl2,nl3,nbuf,nspinor,npot,psir,pot,epot,&
            &   ibyyzz_r) !optional
         use module_base
         implicit none
         integer, intent(in) :: n1,n2,n3,nl1,nl2,nl3,nbuf,nspinor,npot
         real(wp), dimension(-nl1:2*n1+2+nl1,-nl2:2*n2+2+nl2,-nl3:2*n3+2+nl3,nspinor), intent(inout) :: psir
         real(wp), dimension(-nl1:2*n1+2+nl1-4*nbuf,-nl2:2*n2+2+nl2-4*nbuf,-nl3:2*n3+2+nl3-4*nbuf,npot), intent(in) :: pot
         integer, dimension(2,-14:2*n2+16,-14:2*n3+16), intent(in), optional :: ibyyzz_r
         real(gp), intent(out) :: epot
      END SUBROUTINE apply_potential

      subroutine correct_hartree_potential(at,iproc,nproc,n1i,n2i,n3i,n3p,n3pi,n3d,&
            &   i3s,i3xcsh,hxh,hyh,hzh,pkernel,ngatherarr,&
         rhoref,pkernel_ref,pot_ion,rhopot,ixc,nspin,ehart,eexcu,vexcu,PSquiet,correct_offset)
         !n(c) use module_base
         use module_types
         implicit none
         character(len=3), intent(in) :: PSquiet
         logical, intent(in) :: correct_offset
         integer, intent(in) :: iproc,nproc,n1i,n2i,n3i,n3p,n3pi,n3d,nspin,ixc,i3xcsh,i3s
         real(gp), intent(in) :: hxh,hyh,hzh
         type(atoms_data), intent(in) :: at
         integer, dimension(0:nproc-1,2), intent(in) :: ngatherarr
         real(dp), dimension(n1i,n2i,max(n3d,1),nspin), intent(inout) :: rhoref
         real(dp), dimension(n1i,n2i,max(n3pi,1)), intent(inout) :: pot_ion
         real(dp), dimension(n1i,n2i,max(n3d,1),nspin), intent(inout) :: rhopot
         real(gp), intent(out) :: ehart,eexcu,vexcu
         type(coulomb_operator), intent(in) :: pkernel_ref,pkernel
      END SUBROUTINE correct_hartree_potential


      !     subroutine psimix(iproc,nproc,orbs,comms,ads,ids,mids,idsx,energy,energy_old,alpha,&
      !          hpsit,psidst,hpsidst_sp,psit)
      !       use module_base
      !       use module_types
      !       implicit none
      !       integer, intent(in) :: iproc,nproc,ids,mids,idsx
      !       real(gp), intent(in) :: energy,energy_old
      !       type(orbitals_data), intent(in) :: orbs
      !       type(comms_cubic), intent(in) :: comms
      !       real(gp), intent(inout) :: alpha
      !       real(wp), dimension(:), pointer :: psit,hpsit,psidst
      !       real(sp), dimension(:), pointer :: hpsidst_sp
      !       real(wp), dimension(:,:,:), pointer :: ads
      !     END SUBROUTINE psimix
      !
      subroutine plot_density(iproc,nproc,filename,at,rxyz,box,nspin,rho)
        use module_base
        use module_types
        implicit none
        integer, intent(in) :: iproc,nproc,nspin
        type(atoms_data), intent(in) :: at
        type(denspot_distribution), intent(in) :: box
        character(len=*), intent(in) :: filename
        real(gp), dimension(3,at%astruct%nat), intent(in) :: rxyz
        real(dp), dimension(max(box%ndimpot,1),nspin), target, intent(in) :: rho
      END SUBROUTINE plot_density

      subroutine read_density(filename,geocode,n1i,n2i,n3i,nspin,hxh,hyh,hzh,rho,&
            &   nat,rxyz,iatypes, znucl)
         !n(c) use module_base
         use module_types
         implicit none
         character(len=*), intent(in) :: filename
         character(len=1), intent(in) :: geocode !< @copydoc poisson_solver::doc::geocode
         integer, intent(out) :: nspin
         integer, intent(out) ::  n1i,n2i,n3i
         real(gp), intent(out) :: hxh,hyh,hzh
         real(dp), dimension(:,:,:,:), pointer :: rho
         real(gp), dimension(:,:), pointer, optional :: rxyz
         integer, intent(out), optional ::  nat
         integer, dimension(:), pointer, optional :: iatypes, znucl
      END SUBROUTINE read_density

      subroutine read_cube(filename,geocode,n1i,n2i,n3i,nspin,hxh,hyh,hzh,rho,&
            &   nat,rxyz, iatypes, znucl)
         !n(c) use module_base
         use module_types
         implicit none
         character(len=*), intent(in) :: filename
         character(len=1), intent(in) :: geocode !< @copydoc poisson_solver::doc::geocode
         integer, intent(out) :: nspin
         integer, intent(out) ::  n1i,n2i,n3i
         real(gp), intent(out) :: hxh,hyh,hzh
         real(dp), dimension(:,:,:,:), pointer :: rho
         real(gp), dimension(:,:), pointer   :: rxyz
         integer, intent(out)   ::  nat
         integer, dimension(:), pointer   :: iatypes, znucl
      END SUBROUTINE read_cube

      subroutine read_etsf(filename,geocode,n1i,n2i,n3i,nspin,hxh,hyh,hzh,rho,&
            &   nat,rxyz, iatypes, znucl)
         !n(c) use module_base
         use module_types
         implicit none
         character(len=*), intent(in) :: filename
         character(len=1), intent(in) :: geocode !< @copydoc poisson_solver::doc::geocode
         integer, intent(out) :: nspin
         integer, intent(out) ::  n1i,n2i,n3i
         real(gp), intent(out) :: hxh,hyh,hzh
         real(dp), dimension(:,:,:,:), pointer :: rho
         real(gp), dimension(:,:), pointer :: rxyz
         integer, intent(out) ::  nat
         integer, dimension(:), pointer :: iatypes, znucl
      END SUBROUTINE read_etsf

      subroutine read_potfile4b2B(filename,n1i,n2i,n3i, rho, alat1, alat2, alat3)
         use module_base
         implicit none
         character(len=*), intent(in) :: filename
         integer, intent(out) :: n1i,n2i,n3i
         real(gp) alat1, alat2, alat3, dum, dum1
         ! real(dp), dimension(n1i*n2i*n3d), intent(out) :: rho
         real(gp), pointer :: rho(:)
      END SUBROUTINE read_potfile4b2B

      !!$     subroutine read_density_cube(filename, n1i,n2i,n3i, nspin, hxh,hyh,hzh, nat, rxyz,  rho)
      !!$       !n(c) use module_base
      !!$       use module_types
      !!$       implicit none
      !!$       character(len=*), intent(in) :: filename
      !!$       integer, intent(out) ::  n1i,n2i,n3i
      !!$       integer, intent(in) :: nspin
      !!$       real(gp), intent(out) :: hxh,hyh,hzh
      !!$       real(gp), pointer :: rxyz(:,:)
      !!$       real(dp), dimension(:), pointer :: rho
      !!$       integer, intent(out) ::  nat
      !!$     END SUBROUTINE read_density_cube

      subroutine gaussian_pswf_basis(ng,enlargerprb,iproc,nspin,at,rxyz,G,Gocc, gaenes, &
            &   iorbtolr,iorbto_l, iorbto_m,  iorbto_ishell,iorbto_iexpobeg )
         use module_types
         implicit none
         logical, intent(in) :: enlargerprb
         integer, intent(in) :: iproc,nspin,ng
         type(atoms_data), intent(in) :: at
         real(gp), dimension(3,at%astruct%nat), target, intent(in) :: rxyz
         type(gaussian_basis), intent(out) :: G
         real(wp), dimension(:), pointer :: Gocc
         real(gp), pointer, optional :: gaenes(:)
         integer, pointer, optional :: iorbtolr(:)
         integer, pointer, optional :: iorbto_l(:)
         integer, pointer, optional :: iorbto_m(:)
         integer, pointer, optional :: iorbto_ishell(:)
         integer, pointer, optional :: iorbto_iexpobeg(:)
      END SUBROUTINE gaussian_pswf_basis

      subroutine gaussian_pswf_basis_for_paw(at,rxyz,G,  &
            &   iorbtolr,iorbto_l, iorbto_m,  iorbto_ishell,iorbto_iexpobeg, iorbto_paw_nchannels,&
         iorbto_imatrixbeg )
         use module_base
         use module_types
         implicit none
         type(atoms_data), intent(in) :: at
         real(gp), dimension(3,at%astruct%nat), target, intent(in) :: rxyz
         type(gaussian_basis_c), intent(inout) :: G

         integer, pointer :: iorbtolr(:)
         integer, pointer :: iorbto_l(:)
         integer, pointer :: iorbto_paw_nchannels(:)
         integer, pointer :: iorbto_m(:)
         integer, pointer :: iorbto_ishell(:)
         integer, pointer :: iorbto_iexpobeg(:)
         integer, pointer :: iorbto_imatrixbeg(:)

         !local variables
      END SUBROUTINE gaussian_pswf_basis_for_paw


      subroutine local_analysis(iproc,nproc,hx,hy,hz,at,rxyz,lr,orbs,orbsv,psi,psivirt)
         !n(c) use module_base
         use module_types
         implicit none
         integer, intent(in) :: iproc,nproc
         real(gp), intent(in) :: hx,hy,hz
         type(locreg_descriptors), intent(in) :: lr
         type(orbitals_data), intent(in) :: orbs,orbsv
         type(atoms_data), intent(in) :: at
         real(gp), dimension(3,at%astruct%nat), intent(in) :: rxyz
         real(wp), dimension(:), pointer :: psi,psivirt
      END SUBROUTINE local_analysis

      subroutine plot_gatom_basis(filename,iat,ngx,G,Gocc,rhocoeff,rhoexpo)
         !n(c) use module_base
         use module_types
         implicit none
         character(len=*), intent(in) :: filename
         integer, intent(in) :: iat,ngx
         type(gaussian_basis), intent(in) :: G
         real(wp), dimension(:), pointer :: Gocc
         real(wp), dimension((ngx*(ngx+1))/2), intent(out) :: rhoexpo
         real(wp), dimension((ngx*(ngx+1))/2,4), intent(out) :: rhocoeff
      END SUBROUTINE plot_gatom_basis

      subroutine calculate_rhocore(iproc,at,d,rxyz,hxh,hyh,hzh,i3s,i3xcsh,n3d,n3p,rhocore)
        use module_base
        use module_types
        implicit none
        integer, intent(in) :: iproc,i3s,n3d,i3xcsh,n3p
        real(gp), intent(in) :: hxh,hyh,hzh
        type(atoms_data), intent(in) :: at
        type(grid_dimensions), intent(in) :: d
        real(gp), dimension(3,at%astruct%nat), intent(in) :: rxyz
        real(wp), dimension(:,:,:,:), pointer :: rhocore
      END SUBROUTINE calculate_rhocore

      subroutine XC_potential(geocode,datacode,iproc,nproc,mpi_comm,n01,n02,n03,ixc,hx,hy,hz,&
           rho,exc,vxc,nspin,rhocore,potxc,xcstr,dvxcdrho,rhohat)
        use module_base
        use module_xc
        implicit none
        character(len=1), intent(in) :: geocode  !< @copydoc poisson_solver::doc::geocode
        character(len=1), intent(in) :: datacode !< @copydoc poisson_solver::doc::datacode
        integer, intent(in) :: iproc,nproc,n01,n02,n03,ixc,nspin,mpi_comm
        real(gp), intent(in) :: hx,hy,hz
        real(gp), intent(out) :: exc,vxc
        real(dp), dimension(*), intent(inout) :: rho
        real(wp), dimension(:,:,:,:), pointer :: rhocore !associated if useful
        real(wp), dimension(*), intent(out) :: potxc
        real(dp), dimension(6), intent(out) :: xcstr
        real(dp), dimension(:,:,:,:), target, intent(out), optional :: dvxcdrho
        real(wp), dimension(:,:,:,:), optional :: rhohat
      END SUBROUTINE XC_potential

      subroutine xc_energy(geocode,m1,m3,md1,md2,md3,nxc,nwb,nxt,nwbl,nwbr,&
           nxcl,nxcr,ixc,hx,hy,hz,rhopot,pot_ion,sumpion,zf,zfionxc,exc,vxc,nproc,nspden)
        use module_base
        use module_xc
        use interfaces_41_xc_lowlevel
        implicit none
        character(len=1), intent(in) :: geocode !< @copydoc poisson_solver::doc::geocode
        logical, intent(in) :: sumpion
        integer, intent(in) :: m1,m3,nxc,nwb,nxcl,nxcr,nxt,md1,md2,md3,ixc,nproc,nspden
        integer, intent(in) :: nwbl,nwbr
        real(gp), intent(in) :: hx,hy,hz
        real(dp), dimension(m1,m3,nxt,nspden), intent(inout) :: rhopot
        real(wp), dimension(*), intent(in) :: pot_ion
        real(dp), dimension(md1,md3,md2/nproc), intent(out) :: zf
        real(wp), dimension(md1,md3,md2/nproc,nspden), intent(out) :: zfionxc
        real(dp), intent(out) :: exc,vxc
      END SUBROUTINE xc_energy

      subroutine direct_minimization(iproc,nproc,in,at,nvirt,rxyz,&
           rhopot,nlpsp,pkernel,dpbox,GPU,KSwfn,VTwfn)
        use module_base
        use module_types
        implicit none
        integer, intent(in) :: iproc,nproc,nvirt
        type(input_variables), intent(in) :: in
        type(atoms_data), intent(in) :: at
        type(DFT_PSP_projectors), intent(inout) :: nlpsp
        type(denspot_distribution), intent(in) :: dpbox
        type(DFT_wavefunction), intent(inout) :: KSwfn,VTwfn
        real(gp), dimension(3,at%astruct%nat), intent(in) :: rxyz
        type(coulomb_operator), intent(in) :: pkernel
        real(dp), dimension(*), intent(in), target :: rhopot
        type(GPU_pointers), intent(inout) :: GPU
      end subroutine direct_minimization

      subroutine CounterIonPotential(geocode,iproc,nproc,in,shift,&
            &   hxh,hyh,hzh,grid,n3pi,i3s,pkernel,pot_ion)
         !n(c) use module_base
         use module_types
         implicit none
         character(len=1), intent(in) :: geocode !< @copydoc poisson_solver::doc::geocode
         integer, intent(in) :: iproc,nproc,n3pi,i3s
         real(gp), intent(in) :: hxh,hyh,hzh
         real(gp), dimension(3), intent(in) :: shift
         type(input_variables), intent(in) :: in
         type(grid_dimensions), intent(in) :: grid
         type(coulomb_operator), intent(in) :: pkernel
         real(wp), dimension(*), intent(inout) :: pot_ion
      END SUBROUTINE CounterIonPotential

      subroutine gaussian_rism_basis(nat,radii,rxyz,G)
         !n(c) use module_base
         use module_types
         implicit none
         integer, intent(in) :: nat
         real(gp), dimension(nat), intent(in) :: radii
         real(gp), dimension(3,nat), target, intent(in) :: rxyz
         type(gaussian_basis), intent(out) :: G
      END SUBROUTINE gaussian_rism_basis

      subroutine gaussian_hermite_basis(nhermitemax,nat,radii,rxyz,G)
         !n(c) use module_base
         use module_types
         implicit none
         integer, intent(in) :: nat,nhermitemax
         real(gp), dimension(nat), intent(in) :: radii
         real(gp), dimension(3,nat), target, intent(in) :: rxyz
         type(gaussian_basis), intent(out) :: G  
      END SUBROUTINE gaussian_hermite_basis

      subroutine write_eigenvalues_data(etol,orbs,mom_vec)
        use module_base
        use module_types
        implicit none
        real(gp), intent(in) :: etol
        type(orbitals_data), intent(in) :: orbs
        real(gp), dimension(:,:,:), intent(in), pointer :: mom_vec
      end subroutine write_eigenvalues_data
      
      subroutine write_eigen_objects(iproc,occorbs,nspin,nvirt,nplot,hx,hy,hz,at,rxyz,lr,orbs,orbsv,psi,psivirt,output_wf_format)
         !n(c) use module_base
         use module_types
         implicit none
         logical, intent(in) :: occorbs
         integer, intent(in) :: iproc,nspin,nvirt,nplot,output_wf_format
         real(gp), intent(in) :: hx,hy,hz
         type(atoms_data), intent(in) :: at
         type(locreg_descriptors), intent(in) :: lr
         type(orbitals_data), intent(in) :: orbs,orbsv
         real(gp), dimension(3,at%astruct%nat), intent(in) :: rxyz
         real(wp), dimension(:), pointer :: psi,psivirt
       END SUBROUTINE write_eigen_objects

       subroutine full_local_potential(iproc,nproc,orbs,Lzd,iflag,dpbox,potential,pot,comgp)
         use module_base
         use module_types
         use module_xc
         implicit none
         integer, intent(in) :: iproc,nproc,iflag
         type(orbitals_data),intent(in) :: orbs
         type(local_zone_descriptors),intent(in) :: Lzd
         type(denspot_distribution), intent(in) :: dpbox
         real(wp), dimension(max(dpbox%ndimrhopot,orbs%nspin)), intent(in), target :: potential
         real(wp), dimension(:), pointer :: pot
         !type(p2pCommsGatherPot),intent(inout), optional:: comgp
         type(p2pComms),intent(inout), optional:: comgp
       END SUBROUTINE full_local_potential

      subroutine free_full_potential(nproc,flag,pot,subname)
         use module_base
         implicit none
         character(len=*), intent(in) :: subname
         integer, intent(in) :: nproc,flag
         real(wp), dimension(:), pointer :: pot
      END SUBROUTINE free_full_potential

      subroutine select_active_space(iproc,nproc,orbs,comms,mask_array,Glr,orbs_as,comms_as,psi,psi_as)
         !n(c) use module_base
         use module_types
         use communications_base, only: comms_cubic
         implicit none
         integer, intent(in) :: iproc,nproc
         type(orbitals_data), intent(in) :: orbs
         type(locreg_descriptors), intent(in) :: Glr
         type(comms_cubic), intent(in) :: comms
         logical, dimension(orbs%norb*orbs%nkpts), intent(in) :: mask_array
         real(wp), dimension(max(orbs%npsidim_orbs,orbs%npsidim_comp)), intent(in) :: psi
         type(orbitals_data), intent(out) :: orbs_as
         type(comms_cubic), intent(out) :: comms_as
         real(wp), dimension(:), pointer :: psi_as
      END SUBROUTINE select_active_space

      subroutine calculate_energy_and_gradient(iter,iproc,nproc,GPU,ncong,iscf,&
           energs,wfn,gnrm,gnrm_zero,paw)
        use module_base
        use module_types
        implicit none
        integer, intent(in) :: iproc,nproc,ncong,iscf,iter
        type(energy_terms), intent(inout) :: energs
        type(GPU_pointers), intent(in) :: GPU
        type(DFT_wavefunction), intent(inout) :: wfn
        real(gp), intent(out) :: gnrm,gnrm_zero
        type(paw_objects),optional,intent(inout)::paw
      END SUBROUTINE calculate_energy_and_gradient

      subroutine orthoconstraint(iproc,nproc,orbs,comms,symm,&
            psi,hpsi,scprsum,spsi) !n(c) wfd (arg:5)
        use module_base
        use module_types
        use communications_base, only: comms_cubic
        implicit none
        logical, intent(in) :: symm !< symmetrize the lagrange multiplier after calculation
        integer, intent(in) :: iproc,nproc
        type(orbitals_data), intent(in) :: orbs
        type(comms_cubic), intent(in) :: comms
        !n(c) type(wavefunctions_descriptors), intent(in) :: wfd
        real(wp), dimension(orbs%npsidim_comp), intent(in) :: psi
        real(wp), dimension(orbs%npsidim_comp), intent(inout) :: hpsi
        real(dp), intent(out) :: scprsum
        real(wp), dimension(orbs%npsidim_comp), optional, intent(in) :: spsi
      END SUBROUTINE orthoconstraint


      subroutine constrained_davidson(iproc,nproc,in,at,& 
           orbs,orbsv,nvirt,Lzd,comms,commsv,&
           hx,hy,hz,rxyz,rhopot,psi,v,dpbox,GPU)
        use module_base
        use module_types
        use communications_base, only: comms_cubic
        implicit none
        integer, intent(in) :: iproc,nproc
        integer, intent(in) :: nvirt
        type(input_variables), intent(in) :: in
        type(atoms_data), intent(in) :: at
        type(local_zone_descriptors), intent(in) :: Lzd
        type(orbitals_data), intent(in) :: orbs
        type(comms_cubic), intent(in) :: comms, commsv
        type(denspot_distribution), intent(in) :: dpbox
        real(gp), intent(in) :: hx,hy,hz
        real(gp), dimension(3,at%astruct%nat), intent(in) :: rxyz
        real(dp), dimension(*), intent(in) :: rhopot
        type(orbitals_data), intent(inout) :: orbsv
        type(GPU_pointers), intent(inout) :: GPU
        real(wp), dimension(:), pointer :: psi,v!=psivirt(nvctrp,nvirtep*nproc) 
        !v, that is psivirt, is transposed on input and direct on output
      end subroutine constrained_davidson

      subroutine local_hamiltonian(iproc,nproc,npsidim_orbs,orbs,Lzd,hx,hy,hz,&
           ipotmethod,confdatarr,pot,psi,hpsi,pkernel,ixc,alphaSIC,ekin_sum,epot_sum,eSIC_DC,&
           dpbox,potential,comgp)
        use module_base
        use module_types
        use module_xc
        implicit none
        integer, intent(in) :: iproc,nproc,ipotmethod,ixc,npsidim_orbs
        real(gp), intent(in) :: hx,hy,hz,alphaSIC
        type(orbitals_data), intent(in) :: orbs
        type(local_zone_descriptors), intent(in) :: Lzd
        type(confpot_data), dimension(orbs%norbp), intent(in) :: confdatarr
        real(wp), dimension(orbs%npsidim_orbs), intent(in) :: psi !this dimension will be modified
        real(wp), dimension(:),pointer :: pot !< the potential, with the dimension compatible with the ipotmethod flag
        !real(wp), dimension(lr%d%n1i*lr%d%n2i*lr%d%n3i*nspin) :: pot
        real(gp), intent(out) :: ekin_sum,epot_sum,eSIC_DC
        real(wp), dimension(orbs%npsidim_orbs), intent(inout) :: hpsi
        type(coulomb_operator), intent(in) :: pkernel !< the PSolver kernel which should be associated for the SIC schemes
        type(denspot_distribution),intent(in),optional :: dpbox
        !!real(wp), dimension(max(dpbox%ndimrhopot,orbs%nspin)), intent(in), optional, target :: potential !< Distributed potential. Might contain the density for the SIC treatments
        real(wp), dimension(*), intent(in), optional, target :: potential !< Distributed potential. Might contain the density for the SIC treatments
        type(p2pComms),intent(inout), optional:: comgp
      END SUBROUTINE local_hamiltonian

      subroutine NK_SIC_potential(lr,orbs,ixc,fref,hxh,hyh,hzh,pkernel,psi,poti,eSIC_DC,potandrho,wxdsave)
         !n(c) use module_base
         use module_types
         implicit none
         integer, intent(in) :: ixc
         real(gp), intent(in) :: hxh,hyh,hzh,fref
         type(locreg_descriptors), intent(in) :: lr
         type(orbitals_data), intent(in) :: orbs
         type(coulomb_operator), intent(in) :: pkernel
         real(wp), dimension(lr%wfd%nvctr_c+7*lr%wfd%nvctr_f,orbs%nspinor,orbs%norbp), intent(in) :: psi
         !real(wp), dimension((lr%d%n1i*lr%d%n2i*lr%d%n3i*((orbs%nspinor/3)*3+1)),max(orbs%norbp,orbs%nspin)), intent(inout) :: poti
         real(wp), intent(inout) :: poti
         real(gp), intent(out) :: eSIC_DC
         real(dp), dimension(lr%d%n1i*lr%d%n2i*lr%d%n3i,2*orbs%nspin), intent(in), optional :: potandrho 
         real(dp), dimension(lr%d%n1i*lr%d%n2i*lr%d%n3i,orbs%nspin), intent(out), optional :: wxdsave 
      END SUBROUTINE NK_SIC_potential

      subroutine isf_to_daub_kinetic(hx,hy,hz,kx,ky,kz,nspinor,lr,w,psir,hpsi,ekin,k_strten)
        !use module_base
        use module_types
        implicit none
        integer, intent(in) :: nspinor
        real(gp), intent(in) :: hx,hy,hz,kx,ky,kz
        type(locreg_descriptors), intent(in) :: lr
        type(workarr_locham), intent(inout) :: w
        real(wp), dimension(lr%d%n1i*lr%d%n2i*lr%d%n3i,nspinor), intent(in) :: psir
        real(gp), intent(out) :: ekin
        real(wp), dimension(lr%wfd%nvctr_c+7*lr%wfd%nvctr_f,nspinor), intent(inout) :: hpsi
        real(wp), dimension(6), optional :: k_strten
      end subroutine isf_to_daub_kinetic

      subroutine readmywaves(iproc,filename,iformat,orbs,n1,n2,n3,hx,hy,hz,at,rxyz_old,rxyz,  & 
         wfd,psi,orblist)
         use module_base
         use module_types
         implicit none
         integer, intent(in) :: iproc,n1,n2,n3, iformat
         real(gp), intent(in) :: hx,hy,hz
         type(wavefunctions_descriptors), intent(in) :: wfd
         type(orbitals_data), intent(inout) :: orbs
         type(atoms_data), intent(in) :: at
         real(gp), dimension(3,at%astruct%nat), intent(in) :: rxyz
         integer, dimension(orbs%norb), optional :: orblist
         real(gp), dimension(3,at%astruct%nat), intent(out) :: rxyz_old
         real(wp), dimension(wfd%nvctr_c+7*wfd%nvctr_f,orbs%nspinor,orbs%norbp), intent(out) :: psi
         character(len=*), intent(in) :: filename
      END SUBROUTINE readmywaves

      
      subroutine open_filename_of_iorb(unitfile,lbin,filename,orbs,iorb,ispinor,iorb_out,iiorb)
         use module_base
         use module_types
         implicit none
         character(len=*), intent(in) :: filename
         logical, intent(in) :: lbin
         integer, intent(in) :: iorb,ispinor,unitfile
         type(orbitals_data), intent(in) :: orbs
         integer, intent(out) :: iorb_out
         integer,intent(in),optional :: iiorb   
      END SUBROUTINE open_filename_of_iorb

      subroutine filename_of_iorb(lbin,filename,orbs,iorb,ispinor,filename_out,iorb_out,iiorb)
         use module_base
         use module_types
         implicit none
         character(len=*), intent(in) :: filename
         logical, intent(in) :: lbin
         integer, intent(in) :: iorb,ispinor
         type(orbitals_data), intent(in) :: orbs
         character(len=*) :: filename_out
         integer, intent(out) :: iorb_out
         integer,intent(in),optional :: iiorb
      END SUBROUTINE filename_of_iorb

      subroutine verify_file_presence(filerad,orbs,iformat,nproc,nforb)
        use module_base
        use module_types
        implicit none
        integer, intent(in) :: nproc
        character(len=*), intent(in) :: filerad
        type(orbitals_data), intent(in) :: orbs
        integer, intent(out) :: iformat
        integer, optional, intent(in) :: nforb
      end subroutine verify_file_presence

      subroutine readwavetoisf(lstat, filename, formatted, hx, hy, hz, &
           & n1, n2, n3, nspinor, psiscf)
        use module_base
        use module_types
        implicit none
        character(len = *), intent(in) :: filename
        logical, intent(in) :: formatted
        integer, intent(out) :: n1, n2, n3, nspinor
        real(gp), intent(out) :: hx, hy, hz
        real(wp), dimension(:,:,:,:), pointer :: psiscf
        logical, intent(out) :: lstat
      END SUBROUTINE readwavetoisf
      subroutine readwavetoisf_etsf(lstat, filename, iorbp, hx, hy, hz, &
           & n1, n2, n3, nspinor, psiscf)
        use module_base
        use module_types
        implicit none
        character(len = *), intent(in) :: filename
        integer, intent(in) :: iorbp
        integer, intent(out) :: n1, n2, n3, nspinor
        real(gp), intent(out) :: hx, hy, hz
        real(wp), dimension(:,:,:,:), pointer :: psiscf
        logical, intent(out) :: lstat
      END SUBROUTINE readwavetoisf_etsf

      subroutine read_wave_to_isf(lstat, filename, ln, iorbp, hx, hy, hz, &
           & n1, n2, n3, nspinor, psiscf)
        use module_base
        use module_types
        implicit none
        integer, intent(in) :: ln
        character(len = ln), intent(in) :: filename
        integer, intent(in) :: iorbp
        integer, intent(out) :: n1, n2, n3, nspinor
        real(gp), intent(out) :: hx, hy, hz
        real(wp), dimension(:,:,:,:), pointer :: psiscf
        logical, intent(out) :: lstat
      END SUBROUTINE read_wave_to_isf
      subroutine free_wave_to_isf(psiscf)
        use module_base
        implicit none
        real(wp), dimension(:,:,:,:), pointer :: psiscf
      END SUBROUTINE free_wave_to_isf

      subroutine denspot_communications(iproc,nproc,&
           ixc,nspin,geocode,SICapproach,dpbox)
        use module_base
        use module_types
        implicit none
        integer, intent(in) :: iproc,nproc,ixc,nspin
        character(len=1), intent(in) :: geocode !< @copydoc poisson_solver::doc::geocode
        character(len=4), intent(in) :: SICapproach
        type(denspot_distribution), intent(inout) :: dpbox
      end subroutine denspot_communications

      subroutine allocateRhoPot(iproc,Glr,nspin,atoms,rxyz,denspot)
        use module_base
        use module_types
        implicit none
        integer, intent(in) :: iproc,nspin
        type(locreg_descriptors), intent(in) :: Glr
        type(atoms_data), intent(in) :: atoms
        real(gp), dimension(3,atoms%astruct%nat), intent(in) :: rxyz
        type(DFT_local_fields), intent(inout) :: denspot
      END SUBROUTINE allocateRhoPot

      subroutine getLocalizedBasis(iproc,nproc,at,orbs,rxyz,denspot,GPU,trH,trH_old,&
          fnrm,infoBasisFunctions,nlpsp,scf_mode,ldiis,SIC,tmb,energs_base,&
          nit_precond,target_function,&
          correction_orthoconstraint,nit_basis,&
<<<<<<< HEAD
          ratio_deltas,ortho_on,extra_states,itout,conv_crit,experimental_mode,early_stop)
=======
          ratio_deltas,ortho_on,extra_states,itout,conv_crit,experimental_mode,early_stop,&
          gnrm_dynamic, can_use_ham, order_taylor, kappa_conv, method_updatekernel,&
          purification_quickreturn)
>>>>>>> ffa93dbe
        use module_base
        use module_types
        implicit none
      
        ! Calling arguments
        integer,intent(in) :: iproc, nproc, order_taylor
        integer,intent(out) :: infoBasisFunctions
        type(atoms_data), intent(in) :: at
        type(orbitals_data) :: orbs
        real(kind=8),dimension(3,at%astruct%nat) :: rxyz
        type(DFT_local_fields), intent(inout) :: denspot
        type(GPU_pointers), intent(inout) :: GPU
        real(kind=8),intent(out) :: trH, fnrm
        real(kind=8),intent(inout) :: trH_old
        type(DFT_PSP_projectors),intent(inout) :: nlpsp
        integer,intent(in) :: scf_mode
        type(localizedDIISParameters),intent(inout) :: ldiis
        type(DFT_wavefunction),target,intent(inout) :: tmb
        type(SIC_data) :: SIC !<parameters for the SIC methods
        type(energy_terms),intent(in) :: energs_base
        integer, intent(in) :: nit_precond, target_function, correction_orthoconstraint, nit_basis
        real(kind=8),intent(out) :: ratio_deltas
        logical, intent(inout) :: ortho_on
        integer, intent(in) :: extra_states
        integer,intent(in) :: itout
        real(kind=8),intent(in) :: conv_crit, early_stop, gnrm_dynamic, kappa_conv
        logical,intent(in) :: experimental_mode, purification_quickreturn
        logical,intent(out) :: can_use_ham
        integer,intent(in) :: method_updatekernel
      end subroutine getLocalizedBasis

    subroutine inputOrbitals(iproc,nproc,at,&
         orbs,nvirt,comms,Glr,hx,hy,hz,rxyz,rhopot,rhocore,pot_ion,&
         nlpsp,pkernel,pkernelseq,ixc,psi,hpsi,psit,G,&
         nscatterarr,ngatherarr,nspin,potshortcut,symObj,irrzon,phnons,GPU,input)
      use module_base
      use module_types
      use communications_base, only: comms_cubic
      implicit none
      integer, intent(in) :: iproc,nproc,ixc,symObj
      integer, intent(inout) :: nspin,nvirt
      real(gp), intent(in) :: hx,hy,hz
      type(atoms_data), intent(in) :: at
      type(orbitals_data), intent(inout) :: orbs
      type(DFT_PSP_projectors), intent(inout) :: nlpsp
      type(locreg_descriptors), intent(in) :: Glr
      type(comms_cubic), intent(in) :: comms
      type(GPU_pointers), intent(inout) :: GPU
      type(input_variables):: input
      integer, dimension(0:nproc-1,4), intent(in) :: nscatterarr
      integer, dimension(0:nproc-1,2), intent(in) :: ngatherarr 
      real(gp), dimension(3,at%astruct%nat), intent(in) :: rxyz
      real(dp), dimension(*), intent(inout) :: rhopot,pot_ion
      type(gaussian_basis), intent(out) :: G 
      real(wp), dimension(:), pointer :: hpsi,psit,rhocore
      real(8),dimension(max(orbs%npsidim_comp,orbs%npsidim_orbs)):: psi
      type(coulomb_operator), intent(in) :: pkernel,pkernelseq
      integer, intent(in) :: potshortcut
      integer, dimension(*), intent(in) :: irrzon
      real(dp), dimension(*), intent(in) :: phnons
    END SUBROUTINE inputOrbitals
    
    subroutine psimix(iproc,nproc,ndim_psi,orbs,comms,diis,hpsit,psit)
      use module_base
      use module_types
      use communications_base, only: comms_cubic
      implicit none
      integer, intent(in) :: iproc,nproc,ndim_psi
      type(orbitals_data), intent(in) :: orbs
      type(comms_cubic), intent(in) :: comms
      type(diis_objects), intent(inout) :: diis
      real(wp), dimension(ndim_psi), intent(inout) :: psit,hpsit
    end subroutine psimix
    
    subroutine get_coeff(iproc,nproc,scf_mode,orbs,at,rxyz,denspot,GPU,infoCoeff,&
        energs,nlpsp,SIC,tmb,fnrm,calculate_overlap_matrix,communicate_phi_for_lsumrho,&
<<<<<<< HEAD
        calculate_ham,ham_small,extra_states,itout,it_scc,it_cdft,order_taylor,calculate_KS_residue,&
=======
        calculate_ham,ham_small,extra_states,itout,it_scc,it_cdft,order_taylor,purification_quickreturn,&
        calculate_KS_residue,&
>>>>>>> ffa93dbe
        convcrit_dmin,nitdmin,curvefit_dmin,ldiis_coeff,reorder,cdft, updatekernel)
      use module_base
      use module_types
      use Poisson_Solver, except_dp => dp, except_gp => gp, except_wp => wp
      use constrained_dft
      use diis_sd_optimization
      use yaml_output
      use sparsematrix_base, only: sparse_matrix
      implicit none
      integer,intent(in) :: iproc, nproc, scf_mode, itout, it_scc, it_cdft, order_taylor
      type(orbitals_data),intent(inout) :: orbs
      type(atoms_data),intent(in) :: at
      real(kind=8),dimension(3,at%astruct%nat),intent(in) :: rxyz
      type(DFT_local_fields), intent(inout) :: denspot
      type(GPU_pointers),intent(inout) :: GPU
      integer,intent(out) :: infoCoeff
      type(energy_terms),intent(inout) :: energs
      real(kind=8),intent(inout) :: fnrm
      type(DFT_PSP_projectors),intent(inout) :: nlpsp
      type(SIC_data),intent(in) :: SIC
      type(DFT_wavefunction),intent(inout) :: tmb
<<<<<<< HEAD
      logical,intent(in):: calculate_overlap_matrix, communicate_phi_for_lsumrho
      logical,intent(in) :: calculate_ham, calculate_KS_residue
      type(sparseMatrix), intent(inout) :: ham_small ! for foe only
=======
      logical,intent(in):: calculate_overlap_matrix, communicate_phi_for_lsumrho, purification_quickreturn
      logical,intent(in) :: calculate_ham, calculate_KS_residue
      type(sparse_matrix), intent(inout) :: ham_small ! for foe only
>>>>>>> ffa93dbe
      type(DIIS_obj),intent(inout),optional :: ldiis_coeff ! for dmin only
      integer, intent(in), optional :: nitdmin ! for dmin only
      real(kind=gp), intent(in), optional :: convcrit_dmin ! for dmin only
      logical, intent(in), optional :: curvefit_dmin ! for dmin only
      type(cdft_data),intent(inout),optional :: cdft
      integer, intent(in) :: extra_states
      logical, optional, intent(in) :: reorder
      logical, optional, intent(in) :: updatekernel
    end subroutine get_coeff

    subroutine linearScaling(iproc,nproc,KSwfn,tmb,at,input,rxyz,denspot,rhopotold,nlpsp,GPU,&
           energs,energy,fpulay,infocode,ref_frags,cdft, &
           fdisp, fion)
      use module_base
      use module_types
      use module_fragments
      use constrained_dft
      implicit none
      integer,intent(in):: iproc, nproc
      type(atoms_data),intent(inout):: at
      type(input_variables),intent(in):: input
      real(8),dimension(3,at%astruct%nat),intent(inout):: rxyz
      real(8),dimension(3,at%astruct%nat),intent(out):: fpulay
      type(DFT_local_fields), intent(inout) :: denspot
      real(gp), dimension(*), intent(inout) :: rhopotold
      type(DFT_PSP_projectors),intent(inout):: nlpsp
      type(GPU_pointers),intent(in out):: GPU
      type(energy_terms),intent(inout) :: energs
      real(gp), dimension(:), pointer :: rho,pot
      real(8),intent(out):: energy
      type(DFT_wavefunction),intent(inout),target:: tmb
      type(DFT_wavefunction),intent(inout),target:: KSwfn
      integer,intent(out):: infocode
      type(system_fragment), dimension(:), pointer :: ref_frags 
      type(cdft_data), intent(inout) :: cdft
      real(kind=8),dimension(3,at%astruct%nat),intent(in) :: fdisp, fion
    end subroutine linearScaling   


   subroutine createDerivativeBasis(n1,n2,n3, &
              nfl1,nfu1,nfl2,nfu2,nfl3,nfu3,  &
              hgrid,ibyz_c,ibxz_c,ibxy_c,ibyz_f,ibxz_f,ibxy_f,&
              w_c, w_f, w_f1, w_f2, w_f3, x_c, x_f, y_c, y_f, z_c, z_f)
      use module_base
      implicit none
      integer, intent(in) :: n1,n2,n3,nfl1,nfu1,nfl2,nfu2,nfl3,nfu3
      real(gp), intent(in) :: hgrid
      integer, dimension(2,0:n2,0:n3), intent(in) :: ibyz_c,ibyz_f
      integer, dimension(2,0:n1,0:n3), intent(in) :: ibxz_c,ibxz_f
      integer, dimension(2,0:n1,0:n2), intent(in) :: ibxy_c,ibxy_f
      real(wp), dimension(0:n1,0:n2,0:n3), intent(in) :: w_c
      real(wp), dimension(7,nfl1:nfu1,nfl2:nfu2,nfl3:nfu3), intent(in) :: w_f
      real(wp), dimension(nfl1:nfu1,nfl2:nfu2,nfl3:nfu3), intent(in) :: w_f1
      real(wp), dimension(nfl2:nfu2,nfl1:nfu1,nfl3:nfu3), intent(in) :: w_f2
      real(wp), dimension(nfl3:nfu3,nfl1:nfu1,nfl2:nfu2), intent(in) :: w_f3
      real(wp), dimension(0:n1,0:n2,0:n3), intent(out) :: x_c
      real(wp), dimension(7,nfl1:nfu1,nfl2:nfu2,nfl3:nfu3), intent(out) :: x_f
      real(wp), dimension(0:n1,0:n2,0:n3), intent(out) :: y_c
      real(wp), dimension(7,nfl1:nfu1,nfl2:nfu2,nfl3:nfu3), intent(out) :: y_f
      real(wp), dimension(0:n1,0:n2,0:n3), intent(out) :: z_c
      real(wp), dimension(7,nfl1:nfu1,nfl2:nfu2,nfl3:nfu3), intent(out) :: z_f
    end subroutine createDerivativeBasis

    subroutine readAtomicOrbitals(at,norbe,norbsc,nspin,nspinor,scorb,norbsc_arr,locrad)
      use module_base
      use module_types
      implicit none
      !Arguments
      integer, intent(in) :: nspin,nspinor
      integer, intent(out) :: norbe,norbsc
      type(atoms_data), intent(in) :: at
      logical, dimension(4,2,at%natsc), intent(out) :: scorb
      integer, dimension(at%natsc+1,nspin), intent(out) :: norbsc_arr
      real(gp), dimension(at%astruct%nat), intent(out) :: locrad
    end subroutine readAtomicOrbitals

    subroutine inputguessConfinement(iproc, nproc, at, input, hx, hy, hz, &
         rxyz, nlpsp, GPU, orbs, kswfn, tmb, denspot, rhopotold, energs,&
         locregcenters)
      ! Input wavefunctions are found by a diagonalization in a minimal basis set
      ! Each processors write its initial wavefunctions into the wavefunction file
      ! The files are then read by readwave
      use module_base
      use module_types
      implicit none
      !Arguments
      integer, intent(in) :: iproc,nproc
      real(gp), intent(in) :: hx, hy, hz
      type(atoms_data), intent(inout) :: at
      type(DFT_PSP_projectors), intent(inout) :: nlpsp
      type(GPU_pointers), intent(inout) :: GPU
      type(input_variables),intent(in) :: input
      real(gp), dimension(3,at%astruct%nat), intent(in) :: rxyz
      type(orbitals_data),intent(inout) :: orbs
      type(DFT_wavefunction),intent(inout) :: kswfn, tmb
      type(DFT_local_fields), intent(inout) :: denspot
      real(dp), dimension(max(tmb%lzd%glr%d%n1i*tmb%lzd%glr%d%n2i*denspot%dpbox%n3p,1)*input%nspin), intent(inout) ::  rhopotold
      type(energy_terms),intent(inout) :: energs
      real(kind=8),dimension(3,at%astruct%nat),intent(in),optional :: locregcenters
    end subroutine inputguessConfinement

   subroutine determine_locreg_periodic(iproc,nlr,cxyz,locrad,hx,hy,hz,Glr,Llr,calculateBounds)
      use module_base
      use module_types
      implicit none
      integer, intent(in) :: iproc
      integer, intent(in) :: nlr
      real(gp), intent(in) :: hx,hy,hz
      type(locreg_descriptors), intent(in) :: Glr
      real(gp), dimension(nlr), intent(in) :: locrad
      real(gp), dimension(3,nlr), intent(in) :: cxyz
      type(locreg_descriptors), dimension(nlr), intent(out) :: Llr
      logical,dimension(nlr),intent(in):: calculateBounds
   end subroutine determine_locreg_periodic

    subroutine determine_wfd_periodicity(ilr,nlr,Glr,Llr)
      use module_base
      use module_types
      implicit none
      integer,intent(in) :: ilr,nlr
      type(locreg_descriptors),intent(in) :: Glr  
      type(locreg_descriptors),dimension(nlr),intent(inout) :: Llr   
    end subroutine determine_wfd_periodicity

    subroutine num_segkeys_periodic(n1,n2,n3,i1sc,i1ec,i2sc,i2ec,i3sc,i3ec,nseg,nvctr,keyg,keyv,&
     nseg_loc,nvctr_loc,outofzone)
     implicit none
     integer, intent(in) :: n1,n2,n3,i1sc,i1ec,i2sc,i2ec,i3sc,i3ec,nseg,nvctr
     integer, dimension(nseg), intent(in) :: keyv
     integer, dimension(2,nseg), intent(in) :: keyg
     integer, intent(out) :: nseg_loc,nvctr_loc
     integer, dimension(3),intent(in) :: outofzone 
    end subroutine num_segkeys_periodic

    subroutine segkeys_periodic(n1,n2,n3,i1sc,i1ec,i2sc,i2ec,i3sc,i3ec,nseg,nvctr,keyg,keyv,&
               nseg_loc,nvctr_loc,keygloc,keyglob,keyvloc,keyvglob,outofzone)
      implicit none
      integer, intent(in) :: n1,n2,n3,i1sc,i1ec,i2sc,i2ec,i3sc,i3ec,nseg,nvctr,nseg_loc,nvctr_loc
      integer, dimension(nseg), intent(in) :: keyv
      integer, dimension(2,nseg), intent(in) :: keyg
      integer, dimension(3), intent(in) :: outofzone
      integer, dimension(nseg_loc), intent(out) :: keyvloc
      integer, dimension(nseg_loc), intent(out) :: keyvglob
      integer, dimension(2,nseg_loc), intent(out) :: keygloc
      integer, dimension(2,nseg_loc), intent(out) :: keyglob
    end subroutine segkeys_periodic

    subroutine psi_to_locreg2(iproc, ldim, gdim, Llr, Glr, gpsi, lpsi)
      use module_base
      use module_types
      implicit none
      integer,intent(in) :: iproc                  ! process ID
      integer,intent(in) :: ldim          ! dimension of lpsi 
      integer,intent(in) :: gdim          ! dimension of gpsi 
      type(locreg_descriptors),intent(in) :: Llr  ! Local grid descriptor
      type(locreg_descriptors),intent(in) :: Glr  ! Global grid descriptor
      real(wp),dimension(gdim),intent(in) :: gpsi       !Wavefunction (compressed format)
      real(wp),dimension(ldim),intent(out) :: lpsi   !Wavefunction in localization region
    end subroutine psi_to_locreg2



    subroutine partial_density_linear(rsflag,nproc,n1i,n2i,n3i,npsir,nspinn,nrhotot,&
         hfac,nscatterarr,spinsgn,psir,rho_p,&
         ibyyzz_r)
      use module_base
      use module_types
      implicit none
      logical, intent(in) :: rsflag
      integer, intent(in) :: nproc,n1i,n2i,n3i,nrhotot,nspinn,npsir
      real(gp), intent(in) :: hfac,spinsgn
      integer, dimension(0:nproc-1,4), intent(in) :: nscatterarr
      real(wp), dimension(n1i,n2i,n3i,npsir), intent(in) :: psir
      real(dp), dimension(n1i,n2i,nrhotot,nspinn), intent(inout) :: rho_p
      integer, dimension(:,:,:),pointer :: ibyyzz_r
    end subroutine partial_density_linear

    subroutine local_partial_densityLinear(nproc,rsflag,nscatterarr,&
         nrhotot,Lzd,hxh,hyh,hzh,nspin,orbs,mapping,psi,rho)
      use module_base
      use module_types
      use module_xc
      implicit none
      logical, intent(in) :: rsflag
      integer, intent(in) :: nproc
      integer,intent(inout):: nrhotot
      integer, intent(in) :: nspin
      real(gp), intent(in) :: hxh,hyh,hzh
      type(local_zone_descriptors), intent(in) :: Lzd
      type(orbitals_data),intent(in) :: orbs
      integer,dimension(orbs%norb),intent(in):: mapping
      integer, dimension(0:nproc-1,4), intent(in) :: nscatterarr !n3d,n3p,i3s+i3xcsh-1,i3xcsh
      real(wp), dimension(orbs%npsidim_orbs), intent(in) :: psi
      real(dp),dimension(max(Lzd%Glr%d%n1i*Lzd%Glr%d%n2i*nrhotot,1),max(nspin,orbs%nspinor)),intent(out):: rho
    end subroutine local_partial_densityLinear


    subroutine global_to_local(Glr,Llr,nspin,size_rho,size_Lrho,rho,Lrho)
      use module_base
      use module_types
      implicit none
      type(locreg_descriptors),intent(in) :: Llr   
      type(locreg_descriptors),intent(in) :: Glr   
      integer, intent(in) :: size_rho  
      integer, intent(in) :: size_Lrho 
      integer, intent(in) :: nspin  
      real(wp),dimension(size_rho),intent(in) :: rho  
      real(wp),dimension(size_Lrho),intent(out) :: Lrho 
     end subroutine global_to_local

     subroutine LinearDiagHam(iproc,at,etol,Lzd,orbs,nspin,natsc,Lhpsi,Lpsi,psit,orbsv,norbsc_arr)
       use module_base
       use module_types
       implicit none
       integer, intent(in) :: iproc                                          
       integer, intent(in) :: nspin                                          
       integer, intent(in) :: natsc                                          
       real(gp),intent(in) :: etol         
       type(atoms_data),intent(in) :: at                                  
       type(local_zone_descriptors) :: Lzd                                  
       type(orbitals_data), intent(in) :: orbs                               
       type(orbitals_data), optional, intent(in) :: orbsv                    
       real(wp),dimension(max(orbs%npsidim_orbs,orbs%npsidim_comp)),intent(in):: Lhpsi               
       real(wp),dimension(max(orbs%npsidim_orbs,orbs%npsidim_comp)),intent(in):: Lpsi                
       real(wp),dimension(orbs%npsidim_comp),intent(inout):: psit                 
       integer, optional, dimension(natsc+1,nspin), intent(in) :: norbsc_arr 
     end subroutine LinearDiagHam

     subroutine LDiagHam(iproc,nproc,natsc,nspin,orbs,Lzd,Lzde,comms,&
          psi,hpsi,psit,orthpar,passmat,iscf,Tel,occopt,& !mandatory
          orbse,commse,etol,norbsc_arr) !optional
       use module_base
       use module_types
       use communications_base, only: comms_cubic
       implicit none
       integer, intent(in) :: iproc,nproc,natsc,nspin,occopt,iscf
       real(gp), intent(in) :: Tel
       type(local_zone_descriptors) :: Lzd        !< Information about the locregs after LIG
       type(local_zone_descriptors) :: Lzde       !< Information about the locregs for LIG
       type(comms_cubic), intent(in) :: comms
       type(orbitals_data), intent(inout) :: orbs
       type(orthon_data), intent(in):: orthpar 
       real(wp), dimension(*), intent(out) :: passmat !< passage matrix for building the eigenvectors (the size depends of the optional arguments)
       real(wp), dimension(:), pointer :: psi,hpsi,psit
       real(gp), intent(in) :: etol
       type(orbitals_data), intent(inout) :: orbse
       type(comms_cubic), intent(in) :: commse
       integer, dimension(natsc+1,nspin), intent(in) :: norbsc_arr
     end subroutine LDiagHam

     subroutine updatePotential(ixc,nspin,denspot,ehart,eexcu,vexcu)
       use module_base
       use module_types
       implicit none
       ! Calling arguments
       integer, intent(in) :: ixc,nspin
       type(DFT_local_fields), intent(inout) :: denspot
       real(8),intent(out):: ehart, eexcu, vexcu
     end subroutine updatePotential
     
     subroutine setCommsParameters(mpisource, mpidest, istsource, istdest, ncount, tag, comarr)
       use module_base
       use module_types
       implicit none
       integer,intent(in):: mpisource, mpidest, istsource, istdest, ncount, tag
       integer,dimension(8),intent(out):: comarr
     end subroutine setCommsParameters
     
     subroutine orthonormalizeLocalized(iproc, nproc, methTransformOverlap, npsidim_orbs, &
                orbs, lzd, ovrlp, inv_ovrlp_half, collcom, orthpar, lphi, psit_c, psit_f, can_use_transposed)
       use module_base
       use module_types
       use sparsematrix_base, only: sparse_matrix
       implicit none
       integer,intent(in):: iproc,nproc,methTransformOverlap,npsidim_orbs
       type(orbitals_data),intent(in):: orbs
       type(local_zone_descriptors),intent(in):: lzd
       type(sparse_matrix),intent(inout):: ovrlp
       type(sparse_matrix),intent(inout):: inv_ovrlp_half
       type(comms_linear),intent(in):: collcom
       type(orthon_data),intent(in):: orthpar
       real(8),dimension(npsidim_orbs), intent(inout) :: lphi
       real(8),dimension(:),pointer:: psit_c, psit_f
       logical,intent(inout):: can_use_transposed
     end subroutine orthonormalizeLocalized

     subroutine optimizeDIIS(iproc, npsidim, orbs, lzd, hphi, phi, ldiis, experimental_mode)
       use module_base
       use module_types
       implicit none
       integer,intent(in):: iproc, npsidim
       type(orbitals_data),intent(in):: orbs
       type(local_zone_descriptors),intent(in):: lzd
       real(8),dimension(npsidim),intent(in):: hphi
       real(8),dimension(npsidim),intent(inout):: phi
       type(localizedDIISParameters),intent(inout):: ldiis
       logical,intent(in) :: experimental_mode                       
     end subroutine optimizeDIIS

     subroutine initializeCommunicationPotential(iproc, nproc, nscatterarr, orbs, lzd, comgp, onWhichAtomAll, tag)
       use module_base
       use module_types
       implicit none
       integer,intent(in):: iproc, nproc
       integer,dimension(0:nproc-1,4),intent(in):: nscatterarr !n3d,n3p,i3s+i3xcsh-1,i3xcsh
       type(orbitals_data),intent(in):: orbs
       type(local_zone_descriptors),intent(in):: lzd
       !type(p2pCommsGatherPot),intent(out):: comgp
       type(p2pComms),intent(out):: comgp
       integer,dimension(orbs%norb),intent(in):: onWhichAtomAll
       integer,intent(inout):: tag
     end subroutine initializeCommunicationPotential

     subroutine initializeRepartitionOrbitals(iproc, nproc, tag, lorbs, llborbs, lzd, comrp)
       use module_base
       use module_types
       implicit none
       integer,intent(in):: iproc, nproc
       integer,intent(inout):: tag
       type(orbitals_data),intent(in):: lorbs, llborbs
       type(local_zone_descriptors),intent(in):: lzd
       !type(p2pCommsRepartition),intent(out):: comrp
       type(p2pComms),intent(out):: comrp
     end subroutine initializeRepartitionOrbitals

     subroutine getDerivativeBasisFunctions(iproc, nproc, hgrid, lzd, lorbs, lborbs, comrp, nphi, phi, phid)
       use module_base
       use module_types
       implicit none
       integer,intent(in):: iproc, nproc, nphi
       real(8),intent(in):: hgrid
       type(local_zone_descriptors),intent(in):: lzd
       type(orbitals_data),intent(in):: lorbs, lborbs
       type(p2pComms),intent(inout):: comrp
       real(8),dimension(nphi),intent(in):: phi
       real(8),dimension(max(lborbs%npsidim_orbs,lborbs%npsidim_comp)),target,intent(inout):: phid
     end subroutine getDerivativeBasisFunctions


     subroutine mixrhopotDIIS(iproc, nproc, n3d, n3p, glr, input, rhopot, rhopotold, mixdiis, alphaMix, ioffset, mixMeth, pnrm)
       use module_base
       use module_types
       use module_xc
       implicit none
       integer,intent(in):: iproc, nproc, n3d, n3p, mixMeth, ioffset
       type(locreg_descriptors),intent(in) :: glr
       type(input_variables),intent(in):: input
       real(8),dimension(max(glr%d%n1i*glr%d%n2i*n3d,1)*input%nspin),intent(in):: rhopotold
       real(8),dimension(max(glr%d%n1i*glr%d%n2i*n3d,1)*input%nspin),intent(out):: rhopot
       type(mixrhopotDIISParameters),intent(inout):: mixdiis
       real(8),intent(in):: alphaMix
       real(8),intent(out):: pnrm
     end subroutine mixrhopotDIIS


     subroutine initializeMixrhopotDIIS(isx, ndimpot, mixdiis)
       use module_base
       use module_types
       implicit none
       integer,intent(in):: isx, ndimpot
       type(mixrhopotDIISParameters),intent(out):: mixdiis
     end subroutine initializeMixrhopotDIIS

     subroutine deallocateMixrhopotDIIS(mixdiis)
       use module_base
       use module_types
       implicit none
       type(mixrhopotDIISParameters),intent(inout):: mixdiis
     end subroutine deallocateMixrhopotDIIS

     subroutine allocateCommunicationsBuffersPotential(comgp, subname)
       use module_base
       use module_types
       implicit none
       !type(p2pCommsGatherPot),intent(inout):: comgp
       type(p2pComms),intent(inout):: comgp
       character(len=*),intent(in):: subname
     end subroutine allocateCommunicationsBuffersPotential


     subroutine deallocateCommunicationsBuffersPotential(comgp, subname)
       use module_base
       use module_types
       implicit none
       !type(p2pCommsGatherPot),intent(inout):: comgp
       type(p2pComms),intent(inout):: comgp
       character(len=*),intent(in):: subname
     end subroutine deallocateCommunicationsBuffersPotential

    subroutine deallocate_local_zone_descriptors(lzd, subname)
      use module_base
      use module_types
      !use deallocatePointers
      implicit none
      type(local_zone_descriptors),intent(inout):: lzd
      character(len=*),intent(in):: subname
    end subroutine deallocate_local_zone_descriptors

    subroutine deallocate_Lzd_except_Glr(lzd, subname)
      use module_base
      use module_types
      !use deallocatePointers
      implicit none
      type(local_zone_descriptors),intent(inout):: lzd
      character(len=*),intent(in):: subname
    end subroutine deallocate_Lzd_except_Glr

    subroutine deallocate_orbitals_data(orbs, subname)
      use module_base
      use module_types
      !use deallocatePointers
      implicit none
      type(orbitals_data),intent(inout):: orbs
      character(len=*),intent(in):: subname
    end subroutine deallocate_orbitals_data

    subroutine deallocate_comms_cubic(comms, subname)
      use module_base
      use module_types
      use communications_base, only: comms_cubic
      !use deallocatePointers
      implicit none
      type(comms_cubic),intent(inout):: comms
      character(len=*),intent(in):: subname
    end subroutine deallocate_comms_cubic

!    subroutine nullify_overlapParameters(op)
!      use module_base
!      use module_types
!      implicit none
!      type(overlapParameters),intent(out):: op
!    end subroutine nullify_overlapParameters

    !!!subroutine nullify_linearInputGuess(lig)
    !!!  use module_base
    !!!  use module_types
    !!!  implicit none
    !!!  type(linearInputGuess),intent(out):: lig
    !!!end subroutine nullify_linearInputGuess

!    subroutine nullify_matrixDescriptors(mad)
!      use module_base
!      use module_types
!      implicit none
!      type(matrixDescriptors),intent(out):: mad
!    end subroutine nullify_matrixDescriptors

    subroutine nullify_foe(foe_obj)
      use module_base
      use module_types
      implicit none
      type(foe_data),intent(out):: foe_obj
    end subroutine nullify_foe

    subroutine nullify_sparse_matrix(sparsemat)
      use module_base
      use module_types
      use sparsematrix_base, only: sparse_matrix
      implicit none
      type(sparse_matrix),intent(out):: sparsemat
    end subroutine nullify_sparse_matrix

    subroutine nullify_comms_linear(collcom)
      use module_base
      use module_types
      implicit none
      type(comms_linear),intent(inout):: collcom
    end subroutine nullify_comms_linear
    
    subroutine nullify_orbitals_data(orbs)
      use module_base
      use module_types
      implicit none
      type(orbitals_data),intent(out):: orbs
    end subroutine nullify_orbitals_data
    
    subroutine nullify_comms_cubic(comms)
      use module_base
      use module_types
      use communications_base, only: comms_cubic
      implicit none
      type(comms_cubic),intent(out):: comms
    end subroutine nullify_comms_cubic
        
    subroutine initLocregs(iproc, nproc, lzd, hx, hy, hz, astruct, orbs, Glr, locregShape, lborbs)
      use module_base
      use module_atoms, only: atomic_structure
      use module_types
      implicit none
      integer,intent(in):: iproc, nproc
      type(local_zone_descriptors),intent(inout):: lzd
      real(8),intent(in):: hx, hy, hz
      type(atomic_structure),intent(in) :: astruct
      type(orbitals_data),intent(in):: orbs
      type(locreg_descriptors),intent(in):: Glr
      character(len=1),intent(in):: locregShape
      type(orbitals_data),optional,intent(in):: lborbs
    end subroutine initLocregs

    subroutine deallocate_foe(foe_obj, subname)
      use module_base
      use module_types
      implicit none
      type(foe_data),intent(inout):: foe_obj
      character(len=*),intent(in):: subname
    end subroutine deallocate_foe

    !!subroutine deallocate_sparse_matrix(sparsemat, subname)
    !!  use module_base
    !!  use module_types
    !!  use sparsematrix_base, only: sparse_matrix
    !!  implicit none
    !!  type(sparse_matrix),intent(inout):: sparsemat
    !!  character(len=*),intent(in):: subname
    !!end subroutine deallocate_sparse_matrix

     subroutine initInputguessConfinement(iproc, nproc, at, lzd, orbs, collcom_reference, &
                Glr, input, hx, hy, hz, lin, tmb, rxyz, nscatterarr)
       use module_base
       use module_types
       implicit none
       integer,intent(in):: iproc,nproc
       real(gp), intent(in) :: hx, hy, hz
       type(atoms_data),intent(inout) :: at
       type(local_zone_descriptors),intent(in):: lzd
       type(orbitals_data),intent(in):: orbs
       type(comms_linear),intent(in):: collcom_reference
       type(locreg_descriptors),intent(in) :: Glr
       type(input_variables), intent(in) ::input
       type(linearInputParameters),intent(in):: lin
       type(DFT_wavefunction),intent(in) :: tmb
       integer,dimension(0:nproc-1,4),intent(in):: nscatterarr !n3d,n3p,i3s+i3xcsh-1,i3xcsh
       real(gp),dimension(3,at%astruct%nat),intent(in):: rxyz
     end subroutine initInputguessConfinement

      subroutine applyOrthoconstraintNonorthogonal2(iproc, nproc, methTransformOverlap, blocksize_pdgemm, &
                 correction_orthoconstraint, orbs, lagmat, ovrlp, ovrlp_minus_one_lagmat, ovrlp_minus_one_lagmat_trans)
        use module_base
        use module_types
        implicit none
        integer,intent(in):: iproc, nproc, methTransformOverlap, blocksize_pdgemm, correction_orthoconstraint
        type(orbitals_data),intent(in):: orbs
        real(8),dimension(orbs%norb,orbs%norb),intent(in):: ovrlp
        real(8),dimension(orbs%norb,orbs%norb),intent(in):: lagmat
        real(8),dimension(orbs%norb,orbs%norb),intent(out):: ovrlp_minus_one_lagmat, ovrlp_minus_one_lagmat_trans
      end subroutine applyOrthoconstraintNonorthogonal2

      !subroutine dgemm_parallel(iproc, nproc, blocksize, comm, transa, transb, m, n, k, alpha, a, lda, b, ldb, beta, c, ldc)
      !  use module_base
      !  implicit none
      !  integer,intent(in):: iproc, nproc, blocksize, comm, m, n, k, lda, ldb, ldc
      !  character(len=1),intent(in):: transa, transb
      !  real(8),intent(in):: alpha, beta
      !  real(8),dimension(lda,k),intent(in):: a
      !  real(8),dimension(ldb,n),intent(in):: b
      !  real(8),dimension(ldc,n),intent(out):: c
      !end subroutine dgemm_parallel

      !subroutine dsymm_parallel(iproc, nproc, blocksize, comm, side, uplo, m, n, alpha, a, lda, b, ldb, beta, c, ldc)
      !  use module_base
      !  implicit none
      !  integer,intent(in):: iproc, nproc, blocksize, comm, m, n, lda, ldb, ldc
      !  character(len=1),intent(in):: side, uplo
      !  real(8),intent(in):: alpha, beta
      !  real(8),dimension(lda,m),intent(in):: a
      !  real(8),dimension(ldb,n),intent(in):: b
      !  real(8),dimension(ldc,n),intent(out):: c
      !end subroutine dsymm_parallel

      !subroutine dsyev_parallel(iproc, nproc, blocksize, comm, jobz, uplo, n, a, lda, w, info)
      !  use module_base
      !  use module_types
      !  implicit none
      !
      !  ! Calling arguments
      !  integer,intent(in):: iproc, nproc, blocksize, comm, n, lda
      !  integer,intent(out):: info
      !  character(len=1),intent(in):: jobz, uplo
      !  real(8),dimension(lda,n),intent(inout):: a
      !  real(8),dimension(n),intent(out):: w
      !end subroutine dsyev_parallel

      subroutine orthoconstraintNonorthogonal(iproc, nproc, lzd, npsidim_orbs, npsidim_comp, orbs, collcom, orthpar, &
           correction_orthoconstraint, linmat, lphi, lhphi, lagmat, psit_c, psit_f, hpsit_c, hpsit_f, &
           can_use_transposed, overlap_calculated, experimental_mode)
        use module_base
        use module_types
        implicit none
        integer,intent(in) :: iproc, nproc, npsidim_orbs, npsidim_comp
        type(local_zone_descriptors),intent(in) :: lzd
        type(orbitals_Data),intent(in) :: orbs
        type(comms_linear),intent(in) :: collcom
        type(orthon_data),intent(in) :: orthpar
        integer,intent(in) :: correction_orthoconstraint
        real(kind=8),dimension(max(npsidim_comp,npsidim_orbs)),intent(in) :: lphi
        real(kind=8),dimension(max(npsidim_comp,npsidim_orbs)),intent(inout) :: lhphi
        type(sparse_matrix),intent(inout) :: lagmat
        real(8),dimension(:),pointer :: psit_c, psit_f, hpsit_c, hpsit_f
        logical,intent(inout) :: can_use_transposed, overlap_calculated
        type(linear_matrices),intent(inout) :: linmat
        logical,intent(in) :: experimental_mode
      end subroutine orthoconstraintNonorthogonal


      subroutine dsygv_parallel(iproc, nproc, blocksize, nprocMax, comm, itype, jobz, uplo, n, a, lda, b, ldb, w, info)
        use module_base
        use module_types
        implicit none
        integer,intent(in):: iproc, nproc, blocksize, nprocMax, comm, itype, n, lda, ldb
        integer,intent(out):: info
        character(len=1),intent(in):: jobz, uplo
        real(8),dimension(lda,n),intent(inout):: a
        real(8),dimension(ldb,n),intent(inout):: b
        real(8),dimension(n),intent(out):: w
      end subroutine dsygv_parallel

     subroutine choosePreconditioner2(iproc, nproc, orbs, lr, hx, hy, hz, ncong, hpsi, &
                confpotorder, potentialprefac, iorb, eval_zero)
       use module_base
       use module_types
       implicit none
       integer, intent(in) :: iproc,nproc,ncong, iorb, confpotorder
       real(gp), intent(in) :: hx,hy,hz
       type(locreg_descriptors), intent(in) :: lr
       type(orbitals_data), intent(in) :: orbs
       real(8),intent(in):: potentialprefac
       real(wp), dimension(lr%wfd%nvctr_c+7*lr%wfd%nvctr_f,orbs%nspinor), intent(inout) :: hpsi
       real(8),intent(in):: eval_zero
     end subroutine choosePreconditioner2


     subroutine FullHamiltonianApplication(iproc,nproc,at,orbs,rxyz,&
          Lzd,nlpsp,confdatarr,ngatherarr,Lpot,psi,hpsi,&
          energs,SIC,GPU,pkernel,orbsocc,psirocc,proj_G,paw)
       use module_base
       use module_types
       use module_xc
       use gaussians, only: gaussian_basis
       implicit none
       integer, intent(in) :: iproc,nproc!,nspin
       type(atoms_data), intent(in) :: at
       type(orbitals_data), intent(in) :: orbs
       type(local_zone_descriptors),intent(in) :: Lzd
       type(DFT_PSP_projectors), intent(inout) :: nlpsp
       type(SIC_data), intent(in) :: SIC
       integer, dimension(0:nproc-1,2), intent(in) :: ngatherarr
       real(gp), dimension(3,at%astruct%nat), intent(in) :: rxyz
       real(wp), dimension(orbs%npsidim_orbs), intent(in) :: psi
       type(confpot_data), dimension(orbs%norbp), intent(in) :: confdatarr
       !real(wp), dimension(lzd%ndimpotisf) :: Lpot
       real(wp), dimension(:),pointer :: Lpot
       type(energy_terms), intent(inout) :: energs
       real(wp), target, dimension(max(1,orbs%npsidim_orbs)), intent(out) :: hpsi
       type(GPU_pointers), intent(inout) :: GPU
       type(coulomb_operator), intent(in), optional :: pkernel
       type(orbitals_data), intent(in), optional :: orbsocc
       real(wp), dimension(:), pointer, optional :: psirocc
       !PAW variables:
       type(gaussian_basis),dimension(at%astruct%ntypes),optional,intent(in)::proj_G
       type(paw_objects),optional,intent(inout)::paw
     end subroutine FullHamiltonianApplication

       subroutine init_foe(iproc, nproc, lzd, astruct, input, orbs_KS, orbs, foe_obj, reset, &
                  cutoff_incr)
         use module_base
         use module_atoms, only: atomic_structure
         use module_types
         implicit none
         integer,intent(in):: iproc, nproc
         type(local_zone_descriptors),intent(in) :: lzd
         type(atomic_structure),intent(in) :: astruct
         type(input_variables),intent(in) :: input
         type(orbitals_data),intent(in):: orbs_KS, orbs
         type(foe_data),intent(out):: foe_obj
         logical, intent(in) :: reset
         real(kind=8),optional,intent(in) :: cutoff_incr
       end subroutine init_foe

      subroutine allocate_workarrays_quartic_convolutions(lr, subname, work)
        use module_base
        use module_types
        implicit none
        type(locreg_descriptors),intent(in):: lr
        character(len=*),intent(in):: subname
        type(workarrays_quartic_convolutions),intent(out):: work
      end subroutine allocate_workarrays_quartic_convolutions

      subroutine deallocate_workarrays_quartic_convolutions(lr, subname, work)
        use module_base
        use module_types
        implicit none
        type(locreg_descriptors),intent(in):: lr
        character(len=*),intent(in):: subname
        type(workarrays_quartic_convolutions),intent(out):: work
      end subroutine deallocate_workarrays_quartic_convolutions

      subroutine ConvolQuartic4(iproc, nproc, n1, n2, n3, nfl1, nfu1, nfl2, nfu2, nfl3, nfu3,  &
                 hgrid, offsetx, offsety, offsetz, ibyz_c, ibxz_c, ibxy_c, ibyz_f, ibxz_f, ibxy_f, &
                 rxyzConf, potentialPrefac, with_kinetic, cprecr, maxdim, &
                 xx_c, xx_f1, xx_f, xy_c, xy_f2, xy_f,  xz_c, xz_f4, xz_f, &
                 aeff0array, beff0array, ceff0array, eeff0array, &
                 aeff0_2array, beff0_2array, ceff0_2array, eeff0_2array, &
                 aeff0_2auxarray, beff0_2auxarray, ceff0_2auxarray, eeff0_2auxarray, &
                 xya_c, xyc_c, xza_c, xzc_c, &
                 yza_c, yzc_c, xya_f, xyb_f, xyc_f, xye_f, &
                 xza_f, xzb_f, xzc_f, xze_f, yza_f, yzb_f, yzc_f, yze_f, &
!                 aeff0, aeff1, aeff2, aeff3, beff0, beff1, beff2, beff3, &
!                 ceff0, ceff1, ceff2, ceff3, eeff0, eeff1, eeff2, eeff3, &
!                 aeff0_2, aeff1_2, aeff2_2, aeff3_2, beff0_2, beff1_2, beff2_2, beff3_2, &
!                 ceff0_2, ceff1_2, ceff2_2, ceff3_2, eeff0_2, eeff1_2, eeff2_2, eeff3_2, & 
                 y_c, y_f)
        use module_base
        use module_types
        implicit none
        integer,intent(in) :: iproc, nproc, n1, n2, n3, nfl1, nfu1, nfl2, nfu2, nfl3, nfu3, offsetx, offsety, offsetz, maxdim
        real(gp),intent(in) :: hgrid, potentialPrefac, cprecr
        logical,intent(in) :: with_kinetic
        real(8),dimension(3) :: rxyzConf
        integer,dimension(2,0:n2,0:n3), intent(in) :: ibyz_c,ibyz_f
        integer,dimension(2,0:n1,0:n3), intent(in) :: ibxz_c,ibxz_f
        integer,dimension(2,0:n1,0:n2), intent(in) :: ibxy_c,ibxy_f
        real(wp),dimension(0:n1,0:n2,0:n3),intent(in) :: xx_c
        real(wp),dimension(nfl1:nfu1,nfl2:nfu2,nfl3:nfu3),intent(in) :: xx_f1
        real(wp),dimension(7,nfl1:nfu1,nfl2:nfu2,nfl3:nfu3),intent(in) :: xx_f
        real(wp),dimension(0:n2,0:n1,0:n3),intent(in) :: xy_c
        real(wp),dimension(nfl2:nfu2,nfl1:nfu1,nfl3:nfu3),intent(in) :: xy_f2
        real(wp),dimension(7,nfl2:nfu2,nfl1:nfu1,nfl3:nfu3),intent(in) :: xy_f
        real(wp),dimension(0:n3,0:n1,0:n2),intent(in) :: xz_c
        real(wp),dimension(nfl3:nfu3,nfl1:nfu1,nfl2:nfu2),intent(in) :: xz_f4
        real(wp),dimension(7,nfl3:nfu3,nfl1:nfu1,nfl2:nfu2),intent(in) :: xz_f
        real(wp),dimension(-17:17,0:maxdim),intent(in):: aeff0array
        real(wp),dimension(-17:17,0:maxdim),intent(in):: beff0array
        real(wp),dimension(-17:17,0:maxdim),intent(in):: ceff0array
        real(wp),dimension(-14:14,0:maxdim),intent(in):: eeff0array
        real(wp),dimension(-17:17,0:maxdim),intent(in):: aeff0_2array
        real(wp),dimension(-17:17,0:maxdim),intent(in):: beff0_2array
        real(wp),dimension(-17:17,0:maxdim),intent(in):: ceff0_2array
        real(wp),dimension(-14:14,0:maxdim),intent(in):: eeff0_2array
        real(wp),dimension(-17:17,0:maxdim),intent(in):: aeff0_2auxarray
        real(wp),dimension(-17:17,0:maxdim),intent(in):: beff0_2auxarray
        real(wp),dimension(-17:17,0:maxdim),intent(in):: ceff0_2auxarray
        real(wp),dimension(-17:17,0:maxdim),intent(in):: eeff0_2auxarray
        real(wp),dimension(0:n2,0:n1,0:n3):: xya_c, xyb_c, xyc_c, xye_c
        real(wp),dimension(0:n3,0:n1,0:n2):: xza_c, xzb_c, xzc_c, xze_c, yza_c, yzc_c
        real(wp),dimension(3,nfl2:nfu2,nfl1:nfu1,nfl3:nfu3):: xya_f
        real(wp),dimension(4,nfl2:nfu2,nfl1:nfu1,nfl3:nfu3):: xyb_f
        real(wp),dimension(3,nfl2:nfu2,nfl1:nfu1,nfl3:nfu3):: xyc_f
        real(wp),dimension(4,nfl2:nfu2,nfl1:nfu1,nfl3:nfu3):: xye_f
        real(wp),dimension(3,nfl3:nfu3,nfl1:nfu1,nfl2:nfu2):: xza_f
        real(wp),dimension(4,nfl3:nfu3,nfl1:nfu1,nfl2:nfu2):: xzb_f
        real(wp),dimension(3,nfl3:nfu3,nfl1:nfu1,nfl2:nfu2):: xzc_f
        real(wp),dimension(4,nfl3:nfu3,nfl1:nfu1,nfl2:nfu2):: xze_f
        real(wp),dimension(3,nfl3:nfu3,nfl1:nfu1,nfl2:nfu2):: yza_f
        real(wp),dimension(4,nfl3:nfu3,nfl1:nfu1,nfl2:nfu2):: yzb_f
        real(wp),dimension(3,nfl3:nfu3,nfl1:nfu1,nfl2:nfu2):: yzc_f
        real(wp),dimension(4,nfl3:nfu3,nfl1:nfu1,nfl2:nfu2):: yze_f
!        real(wp),dimension(35):: aeff0, aeff1, aeff2, aeff3, beff0, beff1, beff2, beff3, ceff0, ceff1, ceff2, ceff3
!        real(wp),dimension(29):: eeff0, eeff1, eeff2, eeff3
!        real(wp),dimension(35):: aeff0_2, aeff1_2, aeff2_2, aeff3_2, beff0_2, beff1_2, beff2_2, beff3_2
!        real(wp),dimension(35):: ceff0_2, ceff1_2, ceff2_2, ceff3_2
!        real(wp),dimension(29):: eeff0_2, eeff1_2, eeff2_2, eeff3_2
        real(wp), dimension(0:n1,0:n2,0:n3), intent(out) :: y_c
        real(wp), dimension(7,nfl1:nfu1,nfl2:nfu2,nfl3:nfu3), intent(out) :: y_f
      end subroutine ConvolQuartic4


       subroutine apply_potential_lr(n1i,n2i,n3i,n1ip,n2ip,n3ip,ishift,n2,n3,nspinor,npot,&
            psir,pot,epot,&
            confdata,ibyyzz_r,psir_noconf,econf) !optional
         use module_base
         use module_types
         implicit none
         integer, intent(in) :: n1i,n2i,n3i,n1ip,n2ip,n3ip,n2,n3,nspinor,npot
         integer, dimension(3), intent(in) :: ishift !<offset of potential box in wfn box coords.
         real(wp), dimension(n1i,n2i,n3i,nspinor), intent(inout) :: psir !< real-space wfn in lr
         real(wp), dimension(n1ip,n2ip,n3ip,npot), intent(in) :: pot !< real-space pot in lrb
         type(confpot_data), intent(in), optional, target :: confdata !< data for the confining potential
         integer, dimension(2,-14:2*n2+16,-14:2*n3+16), intent(in), optional :: ibyyzz_r !< bounds in lr
         real(gp), intent(out) :: epot
         real(wp),dimension(n1i,n2i,n3i,nspinor),intent(inout),optional :: psir_noconf !< real-space wfn in lr where only the potential (without confinement) will be applied
         real(gp), intent(out),optional :: econf
       end subroutine apply_potential_lr

       subroutine psir_to_vpsi(npot,nspinor,lr,pot,vpsir,epot,confdata,vpsir_noconf,econf)
         use module_base
         use module_types
         implicit none
         integer, intent(in) :: npot,nspinor
         type(locreg_descriptors), intent(in) :: lr !< localization region of the wavefunction
         !real(wp), dimension(lr%d%n1i*lr%d%n2i*lr%d%n3i,npot), intent(in) :: pot
         real(wp), intent(in) :: pot
         real(wp), dimension(lr%d%n1i*lr%d%n2i*lr%d%n3i,nspinor), intent(inout) :: vpsir
         real(gp), intent(out) :: epot
         type(confpot_data), intent(in), optional :: confdata !< data for the confining potential
         real(wp), dimension(lr%d%n1i*lr%d%n2i*lr%d%n3i,nspinor), intent(inout), optional :: vpsir_noconf !< wavefunction with  the potential without confinement applied
         real(gp), intent(out),optional :: econf !< confinement energy
       end subroutine psir_to_vpsi

       subroutine erf_stress(at,rxyz,hxh,hyh,hzh,n1i,n2i,n3i,n3p,iproc,nproc,ngatherarr,rho,tens)
         use module_base
         use module_types
         implicit none
         !passed var
         type(atoms_data), intent(in) :: at
         real(gp), dimension(3,at%astruct%nat), target, intent(in) :: rxyz
         real(gp), intent(in) :: hxh,hyh,hzh
         integer,intent(in) :: n1i,n2i,n3i,n3p,iproc,nproc
         real(kind=8), dimension(n1i*n2i*max(n3p,1)), intent(in), target :: rho
         integer, dimension(0:nproc-1,2), intent(in) :: ngatherarr 
         real(dp),dimension(6), intent(out) :: tens
       end subroutine erf_stress

       subroutine check_linear_and_create_Lzd(iproc,nproc,linType,Lzd,atoms,orbs,nspin,rxyz)
         use module_base
         use module_types
         implicit none
         integer, intent(in) :: iproc,nproc,nspin
         integer, intent(in) :: linType
         type(local_zone_descriptors), intent(inout) :: Lzd
         type(atoms_data), intent(in) :: atoms
         type(orbitals_data),intent(inout) :: orbs
         real(gp), dimension(3,atoms%astruct%nat), intent(in) :: rxyz
       end subroutine check_linear_and_create_Lzd

       subroutine create_LzdLIG(iproc,nproc,nspin,linearmode,hx,hy,hz,Glr,atoms,orbs,rxyz,nl,Lzd)
         use module_base
         use module_types
         implicit none
         integer, intent(in) :: iproc,nproc,nspin
         real(gp), intent(in):: hx, hy, hz
         type(locreg_descriptors), intent(in) :: Glr
         type(local_zone_descriptors), intent(inout) :: Lzd
         type(atoms_data), intent(in) :: atoms
         type(orbitals_data),intent(inout) :: orbs
         integer, intent(in) :: linearmode
         real(gp), dimension(3,atoms%astruct%nat), intent(in) :: rxyz
         type(DFT_PSP_projectors), intent(inout) :: nl
       end subroutine create_LzdLIG

       subroutine export_grids(fname, atoms, rxyz, hx, hy, hz, n1, n2, n3, logrid_c, logrid_f)
         use module_types
         implicit none
         character(len = *), intent(in) :: fname
         type(atoms_data), intent(in) :: atoms
         real(gp), dimension(3, atoms%astruct%nat), intent(in) :: rxyz
         real(gp), intent(in) :: hx, hy, hz
         integer, intent(in) :: n1, n2, n3
         logical, dimension(0:n1,0:n2,0:n3), intent(in) :: logrid_c
         logical, dimension(0:n1,0:n2,0:n3), intent(in), optional :: logrid_f
       end subroutine export_grids

       subroutine system_initialization(iproc,nproc,dump,inputpsi,input_wf_format,dry_run,in,atoms,rxyz,&
            orbs,lnpsidim_orbs,lnpsidim_comp,lorbs,Lzd,Lzd_lin,nlpsp,comms,shift,radii_cf,&
            ref_frags, denspot, locregcenters, inwhichlocreg_old, onwhichatom_old, output_grid)
         use module_base
         use module_types
         use module_fragments
         use communications_base, only: comms_cubic
         implicit none
         integer, intent(in) :: iproc,nproc
         integer, intent(out) :: inputpsi,input_wf_format,lnpsidim_orbs,lnpsidim_comp
         type(input_variables), intent(in) :: in 
         type(atoms_data), intent(inout) :: atoms
         real(gp), dimension(3,atoms%astruct%nat), intent(inout) :: rxyz
         type(orbitals_data), intent(inout) :: orbs,lorbs
         type(local_zone_descriptors), intent(inout) :: Lzd, Lzd_lin
         type(DFT_local_fields), intent(out), optional :: denspot
         type(DFT_PSP_projectors), intent(out) :: nlpsp
         type(comms_cubic), intent(out) :: comms
         real(gp), dimension(3), intent(out) :: shift  !< shift on the initial positions
         real(gp), dimension(atoms%astruct%ntypes,3), intent(in) :: radii_cf
         type(system_fragment), dimension(:), pointer :: ref_frags
         real(kind=8),dimension(3,atoms%astruct%nat),intent(inout),optional :: locregcenters
         integer,dimension(:),pointer,optional:: inwhichlocreg_old, onwhichatom_old
         logical, intent(in) :: dry_run, dump
         logical, intent(in), optional :: output_grid
       end subroutine system_initialization

       subroutine input_check_psi_id(inputpsi, input_wf_format, dir_output, orbs, lorbs, iproc, nproc, nfrag, frag_dir, ref_frags)
         use module_types
         use module_fragments
         implicit none
         integer, intent(out) :: input_wf_format         !< (out) Format of WF
         integer, intent(inout) :: inputpsi              !< (in) indicate how check input psi, (out) give how to build psi
         integer, intent(in) :: iproc                    !< (in)  id proc
         integer, intent(in) :: nproc                    !< (in)  #proc
         integer, intent(in) :: nfrag                    !< number of fragment directories which need checking
         type(system_fragment), dimension(:), pointer :: ref_frags  !< number of orbitals for each fragment
         character(len=100), dimension(nfrag), intent(in) :: frag_dir !< label for fragment subdirectories (blank if not a fragment calculation)
         character(len = *), intent(in) :: dir_output
         type(orbitals_data), intent(in) :: orbs, lorbs
       end subroutine input_check_psi_id

       subroutine nullify_p2pComms(p2pcomm)
         use module_base
         use module_types
         implicit none
         type(p2pComms),intent(inout):: p2pcomm
       end subroutine nullify_p2pComms

       subroutine extract_potential_for_spectra(iproc,nproc,at,rhod,dpbox,&
            orbs,nvirt,comms,Lzd,hx,hy,hz,rxyz,rhopot,rhocore,pot_ion,&
            nlpsp,pkernel,pkernelseq,ixc,psi,hpsi,psit,G,&
            nspin,potshortcut,symObj,GPU,input)
         use module_base
         use module_types
         use communications_base, only: comms_cubic
         implicit none
         !Arguments
         integer, intent(in) :: iproc,nproc,ixc
         integer, intent(inout) :: nspin,nvirt
         real(gp), intent(in) :: hx,hy,hz
         type(atoms_data), intent(inout) :: at
         type(rho_descriptors),intent(in) :: rhod
         type(denspot_distribution), intent(in) :: dpbox
         type(orbitals_data), intent(inout) :: orbs
         type(DFT_PSP_projectors), intent(inout) :: nlpsp
         type(local_zone_descriptors), intent(inout) :: Lzd
         type(comms_cubic), intent(in) :: comms
         type(GPU_pointers), intent(inout) :: GPU
         type(input_variables):: input
         type(symmetry_data), intent(in) :: symObj
         !integer, dimension(0:nproc-1,4), intent(in) :: nscatterarr !n3d,n3p,i3s+i3xcsh-1,i3xcsh
         !integer, dimension(0:nproc-1,2), intent(in) :: ngatherarr 
         real(gp), dimension(3,at%astruct%nat), intent(in) :: rxyz
         real(dp), dimension(*), intent(inout) :: rhopot,pot_ion
         type(gaussian_basis), intent(out) :: G !basis for davidson IG
         real(wp), dimension(:), pointer :: psi,hpsi,psit
         real(wp), dimension(:,:,:,:), pointer :: rhocore
         type(coulomb_operator), intent(in) :: pkernel,pkernelseq
         integer, intent(in) ::potshortcut
       end subroutine extract_potential_for_spectra

       subroutine psitohpsi(iproc,nproc,atoms,scf,denspot,itrp,itwfn,iscf,alphamix,ixc,&
            nlpsp,rxyz,linflag,unblock_comms,GPU,wfn,&
            energs,rpnrm,xcstr,proj_G,paw)
         use module_base
         use module_types
         use gaussians, only: gaussian_basis
         implicit none
         logical, intent(in) :: scf
         integer, intent(in) :: iproc,nproc,itrp,iscf,ixc,linflag,itwfn
         character(len=3), intent(in) :: unblock_comms
         real(gp), intent(in) :: alphamix
         type(atoms_data), intent(in) :: atoms
         type(DFT_PSP_projectors), intent(inout) :: nlpsp
         type(DFT_local_fields), intent(inout) :: denspot
         type(energy_terms), intent(inout) :: energs
         type(DFT_wavefunction), intent(inout) :: wfn
         real(gp), dimension(3,atoms%astruct%nat), intent(in) :: rxyz
         type(GPU_pointers), intent(inout) :: GPU  
         real(gp), intent(inout) :: rpnrm
         real(gp), dimension(6), intent(out) :: xcstr
         type(gaussian_basis),dimension(atoms%astruct%nat),optional,intent(in)::proj_G
         type(paw_objects),optional,intent(inout)::paw
       end subroutine psitohpsi

       subroutine assignToLocreg2(iproc, nproc, norb, norb_par, natom, nlr, nspin, Localnorb, rxyz, inwhichlocreg)
         use module_base
         use module_types
         implicit none
         integer,intent(in):: nlr,iproc,nproc,nspin,natom,norb
         integer,dimension(nlr),intent(in):: Localnorb
         integer,dimension(0:nproc-1),intent(in):: norb_par
         real(8),dimension(3,nlr),intent(in):: rxyz
         integer,dimension(:),pointer,intent(out):: inwhichlocreg
       end subroutine assignToLocreg2
       
       subroutine calc_gradient(geocode,n1,n2,n3,n3grad,deltaleft,deltaright,rhoinp,nspden,hx,hy,hz,&
            gradient,rhocore)
         use module_base
         implicit none
         !Arguments
         character(len=1), intent(in) :: geocode !< @copydoc poisson_solver::doc::geocode
         integer, intent(in) :: n1,n2,n3,n3grad,deltaleft,deltaright,nspden
         real(dp), intent(in) :: hx,hy,hz
         real(dp), dimension(n1,n2,n3,nspden), intent(inout) :: rhoinp
         real(dp), dimension(n1,n2,n3grad,2*nspden-1,0:3), intent(out) :: gradient
         real(dp), dimension(:,:,:,:), pointer :: rhocore
       end subroutine calc_gradient


       subroutine destroy_new_locregs(iproc, nproc, tmb)
         use module_base
         use module_types
         implicit none
         integer,intent(in):: iproc, nproc
         type(DFT_wavefunction),intent(inout):: tmb
       end subroutine destroy_new_locregs

       subroutine define_confinement_data(confdatarr,orbs,rxyz,at,hx,hy,hz,&
                  confpotorder,potentialprefac,Lzd,confinementCenter)
         use module_base
         use module_types
         implicit none
         real(gp), intent(in) :: hx,hy,hz
         type(atoms_data), intent(in) :: at
         type(orbitals_data), intent(in) :: orbs
         integer,intent(in):: confpotorder
         real(gp),dimension(at%astruct%ntypes),intent(in):: potentialprefac
         type(local_zone_descriptors), intent(in) :: Lzd
         real(gp), dimension(3,at%astruct%nat), intent(in) :: rxyz
         integer, dimension(orbs%norb), intent(in) :: confinementCenter
         type(confpot_data), dimension(orbs%norbp), intent(out) :: confdatarr
       end subroutine define_confinement_data

       subroutine update_locreg(iproc, nproc, nlr, locrad, locrad_kernel, locregCenter, glr_tmp, &
                  useDerivativeBasisFunctions, nscatterarr, hx, hy, hz, astruct, input, &
                  orbs_KS, orbs, lzd, npsidim_orbs, npsidim_comp, lbcomgp, lbcollcom, lfoe, lbcollcom_sr)
         use module_base
         use module_types
         implicit none
         integer,intent(in):: iproc, nproc, nlr
         integer,intent(out) :: npsidim_orbs, npsidim_comp
         logical,intent(in):: useDerivativeBasisFunctions
         integer,dimension(0:nproc-1,4),intent(in):: nscatterarr !n3d,n3p,i3s+i3xcsh-1,i3xcsh
         real(8),intent(in):: hx, hy, hz
         type(atomic_structure),intent(in) :: astruct
         type(input_variables),intent(in) :: input
         real(8),dimension(nlr),intent(in):: locrad, locrad_kernel
         type(orbitals_data),intent(in):: orbs_KS, orbs
         real(8),dimension(3,nlr),intent(in):: locregCenter
         type(locreg_descriptors),intent(in):: glr_tmp
         type(local_zone_descriptors),intent(inout):: lzd
         type(p2pComms),intent(inout):: lbcomgp
         type(foe_data),intent(inout),optional :: lfoe
         type(comms_linear),intent(inout):: lbcollcom
         type(comms_linear),intent(inout),optional :: lbcollcom_sr
       end subroutine update_locreg

       subroutine create_DFT_wavefunction(mode, nphi, lnorb, norb, norbp, input, wfn)
         use module_base
         use module_types
         implicit none
         character(len=1),intent(in):: mode
         integer,intent(in):: nphi, lnorb, norb, norbp
         type(input_variables),intent(in):: input
         type(DFT_wavefunction),intent(out):: wfn
       end subroutine create_DFT_wavefunction
       
       subroutine destroy_DFT_wavefunction(wfn)
         use module_base
         use module_types
         implicit none
         type(DFT_wavefunction),intent(inout):: wfn
       end subroutine destroy_DFT_wavefunction

       subroutine init_orbitals_data_for_linear(iproc, nproc, nspinor, input, astruct, rxyz, lorbs)
         use module_base
         use module_types
         implicit none
         integer,intent(in):: iproc, nproc, nspinor
         type(input_variables),intent(in):: input
         type(atomic_structure),intent(in):: astruct
         real(8),dimension(3,astruct%nat),intent(in):: rxyz
         type(orbitals_data),intent(out):: lorbs
       end subroutine init_orbitals_data_for_linear

       subroutine mix_main(iproc, nproc, mix_mode, mixHist, input, glr, alpha_mix, &
                  denspot, mixdiis, rhopotold, pnrm)
         use module_base
         use module_types
         implicit none
         integer,intent(in):: iproc, nproc, mix_mode, mixHist
         type(input_variables),intent(in):: input
         type(locreg_descriptors),intent(in):: glr
         real(8),intent(in):: alpha_mix
         type(DFT_local_fields),intent(inout):: denspot
         type(mixrhopotDIISParameters),intent(inout):: mixdiis
         real(8),dimension(max(glr%d%n1i*glr%d%n2i*denspot%dpbox%n3p,1)*input%nspin),intent(inout):: rhopotold
         real(8),intent(out):: pnrm
       end subroutine mix_main

       subroutine calculate_energy_and_gradient_linear(iproc, nproc, it, &
                  ldiis, fnrmOldArr, alpha, trH, trHold, fnrm, fnrmMax, alpha_mean, alpha_max, &
                  energy_increased, tmb, lhphiold, overlap_calculated, &
                  energs, hpsit_c, hpsit_f, nit_precond, target_function, correction_orthoconstraint, &
                  energy_only, hpsi_small, experimental_mode, ksorbs, hpsi_noprecond)
         use module_base
         use module_types
         implicit none
         integer,intent(in) :: iproc, nproc, it
         type(DFT_wavefunction),target,intent(inout):: tmb
         type(localizedDIISParameters),intent(inout) :: ldiis
         real(8),dimension(tmb%orbs%norb),intent(inout) :: fnrmOldArr
         real(8),dimension(tmb%orbs%norbp),intent(inout) :: alpha
         real(8),intent(out):: trH, fnrm, fnrmMax, alpha_mean, alpha_max
         real(8),intent(inout):: trHold
         logical,intent(out) :: energy_increased
         real(8),dimension(tmb%orbs%npsidim_orbs),intent(inout):: lhphiold
         logical,intent(inout):: overlap_calculated
         type(energy_terms),intent(in) :: energs
         real(8),dimension(:),pointer:: hpsit_c, hpsit_f
         integer, intent(in) :: nit_precond, target_function, correction_orthoconstraint
         logical, intent(in) :: energy_only, experimental_mode
         real(kind=8),dimension(tmb%orbs%npsidim_orbs),intent(out) :: hpsi_small
         type(orbitals_data),intent(in) :: ksorbs
         real(kind=8),dimension(tmb%orbs%npsidim_orbs),optional,intent(out) :: hpsi_noprecond
       end subroutine calculate_energy_and_gradient_linear

       subroutine copy_orthon_data(odin, odout, subname)
         use module_base
         use module_types
         implicit none
         type(orthon_data),intent(in):: odin
         type(orthon_data),intent(out):: odout
         character(len=*),intent(in):: subname
       end subroutine copy_orthon_data

       subroutine improveOrbitals(iproc, tmb, ldiis, alpha, gradient, experimental_mode)
         use module_base
         use module_types
         implicit none
         integer,intent(in):: iproc
         type(DFT_wavefunction),intent(inout):: tmb
         type(localizedDIISParameters),intent(inout):: ldiis
         real(8),dimension(tmb%orbs%norbp),intent(in):: alpha
         real(kind=wp),dimension(max(tmb%npsidim_orbs,tmb%npsidim_comp)),intent(inout) :: gradient
         logical,intent(in) :: experimental_mode
       end subroutine improveOrbitals

       subroutine hpsitopsi_linear(iproc, nproc, it, ldiis, tmb, &
                  lphiold, alpha, trH, meanAlpha, alpha_max, alphaDIIS, hpsi_small, ortho, psidiff, &
                  experimental_mode, trH_ref, kernel_best, complete_reset)
         use module_base
         use module_types
         implicit none
         integer,intent(in):: iproc, nproc, it
         type(localizedDIISParameters),intent(inout):: ldiis
         type(DFT_wavefunction),target,intent(inout):: tmb
         real(8),dimension(tmb%orbs%npsidim_orbs),intent(inout):: lphiold
         real(8),intent(in):: trH, meanAlpha, alpha_max
         real(8),dimension(tmb%orbs%norbp),intent(inout):: alpha, alphaDIIS
         real(kind=8),dimension(tmb%orbs%npsidim_orbs),intent(inout) :: hpsi_small
         real(kind=8),dimension(tmb%orbs%npsidim_orbs),optional,intent(out) :: psidiff
         logical, intent(in) :: ortho, experimental_mode
         real(kind=8),intent(out) :: trH_ref
<<<<<<< HEAD
         real(kind=8),dimension(tmb%linmat%denskern%nvctr),intent(out) :: kernel_best
=======
         real(kind=8),dimension(tmb%linmat%denskern_large%nvctr),intent(out) :: kernel_best
>>>>>>> ffa93dbe
         logical,intent(out) :: complete_reset
       end subroutine hpsitopsi_linear
       
       subroutine DIISorSD(iproc, it, trH, tmbopt, ldiis, alpha, alphaDIIS, lphioldopt, trH_ref, kernel_best, complete_reset)
         use module_base
         use module_types
         implicit none
         integer,intent(in):: iproc, it
         real(kind=8),intent(in):: trH
         type(DFT_wavefunction),intent(inout):: tmbopt
         type(localizedDIISParameters),intent(inout):: ldiis
         real(kind=8),dimension(tmbopt%orbs%norbp),intent(inout):: alpha, alphaDIIS
         real(kind=8),dimension(max(tmbopt%npsidim_orbs,tmbopt%npsidim_comp)),intent(out):: lphioldopt
         real(kind=8),intent(out) :: trH_ref
<<<<<<< HEAD
         real(kind=8),dimension(tmbopt%linmat%denskern%nvctr),intent(out) :: kernel_best
=======
         real(kind=8),dimension(tmbopt%linmat%denskern_large%nvctr),intent(out) :: kernel_best
>>>>>>> ffa93dbe
         logical,intent(out) :: complete_reset
       end subroutine DIISorSD
 
       subroutine psi_to_vlocpsi(iproc,npsidim_orbs,orbs,Lzd,&
            ipotmethod,confdatarr,pot,psi,vpsi,pkernel,ixc,alphaSIC,epot_sum,evSIC,vpsi_noconf,econf_sum)
         use module_base
         use module_types
         implicit none
         integer, intent(in) :: iproc,ipotmethod,ixc,npsidim_orbs
         real(gp), intent(in) :: alphaSIC
         type(orbitals_data), intent(in) :: orbs
         type(local_zone_descriptors), intent(in) :: Lzd
         type(confpot_data), dimension(orbs%norbp), intent(in) :: confdatarr
         real(wp), dimension(orbs%npsidim_orbs), intent(in) :: psi !this dimension will be modified
         real(wp), dimension(*) :: pot !< the potential, with the dimension compatible with the ipotmethod flag
         real(gp), intent(out) :: epot_sum,evSIC
         real(wp), dimension(orbs%npsidim_orbs), intent(inout) :: vpsi
         type(coulomb_operator), intent(in) ::  pkernel !< the PSolver kernel which should be associated for the SIC schemes
         real(wp), dimension(orbs%npsidim_orbs), intent(inout),optional :: vpsi_noconf
         real(gp),intent(out),optional :: econf_sum
       end subroutine psi_to_vlocpsi

       subroutine adjust_locregs_and_confinement(iproc, nproc, hx, hy, hz, at, input, &
                  rxyz, KSwfn, tmb, denspot,nlpsp, ldiis, locreg_increased, lowaccur_converged, locrad)
         use module_base
         use module_types
         implicit none
         integer,intent(in):: iproc, nproc
         real(8),intent(in):: hx, hy, hz
         type(atoms_data),intent(in) :: at
         type(input_variables),intent(in):: input
         real(8),dimension(3,at%astruct%nat),intent(in):: rxyz
         type(DFT_wavefunction),intent(inout):: KSwfn, tmb
         type(DFT_local_fields),intent(inout) :: denspot
         type(DFT_PSP_projectors), intent(inout) :: nlpsp
         type(localizedDIISParameters),intent(inout):: ldiis
         logical, intent(out) :: locreg_increased
         logical, intent(in) :: lowaccur_converged
         real(8), dimension(tmb%lzd%nlr), intent(inout) :: locrad
       end subroutine adjust_locregs_and_confinement

       subroutine adjust_DIIS_for_high_accuracy(input, denspot, mixdiis, lowaccur_converged, &
                  ldiis_coeff_hist, ldiis_coeff_changed)
         use module_base
         use module_types
         implicit none
         type(input_variables),intent(in):: input
         type(DFT_local_fields),intent(inout) :: denspot
         type(mixrhopotDIISParameters),intent(inout):: mixdiis
         logical, intent(in) :: lowaccur_converged
         integer, intent(inout) :: ldiis_coeff_hist
         logical, intent(out) :: ldiis_coeff_changed  
       end subroutine adjust_DIIS_for_high_accuracy

       subroutine set_optimization_variables(input, at, lorbs, nlr, onwhichatom, confdatarr, &
                  convCritMix, lowaccur_converged, nit_scc, mix_hist, alpha_mix, locrad, target_function, nit_basis, &
                  convcrit_dmin, nitdmin, conv_crit_TMB)
         use module_base
         use module_types
         implicit none
         integer,intent(in):: nlr
         type(orbitals_data),intent(in):: lorbs
         type(input_variables),intent(in):: input
         type(atoms_data),intent(in):: at
         integer,dimension(lorbs%norb),intent(in):: onwhichatom
         type(confpot_data),dimension(lorbs%norbp),intent(inout):: confdatarr
         real(kind=8), intent(out) :: convCritMix, alpha_mix, convcrit_dmin, conv_crit_TMB
         logical, intent(in) :: lowaccur_converged
         integer, intent(out) :: nit_scc, mix_hist, nitdmin
         real(kind=8), dimension(nlr), intent(out) :: locrad
         integer, intent(out) :: target_function, nit_basis
       end subroutine set_optimization_variables

       subroutine determine_num_orbs_per_gridpoint(iproc, nproc, orbs, lzd, istartend_c, istartend_f, &
                  istartp_seg_c, iendp_seg_c, istartp_seg_f, iendp_seg_f, &
                  weightp_c, weightp_f, nptsp_c, nptsp_f, &
                  norb_per_gridpoint_c, norb_per_gridpoint_f)
         use module_base
         use module_types
         implicit none
         integer,intent(in):: iproc, nproc, nptsp_c, nptsp_f, istartp_seg_c, iendp_seg_c, istartp_seg_f, iendp_seg_f
         type(orbitals_data),intent(in):: orbs
         type(local_zone_descriptors),intent(in):: lzd
         integer,dimension(2,0:nproc-1),intent(in):: istartend_c, istartend_f
         real(8),intent(in):: weightp_c, weightp_f
         integer,dimension(nptsp_c),intent(out):: norb_per_gridpoint_c
         integer,dimension(nptsp_f),intent(out):: norb_per_gridpoint_f
       end subroutine determine_num_orbs_per_gridpoint

       subroutine assign_weight_to_process2(iproc, nproc, lzd, weight_c, weight_f, weight_tot_c, weight_tot_f, &
                  npts_par_c, npts_par_f, &
                  istartend_c, istartend_f, istartp_seg_c, iendp_seg_c, istartp_seg_f, iendp_seg_f, &
                  weightp_c, weightp_f, nptsp_c, nptsp_f)
         use module_base
         use module_types
         implicit none
         integer,intent(in):: iproc, nproc
         type(local_zone_descriptors),intent(in):: lzd
         real(8),dimension(0:lzd%glr%d%n1,0:lzd%glr%d%n2,0:lzd%glr%d%n3),intent(in):: weight_c, weight_f
         real(8),intent(in):: weight_tot_c, weight_tot_f
         integer,dimension(0:nproc-1),intent(in):: npts_par_c, npts_par_f
         integer,dimension(2,0:nproc-1),intent(out):: istartend_c, istartend_f
         integer,intent(out):: istartp_seg_c, iendp_seg_c, istartp_seg_f, iendp_seg_f
         real(8),intent(out):: weightp_c, weightp_f
         integer,intent(out):: nptsp_c, nptsp_f
       end subroutine assign_weight_to_process2

       subroutine initialize_linear_from_file(iproc,nproc,input_frag,astruct,rxyz,orbs,Lzd,&
              iformat,dir_output,filename,ref_frags,orblist)
         use module_base
         use module_types
         use module_fragments
         implicit none
         integer, intent(in) :: iproc, nproc, iformat
         type(orbitals_data), intent(inout) :: orbs  !< orbs related to the basis functions, inwhichlocreg generated in this routine
         type(atomic_structure), intent(in) :: astruct
         real(gp), dimension(3,astruct%nat), intent(in) :: rxyz
         character(len=*), intent(in) :: filename, dir_output
         type(local_zone_descriptors), intent(inout) :: Lzd !< must already contain Glr and hgrids
         type(fragmentInputParameters), intent(in) :: input_frag
         type(system_fragment), dimension(input_frag%nfrag_ref), intent(inout) :: ref_frags
         integer, dimension(orbs%norb), optional :: orblist
       end subroutine initialize_linear_from_file

       subroutine io_read_descr_linear(unitwf, formatted, iorb_old, eval, n_old1, n_old2, n_old3, &
            ns_old1, ns_old2, ns_old3, hgrids_old, lstat, error, onwhichatom, locrad, locregCenter, &     
            confPotOrder, confPotprefac, nvctr_c_old, nvctr_f_old, nat, rxyz_old)
         use module_base
         use module_types
         implicit none
         integer, intent(in) :: unitwf
         logical, intent(in) :: formatted
         integer, intent(out) :: iorb_old
         integer, intent(out) :: n_old1, n_old2, n_old3, ns_old1, ns_old2, ns_old3
         real(gp), dimension(3), intent(out) :: hgrids_old
         logical, intent(out) :: lstat
         real(wp), intent(out) :: eval
         real(gp), intent(out) :: locrad
         real(gp), dimension(3), intent(out) :: locregCenter
         character(len =256), intent(out) :: error
         integer, intent(out) :: onwhichatom
         integer, intent(out) :: confPotOrder
         real(gp), intent(out) :: confPotprefac
         ! Optional arguments
         integer, intent(out), optional :: nvctr_c_old, nvctr_f_old
         integer, intent(in), optional :: nat
         real(gp), dimension(:,:), intent(out), optional :: rxyz_old
       end subroutine io_read_descr_linear

        subroutine readmywaves_linear_new(iproc,dir_output,filename,iformat,at,tmb,rxyz_old,rxyz,&
               ref_frags,input_frag,frag_calc,orblist)
          use module_base
          use module_types
          use module_fragments
          use yaml_output
          implicit none
          integer, intent(in) :: iproc, iformat
          type(atoms_data), intent(in) :: at
          type(DFT_wavefunction), intent(inout) :: tmb
          real(gp), dimension(3,at%astruct%nat), intent(in) :: rxyz
          real(gp), dimension(3,at%astruct%nat), intent(out) :: rxyz_old
          character(len=*), intent(in) :: dir_output, filename
          type(fragmentInputParameters), intent(in) :: input_frag
          type(system_fragment), dimension(input_frag%nfrag_ref), intent(inout) :: ref_frags
          logical, intent(in) :: frag_calc
          integer, dimension(tmb%orbs%norb), intent(in), optional :: orblist
        end subroutine readmywaves_linear_new

        subroutine allocate_auxiliary_basis_function(npsidim, subname, lphi, lhphi)
          use module_base
          implicit none
          integer,intent(in):: npsidim
          real(8),dimension(:),pointer,intent(out):: lphi, lhphi
          character(len=*),intent(in):: subname
        end subroutine allocate_auxiliary_basis_function

        subroutine deallocate_auxiliary_basis_function(subname, lphi, lhphi)
          use module_base
          implicit none
          real(8),dimension(:),pointer:: lphi, lhphi
          character(len=*),intent(in):: subname
        end subroutine deallocate_auxiliary_basis_function

        subroutine update_ldiis_arrays(tmb, subname, ldiis)
          use module_base
          use module_types
          implicit none
          type(DFT_wavefunction),intent(in):: tmb
          character(len=*),intent(in):: subname
          type(localizedDIISParameters),intent(inout):: ldiis
        end subroutine update_ldiis_arrays

        subroutine copy_local_zone_descriptors(lzd_in, lzd_out, subname)
          use module_base
          use module_types
          implicit none
          type(local_zone_descriptors),intent(in):: lzd_in
          type(local_zone_descriptors),intent(inout):: lzd_out
          character(len=*),intent(in):: subname
        end subroutine copy_local_zone_descriptors

        subroutine io_read_descr_coeff(unitwf, formatted, norb_old, ntmb_old, &
            & lstat, error, nat, rxyz_old)
         use module_base
         use module_types
         implicit none
         integer, intent(in) :: unitwf
         logical, intent(in) :: formatted
         integer, intent(out) :: norb_old, ntmb_old
         logical, intent(out) :: lstat
         character(len =256), intent(out) :: error
         ! Optional arguments
         integer, intent(in), optional :: nat
         real(gp), dimension(:,:), intent(out), optional :: rxyz_old
        end subroutine io_read_descr_coeff

        subroutine read_coeff_minbasis(unitwf,useFormattedInput,iproc,ntmb,norb_old,coeff,eval,nat,rxyz_old)
          use module_base
          use module_types
          implicit none
          logical, intent(in) :: useFormattedInput
          integer, intent(in) :: unitwf,iproc,ntmb
          integer, intent(out) :: norb_old
          real(wp), dimension(ntmb,ntmb), intent(out) :: coeff
          real(wp), dimension(ntmb), intent(out) :: eval
          integer, optional, intent(in) :: nat
          real(gp), dimension(:,:), optional, intent(out) :: rxyz_old
        end subroutine read_coeff_minbasis

        subroutine local_potential_dimensions(iproc,Lzd,orbs,ndimfirstproc)
          use module_base
          use module_types
          implicit none
          integer, intent(in) :: iproc, ndimfirstproc
          type(local_zone_descriptors), intent(inout) :: Lzd
          type(orbitals_data), intent(inout) :: orbs
        end subroutine local_potential_dimensions

        subroutine DIIS_coeff(iproc, orbs, tmb, grad, coeff, ldiis)
          use module_base
          use module_types
          implicit none
          integer,intent(in):: iproc
          type(orbitals_data),intent(in):: orbs
          type(DFT_wavefunction),intent(in):: tmb
          real(8),dimension(tmb%orbs%norb*orbs%norb),intent(in):: grad
          real(8),dimension(tmb%orbs%norb*orbs%norb),intent(inout):: coeff
          type(localizedDIISParameters),intent(inout):: ldiis
        end subroutine DIIS_coeff

        subroutine initialize_DIIS_coeff(isx, ldiis)
          use module_base
          use module_types
          implicit none
          integer,intent(in):: isx
          type(localizedDIISParameters),intent(inout):: ldiis
        end subroutine initialize_DIIS_coeff

        subroutine allocate_DIIS_coeff(tmb, ldiis)
          use module_base
          use module_types
          implicit none
          type(DFT_wavefunction),intent(in):: tmb
          type(localizedDIISParameters),intent(inout):: ldiis
        end subroutine allocate_DIIS_coeff

        subroutine initialize_DFT_local_fields(denspot)
          use module_base
          use module_types
          implicit none
          type(DFT_local_fields), intent(inout) :: denspot
        end subroutine initialize_DFT_local_fields

        subroutine allocate_diis_objects(idsx,alphadiis,npsidim,nkptsp,nspinor,diis,subname) !n(m)
          use module_base
          use module_types
          implicit none
          character(len=*), intent(in) :: subname
          integer, intent(in) :: idsx,npsidim,nkptsp,nspinor !n(m)
          real(gp), intent(in) :: alphadiis
          type(diis_objects), intent(inout) :: diis
        end subroutine allocate_diis_objects

        subroutine check_communications(iproc,nproc,orbs,lzd,comms)
          use module_base
          use module_types
          use communications_base, only: comms_cubic
          implicit none
          integer, intent(in) :: iproc,nproc
          type(orbitals_data), intent(in) :: orbs
          type(local_zone_descriptors), intent(in) :: lzd
          type(comms_cubic), intent(in) :: comms
        end subroutine check_communications

        subroutine nonlocal_forces(lr,hx,hy,hz,at,rxyz,&
             orbs,nlpsp,wfd,psi,fsep,refill,strten)
          use module_base
          use module_types
          implicit none
          !Arguments-------------
          type(atoms_data), intent(in) :: at
          type(wavefunctions_descriptors), intent(in) :: wfd
          type(DFT_PSP_projectors), intent(inout) :: nlpsp
          logical, intent(in) :: refill
          real(gp), intent(in) :: hx,hy,hz
          type(locreg_descriptors) :: lr
          type(orbitals_data), intent(in) :: orbs
          real(gp), dimension(3,at%astruct%nat), intent(in) :: rxyz
          real(wp), dimension((wfd%nvctr_c+7*wfd%nvctr_f)*orbs%norbp*orbs%nspinor), intent(in) :: psi
          real(gp), dimension(3,at%astruct%nat), intent(inout) :: fsep
          real(gp), dimension(6), intent(out) :: strten
        end subroutine nonlocal_forces

        subroutine local_forces(iproc,at,rxyz,hxh,hyh,hzh,&
             n1,n2,n3,n3pi,i3s,n1i,n2i,rho,pot,floc,locstrten,charge)
          use module_base
          use module_types
          implicit none
          !Arguments---------
          type(atoms_data), intent(in) :: at
          integer, intent(in) :: iproc,n1,n2,n3,n3pi,i3s,n1i,n2i
          real(gp), intent(in) :: hxh,hyh,hzh 
          real(gp),intent(out) :: charge
          real(gp), dimension(3,at%astruct%nat), intent(in) :: rxyz
          real(dp), dimension(*), intent(in) :: rho,pot
          real(gp), dimension(3,at%astruct%nat), intent(out) :: floc
          real(gp), dimension(6), intent(out) :: locstrten
        end subroutine local_forces

        subroutine atoms_set_symmetries(atoms, rxyz, disableSym, tol, elecfield)
          use module_base
          use module_types
          implicit none
          type(atoms_data), intent(inout) :: atoms
          real(gp), dimension(3,atoms%astruct%nat), intent(in) :: rxyz
          logical, intent(in) :: disableSym
          real(gp), intent(in) :: tol
          real(gp), intent(in) :: elecfield(3)
        end subroutine atoms_set_symmetries

        subroutine denspot_set_history(denspot, iscf, nspin, &
             & n1i, n2i) !to be removed arguments when denspot has dimensions
          use module_types
          implicit none
          type(DFT_local_fields), intent(inout) :: denspot
          integer, intent(in) :: iscf, n1i, n2i, nspin
        end subroutine denspot_set_history

        subroutine denspot_free_history(denspot)
          use module_types
          implicit none
          type(DFT_local_fields), intent(inout) :: denspot
        end subroutine denspot_free_history

        subroutine kswfn_free_scf_data(KSwfn, freePsit)
          use module_types
          implicit none
          type(DFT_wavefunction), intent(inout) :: KSwfn
          logical, intent(in) :: freePsit
        end subroutine kswfn_free_scf_data

        subroutine evaltoocc(iproc,nproc,filewrite,wf,orbs,occopt)
          use module_base
          use module_types
          implicit none
          logical, intent(in) :: filewrite
          integer, intent(in) :: iproc, nproc
          integer, intent(in) :: occopt      
          real(gp), intent(in) :: wf
          type(orbitals_data), intent(inout) :: orbs
        end subroutine evaltoocc

        subroutine cholesky(iproc, nspin,norbIn, psi, &
          orbs, comms, ndim_ovrlp, ovrlp, norbTot, block1, &
          ispinIn, paw)
          use module_base
          use module_types
          use communications_base, only: comms_cubic
          implicit none
          
          integer:: iproc,nvctrp,norbIn, nspin, block1, ispinIn
          type(orbitals_data):: orbs
          type(comms_cubic):: comms
          real(kind=8),dimension(orbs%npsidim_comp),intent(in out):: psi
          integer,dimension(nspin,0:orbs%nkpts):: ndim_ovrlp
          real(kind=8),dimension(ndim_ovrlp(nspin,orbs%nkpts),1):: ovrlp
          integer,dimension(nspin):: norbTot
          type(paw_objects),optional,intent(inout)::paw
        end subroutine cholesky

        subroutine gsChol(iproc, nproc, psi, orthpar, nspinor,&
          orbs, nspin,ndim_ovrlp,norbArr,comms,paw)
          use module_base
          use module_types
          use communications_base, only: comms_cubic
          implicit none
          integer, intent(in) :: iproc, nproc, nspinor,nspin
          type(orthon_data), intent(in):: orthpar
          type(orbitals_data):: orbs
          type(comms_cubic), intent(in) :: comms
          integer, dimension(nspin), intent(in) :: norbArr
          integer, dimension(nspin,0:orbs%nkpts), intent(in) :: ndim_ovrlp
          real(wp),dimension(comms%nvctr_par(iproc,0)*orbs%nspinor*orbs%norb),intent(inout):: psi
          type(paw_objects),optional,intent(inout)::paw
        end subroutine gsCHol

        subroutine loewdin(iproc, norbIn, nspinor, block1, ispinIn,&
          orbs, comms, nspin, psit, ovrlp, ndim_ovrlp, norbTot, paw)
          use module_base
          use module_types
          use communications_base, only: comms_cubic
          implicit none
          integer,intent(in):: iproc,norbIn, nspinor, nspin, block1, ispinIn
          type(orbitals_data),intent(in):: orbs
          type(comms_cubic),intent(in):: comms
          real(kind=8),dimension(comms%nvctr_par(iproc,0)*orbs%nspinor*orbs%norb),intent(in out):: psit
          integer,dimension(nspin,0:orbs%nkpts):: ndim_ovrlp
          real(kind=8),dimension(ndim_ovrlp(nspin,orbs%nkpts)):: ovrlp
          integer,dimension(nspin):: norbTot
          type(paw_objects),optional,intent(inout)::paw
        end subroutine loewdin

        subroutine gramschmidt(iproc, norbIn, psit, ndim_ovrlp, ovrlp, orbs, nspin,&
          nspinor, comms, norbTot, block1, block2, ispinIn,paw)
          use module_base
          use module_types
          use communications_base, only: comms_cubic
          implicit none
          integer,intent(in):: iproc, norbIn, nspin, nspinor, block1, block2, ispinIn
          type(orbitals_data):: orbs
          type(comms_cubic), intent(in) :: comms
          type(paw_objects),optional,intent(inout)::paw
          real(wp),dimension(comms%nvctr_par(iproc,0)*orbs%nspinor*orbs%norb),intent(inout):: psit
          integer,dimension(nspin,0:orbs%nkpts):: ndim_ovrlp
          real(wp),dimension(ndim_ovrlp(nspin,orbs%nkpts)):: ovrlp
          integer,dimension(nspin):: norbTot
        end subroutine gramschmidt

        subroutine orthogonalize(iproc,nproc,orbs,comms,psi,orthpar,paw)
          use module_base
          use module_types
          use communications_base, only: comms_cubic
          implicit none
          integer, intent(in) :: iproc,nproc
          type(orbitals_data), intent(in) :: orbs
          type(comms_cubic), intent(in) :: comms
          type(orthon_data), intent(in) :: orthpar
          real(wp), dimension(comms%nvctr_par(iproc,0)*orbs%nspinor*orbs%norb), intent(inout) :: psi
          type(paw_objects),optional,intent(inout) :: paw
        end subroutine orthogonalize
  
        subroutine calculate_density_kernel(iproc, nproc, isKernel, orbs, orbs_tmb, coeff, denskern)
          use module_base
          use module_types
          use sparsematrix_base, only: sparse_matrix
          implicit none
          integer,intent(in):: iproc, nproc
          logical, intent(in) :: isKernel
          type(orbitals_data),intent(in):: orbs, orbs_tmb
          real(8),dimension(orbs_tmb%norb,orbs%norb),intent(in):: coeff
          type(sparse_matrix),intent(inout):: denskern
        end subroutine calculate_density_kernel

        subroutine reconstruct_kernel(iproc, nproc, iorder, blocksize_dsyev, blocksize_pdgemm, orbs, tmb, overlap_calculated)
          use module_base
          use module_types
          implicit none
          integer,intent(in):: iproc, nproc, iorder, blocksize_dsyev, blocksize_pdgemm
          type(orbitals_data),intent(in):: orbs
          type(DFT_wavefunction),intent(inout):: tmb
          logical,intent(inout):: overlap_calculated
        end subroutine reconstruct_kernel

        subroutine reorthonormalize_coeff(iproc, nproc, norb, blocksize_dsyev, blocksize_pdgemm, inversion_method, basis_orbs, &
                   basis_overlap, coeff, orbs)
          use module_base
          use module_types
          use sparsematrix_base, only: sparse_matrix
          implicit none
          integer, intent(in) :: iproc, nproc, norb
          integer, intent(in) :: blocksize_dsyev, blocksize_pdgemm, inversion_method
          type(orbitals_data), intent(in) :: basis_orbs   !number of basis functions
          type(orbitals_data), optional, intent(in) :: orbs   !Kohn-Sham orbitals that will be orthonormalized and their parallel distribution
          type(sparse_matrix),intent(in) :: basis_overlap
          real(kind=8),dimension(basis_orbs%norb,basis_orbs%norb),intent(inout) :: coeff
        end subroutine reorthonormalize_coeff

<<<<<<< HEAD
        subroutine determine_num_orbs_per_gridpoint_new(iproc, nproc, lzd, istartend_c, istartend_f, &
                   istartp_seg_c, iendp_seg_c, istartp_seg_f, iendp_seg_f, &
                   weightp_c, weightp_f, nptsp_c, nptsp_f, weight_c, weight_f, &
                   norb_per_gridpoint_c, norb_per_gridpoint_f)
          use module_base
          use module_types
          implicit none
          integer,intent(in):: iproc, nproc, nptsp_c, nptsp_f, istartp_seg_c, iendp_seg_c, istartp_seg_f, iendp_seg_f
          type(local_zone_descriptors),intent(in):: lzd
          integer,dimension(2,0:nproc-1),intent(in):: istartend_c, istartend_f
          real(8),intent(in):: weightp_c, weightp_f
          real(8),dimension(0:lzd%glr%d%n1,0:lzd%glr%d%n2,0:lzd%glr%d%n3),intent(in):: weight_c, weight_f
          integer,dimension(nptsp_c),intent(out):: norb_per_gridpoint_c
          integer,dimension(nptsp_f),intent(out):: norb_per_gridpoint_f
        end subroutine determine_num_orbs_per_gridpoint_new

=======
>>>>>>> ffa93dbe
        subroutine allocate_convolutions_bounds(ab, subname, bounds)
          use module_base
          use module_types
          implicit none
          integer,intent(in):: ab
          character(len=*),intent(in):: subname
          type(convolutions_bounds),intent(out):: bounds
        end subroutine allocate_convolutions_bounds

        subroutine pulay_correction(iproc, nproc, orbs, at, rxyz, nlpsp, SIC, denspot, GPU, tmb, fpulay)
          use module_base
          use module_types
          implicit none
          integer,intent(in):: iproc, nproc
          type(orbitals_data),intent(in):: orbs
          type(atoms_data),intent(in):: at
          real(8),dimension(at%astruct%nat),intent(in):: rxyz
          type(DFT_PSP_projectors), intent(inout) :: nlpsp
          type(SIC_data),intent(in):: SIC
          type(DFT_local_fields), intent(inout) :: denspot
          type(GPU_pointers),intent(inout):: GPU
          type(DFT_wavefunction),intent(inout):: tmb
          real(8),dimension(3,at%astruct%nat),intent(out):: fpulay
        end subroutine pulay_correction

        subroutine create_large_tmbs(iproc, nproc, KSwfn, tmb, denspot,nlpsp, input, at, rxyz, lowaccur_converged)
          use module_base
          use module_types
          implicit none
          integer,intent(in):: iproc, nproc
          type(DFT_Wavefunction),intent(inout):: KSwfn, tmb
          type(DFT_local_fields),intent(in):: denspot
          type(DFT_PSP_projectors), intent(inout) :: nlpsp
          type(input_variables),intent(in):: input
          type(atoms_data),intent(in):: at
          real(8),dimension(3,at%astruct%nat),intent(in):: rxyz
          logical,intent(in):: lowaccur_converged
        end subroutine create_large_tmbs


        subroutine solvePrecondEquation(iproc,nproc,lr,ncplx,ncong,cprecr,&
             hx,hy,hz,kx,ky,kz,x,  rxyzParab, orbs, potentialPrefac, confPotOrder)
          use module_base
          use module_types
          implicit none
          integer, intent(in) :: iproc,nproc,ncong,ncplx,confPotOrder
          real(gp), intent(in) :: hx,hy,hz,cprecr,kx,ky,kz
          type(locreg_descriptors), intent(in) :: lr
          real(wp), intent(inout) :: x
          real(8),dimension(3),intent(in):: rxyzParab
          type(orbitals_data), intent(in):: orbs
          real(8):: potentialPrefac
        end subroutine solvePrecondEquation

        subroutine derivatives_with_orthoconstraint(iproc, nproc, tmb, tmbder)
          use module_base
          use module_types
          implicit none
          integer,intent(in):: iproc, nproc
          type(DFT_wavefunction),intent(in):: tmb
          type(DFT_wavefunction),intent(inout):: tmbder
        end subroutine derivatives_with_orthoconstraint

        subroutine init_local_work_arrays(n1, n2, n3, nfl1, nfu1, nfl2, nfu2, nfl3, nfu3, with_confpot, work, subname)
          use module_base
          use module_types
          implicit none
          integer,intent(in)::n1, n2, n3, nfl1, nfu1, nfl2, nfu2, nfl3, nfu3
          logical,intent(in):: with_confpot
          type(workarrays_quartic_convolutions),intent(inout):: work
          character(len=*),intent(in):: subname
        end subroutine init_local_work_arrays

        subroutine psi_to_kinpsi(iproc,npsidim_orbs,orbs,lzd,psi,hpsi,ekin_sum)
          use module_base
          use module_types
          implicit none
          integer, intent(in) :: iproc,npsidim_orbs
          type(orbitals_data), intent(in) :: orbs
          type(local_zone_descriptors), intent(in) :: Lzd
          real(wp), dimension(orbs%npsidim_orbs), intent(in) :: psi
          real(gp), intent(out) :: ekin_sum
          real(wp), dimension(orbs%npsidim_orbs), intent(inout) :: hpsi
        end subroutine psi_to_kinpsi

        subroutine copy_old_supportfunctions(iproc,orbs,lzd,phi,lzd_old,phi_old)
          use module_base
          use module_types
          implicit none
          integer,intent(in) :: iproc
          type(orbitals_data), intent(in) :: orbs
          type(local_zone_descriptors), intent(in) :: lzd
          type(local_zone_descriptors), intent(inout) :: lzd_old
          real(wp), dimension(:), pointer :: phi,phi_old
        end subroutine copy_old_supportfunctions

        subroutine input_memory_linear(iproc, nproc, at, KSwfn, tmb, tmb_old, denspot, input, &
                   rxyz_old, rxyz, denspot0, energs, nlpsp, GPU, ref_frags)
          use module_base
          use module_types
          use module_fragments
          implicit none
          integer,intent(in) :: iproc, nproc
          type(atoms_data), intent(inout) :: at
          type(DFT_wavefunction),intent(inout):: KSwfn
          type(DFT_wavefunction),intent(inout):: tmb, tmb_old
          type(DFT_local_fields), intent(inout) :: denspot
          type(input_variables),intent(in):: input
          real(gp),dimension(3,at%astruct%nat),intent(in) :: rxyz_old, rxyz
          real(8),dimension(max(denspot%dpbox%ndims(1)*denspot%dpbox%ndims(2)*denspot%dpbox%n3p,1)),intent(out):: denspot0
          type(energy_terms),intent(inout):: energs
          type(DFT_PSP_projectors), intent(inout) :: nlpsp
          type(GPU_pointers), intent(inout) :: GPU
          type(system_fragment), dimension(:), intent(in) :: ref_frags
        end subroutine input_memory_linear

        subroutine copy_old_coefficients(norb_tmb, coeff, coeff_old)
          use module_base
          implicit none
          integer,intent(in):: norb_tmb
          real(8),dimension(:,:),pointer:: coeff, coeff_old
        end subroutine copy_old_coefficients

        subroutine copy_old_inwhichlocreg(norb_tmb, inwhichlocreg, inwhichlocreg_old, onwhichatom, onwhichatom_old)
          use module_base
          implicit none
          integer,intent(in):: norb_tmb
          integer,dimension(:),pointer:: inwhichlocreg, inwhichlocreg_old, onwhichatom, onwhichatom_old
        end subroutine copy_old_inwhichlocreg

        subroutine reformat_supportfunctions(iproc,at,rxyz_old,rxyz,add_derivatives,tmb,ndim_old,lzd_old,&
               frag_trans,psi_old,input_dir,input_frag,ref_frags,phi_array_old)
          use module_base
          use module_types
          use module_fragments
          implicit none
          integer, intent(in) :: iproc,ndim_old
          type(atoms_data), intent(in) :: at
          real(gp), dimension(3,at%astruct%nat), intent(in) :: rxyz,rxyz_old
          type(DFT_wavefunction), intent(inout) :: tmb
          type(local_zone_descriptors), intent(inout) :: lzd_old
          type(fragment_transformation), dimension(tmb%orbs%norbp), intent(in) :: frag_trans
          real(wp), dimension(:), pointer :: psi_old
          type(phi_array), dimension(tmb%orbs%norbp), optional, intent(in) :: phi_array_old
          logical, intent(in) :: add_derivatives
          character(len=*), intent(in) :: input_dir
          type(fragmentInputParameters), intent(in) :: input_frag
          type(system_fragment), dimension(:), intent(in) :: ref_frags
        end subroutine reformat_supportfunctions

        subroutine reformat_one_supportfunction(llr,llr_old,geocode,hgrids_old,n_old,psigold,& 
             hgrids,n,centre_old,centre_new,da,frag_trans,psi,psirold)
          use module_base
          use module_types
          use module_fragments
          implicit none
          integer, dimension(3), intent(in) :: n,n_old
          real(gp), dimension(3), intent(in) :: hgrids,hgrids_old
          !type(wavefunctions_descriptors), intent(in) :: wfd
          type(locreg_descriptors), intent(in) :: llr, llr_old
          character(len=1), intent(in) :: geocode !< @copydoc poisson_solver::doc::geocode
          real(gp), dimension(3), intent(inout) :: centre_old,centre_new,da
          type(fragment_transformation), intent(in) :: frag_trans
          real(wp), dimension(0:n_old(1),2,0:n_old(2),2,0:n_old(3),2), intent(in) :: psigold
          real(wp), dimension(llr%wfd%nvctr_c+7*llr%wfd%nvctr_f), intent(out) :: psi
          real(wp), dimension(llr_old%d%n1i,llr_old%d%n2i,llr_old%d%n3i), optional, intent(in) :: psirold
        end subroutine reformat_one_supportfunction

        subroutine get_derivative_supportfunctions(ndim, hgrid, lzd, lorbs, phi, phid)
          use module_base
          use module_types
          implicit none
          integer,intent(in):: ndim
          real(kind=8),intent(in) :: hgrid
          type(local_zone_descriptors),intent(in) :: lzd
          type(orbitals_data),intent(in) :: lorbs
          real(kind=8),dimension(lorbs%npsidim_orbs),intent(in) :: phi !< Basis functions
          real(kind=8),dimension(3*lorbs%npsidim_orbs),intent(inout) :: phid  !< Derivative basis functions
        end subroutine get_derivative_supportfunctions

        subroutine normalize_transposed(iproc, nproc, orbs, collcom, psit_c, psit_f, norm)
          use module_base
          use module_types
          implicit none
          integer,intent(in):: iproc, nproc
          type(orbitals_data),intent(in):: orbs
          type(comms_linear),intent(in):: collcom
          real(8),dimension(collcom%ndimind_c),intent(inout):: psit_c
          real(8),dimension(7*collcom%ndimind_f),intent(inout):: psit_f
          real(8),dimension(orbs%norb),intent(out):: norm
        end subroutine normalize_transposed


        subroutine determine_locregSphere_parallel(iproc,nproc,nlr,hx,hy,hz,astruct,orbs,Glr,Llr,calculateBounds)!,outofzone)
          use module_base
          use module_types
          implicit none
          integer, intent(in) :: iproc,nproc
          integer, intent(in) :: nlr
          real(gp), intent(in) :: hx,hy,hz
          type(atomic_structure),intent(in) :: astruct
          type(orbitals_data),intent(in) :: orbs
          type(locreg_descriptors), intent(in) :: Glr
          type(locreg_descriptors), dimension(nlr), intent(inout) :: Llr
          logical,dimension(nlr),intent(in) :: calculateBounds
        end subroutine determine_locregSphere_parallel

        subroutine communicate_basis_for_density_collective(iproc, nproc, lzd, npsidim, orbs, lphi, collcom_sr)
          use module_base
          use module_types
          implicit none
          integer,intent(in) :: iproc, nproc, npsidim
          type(local_zone_descriptors),intent(in) :: lzd
          type(orbitals_data),intent(in) :: orbs
          real(kind=8),dimension(npsidim),intent(in) :: lphi
          type(comms_linear),intent(inout) :: collcom_sr
        end subroutine communicate_basis_for_density_collective

        subroutine sumrho_for_TMBs(iproc, nproc, hx, hy, hz, collcom_sr, denskern, ndimrho, rho, rho_negative, &
                   print_results)
          use module_base
          use module_types
          use sparsematrix_base, only: sparse_matrix
          implicit none
          integer,intent(in) :: iproc, nproc, ndimrho
          real(kind=8),intent(in) :: hx, hy, hz
          type(comms_linear),intent(in) :: collcom_sr
          type(sparse_matrix),intent(in) :: denskern
          real(kind=8),dimension(ndimrho),intent(out) :: rho
          logical,intent(out) :: rho_negative
          logical,intent(in),optional :: print_results
        end subroutine sumrho_for_TMBs

        subroutine foe(iproc, nproc, tmprtr, &
                   ebs, itout, it_scc, order_taylor, purification_quickreturn, foe_verbosity, &
                   tmb)
          use module_base
          use module_types
          implicit none
          integer,intent(in) :: iproc, nproc, itout, it_scc, order_taylor
          real(kind=8),intent(in) :: tmprtr
          real(kind=8),intent(out) :: ebs
          logical,intent(in) :: purification_quickreturn
          integer :: foe_verbosity
          type(DFT_wavefunction),intent(inout) :: tmb
        end subroutine foe

        subroutine kswfn_init_comm(wfn, in, atoms, dpbox, iproc, nproc)
          use module_types
          implicit none
          integer, intent(in) :: iproc, nproc
          type(DFT_wavefunction), intent(inout) :: wfn
          type(input_variables), intent(in) :: in
          type(atoms_data),intent(in) :: atoms
          type(denspot_distribution), intent(in) :: dpbox
        end subroutine kswfn_init_comm


        subroutine nonlocal_forces_linear(iproc,nproc,npsidim_orbs,lr,hx,hy,hz,at,rxyz,&
             orbs,nlpsp,lzd,collcom,phi,denskern,fsep,refill,strten)
          use module_base
          use module_types
          implicit none
          type(atoms_data), intent(in) :: at
          type(local_zone_descriptors), intent(in) :: lzd
          type(comms_linear),intent(in) :: collcom
          type(DFT_PSP_projectors), intent(inout) :: nlpsp
          logical, intent(in) :: refill
          integer, intent(in) :: iproc, nproc, npsidim_orbs
          real(gp), intent(in) :: hx,hy,hz
          type(locreg_descriptors) :: lr
          type(orbitals_data), intent(in) :: orbs
          real(gp), dimension(3,at%astruct%nat), intent(in) :: rxyz
          real(wp), dimension(npsidim_orbs), intent(in) :: phi
          type(sparse_matrix),intent(in) :: denskern
          real(gp), dimension(3,at%astruct%nat), intent(inout) :: fsep
          real(gp), dimension(6), intent(out) :: strten
        end subroutine nonlocal_forces_linear

        subroutine calculate_overlap_transposed(iproc, nproc, orbs, collcom, &
                   psit_c1, psit_c2, psit_f1, psit_f2, ovrlp)
          use module_base
          use module_types
          use sparsematrix_base, only: sparse_matrix
          implicit none
          
          ! Calling arguments
          integer,intent(in) :: iproc, nproc
          type(orbitals_data),intent(in) :: orbs
          type(comms_linear),intent(in) :: collcom
          real(kind=8),dimension(collcom%ndimind_c),intent(in) :: psit_c1, psit_c2
          real(kind=8),dimension(7*collcom%ndimind_f),intent(in) :: psit_f1, psit_f2
          type(sparse_matrix),intent(inout) :: ovrlp
        end subroutine calculate_overlap_transposed

        subroutine build_linear_combination_transposed(collcom, sparsemat, psitwork_c, psitwork_f, &
             reset, psit_c, psit_f, iproc)
          use module_base
          use module_types
          use sparsematrix_base, only: sparse_matrix
          implicit none
          
          ! Calling arguments
          type(sparse_matrix),intent(in) :: sparsemat
          type(comms_linear),intent(in) :: collcom
          real(kind=8),dimension(collcom%ndimind_c),intent(in) :: psitwork_c
          real(kind=8),dimension(7*collcom%ndimind_f),intent(in) :: psitwork_f
          logical,intent(in) :: reset
          real(kind=8),dimension(collcom%ndimind_c),intent(inout) :: psit_c
          real(kind=8),dimension(7*collcom%ndimind_f),intent(inout) :: psit_f
          integer, intent(in) :: iproc
        end subroutine build_linear_combination_transposed

        subroutine sparsemm(nseq, a_seq, b, c, norb, norbp, ivectorindex, nout, onedimindices)
          use module_base
          use module_types
          implicit none
          integer, intent(in) :: norb,norbp,nseq
          real(kind=8), dimension(norb,norbp),intent(in) :: b
          real(kind=8), dimension(nseq),intent(in) :: a_seq
          real(kind=8), dimension(norb,norbp), intent(out) :: c
          integer,dimension(nseq),intent(in) :: ivectorindex
          integer,intent(in) :: nout
          integer,dimension(4,nout) :: onedimindices
        end subroutine sparsemm

        subroutine axpy_kernel_vectors(norbp, norb, nout, onedimindices, a, x, y)
          use module_base
          use module_types
          implicit none
          integer,intent(in) :: norbp, norb, nout
          integer,dimension(4,nout),intent(in) :: onedimindices
          real(kind=8),intent(in) :: a
          real(kind=8),dimension(norb,norbp),intent(in) :: x
          real(kind=8),dimension(norb,norbp),intent(inout) :: y
        end subroutine axpy_kernel_vectors

        subroutine axbyz_kernel_vectors(norbp, norb, nout, onedimindices, a, x, b, y, z)
          use module_base
          use module_types
          implicit none
          integer,intent(in) :: norbp, norb, nout
          integer,dimension(4,nout),intent(in) :: onedimindices
          real(8),intent(in) :: a, b
          real(kind=8),dimension(norb,norbp),intent(in) :: x, y
          real(kind=8),dimension(norb,norbp),intent(out) :: z
        end subroutine axbyz_kernel_vectors

        subroutine copy_kernel_vectors(norbp, norb, nout, onedimindices, a, b)
          use module_base
          use module_types
          implicit none
          integer,intent(in) :: norbp, norb, nout
          integer,dimension(4,nout),intent(in) :: onedimindices
          real(kind=8),dimension(norb,norbp),intent(in) :: a
          real(kind=8),dimension(norb,norbp),intent(out) :: b
        end subroutine copy_kernel_vectors

        subroutine chebyshev_clean(iproc, nproc, npl, cc, orbs, foe_obj, kernel, ham_compr, &
                   ovrlp_compr, calculate_SHS, nsize_polynomial, SHS, fermi, penalty_ev, chebyshev_polynomials, &
                   emergency_stop)
          use module_base
          use module_types
          use sparsematrix_base, only: sparse_matrix
          implicit none
          integer,intent(in) :: iproc, nproc, npl, nsize_polynomial
          real(8),dimension(npl,3),intent(in) :: cc
          type(orbitals_data),intent(in) :: orbs
          type(foe_data),intent(in) :: foe_obj
          type(sparse_matrix), intent(in) :: kernel
          real(kind=8),dimension(kernel%nvctr),intent(in) :: ham_compr, ovrlp_compr
          logical,intent(in) :: calculate_SHS
          real(kind=8),dimension(kernel%nvctr),intent(inout) :: SHS
          real(kind=8),dimension(orbs%norb,orbs%norbp),intent(out) :: fermi
          real(kind=8),dimension(orbs%norb,orbs%norbp,2),intent(out) :: penalty_ev
          real(kind=8),dimension(nsize_polynomial,npl),intent(out) :: chebyshev_polynomials
          logical,intent(out) :: emergency_stop
        end subroutine chebyshev_clean

        subroutine init_onedimindices(norbp, isorb, foe_obj, sparsemat, nout, onedimindices)
          use module_base
          use module_types
          use sparsematrix_base, only: sparse_matrix
          implicit none
        
          ! Calling arguments
          integer,intent(in) :: norbp, isorb
          type(foe_data),intent(in) :: foe_obj
          type(sparse_matrix),intent(in) :: sparsemat
          integer,intent(out) :: nout
          integer,dimension(:,:),pointer :: onedimindices
        end subroutine init_onedimindices

        subroutine enable_sequential_acces_vector(norbp, norb, isorb, foe_obj, b, nseq, bseq, indexarr)
          use module_base
          use module_types
          implicit none
          integer,intent(in) :: norbp, norb, isorb
          type(foe_data),intent(in) :: foe_obj
          real(kind=8),dimension(norb,norbp),intent(in) :: b
          integer,intent(out) :: nseq
          real(kind=8),dimension(:),pointer,intent(out) :: bseq
          integer,dimension(norb,norbp),intent(out) :: indexarr
        end subroutine enable_sequential_acces_vector

        subroutine set_variables_for_hybrid(nlr, input, at, orbs, lowaccur_converged, confdatarr, &
                   target_function, nit_basis, nit_scc, mix_hist, locrad, alpha_mix, convCritMix, &
                   conv_crit_TMB)
          use module_base
          use module_types
          implicit none
          integer,intent(in) :: nlr
          type(input_variables),intent(in) :: input
          type(atoms_data),intent(in) :: at
          type(orbitals_data),intent(in) :: orbs
          logical,intent(out) :: lowaccur_converged
          type(confpot_data),dimension(orbs%norbp),intent(inout) :: confdatarr
          integer,intent(out) :: target_function, nit_basis, nit_scc, mix_hist
          real(kind=8),dimension(nlr),intent(out) :: locrad
          real(kind=8),intent(out) :: alpha_mix, convCritMix, conv_crit_TMB
        end subroutine set_variables_for_hybrid

        subroutine locreg_bounds(n1,n2,n3,nfl1,nfu1,nfl2,nfu2,nfl3,nfu3,wfd,bounds)
          use module_base
          use module_types
          implicit none
          integer, intent(in) :: n1,n2,n3
          integer, intent(in) :: nfl1,nfu1,nfl2,nfu2,nfl3,nfu3
          type(wavefunctions_descriptors), intent(in) :: wfd
          type(convolutions_bounds), intent(out) :: bounds
        end subroutine locreg_bounds

        subroutine wfd_to_logrids(n1,n2,n3,wfd,logrid_c,logrid_f)
          use module_base
          use module_types
          implicit none
          integer, intent(in) :: n1,n2,n3
          type(wavefunctions_descriptors), intent(in) :: wfd
          logical, dimension(0:n1,0:n2,0:n3), intent(out) :: logrid_c,logrid_f
        end subroutine wfd_to_logrids

        subroutine make_bounds(n1,n2,n3,logrid,ibyz,ibxz,ibxy)
           implicit none
           integer, intent(in) :: n1,n2,n3
           logical, dimension(0:n1,0:n2,0:n3), intent(in) :: logrid
           integer, dimension(2,0:n2,0:n3), intent(out) :: ibyz
           integer, dimension(2,0:n1,0:n3), intent(out) :: ibxz
           integer, dimension(2,0:n1,0:n2), intent(out) :: ibxy
        end subroutine make_bounds

        subroutine make_all_ib(n1,n2,n3,nfl1,nfu1,nfl2,nfu2,nfl3,nfu3,&
             ibxy_c,ibzzx_c,ibyyzz_c,ibxy_f,ibxy_ff,ibzzx_f,ibyyzz_f,&
             ibyz_c,ibzxx_c,ibxxyy_c,ibyz_f,ibyz_ff,ibzxx_f,ibxxyy_f,ibyyzz_r)
          use module_base
          implicit none
          integer,intent(in)::n1,n2,n3,nfl1,nfu1,nfl2,nfu2,nfl3,nfu3
          integer :: i1,i2,i3,i_stat,i_all !n(c) m1,m2,m3
          integer,intent(in):: ibyz_c(2,0:n2,0:n3),ibxy_c(2,0:n1,0:n2)
          integer,intent(in):: ibyz_f(2,0:n2,0:n3),ibxy_f(2,0:n1,0:n2)
          integer,intent(inout):: ibzzx_c(2,-14:2*n3+16,0:n1) 
          integer,intent(out):: ibyyzz_c(2,-14:2*n2+16,-14:2*n3+16)
          integer,intent(out):: ibxy_ff(2,nfl1:nfu1,nfl2:nfu2)
          integer,intent(inout):: ibzzx_f(2,-14+2*nfl3:2*nfu3+16,nfl1:nfu1) 
          integer,intent(out):: ibyyzz_f(2,-14+2*nfl2:2*nfu2+16,-14+2*nfl3:2*nfu3+16)
          integer,intent(out):: ibzxx_c(2,0:n3,-14:2*n1+16) ! extended boundary arrays
          integer,intent(out):: ibxxyy_c(2,-14:2*n1+16,-14:2*n2+16)
          integer,intent(inout):: ibyz_ff(2,nfl2:nfu2,nfl3:nfu3)
          integer,intent(out):: ibzxx_f(2,nfl3:nfu3,2*nfl1-14:2*nfu1+16)
          integer,intent(out):: ibxxyy_f(2,2*nfl1-14:2*nfu1+16,2*nfl2-14:2*nfu2+16)
          character(len=*), parameter :: subname=' make_all_ib'
          logical,allocatable:: logrid_big(:)
          integer,intent(out):: ibyyzz_r(2,-14:2*n2+16,-14:2*n3+16)
        end subroutine make_all_ib

        subroutine make_ib_inv(logrid_big,ibxy,ibzzx,ibyyzz,nfl1,nfu1,nfl2,nfu2,nfl3,nfu3)
          implicit none
          integer, intent(in) :: nfl1,nfu1,nfl2,nfu2,nfl3,nfu3
          integer,intent(in):: ibxy(2,nfl1:nfu1,nfl2:nfu2)
          integer,intent(inout):: ibzzx(2,-14+2*nfl3:2*nfu3+16,nfl1:nfu1) 
          integer,intent(out):: ibyyzz(2,-14+2*nfl2:2*nfu2+16,-14+2*nfl3:2*nfu3+16)
          logical, intent(inout) :: logrid_big(nfl3:nfu3,2*nfl1-14:2*nfu1+16,2*nfl2-14:2*nfu2+16)! work array
          integer :: nt
        end subroutine make_ib_inv

        subroutine ib_to_logrid_inv(ib,logrid,nfl,nfu,ndat)
          implicit none
          integer, intent(in) :: ndat,nfl,nfu
          integer, intent(in) :: ib(2,ndat)! input
          logical, intent(out) :: logrid(-14+2*nfl:2*nfu+16,ndat)! output
        end subroutine ib_to_logrid_inv

        subroutine ib_from_logrid_inv(ib,logrid,ml1,mu1,ndat)
          implicit none
          integer, intent(in) :: ml1,mu1,ndat
          integer, intent(out) :: ib(2,ndat)
          logical, intent(in) :: logrid(ndat,ml1:mu1)
        end subroutine ib_from_logrid_inv

        subroutine squares(ib,n2,n3)
          implicit none
          integer,intent(in)::n2,n3
          integer,intent(inout)::ib(2,0:n2,0:n3)
        end subroutine squares

        subroutine make_ib_c(logrid_big,ibyz,ibzxx,ibxxyy,n1,n2,n3)
          implicit none
          integer nt,n1,n2,n3
          integer ibyz(2,0:n2,0:n3)! input
          integer ibzxx(2,0:n3,-14:2*n1+16)!output
          integer ibxxyy(2,-14:2*n1+16,-14:2*n2+16)!output
          logical logrid_big(0:n3,-14:2*n1+16,-14:2*n2+16)! work array
        end subroutine make_ib_c

        subroutine ib_to_logrid_rot(ib,logrid,nfl,nfu,ndat)
          implicit none
          integer ndat,nfl,nfu,l,i
          integer ib(2,ndat)! input
          logical logrid(ndat,-14+2*nfl:2*nfu+16)! output
        end subroutine ib_to_logrid_rot

        subroutine ib_from_logrid(ib,logrid,ml1,mu1,ndat)
          implicit none
          integer i,i1
          integer ml1,mu1,ndat
          integer ib(2,ndat)
          logical logrid(ml1:mu1,ndat)
        end subroutine ib_from_logrid

        subroutine make_ib(logrid_big,ibyz,ibzxx,ibxxyy,nfl1,nfu1,nfl2,nfu2,nfl3,nfu3)
          implicit none
          integer nt,nfl1,nfu1,nfl2,nfu2,nfl3,nfu3
          integer ibyz(  2,nfl2:nfu2,nfl3:nfu3)! input
          integer ibzxx( 2,          nfl3:nfu3,2*nfl1-14:2*nfu1+16)!output
          integer ibxxyy(2,                    2*nfl1-14:2*nfu1+16,2*nfl2-14:2*nfu2+16)!output
          logical logrid_big(           nfl3:nfu3,2*nfl1-14:2*nfu1+16,2*nfl2-14:2*nfu2+16)! work array
        end subroutine make_ib

        subroutine squares_1d(ib,nfl2,nfu2,nfl3,nfu3)
          implicit none
          integer,intent(in) :: nfl2,nfu2,nfl3,nfu3
          integer,intent(inout) :: ib(2,nfl2:nfu2,nfl3:nfu3)
        end subroutine squares_1d

        subroutine determine_sequential_length(norbp, isorb, norb, foe_obj, sparsemat, nseq, nmaxsegk, nmaxvalk)
          use module_base
          use module_types
          use sparsematrix_base, only: sparse_matrix
          implicit none
          integer,intent(in) :: norbp, isorb, norb
          type(foe_data),intent(in) :: foe_obj
          type(sparse_matrix),intent(in) :: sparsemat
          integer,intent(out) :: nseq, nmaxsegk, nmaxvalk
        end subroutine determine_sequential_length

        subroutine get_arrays_for_sequential_acces(norbp, isorb, norb, foe_obj, sparsemat, nseq, nmaxsegk, nmaxvalk, &
                   istindexarr, ivectorindex)
          use module_base
          use module_types
          use sparsematrix_base, only: sparse_matrix
          implicit none
          integer,intent(in) :: norbp, isorb, norb, nseq, nmaxsegk, nmaxvalk
          type(foe_data),intent(in) :: foe_obj
          type(sparse_matrix),intent(in) :: sparsemat
          integer,dimension(nmaxvalk,nmaxsegk,norbp),intent(out) :: istindexarr
          integer,dimension(nseq),intent(out) :: ivectorindex
        end subroutine get_arrays_for_sequential_acces

        subroutine sequential_acces_matrix(norbp, isorb, norb, foe_obj, sparsemat, a, nseq, nmaxsegk, nmaxvalk, a_seq)
          use module_base
          use module_types
          use sparsematrix_base, only: sparse_matrix
          implicit none
          integer,intent(in) :: norbp, isorb, norb, nseq, nmaxsegk, nmaxvalk
          type(foe_data),intent(in) :: foe_obj
          type(sparse_matrix),intent(in) :: sparsemat
          real(kind=8),dimension(sparsemat%nvctr),intent(in) :: a
          real(kind=8),dimension(nseq),intent(out) :: a_seq
        end subroutine sequential_acces_matrix

        subroutine orthonormalize_subset(iproc, nproc, methTransformOverlap, npsidim_orbs, &
                   orbs, at, minorbs_type, maxorbs_type, lzd, ovrlp, inv_ovrlp_half, collcom, orthpar, &
                   lphi, psit_c, psit_f, can_use_transposed)
          use module_base
          use module_types
          use sparsematrix_base, only: sparse_matrix
          implicit none
          integer,intent(in) :: iproc,nproc,methTransformOverlap,npsidim_orbs
          type(orbitals_data),intent(in) :: orbs
          type(atoms_data),intent(in) :: at
          integer,dimension(at%astruct%ntypes),intent(in) :: minorbs_type, maxorbs_type
          type(local_zone_descriptors),intent(in) :: lzd
          type(sparse_matrix),intent(inout) :: ovrlp
          type(sparse_matrix),intent(inout) :: inv_ovrlp_half ! technically inv_ovrlp structure, but same pattern
          type(comms_linear),intent(in) :: collcom
          type(orthon_data),intent(in) :: orthpar
          real(kind=8),dimension(npsidim_orbs), intent(inout) :: lphi
          real(kind=8),dimension(:),pointer :: psit_c, psit_f
          logical,intent(inout) :: can_use_transposed
        end subroutine orthonormalize_subset

        subroutine gramschmidt_subset(iproc, nproc, methTransformOverlap, npsidim_orbs, &
                   orbs, at, minorbs_type, maxorbs_type, lzd, ovrlp, inv_ovrlp_half, collcom, orthpar, &
                   lphi, psit_c, psit_f, can_use_transposed)
          use module_base
          use module_types
          use sparsematrix_base, only: sparse_matrix
          implicit none
          integer,intent(in) :: iproc,nproc,methTransformOverlap,npsidim_orbs
          type(orbitals_data),intent(in) :: orbs
          type(atoms_data),intent(in) :: at
          integer,dimension(at%astruct%ntypes),intent(in) :: minorbs_type, maxorbs_type
          type(local_zone_descriptors),intent(in) :: lzd
          type(sparse_matrix),intent(inout) :: ovrlp
          type(sparse_matrix),intent(inout) :: inv_ovrlp_half ! technically inv_ovrlp structure, but same pattern
          type(comms_linear),intent(in) :: collcom
          type(orthon_data),intent(in) :: orthpar
          real(kind=8),dimension(npsidim_orbs), intent(inout) :: lphi
          real(kind=8),dimension(:),pointer :: psit_c, psit_f
          logical,intent(inout) :: can_use_transposed
        end subroutine gramschmidt_subset

        subroutine overlapPowerGeneral(iproc, nproc, iorder, power, blocksize, norb, ovrlp, inv_ovrlp, error, &
<<<<<<< HEAD
             orbs, ovrlp_smat, inv_ovrlp_smat)
          use module_base
          use module_types
=======
             orbs, ovrlp_smat, inv_ovrlp_smat, check_accur)
          use module_base
          use module_types
          use sparsematrix_base, only: sparse_matrix
>>>>>>> ffa93dbe
          implicit none
  
          ! Calling arguments
          integer,intent(in) :: iproc, nproc, iorder, power, blocksize, norb
          real(kind=8),dimension(:,:),pointer :: ovrlp
          real(kind=8),dimension(:,:),pointer :: inv_ovrlp
          real(kind=8),intent(out) :: error
          type(orbitals_data), optional, intent(in) :: orbs
<<<<<<< HEAD
          type(sparseMatrix), optional, intent(inout) :: ovrlp_smat, inv_ovrlp_smat
=======
          type(sparse_matrix), optional, intent(inout) :: ovrlp_smat, inv_ovrlp_smat
          logical,intent(in),optional :: check_accur
>>>>>>> ffa93dbe
        end subroutine overlapPowerGeneral

        subroutine overlap_plus_minus_one_half_exact(norb,blocksize,plusminus,inv_ovrlp_half,orbs)
          use module_base
          use module_types
          implicit none
          integer,intent(in) :: norb,blocksize
          real(kind=8),dimension(:,:),pointer :: inv_ovrlp_half
          logical, intent(in) :: plusminus
          type(orbitals_data), optional, intent(in) :: orbs
        end subroutine overlap_plus_minus_one_half_exact

        subroutine input_wf_memory_new(nproc,iproc, atoms, &
                 rxyz_old, hx_old, hy_old, hz_old, d_old, wfd_old, psi_old,lzd_old, &
                 rxyz,hx,hy,hz,d,wfd,psi,orbs,lzd,displ)
          use module_defs
          use module_types
          implicit none
          integer, intent(in) :: iproc,nproc
          type(atoms_data), intent(in) :: atoms
          real(gp), dimension(3, atoms%astruct%nat), intent(in) :: rxyz, rxyz_old
          real(gp), intent(in) :: hx, hy, hz, hx_old, hy_old, hz_old,displ
          type(grid_dimensions), intent(in) :: d, d_old
          type(wavefunctions_descriptors), intent(in) :: wfd
          type(wavefunctions_descriptors), intent(inout) :: wfd_old
          type(orbitals_data), intent(in) :: orbs
          type(local_zone_descriptors), intent(inout) :: lzd_old
          type(local_zone_descriptors), intent(in) :: lzd
          real(wp), dimension(:), pointer :: psi, psi_old
        end subroutine input_wf_memory_new
      
        subroutine integral_equation(iproc,nproc,atoms,wfn,ngatherarr,local_potential,GPU,nlpsp,rxyz)
          use module_base
          use module_types
          implicit none
          integer, intent(in) :: iproc,nproc
          type(atoms_data), intent(in) :: atoms
          type(DFT_wavefunction), intent(in) :: wfn
          type(GPU_pointers), intent(inout) :: GPU
          type(DFT_PSP_projectors), intent(inout) :: nlpsp
          integer, dimension(0:nproc-1,2), intent(in) :: ngatherarr
          real(gp), dimension(3,atoms%astruct%nat), intent(in) :: rxyz
          real(dp), dimension(:), pointer :: local_potential
        end subroutine integral_equation

        subroutine atoms_new(atoms)
          use module_types
          implicit none
          type(atoms_data), pointer :: atoms
        end subroutine atoms_new

        subroutine rst_new(self, rst)
          use module_types
          implicit none
          integer(kind = 8), intent(in) :: self
          type(restart_objects), pointer :: rst
        end subroutine rst_new

        subroutine inputs_new(in)
          use module_types
          implicit none
          type(input_variables), pointer :: in
        end subroutine inputs_new

        subroutine init_matrixindex_in_compressed_fortransposed(iproc, nproc, orbs, collcom, collcom_shamop, &
                   collcom_sr, sparsemat)
          use module_base
          use module_types
          use sparsematrix_base, only: sparse_matrix
          implicit none
          integer,intent(in) :: iproc, nproc
          type(orbitals_data),intent(in) :: orbs
          type(comms_linear),intent(in) :: collcom, collcom_shamop, collcom_sr
          type(sparse_matrix), intent(inout) :: sparsemat
        end subroutine init_matrixindex_in_compressed_fortransposed

        subroutine compress_polynomial_vector(iproc, nsize_polynomial, orbs, fermi, vector, vector_compressed)
          use module_base
          use module_types
          use sparsematrix_base, only: sparse_matrix
          implicit none
          integer,intent(in) :: iproc, nsize_polynomial
          type(orbitals_data),intent(in) :: orbs
          type(sparse_matrix),intent(in) :: fermi
          real(kind=8),dimension(orbs%norb,orbs%norbp),intent(in) :: vector
          real(kind=8),dimension(nsize_polynomial),intent(out) :: vector_compressed
        end subroutine compress_polynomial_vector

        subroutine uncompress_polynomial_vector(iproc, nsize_polynomial, orbs, fermi, vector_compressed, vector)
          use module_base
          use module_types
          use sparsematrix_base, only: sparse_matrix
          implicit none
          integer,intent(in) :: iproc, nsize_polynomial
          type(orbitals_data),intent(in) :: orbs
          type(sparse_matrix),intent(in) :: fermi
          real(kind=8),dimension(nsize_polynomial),intent(in) :: vector_compressed
          real(kind=8),dimension(orbs%norb,orbs%norbp),intent(out) :: vector
        end subroutine uncompress_polynomial_vector

        subroutine check_communication_sumrho(iproc, nproc, orbs, lzd, collcom_sr, denspot, denskern, check_sumrho)
          use module_base
          use module_types
          use yaml_output
          use sparsematrix_base, only: sparse_matrix
          implicit none
          integer,intent(in) :: iproc, nproc
          type(local_zone_descriptors),intent(in) :: lzd
          type(orbitals_data),intent(in) :: orbs
          type(comms_linear),intent(in) :: collcom_sr
          type(DFT_local_fields),intent(in) :: denspot
          type(sparse_matrix),intent(inout) :: denskern
          integer,intent(in) :: check_sumrho
        end subroutine check_communication_sumrho

        subroutine purify_kernel(iproc, nproc, tmb, overlap_calculated, it_shift, it_opt, order_taylor, purification_quickreturn)
          use module_base
          use module_types
          implicit none
          integer,intent(in) :: iproc, nproc, order_taylor
          type(DFT_wavefunction),intent(inout):: tmb
          logical,intent(inout):: overlap_calculated
          integer,intent(in) :: it_shift, it_opt
          logical,intent(in) :: purification_quickreturn
        end subroutine purify_kernel

        subroutine optimize_coeffs(iproc, nproc, orbs, tmb, ldiis_coeff, fnrm, fnrm_crit, itmax, energy, &
               sd_fit_curve, factor, itout, it_scc, it_cdft, reorder, num_extra)
          use module_base
          use module_types
          use diis_sd_optimization
          implicit none
          integer,intent(in):: iproc, nproc, itmax, itout, it_scc, it_cdft
          type(orbitals_data),intent(in):: orbs
          type(DFT_wavefunction),intent(inout):: tmb
          type(DIIS_obj), intent(inout) :: ldiis_coeff
          real(kind=gp),intent(in):: fnrm_crit
          real(kind=gp),intent(out):: fnrm
          real(kind=gp), intent(inout) :: energy
          logical, intent(in) :: sd_fit_curve
          real(kind=gp), intent(in) :: factor
          integer, optional, intent(in) :: num_extra
          logical, optional, intent(in) :: reorder
        end subroutine optimize_coeffs

        subroutine calculate_residue_ks(iproc, nproc, num_extra, ksorbs, tmb, hpsit_c, hpsit_f)
          use module_base
          use module_types
          implicit none

          ! Calling arguments
          integer, intent(in) :: iproc, nproc, num_extra
          type(dft_wavefunction), intent(in) :: tmb
          type(orbitals_data), intent(in) :: ksorbs
          real(kind=8),dimension(:),pointer :: hpsit_c, hpsit_f
        end subroutine calculate_residue_ks

        subroutine write_energies(iter,iscf,energs,gnrm,gnrm_zero,comment,only_energies)
          use module_base
          use module_types
          use yaml_output
          implicit none
          integer, intent(in) :: iter,iscf
          type(energy_terms), intent(in) :: energs
          real(gp), intent(in) :: gnrm,gnrm_zero
          character(len=*), intent(in) :: comment
          logical,intent(in),optional :: only_energies
        end subroutine write_energies

        subroutine build_ks_orbitals(iproc, nproc, tmb, KSwfn, at, rxyz, denspot, GPU, &
                 energs, nlpsp, input, &
                 energy, energyDiff, energyold)
          use module_base
          use module_types
          implicit none
          integer:: iproc, nproc
          type(DFT_wavefunction),intent(in) :: tmb, KSwfn
          type(atoms_data), intent(inout) :: at
          real(gp), dimension(3,at%astruct%nat), intent(in) :: rxyz
          type(DFT_local_fields), intent(inout) :: denspot
          type(GPU_pointers), intent(inout) :: GPU
          type(energy_terms),intent(inout) :: energs
          type(DFT_PSP_projectors), intent(inout) :: nlpsp
          type(input_variables),intent(in) :: input
          real(kind=8),intent(out) :: energy, energyDiff
          real(kind=8), intent(inout) :: energyold
        end subroutine build_ks_orbitals

        subroutine small_to_large_locreg(iproc, npsidim_orbs_small, npsidim_orbs_large, lzdsmall, lzdlarge, &
               orbs, phismall, philarge, to_global)
          use module_base
          use module_types
          implicit none
          integer,intent(in) :: iproc, npsidim_orbs_small, npsidim_orbs_large
          type(local_zone_descriptors),intent(in) :: lzdsmall, lzdlarge
          type(orbitals_data),intent(in) :: orbs
          real(kind=8),dimension(npsidim_orbs_small),intent(in) :: phismall
          real(kind=8),dimension(npsidim_orbs_large),intent(out) :: philarge
          logical,intent(in),optional :: to_global
        end subroutine small_to_large_locreg

        subroutine get_KS_residue(iproc, nproc, tmb, KSorbs, hpsit_c, hpsit_f, KSres)
          use module_base
          use module_types
          implicit none
          integer,intent(in) :: iproc, nproc
          type(DFT_wavefunction) :: tmb
          type(orbitals_data),intent(in) :: KSorbs
          real(kind=8),dimension(tmb%ham_descr%collcom%ndimind_c),intent(in) :: hpsit_c
          real(kind=8),dimension(7*tmb%ham_descr%collcom%ndimind_f),intent(in) :: hpsit_f
          real(kind=8),intent(out) :: KSres
        end subroutine get_KS_residue

        subroutine applyprojectorsonthefly(iproc,orbs,at,lr,&
             rxyz,hx,hy,hz,wfd,nlpsp,psi,hpsi,eproj_sum,&
             proj_G,paw)
          use module_base
          use module_types
          use gaussians, only:gaussian_basis
          implicit none
          integer, intent(in) :: iproc
          real(gp), intent(in) :: hx,hy,hz
          type(atoms_data), intent(in) :: at
          type(orbitals_data), intent(in) :: orbs
          type(wavefunctions_descriptors), intent(in) :: wfd
          type(DFT_PSP_projectors), intent(inout) :: nlpsp
          type(locreg_descriptors),intent(in) :: lr
          real(gp), dimension(3,at%astruct%nat), intent(in) :: rxyz
          real(wp), dimension((wfd%nvctr_c+7*wfd%nvctr_f)*orbs%nspinor*orbs%norbp), intent(in) :: psi
          real(wp), dimension((wfd%nvctr_c+7*wfd%nvctr_f)*orbs%nspinor*orbs%norbp), intent(inout) :: hpsi
          real(gp), intent(out) :: eproj_sum
          type(gaussian_basis),dimension(at%astruct%ntypes),optional,intent(in)::proj_G
          type(paw_objects),optional,intent(inout)::paw
        end subroutine applyprojectorsonthefly

        subroutine pulay_correction_new(iproc, nproc, tmb, orbs, at, fpulay)
          use module_base
          use module_types
          use yaml_output
          implicit none
          integer,intent(in) :: iproc, nproc
          type(DFT_wavefunction),intent(inout) :: tmb
          type(orbitals_data),intent(in) :: orbs
          type(atoms_data),intent(in) :: at
          real(kind=8),dimension(3,at%astruct%nat),intent(out) :: fpulay
        end subroutine pulay_correction_new

        subroutine diagonalize_localized(iproc, nproc, orbs, ovrlp, inv_ovrlp_half)
          use module_base
          use module_types
          use sparsematrix_base, only: sparse_matrix
          implicit none
          integer,intent(in) :: iproc, nproc
          type(orbitals_data),intent(in) :: orbs
          type(sparse_matrix),intent(in) :: ovrlp
          type(sparse_matrix),intent(inout) :: inv_ovrlp_half
        end subroutine diagonalize_localized

        subroutine toglobal_and_transpose(iproc,nproc,orbs,Lzd,comms,psi,&
             work,outadd) !optional
          use module_base
          use module_types
          implicit none
          integer, intent(in) :: iproc,nproc
          type(orbitals_data), intent(in) :: orbs
          type(local_zone_descriptors), intent(in) :: Lzd
          type(comms_cubic), intent(in) :: comms
          real(wp), dimension(:), pointer :: psi
          real(wp), dimension(:), pointer, optional :: work
          real(wp), dimension(*), intent(out), optional :: outadd
        end subroutine

        subroutine increase_FOE_cutoff(iproc, nproc, lzd, astruct, input, orbs_KS, orbs, foe_obj, init)
          use module_base
          use module_types
          implicit none
          integer,intent(in) :: iproc, nproc
          type(local_zone_descriptors),intent(in) :: lzd
          type(atomic_structure),intent(in) :: astruct
          type(input_variables),intent(in) :: input
          type(orbitals_data),intent(in) :: orbs_KS, orbs
          type(foe_data),intent(out) :: foe_obj
          logical,intent(in) :: init
        end subroutine increase_FOE_cutoff

  
  end interface
END MODULE module_interfaces<|MERGE_RESOLUTION|>--- conflicted
+++ resolved
@@ -1528,13 +1528,9 @@
           fnrm,infoBasisFunctions,nlpsp,scf_mode,ldiis,SIC,tmb,energs_base,&
           nit_precond,target_function,&
           correction_orthoconstraint,nit_basis,&
-<<<<<<< HEAD
-          ratio_deltas,ortho_on,extra_states,itout,conv_crit,experimental_mode,early_stop)
-=======
           ratio_deltas,ortho_on,extra_states,itout,conv_crit,experimental_mode,early_stop,&
           gnrm_dynamic, can_use_ham, order_taylor, kappa_conv, method_updatekernel,&
           purification_quickreturn)
->>>>>>> ffa93dbe
         use module_base
         use module_types
         implicit none
@@ -1611,12 +1607,8 @@
     
     subroutine get_coeff(iproc,nproc,scf_mode,orbs,at,rxyz,denspot,GPU,infoCoeff,&
         energs,nlpsp,SIC,tmb,fnrm,calculate_overlap_matrix,communicate_phi_for_lsumrho,&
-<<<<<<< HEAD
-        calculate_ham,ham_small,extra_states,itout,it_scc,it_cdft,order_taylor,calculate_KS_residue,&
-=======
         calculate_ham,ham_small,extra_states,itout,it_scc,it_cdft,order_taylor,purification_quickreturn,&
         calculate_KS_residue,&
->>>>>>> ffa93dbe
         convcrit_dmin,nitdmin,curvefit_dmin,ldiis_coeff,reorder,cdft, updatekernel)
       use module_base
       use module_types
@@ -1638,15 +1630,9 @@
       type(DFT_PSP_projectors),intent(inout) :: nlpsp
       type(SIC_data),intent(in) :: SIC
       type(DFT_wavefunction),intent(inout) :: tmb
-<<<<<<< HEAD
-      logical,intent(in):: calculate_overlap_matrix, communicate_phi_for_lsumrho
-      logical,intent(in) :: calculate_ham, calculate_KS_residue
-      type(sparseMatrix), intent(inout) :: ham_small ! for foe only
-=======
       logical,intent(in):: calculate_overlap_matrix, communicate_phi_for_lsumrho, purification_quickreturn
       logical,intent(in) :: calculate_ham, calculate_KS_residue
       type(sparse_matrix), intent(inout) :: ham_small ! for foe only
->>>>>>> ffa93dbe
       type(DIIS_obj),intent(inout),optional :: ldiis_coeff ! for dmin only
       integer, intent(in), optional :: nitdmin ! for dmin only
       real(kind=gp), intent(in), optional :: convcrit_dmin ! for dmin only
@@ -2784,11 +2770,7 @@
          real(kind=8),dimension(tmb%orbs%npsidim_orbs),optional,intent(out) :: psidiff
          logical, intent(in) :: ortho, experimental_mode
          real(kind=8),intent(out) :: trH_ref
-<<<<<<< HEAD
-         real(kind=8),dimension(tmb%linmat%denskern%nvctr),intent(out) :: kernel_best
-=======
          real(kind=8),dimension(tmb%linmat%denskern_large%nvctr),intent(out) :: kernel_best
->>>>>>> ffa93dbe
          logical,intent(out) :: complete_reset
        end subroutine hpsitopsi_linear
        
@@ -2803,11 +2785,7 @@
          real(kind=8),dimension(tmbopt%orbs%norbp),intent(inout):: alpha, alphaDIIS
          real(kind=8),dimension(max(tmbopt%npsidim_orbs,tmbopt%npsidim_comp)),intent(out):: lphioldopt
          real(kind=8),intent(out) :: trH_ref
-<<<<<<< HEAD
-         real(kind=8),dimension(tmbopt%linmat%denskern%nvctr),intent(out) :: kernel_best
-=======
          real(kind=8),dimension(tmbopt%linmat%denskern_large%nvctr),intent(out) :: kernel_best
->>>>>>> ffa93dbe
          logical,intent(out) :: complete_reset
        end subroutine DIISorSD
  
@@ -3295,25 +3273,6 @@
           real(kind=8),dimension(basis_orbs%norb,basis_orbs%norb),intent(inout) :: coeff
         end subroutine reorthonormalize_coeff
 
-<<<<<<< HEAD
-        subroutine determine_num_orbs_per_gridpoint_new(iproc, nproc, lzd, istartend_c, istartend_f, &
-                   istartp_seg_c, iendp_seg_c, istartp_seg_f, iendp_seg_f, &
-                   weightp_c, weightp_f, nptsp_c, nptsp_f, weight_c, weight_f, &
-                   norb_per_gridpoint_c, norb_per_gridpoint_f)
-          use module_base
-          use module_types
-          implicit none
-          integer,intent(in):: iproc, nproc, nptsp_c, nptsp_f, istartp_seg_c, iendp_seg_c, istartp_seg_f, iendp_seg_f
-          type(local_zone_descriptors),intent(in):: lzd
-          integer,dimension(2,0:nproc-1),intent(in):: istartend_c, istartend_f
-          real(8),intent(in):: weightp_c, weightp_f
-          real(8),dimension(0:lzd%glr%d%n1,0:lzd%glr%d%n2,0:lzd%glr%d%n3),intent(in):: weight_c, weight_f
-          integer,dimension(nptsp_c),intent(out):: norb_per_gridpoint_c
-          integer,dimension(nptsp_f),intent(out):: norb_per_gridpoint_f
-        end subroutine determine_num_orbs_per_gridpoint_new
-
-=======
->>>>>>> ffa93dbe
         subroutine allocate_convolutions_bounds(ab, subname, bounds)
           use module_base
           use module_types
@@ -3936,16 +3895,10 @@
         end subroutine gramschmidt_subset
 
         subroutine overlapPowerGeneral(iproc, nproc, iorder, power, blocksize, norb, ovrlp, inv_ovrlp, error, &
-<<<<<<< HEAD
-             orbs, ovrlp_smat, inv_ovrlp_smat)
-          use module_base
-          use module_types
-=======
              orbs, ovrlp_smat, inv_ovrlp_smat, check_accur)
           use module_base
           use module_types
           use sparsematrix_base, only: sparse_matrix
->>>>>>> ffa93dbe
           implicit none
   
           ! Calling arguments
@@ -3954,12 +3907,8 @@
           real(kind=8),dimension(:,:),pointer :: inv_ovrlp
           real(kind=8),intent(out) :: error
           type(orbitals_data), optional, intent(in) :: orbs
-<<<<<<< HEAD
-          type(sparseMatrix), optional, intent(inout) :: ovrlp_smat, inv_ovrlp_smat
-=======
           type(sparse_matrix), optional, intent(inout) :: ovrlp_smat, inv_ovrlp_smat
           logical,intent(in),optional :: check_accur
->>>>>>> ffa93dbe
         end subroutine overlapPowerGeneral
 
         subroutine overlap_plus_minus_one_half_exact(norb,blocksize,plusminus,inv_ovrlp_half,orbs)
