--- conflicted
+++ resolved
@@ -115,33 +115,23 @@
        real(gp), dimension(3), intent(out) :: shift
      END SUBROUTINE system_size
 
-<<<<<<< HEAD
      subroutine read_input_variables(iproc,posinp,inputs,atoms,rxyz)
-=======
-     subroutine read_input_variables(iproc,posinp, file_dft, file_kpt, file_mix,file_geopt, file_perf, inputs,atoms,rxyz)
->>>>>>> 136de837
        use module_base
        use module_types
        implicit none
        character(len=*), intent(in) :: posinp
-<<<<<<< HEAD
-=======
-       character(len=*), intent(in) :: file_dft, file_geopt, file_kpt,file_mix, file_perf
->>>>>>> 136de837
        integer, intent(in) :: iproc
        type(input_variables), intent(inout) :: inputs
        type(atoms_data), intent(out) :: atoms
        real(gp), dimension(:,:), pointer :: rxyz
      END SUBROUTINE read_input_variables
 
-     subroutine read_input_parameters(iproc, &
-          & file_dft, file_kpt, file_mix, file_geopt, file_perf,inputs,atoms,rxyz)
-       use module_base
-       use module_types
-       implicit none
-       character(len=*), intent(in) :: file_dft, file_geopt, file_kpt, file_mix,file_perf
+     subroutine read_input_parameters(iproc,inputs,atoms,rxyz)
+       use module_base
+       use module_types
+       implicit none
        integer, intent(in) :: iproc
-       type(input_variables), intent(out) :: inputs
+       type(input_variables), intent(inout) :: inputs
        type(atoms_data), intent(inout) :: atoms
        real(gp), dimension(:,:), pointer :: rxyz
      END SUBROUTINE read_input_parameters
