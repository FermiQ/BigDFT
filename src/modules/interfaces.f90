--- conflicted
+++ resolved
@@ -4183,7 +4183,6 @@
           real(8),intent(out):: max_deviation, mean_deviation
         end subroutine deviation_from_unity_parallel
 
-<<<<<<< HEAD
         subroutine estimate_energy_change(npsidim_orbs, orbs, lzd, psidiff, hpsi_noprecond, delta_energy)
           use module_base
           use module_types
@@ -4194,8 +4193,6 @@
           real(kind=8),dimension(npsidim_orbs),intent(in) :: psidiff, hpsi_noprecond
           real(kind=8),intent(out) :: delta_energy
         end subroutine estimate_energy_change
-  
-=======
->>>>>>> 8ee6055c
+
   end interface
 END MODULE module_interfaces