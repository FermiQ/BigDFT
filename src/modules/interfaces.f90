!> @file
!! Define the module module_interfaces containing all interfaces
!!
!! @author 
!!    Copyright (C) 2007-2011 BigDFT group (LG,DC)
!!    This file is distributed under the terms of the
!!    GNU General Public License, see ~/COPYING file
!!    or http://www.gnu.org/copyleft/gpl.txt .
!!    For the list of contributors, see ~/AUTHORS 

!>  Modules which contains all interfaces
!!  Interfaces of:
!!  - call_bigdft
!!  - geopt
!!  - geopt_input_variables
!!  - conjgrad
!!  - copy_old_wavefunctions
!!  - system_size
!!  - MemoryEstimator
!!  - createWavefunctionsDescriptors
!!  - createProjectorsArrays
!!  - createDensPotDescriptors
!!  - createIonicPotential
!!  - import_gaussians
!!  - input_wf_diag
!!  - reformatmywaves
!!  - first_orthon
!!  - sumrho
!!  - LocalHamiltonianApplication
!!  - hpsitopsi
!!  - last_orthon
!!  - local_forces
!!  - orbitals_descriptors
!!  - projectors_derivatives
!!  - nonlocal_forces
!!  - CalculateTailCorrection
!!  - reformatonewave
module module_interfaces

   implicit none

   interface

      subroutine call_bigdft(nproc,iproc,atoms,rxyz,in,energy,fxyz,strten,fnoise,rst,infocode)
         !n(c) use module_base
         use module_types
         implicit none
         integer, intent(in) :: iproc,nproc
         type(input_variables),intent(inout) :: in
         type(atoms_data), intent(inout) :: atoms
         type(restart_objects), intent(inout) :: rst
         integer, intent(inout) :: infocode
         real(gp), intent(out) :: energy,fnoise
         real(gp), dimension(3,atoms%nat), intent(in) :: rxyz
         real(gp), dimension(6), intent(out) :: strten
         real(gp), dimension(3,atoms%nat), intent(out) :: fxyz
      END SUBROUTINE call_bigdft

      subroutine geopt(nproc,iproc,pos,at,fxyz,strten,epot,rst,in,ncount_bigdft)
        use module_base
        use module_types
        implicit none
        integer, intent(in) :: nproc,iproc
        type(atoms_data), intent(inout) :: at
        type(input_variables), intent(inout) :: in
        type(restart_objects), intent(inout) :: rst
        real(gp), intent(inout) :: epot
        integer, intent(inout) :: ncount_bigdft
        real(gp), dimension(3*at%nat), intent(inout) :: pos
        real(gp), dimension(6), intent(inout) :: strten
        real(gp), dimension(3*at%nat), intent(inout) :: fxyz
      END SUBROUTINE geopt

      subroutine kswfn_optimization_loop(infocode, itrp, icycle, iter, iproc, nproc, &
           & iscf, itrpmax, nrepmax, itermax, gnrm_cv, rpnrm_cv, gnrm_startmix, alphamix, idsx, &
           & inputpsi, KSwfn, denspot, nlpspd, proj, energs, atoms, rxyz, GPU, xcstr, &
           & in)
        use module_base
        use module_types
        implicit none
        integer, intent(out) :: infocode, itrp, icycle, iter
        real(dp), dimension(6), intent(out) :: xcstr
        integer, intent(in) :: iproc, nproc, itrpmax, nrepmax, itermax, iscf, idsx, inputpsi
        real(gp), intent(in) :: gnrm_cv, rpnrm_cv, gnrm_startmix, alphamix
        type(DFT_wavefunction), intent(inout) :: KSwfn
        type(DFT_local_fields), intent(inout) :: denspot
        type(energy_terms), intent(inout) :: energs
        type(atoms_data), intent(in) :: atoms
        type(GPU_pointers), intent(inout) :: GPU
        type(nonlocal_psp_descriptors), intent(inout) :: nlpspd
        real(kind=8), dimension(:), pointer :: proj
        real(gp), dimension(3,atoms%nat), intent(in) :: rxyz
        type(input_variables), intent(in) :: in !<todo: Remove me
      END SUBROUTINE kswfn_optimization_loop

     subroutine timing(iproc,category,action)
       implicit none
       integer, intent(in) :: iproc
       character(len=*), intent(in) :: category
       character(len=2), intent(in) :: action
     end subroutine timing

      subroutine copy_old_wavefunctions(nproc,orbs,n1,n2,n3,wfd,psi,&
            &   n1_old,n2_old,n3_old,wfd_old,psi_old)
         !n(c) use module_base
         use module_types
         implicit none
         integer, intent(in) :: nproc,n1,n2,n3
         type(orbitals_data), intent(in) :: orbs
         type(wavefunctions_descriptors), intent(inout) :: wfd,wfd_old
         integer, intent(out) :: n1_old,n2_old,n3_old
         real(wp), dimension(:), pointer :: psi,psi_old
      END SUBROUTINE copy_old_wavefunctions

      subroutine system_properties(iproc,nproc,in,at,orbs,radii_cf,nelec)
         !n(c) use module_base
         use module_types
         implicit none
         integer, intent(in) :: iproc,nproc
         integer, intent(out) :: nelec
         type(input_variables), intent(in) :: in
         type(atoms_data), intent(inout) :: at
         type(orbitals_data), intent(out) :: orbs
         real(gp), dimension(at%ntypes,3), intent(out) :: radii_cf
      END SUBROUTINE system_properties

      subroutine system_size(iproc,atoms,rxyz,radii_cf,crmult,frmult,hx,hy,hz,Glr,shift)
         !n(c) use module_base
         use module_types
         implicit none
         type(atoms_data), intent(inout) :: atoms
         integer, intent(in) :: iproc
         real(gp), intent(in) :: crmult,frmult
         real(gp), dimension(3,atoms%nat), intent(inout) :: rxyz
         real(gp), dimension(atoms%ntypes,3), intent(in) :: radii_cf
         real(gp), intent(inout) :: hx,hy,hz
         type(locreg_descriptors), intent(out) :: Glr
         real(gp), dimension(3), intent(out) :: shift
      END SUBROUTINE system_size

      subroutine standard_inputfile_names(inputs, radical, nproc)
         use module_types
         implicit none
         type(input_variables), intent(out) :: inputs
         character(len = *), intent(in) :: radical
         integer, intent(in) :: nproc
      END SUBROUTINE standard_inputfile_names

      subroutine read_input_variables(iproc,posinp,inputs,atoms,rxyz)
         !n(c) use module_base
         use module_types
         implicit none
         character(len=*), intent(in) :: posinp
         integer, intent(in) :: iproc
         type(input_variables), intent(inout) :: inputs
         type(atoms_data), intent(out) :: atoms
         real(gp), dimension(:,:), pointer :: rxyz
      END SUBROUTINE read_input_variables

      subroutine read_input_parameters(iproc,inputs,atoms,rxyz)
         !n(c) use module_base
         use module_types
         implicit none
         integer, intent(in) :: iproc
         type(input_variables), intent(inout) :: inputs
         type(atoms_data), intent(inout) :: atoms
         real(gp), dimension(:,:), pointer :: rxyz
      END SUBROUTINE read_input_parameters

      subroutine read_atomic_file(file,iproc,at,rxyz,status)
         !n(c) use module_base
         use module_types
         implicit none
         character(len=*), intent(in) :: file
         integer, intent(in) :: iproc
         type(atoms_data), intent(inout) :: at
         real(gp), dimension(:,:), pointer :: rxyz
         integer, intent(out), optional :: status
      END SUBROUTINE read_atomic_file

      !> @author
      !! Written by Laurent K Beland 2011 UdeM
      !! For QM/MM implementation of BigDFT-ART
      subroutine initialize_atomic_file(iproc,at,rxyz)
         use module_base
         use module_types
         implicit none
         integer, intent(in) :: iproc
         type(atoms_data), intent(inout) :: at
         real(gp), dimension(:,:), pointer :: rxyz
      END SUBROUTINE initialize_atomic_file

      subroutine read_xyz_positions(iproc,ifile,atoms,rxyz,getLine)
         !n(c) use module_base
         use module_types
         implicit none
         integer, intent(in) :: iproc,ifile
         type(atoms_data), intent(inout) :: atoms
         real(gp), dimension(:,:), pointer :: rxyz
         interface
            subroutine getline(line,ifile,eof)
               integer, intent(in) :: ifile
               character(len=150), intent(out) :: line
               logical, intent(out) :: eof
            END SUBROUTINE getline
         end interface
      END SUBROUTINE read_xyz_positions

      subroutine read_ascii_positions(iproc,ifile,atoms,rxyz,getline)
         ! use module_base
         use module_types
         implicit none
         integer, intent(in) :: iproc,ifile
         type(atoms_data), intent(inout) :: atoms
         real(gp), dimension(:,:), pointer :: rxyz
         interface
            subroutine getline(line,ifile,eof)
               integer, intent(in) :: ifile
               character(len=150), intent(out) :: line
               logical, intent(out) :: eof
            END SUBROUTINE getline
         end interface
      END SUBROUTINE read_ascii_positions

      subroutine write_atomic_file(filename,energy,rxyz,atoms,comment,forces)
         !n(c) use module_base
         use module_types
         implicit none
         character(len=*), intent(in) :: filename,comment
         type(atoms_data), intent(in) :: atoms
         real(gp), intent(in) :: energy
         real(gp), dimension(3,atoms%nat), intent(in) :: rxyz
         real(gp), dimension(3,atoms%nat), intent(in), optional :: forces
      END SUBROUTINE write_atomic_file

      subroutine MemoryEstimator(nproc,idsx,lr,nat,norb,nspinor,nkpt,nprojel,nspin,itrpmax,iscf,peakmem)
         !n(c) use module_base
         use module_types
         implicit none
         !Arguments
         integer, intent(in) :: nproc,idsx,nat,norb,nspin,nprojel
         integer, intent(in) :: nkpt,nspinor,itrpmax,iscf
         type(locreg_descriptors), intent(in) :: lr
         real(kind=8), intent(out) :: peakmem
      END SUBROUTINE MemoryEstimator

      subroutine check_closed_shell(orbs,lcs)
         !n(c) use module_base
         use module_types
         implicit none
         type(orbitals_data), intent(in) :: orbs
         logical, intent(out) :: lcs
      END SUBROUTINE check_closed_shell

      subroutine orbitals_descriptors(iproc,nproc,norb,norbu,norbd,nspin,nspinor,nkpt,kpt,wkpt,orbs,simple,basedist)
         !n(c) use module_base
         use module_types
         implicit none
         logical, intent(in) :: simple !< simple calculation of the repartition
         integer, intent(in) :: iproc,nproc,norb,norbu,norbd,nkpt,nspin
         integer, intent(in) :: nspinor
         type(orbitals_data), intent(out) :: orbs
         real(gp), dimension(nkpt), intent(in) :: wkpt
         real(gp), dimension(3,nkpt), intent(in) :: kpt
         integer, dimension(0:nproc-1), intent(in), optional :: basedist 
      END SUBROUTINE orbitals_descriptors

      subroutine orbitals_communicators(iproc,nproc,lr,orbs,comms,basedist)
         use module_base
         use module_types
         implicit none
         integer, intent(in) :: iproc,nproc
         type(locreg_descriptors), intent(in) :: lr
         type(orbitals_data), intent(inout) :: orbs
         type(communications_arrays), intent(out) :: comms
         integer, dimension(0:nproc-1,orbs%nkpts), intent(in), optional :: basedist
      END SUBROUTINE orbitals_communicators


     subroutine orbitals_descriptors_forLinear(iproc,nproc,norb,norbu,norbd,nspin,nspinor,nkpt,kpt,wkpt,orbs)
       use module_base
       use module_types
       implicit none
       integer, intent(in) :: iproc,nproc,norb,norbu,norbd,nkpt,nspin
       integer, intent(in) :: nspinor
       type(orbitals_data), intent(out) :: orbs
       real(gp), dimension(nkpt), intent(in) :: wkpt
       real(gp), dimension(3,nkpt), intent(in) :: kpt
     END SUBROUTINE orbitals_descriptors_forLinear

      subroutine createWavefunctionsDescriptors(iproc,hx,hy,hz,atoms,rxyz,radii_cf,&
            &   crmult,frmult,Glr,output_denspot)
         !n(c) use module_base
         use module_types
         implicit none
         !Arguments
         type(atoms_data), intent(in) :: atoms
         integer, intent(in) :: iproc
         real(gp), intent(in) :: hx,hy,hz,crmult,frmult
         real(gp), dimension(3,atoms%nat), intent(in) :: rxyz
         real(gp), dimension(atoms%ntypes,3), intent(in) :: radii_cf
         type(locreg_descriptors), intent(inout) :: Glr
         logical, intent(in), optional :: output_denspot
      END SUBROUTINE createWavefunctionsDescriptors

     subroutine createProjectorsArrays(iproc,lr,rxyz,at,orbs,&
            &   radii_cf,cpmult,fpmult,hx,hy,hz,nlpspd,proj)
         !n(c) use module_base
         use module_types
         implicit none
       integer, intent(in) :: iproc
         type(atoms_data), intent(in) :: at
         type(orbitals_data), intent(in) :: orbs
         real(kind=8), intent(in) :: cpmult,fpmult,hx,hy,hz
       type(locreg_descriptors),intent(in) :: lr
         real(kind=8), dimension(3,at%nat), intent(in) :: rxyz
         real(kind=8), dimension(at%ntypes,3), intent(in) :: radii_cf
         type(nonlocal_psp_descriptors), intent(out) :: nlpspd
         real(kind=8), dimension(:), pointer :: proj
      END SUBROUTINE createProjectorsArrays

      subroutine createDensPotDescriptors(iproc,nproc,atoms,gdim,hxh,hyh,hzh,&
            &   rxyz,crmult,frmult,radii_cf,nspin,datacode,ixc,rho_commun,&
         n3d,n3p,n3pi,i3xcsh,i3s,nscatterarr,ngatherarr,rhodsc)
         !n(c) use module_base
         use module_types
         implicit none
         !Arguments
         character(len=1), intent(in) :: datacode
         character(len=3), intent(in) :: rho_commun
         integer, intent(in) :: iproc,nproc,ixc,nspin
         real(gp), intent(in) :: crmult,frmult,hxh,hyh,hzh
         type(atoms_data), intent(in) :: atoms
         type(grid_dimensions), intent(in) :: gdim
         real(gp), dimension(atoms%ntypes,3), intent(in) :: radii_cf
         real(gp), dimension(3,atoms%nat), intent(in) :: rxyz
         integer, intent(out) ::  n3d,n3p,n3pi,i3xcsh,i3s
         type(rho_descriptors), intent(out) :: rhodsc
         integer, dimension(0:nproc-1,4), intent(out) :: nscatterarr
         integer, dimension(0:nproc-1,2), intent(out) :: ngatherarr
      END SUBROUTINE createDensPotDescriptors

      subroutine createPcProjectorsArrays(iproc,n1,n2,n3,rxyz,at,orbs, &
            &   radii_cf,cpmult,fpmult,hx,hy,hz, ecut_pc, &
         pcproj_data , Glr)

         use module_base
         use module_types
         implicit none
         integer, intent(in) :: iproc,n1,n2,n3
         real(gp), intent(in) :: cpmult,fpmult,hx,hy,hz
         type(atoms_data), intent(in) :: at
         type(orbitals_data), intent(in) :: orbs

         real(gp), dimension(3,at%nat), intent(in) :: rxyz
         real(gp), dimension(at%ntypes,3), intent(in) :: radii_cf
         real(gp), intent(in):: ecut_pc

         type(pcproj_data_type) ::pcproj_data

         type(locreg_descriptors),  intent(in):: Glr

      END SUBROUTINE createPcProjectorsArrays


      subroutine applyPCprojectors(orbs,at,&
            &   hx,hy,hz,Glr,PPD,psi,hpsi, dotest)

         use module_base
         use module_types

         type(orbitals_data), intent(inout) :: orbs
         type(atoms_data) :: at
         real(gp), intent(in) :: hx,hy,hz
         type(locreg_descriptors), intent(in) :: Glr
         type(pcproj_data_type) ::PPD
         real(wp), dimension(:), pointer :: psi, hpsi
         logical, optional :: dotest
      END SUBROUTINE applyPCprojectors


      subroutine applyPAWprojectors(orbs,at,&
            &   hx,hy,hz,Glr,PAWD,psi,hpsi,  paw_matrix, dosuperposition , &
         sup_iatom, sup_l, sup_arraym) !, sup_arraychannel)

         use module_base
         use module_types

         type(orbitals_data), intent(inout) :: orbs
         type(atoms_data) :: at
         real(gp), intent(in) :: hx,hy,hz
         type(locreg_descriptors), intent(in) :: Glr
         type(pawproj_data_type) ::PAWD
         real(wp), dimension(:), pointer :: psi, hpsi, paw_matrix
         logical dosuperposition
         integer, optional :: sup_iatom, sup_l
         real(wp) , dimension(:), pointer, optional :: sup_arraym !, sup_arraychannel

       END SUBROUTINE applyPAWprojectors

       subroutine IonicEnergyandForces(iproc,nproc,at,hxh,hyh,hzh,elecfield,&
            & rxyz,eion,fion,dispersion,edisp,fdisp,ewaldstr,psoffset,n1,n2,n3,&
            & n1i,n2i,n3i,i3s,n3pi,pot_ion,pkernel)
         use module_base
         use module_types
         implicit none
         type(atoms_data), intent(in) :: at
         integer, intent(in) :: iproc,nproc,n1,n2,n3,n1i,n2i,n3i,i3s,n3pi,dispersion
         real(gp), intent(in) :: hxh,hyh,hzh
         real(gp), dimension(3), intent(in) :: elecfield
         real(gp), dimension(3,at%nat), intent(in) :: rxyz
         real(dp), dimension(*), intent(in) :: pkernel
         real(gp), intent(out) :: eion,edisp,psoffset
         real(dp), dimension(6),intent(out) :: ewaldstr
         real(gp), dimension(:,:), pointer :: fion,fdisp
         real(dp), dimension(*), intent(out) :: pot_ion
       END SUBROUTINE IonicEnergyandForces

       subroutine createIonicPotential(geocode,iproc,nproc,verb,at,rxyz,&
            hxh,hyh,hzh,elecfield,n1,n2,n3,n3pi,i3s,n1i,n2i,n3i,pkernel,pot_ion,psoffset)
         use module_base
         use module_types
         implicit none
         character(len=1), intent(in) :: geocode
         integer, intent(in) :: iproc,nproc,n1,n2,n3,n3pi,i3s,n1i,n2i,n3i
         logical, intent(in) :: verb
         real(gp), intent(in) :: hxh,hyh,hzh,psoffset
         type(atoms_data), intent(in) :: at
         real(gp), dimension(3), intent(in) :: elecfield
         real(gp), dimension(3,at%nat), intent(in) :: rxyz
         real(dp), dimension(*), intent(in) :: pkernel
         real(wp), dimension(*), intent(inout) :: pot_ion
       END SUBROUTINE createIonicPotential

       subroutine input_wf_empty(iproc, nproc, psi, hpsi, psit, orbs, &
            & band_structure_filename, input_spin, atoms, d, denspot)
         use module_defs
         use module_types
         implicit none
         integer, intent(in) :: iproc, nproc
         type(orbitals_data), intent(in) :: orbs
         character(len = *), intent(in) :: band_structure_filename
         integer, intent(in) :: input_spin
         type(atoms_data), intent(in) :: atoms
         type(grid_dimensions), intent(in) :: d
         type(DFT_local_fields), intent(inout) :: denspot
         real(wp), dimension(:), pointer :: psi
         real(kind=8), dimension(:), pointer :: hpsi, psit
       END SUBROUTINE input_wf_empty

       subroutine input_wf_random(iproc, nproc, psi, orbs)
         use module_defs
         use module_types
         implicit none
         integer, intent(in) :: iproc, nproc
         type(orbitals_data), intent(inout) :: orbs
         real(wp), dimension(:), pointer :: psi
       END SUBROUTINE input_wf_random

       subroutine input_wf_cp2k(iproc, nproc, nspin, atoms, rxyz, Lzd, &
            & hx, hy, hz, psi, orbs)
         use module_defs
         use module_types
         implicit none
         integer, intent(in) :: iproc, nproc, nspin
         type(atoms_data), intent(in) :: atoms
         real(gp), dimension(3, atoms%nat), intent(in) :: rxyz
         type(local_zone_descriptors), intent(in) :: Lzd
         real(gp), intent(in) :: hx, hy, hz
         type(orbitals_data), intent(inout) :: orbs
         real(wp), dimension(:), pointer :: psi
       END SUBROUTINE input_wf_cp2k

       subroutine input_wf_memory(iproc, atoms, &
            & rxyz_old, hx_old, hy_old, hz_old, d_old, wfd_old, psi_old, &
            & rxyz, hx, hy, hz, d, wfd, psi, orbs)
         use module_defs
         use module_types
         implicit none
         integer, intent(in) :: iproc
         type(atoms_data), intent(in) :: atoms
         real(gp), dimension(3, atoms%nat), intent(in) :: rxyz, rxyz_old
         real(gp), intent(in) :: hx, hy, hz, hx_old, hy_old, hz_old
         type(grid_dimensions), intent(in) :: d, d_old
         type(wavefunctions_descriptors), intent(in) :: wfd
         type(wavefunctions_descriptors), intent(inout) :: wfd_old
         type(orbitals_data), intent(in) :: orbs
         real(wp), dimension(:), pointer :: psi, psi_old
       END SUBROUTINE input_wf_memory

       subroutine input_wf_disk(iproc, nproc, input_wf_format, d, hx, hy, hz, &
            & in, atoms, rxyz, rxyz_old, wfd, orbs, psi)
         use module_defs
         use module_types
         implicit none
         integer, intent(in) :: iproc, nproc, input_wf_format
         type(grid_dimensions), intent(in) :: d
         real(gp), intent(in) :: hx, hy, hz
         type(input_variables), intent(in) :: in
         type(atoms_data), intent(in) :: atoms
         real(gp), dimension(3, atoms%nat), intent(in) :: rxyz
         real(gp), dimension(3, atoms%nat), intent(out) :: rxyz_old
         type(wavefunctions_descriptors), intent(in) :: wfd
         type(orbitals_data), intent(inout) :: orbs
         real(wp), dimension(:), pointer :: psi
       END SUBROUTINE input_wf_disk

       subroutine input_wf_diag(iproc,nproc,at,denspot,&
            orbs,nvirt,comms,Lzd,energs,rxyz,&
            nlpspd,proj,ixc,psi,hpsi,psit,G,&
            nspin,symObj,GPU,input)
         ! Input wavefunctions are found by a diagonalization in a minimal basis set
         ! Each processors write its initial wavefunctions into the wavefunction file
         ! The files are then read by readwave
         ! @todo pass GPU to be a local variable of this routine (initialized and freed here)
         use module_base
         use module_types
         implicit none
         !Arguments
         integer, intent(in) :: iproc,nproc,ixc
         integer, intent(inout) :: nspin,nvirt
         type(atoms_data), intent(in) :: at
         type(nonlocal_psp_descriptors), intent(in) :: nlpspd
         type(local_zone_descriptors), intent(in) :: Lzd
         type(communications_arrays), intent(in) :: comms
         type(orbitals_data), intent(inout) :: orbs
         type(energy_terms), intent(inout) :: energs
         type(DFT_local_fields), intent(inout) :: denspot
         type(GPU_pointers), intent(in) :: GPU
         type(input_variables):: input
         type(symmetry_data), intent(in) :: symObj
         real(gp), dimension(3,at%nat), intent(in) :: rxyz
         real(wp), dimension(nlpspd%nprojel), intent(in) :: proj
         type(gaussian_basis), intent(out) :: G !basis for davidson IG
         real(wp), dimension(:), pointer :: psi,hpsi,psit
       end subroutine input_wf_diag

       subroutine input_wf(iproc,nproc,in,GPU,atoms,rxyz,&
            denspot,nlpspd,proj,KSwfn,energs,inputpsi,norbv,&
            wfd_old,psi_old,d_old,hx_old,hy_old,hz_old,rxyz_old)
         use module_defs
         use module_types
         implicit none
         integer, intent(in) :: iproc, nproc
         type(input_variables), intent(in) :: in
         type(GPU_pointers), intent(in) :: GPU
         real(gp), intent(in) :: hx_old,hy_old,hz_old
         type(atoms_data), intent(in) :: atoms
         real(gp), dimension(3, atoms%nat), target, intent(in) :: rxyz
         type(DFT_local_fields), intent(inout) :: denspot
         type(DFT_wavefunction), intent(inout) :: KSwfn !<input wavefunction
         type(energy_terms), intent(inout) :: energs !<energies of the system
         real(wp), dimension(:), pointer :: psi_old
         integer, intent(out) :: inputpsi, norbv
         type(nonlocal_psp_descriptors), intent(in) :: nlpspd
         real(kind=8), dimension(:), pointer :: proj
         type(grid_dimensions), intent(in) :: d_old
         real(gp), dimension(3, atoms%nat), intent(inout) :: rxyz_old
         type(wavefunctions_descriptors), intent(inout) :: wfd_old
       END SUBROUTINE input_wf

       subroutine reformatmywaves(iproc,orbs,at,&
            &   hx_old,hy_old,hz_old,n1_old,n2_old,n3_old,rxyz_old,wfd_old,psi_old,&
         hx,hy,hz,n1,n2,n3,rxyz,wfd,psi)
         !n(c) use module_base
         use module_types
         implicit none
         integer, intent(in) :: iproc,n1_old,n2_old,n3_old,n1,n2,n3
         real(gp), intent(in) :: hx_old,hy_old,hz_old,hx,hy,hz
         type(wavefunctions_descriptors), intent(in) :: wfd,wfd_old
         type(atoms_data), intent(in) :: at
         type(orbitals_data), intent(in) :: orbs
         real(gp), dimension(3,at%nat), intent(in) :: rxyz,rxyz_old
         real(wp), dimension(wfd_old%nvctr_c+7*wfd_old%nvctr_f,orbs%nspinor*orbs%norbp), intent(in) :: psi_old
         real(wp), dimension(wfd%nvctr_c+7*wfd%nvctr_f,orbs%nspinor*orbs%norbp), intent(out) :: psi
      END SUBROUTINE reformatmywaves

      subroutine first_orthon(iproc,nproc,orbs,wfd,comms,psi,hpsi,psit,orthpar)
         !n(c) use module_base
         use module_types
         implicit none
         integer, intent(in) :: iproc,nproc
         type(orbitals_data), intent(in) :: orbs
         type(wavefunctions_descriptors), intent(in) :: wfd
         type(communications_arrays), intent(in) :: comms
         type(orthon_data):: orthpar
         real(wp), dimension(:) , pointer :: psi,hpsi,psit
      END SUBROUTINE first_orthon

      subroutine density_and_hpot(iproc,nproc,geocode,symObj,orbs,Lzd,hxh,hyh,hzh,nscatterarr,&
           pkernel,rhodsc,GPU,psi,rho,vh,hstrten)
        use module_base
        use module_types
        implicit none
        integer, intent(in) :: iproc,nproc
        real(gp), intent(in) :: hxh,hyh,hzh
        type(rho_descriptors),intent(inout) :: rhodsc
        type(orbitals_data), intent(in) :: orbs
        type(local_zone_descriptors), intent(in) :: Lzd
        type(symmetry_data), intent(in) :: symObj
        character(len=1), intent(in) :: geocode
        real(dp), dimension(*), intent(in) :: pkernel
        integer, dimension(0:nproc-1,4), intent(in) :: nscatterarr
        real(wp), dimension(orbs%npsidim_orbs), intent(in) :: psi
        type(GPU_pointers), intent(inout) :: GPU
        real(gp), dimension(6), intent(out) :: hstrten
        real(dp), dimension(:), pointer :: rho,vh
      END SUBROUTINE density_and_hpot

      subroutine sumrho(iproc,nproc,orbs,Lzd,hxh,hyh,hzh,nscatterarr,&
           GPU,symObj,rhodsc,psi,rho_p,mapping)
        use module_base
        use module_types
        implicit none
        !Arguments
        integer, intent(in) :: iproc,nproc
        real(gp), intent(in) :: hxh,hyh,hzh
        type(rho_descriptors),intent(in) :: rhodsc
        type(orbitals_data), intent(in) :: orbs
        type(local_zone_descriptors), intent(in) :: Lzd
        type(symmetry_data), intent(in) :: symObj
        integer, dimension(0:nproc-1,4), intent(in) :: nscatterarr !n3d,n3p,i3s+i3xcsh-1,i3xcsh
        real(wp), dimension(orbs%npsidim_orbs), intent(in) :: psi
        real(dp), dimension(:,:), pointer :: rho_p
        type(GPU_pointers), intent(inout) :: GPU
        integer,dimension(orbs%norb),intent(in),optional:: mapping
      END SUBROUTINE sumrho

      !starting point for the communication routine of the density
      subroutine communicate_density(iproc,nproc,nspin,hxh,hyh,hzh,Lzd,rhodsc,nscatterarr,rho_p,rho,keep_rhop)
        use module_base
        use module_types
        implicit none
        logical, intent(in) :: keep_rhop !< preserves the total density in the rho_p array
        integer, intent(in) :: iproc,nproc,nspin
        real(gp), intent(in) :: hxh,hyh,hzh
        type(local_zone_descriptors), intent(in) :: Lzd
        type(rho_descriptors),intent(in) :: rhodsc
        integer, dimension(0:nproc-1,4), intent(in) :: nscatterarr
        real(dp), dimension(:,:), pointer :: rho_p !< partial density in orbital distribution scheme
        real(dp), dimension(max(Lzd%Glr%d%n1i*Lzd%Glr%d%n2i*nscatterarr(iproc,1),1),nspin), intent(out) :: rho
      END SUBROUTINE communicate_density

      subroutine rho_segkey(iproc,at,rxyz,crmult,frmult,radii_cf,&
            &   n1i,n2i,n3i,hxh,hyh,hzh,nspin,rho_d,iprint)
         !n(c) use module_base
         use module_types
         implicit none
         integer,intent(in) :: n1i,n2i,n3i,iproc,nspin
         type(atoms_data), intent(in) :: at
         real(gp), dimension(3,at%nat), intent(in) :: rxyz
         real(gp), intent(in) :: crmult,frmult,hxh,hyh,hzh
         real(gp), dimension(at%ntypes,3), intent(in) :: radii_cf
         logical,intent(in) :: iprint
         type(rho_descriptors),intent(inout) :: rho_d
       END SUBROUTINE rho_segkey

       subroutine LocalHamiltonianApplication(iproc,nproc,at,orbs,&
            Lzd,confdatarr,ngatherarr,pot,psi,hpsi,&
            energs,SIC,GPU,onlypot,pkernel,orbsocc,psirocc)
         use module_base
         use module_types
         use module_xc
         implicit none
         logical, intent(in) :: onlypot !< if true, only the potential operator is applied
         integer, intent(in) :: iproc,nproc
         type(atoms_data), intent(in) :: at
         type(orbitals_data), intent(in) :: orbs
         type(local_zone_descriptors), intent(in) :: Lzd 
         type(SIC_data), intent(in) :: SIC
         integer, dimension(0:nproc-1,2), intent(in) :: ngatherarr 
         real(wp), dimension(orbs%npsidim_orbs), intent(in) :: psi
         type(confpot_data), dimension(orbs%norbp) :: confdatarr
         !real(wp), dimension(:), pointer :: pot
         real(wp), dimension(*) :: pot
         type(energy_terms), intent(inout) :: energs
         real(wp), target, dimension(max(1,orbs%npsidim_orbs)), intent(inout) :: hpsi
         type(GPU_pointers), intent(inout) :: GPU
         real(dp), dimension(:), pointer, optional :: pkernel
         type(orbitals_data), intent(in), optional :: orbsocc
         real(wp), dimension(:), pointer, optional :: psirocc
       end subroutine LocalHamiltonianApplication

       subroutine NonLocalHamiltonianApplication(iproc,at,orbs,rxyz,&
           proj,Lzd,nlpspd,psi,hpsi,eproj_sum)
        use module_base
        use module_types
        implicit none
        integer, intent(in) :: iproc
        type(atoms_data), intent(in) :: at
        type(orbitals_data),  intent(in) :: orbs
        type(local_zone_descriptors), intent(in) :: Lzd
        type(nonlocal_psp_descriptors), intent(in) :: nlpspd 
        real(wp), dimension(nlpspd%nprojel), intent(in) :: proj
        real(gp), dimension(3,at%nat), intent(in) :: rxyz
        real(wp), dimension(orbs%npsidim_orbs), intent(in) :: psi
        real(wp), dimension(orbs%npsidim_orbs), intent(inout) :: hpsi
        real(gp), intent(out) :: eproj_sum
      END SUBROUTINE NonLocalHamiltonianApplication

      subroutine SynchronizeHamiltonianApplication(nproc,orbs,Lzd,GPU,hpsi,&
           ekin_sum,epot_sum,eproj_sum,eSIC_DC,eexctX)
        use module_base
        use module_types
        use module_xc
        implicit none
        integer, intent(in) :: nproc
        type(orbitals_data),  intent(in) :: orbs
        type(local_zone_descriptors), intent(in) :: Lzd 
        type(GPU_pointers), intent(inout) :: GPU
        real(gp), intent(inout) :: ekin_sum,epot_sum,eproj_sum,eSIC_DC,eexctX
        real(wp), dimension(orbs%npsidim_orbs), intent(inout) :: hpsi
      END SUBROUTINE SynchronizeHamiltonianApplication

      subroutine hpsitopsi(iproc,nproc,iter,idsx,wfn)
         !n(c) use module_base
         use module_types
         implicit none
         integer, intent(in) :: iproc,nproc,idsx,iter
         type(DFT_wavefunction), intent(inout) :: wfn
      END SUBROUTINE hpsitopsi

      subroutine DiagHam(iproc,nproc,natsc,nspin,orbs,wfd,comms,&
            &   psi,hpsi,psit,orthpar,passmat,& !mandatory
         orbse,commse,etol,norbsc_arr,orbsv,psivirt) !optional
         !n(c) use module_base
         use module_types
         implicit none
         integer, intent(in) :: iproc,nproc,natsc,nspin
         type(wavefunctions_descriptors), intent(in) :: wfd
         type(communications_arrays), target, intent(in) :: comms
         type(orbitals_data), target, intent(inout) :: orbs
         type(orthon_data), intent(in) :: orthpar
         real(wp), dimension(:), pointer :: psi,hpsi,psit
         real(wp), dimension(*), intent(out) :: passmat
         !optional arguments
         real(gp), optional, intent(in) :: etol
         type(orbitals_data), optional, intent(in) :: orbsv
         type(orbitals_data), optional, target, intent(in) :: orbse
         type(communications_arrays), optional, target, intent(in) :: commse
         integer, optional, dimension(natsc+1,nspin), intent(in) :: norbsc_arr
         real(wp), dimension(:), pointer, optional :: psivirt
      END SUBROUTINE DiagHam

      subroutine last_orthon(iproc,nproc,iter,wfn,evsum,opt_keeppsit)
        use module_base
        use module_types
        implicit none
        integer, intent(in) :: iproc,nproc,iter
        real(wp), intent(out) :: evsum
        type(DFT_wavefunction), intent(inout) :: wfn
        logical, optional :: opt_keeppsit
      END SUBROUTINE last_orthon

      subroutine calculate_forces(iproc,nproc,Glr,atoms,orbs,nlpspd,rxyz,hx,hy,hz,proj,i3s,n3p,nspin,&
           refill_proj,ngatherarr,rho,pot,potxc,psi,fion,fdisp,fxyz,&
           ewaldstr,hstrten,xcstr,strten,fnoise,pressure,psoffset)
        use module_base
        use module_types
        implicit none
        logical, intent(in) :: refill_proj
        integer, intent(in) :: iproc,nproc,i3s,n3p,nspin
        real(gp), intent(in) :: hx,hy,hz,psoffset
        type(locreg_descriptors), intent(in) :: Glr
        type(atoms_data), intent(in) :: atoms
       type(locreg_descriptors) :: lr
        type(orbitals_data), intent(in) :: orbs
        type(nonlocal_psp_descriptors), intent(in) :: nlpspd
        integer, dimension(0:nproc-1,2), intent(in) :: ngatherarr 
        real(wp), dimension(nlpspd%nprojel), intent(in) :: proj
        real(wp), dimension(Glr%d%n1i,Glr%d%n2i,n3p), intent(in) :: rho,pot,potxc
        real(wp), dimension(Glr%wfd%nvctr_c+7*Glr%wfd%nvctr_f,orbs%nspinor,orbs%norbp), intent(in) :: psi
        real(gp), dimension(6), intent(in) :: ewaldstr,hstrten,xcstr
        real(gp), dimension(3,atoms%nat), intent(in) :: rxyz,fion,fdisp
        real(gp), intent(out) :: fnoise,pressure
        real(gp), dimension(6), intent(out) :: strten
        real(gp), dimension(3,atoms%nat), intent(out) :: fxyz
      END SUBROUTINE calculate_forces
      
      subroutine CalculateTailCorrection(iproc,nproc,at,rbuf,orbs,&
            &   Glr,nlpspd,ncongt,pot,hgrid,rxyz,radii_cf,crmult,frmult,nspin,&
         proj,psi,output_denspot,ekin_sum,epot_sum,eproj_sum)
         !n(c) use module_base
         use module_types
         implicit none
         type(atoms_data), intent(in) :: at
         type(orbitals_data), intent(in) :: orbs
         type(locreg_descriptors), intent(in) :: Glr
         type(nonlocal_psp_descriptors), intent(inout) :: nlpspd
         integer, intent(in) :: iproc,nproc,ncongt,nspin
         logical, intent(in) :: output_denspot
         real(kind=8), intent(in) :: hgrid,crmult,frmult,rbuf
         real(kind=8), dimension(at%ntypes,3), intent(in) :: radii_cf
         real(kind=8), dimension(3,at%nat), intent(in) :: rxyz
         real(kind=8), dimension(Glr%d%n1i,Glr%d%n2i,Glr%d%n3i,nspin), intent(in) :: pot
         real(kind=8), dimension(nlpspd%nprojel), intent(in) :: proj
         real(kind=8), dimension(Glr%wfd%nvctr_c+7*Glr%wfd%nvctr_f,orbs%norbp), intent(in) :: psi
         real(kind=8), intent(out) :: ekin_sum,epot_sum,eproj_sum
      END SUBROUTINE CalculateTailCorrection

      !added for abinit compatilbility
      subroutine reformatonewave(displ,wfd,at,hx_old,hy_old,hz_old,&
           n1_old,n2_old,n3_old,rxyz_old,psigold,hx,hy,hz,n1,n2,n3,rxyz,psifscf,psi)
         !n(c) use module_base
         use module_types
         implicit none
         integer, intent(in) :: n1_old,n2_old,n3_old,n1,n2,n3
         real(gp), intent(in) :: hx,hy,hz,displ,hx_old,hy_old,hz_old
         type(wavefunctions_descriptors), intent(in) :: wfd
         type(atoms_data), intent(in) :: at
         real(gp), dimension(3,at%nat), intent(in) :: rxyz_old,rxyz
         real(wp), dimension(0:n1_old,2,0:n2_old,2,0:n3_old,2), intent(in) :: psigold
         real(wp), dimension(-7:2*n1+8,-7:2*n2+8,-7:2*n3+8), intent(out) :: psifscf
         real(wp), dimension(wfd%nvctr_c+7*wfd%nvctr_f), intent(out) :: psi
      END SUBROUTINE reformatonewave
      subroutine readonewave(unitwf,useFormattedInput,iorb,iproc,n1,n2,n3,&
            &   hx,hy,hz,at,wfd,rxyz_old,rxyz,psi,eval,psifscf)
         !n(c) use module_base
         use module_types
         implicit none
         logical, intent(in) :: useFormattedInput
         integer, intent(in) :: unitwf,iorb,iproc,n1,n2,n3
         type(wavefunctions_descriptors), intent(in) :: wfd
         type(atoms_data), intent(in) :: at
         real(gp), intent(in) :: hx,hy,hz
         real(gp), dimension(3,at%nat), intent(in) :: rxyz
         real(wp), intent(out) :: eval
         real(gp), dimension(3,at%nat), intent(out) :: rxyz_old
         real(wp), dimension(wfd%nvctr_c+7*wfd%nvctr_f), intent(out) :: psi
         real(wp), dimension(*), intent(out) :: psifscf !this supports different BC
      END SUBROUTINE readonewave
      subroutine writeonewave(unitwf,useFormattedOutput,iorb,n1,n2,n3,hx,hy,hz,nat,rxyz,  & 
         nseg_c,nvctr_c,keyg_c,keyv_c,  & 
         nseg_f,nvctr_f,keyg_f,keyv_f, & 
         psi_c,psi_f,eval)
         use module_base
         implicit none
         logical, intent(in) :: useFormattedOutput
         integer, intent(in) :: unitwf,iorb,n1,n2,n3,nat,nseg_c,nvctr_c,nseg_f,nvctr_f
         real(gp), intent(in) :: hx,hy,hz
         real(wp), intent(in) :: eval
         integer, dimension(nseg_c), intent(in) :: keyv_c
         integer, dimension(nseg_f), intent(in) :: keyv_f
         integer, dimension(2,nseg_c), intent(in) :: keyg_c
         integer, dimension(2,nseg_f), intent(in) :: keyg_f
         real(wp), dimension(nvctr_c), intent(in) :: psi_c
         real(wp), dimension(7,nvctr_f), intent(in) :: psi_f
         real(gp), dimension(3,nat), intent(in) :: rxyz
      END SUBROUTINE writeonewave

      subroutine davidson(iproc,nproc,in,at,&
           orbs,orbsv,nvirt,Lzd,comms,commsv,&
           rxyz,rhopot,nlpspd,proj,pkernel,psi,v,dpcom,GPU)
        use module_base
        use module_types
        implicit none
        integer, intent(in) :: iproc,nproc
        integer, intent(in) :: nvirt
        type(input_variables), intent(in) :: in
        type(atoms_data), intent(in) :: at
        type(nonlocal_psp_descriptors), intent(in) :: nlpspd
        type(local_zone_descriptors), intent(in) :: Lzd
        type(orbitals_data), intent(in) :: orbs
        type(communications_arrays), intent(in) :: comms, commsv
        type(denspot_distribution), intent(in) :: dpcom
        real(gp), dimension(3,at%nat), intent(in) :: rxyz
        real(wp), dimension(nlpspd%nprojel), intent(in) :: proj
        real(dp), dimension(:), pointer :: pkernel
        real(dp), dimension(*), intent(in) :: rhopot
        type(orbitals_data), intent(inout) :: orbsv
        type(GPU_pointers), intent(inout) :: GPU
        real(wp), dimension(:), pointer :: psi,v!=psivirt(nvctrp,nvirtep*nproc) 
      end subroutine davidson

      subroutine build_eigenvectors(iproc,norbu,norbd,norb,norbe,nvctrp,natsc,nspin,nspinore,nspinor,&
            &   ndim_hamovr,norbsc_arr,hamovr,psi,ppsit,passmat,nvirte,psivirt)
         use module_base
         implicit none
         !Arguments
         integer, intent(in) :: norbu,norbd,norb,norbe,nvctrp,natsc,nspin,nspinor,ndim_hamovr,nspinore
         integer, dimension(natsc+1,nspin), intent(in) :: norbsc_arr
         real(wp), dimension(nspin*ndim_hamovr), intent(in) :: hamovr
         real(wp), dimension(nvctrp,norbe), intent(in) :: psi
         real(wp), dimension(nvctrp*nspinor,norb), intent(out) :: ppsit
         real(wp), dimension(*), intent(out) :: passmat
         integer, dimension(2), intent(in), optional :: nvirte
         real(wp), dimension(*), optional :: psivirt
         integer:: iproc
      END SUBROUTINE build_eigenvectors

      subroutine preconditionall(orbs,lr,hx,hy,hz,ncong,hpsi,gnrm,gnrm_zero)
         !n(c) use module_base
         use module_types
         implicit none
         integer, intent(in) :: ncong
         real(gp), intent(in) :: hx,hy,hz
         type(locreg_descriptors), intent(in) :: lr
         type(orbitals_data), intent(in) :: orbs
         real(dp), intent(out) :: gnrm,gnrm_zero
         real(wp), dimension(lr%wfd%nvctr_c+7*lr%wfd%nvctr_f,orbs%norbp,orbs%nspinor), intent(inout) :: hpsi
      END SUBROUTINE preconditionall

      subroutine transpose_v(iproc,nproc,orbs,wfd,comms,psi,&
            &   work,outadd) !optional
         !n(c) use module_base
         use module_types
         implicit none
         integer, intent(in) :: iproc,nproc
         type(orbitals_data), intent(in) :: orbs
         type(wavefunctions_descriptors), intent(in) :: wfd
         type(communications_arrays), intent(in) :: comms
         real(wp), dimension(wfd%nvctr_c+7*wfd%nvctr_f,orbs%nspinor,orbs%norbp), intent(inout) :: psi
         real(wp), dimension(:), pointer, optional :: work
         real(wp), intent(out), optional :: outadd
      END SUBROUTINE transpose_v

     subroutine transpose_v2(iproc,nproc,orbs,Lzd,comms,psi,&
          work,outadd) !optional
       use module_base
       use module_types
       implicit none
       integer, intent(in) :: iproc,nproc
       type(orbitals_data), intent(in) :: orbs
       type(local_zone_descriptors), intent(in) :: Lzd
       type(communications_arrays), intent(in) :: comms
       real(wp), dimension(:), pointer :: psi
       real(wp), dimension(:), pointer, optional :: work
       real(wp), dimension(*), intent(out), optional :: outadd
     end subroutine

      subroutine untranspose_v(iproc,nproc,orbs,wfd,comms,psi,&
            &   work,outadd) !optional
         !n(c) use module_base
         use module_types
         implicit none
         integer, intent(in) :: iproc,nproc
         type(orbitals_data), intent(in) :: orbs
         type(wavefunctions_descriptors), intent(in) :: wfd
         type(communications_arrays), intent(in) :: comms
         real(wp), dimension((wfd%nvctr_c+7*wfd%nvctr_f)*orbs%nspinor*orbs%norbp), intent(inout) :: psi
         real(wp), dimension(:), pointer, optional :: work
         real(wp), intent(out), optional :: outadd
      END SUBROUTINE untranspose_v

     subroutine plot_wf(orbname,nexpo,at,factor,lr,hx,hy,hz,rxyz,psi)
         !n(c) use module_base
         use module_types
         implicit none
         character(len=*) :: orbname
         integer, intent(in) :: nexpo
       real(dp), intent(in) :: factor
         real(gp), intent(in) :: hx,hy,hz
         type(atoms_data), intent(in) :: at
         real(gp), dimension(3,at%nat), intent(in) :: rxyz
         type(locreg_descriptors), intent(in) :: lr
         real(wp), dimension(lr%wfd%nvctr_c+7*lr%wfd%nvctr_f), intent(in) :: psi
      END SUBROUTINE plot_wf

      subroutine partial_density_free(rsflag,nproc,n1i,n2i,n3i,npsir,nspinn,nrhotot,&
            &   hfac,nscatterarr,spinsgn,psir,rho_p,ibyyzz_r) !ex-optional argument
         use module_base
         implicit none
         logical, intent(in) :: rsflag
         integer, intent(in) :: nproc,n1i,n2i,n3i,nrhotot,nspinn,npsir
         real(gp), intent(in) :: hfac,spinsgn
         integer, dimension(0:nproc-1,4), intent(in) :: nscatterarr
         real(wp), dimension(n1i,n2i,n3i,nspinn), intent(in) :: psir
         real(dp), dimension(n1i,n2i,nrhotot,nspinn), intent(inout) :: rho_p
         integer, dimension(:,:,:), pointer :: ibyyzz_r 
      END SUBROUTINE partial_density_free

      subroutine parse_cp2k_files(iproc,basisfile,orbitalfile,nat,ntypes,orbs,iatype,rxyz,&
            &   CP2K,wfn_cp2k)
         !n(c) use module_base
         use module_types
         implicit none
         character(len=*), intent(in) :: basisfile,orbitalfile
         integer, intent(in) :: iproc,nat,ntypes
         type(orbitals_data), intent(in) :: orbs
         integer, dimension(nat), intent(in) :: iatype
         real(gp), dimension(3,nat), target, intent(in) :: rxyz
         type(gaussian_basis), intent(out) :: CP2K
         real(wp), dimension(:,:), pointer :: wfn_cp2k
      END SUBROUTINE parse_cp2k_files

      subroutine read_gaussian_information(orbs,G,coeffs,filename, opt_fillrxyz)
         !n(c) use module_base
         use module_types
         implicit none
         character(len=*), intent(in) :: filename
         type(orbitals_data), intent(in) :: orbs
         type(gaussian_basis), intent(out) :: G
         real(wp), dimension(:,:), pointer :: coeffs
         logical, optional :: opt_fillrxyz
      END SUBROUTINE read_gaussian_information

      subroutine restart_from_gaussians(iproc,nproc,orbs,Lzd,hx,hy,hz,psi,G,coeffs)
         !n(c) use module_base
         use module_types
         implicit none
         integer, intent(in) :: iproc,nproc
         real(gp), intent(in) :: hx,hy,hz
         type(orbitals_data), intent(in) :: orbs
         type(local_zone_descriptors), intent(in) :: Lzd
         type(gaussian_basis), intent(inout) :: G
         real(wp), dimension(Lzd%Glr%wfd%nvctr_c+7*Lzd%Glr%wfd%nvctr_f,orbs%norbp), intent(out) :: psi
         real(wp), dimension(:,:), pointer :: coeffs
      END SUBROUTINE restart_from_gaussians

      subroutine inputguess_gaussian_orbitals(iproc,nproc,at,rxyz,nvirt,nspin,&
            &   orbs,orbse,norbsc_arr,locrad,G,psigau,eks)
         !n(c) use module_base
         use module_types
         implicit none
         integer, intent(in) :: iproc,nproc,nspin
         integer, intent(inout) :: nvirt
         type(atoms_data), intent(in) :: at
         type(orbitals_data), intent(in) :: orbs
         real(gp), dimension(3,at%nat), intent(in) :: rxyz
         real(gp), intent(out) :: eks
         integer, dimension(at%natsc+1,nspin), intent(out) :: norbsc_arr
         real(gp), dimension(at%nat), intent(out) :: locrad
         type(orbitals_data), intent(out) :: orbse
         type(gaussian_basis), intent(out) :: G
         real(wp), dimension(:,:,:), pointer :: psigau
      END SUBROUTINE inputguess_gaussian_orbitals


     subroutine inputguess_gaussian_orbitals_forLinear(iproc,nproc,norb,at,rxyz,nvirt,nspin,&
          nlr, norbsPerAt, mapping, &
          orbs,orbse,norbsc_arr,locrad,G,psigau,eks)
       use module_base
       use module_types
       implicit none
       integer, intent(in) :: iproc,nproc,nspin,nlr,norb
       integer, intent(inout) :: nvirt
       type(atoms_data), intent(inout) :: at
       type(orbitals_data), intent(in) :: orbs
       real(gp), dimension(3,at%nat), intent(in) :: rxyz
       integer,dimension(norb),intent(in):: mapping
       integer,dimension(at%nat),intent(in):: norbsPerAt
       real(gp), intent(out) :: eks
       integer, dimension(at%natsc+1,nspin), intent(out) :: norbsc_arr
       real(gp), dimension(at%nat), intent(out) :: locrad
       type(orbitals_data), intent(out) :: orbse
       type(gaussian_basis), intent(out) :: G
       real(wp), dimension(:,:,:), pointer :: psigau
     END SUBROUTINE inputguess_gaussian_orbitals_forLinear

     subroutine inputguess_gaussian_orbitals_withOnWhichAtom(iproc,nproc,at,rxyz,Glr,nvirt,nspin,&
          orbs,orbse,norbsc_arr,locrad,G,psigau,eks,onWhichAtom)
       use module_base
       use module_types
       implicit none
       integer, intent(in) :: iproc,nproc,nspin
       integer, intent(inout) :: nvirt
       type(atoms_data), intent(inout) :: at
       type(orbitals_data), intent(in) :: orbs
       type(locreg_descriptors), intent(in) :: Glr
       real(gp), dimension(3,at%nat), intent(in) :: rxyz
       real(gp), intent(out) :: eks
       integer, dimension(at%natsc+1,nspin), intent(out) :: norbsc_arr
       real(gp), dimension(at%nat), intent(out) :: locrad
       type(orbitals_data), intent(inout) :: orbse
       type(gaussian_basis), intent(out) :: G
       real(wp), dimension(:,:,:), pointer :: psigau
       integer,dimension(orbse%norb),intent(out):: onWhichAtom
     END SUBROUTINE inputguess_gaussian_orbitals_withOnWhichAtom

      subroutine AtomicOrbitals(iproc,at,rxyz,norbe,orbse,norbsc,&
            &   nspin,eks,scorb,G,gaucoeff,iorbtolr)
         !n(c) use module_base
         use module_types
         implicit none
         integer, intent(in) :: norbe,iproc
         integer, intent(in) :: norbsc,nspin
         type(atoms_data), intent(in) :: at
         logical, dimension(4,2,at%natsc), intent(in) :: scorb
         real(gp), dimension(3,at%nat), intent(in), target :: rxyz
         type(orbitals_data), intent(inout) :: orbse
         type(gaussian_basis), intent(out) :: G
         real(gp), intent(out) :: eks
         integer, dimension(orbse%norbp), intent(out) :: iorbtolr !assign the localisation region
         real(wp), intent(out) :: gaucoeff !norbe=G%ncoeff
      END SUBROUTINE AtomicOrbitals

      subroutine atomic_occupation_numbers(filename,ityp,nspin,at,nmax,lmax,nelecmax,neleconf,nsccode,mxpl,mxchg)
         use module_base
         use module_types
         implicit none
         character(len=*), intent(in) :: filename
         integer, intent(in) :: ityp,mxpl,mxchg,nspin,nmax,lmax,nelecmax,nsccode
         type(atoms_data), intent(inout) :: at
         !integer, dimension(nmax,lmax), intent(in) :: neleconf
         real(gp), dimension(nmax,lmax), intent(in) :: neleconf
      END SUBROUTINE atomic_occupation_numbers

      subroutine apply_potential(n1,n2,n3,nl1,nl2,nl3,nbuf,nspinor,npot,psir,pot,epot,&
            &   ibyyzz_r) !optional
         use module_base
         implicit none
         integer, intent(in) :: n1,n2,n3,nl1,nl2,nl3,nbuf,nspinor,npot
         real(wp), dimension(-nl1:2*n1+2+nl1,-nl2:2*n2+2+nl2,-nl3:2*n3+2+nl3,nspinor), intent(inout) :: psir
         real(wp), dimension(-nl1:2*n1+2+nl1-4*nbuf,-nl2:2*n2+2+nl2-4*nbuf,-nl3:2*n3+2+nl3-4*nbuf,npot), intent(in) :: pot
         integer, dimension(2,-14:2*n2+16,-14:2*n3+16), intent(in), optional :: ibyyzz_r
         real(gp), intent(out) :: epot
      END SUBROUTINE apply_potential

      subroutine correct_hartree_potential(at,iproc,nproc,n1i,n2i,n3i,n3p,n3pi,n3d,&
            &   i3s,i3xcsh,hxh,hyh,hzh,pkernel,ngatherarr,&
         rhoref,pkernel_ref,pot_ion,rhopot,ixc,nspin,ehart,eexcu,vexcu,PSquiet,correct_offset)
         !n(c) use module_base
         use module_types
         implicit none
         character(len=3), intent(in) :: PSquiet
         logical, intent(in) :: correct_offset
         integer, intent(in) :: iproc,nproc,n1i,n2i,n3i,n3p,n3pi,n3d,nspin,ixc,i3xcsh,i3s
         real(gp), intent(in) :: hxh,hyh,hzh
         type(atoms_data), intent(in) :: at
         integer, dimension(0:nproc-1,2), intent(in) :: ngatherarr
         real(dp), dimension(n1i,n2i,max(n3d,1),nspin), intent(inout) :: rhoref
         real(dp), dimension(n1i,n2i,max(n3pi,1)), intent(inout) :: pot_ion
         real(dp), dimension(n1i,n2i,max(n3d,1),nspin), intent(inout) :: rhopot
         real(gp), intent(out) :: ehart,eexcu,vexcu
         real(dp), dimension(:), pointer :: pkernel_ref,pkernel
      END SUBROUTINE correct_hartree_potential

      subroutine xabs_lanczos(iproc,nproc,at,hx,hy,hz,rxyz,&
           radii_cf,nlpspd,proj,Lzd,dpcom,potential,&
           energs,nspin,GPU,in_iat_absorber,&
           in , PAWD , orbs )
        use module_base
        use module_types
        implicit none
        integer, intent(in) :: iproc,nproc,nspin
        real(gp), intent(in) :: hx,hy,hz
        type(atoms_data), intent(in), target :: at
        type(nonlocal_psp_descriptors), intent(in), target :: nlpspd
        type(local_zone_descriptors), intent(in), target :: Lzd
        type(denspot_distribution), intent(in), target :: dpcom
        real(gp), dimension(3,at%nat), intent(in), target :: rxyz
        real(gp), dimension(at%ntypes,3), intent(in), target ::  radii_cf
        real(wp), dimension(nlpspd%nprojel), intent(in), target :: proj
        real(wp), dimension(max(dpcom%ndimpot,1),nspin), target :: potential
        type(energy_terms), intent(inout) :: energs
        type(GPU_pointers), intent(inout) , target :: GPU
        integer, intent(in) :: in_iat_absorber
        type(input_variables),intent(in), target :: in
        type(pawproj_data_type), target ::PAWD
        type(orbitals_data), intent(inout), target :: orbs
      END SUBROUTINE xabs_lanczos

      subroutine gatom_modified(rcov,rprb,lmax,lpx,noccmax,occup,&
            &   zion,alpz,gpot,alpl,hsep,alps,vh,xp,rmt,fact,nintp,&
         aeval,ng,psi,res,chrg,&
            &   Nsol, Labs, Ngrid,Ngrid_box, Egrid,  rgrid , psigrid, Npaw, PAWpatch, &
         psipsigrid)
         use module_base, only: gp

         implicit real(gp) (a-h,o-z)
         logical :: noproj, readytoexit
         integer, parameter :: n_int=1000
         dimension psi(0:ng,noccmax,lmax+1),aeval(noccmax,lmax+1),&
            &   hh(0:ng,0:ng),ss(0:ng,0:ng),eval(0:ng),evec(0:ng,0:ng),&
         gpot(3),hsep(6,lpx+1),rmt(n_int,0:ng,0:ng,lmax+1),&
            &   pp1(0:ng,lpx+1),pp2(0:ng,lpx+1),pp3(0:ng,lpx+1),alps(lpx+1),&
         potgrd(n_int),&
            &   rho(0:ng,0:ng,lmax+1),rhoold(0:ng,0:ng,lmax+1),xcgrd(n_int),&
         occup(noccmax,lmax+1),chrg(noccmax,lmax+1),&
            &   vh(0:ng,0:ng,4,0:ng,0:ng,4),&
         res(noccmax,lmax+1),xp(0:ng),& 
         psigrid(Ngrid, Nsol),psigrid_naked(Ngrid,Nsol),&
            &   psigrid_naked_2(Ngrid,Nsol), projgrid(Ngrid,3), &
         rhogrid(Ngrid), potgrid(Ngrid), psigrid_not_fitted(Ngrid,Nsol),&
            &   psigrid_not_fitted_2(Ngrid,Nsol),&
         vxcgrid(Ngrid), &
            &   Egrid(nsol), ppgrid(Nsol,3), work(nsol*nsol*2), &
         H(Nsol, Nsol), &
            &   H_2(Nsol, Nsol), &
         Hcorrected(Nsol, Nsol), &
            &   Hadd(Nsol, Nsol), Egrid_tmp(Nsol),Egrid_tmp_2(Nsol), Etofit(Nsol), &
         Soverlap(Nsol,Nsol), Tpsigrid(Nsol,Ngrid ),Tpsigrid_dum(Nsol, Ngrid),valuesatp(Nsol), &
            &   PAWpatch(Npaw, Npaw ), Spsitildes(Npaw, Npaw), genS(Nsol,Nsol), genH(Nsol,Nsol) , dumH(Nsol,Nsol)

         real(gp) , optional :: psipsigrid(Ngrid, Nsol)


         real(gp) :: rgrid(Ngrid), ene_m, ene_p, factadd, rcond, fixfact
         real(gp), target :: dumgrid1(Ngrid),dumgrid2(Ngrid), dumgrid3(Ngrid)
         logical dofit
         integer real_start, iocc, iwork(Nsol), INFO, volta, ngrid_box_2
         character(1) EQUED
         integer ipiv(Nsol), Npaw
      END SUBROUTINE gatom_modified

      subroutine abs_generator_modified(iproc,izatom,ielpsp,psppar,npspcode,ng, noccmax, lmax ,expo,&
            &   psi, aeval, occup, psp_modifier, &
         Nsol, Labs, Ngrid,Ngrid_box, Egrid,  rgrid , psigrid, Npaw,  PAWpatch , psipsigrid )

         use module_base, only: gp, memocc,ndebug
         implicit none
         integer, intent(in) :: iproc,izatom,ielpsp,ng,npspcode,noccmax, lmax, Nsol, labs, Ngrid,  Ngrid_box
         real(gp), dimension(0:4,0:6), intent(in) :: psppar
         !! real(gp), dimension(:,:), intent(in) :: psppar
         integer, intent(in) :: psp_modifier, Npaw

         real(gp), dimension(ng+1), intent(out) :: expo

         integer, parameter :: n_int=1000

         real(gp), dimension(0:ng,noccmax,lmax+1), intent(out) :: psi, Egrid(Nsol),&
            &   rgrid(Ngrid), psigrid(Ngrid,Nsol  )
         real(gp),   intent(out), optional  :: psipsigrid(Ngrid,Nsol  )
         real(gp), dimension(noccmax,lmax+1  ), intent(out) ::  aeval,occup
         real(gp):: PAWpatch(Npaw,Npaw)

         !local variables
      END SUBROUTINE abs_generator_modified

      subroutine xabs_cg(iproc,nproc,at,hx,hy,hz,rxyz,&
           &   radii_cf,nlpspd,proj,Lzd,dpcom,potential,&
           &   energs,nspin,GPU,in_iat_absorber,&
           &   in , rhoXanes, PAWD , PPD, orbs )
        use module_base
        use module_types
        implicit none
        integer  :: iproc,nproc,nspin
        real(gp)  :: hx,hy,hz
        type(atoms_data), target :: at
        type(nonlocal_psp_descriptors), target :: nlpspd
        type(local_zone_descriptors), target :: Lzd
        type(pcproj_data_type), target ::PPD
        type(denspot_distribution), intent(in), target :: dpcom
        real(gp), dimension(3,at%nat), target :: rxyz
        real(gp), dimension(at%ntypes,3), intent(in), target ::  radii_cf
        real(wp), dimension(nlpspd%nprojel), target :: proj
        real(wp), dimension(max(dpcom%ndimpot,1),nspin), target :: potential
        real(wp), dimension(max(dpcom%ndimpot,1),nspin), target :: rhoXanes
        type(energy_terms), intent(inout) :: energs
        type(GPU_pointers), intent(inout) , target :: GPU
        integer, intent(in) :: in_iat_absorber
        type(pawproj_data_type), target ::PAWD
        type(input_variables),intent(in), target :: in
        type(orbitals_data), intent(inout), target :: orbs
      end subroutine xabs_cg

      subroutine xabs_chebychev(iproc,nproc,at,hx,hy,hz,rxyz,&
           radii_cf,nlpspd,proj,Lzd,dpcom,potential,&
           energs,nspin,GPU,in_iat_absorber,in, PAWD , orbs  )
        use module_base
        use module_types
        implicit none
        integer  :: iproc,nproc,nspin
        real(gp)  :: hx,hy,hz
        type(atoms_data), target :: at
        type(nonlocal_psp_descriptors), target :: nlpspd
        type(local_zone_descriptors), target :: Lzd
        type(denspot_distribution), intent(in), target :: dpcom
        real(gp), dimension(3,at%nat), target :: rxyz
        real(gp), dimension(at%ntypes,3), intent(in), target ::  radii_cf
        real(wp), dimension(nlpspd%nprojel), target :: proj
        real(wp), dimension(max(dpcom%ndimpot,1),nspin), target :: potential
        type(energy_terms), intent(inout) :: energs
        type(GPU_pointers), intent(inout) , target :: GPU
        integer, intent(in) :: in_iat_absorber 
        type(input_variables),intent(in), target :: in
        type(pawproj_data_type), target ::PAWD
        type(orbitals_data), intent(inout), target :: orbs
      end subroutine xabs_chebychev

      subroutine cg_spectra(iproc,nproc,at,hx,hy,hz,rxyz,&
           radii_cf,nlpspd,proj,lr,ngatherarr,ndimpot,potential,&
           energs,nspin,GPU,in_iat_absorber,in , PAWD  )! aggiunger a interface
         !n(c) use module_base
         use module_types
         implicit none
         integer  :: iproc,nproc,ndimpot,nspin
         real(gp)  :: hx,hy,hz
         type(atoms_data), target :: at
         type(nonlocal_psp_descriptors), target :: nlpspd
         type(locreg_descriptors), target :: lr
         integer, dimension(0:nproc-1,2), target :: ngatherarr 
         real(gp), dimension(3,at%nat), target :: rxyz
         real(gp), dimension(at%ntypes,3), intent(in), target ::  radii_cf
         real(wp), dimension(nlpspd%nprojel), target :: proj
         real(wp), dimension(max(ndimpot,1),nspin), target :: potential
         type(energy_terms), intent(inout) :: energs
         type(GPU_pointers), intent(inout) , target :: GPU
         integer, intent(in) :: in_iat_absorber
         type(pawproj_data_type), target ::PAWD

         type(input_variables),intent(in) :: in

      END SUBROUTINE cg_spectra


      subroutine eleconf(nzatom,nvalelec,symbol,rcov,rprb,ehomo,neleconf,nsccode,mxpl,mxchg,amu)
         implicit none
         integer, intent(in) :: nzatom,nvalelec
         character(len=2), intent(out) :: symbol
         real(kind=8), intent(out) :: rcov,rprb,ehomo,amu
         integer, parameter :: nmax=6,lmax=3
         real(kind=8), intent(out) :: neleconf(nmax,0:lmax)
         integer, intent(out) :: nsccode,mxpl,mxchg
      END SUBROUTINE eleconf

      !     subroutine psimix(iproc,nproc,orbs,comms,ads,ids,mids,idsx,energy,energy_old,alpha,&
      !          hpsit,psidst,hpsidst_sp,psit)
      !       use module_base
      !       use module_types
      !       implicit none
      !       integer, intent(in) :: iproc,nproc,ids,mids,idsx
      !       real(gp), intent(in) :: energy,energy_old
      !       type(orbitals_data), intent(in) :: orbs
      !       type(communications_arrays), intent(in) :: comms
      !       real(gp), intent(inout) :: alpha
      !       real(wp), dimension(:), pointer :: psit,hpsit,psidst
      !       real(sp), dimension(:), pointer :: hpsidst_sp
      !       real(wp), dimension(:,:,:), pointer :: ads
      !     END SUBROUTINE psimix
      !
      subroutine plot_density(filename,iproc,nproc,n1,n2,n3,n1i,n2i,n3i,n3p,nspin,&
            &   hxh,hyh,hzh,at,rxyz,ngatherarr,rho)
         !n(c) use module_base
         use module_types
         implicit none
         character(len=*), intent(in) :: filename
         integer, intent(in) :: iproc,n1i,n2i,n3i,n3p,n1,n2,n3,nspin,nproc
         real(gp), intent(in) :: hxh,hyh,hzh
         type(atoms_data), intent(in) :: at
         integer, dimension(0:nproc-1,2), intent(in) :: ngatherarr
         real(gp), dimension(3,at%nat), intent(in) :: rxyz
         real(dp), dimension(max(n1i*n2i*n3p,1),nspin), target, intent(in) :: rho
      END SUBROUTINE plot_density

      subroutine read_density(filename,geocode,n1i,n2i,n3i,nspin,hxh,hyh,hzh,rho,&
            &   nat,rxyz,iatypes, znucl)
         !n(c) use module_base
         use module_types
         implicit none
         character(len=*), intent(in) :: filename
         character(len=1), intent(in) :: geocode
         integer, intent(out) :: nspin
         integer, intent(out) ::  n1i,n2i,n3i
         real(gp), intent(out) :: hxh,hyh,hzh
         real(dp), dimension(:,:,:,:), pointer :: rho
         real(gp), dimension(:,:), pointer, optional :: rxyz
         integer, intent(out), optional ::  nat
         integer, dimension(:), pointer, optional :: iatypes, znucl
      END SUBROUTINE read_density

      subroutine read_cube(filename,geocode,n1i,n2i,n3i,nspin,hxh,hyh,hzh,rho,&
            &   nat,rxyz, iatypes, znucl)
         !n(c) use module_base
         use module_types
         implicit none
         character(len=*), intent(in) :: filename
         character(len=1), intent(in) :: geocode
         integer, intent(out) :: nspin
         integer, intent(out) ::  n1i,n2i,n3i
         real(gp), intent(out) :: hxh,hyh,hzh
         real(dp), dimension(:,:,:,:), pointer :: rho
         real(gp), dimension(:,:), pointer   :: rxyz
         integer, intent(out)   ::  nat
         integer, dimension(:), pointer   :: iatypes, znucl
      END SUBROUTINE read_cube

      subroutine read_etsf(filename,geocode,n1i,n2i,n3i,nspin,hxh,hyh,hzh,rho,&
            &   nat,rxyz, iatypes, znucl)
         !n(c) use module_base
         use module_types
         implicit none
         character(len=*), intent(in) :: filename
         character(len=1), intent(in) :: geocode
         integer, intent(out) :: nspin
         integer, intent(out) ::  n1i,n2i,n3i
         real(gp), intent(out) :: hxh,hyh,hzh
         real(dp), dimension(:,:,:,:), pointer :: rho
         real(gp), dimension(:,:), pointer :: rxyz
         integer, intent(out) ::  nat
         integer, dimension(:), pointer :: iatypes, znucl
      END SUBROUTINE read_etsf

      subroutine read_potfile4b2B(filename,n1i,n2i,n3i, rho, alat1, alat2, alat3)
         use module_base
         implicit none
         character(len=*), intent(in) :: filename
         integer, intent(out) :: n1i,n2i,n3i
         real(gp) alat1, alat2, alat3, dum, dum1
         ! real(dp), dimension(n1i*n2i*n3d), intent(out) :: rho
         real(gp), pointer :: rho(:)
      END SUBROUTINE read_potfile4b2B

      !!$     subroutine read_density_cube(filename, n1i,n2i,n3i, nspin, hxh,hyh,hzh, nat, rxyz,  rho)
      !!$       !n(c) use module_base
      !!$       use module_types
      !!$       implicit none
      !!$       character(len=*), intent(in) :: filename
      !!$       integer, intent(out) ::  n1i,n2i,n3i
      !!$       integer, intent(in) :: nspin
      !!$       real(gp), intent(out) :: hxh,hyh,hzh
      !!$       real(gp), pointer :: rxyz(:,:)
      !!$       real(dp), dimension(:), pointer :: rho
      !!$       integer, intent(out) ::  nat
      !!$     END SUBROUTINE read_density_cube

      subroutine gaussian_pswf_basis(ng,enlargerprb,iproc,nspin,at,rxyz,G,Gocc, gaenes, &
            &   iorbtolr,iorbto_l, iorbto_m,  iorbto_ishell,iorbto_iexpobeg )
         use module_types
         implicit none
         logical, intent(in) :: enlargerprb
         integer, intent(in) :: iproc,nspin,ng
         type(atoms_data), intent(in) :: at
         real(gp), dimension(3,at%nat), target, intent(in) :: rxyz
         type(gaussian_basis), intent(out) :: G
         real(wp), dimension(:), pointer :: Gocc
         real(gp), pointer, optional :: gaenes(:)
         integer, pointer, optional :: iorbtolr(:)
         integer, pointer, optional :: iorbto_l(:)
         integer, pointer, optional :: iorbto_m(:)
         integer, pointer, optional :: iorbto_ishell(:)
         integer, pointer, optional :: iorbto_iexpobeg(:)
      END SUBROUTINE gaussian_pswf_basis

      subroutine gaussian_pswf_basis_for_paw(at,rxyz,G,  &
            &   iorbtolr,iorbto_l, iorbto_m,  iorbto_ishell,iorbto_iexpobeg, iorbto_paw_nchannels,&
         iorbto_imatrixbeg )
         use module_base
         use module_types
         implicit none
         type(atoms_data), intent(in) :: at
         real(gp), dimension(3,at%nat), target, intent(in) :: rxyz
         type(gaussian_basis_c), intent(out) :: G

         integer, pointer :: iorbtolr(:)
         integer, pointer :: iorbto_l(:)
         integer, pointer :: iorbto_paw_nchannels(:)
         integer, pointer :: iorbto_m(:)
         integer, pointer :: iorbto_ishell(:)
         integer, pointer :: iorbto_iexpobeg(:)
         integer, pointer :: iorbto_imatrixbeg(:)

         !local variables
      END SUBROUTINE gaussian_pswf_basis_for_paw


      subroutine local_analysis(iproc,nproc,hx,hy,hz,in,at,rxyz,lr,orbs,orbsv,psi,psivirt)
         !n(c) use module_base
         use module_types
         implicit none
         integer, intent(in) :: iproc,nproc
         real(gp), intent(in) :: hx,hy,hz
         type(input_variables), intent(in) :: in
         type(locreg_descriptors), intent(in) :: lr
         type(orbitals_data), intent(in) :: orbs,orbsv
         type(atoms_data), intent(in) :: at
         real(gp), dimension(3,at%nat), intent(in) :: rxyz
         real(wp), dimension(:), pointer :: psi,psivirt
      END SUBROUTINE local_analysis

      subroutine plot_gatom_basis(filename,iat,ngx,G,Gocc,rhocoeff,rhoexpo)
         !n(c) use module_base
         use module_types
         implicit none
         character(len=*), intent(in) :: filename
         integer, intent(in) :: iat,ngx
         type(gaussian_basis), intent(in) :: G
         real(wp), dimension(:), pointer :: Gocc
         real(wp), dimension((ngx*(ngx+1))/2), intent(out) :: rhoexpo
         real(wp), dimension((ngx*(ngx+1))/2,4), intent(out) :: rhocoeff
      END SUBROUTINE plot_gatom_basis

      subroutine calculate_rhocore(iproc,at,d,rxyz,hxh,hyh,hzh,i3s,i3xcsh,n3d,n3p,rhocore)
        use module_base
        use module_types
        implicit none
        integer, intent(in) :: iproc,i3s,n3d,i3xcsh,n3p
        real(gp), intent(in) :: hxh,hyh,hzh
        type(atoms_data), intent(in) :: at
        type(grid_dimensions), intent(in) :: d
        real(gp), dimension(3,at%nat), intent(in) :: rxyz
        real(wp), dimension(:,:,:,:), pointer :: rhocore
      END SUBROUTINE calculate_rhocore

      subroutine XC_potential(geocode,datacode,iproc,nproc,n01,n02,n03,ixc,hx,hy,hz,&
           rho,exc,vxc,nspin,rhocore,potxc,xcstr,dvxcdrho)
        use module_base
        use module_xc
        implicit none
        character(len=1), intent(in) :: geocode
        character(len=1), intent(in) :: datacode
        integer, intent(in) :: iproc,nproc,n01,n02,n03,ixc,nspin
        real(gp), intent(in) :: hx,hy,hz
        real(gp), intent(out) :: exc,vxc
        real(dp), dimension(*), intent(inout) :: rho
        real(wp), dimension(:,:,:,:), pointer :: rhocore !associated if useful
        real(wp), dimension(*), intent(out) :: potxc
        real(dp), dimension(6), intent(out) :: xcstr
        real(dp), dimension(:,:,:,:), target, intent(out), optional :: dvxcdrho
      END SUBROUTINE XC_potential

      subroutine xc_energy(geocode,m1,m3,md1,md2,md3,nxc,nwb,nxt,nwbl,nwbr,&
           nxcl,nxcr,ixc,hx,hy,hz,rhopot,pot_ion,sumpion,zf,zfionxc,exc,vxc,nproc,nspden)
        use module_base
        use module_xc
        use interfaces_56_xc
        implicit none
        character(len=1), intent(in) :: geocode
        logical, intent(in) :: sumpion
        integer, intent(in) :: m1,m3,nxc,nwb,nxcl,nxcr,nxt,md1,md2,md3,ixc,nproc,nspden
        integer, intent(in) :: nwbl,nwbr
        real(gp), intent(in) :: hx,hy,hz
        real(dp), dimension(m1,m3,nxt,nspden), intent(inout) :: rhopot
        real(wp), dimension(*), intent(in) :: pot_ion
        real(dp), dimension(md1,md3,md2/nproc), intent(out) :: zf
        real(wp), dimension(md1,md3,md2/nproc,nspden), intent(out) :: zfionxc
        real(dp), intent(out) :: exc,vxc
      END SUBROUTINE xc_energy

      subroutine direct_minimization(iproc,nproc,in,at,nvirt,rxyz,&
           rhopot,nlpspd,proj,pkernel,dpcom,GPU,KSwfn,VTwfn)
        use module_base
        use module_types
        implicit none
        integer, intent(in) :: iproc,nproc,nvirt
        type(input_variables), intent(in) :: in
        type(atoms_data), intent(in) :: at
        type(nonlocal_psp_descriptors), intent(in) :: nlpspd
        type(denspot_distribution), intent(in) :: dpcom
        type(DFT_wavefunction), intent(inout) :: KSwfn,VTwfn
        real(gp), dimension(3,at%nat), intent(in) :: rxyz
        real(wp), dimension(nlpspd%nprojel), intent(in) :: proj
        real(dp), dimension(:), pointer :: pkernel
        real(dp), dimension(*), intent(in), target :: rhopot
        type(GPU_pointers), intent(inout) :: GPU
      end subroutine direct_minimization

      subroutine CounterIonPotential(geocode,iproc,nproc,in,shift,&
            &   hxh,hyh,hzh,grid,n3pi,i3s,pkernel,pot_ion)
         !n(c) use module_base
         use module_types
         implicit none
         character(len=1), intent(in) :: geocode
         integer, intent(in) :: iproc,nproc,n3pi,i3s
         real(gp), intent(in) :: hxh,hyh,hzh
         real(gp), dimension(3), intent(in) :: shift
         type(input_variables), intent(in) :: in
         type(grid_dimensions), intent(in) :: grid
         real(dp), dimension(*), intent(in) :: pkernel
         real(wp), dimension(*), intent(inout) :: pot_ion
      END SUBROUTINE CounterIonPotential

      subroutine gaussian_rism_basis(nat,radii,rxyz,G)
         !n(c) use module_base
         use module_types
         implicit none
         integer, intent(in) :: nat
         real(gp), dimension(nat), intent(in) :: radii
         real(gp), dimension(3,nat), target, intent(in) :: rxyz
         type(gaussian_basis), intent(out) :: G
      END SUBROUTINE gaussian_rism_basis

      subroutine gaussian_hermite_basis(nhermitemax,nat,radii,rxyz,G)
         !n(c) use module_base
         use module_types
         implicit none
         integer, intent(in) :: nat,nhermitemax
         real(gp), dimension(nat), intent(in) :: radii
         real(gp), dimension(3,nat), target, intent(in) :: rxyz
         type(gaussian_basis), intent(out) :: G  
      END SUBROUTINE gaussian_hermite_basis

      subroutine write_eigenvalues_data(nproc,orbs,mom_vec)
        use module_base
        use module_types
        implicit none
        integer, intent(in) :: nproc
        type(orbitals_data), intent(in) :: orbs
        real(gp), dimension(:,:,:), intent(in), pointer :: mom_vec
      end subroutine write_eigenvalues_data
      
      subroutine write_eigen_objects(iproc,occorbs,nspin,nvirt,nplot,hx,hy,hz,at,rxyz,lr,orbs,orbsv,psi,psivirt,output_wf_format)
         !n(c) use module_base
         use module_types
         implicit none
         logical, intent(in) :: occorbs
         integer, intent(in) :: iproc,nspin,nvirt,nplot,output_wf_format
         real(gp), intent(in) :: hx,hy,hz
         type(atoms_data), intent(in) :: at
         type(locreg_descriptors), intent(in) :: lr
         type(orbitals_data), intent(in) :: orbs,orbsv
         real(gp), dimension(3,at%nat), intent(in) :: rxyz
         real(wp), dimension(:), pointer :: psi,psivirt
       END SUBROUTINE write_eigen_objects

       subroutine full_local_potential(iproc,nproc,orbs,Lzd,iflag,dpcom,potential,pot,comgp)
         use module_base
         use module_types
         use module_xc
         implicit none
         integer, intent(in) :: iproc,nproc,iflag
         type(orbitals_data),intent(in) :: orbs
         type(local_zone_descriptors),intent(in) :: Lzd
         type(denspot_distribution), intent(in) :: dpcom
         real(wp), dimension(max(dpcom%ndimrhopot,orbs%nspin)), intent(in), target :: potential
         real(wp), dimension(:), pointer :: pot
         !type(p2pCommsGatherPot),intent(inout), optional:: comgp
         type(p2pComms),intent(inout), optional:: comgp
       END SUBROUTINE full_local_potential

      subroutine free_full_potential(nproc,flag,pot,subname)
         use module_base
         implicit none
         character(len=*), intent(in) :: subname
         integer, intent(in) :: nproc,flag
         real(wp), dimension(:), pointer :: pot
      END SUBROUTINE free_full_potential

      subroutine select_active_space(iproc,nproc,orbs,comms,mask_array,Glr,orbs_as,comms_as,psi,psi_as)
         !n(c) use module_base
         use module_types
         implicit none
         integer, intent(in) :: iproc,nproc
         type(orbitals_data), intent(in) :: orbs
         type(locreg_descriptors), intent(in) :: Glr
         type(communications_arrays), intent(in) :: comms
         logical, dimension(orbs%norb*orbs%nkpts), intent(in) :: mask_array
         real(wp), dimension(max(orbs%npsidim_orbs,orbs%npsidim_comp)), intent(in) :: psi
         type(orbitals_data), intent(out) :: orbs_as
         type(communications_arrays), intent(out) :: comms_as
         real(wp), dimension(:), pointer :: psi_as
      END SUBROUTINE select_active_space

      subroutine calculate_energy_and_gradient(iter,iproc,nproc,GPU,ncong,iscf,&
           energs,wfn,gnrm,gnrm_zero)
        use module_base
        use module_types
        implicit none
        integer, intent(in) :: iproc,nproc,ncong,iscf,iter
        type(energy_terms), intent(inout) :: energs
        type(GPU_pointers), intent(in) :: GPU
        type(DFT_wavefunction), intent(inout) :: wfn
        real(gp), intent(out) :: gnrm,gnrm_zero
      END SUBROUTINE calculate_energy_and_gradient

      subroutine constrained_davidson(iproc,nproc,in,at,& 
           orbs,orbsv,nvirt,Lzd,comms,commsv,&
           hx,hy,hz,rxyz,rhopot,psi,v,dpcom,GPU)
        use module_base
        use module_types
        implicit none
        integer, intent(in) :: iproc,nproc
        integer, intent(in) :: nvirt
        type(input_variables), intent(in) :: in
        type(atoms_data), intent(in) :: at
        type(local_zone_descriptors), intent(in) :: Lzd
        type(orbitals_data), intent(in) :: orbs
        type(communications_arrays), intent(in) :: comms, commsv
        type(denspot_distribution), intent(in) :: dpcom
        real(gp), intent(in) :: hx,hy,hz
        real(gp), dimension(3,at%nat), intent(in) :: rxyz
        real(dp), dimension(*), intent(in) :: rhopot
        type(orbitals_data), intent(inout) :: orbsv
        type(GPU_pointers), intent(inout) :: GPU
        real(wp), dimension(:), pointer :: psi,v!=psivirt(nvctrp,nvirtep*nproc) 
        !v, that is psivirt, is transposed on input and direct on output
      end subroutine constrained_davidson

      subroutine local_hamiltonian(iproc,orbs,Lzd,hx,hy,hz,&
           ipotmethod,confdatarr,pot,psi,hpsi,pkernel,ixc,alphaSIC,ekin_sum,epot_sum,eSIC_DC)
        use module_base
        use module_types
        use module_xc
        implicit none
        integer, intent(in) :: iproc,ipotmethod,ixc
        real(gp), intent(in) :: hx,hy,hz,alphaSIC
        type(orbitals_data), intent(in) :: orbs
        type(local_zone_descriptors), intent(in) :: Lzd
        type(confpot_data), dimension(orbs%norbp), intent(in) :: confdatarr
        real(wp), dimension(orbs%npsidim_orbs), intent(in) :: psi !this dimension will be modified
        real(wp), dimension(*) :: pot !< the potential, with the dimension compatible with the ipotmethod flag
        !real(wp), dimension(lr%d%n1i*lr%d%n2i*lr%d%n3i*nspin) :: pot
        real(gp), intent(out) :: ekin_sum,epot_sum,eSIC_DC
        real(wp), dimension(orbs%npsidim_orbs), intent(out) :: hpsi
        real(dp), dimension(:), pointer :: pkernel !< the PSolver kernel which should be associated for the SIC schemes
      END SUBROUTINE local_hamiltonian

      subroutine NK_SIC_potential(lr,orbs,ixc,fref,hxh,hyh,hzh,pkernel,psi,poti,eSIC_DC,potandrho,wxdsave)
         !n(c) use module_base
         use module_types
         implicit none
         integer, intent(in) :: ixc
         real(gp), intent(in) :: hxh,hyh,hzh,fref
         type(locreg_descriptors), intent(in) :: lr
         type(orbitals_data), intent(in) :: orbs
         real(dp), dimension(*), intent(in) :: pkernel
         real(wp), dimension(lr%wfd%nvctr_c+7*lr%wfd%nvctr_f,orbs%nspinor,orbs%norbp), intent(in) :: psi
         real(wp), dimension((lr%d%n1i*lr%d%n2i*lr%d%n3i*((orbs%nspinor/3)*3+1)),max(orbs%norbp,orbs%nspin)), intent(inout) :: poti
         real(gp), intent(out) :: eSIC_DC
         real(dp), dimension(lr%d%n1i*lr%d%n2i*lr%d%n3i,2*orbs%nspin), intent(in), optional :: potandrho 
         real(dp), dimension(lr%d%n1i*lr%d%n2i*lr%d%n3i,orbs%nspin), intent(out), optional :: wxdsave 
      END SUBROUTINE NK_SIC_potential

      subroutine isf_to_daub_kinetic(hx,hy,hz,kx,ky,kz,nspinor,lr,w,psir,hpsi,ekin,k_strten)
        !use module_base
        use module_types
        implicit none
        integer, intent(in) :: nspinor
        real(gp), intent(in) :: hx,hy,hz,kx,ky,kz
        type(locreg_descriptors), intent(in) :: lr
        type(workarr_locham), intent(inout) :: w
        real(wp), dimension(lr%d%n1i*lr%d%n2i*lr%d%n3i,nspinor), intent(in) :: psir
        real(gp), intent(out) :: ekin
        real(wp), dimension(lr%wfd%nvctr_c+7*lr%wfd%nvctr_f,nspinor), intent(inout) :: hpsi
        real(wp), dimension(6), optional :: k_strten
      end subroutine isf_to_daub_kinetic

      subroutine readmywaves(iproc,filename,iformat,orbs,n1,n2,n3,hx,hy,hz,at,rxyz_old,rxyz,  & 
         wfd,psi,orblist)
         use module_base
         use module_types
         implicit none
         integer, intent(in) :: iproc,n1,n2,n3, iformat
         real(gp), intent(in) :: hx,hy,hz
         type(wavefunctions_descriptors), intent(in) :: wfd
         type(orbitals_data), intent(inout) :: orbs
         type(atoms_data), intent(in) :: at
         real(gp), dimension(3,at%nat), intent(in) :: rxyz
         integer, dimension(orbs%norb), optional :: orblist
         real(gp), dimension(3,at%nat), intent(out) :: rxyz_old
         real(wp), dimension(wfd%nvctr_c+7*wfd%nvctr_f,orbs%nspinor,orbs%norbp), intent(out) :: psi
         character(len=*), intent(in) :: filename
      END SUBROUTINE readmywaves

      
      subroutine open_filename_of_iorb(unitfile,lbin,filename,orbs,iorb,ispinor,iorb_out,iiorb)
         use module_base
         use module_types
         implicit none
         character(len=*), intent(in) :: filename
         logical, intent(in) :: lbin
         integer, intent(in) :: iorb,ispinor,unitfile
         type(orbitals_data), intent(in) :: orbs
         integer, intent(out) :: iorb_out
         integer,optional :: iiorb   
      END SUBROUTINE open_filename_of_iorb

      subroutine filename_of_iorb(lbin,filename,orbs,iorb,ispinor,filename_out,iorb_out,iiorb)
         use module_base
         use module_types
         implicit none
         character(len=*), intent(in) :: filename
         logical, intent(in) :: lbin
         integer, intent(in) :: iorb,ispinor
         type(orbitals_data), intent(in) :: orbs
         character(len=*) :: filename_out
         integer, intent(out) :: iorb_out
         integer,optional :: iiorb
      END SUBROUTINE filename_of_iorb

      subroutine readwavetoisf(lstat, filename, formatted, hx, hy, hz, &
           & n1, n2, n3, nspinor, psiscf)
        use module_base
        use module_types
        implicit none
        character(len = *), intent(in) :: filename
        logical, intent(in) :: formatted
        integer, intent(out) :: n1, n2, n3, nspinor
        real(gp), intent(out) :: hx, hy, hz
        real(wp), dimension(:,:,:,:), pointer :: psiscf
        logical, intent(out) :: lstat
      END SUBROUTINE readwavetoisf
      subroutine readwavetoisf_etsf(lstat, filename, iorbp, hx, hy, hz, &
           & n1, n2, n3, nspinor, psiscf)
        use module_base
        use module_types
        implicit none
        character(len = *), intent(in) :: filename
        integer, intent(in) :: iorbp
        integer, intent(out) :: n1, n2, n3, nspinor
        real(gp), intent(out) :: hx, hy, hz
        real(wp), dimension(:,:,:,:), pointer :: psiscf
        logical, intent(out) :: lstat
      END SUBROUTINE readwavetoisf_etsf

      subroutine read_wave_to_isf(lstat, filename, ln, iorbp, hx, hy, hz, &
           & n1, n2, n3, nspinor, psiscf)
        use module_base
        use module_types
        implicit none
        integer, intent(in) :: ln
        character(len = ln), intent(in) :: filename
        integer, intent(in) :: iorbp
        integer, intent(out) :: n1, n2, n3, nspinor
        real(gp), intent(out) :: hx, hy, hz
        real(wp), dimension(:,:,:,:), pointer :: psiscf
        logical, intent(out) :: lstat
      END SUBROUTINE read_wave_to_isf
      subroutine free_wave_to_isf(psiscf)
        use module_base
        implicit none
        real(wp), dimension(:,:,:,:), pointer :: psiscf
      END SUBROUTINE free_wave_to_isf

      subroutine denspot_communications(iproc,nproc,grid,hxh,hyh,hzh,in,atoms,rxyz,radii_cf,dpcom,rhod)
        use module_base
        use module_types
        implicit none
        integer, intent(in) :: iproc, nproc
        type(grid_dimensions), intent(in) :: grid
        real(gp), intent(in) :: hxh, hyh, hzh
        type(input_variables), intent(in) :: in
        type(atoms_data), intent(in) :: atoms
        real(gp), dimension(3,atoms%nat), intent(in) :: rxyz
        real(gp), dimension(atoms%ntypes,3), intent(in) :: radii_cf
        type(denspot_distribution), intent(inout) :: dpcom
        type(rho_descriptors), intent(out) :: rhod
      end subroutine denspot_communications

      subroutine allocateRhoPot(iproc,Glr,nspin,atoms,rxyz,denspot)
        use module_base
        use module_types
        implicit none
        integer, intent(in) :: iproc,nspin
        type(locreg_descriptors), intent(in) :: Glr
        type(atoms_data), intent(in) :: atoms
        real(gp), dimension(3,atoms%nat), intent(in) :: rxyz
        type(DFT_local_fields), intent(inout) :: denspot
      END SUBROUTINE allocateRhoPot

      !subroutine SWcalczone(nat,posa,boxl,tmp_force, this_atom,numnei,nei)
      !
      !
      !  !use SWpotential
      !  use defs, only : boundary,maxnei,iproc,MPI_COMM_WORLD
      !  
      !  implicit none
      !  
      !  integer, intent(in)                               :: nat
      !  real(kind=8), intent(in), dimension(3*nat) :: posa
      !  real(kind=8), dimension(3), intent(inout)          :: boxl
      !  integer, intent(in) :: this_atom
      !  real(8), intent(out), dimension(3*nat), target:: tmp_force
      !
      !
      !  integer, dimension(nat),intent(in) :: numnei 
      !  integer, dimension(nat,maxnei),intent(in) :: nei 
      !END SUBROUTINE SWcalczone

!!$    subroutine readmywaves(iproc,filename,orbs,n1,n2,n3,hx,hy,hz,at,rxyz_old,rxyz,  & 
!!$         wfd,psi,orblist)
!!$      use module_base
!!$      use module_types
!!$      implicit none
!!$      integer, intent(in) :: iproc,n1,n2,n3
!!$      real(gp), intent(in) :: hx,hy,hz
!!$      type(wavefunctions_descriptors), intent(in) :: wfd
!!$      type(orbitals_data), intent(inout) :: orbs
!!$      type(atoms_data), intent(in) :: at
!!$      real(gp), dimension(3,at%nat), intent(in) :: rxyz
!!$      integer, dimension(orbs%norb), optional :: orblist
!!$      real(gp), dimension(3,at%nat), intent(out) :: rxyz_old
!!$      real(wp), dimension(wfd%nvctr_c+7*wfd%nvctr_f,orbs%nspinor,orbs%norbp), intent(out) :: psi
!!$      character(len=*), intent(in) :: filename
!!$     end subroutine readmywaves


        subroutine getLocalizedBasis(iproc,nproc,at,orbs,rxyz,denspot,GPU,trH,&
                   infoBasisFunctions,nlpspd,proj,ldiis,SIC,locrad,tmb)
          use module_base
          use module_types
          implicit none
          integer,intent(in):: iproc, nproc
          integer,intent(out):: infoBasisFunctions
          type(atoms_data), intent(in) :: at
          type(orbitals_data):: orbs
          real(8),dimension(3,at%nat):: rxyz
          type(DFT_local_fields), intent(inout) :: denspot
          type(GPU_pointers), intent(inout) :: GPU
          real(8),intent(out):: trH
          type(nonlocal_psp_descriptors),intent(in):: nlpspd
          real(wp),dimension(nlpspd%nprojel),intent(inout):: proj
          type(localizedDIISParameters),intent(inout):: ldiis
          type(DFT_wavefunction),target,intent(inout):: tmb
          type(SIC_data) :: SIC !<parameters for the SIC methods
          real(8),dimension(tmb%lzd%nlr),intent(in):: locrad
        end subroutine getLocalizedBasis


    !!!subroutine allocateAndInitializeLinear(iproc, nproc, Glr, orbs, at, nlpspd, lin, &
    !!!      input, hx, hy, hz, rxyz, nscatterarr, tag, confdatarr, onwhichatom)
    !!!  use module_base
    !!!  use module_types
    !!!  implicit none
    !!!  ! Calling arguments
    !!!  integer,intent(in):: iproc, nproc
    !!!  real(gp),intent(in):: hx, hy, hz
    !!!  type(locreg_descriptors),intent(in):: Glr
    !!!  type(orbitals_data),intent(in):: orbs
    !!!  type(atoms_data),intent(inout):: at
    !!!  type(nonlocal_psp_descriptors),intent(in):: nlpspd
    !!!  type(linearParameters),intent(inout):: lin
    !!!  type(input_variables),intent(in):: input
    !!!  real(8),dimension(3,at%nat),intent(in):: rxyz
    !!!  integer,dimension(0:nproc-1,4),intent(in):: nscatterarr !n3d,n3p,i3s+i3xcsh-1,i3xcsh
    !!!  integer,intent(inout):: tag
    !!!  type(confpot_data), dimension(:),pointer,intent(out) :: confdatarr
    !!!  integer,dimension(:),pointer:: onwhichatom
    !!!end subroutine allocateAndInitializeLinear



    subroutine transpose_vLIN(iproc, lproc, uproc, orbs, comms, psi, newComm, &
         work,outadd) !optional
      use module_base
      use module_types
      implicit none
      integer, intent(in) :: iproc, lproc, uproc, newComm
      type(orbitals_data), intent(in) :: orbs
      type(communications_arrays), intent(in) :: comms
      real(8),dimension(max(orbs%npsidim_comp,orbs%npsidim_orbs)):: psi
      real(wp), dimension(:), pointer, optional :: work
      real(wp), dimension(*), intent(out), optional :: outadd
    end subroutine transpose_vLIN


    subroutine untranspose_vLIN(iproc, lproc, uproc, orbs, comms, psi, newComm, &
         work,outadd) !optional
      use module_base
      use module_types
      implicit none
      integer, intent(in) :: iproc,lproc, uproc, newComm
      type(orbitals_data), intent(in) :: orbs
      type(communications_arrays), intent(in) :: comms
      real(8),dimension(max(orbs%npsidim_comp,orbs%npsidim_orbs)):: psi
      real(wp), dimension(:), pointer, optional :: work
      real(wp), dimension(*), intent(out), optional :: outadd
    end subroutine untranspose_vLIN


    subroutine inputOrbitals(iproc,nproc,at,&
         orbs,nvirt,comms,Glr,hx,hy,hz,rxyz,rhopot,rhocore,pot_ion,&
         nlpspd,proj,pkernel,pkernelseq,ixc,psi,hpsi,psit,G,&
         nscatterarr,ngatherarr,nspin,potshortcut,symObj,irrzon,phnons,GPU,input)
      use module_base
      use module_types
      implicit none
      integer, intent(in) :: iproc,nproc,ixc,symObj
      integer, intent(inout) :: nspin,nvirt
      real(gp), intent(in) :: hx,hy,hz
      type(atoms_data), intent(in) :: at
      type(orbitals_data), intent(inout) :: orbs
      type(nonlocal_psp_descriptors), intent(in) :: nlpspd
      type(locreg_descriptors), intent(in) :: Glr
      type(communications_arrays), intent(in) :: comms
      type(GPU_pointers), intent(inout) :: GPU
      type(input_variables):: input
      integer, dimension(0:nproc-1,4), intent(in) :: nscatterarr
      integer, dimension(0:nproc-1,2), intent(in) :: ngatherarr 
      real(gp), dimension(3,at%nat), intent(in) :: rxyz
      real(wp), dimension(nlpspd%nprojel), intent(in) :: proj
      real(dp), dimension(*), intent(inout) :: rhopot,pot_ion
      type(gaussian_basis), intent(out) :: G 
      real(wp), dimension(:), pointer :: hpsi,psit,rhocore
      real(8),dimension(max(orbs%npsidim_comp,orbs%npsidim_orbs)):: psi
      real(dp), dimension(:), pointer :: pkernel,pkernelseq
      integer, intent(in) :: potshortcut
      integer, dimension(*), intent(in) :: irrzon
      real(dp), dimension(*), intent(in) :: phnons
    END SUBROUTINE inputOrbitals
    
    subroutine psimix(iproc,nproc,ndim_psi,orbs,comms,diis,hpsit,psit)
      use module_base
      use module_types
      implicit none
      integer, intent(in) :: iproc,nproc,ndim_psi
      type(orbitals_data), intent(in) :: orbs
      type(communications_arrays), intent(in) :: comms
      type(diis_objects), intent(inout) :: diis
      real(wp), dimension(sum(comms%ncntt(0:nproc-1))), intent(inout) :: psit,hpsit
    end subroutine psimix
    
    subroutine estimatePerturbedOrbitals(iproc, nproc, at, orbs, lr, input, orbsLIN, commsLIN, rxyz, nspin, &
        nlpspd, proj, nscatterarr, ngatherarr, rhopot, GPU, pkernelseq, phi, rxyzParabola, perturbation)
    use module_base
    use module_types
    implicit none
    
    ! Calling arguments
    integer:: iproc, nproc
    type(atoms_data), intent(in) :: at
    type(orbitals_data):: orbs
    type(locreg_descriptors), intent(in) :: lr
    type(input_variables):: input
    type(orbitals_data):: orbsLIN
    type(communications_arrays):: commsLIN
    real(8),dimension(3,at%nat):: rxyz, rxyzParabola
    integer:: nspin
    type(nonlocal_psp_descriptors), intent(in) :: nlpspd
    real(wp), dimension(nlpspd%nprojel), intent(in) :: proj
    integer, dimension(0:nproc-1,4), intent(in) :: nscatterarr !n3d,n3p,i3s+i3xcsh-1,i3xcsh
    integer, dimension(0:nproc-1,2), intent(in) :: ngatherarr
    real(dp), dimension(*), intent(inout) :: rhopot
    type(GPU_pointers), intent(inout) :: GPU
    real(dp), dimension(:), pointer :: pkernelseq
    real(8),dimension(max(orbsLIN%npsidim_orbs,orbsLIN%npsidim_comp)):: phi
    real(8),dimension(3,at%nat):: perturbation
    end subroutine estimatePerturbedOrbitals
    
    subroutine psimixVariable(iproc,nproc,orbs,comms,diis,diisArr, hpsit,psit, quiet)
      use module_base
      use module_types
      implicit none
      integer, intent(in) :: iproc,nproc
      type(orbitals_data), intent(in) :: orbs
      type(communications_arrays), intent(in) :: comms
      type(diis_objects), intent(inout) :: diis
      type(diis_objects),dimension(orbs%norb),intent(in out):: diisArr
      real(wp), dimension(sum(comms%ncntt(0:nproc-1))), intent(inout) :: psit,hpsit
      logical, optional:: quiet ! to avoid that the DIIS weights are written
    end subroutine psimixVariable
    
    
    
    subroutine diisstpVariable(iproc,nproc,orbs,comms,diis,diisArr,psit,quiet)
      use module_base
      use module_types
      implicit none
    ! Arguments
      integer, intent(in) :: nproc,iproc
      type(orbitals_data), intent(in) :: orbs
      type(communications_arrays), intent(in) :: comms
      type(diis_objects), intent(inout) :: diis
      type(diis_objects),dimension(orbs%norb),intent(in out):: diisArr
      real(wp), dimension(sum(comms%ncntt(0:nproc-1))), intent(out) :: psit
      logical, optional:: quiet ! to avoid that the DIIS weights are written
    end subroutine diisstpVariable
    
    
    subroutine apply_potentialConfinement(n1,n2,n3,nl1,nl2,nl3,nbuf,nspinor,npot,psir,pot,epot, rxyzConfinement, &
         hxh, hyh, hzh, potentialPrefac, confPotOrder, &
         ibyyzz_r) !optional
      use module_base
      implicit none
      integer, intent(in) :: n1,n2,n3,nl1,nl2,nl3,nbuf,nspinor,npot, confPotOrder
      real(wp), dimension(-14*nl1:2*n1+1+15*nl1,-14*nl2:2*n2+1+15*nl2,-14*nl3:2*n3+1+15*nl3,nspinor), intent(inout) :: psir
      real(wp), dimension(-14*nl1:2*n1+1+15*nl1-4*nbuf,-14*nl2:2*n2+1+15*nl2-4*nbuf,&
           -14*nl3:2*n3+1+15*nl3-4*nbuf,npot), intent(in) :: pot
      integer, dimension(2,-14:2*n2+16,-14:2*n3+16), intent(in), optional :: ibyyzz_r
      real(gp), intent(out) :: epot
      real(8),dimension(3):: rxyzConfinement
      real(8):: hxh, hyh, hzh, potentialPrefac
    end subroutine apply_potentialConfinement

    !!!subroutine getLinearPsi(iproc,nproc,lzd,orbs,&
    !!!     at,rxyz,denspot,&
    !!!     GPU,&
    !!!     infoBasisFunctions,infoCoeff,itSCC,ebs,nlpspd,proj,&
    !!!     ldiis,orthpar,&
    !!!     blocksize_pdgemm,&
    !!!     comrp,blocksize_pdsyev,nproc_pdsyev,&
    !!!     hx,hy,hz,SIC,locrad,tmb, tmbder, tmbmix)
    !!!  use module_base
    !!!  use module_types
    !!!  implicit none

    !!!  ! Calling arguments
    !!!  integer,intent(in):: iproc, nproc, itSCC
    !!!  integer,intent(in):: blocksize_pdgemm
    !!!  integer,intent(in):: blocksize_pdsyev, nproc_pdsyev
    !!!  type(local_zone_descriptors),intent(inout):: lzd
    !!!  type(orbitals_data),intent(in) :: orbs
    !!!  !type(p2pCommsSumrho),intent(inout):: comsr
    !!!  !!type(p2pComms),intent(inout):: comsr
    !!!  !!type(matrixDescriptors),intent(in):: mad, lbmad
    !!!  !!type(overlapParameters),intent(inout):: op, lbop
    !!!  !!type(p2pComms),intent(inout):: comon, lbcomon
    !!!  !type(p2pCommsGatherPot):: comgp, lbcomgp
    !!!  !!!!type(p2pComms):: comgp, lbcomgp
    !!!  type(atoms_data),intent(in):: at
    !!!  real(8),dimension(3,at%nat),intent(in):: rxyz
    !!!  type(DFT_local_fields), intent(inout) :: denspot
    !!!  type(GPU_pointers),intent(inout):: GPU
    !!!  integer,intent(out):: infoBasisFunctions, infoCoeff
    !!!  real(8),intent(out):: ebs
    !!!  real(8),intent(in):: hx, hy, hz
    !!!  !real(8),dimension(llborbs%norb,orbs%norb),intent(in out):: coeff
    !!!  !real(8),dimension(max(llborbs%npsidim_orbs,llborbs%npsidim_comp)),intent(inout):: lphi
    !!!  !real(8),dimension(:),pointer,intent(inout):: lphi
    !!!  type(nonlocal_psp_descriptors),intent(in):: nlpspd
    !!!  real(wp),dimension(nlpspd%nprojel),intent(inout):: proj
    !!!  !real(8),dimension(lorbs%norb,orbs%norb),intent(inout):: coeff_proj
    !!!  type(localizedDIISParameters),intent(inout):: ldiis
    !!!  type(orthon_data),intent(in):: orthpar
    !!!  !!type(confpot_data),dimension(lorbs%norbp),intent(in) :: confdatarr
    !!!  !real(8),dimension(max(lorbs%npsidim_orbs,lorbs%npsidim_comp)),intent(inout)::lphiRestart
    !!!  !real(8),dimension(:),pointer,intent(inout)::lphiRestart
    !!!  !type(p2pCommsRepartition),intent(inout):: comrp
    !!!  type(p2pComms),intent(inout):: comrp
    !!!  type(SIC_data),intent(in):: SIC
    !!!  real(8),dimension(lzd%nlr),intent(in):: locrad
    !!!  !!type(wfn_metadata),intent(inout):: wfnmd
    !!!  type(DFT_wavefunction),intent(inout):: tmb, tmbder, tmbmix
    !!!end subroutine getLinearPsi

    subroutine get_coeff(iproc,nproc,lzd,orbs,at,rxyz,denspot,&
               GPU, infoCoeff,ebs,nlpspd,proj,blocksize_pdsyev,nproc_pdsyev,&
               hx,hy,hz,SIC,tmbmix,tmb)
      use module_base
      use module_types
      implicit none
      integer,intent(in):: iproc, nproc
      integer,intent(in):: blocksize_pdsyev, nproc_pdsyev
      type(local_zone_descriptors),intent(inout):: lzd
      type(orbitals_data),intent(in) :: orbs
      type(atoms_data),intent(in):: at
      real(8),dimension(3,at%nat),intent(in):: rxyz
      type(DFT_local_fields), intent(inout) :: denspot
      type(GPU_pointers),intent(inout):: GPU
      integer,intent(out):: infoCoeff
      real(8),intent(out):: ebs
      real(8),intent(in):: hx, hy, hz
      type(nonlocal_psp_descriptors),intent(in):: nlpspd
      real(wp),dimension(nlpspd%nprojel),intent(inout):: proj
      type(SIC_data),intent(in):: SIC
      type(DFT_wavefunction),intent(inout):: tmbmix,tmb
    end subroutine get_coeff


    !!!subroutine local_hamiltonianConfinement(iproc,orbs,lin,lr,hx,hy,hz,&
    !!!     nspin,pot,psi,hpsi,ekin_sum,epot_sum, nat, rxyz, onWhichAtom, at, centralAtom)
    !!!  use module_base
    !!!  use module_types
    !!!  use libxc_functionals
    !!!  implicit none
    !!!  integer, intent(in) :: iproc,nspin
    !!!  real(gp), intent(in) :: hx,hy,hz
    !!!  type(orbitals_data), intent(in) :: orbs
    !!!  type(linearParameters):: lin
    !!!  type(locreg_descriptors), intent(in) :: lr
    !!!  real(wp), dimension(lr%wfd%nvctr_c+7*lr%wfd%nvctr_f,orbs%nspinor*orbs%norbp), intent(in) :: psi
    !!!  real(wp), dimension(*) :: pot
    !!!  !real(wp), dimension(lr%d%n1i*lr%d%n2i*lr%d%n3i*nspin) :: pot
    !!!  real(gp), intent(out) :: ekin_sum,epot_sum
    !!!  real(wp), dimension(lr%wfd%nvctr_c+7*lr%wfd%nvctr_f,orbs%nspinor*orbs%norbp), intent(out) :: hpsi
    !!!integer:: nat
    !!!real(8),dimension(3,nat):: rxyz
    !!!integer,dimension(orbs%norbp),intent(in):: onWhichAtom
    !!!type(atoms_data), intent(in) :: at
    !!!integer,intent(in),optional:: centralAtom
    !!!end subroutine local_hamiltonianConfinement


    !!!subroutine local_hamiltonianConfinementForAllLocregs(iproc,orbs,lin,lr,hx,hy,hz,&
    !!!     nspin,pot,psi,hpsi,ekin_sum,epot_sum, nat, rxyz, at, centralAtom)
    !!!  use module_base
    !!!  use module_types
    !!!  use libxc_functionals
    !!!  implicit none
    !!!  integer, intent(in):: iproc, nspin, nat
    !!!  real(gp), intent(in):: hx,hy,hz
    !!!  type(orbitals_data),intent(in):: orbs
    !!!  type(linearParameters),intent(in):: lin
    !!!  type(locreg_descriptors),intent(in) :: lr
    !!!  type(atoms_data),intent(in):: at
    !!!  real(wp),dimension(lr%wfd%nvctr_c+7*lr%wfd%nvctr_f,orbs%nspinor*orbs%norbp),intent(in):: psi
    !!!  real(wp),dimension(*):: pot
    !!!  !real(wp), dimension(lr%d%n1i*lr%d%n2i*lr%d%n3i*nspin) :: pot
    !!!  real(gp),intent(out):: ekin_sum,epot_sum
    !!!  real(wp),dimension(lr%wfd%nvctr_c+7*lr%wfd%nvctr_f,orbs%nspinor*orbs%norbp,at%nat),intent(out):: hpsi
    !!!  real(8),dimension(3,nat),intent(in):: rxyz
    !!!  integer,intent(in),optional:: centralAtom
    !!!end subroutine local_hamiltonianConfinementForAllLocregs

    
    !!!subroutine deallocateLinear(iproc, lin, lphi, coeff)
    !!!  use module_base
    !!!  use module_types
    !!!  implicit none
    !!!  integer,intent(in):: iproc
    !!!  type(linearParameters),intent(inout):: lin
    !!!  real(8),dimension(:),pointer,intent(inout):: lphi
    !!!  real(8),dimension(:,:),pointer,intent(inout):: coeff
    !!!end subroutine deallocateLinear
    

    !!!subroutine initializeLocRegLIN(iproc, nproc, lr, lin, at, input, rxyz, radii_cf)
    !!!  use module_base
    !!!  use module_types
    !!!  implicit none
    !!!  integer:: iproc, nproc
    !!!  type(locreg_descriptors):: lr
    !!!  type(linearParameters):: lin
    !!!  type(atoms_data),intent(in):: at
    !!!  type(input_variables),intent(in):: input
    !!!  real(8),dimension(3,at%nat):: rxyz
    !!!  real(8),dimension(at%ntypes,3):: radii_cf
    !!!  type(communications_arrays):: commsLIN
    !!!end subroutine initializeLocRegLIN
    
    
    
    !!!subroutine orbitalsCommunicatorsWithGroups(iproc, lproc, uproc, lin, newComm, norbPerComm)
    !!!  use module_base
    !!!  use module_types
    !!!  implicit none
    !!!  integer, intent(in) :: iproc, lproc, uproc, newComm, norbPerComm
    !!!  type(linearParameters),intent(in out):: lin
    !!!end subroutine orbitalsCommunicatorsWithGroups
    
    subroutine linearScaling(iproc,nproc,Glr,orbs,comms,at,input,hx,hy,hz,&
         rxyz,fion,fdisp,denspot,nlpspd,proj,GPU,&
         eion,edisp,eexctX,scpot,psi,psit,energy)
      use module_base
      use module_types
      implicit none
      integer,intent(in):: iproc, nproc
      real(gp), intent(in) :: hx, hy, hz
      type(locreg_descriptors),intent(in) :: Glr
      type(orbitals_data),intent(inout):: orbs
      type(communications_arrays),intent(in) :: comms
      type(atoms_data),intent(inout):: at
      type(input_variables),intent(in):: input
      real(8),dimension(3,at%nat),intent(inout):: rxyz
      real(8),dimension(3,at%nat),intent(in):: fion, fdisp
      type(DFT_local_fields), intent(inout) :: denspot
      type(nonlocal_psp_descriptors),intent(in):: nlpspd
      real(wp),dimension(nlpspd%nprojel),intent(inout):: proj
      type(GPU_pointers),intent(in out):: GPU
      real(gp),intent(in):: eion, edisp, eexctX
      logical,intent(in):: scpot
      !real(8),dimension(orbs),intent(out):: psi
      real(8),dimension(:),pointer,intent(out):: psi, psit
      real(gp), dimension(:), pointer :: rho,pot
      real(8),intent(out):: energy
    end subroutine linearScaling
    
    
!!$    subroutine potentialAndEnergySub(iproc, nproc, n3d, n3p, Glr, orbs, atoms, in, lin, phi, psi, rxyz, rxyzParab, &
!!$        rhopot, nscatterarr, ngatherarr, GPU, irrzon, phnons, pkernel, pot_ion, rhocore, potxc, PSquiet, &
!!$        proj, nlpspd, pkernelseq, eion, edisp, eexctX, scpot, coeff, ebsMod, energy)
!!$      use module_base
!!$      use module_types
!!$      implicit none
!!$      integer:: iproc, nproc, n3d, n3p, sizeLphir, sizePhibuffr
!!$      type(locreg_descriptors) :: Glr
!!$      type(orbitals_data):: orbs
!!$      type(atoms_data):: atoms
!!$      type(input_variables):: in
!!$      type(linearParameters):: lin
!!$      real(8),dimension(max(lin%lb%orbs%npsidim_orbs,lin%lb%orbs%npsidim_comp)):: phi
!!$      real(8),dimension(max(orbs%npsidim_comp,orbs%npsidim_orbs)):: psi
!!$      real(dp), dimension(lin%as%size_rhopot) :: rhopot
!!$      integer,dimension(0:nproc-1,4) :: nscatterarr !n3d,n3p,i3s+i3xcsh-1,i3xcsh
!!$      integer,dimension(0:nproc-1,2),intent(in) :: ngatherarr
!!$      type(GPU_pointers),intent(in out):: GPU
!!$      integer, dimension(lin%as%size_irrzon(1),lin%as%size_irrzon(2),lin%as%size_irrzon(3)) :: irrzon
!!$      real(dp), dimension(lin%as%size_phnons(1),lin%as%size_phnons(2),lin%as%size_phnons(3)) :: phnons
!!$      real(dp), dimension(lin%as%size_pkernel):: pkernel
!!$      real(wp), dimension(lin%as%size_pot_ion):: pot_ion
!!$      !real(wp), dimension(lin%as%size_rhocore):: rhocore 
!!$      real(wp), dimension(:),pointer:: rhocore
!!$      real(wp), dimension(lin%as%size_potxc(1),lin%as%size_potxc(2),lin%as%size_potxc(3),lin%as%size_potxc(4)):: potxc
!!$      character(len=3):: PSquiet
!!$      type(nonlocal_psp_descriptors),intent(in) :: nlpspd
!!$      real(wp), dimension(nlpspd%nprojel), intent(in) :: proj
!!$      real(dp),dimension(lin%as%size_pkernelseq),intent(in):: pkernelseq
!!$      real(8),dimension(3,atoms%nat),intent(in):: rxyz
!!$      real(8),dimension(3,atoms%nat),intent(in):: rxyzParab
!!$      real(gp):: eion, edisp, eexctX, energy
!!$      real(8),dimension(lin%lb%orbs%norb,orbs%norb):: coeff
!!$      real(8):: ebsMod
!!$      logical:: scpot
!!$    end subroutine potentialAndEnergySub

    
    

!!$    subroutine calculateForcesSub(iproc, nproc, n3d, n3p, n3pi, i3s, i3xcsh, Glr, orbs, atoms, in, hx, hy, hz,&
!!$        comms, lin, nlpspd, proj, ngatherarr, nscatterarr, GPU, irrzon, phnons, pkernel, rxyz, fion, fdisp, phi,&
!!$        coeff, rhopot, fxyz, fnoise, radii_cf)
!!$      use module_base
!!$      use module_types
!!$      implicit none
!!$      integer,intent(in):: iproc, nproc, n3d, n3p, n3pi, i3s, i3xcsh
!!$      real(gp),intent(in):: hx, hy, hz
!!$      type(locreg_descriptors),intent(in):: Glr
!!$      type(orbitals_data),intent(in):: orbs
!!$      type(atoms_data),intent(in):: atoms
!!$      type(input_variables),intent(in):: in
!!$      type(communications_arrays),intent(in):: comms
!!$      type(linearParameters),intent(in):: lin
!!$      type(nonlocal_psp_descriptors),intent(in) :: nlpspd
!!$      real(wp),dimension(nlpspd%nprojel),intent(inout) :: proj
!!$      integer,dimension(0:nproc-1,2),intent(in) :: ngatherarr   !!! NOT NEEDED
!!$      integer,dimension(0:nproc-1,4),intent(inout) :: nscatterarr !n3d,n3p,i3s+i3xcsh-1,i3xcsh
!!$      type(GPU_pointers),intent(inout):: GPU
!!$      integer,dimension(lin%as%size_irrzon(1),lin%as%size_irrzon(2),lin%as%size_irrzon(3)),intent(in) :: irrzon
!!$      real(dp),dimension(lin%as%size_phnons(1),lin%as%size_phnons(2),lin%as%size_phnons(3)),intent(in) :: phnons
!!$      real(dp),dimension(lin%as%size_pkernel),intent(in):: pkernel
!!$      real(8),dimension(3,atoms%nat),intent(in):: rxyz, fion, fdisp
!!$      real(8),dimension(3,atoms%nat),intent(out):: fxyz
!!$      real(8),intent(out):: fnoise
!!$      real(8),dimension(max(lin%gorbs%npsidim_orbs,lin%gorbs%npsidim_comp)),intent(inout):: phi
!!$      real(8),dimension(Glr%d%n1i*Glr%d%n2i*nscatterarr(iproc,1)),intent(in):: rhopot
!!$      real(8),dimension(lin%orbs%norb,orbs%norb),intent(in):: coeff
!!$      real(gp), dimension(atoms%ntypes,3+ndebug), intent(in) :: radii_cf
!!$    end subroutine calculateForcesSub
!!$


    !!!subroutine optimizeCoefficients(iproc, orbs, lin, nspin, matrixElements, coeff, infoCoeff)
    !!!  use module_base
    !!!  use module_types
    !!!  implicit none
    !!!  integer,intent(in):: iproc, nspin
    !!!  type(orbitals_data),intent(in):: orbs
    !!!  type(linearParameters),intent(in):: lin
    !!!  real(8),dimension(lin%orbs%norb,lin%orbs%norb),intent(in):: matrixElements
    !!!  real(8),dimension(lin%orbs%norb,orbs%norb),intent(inout):: coeff
    !!!  integer,intent(out):: infoCoeff
    !!!end subroutine

   !!subroutine determine_locreg_periodic(iproc,nlr,cxyz,locrad,hx,hy,hz,Glr,Llr,outofzone)
   !!   use module_base
   !!   use module_types
   !!   implicit none
   !!   integer, intent(in) :: iproc,nlr
   !!   real(gp), intent(in) :: hx,hy,hz
   !!   type(locreg_descriptors), intent(in) :: Glr
   !!   real(gp), dimension(nlr), intent(in) :: locrad
   !!   real(gp), dimension(3,nlr), intent(in) :: cxyz
   !!   type(locreg_descriptors), dimension(nlr), intent(out) :: Llr
   !!   integer, dimension(3,nlr),intent(out) :: outofzone
   !!end subroutine

    !!subroutine determine_wfd_periodicity(ilr,nlr,Glr,Llr,outofzone)
    !!  use module_base
    !!  use module_types
    !!  implicit none
    !!  integer,intent(in) :: ilr,nlr
    !!  type(locreg_descriptors),intent(in) :: Glr
    !!  type(locreg_descriptors),dimension(nlr),intent(inout) :: Llr
    !!  integer,dimension(3,nlr),intent(in) :: outofzone
    !!end subroutine

    !!subroutine num_segkeys_periodic(n1,n2,n3,i1sc,i1ec,i2sc,i2ec,i3sc,i3ec,nseg,nvctr,keyg,keyv,&
    !! nseg_loc,nvctr_loc,outofzone)
    !! implicit none
    !! integer, intent(in) :: n1,n2,n3,i1sc,i1ec,i2sc,i2ec,i3sc,i3ec,nseg,nvctr
    !! integer, dimension(nseg), intent(in) :: keyv
    !! integer, dimension(2,nseg), intent(in) :: keyg
    !! integer, intent(out) :: nseg_loc,nvctr_loc
    !! integer, dimension(3),intent(in) :: outofzone
    !!end subroutine

    !!subroutine segkeys_periodic(n1,n2,n3,i1sc,i1ec,i2sc,i2ec,i3sc,i3ec,nseg,nvctr,keyg,keyv,&
    !! nseg_loc,nvctr_loc,keyg_loc,keyv_loc,outofzone)
    !! implicit none
    !! integer, intent(in) :: n1,n2,n3,i1sc,i1ec,i2sc,i2ec,i3sc,i3ec,nseg,nvctr,nseg_loc,nvctr_loc
    !! integer, dimension(nseg), intent(in) :: keyv
    !! integer, dimension(2,nseg), intent(in) :: keyg
    !! integer, dimension(3), intent(in) :: outofzone
    !! integer, dimension(nseg_loc), intent(out) :: keyv_loc
    !! integer, dimension(2,nseg_loc), intent(out) :: keyg_loc
    !! end subroutine

    !!subroutine get_number_of_overlap_region(alr,blr,Glr,isovrlp,Llr,nlr,outofzone)
    !! use module_base
    !! use module_types
    !! implicit none
    !! integer, intent(in) :: alr,blr
    !! integer, intent(in) :: nlr
    !! type(locreg_descriptors),intent(in) :: Glr
    !! integer, intent(out) :: isovrlp
    !! integer,dimension(3,nlr),intent(in) :: outofzone
    !! type(locreg_descriptors), dimension(nlr), intent(in) :: Llr
    !!end subroutine

    !!subroutine get_overlap_region_periodic(alr,blr,Glr,isovrlp,Llr,nlr,Olr,outofzone)
    !! use module_base
    !! use module_types
    !! implicit none
    !! integer, intent(in) :: alr,blr
    !! integer, intent(in) :: nlr
    !! type(locreg_descriptors),intent(in) :: Glr
    !! integer, intent(in) :: isovrlp
    !! type(locreg_descriptors), dimension(nlr), intent(in) :: Llr
    !! type(locreg_descriptors),dimension(isovrlp),intent(out) :: Olr
    !! integer,dimension(3,nlr),intent(in) :: outofzone
    !!end subroutine

    !!subroutine nlpspd_to_locreg(input_parameters,iproc,Glr,Llr,rxyz,atoms,orbs,&
    !!   radii_cf,cpmult,fpmult,hx,hy,hz,nlpspd,Lnlpspd,projflg)
    !! use module_base
    !! use module_types
    !! implicit none
    !! type(input_variables),intent(in) :: input_parameters
    !! integer,intent(in) :: iproc
    !! type(locreg_descriptors),intent(in) :: Glr
    !! type(locreg_descriptors),intent(in) :: Llr
    !! type(atoms_data),intent(in) :: atoms
    !! type(orbitals_data),intent(in) :: orbs
    !! real(gp), intent(in) :: cpmult,fpmult,hx,hy,hz
    !! type(nonlocal_psp_descriptors),intent(in) :: nlpspd
    !! type(nonlocal_psp_descriptors),intent(out) :: Lnlpspd
    !! integer,dimension(atoms%nat),intent(out) :: projflg
    !! real(gp), dimension(3,atoms%nat), intent(in) :: rxyz
    !! real(gp), dimension(atoms%ntypes,3), intent(in) :: radii_cf
    !!end subroutine

    !!subroutine apply_local_projectors(atoms,in,Llr,Lnlpspd,Lproj,orbs,projflg,psi,rxyz,hpsi)
    !! use module_base
    !! use module_types
    !! implicit none
    !! type(atoms_data),intent(in) :: atoms
    !! type(input_variables),intent(in) :: in
    !! type(locreg_descriptors),intent(in) :: Llr
    !! type(nonlocal_psp_descriptors),intent(in) :: Lnlpspd
    !! type(orbitals_data),intent(in) :: orbs
    !! integer,dimension(atoms%nat),intent(in) :: projflg
    !! real(wp),dimension(Lnlpspd%nprojel),intent(out):: Lproj
    !! real(wp),dimension((Llr%wfd%nvctr_c+7*Llr%wfd%nvctr_f)*orbs%nspinor*orbs%norbp),intent(in) :: psi
    !! real(wp),dimension((Llr%wfd%nvctr_c+7*Llr%wfd%nvctr_f)*orbs%nspinor*orbs%norbp),intent(out):: hpsi
    !! real(gp), dimension(3,atoms%nat), intent(in) :: rxyz
    !!end subroutine

    !!subroutine psi_to_locreg(Glr,ilr,ldim,Olr,lpsi,nlr,orbs,psi)
    !! use module_base
    !! use module_types
    !! implicit none
    !! integer, intent(in) :: nlr
    !! integer :: ilr
    !! integer :: ldim
    !! type(orbitals_data),intent(in) :: orbs
    !! type(locreg_descriptors),intent(in) :: Glr
    !! type(locreg_descriptors), dimension(nlr), intent(in) :: Olr
    !! real(wp),dimension(orbs%npsidim),intent(in) :: psi
    !! real(wp),dimension(ldim),intent(inout) :: lpsi
    !!end subroutine





    !!subroutine partial_density_linear(rsflag,nproc,n1i,n2i,n3i,npsir,nspinn,nrhotot,&
    !!     hfac,nscatterarr,spinsgn,psir,rho_p,norb,norbPsi,coeff,&
    !!     ibyyzz_r)
    !!  use module_base
    !!  use module_types
    !!  implicit none
    !!  logical, intent(in) :: rsflag
    !!  integer, intent(in) :: nproc,n1i,n2i,n3i,nrhotot,nspinn,npsir, norb,norbPsi
    !!  real(gp), intent(in) :: hfac,spinsgn
    !!  integer, dimension(0:nproc-1,4), intent(in) :: nscatterarr
    !!  real(wp), dimension(n1i,n2i,n3i,npsir), intent(in) :: psir
    !!  real(dp), dimension(n1i,n2i,nrhotot,nspinn), intent(inout) :: rho_p
    !!  real(8),dimension(norb,norbPsi),intent(in):: coeff
    !!  integer, dimension(:,:,:),pointer :: ibyyzz_r
    !!end subroutine partial_density_linear

!!$    subroutine local_partial_densityLinear(iproc,nproc,rsflag,nscatterarr,&
!!$         nrhotot,Lzd,hxh,hyh,hzh,nspin,orbs,psi,rho)
!!$      use module_base
!!$      use module_types
!!$      use module_interfaces, exceptThisOne => local_partial_densityLinear
!!$      use module_xc
!!$      implicit none
!!$      logical, intent(in) :: rsflag
!!$      integer, intent(in) :: iproc,nproc
!!$      integer,intent(inout):: nrhotot
!!$      integer, intent(in) :: nspin
!!$      real(gp), intent(in) :: hxh,hyh,hzh
!!$      type(local_zone_descriptors), intent(in) :: Lzd
!!$      type(orbitals_data),intent(in) :: orbs
!!$      integer, dimension(0:nproc-1,4), intent(in) :: nscatterarr !n3d,n3p,i3s+i3xcsh-1,i3xcsh
!!$      real(wp), dimension(orbs%npsidim_orbs), intent(in) :: psi
!!$      real(dp),dimension(max(Lzd%Glr%d%n1i*Lzd%Glr%d%n2i*nrhotot,1),max(nspin,orbs%nspinor)),intent(out):: rho
!!$    end subroutine local_partial_densityLinear


   subroutine createDerivativeBasis(n1,n2,n3, &
     nfl1,nfu1,nfl2,nfu2,nfl3,nfu3,  &
     hgrid,ibyz_c,ibxz_c,ibxy_c,ibyz_f,ibxz_f,ibxy_f,&
     w_c, w_f, w_f1, w_f2, w_f3, x_c, x_f, y_c, y_f, z_c, z_f)
     use module_base
     !use filterModule
     implicit none
     integer, intent(in) :: n1,n2,n3,nfl1,nfu1,nfl2,nfu2,nfl3,nfu3
     real(gp), intent(in) :: hgrid
     integer, dimension(2,0:n2,0:n3), intent(in) :: ibyz_c,ibyz_f
     integer, dimension(2,0:n1,0:n3), intent(in) :: ibxz_c,ibxz_f
     integer, dimension(2,0:n1,0:n2), intent(in) :: ibxy_c,ibxy_f
     real(wp), dimension(0:n1,0:n2,0:n3), intent(in) :: w_c
     real(wp), dimension(7,nfl1:nfu1,nfl2:nfu2,nfl3:nfu3), intent(in) :: w_f
     real(wp), dimension(nfl1:nfu1,nfl2:nfu2,nfl3:nfu3), intent(in) :: w_f1
     real(wp), dimension(nfl2:nfu2,nfl1:nfu1,nfl3:nfu3), intent(in) :: w_f2
     real(wp), dimension(nfl3:nfu3,nfl1:nfu1,nfl2:nfu2), intent(in) :: w_f3
     real(wp), dimension(0:n1,0:n2,0:n3), intent(out) :: x_c
     real(wp), dimension(7,nfl1:nfu1,nfl2:nfu2,nfl3:nfu3), intent(out) :: x_f
     real(wp), dimension(0:n1,0:n2,0:n3), intent(out) :: y_c
     real(wp), dimension(7,nfl1:nfu1,nfl2:nfu2,nfl3:nfu3), intent(out) :: y_f
     real(wp), dimension(0:n1,0:n2,0:n3), intent(out) :: z_c
     real(wp), dimension(7,nfl1:nfu1,nfl2:nfu2,nfl3:nfu3), intent(out) :: z_f
    end subroutine createDerivativeBasis


   !!!subroutine HamiltonianApplicationConfinementForAllLocregs(iproc,nproc,at,orbs,lin,hx,hy,hz,rxyz,&
   !!!     nlpspd,proj,lr,ngatherarr,ndimpot,potential,psi,hpsi,&
   !!!     ekin_sum,epot_sum,eexctX,eproj_sum,nspin,GPU, rxyzParabola, onWhichAtom, &
   !!!     pkernel,orbsocc,psirocc,centralAtom) ! optional
   !!!      use module_base
   !!!      use module_types
   !!!      use libxc_functionals
   !!!      implicit none
   !!!      integer, intent(in) :: iproc,nproc,ndimpot,nspin
   !!!      real(gp), intent(in) :: hx,hy,hz
   !!!      type(atoms_data), intent(in) :: at
   !!!      type(orbitals_data), intent(in) :: orbs
   !!!      type(linearParameters):: lin
   !!!      type(nonlocal_psp_descriptors), intent(in) :: nlpspd
   !!!      type(locreg_descriptors), intent(in) :: lr
   !!!      integer, dimension(0:nproc-1,2), intent(in) :: ngatherarr
   !!!      real(gp), dimension(3,at%nat), intent(in) :: rxyz
   !!!      real(wp), dimension(nlpspd%nprojel), intent(in) :: proj
   !!!      real(wp), dimension((lr%wfd%nvctr_c+7*lr%wfd%nvctr_f)*orbs%nspinor*orbs%norbp), intent(in) :: psi
   !!!      real(wp), dimension(max(ndimpot,1)*nspin), intent(in), target :: potential
   !!!      real(gp), intent(out) :: ekin_sum,epot_sum,eexctX,eproj_sum
   !!!      real(wp), dimension((lr%wfd%nvctr_c+7*lr%wfd%nvctr_f)*orbs%nspinor*orbs%norbp*at%nat), intent(out) :: hpsi
   !!!      type(GPU_pointers), intent(inout) :: GPU
   !!!      real(gp), dimension(3,at%nat), intent(in) :: rxyzParabola
   !!!      integer,dimension(orbs%norb),intent(in):: onWhichAtom
   !!!      real(dp), dimension(*), optional :: pkernel
   !!!      type(orbitals_data), intent(in), optional :: orbsocc
   !!!      real(wp), dimension(:), pointer, optional :: psirocc
   !!!      integer,intent(in),optional:: centralAtom
   !!!    end subroutine HamiltonianApplicationConfinementForAllLocregs


    subroutine readAtomicOrbitals(at,norbe,norbsc,nspin,nspinor,scorb,norbsc_arr,locrad)
      use module_base
      use module_types
      implicit none
      !Arguments
      integer, intent(in) :: nspin,nspinor
      integer, intent(out) :: norbe,norbsc
      type(atoms_data), intent(in) :: at
      logical, dimension(4,2,at%natsc), intent(out) :: scorb
      integer, dimension(at%natsc+1,nspin), intent(out) :: norbsc_arr
      real(gp), dimension(at%nat), intent(out) :: locrad
    end subroutine readAtomicOrbitals


    subroutine readAtomicOrbitals_withOnWhichAtom(at,orbsig,norbe,norbsc,nspin,nspinor,scorb,norbsc_arr,locrad,&
               onWhichAtom)
      use module_base
      use module_types
      implicit none
      !Arguments
      integer, intent(in) :: nspin,nspinor
      type(orbitals_data),intent(in):: orbsig
      integer, intent(out) :: norbe,norbsc
      type(atoms_data), intent(inout) :: at
      logical, dimension(4,2,at%natsc), intent(out) :: scorb
      integer, dimension(at%natsc+1,nspin), intent(out) :: norbsc_arr
      real(gp), dimension(at%nat), intent(out) :: locrad
      integer,dimension(orbsig%norb),intent(out):: onWhichAtom
    end subroutine readAtomicOrbitals_withOnWhichAtom

    subroutine inputguessConfinement(iproc, nproc, at, &
         input, hx, hy, hz, lzd, lorbs, rxyz,denspot, rhopotold,&
         nlpspd, proj, GPU,  &
         lphi,orbs,tmb)
      use module_base
      use module_types
      implicit none
      !Arguments
      integer, intent(in) :: iproc,nproc
      real(gp), intent(in) :: hx, hy, hz
      type(atoms_data), intent(inout) :: at
      type(nonlocal_psp_descriptors), intent(in) :: nlpspd
      type(GPU_pointers), intent(inout) :: GPU
      type(DFT_local_fields), intent(inout) :: denspot
      type(input_variables),intent(in):: input
      type(local_zone_descriptors),intent(inout):: lzd
      type(orbitals_data),intent(in):: lorbs
      real(gp), dimension(3,at%nat), intent(in) :: rxyz
      real(wp), dimension(nlpspd%nprojel), intent(inout) :: proj
      real(dp),dimension(max(lzd%glr%d%n1i*lzd%glr%d%n2i*denspot%dpcom%n3p,1)*input%nspin),intent(inout) ::  rhopotold
      real(8),dimension(max(lorbs%npsidim_orbs,lorbs%npsidim_comp)),intent(out):: lphi
      type(orbitals_data),intent(in):: orbs
      type(DFT_wavefunction),intent(inout):: tmb
    end subroutine inputguessConfinement

    !subroutine sumrhoForLocalizedBasis(iproc, nproc, orbs, Glr, input, lin, coeff, phi, nrho, rho, &
    !           at, rxyz, nscatterarr, phibuff)
    !  use module_base
    !  use module_types
    !  use libxc_functionals
    !  implicit none
    !  ! Calling arguments
    !  integer,intent(in):: iproc, nproc, nrho
    !  type(orbitals_data),intent(in):: orbs
    !  type(locreg_descriptors),intent(in):: Glr
    !  type(input_variables),intent(in):: input
    !  type(linearParameters),intent(inout):: lin
    !  real(8),dimension(lin%orbs%norb,orbs%norb),intent(in):: coeff
    !  real(8),dimension(lin%orbs%npsidim),intent(in):: phi
    !  real(8),dimension(nrho),intent(out),target:: rho
    !  type(atoms_data),intent(in):: at
    !  real(8),dimension(3,at%nat),intent(in):: rxyz
    !  integer, dimension(0:nproc-1,4),intent(in):: nscatterarr !n3d,n3p,i3s+i3xcsh-1,i3xcsh
    !  real(8),dimension(lin%comsr%sizePhibuff):: phibuff
    !end subroutine sumrhoForLocalizedBasis


    !!!subroutine initializeCommsSumrho(iproc, nproc, nscatterarr, lin, phibuff)
    !!!  use module_base
    !!!  use module_types
    !!!  implicit none
    !!!  
    !!!  ! Calling arguments
    !!!  integer,intent(in):: iproc, nproc
    !!!  integer,dimension(0:nproc-1,4),intent(in):: nscatterarr !n3d,n3p,i3s+i3xcsh-1,i3xcsh
    !!!  type(linearParameters),intent(inout):: lin
    !!!  real(8),dimension(:),pointer,intent(out):: phibuff
    !!!end subroutine initializeCommsSumrho


    subroutine initializeCommsSumrho(iproc, nproc, nscatterarr, lzd, orbs, tag, comsr)
      use module_base
      use module_types
      implicit none
      
      ! Calling arguments
      integer,intent(in):: iproc, nproc
      integer,dimension(0:nproc-1,4),intent(in):: nscatterarr !n3d,n3p,i3s+i3xcsh-1,i3xcsh
      type(local_zone_descriptors),intent(in):: lzd
      type(orbitals_data),intent(in):: orbs
      integer,intent(inout):: tag
      !type(p2pCommsSumrho),intent(out):: comsr
      type(p2pComms),intent(out):: comsr
    end subroutine initializeCommsSumrho


   subroutine determine_locreg_periodic(iproc,nlr,cxyz,locrad,hx,hy,hz,Glr,Llr,calculateBounds)
      use module_base
      use module_types
      implicit none
      integer, intent(in) :: iproc
      integer, intent(in) :: nlr
      real(gp), intent(in) :: hx,hy,hz
      type(locreg_descriptors), intent(in) :: Glr
      real(gp), dimension(nlr), intent(in) :: locrad
      real(gp), dimension(3,nlr), intent(in) :: cxyz
      type(locreg_descriptors), dimension(nlr), intent(out) :: Llr
      logical,dimension(nlr),intent(in):: calculateBounds
   end subroutine determine_locreg_periodic

    subroutine determine_wfd_periodicity(ilr,nlr,Glr,Llr)
      use module_base
      use module_types
      implicit none
      integer,intent(in) :: ilr,nlr
      type(locreg_descriptors),intent(in) :: Glr  
      type(locreg_descriptors),dimension(nlr),intent(inout) :: Llr   
    end subroutine determine_wfd_periodicity

    subroutine num_segkeys_periodic(n1,n2,n3,i1sc,i1ec,i2sc,i2ec,i3sc,i3ec,nseg,nvctr,keyg,keyv,&
     nseg_loc,nvctr_loc,outofzone)
     implicit none
     integer, intent(in) :: n1,n2,n3,i1sc,i1ec,i2sc,i2ec,i3sc,i3ec,nseg,nvctr
     integer, dimension(nseg), intent(in) :: keyv
     integer, dimension(2,nseg), intent(in) :: keyg
     integer, intent(out) :: nseg_loc,nvctr_loc
     integer, dimension(3),intent(in) :: outofzone 
    end subroutine num_segkeys_periodic

    subroutine segkeys_periodic(n1,n2,n3,i1sc,i1ec,i2sc,i2ec,i3sc,i3ec,nseg,nvctr,keyg,keyv,&
     nseg_loc,nvctr_loc,keygloc,keyglob,keyvloc,keyvglob,outofzone)
     implicit none
     integer, intent(in) :: n1,n2,n3,i1sc,i1ec,i2sc,i2ec,i3sc,i3ec,nseg,nvctr,nseg_loc,nvctr_loc
     integer, dimension(nseg), intent(in) :: keyv
     integer, dimension(2,nseg), intent(in) :: keyg
     integer, dimension(3), intent(in) :: outofzone
     integer, dimension(nseg_loc), intent(out) :: keyvloc
     integer, dimension(nseg_loc), intent(out) :: keyvglob
     integer, dimension(2,nseg_loc), intent(out) :: keygloc
     integer, dimension(2,nseg_loc), intent(out) :: keyglob
     end subroutine segkeys_periodic

    !!$subroutine get_number_of_overlap_region(alr,blr,Glr,isovrlp,Llr,nlr)
    !!$ use module_base
    !!$ use module_types
    !!$ implicit none
    !!$ integer, intent(in) :: alr,blr              
    !!$ integer, intent(in) :: nlr                  
    !!$ type(locreg_descriptors),intent(in) :: Glr  
    !!$ integer, intent(out) :: isovrlp           
    !!$ type(locreg_descriptors), dimension(nlr), intent(in) :: Llr       
    !!$end subroutine get_number_of_overlap_region

    !!$subroutine get_overlap_region_periodic(alr,blr,Glr,isovrlp,Llr,nlr,Olr)
    !!$ use module_base
    !!$ use module_types
    !!$ implicit none
    !!$ integer, intent(in) :: alr,blr           
    !!$ integer, intent(in) :: nlr                
    !!$ type(locreg_descriptors),intent(in) :: Glr 
    !!$ integer, intent(in) :: isovrlp              
    !!$ type(locreg_descriptors), dimension(nlr), intent(in) :: Llr  
    !!$ type(locreg_descriptors),dimension(isovrlp),intent(out) :: Olr 
    !!$end subroutine get_overlap_region_periodic

!!$    subroutine nlpspd_to_locreg(input_parameters,iproc,Glr,Llr,rxyz,atoms,orbs,&
!!$       radii_cf,cpmult,fpmult,hx,hy,hz,locregShape,nlpspd,Lnlpspd,projflg)
!!$     use module_base
!!$     use module_types
!!$     implicit none 
!!$     type(input_variables),intent(in) :: input_parameters
!!$     integer,intent(in) :: iproc
!!$     type(locreg_descriptors),intent(in) :: Glr  
!!$     type(locreg_descriptors),intent(in) :: Llr  
!!$     type(atoms_data),intent(in) :: atoms       
!!$     type(orbitals_data),intent(in) :: orbs      
!!$     real(gp), intent(in) :: cpmult,fpmult,hx,hy,hz  
!!$     character(len=1),intent(in):: locregShape
!!$     type(nonlocal_psp_descriptors),intent(in) :: nlpspd  
!!$     type(nonlocal_psp_descriptors),intent(out) :: Lnlpspd   
!!$     integer,dimension(atoms%nat),intent(out) :: projflg
!!$     real(gp), dimension(3,atoms%nat), intent(in) :: rxyz
!!$     real(gp), dimension(atoms%ntypes,3), intent(in) :: radii_cf
!!$    end subroutine nlpspd_to_locreg

!!$    subroutine apply_local_projectors(iorb,iproc,nspin,atoms,hx,hy,hz,Llr,Lnlpspd,orbs,projflg,psi,rxyz,hpsi,eproj)
!!$     use module_base
!!$     use module_types
!!$     implicit none
!!$     integer,intent(in) :: iorb,nspin,iproc
!!$     real(gp), intent(in) :: hx,hy,hz
!!$     type(atoms_data),intent(in) :: atoms
!!$     type(locreg_descriptors),intent(in) :: Llr
!!$     type(nonlocal_psp_descriptors),intent(in) :: Lnlpspd  ! Local descriptors for the projectors
!!$     type(orbitals_data),intent(in) :: orbs
!!$     real(gp), intent(inout) :: eproj
!!$     integer,dimension(atoms%nat),intent(in) :: projflg
!!$     real(wp),dimension((Llr%wfd%nvctr_c+7*Llr%wfd%nvctr_f)*orbs%nspinor*nspin),intent(in) :: psi  !local wavefunction
!!$     real(wp),dimension((Llr%wfd%nvctr_c+7*Llr%wfd%nvctr_f)*orbs%nspinor*nspin),intent(inout):: hpsi ! local |p><p|Psi>
!!$     real(gp), dimension(3,atoms%nat), intent(in) :: rxyz
!!$    end subroutine apply_local_projectors


    subroutine psi_to_locreg(Glr,ilr,ldim,Olr,lpsi,nlr,orbs,psi)
     use module_base
     use module_types
     implicit none
     integer, intent(in) :: nlr    
     integer :: ilr           
     integer :: ldim          
     type(orbitals_data),intent(in) :: orbs      
     type(locreg_descriptors),intent(in) :: Glr  
     type(locreg_descriptors), dimension(nlr), intent(in) :: Olr   
     real(wp),dimension((Glr%wfd%nvctr_c+7*Glr%wfd%nvctr_f)*orbs%norbp*orbs%nspinor),intent(in) :: psi      
     real(wp),dimension(ldim),intent(inout) :: lpsi 
    end subroutine psi_to_locreg


    subroutine psi_to_locreg2(iproc, nproc, ldim, gdim, Llr, Glr, gpsi, lpsi)
      use module_base
      use module_types
      implicit none
      integer,intent(in) :: iproc                  ! process ID
      integer,intent(in) :: nproc                  ! number of processes
      integer,intent(in) :: ldim          ! dimension of lpsi 
      integer,intent(in) :: gdim          ! dimension of gpsi 
      type(locreg_descriptors),intent(in) :: Llr  ! Local grid descriptor
      type(locreg_descriptors),intent(in) :: Glr  ! Global grid descriptor
      real(wp),dimension(gdim),intent(in) :: gpsi       !Wavefunction (compressed format)
      real(wp),dimension(ldim),intent(out) :: lpsi   !Wavefunction in localization region
    end subroutine psi_to_locreg2



    subroutine partial_density_linear(rsflag,nproc,n1i,n2i,n3i,npsir,nspinn,nrhotot,&
         hfac,nscatterarr,spinsgn,psir,rho_p,&
         ibyyzz_r)
      use module_base
      use module_types
      implicit none
      logical, intent(in) :: rsflag
      integer, intent(in) :: nproc,n1i,n2i,n3i,nrhotot,nspinn,npsir
      real(gp), intent(in) :: hfac,spinsgn
      integer, dimension(0:nproc-1,4), intent(in) :: nscatterarr
      real(wp), dimension(n1i,n2i,n3i,npsir), intent(in) :: psir
      real(dp), dimension(n1i,n2i,nrhotot,nspinn), intent(inout) :: rho_p
      integer, dimension(:,:,:),pointer :: ibyyzz_r
    end subroutine partial_density_linear

    subroutine local_partial_densityLinear(iproc,nproc,rsflag,nscatterarr,&
         nrhotot,Lzd,hxh,hyh,hzh,nspin,orbs,mapping,psi,rho)
      use module_base
      use module_types
      use module_xc
      implicit none
      logical, intent(in) :: rsflag
      integer, intent(in) :: iproc,nproc
      integer,intent(inout):: nrhotot
      integer, intent(in) :: nspin
      real(gp), intent(in) :: hxh,hyh,hzh
      type(local_zone_descriptors), intent(in) :: Lzd
      type(orbitals_data),intent(in) :: orbs
      integer,dimension(orbs%norb),intent(in):: mapping
      integer, dimension(0:nproc-1,4), intent(in) :: nscatterarr !n3d,n3p,i3s+i3xcsh-1,i3xcsh
      real(wp), dimension(orbs%npsidim_orbs), intent(in) :: psi
      real(dp),dimension(max(Lzd%Glr%d%n1i*Lzd%Glr%d%n2i*nrhotot,1),max(nspin,orbs%nspinor)),intent(out):: rho
    end subroutine local_partial_densityLinear


    subroutine global_to_local(Glr,Llr,nspin,size_rho,size_Lrho,rho,Lrho)
      use module_base
      use module_types
      implicit none
      type(locreg_descriptors),intent(in) :: Llr   
      type(locreg_descriptors),intent(in) :: Glr   
      integer, intent(in) :: size_rho  
      integer, intent(in) :: size_Lrho 
      integer, intent(in) :: nspin  
      real(wp),dimension(size_rho),intent(in) :: rho  
      real(wp),dimension(size_Lrho),intent(out) :: Lrho 
     end subroutine global_to_local

!!$     subroutine LinearHamiltonianApplication(input,iproc,nproc,at,Lzd,orbs,hx,hy,hz,rxyz,&
!!$        proj,ngatherarr,pot,psi,hpsi,&
!!$        ekin_sum,epot_sum,eexctX,eproj_sum,nspin,GPU,radii_cf,pkernel,orbsocc,psirocc)
!!$       use module_base
!!$       use module_types
!!$       use libxc_functionals
!!$       implicit none
!!$       integer, intent(in) :: iproc,nproc,nspin
!!$       real(gp), intent(in) :: hx,hy,hz
!!$       type(atoms_data), intent(in) :: at
!!$       type(input_variables), intent(in) :: input
!!$       type(local_zone_descriptors),intent(inout) :: Lzd
!!$       type(orbitals_data),intent(in) :: orbs
!!$       integer, dimension(0:nproc-1,2), intent(in) :: ngatherarr
!!$       real(gp), dimension(3,at%nat), intent(in) :: rxyz
!!$       real(wp), dimension(Lzd%Gnlpspd%nprojel), intent(in) :: proj
!!$       real(wp), dimension(orbs%npsidim_orbs), intent(in) :: psi
!!$       real(wp), dimension(:), pointer :: pot
!!$       real(gp), intent(out) :: ekin_sum,epot_sum,eexctX,eproj_sum
!!$       real(wp), target, dimension(orbs%npsidim_orbs), intent(out) :: hpsi
!!$       type(GPU_pointers), intent(inout) :: GPU
!!$       real(gp), dimension(at%ntypes,3+ndebug), intent(in) :: radii_cf
!!$       real(dp), dimension(*), optional :: pkernel
!!$       type(orbitals_data), intent(in), optional :: orbsocc
!!$       real(wp), dimension(:), pointer, optional :: psirocc
!!$     end subroutine LinearHamiltonianApplication

     
     subroutine LinearDiagHam(iproc,at,etol,Lzd,orbs,nspin,natsc,Lhpsi,Lpsi,psit,orbsv,norbsc_arr)
       use module_base
       use module_types
       implicit none
       integer, intent(in) :: iproc                                          
       integer, intent(in) :: nspin                                          
       integer, intent(in) :: natsc                                          
       real(gp),intent(in) :: etol         
       type(atoms_data),intent(in) :: at                                  
       type(local_zone_descriptors) :: Lzd                                  
       type(orbitals_data), intent(in) :: orbs                               
       type(orbitals_data), optional, intent(in) :: orbsv                    
       real(wp),dimension(max(orbs%npsidim_orbs,orbs%npsidim_comp)),intent(in):: Lhpsi               
       real(wp),dimension(max(orbs%npsidim_orbs,orbs%npsidim_comp)),intent(in):: Lpsi                
       real(wp),dimension(orbs%npsidim_comp),intent(inout):: psit                 
       integer, optional, dimension(natsc+1,nspin), intent(in) :: norbsc_arr 
     end subroutine

     subroutine LDiagHam(iproc,nproc,natsc,nspin,orbs,Lzd,Lzde,comms,&
          psi,hpsi,psit,orthpar,passmat,& !mandatory
          orbse,commse,etol,norbsc_arr,orbsv,psivirt) !optional
       use module_base
       use module_types
       implicit none
       integer, intent(in) :: iproc,nproc,natsc,nspin
       type(local_zone_descriptors) :: Lzd                                  !> Information about the locregs after LIG
       type(local_zone_descriptors) :: Lzde                                 !> Information about the locregs for LIG
       type(communications_arrays), target, intent(in) :: comms
       type(orbitals_data), target, intent(inout) :: orbs
       type(input_variables):: input
       type(orthon_data):: orthpar
       real(wp), dimension(*), intent(out) :: passmat !< passage matrix for building the eigenvectors (the size depends of the optional arguments)
       real(wp), dimension(:), pointer :: psi,hpsi,psit
       !optional arguments
       real(gp), optional, intent(in) :: etol
       type(orbitals_data), optional, intent(in) :: orbsv
       type(orbitals_data), optional, target, intent(in) :: orbse
       type(communications_arrays), optional, target, intent(in) :: commse
       integer, optional, dimension(natsc+1,nspin), intent(in) :: norbsc_arr
       real(wp), dimension(:), pointer, optional :: psivirt
     end subroutine LDiagHam
     
     !!!subroutine getDerivativeBasisFunctions(iproc, nproc, hgrid, Glr, lin, nphi, phi, phid)
     !!!  use module_base
     !!!  use module_types
     !!!  implicit none
     !!!  integer,intent(in):: iproc, nproc, nphi
     !!!  real(8),intent(in):: hgrid
     !!!  type(locreg_descriptors),intent(in):: Glr
     !!!  type(linearParameters),intent(in):: lin
     !!!  real(8),dimension(nphi),intent(in):: phi
     !!!  real(8),dimension(max(lin%lb%orbs%npsidim_orbs,lin%lb%orbs%npsidim_comp)),intent(out):: phid
     !!!end subroutine getDerivativeBasisFunctions

     !!!subroutine orthonormalizeOnlyDerivatives(iproc, nproc, lin, phid)
     !!!  use module_base
     !!!  use module_defs
     !!!  use module_types
     !!!  implicit none
     !!!  integer,intent(in):: iproc, nproc
     !!!  type(linearParameters),intent(in):: lin
     !!!  real(8),dimension(max(lin%lb%orbs%npsidim_orbs,lin%lb%orbs%npsidim_comp)),intent(inout):: phid
     !!!end subroutine orthonormalizeOnlyDerivatives

!!$     subroutine getMatrixElements(iproc, nproc, Glr, orbs, comms, phi, hphi, matrixElements)
!!$       use module_base
!!$       use module_types
!!$       implicit none
!!$       integer,intent(in):: iproc, nproc
!!$       type(locreg_descriptors),intent(in):: Glr
!!$       type(orbitals_data),intent(in):: orbs
!!$       type(communications_arrays),intent(in):: comms
!!$       real(8),dimension(max(orbs%npsidim_comp,orbs%npsidim_orbs)),intent(inout):: phi, hphi
!!$       real(8),dimension(orbs%norb,orbs%norb,2),intent(out):: matrixElements
!!$     end subroutine getMatrixElements

     subroutine sumrhoForLocalizedBasis2(iproc,nproc,norb,lzd,input,hx,hy,hz,orbs,comsr,&
          ld_coeff,coeff,nrho,rho,at,nscatterarr)
       use module_base
       use module_types
       use libxc_functionals
       implicit none
       integer,intent(in):: iproc, nproc, nrho, norb, ld_coeff
       real(gp),intent(in):: hx, hy, hz
       type(local_zone_descriptors),intent(in):: lzd
       type(input_variables),intent(in):: input
       type(orbitals_data),intent(in):: orbs
       !type(p2pCommsSumrho),intent(inout):: comsr
       type(p2pComms),intent(inout):: comsr
       real(8),dimension(orbs%norb,norb),intent(in):: coeff
       real(8),dimension(nrho),intent(out),target:: rho
       type(atoms_data),intent(in):: at
       integer, dimension(0:nproc-1,4),intent(in):: nscatterarr !n3d,n3p,i3s+i3xcsh-1,i3xcsh
     end subroutine sumrhoForLocalizedBasis2


     !!subroutine postCommunicationSumrho2(iproc, nproc, comsr, sendBuf, recvBuf)
     !!  use module_base
     !!  use module_types
     !!  implicit none
     !!  integer,intent(in):: iproc, nproc
     !!  !type(p2pCommsSumrho),intent(inout):: comsr
     !!  type(p2pComms),intent(inout):: comsr
     !!  real(8),dimension(comsr%nsendBuf),intent(inout):: sendBuf
     !!  real(8),dimension(comsr%nrecvBuf),intent(out):: recvBuf
     !!end subroutine postCommunicationSumrho2


     !!!subroutine allocateLinArrays(lin)
     !!!  use module_base
     !!!  use module_types
     !!!  implicit none
     !!!  type(linearParameters),intent(inout):: lin
     !!!end subroutine allocateLinArrays


     !!subroutine initLocregs(iproc, nat, rxyz, lin, input, Glr)
     !!  use module_base
     !!  use module_types
     !!  implicit none
     !!  integer,intent(in):: iproc, nat
     !!  real(8),dimension(3,nat),intent(in):: rxyz
     !!  type(linearParameters),intent(inout):: lin
     !!  type(input_variables),intent(in):: input
     !!  type(locreg_descriptors),intent(in):: Glr
     !!end subroutine initLocregs


     !!!subroutine initCoefficients(iproc, orbs, lin, coeff)
     !!!  use module_base
     !!!  use module_types
     !!!  implicit none
     !!!  integer,intent(in):: iproc
     !!!  type(orbitals_data),intent(in):: orbs
     !!!  type(linearParameters),intent(in):: lin
     !!!  real(8),dimension(:,:),pointer,intent(out):: coeff
     !!!end subroutine initCoefficients



!!$     subroutine HamiltonianApplicationConfinement2(input,iproc,nproc,at,Lzd,orbs,lin,hx,hy,hz,rxyz,&
!!$          ngatherarr,ndimpot,pot,psi,hpsi,&
!!$          ekin_sum,epot_sum,eexctX,eproj_sum,nspin,GPU,radii_cf, comgp, onWhichAtomp, withConfinement, energyReductionFlag, &
!!$          doNotCalculate, pkernel,orbsocc,psirocc)
!!$       use module_base
!!$       use module_types
!!$       use libxc_functionals
!!$       implicit none
!!$       integer, intent(in) :: iproc,nproc,nspin,ndimpot
!!$       real(gp), intent(in) :: hx,hy,hz
!!$       type(atoms_data), intent(in) :: at
!!$       type(input_variables), intent(in) :: input
!!$       type(local_zone_descriptors),intent(inout) :: Lzd
!!$       type(orbitals_data),intent(in):: orbs
!!$       type(linearParameters),intent(in):: lin
!!$       integer, dimension(0:nproc-1,2), intent(in) :: ngatherarr
!!$       real(gp), dimension(3,at%nat), intent(in) :: rxyz
!!$       real(wp), dimension(orbs%npsidim), intent(in) :: psi
!!$       real(wp), dimension(max(ndimpot,1)*nspin), intent(in) :: pot
!!$       !real(wp), dimension(:), pointer :: pot
!!$       real(gp), intent(out) :: ekin_sum,epot_sum,eexctX,eproj_sum
!!$       real(wp), target, dimension(orbs%npsidim), intent(out) :: hpsi
!!$       type(GPU_pointers), intent(inout) :: GPU
!!$       real(gp), dimension(at%ntypes,3+ndebug), intent(in) :: radii_cf
!!$       type(p2pCommsGatherPot), intent(in):: comgp
!!$       integer,dimension(orbs%norbp),intent(in):: onWhichAtomp
!!$       logical,intent(in):: withConfinement
!!$       logical,intent(in):: energyReductionFlag
!!$       logical,dimension(lzd%nlr),intent(in),optional:: doNotCalculate
!!$       real(dp), dimension(*), optional :: pkernel
!!$       type(orbitals_data), intent(in), optional :: orbsocc
!!$       real(wp), dimension(:), pointer, optional :: psirocc
!!$     end subroutine HamiltonianApplicationConfinement2


     !!!subroutine local_hamiltonian_LinearConfinement(iproc, nproc, ilr, orbs, lr, norb, hx, hy, hz, &
     !!!     nspin, ndimpot, pot, psi, hpsi, ekin_sum, epot_sum, lin, at, rxyz, onWhichAtomp, withConfinement)
     !!!  use module_base
     !!!  use module_types
     !!!  use libxc_functionals
     !!!  implicit none
     !!!  integer, intent(in) :: iproc, nproc, nspin, ilr, norb, ndimpot
     !!!  real(gp), intent(in) :: hx, hy, hz
     !!!  type(orbitals_data), intent(in) :: orbs
     !!!  type(locreg_descriptors), intent(in) :: lr
     !!!  real(wp), dimension(lr%wfd%nvctr_c+7*lr%wfd%nvctr_f,orbs%nspinor*norb), intent(in) :: psi
     !!!  real(wp), dimension(ndimpot) :: pot
     !!!  real(gp), intent(out) :: ekin_sum,epot_sum
     !!!  real(wp), dimension(lr%wfd%nvctr_c+7*lr%wfd%nvctr_f,orbs%nspinor*norb), intent(out) :: hpsi
     !!!  type(linearParameters),intent(in):: lin
     !!!  type(atoms_data),intent(in):: at
     !!!  real(8),dimension(3,at%nat),intent(in):: rxyz
     !!!  integer,dimension(orbs%norbp),intent(in):: onWhichAtomp
     !!!  logical,intent(in):: withConfinement
     !!!end subroutine local_hamiltonian_LinearConfinement


     subroutine apply_potentialConfinement2(iproc, n1,n2,n3,nl1,nl2,nl3,nbuf,nspinor,npot,psir,pot,epot, &
            rxyzConfinement, hxh, hyh, hzh, potentialPrefac, confPotOrder, offsetx, offsety, offsetz, &
            ibyyzz_r) !optional
       use module_base
       implicit none
       integer, intent(in) :: iproc, n1,n2,n3,nl1,nl2,nl3,nbuf,nspinor,npot, confPotOrder, offsetx, offsety, offsetz
       real(wp), dimension(-14*nl1:2*n1+1+15*nl1,-14*nl2:2*n2+1+15*nl2,-14*nl3:2*n3+1+15*nl3,nspinor), intent(inout) :: psir
       real(wp), dimension(-14*nl1:2*n1+1+15*nl1-4*nbuf,-14*nl2:2*n2+1+15*nl2-4*nbuf,&
            -14*nl3:2*n3+1+15*nl3-4*nbuf,npot), intent(in) :: pot
       integer, dimension(2,-14:2*n2+16,-14:2*n3+16), intent(in), optional :: ibyyzz_r
       real(gp), intent(out) :: epot
       real(8),dimension(3),intent(in):: rxyzConfinement
       real(8),intent(in):: hxh, hyh, hzh, potentialPrefac
     end subroutine apply_potentialConfinement2


     !!subroutine applyprojector(ncplx,l,i,psppar,npspcode,&
     !!     nvctr_c,nvctr_f,nseg_c,nseg_f,keyv,keyg,&
     !!     mbvctr_c,mbvctr_f,mbseg_c,mbseg_f,keyv_p,keyg_p,proj,psi,hpsi,eproj)
     !!  use module_base
     !!  implicit none
     !!  integer, intent(in) :: i,l,npspcode,ncplx
     !!  integer, intent(in) :: nvctr_c,nvctr_f,nseg_c,nseg_f,mbvctr_c,mbvctr_f,mbseg_c,mbseg_f
     !!  integer, dimension(nseg_c+nseg_f), intent(in) :: keyv
     !!  integer, dimension(2,nseg_c+nseg_f), intent(in) :: keyg
     !!  integer, dimension(mbseg_c+mbseg_f), intent(in) :: keyv_p
     !!  integer, dimension(2,mbseg_c+mbseg_f), intent(in) :: keyg_p
     !!  real(wp), dimension(*), intent(in) :: proj
     !!  real(gp), dimension(0:4,0:6), intent(in) :: psppar
     !!  real(wp), dimension(nvctr_c+7*nvctr_f,ncplx), intent(in) :: psi
     !!  real(gp), intent(inout) :: eproj
     !!  real(wp), dimension(nvctr_c+7*nvctr_f,ncplx), intent(inout) :: hpsi
     !!end subroutine applyprojector


     !!!subroutine initializeInguessParameters(iproc, nproc, orbs, orbsig, newComm, ip)
     !!!  use module_base
     !!!  use module_types
     !!!  implicit none
     !!!  integer,intent(in):: iproc, nproc
     !!!  type(orbitals_data),intent(in):: orbs, orbsig
     !!!  integer,intent(in):: newComm
     !!!  type(inguessParameters),intent(inout):: ip
     !!!end subroutine initializeInguessParameters

     subroutine updatePotential(iproc,nproc,geocode,ixc,nspin,hxh,hyh,hzh,Glr,denspot,ehart,eexcu,vexcu)
       use module_base
       use module_types
       implicit none
       integer:: iproc,nproc,ixc,nspin
       real(gp), intent(in) :: hxh,hyh,hzh
       character(len=1), intent(in) :: geocode
       type(locreg_descriptors), intent(in) :: Glr
       type(DFT_local_fields), intent(inout) :: denspot
       real(8),intent(out):: ehart, eexcu, vexcu
     end subroutine updatePotential

     subroutine getIndices(lr, is1, ie1, is2, ie2, is3, ie3)
       use module_base
       use module_types
       implicit none
       type(locreg_descriptors),intent(in):: lr
       integer,intent(out):: is1, ie1, is2, ie2, is3, ie3
     end subroutine getIndices
     
     subroutine countOverlaps(iproc, nproc, orbs, lzd, onWhichAtom, op, comon)
       use module_base
       use module_types
       implicit none
       integer,intent(in):: iproc, nproc
       type(orbitals_data),intent(in):: orbs
       type(local_zone_descriptors),intent(in):: lzd
       integer,dimension(orbs%norb),intent(in):: onWhichAtom
       type(overlapParameters),intent(out):: op
       type(p2pComms),intent(out):: comon
     end subroutine countOverlaps
     
     subroutine determineOverlaps(iproc, nproc, orbs, lzd, onWhichAtom, op, comon)
       use module_base
       use module_types
       implicit none
       integer,intent(in):: iproc, nproc
       type(orbitals_data),intent(in):: orbs
       type(local_zone_descriptors),intent(in):: lzd
       integer,dimension(orbs%norb),intent(in):: onWhichAtom
       type(overlapParameters),intent(out):: op
       type(p2pComms),intent(out):: comon
     end subroutine determineOverlaps
     
     subroutine determineOverlapDescriptors(iproc, nproc, orbs, lzd, Glr, onWhichAtom, op)
       use module_base
       use module_types
       implicit none
       integer,intent(in):: iproc, nproc
       type(orbitals_data),intent(in):: orbs
       type(local_zone_descriptors),intent(in):: lzd
       type(locreg_descriptors),intent(in):: Glr
       integer,dimension(orbs%norb),intent(in):: onWhichAtom
       type(overlapParameters),intent(inout):: op
     end subroutine determineOverlapDescriptors
     
     subroutine initCommsOrtho(iproc, nproc, nspin, hx, hy, hz, lzd, lzdig, orbs, orbsig, &
                onWhichAtomAll, locregShape, op, comon, tag)
       use module_base
       use module_types
       implicit none
       integer,intent(in):: iproc, nproc, nspin
       real(8),intent(in):: hx, hy, hz
       type(local_zone_descriptors),intent(in):: lzd, lzdig
       type(orbitals_data),intent(in):: orbs, orbsig
       integer,dimension(orbs%norb),intent(in):: onWhichAtomAll
       character(len=1),intent(in):: locregShape
       type(overlapParameters),intent(out):: op
       type(p2pComms),intent(out):: comon
       integer,intent(inout):: tag
     end subroutine initCommsOrtho
     
     subroutine setCommsParameters(mpisource, mpidest, istsource, istdest, ncount, tag, comarr)
       use module_base
       use module_types
       implicit none
       integer,intent(in):: mpisource, mpidest, istsource, istdest, ncount, tag
       integer,dimension(8),intent(out):: comarr
     end subroutine setCommsParameters
     
     
     !!subroutine postCommsOverlap(iproc, nproc, comon)
     !!  use module_base
     !!  use module_types
     !!  implicit none
     !!  integer,intent(in):: iproc, nproc
     !!  type(p2pComms),intent(inout):: comon
     !!end subroutine postCommsOverlap
     
     
     subroutine extractOrbital(iproc, nproc, orbs, sizePhi, onWhichAtom, lzd, op, phi, comon)
       use module_base
       use module_types
       implicit none
       integer,intent(in):: iproc, nproc, sizePhi
       type(orbitals_data),intent(in):: orbs
       integer,dimension(orbs%norb),intent(in):: onWhichAtom
       type(local_zone_descriptors),intent(in):: lzd
       type(overlapParameters),intent(inout):: op
       real(8),dimension(sizePhi),intent(in):: phi
       type(p2pComms),intent(out):: comon
     end subroutine extractOrbital
     
     subroutine gatherOrbitals(iproc, nproc, comon)
       use module_base
       use module_types
       implicit none
       integer,intent(in):: iproc, nproc
       type(p2pComms),intent(inout):: comon
     end subroutine gatherOrbitals
     
     subroutine calculateOverlapMatrix(iproc, nproc, orbs, op, comon, onWhichAtom, lovrlp)
       use module_base
       use module_types
       implicit none
       integer,intent(in):: iproc, nproc
       type(orbitals_data),intent(in):: orbs
       type(overlapParameters),intent(in):: op
       type(p2pComms),intent(inout):: comon
       integer,dimension(orbs%norb),intent(in):: onWhichAtom
       real(8),dimension(maxval(op%noverlaps),orbs%norbp),intent(out):: lovrlp
     end subroutine calculateOverlapMatrix
     
     
     !!subroutine calculateOverlapMatrix2(iproc, nproc, orbs, op, comon, onWhichAtom, mad, ovrlp)
     !!  use module_base
     !!  use module_types
     !!  implicit none
     !!  integer,intent(in):: iproc, nproc
     !!  type(orbitals_data),intent(in):: orbs
     !!  type(overlapParameters),intent(in):: op
     !!  type(p2pCommsOrthonormality),intent(inout):: comon
     !!  integer,dimension(orbs%norb),intent(in):: onWhichAtom
     !!  type(matrixDescriptors),intent(in):: mad
     !!  real(8),dimension(orbs%norb,orbs%norb),intent(out):: ovrlp
     !!end subroutine calculateOverlapMatrix2
     
     subroutine transformOverlapMatrix(iproc, nproc, comm, blocksize_dsyev, blocksize_pdgemm, norb, ovrlp)
       use module_base
       use module_types
       implicit none
       integer,intent(in):: iproc, nproc, comm, blocksize_dsyev, blocksize_pdgemm, norb
       real(8),dimension(norb,norb),intent(inout):: ovrlp
     end subroutine transformOverlapMatrix
     
     subroutine expandOrbital(iproc, nproc, orbs, input, onWhichAtom, lzd, op, comon, lphiovrlp)
       use module_base
       use module_types
       implicit none
       integer,intent(in):: iproc, nproc
       type(orbitals_data),intent(in):: orbs
       type(input_variables),intent(in):: input
       integer,dimension(orbs%norb),intent(in):: onWhichAtom
       type(local_zone_descriptors),intent(in):: lzd
       type(overlapParameters),intent(in):: op
       type(p2pComms),intent(in):: comon
       real(8),dimension(op%ndim_lphiovrlp),intent(out):: lphiovrlp
     end subroutine expandOrbital
     
     subroutine localGramschmidt(iproc, nproc, orbs, lorbs, onWhichAtom, lzd, op, comon, lovrlp, lphiovrlp, lphi)
       use module_base
       use module_types
       implicit none
       integer,intent(in):: iproc, nproc
       type(orbitals_data),intent(in):: orbs, lorbs
       integer,dimension(orbs%norb),intent(in):: onWhichAtom
       type(local_zone_descriptors),intent(in):: lzd
       type(overlapParameters),intent(in):: op
       type(p2pComms),intent(in):: comon
       real(8),dimension(maxval(op%noverlaps),orbs%norbp),intent(in):: lovrlp
       real(8),dimension(op%ndim_lphiovrlp),intent(in):: lphiovrlp
       real(8),dimension(max(lorbs%npsidim_orbs,lorbs%npsidim_comp)),intent(inout):: lphi
     end subroutine localGramschmidt
     
     
     subroutine globalLoewdin(iproc, nproc, orbs, lorbs, onWhichAtom, lzd, op, comon, ovrlp, lphiovrlp, lphi)
       use module_base
       use module_types
       implicit none
       integer,intent(in):: iproc, nproc
       type(orbitals_data),intent(in):: orbs, lorbs
       integer,dimension(orbs%norb),intent(in):: onWhichAtom
       type(local_zone_descriptors),intent(in):: lzd
       type(overlapParameters),intent(in):: op
       type(p2pComms),intent(in):: comon
       real(8),dimension(orbs%norb,orbs%norb),intent(in):: ovrlp
       real(8),dimension(op%ndim_lphiovrlp),intent(in):: lphiovrlp
       real(8),dimension(max(lorbs%npsidim_orbs,lorbs%npsidim_comp)),intent(out):: lphi
     end subroutine globalLoewdin

     subroutine orthonormalizeLocalized(iproc, nproc, methTransformOverlap, nItOrtho, &
                orbs, op, comon, lzd, mad, collcom, orthpar, bpo, lphi, ovrlp)
       use module_base
       use module_types
       implicit none
       integer,intent(in):: iproc,nproc,methTransformOverlap,nItOrtho
       type(orbitals_data),intent(in):: orbs
       type(overlapParameters),intent(inout):: op
       type(p2pComms),intent(inout):: comon
       type(local_zone_descriptors),intent(in):: lzd
       type(matrixDescriptors),intent(in):: mad
       type(collective_comms),intent(in):: collcom
       type(orthon_data),intent(in):: orthpar
       type(basis_performance_options),intent(in):: bpo
       real(8),dimension(orbs%npsidim_orbs), intent(inout) :: lphi
       real(8),dimension(orbs%norb,orbs%norb),intent(out):: ovrlp
     end subroutine orthonormalizeLocalized

     subroutine optimizeDIIS(iproc, nproc, orbs, lorbs, lzd, hphi, phi, ldiis, it)
       use module_base
       use module_types
       implicit none
       integer,intent(in):: iproc, nproc, it
       type(orbitals_data),intent(in):: orbs, lorbs
       type(local_zone_descriptors),intent(in):: lzd
       real(8),dimension(max(lorbs%npsidim_orbs,lorbs%npsidim_comp)),intent(in):: hphi
       real(8),dimension(max(lorbs%npsidim_orbs,lorbs%npsidim_comp)),intent(inout):: phi
       type(localizedDIISParameters),intent(inout):: ldiis
     end subroutine optimizeDIIS

!!$     subroutine getHamiltonianMatrix(iproc, nproc, lzdig, Glr, input, onWhichAtom, onWhichAtomp, nat, chi, hchi, ham, orbsig)
!!$       use module_base
!!$       use module_types
!!$       implicit none
!!$       integer,intent(in):: iproc, nproc, nat
!!$       type(local_zone_descriptors),intent(in):: lzdig
!!$       type(locreg_descriptors),intent(in):: Glr
!!$       type(input_variables),intent(in):: input
!!$       type(orbitals_data),intent(in):: orbsig
!!$       integer,dimension(orbsig%norb),intent(in):: onWhichAtom
!!$       integer,dimension(orbsig%norbp),intent(in):: onWhichAtomp
!!$       !real(8),dimension(orbsig%npsidim),intent(in):: chi
!!$       !real(8),dimension(orbsig%npsidim,nat),intent(in):: hchi
!!$       real(8),dimension(orbsig%npsidim_comp),intent(in):: chi
!!$       real(8),dimension(orbsig%npsidim_comp,nat),intent(in):: hchi
!!$       real(8),dimension(orbsig%norb,orbsig%norb,nat),intent(out):: ham
!!$     end subroutine getHamiltonianMatrix

     subroutine initializeCommunicationPotential(iproc, nproc, nscatterarr, orbs, lzd, comgp, onWhichAtomAll, tag)
       use module_base
       use module_types
       implicit none
       integer,intent(in):: iproc, nproc
       integer,dimension(0:nproc-1,4),intent(in):: nscatterarr !n3d,n3p,i3s+i3xcsh-1,i3xcsh
       type(orbitals_data),intent(in):: orbs
       type(local_zone_descriptors),intent(in):: lzd
       !type(p2pCommsGatherPot),intent(out):: comgp
       type(p2pComms),intent(out):: comgp
       integer,dimension(orbs%norb),intent(in):: onWhichAtomAll
       integer,intent(inout):: tag
     end subroutine initializeCommunicationPotential

     subroutine initializeRepartitionOrbitals(iproc, nproc, tag, lorbs, llborbs, lzd, comrp)
       use module_base
       use module_types
       implicit none
       integer,intent(in):: iproc, nproc
       integer,intent(inout):: tag
       type(orbitals_data),intent(in):: lorbs, llborbs
       type(local_zone_descriptors),intent(in):: lzd
       !type(p2pCommsRepartition),intent(out):: comrp
       type(p2pComms),intent(out):: comrp
     end subroutine initializeRepartitionOrbitals

     subroutine postCommsRepartition(iproc, nproc, orbs, comrp, nsendBuf, sendBuf, nrecvBuf, recvBuf)
       use module_base
       use module_types
       implicit none
       integer,intent(in):: iproc, nproc, nsendBuf, nrecvBuf
       type(orbitals_data),intent(in):: orbs
       !type(p2pCommsRepartition),intent(inout):: comrp
       type(p2pComms),intent(inout):: comrp
       real(8),dimension(nsendBuf),intent(in):: sendBuf
       real(8),dimension(nrecvBuf),intent(out):: recvBuf
     end subroutine postCommsRepartition


     subroutine gatherDerivativeOrbitals(iproc, nproc, orbs, comrp)
       use module_base
       use module_types
       implicit none
       integer,intent(in):: iproc, nproc
       type(orbitals_data),intent(in):: orbs
       !type(p2pCommsRepartition),intent(inout):: comrp
       type(p2pComms),intent(inout):: comrp
     end subroutine gatherDerivativeOrbitals


     subroutine getMatrixElements2(iproc, nproc, lzd, orbs, op_lb, comon_lb, lphi, lhphi, mad, matrixElements)
       use module_base
       use module_types
       implicit none
       integer,intent(in):: iproc, nproc
       type(local_zone_descriptors),intent(in):: lzd
       type(orbitals_data),intent(in):: orbs
       type(overlapParameters),intent(inout):: op_lb
       type(p2pComms),intent(inout):: comon_lb
       real(8),dimension(orbs%npsidim_orbs),intent(in):: lphi, lhphi
       type(matrixDescriptors),intent(in):: mad
       real(8),dimension(orbs%norb,orbs%norb),intent(out):: matrixElements
     end subroutine getMatrixElements2



     subroutine determineLocalizationRegions(iproc, nproc, nlr, norb, at, onWhichAtomALl, &
                locrad, rxyz, lzd, lzdig, hx, hy, hz, mlr)
       use module_base
       use module_types
       implicit none
       integer,intent(in):: iproc, nproc, nlr, norb
       type(atoms_data),intent(in):: at
       integer,dimension(norb),intent(in):: onWhichAtomAll
       real(8),dimension(at%nat),intent(in):: locrad
       real(8),dimension(3,at%nat),intent(in):: rxyz
       type(local_zone_descriptors),intent(in):: lzd, lzdig
       real(8),intent(in):: hx, hy, hz
       type(matrixLocalizationRegion),dimension(:),pointer,intent(out):: mlr
     end subroutine determineLocalizationRegions


     subroutine extractMatrix(iproc, nproc, norb, norbp, orbstot, onWhichAtomPhi, onWhichMPI, nmat, ham, matmin, hamextract)
       use module_base
       use module_types
       implicit none
       integer,intent(in):: iproc, nproc, nmat, norb, norbp
       type(orbitals_data),intent(in):: orbstot
       integer,dimension(norb),intent(in):: onWhichAtomPhi, onWhichMPI
       real(8),dimension(orbstot%norb,orbstot%norb,nmat),intent(in):: ham
       type(matrixMinimization),intent(inout):: matmin
       real(8),dimension(:,:,:),pointer,intent(out):: hamextract
     end subroutine extractMatrix


     subroutine orthonormalizeVectors(iproc, nproc, comm, nItOrtho, methTransformOverlap, &
                orbs, onWhichAtom, onWhichMPI, isorb_par, norbmax, norbp, isorb, nlr, newComm, &
                mad, mlr, vec, comom, collcom, orthpar, bpo)
       use module_base
       use module_types
       implicit none
       integer,intent(in):: iproc, nproc, comm, nItOrtho, methTransformOverlap
       integer,intent(in):: norbmax, norbp, isorb, nlr, newComm
       type(orbitals_data),intent(in):: orbs
       integer,dimension(orbs%norb),intent(in):: onWhichAtom, onWhichMPI
       integer,dimension(0:nproc-1),intent(in):: isorb_par
       type(matrixDescriptors),intent(in):: mad
       type(matrixLocalizationRegion),dimension(nlr),intent(in):: mlr
       real(8),dimension(norbmax,norbp),intent(inout):: vec
       type(p2pCommsOrthonormalityMatrix),intent(inout):: comom
       type(collective_comms),intent(in):: collcom
       type(orthon_data),intent(in):: orthpar
       type(basis_performance_options),intent(in):: bpo
     end subroutine orthonormalizeVectors




     subroutine initCommsMatrixOrtho(iproc, nproc, norb, norb_par, isorb_par, onWhichAtomPhi, onWhichMPI, tag, comom)
       use module_base
       use module_types
       implicit none
       integer,intent(in):: iproc, nproc, norb
       integer,dimension(norb),intent(in):: onWhichAtomPhi, onWhichMPI
       integer,dimension(nproc),intent(in):: norb_par, isorb_par
       integer,intent(inout):: tag
       type(p2pCommsOrthonormalityMatrix),intent(inout):: comom
     end subroutine initCommsMatrixOrtho



     subroutine determineOverlapRegionMatrix(iproc, nproc, lzd, mlr, orbs, orbstot, onWhichAtom, onWhichAtomPhi, comom)
       use module_base
       use module_types
       implicit none
       integer,intent(in):: iproc, nproc
       type(local_zone_descriptors),intent(in):: lzd
       type(orbitals_data),intent(in):: orbs, orbstot
       integer,dimension(orbstot%norb),intent(in):: onWhichAtom
       integer,dimension(orbs%norb),intent(in):: onWhichAtomPhi
       type(matrixLocalizationRegion),dimension(lzd%nlr),intent(in):: mlr
       type(p2pCommsOrthonormalityMatrix),intent(out):: comom
     end subroutine determineOverlapRegionMatrix


     subroutine postCommsVectorOrthonormalization(iproc, nproc, newComm, comom)
     use module_base
     use module_types
     implicit none
     integer,intent(in):: iproc, nproc, newComm
     type(p2pCommsOrthonormalityMatrix),intent(inout):: comom
     end subroutine postCommsVectorOrthonormalization


     subroutine gatherVectors(iproc, nproc, newComm, comom)
       use module_base
       use module_types
       implicit none
       integer,intent(in):: iproc, nproc, newComm
       type(p2pCommsOrthonormalityMatrix),intent(inout):: comom
     end subroutine gatherVectors


     subroutine extractToOverlapregion(iproc, nproc, norb, onWhichAtom, onWhichMPI, isorb_par, norbmax, norbp, vec, comom)
       use module_base
       use module_types
       implicit none
       integer,intent(in):: iproc, nproc, norbmax, norb, norbp
       integer,dimension(norb),intent(in):: onWhichAtom, onWhichMPI
       integer,dimension(0:nproc-1),intent(in):: isorb_par
       real(8),dimension(norbmax,norbp),intent(in):: vec
       type(p2pCommsOrthonormalityMatrix),intent(inout):: comom
     end subroutine extractToOverlapregion



     subroutine expandFromOverlapregion(iproc, nproc, isorb, norbp, orbs, onWhichAtom, comom, norbmax, noverlaps, vecOvrlp)
       use module_base
       use module_types
       implicit none
       integer,intent(in):: iproc, nproc, isorb, norbp, norbmax, noverlaps
       type(orbitals_data),intent(in):: orbs
       integer,dimension(orbs%norb),intent(in):: onWhichAtom
       type(p2pCommsOrthonormalityMatrix),intent(in):: comom
       real(8),dimension(norbmax,noverlaps),intent(out):: vecOvrlp
     end subroutine expandFromOverlapregion

     subroutine calculateOverlap(iproc, nproc, nlr, norbmax, norbp, noverlaps, isorb, norb, comom, mlr,&
                onWhichAtom, vec, vecOvrlp, newComm, ovrlp)
       use module_base
       use module_types
       implicit none
       integer,intent(in):: iproc, nproc, nlr, norbmax, norbp, noverlaps, isorb, norb, newComm
       type(p2pCommsOrthonormalityMatrix),intent(in):: comom
       type(matrixLocalizationRegion),dimension(nlr),intent(in):: mlr
       integer,dimension(norb),intent(in):: onWhichAtom
       real(8),dimension(norbmax,norbp),intent(in):: vec
       real(8),dimension(norbmax,noverlaps),intent(in):: vecOvrlp
       real(8),dimension(norb,norb),intent(out):: ovrlp
     end subroutine calculateOverlap


     subroutine orthonormalLinearCombinations(iproc, nproc, nlr, norbmax, norbp, noverlaps, isorb, norb, comom, mlr, onWhichAtom,&
               vecOvrlp, ovrlp, vec)
       use module_base
       use module_types
       implicit none
       integer,intent(in):: iproc, nproc, nlr, norbmax, norbp, noverlaps, isorb, norb
       type(p2pCommsOrthonormalityMatrix),intent(in):: comom
       type(matrixLocalizationRegion),dimension(nlr),intent(in):: mlr
       integer,dimension(norb),intent(in):: onWhichAtom
       real(8),dimension(norbmax,noverlaps),intent(in):: vecOvrlp
       real(8),dimension(norb,norb),intent(in):: ovrlp
       real(8),dimension(norbmax,norbp),intent(inout):: vec
     end subroutine orthonormalLinearCombinations


     !!!subroutine buildLinearCombinationsLocalized(iproc, nproc, orbsig, orbs, comms, at, Glr, input, norbsPerType, &
     !!!      onWhichAtom, lchi, lphi, rxyz, onWhichAtomPhi, lin, lzdig, ham)
     !!!  use module_base
     !!!  use module_types
     !!!  implicit none
     !!!  integer,intent(in):: iproc, nproc
     !!!  type(orbitals_data),intent(in):: orbsig, orbs
     !!!  type(communications_arrays),intent(in):: comms
     !!!  type(atoms_data),intent(in):: at
     !!!  type(locreg_descriptors),intent(in):: Glr
     !!!  type(input_variables),intent(in):: input
     !!!  type(linearParameters),intent(in):: lin
     !!!  type(local_zone_descriptors),intent(inout):: lzdig
     !!!  integer,dimension(at%ntypes):: norbsPerType
     !!!  integer,dimension(orbsig%norb),intent(in):: onWhichAtom
     !!!  real(8),dimension(max(orbsig%npsidim_comp,orbsig%npsidim_orbs)):: lchi
     !!!  real(8),dimension(max(lin%orbs%npsidim_comp,lin%orbs%npsidim_orbs)):: lphi
     !!!  real(8),dimension(3,at%nat):: rxyz
     !!!  integer,dimension(orbs%norb):: onWhichAtomPhi
     !!!  real(8),dimension(orbsig%norb,orbsig%norb,at%nat),intent(inout):: ham
     !!!end subroutine buildLinearCombinationsLocalized




     subroutine orthoconstraintVectors(iproc, nproc, methTransformOverlap, correctionOrthoconstraint, &
                orbs, onWhichAtom, onWhichMPI, isorb_par, norbmax, norbp, isorb, nlr, newComm, mlr, mad, vec, grad, &
                comom, trace, collcom, orthpar, bpo)
       use module_base
       use module_types
       implicit none
       integer,intent(in):: iproc, nproc, methTransformOverlap, correctionOrthoconstraint
       integer,intent(in):: norbmax, norbp, isorb, nlr, newComm
       type(orbitals_data),intent(in):: orbs
       integer,dimension(orbs%norb),intent(in):: onWhichAtom, onWhichMPI
       integer,dimension(0:nproc-1),intent(in):: isorb_par
       type(matrixLocalizationRegion),dimension(nlr),intent(in):: mlr
       type(matrixDescriptors),intent(in):: mad
       real(8),dimension(norbmax,norbp),intent(inout):: vec, grad
       type(p2pCommsOrthonormalityMatrix),intent(inout):: comom
       real(8),intent(out):: trace
       type(collective_comms),intent(in):: collcom
       type(orthon_data),intent(in):: orthpar
       type(basis_performance_options),intent(in):: bpo
     end subroutine orthoconstraintVectors


     subroutine cubic_exact_exchange(iproc,nproc,nspin,npsidim,size_potxc,hx,hy,hz,Glr,orbs,&
                ngatherarr,psi,potxc,eexctX,pkernel,orbsocc,psirocc)
       use module_base
       use module_types
       use module_xc
       implicit none
       integer, intent(in) :: iproc,nproc,nspin,npsidim,size_potxc
       real(gp), intent(in) :: hx,hy,hz
       type(locreg_descriptors) :: Glr
       type(orbitals_data) :: orbs
       integer, dimension(0:nproc-1,2), intent(in) :: ngatherarr
       real(wp), dimension(npsidim), intent(in) :: psi
       real(wp), dimension(size_potxc),intent(out) :: potxc
       real(gp), intent(out) :: eexctX
       real(dp), dimension(*), optional :: pkernel
       type(orbitals_data), intent(in), optional :: orbsocc
       real(wp), dimension(:), pointer, optional :: psirocc
     end subroutine


!!$     subroutine getHamiltonianMatrix2(iproc, nproc, lzdig, orbsig, Glr, input, onWhichAtom, onWhichAtomp, nat, lchi, lhchi, ham)
!!$       use module_base
!!$       use module_types
!!$       implicit none
!!$       integer,intent(in):: iproc, nproc, nat
!!$       type(local_zone_descriptors),intent(in):: lzdig
!!$       type(orbitals_data),intent(in):: orbsig
!!$       type(locreg_descriptors),intent(in):: Glr
!!$       type(input_variables),intent(in):: input
!!$       integer,dimension(orbsig%norb),intent(in):: onWhichAtom
!!$       integer,dimension(orbsig%norbp),intent(in):: onWhichAtomp
!!$       real(8),dimension(orbsig%npsidim_comp),intent(in):: lchi
!!$       real(8),dimension(orbsig%npsidim_comp,nat),intent(in):: lhchi
!!$       real(8),dimension(orbsig%norb,orbsig%norb,nat),intent(out):: ham
!!$     end subroutine getHamiltonianMatrix2
!!$

     subroutine getDerivativeBasisFunctions(iproc, nproc, hgrid, lzd, lorbs, lborbs, comrp, nphi, phi, phid)
     use module_base
     use module_types
     implicit none
     integer,intent(in):: iproc, nproc, nphi
     real(8),intent(in):: hgrid
     type(local_zone_descriptors),intent(in):: lzd
     type(orbitals_data),intent(in):: lorbs, lborbs
     !type(p2pCommsRepartition),intent(inout):: comrp
     type(p2pComms),intent(inout):: comrp
     real(8),dimension(nphi),intent(in):: phi
     real(8),dimension(max(lborbs%npsidim_orbs,lborbs%npsidim_comp)),target,intent(out):: phid
     end subroutine getDerivativeBasisFunctions


     subroutine buildLinearCombinations(iproc, nproc, lzdig, lzd, orbsig, orbs, input, coeff, lchi, locregShape, &
                tag, comonig, opig, madig, lphi)
       use module_base
       use module_types
       implicit none
       integer,intent(in):: iproc, nproc
       type(local_zone_descriptors),intent(in):: lzdig, lzd
       type(orbitals_data),intent(in):: orbsig, orbs
       type(input_variables),intent(in):: input
       real(8),dimension(orbsig%norb,orbs%norb),intent(in):: coeff
       real(8),dimension(orbsig%npsidim_orbs),intent(in):: lchi
       character(len=1),intent(in):: locregShape
       integer,intent(inout):: tag
       type(p2pComms):: comonig
       type(overlapParameters):: opig
       type(matrixDescriptors):: madig
       real(8),dimension(max(orbs%npsidim_orbs,orbs%npsidim_comp)),intent(out):: lphi
     end subroutine buildLinearCombinations

     subroutine buildLinearCombinations_new(iproc, nproc, lzdig, lzd, orbsig, orbs, coeff, lchi, &
                collcomig, collcom, lphi)
       use module_base
       use module_types
       implicit none
       integer,intent(in):: iproc, nproc
       type(local_zone_descriptors),intent(in):: lzdig, lzd
       type(orbitals_data),intent(in):: orbsig, orbs
       real(8),dimension(orbsig%norb,orbs%norb),intent(in):: coeff
       real(8),dimension(orbsig%npsidim_orbs),intent(in):: lchi
       type(collective_comms),intent(in):: collcomig, collcom
       real(8),dimension(orbs%npsidim_orbs),intent(out):: lphi
     end subroutine buildLinearCombinations_new

     !!subroutine postCommunicationsPotential(iproc, nproc, ndimpot, pot, comgp)
     !!  use module_base
     !!  use module_types
     !!  implicit none
     !!  integer,intent(in):: iproc, nproc, ndimpot
     !!  real(8),dimension(ndimpot),intent(in):: pot
     !!  !type(p2pCommsGatherPot),intent(inout):: comgp
     !!  type(p2pComms),intent(inout):: comgp
     !!end subroutine postCommunicationsPotential


     subroutine gatherPotential(iproc, nproc, comgp)
       use module_base
       use module_types
       implicit none
       integer,intent(in):: iproc, nproc
       !type(p2pCommsGatherPot),intent(inout):: comgp
       type(p2pComms),intent(inout):: comgp
     end subroutine gatherPotential


     subroutine extractOrbital2(iproc, nproc, orbs, sizePhi, onWhichAtom, lzd, op, phi, comon)
       use module_base
       use module_types
       implicit none
       integer,intent(in):: iproc, nproc, sizePhi
       type(orbitals_data),intent(in):: orbs
       integer,dimension(orbs%norb),intent(in):: onWhichAtom
       type(local_zone_descriptors),intent(in):: lzd
       type(overlapParameters),intent(inout):: op
       real(8),dimension(sizePhi),intent(in):: phi
       type(p2pComms),intent(out):: comon
     end subroutine extractOrbital2


     subroutine gatherOrbitals2(iproc, nproc, comon)
       use module_base
       use module_types
       implicit none
       integer,intent(in):: iproc, nproc
       type(p2pComms),intent(inout):: comon
     end subroutine gatherOrbitals2


     subroutine expandOrbital2(iproc, nproc, orbs, input, onWhichAtom, lzd, op, comon, lphiovrlp)
       use module_base
       use module_types
       implicit none
       
       ! Calling arguments
       integer,intent(in):: iproc, nproc
       type(orbitals_data),intent(in):: orbs
       type(input_variables),intent(in):: input
       integer,dimension(orbs%norb),intent(in):: onWhichAtom
       type(local_zone_descriptors),intent(in):: lzd
       type(overlapParameters),intent(in):: op
       type(p2pComms),intent(in):: comon
       real(8),dimension(op%ndim_lphiovrlp),intent(out):: lphiovrlp
     end subroutine expandOrbital2

     !!!subroutine getOverlapMatrix(iproc, nproc, lin, input, lphi, mad, ovrlp)
     !!!  use module_base
     !!!  use module_types
     !!!  implicit none
     !!!  integer,intent(in):: iproc, nproc
     !!!  type(linearParameters),intent(inout):: lin
     !!!  type(input_variables),intent(in):: input
     !!!  real(8),dimension(max(lin%orbs%npsidim_orbs,lin%orbs%npsidim_comp)),intent(inout):: lphi
     !!!  type(matrixDescriptors),intent(in):: mad
     !!!  real(8),dimension(lin%orbs%norb,lin%orbs%norb),intent(out):: ovrlp
     !!!end subroutine getOverlapMatrix


     subroutine getOverlapMatrix2(iproc, nproc, lzd, orbs, comon_lb, op_lb, lphi, mad, ovrlp)
       use module_base
       use module_types
       implicit none
       integer,intent(in):: iproc, nproc
       type(local_zone_descriptors),intent(in):: lzd
       type(orbitals_data),intent(in):: orbs
       type(p2pComms),intent(inout):: comon_lb
       type(overlapParameters),intent(inout):: op_lb
       real(8),dimension(orbs%npsidim_orbs),intent(inout):: lphi
       type(matrixDescriptors),intent(in):: mad
       real(8),dimension(orbs%norb,orbs%norb),intent(out):: ovrlp
     end subroutine getOverlapMatrix2



     subroutine mixrhopotDIIS(iproc, nproc, ndimpot, rhopot, rhopotold, mixdiis, ndimtot, alphaMix, mixMeth, pnrm)
       use module_base
       use module_types
       implicit none
       integer,intent(in):: iproc, nproc, ndimpot, ndimtot, mixMeth
       real(8),dimension(ndimpot),intent(in):: rhopotold
       real(8),dimension(ndimpot),intent(out):: rhopot
       type(mixrhopotDIISParameters),intent(inout):: mixdiis
       real(8),intent(in):: alphaMix
       real(8),intent(out):: pnrm
     end subroutine mixrhopotDIIS


     subroutine initializeMixrhopotDIIS(isx, ndimpot, mixdiis)
       use module_base
       use module_types
       implicit none
       integer,intent(in):: isx, ndimpot
       type(mixrhopotDIISParameters),intent(out):: mixdiis
     end subroutine initializeMixrhopotDIIS


     subroutine deallocateMixrhopotDIIS(mixdiis)
       use module_base
       use module_types
       implicit none
       type(mixrhopotDIISParameters),intent(inout):: mixdiis
     end subroutine deallocateMixrhopotDIIS


     subroutine allocateCommunicationbufferSumrho(iproc, comsr, subname)
       use module_base
       use module_types
       implicit none
       integer,intent(in):: iproc
       type(p2pComms),intent(inout):: comsr
       character(len=*),intent(in):: subname
     end subroutine allocateCommunicationbufferSumrho


     subroutine deallocateCommunicationbufferSumrho(comsr, subname)
       use module_base
       use module_types
       implicit none
       !type(p2pCommsSumrho),intent(inout):: comsr
       type(p2pComms),intent(inout):: comsr
       character(len=*),intent(in):: subname
     end subroutine deallocateCommunicationbufferSumrho


     subroutine allocateCommuncationBuffersOrtho(comon, subname)
       use module_base
       use module_types
       implicit none
       type(p2pComms),intent(inout):: comon
       character(len=*),intent(in):: subname
     end subroutine allocateCommuncationBuffersOrtho


     subroutine deallocateCommuncationBuffersOrtho(comon, subname)
       use module_base
       use module_types
       implicit none
       type(p2pComms),intent(inout):: comon
       character(len=*),intent(in):: subname
     end subroutine deallocateCommuncationBuffersOrtho


     subroutine allocateCommunicationsBuffersPotential(comgp, subname)
       use module_base
       use module_types
       implicit none
       !type(p2pCommsGatherPot),intent(inout):: comgp
       type(p2pComms),intent(inout):: comgp
       character(len=*),intent(in):: subname
     end subroutine allocateCommunicationsBuffersPotential


     subroutine deallocateCommunicationsBuffersPotential(comgp, subname)
       use module_base
       use module_types
       implicit none
       !type(p2pCommsGatherPot),intent(inout):: comgp
       type(p2pComms),intent(inout):: comgp
       character(len=*),intent(in):: subname
     end subroutine deallocateCommunicationsBuffersPotential


     subroutine copy_locreg_descriptors(glrin, glrout, subname)
       use module_base
       use module_types
       implicit none
       type(locreg_descriptors),intent(in):: glrin
       type(locreg_descriptors),intent(out):: glrout
       character(len=*),intent(in):: subname
     end subroutine copy_locreg_descriptors


     subroutine copy_grid_dimensions(din, dout)
       use module_base
       use module_types
       implicit none
       type(grid_dimensions),intent(in):: din
       type(grid_dimensions),intent(out):: dout
     end subroutine copy_grid_dimensions


     subroutine copy_wavefunctions_descriptors(wfdin, wfdout, subname)
       use module_base
       use module_types
       implicit none
       type(wavefunctions_descriptors),intent(in):: wfdin
       type(wavefunctions_descriptors),intent(out):: wfdout
       character(len=*),intent(in):: subname
     end subroutine copy_wavefunctions_descriptors


     subroutine copy_convolutions_bounds(geocode,boundsin, boundsout, subname)
       use module_base
       use module_types
       implicit none
       character(len=1),intent(in) :: geocode
       type(convolutions_bounds),intent(in):: boundsin
       type(convolutions_bounds),intent(out):: boundsout
       character(len=*),intent(in):: subname
     end subroutine copy_convolutions_bounds


     subroutine copy_kinetic_bounds(geocode,kbin, kbout, subname)
       use module_base
       use module_types
       implicit none
       character(len=1),intent(in) :: geocode
       type(kinetic_bounds),intent(in):: kbin
       type(kinetic_bounds),intent(out):: kbout
       character(len=*),intent(in):: subname
     end subroutine copy_kinetic_bounds


     subroutine copy_shrink_bounds(geocode,sbin, sbout, subname)
       use module_base
       use module_types
       implicit none
       character(len=1),intent(in) :: geocode
       type(shrink_bounds),intent(in):: sbin
       type(shrink_bounds),intent(out):: sbout
       character(len=*),intent(in):: subname
     end subroutine copy_shrink_bounds


     subroutine copy_grow_bounds(geocode,gbin, gbout, subname)
       use module_base
       use module_types
       implicit none
       character(len=1),intent(in) :: geocode
       type(grow_bounds),intent(in):: gbin
       type(grow_bounds),intent(out):: gbout
       character(len=*),intent(in):: subname
     end subroutine copy_grow_bounds


     subroutine copy_nonlocal_psp_descriptors(nlpspin, nlpspout, subname)
       use module_base
       use module_types
       implicit none
       type(nonlocal_psp_descriptors),intent(in):: nlpspin
       type(nonlocal_psp_descriptors),intent(out):: nlpspout
       character(len=*),intent(in):: subname
     end subroutine copy_nonlocal_psp_descriptors


     subroutine copy_orbitals_data(orbsin, orbsout, subname)
       use module_base
       use module_types
       implicit none
       type(orbitals_data),intent(in):: orbsin
       type(orbitals_data),intent(out):: orbsout
       character(len=*),intent(in):: subname
     end subroutine copy_orbitals_data


     !!subroutine deallocate_matrixLocalizationRegion(mlr, subname)
     !!  use module_base
     !!  use module_types
     !!  implicit none
     !!  type(matrixLocalizationRegion),intent(inout):: mlr
     !!  character(len=*),intent(in):: subname
     !!end subroutine deallocate_matrixLocalizationRegion


     !!subroutine deallocate_matrixMinimization(matmin, subname)
     !!  use module_base
     !!  use module_types
     !!  implicit none
     !!  type(matrixMinimization),intent(inout):: matmin
     !!  character(len=*),intent(in):: subname
     !!end subroutine deallocate_matrixMinimization


     !!subroutine deallocate_local_zone_descriptors(lzd, subname)
     !!  use module_base
     !!  use module_types
     !!  implicit none
     !!  type(local_zone_descriptors),intent(inout):: lzd
     !!  character(len=*),intent(in):: subname
     !!end subroutine deallocate_local_zone_descriptors


    subroutine deallocate_local_zone_descriptors(lzd, subname)
      use module_base
      use module_types
      !use deallocatePointers
      implicit none
      type(local_zone_descriptors),intent(inout):: lzd
      character(len=*),intent(in):: subname
    end subroutine deallocate_local_zone_descriptors

    subroutine deallocate_Lzd_except_Glr(lzd, subname)
      use module_base
      use module_types
      !use deallocatePointers
      implicit none
      type(local_zone_descriptors),intent(inout):: lzd
      character(len=*),intent(in):: subname
    end subroutine deallocate_Lzd_except_Glr


    subroutine deallocate_orbitals_data(orbs, subname)
      use module_base
      use module_types
      !use deallocatePointers
      implicit none
      type(orbitals_data),intent(inout):: orbs
      character(len=*),intent(in):: subname
    end subroutine deallocate_orbitals_data

    subroutine deallocate_communications_arrays(comms, subname)
      use module_base
      use module_types
      !use deallocatePointers
      implicit none
      type(communications_arrays),intent(inout):: comms
      character(len=*),intent(in):: subname
    end subroutine deallocate_communications_arrays

    subroutine deallocate_locreg_descriptors(lr, subname)
      use module_base
      use module_types
      !use deallocatePointers
      implicit none
      type(locreg_descriptors),intent(inout):: lr
      character(len=*),intent(in):: subname
    end subroutine deallocate_locreg_descriptors

    subroutine deallocate_wavefunctions_descriptors(wfd, subname)
      use module_base
      use module_types
      !use deallocatePointers
      implicit none
      type(wavefunctions_descriptors),intent(inout):: wfd
      character(len=*),intent(in):: subname
    end subroutine deallocate_wavefunctions_descriptors

    subroutine deallocate_convolutions_bounds(bounds, subname)
      use module_base
      use module_types
      !use deallocatePointers
      implicit none
      type(convolutions_bounds),intent(inout):: bounds
      character(len=*),intent(in):: subname
    end subroutine deallocate_convolutions_bounds

    subroutine deallocate_kinetic_bounds(kb, subname)
      use module_base
      use module_types
      !use deallocatePointers
      implicit none
      type(kinetic_bounds),intent(inout):: kb
      character(len=*),intent(in):: subname
    end subroutine deallocate_kinetic_bounds

    subroutine deallocate_shrink_bounds(sb, subname)
      use module_base
      use module_types
      !use deallocatePointers
      implicit none
      type(shrink_bounds),intent(inout):: sb
      character(len=*),intent(in):: subname
    end subroutine deallocate_shrink_bounds

    subroutine deallocate_grow_bounds(gb, subname)
      use module_base
      use module_types
      !use deallocatePointers
      implicit none
      type(grow_bounds),intent(inout):: gb
      character(len=*),intent(in):: subname
    end subroutine deallocate_grow_bounds

    subroutine deallocate_nonlocal_psp_descriptors(nlpspd, subname)
      use module_base
      use module_types
      !use deallocatePointers
      implicit none
      type(nonlocal_psp_descriptors),intent(inout):: nlpspd
      character(len=*),intent(in):: subname
    end subroutine deallocate_nonlocal_psp_descriptors

    subroutine deallocate_matrixMinimization(matmin, subname)
      use module_base
      use module_types
      !use deallocatePointers
      implicit none
      type(matrixMinimization),intent(inout):: matmin
      character(len=*),intent(in):: subname
    end subroutine deallocate_matrixMinimization

    subroutine deallocate_matrixLocalizationRegion(mlr, subname)
      use module_base
      use module_types
      !use deallocatePointers
      implicit none
      type(matrixLocalizationRegion),intent(inout):: mlr
      character(len=*),intent(in):: subname
    end subroutine deallocate_matrixLocalizationRegion

    !!!subroutine nullify_linearParameters(lin)
    !!!  use module_base
    !!!  use module_types
    !!!  implicit none
    !!!  type(linearParameters),intent(out):: lin
    !!!end subroutine nullify_linearParameters

    !!subroutine nullify_p2pCommsSumrho(comsr)
    !!  use module_base
    !!  use module_types
    !!  implicit none
    !!  !type(p2pCommsSumrho),intent(out):: comsr
    !!  type(p2pComms),intent(out):: comsr
    !!end subroutine nullify_p2pCommsSumrho

    !!subroutine nullify_p2pCommsGatherPot(comgp)
    !!  use module_base
    !!  use module_types
    !!  implicit none
    !!  type(p2pCommsGatherPot),intent(out):: comgp
    !!end subroutine nullify_p2pCommsGatherPot

    subroutine nullify_largeBasis(lb)
      use module_base
      use module_types
      implicit none
      type(largeBasis),intent(out):: lb
    end subroutine nullify_largeBasis

    !!subroutine nullify_p2pCommsRepartition(comrp)
    !!  use module_base
    !!  use module_types
    !!  implicit none
    !!  type(p2pCommsRepartition),intent(out):: comrp
    !!end subroutine nullify_p2pCommsRepartition

    !!subroutine nullify_p2pCommsOrthonormality(comon)
    !!  use module_base
    !!  use module_types
    !!  implicit none
    !!  type(p2pCommsOrthonormality),intent(out):: comon
    !!end subroutine nullify_p2pCommsOrthonormality

    subroutine nullify_overlapParameters(op)
      use module_base
      use module_types
      implicit none
      type(overlapParameters),intent(out):: op
    end subroutine nullify_overlapParameters

    !!!subroutine nullify_linearInputGuess(lig)
    !!!  use module_base
    !!!  use module_types
    !!!  implicit none
    !!!  type(linearInputGuess),intent(out):: lig
    !!!end subroutine nullify_linearInputGuess

    subroutine nullify_matrixDescriptors(mad)
      use module_base
      use module_types
      implicit none
      type(matrixDescriptors),intent(out):: mad
    end subroutine nullify_matrixDescriptors

    subroutine nullify_local_zone_descriptors(lzd)
      use module_base
      use module_types
      implicit none
      type(local_zone_descriptors),intent(out):: lzd
    end subroutine nullify_local_zone_descriptors
    
    subroutine nullify_orbitals_data(orbs)
      use module_base
      use module_types
      implicit none
      type(orbitals_data),intent(out):: orbs
    end subroutine nullify_orbitals_data
    
    subroutine nullify_communications_arrays(comms)
      use module_base
      use module_types
      implicit none
      type(communications_arrays),intent(out):: comms
    end subroutine nullify_communications_arrays
    
    subroutine nullify_locreg_descriptors(lr)
      use module_base
      use module_types
      implicit none
      type(locreg_descriptors),intent(out):: lr
    end subroutine nullify_locreg_descriptors
    
    subroutine nullify_wavefunctions_descriptors(wfd)
      use module_base
      use module_types
      implicit none
      type(wavefunctions_descriptors),intent(out):: wfd
    end subroutine nullify_wavefunctions_descriptors
    
    subroutine nullify_convolutions_bounds(bounds)
      use module_base
      use module_types
      implicit none
      type(convolutions_bounds),intent(out):: bounds
    end subroutine nullify_convolutions_bounds
    
    subroutine nullify_kinetic_bounds(kb)
      use module_base
      use module_types
      implicit none
      type(kinetic_bounds),intent(out):: kb
    end subroutine nullify_kinetic_bounds
    
    subroutine nullify_shrink_bounds(sb)
      use module_base
      use module_types
      implicit none
      type(shrink_bounds),intent(out):: sb
    end subroutine nullify_shrink_bounds
    
    subroutine nullify_grow_bounds(gb)
      use module_base
      use module_types
      implicit none
      type(grow_bounds),intent(out):: gb
    end subroutine nullify_grow_bounds
    
    subroutine nullify_nonlocal_psp_descriptors(nlpspd)
      use module_base
      use module_types
      implicit none
      type(nonlocal_psp_descriptors),intent(out):: nlpspd
    end subroutine nullify_nonlocal_psp_descriptors

    subroutine nullify_matrixMinimization(matmin)
      use module_base
      use module_types
      implicit none
      type(matrixMinimization),intent(out):: matmin
    end subroutine nullify_matrixMinimization

    subroutine nullify_matrixLocalizationRegion(mlr)
      use module_base
      use module_types
      implicit none
      type(matrixLocalizationRegion),intent(out):: mlr
    end subroutine nullify_matrixLocalizationRegion

    subroutine initLocregs(iproc, nproc, nlr, rxyz, hx, hy, hz, lzd, orbs, Glr, locrad, locregShape, lborbs)
      use module_base
      use module_types
      implicit none
      integer,intent(in):: iproc, nproc, nlr
      real(8),dimension(3,nlr),intent(in):: rxyz
      real(8),intent(in):: hx, hy, hz
      type(local_zone_descriptors),intent(inout):: lzd
      type(orbitals_data),intent(in):: orbs
      type(locreg_descriptors),intent(in):: Glr
      real(8),dimension(lzd%nlr),intent(in):: locrad
      character(len=1),intent(in):: locregShape
      type(orbitals_data),optional,intent(in):: lborbs
    end subroutine initLocregs

    !!!subroutine deallocate_linearParameters(lin, subname)
    !!!  use module_base
    !!!  use module_types
    !!!  implicit none
    !!!  ! Calling arguments
    !!!  type(linearParameters),intent(inout):: lin
    !!!  character(len=*),intent(in):: subname
    !!!end subroutine deallocate_linearParameters

    subroutine deallocate_largeBasis(lb, subname)
      use module_base
      use module_types
      implicit none
      type(largeBasis),intent(inout):: lb
      character(len=*),intent(in):: subname
    end subroutine deallocate_largeBasis
    
    !!subroutine deallocate_p2pCommsRepartition(comrp, subname)
    !!  use module_base
    !!  use module_types
    !!  implicit none
    !!  type(p2pCommsRepartition),intent(inout):: comrp
    !!  character(len=*),intent(in):: subname
    !!end subroutine deallocate_p2pCommsRepartition
    
    !!subroutine deallocate_p2pCommsOrthonormality(comon, subname)
    !!  use module_base
    !!  use module_types
    !!  implicit none
    !!  type(p2pCommsOrthonormality),intent(inout):: comon
    !!  character(len=*),intent(in):: subname
    !!end subroutine deallocate_p2pCommsOrthonormality
    
    subroutine deallocate_overlapParameters(op, subname)
      use module_base
      use module_types
      implicit none
      type(overlapParameters),intent(inout):: op
      character(len=*),intent(in):: subname
    end subroutine deallocate_overlapParameters

    !!subroutine deallocate_inguessParameters(ip, subname)
    !!  use module_base
    !!  use module_types
    !!  implicit none
    !!  type(inguessParameters),intent(inout):: ip
    !!  character(len=*),intent(in):: subname
    !!end subroutine deallocate_inguessParameters

    subroutine deallocate_p2pCommsOrthonormalityMatrix(comom, subname)
      use module_base
      use module_types
      implicit none
      type(p2pCommsOrthonormalityMatrix),intent(inout):: comom
      character(len=*),intent(in):: subname
    end subroutine deallocate_p2pCommsOrthonormalityMatrix

    subroutine deallocate_matrixDescriptors(mad, subname)
      use module_base
      use module_types
      implicit none
      type(matrixDescriptors),intent(inout):: mad
      character(len=*),intent(in):: subname
    end subroutine deallocate_matrixDescriptors


    subroutine cancelCommunicationPotential(iproc, nproc, comgp)
      use module_base
      use module_types
      implicit none
      integer,intent(in):: iproc, nproc
      !type(p2pCommsGatherPot),intent(inout):: comgp
      type(p2pComms),intent(inout):: comgp
    end subroutine cancelCommunicationPotential

    subroutine initCommsOrthoVariable(iproc, nproc, lzd, orbs, orbsig, onWhichAtomAll, input, op, comon, tag)
      use module_base
      use module_types
      implicit none
      integer,intent(in):: iproc, nproc
      type(local_zone_descriptors),intent(in):: lzd
      type(orbitals_data),intent(in):: orbs, orbsig
      integer,dimension(orbs%norb),intent(in):: onWhichAtomAll
      type(input_variables),intent(in):: input
      type(overlapParameters),intent(out):: op
      type(p2pComms),intent(out):: comon
      integer,intent(inout):: tag
    end subroutine initCommsOrthoVariable
    
    subroutine countOverlapsVariable(iproc, nproc, orbs, orbsig, lzd, op, comon)
      use module_base
      use module_types
      implicit none
      integer,intent(in):: iproc, nproc
      type(orbitals_data),intent(in):: orbs, orbsig
      type(local_zone_descriptors),intent(in):: lzd
      type(overlapParameters),intent(out):: op
      type(p2pComms),intent(out):: comon
    end subroutine countOverlapsVariable
    
    subroutine determineOverlapsVariable(iproc, nproc, orbs, orbsig, lzd, op, comon)
      use module_base
      use module_types
      implicit none
      integer,intent(in):: iproc, nproc
      type(orbitals_data),intent(in):: orbs, orbsig
      type(local_zone_descriptors),intent(in):: lzd
      type(overlapParameters),intent(out):: op
      type(p2pComms),intent(out):: comon
    end subroutine determineOverlapsVariable
    
    subroutine determineOverlapDescriptorsVariable(iproc, nproc, orbs, orbsig, lzd, Glr, onWhichAtom, op)
      use module_base
      use module_types
      implicit none
      integer,intent(in):: iproc, nproc
      type(orbitals_data),intent(in):: orbs, orbsig
      type(local_zone_descriptors),intent(in):: lzd
      type(locreg_descriptors),intent(in):: Glr
      integer,dimension(orbs%norb),intent(in):: onWhichAtom
      type(overlapParameters),intent(inout):: op
    end subroutine determineOverlapDescriptorsVariable
    
    subroutine setCommsOrthoVariable(iproc, nproc, orbs, orbsig, lzd, op, comon, tag)
      use module_base
      use module_types
      implicit none
      integer,intent(in):: iproc, nproc
      type(orbitals_data),intent(in):: orbs, orbsig
      type(local_zone_descriptors),intent(in):: lzd
      type(overlapParameters),intent(inout):: op
      type(p2pComms),intent(out):: comon
      integer,intent(inout):: tag
    end subroutine setCommsOrthoVariable
    
    !!subroutine indicesForExpansionVariable(iproc, nproc, orbs, input, lzd, op, comon)
    !!  use module_base
    !!  use module_types
    !!  implicit none
    !!  integer,intent(in):: iproc, nproc
    !!  type(orbitals_data),intent(in):: orbs
    !!  type(input_variables),intent(in):: input
    !!  type(local_zone_descriptors),intent(in):: lzd
    !!  type(overlapParameters),intent(in):: op
    !!  type(p2pComms),intent(in):: comon
    !!end subroutine indicesForExpansionVariable
    
    !!subroutine indicesForExtractionVariable(iproc, nproc, orbs, orbsig, sizePhi, lzd, op, comon)
    !!  use module_base
    !!  use module_types
    !!  implicit none
    !!  integer,intent(in):: iproc, nproc, sizePhi
    !!  type(orbitals_data),intent(in):: orbs, orbsig
    !!  type(local_zone_descriptors),intent(in):: lzd
    !!  type(overlapParameters),intent(inout):: op
    !!  type(p2pComms),intent(out):: comon
    !!end subroutine indicesForExtractionVariable
    
    subroutine extractOrbital2Variable(iproc, nproc, orbs, orbsig, sizePhi, lzd, op, phi, comon)
      use module_base
      use module_types
      implicit none
      integer,intent(in):: iproc, nproc, sizePhi
      type(orbitals_data),intent(in):: orbs, orbsig
      type(local_zone_descriptors),intent(in):: lzd
      type(overlapParameters),intent(inout):: op
      real(8),dimension(sizePhi),intent(in):: phi
      type(p2pComms),intent(out):: comon
    end subroutine extractOrbital2Variable
    
    !!subroutine expandOrbital2Variable(iproc, nproc, orbs, input, lzd, op, comon, lphiovrlp)
    !!  use module_base
    !!  use module_types
    !!  implicit none
    !!  integer,intent(in):: iproc, nproc
    !!  type(orbitals_data),intent(in):: orbs
    !!  type(input_variables),intent(in):: input
    !!  type(local_zone_descriptors),intent(in):: lzd
    !!  type(overlapParameters),intent(in):: op
    !!  type(p2pComms),intent(in):: comon
    !!  real(8),dimension(op%ndim_lphiovrlp),intent(out):: lphiovrlp
    !!end subroutine expandOrbital2Variable

    subroutine buildLinearCombinationsVariable(iproc, nproc, lzdig, lzd, orbsig, &
               orbs, input, coeff, lchi, tag, lphi)
      use module_base
      use module_types
      implicit none

      ! Calling arguments
      integer,intent(in):: iproc, nproc
      type(local_zone_descriptors),intent(in):: lzdig, lzd
      type(orbitals_data),intent(in):: orbsig, orbs
      type(input_variables),intent(in):: input
      real(8),dimension(orbsig%norb,orbs%norb),intent(in):: coeff
      real(8),dimension(orbsig%npsidim_orbs),intent(in):: lchi
      integer,intent(inout):: tag
      real(8),dimension(orbs%npsidim_orbs),intent(out):: lphi
    end subroutine buildLinearCombinationsVariable

    !subroutine index_of_Lpsi_to_global2(iproc, nproc, ldim, gdim, norb, nspinor, nspin, Glr, Llr, indexLpsi)
    !  use module_base
    !  use module_types
    !  implicit none
    !  integer,intent(in):: iproc, nproc
    !  integer :: Gdim          ! dimension of psi 
    !  integer :: Ldim          ! dimension of lpsi
    !  integer :: norb          ! number of orbitals
    !  integer :: nspinor       ! number of spinors
    !  integer :: nspin         ! number of spins 
    !  type(locreg_descriptors),intent(in) :: Glr  ! Global grid descriptor
    !  type(locreg_descriptors), intent(in) :: Llr  ! Localization grid descriptors 
    !  integer,dimension(Ldim),intent(out) :: indexLpsi         !Wavefunction in localization region
    !end subroutine index_of_Lpsi_to_global2


     subroutine initInputguessConfinement(iproc, nproc, at, lzd, orbs, collcom_reference, &
                Glr, input, hx, hy, hz, lin, tmbig, tmbgauss, rxyz, nscatterarr, tag)
       use module_base
       use module_types
       implicit none
       integer,intent(in):: iproc,nproc
       real(gp), intent(in) :: hx, hy, hz
       type(atoms_data),intent(inout) :: at
       type(local_zone_descriptors),intent(in):: lzd
       type(orbitals_data),intent(in):: orbs
       type(collective_comms),intent(in):: collcom_reference
       type(locreg_descriptors),intent(in) :: Glr
       type(input_variables)::input
       type(linearInputParameters),intent(inout):: lin
       type(DFT_wavefunction),intent(out):: tmbig, tmbgauss
       integer,dimension(0:nproc-1,4),intent(in):: nscatterarr !n3d,n3p,i3s+i3xcsh-1,i3xcsh
       real(gp),dimension(3,at%nat),intent(in):: rxyz
       integer,intent(inout):: tag
     end subroutine initInputguessConfinement


    subroutine orthonormalizeAtomicOrbitalsLocalized2(iproc, nproc, methTransformOverlap, nItOrtho, &
               lzd, orbs, comon, op, input, mad, collcom, orthpar, bpo, lchi)
      use module_base
      use module_types
      implicit none
      integer,intent(in):: iproc, nproc, methTransformOverlap, nItOrtho
      type(local_zone_descriptors),intent(in):: lzd
      type(orbitals_data),intent(in):: orbs
      type(input_variables),intent(in):: input
      type(p2pComms),intent(inout):: comon
      type(overlapParameters),intent(inout):: op
      type(matrixDescriptors),intent(in):: mad
      type(collective_comms),intent(in):: collcom
      type(orthon_data),intent(in):: orthpar
      type(basis_performance_options),intent(in):: bpo
      real(8),dimension(orbs%npsidim_orbs),intent(inout):: lchi
    end subroutine orthonormalizeAtomicOrbitalsLocalized2

    subroutine buildLinearCombinationsLocalized3(iproc, nproc, nlocregPerMPI, hx, hy, hz, &
               tmb, tmbig, at, input, lchi, locregCenter, rxyz, ham, lphi)
      use module_base
      use module_types
      implicit none
      integer,intent(in):: iproc, nproc, nlocregPerMPI
      real(gp), intent(in) :: hx, hy, hz
      type(DFT_wavefunction),intent(in):: tmb, tmbig
      type(atoms_data),intent(in):: at
      type(input_variables),intent(in):: input
      real(8),dimension(tmbig%orbs%npsidim_orbs),intent(in):: lchi
      real(8),dimension(3,tmbig%lzd%nlr),intent(in):: locregCenter
      real(8),dimension(3,at%nat),intent(in):: rxyz
      real(8),dimension(tmbig%orbs%norb,tmbig%orbs%norb,nlocregPerMPI),intent(in):: ham
      real(8),dimension(tmb%orbs%npsidim_orbs),intent(out):: lphi
    end subroutine buildLinearCombinationsLocalized3


    subroutine extractMatrix3(iproc, nproc, norb, norbp, orbstot, onWhichAtomPhi, onWhichMPI, nmat, ham, matmin, hamextract)
      use module_base
      use module_types
      implicit none
      integer,intent(in):: iproc, nproc, nmat, norb, norbp
      type(orbitals_data),intent(in):: orbstot
      integer,dimension(norb),intent(in):: onWhichAtomPhi, onWhichMPI
      real(8),dimension(orbstot%norb,orbstot%norb,nmat),intent(in):: ham
      type(matrixMinimization),intent(inout):: matmin
      real(8),dimension(:,:,:),pointer,intent(out):: hamextract
    end subroutine extractMatrix3

!!$    subroutine getHamiltonianMatrix3(iproc, nproc, nprocTemp, lzdig, orbsig, orbs, norb_parTemp, onWhichMPITemp, &
!!$               Glr, input, onWhichAtom, onWhichAtomp, nat, nlocregPerMPI, lchi, lhchi, ham)
!!$      use module_base
!!$      use module_types
!!$      implicit none
!!$      integer,intent(in):: iproc, nproc, nprocTemp, nat, nlocregPerMPI
!!$      type(local_zone_descriptors),intent(in):: lzdig
!!$      type(orbitals_data),intent(in):: orbsig, orbs
!!$      integer,dimension(0:nprocTemp),intent(in):: norb_parTemp
!!$      integer,dimension(orbs%norb),intent(in):: onWhichMPITemp
!!$      type(locreg_descriptors),intent(in):: Glr
!!$      type(input_variables),intent(in):: input
!!$      integer,dimension(orbsig%norb),intent(in):: onWhichAtom
!!$      integer,dimension(orbsig%norbp),intent(in):: onWhichAtomp
!!$      real(8),dimension(orbsig%npsidim_comp),intent(in):: lchi
!!$      real(8),dimension(orbsig%npsidim_comp,nat),intent(in):: lhchi
!!$      real(8),dimension(orbsig%norb,orbsig%norb,nlocregPerMPI),intent(out):: ham
!!$      end subroutine getHamiltonianMatrix3
!!$
!!$      subroutine getHamiltonianMatrix4(iproc, nproc, nprocTemp, lzdig, orbsig, orbs, norb_parTemp, onWhichMPITemp, &
!!$                 Glr, input, onWhichAtom, onWhichAtomp, ndim_lhchi, nlocregPerMPI, lchi, lhchi, skip, mad, &
!!$                 memoryForCommunOverlapIG, tag, ham)
!!$        use module_base
!!$        use module_types
!!$        implicit none
!!$        integer,intent(in):: iproc, nproc, nprocTemp, ndim_lhchi, nlocregPerMPI
!!$        type(local_zone_descriptors),intent(in):: lzdig
!!$        type(orbitals_data),intent(in):: orbsig, orbs
!!$        integer,dimension(0:nprocTemp),intent(in):: norb_parTemp
!!$        integer,dimension(orbs%norb),intent(in):: onWhichMPITemp
!!$        type(locreg_descriptors),intent(in):: Glr
!!$        type(input_variables),intent(in):: input
!!$        integer,dimension(orbsig%norb),intent(in):: onWhichAtom
!!$        integer,dimension(orbsig%norbp),intent(in):: onWhichAtomp
!!$        real(8),dimension(orbsig%npsidim),intent(in):: lchi
!!$        real(8),dimension(orbsig%npsidim,ndim_lhchi),intent(in):: lhchi
!!$        logical,dimension(lzdig%nlr),intent(in):: skip
!!$        type(matrixDescriptors),intent(in):: mad
!!$        integer,intent(in):: memoryForCommunOverlapIG
!!$        integer,intent(inout):: tag
!!$        !logical,dimension(lin%lig%lzdig%nlr,0:nproc-1),intent(in):: skipGlobal
!!$        real(8),dimension(orbsig%norb,orbsig%norb,nlocregPerMPI),intent(out):: ham
!!$      end subroutine getHamiltonianMatrix4
!!$
!!$
!!$      subroutine getHamiltonianMatrix5(iproc, nproc, nprocTemp, lzdig, orbsig, orbs, norb_parTemp, onWhichMPITemp, &
!!$                 Glr, input, onWhichAtom, onWhichAtomp, ndim_lhchi, nlocregPerMPI, lchi, lhchi, skip, mad, &
!!$                 memoryForCommunOverlapIG, tag, ham)
!!$        use module_base
!!$        use module_types
!!$        implicit none
!!$        integer,intent(in):: iproc, nproc, nprocTemp, ndim_lhchi, nlocregPerMPI
!!$        type(local_zone_descriptors),intent(in):: lzdig
!!$        type(orbitals_data),intent(in):: orbsig, orbs
!!$        integer,dimension(0:nprocTemp),intent(in):: norb_parTemp
!!$        integer,dimension(orbs%norb),intent(in):: onWhichMPITemp
!!$        type(locreg_descriptors),intent(in):: Glr
!!$        type(input_variables),intent(in):: input
!!$        integer,dimension(orbsig%norb),intent(in):: onWhichAtom
!!$        integer,dimension(orbsig%norbp),intent(in):: onWhichAtomp
!!$        real(8),dimension(orbsig%npsidim),intent(in):: lchi
!!$        real(8),dimension(orbsig%npsidim,ndim_lhchi),intent(in):: lhchi
!!$        logical,dimension(lzdig%nlr),intent(in):: skip
!!$        type(matrixDescriptors),intent(in):: mad
!!$        integer,intent(in):: memoryForCommunOverlapIG
!!$        integer,intent(inout):: tag
!!$        !logical,dimension(lin%lig%lzdig%nlr,0:nproc-1),intent(in):: skipGlobal
!!$        real(8),dimension(orbsig%norb,orbsig%norb,nlocregPerMPI),intent(out):: ham
!!$      end subroutine getHamiltonianMatrix5

      subroutine allocateSendBufferOrtho(comon, subname)
        use module_base
        use module_types
        implicit none
        type(p2pComms),intent(inout):: comon
        character(len=*),intent(in):: subname
      end subroutine allocateSendBufferOrtho
      
      
      subroutine deallocateSendBufferOrtho(comon, subname)
        use module_base
        use module_types
        implicit none
        type(p2pComms),intent(inout):: comon
        character(len=*),intent(in):: subname
      end subroutine deallocateSendBufferOrtho
      
      
      subroutine allocateRecvBufferOrtho(comon, subname)
        use module_base
        use module_types
        implicit none
        type(p2pComms),intent(inout):: comon
        character(len=*),intent(in):: subname
      end subroutine allocateRecvBufferOrtho
      
      
      subroutine deallocateRecvBufferOrtho(comon, subname)
        use module_base
        use module_types
        implicit none
        type(p2pComms),intent(inout):: comon
        character(len=*),intent(in):: subname
      end subroutine deallocateRecvBufferOrtho

      subroutine applyOrthoconstraintNonorthogonal2(iproc, nproc, methTransformOverlap, blocksize_pdgemm, &
                 correction_orthoconstraint, &
                 orbs, lagmat, ovrlp, mad, &
                 ovrlp_minus_one_lagmat, ovrlp_minus_one_lagmat_trans)
        use module_base
        use module_types
        implicit none
        integer,intent(in):: iproc, nproc, methTransformOverlap, blocksize_pdgemm, correction_orthoconstraint
        type(orbitals_data),intent(in):: orbs
        real(8),dimension(orbs%norb,orbs%norb),intent(in):: ovrlp
        real(8),dimension(orbs%norb,orbs%norb),intent(inout):: lagmat
        type(matrixDescriptors),intent(in):: mad
        real(8),dimension(orbs%norb,orbs%norb),intent(out):: ovrlp_minus_one_lagmat, ovrlp_minus_one_lagmat_trans
      end subroutine applyOrthoconstraintNonorthogonal2

      !!subroutine gatherOrbitalsOverlapWithComput(iproc, nproc, orbs, input, lzd, op, comon, lphiovrlp, expanded)
      !!  use module_base
      !!  use module_types
      !!  implicit none
      !!  integer,intent(in):: iproc, nproc
      !!  type(orbitals_data),intent(in):: orbs
      !!  type(input_variables),intent(in):: input
      !!  type(local_zone_descriptors),intent(in):: lzd
      !!  type(overlapParameters),intent(in):: op
      !!  type(p2pComms),intent(inout):: comon
      !!  real(8),dimension(op%ndim_lphiovrlp),intent(out):: lphiovrlp
      !!  logical,dimension(orbs%norb,orbs%norbp),intent(out):: expanded
      !!end subroutine gatherOrbitalsOverlapWithComput


      !!subroutine expandOneOrbital(iproc, nproc, orbsource, orbdest, orbs, input, onWhichAtom, lzd, op, comon, lphiovrlp)
      !!  use module_base
      !!  use module_types
      !!  implicit none
      !!  integer,intent(in):: iproc, nproc, orbsource, orbdest
      !!  type(orbitals_data),intent(in):: orbs
      !!  type(input_variables),intent(in):: input
      !!  integer,dimension(orbs%norb),intent(in):: onWhichAtom
      !!  type(local_zone_descriptors),intent(in):: lzd
      !!  type(overlapParameters),intent(in):: op
      !!  type(p2pComms),intent(in):: comon
      !!  real(8),dimension(op%ndim_lphiovrlp),intent(out):: lphiovrlp
      !!end subroutine expandOneOrbital

      !!subroutine expandRemainingOrbitals(iproc, nproc, orbs, input, onWhichAtom, lzd, op, comon, expanded, lphiovrlp)
      !!  use module_base
      !!  use module_types
      !!  implicit none
      !!  integer,intent(in):: iproc, nproc
      !!  type(orbitals_data),intent(in):: orbs
      !!  type(input_variables),intent(in):: input
      !!  integer,dimension(orbs%norb),intent(in):: onWhichAtom
      !!  type(local_zone_descriptors),intent(in):: lzd
      !!  type(overlapParameters),intent(in):: op
      !!  type(p2pComms),intent(in):: comon
      !!  logical,dimension(orbs%norb,orbs%norbp),intent(in):: expanded
      !!  real(8),dimension(op%ndim_lphiovrlp),intent(out):: lphiovrlp
      !!end subroutine expandRemainingOrbitals

      subroutine extractOrbital3(iproc, nproc, orbs, orbsig, sizePhi, onWhichAtom, lzd, lzdig, op, opig, phi, nsendBuf, sendBuf)
        use module_base
        use module_types
        implicit none
        integer,intent(in):: iproc, nproc, sizePhi
        type(orbitals_data),intent(in):: orbs, orbsig
        integer,dimension(orbs%norb),intent(in):: onWhichAtom
        type(local_zone_descriptors),intent(in):: lzd, lzdig
        type(overlapParameters),intent(inout):: op, opig
        real(8),dimension(sizePhi),intent(in):: phi
        integer,intent(in):: nsendBuf
        real(8),dimension(nsendBuf),intent(out):: sendBuf
      end subroutine extractOrbital3

      subroutine calculateOverlapMatrix3(iproc, nproc, orbs, op, onWhichAtom, nsendBuf, sendBuf, nrecvBuf, recvBuf, mad, ovrlp)
        use module_base
        use module_types
        implicit none
        integer,intent(in):: iproc, nproc, nsendBuf, nrecvBuf
        type(orbitals_data),intent(in):: orbs
        type(overlapParameters),intent(in):: op
        integer,dimension(orbs%norb),intent(in):: onWhichAtom
        real(8),dimension(nsendBuf),intent(in):: sendBuf
        real(8),dimension(nrecvBuf),intent(in):: recvBuf
        type(matrixDescriptors),intent(in):: mad
        real(8),dimension(orbs%norb,orbs%norb),intent(out):: ovrlp
      end subroutine calculateOverlapMatrix3


      subroutine calculateOverlapMatrix3Partial(iproc, nproc, orbs, op, onWhichAtom, &
                 nsendBuf, sendBuf, nrecvBuf, recvBuf, mad, ovrlp)
        use module_base
        use module_types
        implicit none
        integer,intent(in):: iproc, nproc, nsendBuf, nrecvBuf
        type(orbitals_data),intent(in):: orbs
        type(overlapParameters),intent(in):: op
        integer,dimension(orbs%norb),intent(in):: onWhichAtom
        real(8),dimension(nsendBuf),intent(in):: sendBuf
        real(8),dimension(nrecvBuf),intent(in):: recvBuf
        type(matrixDescriptors),intent(in):: mad
        !logical,dimension(0:nproc-1),intent(in):: skip
        real(8),dimension(orbs%norb,orbs%norb),intent(out):: ovrlp
      end subroutine calculateOverlapMatrix3Partial

      subroutine dgemm_parallel(iproc, nproc, blocksize, comm, transa, transb, m, n, k, alpha, a, lda, b, ldb, beta, c, ldc)
        use module_base
        implicit none
        integer,intent(in):: iproc, nproc, blocksize, comm, m, n, k, lda, ldb, ldc
        character(len=1),intent(in):: transa, transb
        real(8),intent(in):: alpha, beta
        real(8),dimension(lda,k),intent(in):: a
        real(8),dimension(ldb,n),intent(in):: b
        real(8),dimension(ldc,n),intent(out):: c
      end subroutine dgemm_parallel

      subroutine dsymm_parallel(iproc, nproc, blocksize, comm, side, uplo, m, n, alpha, a, lda, b, ldb, beta, c, ldc)
        use module_base
        implicit none
        integer,intent(in):: iproc, nproc, blocksize, comm, m, n, lda, ldb, ldc
        character(len=1),intent(in):: side, uplo
        real(8),intent(in):: alpha, beta
        real(8),dimension(lda,m),intent(in):: a
        real(8),dimension(ldb,n),intent(in):: b
        real(8),dimension(ldc,n),intent(out):: c
      end subroutine dsymm_parallel



      subroutine applyOrthoconstraintVectors(iproc, nproc, methTransformOverlap, correctionOverlap, blocksize_pdgemm, &
                 comm, norb, norbmax, norbp, isorb, nlr, noverlaps, onWhichAtom, ovrlp, &
                 lagmat, comom, mlr, mad, orbs, grad, ovrlp_minus_one_lagmat, ovrlp_minus_one_lagmat_trans)
        use module_base
        use module_types
        implicit none
        integer,intent(in):: iproc, nproc, methTransformOverlap, correctionOverlap, blocksize_pdgemm
        integer,intent(in):: comm, norb, norbmax, norbp, isorb, nlr, noverlaps
        integer,dimension(norb),intent(in):: onWhichAtom
        real(8),dimension(norb,norb),intent(in):: ovrlp
        real(8),dimension(norb,norb),intent(inout):: lagmat
        type(p2pCommsOrthonormalityMatrix),intent(in):: comom
        type(matrixLocalizationRegion),dimension(nlr),intent(in):: mlr
        type(matrixDescriptors),intent(in):: mad
        type(orbitals_data),intent(in):: orbs
        real(8),dimension(norbmax,norbp),intent(inout):: grad
        real(8),dimension(norb,norb),intent(out):: ovrlp_minus_one_lagmat, ovrlp_minus_one_lagmat_trans
      end subroutine applyOrthoconstraintVectors


      subroutine dsyev_parallel(iproc, nproc, blocksize, comm, jobz, uplo, n, a, lda, w, info)
        use module_base
        use module_types
        implicit none
      
        ! Calling arguments
        integer,intent(in):: iproc, nproc, blocksize, comm, n, lda, info
        character(len=1),intent(in):: jobz, uplo
        real(8),dimension(lda,n),intent(inout):: a
        real(8),dimension(n),intent(out):: w
      end subroutine dsyev_parallel


      subroutine transformOverlapMatrixParallel(iproc, nproc, norb, ovrlp)
        use module_base
        use module_types
        implicit none
        integer,intent(in):: iproc, nproc, norb
        real(8),dimension(norb,norb),intent(inout):: ovrlp
      end subroutine transformOverlapMatrixParallel


      !!subroutine initMatrixCompression(iproc, nproc, orbs, op, mad)
      !!  use module_base
      !!  use module_types
      !!  implicit none
      !!  integer,intent(in):: iproc, nproc
      !!  type(orbitals_data),intent(in):: orbs
      !!  type(overlapParameters),intent(in):: op
      !!  type(matrixDescriptors),intent(out):: mad
      !!end subroutine initMatrixCompression

      subroutine orthoconstraintNonorthogonal(iproc, nproc, lzd, orbs, op, comon, mad, collcom, orthpar, bpo, &
                 lphi, lhphi, lagmat)
        use module_base
        use module_types
        implicit none
        integer,intent(in):: iproc, nproc
        type(local_zone_descriptors),intent(in):: lzd
        type(orbitals_Data),intent(in):: orbs
        type(overlapParameters),intent(inout):: op
        type(p2pComms),intent(inout):: comon
        type(matrixDescriptors),intent(in):: mad
        type(collective_comms),intent(in):: collcom
        type(orthon_data),intent(in):: orthpar
        type(basis_performance_options),intent(in):: bpo
        real(8),dimension(max(orbs%npsidim_comp,orbs%npsidim_orbs)),intent(inout):: lphi
        real(8),dimension(max(orbs%npsidim_comp,orbs%npsidim_orbs)),intent(inout):: lhphi
        real(8),dimension(orbs%norb,orbs%norb),intent(out):: lagmat
      end subroutine orthoconstraintNonorthogonal

      subroutine dsygv_parallel(iproc, nproc, blocksize, nprocMax, comm, itype, jobz, uplo, n, a, lda, b, ldb, w, info)
        use module_base
        use module_types
        implicit none
        integer,intent(in):: iproc, nproc, blocksize, nprocMax, comm, itype, n, lda, ldb, info
        character(len=1),intent(in):: jobz, uplo
        real(8),dimension(lda,n),intent(inout):: a
        real(8),dimension(ldb,n),intent(inout):: b
        real(8),dimension(n),intent(out):: w
      end subroutine dsygv_parallel

      subroutine getOrbitals(iproc, nproc, comon)
        use module_base
        use module_types
        implicit none
        integer,intent(in):: iproc, nproc
        type(p2pComms),intent(inout):: comon
      end subroutine getOrbitals

      subroutine initCompressedMatmul(iproc, nproc, norb, mad)
        use module_base
        use module_types
        implicit none
        integer,intent(in):: iproc, nproc, norb
        type(matrixDescriptors),intent(inout):: mad
      end subroutine initCompressedMatmul

      subroutine initCompressedMatmul2(norb, nseg, keyg, nsegmatmul, keygmatmul, keyvmatmul)
        use module_base
        use module_types
        implicit none
        integer,intent(in):: norb, nseg
        integer,dimension(2,nseg),intent(in):: keyg
        integer,intent(out):: nsegmatmul
        integer,dimension(:,:),pointer,intent(out):: keygmatmul
        integer,dimension(:),pointer,intent(out):: keyvmatmul
      end subroutine initCompressedMatmul2


      subroutine dgemm_compressed2(iproc, nproc, norb, nsegline, nseglinemax, keygline, nsegmatmul, keygmatmul, a, b, c)
        implicit none
        integer,intent(in):: iproc, nproc, norb, nseglinemax, nsegmatmul
        integer,dimension(2,nsegmatmul),intent(in):: keygmatmul
        integer,dimension(norb):: nsegline
        !integer,dimension(2,maxval(nsegline),norb):: keygline
        integer,dimension(2,nseglinemax,norb):: keygline
        real(8),dimension(norb,norb),intent(in):: a, b
        real(8),dimension(norb,norb),intent(out):: c
      end subroutine dgemm_compressed2

      subroutine transformOverlapMatrixTaylorOrder2(iproc, nproc, norb, mad, ovrlp)
        use module_base
        use module_types
        implicit none
        integer,intent(in):: iproc, nproc, norb
        type(matrixDescriptors),intent(in):: mad
        real(8),dimension(norb,norb),intent(inout):: ovrlp
      end subroutine transformOverlapMatrixTaylorOrder2

      subroutine overlapPowerMinusOneHalfTaylor(iproc, nproc, methTransformOrder, norb, mad, ovrlp)
        use module_base
        use module_types
        implicit none
      
        ! Calling arguments
        integer,intent(in):: iproc, nproc, methTransformOrder, norb
        type(matrixDescriptors),intent(in):: mad
        real(8),dimension(norb,norb),intent(inout):: ovrlp
      end subroutine overlapPowerMinusOneHalfTaylor

      subroutine overlapPowerMinusOneHalf(iproc, nproc, comm, methTransformOrder, blocksize_dsyev, &
                 blocksize_pdgemm, norb, mad, ovrlp)
        use module_base
        use module_types
        implicit none
        integer,intent(in):: iproc, nproc, comm, methTransformOrder, blocksize_dsyev, blocksize_pdgemm, norb
        type(matrixDescriptors),intent(in):: mad
        real(8),dimension(norb,norb),intent(inout):: ovrlp
      end subroutine overlapPowerMinusOneHalf

      subroutine overlapPowerMinusOne(iproc, nproc, iorder, norb, mad, orbs, ovrlp)
        use module_base
        use module_types
        implicit none
        integer,intent(in):: iproc, nproc, iorder, norb
        type(matrixDescriptors),intent(in):: mad
        type(orbitals_data),intent(in):: orbs
        real(8),dimension(norb,norb),intent(inout):: ovrlp
      end subroutine overlapPowerMinusOne

      subroutine initCompressedMatmul3(norb, mad)
        use module_base
        use module_types
        implicit none
        integer,intent(in):: norb
        type(matrixDescriptors),intent(inout):: mad
      end subroutine initCompressedMatmul3

    subroutine Linearnonlocal_forces(iproc,nproc,Lzd,nlpspd,hx,hy,hz,at,rxyz,&
      orbs,proj,psi,fsep,refill,linorbs,coeff,phi)
      use module_base
      use module_types
      implicit none
      type(atoms_data), intent(in) :: at
      logical, intent(in) :: refill
      integer, intent(in) :: iproc, nproc
      real(gp), intent(in) :: hx,hy,hz
      type(local_zone_descriptors) :: Lzd
      type(nonlocal_psp_descriptors), intent(in) :: nlpspd
      type(orbitals_data), intent(in) :: orbs
      real(gp), dimension(3,at%nat), intent(in) :: rxyz
      real(wp), dimension(orbs%npsidim_orbs), intent(inout) :: psi
      real(wp), dimension(nlpspd%nprojel), intent(inout) :: proj
      real(gp), dimension(3,at%nat), intent(inout) :: fsep
      type(orbitals_data), intent(in) :: linorbs                         
      real(8),dimension(linorbs%npsidim_orbs),intent(in),optional:: phi          
      real(8),dimension(linorbs%norb,orbs%norb),intent(in),optional:: coeff  
    end subroutine Linearnonlocal_forces

     !!!subroutine local_hamiltonian3(iproc,exctX,orbs,Lzd,hx,hy,hz,&
     !!!     nspin,Lpot,psi,hpsi,ekin_sum,epot_sum,&
     !!!     withConfinement, at, rxyz, istexct, lin, confinementCenter)
     !!!  use module_base
     !!!  use module_types
     !!!  use libxc_functionals
     !!!  implicit none
     !!!  integer, intent(in) :: iproc,nspin, istexct
     !!!  real(gp), intent(in) :: hx,hy,hz
     !!!  logical, intent(in) :: exctX
     !!!  type(orbitals_data), intent(in) :: orbs
     !!!  type(local_zone_descriptors), intent(in) :: Lzd
     !!!  real(wp), dimension(orbs%npsidim_orbs), intent(in) :: psi
     !!!  real(wp), dimension(Lzd%ndimpotisf),target :: Lpot
     !!!  !real(wp), dimension(lr%d%n1i*lr%d%n2i*lr%d%n3i*nspin) :: pot
     !!!  real(gp), intent(out) :: ekin_sum,epot_sum
     !!!  real(wp), dimension(orbs%npsidim_orbs), intent(out) :: hpsi
     !!!  logical,intent(in):: withConfinement
     !!!  type(atoms_data), intent(in) :: at
     !!!  real(gp), dimension(3,at%nat), intent(in) :: rxyz
     !!!  type(linearParameters),intent(in),optional:: lin
     !!!  integer,dimension(orbs%norbp),intent(in),optional:: confinementCenter
     !!!end subroutine local_hamiltonian3


     subroutine choosePreconditioner2(iproc, nproc, orbs, lr, hx, hy, hz, ncong, hpsi, &
                confpotorder, potentialprefac, it, iorb, eval_zero)
       use module_base
       use module_types
       implicit none
       integer, intent(in) :: iproc,nproc,ncong, iorb, confpotorder
       real(gp), intent(in) :: hx,hy,hz
       type(locreg_descriptors), intent(in) :: lr
       type(orbitals_data), intent(in) :: orbs
       real(8),intent(in):: potentialprefac
       real(wp), dimension(lr%wfd%nvctr_c+7*lr%wfd%nvctr_f,orbs%nspinor), intent(inout) :: hpsi
       integer,intent(in):: it
       real(8),intent(in):: eval_zero
     end subroutine choosePreconditioner2


     subroutine FullHamiltonianApplication(iproc,nproc,at,orbs,rxyz,&
          proj,Lzd,nlpspd,confdatarr,ngatherarr,Lpot,psi,hpsi,&
          energs,SIC,GPU,&
          pkernel,orbsocc,psirocc)
       use module_base
       use module_types
       use module_xc
       implicit none
       integer, intent(in) :: iproc,nproc!,nspin
       type(atoms_data), intent(in) :: at
       type(orbitals_data), intent(in) :: orbs
       type(local_zone_descriptors),intent(in) :: Lzd
       type(nonlocal_psp_descriptors), intent(in) :: nlpspd
       type(SIC_data), intent(in) :: SIC
       integer, dimension(0:nproc-1,2), intent(in) :: ngatherarr
       real(gp), dimension(3,at%nat), intent(in) :: rxyz
       real(wp), dimension(nlpspd%nprojel), intent(in) :: proj
       real(wp), dimension(orbs%npsidim_orbs), intent(in) :: psi
       type(confpot_data), dimension(orbs%norbp), intent(in) :: confdatarr
       real(wp), dimension(lzd%ndimpotisf) :: Lpot
       type(energy_terms), intent(inout) :: energs
       real(wp), target, dimension(max(1,orbs%npsidim_orbs)), intent(out) :: hpsi
       type(GPU_pointers), intent(inout) :: GPU
       real(dp), dimension(:), pointer, optional :: pkernel
       type(orbitals_data), intent(in), optional :: orbsocc
       real(wp), dimension(:), pointer, optional :: psirocc
     end subroutine FullHamiltonianApplication

     subroutine prepare_lnlpspd(iproc, at, input, orbs, rxyz, radii_cf, locregShape, lzd)
       use module_base
       use module_types
       implicit none
       integer,intent(in):: iproc
       type(atoms_data),intent(in):: at
       type(input_variables),intent(in):: input
       type(orbitals_data),intent(in):: orbs
       real(8),dimension(3,at%nat),intent(in):: rxyz
       real(8),dimension(at%ntypes,3),intent(in):: radii_cf
       character(len=1),intent(in):: locregShape
       type(local_zone_descriptors),intent(inout):: lzd
     end subroutine prepare_lnlpspd

     subroutine free_lnlpspd(orbs, lzd)
       use module_base
       use module_types
       implicit none
       type(orbitals_data),intent(in):: orbs
       type(local_zone_descriptors),intent(inout):: lzd
     end subroutine free_lnlpspd


     subroutine transformToGlobal(iproc,nproc,lzd,lorbs,orbs,comms,input,ld_coeff,coeff,lphi,psi,psit)
       use module_base
       use module_types
       implicit none
       integer,intent(in):: iproc, nproc, ld_coeff
       type(local_zone_descriptors),intent(in):: lzd
       type(orbitals_data),intent(in):: lorbs, orbs
       type(communications_arrays):: comms
       type(input_variables),intent(in):: input
       real(8),dimension(ld_coeff,orbs%norb),intent(in):: coeff
       real(8),dimension(lorbs%npsidim_orbs),intent(inout):: lphi
       real(8),dimension(max(orbs%npsidim_orbs,orbs%npsidim_comp)),target,intent(out):: psi
       real(8),dimension(:),pointer,intent(out):: psit
     end subroutine transformToGlobal


     subroutine my_iallgatherv(iproc, nproc, sendbuf, sendcount, recvbuf, recvcounts, displs, comm, tagx, requests)
       use module_base
       implicit none

       ! Calling arguments
       integer,intent(in):: iproc, nproc, sendcount, comm
       integer,dimension(0:nproc-1),intent(in):: recvcounts, displs
       real(8),dimension(sendcount),intent(in):: sendbuf
       integer,dimension(2,0:nproc*nproc-1),intent(in):: requests
       integer,intent(in):: tagx
       real(8),dimension(sum(recvcounts)),intent(out):: recvbuf
     end subroutine my_iallgatherv


     !!subroutine gatherOrbitalsOverlapWithComput2(iproc, nproc, orbs, input, lzd, op, comon, nsendbuf, sendbuf,&
     !!     nrecvbuf, recvbuf, lphiovrlp, expanded, ovrlp)
     !!  use module_base
     !!  use module_types
     !!  implicit none
     !!  integer,intent(in):: iproc, nproc, nsendbuf, nrecvbuf                                                                 
     !!  type(orbitals_data),intent(in):: orbs
     !!  type(input_variables),intent(in):: input
     !!  type(local_zone_descriptors),intent(in):: lzd                                                                         
     !!  type(overlapParameters),intent(in):: op                                                                               
     !!  type(p2pComms),intent(inout):: comon
     !!  real(8),dimension(nsendbuf),intent(in):: sendbuf                                                                      
     !!  real(8),dimension(nrecvbuf),intent(in):: recvbuf                                                                      
     !!  real(8),dimension(op%ndim_lphiovrlp),intent(out):: lphiovrlp
     !!  logical,dimension(orbs%norb,orbs%norbp),intent(out):: expanded
     !!  real(8),dimension(orbs%norb,orbs%norb),intent(out):: ovrlp
     !!end subroutine gatherOrbitalsOverlapWithComput2


     subroutine getStartingIndices(iorb, jorb, op, orbs, ist, jst)
       use module_base
       use module_types
       implicit none
       integer,intent(in):: iorb, jorb
       type(overlapParameters),intent(in):: op
       type(orbitals_data),intent(in):: orbs
       integer,intent(out):: ist, jst
     end subroutine getStartingIndices


      subroutine getStartingIndicesGlobal(iiorbx, jjorbx, op, orbs, ist, jst, ncount)
        use module_base
        use module_types
        implicit none
        integer,intent(in):: iiorbx, jjorbx
        type(overlapParameters),intent(in):: op
        type(orbitals_data),intent(in):: orbs
        integer,intent(out):: ist, jst, ncount
      end subroutine getStartingIndicesGlobal

      !!subroutine collectAndCalculateOverlap(iproc, nproc, comon, mad, op, orbs, input, &
      !!           lzd, nsendbuf, sendbuf, nrecvbuf, recvbuf, ovrlp, lphiovrlp, timecommunp2p,&
      !!           timecommuncoll, timeoverlap, timeexpand, timecompress)
      !!  use module_base
      !!  use module_types
      !!  implicit none
      !!  integer,intent(in):: iproc, nproc, nsendbuf, nrecvbuf
      !!  type(p2pComms),intent(inout):: comon
      !!  type(matrixDescriptors),intent(in):: mad
      !!  type(overlapParameters),intent(in):: op
      !!  type(orbitals_data),intent(in):: orbs
      !!  type(input_variables),intent(in):: input
      !!  type(local_zone_descriptors),intent(in):: lzd
      !!  real(8),dimension(nsendbuf),intent(in):: sendbuf
      !!  real(8),dimension(nrecvbuf),intent(inout):: recvbuf
      !!  real(8),dimension(orbs%norb,orbs%norb),intent(out):: ovrlp
      !!  real(8),dimension(op%ndim_lphiovrlp),intent(out):: lphiovrlp
      !!  real(8),intent(inout):: timecommunp2p, timecommuncoll, timeoverlap, timeexpand, timecompress
      !!end subroutine collectAndCalculateOverlap


      !!subroutine postCommsOverlapNew(iproc, nproc, orbs, op, lzd, phi, comon, timecommun, timeextract)
      !!  use module_base
      !!  use module_types
      !!  implicit none
      !!  integer,intent(in):: iproc, nproc
      !!  type(orbitals_data),intent(in):: orbs
      !!  type(overlapParameters),intent(in):: op
      !!  type(local_zone_descriptors),intent(in):: lzd
      !!  real(8),dimension(orbs%npsidim_orbs),intent(in):: phi
      !!  type(p2pComms),intent(inout):: comon
      !!  real(8),intent(out):: timecommun, timeextract
      !!end subroutine postCommsOverlapNew

      !!subroutine expandOneOrbital2(iproc, nproc, orbsource, orbdest, orbs, input, onWhichAtom, lzd, op, &
      !!     nrecvbuf, recvbuf, lphiovrlp)
      !!  use module_base
      !!  use module_types
      !!  implicit none
      !!  integer,intent(in):: iproc, nproc, orbsource, orbdest, nrecvbuf
      !!  type(orbitals_data),intent(in):: orbs
      !!  type(input_variables),intent(in):: input
      !!  integer,dimension(orbs%norb),intent(in):: onWhichAtom
      !!  type(local_zone_descriptors),intent(in):: lzd
      !!  type(overlapParameters),intent(in):: op
      !!  real(8),dimension(nrecvbuf),intent(in):: recvbuf
      !!  real(8),dimension(op%ndim_lphiovrlp),intent(out):: lphiovrlp
      !!end subroutine expandOneOrbital2


!!$      subroutine calculateForcesLinear(iproc, nproc, n3d, n3p, n3pi, i3s, i3xcsh, Glr, orbs, atoms, in, hx, hy, hz,&
!!$                 comms, lin, nlpspd, proj, ngatherarr, nscatterarr, GPU, irrzon, phnons, pkernel, rxyz, fion,&
!!$                 fdisp, rho, psi, fxyz, fnoise)
!!$        use module_base
!!$        use module_types
!!$        implicit none
!!$        integer,intent(in):: iproc, nproc, n3d, n3p, n3pi, i3s, i3xcsh
!!$        real(gp),intent(in) :: hx, hy, hz
!!$        type(locreg_descriptors),intent(in):: Glr
!!$        type(orbitals_data),intent(in):: orbs
!!$        type(atoms_data),intent(in):: atoms
!!$        type(input_variables),intent(in):: in
!!$        type(communications_arrays),intent(in):: comms
!!$        type(linearParameters),intent(inout):: lin
!!$        type(nonlocal_psp_descriptors),intent(in) :: nlpspd
!!$        real(wp),dimension(nlpspd%nprojel),intent(inout) :: proj
!!$        integer,dimension(0:nproc-1,2),intent(in) :: ngatherarr 
!!$        integer,dimension(0:nproc-1,4),intent(inout) :: nscatterarr 
!!$        type(GPU_pointers),intent(inout):: GPU
!!$        integer,dimension(lin%as%size_irrzon(1),lin%as%size_irrzon(2),lin%as%size_irrzon(3)),intent(in) :: irrzon
!!$        real(dp),dimension(lin%as%size_phnons(1),lin%as%size_phnons(2),lin%as%size_phnons(3)),intent(in) :: phnons
!!$        real(dp),dimension(lin%as%size_pkernel),intent(in):: pkernel
!!$        real(8),dimension(3,atoms%nat),intent(in):: rxyz, fion, fdisp
!!$        real(8),dimension(3,atoms%nat),intent(out):: fxyz
!!$        real(8),intent(out):: fnoise
!!$        real(8),dimension(Glr%d%n1i*Glr%d%n2i*nscatterarr(iproc,1)),intent(in):: rho
!!$        real(8),dimension(orbs%npsidim_orbs),intent(inout):: psi
!!$      end subroutine calculateForcesLinear

      !!subroutine collectAndCalculateOverlap2(iproc, nproc, comon, mad, op, orbs, input, lzd, &
      !!           nsendbuf, sendbuf, nrecvbuf, recvbuf, ovrlp, timecommunp2p, timecommuncoll, timeoverlap, timecompress)
      !!  use module_base
      !!  use module_types
      !!  implicit none
      !!  integer,intent(in):: iproc, nproc, nsendbuf, nrecvbuf
      !!  type(p2pComms),intent(inout):: comon
      !!  type(matrixDescriptors),intent(in):: mad
      !!  type(overlapParameters),intent(in):: op
      !!  type(orbitals_data),intent(in):: orbs
      !!  type(input_variables),intent(in):: input
      !!  type(local_zone_descriptors),intent(in):: lzd
      !!  real(8),dimension(nsendbuf),intent(in):: sendbuf
      !!  real(8),dimension(nrecvbuf),intent(inout):: recvbuf
      !!  real(8),dimension(orbs%norb,orbs%norb),intent(out):: ovrlp
      !!  real(8),intent(inout):: timecommunp2p, timecommuncoll, timeoverlap, timecompress
      !!end subroutine collectAndCalculateOverlap2

       !!subroutine applyOrthoconstraintNonorthogonalCubic(iproc, nproc, methTransformOverlap, blocksize_pdgemm, &
       !!           orbs, gorbs, comms, lzd, input, &
       !!           op, ovrlp, mad, lphi, lhphi, trH)
       !!  use module_base
       !!  use module_types
       !!  implicit none
       !!  integer,intent(in):: iproc, nproc, methTransformOverlap, blocksize_pdgemm
       !!  type(orbitals_data),intent(in):: orbs, gorbs
       !!  type(communications_arrays),intent(in):: comms
       !!  type(local_zone_descriptors),intent(in):: lzd
       !!  type(input_variables),intent(in):: input
       !!  type(overlapParameters),intent(in):: op
       !!  real(8),dimension(orbs%norb,orbs%norb),intent(in):: ovrlp
       !!  type(matrixDescriptors),intent(in):: mad
       !!  real(8),dimension(max(orbs%npsidim_comp,orbs%npsidim_orbs)),intent(inout):: lphi, lhphi
       !!  real(8),intent(out):: trH
       !!end subroutine applyOrthoconstraintNonorthogonalCubic

       !!subroutine collectnew(iproc, nproc, comon, mad, op, orbs, lzd, &
       !!           nsendbuf, sendbuf, nrecvbuf, recvbuf, timecommunp2p, &
       !!           timecommuncoll, timecompress)
       !!  use module_base
       !!  use module_types
       !!  implicit none
       !!  integer,intent(in):: iproc, nproc, nsendbuf, nrecvbuf
       !!  type(p2pComms),intent(inout):: comon
       !!  type(matrixDescriptors),intent(in):: mad
       !!  type(overlapParameters),intent(in):: op
       !!  type(orbitals_data),intent(in):: orbs
       !!  type(local_zone_descriptors),intent(in):: lzd
       !!  real(8),dimension(nsendbuf),intent(in):: sendbuf
       !!  real(8),dimension(nrecvbuf),intent(inout):: recvbuf
       !!  real(8),intent(inout):: timecommunp2p, timecommuncoll, timecompress
       !!end subroutine collectnew


       subroutine my_iallgatherv2(iproc, nproc, sendbuf, sendcount, recvbuf, recvcounts, displs, comm, tagx, requests)
         use module_base
         implicit none
         integer,intent(in):: iproc, nproc, sendcount, comm
         integer,dimension(0:nproc-1),intent(in):: recvcounts, displs
         real(8),dimension(sendcount),intent(in):: sendbuf
         integer,dimension(2,0:nproc-1),intent(in):: requests
         integer,intent(in):: tagx
         real(8),dimension(sum(recvcounts)),intent(out):: recvbuf
       end subroutine my_iallgatherv2


       subroutine my_iallgather_collect2(iproc, nproc, sendcount, recvcounts, requests)
         use module_base
         implicit none
         integer,intent(in):: iproc, nproc, sendcount
         integer,dimension(0:nproc-1),intent(in):: recvcounts
         integer,dimension(2,0:nproc-1),intent(inout):: requests
       end subroutine my_iallgather_collect2


       subroutine initMatrixCompression(iproc, nproc, nlr, orbs, noverlaps, overlaps, mad)
         use module_base
         use module_types
         implicit none
         integer,intent(in):: iproc, nproc, nlr
         type(orbitals_data),intent(in):: orbs
         !integer,dimension(nlr),intent(in):: noverlaps
         integer,dimension(orbs%norb),intent(in):: noverlaps
         !integer,dimension(maxval(noverlaps(:)),nlr),intent(in):: overlaps
         integer,dimension(maxval(noverlaps(:)),orbs%norb),intent(in):: overlaps
         type(matrixDescriptors),intent(out):: mad
       end subroutine initMatrixCompression


       subroutine postCommsVectorOrthonormalizationNew(iproc, nproc, newComm, comom)
         use module_base
         use module_types
         implicit none
         integer,intent(in):: iproc, nproc, newComm
         type(p2pCommsOrthonormalityMatrix),intent(inout):: comom
       end subroutine postCommsVectorOrthonormalizationNew


       subroutine gatherVectorsNew(iproc, nproc, comom)
         use module_base
         use module_types
         implicit none
         integer,intent(in):: iproc, nproc
         type(p2pCommsOrthonormalityMatrix),intent(inout):: comom
       end subroutine gatherVectorsNew


       subroutine compressMatrixPerProcess(iproc, nproc, orbs, mad, mat, size_lmat, lmat)
         use module_base
         use module_types
         implicit none
         integer,intent(in):: iproc, nproc, size_lmat
         type(orbitals_data),intent(in):: orbs
         type(matrixDescriptors),intent(in):: mad
         real(8),dimension(orbs%norb**2),intent(in):: mat
         real(8),dimension(size_lmat),intent(out):: lmat
       end subroutine compressMatrixPerProcess


       subroutine getCommunArraysMatrixCompression(iproc, nproc, orbs, mad, sendcounts, displs)
         use module_base
         use module_types
         implicit none
         integer,intent(in):: iproc, nproc
         type(orbitals_data),intent(in):: orbs
         type(matrixDescriptors),intent(in):: mad
         integer,dimension(0:nproc-1),intent(out):: sendcounts, displs
       end subroutine getCommunArraysMatrixCompression


       subroutine getHamiltonianMatrix6(iproc, nproc, lzd, lzdig, orbsig, orbs, &
                  input, hx, hy, hz, onWhichAtom, ndim_lhchi, nlocregPerMPI, lchi, lhchi, skip, mad,&
                  memoryForCommunOverlapIG, locregShape, tagout, ham)
         use module_base
         use module_types
         implicit none
         integer,intent(in):: iproc, nproc, ndim_lhchi, nlocregPerMPI
         real(gp), intent(in) :: hx, hy, hz
         type(local_zone_descriptors),intent(in):: lzd, lzdig
         type(orbitals_data),intent(in):: orbsig, orbs
         type(input_variables),intent(in):: input
         integer,dimension(orbsig%norb),intent(in):: onWhichAtom
         real(8),dimension(orbsig%npsidim_orbs),intent(in):: lchi
         real(8),dimension(orbsig%npsidim_orbs,ndim_lhchi),intent(in):: lhchi
         logical,dimension(lzd%nlr),intent(in):: skip
         type(matrixDescriptors),intent(in):: mad
         integer,intent(in):: memoryForCommunOverlapIG
         character(len=1),intent(in):: locregShape
         integer,intent(inout):: tagout
         real(8),dimension(orbsig%norb,orbsig%norb,nlocregPerMPI),intent(out):: ham
       end subroutine getHamiltonianMatrix6
       
       subroutine dgemm_compressed_parallel(iproc, nproc, norb, nsegline, nseglinemax, keygline, &
                  nsegmatmul, keygmatmul, norb_par, isorb_par, norbp, a, b, c)
         use module_base
         use module_types
         implicit none
         integer,intent(in):: iproc, nproc, norb, norbp, nseglinemax, nsegmatmul
         integer,dimension(2,nsegmatmul),intent(in):: keygmatmul
         integer,dimension(norb):: nsegline
         !integer,dimension(2,maxval(nsegline),norb):: keygline
         integer,dimension(2,nseglinemax,norb):: keygline
         integer,dimension(0:nproc-1),intent(in):: norb_par, isorb_par
         real(8),dimension(norb,norb),intent(in):: a, b
         real(8),dimension(norb,norb),intent(out):: c
       end subroutine dgemm_compressed_parallel


       !!!subroutine getCoefficients_new(iproc, nproc, lin, orbs, hamold, lphi, ovrlp, coeff)
       !!!  use module_base
       !!!  use module_types
       !!!  implicit none
       !!!  integer,intent(in):: iproc, nproc
       !!!  type(linearParameters),intent(inout):: lin
       !!!  type(orbitals_data),intent(in):: orbs
       !!!  real(8),dimension(lin%orbs%norb,lin%orbs%norb),intent(in):: hamold
       !!!  real(8),dimension(lin%orbs%npsidim_orbs),intent(in):: lphi
       !!!  real(8),dimension(lin%orbs%norb,lin%orbs%norb),intent(inout):: ovrlp
       !!!  real(8),dimension(lin%orbs%norb,orbs%norb),intent(inout):: coeff
       !!!end subroutine getCoefficients_new


       subroutine apply_confinement(iproc, n1, n2, n3, nl1, nl2, nl3, nbuf, nspinor, psir, &
            rxyzConfinement, hxh, hyh, hzh, potentialPrefac, confPotOrder, offsetx, offsety, offsetz, &
            ibyyzz_r) !optional
         use module_base
         implicit none
         integer, intent(in) :: iproc, n1,n2,n3,nl1,nl2,nl3,nbuf,nspinor, confPotOrder, offsetx, offsety, offsetz
         real(wp), dimension(-14*nl1:2*n1+1+15*nl1,-14*nl2:2*n2+1+15*nl2,-14*nl3:2*n3+1+15*nl3,nspinor), intent(inout) :: psir
         integer,dimension(2,-14:2*n2+16,-14:2*n3+16),intent(in),optional :: ibyyzz_r
         real(8),dimension(3),intent(in):: rxyzConfinement
         real(8),intent(in):: hxh,hyh,hzh,potentialPrefac
       end subroutine apply_confinement


       !!!subroutine minimize_in_subspace(iproc,nproc,lin,at,input,lpot,GPU,ngatherarr,proj,rxyz,pkernelseq,nlpspd,lphi)
       !!!  use module_base
       !!!  use module_types
       !!!  implicit none
       !!!  integer,intent(in):: iproc,nproc
       !!!  type(linearParameters),intent(inout):: lin
       !!!  type(atoms_data),intent(in):: at
       !!!  type(input_variables),intent(in):: input
       !!!  real(8),dimension(lin%lzd%ndimpotisf),intent(in):: lpot
       !!!  type(GPU_pointers),intent(inout):: GPU
       !!!  integer,dimension(0:nproc-1,2),intent(in) :: ngatherarr
       !!!  type(nonlocal_psp_descriptors),intent(in):: nlpspd
       !!!  real(wp),dimension(nlpspd%nprojel),intent(inout):: proj
       !!!  real(8),dimension(3,at%nat),intent(in):: rxyz
       !!!  real(dp),dimension(:),pointer :: pkernelseq
       !!!  real(8),dimension(max(lin%orbs%npsidim_orbs,lin%orbs%npsidim_comp)),intent(inout):: lphi
       !!!end subroutine minimize_in_subspace

       !!subroutine applyOrthoconstraintlocal(iproc, nproc, lzd, orbs, op, lagmat, lphiovrlp, lhphi)
       !!  use module_base
       !!  use module_types
       !!  implicit none
       !!  integer,intent(in):: iproc, nproc
       !!  type(local_zone_descriptors),intent(in):: lzd
       !!  type(orbitals_data),intent(in):: orbs
       !!  type(overlapParameters),intent(in):: op
       !!  real(8),dimension(orbs%norb,orbs%norb),intent(inout):: lagmat
       !!  real(8),dimension(op%ndim_lphiovrlp),intent(in):: lphiovrlp
       !!  real(8),dimension(orbs%npsidim_comp),intent(out):: lhphi
       !!end subroutine applyOrthoconstraintlocal


       subroutine unitary_optimization(iproc, nproc, lzd, orbs, at, op, comon, mad, rxyz, nit, kernel, &
        newgradient, confdatarr, hx, lphi)
         use module_base
         use module_types
         implicit none
         integer,intent(in):: iproc, nproc, nit
         type(local_zone_descriptors),intent(in):: lzd
         type(orbitals_data),intent(in):: orbs
         type(atoms_data),intent(in):: at
         type(overlapParameters),intent(inout):: op
         type(p2pComms),intent(inout):: comon
         type(matrixDescriptors),intent(in):: mad
         real(8),dimension(3,at%nat),intent(in):: rxyz
         real(8),dimension(orbs%norb,orbs%norb),intent(in):: kernel
         logical,intent(in):: newgradient
         real(8),intent(in):: hx
         type(confpot_data),dimension(orbs%norbp),intent(in):: confdatarr
         real(8),dimension(orbs%npsidim_comp),intent(inout):: lphi
       end subroutine unitary_optimization


      subroutine build_new_linear_combinations(iproc, nproc, lzd, orbs, op, nrecvbuf, recvbuf, omat, reset, lphi)
        use module_base
        use module_types
        implicit none
        integer,intent(in):: iproc, nproc
        type(local_zone_descriptors),intent(in):: lzd
        type(orbitals_data),intent(in):: orbs
        type(overlapParameters),intent(in):: op
        integer,intent(in):: nrecvbuf
        real(8),dimension(nrecvbuf),intent(in):: recvbuf
        real(8),dimension(orbs%norb,orbs%norb),intent(in):: omat
        logical,intent(in):: reset
        real(8),dimension(orbs%npsidim_comp),intent(out):: lphi
      end subroutine build_new_linear_combinations


      !!subroutine indicesForExpansion(iproc, nproc, nspin, orbs, onWhichAtom, lzd, op, comon)
      !!  use module_base
      !!  use module_types
      !!  implicit none
      !!  integer,intent(in):: iproc, nproc, nspin
      !!  type(orbitals_data),intent(in):: orbs
      !!  integer,dimension(orbs%norb),intent(in):: onWhichAtom
      !!  type(local_zone_descriptors),intent(in):: lzd
      !!  type(overlapParameters),intent(inout):: op
      !!  type(p2pComms),intent(in):: comon
      !!end subroutine indicesForExpansion


      !!subroutine nullify_expansionSegments(expseg)
      !!  use module_base
      !!  use module_types
      !!  implicit none
      !!  type(expansionSegments),intent(out):: expseg
      !!end subroutine nullify_expansionSegments


      !!subroutine indicesForExtraction(iproc, nproc, orbs, sizePhi, onWhichAtom, lzd, op, comon)
      !!  use module_base
      !!  use module_types
      !!  implicit none
      !!  integer,intent(in):: iproc, nproc, sizePhi
      !!  type(orbitals_data),intent(in):: orbs
      !!  integer,dimension(orbs%norb),intent(in):: onWhichAtom
      !!  type(local_zone_descriptors),intent(in):: lzd
      !!  type(overlapParameters),intent(inout):: op
      !!  type(p2pComms),intent(out):: comon
      !!end subroutine indicesForExtraction


      subroutine allocate_workarrays_quartic_convolutions(lr, subname, work)
        use module_base
        use module_types
        implicit none
        type(locreg_descriptors),intent(in):: lr
        character(len=*),intent(in):: subname
        type(workarrays_quartic_convolutions),intent(out):: work
      end subroutine allocate_workarrays_quartic_convolutions


      subroutine deallocate_workarrays_quartic_convolutions(lr, subname, work)
        use module_base
        use module_types
        implicit none
        type(locreg_descriptors),intent(in):: lr
        character(len=*),intent(in):: subname
        type(workarrays_quartic_convolutions),intent(out):: work
      end subroutine deallocate_workarrays_quartic_convolutions


      subroutine ConvolQuartic4(iproc, nproc, n1, n2, n3, &
           nfl1, nfu1, nfl2, nfu2, nfl3, nfu3,  &
           hgrid, offsetx, offsety, offsetz, &
           ibyz_c, ibxz_c, ibxy_c, ibyz_f, ibxz_f, ibxy_f, &
           rxyzConf, potentialPrefac,  withKinetic, cprecr, &
           xx_c, xx_f1, xx_f, &
           xy_c, xy_f2, xy_f, &
           xz_c, xz_f4, xz_f, &
           y_c, y_f)
        use module_base
        use module_types
        implicit none
        integer, intent(in) :: iproc,nproc,n1,n2,n3,nfl1,nfu1,nfl2,nfu2,nfl3,nfu3, offsetx, offsety, offsetz
        real(gp), intent(in) :: hgrid, potentialPrefac, cprecr
        logical,intent(in):: withKinetic
        real(8),dimension(3):: rxyzConf
        integer, dimension(2,0:n2,0:n3), intent(in) :: ibyz_c,ibyz_f
        integer, dimension(2,0:n1,0:n3), intent(in) :: ibxz_c,ibxz_f
        integer, dimension(2,0:n1,0:n2), intent(in) :: ibxy_c,ibxy_f
        real(wp),dimension(0:n1,0:n2,0:n3),intent(in):: xx_c
        real(wp),dimension(nfl1:nfu1,nfl2:nfu2,nfl3:nfu3),intent(in):: xx_f1
        real(wp),dimension(7,nfl1:nfu1,nfl2:nfu2,nfl3:nfu3),intent(in):: xx_f
        real(wp),dimension(0:n2,0:n1,0:n3),intent(in):: xy_c
        real(wp),dimension(nfl2:nfu2,nfl1:nfu1,nfl3:nfu3),intent(in):: xy_f2
        real(wp),dimension(7,nfl2:nfu2,nfl1:nfu1,nfl3:nfu3),intent(in):: xy_f
        real(wp),dimension(0:n3,0:n1,0:n2),intent(in):: xz_c
        real(wp),dimension(nfl3:nfu3,nfl1:nfu1,nfl2:nfu2),intent(in):: xz_f4
        real(wp),dimension(7,nfl3:nfu3,nfl1:nfu1,nfl2:nfu2),intent(in):: xz_f
        real(wp), dimension(0:n1,0:n2,0:n3), intent(out) :: y_c
        real(wp), dimension(7,nfl1:nfu1,nfl2:nfu2,nfl3:nfu3), intent(out) :: y_f
      end subroutine ConvolQuartic4


      subroutine deallocate_collectiveComms(collComms, subname)
        use module_base
        use module_types
        implicit none
        type(collectiveComms),intent(inout):: collComms
        character(len=*),intent(in):: subname
      end subroutine deallocate_collectiveComms


      subroutine flatten(iproc, n1, n2, n3, nl1, nl2, nl3, nbuf, nspinor, psir, &
           rxyzConfinement, hxh, hyh, hzh, potentialPrefac, confPotOrder, offsetx, offsety, offsetz, cut, alpha, &
           ibyyzz_r) !optional
        use module_base
        implicit none
        integer, intent(in) :: iproc, n1,n2,n3,nl1,nl2,nl3,nbuf,nspinor, confPotOrder, offsetx, offsety, offsetz
        real(wp), dimension(-14*nl1:2*n1+1+15*nl1,-14*nl2:2*n2+1+15*nl2,-14*nl3:2*n3+1+15*nl3,nspinor), intent(inout) :: psir
        integer, dimension(2,-14:2*n2+16,-14:2*n3+16), intent(in), optional :: ibyyzz_r
        real(8),dimension(3),intent(in):: rxyzConfinement
        real(8),intent(in):: hxh, hyh, hzh, potentialPrefac, cut, alpha
      end subroutine flatten


      !!!subroutine sumrholinear_auxiliary(iproc, nproc, orbs, Glr, input, lin, coeff, phi, at, nscatterarr)
      !!!  use module_base
      !!!  use module_types
      !!!  implicit none
      !!!  integer,intent(in):: iproc, nproc
      !!!  type(orbitals_data),intent(in):: orbs
      !!!  type(locreg_descriptors),intent(in):: Glr
      !!!  type(input_variables),intent(in):: input
      !!!  type(linearParameters),intent(inout):: lin
      !!!  real(8),dimension(lin%lb%orbs%norb,orbs%norb),intent(in):: coeff
      !!!  real(8),dimension(lin%lb%orbs%npsidim_comp),intent(in):: phi
      !!!  type(atoms_data),intent(in):: at
      !!!  integer, dimension(0:nproc-1,4),intent(in):: nscatterarr !n3d,n3p,i3s+i3xcsh-1,i3xcsh
      !!!end subroutine sumrholinear_auxiliary


      !!!subroutine sumrholinear_withauxiliary(iproc, nproc, orbs, Glr, input, lin, coeff, nrho, rho, at, nscatterarr)
      !!!  use module_base
      !!!  use module_types
      !!!  implicit none
      !!!  integer,intent(in):: iproc, nproc, nrho
      !!!  type(orbitals_data),intent(in):: orbs
      !!!  type(locreg_descriptors),intent(in):: Glr
      !!!  type(input_variables),intent(in):: input
      !!!  type(linearParameters),intent(inout):: lin
      !!!  real(8),dimension(lin%lb%orbs%norb,orbs%norb),intent(in):: coeff
      !!!  real(8),dimension(nrho),intent(out),target:: rho
      !!!  type(atoms_data),intent(in):: at
      !!!  integer, dimension(0:nproc-1,4),intent(in):: nscatterarr !n3d,n3p,i3s+i3xcsh-1,i3xcsh
      !!!end subroutine sumrholinear_withauxiliary



       subroutine apply_potential_lr(n1i,n2i,n3i,n1ip,n2ip,n3ip,ishift,n2,n3,nspinor,npot,&
            psir,pot,epot,&
            confdata,ibyyzz_r) !optional
         use module_base
         use module_types
         implicit none
         integer, intent(in) :: n1i,n2i,n3i,n1ip,n2ip,n3ip,n2,n3,nspinor,npot
         integer, dimension(3), intent(in) :: ishift !<offset of potential box in wfn box coords.
         real(wp), dimension(n1i,n2i,n3i,nspinor), intent(inout) :: psir !< real-space wfn in lr
         real(wp), dimension(n1ip,n2ip,n3ip,npot), intent(in) :: pot !< real-space pot in lrb
         type(confpot_data), intent(in), optional :: confdata !< data for the confining potential
         integer, dimension(2,-14:2*n2+16,-14:2*n3+16), intent(in), optional :: ibyyzz_r !< bounds in lr
         real(gp), intent(out) :: epot
       end subroutine apply_potential_lr

       subroutine psir_to_vpsi(npot,nspinor,lr,pot,vpsir,epot,confdata)
         use module_base
         use module_types
         implicit none
         integer, intent(in) :: npot,nspinor
         type(locreg_descriptors), intent(in) :: lr !< localization region of the wavefunction
         real(wp), dimension(lr%d%n1i*lr%d%n2i*lr%d%n3i,npot), intent(in) :: pot
         real(wp), dimension(lr%d%n1i*lr%d%n2i*lr%d%n3i,nspinor), intent(inout) :: vpsir
         real(gp), intent(out) :: epot
         type(confpot_data), intent(in), optional :: confdata !< data for the confining potential
       end subroutine psir_to_vpsi

       subroutine erf_stress(at,rxyz,hxh,hyh,hzh,n1i,n2i,n3i,n3p,iproc,nproc,ngatherarr,rho,tens)
         use module_base
         use module_types
         implicit none
         !passed var
         type(atoms_data), intent(in) :: at
         real(gp), dimension(3,at%nat), target, intent(in) :: rxyz
         real(gp), intent(in) :: hxh,hyh,hzh
         integer,intent(in) :: n1i,n2i,n3i,n3p,iproc,nproc
         real(kind=8), dimension(n1i*n2i*max(n3p,1)), intent(in), target :: rho
         integer, dimension(0:nproc-1,2), intent(in) :: ngatherarr 
         real(dp),dimension(6), intent(out) :: tens
       end subroutine erf_stress

       subroutine AtomicOrbitals_forLinear(iproc,at,rxyz,mapping,norbe,orbse,norbsc,&
            &   nspin,eks,scorb,G,gaucoeff,iorbtolr)
         use module_base
         use module_types
         implicit none
         integer, intent(in) :: norbe,iproc
         integer, intent(in) :: norbsc,nspin
         type(atoms_data), intent(in) :: at
         logical, dimension(4,2,at%natsc), intent(in) :: scorb
         real(gp), dimension(3,at%nat), intent(in), target :: rxyz
         type(orbitals_data), intent(inout) :: orbse
         integer,dimension(orbse%norb),intent(in):: mapping
         type(gaussian_basis), intent(out) :: G
         real(gp), intent(out) :: eks
         integer, dimension(orbse%norbp), intent(out) :: iorbtolr !assign the localisation region
         !real(wp), dimension(norbe,orbse%nspinor,orbse%norbp), intent(out) :: gaucoeff !norbe=G%ncoeff
         real(wp), intent(out) :: gaucoeff !norbe=G%ncoeff
       end subroutine AtomicOrbitals_forLinear


       subroutine apply_orbitaldependent_potential(iproc, nproc, at, orbs, lzd, rxyz, &
                  confdatarr, hx, psi, centralLocreg, vpsi)
         use module_base
         use module_types
         implicit none
         integer,intent(in):: iproc, nproc, centralLocreg
         type(atoms_data),intent(in):: at
         type(orbitals_data),intent(in):: orbs
         type(local_zone_descriptors),intent(in):: lzd
         real(8),dimension(3,at%nat),intent(in):: rxyz
         type(confpot_data),dimension(orbs%norbp),intent(in):: confdatarr
         real(8),intent(in):: hx
         real(8),dimension(max(orbs%npsidim_orbs,orbs%npsidim_comp)),intent(inout):: psi
         real(8),dimension(max(orbs%npsidim_orbs,orbs%npsidim_comp)),intent(out):: vpsi
       end subroutine apply_orbitaldependent_potential


       subroutine get_potential_matrices(iproc, nproc, at, orbs, lzd, op, comon, mad, rxyz, &
                  confdatarr, hx, psi, potmat)
         use module_base
         use module_types
         implicit none
         integer,intent(in):: iproc, nproc
         type(atoms_data),intent(in):: at
         type(orbitals_data),intent(in):: orbs
         type(local_zone_descriptors),intent(in):: lzd
         type(overlapParameters),intent(inout):: op
         type(p2pComms),intent(inout):: comon
         type(matrixDescriptors),intent(in):: mad
         real(8),dimension(3,at%nat),intent(in):: rxyz
         type(confpot_data),dimension(orbs%norbp),intent(in):: confdatarr
         real(8),intent(in):: hx
         real(8),dimension(max(orbs%npsidim_orbs,orbs%npsidim_comp)),intent(inout):: psi
         real(8),dimension(orbs%norb,orbs%norb,at%nat),intent(out):: potmat
       end subroutine get_potential_matrices
       
       subroutine check_linear_and_create_Lzd(iproc,nproc,input,Lzd,atoms,orbs,rxyz)
         use module_base
         use module_types
         implicit none
         integer, intent(in) :: iproc,nproc
         type(input_variables), intent(in) :: input
         type(local_zone_descriptors), intent(inout) :: Lzd
         type(atoms_data), intent(in) :: atoms
         type(orbitals_data),intent(inout) :: orbs
         real(gp), dimension(3,atoms%nat), intent(in) :: rxyz
       end subroutine check_linear_and_create_Lzd

       subroutine create_LzdLIG(iproc,nproc,nspin,linearmode,hx,hy,hz,Glr,atoms,orbs,rxyz,Lzd)
         use module_base
         use module_types
         implicit none
         integer, intent(in) :: iproc,nproc,nspin
         real(gp), intent(in):: hx, hy, hz
         type(locreg_descriptors), intent(in) :: Glr
         type(local_zone_descriptors), intent(inout) :: Lzd
         type(atoms_data), intent(in) :: atoms
         type(orbitals_data),intent(inout) :: orbs
         character(len=*), intent(in) :: linearmode
         real(gp), dimension(3,atoms%nat), intent(in) :: rxyz
       end subroutine create_LzdLIG

!!       subroutine reinitialize_Lzd_after_LIG(iproc,nproc,input,Lzd,atoms,orbs,rxyz)
!!         use module_base
!!         use module_types
!!         implicit none
!!         integer, intent(in) :: iproc,nproc
!!         type(input_variables), intent(in) :: input
!!         type(local_zone_descriptors), intent(inout) :: Lzd
!!         type(atoms_data), intent(in) :: atoms
!!         type(orbitals_data),intent(inout) :: orbs
!!         real(gp), dimension(3,atoms%nat), intent(in) :: rxyz
!!       end subroutine reinitialize_Lzd_after_LIG

       subroutine system_initialization(iproc,nproc,in,atoms,rxyz,&
            orbs,Lzd,denspot,nlpspd,comms,shift,proj,radii_cf)
         use module_base
         use module_types
         implicit none
         integer, intent(in) :: iproc,nproc 
         type(input_variables), intent(in) :: in 
         type(atoms_data), intent(inout) :: atoms
         real(gp), dimension(3,atoms%nat), intent(inout) :: rxyz
         type(orbitals_data), intent(out) :: orbs
         type(local_zone_descriptors), intent(out) :: Lzd
         type(DFT_local_fields), intent(out) :: denspot
         type(nonlocal_psp_descriptors), intent(out) :: nlpspd
         type(communications_arrays), intent(out) :: comms
         real(gp), dimension(3), intent(out) :: shift  !< shift on the initial positions
         real(gp), dimension(atoms%ntypes,3), intent(out) :: radii_cf
         real(wp), dimension(:), pointer :: proj
       end subroutine system_initialization

       subroutine nullify_p2pComms(p2pcomm)
         use module_base
         use module_types
         implicit none
         type(p2pComms),intent(inout):: p2pcomm
       end subroutine nullify_p2pComms

       subroutine extract_potential_for_spectra(iproc,nproc,at,rhod,dpcom,&
            orbs,nvirt,comms,Lzd,hx,hy,hz,rxyz,rhopot,rhocore,pot_ion,&
            nlpspd,proj,pkernel,pkernelseq,ixc,psi,hpsi,psit,G,&
            nspin,potshortcut,symObj,GPU,input)
         use module_base
         use module_types
         implicit none
         !Arguments
         integer, intent(in) :: iproc,nproc,ixc
         integer, intent(inout) :: nspin,nvirt
         real(gp), intent(in) :: hx,hy,hz
         type(atoms_data), intent(inout) :: at
         type(rho_descriptors),intent(in) :: rhod
         type(denspot_distribution), intent(in) :: dpcom
         type(orbitals_data), intent(inout) :: orbs
         type(nonlocal_psp_descriptors), intent(in) :: nlpspd
         type(local_zone_descriptors), intent(inout) :: Lzd
         type(communications_arrays), intent(in) :: comms
         type(GPU_pointers), intent(inout) :: GPU
         type(input_variables):: input
         type(symmetry_data), intent(in) :: symObj
         !integer, dimension(0:nproc-1,4), intent(in) :: nscatterarr !n3d,n3p,i3s+i3xcsh-1,i3xcsh
         !integer, dimension(0:nproc-1,2), intent(in) :: ngatherarr 
         real(gp), dimension(3,at%nat), intent(in) :: rxyz
         real(wp), dimension(nlpspd%nprojel), intent(in) :: proj
         real(dp), dimension(*), intent(inout) :: rhopot,pot_ion
         type(gaussian_basis), intent(out) :: G !basis for davidson IG
         real(wp), dimension(:), pointer :: psi,hpsi,psit
         real(wp), dimension(:,:,:,:), pointer :: rhocore
         real(dp), dimension(:), pointer :: pkernel,pkernelseq
         integer, intent(in) ::potshortcut
       end subroutine extract_potential_for_spectra

       subroutine psitohpsi(iproc,nproc,atoms,scf,denspot,itrp,itwfn,iscf,alphamix,ixc,&
            nlpspd,proj,rxyz,linflag,unblock_comms,GPU,wfn,&
            energs,rpnrm,xcstr)
         use module_base
         use module_types
         use m_ab6_mixing
         implicit none
         logical, intent(in) :: scf
         integer, intent(in) :: iproc,nproc,itrp,iscf,ixc,linflag,itwfn
         character(len=3), intent(in) :: unblock_comms
         real(gp), intent(in) :: alphamix
         type(atoms_data), intent(in) :: atoms
         type(nonlocal_psp_descriptors), intent(in) :: nlpspd
         type(DFT_local_fields), intent(inout) :: denspot
         type(energy_terms), intent(inout) :: energs
         type(DFT_wavefunction), intent(inout) :: wfn
         real(gp), dimension(3,atoms%nat), intent(in) :: rxyz
         real(wp), dimension(nlpspd%nprojel), intent(in) :: proj
         type(GPU_pointers), intent(inout) :: GPU  
         real(gp), intent(out) :: rpnrm
         real(gp), dimension(6), intent(out) :: xcstr
       end subroutine psitohpsi

       subroutine assignToLocreg2(iproc, nproc, norb, norb_par, natom, nlr, nspin, Localnorb, rxyz, inwhichlocreg)
         use module_base
         use module_types
         implicit none
         integer,intent(in):: nlr,iproc,nproc,nspin,natom,norb
         integer,dimension(nlr),intent(in):: Localnorb
         integer,dimension(0:nproc-1),intent(in):: norb_par
         real(8),dimension(3,nlr),intent(in):: rxyz
         integer,dimension(:),pointer,intent(out):: inwhichlocreg
       end subroutine assignToLocreg2
       
       subroutine calc_gradient(geocode,n1,n2,n3,n3grad,deltaleft,deltaright,rhoinp,nspden,hx,hy,hz,&
            gradient,rhocore)
         use module_base
         implicit none
         !Arguments
         character(len=1), intent(in) :: geocode
         integer, intent(in) :: n1,n2,n3,n3grad,deltaleft,deltaright,nspden
         real(dp), intent(in) :: hx,hy,hz
         real(dp), dimension(n1,n2,n3,nspden), intent(inout) :: rhoinp
         real(dp), dimension(n1,n2,n3grad,2*nspden-1,0:3), intent(out) :: gradient
         real(dp), dimension(:,:,:,:), pointer :: rhocore
       end subroutine calc_gradient

       !!!subroutine position_operator(iproc, n1, n2, n3, nl1, nl2, nl3, nbuf, nspinor, psir, &
       !!!       hxh, hyh, hzh, ioffset, dir, &
       !!!       ibyyzz_r) !optional
       !!!  use module_base
       !!!  implicit none
       !!!  integer, intent(in) :: iproc, n1,n2,n3,nl1,nl2,nl3,nbuf,nspinor
       !!!  integer,dimension(3),intent(in):: ioffset
       !!!  real(wp), dimension(-14*nl1:2*n1+1+15*nl1,-14*nl2:2*n2+1+15*nl2,-14*nl3:2*n3+1+15*nl3,nspinor), intent(inout) :: psir
       !!!  integer, dimension(2,-14:2*n2+16,-14:2*n3+16), intent(in), optional :: ibyyzz_r
       !!!  real(8),intent(in):: hxh, hyh, hzh
       !!!  character(len=1),intent(in):: dir
       !!!end subroutine position_operator

       subroutine apply_position_operators(iproc, nproc, orbs, lzd, hx, hy, hz, confdatarr, psi, order, xpsi, ypsi, zpsi)
         use module_base
         use module_types
         implicit none
         integer,intent(in):: iproc, nproc, order
         type(orbitals_data),intent(in):: orbs
         type(local_zone_descriptors),intent(in):: lzd
         real(8),intent(in):: hx, hy, hz
         type(confpot_data),dimension(orbs%norbp),intent(in):: confdatarr
         real(8),dimension(max(orbs%npsidim_orbs,orbs%npsidim_comp)),intent(in):: psi
         real(8),dimension(max(orbs%npsidim_orbs,orbs%npsidim_comp)),intent(out):: xpsi, ypsi, zpsi
       end subroutine apply_position_operators

       !!subroutine MLWF(iproc, nproc, lzd, orbs, at, op, comon, mad, rxyz, nit, kernel, &
       !!             newgradient, confdatarr, hx, locregCenters, lphi, Umat)
       !!  use module_base
       !!  use module_types
       !!  implicit none
       !!  integer,intent(in):: iproc, nproc, nit
       !!  type(local_zone_descriptors),intent(in):: lzd
       !!  type(orbitals_data),intent(in):: orbs
       !!  type(atoms_data),intent(in):: at
       !!  type(overlapParameters),intent(inout):: op
       !!  type(p2pComms),intent(inout):: comon
       !!  type(matrixDescriptors),intent(in):: mad
       !!  real(8),dimension(3,at%nat),intent(in):: rxyz
       !!  real(8),dimension(orbs%norb,orbs%norb),intent(in):: kernel
       !!  logical,intent(in):: newgradient
       !!  real(8),intent(in):: hx, maxDispl
       !!  type(confpot_data),dimension(orbs%norbp),intent(in):: confdatarr
       !!  real(8),dimension(3,lzd%nlr),intent(in):: locregCenters
       !!  real(8),dimension(max(orbs%npsidim_orbs,orbs%npsidim_comp)),intent(inout):: lphi
       !!  real(8),dimension(orbs%norb,orbs%norb),intent(out):: Umat
       !!end subroutine MLWF




       subroutine MLWFnew(iproc, nproc, lzd, orbs, at, op, comon, mad, rxyz, nit, kernel, &
                    confdatarr, hx, locregCenters, maxDispl, lphi, Umat, centers)
         use module_base
         use module_types
         implicit none
         integer,intent(in):: iproc, nproc, nit
         type(local_zone_descriptors),intent(in):: lzd
         type(orbitals_data),intent(in):: orbs
         type(atoms_data),intent(in):: at
         type(overlapParameters),intent(inout):: op
         type(p2pComms),intent(inout):: comon
         type(matrixDescriptors),intent(in):: mad
         real(8),dimension(3,at%nat),intent(in):: rxyz
         real(8),dimension(orbs%norb,orbs%norb),intent(in):: kernel
         !logical,intent(in):: newgradient
         real(8),intent(in):: hx, maxDispl
         type(confpot_data),dimension(orbs%norbp),intent(in):: confdatarr
         real(8),dimension(3,lzd%nlr),intent(in):: locregCenters
         real(8),dimension(max(orbs%npsidim_orbs,orbs%npsidim_comp)),intent(inout):: lphi
         real(8),dimension(orbs%norb,orbs%norb),intent(out):: Umat
         real(8),dimension(3,lzd%nlr),intent(out):: centers
       end subroutine MLWFnew


       !!!subroutine create_new_locregs(iproc, nproc, nlr, hx, hy, hz, lorbs, glr, locregCenter, &
       !!!           locrad, nscatterarr, withder, &
       !!!           inwhichlocreg_reference, ldiis, &
       !!!           lphilarge, lhphilarge, lhphilargeold, lphilargeold,tmb)
       !!!  use module_base
       !!!  use module_types
       !!!  implicit none
       !!!  integer,intent(in):: iproc, nproc, nlr
       !!!  real(8),intent(in):: hx, hy, hz
       !!!  type(orbitals_data),intent(in):: lorbs
       !!!  type(locreg_descriptors),intent(in):: glr
       !!!  real(8),dimension(3,nlr),intent(in):: locregCenter
       !!!  real(8),dimension(nlr):: locrad
       !!!  integer,dimension(0:nproc-1,4),intent(in):: nscatterarr !n3d,n3p,i3s+i3xcsh-1,i3xcsh
       !!!  logical,intent(in):: withder
       !!!  integer,dimension(lorbs%norb),intent(in):: inwhichlocreg_reference
       !!!  type(localizedDIISParameters),intent(inout):: ldiis
       !!!  real(8),dimension(:),pointer,intent(out):: lphilarge, lhphilarge, lhphilargeold, lphilargeold
       !!!  type(DFT_wavefunction),intent(out):: tmb
       !!!end subroutine create_new_locregs

       subroutine destroy_new_locregs(iproc, nproc, tmb)
         use module_base
         use module_types
         implicit none
         integer,intent(in):: iproc, nproc
         type(DFT_wavefunction),intent(inout):: tmb
       end subroutine destroy_new_locregs

       subroutine get_cutoff_weight(n1i,n2i,n3i,n1ip,n2ip,n3ip,ishift,n2,n3,nspinor,psir,&
            cutoff, weight_in, weight_out, &
            confdata,ibyyzz_r) !optional
         use module_base
         use module_types
         implicit none
         integer, intent(in) :: n1i,n2i,n3i,n1ip,n2ip,n3ip,n2,n3,nspinor
         integer, dimension(3), intent(in) :: ishift !<offset of potential box in wfn box coords.
         real(wp), dimension(n1i,n2i,n3i,nspinor), intent(in) :: psir !< real-space wfn in lr
         real(8),intent(in):: cutoff
         real(8),intent(out):: weight_in, weight_out
         type(confpot_data), intent(in), optional :: confdata !< data for the confining potential
         integer, dimension(2,-14:2*n2+16,-14:2*n3+16), intent(in), optional :: ibyyzz_r !< bounds in lr
       end subroutine get_cutoff_weight


       subroutine position_operators(n1i,n2i,n3i,n1ip,n2ip,n3ip,ishift,n2,n3,nspinor,psir,order,&
            psirx, psiry, psirz, &
            confdata,ibyyzz_r) !optional
         use module_base
         use module_types
         implicit none
         integer, intent(in) :: n1i,n2i,n3i,n1ip,n2ip,n3ip,n2,n3,nspinor,order
         integer, dimension(3), intent(in) :: ishift !<offset of potential box in wfn box coords.
         real(wp), dimension(n1i,n2i,n3i,nspinor), intent(in) :: psir !< real-space wfn in lr
         real(wp), dimension(n1i,n2i,n3i,nspinor), intent(out) :: psirx, psiry, psirz !< x,y,z operator applied to real-space wfn in lr
         type(confpot_data), intent(in), optional :: confdata !< data for the confining potential
         integer, dimension(2,-14:2*n2+16,-14:2*n3+16), intent(in), optional :: ibyyzz_r !< bounds in lr
       end subroutine position_operators

       subroutine apply_r_operators(iproc, nproc, orbs, lzd, hx, hy, hz, confdatarr, psi, order, vpsi)
         use module_base
         use module_types
         implicit none
         integer,intent(in):: iproc, nproc, order
         type(orbitals_data),intent(in):: orbs
         type(local_zone_descriptors),intent(in):: lzd
         real(8),intent(in):: hx, hy, hz
         type(confpot_data),dimension(orbs%norbp),intent(in):: confdatarr
         real(8),dimension(max(orbs%npsidim_orbs,orbs%npsidim_comp)),intent(in):: psi
         real(8),dimension(max(orbs%npsidim_orbs,orbs%npsidim_comp)),intent(out):: vpsi
       end subroutine apply_r_operators

       subroutine r_operator(n1i,n2i,n3i,n1ip,n2ip,n3ip,ishift,n2,n3,nspinor,psir,order,&
            confdata,ibyyzz_r) !optional
         use module_base
         use module_types
         implicit none
         integer, intent(in) :: n1i,n2i,n3i,n1ip,n2ip,n3ip,n2,n3,nspinor,order
         integer, dimension(3), intent(in) :: ishift !<offset of potential box in wfn box coords.
         real(wp), dimension(n1i,n2i,n3i,nspinor), intent(inout) :: psir !< real-space wfn in lr
         type(confpot_data), intent(in), optional :: confdata !< data for the confining potential
         integer, dimension(2,-14:2*n2+16,-14:2*n3+16), intent(in), optional :: ibyyzz_r !< bounds in lr
       end subroutine r_operator

       subroutine apply_rminusmu_operator(iproc, nproc, orbs, lzd, hx, hy, hz, confdatarr, psi, centers, vpsi)
         use module_base
         use module_types
         implicit none
         integer,intent(in):: iproc, nproc
         type(orbitals_data),intent(in):: orbs
         type(local_zone_descriptors),intent(in):: lzd
         real(8),intent(in):: hx, hy, hz
         type(confpot_data),dimension(orbs%norbp),intent(in):: confdatarr
         real(8),dimension(max(orbs%npsidim_orbs,orbs%npsidim_comp)),intent(in):: psi
         real(8),dimension(3,lzd%nlr),intent(in):: centers
         real(8),dimension(max(orbs%npsidim_orbs,orbs%npsidim_comp)),intent(out):: vpsi
       end subroutine apply_rminusmu_operator

       subroutine rminusmu_operator(n1i,n2i,n3i,n1ip,n2ip,n3ip,ishift,n2,n3,nspinor,psir,mu,&
            confdata,ibyyzz_r) !optional
         use module_base
         use module_types
         implicit none
         integer, intent(in) :: n1i,n2i,n3i,n1ip,n2ip,n3ip,n2,n3,nspinor
         integer, dimension(3), intent(in) :: ishift !<offset of potential box in wfn box coords.
         real(wp), dimension(n1i,n2i,n3i,nspinor), intent(inout) :: psir !< real-space wfn in lr
         real(8),dimension(3):: mu
         type(confpot_data), intent(in), optional :: confdata !< data for the confining potential
         integer, dimension(2,-14:2*n2+16,-14:2*n3+16), intent(in), optional :: ibyyzz_r !< bounds in lr
       end subroutine rminusmu_operator

       subroutine define_confinement_data(confdatarr,orbs,rxyz,at,hx,hy,hz,&
                  confpotorder,potentialprefac,Lzd,confinementCenter)
         use module_base
         use module_types
         implicit none
         real(gp), intent(in) :: hx,hy,hz
         type(atoms_data), intent(in) :: at
         type(orbitals_data), intent(in) :: orbs
         integer,intent(in):: confpotorder
         real(gp),dimension(at%ntypes),intent(in):: potentialprefac
         type(local_zone_descriptors), intent(in) :: Lzd
         real(gp), dimension(3,at%nat), intent(in) :: rxyz
         integer, dimension(orbs%norb), intent(in) :: confinementCenter
         type(confpot_data), dimension(orbs%norbp), intent(out) :: confdatarr
       end subroutine define_confinement_data

       subroutine update_locreg(iproc, nproc, nlr, locrad, inwhichlocreg_reference, locregCenter, glr_tmp, &
                  useDerivativeBasisFunctions, nscatterarr, hx, hy, hz, &
                  orbs_tmp, lzd, llborbs, lbop, lbcomon, lbcomgp, comsr, lbmad, lbcollcom)
         use module_base
         use module_types
         implicit none
         integer,intent(in):: iproc, nproc, nlr
         logical,intent(in):: useDerivativeBasisFunctions
         integer,dimension(0:nproc-1,4),intent(in):: nscatterarr !n3d,n3p,i3s+i3xcsh-1,i3xcsh
         real(8),intent(in):: hx, hy, hz
         real(8),dimension(nlr),intent(in):: locrad
         type(orbitals_data),intent(in):: orbs_tmp
         integer,dimension(orbs_tmp%norb),intent(in):: inwhichlocreg_reference
         real(8),dimension(3,nlr),intent(in):: locregCenter
         type(locreg_descriptors),intent(in):: glr_tmp
         type(local_zone_descriptors),intent(inout):: lzd
         type(orbitals_data),intent(inout):: llborbs
         type(overlapParameters),intent(inout):: lbop
         type(p2pComms),intent(inout):: lbcomon
         type(p2pComms),intent(inout):: lbcomgp
         type(p2pComms),intent(inout):: comsr
         type(matrixDescriptors),intent(inout):: lbmad
         type(collective_comms),intent(inout):: lbcollcom
       end subroutine update_locreg


       subroutine communicate_basis_for_density(iproc, nproc, lzd, llborbs, lphi, comsr)
         use module_base
         use module_types
         implicit none
         integer,intent(in):: iproc, nproc
         type(local_zone_descriptors),intent(in):: lzd
         type(orbitals_data),intent(in):: llborbs
         real(8),dimension(llborbs%npsidim_orbs),intent(in):: lphi
         type(p2pComms),intent(inout):: comsr
       end subroutine communicate_basis_for_density

       subroutine create_wfn_metadata(mode, nphi, lnorb, llbnorb, norb, input, wfnmd)
         use module_base
         use module_types
         implicit none
         character(len=1),intent(in):: mode
         integer,intent(in):: nphi, lnorb, llbnorb, norb
         type(input_variables),intent(in):: input
         type(wfn_metadata),intent(out):: wfnmd
       end subroutine create_wfn_metadata

       subroutine destroy_wfn_metadata(wfnmd)
         use module_base
         use module_types
         !use deallocatePointers
         implicit none
         type(wfn_metadata),intent(inout):: wfnmd
       end subroutine destroy_wfn_metadata

       subroutine create_DFT_wavefunction(mode, nphi, lnorb, norb, input, wfn)
         use module_base
         use module_types
         implicit none
         character(len=1),intent(in):: mode
         integer,intent(in):: nphi, lnorb, norb
         type(input_variables),intent(in):: input
         type(DFT_wavefunction),intent(out):: wfn
       end subroutine create_DFT_wavefunction
       
       subroutine destroy_DFT_wavefunction(wfn)
         use module_base
         use module_types
         implicit none
         type(DFT_wavefunction),intent(inout):: wfn
       end subroutine destroy_DFT_wavefunction

       subroutine init_orbitals_data_for_linear(iproc, nproc, nspinor, input, at, glr, use_derivative_basis, rxyz, &
                  lorbs)
         use module_base
         use module_types
         implicit none
         integer,intent(in):: iproc, nproc, nspinor
         type(input_variables),intent(in):: input
         type(atoms_data),intent(in):: at
         type(locreg_descriptors),intent(in):: glr
         logical,intent(in):: use_derivative_basis
         real(8),dimension(3,at%nat),intent(in):: rxyz
         type(orbitals_data),intent(out):: lorbs
       end subroutine init_orbitals_data_for_linear

       subroutine init_local_zone_descriptors(iproc, nproc, input,hx,hy,hz, glr, at, rxyz, orbs, derorbs, lzd)
         use module_base
         use module_types
         implicit none
         integer,intent(in):: iproc, nproc
         real(gp),intent(in):: hx,hy,hz
         type(input_variables),intent(in):: input
         type(locreg_descriptors),intent(in):: glr
         type(atoms_data),intent(in):: at
         real(8),dimension(3,at%nat),intent(in):: rxyz
         type(orbitals_data),intent(in):: orbs, derorbs
         type(local_zone_descriptors),intent(out):: lzd
       end subroutine init_local_zone_descriptors

       subroutine mix_main(iproc, nproc, mixHist, compare_outer_loop, input, glr, alpha_mix, &
                  denspot, mixdiis, rhopotold, rhopotold_out, pnrm, pnrm_out)
         use module_base
         use module_types
         implicit none
         integer,intent(in):: iproc, nproc, mixHist
         logical,intent(in):: compare_outer_loop
         type(input_variables),intent(in):: input
         type(locreg_descriptors),intent(in):: glr
         real(8),intent(in):: alpha_mix
         type(DFT_local_fields),intent(inout):: denspot
         type(mixrhopotDIISParameters),intent(inout):: mixdiis
         real(8),dimension(max(glr%d%n1i*glr%d%n2i*denspot%dpcom%n3p,1)*input%nspin),intent(inout):: rhopotold, rhopotold_out
         real(8),intent(out):: pnrm, pnrm_out
       end subroutine mix_main

       subroutine redefine_locregs_quantities(iproc, nproc, hx, hy, hz, locrad, transform, lzd, tmb, tmbmix, denspot, &
                  ldiis)
         use module_base
         use module_types
         implicit none
         integer,intent(in):: iproc, nproc
         real(8),intent(in):: hx, hy, hz
         type(local_zone_descriptors),intent(inout):: lzd
         real(8),dimension(lzd%nlr),intent(in):: locrad
         logical,intent(in):: transform
         type(DFT_wavefunction),intent(inout):: tmb
         type(DFT_wavefunction),intent(inout):: tmbmix
         type(DFT_local_fields),intent(inout):: denspot
         type(localizedDIISParameters),intent(inout),optional:: ldiis
       end subroutine redefine_locregs_quantities

       !!!subroutine enlarge_locreg(iproc, nproc, hx, hy, hz, withder, lzd, locrad, &
       !!!           ldiis, denspot, tmb)
       !!!  use module_base
       !!!  use module_types
       !!!  implicit none
       !!!  integer,intent(in):: iproc, nproc
       !!!  real(8),intent(in):: hx, hy, hz
       !!!  logical,intent(in):: withder
       !!!  type(local_zone_descriptors),intent(inout):: lzd
       !!!  real(8),dimension(lzd%nlr),intent(in):: locrad
       !!!  type(localizedDIISParameters),intent(inout):: ldiis
       !!!  type(DFT_local_fields),intent(inout):: denspot
       !!!  type(DFT_wavefunction),intent(inout):: tmb
       !!!end subroutine enlarge_locreg

       subroutine calculate_energy_and_gradient_linear(iproc, nproc, it, &
                  variable_locregs, tmbopt, kernel, &
                  ldiis, lhphiopt, lphioldopt, lhphioldopt, consecutive_rejections, fnrmArr, &
                  fnrmOvrlpArr, fnrmOldArr, alpha, trH, trHold, fnrm, fnrmMax, meanAlpha)
         use module_base
         use module_types
         implicit none
         integer,intent(in):: iproc, nproc, it
         logical,intent(in):: variable_locregs
         type(DFT_wavefunction),intent(inout):: tmbopt
         real(8),dimension(tmbopt%orbs%norb,tmbopt%orbs%norb),intent(in):: kernel
         type(localizedDIISParameters),intent(inout):: ldiis
         real(8),dimension(tmbopt%wfnmd%nphi),intent(inout):: lhphiopt
         real(8),dimension(tmbopt%wfnmd%nphi),intent(inout):: lphioldopt, lhphioldopt
         integer,intent(inout):: consecutive_rejections
         real(8),dimension(tmbopt%orbs%norb,2),intent(inout):: fnrmArr, fnrmOvrlpArr
         real(8),dimension(tmbopt%orbs%norb),intent(inout):: fnrmOldArr
         real(8),dimension(tmbopt%orbs%norbp),intent(inout):: alpha
         real(8),intent(out):: trH, trHold, fnrm, fnrmMax, meanAlpha
       end subroutine calculate_energy_and_gradient_linear

       subroutine copy_basis_specifications(bsin, bsout, subname)
         use module_base
         use module_types
         implicit none
         type(basis_specifications),intent(in):: bsin
         type(basis_specifications),intent(out):: bsout
         character(len=*),intent(in):: subname
       end subroutine copy_basis_specifications

       subroutine copy_orthon_data(odin, odout, subname)
         use module_base
         use module_types
         implicit none
         type(orthon_data),intent(in):: odin
         type(orthon_data),intent(out):: odout
         character(len=*),intent(in):: subname
       end subroutine copy_orthon_data

       subroutine improveOrbitals(iproc, nproc, it, variable_locregs, tmb, ldiis, lhphi, alpha)
         use module_base
         use module_types
         implicit none
         integer,intent(in):: iproc, nproc, it
         logical,intent(in):: variable_locregs
         type(DFT_wavefunction),intent(inout):: tmb
         type(localizedDIISParameters),intent(inout):: ldiis
         real(8),dimension(tmb%wfnmd%nphi),intent(in):: lhphi
         real(8),dimension(tmb%orbs%norbp),intent(in):: alpha
       end subroutine improveOrbitals

       subroutine hpsitopsi_linear(iproc, nproc, it, variable_locregs, ldiis, tmblarge, tmb, tmbopt, at, rxyz, kernel, &
                   lhphilarge, lphilargeold, lhphilargeold, lhphi, lphiold, lhphiold, lhphiopt, lphioldopt, alpha, &
                   locregCenter, locregCenterTemp, &
                   denspot, locrad, inwhichlocreg_reference, factor, trH, meanAlpha, alphaDIIS)
        use module_base
        use module_types
        implicit none
        integer,intent(in):: iproc, nproc, it
        logical,intent(in):: variable_locregs
        type(localizedDIISParameters),intent(inout):: ldiis
        type(DFT_wavefunction),intent(inout):: tmblarge, tmb, tmbopt
        type(atoms_data),intent(in):: at
        real(8),dimension(3,at%nat),intent(in):: rxyz
        real(8),dimension(tmblarge%orbs%norb,tmblarge%orbs%norb),intent(inout):: kernel
        real(8),dimension(:),pointer,intent(inout):: lhphilarge, lphilargeold, lhphilargeold
        real(8),dimension(:),pointer,intent(inout):: lhphi, lphiold, lhphiold
        real(8),dimension(:),pointer,intent(inout):: lhphiopt
        real(8),dimension(tmbopt%wfnmd%nphi),intent(out):: lphioldopt
        real(8),dimension(3,tmblarge%lzd%nlr),intent(inout):: locregCenter
        real(8),dimension(3,tmblarge%lzd%nlr),intent(inout):: locregCenterTemp
        type(DFT_local_fields),intent(inout):: denspot
        real(8),dimension(tmb%lzd%nlr),intent(in):: locrad
        integer,dimension(tmblarge%orbs%norb),intent(in):: inwhichlocreg_reference
        real(8),intent(in):: factor, trH, meanAlpha 
        real(8),dimension(tmbopt%orbs%norb),intent(out):: alpha, alphaDIIS
       end subroutine hpsitopsi_linear
       
       subroutine DIISorSD(iproc, nproc, it, trH, tmbopt, ldiis, alpha, alphaDIIS, lphioldopt)
         use module_base
         use module_types
         implicit none

         ! Calling arguments
         integer,intent(in):: iproc, nproc, it
         real(8),intent(in):: trH
         type(DFT_wavefunction),intent(inout):: tmbopt
         type(localizedDIISParameters),intent(inout):: ldiis
         real(8),dimension(tmbopt%orbs%norbp),intent(out):: alpha, alphaDIIS
         real(8),dimension(tmbopt%wfnmd%nphi),intent(out):: lphioldopt
       end subroutine DIISorSD
 
       subroutine psi_to_vlocpsi(iproc,orbs,Lzd,&
            ipotmethod,confdatarr,pot,psi,vpsi,pkernel,ixc,alphaSIC,epot_sum,evSIC)
         use module_base
         use module_types
         implicit none
         integer, intent(in) :: iproc,ipotmethod,ixc
         real(gp), intent(in) :: alphaSIC
         type(orbitals_data), intent(in) :: orbs
         type(local_zone_descriptors), intent(in) :: Lzd
         type(confpot_data), dimension(orbs%norbp), intent(in) :: confdatarr
         real(wp), dimension(orbs%npsidim_orbs), intent(in) :: psi !this dimension will be modified
         real(wp), dimension(*) :: pot !< the potential, with the dimension compatible with the ipotmethod flag
         real(gp), intent(out) :: epot_sum,evSIC
         real(wp), dimension(orbs%npsidim_orbs), intent(inout) :: vpsi
         real(dp), dimension(:), pointer :: pkernel !< the PSolver kernel which should be associated for the SIC schemes
       end subroutine psi_to_vlocpsi
       subroutine adjust_locregs_and_confinement(iproc, nproc, hx, hy, hz, &
                  input, tmb, tmbder, denspot, ldiis, lscv)
         use module_base
         use module_types
         implicit none
         integer,intent(in):: iproc, nproc
         real(8),intent(in):: hx, hy, hz
         type(input_variables),intent(in):: input
         type(DFT_wavefunction),intent(inout):: tmb, tmbder
         type(DFT_local_fields),intent(inout) :: denspot
         type(localizedDIISParameters),intent(inout):: ldiis
         type(linear_scaling_control_variables),intent(inout):: lscv
       end subroutine adjust_locregs_and_confinement

       subroutine adjust_DIIS_for_high_accuracy(input, tmb, denspot, ldiis, mixdiis, lscv)
         use module_base
         use module_types
         implicit none
         type(input_variables),intent(in):: input
         type(DFT_wavefunction),intent(in):: tmb
         type(DFT_local_fields),intent(inout) :: denspot
         type(localizedDIISParameters),intent(inout):: ldiis
         type(mixrhopotDIISParameters),intent(inout):: mixdiis
         type(linear_scaling_control_variables),intent(inout):: lscv
       end subroutine adjust_DIIS_for_high_accuracy

       subroutine set_optimization_variables(input, at, lorbs, nlr, onwhichatom, confdatarr, wfnmd, lscv)
         use module_base
         use module_types
         implicit none
         integer,intent(in):: nlr
         type(orbitals_data),intent(in):: lorbs
         type(input_variables),intent(in):: input
         type(atoms_data),intent(in):: at
         integer,dimension(lorbs%norb),intent(in):: onwhichatom
         type(confpot_data),dimension(lorbs%norbp),intent(inout):: confdatarr
         type(wfn_metadata),intent(inout):: wfnmd
         type(linear_scaling_control_variables),intent(inout):: lscv
       end subroutine set_optimization_variables

       subroutine determine_overlap_from_descriptors(iproc, nproc, orbs, orbsig, lzd, lzdig, op, comon)
         use module_base
         use module_types
         implicit none
         integer,intent(in):: iproc, nproc
         type(orbitals_data),intent(in):: orbs, orbsig
         type(local_zone_descriptors),intent(in):: lzd, lzdig
         type(overlapParameters),intent(out):: op
         type(p2pComms),intent(out):: comon
       end subroutine determine_overlap_from_descriptors

       subroutine get_weights(iproc, nproc, orbs, lzd, weight_c, weight_f, weight_c_tot, weight_f_tot)
         use module_base
         use module_types
         implicit none
         integer,intent(in):: iproc, nproc
         type(orbitals_data),intent(in):: orbs
         type(local_zone_descriptors),intent(in):: lzd
         real(8),dimension(0:lzd%glr%d%n1,0:lzd%glr%d%n2,0:lzd%glr%d%n3),intent(out):: weight_c, weight_f
         real(8),intent(out):: weight_c_tot, weight_f_tot
       end subroutine get_weights

       subroutine init_collective_comms(iproc, nproc, orbs, lzd, collcom, collcom_reference)
         use module_base
         use module_types
         implicit none
         integer,intent(in):: iproc, nproc
         type(orbitals_data),intent(in):: orbs
         type(local_zone_descriptors),intent(in):: lzd
         type(collective_comms),intent(out):: collcom
         type(collective_comms),optional,intent(in):: collcom_reference
       end subroutine init_collective_comms

       subroutine deallocate_collective_comms(collcom, subname)
         use module_base
         use module_types
         implicit none
         type(collective_comms),intent(inout):: collcom
         character(len=*),intent(in):: subname
       end subroutine deallocate_collective_comms

       subroutine assign_weight_to_process(iproc, nproc, lzd, weight_c, weight_f, weight_tot_c, weight_tot_f, &
                  istartend_c, istartend_f, istartp_seg_c, iendp_seg_c, istartp_seg_f, iendp_seg_f, &
                  weightp_c, weightp_f, nptsp_c, nptsp_f)
         use module_base
         use module_types
         implicit none
         integer,intent(in):: iproc, nproc
         type(local_zone_descriptors),intent(in):: lzd
         real(8),dimension(0:lzd%glr%d%n1,0:lzd%glr%d%n2,0:lzd%glr%d%n3),intent(in):: weight_c, weight_f
         real(8),intent(in):: weight_tot_c, weight_tot_f
         integer,dimension(2,0:nproc-1),intent(out):: istartend_c, istartend_f
         integer,intent(out):: istartp_seg_c, iendp_seg_c, istartp_seg_f, iendp_seg_f
         real(8),intent(out):: weightp_c, weightp_f
         integer,intent(out):: nptsp_c, nptsp_f
       end subroutine assign_weight_to_process

       subroutine determine_num_orbs_per_gridpoint(iproc, nproc, orbs, lzd, istartend_c, istartend_f, &
                  istartp_seg_c, iendp_seg_c, istartp_seg_f, iendp_seg_f, &
                  weightp_c, weightp_f, nptsp_c, nptsp_f, &
                  norb_per_gridpoint_c, norb_per_gridpoint_f)
         use module_base
         use module_types
         implicit none
         integer,intent(in):: iproc, nproc, nptsp_c, nptsp_f, istartp_seg_c, iendp_seg_c, istartp_seg_f, iendp_seg_f
         type(orbitals_data),intent(in):: orbs
         type(local_zone_descriptors),intent(in):: lzd
         integer,dimension(2,0:nproc-1),intent(in):: istartend_c, istartend_f
         real(8),intent(in):: weightp_c, weightp_f
         integer,dimension(nptsp_c),intent(out):: norb_per_gridpoint_c
         integer,dimension(nptsp_f),intent(out):: norb_per_gridpoint_f
       end subroutine determine_num_orbs_per_gridpoint

       !!subroutine check_gridpoint(nseg, n1, n2, noffset1, noffset2, noffset3, keyg, itarget1, itarget2, itarget3, found)
       !!  use module_base
       !!  use module_types
       !!  implicit none
       !!  integer,intent(in):: nseg, n1, n2, noffset1, noffset2, noffset3, itarget1, itarget2, itarget3
       !!  integer,dimension(2,nseg),intent(in):: keyg
       !!  logical,intent(out):: found
       !!end  subroutine check_gridpoint

       subroutine get_switch_indices(iproc, nproc, orbs, lzd, ndimpsi_c, ndimpsi_f, istartend_c, istartend_f, &
                  nsendcounts_c, nsenddspls_c, nrecvcounts_c, nrecvdspls_c, &
                  nsendcounts_f, nsenddspls_f, nrecvcounts_f, nrecvdspls_f, &
                  index_in_global_c, index_in_global_f, &
                  weightp_c, weightp_f,  isendbuf_c, irecvbuf_c, isendbuf_f, irecvbuf_f, &
                  indexrecvorbital_c, iextract_c, iexpand_c, indexrecvorbital_f, iextract_f, iexpand_f)
         use module_base
         use module_types
         implicit none
         integer,intent(in):: iproc, nproc, ndimpsi_c, ndimpsi_f
         type(orbitals_data),intent(in):: orbs
         type(local_zone_descriptors),intent(in):: lzd
         integer,dimension(2,0:nproc-1),intent(in):: istartend_c, istartend_f
         integer,dimension(0:nproc-1),intent(in):: nsendcounts_c, nsenddspls_c, nrecvcounts_c, nrecvdspls_c
         integer,dimension(0:nproc-1),intent(in):: nsendcounts_f, nsenddspls_f, nrecvcounts_f, nrecvdspls_f
         integer,dimension(0:lzd%glr%d%n1,0:lzd%glr%d%n2,0:lzd%glr%d%n3),intent(in):: index_in_global_c, index_in_global_f
         real(8),intent(in):: weightp_c, weightp_f
         integer,dimension(ndimpsi_c),intent(out):: isendbuf_c, irecvbuf_c
         integer,dimension(ndimpsi_f),intent(out):: isendbuf_f, irecvbuf_f
         integer,dimension(sum(nrecvcounts_c)),intent(out):: indexrecvorbital_c, iextract_c, iexpand_c
         integer,dimension(sum(nrecvcounts_f)),intent(out):: indexrecvorbital_f, iextract_f, iexpand_f
       end subroutine get_switch_indices

       subroutine determine_communication_arrays(iproc, nproc, orbs, lzd, istartend_c, istartend_f, &
                  index_in_global_c, index_in_global_f, &
                  weightp_c, weightp_f,  nsendcounts_c, nsenddspls_c, nrecvcounts_c, nrecvdspls_c, &
                  nsendcounts_f, nsenddspls_f, nrecvcounts_f, nrecvdspls_f)
         use module_base
         use module_types
         implicit none
         integer,intent(in):: iproc, nproc
         type(orbitals_data),intent(in):: orbs
         type(local_zone_descriptors),intent(in):: lzd
         integer,dimension(2,0:nproc-1),intent(in):: istartend_c, istartend_f
         integer,dimension(0:lzd%glr%d%n1,0:lzd%glr%d%n2,0:lzd%glr%d%n3),intent(in):: index_in_global_c, index_in_global_f
         real(8),intent(in):: weightp_c, weightp_f
         integer,dimension(0:nproc-1),intent(out):: nsendcounts_c, nsenddspls_c, nrecvcounts_c, nrecvdspls_c
         integer,dimension(0:nproc-1),intent(out):: nsendcounts_f, nsenddspls_f, nrecvcounts_f, nrecvdspls_f
       end subroutine determine_communication_arrays

       subroutine assign_weight_to_process2(iproc, nproc, lzd, weight_c, weight_f, weight_tot_c, weight_tot_f, &
                  npts_par_c, npts_par_f, &
                  istartend_c, istartend_f, istartp_seg_c, iendp_seg_c, istartp_seg_f, iendp_seg_f, &
                  weightp_c, weightp_f, nptsp_c, nptsp_f)
         use module_base
         use module_types
         implicit none
         integer,intent(in):: iproc, nproc
         type(local_zone_descriptors),intent(in):: lzd
         real(8),dimension(0:lzd%glr%d%n1,0:lzd%glr%d%n2,0:lzd%glr%d%n3),intent(in):: weight_c, weight_f
         real(8),intent(in):: weight_tot_c, weight_tot_f
         integer,dimension(0:nproc-1),intent(in):: npts_par_c, npts_par_f
         integer,dimension(2,0:nproc-1),intent(out):: istartend_c, istartend_f
         integer,intent(out):: istartp_seg_c, iendp_seg_c, istartp_seg_f, iendp_seg_f
         real(8),intent(out):: weightp_c, weightp_f
         integer,intent(out):: nptsp_c, nptsp_f
       end subroutine assign_weight_to_process2

       subroutine get_gridpoint_start_vectors(iproc, nproc, norbig, nrecvcounts, indexrecvbuf, weight, gridpoint_start)
         use module_base
         use module_types
         implicit none
         integer,intent(in):: iproc, nproc, norbig
         integer,dimension(0:nproc-1),intent(in):: nrecvcounts
         integer,dimension(sum(nrecvcounts)),intent(in):: indexrecvbuf
         real(8),dimension(norbig),intent(out):: weight
         integer,dimension(norbig),intent(out):: gridpoint_start
       end subroutine get_gridpoint_start_vectors

       subroutine get_switch_indices_vectors(iproc, nproc, nlr, norbig, ndimvec, orbs, mlr, &
                  istartend, nsendcounts, nsenddspls, nrecvcounts, nrecvdspls, weightp, &
                  isendbuf, irecvbuf, indexrecvorbital, iextract, iexpand)
         use module_base
         use module_types
         implicit none
         integer,intent(in):: iproc, nproc, nlr, norbig, ndimvec
         type(orbitals_data),intent(in):: orbs
         type(matrixLocalizationRegion),dimension(nlr),intent(in):: mlr
         integer,dimension(2,0:nproc-1),intent(in):: istartend
         integer,dimension(0:nproc-1),intent(in):: nsendcounts, nsenddspls, nrecvcounts, nrecvdspls
         real(8),intent(in):: weightp
         integer,dimension(ndimvec),intent(out):: isendbuf, irecvbuf
         integer,dimension(sum(nrecvcounts)),intent(out):: indexrecvorbital, iextract, iexpand
       end subroutine get_switch_indices_vectors

       subroutine determine_communication_arrays_vectors(iproc, nproc, nlr, orbs, mlr, istartend, weightp, &
                  nsendcounts, nsenddspls, nrecvcounts, nrecvdspls)
         use module_base
         use module_types
         implicit none
         integer,intent(in):: iproc, nproc, nlr
         type(orbitals_data),intent(in):: orbs
         type(matrixLocalizationRegion),dimension(nlr),intent(in):: mlr
         integer,dimension(2,0:nproc-1),intent(in):: istartend
         real(8),intent(in):: weightp
         integer,dimension(0:nproc-1),intent(out):: nsendcounts, nsenddspls, nrecvcounts, nrecvdspls
       end subroutine determine_communication_arrays_vectors

       subroutine determine_num_orbs_per_gridpoint_vectors(iproc, nproc, norbig, nlr, nptsp, orbs, &
                  istartend, mlr, weightp, norb_per_gridpoint)
         use module_base
         use module_types
         implicit none
         integer,intent(in):: iproc, nproc, norbig, nlr, nptsp
         type(orbitals_data),intent(in):: orbs
         integer,dimension(2,0:nproc-1),intent(in):: istartend
         type(matrixLocalizationRegion),dimension(nlr),intent(in):: mlr
         real(8),intent(in):: weightp
         integer,dimension(nptsp),intent(out):: norb_per_gridpoint
       end subroutine determine_num_orbs_per_gridpoint_vectors

       subroutine assign_weight_to_process_vectors(iproc, nproc, norbig, weight, weight_tot, istartend, weightp, nptsp)
         use module_base
         use module_types
         implicit none
         integer,intent(in):: iproc, nproc, norbig
         real(8),dimension(norbig),intent(in):: weight
         real(8),intent(in):: weight_tot
         integer,dimension(2,0:nproc-1),intent(out):: istartend
         real(8),intent(out):: weightp
         integer,intent(out):: nptsp
       end subroutine assign_weight_to_process_vectors

       subroutine get_weights_vectors(iproc, nproc, orbs, nlr, mlr, norbig, weight, weight_tot)
         use module_base
         use module_types
         implicit none
         integer,intent(in):: iproc, nproc, norbig, nlr
         type(orbitals_data),intent(in):: orbs
         type(matrixLocalizationRegion),dimension(nlr),intent(in):: mlr
         real(8),dimension(norbig),intent(out):: weight
         real(8),intent(out):: weight_tot
       end subroutine get_weights_vectors

       subroutine init_collective_comms_vectors(iproc, nproc, nlr, orbs, orbsig, mlr, collcom)
         use module_base
         use module_types
         implicit none
         integer,intent(in):: iproc, nproc, nlr
         type(orbitals_data),intent(in):: orbs, orbsig
         type(matrixLocalizationRegion),dimension(nlr),intent(in):: mlr
         type(collective_comms),intent(out):: collcom
       end subroutine init_collective_comms_vectors

       subroutine transpose_switch_psi(orbs, collcom, psi, psiwork_c, psiwork_f, lzd)
         use module_base
         use module_types
         implicit none
         type(orbitals_Data),intent(in):: orbs
         type(collective_comms),intent(in):: collcom
         real(8),dimension(orbs%npsidim_orbs),intent(in):: psi
         real(8),dimension(collcom%ndimpsi_c),intent(out):: psiwork_c
         real(8),dimension(7*collcom%ndimpsi_f),intent(out):: psiwork_f
         type(local_zone_descriptors),intent(in),optional:: lzd
       end subroutine transpose_switch_psi

       subroutine transpose_communicate_psi(collcom, psiwork_c, psiwork_f, psitwork_c, psitwork_f)
         use module_base
         use module_types
         implicit none
         type(collective_comms),intent(in):: collcom
         real(8),dimension(collcom%ndimpsi_c),intent(in):: psiwork_c
         real(8),dimension(7*collcom%ndimpsi_f),intent(in):: psiwork_f
         real(8),dimension(sum(collcom%nrecvcounts_c)),intent(out):: psitwork_c
         real(8),dimension(7*sum(collcom%nrecvcounts_f)),intent(out):: psitwork_f
       end subroutine transpose_communicate_psi

       subroutine transpose_unswitch_psit(collcom, psitwork_c, psitwork_f, psit_c, psit_f)
         use module_base
         use module_types
         implicit none
         type(collective_comms),intent(in):: collcom
         real(8),dimension(sum(collcom%nrecvcounts_c)),intent(in):: psitwork_c
         real(8),dimension(7*sum(collcom%nrecvcounts_f)),intent(in):: psitwork_f
         real(8),dimension(sum(collcom%nrecvcounts_c)),intent(out):: psit_c
         real(8),dimension(7*sum(collcom%nrecvcounts_f)),intent(out):: psit_f
       end subroutine transpose_unswitch_psit

       subroutine transpose_switch_psit(collcom, psit_c, psit_f, psitwork_c, psitwork_f)
         use module_base
         use module_types
         implicit none
         type(collective_comms),intent(in):: collcom
         real(8),dimension(sum(collcom%nrecvcounts_c)),intent(in):: psit_c
         real(8),dimension(7*sum(collcom%nrecvcounts_f)),intent(in):: psit_f
         real(8),dimension(sum(collcom%nrecvcounts_c)),intent(out):: psitwork_c
         real(8),dimension(7*sum(collcom%nrecvcounts_f)),intent(out):: psitwork_f
       end subroutine transpose_switch_psit

       subroutine transpose_communicate_psit(collcom, psitwork_c, psitwork_f, psiwork_c, psiwork_f)
         use module_base
         use module_types
         implicit none
         type(collective_comms),intent(in):: collcom
         real(8),dimension(sum(collcom%nrecvcounts_c)),intent(in):: psitwork_c
         real(8),dimension(7*sum(collcom%nrecvcounts_f)),intent(in):: psitwork_f
         real(8),dimension(collcom%ndimpsi_c),intent(out):: psiwork_c
         real(8),dimension(7*collcom%ndimpsi_f),intent(out):: psiwork_f
       end subroutine transpose_communicate_psit

       subroutine transpose_unswitch_psi(orbs, collcom, psiwork_c, psiwork_f, psi, lzd)
         use module_base
         use module_types
         implicit none
         type(orbitals_data),intent(in):: orbs
         type(collective_comms),intent(in):: collcom
         real(8),dimension(collcom%ndimpsi_c),intent(in):: psiwork_c
         real(8),dimension(7*collcom%ndimpsi_f),intent(in):: psiwork_f
         real(8),dimension(orbs%npsidim_orbs),intent(out):: psi
         type(local_zone_descriptors),intent(in),optional:: lzd
       end subroutine transpose_unswitch_psi

       subroutine transpose_localized(iproc, nproc, orbs, collcom, psi, psit_c, psit_f, lzd)
         use module_base
         use module_types
         implicit none
         integer,intent(in):: iproc, nproc
         type(orbitals_data),intent(in):: orbs
         type(collective_comms),intent(in):: collcom
         real(8),dimension(orbs%npsidim_orbs),intent(in):: psi
         real(8),dimension(sum(collcom%nrecvcounts_c)),intent(out):: psit_c
         real(8),dimension(7*sum(collcom%nrecvcounts_f)),intent(out):: psit_f
         type(local_zone_descriptors),optional,intent(in):: lzd
       end subroutine transpose_localized

       subroutine untranspose_localized(iproc, nproc, orbs, collcom, psit_c, psit_f, psi, lzd)
         use module_base
         use module_types
         implicit none
         integer,intent(in):: iproc, nproc
         type(orbitals_data),intent(in):: orbs
         type(collective_comms),intent(in):: collcom
         real(8),dimension(sum(collcom%nrecvcounts_c)),intent(in):: psit_c
         real(8),dimension(7*sum(collcom%nrecvcounts_f)),intent(in):: psit_f
         real(8),dimension(orbs%npsidim_orbs),intent(out):: psi
         type(local_zone_descriptors),optional,intent(in):: lzd
       end subroutine untranspose_localized

       subroutine initialize_linear_from_file(iproc,nproc,filename,iformat,Lzd,orbs,at,rxyz,orblist)
         use module_base
         use module_types
         implicit none
         integer, intent(in) :: iproc, nproc, iformat
         type(orbitals_data), intent(inout) :: orbs  !< orbs related to the basis functions, inwhichlocreg generated in this routine
         type(atoms_data), intent(in) :: at
         real(gp), dimension(3,at%nat), intent(in) :: rxyz
         character(len=*), intent(in) :: filename
         type(local_zone_descriptors), intent(inout) :: Lzd !< must already contain Glr and hgrids
         integer, dimension(orbs%norb), optional :: orblist
       end subroutine initialize_linear_from_file

       subroutine io_read_descr_linear(unitwf, formatted, iorb_old, eval, n1_old, n2_old, n3_old, &
       & hx_old, hy_old, hz_old, lstat, error, nvctr_c_old, nvctr_f_old, rxyz_old, nat, &
       & locrad, locregCenter, confPotOrder, confPotprefac)
         use module_base
         use module_types
         implicit none
         integer, intent(in) :: unitwf
         logical, intent(in) :: formatted
         integer, intent(out) :: iorb_old
         integer, intent(out) :: n1_old, n2_old, n3_old
         real(gp), intent(out) :: hx_old, hy_old, hz_old
         logical, intent(out) :: lstat
         real(wp), intent(out) :: eval
         integer, intent(out) :: confPotOrder
         real(gp), intent(out) :: locrad, confPotprefac
         real(gp), dimension(3), intent(out) :: locregCenter
         character(len =256), intent(out) :: error
         ! Optional arguments
         integer, intent(out), optional :: nvctr_c_old, nvctr_f_old
         integer, intent(in), optional :: nat
         real(gp), dimension(:,:), intent(out), optional :: rxyz_old
       end subroutine io_read_descr_linear

       subroutine readmywaves_linear(iproc,filename,iformat,norb,Lzd,orbs,at,rxyz_old,rxyz,  &
           psi,coeff,orblist)
         use module_base
         use module_types
         implicit none
         integer, intent(in) :: iproc, iformat,norb
         type(orbitals_data), intent(inout) :: orbs  ! orbs related to the basis functions
         type(local_zone_descriptors), intent(in) :: Lzd
         type(atoms_data), intent(in) :: at
         real(gp), dimension(3,at%nat), intent(in) :: rxyz
         real(gp), dimension(3,at%nat), intent(out) :: rxyz_old
         real(wp), dimension(orbs%npsidim_orbs), intent(out) :: psi
         character(len=*), intent(in) :: filename
         real(wp), dimension(norb,orbs%norb), intent(out) :: coeff
         integer, dimension(orbs%norb), optional :: orblist
        end subroutine readmywaves_linear

<<<<<<< HEAD
        subroutine io_read_descr_coeff(unitwf, formatted, norb_old, ntmb_old, n1_old, n2_old, n3_old, &
            & hx_old, hy_old, hz_old, lstat, error, nvctr_c_old, nvctr_f_old, rxyz_old, nat)
         use module_base
         use module_types
         implicit none
         integer, intent(in) :: unitwf                                                                                                                                                                                                             
         logical, intent(in) :: formatted
         integer, intent(out) :: norb_old, ntmb_old
         integer, intent(out) :: n1_old, n2_old, n3_old
         real(gp), intent(out) :: hx_old, hy_old, hz_old
         logical, intent(out) :: lstat
         character(len =256), intent(out) :: error
         ! Optional arguments                                                                                                                                                                                                                      
         integer, intent(out), optional :: nvctr_c_old, nvctr_f_old
         integer, intent(in), optional :: nat
         real(gp), dimension(:,:), intent(out), optional :: rxyz_old
        end subroutine io_read_descr_coeff
=======
        subroutine post_p2p_communication(iproc, nproc, nsendbuf, sendbuf, nrecvbuf, recvbuf, comm)
          use module_base
          use module_types
          implicit none
          integer,intent(in):: iproc, nproc, nsendbuf, nrecvbuf
          real(8),dimension(nsendbuf),intent(in):: sendbuf
          real(8),dimension(nrecvbuf),intent(out):: recvbuf
          type(p2pComms),intent(inout):: comm
        end subroutine post_p2p_communication

        subroutine wait_p2p_communication(iproc, nproc, comm)
          use module_base
          use module_types
          implicit none
          integer,intent(in):: iproc, nproc
          type(p2pComms),intent(inout):: comm
        end subroutine wait_p2p_communication

        subroutine allocate_auxiliary_basis_function(npsidim, subname, lphi, lhphi, lphiold, lhphiold)
          use module_base
          implicit none
          integer,intent(in):: npsidim
          real(8),dimension(:),pointer,intent(out):: lphi, lhphi, lphiold, lhphiold
          character(len=*),intent(in):: subname
        end subroutine allocate_auxiliary_basis_function

        subroutine deallocate_auxiliary_basis_function(subname, lphi, lhphi, lphiold, lhphiold)
          use module_base
          implicit none
          real(8),dimension(:),pointer,intent(out):: lphi, lhphi, lphiold, lhphiold
          character(len=*),intent(in):: subname
        end subroutine deallocate_auxiliary_basis_function

        subroutine update_ldiis_arrays(tmb, subname, ldiis)
          use module_base
          use module_types
          implicit none
          type(DFT_wavefunction),intent(in):: tmb
          character(len=*),intent(in):: subname
          type(localizedDIISParameters),intent(inout):: ldiis
        end subroutine update_ldiis_arrays

        subroutine copy_local_zone_descriptors(lzd_in, lzd_out, subname)
          use module_base
          use module_types
          implicit none
          type(local_zone_descriptors),intent(in):: lzd_in
          type(local_zone_descriptors),intent(out):: lzd_out
          character(len=*),intent(in):: subname
        end subroutine copy_local_zone_descriptors

subroutine update_locreg2(iproc, nproc, nlr, locrad, inwhichlocreg_reference, locregCenter, glr_tmp, &
           useDerivativeBasisFunctions, nscatterarr, hx, hy, hz, &
           orbs_tmp, lzd, llborbs, lbop, lbcomon, lbcomgp, comsr, lbmad, lbcollcom)
  use module_base
  use module_types
  implicit none
  integer,intent(in):: iproc, nproc, nlr
  logical,intent(in):: useDerivativeBasisFunctions
  integer,dimension(0:nproc-1,4),intent(in):: nscatterarr !n3d,n3p,i3s+i3xcsh-1,i3xcsh
  real(8),intent(in):: hx, hy, hz
  real(8),dimension(nlr),intent(in):: locrad
  type(orbitals_data),intent(in):: orbs_tmp
  integer,dimension(orbs_tmp%norb),intent(in):: inwhichlocreg_reference
  real(8),dimension(3,nlr),intent(in):: locregCenter
  type(locreg_descriptors),intent(in):: glr_tmp
  type(local_zone_descriptors),intent(inout):: lzd
  type(orbitals_data),intent(inout):: llborbs
  type(overlapParameters),intent(inout):: lbop
  type(p2pComms),intent(inout):: lbcomon
  type(p2pComms),intent(inout):: lbcomgp
  type(p2pComms),intent(inout):: comsr
  type(matrixDescriptors),intent(inout):: lbmad
  type(collective_comms),intent(inout):: lbcollcom
end subroutine update_locreg2

subroutine orbitals_descriptors2(iproc,nproc,norb,norbu,norbd,nspin,nspinor,nkpt,kpt,wkpt,&
     orbs,simple,basedist)
  use module_base
  use module_types
  implicit none
  logical, intent(in) :: simple !< simple calculation of the repartition
  integer, intent(in) :: iproc,nproc,norb,norbu,norbd,nkpt,nspin
  integer, intent(in) :: nspinor
  type(orbitals_data), intent(inout) :: orbs
  real(gp), dimension(nkpt), intent(in) :: wkpt
  real(gp), dimension(3,nkpt), intent(in) :: kpt
  integer, dimension(0:nproc-1,nkpt), intent(in), optional :: basedist !> optional argument indicating the base orbitals distribution to start from
end subroutine orbitals_descriptors2

>>>>>>> c0a217b6
   end interface

END MODULE module_interfaces<|MERGE_RESOLUTION|>--- conflicted
+++ resolved
@@ -6730,25 +6730,6 @@
          integer, dimension(orbs%norb), optional :: orblist
         end subroutine readmywaves_linear
 
-<<<<<<< HEAD
-        subroutine io_read_descr_coeff(unitwf, formatted, norb_old, ntmb_old, n1_old, n2_old, n3_old, &
-            & hx_old, hy_old, hz_old, lstat, error, nvctr_c_old, nvctr_f_old, rxyz_old, nat)
-         use module_base
-         use module_types
-         implicit none
-         integer, intent(in) :: unitwf                                                                                                                                                                                                             
-         logical, intent(in) :: formatted
-         integer, intent(out) :: norb_old, ntmb_old
-         integer, intent(out) :: n1_old, n2_old, n3_old
-         real(gp), intent(out) :: hx_old, hy_old, hz_old
-         logical, intent(out) :: lstat
-         character(len =256), intent(out) :: error
-         ! Optional arguments                                                                                                                                                                                                                      
-         integer, intent(out), optional :: nvctr_c_old, nvctr_f_old
-         integer, intent(in), optional :: nat
-         real(gp), dimension(:,:), intent(out), optional :: rxyz_old
-        end subroutine io_read_descr_coeff
-=======
         subroutine post_p2p_communication(iproc, nproc, nsendbuf, sendbuf, nrecvbuf, recvbuf, comm)
           use module_base
           use module_types
@@ -6839,7 +6820,23 @@
   integer, dimension(0:nproc-1,nkpt), intent(in), optional :: basedist !> optional argument indicating the base orbitals distribution to start from
 end subroutine orbitals_descriptors2
 
->>>>>>> c0a217b6
+        subroutine io_read_descr_coeff(unitwf, formatted, norb_old, ntmb_old, n1_old, n2_old, n3_old, &
+            & hx_old, hy_old, hz_old, lstat, error, nvctr_c_old, nvctr_f_old, rxyz_old, nat)
+         use module_base
+         use module_types
+         implicit none
+         integer, intent(in) :: unitwf                                                                                                                                                                                                             
+         logical, intent(in) :: formatted
+         integer, intent(out) :: norb_old, ntmb_old
+         integer, intent(out) :: n1_old, n2_old, n3_old
+         real(gp), intent(out) :: hx_old, hy_old, hz_old
+         logical, intent(out) :: lstat
+         character(len =256), intent(out) :: error
+         ! Optional arguments                                                                                                                                                                                                                      
+         integer, intent(out), optional :: nvctr_c_old, nvctr_f_old
+         integer, intent(in), optional :: nat
+         real(gp), dimension(:,:), intent(out), optional :: rxyz_old
+        end subroutine io_read_descr_coeff
    end interface
 
 END MODULE module_interfaces