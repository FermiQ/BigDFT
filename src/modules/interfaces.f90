--- conflicted
+++ resolved
@@ -6315,7 +6315,366 @@
          real(dp), dimension(:), pointer :: pkernel !< the PSolver kernel which should be associated for the SIC schemes
        end subroutine psi_to_vlocpsi
 
-<<<<<<< HEAD
+       subroutine adjust_locregs_and_confinement(iproc, nproc, hx, hy, hz, &
+                  input, tmb, tmbder, denspot, ldiis, lscv)
+         use module_base
+         use module_types
+         implicit none
+         integer,intent(in):: iproc, nproc
+         real(8),intent(in):: hx, hy, hz
+         type(input_variables),intent(in):: input
+         type(DFT_wavefunction),intent(inout):: tmb, tmbder
+         type(DFT_local_fields),intent(inout) :: denspot
+         type(localizedDIISParameters),intent(inout):: ldiis
+         type(linear_scaling_control_variables),intent(inout):: lscv
+       end subroutine adjust_locregs_and_confinement
+
+       subroutine adjust_DIIS_for_high_accuracy(input, tmb, denspot, ldiis, mixdiis, lscv)
+         use module_base
+         use module_types
+         implicit none
+         type(input_variables),intent(in):: input
+         type(DFT_wavefunction),intent(in):: tmb
+         type(DFT_local_fields),intent(inout) :: denspot
+         type(localizedDIISParameters),intent(inout):: ldiis
+         type(mixrhopotDIISParameters),intent(inout):: mixdiis
+         type(linear_scaling_control_variables),intent(inout):: lscv
+       end subroutine adjust_DIIS_for_high_accuracy
+
+       subroutine set_optimization_variables(input, at, lorbs, nlr, onwhichatom, confdatarr, wfnmd, lscv)
+         use module_base
+         use module_types
+         implicit none
+         integer,intent(in):: nlr
+         type(orbitals_data),intent(in):: lorbs
+         type(input_variables),intent(in):: input
+         type(atoms_data),intent(in):: at
+         integer,dimension(lorbs%norb),intent(in):: onwhichatom
+         type(confpot_data),dimension(lorbs%norbp),intent(inout):: confdatarr
+         type(wfn_metadata),intent(inout):: wfnmd
+         type(linear_scaling_control_variables),intent(inout):: lscv
+       end subroutine set_optimization_variables
+
+       subroutine determine_overlap_from_descriptors(iproc, nproc, orbs, orbsig, lzd, lzdig, op, comon)
+         use module_base
+         use module_types
+         implicit none
+         integer,intent(in):: iproc, nproc
+         type(orbitals_data),intent(in):: orbs, orbsig
+         type(local_zone_descriptors),intent(in):: lzd, lzdig
+         type(overlapParameters),intent(out):: op
+         type(p2pComms),intent(out):: comon
+       end subroutine determine_overlap_from_descriptors
+
+       subroutine get_weights(iproc, nproc, orbs, lzd, weight_c, weight_f, weight_c_tot, weight_f_tot)
+         use module_base
+         use module_types
+         implicit none
+         integer,intent(in):: iproc, nproc
+         type(orbitals_data),intent(in):: orbs
+         type(local_zone_descriptors),intent(in):: lzd
+         real(8),dimension(0:lzd%glr%d%n1,0:lzd%glr%d%n2,0:lzd%glr%d%n3),intent(out):: weight_c, weight_f
+         real(8),intent(out):: weight_c_tot, weight_f_tot
+       end subroutine get_weights
+
+       subroutine init_collective_comms(iproc, nproc, orbs, lzd, collcom, collcom_reference)
+         use module_base
+         use module_types
+         implicit none
+         integer,intent(in):: iproc, nproc
+         type(orbitals_data),intent(in):: orbs
+         type(local_zone_descriptors),intent(in):: lzd
+         type(collective_comms),intent(out):: collcom
+         type(collective_comms),optional,intent(in):: collcom_reference
+       end subroutine init_collective_comms
+
+       subroutine deallocate_collective_comms(collcom, subname)
+         use module_base
+         use module_types
+         implicit none
+         type(collective_comms),intent(inout):: collcom
+         character(len=*),intent(in):: subname
+       end subroutine deallocate_collective_comms
+
+       subroutine assign_weight_to_process(iproc, nproc, lzd, weight_c, weight_f, weight_tot_c, weight_tot_f, &
+                  istartend_c, istartend_f, istartp_seg_c, iendp_seg_c, istartp_seg_f, iendp_seg_f, &
+                  weightp_c, weightp_f, nptsp_c, nptsp_f)
+         use module_base
+         use module_types
+         implicit none
+         integer,intent(in):: iproc, nproc
+         type(local_zone_descriptors),intent(in):: lzd
+         real(8),dimension(0:lzd%glr%d%n1,0:lzd%glr%d%n2,0:lzd%glr%d%n3),intent(in):: weight_c, weight_f
+         real(8),intent(in):: weight_tot_c, weight_tot_f
+         integer,dimension(2,0:nproc-1),intent(out):: istartend_c, istartend_f
+         integer,intent(out):: istartp_seg_c, iendp_seg_c, istartp_seg_f, iendp_seg_f
+         real(8),intent(out):: weightp_c, weightp_f
+         integer,intent(out):: nptsp_c, nptsp_f
+       end subroutine assign_weight_to_process
+
+       subroutine determine_num_orbs_per_gridpoint(iproc, nproc, orbs, lzd, istartend_c, istartend_f, &
+                  istartp_seg_c, iendp_seg_c, istartp_seg_f, iendp_seg_f, &
+                  weightp_c, weightp_f, nptsp_c, nptsp_f, &
+                  norb_per_gridpoint_c, norb_per_gridpoint_f)
+         use module_base
+         use module_types
+         implicit none
+         integer,intent(in):: iproc, nproc, nptsp_c, nptsp_f, istartp_seg_c, iendp_seg_c, istartp_seg_f, iendp_seg_f
+         type(orbitals_data),intent(in):: orbs
+         type(local_zone_descriptors),intent(in):: lzd
+         integer,dimension(2,0:nproc-1),intent(in):: istartend_c, istartend_f
+         real(8),intent(in):: weightp_c, weightp_f
+         integer,dimension(nptsp_c),intent(out):: norb_per_gridpoint_c
+         integer,dimension(nptsp_f),intent(out):: norb_per_gridpoint_f
+       end subroutine determine_num_orbs_per_gridpoint
+
+       !!subroutine check_gridpoint(nseg, n1, n2, noffset1, noffset2, noffset3, keyg, itarget1, itarget2, itarget3, found)
+       !!  use module_base
+       !!  use module_types
+       !!  implicit none
+       !!  integer,intent(in):: nseg, n1, n2, noffset1, noffset2, noffset3, itarget1, itarget2, itarget3
+       !!  integer,dimension(2,nseg),intent(in):: keyg
+       !!  logical,intent(out):: found
+       !!end  subroutine check_gridpoint
+
+       subroutine get_switch_indices(iproc, nproc, orbs, lzd, ndimpsi_c, ndimpsi_f, istartend_c, istartend_f, &
+                  nsendcounts_c, nsenddspls_c, nrecvcounts_c, nrecvdspls_c, &
+                  nsendcounts_f, nsenddspls_f, nrecvcounts_f, nrecvdspls_f, &
+                  index_in_global_c, index_in_global_f, &
+                  weightp_c, weightp_f,  isendbuf_c, irecvbuf_c, isendbuf_f, irecvbuf_f, &
+                  indexrecvorbital_c, iextract_c, iexpand_c, indexrecvorbital_f, iextract_f, iexpand_f)
+         use module_base
+         use module_types
+         implicit none
+         integer,intent(in):: iproc, nproc, ndimpsi_c, ndimpsi_f
+         type(orbitals_data),intent(in):: orbs
+         type(local_zone_descriptors),intent(in):: lzd
+         integer,dimension(2,0:nproc-1),intent(in):: istartend_c, istartend_f
+         integer,dimension(0:nproc-1),intent(in):: nsendcounts_c, nsenddspls_c, nrecvcounts_c, nrecvdspls_c
+         integer,dimension(0:nproc-1),intent(in):: nsendcounts_f, nsenddspls_f, nrecvcounts_f, nrecvdspls_f
+         integer,dimension(0:lzd%glr%d%n1,0:lzd%glr%d%n2,0:lzd%glr%d%n3),intent(in):: index_in_global_c, index_in_global_f
+         real(8),intent(in):: weightp_c, weightp_f
+         integer,dimension(ndimpsi_c),intent(out):: isendbuf_c, irecvbuf_c
+         integer,dimension(ndimpsi_f),intent(out):: isendbuf_f, irecvbuf_f
+         integer,dimension(sum(nrecvcounts_c)),intent(out):: indexrecvorbital_c, iextract_c, iexpand_c
+         integer,dimension(sum(nrecvcounts_f)),intent(out):: indexrecvorbital_f, iextract_f, iexpand_f
+       end subroutine get_switch_indices
+
+       subroutine determine_communication_arrays(iproc, nproc, orbs, lzd, istartend_c, istartend_f, &
+                  index_in_global_c, index_in_global_f, &
+                  weightp_c, weightp_f,  nsendcounts_c, nsenddspls_c, nrecvcounts_c, nrecvdspls_c, &
+                  nsendcounts_f, nsenddspls_f, nrecvcounts_f, nrecvdspls_f)
+         use module_base
+         use module_types
+         implicit none
+         integer,intent(in):: iproc, nproc
+         type(orbitals_data),intent(in):: orbs
+         type(local_zone_descriptors),intent(in):: lzd
+         integer,dimension(2,0:nproc-1),intent(in):: istartend_c, istartend_f
+         integer,dimension(0:lzd%glr%d%n1,0:lzd%glr%d%n2,0:lzd%glr%d%n3),intent(in):: index_in_global_c, index_in_global_f
+         real(8),intent(in):: weightp_c, weightp_f
+         integer,dimension(0:nproc-1),intent(out):: nsendcounts_c, nsenddspls_c, nrecvcounts_c, nrecvdspls_c
+         integer,dimension(0:nproc-1),intent(out):: nsendcounts_f, nsenddspls_f, nrecvcounts_f, nrecvdspls_f
+       end subroutine determine_communication_arrays
+
+       subroutine assign_weight_to_process2(iproc, nproc, lzd, weight_c, weight_f, weight_tot_c, weight_tot_f, &
+                  npts_par_c, npts_par_f, &
+                  istartend_c, istartend_f, istartp_seg_c, iendp_seg_c, istartp_seg_f, iendp_seg_f, &
+                  weightp_c, weightp_f, nptsp_c, nptsp_f)
+         use module_base
+         use module_types
+         implicit none
+         integer,intent(in):: iproc, nproc
+         type(local_zone_descriptors),intent(in):: lzd
+         real(8),dimension(0:lzd%glr%d%n1,0:lzd%glr%d%n2,0:lzd%glr%d%n3),intent(in):: weight_c, weight_f
+         real(8),intent(in):: weight_tot_c, weight_tot_f
+         integer,dimension(0:nproc-1),intent(in):: npts_par_c, npts_par_f
+         integer,dimension(2,0:nproc-1),intent(out):: istartend_c, istartend_f
+         integer,intent(out):: istartp_seg_c, iendp_seg_c, istartp_seg_f, iendp_seg_f
+         real(8),intent(out):: weightp_c, weightp_f
+         integer,intent(out):: nptsp_c, nptsp_f
+       end subroutine assign_weight_to_process2
+
+       subroutine get_gridpoint_start_vectors(iproc, nproc, norbig, nrecvcounts, indexrecvbuf, weight, gridpoint_start)
+         use module_base
+         use module_types
+         implicit none
+         integer,intent(in):: iproc, nproc, norbig
+         integer,dimension(0:nproc-1),intent(in):: nrecvcounts
+         integer,dimension(sum(nrecvcounts)),intent(in):: indexrecvbuf
+         real(8),dimension(norbig),intent(out):: weight
+         integer,dimension(norbig),intent(out):: gridpoint_start
+       end subroutine get_gridpoint_start_vectors
+
+       subroutine get_switch_indices_vectors(iproc, nproc, nlr, norbig, ndimvec, orbs, mlr, &
+                  istartend, nsendcounts, nsenddspls, nrecvcounts, nrecvdspls, weightp, &
+                  isendbuf, irecvbuf, indexrecvorbital, iextract, iexpand)
+         use module_base
+         use module_types
+         implicit none
+         integer,intent(in):: iproc, nproc, nlr, norbig, ndimvec
+         type(orbitals_data),intent(in):: orbs
+         type(matrixLocalizationRegion),dimension(nlr),intent(in):: mlr
+         integer,dimension(2,0:nproc-1),intent(in):: istartend
+         integer,dimension(0:nproc-1),intent(in):: nsendcounts, nsenddspls, nrecvcounts, nrecvdspls
+         real(8),intent(in):: weightp
+         integer,dimension(ndimvec),intent(out):: isendbuf, irecvbuf
+         integer,dimension(sum(nrecvcounts)),intent(out):: indexrecvorbital, iextract, iexpand
+       end subroutine get_switch_indices_vectors
+
+       subroutine determine_communication_arrays_vectors(iproc, nproc, nlr, orbs, mlr, istartend, weightp, &
+                  nsendcounts, nsenddspls, nrecvcounts, nrecvdspls)
+         use module_base
+         use module_types
+         implicit none
+         integer,intent(in):: iproc, nproc, nlr
+         type(orbitals_data),intent(in):: orbs
+         type(matrixLocalizationRegion),dimension(nlr),intent(in):: mlr
+         integer,dimension(2,0:nproc-1),intent(in):: istartend
+         real(8),intent(in):: weightp
+         integer,dimension(0:nproc-1),intent(out):: nsendcounts, nsenddspls, nrecvcounts, nrecvdspls
+       end subroutine determine_communication_arrays_vectors
+
+       subroutine determine_num_orbs_per_gridpoint_vectors(iproc, nproc, norbig, nlr, nptsp, orbs, &
+                  istartend, mlr, weightp, norb_per_gridpoint)
+         use module_base
+         use module_types
+         implicit none
+         integer,intent(in):: iproc, nproc, norbig, nlr, nptsp
+         type(orbitals_data),intent(in):: orbs
+         integer,dimension(2,0:nproc-1),intent(in):: istartend
+         type(matrixLocalizationRegion),dimension(nlr),intent(in):: mlr
+         real(8),intent(in):: weightp
+         integer,dimension(nptsp),intent(out):: norb_per_gridpoint
+       end subroutine determine_num_orbs_per_gridpoint_vectors
+
+       subroutine assign_weight_to_process_vectors(iproc, nproc, norbig, weight, weight_tot, istartend, weightp, nptsp)
+         use module_base
+         use module_types
+         implicit none
+         integer,intent(in):: iproc, nproc, norbig
+         real(8),dimension(norbig),intent(in):: weight
+         real(8),intent(in):: weight_tot
+         integer,dimension(2,0:nproc-1),intent(out):: istartend
+         real(8),intent(out):: weightp
+         integer,intent(out):: nptsp
+       end subroutine assign_weight_to_process_vectors
+
+       subroutine get_weights_vectors(iproc, nproc, orbs, nlr, mlr, norbig, weight, weight_tot)
+         use module_base
+         use module_types
+         implicit none
+         integer,intent(in):: iproc, nproc, norbig, nlr
+         type(orbitals_data),intent(in):: orbs
+         type(matrixLocalizationRegion),dimension(nlr),intent(in):: mlr
+         real(8),dimension(norbig),intent(out):: weight
+         real(8),intent(out):: weight_tot
+       end subroutine get_weights_vectors
+
+       subroutine init_collective_comms_vectors(iproc, nproc, nlr, orbs, orbsig, mlr, collcom)
+         use module_base
+         use module_types
+         implicit none
+         integer,intent(in):: iproc, nproc, nlr
+         type(orbitals_data),intent(in):: orbs, orbsig
+         type(matrixLocalizationRegion),dimension(nlr),intent(in):: mlr
+         type(collective_comms),intent(out):: collcom
+       end subroutine init_collective_comms_vectors
+
+       subroutine transpose_switch_psi(orbs, collcom, psi, psiwork_c, psiwork_f, lzd)
+         use module_base
+         use module_types
+         implicit none
+         type(orbitals_Data),intent(in):: orbs
+         type(collective_comms),intent(in):: collcom
+         real(8),dimension(orbs%npsidim_orbs),intent(in):: psi
+         real(8),dimension(collcom%ndimpsi_c),intent(out):: psiwork_c
+         real(8),dimension(7*collcom%ndimpsi_f),intent(out):: psiwork_f
+         type(local_zone_descriptors),intent(in),optional:: lzd
+       end subroutine transpose_switch_psi
+
+       subroutine transpose_communicate_psi(collcom, psiwork_c, psiwork_f, psitwork_c, psitwork_f)
+         use module_base
+         use module_types
+         implicit none
+         type(collective_comms),intent(in):: collcom
+         real(8),dimension(collcom%ndimpsi_c),intent(in):: psiwork_c
+         real(8),dimension(7*collcom%ndimpsi_f),intent(in):: psiwork_f
+         real(8),dimension(sum(collcom%nrecvcounts_c)),intent(out):: psitwork_c
+         real(8),dimension(7*sum(collcom%nrecvcounts_f)),intent(out):: psitwork_f
+       end subroutine transpose_communicate_psi
+
+       subroutine transpose_unswitch_psit(collcom, psitwork_c, psitwork_f, psit_c, psit_f)
+         use module_base
+         use module_types
+         implicit none
+         type(collective_comms),intent(in):: collcom
+         real(8),dimension(sum(collcom%nrecvcounts_c)),intent(in):: psitwork_c
+         real(8),dimension(7*sum(collcom%nrecvcounts_f)),intent(in):: psitwork_f
+         real(8),dimension(sum(collcom%nrecvcounts_c)),intent(out):: psit_c
+         real(8),dimension(7*sum(collcom%nrecvcounts_f)),intent(out):: psit_f
+       end subroutine transpose_unswitch_psit
+
+       subroutine transpose_switch_psit(collcom, psit_c, psit_f, psitwork_c, psitwork_f)
+         use module_base
+         use module_types
+         implicit none
+         type(collective_comms),intent(in):: collcom
+         real(8),dimension(sum(collcom%nrecvcounts_c)),intent(in):: psit_c
+         real(8),dimension(7*sum(collcom%nrecvcounts_f)),intent(in):: psit_f
+         real(8),dimension(sum(collcom%nrecvcounts_c)),intent(out):: psitwork_c
+         real(8),dimension(7*sum(collcom%nrecvcounts_f)),intent(out):: psitwork_f
+       end subroutine transpose_switch_psit
+
+       subroutine transpose_communicate_psit(collcom, psitwork_c, psitwork_f, psiwork_c, psiwork_f)
+         use module_base
+         use module_types
+         implicit none
+         type(collective_comms),intent(in):: collcom
+         real(8),dimension(sum(collcom%nrecvcounts_c)),intent(in):: psitwork_c
+         real(8),dimension(7*sum(collcom%nrecvcounts_f)),intent(in):: psitwork_f
+         real(8),dimension(collcom%ndimpsi_c),intent(out):: psiwork_c
+         real(8),dimension(7*collcom%ndimpsi_f),intent(out):: psiwork_f
+       end subroutine transpose_communicate_psit
+
+       subroutine transpose_unswitch_psi(orbs, collcom, psiwork_c, psiwork_f, psi, lzd)
+         use module_base
+         use module_types
+         implicit none
+         type(orbitals_data),intent(in):: orbs
+         type(collective_comms),intent(in):: collcom
+         real(8),dimension(collcom%ndimpsi_c),intent(in):: psiwork_c
+         real(8),dimension(7*collcom%ndimpsi_f),intent(in):: psiwork_f
+         real(8),dimension(orbs%npsidim_orbs),intent(out):: psi
+         type(local_zone_descriptors),intent(in),optional:: lzd
+       end subroutine transpose_unswitch_psi
+
+       subroutine transpose_localized(iproc, nproc, orbs, collcom, psi, psit_c, psit_f, lzd)
+         use module_base
+         use module_types
+         implicit none
+         integer,intent(in):: iproc, nproc
+         type(orbitals_data),intent(in):: orbs
+         type(collective_comms),intent(in):: collcom
+         real(8),dimension(orbs%npsidim_orbs),intent(in):: psi
+         real(8),dimension(sum(collcom%nrecvcounts_c)),intent(out):: psit_c
+         real(8),dimension(7*sum(collcom%nrecvcounts_f)),intent(out):: psit_f
+         type(local_zone_descriptors),optional,intent(in):: lzd
+       end subroutine transpose_localized
+
+       subroutine untranspose_localized(iproc, nproc, orbs, collcom, psit_c, psit_f, psi, lzd)
+         use module_base
+         use module_types
+         implicit none
+         integer,intent(in):: iproc, nproc
+         type(orbitals_data),intent(in):: orbs
+         type(collective_comms),intent(in):: collcom
+         real(8),dimension(sum(collcom%nrecvcounts_c)),intent(in):: psit_c
+         real(8),dimension(7*sum(collcom%nrecvcounts_f)),intent(in):: psit_f
+         real(8),dimension(orbs%npsidim_orbs),intent(out):: psi
+         type(local_zone_descriptors),optional,intent(in):: lzd
+       end subroutine untranspose_localized
+
        subroutine initialize_linear_from_file(iproc,nproc,filename,iformat,Lzd,orbs,at,rxyz,orblist)
          use module_base
          use module_types
@@ -6367,367 +6726,6 @@
          character(len=*), intent(in) :: filename
          integer, dimension(orbs%norb), optional :: orblist
         end subroutine readmywaves_linear
-=======
-       subroutine adjust_locregs_and_confinement(iproc, nproc, hx, hy, hz, &
-                  input, tmb, tmbder, denspot, ldiis, lscv)
-         use module_base
-         use module_types
-         implicit none
-         integer,intent(in):: iproc, nproc
-         real(8),intent(in):: hx, hy, hz
-         type(input_variables),intent(in):: input
-         type(DFT_wavefunction),intent(inout):: tmb, tmbder
-         type(DFT_local_fields),intent(inout) :: denspot
-         type(localizedDIISParameters),intent(inout):: ldiis
-         type(linear_scaling_control_variables),intent(inout):: lscv
-       end subroutine adjust_locregs_and_confinement
-
-       subroutine adjust_DIIS_for_high_accuracy(input, tmb, denspot, ldiis, mixdiis, lscv)
-         use module_base
-         use module_types
-         implicit none
-         type(input_variables),intent(in):: input
-         type(DFT_wavefunction),intent(in):: tmb
-         type(DFT_local_fields),intent(inout) :: denspot
-         type(localizedDIISParameters),intent(inout):: ldiis
-         type(mixrhopotDIISParameters),intent(inout):: mixdiis
-         type(linear_scaling_control_variables),intent(inout):: lscv
-       end subroutine adjust_DIIS_for_high_accuracy
-
-       subroutine set_optimization_variables(input, at, lorbs, nlr, onwhichatom, confdatarr, wfnmd, lscv)
-         use module_base
-         use module_types
-         implicit none
-         integer,intent(in):: nlr
-         type(orbitals_data),intent(in):: lorbs
-         type(input_variables),intent(in):: input
-         type(atoms_data),intent(in):: at
-         integer,dimension(lorbs%norb),intent(in):: onwhichatom
-         type(confpot_data),dimension(lorbs%norbp),intent(inout):: confdatarr
-         type(wfn_metadata),intent(inout):: wfnmd
-         type(linear_scaling_control_variables),intent(inout):: lscv
-       end subroutine set_optimization_variables
-
-       subroutine determine_overlap_from_descriptors(iproc, nproc, orbs, orbsig, lzd, lzdig, op, comon)
-         use module_base
-         use module_types
-         implicit none
-         integer,intent(in):: iproc, nproc
-         type(orbitals_data),intent(in):: orbs, orbsig
-         type(local_zone_descriptors),intent(in):: lzd, lzdig
-         type(overlapParameters),intent(out):: op
-         type(p2pComms),intent(out):: comon
-       end subroutine determine_overlap_from_descriptors
-
-       subroutine get_weights(iproc, nproc, orbs, lzd, weight_c, weight_f, weight_c_tot, weight_f_tot)
-         use module_base
-         use module_types
-         implicit none
-         integer,intent(in):: iproc, nproc
-         type(orbitals_data),intent(in):: orbs
-         type(local_zone_descriptors),intent(in):: lzd
-         real(8),dimension(0:lzd%glr%d%n1,0:lzd%glr%d%n2,0:lzd%glr%d%n3),intent(out):: weight_c, weight_f
-         real(8),intent(out):: weight_c_tot, weight_f_tot
-       end subroutine get_weights
-
-       subroutine init_collective_comms(iproc, nproc, orbs, lzd, collcom, collcom_reference)
-         use module_base
-         use module_types
-         implicit none
-         integer,intent(in):: iproc, nproc
-         type(orbitals_data),intent(in):: orbs
-         type(local_zone_descriptors),intent(in):: lzd
-         type(collective_comms),intent(out):: collcom
-         type(collective_comms),optional,intent(in):: collcom_reference
-       end subroutine init_collective_comms
-
-       subroutine deallocate_collective_comms(collcom, subname)
-         use module_base
-         use module_types
-         implicit none
-         type(collective_comms),intent(inout):: collcom
-         character(len=*),intent(in):: subname
-       end subroutine deallocate_collective_comms
-
-       subroutine assign_weight_to_process(iproc, nproc, lzd, weight_c, weight_f, weight_tot_c, weight_tot_f, &
-                  istartend_c, istartend_f, istartp_seg_c, iendp_seg_c, istartp_seg_f, iendp_seg_f, &
-                  weightp_c, weightp_f, nptsp_c, nptsp_f)
-         use module_base
-         use module_types
-         implicit none
-         integer,intent(in):: iproc, nproc
-         type(local_zone_descriptors),intent(in):: lzd
-         real(8),dimension(0:lzd%glr%d%n1,0:lzd%glr%d%n2,0:lzd%glr%d%n3),intent(in):: weight_c, weight_f
-         real(8),intent(in):: weight_tot_c, weight_tot_f
-         integer,dimension(2,0:nproc-1),intent(out):: istartend_c, istartend_f
-         integer,intent(out):: istartp_seg_c, iendp_seg_c, istartp_seg_f, iendp_seg_f
-         real(8),intent(out):: weightp_c, weightp_f
-         integer,intent(out):: nptsp_c, nptsp_f
-       end subroutine assign_weight_to_process
-
-       subroutine determine_num_orbs_per_gridpoint(iproc, nproc, orbs, lzd, istartend_c, istartend_f, &
-                  istartp_seg_c, iendp_seg_c, istartp_seg_f, iendp_seg_f, &
-                  weightp_c, weightp_f, nptsp_c, nptsp_f, &
-                  norb_per_gridpoint_c, norb_per_gridpoint_f)
-         use module_base
-         use module_types
-         implicit none
-         integer,intent(in):: iproc, nproc, nptsp_c, nptsp_f, istartp_seg_c, iendp_seg_c, istartp_seg_f, iendp_seg_f
-         type(orbitals_data),intent(in):: orbs
-         type(local_zone_descriptors),intent(in):: lzd
-         integer,dimension(2,0:nproc-1),intent(in):: istartend_c, istartend_f
-         real(8),intent(in):: weightp_c, weightp_f
-         integer,dimension(nptsp_c),intent(out):: norb_per_gridpoint_c
-         integer,dimension(nptsp_f),intent(out):: norb_per_gridpoint_f
-       end subroutine determine_num_orbs_per_gridpoint
-
-       !!subroutine check_gridpoint(nseg, n1, n2, noffset1, noffset2, noffset3, keyg, itarget1, itarget2, itarget3, found)
-       !!  use module_base
-       !!  use module_types
-       !!  implicit none
-       !!  integer,intent(in):: nseg, n1, n2, noffset1, noffset2, noffset3, itarget1, itarget2, itarget3
-       !!  integer,dimension(2,nseg),intent(in):: keyg
-       !!  logical,intent(out):: found
-       !!end  subroutine check_gridpoint
-
-       subroutine get_switch_indices(iproc, nproc, orbs, lzd, ndimpsi_c, ndimpsi_f, istartend_c, istartend_f, &
-                  nsendcounts_c, nsenddspls_c, nrecvcounts_c, nrecvdspls_c, &
-                  nsendcounts_f, nsenddspls_f, nrecvcounts_f, nrecvdspls_f, &
-                  index_in_global_c, index_in_global_f, &
-                  weightp_c, weightp_f,  isendbuf_c, irecvbuf_c, isendbuf_f, irecvbuf_f, &
-                  indexrecvorbital_c, iextract_c, iexpand_c, indexrecvorbital_f, iextract_f, iexpand_f)
-         use module_base
-         use module_types
-         implicit none
-         integer,intent(in):: iproc, nproc, ndimpsi_c, ndimpsi_f
-         type(orbitals_data),intent(in):: orbs
-         type(local_zone_descriptors),intent(in):: lzd
-         integer,dimension(2,0:nproc-1),intent(in):: istartend_c, istartend_f
-         integer,dimension(0:nproc-1),intent(in):: nsendcounts_c, nsenddspls_c, nrecvcounts_c, nrecvdspls_c
-         integer,dimension(0:nproc-1),intent(in):: nsendcounts_f, nsenddspls_f, nrecvcounts_f, nrecvdspls_f
-         integer,dimension(0:lzd%glr%d%n1,0:lzd%glr%d%n2,0:lzd%glr%d%n3),intent(in):: index_in_global_c, index_in_global_f
-         real(8),intent(in):: weightp_c, weightp_f
-         integer,dimension(ndimpsi_c),intent(out):: isendbuf_c, irecvbuf_c
-         integer,dimension(ndimpsi_f),intent(out):: isendbuf_f, irecvbuf_f
-         integer,dimension(sum(nrecvcounts_c)),intent(out):: indexrecvorbital_c, iextract_c, iexpand_c
-         integer,dimension(sum(nrecvcounts_f)),intent(out):: indexrecvorbital_f, iextract_f, iexpand_f
-       end subroutine get_switch_indices
-
-       subroutine determine_communication_arrays(iproc, nproc, orbs, lzd, istartend_c, istartend_f, &
-                  index_in_global_c, index_in_global_f, &
-                  weightp_c, weightp_f,  nsendcounts_c, nsenddspls_c, nrecvcounts_c, nrecvdspls_c, &
-                  nsendcounts_f, nsenddspls_f, nrecvcounts_f, nrecvdspls_f)
-         use module_base
-         use module_types
-         implicit none
-         integer,intent(in):: iproc, nproc
-         type(orbitals_data),intent(in):: orbs
-         type(local_zone_descriptors),intent(in):: lzd
-         integer,dimension(2,0:nproc-1),intent(in):: istartend_c, istartend_f
-         integer,dimension(0:lzd%glr%d%n1,0:lzd%glr%d%n2,0:lzd%glr%d%n3),intent(in):: index_in_global_c, index_in_global_f
-         real(8),intent(in):: weightp_c, weightp_f
-         integer,dimension(0:nproc-1),intent(out):: nsendcounts_c, nsenddspls_c, nrecvcounts_c, nrecvdspls_c
-         integer,dimension(0:nproc-1),intent(out):: nsendcounts_f, nsenddspls_f, nrecvcounts_f, nrecvdspls_f
-       end subroutine determine_communication_arrays
-
-       subroutine assign_weight_to_process2(iproc, nproc, lzd, weight_c, weight_f, weight_tot_c, weight_tot_f, &
-                  npts_par_c, npts_par_f, &
-                  istartend_c, istartend_f, istartp_seg_c, iendp_seg_c, istartp_seg_f, iendp_seg_f, &
-                  weightp_c, weightp_f, nptsp_c, nptsp_f)
-         use module_base
-         use module_types
-         implicit none
-         integer,intent(in):: iproc, nproc
-         type(local_zone_descriptors),intent(in):: lzd
-         real(8),dimension(0:lzd%glr%d%n1,0:lzd%glr%d%n2,0:lzd%glr%d%n3),intent(in):: weight_c, weight_f
-         real(8),intent(in):: weight_tot_c, weight_tot_f
-         integer,dimension(0:nproc-1),intent(in):: npts_par_c, npts_par_f
-         integer,dimension(2,0:nproc-1),intent(out):: istartend_c, istartend_f
-         integer,intent(out):: istartp_seg_c, iendp_seg_c, istartp_seg_f, iendp_seg_f
-         real(8),intent(out):: weightp_c, weightp_f
-         integer,intent(out):: nptsp_c, nptsp_f
-       end subroutine assign_weight_to_process2
-
-       subroutine get_gridpoint_start_vectors(iproc, nproc, norbig, nrecvcounts, indexrecvbuf, weight, gridpoint_start)
-         use module_base
-         use module_types
-         implicit none
-         integer,intent(in):: iproc, nproc, norbig
-         integer,dimension(0:nproc-1),intent(in):: nrecvcounts
-         integer,dimension(sum(nrecvcounts)),intent(in):: indexrecvbuf
-         real(8),dimension(norbig),intent(out):: weight
-         integer,dimension(norbig),intent(out):: gridpoint_start
-       end subroutine get_gridpoint_start_vectors
-
-       subroutine get_switch_indices_vectors(iproc, nproc, nlr, norbig, ndimvec, orbs, mlr, &
-                  istartend, nsendcounts, nsenddspls, nrecvcounts, nrecvdspls, weightp, &
-                  isendbuf, irecvbuf, indexrecvorbital, iextract, iexpand)
-         use module_base
-         use module_types
-         implicit none
-         integer,intent(in):: iproc, nproc, nlr, norbig, ndimvec
-         type(orbitals_data),intent(in):: orbs
-         type(matrixLocalizationRegion),dimension(nlr),intent(in):: mlr
-         integer,dimension(2,0:nproc-1),intent(in):: istartend
-         integer,dimension(0:nproc-1),intent(in):: nsendcounts, nsenddspls, nrecvcounts, nrecvdspls
-         real(8),intent(in):: weightp
-         integer,dimension(ndimvec),intent(out):: isendbuf, irecvbuf
-         integer,dimension(sum(nrecvcounts)),intent(out):: indexrecvorbital, iextract, iexpand
-       end subroutine get_switch_indices_vectors
-
-       subroutine determine_communication_arrays_vectors(iproc, nproc, nlr, orbs, mlr, istartend, weightp, &
-                  nsendcounts, nsenddspls, nrecvcounts, nrecvdspls)
-         use module_base
-         use module_types
-         implicit none
-         integer,intent(in):: iproc, nproc, nlr
-         type(orbitals_data),intent(in):: orbs
-         type(matrixLocalizationRegion),dimension(nlr),intent(in):: mlr
-         integer,dimension(2,0:nproc-1),intent(in):: istartend
-         real(8),intent(in):: weightp
-         integer,dimension(0:nproc-1),intent(out):: nsendcounts, nsenddspls, nrecvcounts, nrecvdspls
-       end subroutine determine_communication_arrays_vectors
-
-       subroutine determine_num_orbs_per_gridpoint_vectors(iproc, nproc, norbig, nlr, nptsp, orbs, &
-                  istartend, mlr, weightp, norb_per_gridpoint)
-         use module_base
-         use module_types
-         implicit none
-         integer,intent(in):: iproc, nproc, norbig, nlr, nptsp
-         type(orbitals_data),intent(in):: orbs
-         integer,dimension(2,0:nproc-1),intent(in):: istartend
-         type(matrixLocalizationRegion),dimension(nlr),intent(in):: mlr
-         real(8),intent(in):: weightp
-         integer,dimension(nptsp),intent(out):: norb_per_gridpoint
-       end subroutine determine_num_orbs_per_gridpoint_vectors
-
-       subroutine assign_weight_to_process_vectors(iproc, nproc, norbig, weight, weight_tot, istartend, weightp, nptsp)
-         use module_base
-         use module_types
-         implicit none
-         integer,intent(in):: iproc, nproc, norbig
-         real(8),dimension(norbig),intent(in):: weight
-         real(8),intent(in):: weight_tot
-         integer,dimension(2,0:nproc-1),intent(out):: istartend
-         real(8),intent(out):: weightp
-         integer,intent(out):: nptsp
-       end subroutine assign_weight_to_process_vectors
-
-       subroutine get_weights_vectors(iproc, nproc, orbs, nlr, mlr, norbig, weight, weight_tot)
-         use module_base
-         use module_types
-         implicit none
-         integer,intent(in):: iproc, nproc, norbig, nlr
-         type(orbitals_data),intent(in):: orbs
-         type(matrixLocalizationRegion),dimension(nlr),intent(in):: mlr
-         real(8),dimension(norbig),intent(out):: weight
-         real(8),intent(out):: weight_tot
-       end subroutine get_weights_vectors
-
-       subroutine init_collective_comms_vectors(iproc, nproc, nlr, orbs, orbsig, mlr, collcom)
-         use module_base
-         use module_types
-         implicit none
-         integer,intent(in):: iproc, nproc, nlr
-         type(orbitals_data),intent(in):: orbs, orbsig
-         type(matrixLocalizationRegion),dimension(nlr),intent(in):: mlr
-         type(collective_comms),intent(out):: collcom
-       end subroutine init_collective_comms_vectors
-
-       subroutine transpose_switch_psi(orbs, collcom, psi, psiwork_c, psiwork_f, lzd)
-         use module_base
-         use module_types
-         implicit none
-         type(orbitals_Data),intent(in):: orbs
-         type(collective_comms),intent(in):: collcom
-         real(8),dimension(orbs%npsidim_orbs),intent(in):: psi
-         real(8),dimension(collcom%ndimpsi_c),intent(out):: psiwork_c
-         real(8),dimension(7*collcom%ndimpsi_f),intent(out):: psiwork_f
-         type(local_zone_descriptors),intent(in),optional:: lzd
-       end subroutine transpose_switch_psi
-
-       subroutine transpose_communicate_psi(collcom, psiwork_c, psiwork_f, psitwork_c, psitwork_f)
-         use module_base
-         use module_types
-         implicit none
-         type(collective_comms),intent(in):: collcom
-         real(8),dimension(collcom%ndimpsi_c),intent(in):: psiwork_c
-         real(8),dimension(7*collcom%ndimpsi_f),intent(in):: psiwork_f
-         real(8),dimension(sum(collcom%nrecvcounts_c)),intent(out):: psitwork_c
-         real(8),dimension(7*sum(collcom%nrecvcounts_f)),intent(out):: psitwork_f
-       end subroutine transpose_communicate_psi
-
-       subroutine transpose_unswitch_psit(collcom, psitwork_c, psitwork_f, psit_c, psit_f)
-         use module_base
-         use module_types
-         implicit none
-         type(collective_comms),intent(in):: collcom
-         real(8),dimension(sum(collcom%nrecvcounts_c)),intent(in):: psitwork_c
-         real(8),dimension(7*sum(collcom%nrecvcounts_f)),intent(in):: psitwork_f
-         real(8),dimension(sum(collcom%nrecvcounts_c)),intent(out):: psit_c
-         real(8),dimension(7*sum(collcom%nrecvcounts_f)),intent(out):: psit_f
-       end subroutine transpose_unswitch_psit
-
-       subroutine transpose_switch_psit(collcom, psit_c, psit_f, psitwork_c, psitwork_f)
-         use module_base
-         use module_types
-         implicit none
-         type(collective_comms),intent(in):: collcom
-         real(8),dimension(sum(collcom%nrecvcounts_c)),intent(in):: psit_c
-         real(8),dimension(7*sum(collcom%nrecvcounts_f)),intent(in):: psit_f
-         real(8),dimension(sum(collcom%nrecvcounts_c)),intent(out):: psitwork_c
-         real(8),dimension(7*sum(collcom%nrecvcounts_f)),intent(out):: psitwork_f
-       end subroutine transpose_switch_psit
-
-       subroutine transpose_communicate_psit(collcom, psitwork_c, psitwork_f, psiwork_c, psiwork_f)
-         use module_base
-         use module_types
-         implicit none
-         type(collective_comms),intent(in):: collcom
-         real(8),dimension(sum(collcom%nrecvcounts_c)),intent(in):: psitwork_c
-         real(8),dimension(7*sum(collcom%nrecvcounts_f)),intent(in):: psitwork_f
-         real(8),dimension(collcom%ndimpsi_c),intent(out):: psiwork_c
-         real(8),dimension(7*collcom%ndimpsi_f),intent(out):: psiwork_f
-       end subroutine transpose_communicate_psit
-
-       subroutine transpose_unswitch_psi(orbs, collcom, psiwork_c, psiwork_f, psi, lzd)
-         use module_base
-         use module_types
-         implicit none
-         type(orbitals_data),intent(in):: orbs
-         type(collective_comms),intent(in):: collcom
-         real(8),dimension(collcom%ndimpsi_c),intent(in):: psiwork_c
-         real(8),dimension(7*collcom%ndimpsi_f),intent(in):: psiwork_f
-         real(8),dimension(orbs%npsidim_orbs),intent(out):: psi
-         type(local_zone_descriptors),intent(in),optional:: lzd
-       end subroutine transpose_unswitch_psi
-
-       subroutine transpose_localized(iproc, nproc, orbs, collcom, psi, psit_c, psit_f, lzd)
-         use module_base
-         use module_types
-         implicit none
-         integer,intent(in):: iproc, nproc
-         type(orbitals_data),intent(in):: orbs
-         type(collective_comms),intent(in):: collcom
-         real(8),dimension(orbs%npsidim_orbs),intent(in):: psi
-         real(8),dimension(sum(collcom%nrecvcounts_c)),intent(out):: psit_c
-         real(8),dimension(7*sum(collcom%nrecvcounts_f)),intent(out):: psit_f
-         type(local_zone_descriptors),optional,intent(in):: lzd
-       end subroutine transpose_localized
-
-       subroutine untranspose_localized(iproc, nproc, orbs, collcom, psit_c, psit_f, psi, lzd)
-         use module_base
-         use module_types
-         implicit none
-         integer,intent(in):: iproc, nproc
-         type(orbitals_data),intent(in):: orbs
-         type(collective_comms),intent(in):: collcom
-         real(8),dimension(sum(collcom%nrecvcounts_c)),intent(in):: psit_c
-         real(8),dimension(7*sum(collcom%nrecvcounts_f)),intent(in):: psit_f
-         real(8),dimension(orbs%npsidim_orbs),intent(out):: psi
-         type(local_zone_descriptors),optional,intent(in):: lzd
-       end subroutine untranspose_localized
->>>>>>> 71c77fc4
 
    end interface
 
