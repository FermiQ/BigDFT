!> @file
!! Define the module module_interfaces containing all interfaces
!!
!! @author
!!    Copyright (C) 2007-2011 BigDFT group (LG,DC)
!!    This file is distributed under the terms of the
!!    GNU General Public License, see ~/COPYING file
!!    or http://www.gnu.org/copyleft/gpl.txt .
!!    For the list of contributors, see ~/AUTHORS

!>  Modules which contains all interfaces
!!  Interfaces of:
!!  - call_bigdft
!!  - geopt
!!  - geopt_input_variables
!!  - conjgrad
!!  - copy_old_wavefunctions
!!  - system_size
!!  - MemoryEstimator
!!  - createWavefunctionsDescriptors
!!  - createProjectorsArrays
!!  - createDensPotDescriptors
!!  - createIonicPotential
!!  - import_gaussians
!!  - input_wf_diag
!!  - reformatmywaves
!!  - first_orthon
!!  - sumrho
!!  - LocalHamiltonianApplication
!!  - hpsitopsi
!!  - last_orthon
!!  - local_forces
!!  - orbitals_descriptors
!!  - projectors_derivatives
!!  - nonlocal_forces
!!  - CalculateTailCorrection
!!  - reformatonewave
!!  -cholesky
module module_interfaces

   implicit none

   interface

      subroutine call_bigdft(nproc,iproc,atoms,rxyz,in,energy,fxyz,strten,fnoise,rst,infocode)
         !n(c) use module_base
         use module_types
         implicit none
         integer, intent(in) :: iproc,nproc
         type(input_variables),intent(inout) :: in
         type(atoms_data), intent(inout) :: atoms
         type(restart_objects), intent(inout) :: rst
         integer, intent(inout) :: infocode
         real(gp), intent(out) :: energy,fnoise
         real(gp), dimension(3,atoms%nat), intent(in) :: rxyz
         real(gp), dimension(6), intent(out) :: strten
         real(gp), dimension(3,atoms%nat), intent(out) :: fxyz
      END SUBROUTINE call_bigdft

      subroutine geopt(nproc,iproc,pos,at,fxyz,strten,epot,rst,in,ncount_bigdft)
        use module_base
        use module_types
        implicit none
        integer, intent(in) :: nproc,iproc
        type(atoms_data), intent(inout) :: at
        type(input_variables), intent(inout) :: in
        type(restart_objects), intent(inout) :: rst
        real(gp), intent(inout) :: epot
        integer, intent(inout) :: ncount_bigdft
        real(gp), dimension(3*at%nat), intent(inout) :: pos
        real(gp), dimension(6), intent(inout) :: strten
        real(gp), dimension(3*at%nat), intent(inout) :: fxyz
      END SUBROUTINE geopt

      subroutine kswfn_optimization_loop(iproc, nproc, o, &
           & alphamix, idsx, inputpsi, KSwfn, denspot, nlpspd, proj, energs, atoms, rxyz, GPU, xcstr, &
           & in)
        use module_base
        use module_types
        implicit none
        real(dp), dimension(6), intent(out) :: xcstr
        integer, intent(in) :: iproc, nproc, idsx, inputpsi
        real(gp), intent(in) :: alphamix
        type(DFT_optimization_loop), intent(inout) :: o
        type(DFT_wavefunction), intent(inout) :: KSwfn
        type(DFT_local_fields), intent(inout) :: denspot
        type(energy_terms), intent(inout) :: energs
        type(atoms_data), intent(in) :: atoms
        type(GPU_pointers), intent(inout) :: GPU
        type(nonlocal_psp_descriptors), intent(inout) :: nlpspd
        real(kind=8), dimension(:), pointer :: proj
        real(gp), dimension(3,atoms%nat), intent(in) :: rxyz
        type(input_variables), intent(in) :: in !<todo: Remove me
      END SUBROUTINE kswfn_optimization_loop

     subroutine timing(iproc,category,action)
       implicit none
       integer, intent(in) :: iproc
       character(len=*), intent(in) :: category
       character(len=2), intent(in) :: action
     end subroutine timing

      subroutine copy_old_wavefunctions(nproc,orbs,n1,n2,n3,wfd,psi,&
            &   n1_old,n2_old,n3_old,wfd_old,psi_old)
         !n(c) use module_base
         use module_types
         implicit none
         integer, intent(in) :: nproc,n1,n2,n3
         type(orbitals_data), intent(in) :: orbs
         type(wavefunctions_descriptors), intent(inout) :: wfd,wfd_old
         integer, intent(out) :: n1_old,n2_old,n3_old
         real(wp), dimension(:), pointer :: psi,psi_old
      END SUBROUTINE copy_old_wavefunctions

      subroutine system_properties(iproc,nproc,in,at,orbs,radii_cf)
         !n(c) use module_base
         use module_types
         implicit none
         integer, intent(in) :: iproc,nproc
         type(input_variables), intent(in) :: in
         type(atoms_data), intent(inout) :: at
         type(orbitals_data), intent(inout) :: orbs
         real(gp), dimension(at%ntypes,3), intent(out) :: radii_cf
      END SUBROUTINE system_properties

      subroutine system_size(iproc,atoms,rxyz,radii_cf,crmult,frmult,hx,hy,hz,Glr,shift)
         !n(c) use module_base
         use module_types
         implicit none
         type(atoms_data), intent(inout) :: atoms
         integer, intent(in) :: iproc
         real(gp), intent(in) :: crmult,frmult
         real(gp), dimension(3,atoms%nat), intent(inout) :: rxyz
         real(gp), dimension(atoms%ntypes,3), intent(in) :: radii_cf
         real(gp), intent(inout) :: hx,hy,hz
         type(locreg_descriptors), intent(out) :: Glr
         real(gp), dimension(3), intent(out) :: shift
      END SUBROUTINE system_size

      subroutine standard_inputfile_names(inputs, radical, nproc)
         use module_types
         implicit none
         type(input_variables), intent(out) :: inputs
         character(len = *), intent(in) :: radical
         integer, intent(in) :: nproc
      END SUBROUTINE standard_inputfile_names

      subroutine bigdft_set_input(radical,posinp,rxyz,inputs,atoms)
         !n(c) use module_base
         use module_types
         implicit none
         character(len=*), intent(in) :: posinp
         character(len=*),intent(in) :: radical
         type(input_variables), intent(inout) :: inputs
         type(atoms_data), intent(out) :: atoms
         real(gp), dimension(:,:), pointer :: rxyz
       END SUBROUTINE bigdft_set_input

      subroutine read_input_parameters(iproc,inputs,dump)
         !n(c) use module_base
         use module_types
         implicit none
         integer, intent(in) :: iproc
         type(input_variables), intent(inout) :: inputs
         logical, intent(in) :: dump
      END SUBROUTINE read_input_parameters
  
      subroutine read_input_parameters2(iproc,inputs,atoms,rxyz)
         !n(c) use module_base
         use module_types
         implicit none
         integer, intent(in) :: iproc
         type(input_variables), intent(inout) :: inputs
         type(atoms_data), intent(inout) :: atoms
         real(gp), dimension(3,atoms%nat), intent(inout) :: rxyz
      END SUBROUTINE read_input_parameters2

      subroutine read_atomic_file(file,iproc,at,rxyz,status,comment,energy,fxyz)
         !n(c) use module_base
         use module_types
         implicit none
         character(len=*), intent(in) :: file
         integer, intent(in) :: iproc
         type(atoms_data), intent(inout) :: at
         real(gp), dimension(:,:), pointer :: rxyz
         integer, intent(out), optional :: status
         real(gp), intent(out), optional :: energy
         real(gp), dimension(:,:), pointer, optional :: fxyz
         character(len = 1024), intent(out), optional :: comment
      END SUBROUTINE read_atomic_file

      !> @author
      !! Written by Laurent K Beland 2011 UdeM
      !! For QM/MM implementation of BigDFT-ART
      subroutine initialize_atomic_file(iproc,at,rxyz)
         use module_base
         use module_types
         implicit none
         integer, intent(in) :: iproc
         type(atoms_data), intent(inout) :: at
         real(gp), dimension(:,:), pointer :: rxyz
      END SUBROUTINE initialize_atomic_file

      subroutine read_xyz_positions(iproc,ifile,atoms,rxyz,comment_,energy_,fxyz_,getLine)
         !n(c) use module_base
         use module_types
         implicit none
         integer, intent(in) :: iproc,ifile
         type(atoms_data), intent(inout) :: atoms
         real(gp), dimension(:,:), pointer :: rxyz
         real(gp), intent(out) :: energy_
         real(gp), dimension(:,:), pointer :: fxyz_
         character(len = 1024), intent(out) :: comment_
         interface
            subroutine getline(line,ifile,eof)
               integer, intent(in) :: ifile
               character(len=150), intent(out) :: line
               logical, intent(out) :: eof
            END SUBROUTINE getline
         end interface
      END SUBROUTINE read_xyz_positions

      subroutine read_ascii_positions(iproc,ifile,atoms,rxyz,comment_,energy_,fxyz_,getline)
         ! use module_base
         use module_types
         implicit none
         integer, intent(in) :: iproc,ifile
         type(atoms_data), intent(inout) :: atoms
         real(gp), dimension(:,:), pointer :: rxyz
         real(gp), intent(out) :: energy_
         real(gp), dimension(:,:), pointer :: fxyz_
         character(len = 1024), intent(out) :: comment_
         interface
            subroutine getline(line,ifile,eof)
               integer, intent(in) :: ifile
               character(len=150), intent(out) :: line
               logical, intent(out) :: eof
            END SUBROUTINE getline
         end interface
      END SUBROUTINE read_ascii_positions

      subroutine read_yaml_positions(filename, atoms,rxyz,comment_,energy_,fxyz_)
        use module_base
        use module_types
        implicit none
        character(len = *), intent(in) :: filename
        type(atoms_data), intent(inout) :: atoms
        real(gp), dimension(:,:), pointer :: rxyz
        real(gp), intent(out) :: energy_
        real(gp), dimension(:,:), pointer :: fxyz_
        character(len = 1024), intent(out) :: comment_
      END SUBROUTINE read_yaml_positions

      subroutine write_atomic_file(filename,energy,rxyz,atoms,comment,forces)
         !n(c) use module_base
         use module_types
         implicit none
         character(len=*), intent(in) :: filename,comment
         type(atoms_data), intent(in) :: atoms
         real(gp), intent(in) :: energy
         real(gp), dimension(3,atoms%nat), intent(in) :: rxyz
         real(gp), dimension(3,atoms%nat), intent(in), optional :: forces
      END SUBROUTINE write_atomic_file

      subroutine MemoryEstimator(nproc,idsx,lr,nat,norb,nspinor,nkpt,nprojel,nspin,itrpmax,iscf,peakmem)
         !n(c) use module_base
         use module_types
         implicit none
         !Arguments
         integer, intent(in) :: nproc,idsx,nat,norb,nspin,nprojel
         integer, intent(in) :: nkpt,nspinor,itrpmax,iscf
         type(locreg_descriptors), intent(in) :: lr
         real(kind=8), intent(out) :: peakmem
      END SUBROUTINE MemoryEstimator

      subroutine check_closed_shell(orbs,lcs)
         !n(c) use module_base
         use module_types
         implicit none
         type(orbitals_data), intent(in) :: orbs
         logical, intent(out) :: lcs
      END SUBROUTINE check_closed_shell

      subroutine orbitals_descriptors(iproc,nproc,norb,norbu,norbd,nspin,nspinor,nkpt,kpt,wkpt,orbs,simple,basedist)
         !n(c) use module_base
         use module_types
         implicit none
         logical, intent(in) :: simple !< simple calculation of the repartition
         integer, intent(in) :: iproc,nproc,norb,norbu,norbd,nkpt,nspin
         integer, intent(in) :: nspinor
         type(orbitals_data), intent(inout) :: orbs
         real(gp), dimension(nkpt), intent(in) :: wkpt
         real(gp), dimension(3,nkpt), intent(in) :: kpt
         integer, dimension(0:nproc-1), intent(in), optional :: basedist 
      END SUBROUTINE orbitals_descriptors

      subroutine orbitals_communicators(iproc,nproc,lr,orbs,comms,basedist)
         use module_base
         use module_types
         implicit none
         integer, intent(in) :: iproc,nproc
         type(locreg_descriptors), intent(in) :: lr
         type(orbitals_data), intent(inout) :: orbs
         type(communications_arrays), intent(out) :: comms
         integer, dimension(0:nproc-1,orbs%nkpts), intent(in), optional :: basedist
      END SUBROUTINE orbitals_communicators


     subroutine orbitals_descriptors_forLinear(iproc,nproc,norb,norbu,norbd,nspin,nspinor,nkpt,kpt,wkpt,orbs)
       use module_base
       use module_types
       implicit none
       integer, intent(in) :: iproc,nproc,norb,norbu,norbd,nkpt,nspin
       integer, intent(in) :: nspinor
       type(orbitals_data), intent(out) :: orbs
       real(gp), dimension(nkpt), intent(in) :: wkpt
       real(gp), dimension(3,nkpt), intent(in) :: kpt
     END SUBROUTINE orbitals_descriptors_forLinear

      subroutine createWavefunctionsDescriptors(iproc,hx,hy,hz,atoms,rxyz,radii_cf,&
            &   crmult,frmult,Glr,output_denspot)
         !n(c) use module_base
         use module_types
         implicit none
         !Arguments
         type(atoms_data), intent(in) :: atoms
         integer, intent(in) :: iproc
         real(gp), intent(in) :: hx,hy,hz,crmult,frmult
         real(gp), dimension(3,atoms%nat), intent(in) :: rxyz
         real(gp), dimension(atoms%ntypes,3), intent(in) :: radii_cf
         type(locreg_descriptors), intent(inout) :: Glr
         logical, intent(in), optional :: output_denspot
      END SUBROUTINE createWavefunctionsDescriptors

     subroutine createProjectorsArrays(iproc,lr,rxyz,at,orbs,&
            &   radii_cf,cpmult,fpmult,hx,hy,hz,nlpspd,proj_G,proj)
         !n(c) use module_base
         use module_types
         implicit none
       integer, intent(in) :: iproc
         type(atoms_data), intent(in) :: at
         type(orbitals_data), intent(in) :: orbs
         real(kind=8), intent(in) :: cpmult,fpmult,hx,hy,hz
       type(locreg_descriptors),intent(in) :: lr
         real(kind=8), dimension(3,at%nat), intent(in) :: rxyz
         real(kind=8), dimension(at%ntypes,3), intent(in) :: radii_cf
         type(nonlocal_psp_descriptors), intent(out) :: nlpspd
       type(gaussian_basis),dimension(at%ntypes),intent(in) :: proj_G
         real(kind=8), dimension(:), pointer :: proj
      END SUBROUTINE createProjectorsArrays

      subroutine density_descriptors(iproc,nproc,nspin,crmult,frmult,atoms,dpbox,&
           rho_commun,rxyz,radii_cf,rhodsc)
        use module_base
        use module_types
        use module_xc
        implicit none
        integer, intent(in) :: iproc,nproc,nspin
        real(gp), intent(in) :: crmult,frmult
        type(atoms_data), intent(in) :: atoms
        type(denspot_distribution), intent(in) :: dpbox
        character(len=3), intent(in) :: rho_commun
        real(gp), dimension(3,atoms%nat), intent(in) :: rxyz
        real(gp), dimension(atoms%ntypes,3), intent(in) :: radii_cf
        type(rho_descriptors), intent(out) :: rhodsc
      end subroutine density_descriptors
!!$      subroutine createDensPotDescriptors(iproc,nproc,atoms,gdim,hxh,hyh,hzh,&
!!$            &   rxyz,crmult,frmult,radii_cf,nspin,datacode,ixc,rho_commun,&
!!$         n3d,n3p,n3pi,i3xcsh,i3s,nscatterarr,ngatherarr,rhodsc)
!!$         !n(c) use module_base
!!$         use module_types
!!$         implicit none
!!$         !Arguments
!!$         character(len=1), intent(in) :: datacode
!!$         character(len=3), intent(in) :: rho_commun
!!$         integer, intent(in) :: iproc,nproc,ixc,nspin
!!$         real(gp), intent(in) :: crmult,frmult,hxh,hyh,hzh
!!$         type(atoms_data), intent(in) :: atoms
!!$         type(grid_dimensions), intent(in) :: gdim
!!$         real(gp), dimension(atoms%ntypes,3), intent(in) :: radii_cf
!!$         real(gp), dimension(3,atoms%nat), intent(in) :: rxyz
!!$         integer, intent(out) ::  n3d,n3p,n3pi,i3xcsh,i3s
!!$         type(rho_descriptors), intent(out) :: rhodsc
!!$         integer, dimension(0:nproc-1,4), intent(out) :: nscatterarr
!!$         integer, dimension(0:nproc-1,2), intent(out) :: ngatherarr
!!$      END SUBROUTINE createDensPotDescriptors

      subroutine createPcProjectorsArrays(iproc,n1,n2,n3,rxyz,at,orbs, &
            &   radii_cf,cpmult,fpmult,hx,hy,hz, ecut_pc, &
         pcproj_data , Glr)

         use module_base
         use module_types
         implicit none
         integer, intent(in) :: iproc,n1,n2,n3
         real(gp), intent(in) :: cpmult,fpmult,hx,hy,hz
         type(atoms_data), intent(in) :: at
         type(orbitals_data), intent(in) :: orbs

         real(gp), dimension(3,at%nat), intent(in) :: rxyz
         real(gp), dimension(at%ntypes,3), intent(in) :: radii_cf
         real(gp), intent(in):: ecut_pc

         type(pcproj_data_type) ::pcproj_data

         type(locreg_descriptors),  intent(in):: Glr

      END SUBROUTINE createPcProjectorsArrays


      subroutine applyPCprojectors(orbs,at,&
            &   hx,hy,hz,Glr,PPD,psi,hpsi, dotest)

         use module_base
         use module_types

         type(orbitals_data), intent(inout) :: orbs
         type(atoms_data) :: at
         real(gp), intent(in) :: hx,hy,hz
         type(locreg_descriptors), intent(in) :: Glr
         type(pcproj_data_type) ::PPD
         real(wp), dimension(:), pointer :: psi, hpsi
         logical, optional :: dotest
      END SUBROUTINE applyPCprojectors


      subroutine applyPAWprojectors(orbs,at,&
            &   hx,hy,hz,Glr,PAWD,psi,hpsi,  paw_matrix, dosuperposition , &
         sup_iatom, sup_l, sup_arraym) !, sup_arraychannel)

         use module_base
         use module_types

         type(orbitals_data), intent(inout) :: orbs
         type(atoms_data) :: at
         real(gp), intent(in) :: hx,hy,hz
         type(locreg_descriptors), intent(in) :: Glr
         type(pawproj_data_type) ::PAWD
         real(wp), dimension(:), pointer :: psi, hpsi, paw_matrix
         logical dosuperposition
         integer, optional :: sup_iatom, sup_l
         real(wp) , dimension(:), pointer, optional :: sup_arraym !, sup_arraychannel

       END SUBROUTINE applyPAWprojectors

       subroutine IonicEnergyandForces(iproc,nproc,dpbox,at,elecfield,&
            & rxyz,eion,fion,dispersion,edisp,fdisp,ewaldstr,n1,n2,n3,&
            & pot_ion,pkernel,psoffset)
         use module_base
         use module_types
         implicit none
         type(denspot_distribution), intent(in) :: dpbox
         type(atoms_data), intent(in) :: at
         integer, intent(in) :: iproc,nproc,n1,n2,n3,dispersion
         real(gp), dimension(3), intent(in) :: elecfield
         real(gp), dimension(3,at%nat), intent(in) :: rxyz
         type(coulomb_operator), intent(in) :: pkernel
         real(gp), intent(out) :: eion,edisp,psoffset
         real(dp), dimension(6),intent(out) :: ewaldstr
         real(gp), dimension(:,:), pointer :: fion,fdisp
         real(dp), dimension(*), intent(out) :: pot_ion
       END SUBROUTINE IonicEnergyandForces

       subroutine createIonicPotential(geocode,iproc,nproc,verb,at,rxyz,&
            hxh,hyh,hzh,elecfield,n1,n2,n3,n3pi,i3s,n1i,n2i,n3i,pkernel,&
            pot_ion,psoffset,rholoc)
         use module_base
         use module_types
         implicit none
         character(len=1), intent(in) :: geocode
         integer, intent(in) :: iproc,nproc,n1,n2,n3,n3pi,i3s,n1i,n2i,n3i
         logical, intent(in) :: verb
         real(gp), intent(in) :: hxh,hyh,hzh,psoffset
         type(atoms_data), intent(in) :: at
         real(gp), dimension(3), intent(in) :: elecfield
         real(gp), dimension(3,at%nat), intent(in) :: rxyz
         type(coulomb_operator), intent(in) :: pkernel
         real(wp), dimension(*), intent(inout) :: pot_ion
         type(rholoc_objects),intent(in)::rholoc
       END SUBROUTINE createIonicPotential

       subroutine input_wf_empty(iproc, nproc, psi, hpsi, psit, orbs, &
            & band_structure_filename, input_spin, atoms, d, denspot)
         use module_defs
         use module_types
         implicit none
         integer, intent(in) :: iproc, nproc
         type(orbitals_data), intent(in) :: orbs
         character(len = *), intent(in) :: band_structure_filename
         integer, intent(in) :: input_spin
         type(atoms_data), intent(in) :: atoms
         type(grid_dimensions), intent(in) :: d
         type(DFT_local_fields), intent(inout) :: denspot
         real(wp), dimension(:), pointer :: psi
         real(kind=8), dimension(:), pointer :: hpsi, psit
       END SUBROUTINE input_wf_empty

       subroutine input_wf_random(psi, orbs)
         use module_defs
         use module_types
         implicit none
         type(orbitals_data), intent(inout) :: orbs
         real(wp), dimension(:), pointer :: psi
       END SUBROUTINE input_wf_random

       subroutine input_wf_cp2k(iproc, nproc, nspin, atoms, rxyz, Lzd, &
            & psi, orbs)
         use module_defs
         use module_types
         implicit none
         integer, intent(in) :: iproc, nproc, nspin
         type(atoms_data), intent(in) :: atoms
         real(gp), dimension(3, atoms%nat), intent(in) :: rxyz
         type(local_zone_descriptors), intent(in) :: Lzd
         type(orbitals_data), intent(inout) :: orbs
         real(wp), dimension(:), pointer :: psi
       END SUBROUTINE input_wf_cp2k

       subroutine input_wf_memory(iproc, atoms, &
            & rxyz_old, hx_old, hy_old, hz_old, d_old, wfd_old, psi_old, &
            & rxyz, hx, hy, hz, d, wfd, psi, orbs)
         use module_defs
         use module_types
         implicit none
         integer, intent(in) :: iproc
         type(atoms_data), intent(in) :: atoms
         real(gp), dimension(3, atoms%nat), intent(in) :: rxyz, rxyz_old
         real(gp), intent(in) :: hx, hy, hz, hx_old, hy_old, hz_old
         type(grid_dimensions), intent(in) :: d, d_old
         type(wavefunctions_descriptors), intent(in) :: wfd
         type(wavefunctions_descriptors), intent(inout) :: wfd_old
         type(orbitals_data), intent(in) :: orbs
         real(wp), dimension(:), pointer :: psi, psi_old
       END SUBROUTINE input_wf_memory

       subroutine input_wf_disk(iproc, nproc, input_wf_format, d, hx, hy, hz, &
            & in, atoms, rxyz, rxyz_old, wfd, orbs, psi)
         use module_defs
         use module_types
         implicit none
         integer, intent(in) :: iproc, nproc, input_wf_format
         type(grid_dimensions), intent(in) :: d
         real(gp), intent(in) :: hx, hy, hz
         type(input_variables), intent(in) :: in
         type(atoms_data), intent(in) :: atoms
         real(gp), dimension(3, atoms%nat), intent(in) :: rxyz
         real(gp), dimension(3, atoms%nat), intent(out) :: rxyz_old
         type(wavefunctions_descriptors), intent(in) :: wfd
         type(orbitals_data), intent(inout) :: orbs
         real(wp), dimension(:), pointer :: psi
       END SUBROUTINE input_wf_disk

       subroutine input_wf_diag(iproc,nproc,at,denspot,&
            orbs,nvirt,comms,Lzd,energs,rxyz,&
            nlpspd,proj,ixc,psi,hpsi,psit,G,&
            nspin,symObj,GPU,input,onlywf,proj_G,paw)
         ! Input wavefunctions are found by a diagonalization in a minimal basis set
         ! Each processors write its initial wavefunctions into the wavefunction file
         ! The files are then read by readwave
         ! @todo pass GPU to be a local variable of this routine (initialized and freed here)
         use module_base
         use module_types
         implicit none
         !Arguments
         integer, intent(in) :: iproc,nproc,ixc
         integer, intent(inout) :: nspin,nvirt
         logical, intent(in) :: onlywf  !if .true. finds only the WaveFunctions and return
         type(atoms_data), intent(in) :: at
         type(nonlocal_psp_descriptors), intent(in) :: nlpspd
         type(local_zone_descriptors), intent(in) :: Lzd
         type(communications_arrays), intent(in) :: comms
         type(orbitals_data), intent(inout) :: orbs
         type(energy_terms), intent(inout) :: energs
         type(DFT_local_fields), intent(inout) :: denspot
         type(GPU_pointers), intent(in) :: GPU
         type(input_variables):: input
         type(symmetry_data), intent(in) :: symObj
         real(gp), dimension(3,at%nat), intent(in) :: rxyz
         real(wp), dimension(nlpspd%nprojel), intent(inout) :: proj
         type(gaussian_basis), intent(out) :: G !basis for davidson IG
         real(wp), dimension(:), pointer :: psi,hpsi,psit
         type(gaussian_basis),optional,dimension(at%ntypes),intent(in) :: proj_G
         type(paw_objects),optional,intent(inout)::paw
       end subroutine input_wf_diag

       subroutine input_wf(iproc,nproc,in,GPU,atoms,rxyz,&
            denspot,denspot0,nlpspd,proj,KSwfn,tmb,energs,inputpsi,input_wf_format,norbv,&
            wfd_old,psi_old,d_old,hx_old,hy_old,hz_old,rxyz_old,tmb_old)
         use module_defs
         use module_types
         implicit none
         integer, intent(in) :: iproc, nproc, inputpsi,  input_wf_format
         type(input_variables), intent(in) :: in
         type(GPU_pointers), intent(in) :: GPU
         real(gp), intent(in) :: hx_old,hy_old,hz_old
         type(atoms_data), intent(inout) :: atoms
         real(gp), dimension(3, atoms%nat), target, intent(in) :: rxyz
         type(DFT_local_fields), intent(inout) :: denspot
         type(DFT_wavefunction), intent(inout) :: KSwfn,tmb,tmb_old !<input wavefunction
         type(energy_terms), intent(inout) :: energs !<energies of the system
         real(gp), dimension(*), intent(out) :: denspot0 !< Initial density / potential, if needed
         real(wp), dimension(:), pointer :: psi_old
         integer, intent(out) :: norbv
         type(nonlocal_psp_descriptors), intent(in) :: nlpspd
         real(kind=8), dimension(:), pointer :: proj
         type(grid_dimensions), intent(in) :: d_old
         real(gp), dimension(3, atoms%nat), intent(inout) :: rxyz_old
         type(wavefunctions_descriptors), intent(inout) :: wfd_old
       END SUBROUTINE input_wf

       subroutine reformatmywaves(iproc,orbs,at,&
            &   hx_old,hy_old,hz_old,n1_old,n2_old,n3_old,rxyz_old,wfd_old,psi_old,&
         hx,hy,hz,n1,n2,n3,rxyz,wfd,psi)
         !n(c) use module_base
         use module_types
         implicit none
         integer, intent(in) :: iproc,n1_old,n2_old,n3_old,n1,n2,n3
         real(gp), intent(in) :: hx_old,hy_old,hz_old,hx,hy,hz
         type(wavefunctions_descriptors), intent(in) :: wfd,wfd_old
         type(atoms_data), intent(in) :: at
         type(orbitals_data), intent(in) :: orbs
         real(gp), dimension(3,at%nat), intent(in) :: rxyz,rxyz_old
         real(wp), dimension(wfd_old%nvctr_c+7*wfd_old%nvctr_f,orbs%nspinor*orbs%norbp), intent(in) :: psi_old
         real(wp), dimension(wfd%nvctr_c+7*wfd%nvctr_f,orbs%nspinor*orbs%norbp), intent(out) :: psi
      END SUBROUTINE reformatmywaves

      subroutine first_orthon(iproc,nproc,orbs,wfd,comms,psi,hpsi,psit,orthpar,paw)
         !n(c) use module_base
         use module_types
         implicit none
         integer, intent(in) :: iproc,nproc
         type(orbitals_data), intent(in) :: orbs
         type(wavefunctions_descriptors), intent(in) :: wfd
         type(communications_arrays), intent(in) :: comms
         type(orthon_data):: orthpar
         type(paw_objects),optional,intent(inout)::paw
         real(wp), dimension(:) , pointer :: psi,hpsi,psit
      END SUBROUTINE first_orthon

      subroutine density_and_hpot(dpbox,symObj,orbs,Lzd,pkernel,rhodsc,GPU,psi,rho,vh,hstrten)
        use module_base
        use module_types
        implicit none
        type(denspot_distribution), intent(in) :: dpbox
        type(rho_descriptors),intent(inout) :: rhodsc
        type(orbitals_data), intent(in) :: orbs
        type(local_zone_descriptors), intent(in) :: Lzd
        type(symmetry_data), intent(in) :: symObj
        type(coulomb_operator), intent(in) :: pkernel
        real(wp), dimension(orbs%npsidim_orbs), intent(in) :: psi
        type(GPU_pointers), intent(inout) :: GPU
        real(gp), dimension(6), intent(out) :: hstrten
        real(dp), dimension(:), pointer :: rho,vh
      end subroutine density_and_hpot

      subroutine sumrho(dpbox,orbs,Lzd,GPU,symObj,rhodsc,psi,rho_p,mapping)
        use module_base
        use module_types
        implicit none
        !Arguments
        type(denspot_distribution), intent(in) :: dpbox
        type(rho_descriptors),intent(in) :: rhodsc
        type(orbitals_data), intent(in) :: orbs
        type(local_zone_descriptors), intent(in) :: Lzd
        type(symmetry_data), intent(in) :: symObj
        real(wp), dimension(orbs%npsidim_orbs), intent(in) :: psi
        real(dp), dimension(:,:), pointer :: rho_p
        type(GPU_pointers), intent(inout) :: GPU
        integer,dimension(orbs%norb),intent(in),optional:: mapping
      END SUBROUTINE sumrho

      !starting point for the communication routine of the density
      subroutine communicate_density(dpbox,nspin,rhodsc,rho_p,rho,keep_rhop)
        use module_base
        use module_types
        implicit none
        logical, intent(in) :: keep_rhop !< preserves the total density in the rho_p array
        integer, intent(in) :: nspin
        type(rho_descriptors),intent(in) :: rhodsc
        type(denspot_distribution), intent(in) :: dpbox
        real(dp), dimension(:,:), pointer :: rho_p !< partial density in orbital distribution scheme
        real(dp), dimension(max(dpbox%ndims(1)*dpbox%ndims(2)*dpbox%n3d,1),nspin), intent(out) :: rho
      END SUBROUTINE communicate_density

      subroutine rho_segkey(iproc,at,rxyz,crmult,frmult,radii_cf,&
            &   n1i,n2i,n3i,hxh,hyh,hzh,nspin,rho_d,iprint)
         !n(c) use module_base
         use module_types
         implicit none
         integer,intent(in) :: n1i,n2i,n3i,iproc,nspin
         type(atoms_data), intent(in) :: at
         real(gp), dimension(3,at%nat), intent(in) :: rxyz
         real(gp), intent(in) :: crmult,frmult,hxh,hyh,hzh
         real(gp), dimension(at%ntypes,3), intent(in) :: radii_cf
         logical,intent(in) :: iprint
         type(rho_descriptors),intent(inout) :: rho_d
       END SUBROUTINE rho_segkey

       subroutine LocalHamiltonianApplication(iproc,nproc,at,npsidim_orbs,orbs,&
            Lzd,confdatarr,ngatherarr,pot,psi,hpsi,&
            energs,SIC,GPU,PotOrKin,pkernel,orbsocc,psirocc,dpbox,potential,comgp,hpsi_noconf,econf)
         use module_base
         use module_types
         use module_xc
         implicit none
         integer, intent(in) :: PotOrKin !< if true, only the potential operator is applied
         integer, intent(in) :: iproc,nproc,npsidim_orbs
         type(atoms_data), intent(in) :: at
         type(orbitals_data), intent(in) :: orbs
         type(local_zone_descriptors), intent(in) :: Lzd 
         type(SIC_data), intent(in) :: SIC
         integer, dimension(0:nproc-1,2), intent(in) :: ngatherarr 
         real(wp), dimension(orbs%npsidim_orbs), intent(in) :: psi
         type(confpot_data), dimension(orbs%norbp) :: confdatarr
         real(wp), dimension(:), pointer :: pot
         !real(wp), dimension(*) :: pot
         type(energy_terms), intent(inout) :: energs
         real(wp), target, dimension(max(1,orbs%npsidim_orbs)), intent(inout) :: hpsi
         type(GPU_pointers), intent(inout) :: GPU
         type(coulomb_operator), intent(in), optional :: pkernel
         type(orbitals_data), intent(in), optional :: orbsocc
         real(wp), dimension(:), pointer, optional :: psirocc
         type(denspot_distribution),intent(in),optional :: dpbox
         real(wp), dimension(*), intent(in), optional, target :: potential !< Distributed potential. Might contain the density for the SIC treatments
         type(p2pComms),intent(inout), optional:: comgp
         real(wp), target, dimension(max(1,orbs%npsidim_orbs)), intent(inout),optional :: hpsi_noconf
         real(gp),intent(out),optional :: econf
       end subroutine LocalHamiltonianApplication

<<<<<<< HEAD
       subroutine NonLocalHamiltonianApplication(iproc,at,orbs,rxyz,&
           proj,Lzd,nlpspd,psi,hpsi,eproj_sum,proj_G,paw)
=======
       subroutine NonLocalHamiltonianApplication(iproc,at,npsidim_orbs,orbs,rxyz,&
           proj,Lzd,nlpspd,psi,hpsi,eproj_sum)
>>>>>>> 82c115d0
        use module_base
        use module_types
        implicit none
        integer, intent(in) :: iproc, npsidim_orbs
        type(atoms_data), intent(in) :: at
        type(orbitals_data),  intent(in) :: orbs
        type(local_zone_descriptors), intent(in) :: Lzd
        type(nonlocal_psp_descriptors), intent(in) :: nlpspd 
        real(wp), dimension(nlpspd%nprojel), intent(inout) :: proj
        real(gp), dimension(3,at%nat), intent(in) :: rxyz
        real(wp), dimension(orbs%npsidim_orbs), intent(in) :: psi
        real(wp), dimension(orbs%npsidim_orbs), intent(inout) :: hpsi
        real(gp), intent(out) :: eproj_sum
        type(gaussian_basis),dimension(at%ntypes),optional,intent(in)::proj_G !projectors in gaussian basis (for PAW)
        type(paw_objects),optional,intent(inout)::paw
      END SUBROUTINE NonLocalHamiltonianApplication

      subroutine SynchronizeHamiltonianApplication(nproc,npsidim_orbs,orbs,Lzd,GPU,hpsi,&
           ekin_sum,epot_sum,eproj_sum,eSIC_DC,eexctX)
        use module_base
        use module_types
        use module_xc
        implicit none
        integer, intent(in) :: nproc,npsidim_orbs
        type(orbitals_data),  intent(in) :: orbs
        type(local_zone_descriptors), intent(in) :: Lzd 
        type(GPU_pointers), intent(inout) :: GPU
        real(gp), intent(inout) :: ekin_sum,epot_sum,eproj_sum,eSIC_DC,eexctX
        real(wp), dimension(orbs%npsidim_orbs), intent(inout) :: hpsi
      END SUBROUTINE SynchronizeHamiltonianApplication

      subroutine hpsitopsi(iproc,nproc,iter,idsx,wfn,&
           at,nlpspd,paw,proj,rxyz,eproj_sum,proj_G)
         !n(c) use module_base
         use module_types
         implicit none
         integer, intent(in) :: iproc,nproc,idsx,iter
         type(DFT_wavefunction), intent(inout) :: wfn
         type(atoms_data), intent(in) :: at
         type(nonlocal_psp_descriptors), intent(in) :: nlpspd 
         type(paw_objects),optional,intent(inout)::paw
         type(gaussian_basis),optional,dimension(at%ntypes),intent(in)::proj_G !projectors in gaussian basis (for PAW)
         real(gp),optional, intent(out) :: eproj_sum
         real(gp),optional, dimension(3,at%nat), intent(in) :: rxyz
         real(wp),optional, dimension(nlpspd%nprojel), intent(inout) :: proj
      END SUBROUTINE hpsitopsi

      subroutine DiagHam(iproc,nproc,natsc,nspin,orbs,wfd,comms,&
            &   psi,hpsi,psit,orthpar,passmat,& !mandatory
         orbse,commse,etol,norbsc_arr,orbsv,psivirt) !optional
         !n(c) use module_base
         use module_types
         implicit none
         integer, intent(in) :: iproc,nproc,natsc,nspin
         type(wavefunctions_descriptors), intent(in) :: wfd
         type(communications_arrays), target, intent(in) :: comms
         type(orbitals_data), target, intent(inout) :: orbs
         type(orthon_data), intent(in) :: orthpar
         real(wp), dimension(:), pointer :: psi,hpsi,psit
         real(wp), dimension(*), intent(out) :: passmat
         !optional arguments
         real(gp), optional, intent(in) :: etol
         type(orbitals_data), optional, intent(in) :: orbsv
         type(orbitals_data), optional, target, intent(in) :: orbse
         type(communications_arrays), optional, target, intent(in) :: commse
         integer, optional, dimension(natsc+1,nspin), intent(in) :: norbsc_arr
         real(wp), dimension(:), pointer, optional :: psivirt
      END SUBROUTINE DiagHam

      subroutine last_orthon(iproc,nproc,iter,wfn,evsum,opt_keeppsit)
        use module_base
        use module_types
        implicit none
        integer, intent(in) :: iproc,nproc,iter
        real(wp), intent(out) :: evsum
        type(DFT_wavefunction), intent(inout) :: wfn
        logical, optional :: opt_keeppsit
      END SUBROUTINE last_orthon

      subroutine kswfn_post_treatments(iproc, nproc, KSwfn, tmb, linear, &
           & fxyz, fnoise, fion, fdisp, fpulay, &
           & strten, pressure, ewaldstr, xcstr, &
           & GPU, energs, denspot, atoms, rxyz, nlpspd, proj, &
           & output_denspot, dir_output, gridformat, refill_proj, calculate_dipole)
        use module_base
        use module_types

        implicit none

        type(DFT_wavefunction), intent(in) :: KSwfn
        type(DFT_wavefunction), intent(inout) :: tmb
        type(GPU_pointers), intent(inout) :: GPU
        type(energy_terms), intent(in) :: energs
        type(DFT_local_fields), intent(inout) :: denspot
        type(atoms_data), intent(in) :: atoms
        type(nonlocal_psp_descriptors), intent(inout) :: nlpspd
        real(kind=8), dimension(:), pointer :: proj
        logical, intent(in) :: refill_proj, calculate_dipole, linear
        integer, intent(in) :: output_denspot, iproc, nproc
        character(len = *), intent(in) :: dir_output
        character(len = *), intent(in) :: gridformat
        real(gp), dimension(3, atoms%nat), intent(in) :: rxyz
        real(gp), dimension(3, atoms%nat), intent(in) :: fdisp, fion, fpulay
        real(dp), dimension(6), intent(in) :: ewaldstr, xcstr
        real(gp), intent(out) :: fnoise, pressure
        real(gp), dimension(6), intent(out) :: strten
        real(gp), dimension(3, atoms%nat), intent(out) :: fxyz
      END SUBROUTINE kswfn_post_treatments

      subroutine calculate_forces(iproc,nproc,psolver_groupsize,Glr,atoms,orbs,nlpspd,rxyz,hx,hy,hz,proj,i3s,n3p,nspin,&
           refill_proj,ngatherarr,rho,pot,potxc,nsize_psi,psi,fion,fdisp,fxyz,&
           ewaldstr,hstrten,xcstr,strten,fnoise,pressure,psoffset,imode,tmb,fpulay)
        use module_base
        use module_types
        implicit none
        logical, intent(in) :: refill_proj
        integer, intent(in) :: iproc,nproc,i3s,n3p,nspin,psolver_groupsize,imode,nsize_psi
        real(gp), intent(in) :: hx,hy,hz,psoffset
        type(locreg_descriptors), intent(in) :: Glr
        type(atoms_data), intent(in) :: atoms
        type(orbitals_data), intent(in) :: orbs
        type(nonlocal_psp_descriptors), intent(in) :: nlpspd
        integer, dimension(0:nproc-1,2), intent(in) :: ngatherarr 
        real(wp), dimension(nlpspd%nprojel), intent(inout) :: proj
        real(wp), dimension(Glr%d%n1i,Glr%d%n2i,n3p), intent(in) :: rho,pot,potxc
<<<<<<< HEAD
        real(wp), dimension(Glr%wfd%nvctr_c+7*Glr%wfd%nvctr_f,orbs%nspinor,orbs%norbp), intent(inout) :: psi
=======
        real(wp), dimension(nsize_psi), intent(in) :: psi
>>>>>>> 82c115d0
        real(gp), dimension(6), intent(in) :: ewaldstr,hstrten,xcstr
        real(gp), dimension(3,atoms%nat), intent(in) :: rxyz,fion,fdisp,fpulay
        real(gp), intent(out) :: fnoise,pressure
        real(gp), dimension(6), intent(out) :: strten
        real(gp), dimension(3,atoms%nat), intent(out) :: fxyz
        type(DFT_wavefunction),intent(in),optional :: tmb
      END SUBROUTINE calculate_forces
      
      subroutine CalculateTailCorrection(iproc,nproc,at,rbuf,orbs,&
            &   Glr,nlpspd,ncongt,pot,hgrid,rxyz,radii_cf,crmult,frmult,nspin,&
         proj,psi,output_denspot,ekin_sum,epot_sum,eproj_sum,proj_G,paw)
         !n(c) use module_base
         use module_types
         implicit none
         type(atoms_data), intent(in) :: at
         type(orbitals_data), intent(in) :: orbs
         type(locreg_descriptors), intent(in) :: Glr
         type(nonlocal_psp_descriptors), intent(inout) :: nlpspd
         integer, intent(in) :: iproc,nproc,ncongt,nspin
         logical, intent(in) :: output_denspot
         real(kind=8), intent(in) :: hgrid,crmult,frmult,rbuf
         real(kind=8), dimension(at%ntypes,3), intent(in) :: radii_cf
         real(kind=8), dimension(3,at%nat), intent(in) :: rxyz
         real(kind=8), dimension(Glr%d%n1i,Glr%d%n2i,Glr%d%n3i,nspin), intent(in) :: pot
         real(kind=8), dimension(nlpspd%nprojel), intent(in) :: proj
         real(kind=8), dimension(Glr%wfd%nvctr_c+7*Glr%wfd%nvctr_f,orbs%norbp), intent(in) :: psi
         real(kind=8), intent(out) :: ekin_sum,epot_sum,eproj_sum
         type(gaussian_basis),optional,intent(in),dimension(at%ntypes)::proj_G
         type(paw_objects),optional,intent(inout)::paw
      END SUBROUTINE CalculateTailCorrection

      !added for abinit compatilbility
      subroutine reformatonewave(displ,wfd,at,hx_old,hy_old,hz_old,&
           n1_old,n2_old,n3_old,rxyz_old,psigold,hx,hy,hz,n1,n2,n3,rxyz,psifscf,psi)
         !n(c) use module_base
         use module_types
         implicit none
         integer, intent(in) :: n1_old,n2_old,n3_old,n1,n2,n3
         real(gp), intent(in) :: hx,hy,hz,displ,hx_old,hy_old,hz_old
         type(wavefunctions_descriptors), intent(in) :: wfd
         type(atoms_data), intent(in) :: at
         real(gp), dimension(3,at%nat), intent(in) :: rxyz_old,rxyz
         real(wp), dimension(0:n1_old,2,0:n2_old,2,0:n3_old,2), intent(in) :: psigold
         real(wp), dimension(-7:2*n1+8,-7:2*n2+8,-7:2*n3+8), intent(out) :: psifscf
         real(wp), dimension(wfd%nvctr_c+7*wfd%nvctr_f), intent(out) :: psi
      END SUBROUTINE reformatonewave
      subroutine readonewave(unitwf,useFormattedInput,iorb,iproc,n1,n2,n3,&
            &   hx,hy,hz,at,wfd,rxyz_old,rxyz,psi,eval,psifscf)
         !n(c) use module_base
         use module_types
         implicit none
         logical, intent(in) :: useFormattedInput
         integer, intent(in) :: unitwf,iorb,iproc,n1,n2,n3
         type(wavefunctions_descriptors), intent(in) :: wfd
         type(atoms_data), intent(in) :: at
         real(gp), intent(in) :: hx,hy,hz
         real(gp), dimension(3,at%nat), intent(in) :: rxyz
         real(wp), intent(out) :: eval
         real(gp), dimension(3,at%nat), intent(out) :: rxyz_old
         real(wp), dimension(wfd%nvctr_c+7*wfd%nvctr_f), intent(out) :: psi
         real(wp), dimension(*), intent(out) :: psifscf !this supports different BC
      END SUBROUTINE readonewave
      subroutine writeonewave(unitwf,useFormattedOutput,iorb,n1,n2,n3,hx,hy,hz,nat,rxyz,  & 
         nseg_c,nvctr_c,keyg_c,keyv_c,  & 
         nseg_f,nvctr_f,keyg_f,keyv_f, & 
         psi_c,psi_f,eval)
         use module_base
         implicit none
         logical, intent(in) :: useFormattedOutput
         integer, intent(in) :: unitwf,iorb,n1,n2,n3,nat,nseg_c,nvctr_c,nseg_f,nvctr_f
         real(gp), intent(in) :: hx,hy,hz
         real(wp), intent(in) :: eval
         integer, dimension(nseg_c), intent(in) :: keyv_c
         integer, dimension(nseg_f), intent(in) :: keyv_f
         integer, dimension(2,nseg_c), intent(in) :: keyg_c
         integer, dimension(2,nseg_f), intent(in) :: keyg_f
         real(wp), dimension(nvctr_c), intent(in) :: psi_c
         real(wp), dimension(7,nvctr_f), intent(in) :: psi_f
         real(gp), dimension(3,nat), intent(in) :: rxyz
      END SUBROUTINE writeonewave

      subroutine davidson(iproc,nproc,in,at,&
           orbs,orbsv,nvirt,Lzd,comms,commsv,&
           rxyz,rhopot,nlpspd,proj,pkernel,psi,v,dpbox,GPU)
        use module_base
        use module_types
        implicit none
        integer, intent(in) :: iproc,nproc
        integer, intent(in) :: nvirt
        type(input_variables), intent(in) :: in
        type(atoms_data), intent(in) :: at
        type(nonlocal_psp_descriptors), intent(in) :: nlpspd
        type(local_zone_descriptors), intent(inout) :: Lzd
        type(orbitals_data), intent(inout) :: orbs
        type(communications_arrays), intent(in) :: comms, commsv
        type(denspot_distribution), intent(in) :: dpbox
        real(gp), dimension(3,at%nat), intent(in) :: rxyz
        real(wp), dimension(nlpspd%nprojel), intent(in) :: proj
        type(coulomb_operator), intent(in) :: pkernel
        real(dp), dimension(*), intent(in) :: rhopot
        type(orbitals_data), intent(inout) :: orbsv
        type(GPU_pointers), intent(inout) :: GPU
        real(wp), dimension(:), pointer :: psi,v!=psivirt(nvctrp,nvirtep*nproc) 
      end subroutine davidson

      subroutine build_eigenvectors(iproc,norbu,norbd,norb,norbe,nvctrp,natsc,nspin,nspinore,nspinor,&
            &   ndim_hamovr,norbsc_arr,hamovr,psi,ppsit,passmat,nvirte,psivirt)
         use module_base
         implicit none
         !Arguments
         integer, intent(in) :: norbu,norbd,norb,norbe,nvctrp,natsc,nspin,nspinor,ndim_hamovr,nspinore
         integer, dimension(natsc+1,nspin), intent(in) :: norbsc_arr
         real(wp), dimension(nspin*ndim_hamovr), intent(in) :: hamovr
         real(wp), dimension(nvctrp,norbe), intent(in) :: psi
         real(wp), dimension(nvctrp*nspinor,norb), intent(out) :: ppsit
         real(wp), dimension(*), intent(out) :: passmat
         integer, dimension(2), intent(in), optional :: nvirte
         real(wp), dimension(*), optional :: psivirt
         integer:: iproc
      END SUBROUTINE build_eigenvectors

      subroutine preconditionall(orbs,lr,hx,hy,hz,ncong,hpsi,gnrm,gnrm_zero)
         !n(c) use module_base
         use module_types
         implicit none
         integer, intent(in) :: ncong
         real(gp), intent(in) :: hx,hy,hz
         type(locreg_descriptors), intent(in) :: lr
         type(orbitals_data), intent(in) :: orbs
         real(dp), intent(out) :: gnrm,gnrm_zero
         real(wp), dimension(lr%wfd%nvctr_c+7*lr%wfd%nvctr_f,orbs%norbp,orbs%nspinor), intent(inout) :: hpsi
      END SUBROUTINE preconditionall

      subroutine preconditionall2(iproc,nproc,orbs,Lzd,hx,hy,hz,ncong,hpsi,confdatarr,gnrm,gnrm_zero)
        use module_base
        use module_types
        implicit none
        integer, intent(in) :: iproc,nproc,ncong
        real(gp), intent(in) :: hx,hy,hz
        type(local_zone_descriptors), intent(in) :: Lzd
        type(orbitals_data), intent(in) :: orbs
        real(dp), intent(out) :: gnrm,gnrm_zero
        real(wp), dimension(orbs%npsidim_orbs), intent(inout) :: hpsi
        type(confpot_data), dimension(orbs%norbp), intent(in) :: confdatarr
      end subroutine preconditionall2

      subroutine transpose_v(iproc,nproc,orbs,wfd,comms,psi,&
            &   work,outadd) !optional
         !n(c) use module_base
         use module_types
         implicit none
         integer, intent(in) :: iproc,nproc
         type(orbitals_data), intent(in) :: orbs
         type(wavefunctions_descriptors), intent(in) :: wfd
         type(communications_arrays), intent(in) :: comms
         real(wp), dimension(wfd%nvctr_c+7*wfd%nvctr_f,orbs%nspinor,orbs%norbp), intent(inout) :: psi
         real(wp), dimension(:), pointer, optional :: work
         real(wp), intent(out), optional :: outadd
      END SUBROUTINE transpose_v

     subroutine transpose_v2(iproc,nproc,orbs,Lzd,comms,psi,&
          work,outadd) !optional
       use module_base
       use module_types
       implicit none
       integer, intent(in) :: iproc,nproc
       type(orbitals_data), intent(in) :: orbs
       type(local_zone_descriptors), intent(in) :: Lzd
       type(communications_arrays), intent(in) :: comms
       real(wp), dimension(:), pointer :: psi
       real(wp), dimension(:), pointer, optional :: work
       real(wp), dimension(*), intent(out), optional :: outadd
     end subroutine

      subroutine untranspose_v(iproc,nproc,orbs,wfd,comms,psi,&
            &   work,outadd) !optional
         !n(c) use module_base
         use module_types
         implicit none
         integer, intent(in) :: iproc,nproc
         type(orbitals_data), intent(in) :: orbs
         type(wavefunctions_descriptors), intent(in) :: wfd
         type(communications_arrays), intent(in) :: comms
         real(wp), dimension((wfd%nvctr_c+7*wfd%nvctr_f)*orbs%nspinor*orbs%norbp), intent(inout) :: psi
         real(wp), dimension(:), pointer, optional :: work
         real(wp), intent(out), optional :: outadd
      END SUBROUTINE untranspose_v

     subroutine plot_wf(orbname,nexpo,at,factor,lr,hx,hy,hz,rxyz,psi)
         !n(c) use module_base
         use module_types
         implicit none
         character(len=*) :: orbname
         integer, intent(in) :: nexpo
       real(dp), intent(in) :: factor
         real(gp), intent(in) :: hx,hy,hz
         type(atoms_data), intent(in) :: at
         real(gp), dimension(3,at%nat), intent(in) :: rxyz
         type(locreg_descriptors), intent(in) :: lr
         real(wp), dimension(lr%wfd%nvctr_c+7*lr%wfd%nvctr_f), intent(in) :: psi
      END SUBROUTINE plot_wf

      subroutine partial_density_free(rsflag,nproc,n1i,n2i,n3i,npsir,nspinn,nrhotot,&
            &   hfac,nscatterarr,spinsgn,psir,rho_p,ibyyzz_r) !ex-optional argument
         use module_base
         implicit none
         logical, intent(in) :: rsflag
         integer, intent(in) :: nproc,n1i,n2i,n3i,nrhotot,nspinn,npsir
         real(gp), intent(in) :: hfac,spinsgn
         integer, dimension(0:nproc-1,4), intent(in) :: nscatterarr
         real(wp), dimension(n1i,n2i,n3i,nspinn), intent(in) :: psir
         real(dp), dimension(n1i,n2i,nrhotot,nspinn), intent(inout) :: rho_p
         integer, dimension(:,:,:), pointer :: ibyyzz_r 
      END SUBROUTINE partial_density_free

      subroutine parse_cp2k_files(iproc,basisfile,orbitalfile,nat,ntypes,orbs,iatype,rxyz,&
            &   CP2K,wfn_cp2k)
         !n(c) use module_base
         use module_types
         implicit none
         character(len=*), intent(in) :: basisfile,orbitalfile
         integer, intent(in) :: iproc,nat,ntypes
         type(orbitals_data), intent(in) :: orbs
         integer, dimension(nat), intent(in) :: iatype
         real(gp), dimension(3,nat), target, intent(in) :: rxyz
         type(gaussian_basis), intent(out) :: CP2K
         real(wp), dimension(:,:), pointer :: wfn_cp2k
      END SUBROUTINE parse_cp2k_files

      subroutine read_gaussian_information(orbs,G,coeffs,filename, opt_fillrxyz)
         !n(c) use module_base
         use module_types
         implicit none
         character(len=*), intent(in) :: filename
         type(orbitals_data), intent(in) :: orbs
         type(gaussian_basis), intent(out) :: G
         real(wp), dimension(:,:), pointer :: coeffs
         logical, optional :: opt_fillrxyz
      END SUBROUTINE read_gaussian_information

      subroutine restart_from_gaussians(iproc,nproc,orbs,Lzd,hx,hy,hz,psi,G,coeffs)
         !n(c) use module_base
         use module_types
         implicit none
         integer, intent(in) :: iproc,nproc
         real(gp), intent(in) :: hx,hy,hz
         type(orbitals_data), intent(in) :: orbs
         type(local_zone_descriptors), intent(in) :: Lzd
         type(gaussian_basis), intent(inout) :: G
         real(wp), dimension(Lzd%Glr%wfd%nvctr_c+7*Lzd%Glr%wfd%nvctr_f,orbs%norbp), intent(out) :: psi
         real(wp), dimension(:,:), pointer :: coeffs
      END SUBROUTINE restart_from_gaussians

      subroutine inputguess_gaussian_orbitals(iproc,nproc,at,rxyz,nvirt,nspin,&
            &   orbs,orbse,norbsc_arr,locrad,G,psigau,eks)
         !n(c) use module_base
         use module_types
         implicit none
         integer, intent(in) :: iproc,nproc,nspin
         integer, intent(inout) :: nvirt
         type(atoms_data), intent(in) :: at
         type(orbitals_data), intent(in) :: orbs
         real(gp), dimension(3,at%nat), intent(in) :: rxyz
         real(gp), intent(out) :: eks
         integer, dimension(at%natsc+1,nspin), intent(out) :: norbsc_arr
         real(gp), dimension(at%nat), intent(out) :: locrad
         type(orbitals_data), intent(out) :: orbse
         type(gaussian_basis), intent(out) :: G
         real(wp), dimension(:,:,:), pointer :: psigau
      END SUBROUTINE inputguess_gaussian_orbitals


     subroutine inputguess_gaussian_orbitals_forLinear(iproc,nproc,norb,at,rxyz,nvirt,nspin,&
          nlr, norbsPerAt, mapping, &
          orbs,orbse,norbsc_arr,locrad,G,psigau,eks,quartic_prefactor)
       use module_base
       use module_types
       implicit none
       integer, intent(in) :: iproc,nproc,nspin,nlr,norb
       integer, intent(inout) :: nvirt
       type(atoms_data), intent(in) :: at
       type(orbitals_data), intent(in) :: orbs
       real(gp), dimension(3,at%nat), intent(in) :: rxyz
       integer,dimension(norb),intent(in):: mapping
       integer,dimension(at%nat),intent(in):: norbsPerAt
       real(gp), intent(out) :: eks
       integer, dimension(at%natsc+1,nspin), intent(out) :: norbsc_arr
       real(gp), dimension(at%nat), intent(out) :: locrad
       type(orbitals_data), intent(inout) :: orbse
       type(gaussian_basis), intent(out) :: G
       real(wp), dimension(:,:,:), pointer :: psigau
       real(gp),dimension(at%ntypes),intent(in),optional:: quartic_prefactor
     END SUBROUTINE inputguess_gaussian_orbitals_forLinear

     subroutine inputguess_gaussian_orbitals_withOnWhichAtom(iproc,nproc,at,rxyz,Glr,nvirt,nspin,&
          orbs,orbse,norbsc_arr,locrad,G,psigau,eks,onWhichAtom)
       use module_base
       use module_types
       implicit none
       integer, intent(in) :: iproc,nproc,nspin
       integer, intent(inout) :: nvirt
       type(atoms_data), intent(inout) :: at
       type(orbitals_data), intent(in) :: orbs
       type(locreg_descriptors), intent(in) :: Glr
       real(gp), dimension(3,at%nat), intent(in) :: rxyz
       real(gp), intent(out) :: eks
       integer, dimension(at%natsc+1,nspin), intent(out) :: norbsc_arr
       real(gp), dimension(at%nat), intent(out) :: locrad
       type(orbitals_data), intent(inout) :: orbse
       type(gaussian_basis), intent(out) :: G
       real(wp), dimension(:,:,:), pointer :: psigau
       integer,dimension(orbse%norb),intent(out):: onWhichAtom
     END SUBROUTINE inputguess_gaussian_orbitals_withOnWhichAtom

     subroutine AtomicOrbitals(iproc,at,rxyz,norbe,orbse,norbsc,&
          &   nspin,eks,scorb,G,gaucoeff,iorbtolr,mapping,quartic_prefactor)
       use module_base
       use module_types
       implicit none
       integer, intent(in) :: norbe,iproc
       integer, intent(in) :: norbsc,nspin
       type(atoms_data), intent(in) :: at
       logical, dimension(4,2,at%natsc), intent(in) :: scorb
       real(gp), dimension(3,at%nat), intent(in), target :: rxyz
       type(orbitals_data), intent(inout) :: orbse
       type(gaussian_basis), intent(out) :: G
       real(gp), intent(out) :: eks
       integer, dimension(orbse%norbp), intent(out) :: iorbtolr !assign the localisation region
       real(wp), intent(out) :: gaucoeff !norbe=G%ncoeff !fake interface for passing address
       integer,dimension(orbse%norb), optional, intent(in):: mapping
       real(gp),dimension(at%ntypes),intent(in),optional:: quartic_prefactor
      END SUBROUTINE AtomicOrbitals

      subroutine atomic_occupation_numbers(filename,ityp,nspin,at,nmax,lmax,nelecmax,neleconf,nsccode,mxpl,mxchg)
         use module_base
         use module_types
         implicit none
         character(len=*), intent(in) :: filename
         integer, intent(in) :: ityp,mxpl,mxchg,nspin,nmax,lmax,nelecmax,nsccode
         type(atoms_data), intent(inout) :: at
         !integer, dimension(nmax,lmax), intent(in) :: neleconf
         real(gp), dimension(nmax,lmax), intent(in) :: neleconf
      END SUBROUTINE atomic_occupation_numbers

      subroutine apply_potential(n1,n2,n3,nl1,nl2,nl3,nbuf,nspinor,npot,psir,pot,epot,&
            &   ibyyzz_r) !optional
         use module_base
         implicit none
         integer, intent(in) :: n1,n2,n3,nl1,nl2,nl3,nbuf,nspinor,npot
         real(wp), dimension(-nl1:2*n1+2+nl1,-nl2:2*n2+2+nl2,-nl3:2*n3+2+nl3,nspinor), intent(inout) :: psir
         real(wp), dimension(-nl1:2*n1+2+nl1-4*nbuf,-nl2:2*n2+2+nl2-4*nbuf,-nl3:2*n3+2+nl3-4*nbuf,npot), intent(in) :: pot
         integer, dimension(2,-14:2*n2+16,-14:2*n3+16), intent(in), optional :: ibyyzz_r
         real(gp), intent(out) :: epot
      END SUBROUTINE apply_potential

      subroutine correct_hartree_potential(at,iproc,nproc,n1i,n2i,n3i,n3p,n3pi,n3d,&
            &   i3s,i3xcsh,hxh,hyh,hzh,pkernel,ngatherarr,&
         rhoref,pkernel_ref,pot_ion,rhopot,ixc,nspin,ehart,eexcu,vexcu,PSquiet,correct_offset)
         !n(c) use module_base
         use module_types
         implicit none
         character(len=3), intent(in) :: PSquiet
         logical, intent(in) :: correct_offset
         integer, intent(in) :: iproc,nproc,n1i,n2i,n3i,n3p,n3pi,n3d,nspin,ixc,i3xcsh,i3s
         real(gp), intent(in) :: hxh,hyh,hzh
         type(atoms_data), intent(in) :: at
         integer, dimension(0:nproc-1,2), intent(in) :: ngatherarr
         real(dp), dimension(n1i,n2i,max(n3d,1),nspin), intent(inout) :: rhoref
         real(dp), dimension(n1i,n2i,max(n3pi,1)), intent(inout) :: pot_ion
         real(dp), dimension(n1i,n2i,max(n3d,1),nspin), intent(inout) :: rhopot
         real(gp), intent(out) :: ehart,eexcu,vexcu
         type(coulomb_operator), intent(in) :: pkernel_ref,pkernel
      END SUBROUTINE correct_hartree_potential

      subroutine xabs_lanczos(iproc,nproc,at,hx,hy,hz,rxyz,&
           radii_cf,nlpspd,proj,Lzd,dpbox,potential,&
           energs,nspin,GPU,in_iat_absorber,&
           in , PAWD , orbs )
        use module_base
        use module_types
        implicit none
        integer, intent(in) :: iproc,nproc,nspin
        real(gp), intent(in) :: hx,hy,hz
        type(atoms_data), intent(in), target :: at
        type(nonlocal_psp_descriptors), intent(in), target :: nlpspd
        type(local_zone_descriptors), intent(inout), target :: Lzd
        type(denspot_distribution), intent(in), target :: dpbox
        real(gp), dimension(3,at%nat), intent(in), target :: rxyz
        real(gp), dimension(at%ntypes,3), intent(in), target ::  radii_cf
        real(wp), dimension(nlpspd%nprojel), intent(in), target :: proj
        real(wp), dimension(max(dpbox%ndimpot,1),nspin), target :: potential
        type(energy_terms), intent(inout) :: energs
        type(GPU_pointers), intent(inout) , target :: GPU
        integer, intent(in) :: in_iat_absorber
        type(input_variables),intent(in), target :: in
        type(pawproj_data_type), target ::PAWD
        type(orbitals_data), intent(inout), target :: orbs
      END SUBROUTINE xabs_lanczos

      subroutine gatom_modified(rcov,rprb,lmax,lpx,noccmax,occup,&
            &   zion,alpz,gpot,alpl,hsep,alps,vh,xp,rmt,fact,nintp,&
         aeval,ng,psi,res,chrg,&
            &   Nsol, Labs, Ngrid,Ngrid_box, Egrid,  rgrid , psigrid, Npaw, PAWpatch, &
         psipsigrid)
         use module_base, only: gp

         implicit real(gp) (a-h,o-z)
         logical :: noproj, readytoexit
         integer, parameter :: n_int=1000
         dimension psi(0:ng,noccmax,lmax+1),aeval(noccmax,lmax+1),&
            &   hh(0:ng,0:ng),ss(0:ng,0:ng),eval(0:ng),evec(0:ng,0:ng),&
         gpot(3),hsep(6,lpx+1),rmt(n_int,0:ng,0:ng,lmax+1),&
            &   pp1(0:ng,lpx+1),pp2(0:ng,lpx+1),pp3(0:ng,lpx+1),alps(lpx+1),&
         potgrd(n_int),&
            &   rho(0:ng,0:ng,lmax+1),rhoold(0:ng,0:ng,lmax+1),xcgrd(n_int),&
         occup(noccmax,lmax+1),chrg(noccmax,lmax+1),&
            &   vh(0:ng,0:ng,4,0:ng,0:ng,4),&
         res(noccmax,lmax+1),xp(0:ng),& 
         psigrid(Ngrid, Nsol),psigrid_naked(Ngrid,Nsol),&
            &   psigrid_naked_2(Ngrid,Nsol), projgrid(Ngrid,3), &
         rhogrid(Ngrid), potgrid(Ngrid), psigrid_not_fitted(Ngrid,Nsol),&
            &   psigrid_not_fitted_2(Ngrid,Nsol),&
         vxcgrid(Ngrid), &
            &   Egrid(nsol), ppgrid(Nsol,3), work(nsol*nsol*2), &
         H(Nsol, Nsol), &
            &   H_2(Nsol, Nsol), &
         Hcorrected(Nsol, Nsol), &
            &   Hadd(Nsol, Nsol), Egrid_tmp(Nsol),Egrid_tmp_2(Nsol), Etofit(Nsol), &
         Soverlap(Nsol,Nsol), Tpsigrid(Nsol,Ngrid ),Tpsigrid_dum(Nsol, Ngrid),valuesatp(Nsol), &
            &   PAWpatch(Npaw, Npaw ), Spsitildes(Npaw, Npaw), genS(Nsol,Nsol), genH(Nsol,Nsol) , dumH(Nsol,Nsol)

         real(gp) , optional :: psipsigrid(Ngrid, Nsol)


         real(gp) :: rgrid(Ngrid), ene_m, ene_p, factadd, rcond, fixfact
         real(gp), target :: dumgrid1(Ngrid),dumgrid2(Ngrid), dumgrid3(Ngrid)
         logical dofit
         integer real_start, iocc, iwork(Nsol), INFO, volta, ngrid_box_2
         character(1) EQUED
         integer ipiv(Nsol), Npaw
      END SUBROUTINE gatom_modified

      subroutine abs_generator_modified(iproc,izatom,ielpsp,psppar,npspcode,ng, noccmax, lmax ,expo,&
            &   psi, aeval, occup, psp_modifier, &
         Nsol, Labs, Ngrid,Ngrid_box, Egrid,  rgrid , psigrid, Npaw,  PAWpatch , psipsigrid )

         use module_base, only: gp, memocc,ndebug
         implicit none
         integer, intent(in) :: iproc,izatom,ielpsp,ng,npspcode,noccmax, lmax, Nsol, labs, Ngrid,  Ngrid_box
         real(gp), dimension(0:4,0:6), intent(in) :: psppar
         !! real(gp), dimension(:,:), intent(in) :: psppar
         integer, intent(in) :: psp_modifier, Npaw

         real(gp), dimension(ng+1), intent(out) :: expo

         integer, parameter :: n_int=1000

         real(gp), dimension(0:ng,noccmax,lmax+1), intent(out) :: psi, Egrid(Nsol),&
            &   rgrid(Ngrid), psigrid(Ngrid,Nsol  )
         real(gp),   intent(out), optional  :: psipsigrid(Ngrid,Nsol  )
         real(gp), dimension(noccmax,lmax+1  ), intent(out) ::  aeval,occup
         real(gp):: PAWpatch(Npaw,Npaw)

         !local variables
      END SUBROUTINE abs_generator_modified

      subroutine xabs_cg(iproc,nproc,at,hx,hy,hz,rxyz,&
           &   radii_cf,nlpspd,proj,Lzd,dpbox,potential,&
           &   energs,nspin,GPU,in_iat_absorber,&
           &   in , rhoXanes, PAWD , PPD, orbs )
        use module_base
        use module_types
        implicit none
        integer  :: iproc,nproc,nspin
        real(gp)  :: hx,hy,hz
        type(atoms_data), target :: at
        type(nonlocal_psp_descriptors), target :: nlpspd
        type(local_zone_descriptors), target :: Lzd
        type(pcproj_data_type), target ::PPD
        type(denspot_distribution), intent(in), target :: dpbox
        real(gp), dimension(3,at%nat), target :: rxyz
        real(gp), dimension(at%ntypes,3), intent(in), target ::  radii_cf
        real(wp), dimension(nlpspd%nprojel), target :: proj
        real(wp), dimension(max(dpbox%ndimpot,1),nspin), target :: potential
        real(wp), dimension(max(dpbox%ndimpot,1),nspin), target :: rhoXanes
        type(energy_terms), intent(inout) :: energs
        type(GPU_pointers), intent(inout) , target :: GPU
        integer, intent(in) :: in_iat_absorber
        type(pawproj_data_type), target ::PAWD
        type(input_variables),intent(in), target :: in
        type(orbitals_data), intent(inout), target :: orbs
      end subroutine xabs_cg

      subroutine xabs_chebychev(iproc,nproc,at,hx,hy,hz,rxyz,&
           radii_cf,nlpspd,proj,Lzd,dpbox,potential,&
           energs,nspin,GPU,in_iat_absorber,in, PAWD , orbs  )
        use module_base
        use module_types
        implicit none
        integer  :: iproc,nproc,nspin
        real(gp)  :: hx,hy,hz
        type(atoms_data), target :: at
        type(nonlocal_psp_descriptors), target :: nlpspd
        type(local_zone_descriptors), target :: Lzd
        type(denspot_distribution), intent(in), target :: dpbox
        real(gp), dimension(3,at%nat), target :: rxyz
        real(gp), dimension(at%ntypes,3), intent(in), target ::  radii_cf
        real(wp), dimension(nlpspd%nprojel), target :: proj
        real(wp), dimension(max(dpbox%ndimpot,1),nspin), target :: potential
        type(energy_terms), intent(inout) :: energs
        type(GPU_pointers), intent(inout) , target :: GPU
        integer, intent(in) :: in_iat_absorber 
        type(input_variables),intent(in), target :: in
        type(pawproj_data_type), target ::PAWD
        type(orbitals_data), intent(inout), target :: orbs
      end subroutine xabs_chebychev

      subroutine cg_spectra(iproc,nproc,at,hx,hy,hz,rxyz,&
           radii_cf,nlpspd,proj,lr,ngatherarr,ndimpot,potential,&
           energs,nspin,GPU,in_iat_absorber,in , PAWD  )! aggiunger a interface
         !n(c) use module_base
         use module_types
         implicit none
         integer  :: iproc,nproc,ndimpot,nspin
         real(gp)  :: hx,hy,hz
         type(atoms_data), target :: at
         type(nonlocal_psp_descriptors), target :: nlpspd
         type(locreg_descriptors), target :: lr
         integer, dimension(0:nproc-1,2), target :: ngatherarr 
         real(gp), dimension(3,at%nat), target :: rxyz
         real(gp), dimension(at%ntypes,3), intent(in), target ::  radii_cf
         real(wp), dimension(nlpspd%nprojel), target :: proj
         real(wp), dimension(max(ndimpot,1),nspin), target :: potential
         type(energy_terms), intent(inout) :: energs
         type(GPU_pointers), intent(inout) , target :: GPU
         integer, intent(in) :: in_iat_absorber
         type(pawproj_data_type), target ::PAWD

         type(input_variables),intent(in) :: in

      END SUBROUTINE cg_spectra


      subroutine eleconf(nzatom,nvalelec,symbol,rcov,rprb,ehomo,neleconf,nsccode,mxpl,mxchg,amu)
         implicit none
         integer, intent(in) :: nzatom,nvalelec
         character(len=2), intent(out) :: symbol
         real(kind=8), intent(out) :: rcov,rprb,ehomo,amu
         integer, parameter :: nmax=6,lmax=3
         real(kind=8), intent(out) :: neleconf(nmax,0:lmax)
         integer, intent(out) :: nsccode,mxpl,mxchg
      END SUBROUTINE eleconf

      !     subroutine psimix(iproc,nproc,orbs,comms,ads,ids,mids,idsx,energy,energy_old,alpha,&
      !          hpsit,psidst,hpsidst_sp,psit)
      !       use module_base
      !       use module_types
      !       implicit none
      !       integer, intent(in) :: iproc,nproc,ids,mids,idsx
      !       real(gp), intent(in) :: energy,energy_old
      !       type(orbitals_data), intent(in) :: orbs
      !       type(communications_arrays), intent(in) :: comms
      !       real(gp), intent(inout) :: alpha
      !       real(wp), dimension(:), pointer :: psit,hpsit,psidst
      !       real(sp), dimension(:), pointer :: hpsidst_sp
      !       real(wp), dimension(:,:,:), pointer :: ads
      !     END SUBROUTINE psimix
      !
      subroutine plot_density(iproc,nproc,filename,at,rxyz,box,nspin,rho)
        use module_base
        use module_types
        implicit none
        integer, intent(in) :: iproc,nproc,nspin
        type(atoms_data), intent(in) :: at
        type(denspot_distribution), intent(in) :: box
        character(len=*), intent(in) :: filename
        real(gp), dimension(3,at%nat), intent(in) :: rxyz
        real(dp), dimension(max(box%ndimpot,1),nspin), target, intent(in) :: rho
      END SUBROUTINE plot_density

      subroutine read_density(filename,geocode,n1i,n2i,n3i,nspin,hxh,hyh,hzh,rho,&
            &   nat,rxyz,iatypes, znucl)
         !n(c) use module_base
         use module_types
         implicit none
         character(len=*), intent(in) :: filename
         character(len=1), intent(in) :: geocode
         integer, intent(out) :: nspin
         integer, intent(out) ::  n1i,n2i,n3i
         real(gp), intent(out) :: hxh,hyh,hzh
         real(dp), dimension(:,:,:,:), pointer :: rho
         real(gp), dimension(:,:), pointer, optional :: rxyz
         integer, intent(out), optional ::  nat
         integer, dimension(:), pointer, optional :: iatypes, znucl
      END SUBROUTINE read_density

      subroutine read_cube(filename,geocode,n1i,n2i,n3i,nspin,hxh,hyh,hzh,rho,&
            &   nat,rxyz, iatypes, znucl)
         !n(c) use module_base
         use module_types
         implicit none
         character(len=*), intent(in) :: filename
         character(len=1), intent(in) :: geocode
         integer, intent(out) :: nspin
         integer, intent(out) ::  n1i,n2i,n3i
         real(gp), intent(out) :: hxh,hyh,hzh
         real(dp), dimension(:,:,:,:), pointer :: rho
         real(gp), dimension(:,:), pointer   :: rxyz
         integer, intent(out)   ::  nat
         integer, dimension(:), pointer   :: iatypes, znucl
      END SUBROUTINE read_cube

      subroutine read_etsf(filename,geocode,n1i,n2i,n3i,nspin,hxh,hyh,hzh,rho,&
            &   nat,rxyz, iatypes, znucl)
         !n(c) use module_base
         use module_types
         implicit none
         character(len=*), intent(in) :: filename
         character(len=1), intent(in) :: geocode
         integer, intent(out) :: nspin
         integer, intent(out) ::  n1i,n2i,n3i
         real(gp), intent(out) :: hxh,hyh,hzh
         real(dp), dimension(:,:,:,:), pointer :: rho
         real(gp), dimension(:,:), pointer :: rxyz
         integer, intent(out) ::  nat
         integer, dimension(:), pointer :: iatypes, znucl
      END SUBROUTINE read_etsf

      subroutine read_potfile4b2B(filename,n1i,n2i,n3i, rho, alat1, alat2, alat3)
         use module_base
         implicit none
         character(len=*), intent(in) :: filename
         integer, intent(out) :: n1i,n2i,n3i
         real(gp) alat1, alat2, alat3, dum, dum1
         ! real(dp), dimension(n1i*n2i*n3d), intent(out) :: rho
         real(gp), pointer :: rho(:)
      END SUBROUTINE read_potfile4b2B

      !!$     subroutine read_density_cube(filename, n1i,n2i,n3i, nspin, hxh,hyh,hzh, nat, rxyz,  rho)
      !!$       !n(c) use module_base
      !!$       use module_types
      !!$       implicit none
      !!$       character(len=*), intent(in) :: filename
      !!$       integer, intent(out) ::  n1i,n2i,n3i
      !!$       integer, intent(in) :: nspin
      !!$       real(gp), intent(out) :: hxh,hyh,hzh
      !!$       real(gp), pointer :: rxyz(:,:)
      !!$       real(dp), dimension(:), pointer :: rho
      !!$       integer, intent(out) ::  nat
      !!$     END SUBROUTINE read_density_cube

      subroutine gaussian_pswf_basis(ng,enlargerprb,iproc,nspin,at,rxyz,G,Gocc, gaenes, &
            &   iorbtolr,iorbto_l, iorbto_m,  iorbto_ishell,iorbto_iexpobeg )
         use module_types
         implicit none
         logical, intent(in) :: enlargerprb
         integer, intent(in) :: iproc,nspin,ng
         type(atoms_data), intent(in) :: at
         real(gp), dimension(3,at%nat), target, intent(in) :: rxyz
         type(gaussian_basis), intent(out) :: G
         real(wp), dimension(:), pointer :: Gocc
         real(gp), pointer, optional :: gaenes(:)
         integer, pointer, optional :: iorbtolr(:)
         integer, pointer, optional :: iorbto_l(:)
         integer, pointer, optional :: iorbto_m(:)
         integer, pointer, optional :: iorbto_ishell(:)
         integer, pointer, optional :: iorbto_iexpobeg(:)
      END SUBROUTINE gaussian_pswf_basis

      subroutine gaussian_pswf_basis_for_paw(at,rxyz,G,  &
            &   iorbtolr,iorbto_l, iorbto_m,  iorbto_ishell,iorbto_iexpobeg, iorbto_paw_nchannels,&
         iorbto_imatrixbeg )
         use module_base
         use module_types
         implicit none
         type(atoms_data), intent(in) :: at
         real(gp), dimension(3,at%nat), target, intent(in) :: rxyz
         type(gaussian_basis_c), intent(out) :: G

         integer, pointer :: iorbtolr(:)
         integer, pointer :: iorbto_l(:)
         integer, pointer :: iorbto_paw_nchannels(:)
         integer, pointer :: iorbto_m(:)
         integer, pointer :: iorbto_ishell(:)
         integer, pointer :: iorbto_iexpobeg(:)
         integer, pointer :: iorbto_imatrixbeg(:)

         !local variables
      END SUBROUTINE gaussian_pswf_basis_for_paw


      subroutine local_analysis(iproc,nproc,hx,hy,hz,at,rxyz,lr,orbs,orbsv,psi,psivirt)
         !n(c) use module_base
         use module_types
         implicit none
         integer, intent(in) :: iproc,nproc
         real(gp), intent(in) :: hx,hy,hz
         type(locreg_descriptors), intent(in) :: lr
         type(orbitals_data), intent(in) :: orbs,orbsv
         type(atoms_data), intent(in) :: at
         real(gp), dimension(3,at%nat), intent(in) :: rxyz
         real(wp), dimension(:), pointer :: psi,psivirt
      END SUBROUTINE local_analysis

      subroutine plot_gatom_basis(filename,iat,ngx,G,Gocc,rhocoeff,rhoexpo)
         !n(c) use module_base
         use module_types
         implicit none
         character(len=*), intent(in) :: filename
         integer, intent(in) :: iat,ngx
         type(gaussian_basis), intent(in) :: G
         real(wp), dimension(:), pointer :: Gocc
         real(wp), dimension((ngx*(ngx+1))/2), intent(out) :: rhoexpo
         real(wp), dimension((ngx*(ngx+1))/2,4), intent(out) :: rhocoeff
      END SUBROUTINE plot_gatom_basis

      subroutine calculate_rhocore(iproc,at,d,rxyz,hxh,hyh,hzh,i3s,i3xcsh,n3d,n3p,rhocore)
        use module_base
        use module_types
        implicit none
        integer, intent(in) :: iproc,i3s,n3d,i3xcsh,n3p
        real(gp), intent(in) :: hxh,hyh,hzh
        type(atoms_data), intent(in) :: at
        type(grid_dimensions), intent(in) :: d
        real(gp), dimension(3,at%nat), intent(in) :: rxyz
        real(wp), dimension(:,:,:,:), pointer :: rhocore
      END SUBROUTINE calculate_rhocore

<<<<<<< HEAD
!      subroutine H_potential(geocode,datacode,iproc,nproc,n01,n02,n03,hx,hy,hz,&
!           rhopot,karray,pot_ion,eh,offset,sumpion,&
!           quiet,stress_tensor) !optional argument
!        use module_base
!        implicit none
!        character(len=1), intent(in) :: geocode
!        character(len=1), intent(in) :: datacode
!        logical, intent(in) :: sumpion
!        integer, intent(in) :: iproc,nproc,n01,n02,n03
!        real(gp), intent(in) :: hx,hy,hz
!        real(dp), intent(in) :: offset
!        real(dp), dimension(*), intent(in) :: karray
!        real(gp), intent(out) :: eh
!        real(dp), dimension(*), intent(inout) :: rhopot
!        real(wp), dimension(*), intent(inout) :: pot_ion
!        character(len=3), intent(in), optional :: quiet
!        real(dp), dimension(6), intent(out), optional :: stress_tensor
!      end subroutine H_potential
!
      subroutine XC_potential(geocode,datacode,iproc,nproc,n01,n02,n03,ixc,hx,hy,hz,&
           rho,exc,vxc,nspin,rhocore,potxc,xcstr,dvxcdrho,rhohat)
=======
      subroutine XC_potential(geocode,datacode,iproc,nproc,mpi_comm,n01,n02,n03,ixc,hx,hy,hz,&
           rho,exc,vxc,nspin,rhocore,potxc,xcstr,dvxcdrho)
>>>>>>> 82c115d0
        use module_base
        use module_xc
        implicit none
        character(len=1), intent(in) :: geocode
        character(len=1), intent(in) :: datacode
        integer, intent(in) :: iproc,nproc,n01,n02,n03,ixc,nspin,mpi_comm
        real(gp), intent(in) :: hx,hy,hz
        real(gp), intent(out) :: exc,vxc
        real(dp), dimension(*), intent(inout) :: rho
        real(wp), dimension(:,:,:,:), pointer :: rhocore !associated if useful
        real(wp), dimension(*), intent(out) :: potxc
        real(dp), dimension(6), intent(out) :: xcstr
        real(dp), dimension(:,:,:,:), target, intent(out), optional :: dvxcdrho
        real(wp), dimension(:,:,:,:), optional :: rhohat
      END SUBROUTINE XC_potential

      subroutine xc_energy(geocode,m1,m3,md1,md2,md3,nxc,nwb,nxt,nwbl,nwbr,&
           nxcl,nxcr,ixc,hx,hy,hz,rhopot,pot_ion,sumpion,zf,zfionxc,exc,vxc,nproc,nspden)
        use module_base
        use module_xc
        use interfaces_56_xc
        implicit none
        character(len=1), intent(in) :: geocode
        logical, intent(in) :: sumpion
        integer, intent(in) :: m1,m3,nxc,nwb,nxcl,nxcr,nxt,md1,md2,md3,ixc,nproc,nspden
        integer, intent(in) :: nwbl,nwbr
        real(gp), intent(in) :: hx,hy,hz
        real(dp), dimension(m1,m3,nxt,nspden), intent(inout) :: rhopot
        real(wp), dimension(*), intent(in) :: pot_ion
        real(dp), dimension(md1,md3,md2/nproc), intent(out) :: zf
        real(wp), dimension(md1,md3,md2/nproc,nspden), intent(out) :: zfionxc
        real(dp), intent(out) :: exc,vxc
      END SUBROUTINE xc_energy

      subroutine direct_minimization(iproc,nproc,in,at,nvirt,rxyz,&
           rhopot,nlpspd,proj,pkernel,dpbox,GPU,KSwfn,VTwfn)
        use module_base
        use module_types
        implicit none
        integer, intent(in) :: iproc,nproc,nvirt
        type(input_variables), intent(in) :: in
        type(atoms_data), intent(in) :: at
        type(nonlocal_psp_descriptors), intent(in) :: nlpspd
        type(denspot_distribution), intent(in) :: dpbox
        type(DFT_wavefunction), intent(inout) :: KSwfn,VTwfn
        real(gp), dimension(3,at%nat), intent(in) :: rxyz
        real(wp), dimension(nlpspd%nprojel), intent(in) :: proj
        type(coulomb_operator), intent(in) :: pkernel
        real(dp), dimension(*), intent(in), target :: rhopot
        type(GPU_pointers), intent(inout) :: GPU
      end subroutine direct_minimization

      subroutine CounterIonPotential(geocode,iproc,nproc,in,shift,&
            &   hxh,hyh,hzh,grid,n3pi,i3s,pkernel,pot_ion)
         !n(c) use module_base
         use module_types
         implicit none
         character(len=1), intent(in) :: geocode
         integer, intent(in) :: iproc,nproc,n3pi,i3s
         real(gp), intent(in) :: hxh,hyh,hzh
         real(gp), dimension(3), intent(in) :: shift
         type(input_variables), intent(in) :: in
         type(grid_dimensions), intent(in) :: grid
         type(coulomb_operator), intent(in) :: pkernel
         real(wp), dimension(*), intent(inout) :: pot_ion
      END SUBROUTINE CounterIonPotential

      subroutine gaussian_rism_basis(nat,radii,rxyz,G)
         !n(c) use module_base
         use module_types
         implicit none
         integer, intent(in) :: nat
         real(gp), dimension(nat), intent(in) :: radii
         real(gp), dimension(3,nat), target, intent(in) :: rxyz
         type(gaussian_basis), intent(out) :: G
      END SUBROUTINE gaussian_rism_basis

      subroutine gaussian_hermite_basis(nhermitemax,nat,radii,rxyz,G)
         !n(c) use module_base
         use module_types
         implicit none
         integer, intent(in) :: nat,nhermitemax
         real(gp), dimension(nat), intent(in) :: radii
         real(gp), dimension(3,nat), target, intent(in) :: rxyz
         type(gaussian_basis), intent(out) :: G  
      END SUBROUTINE gaussian_hermite_basis

      subroutine write_eigenvalues_data(nproc,etol,orbs,mom_vec)
        use module_base
        use module_types
        implicit none
        integer, intent(in) :: nproc
        real(gp), intent(in) :: etol
        type(orbitals_data), intent(in) :: orbs
        real(gp), dimension(:,:,:), intent(in), pointer :: mom_vec
      end subroutine write_eigenvalues_data
      
      subroutine write_eigen_objects(iproc,occorbs,nspin,nvirt,nplot,hx,hy,hz,at,rxyz,lr,orbs,orbsv,psi,psivirt,output_wf_format)
         !n(c) use module_base
         use module_types
         implicit none
         logical, intent(in) :: occorbs
         integer, intent(in) :: iproc,nspin,nvirt,nplot,output_wf_format
         real(gp), intent(in) :: hx,hy,hz
         type(atoms_data), intent(in) :: at
         type(locreg_descriptors), intent(in) :: lr
         type(orbitals_data), intent(in) :: orbs,orbsv
         real(gp), dimension(3,at%nat), intent(in) :: rxyz
         real(wp), dimension(:), pointer :: psi,psivirt
       END SUBROUTINE write_eigen_objects

       subroutine full_local_potential(iproc,nproc,orbs,Lzd,iflag,dpbox,potential,pot,comgp)
         use module_base
         use module_types
         use module_xc
         implicit none
         integer, intent(in) :: iproc,nproc,iflag
         type(orbitals_data),intent(in) :: orbs
         type(local_zone_descriptors),intent(in) :: Lzd
         type(denspot_distribution), intent(in) :: dpbox
         real(wp), dimension(max(dpbox%ndimrhopot,orbs%nspin)), intent(in), target :: potential
         real(wp), dimension(:), pointer :: pot
         !type(p2pCommsGatherPot),intent(inout), optional:: comgp
         type(p2pComms),intent(inout), optional:: comgp
       END SUBROUTINE full_local_potential

      subroutine free_full_potential(nproc,flag,pot,subname)
         use module_base
         implicit none
         character(len=*), intent(in) :: subname
         integer, intent(in) :: nproc,flag
         real(wp), dimension(:), pointer :: pot
      END SUBROUTINE free_full_potential

      subroutine select_active_space(iproc,nproc,orbs,comms,mask_array,Glr,orbs_as,comms_as,psi,psi_as)
         !n(c) use module_base
         use module_types
         implicit none
         integer, intent(in) :: iproc,nproc
         type(orbitals_data), intent(in) :: orbs
         type(locreg_descriptors), intent(in) :: Glr
         type(communications_arrays), intent(in) :: comms
         logical, dimension(orbs%norb*orbs%nkpts), intent(in) :: mask_array
         real(wp), dimension(max(orbs%npsidim_orbs,orbs%npsidim_comp)), intent(in) :: psi
         type(orbitals_data), intent(out) :: orbs_as
         type(communications_arrays), intent(out) :: comms_as
         real(wp), dimension(:), pointer :: psi_as
      END SUBROUTINE select_active_space

      subroutine calculate_energy_and_gradient(iter,iproc,nproc,GPU,ncong,iscf,&
           energs,wfn,gnrm,gnrm_zero,paw)
        use module_base
        use module_types
        implicit none
        integer, intent(in) :: iproc,nproc,ncong,iscf,iter
        type(energy_terms), intent(inout) :: energs
        type(GPU_pointers), intent(in) :: GPU
        type(DFT_wavefunction), intent(inout) :: wfn
        real(gp), intent(out) :: gnrm,gnrm_zero
        type(paw_objects),optional,intent(inout)::paw
      END SUBROUTINE calculate_energy_and_gradient

      subroutine constrained_davidson(iproc,nproc,in,at,& 
           orbs,orbsv,nvirt,Lzd,comms,commsv,&
           hx,hy,hz,rxyz,rhopot,psi,v,dpbox,GPU)
        use module_base
        use module_types
        implicit none
        integer, intent(in) :: iproc,nproc
        integer, intent(in) :: nvirt
        type(input_variables), intent(in) :: in
        type(atoms_data), intent(in) :: at
        type(local_zone_descriptors), intent(in) :: Lzd
        type(orbitals_data), intent(in) :: orbs
        type(communications_arrays), intent(in) :: comms, commsv
        type(denspot_distribution), intent(in) :: dpbox
        real(gp), intent(in) :: hx,hy,hz
        real(gp), dimension(3,at%nat), intent(in) :: rxyz
        real(dp), dimension(*), intent(in) :: rhopot
        type(orbitals_data), intent(inout) :: orbsv
        type(GPU_pointers), intent(inout) :: GPU
        real(wp), dimension(:), pointer :: psi,v!=psivirt(nvctrp,nvirtep*nproc) 
        !v, that is psivirt, is transposed on input and direct on output
      end subroutine constrained_davidson

      subroutine local_hamiltonian(iproc,nproc,npsidim_orbs,orbs,Lzd,hx,hy,hz,&
           ipotmethod,confdatarr,pot,psi,hpsi,pkernel,ixc,alphaSIC,ekin_sum,epot_sum,eSIC_DC,&
           dpbox,potential,comgp)
        use module_base
        use module_types
        use module_xc
        implicit none
        integer, intent(in) :: iproc,nproc,ipotmethod,ixc,npsidim_orbs
        real(gp), intent(in) :: hx,hy,hz,alphaSIC
        type(orbitals_data), intent(in) :: orbs
        type(local_zone_descriptors), intent(in) :: Lzd
        type(confpot_data), dimension(orbs%norbp), intent(in) :: confdatarr
        real(wp), dimension(orbs%npsidim_orbs), intent(in) :: psi !this dimension will be modified
        real(wp), dimension(:),pointer :: pot !< the potential, with the dimension compatible with the ipotmethod flag
        !real(wp), dimension(lr%d%n1i*lr%d%n2i*lr%d%n3i*nspin) :: pot
        real(gp), intent(out) :: ekin_sum,epot_sum,eSIC_DC
        real(wp), dimension(orbs%npsidim_orbs), intent(inout) :: hpsi
        type(coulomb_operator), intent(in) :: pkernel !< the PSolver kernel which should be associated for the SIC schemes
        type(denspot_distribution),intent(in),optional :: dpbox
        !!real(wp), dimension(max(dpbox%ndimrhopot,orbs%nspin)), intent(in), optional, target :: potential !< Distributed potential. Might contain the density for the SIC treatments
        real(wp), dimension(*), intent(in), optional, target :: potential !< Distributed potential. Might contain the density for the SIC treatments
        type(p2pComms),intent(inout), optional:: comgp
      END SUBROUTINE local_hamiltonian

      subroutine NK_SIC_potential(lr,orbs,ixc,fref,hxh,hyh,hzh,pkernel,psi,poti,eSIC_DC,potandrho,wxdsave)
         !n(c) use module_base
         use module_types
         implicit none
         integer, intent(in) :: ixc
         real(gp), intent(in) :: hxh,hyh,hzh,fref
         type(locreg_descriptors), intent(in) :: lr
         type(orbitals_data), intent(in) :: orbs
         type(coulomb_operator), intent(in) :: pkernel
         real(wp), dimension(lr%wfd%nvctr_c+7*lr%wfd%nvctr_f,orbs%nspinor,orbs%norbp), intent(in) :: psi
         !real(wp), dimension((lr%d%n1i*lr%d%n2i*lr%d%n3i*((orbs%nspinor/3)*3+1)),max(orbs%norbp,orbs%nspin)), intent(inout) :: poti
         real(wp), intent(inout) :: poti
         real(gp), intent(out) :: eSIC_DC
         real(dp), dimension(lr%d%n1i*lr%d%n2i*lr%d%n3i,2*orbs%nspin), intent(in), optional :: potandrho 
         real(dp), dimension(lr%d%n1i*lr%d%n2i*lr%d%n3i,orbs%nspin), intent(out), optional :: wxdsave 
      END SUBROUTINE NK_SIC_potential

      subroutine isf_to_daub_kinetic(hx,hy,hz,kx,ky,kz,nspinor,lr,w,psir,hpsi,ekin,k_strten)
        !use module_base
        use module_types
        implicit none
        integer, intent(in) :: nspinor
        real(gp), intent(in) :: hx,hy,hz,kx,ky,kz
        type(locreg_descriptors), intent(in) :: lr
        type(workarr_locham), intent(inout) :: w
        real(wp), dimension(lr%d%n1i*lr%d%n2i*lr%d%n3i,nspinor), intent(in) :: psir
        real(gp), intent(out) :: ekin
        real(wp), dimension(lr%wfd%nvctr_c+7*lr%wfd%nvctr_f,nspinor), intent(inout) :: hpsi
        real(wp), dimension(6), optional :: k_strten
      end subroutine isf_to_daub_kinetic

      subroutine readmywaves(iproc,filename,iformat,orbs,n1,n2,n3,hx,hy,hz,at,rxyz_old,rxyz,  & 
         wfd,psi,orblist)
         use module_base
         use module_types
         implicit none
         integer, intent(in) :: iproc,n1,n2,n3, iformat
         real(gp), intent(in) :: hx,hy,hz
         type(wavefunctions_descriptors), intent(in) :: wfd
         type(orbitals_data), intent(inout) :: orbs
         type(atoms_data), intent(in) :: at
         real(gp), dimension(3,at%nat), intent(in) :: rxyz
         integer, dimension(orbs%norb), optional :: orblist
         real(gp), dimension(3,at%nat), intent(out) :: rxyz_old
         real(wp), dimension(wfd%nvctr_c+7*wfd%nvctr_f,orbs%nspinor,orbs%norbp), intent(out) :: psi
         character(len=*), intent(in) :: filename
      END SUBROUTINE readmywaves

      
      subroutine open_filename_of_iorb(unitfile,lbin,filename,orbs,iorb,ispinor,iorb_out,iiorb)
         use module_base
         use module_types
         implicit none
         character(len=*), intent(in) :: filename
         logical, intent(in) :: lbin
         integer, intent(in) :: iorb,ispinor,unitfile
         type(orbitals_data), intent(in) :: orbs
         integer, intent(out) :: iorb_out
         integer,optional :: iiorb   
      END SUBROUTINE open_filename_of_iorb

      subroutine filename_of_iorb(lbin,filename,orbs,iorb,ispinor,filename_out,iorb_out,iiorb)
         use module_base
         use module_types
         implicit none
         character(len=*), intent(in) :: filename
         logical, intent(in) :: lbin
         integer, intent(in) :: iorb,ispinor
         type(orbitals_data), intent(in) :: orbs
         character(len=*) :: filename_out
         integer, intent(out) :: iorb_out
         integer,optional :: iiorb
      END SUBROUTINE filename_of_iorb

      subroutine readwavetoisf(lstat, filename, formatted, hx, hy, hz, &
           & n1, n2, n3, nspinor, psiscf)
        use module_base
        use module_types
        implicit none
        character(len = *), intent(in) :: filename
        logical, intent(in) :: formatted
        integer, intent(out) :: n1, n2, n3, nspinor
        real(gp), intent(out) :: hx, hy, hz
        real(wp), dimension(:,:,:,:), pointer :: psiscf
        logical, intent(out) :: lstat
      END SUBROUTINE readwavetoisf
      subroutine readwavetoisf_etsf(lstat, filename, iorbp, hx, hy, hz, &
           & n1, n2, n3, nspinor, psiscf)
        use module_base
        use module_types
        implicit none
        character(len = *), intent(in) :: filename
        integer, intent(in) :: iorbp
        integer, intent(out) :: n1, n2, n3, nspinor
        real(gp), intent(out) :: hx, hy, hz
        real(wp), dimension(:,:,:,:), pointer :: psiscf
        logical, intent(out) :: lstat
      END SUBROUTINE readwavetoisf_etsf

      subroutine read_wave_to_isf(lstat, filename, ln, iorbp, hx, hy, hz, &
           & n1, n2, n3, nspinor, psiscf)
        use module_base
        use module_types
        implicit none
        integer, intent(in) :: ln
        character(len = ln), intent(in) :: filename
        integer, intent(in) :: iorbp
        integer, intent(out) :: n1, n2, n3, nspinor
        real(gp), intent(out) :: hx, hy, hz
        real(wp), dimension(:,:,:,:), pointer :: psiscf
        logical, intent(out) :: lstat
      END SUBROUTINE read_wave_to_isf
      subroutine free_wave_to_isf(psiscf)
        use module_base
        implicit none
        real(wp), dimension(:,:,:,:), pointer :: psiscf
      END SUBROUTINE free_wave_to_isf

      subroutine denspot_communications(iproc,nproc,&
           ixc,nspin,geocode,SICapproach,dpbox)
        use module_base
        use module_types
        implicit none
        integer, intent(in) :: iproc,nproc,ixc,nspin
        character(len=1), intent(in) :: geocode
        character(len=4), intent(in) :: SICapproach
        type(denspot_distribution), intent(inout) :: dpbox
      end subroutine denspot_communications

      subroutine allocateRhoPot(iproc,Glr,nspin,atoms,rxyz,denspot)
        use module_base
        use module_types
        implicit none
        integer, intent(in) :: iproc,nspin
        type(locreg_descriptors), intent(in) :: Glr
        type(atoms_data), intent(in) :: atoms
        real(gp), dimension(3,atoms%nat), intent(in) :: rxyz
        type(DFT_local_fields), intent(inout) :: denspot
      END SUBROUTINE allocateRhoPot

      subroutine getLocalizedBasis(iproc,nproc,at,orbs,rxyz,denspot,GPU,trH,trH_old,&
          fnrm,infoBasisFunctions,nlpspd,scf_mode, proj,ldiis,SIC,tmb,energs_base,&
          reduce_conf, fix_supportfunctions,nit_precond,target_function,&
          correction_orthoconstraint,nit_basis,deltaenergy_multiplier_TMBexit, deltaenergy_multiplier_TMBfix,&
          ratio_deltas)
        use module_base
        use module_types
        implicit none
      
        ! Calling arguments
        integer,intent(in) :: iproc, nproc
        integer,intent(out) :: infoBasisFunctions
        type(atoms_data), intent(in) :: at
        type(orbitals_data) :: orbs
        real(kind=8),dimension(3,at%nat) :: rxyz
        type(DFT_local_fields), intent(inout) :: denspot
        type(GPU_pointers), intent(inout) :: GPU
        real(kind=8),intent(out) :: trH, fnrm
        real(kind=8),intent(inout) :: trH_old
        type(nonlocal_psp_descriptors),intent(in) :: nlpspd
        integer,intent(in) :: scf_mode
        real(wp),dimension(nlpspd%nprojel),intent(inout) :: proj
        type(localizedDIISParameters),intent(inout) :: ldiis
        type(DFT_wavefunction),target,intent(inout) :: tmb
        type(SIC_data) :: SIC !<parameters for the SIC methods
        type(energy_terms),intent(in) :: energs_base
        logical,intent(out) :: reduce_conf, fix_supportfunctions
        integer, intent(in) :: nit_precond, target_function, correction_orthoconstraint, nit_basis
        real(kind=8),intent(in) :: deltaenergy_multiplier_TMBexit, deltaenergy_multiplier_TMBfix
        real(kind=8),intent(out) :: ratio_deltas
      end subroutine getLocalizedBasis

    subroutine inputOrbitals(iproc,nproc,at,&
         orbs,nvirt,comms,Glr,hx,hy,hz,rxyz,rhopot,rhocore,pot_ion,&
         nlpspd,proj,pkernel,pkernelseq,ixc,psi,hpsi,psit,G,&
         nscatterarr,ngatherarr,nspin,potshortcut,symObj,irrzon,phnons,GPU,input)
      use module_base
      use module_types
      implicit none
      integer, intent(in) :: iproc,nproc,ixc,symObj
      integer, intent(inout) :: nspin,nvirt
      real(gp), intent(in) :: hx,hy,hz
      type(atoms_data), intent(in) :: at
      type(orbitals_data), intent(inout) :: orbs
      type(nonlocal_psp_descriptors), intent(in) :: nlpspd
      type(locreg_descriptors), intent(in) :: Glr
      type(communications_arrays), intent(in) :: comms
      type(GPU_pointers), intent(inout) :: GPU
      type(input_variables):: input
      integer, dimension(0:nproc-1,4), intent(in) :: nscatterarr
      integer, dimension(0:nproc-1,2), intent(in) :: ngatherarr 
      real(gp), dimension(3,at%nat), intent(in) :: rxyz
      real(wp), dimension(nlpspd%nprojel), intent(in) :: proj
      real(dp), dimension(*), intent(inout) :: rhopot,pot_ion
      type(gaussian_basis), intent(out) :: G 
      real(wp), dimension(:), pointer :: hpsi,psit,rhocore
      real(8),dimension(max(orbs%npsidim_comp,orbs%npsidim_orbs)):: psi
      type(coulomb_operator), intent(in) :: pkernel,pkernelseq
      integer, intent(in) :: potshortcut
      integer, dimension(*), intent(in) :: irrzon
      real(dp), dimension(*), intent(in) :: phnons
    END SUBROUTINE inputOrbitals
    
    subroutine psimix(iproc,nproc,ndim_psi,orbs,comms,diis,hpsit,psit)
      use module_base
      use module_types
      implicit none
      integer, intent(in) :: iproc,nproc,ndim_psi
      type(orbitals_data), intent(in) :: orbs
      type(communications_arrays), intent(in) :: comms
      type(diis_objects), intent(inout) :: diis
      real(wp), dimension(ndim_psi), intent(inout) :: psit,hpsit
    end subroutine psimix
    
    subroutine get_coeff(iproc,nproc,scf_mode,orbs,at,rxyz,denspot,&
        GPU,infoCoeff,ebs,nlpspd,proj,SIC,tmb,fnrm,calculate_overlap_matrix,&
        communicate_phi_for_lsumrho,calculate_ham,ldiis_coeff)
      use module_base
      use module_types
      implicit none
      
      ! Calling arguments
      integer,intent(in) :: iproc, nproc, scf_mode
      type(orbitals_data),intent(inout) :: orbs
      type(atoms_data),intent(in) :: at
      real(kind=8),dimension(3,at%nat),intent(in) :: rxyz
      type(DFT_local_fields), intent(inout) :: denspot
      type(GPU_pointers),intent(inout) :: GPU
      integer,intent(out) :: infoCoeff
      real(kind=8),intent(out) :: ebs
      real(kind=8),intent(inout) :: fnrm
      type(nonlocal_psp_descriptors),intent(in) :: nlpspd
      real(wp),dimension(nlpspd%nprojel),intent(inout) :: proj
      type(SIC_data),intent(in) :: SIC
      type(DFT_wavefunction),intent(inout) :: tmb
      logical,intent(in):: calculate_overlap_matrix, communicate_phi_for_lsumrho
      logical,intent(in) :: calculate_ham
      type(localizedDIISParameters),intent(inout),optional :: ldiis_coeff
    end subroutine get_coeff

    subroutine linearScaling(iproc,nproc,KSwfn,tmb,at,input,rxyz,denspot,rhopotold,nlpspd,proj,GPU,&
           energs,energy,fpulay,infocode)
      use module_base
      use module_types
      implicit none
      integer,intent(in):: iproc, nproc
      type(atoms_data),intent(inout):: at
      type(input_variables),intent(in):: input
      real(8),dimension(3,at%nat),intent(inout):: rxyz
      real(8),dimension(3,at%nat),intent(out):: fpulay
      type(DFT_local_fields), intent(inout) :: denspot
      real(gp), dimension(:), intent(inout) :: rhopotold
      type(nonlocal_psp_descriptors),intent(in):: nlpspd
      real(wp),dimension(nlpspd%nprojel),intent(inout):: proj
      type(GPU_pointers),intent(in out):: GPU
      type(energy_terms),intent(inout) :: energs
      real(gp), dimension(:), pointer :: rho,pot
      real(8),intent(out):: energy
      type(DFT_wavefunction),intent(inout),target:: tmb
      type(DFT_wavefunction),intent(inout),target:: KSwfn
      integer,intent(out):: infocode
    end subroutine linearScaling   

   subroutine createDerivativeBasis(n1,n2,n3, &
              nfl1,nfu1,nfl2,nfu2,nfl3,nfu3,  &
              hgrid,ibyz_c,ibxz_c,ibxy_c,ibyz_f,ibxz_f,ibxy_f,&
              w_c, w_f, w_f1, w_f2, w_f3, x_c, x_f, y_c, y_f, z_c, z_f)
      use module_base
      implicit none
      integer, intent(in) :: n1,n2,n3,nfl1,nfu1,nfl2,nfu2,nfl3,nfu3
      real(gp), intent(in) :: hgrid
      integer, dimension(2,0:n2,0:n3), intent(in) :: ibyz_c,ibyz_f
      integer, dimension(2,0:n1,0:n3), intent(in) :: ibxz_c,ibxz_f
      integer, dimension(2,0:n1,0:n2), intent(in) :: ibxy_c,ibxy_f
      real(wp), dimension(0:n1,0:n2,0:n3), intent(in) :: w_c
      real(wp), dimension(7,nfl1:nfu1,nfl2:nfu2,nfl3:nfu3), intent(in) :: w_f
      real(wp), dimension(nfl1:nfu1,nfl2:nfu2,nfl3:nfu3), intent(in) :: w_f1
      real(wp), dimension(nfl2:nfu2,nfl1:nfu1,nfl3:nfu3), intent(in) :: w_f2
      real(wp), dimension(nfl3:nfu3,nfl1:nfu1,nfl2:nfu2), intent(in) :: w_f3
      real(wp), dimension(0:n1,0:n2,0:n3), intent(out) :: x_c
      real(wp), dimension(7,nfl1:nfu1,nfl2:nfu2,nfl3:nfu3), intent(out) :: x_f
      real(wp), dimension(0:n1,0:n2,0:n3), intent(out) :: y_c
      real(wp), dimension(7,nfl1:nfu1,nfl2:nfu2,nfl3:nfu3), intent(out) :: y_f
      real(wp), dimension(0:n1,0:n2,0:n3), intent(out) :: z_c
      real(wp), dimension(7,nfl1:nfu1,nfl2:nfu2,nfl3:nfu3), intent(out) :: z_f
    end subroutine createDerivativeBasis

    subroutine readAtomicOrbitals(at,norbe,norbsc,nspin,nspinor,scorb,norbsc_arr,locrad)
      use module_base
      use module_types
      implicit none
      !Arguments
      integer, intent(in) :: nspin,nspinor
      integer, intent(out) :: norbe,norbsc
      type(atoms_data), intent(in) :: at
      logical, dimension(4,2,at%natsc), intent(out) :: scorb
      integer, dimension(at%natsc+1,nspin), intent(out) :: norbsc_arr
      real(gp), dimension(at%nat), intent(out) :: locrad
    end subroutine readAtomicOrbitals

    subroutine inputguessConfinement(iproc, nproc, at, input, hx, hy, hz, &
         rxyz, nlpspd, proj, GPU, orbs, tmb, denspot, rhopotold, energs)
         
      ! Input wavefunctions are found by a diagonalization in a minimal basis set
      ! Each processors write its initial wavefunctions into the wavefunction file
      ! The files are then read by readwave
      use module_base
      use module_types
      implicit none
      !Arguments
      integer, intent(in) :: iproc,nproc
      real(gp), intent(in) :: hx, hy, hz
      type(atoms_data), intent(inout) :: at
      type(nonlocal_psp_descriptors), intent(in) :: nlpspd
      type(GPU_pointers), intent(inout) :: GPU
      type(input_variables),intent(in) :: input
      real(gp), dimension(3,at%nat), intent(in) :: rxyz
      real(wp), dimension(nlpspd%nprojel), intent(inout) :: proj
      type(orbitals_data),intent(inout) :: orbs
      type(DFT_wavefunction),intent(inout) :: tmb
      type(DFT_local_fields), intent(inout) :: denspot
      real(dp), dimension(max(tmb%lzd%glr%d%n1i*tmb%lzd%glr%d%n2i*denspot%dpbox%n3p,1)*input%nspin), intent(inout) ::  rhopotold
      type(energy_terms),intent(inout) :: energs
    end subroutine inputguessConfinement

   subroutine determine_locreg_periodic(iproc,nlr,cxyz,locrad,hx,hy,hz,Glr,Llr,calculateBounds)
      use module_base
      use module_types
      implicit none
      integer, intent(in) :: iproc
      integer, intent(in) :: nlr
      real(gp), intent(in) :: hx,hy,hz
      type(locreg_descriptors), intent(in) :: Glr
      real(gp), dimension(nlr), intent(in) :: locrad
      real(gp), dimension(3,nlr), intent(in) :: cxyz
      type(locreg_descriptors), dimension(nlr), intent(out) :: Llr
      logical,dimension(nlr),intent(in):: calculateBounds
   end subroutine determine_locreg_periodic

    subroutine determine_wfd_periodicity(ilr,nlr,Glr,Llr)
      use module_base
      use module_types
      implicit none
      integer,intent(in) :: ilr,nlr
      type(locreg_descriptors),intent(in) :: Glr  
      type(locreg_descriptors),dimension(nlr),intent(inout) :: Llr   
    end subroutine determine_wfd_periodicity

    subroutine num_segkeys_periodic(n1,n2,n3,i1sc,i1ec,i2sc,i2ec,i3sc,i3ec,nseg,nvctr,keyg,keyv,&
     nseg_loc,nvctr_loc,outofzone)
     implicit none
     integer, intent(in) :: n1,n2,n3,i1sc,i1ec,i2sc,i2ec,i3sc,i3ec,nseg,nvctr
     integer, dimension(nseg), intent(in) :: keyv
     integer, dimension(2,nseg), intent(in) :: keyg
     integer, intent(out) :: nseg_loc,nvctr_loc
     integer, dimension(3),intent(in) :: outofzone 
    end subroutine num_segkeys_periodic

    subroutine segkeys_periodic(n1,n2,n3,i1sc,i1ec,i2sc,i2ec,i3sc,i3ec,nseg,nvctr,keyg,keyv,&
               nseg_loc,nvctr_loc,keygloc,keyglob,keyvloc,keyvglob,outofzone)
      implicit none
      integer, intent(in) :: n1,n2,n3,i1sc,i1ec,i2sc,i2ec,i3sc,i3ec,nseg,nvctr,nseg_loc,nvctr_loc
      integer, dimension(nseg), intent(in) :: keyv
      integer, dimension(2,nseg), intent(in) :: keyg
      integer, dimension(3), intent(in) :: outofzone
      integer, dimension(nseg_loc), intent(out) :: keyvloc
      integer, dimension(nseg_loc), intent(out) :: keyvglob
      integer, dimension(2,nseg_loc), intent(out) :: keygloc
      integer, dimension(2,nseg_loc), intent(out) :: keyglob
    end subroutine segkeys_periodic

    subroutine psi_to_locreg2(iproc, ldim, gdim, Llr, Glr, gpsi, lpsi)
      use module_base
      use module_types
      implicit none
      integer,intent(in) :: iproc                  ! process ID
      integer,intent(in) :: ldim          ! dimension of lpsi 
      integer,intent(in) :: gdim          ! dimension of gpsi 
      type(locreg_descriptors),intent(in) :: Llr  ! Local grid descriptor
      type(locreg_descriptors),intent(in) :: Glr  ! Global grid descriptor
      real(wp),dimension(gdim),intent(in) :: gpsi       !Wavefunction (compressed format)
      real(wp),dimension(ldim),intent(out) :: lpsi   !Wavefunction in localization region
    end subroutine psi_to_locreg2



    subroutine partial_density_linear(rsflag,nproc,n1i,n2i,n3i,npsir,nspinn,nrhotot,&
         hfac,nscatterarr,spinsgn,psir,rho_p,&
         ibyyzz_r)
      use module_base
      use module_types
      implicit none
      logical, intent(in) :: rsflag
      integer, intent(in) :: nproc,n1i,n2i,n3i,nrhotot,nspinn,npsir
      real(gp), intent(in) :: hfac,spinsgn
      integer, dimension(0:nproc-1,4), intent(in) :: nscatterarr
      real(wp), dimension(n1i,n2i,n3i,npsir), intent(in) :: psir
      real(dp), dimension(n1i,n2i,nrhotot,nspinn), intent(inout) :: rho_p
      integer, dimension(:,:,:),pointer :: ibyyzz_r
    end subroutine partial_density_linear

    subroutine local_partial_densityLinear(nproc,rsflag,nscatterarr,&
         nrhotot,Lzd,hxh,hyh,hzh,nspin,orbs,mapping,psi,rho)
      use module_base
      use module_types
      use module_xc
      implicit none
      logical, intent(in) :: rsflag
      integer, intent(in) :: nproc
      integer,intent(inout):: nrhotot
      integer, intent(in) :: nspin
      real(gp), intent(in) :: hxh,hyh,hzh
      type(local_zone_descriptors), intent(in) :: Lzd
      type(orbitals_data),intent(in) :: orbs
      integer,dimension(orbs%norb),intent(in):: mapping
      integer, dimension(0:nproc-1,4), intent(in) :: nscatterarr !n3d,n3p,i3s+i3xcsh-1,i3xcsh
      real(wp), dimension(orbs%npsidim_orbs), intent(in) :: psi
      real(dp),dimension(max(Lzd%Glr%d%n1i*Lzd%Glr%d%n2i*nrhotot,1),max(nspin,orbs%nspinor)),intent(out):: rho
    end subroutine local_partial_densityLinear


    subroutine global_to_local(Glr,Llr,nspin,size_rho,size_Lrho,rho,Lrho)
      use module_base
      use module_types
      implicit none
      type(locreg_descriptors),intent(in) :: Llr   
      type(locreg_descriptors),intent(in) :: Glr   
      integer, intent(in) :: size_rho  
      integer, intent(in) :: size_Lrho 
      integer, intent(in) :: nspin  
      real(wp),dimension(size_rho),intent(in) :: rho  
      real(wp),dimension(size_Lrho),intent(out) :: Lrho 
     end subroutine global_to_local

     subroutine LinearDiagHam(iproc,at,etol,Lzd,orbs,nspin,natsc,Lhpsi,Lpsi,psit,orbsv,norbsc_arr)
       use module_base
       use module_types
       implicit none
       integer, intent(in) :: iproc                                          
       integer, intent(in) :: nspin                                          
       integer, intent(in) :: natsc                                          
       real(gp),intent(in) :: etol         
       type(atoms_data),intent(in) :: at                                  
       type(local_zone_descriptors) :: Lzd                                  
       type(orbitals_data), intent(in) :: orbs                               
       type(orbitals_data), optional, intent(in) :: orbsv                    
       real(wp),dimension(max(orbs%npsidim_orbs,orbs%npsidim_comp)),intent(in):: Lhpsi               
       real(wp),dimension(max(orbs%npsidim_orbs,orbs%npsidim_comp)),intent(in):: Lpsi                
       real(wp),dimension(orbs%npsidim_comp),intent(inout):: psit                 
       integer, optional, dimension(natsc+1,nspin), intent(in) :: norbsc_arr 
     end subroutine LinearDiagHam

     subroutine LDiagHam(iproc,nproc,natsc,nspin,orbs,Lzd,Lzde,comms,&
          psi,hpsi,psit,orthpar,passmat,iscf,Tel,occopt,& !mandatory
          orbse,commse,etol,norbsc_arr,orbsv,psivirt) !optional
       use module_base
       use module_types
       implicit none
       integer, intent(in) :: iproc,nproc,natsc,nspin,occopt,iscf
       real(gp), intent(in) :: Tel
       type(local_zone_descriptors) :: Lzd        !> Information about the locregs after LIG
       type(local_zone_descriptors) :: Lzde       !> Informtation about the locregs for LIG
       type(communications_arrays), target, intent(in) :: comms
       type(orbitals_data), target, intent(inout) :: orbs
       type(orthon_data),intent(in):: orthpar 
       real(wp), dimension(*), intent(out) :: passmat !< passage matrix for building the eigenvectors (the size depends of the optional arguments)
       real(wp), dimension(:), pointer :: psi,hpsi,psit
       !optional arguments
       real(gp), optional, intent(in) :: etol
       type(orbitals_data), optional, intent(in) :: orbsv
       type(orbitals_data), optional, target, intent(inout) :: orbse
       type(communications_arrays), optional, target, intent(in) :: commse
       integer, optional, dimension(natsc+1,nspin), intent(in) :: norbsc_arr
       real(wp), dimension(:), pointer, optional :: psivirt
     end subroutine LDiagHam

     subroutine updatePotential(ixc,nspin,denspot,ehart,eexcu,vexcu)
       use module_base
       use module_types
       implicit none
       ! Calling arguments
       integer, intent(in) :: ixc,nspin
       type(DFT_local_fields), intent(inout) :: denspot
       real(8),intent(out):: ehart, eexcu, vexcu
     end subroutine updatePotential
     
     subroutine initCommsOrtho(iproc, nproc, lzd, orbs, &
                locregShape, noverlaps, overlaps)
       use module_base
       use module_types
       implicit none
       integer,intent(in):: iproc, nproc
       type(local_zone_descriptors),intent(in):: lzd
       type(orbitals_data),intent(in):: orbs
       character(len=1),intent(in):: locregShape
       integer,dimension(:),pointer,intent(out):: noverlaps
       integer,dimension(:,:),pointer,intent(out):: overlaps
     end subroutine initCommsOrtho
     
     subroutine setCommsParameters(mpisource, mpidest, istsource, istdest, ncount, tag, comarr)
       use module_base
       use module_types
       implicit none
       integer,intent(in):: mpisource, mpidest, istsource, istdest, ncount, tag
       integer,dimension(8),intent(out):: comarr
     end subroutine setCommsParameters
     
     subroutine orthonormalizeLocalized(iproc, nproc, methTransformOverlap, npsidim_orbs, &
                orbs, lzd, ovrlp, inv_ovrlp, collcom, orthpar, lphi, psit_c, psit_f, can_use_transposed)
       use module_base
       use module_types
       implicit none
       integer,intent(in):: iproc,nproc,methTransformOverlap,npsidim_orbs
       type(orbitals_data),intent(in):: orbs
       type(local_zone_descriptors),intent(in):: lzd
       type(sparseMatrix),intent(inout):: ovrlp
       type(sparseMatrix),intent(in):: inv_ovrlp
       type(collective_comms),intent(in):: collcom
       type(orthon_data),intent(in):: orthpar
       real(8),dimension(npsidim_orbs), intent(inout) :: lphi
       real(8),dimension(:),pointer:: psit_c, psit_f
       logical,intent(inout):: can_use_transposed
     end subroutine orthonormalizeLocalized

     subroutine optimizeDIIS(iproc, npsidim, orbs, lzd, hphi, phi, ldiis)
       use module_base
       use module_types
       implicit none
       integer,intent(in):: iproc, npsidim
       type(orbitals_data),intent(in):: orbs
       type(local_zone_descriptors),intent(in):: lzd
       real(8),dimension(npsidim),intent(in):: hphi
       real(8),dimension(npsidim),intent(inout):: phi
       type(localizedDIISParameters),intent(inout):: ldiis
     end subroutine optimizeDIIS

     subroutine initializeCommunicationPotential(iproc, nproc, nscatterarr, orbs, lzd, comgp, onWhichAtomAll, tag)
       use module_base
       use module_types
       implicit none
       integer,intent(in):: iproc, nproc
       integer,dimension(0:nproc-1,4),intent(in):: nscatterarr !n3d,n3p,i3s+i3xcsh-1,i3xcsh
       type(orbitals_data),intent(in):: orbs
       type(local_zone_descriptors),intent(in):: lzd
       !type(p2pCommsGatherPot),intent(out):: comgp
       type(p2pComms),intent(out):: comgp
       integer,dimension(orbs%norb),intent(in):: onWhichAtomAll
       integer,intent(inout):: tag
     end subroutine initializeCommunicationPotential

     subroutine initializeRepartitionOrbitals(iproc, nproc, tag, lorbs, llborbs, lzd, comrp)
       use module_base
       use module_types
       implicit none
       integer,intent(in):: iproc, nproc
       integer,intent(inout):: tag
       type(orbitals_data),intent(in):: lorbs, llborbs
       type(local_zone_descriptors),intent(in):: lzd
       !type(p2pCommsRepartition),intent(out):: comrp
       type(p2pComms),intent(out):: comrp
     end subroutine initializeRepartitionOrbitals

     subroutine getDerivativeBasisFunctions(iproc, nproc, hgrid, lzd, lorbs, lborbs, comrp, nphi, phi, phid)
       use module_base
       use module_types
       implicit none
       integer,intent(in):: iproc, nproc, nphi
       real(8),intent(in):: hgrid
       type(local_zone_descriptors),intent(in):: lzd
       type(orbitals_data),intent(in):: lorbs, lborbs
       type(p2pComms),intent(inout):: comrp
       real(8),dimension(nphi),intent(in):: phi
       real(8),dimension(max(lborbs%npsidim_orbs,lborbs%npsidim_comp)),target,intent(inout):: phid
     end subroutine getDerivativeBasisFunctions

     subroutine mixrhopotDIIS(iproc, nproc, ndimpot, rhopot, rhopotold, mixdiis, ndimtot, alphaMix, mixMeth, pnrm)
       use module_base
       use module_types
       implicit none
       integer,intent(in):: iproc, nproc, ndimpot, ndimtot, mixMeth
       real(8),dimension(ndimpot),intent(in):: rhopotold
       real(8),dimension(ndimpot),intent(out):: rhopot
       type(mixrhopotDIISParameters),intent(inout):: mixdiis
       real(8),intent(in):: alphaMix
       real(8),intent(out):: pnrm
     end subroutine mixrhopotDIIS

     subroutine initializeMixrhopotDIIS(isx, ndimpot, mixdiis)
       use module_base
       use module_types
       implicit none
       integer,intent(in):: isx, ndimpot
       type(mixrhopotDIISParameters),intent(out):: mixdiis
     end subroutine initializeMixrhopotDIIS

     subroutine deallocateMixrhopotDIIS(mixdiis)
       use module_base
       use module_types
       implicit none
       type(mixrhopotDIISParameters),intent(inout):: mixdiis
     end subroutine deallocateMixrhopotDIIS

     subroutine allocateCommunicationsBuffersPotential(comgp, subname)
       use module_base
       use module_types
       implicit none
       !type(p2pCommsGatherPot),intent(inout):: comgp
       type(p2pComms),intent(inout):: comgp
       character(len=*),intent(in):: subname
     end subroutine allocateCommunicationsBuffersPotential


     subroutine deallocateCommunicationsBuffersPotential(comgp, subname)
       use module_base
       use module_types
       implicit none
       !type(p2pCommsGatherPot),intent(inout):: comgp
       type(p2pComms),intent(inout):: comgp
       character(len=*),intent(in):: subname
     end subroutine deallocateCommunicationsBuffersPotential


     subroutine copy_locreg_descriptors(glrin, glrout, subname)
       use module_base
       use module_types
       implicit none
       type(locreg_descriptors),intent(in):: glrin
       type(locreg_descriptors),intent(inout):: glrout
       character(len=*),intent(in):: subname
     end subroutine copy_locreg_descriptors


     subroutine copy_grid_dimensions(din, dout)
       use module_base
       use module_types
       implicit none
       type(grid_dimensions),intent(in):: din
       type(grid_dimensions),intent(out):: dout
     end subroutine copy_grid_dimensions


     subroutine copy_wavefunctions_descriptors(wfdin, wfdout, subname)
       use module_base
       use module_types
       implicit none
       type(wavefunctions_descriptors),intent(in):: wfdin
       type(wavefunctions_descriptors),intent(inout):: wfdout
       character(len=*),intent(in):: subname
     end subroutine copy_wavefunctions_descriptors


     subroutine copy_convolutions_bounds(geocode,boundsin, boundsout, subname)
       use module_base
       use module_types
       implicit none
       character(len=1),intent(in) :: geocode
       type(convolutions_bounds),intent(in):: boundsin
       type(convolutions_bounds),intent(inout):: boundsout
       character(len=*),intent(in):: subname
     end subroutine copy_convolutions_bounds


     subroutine copy_kinetic_bounds(geocode,kbin, kbout, subname)
       use module_base
       use module_types
       implicit none
       character(len=1),intent(in) :: geocode
       type(kinetic_bounds),intent(in):: kbin
       type(kinetic_bounds),intent(inout):: kbout
       character(len=*),intent(in):: subname
     end subroutine copy_kinetic_bounds


     subroutine copy_shrink_bounds(geocode,sbin, sbout, subname)
       use module_base
       use module_types
       implicit none
       character(len=1),intent(in) :: geocode
       type(shrink_bounds),intent(in):: sbin
       type(shrink_bounds),intent(inout):: sbout
       character(len=*),intent(in):: subname
     end subroutine copy_shrink_bounds


     subroutine copy_grow_bounds(geocode,gbin, gbout, subname)
       use module_base
       use module_types
       implicit none
       character(len=1),intent(in) :: geocode
       type(grow_bounds),intent(in):: gbin
       type(grow_bounds),intent(inout):: gbout
       character(len=*),intent(in):: subname
     end subroutine copy_grow_bounds


     subroutine copy_nonlocal_psp_descriptors(nlpspin, nlpspout, subname)
       use module_base
       use module_types
       implicit none
       type(nonlocal_psp_descriptors),intent(in):: nlpspin
       type(nonlocal_psp_descriptors),intent(out):: nlpspout
       character(len=*),intent(in):: subname
     end subroutine copy_nonlocal_psp_descriptors


     subroutine copy_orbitals_data(orbsin, orbsout, subname)
       use module_base
       use module_types
       implicit none
       type(orbitals_data),intent(in):: orbsin
       type(orbitals_data),intent(inout):: orbsout
       character(len=*),intent(in):: subname
     end subroutine copy_orbitals_data

     subroutine sparse_copy_pattern(sparseMat_in, sparseMat_out, subname)
       use module_base
       use module_types
       implicit none
       type(sparseMatrix),intent(in):: sparseMat_in
       type(sparseMatrix),intent(inout):: sparseMat_out
       character(len=*),intent(in):: subname
    end subroutine sparse_copy_pattern

    subroutine deallocate_local_zone_descriptors(lzd, subname)
      use module_base
      use module_types
      !use deallocatePointers
      implicit none
      type(local_zone_descriptors),intent(inout):: lzd
      character(len=*),intent(in):: subname
    end subroutine deallocate_local_zone_descriptors

    subroutine deallocate_Lzd_except_Glr(lzd, subname)
      use module_base
      use module_types
      !use deallocatePointers
      implicit none
      type(local_zone_descriptors),intent(inout):: lzd
      character(len=*),intent(in):: subname
    end subroutine deallocate_Lzd_except_Glr

    subroutine deallocate_orbitals_data(orbs, subname)
      use module_base
      use module_types
      !use deallocatePointers
      implicit none
      type(orbitals_data),intent(inout):: orbs
      character(len=*),intent(in):: subname
    end subroutine deallocate_orbitals_data

    subroutine deallocate_communications_arrays(comms, subname)
      use module_base
      use module_types
      !use deallocatePointers
      implicit none
      type(communications_arrays),intent(inout):: comms
      character(len=*),intent(in):: subname
    end subroutine deallocate_communications_arrays

    subroutine deallocate_locreg_descriptors(lr, subname)
      use module_base
      use module_types
      !use deallocatePointers
      implicit none
      type(locreg_descriptors),intent(inout):: lr
      character(len=*),intent(in):: subname
    end subroutine deallocate_locreg_descriptors

    subroutine deallocate_wavefunctions_descriptors(wfd, subname)
      use module_base
      use module_types
      !use deallocatePointers
      implicit none
      type(wavefunctions_descriptors),intent(inout):: wfd
      character(len=*),intent(in):: subname
    end subroutine deallocate_wavefunctions_descriptors

    subroutine deallocate_convolutions_bounds(bounds, subname)
      use module_base
      use module_types
      !use deallocatePointers
      implicit none
      type(convolutions_bounds),intent(inout):: bounds
      character(len=*),intent(in):: subname
    end subroutine deallocate_convolutions_bounds

    subroutine deallocate_kinetic_bounds(kb, subname)
      use module_base
      use module_types
      !use deallocatePointers
      implicit none
      type(kinetic_bounds),intent(inout):: kb
      character(len=*),intent(in):: subname
    end subroutine deallocate_kinetic_bounds

    subroutine deallocate_shrink_bounds(sb, subname)
      use module_base
      use module_types
      !use deallocatePointers
      implicit none
      type(shrink_bounds),intent(inout):: sb
      character(len=*),intent(in):: subname
    end subroutine deallocate_shrink_bounds

    subroutine deallocate_grow_bounds(gb, subname)
      use module_base
      use module_types
      !use deallocatePointers
      implicit none
      type(grow_bounds),intent(inout):: gb
      character(len=*),intent(in):: subname
    end subroutine deallocate_grow_bounds

    subroutine nullify_foe(foe_obj)
      use module_base
      use module_types
      implicit none
      type(foe_data),intent(out):: foe_obj
    end subroutine nullify_foe

    subroutine nullify_sparseMatrix(sparsemat)
      use module_base
      use module_types
      implicit none
      type(sparseMatrix),intent(out):: sparsemat
    end subroutine nullify_sparseMatrix

    subroutine nullify_collective_comms(collcom)
      use module_base
      use module_types
      implicit none
      type(collective_comms),intent(inout):: collcom
    end subroutine nullify_collective_comms


    subroutine nullify_local_zone_descriptors(lzd)
      use module_base
      use module_types
      implicit none
      type(local_zone_descriptors),intent(out):: lzd
    end subroutine nullify_local_zone_descriptors
    
    subroutine nullify_orbitals_data(orbs)
      use module_base
      use module_types
      implicit none
      type(orbitals_data),intent(out):: orbs
    end subroutine nullify_orbitals_data
    
    subroutine nullify_communications_arrays(comms)
      use module_base
      use module_types
      implicit none
      type(communications_arrays),intent(out):: comms
    end subroutine nullify_communications_arrays
    
    subroutine nullify_locreg_descriptors(lr)
      use module_base
      use module_types
      implicit none
      type(locreg_descriptors),intent(out):: lr
    end subroutine nullify_locreg_descriptors
    
    subroutine nullify_wavefunctions_descriptors(wfd)
      use module_base
      use module_types
      implicit none
      type(wavefunctions_descriptors),intent(out):: wfd
    end subroutine nullify_wavefunctions_descriptors
    
    subroutine nullify_convolutions_bounds(bounds)
      use module_base
      use module_types
      implicit none
      type(convolutions_bounds),intent(out):: bounds
    end subroutine nullify_convolutions_bounds
    
    subroutine nullify_kinetic_bounds(kb)
      use module_base
      use module_types
      implicit none
      type(kinetic_bounds),intent(out):: kb
    end subroutine nullify_kinetic_bounds
    
    subroutine nullify_shrink_bounds(sb)
      use module_base
      use module_types
      implicit none
      type(shrink_bounds),intent(out):: sb
    end subroutine nullify_shrink_bounds
    
    subroutine nullify_grow_bounds(gb)
      use module_base
      use module_types
      implicit none
      type(grow_bounds),intent(out):: gb
    end subroutine nullify_grow_bounds
    
    subroutine initLocregs(iproc, nproc, nlr, rxyz, hx, hy, hz, at, lzd, orbs, Glr, locrad, locregShape, lborbs)
      use module_base
      use module_types
      implicit none
      integer,intent(in):: iproc, nproc, nlr
      real(8),dimension(3,nlr),intent(in):: rxyz
      real(8),intent(in):: hx, hy, hz
      type(atoms_data),intent(in) :: at
      type(local_zone_descriptors),intent(inout):: lzd
      type(orbitals_data),intent(in):: orbs
      type(locreg_descriptors),intent(in):: Glr
      real(8),dimension(lzd%nlr),intent(in):: locrad
      character(len=1),intent(in):: locregShape
      type(orbitals_data),optional,intent(in):: lborbs
    end subroutine initLocregs

    subroutine deallocate_foe(foe_obj, subname)
      use module_base
      use module_types
      implicit none
      type(foe_data),intent(inout):: foe_obj
      character(len=*),intent(in):: subname
    end subroutine deallocate_foe

    subroutine deallocate_sparseMatrix(sparsemat, subname)
      use module_base
      use module_types
      implicit none
      type(sparseMatrix),intent(inout):: sparsemat
      character(len=*),intent(in):: subname
    end subroutine deallocate_sparseMatrix

     subroutine initInputguessConfinement(iproc, nproc, at, lzd, orbs, collcom_reference, &
                Glr, input, hx, hy, hz, lin, tmb, rxyz, nscatterarr)
       use module_base
       use module_types
       implicit none
       integer,intent(in):: iproc,nproc
       real(gp), intent(in) :: hx, hy, hz
       type(atoms_data),intent(inout) :: at
       type(local_zone_descriptors),intent(in):: lzd
       type(orbitals_data),intent(in):: orbs
       type(collective_comms),intent(in):: collcom_reference
       type(locreg_descriptors),intent(in) :: Glr
       type(input_variables), intent(in) ::input
       type(linearInputParameters),intent(in):: lin
       type(DFT_wavefunction),intent(in) :: tmb
       integer,dimension(0:nproc-1,4),intent(in):: nscatterarr !n3d,n3p,i3s+i3xcsh-1,i3xcsh
       real(gp),dimension(3,at%nat),intent(in):: rxyz
     end subroutine initInputguessConfinement

      subroutine applyOrthoconstraintNonorthogonal2(iproc, nproc, methTransformOverlap, blocksize_pdgemm, &
                 correction_orthoconstraint, orbs, lagmat, ovrlp, ovrlp_minus_one_lagmat, ovrlp_minus_one_lagmat_trans)
        use module_base
        use module_types
        implicit none
        integer,intent(in):: iproc, nproc, methTransformOverlap, blocksize_pdgemm, correction_orthoconstraint
        type(orbitals_data),intent(in):: orbs
        real(8),dimension(orbs%norb,orbs%norb),intent(in):: ovrlp
        real(8),dimension(orbs%norb,orbs%norb),intent(in):: lagmat
        real(8),dimension(orbs%norb,orbs%norb),intent(out):: ovrlp_minus_one_lagmat, ovrlp_minus_one_lagmat_trans
      end subroutine applyOrthoconstraintNonorthogonal2

      !subroutine dgemm_parallel(iproc, nproc, blocksize, comm, transa, transb, m, n, k, alpha, a, lda, b, ldb, beta, c, ldc)
      !  use module_base
      !  implicit none
      !  integer,intent(in):: iproc, nproc, blocksize, comm, m, n, k, lda, ldb, ldc
      !  character(len=1),intent(in):: transa, transb
      !  real(8),intent(in):: alpha, beta
      !  real(8),dimension(lda,k),intent(in):: a
      !  real(8),dimension(ldb,n),intent(in):: b
      !  real(8),dimension(ldc,n),intent(out):: c
      !end subroutine dgemm_parallel

      !subroutine dsymm_parallel(iproc, nproc, blocksize, comm, side, uplo, m, n, alpha, a, lda, b, ldb, beta, c, ldc)
      !  use module_base
      !  implicit none
      !  integer,intent(in):: iproc, nproc, blocksize, comm, m, n, lda, ldb, ldc
      !  character(len=1),intent(in):: side, uplo
      !  real(8),intent(in):: alpha, beta
      !  real(8),dimension(lda,m),intent(in):: a
      !  real(8),dimension(ldb,n),intent(in):: b
      !  real(8),dimension(ldc,n),intent(out):: c
      !end subroutine dsymm_parallel

      !subroutine dsyev_parallel(iproc, nproc, blocksize, comm, jobz, uplo, n, a, lda, w, info)
      !  use module_base
      !  use module_types
      !  implicit none
      !
      !  ! Calling arguments
      !  integer,intent(in):: iproc, nproc, blocksize, comm, n, lda
      !  integer,intent(out):: info
      !  character(len=1),intent(in):: jobz, uplo
      !  real(8),dimension(lda,n),intent(inout):: a
      !  real(8),dimension(n),intent(out):: w
      !end subroutine dsyev_parallel

      subroutine orthoconstraintNonorthogonal(iproc, nproc, lzd, npsidim_orbs, npsidim_comp, orbs, collcom, orthpar, &
           correction_orthoconstraint, linmat, lphi, lhphi, lagmat, psit_c, psit_f, hpsit_c, hpsit_f, &
           can_use_transposed, overlap_calculated)
        use module_base
        use module_types
        implicit none
        integer,intent(in) :: iproc, nproc, npsidim_orbs, npsidim_comp
        type(local_zone_descriptors),intent(in) :: lzd
        type(orbitals_Data),intent(in) :: orbs
        type(collective_comms),intent(in) :: collcom
        type(orthon_data),intent(in) :: orthpar
        integer,intent(in) :: correction_orthoconstraint
        real(kind=8),dimension(max(npsidim_comp,npsidim_orbs)),intent(in) :: lphi
        real(kind=8),dimension(max(npsidim_comp,npsidim_orbs)),intent(inout) :: lhphi
        type(SparseMatrix),intent(inout) :: lagmat
        real(8),dimension(:),pointer :: psit_c, psit_f, hpsit_c, hpsit_f
        logical,intent(inout) :: can_use_transposed, overlap_calculated
        type(linear_matrices),intent(inout) :: linmat
      end subroutine orthoconstraintNonorthogonal


      subroutine dsygv_parallel(iproc, nproc, blocksize, nprocMax, comm, itype, jobz, uplo, n, a, lda, b, ldb, w, info)
        use module_base
        use module_types
        implicit none
        integer,intent(in):: iproc, nproc, blocksize, nprocMax, comm, itype, n, lda, ldb
        integer,intent(out):: info
        character(len=1),intent(in):: jobz, uplo
        real(8),dimension(lda,n),intent(inout):: a
        real(8),dimension(ldb,n),intent(inout):: b
        real(8),dimension(n),intent(out):: w
      end subroutine dsygv_parallel

     subroutine choosePreconditioner2(iproc, nproc, orbs, lr, hx, hy, hz, ncong, hpsi, &
                confpotorder, potentialprefac, iorb, eval_zero)
       use module_base
       use module_types
       implicit none
       integer, intent(in) :: iproc,nproc,ncong, iorb, confpotorder
       real(gp), intent(in) :: hx,hy,hz
       type(locreg_descriptors), intent(in) :: lr
       type(orbitals_data), intent(in) :: orbs
       real(8),intent(in):: potentialprefac
       real(wp), dimension(lr%wfd%nvctr_c+7*lr%wfd%nvctr_f,orbs%nspinor), intent(inout) :: hpsi
       real(8),intent(in):: eval_zero
     end subroutine choosePreconditioner2


     subroutine FullHamiltonianApplication(iproc,nproc,at,orbs,rxyz,&
          proj,Lzd,nlpspd,confdatarr,ngatherarr,Lpot,psi,hpsi,&
          energs,SIC,GPU,pkernel,orbsocc,psirocc,proj_G,paw)
       use module_base
       use module_types
       use module_xc
       implicit none
       integer, intent(in) :: iproc,nproc!,nspin
       type(atoms_data), intent(in) :: at
       type(orbitals_data), intent(in) :: orbs
       type(local_zone_descriptors),intent(in) :: Lzd
       type(nonlocal_psp_descriptors), intent(in) :: nlpspd
       type(SIC_data), intent(in) :: SIC
       integer, dimension(0:nproc-1,2), intent(in) :: ngatherarr
       real(gp), dimension(3,at%nat), intent(in) :: rxyz
       real(wp), dimension(nlpspd%nprojel), intent(inout) :: proj
       real(wp), dimension(orbs%npsidim_orbs), intent(in) :: psi
       type(confpot_data), dimension(orbs%norbp), intent(in) :: confdatarr
       !real(wp), dimension(lzd%ndimpotisf) :: Lpot
       real(wp), dimension(:),pointer :: Lpot
       type(energy_terms), intent(inout) :: energs
       real(wp), target, dimension(max(1,orbs%npsidim_orbs)), intent(out) :: hpsi
       type(GPU_pointers), intent(inout) :: GPU
       type(coulomb_operator), intent(in), optional :: pkernel
       type(orbitals_data), intent(in), optional :: orbsocc
       real(wp), dimension(:), pointer, optional :: psirocc
       !PAW variables:
       type(gaussian_basis),dimension(at%ntypes),optional,intent(in)::proj_G
       type(paw_objects),optional,intent(inout)::paw
     end subroutine FullHamiltonianApplication

       subroutine init_foe(iproc, nproc, lzd, at, input, orbs_KS, orbs, foe_obj, reset)
         use module_base
         use module_types
         implicit none
         integer,intent(in):: iproc, nproc
         type(local_zone_descriptors),intent(in) :: lzd
         type(atoms_data),intent(in) :: at
         type(input_variables),intent(in) :: input
         type(orbitals_data),intent(in):: orbs_KS, orbs
         type(foe_data),intent(out):: foe_obj
         logical, intent(in) :: reset
       end subroutine init_foe

       subroutine initSparseMatrix(iproc, nproc, lzd, orbs, sparsemat)
         use module_base
         use module_types
         implicit none
         integer,intent(in):: iproc, nproc
         type(local_zone_descriptors),intent(in) :: lzd
         type(orbitals_data),intent(in):: orbs
         type(sparseMatrix),intent(out):: sparsemat
       end subroutine initSparseMatrix

      subroutine allocate_workarrays_quartic_convolutions(lr, subname, work)
        use module_base
        use module_types
        implicit none
        type(locreg_descriptors),intent(in):: lr
        character(len=*),intent(in):: subname
        type(workarrays_quartic_convolutions),intent(out):: work
      end subroutine allocate_workarrays_quartic_convolutions

      subroutine deallocate_workarrays_quartic_convolutions(lr, subname, work)
        use module_base
        use module_types
        implicit none
        type(locreg_descriptors),intent(in):: lr
        character(len=*),intent(in):: subname
        type(workarrays_quartic_convolutions),intent(out):: work
      end subroutine deallocate_workarrays_quartic_convolutions

      subroutine ConvolQuartic4(iproc, nproc, n1, n2, n3, nfl1, nfu1, nfl2, nfu2, nfl3, nfu3,  &
                 hgrid, offsetx, offsety, offsetz, ibyz_c, ibxz_c, ibxy_c, ibyz_f, ibxz_f, ibxy_f, &
                 rxyzConf, potentialPrefac, with_kinetic, cprecr, maxdim, &
                 xx_c, xx_f1, xx_f, xy_c, xy_f2, xy_f,  xz_c, xz_f4, xz_f, &
                 aeff0array, beff0array, ceff0array, eeff0array, &
                 aeff0_2array, beff0_2array, ceff0_2array, eeff0_2array, &
                 aeff0_2auxarray, beff0_2auxarray, ceff0_2auxarray, eeff0_2auxarray, &
                 xya_c, xyc_c, xza_c, xzc_c, &
                 yza_c, yzc_c, xya_f, xyb_f, xyc_f, xye_f, &
                 xza_f, xzb_f, xzc_f, xze_f, yza_f, yzb_f, yzc_f, yze_f, &
                 aeff0, aeff1, aeff2, aeff3, beff0, beff1, beff2, beff3, &
                 ceff0, ceff1, ceff2, ceff3, eeff0, eeff1, eeff2, eeff3, &
                 aeff0_2, aeff1_2, aeff2_2, aeff3_2, beff0_2, beff1_2, beff2_2, beff3_2, &
                 ceff0_2, ceff1_2, ceff2_2, ceff3_2, eeff0_2, eeff1_2, eeff2_2, eeff3_2, & 
                 y_c, y_f)
        use module_base
        use module_types
        implicit none
        integer,intent(in) :: iproc, nproc, n1, n2, n3, nfl1, nfu1, nfl2, nfu2, nfl3, nfu3, offsetx, offsety, offsetz, maxdim
        real(gp),intent(in) :: hgrid, potentialPrefac, cprecr
        logical,intent(in) :: with_kinetic
        real(8),dimension(3) :: rxyzConf
        integer,dimension(2,0:n2,0:n3), intent(in) :: ibyz_c,ibyz_f
        integer,dimension(2,0:n1,0:n3), intent(in) :: ibxz_c,ibxz_f
        integer,dimension(2,0:n1,0:n2), intent(in) :: ibxy_c,ibxy_f
        real(wp),dimension(0:n1,0:n2,0:n3),intent(in) :: xx_c
        real(wp),dimension(nfl1:nfu1,nfl2:nfu2,nfl3:nfu3),intent(in) :: xx_f1
        real(wp),dimension(7,nfl1:nfu1,nfl2:nfu2,nfl3:nfu3),intent(in) :: xx_f
        real(wp),dimension(0:n2,0:n1,0:n3),intent(in) :: xy_c
        real(wp),dimension(nfl2:nfu2,nfl1:nfu1,nfl3:nfu3),intent(in) :: xy_f2
        real(wp),dimension(7,nfl2:nfu2,nfl1:nfu1,nfl3:nfu3),intent(in) :: xy_f
        real(wp),dimension(0:n3,0:n1,0:n2),intent(in) :: xz_c
        real(wp),dimension(nfl3:nfu3,nfl1:nfu1,nfl2:nfu2),intent(in) :: xz_f4
        real(wp),dimension(7,nfl3:nfu3,nfl1:nfu1,nfl2:nfu2),intent(in) :: xz_f
        real(wp),dimension(-17:17,0:maxdim),intent(in):: aeff0array
        real(wp),dimension(-17:17,0:maxdim),intent(in):: beff0array
        real(wp),dimension(-17:17,0:maxdim),intent(in):: ceff0array
        real(wp),dimension(-14:14,0:maxdim),intent(in):: eeff0array
        real(wp),dimension(-17:17,0:maxdim),intent(in):: aeff0_2array
        real(wp),dimension(-17:17,0:maxdim),intent(in):: beff0_2array
        real(wp),dimension(-17:17,0:maxdim),intent(in):: ceff0_2array
        real(wp),dimension(-14:14,0:maxdim),intent(in):: eeff0_2array
        real(wp),dimension(-17:17,0:maxdim),intent(in):: aeff0_2auxarray
        real(wp),dimension(-17:17,0:maxdim),intent(in):: beff0_2auxarray
        real(wp),dimension(-17:17,0:maxdim),intent(in):: ceff0_2auxarray
        real(wp),dimension(-17:17,0:maxdim),intent(in):: eeff0_2auxarray
        real(wp),dimension(0:n2,0:n1,0:n3):: xya_c, xyb_c, xyc_c, xye_c
        real(wp),dimension(0:n3,0:n1,0:n2):: xza_c, xzb_c, xzc_c, xze_c, yza_c, yzc_c
        real(wp),dimension(3,nfl2:nfu2,nfl1:nfu1,nfl3:nfu3):: xya_f
        real(wp),dimension(4,nfl2:nfu2,nfl1:nfu1,nfl3:nfu3):: xyb_f
        real(wp),dimension(3,nfl2:nfu2,nfl1:nfu1,nfl3:nfu3):: xyc_f
        real(wp),dimension(4,nfl2:nfu2,nfl1:nfu1,nfl3:nfu3):: xye_f
        real(wp),dimension(3,nfl3:nfu3,nfl1:nfu1,nfl2:nfu2):: xza_f
        real(wp),dimension(4,nfl3:nfu3,nfl1:nfu1,nfl2:nfu2):: xzb_f
        real(wp),dimension(3,nfl3:nfu3,nfl1:nfu1,nfl2:nfu2):: xzc_f
        real(wp),dimension(4,nfl3:nfu3,nfl1:nfu1,nfl2:nfu2):: xze_f
        real(wp),dimension(3,nfl3:nfu3,nfl1:nfu1,nfl2:nfu2):: yza_f
        real(wp),dimension(4,nfl3:nfu3,nfl1:nfu1,nfl2:nfu2):: yzb_f
        real(wp),dimension(3,nfl3:nfu3,nfl1:nfu1,nfl2:nfu2):: yzc_f
        real(wp),dimension(4,nfl3:nfu3,nfl1:nfu1,nfl2:nfu2):: yze_f
        real(wp),dimension(35):: aeff0, aeff1, aeff2, aeff3, beff0, beff1, beff2, beff3, ceff0, ceff1, ceff2, ceff3
        real(wp),dimension(29):: eeff0, eeff1, eeff2, eeff3
        real(wp),dimension(35):: aeff0_2, aeff1_2, aeff2_2, aeff3_2, beff0_2, beff1_2, beff2_2, beff3_2
        real(wp),dimension(35):: ceff0_2, ceff1_2, ceff2_2, ceff3_2
        real(wp),dimension(29):: eeff0_2, eeff1_2, eeff2_2, eeff3_2
        real(wp), dimension(0:n1,0:n2,0:n3), intent(out) :: y_c
        real(wp), dimension(7,nfl1:nfu1,nfl2:nfu2,nfl3:nfu3), intent(out) :: y_f
      end subroutine ConvolQuartic4



       subroutine apply_potential_lr(n1i,n2i,n3i,n1ip,n2ip,n3ip,ishift,n2,n3,nspinor,npot,&
            psir,pot,epot,&
            confdata,ibyyzz_r,psir_noconf,econf) !optional
         use module_base
         use module_types
         implicit none
         integer, intent(in) :: n1i,n2i,n3i,n1ip,n2ip,n3ip,n2,n3,nspinor,npot
         integer, dimension(3), intent(in) :: ishift !<offset of potential box in wfn box coords.
         real(wp), dimension(n1i,n2i,n3i,nspinor), intent(inout) :: psir !< real-space wfn in lr
         real(wp), dimension(n1ip,n2ip,n3ip,npot), intent(in) :: pot !< real-space pot in lrb
         type(confpot_data), intent(in), optional, target :: confdata !< data for the confining potential
         integer, dimension(2,-14:2*n2+16,-14:2*n3+16), intent(in), optional :: ibyyzz_r !< bounds in lr
         real(gp), intent(out) :: epot
         real(wp),dimension(n1i,n2i,n3i,nspinor),intent(inout),optional :: psir_noconf !< real-space wfn in lr where only the potential (without confinement) will be applied
         real(gp), intent(out),optional :: econf
       end subroutine apply_potential_lr

       subroutine psir_to_vpsi(npot,nspinor,lr,pot,vpsir,epot,confdata,vpsir_noconf,econf)
         use module_base
         use module_types
         implicit none
         integer, intent(in) :: npot,nspinor
         type(locreg_descriptors), intent(in) :: lr !< localization region of the wavefunction
         !real(wp), dimension(lr%d%n1i*lr%d%n2i*lr%d%n3i,npot), intent(in) :: pot
         real(wp), intent(in) :: pot
         real(wp), dimension(lr%d%n1i*lr%d%n2i*lr%d%n3i,nspinor), intent(inout) :: vpsir
         real(gp), intent(out) :: epot
         type(confpot_data), intent(in), optional :: confdata !< data for the confining potential
         real(wp), dimension(lr%d%n1i*lr%d%n2i*lr%d%n3i,nspinor), intent(inout), optional :: vpsir_noconf !< wavefunction with  the potential without confinement applied
         real(gp), intent(out),optional :: econf !< confinement energy
       end subroutine psir_to_vpsi

       subroutine erf_stress(at,rxyz,hxh,hyh,hzh,n1i,n2i,n3i,n3p,iproc,nproc,ngatherarr,rho,tens)
         use module_base
         use module_types
         implicit none
         !passed var
         type(atoms_data), intent(in) :: at
         real(gp), dimension(3,at%nat), target, intent(in) :: rxyz
         real(gp), intent(in) :: hxh,hyh,hzh
         integer,intent(in) :: n1i,n2i,n3i,n3p,iproc,nproc
         real(kind=8), dimension(n1i*n2i*max(n3p,1)), intent(in), target :: rho
         integer, dimension(0:nproc-1,2), intent(in) :: ngatherarr 
         real(dp),dimension(6), intent(out) :: tens
       end subroutine erf_stress

       subroutine check_linear_and_create_Lzd(iproc,nproc,linType,Lzd,atoms,orbs,nspin,rxyz)
         use module_base
         use module_types
         implicit none
         integer, intent(in) :: iproc,nproc,nspin
         integer, intent(in) :: linType
         type(local_zone_descriptors), intent(inout) :: Lzd
         type(atoms_data), intent(in) :: atoms
         type(orbitals_data),intent(inout) :: orbs
         real(gp), dimension(3,atoms%nat), intent(in) :: rxyz
       end subroutine check_linear_and_create_Lzd

       subroutine create_LzdLIG(iproc,nproc,nspin,linearmode,hx,hy,hz,Glr,atoms,orbs,rxyz,Lzd)
         use module_base
         use module_types
         implicit none
         integer, intent(in) :: iproc,nproc,nspin
         real(gp), intent(in):: hx, hy, hz
         type(locreg_descriptors), intent(in) :: Glr
         type(local_zone_descriptors), intent(inout) :: Lzd
         type(atoms_data), intent(in) :: atoms
         type(orbitals_data),intent(inout) :: orbs
         integer, intent(in) :: linearmode
         real(gp), dimension(3,atoms%nat), intent(in) :: rxyz
       end subroutine create_LzdLIG

       subroutine system_initialization(iproc,nproc,inputpsi,input_wf_format,in,atoms,rxyz,&
            orbs,lnpsidim_orbs,lnpsidim_comp,lorbs,Lzd,Lzd_lin,denspot,nlpspd,comms,shift,proj,radii_cf,&
            inwhichlocreg_old, onwhichatom_old)
         use module_base
         use module_types
         implicit none
         integer, intent(in) :: iproc,nproc
         integer, intent(out) :: inputpsi,input_wf_format,lnpsidim_orbs,lnpsidim_comp
         type(input_variables), intent(in) :: in 
         type(atoms_data), intent(inout) :: atoms
         real(gp), dimension(3,atoms%nat), intent(inout) :: rxyz
         type(orbitals_data), intent(inout) :: orbs,lorbs
         type(local_zone_descriptors), intent(inout) :: Lzd, Lzd_lin
         type(DFT_local_fields), intent(out) :: denspot
         type(nonlocal_psp_descriptors), intent(out) :: nlpspd
         type(communications_arrays), intent(out) :: comms
         real(gp), dimension(3), intent(out) :: shift  !< shift on the initial positions
         real(gp), dimension(atoms%ntypes,3), intent(out) :: radii_cf
         real(wp), dimension(:), pointer :: proj
         integer,dimension(:),pointer,optional:: inwhichlocreg_old, onwhichatom_old
       end subroutine system_initialization

       subroutine nullify_p2pComms(p2pcomm)
         use module_base
         use module_types
         implicit none
         type(p2pComms),intent(inout):: p2pcomm
       end subroutine nullify_p2pComms

       subroutine extract_potential_for_spectra(iproc,nproc,at,rhod,dpbox,&
            orbs,nvirt,comms,Lzd,hx,hy,hz,rxyz,rhopot,rhocore,pot_ion,&
            nlpspd,proj,pkernel,pkernelseq,ixc,psi,hpsi,psit,G,&
            nspin,potshortcut,symObj,GPU,input)
         use module_base
         use module_types
         implicit none
         !Arguments
         integer, intent(in) :: iproc,nproc,ixc
         integer, intent(inout) :: nspin,nvirt
         real(gp), intent(in) :: hx,hy,hz
         type(atoms_data), intent(inout) :: at
         type(rho_descriptors),intent(in) :: rhod
         type(denspot_distribution), intent(in) :: dpbox
         type(orbitals_data), intent(inout) :: orbs
         type(nonlocal_psp_descriptors), intent(in) :: nlpspd
         type(local_zone_descriptors), intent(inout) :: Lzd
         type(communications_arrays), intent(in) :: comms
         type(GPU_pointers), intent(inout) :: GPU
         type(input_variables):: input
         type(symmetry_data), intent(in) :: symObj
         !integer, dimension(0:nproc-1,4), intent(in) :: nscatterarr !n3d,n3p,i3s+i3xcsh-1,i3xcsh
         !integer, dimension(0:nproc-1,2), intent(in) :: ngatherarr 
         real(gp), dimension(3,at%nat), intent(in) :: rxyz
         real(wp), dimension(nlpspd%nprojel), intent(in) :: proj
         real(dp), dimension(*), intent(inout) :: rhopot,pot_ion
         type(gaussian_basis), intent(out) :: G !basis for davidson IG
         real(wp), dimension(:), pointer :: psi,hpsi,psit
         real(wp), dimension(:,:,:,:), pointer :: rhocore
         type(coulomb_operator), intent(in) :: pkernel,pkernelseq
         integer, intent(in) ::potshortcut
       end subroutine extract_potential_for_spectra

       subroutine psitohpsi(iproc,nproc,atoms,scf,denspot,itrp,itwfn,iscf,alphamix,ixc,&
            nlpspd,proj,rxyz,linflag,unblock_comms,GPU,wfn,&
            energs,rpnrm,xcstr,proj_G,paw)
         use module_base
         use module_types
         use m_ab6_mixing
         implicit none
         logical, intent(in) :: scf
         integer, intent(in) :: iproc,nproc,itrp,iscf,ixc,linflag,itwfn
         character(len=3), intent(in) :: unblock_comms
         real(gp), intent(in) :: alphamix
         type(atoms_data), intent(in) :: atoms
         type(nonlocal_psp_descriptors), intent(in) :: nlpspd
         type(DFT_local_fields), intent(inout) :: denspot
         type(energy_terms), intent(inout) :: energs
         type(DFT_wavefunction), intent(inout) :: wfn
         real(gp), dimension(3,atoms%nat), intent(in) :: rxyz
         real(wp), dimension(nlpspd%nprojel), intent(inout) :: proj
         type(GPU_pointers), intent(inout) :: GPU  
         real(gp), intent(inout) :: rpnrm
         real(gp), dimension(6), intent(out) :: xcstr
         type(gaussian_basis),dimension(atoms%nat),optional,intent(in)::proj_G
         type(paw_objects),optional,intent(inout)::paw
       end subroutine psitohpsi

       subroutine assignToLocreg2(iproc, nproc, norb, norb_par, natom, nlr, nspin, Localnorb, rxyz, inwhichlocreg)
         use module_base
         use module_types
         implicit none
         integer,intent(in):: nlr,iproc,nproc,nspin,natom,norb
         integer,dimension(nlr),intent(in):: Localnorb
         integer,dimension(0:nproc-1),intent(in):: norb_par
         real(8),dimension(3,nlr),intent(in):: rxyz
         integer,dimension(:),pointer,intent(out):: inwhichlocreg
       end subroutine assignToLocreg2
       
       subroutine calc_gradient(geocode,n1,n2,n3,n3grad,deltaleft,deltaright,rhoinp,nspden,hx,hy,hz,&
            gradient,rhocore)
         use module_base
         implicit none
         !Arguments
         character(len=1), intent(in) :: geocode
         integer, intent(in) :: n1,n2,n3,n3grad,deltaleft,deltaright,nspden
         real(dp), intent(in) :: hx,hy,hz
         real(dp), dimension(n1,n2,n3,nspden), intent(inout) :: rhoinp
         real(dp), dimension(n1,n2,n3grad,2*nspden-1,0:3), intent(out) :: gradient
         real(dp), dimension(:,:,:,:), pointer :: rhocore
       end subroutine calc_gradient


       subroutine destroy_new_locregs(iproc, nproc, tmb)
         use module_base
         use module_types
         implicit none
         integer,intent(in):: iproc, nproc
         type(DFT_wavefunction),intent(inout):: tmb
       end subroutine destroy_new_locregs

       subroutine define_confinement_data(confdatarr,orbs,rxyz,at,hx,hy,hz,&
                  confpotorder,potentialprefac,Lzd,confinementCenter)
         use module_base
         use module_types
         implicit none
         real(gp), intent(in) :: hx,hy,hz
         type(atoms_data), intent(in) :: at
         type(orbitals_data), intent(in) :: orbs
         integer,intent(in):: confpotorder
         real(gp),dimension(at%ntypes),intent(in):: potentialprefac
         type(local_zone_descriptors), intent(in) :: Lzd
         real(gp), dimension(3,at%nat), intent(in) :: rxyz
         integer, dimension(orbs%norb), intent(in) :: confinementCenter
         type(confpot_data), dimension(orbs%norbp), intent(out) :: confdatarr
       end subroutine define_confinement_data

       subroutine update_locreg(iproc, nproc, nlr, locrad, locregCenter, glr_tmp, &
                  useDerivativeBasisFunctions, nscatterarr, hx, hy, hz, at, input, &
                  orbs_KS, orbs, lzd, npsidim_orbs, npsidim_comp, lbcomgp, lbcollcom, lfoe, lbcollcom_sr)
         use module_base
         use module_types
         implicit none
         integer,intent(in):: iproc, nproc, nlr
         integer,intent(out) :: npsidim_orbs, npsidim_comp
         logical,intent(in):: useDerivativeBasisFunctions
         integer,dimension(0:nproc-1,4),intent(in):: nscatterarr !n3d,n3p,i3s+i3xcsh-1,i3xcsh
         real(8),intent(in):: hx, hy, hz
         type(atoms_data),intent(in) :: at
         type(input_variables),intent(in) :: input
         real(8),dimension(nlr),intent(in):: locrad
         type(orbitals_data),intent(in):: orbs_KS, orbs
         real(8),dimension(3,nlr),intent(in):: locregCenter
         type(locreg_descriptors),intent(in):: glr_tmp
         type(local_zone_descriptors),intent(inout):: lzd
         type(p2pComms),intent(inout):: lbcomgp
         type(foe_data),intent(inout),optional :: lfoe
         type(collective_comms),intent(inout):: lbcollcom
         type(collective_comms),intent(inout),optional :: lbcollcom_sr
       end subroutine update_locreg

       subroutine create_DFT_wavefunction(mode, nphi, lnorb, norb, norbp, input, wfn)
         use module_base
         use module_types
         implicit none
         character(len=1),intent(in):: mode
         integer,intent(in):: nphi, lnorb, norb, norbp
         type(input_variables),intent(in):: input
         type(DFT_wavefunction),intent(out):: wfn
       end subroutine create_DFT_wavefunction
       
       subroutine destroy_DFT_wavefunction(wfn)
         use module_base
         use module_types
         implicit none
         type(DFT_wavefunction),intent(inout):: wfn
       end subroutine destroy_DFT_wavefunction

       subroutine init_orbitals_data_for_linear(iproc, nproc, nspinor, input, at, rxyz, lorbs)
         use module_base
         use module_types
         implicit none
         integer,intent(in):: iproc, nproc, nspinor
         type(input_variables),intent(in):: input
         type(atoms_data),intent(in):: at
         real(8),dimension(3,at%nat),intent(in):: rxyz
         type(orbitals_data),intent(out):: lorbs
       end subroutine init_orbitals_data_for_linear

       subroutine mix_main(iproc, nproc, mixHist, input, glr, alpha_mix, &
                  denspot, mixdiis, rhopotold, pnrm)
         use module_base
         use module_types
         implicit none
         integer,intent(in):: iproc, nproc, mixHist
         type(input_variables),intent(in):: input
         type(locreg_descriptors),intent(in):: glr
         real(8),intent(in):: alpha_mix
         type(DFT_local_fields),intent(inout):: denspot
         type(mixrhopotDIISParameters),intent(inout):: mixdiis
         real(8),dimension(max(glr%d%n1i*glr%d%n2i*denspot%dpbox%n3p,1)*input%nspin),intent(inout):: rhopotold
         real(8),intent(out):: pnrm
       end subroutine mix_main

       subroutine calculate_energy_and_gradient_linear(iproc, nproc, it, &
                  ldiis, fnrmOldArr, alpha, trH, trHold, fnrm, fnrmMax, alpha_mean, alpha_max, &
                  energy_increased, tmb, lhphiold, overlap_calculated, &
                  energs, hpsit_c, hpsit_f, nit_precond, target_function, correction_orthoconstraint, &
                  hpsi_small, hpsi_noprecond)
         use module_base
         use module_types
         implicit none
         integer,intent(in) :: iproc, nproc, it
         type(DFT_wavefunction),target,intent(inout):: tmb
         type(localizedDIISParameters),intent(inout) :: ldiis
         real(8),dimension(tmb%orbs%norb),intent(inout) :: fnrmOldArr
         real(8),dimension(tmb%orbs%norbp),intent(inout) :: alpha
         real(8),intent(out):: trH, fnrm, fnrmMax, alpha_mean, alpha_max
         real(8),intent(inout):: trHold
         logical,intent(out) :: energy_increased
         real(8),dimension(tmb%orbs%npsidim_orbs),intent(inout):: lhphiold
         logical,intent(inout):: overlap_calculated
         type(energy_terms),intent(in) :: energs
         real(8),dimension(:),pointer:: hpsit_c, hpsit_f
         integer, intent(in) :: nit_precond, target_function, correction_orthoconstraint
         real(kind=8),dimension(tmb%orbs%npsidim_orbs),intent(out) :: hpsi_small
         real(kind=8),dimension(tmb%orbs%npsidim_orbs),optional,intent(out) :: hpsi_noprecond
       end subroutine calculate_energy_and_gradient_linear

       subroutine copy_orthon_data(odin, odout, subname)
         use module_base
         use module_types
         implicit none
         type(orthon_data),intent(in):: odin
         type(orthon_data),intent(out):: odout
         character(len=*),intent(in):: subname
       end subroutine copy_orthon_data

       subroutine improveOrbitals(iproc, tmb, ldiis, alpha, gradient)
         use module_base
         use module_types
         implicit none
         integer,intent(in):: iproc
         type(DFT_wavefunction),intent(inout):: tmb
         type(localizedDIISParameters),intent(inout):: ldiis
         real(8),dimension(tmb%orbs%norbp),intent(in):: alpha
         real(kind=wp),dimension(max(tmb%npsidim_orbs,tmb%npsidim_comp)),intent(inout) :: gradient
       end subroutine improveOrbitals

       subroutine hpsitopsi_linear(iproc, nproc, it, ldiis, tmb, &
                  lphiold, alpha, trH, meanAlpha, alpha_max, alphaDIIS, hpsi_small, psidiff)
         use module_base
         use module_types
         implicit none
         integer,intent(in):: iproc, nproc, it
         type(localizedDIISParameters),intent(inout):: ldiis
         type(DFT_wavefunction),target,intent(inout):: tmb
         real(8),dimension(tmb%orbs%npsidim_orbs),intent(inout):: lphiold
         real(8),intent(in):: trH, meanAlpha, alpha_max
         real(8),dimension(tmb%orbs%norbp),intent(inout):: alpha, alphaDIIS
         real(kind=8),dimension(tmb%orbs%npsidim_orbs),intent(inout) :: hpsi_small
         real(kind=8),dimension(tmb%orbs%npsidim_orbs),optional,intent(out) :: psidiff
       end subroutine hpsitopsi_linear
       
       subroutine DIISorSD(iproc, it, trH, tmbopt, ldiis, alpha, alphaDIIS, lphioldopt)
         use module_base
         use module_types
         implicit none
         integer,intent(in):: iproc, it
         real(kind=8),intent(in):: trH
         type(DFT_wavefunction),intent(inout):: tmbopt
         type(localizedDIISParameters),intent(inout):: ldiis
         real(kind=8),dimension(tmbopt%orbs%norbp),intent(inout):: alpha, alphaDIIS
         real(kind=8),dimension(max(tmbopt%npsidim_orbs,tmbopt%npsidim_comp)),intent(out):: lphioldopt
       end subroutine DIISorSD
 
       subroutine psi_to_vlocpsi(iproc,npsidim_orbs,orbs,Lzd,&
            ipotmethod,confdatarr,pot,psi,vpsi,pkernel,ixc,alphaSIC,epot_sum,evSIC,vpsi_noconf,econf_sum)
         use module_base
         use module_types
         implicit none
         integer, intent(in) :: iproc,ipotmethod,ixc,npsidim_orbs
         real(gp), intent(in) :: alphaSIC
         type(orbitals_data), intent(in) :: orbs
         type(local_zone_descriptors), intent(in) :: Lzd
         type(confpot_data), dimension(orbs%norbp), intent(in) :: confdatarr
         real(wp), dimension(orbs%npsidim_orbs), intent(in) :: psi !this dimension will be modified
         real(wp), dimension(*) :: pot !< the potential, with the dimension compatible with the ipotmethod flag
         real(gp), intent(out) :: epot_sum,evSIC
         real(wp), dimension(orbs%npsidim_orbs), intent(inout) :: vpsi
         type(coulomb_operator), intent(in) ::  pkernel !< the PSolver kernel which should be associated for the SIC schemes
         real(wp), dimension(orbs%npsidim_orbs), intent(inout),optional :: vpsi_noconf
         real(gp),intent(out),optional :: econf_sum
       end subroutine psi_to_vlocpsi

       subroutine adjust_locregs_and_confinement(iproc, nproc, hx, hy, hz, at, input, &
                  rxyz, KSwfn, tmb, denspot, ldiis, locreg_increased, lowaccur_converged, locrad)
         use module_base
         use module_types
         implicit none
         integer,intent(in):: iproc, nproc
         real(8),intent(in):: hx, hy, hz
         type(atoms_data),intent(in) :: at
         type(input_variables),intent(in):: input
         real(8),dimension(3,at%nat),intent(in):: rxyz
         type(DFT_wavefunction),intent(inout):: KSwfn, tmb
         type(DFT_local_fields),intent(inout) :: denspot
         type(localizedDIISParameters),intent(inout):: ldiis
         logical, intent(out) :: locreg_increased
         logical, intent(in) :: lowaccur_converged
         real(8), dimension(tmb%lzd%nlr), intent(inout) :: locrad
       end subroutine adjust_locregs_and_confinement

       subroutine adjust_DIIS_for_high_accuracy(input, denspot, mixdiis, lowaccur_converged, &
                  ldiis_coeff_hist, ldiis_coeff_changed)
         use module_base
         use module_types
         implicit none
         type(input_variables),intent(in):: input
         type(DFT_local_fields),intent(inout) :: denspot
         type(mixrhopotDIISParameters),intent(inout):: mixdiis
         logical, intent(in) :: lowaccur_converged
         integer, intent(inout) :: ldiis_coeff_hist
         logical, intent(out) :: ldiis_coeff_changed  
       end subroutine adjust_DIIS_for_high_accuracy

       subroutine set_optimization_variables(input, at, lorbs, nlr, onwhichatom, confdatarr, &
                  convCritMix, lowaccur_converged, nit_scc, mix_hist, alpha_mix, locrad, target_function, nit_basis)
         use module_base
         use module_types
         implicit none
         integer,intent(in):: nlr
         type(orbitals_data),intent(in):: lorbs
         type(input_variables),intent(in):: input
         type(atoms_data),intent(in):: at
         integer,dimension(lorbs%norb),intent(in):: onwhichatom
         type(confpot_data),dimension(lorbs%norbp),intent(inout):: confdatarr
         real(kind=8), intent(out) :: convCritMix, alpha_mix
         logical, intent(in) :: lowaccur_converged
         integer, intent(out) :: nit_scc, mix_hist
         real(kind=8), dimension(nlr), intent(out) :: locrad
         integer, intent(out) :: target_function, nit_basis
       end subroutine set_optimization_variables

       subroutine determine_overlap_from_descriptors(iproc, nproc, orbs, orbsig, lzd, lzdig, op_noverlaps, op_overlaps)
         use module_base
         use module_types
         implicit none
         integer,intent(in):: iproc, nproc
         type(orbitals_data),intent(in):: orbs, orbsig
         type(local_zone_descriptors),intent(in):: lzd, lzdig
         integer,dimension(orbs%norb),intent(out):: op_noverlaps
         integer,dimension(:,:),pointer,intent(out):: op_overlaps
       end subroutine determine_overlap_from_descriptors

       subroutine get_weights(iproc, nproc, orbs, lzd, weight_c, weight_f, weight_c_tot, weight_f_tot)
         use module_base
         use module_types
         implicit none
         integer,intent(in):: iproc, nproc
         type(orbitals_data),intent(in):: orbs
         type(local_zone_descriptors),intent(in):: lzd
         real(8),dimension(0:lzd%glr%d%n1,0:lzd%glr%d%n2,0:lzd%glr%d%n3),intent(out):: weight_c, weight_f
         real(8),intent(out):: weight_c_tot, weight_f_tot
       end subroutine get_weights

       subroutine init_collective_comms(iproc, nproc, npsidim_orbs, orbs, lzd, collcom, collcom_reference)
         use module_base
         use module_types
         implicit none
         integer,intent(in):: iproc, nproc, npsidim_orbs
         type(orbitals_data),intent(in):: orbs
         type(local_zone_descriptors),intent(in):: lzd
         type(collective_comms),intent(inout):: collcom
         type(collective_comms),optional,intent(in):: collcom_reference
       end subroutine init_collective_comms

       subroutine deallocate_collective_comms(collcom, subname)
         use module_base
         use module_types
         implicit none
         type(collective_comms),intent(inout):: collcom
         character(len=*),intent(in):: subname
       end subroutine deallocate_collective_comms

       subroutine assign_weight_to_process(iproc, nproc, lzd, weight_c, weight_f, weight_tot_c, weight_tot_f, &
                  istartend_c, istartend_f, istartp_seg_c, iendp_seg_c, istartp_seg_f, iendp_seg_f, &
                  weightp_c, weightp_f, nptsp_c, nptsp_f, nvalp_c, nvalp_f)
         use module_base
         use module_types
         implicit none
         integer,intent(in):: iproc, nproc
         type(local_zone_descriptors),intent(in):: lzd
         real(8),dimension(0:lzd%glr%d%n1,0:lzd%glr%d%n2,0:lzd%glr%d%n3),intent(in):: weight_c, weight_f
         real(8),intent(in):: weight_tot_c, weight_tot_f
         integer,dimension(2,0:nproc-1),intent(out):: istartend_c, istartend_f
         integer,intent(out):: istartp_seg_c, iendp_seg_c, istartp_seg_f, iendp_seg_f
         real(8),intent(out):: weightp_c, weightp_f
         integer,intent(out):: nptsp_c, nptsp_f
         integer,intent(out) :: nvalp_c, nvalp_f
       end subroutine assign_weight_to_process

       subroutine determine_num_orbs_per_gridpoint(iproc, nproc, orbs, lzd, istartend_c, istartend_f, &
                  istartp_seg_c, iendp_seg_c, istartp_seg_f, iendp_seg_f, &
                  weightp_c, weightp_f, nptsp_c, nptsp_f, &
                  norb_per_gridpoint_c, norb_per_gridpoint_f)
         use module_base
         use module_types
         implicit none
         integer,intent(in):: iproc, nproc, nptsp_c, nptsp_f, istartp_seg_c, iendp_seg_c, istartp_seg_f, iendp_seg_f
         type(orbitals_data),intent(in):: orbs
         type(local_zone_descriptors),intent(in):: lzd
         integer,dimension(2,0:nproc-1),intent(in):: istartend_c, istartend_f
         real(8),intent(in):: weightp_c, weightp_f
         integer,dimension(nptsp_c),intent(out):: norb_per_gridpoint_c
         integer,dimension(nptsp_f),intent(out):: norb_per_gridpoint_f
       end subroutine determine_num_orbs_per_gridpoint

       subroutine get_switch_indices(iproc, nproc, orbs, lzd, ndimpsi_c, ndimpsi_f, istartend_c, istartend_f, &
                  nsendcounts_c, nsenddspls_c, ndimind_c, nrecvcounts_c, nrecvdspls_c, &
                  nsendcounts_f, nsenddspls_f, ndimind_f, nrecvcounts_f, nrecvdspls_f, &
                  index_in_global_c, index_in_global_f, &
                  weightp_c, weightp_f,  isendbuf_c, irecvbuf_c, isendbuf_f, irecvbuf_f, &
                  indexrecvorbital_c, iextract_c, iexpand_c, indexrecvorbital_f, iextract_f, iexpand_f)
         use module_base
         use module_types
         implicit none
         integer,intent(in):: iproc, nproc, ndimpsi_c, ndimpsi_f, ndimind_c, ndimind_f
         type(orbitals_data),intent(in):: orbs
         type(local_zone_descriptors),intent(in):: lzd
         integer,dimension(2,0:nproc-1),intent(in):: istartend_c, istartend_f
         integer,dimension(0:nproc-1),intent(in):: nsendcounts_c, nsenddspls_c, nrecvcounts_c, nrecvdspls_c
         integer,dimension(0:nproc-1),intent(in):: nsendcounts_f, nsenddspls_f, nrecvcounts_f, nrecvdspls_f
         integer,dimension(0:lzd%glr%d%n1,0:lzd%glr%d%n2,0:lzd%glr%d%n3),intent(in):: index_in_global_c, index_in_global_f
         real(8),intent(in):: weightp_c, weightp_f
         integer,dimension(ndimpsi_c),intent(out):: isendbuf_c, irecvbuf_c
         integer,dimension(ndimpsi_f),intent(out):: isendbuf_f, irecvbuf_f
         integer,dimension(ndimind_c),intent(out):: indexrecvorbital_c, iextract_c, iexpand_c
         integer,dimension(ndimind_f),intent(out):: indexrecvorbital_f, iextract_f, iexpand_f
       end subroutine get_switch_indices

       subroutine determine_communication_arrays(iproc, nproc, npsidim_orbs, orbs, lzd, &
                  istartend_c, istartend_f, index_in_global_c, index_in_global_f, &
                  nvalp_c, nvalp_f,  nsendcounts_c, nsenddspls_c, nrecvcounts_c, nrecvdspls_c, &
                  nsendcounts_f, nsenddspls_f, nrecvcounts_f, nrecvdspls_f)
         use module_base
         use module_types
         implicit none
         integer,intent(in):: iproc, nproc, npsidim_orbs
         type(orbitals_data),intent(in):: orbs
         type(local_zone_descriptors),intent(in):: lzd
         integer,dimension(2,0:nproc-1),intent(in):: istartend_c, istartend_f
         integer,dimension(0:lzd%glr%d%n1,0:lzd%glr%d%n2,0:lzd%glr%d%n3),intent(in):: index_in_global_c, index_in_global_f
         integer,intent(in) :: nvalp_c, nvalp_f
         integer,dimension(0:nproc-1),intent(out):: nsendcounts_c, nsenddspls_c, nrecvcounts_c, nrecvdspls_c
         integer,dimension(0:nproc-1),intent(out):: nsendcounts_f, nsenddspls_f, nrecvcounts_f, nrecvdspls_f
       end subroutine determine_communication_arrays

       subroutine assign_weight_to_process2(iproc, nproc, lzd, weight_c, weight_f, weight_tot_c, weight_tot_f, &
                  npts_par_c, npts_par_f, &
                  istartend_c, istartend_f, istartp_seg_c, iendp_seg_c, istartp_seg_f, iendp_seg_f, &
                  weightp_c, weightp_f, nptsp_c, nptsp_f)
         use module_base
         use module_types
         implicit none
         integer,intent(in):: iproc, nproc
         type(local_zone_descriptors),intent(in):: lzd
         real(8),dimension(0:lzd%glr%d%n1,0:lzd%glr%d%n2,0:lzd%glr%d%n3),intent(in):: weight_c, weight_f
         real(8),intent(in):: weight_tot_c, weight_tot_f
         integer,dimension(0:nproc-1),intent(in):: npts_par_c, npts_par_f
         integer,dimension(2,0:nproc-1),intent(out):: istartend_c, istartend_f
         integer,intent(out):: istartp_seg_c, iendp_seg_c, istartp_seg_f, iendp_seg_f
         real(8),intent(out):: weightp_c, weightp_f
         integer,intent(out):: nptsp_c, nptsp_f
       end subroutine assign_weight_to_process2

       subroutine transpose_switch_psi(npsidim_orbs, orbs, collcom, psi, psiwork_c, psiwork_f, lzd)
         use module_base
         use module_types
         implicit none
         integer, intent(in) :: npsidim_orbs
         type(orbitals_Data),intent(in):: orbs
         type(collective_comms),intent(in):: collcom
         real(8),dimension(orbs%npsidim_orbs),intent(in):: psi
         real(8),dimension(collcom%ndimpsi_c),intent(out):: psiwork_c
         real(8),dimension(7*collcom%ndimpsi_f),intent(out):: psiwork_f
         type(local_zone_descriptors),intent(in),optional:: lzd
       end subroutine transpose_switch_psi

       subroutine transpose_communicate_psi(iproc, nproc, collcom, psiwork_c, psiwork_f, psitwork_c, psitwork_f)
         use module_base
         use module_types
         implicit none
         integer,intent(in):: iproc, nproc
         type(collective_comms),intent(in):: collcom
         real(8),dimension(collcom%ndimpsi_c),intent(in):: psiwork_c
         real(8),dimension(7*collcom%ndimpsi_f),intent(in):: psiwork_f
         real(8),dimension(collcom%ndimind_c),intent(out):: psitwork_c
         real(8),dimension(collcom%ndimind_f),intent(out):: psitwork_f
       end subroutine transpose_communicate_psi

       subroutine transpose_unswitch_psit(collcom, psitwork_c, psitwork_f, psit_c, psit_f)
         use module_base
         use module_types
         implicit none
         type(collective_comms),intent(in):: collcom
         real(8),dimension(collcom%ndimind_c),intent(in):: psitwork_c
         real(8),dimension(7*collcom%ndimind_f),intent(in):: psitwork_f
         real(8),dimension(collcom%ndimind_c),intent(out):: psit_c
         real(8),dimension(7*collcom%ndimind_f),intent(out):: psit_f
       end subroutine transpose_unswitch_psit

       subroutine transpose_switch_psit(collcom, psit_c, psit_f, psitwork_c, psitwork_f)
         use module_base
         use module_types
         implicit none
         type(collective_comms),intent(in):: collcom
         real(8),dimension(collcom%ndimind_c),intent(in):: psit_c
         real(8),dimension(7*collcom%ndimind_f),intent(in):: psit_f
         real(8),dimension(collcom%ndimind_c),intent(out):: psitwork_c
         real(8),dimension(7*collcom%ndimind_f),intent(out):: psitwork_f
       end subroutine transpose_switch_psit

       subroutine transpose_communicate_psit(iproc, nproc, collcom, psitwork_c, psitwork_f, psiwork_c, psiwork_f)
         use module_base
         use module_types
         implicit none
         integer,intent(in):: iproc, nproc
         type(collective_comms),intent(in):: collcom
         real(8),dimension(collcom%ndimind_c),intent(in):: psitwork_c
         real(8),dimension(7*collcom%ndimind_f),intent(in):: psitwork_f
         real(8),dimension(collcom%ndimpsi_c),intent(out):: psiwork_c
         real(8),dimension(7*collcom%ndimpsi_f),intent(out):: psiwork_f
       end subroutine transpose_communicate_psit

       subroutine transpose_unswitch_psi(npsidim_orbs, orbs, collcom, psiwork_c, psiwork_f, psi, lzd)
         use module_base
         use module_types
         implicit none
         integer, intent(in) :: npsidim_orbs
         type(orbitals_data),intent(in):: orbs
         type(collective_comms),intent(in):: collcom
         real(8),dimension(collcom%ndimpsi_c),intent(in):: psiwork_c
         real(8),dimension(7*collcom%ndimpsi_f),intent(in):: psiwork_f
         real(8),dimension(orbs%npsidim_orbs),intent(out):: psi
         type(local_zone_descriptors),intent(in),optional:: lzd
       end subroutine transpose_unswitch_psi

       subroutine transpose_localized(iproc, nproc, npsidim_orbs, orbs, collcom, psi, psit_c, psit_f, lzd)
         use module_base
         use module_types
         implicit none
         integer,intent(in):: iproc, nproc, npsidim_orbs
         type(orbitals_data),intent(in):: orbs
         type(collective_comms),intent(in):: collcom
         real(8),dimension(orbs%npsidim_orbs),intent(in):: psi
         real(8),dimension(collcom%ndimind_c),intent(out):: psit_c
         real(8),dimension(7*collcom%ndimind_f),intent(out):: psit_f
         type(local_zone_descriptors),optional,intent(in):: lzd
       end subroutine transpose_localized

       subroutine untranspose_localized(iproc, nproc, npsidim_orbs, orbs, collcom, psit_c, psit_f, psi, lzd)
         use module_base
         use module_types
         implicit none
         integer,intent(in):: iproc, nproc, npsidim_orbs
         type(orbitals_data),intent(in):: orbs
         type(collective_comms),intent(in):: collcom
         real(8),dimension(collcom%ndimind_c),intent(in):: psit_c
         real(8),dimension(7*collcom%ndimind_f),intent(in):: psit_f
         real(8),dimension(npsidim_orbs),intent(out):: psi
         type(local_zone_descriptors),optional,intent(in):: lzd
       end subroutine untranspose_localized

       subroutine initialize_linear_from_file(iproc,nproc,filename,iformat,Lzd,orbs,at,rxyz,orblist)
         use module_base
         use module_types
         implicit none
         integer, intent(in) :: iproc, nproc, iformat
         type(orbitals_data), intent(inout) :: orbs  !< orbs related to the basis functions, inwhichlocreg generated in this routine
         type(atoms_data), intent(in) :: at
         real(gp), dimension(3,at%nat), intent(in) :: rxyz
         character(len=*), intent(in) :: filename
         type(local_zone_descriptors), intent(inout) :: Lzd !< must already contain Glr and hgrids
         integer, dimension(orbs%norb), optional :: orblist
       end subroutine initialize_linear_from_file

       subroutine io_read_descr_linear(unitwf, formatted, iorb_old, eval, n1_old, n2_old, n3_old, &
       & hx_old, hy_old, hz_old, lstat, error, nvctr_c_old, nvctr_f_old, rxyz_old, nat, &
       & locrad, locregCenter, confPotOrder, confPotprefac, onwhichatom)
         use module_base
         use module_types
         implicit none
         integer, intent(in) :: unitwf
         logical, intent(in) :: formatted
         integer, intent(out) :: iorb_old
         integer, intent(out) :: n1_old, n2_old, n3_old
         real(gp), intent(out) :: hx_old, hy_old, hz_old
         logical, intent(out) :: lstat
         real(wp), intent(out) :: eval
         integer, intent(out) :: confPotOrder
         real(gp), intent(out) :: locrad, confPotprefac
         real(gp), dimension(3), intent(out) :: locregCenter
         character(len =256), intent(out) :: error
         ! Optional arguments
         integer, intent(out), optional :: nvctr_c_old, nvctr_f_old
         integer, intent(in), optional :: nat
         real(gp), dimension(:,:), intent(out), optional :: rxyz_old
         integer, intent(out) :: onwhichatom
       end subroutine io_read_descr_linear

       subroutine readmywaves_linear(iproc,filename,iformat,npsidim,Lzd,orbs,at,rxyz_old,rxyz,  &
           psi,coeff,orblist)
         use module_base
         use module_types
         implicit none
         integer, intent(in) :: iproc, iformat,npsidim
         type(orbitals_data), intent(inout) :: orbs  ! orbs related to the basis functions
         type(local_zone_descriptors), intent(in) :: Lzd
         type(atoms_data), intent(in) :: at
         real(gp), dimension(3,at%nat), intent(in) :: rxyz
         real(gp), dimension(3,at%nat), intent(out) :: rxyz_old
         real(wp), dimension(npsidim), intent(out) :: psi
         character(len=*), intent(in) :: filename
         real(wp), dimension(orbs%norb,orbs%norb), intent(out) :: coeff
         integer, dimension(orbs%norb), optional :: orblist
        end subroutine readmywaves_linear

        subroutine start_onesided_communication(iproc, nproc, nsendbuf, sendbuf, nrecvbuf, recvbuf, comm, lzd)
          use module_base
          use module_types
          implicit none
          integer,intent(in):: iproc, nproc, nsendbuf, nrecvbuf
          real(8),dimension(nsendbuf),intent(in):: sendbuf
          real(8),dimension(nrecvbuf),intent(out):: recvbuf
          type(p2pComms),intent(inout):: comm
          type(local_zone_descriptors),intent(in) :: lzd
        end subroutine start_onesided_communication

        subroutine synchronize_onesided_communication(iproc, nproc, comm)
          use module_base
          use module_types
          implicit none
          integer,intent(in):: iproc, nproc
          type(p2pComms),intent(inout):: comm
        end subroutine synchronize_onesided_communication

        subroutine allocate_auxiliary_basis_function(npsidim, subname, lphi, lhphi)
          use module_base
          implicit none
          integer,intent(in):: npsidim
          real(8),dimension(:),pointer,intent(out):: lphi, lhphi
          character(len=*),intent(in):: subname
        end subroutine allocate_auxiliary_basis_function

        subroutine deallocate_auxiliary_basis_function(subname, lphi, lhphi)
          use module_base
          implicit none
          real(8),dimension(:),pointer:: lphi, lhphi
          character(len=*),intent(in):: subname
        end subroutine deallocate_auxiliary_basis_function

        subroutine update_ldiis_arrays(tmb, subname, ldiis)
          use module_base
          use module_types
          implicit none
          type(DFT_wavefunction),intent(in):: tmb
          character(len=*),intent(in):: subname
          type(localizedDIISParameters),intent(inout):: ldiis
        end subroutine update_ldiis_arrays

        subroutine copy_local_zone_descriptors(lzd_in, lzd_out, subname)
          use module_base
          use module_types
          implicit none
          type(local_zone_descriptors),intent(in):: lzd_in
          type(local_zone_descriptors),intent(inout):: lzd_out
          character(len=*),intent(in):: subname
        end subroutine copy_local_zone_descriptors

        subroutine io_read_descr_coeff(unitwf, formatted, norb_old, ntmb_old, n1_old, n2_old, n3_old, &
            & hx_old, hy_old, hz_old, lstat, error, nvctr_c_old, nvctr_f_old, rxyz_old, nat)
         use module_base
         use module_types
         implicit none
         integer, intent(in) :: unitwf
         logical, intent(in) :: formatted
         integer, intent(out) :: norb_old, ntmb_old
         integer, intent(out) :: n1_old, n2_old, n3_old
         real(gp), intent(out) :: hx_old, hy_old, hz_old
         logical, intent(out) :: lstat
         character(len =256), intent(out) :: error
         ! Optional arguments
         integer, intent(out), optional :: nvctr_c_old, nvctr_f_old
         integer, intent(in), optional :: nat
         real(gp), dimension(:,:), intent(out), optional :: rxyz_old
        end subroutine io_read_descr_coeff

        subroutine initialize_communication_potential(iproc, nproc, nscatterarr, orbs, lzd, comgp)
          use module_base
          use module_types
          implicit none
          integer,intent(in):: iproc, nproc
          integer,dimension(0:nproc-1,4),intent(in):: nscatterarr !n3d,n3p,i3s+i3xcsh-1,i3xcsh
          type(orbitals_data),intent(in):: orbs
          type(local_zone_descriptors),intent(in):: lzd
          type(p2pComms),intent(out):: comgp
        end subroutine initialize_communication_potential

        subroutine local_potential_dimensions(Lzd,orbs,ndimfirstproc)
          use module_base
          use module_types
          implicit none
          integer, intent(in) :: ndimfirstproc
          type(local_zone_descriptors), intent(inout) :: Lzd
          type(orbitals_data), intent(inout) :: orbs
        end subroutine local_potential_dimensions

        subroutine optimize_coeffs(iproc, nproc, orbs, tmb, ldiis_coeff, fnrm)
          use module_base
          use module_types
          implicit none
          integer,intent(in):: iproc, nproc
          type(orbitals_data),intent(in):: orbs
          type(DFT_wavefunction),intent(inout):: tmb
          type(localizedDIISParameters),intent(inout):: ldiis_coeff
          real(8),intent(out):: fnrm
        end subroutine optimize_coeffs

        subroutine DIIS_coeff(iproc, orbs, tmb, grad, coeff, ldiis)
          use module_base
          use module_types
          implicit none
          integer,intent(in):: iproc
          type(orbitals_data),intent(in):: orbs
          type(DFT_wavefunction),intent(in):: tmb
          real(8),dimension(tmb%orbs%norb*orbs%norb),intent(in):: grad
          real(8),dimension(tmb%orbs%norb*orbs%norb),intent(inout):: coeff
          type(localizedDIISParameters),intent(inout):: ldiis
        end subroutine DIIS_coeff

        subroutine initialize_DIIS_coeff(isx, ldiis)
          use module_base
          use module_types
          implicit none
          integer,intent(in):: isx
          type(localizedDIISParameters),intent(inout):: ldiis
        end subroutine initialize_DIIS_coeff

        subroutine allocate_DIIS_coeff(tmb, ldiis)
          use module_base
          use module_types
          implicit none
          type(DFT_wavefunction),intent(in):: tmb
          type(localizedDIISParameters),intent(inout):: ldiis
        end subroutine allocate_DIIS_coeff

        subroutine initialize_DFT_local_fields(denspot)
          use module_base
          use module_types
          implicit none
          type(DFT_local_fields), intent(inout) :: denspot
        end subroutine initialize_DFT_local_fields

        subroutine allocate_diis_objects(idsx,alphadiis,npsidim,nkptsp,nspinor,diis,subname) !n(m)
          use module_base
          use module_types
          implicit none
          character(len=*), intent(in) :: subname
          integer, intent(in) :: idsx,npsidim,nkptsp,nspinor !n(m)
          real(gp), intent(in) :: alphadiis
          type(diis_objects), intent(inout) :: diis
        end subroutine allocate_diis_objects

        subroutine check_communications(iproc,nproc,orbs,lr,comms)
          use module_base
          use module_types
          implicit none
          integer, intent(in) :: iproc,nproc
          type(orbitals_data), intent(in) :: orbs
          type(locreg_descriptors), intent(in) :: lr
          type(communications_arrays), intent(in) :: comms
        end subroutine check_communications

        subroutine nonlocal_forces(iproc,lr,hx,hy,hz,at,rxyz,&
             orbs,nlpspd,proj,wfd,psi,fsep,refill,strten)
          use module_base
          use module_types
          implicit none
          !Arguments-------------
          type(atoms_data), intent(in) :: at
          type(wavefunctions_descriptors), intent(in) :: wfd
          type(nonlocal_psp_descriptors), intent(in) :: nlpspd
          logical, intent(in) :: refill
          integer, intent(in) :: iproc
          real(gp), intent(in) :: hx,hy,hz
          type(locreg_descriptors) :: lr
          type(orbitals_data), intent(in) :: orbs
          real(gp), dimension(3,at%nat), intent(in) :: rxyz
          real(wp), dimension((wfd%nvctr_c+7*wfd%nvctr_f)*orbs%norbp*orbs%nspinor), intent(in) :: psi
          real(wp), dimension(nlpspd%nprojel), intent(inout) :: proj
          real(gp), dimension(3,at%nat), intent(inout) :: fsep
          real(gp), dimension(6), intent(out) :: strten
        end subroutine nonlocal_forces

        subroutine local_forces(iproc,at,rxyz,hxh,hyh,hzh,&
             n1,n2,n3,n3pi,i3s,n1i,n2i,rho,pot,floc,locstrten,charge)
          use module_base
          use module_types
          implicit none
          !Arguments---------
          type(atoms_data), intent(in) :: at
          integer, intent(in) :: iproc,n1,n2,n3,n3pi,i3s,n1i,n2i
          real(gp), intent(in) :: hxh,hyh,hzh 
          real(gp),intent(out) :: charge
          real(gp), dimension(3,at%nat), intent(in) :: rxyz
          real(dp), dimension(*), intent(in) :: rho,pot
          real(gp), dimension(3,at%nat), intent(out) :: floc
          real(gp), dimension(6), intent(out) :: locstrten
        end subroutine local_forces

        subroutine atoms_set_symmetries(atoms, rxyz, disableSym, tol, elecfield)
          use module_base
          use module_types
          implicit none
          type(atoms_data), intent(inout) :: atoms
          real(gp), dimension(3,atoms%nat), intent(in) :: rxyz
          logical, intent(in) :: disableSym
          real(gp), intent(in) :: tol
          real(gp), intent(in) :: elecfield(3)
        end subroutine atoms_set_symmetries

        subroutine denspot_set_history(denspot, iscf, nspin, &
             & n1i, n2i) !to be removed arguments when denspot has dimensions
          use module_types
          implicit none
          type(DFT_local_fields), intent(inout) :: denspot
          integer, intent(in) :: iscf, n1i, n2i, nspin
        end subroutine denspot_set_history

        subroutine denspot_free_history(denspot)
          use module_types
          implicit none
          type(DFT_local_fields), intent(inout) :: denspot
        end subroutine denspot_free_history

        subroutine kswfn_free_scf_data(KSwfn, freePsit)
          use module_types
          implicit none
          type(DFT_wavefunction), intent(inout) :: KSwfn
          logical, intent(in) :: freePsit
        end subroutine kswfn_free_scf_data

        subroutine evaltoocc(iproc,nproc,filewrite,wf,orbs,occopt)
          use module_base
          use module_types
          implicit none
          logical, intent(in) :: filewrite
          integer, intent(in) :: iproc, nproc
          integer, intent(in) :: occopt      
          real(gp), intent(in) :: wf
          type(orbitals_data), intent(inout) :: orbs
        end subroutine evaltoocc

<<<<<<< HEAD
        subroutine cholesky(iproc, norbIn, psi, nspinor, &
          nspin, orbs, comms, ndimL, Lc, norbTot, block1, &
          ispinIn, paw)
          use module_base
          use module_types
          implicit none
          
          integer:: iproc,nvctrp,norbIn, nspinor, nspin, block1, ispinIn
          type(orbitals_data):: orbs
          type(communications_arrays):: comms
          real(kind=8),dimension(comms%nvctr_par(iproc,0)*orbs%nspinor*orbs%norb),intent(in out):: psi
          integer,dimension(nspin,0:orbs%nkpts):: ndimL
          real(kind=8),dimension(ndimL(nspin,orbs%nkpts),1):: Lc
          integer,dimension(nspin):: norbTot
          type(paw_objects),optional,intent(inout)::paw
        end subroutine cholesky

        subroutine gsChol(iproc, nproc, psi, orthpar, nspinor,&
          orbs, nspin,ndimovrlp,norbArr,comms,paw)
          use module_base
          use module_types
          implicit none
          integer, intent(in) :: iproc, nproc, nspinor,nspin
          type(orthon_data), intent(in):: orthpar
          type(orbitals_data):: orbs
          type(communications_arrays), intent(in) :: comms
          integer, dimension(nspin), intent(in) :: norbArr
          integer, dimension(nspin,0:orbs%nkpts), intent(in) :: ndimovrlp
          real(wp),dimension(comms%nvctr_par(iproc,0)*orbs%nspinor*orbs%norb),intent(inout):: psi
          type(paw_objects),optional,intent(inout)::paw
        end subroutine gsCHol

        subroutine loewdin(iproc, norbIn, nspinor, block1, ispinIn,&
          orbs, comms, nspin, psit, ovrlp, ndimovrlp, norbTot, paw)
          use module_base
          use module_types
          implicit none
          integer,intent(in):: iproc,norbIn, nspinor, nspin, block1, ispinIn
          type(orbitals_data),intent(in):: orbs
          type(communications_arrays),intent(in):: comms
          real(kind=8),dimension(comms%nvctr_par(iproc,0)*orbs%nspinor*orbs%norb),intent(in out):: psit
          integer,dimension(nspin,0:orbs%nkpts):: ndimovrlp
          real(kind=8),dimension(ndimovrlp(nspin,orbs%nkpts)):: ovrlp
          integer,dimension(nspin):: norbTot
          type(paw_objects),optional,intent(inout)::paw
        end subroutine loewdin

        subroutine gramschmidt(iproc, norbIn, psit, ndimovrlp, ovrlp, orbs, nspin,&
          nspinor, comms, norbTot, block1, block2, ispinIn,paw)
          use module_base
          use module_types
          implicit none
          integer,intent(in):: iproc, norbIn, nspin, nspinor, block1, block2, ispinIn
          type(orbitals_data):: orbs
          type(communications_arrays), intent(in) :: comms
          type(paw_objects),optional,intent(inout)::paw
          real(wp),dimension(comms%nvctr_par(iproc,0)*orbs%nspinor*orbs%norb),intent(inout):: psit
          integer,dimension(nspin,0:orbs%nkpts):: ndimovrlp
          real(wp),dimension(ndimovrlp(nspin,orbs%nkpts)):: ovrlp
          integer,dimension(nspin):: norbTot
        end subroutine gramschmidt

        subroutine orthogonalize(iproc,nproc,orbs,comms,psi,orthpar,paw)
=======
        subroutine calculate_density_kernel(iproc, nproc, isKernel, orbs, orbs_tmb, coeff, kernel)
          use module_base
          use module_types
          implicit none
          integer,intent(in):: iproc, nproc
          logical, intent(in) :: isKernel
          type(orbitals_data),intent(in):: orbs, orbs_tmb
          real(8),dimension(orbs_tmb%norb,orbs%norb),intent(in):: coeff
          real(8),dimension(orbs_tmb%norb,orbs_tmb%norb),intent(out):: kernel
        end subroutine calculate_density_kernel

        subroutine reconstruct_kernel(iproc, nproc, iorder, blocksize_dsyev, blocksize_pdgemm, orbs, tmb, overlap_calculated)
          use module_base
          use module_types
          implicit none
          integer,intent(in):: iproc, nproc, iorder, blocksize_dsyev, blocksize_pdgemm
          type(orbitals_data),intent(in):: orbs
          type(DFT_wavefunction),intent(inout):: tmb
          logical,intent(inout):: overlap_calculated
        end subroutine reconstruct_kernel

        subroutine determine_num_orbs_per_gridpoint_new(iproc, nproc, lzd, istartend_c, istartend_f, &
                   istartp_seg_c, iendp_seg_c, istartp_seg_f, iendp_seg_f, &
                   weightp_c, weightp_f, nptsp_c, nptsp_f, weight_c, weight_f, &
                   norb_per_gridpoint_c, norb_per_gridpoint_f)
          use module_base
          use module_types
          implicit none
          integer,intent(in):: iproc, nproc, nptsp_c, nptsp_f, istartp_seg_c, iendp_seg_c, istartp_seg_f, iendp_seg_f
          type(local_zone_descriptors),intent(in):: lzd
          integer,dimension(2,0:nproc-1),intent(in):: istartend_c, istartend_f
          real(8),intent(in):: weightp_c, weightp_f
          real(8),dimension(0:lzd%glr%d%n1,0:lzd%glr%d%n2,0:lzd%glr%d%n3),intent(in):: weight_c, weight_f
          integer,dimension(nptsp_c),intent(out):: norb_per_gridpoint_c
          integer,dimension(nptsp_f),intent(out):: norb_per_gridpoint_f
        end subroutine determine_num_orbs_per_gridpoint_new

        subroutine iguess_generator(izatom,ielpsp,zion,psppar,npspcode,ngv,ngc,nlccpar,ng,nl,&
              &   nmax_occ,noccmax,lmax,occup,expo,psiat,enlargerprb,quartic_prefactor)
           use module_base
           implicit none
           logical, intent(in) :: enlargerprb
           integer, intent(in) :: ng,npspcode,nmax_occ,lmax,noccmax,ielpsp,izatom,ngv,ngc
           real(gp), intent(in) :: zion
           integer, dimension(lmax+1), intent(in) :: nl
           !real(gp), dimension(0:4,0:6), intent(in) :: psppar
           real(gp), intent(in) :: psppar
           !real(gp), dimension(0:4,max((ngv*(ngv+1)/2)+(ngc*(ngc+1)/2),1)), intent(in) :: nlccpar
           real(gp),  intent(in) :: nlccpar
           real(gp), dimension(noccmax,lmax+1), intent(in) :: occup
           real(gp), dimension(ng+1), intent(out) :: expo
           real(gp), dimension(ng+1,nmax_occ), intent(out) :: psiat
           real(gp),intent(in),optional:: quartic_prefactor
        end subroutine iguess_generator

        subroutine allocate_convolutions_bounds(ab, subname, bounds)
          use module_base
          use module_types
          implicit none
          integer,intent(in):: ab
          character(len=*),intent(in):: subname
          type(convolutions_bounds),intent(out):: bounds
        end subroutine allocate_convolutions_bounds

        subroutine pulay_correction(iproc, nproc, orbs, at, rxyz, nlpspd, proj, SIC, denspot, GPU, tmb, fpulay)
          use module_base
          use module_types
          implicit none
          integer,intent(in):: iproc, nproc
          type(orbitals_data),intent(in):: orbs
          type(atoms_data),intent(in):: at
          real(8),dimension(at%nat),intent(in):: rxyz
          type(nonlocal_psp_descriptors),intent(in):: nlpspd
          real(wp),dimension(nlpspd%nprojel),intent(inout):: proj
          type(SIC_data),intent(in):: SIC
          type(DFT_local_fields), intent(inout) :: denspot
          type(GPU_pointers),intent(inout):: GPU
          type(DFT_wavefunction),intent(inout):: tmb
          real(8),dimension(3,at%nat),intent(out):: fpulay
        end subroutine pulay_correction

        subroutine create_large_tmbs(iproc, nproc, KSwfn, tmb, denspot, input, at, rxyz, lowaccur_converged)
          use module_base
          use module_types
          implicit none
          integer,intent(in):: iproc, nproc
          type(DFT_Wavefunction),intent(inout):: KSwfn, tmb
          type(DFT_local_fields),intent(in):: denspot
          type(input_variables),intent(in):: input
          type(atoms_data),intent(in):: at
          real(8),dimension(3,at%nat),intent(in):: rxyz
          logical,intent(in):: lowaccur_converged
        end subroutine create_large_tmbs


        subroutine solvePrecondEquation(iproc,nproc,lr,ncplx,ncong,cprecr,&
             hx,hy,hz,kx,ky,kz,x,  rxyzParab, orbs, potentialPrefac, confPotOrder)
          use module_base
          use module_types
          implicit none
          integer, intent(in) :: iproc,nproc,ncong,ncplx,confPotOrder
          real(gp), intent(in) :: hx,hy,hz,cprecr,kx,ky,kz
          type(locreg_descriptors), intent(in) :: lr
          real(wp), intent(inout) :: x
          real(8),dimension(3),intent(in):: rxyzParab
          type(orbitals_data), intent(in):: orbs
          real(8):: potentialPrefac
        end subroutine solvePrecondEquation

        subroutine derivatives_with_orthoconstraint(iproc, nproc, tmb, tmbder)
          use module_base
          use module_types
          implicit none
          integer,intent(in):: iproc, nproc
          type(DFT_wavefunction),intent(in):: tmb
          type(DFT_wavefunction),intent(inout):: tmbder
        end subroutine derivatives_with_orthoconstraint

        subroutine init_local_work_arrays(n1, n2, n3, nfl1, nfu1, nfl2, nfu2, nfl3, nfu3, with_confpot, work, subname)
          use module_base
          use module_types
          implicit none
          integer,intent(in)::n1, n2, n3, nfl1, nfu1, nfl2, nfu2, nfl3, nfu3
          logical,intent(in):: with_confpot
          type(workarrays_quartic_convolutions),intent(inout):: work
          character(len=*),intent(in):: subname
        end subroutine init_local_work_arrays

        subroutine psi_to_kinpsi(iproc,npsidim_orbs,orbs,lzd,psi,hpsi,ekin_sum)
          use module_base
          use module_types
          implicit none
          integer, intent(in) :: iproc,npsidim_orbs
          type(orbitals_data), intent(in) :: orbs
          type(local_zone_descriptors), intent(in) :: Lzd
          real(wp), dimension(orbs%npsidim_orbs), intent(in) :: psi
          real(gp), intent(out) :: ekin_sum
          real(wp), dimension(orbs%npsidim_orbs), intent(inout) :: hpsi
        end subroutine psi_to_kinpsi

        subroutine copy_old_supportfunctions(orbs,lzd,phi,lzd_old,phi_old)
          use module_base
          use module_types
          implicit none
          type(orbitals_data), intent(in) :: orbs
          type(local_zone_descriptors), intent(in) :: lzd
          type(local_zone_descriptors), intent(inout) :: lzd_old
          real(wp), dimension(:), pointer :: phi,phi_old
        end subroutine copy_old_supportfunctions

        subroutine input_memory_linear(iproc, nproc, at, KSwfn, tmb, tmb_old, denspot, input, &
                   rxyz_old, rxyz, denspot0, energs, nlpspd, proj, GPU)
          use module_base
          use module_types
          implicit none
          integer,intent(in) :: iproc, nproc
          type(atoms_data), intent(inout) :: at
          type(DFT_wavefunction),intent(inout):: KSwfn
          type(DFT_wavefunction),intent(inout):: tmb, tmb_old
          type(DFT_local_fields), intent(inout) :: denspot
          type(input_variables),intent(in):: input
          real(gp),dimension(3,at%nat),intent(in) :: rxyz_old, rxyz
          real(8),dimension(max(denspot%dpbox%ndims(1)*denspot%dpbox%ndims(2)*denspot%dpbox%n3p,1)),intent(out):: denspot0
          type(energy_terms),intent(inout):: energs
          type(nonlocal_psp_descriptors), intent(in) :: nlpspd
          real(kind=8), dimension(:), pointer :: proj
          type(GPU_pointers), intent(inout) :: GPU
        end subroutine input_memory_linear

        subroutine copy_old_coefficients(norb_tmb, coeff, coeff_old)
          use module_base
          implicit none
          integer,intent(in):: norb_tmb
          real(8),dimension(:,:),pointer:: coeff, coeff_old
        end subroutine copy_old_coefficients

        subroutine copy_old_inwhichlocreg(norb_tmb, inwhichlocreg, inwhichlocreg_old, onwhichatom, onwhichatom_old)
          use module_base
          implicit none
          integer,intent(in):: norb_tmb
          integer,dimension(:),pointer:: inwhichlocreg, inwhichlocreg_old, onwhichatom, onwhichatom_old
        end subroutine copy_old_inwhichlocreg

        subroutine reformat_one_supportfunction(iiat,displ,wfd,at,hx_old,hy_old,hz_old,n1_old,n2_old,n3_old,& !n(c) iproc (arg:1)
             rxyz_old,psigold,hx,hy,hz,n1,n2,n3,rxyz,psifscf,psi)
          use module_base
          use module_types
          implicit none
          integer, intent(in) :: iiat,n1_old,n2_old,n3_old,n1,n2,n3  !n(c) iproc
          real(gp), intent(in) :: hx,hy,hz,displ,hx_old,hy_old,hz_old
          type(wavefunctions_descriptors), intent(in) :: wfd
          type(atoms_data), intent(in) :: at
          real(gp), dimension(3,at%nat), intent(in) :: rxyz_old,rxyz
          real(wp), dimension(0:n1_old,2,0:n2_old,2,0:n3_old,2), intent(in) :: psigold
          real(wp), dimension(wfd%nvctr_c+7*wfd%nvctr_f), intent(out) :: psi
          real(wp), dimension(*), intent(out) :: psifscf !this supports different BC
        end subroutine reformat_one_supportfunction

        subroutine reformat_supportfunctions(iproc,at,rxyz_old,ndim_old,rxyz,tmb,tmb_old)
          use module_base
          use module_types
          implicit none
          integer, intent(in) :: iproc,ndim_old
          type(atoms_data), intent(in) :: at
          real(gp), dimension(3,at%nat), intent(in) :: rxyz,rxyz_old
          type(DFT_wavefunction), intent(inout) :: tmb,tmb_old
        end subroutine reformat_supportfunctions

        subroutine get_derivative_supportfunctions(ndim, hgrid, lzd, lorbs, phi, phid)
          use module_base
          use module_types
          implicit none
          integer,intent(in):: ndim
          real(kind=8),intent(in) :: hgrid
          type(local_zone_descriptors),intent(in) :: lzd
          type(orbitals_data),intent(in) :: lorbs
          real(kind=8),dimension(lorbs%npsidim_orbs),intent(in) :: phi !< Basis functions
          real(kind=8),dimension(3*lorbs%npsidim_orbs),intent(inout) :: phid  !< Derivative basis functions
        end subroutine get_derivative_supportfunctions

        subroutine normalize_transposed(iproc, nproc, orbs, collcom, psit_c, psit_f, norm)
          use module_base
          use module_types
          implicit none
          integer,intent(in):: iproc, nproc
          type(orbitals_data),intent(in):: orbs
          type(collective_comms),intent(in):: collcom
          real(8),dimension(collcom%ndimind_c),intent(inout):: psit_c
          real(8),dimension(7*collcom%ndimind_f),intent(inout):: psit_f
          real(8),dimension(orbs%norb),intent(out):: norm
        end subroutine normalize_transposed


        subroutine determine_locregSphere_parallel(iproc,nproc,nlr,cxyz,locrad,hx,hy,hz,at,orbs,Glr,Llr,calculateBounds)!,outofzone)
>>>>>>> 82c115d0
          use module_base
          use module_types
          implicit none
          integer, intent(in) :: iproc,nproc
<<<<<<< HEAD
          type(orbitals_data), intent(in) :: orbs
          type(communications_arrays), intent(in) :: comms
          type(orthon_data), intent(in) :: orthpar
          real(wp), dimension(comms%nvctr_par(iproc,0)*orbs%nspinor*orbs%norb), intent(inout) :: psi
          type(paw_objects),optional,intent(inout) :: paw
        end subroutine orthogonalize
  
  ! Local variables
=======
          integer, intent(in) :: nlr
          real(gp), intent(in) :: hx,hy,hz
          type(atoms_data),intent(in) :: at
          type(orbitals_data),intent(in) :: orbs
          type(locreg_descriptors), intent(in) :: Glr
          real(gp), dimension(nlr), intent(in) :: locrad
          real(gp), dimension(3,nlr), intent(in) :: cxyz
          type(locreg_descriptors), dimension(nlr), intent(out) :: Llr
          logical,dimension(nlr),intent(in) :: calculateBounds
        end subroutine determine_locregSphere_parallel

        subroutine communicate_locreg_descriptors_keys(iproc, nproc, nlr, glr, llr, orbs, orbsder, rootarr)
           use module_base
           use module_types
           implicit none
           integer,intent(in):: iproc, nproc, nlr
           type(locreg_descriptors),intent(in) :: glr
           type(locreg_descriptors),dimension(nlr),intent(inout) :: llr
           type(orbitals_data),intent(in) :: orbs, orbsder
           integer,dimension(orbs%norb),intent(in) :: rootarr
        end subroutine communicate_locreg_descriptors_keys

        subroutine communicate_basis_for_density_collective(iproc, nproc, lzd, npsidim, orbs, lphi, collcom_sr)
          use module_base
          use module_types
          implicit none
          integer,intent(in) :: iproc, nproc, npsidim
          type(local_zone_descriptors),intent(in) :: lzd
          type(orbitals_data),intent(in) :: orbs
          real(kind=8),dimension(npsidim),intent(in) :: lphi
          type(collective_comms),intent(inout) :: collcom_sr
        end subroutine communicate_basis_for_density_collective

        subroutine init_collective_comms_sumro(iproc, nproc, lzd, orbs, nscatterarr, collcom_sr)
          use module_base
          use module_types
          implicit none
          integer,intent(in) :: iproc, nproc
          type(local_zone_descriptors),intent(in) :: lzd
          type(orbitals_data),intent(in) :: orbs
          integer,dimension(0:nproc-1,4),intent(in) :: nscatterarr !n3d,n3p,i3s+i3xcsh-1,i3xcsh
          type(collective_comms),intent(inout) :: collcom_sr
        end subroutine init_collective_comms_sumro

        subroutine sumrho_for_TMBs(iproc, nproc, hx, hy, hz, collcom_sr, denskern, ndimrho, rho)
          use module_base
          use module_types
          use libxc_functionals
          implicit none
          integer,intent(in) :: iproc, nproc, ndimrho
          real(kind=8),intent(in) :: hx, hy, hz
          type(collective_comms),intent(in) :: collcom_sr
          type(sparseMatrix),intent(in) :: denskern
          real(kind=8),dimension(ndimrho),intent(out) :: rho
        end subroutine sumrho_for_TMBs

        subroutine get_weights_sumrho(iproc, nproc, orbs, lzd, nscatterarr, &
                   weight_tot, weight_ideal, weights_per_slice, weights_per_zpoint)
          use module_base
          use module_types
          implicit none
          integer,intent(in) :: iproc, nproc
          type(orbitals_data),intent(in) :: orbs
          type(local_zone_descriptors),intent(in) :: lzd
          integer,dimension(0:nproc-1,4),intent(in) :: nscatterarr !n3d,n3p,i3s+i3xcsh-1,i3xcsh
          real(kind=8),intent(out) :: weight_tot, weight_ideal
          real(kind=8),dimension(0:nproc-1),intent(out) :: weights_per_slice
          real(kind=8),dimension(lzd%glr%d%n3i),intent(out) :: weights_per_zpoint
        end subroutine get_weights_sumrho

        subroutine assign_weight_to_process_sumrho(iproc, nproc, weight_tot, weight_ideal, weights_per_slice, &
                   lzd, orbs, nscatterarr, istartend, nptsp)
          use module_base
          use module_types
          implicit none
          integer,intent(in) :: iproc, nproc
          real(kind=8),intent(in) :: weight_tot, weight_ideal
          real(kind=8),dimension(0:nproc-1),intent(in) :: weights_per_slice
          type(local_zone_descriptors),intent(in) :: lzd
          type(orbitals_data),intent(in) :: orbs
          integer,dimension(0:nproc-1,4),intent(in) :: nscatterarr !n3d,n3p,i3s+i3xcsh-1,i3xcsh
          integer,dimension(2,0:nproc-1),intent(out) :: istartend
          integer,intent(out) :: nptsp
        end subroutine assign_weight_to_process_sumrho

        subroutine determine_num_orbs_per_gridpoint_sumrho(iproc, nproc, nptsp, lzd, orbs, &
                   istartend, weight_tot, weights_per_zpoint, norb_per_gridpoint)
          use module_base
          use module_types
          implicit none
          integer,intent(in) :: iproc, nproc, nptsp
          type(local_zone_descriptors),intent(in) :: lzd
          type(orbitals_data),intent(in) :: orbs
          integer,dimension(2,0:nproc-1),intent(in) :: istartend
          real(kind=8),intent(in) :: weight_tot
          real(kind=8),dimension(lzd%glr%d%n3i),intent(in) :: weights_per_zpoint
          integer,dimension(nptsp),intent(out) :: norb_per_gridpoint
        end subroutine determine_num_orbs_per_gridpoint_sumrho

        subroutine determine_communication_arrays_sumrho(iproc, nproc, nptsp, lzd, orbs, &
                   istartend, norb_per_gridpoint, nsendcounts, nsenddspls, nrecvcounts, &
                   nrecvdspls, ndimpsi, ndimind)
          use module_base
          use module_types
          implicit none
          integer,intent(in) :: iproc, nproc, nptsp
          type(local_zone_descriptors),intent(in) :: lzd
          type(orbitals_data),intent(in) :: orbs
          integer,dimension(2,0:nproc-1),intent(in) :: istartend
          integer,dimension(nptsp),intent(in) :: norb_per_gridpoint
          integer,dimension(0:nproc-1),intent(out) :: nsendcounts, nsenddspls, nrecvcounts, nrecvdspls
          integer,intent(out) :: ndimpsi, ndimind
        end subroutine determine_communication_arrays_sumrho

        subroutine get_switch_indices_sumrho(iproc, nproc, nptsp, ndimpsi, ndimind, lzd, orbs, istartend, &
                   norb_per_gridpoint, nsendcounts, nsenddspls, nrecvcounts, nrecvdspls, &
                   isendbuf, irecvbuf, iextract, iexpand, indexrecvorbital)
          use module_base
          use module_types
          implicit none
          integer,intent(in) :: iproc, nproc, nptsp, ndimpsi, ndimind
          type(local_zone_descriptors),intent(in) :: lzd
          type(orbitals_data),intent(in) :: orbs
          integer,dimension(2,0:nproc-1),intent(in) :: istartend
          integer,dimension(nptsp),intent(in) :: norb_per_gridpoint
          integer,dimension(0:nproc-1),intent(in) :: nsendcounts, nsenddspls, nrecvcounts, nrecvdspls
          integer,dimension(ndimpsi),intent(out) :: isendbuf, irecvbuf
          integer,dimension(ndimind),intent(out) :: iextract, iexpand, indexrecvorbital
        end subroutine get_switch_indices_sumrho

        subroutine communication_arrays_repartitionrho(iproc, nproc, lzd, nscatterarr, istartend, &
                   nsendcounts_repartitionrho, nsenddspls_repartitionrho, &
                   nrecvcounts_repartitionrho, nrecvdspls_repartitionrho)
          use module_base
          use module_types
          implicit none
          integer,intent(in) :: iproc, nproc
          type(local_zone_descriptors),intent(in) :: lzd
          integer,dimension(0:nproc-1,4),intent(in) :: nscatterarr !n3d,n3p,i3s+i3xcsh-1,i3xcsh
          integer,dimension(2,0:nproc-1),intent(in) :: istartend
          integer,dimension(0:nproc-1),intent(out) :: nsendcounts_repartitionrho, nsenddspls_repartitionrho
          integer,dimension(0:nproc-1),intent(out) :: nrecvcounts_repartitionrho, nrecvdspls_repartitionrho
        end subroutine communication_arrays_repartitionrho

        subroutine foe(iproc, nproc, orbs, foe_obj, &
                   tmprtr, mode, ham, ovrlp, fermi, ebs)
          use module_base
          use module_types
          implicit none
          integer,intent(in) :: iproc, nproc
          type(orbitals_data),intent(in) :: orbs
          type(foe_data),intent(inout) :: foe_obj
          real(kind=8),intent(inout) :: tmprtr
          integer,intent(in) :: mode
          type(sparseMatrix),intent(in) :: ovrlp, ham
          type(sparseMatrix),intent(inout) :: fermi
          real(kind=8),intent(out) :: ebs
        end subroutine foe

        subroutine kswfn_init_comm(wfn, in, atoms, dpbox, iproc, nproc)
          use module_types
          implicit none
          integer, intent(in) :: iproc, nproc
          type(DFT_wavefunction), intent(inout) :: wfn
          type(input_variables), intent(in) :: in
          type(atoms_data),intent(in) :: atoms
          type(denspot_distribution), intent(in) :: dpbox
        end subroutine kswfn_init_comm


        subroutine nonlocal_forces_linear(iproc,nproc,npsidim_orbs,lr,hx,hy,hz,at,rxyz,&
             orbs,nlpspd,proj,lzd,collcom,phi,denskern,fsep,refill,strten)
          use module_base
          use module_types
          implicit none
          type(atoms_data), intent(in) :: at
          type(local_zone_descriptors), intent(in) :: lzd
          type(collective_comms),intent(in) :: collcom
          type(nonlocal_psp_descriptors), intent(in) :: nlpspd
          logical, intent(in) :: refill
          integer, intent(in) :: iproc, nproc, npsidim_orbs
          real(gp), intent(in) :: hx,hy,hz
          type(locreg_descriptors) :: lr
          type(orbitals_data), intent(in) :: orbs
          real(gp), dimension(3,at%nat), intent(in) :: rxyz
          real(wp), dimension(npsidim_orbs), intent(in) :: phi
          type(SparseMatrix),intent(in) :: denskern
          real(wp), dimension(nlpspd%nprojel), intent(inout) :: proj
          real(gp), dimension(3,at%nat), intent(inout) :: fsep
          real(gp), dimension(6), intent(out) :: strten
        end subroutine nonlocal_forces_linear

        subroutine calculate_overlap_transposed(iproc, nproc, orbs, collcom, &
                   psit_c1, psit_c2, psit_f1, psit_f2, ovrlp)
          use module_base
          use module_types
          implicit none
          
          ! Calling arguments
          integer,intent(in) :: iproc, nproc
          type(orbitals_data),intent(in) :: orbs
          type(collective_comms),intent(in) :: collcom
          real(kind=8),dimension(collcom%ndimind_c),intent(in) :: psit_c1, psit_c2
          real(kind=8),dimension(7*collcom%ndimind_f),intent(in) :: psit_f1, psit_f2
          type(sparseMatrix),intent(inout) :: ovrlp
        end subroutine calculate_overlap_transposed

        subroutine build_linear_combination_transposed(collcom, sparsemat, psitwork_c, psitwork_f, &
             reset, psit_c, psit_f, iproc)
          use module_base
          use module_types
          implicit none
          
          ! Calling arguments
          type(sparseMatrix),intent(in) :: sparsemat
          type(collective_comms),intent(in) :: collcom
          real(kind=8),dimension(collcom%ndimind_c),intent(in) :: psitwork_c
          real(kind=8),dimension(7*collcom%ndimind_f),intent(in) :: psitwork_f
          logical,intent(in) :: reset
          real(kind=8),dimension(collcom%ndimind_c),intent(inout) :: psit_c
          real(kind=8),dimension(7*collcom%ndimind_f),intent(inout) :: psit_f
          integer, intent(in) :: iproc
        end subroutine build_linear_combination_transposed

        subroutine sparsemm(nseq, a_seq, b, c, norb, norbp, ivectorindex, nout, onedimindices)
          use module_base
          use module_types
          implicit none
          integer, intent(in) :: norb,norbp,nseq
          real(kind=8), dimension(norb,norbp),intent(in) :: b
          real(kind=8), dimension(nseq),intent(in) :: a_seq
          real(kind=8), dimension(norb,norbp), intent(out) :: c
          integer,dimension(nseq),intent(in) :: ivectorindex
          integer,intent(in) :: nout
          integer,dimension(4,nout) :: onedimindices
        end subroutine sparsemm

        subroutine axpy_kernel_vectors(norbp, norb, nout, onedimindices, a, x, y)
          use module_base
          use module_types
          implicit none
          integer,intent(in) :: norbp, norb, nout
          integer,dimension(4,nout),intent(in) :: onedimindices
          real(kind=8),intent(in) :: a
          real(kind=8),dimension(norb,norbp),intent(in) :: x
          real(kind=8),dimension(norb,norbp),intent(out) :: y
        end subroutine axpy_kernel_vectors

        subroutine axbyz_kernel_vectors(norbp, norb, nout, onedimindices, a, x, b, y, z)
          use module_base
          use module_types
          implicit none
          integer,intent(in) :: norbp, norb, nout
          integer,dimension(4,nout),intent(in) :: onedimindices
          real(8),intent(in) :: a, b
          real(kind=8),dimension(norb,norbp),intent(in) :: x, y
          real(kind=8),dimension(norb,norbp),intent(out) :: z
        end subroutine axbyz_kernel_vectors

        subroutine copy_kernel_vectors(norbp, norb, nout, onedimindices, a, b)
          use module_base
          use module_types
          implicit none
          integer,intent(in) :: norbp, norb, nout
          integer,dimension(4,nout),intent(in) :: onedimindices
          real(kind=8),dimension(norb,norbp),intent(in) :: a
          real(kind=8),dimension(norb,norbp),intent(out) :: b
        end subroutine copy_kernel_vectors

        subroutine chebyshev_clean(iproc, nproc, npl, cc, orbs, foe_obj, sparsemat, ham_compr, &
                   ovrlp_compr, calculate_SHS, SHS, fermi, penalty_ev)
          use module_base
          use module_types
          implicit none
          integer,intent(in) :: iproc, nproc, npl
          real(8),dimension(npl,3),intent(in) :: cc
          type(orbitals_data),intent(in) :: orbs
          type(foe_data),intent(in) :: foe_obj
          type(sparseMatrix), intent(in) :: sparsemat
          real(kind=8),dimension(sparsemat%nvctr),intent(in) :: ham_compr, ovrlp_compr
          logical,intent(in) :: calculate_SHS
          real(kind=8),dimension(sparsemat%nvctr),intent(inout) :: SHS
          real(kind=8),dimension(orbs%norb,orbs%norbp),intent(out) :: fermi
          real(kind=8),dimension(orbs%norb,orbs%norbp,2),intent(out) :: penalty_ev
        end subroutine chebyshev_clean

        subroutine init_onedimindices(norbp, isorb, foe_obj, sparsemat, nout, onedimindices)
          use module_base
          use module_types
          implicit none
        
          ! Calling arguments
          integer,intent(in) :: norbp, isorb
          type(foe_data),intent(in) :: foe_obj
          type(sparseMatrix),intent(in) :: sparsemat
          integer,intent(out) :: nout
          integer,dimension(:,:),pointer :: onedimindices
        end subroutine init_onedimindices

        subroutine enable_sequential_acces_vector(norbp, norb, isorb, foe_obj, b, nseq, bseq, indexarr)
          use module_base
          use module_types
          implicit none
          integer,intent(in) :: norbp, norb, isorb
          type(foe_data),intent(in) :: foe_obj
          real(kind=8),dimension(norb,norbp),intent(in) :: b
          integer,intent(out) :: nseq
          real(kind=8),dimension(:),pointer,intent(out) :: bseq
          integer,dimension(norb,norbp),intent(out) :: indexarr
        end subroutine enable_sequential_acces_vector

        subroutine set_variables_for_hybrid(nlr, input, at, orbs, lowaccur_converged, confdatarr, &
                   target_function, nit_basis, nit_scc, mix_hist, locrad, alpha_mix, convCritMix)
          use module_base
          use module_types
          implicit none
          integer,intent(in) :: nlr
          type(input_variables),intent(in) :: input
          type(atoms_data),intent(in) :: at
          type(orbitals_data),intent(in) :: orbs
          logical,intent(out) :: lowaccur_converged
          type(confpot_data),dimension(orbs%norbp),intent(inout) :: confdatarr
          integer,intent(out) :: target_function, nit_basis, nit_scc, mix_hist
          real(kind=8),dimension(nlr),intent(out) :: locrad
          real(kind=8),intent(out) :: alpha_mix, convCritMix
        end subroutine set_variables_for_hybrid

        subroutine locreg_bounds(n1,n2,n3,nfl1,nfu1,nfl2,nfu2,nfl3,nfu3,wfd,bounds)
          use module_base
          use module_types
          implicit none
          integer, intent(in) :: n1,n2,n3
          integer, intent(in) :: nfl1,nfu1,nfl2,nfu2,nfl3,nfu3
          type(wavefunctions_descriptors), intent(in) :: wfd
          type(convolutions_bounds), intent(out) :: bounds
        end subroutine locreg_bounds

        subroutine wfd_to_logrids(n1,n2,n3,wfd,logrid_c,logrid_f)
          use module_base
          use module_types
          implicit none
          integer, intent(in) :: n1,n2,n3
          type(wavefunctions_descriptors), intent(in) :: wfd
          logical, dimension(0:n1,0:n2,0:n3), intent(out) :: logrid_c,logrid_f
        end subroutine wfd_to_logrids

        subroutine make_bounds(n1,n2,n3,logrid,ibyz,ibxz,ibxy)
           implicit none
           integer, intent(in) :: n1,n2,n3
           logical, dimension(0:n1,0:n2,0:n3), intent(in) :: logrid
           integer, dimension(2,0:n2,0:n3), intent(out) :: ibyz
           integer, dimension(2,0:n1,0:n3), intent(out) :: ibxz
           integer, dimension(2,0:n1,0:n2), intent(out) :: ibxy
        end subroutine make_bounds

        subroutine make_all_ib(n1,n2,n3,nfl1,nfu1,nfl2,nfu2,nfl3,nfu3,&
             ibxy_c,ibzzx_c,ibyyzz_c,ibxy_f,ibxy_ff,ibzzx_f,ibyyzz_f,&
             ibyz_c,ibzxx_c,ibxxyy_c,ibyz_f,ibyz_ff,ibzxx_f,ibxxyy_f,ibyyzz_r)
          use module_base
          implicit none
          integer,intent(in)::n1,n2,n3,nfl1,nfu1,nfl2,nfu2,nfl3,nfu3
          integer :: i1,i2,i3,i_stat,i_all !n(c) m1,m2,m3
          integer,intent(in):: ibyz_c(2,0:n2,0:n3),ibxy_c(2,0:n1,0:n2)
          integer,intent(in):: ibyz_f(2,0:n2,0:n3),ibxy_f(2,0:n1,0:n2)
          integer,intent(inout):: ibzzx_c(2,-14:2*n3+16,0:n1) 
          integer,intent(out):: ibyyzz_c(2,-14:2*n2+16,-14:2*n3+16)
          integer,intent(out):: ibxy_ff(2,nfl1:nfu1,nfl2:nfu2)
          integer,intent(inout):: ibzzx_f(2,-14+2*nfl3:2*nfu3+16,nfl1:nfu1) 
          integer,intent(out):: ibyyzz_f(2,-14+2*nfl2:2*nfu2+16,-14+2*nfl3:2*nfu3+16)
          integer,intent(out):: ibzxx_c(2,0:n3,-14:2*n1+16) ! extended boundary arrays
          integer,intent(out):: ibxxyy_c(2,-14:2*n1+16,-14:2*n2+16)
          integer,intent(inout):: ibyz_ff(2,nfl2:nfu2,nfl3:nfu3)
          integer,intent(out):: ibzxx_f(2,nfl3:nfu3,2*nfl1-14:2*nfu1+16)
          integer,intent(out):: ibxxyy_f(2,2*nfl1-14:2*nfu1+16,2*nfl2-14:2*nfu2+16)
          character(len=*), parameter :: subname=' make_all_ib'
          logical,allocatable:: logrid_big(:)
          integer,intent(out):: ibyyzz_r(2,-14:2*n2+16,-14:2*n3+16)
        end subroutine make_all_ib

        subroutine make_ib_inv(logrid_big,ibxy,ibzzx,ibyyzz,nfl1,nfu1,nfl2,nfu2,nfl3,nfu3)
          implicit none
          integer, intent(in) :: nfl1,nfu1,nfl2,nfu2,nfl3,nfu3
          integer,intent(in):: ibxy(2,nfl1:nfu1,nfl2:nfu2)
          integer,intent(inout):: ibzzx(2,-14+2*nfl3:2*nfu3+16,nfl1:nfu1) 
          integer,intent(out):: ibyyzz(2,-14+2*nfl2:2*nfu2+16,-14+2*nfl3:2*nfu3+16)
          logical, intent(inout) :: logrid_big(nfl3:nfu3,2*nfl1-14:2*nfu1+16,2*nfl2-14:2*nfu2+16)! work array
          integer :: nt
        end subroutine make_ib_inv

        subroutine ib_to_logrid_inv(ib,logrid,nfl,nfu,ndat)
          implicit none
          integer, intent(in) :: ndat,nfl,nfu
          integer, intent(in) :: ib(2,ndat)! input
          logical, intent(out) :: logrid(-14+2*nfl:2*nfu+16,ndat)! output
        end subroutine ib_to_logrid_inv

        subroutine ib_from_logrid_inv(ib,logrid,ml1,mu1,ndat)
          implicit none
          integer, intent(in) :: ml1,mu1,ndat
          integer, intent(out) :: ib(2,ndat)
          logical, intent(in) :: logrid(ndat,ml1:mu1)
        end subroutine ib_from_logrid_inv

        subroutine squares(ib,n2,n3)
          implicit none
          integer,intent(in)::n2,n3
          integer,intent(inout)::ib(2,0:n2,0:n3)
        end subroutine squares

        subroutine make_ib_c(logrid_big,ibyz,ibzxx,ibxxyy,n1,n2,n3)
          implicit none
          integer nt,n1,n2,n3
          integer ibyz(2,0:n2,0:n3)! input
          integer ibzxx(2,0:n3,-14:2*n1+16)!output
          integer ibxxyy(2,-14:2*n1+16,-14:2*n2+16)!output
          logical logrid_big(0:n3,-14:2*n1+16,-14:2*n2+16)! work array
        end subroutine make_ib_c

        subroutine ib_to_logrid_rot(ib,logrid,nfl,nfu,ndat)
          implicit none
          integer ndat,nfl,nfu,l,i
          integer ib(2,ndat)! input
          logical logrid(ndat,-14+2*nfl:2*nfu+16)! output
        end subroutine ib_to_logrid_rot

        subroutine ib_from_logrid(ib,logrid,ml1,mu1,ndat)
          implicit none
          integer i,i1
          integer ml1,mu1,ndat
          integer ib(2,ndat)
          logical logrid(ml1:mu1,ndat)
        end subroutine ib_from_logrid

        subroutine make_ib(logrid_big,ibyz,ibzxx,ibxxyy,nfl1,nfu1,nfl2,nfu2,nfl3,nfu3)
          implicit none
          integer nt,nfl1,nfu1,nfl2,nfu2,nfl3,nfu3
          integer ibyz(  2,nfl2:nfu2,nfl3:nfu3)! input
          integer ibzxx( 2,          nfl3:nfu3,2*nfl1-14:2*nfu1+16)!output
          integer ibxxyy(2,                    2*nfl1-14:2*nfu1+16,2*nfl2-14:2*nfu2+16)!output
          logical logrid_big(           nfl3:nfu3,2*nfl1-14:2*nfu1+16,2*nfl2-14:2*nfu2+16)! work array
        end subroutine make_ib

        subroutine squares_1d(ib,nfl2,nfu2,nfl3,nfu3)
          implicit none
          integer,intent(in) :: nfl2,nfu2,nfl3,nfu3
          integer,intent(inout) :: ib(2,nfl2:nfu2,nfl3:nfu3)
        end subroutine squares_1d

        subroutine determine_sequential_length(norbp, isorb, norb, foe_obj, sparsemat, nseq, nmaxsegk, nmaxvalk)
          use module_base
          use module_types
          implicit none
          integer,intent(in) :: norbp, isorb, norb
          type(foe_data),intent(in) :: foe_obj
          type(sparseMatrix),intent(in) :: sparsemat
          integer,intent(out) :: nseq, nmaxsegk, nmaxvalk
        end subroutine determine_sequential_length

        subroutine get_arrays_for_sequential_acces(norbp, isorb, norb, foe_obj, sparsemat, nseq, nmaxsegk, nmaxvalk, &
                   istindexarr, ivectorindex)
          use module_base
          use module_types
          implicit none
          integer,intent(in) :: norbp, isorb, norb, nseq, nmaxsegk, nmaxvalk
          type(foe_data),intent(in) :: foe_obj
          type(sparseMatrix),intent(in) :: sparsemat
          integer,dimension(nmaxvalk,nmaxsegk,norbp),intent(out) :: istindexarr
          integer,dimension(nseq),intent(out) :: ivectorindex
        end subroutine get_arrays_for_sequential_acces

        subroutine sequential_acces_matrix(norbp, isorb, norb, foe_obj, sparsemat, a, nseq, nmaxsegk, nmaxvalk, a_seq)
          use module_base
          use module_types
          implicit none
          integer,intent(in) :: norbp, isorb, norb, nseq, nmaxsegk, nmaxvalk
          type(foe_data),intent(in) :: foe_obj
          type(sparseMatrix),intent(in) :: sparsemat
          real(kind=8),dimension(sparsemat%nvctr),intent(in) :: a
          real(kind=8),dimension(nseq),intent(out) :: a_seq
        end subroutine sequential_acces_matrix

        subroutine overlapPowerMinusOneHalf_old(iproc, nproc, comm, methTransformOrder, blocksize_dsyev, &
                   blocksize_pdgemm, norb, ovrlp, inv_ovrlp_half, orbs)
          use module_base
          use module_types
          implicit none
  
          integer,intent(in) :: iproc, nproc, norb, comm, methTransformOrder, blocksize_dsyev, blocksize_pdgemm
          real(kind=8),dimension(norb,norb),intent(in) :: ovrlp
          real(kind=8),dimension(norb,norb),intent(inout) :: inv_ovrlp_half
          type(orbitals_data), optional, intent(in) :: orbs
        end subroutine overlapPowerMinusOneHalf_old

>>>>>>> 82c115d0
   end interface

END MODULE module_interfaces<|MERGE_RESOLUTION|>--- conflicted
+++ resolved
@@ -336,6 +336,7 @@
             &   radii_cf,cpmult,fpmult,hx,hy,hz,nlpspd,proj_G,proj)
          !n(c) use module_base
          use module_types
+         use gaussians, only: gaussian_basis
          implicit none
        integer, intent(in) :: iproc
          type(atoms_data), intent(in) :: at
@@ -560,6 +561,7 @@
          ! @todo pass GPU to be a local variable of this routine (initialized and freed here)
          use module_base
          use module_types
+         use gaussians
          implicit none
          !Arguments
          integer, intent(in) :: iproc,nproc,ixc
@@ -727,15 +729,11 @@
          real(gp),intent(out),optional :: econf
        end subroutine LocalHamiltonianApplication
 
-<<<<<<< HEAD
-       subroutine NonLocalHamiltonianApplication(iproc,at,orbs,rxyz,&
+       subroutine NonLocalHamiltonianApplication(iproc,at,npsidim_orbs,orbs,rxyz,&
            proj,Lzd,nlpspd,psi,hpsi,eproj_sum,proj_G,paw)
-=======
-       subroutine NonLocalHamiltonianApplication(iproc,at,npsidim_orbs,orbs,rxyz,&
-           proj,Lzd,nlpspd,psi,hpsi,eproj_sum)
->>>>>>> 82c115d0
         use module_base
         use module_types
+        use gaussians, only: gaussian_basis
         implicit none
         integer, intent(in) :: iproc, npsidim_orbs
         type(atoms_data), intent(in) :: at
@@ -769,6 +767,7 @@
            at,nlpspd,paw,proj,rxyz,eproj_sum,proj_G)
          !n(c) use module_base
          use module_types
+         use gaussians, only: gaussian_basis
          implicit none
          integer, intent(in) :: iproc,nproc,idsx,iter
          type(DFT_wavefunction), intent(inout) :: wfn
@@ -859,11 +858,7 @@
         integer, dimension(0:nproc-1,2), intent(in) :: ngatherarr 
         real(wp), dimension(nlpspd%nprojel), intent(inout) :: proj
         real(wp), dimension(Glr%d%n1i,Glr%d%n2i,n3p), intent(in) :: rho,pot,potxc
-<<<<<<< HEAD
-        real(wp), dimension(Glr%wfd%nvctr_c+7*Glr%wfd%nvctr_f,orbs%nspinor,orbs%norbp), intent(inout) :: psi
-=======
         real(wp), dimension(nsize_psi), intent(in) :: psi
->>>>>>> 82c115d0
         real(gp), dimension(6), intent(in) :: ewaldstr,hstrten,xcstr
         real(gp), dimension(3,atoms%nat), intent(in) :: rxyz,fion,fdisp,fpulay
         real(gp), intent(out) :: fnoise,pressure
@@ -877,6 +872,7 @@
          proj,psi,output_denspot,ekin_sum,epot_sum,eproj_sum,proj_G,paw)
          !n(c) use module_base
          use module_types
+         use gaussians, only: gaussian_basis
          implicit none
          type(atoms_data), intent(in) :: at
          type(orbitals_data), intent(in) :: orbs
@@ -1592,32 +1588,8 @@
         real(wp), dimension(:,:,:,:), pointer :: rhocore
       END SUBROUTINE calculate_rhocore
 
-<<<<<<< HEAD
-!      subroutine H_potential(geocode,datacode,iproc,nproc,n01,n02,n03,hx,hy,hz,&
-!           rhopot,karray,pot_ion,eh,offset,sumpion,&
-!           quiet,stress_tensor) !optional argument
-!        use module_base
-!        implicit none
-!        character(len=1), intent(in) :: geocode
-!        character(len=1), intent(in) :: datacode
-!        logical, intent(in) :: sumpion
-!        integer, intent(in) :: iproc,nproc,n01,n02,n03
-!        real(gp), intent(in) :: hx,hy,hz
-!        real(dp), intent(in) :: offset
-!        real(dp), dimension(*), intent(in) :: karray
-!        real(gp), intent(out) :: eh
-!        real(dp), dimension(*), intent(inout) :: rhopot
-!        real(wp), dimension(*), intent(inout) :: pot_ion
-!        character(len=3), intent(in), optional :: quiet
-!        real(dp), dimension(6), intent(out), optional :: stress_tensor
-!      end subroutine H_potential
-!
-      subroutine XC_potential(geocode,datacode,iproc,nproc,n01,n02,n03,ixc,hx,hy,hz,&
+      subroutine XC_potential(geocode,datacode,iproc,nproc,mpi_comm,n01,n02,n03,ixc,hx,hy,hz,&
            rho,exc,vxc,nspin,rhocore,potxc,xcstr,dvxcdrho,rhohat)
-=======
-      subroutine XC_potential(geocode,datacode,iproc,nproc,mpi_comm,n01,n02,n03,ixc,hx,hy,hz,&
-           rho,exc,vxc,nspin,rhocore,potxc,xcstr,dvxcdrho)
->>>>>>> 82c115d0
         use module_base
         use module_xc
         implicit none
@@ -1779,6 +1751,23 @@
         real(gp), intent(out) :: gnrm,gnrm_zero
         type(paw_objects),optional,intent(inout)::paw
       END SUBROUTINE calculate_energy_and_gradient
+
+      subroutine orthoconstraint(iproc,nproc,orbs,comms,symm,&
+            psi,hpsi,scprsum,spsi) !n(c) wfd (arg:5)
+        use module_base
+        use module_types
+        implicit none
+        logical, intent(in) :: symm !< symmetrize the lagrange multiplier after calculation
+        integer, intent(in) :: iproc,nproc
+        type(orbitals_data), intent(in) :: orbs
+        type(communications_arrays), intent(in) :: comms
+        !n(c) type(wavefunctions_descriptors), intent(in) :: wfd
+        real(wp), dimension(orbs%npsidim_comp), intent(in) :: psi
+        real(wp), dimension(orbs%npsidim_comp), intent(inout) :: hpsi
+        real(dp), intent(out) :: scprsum
+        real(wp), dimension(orbs%npsidim_comp), optional, intent(in) :: spsi
+      END SUBROUTINE orthoconstraint
+
 
       subroutine constrained_davidson(iproc,nproc,in,at,& 
            orbs,orbsv,nvirt,Lzd,comms,commsv,&
@@ -2640,6 +2629,28 @@
       character(len=*),intent(in):: subname
     end subroutine deallocate_grow_bounds
 
+
+!    subroutine nullify_overlapParameters(op)
+!      use module_base
+!      use module_types
+!      implicit none
+!      type(overlapParameters),intent(out):: op
+!    end subroutine nullify_overlapParameters
+
+    !!!subroutine nullify_linearInputGuess(lig)
+    !!!  use module_base
+    !!!  use module_types
+    !!!  implicit none
+    !!!  type(linearInputGuess),intent(out):: lig
+    !!!end subroutine nullify_linearInputGuess
+
+!    subroutine nullify_matrixDescriptors(mad)
+!      use module_base
+!      use module_types
+!      implicit none
+!      type(matrixDescriptors),intent(out):: mad
+!    end subroutine nullify_matrixDescriptors
+
     subroutine nullify_foe(foe_obj)
       use module_base
       use module_types
@@ -2725,6 +2736,7 @@
       type(grow_bounds),intent(out):: gb
     end subroutine nullify_grow_bounds
     
+
     subroutine initLocregs(iproc, nproc, nlr, rxyz, hx, hy, hz, at, lzd, orbs, Glr, locrad, locregShape, lborbs)
       use module_base
       use module_types
@@ -2877,6 +2889,7 @@
        use module_base
        use module_types
        use module_xc
+       use gaussians, only: gaussian_basis
        implicit none
        integer, intent(in) :: iproc,nproc!,nspin
        type(atoms_data), intent(in) :: at
@@ -3013,7 +3026,6 @@
       end subroutine ConvolQuartic4
 
 
-
        subroutine apply_potential_lr(n1i,n2i,n3i,n1ip,n2ip,n3ip,ishift,n2,n3,nspinor,npot,&
             psir,pot,epot,&
             confdata,ibyyzz_r,psir_noconf,econf) !optional
@@ -3154,6 +3166,7 @@
          use module_base
          use module_types
          use m_ab6_mixing
+         use gaussians, only: gaussian_basis
          implicit none
          logical, intent(in) :: scf
          integer, intent(in) :: iproc,nproc,itrp,iscf,ixc,linflag,itwfn
@@ -3949,26 +3962,25 @@
           type(orbitals_data), intent(inout) :: orbs
         end subroutine evaltoocc
 
-<<<<<<< HEAD
-        subroutine cholesky(iproc, norbIn, psi, nspinor, &
-          nspin, orbs, comms, ndimL, Lc, norbTot, block1, &
+        subroutine cholesky(iproc, nspin,norbIn, psi, &
+          orbs, comms, ndim_ovrlp, ovrlp, norbTot, block1, &
           ispinIn, paw)
           use module_base
           use module_types
           implicit none
           
-          integer:: iproc,nvctrp,norbIn, nspinor, nspin, block1, ispinIn
+          integer:: iproc,nvctrp,norbIn, nspin, block1, ispinIn
           type(orbitals_data):: orbs
           type(communications_arrays):: comms
-          real(kind=8),dimension(comms%nvctr_par(iproc,0)*orbs%nspinor*orbs%norb),intent(in out):: psi
-          integer,dimension(nspin,0:orbs%nkpts):: ndimL
-          real(kind=8),dimension(ndimL(nspin,orbs%nkpts),1):: Lc
+          real(kind=8),dimension(orbs%npsidim_comp),intent(in out):: psi
+          integer,dimension(nspin,0:orbs%nkpts):: ndim_ovrlp
+          real(kind=8),dimension(ndim_ovrlp(nspin,orbs%nkpts),1):: ovrlp
           integer,dimension(nspin):: norbTot
           type(paw_objects),optional,intent(inout)::paw
         end subroutine cholesky
 
         subroutine gsChol(iproc, nproc, psi, orthpar, nspinor,&
-          orbs, nspin,ndimovrlp,norbArr,comms,paw)
+          orbs, nspin,ndim_ovrlp,norbArr,comms,paw)
           use module_base
           use module_types
           implicit none
@@ -3977,13 +3989,13 @@
           type(orbitals_data):: orbs
           type(communications_arrays), intent(in) :: comms
           integer, dimension(nspin), intent(in) :: norbArr
-          integer, dimension(nspin,0:orbs%nkpts), intent(in) :: ndimovrlp
+          integer, dimension(nspin,0:orbs%nkpts), intent(in) :: ndim_ovrlp
           real(wp),dimension(comms%nvctr_par(iproc,0)*orbs%nspinor*orbs%norb),intent(inout):: psi
           type(paw_objects),optional,intent(inout)::paw
         end subroutine gsCHol
 
         subroutine loewdin(iproc, norbIn, nspinor, block1, ispinIn,&
-          orbs, comms, nspin, psit, ovrlp, ndimovrlp, norbTot, paw)
+          orbs, comms, nspin, psit, ovrlp, ndim_ovrlp, norbTot, paw)
           use module_base
           use module_types
           implicit none
@@ -3991,13 +4003,13 @@
           type(orbitals_data),intent(in):: orbs
           type(communications_arrays),intent(in):: comms
           real(kind=8),dimension(comms%nvctr_par(iproc,0)*orbs%nspinor*orbs%norb),intent(in out):: psit
-          integer,dimension(nspin,0:orbs%nkpts):: ndimovrlp
-          real(kind=8),dimension(ndimovrlp(nspin,orbs%nkpts)):: ovrlp
+          integer,dimension(nspin,0:orbs%nkpts):: ndim_ovrlp
+          real(kind=8),dimension(ndim_ovrlp(nspin,orbs%nkpts)):: ovrlp
           integer,dimension(nspin):: norbTot
           type(paw_objects),optional,intent(inout)::paw
         end subroutine loewdin
 
-        subroutine gramschmidt(iproc, norbIn, psit, ndimovrlp, ovrlp, orbs, nspin,&
+        subroutine gramschmidt(iproc, norbIn, psit, ndim_ovrlp, ovrlp, orbs, nspin,&
           nspinor, comms, norbTot, block1, block2, ispinIn,paw)
           use module_base
           use module_types
@@ -4007,13 +4019,23 @@
           type(communications_arrays), intent(in) :: comms
           type(paw_objects),optional,intent(inout)::paw
           real(wp),dimension(comms%nvctr_par(iproc,0)*orbs%nspinor*orbs%norb),intent(inout):: psit
-          integer,dimension(nspin,0:orbs%nkpts):: ndimovrlp
-          real(wp),dimension(ndimovrlp(nspin,orbs%nkpts)):: ovrlp
+          integer,dimension(nspin,0:orbs%nkpts):: ndim_ovrlp
+          real(wp),dimension(ndim_ovrlp(nspin,orbs%nkpts)):: ovrlp
           integer,dimension(nspin):: norbTot
         end subroutine gramschmidt
 
         subroutine orthogonalize(iproc,nproc,orbs,comms,psi,orthpar,paw)
-=======
+          use module_base
+          use module_types
+          implicit none
+          integer, intent(in) :: iproc,nproc
+          type(orbitals_data), intent(in) :: orbs
+          type(communications_arrays), intent(in) :: comms
+          type(orthon_data), intent(in) :: orthpar
+          real(wp), dimension(comms%nvctr_par(iproc,0)*orbs%nspinor*orbs%norb), intent(inout) :: psi
+          type(paw_objects),optional,intent(inout) :: paw
+        end subroutine orthogonalize
+  
         subroutine calculate_density_kernel(iproc, nproc, isKernel, orbs, orbs_tmb, coeff, kernel)
           use module_base
           use module_types
@@ -4248,21 +4270,10 @@
 
 
         subroutine determine_locregSphere_parallel(iproc,nproc,nlr,cxyz,locrad,hx,hy,hz,at,orbs,Glr,Llr,calculateBounds)!,outofzone)
->>>>>>> 82c115d0
           use module_base
           use module_types
           implicit none
           integer, intent(in) :: iproc,nproc
-<<<<<<< HEAD
-          type(orbitals_data), intent(in) :: orbs
-          type(communications_arrays), intent(in) :: comms
-          type(orthon_data), intent(in) :: orthpar
-          real(wp), dimension(comms%nvctr_par(iproc,0)*orbs%nspinor*orbs%norb), intent(inout) :: psi
-          type(paw_objects),optional,intent(inout) :: paw
-        end subroutine orthogonalize
-  
-  ! Local variables
-=======
           integer, intent(in) :: nlr
           real(gp), intent(in) :: hx,hy,hz
           type(atoms_data),intent(in) :: at
@@ -4756,7 +4767,6 @@
           type(orbitals_data), optional, intent(in) :: orbs
         end subroutine overlapPowerMinusOneHalf_old
 
->>>>>>> 82c115d0
    end interface
 
 END MODULE module_interfaces