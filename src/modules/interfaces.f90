!> @file
!! Define the module module_interfaces containing all interfaces
!!
!! @author 
!!    Copyright (C) 2007-2011 BigDFT group (LG,DC)
!!    This file is distributed under the terms of the
!!    GNU General Public License, see ~/COPYING file
!!    or http://www.gnu.org/copyleft/gpl.txt .
!!    For the list of contributors, see ~/AUTHORS 

!>  Modules which contains all interfaces
!!  Interfaces of:
!!  - call_bigdft
!!  - geopt
!!  - geopt_input_variables
!!  - conjgrad
!!  - copy_old_wavefunctions
!!  - system_size
!!  - MemoryEstimator
!!  - createWavefunctionsDescriptors
!!  - createProjectorsArrays
!!  - createDensPotDescriptors
!!  - createIonicPotential
!!  - import_gaussians
!!  - input_wf_diag
!!  - reformatmywaves
!!  - first_orthon
!!  - sumrho
!!  - LocalHamiltonianApplication
!!  - hpsitopsi
!!  - last_orthon
!!  - local_forces
!!  - orbitals_descriptors
!!  - projectors_derivatives
!!  - nonlocal_forces
!!  - CalculateTailCorrection
!!  - reformatonewave
module module_interfaces

   implicit none

   interface

      subroutine call_bigdft(nproc,iproc,atoms,rxyz,in,energy,fxyz,strten,fnoise,rst,infocode)
         !n(c) use module_base
         use module_types
         implicit none
         integer, intent(in) :: iproc,nproc
         type(input_variables),intent(inout) :: in
         type(atoms_data), intent(inout) :: atoms
         type(restart_objects), intent(inout) :: rst
         integer, intent(inout) :: infocode
         real(gp), intent(out) :: energy,fnoise
         real(gp), dimension(3,atoms%nat), intent(in) :: rxyz
         real(gp), dimension(6), intent(out) :: strten
         real(gp), dimension(3,atoms%nat), intent(out) :: fxyz
      END SUBROUTINE call_bigdft

      subroutine geopt(nproc,iproc,pos,at,fxyz,strten,epot,rst,in,ncount_bigdft)
        use module_base
        use module_types
        implicit none
        integer, intent(in) :: nproc,iproc
        type(atoms_data), intent(inout) :: at
        type(input_variables), intent(inout) :: in
        type(restart_objects), intent(inout) :: rst
        real(gp), intent(inout) :: epot
        integer, intent(inout) :: ncount_bigdft
        real(gp), dimension(3*at%nat), intent(inout) :: pos
        real(gp), dimension(6), intent(inout) :: strten
        real(gp), dimension(3*at%nat), intent(inout) :: fxyz
      END SUBROUTINE geopt

     subroutine timing(iproc,category,action)
       implicit none
       integer, intent(in) :: iproc
       character(len=*), intent(in) :: category
       character(len=2), intent(in) :: action
     end subroutine timing

      subroutine copy_old_wavefunctions(nproc,orbs,n1,n2,n3,wfd,psi,&
            &   n1_old,n2_old,n3_old,wfd_old,psi_old)
         !n(c) use module_base
         use module_types
         implicit none
         integer, intent(in) :: nproc,n1,n2,n3
         type(orbitals_data), intent(in) :: orbs
         type(wavefunctions_descriptors), intent(inout) :: wfd,wfd_old
         integer, intent(out) :: n1_old,n2_old,n3_old
         real(wp), dimension(:), pointer :: psi,psi_old
      END SUBROUTINE copy_old_wavefunctions

      subroutine system_properties(iproc,nproc,in,at,orbs,radii_cf,nelec)
         !n(c) use module_base
         use module_types
         implicit none
         integer, intent(in) :: iproc,nproc
         integer, intent(out) :: nelec
         type(input_variables), intent(in) :: in
         type(atoms_data), intent(inout) :: at
         type(orbitals_data), intent(out) :: orbs
         real(gp), dimension(at%ntypes,3), intent(out) :: radii_cf
      END SUBROUTINE system_properties

      subroutine system_size(iproc,atoms,rxyz,radii_cf,crmult,frmult,hx,hy,hz,Glr,shift)
         !n(c) use module_base
         use module_types
         implicit none
         type(atoms_data), intent(inout) :: atoms
         integer, intent(in) :: iproc
         real(gp), intent(in) :: crmult,frmult
         real(gp), dimension(3,atoms%nat), intent(inout) :: rxyz
         real(gp), dimension(atoms%ntypes,3), intent(in) :: radii_cf
         real(gp), intent(inout) :: hx,hy,hz
         type(locreg_descriptors), intent(out) :: Glr
         real(gp), dimension(3), intent(out) :: shift
      END SUBROUTINE system_size

      subroutine standard_inputfile_names(inputs, radical)
         use module_types
         implicit none
         type(input_variables), intent(out) :: inputs
         character(len = *), intent(in) :: radical
      END SUBROUTINE standard_inputfile_names

      subroutine read_input_variables(iproc,posinp,inputs,atoms,rxyz)
         !n(c) use module_base
         use module_types
         implicit none
         character(len=*), intent(in) :: posinp
         integer, intent(in) :: iproc
         type(input_variables), intent(inout) :: inputs
         type(atoms_data), intent(out) :: atoms
         real(gp), dimension(:,:), pointer :: rxyz
      END SUBROUTINE read_input_variables

      subroutine read_input_parameters(iproc,inputs,atoms,rxyz)
         !n(c) use module_base
         use module_types
         implicit none
         integer, intent(in) :: iproc
         type(input_variables), intent(inout) :: inputs
         type(atoms_data), intent(inout) :: atoms
         real(gp), dimension(:,:), pointer :: rxyz
      END SUBROUTINE read_input_parameters

      subroutine read_atomic_file(file,iproc,at,rxyz,status)
         !n(c) use module_base
         use module_types
         implicit none
         character(len=*), intent(in) :: file
         integer, intent(in) :: iproc
         type(atoms_data), intent(inout) :: at
         real(gp), dimension(:,:), pointer :: rxyz
         integer, intent(out), optional :: status
      END SUBROUTINE read_atomic_file

      !> @author
      !! Written by Laurent K Beland 2011 UdeM
      !! For QM/MM implementation of BigDFT-ART
      subroutine initialize_atomic_file(iproc,at,rxyz)
         use module_base
         use module_types
         implicit none
         integer, intent(in) :: iproc
         type(atoms_data), intent(inout) :: at
         real(gp), dimension(:,:), pointer :: rxyz
      END SUBROUTINE initialize_atomic_file

      subroutine read_xyz_positions(iproc,ifile,atoms,rxyz,getLine)
         !n(c) use module_base
         use module_types
         implicit none
         integer, intent(in) :: iproc,ifile
         type(atoms_data), intent(inout) :: atoms
         real(gp), dimension(:,:), pointer :: rxyz
         interface
            subroutine getline(line,ifile,eof)
               integer, intent(in) :: ifile
               character(len=150), intent(out) :: line
               logical, intent(out) :: eof
            END SUBROUTINE getline
         end interface
      END SUBROUTINE read_xyz_positions

      subroutine read_ascii_positions(iproc,ifile,atoms,rxyz,getline)
         ! use module_base
         use module_types
         implicit none
         integer, intent(in) :: iproc,ifile
         type(atoms_data), intent(inout) :: atoms
         real(gp), dimension(:,:), pointer :: rxyz
         interface
            subroutine getline(line,ifile,eof)
               integer, intent(in) :: ifile
               character(len=150), intent(out) :: line
               logical, intent(out) :: eof
            END SUBROUTINE getline
         end interface
      END SUBROUTINE read_ascii_positions

      subroutine write_atomic_file(filename,energy,rxyz,atoms,comment,forces)
         !n(c) use module_base
         use module_types
         implicit none
         character(len=*), intent(in) :: filename,comment
         type(atoms_data), intent(in) :: atoms
         real(gp), intent(in) :: energy
         real(gp), dimension(3,atoms%nat), intent(in) :: rxyz
         real(gp), dimension(3,atoms%nat), intent(in), optional :: forces
      END SUBROUTINE write_atomic_file

      subroutine MemoryEstimator(nproc,idsx,lr,nat,norb,nspinor,nkpt,nprojel,nspin,itrpmax,iscf,peakmem)
         !n(c) use module_base
         use module_types
         implicit none
         !Arguments
         integer, intent(in) :: nproc,idsx,nat,norb,nspin,nprojel
         integer, intent(in) :: nkpt,nspinor,itrpmax,iscf
         type(locreg_descriptors), intent(in) :: lr
         real(kind=8), intent(out) :: peakmem
      END SUBROUTINE MemoryEstimator

      subroutine check_closed_shell(orbs,lcs)
         !n(c) use module_base
         use module_types
         implicit none
         type(orbitals_data), intent(in) :: orbs
         logical, intent(out) :: lcs
      END SUBROUTINE check_closed_shell

      subroutine orbitals_descriptors(iproc,nproc,norb,norbu,norbd,nspin,nspinor,nkpt,kpt,wkpt,orbs,basedist)
         !n(c) use module_base
         use module_types
         implicit none
         integer, intent(in) :: iproc,nproc,norb,norbu,norbd,nkpt,nspin
         integer, intent(in) :: nspinor
         type(orbitals_data), intent(out) :: orbs
         real(gp), dimension(nkpt), intent(in) :: wkpt
         real(gp), dimension(3,nkpt), intent(in) :: kpt
         integer, dimension(0:nproc-1), intent(in), optional :: basedist 
      END SUBROUTINE orbitals_descriptors

      subroutine orbitals_communicators(iproc,nproc,lr,orbs,comms,basedist)
         use module_base
         use module_types
         implicit none
         integer, intent(in) :: iproc,nproc
         type(locreg_descriptors), intent(in) :: lr
         type(orbitals_data), intent(inout) :: orbs
         type(communications_arrays), intent(out) :: comms
         integer, dimension(0:nproc-1,orbs%nkpts), intent(in), optional :: basedist
      END SUBROUTINE orbitals_communicators


     subroutine orbitals_descriptors_forLinear(iproc,nproc,norb,norbu,norbd,nspin,nspinor,nkpt,kpt,wkpt,orbs)
       use module_base
       use module_types
       implicit none
       integer, intent(in) :: iproc,nproc,norb,norbu,norbd,nkpt,nspin
       integer, intent(in) :: nspinor
       type(orbitals_data), intent(out) :: orbs
       real(gp), dimension(nkpt), intent(in) :: wkpt
       real(gp), dimension(3,nkpt), intent(in) :: kpt
     END SUBROUTINE orbitals_descriptors_forLinear

      subroutine createWavefunctionsDescriptors(iproc,hx,hy,hz,atoms,rxyz,radii_cf,&
            &   crmult,frmult,Glr,output_denspot)
         !n(c) use module_base
         use module_types
         implicit none
         !Arguments
         type(atoms_data), intent(in) :: atoms
         integer, intent(in) :: iproc
         real(gp), intent(in) :: hx,hy,hz,crmult,frmult
         real(gp), dimension(3,atoms%nat), intent(in) :: rxyz
         real(gp), dimension(atoms%ntypes,3), intent(in) :: radii_cf
         type(locreg_descriptors), intent(inout) :: Glr
         logical, intent(in), optional :: output_denspot
      END SUBROUTINE createWavefunctionsDescriptors

     subroutine createProjectorsArrays(iproc,lr,rxyz,at,orbs,&
            &   radii_cf,cpmult,fpmult,hx,hy,hz,nlpspd,proj)
         !n(c) use module_base
         use module_types
         implicit none
       integer, intent(in) :: iproc
         type(atoms_data), intent(in) :: at
         type(orbitals_data), intent(in) :: orbs
         real(kind=8), intent(in) :: cpmult,fpmult,hx,hy,hz
       type(locreg_descriptors),intent(in) :: lr
         real(kind=8), dimension(3,at%nat), intent(in) :: rxyz
         real(kind=8), dimension(at%ntypes,3), intent(in) :: radii_cf
         type(nonlocal_psp_descriptors), intent(out) :: nlpspd
         real(kind=8), dimension(:), pointer :: proj
      END SUBROUTINE createProjectorsArrays

      subroutine createDensPotDescriptors(iproc,nproc,atoms,gdim,hxh,hyh,hzh,&
            &   rxyz,crmult,frmult,radii_cf,nspin,datacode,ixc,rho_commun,&
         n3d,n3p,n3pi,i3xcsh,i3s,nscatterarr,ngatherarr,rhodsc)
         !n(c) use module_base
         use module_types
         implicit none
         !Arguments
         character(len=1), intent(in) :: datacode
         character(len=3), intent(in) :: rho_commun
         integer, intent(in) :: iproc,nproc,ixc,nspin
         real(gp), intent(in) :: crmult,frmult,hxh,hyh,hzh
         type(atoms_data), intent(in) :: atoms
         type(grid_dimensions), intent(in) :: gdim
         real(gp), dimension(atoms%ntypes,3), intent(in) :: radii_cf
         real(gp), dimension(3,atoms%nat), intent(in) :: rxyz
         integer, intent(out) ::  n3d,n3p,n3pi,i3xcsh,i3s
         type(rho_descriptors), intent(out) :: rhodsc
         integer, dimension(0:nproc-1,4), intent(out) :: nscatterarr
         integer, dimension(0:nproc-1,2), intent(out) :: ngatherarr
      END SUBROUTINE createDensPotDescriptors

      subroutine createPcProjectorsArrays(iproc,n1,n2,n3,rxyz,at,orbs, &
            &   radii_cf,cpmult,fpmult,hx,hy,hz, ecut_pc, &
         pcproj_data , Glr)

         use module_base
         use module_types
         implicit none
         integer, intent(in) :: iproc,n1,n2,n3
         real(gp), intent(in) :: cpmult,fpmult,hx,hy,hz
         type(atoms_data), intent(in) :: at
         type(orbitals_data), intent(in) :: orbs

         real(gp), dimension(3,at%nat), intent(in) :: rxyz
         real(gp), dimension(at%ntypes,3), intent(in) :: radii_cf
         real(gp), intent(in):: ecut_pc

         type(pcproj_data_type) ::pcproj_data

         type(locreg_descriptors),  intent(in):: Glr

      END SUBROUTINE createPcProjectorsArrays


      subroutine applyPCprojectors(orbs,at,&
            &   hx,hy,hz,Glr,PPD,psi,hpsi, dotest)

         use module_base
         use module_types

         type(orbitals_data), intent(inout) :: orbs
         type(atoms_data) :: at
         real(gp), intent(in) :: hx,hy,hz
         type(locreg_descriptors), intent(in) :: Glr
         type(pcproj_data_type) ::PPD
         real(wp), dimension(:), pointer :: psi, hpsi
         logical, optional :: dotest
      END SUBROUTINE applyPCprojectors


      subroutine applyPAWprojectors(orbs,at,&
            &   hx,hy,hz,Glr,PAWD,psi,hpsi,  paw_matrix, dosuperposition , &
         sup_iatom, sup_l, sup_arraym) !, sup_arraychannel)

         use module_base
         use module_types

         type(orbitals_data), intent(inout) :: orbs
         type(atoms_data) :: at
         real(gp), intent(in) :: hx,hy,hz
         type(locreg_descriptors), intent(in) :: Glr
         type(pawproj_data_type) ::PAWD
         real(wp), dimension(:), pointer :: psi, hpsi, paw_matrix
         logical dosuperposition
         integer, optional :: sup_iatom, sup_l
         real(wp) , dimension(:), pointer, optional :: sup_arraym !, sup_arraychannel

       END SUBROUTINE applyPAWprojectors

       subroutine IonicEnergyandForces(iproc,nproc,at,hxh,hyh,hzh,elecfield,&
            & rxyz,eion,fion,dispersion,edisp,fdisp,ewaldstr,psoffset,n1,n2,n3,&
            & n1i,n2i,n3i,i3s,n3pi,pot_ion,pkernel)
         use module_base
         use module_types
         implicit none
         type(atoms_data), intent(in) :: at
         integer, intent(in) :: iproc,nproc,n1,n2,n3,n1i,n2i,n3i,i3s,n3pi,dispersion
         real(gp), intent(in) :: hxh,hyh,hzh
         real(gp), dimension(3), intent(in) :: elecfield
         real(gp), dimension(3,at%nat), intent(in) :: rxyz
         real(dp), dimension(*), intent(in) :: pkernel
         real(gp), intent(out) :: eion,edisp,psoffset
         real(dp), dimension(6),intent(out) :: ewaldstr
         real(gp), dimension(:,:), pointer :: fion,fdisp
         real(dp), dimension(*), intent(out) :: pot_ion
       END SUBROUTINE IonicEnergyandForces

       subroutine createIonicPotential(geocode,iproc,nproc,at,rxyz,&
            hxh,hyh,hzh,elecfield,n1,n2,n3,n3pi,i3s,n1i,n2i,n3i,pkernel,pot_ion,psoffset)
         use module_base
         use module_types
         implicit none
         character(len=1), intent(in) :: geocode
         integer, intent(in) :: iproc,nproc,n1,n2,n3,n3pi,i3s,n1i,n2i,n3i
         real(gp), intent(in) :: hxh,hyh,hzh,psoffset
         type(atoms_data), intent(in) :: at
         real(gp), dimension(3), intent(in) :: elecfield
         real(gp), dimension(3,at%nat), intent(in) :: rxyz
         real(dp), dimension(*), intent(in) :: pkernel
         real(wp), dimension(*), intent(inout) :: pot_ion
       END SUBROUTINE createIonicPotential

      subroutine input_wf_diag(iproc,nproc,at,rhodsc,&
          orbs,nvirt,comms,Lzd,hx,hy,hz,rxyz,rhopot,rhocore,pot_ion,&
         nlpspd,proj,pkernel,pkernelseq,ixc,psi,hpsi,psit,G,&
          nscatterarr,ngatherarr,nspin,potshortcut,symObj,irrzon,phnons,GPU,input,radii_cf)
         !n(c) use module_base
         use module_types
         implicit none
         integer, intent(in) :: iproc,nproc,ixc,symObj
         integer, intent(inout) :: nspin,nvirt
         real(gp), intent(in) :: hx,hy,hz
         type(rho_descriptors),intent(in) :: rhodsc
       type(atoms_data), intent(inout) :: at
         type(orbitals_data), intent(inout) :: orbs
         type(nonlocal_psp_descriptors), intent(in) :: nlpspd
       type(local_zone_descriptors), intent(inout) :: Lzd
         type(communications_arrays), intent(in) :: comms
         type(GPU_pointers), intent(inout) :: GPU
         type(input_variables):: input
         integer, dimension(0:nproc-1,4), intent(in) :: nscatterarr
         integer, dimension(0:nproc-1,2), intent(in) :: ngatherarr 
         real(gp), dimension(3,at%nat), intent(in) :: rxyz
         real(wp), dimension(nlpspd%nprojel), intent(in) :: proj
         real(dp), dimension(*), intent(inout) :: rhopot,pot_ion
         type(gaussian_basis), intent(out) :: G 
         real(wp), dimension(:), pointer :: psi,hpsi,psit,rhocore
         real(dp), dimension(:), pointer :: pkernel,pkernelseq
         integer, intent(in) :: potshortcut
         integer, dimension(*), intent(in) :: irrzon
         real(dp), dimension(*), intent(in) :: phnons
       real(gp), dimension(at%ntypes,3), intent(in) :: radii_cf
      END SUBROUTINE input_wf_diag

      subroutine reformatmywaves(iproc,orbs,at,&
            &   hx_old,hy_old,hz_old,n1_old,n2_old,n3_old,rxyz_old,wfd_old,psi_old,&
         hx,hy,hz,n1,n2,n3,rxyz,wfd,psi)
         !n(c) use module_base
         use module_types
         implicit none
         integer, intent(in) :: iproc,n1_old,n2_old,n3_old,n1,n2,n3
         real(gp), intent(in) :: hx_old,hy_old,hz_old,hx,hy,hz
         type(wavefunctions_descriptors), intent(in) :: wfd,wfd_old
         type(atoms_data), intent(in) :: at
         type(orbitals_data), intent(in) :: orbs
         real(gp), dimension(3,at%nat), intent(in) :: rxyz,rxyz_old
         real(wp), dimension(wfd_old%nvctr_c+7*wfd_old%nvctr_f,orbs%nspinor*orbs%norbp), intent(in) :: psi_old
         real(wp), dimension(wfd%nvctr_c+7*wfd%nvctr_f,orbs%nspinor*orbs%norbp), intent(out) :: psi
      END SUBROUTINE reformatmywaves

      subroutine first_orthon(iproc,nproc,orbs,wfd,comms,psi,hpsi,psit,orthpar)
         !n(c) use module_base
         use module_types
         implicit none
         integer, intent(in) :: iproc,nproc
         type(orbitals_data), intent(in) :: orbs
         type(wavefunctions_descriptors), intent(in) :: wfd
         type(communications_arrays), intent(in) :: comms
         type(orthon_data):: orthpar
         real(wp), dimension(:) , pointer :: psi,hpsi,psit
      END SUBROUTINE first_orthon

<<<<<<< HEAD
      subroutine density_and_hpot(iproc,nproc,geocode,symObj,orbs,Lzd,hxh,hyh,hzh,nscatterarr,&
           irrzon,phnons,pkernel,rhodsc,GPU,psi,rho,vh,hstrten)
        use module_base
        use module_types
        implicit none
        integer, intent(in) :: iproc,nproc,symObj
        real(gp), intent(in) :: hxh,hyh,hzh
        type(rho_descriptors),intent(inout) :: rhodsc
        type(orbitals_data), intent(in) :: orbs
        type(local_zone_descriptors), intent(in) :: Lzd
        character(len=1), intent(in) :: geocode
        integer, dimension(*), intent(in) :: irrzon
        real(dp), dimension(*), intent(in) :: phnons,pkernel
        integer, dimension(0:nproc-1,4), intent(in) :: nscatterarr
        real(wp), dimension(orbs%npsidim_orbs), intent(in) :: psi
        type(GPU_pointers), intent(inout) :: GPU
        real(gp), dimension(6), intent(out) :: hstrten
        real(dp), dimension(:), pointer :: rho,vh
      END SUBROUTINE density_and_hpot

      subroutine sumrho(iproc,nproc,orbs,Lzd,hxh,hyh,hzh,nscatterarr,&
           GPU,symObj,irrzon,phnons,rhodsc,psi,rho_p)
        use module_base
        use module_types
        implicit none
        !Arguments
        integer, intent(in) :: iproc,nproc,symObj
        real(gp), intent(in) :: hxh,hyh,hzh
        type(rho_descriptors),intent(in) :: rhodsc
        type(orbitals_data), intent(in) :: orbs
        type(local_zone_descriptors), intent(in) :: Lzd
        integer, dimension(0:nproc-1,4), intent(in) :: nscatterarr !n3d,n3p,i3s+i3xcsh-1,i3xcsh
        real(wp), dimension(orbs%npsidim_orbs), intent(in) :: psi
        real(dp), dimension(:,:), pointer :: rho_p
        type(GPU_pointers), intent(inout) :: GPU
        integer, dimension(*), intent(in) :: irrzon
        real(dp), dimension(*), intent(in) :: phnons
=======
      subroutine sumrho(iproc,nproc,orbs,lr,hxh,hyh,hzh,psi,rho, &
            &   nscatterarr,nspin,GPU,symObj,rhodsc)
         !n(c) use module_base
         use module_types
         implicit none
         integer, intent(in) :: iproc,nproc,nspin
         real(gp), intent(in) :: hxh,hyh,hzh
         type(rho_descriptors),intent(in) :: rhodsc
         type(orbitals_data), intent(in) :: orbs
         type(locreg_descriptors), intent(in) :: lr 
         type(symmetry_data), intent(in) :: symObj
         integer, dimension(0:nproc-1,4), intent(in) :: nscatterarr !n3d,n3p,i3s+i3xcsh-1,i3xcsh
         real(wp), dimension(lr%wfd%nvctr_c+7*lr%wfd%nvctr_f,orbs%norbp*orbs%nspinor), intent(in) :: psi
         real(dp), dimension(max(lr%d%n1i*lr%d%n2i*nscatterarr(iproc,1),1),nspin), intent(out), target :: rho
         type(GPU_pointers), intent(inout) :: GPU
>>>>>>> 2a3e87e1
      END SUBROUTINE sumrho

      !starting point for the communication routine of the density
      subroutine communicate_density(iproc,nproc,nspin,hxh,hyh,hzh,Lzd,rhodsc,nscatterarr,rho_p,rho)
        use module_base
        use module_types
        implicit none
        integer, intent(in) :: iproc,nproc,nspin
        real(gp), intent(in) :: hxh,hyh,hzh
        type(local_zone_descriptors), intent(in) :: Lzd
        type(rho_descriptors),intent(in) :: rhodsc
        integer, dimension(0:nproc-1,4), intent(in) :: nscatterarr
        real(dp), dimension(:,:), pointer :: rho_p !< partial density in orbital distribution scheme
        real(dp), dimension(max(Lzd%Glr%d%n1i*Lzd%Glr%d%n2i*nscatterarr(iproc,1),1),nspin), intent(out) :: rho
      END SUBROUTINE communicate_density

      subroutine rho_segkey(iproc,at,rxyz,crmult,frmult,radii_cf,&
            &   n1i,n2i,n3i,hxh,hyh,hzh,nspin,rho_d,iprint)
         !n(c) use module_base
         use module_types
         implicit none
         integer,intent(in) :: n1i,n2i,n3i,iproc,nspin
         type(atoms_data), intent(in) :: at
         real(gp), dimension(3,at%nat), intent(in) :: rxyz
         real(gp), intent(in) :: crmult,frmult,hxh,hyh,hzh
         real(gp), dimension(at%ntypes,3), intent(in) :: radii_cf
         logical,intent(in) :: iprint
         type(rho_descriptors),intent(inout) :: rho_d
       END SUBROUTINE rho_segkey

       subroutine LocalHamiltonianApplication(iproc,nproc,at,orbs,hx,hy,hz,&
            Lzd,confdatarr,ngatherarr,pot,psi,hpsi,&
            ekin_sum,epot_sum,eexctX,eSIC_DC,SIC,GPU,pkernel,orbsocc,psirocc)
         use module_base
         use module_types
         use module_xc
         implicit none
         integer, intent(in) :: iproc,nproc
         real(gp), intent(in) :: hx,hy,hz
         type(atoms_data), intent(in) :: at
         type(orbitals_data), intent(in) :: orbs
         type(local_zone_descriptors), intent(in) :: Lzd 
         type(SIC_data), intent(in) :: SIC
         integer, dimension(0:nproc-1,2), intent(in) :: ngatherarr 
         real(wp), dimension(orbs%npsidim_orbs), intent(in) :: psi
         type(confpot_data), dimension(orbs%norbp) :: confdatarr
         !real(wp), dimension(:), pointer :: pot
         real(wp), dimension(*) :: pot
         real(gp), intent(out) :: ekin_sum,epot_sum,eSIC_DC
         real(gp), intent(inout) :: eexctX !used to activate the OP2P scheme
         real(wp), target, dimension(orbs%npsidim_orbs), intent(out) :: hpsi
         type(GPU_pointers), intent(inout) :: GPU
         real(dp), dimension(:), pointer, optional :: pkernel
         type(orbitals_data), intent(in), optional :: orbsocc
         real(wp), dimension(:), pointer, optional :: psirocc
       end subroutine LocalHamiltonianApplication

       subroutine NonLocalHamiltonianApplication(iproc,at,orbs,hx,hy,hz,rxyz,&
           proj,Lzd,nlpspd,psi,hpsi,eproj_sum)
        use module_base
        use module_types
        implicit none
        integer, intent(in) :: iproc
        real(gp), intent(in) :: hx,hy,hz
        type(atoms_data), intent(in) :: at
        type(orbitals_data),  intent(in) :: orbs
        type(local_zone_descriptors), intent(in) :: Lzd
        type(nonlocal_psp_descriptors), intent(in) :: nlpspd 
        real(wp), dimension(nlpspd%nprojel), intent(in) :: proj
        real(gp), dimension(3,at%nat), intent(in) :: rxyz
        real(wp), dimension(orbs%npsidim_orbs), intent(in) :: psi
        real(wp), dimension(orbs%npsidim_orbs), intent(inout) :: hpsi
        real(gp), intent(out) :: eproj_sum
      END SUBROUTINE NonLocalHamiltonianApplication

      subroutine SynchronizeHamiltonianApplication(nproc,orbs,Lzd,GPU,hpsi,&
           ekin_sum,epot_sum,eproj_sum,eSIC_DC,eexctX)
        use module_base
        use module_types
        use module_xc
        implicit none
        integer, intent(in) :: nproc
        type(orbitals_data),  intent(in) :: orbs
        type(local_zone_descriptors), intent(in) :: Lzd 
        type(GPU_pointers), intent(inout) :: GPU
        real(gp), intent(inout) :: ekin_sum,epot_sum,eproj_sum,eSIC_DC,eexctX
        real(wp), dimension(orbs%npsidim_orbs), intent(inout) :: hpsi
      END SUBROUTINE SynchronizeHamiltonianApplication

      subroutine hpsitopsi(iproc,nproc,orbs,lr,comms,iter,diis,idsx,psi,psit,hpsi,orthpar)
         !n(c) use module_base
         use module_types
         implicit none
         integer, intent(in) :: iproc,nproc,idsx,iter
         type(locreg_descriptors), intent(in) :: lr
         type(communications_arrays), intent(in) :: comms
         type(orbitals_data), intent(in) :: orbs
         type(orthon_data), intent(in) :: orthpar
         type(diis_objects), intent(inout) :: diis
         real(wp), dimension(:), pointer :: psi,psit,hpsi
      END SUBROUTINE hpsitopsi

      subroutine DiagHam(iproc,nproc,natsc,nspin,orbs,wfd,comms,&
            &   psi,hpsi,psit,orthpar,passmat,& !mandatory
         orbse,commse,etol,norbsc_arr,orbsv,psivirt) !optional
         !n(c) use module_base
         use module_types
         implicit none
         integer, intent(in) :: iproc,nproc,natsc,nspin
         type(wavefunctions_descriptors), intent(in) :: wfd
         type(communications_arrays), target, intent(in) :: comms
         type(orbitals_data), target, intent(inout) :: orbs
         type(orthon_data), intent(in) :: orthpar
         real(wp), dimension(:), pointer :: psi,hpsi,psit
         real(wp), dimension(*), intent(out) :: passmat
         !optional arguments
         real(gp), optional, intent(in) :: etol
         type(orbitals_data), optional, intent(in) :: orbsv
         type(orbitals_data), optional, target, intent(in) :: orbse
         type(communications_arrays), optional, target, intent(in) :: commse
         integer, optional, dimension(natsc+1,nspin), intent(in) :: norbsc_arr
         real(wp), dimension(:), pointer, optional :: psivirt
      END SUBROUTINE DiagHam

      subroutine last_orthon(iproc,nproc,orbs,wfd,&
            &   nspin,comms,psi,hpsi,psit,evsum, keeppsit)
         !n(c) use module_base
         use module_types
         implicit none
         type(wavefunctions_descriptors), intent(in) :: wfd
         type(orbitals_data), intent(in) :: orbs
         type(communications_arrays), intent(in) :: comms
         integer, intent(in) :: iproc,nproc,nspin
         real(wp), intent(out) :: evsum
         real(wp), dimension(:) , pointer :: psi,hpsi,psit
         logical , optional :: keeppsit
      END SUBROUTINE last_orthon

      subroutine calculate_forces(iproc,nproc,Glr,atoms,orbs,nlpspd,rxyz,hx,hy,hz,proj,i3s,n3p,nspin,&
           refill_proj,ngatherarr,rho,pot,potxc,psi,fion,fdisp,fxyz,&
           ewaldstr,hstrten,xcstr,strten,fnoise,pressure,psoffset)
        use module_base
        use module_types
        implicit none
        logical, intent(in) :: refill_proj
        integer, intent(in) :: iproc,nproc,i3s,n3p,nspin
        real(gp), intent(in) :: hx,hy,hz,psoffset
        type(locreg_descriptors), intent(in) :: Glr
        type(atoms_data), intent(in) :: atoms
       type(locreg_descriptors) :: lr
        type(orbitals_data), intent(in) :: orbs
        type(nonlocal_psp_descriptors), intent(in) :: nlpspd
        integer, dimension(0:nproc-1,2), intent(in) :: ngatherarr 
        real(wp), dimension(nlpspd%nprojel), intent(in) :: proj
        real(wp), dimension(Glr%d%n1i,Glr%d%n2i,n3p), intent(in) :: rho,pot,potxc
        real(wp), dimension(Glr%wfd%nvctr_c+7*Glr%wfd%nvctr_f,orbs%nspinor,orbs%norbp), intent(in) :: psi
        real(gp), dimension(6), intent(in) :: ewaldstr,hstrten,xcstr
        real(gp), dimension(3,atoms%nat), intent(in) :: rxyz,fion,fdisp
        real(gp), intent(out) :: fnoise,pressure
        real(gp), dimension(6), intent(out) :: strten
        real(gp), dimension(3,atoms%nat), intent(out) :: fxyz
      END SUBROUTINE calculate_forces
      
      subroutine CalculateTailCorrection(iproc,nproc,at,rbuf,orbs,&
            &   Glr,nlpspd,ncongt,pot,hgrid,rxyz,radii_cf,crmult,frmult,nspin,&
         proj,psi,output_denspot,ekin_sum,epot_sum,eproj_sum)
         !n(c) use module_base
         use module_types
         implicit none
         type(atoms_data), intent(in) :: at
         type(orbitals_data), intent(in) :: orbs
         type(locreg_descriptors), intent(in) :: Glr
         type(nonlocal_psp_descriptors), intent(inout) :: nlpspd
         integer, intent(in) :: iproc,nproc,ncongt,nspin
         logical, intent(in) :: output_denspot
         real(kind=8), intent(in) :: hgrid,crmult,frmult,rbuf
         real(kind=8), dimension(at%ntypes,3), intent(in) :: radii_cf
         real(kind=8), dimension(3,at%nat), intent(in) :: rxyz
         real(kind=8), dimension(Glr%d%n1i,Glr%d%n2i,Glr%d%n3i,nspin), intent(in) :: pot
         real(kind=8), dimension(nlpspd%nprojel), intent(in) :: proj
         real(kind=8), dimension(Glr%wfd%nvctr_c+7*Glr%wfd%nvctr_f,orbs%norbp), intent(in) :: psi
         real(kind=8), intent(out) :: ekin_sum,epot_sum,eproj_sum
      END SUBROUTINE CalculateTailCorrection

      !added for abinit compatilbility
      subroutine reformatonewave(iproc,displ,wfd,at,hx_old,hy_old,hz_old,&
            &   n1_old,n2_old,n3_old,rxyz_old,psigold,hx,hy,hz,n1,n2,n3,rxyz,psifscf,psi)
         !n(c) use module_base
         use module_types
         implicit none
         integer, intent(in) :: iproc,n1_old,n2_old,n3_old,n1,n2,n3
         real(gp), intent(in) :: hx,hy,hz,displ,hx_old,hy_old,hz_old
         type(wavefunctions_descriptors), intent(in) :: wfd
         type(atoms_data), intent(in) :: at
         real(gp), dimension(3,at%nat), intent(in) :: rxyz_old,rxyz
         real(wp), dimension(0:n1_old,2,0:n2_old,2,0:n3_old,2), intent(in) :: psigold
         real(wp), dimension(-7:2*n1+8,-7:2*n2+8,-7:2*n3+8), intent(out) :: psifscf
         real(wp), dimension(wfd%nvctr_c+7*wfd%nvctr_f), intent(out) :: psi
      END SUBROUTINE reformatonewave
      subroutine readonewave(unitwf,useFormattedInput,iorb,iproc,n1,n2,n3,&
            &   hx,hy,hz,at,wfd,rxyz_old,rxyz,psi,eval,psifscf)
         !n(c) use module_base
         use module_types
         implicit none
         logical, intent(in) :: useFormattedInput
         integer, intent(in) :: unitwf,iorb,iproc,n1,n2,n3
         type(wavefunctions_descriptors), intent(in) :: wfd
         type(atoms_data), intent(in) :: at
         real(gp), intent(in) :: hx,hy,hz
         real(gp), dimension(3,at%nat), intent(in) :: rxyz
         real(wp), intent(out) :: eval
         real(gp), dimension(3,at%nat), intent(out) :: rxyz_old
         real(wp), dimension(wfd%nvctr_c+7*wfd%nvctr_f), intent(out) :: psi
         real(wp), dimension(*), intent(out) :: psifscf !this supports different BC
      END SUBROUTINE readonewave
      subroutine writeonewave(unitwf,useFormattedOutput,iorb,n1,n2,n3,hx,hy,hz,nat,rxyz,  & 
         nseg_c,nvctr_c,keyg_c,keyv_c,  & 
         nseg_f,nvctr_f,keyg_f,keyv_f, & 
         psi_c,psi_f,eval)
         use module_base
         implicit none
         logical, intent(in) :: useFormattedOutput
         integer, intent(in) :: unitwf,iorb,n1,n2,n3,nat,nseg_c,nvctr_c,nseg_f,nvctr_f
         real(gp), intent(in) :: hx,hy,hz
         real(wp), intent(in) :: eval
         integer, dimension(nseg_c), intent(in) :: keyv_c
         integer, dimension(nseg_f), intent(in) :: keyv_f
         integer, dimension(2,nseg_c), intent(in) :: keyg_c
         integer, dimension(2,nseg_f), intent(in) :: keyg_f
         real(wp), dimension(nvctr_c), intent(in) :: psi_c
         real(wp), dimension(7,nvctr_f), intent(in) :: psi_f
         real(gp), dimension(3,nat), intent(in) :: rxyz
      END SUBROUTINE writeonewave

      subroutine davidson(iproc,nproc,in,at,&
           &   orbs,orbsv,nvirt,Lzd,comms,commsv,&
           &   hx,hy,hz,rxyz,rhopot,nlpspd,proj,pkernel,psi,v,nscatterarr,ngatherarr,GPU)
        use module_types
        implicit none
        integer, intent(in) :: iproc,nproc
        integer, intent(in) :: nvirt
        type(input_variables), intent(in) :: in
        type(atoms_data), intent(in) :: at
        type(nonlocal_psp_descriptors), intent(in) :: nlpspd
        type(local_zone_descriptors), intent(in) :: Lzd
        type(orbitals_data), intent(in) :: orbs
        type(communications_arrays), intent(in) :: comms, commsv
        real(gp), intent(in) :: hx,hy,hz
        integer, dimension(0:nproc-1,2), intent(in) :: ngatherarr 
        integer, dimension(0:nproc-1,4), intent(in) :: nscatterarr
        real(gp), dimension(3,at%nat), intent(in) :: rxyz
        real(wp), dimension(nlpspd%nprojel), intent(in) :: proj
        real(dp), dimension(:), pointer :: pkernel
        real(dp), dimension(*), intent(in) :: rhopot
        type(orbitals_data), intent(inout) :: orbsv
        type(GPU_pointers), intent(inout) :: GPU
        real(wp), dimension(:), pointer :: psi,v!=psivirt(nvctrp,nvirtep*nproc) 
      end subroutine davidson

      subroutine build_eigenvectors(iproc,norbu,norbd,norb,norbe,nvctrp,natsc,nspin,nspinore,nspinor,&
            &   ndim_hamovr,norbsc_arr,hamovr,psi,ppsit,passmat,nvirte,psivirt)
         use module_base
         implicit none
         !Arguments
         integer, intent(in) :: norbu,norbd,norb,norbe,nvctrp,natsc,nspin,nspinor,ndim_hamovr,nspinore
         integer, dimension(natsc+1,nspin), intent(in) :: norbsc_arr
         real(wp), dimension(nspin*ndim_hamovr), intent(in) :: hamovr
         real(wp), dimension(nvctrp,norbe), intent(in) :: psi
         real(wp), dimension(nvctrp*nspinor,norb), intent(out) :: ppsit
         real(wp), dimension(*), intent(out) :: passmat
         integer, dimension(2), intent(in), optional :: nvirte
         real(wp), dimension(*), optional :: psivirt
         integer:: iproc
      END SUBROUTINE build_eigenvectors

      subroutine preconditionall(orbs,lr,hx,hy,hz,ncong,hpsi,gnrm,gnrm_zero)
         !n(c) use module_base
         use module_types
         implicit none
         integer, intent(in) :: ncong
         real(gp), intent(in) :: hx,hy,hz
         type(locreg_descriptors), intent(in) :: lr
         type(orbitals_data), intent(in) :: orbs
         real(dp), intent(out) :: gnrm,gnrm_zero
         real(wp), dimension(lr%wfd%nvctr_c+7*lr%wfd%nvctr_f,orbs%norbp,orbs%nspinor), intent(inout) :: hpsi
      END SUBROUTINE preconditionall

      subroutine transpose_v(iproc,nproc,orbs,wfd,comms,psi,&
            &   work,outadd) !optional
         !n(c) use module_base
         use module_types
         implicit none
         integer, intent(in) :: iproc,nproc
         type(orbitals_data), intent(in) :: orbs
         type(wavefunctions_descriptors), intent(in) :: wfd
         type(communications_arrays), intent(in) :: comms
         real(wp), dimension(wfd%nvctr_c+7*wfd%nvctr_f,orbs%nspinor,orbs%norbp), intent(inout) :: psi
         real(wp), dimension(:), pointer, optional :: work
         real(wp), intent(out), optional :: outadd
      END SUBROUTINE transpose_v

     subroutine transpose_v2(iproc,nproc,orbs,Lzd,comms,psi,&
          work,outadd) !optional
       use module_base
       use module_types
       implicit none
       integer, intent(in) :: iproc,nproc
       type(orbitals_data), intent(in) :: orbs
       type(local_zone_descriptors), intent(in) :: Lzd
       type(communications_arrays), intent(in) :: comms
       real(wp), dimension(:), pointer :: psi
       real(wp), dimension(:), pointer, optional :: work
       real(wp), dimension(*), intent(out), optional :: outadd
     end subroutine

      subroutine untranspose_v(iproc,nproc,orbs,wfd,comms,psi,&
            &   work,outadd) !optional
         !n(c) use module_base
         use module_types
         implicit none
         integer, intent(in) :: iproc,nproc
         type(orbitals_data), intent(in) :: orbs
         type(wavefunctions_descriptors), intent(in) :: wfd
         type(communications_arrays), intent(in) :: comms
         real(wp), dimension((wfd%nvctr_c+7*wfd%nvctr_f)*orbs%nspinor*orbs%norbp), intent(inout) :: psi
         real(wp), dimension(:), pointer, optional :: work
         real(wp), intent(out), optional :: outadd
      END SUBROUTINE untranspose_v

     subroutine plot_wf(orbname,nexpo,at,factor,lr,hx,hy,hz,rxyz,psi)
         !n(c) use module_base
         use module_types
         implicit none
         character(len=*) :: orbname
         integer, intent(in) :: nexpo
       real(dp), intent(in) :: factor
         real(gp), intent(in) :: hx,hy,hz
         type(atoms_data), intent(in) :: at
         real(gp), dimension(3,at%nat), intent(in) :: rxyz
         type(locreg_descriptors), intent(in) :: lr
         real(wp), dimension(lr%wfd%nvctr_c+7*lr%wfd%nvctr_f), intent(in) :: psi
      END SUBROUTINE plot_wf

      subroutine partial_density_free(rsflag,nproc,n1i,n2i,n3i,npsir,nspinn,nrhotot,&
            &   hfac,nscatterarr,spinsgn,psir,rho_p,ibyyzz_r) !ex-optional argument
         use module_base
         implicit none
         logical, intent(in) :: rsflag
         integer, intent(in) :: nproc,n1i,n2i,n3i,nrhotot,nspinn,npsir
         real(gp), intent(in) :: hfac,spinsgn
         integer, dimension(0:nproc-1,4), intent(in) :: nscatterarr
         real(wp), dimension(n1i,n2i,n3i,nspinn), intent(in) :: psir
         real(dp), dimension(n1i,n2i,nrhotot,nspinn), intent(inout) :: rho_p
         integer, dimension(:,:,:), pointer :: ibyyzz_r 
      END SUBROUTINE partial_density_free

      subroutine parse_cp2k_files(iproc,basisfile,orbitalfile,nat,ntypes,orbs,iatype,rxyz,&
            &   CP2K,wfn_cp2k)
         !n(c) use module_base
         use module_types
         implicit none
         character(len=*), intent(in) :: basisfile,orbitalfile
         integer, intent(in) :: iproc,nat,ntypes
         type(orbitals_data), intent(in) :: orbs
         integer, dimension(nat), intent(in) :: iatype
         real(gp), dimension(3,nat), target, intent(in) :: rxyz
         type(gaussian_basis), intent(out) :: CP2K
         real(wp), dimension(:,:), pointer :: wfn_cp2k
      END SUBROUTINE parse_cp2k_files

      subroutine read_gaussian_information(orbs,G,coeffs,filename, opt_fillrxyz)
         !n(c) use module_base
         use module_types
         implicit none
         character(len=*), intent(in) :: filename
         type(orbitals_data), intent(in) :: orbs
         type(gaussian_basis), intent(out) :: G
         real(wp), dimension(:,:), pointer :: coeffs
         logical, optional :: opt_fillrxyz
      END SUBROUTINE read_gaussian_information

      subroutine restart_from_gaussians(iproc,nproc,orbs,lr,hx,hy,hz,psi,G,coeffs)
         !n(c) use module_base
         use module_types
         implicit none
         integer, intent(in) :: iproc,nproc
         real(gp), intent(in) :: hx,hy,hz
         type(orbitals_data), intent(in) :: orbs
         type(locreg_descriptors), intent(in) :: lr
         type(gaussian_basis), intent(inout) :: G
         real(wp), dimension(lr%wfd%nvctr_c+7*lr%wfd%nvctr_f,orbs%norbp), intent(out) :: psi
         real(wp), dimension(:,:), pointer :: coeffs
      END SUBROUTINE restart_from_gaussians

      subroutine inputguess_gaussian_orbitals(iproc,nproc,at,rxyz,nvirt,nspin,&
            &   orbs,orbse,norbsc_arr,locrad,G,psigau,eks)
         !n(c) use module_base
         use module_types
         implicit none
         integer, intent(in) :: iproc,nproc,nspin
         integer, intent(inout) :: nvirt
       type(atoms_data), intent(inout) :: at
         type(orbitals_data), intent(in) :: orbs
         real(gp), dimension(3,at%nat), intent(in) :: rxyz
         real(gp), intent(out) :: eks
         integer, dimension(at%natsc+1,nspin), intent(out) :: norbsc_arr
         real(gp), dimension(at%nat), intent(out) :: locrad
         type(orbitals_data), intent(out) :: orbse
         type(gaussian_basis), intent(out) :: G
         real(wp), dimension(:,:,:), pointer :: psigau
      END SUBROUTINE inputguess_gaussian_orbitals


     subroutine inputguess_gaussian_orbitals_forLinear(iproc,nproc,at,rxyz,nvirt,nspin,&
          orbs,orbse,norbsc_arr,locrad,G,psigau,eks)
       use module_base
       use module_types
       implicit none
       integer, intent(in) :: iproc,nproc,nspin
       integer, intent(inout) :: nvirt
       type(atoms_data), intent(inout) :: at
       type(orbitals_data), intent(in) :: orbs
       real(gp), dimension(3,at%nat), intent(in) :: rxyz
       real(gp), intent(out) :: eks
       integer, dimension(at%natsc+1,nspin), intent(out) :: norbsc_arr
       real(gp), dimension(at%nat), intent(out) :: locrad
       type(orbitals_data), intent(out) :: orbse
       type(gaussian_basis), intent(out) :: G
       real(wp), dimension(:,:,:), pointer :: psigau
     END SUBROUTINE inputguess_gaussian_orbitals_forLinear

     subroutine inputguess_gaussian_orbitals_withOnWhichAtom(iproc,nproc,at,rxyz,Glr,nvirt,nspin,&
          orbs,orbse,norbsc_arr,locrad,G,psigau,eks,onWhichAtom)
       use module_base
       use module_types
       implicit none
       integer, intent(in) :: iproc,nproc,nspin
       integer, intent(inout) :: nvirt
       type(atoms_data), intent(inout) :: at
       type(orbitals_data), intent(in) :: orbs
       type(locreg_descriptors), intent(in) :: Glr
       real(gp), dimension(3,at%nat), intent(in) :: rxyz
       real(gp), intent(out) :: eks
       integer, dimension(at%natsc+1,nspin), intent(out) :: norbsc_arr
       real(gp), dimension(at%nat), intent(out) :: locrad
       type(orbitals_data), intent(inout) :: orbse
       type(gaussian_basis), intent(out) :: G
       real(wp), dimension(:,:,:), pointer :: psigau
       integer,dimension(orbse%norb),intent(out):: onWhichAtom
     END SUBROUTINE inputguess_gaussian_orbitals_withOnWhichAtom

      subroutine AtomicOrbitals(iproc,at,rxyz,norbe,orbse,norbsc,&
            &   nspin,eks,scorb,G,gaucoeff,iorbtolr)
         !n(c) use module_base
         use module_types
         implicit none
         integer, intent(in) :: norbe,iproc
         integer, intent(in) :: norbsc,nspin
         type(atoms_data), intent(in) :: at
         logical, dimension(4,2,at%natsc), intent(in) :: scorb
         real(gp), dimension(3,at%nat), intent(in), target :: rxyz
         type(orbitals_data), intent(inout) :: orbse
         type(gaussian_basis), intent(out) :: G
         real(gp), intent(out) :: eks
         integer, dimension(orbse%norbp), intent(out) :: iorbtolr !assign the localisation region
         real(wp), intent(out) :: gaucoeff !norbe=G%ncoeff
      END SUBROUTINE AtomicOrbitals

      subroutine atomic_occupation_numbers(filename,ityp,nspin,at,nmax,lmax,nelecmax,neleconf,nsccode,mxpl,mxchg)
         use module_base
         use module_types
         implicit none
         character(len=*), intent(in) :: filename
         integer, intent(in) :: ityp,mxpl,mxchg,nspin,nmax,lmax,nelecmax,nsccode
         type(atoms_data), intent(inout) :: at
         !integer, dimension(nmax,lmax), intent(in) :: neleconf
         real(gp), dimension(nmax,lmax), intent(in) :: neleconf
      END SUBROUTINE atomic_occupation_numbers

      subroutine apply_potential(n1,n2,n3,nl1,nl2,nl3,nbuf,nspinor,npot,psir,pot,epot,&
            &   ibyyzz_r) !optional
         use module_base
         implicit none
         integer, intent(in) :: n1,n2,n3,nl1,nl2,nl3,nbuf,nspinor,npot
         real(wp), dimension(-nl1:2*n1+2+nl1,-nl2:2*n2+2+nl2,-nl3:2*n3+2+nl3,nspinor), intent(inout) :: psir
         real(wp), dimension(-nl1:2*n1+2+nl1-4*nbuf,-nl2:2*n2+2+nl2-4*nbuf,-nl3:2*n3+2+nl3-4*nbuf,npot), intent(in) :: pot
         integer, dimension(2,-14:2*n2+16,-14:2*n3+16), intent(in), optional :: ibyyzz_r
         real(gp), intent(out) :: epot
      END SUBROUTINE apply_potential

      subroutine correct_hartree_potential(at,iproc,nproc,n1i,n2i,n3i,n3p,n3pi,n3d,&
            &   i3s,i3xcsh,hxh,hyh,hzh,pkernel,ngatherarr,&
         rhoref,pkernel_ref,pot_ion,rhopot,ixc,nspin,ehart,eexcu,vexcu,PSquiet,correct_offset)
         !n(c) use module_base
         use module_types
         implicit none
         character(len=3), intent(in) :: PSquiet
         logical, intent(in) :: correct_offset
         integer, intent(in) :: iproc,nproc,n1i,n2i,n3i,n3p,n3pi,n3d,nspin,ixc,i3xcsh,i3s
         real(gp), intent(in) :: hxh,hyh,hzh
         type(atoms_data), intent(in) :: at
         integer, dimension(0:nproc-1,2), intent(in) :: ngatherarr
         real(dp), dimension(n1i,n2i,max(n3d,1),nspin), intent(inout) :: rhoref
         real(dp), dimension(n1i,n2i,max(n3pi,1)), intent(inout) :: pot_ion
         real(dp), dimension(n1i,n2i,max(n3d,1),nspin), intent(inout) :: rhopot
         real(gp), intent(out) :: ehart,eexcu,vexcu
         real(dp), dimension(:), pointer :: pkernel_ref,pkernel
      END SUBROUTINE correct_hartree_potential

      subroutine xabs_lanczos(iproc,nproc,at,hx,hy,hz,rxyz,&
            &   radii_cf,nlpspd,proj,Lzd,ngatherarr,ndimpot,potential,&
         ekin_sum,epot_sum,eproj_sum,nspin,GPU, in_iat_absorber, in, PAWD, orbs )
         !n(c) use module_base
         use module_types
         implicit none
         integer, intent(in) :: iproc,nproc,ndimpot,nspin
         real(gp), intent(in) :: hx,hy,hz
         type(atoms_data), intent(in), target :: at
         type(nonlocal_psp_descriptors), intent(in) , target :: nlpspd
         type(local_zone_descriptors), intent(in) , target :: Lzd
         integer, dimension(0:nproc-1,2), intent(in) , target :: ngatherarr 
         real(gp), dimension(3,at%nat), intent(in) , target :: rxyz
         real(gp), dimension(at%ntypes,3), intent(in), target ::  radii_cf
         real(wp), dimension(nlpspd%nprojel), intent(in) , target :: proj
         real(wp), dimension(max(ndimpot,1),nspin), target :: potential
         real(gp), intent(out) :: ekin_sum,epot_sum,eproj_sum
         type(GPU_pointers), intent(inout) , target :: GPU
         integer, intent(in) :: in_iat_absorber
         type(pawproj_data_type), target ::PAWD

         type(input_variables),intent(in), target :: in
         type(orbitals_data), intent(inout), target :: orbs
      END SUBROUTINE xabs_lanczos

      subroutine gatom_modified(rcov,rprb,lmax,lpx,noccmax,occup,&
            &   zion,alpz,gpot,alpl,hsep,alps,vh,xp,rmt,fact,nintp,&
         aeval,ng,psi,res,chrg,&
            &   Nsol, Labs, Ngrid,Ngrid_box, Egrid,  rgrid , psigrid, Npaw, PAWpatch, &
         psipsigrid)
         use module_base, only: gp

         implicit real(gp) (a-h,o-z)
         logical :: noproj, readytoexit
         integer, parameter :: n_int=1000
         dimension psi(0:ng,noccmax,lmax+1),aeval(noccmax,lmax+1),&
            &   hh(0:ng,0:ng),ss(0:ng,0:ng),eval(0:ng),evec(0:ng,0:ng),&
         gpot(3),hsep(6,lpx+1),rmt(n_int,0:ng,0:ng,lmax+1),&
            &   pp1(0:ng,lpx+1),pp2(0:ng,lpx+1),pp3(0:ng,lpx+1),alps(lpx+1),&
         potgrd(n_int),&
            &   rho(0:ng,0:ng,lmax+1),rhoold(0:ng,0:ng,lmax+1),xcgrd(n_int),&
         occup(noccmax,lmax+1),chrg(noccmax,lmax+1),&
            &   vh(0:ng,0:ng,4,0:ng,0:ng,4),&
         res(noccmax,lmax+1),xp(0:ng),& 
         psigrid(Ngrid, Nsol),psigrid_naked(Ngrid,Nsol),&
            &   psigrid_naked_2(Ngrid,Nsol), projgrid(Ngrid,3), &
         rhogrid(Ngrid), potgrid(Ngrid), psigrid_not_fitted(Ngrid,Nsol),&
            &   psigrid_not_fitted_2(Ngrid,Nsol),&
         vxcgrid(Ngrid), &
            &   Egrid(nsol), ppgrid(Nsol,3), work(nsol*nsol*2), &
         H(Nsol, Nsol), &
            &   H_2(Nsol, Nsol), &
         Hcorrected(Nsol, Nsol), &
            &   Hadd(Nsol, Nsol), Egrid_tmp(Nsol),Egrid_tmp_2(Nsol), Etofit(Nsol), &
         Soverlap(Nsol,Nsol), Tpsigrid(Nsol,Ngrid ),Tpsigrid_dum(Nsol, Ngrid),valuesatp(Nsol), &
            &   PAWpatch(Npaw, Npaw ), Spsitildes(Npaw, Npaw), genS(Nsol,Nsol), genH(Nsol,Nsol) , dumH(Nsol,Nsol)

         real(gp) , optional :: psipsigrid(Ngrid, Nsol)


         real(gp) :: rgrid(Ngrid), ene_m, ene_p, factadd, rcond, fixfact
         real(gp), target :: dumgrid1(Ngrid),dumgrid2(Ngrid), dumgrid3(Ngrid)
         logical dofit
         integer real_start, iocc, iwork(Nsol), INFO, volta, ngrid_box_2
         character(1) EQUED
         integer ipiv(Nsol), Npaw
      END SUBROUTINE gatom_modified

      subroutine abs_generator_modified(iproc,izatom,ielpsp,psppar,npspcode,ng, noccmax, lmax ,expo,&
            &   psi, aeval, occup, psp_modifier, &
         Nsol, Labs, Ngrid,Ngrid_box, Egrid,  rgrid , psigrid, Npaw,  PAWpatch , psipsigrid )

         use module_base, only: gp, memocc,ndebug
         implicit none
         integer, intent(in) :: iproc,izatom,ielpsp,ng,npspcode,noccmax, lmax, Nsol, labs, Ngrid,  Ngrid_box
         real(gp), dimension(0:4,0:6), intent(in) :: psppar
         !! real(gp), dimension(:,:), intent(in) :: psppar
         integer, intent(in) :: psp_modifier, Npaw

         real(gp), dimension(ng+1), intent(out) :: expo

         integer, parameter :: n_int=1000

         real(gp), dimension(0:ng,noccmax,lmax+1), intent(out) :: psi, Egrid(Nsol),&
            &   rgrid(Ngrid), psigrid(Ngrid,Nsol  )
         real(gp),   intent(out), optional  :: psipsigrid(Ngrid,Nsol  )
         real(gp), dimension(noccmax,lmax+1  ), intent(out) ::  aeval,occup
         real(gp):: PAWpatch(Npaw,Npaw)

         !local variables
      END SUBROUTINE abs_generator_modified

      subroutine xabs_cg(iproc,nproc,at,hx,hy,hz,rxyz,&
            &   radii_cf,nlpspd,proj,Lzd,ngatherarr,ndimpot,potential,&
         ekin_sum,epot_sum,eproj_sum,nspin,GPU,in_iat_absorber,&
            &   in , rhoXanes, PAWD , PPD, orbs )
         use module_base
         use module_types
         ! per togliere il bug 

         implicit none

         integer  :: iproc,nproc,ndimpot,nspin
         real(gp)  :: hx,hy,hz
         type(atoms_data), target :: at
         type(nonlocal_psp_descriptors), target :: nlpspd
         type(local_zone_descriptors), target :: Lzd

         type(pcproj_data_type), target ::PPD

         integer, dimension(0:nproc-1,2), target :: ngatherarr 
         real(gp), dimension(3,at%nat), target :: rxyz
         real(gp), dimension(at%ntypes,3), intent(in), target ::  radii_cf
         real(wp), dimension(nlpspd%nprojel), target :: proj
         real(wp), dimension(max(ndimpot,1),nspin), target :: potential
         real(wp), dimension(max(ndimpot,1),nspin), target :: rhoXanes



         real(gp) :: ekin_sum,epot_sum,eproj_sum
         type(GPU_pointers), intent(inout) , target :: GPU
         integer, intent(in) :: in_iat_absorber
         type(pawproj_data_type), target ::PAWD
         type(input_variables),intent(in), target :: in
         type(orbitals_data), intent(inout), target :: orbs
      END SUBROUTINE xabs_cg

      subroutine xabs_chebychev(iproc,nproc,at,hx,hy,hz,rxyz,&
            &   radii_cf,nlpspd,proj,Lzd,ngatherarr,ndimpot,potential,&
         ekin_sum,epot_sum,eproj_sum,nspin,GPU,in_iat_absorber,in, PAWD,orbs   )! aggiunger a interface
         !n(c) use module_base
         use module_types
         implicit none
         integer  :: iproc,nproc,ndimpot,nspin
         real(gp)  :: hx,hy,hz
         type(atoms_data), target :: at
         type(nonlocal_psp_descriptors), target :: nlpspd
         type(local_zone_descriptors), target :: Lzd
         integer, dimension(0:nproc-1,2), target :: ngatherarr 
         real(gp), dimension(3,at%nat), target :: rxyz
         real(gp), dimension(at%ntypes,3), intent(in), target ::  radii_cf
         real(wp), dimension(nlpspd%nprojel), target :: proj
         real(wp), dimension(max(ndimpot,1),nspin), target :: potential

         real(gp) :: ekin_sum,epot_sum,eproj_sum
         type(GPU_pointers), intent(inout) , target :: GPU
         integer, intent(in) :: in_iat_absorber


         type(input_variables),intent(in), target :: in
         type(pawproj_data_type), target ::PAWD
         type(orbitals_data), intent(inout), target :: orbs

      END SUBROUTINE xabs_chebychev

      subroutine cg_spectra(iproc,nproc,at,hx,hy,hz,rxyz,&
            &   radii_cf,nlpspd,proj,lr,ngatherarr,ndimpot,potential,&
         ekin_sum,epot_sum,eproj_sum,nspin,GPU,in_iat_absorber,in , PAWD  )! aggiunger a interface
         !n(c) use module_base
         use module_types
         implicit none
         integer  :: iproc,nproc,ndimpot,nspin
         real(gp)  :: hx,hy,hz
         type(atoms_data), target :: at
         type(nonlocal_psp_descriptors), target :: nlpspd
         type(locreg_descriptors), target :: lr
         integer, dimension(0:nproc-1,2), target :: ngatherarr 
         real(gp), dimension(3,at%nat), target :: rxyz
         real(gp), dimension(at%ntypes,3), intent(in), target ::  radii_cf
         real(wp), dimension(nlpspd%nprojel), target :: proj
         real(wp), dimension(max(ndimpot,1),nspin), target :: potential

         real(gp) :: ekin_sum,epot_sum,eproj_sum
         type(GPU_pointers), intent(inout) , target :: GPU
         integer, intent(in) :: in_iat_absorber
         type(pawproj_data_type), target ::PAWD

         type(input_variables),intent(in) :: in

      END SUBROUTINE cg_spectra


      subroutine eleconf(nzatom,nvalelec,symbol,rcov,rprb,ehomo,neleconf,nsccode,mxpl,mxchg,amu)
         implicit none
         integer, intent(in) :: nzatom,nvalelec
         character(len=2), intent(out) :: symbol
         real(kind=8), intent(out) :: rcov,rprb,ehomo,amu
         integer, parameter :: nmax=6,lmax=3
         real(kind=8), intent(out) :: neleconf(nmax,0:lmax)
         integer, intent(out) :: nsccode,mxpl,mxchg
      END SUBROUTINE eleconf

      !     subroutine psimix(iproc,nproc,orbs,comms,ads,ids,mids,idsx,energy,energy_old,alpha,&
      !          hpsit,psidst,hpsidst_sp,psit)
      !       use module_base
      !       use module_types
      !       implicit none
      !       integer, intent(in) :: iproc,nproc,ids,mids,idsx
      !       real(gp), intent(in) :: energy,energy_old
      !       type(orbitals_data), intent(in) :: orbs
      !       type(communications_arrays), intent(in) :: comms
      !       real(gp), intent(inout) :: alpha
      !       real(wp), dimension(:), pointer :: psit,hpsit,psidst
      !       real(sp), dimension(:), pointer :: hpsidst_sp
      !       real(wp), dimension(:,:,:), pointer :: ads
      !     END SUBROUTINE psimix
      !
      subroutine plot_density(filename,iproc,nproc,n1,n2,n3,n1i,n2i,n3i,n3p,nspin,&
            &   hxh,hyh,hzh,at,rxyz,ngatherarr,rho)
         !n(c) use module_base
         use module_types
         implicit none
         character(len=*), intent(in) :: filename
         integer, intent(in) :: iproc,n1i,n2i,n3i,n3p,n1,n2,n3,nspin,nproc
         real(gp), intent(in) :: hxh,hyh,hzh
         type(atoms_data), intent(in) :: at
         integer, dimension(0:nproc-1,2), intent(in) :: ngatherarr
         real(gp), dimension(3,at%nat), intent(in) :: rxyz
         real(dp), dimension(max(n1i*n2i*n3p,1),nspin), target, intent(in) :: rho
      END SUBROUTINE plot_density

      subroutine read_density(filename,geocode,n1i,n2i,n3i,nspin,hxh,hyh,hzh,rho,&
            &   nat,rxyz,iatypes, znucl)
         !n(c) use module_base
         use module_types
         implicit none
         character(len=*), intent(in) :: filename
         character(len=1), intent(in) :: geocode
         integer, intent(out) :: nspin
         integer, intent(out) ::  n1i,n2i,n3i
         real(gp), intent(out) :: hxh,hyh,hzh
         real(dp), dimension(:,:), pointer :: rho
         real(gp), dimension(:,:), pointer, optional :: rxyz
         integer, intent(out), optional ::  nat
         integer, dimension(:), pointer, optional :: iatypes, znucl
      END SUBROUTINE read_density

      subroutine read_cube(filename,geocode,n1i,n2i,n3i,nspin,hxh,hyh,hzh,rho,&
            &   nat,rxyz, iatypes, znucl)
         !n(c) use module_base
         use module_types
         implicit none
         character(len=*), intent(in) :: filename
         character(len=1), intent(in) :: geocode
         integer, intent(out) :: nspin
         integer, intent(out) ::  n1i,n2i,n3i
         real(gp), intent(out) :: hxh,hyh,hzh
         real(dp), dimension(:,:), pointer :: rho
         real(gp), dimension(:,:), pointer   :: rxyz
         integer, intent(out)   ::  nat
         integer, dimension(:), pointer   :: iatypes, znucl
      END SUBROUTINE read_cube

      subroutine read_etsf(filename,geocode,n1i,n2i,n3i,nspin,hxh,hyh,hzh,rho,&
            &   nat,rxyz, iatypes, znucl)
         !n(c) use module_base
         use module_types
         implicit none
         character(len=*), intent(in) :: filename
         character(len=1), intent(in) :: geocode
         integer, intent(out) :: nspin
         integer, intent(out) ::  n1i,n2i,n3i
         real(gp), intent(out) :: hxh,hyh,hzh
         real(dp), dimension(:,:), pointer :: rho
         real(gp), dimension(:,:), pointer :: rxyz
         integer, intent(out) ::  nat
         integer, dimension(:), pointer :: iatypes, znucl
      END SUBROUTINE read_etsf

      subroutine read_potfile4b2B(filename,n1i,n2i,n3i, rho, alat1, alat2, alat3)
         use module_base
         implicit none
         character(len=*), intent(in) :: filename
         integer, intent(out) :: n1i,n2i,n3i
         real(gp) alat1, alat2, alat3, dum, dum1
         ! real(dp), dimension(n1i*n2i*n3d), intent(out) :: rho
         real(gp), pointer :: rho(:)
      END SUBROUTINE read_potfile4b2B

      !!$     subroutine read_density_cube(filename, n1i,n2i,n3i, nspin, hxh,hyh,hzh, nat, rxyz,  rho)
      !!$       !n(c) use module_base
      !!$       use module_types
      !!$       implicit none
      !!$       character(len=*), intent(in) :: filename
      !!$       integer, intent(out) ::  n1i,n2i,n3i
      !!$       integer, intent(in) :: nspin
      !!$       real(gp), intent(out) :: hxh,hyh,hzh
      !!$       real(gp), pointer :: rxyz(:,:)
      !!$       real(dp), dimension(:), pointer :: rho
      !!$       integer, intent(out) ::  nat
      !!$     END SUBROUTINE read_density_cube

      subroutine gaussian_pswf_basis(ng,enlargerprb,iproc,nspin,at,rxyz,G,Gocc, gaenes, &
            &   iorbtolr,iorbto_l, iorbto_m,  iorbto_ishell,iorbto_iexpobeg )
         use module_types
         implicit none
         logical, intent(in) :: enlargerprb
         integer, intent(in) :: iproc,nspin,ng
         type(atoms_data), intent(in) :: at
         real(gp), dimension(3,at%nat), target, intent(in) :: rxyz
         type(gaussian_basis), intent(out) :: G
         real(wp), dimension(:), pointer :: Gocc
         real(gp), pointer, optional :: gaenes(:)
         integer, pointer, optional :: iorbtolr(:)
         integer, pointer, optional :: iorbto_l(:)
         integer, pointer, optional :: iorbto_m(:)
         integer, pointer, optional :: iorbto_ishell(:)
         integer, pointer, optional :: iorbto_iexpobeg(:)
      END SUBROUTINE gaussian_pswf_basis

      subroutine gaussian_pswf_basis_for_paw(at,rxyz,G,  &
            &   iorbtolr,iorbto_l, iorbto_m,  iorbto_ishell,iorbto_iexpobeg, iorbto_paw_nchannels,&
         iorbto_imatrixbeg )
         use module_base
         use module_types
         implicit none
         type(atoms_data), intent(in) :: at
         real(gp), dimension(3,at%nat), target, intent(in) :: rxyz
         type(gaussian_basis_c), intent(out) :: G

         integer, pointer :: iorbtolr(:)
         integer, pointer :: iorbto_l(:)
         integer, pointer :: iorbto_paw_nchannels(:)
         integer, pointer :: iorbto_m(:)
         integer, pointer :: iorbto_ishell(:)
         integer, pointer :: iorbto_iexpobeg(:)
         integer, pointer :: iorbto_imatrixbeg(:)

         !local variables
      END SUBROUTINE gaussian_pswf_basis_for_paw


      subroutine local_analysis(iproc,nproc,hx,hy,hz,in,at,rxyz,lr,orbs,orbsv,psi,psivirt)
         !n(c) use module_base
         use module_types
         implicit none
         integer, intent(in) :: iproc,nproc
         real(gp), intent(in) :: hx,hy,hz
         type(input_variables), intent(in) :: in
         type(locreg_descriptors), intent(in) :: lr
         type(orbitals_data), intent(in) :: orbs,orbsv
         type(atoms_data), intent(in) :: at
         real(gp), dimension(3,at%nat), intent(in) :: rxyz
         real(wp), dimension(:), pointer :: psi,psivirt
      END SUBROUTINE local_analysis

      subroutine plot_gatom_basis(filename,iat,ngx,G,Gocc,rhocoeff,rhoexpo)
         !n(c) use module_base
         use module_types
         implicit none
         character(len=*), intent(in) :: filename
         integer, intent(in) :: iat,ngx
         type(gaussian_basis), intent(in) :: G
         real(wp), dimension(:), pointer :: Gocc
         real(wp), dimension((ngx*(ngx+1))/2), intent(out) :: rhoexpo
         real(wp), dimension((ngx*(ngx+1))/2,4), intent(out) :: rhocoeff
      END SUBROUTINE plot_gatom_basis

      subroutine calculate_rhocore(iproc,at,d,rxyz,hxh,hyh,hzh,i3s,i3xcsh,n3d,n3p,rhocore)
         !n(c) use module_base
         use module_types
         implicit none
         integer, intent(in) :: iproc,i3s,n3d,i3xcsh,n3p
         real(gp), intent(in) :: hxh,hyh,hzh
         type(atoms_data), intent(in) :: at
         type(grid_dimensions), intent(in) :: d
         real(gp), dimension(3,at%nat), intent(in) :: rxyz
         real(wp), dimension(:), pointer :: rhocore
      END SUBROUTINE calculate_rhocore

      subroutine XC_potential(geocode,datacode,iproc,nproc,n01,n02,n03,ixc,hx,hy,hz,&
            &   rho,exc,vxc,nspin,rhocore,potxc,dvxcdrho)
         use module_base
         implicit none
         character(len=1), intent(in) :: geocode
         character(len=1), intent(in) :: datacode
         integer, intent(in) :: iproc,nproc,n01,n02,n03,ixc,nspin
         real(gp), intent(in) :: hx,hy,hz
         real(gp), intent(out) :: exc,vxc
         real(dp), dimension(*), intent(inout) :: rho
         real(wp), dimension(:), pointer :: rhocore !associated if useful
         real(wp), dimension(*), intent(out) :: potxc
         real(dp), dimension(:,:,:,:), intent(out), target, optional :: dvxcdrho
      END SUBROUTINE XC_potential

      subroutine direct_minimization(iproc,nproc,in,at,& 
           orbs,orbsv,nvirt,Lzd,comms,commsv,&
           hx,hy,hz,rxyz,rhopot,nlpspd,proj, &
           pkernel,psi,psivirt,nscatterarr,ngatherarr,GPU)
        use module_types
        implicit none
        integer, intent(in) :: iproc,nproc,nvirt
        type(input_variables), intent(in) :: in
        type(atoms_data), intent(in) :: at
        type(nonlocal_psp_descriptors), intent(in) :: nlpspd
        type(local_zone_descriptors),intent(in) :: Lzd
        type(orbitals_data), intent(in) :: orbs
        type(communications_arrays), intent(in) :: comms, commsv
        real(gp), intent(in) :: hx,hy,hz
        integer, dimension(0:nproc-1,2), intent(in) :: ngatherarr 
        integer, dimension(0:nproc-1,4), intent(in) :: nscatterarr
        real(gp), dimension(3,at%nat), intent(in) :: rxyz
        real(wp), dimension(nlpspd%nprojel), intent(in) :: proj
        real(dp), dimension(:), pointer :: pkernel
        real(dp), dimension(*), intent(in), target :: rhopot
        type(orbitals_data), intent(inout) :: orbsv
        type(GPU_pointers), intent(inout) :: GPU
        real(wp), dimension(:), pointer :: psi,psivirt
      end subroutine direct_minimization

      subroutine CounterIonPotential(geocode,iproc,nproc,in,shift,&
            &   hxh,hyh,hzh,grid,n3pi,i3s,pkernel,pot_ion)
         !n(c) use module_base
         use module_types
         implicit none
         character(len=1), intent(in) :: geocode
         integer, intent(in) :: iproc,nproc,n3pi,i3s
         real(gp), intent(in) :: hxh,hyh,hzh
         real(gp), dimension(3), intent(in) :: shift
         type(input_variables), intent(in) :: in
         type(grid_dimensions), intent(in) :: grid
         real(dp), dimension(*), intent(in) :: pkernel
         real(wp), dimension(*), intent(inout) :: pot_ion
      END SUBROUTINE CounterIonPotential

      subroutine gaussian_rism_basis(nat,radii,rxyz,G)
         !n(c) use module_base
         use module_types
         implicit none
         integer, intent(in) :: nat
         real(gp), dimension(nat), intent(in) :: radii
         real(gp), dimension(3,nat), target, intent(in) :: rxyz
         type(gaussian_basis), intent(out) :: G
      END SUBROUTINE gaussian_rism_basis

      subroutine gaussian_hermite_basis(nhermitemax,nat,radii,rxyz,G)
         !n(c) use module_base
         use module_types
         implicit none
         integer, intent(in) :: nat,nhermitemax
         real(gp), dimension(nat), intent(in) :: radii
         real(gp), dimension(3,nat), target, intent(in) :: rxyz
         type(gaussian_basis), intent(out) :: G  
      END SUBROUTINE gaussian_hermite_basis

      subroutine write_eigenvalues_data(nproc,orbs,mom_vec)
        use module_base
        use module_types
        implicit none
        integer, intent(in) :: nproc
        type(orbitals_data), intent(in) :: orbs
        real(gp), dimension(:,:,:), intent(in), pointer :: mom_vec
      end subroutine write_eigenvalues_data
      
      subroutine write_eigen_objects(iproc,occorbs,nspin,nvirt,nplot,hx,hy,hz,at,rxyz,lr,orbs,orbsv,psi,psivirt,output_wf_format)
         !n(c) use module_base
         use module_types
         implicit none
         logical, intent(in) :: occorbs
         integer, intent(in) :: iproc,nspin,nvirt,nplot,output_wf_format
         real(gp), intent(in) :: hx,hy,hz
         type(atoms_data), intent(in) :: at
         type(locreg_descriptors), intent(in) :: lr
         type(orbitals_data), intent(in) :: orbs,orbsv
         real(gp), dimension(3,at%nat), intent(in) :: rxyz
         real(wp), dimension(:), pointer :: psi,psivirt
       END SUBROUTINE write_eigen_objects

       subroutine full_local_potential(iproc,nproc,ndimpot,ndimgrid,nspin,ndimrhopot,i3rho_add,orbs,&
            Lzd,iflag,ngatherarr,potential,pot,comgp)
         use module_base
         use module_types
         use module_xc
         implicit none
         integer, intent(in) :: iproc,nproc,nspin,ndimpot,ndimgrid,iflag
         integer, intent(in) :: ndimrhopot,i3rho_add
         type(orbitals_data),intent(in):: orbs
         type(local_zone_descriptors),intent(in) :: Lzd
         integer, dimension(0:nproc-1,2), intent(in) :: ngatherarr 
         real(wp), dimension(max(ndimrhopot,1)), intent(in), target :: potential !< Distributed potential. Might contain the density for the SIC treatments
         real(wp), dimension(:), pointer :: pot
         type(p2pCommsGatherPot),intent(inout), optional:: comgp
       END SUBROUTINE full_local_potential

      subroutine free_full_potential(nproc,flag,pot,subname)
         use module_base
         implicit none
         character(len=*), intent(in) :: subname
         integer, intent(in) :: nproc,flag
         real(wp), dimension(:), pointer :: pot
      END SUBROUTINE free_full_potential

      subroutine select_active_space(iproc,nproc,orbs,comms,mask_array,Glr,orbs_as,comms_as,psi,psi_as)
         !n(c) use module_base
         use module_types
         implicit none
         integer, intent(in) :: iproc,nproc
         type(orbitals_data), intent(in) :: orbs
         type(locreg_descriptors), intent(in) :: Glr
         type(communications_arrays), intent(in) :: comms
         logical, dimension(orbs%norb*orbs%nkpts), intent(in) :: mask_array
         real(wp), dimension(max(orbs%npsidim_orbs,orbs%npsidim_comp)), intent(in) :: psi
         type(orbitals_data), intent(out) :: orbs_as
         type(communications_arrays), intent(out) :: comms_as
         real(wp), dimension(:), pointer :: psi_as
      END SUBROUTINE select_active_space

    subroutine calculate_energy_and_gradient(iter,iproc,nproc,orbs,comms,GPU,Lzd,hx,hy,hz,ncong,iscf,&
            &   ekin,epot,eproj,eSIC_DC,ehart,exc,evxc,eexctX,eion,edisp,psi,psit,hpsi,gnrm,gnrm_zero,energy)
         !n(c) use module_base
         use module_types
         implicit none
         integer, intent(in) :: iproc,nproc,ncong,iscf,iter
         real(gp), intent(in) :: hx,hy,hz,ekin,epot,eproj,ehart,exc,evxc,eexctX,eion,edisp,eSIC_DC
         type(orbitals_data), intent(in) :: orbs
         type(communications_arrays), intent(in) :: comms
      type(local_zone_descriptors), intent(in) :: Lzd
         type(GPU_pointers), intent(in) :: GPU
         real(gp), intent(out) :: gnrm,gnrm_zero,energy
         real(wp), dimension(:), pointer :: psi,psit,hpsi
      END SUBROUTINE calculate_energy_and_gradient

      !!    subroutine calculate_energy_and_gradient_new(iter,iproc,nproc,orbs,comms,GPU,lr,orthpar,hx,hy,hz,ncong,iscf,&
      !!         energs,psi,psit,hpsi,gnrm,gnrm_zero,energy)
      !!      use module_base
      !!      use module_types
      !!      !use module_interfaces!, except_this_one => calculate_energy_and_gradient_new
      !!      implicit none
      !!      integer, intent(in) :: iproc,nproc,ncong,iscf,iter
      !!      real(gp), intent(in) :: hx,hy,hz
      !!      type(orbitals_data), intent(inout) :: orbs
      !!      type(communications_arrays), intent(in) :: comms
      !!      type(locreg_descriptors), intent(in) :: lr
      !!      type(GPU_pointers), intent(in) :: GPU
      !!      type(orthon_data), intent(in) :: orthpar
      !!      type(energy_terms), intent(inout) :: energs
      !!      real(gp), intent(out) :: gnrm,gnrm_zero,energy
      !!      real(wp), dimension(:), pointer :: psi,psit,hpsi
      !!    END SUBROUTINE calculate_energy_and_gradient_new

      subroutine constrained_davidson(iproc,nproc,in,at,& 
           orbs,orbsv,nvirt,Lzd,comms,commsv,&
           hx,hy,hz,rxyz,rhopot,psi,v,nscatterarr,ngatherarr,GPU)
        use module_types
        implicit none
        integer, intent(in) :: iproc,nproc
        integer, intent(in) :: nvirt
        type(input_variables), intent(in) :: in
        type(atoms_data), intent(in) :: at
        type(local_zone_descriptors), intent(in) :: Lzd
        type(orbitals_data), intent(in) :: orbs
        type(communications_arrays), intent(in) :: comms, commsv
        real(gp), intent(in) :: hx,hy,hz
        integer, dimension(0:nproc-1,2), intent(in) :: ngatherarr 
        integer, dimension(0:nproc-1,4), intent(in) :: nscatterarr
        real(gp), dimension(3,at%nat), intent(in) :: rxyz
        real(dp), dimension(*), intent(in) :: rhopot
        type(orbitals_data), intent(inout) :: orbsv
        type(GPU_pointers), intent(inout) :: GPU
        real(wp), dimension(:), pointer :: psi,v!=psivirt(nvctrp,nvirtep*nproc) 
        !v, that is psivirt, is transposed on input and direct on output
      end subroutine constrained_davidson

      subroutine local_hamiltonian(iproc,orbs,Lzd,hx,hy,hz,&
           ipotmethod,confdatarr,pot,psi,hpsi,pkernel,ixc,alphaSIC,ekin_sum,epot_sum,eSIC_DC)
        use module_base
        use module_types
        use module_xc
        implicit none
        integer, intent(in) :: iproc,ipotmethod,ixc
        real(gp), intent(in) :: hx,hy,hz,alphaSIC
        type(orbitals_data), intent(in) :: orbs
        type(local_zone_descriptors), intent(in) :: Lzd
        type(confpot_data), dimension(orbs%norbp), intent(in) :: confdatarr
        real(wp), dimension(orbs%npsidim_orbs), intent(in) :: psi !this dimension will be modified
        real(wp), dimension(*) :: pot !< the potential, with the dimension compatible with the ipotmethod flag
        !real(wp), dimension(lr%d%n1i*lr%d%n2i*lr%d%n3i*nspin) :: pot
        real(gp), intent(out) :: ekin_sum,epot_sum,eSIC_DC
        real(wp), dimension(orbs%npsidim_orbs), intent(out) :: hpsi
        real(dp), dimension(:), pointer :: pkernel !< the PSolver kernel which should be associated for the SIC schemes
      END SUBROUTINE local_hamiltonian

      subroutine NK_SIC_potential(lr,orbs,ixc,fref,hxh,hyh,hzh,pkernel,psi,poti,eSIC_DC,potandrho,wxdsave)
         !n(c) use module_base
         use module_types
         implicit none
         integer, intent(in) :: ixc
         real(gp), intent(in) :: hxh,hyh,hzh,fref
         type(locreg_descriptors), intent(in) :: lr
         type(orbitals_data), intent(in) :: orbs
         real(dp), dimension(*), intent(in) :: pkernel
         real(wp), dimension(lr%wfd%nvctr_c+7*lr%wfd%nvctr_f,orbs%nspinor,orbs%norbp), intent(in) :: psi
         real(wp), dimension((lr%d%n1i*lr%d%n2i*lr%d%n3i*((orbs%nspinor/3)*3+1)),max(orbs%norbp,orbs%nspin)), intent(inout) :: poti
         real(gp), intent(out) :: eSIC_DC
         real(dp), dimension(lr%d%n1i*lr%d%n2i*lr%d%n3i,2*orbs%nspin), intent(in), optional :: potandrho 
         real(dp), dimension(lr%d%n1i*lr%d%n2i*lr%d%n3i,orbs%nspin), intent(out), optional :: wxdsave 
      END SUBROUTINE NK_SIC_potential

      subroutine isf_to_daub_kinetic(hx,hy,hz,kx,ky,kz,nspinor,lr,w,psir,hpsi,ekin,k_strten)
        !use module_base
        use module_types
        implicit none
        integer, intent(in) :: nspinor
        real(gp), intent(in) :: hx,hy,hz,kx,ky,kz
        type(locreg_descriptors), intent(in) :: lr
        type(workarr_locham), intent(inout) :: w
        real(wp), dimension(lr%d%n1i*lr%d%n2i*lr%d%n3i,nspinor), intent(in) :: psir
        real(gp), intent(out) :: ekin
        real(wp), dimension(lr%wfd%nvctr_c+7*lr%wfd%nvctr_f,nspinor), intent(inout) :: hpsi
        real(wp), dimension(6), optional :: k_strten
      end subroutine isf_to_daub_kinetic

      subroutine readmywaves(iproc,filename,iformat,orbs,n1,n2,n3,hx,hy,hz,at,rxyz_old,rxyz,  & 
         wfd,psi,orblist)
         use module_base
         use module_types
         implicit none
         integer, intent(in) :: iproc,n1,n2,n3, iformat
         real(gp), intent(in) :: hx,hy,hz
         type(wavefunctions_descriptors), intent(in) :: wfd
         type(orbitals_data), intent(inout) :: orbs
         type(atoms_data), intent(in) :: at
         real(gp), dimension(3,at%nat), intent(in) :: rxyz
         integer, dimension(orbs%norb), optional :: orblist
         real(gp), dimension(3,at%nat), intent(out) :: rxyz_old
         real(wp), dimension(wfd%nvctr_c+7*wfd%nvctr_f,orbs%nspinor,orbs%norbp), intent(out) :: psi
         character(len=*), intent(in) :: filename
      END SUBROUTINE readmywaves

      
      subroutine open_filename_of_iorb(unitfile,lbin,filename,orbs,iorb,ispinor,iorb_out,iiorb)
         use module_base
         use module_types
         implicit none
         character(len=*), intent(in) :: filename
         logical, intent(in) :: lbin
         integer, intent(in) :: iorb,ispinor,unitfile
         type(orbitals_data), intent(in) :: orbs
         integer, intent(out) :: iorb_out
         integer,optional :: iiorb   
      END SUBROUTINE open_filename_of_iorb

      subroutine filename_of_iorb(lbin,filename,orbs,iorb,ispinor,filename_out,iorb_out,iiorb)
         use module_base
         use module_types
         implicit none
         character(len=*), intent(in) :: filename
         logical, intent(in) :: lbin
         integer, intent(in) :: iorb,ispinor
         type(orbitals_data), intent(in) :: orbs
         character(len=*) :: filename_out
         integer, intent(out) :: iorb_out
         integer,optional :: iiorb
      END SUBROUTINE filename_of_iorb

      subroutine readwavetoisf(lstat, filename, formatted, hx, hy, hz, &
           & n1, n2, n3, nspinor, psiscf)
        use module_base
        use module_types
        implicit none
        character(len = *), intent(in) :: filename
        logical, intent(in) :: formatted
        integer, intent(out) :: n1, n2, n3, nspinor
        real(gp), intent(out) :: hx, hy, hz
        real(wp), dimension(:,:,:,:), pointer :: psiscf
        logical, intent(out) :: lstat
      END SUBROUTINE readwavetoisf
      subroutine readwavetoisf_etsf(lstat, filename, iorbp, hx, hy, hz, &
           & n1, n2, n3, nspinor, psiscf)
        use module_base
        use module_types
        implicit none
        character(len = *), intent(in) :: filename
        integer, intent(in) :: iorbp
        integer, intent(out) :: n1, n2, n3, nspinor
        real(gp), intent(out) :: hx, hy, hz
        real(wp), dimension(:,:,:,:), pointer :: psiscf
        logical, intent(out) :: lstat
      END SUBROUTINE readwavetoisf_etsf

      subroutine read_wave_to_isf(lstat, filename, ln, iorbp, hx, hy, hz, &
           & n1, n2, n3, nspinor, psiscf)
        use module_base
        use module_types
        implicit none
        integer, intent(in) :: ln
        character(len = ln), intent(in) :: filename
        integer, intent(in) :: iorbp
        integer, intent(out) :: n1, n2, n3, nspinor
        real(gp), intent(out) :: hx, hy, hz
        real(wp), dimension(:,:,:,:), pointer :: psiscf
        logical, intent(out) :: lstat
      END SUBROUTINE read_wave_to_isf
      subroutine free_wave_to_isf(psiscf)
        use module_base
        implicit none
        real(wp), dimension(:,:,:,:), pointer :: psiscf
      END SUBROUTINE free_wave_to_isf

      subroutine allocateRhoPot(iproc, nproc, Glr, hxh, hyh, hzh, in, atoms, rxyz, radii_cf, &
           & rhopotd, rhodsc, rhopot, pot_ion, potxc, rhocore)
        use module_base
        use module_types
        implicit none
        integer, intent(in) :: iproc, nproc
        type(locreg_descriptors), intent(in) :: Glr
        real(gp), intent(in) :: hxh, hyh, hzh
        type(input_variables), intent(in) :: in
        type(atoms_data), intent(in) :: atoms
        real(gp), dimension(3, atoms%nat), intent(in) :: rxyz
        real(gp), dimension(atoms%ntypes,3), intent(in) :: radii_cf
        type(denspot_distribution), intent(out) :: rhopotd
        type(rho_descriptors), intent(out) :: rhodsc
        real(dp), dimension(:), pointer :: pot_ion, rhopot
        real(kind=8), dimension(:,:,:,:), pointer :: potxc
        real(kind=8), dimension(:), pointer :: rhocore
      END SUBROUTINE allocateRhoPot
      !subroutine SWcalczone(nat,posa,boxl,tmp_force, this_atom,numnei,nei)
      !
      !
      !  !use SWpotential
      !  use defs, only : boundary,maxnei,iproc,MPI_COMM_WORLD
      !  
      !  implicit none
      !  
      !  integer, intent(in)                               :: nat
      !  real(kind=8), intent(in), dimension(3*nat) :: posa
      !  real(kind=8), dimension(3), intent(inout)          :: boxl
      !  integer, intent(in) :: this_atom
      !  real(8), intent(out), dimension(3*nat), target:: tmp_force
      !
      !
      !  integer, dimension(nat),intent(in) :: numnei 
      !  integer, dimension(nat,maxnei),intent(in) :: nei 
      !END SUBROUTINE SWcalczone

!!$    subroutine readmywaves(iproc,filename,orbs,n1,n2,n3,hx,hy,hz,at,rxyz_old,rxyz,  & 
!!$         wfd,psi,orblist)
!!$      use module_base
!!$      use module_types
!!$      implicit none
!!$      integer, intent(in) :: iproc,n1,n2,n3
!!$      real(gp), intent(in) :: hx,hy,hz
!!$      type(wavefunctions_descriptors), intent(in) :: wfd
!!$      type(orbitals_data), intent(inout) :: orbs
!!$      type(atoms_data), intent(in) :: at
!!$      real(gp), dimension(3,at%nat), intent(in) :: rxyz
!!$      integer, dimension(orbs%norb), optional :: orblist
!!$      real(gp), dimension(3,at%nat), intent(out) :: rxyz_old
!!$      real(wp), dimension(wfd%nvctr_c+7*wfd%nvctr_f,orbs%nspinor,orbs%norbp), intent(out) :: psi
!!$      character(len=*), intent(in) :: filename
!!$     end subroutine readmywaves
    
  subroutine getLocalizedBasis(iproc, nproc, at, orbs, Glr, input, lin, rxyz, nspin, &
        nscatterarr, ngatherarr, rhopot, GPU, pkernelseq, lphi, trH, rxyzParabola, &
        itSCC, infoBasisFunctions, radii_cf, ovrlp, nlpspd, proj)
      use module_base
      use module_types
      implicit none
      integer:: iproc, nproc, idsxMin, idsxMax, infoBasisFunctions, itSCC
      type(atoms_data), intent(in) :: at
      type(orbitals_data):: orbs
      type(locreg_descriptors), intent(in) :: Glr
      type(input_variables):: input
      type(linearParameters):: lin
      real(8),dimension(3,at%nat):: rxyz
      integer:: nspin
      integer, dimension(0:nproc-1,4), intent(in) :: nscatterarr !n3d,n3p,i3s+i3xcsh-1,i3xcsh
      integer, dimension(0:nproc-1,2), intent(in) :: ngatherarr 
      real(dp), dimension(*), intent(inout) :: rhopot
      type(GPU_pointers), intent(in out) :: GPU
      real(dp), dimension(:), pointer :: pkernelseq
      real(8),dimension(lin%orbs%npsidim_orbs):: lphi
      real(8):: trH
      real(8),dimension(3,at%nat):: rxyzParabola
      real(8),dimension(at%ntypes,3),intent(in):: radii_cf
      real(8),dimension(lin%orbs%norb,lin%orbs%norb),intent(out):: ovrlp
      type(nonlocal_psp_descriptors),intent(in):: nlpspd
      real(wp),dimension(nlpspd%nprojel),intent(inout):: proj
    end subroutine getLocalizedBasis


    subroutine getLocalizedBasisNew(iproc, nproc, at, orbs, Glr, input, lin, rxyz, nspin, nlpspd, &
        proj, nscatterarr, ngatherarr, rhopot, GPU, pkernelseq, phi, hphi, trH, rxyzParabola, coeff, &
        lastAlpha, infoBasisFunctions)
      use module_base
      use module_types
      implicit none
      integer,intent(in):: iproc, nproc
      type(atoms_data),intent(in) :: at
      type(orbitals_data),intent(in):: orbs
      type(locreg_descriptors),intent(in) :: Glr
      type(input_variables),intent(in):: input
      type(linearParameters),intent(in):: lin
      real(8),dimension(3,at%nat),intent(in):: rxyz, rxyzParabola
      integer,intent(in):: nspin
      type(nonlocal_psp_descriptors),intent(in):: nlpspd
      real(wp), dimension(nlpspd%nprojel),intent(in):: proj
      integer, dimension(0:nproc-1,4),intent(in):: nscatterarr !n3d,n3p,i3s+i3xcsh-1,i3xcs
      integer, dimension(0:nproc-1,2),intent(in):: ngatherarr  
      real(dp), dimension(*),intent(inout):: rhopot
      type(GPU_pointers),intent(inout):: GPU
      real(dp), dimension(:),pointer:: pkernelseq
      real(8),dimension(lin%orbs%npsidim_orbs),intent(inout):: phi
      real(8),dimension(lin%orbs%npsidim_orbs),intent(out):: hphi
      real(8),dimension(lin%orbs%norb,orbs%norb),intent(in):: coeff
      real(8),intent(out):: trH, lastAlpha
      integer,intent(out):: infoBasisFunctions
    end subroutine getLocalizedBasisNew


    subroutine allocateAndInitializeLinear(iproc, nproc, Glr, orbs, at, nlpspd, lin, phi, &
          input, rxyz, nscatterarr, tag, coeff, lphi)
      use module_base
      use module_types
      implicit none
      ! Calling arguments
      integer,intent(in):: iproc, nproc
      type(locreg_descriptors),intent(in):: Glr
      type(orbitals_data),intent(in):: orbs
      type(atoms_data),intent(inout):: at
      type(nonlocal_psp_descriptors),intent(in):: nlpspd
      type(linearParameters),intent(inout):: lin
      type(input_variables),intent(in):: input
      real(8),dimension(3,at%nat),intent(in):: rxyz
      integer,dimension(0:nproc-1,4),intent(in):: nscatterarr !n3d,n3p,i3s+i3xcsh-1,i3xcsh
      integer,intent(inout):: tag
      real(8),dimension(:),pointer,intent(out):: phi
      real(8),dimension(:,:),pointer,intent(out):: coeff
      real(8),dimension(:),pointer,intent(out):: lphi
    end subroutine allocateAndInitializeLinear



    subroutine transpose_vLIN(iproc, lproc, uproc, orbs, comms, psi, newComm, &
         work,outadd) !optional
      use module_base
      use module_types
      implicit none
      integer, intent(in) :: iproc, lproc, uproc, newComm
      type(orbitals_data), intent(in) :: orbs
      type(communications_arrays), intent(in) :: comms
      real(8),dimension(max(orbs%npsidim_comp,orbs%npsidim_orbs)):: psi
      real(wp), dimension(:), pointer, optional :: work
      real(wp), dimension(*), intent(out), optional :: outadd
    end subroutine transpose_vLIN


    subroutine untranspose_vLIN(iproc, lproc, uproc, orbs, comms, psi, newComm, &
         work,outadd) !optional
      use module_base
      use module_types
      implicit none
      integer, intent(in) :: iproc,lproc, uproc, newComm
      type(orbitals_data), intent(in) :: orbs
      type(communications_arrays), intent(in) :: comms
      real(8),dimension(max(orbs%npsidim_comp,orbs%npsidim_orbs)):: psi
      real(wp), dimension(:), pointer, optional :: work
      real(wp), dimension(*), intent(out), optional :: outadd
    end subroutine untranspose_vLIN


    subroutine inputOrbitals(iproc,nproc,at,&
         orbs,nvirt,comms,Glr,hx,hy,hz,rxyz,rhopot,rhocore,pot_ion,&
         nlpspd,proj,pkernel,pkernelseq,ixc,psi,hpsi,psit,G,&
         nscatterarr,ngatherarr,nspin,potshortcut,symObj,irrzon,phnons,GPU,input)
      use module_base
      use module_types
      implicit none
      integer, intent(in) :: iproc,nproc,ixc,symObj
      integer, intent(inout) :: nspin,nvirt
      real(gp), intent(in) :: hx,hy,hz
      type(atoms_data), intent(in) :: at
      type(orbitals_data), intent(inout) :: orbs
      type(nonlocal_psp_descriptors), intent(in) :: nlpspd
      type(locreg_descriptors), intent(in) :: Glr
      type(communications_arrays), intent(in) :: comms
      type(GPU_pointers), intent(inout) :: GPU
      type(input_variables):: input
      integer, dimension(0:nproc-1,4), intent(in) :: nscatterarr
      integer, dimension(0:nproc-1,2), intent(in) :: ngatherarr 
      real(gp), dimension(3,at%nat), intent(in) :: rxyz
      real(wp), dimension(nlpspd%nprojel), intent(in) :: proj
      real(dp), dimension(*), intent(inout) :: rhopot,pot_ion
      type(gaussian_basis), intent(out) :: G 
      real(wp), dimension(:), pointer :: hpsi,psit,rhocore
      real(8),dimension(max(orbs%npsidim_comp,orbs%npsidim_orbs)):: psi
      real(dp), dimension(:), pointer :: pkernel,pkernelseq
      integer, intent(in) :: potshortcut
      integer, dimension(*), intent(in) :: irrzon
      real(dp), dimension(*), intent(in) :: phnons
    END SUBROUTINE inputOrbitals
    
    subroutine psimix(iproc,nproc,ndim_psi,orbs,comms,diis,hpsit,psit)
      use module_base
      use module_types
      implicit none
      integer, intent(in) :: iproc,nproc,ndim_psi
      type(orbitals_data), intent(in) :: orbs
      type(communications_arrays), intent(in) :: comms
      type(diis_objects), intent(inout) :: diis
      real(wp), dimension(sum(comms%ncntt(0:nproc-1))), intent(inout) :: psit,hpsit
    end subroutine psimix
    
    subroutine estimatePerturbedOrbitals(iproc, nproc, at, orbs, lr, input, orbsLIN, commsLIN, rxyz, nspin, &
        nlpspd, proj, nscatterarr, ngatherarr, rhopot, GPU, pkernelseq, phi, rxyzParabola, perturbation)
    use module_base
    use module_types
    implicit none
    
    ! Calling arguments
    integer:: iproc, nproc
    type(atoms_data), intent(in) :: at
    type(orbitals_data):: orbs
    type(locreg_descriptors), intent(in) :: lr
    type(input_variables):: input
    type(orbitals_data):: orbsLIN
    type(communications_arrays):: commsLIN
    real(8),dimension(3,at%nat):: rxyz, rxyzParabola
    integer:: nspin
    type(nonlocal_psp_descriptors), intent(in) :: nlpspd
    real(wp), dimension(nlpspd%nprojel), intent(in) :: proj
    integer, dimension(0:nproc-1,4), intent(in) :: nscatterarr !n3d,n3p,i3s+i3xcsh-1,i3xcsh
    integer, dimension(0:nproc-1,2), intent(in) :: ngatherarr
    real(dp), dimension(*), intent(inout) :: rhopot
    type(GPU_pointers), intent(inout) :: GPU
    real(dp), dimension(:), pointer :: pkernelseq
    real(8),dimension(max(orbsLIN%npsidim_orbs,orbsLIN%npsidim_comp)):: phi
    real(8),dimension(3,at%nat):: perturbation
    end subroutine estimatePerturbedOrbitals
    
    subroutine psimixVariable(iproc,nproc,orbs,comms,diis,diisArr, hpsit,psit, quiet)
      use module_base
      use module_types
      implicit none
      integer, intent(in) :: iproc,nproc
      type(orbitals_data), intent(in) :: orbs
      type(communications_arrays), intent(in) :: comms
      type(diis_objects), intent(inout) :: diis
      type(diis_objects),dimension(orbs%norb),intent(in out):: diisArr
      real(wp), dimension(sum(comms%ncntt(0:nproc-1))), intent(inout) :: psit,hpsit
      logical, optional:: quiet ! to avoid that the DIIS weights are written
    end subroutine psimixVariable
    
    
    
    subroutine diisstpVariable(iproc,nproc,orbs,comms,diis,diisArr,psit,quiet)
      use module_base
      use module_types
      implicit none
    ! Arguments
      integer, intent(in) :: nproc,iproc
      type(orbitals_data), intent(in) :: orbs
      type(communications_arrays), intent(in) :: comms
      type(diis_objects), intent(inout) :: diis
      type(diis_objects),dimension(orbs%norb),intent(in out):: diisArr
      real(wp), dimension(sum(comms%ncntt(0:nproc-1))), intent(out) :: psit
      logical, optional:: quiet ! to avoid that the DIIS weights are written
    end subroutine diisstpVariable
    
    
    subroutine apply_potentialConfinement(n1,n2,n3,nl1,nl2,nl3,nbuf,nspinor,npot,psir,pot,epot, rxyzConfinement, &
         hxh, hyh, hzh, potentialPrefac, confPotOrder, &
         ibyyzz_r) !optional
      use module_base
      implicit none
      integer, intent(in) :: n1,n2,n3,nl1,nl2,nl3,nbuf,nspinor,npot, confPotOrder
      real(wp), dimension(-14*nl1:2*n1+1+15*nl1,-14*nl2:2*n2+1+15*nl2,-14*nl3:2*n3+1+15*nl3,nspinor), intent(inout) :: psir
      real(wp), dimension(-14*nl1:2*n1+1+15*nl1-4*nbuf,-14*nl2:2*n2+1+15*nl2-4*nbuf,&
           -14*nl3:2*n3+1+15*nl3-4*nbuf,npot), intent(in) :: pot
      integer, dimension(2,-14:2*n2+16,-14:2*n3+16), intent(in), optional :: ibyyzz_r
      real(gp), intent(out) :: epot
      real(8),dimension(3):: rxyzConfinement
      real(8):: hxh, hyh, hzh, potentialPrefac
    end subroutine apply_potentialConfinement

    subroutine getLinearPsi(iproc, nproc, nspin, Glr, orbs, comms, at, lin, rxyz, rxyzParab, &
        nscatterarr, ngatherarr, rhopot, GPU, input, pkernelseq, phi, psi, psit, updatePhi, &
        infoBasisFunctions, infoCoeff, itSCC, n3p, n3pi, n3d, pkernel, &
        i3s, i3xcsh, ebsMod, coeff, lphi, radii_cf, nlpspd, proj)
      use module_base
      use module_types
      implicit none
      integer,intent(in):: iproc, nproc, nspin, n3p, n3pi, n3d, i3s, i3xcsh, itSCC
      type(locreg_descriptors),intent(in):: Glr
      type(orbitals_data),intent(in) :: orbs
      type(communications_arrays),intent(in) :: comms
      type(atoms_data),intent(in):: at
      type(linearParameters),intent(inout):: lin
      type(input_variables),intent(in):: input
      real(8),dimension(3,at%nat),intent(in):: rxyz
      real(8),dimension(3,at%nat),intent(inout):: rxyzParab
      integer,dimension(0:nproc-1,4),intent(inout):: nscatterarr !n3d,n3p,i3s+i3xcsh-1,i3xcsh
      integer,dimension(0:nproc-1,2),intent(inout):: ngatherarr
      real(dp),dimension(max(Glr%d%n1i*Glr%d%n2i*n3p,1)*input%nspin),intent(inout) :: rhopot
      type(GPU_pointers),intent(inout):: GPU
      real(dp), dimension(lin%as%size_pkernel),intent(in):: pkernel
      logical,intent(in):: updatePhi
      real(dp),dimension(:),pointer,intent(in):: pkernelseq
      real(8),dimension(max(lin%lb%orbs%npsidim_orbs,lin%lb%orbs%npsidim_comp)),intent(inout):: phi
      real(8),dimension(max(orbs%npsidim_orbs,orbs%npsidim_comp)),intent(out):: psi, psit
      integer,intent(out):: infoBasisFunctions, infoCoeff
      real(8),intent(out):: ebsMod
      real(8),dimension(lin%lb%orbs%norb,orbs%norb),intent(in out):: coeff
      real(8),dimension(max(lin%lb%orbs%npsidim_orbs,lin%lb%orbs%npsidim_comp)),intent(inout):: lphi
      real(8),dimension(at%ntypes,3),intent(in):: radii_cf
      type(nonlocal_psp_descriptors),intent(in):: nlpspd
      real(wp),dimension(nlpspd%nprojel),intent(inout):: proj
    end subroutine getLinearPsi



    subroutine local_hamiltonianConfinement(iproc,orbs,lin,lr,hx,hy,hz,&
         nspin,pot,psi,hpsi,ekin_sum,epot_sum, nat, rxyz, onWhichAtom, at, centralAtom)
      use module_base
      use module_types
      use libxc_functionals
      implicit none
      integer, intent(in) :: iproc,nspin
      real(gp), intent(in) :: hx,hy,hz
      type(orbitals_data), intent(in) :: orbs
      type(linearParameters):: lin
      type(locreg_descriptors), intent(in) :: lr
      real(wp), dimension(lr%wfd%nvctr_c+7*lr%wfd%nvctr_f,orbs%nspinor*orbs%norbp), intent(in) :: psi
      real(wp), dimension(*) :: pot
      !real(wp), dimension(lr%d%n1i*lr%d%n2i*lr%d%n3i*nspin) :: pot
      real(gp), intent(out) :: ekin_sum,epot_sum
      real(wp), dimension(lr%wfd%nvctr_c+7*lr%wfd%nvctr_f,orbs%nspinor*orbs%norbp), intent(out) :: hpsi
    integer:: nat
    real(8),dimension(3,nat):: rxyz
    integer,dimension(orbs%norbp),intent(in):: onWhichAtom
    type(atoms_data), intent(in) :: at
    integer,intent(in),optional:: centralAtom
    end subroutine local_hamiltonianConfinement


    subroutine local_hamiltonianConfinementForAllLocregs(iproc,orbs,lin,lr,hx,hy,hz,&
         nspin,pot,psi,hpsi,ekin_sum,epot_sum, nat, rxyz, at, centralAtom)
      use module_base
      use module_types
      use libxc_functionals
      implicit none
      integer, intent(in):: iproc, nspin, nat
      real(gp), intent(in):: hx,hy,hz
      type(orbitals_data),intent(in):: orbs
      type(linearParameters),intent(in):: lin
      type(locreg_descriptors),intent(in) :: lr
      type(atoms_data),intent(in):: at
      real(wp),dimension(lr%wfd%nvctr_c+7*lr%wfd%nvctr_f,orbs%nspinor*orbs%norbp),intent(in):: psi
      real(wp),dimension(*):: pot
      !real(wp), dimension(lr%d%n1i*lr%d%n2i*lr%d%n3i*nspin) :: pot
      real(gp),intent(out):: ekin_sum,epot_sum
      real(wp),dimension(lr%wfd%nvctr_c+7*lr%wfd%nvctr_f,orbs%nspinor*orbs%norbp,at%nat),intent(out):: hpsi
      real(8),dimension(3,nat),intent(in):: rxyz
      integer,intent(in),optional:: centralAtom
    end subroutine local_hamiltonianConfinementForAllLocregs

    
    subroutine deallocateLinear(iproc, lin, phi, lphi, coeff)
      use module_base
      use module_types
      implicit none
      integer,intent(in):: iproc
      type(linearParameters),intent(inout):: lin
      real(8),dimension(:),pointer,intent(inout):: phi, lphi
      real(8),dimension(:,:),pointer,intent(inout):: coeff
    end subroutine deallocateLinear
    

    subroutine initializeLocRegLIN(iproc, nproc, lr, lin, at, input, rxyz, radii_cf)
      use module_base
      use module_types
      implicit none
      integer:: iproc, nproc
      type(locreg_descriptors):: lr
      type(linearParameters):: lin
      type(atoms_data),intent(in):: at
      type(input_variables),intent(in):: input
      real(8),dimension(3,at%nat):: rxyz
      real(8),dimension(at%ntypes,3):: radii_cf
      type(communications_arrays):: commsLIN
    end subroutine initializeLocRegLIN
    
    
    
    subroutine orbitalsCommunicatorsWithGroups(iproc, lproc, uproc, lin, newComm, norbPerComm)
      use module_base
      use module_types
      implicit none
      integer, intent(in) :: iproc, lproc, uproc, newComm, norbPerComm
      type(linearParameters),intent(in out):: lin
    end subroutine orbitalsCommunicatorsWithGroups
    
    subroutine linearScaling(iproc, nproc, n3d, n3p, n3pi, i3s, i3xcsh, Glr, orbs, comms, at, input, rhodsc, lin, rxyz, &
        fion, fdisp, radii_cf, nscatterarr, ngatherarr, nlpspd, proj, rhopot, GPU, pkernelseq, irrzon, phnons, &
        pkernel, pot_ion, rhocore, potxc, PSquiet, eion, edisp, eexctX, scpot, psi, psit, energy, fxyz)
      use module_base
      use module_types
      implicit none
      integer,intent(in):: iproc, nproc, n3d, n3p, n3pi, i3s, i3xcsh
      type(locreg_descriptors),intent(in) :: Glr
      type(orbitals_data),intent(inout):: orbs
      type(communications_arrays),intent(in) :: comms
      type(atoms_data),intent(inout):: at
      type(linearParameters),intent(in out):: lin
      type(input_variables),intent(in):: input
      type(rho_descriptors),intent(inout) :: rhodsc
      real(8),dimension(3,at%nat),intent(inout):: rxyz
      real(8),dimension(3,at%nat),intent(in):: fion, fdisp
      real(8),dimension(at%ntypes,3),intent(in):: radii_cf
      integer,dimension(0:nproc-1,4),intent(inout):: nscatterarr !n3d,n3p,i3s+i3xcsh-1,i3xcsh
      !integer,dimension(0:nproc-1,2),intent(in):: ngatherarr
      integer,dimension(0:nproc-1,2),intent(inout):: ngatherarr
      type(nonlocal_psp_descriptors),intent(in):: nlpspd
      real(wp),dimension(nlpspd%nprojel),intent(inout):: proj
      real(dp),dimension(max(Glr%d%n1i*Glr%d%n2i*n3p,1)*input%nspin),intent(inout), target :: rhopot
      type(GPU_pointers),intent(in out):: GPU
      real(dp),dimension(:),pointer,intent(in):: pkernelseq
      integer, dimension(lin%as%size_irrzon(1),lin%as%size_irrzon(2),lin%as%size_irrzon(3)),intent(in) :: irrzon
      real(dp), dimension(lin%as%size_phnons(1),lin%as%size_phnons(2),lin%as%size_phnons(3)),intent(in) :: phnons
      real(dp), dimension(lin%as%size_pkernel),intent(in):: pkernel
      real(wp), dimension(lin%as%size_pot_ion),intent(inout):: pot_ion
      !real(wp), dimension(lin%as%size_rhocore):: rhocore 
      real(wp), dimension(:),pointer,intent(in):: rhocore
      real(wp), dimension(lin%as%size_potxc(1),lin%as%size_potxc(2),lin%as%size_potxc(3),lin%as%size_potxc(4)),intent(inout):: potxc
      character(len=3),intent(in):: PSquiet
      real(gp),intent(in):: eion, edisp, eexctX
      logical,intent(in):: scpot
      !real(8),dimension(orbs%npsidim),intent(out):: psi
      real(8),dimension(:),pointer,intent(out):: psi, psit
      real(8),intent(out):: energy
      real(8),dimension(3,at%nat),intent(out):: fxyz
      !real(8),intent(out):: fnoise
      real(8):: fnoise
    end subroutine linearScaling
    
    
    subroutine potentialAndEnergySub(iproc, nproc, n3d, n3p, Glr, orbs, atoms, in, lin, phi, psi, rxyz, rxyzParab, &
        rhopot, nscatterarr, ngatherarr, GPU, irrzon, phnons, pkernel, pot_ion, rhocore, potxc, PSquiet, &
        proj, nlpspd, pkernelseq, eion, edisp, eexctX, scpot, coeff, ebsMod, energy)
      use module_base
      use module_types
      implicit none
      integer:: iproc, nproc, n3d, n3p, sizeLphir, sizePhibuffr
      type(locreg_descriptors) :: Glr
      type(orbitals_data):: orbs
      type(atoms_data):: atoms
      type(input_variables):: in
      type(linearParameters):: lin
      real(8),dimension(max(lin%lb%orbs%npsidim_orbs,lin%lb%orbs%npsidim_comp)):: phi
      real(8),dimension(max(orbs%npsidim_comp,orbs%npsidim_orbs)):: psi
      real(dp), dimension(lin%as%size_rhopot) :: rhopot
      integer,dimension(0:nproc-1,4) :: nscatterarr !n3d,n3p,i3s+i3xcsh-1,i3xcsh
      integer,dimension(0:nproc-1,2),intent(in) :: ngatherarr
      type(GPU_pointers),intent(in out):: GPU
      integer, dimension(lin%as%size_irrzon(1),lin%as%size_irrzon(2),lin%as%size_irrzon(3)) :: irrzon
      real(dp), dimension(lin%as%size_phnons(1),lin%as%size_phnons(2),lin%as%size_phnons(3)) :: phnons
      real(dp), dimension(lin%as%size_pkernel):: pkernel
      real(wp), dimension(lin%as%size_pot_ion):: pot_ion
      !real(wp), dimension(lin%as%size_rhocore):: rhocore 
      real(wp), dimension(:),pointer:: rhocore
      real(wp), dimension(lin%as%size_potxc(1),lin%as%size_potxc(2),lin%as%size_potxc(3),lin%as%size_potxc(4)):: potxc
      character(len=3):: PSquiet
      type(nonlocal_psp_descriptors),intent(in) :: nlpspd
      real(wp), dimension(nlpspd%nprojel), intent(in) :: proj
      real(dp),dimension(lin%as%size_pkernelseq),intent(in):: pkernelseq
      real(8),dimension(3,atoms%nat),intent(in):: rxyz
      real(8),dimension(3,atoms%nat),intent(in):: rxyzParab
      real(gp):: eion, edisp, eexctX, energy
      real(8),dimension(lin%lb%orbs%norb,orbs%norb):: coeff
      real(8):: ebsMod
      logical:: scpot
    end subroutine potentialAndEnergySub

    
    

    subroutine calculateForcesSub(iproc, nproc, n3d, n3p, n3pi, i3s, i3xcsh, Glr, orbs, atoms, in, comms, lin, nlpspd, proj, &
        ngatherarr, nscatterarr, GPU, irrzon, phnons, pkernel, rxyz, fion, fdisp, phi, coeff, rhopot, fxyz, fnoise, radii_cf)
      use module_base
      use module_types
      implicit none
      integer,intent(in):: iproc, nproc, n3d, n3p, n3pi, i3s, i3xcsh
      type(locreg_descriptors),intent(in):: Glr
      type(orbitals_data),intent(in):: orbs
      type(atoms_data),intent(in):: atoms
      type(input_variables),intent(in):: in
      type(communications_arrays),intent(in):: comms
      type(linearParameters),intent(in):: lin
      type(nonlocal_psp_descriptors),intent(in) :: nlpspd
      real(wp),dimension(nlpspd%nprojel),intent(inout) :: proj
      integer,dimension(0:nproc-1,2),intent(in) :: ngatherarr   !!! NOT NEEDED
      integer,dimension(0:nproc-1,4),intent(inout) :: nscatterarr !n3d,n3p,i3s+i3xcsh-1,i3xcsh
      type(GPU_pointers),intent(inout):: GPU
      integer,dimension(lin%as%size_irrzon(1),lin%as%size_irrzon(2),lin%as%size_irrzon(3)),intent(in) :: irrzon
      real(dp),dimension(lin%as%size_phnons(1),lin%as%size_phnons(2),lin%as%size_phnons(3)),intent(in) :: phnons
      real(dp),dimension(lin%as%size_pkernel),intent(in):: pkernel
      real(8),dimension(3,atoms%nat),intent(in):: rxyz, fion, fdisp
      real(8),dimension(3,atoms%nat),intent(out):: fxyz
      real(8),intent(out):: fnoise
      real(8),dimension(max(lin%gorbs%npsidim_orbs,lin%gorbs%npsidim_comp)),intent(inout):: phi
      real(8),dimension(Glr%d%n1i*Glr%d%n2i*nscatterarr(iproc,1)),intent(in):: rhopot
      real(8),dimension(lin%orbs%norb,orbs%norb),intent(in):: coeff
      real(gp), dimension(atoms%ntypes,3+ndebug), intent(in) :: radii_cf
    end subroutine calculateForcesSub



    subroutine optimizeCoefficients(iproc, orbs, lin, nspin, matrixElements, coeff, infoCoeff)
      use module_base
      use module_types
      implicit none
      integer,intent(in):: iproc, nspin
      type(orbitals_data),intent(in):: orbs
      type(linearParameters),intent(in):: lin
      real(8),dimension(lin%orbs%norb,lin%orbs%norb),intent(in):: matrixElements
      real(8),dimension(lin%orbs%norb,orbs%norb),intent(inout):: coeff
      integer,intent(out):: infoCoeff
    end subroutine

   !!subroutine determine_locreg_periodic(iproc,nlr,cxyz,locrad,hx,hy,hz,Glr,Llr,outofzone)
   !!   use module_base
   !!   use module_types
   !!   implicit none
   !!   integer, intent(in) :: iproc,nlr
   !!   real(gp), intent(in) :: hx,hy,hz
   !!   type(locreg_descriptors), intent(in) :: Glr
   !!   real(gp), dimension(nlr), intent(in) :: locrad
   !!   real(gp), dimension(3,nlr), intent(in) :: cxyz
   !!   type(locreg_descriptors), dimension(nlr), intent(out) :: Llr
   !!   integer, dimension(3,nlr),intent(out) :: outofzone
   !!end subroutine

    !!subroutine determine_wfd_periodicity(ilr,nlr,Glr,Llr,outofzone)
    !!  use module_base
    !!  use module_types
    !!  implicit none
    !!  integer,intent(in) :: ilr,nlr
    !!  type(locreg_descriptors),intent(in) :: Glr
    !!  type(locreg_descriptors),dimension(nlr),intent(inout) :: Llr
    !!  integer,dimension(3,nlr),intent(in) :: outofzone
    !!end subroutine

    !!subroutine num_segkeys_periodic(n1,n2,n3,i1sc,i1ec,i2sc,i2ec,i3sc,i3ec,nseg,nvctr,keyg,keyv,&
    !! nseg_loc,nvctr_loc,outofzone)
    !! implicit none
    !! integer, intent(in) :: n1,n2,n3,i1sc,i1ec,i2sc,i2ec,i3sc,i3ec,nseg,nvctr
    !! integer, dimension(nseg), intent(in) :: keyv
    !! integer, dimension(2,nseg), intent(in) :: keyg
    !! integer, intent(out) :: nseg_loc,nvctr_loc
    !! integer, dimension(3),intent(in) :: outofzone
    !!end subroutine

    !!subroutine segkeys_periodic(n1,n2,n3,i1sc,i1ec,i2sc,i2ec,i3sc,i3ec,nseg,nvctr,keyg,keyv,&
    !! nseg_loc,nvctr_loc,keyg_loc,keyv_loc,outofzone)
    !! implicit none
    !! integer, intent(in) :: n1,n2,n3,i1sc,i1ec,i2sc,i2ec,i3sc,i3ec,nseg,nvctr,nseg_loc,nvctr_loc
    !! integer, dimension(nseg), intent(in) :: keyv
    !! integer, dimension(2,nseg), intent(in) :: keyg
    !! integer, dimension(3), intent(in) :: outofzone
    !! integer, dimension(nseg_loc), intent(out) :: keyv_loc
    !! integer, dimension(2,nseg_loc), intent(out) :: keyg_loc
    !! end subroutine

    !!subroutine get_number_of_overlap_region(alr,blr,Glr,isovrlp,Llr,nlr,outofzone)
    !! use module_base
    !! use module_types
    !! implicit none
    !! integer, intent(in) :: alr,blr
    !! integer, intent(in) :: nlr
    !! type(locreg_descriptors),intent(in) :: Glr
    !! integer, intent(out) :: isovrlp
    !! integer,dimension(3,nlr),intent(in) :: outofzone
    !! type(locreg_descriptors), dimension(nlr), intent(in) :: Llr
    !!end subroutine

    !!subroutine get_overlap_region_periodic(alr,blr,Glr,isovrlp,Llr,nlr,Olr,outofzone)
    !! use module_base
    !! use module_types
    !! implicit none
    !! integer, intent(in) :: alr,blr
    !! integer, intent(in) :: nlr
    !! type(locreg_descriptors),intent(in) :: Glr
    !! integer, intent(in) :: isovrlp
    !! type(locreg_descriptors), dimension(nlr), intent(in) :: Llr
    !! type(locreg_descriptors),dimension(isovrlp),intent(out) :: Olr
    !! integer,dimension(3,nlr),intent(in) :: outofzone
    !!end subroutine

    !!subroutine nlpspd_to_locreg(input_parameters,iproc,Glr,Llr,rxyz,atoms,orbs,&
    !!   radii_cf,cpmult,fpmult,hx,hy,hz,nlpspd,Lnlpspd,projflg)
    !! use module_base
    !! use module_types
    !! implicit none
    !! type(input_variables),intent(in) :: input_parameters
    !! integer,intent(in) :: iproc
    !! type(locreg_descriptors),intent(in) :: Glr
    !! type(locreg_descriptors),intent(in) :: Llr
    !! type(atoms_data),intent(in) :: atoms
    !! type(orbitals_data),intent(in) :: orbs
    !! real(gp), intent(in) :: cpmult,fpmult,hx,hy,hz
    !! type(nonlocal_psp_descriptors),intent(in) :: nlpspd
    !! type(nonlocal_psp_descriptors),intent(out) :: Lnlpspd
    !! integer,dimension(atoms%nat),intent(out) :: projflg
    !! real(gp), dimension(3,atoms%nat), intent(in) :: rxyz
    !! real(gp), dimension(atoms%ntypes,3), intent(in) :: radii_cf
    !!end subroutine

    !!subroutine apply_local_projectors(atoms,in,Llr,Lnlpspd,Lproj,orbs,projflg,psi,rxyz,hpsi)
    !! use module_base
    !! use module_types
    !! implicit none
    !! type(atoms_data),intent(in) :: atoms
    !! type(input_variables),intent(in) :: in
    !! type(locreg_descriptors),intent(in) :: Llr
    !! type(nonlocal_psp_descriptors),intent(in) :: Lnlpspd
    !! type(orbitals_data),intent(in) :: orbs
    !! integer,dimension(atoms%nat),intent(in) :: projflg
    !! real(wp),dimension(Lnlpspd%nprojel),intent(out):: Lproj
    !! real(wp),dimension((Llr%wfd%nvctr_c+7*Llr%wfd%nvctr_f)*orbs%nspinor*orbs%norbp),intent(in) :: psi
    !! real(wp),dimension((Llr%wfd%nvctr_c+7*Llr%wfd%nvctr_f)*orbs%nspinor*orbs%norbp),intent(out):: hpsi
    !! real(gp), dimension(3,atoms%nat), intent(in) :: rxyz
    !!end subroutine

    !!subroutine psi_to_locreg(Glr,ilr,ldim,Olr,lpsi,nlr,orbs,psi)
    !! use module_base
    !! use module_types
    !! implicit none
    !! integer, intent(in) :: nlr
    !! integer :: ilr
    !! integer :: ldim
    !! type(orbitals_data),intent(in) :: orbs
    !! type(locreg_descriptors),intent(in) :: Glr
    !! type(locreg_descriptors), dimension(nlr), intent(in) :: Olr
    !! real(wp),dimension(orbs%npsidim),intent(in) :: psi
    !! real(wp),dimension(ldim),intent(inout) :: lpsi
    !!end subroutine





    !!subroutine partial_density_linear(rsflag,nproc,n1i,n2i,n3i,npsir,nspinn,nrhotot,&
    !!     hfac,nscatterarr,spinsgn,psir,rho_p,norb,norbPsi,coeff,&
    !!     ibyyzz_r)
    !!  use module_base
    !!  use module_types
    !!  implicit none
    !!  logical, intent(in) :: rsflag
    !!  integer, intent(in) :: nproc,n1i,n2i,n3i,nrhotot,nspinn,npsir, norb,norbPsi
    !!  real(gp), intent(in) :: hfac,spinsgn
    !!  integer, dimension(0:nproc-1,4), intent(in) :: nscatterarr
    !!  real(wp), dimension(n1i,n2i,n3i,npsir), intent(in) :: psir
    !!  real(dp), dimension(n1i,n2i,nrhotot,nspinn), intent(inout) :: rho_p
    !!  real(8),dimension(norb,norbPsi),intent(in):: coeff
    !!  integer, dimension(:,:,:),pointer :: ibyyzz_r
    !!end subroutine partial_density_linear

!!$    subroutine local_partial_densityLinear(iproc,nproc,rsflag,nscatterarr,&
!!$         nrhotot,Lzd,hxh,hyh,hzh,nspin,orbs,psi,rho)
!!$      use module_base
!!$      use module_types
!!$      use module_interfaces, exceptThisOne => local_partial_densityLinear
!!$      use module_xc
!!$      implicit none
!!$      logical, intent(in) :: rsflag
!!$      integer, intent(in) :: iproc,nproc
!!$      integer,intent(inout):: nrhotot
!!$      integer, intent(in) :: nspin
!!$      real(gp), intent(in) :: hxh,hyh,hzh
!!$      type(local_zone_descriptors), intent(in) :: Lzd
!!$      type(orbitals_data),intent(in) :: orbs
!!$      integer, dimension(0:nproc-1,4), intent(in) :: nscatterarr !n3d,n3p,i3s+i3xcsh-1,i3xcsh
!!$      real(wp), dimension(orbs%npsidim_orbs), intent(in) :: psi
!!$      real(dp),dimension(max(Lzd%Glr%d%n1i*Lzd%Glr%d%n2i*nrhotot,1),max(nspin,orbs%nspinor)),intent(out):: rho
!!$    end subroutine local_partial_densityLinear


   subroutine createDerivativeBasis(n1,n2,n3, &
     nfl1,nfu1,nfl2,nfu2,nfl3,nfu3,  &
     hgrid,ibyz_c,ibxz_c,ibxy_c,ibyz_f,ibxz_f,ibxy_f,&
     w_c, w_f, w_f1, w_f2, w_f3, x_c, x_f, y_c, y_f, z_c, z_f)
     use module_base
     !use filterModule
     implicit none
     integer, intent(in) :: n1,n2,n3,nfl1,nfu1,nfl2,nfu2,nfl3,nfu3
     real(gp), intent(in) :: hgrid
     integer, dimension(2,0:n2,0:n3), intent(in) :: ibyz_c,ibyz_f
     integer, dimension(2,0:n1,0:n3), intent(in) :: ibxz_c,ibxz_f
     integer, dimension(2,0:n1,0:n2), intent(in) :: ibxy_c,ibxy_f
     real(wp), dimension(0:n1,0:n2,0:n3), intent(in) :: w_c
     real(wp), dimension(7,nfl1:nfu1,nfl2:nfu2,nfl3:nfu3), intent(in) :: w_f
     real(wp), dimension(nfl1:nfu1,nfl2:nfu2,nfl3:nfu3), intent(in) :: w_f1
     real(wp), dimension(nfl2:nfu2,nfl1:nfu1,nfl3:nfu3), intent(in) :: w_f2
     real(wp), dimension(nfl3:nfu3,nfl1:nfu1,nfl2:nfu2), intent(in) :: w_f3
     real(wp), dimension(0:n1,0:n2,0:n3), intent(out) :: x_c
     real(wp), dimension(7,nfl1:nfu1,nfl2:nfu2,nfl3:nfu3), intent(out) :: x_f
     real(wp), dimension(0:n1,0:n2,0:n3), intent(out) :: y_c
     real(wp), dimension(7,nfl1:nfu1,nfl2:nfu2,nfl3:nfu3), intent(out) :: y_f
     real(wp), dimension(0:n1,0:n2,0:n3), intent(out) :: z_c
     real(wp), dimension(7,nfl1:nfu1,nfl2:nfu2,nfl3:nfu3), intent(out) :: z_f
    end subroutine createDerivativeBasis


subroutine HamiltonianApplicationConfinementForAllLocregs(iproc,nproc,at,orbs,lin,hx,hy,hz,rxyz,&
     nlpspd,proj,lr,ngatherarr,ndimpot,potential,psi,hpsi,&
     ekin_sum,epot_sum,eexctX,eproj_sum,nspin,GPU, rxyzParabola, onWhichAtom, &
     pkernel,orbsocc,psirocc,centralAtom) ! optional
      use module_base
      use module_types
      use libxc_functionals
      implicit none
      integer, intent(in) :: iproc,nproc,ndimpot,nspin
      real(gp), intent(in) :: hx,hy,hz
      type(atoms_data), intent(in) :: at
      type(orbitals_data), intent(in) :: orbs
      type(linearParameters):: lin
      type(nonlocal_psp_descriptors), intent(in) :: nlpspd
      type(locreg_descriptors), intent(in) :: lr
      integer, dimension(0:nproc-1,2), intent(in) :: ngatherarr
      real(gp), dimension(3,at%nat), intent(in) :: rxyz
      real(wp), dimension(nlpspd%nprojel), intent(in) :: proj
      real(wp), dimension((lr%wfd%nvctr_c+7*lr%wfd%nvctr_f)*orbs%nspinor*orbs%norbp), intent(in) :: psi
      real(wp), dimension(max(ndimpot,1)*nspin), intent(in), target :: potential
      real(gp), intent(out) :: ekin_sum,epot_sum,eexctX,eproj_sum
      real(wp), dimension((lr%wfd%nvctr_c+7*lr%wfd%nvctr_f)*orbs%nspinor*orbs%norbp*at%nat), intent(out) :: hpsi
      type(GPU_pointers), intent(inout) :: GPU
      real(gp), dimension(3,at%nat), intent(in) :: rxyzParabola
      integer,dimension(orbs%norb),intent(in):: onWhichAtom
      real(dp), dimension(*), optional :: pkernel
      type(orbitals_data), intent(in), optional :: orbsocc
      real(wp), dimension(:), pointer, optional :: psirocc
      integer,intent(in),optional:: centralAtom
    end subroutine HamiltonianApplicationConfinementForAllLocregs


    subroutine readAtomicOrbitals(at,norbe,norbsc,nspin,nspinor,scorb,norbsc_arr,locrad)
      use module_base
      use module_types
      implicit none
      !Arguments
      integer, intent(in) :: nspin,nspinor
      integer, intent(out) :: norbe,norbsc
      type(atoms_data), intent(inout) :: at
      logical, dimension(4,2,at%natsc), intent(out) :: scorb
      integer, dimension(at%natsc+1,nspin), intent(out) :: norbsc_arr
      real(gp), dimension(at%nat), intent(out) :: locrad
    end subroutine readAtomicOrbitals


    subroutine readAtomicOrbitals_withOnWhichAtom(at,orbsig,norbe,norbsc,nspin,nspinor,scorb,norbsc_arr,locrad,&
               onWhichAtom)
      use module_base
      use module_types
      implicit none
      !Arguments
      integer, intent(in) :: nspin,nspinor
      type(orbitals_data),intent(in):: orbsig
      integer, intent(out) :: norbe,norbsc
      type(atoms_data), intent(inout) :: at
      logical, dimension(4,2,at%natsc), intent(out) :: scorb
      integer, dimension(at%natsc+1,nspin), intent(out) :: norbsc_arr
      real(gp), dimension(at%nat), intent(out) :: locrad
      integer,dimension(orbsig%norb),intent(out):: onWhichAtom
    end subroutine readAtomicOrbitals_withOnWhichAtom





    subroutine inputguessConfinement(iproc, nproc, at, &
         comms, Glr, input, rhodsc, lin, orbs, rxyz, n3p, rhopot, rhopotold, rhocore, pot_ion,&
         nlpspd, proj, pkernel, pkernelseq, &
         nscatterarr, ngatherarr, potshortcut, irrzon, phnons, GPU, radii_cf, &
         tag, lphi, ehart, eexcu, vexcu)
      use module_base
      use module_types
      implicit none
      integer, intent(in) :: iproc,nproc,n3p
      type(atoms_data), intent(inout) :: at
      type(nonlocal_psp_descriptors), intent(in) :: nlpspd
      type(locreg_descriptors), intent(in) :: Glr
      type(communications_arrays), intent(in) :: comms
      type(GPU_pointers), intent(inout) :: GPU
      type(input_variables):: input
      type(rho_descriptors),intent(in) :: rhodsc
      type(linearParameters),intent(inout):: lin
      type(orbitals_data),intent(in):: orbs
      integer, dimension(0:nproc-1,4), intent(in) :: nscatterarr !n3d,n3p,i3s+i3xcsh-1,i3xcsh
      integer, dimension(0:nproc-1,2), intent(in) :: ngatherarr
      real(gp), dimension(3,at%nat), intent(in) :: rxyz
      real(wp), dimension(nlpspd%nprojel), intent(in) :: proj
      real(dp),dimension(max(Glr%d%n1i*Glr%d%n2i*n3p,1)*input%nspin),intent(inout) :: rhopot, rhopotold
      real(wp), dimension(lin%as%size_pot_ion),intent(inout):: pot_ion
      real(wp), dimension(:), pointer :: rhocore
      real(dp), dimension(lin%as%size_pkernel),intent(in):: pkernel
      real(dp), dimension(:), pointer :: pkernelseq
      integer, intent(in) ::potshortcut
      integer, dimension(lin%as%size_irrzon(1),lin%as%size_irrzon(2),lin%as%size_irrzon(3)),intent(in) :: irrzon
      real(dp), dimension(lin%as%size_phnons(1),lin%as%size_phnons(2),lin%as%size_phnons(3)),intent(in) :: phnons
      real(8),dimension(at%ntypes,3),intent(in):: radii_cf
      integer,intent(inout):: tag
      real(8),dimension(max(lin%orbs%npsidim_orbs,lin%orbs%npsidim_comp)),intent(out):: lphi
      real(8),intent(out):: ehart, eexcu, vexcu
    end subroutine inputguessConfinement

    !subroutine sumrhoForLocalizedBasis(iproc, nproc, orbs, Glr, input, lin, coeff, phi, nrho, rho, &
    !           at, rxyz, nscatterarr, phibuff)
    !  use module_base
    !  use module_types
    !  use libxc_functionals
    !  implicit none
    !  ! Calling arguments
    !  integer,intent(in):: iproc, nproc, nrho
    !  type(orbitals_data),intent(in):: orbs
    !  type(locreg_descriptors),intent(in):: Glr
    !  type(input_variables),intent(in):: input
    !  type(linearParameters),intent(inout):: lin
    !  real(8),dimension(lin%orbs%norb,orbs%norb),intent(in):: coeff
    !  real(8),dimension(lin%orbs%npsidim),intent(in):: phi
    !  real(8),dimension(nrho),intent(out),target:: rho
    !  type(atoms_data),intent(in):: at
    !  real(8),dimension(3,at%nat),intent(in):: rxyz
    !  integer, dimension(0:nproc-1,4),intent(in):: nscatterarr !n3d,n3p,i3s+i3xcsh-1,i3xcsh
    !  real(8),dimension(lin%comsr%sizePhibuff):: phibuff
    !end subroutine sumrhoForLocalizedBasis


    subroutine initializeCommsSumrho(iproc, nproc, nscatterarr, lin, phibuff)
      use module_base
      use module_types
      implicit none
      
      ! Calling arguments
      integer,intent(in):: iproc, nproc
      integer,dimension(0:nproc-1,4),intent(in):: nscatterarr !n3d,n3p,i3s+i3xcsh-1,i3xcsh
      type(linearParameters),intent(inout):: lin
      real(8),dimension(:),pointer,intent(out):: phibuff
    end subroutine initializeCommsSumrho


    subroutine initializeCommsSumrho2(iproc, nproc, nscatterarr, lin, tag)
      use module_base
      use module_types
      implicit none
      
      ! Calling arguments
      integer,intent(in):: iproc, nproc
      integer,dimension(0:nproc-1,4),intent(in):: nscatterarr !n3d,n3p,i3s+i3xcsh-1,i3xcsh
      type(linearParameters),intent(inout):: lin
      integer,intent(inout):: tag
    end subroutine initializeCommsSumrho2


   subroutine determine_locreg_periodic(iproc,nlr,cxyz,locrad,hx,hy,hz,Glr,Llr,calculateBounds)
      use module_base
      use module_types
      implicit none
      integer, intent(in) :: iproc
      integer, intent(in) :: nlr
      real(gp), intent(in) :: hx,hy,hz
      type(locreg_descriptors), intent(in) :: Glr
      real(gp), dimension(nlr), intent(in) :: locrad
      real(gp), dimension(3,nlr), intent(in) :: cxyz
      type(locreg_descriptors), dimension(nlr), intent(out) :: Llr
      logical,dimension(nlr),intent(in):: calculateBounds
   end subroutine determine_locreg_periodic

    subroutine determine_wfd_periodicity(ilr,nlr,Glr,Llr)
      use module_base
      use module_types
      implicit none
      integer,intent(in) :: ilr,nlr
      type(locreg_descriptors),intent(in) :: Glr  
      type(locreg_descriptors),dimension(nlr),intent(inout) :: Llr   
    end subroutine determine_wfd_periodicity

    subroutine num_segkeys_periodic(n1,n2,n3,i1sc,i1ec,i2sc,i2ec,i3sc,i3ec,nseg,nvctr,keyg,keyv,&
     nseg_loc,nvctr_loc,outofzone)
     implicit none
     integer, intent(in) :: n1,n2,n3,i1sc,i1ec,i2sc,i2ec,i3sc,i3ec,nseg,nvctr
     integer, dimension(nseg), intent(in) :: keyv
     integer, dimension(2,nseg), intent(in) :: keyg
     integer, intent(out) :: nseg_loc,nvctr_loc
     integer, dimension(3),intent(in) :: outofzone 
    end subroutine num_segkeys_periodic

    subroutine segkeys_periodic(n1,n2,n3,i1sc,i1ec,i2sc,i2ec,i3sc,i3ec,nseg,nvctr,keyg,keyv,&
     nseg_loc,nvctr_loc,keyg_loc,keyg_glob,keyv_loc,outofzone)
     implicit none
     integer, intent(in) :: n1,n2,n3,i1sc,i1ec,i2sc,i2ec,i3sc,i3ec,nseg,nvctr,nseg_loc,nvctr_loc
     integer, dimension(nseg), intent(in) :: keyv
     integer, dimension(2,nseg), intent(in) :: keyg
     integer, dimension(3), intent(in) :: outofzone
     integer, dimension(nseg_loc), intent(out) :: keyv_loc
     integer, dimension(2,nseg_loc), intent(out) :: keyg_loc
     integer, dimension(2,nseg_loc), intent(out) :: keyg_glob
     end subroutine segkeys_periodic

    subroutine get_number_of_overlap_region(alr,blr,Glr,isovrlp,Llr,nlr)
     use module_base
     use module_types
     implicit none
     integer, intent(in) :: alr,blr              
     integer, intent(in) :: nlr                  
     type(locreg_descriptors),intent(in) :: Glr  
     integer, intent(out) :: isovrlp           
     type(locreg_descriptors), dimension(nlr), intent(in) :: Llr       
    end subroutine get_number_of_overlap_region

    subroutine get_overlap_region_periodic(alr,blr,Glr,isovrlp,Llr,nlr,Olr)
     use module_base
     use module_types
     implicit none
     integer, intent(in) :: alr,blr           
     integer, intent(in) :: nlr                
     type(locreg_descriptors),intent(in) :: Glr 
     integer, intent(in) :: isovrlp              
     type(locreg_descriptors), dimension(nlr), intent(in) :: Llr  
     type(locreg_descriptors),dimension(isovrlp),intent(out) :: Olr 
    end subroutine get_overlap_region_periodic

!!$    subroutine nlpspd_to_locreg(input_parameters,iproc,Glr,Llr,rxyz,atoms,orbs,&
!!$       radii_cf,cpmult,fpmult,hx,hy,hz,locregShape,nlpspd,Lnlpspd,projflg)
!!$     use module_base
!!$     use module_types
!!$     implicit none 
!!$     type(input_variables),intent(in) :: input_parameters
!!$     integer,intent(in) :: iproc
!!$     type(locreg_descriptors),intent(in) :: Glr  
!!$     type(locreg_descriptors),intent(in) :: Llr  
!!$     type(atoms_data),intent(in) :: atoms       
!!$     type(orbitals_data),intent(in) :: orbs      
!!$     real(gp), intent(in) :: cpmult,fpmult,hx,hy,hz  
!!$     character(len=1),intent(in):: locregShape
!!$     type(nonlocal_psp_descriptors),intent(in) :: nlpspd  
!!$     type(nonlocal_psp_descriptors),intent(out) :: Lnlpspd   
!!$     integer,dimension(atoms%nat),intent(out) :: projflg
!!$     real(gp), dimension(3,atoms%nat), intent(in) :: rxyz
!!$     real(gp), dimension(atoms%ntypes,3), intent(in) :: radii_cf
!!$    end subroutine nlpspd_to_locreg

!!$    subroutine apply_local_projectors(iorb,iproc,nspin,atoms,hx,hy,hz,Llr,Lnlpspd,orbs,projflg,psi,rxyz,hpsi,eproj)
!!$     use module_base
!!$     use module_types
!!$     implicit none
!!$     integer,intent(in) :: iorb,nspin,iproc
!!$     real(gp), intent(in) :: hx,hy,hz
!!$     type(atoms_data),intent(in) :: atoms
!!$     type(locreg_descriptors),intent(in) :: Llr
!!$     type(nonlocal_psp_descriptors),intent(in) :: Lnlpspd  ! Local descriptors for the projectors
!!$     type(orbitals_data),intent(in) :: orbs
!!$     real(gp), intent(inout) :: eproj
!!$     integer,dimension(atoms%nat),intent(in) :: projflg
!!$     real(wp),dimension((Llr%wfd%nvctr_c+7*Llr%wfd%nvctr_f)*orbs%nspinor*nspin),intent(in) :: psi  !local wavefunction
!!$     real(wp),dimension((Llr%wfd%nvctr_c+7*Llr%wfd%nvctr_f)*orbs%nspinor*nspin),intent(inout):: hpsi ! local |p><p|Psi>
!!$     real(gp), dimension(3,atoms%nat), intent(in) :: rxyz
!!$    end subroutine apply_local_projectors


    subroutine psi_to_locreg(Glr,ilr,ldim,Olr,lpsi,nlr,orbs,psi)
     use module_base
     use module_types
     implicit none
     integer, intent(in) :: nlr    
     integer :: ilr           
     integer :: ldim          
     type(orbitals_data),intent(in) :: orbs      
     type(locreg_descriptors),intent(in) :: Glr  
     type(locreg_descriptors), dimension(nlr), intent(in) :: Olr   
     real(wp),dimension((Glr%wfd%nvctr_c+7*Glr%wfd%nvctr_f)*orbs%norbp*orbs%nspinor),intent(in) :: psi      
     real(wp),dimension(ldim),intent(inout) :: lpsi 
    end subroutine psi_to_locreg


    subroutine psi_to_locreg2(iproc, nproc, ldim, gdim, Llr, Glr, gpsi, lpsi)
      use module_base
      use module_types
      implicit none
      integer,intent(in) :: iproc                  ! process ID
      integer,intent(in) :: nproc                  ! number of processes
      integer,intent(in) :: ldim          ! dimension of lpsi 
      integer,intent(in) :: gdim          ! dimension of gpsi 
      type(locreg_descriptors),intent(in) :: Llr  ! Local grid descriptor
      type(locreg_descriptors),intent(in) :: Glr  ! Global grid descriptor
      real(wp),dimension(gdim),intent(in) :: gpsi       !Wavefunction (compressed format)
      real(wp),dimension(ldim),intent(out) :: lpsi   !Wavefunction in localization region
    end subroutine psi_to_locreg2



    subroutine partial_density_linear(rsflag,nproc,n1i,n2i,n3i,npsir,nspinn,nrhotot,&
         hfac,nscatterarr,spinsgn,psir,rho_p,&
         ibyyzz_r)
      use module_base
      use module_types
      implicit none
      logical, intent(in) :: rsflag
      integer, intent(in) :: nproc,n1i,n2i,n3i,nrhotot,nspinn,npsir
      real(gp), intent(in) :: hfac,spinsgn
      integer, dimension(0:nproc-1,4), intent(in) :: nscatterarr
      real(wp), dimension(n1i,n2i,n3i,npsir), intent(in) :: psir
      real(dp), dimension(n1i,n2i,nrhotot,nspinn), intent(inout) :: rho_p
      integer, dimension(:,:,:),pointer :: ibyyzz_r
    end subroutine partial_density_linear

    subroutine local_partial_densityLinear(iproc,nproc,rsflag,nscatterarr,&
         nrhotot,Lzd,hxh,hyh,hzh,nspin,orbs,psi,rho)
      use module_base
      use module_types
      use module_xc
      implicit none
      logical, intent(in) :: rsflag
      integer, intent(in) :: iproc,nproc
      integer,intent(inout):: nrhotot
      integer, intent(in) :: nspin
      real(gp), intent(in) :: hxh,hyh,hzh
      type(local_zone_descriptors), intent(in) :: Lzd
      type(orbitals_data),intent(in) :: orbs
      integer, dimension(0:nproc-1,4), intent(in) :: nscatterarr !n3d,n3p,i3s+i3xcsh-1,i3xcsh
      real(wp), dimension(orbs%npsidim_orbs), intent(in) :: psi
      real(dp),dimension(max(Lzd%Glr%d%n1i*Lzd%Glr%d%n2i*nrhotot,1),max(nspin,orbs%nspinor)),intent(out):: rho
    end subroutine local_partial_densityLinear


    subroutine global_to_local(Glr,Llr,nspin,size_rho,size_Lrho,rho,Lrho)
      use module_base
      use module_types
      implicit none
      type(locreg_descriptors),intent(in) :: Llr   
      type(locreg_descriptors),intent(in) :: Glr   
      integer, intent(in) :: size_rho  
      integer, intent(in) :: size_Lrho 
      integer, intent(in) :: nspin  
      real(wp),dimension(size_rho),intent(in) :: rho  
      real(wp),dimension(size_Lrho),intent(out) :: Lrho 
     end subroutine global_to_local

!!$     subroutine LinearHamiltonianApplication(input,iproc,nproc,at,Lzd,orbs,hx,hy,hz,rxyz,&
!!$        proj,ngatherarr,pot,psi,hpsi,&
!!$        ekin_sum,epot_sum,eexctX,eproj_sum,nspin,GPU,radii_cf,pkernel,orbsocc,psirocc)
!!$       use module_base
!!$       use module_types
!!$       use libxc_functionals
!!$       implicit none
!!$       integer, intent(in) :: iproc,nproc,nspin
!!$       real(gp), intent(in) :: hx,hy,hz
!!$       type(atoms_data), intent(in) :: at
!!$       type(input_variables), intent(in) :: input
!!$       type(local_zone_descriptors),intent(inout) :: Lzd
!!$       type(orbitals_data),intent(in) :: orbs
!!$       integer, dimension(0:nproc-1,2), intent(in) :: ngatherarr
!!$       real(gp), dimension(3,at%nat), intent(in) :: rxyz
!!$       real(wp), dimension(Lzd%Gnlpspd%nprojel), intent(in) :: proj
!!$       real(wp), dimension(orbs%npsidim_orbs), intent(in) :: psi
!!$       real(wp), dimension(:), pointer :: pot
!!$       real(gp), intent(out) :: ekin_sum,epot_sum,eexctX,eproj_sum
!!$       real(wp), target, dimension(orbs%npsidim_orbs), intent(out) :: hpsi
!!$       type(GPU_pointers), intent(inout) :: GPU
!!$       real(gp), dimension(at%ntypes,3+ndebug), intent(in) :: radii_cf
!!$       real(dp), dimension(*), optional :: pkernel
!!$       type(orbitals_data), intent(in), optional :: orbsocc
!!$       real(wp), dimension(:), pointer, optional :: psirocc
!!$     end subroutine LinearHamiltonianApplication

     
     subroutine LinearDiagHam(iproc,at,etol,Lzd,orbs,nspin,natsc,Lhpsi,Lpsi,psit,orbsv,norbsc_arr)
       use module_base
       use module_types
       implicit none
       integer, intent(in) :: iproc                                          
       integer, intent(in) :: nspin                                          
       integer, intent(in) :: natsc                                          
       real(gp),intent(in) :: etol         
       type(atoms_data),intent(in) :: at                                  
       type(local_zone_descriptors) :: Lzd                                  
       type(orbitals_data), intent(in) :: orbs                               
       type(orbitals_data), optional, intent(in) :: orbsv                    
       real(wp),dimension(max(orbs%npsidim_orbs,orbs%npsidim_comp)),intent(in):: Lhpsi               
       real(wp),dimension(max(orbs%npsidim_orbs,orbs%npsidim_comp)),intent(in):: Lpsi                
       real(wp),dimension(orbs%npsidim_comp),intent(inout):: psit                 
       integer, optional, dimension(natsc+1,nspin), intent(in) :: norbsc_arr 
     end subroutine

     subroutine LDiagHam(iproc,nproc,natsc,nspin,orbs,Lzd,comms,&
          psi,hpsi,psit,orthpar,passmat,& !mandatory
          orbse,commse,etol,norbsc_arr,orbsv,psivirt) !optional
       use module_base
       use module_types
       implicit none
       integer, intent(in) :: iproc,nproc,natsc,nspin
       type(local_zone_descriptors) :: Lzd                                  !> Information about the locregs
       type(communications_arrays), target, intent(in) :: comms
       type(orbitals_data), target, intent(inout) :: orbs
       type(input_variables):: input
       type(orthon_data):: orthpar
       real(wp), dimension(*), intent(out) :: passmat !< passage matrix for building the eigenvectors (the size depends of the optional arguments)
       real(wp), dimension(:), pointer :: psi,hpsi,psit
       !optional arguments
       real(gp), optional, intent(in) :: etol
       type(orbitals_data), optional, intent(in) :: orbsv
       type(orbitals_data), optional, target, intent(in) :: orbse
       type(communications_arrays), optional, target, intent(in) :: commse
       integer, optional, dimension(natsc+1,nspin), intent(in) :: norbsc_arr
       real(wp), dimension(:), pointer, optional :: psivirt
     end subroutine LDiagHam
     
     subroutine getDerivativeBasisFunctions(iproc, nproc, hgrid, Glr, lin, nphi, phi, phid)
       use module_base
       use module_types
       implicit none
       integer,intent(in):: iproc, nproc, nphi
       real(8),intent(in):: hgrid
       type(locreg_descriptors),intent(in):: Glr
       type(linearParameters),intent(in):: lin
       real(8),dimension(nphi),intent(in):: phi
       real(8),dimension(max(lin%lb%orbs%npsidim_orbs,lin%lb%orbs%npsidim_comp)),intent(out):: phid
     end subroutine getDerivativeBasisFunctions

     subroutine orthonormalizeOnlyDerivatives(iproc, nproc, lin, phid)
       use module_base
       use module_defs
       use module_types
       implicit none
       integer,intent(in):: iproc, nproc
       type(linearParameters),intent(in):: lin
       real(8),dimension(max(lin%lb%orbs%npsidim_orbs,lin%lb%orbs%npsidim_comp)),intent(inout):: phid
     end subroutine orthonormalizeOnlyDerivatives

!!$     subroutine getMatrixElements(iproc, nproc, Glr, orbs, comms, phi, hphi, matrixElements)
!!$       use module_base
!!$       use module_types
!!$       implicit none
!!$       integer,intent(in):: iproc, nproc
!!$       type(locreg_descriptors),intent(in):: Glr
!!$       type(orbitals_data),intent(in):: orbs
!!$       type(communications_arrays),intent(in):: comms
!!$       real(8),dimension(max(orbs%npsidim_comp,orbs%npsidim_orbs)),intent(inout):: phi, hphi
!!$       real(8),dimension(orbs%norb,orbs%norb,2),intent(out):: matrixElements
!!$     end subroutine getMatrixElements

     subroutine sumrhoForLocalizedBasis2(iproc, nproc, orbs, Glr, input, lin, coeff, phi, nrho, rho, at, nscatterarr)
       use module_base
       use module_types
       use libxc_functionals
       implicit none
       integer,intent(in):: iproc, nproc, nrho
       type(orbitals_data),intent(in):: orbs
       type(locreg_descriptors),intent(in):: Glr
       type(input_variables),intent(in):: input
       type(linearParameters),intent(inout):: lin
       real(8),dimension(lin%lb%orbs%norb,orbs%norb),intent(in):: coeff
       real(8),dimension(max(lin%lb%orbs%npsidim_orbs,lin%lb%orbs%npsidim_comp)),intent(in):: phi
       real(8),dimension(nrho),intent(out),target:: rho
       type(atoms_data),intent(in):: at
       integer, dimension(0:nproc-1,4),intent(in):: nscatterarr !n3d,n3p,i3s+i3xcsh-1,i3xcsh
     end subroutine sumrhoForLocalizedBasis2


     subroutine postCommunicationSumrho2(iproc, nproc, lin, sendBuf, recvBuf)
       use module_base
       use module_types
       implicit none
       integer,intent(in):: iproc, nproc
       type(linearParameters),intent(inout):: lin
       real(8),dimension(lin%comsr%nsendBuf),intent(inout):: sendBuf
       real(8),dimension(lin%comsr%nrecvBuf),intent(out):: recvBuf
     end subroutine postCommunicationSumrho2


     subroutine allocateLinArrays(lin)
       use module_base
       use module_types
       implicit none
       type(linearParameters),intent(inout):: lin
     end subroutine allocateLinArrays


     subroutine initLocregs(iproc, nat, rxyz, lin, input, Glr)
       use module_base
       use module_types
       implicit none
       integer,intent(in):: iproc, nat
       real(8),dimension(3,nat),intent(in):: rxyz
       type(linearParameters),intent(inout):: lin
       type(input_variables),intent(in):: input
       type(locreg_descriptors),intent(in):: Glr
     end subroutine initLocregs


     subroutine initCoefficients(iproc, orbs, lin, coeff)
       use module_base
       use module_types
       implicit none
       integer,intent(in):: iproc
       type(orbitals_data),intent(in):: orbs
       type(linearParameters),intent(in):: lin
       real(8),dimension(:,:),pointer,intent(out):: coeff
     end subroutine initCoefficients



!!$     subroutine HamiltonianApplicationConfinement2(input,iproc,nproc,at,Lzd,orbs,lin,hx,hy,hz,rxyz,&
!!$          ngatherarr,ndimpot,pot,psi,hpsi,&
!!$          ekin_sum,epot_sum,eexctX,eproj_sum,nspin,GPU,radii_cf, comgp, onWhichAtomp, withConfinement, energyReductionFlag, &
!!$          doNotCalculate, pkernel,orbsocc,psirocc)
!!$       use module_base
!!$       use module_types
!!$       use libxc_functionals
!!$       implicit none
!!$       integer, intent(in) :: iproc,nproc,nspin,ndimpot
!!$       real(gp), intent(in) :: hx,hy,hz
!!$       type(atoms_data), intent(in) :: at
!!$       type(input_variables), intent(in) :: input
!!$       type(local_zone_descriptors),intent(inout) :: Lzd
!!$       type(orbitals_data),intent(in):: orbs
!!$       type(linearParameters),intent(in):: lin
!!$       integer, dimension(0:nproc-1,2), intent(in) :: ngatherarr
!!$       real(gp), dimension(3,at%nat), intent(in) :: rxyz
!!$       real(wp), dimension(orbs%npsidim), intent(in) :: psi
!!$       real(wp), dimension(max(ndimpot,1)*nspin), intent(in) :: pot
!!$       !real(wp), dimension(:), pointer :: pot
!!$       real(gp), intent(out) :: ekin_sum,epot_sum,eexctX,eproj_sum
!!$       real(wp), target, dimension(orbs%npsidim), intent(out) :: hpsi
!!$       type(GPU_pointers), intent(inout) :: GPU
!!$       real(gp), dimension(at%ntypes,3+ndebug), intent(in) :: radii_cf
!!$       type(p2pCommsGatherPot), intent(in):: comgp
!!$       integer,dimension(orbs%norbp),intent(in):: onWhichAtomp
!!$       logical,intent(in):: withConfinement
!!$       logical,intent(in):: energyReductionFlag
!!$       logical,dimension(lzd%nlr),intent(in),optional:: doNotCalculate
!!$       real(dp), dimension(*), optional :: pkernel
!!$       type(orbitals_data), intent(in), optional :: orbsocc
!!$       real(wp), dimension(:), pointer, optional :: psirocc
!!$     end subroutine HamiltonianApplicationConfinement2


     subroutine local_hamiltonian_LinearConfinement(iproc, nproc, ilr, orbs, lr, norb, hx, hy, hz, &
          nspin, ndimpot, pot, psi, hpsi, ekin_sum, epot_sum, lin, at, rxyz, onWhichAtomp, withConfinement)
       use module_base
       use module_types
       use libxc_functionals
       implicit none
       integer, intent(in) :: iproc, nproc, nspin, ilr, norb, ndimpot
       real(gp), intent(in) :: hx, hy, hz
       type(orbitals_data), intent(in) :: orbs
       type(locreg_descriptors), intent(in) :: lr
       real(wp), dimension(lr%wfd%nvctr_c+7*lr%wfd%nvctr_f,orbs%nspinor*norb), intent(in) :: psi
       real(wp), dimension(ndimpot) :: pot
       real(gp), intent(out) :: ekin_sum,epot_sum
       real(wp), dimension(lr%wfd%nvctr_c+7*lr%wfd%nvctr_f,orbs%nspinor*norb), intent(out) :: hpsi
       type(linearParameters),intent(in):: lin
       type(atoms_data),intent(in):: at
       real(8),dimension(3,at%nat),intent(in):: rxyz
       integer,dimension(orbs%norbp),intent(in):: onWhichAtomp
       logical,intent(in):: withConfinement
     end subroutine local_hamiltonian_LinearConfinement


     subroutine apply_potentialConfinement2(iproc, n1,n2,n3,nl1,nl2,nl3,nbuf,nspinor,npot,psir,pot,epot, &
            rxyzConfinement, hxh, hyh, hzh, potentialPrefac, confPotOrder, offsetx, offsety, offsetz, &
            ibyyzz_r) !optional
       use module_base
       implicit none
       integer, intent(in) :: iproc, n1,n2,n3,nl1,nl2,nl3,nbuf,nspinor,npot, confPotOrder, offsetx, offsety, offsetz
       real(wp), dimension(-14*nl1:2*n1+1+15*nl1,-14*nl2:2*n2+1+15*nl2,-14*nl3:2*n3+1+15*nl3,nspinor), intent(inout) :: psir
       real(wp), dimension(-14*nl1:2*n1+1+15*nl1-4*nbuf,-14*nl2:2*n2+1+15*nl2-4*nbuf,&
            -14*nl3:2*n3+1+15*nl3-4*nbuf,npot), intent(in) :: pot
       integer, dimension(2,-14:2*n2+16,-14:2*n3+16), intent(in), optional :: ibyyzz_r
       real(gp), intent(out) :: epot
       real(8),dimension(3),intent(in):: rxyzConfinement
       real(8),intent(in):: hxh, hyh, hzh, potentialPrefac
     end subroutine apply_potentialConfinement2


     !!subroutine applyprojector(ncplx,l,i,psppar,npspcode,&
     !!     nvctr_c,nvctr_f,nseg_c,nseg_f,keyv,keyg,&
     !!     mbvctr_c,mbvctr_f,mbseg_c,mbseg_f,keyv_p,keyg_p,proj,psi,hpsi,eproj)
     !!  use module_base
     !!  implicit none
     !!  integer, intent(in) :: i,l,npspcode,ncplx
     !!  integer, intent(in) :: nvctr_c,nvctr_f,nseg_c,nseg_f,mbvctr_c,mbvctr_f,mbseg_c,mbseg_f
     !!  integer, dimension(nseg_c+nseg_f), intent(in) :: keyv
     !!  integer, dimension(2,nseg_c+nseg_f), intent(in) :: keyg
     !!  integer, dimension(mbseg_c+mbseg_f), intent(in) :: keyv_p
     !!  integer, dimension(2,mbseg_c+mbseg_f), intent(in) :: keyg_p
     !!  real(wp), dimension(*), intent(in) :: proj
     !!  real(gp), dimension(0:4,0:6), intent(in) :: psppar
     !!  real(wp), dimension(nvctr_c+7*nvctr_f,ncplx), intent(in) :: psi
     !!  real(gp), intent(inout) :: eproj
     !!  real(wp), dimension(nvctr_c+7*nvctr_f,ncplx), intent(inout) :: hpsi
     !!end subroutine applyprojector


     subroutine initializeInguessParameters(iproc, orbs, orbsig, newComm, ip)
       use module_base
       use module_types
       implicit none
       integer,intent(in):: iproc
       type(orbitals_data),intent(in):: orbs, orbsig
       integer,intent(in):: newComm
       type(inguessParameters),intent(inout):: ip
     end subroutine initializeInguessParameters


     subroutine updatePotential(iproc, nproc, n3d, n3p, Glr, orbs, atoms, in, lin, phi, &
         rhopot, nscatterarr, pkernel, pot_ion, rhocore, potxc, PSquiet, &
         coeff, ehart, eexcu, vexcu)
       use module_base
       use module_types
       implicit none
       
       ! Calling arguments
       integer:: iproc, nproc, n3d, n3p, sizeLphir, sizePhibuffr
       type(locreg_descriptors) :: Glr
       type(orbitals_data):: orbs
       type(atoms_data):: atoms
       type(input_variables):: in
       type(linearParameters):: lin
       real(8),dimension(max(lin%lb%orbs%npsidim_orbs,lin%lb%orbs%npsidim_comp)):: phi
       real(dp), dimension(lin%as%size_rhopot) :: rhopot
       integer,dimension(0:nproc-1,4) :: nscatterarr !n3d,n3p,i3s+i3xcsh-1,i3xcsh
       real(dp), dimension(lin%as%size_pkernel):: pkernel
       real(wp), dimension(lin%as%size_pot_ion):: pot_ion
       real(wp), dimension(:),pointer:: rhocore
       real(wp), dimension(lin%as%size_potxc(1),lin%as%size_potxc(2),lin%as%size_potxc(3),lin%as%size_potxc(4)):: potxc
       character(len=3):: PSquiet
       real(8),dimension(lin%lb%orbs%norb,orbs%norb):: coeff
       real(8),intent(out):: ehart, eexcu, vexcu
     end subroutine updatePotential

     subroutine getIndices(lr, is1, ie1, is2, ie2, is3, ie3)
       use module_base
       use module_types
       implicit none
       type(locreg_descriptors),intent(in):: lr
       integer,intent(out):: is1, ie1, is2, ie2, is3, ie3
     end subroutine getIndices
     
     subroutine countOverlaps(iproc, nproc, orbs, lzd, onWhichAtom, op, comon)
       use module_base
       use module_types
       implicit none
       integer,intent(in):: iproc, nproc
       type(orbitals_data),intent(in):: orbs
       type(local_zone_descriptors),intent(in):: lzd
       integer,dimension(orbs%norb),intent(in):: onWhichAtom
       type(overlapParameters),intent(out):: op
       type(p2pCommsOrthonormality),intent(out):: comon
     end subroutine countOverlaps
     
     subroutine determineOverlaps(iproc, nproc, orbs, lzd, onWhichAtom, op, comon)
       use module_base
       use module_types
       implicit none
       integer,intent(in):: iproc, nproc
       type(orbitals_data),intent(in):: orbs
       type(local_zone_descriptors),intent(in):: lzd
       integer,dimension(orbs%norb),intent(in):: onWhichAtom
       type(overlapParameters),intent(out):: op
       type(p2pCommsOrthonormality),intent(out):: comon
     end subroutine determineOverlaps
     
     subroutine determineOverlapDescriptors(iproc, nproc, orbs, lzd, Glr, onWhichAtom, op)
       use module_base
       use module_types
       implicit none
       integer,intent(in):: iproc, nproc
       type(orbitals_data),intent(in):: orbs
       type(local_zone_descriptors),intent(in):: lzd
       type(locreg_descriptors),intent(in):: Glr
       integer,dimension(orbs%norb),intent(in):: onWhichAtom
       type(overlapParameters),intent(inout):: op
     end subroutine determineOverlapDescriptors
     
     subroutine initCommsOrtho(iproc, nproc, lzd, orbs, onWhichAtomAll, input, locregShape, op, comon, tag)
       use module_base
       use module_types
       implicit none
       integer,intent(in):: iproc, nproc
       type(local_zone_descriptors),intent(in):: lzd
       type(orbitals_data),intent(in):: orbs
       integer,dimension(orbs%norb),intent(in):: onWhichAtomAll
       type(input_variables),intent(in):: input
       character(len=1),intent(in):: locregShape
       type(overlapParameters),intent(out):: op
       type(p2pCommsOrthonormality),intent(out):: comon
       integer,intent(inout):: tag
     end subroutine initCommsOrtho
     
     subroutine setCommsParameters(mpisource, mpidest, istsource, istdest, ncount, tag, comarr)
       use module_base
       use module_types
       implicit none
       integer,intent(in):: mpisource, mpidest, istsource, istdest, ncount, tag
       integer,dimension(8),intent(out):: comarr
     end subroutine setCommsParameters
     
     
     subroutine postCommsOverlap(iproc, nproc, comon)
       use module_base
       use module_types
       implicit none
       integer,intent(in):: iproc, nproc
       type(p2pCommsOrthonormality),intent(inout):: comon
     end subroutine postCommsOverlap
     
     
     subroutine extractOrbital(iproc, nproc, orbs, sizePhi, onWhichAtom, lzd, op, phi, comon)
       use module_base
       use module_types
       implicit none
       integer,intent(in):: iproc, nproc, sizePhi
       type(orbitals_data),intent(in):: orbs
       integer,dimension(orbs%norb),intent(in):: onWhichAtom
       type(local_zone_descriptors),intent(in):: lzd
       type(overlapParameters),intent(inout):: op
       real(8),dimension(sizePhi),intent(in):: phi
       type(p2pCommsOrthonormality),intent(out):: comon
     end subroutine extractOrbital
     
     subroutine gatherOrbitals(iproc, nproc, comon)
       use module_base
       use module_types
       implicit none
       integer,intent(in):: iproc, nproc
       type(p2pCommsOrthonormality),intent(inout):: comon
     end subroutine gatherOrbitals
     
     subroutine calculateOverlapMatrix(iproc, nproc, orbs, op, comon, onWhichAtom, lovrlp)
       use module_base
       use module_types
       implicit none
       integer,intent(in):: iproc, nproc
       type(orbitals_data),intent(in):: orbs
       type(overlapParameters),intent(in):: op
       type(p2pCommsOrthonormality),intent(inout):: comon
       integer,dimension(orbs%norb),intent(in):: onWhichAtom
       real(8),dimension(maxval(op%noverlaps),orbs%norbp),intent(out):: lovrlp
     end subroutine calculateOverlapMatrix
     
     
     !!subroutine calculateOverlapMatrix2(iproc, nproc, orbs, op, comon, onWhichAtom, mad, ovrlp)
     !!  use module_base
     !!  use module_types
     !!  implicit none
     !!  integer,intent(in):: iproc, nproc
     !!  type(orbitals_data),intent(in):: orbs
     !!  type(overlapParameters),intent(in):: op
     !!  type(p2pCommsOrthonormality),intent(inout):: comon
     !!  integer,dimension(orbs%norb),intent(in):: onWhichAtom
     !!  type(matrixDescriptors),intent(in):: mad
     !!  real(8),dimension(orbs%norb,orbs%norb),intent(out):: ovrlp
     !!end subroutine calculateOverlapMatrix2
     
     subroutine transformOverlapMatrix(iproc, nproc, comm, blocksize_dsyev, blocksize_pdgemm, norb, ovrlp)
       use module_base
       use module_types
       implicit none
       integer,intent(in):: iproc, nproc, comm, blocksize_dsyev, blocksize_pdgemm, norb
       real(8),dimension(norb,norb),intent(inout):: ovrlp
     end subroutine transformOverlapMatrix
     
     subroutine expandOrbital(iproc, nproc, orbs, input, onWhichAtom, lzd, op, comon, lphiovrlp)
       use module_base
       use module_types
       implicit none
       integer,intent(in):: iproc, nproc
       type(orbitals_data),intent(in):: orbs
       type(input_variables),intent(in):: input
       integer,dimension(orbs%norb),intent(in):: onWhichAtom
       type(local_zone_descriptors),intent(in):: lzd
       type(overlapParameters),intent(in):: op
       type(p2pCommsOrthonormality),intent(in):: comon
       real(8),dimension(op%ndim_lphiovrlp),intent(out):: lphiovrlp
     end subroutine expandOrbital
     
     subroutine localGramschmidt(iproc, nproc, orbs, lorbs, onWhichAtom, lzd, op, comon, lovrlp, lphiovrlp, lphi)
       use module_base
       use module_types
       implicit none
       integer,intent(in):: iproc, nproc
       type(orbitals_data),intent(in):: orbs, lorbs
       integer,dimension(orbs%norb),intent(in):: onWhichAtom
       type(local_zone_descriptors),intent(in):: lzd
       type(overlapParameters),intent(in):: op
       type(p2pCommsOrthonormality),intent(in):: comon
       real(8),dimension(maxval(op%noverlaps),orbs%norbp),intent(in):: lovrlp
       real(8),dimension(op%ndim_lphiovrlp),intent(in):: lphiovrlp
       real(8),dimension(max(lorbs%npsidim_orbs,lorbs%npsidim_comp)),intent(inout):: lphi
     end subroutine localGramschmidt
     
     
     subroutine globalLoewdin(iproc, nproc, orbs, lorbs, onWhichAtom, lzd, op, ovrlp, lphiovrlp, lphi)
       use module_base
       use module_types
       implicit none
       integer,intent(in):: iproc, nproc
       type(orbitals_data),intent(in):: orbs, lorbs
       integer,dimension(orbs%norb),intent(in):: onWhichAtom
       type(local_zone_descriptors),intent(in):: lzd
       type(overlapParameters),intent(in):: op
       real(8),dimension(orbs%norb,orbs%norb),intent(in):: ovrlp
       real(8),dimension(op%ndim_lphiovrlp),intent(in):: lphiovrlp
       real(8),dimension(max(lorbs%npsidim_orbs,lorbs%npsidim_comp)),intent(out):: lphi
     end subroutine globalLoewdin


     subroutine orthonormalizeLocalized(iproc, nproc, methTransformOverlap, nItOrtho, blocksize_dsyev, &
                blocksize_pdgemm, orbs, op, comon, lzd, onWhichAtomAll, convCritOrtho, input, mad, lphi, ovrlp)
       use module_base
       use module_types
       implicit none
       integer,intent(in):: iproc, nproc, methTransformOverlap, nItOrtho, blocksize_dsyev, blocksize_pdgemm
       type(orbitals_data),intent(in):: orbs
       type(overlapParameters),intent(inout):: op
       type(p2pCommsOrthonormality),intent(inout):: comon
       type(local_zone_descriptors),intent(in):: lzd
       integer,dimension(orbs%norb),intent(in):: onWhichAtomAll
       real(8),intent(in):: convCritOrtho
       type(input_variables),intent(in):: input
       type(matrixDescriptors),intent(in):: mad
       real(8),dimension(max(orbs%npsidim_orbs,orbs%npsidim_comp)),intent(inout):: lphi
       real(8),dimension(orbs%norb,orbs%norb),intent(out):: ovrlp
     end subroutine orthonormalizeLocalized


     subroutine optimizeDIIS(iproc, nproc, orbs, lorbs, lzd, onWhichAtom, hphi, phi, ldiis, it)
       use module_base
       use module_types
       implicit none
       integer,intent(in):: iproc, nproc, it
       type(orbitals_data),intent(in):: orbs, lorbs
       type(local_zone_descriptors),intent(in):: lzd
       integer,dimension(orbs%norbp),intent(in):: onWhichAtom
       real(8),dimension(max(lorbs%npsidim_orbs,lorbs%npsidim_comp)),intent(in):: hphi
       real(8),dimension(max(lorbs%npsidim_orbs,lorbs%npsidim_comp)),intent(inout):: phi
       type(localizedDIISParameters),intent(inout):: ldiis
     end subroutine optimizeDIIS

!!$     subroutine getHamiltonianMatrix(iproc, nproc, lzdig, Glr, input, onWhichAtom, onWhichAtomp, nat, chi, hchi, ham, orbsig)
!!$       use module_base
!!$       use module_types
!!$       implicit none
!!$       integer,intent(in):: iproc, nproc, nat
!!$       type(local_zone_descriptors),intent(in):: lzdig
!!$       type(locreg_descriptors),intent(in):: Glr
!!$       type(input_variables),intent(in):: input
!!$       type(orbitals_data),intent(in):: orbsig
!!$       integer,dimension(orbsig%norb),intent(in):: onWhichAtom
!!$       integer,dimension(orbsig%norbp),intent(in):: onWhichAtomp
!!$       !real(8),dimension(orbsig%npsidim),intent(in):: chi
!!$       !real(8),dimension(orbsig%npsidim,nat),intent(in):: hchi
!!$       real(8),dimension(orbsig%npsidim_comp),intent(in):: chi
!!$       real(8),dimension(orbsig%npsidim_comp,nat),intent(in):: hchi
!!$       real(8),dimension(orbsig%norb,orbsig%norb,nat),intent(out):: ham
!!$     end subroutine getHamiltonianMatrix

     subroutine initializeCommunicationPotential(iproc, nproc, nscatterarr, orbs, lzd, comgp, onWhichAtomAll, tag)
       use module_base
       use module_types
       implicit none
       integer,intent(in):: iproc, nproc
       integer,dimension(0:nproc-1,4),intent(in):: nscatterarr !n3d,n3p,i3s+i3xcsh-1,i3xcsh
       type(orbitals_data),intent(in):: orbs
       type(local_zone_descriptors),intent(in):: lzd
       type(p2pCommsGatherPot),intent(out):: comgp
       integer,dimension(orbs%norb),intent(in):: onWhichAtomAll
       integer,intent(inout):: tag
     end subroutine initializeCommunicationPotential

     subroutine initializeRepartitionOrbitals(iproc, nproc, tag, lin)
       use module_base
       use module_types
       implicit none
       integer,intent(in):: iproc, nproc
       integer,intent(inout):: tag
       type(linearParameters),intent(inout):: lin
     end subroutine initializeRepartitionOrbitals

     subroutine postCommsRepartition(iproc, nproc, orbs, comrp, nsendBuf, sendBuf, nrecvBuf, recvBuf)
       use module_base
       use module_types
       implicit none
       integer,intent(in):: iproc, nproc, nsendBuf, nrecvBuf
       type(orbitals_data),intent(in):: orbs
       type(p2pCommsRepartition),intent(inout):: comrp
       real(8),dimension(nsendBuf),intent(in):: sendBuf
       real(8),dimension(nrecvBuf),intent(out):: recvBuf
     end subroutine postCommsRepartition


     subroutine gatherDerivativeOrbitals(iproc, nproc, orbs, comrp)
       use module_base
       use module_types
       implicit none
       integer,intent(in):: iproc, nproc
       type(orbitals_data),intent(in):: orbs
       type(p2pCommsRepartition),intent(inout):: comrp
     end subroutine gatherDerivativeOrbitals


     subroutine getMatrixElements2(iproc, nproc, lzd, orbs, op_lb, comon_lb, lphi, lhphi, mad, matrixElements)
       use module_base
       use module_types
       implicit none
       integer,intent(in):: iproc, nproc
       type(local_zone_descriptors),intent(in):: lzd
       type(orbitals_data),intent(in):: orbs
       type(overlapParameters),intent(inout):: op_lb
       type(p2pCommsOrthonormality),intent(inout):: comon_lb
       real(8),dimension(orbs%npsidim_orbs),intent(in):: lphi, lhphi
       type(matrixDescriptors),intent(in):: mad
       real(8),dimension(orbs%norb,orbs%norb),intent(out):: matrixElements
     end subroutine getMatrixElements2



     subroutine determineLocalizationRegions(iproc, nproc, nlr, norb, at, onWhichAtomALl, locrad, rxyz, lzd, hx, hy, hz, mlr)
       use module_base
       use module_types
       implicit none
       integer,intent(in):: iproc, nproc, nlr, norb
       type(atoms_data),intent(in):: at
       integer,dimension(norb),intent(in):: onWhichAtomAll
       real(8),dimension(at%nat),intent(in):: locrad
       real(8),dimension(3,at%nat),intent(in):: rxyz
       type(local_zone_descriptors),intent(in):: lzd
       real(8),intent(in):: hx, hy, hz
       type(matrixLocalizationRegion),dimension(:),pointer,intent(out):: mlr
     end subroutine determineLocalizationRegions


     subroutine extractMatrix(iproc, nproc, norb, norbp, orbstot, onWhichAtomPhi, onWhichMPI, nmat, ham, matmin, hamextract)
       use module_base
       use module_types
       implicit none
       integer,intent(in):: iproc, nproc, nmat, norb, norbp
       type(orbitals_data),intent(in):: orbstot
       integer,dimension(norb),intent(in):: onWhichAtomPhi, onWhichMPI
       real(8),dimension(orbstot%norb,orbstot%norb,nmat),intent(in):: ham
       type(matrixMinimization),intent(inout):: matmin
       real(8),dimension(:,:,:),pointer,intent(out):: hamextract
     end subroutine extractMatrix


     subroutine orthonormalizeVectors(iproc, nproc, comm, nItOrtho, methTransformOverlap, blocksize_dsyev, blocksize_pdgemm, &
                orbs, onWhichAtom, onWhichMPI, isorb_par, norbmax, norbp, isorb, nlr, newComm, mad, mlr, vec, comom)
       use module_base
       use module_types
       implicit none
       integer,intent(in):: iproc, nproc, comm, nItOrtho, methTransformOverlap, blocksize_dsyev, blocksize_pdgemm
       integer,intent(in):: norbmax, norbp, isorb, nlr, newComm
       type(orbitals_data),intent(in):: orbs
       integer,dimension(orbs%norb),intent(in):: onWhichAtom, onWhichMPI
       integer,dimension(0:nproc-1),intent(in):: isorb_par
       type(matrixDescriptors),intent(in):: mad
       type(matrixLocalizationRegion),dimension(nlr),intent(in):: mlr
       real(8),dimension(norbmax,norbp),intent(inout):: vec
       type(p2pCommsOrthonormalityMatrix),intent(inout):: comom
     end subroutine orthonormalizeVectors




     subroutine initCommsMatrixOrtho(iproc, nproc, norb, norb_par, isorb_par, onWhichAtomPhi, onWhichMPI, tag, comom)
       use module_base
       use module_types
       implicit none
       integer,intent(in):: iproc, nproc, norb
       integer,dimension(norb),intent(in):: onWhichAtomPhi, onWhichMPI
       integer,dimension(nproc),intent(in):: norb_par, isorb_par
       integer,intent(inout):: tag
       type(p2pCommsOrthonormalityMatrix),intent(inout):: comom
     end subroutine initCommsMatrixOrtho



     subroutine determineOverlapRegionMatrix(iproc, nproc, lzd, mlr, orbs, orbstot, onWhichAtom, onWhichAtomPhi, comom)
       use module_base
       use module_types
       implicit none
       integer,intent(in):: iproc, nproc
       type(local_zone_descriptors),intent(in):: lzd
       type(orbitals_data),intent(in):: orbs, orbstot
       integer,dimension(orbstot%norb),intent(in):: onWhichAtom
       integer,dimension(orbs%norb),intent(in):: onWhichAtomPhi
       type(matrixLocalizationRegion),dimension(lzd%nlr),intent(in):: mlr
       type(p2pCommsOrthonormalityMatrix),intent(out):: comom
     end subroutine determineOverlapRegionMatrix


     subroutine postCommsVectorOrthonormalization(iproc, nproc, newComm, comom)
     use module_base
     use module_types
     implicit none
     integer,intent(in):: iproc, nproc, newComm
     type(p2pCommsOrthonormalityMatrix),intent(inout):: comom
     end subroutine postCommsVectorOrthonormalization


     subroutine gatherVectors(iproc, nproc, newComm, comom)
       use module_base
       use module_types
       implicit none
       integer,intent(in):: iproc, nproc, newComm
       type(p2pCommsOrthonormalityMatrix),intent(inout):: comom
     end subroutine gatherVectors


     subroutine extractToOverlapregion(iproc, nproc, norb, onWhichAtom, onWhichMPI, isorb_par, norbmax, norbp, vec, comom)
       use module_base
       use module_types
       implicit none
       integer,intent(in):: iproc, nproc, norbmax, norb, norbp
       integer,dimension(norb),intent(in):: onWhichAtom, onWhichMPI
       integer,dimension(0:nproc-1),intent(in):: isorb_par
       real(8),dimension(norbmax,norbp),intent(in):: vec
       type(p2pCommsOrthonormalityMatrix),intent(inout):: comom
     end subroutine extractToOverlapregion



     subroutine expandFromOverlapregion(iproc, nproc, isorb, norbp, orbs, onWhichAtom, comom, norbmax, noverlaps, vecOvrlp)
       use module_base
       use module_types
       implicit none
       integer,intent(in):: iproc, nproc, isorb, norbp, norbmax, noverlaps
       type(orbitals_data),intent(in):: orbs
       integer,dimension(orbs%norb),intent(in):: onWhichAtom
       type(p2pCommsOrthonormalityMatrix),intent(in):: comom
       real(8),dimension(norbmax,noverlaps),intent(out):: vecOvrlp
     end subroutine expandFromOverlapregion

     subroutine calculateOverlap(iproc, nproc, nlr, norbmax, norbp, noverlaps, isorb, norb, comom, mlr,&
                onWhichAtom, vec, vecOvrlp, newComm, ovrlp)
       use module_base
       use module_types
       implicit none
       integer,intent(in):: iproc, nproc, nlr, norbmax, norbp, noverlaps, isorb, norb, newComm
       type(p2pCommsOrthonormalityMatrix),intent(in):: comom
       type(matrixLocalizationRegion),dimension(nlr),intent(in):: mlr
       integer,dimension(norb),intent(in):: onWhichAtom
       real(8),dimension(norbmax,norbp),intent(in):: vec
       real(8),dimension(norbmax,noverlaps),intent(in):: vecOvrlp
       real(8),dimension(norb,norb),intent(out):: ovrlp
     end subroutine calculateOverlap


     subroutine orthonormalLinearCombinations(iproc, nproc, nlr, norbmax, norbp, noverlaps, isorb, norb, comom, mlr, onWhichAtom,&
               vecOvrlp, ovrlp, vec)
       use module_base
       use module_types
       implicit none
       integer,intent(in):: iproc, nproc, nlr, norbmax, norbp, noverlaps, isorb, norb
       type(p2pCommsOrthonormalityMatrix),intent(in):: comom
       type(matrixLocalizationRegion),dimension(nlr),intent(in):: mlr
       integer,dimension(norb),intent(in):: onWhichAtom
       real(8),dimension(norbmax,noverlaps),intent(in):: vecOvrlp
       real(8),dimension(norb,norb),intent(in):: ovrlp
       real(8),dimension(norbmax,norbp),intent(inout):: vec
     end subroutine orthonormalLinearCombinations


     subroutine buildLinearCombinationsLocalized(iproc, nproc, orbsig, orbs, comms, at, Glr, input, norbsPerType, &
           onWhichAtom, lchi, lphi, rxyz, onWhichAtomPhi, lin, lzdig, ham)
       use module_base
       use module_types
       implicit none
       integer,intent(in):: iproc, nproc
       type(orbitals_data),intent(in):: orbsig, orbs
       type(communications_arrays),intent(in):: comms
       type(atoms_data),intent(in):: at
       type(locreg_descriptors),intent(in):: Glr
       type(input_variables),intent(in):: input
       type(linearParameters),intent(in):: lin
       type(local_zone_descriptors),intent(inout):: lzdig
       integer,dimension(at%ntypes):: norbsPerType
       integer,dimension(orbsig%norb),intent(in):: onWhichAtom
       real(8),dimension(max(orbsig%npsidim_comp,orbsig%npsidim_orbs)):: lchi
       real(8),dimension(max(lin%orbs%npsidim_comp,lin%orbs%npsidim_orbs)):: lphi
       real(8),dimension(3,at%nat):: rxyz
       integer,dimension(orbs%norb):: onWhichAtomPhi
       real(8),dimension(orbsig%norb,orbsig%norb,at%nat),intent(inout):: ham
     end subroutine buildLinearCombinationsLocalized


     subroutine orthoconstraintVectors(iproc, nproc, methTransformOverlap, correctionOrthoconstraint, blocksize_pdgemm, &
                orbs, onWhichAtom, onWhichMPI, isorb_par, norbmax, norbp, isorb, nlr, newComm, mlr, mad, vec, grad, comom, trace)
       use module_base
       use module_types
       implicit none
       integer,intent(in):: iproc, nproc, methTransformOverlap, correctionOrthoconstraint, blocksize_pdgemm
       integer,intent(in):: norbmax, norbp, isorb, nlr, newComm
       type(orbitals_data),intent(in):: orbs
       integer,dimension(orbs%norb),intent(in):: onWhichAtom, onWhichMPI
       integer,dimension(0:nproc-1),intent(in):: isorb_par
       type(matrixLocalizationRegion),dimension(nlr),intent(in):: mlr
       type(matrixDescriptors),intent(in):: mad
       real(8),dimension(norbmax,norbp),intent(inout):: vec, grad
       type(p2pCommsOrthonormalityMatrix),intent(inout):: comom
       real(8),intent(out):: trace
     end subroutine orthoconstraintVectors


     subroutine cubic_exact_exchange(iproc,nproc,nspin,npsidim,size_potxc,hx,hy,hz,Glr,orbs,&
                ngatherarr,psi,potxc,eexctX,pkernel,orbsocc,psirocc)
       use module_base
       use module_types
       use module_xc
       implicit none
       integer, intent(in) :: iproc,nproc,nspin,npsidim,size_potxc
       real(gp), intent(in) :: hx,hy,hz
       type(locreg_descriptors) :: Glr
       type(orbitals_data) :: orbs
       integer, dimension(0:nproc-1,2), intent(in) :: ngatherarr
       real(wp), dimension(npsidim), intent(in) :: psi
       real(wp), dimension(size_potxc),intent(out) :: potxc
       real(gp), intent(out) :: eexctX
       real(dp), dimension(*), optional :: pkernel
       type(orbitals_data), intent(in), optional :: orbsocc
       real(wp), dimension(:), pointer, optional :: psirocc
     end subroutine


!!$     subroutine getHamiltonianMatrix2(iproc, nproc, lzdig, orbsig, Glr, input, onWhichAtom, onWhichAtomp, nat, lchi, lhchi, ham)
!!$       use module_base
!!$       use module_types
!!$       implicit none
!!$       integer,intent(in):: iproc, nproc, nat
!!$       type(local_zone_descriptors),intent(in):: lzdig
!!$       type(orbitals_data),intent(in):: orbsig
!!$       type(locreg_descriptors),intent(in):: Glr
!!$       type(input_variables),intent(in):: input
!!$       integer,dimension(orbsig%norb),intent(in):: onWhichAtom
!!$       integer,dimension(orbsig%norbp),intent(in):: onWhichAtomp
!!$       real(8),dimension(orbsig%npsidim_comp),intent(in):: lchi
!!$       real(8),dimension(orbsig%npsidim_comp,nat),intent(in):: lhchi
!!$       real(8),dimension(orbsig%norb,orbsig%norb,nat),intent(out):: ham
!!$     end subroutine getHamiltonianMatrix2
!!$

     subroutine getDerivativeBasisFunctions2(iproc, nproc, hgrid, Glr, lin, nphi, phi, phid)
     use module_base
     use module_types
     implicit none
     integer,intent(in):: iproc, nproc, nphi
     real(8),intent(in):: hgrid
     type(locreg_descriptors),intent(in):: Glr
     type(linearParameters),intent(inout):: lin
     real(8),dimension(nphi),intent(in):: phi
     real(8),dimension(max(lin%lb%orbs%npsidim_orbs,lin%lb%orbs%npsidim_comp)),target,intent(out):: phid
     end subroutine getDerivativeBasisFunctions2


     subroutine buildLinearCombinations(iproc, nproc, lzdig, lzd, orbsig, orbs, input, coeff, lchi, locregShape, &
                tag, lphi)
       use module_base
       use module_types
       implicit none
       integer,intent(in):: iproc, nproc
       type(local_zone_descriptors),intent(in):: lzdig, lzd
       type(orbitals_data),intent(in):: orbsig, orbs
       type(input_variables),intent(in):: input
       real(8),dimension(orbsig%norb,orbs%norb),intent(in):: coeff
       real(8),dimension(orbsig%npsidim_orbs),intent(in):: lchi
       character(len=1),intent(in):: locregShape
       integer,intent(inout):: tag
       real(8),dimension(max(orbs%npsidim_orbs,orbs%npsidim_comp)),intent(out):: lphi
     end subroutine buildLinearCombinations


     subroutine postCommunicationsPotential(iproc, nproc, ndimpot, pot, comgp)
       use module_base
       use module_types
       implicit none
       integer,intent(in):: iproc, nproc, ndimpot
       real(8),dimension(ndimpot),intent(in):: pot
       type(p2pCommsGatherPot),intent(inout):: comgp
     end subroutine postCommunicationsPotential


     subroutine gatherPotential(iproc, nproc, comgp)
       use module_base
       use module_types
       implicit none
       integer,intent(in):: iproc, nproc
       type(p2pCommsGatherPot),intent(inout):: comgp
     end subroutine gatherPotential


     subroutine extractOrbital2(iproc, nproc, orbs, sizePhi, onWhichAtom, lzd, op, phi, comon)
       use module_base
       use module_types
       implicit none
       integer,intent(in):: iproc, nproc, sizePhi
       type(orbitals_data),intent(in):: orbs
       integer,dimension(orbs%norb),intent(in):: onWhichAtom
       type(local_zone_descriptors),intent(in):: lzd
       type(overlapParameters),intent(inout):: op
       real(8),dimension(sizePhi),intent(in):: phi
       type(p2pCommsOrthonormality),intent(out):: comon
     end subroutine extractOrbital2


     subroutine gatherOrbitals2(iproc, nproc, comon)
       use module_base
       use module_types
       implicit none
       integer,intent(in):: iproc, nproc
       type(p2pCommsOrthonormality),intent(inout):: comon
     end subroutine gatherOrbitals2


     subroutine expandOrbital2(iproc, nproc, orbs, input, onWhichAtom, lzd, op, comon, lphiovrlp)
       use module_base
       use module_types
       implicit none
       
       ! Calling arguments
       integer,intent(in):: iproc, nproc
       type(orbitals_data),intent(in):: orbs
       type(input_variables),intent(in):: input
       integer,dimension(orbs%norb),intent(in):: onWhichAtom
       type(local_zone_descriptors),intent(in):: lzd
       type(overlapParameters),intent(in):: op
       type(p2pCommsOrthonormality),intent(in):: comon
       real(8),dimension(op%ndim_lphiovrlp),intent(out):: lphiovrlp
     end subroutine expandOrbital2

     subroutine getOverlapMatrix(iproc, nproc, lin, input, lphi, mad, ovrlp)
       use module_base
       use module_types
       implicit none
       integer,intent(in):: iproc, nproc
       type(linearParameters),intent(inout):: lin
       type(input_variables),intent(in):: input
       real(8),dimension(max(lin%orbs%npsidim_orbs,lin%orbs%npsidim_comp)),intent(inout):: lphi
       type(matrixDescriptors),intent(in):: mad
       real(8),dimension(lin%orbs%norb,lin%orbs%norb),intent(out):: ovrlp
     end subroutine getOverlapMatrix


     subroutine getOverlapMatrix2(iproc, nproc, lzd, orbs, comon_lb, op_lb, lphi, mad, ovrlp)
       use module_base
       use module_types
       implicit none
       integer,intent(in):: iproc, nproc
       type(local_zone_descriptors),intent(in):: lzd
       type(orbitals_data),intent(in):: orbs
       type(p2pCommsOrthonormality),intent(inout):: comon_lb
       type(overlapParameters),intent(inout):: op_lb
       real(8),dimension(orbs%npsidim_orbs),intent(inout):: lphi
       type(matrixDescriptors),intent(in):: mad
       real(8),dimension(orbs%norb,orbs%norb),intent(out):: ovrlp
     end subroutine getOverlapMatrix2



     subroutine mixrhopotDIIS(iproc, nproc, ndimpot, rhopot, rhopotold, mixdiis, ndimtot, alphaMix, mixMeth, pnrm)
       use module_base
       use module_types
       implicit none
       integer,intent(in):: iproc, nproc, ndimpot, ndimtot, mixMeth
       real(8),dimension(ndimpot),intent(in):: rhopotold
       real(8),dimension(ndimpot),intent(out):: rhopot
       type(mixrhopotDIISParameters),intent(inout):: mixdiis
       real(8),intent(in):: alphaMix
       real(8),intent(out):: pnrm
     end subroutine mixrhopotDIIS


     subroutine initializeMixrhopotDIIS(isx, ndimpot, mixdiis)
       use module_base
       use module_types
       implicit none
       integer,intent(in):: isx, ndimpot
       type(mixrhopotDIISParameters),intent(out):: mixdiis
     end subroutine initializeMixrhopotDIIS


     subroutine deallocateMixrhopotDIIS(mixdiis)
       use module_base
       use module_types
       implicit none
       type(mixrhopotDIISParameters),intent(inout):: mixdiis
     end subroutine deallocateMixrhopotDIIS


     subroutine allocateCommunicationbufferSumrho(comsr, subname)
       use module_base
       use module_types
       implicit none
       type(p2pCommsSumrho),intent(inout):: comsr
       character(len=*),intent(in):: subname
     end subroutine allocateCommunicationbufferSumrho


     subroutine deallocateCommunicationbufferSumrho(comsr, subname)
       use module_base
       use module_types
       implicit none
       type(p2pCommsSumrho),intent(inout):: comsr
       character(len=*),intent(in):: subname
     end subroutine deallocateCommunicationbufferSumrho


     subroutine allocateCommuncationBuffersOrtho(comon, subname)
       use module_base
       use module_types
       implicit none
       type(p2pCommsOrthonormality),intent(inout):: comon
       character(len=*),intent(in):: subname
     end subroutine allocateCommuncationBuffersOrtho


     subroutine deallocateCommuncationBuffersOrtho(comon, subname)
       use module_base
       use module_types
       implicit none
       type(p2pCommsOrthonormality),intent(inout):: comon
       character(len=*),intent(in):: subname
     end subroutine deallocateCommuncationBuffersOrtho


     subroutine allocateCommunicationsBuffersPotential(comgp, subname)
       use module_base
       use module_types
       implicit none
       type(p2pCommsGatherPot),intent(inout):: comgp
       character(len=*),intent(in):: subname
     end subroutine allocateCommunicationsBuffersPotential


     subroutine deallocateCommunicationsBuffersPotential(comgp, subname)
       use module_base
       use module_types
       implicit none
       type(p2pCommsGatherPot),intent(inout):: comgp
       character(len=*),intent(in):: subname
     end subroutine deallocateCommunicationsBuffersPotential


     subroutine copy_locreg_descriptors(glrin, glrout, subname)
       use module_base
       use module_types
       implicit none
       type(locreg_descriptors),intent(in):: glrin
       type(locreg_descriptors),intent(out):: glrout
       character(len=*),intent(in):: subname
     end subroutine copy_locreg_descriptors


     subroutine copy_grid_dimensions(din, dout)
       use module_base
       use module_types
       implicit none
       type(grid_dimensions),intent(in):: din
       type(grid_dimensions),intent(out):: dout
     end subroutine copy_grid_dimensions


     subroutine copy_wavefunctions_descriptors(wfdin, wfdout, subname)
       use module_base
       use module_types
       implicit none
       type(wavefunctions_descriptors),intent(in):: wfdin
       type(wavefunctions_descriptors),intent(out):: wfdout
       character(len=*),intent(in):: subname
     end subroutine copy_wavefunctions_descriptors


     subroutine copy_convolutions_bounds(geocode,boundsin, boundsout, subname)
       use module_base
       use module_types
       implicit none
       character(len=1),intent(in) :: geocode
       type(convolutions_bounds),intent(in):: boundsin
       type(convolutions_bounds),intent(out):: boundsout
       character(len=*),intent(in):: subname
     end subroutine copy_convolutions_bounds


     subroutine copy_kinetic_bounds(geocode,kbin, kbout, subname)
       use module_base
       use module_types
       implicit none
       character(len=1),intent(in) :: geocode
       type(kinetic_bounds),intent(in):: kbin
       type(kinetic_bounds),intent(out):: kbout
       character(len=*),intent(in):: subname
     end subroutine copy_kinetic_bounds


     subroutine copy_shrink_bounds(geocode,sbin, sbout, subname)
       use module_base
       use module_types
       implicit none
       character(len=1),intent(in) :: geocode
       type(shrink_bounds),intent(in):: sbin
       type(shrink_bounds),intent(out):: sbout
       character(len=*),intent(in):: subname
     end subroutine copy_shrink_bounds


     subroutine copy_grow_bounds(geocode,gbin, gbout, subname)
       use module_base
       use module_types
       implicit none
       character(len=1),intent(in) :: geocode
       type(grow_bounds),intent(in):: gbin
       type(grow_bounds),intent(out):: gbout
       character(len=*),intent(in):: subname
     end subroutine copy_grow_bounds


     subroutine copy_nonlocal_psp_descriptors(nlpspin, nlpspout, subname)
       use module_base
       use module_types
       implicit none
       type(nonlocal_psp_descriptors),intent(in):: nlpspin
       type(nonlocal_psp_descriptors),intent(out):: nlpspout
       character(len=*),intent(in):: subname
     end subroutine copy_nonlocal_psp_descriptors


     subroutine copy_orbitals_data(orbsin, orbsout, subname)
       use module_base
       use module_types
       implicit none
       type(orbitals_data),intent(in):: orbsin
       type(orbitals_data),intent(out):: orbsout
       character(len=*),intent(in):: subname
     end subroutine copy_orbitals_data


     !!subroutine deallocate_matrixLocalizationRegion(mlr, subname)
     !!  use module_base
     !!  use module_types
     !!  implicit none
     !!  type(matrixLocalizationRegion),intent(inout):: mlr
     !!  character(len=*),intent(in):: subname
     !!end subroutine deallocate_matrixLocalizationRegion


     !!subroutine deallocate_matrixMinimization(matmin, subname)
     !!  use module_base
     !!  use module_types
     !!  implicit none
     !!  type(matrixMinimization),intent(inout):: matmin
     !!  character(len=*),intent(in):: subname
     !!end subroutine deallocate_matrixMinimization


     !!subroutine deallocate_local_zone_descriptors(lzd, subname)
     !!  use module_base
     !!  use module_types
     !!  implicit none
     !!  type(local_zone_descriptors),intent(inout):: lzd
     !!  character(len=*),intent(in):: subname
     !!end subroutine deallocate_local_zone_descriptors


    subroutine deallocate_local_zone_descriptors(lzd, subname)
      use module_base
      use module_types
      !use deallocatePointers
      implicit none
      type(local_zone_descriptors),intent(inout):: lzd
      character(len=*),intent(in):: subname
    end subroutine deallocate_local_zone_descriptors

    subroutine deallocate_Lzd_except_Glr(lzd, subname)
      use module_base
      use module_types
      !use deallocatePointers
      implicit none
      type(local_zone_descriptors),intent(inout):: lzd
      character(len=*),intent(in):: subname
    end subroutine deallocate_Lzd_except_Glr


    subroutine deallocate_orbitals_data(orbs, subname)
      use module_base
      use module_types
      !use deallocatePointers
      implicit none
      type(orbitals_data),intent(inout):: orbs
      character(len=*),intent(in):: subname
    end subroutine deallocate_orbitals_data

    subroutine deallocate_communications_arrays(comms, subname)
      use module_base
      use module_types
      !use deallocatePointers
      implicit none
      type(communications_arrays),intent(inout):: comms
      character(len=*),intent(in):: subname
    end subroutine deallocate_communications_arrays

    subroutine deallocate_locreg_descriptors(lr, subname)
      use module_base
      use module_types
      !use deallocatePointers
      implicit none
      type(locreg_descriptors),intent(inout):: lr
      character(len=*),intent(in):: subname
    end subroutine deallocate_locreg_descriptors

    subroutine deallocate_wavefunctions_descriptors(wfd, subname)
      use module_base
      use module_types
      !use deallocatePointers
      implicit none
      type(wavefunctions_descriptors),intent(inout):: wfd
      character(len=*),intent(in):: subname
    end subroutine deallocate_wavefunctions_descriptors

    subroutine deallocate_convolutions_bounds(bounds, subname)
      use module_base
      use module_types
      !use deallocatePointers
      implicit none
      type(convolutions_bounds),intent(inout):: bounds
      character(len=*),intent(in):: subname
    end subroutine deallocate_convolutions_bounds

    subroutine deallocate_kinetic_bounds(kb, subname)
      use module_base
      use module_types
      !use deallocatePointers
      implicit none
      type(kinetic_bounds),intent(inout):: kb
      character(len=*),intent(in):: subname
    end subroutine deallocate_kinetic_bounds

    subroutine deallocate_shrink_bounds(sb, subname)
      use module_base
      use module_types
      !use deallocatePointers
      implicit none
      type(shrink_bounds),intent(inout):: sb
      character(len=*),intent(in):: subname
    end subroutine deallocate_shrink_bounds

    subroutine deallocate_grow_bounds(gb, subname)
      use module_base
      use module_types
      !use deallocatePointers
      implicit none
      type(grow_bounds),intent(inout):: gb
      character(len=*),intent(in):: subname
    end subroutine deallocate_grow_bounds

    subroutine deallocate_nonlocal_psp_descriptors(nlpspd, subname)
      use module_base
      use module_types
      !use deallocatePointers
      implicit none
      type(nonlocal_psp_descriptors),intent(inout):: nlpspd
      character(len=*),intent(in):: subname
    end subroutine deallocate_nonlocal_psp_descriptors

    subroutine deallocate_matrixMinimization(matmin, subname)
      use module_base
      use module_types
      !use deallocatePointers
      implicit none
      type(matrixMinimization),intent(inout):: matmin
      character(len=*),intent(in):: subname
    end subroutine deallocate_matrixMinimization

    subroutine deallocate_matrixLocalizationRegion(mlr, subname)
      use module_base
      use module_types
      !use deallocatePointers
      implicit none
      type(matrixLocalizationRegion),intent(inout):: mlr
      character(len=*),intent(in):: subname
    end subroutine deallocate_matrixLocalizationRegion

    subroutine nullify_linearParameters(lin)
      use module_base
      use module_types
      implicit none
      type(linearParameters),intent(out):: lin
    end subroutine nullify_linearParameters

    subroutine nullify_p2pCommsSumrho(comsr)
      use module_base
      use module_types
      implicit none
      type(p2pCommsSumrho),intent(out):: comsr
    end subroutine nullify_p2pCommsSumrho

    subroutine nullify_p2pCommsGatherPot(comgp)
      use module_base
      use module_types
      implicit none
      type(p2pCommsGatherPot),intent(out):: comgp
    end subroutine nullify_p2pCommsGatherPot

    subroutine nullify_largeBasis(lb)
      use module_base
      use module_types
      implicit none
      type(largeBasis),intent(out):: lb
    end subroutine nullify_largeBasis

    subroutine nullify_p2pCommsRepartition(comrp)
      use module_base
      use module_types
      implicit none
      type(p2pCommsRepartition),intent(out):: comrp
    end subroutine nullify_p2pCommsRepartition

    subroutine nullify_p2pCommsOrthonormality(comon)
      use module_base
      use module_types
      implicit none
      type(p2pCommsOrthonormality),intent(out):: comon
    end subroutine nullify_p2pCommsOrthonormality

    subroutine nullify_overlapParameters(op)
      use module_base
      use module_types
      implicit none
      type(overlapParameters),intent(out):: op
    end subroutine nullify_overlapParameters

    subroutine nullify_linearInputGuess(lig)
      use module_base
      use module_types
      implicit none
      type(linearInputGuess),intent(out):: lig
    end subroutine nullify_linearInputGuess

    subroutine nullify_matrixDescriptors(mad)
      use module_base
      use module_types
      implicit none
      type(matrixDescriptors),intent(out):: mad
    end subroutine nullify_matrixDescriptors

    subroutine nullify_local_zone_descriptors(lzd)
      use module_base
      use module_types
      implicit none
      type(local_zone_descriptors),intent(out):: lzd
    end subroutine nullify_local_zone_descriptors
    
    subroutine nullify_orbitals_data(orbs)
      use module_base
      use module_types
      implicit none
      type(orbitals_data),intent(out):: orbs
    end subroutine nullify_orbitals_data
    
    subroutine nullify_communications_arrays(comms)
      use module_base
      use module_types
      implicit none
      type(communications_arrays),intent(out):: comms
    end subroutine nullify_communications_arrays
    
    subroutine nullify_locreg_descriptors(lr)
      use module_base
      use module_types
      implicit none
      type(locreg_descriptors),intent(out):: lr
    end subroutine nullify_locreg_descriptors
    
    subroutine nullify_wavefunctions_descriptors(wfd)
      use module_base
      use module_types
      implicit none
      type(wavefunctions_descriptors),intent(out):: wfd
    end subroutine nullify_wavefunctions_descriptors
    
    subroutine nullify_convolutions_bounds(bounds)
      use module_base
      use module_types
      implicit none
      type(convolutions_bounds),intent(out):: bounds
    end subroutine nullify_convolutions_bounds
    
    subroutine nullify_kinetic_bounds(kb)
      use module_base
      use module_types
      implicit none
      type(kinetic_bounds),intent(out):: kb
    end subroutine nullify_kinetic_bounds
    
    subroutine nullify_shrink_bounds(sb)
      use module_base
      use module_types
      implicit none
      type(shrink_bounds),intent(out):: sb
    end subroutine nullify_shrink_bounds
    
    subroutine nullify_grow_bounds(gb)
      use module_base
      use module_types
      implicit none
      type(grow_bounds),intent(out):: gb
    end subroutine nullify_grow_bounds
    
    subroutine nullify_nonlocal_psp_descriptors(nlpspd)
      use module_base
      use module_types
      implicit none
      type(nonlocal_psp_descriptors),intent(out):: nlpspd
    end subroutine nullify_nonlocal_psp_descriptors

    subroutine nullify_matrixMinimization(matmin)
      use module_base
      use module_types
      implicit none
      type(matrixMinimization),intent(out):: matmin
    end subroutine nullify_matrixMinimization

    subroutine nullify_matrixLocalizationRegion(mlr)
      use module_base
      use module_types
      implicit none
      type(matrixLocalizationRegion),intent(out):: mlr
    end subroutine nullify_matrixLocalizationRegion

    subroutine initLocregs2(iproc, nat, rxyz, lzd, orbs, input, Glr, locrad, locregShape)
      use module_base
      use module_types
      implicit none
      integer,intent(in):: iproc, nat
      real(8),dimension(3,nat),intent(in):: rxyz
      type(local_zone_descriptors),intent(inout):: lzd
      type(orbitals_data),intent(inout):: orbs
      type(input_variables),intent(in):: input
      type(locreg_descriptors),intent(in):: Glr
      real(8),dimension(lzd%nlr),intent(in):: locrad
      character(len=1),intent(in):: locregShape
    end subroutine initLocregs2

    subroutine deallocate_linearParameters(lin, subname)
      use module_base
      use module_types
      implicit none
      ! Calling arguments
      type(linearParameters),intent(inout):: lin
      character(len=*),intent(in):: subname
    end subroutine deallocate_linearParameters

    subroutine deallocate_largeBasis(lb, subname)
      use module_base
      use module_types
      implicit none
      type(largeBasis),intent(inout):: lb
      character(len=*),intent(in):: subname
    end subroutine deallocate_largeBasis
    
    subroutine dealloctae_p2pCommsRepartition(comrp, subname)
      use module_base
      use module_types
      implicit none
      type(p2pCommsRepartition),intent(inout):: comrp
      character(len=*),intent(in):: subname
    end subroutine dealloctae_p2pCommsRepartition
    
    subroutine deallocate_p2pCommsOrthonormality(comon, subname)
      use module_base
      use module_types
      implicit none
      type(p2pCommsOrthonormality),intent(inout):: comon
      character(len=*),intent(in):: subname
    end subroutine deallocate_p2pCommsOrthonormality
    
    subroutine deallocate_overlapParameters(op, subname)
      use module_base
      use module_types
      implicit none
      type(overlapParameters),intent(inout):: op
      character(len=*),intent(in):: subname
    end subroutine deallocate_overlapParameters

    subroutine deallocate_inguessParameters(ip, subname)
      use module_base
      use module_types
      implicit none
      type(inguessParameters),intent(inout):: ip
      character(len=*),intent(in):: subname
    end subroutine deallocate_inguessParameters

    subroutine deallocate_p2pCommsOrthonormalityMatrix(comom, subname)
      use module_base
      use module_types
      implicit none
      type(p2pCommsOrthonormalityMatrix),intent(inout):: comom
      character(len=*),intent(in):: subname
    end subroutine deallocate_p2pCommsOrthonormalityMatrix

    subroutine deallocate_matrixDescriptors(mad, subname)
      use module_base
      use module_types
      implicit none
      type(matrixDescriptors),intent(inout):: mad
      character(len=*),intent(in):: subname
    end subroutine deallocate_matrixDescriptors


    subroutine cancelCommunicationPotential(iproc, nproc, comgp)
      use module_base
      use module_types
      implicit none
      integer,intent(in):: iproc, nproc
      type(p2pCommsGatherPot),intent(inout):: comgp
    end subroutine cancelCommunicationPotential

    subroutine initCommsOrthoVariable(iproc, nproc, lzd, orbs, orbsig, onWhichAtomAll, input, op, comon, tag)
      use module_base
      use module_types
      implicit none
      integer,intent(in):: iproc, nproc
      type(local_zone_descriptors),intent(in):: lzd
      type(orbitals_data),intent(in):: orbs, orbsig
      integer,dimension(orbs%norb),intent(in):: onWhichAtomAll
      type(input_variables),intent(in):: input
      type(overlapParameters),intent(out):: op
      type(p2pCommsOrthonormality),intent(out):: comon
      integer,intent(inout):: tag
    end subroutine initCommsOrthoVariable
    
    subroutine countOverlapsVariable(iproc, nproc, orbs, orbsig, lzd, op, comon)
      use module_base
      use module_types
      implicit none
      integer,intent(in):: iproc, nproc
      type(orbitals_data),intent(in):: orbs, orbsig
      type(local_zone_descriptors),intent(in):: lzd
      type(overlapParameters),intent(out):: op
      type(p2pCommsOrthonormality),intent(out):: comon
    end subroutine countOverlapsVariable
    
    subroutine determineOverlapsVariable(iproc, nproc, orbs, orbsig, lzd, op, comon)
      use module_base
      use module_types
      implicit none
      integer,intent(in):: iproc, nproc
      type(orbitals_data),intent(in):: orbs, orbsig
      type(local_zone_descriptors),intent(in):: lzd
      type(overlapParameters),intent(out):: op
      type(p2pCommsOrthonormality),intent(out):: comon
    end subroutine determineOverlapsVariable
    
    subroutine determineOverlapDescriptorsVariable(iproc, nproc, orbs, orbsig, lzd, Glr, onWhichAtom, op)
      use module_base
      use module_types
      implicit none
      integer,intent(in):: iproc, nproc
      type(orbitals_data),intent(in):: orbs, orbsig
      type(local_zone_descriptors),intent(in):: lzd
      type(locreg_descriptors),intent(in):: Glr
      integer,dimension(orbs%norb),intent(in):: onWhichAtom
      type(overlapParameters),intent(inout):: op
    end subroutine determineOverlapDescriptorsVariable
    
    subroutine setCommsOrthoVariable(iproc, nproc, orbs, orbsig, lzd, op, comon, tag)
      use module_base
      use module_types
      implicit none
      integer,intent(in):: iproc, nproc
      type(orbitals_data),intent(in):: orbs, orbsig
      type(local_zone_descriptors),intent(in):: lzd
      type(overlapParameters),intent(inout):: op
      type(p2pCommsOrthonormality),intent(out):: comon
      integer,intent(inout):: tag
    end subroutine setCommsOrthoVariable
    
    subroutine indicesForExpansionVariable(iproc, nproc, orbs, input, lzd, op, comon)
      use module_base
      use module_types
      implicit none
      integer,intent(in):: iproc, nproc
      type(orbitals_data),intent(in):: orbs
      type(input_variables),intent(in):: input
      type(local_zone_descriptors),intent(in):: lzd
      type(overlapParameters),intent(in):: op
      type(p2pCommsOrthonormality),intent(in):: comon
    end subroutine indicesForExpansionVariable
    
    subroutine indicesForExtractionVariable(iproc, nproc, orbs, orbsig, sizePhi, lzd, op, comon)
      use module_base
      use module_types
      implicit none
      integer,intent(in):: iproc, nproc, sizePhi
      type(orbitals_data),intent(in):: orbs, orbsig
      type(local_zone_descriptors),intent(in):: lzd
      type(overlapParameters),intent(inout):: op
      type(p2pCommsOrthonormality),intent(out):: comon
    end subroutine indicesForExtractionVariable
    
    subroutine extractOrbital2Variable(iproc, nproc, orbs, orbsig, sizePhi, lzd, op, phi, comon)
      use module_base
      use module_types
      implicit none
      integer,intent(in):: iproc, nproc, sizePhi
      type(orbitals_data),intent(in):: orbs, orbsig
      type(local_zone_descriptors),intent(in):: lzd
      type(overlapParameters),intent(inout):: op
      real(8),dimension(sizePhi),intent(in):: phi
      type(p2pCommsOrthonormality),intent(out):: comon
    end subroutine extractOrbital2Variable
    
    subroutine expandOrbital2Variable(iproc, nproc, orbs, input, lzd, op, comon, lphiovrlp)
      use module_base
      use module_types
      implicit none
      integer,intent(in):: iproc, nproc
      type(orbitals_data),intent(in):: orbs
      type(input_variables),intent(in):: input
      type(local_zone_descriptors),intent(in):: lzd
      type(overlapParameters),intent(in):: op
      type(p2pCommsOrthonormality),intent(in):: comon
      real(8),dimension(op%ndim_lphiovrlp),intent(out):: lphiovrlp
    end subroutine expandOrbital2Variable

    subroutine buildLinearCombinationsVariable(iproc, nproc, lzdig, lzd, orbsig, &
               orbs, input, coeff, lchi, tag, lphi)
      use module_base
      use module_types
      implicit none

      ! Calling arguments
      integer,intent(in):: iproc, nproc
      type(local_zone_descriptors),intent(in):: lzdig, lzd
      type(orbitals_data),intent(in):: orbsig, orbs
      type(input_variables),intent(in):: input
      real(8),dimension(orbsig%norb,orbs%norb),intent(in):: coeff
      real(8),dimension(orbsig%npsidim_orbs),intent(in):: lchi
      integer,intent(inout):: tag
      real(8),dimension(orbs%npsidim_orbs),intent(out):: lphi
    end subroutine buildLinearCombinationsVariable

    subroutine index_of_Lpsi_to_global2(iproc, nproc, ldim, gdim, norb, nspinor, nspin, Glr, Llr, indexLpsi)
      use module_base
      use module_types
      implicit none
      integer,intent(in):: iproc, nproc
      integer :: Gdim          ! dimension of psi 
      integer :: Ldim          ! dimension of lpsi
      integer :: norb          ! number of orbitals
      integer :: nspinor       ! number of spinors
      integer :: nspin         ! number of spins 
      type(locreg_descriptors),intent(in) :: Glr  ! Global grid descriptor
      type(locreg_descriptors), intent(in) :: Llr  ! Localization grid descriptors 
      integer,dimension(Ldim),intent(out) :: indexLpsi         !Wavefunction in localization region
    end subroutine index_of_Lpsi_to_global2

    subroutine initInputguessConfinement(iproc, nproc, at, Glr, input, lin, rxyz, nscatterarr, tag)
      use module_base
      use module_types
      implicit none
      !Arguments
      integer, intent(in) :: iproc,nproc
      type(atoms_data), intent(inout) :: at
      type(locreg_descriptors), intent(in) :: Glr
      type(input_variables):: input
      type(linearParameters),intent(inout):: lin
      integer, dimension(0:nproc-1,4), intent(in) :: nscatterarr !n3d,n3p,i3s+i3xcsh-1,i3xcsh
      real(gp), dimension(3,at%nat), intent(in) :: rxyz
      integer,intent(inout):: tag
    end subroutine initInputguessConfinement

    subroutine orthonormalizeAtomicOrbitalsLocalized(iproc, nproc, lzd, orbs, input, lchi)
      use module_base
      use module_types
      implicit none
      integer,intent(in):: iproc, nproc
      type(local_zone_descriptors),intent(in):: lzd
      type(orbitals_data),intent(in):: orbs
      type(input_variables),intent(in):: input
      real(8),dimension(orbs%npsidim_comp,orbs%npsidim_orbs),intent(inout):: lchi
    end subroutine orthonormalizeAtomicOrbitalsLocalized


    subroutine orthonormalizeAtomicOrbitalsLocalized2(iproc, nproc, methTransformOverlap, nItOrtho, blocksize_dsyev, &
               blocksize_pdgemm, convCritOrtho, lzd, orbs, comon, op, input, mad, lchi)
      use module_base
      use module_types
      implicit none
      ! Calling arguments
      integer,intent(in):: iproc, nproc, methTransformOverlap, nItOrtho, blocksize_dsyev, blocksize_pdgemm
      real(8),intent(in):: convCritOrtho
      type(local_zone_descriptors),intent(in):: lzd
      type(orbitals_data),intent(in):: orbs
      type(input_variables),intent(in):: input
      type(p2pCommsOrthonormality),intent(inout):: comon
      type(overlapParameters),intent(inout):: op
      type(matrixDescriptors),intent(in):: mad
      real(8),dimension(orbs%npsidim_comp),intent(inout):: lchi
    end subroutine orthonormalizeAtomicOrbitalsLocalized2

    subroutine buildLinearCombinationsLocalized3(iproc, nproc, orbsig, orbs, comms, at, Glr, input, norbsPerType, &
      onWhichAtom, lchi, lphi, rxyz, onWhichAtomPhi, lin, lzdig, nlocregPerMPI, tag, ham3)
      use module_base
      use module_types
      implicit none
      integer,intent(in):: iproc, nproc, nlocregPerMPI
      type(orbitals_data),intent(in):: orbsig, orbs
      type(communications_arrays),intent(in):: comms
      type(atoms_data),intent(in):: at
      type(locreg_descriptors),intent(in):: Glr
      type(input_variables),intent(in):: input
      type(linearParameters),intent(in):: lin
      type(local_zone_descriptors),intent(inout):: lzdig
      integer,dimension(at%ntypes):: norbsPerType
      integer,dimension(orbsig%norb),intent(in):: onWhichAtom
      real(8),dimension(max(orbsig%npsidim_orbs,orbsig%npsidim_comp)):: lchi
      real(8),dimension(max(lin%orbs%npsidim_orbs,lin%orbs%npsidim_comp)):: lphi
      real(8),dimension(3,at%nat):: rxyz
      integer,dimension(orbs%norb):: onWhichAtomPhi
      integer,intent(inout):: tag
      real(8),dimension(orbsig%norb,orbsig%norb,nlocregPerMPI),intent(inout):: ham3
    end subroutine buildLinearCombinationsLocalized3

    subroutine extractMatrix3(iproc, nproc, norb, norbp, orbstot, onWhichAtomPhi, onWhichMPI, nmat, ham, matmin, hamextract)
      use module_base
      use module_types
      implicit none
      integer,intent(in):: iproc, nproc, nmat, norb, norbp
      type(orbitals_data),intent(in):: orbstot
      integer,dimension(norb),intent(in):: onWhichAtomPhi, onWhichMPI
      real(8),dimension(orbstot%norb,orbstot%norb,nmat),intent(in):: ham
      type(matrixMinimization),intent(inout):: matmin
      real(8),dimension(:,:,:),pointer,intent(out):: hamextract
    end subroutine extractMatrix3

!!$    subroutine getHamiltonianMatrix3(iproc, nproc, nprocTemp, lzdig, orbsig, orbs, norb_parTemp, onWhichMPITemp, &
!!$               Glr, input, onWhichAtom, onWhichAtomp, nat, nlocregPerMPI, lchi, lhchi, ham)
!!$      use module_base
!!$      use module_types
!!$      implicit none
!!$      integer,intent(in):: iproc, nproc, nprocTemp, nat, nlocregPerMPI
!!$      type(local_zone_descriptors),intent(in):: lzdig
!!$      type(orbitals_data),intent(in):: orbsig, orbs
!!$      integer,dimension(0:nprocTemp),intent(in):: norb_parTemp
!!$      integer,dimension(orbs%norb),intent(in):: onWhichMPITemp
!!$      type(locreg_descriptors),intent(in):: Glr
!!$      type(input_variables),intent(in):: input
!!$      integer,dimension(orbsig%norb),intent(in):: onWhichAtom
!!$      integer,dimension(orbsig%norbp),intent(in):: onWhichAtomp
!!$      real(8),dimension(orbsig%npsidim_comp),intent(in):: lchi
!!$      real(8),dimension(orbsig%npsidim_comp,nat),intent(in):: lhchi
!!$      real(8),dimension(orbsig%norb,orbsig%norb,nlocregPerMPI),intent(out):: ham
!!$      end subroutine getHamiltonianMatrix3
!!$
!!$      subroutine getHamiltonianMatrix4(iproc, nproc, nprocTemp, lzdig, orbsig, orbs, norb_parTemp, onWhichMPITemp, &
!!$                 Glr, input, onWhichAtom, onWhichAtomp, ndim_lhchi, nlocregPerMPI, lchi, lhchi, skip, mad, &
!!$                 memoryForCommunOverlapIG, tag, ham)
!!$        use module_base
!!$        use module_types
!!$        implicit none
!!$        integer,intent(in):: iproc, nproc, nprocTemp, ndim_lhchi, nlocregPerMPI
!!$        type(local_zone_descriptors),intent(in):: lzdig
!!$        type(orbitals_data),intent(in):: orbsig, orbs
!!$        integer,dimension(0:nprocTemp),intent(in):: norb_parTemp
!!$        integer,dimension(orbs%norb),intent(in):: onWhichMPITemp
!!$        type(locreg_descriptors),intent(in):: Glr
!!$        type(input_variables),intent(in):: input
!!$        integer,dimension(orbsig%norb),intent(in):: onWhichAtom
!!$        integer,dimension(orbsig%norbp),intent(in):: onWhichAtomp
!!$        real(8),dimension(orbsig%npsidim),intent(in):: lchi
!!$        real(8),dimension(orbsig%npsidim,ndim_lhchi),intent(in):: lhchi
!!$        logical,dimension(lzdig%nlr),intent(in):: skip
!!$        type(matrixDescriptors),intent(in):: mad
!!$        integer,intent(in):: memoryForCommunOverlapIG
!!$        integer,intent(inout):: tag
!!$        !logical,dimension(lin%lig%lzdig%nlr,0:nproc-1),intent(in):: skipGlobal
!!$        real(8),dimension(orbsig%norb,orbsig%norb,nlocregPerMPI),intent(out):: ham
!!$      end subroutine getHamiltonianMatrix4
!!$
!!$
!!$      subroutine getHamiltonianMatrix5(iproc, nproc, nprocTemp, lzdig, orbsig, orbs, norb_parTemp, onWhichMPITemp, &
!!$                 Glr, input, onWhichAtom, onWhichAtomp, ndim_lhchi, nlocregPerMPI, lchi, lhchi, skip, mad, &
!!$                 memoryForCommunOverlapIG, tag, ham)
!!$        use module_base
!!$        use module_types
!!$        implicit none
!!$        integer,intent(in):: iproc, nproc, nprocTemp, ndim_lhchi, nlocregPerMPI
!!$        type(local_zone_descriptors),intent(in):: lzdig
!!$        type(orbitals_data),intent(in):: orbsig, orbs
!!$        integer,dimension(0:nprocTemp),intent(in):: norb_parTemp
!!$        integer,dimension(orbs%norb),intent(in):: onWhichMPITemp
!!$        type(locreg_descriptors),intent(in):: Glr
!!$        type(input_variables),intent(in):: input
!!$        integer,dimension(orbsig%norb),intent(in):: onWhichAtom
!!$        integer,dimension(orbsig%norbp),intent(in):: onWhichAtomp
!!$        real(8),dimension(orbsig%npsidim),intent(in):: lchi
!!$        real(8),dimension(orbsig%npsidim,ndim_lhchi),intent(in):: lhchi
!!$        logical,dimension(lzdig%nlr),intent(in):: skip
!!$        type(matrixDescriptors),intent(in):: mad
!!$        integer,intent(in):: memoryForCommunOverlapIG
!!$        integer,intent(inout):: tag
!!$        !logical,dimension(lin%lig%lzdig%nlr,0:nproc-1),intent(in):: skipGlobal
!!$        real(8),dimension(orbsig%norb,orbsig%norb,nlocregPerMPI),intent(out):: ham
!!$      end subroutine getHamiltonianMatrix5

      subroutine allocateSendBufferOrtho(comon, subname)
        use module_base
        use module_types
        implicit none
        type(p2pCommsOrthonormality),intent(inout):: comon
        character(len=*),intent(in):: subname
      end subroutine allocateSendBufferOrtho
      
      
      subroutine deallocateSendBufferOrtho(comon, subname)
        use module_base
        use module_types
        implicit none
        type(p2pCommsOrthonormality),intent(inout):: comon
        character(len=*),intent(in):: subname
      end subroutine deallocateSendBufferOrtho
      
      
      subroutine allocateRecvBufferOrtho(comon, subname)
        use module_base
        use module_types
        implicit none
        type(p2pCommsOrthonormality),intent(inout):: comon
        character(len=*),intent(in):: subname
      end subroutine allocateRecvBufferOrtho
      
      
      subroutine deallocateRecvBufferOrtho(comon, subname)
        use module_base
        use module_types
        implicit none
        type(p2pCommsOrthonormality),intent(inout):: comon
        character(len=*),intent(in):: subname
      end subroutine deallocateRecvBufferOrtho

      subroutine applyOrthoconstraintNonorthogonal2(iproc, nproc, methTransformOverlap, blocksize_pdgemm, &
                 orbs, lorbs, onWhichAtom, lzd, op, lagmat, ovrlp, lphiovrlp, mad, lhphi)
        use module_base
        use module_types
        implicit none
        integer,intent(in):: iproc, nproc, methTransformOverlap, blocksize_pdgemm
        type(orbitals_data),intent(in):: orbs, lorbs
        integer,dimension(orbs%norb),intent(in):: onWhichAtom
        type(local_zone_descriptors),intent(in):: lzd
        type(overlapParameters),intent(in):: op
        real(8),dimension(orbs%norb,orbs%norb),intent(in):: ovrlp
        real(8),dimension(orbs%norb,orbs%norb),intent(inout):: lagmat
        real(8),dimension(op%ndim_lphiovrlp),intent(in):: lphiovrlp
        type(matrixDescriptors),intent(in):: mad
        real(8),dimension(max(lorbs%npsidim_orbs,lorbs%npsidim_comp)),intent(out):: lhphi
      end subroutine applyOrthoconstraintNonorthogonal2

      subroutine gatherOrbitalsOverlapWithComput(iproc, nproc, orbs, input, lzd, op, comon, lphiovrlp, expanded)
        use module_base
        use module_types
        implicit none
        integer,intent(in):: iproc, nproc
        type(orbitals_data),intent(in):: orbs
        type(input_variables),intent(in):: input
        type(local_zone_descriptors),intent(in):: lzd
        type(overlapParameters),intent(in):: op
        type(p2pCommsOrthonormality),intent(inout):: comon
        real(8),dimension(op%ndim_lphiovrlp),intent(out):: lphiovrlp
        logical,dimension(orbs%norb,orbs%norbp),intent(out):: expanded
      end subroutine gatherOrbitalsOverlapWithComput


      subroutine expandOneOrbital(iproc, nproc, orbsource, orbdest, orbs, input, onWhichAtom, lzd, op, comon, lphiovrlp)
        use module_base
        use module_types
        implicit none
        integer,intent(in):: iproc, nproc, orbsource, orbdest
        type(orbitals_data),intent(in):: orbs
        type(input_variables),intent(in):: input
        integer,dimension(orbs%norb),intent(in):: onWhichAtom
        type(local_zone_descriptors),intent(in):: lzd
        type(overlapParameters),intent(in):: op
        type(p2pCommsOrthonormality),intent(in):: comon
        real(8),dimension(op%ndim_lphiovrlp),intent(out):: lphiovrlp
      end subroutine expandOneOrbital

      subroutine expandRemainingOrbitals(iproc, nproc, orbs, input, onWhichAtom, lzd, op, comon, expanded, lphiovrlp)
        use module_base
        use module_types
        implicit none
        integer,intent(in):: iproc, nproc
        type(orbitals_data),intent(in):: orbs
        type(input_variables),intent(in):: input
        integer,dimension(orbs%norb),intent(in):: onWhichAtom
        type(local_zone_descriptors),intent(in):: lzd
        type(overlapParameters),intent(in):: op
        type(p2pCommsOrthonormality),intent(in):: comon
        logical,dimension(orbs%norb,orbs%norbp),intent(in):: expanded
        real(8),dimension(op%ndim_lphiovrlp),intent(out):: lphiovrlp
      end subroutine expandRemainingOrbitals

      subroutine extractOrbital3(iproc, nproc, orbs, sizePhi, onWhichAtom, lzd, op, phi, nsendBuf, sendBuf)
        use module_base
        use module_types
        implicit none
        integer,intent(in):: iproc, nproc, sizePhi
        type(orbitals_data),intent(in):: orbs
        integer,dimension(orbs%norb),intent(in):: onWhichAtom
        type(local_zone_descriptors),intent(in):: lzd
        type(overlapParameters),intent(inout):: op
        real(8),dimension(sizePhi),intent(in):: phi
        integer,intent(in):: nsendBuf
        real(8),dimension(nsendBuf),intent(out):: sendBuf
      end subroutine extractOrbital3

      subroutine calculateOverlapMatrix3(iproc, nproc, orbs, op, onWhichAtom, nsendBuf, sendBuf, nrecvBuf, recvBuf, mad, ovrlp)
        use module_base
        use module_types
        implicit none
        integer,intent(in):: iproc, nproc, nsendBuf, nrecvBuf
        type(orbitals_data),intent(in):: orbs
        type(overlapParameters),intent(in):: op
        integer,dimension(orbs%norb),intent(in):: onWhichAtom
        real(8),dimension(nsendBuf),intent(in):: sendBuf
        real(8),dimension(nrecvBuf),intent(in):: recvBuf
        type(matrixDescriptors),intent(in):: mad
        real(8),dimension(orbs%norb,orbs%norb),intent(out):: ovrlp
      end subroutine calculateOverlapMatrix3


      subroutine calculateOverlapMatrix3Partial(iproc, nproc, orbs, op, onWhichAtom, &
                 nsendBuf, sendBuf, nrecvBuf, recvBuf, mad, ovrlp)
        use module_base
        use module_types
        implicit none
        integer,intent(in):: iproc, nproc, nsendBuf, nrecvBuf
        type(orbitals_data),intent(in):: orbs
        type(overlapParameters),intent(in):: op
        integer,dimension(orbs%norb),intent(in):: onWhichAtom
        real(8),dimension(nsendBuf),intent(in):: sendBuf
        real(8),dimension(nrecvBuf),intent(in):: recvBuf
        type(matrixDescriptors),intent(in):: mad
        !logical,dimension(0:nproc-1),intent(in):: skip
        real(8),dimension(orbs%norb,orbs%norb),intent(out):: ovrlp
      end subroutine calculateOverlapMatrix3Partial

      subroutine dgemm_parallel(iproc, nproc, blocksize, comm, transa, transb, m, n, k, alpha, a, lda, b, ldb, beta, c, ldc)
        use module_base
        implicit none
        integer,intent(in):: iproc, nproc, blocksize, comm, m, n, k, lda, ldb, ldc
        character(len=1),intent(in):: transa, transb
        real(8),intent(in):: alpha, beta
        real(8),dimension(lda,k),intent(in):: a
        real(8),dimension(ldb,n),intent(in):: b
        real(8),dimension(ldc,n),intent(out):: c
      end subroutine dgemm_parallel

      subroutine dsymm_parallel(iproc, nproc, blocksize, comm, side, uplo, m, n, alpha, a, lda, b, ldb, beta, c, ldc)
        use module_base
        implicit none
        integer,intent(in):: iproc, nproc, blocksize, comm, m, n, lda, ldb, ldc
        character(len=1),intent(in):: side, uplo
        real(8),intent(in):: alpha, beta
        real(8),dimension(lda,m),intent(in):: a
        real(8),dimension(ldb,n),intent(in):: b
        real(8),dimension(ldc,n),intent(out):: c
      end subroutine dsymm_parallel



      subroutine applyOrthoconstraintVectors(iproc, nproc, methTransformOverlap, correctionOverlap, blocksize_pdgemm, &
                 comm, norb, norbmax, norbp, isorb, nlr, noverlaps, onWhichAtom, vecOvrlp, ovrlp, &
                 lagmat, comom, mlr, mad, orbs, grad)
        use module_base
        use module_types
        implicit none
        integer,intent(in):: iproc, nproc, methTransformOverlap, correctionOverlap, blocksize_pdgemm
        integer,intent(in):: comm, norb, norbmax, norbp, isorb, nlr, noverlaps
        integer,dimension(norb),intent(in):: onWhichAtom
        real(8),dimension(norbmax,noverlaps),intent(in):: vecOvrlp
        real(8),dimension(norb,norb),intent(in):: ovrlp
        real(8),dimension(norb,norb),intent(inout):: lagmat
        type(p2pCommsOrthonormalityMatrix),intent(in):: comom
        type(matrixLocalizationRegion),dimension(nlr),intent(in):: mlr
        type(matrixDescriptors),intent(in):: mad
        type(orbitals_data),intent(in):: orbs
        real(8),dimension(norbmax,norbp),intent(inout):: grad
      end subroutine applyOrthoconstraintVectors


      subroutine dsyev_parallel(iproc, nproc, blocksize, comm, jobz, uplo, n, a, lda, w, info)
        use module_base
        use module_types
        implicit none
      
        ! Calling arguments
        integer,intent(in):: iproc, nproc, blocksize, comm, n, lda, info
        character(len=1),intent(in):: jobz, uplo
        real(8),dimension(lda,n),intent(inout):: a
        real(8),dimension(n),intent(out):: w
      end subroutine dsyev_parallel


      subroutine transformOverlapMatrixParallel(iproc, nproc, norb, ovrlp)
        use module_base
        use module_types
        implicit none
        integer,intent(in):: iproc, nproc, norb
        real(8),dimension(norb,norb),intent(inout):: ovrlp
      end subroutine transformOverlapMatrixParallel


      subroutine initMatrixCompression(iproc, nproc, orbs, op, mad)
        use module_base
        use module_types
        implicit none
        integer,intent(in):: iproc, nproc
        type(orbitals_data),intent(in):: orbs
        type(overlapParameters),intent(in):: op
        type(matrixDescriptors),intent(out):: mad
      end subroutine initMatrixCompression

      subroutine orthoconstraintNonorthogonal(iproc, nproc, lin, input, ovrlp, lphi, lhphi, mad, trH, W, eval)
        use module_base
        use module_types
        implicit none
        integer,intent(in):: iproc, nproc
        type(linearParameters),intent(inout):: lin
        type(input_variables),intent(in):: input
        real(8),dimension(lin%orbs%norb,lin%orbs%norb),intent(in):: ovrlp
        real(8),dimension(max(lin%orbs%npsidim_comp,lin%orbs%npsidim_orbs)),intent(in):: lphi
        real(8),dimension(max(lin%orbs%npsidim_comp,lin%orbs%npsidim_orbs)),intent(inout):: lhphi
        type(matrixDescriptors),intent(in):: mad
        real(8),intent(out):: trH
        real(8),dimension(lin%orbs%norb,lin%orbs%norb),intent(ouT),optional:: W
        real(8),dimension(lin%orbs%norb),intent(out),optional:: eval
      end subroutine orthoconstraintNonorthogonal

      subroutine dsygv_parallel(iproc, nproc, blocksize, nprocMax, comm, itype, jobz, uplo, n, a, lda, b, ldb, w, info)
        use module_base
        use module_types
        implicit none
        integer,intent(in):: iproc, nproc, blocksize, nprocMax, comm, itype, n, lda, ldb, info
        character(len=1),intent(in):: jobz, uplo
        real(8),dimension(lda,n),intent(inout):: a
        real(8),dimension(ldb,n),intent(inout):: b
        real(8),dimension(n),intent(out):: w
      end subroutine dsygv_parallel

      subroutine getOrbitals(iproc, nproc, comon)
        use module_base
        use module_types
        implicit none
        integer,intent(in):: iproc, nproc
        type(p2pCommsOrthonormality),intent(inout):: comon
      end subroutine getOrbitals

      subroutine initCompressedMatmul(iproc, nproc, norb, mad)
        use module_base
        use module_types
        implicit none
        integer,intent(in):: iproc, nproc, norb
        type(matrixDescriptors),intent(inout):: mad
      end subroutine initCompressedMatmul

      subroutine initCompressedMatmul2(norb, nseg, keyg, nsegmatmul, keygmatmul, keyvmatmul)
        use module_base
        use module_types
        implicit none
        integer,intent(in):: norb, nseg
        integer,dimension(2,nseg),intent(in):: keyg
        integer,intent(out):: nsegmatmul
        integer,dimension(:,:),pointer,intent(out):: keygmatmul
        integer,dimension(:),pointer,intent(out):: keyvmatmul
      end subroutine initCompressedMatmul2


      subroutine dgemm_compressed2(iproc, nproc, norb, nsegline, nseglinemax, keygline, nsegmatmul, keygmatmul, a, b, c)
        implicit none
        integer,intent(in):: iproc, nproc, norb, nseglinemax, nsegmatmul
        integer,dimension(2,nsegmatmul),intent(in):: keygmatmul
        integer,dimension(norb):: nsegline
        !integer,dimension(2,maxval(nsegline),norb):: keygline
        integer,dimension(2,nseglinemax,norb):: keygline
        real(8),dimension(norb,norb),intent(in):: a, b
        real(8),dimension(norb,norb),intent(out):: c
      end subroutine dgemm_compressed2

      subroutine transformOverlapMatrixTaylorOrder2(iproc, nproc, norb, mad, ovrlp)
        use module_base
        use module_types
        implicit none
        integer,intent(in):: iproc, nproc, norb
        type(matrixDescriptors),intent(in):: mad
        real(8),dimension(norb,norb),intent(inout):: ovrlp
      end subroutine transformOverlapMatrixTaylorOrder2

      subroutine overlapPowerMinusOneHalfTaylor(iproc, nproc, methTransformOrder, norb, mad, ovrlp)
        use module_base
        use module_types
        implicit none
      
        ! Calling arguments
        integer,intent(in):: iproc, nproc, methTransformOrder, norb
        type(matrixDescriptors),intent(in):: mad
        real(8),dimension(norb,norb),intent(inout):: ovrlp
      end subroutine overlapPowerMinusOneHalfTaylor

      subroutine overlapPowerMinusOneHalf(iproc, nproc, comm, methTransformOrder, blocksize_dsyev, &
                 blocksize_pdgemm, norb, mad, ovrlp)
        use module_base
        use module_types
        implicit none
        integer,intent(in):: iproc, nproc, comm, methTransformOrder, blocksize_dsyev, blocksize_pdgemm, norb
        type(matrixDescriptors),intent(in):: mad
        real(8),dimension(norb,norb),intent(inout):: ovrlp
      end subroutine overlapPowerMinusOneHalf

      subroutine overlapPowerMinusOne(iproc, nproc, iorder, norb, mad, orbs, ovrlp)
        use module_base
        use module_types
        implicit none
        integer,intent(in):: iproc, nproc, iorder, norb
        type(matrixDescriptors),intent(in):: mad
        type(orbitals_data),intent(in):: orbs
        real(8),dimension(norb,norb),intent(inout):: ovrlp
      end subroutine overlapPowerMinusOne

      subroutine initCompressedMatmul3(norb, mad)
        use module_base
        use module_types
        implicit none
        integer,intent(in):: norb
        type(matrixDescriptors),intent(inout):: mad
      end subroutine initCompressedMatmul3

    subroutine Linearnonlocal_forces(iproc,nproc,Lzd,nlpspd,hx,hy,hz,at,rxyz,&
      orbs,proj,psi,fsep,refill,linorbs,coeff,phi)
      use module_base
      use module_types
      implicit none
      type(atoms_data), intent(in) :: at
      logical, intent(in) :: refill
      integer, intent(in) :: iproc, nproc
      real(gp), intent(in) :: hx,hy,hz
      type(local_zone_descriptors) :: Lzd
      type(nonlocal_psp_descriptors), intent(in) :: nlpspd
      type(orbitals_data), intent(in) :: orbs
      real(gp), dimension(3,at%nat), intent(in) :: rxyz
      real(wp), dimension(orbs%npsidim_orbs), intent(inout) :: psi
      real(wp), dimension(nlpspd%nprojel), intent(inout) :: proj
      real(gp), dimension(3,at%nat), intent(inout) :: fsep
      type(orbitals_data), intent(in) :: linorbs                         
      real(8),dimension(linorbs%npsidim_orbs),intent(in),optional:: phi          
      real(8),dimension(linorbs%norb,orbs%norb),intent(in),optional:: coeff  
    end subroutine Linearnonlocal_forces

     subroutine local_hamiltonian3(iproc,exctX,orbs,Lzd,hx,hy,hz,&
          nspin,Lpot,psi,hpsi,ekin_sum,epot_sum,&
          withConfinement, at, rxyz, istexct, lin, confinementCenter)
       use module_base
       use module_types
       use libxc_functionals
       implicit none
       integer, intent(in) :: iproc,nspin, istexct
       real(gp), intent(in) :: hx,hy,hz
       logical, intent(in) :: exctX
       type(orbitals_data), intent(in) :: orbs
       type(local_zone_descriptors), intent(in) :: Lzd
       real(wp), dimension(orbs%npsidim_orbs), intent(in) :: psi
       real(wp), dimension(Lzd%ndimpotisf),target :: Lpot
       !real(wp), dimension(lr%d%n1i*lr%d%n2i*lr%d%n3i*nspin) :: pot
       real(gp), intent(out) :: ekin_sum,epot_sum
       real(wp), dimension(orbs%npsidim_orbs), intent(out) :: hpsi
       logical,intent(in):: withConfinement
       type(atoms_data), intent(in) :: at
       real(gp), dimension(3,at%nat), intent(in) :: rxyz
       type(linearParameters),intent(in),optional:: lin
       integer,dimension(orbs%norbp),intent(in),optional:: confinementCenter
     end subroutine local_hamiltonian3

     subroutine HamiltonianApplication3(iproc,nproc,at,orbs,hx,hy,hz,rxyz,&
          proj,Lzd,nlpspd,confdatarr,ngatherarr,Lpot,psi,hpsi,&
          ekin_sum,epot_sum,eexctX,eproj_sum,eSIC_DC,SIC,GPU,&
       !withConfinement,energyReductionFlag, &
          pkernel,orbsocc,psirocc)
       !,lin, confinementCenter)
       use module_base
       use module_types
       use module_xc
       implicit none
       integer, intent(in) :: iproc,nproc!,nspin
       real(gp), intent(in) :: hx,hy,hz
       type(atoms_data), intent(in) :: at
       type(orbitals_data), intent(in) :: orbs
       type(local_zone_descriptors),intent(in) :: Lzd
       type(nonlocal_psp_descriptors), intent(in) :: nlpspd
       type(SIC_data), intent(in) :: SIC
       integer, dimension(0:nproc-1,2), intent(in) :: ngatherarr
       real(gp), dimension(3,at%nat), intent(in) :: rxyz
       real(wp), dimension(Lzd%Lnprojel), intent(in) :: proj
       real(wp), dimension(orbs%npsidim_orbs), intent(in) :: psi
       type(confpot_data), dimension(orbs%norbp), intent(in) :: confdatarr
       real(wp), dimension(lzd%ndimpotisf) :: Lpot
       real(gp), intent(out) :: ekin_sum,epot_sum,eexctX,eproj_sum,eSIC_DC
       real(wp), target, dimension(orbs%npsidim_orbs), intent(out) :: hpsi
       type(GPU_pointers), intent(inout) :: GPU
       !real(dp), dimension(*), optional :: pkernel
       real(dp), dimension(:), pointer, optional :: pkernel
       type(orbitals_data), intent(in), optional :: orbsocc
       real(wp), dimension(:), pointer, optional :: psirocc
     end subroutine HamiltonianApplication3

     subroutine FullHamiltonianApplication(iproc,nproc,at,orbs,hx,hy,hz,rxyz,&
          proj,Lzd,nlpspd,confdatarr,ngatherarr,Lpot,psi,hpsi,&
          ekin_sum,epot_sum,eexctX,eproj_sum,eSIC_DC,SIC,GPU,&
          pkernel,orbsocc,psirocc)
       use module_base
       use module_types
       use module_xc
       implicit none
       integer, intent(in) :: iproc,nproc!,nspin
       real(gp), intent(in) :: hx,hy,hz
       type(atoms_data), intent(in) :: at
       type(orbitals_data), intent(in) :: orbs
       type(local_zone_descriptors),intent(in) :: Lzd
       type(nonlocal_psp_descriptors), intent(in) :: nlpspd
       type(SIC_data), intent(in) :: SIC
       integer, dimension(0:nproc-1,2), intent(in) :: ngatherarr
       real(gp), dimension(3,at%nat), intent(in) :: rxyz
       real(wp), dimension(Lzd%Lnprojel), intent(in) :: proj
       real(wp), dimension(orbs%npsidim_orbs), intent(in) :: psi
       type(confpot_data), dimension(orbs%norbp), intent(in) :: confdatarr
       real(wp), dimension(lzd%ndimpotisf) :: Lpot
       real(gp), intent(out) :: ekin_sum,epot_sum,eexctX,eproj_sum,eSIC_DC
       real(wp), target, dimension(orbs%npsidim_orbs), intent(out) :: hpsi
       type(GPU_pointers), intent(inout) :: GPU
       real(dp), dimension(:), pointer, optional :: pkernel
       type(orbitals_data), intent(in), optional :: orbsocc
       real(wp), dimension(:), pointer, optional :: psirocc
     end subroutine FullHamiltonianApplication


!!$     subroutine HamiltonianApplication3(iproc,nproc,at,orbs,hx,hy,hz,rxyz,&
!!$          proj,Lzd,ngatherarr,Lpot,psi,hpsi,&
!!$          ekin_sum,epot_sum,eexctX,eproj_sum,nspin,GPU,withConfinement,energyReductionFlag,&
!!$          pkernel,orbsocc,psirocc,lin,confinementCenter)
!!$       use module_base
!!$       use module_types
!!$       use libxc_functionals
!!$       implicit none
!!$       integer, intent(in) :: iproc,nproc,nspin
!!$       real(gp), intent(in) :: hx,hy,hz
!!$       type(atoms_data), intent(in) :: at
!!$       type(orbitals_data), intent(in) :: orbs
!!$       type(local_zone_descriptors),intent(in) :: Lzd
!!$       integer, dimension(0:nproc-1,2), intent(in) :: ngatherarr
!!$       real(gp), dimension(3,at%nat), intent(in) :: rxyz
!!$       real(wp), dimension(Lzd%Lnprojel), intent(in) :: proj
!!$       real(wp), dimension(orbs%npsidim_orbs), intent(in) :: psi
!!$       real(wp), dimension(lzd%ndimpotisf) :: Lpot
!!$       real(gp), intent(out) :: ekin_sum,epot_sum,eexctX,eproj_sum
!!$       real(wp), target, dimension(orbs%npsidim_orbs), intent(out) :: hpsi
!!$       type(GPU_pointers), intent(inout) :: GPU
!!$       logical,intent(in):: withConfinement
!!$       logical,intent(in):: energyReductionFlag
!!$       real(dp), dimension(*), optional :: pkernel
!!$       type(orbitals_data), intent(in), optional :: orbsocc
!!$       real(wp), dimension(:), pointer, optional :: psirocc
!!$       type(linearParameters),intent(in),optional:: lin
!!$       integer,dimension(orbs%norbp),intent(in),optional:: confinementCenter
!!$     end subroutine HamiltonianApplication3

     subroutine full_local_potential2(iproc,nproc,ndimpot,ndimgrid,ndimrhopot,nspin,orbs,lzd,ngatherarr,potential,Lpot,flag,comgp)
       use module_base
       use module_types
       use module_xc
       implicit none
       integer, intent(in) :: iproc,nproc,ndimpot,ndimgrid,flag,nspin,ndimrhopot
       type(orbitals_data),intent(inout):: orbs
       type(local_zone_descriptors),intent(inout):: lzd
       integer, dimension(0:nproc-1,2), intent(in) :: ngatherarr
       real(wp), dimension(max(ndimpot,1)*orbs%nspin), intent(in), target ::potential
       real(wp), dimension(:), pointer, intent(out) :: Lpot
       type(p2pCommsGatherPot),intent(inout), optional:: comgp
     end subroutine full_local_potential2

     subroutine prepare_lnlpspd(iproc, at, input, orbs, rxyz, radii_cf, locregShape, lzd)
       use module_base
       use module_types
       implicit none
       integer,intent(in):: iproc
       type(atoms_data),intent(in):: at
       type(input_variables),intent(in):: input
       type(orbitals_data),intent(in):: orbs
       real(8),dimension(3,at%nat),intent(in):: rxyz
       real(8),dimension(at%ntypes,3),intent(in):: radii_cf
       character(len=1),intent(in):: locregShape
       type(local_zone_descriptors),intent(inout):: lzd
     end subroutine prepare_lnlpspd

     subroutine free_lnlpspd(orbs, lzd)
       use module_base
       use module_types
       implicit none
       type(orbitals_data),intent(in):: orbs
       type(local_zone_descriptors),intent(inout):: lzd
     end subroutine free_lnlpspd


     subroutine transformToGlobal(iproc, nproc, lin, orbs, comms, input, coeff, lphi, psi, psit)
       use module_base
       use module_types
       implicit none
       integer,intent(in):: iproc, nproc
       type(linearParameters),intent(in):: lin
       type(orbitals_data),intent(in):: orbs
       type(communications_arrays):: comms
       type(input_variables),intent(in):: input
       real(8),dimension(lin%lb%orbs%norb,orbs%norb),intent(in):: coeff
       real(8),dimension(max(lin%orbs%npsidim_orbs,lin%orbs%npsidim_comp)),intent(inout):: lphi
       real(8),dimension(max(orbs%npsidim_orbs,orbs%npsidim_comp)),intent(out):: psi, psit
     end subroutine transformToGlobal


     subroutine my_iallgatherv(iproc, nproc, sendbuf, sendcount, recvbuf, recvcounts, displs, comm, tagx, requests)
       use module_base
       implicit none

       ! Calling arguments
       integer,intent(in):: iproc, nproc, sendcount, comm
       integer,dimension(0:nproc-1),intent(in):: recvcounts, displs
       real(8),dimension(sendcount),intent(in):: sendbuf
       integer,dimension(2,0:nproc*nproc-1),intent(in):: requests
       integer,intent(in):: tagx
       real(8),dimension(sum(recvcounts)),intent(out):: recvbuf
     end subroutine my_iallgatherv


     subroutine gatherOrbitalsOverlapWithComput2(iproc, nproc, orbs, input, lzd, op, comon, nsendbuf, sendbuf,&
          nrecvbuf, recvbuf, lphiovrlp, expanded, ovrlp)
       use module_base
       use module_types
       implicit none
       integer,intent(in):: iproc, nproc, nsendbuf, nrecvbuf                                                                 
       type(orbitals_data),intent(in):: orbs
       type(input_variables),intent(in):: input
       type(local_zone_descriptors),intent(in):: lzd                                                                         
       type(overlapParameters),intent(in):: op                                                                               
       type(p2pCommsOrthonormality),intent(inout):: comon
       real(8),dimension(nsendbuf),intent(in):: sendbuf                                                                      
       real(8),dimension(nrecvbuf),intent(in):: recvbuf                                                                      
       real(8),dimension(op%ndim_lphiovrlp),intent(out):: lphiovrlp
       logical,dimension(orbs%norb,orbs%norbp),intent(out):: expanded
       real(8),dimension(orbs%norb,orbs%norb),intent(out):: ovrlp
     end subroutine gatherOrbitalsOverlapWithComput2


     subroutine getStartingIndices(iorb, jorb, op, orbs, ist, jst)
       use module_base
       use module_types
       implicit none
       integer,intent(in):: iorb, jorb
       type(overlapParameters),intent(in):: op
       type(orbitals_data),intent(in):: orbs
       integer,intent(out):: ist, jst
     end subroutine getStartingIndices


      subroutine getStartingIndicesGlobal(iiorbx, jjorbx, op, orbs, ist, jst, ncount)
        use module_base
        use module_types
        implicit none
        integer,intent(in):: iiorbx, jjorbx
        type(overlapParameters),intent(in):: op
        type(orbitals_data),intent(in):: orbs
        integer,intent(out):: ist, jst, ncount
      end subroutine getStartingIndicesGlobal

      subroutine collectAndCalculateOverlap(iproc, nproc, comon, mad, op, orbs, input, &
                 lzd, nsendbuf, sendbuf, nrecvbuf, recvbuf, ovrlp, lphiovrlp, timecommunp2p,&
                 timecommuncoll, timeoverlap, timeexpand, timecompress)
        use module_base
        use module_types
        implicit none
        integer,intent(in):: iproc, nproc, nsendbuf, nrecvbuf
        type(p2pCommsOrthonormality),intent(inout):: comon
        type(matrixDescriptors),intent(in):: mad
        type(overlapParameters),intent(in):: op
        type(orbitals_data),intent(in):: orbs
        type(input_variables),intent(in):: input
        type(local_zone_descriptors),intent(in):: lzd
        real(8),dimension(nsendbuf),intent(in):: sendbuf
        real(8),dimension(nrecvbuf),intent(inout):: recvbuf
        real(8),dimension(orbs%norb,orbs%norb),intent(out):: ovrlp
        real(8),dimension(op%ndim_lphiovrlp),intent(out):: lphiovrlp
        real(8),intent(inout):: timecommunp2p, timecommuncoll, timeoverlap, timeexpand, timecompress
      end subroutine collectAndCalculateOverlap


      subroutine postCommsOverlapNew(iproc, nproc, orbs, op, lzd, phi, comon, timecommun, timeextract)
        use module_base
        use module_types
        implicit none
        integer,intent(in):: iproc, nproc
        type(orbitals_data),intent(in):: orbs
        type(overlapParameters),intent(in):: op
        type(local_zone_descriptors),intent(in):: lzd
        real(8),dimension(orbs%npsidim_orbs),intent(in):: phi
        type(p2pCommsOrthonormality),intent(inout):: comon
        real(8),intent(out):: timecommun, timeextract
      end subroutine postCommsOverlapNew

      subroutine expandOneOrbital2(iproc, nproc, orbsource, orbdest, orbs, input, onWhichAtom, lzd, op, &
           nrecvbuf, recvbuf, lphiovrlp)
        use module_base
        use module_types
        implicit none
        integer,intent(in):: iproc, nproc, orbsource, orbdest, nrecvbuf
        type(orbitals_data),intent(in):: orbs
        type(input_variables),intent(in):: input
        integer,dimension(orbs%norb),intent(in):: onWhichAtom
        type(local_zone_descriptors),intent(in):: lzd
        type(overlapParameters),intent(in):: op
        real(8),dimension(nrecvbuf),intent(in):: recvbuf
        real(8),dimension(op%ndim_lphiovrlp),intent(out):: lphiovrlp
      end subroutine expandOneOrbital2


      subroutine calculateForcesLinear(iproc, nproc, n3d, n3p, n3pi, i3s, i3xcsh, Glr, orbs, atoms, in, comms, lin, nlpspd, proj, &
                 ngatherarr, nscatterarr, GPU, irrzon, phnons, pkernel, rxyz, fion, fdisp, rho, psi, fxyz, fnoise)
        use module_base
        use module_types
        implicit none
        
        ! Calling arguments
        integer,intent(in):: iproc, nproc, n3d, n3p, n3pi, i3s, i3xcsh
        type(locreg_descriptors),intent(in):: Glr
        type(orbitals_data),intent(in):: orbs
        type(atoms_data),intent(in):: atoms
        type(input_variables),intent(in):: in
        type(communications_arrays),intent(in):: comms
        type(linearParameters),intent(inout):: lin
        type(nonlocal_psp_descriptors),intent(in) :: nlpspd
        real(wp),dimension(nlpspd%nprojel),intent(inout) :: proj
        integer,dimension(0:nproc-1,2),intent(in) :: ngatherarr   !!! NOT NEEDED
        integer,dimension(0:nproc-1,4),intent(inout) :: nscatterarr !n3d,n3p,i3s+i3xcsh-1,i3xcsh
        type(GPU_pointers),intent(inout):: GPU
        integer,dimension(lin%as%size_irrzon(1),lin%as%size_irrzon(2),lin%as%size_irrzon(3)),intent(in) :: irrzon
        real(dp),dimension(lin%as%size_phnons(1),lin%as%size_phnons(2),lin%as%size_phnons(3)),intent(in) :: phnons
        real(dp),dimension(lin%as%size_pkernel),intent(in):: pkernel
        real(8),dimension(3,atoms%nat),intent(in):: rxyz, fion, fdisp
        real(8),dimension(3,atoms%nat),intent(out):: fxyz
        real(8),intent(out):: fnoise
        real(8),dimension(Glr%d%n1i*Glr%d%n2i*nscatterarr(iproc,1)),intent(in):: rho
        real(8),dimension(orbs%npsidim_orbs),intent(inout):: psi
      end subroutine calculateForcesLinear

      subroutine collectAndCalculateOverlap2(iproc, nproc, comon, mad, op, orbs, input, lzd, &
                 nsendbuf, sendbuf, nrecvbuf, recvbuf, ovrlp, timecommunp2p, timecommuncoll, timeoverlap, timecompress)
        use module_base
        use module_types
        implicit none
        integer,intent(in):: iproc, nproc, nsendbuf, nrecvbuf
        type(p2pCommsOrthonormality),intent(inout):: comon
        type(matrixDescriptors),intent(in):: mad
        type(overlapParameters),intent(in):: op
        type(orbitals_data),intent(in):: orbs
        type(input_variables),intent(in):: input
        type(local_zone_descriptors),intent(in):: lzd
        real(8),dimension(nsendbuf),intent(in):: sendbuf
        real(8),dimension(nrecvbuf),intent(inout):: recvbuf
        real(8),dimension(orbs%norb,orbs%norb),intent(out):: ovrlp
        real(8),intent(inout):: timecommunp2p, timecommuncoll, timeoverlap, timecompress
      end subroutine collectAndCalculateOverlap2


!!$       subroutine orthonormalizeLocalized2(iproc, nproc, methTransformOverlap, nItOrtho, blocksize_dsyev, &
!!$                  blocksize_pdgemm, orbs, op, comon, lzd, gorbs, comms, onWhichAtomAll, convCritOrtho, input, mad, lphi, ovrlp)
!!$         use module_base
!!$         use module_types
!!$         implicit none
!!$         integer,intent(in):: iproc, nproc, methTransformOverlap, nItOrtho, blocksize_dsyev, blocksize_pdgemm
!!$         !type(linearParameters),intent(inout):: lin
!!$         type(orbitals_data),intent(in):: orbs, gorbs
!!$         type(overlapParameters),intent(inout):: op
!!$         type(p2pCommsOrthonormality),intent(inout):: comon
!!$         type(local_zone_descriptors),intent(in):: lzd
!!$         type(communications_arrays),intent(in):: comms
!!$         integer,dimension(orbs%norb),intent(in):: onWhichAtomAll
!!$         real(8),intent(in):: convCritOrtho
!!$         type(input_variables),intent(in):: input
!!$         !real(8),dimension(lin%lorbs%npsidim),intent(inout):: lphi
!!$         type(matrixDescriptors),intent(in):: mad
!!$         real(8),dimension(max(orbs%npsidim_orbs,orbs%npsidim_comp)),intent(inout):: lphi
!!$         real(8),dimension(orbs%norb,orbs%norb),intent(out):: ovrlp
!!$       end subroutine orthonormalizeLocalized2

       subroutine applyOrthoconstraintNonorthogonalCubic(iproc, nproc, methTransformOverlap, blocksize_pdgemm, &
                  orbs, gorbs, comms, lzd, input, &
                  op, ovrlp, mad, lphi, lhphi, trH)
         use module_base
         use module_types
         implicit none
         integer,intent(in):: iproc, nproc, methTransformOverlap, blocksize_pdgemm
         type(orbitals_data),intent(in):: orbs, gorbs
         type(communications_arrays),intent(in):: comms
         type(local_zone_descriptors),intent(in):: lzd
         type(input_variables),intent(in):: input
         type(overlapParameters),intent(in):: op
         real(8),dimension(orbs%norb,orbs%norb),intent(in):: ovrlp
         type(matrixDescriptors),intent(in):: mad
         real(8),dimension(max(orbs%npsidim_comp,orbs%npsidim_orbs)),intent(inout):: lphi, lhphi
         real(8),intent(out):: trH
       end subroutine applyOrthoconstraintNonorthogonalCubic

       subroutine collectnew(iproc, nproc, comon, mad, op, orbs, input, lzd, &
                  nsendbuf, sendbuf, nrecvbuf, recvbuf, ovrlp, timecommunp2p, &
                  timecommuncoll, timecompress)
         use module_base
         use module_types
         implicit none
         integer,intent(in):: iproc, nproc, nsendbuf, nrecvbuf
         type(p2pCommsOrthonormality),intent(inout):: comon
         type(matrixDescriptors),intent(in):: mad
         type(overlapParameters),intent(in):: op
         type(orbitals_data),intent(in):: orbs
         type(input_variables),intent(in):: input
         type(local_zone_descriptors),intent(in):: lzd
         real(8),dimension(nsendbuf),intent(in):: sendbuf
         real(8),dimension(nrecvbuf),intent(inout):: recvbuf
         real(8),dimension(orbs%norb,orbs%norb),intent(out):: ovrlp
         real(8),intent(inout):: timecommunp2p, timecommuncoll, timecompress
       end subroutine collectnew


       subroutine my_iallgatherv2(iproc, nproc, sendbuf, sendcount, recvbuf, recvcounts, displs, comm, tagx, requests)
         use module_base
         implicit none
         integer,intent(in):: iproc, nproc, sendcount, comm
         integer,dimension(0:nproc-1),intent(in):: recvcounts, displs
         real(8),dimension(sendcount),intent(in):: sendbuf
         integer,dimension(2,0:nproc-1),intent(in):: requests
         integer,intent(in):: tagx
         real(8),dimension(sum(recvcounts)),intent(out):: recvbuf
       end subroutine my_iallgatherv2


       subroutine my_iallgather_collect2(iproc, nproc, sendcount, recvcounts, requests)
         use module_base
         implicit none
         integer,intent(in):: iproc, nproc, sendcount
         integer,dimension(0:nproc-1),intent(in):: recvcounts
         integer,dimension(2,0:nproc-1),intent(inout):: requests
       end subroutine my_iallgather_collect2


       subroutine initMatrixCompressionForInguess(iproc, nproc, nlr, orbs, noverlaps, overlaps, mad)
         use module_base
         use module_types
         implicit none
         integer,intent(in):: iproc, nproc, nlr
         type(orbitals_data),intent(in):: orbs
         integer,dimension(nlr),intent(in):: noverlaps
         integer,dimension(maxval(noverlaps(:)),nlr),intent(in):: overlaps
         type(matrixDescriptors),intent(out):: mad
       end subroutine initMatrixCompressionForInguess


       subroutine postCommsVectorOrthonormalizationNew(iproc, nproc, newComm, comom)
         use module_base
         use module_types
         implicit none
         integer,intent(in):: iproc, nproc, newComm
         type(p2pCommsOrthonormalityMatrix),intent(inout):: comom
       end subroutine postCommsVectorOrthonormalizationNew


       subroutine gatherVectorsNew(iproc, nproc, comom)
         use module_base
         use module_types
         implicit none
         integer,intent(in):: iproc, nproc
         type(p2pCommsOrthonormalityMatrix),intent(inout):: comom
       end subroutine gatherVectorsNew


       subroutine compressMatrixPerProcess(iproc, nproc, orbs, mad, mat, size_lmat, lmat)
         use module_base
         use module_types
         implicit none
         integer,intent(in):: iproc, nproc, size_lmat
         type(orbitals_data),intent(in):: orbs
         type(matrixDescriptors),intent(in):: mad
         real(8),dimension(orbs%norb**2),intent(in):: mat
         real(8),dimension(size_lmat),intent(out):: lmat
       end subroutine compressMatrixPerProcess


       subroutine getCommunArraysMatrixCompression(iproc, nproc, orbs, mad, sendcounts, displs)
         use module_base
         use module_types
         implicit none
         integer,intent(in):: iproc, nproc
         type(orbitals_data),intent(in):: orbs
         type(matrixDescriptors),intent(in):: mad
         integer,dimension(0:nproc-1),intent(out):: sendcounts, displs
       end subroutine getCommunArraysMatrixCompression


       subroutine getHamiltonianMatrix6(iproc, nproc, nprocTemp, lzdig, orbsig, orbs, onWhichMPITemp, &
                  input, onWhichAtom, ndim_lhchi, nlocregPerMPI, lchi, lhchi, skip, mad, memoryForCommunOverlapIG, locregShape, &
                  tagout, ham)
         use module_base
         use module_types
         implicit none
         integer,intent(in):: iproc, nproc, nprocTemp, ndim_lhchi, nlocregPerMPI
         type(local_zone_descriptors),intent(in):: lzdig
         type(orbitals_data),intent(in):: orbsig, orbs
         integer,dimension(orbs%norb),intent(in):: onWhichMPITemp
         type(input_variables),intent(in):: input
         integer,dimension(orbsig%norb),intent(in):: onWhichAtom
         real(8),dimension(max(orbsig%npsidim_orbs,orbsig%npsidim_comp)),intent(in):: lchi
         real(8),dimension(max(orbsig%npsidim_orbs,orbsig%npsidim_comp),ndim_lhchi),intent(in):: lhchi
         logical,dimension(lzdig%nlr),intent(in):: skip
         type(matrixDescriptors),intent(in):: mad
         integer,intent(in):: memoryForCommunOverlapIG
         character(len=1),intent(in):: locregShape
         integer,intent(inout):: tagout
         real(8),dimension(orbsig%norb,orbsig%norb,nlocregPerMPI),intent(out):: ham
       end subroutine getHamiltonianMatrix6
       
       subroutine dgemm_compressed_parallel(iproc, nproc, norb, nsegline, nseglinemax, keygline, &
                  nsegmatmul, keygmatmul, norb_par, isorb_par, norbp, a, b, c)
         use module_base
         use module_types
         implicit none
         integer,intent(in):: iproc, nproc, norb, norbp, nseglinemax, nsegmatmul
         integer,dimension(2,nsegmatmul),intent(in):: keygmatmul
         integer,dimension(norb):: nsegline
         !integer,dimension(2,maxval(nsegline),norb):: keygline
         integer,dimension(2,nseglinemax,norb):: keygline
         integer,dimension(0:nproc-1),intent(in):: norb_par, isorb_par
         real(8),dimension(norb,norb),intent(in):: a, b
         real(8),dimension(norb,norb),intent(out):: c
       end subroutine dgemm_compressed_parallel


       subroutine getCoefficients_new(iproc, nproc, lin, orbs, hamold, lphi, ovrlp, coeff)
         use module_base
         use module_types
         implicit none
         integer,intent(in):: iproc, nproc
         type(linearParameters),intent(inout):: lin
         type(orbitals_data),intent(in):: orbs
         real(8),dimension(lin%orbs%norb,lin%orbs%norb),intent(in):: hamold
         real(8),dimension(lin%orbs%npsidim_orbs),intent(in):: lphi
         real(8),dimension(lin%orbs%norb,lin%orbs%norb),intent(inout):: ovrlp
         real(8),dimension(lin%orbs%norb,orbs%norb),intent(inout):: coeff
       end subroutine getCoefficients_new


       subroutine apply_confinement(iproc, n1, n2, n3, nl1, nl2, nl3, nbuf, nspinor, psir, &
            rxyzConfinement, hxh, hyh, hzh, potentialPrefac, confPotOrder, offsetx, offsety, offsetz, &
            ibyyzz_r) !optional
         use module_base
         implicit none
         integer, intent(in) :: iproc, n1,n2,n3,nl1,nl2,nl3,nbuf,nspinor, confPotOrder, offsetx, offsety, offsetz
         real(wp), dimension(-14*nl1:2*n1+1+15*nl1,-14*nl2:2*n2+1+15*nl2,-14*nl3:2*n3+1+15*nl3,nspinor), intent(inout) :: psir
         integer,dimension(2,-14:2*n2+16,-14:2*n3+16),intent(in),optional :: ibyyzz_r
         real(8),dimension(3),intent(in):: rxyzConfinement
         real(8),intent(in):: hxh,hyh,hzh,potentialPrefac
       end subroutine apply_confinement


       subroutine minimize_in_subspace(iproc,nproc,lin,at,input,lpot,GPU,ngatherarr,proj,rxyz,pkernelseq,nlpspd,lphi)
         use module_base
         use module_types
         implicit none
         integer,intent(in):: iproc,nproc
         type(linearParameters),intent(inout):: lin
         type(atoms_data),intent(in):: at
         type(input_variables),intent(in):: input
         real(8),dimension(lin%lzd%ndimpotisf),intent(in):: lpot
         type(GPU_pointers),intent(inout):: GPU
         integer,dimension(0:nproc-1,2),intent(in) :: ngatherarr
         type(nonlocal_psp_descriptors),intent(in):: nlpspd
         real(wp),dimension(nlpspd%nprojel),intent(inout):: proj
         real(8),dimension(3,at%nat),intent(in):: rxyz
         real(dp),dimension(:),pointer :: pkernelseq
         real(8),dimension(max(lin%orbs%npsidim_orbs,lin%orbs%npsidim_comp)),intent(inout):: lphi
       end subroutine minimize_in_subspace

       subroutine apply_potential_lr(n1i,n2i,n3i,n1ip,n2ip,n3ip,ishift,n2,n3,nspinor,npot,&
            psir,pot,epot,&
            confdata,ibyyzz_r) !optional
         use module_base
         use module_types
         implicit none
         integer, intent(in) :: n1i,n2i,n3i,n1ip,n2ip,n3ip,n2,n3,nspinor,npot
         integer, dimension(3), intent(in) :: ishift !<offset of potential box in wfn box coords.
         real(wp), dimension(n1i,n2i,n3i,nspinor), intent(inout) :: psir !< real-space wfn in lr
         real(wp), dimension(n1ip,n2ip,n3ip,npot), intent(in) :: pot !< real-space pot in lrb
         type(confpot_data), intent(in), optional :: confdata !< data for the confining potential
         integer, dimension(2,-14:2*n2+16,-14:2*n3+16), intent(in), optional :: ibyyzz_r !< bounds in lr
         real(gp), intent(out) :: epot
       end subroutine apply_potential_lr

       subroutine psir_to_vpsi(npot,nspinor,lr,pot,vpsir,epot,confdata)
         use module_base
         use module_types
         implicit none
         integer, intent(in) :: npot,nspinor
         type(locreg_descriptors), intent(in) :: lr !< localization region of the wavefunction
         real(wp), dimension(lr%d%n1i*lr%d%n2i*lr%d%n3i,npot), intent(in) :: pot
         real(wp), dimension(lr%d%n1i*lr%d%n2i*lr%d%n3i,nspinor), intent(inout) :: vpsir
         real(gp), intent(out) :: epot
         type(confpot_data), intent(in), optional :: confdata !< data for the confining potential
       end subroutine psir_to_vpsi

   end interface

END MODULE module_interfaces<|MERGE_RESOLUTION|>--- conflicted
+++ resolved
@@ -467,20 +467,19 @@
          real(wp), dimension(:) , pointer :: psi,hpsi,psit
       END SUBROUTINE first_orthon
 
-<<<<<<< HEAD
       subroutine density_and_hpot(iproc,nproc,geocode,symObj,orbs,Lzd,hxh,hyh,hzh,nscatterarr,&
-           irrzon,phnons,pkernel,rhodsc,GPU,psi,rho,vh,hstrten)
+           pkernel,rhodsc,GPU,psi,rho,vh,hstrten)
         use module_base
         use module_types
         implicit none
-        integer, intent(in) :: iproc,nproc,symObj
+        integer, intent(in) :: iproc,nproc
         real(gp), intent(in) :: hxh,hyh,hzh
         type(rho_descriptors),intent(inout) :: rhodsc
         type(orbitals_data), intent(in) :: orbs
         type(local_zone_descriptors), intent(in) :: Lzd
+        type(symmetry_data), intent(in) :: symObj
         character(len=1), intent(in) :: geocode
-        integer, dimension(*), intent(in) :: irrzon
-        real(dp), dimension(*), intent(in) :: phnons,pkernel
+        real(dp), dimension(*), intent(in) :: pkernel
         integer, dimension(0:nproc-1,4), intent(in) :: nscatterarr
         real(wp), dimension(orbs%npsidim_orbs), intent(in) :: psi
         type(GPU_pointers), intent(inout) :: GPU
@@ -489,39 +488,21 @@
       END SUBROUTINE density_and_hpot
 
       subroutine sumrho(iproc,nproc,orbs,Lzd,hxh,hyh,hzh,nscatterarr,&
-           GPU,symObj,irrzon,phnons,rhodsc,psi,rho_p)
+           GPU,symObj,rhodsc,psi,rho_p)
         use module_base
         use module_types
         implicit none
         !Arguments
-        integer, intent(in) :: iproc,nproc,symObj
+        integer, intent(in) :: iproc,nproc
         real(gp), intent(in) :: hxh,hyh,hzh
         type(rho_descriptors),intent(in) :: rhodsc
         type(orbitals_data), intent(in) :: orbs
         type(local_zone_descriptors), intent(in) :: Lzd
+        type(symmetry_data), intent(in) :: symObj
         integer, dimension(0:nproc-1,4), intent(in) :: nscatterarr !n3d,n3p,i3s+i3xcsh-1,i3xcsh
         real(wp), dimension(orbs%npsidim_orbs), intent(in) :: psi
         real(dp), dimension(:,:), pointer :: rho_p
         type(GPU_pointers), intent(inout) :: GPU
-        integer, dimension(*), intent(in) :: irrzon
-        real(dp), dimension(*), intent(in) :: phnons
-=======
-      subroutine sumrho(iproc,nproc,orbs,lr,hxh,hyh,hzh,psi,rho, &
-            &   nscatterarr,nspin,GPU,symObj,rhodsc)
-         !n(c) use module_base
-         use module_types
-         implicit none
-         integer, intent(in) :: iproc,nproc,nspin
-         real(gp), intent(in) :: hxh,hyh,hzh
-         type(rho_descriptors),intent(in) :: rhodsc
-         type(orbitals_data), intent(in) :: orbs
-         type(locreg_descriptors), intent(in) :: lr 
-         type(symmetry_data), intent(in) :: symObj
-         integer, dimension(0:nproc-1,4), intent(in) :: nscatterarr !n3d,n3p,i3s+i3xcsh-1,i3xcsh
-         real(wp), dimension(lr%wfd%nvctr_c+7*lr%wfd%nvctr_f,orbs%norbp*orbs%nspinor), intent(in) :: psi
-         real(dp), dimension(max(lr%d%n1i*lr%d%n2i*nscatterarr(iproc,1),1),nspin), intent(out), target :: rho
-         type(GPU_pointers), intent(inout) :: GPU
->>>>>>> 2a3e87e1
       END SUBROUTINE sumrho
 
       !starting point for the communication routine of the density
@@ -2125,7 +2106,7 @@
     end subroutine orbitalsCommunicatorsWithGroups
     
     subroutine linearScaling(iproc, nproc, n3d, n3p, n3pi, i3s, i3xcsh, Glr, orbs, comms, at, input, rhodsc, lin, rxyz, &
-        fion, fdisp, radii_cf, nscatterarr, ngatherarr, nlpspd, proj, rhopot, GPU, pkernelseq, irrzon, phnons, &
+        fion, fdisp, radii_cf, nscatterarr, ngatherarr, nlpspd, proj, rhopot, GPU, pkernelseq, &
         pkernel, pot_ion, rhocore, potxc, PSquiet, eion, edisp, eexctX, scpot, psi, psit, energy, fxyz)
       use module_base
       use module_types
@@ -2149,8 +2130,6 @@
       real(dp),dimension(max(Glr%d%n1i*Glr%d%n2i*n3p,1)*input%nspin),intent(inout), target :: rhopot
       type(GPU_pointers),intent(in out):: GPU
       real(dp),dimension(:),pointer,intent(in):: pkernelseq
-      integer, dimension(lin%as%size_irrzon(1),lin%as%size_irrzon(2),lin%as%size_irrzon(3)),intent(in) :: irrzon
-      real(dp), dimension(lin%as%size_phnons(1),lin%as%size_phnons(2),lin%as%size_phnons(3)),intent(in) :: phnons
       real(dp), dimension(lin%as%size_pkernel),intent(in):: pkernel
       real(wp), dimension(lin%as%size_pot_ion),intent(inout):: pot_ion
       !real(wp), dimension(lin%as%size_rhocore):: rhocore 
@@ -2504,7 +2483,7 @@
     subroutine inputguessConfinement(iproc, nproc, at, &
          comms, Glr, input, rhodsc, lin, orbs, rxyz, n3p, rhopot, rhopotold, rhocore, pot_ion,&
          nlpspd, proj, pkernel, pkernelseq, &
-         nscatterarr, ngatherarr, potshortcut, irrzon, phnons, GPU, radii_cf, &
+         nscatterarr, ngatherarr, potshortcut, GPU, radii_cf, &
          tag, lphi, ehart, eexcu, vexcu)
       use module_base
       use module_types
@@ -2529,8 +2508,6 @@
       real(dp), dimension(lin%as%size_pkernel),intent(in):: pkernel
       real(dp), dimension(:), pointer :: pkernelseq
       integer, intent(in) ::potshortcut
-      integer, dimension(lin%as%size_irrzon(1),lin%as%size_irrzon(2),lin%as%size_irrzon(3)),intent(in) :: irrzon
-      real(dp), dimension(lin%as%size_phnons(1),lin%as%size_phnons(2),lin%as%size_phnons(3)),intent(in) :: phnons
       real(8),dimension(at%ntypes,3),intent(in):: radii_cf
       integer,intent(inout):: tag
       real(8),dimension(max(lin%orbs%npsidim_orbs,lin%orbs%npsidim_comp)),intent(out):: lphi
