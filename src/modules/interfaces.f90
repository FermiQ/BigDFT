--- conflicted
+++ resolved
@@ -1712,9 +1712,6 @@
         real(wp), dimension(:,:,:,:), pointer :: psiscf
       END SUBROUTINE free_wave_to_isf
 
-<<<<<<< HEAD
-
-=======
       subroutine allocateRhoPot(iproc, nproc, Glr, hxh, hyh, hzh, in, atoms, rxyz, radii_cf, &
            & rhopotd, rhodsc, rhopot, pot_ion, potxc, rhocore)
         use module_base
@@ -1733,7 +1730,6 @@
         real(kind=8), dimension(:,:,:,:), pointer :: potxc
         real(kind=8), dimension(:), pointer :: rhocore
       END SUBROUTINE allocateRhoPot
->>>>>>> 7c2f7e5a
       !subroutine SWcalczone(nat,posa,boxl,tmp_force, this_atom,numnei,nei)
       !
       !
