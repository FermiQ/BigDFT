--- conflicted
+++ resolved
@@ -356,12 +356,8 @@
        integer, intent(in) :: iproc,nproc,ixc,symObj
        integer, intent(inout) :: nspin,nvirt
        real(gp), intent(in) :: hx,hy,hz
-<<<<<<< HEAD
-       type(atoms_data), intent(inout) :: at
-=======
        type(rho_descriptors),intent(in) :: rhodsc
        type(atoms_data), intent(in) :: at
->>>>>>> b56b7703
        type(orbitals_data), intent(inout) :: orbs
        type(nonlocal_psp_descriptors), intent(in) :: nlpspd
        type(locreg_descriptors), intent(in) :: Glr
@@ -446,11 +442,7 @@
 
      subroutine HamiltonianApplication(iproc,nproc,at,orbs,hx,hy,hz,rxyz,&
           nlpspd,proj,lr,ngatherarr,pot,psi,hpsi,&
-<<<<<<< HEAD
-          ekin_sum,epot_sum,eexctX,eproj_sum,nspin,GPU,pkernel,orbsocc,psirocc,Lzd)
-=======
-          ekin_sum,epot_sum,eexctX,eproj_sum,eSIC_DC,ixcSIC,alphaSIC,GPU,pkernel,orbsocc,psirocc)
->>>>>>> b56b7703
+          ekin_sum,epot_sum,eexctX,eproj_sum,eSIC_DC,ixcSIC,alphaSIC,GPU,pkernel,orbsocc,psirocc,Lzd)
        use module_base
        use module_types
        implicit none
@@ -482,6 +474,7 @@
        use module_types
        implicit none
        integer, intent(in) :: iproc,nproc,ndimpot,nspin
+       real(gp), intent(in) :: hx,hy,hz
        type(atoms_data), intent(in) :: at
        type(orbitals_data), intent(in) :: orbs
        type(linearParameters):: lin
@@ -503,7 +496,7 @@
        integer,intent(in),optional:: centralAtom
      END SUBROUTINE HamiltonianApplicationConfinement
 
- subroutine hpsitopsi(iproc,nproc,orbs,lr,comms,iter,diis,idsx,psi,psit,hpsi,nspin,input)
+     subroutine hpsitopsi(iproc,nproc,orbs,lr,comms,iter,diis,idsx,psi,psit,hpsi,nspin,orthpar)
        use module_base
        use module_types
        implicit none
@@ -1488,25 +1481,8 @@
       integer, dimension(*), intent(in) :: irrzon
       real(dp), dimension(*), intent(in) :: phnons
     END SUBROUTINE inputOrbitals
-    
-    
-    
-    
-    subroutine diisstp(iproc,nproc,orbs,comms,diis,psit,quiet)
-      use module_base
-      use module_types
-      implicit none
-    ! Arguments
-      integer, intent(in) :: nproc,iproc
-      type(orbitals_data), intent(in) :: orbs
-      type(communications_arrays), intent(in) :: comms
-      type(diis_objects), intent(inout) :: diis
-      real(wp), dimension(sum(comms%ncntt(0:nproc-1))), intent(out) :: psit
-      logical, optional:: quiet ! to avoid that the DIIS weights are written
-    end subroutine diisstp
-    
-    
-    subroutine psimix(iproc,nproc,orbs,comms,diis,hpsit,psit, quiet)
+        
+    subroutine psimix(iproc,nproc,orbs,comms,diis,hpsit,psit)
       use module_base
       use module_types
       implicit none
@@ -1515,7 +1491,6 @@
       type(communications_arrays), intent(in) :: comms
       type(diis_objects), intent(inout) :: diis
       real(wp), dimension(sum(comms%ncntt(0:nproc-1))), intent(inout) :: psit,hpsit
-      logical, optional:: quiet ! to avoid that the DIIS weights are written
     end subroutine psimix
     
     
@@ -1835,39 +1810,6 @@
     end subroutine
 
 
-
-    subroutine select_active_space(iproc,nproc,orbs,comms,mask_array,Glr,orbs_as,comms_as,psi,psi_as)
-      use module_base
-      use module_types
-      implicit none
-      integer, intent(in) :: iproc,nproc
-      type(orbitals_data), intent(in) :: orbs
-      type(locreg_descriptors), intent(in) :: Glr
-      type(communications_arrays), intent(in) :: comms
-      logical, dimension(orbs%norb*orbs%nkpts), intent(in) :: mask_array
-      real(wp), dimension(orbs%npsidim), intent(in) :: psi
-      type(orbitals_data), intent(out) :: orbs_as
-      type(communications_arrays), intent(out) :: comms_as
-      real(wp), dimension(:), pointer :: psi_as
-    END SUBROUTINE select_active_space
-
-    subroutine calculate_energy_and_gradient(iter,iproc,nproc,orbs,comms,GPU,lr,hx,hy,hz,ncong,iscf,&
-         ekin,epot,eproj,ehart,exc,evxc,eexctX,eion,edisp,psi,psit,hpsi,gnrm,gnrm_zero,energy)
-      use module_base
-      use module_types
-      implicit none
-      integer, intent(in) :: iproc,nproc,ncong,iscf,iter
-      real(gp), intent(in) :: hx,hy,hz,ekin,epot,eproj,ehart,exc,evxc,eexctX,eion,edisp
-      type(orbitals_data), intent(in) :: orbs
-      type(communications_arrays), intent(in) :: comms
-      type(locreg_descriptors), intent(in) :: lr
-      type(GPU_pointers), intent(in) :: GPU
-      real(gp), intent(out) :: gnrm,gnrm_zero,energy
-      real(wp), dimension(:), pointer :: psi,psit,hpsi
-    end subroutine calculate_energy_and_gradient
-
-
-
    !!subroutine determine_locreg_periodic(iproc,nlr,cxyz,locrad,hx,hy,hz,Glr,Llr,outofzone)
    !!   use module_base
    !!   use module_types
