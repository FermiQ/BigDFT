--- conflicted
+++ resolved
@@ -50,13 +50,6 @@
          type(run_objects), intent(inout) :: runObj
          type(DFT_global_output), intent(out) :: outs
          integer, intent(inout) :: infocode
-<<<<<<< HEAD
-=======
-         real(gp), intent(out) :: energy,fnoise
-         real(gp), dimension(3,atoms%astruct%nat), intent(in) :: rxyz
-         real(gp), dimension(6), intent(out) :: strten
-         real(gp), dimension(3,atoms%astruct%nat), intent(out) :: fxyz
->>>>>>> 14c7d159
       END SUBROUTINE call_bigdft
 
       subroutine geopt(runObj,outs,nproc,iproc,ncount_bigdft)
@@ -67,12 +60,6 @@
         type(DFT_global_output), intent(inout) :: outs
         integer, intent(in) :: nproc,iproc
         integer, intent(inout) :: ncount_bigdft
-<<<<<<< HEAD
-=======
-        real(gp), dimension(3*at%astruct%nat), intent(inout) :: pos
-        real(gp), dimension(6), intent(inout) :: strten
-        real(gp), dimension(3*at%astruct%nat), intent(inout) :: fxyz
->>>>>>> 14c7d159
       END SUBROUTINE geopt
 
       subroutine kswfn_optimization_loop(iproc, nproc, o, &
@@ -148,7 +135,7 @@
          integer, intent(in) :: nproc
       END SUBROUTINE standard_inputfile_names
 
-      subroutine bigdft_set_input(radical,posinp,rxyz,inputs,atoms)
+      subroutine bigdft_set_input(radical,posinp,inputs,atoms)
         !n(c) use module_base
         use module_types
         implicit none
@@ -156,10 +143,8 @@
         character(len=*),intent(in) :: radical
         type(input_variables), intent(inout) :: inputs
         type(atoms_data), intent(out) :: atoms
-        real(gp), dimension(:,:), pointer :: rxyz
       END SUBROUTINE bigdft_set_input
 
-<<<<<<< HEAD
       subroutine run_objects_init_container(runObj, inputs, atoms, rst, rxyz0)
         use module_types
         implicit none
@@ -169,26 +154,6 @@
         type(restart_objects), intent(in), target :: rst
         real(gp), intent(in), optional :: rxyz0
       end subroutine run_objects_init_container
-=======
-      subroutine read_input_parameters(iproc,inputs,dump)
-         !n(c) use module_base
-         use module_types
-         implicit none
-         integer, intent(in) :: iproc
-         type(input_variables), intent(inout) :: inputs
-         logical, intent(in) :: dump
-      END SUBROUTINE read_input_parameters
-  
-      subroutine read_input_parameters2(iproc,inputs,atoms,rxyz)
-         !n(c) use module_base
-         use module_types
-         implicit none
-         integer, intent(in) :: iproc
-         type(input_variables), intent(inout) :: inputs
-         type(atoms_data), intent(inout) :: atoms
-         real(gp), dimension(3,atoms%astruct%nat), intent(inout) :: rxyz
-      END SUBROUTINE read_input_parameters2
->>>>>>> 14c7d159
 
       subroutine read_atomic_file(file,iproc,astruct,status,comment,energy,fxyz)
          !n(c) use module_base
@@ -215,27 +180,15 @@
          real(gp), dimension(:,:), pointer :: rxyz
       END SUBROUTINE initialize_atomic_file
 
-<<<<<<< HEAD
-      subroutine atoms_set_n_atoms(atoms, rxyz, nat)
-        use module_types
-        implicit none
-        type(atoms_data), intent(inout) :: atoms
-        real(gp), dimension(:,:), pointer :: rxyz
-        integer, intent(in) :: nat
-      end subroutine atoms_set_n_atoms
-
-      subroutine read_xyz_positions(iproc,ifile,atoms,rxyz,comment_,energy_,fxyz_,getLine)
-=======
-      subroutine read_xyz_positions(iproc,ifile,astruct,comment_,energy_,fxyz_,getLine)
->>>>>>> 14c7d159
+      subroutine read_xyz_positions(iproc,ifile,astruct,comment,energy,fxyz,getLine)
          !n(c) use module_base
          use module_types
          implicit none
          integer, intent(in) :: iproc,ifile
          type(atomic_structure), intent(inout) :: astruct
-         real(gp), intent(out) :: energy_
-         real(gp), dimension(:,:), pointer :: fxyz_
-         character(len = 1024), intent(out) :: comment_
+         real(gp), intent(out) :: energy
+         real(gp), dimension(:,:), pointer :: fxyz
+         character(len = 1024), intent(out) :: comment
          interface
             subroutine getline(line,ifile,eof)
                integer, intent(in) :: ifile
@@ -4853,6 +4806,27 @@
           real(gp), dimension(3,atoms%astruct%nat), intent(in) :: rxyz
           real(dp), dimension(:), pointer :: local_potential
         end subroutine integral_equation
+
+        subroutine atoms_new(atoms, sym)
+          use module_types
+          implicit none
+          type(atoms_data), pointer :: atoms
+          type(symmetry_data), pointer :: sym
+        end subroutine atoms_new
+
+        subroutine rst_new(self, rst)
+          use module_types
+          implicit none
+          integer(kind = 8), intent(in) :: self
+          type(restart_objects), pointer :: rst
+        end subroutine rst_new
+
+        subroutine inputs_new(in)
+          use module_types
+          implicit none
+          type(input_variables), pointer :: in
+        end subroutine inputs_new
+
    end interface
 
 END MODULE module_interfaces