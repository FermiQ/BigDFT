--- conflicted
+++ resolved
@@ -2051,21 +2051,13 @@
       type(locreg_descriptors), dimension(nlr), intent(out) :: Llr
    end subroutine determine_locreg_periodic
 
-<<<<<<< HEAD
-    subroutine determine_wfd_periodicity(ilr,nlr,Glr,Llr)!,outofzone)
-=======
     subroutine determine_wfd_periodicity(ilr,nlr,Glr,Llr)
->>>>>>> 7837bc65
       use module_base
       use module_types
       implicit none
       integer,intent(in) :: ilr,nlr
       type(locreg_descriptors),intent(in) :: Glr  
       type(locreg_descriptors),dimension(nlr),intent(inout) :: Llr   
-<<<<<<< HEAD
-      !integer,dimension(3,nlr),intent(in) :: outofzone
-=======
->>>>>>> 7837bc65
     end subroutine determine_wfd_periodicity
 
     subroutine num_segkeys_periodic(n1,n2,n3,i1sc,i1ec,i2sc,i2ec,i3sc,i3ec,nseg,nvctr,keyg,keyv,&
@@ -2131,20 +2123,12 @@
      real(gp), dimension(atoms%ntypes,3), intent(in) :: radii_cf
     end subroutine nlpspd_to_locreg
 
-<<<<<<< HEAD
-
+    subroutine apply_local_projectors(ilr,nspin,atoms,hx,hy,hz,Llr,Lnlpspd,orbs,projflg,psi,rxyz,hpsi,eproj)
     subroutine apply_local_projectors(ilr,nspin,atoms,hx,hy,hz,Llr,Lnlpspd,Lproj,orbs,projflg,psi,rxyz,hpsi,eproj)
      use module_base
      use module_types
      implicit none
-     integer, intent(in) :: ilr,nspin
-=======
-    subroutine apply_local_projectors(ilr,nspin,atoms,hx,hy,hz,Llr,Lnlpspd,orbs,projflg,psi,rxyz,hpsi,eproj)
-     use module_base
-     use module_types
-     implicit none
      integer,intent(in) :: ilr,nspin
->>>>>>> 7837bc65
      real(gp), intent(in) :: hx,hy,hz
      type(atoms_data),intent(in) :: atoms
      type(locreg_descriptors),intent(in) :: Llr
@@ -2152,16 +2136,9 @@
      type(orbitals_data),intent(in) :: orbs
      real(gp), intent(inout) :: eproj
      integer,dimension(atoms%nat),intent(in) :: projflg
-<<<<<<< HEAD
-     real(wp),dimension(Lnlpspd%nprojel),intent(out):: Lproj  !local projectors
      real(wp),dimension((Llr%wfd%nvctr_c+7*Llr%wfd%nvctr_f)*orbs%nspinor*LLr%localnorb*nspin),intent(in) :: psi  !local wavefunction
      real(wp),dimension((Llr%wfd%nvctr_c+7*Llr%wfd%nvctr_f)*orbs%nspinor*LLr%localnorb*nspin),intent(inout):: hpsi ! local |p><p|Psi>
      real(gp), dimension(3,atoms%nat), intent(in) :: rxyz
-=======
-     real(wp),dimension((Llr%wfd%nvctr_c+7*Llr%wfd%nvctr_f)*orbs%nspinor*orbs%norbp),intent(in) :: psi  
-     real(wp),dimension((Llr%wfd%nvctr_c+7*Llr%wfd%nvctr_f)*orbs%nspinor*orbs%norbp),intent(out):: hpsi 
-     real(gp), dimension(3,atoms%nat), intent(in) :: rxyz 
->>>>>>> 7837bc65
     end subroutine apply_local_projectors
 
 
@@ -2253,7 +2230,27 @@
        real(wp), dimension(:), pointer, optional :: psirocc
      end subroutine LinearHamiltonianApplication
 
-<<<<<<< HEAD
+     
+     subroutine LinearDiagHam(iproc,at,etol,Lzd,orbs,nspin,natsc,Lhpsi,Lpsi,psit,orbsv,norbsc_arr)
+       use module_base
+       use module_types
+       implicit none
+       integer, intent(in) :: iproc                                          
+       integer, intent(in) :: nspin                                          
+       integer, intent(in) :: natsc                                          
+       real(gp),intent(in) :: etol         
+       type(atoms_data),intent(in) :: at                                  
+       type(linear_zone_descriptors) :: Lzd                                  
+       type(orbitals_data), intent(in) :: orbs                               
+       type(orbitals_data), optional, intent(in) :: orbsv                    
+       real(wp),dimension(Lzd%orbs%npsidim),intent(in):: Lhpsi               
+       real(wp),dimension(Lzd%orbs%npsidim),intent(in):: Lpsi                
+       real(wp),dimension(orbs%npsidim),intent(inout):: psit                 
+       integer, optional, dimension(natsc+1,nspin), intent(in) :: norbsc_arr 
+     end subroutine
+
+     
+     
      subroutine getDerivativeBasisFunctions(iproc, nproc, hgrid, Glr, lin, nphi, phi, phid)
        use module_base
        use module_types
@@ -2480,25 +2477,6 @@
      end subroutine updatePotential
 
 
-=======
-     subroutine LinearDiagHam(iproc,at,etol,Lzd,orbs,nspin,natsc,Lhpsi,Lpsi,psit,orbsv,norbsc_arr)
-       use module_base
-       use module_types
-       implicit none
-       integer, intent(in) :: iproc                                          
-       integer, intent(in) :: nspin                                          
-       integer, intent(in) :: natsc                                          
-       real(gp),intent(in) :: etol         
-       type(atoms_data),intent(in) :: at                                  
-       type(linear_zone_descriptors) :: Lzd                                  
-       type(orbitals_data), intent(in) :: orbs                               
-       type(orbitals_data), optional, intent(in) :: orbsv                    
-       real(wp),dimension(Lzd%orbs%npsidim),intent(in):: Lhpsi               
-       real(wp),dimension(Lzd%orbs%npsidim),intent(in):: Lpsi                
-       real(wp),dimension(orbs%npsidim),intent(inout):: psit                 
-       integer, optional, dimension(natsc+1,nspin), intent(in) :: norbsc_arr 
-     end subroutine
->>>>>>> 7837bc65
 
 
   end interface
