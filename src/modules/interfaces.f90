!> @file
!! Define the module module_interfaces containing all interfaces
!!
!! @author 
!!    Copyright (C) 2007-2011 BigDFT group (LG,DC)
!!    This file is distributed under the terms of the
!!    GNU General Public License, see ~/COPYING file
!!    or http://www.gnu.org/copyleft/gpl.txt .
!!    For the list of contributors, see ~/AUTHORS 

!>  Modules which contains all interfaces
!!  Interfaces of:
!!  - call_bigdft
!!  - geopt
!!  - geopt_input_variables
!!  - conjgrad
!!  - copy_old_wavefunctions
!!  - system_size
!!  - MemoryEstimator
!!  - createWavefunctionsDescriptors
!!  - createProjectorsArrays
!!  - createDensPotDescriptors
!!  - createIonicPotential
!!  - import_gaussians
!!  - input_wf_diag
!!  - reformatmywaves
!!  - first_orthon
!!  - sumrho
!!  - LocalHamiltonianApplication
!!  - hpsitopsi
!!  - last_orthon
!!  - local_forces
!!  - orbitals_descriptors
!!  - projectors_derivatives
!!  - nonlocal_forces
!!  - CalculateTailCorrection
!!  - reformatonewave
module module_interfaces

   implicit none

   interface

      subroutine call_bigdft(nproc,iproc,atoms,rxyz,in,energy,fxyz,strten,fnoise,rst,infocode)
         !n(c) use module_base
         use module_types
         implicit none
         integer, intent(in) :: iproc,nproc
         type(input_variables),intent(inout) :: in
         type(atoms_data), intent(inout) :: atoms
         type(restart_objects), intent(inout) :: rst
         integer, intent(inout) :: infocode
         real(gp), intent(out) :: energy,fnoise
         real(gp), dimension(3,atoms%nat), intent(in) :: rxyz
         real(gp), dimension(6), intent(out) :: strten
         real(gp), dimension(3,atoms%nat), intent(out) :: fxyz
      END SUBROUTINE call_bigdft

      subroutine geopt(nproc,iproc,pos,at,fxyz,strten,epot,rst,in,ncount_bigdft)
        use module_base
        use module_types
        implicit none
        integer, intent(in) :: nproc,iproc
        type(atoms_data), intent(inout) :: at
        type(input_variables), intent(inout) :: in
        type(restart_objects), intent(inout) :: rst
        real(gp), intent(inout) :: epot
        integer, intent(inout) :: ncount_bigdft
        real(gp), dimension(3*at%nat), intent(inout) :: pos
        real(gp), dimension(6), intent(inout) :: strten
        real(gp), dimension(3*at%nat), intent(inout) :: fxyz
      END SUBROUTINE geopt

      subroutine kswfn_optimization_loop(iproc, nproc, o, &
           & alphamix, idsx, inputpsi, KSwfn, denspot, nlpspd, proj, energs, atoms, rxyz, GPU, xcstr, &
           & in)
        use module_base
        use module_types
        implicit none
        real(dp), dimension(6), intent(out) :: xcstr
        integer, intent(in) :: iproc, nproc, idsx, inputpsi
        real(gp), intent(in) :: alphamix
        type(DFT_optimization_loop), intent(inout) :: o
        type(DFT_wavefunction), intent(inout) :: KSwfn
        type(DFT_local_fields), intent(inout) :: denspot
        type(energy_terms), intent(inout) :: energs
        type(atoms_data), intent(in) :: atoms
        type(GPU_pointers), intent(inout) :: GPU
        type(nonlocal_psp_descriptors), intent(inout) :: nlpspd
        real(kind=8), dimension(:), pointer :: proj
        real(gp), dimension(3,atoms%nat), intent(in) :: rxyz
        type(input_variables), intent(in) :: in !<todo: Remove me
      END SUBROUTINE kswfn_optimization_loop

     subroutine timing(iproc,category,action)
       implicit none
       integer, intent(in) :: iproc
       character(len=*), intent(in) :: category
       character(len=2), intent(in) :: action
     end subroutine timing

      subroutine copy_old_wavefunctions(nproc,orbs,n1,n2,n3,wfd,psi,&
            &   n1_old,n2_old,n3_old,wfd_old,psi_old)
         !n(c) use module_base
         use module_types
         implicit none
         integer, intent(in) :: nproc,n1,n2,n3
         type(orbitals_data), intent(in) :: orbs
         type(wavefunctions_descriptors), intent(inout) :: wfd,wfd_old
         integer, intent(out) :: n1_old,n2_old,n3_old
         real(wp), dimension(:), pointer :: psi,psi_old
      END SUBROUTINE copy_old_wavefunctions

      subroutine system_properties(iproc,nproc,in,at,orbs,radii_cf,nelec)
         !n(c) use module_base
         use module_types
         implicit none
         integer, intent(in) :: iproc,nproc
         integer, intent(out) :: nelec
         type(input_variables), intent(in) :: in
         type(atoms_data), intent(inout) :: at
         type(orbitals_data), intent(out) :: orbs
         real(gp), dimension(at%ntypes,3), intent(out) :: radii_cf
      END SUBROUTINE system_properties

      subroutine system_size(iproc,atoms,rxyz,radii_cf,crmult,frmult,hx,hy,hz,Glr,shift)
         !n(c) use module_base
         use module_types
         implicit none
         type(atoms_data), intent(inout) :: atoms
         integer, intent(in) :: iproc
         real(gp), intent(in) :: crmult,frmult
         real(gp), dimension(3,atoms%nat), intent(inout) :: rxyz
         real(gp), dimension(atoms%ntypes,3), intent(in) :: radii_cf
         real(gp), intent(inout) :: hx,hy,hz
         type(locreg_descriptors), intent(out) :: Glr
         real(gp), dimension(3), intent(out) :: shift
      END SUBROUTINE system_size

      subroutine standard_inputfile_names(inputs, radical, nproc)
         use module_types
         implicit none
         type(input_variables), intent(out) :: inputs
         character(len = *), intent(in) :: radical
         integer, intent(in) :: nproc
      END SUBROUTINE standard_inputfile_names

      subroutine read_input_variables(iproc,posinp,inputs,atoms,rxyz)
         !n(c) use module_base
         use module_types
         implicit none
         character(len=*), intent(in) :: posinp
         integer, intent(in) :: iproc
         type(input_variables), intent(inout) :: inputs
         type(atoms_data), intent(out) :: atoms
         real(gp), dimension(:,:), pointer :: rxyz
      END SUBROUTINE read_input_variables

      subroutine read_input_parameters(iproc,inputs,atoms,rxyz)
         !n(c) use module_base
         use module_types
         implicit none
         integer, intent(in) :: iproc
         type(input_variables), intent(inout) :: inputs
         type(atoms_data), intent(inout) :: atoms
         real(gp), dimension(:,:), pointer :: rxyz
      END SUBROUTINE read_input_parameters

      subroutine read_atomic_file(file,iproc,at,rxyz,status)
         !n(c) use module_base
         use module_types
         implicit none
         character(len=*), intent(in) :: file
         integer, intent(in) :: iproc
         type(atoms_data), intent(inout) :: at
         real(gp), dimension(:,:), pointer :: rxyz
         integer, intent(out), optional :: status
      END SUBROUTINE read_atomic_file

      !> @author
      !! Written by Laurent K Beland 2011 UdeM
      !! For QM/MM implementation of BigDFT-ART
      subroutine initialize_atomic_file(iproc,at,rxyz)
         use module_base
         use module_types
         implicit none
         integer, intent(in) :: iproc
         type(atoms_data), intent(inout) :: at
         real(gp), dimension(:,:), pointer :: rxyz
      END SUBROUTINE initialize_atomic_file

      subroutine read_xyz_positions(iproc,ifile,atoms,rxyz,getLine)
         !n(c) use module_base
         use module_types
         implicit none
         integer, intent(in) :: iproc,ifile
         type(atoms_data), intent(inout) :: atoms
         real(gp), dimension(:,:), pointer :: rxyz
         interface
            subroutine getline(line,ifile,eof)
               integer, intent(in) :: ifile
               character(len=150), intent(out) :: line
               logical, intent(out) :: eof
            END SUBROUTINE getline
         end interface
      END SUBROUTINE read_xyz_positions

      subroutine read_ascii_positions(iproc,ifile,atoms,rxyz,getline)
         ! use module_base
         use module_types
         implicit none
         integer, intent(in) :: iproc,ifile
         type(atoms_data), intent(inout) :: atoms
         real(gp), dimension(:,:), pointer :: rxyz
         interface
            subroutine getline(line,ifile,eof)
               integer, intent(in) :: ifile
               character(len=150), intent(out) :: line
               logical, intent(out) :: eof
            END SUBROUTINE getline
         end interface
      END SUBROUTINE read_ascii_positions

      subroutine write_atomic_file(filename,energy,rxyz,atoms,comment,forces)
         !n(c) use module_base
         use module_types
         implicit none
         character(len=*), intent(in) :: filename,comment
         type(atoms_data), intent(in) :: atoms
         real(gp), intent(in) :: energy
         real(gp), dimension(3,atoms%nat), intent(in) :: rxyz
         real(gp), dimension(3,atoms%nat), intent(in), optional :: forces
      END SUBROUTINE write_atomic_file

      subroutine MemoryEstimator(nproc,idsx,lr,nat,norb,nspinor,nkpt,nprojel,nspin,itrpmax,iscf,peakmem)
         !n(c) use module_base
         use module_types
         implicit none
         !Arguments
         integer, intent(in) :: nproc,idsx,nat,norb,nspin,nprojel
         integer, intent(in) :: nkpt,nspinor,itrpmax,iscf
         type(locreg_descriptors), intent(in) :: lr
         real(kind=8), intent(out) :: peakmem
      END SUBROUTINE MemoryEstimator

      subroutine check_closed_shell(orbs,lcs)
         !n(c) use module_base
         use module_types
         implicit none
         type(orbitals_data), intent(in) :: orbs
         logical, intent(out) :: lcs
      END SUBROUTINE check_closed_shell

      subroutine orbitals_descriptors(iproc,nproc,norb,norbu,norbd,nspin,nspinor,nkpt,kpt,wkpt,orbs,simple,basedist)
         !n(c) use module_base
         use module_types
         implicit none
         logical, intent(in) :: simple !< simple calculation of the repartition
         integer, intent(in) :: iproc,nproc,norb,norbu,norbd,nkpt,nspin
         integer, intent(in) :: nspinor
         type(orbitals_data), intent(out) :: orbs
         real(gp), dimension(nkpt), intent(in) :: wkpt
         real(gp), dimension(3,nkpt), intent(in) :: kpt
         integer, dimension(0:nproc-1), intent(in), optional :: basedist 
      END SUBROUTINE orbitals_descriptors

      subroutine orbitals_communicators(iproc,nproc,lr,orbs,comms,basedist)
         use module_base
         use module_types
         implicit none
         integer, intent(in) :: iproc,nproc
         type(locreg_descriptors), intent(in) :: lr
         type(orbitals_data), intent(inout) :: orbs
         type(communications_arrays), intent(out) :: comms
         integer, dimension(0:nproc-1,orbs%nkpts), intent(in), optional :: basedist
      END SUBROUTINE orbitals_communicators


     subroutine orbitals_descriptors_forLinear(iproc,nproc,norb,norbu,norbd,nspin,nspinor,nkpt,kpt,wkpt,orbs)
       use module_base
       use module_types
       implicit none
       integer, intent(in) :: iproc,nproc,norb,norbu,norbd,nkpt,nspin
       integer, intent(in) :: nspinor
       type(orbitals_data), intent(out) :: orbs
       real(gp), dimension(nkpt), intent(in) :: wkpt
       real(gp), dimension(3,nkpt), intent(in) :: kpt
     END SUBROUTINE orbitals_descriptors_forLinear

      subroutine createWavefunctionsDescriptors(iproc,hx,hy,hz,atoms,rxyz,radii_cf,&
            &   crmult,frmult,Glr,output_denspot)
         !n(c) use module_base
         use module_types
         implicit none
         !Arguments
         type(atoms_data), intent(in) :: atoms
         integer, intent(in) :: iproc
         real(gp), intent(in) :: hx,hy,hz,crmult,frmult
         real(gp), dimension(3,atoms%nat), intent(in) :: rxyz
         real(gp), dimension(atoms%ntypes,3), intent(in) :: radii_cf
         type(locreg_descriptors), intent(inout) :: Glr
         logical, intent(in), optional :: output_denspot
      END SUBROUTINE createWavefunctionsDescriptors

     subroutine createProjectorsArrays(iproc,lr,rxyz,at,orbs,&
            &   radii_cf,cpmult,fpmult,hx,hy,hz,nlpspd,proj)
         !n(c) use module_base
         use module_types
         implicit none
       integer, intent(in) :: iproc
         type(atoms_data), intent(in) :: at
         type(orbitals_data), intent(in) :: orbs
         real(kind=8), intent(in) :: cpmult,fpmult,hx,hy,hz
       type(locreg_descriptors),intent(in) :: lr
         real(kind=8), dimension(3,at%nat), intent(in) :: rxyz
         real(kind=8), dimension(at%ntypes,3), intent(in) :: radii_cf
         type(nonlocal_psp_descriptors), intent(out) :: nlpspd
         real(kind=8), dimension(:), pointer :: proj
      END SUBROUTINE createProjectorsArrays

      subroutine density_descriptors(iproc,nproc,nspin,crmult,frmult,atoms,dpbox,&
           rho_commun,rxyz,radii_cf,rhodsc)
        use module_base
        use module_types
        use module_xc
        implicit none
        integer, intent(in) :: iproc,nproc,nspin
        real(gp), intent(in) :: crmult,frmult
        type(atoms_data), intent(in) :: atoms
        type(denspot_distribution), intent(in) :: dpbox
        character(len=3), intent(in) :: rho_commun
        real(gp), dimension(3,atoms%nat), intent(in) :: rxyz
        real(gp), dimension(atoms%ntypes,3), intent(in) :: radii_cf
        type(rho_descriptors), intent(out) :: rhodsc
      end subroutine density_descriptors
!!$      subroutine createDensPotDescriptors(iproc,nproc,atoms,gdim,hxh,hyh,hzh,&
!!$            &   rxyz,crmult,frmult,radii_cf,nspin,datacode,ixc,rho_commun,&
!!$         n3d,n3p,n3pi,i3xcsh,i3s,nscatterarr,ngatherarr,rhodsc)
!!$         !n(c) use module_base
!!$         use module_types
!!$         implicit none
!!$         !Arguments
!!$         character(len=1), intent(in) :: datacode
!!$         character(len=3), intent(in) :: rho_commun
!!$         integer, intent(in) :: iproc,nproc,ixc,nspin
!!$         real(gp), intent(in) :: crmult,frmult,hxh,hyh,hzh
!!$         type(atoms_data), intent(in) :: atoms
!!$         type(grid_dimensions), intent(in) :: gdim
!!$         real(gp), dimension(atoms%ntypes,3), intent(in) :: radii_cf
!!$         real(gp), dimension(3,atoms%nat), intent(in) :: rxyz
!!$         integer, intent(out) ::  n3d,n3p,n3pi,i3xcsh,i3s
!!$         type(rho_descriptors), intent(out) :: rhodsc
!!$         integer, dimension(0:nproc-1,4), intent(out) :: nscatterarr
!!$         integer, dimension(0:nproc-1,2), intent(out) :: ngatherarr
!!$      END SUBROUTINE createDensPotDescriptors

      subroutine createPcProjectorsArrays(iproc,n1,n2,n3,rxyz,at,orbs, &
            &   radii_cf,cpmult,fpmult,hx,hy,hz, ecut_pc, &
         pcproj_data , Glr)

         use module_base
         use module_types
         implicit none
         integer, intent(in) :: iproc,n1,n2,n3
         real(gp), intent(in) :: cpmult,fpmult,hx,hy,hz
         type(atoms_data), intent(in) :: at
         type(orbitals_data), intent(in) :: orbs

         real(gp), dimension(3,at%nat), intent(in) :: rxyz
         real(gp), dimension(at%ntypes,3), intent(in) :: radii_cf
         real(gp), intent(in):: ecut_pc

         type(pcproj_data_type) ::pcproj_data

         type(locreg_descriptors),  intent(in):: Glr

      END SUBROUTINE createPcProjectorsArrays


      subroutine applyPCprojectors(orbs,at,&
            &   hx,hy,hz,Glr,PPD,psi,hpsi, dotest)

         use module_base
         use module_types

         type(orbitals_data), intent(inout) :: orbs
         type(atoms_data) :: at
         real(gp), intent(in) :: hx,hy,hz
         type(locreg_descriptors), intent(in) :: Glr
         type(pcproj_data_type) ::PPD
         real(wp), dimension(:), pointer :: psi, hpsi
         logical, optional :: dotest
      END SUBROUTINE applyPCprojectors


      subroutine applyPAWprojectors(orbs,at,&
            &   hx,hy,hz,Glr,PAWD,psi,hpsi,  paw_matrix, dosuperposition , &
         sup_iatom, sup_l, sup_arraym) !, sup_arraychannel)

         use module_base
         use module_types

         type(orbitals_data), intent(inout) :: orbs
         type(atoms_data) :: at
         real(gp), intent(in) :: hx,hy,hz
         type(locreg_descriptors), intent(in) :: Glr
         type(pawproj_data_type) ::PAWD
         real(wp), dimension(:), pointer :: psi, hpsi, paw_matrix
         logical dosuperposition
         integer, optional :: sup_iatom, sup_l
         real(wp) , dimension(:), pointer, optional :: sup_arraym !, sup_arraychannel

       END SUBROUTINE applyPAWprojectors

       subroutine IonicEnergyandForces(iproc,nproc,at,hxh,hyh,hzh,elecfield,&
            & rxyz,eion,fion,dispersion,edisp,fdisp,ewaldstr,psoffset,n1,n2,n3,&
            & n1i,n2i,n3i,i3s,n3pi,pot_ion,pkernel)
         use module_base
         use module_types
         implicit none
         type(atoms_data), intent(in) :: at
         integer, intent(in) :: iproc,nproc,n1,n2,n3,n1i,n2i,n3i,i3s,n3pi,dispersion
         real(gp), intent(in) :: hxh,hyh,hzh
         real(gp), dimension(3), intent(in) :: elecfield
         real(gp), dimension(3,at%nat), intent(in) :: rxyz
         real(dp), dimension(*), intent(in) :: pkernel
         real(gp), intent(out) :: eion,edisp,psoffset
         real(dp), dimension(6),intent(out) :: ewaldstr
         real(gp), dimension(:,:), pointer :: fion,fdisp
         real(dp), dimension(*), intent(out) :: pot_ion
       END SUBROUTINE IonicEnergyandForces

       subroutine createIonicPotential(geocode,iproc,nproc,verb,at,rxyz,&
            hxh,hyh,hzh,elecfield,n1,n2,n3,n3pi,i3s,n1i,n2i,n3i,pkernel,pot_ion,psoffset)
         use module_base
         use module_types
         implicit none
         character(len=1), intent(in) :: geocode
         integer, intent(in) :: iproc,nproc,n1,n2,n3,n3pi,i3s,n1i,n2i,n3i
         logical, intent(in) :: verb
         real(gp), intent(in) :: hxh,hyh,hzh,psoffset
         type(atoms_data), intent(in) :: at
         real(gp), dimension(3), intent(in) :: elecfield
         real(gp), dimension(3,at%nat), intent(in) :: rxyz
         real(dp), dimension(*), intent(in) :: pkernel
         real(wp), dimension(*), intent(inout) :: pot_ion
       END SUBROUTINE createIonicPotential

       subroutine input_wf_empty(iproc, nproc, psi, hpsi, psit, orbs, &
            & band_structure_filename, input_spin, atoms, d, denspot)
         use module_defs
         use module_types
         implicit none
         integer, intent(in) :: iproc, nproc
         type(orbitals_data), intent(in) :: orbs
         character(len = *), intent(in) :: band_structure_filename
         integer, intent(in) :: input_spin
         type(atoms_data), intent(in) :: atoms
         type(grid_dimensions), intent(in) :: d
         type(DFT_local_fields), intent(inout) :: denspot
         real(wp), dimension(:), pointer :: psi
         real(kind=8), dimension(:), pointer :: hpsi, psit
       END SUBROUTINE input_wf_empty

       subroutine input_wf_random(iproc, nproc, psi, orbs)
         use module_defs
         use module_types
         implicit none
         integer, intent(in) :: iproc, nproc
         type(orbitals_data), intent(inout) :: orbs
         real(wp), dimension(:), pointer :: psi
       END SUBROUTINE input_wf_random

       subroutine input_wf_cp2k(iproc, nproc, nspin, atoms, rxyz, Lzd, &
            & hx, hy, hz, psi, orbs)
         use module_defs
         use module_types
         implicit none
         integer, intent(in) :: iproc, nproc, nspin
         type(atoms_data), intent(in) :: atoms
         real(gp), dimension(3, atoms%nat), intent(in) :: rxyz
         type(local_zone_descriptors), intent(in) :: Lzd
         real(gp), intent(in) :: hx, hy, hz
         type(orbitals_data), intent(inout) :: orbs
         real(wp), dimension(:), pointer :: psi
       END SUBROUTINE input_wf_cp2k

       subroutine input_wf_memory(iproc, atoms, &
            & rxyz_old, hx_old, hy_old, hz_old, d_old, wfd_old, psi_old, &
            & rxyz, hx, hy, hz, d, wfd, psi, orbs)
         use module_defs
         use module_types
         implicit none
         integer, intent(in) :: iproc
         type(atoms_data), intent(in) :: atoms
         real(gp), dimension(3, atoms%nat), intent(in) :: rxyz, rxyz_old
         real(gp), intent(in) :: hx, hy, hz, hx_old, hy_old, hz_old
         type(grid_dimensions), intent(in) :: d, d_old
         type(wavefunctions_descriptors), intent(in) :: wfd
         type(wavefunctions_descriptors), intent(inout) :: wfd_old
         type(orbitals_data), intent(in) :: orbs
         real(wp), dimension(:), pointer :: psi, psi_old
       END SUBROUTINE input_wf_memory

       subroutine input_wf_disk(iproc, nproc, input_wf_format, d, hx, hy, hz, &
            & in, atoms, rxyz, rxyz_old, wfd, orbs, psi)
         use module_defs
         use module_types
         implicit none
         integer, intent(in) :: iproc, nproc, input_wf_format
         type(grid_dimensions), intent(in) :: d
         real(gp), intent(in) :: hx, hy, hz
         type(input_variables), intent(in) :: in
         type(atoms_data), intent(in) :: atoms
         real(gp), dimension(3, atoms%nat), intent(in) :: rxyz
         real(gp), dimension(3, atoms%nat), intent(out) :: rxyz_old
         type(wavefunctions_descriptors), intent(in) :: wfd
         type(orbitals_data), intent(inout) :: orbs
         real(wp), dimension(:), pointer :: psi
       END SUBROUTINE input_wf_disk

       subroutine input_wf_diag(iproc,nproc,at,denspot,&
            orbs,nvirt,comms,Lzd,energs,rxyz,&
            nlpspd,proj,ixc,psi,hpsi,psit,G,&
            nspin,symObj,GPU,input)
         ! Input wavefunctions are found by a diagonalization in a minimal basis set
         ! Each processors write its initial wavefunctions into the wavefunction file
         ! The files are then read by readwave
         ! @todo pass GPU to be a local variable of this routine (initialized and freed here)
         use module_base
         use module_types
         implicit none
         !Arguments
         integer, intent(in) :: iproc,nproc,ixc
         integer, intent(inout) :: nspin,nvirt
         type(atoms_data), intent(in) :: at
         type(nonlocal_psp_descriptors), intent(in) :: nlpspd
         type(local_zone_descriptors), intent(in) :: Lzd
         type(communications_arrays), intent(in) :: comms
         type(orbitals_data), intent(inout) :: orbs
         type(energy_terms), intent(inout) :: energs
         type(DFT_local_fields), intent(inout) :: denspot
         type(GPU_pointers), intent(in) :: GPU
         type(input_variables):: input
         type(symmetry_data), intent(in) :: symObj
         real(gp), dimension(3,at%nat), intent(in) :: rxyz
         real(wp), dimension(nlpspd%nprojel), intent(in) :: proj
         type(gaussian_basis), intent(out) :: G !basis for davidson IG
         real(wp), dimension(:), pointer :: psi,hpsi,psit
       end subroutine input_wf_diag

       subroutine input_wf(iproc,nproc,in,GPU,atoms,rxyz,&
            denspot,nlpspd,proj,KSwfn,energs,inputpsi,norbv,&
            wfd_old,psi_old,d_old,hx_old,hy_old,hz_old,rxyz_old)
         use module_defs
         use module_types
         implicit none
         integer, intent(in) :: iproc, nproc
         type(input_variables), intent(in) :: in
         type(GPU_pointers), intent(in) :: GPU
         real(gp), intent(in) :: hx_old,hy_old,hz_old
         type(atoms_data), intent(in) :: atoms
         real(gp), dimension(3, atoms%nat), target, intent(in) :: rxyz
         type(DFT_local_fields), intent(inout) :: denspot
         type(DFT_wavefunction), intent(inout) :: KSwfn !<input wavefunction
         type(energy_terms), intent(inout) :: energs !<energies of the system
         real(wp), dimension(:), pointer :: psi_old
         integer, intent(out) :: inputpsi, norbv
         type(nonlocal_psp_descriptors), intent(in) :: nlpspd
         real(kind=8), dimension(:), pointer :: proj
         type(grid_dimensions), intent(in) :: d_old
         real(gp), dimension(3, atoms%nat), intent(inout) :: rxyz_old
         type(wavefunctions_descriptors), intent(inout) :: wfd_old
       END SUBROUTINE input_wf

       subroutine reformatmywaves(iproc,orbs,at,&
            &   hx_old,hy_old,hz_old,n1_old,n2_old,n3_old,rxyz_old,wfd_old,psi_old,&
         hx,hy,hz,n1,n2,n3,rxyz,wfd,psi)
         !n(c) use module_base
         use module_types
         implicit none
         integer, intent(in) :: iproc,n1_old,n2_old,n3_old,n1,n2,n3
         real(gp), intent(in) :: hx_old,hy_old,hz_old,hx,hy,hz
         type(wavefunctions_descriptors), intent(in) :: wfd,wfd_old
         type(atoms_data), intent(in) :: at
         type(orbitals_data), intent(in) :: orbs
         real(gp), dimension(3,at%nat), intent(in) :: rxyz,rxyz_old
         real(wp), dimension(wfd_old%nvctr_c+7*wfd_old%nvctr_f,orbs%nspinor*orbs%norbp), intent(in) :: psi_old
         real(wp), dimension(wfd%nvctr_c+7*wfd%nvctr_f,orbs%nspinor*orbs%norbp), intent(out) :: psi
      END SUBROUTINE reformatmywaves

      subroutine first_orthon(iproc,nproc,orbs,wfd,comms,psi,hpsi,psit,orthpar)
         !n(c) use module_base
         use module_types
         implicit none
         integer, intent(in) :: iproc,nproc
         type(orbitals_data), intent(in) :: orbs
         type(wavefunctions_descriptors), intent(in) :: wfd
         type(communications_arrays), intent(in) :: comms
         type(orthon_data):: orthpar
         real(wp), dimension(:) , pointer :: psi,hpsi,psit
      END SUBROUTINE first_orthon

      subroutine density_and_hpot(iproc,nproc,geocode,symObj,orbs,Lzd,hxh,hyh,hzh,nscatterarr,&
           pkernel,rhodsc,GPU,psi,rho,vh,hstrten)
        use module_base
        use module_types
        implicit none
        integer, intent(in) :: iproc,nproc
        real(gp), intent(in) :: hxh,hyh,hzh
        type(rho_descriptors),intent(inout) :: rhodsc
        type(orbitals_data), intent(in) :: orbs
        type(local_zone_descriptors), intent(in) :: Lzd
        type(symmetry_data), intent(in) :: symObj
        character(len=1), intent(in) :: geocode
        real(dp), dimension(*), intent(in) :: pkernel
        integer, dimension(0:nproc-1,4), intent(in) :: nscatterarr
        real(wp), dimension(orbs%npsidim_orbs), intent(in) :: psi
        type(GPU_pointers), intent(inout) :: GPU
        real(gp), dimension(6), intent(out) :: hstrten
        real(dp), dimension(:), pointer :: rho,vh
      END SUBROUTINE density_and_hpot

      subroutine sumrho(iproc,nproc,orbs,Lzd,hxh,hyh,hzh,nscatterarr,&
           GPU,symObj,rhodsc,psi,rho_p,mapping)
        use module_base
        use module_types
        implicit none
        !Arguments
        integer, intent(in) :: iproc,nproc
        real(gp), intent(in) :: hxh,hyh,hzh
        type(rho_descriptors),intent(in) :: rhodsc
        type(orbitals_data), intent(in) :: orbs
        type(local_zone_descriptors), intent(in) :: Lzd
        type(symmetry_data), intent(in) :: symObj
        integer, dimension(0:nproc-1,4), intent(in) :: nscatterarr !n3d,n3p,i3s+i3xcsh-1,i3xcsh
        real(wp), dimension(orbs%npsidim_orbs), intent(in) :: psi
        real(dp), dimension(:,:), pointer :: rho_p
        type(GPU_pointers), intent(inout) :: GPU
        integer,dimension(orbs%norb),intent(in),optional:: mapping
      END SUBROUTINE sumrho

      !starting point for the communication routine of the density
      subroutine communicate_density(iproc,nproc,nspin,hxh,hyh,hzh,Lzd,rhodsc,nscatterarr,rho_p,rho,keep_rhop)
        use module_base
        use module_types
        implicit none
        logical, intent(in) :: keep_rhop !< preserves the total density in the rho_p array
        integer, intent(in) :: iproc,nproc,nspin
        real(gp), intent(in) :: hxh,hyh,hzh
        type(local_zone_descriptors), intent(in) :: Lzd
        type(rho_descriptors),intent(in) :: rhodsc
        integer, dimension(0:nproc-1,4), intent(in) :: nscatterarr
        real(dp), dimension(:,:), pointer :: rho_p !< partial density in orbital distribution scheme
        real(dp), dimension(max(Lzd%Glr%d%n1i*Lzd%Glr%d%n2i*nscatterarr(iproc,1),1),nspin), intent(out) :: rho
      END SUBROUTINE communicate_density

      subroutine rho_segkey(iproc,at,rxyz,crmult,frmult,radii_cf,&
            &   n1i,n2i,n3i,hxh,hyh,hzh,nspin,rho_d,iprint)
         !n(c) use module_base
         use module_types
         implicit none
         integer,intent(in) :: n1i,n2i,n3i,iproc,nspin
         type(atoms_data), intent(in) :: at
         real(gp), dimension(3,at%nat), intent(in) :: rxyz
         real(gp), intent(in) :: crmult,frmult,hxh,hyh,hzh
         real(gp), dimension(at%ntypes,3), intent(in) :: radii_cf
         logical,intent(in) :: iprint
         type(rho_descriptors),intent(inout) :: rho_d
       END SUBROUTINE rho_segkey

       subroutine LocalHamiltonianApplication(iproc,nproc,at,orbs,&
            Lzd,confdatarr,ngatherarr,pot,psi,hpsi,&
            energs,SIC,GPU,onlypot,pkernel,orbsocc,psirocc)
         use module_base
         use module_types
         use module_xc
         implicit none
         logical, intent(in) :: onlypot !< if true, only the potential operator is applied
         integer, intent(in) :: iproc,nproc
         type(atoms_data), intent(in) :: at
         type(orbitals_data), intent(in) :: orbs
         type(local_zone_descriptors), intent(in) :: Lzd 
         type(SIC_data), intent(in) :: SIC
         integer, dimension(0:nproc-1,2), intent(in) :: ngatherarr 
         real(wp), dimension(orbs%npsidim_orbs), intent(in) :: psi
         type(confpot_data), dimension(orbs%norbp) :: confdatarr
         !real(wp), dimension(:), pointer :: pot
         real(wp), dimension(*) :: pot
         type(energy_terms), intent(inout) :: energs
         real(wp), target, dimension(max(1,orbs%npsidim_orbs)), intent(inout) :: hpsi
         type(GPU_pointers), intent(inout) :: GPU
         real(dp), dimension(:), pointer, optional :: pkernel
         type(orbitals_data), intent(in), optional :: orbsocc
         real(wp), dimension(:), pointer, optional :: psirocc
       end subroutine LocalHamiltonianApplication

       subroutine NonLocalHamiltonianApplication(iproc,at,orbs,rxyz,&
           proj,Lzd,nlpspd,psi,hpsi,eproj_sum)
        use module_base
        use module_types
        implicit none
        integer, intent(in) :: iproc
        type(atoms_data), intent(in) :: at
        type(orbitals_data),  intent(in) :: orbs
        type(local_zone_descriptors), intent(in) :: Lzd
        type(nonlocal_psp_descriptors), intent(in) :: nlpspd 
        real(wp), dimension(nlpspd%nprojel), intent(in) :: proj
        real(gp), dimension(3,at%nat), intent(in) :: rxyz
        real(wp), dimension(orbs%npsidim_orbs), intent(in) :: psi
        real(wp), dimension(orbs%npsidim_orbs), intent(inout) :: hpsi
        real(gp), intent(out) :: eproj_sum
      END SUBROUTINE NonLocalHamiltonianApplication

      subroutine SynchronizeHamiltonianApplication(nproc,orbs,Lzd,GPU,hpsi,&
           ekin_sum,epot_sum,eproj_sum,eSIC_DC,eexctX)
        use module_base
        use module_types
        use module_xc
        implicit none
        integer, intent(in) :: nproc
        type(orbitals_data),  intent(in) :: orbs
        type(local_zone_descriptors), intent(in) :: Lzd 
        type(GPU_pointers), intent(inout) :: GPU
        real(gp), intent(inout) :: ekin_sum,epot_sum,eproj_sum,eSIC_DC,eexctX
        real(wp), dimension(orbs%npsidim_orbs), intent(inout) :: hpsi
      END SUBROUTINE SynchronizeHamiltonianApplication

      subroutine hpsitopsi(iproc,nproc,iter,idsx,wfn)
         !n(c) use module_base
         use module_types
         implicit none
         integer, intent(in) :: iproc,nproc,idsx,iter
         type(DFT_wavefunction), intent(inout) :: wfn
      END SUBROUTINE hpsitopsi

      subroutine DiagHam(iproc,nproc,natsc,nspin,orbs,wfd,comms,&
            &   psi,hpsi,psit,orthpar,passmat,& !mandatory
         orbse,commse,etol,norbsc_arr,orbsv,psivirt) !optional
         !n(c) use module_base
         use module_types
         implicit none
         integer, intent(in) :: iproc,nproc,natsc,nspin
         type(wavefunctions_descriptors), intent(in) :: wfd
         type(communications_arrays), target, intent(in) :: comms
         type(orbitals_data), target, intent(inout) :: orbs
         type(orthon_data), intent(in) :: orthpar
         real(wp), dimension(:), pointer :: psi,hpsi,psit
         real(wp), dimension(*), intent(out) :: passmat
         !optional arguments
         real(gp), optional, intent(in) :: etol
         type(orbitals_data), optional, intent(in) :: orbsv
         type(orbitals_data), optional, target, intent(in) :: orbse
         type(communications_arrays), optional, target, intent(in) :: commse
         integer, optional, dimension(natsc+1,nspin), intent(in) :: norbsc_arr
         real(wp), dimension(:), pointer, optional :: psivirt
      END SUBROUTINE DiagHam

      subroutine last_orthon(iproc,nproc,iter,wfn,evsum,opt_keeppsit)
        use module_base
        use module_types
        implicit none
        integer, intent(in) :: iproc,nproc,iter
        real(wp), intent(out) :: evsum
        type(DFT_wavefunction), intent(inout) :: wfn
        logical, optional :: opt_keeppsit
      END SUBROUTINE last_orthon

      subroutine calculate_forces(iproc,nproc,Glr,atoms,orbs,nlpspd,rxyz,hx,hy,hz,proj,i3s,n3p,nspin,&
           refill_proj,ngatherarr,rho,pot,potxc,psi,fion,fdisp,fxyz,&
           ewaldstr,hstrten,xcstr,strten,fnoise,pressure,psoffset)
        use module_base
        use module_types
        implicit none
        logical, intent(in) :: refill_proj
        integer, intent(in) :: iproc,nproc,i3s,n3p,nspin
        real(gp), intent(in) :: hx,hy,hz,psoffset
        type(locreg_descriptors), intent(in) :: Glr
        type(atoms_data), intent(in) :: atoms
       type(locreg_descriptors) :: lr
        type(orbitals_data), intent(in) :: orbs
        type(nonlocal_psp_descriptors), intent(in) :: nlpspd
        integer, dimension(0:nproc-1,2), intent(in) :: ngatherarr 
        real(wp), dimension(nlpspd%nprojel), intent(in) :: proj
        real(wp), dimension(Glr%d%n1i,Glr%d%n2i,n3p), intent(in) :: rho,pot,potxc
        real(wp), dimension(Glr%wfd%nvctr_c+7*Glr%wfd%nvctr_f,orbs%nspinor,orbs%norbp), intent(in) :: psi
        real(gp), dimension(6), intent(in) :: ewaldstr,hstrten,xcstr
        real(gp), dimension(3,atoms%nat), intent(in) :: rxyz,fion,fdisp
        real(gp), intent(out) :: fnoise,pressure
        real(gp), dimension(6), intent(out) :: strten
        real(gp), dimension(3,atoms%nat), intent(out) :: fxyz
      END SUBROUTINE calculate_forces
      
      subroutine CalculateTailCorrection(iproc,nproc,at,rbuf,orbs,&
            &   Glr,nlpspd,ncongt,pot,hgrid,rxyz,radii_cf,crmult,frmult,nspin,&
         proj,psi,output_denspot,ekin_sum,epot_sum,eproj_sum)
         !n(c) use module_base
         use module_types
         implicit none
         type(atoms_data), intent(in) :: at
         type(orbitals_data), intent(in) :: orbs
         type(locreg_descriptors), intent(in) :: Glr
         type(nonlocal_psp_descriptors), intent(inout) :: nlpspd
         integer, intent(in) :: iproc,nproc,ncongt,nspin
         logical, intent(in) :: output_denspot
         real(kind=8), intent(in) :: hgrid,crmult,frmult,rbuf
         real(kind=8), dimension(at%ntypes,3), intent(in) :: radii_cf
         real(kind=8), dimension(3,at%nat), intent(in) :: rxyz
         real(kind=8), dimension(Glr%d%n1i,Glr%d%n2i,Glr%d%n3i,nspin), intent(in) :: pot
         real(kind=8), dimension(nlpspd%nprojel), intent(in) :: proj
         real(kind=8), dimension(Glr%wfd%nvctr_c+7*Glr%wfd%nvctr_f,orbs%norbp), intent(in) :: psi
         real(kind=8), intent(out) :: ekin_sum,epot_sum,eproj_sum
      END SUBROUTINE CalculateTailCorrection

      !added for abinit compatilbility
      subroutine reformatonewave(displ,wfd,at,hx_old,hy_old,hz_old,&
           n1_old,n2_old,n3_old,rxyz_old,psigold,hx,hy,hz,n1,n2,n3,rxyz,psifscf,psi)
         !n(c) use module_base
         use module_types
         implicit none
         integer, intent(in) :: n1_old,n2_old,n3_old,n1,n2,n3
         real(gp), intent(in) :: hx,hy,hz,displ,hx_old,hy_old,hz_old
         type(wavefunctions_descriptors), intent(in) :: wfd
         type(atoms_data), intent(in) :: at
         real(gp), dimension(3,at%nat), intent(in) :: rxyz_old,rxyz
         real(wp), dimension(0:n1_old,2,0:n2_old,2,0:n3_old,2), intent(in) :: psigold
         real(wp), dimension(-7:2*n1+8,-7:2*n2+8,-7:2*n3+8), intent(out) :: psifscf
         real(wp), dimension(wfd%nvctr_c+7*wfd%nvctr_f), intent(out) :: psi
      END SUBROUTINE reformatonewave
      subroutine readonewave(unitwf,useFormattedInput,iorb,iproc,n1,n2,n3,&
            &   hx,hy,hz,at,wfd,rxyz_old,rxyz,psi,eval,psifscf)
         !n(c) use module_base
         use module_types
         implicit none
         logical, intent(in) :: useFormattedInput
         integer, intent(in) :: unitwf,iorb,iproc,n1,n2,n3
         type(wavefunctions_descriptors), intent(in) :: wfd
         type(atoms_data), intent(in) :: at
         real(gp), intent(in) :: hx,hy,hz
         real(gp), dimension(3,at%nat), intent(in) :: rxyz
         real(wp), intent(out) :: eval
         real(gp), dimension(3,at%nat), intent(out) :: rxyz_old
         real(wp), dimension(wfd%nvctr_c+7*wfd%nvctr_f), intent(out) :: psi
         real(wp), dimension(*), intent(out) :: psifscf !this supports different BC
      END SUBROUTINE readonewave
      subroutine writeonewave(unitwf,useFormattedOutput,iorb,n1,n2,n3,hx,hy,hz,nat,rxyz,  & 
         nseg_c,nvctr_c,keyg_c,keyv_c,  & 
         nseg_f,nvctr_f,keyg_f,keyv_f, & 
         psi_c,psi_f,eval)
         use module_base
         implicit none
         logical, intent(in) :: useFormattedOutput
         integer, intent(in) :: unitwf,iorb,n1,n2,n3,nat,nseg_c,nvctr_c,nseg_f,nvctr_f
         real(gp), intent(in) :: hx,hy,hz
         real(wp), intent(in) :: eval
         integer, dimension(nseg_c), intent(in) :: keyv_c
         integer, dimension(nseg_f), intent(in) :: keyv_f
         integer, dimension(2,nseg_c), intent(in) :: keyg_c
         integer, dimension(2,nseg_f), intent(in) :: keyg_f
         real(wp), dimension(nvctr_c), intent(in) :: psi_c
         real(wp), dimension(7,nvctr_f), intent(in) :: psi_f
         real(gp), dimension(3,nat), intent(in) :: rxyz
      END SUBROUTINE writeonewave

      subroutine davidson(iproc,nproc,in,at,&
           orbs,orbsv,nvirt,Lzd,comms,commsv,&
           rxyz,rhopot,nlpspd,proj,pkernel,psi,v,dpbox,GPU)
        use module_base
        use module_types
        implicit none
        integer, intent(in) :: iproc,nproc
        integer, intent(in) :: nvirt
        type(input_variables), intent(in) :: in
        type(atoms_data), intent(in) :: at
        type(nonlocal_psp_descriptors), intent(in) :: nlpspd
        type(local_zone_descriptors), intent(inout) :: Lzd
        type(orbitals_data), intent(in) :: orbs
        type(communications_arrays), intent(in) :: comms, commsv
        type(denspot_distribution), intent(in) :: dpbox
        real(gp), dimension(3,at%nat), intent(in) :: rxyz
        real(wp), dimension(nlpspd%nprojel), intent(in) :: proj
        real(dp), dimension(:), pointer :: pkernel
        real(dp), dimension(*), intent(in) :: rhopot
        type(orbitals_data), intent(inout) :: orbsv
        type(GPU_pointers), intent(inout) :: GPU
        real(wp), dimension(:), pointer :: psi,v!=psivirt(nvctrp,nvirtep*nproc) 
      end subroutine davidson

      subroutine build_eigenvectors(iproc,norbu,norbd,norb,norbe,nvctrp,natsc,nspin,nspinore,nspinor,&
            &   ndim_hamovr,norbsc_arr,hamovr,psi,ppsit,passmat,nvirte,psivirt)
         use module_base
         implicit none
         !Arguments
         integer, intent(in) :: norbu,norbd,norb,norbe,nvctrp,natsc,nspin,nspinor,ndim_hamovr,nspinore
         integer, dimension(natsc+1,nspin), intent(in) :: norbsc_arr
         real(wp), dimension(nspin*ndim_hamovr), intent(in) :: hamovr
         real(wp), dimension(nvctrp,norbe), intent(in) :: psi
         real(wp), dimension(nvctrp*nspinor,norb), intent(out) :: ppsit
         real(wp), dimension(*), intent(out) :: passmat
         integer, dimension(2), intent(in), optional :: nvirte
         real(wp), dimension(*), optional :: psivirt
         integer:: iproc
      END SUBROUTINE build_eigenvectors

      subroutine preconditionall(orbs,lr,hx,hy,hz,ncong,hpsi,gnrm,gnrm_zero)
         !n(c) use module_base
         use module_types
         implicit none
         integer, intent(in) :: ncong
         real(gp), intent(in) :: hx,hy,hz
         type(locreg_descriptors), intent(in) :: lr
         type(orbitals_data), intent(in) :: orbs
         real(dp), intent(out) :: gnrm,gnrm_zero
         real(wp), dimension(lr%wfd%nvctr_c+7*lr%wfd%nvctr_f,orbs%norbp,orbs%nspinor), intent(inout) :: hpsi
      END SUBROUTINE preconditionall

      subroutine transpose_v(iproc,nproc,orbs,wfd,comms,psi,&
            &   work,outadd) !optional
         !n(c) use module_base
         use module_types
         implicit none
         integer, intent(in) :: iproc,nproc
         type(orbitals_data), intent(in) :: orbs
         type(wavefunctions_descriptors), intent(in) :: wfd
         type(communications_arrays), intent(in) :: comms
         real(wp), dimension(wfd%nvctr_c+7*wfd%nvctr_f,orbs%nspinor,orbs%norbp), intent(inout) :: psi
         real(wp), dimension(:), pointer, optional :: work
         real(wp), intent(out), optional :: outadd
      END SUBROUTINE transpose_v

     subroutine transpose_v2(iproc,nproc,orbs,Lzd,comms,psi,&
          work,outadd) !optional
       use module_base
       use module_types
       implicit none
       integer, intent(in) :: iproc,nproc
       type(orbitals_data), intent(in) :: orbs
       type(local_zone_descriptors), intent(in) :: Lzd
       type(communications_arrays), intent(in) :: comms
       real(wp), dimension(:), pointer :: psi
       real(wp), dimension(:), pointer, optional :: work
       real(wp), dimension(*), intent(out), optional :: outadd
     end subroutine

      subroutine untranspose_v(iproc,nproc,orbs,wfd,comms,psi,&
            &   work,outadd) !optional
         !n(c) use module_base
         use module_types
         implicit none
         integer, intent(in) :: iproc,nproc
         type(orbitals_data), intent(in) :: orbs
         type(wavefunctions_descriptors), intent(in) :: wfd
         type(communications_arrays), intent(in) :: comms
         real(wp), dimension((wfd%nvctr_c+7*wfd%nvctr_f)*orbs%nspinor*orbs%norbp), intent(inout) :: psi
         real(wp), dimension(:), pointer, optional :: work
         real(wp), intent(out), optional :: outadd
      END SUBROUTINE untranspose_v

     subroutine plot_wf(orbname,nexpo,at,factor,lr,hx,hy,hz,rxyz,psi)
         !n(c) use module_base
         use module_types
         implicit none
         character(len=*) :: orbname
         integer, intent(in) :: nexpo
       real(dp), intent(in) :: factor
         real(gp), intent(in) :: hx,hy,hz
         type(atoms_data), intent(in) :: at
         real(gp), dimension(3,at%nat), intent(in) :: rxyz
         type(locreg_descriptors), intent(in) :: lr
         real(wp), dimension(lr%wfd%nvctr_c+7*lr%wfd%nvctr_f), intent(in) :: psi
      END SUBROUTINE plot_wf

      subroutine partial_density_free(rsflag,nproc,n1i,n2i,n3i,npsir,nspinn,nrhotot,&
            &   hfac,nscatterarr,spinsgn,psir,rho_p,ibyyzz_r) !ex-optional argument
         use module_base
         implicit none
         logical, intent(in) :: rsflag
         integer, intent(in) :: nproc,n1i,n2i,n3i,nrhotot,nspinn,npsir
         real(gp), intent(in) :: hfac,spinsgn
         integer, dimension(0:nproc-1,4), intent(in) :: nscatterarr
         real(wp), dimension(n1i,n2i,n3i,nspinn), intent(in) :: psir
         real(dp), dimension(n1i,n2i,nrhotot,nspinn), intent(inout) :: rho_p
         integer, dimension(:,:,:), pointer :: ibyyzz_r 
      END SUBROUTINE partial_density_free

      subroutine parse_cp2k_files(iproc,basisfile,orbitalfile,nat,ntypes,orbs,iatype,rxyz,&
            &   CP2K,wfn_cp2k)
         !n(c) use module_base
         use module_types
         implicit none
         character(len=*), intent(in) :: basisfile,orbitalfile
         integer, intent(in) :: iproc,nat,ntypes
         type(orbitals_data), intent(in) :: orbs
         integer, dimension(nat), intent(in) :: iatype
         real(gp), dimension(3,nat), target, intent(in) :: rxyz
         type(gaussian_basis), intent(out) :: CP2K
         real(wp), dimension(:,:), pointer :: wfn_cp2k
      END SUBROUTINE parse_cp2k_files

      subroutine read_gaussian_information(orbs,G,coeffs,filename, opt_fillrxyz)
         !n(c) use module_base
         use module_types
         implicit none
         character(len=*), intent(in) :: filename
         type(orbitals_data), intent(in) :: orbs
         type(gaussian_basis), intent(out) :: G
         real(wp), dimension(:,:), pointer :: coeffs
         logical, optional :: opt_fillrxyz
      END SUBROUTINE read_gaussian_information

      subroutine restart_from_gaussians(iproc,nproc,orbs,Lzd,hx,hy,hz,psi,G,coeffs)
         !n(c) use module_base
         use module_types
         implicit none
         integer, intent(in) :: iproc,nproc
         real(gp), intent(in) :: hx,hy,hz
         type(orbitals_data), intent(in) :: orbs
         type(local_zone_descriptors), intent(in) :: Lzd
         type(gaussian_basis), intent(inout) :: G
         real(wp), dimension(Lzd%Glr%wfd%nvctr_c+7*Lzd%Glr%wfd%nvctr_f,orbs%norbp), intent(out) :: psi
         real(wp), dimension(:,:), pointer :: coeffs
      END SUBROUTINE restart_from_gaussians

      subroutine inputguess_gaussian_orbitals(iproc,nproc,at,rxyz,nvirt,nspin,&
            &   orbs,orbse,norbsc_arr,locrad,G,psigau,eks)
         !n(c) use module_base
         use module_types
         implicit none
         integer, intent(in) :: iproc,nproc,nspin
         integer, intent(inout) :: nvirt
         type(atoms_data), intent(in) :: at
         type(orbitals_data), intent(in) :: orbs
         real(gp), dimension(3,at%nat), intent(in) :: rxyz
         real(gp), intent(out) :: eks
         integer, dimension(at%natsc+1,nspin), intent(out) :: norbsc_arr
         real(gp), dimension(at%nat), intent(out) :: locrad
         type(orbitals_data), intent(out) :: orbse
         type(gaussian_basis), intent(out) :: G
         real(wp), dimension(:,:,:), pointer :: psigau
      END SUBROUTINE inputguess_gaussian_orbitals


     subroutine inputguess_gaussian_orbitals_forLinear(iproc,nproc,norb,at,rxyz,nvirt,nspin,&
          nlr, norbsPerAt, mapping, &
          orbs,orbse,norbsc_arr,locrad,G,psigau,eks)
       use module_base
       use module_types
       implicit none
       integer, intent(in) :: iproc,nproc,nspin,nlr,norb
       integer, intent(inout) :: nvirt
       type(atoms_data), intent(inout) :: at
       type(orbitals_data), intent(in) :: orbs
       real(gp), dimension(3,at%nat), intent(in) :: rxyz
       integer,dimension(norb),intent(in):: mapping
       integer,dimension(at%nat),intent(in):: norbsPerAt
       real(gp), intent(out) :: eks
       integer, dimension(at%natsc+1,nspin), intent(out) :: norbsc_arr
       real(gp), dimension(at%nat), intent(out) :: locrad
       type(orbitals_data), intent(out) :: orbse
       type(gaussian_basis), intent(out) :: G
       real(wp), dimension(:,:,:), pointer :: psigau
     END SUBROUTINE inputguess_gaussian_orbitals_forLinear

     subroutine inputguess_gaussian_orbitals_withOnWhichAtom(iproc,nproc,at,rxyz,Glr,nvirt,nspin,&
          orbs,orbse,norbsc_arr,locrad,G,psigau,eks,onWhichAtom)
       use module_base
       use module_types
       implicit none
       integer, intent(in) :: iproc,nproc,nspin
       integer, intent(inout) :: nvirt
       type(atoms_data), intent(inout) :: at
       type(orbitals_data), intent(in) :: orbs
       type(locreg_descriptors), intent(in) :: Glr
       real(gp), dimension(3,at%nat), intent(in) :: rxyz
       real(gp), intent(out) :: eks
       integer, dimension(at%natsc+1,nspin), intent(out) :: norbsc_arr
       real(gp), dimension(at%nat), intent(out) :: locrad
       type(orbitals_data), intent(inout) :: orbse
       type(gaussian_basis), intent(out) :: G
       real(wp), dimension(:,:,:), pointer :: psigau
       integer,dimension(orbse%norb),intent(out):: onWhichAtom
     END SUBROUTINE inputguess_gaussian_orbitals_withOnWhichAtom

      subroutine AtomicOrbitals(iproc,at,rxyz,norbe,orbse,norbsc,&
            &   nspin,eks,scorb,G,gaucoeff,iorbtolr)
         !n(c) use module_base
         use module_types
         implicit none
         integer, intent(in) :: norbe,iproc
         integer, intent(in) :: norbsc,nspin
         type(atoms_data), intent(in) :: at
         logical, dimension(4,2,at%natsc), intent(in) :: scorb
         real(gp), dimension(3,at%nat), intent(in), target :: rxyz
         type(orbitals_data), intent(inout) :: orbse
         type(gaussian_basis), intent(out) :: G
         real(gp), intent(out) :: eks
         integer, dimension(orbse%norbp), intent(out) :: iorbtolr !assign the localisation region
         real(wp), intent(out) :: gaucoeff !norbe=G%ncoeff
      END SUBROUTINE AtomicOrbitals

      subroutine atomic_occupation_numbers(filename,ityp,nspin,at,nmax,lmax,nelecmax,neleconf,nsccode,mxpl,mxchg)
         use module_base
         use module_types
         implicit none
         character(len=*), intent(in) :: filename
         integer, intent(in) :: ityp,mxpl,mxchg,nspin,nmax,lmax,nelecmax,nsccode
         type(atoms_data), intent(inout) :: at
         !integer, dimension(nmax,lmax), intent(in) :: neleconf
         real(gp), dimension(nmax,lmax), intent(in) :: neleconf
      END SUBROUTINE atomic_occupation_numbers

      subroutine apply_potential(n1,n2,n3,nl1,nl2,nl3,nbuf,nspinor,npot,psir,pot,epot,&
            &   ibyyzz_r) !optional
         use module_base
         implicit none
         integer, intent(in) :: n1,n2,n3,nl1,nl2,nl3,nbuf,nspinor,npot
         real(wp), dimension(-nl1:2*n1+2+nl1,-nl2:2*n2+2+nl2,-nl3:2*n3+2+nl3,nspinor), intent(inout) :: psir
         real(wp), dimension(-nl1:2*n1+2+nl1-4*nbuf,-nl2:2*n2+2+nl2-4*nbuf,-nl3:2*n3+2+nl3-4*nbuf,npot), intent(in) :: pot
         integer, dimension(2,-14:2*n2+16,-14:2*n3+16), intent(in), optional :: ibyyzz_r
         real(gp), intent(out) :: epot
      END SUBROUTINE apply_potential

      subroutine correct_hartree_potential(at,iproc,nproc,n1i,n2i,n3i,n3p,n3pi,n3d,&
            &   i3s,i3xcsh,hxh,hyh,hzh,pkernel,ngatherarr,&
         rhoref,pkernel_ref,pot_ion,rhopot,ixc,nspin,ehart,eexcu,vexcu,PSquiet,correct_offset)
         !n(c) use module_base
         use module_types
         implicit none
         character(len=3), intent(in) :: PSquiet
         logical, intent(in) :: correct_offset
         integer, intent(in) :: iproc,nproc,n1i,n2i,n3i,n3p,n3pi,n3d,nspin,ixc,i3xcsh,i3s
         real(gp), intent(in) :: hxh,hyh,hzh
         type(atoms_data), intent(in) :: at
         integer, dimension(0:nproc-1,2), intent(in) :: ngatherarr
         real(dp), dimension(n1i,n2i,max(n3d,1),nspin), intent(inout) :: rhoref
         real(dp), dimension(n1i,n2i,max(n3pi,1)), intent(inout) :: pot_ion
         real(dp), dimension(n1i,n2i,max(n3d,1),nspin), intent(inout) :: rhopot
         real(gp), intent(out) :: ehart,eexcu,vexcu
         real(dp), dimension(:), pointer :: pkernel_ref,pkernel
      END SUBROUTINE correct_hartree_potential

      subroutine xabs_lanczos(iproc,nproc,at,hx,hy,hz,rxyz,&
           radii_cf,nlpspd,proj,Lzd,dpbox,potential,&
           energs,nspin,GPU,in_iat_absorber,&
           in , PAWD , orbs )
        use module_base
        use module_types
        implicit none
        integer, intent(in) :: iproc,nproc,nspin
        real(gp), intent(in) :: hx,hy,hz
        type(atoms_data), intent(in), target :: at
        type(nonlocal_psp_descriptors), intent(in), target :: nlpspd
        type(local_zone_descriptors), intent(inout), target :: Lzd
        type(denspot_distribution), intent(in), target :: dpbox
        real(gp), dimension(3,at%nat), intent(in), target :: rxyz
        real(gp), dimension(at%ntypes,3), intent(in), target ::  radii_cf
        real(wp), dimension(nlpspd%nprojel), intent(in), target :: proj
        real(wp), dimension(max(dpbox%ndimpot,1),nspin), target :: potential
        type(energy_terms), intent(inout) :: energs
        type(GPU_pointers), intent(inout) , target :: GPU
        integer, intent(in) :: in_iat_absorber
        type(input_variables),intent(in), target :: in
        type(pawproj_data_type), target ::PAWD
        type(orbitals_data), intent(inout), target :: orbs
      END SUBROUTINE xabs_lanczos

      subroutine gatom_modified(rcov,rprb,lmax,lpx,noccmax,occup,&
            &   zion,alpz,gpot,alpl,hsep,alps,vh,xp,rmt,fact,nintp,&
         aeval,ng,psi,res,chrg,&
            &   Nsol, Labs, Ngrid,Ngrid_box, Egrid,  rgrid , psigrid, Npaw, PAWpatch, &
         psipsigrid)
         use module_base, only: gp

         implicit real(gp) (a-h,o-z)
         logical :: noproj, readytoexit
         integer, parameter :: n_int=1000
         dimension psi(0:ng,noccmax,lmax+1),aeval(noccmax,lmax+1),&
            &   hh(0:ng,0:ng),ss(0:ng,0:ng),eval(0:ng),evec(0:ng,0:ng),&
         gpot(3),hsep(6,lpx+1),rmt(n_int,0:ng,0:ng,lmax+1),&
            &   pp1(0:ng,lpx+1),pp2(0:ng,lpx+1),pp3(0:ng,lpx+1),alps(lpx+1),&
         potgrd(n_int),&
            &   rho(0:ng,0:ng,lmax+1),rhoold(0:ng,0:ng,lmax+1),xcgrd(n_int),&
         occup(noccmax,lmax+1),chrg(noccmax,lmax+1),&
            &   vh(0:ng,0:ng,4,0:ng,0:ng,4),&
         res(noccmax,lmax+1),xp(0:ng),& 
         psigrid(Ngrid, Nsol),psigrid_naked(Ngrid,Nsol),&
            &   psigrid_naked_2(Ngrid,Nsol), projgrid(Ngrid,3), &
         rhogrid(Ngrid), potgrid(Ngrid), psigrid_not_fitted(Ngrid,Nsol),&
            &   psigrid_not_fitted_2(Ngrid,Nsol),&
         vxcgrid(Ngrid), &
            &   Egrid(nsol), ppgrid(Nsol,3), work(nsol*nsol*2), &
         H(Nsol, Nsol), &
            &   H_2(Nsol, Nsol), &
         Hcorrected(Nsol, Nsol), &
            &   Hadd(Nsol, Nsol), Egrid_tmp(Nsol),Egrid_tmp_2(Nsol), Etofit(Nsol), &
         Soverlap(Nsol,Nsol), Tpsigrid(Nsol,Ngrid ),Tpsigrid_dum(Nsol, Ngrid),valuesatp(Nsol), &
            &   PAWpatch(Npaw, Npaw ), Spsitildes(Npaw, Npaw), genS(Nsol,Nsol), genH(Nsol,Nsol) , dumH(Nsol,Nsol)

         real(gp) , optional :: psipsigrid(Ngrid, Nsol)


         real(gp) :: rgrid(Ngrid), ene_m, ene_p, factadd, rcond, fixfact
         real(gp), target :: dumgrid1(Ngrid),dumgrid2(Ngrid), dumgrid3(Ngrid)
         logical dofit
         integer real_start, iocc, iwork(Nsol), INFO, volta, ngrid_box_2
         character(1) EQUED
         integer ipiv(Nsol), Npaw
      END SUBROUTINE gatom_modified

      subroutine abs_generator_modified(iproc,izatom,ielpsp,psppar,npspcode,ng, noccmax, lmax ,expo,&
            &   psi, aeval, occup, psp_modifier, &
         Nsol, Labs, Ngrid,Ngrid_box, Egrid,  rgrid , psigrid, Npaw,  PAWpatch , psipsigrid )

         use module_base, only: gp, memocc,ndebug
         implicit none
         integer, intent(in) :: iproc,izatom,ielpsp,ng,npspcode,noccmax, lmax, Nsol, labs, Ngrid,  Ngrid_box
         real(gp), dimension(0:4,0:6), intent(in) :: psppar
         !! real(gp), dimension(:,:), intent(in) :: psppar
         integer, intent(in) :: psp_modifier, Npaw

         real(gp), dimension(ng+1), intent(out) :: expo

         integer, parameter :: n_int=1000

         real(gp), dimension(0:ng,noccmax,lmax+1), intent(out) :: psi, Egrid(Nsol),&
            &   rgrid(Ngrid), psigrid(Ngrid,Nsol  )
         real(gp),   intent(out), optional  :: psipsigrid(Ngrid,Nsol  )
         real(gp), dimension(noccmax,lmax+1  ), intent(out) ::  aeval,occup
         real(gp):: PAWpatch(Npaw,Npaw)

         !local variables
      END SUBROUTINE abs_generator_modified

      subroutine xabs_cg(iproc,nproc,at,hx,hy,hz,rxyz,&
           &   radii_cf,nlpspd,proj,Lzd,dpbox,potential,&
           &   energs,nspin,GPU,in_iat_absorber,&
           &   in , rhoXanes, PAWD , PPD, orbs )
        use module_base
        use module_types
        implicit none
        integer  :: iproc,nproc,nspin
        real(gp)  :: hx,hy,hz
        type(atoms_data), target :: at
        type(nonlocal_psp_descriptors), target :: nlpspd
        type(local_zone_descriptors), target :: Lzd
        type(pcproj_data_type), target ::PPD
        type(denspot_distribution), intent(in), target :: dpbox
        real(gp), dimension(3,at%nat), target :: rxyz
        real(gp), dimension(at%ntypes,3), intent(in), target ::  radii_cf
        real(wp), dimension(nlpspd%nprojel), target :: proj
        real(wp), dimension(max(dpbox%ndimpot,1),nspin), target :: potential
        real(wp), dimension(max(dpbox%ndimpot,1),nspin), target :: rhoXanes
        type(energy_terms), intent(inout) :: energs
        type(GPU_pointers), intent(inout) , target :: GPU
        integer, intent(in) :: in_iat_absorber
        type(pawproj_data_type), target ::PAWD
        type(input_variables),intent(in), target :: in
        type(orbitals_data), intent(inout), target :: orbs
      end subroutine xabs_cg

      subroutine xabs_chebychev(iproc,nproc,at,hx,hy,hz,rxyz,&
           radii_cf,nlpspd,proj,Lzd,dpbox,potential,&
           energs,nspin,GPU,in_iat_absorber,in, PAWD , orbs  )
        use module_base
        use module_types
        implicit none
        integer  :: iproc,nproc,nspin
        real(gp)  :: hx,hy,hz
        type(atoms_data), target :: at
        type(nonlocal_psp_descriptors), target :: nlpspd
        type(local_zone_descriptors), target :: Lzd
        type(denspot_distribution), intent(in), target :: dpbox
        real(gp), dimension(3,at%nat), target :: rxyz
        real(gp), dimension(at%ntypes,3), intent(in), target ::  radii_cf
        real(wp), dimension(nlpspd%nprojel), target :: proj
        real(wp), dimension(max(dpbox%ndimpot,1),nspin), target :: potential
        type(energy_terms), intent(inout) :: energs
        type(GPU_pointers), intent(inout) , target :: GPU
        integer, intent(in) :: in_iat_absorber 
        type(input_variables),intent(in), target :: in
        type(pawproj_data_type), target ::PAWD
        type(orbitals_data), intent(inout), target :: orbs
      end subroutine xabs_chebychev

      subroutine cg_spectra(iproc,nproc,at,hx,hy,hz,rxyz,&
           radii_cf,nlpspd,proj,lr,ngatherarr,ndimpot,potential,&
           energs,nspin,GPU,in_iat_absorber,in , PAWD  )! aggiunger a interface
         !n(c) use module_base
         use module_types
         implicit none
         integer  :: iproc,nproc,ndimpot,nspin
         real(gp)  :: hx,hy,hz
         type(atoms_data), target :: at
         type(nonlocal_psp_descriptors), target :: nlpspd
         type(locreg_descriptors), target :: lr
         integer, dimension(0:nproc-1,2), target :: ngatherarr 
         real(gp), dimension(3,at%nat), target :: rxyz
         real(gp), dimension(at%ntypes,3), intent(in), target ::  radii_cf
         real(wp), dimension(nlpspd%nprojel), target :: proj
         real(wp), dimension(max(ndimpot,1),nspin), target :: potential
         type(energy_terms), intent(inout) :: energs
         type(GPU_pointers), intent(inout) , target :: GPU
         integer, intent(in) :: in_iat_absorber
         type(pawproj_data_type), target ::PAWD

         type(input_variables),intent(in) :: in

      END SUBROUTINE cg_spectra


      subroutine eleconf(nzatom,nvalelec,symbol,rcov,rprb,ehomo,neleconf,nsccode,mxpl,mxchg,amu)
         implicit none
         integer, intent(in) :: nzatom,nvalelec
         character(len=2), intent(out) :: symbol
         real(kind=8), intent(out) :: rcov,rprb,ehomo,amu
         integer, parameter :: nmax=6,lmax=3
         real(kind=8), intent(out) :: neleconf(nmax,0:lmax)
         integer, intent(out) :: nsccode,mxpl,mxchg
      END SUBROUTINE eleconf

      !     subroutine psimix(iproc,nproc,orbs,comms,ads,ids,mids,idsx,energy,energy_old,alpha,&
      !          hpsit,psidst,hpsidst_sp,psit)
      !       use module_base
      !       use module_types
      !       implicit none
      !       integer, intent(in) :: iproc,nproc,ids,mids,idsx
      !       real(gp), intent(in) :: energy,energy_old
      !       type(orbitals_data), intent(in) :: orbs
      !       type(communications_arrays), intent(in) :: comms
      !       real(gp), intent(inout) :: alpha
      !       real(wp), dimension(:), pointer :: psit,hpsit,psidst
      !       real(sp), dimension(:), pointer :: hpsidst_sp
      !       real(wp), dimension(:,:,:), pointer :: ads
      !     END SUBROUTINE psimix
      !
      subroutine plot_density(iproc,nproc,filename,at,rxyz,box,nspin,rho)
        use module_base
        use module_types
        implicit none
        integer, intent(in) :: iproc,nproc,nspin
        type(atoms_data), intent(in) :: at
        type(denspot_distribution), intent(in) :: box
        character(len=*), intent(in) :: filename
        real(gp), dimension(3,at%nat), intent(in) :: rxyz
        real(dp), dimension(max(box%ndimpot,1),nspin), target, intent(in) :: rho
      END SUBROUTINE plot_density

      subroutine read_density(filename,geocode,n1i,n2i,n3i,nspin,hxh,hyh,hzh,rho,&
            &   nat,rxyz,iatypes, znucl)
         !n(c) use module_base
         use module_types
         implicit none
         character(len=*), intent(in) :: filename
         character(len=1), intent(in) :: geocode
         integer, intent(out) :: nspin
         integer, intent(out) ::  n1i,n2i,n3i
         real(gp), intent(out) :: hxh,hyh,hzh
         real(dp), dimension(:,:,:,:), pointer :: rho
         real(gp), dimension(:,:), pointer, optional :: rxyz
         integer, intent(out), optional ::  nat
         integer, dimension(:), pointer, optional :: iatypes, znucl
      END SUBROUTINE read_density

      subroutine read_cube(filename,geocode,n1i,n2i,n3i,nspin,hxh,hyh,hzh,rho,&
            &   nat,rxyz, iatypes, znucl)
         !n(c) use module_base
         use module_types
         implicit none
         character(len=*), intent(in) :: filename
         character(len=1), intent(in) :: geocode
         integer, intent(out) :: nspin
         integer, intent(out) ::  n1i,n2i,n3i
         real(gp), intent(out) :: hxh,hyh,hzh
         real(dp), dimension(:,:,:,:), pointer :: rho
         real(gp), dimension(:,:), pointer   :: rxyz
         integer, intent(out)   ::  nat
         integer, dimension(:), pointer   :: iatypes, znucl
      END SUBROUTINE read_cube

      subroutine read_etsf(filename,geocode,n1i,n2i,n3i,nspin,hxh,hyh,hzh,rho,&
            &   nat,rxyz, iatypes, znucl)
         !n(c) use module_base
         use module_types
         implicit none
         character(len=*), intent(in) :: filename
         character(len=1), intent(in) :: geocode
         integer, intent(out) :: nspin
         integer, intent(out) ::  n1i,n2i,n3i
         real(gp), intent(out) :: hxh,hyh,hzh
         real(dp), dimension(:,:,:,:), pointer :: rho
         real(gp), dimension(:,:), pointer :: rxyz
         integer, intent(out) ::  nat
         integer, dimension(:), pointer :: iatypes, znucl
      END SUBROUTINE read_etsf

      subroutine read_potfile4b2B(filename,n1i,n2i,n3i, rho, alat1, alat2, alat3)
         use module_base
         implicit none
         character(len=*), intent(in) :: filename
         integer, intent(out) :: n1i,n2i,n3i
         real(gp) alat1, alat2, alat3, dum, dum1
         ! real(dp), dimension(n1i*n2i*n3d), intent(out) :: rho
         real(gp), pointer :: rho(:)
      END SUBROUTINE read_potfile4b2B

      !!$     subroutine read_density_cube(filename, n1i,n2i,n3i, nspin, hxh,hyh,hzh, nat, rxyz,  rho)
      !!$       !n(c) use module_base
      !!$       use module_types
      !!$       implicit none
      !!$       character(len=*), intent(in) :: filename
      !!$       integer, intent(out) ::  n1i,n2i,n3i
      !!$       integer, intent(in) :: nspin
      !!$       real(gp), intent(out) :: hxh,hyh,hzh
      !!$       real(gp), pointer :: rxyz(:,:)
      !!$       real(dp), dimension(:), pointer :: rho
      !!$       integer, intent(out) ::  nat
      !!$     END SUBROUTINE read_density_cube

      subroutine gaussian_pswf_basis(ng,enlargerprb,iproc,nspin,at,rxyz,G,Gocc, gaenes, &
            &   iorbtolr,iorbto_l, iorbto_m,  iorbto_ishell,iorbto_iexpobeg )
         use module_types
         implicit none
         logical, intent(in) :: enlargerprb
         integer, intent(in) :: iproc,nspin,ng
         type(atoms_data), intent(in) :: at
         real(gp), dimension(3,at%nat), target, intent(in) :: rxyz
         type(gaussian_basis), intent(out) :: G
         real(wp), dimension(:), pointer :: Gocc
         real(gp), pointer, optional :: gaenes(:)
         integer, pointer, optional :: iorbtolr(:)
         integer, pointer, optional :: iorbto_l(:)
         integer, pointer, optional :: iorbto_m(:)
         integer, pointer, optional :: iorbto_ishell(:)
         integer, pointer, optional :: iorbto_iexpobeg(:)
      END SUBROUTINE gaussian_pswf_basis

      subroutine gaussian_pswf_basis_for_paw(at,rxyz,G,  &
            &   iorbtolr,iorbto_l, iorbto_m,  iorbto_ishell,iorbto_iexpobeg, iorbto_paw_nchannels,&
         iorbto_imatrixbeg )
         use module_base
         use module_types
         implicit none
         type(atoms_data), intent(in) :: at
         real(gp), dimension(3,at%nat), target, intent(in) :: rxyz
         type(gaussian_basis_c), intent(out) :: G

         integer, pointer :: iorbtolr(:)
         integer, pointer :: iorbto_l(:)
         integer, pointer :: iorbto_paw_nchannels(:)
         integer, pointer :: iorbto_m(:)
         integer, pointer :: iorbto_ishell(:)
         integer, pointer :: iorbto_iexpobeg(:)
         integer, pointer :: iorbto_imatrixbeg(:)

         !local variables
      END SUBROUTINE gaussian_pswf_basis_for_paw


      subroutine local_analysis(iproc,nproc,hx,hy,hz,at,rxyz,lr,orbs,orbsv,psi,psivirt)
         !n(c) use module_base
         use module_types
         implicit none
         integer, intent(in) :: iproc,nproc
         real(gp), intent(in) :: hx,hy,hz
         type(locreg_descriptors), intent(in) :: lr
         type(orbitals_data), intent(in) :: orbs,orbsv
         type(atoms_data), intent(in) :: at
         real(gp), dimension(3,at%nat), intent(in) :: rxyz
         real(wp), dimension(:), pointer :: psi,psivirt
      END SUBROUTINE local_analysis

      subroutine plot_gatom_basis(filename,iat,ngx,G,Gocc,rhocoeff,rhoexpo)
         !n(c) use module_base
         use module_types
         implicit none
         character(len=*), intent(in) :: filename
         integer, intent(in) :: iat,ngx
         type(gaussian_basis), intent(in) :: G
         real(wp), dimension(:), pointer :: Gocc
         real(wp), dimension((ngx*(ngx+1))/2), intent(out) :: rhoexpo
         real(wp), dimension((ngx*(ngx+1))/2,4), intent(out) :: rhocoeff
      END SUBROUTINE plot_gatom_basis

      subroutine calculate_rhocore(iproc,at,d,rxyz,hxh,hyh,hzh,i3s,i3xcsh,n3d,n3p,rhocore)
        use module_base
        use module_types
        implicit none
        integer, intent(in) :: iproc,i3s,n3d,i3xcsh,n3p
        real(gp), intent(in) :: hxh,hyh,hzh
        type(atoms_data), intent(in) :: at
        type(grid_dimensions), intent(in) :: d
        real(gp), dimension(3,at%nat), intent(in) :: rxyz
        real(wp), dimension(:,:,:,:), pointer :: rhocore
      END SUBROUTINE calculate_rhocore

      subroutine XC_potential(geocode,datacode,iproc,nproc,n01,n02,n03,ixc,hx,hy,hz,&
           rho,exc,vxc,nspin,rhocore,potxc,xcstr,dvxcdrho)
        use module_base
        use module_xc
        implicit none
        character(len=1), intent(in) :: geocode
        character(len=1), intent(in) :: datacode
        integer, intent(in) :: iproc,nproc,n01,n02,n03,ixc,nspin
        real(gp), intent(in) :: hx,hy,hz
        real(gp), intent(out) :: exc,vxc
        real(dp), dimension(*), intent(inout) :: rho
        real(wp), dimension(:,:,:,:), pointer :: rhocore !associated if useful
        real(wp), dimension(*), intent(out) :: potxc
        real(dp), dimension(6), intent(out) :: xcstr
        real(dp), dimension(:,:,:,:), target, intent(out), optional :: dvxcdrho
      END SUBROUTINE XC_potential

      subroutine xc_energy(geocode,m1,m3,md1,md2,md3,nxc,nwb,nxt,nwbl,nwbr,&
           nxcl,nxcr,ixc,hx,hy,hz,rhopot,pot_ion,sumpion,zf,zfionxc,exc,vxc,nproc,nspden)
        use module_base
        use module_xc
        use interfaces_56_xc
        implicit none
        character(len=1), intent(in) :: geocode
        logical, intent(in) :: sumpion
        integer, intent(in) :: m1,m3,nxc,nwb,nxcl,nxcr,nxt,md1,md2,md3,ixc,nproc,nspden
        integer, intent(in) :: nwbl,nwbr
        real(gp), intent(in) :: hx,hy,hz
        real(dp), dimension(m1,m3,nxt,nspden), intent(inout) :: rhopot
        real(wp), dimension(*), intent(in) :: pot_ion
        real(dp), dimension(md1,md3,md2/nproc), intent(out) :: zf
        real(wp), dimension(md1,md3,md2/nproc,nspden), intent(out) :: zfionxc
        real(dp), intent(out) :: exc,vxc
      END SUBROUTINE xc_energy

      subroutine direct_minimization(iproc,nproc,in,at,nvirt,rxyz,&
           rhopot,nlpspd,proj,pkernel,dpbox,GPU,KSwfn,VTwfn)
        use module_base
        use module_types
        implicit none
        integer, intent(in) :: iproc,nproc,nvirt
        type(input_variables), intent(in) :: in
        type(atoms_data), intent(in) :: at
        type(nonlocal_psp_descriptors), intent(in) :: nlpspd
        type(denspot_distribution), intent(in) :: dpbox
        type(DFT_wavefunction), intent(inout) :: KSwfn,VTwfn
        real(gp), dimension(3,at%nat), intent(in) :: rxyz
        real(wp), dimension(nlpspd%nprojel), intent(in) :: proj
        real(dp), dimension(:), pointer :: pkernel
        real(dp), dimension(*), intent(in), target :: rhopot
        type(GPU_pointers), intent(inout) :: GPU
      end subroutine direct_minimization

      subroutine CounterIonPotential(geocode,iproc,nproc,in,shift,&
            &   hxh,hyh,hzh,grid,n3pi,i3s,pkernel,pot_ion)
         !n(c) use module_base
         use module_types
         implicit none
         character(len=1), intent(in) :: geocode
         integer, intent(in) :: iproc,nproc,n3pi,i3s
         real(gp), intent(in) :: hxh,hyh,hzh
         real(gp), dimension(3), intent(in) :: shift
         type(input_variables), intent(in) :: in
         type(grid_dimensions), intent(in) :: grid
         real(dp), dimension(*), intent(in) :: pkernel
         real(wp), dimension(*), intent(inout) :: pot_ion
      END SUBROUTINE CounterIonPotential

      subroutine gaussian_rism_basis(nat,radii,rxyz,G)
         !n(c) use module_base
         use module_types
         implicit none
         integer, intent(in) :: nat
         real(gp), dimension(nat), intent(in) :: radii
         real(gp), dimension(3,nat), target, intent(in) :: rxyz
         type(gaussian_basis), intent(out) :: G
      END SUBROUTINE gaussian_rism_basis

      subroutine gaussian_hermite_basis(nhermitemax,nat,radii,rxyz,G)
         !n(c) use module_base
         use module_types
         implicit none
         integer, intent(in) :: nat,nhermitemax
         real(gp), dimension(nat), intent(in) :: radii
         real(gp), dimension(3,nat), target, intent(in) :: rxyz
         type(gaussian_basis), intent(out) :: G  
      END SUBROUTINE gaussian_hermite_basis

      subroutine write_eigenvalues_data(nproc,orbs,mom_vec)
        use module_base
        use module_types
        implicit none
        integer, intent(in) :: nproc
        type(orbitals_data), intent(in) :: orbs
        real(gp), dimension(:,:,:), intent(in), pointer :: mom_vec
      end subroutine write_eigenvalues_data
      
      subroutine write_eigen_objects(iproc,occorbs,nspin,nvirt,nplot,hx,hy,hz,at,rxyz,lr,orbs,orbsv,psi,psivirt,output_wf_format)
         !n(c) use module_base
         use module_types
         implicit none
         logical, intent(in) :: occorbs
         integer, intent(in) :: iproc,nspin,nvirt,nplot,output_wf_format
         real(gp), intent(in) :: hx,hy,hz
         type(atoms_data), intent(in) :: at
         type(locreg_descriptors), intent(in) :: lr
         type(orbitals_data), intent(in) :: orbs,orbsv
         real(gp), dimension(3,at%nat), intent(in) :: rxyz
         real(wp), dimension(:), pointer :: psi,psivirt
       END SUBROUTINE write_eigen_objects

       subroutine full_local_potential(iproc,nproc,orbs,Lzd,iflag,dpbox,potential,pot,comgp)
         use module_base
         use module_types
         use module_xc
         implicit none
         integer, intent(in) :: iproc,nproc,iflag
         type(orbitals_data),intent(in) :: orbs
         type(local_zone_descriptors),intent(in) :: Lzd
         type(denspot_distribution), intent(in) :: dpbox
         real(wp), dimension(max(dpbox%ndimrhopot,orbs%nspin)), intent(in), target :: potential
         real(wp), dimension(:), pointer :: pot
         !type(p2pCommsGatherPot),intent(inout), optional:: comgp
         type(p2pComms),intent(inout), optional:: comgp
       END SUBROUTINE full_local_potential

      subroutine free_full_potential(nproc,flag,pot,subname)
         use module_base
         implicit none
         character(len=*), intent(in) :: subname
         integer, intent(in) :: nproc,flag
         real(wp), dimension(:), pointer :: pot
      END SUBROUTINE free_full_potential

      subroutine select_active_space(iproc,nproc,orbs,comms,mask_array,Glr,orbs_as,comms_as,psi,psi_as)
         !n(c) use module_base
         use module_types
         implicit none
         integer, intent(in) :: iproc,nproc
         type(orbitals_data), intent(in) :: orbs
         type(locreg_descriptors), intent(in) :: Glr
         type(communications_arrays), intent(in) :: comms
         logical, dimension(orbs%norb*orbs%nkpts), intent(in) :: mask_array
         real(wp), dimension(max(orbs%npsidim_orbs,orbs%npsidim_comp)), intent(in) :: psi
         type(orbitals_data), intent(out) :: orbs_as
         type(communications_arrays), intent(out) :: comms_as
         real(wp), dimension(:), pointer :: psi_as
      END SUBROUTINE select_active_space

      subroutine calculate_energy_and_gradient(iter,iproc,nproc,GPU,ncong,iscf,&
           energs,wfn,gnrm,gnrm_zero)
        use module_base
        use module_types
        implicit none
        integer, intent(in) :: iproc,nproc,ncong,iscf,iter
        type(energy_terms), intent(inout) :: energs
        type(GPU_pointers), intent(in) :: GPU
        type(DFT_wavefunction), intent(inout) :: wfn
        real(gp), intent(out) :: gnrm,gnrm_zero
      END SUBROUTINE calculate_energy_and_gradient

      subroutine constrained_davidson(iproc,nproc,in,at,& 
           orbs,orbsv,nvirt,Lzd,comms,commsv,&
           hx,hy,hz,rxyz,rhopot,psi,v,dpbox,GPU)
        use module_base
        use module_types
        implicit none
        integer, intent(in) :: iproc,nproc
        integer, intent(in) :: nvirt
        type(input_variables), intent(in) :: in
        type(atoms_data), intent(in) :: at
        type(local_zone_descriptors), intent(in) :: Lzd
        type(orbitals_data), intent(in) :: orbs
        type(communications_arrays), intent(in) :: comms, commsv
        type(denspot_distribution), intent(in) :: dpbox
        real(gp), intent(in) :: hx,hy,hz
        real(gp), dimension(3,at%nat), intent(in) :: rxyz
        real(dp), dimension(*), intent(in) :: rhopot
        type(orbitals_data), intent(inout) :: orbsv
        type(GPU_pointers), intent(inout) :: GPU
        real(wp), dimension(:), pointer :: psi,v!=psivirt(nvctrp,nvirtep*nproc) 
        !v, that is psivirt, is transposed on input and direct on output
      end subroutine constrained_davidson

      subroutine local_hamiltonian(iproc,orbs,Lzd,hx,hy,hz,&
           ipotmethod,confdatarr,pot,psi,hpsi,pkernel,ixc,alphaSIC,ekin_sum,epot_sum,eSIC_DC)
        use module_base
        use module_types
        use module_xc
        implicit none
        integer, intent(in) :: iproc,ipotmethod,ixc
        real(gp), intent(in) :: hx,hy,hz,alphaSIC
        type(orbitals_data), intent(in) :: orbs
        type(local_zone_descriptors), intent(in) :: Lzd
        type(confpot_data), dimension(orbs%norbp), intent(in) :: confdatarr
        real(wp), dimension(orbs%npsidim_orbs), intent(in) :: psi !this dimension will be modified
        real(wp), dimension(*) :: pot !< the potential, with the dimension compatible with the ipotmethod flag
        !real(wp), dimension(lr%d%n1i*lr%d%n2i*lr%d%n3i*nspin) :: pot
        real(gp), intent(out) :: ekin_sum,epot_sum,eSIC_DC
        real(wp), dimension(orbs%npsidim_orbs), intent(out) :: hpsi
        real(dp), dimension(:), pointer :: pkernel !< the PSolver kernel which should be associated for the SIC schemes
      END SUBROUTINE local_hamiltonian

      subroutine NK_SIC_potential(lr,orbs,ixc,fref,hxh,hyh,hzh,pkernel,psi,poti,eSIC_DC,potandrho,wxdsave)
         !n(c) use module_base
         use module_types
         implicit none
         integer, intent(in) :: ixc
         real(gp), intent(in) :: hxh,hyh,hzh,fref
         type(locreg_descriptors), intent(in) :: lr
         type(orbitals_data), intent(in) :: orbs
         real(dp), dimension(*), intent(in) :: pkernel
         real(wp), dimension(lr%wfd%nvctr_c+7*lr%wfd%nvctr_f,orbs%nspinor,orbs%norbp), intent(in) :: psi
         real(wp), dimension((lr%d%n1i*lr%d%n2i*lr%d%n3i*((orbs%nspinor/3)*3+1)),max(orbs%norbp,orbs%nspin)), intent(inout) :: poti
         real(gp), intent(out) :: eSIC_DC
         real(dp), dimension(lr%d%n1i*lr%d%n2i*lr%d%n3i,2*orbs%nspin), intent(in), optional :: potandrho 
         real(dp), dimension(lr%d%n1i*lr%d%n2i*lr%d%n3i,orbs%nspin), intent(out), optional :: wxdsave 
      END SUBROUTINE NK_SIC_potential

      subroutine isf_to_daub_kinetic(hx,hy,hz,kx,ky,kz,nspinor,lr,w,psir,hpsi,ekin,k_strten)
        !use module_base
        use module_types
        implicit none
        integer, intent(in) :: nspinor
        real(gp), intent(in) :: hx,hy,hz,kx,ky,kz
        type(locreg_descriptors), intent(in) :: lr
        type(workarr_locham), intent(inout) :: w
        real(wp), dimension(lr%d%n1i*lr%d%n2i*lr%d%n3i,nspinor), intent(in) :: psir
        real(gp), intent(out) :: ekin
        real(wp), dimension(lr%wfd%nvctr_c+7*lr%wfd%nvctr_f,nspinor), intent(inout) :: hpsi
        real(wp), dimension(6), optional :: k_strten
      end subroutine isf_to_daub_kinetic

      subroutine readmywaves(iproc,filename,iformat,orbs,n1,n2,n3,hx,hy,hz,at,rxyz_old,rxyz,  & 
         wfd,psi,orblist)
         use module_base
         use module_types
         implicit none
         integer, intent(in) :: iproc,n1,n2,n3, iformat
         real(gp), intent(in) :: hx,hy,hz
         type(wavefunctions_descriptors), intent(in) :: wfd
         type(orbitals_data), intent(inout) :: orbs
         type(atoms_data), intent(in) :: at
         real(gp), dimension(3,at%nat), intent(in) :: rxyz
         integer, dimension(orbs%norb), optional :: orblist
         real(gp), dimension(3,at%nat), intent(out) :: rxyz_old
         real(wp), dimension(wfd%nvctr_c+7*wfd%nvctr_f,orbs%nspinor,orbs%norbp), intent(out) :: psi
         character(len=*), intent(in) :: filename
      END SUBROUTINE readmywaves

      
      subroutine open_filename_of_iorb(unitfile,lbin,filename,orbs,iorb,ispinor,iorb_out,iiorb)
         use module_base
         use module_types
         implicit none
         character(len=*), intent(in) :: filename
         logical, intent(in) :: lbin
         integer, intent(in) :: iorb,ispinor,unitfile
         type(orbitals_data), intent(in) :: orbs
         integer, intent(out) :: iorb_out
         integer,optional :: iiorb   
      END SUBROUTINE open_filename_of_iorb

      subroutine filename_of_iorb(lbin,filename,orbs,iorb,ispinor,filename_out,iorb_out,iiorb)
         use module_base
         use module_types
         implicit none
         character(len=*), intent(in) :: filename
         logical, intent(in) :: lbin
         integer, intent(in) :: iorb,ispinor
         type(orbitals_data), intent(in) :: orbs
         character(len=*) :: filename_out
         integer, intent(out) :: iorb_out
         integer,optional :: iiorb
      END SUBROUTINE filename_of_iorb

      subroutine readwavetoisf(lstat, filename, formatted, hx, hy, hz, &
           & n1, n2, n3, nspinor, psiscf)
        use module_base
        use module_types
        implicit none
        character(len = *), intent(in) :: filename
        logical, intent(in) :: formatted
        integer, intent(out) :: n1, n2, n3, nspinor
        real(gp), intent(out) :: hx, hy, hz
        real(wp), dimension(:,:,:,:), pointer :: psiscf
        logical, intent(out) :: lstat
      END SUBROUTINE readwavetoisf
      subroutine readwavetoisf_etsf(lstat, filename, iorbp, hx, hy, hz, &
           & n1, n2, n3, nspinor, psiscf)
        use module_base
        use module_types
        implicit none
        character(len = *), intent(in) :: filename
        integer, intent(in) :: iorbp
        integer, intent(out) :: n1, n2, n3, nspinor
        real(gp), intent(out) :: hx, hy, hz
        real(wp), dimension(:,:,:,:), pointer :: psiscf
        logical, intent(out) :: lstat
      END SUBROUTINE readwavetoisf_etsf

      subroutine read_wave_to_isf(lstat, filename, ln, iorbp, hx, hy, hz, &
           & n1, n2, n3, nspinor, psiscf)
        use module_base
        use module_types
        implicit none
        integer, intent(in) :: ln
        character(len = ln), intent(in) :: filename
        integer, intent(in) :: iorbp
        integer, intent(out) :: n1, n2, n3, nspinor
        real(gp), intent(out) :: hx, hy, hz
        real(wp), dimension(:,:,:,:), pointer :: psiscf
        logical, intent(out) :: lstat
      END SUBROUTINE read_wave_to_isf
      subroutine free_wave_to_isf(psiscf)
        use module_base
        implicit none
        real(wp), dimension(:,:,:,:), pointer :: psiscf
      END SUBROUTINE free_wave_to_isf

      subroutine denspot_communications(iproc,nproc,ixc,nspin,geocode,SICapproach,dpbox)
        use module_base
        use module_types
        implicit none
        integer, intent(in) :: iproc, nproc,ixc,nspin
        character(len=*), intent(in) :: geocode,SICapproach
        type(denspot_distribution), intent(inout) :: dpbox
      end subroutine denspot_communications

      subroutine allocateRhoPot(iproc,Glr,nspin,atoms,rxyz,denspot)
        use module_base
        use module_types
        implicit none
        integer, intent(in) :: iproc,nspin
        type(locreg_descriptors), intent(in) :: Glr
        type(atoms_data), intent(in) :: atoms
        real(gp), dimension(3,atoms%nat), intent(in) :: rxyz
        type(DFT_local_fields), intent(inout) :: denspot
      END SUBROUTINE allocateRhoPot

      !subroutine SWcalczone(nat,posa,boxl,tmp_force, this_atom,numnei,nei)
      !
      !
      !  !use SWpotential
      !  use defs, only : boundary,maxnei,iproc,MPI_COMM_WORLD
      !  
      !  implicit none
      !  
      !  integer, intent(in)                               :: nat
      !  real(kind=8), intent(in), dimension(3*nat) :: posa
      !  real(kind=8), dimension(3), intent(inout)          :: boxl
      !  integer, intent(in) :: this_atom
      !  real(8), intent(out), dimension(3*nat), target:: tmp_force
      !
      !
      !  integer, dimension(nat),intent(in) :: numnei 
      !  integer, dimension(nat,maxnei),intent(in) :: nei 
      !END SUBROUTINE SWcalczone

!!$    subroutine readmywaves(iproc,filename,orbs,n1,n2,n3,hx,hy,hz,at,rxyz_old,rxyz,  & 
!!$         wfd,psi,orblist)
!!$      use module_base
!!$      use module_types
!!$      implicit none
!!$      integer, intent(in) :: iproc,n1,n2,n3
!!$      real(gp), intent(in) :: hx,hy,hz
!!$      type(wavefunctions_descriptors), intent(in) :: wfd
!!$      type(orbitals_data), intent(inout) :: orbs
!!$      type(atoms_data), intent(in) :: at
!!$      real(gp), dimension(3,at%nat), intent(in) :: rxyz
!!$      integer, dimension(orbs%norb), optional :: orblist
!!$      real(gp), dimension(3,at%nat), intent(out) :: rxyz_old
!!$      real(wp), dimension(wfd%nvctr_c+7*wfd%nvctr_f,orbs%nspinor,orbs%norbp), intent(out) :: psi
!!$      character(len=*), intent(in) :: filename
!!$     end subroutine readmywaves


        subroutine getLocalizedBasis(iproc,nproc,at,orbs,rxyz,denspot,GPU,trH,&
                   infoBasisFunctions,nlpspd,proj,ldiis,SIC,locrad,tmb)
          use module_base
          use module_types
          implicit none
          integer,intent(in):: iproc, nproc
          integer,intent(out):: infoBasisFunctions
          type(atoms_data), intent(in) :: at
          type(orbitals_data):: orbs
          real(8),dimension(3,at%nat):: rxyz
          type(DFT_local_fields), intent(inout) :: denspot
          type(GPU_pointers), intent(inout) :: GPU
          real(8),intent(out):: trH
          type(nonlocal_psp_descriptors),intent(in):: nlpspd
          real(wp),dimension(nlpspd%nprojel),intent(inout):: proj
          type(localizedDIISParameters),intent(inout):: ldiis
          type(DFT_wavefunction),target,intent(inout):: tmb
          type(SIC_data) :: SIC !<parameters for the SIC methods
          real(8),dimension(tmb%lzd%nlr),intent(in):: locrad
        end subroutine getLocalizedBasis


    !!!subroutine allocateAndInitializeLinear(iproc, nproc, Glr, orbs, at, nlpspd, lin, &
    !!!      input, hx, hy, hz, rxyz, nscatterarr, tag, confdatarr, onwhichatom)
    !!!  use module_base
    !!!  use module_types
    !!!  implicit none
    !!!  ! Calling arguments
    !!!  integer,intent(in):: iproc, nproc
    !!!  real(gp),intent(in):: hx, hy, hz
    !!!  type(locreg_descriptors),intent(in):: Glr
    !!!  type(orbitals_data),intent(in):: orbs
    !!!  type(atoms_data),intent(inout):: at
    !!!  type(nonlocal_psp_descriptors),intent(in):: nlpspd
    !!!  type(linearParameters),intent(inout):: lin
    !!!  type(input_variables),intent(in):: input
    !!!  real(8),dimension(3,at%nat),intent(in):: rxyz
    !!!  integer,dimension(0:nproc-1,4),intent(in):: nscatterarr !n3d,n3p,i3s+i3xcsh-1,i3xcsh
    !!!  integer,intent(inout):: tag
    !!!  type(confpot_data), dimension(:),pointer,intent(out) :: confdatarr
    !!!  integer,dimension(:),pointer:: onwhichatom
    !!!end subroutine allocateAndInitializeLinear



    subroutine transpose_vLIN(iproc, lproc, uproc, orbs, comms, psi, newComm, &
         work,outadd) !optional
      use module_base
      use module_types
      implicit none
      integer, intent(in) :: iproc, lproc, uproc, newComm
      type(orbitals_data), intent(in) :: orbs
      type(communications_arrays), intent(in) :: comms
      real(8),dimension(max(orbs%npsidim_comp,orbs%npsidim_orbs)):: psi
      real(wp), dimension(:), pointer, optional :: work
      real(wp), dimension(*), intent(out), optional :: outadd
    end subroutine transpose_vLIN


    subroutine untranspose_vLIN(iproc, lproc, uproc, orbs, comms, psi, newComm, &
         work,outadd) !optional
      use module_base
      use module_types
      implicit none
      integer, intent(in) :: iproc,lproc, uproc, newComm
      type(orbitals_data), intent(in) :: orbs
      type(communications_arrays), intent(in) :: comms
      real(8),dimension(max(orbs%npsidim_comp,orbs%npsidim_orbs)):: psi
      real(wp), dimension(:), pointer, optional :: work
      real(wp), dimension(*), intent(out), optional :: outadd
    end subroutine untranspose_vLIN


    subroutine inputOrbitals(iproc,nproc,at,&
         orbs,nvirt,comms,Glr,hx,hy,hz,rxyz,rhopot,rhocore,pot_ion,&
         nlpspd,proj,pkernel,pkernelseq,ixc,psi,hpsi,psit,G,&
         nscatterarr,ngatherarr,nspin,potshortcut,symObj,irrzon,phnons,GPU,input)
      use module_base
      use module_types
      implicit none
      integer, intent(in) :: iproc,nproc,ixc,symObj
      integer, intent(inout) :: nspin,nvirt
      real(gp), intent(in) :: hx,hy,hz
      type(atoms_data), intent(in) :: at
      type(orbitals_data), intent(inout) :: orbs
      type(nonlocal_psp_descriptors), intent(in) :: nlpspd
      type(locreg_descriptors), intent(in) :: Glr
      type(communications_arrays), intent(in) :: comms
      type(GPU_pointers), intent(inout) :: GPU
      type(input_variables):: input
      integer, dimension(0:nproc-1,4), intent(in) :: nscatterarr
      integer, dimension(0:nproc-1,2), intent(in) :: ngatherarr 
      real(gp), dimension(3,at%nat), intent(in) :: rxyz
      real(wp), dimension(nlpspd%nprojel), intent(in) :: proj
      real(dp), dimension(*), intent(inout) :: rhopot,pot_ion
      type(gaussian_basis), intent(out) :: G 
      real(wp), dimension(:), pointer :: hpsi,psit,rhocore
      real(8),dimension(max(orbs%npsidim_comp,orbs%npsidim_orbs)):: psi
      real(dp), dimension(:), pointer :: pkernel,pkernelseq
      integer, intent(in) :: potshortcut
      integer, dimension(*), intent(in) :: irrzon
      real(dp), dimension(*), intent(in) :: phnons
    END SUBROUTINE inputOrbitals
    
    subroutine psimix(iproc,nproc,ndim_psi,orbs,comms,diis,hpsit,psit)
      use module_base
      use module_types
      implicit none
      integer, intent(in) :: iproc,nproc,ndim_psi
      type(orbitals_data), intent(in) :: orbs
      type(communications_arrays), intent(in) :: comms
      type(diis_objects), intent(inout) :: diis
      real(wp), dimension(ndim_psi), intent(inout) :: psit,hpsit
    end subroutine psimix
    
    subroutine estimatePerturbedOrbitals(iproc, nproc, at, orbs, lr, input, orbsLIN, commsLIN, rxyz, nspin, &
        nlpspd, proj, nscatterarr, ngatherarr, rhopot, GPU, pkernelseq, phi, rxyzParabola, perturbation)
    use module_base
    use module_types
    implicit none
    
    ! Calling arguments
    integer:: iproc, nproc
    type(atoms_data), intent(in) :: at
    type(orbitals_data):: orbs
    type(locreg_descriptors), intent(in) :: lr
    type(input_variables):: input
    type(orbitals_data):: orbsLIN
    type(communications_arrays):: commsLIN
    real(8),dimension(3,at%nat):: rxyz, rxyzParabola
    integer:: nspin
    type(nonlocal_psp_descriptors), intent(in) :: nlpspd
    real(wp), dimension(nlpspd%nprojel), intent(in) :: proj
    integer, dimension(0:nproc-1,4), intent(in) :: nscatterarr !n3d,n3p,i3s+i3xcsh-1,i3xcsh
    integer, dimension(0:nproc-1,2), intent(in) :: ngatherarr
    real(dp), dimension(*), intent(inout) :: rhopot
    type(GPU_pointers), intent(inout) :: GPU
    real(dp), dimension(:), pointer :: pkernelseq
    real(8),dimension(max(orbsLIN%npsidim_orbs,orbsLIN%npsidim_comp)):: phi
    real(8),dimension(3,at%nat):: perturbation
    end subroutine estimatePerturbedOrbitals
    
    !!subroutine psimixVariable(iproc,nproc,orbs,comms,diis,diisArr, hpsit,psit, quiet)
    !!  use module_base
    !!  use module_types
    !!  implicit none
    !!  integer, intent(in) :: iproc,nproc
    !!  type(orbitals_data), intent(in) :: orbs
    !!  type(communications_arrays), intent(in) :: comms
    !!  type(diis_objects), intent(inout) :: diis
    !!  type(diis_objects),dimension(orbs%norb),intent(in out):: diisArr
    !!  real(wp), dimension(sum(comms%ncntt(0:nproc-1))), intent(inout) :: psit,hpsit
    !!  logical, optional:: quiet ! to avoid that the DIIS weights are written
    !!end subroutine psimixVariable
    
    
    
    !!subroutine diisstpVariable(iproc,nproc,orbs,comms,diis,diisArr,psit,quiet)
    !!  use module_base
    !!  use module_types
    !!  implicit none
    !!! Arguments
    !!  integer, intent(in) :: nproc,iproc
    !!  type(orbitals_data), intent(in) :: orbs
    !!  type(communications_arrays), intent(in) :: comms
    !!  type(diis_objects), intent(inout) :: diis
    !!  type(diis_objects),dimension(orbs%norb),intent(in out):: diisArr
    !!  real(wp), dimension(sum(comms%ncntt(0:nproc-1))), intent(out) :: psit
    !!  logical, optional:: quiet ! to avoid that the DIIS weights are written
    !!end subroutine diisstpVariable
    
    
    subroutine apply_potentialConfinement(n1,n2,n3,nl1,nl2,nl3,nbuf,nspinor,npot,psir,pot,epot, rxyzConfinement, &
         hxh, hyh, hzh, potentialPrefac, confPotOrder, &
         ibyyzz_r) !optional
      use module_base
      implicit none
      integer, intent(in) :: n1,n2,n3,nl1,nl2,nl3,nbuf,nspinor,npot, confPotOrder
      real(wp), dimension(-14*nl1:2*n1+1+15*nl1,-14*nl2:2*n2+1+15*nl2,-14*nl3:2*n3+1+15*nl3,nspinor), intent(inout) :: psir
      real(wp), dimension(-14*nl1:2*n1+1+15*nl1-4*nbuf,-14*nl2:2*n2+1+15*nl2-4*nbuf,&
           -14*nl3:2*n3+1+15*nl3-4*nbuf,npot), intent(in) :: pot
      integer, dimension(2,-14:2*n2+16,-14:2*n3+16), intent(in), optional :: ibyyzz_r
      real(gp), intent(out) :: epot
      real(8),dimension(3):: rxyzConfinement
      real(8):: hxh, hyh, hzh, potentialPrefac
    end subroutine apply_potentialConfinement

    !!!subroutine getLinearPsi(iproc,nproc,lzd,orbs,&
    !!!     at,rxyz,denspot,&
    !!!     GPU,&
    !!!     infoBasisFunctions,infoCoeff,itSCC,ebs,nlpspd,proj,&
    !!!     ldiis,orthpar,&
    !!!     blocksize_pdgemm,&
    !!!     comrp,blocksize_pdsyev,nproc_pdsyev,&
    !!!     hx,hy,hz,SIC,locrad,tmb, tmbder, tmbmix)
    !!!  use module_base
    !!!  use module_types
    !!!  implicit none

    !!!  ! Calling arguments
    !!!  integer,intent(in):: iproc, nproc, itSCC
    !!!  integer,intent(in):: blocksize_pdgemm
    !!!  integer,intent(in):: blocksize_pdsyev, nproc_pdsyev
    !!!  type(local_zone_descriptors),intent(inout):: lzd
    !!!  type(orbitals_data),intent(in) :: orbs
    !!!  !type(p2pCommsSumrho),intent(inout):: comsr
    !!!  !!type(p2pComms),intent(inout):: comsr
    !!!  !!type(matrixDescriptors),intent(in):: mad, lbmad
    !!!  !!type(overlapParameters),intent(inout):: op, lbop
    !!!  !!type(p2pComms),intent(inout):: comon, lbcomon
    !!!  !type(p2pCommsGatherPot):: comgp, lbcomgp
    !!!  !!!!type(p2pComms):: comgp, lbcomgp
    !!!  type(atoms_data),intent(in):: at
    !!!  real(8),dimension(3,at%nat),intent(in):: rxyz
    !!!  type(DFT_local_fields), intent(inout) :: denspot
    !!!  type(GPU_pointers),intent(inout):: GPU
    !!!  integer,intent(out):: infoBasisFunctions, infoCoeff
    !!!  real(8),intent(out):: ebs
    !!!  real(8),intent(in):: hx, hy, hz
    !!!  !real(8),dimension(llborbs%norb,orbs%norb),intent(in out):: coeff
    !!!  !real(8),dimension(max(llborbs%npsidim_orbs,llborbs%npsidim_comp)),intent(inout):: lphi
    !!!  !real(8),dimension(:),pointer,intent(inout):: lphi
    !!!  type(nonlocal_psp_descriptors),intent(in):: nlpspd
    !!!  real(wp),dimension(nlpspd%nprojel),intent(inout):: proj
    !!!  !real(8),dimension(lorbs%norb,orbs%norb),intent(inout):: coeff_proj
    !!!  type(localizedDIISParameters),intent(inout):: ldiis
    !!!  type(orthon_data),intent(in):: orthpar
    !!!  !!type(confpot_data),dimension(lorbs%norbp),intent(in) :: confdatarr
    !!!  !real(8),dimension(max(lorbs%npsidim_orbs,lorbs%npsidim_comp)),intent(inout)::lphiRestart
    !!!  !real(8),dimension(:),pointer,intent(inout)::lphiRestart
    !!!  !type(p2pCommsRepartition),intent(inout):: comrp
    !!!  type(p2pComms),intent(inout):: comrp
    !!!  type(SIC_data),intent(in):: SIC
    !!!  real(8),dimension(lzd%nlr),intent(in):: locrad
    !!!  !!type(wfn_metadata),intent(inout):: wfnmd
    !!!  type(DFT_wavefunction),intent(inout):: tmb, tmbder, tmbmix
    !!!end subroutine getLinearPsi

    subroutine get_coeff(iproc,nproc,lzd,orbs,at,rxyz,denspot,&
               GPU, infoCoeff,ebs,nlpspd,proj,blocksize_pdsyev,nproc_pdsyev,&
               hx,hy,hz,SIC,tmbmix,tmb)
      use module_base
      use module_types
      implicit none
      integer,intent(in):: iproc, nproc
      integer,intent(in):: blocksize_pdsyev, nproc_pdsyev
      type(local_zone_descriptors),intent(inout):: lzd
      type(orbitals_data),intent(in) :: orbs
      type(atoms_data),intent(in):: at
      real(8),dimension(3,at%nat),intent(in):: rxyz
      type(DFT_local_fields), intent(inout) :: denspot
      type(GPU_pointers),intent(inout):: GPU
      integer,intent(out):: infoCoeff
      real(8),intent(out):: ebs
      real(8),intent(in):: hx, hy, hz
      type(nonlocal_psp_descriptors),intent(in):: nlpspd
      real(wp),dimension(nlpspd%nprojel),intent(inout):: proj
      type(SIC_data),intent(in):: SIC
      type(DFT_wavefunction),intent(inout):: tmbmix,tmb
    end subroutine get_coeff


    !!!subroutine local_hamiltonianConfinement(iproc,orbs,lin,lr,hx,hy,hz,&
    !!!     nspin,pot,psi,hpsi,ekin_sum,epot_sum, nat, rxyz, onWhichAtom, at, centralAtom)
    !!!  use module_base
    !!!  use module_types
    !!!  use libxc_functionals
    !!!  implicit none
    !!!  integer, intent(in) :: iproc,nspin
    !!!  real(gp), intent(in) :: hx,hy,hz
    !!!  type(orbitals_data), intent(in) :: orbs
    !!!  type(linearParameters):: lin
    !!!  type(locreg_descriptors), intent(in) :: lr
    !!!  real(wp), dimension(lr%wfd%nvctr_c+7*lr%wfd%nvctr_f,orbs%nspinor*orbs%norbp), intent(in) :: psi
    !!!  real(wp), dimension(*) :: pot
    !!!  !real(wp), dimension(lr%d%n1i*lr%d%n2i*lr%d%n3i*nspin) :: pot
    !!!  real(gp), intent(out) :: ekin_sum,epot_sum
    !!!  real(wp), dimension(lr%wfd%nvctr_c+7*lr%wfd%nvctr_f,orbs%nspinor*orbs%norbp), intent(out) :: hpsi
    !!!integer:: nat
    !!!real(8),dimension(3,nat):: rxyz
    !!!integer,dimension(orbs%norbp),intent(in):: onWhichAtom
    !!!type(atoms_data), intent(in) :: at
    !!!integer,intent(in),optional:: centralAtom
    !!!end subroutine local_hamiltonianConfinement


    !!!subroutine local_hamiltonianConfinementForAllLocregs(iproc,orbs,lin,lr,hx,hy,hz,&
    !!!     nspin,pot,psi,hpsi,ekin_sum,epot_sum, nat, rxyz, at, centralAtom)
    !!!  use module_base
    !!!  use module_types
    !!!  use libxc_functionals
    !!!  implicit none
    !!!  integer, intent(in):: iproc, nspin, nat
    !!!  real(gp), intent(in):: hx,hy,hz
    !!!  type(orbitals_data),intent(in):: orbs
    !!!  type(linearParameters),intent(in):: lin
    !!!  type(locreg_descriptors),intent(in) :: lr
    !!!  type(atoms_data),intent(in):: at
    !!!  real(wp),dimension(lr%wfd%nvctr_c+7*lr%wfd%nvctr_f,orbs%nspinor*orbs%norbp),intent(in):: psi
    !!!  real(wp),dimension(*):: pot
    !!!  !real(wp), dimension(lr%d%n1i*lr%d%n2i*lr%d%n3i*nspin) :: pot
    !!!  real(gp),intent(out):: ekin_sum,epot_sum
    !!!  real(wp),dimension(lr%wfd%nvctr_c+7*lr%wfd%nvctr_f,orbs%nspinor*orbs%norbp,at%nat),intent(out):: hpsi
    !!!  real(8),dimension(3,nat),intent(in):: rxyz
    !!!  integer,intent(in),optional:: centralAtom
    !!!end subroutine local_hamiltonianConfinementForAllLocregs

    
    !!!subroutine deallocateLinear(iproc, lin, lphi, coeff)
    !!!  use module_base
    !!!  use module_types
    !!!  implicit none
    !!!  integer,intent(in):: iproc
    !!!  type(linearParameters),intent(inout):: lin
    !!!  real(8),dimension(:),pointer,intent(inout):: lphi
    !!!  real(8),dimension(:,:),pointer,intent(inout):: coeff
    !!!end subroutine deallocateLinear
    

    !!!subroutine initializeLocRegLIN(iproc, nproc, lr, lin, at, input, rxyz, radii_cf)
    !!!  use module_base
    !!!  use module_types
    !!!  implicit none
    !!!  integer:: iproc, nproc
    !!!  type(locreg_descriptors):: lr
    !!!  type(linearParameters):: lin
    !!!  type(atoms_data),intent(in):: at
    !!!  type(input_variables),intent(in):: input
    !!!  real(8),dimension(3,at%nat):: rxyz
    !!!  real(8),dimension(at%ntypes,3):: radii_cf
    !!!  type(communications_arrays):: commsLIN
    !!!end subroutine initializeLocRegLIN
    
    
    
    !!!subroutine orbitalsCommunicatorsWithGroups(iproc, lproc, uproc, lin, newComm, norbPerComm)
    !!!  use module_base
    !!!  use module_types
    !!!  implicit none
    !!!  integer, intent(in) :: iproc, lproc, uproc, newComm, norbPerComm
    !!!  type(linearParameters),intent(in out):: lin
    !!!end subroutine orbitalsCommunicatorsWithGroups
    
    subroutine linearScaling(iproc,nproc,Glr,orbs,comms,at,input,hx,hy,hz,&
         rxyz,fion,fdisp,denspot,nlpspd,proj,GPU,&
         eion,edisp,eexctX,scpot,psi,psit,energy)
      use module_base
      use module_types
      implicit none
      integer,intent(in):: iproc, nproc
      real(gp), intent(in) :: hx, hy, hz
      type(locreg_descriptors),intent(in) :: Glr
      type(orbitals_data),intent(inout):: orbs
      type(communications_arrays),intent(in) :: comms
      type(atoms_data),intent(inout):: at
      type(input_variables),intent(in):: input
      real(8),dimension(3,at%nat),intent(inout):: rxyz
      real(8),dimension(3,at%nat),intent(in):: fion, fdisp
      type(DFT_local_fields), intent(inout) :: denspot
      type(nonlocal_psp_descriptors),intent(in):: nlpspd
      real(wp),dimension(nlpspd%nprojel),intent(inout):: proj
      type(GPU_pointers),intent(in out):: GPU
      real(gp),intent(in):: eion, edisp, eexctX
      logical,intent(in):: scpot
      !real(8),dimension(orbs),intent(out):: psi
      real(8),dimension(:),pointer,intent(out):: psi, psit
      real(gp), dimension(:), pointer :: rho,pot
      real(8),intent(out):: energy
    end subroutine linearScaling
    
    
!!$    subroutine potentialAndEnergySub(iproc, nproc, n3d, n3p, Glr, orbs, atoms, in, lin, phi, psi, rxyz, rxyzParab, &
!!$        rhopot, nscatterarr, ngatherarr, GPU, irrzon, phnons, pkernel, pot_ion, rhocore, potxc, PSquiet, &
!!$        proj, nlpspd, pkernelseq, eion, edisp, eexctX, scpot, coeff, ebsMod, energy)
!!$      use module_base
!!$      use module_types
!!$      implicit none
!!$      integer:: iproc, nproc, n3d, n3p, sizeLphir, sizePhibuffr
!!$      type(locreg_descriptors) :: Glr
!!$      type(orbitals_data):: orbs
!!$      type(atoms_data):: atoms
!!$      type(input_variables):: in
!!$      type(linearParameters):: lin
!!$      real(8),dimension(max(lin%lb%orbs%npsidim_orbs,lin%lb%orbs%npsidim_comp)):: phi
!!$      real(8),dimension(max(orbs%npsidim_comp,orbs%npsidim_orbs)):: psi
!!$      real(dp), dimension(lin%as%size_rhopot) :: rhopot
!!$      integer,dimension(0:nproc-1,4) :: nscatterarr !n3d,n3p,i3s+i3xcsh-1,i3xcsh
!!$      integer,dimension(0:nproc-1,2),intent(in) :: ngatherarr
!!$      type(GPU_pointers),intent(in out):: GPU
!!$      integer, dimension(lin%as%size_irrzon(1),lin%as%size_irrzon(2),lin%as%size_irrzon(3)) :: irrzon
!!$      real(dp), dimension(lin%as%size_phnons(1),lin%as%size_phnons(2),lin%as%size_phnons(3)) :: phnons
!!$      real(dp), dimension(lin%as%size_pkernel):: pkernel
!!$      real(wp), dimension(lin%as%size_pot_ion):: pot_ion
!!$      !real(wp), dimension(lin%as%size_rhocore):: rhocore 
!!$      real(wp), dimension(:),pointer:: rhocore
!!$      real(wp), dimension(lin%as%size_potxc(1),lin%as%size_potxc(2),lin%as%size_potxc(3),lin%as%size_potxc(4)):: potxc
!!$      character(len=3):: PSquiet
!!$      type(nonlocal_psp_descriptors),intent(in) :: nlpspd
!!$      real(wp), dimension(nlpspd%nprojel), intent(in) :: proj
!!$      real(dp),dimension(lin%as%size_pkernelseq),intent(in):: pkernelseq
!!$      real(8),dimension(3,atoms%nat),intent(in):: rxyz
!!$      real(8),dimension(3,atoms%nat),intent(in):: rxyzParab
!!$      real(gp):: eion, edisp, eexctX, energy
!!$      real(8),dimension(lin%lb%orbs%norb,orbs%norb):: coeff
!!$      real(8):: ebsMod
!!$      logical:: scpot
!!$    end subroutine potentialAndEnergySub

    
    

!!$    subroutine calculateForcesSub(iproc, nproc, n3d, n3p, n3pi, i3s, i3xcsh, Glr, orbs, atoms, in, hx, hy, hz,&
!!$        comms, lin, nlpspd, proj, ngatherarr, nscatterarr, GPU, irrzon, phnons, pkernel, rxyz, fion, fdisp, phi,&
!!$        coeff, rhopot, fxyz, fnoise, radii_cf)
!!$      use module_base
!!$      use module_types
!!$      implicit none
!!$      integer,intent(in):: iproc, nproc, n3d, n3p, n3pi, i3s, i3xcsh
!!$      real(gp),intent(in):: hx, hy, hz
!!$      type(locreg_descriptors),intent(in):: Glr
!!$      type(orbitals_data),intent(in):: orbs
!!$      type(atoms_data),intent(in):: atoms
!!$      type(input_variables),intent(in):: in
!!$      type(communications_arrays),intent(in):: comms
!!$      type(linearParameters),intent(in):: lin
!!$      type(nonlocal_psp_descriptors),intent(in) :: nlpspd
!!$      real(wp),dimension(nlpspd%nprojel),intent(inout) :: proj
!!$      integer,dimension(0:nproc-1,2),intent(in) :: ngatherarr   !!! NOT NEEDED
!!$      integer,dimension(0:nproc-1,4),intent(inout) :: nscatterarr !n3d,n3p,i3s+i3xcsh-1,i3xcsh
!!$      type(GPU_pointers),intent(inout):: GPU
!!$      integer,dimension(lin%as%size_irrzon(1),lin%as%size_irrzon(2),lin%as%size_irrzon(3)),intent(in) :: irrzon
!!$      real(dp),dimension(lin%as%size_phnons(1),lin%as%size_phnons(2),lin%as%size_phnons(3)),intent(in) :: phnons
!!$      real(dp),dimension(lin%as%size_pkernel),intent(in):: pkernel
!!$      real(8),dimension(3,atoms%nat),intent(in):: rxyz, fion, fdisp
!!$      real(8),dimension(3,atoms%nat),intent(out):: fxyz
!!$      real(8),intent(out):: fnoise
!!$      real(8),dimension(max(lin%gorbs%npsidim_orbs,lin%gorbs%npsidim_comp)),intent(inout):: phi
!!$      real(8),dimension(Glr%d%n1i*Glr%d%n2i*nscatterarr(iproc,1)),intent(in):: rhopot
!!$      real(8),dimension(lin%orbs%norb,orbs%norb),intent(in):: coeff
!!$      real(gp), dimension(atoms%ntypes,3+ndebug), intent(in) :: radii_cf
!!$    end subroutine calculateForcesSub
!!$


    !!!subroutine optimizeCoefficients(iproc, orbs, lin, nspin, matrixElements, coeff, infoCoeff)
    !!!  use module_base
    !!!  use module_types
    !!!  implicit none
    !!!  integer,intent(in):: iproc, nspin
    !!!  type(orbitals_data),intent(in):: orbs
    !!!  type(linearParameters),intent(in):: lin
    !!!  real(8),dimension(lin%orbs%norb,lin%orbs%norb),intent(in):: matrixElements
    !!!  real(8),dimension(lin%orbs%norb,orbs%norb),intent(inout):: coeff
    !!!  integer,intent(out):: infoCoeff
    !!!end subroutine

   !!subroutine determine_locreg_periodic(iproc,nlr,cxyz,locrad,hx,hy,hz,Glr,Llr,outofzone)
   !!   use module_base
   !!   use module_types
   !!   implicit none
   !!   integer, intent(in) :: iproc,nlr
   !!   real(gp), intent(in) :: hx,hy,hz
   !!   type(locreg_descriptors), intent(in) :: Glr
   !!   real(gp), dimension(nlr), intent(in) :: locrad
   !!   real(gp), dimension(3,nlr), intent(in) :: cxyz
   !!   type(locreg_descriptors), dimension(nlr), intent(out) :: Llr
   !!   integer, dimension(3,nlr),intent(out) :: outofzone
   !!end subroutine

    !!subroutine determine_wfd_periodicity(ilr,nlr,Glr,Llr,outofzone)
    !!  use module_base
    !!  use module_types
    !!  implicit none
    !!  integer,intent(in) :: ilr,nlr
    !!  type(locreg_descriptors),intent(in) :: Glr
    !!  type(locreg_descriptors),dimension(nlr),intent(inout) :: Llr
    !!  integer,dimension(3,nlr),intent(in) :: outofzone
    !!end subroutine

    !!subroutine num_segkeys_periodic(n1,n2,n3,i1sc,i1ec,i2sc,i2ec,i3sc,i3ec,nseg,nvctr,keyg,keyv,&
    !! nseg_loc,nvctr_loc,outofzone)
    !! implicit none
    !! integer, intent(in) :: n1,n2,n3,i1sc,i1ec,i2sc,i2ec,i3sc,i3ec,nseg,nvctr
    !! integer, dimension(nseg), intent(in) :: keyv
    !! integer, dimension(2,nseg), intent(in) :: keyg
    !! integer, intent(out) :: nseg_loc,nvctr_loc
    !! integer, dimension(3),intent(in) :: outofzone
    !!end subroutine

    !!subroutine segkeys_periodic(n1,n2,n3,i1sc,i1ec,i2sc,i2ec,i3sc,i3ec,nseg,nvctr,keyg,keyv,&
    !! nseg_loc,nvctr_loc,keyg_loc,keyv_loc,outofzone)
    !! implicit none
    !! integer, intent(in) :: n1,n2,n3,i1sc,i1ec,i2sc,i2ec,i3sc,i3ec,nseg,nvctr,nseg_loc,nvctr_loc
    !! integer, dimension(nseg), intent(in) :: keyv
    !! integer, dimension(2,nseg), intent(in) :: keyg
    !! integer, dimension(3), intent(in) :: outofzone
    !! integer, dimension(nseg_loc), intent(out) :: keyv_loc
    !! integer, dimension(2,nseg_loc), intent(out) :: keyg_loc
    !! end subroutine

    !!subroutine get_number_of_overlap_region(alr,blr,Glr,isovrlp,Llr,nlr,outofzone)
    !! use module_base
    !! use module_types
    !! implicit none
    !! integer, intent(in) :: alr,blr
    !! integer, intent(in) :: nlr
    !! type(locreg_descriptors),intent(in) :: Glr
    !! integer, intent(out) :: isovrlp
    !! integer,dimension(3,nlr),intent(in) :: outofzone
    !! type(locreg_descriptors), dimension(nlr), intent(in) :: Llr
    !!end subroutine

    !!subroutine get_overlap_region_periodic(alr,blr,Glr,isovrlp,Llr,nlr,Olr,outofzone)
    !! use module_base
    !! use module_types
    !! implicit none
    !! integer, intent(in) :: alr,blr
    !! integer, intent(in) :: nlr
    !! type(locreg_descriptors),intent(in) :: Glr
    !! integer, intent(in) :: isovrlp
    !! type(locreg_descriptors), dimension(nlr), intent(in) :: Llr
    !! type(locreg_descriptors),dimension(isovrlp),intent(out) :: Olr
    !! integer,dimension(3,nlr),intent(in) :: outofzone
    !!end subroutine

    !!subroutine nlpspd_to_locreg(input_parameters,iproc,Glr,Llr,rxyz,atoms,orbs,&
    !!   radii_cf,cpmult,fpmult,hx,hy,hz,nlpspd,Lnlpspd,projflg)
    !! use module_base
    !! use module_types
    !! implicit none
    !! type(input_variables),intent(in) :: input_parameters
    !! integer,intent(in) :: iproc
    !! type(locreg_descriptors),intent(in) :: Glr
    !! type(locreg_descriptors),intent(in) :: Llr
    !! type(atoms_data),intent(in) :: atoms
    !! type(orbitals_data),intent(in) :: orbs
    !! real(gp), intent(in) :: cpmult,fpmult,hx,hy,hz
    !! type(nonlocal_psp_descriptors),intent(in) :: nlpspd
    !! type(nonlocal_psp_descriptors),intent(out) :: Lnlpspd
    !! integer,dimension(atoms%nat),intent(out) :: projflg
    !! real(gp), dimension(3,atoms%nat), intent(in) :: rxyz
    !! real(gp), dimension(atoms%ntypes,3), intent(in) :: radii_cf
    !!end subroutine

    !!subroutine apply_local_projectors(atoms,in,Llr,Lnlpspd,Lproj,orbs,projflg,psi,rxyz,hpsi)
    !! use module_base
    !! use module_types
    !! implicit none
    !! type(atoms_data),intent(in) :: atoms
    !! type(input_variables),intent(in) :: in
    !! type(locreg_descriptors),intent(in) :: Llr
    !! type(nonlocal_psp_descriptors),intent(in) :: Lnlpspd
    !! type(orbitals_data),intent(in) :: orbs
    !! integer,dimension(atoms%nat),intent(in) :: projflg
    !! real(wp),dimension(Lnlpspd%nprojel),intent(out):: Lproj
    !! real(wp),dimension((Llr%wfd%nvctr_c+7*Llr%wfd%nvctr_f)*orbs%nspinor*orbs%norbp),intent(in) :: psi
    !! real(wp),dimension((Llr%wfd%nvctr_c+7*Llr%wfd%nvctr_f)*orbs%nspinor*orbs%norbp),intent(out):: hpsi
    !! real(gp), dimension(3,atoms%nat), intent(in) :: rxyz
    !!end subroutine

    !!subroutine psi_to_locreg(Glr,ilr,ldim,Olr,lpsi,nlr,orbs,psi)
    !! use module_base
    !! use module_types
    !! implicit none
    !! integer, intent(in) :: nlr
    !! integer :: ilr
    !! integer :: ldim
    !! type(orbitals_data),intent(in) :: orbs
    !! type(locreg_descriptors),intent(in) :: Glr
    !! type(locreg_descriptors), dimension(nlr), intent(in) :: Olr
    !! real(wp),dimension(orbs%npsidim),intent(in) :: psi
    !! real(wp),dimension(ldim),intent(inout) :: lpsi
    !!end subroutine





    !!subroutine partial_density_linear(rsflag,nproc,n1i,n2i,n3i,npsir,nspinn,nrhotot,&
    !!     hfac,nscatterarr,spinsgn,psir,rho_p,norb,norbPsi,coeff,&
    !!     ibyyzz_r)
    !!  use module_base
    !!  use module_types
    !!  implicit none
    !!  logical, intent(in) :: rsflag
    !!  integer, intent(in) :: nproc,n1i,n2i,n3i,nrhotot,nspinn,npsir, norb,norbPsi
    !!  real(gp), intent(in) :: hfac,spinsgn
    !!  integer, dimension(0:nproc-1,4), intent(in) :: nscatterarr
    !!  real(wp), dimension(n1i,n2i,n3i,npsir), intent(in) :: psir
    !!  real(dp), dimension(n1i,n2i,nrhotot,nspinn), intent(inout) :: rho_p
    !!  real(8),dimension(norb,norbPsi),intent(in):: coeff
    !!  integer, dimension(:,:,:),pointer :: ibyyzz_r
    !!end subroutine partial_density_linear

!!$    subroutine local_partial_densityLinear(iproc,nproc,rsflag,nscatterarr,&
!!$         nrhotot,Lzd,hxh,hyh,hzh,nspin,orbs,psi,rho)
!!$      use module_base
!!$      use module_types
!!$      use module_interfaces, exceptThisOne => local_partial_densityLinear
!!$      use module_xc
!!$      implicit none
!!$      logical, intent(in) :: rsflag
!!$      integer, intent(in) :: iproc,nproc
!!$      integer,intent(inout):: nrhotot
!!$      integer, intent(in) :: nspin
!!$      real(gp), intent(in) :: hxh,hyh,hzh
!!$      type(local_zone_descriptors), intent(in) :: Lzd
!!$      type(orbitals_data),intent(in) :: orbs
!!$      integer, dimension(0:nproc-1,4), intent(in) :: nscatterarr !n3d,n3p,i3s+i3xcsh-1,i3xcsh
!!$      real(wp), dimension(orbs%npsidim_orbs), intent(in) :: psi
!!$      real(dp),dimension(max(Lzd%Glr%d%n1i*Lzd%Glr%d%n2i*nrhotot,1),max(nspin,orbs%nspinor)),intent(out):: rho
!!$    end subroutine local_partial_densityLinear


   subroutine createDerivativeBasis(n1,n2,n3, &
     nfl1,nfu1,nfl2,nfu2,nfl3,nfu3,  &
     hgrid,ibyz_c,ibxz_c,ibxy_c,ibyz_f,ibxz_f,ibxy_f,&
     w_c, w_f, w_f1, w_f2, w_f3, x_c, x_f, y_c, y_f, z_c, z_f)
     use module_base
     !use filterModule
     implicit none
     integer, intent(in) :: n1,n2,n3,nfl1,nfu1,nfl2,nfu2,nfl3,nfu3
     real(gp), intent(in) :: hgrid
     integer, dimension(2,0:n2,0:n3), intent(in) :: ibyz_c,ibyz_f
     integer, dimension(2,0:n1,0:n3), intent(in) :: ibxz_c,ibxz_f
     integer, dimension(2,0:n1,0:n2), intent(in) :: ibxy_c,ibxy_f
     real(wp), dimension(0:n1,0:n2,0:n3), intent(in) :: w_c
     real(wp), dimension(7,nfl1:nfu1,nfl2:nfu2,nfl3:nfu3), intent(in) :: w_f
     real(wp), dimension(nfl1:nfu1,nfl2:nfu2,nfl3:nfu3), intent(in) :: w_f1
     real(wp), dimension(nfl2:nfu2,nfl1:nfu1,nfl3:nfu3), intent(in) :: w_f2
     real(wp), dimension(nfl3:nfu3,nfl1:nfu1,nfl2:nfu2), intent(in) :: w_f3
     real(wp), dimension(0:n1,0:n2,0:n3), intent(out) :: x_c
     real(wp), dimension(7,nfl1:nfu1,nfl2:nfu2,nfl3:nfu3), intent(out) :: x_f
     real(wp), dimension(0:n1,0:n2,0:n3), intent(out) :: y_c
     real(wp), dimension(7,nfl1:nfu1,nfl2:nfu2,nfl3:nfu3), intent(out) :: y_f
     real(wp), dimension(0:n1,0:n2,0:n3), intent(out) :: z_c
     real(wp), dimension(7,nfl1:nfu1,nfl2:nfu2,nfl3:nfu3), intent(out) :: z_f
    end subroutine createDerivativeBasis


   !!!subroutine HamiltonianApplicationConfinementForAllLocregs(iproc,nproc,at,orbs,lin,hx,hy,hz,rxyz,&
   !!!     nlpspd,proj,lr,ngatherarr,ndimpot,potential,psi,hpsi,&
   !!!     ekin_sum,epot_sum,eexctX,eproj_sum,nspin,GPU, rxyzParabola, onWhichAtom, &
   !!!     pkernel,orbsocc,psirocc,centralAtom) ! optional
   !!!      use module_base
   !!!      use module_types
   !!!      use libxc_functionals
   !!!      implicit none
   !!!      integer, intent(in) :: iproc,nproc,ndimpot,nspin
   !!!      real(gp), intent(in) :: hx,hy,hz
   !!!      type(atoms_data), intent(in) :: at
   !!!      type(orbitals_data), intent(in) :: orbs
   !!!      type(linearParameters):: lin
   !!!      type(nonlocal_psp_descriptors), intent(in) :: nlpspd
   !!!      type(locreg_descriptors), intent(in) :: lr
   !!!      integer, dimension(0:nproc-1,2), intent(in) :: ngatherarr
   !!!      real(gp), dimension(3,at%nat), intent(in) :: rxyz
   !!!      real(wp), dimension(nlpspd%nprojel), intent(in) :: proj
   !!!      real(wp), dimension((lr%wfd%nvctr_c+7*lr%wfd%nvctr_f)*orbs%nspinor*orbs%norbp), intent(in) :: psi
   !!!      real(wp), dimension(max(ndimpot,1)*nspin), intent(in), target :: potential
   !!!      real(gp), intent(out) :: ekin_sum,epot_sum,eexctX,eproj_sum
   !!!      real(wp), dimension((lr%wfd%nvctr_c+7*lr%wfd%nvctr_f)*orbs%nspinor*orbs%norbp*at%nat), intent(out) :: hpsi
   !!!      type(GPU_pointers), intent(inout) :: GPU
   !!!      real(gp), dimension(3,at%nat), intent(in) :: rxyzParabola
   !!!      integer,dimension(orbs%norb),intent(in):: onWhichAtom
   !!!      real(dp), dimension(*), optional :: pkernel
   !!!      type(orbitals_data), intent(in), optional :: orbsocc
   !!!      real(wp), dimension(:), pointer, optional :: psirocc
   !!!      integer,intent(in),optional:: centralAtom
   !!!    end subroutine HamiltonianApplicationConfinementForAllLocregs


    subroutine readAtomicOrbitals(at,norbe,norbsc,nspin,nspinor,scorb,norbsc_arr,locrad)
      use module_base
      use module_types
      implicit none
      !Arguments
      integer, intent(in) :: nspin,nspinor
      integer, intent(out) :: norbe,norbsc
      type(atoms_data), intent(in) :: at
      logical, dimension(4,2,at%natsc), intent(out) :: scorb
      integer, dimension(at%natsc+1,nspin), intent(out) :: norbsc_arr
      real(gp), dimension(at%nat), intent(out) :: locrad
    end subroutine readAtomicOrbitals


    subroutine readAtomicOrbitals_withOnWhichAtom(at,orbsig,norbe,norbsc,nspin,nspinor,scorb,norbsc_arr,locrad,&
               onWhichAtom)
      use module_base
      use module_types
      implicit none
      !Arguments
      integer, intent(in) :: nspin,nspinor
      type(orbitals_data),intent(in):: orbsig
      integer, intent(out) :: norbe,norbsc
      type(atoms_data), intent(inout) :: at
      logical, dimension(4,2,at%natsc), intent(out) :: scorb
      integer, dimension(at%natsc+1,nspin), intent(out) :: norbsc_arr
      real(gp), dimension(at%nat), intent(out) :: locrad
      integer,dimension(orbsig%norb),intent(out):: onWhichAtom
    end subroutine readAtomicOrbitals_withOnWhichAtom

    subroutine inputguessConfinement(iproc, nproc, at, &
         input, hx, hy, hz, lzd, lorbs, rxyz,denspot, rhopotold,&
         nlpspd, proj, GPU,  &
         lphi,orbs,tmb)
      use module_base
      use module_types
      implicit none
      !Arguments
      integer, intent(in) :: iproc,nproc
      real(gp), intent(in) :: hx, hy, hz
      type(atoms_data), intent(inout) :: at
      type(nonlocal_psp_descriptors), intent(in) :: nlpspd
      type(GPU_pointers), intent(inout) :: GPU
      type(DFT_local_fields), intent(inout) :: denspot
      type(input_variables),intent(in):: input
      type(local_zone_descriptors),intent(inout):: lzd
      type(orbitals_data),intent(in):: lorbs
      real(gp), dimension(3,at%nat), intent(in) :: rxyz
      real(wp), dimension(nlpspd%nprojel), intent(inout) :: proj
      real(dp),dimension(max(lzd%glr%d%n1i*lzd%glr%d%n2i*denspot%dpbox%n3p,1)*input%nspin),intent(inout) ::  rhopotold
      real(8),dimension(max(lorbs%npsidim_orbs,lorbs%npsidim_comp)),intent(out):: lphi
      type(orbitals_data),intent(in):: orbs
      type(DFT_wavefunction),intent(inout):: tmb
    end subroutine inputguessConfinement


    subroutine initialize_comms_sumrho(iproc,nproc,nscatterarr,lzd,orbs,comsr)
      use module_base
      use module_types
      implicit none
      integer,intent(in):: iproc,nproc
      integer,dimension(0:nproc-1,4),intent(in):: nscatterarr !n3d,n3p,i3s+i3xcsh-1,i3xcsh
      type(local_zone_descriptors),intent(in):: lzd
      type(orbitals_data),intent(in):: orbs
      type(p2pComms),intent(out):: comsr
    end subroutine initialize_comms_sumrho


   subroutine determine_locreg_periodic(iproc,nlr,cxyz,locrad,hx,hy,hz,Glr,Llr,calculateBounds)
      use module_base
      use module_types
      implicit none
      integer, intent(in) :: iproc
      integer, intent(in) :: nlr
      real(gp), intent(in) :: hx,hy,hz
      type(locreg_descriptors), intent(in) :: Glr
      real(gp), dimension(nlr), intent(in) :: locrad
      real(gp), dimension(3,nlr), intent(in) :: cxyz
      type(locreg_descriptors), dimension(nlr), intent(out) :: Llr
      logical,dimension(nlr),intent(in):: calculateBounds
   end subroutine determine_locreg_periodic

    subroutine determine_wfd_periodicity(ilr,nlr,Glr,Llr)
      use module_base
      use module_types
      implicit none
      integer,intent(in) :: ilr,nlr
      type(locreg_descriptors),intent(in) :: Glr  
      type(locreg_descriptors),dimension(nlr),intent(inout) :: Llr   
    end subroutine determine_wfd_periodicity

    subroutine num_segkeys_periodic(n1,n2,n3,i1sc,i1ec,i2sc,i2ec,i3sc,i3ec,nseg,nvctr,keyg,keyv,&
     nseg_loc,nvctr_loc,outofzone)
     implicit none
     integer, intent(in) :: n1,n2,n3,i1sc,i1ec,i2sc,i2ec,i3sc,i3ec,nseg,nvctr
     integer, dimension(nseg), intent(in) :: keyv
     integer, dimension(2,nseg), intent(in) :: keyg
     integer, intent(out) :: nseg_loc,nvctr_loc
     integer, dimension(3),intent(in) :: outofzone 
    end subroutine num_segkeys_periodic

    subroutine segkeys_periodic(n1,n2,n3,i1sc,i1ec,i2sc,i2ec,i3sc,i3ec,nseg,nvctr,keyg,keyv,&
     nseg_loc,nvctr_loc,keygloc,keyglob,keyvloc,keyvglob,outofzone)
     implicit none
     integer, intent(in) :: n1,n2,n3,i1sc,i1ec,i2sc,i2ec,i3sc,i3ec,nseg,nvctr,nseg_loc,nvctr_loc
     integer, dimension(nseg), intent(in) :: keyv
     integer, dimension(2,nseg), intent(in) :: keyg
     integer, dimension(3), intent(in) :: outofzone
     integer, dimension(nseg_loc), intent(out) :: keyvloc
     integer, dimension(nseg_loc), intent(out) :: keyvglob
     integer, dimension(2,nseg_loc), intent(out) :: keygloc
     integer, dimension(2,nseg_loc), intent(out) :: keyglob
     end subroutine segkeys_periodic

    !!$subroutine get_number_of_overlap_region(alr,blr,Glr,isovrlp,Llr,nlr)
    !!$ use module_base
    !!$ use module_types
    !!$ implicit none
    !!$ integer, intent(in) :: alr,blr              
    !!$ integer, intent(in) :: nlr                  
    !!$ type(locreg_descriptors),intent(in) :: Glr  
    !!$ integer, intent(out) :: isovrlp           
    !!$ type(locreg_descriptors), dimension(nlr), intent(in) :: Llr       
    !!$end subroutine get_number_of_overlap_region

    !!$subroutine get_overlap_region_periodic(alr,blr,Glr,isovrlp,Llr,nlr,Olr)
    !!$ use module_base
    !!$ use module_types
    !!$ implicit none
    !!$ integer, intent(in) :: alr,blr           
    !!$ integer, intent(in) :: nlr                
    !!$ type(locreg_descriptors),intent(in) :: Glr 
    !!$ integer, intent(in) :: isovrlp              
    !!$ type(locreg_descriptors), dimension(nlr), intent(in) :: Llr  
    !!$ type(locreg_descriptors),dimension(isovrlp),intent(out) :: Olr 
    !!$end subroutine get_overlap_region_periodic

!!$    subroutine nlpspd_to_locreg(input_parameters,iproc,Glr,Llr,rxyz,atoms,orbs,&
!!$       radii_cf,cpmult,fpmult,hx,hy,hz,locregShape,nlpspd,Lnlpspd,projflg)
!!$     use module_base
!!$     use module_types
!!$     implicit none 
!!$     type(input_variables),intent(in) :: input_parameters
!!$     integer,intent(in) :: iproc
!!$     type(locreg_descriptors),intent(in) :: Glr  
!!$     type(locreg_descriptors),intent(in) :: Llr  
!!$     type(atoms_data),intent(in) :: atoms       
!!$     type(orbitals_data),intent(in) :: orbs      
!!$     real(gp), intent(in) :: cpmult,fpmult,hx,hy,hz  
!!$     character(len=1),intent(in):: locregShape
!!$     type(nonlocal_psp_descriptors),intent(in) :: nlpspd  
!!$     type(nonlocal_psp_descriptors),intent(out) :: Lnlpspd   
!!$     integer,dimension(atoms%nat),intent(out) :: projflg
!!$     real(gp), dimension(3,atoms%nat), intent(in) :: rxyz
!!$     real(gp), dimension(atoms%ntypes,3), intent(in) :: radii_cf
!!$    end subroutine nlpspd_to_locreg

!!$    subroutine apply_local_projectors(iorb,iproc,nspin,atoms,hx,hy,hz,Llr,Lnlpspd,orbs,projflg,psi,rxyz,hpsi,eproj)
!!$     use module_base
!!$     use module_types
!!$     implicit none
!!$     integer,intent(in) :: iorb,nspin,iproc
!!$     real(gp), intent(in) :: hx,hy,hz
!!$     type(atoms_data),intent(in) :: atoms
!!$     type(locreg_descriptors),intent(in) :: Llr
!!$     type(nonlocal_psp_descriptors),intent(in) :: Lnlpspd  ! Local descriptors for the projectors
!!$     type(orbitals_data),intent(in) :: orbs
!!$     real(gp), intent(inout) :: eproj
!!$     integer,dimension(atoms%nat),intent(in) :: projflg
!!$     real(wp),dimension((Llr%wfd%nvctr_c+7*Llr%wfd%nvctr_f)*orbs%nspinor*nspin),intent(in) :: psi  !local wavefunction
!!$     real(wp),dimension((Llr%wfd%nvctr_c+7*Llr%wfd%nvctr_f)*orbs%nspinor*nspin),intent(inout):: hpsi ! local |p><p|Psi>
!!$     real(gp), dimension(3,atoms%nat), intent(in) :: rxyz
!!$    end subroutine apply_local_projectors


    subroutine psi_to_locreg(Glr,ilr,ldim,Olr,lpsi,nlr,orbs,psi)
     use module_base
     use module_types
     implicit none
     integer, intent(in) :: nlr    
     integer :: ilr           
     integer :: ldim          
     type(orbitals_data),intent(in) :: orbs      
     type(locreg_descriptors),intent(in) :: Glr  
     type(locreg_descriptors), dimension(nlr), intent(in) :: Olr   
     real(wp),dimension((Glr%wfd%nvctr_c+7*Glr%wfd%nvctr_f)*orbs%norbp*orbs%nspinor),intent(in) :: psi      
     real(wp),dimension(ldim),intent(inout) :: lpsi 
    end subroutine psi_to_locreg


    subroutine psi_to_locreg2(iproc, nproc, ldim, gdim, Llr, Glr, gpsi, lpsi)
      use module_base
      use module_types
      implicit none
      integer,intent(in) :: iproc                  ! process ID
      integer,intent(in) :: nproc                  ! number of processes
      integer,intent(in) :: ldim          ! dimension of lpsi 
      integer,intent(in) :: gdim          ! dimension of gpsi 
      type(locreg_descriptors),intent(in) :: Llr  ! Local grid descriptor
      type(locreg_descriptors),intent(in) :: Glr  ! Global grid descriptor
      real(wp),dimension(gdim),intent(in) :: gpsi       !Wavefunction (compressed format)
      real(wp),dimension(ldim),intent(out) :: lpsi   !Wavefunction in localization region
    end subroutine psi_to_locreg2



    subroutine partial_density_linear(rsflag,nproc,n1i,n2i,n3i,npsir,nspinn,nrhotot,&
         hfac,nscatterarr,spinsgn,psir,rho_p,&
         ibyyzz_r)
      use module_base
      use module_types
      implicit none
      logical, intent(in) :: rsflag
      integer, intent(in) :: nproc,n1i,n2i,n3i,nrhotot,nspinn,npsir
      real(gp), intent(in) :: hfac,spinsgn
      integer, dimension(0:nproc-1,4), intent(in) :: nscatterarr
      real(wp), dimension(n1i,n2i,n3i,npsir), intent(in) :: psir
      real(dp), dimension(n1i,n2i,nrhotot,nspinn), intent(inout) :: rho_p
      integer, dimension(:,:,:),pointer :: ibyyzz_r
    end subroutine partial_density_linear

    subroutine local_partial_densityLinear(iproc,nproc,rsflag,nscatterarr,&
         nrhotot,Lzd,hxh,hyh,hzh,nspin,orbs,mapping,psi,rho)
      use module_base
      use module_types
      use module_xc
      implicit none
      logical, intent(in) :: rsflag
      integer, intent(in) :: iproc,nproc
      integer,intent(inout):: nrhotot
      integer, intent(in) :: nspin
      real(gp), intent(in) :: hxh,hyh,hzh
      type(local_zone_descriptors), intent(in) :: Lzd
      type(orbitals_data),intent(in) :: orbs
      integer,dimension(orbs%norb),intent(in):: mapping
      integer, dimension(0:nproc-1,4), intent(in) :: nscatterarr !n3d,n3p,i3s+i3xcsh-1,i3xcsh
      real(wp), dimension(orbs%npsidim_orbs), intent(in) :: psi
      real(dp),dimension(max(Lzd%Glr%d%n1i*Lzd%Glr%d%n2i*nrhotot,1),max(nspin,orbs%nspinor)),intent(out):: rho
    end subroutine local_partial_densityLinear


    subroutine global_to_local(Glr,Llr,nspin,size_rho,size_Lrho,rho,Lrho)
      use module_base
      use module_types
      implicit none
      type(locreg_descriptors),intent(in) :: Llr   
      type(locreg_descriptors),intent(in) :: Glr   
      integer, intent(in) :: size_rho  
      integer, intent(in) :: size_Lrho 
      integer, intent(in) :: nspin  
      real(wp),dimension(size_rho),intent(in) :: rho  
      real(wp),dimension(size_Lrho),intent(out) :: Lrho 
     end subroutine global_to_local

!!$     subroutine LinearHamiltonianApplication(input,iproc,nproc,at,Lzd,orbs,hx,hy,hz,rxyz,&
!!$        proj,ngatherarr,pot,psi,hpsi,&
!!$        ekin_sum,epot_sum,eexctX,eproj_sum,nspin,GPU,radii_cf,pkernel,orbsocc,psirocc)
!!$       use module_base
!!$       use module_types
!!$       use libxc_functionals
!!$       implicit none
!!$       integer, intent(in) :: iproc,nproc,nspin
!!$       real(gp), intent(in) :: hx,hy,hz
!!$       type(atoms_data), intent(in) :: at
!!$       type(input_variables), intent(in) :: input
!!$       type(local_zone_descriptors),intent(inout) :: Lzd
!!$       type(orbitals_data),intent(in) :: orbs
!!$       integer, dimension(0:nproc-1,2), intent(in) :: ngatherarr
!!$       real(gp), dimension(3,at%nat), intent(in) :: rxyz
!!$       real(wp), dimension(Lzd%Gnlpspd%nprojel), intent(in) :: proj
!!$       real(wp), dimension(orbs%npsidim_orbs), intent(in) :: psi
!!$       real(wp), dimension(:), pointer :: pot
!!$       real(gp), intent(out) :: ekin_sum,epot_sum,eexctX,eproj_sum
!!$       real(wp), target, dimension(orbs%npsidim_orbs), intent(out) :: hpsi
!!$       type(GPU_pointers), intent(inout) :: GPU
!!$       real(gp), dimension(at%ntypes,3+ndebug), intent(in) :: radii_cf
!!$       real(dp), dimension(*), optional :: pkernel
!!$       type(orbitals_data), intent(in), optional :: orbsocc
!!$       real(wp), dimension(:), pointer, optional :: psirocc
!!$     end subroutine LinearHamiltonianApplication

     
     subroutine LinearDiagHam(iproc,at,etol,Lzd,orbs,nspin,natsc,Lhpsi,Lpsi,psit,orbsv,norbsc_arr)
       use module_base
       use module_types
       implicit none
       integer, intent(in) :: iproc                                          
       integer, intent(in) :: nspin                                          
       integer, intent(in) :: natsc                                          
       real(gp),intent(in) :: etol         
       type(atoms_data),intent(in) :: at                                  
       type(local_zone_descriptors) :: Lzd                                  
       type(orbitals_data), intent(in) :: orbs                               
       type(orbitals_data), optional, intent(in) :: orbsv                    
       real(wp),dimension(max(orbs%npsidim_orbs,orbs%npsidim_comp)),intent(in):: Lhpsi               
       real(wp),dimension(max(orbs%npsidim_orbs,orbs%npsidim_comp)),intent(in):: Lpsi                
       real(wp),dimension(orbs%npsidim_comp),intent(inout):: psit                 
       integer, optional, dimension(natsc+1,nspin), intent(in) :: norbsc_arr 
     end subroutine

     subroutine LDiagHam(iproc,nproc,natsc,nspin,orbs,Lzd,Lzde,comms,&
          psi,hpsi,psit,orthpar,passmat,& !mandatory
          orbse,commse,etol,norbsc_arr,orbsv,psivirt) !optional
       use module_base
       use module_types
       implicit none
       integer, intent(in) :: iproc,nproc,natsc,nspin
       type(local_zone_descriptors) :: Lzd                                  !> Information about the locregs after LIG
       type(local_zone_descriptors) :: Lzde                                 !> Information about the locregs for LIG
       type(communications_arrays), target, intent(in) :: comms
       type(orbitals_data), target, intent(inout) :: orbs
       type(input_variables):: input
       type(orthon_data):: orthpar
       real(wp), dimension(*), intent(out) :: passmat !< passage matrix for building the eigenvectors (the size depends of the optional arguments)
       real(wp), dimension(:), pointer :: psi,hpsi,psit
       !optional arguments
       real(gp), optional, intent(in) :: etol
       type(orbitals_data), optional, intent(in) :: orbsv
       type(orbitals_data), optional, target, intent(in) :: orbse
       type(communications_arrays), optional, target, intent(in) :: commse
       integer, optional, dimension(natsc+1,nspin), intent(in) :: norbsc_arr
       real(wp), dimension(:), pointer, optional :: psivirt
     end subroutine LDiagHam
     
     !!!subroutine getDerivativeBasisFunctions(iproc, nproc, hgrid, Glr, lin, nphi, phi, phid)
     !!!  use module_base
     !!!  use module_types
     !!!  implicit none
     !!!  integer,intent(in):: iproc, nproc, nphi
     !!!  real(8),intent(in):: hgrid
     !!!  type(locreg_descriptors),intent(in):: Glr
     !!!  type(linearParameters),intent(in):: lin
     !!!  real(8),dimension(nphi),intent(in):: phi
     !!!  real(8),dimension(max(lin%lb%orbs%npsidim_orbs,lin%lb%orbs%npsidim_comp)),intent(out):: phid
     !!!end subroutine getDerivativeBasisFunctions

     !!!subroutine orthonormalizeOnlyDerivatives(iproc, nproc, lin, phid)
     !!!  use module_base
     !!!  use module_defs
     !!!  use module_types
     !!!  implicit none
     !!!  integer,intent(in):: iproc, nproc
     !!!  type(linearParameters),intent(in):: lin
     !!!  real(8),dimension(max(lin%lb%orbs%npsidim_orbs,lin%lb%orbs%npsidim_comp)),intent(inout):: phid
     !!!end subroutine orthonormalizeOnlyDerivatives

!!$     subroutine getMatrixElements(iproc, nproc, Glr, orbs, comms, phi, hphi, matrixElements)
!!$       use module_base
!!$       use module_types
!!$       implicit none
!!$       integer,intent(in):: iproc, nproc
!!$       type(locreg_descriptors),intent(in):: Glr
!!$       type(orbitals_data),intent(in):: orbs
!!$       type(communications_arrays),intent(in):: comms
!!$       real(8),dimension(max(orbs%npsidim_comp,orbs%npsidim_orbs)),intent(inout):: phi, hphi
!!$       real(8),dimension(orbs%norb,orbs%norb,2),intent(out):: matrixElements
!!$     end subroutine getMatrixElements

     subroutine sumrhoForLocalizedBasis2(iproc,nproc,norb,lzd,input,hx,hy,hz,orbs,comsr,&
          ld_coeff,coeff,nrho,rho,at,nscatterarr)
       use module_base
       use module_types
       use libxc_functionals
       implicit none
       integer,intent(in):: iproc, nproc, nrho, norb, ld_coeff
       real(gp),intent(in):: hx, hy, hz
       type(local_zone_descriptors),intent(in):: lzd
       type(input_variables),intent(in):: input
       type(orbitals_data),intent(in):: orbs
       !type(p2pCommsSumrho),intent(inout):: comsr
       type(p2pComms),intent(inout):: comsr
       real(8),dimension(orbs%norb,norb),intent(in):: coeff
       real(8),dimension(nrho),intent(out),target:: rho
       type(atoms_data),intent(in):: at
       integer, dimension(0:nproc-1,4),intent(in):: nscatterarr !n3d,n3p,i3s+i3xcsh-1,i3xcsh
     end subroutine sumrhoForLocalizedBasis2


     !!subroutine postCommunicationSumrho2(iproc, nproc, comsr, sendBuf, recvBuf)
     !!  use module_base
     !!  use module_types
     !!  implicit none
     !!  integer,intent(in):: iproc, nproc
     !!  !type(p2pCommsSumrho),intent(inout):: comsr
     !!  type(p2pComms),intent(inout):: comsr
     !!  real(8),dimension(comsr%nsendBuf),intent(inout):: sendBuf
     !!  real(8),dimension(comsr%nrecvBuf),intent(out):: recvBuf
     !!end subroutine postCommunicationSumrho2


     !!!subroutine allocateLinArrays(lin)
     !!!  use module_base
     !!!  use module_types
     !!!  implicit none
     !!!  type(linearParameters),intent(inout):: lin
     !!!end subroutine allocateLinArrays


     !!subroutine initLocregs(iproc, nat, rxyz, lin, input, Glr)
     !!  use module_base
     !!  use module_types
     !!  implicit none
     !!  integer,intent(in):: iproc, nat
     !!  real(8),dimension(3,nat),intent(in):: rxyz
     !!  type(linearParameters),intent(inout):: lin
     !!  type(input_variables),intent(in):: input
     !!  type(locreg_descriptors),intent(in):: Glr
     !!end subroutine initLocregs


     !!!subroutine initCoefficients(iproc, orbs, lin, coeff)
     !!!  use module_base
     !!!  use module_types
     !!!  implicit none
     !!!  integer,intent(in):: iproc
     !!!  type(orbitals_data),intent(in):: orbs
     !!!  type(linearParameters),intent(in):: lin
     !!!  real(8),dimension(:,:),pointer,intent(out):: coeff
     !!!end subroutine initCoefficients



!!$     subroutine HamiltonianApplicationConfinement2(input,iproc,nproc,at,Lzd,orbs,lin,hx,hy,hz,rxyz,&
!!$          ngatherarr,ndimpot,pot,psi,hpsi,&
!!$          ekin_sum,epot_sum,eexctX,eproj_sum,nspin,GPU,radii_cf, comgp, onWhichAtomp, withConfinement, energyReductionFlag, &
!!$          doNotCalculate, pkernel,orbsocc,psirocc)
!!$       use module_base
!!$       use module_types
!!$       use libxc_functionals
!!$       implicit none
!!$       integer, intent(in) :: iproc,nproc,nspin,ndimpot
!!$       real(gp), intent(in) :: hx,hy,hz
!!$       type(atoms_data), intent(in) :: at
!!$       type(input_variables), intent(in) :: input
!!$       type(local_zone_descriptors),intent(inout) :: Lzd
!!$       type(orbitals_data),intent(in):: orbs
!!$       type(linearParameters),intent(in):: lin
!!$       integer, dimension(0:nproc-1,2), intent(in) :: ngatherarr
!!$       real(gp), dimension(3,at%nat), intent(in) :: rxyz
!!$       real(wp), dimension(orbs%npsidim), intent(in) :: psi
!!$       real(wp), dimension(max(ndimpot,1)*nspin), intent(in) :: pot
!!$       !real(wp), dimension(:), pointer :: pot
!!$       real(gp), intent(out) :: ekin_sum,epot_sum,eexctX,eproj_sum
!!$       real(wp), target, dimension(orbs%npsidim), intent(out) :: hpsi
!!$       type(GPU_pointers), intent(inout) :: GPU
!!$       real(gp), dimension(at%ntypes,3+ndebug), intent(in) :: radii_cf
!!$       type(p2pCommsGatherPot), intent(in):: comgp
!!$       integer,dimension(orbs%norbp),intent(in):: onWhichAtomp
!!$       logical,intent(in):: withConfinement
!!$       logical,intent(in):: energyReductionFlag
!!$       logical,dimension(lzd%nlr),intent(in),optional:: doNotCalculate
!!$       real(dp), dimension(*), optional :: pkernel
!!$       type(orbitals_data), intent(in), optional :: orbsocc
!!$       real(wp), dimension(:), pointer, optional :: psirocc
!!$     end subroutine HamiltonianApplicationConfinement2


     !!!subroutine local_hamiltonian_LinearConfinement(iproc, nproc, ilr, orbs, lr, norb, hx, hy, hz, &
     !!!     nspin, ndimpot, pot, psi, hpsi, ekin_sum, epot_sum, lin, at, rxyz, onWhichAtomp, withConfinement)
     !!!  use module_base
     !!!  use module_types
     !!!  use libxc_functionals
     !!!  implicit none
     !!!  integer, intent(in) :: iproc, nproc, nspin, ilr, norb, ndimpot
     !!!  real(gp), intent(in) :: hx, hy, hz
     !!!  type(orbitals_data), intent(in) :: orbs
     !!!  type(locreg_descriptors), intent(in) :: lr
     !!!  real(wp), dimension(lr%wfd%nvctr_c+7*lr%wfd%nvctr_f,orbs%nspinor*norb), intent(in) :: psi
     !!!  real(wp), dimension(ndimpot) :: pot
     !!!  real(gp), intent(out) :: ekin_sum,epot_sum
     !!!  real(wp), dimension(lr%wfd%nvctr_c+7*lr%wfd%nvctr_f,orbs%nspinor*norb), intent(out) :: hpsi
     !!!  type(linearParameters),intent(in):: lin
     !!!  type(atoms_data),intent(in):: at
     !!!  real(8),dimension(3,at%nat),intent(in):: rxyz
     !!!  integer,dimension(orbs%norbp),intent(in):: onWhichAtomp
     !!!  logical,intent(in):: withConfinement
     !!!end subroutine local_hamiltonian_LinearConfinement


     !!!subroutine apply_potentialConfinement2(iproc, n1,n2,n3,nl1,nl2,nl3,nbuf,nspinor,npot,psir,pot,epot, &
     !!!       rxyzConfinement, hxh, hyh, hzh, potentialPrefac, confPotOrder, offsetx, offsety, offsetz, &
     !!!       ibyyzz_r) !optional
     !!!  use module_base
     !!!  implicit none
     !!!  integer, intent(in) :: iproc, n1,n2,n3,nl1,nl2,nl3,nbuf,nspinor,npot, confPotOrder, offsetx, offsety, offsetz
     !!!  real(wp), dimension(-14*nl1:2*n1+1+15*nl1,-14*nl2:2*n2+1+15*nl2,-14*nl3:2*n3+1+15*nl3,nspinor), intent(inout) :: psir
     !!!  real(wp), dimension(-14*nl1:2*n1+1+15*nl1-4*nbuf,-14*nl2:2*n2+1+15*nl2-4*nbuf,&
     !!!       -14*nl3:2*n3+1+15*nl3-4*nbuf,npot), intent(in) :: pot
     !!!  integer, dimension(2,-14:2*n2+16,-14:2*n3+16), intent(in), optional :: ibyyzz_r
     !!!  real(gp), intent(out) :: epot
     !!!  real(8),dimension(3),intent(in):: rxyzConfinement
     !!!  real(8),intent(in):: hxh, hyh, hzh, potentialPrefac
     !!!end subroutine apply_potentialConfinement2


     !!subroutine applyprojector(ncplx,l,i,psppar,npspcode,&
     !!     nvctr_c,nvctr_f,nseg_c,nseg_f,keyv,keyg,&
     !!     mbvctr_c,mbvctr_f,mbseg_c,mbseg_f,keyv_p,keyg_p,proj,psi,hpsi,eproj)
     !!  use module_base
     !!  implicit none
     !!  integer, intent(in) :: i,l,npspcode,ncplx
     !!  integer, intent(in) :: nvctr_c,nvctr_f,nseg_c,nseg_f,mbvctr_c,mbvctr_f,mbseg_c,mbseg_f
     !!  integer, dimension(nseg_c+nseg_f), intent(in) :: keyv
     !!  integer, dimension(2,nseg_c+nseg_f), intent(in) :: keyg
     !!  integer, dimension(mbseg_c+mbseg_f), intent(in) :: keyv_p
     !!  integer, dimension(2,mbseg_c+mbseg_f), intent(in) :: keyg_p
     !!  real(wp), dimension(*), intent(in) :: proj
     !!  real(gp), dimension(0:4,0:6), intent(in) :: psppar
     !!  real(wp), dimension(nvctr_c+7*nvctr_f,ncplx), intent(in) :: psi
     !!  real(gp), intent(inout) :: eproj
     !!  real(wp), dimension(nvctr_c+7*nvctr_f,ncplx), intent(inout) :: hpsi
     !!end subroutine applyprojector


     !!!subroutine initializeInguessParameters(iproc, nproc, orbs, orbsig, newComm, ip)
     !!!  use module_base
     !!!  use module_types
     !!!  implicit none
     !!!  integer,intent(in):: iproc, nproc
     !!!  type(orbitals_data),intent(in):: orbs, orbsig
     !!!  integer,intent(in):: newComm
     !!!  type(inguessParameters),intent(inout):: ip
     !!!end subroutine initializeInguessParameters

     subroutine updatePotential(iproc,nproc,geocode,ixc,nspin,hxh,hyh,hzh,Glr,denspot,ehart,eexcu,vexcu)
       use module_base
       use module_types
       implicit none
       integer:: iproc,nproc,ixc,nspin
       real(gp), intent(in) :: hxh,hyh,hzh
       character(len=1), intent(in) :: geocode
       type(locreg_descriptors), intent(in) :: Glr
       type(DFT_local_fields), intent(inout) :: denspot
       real(8),intent(out):: ehart, eexcu, vexcu
     end subroutine updatePotential

     subroutine getIndices(lr, is1, ie1, is2, ie2, is3, ie3)
       use module_base
       use module_types
       implicit none
       type(locreg_descriptors),intent(in):: lr
       integer,intent(out):: is1, ie1, is2, ie2, is3, ie3
     end subroutine getIndices
     
     subroutine countOverlaps(iproc, nproc, orbs, lzd, op, comon)
       use module_base
       use module_types
       implicit none
       integer,intent(in):: iproc, nproc
       type(orbitals_data),intent(in):: orbs
       type(local_zone_descriptors),intent(in):: lzd
       type(overlapParameters),intent(out):: op
       type(p2pComms),intent(out):: comon
     end subroutine countOverlaps
     
     subroutine determineOverlaps(iproc, nproc, orbs, lzd, op, comon)
       use module_base
       use module_types
       implicit none
       integer,intent(in):: iproc, nproc
       type(orbitals_data),intent(in):: orbs
       type(local_zone_descriptors),intent(in):: lzd
       type(overlapParameters),intent(out):: op
       type(p2pComms),intent(out):: comon
     end subroutine determineOverlaps
     
     subroutine determineOverlapDescriptors(iproc, nproc, orbs, lzd, Glr, onWhichAtom, op)
       use module_base
       use module_types
       implicit none
       integer,intent(in):: iproc, nproc
       type(orbitals_data),intent(in):: orbs
       type(local_zone_descriptors),intent(in):: lzd
       type(locreg_descriptors),intent(in):: Glr
       integer,dimension(orbs%norb),intent(in):: onWhichAtom
       type(overlapParameters),intent(inout):: op
     end subroutine determineOverlapDescriptors
     
     subroutine initCommsOrtho(iproc, nproc, nspin, hx, hy, hz, lzd, lzdig, orbs, &
                locregShape, op, comon)
       use module_base
       use module_types
       implicit none
       integer,intent(in):: iproc, nproc, nspin
       real(8),intent(in):: hx, hy, hz
       type(local_zone_descriptors),intent(in):: lzd, lzdig
       type(orbitals_data),intent(in):: orbs
       character(len=1),intent(in):: locregShape
       type(overlapParameters),intent(out):: op
       type(p2pComms),intent(out):: comon
     end subroutine initCommsOrtho
     
     subroutine setCommsParameters(mpisource, mpidest, istsource, istdest, ncount, tag, comarr)
       use module_base
       use module_types
       implicit none
       integer,intent(in):: mpisource, mpidest, istsource, istdest, ncount, tag
       integer,dimension(8),intent(out):: comarr
     end subroutine setCommsParameters
     
     
     !!subroutine postCommsOverlap(iproc, nproc, comon)
     !!  use module_base
     !!  use module_types
     !!  implicit none
     !!  integer,intent(in):: iproc, nproc
     !!  type(p2pComms),intent(inout):: comon
     !!end subroutine postCommsOverlap
     
     
     !!subroutine extractOrbital(iproc, nproc, orbs, sizePhi, onWhichAtom, lzd, op, phi, comon)
     !!  use module_base
     !!  use module_types
     !!  implicit none
     !!  integer,intent(in):: iproc, nproc, sizePhi
     !!  type(orbitals_data),intent(in):: orbs
     !!  integer,dimension(orbs%norb),intent(in):: onWhichAtom
     !!  type(local_zone_descriptors),intent(in):: lzd
     !!  type(overlapParameters),intent(inout):: op
     !!  real(8),dimension(sizePhi),intent(in):: phi
     !!  type(p2pComms),intent(out):: comon
     !!end subroutine extractOrbital
     
     !!subroutine gatherOrbitals(iproc, nproc, comon)
     !!  use module_base
     !!  use module_types
     !!  implicit none
     !!  integer,intent(in):: iproc, nproc
     !!  type(p2pComms),intent(inout):: comon
     !!end subroutine gatherOrbitals
     
     !!subroutine calculateOverlapMatrix(iproc, nproc, orbs, op, comon, onWhichAtom, lovrlp)
     !!  use module_base
     !!  use module_types
     !!  implicit none
     !!  integer,intent(in):: iproc, nproc
     !!  type(orbitals_data),intent(in):: orbs
     !!  type(overlapParameters),intent(in):: op
     !!  type(p2pComms),intent(inout):: comon
     !!  integer,dimension(orbs%norb),intent(in):: onWhichAtom
     !!  real(8),dimension(maxval(op%noverlaps),orbs%norbp),intent(out):: lovrlp
     !!end subroutine calculateOverlapMatrix
     
     
     !!subroutine calculateOverlapMatrix2(iproc, nproc, orbs, op, comon, onWhichAtom, mad, ovrlp)
     !!  use module_base
     !!  use module_types
     !!  implicit none
     !!  integer,intent(in):: iproc, nproc
     !!  type(orbitals_data),intent(in):: orbs
     !!  type(overlapParameters),intent(in):: op
     !!  type(p2pCommsOrthonormality),intent(inout):: comon
     !!  integer,dimension(orbs%norb),intent(in):: onWhichAtom
     !!  type(matrixDescriptors),intent(in):: mad
     !!  real(8),dimension(orbs%norb,orbs%norb),intent(out):: ovrlp
     !!end subroutine calculateOverlapMatrix2
     
     !!subroutine transformOverlapMatrix(iproc, nproc, comm, blocksize_dsyev, blocksize_pdgemm, norb, ovrlp)
     !!  use module_base
     !!  use module_types
     !!  implicit none
     !!  integer,intent(in):: iproc, nproc, comm, blocksize_dsyev, blocksize_pdgemm, norb
     !!  real(8),dimension(norb,norb),intent(inout):: ovrlp
     !!end subroutine transformOverlapMatrix
     
     !!subroutine expandOrbital(iproc, nproc, orbs, input, onWhichAtom, lzd, op, comon, lphiovrlp)
     !!  use module_base
     !!  use module_types
     !!  implicit none
     !!  integer,intent(in):: iproc, nproc
     !!  type(orbitals_data),intent(in):: orbs
     !!  type(input_variables),intent(in):: input
     !!  integer,dimension(orbs%norb),intent(in):: onWhichAtom
     !!  type(local_zone_descriptors),intent(in):: lzd
     !!  type(overlapParameters),intent(in):: op
     !!  type(p2pComms),intent(in):: comon
     !!  real(8),dimension(op%ndim_lphiovrlp),intent(out):: lphiovrlp
     !!end subroutine expandOrbital
     
     !!subroutine localGramschmidt(iproc, nproc, orbs, lorbs, onWhichAtom, lzd, op, comon, lovrlp, lphiovrlp, lphi)
     !!  use module_base
     !!  use module_types
     !!  implicit none
     !!  integer,intent(in):: iproc, nproc
     !!  type(orbitals_data),intent(in):: orbs, lorbs
     !!  integer,dimension(orbs%norb),intent(in):: onWhichAtom
     !!  type(local_zone_descriptors),intent(in):: lzd
     !!  type(overlapParameters),intent(in):: op
     !!  type(p2pComms),intent(in):: comon
     !!  real(8),dimension(maxval(op%noverlaps),orbs%norbp),intent(in):: lovrlp
     !!  real(8),dimension(op%ndim_lphiovrlp),intent(in):: lphiovrlp
     !!  real(8),dimension(max(lorbs%npsidim_orbs,lorbs%npsidim_comp)),intent(inout):: lphi
     !!end subroutine localGramschmidt
     
     
     subroutine globalLoewdin(iproc, nproc, orbs, lzd, op, comon, ovrlp, lphiovrlp, lphi)
       use module_base
       use module_types
       implicit none
       integer,intent(in):: iproc, nproc
       type(orbitals_data),intent(in):: orbs
       type(local_zone_descriptors),intent(in):: lzd
       type(overlapParameters),intent(in):: op
       type(p2pComms),intent(in):: comon
       real(8),dimension(orbs%norb,orbs%norb),intent(in):: ovrlp
       real(8),dimension(op%ndim_lphiovrlp),intent(in):: lphiovrlp
       real(8),dimension(orbs%npsidim_orbs),intent(out):: lphi
     end subroutine globalLoewdin

     subroutine orthonormalizeLocalized(iproc, nproc, methTransformOverlap, nItOrtho, &
                orbs, op, comon, lzd, mad, collcom, orthpar, bpo, lphi, ovrlp)
       use module_base
       use module_types
       implicit none
       integer,intent(in):: iproc,nproc,methTransformOverlap,nItOrtho
       type(orbitals_data),intent(in):: orbs
       type(overlapParameters),intent(inout):: op
       type(p2pComms),intent(inout):: comon
       type(local_zone_descriptors),intent(in):: lzd
       type(matrixDescriptors),intent(in):: mad
       type(collective_comms),intent(in):: collcom
       type(orthon_data),intent(in):: orthpar
       type(basis_performance_options),intent(in):: bpo
       real(8),dimension(orbs%npsidim_orbs), intent(inout) :: lphi
       real(8),dimension(orbs%norb,orbs%norb),intent(out):: ovrlp
     end subroutine orthonormalizeLocalized

     subroutine optimizeDIIS(iproc, nproc, orbs, lorbs, lzd, hphi, phi, ldiis, it)
       use module_base
       use module_types
       implicit none
       integer,intent(in):: iproc, nproc, it
       type(orbitals_data),intent(in):: orbs, lorbs
       type(local_zone_descriptors),intent(in):: lzd
       real(8),dimension(max(lorbs%npsidim_orbs,lorbs%npsidim_comp)),intent(in):: hphi
       real(8),dimension(max(lorbs%npsidim_orbs,lorbs%npsidim_comp)),intent(inout):: phi
       type(localizedDIISParameters),intent(inout):: ldiis
     end subroutine optimizeDIIS

!!$     subroutine getHamiltonianMatrix(iproc, nproc, lzdig, Glr, input, onWhichAtom, onWhichAtomp, nat, chi, hchi, ham, orbsig)
!!$       use module_base
!!$       use module_types
!!$       implicit none
!!$       integer,intent(in):: iproc, nproc, nat
!!$       type(local_zone_descriptors),intent(in):: lzdig
!!$       type(locreg_descriptors),intent(in):: Glr
!!$       type(input_variables),intent(in):: input
!!$       type(orbitals_data),intent(in):: orbsig
!!$       integer,dimension(orbsig%norb),intent(in):: onWhichAtom
!!$       integer,dimension(orbsig%norbp),intent(in):: onWhichAtomp
!!$       !real(8),dimension(orbsig%npsidim),intent(in):: chi
!!$       !real(8),dimension(orbsig%npsidim,nat),intent(in):: hchi
!!$       real(8),dimension(orbsig%npsidim_comp),intent(in):: chi
!!$       real(8),dimension(orbsig%npsidim_comp,nat),intent(in):: hchi
!!$       real(8),dimension(orbsig%norb,orbsig%norb,nat),intent(out):: ham
!!$     end subroutine getHamiltonianMatrix

     subroutine initializeCommunicationPotential(iproc, nproc, nscatterarr, orbs, lzd, comgp, onWhichAtomAll, tag)
       use module_base
       use module_types
       implicit none
       integer,intent(in):: iproc, nproc
       integer,dimension(0:nproc-1,4),intent(in):: nscatterarr !n3d,n3p,i3s+i3xcsh-1,i3xcsh
       type(orbitals_data),intent(in):: orbs
       type(local_zone_descriptors),intent(in):: lzd
       !type(p2pCommsGatherPot),intent(out):: comgp
       type(p2pComms),intent(out):: comgp
       integer,dimension(orbs%norb),intent(in):: onWhichAtomAll
       integer,intent(inout):: tag
     end subroutine initializeCommunicationPotential

     subroutine initializeRepartitionOrbitals(iproc, nproc, tag, lorbs, llborbs, lzd, comrp)
       use module_base
       use module_types
       implicit none
       integer,intent(in):: iproc, nproc
       integer,intent(inout):: tag
       type(orbitals_data),intent(in):: lorbs, llborbs
       type(local_zone_descriptors),intent(in):: lzd
       !type(p2pCommsRepartition),intent(out):: comrp
       type(p2pComms),intent(out):: comrp
     end subroutine initializeRepartitionOrbitals

     !!subroutine postCommsRepartition(iproc, nproc, orbs, comrp, nsendBuf, sendBuf, nrecvBuf, recvBuf)
     !!  use module_base
     !!  use module_types
     !!  implicit none
     !!  integer,intent(in):: iproc, nproc, nsendBuf, nrecvBuf
     !!  type(orbitals_data),intent(in):: orbs
     !!  !type(p2pCommsRepartition),intent(inout):: comrp
     !!  type(p2pComms),intent(inout):: comrp
     !!  real(8),dimension(nsendBuf),intent(in):: sendBuf
     !!  real(8),dimension(nrecvBuf),intent(out):: recvBuf
     !!end subroutine postCommsRepartition


     !!subroutine gatherDerivativeOrbitals(iproc, nproc, orbs, comrp)
     !!  use module_base
     !!  use module_types
     !!  implicit none
     !!  integer,intent(in):: iproc, nproc
     !!  type(orbitals_data),intent(in):: orbs
     !!  !type(p2pCommsRepartition),intent(inout):: comrp
     !!  type(p2pComms),intent(inout):: comrp
     !!end subroutine gatherDerivativeOrbitals


     subroutine getMatrixElements2(iproc, nproc, lzd, orbs, op_lb, comon_lb, lphi, lhphi, mad, matrixElements)
       use module_base
       use module_types
       implicit none
       integer,intent(in):: iproc, nproc
       type(local_zone_descriptors),intent(in):: lzd
       type(orbitals_data),intent(in):: orbs
       type(overlapParameters),intent(inout):: op_lb
       type(p2pComms),intent(inout):: comon_lb
       real(8),dimension(orbs%npsidim_orbs),intent(in):: lphi, lhphi
       type(matrixDescriptors),intent(in):: mad
       real(8),dimension(orbs%norb,orbs%norb),intent(out):: matrixElements
     end subroutine getMatrixElements2



     subroutine determineLocalizationRegions(iproc, nproc, nlr, norb, at, onWhichAtomALl, &
                locrad, rxyz, lzd, lzdig, hx, hy, hz, mlr)
       use module_base
       use module_types
       implicit none
       integer,intent(in):: iproc, nproc, nlr, norb
       type(atoms_data),intent(in):: at
       integer,dimension(norb),intent(in):: onWhichAtomAll
       real(8),dimension(at%nat),intent(in):: locrad
       real(8),dimension(3,at%nat),intent(in):: rxyz
       type(local_zone_descriptors),intent(in):: lzd, lzdig
       real(8),intent(in):: hx, hy, hz
       type(matrixLocalizationRegion),dimension(:),pointer,intent(out):: mlr
     end subroutine determineLocalizationRegions


     subroutine extractMatrix(iproc, nproc, norb, norbp, orbstot, onWhichAtomPhi, onWhichMPI, nmat, ham, matmin, hamextract)
       use module_base
       use module_types
       implicit none
       integer,intent(in):: iproc, nproc, nmat, norb, norbp
       type(orbitals_data),intent(in):: orbstot
       integer,dimension(norb),intent(in):: onWhichAtomPhi, onWhichMPI
       real(8),dimension(orbstot%norb,orbstot%norb,nmat),intent(in):: ham
       type(matrixMinimization),intent(inout):: matmin
       real(8),dimension(:,:,:),pointer,intent(out):: hamextract
     end subroutine extractMatrix


     subroutine orthonormalizeVectors(iproc, nproc, comm, nItOrtho, methTransformOverlap, &
                orbs, onWhichAtom, onWhichMPI, isorb_par, norbmax, norbp, isorb, nlr, newComm, &
                mad, mlr, vec, opm, comom, collcom, orthpar, bpo)
       use module_base
       use module_types
       implicit none
       integer,intent(in):: iproc, nproc, comm, nItOrtho, methTransformOverlap
       integer,intent(in):: norbmax, norbp, isorb, nlr, newComm
       type(orbitals_data),intent(in):: orbs
       integer,dimension(orbs%norb),intent(in):: onWhichAtom, onWhichMPI
       integer,dimension(0:nproc-1),intent(in):: isorb_par
       type(matrixDescriptors),intent(in):: mad
       type(matrixLocalizationRegion),dimension(nlr),intent(in):: mlr
       real(8),dimension(norbmax,norbp),intent(inout):: vec
       type(overlap_parameters_matrix),intent(in):: opm
       type(p2pComms),intent(inout):: comom
       type(collective_comms),intent(in):: collcom
       type(orthon_data),intent(in):: orthpar
       type(basis_performance_options),intent(in):: bpo
     end subroutine orthonormalizeVectors




     subroutine initCommsMatrixOrtho(iproc, nproc, norb, norb_par, isorb_par, onWhichAtomPhi, onWhichMPI, opm, comom)
       use module_base
       use module_types
       implicit none
       integer,intent(in):: iproc, nproc, norb
       integer,dimension(norb),intent(in):: onWhichAtomPhi, onWhichMPI
       integer,dimension(nproc),intent(in):: norb_par, isorb_par
       type(overlap_parameters_matrix),intent(in):: opm
       type(p2pComms),intent(inout):: comom
     end subroutine initCommsMatrixOrtho



     subroutine determineOverlapRegionMatrix(iproc, nproc, lzd, mlr, orbs, orbstot, onWhichAtom, onWhichAtomPhi, comom, opm)
       use module_base
       use module_types
       implicit none
       integer,intent(in):: iproc, nproc
       type(local_zone_descriptors),intent(in):: lzd
       type(orbitals_data),intent(in):: orbs, orbstot
       integer,dimension(orbstot%norb),intent(in):: onWhichAtom
       integer,dimension(orbs%norb),intent(in):: onWhichAtomPhi
       type(matrixLocalizationRegion),dimension(lzd%nlr),intent(in):: mlr
       type(p2pComms),intent(out):: comom
       type(overlap_parameters_matrix),intent(out):: opm
     end subroutine determineOverlapRegionMatrix


     !!subroutine postCommsVectorOrthonormalization(iproc, nproc, newComm, comom)
     !!use module_base
     !!use module_types
     !!implicit none
     !!integer,intent(in):: iproc, nproc, newComm
     !!type(p2pComms),intent(inout):: comom
     !!end subroutine postCommsVectorOrthonormalization


     !!subroutine gatherVectors(iproc, nproc, newComm, comom)
     !!  use module_base
     !!  use module_types
     !!  implicit none
     !!  integer,intent(in):: iproc, nproc, newComm
     !!  type(p2pComms),intent(inout):: comom
     !!end subroutine gatherVectors


     subroutine extractToOverlapregion(iproc, nproc, norb, onWhichAtom, onWhichMPI, isorb_par, norbmax, norbp, vec, opm, comom)
       use module_base
       use module_types
       implicit none
       integer,intent(in):: iproc, nproc, norbmax, norb, norbp
       integer,dimension(norb),intent(in):: onWhichAtom, onWhichMPI
       integer,dimension(0:nproc-1),intent(in):: isorb_par
       real(8),dimension(norbmax,norbp),intent(in):: vec
       type(overlap_parameters_matrix),intent(in):: opm
       type(p2pComms),intent(inout):: comom
     end subroutine extractToOverlapregion



     subroutine expandFromOverlapregion(iproc, nproc, isorb, norbp, orbs, onWhichAtom, opm, comom, norbmax, noverlaps, vecOvrlp)
       use module_base
       use module_types
       implicit none
       integer,intent(in):: iproc, nproc, isorb, norbp, norbmax, noverlaps
       type(orbitals_data),intent(in):: orbs
       integer,dimension(orbs%norb),intent(in):: onWhichAtom
       type(overlap_parameters_matrix),intent(in):: opm
       type(p2pComms),intent(in):: comom
       real(8),dimension(norbmax,noverlaps),intent(out):: vecOvrlp
     end subroutine expandFromOverlapregion

     subroutine calculateOverlap(iproc, nproc, nlr, norbmax, norbp, noverlaps, isorb, norb, opm, comom, mlr,&
                onWhichAtom, vec, vecOvrlp, newComm, ovrlp)
       use module_base
       use module_types
       implicit none
       integer,intent(in):: iproc, nproc, nlr, norbmax, norbp, noverlaps, isorb, norb, newComm
       type(overlap_parameters_matrix),intent(in):: opm
       type(p2pComms),intent(in):: comom
       type(matrixLocalizationRegion),dimension(nlr),intent(in):: mlr
       integer,dimension(norb),intent(in):: onWhichAtom
       real(8),dimension(norbmax,norbp),intent(in):: vec
       real(8),dimension(norbmax,noverlaps),intent(in):: vecOvrlp
       real(8),dimension(norb,norb),intent(out):: ovrlp
     end subroutine calculateOverlap


     subroutine orthonormalLinearCombinations(iproc, nproc, nlr, norbmax, norbp, noverlaps, isorb, norb, opm, comom, &
               mlr, onWhichAtom, vecOvrlp, ovrlp, vec)
       use module_base
       use module_types
       implicit none
       integer,intent(in):: iproc, nproc, nlr, norbmax, norbp, noverlaps, isorb, norb
       type(overlap_parameters_matrix),intent(in):: opm
       type(p2pComms),intent(in):: comom
       type(matrixLocalizationRegion),dimension(nlr),intent(in):: mlr
       integer,dimension(norb),intent(in):: onWhichAtom
       real(8),dimension(norbmax,noverlaps),intent(in):: vecOvrlp
       real(8),dimension(norb,norb),intent(in):: ovrlp
       real(8),dimension(norbmax,norbp),intent(inout):: vec
     end subroutine orthonormalLinearCombinations


     !!!subroutine buildLinearCombinationsLocalized(iproc, nproc, orbsig, orbs, comms, at, Glr, input, norbsPerType, &
     !!!      onWhichAtom, lchi, lphi, rxyz, onWhichAtomPhi, lin, lzdig, ham)
     !!!  use module_base
     !!!  use module_types
     !!!  implicit none
     !!!  integer,intent(in):: iproc, nproc
     !!!  type(orbitals_data),intent(in):: orbsig, orbs
     !!!  type(communications_arrays),intent(in):: comms
     !!!  type(atoms_data),intent(in):: at
     !!!  type(locreg_descriptors),intent(in):: Glr
     !!!  type(input_variables),intent(in):: input
     !!!  type(linearParameters),intent(in):: lin
     !!!  type(local_zone_descriptors),intent(inout):: lzdig
     !!!  integer,dimension(at%ntypes):: norbsPerType
     !!!  integer,dimension(orbsig%norb),intent(in):: onWhichAtom
     !!!  real(8),dimension(max(orbsig%npsidim_comp,orbsig%npsidim_orbs)):: lchi
     !!!  real(8),dimension(max(lin%orbs%npsidim_comp,lin%orbs%npsidim_orbs)):: lphi
     !!!  real(8),dimension(3,at%nat):: rxyz
     !!!  integer,dimension(orbs%norb):: onWhichAtomPhi
     !!!  real(8),dimension(orbsig%norb,orbsig%norb,at%nat),intent(inout):: ham
     !!!end subroutine buildLinearCombinationsLocalized




     subroutine orthoconstraintVectors(iproc, nproc, methTransformOverlap, correctionOrthoconstraint, &
                orbs, onWhichAtom, onWhichMPI, isorb_par, norbmax, norbp, isorb, nlr, newComm, mlr, mad, vec, grad, &
                opm, comom, trace, collcom, orthpar, bpo)
       use module_base
       use module_types
       implicit none
       integer,intent(in):: iproc, nproc, methTransformOverlap, correctionOrthoconstraint
       integer,intent(in):: norbmax, norbp, isorb, nlr, newComm
       type(orbitals_data),intent(in):: orbs
       integer,dimension(orbs%norb),intent(in):: onWhichAtom, onWhichMPI
       integer,dimension(0:nproc-1),intent(in):: isorb_par
       type(matrixLocalizationRegion),dimension(nlr),intent(in):: mlr
       type(matrixDescriptors),intent(in):: mad
       real(8),dimension(norbmax,norbp),intent(inout):: vec, grad
       type(overlap_parameters_matrix),intent(in):: opm
       type(p2pComms),intent(inout):: comom
       real(8),intent(out):: trace
       type(collective_comms),intent(in):: collcom
       type(orthon_data),intent(in):: orthpar
       type(basis_performance_options),intent(in):: bpo
     end subroutine orthoconstraintVectors


     !!subroutine cubic_exact_exchange(iproc,nproc,nspin,npsidim,size_potxc,hx,hy,hz,Glr,orbs,&
     !!           ngatherarr,psi,potxc,eexctX,pkernel,orbsocc,psirocc)
     !!  use module_base
     !!  use module_types
     !!  use module_xc
     !!  implicit none
     !!  integer, intent(in) :: iproc,nproc,nspin,npsidim,size_potxc
     !!  real(gp), intent(in) :: hx,hy,hz
     !!  type(locreg_descriptors) :: Glr
     !!  type(orbitals_data) :: orbs
     !!  integer, dimension(0:nproc-1,2), intent(in) :: ngatherarr
     !!  real(wp), dimension(npsidim), intent(in) :: psi
     !!  real(wp), dimension(size_potxc),intent(out) :: potxc
     !!  real(gp), intent(out) :: eexctX
     !!  real(dp), dimension(*), optional :: pkernel
     !!  type(orbitals_data), intent(in), optional :: orbsocc
     !!  real(wp), dimension(:), pointer, optional :: psirocc
     !!end subroutine


!!$     subroutine getHamiltonianMatrix2(iproc, nproc, lzdig, orbsig, Glr, input, onWhichAtom, onWhichAtomp, nat, lchi, lhchi, ham)
!!$       use module_base
!!$       use module_types
!!$       implicit none
!!$       integer,intent(in):: iproc, nproc, nat
!!$       type(local_zone_descriptors),intent(in):: lzdig
!!$       type(orbitals_data),intent(in):: orbsig
!!$       type(locreg_descriptors),intent(in):: Glr
!!$       type(input_variables),intent(in):: input
!!$       integer,dimension(orbsig%norb),intent(in):: onWhichAtom
!!$       integer,dimension(orbsig%norbp),intent(in):: onWhichAtomp
!!$       real(8),dimension(orbsig%npsidim_comp),intent(in):: lchi
!!$       real(8),dimension(orbsig%npsidim_comp,nat),intent(in):: lhchi
!!$       real(8),dimension(orbsig%norb,orbsig%norb,nat),intent(out):: ham
!!$     end subroutine getHamiltonianMatrix2
!!$

     subroutine getDerivativeBasisFunctions(iproc, nproc, hgrid, lzd, lorbs, lborbs, comrp, nphi, phi, phid)
       use module_base
       use module_types
       implicit none
       integer,intent(in):: iproc, nproc, nphi
       real(8),intent(in):: hgrid
       type(local_zone_descriptors),intent(in):: lzd
       type(orbitals_data),intent(in):: lorbs, lborbs
       !type(p2pCommsRepartition),intent(inout):: comrp
       type(p2pComms),intent(inout):: comrp
       real(8),dimension(nphi),intent(in):: phi
       real(8),dimension(max(lborbs%npsidim_orbs,lborbs%npsidim_comp)),target,intent(out):: phid
     end subroutine getDerivativeBasisFunctions


     !!subroutine buildLinearCombinations(iproc, nproc, lzdig, lzd, orbsig, orbs, input, coeff, lchi, locregShape, &
     !!           tag, comonig, opig, madig, lphi)
     !!  use module_base
     !!  use module_types
     !!  implicit none
     !!  integer,intent(in):: iproc, nproc
     !!  type(local_zone_descriptors),intent(in):: lzdig, lzd
     !!  type(orbitals_data),intent(in):: orbsig, orbs
     !!  type(input_variables),intent(in):: input
     !!  real(8),dimension(orbsig%norb,orbs%norb),intent(in):: coeff
     !!  real(8),dimension(orbsig%npsidim_orbs),intent(in):: lchi
     !!  character(len=1),intent(in):: locregShape
     !!  integer,intent(inout):: tag
     !!  type(p2pComms):: comonig
     !!  type(overlapParameters):: opig
     !!  type(matrixDescriptors):: madig
     !!  real(8),dimension(max(orbs%npsidim_orbs,orbs%npsidim_comp)),intent(out):: lphi
     !!end subroutine buildLinearCombinations

     subroutine buildLinearCombinations_new(iproc, nproc, lzdig, lzd, orbsig, orbs, coeff, lchi, &
                collcomig, collcom, lphi)
       use module_base
       use module_types
       implicit none
       integer,intent(in):: iproc, nproc
       type(local_zone_descriptors),intent(in):: lzdig, lzd
       type(orbitals_data),intent(in):: orbsig, orbs
       real(8),dimension(orbsig%norb,orbs%norb),intent(in):: coeff
       real(8),dimension(orbsig%npsidim_orbs),intent(in):: lchi
       type(collective_comms),intent(in):: collcomig, collcom
       real(8),dimension(orbs%npsidim_orbs),intent(out):: lphi
     end subroutine buildLinearCombinations_new

     !!subroutine postCommunicationsPotential(iproc, nproc, ndimpot, pot, comgp)
     !!  use module_base
     !!  use module_types
     !!  implicit none
     !!  integer,intent(in):: iproc, nproc, ndimpot
     !!  real(8),dimension(ndimpot),intent(in):: pot
     !!  !type(p2pCommsGatherPot),intent(inout):: comgp
     !!  type(p2pComms),intent(inout):: comgp
     !!end subroutine postCommunicationsPotential


     subroutine gatherPotential(iproc, nproc, comgp)
       use module_base
       use module_types
       implicit none
       integer,intent(in):: iproc, nproc
       !type(p2pCommsGatherPot),intent(inout):: comgp
       type(p2pComms),intent(inout):: comgp
     end subroutine gatherPotential


     subroutine extractOrbital2(iproc, nproc, orbs, sizePhi, onWhichAtom, lzd, op, phi, comon)
       use module_base
       use module_types
       implicit none
       integer,intent(in):: iproc, nproc, sizePhi
       type(orbitals_data),intent(in):: orbs
       integer,dimension(orbs%norb),intent(in):: onWhichAtom
       type(local_zone_descriptors),intent(in):: lzd
       type(overlapParameters),intent(inout):: op
       real(8),dimension(sizePhi),intent(in):: phi
       type(p2pComms),intent(out):: comon
     end subroutine extractOrbital2


     !!subroutine gatherOrbitals2(iproc, nproc, comon)
     !!  use module_base
     !!  use module_types
     !!  implicit none
     !!  integer,intent(in):: iproc, nproc
     !!  type(p2pComms),intent(inout):: comon
     !!end subroutine gatherOrbitals2


     !!!subroutine expandOrbital2(iproc, nproc, orbs, input, lzd, op, comon, lphiovrlp)
     !!!  use module_base
     !!!  use module_types
     !!!  implicit none
     !!!  
     !!!  ! Calling arguments
     !!!  integer,intent(in):: iproc, nproc
     !!!  type(orbitals_data),intent(in):: orbs
     !!!  type(input_variables),intent(in):: input
     !!!  type(local_zone_descriptors),intent(in):: lzd
     !!!  type(overlapParameters),intent(in):: op
     !!!  type(p2pComms),intent(in):: comon
     !!!  real(8),dimension(op%ndim_lphiovrlp),intent(out):: lphiovrlp
     !!!end subroutine expandOrbital2

     !!!subroutine getOverlapMatrix(iproc, nproc, lin, input, lphi, mad, ovrlp)
     !!!  use module_base
     !!!  use module_types
     !!!  implicit none
     !!!  integer,intent(in):: iproc, nproc
     !!!  type(linearParameters),intent(inout):: lin
     !!!  type(input_variables),intent(in):: input
     !!!  real(8),dimension(max(lin%orbs%npsidim_orbs,lin%orbs%npsidim_comp)),intent(inout):: lphi
     !!!  type(matrixDescriptors),intent(in):: mad
     !!!  real(8),dimension(lin%orbs%norb,lin%orbs%norb),intent(out):: ovrlp
     !!!end subroutine getOverlapMatrix


     subroutine getOverlapMatrix2(iproc, nproc, lzd, orbs, comon_lb, op_lb, lphi, mad, ovrlp)
       use module_base
       use module_types
       implicit none
       integer,intent(in):: iproc, nproc
       type(local_zone_descriptors),intent(in):: lzd
       type(orbitals_data),intent(in):: orbs
       type(p2pComms),intent(inout):: comon_lb
       type(overlapParameters),intent(inout):: op_lb
       real(8),dimension(orbs%npsidim_orbs),intent(inout):: lphi
       type(matrixDescriptors),intent(in):: mad
       real(8),dimension(orbs%norb,orbs%norb),intent(out):: ovrlp
     end subroutine getOverlapMatrix2



     subroutine mixrhopotDIIS(iproc, nproc, ndimpot, rhopot, rhopotold, mixdiis, ndimtot, alphaMix, mixMeth, pnrm)
       use module_base
       use module_types
       implicit none
       integer,intent(in):: iproc, nproc, ndimpot, ndimtot, mixMeth
       real(8),dimension(ndimpot),intent(in):: rhopotold
       real(8),dimension(ndimpot),intent(out):: rhopot
       type(mixrhopotDIISParameters),intent(inout):: mixdiis
       real(8),intent(in):: alphaMix
       real(8),intent(out):: pnrm
     end subroutine mixrhopotDIIS


     subroutine initializeMixrhopotDIIS(isx, ndimpot, mixdiis)
       use module_base
       use module_types
       implicit none
       integer,intent(in):: isx, ndimpot
       type(mixrhopotDIISParameters),intent(out):: mixdiis
     end subroutine initializeMixrhopotDIIS


     subroutine deallocateMixrhopotDIIS(mixdiis)
       use module_base
       use module_types
       implicit none
       type(mixrhopotDIISParameters),intent(inout):: mixdiis
     end subroutine deallocateMixrhopotDIIS


     subroutine allocateCommunicationbufferSumrho(iproc, comsr, subname)
       use module_base
       use module_types
       implicit none
       integer,intent(in):: iproc
       type(p2pComms),intent(inout):: comsr
       character(len=*),intent(in):: subname
     end subroutine allocateCommunicationbufferSumrho


     subroutine deallocateCommunicationbufferSumrho(comsr, subname)
       use module_base
       use module_types
       implicit none
       !type(p2pCommsSumrho),intent(inout):: comsr
       type(p2pComms),intent(inout):: comsr
       character(len=*),intent(in):: subname
     end subroutine deallocateCommunicationbufferSumrho


     subroutine allocateCommuncationBuffersOrtho(comon, subname)
       use module_base
       use module_types
       implicit none
       type(p2pComms),intent(inout):: comon
       character(len=*),intent(in):: subname
     end subroutine allocateCommuncationBuffersOrtho


     subroutine deallocateCommuncationBuffersOrtho(comon, subname)
       use module_base
       use module_types
       implicit none
       type(p2pComms),intent(inout):: comon
       character(len=*),intent(in):: subname
     end subroutine deallocateCommuncationBuffersOrtho


     subroutine allocateCommunicationsBuffersPotential(comgp, subname)
       use module_base
       use module_types
       implicit none
       !type(p2pCommsGatherPot),intent(inout):: comgp
       type(p2pComms),intent(inout):: comgp
       character(len=*),intent(in):: subname
     end subroutine allocateCommunicationsBuffersPotential


     subroutine deallocateCommunicationsBuffersPotential(comgp, subname)
       use module_base
       use module_types
       implicit none
       !type(p2pCommsGatherPot),intent(inout):: comgp
       type(p2pComms),intent(inout):: comgp
       character(len=*),intent(in):: subname
     end subroutine deallocateCommunicationsBuffersPotential


     subroutine copy_locreg_descriptors(glrin, glrout, subname)
       use module_base
       use module_types
       implicit none
       type(locreg_descriptors),intent(in):: glrin
       type(locreg_descriptors),intent(out):: glrout
       character(len=*),intent(in):: subname
     end subroutine copy_locreg_descriptors


     subroutine copy_grid_dimensions(din, dout)
       use module_base
       use module_types
       implicit none
       type(grid_dimensions),intent(in):: din
       type(grid_dimensions),intent(out):: dout
     end subroutine copy_grid_dimensions


     subroutine copy_wavefunctions_descriptors(wfdin, wfdout, subname)
       use module_base
       use module_types
       implicit none
       type(wavefunctions_descriptors),intent(in):: wfdin
       type(wavefunctions_descriptors),intent(out):: wfdout
       character(len=*),intent(in):: subname
     end subroutine copy_wavefunctions_descriptors


     subroutine copy_convolutions_bounds(geocode,boundsin, boundsout, subname)
       use module_base
       use module_types
       implicit none
       character(len=1),intent(in) :: geocode
       type(convolutions_bounds),intent(in):: boundsin
       type(convolutions_bounds),intent(out):: boundsout
       character(len=*),intent(in):: subname
     end subroutine copy_convolutions_bounds


     subroutine copy_kinetic_bounds(geocode,kbin, kbout, subname)
       use module_base
       use module_types
       implicit none
       character(len=1),intent(in) :: geocode
       type(kinetic_bounds),intent(in):: kbin
       type(kinetic_bounds),intent(out):: kbout
       character(len=*),intent(in):: subname
     end subroutine copy_kinetic_bounds


     subroutine copy_shrink_bounds(geocode,sbin, sbout, subname)
       use module_base
       use module_types
       implicit none
       character(len=1),intent(in) :: geocode
       type(shrink_bounds),intent(in):: sbin
       type(shrink_bounds),intent(out):: sbout
       character(len=*),intent(in):: subname
     end subroutine copy_shrink_bounds


     subroutine copy_grow_bounds(geocode,gbin, gbout, subname)
       use module_base
       use module_types
       implicit none
       character(len=1),intent(in) :: geocode
       type(grow_bounds),intent(in):: gbin
       type(grow_bounds),intent(out):: gbout
       character(len=*),intent(in):: subname
     end subroutine copy_grow_bounds


     subroutine copy_nonlocal_psp_descriptors(nlpspin, nlpspout, subname)
       use module_base
       use module_types
       implicit none
       type(nonlocal_psp_descriptors),intent(in):: nlpspin
       type(nonlocal_psp_descriptors),intent(out):: nlpspout
       character(len=*),intent(in):: subname
     end subroutine copy_nonlocal_psp_descriptors


     subroutine copy_orbitals_data(orbsin, orbsout, subname)
       use module_base
       use module_types
       implicit none
       type(orbitals_data),intent(in):: orbsin
       type(orbitals_data),intent(out):: orbsout
       character(len=*),intent(in):: subname
     end subroutine copy_orbitals_data


     !!subroutine deallocate_matrixLocalizationRegion(mlr, subname)
     !!  use module_base
     !!  use module_types
     !!  implicit none
     !!  type(matrixLocalizationRegion),intent(inout):: mlr
     !!  character(len=*),intent(in):: subname
     !!end subroutine deallocate_matrixLocalizationRegion


     !!subroutine deallocate_matrixMinimization(matmin, subname)
     !!  use module_base
     !!  use module_types
     !!  implicit none
     !!  type(matrixMinimization),intent(inout):: matmin
     !!  character(len=*),intent(in):: subname
     !!end subroutine deallocate_matrixMinimization


     !!subroutine deallocate_local_zone_descriptors(lzd, subname)
     !!  use module_base
     !!  use module_types
     !!  implicit none
     !!  type(local_zone_descriptors),intent(inout):: lzd
     !!  character(len=*),intent(in):: subname
     !!end subroutine deallocate_local_zone_descriptors


    subroutine deallocate_local_zone_descriptors(lzd, subname)
      use module_base
      use module_types
      !use deallocatePointers
      implicit none
      type(local_zone_descriptors),intent(inout):: lzd
      character(len=*),intent(in):: subname
    end subroutine deallocate_local_zone_descriptors

    subroutine deallocate_Lzd_except_Glr(lzd, subname)
      use module_base
      use module_types
      !use deallocatePointers
      implicit none
      type(local_zone_descriptors),intent(inout):: lzd
      character(len=*),intent(in):: subname
    end subroutine deallocate_Lzd_except_Glr


    subroutine deallocate_orbitals_data(orbs, subname)
      use module_base
      use module_types
      !use deallocatePointers
      implicit none
      type(orbitals_data),intent(inout):: orbs
      character(len=*),intent(in):: subname
    end subroutine deallocate_orbitals_data

    subroutine deallocate_communications_arrays(comms, subname)
      use module_base
      use module_types
      !use deallocatePointers
      implicit none
      type(communications_arrays),intent(inout):: comms
      character(len=*),intent(in):: subname
    end subroutine deallocate_communications_arrays

    subroutine deallocate_locreg_descriptors(lr, subname)
      use module_base
      use module_types
      !use deallocatePointers
      implicit none
      type(locreg_descriptors),intent(inout):: lr
      character(len=*),intent(in):: subname
    end subroutine deallocate_locreg_descriptors

    subroutine deallocate_wavefunctions_descriptors(wfd, subname)
      use module_base
      use module_types
      !use deallocatePointers
      implicit none
      type(wavefunctions_descriptors),intent(inout):: wfd
      character(len=*),intent(in):: subname
    end subroutine deallocate_wavefunctions_descriptors

    subroutine deallocate_convolutions_bounds(bounds, subname)
      use module_base
      use module_types
      !use deallocatePointers
      implicit none
      type(convolutions_bounds),intent(inout):: bounds
      character(len=*),intent(in):: subname
    end subroutine deallocate_convolutions_bounds

    subroutine deallocate_kinetic_bounds(kb, subname)
      use module_base
      use module_types
      !use deallocatePointers
      implicit none
      type(kinetic_bounds),intent(inout):: kb
      character(len=*),intent(in):: subname
    end subroutine deallocate_kinetic_bounds

    subroutine deallocate_shrink_bounds(sb, subname)
      use module_base
      use module_types
      !use deallocatePointers
      implicit none
      type(shrink_bounds),intent(inout):: sb
      character(len=*),intent(in):: subname
    end subroutine deallocate_shrink_bounds

    subroutine deallocate_grow_bounds(gb, subname)
      use module_base
      use module_types
      !use deallocatePointers
      implicit none
      type(grow_bounds),intent(inout):: gb
      character(len=*),intent(in):: subname
    end subroutine deallocate_grow_bounds

    subroutine deallocate_nonlocal_psp_descriptors(nlpspd, subname)
      use module_base
      use module_types
      !use deallocatePointers
      implicit none
      type(nonlocal_psp_descriptors),intent(inout):: nlpspd
      character(len=*),intent(in):: subname
    end subroutine deallocate_nonlocal_psp_descriptors

    subroutine deallocate_matrixMinimization(matmin, subname)
      use module_base
      use module_types
      !use deallocatePointers
      implicit none
      type(matrixMinimization),intent(inout):: matmin
      character(len=*),intent(in):: subname
    end subroutine deallocate_matrixMinimization

    subroutine deallocate_matrixLocalizationRegion(mlr, subname)
      use module_base
      use module_types
      !use deallocatePointers
      implicit none
      type(matrixLocalizationRegion),intent(inout):: mlr
      character(len=*),intent(in):: subname
    end subroutine deallocate_matrixLocalizationRegion

    !!!subroutine nullify_linearParameters(lin)
    !!!  use module_base
    !!!  use module_types
    !!!  implicit none
    !!!  type(linearParameters),intent(out):: lin
    !!!end subroutine nullify_linearParameters

    !!subroutine nullify_p2pCommsSumrho(comsr)
    !!  use module_base
    !!  use module_types
    !!  implicit none
    !!  !type(p2pCommsSumrho),intent(out):: comsr
    !!  type(p2pComms),intent(out):: comsr
    !!end subroutine nullify_p2pCommsSumrho

    !!subroutine nullify_p2pCommsGatherPot(comgp)
    !!  use module_base
    !!  use module_types
    !!  implicit none
    !!  type(p2pCommsGatherPot),intent(out):: comgp
    !!end subroutine nullify_p2pCommsGatherPot

    !!subroutine nullify_largeBasis(lb)
    !!  use module_base
    !!  use module_types
    !!  implicit none
    !!  type(largeBasis),intent(out):: lb
    !!end subroutine nullify_largeBasis

    !!subroutine nullify_p2pCommsRepartition(comrp)
    !!  use module_base
    !!  use module_types
    !!  implicit none
    !!  type(p2pCommsRepartition),intent(out):: comrp
    !!end subroutine nullify_p2pCommsRepartition

    !!subroutine nullify_p2pCommsOrthonormality(comon)
    !!  use module_base
    !!  use module_types
    !!  implicit none
    !!  type(p2pCommsOrthonormality),intent(out):: comon
    !!end subroutine nullify_p2pCommsOrthonormality

    subroutine nullify_overlapParameters(op)
      use module_base
      use module_types
      implicit none
      type(overlapParameters),intent(out):: op
    end subroutine nullify_overlapParameters

    !!!subroutine nullify_linearInputGuess(lig)
    !!!  use module_base
    !!!  use module_types
    !!!  implicit none
    !!!  type(linearInputGuess),intent(out):: lig
    !!!end subroutine nullify_linearInputGuess

    subroutine nullify_matrixDescriptors(mad)
      use module_base
      use module_types
      implicit none
      type(matrixDescriptors),intent(out):: mad
    end subroutine nullify_matrixDescriptors

    subroutine nullify_local_zone_descriptors(lzd)
      use module_base
      use module_types
      implicit none
      type(local_zone_descriptors),intent(out):: lzd
    end subroutine nullify_local_zone_descriptors
    
    subroutine nullify_orbitals_data(orbs)
      use module_base
      use module_types
      implicit none
      type(orbitals_data),intent(out):: orbs
    end subroutine nullify_orbitals_data
    
    subroutine nullify_communications_arrays(comms)
      use module_base
      use module_types
      implicit none
      type(communications_arrays),intent(out):: comms
    end subroutine nullify_communications_arrays
    
    subroutine nullify_locreg_descriptors(lr)
      use module_base
      use module_types
      implicit none
      type(locreg_descriptors),intent(out):: lr
    end subroutine nullify_locreg_descriptors
    
    subroutine nullify_wavefunctions_descriptors(wfd)
      use module_base
      use module_types
      implicit none
      type(wavefunctions_descriptors),intent(out):: wfd
    end subroutine nullify_wavefunctions_descriptors
    
    subroutine nullify_convolutions_bounds(bounds)
      use module_base
      use module_types
      implicit none
      type(convolutions_bounds),intent(out):: bounds
    end subroutine nullify_convolutions_bounds
    
    subroutine nullify_kinetic_bounds(kb)
      use module_base
      use module_types
      implicit none
      type(kinetic_bounds),intent(out):: kb
    end subroutine nullify_kinetic_bounds
    
    subroutine nullify_shrink_bounds(sb)
      use module_base
      use module_types
      implicit none
      type(shrink_bounds),intent(out):: sb
    end subroutine nullify_shrink_bounds
    
    subroutine nullify_grow_bounds(gb)
      use module_base
      use module_types
      implicit none
      type(grow_bounds),intent(out):: gb
    end subroutine nullify_grow_bounds
    
    subroutine nullify_nonlocal_psp_descriptors(nlpspd)
      use module_base
      use module_types
      implicit none
      type(nonlocal_psp_descriptors),intent(out):: nlpspd
    end subroutine nullify_nonlocal_psp_descriptors

    subroutine nullify_matrixMinimization(matmin)
      use module_base
      use module_types
      implicit none
      type(matrixMinimization),intent(out):: matmin
    end subroutine nullify_matrixMinimization

    subroutine nullify_matrixLocalizationRegion(mlr)
      use module_base
      use module_types
      implicit none
      type(matrixLocalizationRegion),intent(out):: mlr
    end subroutine nullify_matrixLocalizationRegion

    subroutine initLocregs(iproc, nproc, nlr, rxyz, hx, hy, hz, lzd, orbs, Glr, locrad, locregShape, lborbs)
      use module_base
      use module_types
      implicit none
      integer,intent(in):: iproc, nproc, nlr
      real(8),dimension(3,nlr),intent(in):: rxyz
      real(8),intent(in):: hx, hy, hz
      type(local_zone_descriptors),intent(inout):: lzd
      type(orbitals_data),intent(in):: orbs
      type(locreg_descriptors),intent(in):: Glr
      real(8),dimension(lzd%nlr),intent(in):: locrad
      character(len=1),intent(in):: locregShape
      type(orbitals_data),optional,intent(in):: lborbs
    end subroutine initLocregs

    !!!subroutine deallocate_linearParameters(lin, subname)
    !!!  use module_base
    !!!  use module_types
    !!!  implicit none
    !!!  ! Calling arguments
    !!!  type(linearParameters),intent(inout):: lin
    !!!  character(len=*),intent(in):: subname
    !!!end subroutine deallocate_linearParameters

    !!subroutine deallocate_largeBasis(lb, subname)
    !!  use module_base
    !!  use module_types
    !!  implicit none
    !!  type(largeBasis),intent(inout):: lb
    !!  character(len=*),intent(in):: subname
    !!end subroutine deallocate_largeBasis
    
    !!subroutine deallocate_p2pCommsRepartition(comrp, subname)
    !!  use module_base
    !!  use module_types
    !!  implicit none
    !!  type(p2pCommsRepartition),intent(inout):: comrp
    !!  character(len=*),intent(in):: subname
    !!end subroutine deallocate_p2pCommsRepartition
    
    !!subroutine deallocate_p2pCommsOrthonormality(comon, subname)
    !!  use module_base
    !!  use module_types
    !!  implicit none
    !!  type(p2pCommsOrthonormality),intent(inout):: comon
    !!  character(len=*),intent(in):: subname
    !!end subroutine deallocate_p2pCommsOrthonormality
    
    subroutine deallocate_overlapParameters(op, subname)
      use module_base
      use module_types
      implicit none
      type(overlapParameters),intent(inout):: op
      character(len=*),intent(in):: subname
    end subroutine deallocate_overlapParameters

    !!subroutine deallocate_inguessParameters(ip, subname)
    !!  use module_base
    !!  use module_types
    !!  implicit none
    !!  type(inguessParameters),intent(inout):: ip
    !!  character(len=*),intent(in):: subname
    !!end subroutine deallocate_inguessParameters

    !!subroutine deallocate_p2pCommsOrthonormalityMatrix(comom, subname)
    !!  use module_base
    !!  use module_types
    !!  implicit none
    !!  type(p2pComms),intent(inout):: comom
    !!  character(len=*),intent(in):: subname
    !!end subroutine deallocate_p2pCommsOrthonormalityMatrix

    subroutine deallocate_matrixDescriptors(mad, subname)
      use module_base
      use module_types
      implicit none
      type(matrixDescriptors),intent(inout):: mad
      character(len=*),intent(in):: subname
    end subroutine deallocate_matrixDescriptors


    !!!subroutine cancelCommunicationPotential(iproc, nproc, comgp)
    !!!  use module_base
    !!!  use module_types
    !!!  implicit none
    !!!  integer,intent(in):: iproc, nproc
    !!!  !type(p2pCommsGatherPot),intent(inout):: comgp
    !!!  type(p2pComms),intent(inout):: comgp
    !!!end subroutine cancelCommunicationPotential

    !!!subroutine initCommsOrthoVariable(iproc, nproc, lzd, orbs, orbsig, onWhichAtomAll, input, op, comon, tag)
    !!!  use module_base
    !!!  use module_types
    !!!  implicit none
    !!!  integer,intent(in):: iproc, nproc
    !!!  type(local_zone_descriptors),intent(in):: lzd
    !!!  type(orbitals_data),intent(in):: orbs, orbsig
    !!!  integer,dimension(orbs%norb),intent(in):: onWhichAtomAll
    !!!  type(input_variables),intent(in):: input
    !!!  type(overlapParameters),intent(out):: op
    !!!  type(p2pComms),intent(out):: comon
    !!!  integer,intent(inout):: tag
    !!!end subroutine initCommsOrthoVariable
    !!!
    !!!subroutine countOverlapsVariable(iproc, nproc, orbs, orbsig, lzd, op, comon)
    !!!  use module_base
    !!!  use module_types
    !!!  implicit none
    !!!  integer,intent(in):: iproc, nproc
    !!!  type(orbitals_data),intent(in):: orbs, orbsig
    !!!  type(local_zone_descriptors),intent(in):: lzd
    !!!  type(overlapParameters),intent(out):: op
    !!!  type(p2pComms),intent(out):: comon
    !!!end subroutine countOverlapsVariable
    !!!
    !!!subroutine determineOverlapsVariable(iproc, nproc, orbs, orbsig, lzd, op, comon)
    !!!  use module_base
    !!!  use module_types
    !!!  implicit none
    !!!  integer,intent(in):: iproc, nproc
    !!!  type(orbitals_data),intent(in):: orbs, orbsig
    !!!  type(local_zone_descriptors),intent(in):: lzd
    !!!  type(overlapParameters),intent(out):: op
    !!!  type(p2pComms),intent(out):: comon
    !!!end subroutine determineOverlapsVariable
    !!!
    !!!subroutine determineOverlapDescriptorsVariable(iproc, nproc, orbs, orbsig, lzd, Glr, onWhichAtom, op)
    !!!  use module_base
    !!!  use module_types
    !!!  implicit none
    !!!  integer,intent(in):: iproc, nproc
    !!!  type(orbitals_data),intent(in):: orbs, orbsig
    !!!  type(local_zone_descriptors),intent(in):: lzd
    !!!  type(locreg_descriptors),intent(in):: Glr
    !!!  integer,dimension(orbs%norb),intent(in):: onWhichAtom
    !!!  type(overlapParameters),intent(inout):: op
    !!!end subroutine determineOverlapDescriptorsVariable
    !!!
    !!!subroutine setCommsOrthoVariable(iproc, nproc, orbs, orbsig, lzd, op, comon, tag)
    !!!  use module_base
    !!!  use module_types
    !!!  implicit none
    !!!  integer,intent(in):: iproc, nproc
    !!!  type(orbitals_data),intent(in):: orbs, orbsig
    !!!  type(local_zone_descriptors),intent(in):: lzd
    !!!  type(overlapParameters),intent(inout):: op
    !!!  type(p2pComms),intent(out):: comon
    !!!  integer,intent(inout):: tag
    !!!end subroutine setCommsOrthoVariable
    
    !!subroutine indicesForExpansionVariable(iproc, nproc, orbs, input, lzd, op, comon)
    !!  use module_base
    !!  use module_types
    !!  implicit none
    !!  integer,intent(in):: iproc, nproc
    !!  type(orbitals_data),intent(in):: orbs
    !!  type(input_variables),intent(in):: input
    !!  type(local_zone_descriptors),intent(in):: lzd
    !!  type(overlapParameters),intent(in):: op
    !!  type(p2pComms),intent(in):: comon
    !!end subroutine indicesForExpansionVariable
    
    !!subroutine indicesForExtractionVariable(iproc, nproc, orbs, orbsig, sizePhi, lzd, op, comon)
    !!  use module_base
    !!  use module_types
    !!  implicit none
    !!  integer,intent(in):: iproc, nproc, sizePhi
    !!  type(orbitals_data),intent(in):: orbs, orbsig
    !!  type(local_zone_descriptors),intent(in):: lzd
    !!  type(overlapParameters),intent(inout):: op
    !!  type(p2pComms),intent(out):: comon
    !!end subroutine indicesForExtractionVariable
    
    !!subroutine extractOrbital2Variable(iproc, nproc, orbs, orbsig, sizePhi, lzd, op, phi, comon)
    !!  use module_base
    !!  use module_types
    !!  implicit none
    !!  integer,intent(in):: iproc, nproc, sizePhi
    !!  type(orbitals_data),intent(in):: orbs, orbsig
    !!  type(local_zone_descriptors),intent(in):: lzd
    !!  type(overlapParameters),intent(inout):: op
    !!  real(8),dimension(sizePhi),intent(in):: phi
    !!  type(p2pComms),intent(out):: comon
    !!end subroutine extractOrbital2Variable
    
    !!subroutine expandOrbital2Variable(iproc, nproc, orbs, input, lzd, op, comon, lphiovrlp)
    !!  use module_base
    !!  use module_types
    !!  implicit none
    !!  integer,intent(in):: iproc, nproc
    !!  type(orbitals_data),intent(in):: orbs
    !!  type(input_variables),intent(in):: input
    !!  type(local_zone_descriptors),intent(in):: lzd
    !!  type(overlapParameters),intent(in):: op
    !!  type(p2pComms),intent(in):: comon
    !!  real(8),dimension(op%ndim_lphiovrlp),intent(out):: lphiovrlp
    !!end subroutine expandOrbital2Variable

    !!subroutine buildLinearCombinationsVariable(iproc, nproc, lzdig, lzd, orbsig, &
    !!           orbs, input, coeff, lchi, tag, lphi)
    !!  use module_base
    !!  use module_types
    !!  implicit none

    !!  ! Calling arguments
    !!  integer,intent(in):: iproc, nproc
    !!  type(local_zone_descriptors),intent(in):: lzdig, lzd
    !!  type(orbitals_data),intent(in):: orbsig, orbs
    !!  type(input_variables),intent(in):: input
    !!  real(8),dimension(orbsig%norb,orbs%norb),intent(in):: coeff
    !!  real(8),dimension(orbsig%npsidim_orbs),intent(in):: lchi
    !!  integer,intent(inout):: tag
    !!  real(8),dimension(orbs%npsidim_orbs),intent(out):: lphi
    !!end subroutine buildLinearCombinationsVariable

    !subroutine index_of_Lpsi_to_global2(iproc, nproc, ldim, gdim, norb, nspinor, nspin, Glr, Llr, indexLpsi)
    !  use module_base
    !  use module_types
    !  implicit none
    !  integer,intent(in):: iproc, nproc
    !  integer :: Gdim          ! dimension of psi 
    !  integer :: Ldim          ! dimension of lpsi
    !  integer :: norb          ! number of orbitals
    !  integer :: nspinor       ! number of spinors
    !  integer :: nspin         ! number of spins 
    !  type(locreg_descriptors),intent(in) :: Glr  ! Global grid descriptor
    !  type(locreg_descriptors), intent(in) :: Llr  ! Localization grid descriptors 
    !  integer,dimension(Ldim),intent(out) :: indexLpsi         !Wavefunction in localization region
    !end subroutine index_of_Lpsi_to_global2


     subroutine initInputguessConfinement(iproc, nproc, at, lzd, orbs, collcom_reference, &
                Glr, input, hx, hy, hz, lin, tmbig, tmbgauss, rxyz, nscatterarr)
       use module_base
       use module_types
       implicit none
       integer,intent(in):: iproc,nproc
       real(gp), intent(in) :: hx, hy, hz
       type(atoms_data),intent(inout) :: at
       type(local_zone_descriptors),intent(in):: lzd
       type(orbitals_data),intent(in):: orbs
       type(collective_comms),intent(in):: collcom_reference
       type(locreg_descriptors),intent(in) :: Glr
       type(input_variables)::input
       type(linearInputParameters),intent(inout):: lin
       type(DFT_wavefunction),intent(out):: tmbig, tmbgauss
       integer,dimension(0:nproc-1,4),intent(in):: nscatterarr !n3d,n3p,i3s+i3xcsh-1,i3xcsh
       real(gp),dimension(3,at%nat),intent(in):: rxyz
     end subroutine initInputguessConfinement


    subroutine orthonormalizeAtomicOrbitalsLocalized2(iproc, nproc, methTransformOverlap, nItOrtho, &
               lzd, orbs, comon, op, input, mad, collcom, orthpar, bpo, lchi)
      use module_base
      use module_types
      implicit none
      integer,intent(in):: iproc, nproc, methTransformOverlap, nItOrtho
      type(local_zone_descriptors),intent(in):: lzd
      type(orbitals_data),intent(in):: orbs
      type(input_variables),intent(in):: input
      type(p2pComms),intent(inout):: comon
      type(overlapParameters),intent(inout):: op
      type(matrixDescriptors),intent(in):: mad
      type(collective_comms),intent(in):: collcom
      type(orthon_data),intent(in):: orthpar
      type(basis_performance_options),intent(in):: bpo
      real(8),dimension(orbs%npsidim_orbs),intent(inout):: lchi
    end subroutine orthonormalizeAtomicOrbitalsLocalized2

    subroutine build_input_guess(iproc, nproc, nlocregPerMPI, hx, hy, hz, &
               tmb, tmbig, at, input, lchi, locregCenter, rxyz, ham, lphi)
      use module_base
      use module_types
      implicit none
      integer,intent(in):: iproc, nproc, nlocregPerMPI
      real(gp), intent(in) :: hx, hy, hz
      type(DFT_wavefunction),intent(in):: tmb, tmbig
      type(atoms_data),intent(in):: at
      type(input_variables),intent(in):: input
      real(8),dimension(tmbig%orbs%npsidim_orbs),intent(in):: lchi
      real(8),dimension(3,tmbig%lzd%nlr),intent(in):: locregCenter
      real(8),dimension(3,at%nat),intent(in):: rxyz
      real(8),dimension(tmbig%orbs%norb,tmbig%orbs%norb,nlocregPerMPI),intent(in):: ham
      real(8),dimension(tmb%orbs%npsidim_orbs),intent(out):: lphi
    end subroutine build_input_guess


    subroutine extractMatrix3(iproc, nproc, norb, norbp, orbstot, onWhichAtomPhi, onWhichMPI, nmat, ham, matmin, hamextract)
      use module_base
      use module_types
      implicit none
      integer,intent(in):: iproc, nproc, nmat, norb, norbp
      type(orbitals_data),intent(in):: orbstot
      integer,dimension(norb),intent(in):: onWhichAtomPhi, onWhichMPI
      real(8),dimension(orbstot%norb,orbstot%norb,nmat),intent(in):: ham
      type(matrixMinimization),intent(inout):: matmin
      real(8),dimension(:,:,:),pointer,intent(out):: hamextract
    end subroutine extractMatrix3

!!$    subroutine getHamiltonianMatrix3(iproc, nproc, nprocTemp, lzdig, orbsig, orbs, norb_parTemp, onWhichMPITemp, &
!!$               Glr, input, onWhichAtom, onWhichAtomp, nat, nlocregPerMPI, lchi, lhchi, ham)
!!$      use module_base
!!$      use module_types
!!$      implicit none
!!$      integer,intent(in):: iproc, nproc, nprocTemp, nat, nlocregPerMPI
!!$      type(local_zone_descriptors),intent(in):: lzdig
!!$      type(orbitals_data),intent(in):: orbsig, orbs
!!$      integer,dimension(0:nprocTemp),intent(in):: norb_parTemp
!!$      integer,dimension(orbs%norb),intent(in):: onWhichMPITemp
!!$      type(locreg_descriptors),intent(in):: Glr
!!$      type(input_variables),intent(in):: input
!!$      integer,dimension(orbsig%norb),intent(in):: onWhichAtom
!!$      integer,dimension(orbsig%norbp),intent(in):: onWhichAtomp
!!$      real(8),dimension(orbsig%npsidim_comp),intent(in):: lchi
!!$      real(8),dimension(orbsig%npsidim_comp,nat),intent(in):: lhchi
!!$      real(8),dimension(orbsig%norb,orbsig%norb,nlocregPerMPI),intent(out):: ham
!!$      end subroutine getHamiltonianMatrix3
!!$
!!$      subroutine getHamiltonianMatrix4(iproc, nproc, nprocTemp, lzdig, orbsig, orbs, norb_parTemp, onWhichMPITemp, &
!!$                 Glr, input, onWhichAtom, onWhichAtomp, ndim_lhchi, nlocregPerMPI, lchi, lhchi, skip, mad, &
!!$                 memoryForCommunOverlapIG, tag, ham)
!!$        use module_base
!!$        use module_types
!!$        implicit none
!!$        integer,intent(in):: iproc, nproc, nprocTemp, ndim_lhchi, nlocregPerMPI
!!$        type(local_zone_descriptors),intent(in):: lzdig
!!$        type(orbitals_data),intent(in):: orbsig, orbs
!!$        integer,dimension(0:nprocTemp),intent(in):: norb_parTemp
!!$        integer,dimension(orbs%norb),intent(in):: onWhichMPITemp
!!$        type(locreg_descriptors),intent(in):: Glr
!!$        type(input_variables),intent(in):: input
!!$        integer,dimension(orbsig%norb),intent(in):: onWhichAtom
!!$        integer,dimension(orbsig%norbp),intent(in):: onWhichAtomp
!!$        real(8),dimension(orbsig%npsidim),intent(in):: lchi
!!$        real(8),dimension(orbsig%npsidim,ndim_lhchi),intent(in):: lhchi
!!$        logical,dimension(lzdig%nlr),intent(in):: skip
!!$        type(matrixDescriptors),intent(in):: mad
!!$        integer,intent(in):: memoryForCommunOverlapIG
!!$        integer,intent(inout):: tag
!!$        !logical,dimension(lin%lig%lzdig%nlr,0:nproc-1),intent(in):: skipGlobal
!!$        real(8),dimension(orbsig%norb,orbsig%norb,nlocregPerMPI),intent(out):: ham
!!$      end subroutine getHamiltonianMatrix4
!!$
!!$
!!$      subroutine getHamiltonianMatrix5(iproc, nproc, nprocTemp, lzdig, orbsig, orbs, norb_parTemp, onWhichMPITemp, &
!!$                 Glr, input, onWhichAtom, onWhichAtomp, ndim_lhchi, nlocregPerMPI, lchi, lhchi, skip, mad, &
!!$                 memoryForCommunOverlapIG, tag, ham)
!!$        use module_base
!!$        use module_types
!!$        implicit none
!!$        integer,intent(in):: iproc, nproc, nprocTemp, ndim_lhchi, nlocregPerMPI
!!$        type(local_zone_descriptors),intent(in):: lzdig
!!$        type(orbitals_data),intent(in):: orbsig, orbs
!!$        integer,dimension(0:nprocTemp),intent(in):: norb_parTemp
!!$        integer,dimension(orbs%norb),intent(in):: onWhichMPITemp
!!$        type(locreg_descriptors),intent(in):: Glr
!!$        type(input_variables),intent(in):: input
!!$        integer,dimension(orbsig%norb),intent(in):: onWhichAtom
!!$        integer,dimension(orbsig%norbp),intent(in):: onWhichAtomp
!!$        real(8),dimension(orbsig%npsidim),intent(in):: lchi
!!$        real(8),dimension(orbsig%npsidim,ndim_lhchi),intent(in):: lhchi
!!$        logical,dimension(lzdig%nlr),intent(in):: skip
!!$        type(matrixDescriptors),intent(in):: mad
!!$        integer,intent(in):: memoryForCommunOverlapIG
!!$        integer,intent(inout):: tag
!!$        !logical,dimension(lin%lig%lzdig%nlr,0:nproc-1),intent(in):: skipGlobal
!!$        real(8),dimension(orbsig%norb,orbsig%norb,nlocregPerMPI),intent(out):: ham
!!$      end subroutine getHamiltonianMatrix5

      subroutine allocateSendBufferOrtho(comon, subname)
        use module_base
        use module_types
        implicit none
        type(p2pComms),intent(inout):: comon
        character(len=*),intent(in):: subname
      end subroutine allocateSendBufferOrtho
      
      
      subroutine deallocateSendBufferOrtho(comon, subname)
        use module_base
        use module_types
        implicit none
        type(p2pComms),intent(inout):: comon
        character(len=*),intent(in):: subname
      end subroutine deallocateSendBufferOrtho
      
      
      subroutine allocateRecvBufferOrtho(comon, subname)
        use module_base
        use module_types
        implicit none
        type(p2pComms),intent(inout):: comon
        character(len=*),intent(in):: subname
      end subroutine allocateRecvBufferOrtho
      
      
      subroutine deallocateRecvBufferOrtho(comon, subname)
        use module_base
        use module_types
        implicit none
        type(p2pComms),intent(inout):: comon
        character(len=*),intent(in):: subname
      end subroutine deallocateRecvBufferOrtho

      subroutine applyOrthoconstraintNonorthogonal2(iproc, nproc, methTransformOverlap, blocksize_pdgemm, &
                 correction_orthoconstraint, &
                 orbs, lagmat, ovrlp, mad, &
                 ovrlp_minus_one_lagmat, ovrlp_minus_one_lagmat_trans)
        use module_base
        use module_types
        implicit none
        integer,intent(in):: iproc, nproc, methTransformOverlap, blocksize_pdgemm, correction_orthoconstraint
        type(orbitals_data),intent(in):: orbs
        real(8),dimension(orbs%norb,orbs%norb),intent(in):: ovrlp
        real(8),dimension(orbs%norb,orbs%norb),intent(inout):: lagmat
        type(matrixDescriptors),intent(in):: mad
        real(8),dimension(orbs%norb,orbs%norb),intent(out):: ovrlp_minus_one_lagmat, ovrlp_minus_one_lagmat_trans
      end subroutine applyOrthoconstraintNonorthogonal2

      !!subroutine gatherOrbitalsOverlapWithComput(iproc, nproc, orbs, input, lzd, op, comon, lphiovrlp, expanded)
      !!  use module_base
      !!  use module_types
      !!  implicit none
      !!  integer,intent(in):: iproc, nproc
      !!  type(orbitals_data),intent(in):: orbs
      !!  type(input_variables),intent(in):: input
      !!  type(local_zone_descriptors),intent(in):: lzd
      !!  type(overlapParameters),intent(in):: op
      !!  type(p2pComms),intent(inout):: comon
      !!  real(8),dimension(op%ndim_lphiovrlp),intent(out):: lphiovrlp
      !!  logical,dimension(orbs%norb,orbs%norbp),intent(out):: expanded
      !!end subroutine gatherOrbitalsOverlapWithComput


      !!subroutine expandOneOrbital(iproc, nproc, orbsource, orbdest, orbs, input, onWhichAtom, lzd, op, comon, lphiovrlp)
      !!  use module_base
      !!  use module_types
      !!  implicit none
      !!  integer,intent(in):: iproc, nproc, orbsource, orbdest
      !!  type(orbitals_data),intent(in):: orbs
      !!  type(input_variables),intent(in):: input
      !!  integer,dimension(orbs%norb),intent(in):: onWhichAtom
      !!  type(local_zone_descriptors),intent(in):: lzd
      !!  type(overlapParameters),intent(in):: op
      !!  type(p2pComms),intent(in):: comon
      !!  real(8),dimension(op%ndim_lphiovrlp),intent(out):: lphiovrlp
      !!end subroutine expandOneOrbital

      !!subroutine expandRemainingOrbitals(iproc, nproc, orbs, input, onWhichAtom, lzd, op, comon, expanded, lphiovrlp)
      !!  use module_base
      !!  use module_types
      !!  implicit none
      !!  integer,intent(in):: iproc, nproc
      !!  type(orbitals_data),intent(in):: orbs
      !!  type(input_variables),intent(in):: input
      !!  integer,dimension(orbs%norb),intent(in):: onWhichAtom
      !!  type(local_zone_descriptors),intent(in):: lzd
      !!  type(overlapParameters),intent(in):: op
      !!  type(p2pComms),intent(in):: comon
      !!  logical,dimension(orbs%norb,orbs%norbp),intent(in):: expanded
      !!  real(8),dimension(op%ndim_lphiovrlp),intent(out):: lphiovrlp
      !!end subroutine expandRemainingOrbitals

      subroutine extractOrbital3(iproc, nproc, orbs, orbsig, sizePhi, lzd, lzdig, op, opig, phi, nsendBuf, sendBuf)
        use module_base
        use module_types
        implicit none
        integer,intent(in):: iproc, nproc, sizePhi
        type(orbitals_data),intent(in):: orbs, orbsig
        type(local_zone_descriptors),intent(in):: lzd, lzdig
        type(overlapParameters),intent(inout):: op, opig
        real(8),dimension(sizePhi),intent(in):: phi
        integer,intent(in):: nsendBuf
        real(8),dimension(nsendBuf),intent(out):: sendBuf
      end subroutine extractOrbital3

      subroutine calculateOverlapMatrix3(iproc, nproc, orbs, op, nsendBuf, sendBuf, nrecvBuf, recvBuf, mad, ovrlp)
        use module_base
        use module_types
        implicit none
        integer,intent(in):: iproc, nproc, nsendBuf, nrecvBuf
        type(orbitals_data),intent(in):: orbs
        type(overlapParameters),intent(in):: op
        real(8),dimension(nsendBuf),intent(in):: sendBuf
        real(8),dimension(nrecvBuf),intent(in):: recvBuf
        type(matrixDescriptors),intent(in):: mad
        real(8),dimension(orbs%norb,orbs%norb),intent(out):: ovrlp
      end subroutine calculateOverlapMatrix3


      subroutine calculateOverlapMatrix3Partial(iproc, nproc, orbs, op, &
                 nsendBuf, sendBuf, nrecvBuf, recvBuf, mad, ovrlp)
        use module_base
        use module_types
        implicit none
        integer,intent(in):: iproc, nproc, nsendBuf, nrecvBuf
        type(orbitals_data),intent(in):: orbs
        type(overlapParameters),intent(in):: op
        real(8),dimension(nsendBuf),intent(in):: sendBuf
        real(8),dimension(nrecvBuf),intent(in):: recvBuf
        type(matrixDescriptors),intent(in):: mad
        !logical,dimension(0:nproc-1),intent(in):: skip
        real(8),dimension(orbs%norb,orbs%norb),intent(out):: ovrlp
      end subroutine calculateOverlapMatrix3Partial

      subroutine dgemm_parallel(iproc, nproc, blocksize, comm, transa, transb, m, n, k, alpha, a, lda, b, ldb, beta, c, ldc)
        use module_base
        implicit none
        integer,intent(in):: iproc, nproc, blocksize, comm, m, n, k, lda, ldb, ldc
        character(len=1),intent(in):: transa, transb
        real(8),intent(in):: alpha, beta
        real(8),dimension(lda,k),intent(in):: a
        real(8),dimension(ldb,n),intent(in):: b
        real(8),dimension(ldc,n),intent(out):: c
      end subroutine dgemm_parallel

      subroutine dsymm_parallel(iproc, nproc, blocksize, comm, side, uplo, m, n, alpha, a, lda, b, ldb, beta, c, ldc)
        use module_base
        implicit none
        integer,intent(in):: iproc, nproc, blocksize, comm, m, n, lda, ldb, ldc
        character(len=1),intent(in):: side, uplo
        real(8),intent(in):: alpha, beta
        real(8),dimension(lda,m),intent(in):: a
        real(8),dimension(ldb,n),intent(in):: b
        real(8),dimension(ldc,n),intent(out):: c
      end subroutine dsymm_parallel



      subroutine applyOrthoconstraintVectors(iproc, nproc, methTransformOverlap, correctionOverlap, blocksize_pdgemm, &
                 comm, norb, norbmax, norbp, isorb, nlr, noverlaps, onWhichAtom, ovrlp, &
                 lagmat, comom, mlr, mad, orbs, grad, ovrlp_minus_one_lagmat, ovrlp_minus_one_lagmat_trans)
        use module_base
        use module_types
        implicit none
        integer,intent(in):: iproc, nproc, methTransformOverlap, correctionOverlap, blocksize_pdgemm
        integer,intent(in):: comm, norb, norbmax, norbp, isorb, nlr, noverlaps
        integer,dimension(norb),intent(in):: onWhichAtom
        real(8),dimension(norb,norb),intent(in):: ovrlp
        real(8),dimension(norb,norb),intent(inout):: lagmat
        type(p2pComms),intent(in):: comom
        type(matrixLocalizationRegion),dimension(nlr),intent(in):: mlr
        type(matrixDescriptors),intent(in):: mad
        type(orbitals_data),intent(in):: orbs
        real(8),dimension(norbmax,norbp),intent(inout):: grad
        real(8),dimension(norb,norb),intent(out):: ovrlp_minus_one_lagmat, ovrlp_minus_one_lagmat_trans
      end subroutine applyOrthoconstraintVectors


      subroutine dsyev_parallel(iproc, nproc, blocksize, comm, jobz, uplo, n, a, lda, w, info)
        use module_base
        use module_types
        implicit none
      
        ! Calling arguments
        integer,intent(in):: iproc, nproc, blocksize, comm, n, lda, info
        character(len=1),intent(in):: jobz, uplo
        real(8),dimension(lda,n),intent(inout):: a
        real(8),dimension(n),intent(out):: w
      end subroutine dsyev_parallel


      subroutine transformOverlapMatrixParallel(iproc, nproc, norb, ovrlp)
        use module_base
        use module_types
        implicit none
        integer,intent(in):: iproc, nproc, norb
        real(8),dimension(norb,norb),intent(inout):: ovrlp
      end subroutine transformOverlapMatrixParallel


      !!subroutine initMatrixCompression(iproc, nproc, orbs, op, mad)
      !!  use module_base
      !!  use module_types
      !!  implicit none
      !!  integer,intent(in):: iproc, nproc
      !!  type(orbitals_data),intent(in):: orbs
      !!  type(overlapParameters),intent(in):: op
      !!  type(matrixDescriptors),intent(out):: mad
      !!end subroutine initMatrixCompression

      subroutine orthoconstraintNonorthogonal(iproc, nproc, lzd, orbs, op, comon, mad, collcom, orthpar, bpo, &
                 lphi, lhphi, lagmat)
        use module_base
        use module_types
        implicit none
        integer,intent(in):: iproc, nproc
        type(local_zone_descriptors),intent(in):: lzd
        type(orbitals_Data),intent(in):: orbs
        type(overlapParameters),intent(inout):: op
        type(p2pComms),intent(inout):: comon
        type(matrixDescriptors),intent(in):: mad
        type(collective_comms),intent(in):: collcom
        type(orthon_data),intent(in):: orthpar
        type(basis_performance_options),intent(in):: bpo
        real(8),dimension(max(orbs%npsidim_comp,orbs%npsidim_orbs)),intent(inout):: lphi
        real(8),dimension(max(orbs%npsidim_comp,orbs%npsidim_orbs)),intent(inout):: lhphi
        real(8),dimension(orbs%norb,orbs%norb),intent(out):: lagmat
      end subroutine orthoconstraintNonorthogonal

      subroutine dsygv_parallel(iproc, nproc, blocksize, nprocMax, comm, itype, jobz, uplo, n, a, lda, b, ldb, w, info)
        use module_base
        use module_types
        implicit none
        integer,intent(in):: iproc, nproc, blocksize, nprocMax, comm, itype, n, lda, ldb, info
        character(len=1),intent(in):: jobz, uplo
        real(8),dimension(lda,n),intent(inout):: a
        real(8),dimension(ldb,n),intent(inout):: b
        real(8),dimension(n),intent(out):: w
      end subroutine dsygv_parallel

      !!subroutine getOrbitals(iproc, nproc, comon)
      !!  use module_base
      !!  use module_types
      !!  implicit none
      !!  integer,intent(in):: iproc, nproc
      !!  type(p2pComms),intent(inout):: comon
      !!end subroutine getOrbitals

      subroutine initCompressedMatmul(iproc, nproc, norb, mad)
        use module_base
        use module_types
        implicit none
        integer,intent(in):: iproc, nproc, norb
        type(matrixDescriptors),intent(inout):: mad
      end subroutine initCompressedMatmul

      !!subroutine initCompressedMatmul2(norb, nseg, keyg, nsegmatmul, keygmatmul, keyvmatmul)
      !!  use module_base
      !!  use module_types
      !!  implicit none
      !!  integer,intent(in):: norb, nseg
      !!  integer,dimension(2,nseg),intent(in):: keyg
      !!  integer,intent(out):: nsegmatmul
      !!  integer,dimension(:,:),pointer,intent(out):: keygmatmul
      !!  integer,dimension(:),pointer,intent(out):: keyvmatmul
      !!end subroutine initCompressedMatmul2


      subroutine dgemm_compressed2(iproc, nproc, norb, nsegline, nseglinemax, keygline, nsegmatmul, keygmatmul, a, b, c)
        implicit none
        integer,intent(in):: iproc, nproc, norb, nseglinemax, nsegmatmul
        integer,dimension(2,nsegmatmul),intent(in):: keygmatmul
        integer,dimension(norb):: nsegline
        integer,dimension(2,nseglinemax,norb):: keygline
        real(8),dimension(norb,norb),intent(in):: a, b
        real(8),dimension(norb,norb),intent(out):: c
      end subroutine dgemm_compressed2

      subroutine transformOverlapMatrixTaylorOrder2(iproc, nproc, norb, mad, ovrlp)
        use module_base
        use module_types
        implicit none
        integer,intent(in):: iproc, nproc, norb
        type(matrixDescriptors),intent(in):: mad
        real(8),dimension(norb,norb),intent(inout):: ovrlp
      end subroutine transformOverlapMatrixTaylorOrder2

      subroutine overlapPowerMinusOneHalfTaylor(iproc, nproc, methTransformOrder, norb, mad, ovrlp)
        use module_base
        use module_types
        implicit none
      
        ! Calling arguments
        integer,intent(in):: iproc, nproc, methTransformOrder, norb
        type(matrixDescriptors),intent(in):: mad
        real(8),dimension(norb,norb),intent(inout):: ovrlp
      end subroutine overlapPowerMinusOneHalfTaylor

      subroutine overlapPowerMinusOneHalf(iproc, nproc, comm, methTransformOrder, blocksize_dsyev, &
                 blocksize_pdgemm, norb, mad, ovrlp)
        use module_base
        use module_types
        implicit none
        integer,intent(in):: iproc, nproc, comm, methTransformOrder, blocksize_dsyev, blocksize_pdgemm, norb
        type(matrixDescriptors),intent(in):: mad
        real(8),dimension(norb,norb),intent(inout):: ovrlp
      end subroutine overlapPowerMinusOneHalf

      subroutine overlapPowerMinusOne(iproc, nproc, iorder, norb, mad, orbs, ovrlp)
        use module_base
        use module_types
        implicit none
        integer,intent(in):: iproc, nproc, iorder, norb
        type(matrixDescriptors),intent(in):: mad
        type(orbitals_data),intent(in):: orbs
        real(8),dimension(norb,norb),intent(inout):: ovrlp
      end subroutine overlapPowerMinusOne

      subroutine initCompressedMatmul3(iproc, norb, mad)
        use module_base
        use module_types
        implicit none
        integer,intent(in):: iproc, norb
        type(matrixDescriptors),intent(inout):: mad
      end subroutine initCompressedMatmul3

    subroutine Linearnonlocal_forces(iproc,nproc,Lzd,nlpspd,hx,hy,hz,at,rxyz,&
      orbs,proj,psi,fsep,refill,linorbs,coeff,phi)
      use module_base
      use module_types
      implicit none
      type(atoms_data), intent(in) :: at
      logical, intent(in) :: refill
      integer, intent(in) :: iproc, nproc
      real(gp), intent(in) :: hx,hy,hz
      type(local_zone_descriptors) :: Lzd
      type(nonlocal_psp_descriptors), intent(in) :: nlpspd
      type(orbitals_data), intent(in) :: orbs
      real(gp), dimension(3,at%nat), intent(in) :: rxyz
      real(wp), dimension(orbs%npsidim_orbs), intent(inout) :: psi
      real(wp), dimension(nlpspd%nprojel), intent(inout) :: proj
      real(gp), dimension(3,at%nat), intent(inout) :: fsep
      type(orbitals_data), intent(in) :: linorbs                         
      real(8),dimension(linorbs%npsidim_orbs),intent(in),optional:: phi          
      real(8),dimension(linorbs%norb,orbs%norb),intent(in),optional:: coeff  
    end subroutine Linearnonlocal_forces

     !!!subroutine local_hamiltonian3(iproc,exctX,orbs,Lzd,hx,hy,hz,&
     !!!     nspin,Lpot,psi,hpsi,ekin_sum,epot_sum,&
     !!!     withConfinement, at, rxyz, istexct, lin, confinementCenter)
     !!!  use module_base
     !!!  use module_types
     !!!  use libxc_functionals
     !!!  implicit none
     !!!  integer, intent(in) :: iproc,nspin, istexct
     !!!  real(gp), intent(in) :: hx,hy,hz
     !!!  logical, intent(in) :: exctX
     !!!  type(orbitals_data), intent(in) :: orbs
     !!!  type(local_zone_descriptors), intent(in) :: Lzd
     !!!  real(wp), dimension(orbs%npsidim_orbs), intent(in) :: psi
     !!!  real(wp), dimension(Lzd%ndimpotisf),target :: Lpot
     !!!  !real(wp), dimension(lr%d%n1i*lr%d%n2i*lr%d%n3i*nspin) :: pot
     !!!  real(gp), intent(out) :: ekin_sum,epot_sum
     !!!  real(wp), dimension(orbs%npsidim_orbs), intent(out) :: hpsi
     !!!  logical,intent(in):: withConfinement
     !!!  type(atoms_data), intent(in) :: at
     !!!  real(gp), dimension(3,at%nat), intent(in) :: rxyz
     !!!  type(linearParameters),intent(in),optional:: lin
     !!!  integer,dimension(orbs%norbp),intent(in),optional:: confinementCenter
     !!!end subroutine local_hamiltonian3


     subroutine choosePreconditioner2(iproc, nproc, orbs, lr, hx, hy, hz, ncong, hpsi, &
                confpotorder, potentialprefac, it, iorb, eval_zero)
       use module_base
       use module_types
       implicit none
       integer, intent(in) :: iproc,nproc,ncong, iorb, confpotorder
       real(gp), intent(in) :: hx,hy,hz
       type(locreg_descriptors), intent(in) :: lr
       type(orbitals_data), intent(in) :: orbs
       real(8),intent(in):: potentialprefac
       real(wp), dimension(lr%wfd%nvctr_c+7*lr%wfd%nvctr_f,orbs%nspinor), intent(inout) :: hpsi
       integer,intent(in):: it
       real(8),intent(in):: eval_zero
     end subroutine choosePreconditioner2


     subroutine FullHamiltonianApplication(iproc,nproc,at,orbs,rxyz,&
          proj,Lzd,nlpspd,confdatarr,ngatherarr,Lpot,psi,hpsi,&
          energs,SIC,GPU,&
          pkernel,orbsocc,psirocc)
       use module_base
       use module_types
       use module_xc
       implicit none
       integer, intent(in) :: iproc,nproc!,nspin
       type(atoms_data), intent(in) :: at
       type(orbitals_data), intent(in) :: orbs
       type(local_zone_descriptors),intent(in) :: Lzd
       type(nonlocal_psp_descriptors), intent(in) :: nlpspd
       type(SIC_data), intent(in) :: SIC
       integer, dimension(0:nproc-1,2), intent(in) :: ngatherarr
       real(gp), dimension(3,at%nat), intent(in) :: rxyz
       real(wp), dimension(nlpspd%nprojel), intent(in) :: proj
       real(wp), dimension(orbs%npsidim_orbs), intent(in) :: psi
       type(confpot_data), dimension(orbs%norbp), intent(in) :: confdatarr
       real(wp), dimension(lzd%ndimpotisf) :: Lpot
       type(energy_terms), intent(inout) :: energs
       real(wp), target, dimension(max(1,orbs%npsidim_orbs)), intent(out) :: hpsi
       type(GPU_pointers), intent(inout) :: GPU
       real(dp), dimension(:), pointer, optional :: pkernel
       type(orbitals_data), intent(in), optional :: orbsocc
       real(wp), dimension(:), pointer, optional :: psirocc
     end subroutine FullHamiltonianApplication

     !!subroutine prepare_lnlpspd(iproc, at, input, orbs, rxyz, radii_cf, locregShape, lzd)
     !!  use module_base
     !!  use module_types
     !!  implicit none
     !!  integer,intent(in):: iproc
     !!  type(atoms_data),intent(in):: at
     !!  type(input_variables),intent(in):: input
     !!  type(orbitals_data),intent(in):: orbs
     !!  real(8),dimension(3,at%nat),intent(in):: rxyz
     !!  real(8),dimension(at%ntypes,3),intent(in):: radii_cf
     !!  character(len=1),intent(in):: locregShape
     !!  type(local_zone_descriptors),intent(inout):: lzd
     !!end subroutine prepare_lnlpspd

     !!subroutine free_lnlpspd(orbs, lzd)
     !!  use module_base
     !!  use module_types
     !!  implicit none
     !!  type(orbitals_data),intent(in):: orbs
     !!  type(local_zone_descriptors),intent(inout):: lzd
     !!end subroutine free_lnlpspd


     subroutine transformToGlobal(iproc,nproc,lzd,lorbs,orbs,comms,input,ld_coeff,coeff,lphi,psi,psit)
       use module_base
       use module_types
       implicit none
       integer,intent(in):: iproc, nproc, ld_coeff
       type(local_zone_descriptors),intent(in):: lzd
       type(orbitals_data),intent(in):: lorbs, orbs
       type(communications_arrays):: comms
       type(input_variables),intent(in):: input
       real(8),dimension(ld_coeff,orbs%norb),intent(in):: coeff
       real(8),dimension(lorbs%npsidim_orbs),intent(inout):: lphi
       real(8),dimension(max(orbs%npsidim_orbs,orbs%npsidim_comp)),target,intent(out):: psi
       real(8),dimension(:),pointer,intent(out):: psit
     end subroutine transformToGlobal


     !!subroutine my_iallgatherv(iproc, nproc, sendbuf, sendcount, recvbuf, recvcounts, displs, comm, tagx, requests)
     !!  use module_base
     !!  implicit none

     !!  ! Calling arguments
     !!  integer,intent(in):: iproc, nproc, sendcount, comm
     !!  integer,dimension(0:nproc-1),intent(in):: recvcounts, displs
     !!  real(8),dimension(sendcount),intent(in):: sendbuf
     !!  integer,dimension(2,0:nproc*nproc-1),intent(in):: requests
     !!  integer,intent(in):: tagx
     !!  real(8),dimension(sum(recvcounts)),intent(out):: recvbuf
     !!end subroutine my_iallgatherv


     !!subroutine gatherOrbitalsOverlapWithComput2(iproc, nproc, orbs, input, lzd, op, comon, nsendbuf, sendbuf,&
     !!     nrecvbuf, recvbuf, lphiovrlp, expanded, ovrlp)
     !!  use module_base
     !!  use module_types
     !!  implicit none
     !!  integer,intent(in):: iproc, nproc, nsendbuf, nrecvbuf                                                                 
     !!  type(orbitals_data),intent(in):: orbs
     !!  type(input_variables),intent(in):: input
     !!  type(local_zone_descriptors),intent(in):: lzd                                                                         
     !!  type(overlapParameters),intent(in):: op                                                                               
     !!  type(p2pComms),intent(inout):: comon
     !!  real(8),dimension(nsendbuf),intent(in):: sendbuf                                                                      
     !!  real(8),dimension(nrecvbuf),intent(in):: recvbuf                                                                      
     !!  real(8),dimension(op%ndim_lphiovrlp),intent(out):: lphiovrlp
     !!  logical,dimension(orbs%norb,orbs%norbp),intent(out):: expanded
     !!  real(8),dimension(orbs%norb,orbs%norb),intent(out):: ovrlp
     !!end subroutine gatherOrbitalsOverlapWithComput2


     subroutine getStartingIndices(iorb, jorb, op, orbs, ist, jst)
       use module_base
       use module_types
       implicit none
       integer,intent(in):: iorb, jorb
       type(overlapParameters),intent(in):: op
       type(orbitals_data),intent(in):: orbs
       integer,intent(out):: ist, jst
     end subroutine getStartingIndices


      subroutine getStartingIndicesGlobal(iiorbx, jjorbx, op, orbs, ist, jst, ncount)
        use module_base
        use module_types
        implicit none
        integer,intent(in):: iiorbx, jjorbx
        type(overlapParameters),intent(in):: op
        type(orbitals_data),intent(in):: orbs
        integer,intent(out):: ist, jst, ncount
      end subroutine getStartingIndicesGlobal

      !!subroutine collectAndCalculateOverlap(iproc, nproc, comon, mad, op, orbs, input, &
      !!           lzd, nsendbuf, sendbuf, nrecvbuf, recvbuf, ovrlp, lphiovrlp, timecommunp2p,&
      !!           timecommuncoll, timeoverlap, timeexpand, timecompress)
      !!  use module_base
      !!  use module_types
      !!  implicit none
      !!  integer,intent(in):: iproc, nproc, nsendbuf, nrecvbuf
      !!  type(p2pComms),intent(inout):: comon
      !!  type(matrixDescriptors),intent(in):: mad
      !!  type(overlapParameters),intent(in):: op
      !!  type(orbitals_data),intent(in):: orbs
      !!  type(input_variables),intent(in):: input
      !!  type(local_zone_descriptors),intent(in):: lzd
      !!  real(8),dimension(nsendbuf),intent(in):: sendbuf
      !!  real(8),dimension(nrecvbuf),intent(inout):: recvbuf
      !!  real(8),dimension(orbs%norb,orbs%norb),intent(out):: ovrlp
      !!  real(8),dimension(op%ndim_lphiovrlp),intent(out):: lphiovrlp
      !!  real(8),intent(inout):: timecommunp2p, timecommuncoll, timeoverlap, timeexpand, timecompress
      !!end subroutine collectAndCalculateOverlap


      !!subroutine postCommsOverlapNew(iproc, nproc, orbs, op, lzd, phi, comon, timecommun, timeextract)
      !!  use module_base
      !!  use module_types
      !!  implicit none
      !!  integer,intent(in):: iproc, nproc
      !!  type(orbitals_data),intent(in):: orbs
      !!  type(overlapParameters),intent(in):: op
      !!  type(local_zone_descriptors),intent(in):: lzd
      !!  real(8),dimension(orbs%npsidim_orbs),intent(in):: phi
      !!  type(p2pComms),intent(inout):: comon
      !!  real(8),intent(out):: timecommun, timeextract
      !!end subroutine postCommsOverlapNew

      !!subroutine expandOneOrbital2(iproc, nproc, orbsource, orbdest, orbs, input, onWhichAtom, lzd, op, &
      !!     nrecvbuf, recvbuf, lphiovrlp)
      !!  use module_base
      !!  use module_types
      !!  implicit none
      !!  integer,intent(in):: iproc, nproc, orbsource, orbdest, nrecvbuf
      !!  type(orbitals_data),intent(in):: orbs
      !!  type(input_variables),intent(in):: input
      !!  integer,dimension(orbs%norb),intent(in):: onWhichAtom
      !!  type(local_zone_descriptors),intent(in):: lzd
      !!  type(overlapParameters),intent(in):: op
      !!  real(8),dimension(nrecvbuf),intent(in):: recvbuf
      !!  real(8),dimension(op%ndim_lphiovrlp),intent(out):: lphiovrlp
      !!end subroutine expandOneOrbital2


!!$      subroutine calculateForcesLinear(iproc, nproc, n3d, n3p, n3pi, i3s, i3xcsh, Glr, orbs, atoms, in, hx, hy, hz,&
!!$                 comms, lin, nlpspd, proj, ngatherarr, nscatterarr, GPU, irrzon, phnons, pkernel, rxyz, fion,&
!!$                 fdisp, rho, psi, fxyz, fnoise)
!!$        use module_base
!!$        use module_types
!!$        implicit none
!!$        integer,intent(in):: iproc, nproc, n3d, n3p, n3pi, i3s, i3xcsh
!!$        real(gp),intent(in) :: hx, hy, hz
!!$        type(locreg_descriptors),intent(in):: Glr
!!$        type(orbitals_data),intent(in):: orbs
!!$        type(atoms_data),intent(in):: atoms
!!$        type(input_variables),intent(in):: in
!!$        type(communications_arrays),intent(in):: comms
!!$        type(linearParameters),intent(inout):: lin
!!$        type(nonlocal_psp_descriptors),intent(in) :: nlpspd
!!$        real(wp),dimension(nlpspd%nprojel),intent(inout) :: proj
!!$        integer,dimension(0:nproc-1,2),intent(in) :: ngatherarr 
!!$        integer,dimension(0:nproc-1,4),intent(inout) :: nscatterarr 
!!$        type(GPU_pointers),intent(inout):: GPU
!!$        integer,dimension(lin%as%size_irrzon(1),lin%as%size_irrzon(2),lin%as%size_irrzon(3)),intent(in) :: irrzon
!!$        real(dp),dimension(lin%as%size_phnons(1),lin%as%size_phnons(2),lin%as%size_phnons(3)),intent(in) :: phnons
!!$        real(dp),dimension(lin%as%size_pkernel),intent(in):: pkernel
!!$        real(8),dimension(3,atoms%nat),intent(in):: rxyz, fion, fdisp
!!$        real(8),dimension(3,atoms%nat),intent(out):: fxyz
!!$        real(8),intent(out):: fnoise
!!$        real(8),dimension(Glr%d%n1i*Glr%d%n2i*nscatterarr(iproc,1)),intent(in):: rho
!!$        real(8),dimension(orbs%npsidim_orbs),intent(inout):: psi
!!$      end subroutine calculateForcesLinear

      !!subroutine collectAndCalculateOverlap2(iproc, nproc, comon, mad, op, orbs, input, lzd, &
      !!           nsendbuf, sendbuf, nrecvbuf, recvbuf, ovrlp, timecommunp2p, timecommuncoll, timeoverlap, timecompress)
      !!  use module_base
      !!  use module_types
      !!  implicit none
      !!  integer,intent(in):: iproc, nproc, nsendbuf, nrecvbuf
      !!  type(p2pComms),intent(inout):: comon
      !!  type(matrixDescriptors),intent(in):: mad
      !!  type(overlapParameters),intent(in):: op
      !!  type(orbitals_data),intent(in):: orbs
      !!  type(input_variables),intent(in):: input
      !!  type(local_zone_descriptors),intent(in):: lzd
      !!  real(8),dimension(nsendbuf),intent(in):: sendbuf
      !!  real(8),dimension(nrecvbuf),intent(inout):: recvbuf
      !!  real(8),dimension(orbs%norb,orbs%norb),intent(out):: ovrlp
      !!  real(8),intent(inout):: timecommunp2p, timecommuncoll, timeoverlap, timecompress
      !!end subroutine collectAndCalculateOverlap2

       !!subroutine applyOrthoconstraintNonorthogonalCubic(iproc, nproc, methTransformOverlap, blocksize_pdgemm, &
       !!           orbs, gorbs, comms, lzd, input, &
       !!           op, ovrlp, mad, lphi, lhphi, trH)
       !!  use module_base
       !!  use module_types
       !!  implicit none
       !!  integer,intent(in):: iproc, nproc, methTransformOverlap, blocksize_pdgemm
       !!  type(orbitals_data),intent(in):: orbs, gorbs
       !!  type(communications_arrays),intent(in):: comms
       !!  type(local_zone_descriptors),intent(in):: lzd
       !!  type(input_variables),intent(in):: input
       !!  type(overlapParameters),intent(in):: op
       !!  real(8),dimension(orbs%norb,orbs%norb),intent(in):: ovrlp
       !!  type(matrixDescriptors),intent(in):: mad
       !!  real(8),dimension(max(orbs%npsidim_comp,orbs%npsidim_orbs)),intent(inout):: lphi, lhphi
       !!  real(8),intent(out):: trH
       !!end subroutine applyOrthoconstraintNonorthogonalCubic

       !!subroutine collectnew(iproc, nproc, comon, mad, op, orbs, lzd, &
       !!           nsendbuf, sendbuf, nrecvbuf, recvbuf, timecommunp2p, &
       !!           timecommuncoll, timecompress)
       !!  use module_base
       !!  use module_types
       !!  implicit none
       !!  integer,intent(in):: iproc, nproc, nsendbuf, nrecvbuf
       !!  type(p2pComms),intent(inout):: comon
       !!  type(matrixDescriptors),intent(in):: mad
       !!  type(overlapParameters),intent(in):: op
       !!  type(orbitals_data),intent(in):: orbs
       !!  type(local_zone_descriptors),intent(in):: lzd
       !!  real(8),dimension(nsendbuf),intent(in):: sendbuf
       !!  real(8),dimension(nrecvbuf),intent(inout):: recvbuf
       !!  real(8),intent(inout):: timecommunp2p, timecommuncoll, timecompress
       !!end subroutine collectnew


       !!subroutine my_iallgatherv2(iproc, nproc, sendbuf, sendcount, recvbuf, recvcounts, displs, comm, tagx, requests)
       !!  use module_base
       !!  implicit none
       !!  integer,intent(in):: iproc, nproc, sendcount, comm
       !!  integer,dimension(0:nproc-1),intent(in):: recvcounts, displs
       !!  real(8),dimension(sendcount),intent(in):: sendbuf
       !!  integer,dimension(2,0:nproc-1),intent(in):: requests
       !!  integer,intent(in):: tagx
       !!  real(8),dimension(sum(recvcounts)),intent(out):: recvbuf
       !!end subroutine my_iallgatherv2


       subroutine my_iallgather_collect2(iproc, nproc, sendcount, recvcounts, requests)
         use module_base
         implicit none
         integer,intent(in):: iproc, nproc, sendcount
         integer,dimension(0:nproc-1),intent(in):: recvcounts
         integer,dimension(2,0:nproc-1),intent(inout):: requests
       end subroutine my_iallgather_collect2


       subroutine initMatrixCompression(iproc, nproc, nlr, ndim, orbs, noverlaps, overlaps, mad)
         use module_base
         use module_types
         implicit none
         integer,intent(in):: iproc, nproc, nlr, ndim
         type(orbitals_data),intent(in):: orbs
         integer,dimension(orbs%norb),intent(in):: noverlaps
         integer,dimension(ndim,orbs%norb),intent(in):: overlaps
         type(matrixDescriptors),intent(out):: mad
       end subroutine initMatrixCompression


       !!subroutine postCommsVectorOrthonormalizationNew(iproc, nproc, newComm, comom)
       !!  use module_base
       !!  use module_types
       !!  implicit none
       !!  integer,intent(in):: iproc, nproc, newComm
       !!  type(p2pComms),intent(inout):: comom
       !!end subroutine postCommsVectorOrthonormalizationNew


       !!subroutine gatherVectorsNew(iproc, nproc, comom)
       !!  use module_base
       !!  use module_types
       !!  implicit none
       !!  integer,intent(in):: iproc, nproc
       !!  type(p2pComms),intent(inout):: comom
       !!end subroutine gatherVectorsNew


       subroutine compressMatrixPerProcess(iproc, nproc, orbs, mad, mat, size_lmat, lmat)
         use module_base
         use module_types
         implicit none
         integer,intent(in):: iproc, nproc, size_lmat
         type(orbitals_data),intent(in):: orbs
         type(matrixDescriptors),intent(in):: mad
         real(8),dimension(orbs%norb**2),intent(in):: mat
         real(8),dimension(size_lmat),intent(out):: lmat
       end subroutine compressMatrixPerProcess


       subroutine getCommunArraysMatrixCompression(iproc, nproc, orbs, mad, sendcounts, displs)
         use module_base
         use module_types
         implicit none
         integer,intent(in):: iproc, nproc
         type(orbitals_data),intent(in):: orbs
         type(matrixDescriptors),intent(in):: mad
         integer,dimension(0:nproc-1),intent(out):: sendcounts, displs
       end subroutine getCommunArraysMatrixCompression


       subroutine get_hamiltonian_matrices(iproc, nproc, lzd, lzdig, orbsig, orbs, &
                  input, hx, hy, hz, onWhichAtom, ndim_lhchi, nlocregPerMPI, lchi, lhchi, skip, mad,&
                  memoryForCommunOverlapIG, locregShape, ham)
         use module_base
         use module_types
         implicit none
         integer,intent(in):: iproc, nproc, ndim_lhchi, nlocregPerMPI
         real(gp), intent(in) :: hx, hy, hz
         type(local_zone_descriptors),intent(in):: lzd, lzdig
         type(orbitals_data),intent(in):: orbsig, orbs
         type(input_variables),intent(in):: input
         integer,dimension(orbsig%norb),intent(in):: onWhichAtom
         real(8),dimension(orbsig%npsidim_orbs),intent(in):: lchi
         real(8),dimension(orbsig%npsidim_orbs,ndim_lhchi),intent(in):: lhchi
         logical,dimension(lzd%nlr),intent(in):: skip
         type(matrixDescriptors),intent(in):: mad
         integer,intent(in):: memoryForCommunOverlapIG
         character(len=1),intent(in):: locregShape
         real(8),dimension(orbsig%norb,orbsig%norb,nlocregPerMPI),intent(out):: ham
       end subroutine get_hamiltonian_matrices
       
       subroutine dgemm_compressed_parallel(iproc, nproc, norb, nsegline, nseglinemax, keygline, &
                  nsegmatmul, keygmatmul, norb_par, isorb_par, norbp, a, b, c)
         use module_base
         use module_types
         implicit none
         integer,intent(in):: iproc, nproc, norb, norbp, nseglinemax, nsegmatmul
         integer,dimension(2,nsegmatmul),intent(in):: keygmatmul
         integer,dimension(norb):: nsegline
         integer,dimension(2,nseglinemax,norb):: keygline
         integer,dimension(0:nproc-1),intent(in):: norb_par, isorb_par
         real(8),dimension(norb,norb),intent(in):: a, b
         real(8),dimension(norb,norb),intent(out):: c
       end subroutine dgemm_compressed_parallel


       !!!subroutine getCoefficients_new(iproc, nproc, lin, orbs, hamold, lphi, ovrlp, coeff)
       !!!  use module_base
       !!!  use module_types
       !!!  implicit none
       !!!  integer,intent(in):: iproc, nproc
       !!!  type(linearParameters),intent(inout):: lin
       !!!  type(orbitals_data),intent(in):: orbs
       !!!  real(8),dimension(lin%orbs%norb,lin%orbs%norb),intent(in):: hamold
       !!!  real(8),dimension(lin%orbs%npsidim_orbs),intent(in):: lphi
       !!!  real(8),dimension(lin%orbs%norb,lin%orbs%norb),intent(inout):: ovrlp
       !!!  real(8),dimension(lin%orbs%norb,orbs%norb),intent(inout):: coeff
       !!!end subroutine getCoefficients_new


       subroutine apply_confinement(iproc, n1, n2, n3, nl1, nl2, nl3, nbuf, nspinor, psir, &
            rxyzConfinement, hxh, hyh, hzh, potentialPrefac, confPotOrder, offsetx, offsety, offsetz, &
            ibyyzz_r) !optional
         use module_base
         implicit none
         integer, intent(in) :: iproc, n1,n2,n3,nl1,nl2,nl3,nbuf,nspinor, confPotOrder, offsetx, offsety, offsetz
         real(wp), dimension(-14*nl1:2*n1+1+15*nl1,-14*nl2:2*n2+1+15*nl2,-14*nl3:2*n3+1+15*nl3,nspinor), intent(inout) :: psir
         integer,dimension(2,-14:2*n2+16,-14:2*n3+16),intent(in),optional :: ibyyzz_r
         real(8),dimension(3),intent(in):: rxyzConfinement
         real(8),intent(in):: hxh,hyh,hzh,potentialPrefac
       end subroutine apply_confinement


       !!!subroutine minimize_in_subspace(iproc,nproc,lin,at,input,lpot,GPU,ngatherarr,proj,rxyz,pkernelseq,nlpspd,lphi)
       !!!  use module_base
       !!!  use module_types
       !!!  implicit none
       !!!  integer,intent(in):: iproc,nproc
       !!!  type(linearParameters),intent(inout):: lin
       !!!  type(atoms_data),intent(in):: at
       !!!  type(input_variables),intent(in):: input
       !!!  real(8),dimension(lin%lzd%ndimpotisf),intent(in):: lpot
       !!!  type(GPU_pointers),intent(inout):: GPU
       !!!  integer,dimension(0:nproc-1,2),intent(in) :: ngatherarr
       !!!  type(nonlocal_psp_descriptors),intent(in):: nlpspd
       !!!  real(wp),dimension(nlpspd%nprojel),intent(inout):: proj
       !!!  real(8),dimension(3,at%nat),intent(in):: rxyz
       !!!  real(dp),dimension(:),pointer :: pkernelseq
       !!!  real(8),dimension(max(lin%orbs%npsidim_orbs,lin%orbs%npsidim_comp)),intent(inout):: lphi
       !!!end subroutine minimize_in_subspace

       !!subroutine applyOrthoconstraintlocal(iproc, nproc, lzd, orbs, op, lagmat, lphiovrlp, lhphi)
       !!  use module_base
       !!  use module_types
       !!  implicit none
       !!  integer,intent(in):: iproc, nproc
       !!  type(local_zone_descriptors),intent(in):: lzd
       !!  type(orbitals_data),intent(in):: orbs
       !!  type(overlapParameters),intent(in):: op
       !!  real(8),dimension(orbs%norb,orbs%norb),intent(inout):: lagmat
       !!  real(8),dimension(op%ndim_lphiovrlp),intent(in):: lphiovrlp
       !!  real(8),dimension(orbs%npsidim_comp),intent(out):: lhphi
       !!end subroutine applyOrthoconstraintlocal


       subroutine unitary_optimization(iproc, nproc, lzd, orbs, at, op, comon, mad, rxyz, nit, kernel, &
        newgradient, confdatarr, hx, lphi)
         use module_base
         use module_types
         implicit none
         integer,intent(in):: iproc, nproc, nit
         type(local_zone_descriptors),intent(in):: lzd
         type(orbitals_data),intent(in):: orbs
         type(atoms_data),intent(in):: at
         type(overlapParameters),intent(inout):: op
         type(p2pComms),intent(inout):: comon
         type(matrixDescriptors),intent(in):: mad
         real(8),dimension(3,at%nat),intent(in):: rxyz
         real(8),dimension(orbs%norb,orbs%norb),intent(in):: kernel
         logical,intent(in):: newgradient
         real(8),intent(in):: hx
         type(confpot_data),dimension(orbs%norbp),intent(in):: confdatarr
         real(8),dimension(orbs%npsidim_comp),intent(inout):: lphi
       end subroutine unitary_optimization


      subroutine build_new_linear_combinations(iproc, nproc, lzd, orbs, op, nrecvbuf, recvbuf, omat, reset, lphi)
        use module_base
        use module_types
        implicit none
        integer,intent(in):: iproc, nproc
        type(local_zone_descriptors),intent(in):: lzd
        type(orbitals_data),intent(in):: orbs
        type(overlapParameters),intent(in):: op
        integer,intent(in):: nrecvbuf
        real(8),dimension(nrecvbuf),intent(in):: recvbuf
        real(8),dimension(orbs%norb,orbs%norb),intent(in):: omat
        logical,intent(in):: reset
        real(8),dimension(orbs%npsidim_comp),intent(out):: lphi
      end subroutine build_new_linear_combinations


      !!subroutine indicesForExpansion(iproc, nproc, nspin, orbs, onWhichAtom, lzd, op, comon)
      !!  use module_base
      !!  use module_types
      !!  implicit none
      !!  integer,intent(in):: iproc, nproc, nspin
      !!  type(orbitals_data),intent(in):: orbs
      !!  integer,dimension(orbs%norb),intent(in):: onWhichAtom
      !!  type(local_zone_descriptors),intent(in):: lzd
      !!  type(overlapParameters),intent(inout):: op
      !!  type(p2pComms),intent(in):: comon
      !!end subroutine indicesForExpansion


      !!subroutine nullify_expansionSegments(expseg)
      !!  use module_base
      !!  use module_types
      !!  implicit none
      !!  type(expansionSegments),intent(out):: expseg
      !!end subroutine nullify_expansionSegments


      !!subroutine indicesForExtraction(iproc, nproc, orbs, sizePhi, onWhichAtom, lzd, op, comon)
      !!  use module_base
      !!  use module_types
      !!  implicit none
      !!  integer,intent(in):: iproc, nproc, sizePhi
      !!  type(orbitals_data),intent(in):: orbs
      !!  integer,dimension(orbs%norb),intent(in):: onWhichAtom
      !!  type(local_zone_descriptors),intent(in):: lzd
      !!  type(overlapParameters),intent(inout):: op
      !!  type(p2pComms),intent(out):: comon
      !!end subroutine indicesForExtraction


      subroutine allocate_workarrays_quartic_convolutions(lr, subname, work)
        use module_base
        use module_types
        implicit none
        type(locreg_descriptors),intent(in):: lr
        character(len=*),intent(in):: subname
        type(workarrays_quartic_convolutions),intent(out):: work
      end subroutine allocate_workarrays_quartic_convolutions


      subroutine deallocate_workarrays_quartic_convolutions(lr, subname, work)
        use module_base
        use module_types
        implicit none
        type(locreg_descriptors),intent(in):: lr
        character(len=*),intent(in):: subname
        type(workarrays_quartic_convolutions),intent(out):: work
      end subroutine deallocate_workarrays_quartic_convolutions


      subroutine ConvolQuartic4(iproc, nproc, n1, n2, n3, &
           nfl1, nfu1, nfl2, nfu2, nfl3, nfu3,  &
           hgrid, offsetx, offsety, offsetz, &
           ibyz_c, ibxz_c, ibxy_c, ibyz_f, ibxz_f, ibxy_f, &
           rxyzConf, potentialPrefac,  withKinetic, cprecr, &
           xx_c, xx_f1, xx_f, &
           xy_c, xy_f2, xy_f, &
           xz_c, xz_f4, xz_f, &
           y_c, y_f)
        use module_base
        use module_types
        implicit none
        integer, intent(in) :: iproc,nproc,n1,n2,n3,nfl1,nfu1,nfl2,nfu2,nfl3,nfu3, offsetx, offsety, offsetz
        real(gp), intent(in) :: hgrid, potentialPrefac, cprecr
        logical,intent(in):: withKinetic
        real(8),dimension(3):: rxyzConf
        integer, dimension(2,0:n2,0:n3), intent(in) :: ibyz_c,ibyz_f
        integer, dimension(2,0:n1,0:n3), intent(in) :: ibxz_c,ibxz_f
        integer, dimension(2,0:n1,0:n2), intent(in) :: ibxy_c,ibxy_f
        real(wp),dimension(0:n1,0:n2,0:n3),intent(in):: xx_c
        real(wp),dimension(nfl1:nfu1,nfl2:nfu2,nfl3:nfu3),intent(in):: xx_f1
        real(wp),dimension(7,nfl1:nfu1,nfl2:nfu2,nfl3:nfu3),intent(in):: xx_f
        real(wp),dimension(0:n2,0:n1,0:n3),intent(in):: xy_c
        real(wp),dimension(nfl2:nfu2,nfl1:nfu1,nfl3:nfu3),intent(in):: xy_f2
        real(wp),dimension(7,nfl2:nfu2,nfl1:nfu1,nfl3:nfu3),intent(in):: xy_f
        real(wp),dimension(0:n3,0:n1,0:n2),intent(in):: xz_c
        real(wp),dimension(nfl3:nfu3,nfl1:nfu1,nfl2:nfu2),intent(in):: xz_f4
        real(wp),dimension(7,nfl3:nfu3,nfl1:nfu1,nfl2:nfu2),intent(in):: xz_f
        real(wp), dimension(0:n1,0:n2,0:n3), intent(out) :: y_c
        real(wp), dimension(7,nfl1:nfu1,nfl2:nfu2,nfl3:nfu3), intent(out) :: y_f
      end subroutine ConvolQuartic4


      subroutine deallocate_collectiveComms(collComms, subname)
        use module_base
        use module_types
        implicit none
        type(collectiveComms),intent(inout):: collComms
        character(len=*),intent(in):: subname
      end subroutine deallocate_collectiveComms


      !!subroutine flatten(iproc, n1, n2, n3, nl1, nl2, nl3, nbuf, nspinor, psir, &
      !!     rxyzConfinement, hxh, hyh, hzh, potentialPrefac, confPotOrder, offsetx, offsety, offsetz, cut, alpha, &
      !!     ibyyzz_r) !optional
      !!  use module_base
      !!  implicit none
      !!  integer, intent(in) :: iproc, n1,n2,n3,nl1,nl2,nl3,nbuf,nspinor, confPotOrder, offsetx, offsety, offsetz
      !!  real(wp), dimension(-14*nl1:2*n1+1+15*nl1,-14*nl2:2*n2+1+15*nl2,-14*nl3:2*n3+1+15*nl3,nspinor), intent(inout) :: psir
      !!  integer, dimension(2,-14:2*n2+16,-14:2*n3+16), intent(in), optional :: ibyyzz_r
      !!  real(8),dimension(3),intent(in):: rxyzConfinement
      !!  real(8),intent(in):: hxh, hyh, hzh, potentialPrefac, cut, alpha
      !!end subroutine flatten


      !!!subroutine sumrholinear_auxiliary(iproc, nproc, orbs, Glr, input, lin, coeff, phi, at, nscatterarr)
      !!!  use module_base
      !!!  use module_types
      !!!  implicit none
      !!!  integer,intent(in):: iproc, nproc
      !!!  type(orbitals_data),intent(in):: orbs
      !!!  type(locreg_descriptors),intent(in):: Glr
      !!!  type(input_variables),intent(in):: input
      !!!  type(linearParameters),intent(inout):: lin
      !!!  real(8),dimension(lin%lb%orbs%norb,orbs%norb),intent(in):: coeff
      !!!  real(8),dimension(lin%lb%orbs%npsidim_comp),intent(in):: phi
      !!!  type(atoms_data),intent(in):: at
      !!!  integer, dimension(0:nproc-1,4),intent(in):: nscatterarr !n3d,n3p,i3s+i3xcsh-1,i3xcsh
      !!!end subroutine sumrholinear_auxiliary


      !!!subroutine sumrholinear_withauxiliary(iproc, nproc, orbs, Glr, input, lin, coeff, nrho, rho, at, nscatterarr)
      !!!  use module_base
      !!!  use module_types
      !!!  implicit none
      !!!  integer,intent(in):: iproc, nproc, nrho
      !!!  type(orbitals_data),intent(in):: orbs
      !!!  type(locreg_descriptors),intent(in):: Glr
      !!!  type(input_variables),intent(in):: input
      !!!  type(linearParameters),intent(inout):: lin
      !!!  real(8),dimension(lin%lb%orbs%norb,orbs%norb),intent(in):: coeff
      !!!  real(8),dimension(nrho),intent(out),target:: rho
      !!!  type(atoms_data),intent(in):: at
      !!!  integer, dimension(0:nproc-1,4),intent(in):: nscatterarr !n3d,n3p,i3s+i3xcsh-1,i3xcsh
      !!!end subroutine sumrholinear_withauxiliary



       subroutine apply_potential_lr(n1i,n2i,n3i,n1ip,n2ip,n3ip,ishift,n2,n3,nspinor,npot,&
            psir,pot,epot,&
            confdata,ibyyzz_r) !optional
         use module_base
         use module_types
         implicit none
         integer, intent(in) :: n1i,n2i,n3i,n1ip,n2ip,n3ip,n2,n3,nspinor,npot
         integer, dimension(3), intent(in) :: ishift !<offset of potential box in wfn box coords.
         real(wp), dimension(n1i,n2i,n3i,nspinor), intent(inout) :: psir !< real-space wfn in lr
         real(wp), dimension(n1ip,n2ip,n3ip,npot), intent(in) :: pot !< real-space pot in lrb
         type(confpot_data), intent(in), optional :: confdata !< data for the confining potential
         integer, dimension(2,-14:2*n2+16,-14:2*n3+16), intent(in), optional :: ibyyzz_r !< bounds in lr
         real(gp), intent(out) :: epot
       end subroutine apply_potential_lr

       subroutine psir_to_vpsi(npot,nspinor,lr,pot,vpsir,epot,confdata)
         use module_base
         use module_types
         implicit none
         integer, intent(in) :: npot,nspinor
         type(locreg_descriptors), intent(in) :: lr !< localization region of the wavefunction
         real(wp), dimension(lr%d%n1i*lr%d%n2i*lr%d%n3i,npot), intent(in) :: pot
         real(wp), dimension(lr%d%n1i*lr%d%n2i*lr%d%n3i,nspinor), intent(inout) :: vpsir
         real(gp), intent(out) :: epot
         type(confpot_data), intent(in), optional :: confdata !< data for the confining potential
       end subroutine psir_to_vpsi

       subroutine erf_stress(at,rxyz,hxh,hyh,hzh,n1i,n2i,n3i,n3p,iproc,nproc,ngatherarr,rho,tens)
         use module_base
         use module_types
         implicit none
         !passed var
         type(atoms_data), intent(in) :: at
         real(gp), dimension(3,at%nat), target, intent(in) :: rxyz
         real(gp), intent(in) :: hxh,hyh,hzh
         integer,intent(in) :: n1i,n2i,n3i,n3p,iproc,nproc
         real(kind=8), dimension(n1i*n2i*max(n3p,1)), intent(in), target :: rho
         integer, dimension(0:nproc-1,2), intent(in) :: ngatherarr 
         real(dp),dimension(6), intent(out) :: tens
       end subroutine erf_stress

       subroutine AtomicOrbitals_forLinear(iproc,at,rxyz,mapping,norbe,orbse,norbsc,&
            &   nspin,eks,scorb,G,gaucoeff,iorbtolr)
         use module_base
         use module_types
         implicit none
         integer, intent(in) :: norbe,iproc
         integer, intent(in) :: norbsc,nspin
         type(atoms_data), intent(in) :: at
         logical, dimension(4,2,at%natsc), intent(in) :: scorb
         real(gp), dimension(3,at%nat), intent(in), target :: rxyz
         type(orbitals_data), intent(inout) :: orbse
         integer,dimension(orbse%norb),intent(in):: mapping
         type(gaussian_basis), intent(out) :: G
         real(gp), intent(out) :: eks
         integer, dimension(orbse%norbp), intent(out) :: iorbtolr !assign the localisation region
         !real(wp), dimension(norbe,orbse%nspinor,orbse%norbp), intent(out) :: gaucoeff !norbe=G%ncoeff
         real(wp), intent(out) :: gaucoeff !norbe=G%ncoeff
       end subroutine AtomicOrbitals_forLinear


       subroutine apply_orbitaldependent_potential(iproc, nproc, at, orbs, lzd, rxyz, &
                  confdatarr, hx, psi, centralLocreg, vpsi)
         use module_base
         use module_types
         implicit none
         integer,intent(in):: iproc, nproc, centralLocreg
         type(atoms_data),intent(in):: at
         type(orbitals_data),intent(in):: orbs
         type(local_zone_descriptors),intent(in):: lzd
         real(8),dimension(3,at%nat),intent(in):: rxyz
         type(confpot_data),dimension(orbs%norbp),intent(in):: confdatarr
         real(8),intent(in):: hx
         real(8),dimension(max(orbs%npsidim_orbs,orbs%npsidim_comp)),intent(inout):: psi
         real(8),dimension(max(orbs%npsidim_orbs,orbs%npsidim_comp)),intent(out):: vpsi
       end subroutine apply_orbitaldependent_potential


       subroutine get_potential_matrices(iproc, nproc, at, orbs, lzd, op, comon, mad, rxyz, &
                  confdatarr, hx, psi, potmat)
         use module_base
         use module_types
         implicit none
         integer,intent(in):: iproc, nproc
         type(atoms_data),intent(in):: at
         type(orbitals_data),intent(in):: orbs
         type(local_zone_descriptors),intent(in):: lzd
         type(overlapParameters),intent(inout):: op
         type(p2pComms),intent(inout):: comon
         type(matrixDescriptors),intent(in):: mad
         real(8),dimension(3,at%nat),intent(in):: rxyz
         type(confpot_data),dimension(orbs%norbp),intent(in):: confdatarr
         real(8),intent(in):: hx
         real(8),dimension(max(orbs%npsidim_orbs,orbs%npsidim_comp)),intent(inout):: psi
         real(8),dimension(orbs%norb,orbs%norb,at%nat),intent(out):: potmat
       end subroutine get_potential_matrices
       
       subroutine check_linear_and_create_Lzd(iproc,nproc,linType,Lzd,atoms,orbs,nspin,rxyz)
         use module_base
         use module_types
         implicit none
         integer, intent(in) :: iproc,nproc,nspin
         character(len = 3), intent(in) :: linType
         type(local_zone_descriptors), intent(inout) :: Lzd
         type(atoms_data), intent(in) :: atoms
         type(orbitals_data),intent(inout) :: orbs
         real(gp), dimension(3,atoms%nat), intent(in) :: rxyz
       end subroutine check_linear_and_create_Lzd

       subroutine create_LzdLIG(iproc,nproc,nspin,linearmode,hx,hy,hz,Glr,atoms,orbs,rxyz,Lzd)
         use module_base
         use module_types
         implicit none
         integer, intent(in) :: iproc,nproc,nspin
         real(gp), intent(in):: hx, hy, hz
         type(locreg_descriptors), intent(in) :: Glr
         type(local_zone_descriptors), intent(inout) :: Lzd
         type(atoms_data), intent(in) :: atoms
         type(orbitals_data),intent(inout) :: orbs
         character(len=*), intent(in) :: linearmode
         real(gp), dimension(3,atoms%nat), intent(in) :: rxyz
       end subroutine create_LzdLIG

!!       subroutine reinitialize_Lzd_after_LIG(iproc,nproc,input,Lzd,atoms,orbs,rxyz)
!!         use module_base
!!         use module_types
!!         implicit none
!!         integer, intent(in) :: iproc,nproc
!!         type(input_variables), intent(in) :: input
!!         type(local_zone_descriptors), intent(inout) :: Lzd
!!         type(atoms_data), intent(in) :: atoms
!!         type(orbitals_data),intent(inout) :: orbs
!!         real(gp), dimension(3,atoms%nat), intent(in) :: rxyz
!!       end subroutine reinitialize_Lzd_after_LIG

       subroutine system_initialization(iproc,nproc,in,atoms,rxyz,&
            orbs,Lzd,denspot,nlpspd,comms,shift,proj,radii_cf)
         use module_base
         use module_types
         implicit none
         integer, intent(in) :: iproc,nproc 
         type(input_variables), intent(in) :: in 
         type(atoms_data), intent(inout) :: atoms
         real(gp), dimension(3,atoms%nat), intent(inout) :: rxyz
         type(orbitals_data), intent(out) :: orbs
         type(local_zone_descriptors), intent(out) :: Lzd
         type(DFT_local_fields), intent(out) :: denspot
         type(nonlocal_psp_descriptors), intent(out) :: nlpspd
         type(communications_arrays), intent(out) :: comms
         real(gp), dimension(3), intent(out) :: shift  !< shift on the initial positions
         real(gp), dimension(atoms%ntypes,3), intent(out) :: radii_cf
         real(wp), dimension(:), pointer :: proj
       end subroutine system_initialization

       subroutine nullify_p2pComms(p2pcomm)
         use module_base
         use module_types
         implicit none
         type(p2pComms),intent(inout):: p2pcomm
       end subroutine nullify_p2pComms

       subroutine extract_potential_for_spectra(iproc,nproc,at,rhod,dpbox,&
            orbs,nvirt,comms,Lzd,hx,hy,hz,rxyz,rhopot,rhocore,pot_ion,&
            nlpspd,proj,pkernel,pkernelseq,ixc,psi,hpsi,psit,G,&
            nspin,potshortcut,symObj,GPU,input)
         use module_base
         use module_types
         implicit none
         !Arguments
         integer, intent(in) :: iproc,nproc,ixc
         integer, intent(inout) :: nspin,nvirt
         real(gp), intent(in) :: hx,hy,hz
         type(atoms_data), intent(inout) :: at
         type(rho_descriptors),intent(in) :: rhod
         type(denspot_distribution), intent(in) :: dpbox
         type(orbitals_data), intent(inout) :: orbs
         type(nonlocal_psp_descriptors), intent(in) :: nlpspd
         type(local_zone_descriptors), intent(inout) :: Lzd
         type(communications_arrays), intent(in) :: comms
         type(GPU_pointers), intent(inout) :: GPU
         type(input_variables):: input
         type(symmetry_data), intent(in) :: symObj
         !integer, dimension(0:nproc-1,4), intent(in) :: nscatterarr !n3d,n3p,i3s+i3xcsh-1,i3xcsh
         !integer, dimension(0:nproc-1,2), intent(in) :: ngatherarr 
         real(gp), dimension(3,at%nat), intent(in) :: rxyz
         real(wp), dimension(nlpspd%nprojel), intent(in) :: proj
         real(dp), dimension(*), intent(inout) :: rhopot,pot_ion
         type(gaussian_basis), intent(out) :: G !basis for davidson IG
         real(wp), dimension(:), pointer :: psi,hpsi,psit
         real(wp), dimension(:,:,:,:), pointer :: rhocore
         real(dp), dimension(:), pointer :: pkernel,pkernelseq
         integer, intent(in) ::potshortcut
       end subroutine extract_potential_for_spectra

       subroutine psitohpsi(iproc,nproc,atoms,scf,denspot,itrp,itwfn,iscf,alphamix,ixc,&
            nlpspd,proj,rxyz,linflag,unblock_comms,GPU,wfn,&
            energs,rpnrm,xcstr)
         use module_base
         use module_types
         use m_ab6_mixing
         implicit none
         logical, intent(in) :: scf
         integer, intent(in) :: iproc,nproc,itrp,iscf,ixc,linflag,itwfn
         character(len=3), intent(in) :: unblock_comms
         real(gp), intent(in) :: alphamix
         type(atoms_data), intent(in) :: atoms
         type(nonlocal_psp_descriptors), intent(in) :: nlpspd
         type(DFT_local_fields), intent(inout) :: denspot
         type(energy_terms), intent(inout) :: energs
         type(DFT_wavefunction), intent(inout) :: wfn
         real(gp), dimension(3,atoms%nat), intent(in) :: rxyz
         real(wp), dimension(nlpspd%nprojel), intent(in) :: proj
         type(GPU_pointers), intent(inout) :: GPU  
         real(gp), intent(out) :: rpnrm
         real(gp), dimension(6), intent(out) :: xcstr
       end subroutine psitohpsi

       subroutine assignToLocreg2(iproc, nproc, norb, norb_par, natom, nlr, nspin, Localnorb, rxyz, inwhichlocreg)
         use module_base
         use module_types
         implicit none
         integer,intent(in):: nlr,iproc,nproc,nspin,natom,norb
         integer,dimension(nlr),intent(in):: Localnorb
         integer,dimension(0:nproc-1),intent(in):: norb_par
         real(8),dimension(3,nlr),intent(in):: rxyz
         integer,dimension(:),pointer,intent(out):: inwhichlocreg
       end subroutine assignToLocreg2
       
       subroutine calc_gradient(geocode,n1,n2,n3,n3grad,deltaleft,deltaright,rhoinp,nspden,hx,hy,hz,&
            gradient,rhocore)
         use module_base
         implicit none
         !Arguments
         character(len=1), intent(in) :: geocode
         integer, intent(in) :: n1,n2,n3,n3grad,deltaleft,deltaright,nspden
         real(dp), intent(in) :: hx,hy,hz
         real(dp), dimension(n1,n2,n3,nspden), intent(inout) :: rhoinp
         real(dp), dimension(n1,n2,n3grad,2*nspden-1,0:3), intent(out) :: gradient
         real(dp), dimension(:,:,:,:), pointer :: rhocore
       end subroutine calc_gradient

       !!!subroutine position_operator(iproc, n1, n2, n3, nl1, nl2, nl3, nbuf, nspinor, psir, &
       !!!       hxh, hyh, hzh, ioffset, dir, &
       !!!       ibyyzz_r) !optional
       !!!  use module_base
       !!!  implicit none
       !!!  integer, intent(in) :: iproc, n1,n2,n3,nl1,nl2,nl3,nbuf,nspinor
       !!!  integer,dimension(3),intent(in):: ioffset
       !!!  real(wp), dimension(-14*nl1:2*n1+1+15*nl1,-14*nl2:2*n2+1+15*nl2,-14*nl3:2*n3+1+15*nl3,nspinor), intent(inout) :: psir
       !!!  integer, dimension(2,-14:2*n2+16,-14:2*n3+16), intent(in), optional :: ibyyzz_r
       !!!  real(8),intent(in):: hxh, hyh, hzh
       !!!  character(len=1),intent(in):: dir
       !!!end subroutine position_operator

       subroutine apply_position_operators(iproc, nproc, orbs, lzd, hx, hy, hz, confdatarr, psi, order, xpsi, ypsi, zpsi)
         use module_base
         use module_types
         implicit none
         integer,intent(in):: iproc, nproc, order
         type(orbitals_data),intent(in):: orbs
         type(local_zone_descriptors),intent(in):: lzd
         real(8),intent(in):: hx, hy, hz
         type(confpot_data),dimension(orbs%norbp),intent(in):: confdatarr
         real(8),dimension(max(orbs%npsidim_orbs,orbs%npsidim_comp)),intent(in):: psi
         real(8),dimension(max(orbs%npsidim_orbs,orbs%npsidim_comp)),intent(out):: xpsi, ypsi, zpsi
       end subroutine apply_position_operators

       !!subroutine MLWF(iproc, nproc, lzd, orbs, at, op, comon, mad, rxyz, nit, kernel, &
       !!             newgradient, confdatarr, hx, locregCenters, lphi, Umat)
       !!  use module_base
       !!  use module_types
       !!  implicit none
       !!  integer,intent(in):: iproc, nproc, nit
       !!  type(local_zone_descriptors),intent(in):: lzd
       !!  type(orbitals_data),intent(in):: orbs
       !!  type(atoms_data),intent(in):: at
       !!  type(overlapParameters),intent(inout):: op
       !!  type(p2pComms),intent(inout):: comon
       !!  type(matrixDescriptors),intent(in):: mad
       !!  real(8),dimension(3,at%nat),intent(in):: rxyz
       !!  real(8),dimension(orbs%norb,orbs%norb),intent(in):: kernel
       !!  logical,intent(in):: newgradient
       !!  real(8),intent(in):: hx, maxDispl
       !!  type(confpot_data),dimension(orbs%norbp),intent(in):: confdatarr
       !!  real(8),dimension(3,lzd%nlr),intent(in):: locregCenters
       !!  real(8),dimension(max(orbs%npsidim_orbs,orbs%npsidim_comp)),intent(inout):: lphi
       !!  real(8),dimension(orbs%norb,orbs%norb),intent(out):: Umat
       !!end subroutine MLWF




       subroutine MLWFnew(iproc, nproc, lzd, orbs, at, op, comon, mad, rxyz, nit, kernel, &
                    confdatarr, hx, locregCenters, maxDispl, lphi, Umat, centers)
         use module_base
         use module_types
         implicit none
         integer,intent(in):: iproc, nproc, nit
         type(local_zone_descriptors),intent(in):: lzd
         type(orbitals_data),intent(in):: orbs
         type(atoms_data),intent(in):: at
         type(overlapParameters),intent(inout):: op
         type(p2pComms),intent(inout):: comon
         type(matrixDescriptors),intent(in):: mad
         real(8),dimension(3,at%nat),intent(in):: rxyz
         real(8),dimension(orbs%norb,orbs%norb),intent(in):: kernel
         !logical,intent(in):: newgradient
         real(8),intent(in):: hx, maxDispl
         type(confpot_data),dimension(orbs%norbp),intent(in):: confdatarr
         real(8),dimension(3,lzd%nlr),intent(in):: locregCenters
         real(8),dimension(max(orbs%npsidim_orbs,orbs%npsidim_comp)),intent(inout):: lphi
         real(8),dimension(orbs%norb,orbs%norb),intent(out):: Umat
         real(8),dimension(3,lzd%nlr),intent(out):: centers
       end subroutine MLWFnew


       !!!subroutine create_new_locregs(iproc, nproc, nlr, hx, hy, hz, lorbs, glr, locregCenter, &
       !!!           locrad, nscatterarr, withder, &
       !!!           inwhichlocreg_reference, ldiis, &
       !!!           lphilarge, lhphilarge, lhphilargeold, lphilargeold,tmb)
       !!!  use module_base
       !!!  use module_types
       !!!  implicit none
       !!!  integer,intent(in):: iproc, nproc, nlr
       !!!  real(8),intent(in):: hx, hy, hz
       !!!  type(orbitals_data),intent(in):: lorbs
       !!!  type(locreg_descriptors),intent(in):: glr
       !!!  real(8),dimension(3,nlr),intent(in):: locregCenter
       !!!  real(8),dimension(nlr):: locrad
       !!!  integer,dimension(0:nproc-1,4),intent(in):: nscatterarr !n3d,n3p,i3s+i3xcsh-1,i3xcsh
       !!!  logical,intent(in):: withder
       !!!  integer,dimension(lorbs%norb),intent(in):: inwhichlocreg_reference
       !!!  type(localizedDIISParameters),intent(inout):: ldiis
       !!!  real(8),dimension(:),pointer,intent(out):: lphilarge, lhphilarge, lhphilargeold, lphilargeold
       !!!  type(DFT_wavefunction),intent(out):: tmb
       !!!end subroutine create_new_locregs

       subroutine destroy_new_locregs(iproc, nproc, tmb)
         use module_base
         use module_types
         implicit none
         integer,intent(in):: iproc, nproc
         type(DFT_wavefunction),intent(inout):: tmb
       end subroutine destroy_new_locregs

       subroutine get_cutoff_weight(n1i,n2i,n3i,n1ip,n2ip,n3ip,ishift,n2,n3,nspinor,psir,&
            cutoff, weight_in, weight_out, &
            confdata,ibyyzz_r) !optional
         use module_base
         use module_types
         implicit none
         integer, intent(in) :: n1i,n2i,n3i,n1ip,n2ip,n3ip,n2,n3,nspinor
         integer, dimension(3), intent(in) :: ishift !<offset of potential box in wfn box coords.
         real(wp), dimension(n1i,n2i,n3i,nspinor), intent(in) :: psir !< real-space wfn in lr
         real(8),intent(in):: cutoff
         real(8),intent(out):: weight_in, weight_out
         type(confpot_data), intent(in), optional :: confdata !< data for the confining potential
         integer, dimension(2,-14:2*n2+16,-14:2*n3+16), intent(in), optional :: ibyyzz_r !< bounds in lr
       end subroutine get_cutoff_weight


       subroutine position_operators(Gn1i,Gn2i,Gn3i,n1i,n2i,n3i,n1ip,n2ip,n3ip,ishift,n2,n3,nspinor,psir,order,&
            psirx, psiry, psirz, &
            confdata,ibyyzz_r) !optional
         use module_base
         use module_types
         implicit none
         integer, intent(in) :: Gn1i,Gn2i,Gn3i,n1i,n2i,n3i,n1ip,n2ip,n3ip,n2,n3,nspinor,order
         integer, dimension(3), intent(in) :: ishift !<offset of potential box in wfn box coords.
         real(wp), dimension(n1i,n2i,n3i,nspinor), intent(in) :: psir !< real-space wfn in lr
         real(wp), dimension(n1i,n2i,n3i,nspinor), intent(out) :: psirx, psiry, psirz !< x,y,z operator applied to real-space wfn in lr
         type(confpot_data), intent(in), optional :: confdata !< data for the confining potential
         integer, dimension(2,-14:2*n2+16,-14:2*n3+16), intent(in), optional :: ibyyzz_r !< bounds in lr
       end subroutine position_operators

       subroutine apply_r_operators(iproc, nproc, orbs, lzd, hx, hy, hz, confdatarr, psi, order, vpsi)
         use module_base
         use module_types
         implicit none
         integer,intent(in):: iproc, nproc, order
         type(orbitals_data),intent(in):: orbs
         type(local_zone_descriptors),intent(in):: lzd
         real(8),intent(in):: hx, hy, hz
         type(confpot_data),dimension(orbs%norbp),intent(in):: confdatarr
         real(8),dimension(max(orbs%npsidim_orbs,orbs%npsidim_comp)),intent(in):: psi
         real(8),dimension(max(orbs%npsidim_orbs,orbs%npsidim_comp)),intent(out):: vpsi
       end subroutine apply_r_operators

       subroutine r_operator(Gn1i,Gn2i,Gn3i,n1i,n2i,n3i,n1ip,n2ip,n3ip,ishift,n2,n3,nspinor,psir,order,&
            confdata,ibyyzz_r) !optional
         use module_base
         use module_types
         implicit none
         integer, intent(in) :: Gn1i,Gn2i,Gn3i,n1i,n2i,n3i,n1ip,n2ip,n3ip,n2,n3,nspinor,order
         integer, dimension(3), intent(in) :: ishift !<offset of potential box in wfn box coords.
         real(wp), dimension(n1i,n2i,n3i,nspinor), intent(inout) :: psir !< real-space wfn in lr
         type(confpot_data), intent(in), optional :: confdata !< data for the confining potential
         integer, dimension(2,-14:2*n2+16,-14:2*n3+16), intent(in), optional :: ibyyzz_r !< bounds in lr
       end subroutine r_operator

       !!subroutine apply_rminusmu_operator(iproc, nproc, orbs, lzd, hx, hy, hz, confdatarr, psi, centers, vpsi)
       !!  use module_base
       !!  use module_types
       !!  implicit none
       !!  integer,intent(in):: iproc, nproc
       !!  type(orbitals_data),intent(in):: orbs
       !!  type(local_zone_descriptors),intent(in):: lzd
       !!  real(8),intent(in):: hx, hy, hz
       !!  type(confpot_data),dimension(orbs%norbp),intent(in):: confdatarr
       !!  real(8),dimension(max(orbs%npsidim_orbs,orbs%npsidim_comp)),intent(in):: psi
       !!  real(8),dimension(3,lzd%nlr),intent(in):: centers
       !!  real(8),dimension(max(orbs%npsidim_orbs,orbs%npsidim_comp)),intent(out):: vpsi
       !!end subroutine apply_rminusmu_operator

       !!subroutine rminusmu_operator(n1i,n2i,n3i,n1ip,n2ip,n3ip,ishift,n2,n3,nspinor,psir,mu,&
       !!     confdata,ibyyzz_r) !optional
       !!  use module_base
       !!  use module_types
       !!  implicit none
       !!  integer, intent(in) :: n1i,n2i,n3i,n1ip,n2ip,n3ip,n2,n3,nspinor
       !!  integer, dimension(3), intent(in) :: ishift !<offset of potential box in wfn box coords.
       !!  real(wp), dimension(n1i,n2i,n3i,nspinor), intent(inout) :: psir !< real-space wfn in lr
       !!  real(8),dimension(3):: mu
       !!  type(confpot_data), intent(in), optional :: confdata !< data for the confining potential
       !!  integer, dimension(2,-14:2*n2+16,-14:2*n3+16), intent(in), optional :: ibyyzz_r !< bounds in lr
       !!end subroutine rminusmu_operator

       subroutine define_confinement_data(confdatarr,orbs,rxyz,at,hx,hy,hz,&
                  confpotorder,potentialprefac,Lzd,confinementCenter)
         use module_base
         use module_types
         implicit none
         real(gp), intent(in) :: hx,hy,hz
         type(atoms_data), intent(in) :: at
         type(orbitals_data), intent(in) :: orbs
         integer,intent(in):: confpotorder
         real(gp),dimension(at%ntypes),intent(in):: potentialprefac
         type(local_zone_descriptors), intent(in) :: Lzd
         real(gp), dimension(3,at%nat), intent(in) :: rxyz
         integer, dimension(orbs%norb), intent(in) :: confinementCenter
         type(confpot_data), dimension(orbs%norbp), intent(out) :: confdatarr
       end subroutine define_confinement_data

       subroutine update_locreg(iproc, nproc, nlr, locrad, inwhichlocreg_reference, locregCenter, glr_tmp, &
                  useDerivativeBasisFunctions, nscatterarr, hx, hy, hz, &
                  orbs_tmp, lzd, llborbs, lbop, lbcomon, lbcomgp, comsr, lbmad, lbcollcom)
         use module_base
         use module_types
         implicit none
         integer,intent(in):: iproc, nproc, nlr
         logical,intent(in):: useDerivativeBasisFunctions
         integer,dimension(0:nproc-1,4),intent(in):: nscatterarr !n3d,n3p,i3s+i3xcsh-1,i3xcsh
         real(8),intent(in):: hx, hy, hz
         real(8),dimension(nlr),intent(in):: locrad
         type(orbitals_data),intent(in):: orbs_tmp
         integer,dimension(orbs_tmp%norb),intent(in):: inwhichlocreg_reference
         real(8),dimension(3,nlr),intent(in):: locregCenter
         type(locreg_descriptors),intent(in):: glr_tmp
         type(local_zone_descriptors),intent(inout):: lzd
         type(orbitals_data),intent(inout):: llborbs
         type(overlapParameters),intent(inout):: lbop
         type(p2pComms),intent(inout):: lbcomon
         type(p2pComms),intent(inout):: lbcomgp
         type(p2pComms),intent(inout):: comsr
         type(matrixDescriptors),intent(inout):: lbmad
         type(collective_comms),intent(inout):: lbcollcom
       end subroutine update_locreg


       subroutine communicate_basis_for_density(iproc, nproc, lzd, llborbs, lphi, comsr)
         use module_base
         use module_types
         implicit none
         integer,intent(in):: iproc, nproc
         type(local_zone_descriptors),intent(in):: lzd
         type(orbitals_data),intent(in):: llborbs
         real(8),dimension(llborbs%npsidim_orbs),intent(in):: lphi
         type(p2pComms),intent(inout):: comsr
       end subroutine communicate_basis_for_density

       subroutine create_wfn_metadata(mode, nphi, lnorb, llbnorb, norb, input, wfnmd)
         use module_base
         use module_types
         implicit none
         character(len=1),intent(in):: mode
         integer,intent(in):: nphi, lnorb, llbnorb, norb
         type(input_variables),intent(in):: input
         type(wfn_metadata),intent(out):: wfnmd
       end subroutine create_wfn_metadata

       subroutine destroy_wfn_metadata(wfnmd)
         use module_base
         use module_types
         !use deallocatePointers
         implicit none
         type(wfn_metadata),intent(inout):: wfnmd
       end subroutine destroy_wfn_metadata

       subroutine create_DFT_wavefunction(mode, nphi, lnorb, norb, input, wfn)
         use module_base
         use module_types
         implicit none
         character(len=1),intent(in):: mode
         integer,intent(in):: nphi, lnorb, norb
         type(input_variables),intent(in):: input
         type(DFT_wavefunction),intent(out):: wfn
       end subroutine create_DFT_wavefunction
       
       subroutine destroy_DFT_wavefunction(wfn)
         use module_base
         use module_types
         implicit none
         type(DFT_wavefunction),intent(inout):: wfn
       end subroutine destroy_DFT_wavefunction

       subroutine init_orbitals_data_for_linear(iproc, nproc, nspinor, input, at, glr, use_derivative_basis, rxyz, &
                  lorbs)
         use module_base
         use module_types
         implicit none
         integer,intent(in):: iproc, nproc, nspinor
         type(input_variables),intent(in):: input
         type(atoms_data),intent(in):: at
         type(locreg_descriptors),intent(in):: glr
         logical,intent(in):: use_derivative_basis
         real(8),dimension(3,at%nat),intent(in):: rxyz
         type(orbitals_data),intent(out):: lorbs
       end subroutine init_orbitals_data_for_linear

       subroutine init_local_zone_descriptors(iproc, nproc, input,hx,hy,hz, glr, at, rxyz, orbs, derorbs, lzd)
         use module_base
         use module_types
         implicit none
         integer,intent(in):: iproc, nproc
         real(gp),intent(in):: hx,hy,hz
         type(input_variables),intent(in):: input
         type(locreg_descriptors),intent(in):: glr
         type(atoms_data),intent(in):: at
         real(8),dimension(3,at%nat),intent(in):: rxyz
         type(orbitals_data),intent(in):: orbs, derorbs
         type(local_zone_descriptors),intent(out):: lzd
       end subroutine init_local_zone_descriptors

       subroutine mix_main(iproc, nproc, mixHist, compare_outer_loop, input, glr, alpha_mix, &
                  denspot, mixdiis, rhopotold, rhopotold_out, pnrm, pnrm_out)
         use module_base
         use module_types
         implicit none
         integer,intent(in):: iproc, nproc, mixHist
         logical,intent(in):: compare_outer_loop
         type(input_variables),intent(in):: input
         type(locreg_descriptors),intent(in):: glr
         real(8),intent(in):: alpha_mix
         type(DFT_local_fields),intent(inout):: denspot
         type(mixrhopotDIISParameters),intent(inout):: mixdiis
         real(8),dimension(max(glr%d%n1i*glr%d%n2i*denspot%dpbox%n3p,1)*input%nspin),intent(inout):: rhopotold, rhopotold_out
         real(8),intent(out):: pnrm, pnrm_out
       end subroutine mix_main

       subroutine redefine_locregs_quantities(iproc, nproc, hx, hy, hz, locrad, transform, lzd, tmb, tmbmix, denspot, &
                  ldiis)
         use module_base
         use module_types
         implicit none
         integer,intent(in):: iproc, nproc
         real(8),intent(in):: hx, hy, hz
         type(local_zone_descriptors),intent(inout):: lzd
         real(8),dimension(lzd%nlr),intent(in):: locrad
         logical,intent(in):: transform
         type(DFT_wavefunction),intent(inout):: tmb
         type(DFT_wavefunction),intent(inout):: tmbmix
         type(DFT_local_fields),intent(inout):: denspot
         type(localizedDIISParameters),intent(inout),optional:: ldiis
       end subroutine redefine_locregs_quantities

       !!!subroutine enlarge_locreg(iproc, nproc, hx, hy, hz, withder, lzd, locrad, &
       !!!           ldiis, denspot, tmb)
       !!!  use module_base
       !!!  use module_types
       !!!  implicit none
       !!!  integer,intent(in):: iproc, nproc
       !!!  real(8),intent(in):: hx, hy, hz
       !!!  logical,intent(in):: withder
       !!!  type(local_zone_descriptors),intent(inout):: lzd
       !!!  real(8),dimension(lzd%nlr),intent(in):: locrad
       !!!  type(localizedDIISParameters),intent(inout):: ldiis
       !!!  type(DFT_local_fields),intent(inout):: denspot
       !!!  type(DFT_wavefunction),intent(inout):: tmb
       !!!end subroutine enlarge_locreg

       subroutine calculate_energy_and_gradient_linear(iproc, nproc, it, &
                  variable_locregs, tmbopt, kernel, &
                  ldiis, lhphiopt, lphioldopt, lhphioldopt, consecutive_rejections, fnrmArr, &
                  fnrmOvrlpArr, fnrmOldArr, alpha, trH, trHold, fnrm, fnrmMax, meanAlpha)
         use module_base
         use module_types
         implicit none
         integer,intent(in):: iproc, nproc, it
         logical,intent(in):: variable_locregs
         type(DFT_wavefunction),intent(inout):: tmbopt
         real(8),dimension(tmbopt%orbs%norb,tmbopt%orbs%norb),intent(in):: kernel
         type(localizedDIISParameters),intent(inout):: ldiis
         real(8),dimension(tmbopt%wfnmd%nphi),intent(inout):: lhphiopt
         real(8),dimension(tmbopt%wfnmd%nphi),intent(inout):: lphioldopt, lhphioldopt
         integer,intent(inout):: consecutive_rejections
         real(8),dimension(tmbopt%orbs%norb,2),intent(inout):: fnrmArr, fnrmOvrlpArr
         real(8),dimension(tmbopt%orbs%norb),intent(inout):: fnrmOldArr
         real(8),dimension(tmbopt%orbs%norbp),intent(inout):: alpha
         real(8),intent(out):: trH, trHold, fnrm, fnrmMax, meanAlpha
       end subroutine calculate_energy_and_gradient_linear

       subroutine copy_basis_specifications(bsin, bsout, subname)
         use module_base
         use module_types
         implicit none
         type(basis_specifications),intent(in):: bsin
         type(basis_specifications),intent(out):: bsout
         character(len=*),intent(in):: subname
       end subroutine copy_basis_specifications

       subroutine copy_orthon_data(odin, odout, subname)
         use module_base
         use module_types
         implicit none
         type(orthon_data),intent(in):: odin
         type(orthon_data),intent(out):: odout
         character(len=*),intent(in):: subname
       end subroutine copy_orthon_data

       subroutine improveOrbitals(iproc, nproc, it, variable_locregs, tmb, ldiis, lhphi, alpha)
         use module_base
         use module_types
         implicit none
         integer,intent(in):: iproc, nproc, it
         logical,intent(in):: variable_locregs
         type(DFT_wavefunction),intent(inout):: tmb
         type(localizedDIISParameters),intent(inout):: ldiis
         real(8),dimension(tmb%wfnmd%nphi),intent(in):: lhphi
         real(8),dimension(tmb%orbs%norbp),intent(in):: alpha
       end subroutine improveOrbitals

       subroutine hpsitopsi_linear(iproc, nproc, it, variable_locregs, ldiis, tmblarge, tmb, tmbopt, at, rxyz, kernel, &
                   lhphilarge, lphilargeold, lhphilargeold, lhphi, lphiold, lhphiold, lhphiopt, lphioldopt, alpha, &
                   locregCenter, locregCenterTemp, &
                   denspot, locrad, inwhichlocreg_reference, factor, trH, meanAlpha, alphaDIIS)
        use module_base
        use module_types
        implicit none
        integer,intent(in):: iproc, nproc, it
        logical,intent(in):: variable_locregs
        type(localizedDIISParameters),intent(inout):: ldiis
        type(DFT_wavefunction),target,intent(inout):: tmblarge, tmb
        type(DFT_wavefunction),pointer,intent(inout):: tmbopt
        type(atoms_data),intent(in):: at
        real(8),dimension(3,at%nat),intent(in):: rxyz
        real(8),dimension(tmb%orbs%norb,tmb%orbs%norb),intent(inout):: kernel
        real(8),dimension(:),pointer,intent(inout):: lhphilarge, lphilargeold, lhphilargeold
        real(8),dimension(:),pointer,intent(inout):: lhphi, lphiold, lhphiold
        real(8),dimension(:),pointer,intent(inout):: lhphiopt
        real(8),dimension(:),pointer,intent(out):: lphioldopt
        real(8),dimension(3,tmb%lzd%nlr),intent(inout):: locregCenter
        real(8),dimension(3,tmb%lzd%nlr),intent(inout):: locregCenterTemp
        type(DFT_local_fields),intent(inout):: denspot
        real(8),dimension(tmb%lzd%nlr),intent(in):: locrad
        integer,dimension(tmb%orbs%norb),intent(in):: inwhichlocreg_reference
        real(8),intent(in):: factor, trH, meanAlpha 
        real(8),dimension(tmb%orbs%norbp),intent(out):: alpha, alphaDIIS
       end subroutine hpsitopsi_linear
       
       subroutine DIISorSD(iproc, nproc, it, trH, tmbopt, ldiis, alpha, alphaDIIS, lphioldopt)
         use module_base
         use module_types
         implicit none

         ! Calling arguments
         integer,intent(in):: iproc, nproc, it
         real(8),intent(in):: trH
         type(DFT_wavefunction),intent(inout):: tmbopt
         type(localizedDIISParameters),intent(inout):: ldiis
         real(8),dimension(tmbopt%orbs%norbp),intent(out):: alpha, alphaDIIS
         real(8),dimension(tmbopt%wfnmd%nphi),intent(out):: lphioldopt
       end subroutine DIISorSD
 
       subroutine psi_to_vlocpsi(iproc,orbs,Lzd,&
            ipotmethod,confdatarr,pot,psi,vpsi,pkernel,ixc,alphaSIC,epot_sum,evSIC)
         use module_base
         use module_types
         implicit none
         integer, intent(in) :: iproc,ipotmethod,ixc
         real(gp), intent(in) :: alphaSIC
         type(orbitals_data), intent(in) :: orbs
         type(local_zone_descriptors), intent(in) :: Lzd
         type(confpot_data), dimension(orbs%norbp), intent(in) :: confdatarr
         real(wp), dimension(orbs%npsidim_orbs), intent(in) :: psi !this dimension will be modified
         real(wp), dimension(*) :: pot !< the potential, with the dimension compatible with the ipotmethod flag
         real(gp), intent(out) :: epot_sum,evSIC
         real(wp), dimension(orbs%npsidim_orbs), intent(inout) :: vpsi
         real(dp), dimension(:), pointer :: pkernel !< the PSolver kernel which should be associated for the SIC schemes
       end subroutine psi_to_vlocpsi
       subroutine adjust_locregs_and_confinement(iproc, nproc, hx, hy, hz, &
                  input, tmb, tmbder, denspot, ldiis, lscv)
         use module_base
         use module_types
         implicit none
         integer,intent(in):: iproc, nproc
         real(8),intent(in):: hx, hy, hz
         type(input_variables),intent(in):: input
         type(DFT_wavefunction),intent(inout):: tmb, tmbder
         type(DFT_local_fields),intent(inout) :: denspot
         type(localizedDIISParameters),intent(inout):: ldiis
         type(linear_scaling_control_variables),intent(inout):: lscv
       end subroutine adjust_locregs_and_confinement

       subroutine adjust_DIIS_for_high_accuracy(input, tmb, denspot, ldiis, mixdiis, lscv)
         use module_base
         use module_types
         implicit none
         type(input_variables),intent(in):: input
         type(DFT_wavefunction),intent(in):: tmb
         type(DFT_local_fields),intent(inout) :: denspot
         type(localizedDIISParameters),intent(inout):: ldiis
         type(mixrhopotDIISParameters),intent(inout):: mixdiis
         type(linear_scaling_control_variables),intent(inout):: lscv
       end subroutine adjust_DIIS_for_high_accuracy

       subroutine set_optimization_variables(input, at, lorbs, nlr, onwhichatom, confdatarr, wfnmd, lscv)
         use module_base
         use module_types
         implicit none
         integer,intent(in):: nlr
         type(orbitals_data),intent(in):: lorbs
         type(input_variables),intent(in):: input
         type(atoms_data),intent(in):: at
         integer,dimension(lorbs%norb),intent(in):: onwhichatom
         type(confpot_data),dimension(lorbs%norbp),intent(inout):: confdatarr
         type(wfn_metadata),intent(inout):: wfnmd
         type(linear_scaling_control_variables),intent(inout):: lscv
       end subroutine set_optimization_variables

       subroutine determine_overlap_from_descriptors(iproc, nproc, orbs, orbsig, lzd, lzdig, op, comon)
         use module_base
         use module_types
         implicit none
         integer,intent(in):: iproc, nproc
         type(orbitals_data),intent(in):: orbs, orbsig
         type(local_zone_descriptors),intent(in):: lzd, lzdig
         type(overlapParameters),intent(out):: op
         type(p2pComms),intent(out):: comon
       end subroutine determine_overlap_from_descriptors

       subroutine get_weights(iproc, nproc, orbs, lzd, weight_c, weight_f, weight_c_tot, weight_f_tot)
         use module_base
         use module_types
         implicit none
         integer,intent(in):: iproc, nproc
         type(orbitals_data),intent(in):: orbs
         type(local_zone_descriptors),intent(in):: lzd
         real(8),dimension(0:lzd%glr%d%n1,0:lzd%glr%d%n2,0:lzd%glr%d%n3),intent(out):: weight_c, weight_f
         real(8),intent(out):: weight_c_tot, weight_f_tot
       end subroutine get_weights

       subroutine init_collective_comms(iproc, nproc, orbs, lzd, collcom, collcom_reference)
         use module_base
         use module_types
         implicit none
         integer,intent(in):: iproc, nproc
         type(orbitals_data),intent(in):: orbs
         type(local_zone_descriptors),intent(in):: lzd
         type(collective_comms),intent(out):: collcom
         type(collective_comms),optional,intent(in):: collcom_reference
       end subroutine init_collective_comms

       subroutine deallocate_collective_comms(collcom, subname)
         use module_base
         use module_types
         implicit none
         type(collective_comms),intent(inout):: collcom
         character(len=*),intent(in):: subname
       end subroutine deallocate_collective_comms

       subroutine assign_weight_to_process(iproc, nproc, lzd, weight_c, weight_f, weight_tot_c, weight_tot_f, &
                  istartend_c, istartend_f, istartp_seg_c, iendp_seg_c, istartp_seg_f, iendp_seg_f, &
                  weightp_c, weightp_f, nptsp_c, nptsp_f)
         use module_base
         use module_types
         implicit none
         integer,intent(in):: iproc, nproc
         type(local_zone_descriptors),intent(in):: lzd
         real(8),dimension(0:lzd%glr%d%n1,0:lzd%glr%d%n2,0:lzd%glr%d%n3),intent(in):: weight_c, weight_f
         real(8),intent(in):: weight_tot_c, weight_tot_f
         integer,dimension(2,0:nproc-1),intent(out):: istartend_c, istartend_f
         integer,intent(out):: istartp_seg_c, iendp_seg_c, istartp_seg_f, iendp_seg_f
         real(8),intent(out):: weightp_c, weightp_f
         integer,intent(out):: nptsp_c, nptsp_f
       end subroutine assign_weight_to_process

       subroutine determine_num_orbs_per_gridpoint(iproc, nproc, orbs, lzd, istartend_c, istartend_f, &
                  istartp_seg_c, iendp_seg_c, istartp_seg_f, iendp_seg_f, &
                  weightp_c, weightp_f, nptsp_c, nptsp_f, &
                  norb_per_gridpoint_c, norb_per_gridpoint_f)
         use module_base
         use module_types
         implicit none
         integer,intent(in):: iproc, nproc, nptsp_c, nptsp_f, istartp_seg_c, iendp_seg_c, istartp_seg_f, iendp_seg_f
         type(orbitals_data),intent(in):: orbs
         type(local_zone_descriptors),intent(in):: lzd
         integer,dimension(2,0:nproc-1),intent(in):: istartend_c, istartend_f
         real(8),intent(in):: weightp_c, weightp_f
         integer,dimension(nptsp_c),intent(out):: norb_per_gridpoint_c
         integer,dimension(nptsp_f),intent(out):: norb_per_gridpoint_f
       end subroutine determine_num_orbs_per_gridpoint

       !!subroutine check_gridpoint(nseg, n1, n2, noffset1, noffset2, noffset3, keyg, itarget1, itarget2, itarget3, found)
       !!  use module_base
       !!  use module_types
       !!  implicit none
       !!  integer,intent(in):: nseg, n1, n2, noffset1, noffset2, noffset3, itarget1, itarget2, itarget3
       !!  integer,dimension(2,nseg),intent(in):: keyg
       !!  logical,intent(out):: found
       !!end  subroutine check_gridpoint

       subroutine get_switch_indices(iproc, nproc, orbs, lzd, ndimpsi_c, ndimpsi_f, istartend_c, istartend_f, &
                  nsendcounts_c, nsenddspls_c, ndimind_c, nrecvcounts_c, nrecvdspls_c, &
                  nsendcounts_f, nsenddspls_f, ndimind_f, nrecvcounts_f, nrecvdspls_f, &
                  index_in_global_c, index_in_global_f, &
                  weightp_c, weightp_f,  isendbuf_c, irecvbuf_c, isendbuf_f, irecvbuf_f, &
                  indexrecvorbital_c, iextract_c, iexpand_c, indexrecvorbital_f, iextract_f, iexpand_f)
         use module_base
         use module_types
         implicit none
         integer,intent(in):: iproc, nproc, ndimpsi_c, ndimpsi_f, ndimind_c, ndimind_f
         type(orbitals_data),intent(in):: orbs
         type(local_zone_descriptors),intent(in):: lzd
         integer,dimension(2,0:nproc-1),intent(in):: istartend_c, istartend_f
         integer,dimension(0:nproc-1),intent(in):: nsendcounts_c, nsenddspls_c, nrecvcounts_c, nrecvdspls_c
         integer,dimension(0:nproc-1),intent(in):: nsendcounts_f, nsenddspls_f, nrecvcounts_f, nrecvdspls_f
         integer,dimension(0:lzd%glr%d%n1,0:lzd%glr%d%n2,0:lzd%glr%d%n3),intent(in):: index_in_global_c, index_in_global_f
         real(8),intent(in):: weightp_c, weightp_f
         integer,dimension(ndimpsi_c),intent(out):: isendbuf_c, irecvbuf_c
         integer,dimension(ndimpsi_f),intent(out):: isendbuf_f, irecvbuf_f
         integer,dimension(ndimind_c),intent(out):: indexrecvorbital_c, iextract_c, iexpand_c
         integer,dimension(ndimind_f),intent(out):: indexrecvorbital_f, iextract_f, iexpand_f
       end subroutine get_switch_indices

       subroutine determine_communication_arrays(iproc, nproc, orbs, lzd, istartend_c, istartend_f, &
                  index_in_global_c, index_in_global_f, &
                  weightp_c, weightp_f,  nsendcounts_c, nsenddspls_c, nrecvcounts_c, nrecvdspls_c, &
                  nsendcounts_f, nsenddspls_f, nrecvcounts_f, nrecvdspls_f)
         use module_base
         use module_types
         implicit none
         integer,intent(in):: iproc, nproc
         type(orbitals_data),intent(in):: orbs
         type(local_zone_descriptors),intent(in):: lzd
         integer,dimension(2,0:nproc-1),intent(in):: istartend_c, istartend_f
         integer,dimension(0:lzd%glr%d%n1,0:lzd%glr%d%n2,0:lzd%glr%d%n3),intent(in):: index_in_global_c, index_in_global_f
         real(8),intent(in):: weightp_c, weightp_f
         integer,dimension(0:nproc-1),intent(out):: nsendcounts_c, nsenddspls_c, nrecvcounts_c, nrecvdspls_c
         integer,dimension(0:nproc-1),intent(out):: nsendcounts_f, nsenddspls_f, nrecvcounts_f, nrecvdspls_f
       end subroutine determine_communication_arrays

       subroutine assign_weight_to_process2(iproc, nproc, lzd, weight_c, weight_f, weight_tot_c, weight_tot_f, &
                  npts_par_c, npts_par_f, &
                  istartend_c, istartend_f, istartp_seg_c, iendp_seg_c, istartp_seg_f, iendp_seg_f, &
                  weightp_c, weightp_f, nptsp_c, nptsp_f)
         use module_base
         use module_types
         implicit none
         integer,intent(in):: iproc, nproc
         type(local_zone_descriptors),intent(in):: lzd
         real(8),dimension(0:lzd%glr%d%n1,0:lzd%glr%d%n2,0:lzd%glr%d%n3),intent(in):: weight_c, weight_f
         real(8),intent(in):: weight_tot_c, weight_tot_f
         integer,dimension(0:nproc-1),intent(in):: npts_par_c, npts_par_f
         integer,dimension(2,0:nproc-1),intent(out):: istartend_c, istartend_f
         integer,intent(out):: istartp_seg_c, iendp_seg_c, istartp_seg_f, iendp_seg_f
         real(8),intent(out):: weightp_c, weightp_f
         integer,intent(out):: nptsp_c, nptsp_f
       end subroutine assign_weight_to_process2

       subroutine get_gridpoint_start_vectors(iproc, nproc, norbig, ndim, indexrecvbuf, weight, gridpoint_start)
         use module_base
         use module_types
         implicit none
         integer,intent(in):: iproc, nproc, norbig, ndim
         integer,dimension(ndim),intent(in):: indexrecvbuf
         real(8),dimension(norbig),intent(out):: weight
         integer,dimension(norbig),intent(out):: gridpoint_start
       end subroutine get_gridpoint_start_vectors

       subroutine get_switch_indices_vectors(iproc, nproc, nlr, norbig, ndimvec, ndimind, orbs, mlr, &
                  istartend, nsendcounts, nsenddspls, nrecvcounts, nrecvdspls, weightp, &
                  isendbuf, irecvbuf, indexrecvorbital, iextract, iexpand)
         use module_base
         use module_types
         implicit none
         integer,intent(in):: iproc, nproc, nlr, norbig, ndimvec, ndimind
         type(orbitals_data),intent(in):: orbs
         type(matrixLocalizationRegion),dimension(nlr),intent(in):: mlr
         integer,dimension(2,0:nproc-1),intent(in):: istartend
         integer,dimension(0:nproc-1),intent(in):: nsendcounts, nsenddspls, nrecvcounts, nrecvdspls
         real(8),intent(in):: weightp
         integer,dimension(ndimvec),intent(out):: isendbuf, irecvbuf
         integer,dimension(ndimind),intent(out):: indexrecvorbital, iextract, iexpand
       end subroutine get_switch_indices_vectors

       subroutine determine_communication_arrays_vectors(iproc, nproc, nlr, orbs, mlr, istartend, weightp, &
                  nsendcounts, nsenddspls, nrecvcounts, nrecvdspls)
         use module_base
         use module_types
         implicit none
         integer,intent(in):: iproc, nproc, nlr
         type(orbitals_data),intent(in):: orbs
         type(matrixLocalizationRegion),dimension(nlr),intent(in):: mlr
         integer,dimension(2,0:nproc-1),intent(in):: istartend
         real(8),intent(in):: weightp
         integer,dimension(0:nproc-1),intent(out):: nsendcounts, nsenddspls, nrecvcounts, nrecvdspls
       end subroutine determine_communication_arrays_vectors

       subroutine determine_num_orbs_per_gridpoint_vectors(iproc, nproc, norbig, nlr, nptsp, orbs, &
                  istartend, mlr, weightp, norb_per_gridpoint)
         use module_base
         use module_types
         implicit none
         integer,intent(in):: iproc, nproc, norbig, nlr, nptsp
         type(orbitals_data),intent(in):: orbs
         integer,dimension(2,0:nproc-1),intent(in):: istartend
         type(matrixLocalizationRegion),dimension(nlr),intent(in):: mlr
         real(8),intent(in):: weightp
         integer,dimension(nptsp),intent(out):: norb_per_gridpoint
       end subroutine determine_num_orbs_per_gridpoint_vectors

       subroutine assign_weight_to_process_vectors(iproc, nproc, norbig, weight, weight_tot, istartend, weightp, nptsp)
         use module_base
         use module_types
         implicit none
         integer,intent(in):: iproc, nproc, norbig
         real(8),dimension(norbig),intent(in):: weight
         real(8),intent(in):: weight_tot
         integer,dimension(2,0:nproc-1),intent(out):: istartend
         real(8),intent(out):: weightp
         integer,intent(out):: nptsp
       end subroutine assign_weight_to_process_vectors

       subroutine get_weights_vectors(iproc, nproc, orbs, nlr, mlr, norbig, weight, weight_tot)
         use module_base
         use module_types
         implicit none
         integer,intent(in):: iproc, nproc, norbig, nlr
         type(orbitals_data),intent(in):: orbs
         type(matrixLocalizationRegion),dimension(nlr),intent(in):: mlr
         real(8),dimension(norbig),intent(out):: weight
         real(8),intent(out):: weight_tot
       end subroutine get_weights_vectors

       subroutine init_collective_comms_vectors(iproc, nproc, nlr, orbs, orbsig, mlr, collcom)
         use module_base
         use module_types
         implicit none
         integer,intent(in):: iproc, nproc, nlr
         type(orbitals_data),intent(in):: orbs, orbsig
         type(matrixLocalizationRegion),dimension(nlr),intent(in):: mlr
         type(collective_comms),intent(out):: collcom
       end subroutine init_collective_comms_vectors

       subroutine transpose_switch_psi(orbs, collcom, psi, psiwork_c, psiwork_f, lzd)
         use module_base
         use module_types
         implicit none
         type(orbitals_Data),intent(in):: orbs
         type(collective_comms),intent(in):: collcom
         real(8),dimension(orbs%npsidim_orbs),intent(in):: psi
         real(8),dimension(collcom%ndimpsi_c),intent(out):: psiwork_c
         real(8),dimension(7*collcom%ndimpsi_f),intent(out):: psiwork_f
         type(local_zone_descriptors),intent(in),optional:: lzd
       end subroutine transpose_switch_psi

       subroutine transpose_communicate_psi(iproc, nproc, collcom, psiwork_c, psiwork_f, psitwork_c, psitwork_f)
         use module_base
         use module_types
         implicit none
         integer,intent(in):: iproc, nproc
         type(collective_comms),intent(in):: collcom
         real(8),dimension(collcom%ndimpsi_c),intent(in):: psiwork_c
         real(8),dimension(7*collcom%ndimpsi_f),intent(in):: psiwork_f
         real(8),dimension(collcom%ndimind_c),intent(out):: psitwork_c
         real(8),dimension(collcom%ndimind_f),intent(out):: psitwork_f
       end subroutine transpose_communicate_psi

       subroutine transpose_unswitch_psit(collcom, psitwork_c, psitwork_f, psit_c, psit_f)
         use module_base
         use module_types
         implicit none
         type(collective_comms),intent(in):: collcom
         real(8),dimension(collcom%ndimind_c),intent(in):: psitwork_c
         real(8),dimension(7*collcom%ndimind_f),intent(in):: psitwork_f
         real(8),dimension(collcom%ndimind_c),intent(out):: psit_c
         real(8),dimension(7*collcom%ndimind_f),intent(out):: psit_f
       end subroutine transpose_unswitch_psit

       subroutine transpose_switch_psit(collcom, psit_c, psit_f, psitwork_c, psitwork_f)
         use module_base
         use module_types
         implicit none
         type(collective_comms),intent(in):: collcom
         real(8),dimension(collcom%ndimind_c),intent(in):: psit_c
         real(8),dimension(7*collcom%ndimind_f),intent(in):: psit_f
         real(8),dimension(collcom%ndimind_c),intent(out):: psitwork_c
         real(8),dimension(7*collcom%ndimind_f),intent(out):: psitwork_f
       end subroutine transpose_switch_psit

       subroutine transpose_communicate_psit(iproc, nproc, collcom, psitwork_c, psitwork_f, psiwork_c, psiwork_f)
         use module_base
         use module_types
         implicit none
         integer,intent(in):: iproc, nproc
         type(collective_comms),intent(in):: collcom
         real(8),dimension(collcom%ndimind_c),intent(in):: psitwork_c
         real(8),dimension(7*collcom%ndimind_f),intent(in):: psitwork_f
         real(8),dimension(collcom%ndimpsi_c),intent(out):: psiwork_c
         real(8),dimension(7*collcom%ndimpsi_f),intent(out):: psiwork_f
       end subroutine transpose_communicate_psit

       subroutine transpose_unswitch_psi(orbs, collcom, psiwork_c, psiwork_f, psi, lzd)
         use module_base
         use module_types
         implicit none
         type(orbitals_data),intent(in):: orbs
         type(collective_comms),intent(in):: collcom
         real(8),dimension(collcom%ndimpsi_c),intent(in):: psiwork_c
         real(8),dimension(7*collcom%ndimpsi_f),intent(in):: psiwork_f
         real(8),dimension(orbs%npsidim_orbs),intent(out):: psi
         type(local_zone_descriptors),intent(in),optional:: lzd
       end subroutine transpose_unswitch_psi

       subroutine transpose_localized(iproc, nproc, orbs, collcom, psi, psit_c, psit_f, lzd)
         use module_base
         use module_types
         implicit none
         integer,intent(in):: iproc, nproc
         type(orbitals_data),intent(in):: orbs
         type(collective_comms),intent(in):: collcom
         real(8),dimension(orbs%npsidim_orbs),intent(in):: psi
         real(8),dimension(collcom%ndimind_c),intent(out):: psit_c
         real(8),dimension(7*collcom%ndimind_f),intent(out):: psit_f
         type(local_zone_descriptors),optional,intent(in):: lzd
       end subroutine transpose_localized

       subroutine untranspose_localized(iproc, nproc, orbs, collcom, psit_c, psit_f, psi, lzd)
         use module_base
         use module_types
         implicit none
         integer,intent(in):: iproc, nproc
         type(orbitals_data),intent(in):: orbs
         type(collective_comms),intent(in):: collcom
         real(8),dimension(collcom%ndimind_c),intent(in):: psit_c
         real(8),dimension(7*collcom%ndimind_f),intent(in):: psit_f
         real(8),dimension(orbs%npsidim_orbs),intent(out):: psi
         type(local_zone_descriptors),optional,intent(in):: lzd
       end subroutine untranspose_localized

       subroutine initialize_linear_from_file(iproc,nproc,filename,iformat,Lzd,orbs,at,rxyz,orblist)
         use module_base
         use module_types
         implicit none
         integer, intent(in) :: iproc, nproc, iformat
         type(orbitals_data), intent(inout) :: orbs  !< orbs related to the basis functions, inwhichlocreg generated in this routine
         type(atoms_data), intent(in) :: at
         real(gp), dimension(3,at%nat), intent(in) :: rxyz
         character(len=*), intent(in) :: filename
         type(local_zone_descriptors), intent(inout) :: Lzd !< must already contain Glr and hgrids
         integer, dimension(orbs%norb), optional :: orblist
       end subroutine initialize_linear_from_file

       subroutine io_read_descr_linear(unitwf, formatted, iorb_old, eval, n1_old, n2_old, n3_old, &
       & hx_old, hy_old, hz_old, lstat, error, nvctr_c_old, nvctr_f_old, rxyz_old, nat, &
       & locrad, locregCenter, confPotOrder, confPotprefac)
         use module_base
         use module_types
         implicit none
         integer, intent(in) :: unitwf
         logical, intent(in) :: formatted
         integer, intent(out) :: iorb_old
         integer, intent(out) :: n1_old, n2_old, n3_old
         real(gp), intent(out) :: hx_old, hy_old, hz_old
         logical, intent(out) :: lstat
         real(wp), intent(out) :: eval
         integer, intent(out) :: confPotOrder
         real(gp), intent(out) :: locrad, confPotprefac
         real(gp), dimension(3), intent(out) :: locregCenter
         character(len =256), intent(out) :: error
         ! Optional arguments
         integer, intent(out), optional :: nvctr_c_old, nvctr_f_old
         integer, intent(in), optional :: nat
         real(gp), dimension(:,:), intent(out), optional :: rxyz_old
       end subroutine io_read_descr_linear

       subroutine readmywaves_linear(iproc,filename,iformat,norb,Lzd,orbs,at,rxyz_old,rxyz,  &
           psi,coeff,orblist)
         use module_base
         use module_types
         implicit none
         integer, intent(in) :: iproc, iformat,norb
         type(orbitals_data), intent(inout) :: orbs  ! orbs related to the basis functions
         type(local_zone_descriptors), intent(in) :: Lzd
         type(atoms_data), intent(in) :: at
         real(gp), dimension(3,at%nat), intent(in) :: rxyz
         real(gp), dimension(3,at%nat), intent(out) :: rxyz_old
         real(wp), dimension(orbs%npsidim_orbs), intent(out) :: psi
         character(len=*), intent(in) :: filename
         real(wp), dimension(norb,orbs%norb), intent(out) :: coeff
         integer, dimension(orbs%norb), optional :: orblist
        end subroutine readmywaves_linear

        subroutine post_p2p_communication(iproc, nproc, nsendbuf, sendbuf, nrecvbuf, recvbuf, comm)
          use module_base
          use module_types
          implicit none
          integer,intent(in):: iproc, nproc, nsendbuf, nrecvbuf
          real(8),dimension(nsendbuf),intent(in):: sendbuf
          real(8),dimension(nrecvbuf),intent(out):: recvbuf
          type(p2pComms),intent(inout):: comm
        end subroutine post_p2p_communication

        subroutine wait_p2p_communication(iproc, nproc, comm)
          use module_base
          use module_types
          implicit none
          integer,intent(in):: iproc, nproc
          type(p2pComms),intent(inout):: comm
        end subroutine wait_p2p_communication

        subroutine allocate_auxiliary_basis_function(npsidim, subname, lphi, lhphi, lphiold, lhphiold)
          use module_base
          implicit none
          integer,intent(in):: npsidim
          real(8),dimension(:),pointer,intent(out):: lphi, lhphi, lphiold, lhphiold
          character(len=*),intent(in):: subname
        end subroutine allocate_auxiliary_basis_function

        subroutine deallocate_auxiliary_basis_function(subname, lphi, lhphi, lphiold, lhphiold)
          use module_base
          implicit none
          real(8),dimension(:),pointer,intent(out):: lphi, lhphi, lphiold, lhphiold
          character(len=*),intent(in):: subname
        end subroutine deallocate_auxiliary_basis_function

        subroutine update_ldiis_arrays(tmb, subname, ldiis)
          use module_base
          use module_types
          implicit none
          type(DFT_wavefunction),intent(in):: tmb
          character(len=*),intent(in):: subname
          type(localizedDIISParameters),intent(inout):: ldiis
        end subroutine update_ldiis_arrays

        subroutine copy_local_zone_descriptors(lzd_in, lzd_out, subname)
          use module_base
          use module_types
          implicit none
          type(local_zone_descriptors),intent(in):: lzd_in
          type(local_zone_descriptors),intent(out):: lzd_out
          character(len=*),intent(in):: subname
        end subroutine copy_local_zone_descriptors

        subroutine update_auxiliary_basis_function(subname, npsidim, lphi, lhphi, lphiold, lhphiold)
          use module_base
          implicit none
          integer,intent(in):: npsidim
          real(8),dimension(:),pointer,intent(out):: lphi, lhphi, lphiold, lhphiold
          character(len=*),intent(in):: subname
        end subroutine update_auxiliary_basis_function

        subroutine io_read_descr_coeff(unitwf, formatted, norb_old, ntmb_old, n1_old, n2_old, n3_old, &
            & hx_old, hy_old, hz_old, lstat, error, nvctr_c_old, nvctr_f_old, rxyz_old, nat)
         use module_base
         use module_types
         implicit none
<<<<<<< HEAD
         integer, intent(in) :: unitwf  
=======
         integer, intent(in) :: unitwf
>>>>>>> 32a13e1e
         logical, intent(in) :: formatted
         integer, intent(out) :: norb_old, ntmb_old
         integer, intent(out) :: n1_old, n2_old, n3_old
         real(gp), intent(out) :: hx_old, hy_old, hz_old
         logical, intent(out) :: lstat
         character(len =256), intent(out) :: error
         ! Optional arguments
         integer, intent(out), optional :: nvctr_c_old, nvctr_f_old
         integer, intent(in), optional :: nat
         real(gp), dimension(:,:), intent(out), optional :: rxyz_old
        end subroutine io_read_descr_coeff

        subroutine initialize_communication_potential(iproc, nproc, nscatterarr, orbs, lzd, comgp)
          use module_base
          use module_types
          implicit none
          integer,intent(in):: iproc, nproc
          integer,dimension(0:nproc-1,4),intent(in):: nscatterarr !n3d,n3p,i3s+i3xcsh-1,i3xcsh
          type(orbitals_data),intent(in):: orbs
          type(local_zone_descriptors),intent(in):: lzd
          type(p2pComms),intent(out):: comgp
        end subroutine initialize_communication_potential

        subroutine set_comms_ortho(iproc, nproc, orbs, lzd, op, comon)
          use module_base
          use module_types
          implicit none
          integer,intent(in):: iproc, nproc
          type(orbitals_data),intent(in):: orbs
          type(local_zone_descriptors),intent(in):: lzd
          type(overlapParameters),intent(inout):: op
          type(p2pComms),intent(out):: comon
        end subroutine set_comms_ortho

        subroutine nullify_overlap_parameters_matrix(opm)
          use module_base
          use module_types
          implicit none
          type(overlap_parameters_matrix),intent(inout):: opm
        end subroutine nullify_overlap_parameters_matrix

        !!subroutine nullify_p2pCommsOrthonormalityMatrix(comom)
        !!  use module_base
        !!  use module_types
        !!  implicit none
        !!  type(p2pComms),intent(inout):: comom
        !!end subroutine nullify_p2pCommsOrthonormalityMatrix

        subroutine deallocate_overlap_parameters_matrix(opm, subname)
          use module_base
          use module_types
          implicit none
          type(overlap_parameters_matrix),intent(inout):: opm
          character(len=*),intent(in):: subname
        end subroutine deallocate_overlap_parameters_matrix

        subroutine local_potential_dimensions(Lzd,orbs,ndimfirstproc)
          use module_base
          use module_types
          implicit none
          integer, intent(in) :: ndimfirstproc
          type(local_zone_descriptors), intent(inout) :: Lzd
          type(orbitals_data), intent(inout) :: orbs
        end subroutine local_potential_dimensions

   end interface

END MODULE module_interfaces<|MERGE_RESOLUTION|>--- conflicted
+++ resolved
@@ -6755,11 +6755,7 @@
          use module_base
          use module_types
          implicit none
-<<<<<<< HEAD
-         integer, intent(in) :: unitwf  
-=======
          integer, intent(in) :: unitwf
->>>>>>> 32a13e1e
          logical, intent(in) :: formatted
          integer, intent(out) :: norb_old, ntmb_old
          integer, intent(out) :: n1_old, n2_old, n3_old
