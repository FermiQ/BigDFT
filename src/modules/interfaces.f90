!> @file
!! Define the module module_interfaces containing all interfaces
!!
!! @author
!!    Copyright (C) 2007-2011 BigDFT group (LG,DC)
!!    This file is distributed under the terms of the
!!    GNU General Public License, see ~/COPYING file
!!    or http://www.gnu.org/copyleft/gpl.txt .
!!    For the list of contributors, see ~/AUTHORS


!>  Modules which contains all interfaces
module module_interfaces

   implicit none

   interface
!!$      subroutine kswfn_optimization_loop(iproc, nproc, o, &
!!$           & alphamix, idsx, inputpsi, KSwfn, denspot, nlpsp, energs, atoms, GPU, xcstr, &
!!$           & in)
!!$        use module_base
!!$        use module_types
!!$        use module_input_keys, only: input_variables
!!$        implicit none
!!$        real(dp), dimension(6), intent(out) :: xcstr
!!$        integer, intent(in) :: iproc, nproc, idsx, inputpsi
!!$        real(gp), intent(in) :: alphamix
!!$        type(DFT_optimization_loop), intent(inout) :: o
!!$        type(DFT_wavefunction), intent(inout) :: KSwfn
!!$        type(DFT_local_fields), intent(inout) :: denspot
!!$        type(energy_terms), intent(inout) :: energs
!!$        type(atoms_data), intent(in) :: atoms
!!$        type(GPU_pointers), intent(inout) :: GPU
!!$        type(DFT_PSP_projectors), intent(inout) :: nlpsp
!!$        type(input_variables), intent(in) :: in !<todo: Remove me
!!$      END SUBROUTINE kswfn_optimization_loop

!!$     subroutine timing(iproc,category,action)
!!$       implicit none
!!$       integer, intent(in) :: iproc
!!$       character(len=*), intent(in) :: category
!!$       character(len=2), intent(in) :: action
!!$     end subroutine timing

      subroutine copy_old_wavefunctions(nproc,orbs,psi,&
            &   wfd_old,psi_old)
        use module_defs, only: wp
        use module_types
         implicit none
         integer, intent(in) :: nproc
         type(orbitals_data), intent(in) :: orbs
         type(wavefunctions_descriptors), intent(in) :: wfd_old
         real(wp), dimension(:), pointer :: psi,psi_old
      END SUBROUTINE copy_old_wavefunctions

!!$      subroutine system_properties(iproc,nproc,in,at,orbs)
!!$        use module_defs, only: gp
!!$         use module_types
!!$         implicit none
!!$         integer, intent(in) :: iproc,nproc
!!$         type(input_variables), intent(in) :: in
!!$         type(atoms_data), intent(in) :: at
!!$         type(orbitals_data), intent(inout) :: orbs
!!$         !real(gp), dimension(at%astruct%ntypes,3), intent(out) :: radii_cf
!!$      END SUBROUTINE system_properties

!!$      subroutine system_size(atoms,rxyz,crmult,frmult,hx,hy,hz,OCLconv,Glr,shift)
!!$        use module_defs, only: gp
!!$         use module_types
!!$         implicit none
!!$         type(atoms_data), intent(inout) :: atoms
!!$         real(gp), intent(in) :: crmult,frmult
!!$         real(gp), dimension(3,atoms%astruct%nat), intent(inout) :: rxyz
!!$         !real(gp), dimension(atoms%astruct%ntypes,3), intent(in) :: radii_cf
!!$         real(gp), intent(inout) :: hx,hy,hz
!!$         logical, intent(in) :: OCLconv
!!$         type(locreg_descriptors), intent(out) :: Glr
!!$         real(gp), dimension(3), intent(out) :: shift
!!$      END SUBROUTINE system_size

!!$      subroutine standard_inputfile_names(inputs, radical)
!!$         use module_types
!!$         implicit none
!!$         type(input_variables), intent(out) :: inputs
!!$         character(len = *), intent(in) :: radical
!!$      END SUBROUTINE standard_inputfile_names

!!$      subroutine read_input_dict_from_files(radical, mpi_env,dict)
!!$        use dictionaries, only: dictionary
!!$        use wrapper_MPI, only: mpi_environment
!!$        implicit none
!!$        character(len = *), intent(in) :: radical
!!$        type(mpi_environment), intent(in) :: mpi_env
!!$        type(dictionary), pointer :: dict
!!$      end subroutine read_input_dict_from_files

!!$      subroutine inputs_from_dict(in, atoms, dict)
!!$        use module_defs
!!$        use module_types
!!$        use dictionaries
!!$        implicit none
!!$        type(input_variables), intent(out) :: in
!!$        type(atoms_data), intent(out) :: atoms
!!$        type(dictionary), pointer :: dict
!!$      end subroutine inputs_from_dict

!!$      subroutine kpt_input_analyse(iproc, in, dict, sym, geocode, alat)
!!$        use module_base, only: gp
!!$        use module_atoms, only: symmetry_data
!!$        use module_types
!!$        use dictionaries
!!$        implicit none
!!$        integer, intent(in) :: iproc
!!$        type(input_variables), intent(inout) :: in
!!$        type(dictionary), pointer, intent(in) :: dict
!!$        type(symmetry_data), intent(in) :: sym
!!$        character(len = 1), intent(in) :: geocode !< @copydoc poisson_solver::doc::geocode
!!$        real(gp), intent(in) :: alat(3)
!!$      end subroutine kpt_input_analyse

!!$      subroutine MemoryEstimator(nproc,idsx,lr,norb,nspinor,nkpt,nprojel,nspin,itrpmax,iscf,mem)
!!$         !n(c) use module_base
!!$         use module_types
!!$         implicit none
!!$         !Arguments
!!$         integer, intent(in) :: nproc,idsx,norb,nspin,nprojel
!!$         integer, intent(in) :: nkpt,nspinor,itrpmax,iscf
!!$         type(locreg_descriptors), intent(in) :: lr
!!$         type(memory_estimation), intent(out) :: mem
!!$      END SUBROUTINE MemoryEstimator

!!$      subroutine check_closed_shell(orbs,lcs)
!!$         !n(c) use module_base
!!$         use module_types
!!$         implicit none
!!$         type(orbitals_data), intent(in) :: orbs
!!$         logical, intent(out) :: lcs
!!$      END SUBROUTINE check_closed_shell

      subroutine orbitals_descriptors(iproc,nproc,norb,norbu,norbd,nspin,nspinor, &
                 nkpt,kpt,wkpt,orbs,linear_partition,basedist,basedistu,basedistd)
         use module_defs, only: gp
         use module_types
         implicit none
         integer, intent(in) :: linear_partition !< repartition mode for the linear scaling version
         integer, intent(in) :: iproc,nproc,norb,norbu,norbd,nkpt,nspin
         integer, intent(in) :: nspinor
         type(orbitals_data), intent(inout) :: orbs
         real(gp), dimension(nkpt), intent(in) :: wkpt
         real(gp), dimension(3,nkpt), intent(in) :: kpt
         integer, dimension(0:nproc-1), intent(in), optional :: basedist
         integer, dimension(0:nproc-1), intent(in), optional :: basedistu
         integer, dimension(0:nproc-1), intent(in), optional :: basedistd
      END SUBROUTINE orbitals_descriptors

!!$     subroutine orbitals_descriptors_forLinear(iproc,nproc,norb,norbu,norbd,nspin,nspinor,nkpt,kpt,wkpt,orbs)
!!$       use module_defs, only: gp
!!$       use module_types
!!$       implicit none
!!$       integer, intent(in) :: iproc,nproc,norb,norbu,norbd,nkpt,nspin
!!$       integer, intent(in) :: nspinor
!!$       type(orbitals_data), intent(out) :: orbs
!!$       real(gp), dimension(nkpt), intent(in) :: wkpt
!!$       real(gp), dimension(3,nkpt), intent(in) :: kpt
!!$     END SUBROUTINE orbitals_descriptors_forLinear

      subroutine createWavefunctionsDescriptors(iproc,hx,hy,hz,atoms,rxyz,&
            &   crmult,frmult,calculate_bounds,Glr,output_denspot)
        use module_defs, only: gp
        use module_types
         implicit none
         !Arguments
         type(atoms_data), intent(in) :: atoms
         integer, intent(in) :: iproc
         real(gp), intent(in) :: hx,hy,hz,crmult,frmult
         real(gp), dimension(3,atoms%astruct%nat), intent(in) :: rxyz
         !real(gp), dimension(atoms%astruct%ntypes,3), intent(in) :: radii_cf
         logical,intent(in) :: calculate_bounds
         type(locreg_descriptors), intent(inout) :: Glr
         logical, intent(in), optional :: output_denspot
      END SUBROUTINE createWavefunctionsDescriptors

      subroutine createProjectorsArrays(lr,rxyz,at,orbs,&
           cpmult,fpmult,hx,hy,hz,dry_run,nlpsp,&
           init_projectors_completely_)
        !n(c) use module_base
        use module_types
        implicit none
        type(atoms_data), intent(in) :: at
        type(orbitals_data), intent(in) :: orbs
        real(kind=8), intent(in) :: cpmult,fpmult,hx,hy,hz
        type(locreg_descriptors),intent(in) :: lr
        real(kind=8), dimension(3,at%astruct%nat), intent(in) :: rxyz
        !real(kind=8), dimension(at%astruct%ntypes,3), intent(in) :: radii_cf
        logical, intent(in) :: dry_run
        type(DFT_PSP_projectors), intent(out) :: nlpsp
        logical,intent(in),optional :: init_projectors_completely_
      END SUBROUTINE createProjectorsArrays

!!$      subroutine dpbox_set(dpbox,Lzd,xc,iproc,nproc,mpi_comm,PS_groupsize,SICapproach,geocode,nspin)
!!$        use module_base
!!$        use module_types
!!$        use module_xc
!!$        implicit none
!!$        integer, intent(in) :: iproc,nproc,mpi_comm,PS_groupsize,nspin
!!$        character(len=1), intent(in) :: geocode
!!$        character(len=4), intent(in) :: SICapproach
!!$        type(local_zone_descriptors), intent(in) :: Lzd
!!$        type(xc_info), intent(in) :: xc
!!$        type(denspot_distribution), intent(out) :: dpbox
!!$      end subroutine dpbox_set

!!$      subroutine density_descriptors(iproc,nproc,xc,nspin,crmult,frmult,atoms,dpbox,&
!!$           rho_commun,rxyz,rhodsc)
!!$        use module_defs, only: gp
!!$        use module_types
!!$        use module_xc
!!$        implicit none
!!$        integer, intent(in) :: iproc,nproc,nspin
!!$        type(xc_info), intent(in) :: xc
!!$        real(gp), intent(in) :: crmult,frmult
!!$        type(atoms_data), intent(in) :: atoms
!!$        type(denspot_distribution), intent(in) :: dpbox
!!$        character(len=3), intent(in) :: rho_commun
!!$        real(gp), dimension(3,atoms%astruct%nat), intent(in) :: rxyz
!!$        !real(gp), dimension(atoms%astruct%ntypes,3), intent(in) :: radii_cf
!!$        type(rho_descriptors), intent(out) :: rhodsc
!!$      end subroutine density_descriptors

!!$      subroutine default_confinement_data(confdatarr,norbp)
!!$        use module_base
!!$        use module_types
!!$        implicit none
!!$        integer, intent(in) :: norbp
!!$        type(confpot_data), dimension(norbp), intent(out) :: confdatarr
!!$      end subroutine default_confinement_data

       subroutine IonicEnergyandForces(iproc,nproc,dpbox,at,elecfield,&
            & rxyz,eion,fion,dispersion,edisp,fdisp,ewaldstr,n1,n2,n3,&
            & pot_ion,pkernel,psoffset)
         use module_defs, only: gp,dp
         use module_types
         implicit none
         type(denspot_distribution), intent(in) :: dpbox
         type(atoms_data), intent(in) :: at
         integer, intent(in) :: iproc,nproc,n1,n2,n3,dispersion
         real(gp), dimension(3), intent(in) :: elecfield
         real(gp), dimension(3,at%astruct%nat), intent(in) :: rxyz
         type(coulomb_operator), intent(inout) :: pkernel
         real(gp), intent(out) :: eion,edisp,psoffset
         real(dp), dimension(6),intent(out) :: ewaldstr
         real(gp), dimension(:,:), pointer :: fion,fdisp
         real(dp), dimension(*), intent(out) :: pot_ion
       END SUBROUTINE IonicEnergyandForces

!!$       subroutine createIonicPotential(geocode,iproc,nproc,verb,at,rxyz,&
!!$            hxh,hyh,hzh,elecfield,n1,n2,n3,n3pi,i3s,n1i,n2i,n3i,pkernel,&
!!$            pot_ion,rho_ion,psoffset)
!!$         use module_defs, only: gp,wp
!!$         use module_types
!!$         implicit none
!!$         character(len=1), intent(in) :: geocode !< @copydoc poisson_solver::doc::geocode
!!$         integer, intent(in) :: iproc,nproc,n1,n2,n3,n3pi,i3s,n1i,n2i,n3i
!!$         logical, intent(in) :: verb
!!$         real(gp), intent(in) :: hxh,hyh,hzh,psoffset
!!$         type(atoms_data), intent(in) :: at
!!$         real(gp), dimension(3), intent(in) :: elecfield
!!$         real(gp), dimension(3,at%astruct%nat), intent(in) :: rxyz
!!$         type(coulomb_operator), intent(inout) :: pkernel
!!$         real(wp), dimension(*), intent(inout) :: pot_ion
!!$         real(gp), dimension(*), intent(out) :: rho_ion
!!$       END SUBROUTINE createIonicPotential

       subroutine input_wf_empty(iproc, nproc, psi, hpsi, psit, orbs, &
            & band_structure_filename, input_spin, atoms, d, denspot)
         use module_defs, only: wp
         use module_types
         implicit none
         integer, intent(in) :: iproc, nproc
         type(orbitals_data), intent(in) :: orbs
         character(len = *), intent(in) :: band_structure_filename
         integer, intent(in) :: input_spin
         type(atoms_data), intent(in) :: atoms
         type(grid_dimensions), intent(in) :: d
         type(DFT_local_fields), intent(inout) :: denspot
         real(wp), dimension(:), pointer :: psi
         real(kind=8), dimension(:), pointer :: hpsi, psit
       END SUBROUTINE input_wf_empty

       subroutine input_wf_random(psi, orbs)
         use module_defs
         use module_types
         implicit none
         type(orbitals_data), intent(inout) :: orbs
         real(wp), dimension(:), pointer :: psi
       END SUBROUTINE input_wf_random

       subroutine input_wf_cp2k(iproc, nproc, nspin, atoms, rxyz, Lzd, &
            & psi, orbs)
         use module_defs
         use module_types
         implicit none
         integer, intent(in) :: iproc, nproc, nspin
         type(atoms_data), intent(in) :: atoms
         real(gp), dimension(3, atoms%astruct%nat), intent(in) :: rxyz
         type(local_zone_descriptors), intent(in) :: Lzd
         type(orbitals_data), intent(inout) :: orbs
         real(wp), dimension(:), pointer :: psi
       END SUBROUTINE input_wf_cp2k

       subroutine input_wf_memory(iproc, atoms, &
            & rxyz_old, hx_old, hy_old, hz_old, d_old, wfd_old, psi_old, &
            & rxyz, lzd, psi, orbs)
         use module_defs
         use module_types
         implicit none
         integer, intent(in) :: iproc
         type(atoms_data), intent(in) :: atoms
         real(gp), dimension(3, atoms%astruct%nat), intent(in) :: rxyz, rxyz_old
         real(gp), intent(in) :: hx_old, hy_old, hz_old
         type(local_zone_descriptors), intent(in) :: lzd
         type(grid_dimensions), intent(in) :: d_old
         type(wavefunctions_descriptors), intent(in) :: wfd_old
         type(orbitals_data), intent(in) :: orbs
         real(wp), dimension(:), pointer :: psi, psi_old
       END SUBROUTINE input_wf_memory

       subroutine input_wf_disk(iproc, nproc, input_wf_format, d, hx, hy, hz, &
            in, atoms, rxyz, wfd, orbs, psi)
         use module_defs
         use module_types
         implicit none
         integer, intent(in) :: iproc, nproc, input_wf_format
         type(grid_dimensions), intent(in) :: d
         real(gp), intent(in) :: hx, hy, hz
         type(input_variables), intent(in) :: in
         type(atoms_data), intent(in) :: atoms
         real(gp), dimension(3, atoms%astruct%nat), intent(in) :: rxyz
         !real(gp), dimension(3, atoms%astruct%nat), intent(out) :: rxyz_old
         type(wavefunctions_descriptors), intent(in) :: wfd
         type(orbitals_data), intent(inout) :: orbs
         real(wp), dimension(:), pointer :: psi
       END SUBROUTINE input_wf_disk

       subroutine input_wf_diag(iproc,nproc,at,denspot,&
            orbs,nvirt,comms,Lzd,energs,rxyz,&
            nlpsp,ixc,psi,hpsi,psit,G,&
            nspin,GPU,input,onlywf)!,paw)
         ! Input wavefunctions are found by a diagonalization in a minimal basis set
         ! Each processors write its initial wavefunctions into the wavefunction file
         ! The files are then read by readwave
         ! @todo pass GPU to be a local variable of this routine (initialized and freed here)
         use module_base
         use module_types
         use gaussians
         use communications_base, only: comms_cubic
         implicit none
         !Arguments
         integer, intent(in) :: iproc,nproc,ixc
         integer, intent(inout) :: nspin,nvirt
         logical, intent(in) :: onlywf  !if .true. finds only the WaveFunctions and return
         type(atoms_data), intent(in) :: at
         type(DFT_PSP_projectors), intent(inout) :: nlpsp
         type(local_zone_descriptors), intent(inout) :: Lzd
         type(comms_cubic), intent(in) :: comms
         type(orbitals_data), intent(inout) :: orbs
         type(energy_terms), intent(inout) :: energs
         type(DFT_local_fields), intent(inout) :: denspot
         type(GPU_pointers), intent(in) :: GPU
         type(input_variables), intent(in) :: input
         !type(symmetry_data), intent(in) :: symObj
         real(gp), dimension(3,at%astruct%nat), intent(in) :: rxyz
         type(gaussian_basis), intent(out) :: G !basis for davidson IG
         real(wp), dimension(:), pointer :: psi,hpsi,psit
         !type(paw_objects),optional,intent(inout)::paw
       end subroutine input_wf_diag

       subroutine input_wf(iproc,nproc,in,GPU,atoms,rxyz,&
            denspot,denspot0,nlpsp,KSwfn,tmb,energs,inputpsi,input_wf_format,norbv,&
            lzd_old,psi_old,rxyz_old,tmb_old,ref_frags,cdft,&
            locregcenters)
         use module_defs
         use f_enums, only: f_enumerator
         use module_types
         use module_fragments
         use constrained_dft
         implicit none
         integer, intent(in) :: iproc, nproc, input_wf_format
         type(f_enumerator), intent(in) :: inputpsi
         type(input_variables), intent(in) :: in
         type(GPU_pointers), intent(inout) :: GPU
         type(atoms_data), intent(inout) :: atoms
         real(gp), dimension(3, atoms%astruct%nat), target, intent(in) :: rxyz
         type(DFT_local_fields), intent(inout) :: denspot
         type(DFT_wavefunction), intent(inout) :: KSwfn,tmb,tmb_old !<input wavefunction
         type(energy_terms), intent(inout) :: energs !<energies of the system
         real(gp), dimension(*), intent(out) :: denspot0 !< Initial density / potential, if needed
         real(wp), dimension(:), pointer :: psi_old
         integer, intent(out) :: norbv
         type(DFT_PSP_projectors), intent(inout) :: nlpsp
         real(gp), dimension(3, atoms%astruct%nat), intent(in) :: rxyz_old
         type(local_zone_descriptors),intent(in):: lzd_old
         type(system_fragment), dimension(:), pointer :: ref_frags
         type(cdft_data), intent(out) :: cdft
         real(kind=8),dimension(3,atoms%astruct%nat),intent(in),optional :: locregcenters
       END SUBROUTINE input_wf

!!$       subroutine reformatmywaves(iproc,orbs,at,&
!!$            &   hx_old,hy_old,hz_old,n1_old,n2_old,n3_old,rxyz_old,wfd_old,psi_old,&
!!$         hx,hy,hz,n1,n2,n3,rxyz,wfd,psi)
!!$         use module_defs, only: gp,wp
!!$         use module_types
!!$         implicit none
!!$         integer, intent(in) :: iproc,n1_old,n2_old,n3_old,n1,n2,n3
!!$         real(gp), intent(in) :: hx_old,hy_old,hz_old,hx,hy,hz
!!$         type(wavefunctions_descriptors), intent(in) :: wfd,wfd_old
!!$         type(atoms_data), intent(in) :: at
!!$         type(orbitals_data), intent(in) :: orbs
!!$         real(gp), dimension(3,at%astruct%nat), intent(in) :: rxyz,rxyz_old
!!$         real(wp), dimension(wfd_old%nvctr_c+7*wfd_old%nvctr_f,orbs%nspinor*orbs%norbp), intent(in) :: psi_old
!!$         real(wp), dimension(wfd%nvctr_c+7*wfd%nvctr_f,orbs%nspinor*orbs%norbp), intent(out) :: psi
!!$      END SUBROUTINE reformatmywaves


      subroutine first_orthon(iproc,nproc,orbs,lzd,comms,psi,hpsi,psit,orthpar,paw)
        use module_defs, only: wp
         use module_types
         use communications_base, only: comms_cubic
         implicit none
         integer, intent(in) :: iproc,nproc
         type(orbitals_data), intent(in) :: orbs
         type(local_zone_descriptors),intent(in) :: lzd
         type(comms_cubic), intent(in) :: comms
         type(orthon_data):: orthpar
         type(paw_objects),optional,intent(inout)::paw
         real(wp), dimension(:) , pointer :: psi,hpsi,psit
      END SUBROUTINE first_orthon

      subroutine density_and_hpot(dpbox,symObj,orbs,Lzd,pkernel,rhodsc,GPU,xc,psi,rho,vh,hstrten)
        use module_defs, only: gp,wp,dp
        use module_types
        use module_atoms, only: symmetry_data
        use module_xc
        implicit none
        type(denspot_distribution), intent(in) :: dpbox
        type(rho_descriptors),intent(inout) :: rhodsc
        type(orbitals_data), intent(in) :: orbs
        type(local_zone_descriptors), intent(in) :: Lzd
        type(symmetry_data), intent(in) :: symObj
        type(coulomb_operator), intent(inout) :: pkernel
        type(xc_info), intent(in) :: xc
        real(wp), dimension(orbs%npsidim_orbs), intent(in) :: psi
        type(GPU_pointers), intent(inout) :: GPU
        real(gp), dimension(6), intent(out) :: hstrten
        real(dp), dimension(:), pointer :: rho,vh
      end subroutine density_and_hpot

      subroutine sumrho(dpbox,orbs,Lzd,GPU,symObj,rhodsc,xc,psi,rho_p,mapping)
        use module_defs, only: wp,gp,dp
        use module_atoms, only: symmetry_data
        use module_types
        use module_xc
        implicit none
        !Arguments
        type(denspot_distribution), intent(in) :: dpbox
        type(rho_descriptors),intent(in) :: rhodsc
        type(orbitals_data), intent(in) :: orbs
        type(local_zone_descriptors), intent(in) :: Lzd
        type(symmetry_data), intent(in) :: symObj
        type(xc_info), intent(in) :: xc
        real(wp), dimension(orbs%npsidim_orbs), intent(in) :: psi
        real(dp), dimension(:,:), pointer :: rho_p
        type(GPU_pointers), intent(inout) :: GPU
        integer,dimension(orbs%norb),intent(in),optional:: mapping
      END SUBROUTINE sumrho

      !starting point for the communication routine of the density
      subroutine communicate_density(dpbox,nspin,rhodsc,rho_p,rho,keep_rhop)
        use module_base
        use module_types
        implicit none
        logical, intent(in) :: keep_rhop !< preserves the total density in the rho_p array
        integer, intent(in) :: nspin
        type(rho_descriptors),intent(in) :: rhodsc
        type(denspot_distribution), intent(in) :: dpbox
        real(dp), dimension(:,:), pointer :: rho_p !< partial density in orbital distribution scheme
        real(dp), dimension(max(dpbox%ndims(1)*dpbox%ndims(2)*dpbox%n3d,1),nspin), intent(out) :: rho
      END SUBROUTINE communicate_density

!!$      subroutine rho_segkey(iproc,at,rxyz,crmult,frmult,&
!!$            &   n1i,n2i,n3i,hxh,hyh,hzh,nspin,rho_d,iprint)
!!$        use module_defs, only: gp
!!$        use module_types
!!$         implicit none
!!$         integer,intent(in) :: n1i,n2i,n3i,iproc,nspin
!!$         type(atoms_data), intent(in) :: at
!!$         real(gp), dimension(3,at%astruct%nat), intent(in) :: rxyz
!!$         real(gp), intent(in) :: crmult,frmult,hxh,hyh,hzh
!!$         !real(gp), dimension(at%astruct%ntypes,3), intent(in) :: radii_cf
!!$         logical,intent(in) :: iprint
!!$         type(rho_descriptors),intent(inout) :: rho_d
!!$       END SUBROUTINE rho_segkey

       subroutine LocalHamiltonianApplication(iproc,nproc,at,npsidim_orbs,orbs,&
            Lzd,confdatarr,ngatherarr,pot,psi,hpsi,&
            energs,SIC,GPU,PotOrKin,xc,pkernel,orbsocc,psirocc,dpbox,potential,comgp,hpsi_noconf,econf)
         use module_base
         use module_types
         use module_xc
         implicit none
         integer, intent(in) :: PotOrKin !< if true, only the potential operator is applied
         integer, intent(in) :: iproc,nproc,npsidim_orbs
         type(atoms_data), intent(in) :: at
         type(orbitals_data), intent(in) :: orbs
         type(local_zone_descriptors), intent(in) :: Lzd
         type(SIC_data), intent(in) :: SIC
         type(xc_info), intent(in) :: xc
         integer, dimension(0:nproc-1,2), intent(in) :: ngatherarr
         real(wp), dimension(orbs%npsidim_orbs), intent(in) :: psi
         type(confpot_data), dimension(orbs%norbp) :: confdatarr
         real(wp), dimension(:), pointer :: pot
         !real(wp), dimension(*) :: pot
         type(energy_terms), intent(inout) :: energs
         real(wp), target, dimension(max(1,orbs%npsidim_orbs)), intent(inout) :: hpsi
         type(GPU_pointers), intent(inout) :: GPU
         type(coulomb_operator), intent(in), optional :: pkernel
         type(orbitals_data), intent(in), optional :: orbsocc
         real(wp), dimension(:), pointer, optional :: psirocc
         type(denspot_distribution),intent(in),optional :: dpbox
         real(wp), dimension(*), intent(in), optional, target :: potential !< Distributed potential. Might contain the density for the SIC treatments
         type(p2pComms),intent(inout), optional:: comgp
         real(wp), target, dimension(max(1,orbs%npsidim_orbs)), intent(inout),optional :: hpsi_noconf
         real(gp),intent(out),optional :: econf
       end subroutine LocalHamiltonianApplication

!!$       subroutine NonLocalHamiltonianApplication(iproc,at,npsidim_orbs,orbs,&
!!$           Lzd,nlpsp,psi,hpsi,eproj_sum,paw)
!!$        use module_base
!!$        use module_types
!!$        implicit none
!!$        integer, intent(in) :: iproc, npsidim_orbs
!!$        type(atoms_data), intent(in) :: at
!!$        type(orbitals_data),  intent(in) :: orbs
!!$        type(local_zone_descriptors), intent(in) :: Lzd
!!$        type(DFT_PSP_projectors), intent(inout) :: nlpsp
!!$        real(wp), dimension(orbs%npsidim_orbs), intent(in) :: psi
!!$        real(wp), dimension(orbs%npsidim_orbs), intent(inout) :: hpsi
!!$        real(gp), intent(out) :: eproj_sum
!!$        type(paw_objects),intent(inout)::paw
!!$      END SUBROUTINE NonLocalHamiltonianApplication

      subroutine SynchronizeHamiltonianApplication(nproc,npsidim_orbs,orbs,Lzd,GPU,xc,hpsi,&
           energs,energs_work)
        use module_defs, only: gp,wp
        use module_types
        use module_xc
        implicit none
        integer, intent(in) :: nproc,npsidim_orbs
        type(orbitals_data),  intent(in) :: orbs
        type(local_zone_descriptors), intent(in) :: Lzd
        type(GPU_pointers), intent(inout) :: GPU
        type(xc_info), intent(in) :: xc
        type(energy_terms), intent(inout) :: energs
        !real(gp), intent(inout) :: ekin_sum,epot_sum,eproj_sum,eSIC_DC,eexctX
        real(wp), dimension(orbs%npsidim_orbs), intent(inout) :: hpsi
        type(work_mpiaccumulate),optional,intent(inout) :: energs_work
      END SUBROUTINE SynchronizeHamiltonianApplication

      subroutine hpsitopsi(iproc,nproc,iter,idsx,wfn,&
           at,nlpsp,eproj_sum)
        use module_defs, only: gp
         use module_types
         implicit none
         integer, intent(in) :: iproc,nproc,idsx,iter
         type(DFT_wavefunction), intent(inout) :: wfn
         type(atoms_data), intent(in) :: at
         type(DFT_PSP_projectors), intent(inout) :: nlpsp
         real(gp),optional, intent(out) :: eproj_sum
      END SUBROUTINE hpsitopsi

      subroutine last_orthon(iproc,nproc,iter,wfn,evsum,opt_keeppsit)
        use module_base
        use module_types
        implicit none
        integer, intent(in) :: iproc,nproc,iter
        real(wp), intent(out) :: evsum
        type(DFT_wavefunction), intent(inout) :: wfn
        logical, optional :: opt_keeppsit
      END SUBROUTINE last_orthon

!!$      subroutine kswfn_post_treatments(iproc, nproc, KSwfn, tmb, linear, &
!!$           & fxyz, fnoise, fion, fdisp, fpulay, &
!!$           & strten, pressure, ewaldstr, xcstr, &
!!$           & GPU, denspot, atoms, rxyz, nlpsp, &
!!$           & output_denspot, dir_output, gridformat, refill_proj, calculate_dipole, nspin)
!!$        use module_base
!!$        use module_types
!!$
!!$        implicit none
!!$
!!$        type(DFT_wavefunction), intent(in) :: KSwfn
!!$        type(DFT_wavefunction), intent(inout) :: tmb
!!$        type(GPU_pointers), intent(inout) :: GPU
!!$        type(DFT_local_fields), intent(inout) :: denspot
!!$        type(atoms_data), intent(in) :: atoms
!!$        type(DFT_PSP_projectors), intent(inout) :: nlpsp
!!$        logical, intent(in) :: refill_proj, calculate_dipole, linear
!!$        integer, intent(in) :: iproc, nproc, nspin
!!$        type(f_enumerator), intent(in) :: output_denspot
!!$        character(len = *), intent(in) :: dir_output
!!$        character(len = *), intent(in) :: gridformat
!!$        real(gp), dimension(3, atoms%astruct%nat), intent(in) :: rxyz
!!$        real(gp), dimension(3, atoms%astruct%nat), intent(in) :: fdisp, fion, fpulay
!!$        real(dp), dimension(6), intent(in) :: ewaldstr
!!$        real(dp), dimension(6), intent(inout) :: xcstr
!!$        real(gp), intent(out) :: fnoise, pressure
!!$        real(gp), dimension(6), intent(out) :: strten
!!$        real(gp), dimension(3, atoms%astruct%nat), intent(out) :: fxyz
!!$      END SUBROUTINE kswfn_post_treatments

!!$      subroutine calculate_forces(iproc,nproc,psolver_groupsize,Glr,atoms,orbs,nlpsp,rxyz,hx,hy,hz,i3s,n3p,nspin,&
!!$           refill_proj,ngatherarr,rho,pot,potxc,nsize_psi,psi,fion,fdisp,fxyz,&
!!$           ewaldstr,hstrten,xcstr,strten,fnoise,pressure,psoffset,imode,tmb,fpulay)
!!$        use module_base
!!$        use module_types
!!$        implicit none
!!$        logical, intent(in) :: refill_proj
!!$        integer, intent(in) :: iproc,nproc,i3s,n3p,nspin,psolver_groupsize,imode,nsize_psi
!!$        real(gp), intent(in) :: hx,hy,hz,psoffset
!!$        type(locreg_descriptors), intent(in) :: Glr
!!$        type(atoms_data), intent(in) :: atoms
!!$        type(orbitals_data), intent(in) :: orbs
!!$        type(DFT_PSP_projectors), intent(inout) :: nlpsp
!!$        integer, dimension(0:nproc-1,2), intent(in) :: ngatherarr
!!$        real(wp), dimension(Glr%d%n1i,Glr%d%n2i,n3p), intent(in) :: rho,pot,potxc
!!$        real(wp), dimension(nsize_psi), intent(in) :: psi
!!$        real(gp), dimension(6), intent(in) :: ewaldstr,hstrten,xcstr
!!$        real(gp), dimension(3,atoms%astruct%nat), intent(in) :: rxyz,fion,fdisp,fpulay
!!$        real(gp), intent(out) :: fnoise,pressure
!!$        real(gp), dimension(6), intent(out) :: strten
!!$        real(gp), dimension(3,atoms%astruct%nat), intent(out) :: fxyz
!!$        type(DFT_wavefunction),intent(inout) :: tmb
!!$      END SUBROUTINE calculate_forces

      subroutine CalculateTailCorrection(iproc,nproc,at,rbuf,orbs,&
           Glr,nlpsp,ncongt,pot,hgrid,rxyz,crmult,frmult,nspin,&
           psi,output_denspot,ekin_sum,epot_sum,eproj_sum,paw)
        use module_defs, only: gp,wp,dp
         use module_types
         use gaussians, only: gaussian_basis
         implicit none
         type(atoms_data), intent(in) :: at
         type(orbitals_data), intent(in) :: orbs
         type(locreg_descriptors), intent(in) :: Glr
         type(DFT_PSP_projectors), intent(inout) :: nlpsp
         integer, intent(in) :: iproc,nproc,ncongt,nspin
         logical, intent(in) :: output_denspot
         real(kind=8), dimension(3), intent(in) :: hgrid
         real(kind=8), intent(in) :: crmult,frmult,rbuf
         !real(kind=8), dimension(at%astruct%ntypes,3), intent(in) :: radii_cf
         real(kind=8), dimension(3,at%astruct%nat), intent(in) :: rxyz
         real(kind=8), dimension(Glr%d%n1i,Glr%d%n2i,Glr%d%n3i,nspin), intent(in) :: pot
         real(kind=8), dimension(Glr%wfd%nvctr_c+7*Glr%wfd%nvctr_f,orbs%norbp), intent(in) :: psi
         real(kind=8), intent(out) :: ekin_sum,epot_sum,eproj_sum
         type(paw_objects),optional,intent(inout)::paw
      END SUBROUTINE CalculateTailCorrection

      !added for abinit compatibility
      subroutine reformatonewave(displ,wfd,at,hx_old,hy_old,hz_old,&
           n1_old,n2_old,n3_old,rxyz_old,psigold,hx,hy,hz,n1,n2,n3,rxyz,psifscf,psi)
        use module_defs, only: gp,wp
         use module_types
         implicit none
         integer, intent(in) :: n1_old,n2_old,n3_old,n1,n2,n3
         real(gp), intent(in) :: hx,hy,hz,displ,hx_old,hy_old,hz_old
         type(wavefunctions_descriptors), intent(in) :: wfd
         type(atoms_data), intent(in) :: at
         real(gp), dimension(3,at%astruct%nat), intent(in) :: rxyz_old,rxyz
         real(wp), dimension(0:n1_old,2,0:n2_old,2,0:n3_old,2), intent(in) :: psigold
         real(wp), dimension(-7:2*n1+8,-7:2*n2+8,-7:2*n3+8), intent(out) :: psifscf
         real(wp), dimension(wfd%nvctr_c+7*wfd%nvctr_f), intent(out) :: psi
      END SUBROUTINE reformatonewave
      subroutine readonewave(unitwf,useFormattedInput,iorb,iproc,n1,n2,n3,&
            &   hx,hy,hz,at,wfd,rxyz_old,rxyz,psi,eval,psifscf)
        use module_defs, only: gp,wp
         use module_types
         implicit none
         logical, intent(in) :: useFormattedInput
         integer, intent(in) :: unitwf,iorb,iproc,n1,n2,n3
         type(wavefunctions_descriptors), intent(in) :: wfd
         type(atoms_data), intent(in) :: at
         real(gp), intent(in) :: hx,hy,hz
         real(gp), dimension(3,at%astruct%nat), intent(in) :: rxyz
         real(wp), intent(out) :: eval
         real(gp), dimension(3,at%astruct%nat), intent(out) :: rxyz_old
         real(wp), dimension(wfd%nvctr_c+7*wfd%nvctr_f), intent(out) :: psi
         real(wp), dimension(*), intent(out) :: psifscf !this supports different BC
      END SUBROUTINE readonewave
      subroutine writeonewave(unitwf,useFormattedOutput,iorb,n1,n2,n3,hx,hy,hz,nat,rxyz,  &
         nseg_c,nvctr_c,keyg_c,keyv_c,  &
         nseg_f,nvctr_f,keyg_f,keyv_f, &
         psi_c,psi_f,eval)
         use module_base
         implicit none
         logical, intent(in) :: useFormattedOutput
         integer, intent(in) :: unitwf,iorb,n1,n2,n3,nat,nseg_c,nvctr_c,nseg_f,nvctr_f
         real(gp), intent(in) :: hx,hy,hz
         real(wp), intent(in) :: eval
         integer, dimension(nseg_c), intent(in) :: keyv_c
         integer, dimension(nseg_f), intent(in) :: keyv_f
         integer, dimension(2,nseg_c), intent(in) :: keyg_c
         integer, dimension(2,nseg_f), intent(in) :: keyg_f
         real(wp), dimension(nvctr_c), intent(in) :: psi_c
         real(wp), dimension(7,nvctr_f), intent(in) :: psi_f
         real(gp), dimension(3,nat), intent(in) :: rxyz
      END SUBROUTINE writeonewave

      subroutine davidson(iproc,nproc,in,at,&
           orbs,orbsv,nvirt,Lzd,comms,commsv,&
           rxyz,rhopot,nlpsp,pkernel,psi,v,dpbox,xc,GPU)
        use module_base
        use module_types
        use communications_base, only: comms_cubic
        use module_xc
        implicit none
        integer, intent(in) :: iproc,nproc
        integer, intent(in) :: nvirt
        type(input_variables), intent(in) :: in
        type(atoms_data), intent(in) :: at
        type(DFT_PSP_projectors), intent(inout) :: nlpsp
        type(local_zone_descriptors), intent(inout) :: Lzd
        type(orbitals_data), intent(inout) :: orbs
        type(comms_cubic), intent(in) :: comms, commsv
        type(denspot_distribution), intent(in) :: dpbox
        real(gp), dimension(3,at%astruct%nat), intent(in) :: rxyz
        type(coulomb_operator), intent(inout) :: pkernel
        real(dp), dimension(*), intent(in) :: rhopot
        type(orbitals_data), intent(inout) :: orbsv
        type(GPU_pointers), intent(inout) :: GPU
        type(xc_info), intent(in) :: xc
        real(wp), dimension(:), pointer :: psi,v!=psivirt(nvctrp,nvirtep*nproc)
      end subroutine davidson

!!$      subroutine preconditionall(orbs,lr,hx,hy,hz,ncong,hpsi,gnrm,gnrm_zero)
!!$        use module_defs, only: gp,wp,dp
!!$         use module_types
!!$         implicit none
!!$         integer, intent(in) :: ncong
!!$         real(gp), intent(in) :: hx,hy,hz
!!$         type(locreg_descriptors), intent(in) :: lr
!!$         type(orbitals_data), intent(in) :: orbs
!!$         real(dp), intent(out) :: gnrm,gnrm_zero
!!$         real(wp), dimension(lr%wfd%nvctr_c+7*lr%wfd%nvctr_f,orbs%norbp,orbs%nspinor), intent(inout) :: hpsi
!!$      END SUBROUTINE preconditionall

      subroutine preconditionall2(iproc,nproc,orbs,Lzd,hx,hy,hz,ncong,npsidim,hpsi,confdatarr,gnrm,gnrm_zero, &
                 linear_precond_convol_workarrays, linear_precond_workarrays)
        use module_base
        use module_types
        implicit none
        integer, intent(in) :: iproc,nproc,ncong,npsidim
        real(gp), intent(in) :: hx,hy,hz
        type(local_zone_descriptors), intent(in) :: Lzd
        type(orbitals_data), intent(in) :: orbs
        real(dp), intent(out) :: gnrm,gnrm_zero
        real(wp), dimension(npsidim), intent(inout) :: hpsi
        type(confpot_data), dimension(orbs%norbp), intent(in) :: confdatarr
        type(workarrays_quartic_convolutions),dimension(orbs%norbp),intent(inout),optional :: linear_precond_convol_workarrays !< convolution workarrays for the linear case
        type(workarr_precond),dimension(orbs%norbp),intent(inout),optional :: linear_precond_workarrays !< workarrays for the linear case
      end subroutine preconditionall2

      subroutine partial_density_free(rsflag,nproc,n1i,n2i,n3i,npsir,nspinn,nrhotot,&
            &   hfac,nscatterarr,spinsgn,psir,rho_p,ibyyzz_r) !ex-optional argument
         use module_base
         implicit none
         logical, intent(in) :: rsflag
         integer, intent(in) :: nproc,n1i,n2i,n3i,nrhotot,nspinn,npsir
         real(gp), intent(in) :: hfac,spinsgn
         integer, dimension(0:nproc-1,4), intent(in) :: nscatterarr
         real(wp), dimension(n1i,n2i,n3i,nspinn), intent(in) :: psir
         real(dp), dimension(n1i,n2i,nrhotot,nspinn), intent(inout) :: rho_p
         integer, dimension(:,:,:), pointer :: ibyyzz_r
      END SUBROUTINE partial_density_free

      subroutine parse_cp2k_files(iproc,basisfile,orbitalfile,nat,ntypes,orbs,iatype,rxyz,&
            &   CP2K,wfn_cp2k)
        use module_defs, only: gp,wp
         use module_types
         implicit none
         character(len=*), intent(in) :: basisfile,orbitalfile
         integer, intent(in) :: iproc,nat,ntypes
         type(orbitals_data), intent(in) :: orbs
         integer, dimension(nat), intent(in) :: iatype
         real(gp), dimension(3,nat), target, intent(in) :: rxyz
         type(gaussian_basis), intent(out) :: CP2K
         real(wp), dimension(:,:), pointer :: wfn_cp2k
      END SUBROUTINE parse_cp2k_files

      subroutine read_gaussian_information(orbs,G,coeffs,filename, opt_fillrxyz)
          use module_defs, only: wp
         use module_types
         implicit none
         character(len=*), intent(in) :: filename
         type(orbitals_data), intent(inout) :: orbs
         type(gaussian_basis), intent(out) :: G
         real(wp), dimension(:,:), pointer :: coeffs
         logical, optional :: opt_fillrxyz
      END SUBROUTINE read_gaussian_information

      subroutine restart_from_gaussians(iproc,nproc,orbs,Lzd,hx,hy,hz,psi,G,coeffs)
        use module_defs, only: gp,wp
         use module_types
         implicit none
         integer, intent(in) :: iproc,nproc
         real(gp), intent(in) :: hx,hy,hz
         type(orbitals_data), intent(in) :: orbs
         type(local_zone_descriptors), intent(in) :: Lzd
         type(gaussian_basis), intent(inout) :: G
         real(wp), dimension(Lzd%Glr%wfd%nvctr_c+7*Lzd%Glr%wfd%nvctr_f,orbs%norbp), intent(out) :: psi
         real(wp), dimension(:,:), pointer :: coeffs
      END SUBROUTINE restart_from_gaussians

      subroutine inputguess_gaussian_orbitals(iproc,nproc,at,rxyz,nvirt,nspin,&
            orbs,orbse,norbsc_arr,locrad,G,psigau,eks,iversion,mapping,quartic_prefactor)
        use module_defs, only: gp,wp
         use module_types
         implicit none
         integer, intent(in) :: iproc,nproc,nspin
         integer, intent(inout) :: nvirt
         type(atoms_data), intent(in) :: at
         type(orbitals_data), intent(in) :: orbs
         real(gp), dimension(3,at%astruct%nat), intent(in) :: rxyz
         real(gp), intent(out) :: eks
         integer, dimension(at%natsc+1,nspin), intent(out) :: norbsc_arr
         real(gp), dimension(at%astruct%nat), intent(out) :: locrad
         type(orbitals_data), intent(out) :: orbse
         type(gaussian_basis), intent(out) :: G
         real(wp), dimension(:,:,:), pointer :: psigau
         integer,intent(in) :: iversion !< 1:cubic, 2:linear
         integer,dimension(orbs%norb),intent(in),optional:: mapping
         real(gp),dimension(at%astruct%ntypes),intent(in),optional:: quartic_prefactor
      END SUBROUTINE inputguess_gaussian_orbitals


     subroutine inputguess_gaussian_orbitals_forLinear(iproc,nproc,norb,at,rxyz,nvirt,nspin,&
          nlr, norbsPerAt, mapping, &
          orbs,orbse,norbsc_arr,locrad,G,psigau,eks,quartic_prefactor)
       use module_base
       use module_types
       implicit none
       integer, intent(in) :: iproc,nproc,nspin,nlr,norb
       integer, intent(inout) :: nvirt
       type(atoms_data), intent(in) :: at
       type(orbitals_data), intent(in) :: orbs
       real(gp), dimension(3,at%astruct%nat), intent(in) :: rxyz
       integer,dimension(norb),intent(in):: mapping
       integer,dimension(at%astruct%nat),intent(in):: norbsPerAt
       real(gp), intent(out) :: eks
       integer, dimension(at%natsc+1,nspin), intent(out) :: norbsc_arr
       real(gp), dimension(at%astruct%nat), intent(out) :: locrad
       type(orbitals_data), intent(inout) :: orbse
       type(gaussian_basis), intent(out) :: G
       real(wp), dimension(:,:,:), pointer :: psigau
       real(gp),dimension(at%astruct%ntypes),intent(in),optional:: quartic_prefactor
     END SUBROUTINE inputguess_gaussian_orbitals_forLinear

     subroutine AtomicOrbitals(iproc,at,rxyz,norbe,orbse,norbsc,&
          nspin,eks,G,gaucoeff,iorbtolr,mapping,quartic_prefactor)
       use module_base
       use module_types
       implicit none
       integer, intent(in) :: norbe,iproc
       integer, intent(in) :: norbsc,nspin
       type(atoms_data), intent(in) :: at
       !logical, dimension(4,2,at%natsc), intent(in) :: scorb
       real(gp), dimension(3,at%astruct%nat), intent(in), target :: rxyz
       type(orbitals_data), intent(inout) :: orbse
       type(gaussian_basis), intent(out) :: G
       real(gp), intent(out) :: eks
       integer, dimension(orbse%norbp), intent(out) :: iorbtolr !assign the localisation region
       real(wp), intent(out) :: gaucoeff !norbe=G%ncoeff !fake interface for passing address
       integer,dimension(orbse%norb), optional, intent(in):: mapping
       real(gp),dimension(at%astruct%ntypes),intent(in),optional:: quartic_prefactor
      END SUBROUTINE AtomicOrbitals

      subroutine apply_potential(n1,n2,n3,nl1,nl2,nl3,nbuf,nspinor,npot,psir,pot,epot,&
            &   ibyyzz_r) !optional
         use module_base
         implicit none
         integer, intent(in) :: n1,n2,n3,nl1,nl2,nl3,nbuf,nspinor,npot
         real(wp), dimension(-nl1:2*n1+2+nl1,-nl2:2*n2+2+nl2,-nl3:2*n3+2+nl3,nspinor), intent(inout) :: psir
         real(wp), dimension(-nl1:2*n1+2+nl1-4*nbuf,-nl2:2*n2+2+nl2-4*nbuf,-nl3:2*n3+2+nl3-4*nbuf,npot), intent(in) :: pot
         integer, dimension(2,-14:2*n2+16,-14:2*n3+16), intent(in), optional :: ibyyzz_r
         real(gp), intent(out) :: epot
      END SUBROUTINE apply_potential

!!$      subroutine plot_density(iproc,nproc,filename,at,rxyz,box,nspin,rho)
!!$        use module_base
!!$        use module_types
!!$        implicit none
!!$        integer, intent(in) :: iproc,nproc,nspin
!!$        type(atoms_data), intent(in) :: at
!!$        type(denspot_distribution), intent(in) :: box
!!$        character(len=*), intent(in) :: filename
!!$        real(gp), dimension(3,at%astruct%nat), intent(in) :: rxyz
!!$        real(dp), dimension(max(box%ndimpot,1),nspin), target, intent(in) :: rho
!!$      END SUBROUTINE plot_density

      subroutine read_density(filename,geocode,n1i,n2i,n3i,nspin,hxh,hyh,hzh,rho,&
            &   nat,rxyz,iatypes, znucl)
        use module_defs, only: gp,dp
         use module_types
         implicit none
         character(len=*), intent(in) :: filename
         character(len=1), intent(in) :: geocode !< @copydoc poisson_solver::doc::geocode
         integer, intent(out) :: nspin
         integer, intent(out) ::  n1i,n2i,n3i
         real(gp), intent(out) :: hxh,hyh,hzh
         real(dp), dimension(:,:,:,:), pointer :: rho
         real(gp), dimension(:,:), pointer, optional :: rxyz
         integer, intent(out), optional ::  nat
         integer, dimension(:), pointer, optional :: iatypes, znucl
      END SUBROUTINE read_density

      subroutine read_cube(filename,geocode,n1i,n2i,n3i,nspin,hxh,hyh,hzh,rho,&
            &   nat,rxyz, iatypes, znucl)
         use module_defs, only: gp,dp
         use module_types
         implicit none
         character(len=*), intent(in) :: filename
         character(len=1), intent(in) :: geocode !< @copydoc poisson_solver::doc::geocode
         integer, intent(out) :: nspin
         integer, intent(out) ::  n1i,n2i,n3i
         real(gp), intent(out) :: hxh,hyh,hzh
         real(dp), dimension(:,:,:,:), pointer :: rho
         real(gp), dimension(:,:), pointer   :: rxyz
         integer, intent(out)   ::  nat
         integer, dimension(:), pointer   :: iatypes, znucl
      END SUBROUTINE read_cube

      subroutine read_etsf(filename,geocode,n1i,n2i,n3i,nspin,hxh,hyh,hzh,rho,&
            &   nat,rxyz, iatypes, znucl)
        use module_defs, only: gp,dp
         use module_types
         implicit none
         character(len=*), intent(in) :: filename
         character(len=1), intent(in) :: geocode !< @copydoc poisson_solver::doc::geocode
         integer, intent(out) :: nspin
         integer, intent(out) ::  n1i,n2i,n3i
         real(gp), intent(out) :: hxh,hyh,hzh
         real(dp), dimension(:,:,:,:), pointer :: rho
         real(gp), dimension(:,:), pointer :: rxyz
         integer, intent(out) ::  nat
         integer, dimension(:), pointer :: iatypes, znucl
      END SUBROUTINE read_etsf

      subroutine read_potfile4b2B(filename,n1i,n2i,n3i, rho, alat1, alat2, alat3)
         use module_base
         implicit none
         character(len=*), intent(in) :: filename
         integer, intent(out) :: n1i,n2i,n3i
         real(gp) alat1, alat2, alat3, dum, dum1
         ! real(dp), dimension(n1i*n2i*n3d), intent(out) :: rho
         real(gp), pointer :: rho(:)
      END SUBROUTINE read_potfile4b2B

      subroutine gaussian_pswf_basis(ng,enlargerprb,iproc,nspin,at,rxyz,G,Gocc, gaenes, &
            &   iorbtolr,iorbto_l, iorbto_m,  iorbto_ishell,iorbto_iexpobeg )
        use module_defs, only: gp,wp
         use module_types
         implicit none
         logical, intent(in) :: enlargerprb
         integer, intent(in) :: iproc,nspin,ng
         type(atoms_data), intent(in) :: at
         real(gp), dimension(3,at%astruct%nat), target, intent(in) :: rxyz
         type(gaussian_basis), intent(out) :: G
         real(wp), dimension(:), pointer :: Gocc
         real(gp), pointer, optional :: gaenes(:)
         integer, pointer, optional :: iorbtolr(:)
         integer, pointer, optional :: iorbto_l(:)
         integer, pointer, optional :: iorbto_m(:)
         integer, pointer, optional :: iorbto_ishell(:)
         integer, pointer, optional :: iorbto_iexpobeg(:)
      END SUBROUTINE gaussian_pswf_basis

      subroutine gaussian_pswf_basis_for_paw(at,rxyz,G,  &
            &   iorbtolr,iorbto_l, iorbto_m,  iorbto_ishell,iorbto_iexpobeg, iorbto_paw_nchannels,&
         iorbto_imatrixbeg )
         use module_base
         use module_types
         implicit none
         type(atoms_data), intent(in) :: at
         real(gp), dimension(3,at%astruct%nat), target, intent(in) :: rxyz
         type(gaussian_basis_c), intent(inout) :: G

         integer, pointer :: iorbtolr(:)
         integer, pointer :: iorbto_l(:)
         integer, pointer :: iorbto_paw_nchannels(:)
         integer, pointer :: iorbto_m(:)
         integer, pointer :: iorbto_ishell(:)
         integer, pointer :: iorbto_iexpobeg(:)
         integer, pointer :: iorbto_imatrixbeg(:)

         !local variables
      END SUBROUTINE gaussian_pswf_basis_for_paw


      subroutine local_analysis(iproc,nproc,hx,hy,hz,at,rxyz,lr,orbs,orbsv,psi,psivirt)
        use module_defs, only: gp,wp
         use module_types
         implicit none
         integer, intent(in) :: iproc,nproc
         real(gp), intent(in) :: hx,hy,hz
         type(locreg_descriptors), intent(in) :: lr
         type(orbitals_data), intent(in) :: orbs,orbsv
         type(atoms_data), intent(in) :: at
         real(gp), dimension(3,at%astruct%nat), intent(in) :: rxyz
         real(wp), dimension(:), pointer :: psi,psivirt
      END SUBROUTINE local_analysis

      subroutine plot_gatom_basis(filename,iat,ngx,G,Gocc,rhocoeff,rhoexpo)
        use module_defs, only: wp
         use module_types
         implicit none
         character(len=*), intent(in) :: filename
         integer, intent(in) :: iat,ngx
         type(gaussian_basis), intent(in) :: G
         real(wp), dimension(:), pointer :: Gocc
         real(wp), dimension((ngx*(ngx+1))/2), intent(out) :: rhoexpo
         real(wp), dimension((ngx*(ngx+1))/2,4), intent(out) :: rhocoeff
      END SUBROUTINE plot_gatom_basis

      subroutine calculate_rhocore(at,d,rxyz,hxh,hyh,hzh,i3s,i3xcsh,n3d,n3p,rhocore)
        use module_base
        use module_types
        implicit none
        integer, intent(in) :: i3s,n3d,i3xcsh,n3p
        real(gp), intent(in) :: hxh,hyh,hzh
        type(atoms_data), intent(in) :: at
        type(grid_dimensions), intent(in) :: d
        real(gp), dimension(3,at%astruct%nat), intent(in) :: rxyz
        real(wp), dimension(:,:,:,:), pointer :: rhocore
      END SUBROUTINE calculate_rhocore

      subroutine XC_potential(geocode,datacode,iproc,nproc,mpi_comm,n01,n02,n03,xc,hx,hy,hz,&
           rho,exc,vxc,nspin,rhocore,potxc,xcstr,dvxcdrho,rhohat)
        use module_base
        use module_xc
        implicit none
        character(len=1), intent(in) :: geocode  !< @copydoc poisson_solver::doc::geocode
        character(len=1), intent(in) :: datacode !< @copydoc poisson_solver::doc::datacode
        integer, intent(in) :: iproc,nproc,n01,n02,n03,nspin,mpi_comm
        type(xc_info), intent(in) :: xc
        real(gp), intent(in) :: hx,hy,hz
        real(gp), intent(out) :: exc,vxc
        real(dp), dimension(*), intent(inout) :: rho
        real(wp), dimension(:,:,:,:), pointer :: rhocore !associated if useful
        real(wp), dimension(*), intent(out) :: potxc
        real(dp), dimension(6), intent(out) :: xcstr
        real(dp), dimension(:,:,:,:), target, intent(out), optional :: dvxcdrho
        real(wp), dimension(:,:,:,:), optional :: rhohat
      END SUBROUTINE XC_potential

      subroutine xc_energy(geocode,m1,m3,md1,md2,md3,nxc,nwb,nxt,nwbl,nwbr,&
           nxcl,nxcr,xc,hx,hy,hz,rhopot,pot_ion,sumpion,zf,zfionxc,exc,vxc,nproc,nspden)
        use module_base
        use module_xc
        use interfaces_41_xc_lowlevel
        implicit none
        character(len=1), intent(in) :: geocode !< @copydoc poisson_solver::doc::geocode
        logical, intent(in) :: sumpion
        integer, intent(in) :: m1,m3,nxc,nwb,nxcl,nxcr,nxt,md1,md2,md3,nproc,nspden
        integer, intent(in) :: nwbl,nwbr
        real(gp), intent(in) :: hx,hy,hz
        type(xc_info), intent(in) :: xc
        real(dp), dimension(m1,m3,nxt,nspden), intent(inout) :: rhopot
        real(wp), dimension(*), intent(in) :: pot_ion
        real(dp), dimension(md1,md3,md2/nproc), intent(out) :: zf
        real(wp), dimension(md1,md3,md2/nproc,nspden), intent(out) :: zfionxc
        real(dp), intent(out) :: exc,vxc
      END SUBROUTINE xc_energy

      subroutine direct_minimization(iproc,nproc,in,at,nvirt,rxyz,&
           rhopot,nlpsp,pkernel,dpbox,xc,GPU,KSwfn,VTwfn)
        use module_base
        use module_types
        use module_xc

        implicit none
        integer, intent(in) :: iproc,nproc,nvirt
        type(input_variables), intent(in) :: in
        type(atoms_data), intent(in) :: at
        type(DFT_PSP_projectors), intent(inout) :: nlpsp
        type(denspot_distribution), intent(in) :: dpbox
        type(DFT_wavefunction), intent(inout) :: KSwfn,VTwfn
        real(gp), dimension(3,at%astruct%nat), intent(in) :: rxyz
        type(coulomb_operator), intent(inout) :: pkernel
        real(dp), dimension(*), intent(in), target :: rhopot
        type(GPU_pointers), intent(inout) :: GPU
        type(xc_info), intent(in) :: xc
      end subroutine direct_minimization

!!$      subroutine CounterIonPotential(geocode,iproc,nproc,in,shift,&
!!$            &   hxh,hyh,hzh,grid,n3pi,i3s,pkernel,pot_ion)
!!$        use module_defs, only: gp,wp
!!$         use module_types
!!$         use module_input_keys
!!$         implicit none
!!$         character(len=1), intent(in) :: geocode !< @copydoc poisson_solver::doc::geocode
!!$         integer, intent(in) :: iproc,nproc,n3pi,i3s
!!$         real(gp), intent(in) :: hxh,hyh,hzh
!!$         real(gp), dimension(3), intent(in) :: shift
!!$         type(input_variables), intent(in) :: in
!!$         type(grid_dimensions), intent(in) :: grid
!!$         type(coulomb_operator), intent(inout) :: pkernel
!!$         real(wp), dimension(*), intent(inout) :: pot_ion
!!$      END SUBROUTINE CounterIonPotential

      subroutine gaussian_rism_basis(nat,radii,rxyz,G)
        use module_defs, only: gp
         use module_types
         implicit none
         integer, intent(in) :: nat
         real(gp), dimension(nat), intent(in) :: radii
         real(gp), dimension(3,nat), target, intent(in) :: rxyz
         type(gaussian_basis), intent(out) :: G
      END SUBROUTINE gaussian_rism_basis

      subroutine gaussian_hermite_basis(nhermitemax,nat,radii,rxyz,G)
        use module_defs, only: gp
         use module_types
         implicit none
         integer, intent(in) :: nat,nhermitemax
         real(gp), dimension(nat), intent(in) :: radii
         real(gp), dimension(3,nat), target, intent(in) :: rxyz
         type(gaussian_basis), intent(out) :: G
      END SUBROUTINE gaussian_hermite_basis

      subroutine write_eigenvalues_data(etol,orbs,mom_vec)
        use module_base
        use module_types
        implicit none
        real(gp), intent(in) :: etol
        type(orbitals_data), intent(in) :: orbs
        real(gp), dimension(:,:,:), intent(in), pointer :: mom_vec
      end subroutine write_eigenvalues_data

      subroutine write_eigen_objects(iproc,occorbs,nspin,nvirt,nplot,hx,hy,hz,at,rxyz,lr,orbs,orbsv,psi,psivirt)
        use module_defs, only: gp,wp
         use module_types
         implicit none
         logical, intent(in) :: occorbs
         integer, intent(in) :: iproc,nspin,nvirt,nplot
         real(gp), intent(in) :: hx,hy,hz
         type(atoms_data), intent(in) :: at
         type(locreg_descriptors), intent(in) :: lr
         type(orbitals_data), intent(in) :: orbs,orbsv
         real(gp), dimension(3,at%astruct%nat), intent(in) :: rxyz
         real(wp), dimension(:), pointer :: psi,psivirt
       END SUBROUTINE write_eigen_objects

      subroutine free_full_potential(nproc,flag,xc,pot,subname)
         use module_base
         use module_xc
         implicit none
         character(len=*), intent(in) :: subname
         integer, intent(in) :: nproc,flag
         type(xc_info), intent(in) :: xc
         real(wp), dimension(:), pointer :: pot
      END SUBROUTINE free_full_potential

      subroutine calculate_energy_and_gradient(iter,iproc,nproc,GPU,ncong,iscf,&
           energs,wfn,gnrm,gnrm_zero)
        use module_base
        use module_types
        implicit none
        integer, intent(in) :: iproc,nproc,ncong,iscf,iter
        type(energy_terms), intent(inout) :: energs
        type(GPU_pointers), intent(in) :: GPU
        type(DFT_wavefunction), intent(inout) :: wfn
        real(gp), intent(out) :: gnrm,gnrm_zero
      END SUBROUTINE calculate_energy_and_gradient

      subroutine orthoconstraint(iproc,nproc,orbs,comms,symm,&
            psi,hpsi,scprsum,spsi) !n(c) wfd (arg:5)
        use module_base
        use module_types
        use communications_base, only: comms_cubic
        implicit none
        logical, intent(in) :: symm !< symmetrize the lagrange multiplier after calculation
        integer, intent(in) :: iproc,nproc
        type(orbitals_data), intent(in) :: orbs
        type(comms_cubic), intent(in) :: comms
        !n(c) type(wavefunctions_descriptors), intent(in) :: wfd
        real(wp), dimension(orbs%npsidim_comp), intent(in) :: psi
        real(wp), dimension(orbs%npsidim_comp), intent(inout) :: hpsi
        real(dp), intent(out) :: scprsum
        real(wp), dimension(orbs%npsidim_comp), optional, intent(in) :: spsi
      END SUBROUTINE orthoconstraint


      subroutine constrained_davidson(iproc,nproc,in,at,&
           orbs,orbsv,nvirt,Lzd,comms,commsv,&
           hx,hy,hz,rxyz,rhopot,psi,v,dpbox,xc,GPU)
        use module_base
        use module_types
        use communications_base, only: comms_cubic
        use module_xc
        implicit none
        integer, intent(in) :: iproc,nproc
        integer, intent(in) :: nvirt
        type(input_variables), intent(in) :: in
        type(atoms_data), intent(in) :: at
        type(local_zone_descriptors), intent(in) :: Lzd
        type(orbitals_data), intent(in) :: orbs
        type(comms_cubic), intent(in) :: comms, commsv
        type(denspot_distribution), intent(in) :: dpbox
        type(xc_info), intent(in) :: xc
        real(gp), intent(in) :: hx,hy,hz
        real(gp), dimension(3,at%astruct%nat), intent(in) :: rxyz
        real(dp), dimension(*), intent(in) :: rhopot
        type(orbitals_data), intent(inout) :: orbsv
        type(GPU_pointers), intent(inout) :: GPU
        real(wp), dimension(:), pointer :: psi,v!=psivirt(nvctrp,nvirtep*nproc)
        !v, that is psivirt, is transposed on input and direct on output
      end subroutine constrained_davidson

      subroutine local_hamiltonian(iproc,nproc,npsidim_orbs,orbs,Lzd,hx,hy,hz,&
           ipotmethod,confdatarr,pot,psi,hpsi,pkernel,xc,alphaSIC,ekin_sum,epot_sum,eSIC_DC,&
           dpbox,potential,comgp)
        use module_base
        use module_types
        use module_xc
        implicit none
        integer, intent(in) :: iproc,nproc,ipotmethod,npsidim_orbs
        real(gp), intent(in) :: hx,hy,hz,alphaSIC
        type(orbitals_data), intent(in) :: orbs
        type(local_zone_descriptors), intent(in) :: Lzd
        type(confpot_data), dimension(orbs%norbp), intent(in) :: confdatarr
        type(xc_info), intent(in) :: xc
        real(wp), dimension(orbs%npsidim_orbs), intent(in) :: psi !this dimension will be modified
        real(wp), dimension(:),pointer :: pot !< the potential, with the dimension compatible with the ipotmethod flag
        !real(wp), dimension(lr%d%n1i*lr%d%n2i*lr%d%n3i*nspin) :: pot
        real(gp), intent(out) :: ekin_sum,epot_sum,eSIC_DC
        real(wp), dimension(orbs%npsidim_orbs), intent(inout) :: hpsi
        type(coulomb_operator), intent(inout) :: pkernel !< the PSolver kernel which should be associated for the SIC schemes
        type(denspot_distribution),intent(in),optional :: dpbox
        !!real(wp), dimension(max(dpbox%ndimrhopot,orbs%nspin)), intent(in), optional, target :: potential !< Distributed potential. Might contain the density for the SIC treatments
        real(wp), dimension(*), intent(in), optional, target :: potential !< Distributed potential. Might contain the density for the SIC treatments
        type(p2pComms),intent(inout), optional:: comgp
      END SUBROUTINE local_hamiltonian

      subroutine NK_SIC_potential(lr,orbs,xc,fref,hxh,hyh,hzh,pkernel,psi,poti,eSIC_DC,potandrho,wxdsave)
        use module_defs, only: gp,wp,dp
        use module_types
         use module_xc
         implicit none
         real(gp), intent(in) :: hxh,hyh,hzh,fref
         type(locreg_descriptors), intent(in) :: lr
         type(orbitals_data), intent(in) :: orbs
         type(coulomb_operator), intent(inout) :: pkernel
         type(xc_info), intent(in) :: xc
         real(wp), dimension(lr%wfd%nvctr_c+7*lr%wfd%nvctr_f,orbs%nspinor,orbs%norbp), intent(in) :: psi
         !real(wp), dimension((lr%d%n1i*lr%d%n2i*lr%d%n3i*((orbs%nspinor/3)*3+1)),max(orbs%norbp,orbs%nspin)), intent(inout) :: poti
         real(wp), intent(inout) :: poti
         real(gp), intent(out) :: eSIC_DC
         real(dp), dimension(lr%d%n1i*lr%d%n2i*lr%d%n3i,2*orbs%nspin), intent(in), optional :: potandrho
         real(dp), dimension(lr%d%n1i*lr%d%n2i*lr%d%n3i,orbs%nspin), intent(out), optional :: wxdsave
      END SUBROUTINE NK_SIC_potential

      subroutine isf_to_daub_kinetic(hx,hy,hz,kx,ky,kz,nspinor,lr,w,psir,hpsi,ekin,k_strten)
        use module_defs, only: gp,wp
        use module_types
        implicit none
        integer, intent(in) :: nspinor
        real(gp), intent(in) :: hx,hy,hz,kx,ky,kz
        type(locreg_descriptors), intent(in) :: lr
        type(workarr_locham), intent(inout) :: w
        real(wp), dimension(lr%d%n1i*lr%d%n2i*lr%d%n3i,nspinor), intent(in) :: psir
        real(gp), intent(out) :: ekin
        real(wp), dimension(lr%wfd%nvctr_c+7*lr%wfd%nvctr_f,nspinor), intent(inout) :: hpsi
        real(wp), dimension(6), optional :: k_strten
      end subroutine isf_to_daub_kinetic

      subroutine readmywaves(iproc,filename,iformat,orbs,n1,n2,n3,hx,hy,hz,at,rxyz_old,rxyz,  &
         wfd,psi,orblist)
         use module_base
         use module_types
         implicit none
         integer, intent(in) :: iproc,n1,n2,n3, iformat
         real(gp), intent(in) :: hx,hy,hz
         type(wavefunctions_descriptors), intent(in) :: wfd
         type(orbitals_data), intent(inout) :: orbs
         type(atoms_data), intent(in) :: at
         real(gp), dimension(3,at%astruct%nat), intent(in) :: rxyz
         integer, dimension(orbs%norb), optional :: orblist
         real(gp), dimension(3,at%astruct%nat), intent(out) :: rxyz_old
         real(wp), dimension(wfd%nvctr_c+7*wfd%nvctr_f,orbs%nspinor,orbs%norbp), intent(out) :: psi
         character(len=*), intent(in) :: filename
      END SUBROUTINE readmywaves

      subroutine writemywaves(iproc,filename,iformat,orbs,n1,n2,n3,hx,hy,hz,at,rxyz,wfd,psi)
        use module_types
        use module_base
        use yaml_output
        implicit none
        integer, intent(in) :: iproc,n1,n2,n3,iformat
        real(gp), intent(in) :: hx,hy,hz
        type(atoms_data), intent(in) :: at
        type(orbitals_data), intent(in) :: orbs
        type(wavefunctions_descriptors), intent(in) :: wfd
        real(gp), dimension(3,at%astruct%nat), intent(in) :: rxyz
        real(wp), dimension(wfd%nvctr_c+7*wfd%nvctr_f,orbs%nspinor,orbs%norbp), intent(in) :: psi
        character(len=*), intent(in) :: filename
      end subroutine writemywaves

      subroutine open_filename_of_iorb(unitfile,lbin,filename,orbs,iorb,ispinor,iorb_out,iiorb)
         use module_base
         use module_types
         implicit none
         character(len=*), intent(in) :: filename
         logical, intent(in) :: lbin
         integer, intent(in) :: iorb,ispinor,unitfile
         type(orbitals_data), intent(in) :: orbs
         integer, intent(out) :: iorb_out
         integer,intent(in),optional :: iiorb
      END SUBROUTINE open_filename_of_iorb

      subroutine filename_of_iorb(lbin,filename,orbs,iorb,ispinor,filename_out,iorb_out,iiorb)
         use module_base
         use module_types
         implicit none
         character(len=*), intent(in) :: filename
         logical, intent(in) :: lbin
         integer, intent(in) :: iorb,ispinor
         type(orbitals_data), intent(in) :: orbs
         character(len=*) :: filename_out
         integer, intent(out) :: iorb_out
         integer,intent(in),optional :: iiorb
      END SUBROUTINE filename_of_iorb

      subroutine verify_file_presence(filerad,orbs,iformat,nproc,nforb)
        use module_base
        use module_types
        implicit none
        integer, intent(in) :: nproc
        character(len=*), intent(in) :: filerad
        type(orbitals_data), intent(in) :: orbs
        integer, intent(out) :: iformat
        integer, optional, intent(in) :: nforb
      end subroutine verify_file_presence

      subroutine readwavetoisf(lstat, filename, formatted, hx, hy, hz, &
           & n1, n2, n3, nspinor, psiscf)
        use module_base
        use module_types
        implicit none
        character(len = *), intent(in) :: filename
        logical, intent(in) :: formatted
        integer, intent(out) :: n1, n2, n3, nspinor
        real(gp), intent(out) :: hx, hy, hz
        real(wp), dimension(:,:,:,:), pointer :: psiscf
        logical, intent(out) :: lstat
      END SUBROUTINE readwavetoisf
      subroutine readwavetoisf_etsf(lstat, filename, iorbp, hx, hy, hz, &
           & n1, n2, n3, nspinor, psiscf)
        use module_base
        use module_types
        implicit none
        character(len = *), intent(in) :: filename
        integer, intent(in) :: iorbp
        integer, intent(out) :: n1, n2, n3, nspinor
        real(gp), intent(out) :: hx, hy, hz
        real(wp), dimension(:,:,:,:), pointer :: psiscf
        logical, intent(out) :: lstat
      END SUBROUTINE readwavetoisf_etsf

      subroutine read_wave_to_isf(lstat, filename, ln, iorbp, hx, hy, hz, &
           & n1, n2, n3, nspinor, psiscf)
        use module_base
        use module_types
        implicit none
        integer, intent(in) :: ln
        character(len = ln), intent(in) :: filename
        integer, intent(in) :: iorbp
        integer, intent(out) :: n1, n2, n3, nspinor
        real(gp), intent(out) :: hx, hy, hz
        real(wp), dimension(:,:,:,:), pointer :: psiscf
        logical, intent(out) :: lstat
      END SUBROUTINE read_wave_to_isf
      subroutine free_wave_to_isf(psiscf)
        use module_base
        implicit none
        real(wp), dimension(:,:,:,:), pointer :: psiscf
      END SUBROUTINE free_wave_to_isf

      subroutine denspot_communications(iproc,nproc,&
           xc,nspin,geocode,SICapproach,dpbox)
        use module_base
        use module_types
        use module_xc
        implicit none
        integer, intent(in) :: iproc,nproc,nspin
        type(xc_info), intent(in) :: xc
        character(len=1), intent(in) :: geocode !< @copydoc poisson_solver::doc::geocode
        character(len=4), intent(in) :: SICapproach
        type(denspot_distribution), intent(inout) :: dpbox
      end subroutine denspot_communications

      subroutine allocateRhoPot(Glr,nspin,atoms,rxyz,denspot)
        use module_base
        use module_types
        implicit none
        integer, intent(in) :: nspin
        type(locreg_descriptors), intent(in) :: Glr
        type(atoms_data), intent(in) :: atoms
        real(gp), dimension(3,atoms%astruct%nat), intent(in) :: rxyz
        type(DFT_local_fields), intent(inout) :: denspot
      END SUBROUTINE allocateRhoPot

      subroutine getLocalizedBasis(iproc,nproc,at,orbs,rxyz,denspot,GPU,trH,trH_old,&
              fnrm_tmb,infoBasisFunctions,nlpsp,scf_mode,ldiis,SIC,tmb,energs_base,do_iterative_orthogonalization,sf_per_type,&
          nit_precond,target_function,&
          correction_orthoconstraint,nit_basis,&
          ratio_deltas,ortho_on,extra_states,itout,conv_crit,experimental_mode,early_stop,&
          gnrm_dynamic, min_gnrm_for_dynamic, can_use_ham, order_taylor, max_inversion_error, kappa_conv, method_updatekernel,&
          purification_quickreturn, correction_co_contra, &
          precond_convol_workarrays, precond_workarrays, &
          wt_philarge, wt_hpsinoprecond, wt_hphi, wt_phi, fnrm, energs_work, frag_calc, &
          cdft, input_frag, ref_frags)
        use module_base
        use module_types
        use fragment_base, only: fragmentInputParameters
        use module_fragments, only: system_fragment
        use constrained_dft, only: cdft_data
        use communications_base, only: work_transpose
        implicit none

        ! Calling arguments
        integer,intent(in) :: iproc, nproc
        integer,intent(inout) :: order_taylor
        real(kind=8),intent(in) :: max_inversion_error
        integer,intent(out) :: infoBasisFunctions
        type(atoms_data), intent(in) :: at
        type(orbitals_data) :: orbs
        real(kind=8),dimension(3,at%astruct%nat) :: rxyz
        type(DFT_local_fields), intent(inout) :: denspot
        type(GPU_pointers), intent(inout) :: GPU
        real(kind=8),intent(out) :: trH, fnrm_tmb
        real(kind=8),intent(inout) :: trH_old
        type(DFT_PSP_projectors),intent(inout) :: nlpsp
        integer,intent(in) :: scf_mode
        type(localizedDIISParameters),intent(inout) :: ldiis
        type(DFT_wavefunction),target,intent(inout) :: tmb
        type(SIC_data) :: SIC !<parameters for the SIC methods
        type(energy_terms),intent(in) :: energs_base
        logical,intent(in) :: do_iterative_orthogonalization
        integer,dimension(at%astruct%ntypes),intent(in) :: sf_per_type
        integer, intent(in) :: nit_precond, target_function, correction_orthoconstraint, nit_basis
        real(kind=8),intent(out) :: ratio_deltas
        logical, intent(inout) :: ortho_on
        integer, intent(in) :: extra_states
        integer,intent(in) :: itout
        real(kind=8),intent(in) :: conv_crit, early_stop, gnrm_dynamic, min_gnrm_for_dynamic, kappa_conv
        logical,intent(in) :: experimental_mode, purification_quickreturn
        logical,intent(out) :: can_use_ham
        integer,intent(in) :: method_updatekernel
        logical,intent(in) :: correction_co_contra
        type(workarrays_quartic_convolutions),dimension(tmb%orbs%norbp),intent(inout) :: precond_convol_workarrays
        type(workarr_precond),dimension(tmb%orbs%norbp),intent(inout) :: precond_workarrays
        type(work_transpose),intent(inout) :: wt_philarge, wt_hpsinoprecond, wt_hphi, wt_phi
        type(work_mpiaccumulate),intent(inout) :: fnrm, energs_work
        logical, intent(in) :: frag_calc
        !these must all be present together
        type(cdft_data),intent(inout),optional :: cdft
        type(fragmentInputParameters),optional,intent(in) :: input_frag
        type(system_fragment), dimension(:), optional, intent(in) :: ref_frags
      end subroutine getLocalizedBasis

    subroutine psimix(iproc,nproc,ndim_psi,orbs,comms,diis,hpsit,psit)
      use module_base
      use module_types
      use communications_base, only: comms_cubic
      implicit none
      integer, intent(in) :: iproc,nproc,ndim_psi
      type(orbitals_data), intent(in) :: orbs
      type(comms_cubic), intent(in) :: comms
      type(diis_objects), intent(inout) :: diis
      real(wp), dimension(ndim_psi), intent(inout) :: psit,hpsit
    end subroutine psimix

    subroutine get_coeff(iproc,nproc,scf_mode,orbs,at,rxyz,denspot,GPU,infoCoeff,&
        energs,nlpsp,SIC,tmb,fnrm,calculate_overlap_matrix,invert_overlap_matrix,communicate_phi_for_lsumrho,&
        calculate_ham,extra_states,itout,it_scc,it_cdft,order_taylor,max_inversion_error,purification_quickreturn,&
        calculate_KS_residue,calculate_gap,energs_work,remove_coupling_terms,&
        convcrit_dmin,nitdmin,curvefit_dmin,ldiis_coeff,reorder,cdft, updatekernel)
      use module_base
      use module_types
      use Poisson_Solver, except_dp => dp, except_gp => gp, except_wp => wp
      use constrained_dft
      use diis_sd_optimization
      use yaml_output
      use sparsematrix_base, only: sparse_matrix
      implicit none
      integer,intent(in) :: iproc, nproc, scf_mode, itout, it_scc, it_cdft
      integer,intent(inout) :: order_taylor
      real(kind=8),intent(in) :: max_inversion_error
      type(orbitals_data),intent(inout) :: orbs
      type(atoms_data),intent(in) :: at
      real(kind=8),dimension(3,at%astruct%nat),intent(in) :: rxyz
      type(DFT_local_fields), intent(inout) :: denspot
      type(GPU_pointers),intent(inout) :: GPU
      integer,intent(out) :: infoCoeff
      type(energy_terms),intent(inout) :: energs
      real(kind=8),intent(inout) :: fnrm
      type(DFT_PSP_projectors),intent(inout) :: nlpsp
      type(SIC_data),intent(in) :: SIC
      type(DFT_wavefunction),intent(inout) :: tmb
      logical,intent(in):: calculate_overlap_matrix, invert_overlap_matrix
      logical,intent(in):: communicate_phi_for_lsumrho, purification_quickreturn
      logical,intent(in) :: calculate_ham, calculate_KS_residue, calculate_gap
      type(work_mpiaccumulate),intent(inout) :: energs_work
      logical,intent(in) :: remove_coupling_terms
      type(DIIS_obj),intent(inout),optional :: ldiis_coeff ! for dmin only
      integer, intent(in), optional :: nitdmin ! for dmin only
      real(kind=gp), intent(in), optional :: convcrit_dmin ! for dmin only
      logical, intent(in), optional :: curvefit_dmin ! for dmin only
      type(cdft_data),intent(inout),optional :: cdft
      integer, intent(in) :: extra_states
      logical, optional, intent(in) :: reorder
      logical, optional, intent(in) :: updatekernel
    end subroutine get_coeff

    subroutine linearScaling(iproc,nproc,KSwfn,tmb,at,input,rxyz,denspot,rhopotold,nlpsp,GPU,&
           energs,energy,fpulay,infocode,ref_frags,cdft, &
           fdisp, fion)
      use module_base
      use module_types
      use module_fragments
      use constrained_dft
      implicit none
      integer,intent(in):: iproc, nproc
      type(atoms_data),intent(inout):: at
      type(input_variables),intent(in):: input
      real(8),dimension(3,at%astruct%nat),intent(inout):: rxyz
      real(8),dimension(3,at%astruct%nat),intent(out):: fpulay
      type(DFT_local_fields), intent(inout) :: denspot
      real(gp), dimension(*), intent(inout) :: rhopotold
      type(DFT_PSP_projectors),intent(inout):: nlpsp
      type(GPU_pointers),intent(in out):: GPU
      type(energy_terms),intent(inout) :: energs
      real(gp), dimension(:), pointer :: rho,pot
      real(8),intent(out):: energy
      type(DFT_wavefunction),intent(inout),target:: tmb
      type(DFT_wavefunction),intent(inout),target:: KSwfn
      integer,intent(out):: infocode
      type(system_fragment), dimension(:), pointer :: ref_frags
      type(cdft_data), intent(inout) :: cdft
      real(kind=8),dimension(3,at%astruct%nat),intent(in) :: fdisp, fion
    end subroutine linearScaling


   subroutine createDerivativeBasis(n1,n2,n3, &
              nfl1,nfu1,nfl2,nfu2,nfl3,nfu3,  &
              hgrid,ibyz_c,ibxz_c,ibxy_c,ibyz_f,ibxz_f,ibxy_f,&
              w_c, w_f, w_f1, w_f2, w_f3, x_c, x_f, y_c, y_f, z_c, z_f)
      use module_base
      implicit none
      integer, intent(in) :: n1,n2,n3,nfl1,nfu1,nfl2,nfu2,nfl3,nfu3
      real(gp), intent(in) :: hgrid
      integer, dimension(2,0:n2,0:n3), intent(in) :: ibyz_c,ibyz_f
      integer, dimension(2,0:n1,0:n3), intent(in) :: ibxz_c,ibxz_f
      integer, dimension(2,0:n1,0:n2), intent(in) :: ibxy_c,ibxy_f
      real(wp), dimension(0:n1,0:n2,0:n3), intent(in) :: w_c
      real(wp), dimension(7,nfl1:nfu1,nfl2:nfu2,nfl3:nfu3), intent(in) :: w_f
      real(wp), dimension(nfl1:nfu1,nfl2:nfu2,nfl3:nfu3), intent(in) :: w_f1
      real(wp), dimension(nfl2:nfu2,nfl1:nfu1,nfl3:nfu3), intent(in) :: w_f2
      real(wp), dimension(nfl3:nfu3,nfl1:nfu1,nfl2:nfu2), intent(in) :: w_f3
      real(wp), dimension(0:n1,0:n2,0:n3), intent(out) :: x_c
      real(wp), dimension(7,nfl1:nfu1,nfl2:nfu2,nfl3:nfu3), intent(out) :: x_f
      real(wp), dimension(0:n1,0:n2,0:n3), intent(out) :: y_c
      real(wp), dimension(7,nfl1:nfu1,nfl2:nfu2,nfl3:nfu3), intent(out) :: y_f
      real(wp), dimension(0:n1,0:n2,0:n3), intent(out) :: z_c
      real(wp), dimension(7,nfl1:nfu1,nfl2:nfu2,nfl3:nfu3), intent(out) :: z_f
    end subroutine createDerivativeBasis

    subroutine inputguessConfinement(iproc, nproc, at, input, hx, hy, hz, &
         rxyz, nlpsp, GPU, orbs, kswfn, tmb, denspot, rhopotold, energs,&
         locregcenters)
      ! Input wavefunctions are found by a diagonalization in a minimal basis set
      ! Each processors write its initial wavefunctions into the wavefunction file
      ! The files are then read by readwave
      use module_base
      use module_types
      implicit none
      !Arguments
      integer, intent(in) :: iproc,nproc
      real(gp), intent(in) :: hx, hy, hz
      type(atoms_data), intent(inout) :: at
      type(DFT_PSP_projectors), intent(inout) :: nlpsp
      type(GPU_pointers), intent(inout) :: GPU
      type(input_variables),intent(in) :: input
      real(gp), dimension(3,at%astruct%nat), intent(in) :: rxyz
      type(orbitals_data),intent(inout) :: orbs
      type(DFT_wavefunction),intent(inout) :: kswfn, tmb
      type(DFT_local_fields), intent(inout) :: denspot
      real(dp), dimension(max(tmb%lzd%glr%d%n1i*tmb%lzd%glr%d%n2i*denspot%dpbox%n3p,1)*input%nspin), intent(inout) ::  rhopotold
      type(energy_terms),intent(inout) :: energs
      real(kind=8),dimension(3,at%astruct%nat),intent(in),optional :: locregcenters
    end subroutine inputguessConfinement

!!$   subroutine determine_locreg_periodic(iproc,nlr,cxyz,locrad,hx,hy,hz,Glr,Llr,calculateBounds)
!!$      use module_base
!!$      use module_types
!!$      implicit none
!!$      integer, intent(in) :: iproc
!!$      integer, intent(in) :: nlr
!!$      real(gp), intent(in) :: hx,hy,hz
!!$      type(locreg_descriptors), intent(in) :: Glr
!!$      real(gp), dimension(nlr), intent(in) :: locrad
!!$      real(gp), dimension(3,nlr), intent(in) :: cxyz
!!$      type(locreg_descriptors), dimension(nlr), intent(out) :: Llr
!!$      logical,dimension(nlr),intent(in):: calculateBounds
!!$   end subroutine determine_locreg_periodic

!!$    subroutine determine_wfd_periodicity(ilr,nlr,Glr,Llr)
!!$      use module_base
!!$      use module_types
!!$      implicit none
!!$      integer,intent(in) :: ilr,nlr
!!$      type(locreg_descriptors),intent(in) :: Glr
!!$      type(locreg_descriptors),dimension(nlr),intent(inout) :: Llr
!!$    end subroutine determine_wfd_periodicity

!!$    subroutine num_segkeys_periodic(n1,n2,n3,i1sc,i1ec,i2sc,i2ec,i3sc,i3ec,nseg,nvctr,keyg,keyv,&
!!$     nseg_loc,nvctr_loc,outofzone)
!!$     implicit none
!!$     integer, intent(in) :: n1,n2,n3,i1sc,i1ec,i2sc,i2ec,i3sc,i3ec,nseg,nvctr
!!$     integer, dimension(nseg), intent(in) :: keyv
!!$     integer, dimension(2,nseg), intent(in) :: keyg
!!$     integer, intent(out) :: nseg_loc,nvctr_loc
!!$     integer, dimension(3),intent(in) :: outofzone
!!$    end subroutine num_segkeys_periodic

!!$    subroutine segkeys_periodic(n1,n2,n3,i1sc,i1ec,i2sc,i2ec,i3sc,i3ec,nseg,nvctr,keyg,keyv,&
!!$               nseg_loc,nvctr_loc,keygloc,keyglob,keyvloc,keyvglob,outofzone)
!!$      implicit none
!!$      integer, intent(in) :: n1,n2,n3,i1sc,i1ec,i2sc,i2ec,i3sc,i3ec,nseg,nvctr,nseg_loc,nvctr_loc
!!$      integer, dimension(nseg), intent(in) :: keyv
!!$      integer, dimension(2,nseg), intent(in) :: keyg
!!$      integer, dimension(3), intent(in) :: outofzone
!!$      integer, dimension(nseg_loc), intent(out) :: keyvloc
!!$      integer, dimension(nseg_loc), intent(out) :: keyvglob
!!$      integer, dimension(2,nseg_loc), intent(out) :: keygloc
!!$      integer, dimension(2,nseg_loc), intent(out) :: keyglob
!!$    end subroutine segkeys_periodic

!!$    subroutine psi_to_locreg2(iproc, ldim, gdim, Llr, Glr, gpsi, lpsi)
!!$      use module_base
!!$      use module_types
!!$      implicit none
!!$      integer,intent(in) :: iproc                  ! process ID
!!$      integer,intent(in) :: ldim          ! dimension of lpsi
!!$      integer,intent(in) :: gdim          ! dimension of gpsi
!!$      type(locreg_descriptors),intent(in) :: Llr  ! Local grid descriptor
!!$      type(locreg_descriptors),intent(in) :: Glr  ! Global grid descriptor
!!$      real(wp),dimension(gdim),intent(in) :: gpsi       !Wavefunction (compressed format)
!!$      real(wp),dimension(ldim),intent(out) :: lpsi   !Wavefunction in localization region
!!$    end subroutine psi_to_locreg2


    subroutine local_partial_densityLinear(nproc,rsflag,nscatterarr,&
         nrhotot,Lzd,hxh,hyh,hzh,xc,nspin,orbs,mapping,psi,rho)
      use module_base
      use module_types
      use module_xc
      implicit none
      logical, intent(in) :: rsflag
      integer, intent(in) :: nproc
      integer,intent(in):: nrhotot
      integer, intent(in) :: nspin
      real(gp), intent(in) :: hxh,hyh,hzh
      type(xc_info), intent(in) :: xc
      type(local_zone_descriptors), intent(in) :: Lzd
      type(orbitals_data),intent(in) :: orbs
      integer,dimension(orbs%norb),intent(in):: mapping
      integer, dimension(0:nproc-1,4), intent(in) :: nscatterarr !n3d,n3p,i3s+i3xcsh-1,i3xcsh
      real(wp), dimension(orbs%npsidim_orbs), intent(in) :: psi
      real(dp),dimension(max(Lzd%Glr%d%n1i*Lzd%Glr%d%n2i*nrhotot,1),max(nspin,orbs%nspinor)),intent(out):: rho
    end subroutine local_partial_densityLinear

    subroutine global_to_local(Glr,Llr,nspin,size_rho,size_Lrho,rho,Lrho)
      use module_base
      use module_types
      implicit none
      type(locreg_descriptors),intent(in) :: Llr
      type(locreg_descriptors),intent(in) :: Glr
      integer, intent(in) :: size_rho
      integer, intent(in) :: size_Lrho
      integer, intent(in) :: nspin
      real(wp),dimension(size_rho),intent(in) :: rho
      real(wp),intent(out) :: Lrho
     end subroutine global_to_local

     subroutine LDiagHam(iproc,nproc,natsc,nspin,orbs,Lzd,Lzde,comms,&
          psi,hpsi,psit,orthpar,passmat,iscf,Tel,occopt,& !mandatory
          orbse,commse,etol,norbsc_arr) !optional
       use module_base
       use module_types
       use communications_base, only: comms_cubic
       implicit none
       integer, intent(in) :: iproc,nproc,natsc,nspin,occopt,iscf
       real(gp), intent(in) :: Tel
       type(local_zone_descriptors) :: Lzd        !< Information about the locregs after LIG
       type(local_zone_descriptors) :: Lzde       !< Information about the locregs for LIG
       type(comms_cubic), intent(in) :: comms
       type(orbitals_data), intent(inout) :: orbs
       type(orthon_data), intent(in):: orthpar
       real(wp), dimension(*), intent(out) :: passmat !< passage matrix for building the eigenvectors (the size depends of the optional arguments)
       real(wp), dimension(:), pointer :: psi,hpsi,psit
       real(gp), intent(in) :: etol
       type(orbitals_data), intent(inout) :: orbse
       type(comms_cubic), intent(in) :: commse
       integer, dimension(natsc+1,nspin), intent(in) :: norbsc_arr
     end subroutine LDiagHam

     subroutine setCommsParameters(mpisource, mpidest, istsource, istdest, ncount, tag, comarr)
       use module_base
       use module_types
       implicit none
       integer,intent(in):: mpisource, mpidest, istsource, istdest, ncount, tag
       integer,dimension(8),intent(out):: comarr
     end subroutine setCommsParameters

     subroutine optimizeDIIS(iproc, nproc, npsidim, orbs, nspin, lzd, hphi, phi, ldiis, experimental_mode)
       use module_base
       use module_types
       implicit none
       integer,intent(in):: iproc, nproc, nspin
       integer,intent(in):: npsidim
       type(orbitals_data),intent(in):: orbs
       type(local_zone_descriptors),intent(in):: lzd
       real(8),dimension(npsidim),intent(in):: hphi
       real(8),dimension(npsidim),intent(inout):: phi
       type(localizedDIISParameters),intent(inout):: ldiis
       logical,intent(in) :: experimental_mode
     end subroutine optimizeDIIS

     subroutine initializeCommunicationPotential(iproc, nproc, nscatterarr, orbs, lzd, comgp, onWhichAtomAll, tag)
       use module_base
       use module_types
       use communications_base, only: p2pComms
       implicit none
       integer,intent(in):: iproc, nproc
       integer,dimension(0:nproc-1,4),intent(in):: nscatterarr !n3d,n3p,i3s+i3xcsh-1,i3xcsh
       type(orbitals_data),intent(in):: orbs
       type(local_zone_descriptors),intent(in):: lzd
       !type(p2pCommsGatherPot),intent(out):: comgp
       type(p2pComms),intent(out):: comgp
       integer,dimension(orbs%norb),intent(in):: onWhichAtomAll
       integer,intent(inout):: tag
     end subroutine initializeCommunicationPotential

!!$     subroutine mixrhopotDIIS(iproc, nproc, n3d, n3p, glr, input, rhopot, rhopotold, mixdiis, alphaMix, ioffset, mixMeth, pnrm, xc)
!!$       use module_base
!!$       use module_types
!!$       use module_xc
!!$       implicit none
!!$       integer,intent(in):: iproc, nproc, n3d, n3p, mixMeth, ioffset
!!$       type(locreg_descriptors),intent(in) :: glr
!!$       type(input_variables),intent(in):: input
!!$       real(8),dimension(max(glr%d%n1i*glr%d%n2i*n3d,1)*input%nspin),intent(in):: rhopotold
!!$       real(8),dimension(max(glr%d%n1i*glr%d%n2i*n3d,1)*input%nspin),intent(out):: rhopot
!!$       type(mixrhopotDIISParameters),intent(inout):: mixdiis
!!$       real(8),intent(in):: alphaMix
!!$       real(8),intent(out):: pnrm
!!$       type(xc_info), intent(in) :: xc
!!$     end subroutine mixrhopotDIIS


     subroutine initializeMixrhopotDIIS(isx, ndimpot, mixdiis)
       use module_base
       use module_types
       implicit none
       integer,intent(in):: isx, ndimpot
       type(mixrhopotDIISParameters),intent(out):: mixdiis
     end subroutine initializeMixrhopotDIIS

!!$     subroutine deallocateMixrhopotDIIS(mixdiis)
!!$       use module_base
!!$       use module_types
!!$       implicit none
!!$       type(mixrhopotDIISParameters),intent(inout):: mixdiis
!!$     end subroutine deallocateMixrhopotDIIS
!!$
!!$    subroutine deallocate_local_zone_descriptors(lzd)
!!$      use module_base
!!$      use module_types
!!$      !use deallocatePointers
!!$      implicit none
!!$      type(local_zone_descriptors),intent(inout):: lzd
!!$    end subroutine deallocate_local_zone_descriptors

!!$    subroutine deallocate_Lzd_except_Glr(lzd)
!!$      use module_base
!!$      use module_types
!!$      !use deallocatePointers
!!$      implicit none
!!$      type(local_zone_descriptors),intent(inout):: lzd
!!$    end subroutine deallocate_Lzd_except_Glr

!!$    subroutine deallocate_orbitals_data(orbs)
!!$      use module_base
!!$      use module_types
!!$      !use deallocatePointers
!!$      implicit none
!!$      type(orbitals_data),intent(inout):: orbs
!!$    end subroutine deallocate_orbitals_data

!!$    subroutine deallocate_comms_cubic(comms)
!!$      use module_base
!!$      use module_types
!!$      use communications_base, only: comms_cubic
!!$      !use deallocatePointers
!!$      implicit none
!!$      type(comms_cubic),intent(inout):: comms
!!$    end subroutine deallocate_comms_cubic

    subroutine initLocregs(iproc, nproc, lzd, hx, hy, hz, astruct, orbs, Glr, locregShape, lborbs)
      use module_base
      use module_atoms, only: atomic_structure
      use module_types
      implicit none
      integer,intent(in):: iproc, nproc
      type(local_zone_descriptors),intent(inout):: lzd
      real(8),intent(in):: hx, hy, hz
      type(atomic_structure),intent(in) :: astruct
      type(orbitals_data),intent(in):: orbs
      type(locreg_descriptors),intent(in):: Glr
      character(len=1),intent(in):: locregShape
      type(orbitals_data),optional,intent(in):: lborbs
    end subroutine initLocregs

!!$    subroutine deallocate_foe(foe_obj, subname)
!!$      use module_base
!!$      use module_types
!!$      use foe_base, only: foe_data
!!$      implicit none
!!$      type(foe_data),intent(inout):: foe_obj
!!$      character(len=*),intent(in):: subname
!!$    end subroutine deallocate_foe

     subroutine choosePreconditioner2(iproc, nproc, orbs, lr, hx, hy, hz, ncong, hpsi, &
                confpotorder, potentialprefac, iorb, eval_zero)
       use module_base
       use module_types
       implicit none
       integer, intent(in) :: iproc,nproc,ncong, iorb, confpotorder
       real(gp), intent(in) :: hx,hy,hz
       type(locreg_descriptors), intent(in) :: lr
       type(orbitals_data), intent(in) :: orbs
       real(8),intent(in):: potentialprefac
       real(wp), dimension(lr%wfd%nvctr_c+7*lr%wfd%nvctr_f,orbs%nspinor), intent(inout) :: hpsi
       real(8),intent(in):: eval_zero
     end subroutine choosePreconditioner2


     subroutine FullHamiltonianApplication(iproc,nproc,at,orbs,&
          Lzd,nlpsp,confdatarr,ngatherarr,Lpot,psi,hpsi,paw,&
          energs,SIC,GPU,xc,pkernel,orbsocc,psirocc)
       use module_base
       use module_types
       use module_xc
       use gaussians, only: gaussian_basis
       implicit none
       integer, intent(in) :: iproc,nproc!,nspin
       type(atoms_data), intent(in) :: at
       type(orbitals_data), intent(in) :: orbs
       type(local_zone_descriptors),intent(in) :: Lzd
       type(DFT_PSP_projectors), intent(inout) :: nlpsp
       type(SIC_data), intent(in) :: SIC
       type(xc_info), intent(in) :: xc
       integer, dimension(0:nproc-1,2), intent(in) :: ngatherarr
       real(wp), dimension(orbs%npsidim_orbs), intent(in) :: psi
       type(confpot_data), dimension(orbs%norbp), intent(in) :: confdatarr
       !real(wp), dimension(lzd%ndimpotisf) :: Lpot
       real(wp), dimension(:),pointer :: Lpot
       type(energy_terms), intent(inout) :: energs
       real(wp), target, dimension(max(1,orbs%npsidim_orbs)), intent(out) :: hpsi
       type(GPU_pointers), intent(inout) :: GPU
       type(coulomb_operator), intent(in), optional :: pkernel
       type(orbitals_data), intent(in), optional :: orbsocc
       real(wp), dimension(:), pointer, optional :: psirocc
       !PAW variables:
       type(paw_objects),intent(inout)::paw
     end subroutine FullHamiltonianApplication

!!$       subroutine init_foe(iproc, nproc, input, orbs_KS, foe_obj, reset)
!!$         use module_base
!!$         use module_atoms, only: atomic_structure
!!$         use module_types
!!$         use foe_base, only: foe_data
!!$         implicit none
!!$         integer,intent(in):: iproc, nproc
!!$         type(input_variables),intent(in) :: input
!!$         type(orbitals_data),intent(in):: orbs_KS
!!$         type(foe_data),intent(out):: foe_obj
!!$         logical, intent(in) :: reset
!!$       end subroutine init_foe

      subroutine deallocate_workarrays_quartic_convolutions(work)
        use module_base
        use module_types
        implicit none
        type(workarrays_quartic_convolutions),intent(out):: work
      end subroutine deallocate_workarrays_quartic_convolutions

      subroutine ConvolQuartic4(iproc, nproc, n1, n2, n3, nfl1, nfu1, nfl2, nfu2, nfl3, nfu3,  &
                 hx, hy, hz, offsetx, offsety, offsetz, ibyz_c, ibxz_c, ibxy_c, ibyz_f, ibxz_f, ibxy_f, &
                 rxyzConf, potentialPrefac, with_kinetic, cprecr, maxdim, &
                 xx_c, xx_f1, xx_f, xy_c, xy_f2, xy_f,  xz_c, xz_f4, xz_f, &
                 aeff0array, beff0array, ceff0array, eeff0array, &
                 aeff0_2array, beff0_2array, ceff0_2array, eeff0_2array, &
                 aeff0_2auxarray, beff0_2auxarray, ceff0_2auxarray, eeff0_2auxarray, &
                 xya_c, xyc_c, xza_c, xzc_c, &
                 yza_c, yzc_c, xya_f, xyb_f, xyc_f, xye_f, &
                 xza_f, xzb_f, xzc_f, xze_f, yza_f, yzb_f, yzc_f, yze_f, &
!                 aeff0, aeff1, aeff2, aeff3, beff0, beff1, beff2, beff3, &
!                 ceff0, ceff1, ceff2, ceff3, eeff0, eeff1, eeff2, eeff3, &
!                 aeff0_2, aeff1_2, aeff2_2, aeff3_2, beff0_2, beff1_2, beff2_2, beff3_2, &
!                 ceff0_2, ceff1_2, ceff2_2, ceff3_2, eeff0_2, eeff1_2, eeff2_2, eeff3_2, &
                 y_c, y_f)
        use module_base
        use module_types
        implicit none
        integer,intent(in) :: iproc, nproc, n1, n2, n3, nfl1, nfu1, nfl2, nfu2, nfl3, nfu3, offsetx, offsety, offsetz, maxdim
        real(gp),intent(in) :: hx, hy, hz, potentialPrefac, cprecr
        logical,intent(in) :: with_kinetic
        real(8),dimension(3) :: rxyzConf
        integer,dimension(2,0:n2,0:n3), intent(in) :: ibyz_c,ibyz_f
        integer,dimension(2,0:n1,0:n3), intent(in) :: ibxz_c,ibxz_f
        integer,dimension(2,0:n1,0:n2), intent(in) :: ibxy_c,ibxy_f
        real(wp),dimension(0:n1,0:n2,0:n3),intent(in) :: xx_c
        real(wp),dimension(nfl1:nfu1,nfl2:nfu2,nfl3:nfu3),intent(in) :: xx_f1
        real(wp),dimension(7,nfl1:nfu1,nfl2:nfu2,nfl3:nfu3),intent(in) :: xx_f
        real(wp),dimension(0:n2,0:n1,0:n3),intent(in) :: xy_c
        real(wp),dimension(nfl2:nfu2,nfl1:nfu1,nfl3:nfu3),intent(in) :: xy_f2
        real(wp),dimension(7,nfl2:nfu2,nfl1:nfu1,nfl3:nfu3),intent(in) :: xy_f
        real(wp),dimension(0:n3,0:n1,0:n2),intent(in) :: xz_c
        real(wp),dimension(nfl3:nfu3,nfl1:nfu1,nfl2:nfu2),intent(in) :: xz_f4
        real(wp),dimension(7,nfl3:nfu3,nfl1:nfu1,nfl2:nfu2),intent(in) :: xz_f
        real(wp),dimension(-17:17,0:maxdim),intent(in):: aeff0array
        real(wp),dimension(-17:17,0:maxdim),intent(in):: beff0array
        real(wp),dimension(-17:17,0:maxdim),intent(in):: ceff0array
        real(wp),dimension(-14:14,0:maxdim),intent(in):: eeff0array
        real(wp),dimension(-17:17,0:maxdim),intent(in):: aeff0_2array
        real(wp),dimension(-17:17,0:maxdim),intent(in):: beff0_2array
        real(wp),dimension(-17:17,0:maxdim),intent(in):: ceff0_2array
        real(wp),dimension(-14:14,0:maxdim),intent(in):: eeff0_2array
        real(wp),dimension(-17:17,0:maxdim),intent(in):: aeff0_2auxarray
        real(wp),dimension(-17:17,0:maxdim),intent(in):: beff0_2auxarray
        real(wp),dimension(-17:17,0:maxdim),intent(in):: ceff0_2auxarray
        real(wp),dimension(-17:17,0:maxdim),intent(in):: eeff0_2auxarray
        real(wp),dimension(0:n2,0:n1,0:n3):: xya_c, xyb_c, xyc_c, xye_c
        real(wp),dimension(0:n3,0:n1,0:n2):: xza_c, xzb_c, xzc_c, xze_c, yza_c, yzc_c
        real(wp),dimension(3,nfl2:nfu2,nfl1:nfu1,nfl3:nfu3):: xya_f
        real(wp),dimension(4,nfl2:nfu2,nfl1:nfu1,nfl3:nfu3):: xyb_f
        real(wp),dimension(3,nfl2:nfu2,nfl1:nfu1,nfl3:nfu3):: xyc_f
        real(wp),dimension(4,nfl2:nfu2,nfl1:nfu1,nfl3:nfu3):: xye_f
        real(wp),dimension(3,nfl3:nfu3,nfl1:nfu1,nfl2:nfu2):: xza_f
        real(wp),dimension(4,nfl3:nfu3,nfl1:nfu1,nfl2:nfu2):: xzb_f
        real(wp),dimension(3,nfl3:nfu3,nfl1:nfu1,nfl2:nfu2):: xzc_f
        real(wp),dimension(4,nfl3:nfu3,nfl1:nfu1,nfl2:nfu2):: xze_f
        real(wp),dimension(3,nfl3:nfu3,nfl1:nfu1,nfl2:nfu2):: yza_f
        real(wp),dimension(4,nfl3:nfu3,nfl1:nfu1,nfl2:nfu2):: yzb_f
        real(wp),dimension(3,nfl3:nfu3,nfl1:nfu1,nfl2:nfu2):: yzc_f
        real(wp),dimension(4,nfl3:nfu3,nfl1:nfu1,nfl2:nfu2):: yze_f
!        real(wp),dimension(35):: aeff0, aeff1, aeff2, aeff3, beff0, beff1, beff2, beff3, ceff0, ceff1, ceff2, ceff3
!        real(wp),dimension(29):: eeff0, eeff1, eeff2, eeff3
!        real(wp),dimension(35):: aeff0_2, aeff1_2, aeff2_2, aeff3_2, beff0_2, beff1_2, beff2_2, beff3_2
!        real(wp),dimension(35):: ceff0_2, ceff1_2, ceff2_2, ceff3_2
!        real(wp),dimension(29):: eeff0_2, eeff1_2, eeff2_2, eeff3_2
        real(wp), dimension(0:n1,0:n2,0:n3), intent(out) :: y_c
        real(wp), dimension(7,nfl1:nfu1,nfl2:nfu2,nfl3:nfu3), intent(out) :: y_f
      end subroutine ConvolQuartic4


       subroutine apply_potential_lr(n1i,n2i,n3i,n1ip,n2ip,n3ip,ishift,n2,n3,nspinor,npot,&
            psir,pot,epot,&
            confdata,ibyyzz_r,psir_noconf,econf) !optional
         use module_base
         use module_types
         implicit none
         integer, intent(in) :: n1i,n2i,n3i,n1ip,n2ip,n3ip,n2,n3,nspinor,npot
         integer, dimension(3), intent(in) :: ishift !<offset of potential box in wfn box coords.
         real(wp), dimension(n1i,n2i,n3i,nspinor), intent(inout) :: psir !< real-space wfn in lr
         real(wp), dimension(n1ip,n2ip,n3ip,npot), intent(in) :: pot !< real-space pot in lrb
         type(confpot_data), intent(in), optional, target :: confdata !< data for the confining potential
         integer, dimension(2,-14:2*n2+16,-14:2*n3+16), intent(in), optional :: ibyyzz_r !< bounds in lr
         real(gp), intent(out) :: epot
         real(wp),dimension(n1i,n2i,n3i,nspinor),intent(inout),optional :: psir_noconf !< real-space wfn in lr where only the potential (without confinement) will be applied
         real(gp), intent(out),optional :: econf
       end subroutine apply_potential_lr

       subroutine psir_to_vpsi(npot,nspinor,lr,pot,vpsir,epot,confdata,vpsir_noconf,econf)
         use module_base
         use module_types
         implicit none
         integer, intent(in) :: npot,nspinor
         type(locreg_descriptors), intent(in) :: lr !< localization region of the wavefunction
         !real(wp), dimension(lr%d%n1i*lr%d%n2i*lr%d%n3i,npot), intent(in) :: pot
         real(wp), intent(in) :: pot
         real(wp), dimension(lr%d%n1i*lr%d%n2i*lr%d%n3i,nspinor), intent(inout) :: vpsir
         real(gp), intent(out) :: epot
         type(confpot_data), intent(in), optional :: confdata !< data for the confining potential
         real(wp), dimension(lr%d%n1i*lr%d%n2i*lr%d%n3i,nspinor), intent(inout), optional :: vpsir_noconf !< wavefunction with  the potential without confinement applied
         real(gp), intent(out),optional :: econf !< confinement energy
       end subroutine psir_to_vpsi

       subroutine erf_stress(at,rxyz,hxh,hyh,hzh,n1i,n2i,n3i,n3p,iproc,nproc,ngatherarr,rho,tens)
         use module_base
         use module_types
         implicit none
         !passed var
         type(atoms_data), intent(in) :: at
         real(gp), dimension(3,at%astruct%nat), target, intent(in) :: rxyz
         real(gp), intent(in) :: hxh,hyh,hzh
         integer,intent(in) :: n1i,n2i,n3i,n3p,iproc,nproc
         real(kind=8), dimension(n1i*n2i*max(n3p,1)), intent(in), target :: rho
         integer, dimension(0:nproc-1,2), intent(in) :: ngatherarr
         real(dp),dimension(6), intent(out) :: tens
       end subroutine erf_stress

       subroutine check_linear_and_create_Lzd(iproc,nproc,linType,Lzd,atoms,orbs,nspin,rxyz)
         use module_base
         use module_types
         implicit none
         integer, intent(in) :: iproc,nproc,nspin
         integer, intent(in) :: linType
         type(local_zone_descriptors), intent(inout) :: Lzd
         type(atoms_data), intent(in) :: atoms
         type(orbitals_data),intent(inout) :: orbs
         real(gp), dimension(3,atoms%astruct%nat), intent(in) :: rxyz
       end subroutine check_linear_and_create_Lzd

       subroutine create_LzdLIG(iproc,nproc,nspin,linearmode,hx,hy,hz,Glr,atoms,orbs,rxyz,nl,Lzd)
         use module_base
         use module_types
         implicit none
         integer, intent(in) :: iproc,nproc,nspin
         real(gp), intent(in):: hx, hy, hz
         type(locreg_descriptors), intent(in) :: Glr
         type(local_zone_descriptors), intent(inout) :: Lzd
         type(atoms_data), intent(in) :: atoms
         type(orbitals_data),intent(inout) :: orbs
         integer, intent(in) :: linearmode
         real(gp), dimension(3,atoms%astruct%nat), intent(in) :: rxyz
         type(DFT_PSP_projectors), intent(inout) :: nl
       end subroutine create_LzdLIG

       subroutine export_grids(fname, atoms, rxyz, hx, hy, hz, n1, n2, n3, logrid_c, logrid_f)
         use module_defs, only: gp
         use module_types
         implicit none
         character(len = *), intent(in) :: fname
         type(atoms_data), intent(in) :: atoms
         real(gp), dimension(3, atoms%astruct%nat), intent(in) :: rxyz
         real(gp), intent(in) :: hx, hy, hz
         integer, intent(in) :: n1, n2, n3
         logical, dimension(0:n1,0:n2,0:n3), intent(in) :: logrid_c
         logical, dimension(0:n1,0:n2,0:n3), intent(in), optional :: logrid_f
       end subroutine export_grids

       subroutine system_initialization(iproc,nproc,dump,inputpsi,input_wf_format,&
            & dry_run,in,atoms,rxyz,OCLconv,&
            orbs,lnpsidim_orbs,lnpsidim_comp,lorbs,Lzd,Lzd_lin,nlpsp,comms,shift,&
            ref_frags, denspot, locregcenters, inwhichlocreg_old, onwhichatom_old, &
            norb_par_ref, norbu_par_ref, norbd_par_ref,output_grid)
         use module_base
         use module_types
         use module_fragments
         use communications_base, only: comms_cubic
         implicit none
         integer, intent(in) :: iproc,nproc
         integer, intent(out) :: input_wf_format,lnpsidim_orbs,lnpsidim_comp
         type(f_enumerator), intent(inout) :: inputpsi
         type(input_variables), intent(in) :: in
         type(atoms_data), intent(inout) :: atoms
         real(gp), dimension(3,atoms%astruct%nat), intent(inout) :: rxyz
         logical, intent(in) :: OCLconv
         type(orbitals_data), intent(inout) :: orbs,lorbs
         type(local_zone_descriptors), intent(inout) :: Lzd, Lzd_lin
         type(DFT_local_fields), intent(out), optional :: denspot
         type(DFT_PSP_projectors), intent(out) :: nlpsp
         type(comms_cubic), intent(out) :: comms
         real(gp), dimension(3), intent(out) :: shift  !< shift on the initial positions
         !real(gp), dimension(atoms%astruct%ntypes,3), intent(in) :: radii_cf
         type(system_fragment), dimension(:), pointer :: ref_frags
         real(kind=8),dimension(3,atoms%astruct%nat),intent(inout),optional :: locregcenters
         integer,dimension(:),pointer,optional:: inwhichlocreg_old, onwhichatom_old
         integer,dimension(0:nproc-1),optional:: norb_par_ref, norbu_par_ref, norbd_par_ref !< support function distribution to be used as a reference
         logical, intent(in) :: dry_run, dump
         logical, intent(in), optional :: output_grid
       end subroutine system_initialization

       subroutine input_check_psi_id(inputpsi, input_wf_format, dir_output, orbs, lorbs, iproc, nproc, nfrag, frag_dir, ref_frags)
         use module_types
         use f_enums
         use module_fragments
         implicit none
         integer, intent(out) :: input_wf_format         !< (out) Format of WF
         type(f_enumerator), intent(inout) :: inputpsi   !< (in) indicate how check input psi, (out) give how to build psi
         integer, intent(in) :: iproc                    !< (in)  id proc
         integer, intent(in) :: nproc                    !< (in)  #proc
         integer, intent(in) :: nfrag                    !< number of fragment directories which need checking
         type(system_fragment), dimension(:), pointer :: ref_frags  !< number of orbitals for each fragment
         character(len=100), dimension(nfrag), intent(in) :: frag_dir !< label for fragment subdirectories (blank if not a fragment calculation)
         character(len = *), intent(in) :: dir_output
         type(orbitals_data), intent(in) :: orbs, lorbs
       end subroutine input_check_psi_id

       subroutine extract_potential_for_spectra(iproc,nproc,at,rhod,dpbox,&
            orbs,nvirt,comms,Lzd,hx,hy,hz,rxyz,rhopot,rhocore,pot_ion,&
            nlpsp,pkernel,ixc,psi,G,&
            nspin,potshortcut,symObj,GPU,input)
         use module_base
         use module_types
         use communications_base, only: comms_cubic
         implicit none
         !Arguments
         integer, intent(in) :: iproc,nproc,ixc
         integer, intent(inout) :: nspin,nvirt
         real(gp), intent(in) :: hx,hy,hz
         type(atoms_data), intent(inout) :: at
         type(rho_descriptors),intent(in) :: rhod
         type(denspot_distribution), intent(in) :: dpbox
         type(orbitals_data), intent(inout) :: orbs
         type(DFT_PSP_projectors), intent(inout) :: nlpsp
         type(local_zone_descriptors), intent(inout) :: Lzd
         type(comms_cubic), intent(in) :: comms
         type(GPU_pointers), intent(inout) :: GPU
         type(input_variables):: input
         type(symmetry_data), intent(in) :: symObj
         real(gp), dimension(3,at%astruct%nat), intent(in) :: rxyz
         real(dp), dimension(*), intent(inout) :: rhopot,pot_ion
         type(gaussian_basis), intent(out) :: G !basis for davidson IG
         real(wp), dimension(:), pointer :: psi
         real(wp), dimension(:,:,:,:), pointer :: rhocore
         type(coulomb_operator), intent(inout) :: pkernel
         integer, intent(in) ::potshortcut
       end subroutine extract_potential_for_spectra

       subroutine psitohpsi(iproc,nproc,atoms,scf,denspot,itrp,itwfn,iscf,alphamix,&
            nlpsp,linflag,unblock_comms,GPU,wfn,&
            energs,rpnrm,xcstr)
         use module_base
         use module_types
         implicit none
         logical, intent(in) :: scf
         integer, intent(in) :: iproc,nproc,itrp,iscf,linflag,itwfn
         character(len=3), intent(in) :: unblock_comms
         real(gp), intent(in) :: alphamix
         type(atoms_data), intent(in) :: atoms
         type(DFT_PSP_projectors), intent(inout) :: nlpsp
         type(DFT_local_fields), intent(inout) :: denspot
         type(energy_terms), intent(inout) :: energs
         type(DFT_wavefunction), intent(inout) :: wfn
         type(GPU_pointers), intent(inout) :: GPU
         real(gp), intent(inout) :: rpnrm
         real(gp), dimension(6), intent(out) :: xcstr
       end subroutine psitohpsi

       subroutine assignToLocreg2(iproc, nproc, norb, norbu, norb_par, natom, nlr, nspin, Localnorb, spinsgn, rxyz, inwhichlocreg)
         use module_base
         use module_types
         implicit none
         integer,intent(in):: nlr,iproc,nproc,nspin,natom,norb,norbu
         integer,dimension(nlr),intent(in):: Localnorb
         real(kind=8),dimension(norb),intent(in):: spinsgn
         integer,dimension(0:nproc-1),intent(in):: norb_par
         real(8),dimension(3,nlr),intent(in):: rxyz
         integer,dimension(:),pointer,intent(out):: inwhichlocreg
       end subroutine assignToLocreg2

       subroutine calc_gradient(geocode,n1,n2,n3,n3grad,deltaleft,deltaright,rhoinp,nspden,hx,hy,hz,&
            gradient,rhocore)
         use module_base
         implicit none
         !Arguments
         character(len=1), intent(in) :: geocode !< @copydoc poisson_solver::doc::geocode
         integer, intent(in) :: n1,n2,n3,n3grad,deltaleft,deltaright,nspden
         real(dp), intent(in) :: hx,hy,hz
         real(dp), dimension(n1,n2,n3,nspden), intent(inout) :: rhoinp
         real(dp), dimension(n1,n2,n3grad,2*nspden-1,0:3), intent(out) :: gradient
         real(dp), dimension(:,:,:,:), pointer :: rhocore
       end subroutine calc_gradient


       subroutine destroy_new_locregs(iproc, nproc, tmb)
         use module_base
         use module_types
         implicit none
         integer,intent(in):: iproc, nproc
         type(DFT_wavefunction),intent(inout):: tmb
       end subroutine destroy_new_locregs

       subroutine define_confinement_data(confdatarr,orbs,rxyz,at,hx,hy,hz,&
                  confpotorder,potentialprefac,Lzd,confinementCenter)
         use module_base
         use module_types
         implicit none
         real(gp), intent(in) :: hx,hy,hz
         type(atoms_data), intent(in) :: at
         type(orbitals_data), intent(in) :: orbs
         integer,intent(in):: confpotorder
         real(gp),dimension(at%astruct%ntypes),intent(in):: potentialprefac
         type(local_zone_descriptors), intent(in) :: Lzd
         real(gp), dimension(3,at%astruct%nat), intent(in) :: rxyz
         integer, dimension(orbs%norb), intent(in) :: confinementCenter
         type(confpot_data), dimension(orbs%norbp), intent(out) :: confdatarr
       end subroutine define_confinement_data

       subroutine update_locreg(iproc, nproc, nlr, locrad, locrad_kernel, locrad_mult, locregCenter, glr_tmp, &
                  useDerivativeBasisFunctions, nscatterarr, hx, hy, hz, astruct, input, &
                  orbs_KS, orbs, lzd, npsidim_orbs, npsidim_comp, lbcomgp, lbcollcom, lfoe, lbcollcom_sr)
         use module_base
         use module_types
         use foe_base, only: foe_data
         use communications_base, only: p2pComms
         implicit none
         integer,intent(in):: iproc, nproc, nlr
         integer,intent(out) :: npsidim_orbs, npsidim_comp
         logical,intent(in):: useDerivativeBasisFunctions
         integer,dimension(0:nproc-1,4),intent(in):: nscatterarr !n3d,n3p,i3s+i3xcsh-1,i3xcsh
         real(8),intent(in):: hx, hy, hz
         type(atomic_structure),intent(in) :: astruct
         type(input_variables),intent(in) :: input
         real(8),dimension(nlr),intent(in):: locrad, locrad_kernel, locrad_mult
         type(orbitals_data),intent(in):: orbs_KS, orbs
         real(8),dimension(3,nlr),intent(in):: locregCenter
         type(locreg_descriptors),intent(in):: glr_tmp
         type(local_zone_descriptors),intent(inout):: lzd
         type(p2pComms),intent(inout):: lbcomgp
         type(foe_data),intent(inout),optional :: lfoe
         type(comms_linear),intent(inout):: lbcollcom
         type(comms_linear),intent(inout),optional :: lbcollcom_sr
       end subroutine update_locreg

       subroutine destroy_DFT_wavefunction(wfn)
         use module_base
         use module_types
         implicit none
         type(DFT_wavefunction),intent(inout):: wfn
       end subroutine destroy_DFT_wavefunction

       subroutine init_orbitals_data_for_linear(iproc, nproc, nspinor, input, astruct, rxyz, lorbs, &
           norb_par_ref, norbu_par_ref, norbd_par_ref)
         use module_base
         use module_types
         implicit none
         integer,intent(in):: iproc, nproc, nspinor
         type(input_variables),intent(in):: input
         type(atomic_structure),intent(in):: astruct
         real(8),dimension(3,astruct%nat),intent(in):: rxyz
         type(orbitals_data),intent(out):: lorbs
         integer,dimension(0:nproc-1),intent(in),optional :: norb_par_ref, norbu_par_ref, norbd_par_ref
       end subroutine init_orbitals_data_for_linear

!!$       subroutine mix_main(iproc, nproc, mix_mode, mixHist, input, glr, alpha_mix, &
!!$                  denspot, mixdiis, rhopotold, pnrm)
!!$         use module_base
!!$         use module_types
!!$         implicit none
!!$         integer,intent(in):: iproc, nproc, mix_mode, mixHist
!!$         type(input_variables),intent(in):: input
!!$         type(locreg_descriptors),intent(in):: glr
!!$         real(8),intent(in):: alpha_mix
!!$         type(DFT_local_fields),intent(inout):: denspot
!!$         type(mixrhopotDIISParameters),intent(inout):: mixdiis
!!$         real(8),dimension(max(glr%d%n1i*glr%d%n2i*denspot%dpbox%n3p,1)*input%nspin),intent(inout):: rhopotold
!!$         real(8),intent(out):: pnrm
!!$       end subroutine mix_main

       !!subroutine calculate_energy_and_gradient_linear(iproc, nproc, it, &
       !!           ldiis, fnrmOldArr, fnrm_old, alpha, trH, trHold, fnrm, fnrmMax, alpha_mean, alpha_max, &
       !!           energy_increased, tmb, lhphiold, overlap_calculated, &
       !!           energs, hpsit_c, hpsit_f, nit_precond, target_function, correction_orthoconstraint, &
       !!           hpsi_small, experimental_mode, calculate_inverse, correction_co_contra, hpsi_noprecond, &
       !!           norder_taylor, max_inversion_error, method_updatekernel, precond_convol_workarrays, precond_workarrays,&
       !!           wt_philarge, wt_hpsinoprecond, &
       !!           cdft, input_frag, ref_frags)
       !!  use module_base
       !!  use module_types
       !!  use constrained_dft, only: cdft_data
       !!  use module_fragments, only: system_fragment
       !!  use communications_base, only: work_transpose
       !!  implicit none
       !!  integer, intent(in) :: iproc, nproc, it, method_updatekernel
       !!  integer,intent(inout) :: norder_taylor
       !!  real(kind=8),intent(in) :: max_inversion_error
       !!  type(DFT_wavefunction),target,intent(inout):: tmb
       !!  type(localizedDIISParameters),intent(inout) :: ldiis
       !!  real(8),dimension(tmb%orbs%norbp),intent(inout) :: fnrmOldArr
       !!  real(kind=8),intent(inout) :: fnrm_old
       !!  real(8),dimension(tmb%orbs%norbp),intent(inout) :: alpha
       !!  real(8),intent(out):: trH, fnrm, fnrmMax, alpha_mean, alpha_max
       !!  real(8),intent(in):: trHold
       !!  logical,intent(out) :: energy_increased
       !!  real(8),dimension(tmb%orbs%npsidim_orbs),intent(inout):: lhphiold
       !!  logical,intent(inout):: overlap_calculated
       !!  type(energy_terms),intent(in) :: energs
       !!  real(kind=8),dimension(tmb%ham_descr%collcom%ndimind_c) :: hpsit_c
       !!  real(kind=8),dimension(7*tmb%ham_descr%collcom%ndimind_f) :: hpsit_f
       !!  integer, intent(in) :: nit_precond, target_function, correction_orthoconstraint
       !!  logical, intent(in) :: experimental_mode, calculate_inverse, correction_co_contra
       !!  real(kind=8),dimension(tmb%orbs%npsidim_orbs),intent(out) :: hpsi_small
       !!  real(kind=8),dimension(tmb%orbs%npsidim_orbs),intent(out) :: hpsi_noprecond
       !!  type(workarrays_quartic_convolutions),dimension(tmb%orbs%norbp),intent(inout) :: precond_convol_workarrays
       !!  type(workarr_precond),dimension(tmb%orbs%norbp),intent(inout) :: precond_workarrays
       !!  type(work_transpose),intent(inout) :: wt_philarge
       !!  type(work_transpose),intent(out) :: wt_hpsinoprecond
       !!  type(cdft_data),intent(inout),optional :: cdft
       !!  type(fragmentInputParameters),optional,intent(in) :: input_frag
       !!  type(system_fragment), dimension(:), optional, intent(in) :: ref_frags
       !!end subroutine calculate_energy_and_gradient_linear

       subroutine calculate_energy_and_gradient_linear(iproc, nproc, it, &
                  ldiis, fnrmOldArr, fnrm_old, alpha, trH, trHold, fnrm, alpha_mean, alpha_max, &
                  energy_increased, tmb, lhphiold, overlap_calculated, &
                  energs, hpsit_c, hpsit_f, nit_precond, target_function, correction_orthoconstraint, &
                  hpsi_small, experimental_mode, calculate_inverse, correction_co_contra, hpsi_noprecond, &
                  norder_taylor, max_inversion_error, method_updatekernel, precond_convol_workarrays, precond_workarrays,&
                  wt_hphi, wt_philarge, wt_hpsinoprecond, &
                  cdft, input_frag, ref_frags)
         use module_base
         use module_types
         use communications_base, only: work_transpose
         use sparsematrix_base, only: matrices
         use constrained_dft, only: cdft_data
         use module_fragments, only: system_fragment,fragmentInputParameters
         implicit none
         integer, intent(in) :: iproc, nproc, it, method_updatekernel
         integer,intent(inout) :: norder_taylor
         real(kind=8),intent(in) :: max_inversion_error
         type(DFT_wavefunction), target, intent(inout):: tmb
         type(localizedDIISParameters), intent(inout) :: ldiis
         real(kind=8), dimension(tmb%orbs%norbp), intent(inout) :: fnrmOldArr
         real(kind=8),intent(inout) :: fnrm_old
         real(kind=8), dimension(tmb%orbs%norbp), intent(inout) :: alpha
         real(kind=8), intent(out):: trH, alpha_mean, alpha_max
         type(work_mpiaccumulate), intent(inout):: fnrm
         real(kind=8), intent(in):: trHold
         logical,intent(out) :: energy_increased
         real(kind=8), dimension(tmb%npsidim_orbs), intent(inout):: lhphiold
         logical, intent(inout):: overlap_calculated
         type(energy_terms), intent(in) :: energs
         real(kind=8),dimension(tmb%ham_descr%collcom%ndimind_c) :: hpsit_c
         real(kind=8),dimension(7*tmb%ham_descr%collcom%ndimind_f) :: hpsit_f
         integer, intent(in) :: nit_precond, target_function, correction_orthoconstraint
         logical, intent(in) :: experimental_mode, calculate_inverse, correction_co_contra
         real(kind=8), dimension(tmb%npsidim_orbs), intent(out) :: hpsi_small
         real(kind=8), dimension(tmb%npsidim_orbs),intent(out) :: hpsi_noprecond
         type(workarrays_quartic_convolutions),dimension(tmb%orbs%norbp),intent(inout) :: precond_convol_workarrays
         type(workarr_precond),dimension(tmb%orbs%norbp),intent(inout) :: precond_workarrays
         type(work_transpose),intent(inout) :: wt_hphi
         type(work_transpose),intent(inout) :: wt_philarge
         type(work_transpose),intent(out) :: wt_hpsinoprecond
         type(cdft_data),intent(inout),optional :: cdft
         type(fragmentInputParameters), optional, intent(in) :: input_frag
         type(system_fragment), dimension(:), optional, intent(in) :: ref_frags
       end subroutine calculate_energy_and_gradient_linear

       subroutine improveOrbitals(iproc, nproc, tmb, nspin, ldiis, alpha, gradient, experimental_mode)
         use module_base
         use module_types
         implicit none
         integer,intent(in):: iproc, nproc, nspin
         type(DFT_wavefunction),intent(inout):: tmb
         type(localizedDIISParameters),intent(inout):: ldiis
         real(8),dimension(tmb%orbs%norbp),intent(in):: alpha
         real(kind=wp),dimension(max(tmb%npsidim_orbs,tmb%npsidim_comp)),intent(inout) :: gradient
         logical,intent(in) :: experimental_mode
       end subroutine improveOrbitals

       subroutine hpsitopsi_linear(iproc, nproc, it, ldiis, tmb, at, do_iterative_orthonormalization, sf_per_type, &
                  lphiold, alpha, trH, meanAlpha, alpha_max, alphaDIIS, hpsi_small, ortho, psidiff, &
                  experimental_mode, order_taylor, max_inversion_error, trH_ref, kernel_best, complete_reset)
         use module_base
         use module_types
         implicit none
         integer,intent(in) :: iproc, nproc, it
         integer,intent(inout) :: order_taylor
         real(kind=8),intent(in) :: max_inversion_error
         type(localizedDIISParameters),intent(inout):: ldiis
         type(DFT_wavefunction),target,intent(inout):: tmb
         type(atoms_data),intent(in) :: at
         logical,intent(in) :: do_iterative_orthonormalization
         integer,dimension(at%astruct%ntypes),intent(in) :: sf_per_type 
         real(8),dimension(tmb%orbs%npsidim_orbs),intent(inout):: lphiold
         real(8),intent(in):: trH, meanAlpha, alpha_max
         real(8),dimension(tmb%orbs%norbp),intent(inout):: alpha, alphaDIIS
         real(kind=8),dimension(tmb%orbs%npsidim_orbs),intent(inout) :: hpsi_small
         real(kind=8),dimension(tmb%orbs%npsidim_orbs),optional,intent(out) :: psidiff
         logical, intent(in) :: ortho, experimental_mode
         real(kind=8),intent(out) :: trH_ref
         real(kind=8),dimension(tmb%linmat%l%nvctrp_tg*tmb%linmat%l%nspin),intent(inout) :: kernel_best
         logical,intent(out) :: complete_reset
       end subroutine hpsitopsi_linear

       subroutine DIISorSD(iproc, it, trH, tmbopt, ldiis, alpha, alphaDIIS, lphioldopt, trH_ref, kernel_best, complete_reset)
         use module_base
         use module_types
         implicit none
         integer,intent(in):: iproc, it
         real(kind=8),intent(in):: trH
         type(DFT_wavefunction),intent(inout):: tmbopt
         type(localizedDIISParameters),intent(inout):: ldiis
         real(kind=8),dimension(tmbopt%orbs%norbp),intent(inout):: alpha, alphaDIIS
         real(kind=8),dimension(max(tmbopt%npsidim_orbs,tmbopt%npsidim_comp)),intent(out):: lphioldopt
         real(kind=8),intent(out) :: trH_ref
         real(kind=8),dimension(tmbopt%linmat%l%nvctrp_tg*tmbopt%linmat%l%nspin),intent(inout) :: kernel_best
         logical,intent(out) :: complete_reset
       end subroutine DIISorSD

       subroutine psi_to_vlocpsi(iproc,npsidim_orbs,orbs,Lzd,&
            ipotmethod,confdatarr,pot,psi,vpsi,pkernel,xc,alphaSIC,epot_sum,evSIC,vpsi_noconf,econf_sum)
         use module_base
         use module_types
         use module_xc
         implicit none
         integer, intent(in) :: iproc,ipotmethod,npsidim_orbs
         real(gp), intent(in) :: alphaSIC
         type(xc_info), intent(in) :: xc
         type(orbitals_data), intent(in) :: orbs
         type(local_zone_descriptors), intent(in) :: Lzd
         type(confpot_data), dimension(orbs%norbp), intent(in) :: confdatarr
         real(wp), dimension(orbs%npsidim_orbs), intent(in) :: psi !this dimension will be modified
         real(wp), dimension(*) :: pot !< the potential, with the dimension compatible with the ipotmethod flag
         real(gp), intent(out) :: epot_sum,evSIC
         real(wp), dimension(orbs%npsidim_orbs), intent(inout) :: vpsi
         type(coulomb_operator), intent(inout) ::  pkernel !< the PSolver kernel which should be associated for the SIC schemes
         real(wp), dimension(orbs%npsidim_orbs), intent(inout),optional :: vpsi_noconf
         real(gp),intent(out),optional :: econf_sum
       end subroutine psi_to_vlocpsi

!!$       subroutine adjust_locregs_and_confinement(iproc, nproc, hx, hy, hz, at, input, &
!!$                  rxyz, KSwfn, tmb, denspot,nlpsp, ldiis, locreg_increased, lowaccur_converged, locrad)
!!$         use module_base
!!$         use module_types
!!$         implicit none
!!$         integer,intent(in):: iproc, nproc
!!$         real(8),intent(in):: hx, hy, hz
!!$         type(atoms_data),intent(in) :: at
!!$         type(input_variables),intent(in):: input
!!$         real(8),dimension(3,at%astruct%nat),intent(in):: rxyz
!!$         type(DFT_wavefunction),intent(inout):: KSwfn, tmb
!!$         type(DFT_local_fields),intent(inout) :: denspot
!!$         type(DFT_PSP_projectors), intent(inout) :: nlpsp
!!$         type(localizedDIISParameters),intent(inout):: ldiis
!!$         logical, intent(out) :: locreg_increased
!!$         logical, intent(in) :: lowaccur_converged
!!$         real(8), dimension(tmb%lzd%nlr), intent(inout) :: locrad
!!$       end subroutine adjust_locregs_and_confinement

!!$       subroutine adjust_DIIS_for_high_accuracy(input, denspot, lowaccur_converged, &
!!$                  ldiis_coeff_hist, ldiis_coeff_changed)
!!$         use module_base
!!$         use module_types
!!$         implicit none
!!$         type(input_variables),intent(in):: input
!!$         type(DFT_local_fields),intent(inout) :: denspot
!!$         logical, intent(in) :: lowaccur_converged
!!$         integer, intent(inout) :: ldiis_coeff_hist
!!$         logical, intent(out) :: ldiis_coeff_changed
!!$       end subroutine adjust_DIIS_for_high_accuracy

!!$       subroutine set_optimization_variables(input, at, lorbs, nlr, onwhichatom, confdatarr, &
!!$                  convCritMix, lowaccur_converged, nit_scc, mix_hist, alpha_mix, locrad, target_function, nit_basis, &
!!$                  convcrit_dmin, nitdmin, conv_crit_TMB)
!!$         use module_base
!!$         use module_types
!!$         implicit none
!!$         integer,intent(in):: nlr
!!$         type(orbitals_data),intent(in):: lorbs
!!$         type(input_variables),intent(in):: input
!!$         type(atoms_data),intent(in):: at
!!$         integer,dimension(lorbs%norb),intent(in):: onwhichatom
!!$         type(confpot_data),dimension(lorbs%norbp),intent(inout):: confdatarr
!!$         real(kind=8), intent(out) :: convCritMix, alpha_mix, convcrit_dmin, conv_crit_TMB
!!$         logical, intent(in) :: lowaccur_converged
!!$         integer, intent(out) :: nit_scc, mix_hist, nitdmin
!!$         real(kind=8), dimension(nlr), intent(out) :: locrad
!!$         integer, intent(out) :: target_function, nit_basis
!!$       end subroutine set_optimization_variables

       subroutine initialize_linear_from_file(iproc,nproc,input_frag,astruct,rxyz,orbs,Lzd,&
              iformat,dir_output,filename,ref_frags,orblist)
         use module_base
         use module_types
         use module_fragments
         implicit none
         integer, intent(in) :: iproc, nproc, iformat
         type(orbitals_data), intent(inout) :: orbs  !< orbs related to the basis functions, inwhichlocreg generated in this routine
         type(atomic_structure), intent(in) :: astruct
         real(gp), dimension(3,astruct%nat), intent(in) :: rxyz
         character(len=*), intent(in) :: filename, dir_output
         type(local_zone_descriptors), intent(inout) :: Lzd !< must already contain Glr and hgrids
         type(fragmentInputParameters), intent(in) :: input_frag
         type(system_fragment), dimension(input_frag%nfrag_ref), intent(inout) :: ref_frags
         integer, dimension(orbs%norb), optional :: orblist
       end subroutine initialize_linear_from_file

        subroutine readmywaves_linear_new(iproc,nproc,dir_output,filename,iformat,at,tmb,rxyz,&
               ref_frags,input_frag,frag_calc,orblist)
          use module_base
          use module_types
          use module_fragments
          use yaml_output
          implicit none
          integer, intent(in) :: iproc, nproc
          integer, intent(in) :: iformat
          type(atoms_data), intent(in) :: at
          type(DFT_wavefunction), intent(inout) :: tmb
          real(gp), dimension(3,at%astruct%nat), intent(in) :: rxyz
          !real(gp), dimension(3,at%astruct%nat), intent(out) :: rxyz_old
          character(len=*), intent(in) :: dir_output, filename
          type(fragmentInputParameters), intent(in) :: input_frag
          type(system_fragment), dimension(input_frag%nfrag_ref), intent(inout) :: ref_frags
          logical, intent(in) :: frag_calc
          integer, dimension(tmb%orbs%norb), intent(in), optional :: orblist
        end subroutine readmywaves_linear_new

        subroutine allocate_auxiliary_basis_function(npsidim, subname, lphi, lhphi)
          use module_base
          implicit none
          integer,intent(in):: npsidim
          real(8),dimension(:),pointer,intent(out):: lphi, lhphi
          character(len=*),intent(in):: subname
        end subroutine allocate_auxiliary_basis_function

        subroutine deallocate_auxiliary_basis_function(subname, lphi, lhphi)
          use module_base
          implicit none
          real(8),dimension(:),pointer:: lphi, lhphi
          character(len=*),intent(in):: subname
        end subroutine deallocate_auxiliary_basis_function

        subroutine update_ldiis_arrays(tmb, subname, ldiis)
          use module_base
          use module_types
          implicit none
          type(DFT_wavefunction),intent(in):: tmb
          character(len=*),intent(in):: subname
          type(localizedDIISParameters),intent(inout):: ldiis
        end subroutine update_ldiis_arrays

        subroutine copy_local_zone_descriptors(lzd_in, lzd_out, subname)
          use module_base
          use module_types
          implicit none
          type(local_zone_descriptors),intent(in):: lzd_in
          type(local_zone_descriptors),intent(inout):: lzd_out
          character(len=*),intent(in):: subname
        end subroutine copy_local_zone_descriptors

        subroutine local_potential_dimensions(iproc,Lzd,orbs,xc,ndimfirstproc)
          use module_base
          use module_types
          use module_xc
          implicit none
          integer, intent(in) :: iproc, ndimfirstproc
          type(local_zone_descriptors), intent(inout) :: Lzd
          type(orbitals_data), intent(inout) :: orbs
          type(xc_info), intent(in) :: xc
        end subroutine local_potential_dimensions

        subroutine initialize_DIIS_coeff(isx, ldiis)
          use module_base
          use module_types
          implicit none
          integer,intent(in):: isx
          type(localizedDIISParameters),intent(inout):: ldiis
        end subroutine initialize_DIIS_coeff

        subroutine allocate_DIIS_coeff(tmb, ldiis)
          use module_base
          use module_types
          implicit none
          type(DFT_wavefunction),intent(in):: tmb
          type(localizedDIISParameters),intent(inout):: ldiis
        end subroutine allocate_DIIS_coeff

        subroutine initialize_DFT_local_fields(denspot, ixc, nspden)
          use module_base
          use module_types
          implicit none
          type(DFT_local_fields), intent(inout) :: denspot
          integer, intent(in) :: ixc, nspden
        end subroutine initialize_DFT_local_fields

        subroutine allocate_diis_objects(idsx,alphadiis,npsidim,nkptsp,nspinor,diis)
          use module_base
          use module_types
          implicit none
          integer, intent(in) :: idsx,npsidim,nkptsp,nspinor !n(m)
          real(gp), intent(in) :: alphadiis
          type(diis_objects), intent(inout) :: diis
        end subroutine allocate_diis_objects

        subroutine check_communications(iproc,nproc,orbs,lzd,comms)
          use module_base
          use module_types
          use communications_base, only: comms_cubic
          implicit none
          integer, intent(in) :: iproc,nproc
          type(orbitals_data), intent(in) :: orbs
          type(local_zone_descriptors), intent(in) :: lzd
          type(comms_cubic), intent(in) :: comms
        end subroutine check_communications

!!$        subroutine nonlocal_forces(lr,hx,hy,hz,at,rxyz,&
!!$             orbs,nlpsp,wfd,psi,fsep,refill,strten)
!!$          use module_base
!!$          use module_types
!!$          implicit none
!!$          !Arguments-------------
!!$          type(atoms_data), intent(in) :: at
!!$          type(wavefunctions_descriptors), intent(in) :: wfd
!!$          type(DFT_PSP_projectors), intent(inout) :: nlpsp
!!$          logical, intent(in) :: refill
!!$          real(gp), intent(in) :: hx,hy,hz
!!$          type(locreg_descriptors) :: lr
!!$          type(orbitals_data), intent(in) :: orbs
!!$          real(gp), dimension(3,at%astruct%nat), intent(in) :: rxyz
!!$          real(wp), dimension((wfd%nvctr_c+7*wfd%nvctr_f)*orbs%norbp*orbs%nspinor), intent(in) :: psi
!!$          real(gp), dimension(3,at%astruct%nat), intent(inout) :: fsep
!!$          real(gp), dimension(6), intent(out) :: strten
!!$        end subroutine nonlocal_forces

        subroutine local_forces(iproc,at,rxyz,hxh,hyh,hzh,&
             n1,n2,n3,n3pi,i3s,n1i,n2i,rho,pot,floc,locstrten,charge)
          use module_base
          use module_types
          implicit none
          !Arguments---------
          type(atoms_data), intent(in) :: at
          integer, intent(in) :: iproc,n1,n2,n3,n3pi,i3s,n1i,n2i
          real(gp), intent(in) :: hxh,hyh,hzh
          real(gp),intent(out) :: charge
          real(gp), dimension(3,at%astruct%nat), intent(in) :: rxyz
          real(dp), dimension(*), intent(in) :: rho,pot
          real(gp), dimension(3,at%astruct%nat), intent(out) :: floc
          real(gp), dimension(6), intent(out) :: locstrten
        end subroutine local_forces

        subroutine denspot_set_history(denspot, iscf, nspin, &
             & n1i, n2i, & !to be removed arguments when denspot has dimensions
             npulayit)
          use module_types
          implicit none
          type(DFT_local_fields), intent(inout) :: denspot
          integer, intent(in) :: iscf, n1i, n2i, nspin
          integer,intent(in),optional :: npulayit
        end subroutine denspot_set_history

        subroutine denspot_free_history(denspot)
          use module_types
          implicit none
          type(DFT_local_fields), intent(inout) :: denspot
        end subroutine denspot_free_history

        subroutine kswfn_free_scf_data(KSwfn, freePsit)
          use module_types
          implicit none
          type(DFT_wavefunction), intent(inout) :: KSwfn
          logical, intent(in) :: freePsit
        end subroutine kswfn_free_scf_data

        subroutine evaltoocc(iproc,nproc,filewrite,wf,orbs,occopt)
          use module_base
          use module_types
          implicit none
          logical, intent(in) :: filewrite
          integer, intent(in) :: iproc, nproc
          integer, intent(in) :: occopt
          real(gp), intent(in) :: wf
          type(orbitals_data), intent(inout) :: orbs
        end subroutine evaltoocc

        subroutine cholesky(iproc, nspin,norbIn, psi, &
          orbs, comms, ndim_ovrlp, ovrlp, norbTot, block1, &
          ispinIn, paw)
          use module_base
          use module_types
          use communications_base, only: comms_cubic
          implicit none

          integer:: iproc,nvctrp,norbIn, nspin, block1, ispinIn
          type(orbitals_data), intent(in) :: orbs
          type(comms_cubic):: comms
          real(kind=8),dimension(orbs%npsidim_comp),intent(in out):: psi
          integer,dimension(nspin,0:orbs%nkpts):: ndim_ovrlp
          real(kind=8),dimension(ndim_ovrlp(nspin,orbs%nkpts),1):: ovrlp
          integer,dimension(nspin):: norbTot
          type(paw_objects),optional,intent(inout)::paw
        end subroutine cholesky

        subroutine gsChol(iproc, nproc, psi, orthpar, nspinor,&
          orbs, nspin,ndim_ovrlp,norbArr,comms,paw)
          use module_base
          use module_types
          use communications_base, only: comms_cubic
          implicit none
          integer, intent(in) :: iproc, nproc,nspin
          integer, intent(inout) ::  nspinor
          type(orthon_data), intent(in):: orthpar
          type(orbitals_data):: orbs
          type(comms_cubic), intent(in) :: comms
          integer, dimension(nspin), intent(in) :: norbArr
          integer, dimension(nspin,0:orbs%nkpts), intent(inout) :: ndim_ovrlp
          real(wp),dimension(comms%nvctr_par(iproc,0)*orbs%nspinor*orbs%norb),intent(inout):: psi
          type(paw_objects),optional,intent(inout)::paw
        end subroutine gsCHol

        subroutine loewdin(iproc, norbIn, block1, ispinIn,&
          orbs, comms, nspin, psit, ovrlp, ndim_ovrlp, norbTot, paw)
          use module_base
          use module_types
          use communications_base, only: comms_cubic
          implicit none
          integer,intent(in):: iproc,norbIn, nspin, block1, ispinIn
          type(orbitals_data),intent(in):: orbs
          type(comms_cubic),intent(in):: comms
          real(kind=8),dimension(comms%nvctr_par(iproc,0)*orbs%nspinor*orbs%norb),intent(in out):: psit
          integer,dimension(nspin,0:orbs%nkpts):: ndim_ovrlp
          real(kind=8),dimension(ndim_ovrlp(nspin,orbs%nkpts)):: ovrlp
          integer,dimension(nspin):: norbTot
          type(paw_objects),optional,intent(inout)::paw
        end subroutine loewdin

        subroutine gramschmidt(iproc, norbIn, psit, ndim_ovrlp, ovrlp, orbs, nspin,&
          nspinor, comms, norbTot, block1, block2, ispinIn,paw)
          use module_base
          use module_types
          use communications_base, only: comms_cubic
          implicit none
          integer,intent(in):: iproc, norbIn, nspin, block1, block2, ispinIn
          integer, intent(out) :: nspinor
          type(orbitals_data):: orbs
          type(comms_cubic), intent(in) :: comms
          type(paw_objects),optional,intent(inout)::paw
          real(wp),dimension(comms%nvctr_par(iproc,0)*orbs%nspinor*orbs%norb),intent(inout):: psit
          integer,dimension(nspin,0:orbs%nkpts):: ndim_ovrlp
          real(wp),dimension(ndim_ovrlp(nspin,orbs%nkpts)):: ovrlp
          integer,dimension(nspin):: norbTot
        end subroutine gramschmidt

        subroutine orthogonalize(iproc,nproc,orbs,comms,psi,orthpar,paw)
          use module_base
          use module_types
          use communications_base, only: comms_cubic
          implicit none
          integer, intent(in) :: iproc,nproc
          type(orbitals_data), intent(in) :: orbs
          type(comms_cubic), intent(in) :: comms
          type(orthon_data), intent(in) :: orthpar
          real(wp), dimension(comms%nvctr_par(iproc,0)*orbs%nspinor*orbs%norb), intent(inout) :: psi
          type(paw_objects),optional,intent(inout) :: paw
        end subroutine orthogonalize

        subroutine calculate_density_kernel(iproc, nproc, isKernel, orbs, orbs_tmb, &
                   coeff, denskern, denskern_, keep_uncompressed_)
          use module_base
          use module_types
          use sparsematrix_base, only: sparse_matrix
          implicit none
          integer,intent(in):: iproc, nproc
          logical, intent(in) :: isKernel
          type(orbitals_data),intent(in):: orbs, orbs_tmb
          type(sparse_matrix), intent(in) :: denskern
          real(kind=8),dimension(denskern%nfvctr,orbs%norb),intent(in):: coeff   !only use the first (occupied) orbitals
          type(matrices), intent(out) :: denskern_
          logical,intent(in),optional :: keep_uncompressed_ !< keep the uncompressed kernel in denskern_%matrix (requires that this array is already allocated outside of the routine)
        end subroutine calculate_density_kernel

        subroutine reconstruct_kernel(iproc, nproc, inversion_method, &
                   blocksize_dsyev, blocksize_pdgemm, orbs, tmb, overlap_calculated)
          use module_base
          use module_types
          implicit none
          integer,intent(in):: iproc, nproc, blocksize_dsyev, blocksize_pdgemm, inversion_method
          type(orbitals_data),intent(in):: orbs
          type(DFT_wavefunction),intent(inout):: tmb
          logical,intent(inout):: overlap_calculated
        end subroutine reconstruct_kernel

        subroutine reorthonormalize_coeff(iproc, nproc, norb, blocksize_dsyev, blocksize_pdgemm, inversion_method, basis_orbs, &
                   basis_overlap, KS_overlap, basis_overlap_mat, coeff, orbs)
          use module_base
          use module_types
          use sparsematrix_base, only: sparse_matrix, matrices
          implicit none
          integer, intent(in) :: iproc, nproc, norb
          integer, intent(in) :: blocksize_dsyev, blocksize_pdgemm, inversion_method
          type(orbitals_data), intent(in) :: basis_orbs   !number of basis functions
          type(sparse_matrix),intent(inout) :: basis_overlap
          type(sparse_matrix),dimension(basis_overlap%nspin),intent(inout) :: KS_overlap
          type(matrices),intent(inout) :: basis_overlap_mat
          real(kind=8),dimension(basis_overlap%nfvctr,norb),intent(inout) :: coeff
          type(orbitals_data), intent(in) :: orbs   !Kohn-Sham orbitals that will be orthonormalized and their parallel distribution
        end subroutine reorthonormalize_coeff

        subroutine pulay_correction(iproc, nproc, orbs, at, rxyz, nlpsp, SIC, denspot, GPU, tmb, fpulay)
          use module_base
          use module_types
          implicit none
          integer,intent(in):: iproc, nproc
          type(orbitals_data),intent(in):: orbs
          type(atoms_data),intent(in):: at
          real(8),dimension(at%astruct%nat),intent(in):: rxyz
          type(DFT_PSP_projectors), intent(inout) :: nlpsp
          type(SIC_data),intent(in):: SIC
          type(DFT_local_fields), intent(inout) :: denspot
          type(GPU_pointers),intent(inout):: GPU
          type(DFT_wavefunction),intent(inout):: tmb
          real(8),dimension(3,at%astruct%nat),intent(out):: fpulay
        end subroutine pulay_correction

!!$        subroutine create_large_tmbs(iproc, nproc, KSwfn, tmb, denspot,nlpsp, input, at, rxyz, lowaccur_converged)
!!$          use module_base
!!$          use module_types
!!$          implicit none
!!$          integer,intent(in):: iproc, nproc
!!$          type(DFT_Wavefunction),intent(inout):: KSwfn, tmb
!!$          type(DFT_local_fields),intent(in):: denspot
!!$          type(DFT_PSP_projectors), intent(inout) :: nlpsp
!!$          type(input_variables),intent(in):: input
!!$          type(atoms_data),intent(in):: at
!!$          real(8),dimension(3,at%astruct%nat),intent(in):: rxyz
!!$          logical,intent(in):: lowaccur_converged
!!$        end subroutine create_large_tmbs


        subroutine solvePrecondEquation(iproc,nproc,lr,ncplx,ncong,cprecr,&
             hx,hy,hz,kx,ky,kz,x,  rxyzParab, orbs, potentialPrefac, confPotOrder,&
             work_conv, w)
          use module_base
          use module_types
          implicit none
          integer, intent(in) :: iproc,nproc,ncong,ncplx,confPotOrder
          real(gp), intent(in) :: hx,hy,hz,cprecr,kx,ky,kz
          type(locreg_descriptors), intent(in) :: lr
          real(wp), intent(inout) :: x
          real(8),dimension(3),intent(in):: rxyzParab
          type(orbitals_data), intent(in):: orbs
          real(8):: potentialPrefac
          type(workarrays_quartic_convolutions),intent(inout):: work_conv !< workarrays for the convolutions
          type(workarr_precond),intent(inout) :: w !< workarrays
        end subroutine solvePrecondEquation

        subroutine init_local_work_arrays(n1, n2, n3, nfl1, nfu1, nfl2, nfu2, nfl3, nfu3, with_confpot, work)
          use module_base
          use module_types
          implicit none
          integer,intent(in)::n1, n2, n3, nfl1, nfu1, nfl2, nfu2, nfl3, nfu3
          logical,intent(in):: with_confpot
          type(workarrays_quartic_convolutions),intent(inout):: work
        end subroutine init_local_work_arrays

        subroutine psi_to_kinpsi(iproc,npsidim_orbs,orbs,lzd,psi,hpsi,ekin_sum)
          use module_base
          use module_types
          implicit none
          integer, intent(in) :: iproc,npsidim_orbs
          type(orbitals_data), intent(in) :: orbs
          type(local_zone_descriptors), intent(in) :: Lzd
          real(wp), dimension(orbs%npsidim_orbs), intent(in) :: psi
          real(gp), intent(out) :: ekin_sum
          real(wp), dimension(orbs%npsidim_orbs), intent(inout) :: hpsi
        end subroutine psi_to_kinpsi

        subroutine copy_old_supportfunctions(iproc,orbs,lzd,phi,lzd_old,phi_old)
          use module_base
          use module_types
          implicit none
          integer,intent(in) :: iproc
          type(orbitals_data), intent(in) :: orbs
          type(local_zone_descriptors), intent(in) :: lzd
          type(local_zone_descriptors), intent(inout) :: lzd_old
          real(wp), dimension(:), pointer :: phi,phi_old
        end subroutine copy_old_supportfunctions

        subroutine input_memory_linear(iproc, nproc, at, KSwfn, tmb, tmb_old, denspot, input, &
                   rxyz_old, rxyz, denspot0, energs, nlpsp, GPU, ref_frags, cdft)
          use module_base
          use module_types
          use module_fragments
          use constrained_dft
          implicit none
          integer,intent(in) :: iproc, nproc
          type(atoms_data), intent(inout) :: at
          type(DFT_wavefunction),intent(inout):: KSwfn
          type(DFT_wavefunction),intent(inout):: tmb, tmb_old
          type(DFT_local_fields), intent(inout) :: denspot
          type(input_variables),intent(in):: input
          real(gp),dimension(3,at%astruct%nat),intent(in) :: rxyz_old, rxyz
          real(8),dimension(max(denspot%dpbox%ndims(1)*denspot%dpbox%ndims(2)*denspot%dpbox%n3p,1)),intent(out):: denspot0
          type(energy_terms),intent(inout):: energs
          type(DFT_PSP_projectors), intent(inout) :: nlpsp
          type(GPU_pointers), intent(inout) :: GPU
          type(system_fragment), dimension(:), intent(in) :: ref_frags
          type(cdft_data), intent(inout) :: cdft
        end subroutine input_memory_linear

        subroutine copy_old_coefficients(norb_tmb, nfvctr, coeff, coeff_old)
          use module_base
          implicit none
          integer,intent(in):: norb_tmb, nfvctr
          real(8),dimension(:,:),pointer:: coeff, coeff_old
        end subroutine copy_old_coefficients

        subroutine copy_old_inwhichlocreg(norb_tmb, inwhichlocreg, inwhichlocreg_old, onwhichatom, onwhichatom_old)
          use module_base
          implicit none
          integer,intent(in):: norb_tmb
          integer,dimension(:),pointer:: inwhichlocreg, inwhichlocreg_old, onwhichatom, onwhichatom_old
        end subroutine copy_old_inwhichlocreg

        subroutine reformat_supportfunctions(iproc,nproc,at,rxyz_old,rxyz,add_derivatives,tmb,ndim_old,lzd_old,&
               frag_trans,psi_old,input_dir,input_frag,ref_frags,max_shift,phi_array_old)
          use module_base
          use module_types
          use module_fragments
          implicit none
          integer, intent(in) :: iproc,nproc
          integer, intent(in) :: ndim_old
          type(atoms_data), intent(in) :: at
          real(gp), dimension(3,at%astruct%nat), intent(in) :: rxyz,rxyz_old
          type(DFT_wavefunction), intent(inout) :: tmb
          type(local_zone_descriptors), intent(inout) :: lzd_old
          type(fragment_transformation), dimension(tmb%orbs%norbp), intent(in) :: frag_trans
          real(wp), dimension(:), pointer :: psi_old
          type(phi_array), dimension(tmb%orbs%norbp), optional, intent(in) :: phi_array_old
          logical, intent(in) :: add_derivatives
          character(len=*), intent(in) :: input_dir
          type(fragmentInputParameters), intent(in) :: input_frag
          type(system_fragment), dimension(:), intent(in) :: ref_frags
          real(gp),intent(out) :: max_shift
        end subroutine reformat_supportfunctions

        subroutine reformat_one_supportfunction(llr,llr_old,geocode,hgrids_old,n_old,psigold,&
             hgrids,n,centre_old,centre_new,da,frag_trans,psi,psirold)
          use module_base
          use module_types
          use module_fragments
          implicit none
          integer, dimension(3), intent(in) :: n,n_old
          real(gp), dimension(3), intent(in) :: hgrids,hgrids_old
          !type(wavefunctions_descriptors), intent(in) :: wfd
          type(locreg_descriptors), intent(in) :: llr, llr_old
          character(len=1), intent(in) :: geocode !< @copydoc poisson_solver::doc::geocode
          real(gp), dimension(3), intent(inout) :: centre_old,centre_new,da
          type(fragment_transformation), intent(in) :: frag_trans
          real(wp), dimension(0:n_old(1),2,0:n_old(2),2,0:n_old(3),2), intent(in) :: psigold
          real(wp), dimension(llr%wfd%nvctr_c+7*llr%wfd%nvctr_f), intent(out) :: psi
          real(wp), dimension(llr_old%d%n1i,llr_old%d%n2i,llr_old%d%n3i), optional, intent(in) :: psirold
        end subroutine reformat_one_supportfunction

!!$        subroutine get_derivative_supportfunctions(ndim, hgrid, lzd, lorbs, phi, phid)
!!$          use module_base
!!$          use module_types
!!$          implicit none
!!$          integer,intent(in):: ndim
!!$          real(kind=8),intent(in) :: hgrid
!!$          type(local_zone_descriptors),intent(in) :: lzd
!!$          type(orbitals_data),intent(in) :: lorbs
!!$          real(kind=8),dimension(lorbs%npsidim_orbs),intent(in) :: phi !< Basis functions
!!$          real(kind=8),dimension(3*lorbs%npsidim_orbs),intent(inout) :: phid  !< Derivative basis functions
!!$        end subroutine get_derivative_supportfunctions

<<<<<<< HEAD
!!$        subroutine determine_locregSphere_parallel(iproc,nproc,nlr,hx,hy,hz,astruct,orbs,Glr,Llr,calculateBounds)!,outofzone)
!!$          use module_base
!!$          use module_types
!!$          implicit none
!!$          integer, intent(in) :: iproc,nproc
!!$          integer, intent(in) :: nlr
!!$          real(gp), intent(in) :: hx,hy,hz
!!$          type(atomic_structure),intent(in) :: astruct
!!$          type(orbitals_data),intent(in) :: orbs
!!$          type(locreg_descriptors), intent(in) :: Glr
!!$          type(locreg_descriptors), dimension(nlr), intent(inout) :: Llr
!!$          logical,dimension(nlr),intent(in) :: calculateBounds
!!$        end subroutine determine_locregSphere_parallel

!!$        subroutine communicate_basis_for_density_collective(iproc, nproc, lzd, npsidim, orbs, lphi, collcom_sr)
!!$          use module_base
!!$          use module_types
!!$          implicit none
!!$          integer,intent(in) :: iproc, nproc, npsidim
!!$          type(local_zone_descriptors),intent(in) :: lzd
!!$          type(orbitals_data),intent(in) :: orbs
!!$          real(kind=8),dimension(npsidim),intent(in) :: lphi
!!$          type(comms_linear),intent(inout) :: collcom_sr
!!$        end subroutine communicate_basis_for_density_collective
=======
        subroutine communicate_basis_for_density_collective(iproc, nproc, lzd, npsidim, orbs, lphi, collcom_sr)
          use module_base
          use module_types
          implicit none
          integer,intent(in) :: iproc, nproc, npsidim
          type(local_zone_descriptors),intent(in) :: lzd
          type(orbitals_data),intent(in) :: orbs
          real(kind=8),dimension(npsidim),intent(in) :: lphi
          type(comms_linear),intent(inout) :: collcom_sr
        end subroutine communicate_basis_for_density_collective
>>>>>>> cf1cab5b

!!$        subroutine kswfn_init_comm(wfn, dpbox, iproc, nproc, nspin, imethod_overlap)
!!$          use module_types
!!$          implicit none
!!$          integer, intent(in) :: iproc, nproc, nspin, imethod_overlap
!!$          type(DFT_wavefunction), intent(inout) :: wfn
!!$          type(denspot_distribution), intent(in) :: dpbox
!!$        end subroutine kswfn_init_comm

!!$        subroutine nonlocal_forces_linear(iproc,nproc,npsidim_orbs,lr,hx,hy,hz,at,rxyz,&
!!$             orbs,nlpsp,lzd,phi,denskern,denskern_mat,fsep,refill,strten)
!!$          use module_base
!!$          use module_types
!!$          implicit none
!!$          type(atoms_data), intent(in) :: at
!!$          type(local_zone_descriptors), intent(in) :: lzd
!!$          type(DFT_PSP_projectors), intent(inout) :: nlpsp
!!$          logical, intent(in) :: refill
!!$          integer, intent(in) :: iproc, nproc, npsidim_orbs
!!$          real(gp), intent(in) :: hx,hy,hz
!!$          type(locreg_descriptors) :: lr
!!$          type(orbitals_data), intent(in) :: orbs
!!$          real(gp), dimension(3,at%astruct%nat), intent(in) :: rxyz
!!$          real(wp), dimension(npsidim_orbs), intent(in) :: phi
!!$          type(sparse_matrix),intent(in) :: denskern
!!$          type(matrices),intent(inout) :: denskern_mat
!!$          real(gp), dimension(3,at%astruct%nat), intent(inout) :: fsep
!!$          real(gp), dimension(6), intent(out) :: strten
!!$        end subroutine nonlocal_forces_linear

!!$        subroutine set_variables_for_hybrid(iproc, nlr, input, at, orbs, lowaccur_converged, damping_factor, confdatarr, &
!!$                   target_function, nit_basis, nit_scc, mix_hist, locrad, alpha_mix, convCritMix, &
!!$                   conv_crit_TMB)
!!$          use module_base
!!$          use module_types
!!$          implicit none
!!$          integer,intent(in) :: iproc, nlr
!!$          type(input_variables),intent(in) :: input
!!$          type(atoms_data),intent(in) :: at
!!$          type(orbitals_data),intent(in) :: orbs
!!$          logical,intent(out) :: lowaccur_converged
!!$          real(kind=8),intent(in) :: damping_factor
!!$          type(confpot_data),dimension(orbs%norbp),intent(inout) :: confdatarr
!!$          integer,intent(out) :: target_function, nit_basis, nit_scc, mix_hist
!!$          real(kind=8),dimension(nlr),intent(out) :: locrad
!!$          real(kind=8),intent(out) :: alpha_mix, convCritMix, conv_crit_TMB
!!$        end subroutine set_variables_for_hybrid

<<<<<<< HEAD
!!$        subroutine locreg_bounds(n1,n2,n3,nfl1,nfu1,nfl2,nfu2,nfl3,nfu3,wfd,bounds)
!!$          use locregs, only: wavefunctions_descriptors, convolutions_bounds
!!$          implicit none
!!$          integer, intent(in) :: n1,n2,n3
!!$          integer, intent(in) :: nfl1,nfu1,nfl2,nfu2,nfl3,nfu3
!!$          type(wavefunctions_descriptors), intent(in) :: wfd
!!$          type(convolutions_bounds), intent(out) :: bounds
!!$        end subroutine locreg_bounds
!!$
!!$        subroutine wfd_to_logrids(n1,n2,n3,wfd,logrid_c,logrid_f)
!!$          use module_base
!!$          use module_types
!!$          implicit none
!!$          integer, intent(in) :: n1,n2,n3
!!$          type(wavefunctions_descriptors), intent(in) :: wfd
!!$          logical, dimension(0:n1,0:n2,0:n3), intent(out) :: logrid_c,logrid_f
!!$        end subroutine wfd_to_logrids

!!$        subroutine make_bounds(n1,n2,n3,logrid,ibyz,ibxz,ibxy)
!!$           implicit none
!!$           integer, intent(in) :: n1,n2,n3
!!$           logical, dimension(0:n1,0:n2,0:n3), intent(in) :: logrid
!!$           integer, dimension(2,0:n2,0:n3), intent(out) :: ibyz
!!$           integer, dimension(2,0:n1,0:n3), intent(out) :: ibxz
!!$           integer, dimension(2,0:n1,0:n2), intent(out) :: ibxy
!!$        end subroutine make_bounds

!!$        subroutine make_all_ib(n1,n2,n3,nfl1,nfu1,nfl2,nfu2,nfl3,nfu3,&
!!$             ibxy_c,ibzzx_c,ibyyzz_c,ibxy_f,ibxy_ff,ibzzx_f,ibyyzz_f,&
!!$             ibyz_c,ibzxx_c,ibxxyy_c,ibyz_f,ibyz_ff,ibzxx_f,ibxxyy_f,ibyyzz_r)
!!$          use module_base
!!$          implicit none
!!$          integer,intent(in)::n1,n2,n3,nfl1,nfu1,nfl2,nfu2,nfl3,nfu3
!!$          integer :: i1,i2,i3,i_stat,i_all !n(c) m1,m2,m3
!!$          integer,intent(in):: ibyz_c(2,0:n2,0:n3),ibxy_c(2,0:n1,0:n2)
!!$          integer,intent(in):: ibyz_f(2,0:n2,0:n3),ibxy_f(2,0:n1,0:n2)
!!$          integer,intent(inout):: ibzzx_c(2,-14:2*n3+16,0:n1)
!!$          integer,intent(out):: ibyyzz_c(2,-14:2*n2+16,-14:2*n3+16)
!!$          integer,intent(out):: ibxy_ff(2,nfl1:nfu1,nfl2:nfu2)
!!$          integer,intent(inout):: ibzzx_f(2,-14+2*nfl3:2*nfu3+16,nfl1:nfu1)
!!$          integer,intent(out):: ibyyzz_f(2,-14+2*nfl2:2*nfu2+16,-14+2*nfl3:2*nfu3+16)
!!$          integer,intent(out):: ibzxx_c(2,0:n3,-14:2*n1+16) ! extended boundary arrays
!!$          integer,intent(out):: ibxxyy_c(2,-14:2*n1+16,-14:2*n2+16)
!!$          integer,intent(inout):: ibyz_ff(2,nfl2:nfu2,nfl3:nfu3)
!!$          integer,intent(out):: ibzxx_f(2,nfl3:nfu3,2*nfl1-14:2*nfu1+16)
!!$          integer,intent(out):: ibxxyy_f(2,2*nfl1-14:2*nfu1+16,2*nfl2-14:2*nfu2+16)
!!$          integer,intent(out):: ibyyzz_r(2,-14:2*n2+16,-14:2*n3+16)
!!$        end subroutine make_all_ib

!!$        subroutine make_ib_inv(logrid_big,ibxy,ibzzx,ibyyzz,nfl1,nfu1,nfl2,nfu2,nfl3,nfu3)
!!$          implicit none
!!$          integer, intent(in) :: nfl1,nfu1,nfl2,nfu2,nfl3,nfu3
!!$          integer,intent(in):: ibxy(2,nfl1:nfu1,nfl2:nfu2)
!!$          integer,intent(inout):: ibzzx(2,-14+2*nfl3:2*nfu3+16,nfl1:nfu1)
!!$          integer,intent(out):: ibyyzz(2,-14+2*nfl2:2*nfu2+16,-14+2*nfl3:2*nfu3+16)
!!$          logical, intent(inout) :: logrid_big(nfl3:nfu3,2*nfl1-14:2*nfu1+16,2*nfl2-14:2*nfu2+16)! work array
!!$          integer :: nt
!!$        end subroutine make_ib_inv

!!$        subroutine ib_to_logrid_inv(ib,logrid,nfl,nfu,ndat)
!!$          implicit none
!!$          integer, intent(in) :: ndat,nfl,nfu
!!$          integer, intent(in) :: ib(2,ndat)! input
!!$          logical, intent(out) :: logrid(-14+2*nfl:2*nfu+16,ndat)! output
!!$        end subroutine ib_to_logrid_inv
!!$
!!$        subroutine ib_from_logrid_inv(ib,logrid,ml1,mu1,ndat)
!!$          implicit none
!!$          integer, intent(in) :: ml1,mu1,ndat
!!$          integer, intent(out) :: ib(2,ndat)
!!$          logical, intent(in) :: logrid(ndat,ml1:mu1)
!!$        end subroutine ib_from_logrid_inv
!!$
!!$        subroutine squares(ib,n2,n3)
!!$          implicit none
!!$          integer,intent(in)::n2,n3
!!$          integer,intent(inout)::ib(2,0:n2,0:n3)
!!$        end subroutine squares
!!$
!!$        subroutine make_ib_c(logrid_big,ibyz,ibzxx,ibxxyy,n1,n2,n3)
!!$          implicit none
!!$          integer nt,n1,n2,n3
!!$          integer ibyz(2,0:n2,0:n3)! input
!!$          integer ibzxx(2,0:n3,-14:2*n1+16)!output
!!$          integer ibxxyy(2,-14:2*n1+16,-14:2*n2+16)!output
!!$          logical logrid_big(0:n3,-14:2*n1+16,-14:2*n2+16)! work array
!!$        end subroutine make_ib_c
!!$
!!$        subroutine ib_to_logrid_rot(ib,logrid,nfl,nfu,ndat)
!!$          implicit none
!!$          integer ndat,nfl,nfu,l,i
!!$          integer ib(2,ndat)! input
!!$          logical logrid(ndat,-14+2*nfl:2*nfu+16)! output
!!$        end subroutine ib_to_logrid_rot

!!$        subroutine ib_from_logrid(ib,logrid,ml1,mu1,ndat)
!!$          implicit none
!!$          integer i,i1
!!$          integer ml1,mu1,ndat
!!$          integer ib(2,ndat)
!!$          logical logrid(ml1:mu1,ndat)
!!$        end subroutine ib_from_logrid
!!$
!!$        subroutine make_ib(logrid_big,ibyz,ibzxx,ibxxyy,nfl1,nfu1,nfl2,nfu2,nfl3,nfu3)
!!$          implicit none
!!$          integer nt,nfl1,nfu1,nfl2,nfu2,nfl3,nfu3
!!$          integer ibyz(  2,nfl2:nfu2,nfl3:nfu3)! input
!!$          integer ibzxx( 2,          nfl3:nfu3,2*nfl1-14:2*nfu1+16)!output
!!$          integer ibxxyy(2,                    2*nfl1-14:2*nfu1+16,2*nfl2-14:2*nfu2+16)!output
!!$          logical logrid_big(           nfl3:nfu3,2*nfl1-14:2*nfu1+16,2*nfl2-14:2*nfu2+16)! work array
!!$        end subroutine make_ib

!!$        subroutine squares_1d(ib,nfl2,nfu2,nfl3,nfu3)
!!$          implicit none
!!$          integer,intent(in) :: nfl2,nfu2,nfl3,nfu3
!!$          integer,intent(inout) :: ib(2,nfl2:nfu2,nfl3:nfu3)
!!$        end subroutine squares_1d

        subroutine orthonormalize_subset(iproc, nproc, methTransformOverlap, npsidim_orbs, &
                   orbs, at, minorbs_type, maxorbs_type, lzd, ovrlp, inv_ovrlp_half, collcom, orthpar, &
                   lphi, psit_c, psit_f, can_use_transposed)
          use module_base
          use module_types
          use sparsematrix_base, only: sparse_matrix
          implicit none
          integer,intent(in) :: iproc,nproc,methTransformOverlap,npsidim_orbs
          type(orbitals_data),intent(in) :: orbs
          type(atoms_data),intent(in) :: at
          integer,dimension(at%astruct%ntypes),intent(in) :: minorbs_type, maxorbs_type
          type(local_zone_descriptors),intent(in) :: lzd
          type(sparse_matrix),intent(inout) :: ovrlp
          type(sparse_matrix),intent(inout) :: inv_ovrlp_half ! technically inv_ovrlp structure, but same pattern
          type(comms_linear),intent(in) :: collcom
          type(orthon_data),intent(in) :: orthpar
          real(kind=8),dimension(npsidim_orbs), intent(inout) :: lphi
          real(kind=8),dimension(:),pointer :: psit_c, psit_f
          logical,intent(inout) :: can_use_transposed
        end subroutine orthonormalize_subset

        subroutine gramschmidt_subset(iproc, nproc, methTransformOverlap, npsidim_orbs, &
                   orbs, at, minorbs_type, maxorbs_type, lzd, ovrlp, inv_ovrlp_half, collcom, orthpar, &
                   lphi, psit_c, psit_f, can_use_transposed)
          use module_base
          use module_types
          use sparsematrix_base, only: sparse_matrix
          implicit none
          integer,intent(in) :: iproc,nproc,methTransformOverlap,npsidim_orbs
          type(orbitals_data),intent(in) :: orbs
          type(atoms_data),intent(in) :: at
          integer,dimension(at%astruct%ntypes),intent(in) :: minorbs_type, maxorbs_type
          type(local_zone_descriptors),intent(in) :: lzd
          type(sparse_matrix),intent(inout) :: ovrlp
          type(sparse_matrix),intent(inout) :: inv_ovrlp_half ! technically inv_ovrlp structure, but same pattern
          type(comms_linear),intent(in) :: collcom
          type(orthon_data),intent(in) :: orthpar
          real(kind=8),dimension(npsidim_orbs), intent(inout) :: lphi
          real(kind=8),dimension(:),pointer :: psit_c, psit_f
          logical,intent(inout) :: can_use_transposed
        end subroutine gramschmidt_subset
=======
>>>>>>> cf1cab5b

        subroutine input_wf_memory_new(nproc,iproc, atoms, &
                 rxyz_old, hx_old, hy_old, hz_old, psi_old,lzd_old, &
                 rxyz,psi,orbs,lzd)
          use module_defs
          use module_types
          implicit none
          integer, intent(in) :: iproc,nproc
          type(atoms_data), intent(in) :: atoms
          real(gp), dimension(3, atoms%astruct%nat), intent(in) :: rxyz, rxyz_old
          real(gp), intent(in) :: hx_old, hy_old, hz_old
          type(orbitals_data), intent(in) :: orbs
          type(local_zone_descriptors), intent(in) :: lzd_old
          type(local_zone_descriptors), intent(in) :: lzd
          real(wp), dimension(:), pointer :: psi, psi_old
        end subroutine input_wf_memory_new

        subroutine integral_equation(iproc,nproc,atoms,wfn,ngatherarr,local_potential,GPU,xc,nlpsp,rxyz,paw)
          use module_base
          use module_types
          use module_xc
          implicit none
          integer, intent(in) :: iproc,nproc
          type(atoms_data), intent(in) :: atoms
          type(DFT_wavefunction), intent(in) :: wfn
          type(GPU_pointers), intent(inout) :: GPU
          type(DFT_PSP_projectors), intent(inout) :: nlpsp
          type(xc_info), intent(in) :: xc
          type(paw_objects), intent(inout) :: paw
          integer, dimension(0:nproc-1,2), intent(in) :: ngatherarr
          real(gp), dimension(3,atoms%astruct%nat), intent(in) :: rxyz
          real(dp), dimension(:), pointer :: local_potential
        end subroutine integral_equation

        subroutine atoms_new(atoms)
          use module_types
          implicit none
          type(atoms_data), pointer :: atoms
        end subroutine atoms_new

        subroutine inputs_new(in)
          use module_input_keys, only: input_variables
          implicit none
          type(input_variables), pointer :: in
        end subroutine inputs_new

<<<<<<< HEAD
!!$        subroutine init_matrixindex_in_compressed_fortransposed(iproc, nproc, orbs, collcom, collcom_shamop, &
!!$                   collcom_sr, sparsemat)
!!$          use module_base
!!$          use module_types
!!$          use sparsematrix_base, only: sparse_matrix
!!$          implicit none
!!$          integer,intent(in) :: iproc, nproc
!!$          type(orbitals_data),intent(in) :: orbs
!!$          type(comms_linear),intent(in) :: collcom, collcom_shamop, collcom_sr
!!$          type(sparse_matrix), intent(inout) :: sparsemat
!!$        end subroutine init_matrixindex_in_compressed_fortransposed

!!$        subroutine compress_polynomial_vector(iproc, nproc, nsize_polynomial, norb, norbp, isorb, &
!!$                   fermi, vector, vector_compressed)
!!$          use module_base
!!$          use module_types
!!$          use sparsematrix_base, only: sparse_matrix
!!$          implicit none
!!$          integer,intent(in) :: iproc, nproc, nsize_polynomial, norb, norbp, isorb
!!$          type(sparse_matrix),intent(in) :: fermi
!!$          real(kind=8),dimension(norb,norbp),intent(in) :: vector
!!$          real(kind=8),dimension(nsize_polynomial),intent(out) :: vector_compressed
!!$        end subroutine compress_polynomial_vector

!!$        subroutine purify_kernel(iproc, nproc, tmb, overlap_calculated, it_shift, it_opt, order_taylor, &
!!$                   max_inversion_error, purification_quickreturn, ispin)
!!$          use module_base
!!$          use module_types
!!$          implicit none
!!$          integer,intent(in) :: iproc, nproc
!!$          integer,intent(inout) :: order_taylor
!!$          real(kind=8),intent(in) :: max_inversion_error
!!$          type(DFT_wavefunction),intent(inout):: tmb
!!$          logical,intent(inout):: overlap_calculated
!!$          integer,intent(in) :: it_shift, it_opt
!!$          logical,intent(in) :: purification_quickreturn
!!$          integer,intent(in) :: ispin
!!$        end subroutine purify_kernel
=======
        subroutine purify_kernel(iproc, nproc, tmb, overlap_calculated, it_shift, it_opt, order_taylor, &
                   max_inversion_error, purification_quickreturn, ispin)
          use module_base
          use module_types
          implicit none
          integer,intent(in) :: iproc, nproc
          integer,intent(inout) :: order_taylor
          real(kind=8),intent(in) :: max_inversion_error
          type(DFT_wavefunction),intent(inout):: tmb
          logical,intent(inout):: overlap_calculated
          integer,intent(in) :: it_shift, it_opt
          logical,intent(in) :: purification_quickreturn
          integer,intent(in) :: ispin
        end subroutine purify_kernel
>>>>>>> cf1cab5b

        subroutine optimize_coeffs(iproc, nproc, orbs, tmb, ldiis_coeff, fnrm, fnrm_crit, itmax, energy, &
               sd_fit_curve, factor, itout, it_scc, it_cdft, order_taylor, max_inversion_error, reorder, num_extra)
          use module_base
          use module_types
          use diis_sd_optimization
          implicit none
          integer,intent(in):: iproc, nproc, itmax, itout, it_scc, it_cdft
          integer,intent(inout) :: order_taylor
          real(kind=8),intent(in) :: max_inversion_error
          type(orbitals_data),intent(in):: orbs
          type(DFT_wavefunction),intent(inout):: tmb
          type(DIIS_obj), intent(inout) :: ldiis_coeff
          real(kind=gp),intent(in):: fnrm_crit
          real(kind=gp),intent(out):: fnrm
          real(kind=gp), intent(inout) :: energy
          logical, intent(in) :: sd_fit_curve
          real(kind=gp), intent(in) :: factor
          integer, optional, intent(in) :: num_extra
          logical, optional, intent(in) :: reorder
        end subroutine optimize_coeffs

        subroutine calculate_residue_ks(iproc, nproc, num_extra, ksorbs, tmb, hpsit_c, hpsit_f)
          use module_base
          use module_types
          implicit none

          ! Calling arguments
          integer, intent(in) :: iproc, nproc, num_extra
          type(dft_wavefunction), intent(inout) :: tmb
          type(orbitals_data), intent(in) :: ksorbs
          real(kind=8),dimension(:),pointer :: hpsit_c, hpsit_f
        end subroutine calculate_residue_ks

        subroutine write_energies(iter,iscf,energs,gnrm,gnrm_zero,comment,only_energies)
          use module_base
          use module_types
          use yaml_output
          implicit none
          integer, intent(in) :: iter,iscf
          type(energy_terms), intent(in) :: energs
          real(gp), intent(in) :: gnrm,gnrm_zero
          character(len=*), intent(in) :: comment
          logical,intent(in),optional :: only_energies
        end subroutine write_energies

<<<<<<< HEAD
        subroutine small_to_large_locreg(iproc, npsidim_orbs_small, npsidim_orbs_large, lzdsmall, lzdlarge, &
               orbs, phismall, philarge, to_global)
          use module_base
          use module_types
          implicit none
          integer,intent(in) :: iproc, npsidim_orbs_small, npsidim_orbs_large
          type(local_zone_descriptors),intent(in) :: lzdsmall, lzdlarge
          type(orbitals_data),intent(in) :: orbs
          real(kind=8),dimension(npsidim_orbs_small),intent(in) :: phismall
          real(kind=8),dimension(npsidim_orbs_large),intent(out) :: philarge
          logical,intent(in),optional :: to_global
        end subroutine small_to_large_locreg

!!$        subroutine get_KS_residue(iproc, nproc, tmb, KSorbs, hpsit_c, hpsit_f, KSres)
!!$          use module_base
!!$          use module_types
!!$          implicit none
!!$          integer,intent(in) :: iproc, nproc
!!$          type(DFT_wavefunction) :: tmb
!!$          type(orbitals_data),intent(in) :: KSorbs
!!$          real(kind=8),dimension(tmb%ham_descr%collcom%ndimind_c),intent(in) :: hpsit_c
!!$          real(kind=8),dimension(7*tmb%ham_descr%collcom%ndimind_f),intent(in) :: hpsit_f
!!$          real(kind=8),intent(out) :: KSres
!!$        end subroutine get_KS_residue
=======
        subroutine get_KS_residue(iproc, nproc, tmb, KSorbs, hpsit_c, hpsit_f, KSres)
          use module_base
          use module_types
          implicit none
          integer,intent(in) :: iproc, nproc
          type(DFT_wavefunction) :: tmb
          type(orbitals_data),intent(in) :: KSorbs
          real(kind=8),dimension(tmb%ham_descr%collcom%ndimind_c),intent(in) :: hpsit_c
          real(kind=8),dimension(7*tmb%ham_descr%collcom%ndimind_f),intent(in) :: hpsit_f
          real(kind=8),intent(out) :: KSres
        end subroutine get_KS_residue
>>>>>>> cf1cab5b

        subroutine applyprojectorsonthefly(iproc,orbs,at,lr,&
             rxyz,hx,hy,hz,wfd,nlpsp,psi,hpsi,eproj_sum,&
             paw)
          use module_base
          use module_types
          use gaussians, only:gaussian_basis
          implicit none
          integer, intent(in) :: iproc
          real(gp), intent(in) :: hx,hy,hz
          type(atoms_data), intent(in) :: at
          type(orbitals_data), intent(in) :: orbs
          type(wavefunctions_descriptors), intent(in) :: wfd
          type(DFT_PSP_projectors), intent(inout) :: nlpsp
          type(locreg_descriptors),intent(in) :: lr
          real(gp), dimension(3,at%astruct%nat), intent(in) :: rxyz
          real(wp), dimension((wfd%nvctr_c+7*wfd%nvctr_f)*orbs%nspinor*orbs%norbp), intent(in) :: psi
          real(wp), dimension((wfd%nvctr_c+7*wfd%nvctr_f)*orbs%nspinor*orbs%norbp), intent(inout) :: hpsi
          real(gp), intent(out) :: eproj_sum
          type(paw_objects),optional,intent(inout)::paw
        end subroutine applyprojectorsonthefly

!!$        subroutine pulay_correction_new(iproc, nproc, tmb, orbs, at, fpulay)
!!$          use module_base
!!$          use module_types
!!$          use yaml_output
!!$          implicit none
!!$          integer,intent(in) :: iproc, nproc
!!$          type(DFT_wavefunction),intent(inout) :: tmb
!!$          type(orbitals_data),intent(in) :: orbs
!!$          type(atoms_data),intent(in) :: at
!!$          real(kind=8),dimension(3,at%astruct%nat),intent(out) :: fpulay
!!$        end subroutine pulay_correction_new

!!$        subroutine increase_FOE_cutoff(iproc, nproc, lzd, astruct, input, orbs_KS, orbs, foe_obj, init)
!!$          use module_base
!!$          use module_types
!!$          use foe_base, only: foe_data
!!$          implicit none
!!$          integer,intent(in) :: iproc, nproc
!!$          type(local_zone_descriptors),intent(in) :: lzd
!!$          type(atomic_structure),intent(in) :: astruct
!!$          type(input_variables),intent(in) :: input
!!$          type(orbitals_data),intent(in) :: orbs_KS, orbs
!!$          type(foe_data),intent(out) :: foe_obj
!!$          logical,intent(in) :: init
!!$        end subroutine increase_FOE_cutoff

!!$        subroutine astruct_set_n_atoms(astruct, nat)
!!$          use module_base
!!$          use module_atoms, only: atomic_structure
!!$          implicit none
!!$          type(atomic_structure), intent(inout) :: astruct
!!$          integer, intent(in) :: nat
!!$        end subroutine astruct_set_n_atoms

!!$        subroutine astruct_set_n_types(astruct, ntypes)
!!$          use module_base
!!$          use module_atoms, only: atomic_structure
!!$          implicit none
!!$          type(atomic_structure), intent(inout) :: astruct
!!$          integer, intent(in) :: ntypes
!!$        end subroutine astruct_set_n_types

!!$        subroutine allocate_atoms_nat(atoms)
!!$          use module_base
!!$          use module_atoms, only: atoms_data
!!$          use ao_inguess, only : aoig_data_null
!!$          implicit none
!!$          type(atoms_data), intent(inout) :: atoms
!!$        end subroutine allocate_atoms_nat

!!$        subroutine allocate_atoms_ntypes(atoms)
!!$          use module_base
!!$          use module_atoms, only: atoms_data
!!$          implicit none
!!$          type(atoms_data), intent(inout) :: atoms
!!$        end subroutine allocate_atoms_ntypes

!!$        subroutine astruct_set_symmetries(astruct, disableSym, tol, elecfield, nspin)
!!$          use module_base
!!$          use module_atoms, only: atomic_structure,deallocate_symmetry_data
!!$          use defs_basis
!!$          use m_ab6_symmetry
!!$          implicit none
!!$          type(atomic_structure), intent(inout) :: astruct
!!$          logical, intent(in) :: disableSym
!!$          real(gp), intent(in) :: tol
!!$          real(gp), intent(in) :: elecfield(3)
!!$          integer, intent(in) :: nspin
!!$        end  subroutine astruct_set_symmetries


!!$        subroutine psp_from_data(symbol, nzatom, nelpsp, npspcode, ixc, psppar, exists)
!!$          use module_base
!!$          use module_xc
!!$          implicit none
!!$          character(len = *), intent(in) :: symbol
!!$          integer, intent(inout) :: ixc
!!$          integer, intent(out) :: nzatom, nelpsp, npspcode
!!$          real(gp), intent(out) :: psppar(0:4,0:6)
!!$          logical, intent(out) :: exists
!!$        end subroutine psp_from_data

<<<<<<< HEAD
!!$        subroutine total_energies(energs, iter, iproc)
!!$          use module_base
!!$          use module_types
!!$          implicit none
!!$          type(energy_terms), intent(inout) :: energs
!!$          integer, intent(in) :: iter, iproc
!!$        end subroutine total_energies
=======
        subroutine total_energies(energs, iter, iproc)
          use module_base
          use module_types
          implicit none
          type(energy_terms), intent(inout) :: energs
          integer, intent(in) :: iter, iproc
        end subroutine total_energies

        !!subroutine ext_buffers(periodic,nl,nr)
        !!  implicit none
        !!  logical, intent(in) :: periodic
        !!  integer, intent(out) :: nl,nr
        !!end subroutine ext_buffers

        subroutine ind_positions(periodic,i,n,j,go)
          implicit none
          logical, intent(in) :: periodic
          integer, intent(in) :: i,n
          logical, intent(out) :: go
          integer, intent(out) :: j
        end subroutine ind_positions

        subroutine eigensystem_info(iproc,nproc,tolerance,nvctr,orbs,psi)
          use module_base
          use module_types
          implicit none
          integer, intent(in) :: iproc,nproc,nvctr
          real(gp), intent(in) :: tolerance
          type(orbitals_data), intent(inout) :: orbs
          real(wp), dimension(nvctr,orbs%nspinor,orbs%norbp), intent(in) :: psi
        end subroutine eigensystem_info
>>>>>>> cf1cab5b

!!$        subroutine ext_buffers(periodic,nl,nr)
!!$          implicit none
!!$          logical, intent(in) :: periodic
!!$          integer, intent(out) :: nl,nr
!!$        end subroutine ext_buffers
!!$
!!$        subroutine ind_positions(periodic,i,n,j,go)
!!$          implicit none
!!$          logical, intent(in) :: periodic
!!$          integer, intent(in) :: i,n
!!$          logical, intent(out) :: go
!!$          integer, intent(out) :: j
!!$        end subroutine ind_positions

!!$        subroutine eigensystem_info(iproc,nproc,tolerance,nvctr,orbs,psi)
!!$          use module_base
!!$          use module_types
!!$          implicit none
!!$          integer, intent(in) :: iproc,nproc,nvctr
!!$          real(gp), intent(in) :: tolerance
!!$          type(orbitals_data), intent(inout) :: orbs
!!$          real(wp), dimension(nvctr,orbs%nspinor,orbs%norbp), intent(in) :: psi
!!$        end subroutine eigensystem_info

!!$        subroutine calculate_kernel_and_energy(iproc,nproc,denskern,ham,denskern_mat,ham_mat,&
!!$                   energy,coeff,orbs,tmb_orbs,calculate_kernel)
!!$          use module_base
!!$          use module_types
!!$          use sparsematrix_base, only: sparse_matrix
!!$          implicit none
!!$          integer, intent(in) :: iproc, nproc
!!$          type(sparse_matrix), intent(in) :: ham
!!$          type(sparse_matrix), intent(inout) :: denskern
!!$          type(matrices),intent(in) :: ham_mat
!!$          type(matrices),intent(out) :: denskern_mat
!!$          logical, intent(in) :: calculate_kernel
!!$          real(kind=gp), intent(out) :: energy
!!$          type(orbitals_data), intent(in) :: orbs, tmb_orbs
!!$          real(kind=gp), dimension(denskern%nfvctr,tmb_orbs%norb), intent(in) :: coeff
!!$        end subroutine calculate_kernel_and_energy

!!$        subroutine calc_site_energies_transfer_integrals(iproc,nproc,meth_overlap,input_frag,&
!!$                   ref_frags,orbs,ham,ham_mat,ovrlp,ovrlp_mat,KS_overlap)
!!$          use module_base
!!$          use module_types
!!$          use yaml_output
!!$          use module_fragments
!!$          implicit none
!!$          integer, intent(in) :: iproc, nproc, meth_overlap
!!$          type(fragmentInputParameters), intent(in) :: input_frag
!!$          type(orbitals_data), intent(in) :: orbs
!!$          type(sparse_matrix), intent(inout) :: ham, ovrlp
!!$          type(sparse_matrix),dimension(ham%nspin),intent(inout) :: KS_overlap
!!$          type(matrices), intent(inout) :: ovrlp_mat, ham_mat
!!$          type(system_fragment), dimension(input_frag%nfrag_ref), intent(in) :: ref_frags
!!$        end subroutine calc_site_energies_transfer_integrals

!!$        subroutine calc_transfer_integral(iproc,nproc,nstates,orbs,ham,ham_mat,ovrlp,ovrlp_mat,&
!!$                   homo_coeffs1,homo_coeffs2,homo_ham,homo_ovrlp)
!!$          use module_defs, only:gp
!!$          use module_types
!!$          use module_fragments
!!$          use sparsematrix_base, only: sparse_matrix
!!$          implicit none
!!$          integer, intent(in) :: iproc, nproc, nstates
!!$          type(orbitals_data), intent(in) :: orbs
!!$          type(sparse_matrix), intent(inout) :: ham, ovrlp
!!$          type(matrices),intent(inout) :: ovrlp_mat, ham_mat
!!$          real(kind=gp), dimension(ovrlp%nfvctr,nstates), intent(in) :: homo_coeffs1, homo_coeffs2
!!$          real(kind=gp), dimension(nstates), intent(inout) :: homo_ham, homo_ovrlp
!!$        end subroutine calc_transfer_integral

        subroutine calculate_weight_matrix_lowdin(weight_matrix,weight_matrix_,nfrag_charged,ifrag_charged,tmb,input_frag,&
             ref_frags,calculate_overlap_matrix,calculate_ovrlp_half,meth_overlap)
          use module_defs, only: gp
          use module_types
          use module_fragments
          implicit none
          type(sparse_matrix), intent(inout) :: weight_matrix
           type(matrices), intent(inout) :: weight_matrix_
          type(fragmentInputParameters),intent(in) :: input_frag
          type(dft_wavefunction), intent(inout) :: tmb
          logical, intent(in) :: calculate_overlap_matrix, calculate_ovrlp_half
          type(system_fragment), dimension(input_frag%nfrag_ref), intent(in) :: ref_frags
          integer, intent(in) :: nfrag_charged, meth_overlap
          integer, dimension(2), intent(in) :: ifrag_charged
          !local variables
          integer :: ifrag,iorb,ifrag_ref,isforb,istat,ierr
          real(kind=gp), allocatable, dimension(:,:) :: proj_mat, proj_ovrlp_half, weight_matrixp
        end subroutine calculate_weight_matrix_lowdin

!!$        subroutine calculate_weight_matrix_using_density(iproc,cdft,tmb,at,input,GPU,denspot)
!!$          use module_base
!!$          use module_types
!!$          use constrained_dft, only: cdft_data
!!$          use module_fragments
!!$          implicit none
!!$          integer,intent(in) :: iproc
!!$          type(cdft_data), intent(inout) :: cdft
!!$          type(atoms_data), intent(in) :: at
!!$          type(input_variables),intent(in) :: input
!!$          type(dft_wavefunction), intent(inout) :: tmb
!!$          type(DFT_local_fields), intent(inout) :: denspot
!!$          type(GPU_pointers),intent(inout) :: GPU
!!$        end subroutine calculate_weight_matrix_using_density

!!$        subroutine fragment_coeffs_to_kernel(iproc,input,input_frag_charge,ref_frags,tmb,ksorbs,overlap_calculated,&
!!$          nstates_max,cdft,use_tmbs_as_coeffs)
!!$          use yaml_output
!!$          use module_base
!!$          use module_types
!!$          use module_fragments
!!$          implicit none
!!$          type(DFT_wavefunction), intent(inout) :: tmb
!!$          type(input_variables), intent(in) :: input
!!$          type(system_fragment), dimension(input%frag%nfrag_ref), intent(inout) :: ref_frags
!!$          type(orbitals_data), intent(inout) :: ksorbs
!!$          logical, intent(inout) :: overlap_calculated
!!$          real(kind=gp), dimension(input%frag%nfrag), intent(in) :: input_frag_charge
!!$          integer, intent(in) :: iproc
!!$          integer, intent(out) :: nstates_max ! number of states in total if we consider all partially occupied fragment states to be fully occupied
!!$          logical, intent(in) :: cdft
!!$          logical, intent(in) :: use_tmbs_as_coeffs
!!$        end subroutine fragment_coeffs_to_kernel

        subroutine estimate_energy_change(npsidim_orbs, orbs, lzd, nspin, psidiff, hpsi_noprecond, delta_energy)
          use module_base
          use module_types
          implicit none
          integer, intent(in) :: npsidim_orbs, nspin
          type(orbitals_data),intent(in) :: orbs
          type(local_zone_descriptors),intent(in) :: lzd
          real(kind=8),dimension(npsidim_orbs),intent(in) :: psidiff, hpsi_noprecond
          real(kind=8),intent(out) :: delta_energy
        end subroutine estimate_energy_change

!!$        subroutine build_gradient(iproc, nproc, tmb, target_function, hpsit_c, hpsit_f, hpsittmp_c, hpsittmp_f)
!!$          use module_base
!!$          use module_types
!!$          implicit none
!!$          integer,intent(in) :: iproc, nproc, target_function
!!$          type(DFT_wavefunction),intent(inout) :: tmb
!!$          real(kind=8),dimension(tmb%ham_descr%collcom%ndimind_c),intent(inout) :: hpsit_c
!!$          real(kind=8),dimension(7*tmb%ham_descr%collcom%ndimind_f),intent(inout) :: hpsit_f
!!$          real(kind=8),dimension(tmb%ham_descr%collcom%ndimind_c),intent(out) :: hpsittmp_c !<workarray
!!$          real(kind=8),dimension(7*tmb%ham_descr%collcom%ndimind_f),intent(out) :: hpsittmp_f !<workarray
!!$        end subroutine build_gradient

        subroutine allocate_precond_arrays(orbs, lzd, confdatarr, precond_convol_workarrays, precond_workarrays)
          use module_base, only: gp
          use module_types
          implicit none
          type(orbitals_data),intent(in) :: orbs
          type(local_zone_descriptors),intent(in) :: lzd
          type(confpot_data),dimension(orbs%norbp),intent(in) ::  confdatarr
          type(workarrays_quartic_convolutions),dimension(:),pointer,intent(inout) :: precond_convol_workarrays
          type(workarr_precond),dimension(:),pointer,intent(inout) :: precond_workarrays
        end subroutine allocate_precond_arrays

        subroutine deallocate_precond_arrays(orbs, lzd, precond_convol_workarrays, precond_workarrays)
          use module_base, only: gp
          use module_types
          implicit none
          type(orbitals_data),intent(in) :: orbs
          type(local_zone_descriptors),intent(in) :: lzd
          type(workarrays_quartic_convolutions),dimension(:),pointer,intent(inout) :: precond_convol_workarrays
          type(workarr_precond),dimension(:),pointer,intent(inout) :: precond_workarrays
        end subroutine deallocate_precond_arrays

!!$        subroutine set_confdatarr(input, at, lorbs, onwhichatom, potential_prefac, locrad, text, add_sequence, confdatarr)
!!$          use module_base
!!$          use module_types
!!$          implicit none
!!$          type(orbitals_data), intent(in) :: lorbs
!!$          type(input_variables), intent(in) :: input
!!$          type(atoms_data), intent(in) :: at
!!$          integer, dimension(lorbs%norb), intent(in) :: onwhichatom
!!$          real(kind=8),dimension(at%astruct%ntypes),intent(in) :: potential_prefac
!!$          real(kind=8),dimension(lorbs%norb),intent(in) :: locrad
!!$          character(len=*) :: text
!!$          logical,intent(in) :: add_sequence
!!$          type(confpot_data),dimension(lorbs%norbp), intent(inout) :: confdatarr
!!$        end subroutine set_confdatarr

        subroutine plot_wf(units_provided,orbname,nexpo,at,factor,lr,hx,hy,hz,rxyz,psi, &
                   unit0_, unitx_, unity_, unitz_)
          use module_base
          use locregs, only: locreg_descriptors
          use module_types, only: atoms_data
          implicit none
          logical,intent(in) :: units_provided
          character(len=*) :: orbname
          integer, intent(in) :: nexpo
          real(dp), intent(in) :: factor
          real(gp), intent(in) :: hx,hy,hz
          type(atoms_data), intent(in) :: at
          real(gp), dimension(3,at%astruct%nat), intent(in) :: rxyz
          type(locreg_descriptors), intent(in) :: lr
          real(wp), dimension(lr%wfd%nvctr_c+7*lr%wfd%nvctr_f), intent(in) :: psi
          integer,intent(in),optional :: unit0_, unitx_, unity_, unitz_
        end subroutine plot_wf

        subroutine write_orbital_density(iproc, transform_to_global, iformat, &
                   filename, npsidim, psi, input, orbs, lzd_g, at, rxyz, lzd_l)
          use module_base
          use module_types
          implicit none
          logical,intent(in) :: transform_to_global
          character(len=*),intent(in) :: filename
          integer,intent(in) :: iproc, npsidim, iformat
          real(kind=8),dimension(npsidim),intent(in),target :: psi
          type(input_variables),intent(in) :: input
          type(orbitals_data),intent(in) :: orbs !< orbitals descriptors
          type(local_zone_descriptors),intent(inout) :: lzd_g !< global descriptors
          type(atoms_data),intent(in) :: at
          real(kind=8),dimension(3,at%astruct%nat),intent(in) :: rxyz
          type(local_zone_descriptors),intent(in),optional :: lzd_l !< local descriptors
        end subroutine write_orbital_density

  end interface
END MODULE module_interfaces<|MERGE_RESOLUTION|>--- conflicted
+++ resolved
@@ -2978,21 +2978,6 @@
 !!$          real(kind=8),dimension(3*lorbs%npsidim_orbs),intent(inout) :: phid  !< Derivative basis functions
 !!$        end subroutine get_derivative_supportfunctions
 
-<<<<<<< HEAD
-!!$        subroutine determine_locregSphere_parallel(iproc,nproc,nlr,hx,hy,hz,astruct,orbs,Glr,Llr,calculateBounds)!,outofzone)
-!!$          use module_base
-!!$          use module_types
-!!$          implicit none
-!!$          integer, intent(in) :: iproc,nproc
-!!$          integer, intent(in) :: nlr
-!!$          real(gp), intent(in) :: hx,hy,hz
-!!$          type(atomic_structure),intent(in) :: astruct
-!!$          type(orbitals_data),intent(in) :: orbs
-!!$          type(locreg_descriptors), intent(in) :: Glr
-!!$          type(locreg_descriptors), dimension(nlr), intent(inout) :: Llr
-!!$          logical,dimension(nlr),intent(in) :: calculateBounds
-!!$        end subroutine determine_locregSphere_parallel
-
 !!$        subroutine communicate_basis_for_density_collective(iproc, nproc, lzd, npsidim, orbs, lphi, collcom_sr)
 !!$          use module_base
 !!$          use module_types
@@ -3003,18 +2988,6 @@
 !!$          real(kind=8),dimension(npsidim),intent(in) :: lphi
 !!$          type(comms_linear),intent(inout) :: collcom_sr
 !!$        end subroutine communicate_basis_for_density_collective
-=======
-        subroutine communicate_basis_for_density_collective(iproc, nproc, lzd, npsidim, orbs, lphi, collcom_sr)
-          use module_base
-          use module_types
-          implicit none
-          integer,intent(in) :: iproc, nproc, npsidim
-          type(local_zone_descriptors),intent(in) :: lzd
-          type(orbitals_data),intent(in) :: orbs
-          real(kind=8),dimension(npsidim),intent(in) :: lphi
-          type(comms_linear),intent(inout) :: collcom_sr
-        end subroutine communicate_basis_for_density_collective
->>>>>>> cf1cab5b
 
 !!$        subroutine kswfn_init_comm(wfn, dpbox, iproc, nproc, nspin, imethod_overlap)
 !!$          use module_types
@@ -3063,42 +3036,9 @@
 !!$          real(kind=8),intent(out) :: alpha_mix, convCritMix, conv_crit_TMB
 !!$        end subroutine set_variables_for_hybrid
 
-<<<<<<< HEAD
-!!$        subroutine locreg_bounds(n1,n2,n3,nfl1,nfu1,nfl2,nfu2,nfl3,nfu3,wfd,bounds)
-!!$          use locregs, only: wavefunctions_descriptors, convolutions_bounds
-!!$          implicit none
-!!$          integer, intent(in) :: n1,n2,n3
-!!$          integer, intent(in) :: nfl1,nfu1,nfl2,nfu2,nfl3,nfu3
-!!$          type(wavefunctions_descriptors), intent(in) :: wfd
-!!$          type(convolutions_bounds), intent(out) :: bounds
-!!$        end subroutine locreg_bounds
-!!$
-!!$        subroutine wfd_to_logrids(n1,n2,n3,wfd,logrid_c,logrid_f)
-!!$          use module_base
-!!$          use module_types
-!!$          implicit none
-!!$          integer, intent(in) :: n1,n2,n3
-!!$          type(wavefunctions_descriptors), intent(in) :: wfd
-!!$          logical, dimension(0:n1,0:n2,0:n3), intent(out) :: logrid_c,logrid_f
-!!$        end subroutine wfd_to_logrids
-
-!!$        subroutine make_bounds(n1,n2,n3,logrid,ibyz,ibxz,ibxy)
-!!$           implicit none
-!!$           integer, intent(in) :: n1,n2,n3
-!!$           logical, dimension(0:n1,0:n2,0:n3), intent(in) :: logrid
-!!$           integer, dimension(2,0:n2,0:n3), intent(out) :: ibyz
 !!$           integer, dimension(2,0:n1,0:n3), intent(out) :: ibxz
 !!$           integer, dimension(2,0:n1,0:n2), intent(out) :: ibxy
 !!$        end subroutine make_bounds
-
-!!$        subroutine make_all_ib(n1,n2,n3,nfl1,nfu1,nfl2,nfu2,nfl3,nfu3,&
-!!$             ibxy_c,ibzzx_c,ibyyzz_c,ibxy_f,ibxy_ff,ibzzx_f,ibyyzz_f,&
-!!$             ibyz_c,ibzxx_c,ibxxyy_c,ibyz_f,ibyz_ff,ibzxx_f,ibxxyy_f,ibyyzz_r)
-!!$          use module_base
-!!$          implicit none
-!!$          integer,intent(in)::n1,n2,n3,nfl1,nfu1,nfl2,nfu2,nfl3,nfu3
-!!$          integer :: i1,i2,i3,i_stat,i_all !n(c) m1,m2,m3
-!!$          integer,intent(in):: ibyz_c(2,0:n2,0:n3),ibxy_c(2,0:n1,0:n2)
 !!$          integer,intent(in):: ibyz_f(2,0:n2,0:n3),ibxy_f(2,0:n1,0:n2)
 !!$          integer,intent(inout):: ibzzx_c(2,-14:2*n3+16,0:n1)
 !!$          integer,intent(out):: ibyyzz_c(2,-14:2*n2+16,-14:2*n3+16)
@@ -3112,24 +3052,9 @@
 !!$          integer,intent(out):: ibxxyy_f(2,2*nfl1-14:2*nfu1+16,2*nfl2-14:2*nfu2+16)
 !!$          integer,intent(out):: ibyyzz_r(2,-14:2*n2+16,-14:2*n3+16)
 !!$        end subroutine make_all_ib
-
-!!$        subroutine make_ib_inv(logrid_big,ibxy,ibzzx,ibyyzz,nfl1,nfu1,nfl2,nfu2,nfl3,nfu3)
-!!$          implicit none
-!!$          integer, intent(in) :: nfl1,nfu1,nfl2,nfu2,nfl3,nfu3
-!!$          integer,intent(in):: ibxy(2,nfl1:nfu1,nfl2:nfu2)
-!!$          integer,intent(inout):: ibzzx(2,-14+2*nfl3:2*nfu3+16,nfl1:nfu1)
-!!$          integer,intent(out):: ibyyzz(2,-14+2*nfl2:2*nfu2+16,-14+2*nfl3:2*nfu3+16)
 !!$          logical, intent(inout) :: logrid_big(nfl3:nfu3,2*nfl1-14:2*nfu1+16,2*nfl2-14:2*nfu2+16)! work array
 !!$          integer :: nt
 !!$        end subroutine make_ib_inv
-
-!!$        subroutine ib_to_logrid_inv(ib,logrid,nfl,nfu,ndat)
-!!$          implicit none
-!!$          integer, intent(in) :: ndat,nfl,nfu
-!!$          integer, intent(in) :: ib(2,ndat)! input
-!!$          logical, intent(out) :: logrid(-14+2*nfl:2*nfu+16,ndat)! output
-!!$        end subroutine ib_to_logrid_inv
-!!$
 !!$        subroutine ib_from_logrid_inv(ib,logrid,ml1,mu1,ndat)
 !!$          implicit none
 !!$          integer, intent(in) :: ml1,mu1,ndat
@@ -3158,15 +3083,6 @@
 !!$          integer ib(2,ndat)! input
 !!$          logical logrid(ndat,-14+2*nfl:2*nfu+16)! output
 !!$        end subroutine ib_to_logrid_rot
-
-!!$        subroutine ib_from_logrid(ib,logrid,ml1,mu1,ndat)
-!!$          implicit none
-!!$          integer i,i1
-!!$          integer ml1,mu1,ndat
-!!$          integer ib(2,ndat)
-!!$          logical logrid(ml1:mu1,ndat)
-!!$        end subroutine ib_from_logrid
-!!$
 !!$        subroutine make_ib(logrid_big,ibyz,ibzxx,ibxxyy,nfl1,nfu1,nfl2,nfu2,nfl3,nfu3)
 !!$          implicit none
 !!$          integer nt,nfl1,nfu1,nfl2,nfu2,nfl3,nfu3
@@ -3175,56 +3091,6 @@
 !!$          integer ibxxyy(2,                    2*nfl1-14:2*nfu1+16,2*nfl2-14:2*nfu2+16)!output
 !!$          logical logrid_big(           nfl3:nfu3,2*nfl1-14:2*nfu1+16,2*nfl2-14:2*nfu2+16)! work array
 !!$        end subroutine make_ib
-
-!!$        subroutine squares_1d(ib,nfl2,nfu2,nfl3,nfu3)
-!!$          implicit none
-!!$          integer,intent(in) :: nfl2,nfu2,nfl3,nfu3
-!!$          integer,intent(inout) :: ib(2,nfl2:nfu2,nfl3:nfu3)
-!!$        end subroutine squares_1d
-
-        subroutine orthonormalize_subset(iproc, nproc, methTransformOverlap, npsidim_orbs, &
-                   orbs, at, minorbs_type, maxorbs_type, lzd, ovrlp, inv_ovrlp_half, collcom, orthpar, &
-                   lphi, psit_c, psit_f, can_use_transposed)
-          use module_base
-          use module_types
-          use sparsematrix_base, only: sparse_matrix
-          implicit none
-          integer,intent(in) :: iproc,nproc,methTransformOverlap,npsidim_orbs
-          type(orbitals_data),intent(in) :: orbs
-          type(atoms_data),intent(in) :: at
-          integer,dimension(at%astruct%ntypes),intent(in) :: minorbs_type, maxorbs_type
-          type(local_zone_descriptors),intent(in) :: lzd
-          type(sparse_matrix),intent(inout) :: ovrlp
-          type(sparse_matrix),intent(inout) :: inv_ovrlp_half ! technically inv_ovrlp structure, but same pattern
-          type(comms_linear),intent(in) :: collcom
-          type(orthon_data),intent(in) :: orthpar
-          real(kind=8),dimension(npsidim_orbs), intent(inout) :: lphi
-          real(kind=8),dimension(:),pointer :: psit_c, psit_f
-          logical,intent(inout) :: can_use_transposed
-        end subroutine orthonormalize_subset
-
-        subroutine gramschmidt_subset(iproc, nproc, methTransformOverlap, npsidim_orbs, &
-                   orbs, at, minorbs_type, maxorbs_type, lzd, ovrlp, inv_ovrlp_half, collcom, orthpar, &
-                   lphi, psit_c, psit_f, can_use_transposed)
-          use module_base
-          use module_types
-          use sparsematrix_base, only: sparse_matrix
-          implicit none
-          integer,intent(in) :: iproc,nproc,methTransformOverlap,npsidim_orbs
-          type(orbitals_data),intent(in) :: orbs
-          type(atoms_data),intent(in) :: at
-          integer,dimension(at%astruct%ntypes),intent(in) :: minorbs_type, maxorbs_type
-          type(local_zone_descriptors),intent(in) :: lzd
-          type(sparse_matrix),intent(inout) :: ovrlp
-          type(sparse_matrix),intent(inout) :: inv_ovrlp_half ! technically inv_ovrlp structure, but same pattern
-          type(comms_linear),intent(in) :: collcom
-          type(orthon_data),intent(in) :: orthpar
-          real(kind=8),dimension(npsidim_orbs), intent(inout) :: lphi
-          real(kind=8),dimension(:),pointer :: psit_c, psit_f
-          logical,intent(inout) :: can_use_transposed
-        end subroutine gramschmidt_subset
-=======
->>>>>>> cf1cab5b
 
         subroutine input_wf_memory_new(nproc,iproc, atoms, &
                  rxyz_old, hx_old, hy_old, hz_old, psi_old,lzd_old, &
@@ -3270,31 +3136,6 @@
           implicit none
           type(input_variables), pointer :: in
         end subroutine inputs_new
-
-<<<<<<< HEAD
-!!$        subroutine init_matrixindex_in_compressed_fortransposed(iproc, nproc, orbs, collcom, collcom_shamop, &
-!!$                   collcom_sr, sparsemat)
-!!$          use module_base
-!!$          use module_types
-!!$          use sparsematrix_base, only: sparse_matrix
-!!$          implicit none
-!!$          integer,intent(in) :: iproc, nproc
-!!$          type(orbitals_data),intent(in) :: orbs
-!!$          type(comms_linear),intent(in) :: collcom, collcom_shamop, collcom_sr
-!!$          type(sparse_matrix), intent(inout) :: sparsemat
-!!$        end subroutine init_matrixindex_in_compressed_fortransposed
-
-!!$        subroutine compress_polynomial_vector(iproc, nproc, nsize_polynomial, norb, norbp, isorb, &
-!!$                   fermi, vector, vector_compressed)
-!!$          use module_base
-!!$          use module_types
-!!$          use sparsematrix_base, only: sparse_matrix
-!!$          implicit none
-!!$          integer,intent(in) :: iproc, nproc, nsize_polynomial, norb, norbp, isorb
-!!$          type(sparse_matrix),intent(in) :: fermi
-!!$          real(kind=8),dimension(norb,norbp),intent(in) :: vector
-!!$          real(kind=8),dimension(nsize_polynomial),intent(out) :: vector_compressed
-!!$        end subroutine compress_polynomial_vector
 
 !!$        subroutine purify_kernel(iproc, nproc, tmb, overlap_calculated, it_shift, it_opt, order_taylor, &
 !!$                   max_inversion_error, purification_quickreturn, ispin)
@@ -3310,22 +3151,6 @@
 !!$          logical,intent(in) :: purification_quickreturn
 !!$          integer,intent(in) :: ispin
 !!$        end subroutine purify_kernel
-=======
-        subroutine purify_kernel(iproc, nproc, tmb, overlap_calculated, it_shift, it_opt, order_taylor, &
-                   max_inversion_error, purification_quickreturn, ispin)
-          use module_base
-          use module_types
-          implicit none
-          integer,intent(in) :: iproc, nproc
-          integer,intent(inout) :: order_taylor
-          real(kind=8),intent(in) :: max_inversion_error
-          type(DFT_wavefunction),intent(inout):: tmb
-          logical,intent(inout):: overlap_calculated
-          integer,intent(in) :: it_shift, it_opt
-          logical,intent(in) :: purification_quickreturn
-          integer,intent(in) :: ispin
-        end subroutine purify_kernel
->>>>>>> cf1cab5b
 
         subroutine optimize_coeffs(iproc, nproc, orbs, tmb, ldiis_coeff, fnrm, fnrm_crit, itmax, energy, &
                sd_fit_curve, factor, itout, it_scc, it_cdft, order_taylor, max_inversion_error, reorder, num_extra)
@@ -3372,20 +3197,6 @@
           logical,intent(in),optional :: only_energies
         end subroutine write_energies
 
-<<<<<<< HEAD
-        subroutine small_to_large_locreg(iproc, npsidim_orbs_small, npsidim_orbs_large, lzdsmall, lzdlarge, &
-               orbs, phismall, philarge, to_global)
-          use module_base
-          use module_types
-          implicit none
-          integer,intent(in) :: iproc, npsidim_orbs_small, npsidim_orbs_large
-          type(local_zone_descriptors),intent(in) :: lzdsmall, lzdlarge
-          type(orbitals_data),intent(in) :: orbs
-          real(kind=8),dimension(npsidim_orbs_small),intent(in) :: phismall
-          real(kind=8),dimension(npsidim_orbs_large),intent(out) :: philarge
-          logical,intent(in),optional :: to_global
-        end subroutine small_to_large_locreg
-
 !!$        subroutine get_KS_residue(iproc, nproc, tmb, KSorbs, hpsit_c, hpsit_f, KSres)
 !!$          use module_base
 !!$          use module_types
@@ -3397,19 +3208,6 @@
 !!$          real(kind=8),dimension(7*tmb%ham_descr%collcom%ndimind_f),intent(in) :: hpsit_f
 !!$          real(kind=8),intent(out) :: KSres
 !!$        end subroutine get_KS_residue
-=======
-        subroutine get_KS_residue(iproc, nproc, tmb, KSorbs, hpsit_c, hpsit_f, KSres)
-          use module_base
-          use module_types
-          implicit none
-          integer,intent(in) :: iproc, nproc
-          type(DFT_wavefunction) :: tmb
-          type(orbitals_data),intent(in) :: KSorbs
-          real(kind=8),dimension(tmb%ham_descr%collcom%ndimind_c),intent(in) :: hpsit_c
-          real(kind=8),dimension(7*tmb%ham_descr%collcom%ndimind_f),intent(in) :: hpsit_f
-          real(kind=8),intent(out) :: KSres
-        end subroutine get_KS_residue
->>>>>>> cf1cab5b
 
         subroutine applyprojectorsonthefly(iproc,orbs,at,lr,&
              rxyz,hx,hy,hz,wfd,nlpsp,psi,hpsi,eproj_sum,&
@@ -3514,7 +3312,6 @@
 !!$          logical, intent(out) :: exists
 !!$        end subroutine psp_from_data
 
-<<<<<<< HEAD
 !!$        subroutine total_energies(energs, iter, iproc)
 !!$          use module_base
 !!$          use module_types
@@ -3522,45 +3319,12 @@
 !!$          type(energy_terms), intent(inout) :: energs
 !!$          integer, intent(in) :: iter, iproc
 !!$        end subroutine total_energies
-=======
-        subroutine total_energies(energs, iter, iproc)
-          use module_base
-          use module_types
-          implicit none
-          type(energy_terms), intent(inout) :: energs
-          integer, intent(in) :: iter, iproc
-        end subroutine total_energies
 
         !!subroutine ext_buffers(periodic,nl,nr)
         !!  implicit none
         !!  logical, intent(in) :: periodic
         !!  integer, intent(out) :: nl,nr
         !!end subroutine ext_buffers
-
-        subroutine ind_positions(periodic,i,n,j,go)
-          implicit none
-          logical, intent(in) :: periodic
-          integer, intent(in) :: i,n
-          logical, intent(out) :: go
-          integer, intent(out) :: j
-        end subroutine ind_positions
-
-        subroutine eigensystem_info(iproc,nproc,tolerance,nvctr,orbs,psi)
-          use module_base
-          use module_types
-          implicit none
-          integer, intent(in) :: iproc,nproc,nvctr
-          real(gp), intent(in) :: tolerance
-          type(orbitals_data), intent(inout) :: orbs
-          real(wp), dimension(nvctr,orbs%nspinor,orbs%norbp), intent(in) :: psi
-        end subroutine eigensystem_info
->>>>>>> cf1cab5b
-
-!!$        subroutine ext_buffers(periodic,nl,nr)
-!!$          implicit none
-!!$          logical, intent(in) :: periodic
-!!$          integer, intent(out) :: nl,nr
-!!$        end subroutine ext_buffers
 !!$
 !!$        subroutine ind_positions(periodic,i,n,j,go)
 !!$          implicit none
