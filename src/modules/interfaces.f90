!!****m* BigDFT/interfaces
!! FUNCTION
!!  Modules which contains all interfaces
!!
!! DESCRIPTION
!!  Interfaces of:
!!  - call_cluster
!!  - conjgrad
!!  - copy_old_wavefunctions
!!  - read_system_variables
!!  - input_occup
!!  - system_size
!!  - MemoryEstimator
!!  - createWavefunctionsDescriptors
!!  - createProjectorsArrays
!!  - createDensPotDescriptors
!!  - createIonicPotential
!!  - import_gaussians
!!  - input_wf_diag
!!  - reformatmywaves
!!  - first_orthon
!!  - sumrho
!!  - HamiltonianApplication
!!  - hpsitopsi
!!  - last_orthon
!!  - local_forces
!!  - projectors_derivatives
!!  - nonlocal_forces
!!  - CalculateTailCorrection
!!  - reformatonewave
!!
!! AUTHOR
!!    Luigi Genovese, Damien Caliste
!!
!! COPYRIGHT
!!    Copyright (C) 2007 CEA
!!
!! SOURCE
!!
module module_interfaces

  implicit none

  interface

     subroutine call_bigdft(nproc,iproc,atoms,rxyz,in,energy,fxyz,rst,infocode)
       use module_base
       use module_types
       implicit none
       integer, intent(in) :: iproc,nproc
       type(input_variables),intent(inout) :: in
       type(atoms_data), intent(inout) :: atoms
       type(restart_objects), intent(inout) :: rst
       integer, intent(inout) :: infocode
       real(gp), intent(out) :: energy
       real(gp), dimension(3,atoms%nat), intent(inout) :: rxyz
       real(gp), dimension(3,atoms%nat), intent(out) :: fxyz
     end subroutine call_bigdft


     subroutine geopt(nproc,iproc,x,at,f,epot,rst,in,ncount_bigdft)


       !    use module_base
       !    use module_interfaces, except_this_one => geopt
       !    use module_types
       !    use minimization, only:parameterminimization

       use module_base
       use module_types
       !    use minimization, only:parameterminimization
       implicit none
       integer, intent(in) :: nproc,iproc
       integer, intent(inout) :: ncount_bigdft
       type(atoms_data), intent(in) :: at
       type(input_variables), intent(in) :: in
       type(restart_objects), intent(inout) :: rst
       real(gp), intent(inout) :: epot
       real(gp), dimension(3*at%nat), intent(inout) :: x
       real(gp), dimension(3*at%nat), intent(out) :: f
     end subroutine geopt


     subroutine copy_old_wavefunctions(nproc,orbs,n1,n2,n3,wfd,psi,&
          n1_old,n2_old,n3_old,wfd_old,psi_old)
       use module_base
       use module_types
       implicit none
       integer, intent(in) :: nproc,n1,n2,n3
       type(orbitals_data), intent(in) :: orbs
       type(wavefunctions_descriptors), intent(inout) :: wfd,wfd_old
       integer, intent(out) :: n1_old,n2_old,n3_old
       real(wp), dimension(:), pointer :: psi,psi_old
     end subroutine copy_old_wavefunctions

     subroutine system_properties(iproc,nproc,in,at,orbs,radii_cf,nelec)
       use module_base
       use module_types
       implicit none
       integer, intent(in) :: iproc,nproc
       integer, intent(out) :: nelec
       type(input_variables), intent(in) :: in
       type(atoms_data), intent(inout) :: at
       type(orbitals_data), intent(out) :: orbs
       real(gp), dimension(at%ntypes,3), intent(out) :: radii_cf
     end subroutine system_properties

     subroutine system_size(iproc,atoms,rxyz,radii_cf,crmult,frmult,hx,hy,hz,Glr)
       use module_base
       use module_types
       implicit none
       type(atoms_data), intent(inout) :: atoms
       integer, intent(in) :: iproc
       real(gp), intent(in) :: crmult,frmult
       real(gp), dimension(3,atoms%nat), intent(inout) :: rxyz
       real(gp), dimension(atoms%ntypes,3), intent(in) :: radii_cf
       real(gp), intent(inout) :: hx,hy,hz
       type(locreg_descriptors), intent(out) :: Glr
     end subroutine system_size

     subroutine read_atomic_file(file,iproc,at,rxyz)
       use module_base
       use module_types
       implicit none
       character(len=*), intent(in) :: file
       integer, intent(in) :: iproc
       type(atoms_data), intent(inout) :: at
       real(gp), dimension(:,:), pointer :: rxyz
     end subroutine read_atomic_file

     subroutine write_atomic_file(filename,energy,rxyz,atoms,comment)
       use module_base
       use module_types
       implicit none
       character(len=*), intent(in) :: filename,comment
       type(atoms_data), intent(in) :: atoms
       real(gp), intent(in) :: energy
       real(gp), dimension(3,atoms%nat), intent(in) :: rxyz
     end subroutine write_atomic_file

     subroutine read_atomic_ascii(iproc,ifile,at,rxyz)
       use module_base
       use module_types
       implicit none
       integer, intent(in) :: iproc,ifile
       type(atoms_data), intent(inout) :: at
       real(gp), dimension(:,:), pointer :: rxyz
     end subroutine read_atomic_ascii

     subroutine MemoryEstimator(geocode,nproc,idsx,n1,n2,n3,alat1,alat2,alat3,hx,hy,hz,nat,ntypes,&
          iatype,rxyz,radii_cf,crmult,frmult,norb,nprojel,atomnames,output_grid,nspin,peakmem)
       use module_base
       implicit none
       !Arguments
       character(len=1), intent(in) :: geocode
       integer, intent(in) :: nproc,idsx,n1,n2,n3,nat,ntypes,norb,nspin,nprojel,output_grid
       integer, dimension(nat), intent(in) :: iatype
       character(len=20), dimension(ntypes), intent(in) :: atomnames
       real(kind=8), intent(in) :: hx,hy,hz,crmult,frmult,alat1,alat2,alat3
       real(kind=8), dimension(3,nat), intent(in) :: rxyz
       real(kind=8), dimension(ntypes,3), intent(in) ::  radii_cf
       real(kind=8), intent(out) :: peakmem
     end subroutine MemoryEstimator

     subroutine createWavefunctionsDescriptors(iproc,hx,hy,hz,atoms,rxyz,radii_cf,&
          crmult,frmult,Glr,orbs)
       use module_base
       use module_types
       implicit none
       !Arguments
       type(atoms_data), intent(in) :: atoms
       integer, intent(in) :: iproc
       real(gp), intent(in) :: hx,hy,hz,crmult,frmult
       real(gp), dimension(3,atoms%nat), intent(in) :: rxyz
       real(gp), dimension(atoms%ntypes,3), intent(in) :: radii_cf
       type(locreg_descriptors), intent(inout) :: Glr
       type(orbitals_data), intent(inout) :: orbs
     end subroutine createWavefunctionsDescriptors

     subroutine createProjectorsArrays(iproc,n1,n2,n3,rxyz,at,&
          radii_cf,cpmult,fpmult,hx,hy,hz,nlpspd,proj)
       use module_base
       use module_types
       implicit none
       type(atoms_data), intent(in) :: at
       integer, intent(in) :: iproc,n1,n2,n3
       real(kind=8), intent(in) :: cpmult,fpmult,hx,hy,hz
       real(kind=8), dimension(3,at%nat), intent(in) :: rxyz
       real(kind=8), dimension(at%ntypes,3), intent(in) :: radii_cf
       type(nonlocal_psp_descriptors), intent(out) :: nlpspd
       real(kind=8), dimension(:), pointer :: proj
     end subroutine createProjectorsArrays

     subroutine createDensPotDescriptors(iproc,nproc,geocode,datacode,n1i,n2i,n3i,ixc,&
          n3d,n3p,n3pi,i3xcsh,i3s,nscatterarr,ngatherarr)
       use module_base
       implicit none
       character(len=1), intent(in) :: geocode,datacode
       integer, intent(in) :: iproc,nproc,n1i,n2i,n3i,ixc
       integer, intent(out) ::  n3d,n3p,n3pi,i3xcsh,i3s
       integer, dimension(0:nproc-1,4), intent(out) :: nscatterarr
       integer, dimension(0:nproc-1,2), intent(out) :: ngatherarr
     end subroutine createDensPotDescriptors

     subroutine IonicEnergyandForces(iproc,nproc,at,hxh,hyh,hzh,rxyz,eion,fion,psoffset,&
          nvacancy,n1,n2,n3,n1i,n2i,n3i,i3s,n3pi,pot_ion,pkernel)
       use module_base
       use module_types
       implicit none
       type(atoms_data), intent(in) :: at
       integer, intent(in) :: iproc,nproc,n1,n2,n3,n1i,n2i,n3i,i3s,n3pi,nvacancy
       real(kind=8), intent(in) :: hxh,hyh,hzh
       real(kind=8), dimension(3,at%nat), intent(in) :: rxyz
       real(kind=8), dimension(*), intent(in) :: pkernel
       real(kind=8), intent(out) :: eion,psoffset
       real(kind=8), dimension(3,at%nat), intent(out) :: fion
       real(kind=8), dimension(*), intent(out) :: pot_ion
     end subroutine IonicEnergyandForces

     subroutine createIonicPotential(geocode,iproc,nproc,at,rxyz,&
          hxh,hyh,hzh,ef,n1,n2,n3,n3pi,i3s,n1i,n2i,n3i,pkernel,pot_ion,psoffset,nvacancy,&
          correct_offset)
       use module_base
       use module_types
       implicit none
       character(len=1), intent(in) :: geocode
       logical, intent(in) :: correct_offset
       integer, intent(in) :: iproc,nproc,n1,n2,n3,n3pi,i3s,n1i,n2i,n3i,nvacancy
       real(gp), intent(in) :: hxh,hyh,hzh,psoffset
       type(atoms_data), intent(in) :: at
       real(gp), dimension(3), intent(in) :: ef
       real(gp), dimension(3,at%nat), intent(in) :: rxyz
       real(dp), dimension(*), intent(in) :: pkernel
       real(wp), dimension(*), intent(inout) :: pot_ion
     end subroutine createIonicPotential

     subroutine import_gaussians(iproc,nproc,cpmult,fpmult,radii_cf,at,orbs,comms,&
          Glr,hx,hy,hz,rxyz,rhopot,pot_ion,nlpspd,proj,& 
          pkernel,ixc,psi,psit,hpsi,nscatterarr,ngatherarr,nspin)
       use module_base
       use module_types
       implicit none
       integer, intent(in) :: iproc,nproc,ixc,nspin
       real(gp), intent(in) :: hx,hy,hz,cpmult,fpmult
       type(atoms_data), intent(in) :: at
       type(nonlocal_psp_descriptors), intent(in) :: nlpspd
       type(locreg_descriptors), intent(in) :: Glr
       type(communications_arrays), intent(in) :: comms
       integer, dimension(0:nproc-1,4), intent(in) :: nscatterarr
       integer, dimension(0:nproc-1,2), intent(in) :: ngatherarr 
       real(gp), dimension(at%ntypes,3), intent(in) :: radii_cf  
       real(gp), dimension(3,at%nat), intent(in) :: rxyz
       real(wp), dimension(nlpspd%nprojel), intent(in) :: proj
       real(dp), dimension(*), intent(in) :: pkernel
       type(orbitals_data), intent(inout) :: orbs
       real(dp), dimension(*), intent(inout) :: rhopot
       real(wp), dimension(*), intent(inout) :: pot_ion
       real(wp), dimension(:), pointer :: psi,psit,hpsi
     end subroutine import_gaussians

     subroutine input_wf_diag(iproc,nproc,cpmult,fpmult,radii_cf,at,&
          orbs,orbsv,nvirt,comms,Glr,hx,hy,hz,rxyz,rhopot,pot_ion,&
          nlpspd,proj,pkernel,ixc,psi,hpsi,psit,psivirt,&
          nscatterarr,ngatherarr,nspin)
       use module_base
       use module_types
       implicit none
       integer, intent(in) :: iproc,nproc,ixc
       integer, intent(inout) :: nspin,nvirt
       real(gp), intent(in) :: hx,hy,hz,cpmult,fpmult
       type(atoms_data), intent(in) :: at
       type(orbitals_data), intent(inout) :: orbs
       type(nonlocal_psp_descriptors), intent(in) :: nlpspd
       type(locreg_descriptors), intent(in) :: Glr
       type(communications_arrays), intent(in) :: comms
       integer, dimension(0:nproc-1,4), intent(in) :: nscatterarr
       integer, dimension(0:nproc-1,2), intent(in) :: ngatherarr 
       real(gp), dimension(at%ntypes,3), intent(in) :: radii_cf  
       real(gp), dimension(3,at%nat), intent(in) :: rxyz
       real(wp), dimension(nlpspd%nprojel), intent(in) :: proj
       real(dp), dimension(*), intent(in) :: pkernel
       real(dp), dimension(*), intent(inout) :: rhopot,pot_ion
       type(orbitals_data), intent(out) :: orbsv
       real(wp), dimension(:), pointer :: psi,hpsi,psit,psivirt
     end subroutine input_wf_diag

     subroutine reformatmywaves(iproc,orbs,at,&
          hx_old,hy_old,hz_old,n1_old,n2_old,n3_old,rxyz_old,wfd_old,psi_old,&
          hx,hy,hz,n1,n2,n3,rxyz,wfd,psi)
       use module_base
       use module_types
       implicit none
       integer, intent(in) :: iproc,n1_old,n2_old,n3_old,n1,n2,n3
       real(gp), intent(in) :: hx_old,hy_old,hz_old,hx,hy,hz
       type(wavefunctions_descriptors), intent(in) :: wfd,wfd_old
       type(atoms_data), intent(in) :: at
       type(orbitals_data), intent(in) :: orbs
       real(gp), dimension(3,at%nat), intent(in) :: rxyz,rxyz_old
       real(wp), dimension(wfd_old%nvctr_c+7*wfd_old%nvctr_f,orbs%nspinor*orbs%norbp), intent(in) :: psi_old
       real(wp), dimension(wfd%nvctr_c+7*wfd%nvctr_f,orbs%nspinor*orbs%norbp), intent(out) :: psi
     end subroutine reformatmywaves

     subroutine first_orthon(iproc,nproc,orbs,wfd,comms,psi,hpsi,psit)
       use module_base
       use module_types
       implicit none
       integer, intent(in) :: iproc,nproc
       type(orbitals_data), intent(in) :: orbs
       type(wavefunctions_descriptors), intent(in) :: wfd
       type(communications_arrays), intent(in) :: comms
       real(wp), dimension(:) , pointer :: psi,hpsi,psit
     end subroutine first_orthon

     subroutine sumrho(iproc,nproc,orbs,lr,ixc,hxh,hyh,hzh,psi,rho,nrho,nscatterarr,nspin,GPU)
       use module_base!, only: gp,dp,wp,ndebug,memocc
       use module_types
       implicit none
       integer, intent(in) :: iproc,nproc,nrho,nspin,ixc
       real(gp), intent(in) :: hxh,hyh,hzh
       type(orbitals_data), intent(in) :: orbs
       type(locreg_descriptors), intent(in) :: lr 
       integer, dimension(0:nproc-1,4), intent(in) :: nscatterarr !n3d,n3p,i3s+i3xcsh-1,i3xcsh
       real(wp), dimension(lr%wfd%nvctr_c+7*lr%wfd%nvctr_f,orbs%norbp*orbs%nspinor), intent(in) :: psi
       real(dp), dimension(max(nrho,1),nspin), intent(out), target :: rho
       type(GPU_pointers), intent(inout) :: GPU
     end subroutine sumrho

     subroutine HamiltonianApplication(iproc,nproc,at,orbs,hx,hy,hz,rxyz,&
          cpmult,fpmult,radii_cf,nlpspd,proj,lr,ngatherarr,ndimpot,potential,psi,hpsi,&
          ekin_sum,epot_sum,eproj_sum,nspin,GPU)
       use module_base
       use module_types
       implicit none
       integer, intent(in) :: iproc,nproc,ndimpot,nspin
       real(gp), intent(in) :: hx,hy,hz,cpmult,fpmult
       type(atoms_data), intent(in) :: at
       type(orbitals_data), intent(in) :: orbs
       type(nonlocal_psp_descriptors), intent(in) :: nlpspd
       type(locreg_descriptors), intent(in) :: lr 
       integer, dimension(0:nproc-1,2), intent(in) :: ngatherarr 
       real(gp), dimension(3,at%nat), intent(in) :: rxyz
       real(gp), dimension(at%ntypes,3), intent(in) :: radii_cf  
       real(wp), dimension(nlpspd%nprojel), intent(in) :: proj
       real(wp), dimension(lr%wfd%nvctr_c+7*lr%wfd%nvctr_f,orbs%nspinor*orbs%norbp), intent(in) :: psi
       real(wp), dimension(max(ndimpot,1),nspin), intent(in), target :: potential
       real(gp), intent(out) :: ekin_sum,epot_sum,eproj_sum
       real(wp), dimension(lr%wfd%nvctr_c+7*lr%wfd%nvctr_f,orbs%nspinor*orbs%norbp), intent(out) :: hpsi
       type(GPU_pointers), intent(inout) :: GPU
     end subroutine HamiltonianApplication

     subroutine hpsitopsi(iproc,nproc,orbs,hx,hy,hz,lr,comms,&
          ncong,iter,idsx,idsx_actual,ads,energy,energy_old,energy_min,&
          alpha,gnrm,scprsum,psi,psit,hpsi,psidst,hpsidst,nspin,GPU)
       use module_base
       use module_types
       implicit none
       integer, intent(in) :: iproc,nproc,ncong,idsx,iter,nspin
       real(gp), intent(in) :: hx,hy,hz,energy,energy_old
       type(locreg_descriptors), intent(in) :: lr
       type(communications_arrays), intent(in) :: comms
       type(orbitals_data), intent(in) :: orbs
       integer, intent(inout) :: idsx_actual
       real(wp), intent(inout) :: alpha
       real(dp), intent(inout) :: gnrm,scprsum
       real(gp), intent(inout) :: energy_min
       real(wp), dimension(:), pointer :: psi,psit,hpsi,psidst,hpsidst
       real(wp), dimension(:,:,:), pointer :: ads
       type(GPU_pointers), intent(inout) :: GPU
     end subroutine hpsitopsi

     subroutine DiagHam(iproc,nproc,natsc,nspin,orbs,wfd,comms,&
          psi,hpsi,psit,& !mandatory
          orbse,commse,etol,norbsc_arr,orbsv,psivirt) !optional
       use module_base
       use module_types
       implicit none
       integer, intent(in) :: iproc,nproc,natsc,nspin
       type(wavefunctions_descriptors), intent(in) :: wfd
       type(communications_arrays), target, intent(in) :: comms
       type(orbitals_data), target, intent(inout) :: orbs
       real(wp), dimension(:), pointer :: psi,hpsi,psit
       !optional arguments
       real(gp), optional, intent(in) :: etol
       type(orbitals_data), optional, intent(in) :: orbsv
       type(orbitals_data), optional, target, intent(in) :: orbse
       type(communications_arrays), optional, target, intent(in) :: commse
       integer, optional, dimension(natsc+1,nspin), intent(in) :: norbsc_arr
       real(wp), dimension(:), pointer, optional :: psivirt
     end subroutine DiagHam

     subroutine last_orthon(iproc,nproc,orbs,wfd,&
          nspin,comms,psi,hpsi,psit,evsum)
       use module_base
       use module_types
       implicit none
       type(wavefunctions_descriptors), intent(in) :: wfd
       type(orbitals_data), intent(in) :: orbs
       type(communications_arrays), intent(in) :: comms
       integer, intent(in) :: iproc,nproc,nspin
       real(wp), intent(out) :: evsum
       real(wp), dimension(:) , pointer :: psi,hpsi,psit
     end subroutine last_orthon

     subroutine local_forces(iproc,at,rxyz,hxh,hyh,hzh,&
          n1,n2,n3,n3pi,i3s,n1i,n2i,n3i,rho,pot,floc)
       ! Calculates the local forces acting on the atoms belonging to iproc
       use module_types
       implicit none
       !Arguments---------
       type(atoms_data), intent(in) :: at
       integer, intent(in) :: iproc,n1,n2,n3,n3pi,i3s,n1i,n2i,n3i
       real(kind=8), intent(in) :: hxh,hyh,hzh
       real(kind=8), dimension(3,at%nat), intent(in) :: rxyz
       real(kind=8), dimension(*), intent(in) :: rho,pot
       real(kind=8), dimension(3,at%nat), intent(out) :: floc
     end subroutine local_forces

     subroutine projectors_derivatives(iproc,at,n1,n2,n3,norb,&
          nlpspd,rxyz,radii_cf,cpmult,fpmult,hx,hy,hz,derproj)
       use module_types
       implicit none
       type(atoms_data), intent(in) :: at
       type(nonlocal_psp_descriptors), intent(in) :: nlpspd
       !Arguments-------------
       integer, intent(in) :: iproc,norb
       integer, intent(in) :: n1,n2,n3
       real(kind=8),intent(in) :: cpmult,fpmult,hx,hy,hz
       real(kind=8), dimension(3,at%nat), intent(in) :: rxyz
       real(kind=8), dimension(at%ntypes,3), intent(in) :: radii_cf
       real(kind=8), dimension(nlpspd%nprojel,3), intent(out) :: derproj
     end subroutine projectors_derivatives

     subroutine nonlocal_forces(iproc,n1,n2,n3,hx,hy,hz,cpmult,fpmult,at,rxyz,radii_cf,&
          orbs,nlpspd,proj,wfd,psi,fsep,refill)
       use module_base
       use module_types
       implicit none
       !Arguments-------------
       type(atoms_data), intent(in) :: at
       type(wavefunctions_descriptors), intent(in) :: wfd
       type(nonlocal_psp_descriptors), intent(in) :: nlpspd
       logical, intent(in) :: refill
       integer, intent(in) :: iproc,n1,n2,n3
       real(gp), intent(in) :: hx,hy,hz,cpmult,fpmult 
       type(orbitals_data), intent(in) :: orbs
       real(gp), dimension(3,at%nat), intent(in) :: rxyz
       real(gp), dimension(at%ntypes,3), intent(in) :: radii_cf
       real(wp), dimension(wfd%nvctr_c+7*wfd%nvctr_f,orbs%norbp*orbs%nspinor), intent(in) :: psi
       real(wp), dimension(nlpspd%nprojel), intent(inout) :: proj
       real(gp), dimension(3,at%nat), intent(inout) :: fsep
     end subroutine nonlocal_forces

     subroutine CalculateTailCorrection(iproc,nproc,at,rbuf,orbs,&
          Glr,nlpspd,ncongt,pot,hgrid,rxyz,radii_cf,crmult,frmult,cpmult,fpmult,nspin,&
          proj,psi,output_grid,ekin_sum,epot_sum,eproj_sum)
       use module_base
       use module_types
       implicit none
       type(atoms_data), intent(in) :: at
       type(orbitals_data), intent(in) :: orbs
       type(locreg_descriptors), intent(in) :: Glr
       type(nonlocal_psp_descriptors), intent(inout) :: nlpspd
       integer, intent(in) :: iproc,nproc,ncongt,nspin,output_grid
       real(kind=8), intent(in) :: hgrid,crmult,frmult,rbuf,cpmult,fpmult
       real(kind=8), dimension(at%ntypes,3), intent(in) :: radii_cf
       real(kind=8), dimension(3,at%nat), intent(in) :: rxyz
       real(kind=8), dimension(Glr%d%n1i,Glr%d%n2i,Glr%d%n3i,nspin), intent(in) :: pot
       real(kind=8), dimension(nlpspd%nprojel), intent(in) :: proj
       real(kind=8), dimension(Glr%wfd%nvctr_c+7*Glr%wfd%nvctr_f,orbs%norbp), intent(in) :: psi
       real(kind=8), intent(out) :: ekin_sum,epot_sum,eproj_sum
     end subroutine CalculateTailCorrection

     !added for abinit compatilbility
     subroutine reformatonewave(iproc,displ,wfd,at,hx_old,hy_old,hz_old,&
          n1_old,n2_old,n3_old,rxyz_old,psigold,hx,hy,hz,n1,n2,n3,rxyz,psifscf,psi)
       use module_base
       use module_types
       implicit none
       integer, intent(in) :: iproc,n1_old,n2_old,n3_old,n1,n2,n3
       real(gp), intent(in) :: hx,hy,hz,displ,hx_old,hy_old,hz_old
       type(wavefunctions_descriptors), intent(in) :: wfd
       type(atoms_data), intent(in) :: at
       real(gp), dimension(3,at%nat), intent(in) :: rxyz_old,rxyz
       real(wp), dimension(0:n1_old,2,0:n2_old,2,0:n3_old,2), intent(in) :: psigold
       real(wp), dimension(-7:2*n1+8,-7:2*n2+8,-7:2*n3+8), intent(out) :: psifscf
       real(wp), dimension(wfd%nvctr_c+7*wfd%nvctr_f), intent(out) :: psi
     end subroutine reformatonewave
     subroutine readonewave(unitwf,useFormattedInput,iorb,iproc,n1,n2,n3,&
          & hx,hy,hz,at,wfd,rxyz_old,rxyz,psi,eval,psifscf)
       use module_base
       use module_types
       implicit none
       logical, intent(in) :: useFormattedInput
       integer, intent(in) :: unitwf,iorb,iproc,n1,n2,n3
       type(wavefunctions_descriptors), intent(in) :: wfd
       type(atoms_data), intent(in) :: at
       real(gp), intent(in) :: hx,hy,hz
       real(gp), dimension(3,at%nat), intent(in) :: rxyz
       real(wp), intent(out) :: eval
       real(gp), dimension(3,at%nat), intent(out) :: rxyz_old
       real(wp), dimension(wfd%nvctr_c+7*wfd%nvctr_f), intent(out) :: psi
       real(wp), dimension(*), intent(out) :: psifscf !this supports different BC
     end subroutine readonewave
     subroutine writeonewave(unitwf,useFormattedOutput,iorb,n1,n2,n3,hx,hy,hz,nat,rxyz,  & 
          nseg_c,nvctr_c,keyg_c,keyv_c,  & 
          nseg_f,nvctr_f,keyg_f,keyv_f, & 
          psi_c,psi_f,norb,eval)
       use module_base
       implicit none
       logical, intent(in) :: useFormattedOutput
       integer, intent(in) :: unitwf,iorb,n1,n2,n3,nat,nseg_c,nvctr_c,nseg_f,nvctr_f,norb
       real(gp), intent(in) :: hx,hy,hz
       integer, dimension(nseg_c), intent(in) :: keyv_c
       integer, dimension(nseg_f), intent(in) :: keyv_f
       integer, dimension(2,nseg_c), intent(in) :: keyg_c
       integer, dimension(2,nseg_f), intent(in) :: keyg_f
       real(wp), dimension(norb), intent(in) :: eval
       real(wp), dimension(nvctr_c), intent(in) :: psi_c
       real(wp), dimension(7,nvctr_f), intent(in) :: psi_f
       real(gp), dimension(3,nat), intent(in) :: rxyz
     end subroutine writeonewave

     subroutine davidson(iproc,nproc,n1i,n2i,n3i,in,at,cpmult,fpmult,radii_cf,&
          orbs,orbsv,nvirt,lr,comms,&
          hx,hy,hz,rxyz,rhopot,i3xcsh,n3p,nlpspd,proj,pkernel,psi,v,ngatherarr)
       use module_base
       use module_types
       implicit none
       integer, intent(in) :: iproc,nproc,n1i,n2i,n3i
       integer, intent(in) :: i3xcsh
       integer, intent(in) :: nvirt,n3p
       type(input_variables), intent(in) :: in
       type(atoms_data), intent(in) :: at
       type(nonlocal_psp_descriptors), intent(in) :: nlpspd
       type(locreg_descriptors), intent(in) :: lr 
       type(orbitals_data), intent(in) :: orbs
       type(communications_arrays), intent(in) :: comms
       real(gp), dimension(at%ntypes,3), intent(in) :: radii_cf  
       real(gp), intent(in) :: hx,hy,hz,cpmult,fpmult
       integer, dimension(0:nproc-1,2), intent(in) :: ngatherarr 
       real(gp), dimension(3,at%nat), intent(in) :: rxyz
       real(wp), dimension(nlpspd%nprojel), intent(in) :: proj
       real(dp), dimension(*), intent(in) :: pkernel,rhopot
       type(orbitals_data), intent(inout) :: orbsv
       real(wp), dimension(:), pointer :: psi,v
     end subroutine davidson

     subroutine build_eigenvectors(norbu,norbd,norb,norbe,nvctrp,natsc,nspin,nspinore,nspinor,&
          ndim_hamovr,norbsc_arr,hamovr,psi,ppsit,nvirte,psivirt)
       use module_base
       implicit none
       !Arguments
       integer, intent(in) :: norbu,norbd,norb,norbe,nvctrp,natsc,nspin,nspinor,ndim_hamovr,nspinore
       integer, dimension(natsc+1,nspin), intent(in) :: norbsc_arr
       real(wp), dimension(nspin*ndim_hamovr), intent(in) :: hamovr
       real(wp), dimension(nvctrp,norbe), intent(in) :: psi
       real(wp), dimension(nvctrp*nspinor,norb), intent(out) :: ppsit
       integer, intent(in), optional :: nvirte
       real(wp), dimension(*), optional :: psivirt
     end subroutine build_eigenvectors

     subroutine preconditionall(iproc,nproc,orbs,lr,hx,hy,hz,ncong,hpsi,gnrm)
       use module_base
       use module_types
       implicit none
       integer, intent(in) :: iproc,nproc,ncong
       real(gp), intent(in) :: hx,hy,hz
       type(locreg_descriptors), intent(in) :: lr
       type(orbitals_data), intent(in) :: orbs
       real(dp), intent(out) :: gnrm
       real(wp), dimension(lr%wfd%nvctr_c+7*lr%wfd%nvctr_f,orbs%norbp,orbs%nspinor), intent(inout) :: hpsi
     end subroutine preconditionall

     subroutine transpose_v(iproc,nproc,orbs,wfd,comms,psi,&
          work,outadd) !optional
       use module_base
       use module_types
       implicit none
       integer, intent(in) :: iproc,nproc
       type(orbitals_data), intent(in) :: orbs
       type(wavefunctions_descriptors), intent(in) :: wfd
       type(communications_arrays), intent(in) :: comms
       real(wp), dimension(wfd%nvctr_c+7*wfd%nvctr_f,orbs%nspinor,orbs%norbp), intent(inout) :: psi
       real(wp), dimension(:), pointer, optional :: work
       real(wp), intent(out), optional :: outadd
     end subroutine transpose_v

     subroutine untranspose_v(iproc,nproc,orbs,wfd,comms,psi,&
          work,outadd) !optional
       use module_base
       use module_types
       implicit none
       integer, intent(in) :: iproc,nproc
       type(orbitals_data), intent(in) :: orbs
       type(wavefunctions_descriptors), intent(in) :: wfd
       type(communications_arrays), intent(in) :: comms
       real(wp), dimension((wfd%nvctr_c+7*wfd%nvctr_f)*orbs%nspinor*orbs%norbp), intent(inout) :: psi
       real(wp), dimension(:), pointer, optional :: work
       real(wp), intent(out), optional :: outadd
     end subroutine untranspose_v

     subroutine plot_wf(kindplot,orbname,at,lr,hx,hy,hz,rxyz,psi,comment)
       use module_base
       use module_types
       implicit none
       character(len=*) :: kindplot
       character(len=10) :: comment
       character(len=11) :: orbname
       type(atoms_data), intent(in) :: at
       real(gp), intent(in) :: hx,hy,hz
       real(gp), dimension(3,at%nat), intent(in) :: rxyz
       type(locreg_descriptors), intent(in) :: lr
       real(wp), dimension(*) :: psi
     end subroutine plot_wf

     subroutine partial_density_free(rsflag,nproc,n1i,n2i,n3i,npsir,nspinn,nrhotot,&
          hfac,nscatterarr,spinsgn,psir,rho_p,ibyyzz_r) !ex-optional argument
       use module_base
       implicit none
       logical, intent(in) :: rsflag
       integer, intent(in) :: nproc,n1i,n2i,n3i,nrhotot,nspinn,npsir
       real(gp), intent(in) :: hfac,spinsgn
       integer, dimension(0:nproc-1,4), intent(in) :: nscatterarr
       real(wp), dimension(n1i,n2i,n3i,nspinn), intent(in) :: psir
       real(dp), dimension(n1i,n2i,nrhotot,nspinn), intent(inout) :: rho_p
       integer, dimension(:,:,:), pointer :: ibyyzz_r 
     end subroutine partial_density_free

     subroutine parse_cp2k_files(iproc,basisfile,orbitalfile,nat,ntypes,orbs,iatype,rxyz,&
          CP2K,wfn_cp2k)
       use module_base
       use module_types
       implicit none
       character(len=*), intent(in) :: basisfile,orbitalfile
       integer, intent(in) :: iproc,nat,ntypes
       type(orbitals_data), intent(in) :: orbs
       integer, dimension(nat), intent(in) :: iatype
       real(gp), dimension(3,nat), target, intent(in) :: rxyz
       type(gaussian_basis), intent(out) :: CP2K
       real(wp), dimension(:,:), pointer :: wfn_cp2k
     end subroutine parse_cp2k_files

     subroutine read_gaussian_information(iproc,nproc,orbs,G,coeffs,filename)
       use module_base
       use module_types
       implicit none
       character(len=*), intent(in) :: filename
       integer, intent(in) :: iproc,nproc
       type(orbitals_data), intent(in) :: orbs
       type(gaussian_basis), intent(out) :: G
       real(wp), dimension(:,:), pointer :: coeffs
     end subroutine read_gaussian_information

     subroutine restart_from_gaussians(iproc,nproc,orbs,lr,hx,hy,hz,psi,G,coeffs)
       use module_base
       use module_types
       implicit none
       integer, intent(in) :: iproc,nproc
       real(gp), intent(in) :: hx,hy,hz
       type(orbitals_data), intent(in) :: orbs
       type(locreg_descriptors), intent(in) :: lr
       type(gaussian_basis), intent(inout) :: G
       real(wp), dimension(lr%wfd%nvctr_c+7*lr%wfd%nvctr_f,orbs%norbp), intent(out) :: psi
       real(wp), dimension(:,:), pointer :: coeffs
     end subroutine restart_from_gaussians

     subroutine inputguess_gaussian_orbitals(iproc,nproc,at,rxyz,Glr,nvirt,nspin,&
          orbs,orbse,orbsv,norbsc_arr,locrad,G,psigau,eks)
       use module_base
       use module_types
       implicit none
       integer, intent(in) :: iproc,nproc,nspin
       integer, intent(inout) :: nvirt
       type(atoms_data), intent(in) :: at
       type(orbitals_data), intent(in) :: orbs
       type(locreg_descriptors), intent(in) :: Glr
       real(gp), dimension(3,at%nat), intent(in) :: rxyz
       real(gp), intent(out) :: eks
       integer, dimension(at%natsc+1,nspin), intent(out) :: norbsc_arr
       real(gp), dimension(at%nat), intent(out) :: locrad
       type(orbitals_data), intent(out) :: orbse,orbsv
       type(gaussian_basis), intent(out) :: G
       real(wp), dimension(:,:,:), pointer :: psigau
     end subroutine inputguess_gaussian_orbitals

     subroutine AtomicOrbitals(iproc,nproc,at,rxyz,norbe,orbse,norbsc,occupat,&
          ngx,xp,psiat,ng,nl,nspin,eks,scorb,G,gaucoeff,iorbtolr)
       use module_base
       use module_types
       implicit none
       integer, intent(in) :: norbe,ngx,iproc,nproc
       integer, intent(in) :: norbsc,nspin
       type(atoms_data), intent(in) :: at
       logical, dimension(4,2,at%natsc), intent(in) :: scorb
       real(gp), dimension(3,at%nat), intent(in), target :: rxyz
       type(orbitals_data), intent(inout) :: orbse
       integer, dimension(at%ntypes), intent(inout) :: ng
       integer, dimension(4,at%ntypes), intent(inout) :: nl
       real(gp), dimension(ngx,at%ntypes), intent(inout) :: xp
       real(gp), dimension(5,at%ntypes), intent(inout) :: occupat
       real(gp), dimension(ngx,5,at%ntypes), intent(inout) :: psiat
       type(gaussian_basis), intent(out) :: G
       real(gp), intent(out) :: eks
       integer, dimension(orbse%norbp), intent(out) :: iorbtolr !assign the localisation region
       real(wp), intent(out) :: gaucoeff !norbe=G%ncoeff
     end subroutine AtomicOrbitals

     subroutine apply_potential(n1,n2,n3,nl1,nl2,nl3,nbuf,nspinor,npot,psir,pot,epot,&
          ibyyzz_r) !optional
       use module_base
       implicit none
       integer, intent(in) :: n1,n2,n3,nl1,nl2,nl3,nbuf,nspinor,npot
       real(wp), dimension(-nl1:2*n1+2+nl1,-nl2:2*n2+2+nl2,-nl3:2*n3+2+nl3,nspinor), intent(inout) :: psir
       real(wp), dimension(-nl1:2*n1+2+nl1-4*nbuf,-nl2:2*n2+2+nl2-4*nbuf,-nl3:2*n3+2+nl3-4*nbuf,npot), intent(in) :: pot
       integer, dimension(2,-14:2*n2+16,-14:2*n3+16), intent(in), optional :: ibyyzz_r
       real(gp), intent(out) :: epot
     end subroutine apply_potential

     subroutine correct_hartree_potential(at,iproc,nproc,n1i,n2i,n3i,n3p,n3pi,n3d,&
          i3s,i3xcsh,hxh,hyh,hzh,pkernel,ngatherarr,&
          rhoref,pkernel_ref,pot_ion,rhopot,ixc,nspin,ehart,eexcu,vexcu,PSquiet,correct_offset)
       use module_base
       use module_types
       implicit none
       character(len=3), intent(in) :: PSquiet
       logical, intent(in) :: correct_offset
       integer, intent(in) :: iproc,nproc,n1i,n2i,n3i,n3p,n3pi,n3d,nspin,ixc,i3xcsh,i3s
       real(gp), intent(in) :: hxh,hyh,hzh
       type(atoms_data), intent(in) :: at
       integer, dimension(0:nproc-1,2), intent(in) :: ngatherarr
       real(dp), dimension(n1i,n2i,max(n3d,1),nspin), intent(inout) :: rhoref
       real(dp), dimension(n1i,n2i,max(n3pi,1)), intent(inout) :: pot_ion
       real(dp), dimension(n1i,n2i,max(n3d,1),nspin), intent(inout) :: rhopot
       real(gp), intent(out) :: ehart,eexcu,vexcu
       real(dp), dimension(:), pointer :: pkernel_ref,pkernel
     end subroutine correct_hartree_potential

     subroutine lanczos(iproc,nproc,at,hx,hy,hz,rxyz,Gabsorber,Gabs_coeffs,&
          cpmult,fpmult,radii_cf,nlpspd,proj,lr,ngatherarr,ndimpot,potential,&
          ekin_sum,epot_sum,eproj_sum,nspin,GPU)
       use module_base
       use module_types
       implicit none
       integer, intent(in) :: iproc,nproc,ndimpot,nspin
       real(gp), intent(in) :: hx,hy,hz,cpmult,fpmult
       type(atoms_data), intent(in), target :: at
       type(nonlocal_psp_descriptors), intent(in) , target :: nlpspd
       type(locreg_descriptors), intent(in) , target :: lr 
       type(gaussian_basis), target :: Gabsorber
       integer, dimension(0:nproc-1,2), intent(in) , target :: ngatherarr 
       real(gp), dimension(3,at%nat), intent(in) , target :: rxyz
       real(gp), dimension(at%ntypes,3), intent(in) , target :: radii_cf  
       real(wp), dimension(nlpspd%nprojel), intent(in) , target :: proj
       real(wp), dimension(max(ndimpot,1),nspin), intent(in), target :: potential
       real(wp), dimension(3), target :: Gabs_coeffs
       real(gp), intent(out) :: ekin_sum,epot_sum,eproj_sum
       type(GPU_pointers), intent(inout) , target :: GPU
     end subroutine lanczos

     subroutine plot_wf_cube(orbname,at,lr,hx,hy,hz,rxyz,psi,comment)
       use module_base
       use module_types
       implicit none
       character(len=10) :: comment
       character(len=11) :: orbname
       type(atoms_data), intent(in) :: at
       real(gp), intent(in) :: hx,hy,hz
       real(gp), dimension(3,at%nat), intent(in) :: rxyz
       type(locreg_descriptors), intent(in) :: lr
       real(wp), dimension(*) :: psi
     end subroutine plot_wf_cube

<<<<<<< HEAD
     subroutine psimix(iproc,nproc,orbs,comms,ads,ids,mids,idsx,energy,energy_old,alpha,&
          hpsit,psidst,hpsidst,psit)
       use module_base
       use module_types
       implicit none
       integer, intent(in) :: iproc,nproc,ids,mids,idsx
       real(gp), intent(in) :: energy,energy_old
       type(orbitals_data), intent(in) :: orbs
       type(communications_arrays), intent(in) :: comms
       real(gp), intent(inout) :: alpha
       real(wp), dimension(:), pointer :: psit,hpsit,psidst,hpsidst
       real(wp), dimension(:,:,:), pointer :: ads
     end subroutine psimix
=======
     subroutine eleconf(nzatom,nvalelec,symbol,rcov,rprb,ehomo,neleconf,nsccode,mxpl,mxchg,amu)
       implicit none
       integer, intent(in) :: nzatom,nvalelec
       character(len=2), intent(out) :: symbol
       real(kind=8), intent(out) :: rcov,rprb,ehomo,amu
       integer, parameter :: nmax=6,lmax=3
       integer, intent(out) :: neleconf(nmax,0:lmax)
       integer, intent(out) :: nsccode,mxpl,mxchg
     end subroutine eleconf
>>>>>>> 0ac9341b

  end interface

end module module_interfaces
!!***<|MERGE_RESOLUTION|>--- conflicted
+++ resolved
@@ -770,21 +770,6 @@
        real(wp), dimension(*) :: psi
      end subroutine plot_wf_cube
 
-<<<<<<< HEAD
-     subroutine psimix(iproc,nproc,orbs,comms,ads,ids,mids,idsx,energy,energy_old,alpha,&
-          hpsit,psidst,hpsidst,psit)
-       use module_base
-       use module_types
-       implicit none
-       integer, intent(in) :: iproc,nproc,ids,mids,idsx
-       real(gp), intent(in) :: energy,energy_old
-       type(orbitals_data), intent(in) :: orbs
-       type(communications_arrays), intent(in) :: comms
-       real(gp), intent(inout) :: alpha
-       real(wp), dimension(:), pointer :: psit,hpsit,psidst,hpsidst
-       real(wp), dimension(:,:,:), pointer :: ads
-     end subroutine psimix
-=======
      subroutine eleconf(nzatom,nvalelec,symbol,rcov,rprb,ehomo,neleconf,nsccode,mxpl,mxchg,amu)
        implicit none
        integer, intent(in) :: nzatom,nvalelec
@@ -794,8 +779,21 @@
        integer, intent(out) :: neleconf(nmax,0:lmax)
        integer, intent(out) :: nsccode,mxpl,mxchg
      end subroutine eleconf
->>>>>>> 0ac9341b
-
+     
+     subroutine psimix(iproc,nproc,orbs,comms,ads,ids,mids,idsx,energy,energy_old,alpha,&
+          hpsit,psidst,hpsidst,psit)
+       use module_base
+       use module_types
+       implicit none
+       integer, intent(in) :: iproc,nproc,ids,mids,idsx
+       real(gp), intent(in) :: energy,energy_old
+       type(orbitals_data), intent(in) :: orbs
+       type(communications_arrays), intent(in) :: comms
+       real(gp), intent(inout) :: alpha
+       real(wp), dimension(:), pointer :: psit,hpsit,psidst,hpsidst
+       real(wp), dimension(:,:,:), pointer :: ads
+     end subroutine psimix
+     
   end interface
 
 end module module_interfaces
