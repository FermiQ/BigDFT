--- conflicted
+++ resolved
@@ -293,79 +293,9 @@
        real(kind=8), dimension(:), pointer :: proj
      END SUBROUTINE createProjectorsArrays
 
-<<<<<<< HEAD
      subroutine createDensPotDescriptors(iproc,nproc,atoms,gdim,hxh,hyh,hzh,&
           rxyz,crmult,frmult,radii_cf,nspin,datacode,ixc,rho_commun,&
           n3d,n3p,n3pi,i3xcsh,i3s,nscatterarr,ngatherarr,rhodsc)
-=======
-     subroutine createPcProjectorsArrays(iproc,n1,n2,n3,rxyz,at,orbs, &
-          radii_cf,cpmult,fpmult,hx,hy,hz, ecut_pc, &
-          pcproj_data , Glr)
-       
-       use module_base
-       use module_types
-       implicit none
-       integer, intent(in) :: iproc,n1,n2,n3
-       real(gp), intent(in) :: cpmult,fpmult,hx,hy,hz
-       type(atoms_data), intent(in) :: at
-       type(orbitals_data), intent(in) :: orbs
-
-       real(gp), dimension(3,at%nat), intent(in) :: rxyz
-       real(gp), dimension(at%ntypes,3), intent(in) :: radii_cf
-       real(gp), intent(in):: ecut_pc
-     
-       type(pcproj_data_type) ::pcproj_data
-
-       type(locreg_descriptors),  intent(in):: Glr
-
-     end subroutine createPcProjectorsArrays
-
-     
-
-
-     subroutine applyPCprojectors(orbs,at,&
-          rxyz,hx,hy,hz,Glr,PPD,psi,hpsi, dotest)
-       
-       use module_base
-       use module_types
-       
-       type(orbitals_data), intent(inout) :: orbs
-       type(atoms_data) :: at
-       real(gp), dimension(3,at%nat), target, intent(in) :: rxyz
-       real(gp), intent(in) :: hx,hy,hz
-       type(locreg_descriptors), intent(in) :: Glr
-       type(pcproj_data_type) ::PPD
-       real(wp), dimension(:), pointer :: psi, hpsi
-       logical, optional :: dotest
-     end subroutine applyPCprojectors
-
-     
-
-     subroutine applyPAWprojectors(orbs,at,&
-          rxyz,hx,hy,hz,Glr,PAWD,psi,hpsi,  paw_matrix, dosuperposition , &
-          sup_iatom, sup_l, sup_arraym, sup_arraychannel)
-       
-       use module_base
-       use module_types
-       
-       type(orbitals_data), intent(inout) :: orbs
-       type(atoms_data) :: at
-       real(gp), dimension(3,at%nat), target, intent(in) :: rxyz
-       real(gp), intent(in) :: hx,hy,hz
-       type(locreg_descriptors), intent(in) :: Glr
-       type(pawproj_data_type) ::PAWD
-       real(wp), dimension(:), pointer :: psi, hpsi, paw_matrix
-       logical dosuperposition
-       integer, optional :: sup_iatom, sup_l
-       real(wp) , dimension(:), pointer, optional :: sup_arraym , sup_arraychannel
-
-     end subroutine applyPAWprojectors
-
-
-
-     subroutine createDensPotDescriptors(iproc,nproc,geocode,datacode,n1i,n2i,n3i,ixc,&
-          n3d,n3p,n3pi,i3xcsh,i3s,nscatterarr,ngatherarr)
->>>>>>> 931e92f4
        use module_base
        use module_types
        use libxc_functionals
@@ -384,6 +314,68 @@
        integer, dimension(0:nproc-1,4), intent(out) :: nscatterarr
        integer, dimension(0:nproc-1,2), intent(out) :: ngatherarr
      END SUBROUTINE createDensPotDescriptors
+
+     subroutine createPcProjectorsArrays(iproc,n1,n2,n3,rxyz,at,orbs, &
+          radii_cf,cpmult,fpmult,hx,hy,hz, ecut_pc, &
+          pcproj_data , Glr)
+       
+       use module_base
+       use module_types
+       implicit none
+       integer, intent(in) :: iproc,n1,n2,n3
+       real(gp), intent(in) :: cpmult,fpmult,hx,hy,hz
+       type(atoms_data), intent(in) :: at
+       type(orbitals_data), intent(in) :: orbs
+
+       real(gp), dimension(3,at%nat), intent(in) :: rxyz
+       real(gp), dimension(at%ntypes,3), intent(in) :: radii_cf
+       real(gp), intent(in):: ecut_pc
+     
+       type(pcproj_data_type) ::pcproj_data
+
+       type(locreg_descriptors),  intent(in):: Glr
+
+     end subroutine createPcProjectorsArrays
+
+     
+     subroutine applyPCprojectors(orbs,at,&
+          rxyz,hx,hy,hz,Glr,PPD,psi,hpsi, dotest)
+       
+       use module_base
+       use module_types
+       
+       type(orbitals_data), intent(inout) :: orbs
+       type(atoms_data) :: at
+       real(gp), dimension(3,at%nat), target, intent(in) :: rxyz
+       real(gp), intent(in) :: hx,hy,hz
+       type(locreg_descriptors), intent(in) :: Glr
+       type(pcproj_data_type) ::PPD
+       real(wp), dimension(:), pointer :: psi, hpsi
+       logical, optional :: dotest
+     end subroutine applyPCprojectors
+
+     
+
+     subroutine applyPAWprojectors(orbs,at,&
+          rxyz,hx,hy,hz,Glr,PAWD,psi,hpsi,  paw_matrix, dosuperposition , &
+          sup_iatom, sup_l, sup_arraym, sup_arraychannel)
+       
+       use module_base
+       use module_types
+       
+       type(orbitals_data), intent(inout) :: orbs
+       type(atoms_data) :: at
+       real(gp), dimension(3,at%nat), target, intent(in) :: rxyz
+       real(gp), intent(in) :: hx,hy,hz
+       type(locreg_descriptors), intent(in) :: Glr
+       type(pawproj_data_type) ::PAWD
+       real(wp), dimension(:), pointer :: psi, hpsi, paw_matrix
+       logical dosuperposition
+       integer, optional :: sup_iatom, sup_l
+       real(wp) , dimension(:), pointer, optional :: sup_arraym , sup_arraychannel
+
+     end subroutine applyPAWprojectors
+
 
      subroutine IonicEnergyandForces(iproc,nproc,at,hxh,hyh,hzh,elecfield,rxyz,eion,fion,psoffset,&
           nvacancy,n1,n2,n3,n1i,n2i,n3i,i3s,n3pi,pot_ion,pkernel)
@@ -994,7 +986,7 @@
           radii_cf,nlpspd,proj,lr,ngatherarr,ndimpot,potential,&
           ekin_sum,epot_sum,eproj_sum,nspin,GPU,in_iat_absorber,in, PAWD   )! aggiunger a interface
        use module_base
-       use module_types       
+       use module_types
        implicit none
        integer  :: iproc,nproc,ndimpot,nspin
        real(gp)  :: hx,hy,hz
@@ -1006,16 +998,15 @@
        real(gp), dimension(at%ntypes,3), intent(in), target ::  radii_cf
        real(wp), dimension(nlpspd%nprojel), target :: proj
        real(wp), dimension(max(ndimpot,1),nspin), target :: potential
-       
+
        real(gp) :: ekin_sum,epot_sum,eproj_sum
        type(GPU_pointers), intent(inout) , target :: GPU
        integer, intent(in) :: in_iat_absorber
-       
+
+
        type(input_variables),intent(in) :: in
        type(pawproj_data_type), target ::PAWD
-     end subroutine xabs_chebychev
-       
-  
+     END SUBROUTINE xabs_chebychev
 
      subroutine cg_spectra(iproc,nproc,at,hx,hy,hz,rxyz,&
           radii_cf,nlpspd,proj,lr,ngatherarr,ndimpot,potential,&
@@ -1051,6 +1042,16 @@
        integer iproc
        real(gp) GetBottom
      end function GetBottom
+!!$
+!!$     subroutine eleconf(nzatom,nvalelec,symbol,rcov,rprb,ehomo,neleconf,nsccode,mxpl,mxchg,amu)
+!!$       implicit none
+!!$       integer, intent(in) :: nzatom,nvalelec
+!!$       character(len=2), intent(out) :: symbol
+!!$       real(kind=8), intent(out) :: rcov,rprb,ehomo,amu
+!!$       integer, parameter :: nmax=6,lmax=3
+!!$       integer, intent(out) :: neleconf(nmax,0:lmax)
+!!$       integer, intent(out) :: nsccode,mxpl,mxchg
+!!$     END SUBROUTINE eleconf
 
 !     subroutine psimix(iproc,nproc,orbs,comms,ads,ids,mids,idsx,energy,energy_old,alpha,&
 !          hpsit,psidst,hpsidst_sp,psit)
