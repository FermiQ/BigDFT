--- conflicted
+++ resolved
@@ -3305,14 +3305,9 @@
 
        subroutine calculate_energy_and_gradient_linear(iproc, nproc, it, kernel_compr, &
                   ldiis, fnrmOldArr, alpha, trH, trHold, fnrm, fnrmMax, alpha_mean, alpha_max, &
-<<<<<<< HEAD
                   energy_increased, tmb, lhphiold, tmblarge, overlap_calculated, &
-                  energs, hpsit_c, hpsit_f, nit_precond,target_function,correction_orthoconstraint)
-=======
-                  energy_increased, tmb, lhphi, lhphiold, tmblarge, lhphilarge, overlap_calculated, &
                   energs, hpsit_c, hpsit_f, nit_precond, target_function, correction_orthoconstraint, &
                   hpsi_noprecond)
->>>>>>> c74d6f0c
          use module_base
          use module_types
          implicit none
@@ -3353,31 +3348,17 @@
        end subroutine improveOrbitals
 
        subroutine hpsitopsi_linear(iproc, nproc, it, ldiis, tmb, tmblarge, &
-<<<<<<< HEAD
-                  lphiold, alpha, trH, meanAlpha, alpha_max, alphaDIIS)
-        use module_base
-        use module_types
-        implicit none
-        integer,intent(in):: iproc, nproc, it
-        type(localizedDIISParameters),intent(inout):: ldiis
-        type(DFT_wavefunction),target,intent(inout):: tmb, tmblarge
-        real(8),dimension(tmb%orbs%npsidim_orbs),intent(inout):: lphiold
-        real(8),intent(in):: trH, meanAlpha, alpha_max
-        real(8),dimension(tmb%orbs%norbp),intent(inout):: alpha, alphaDIIS
-=======
-                  lhphi, lphiold, alpha, &
-                  trH, meanAlpha, alpha_max, alphaDIIS, psidiff)
+                  lphiold, alpha, trH, meanAlpha, alpha_max, alphaDIIS, psidiff)
          use module_base
          use module_types
          implicit none
          integer,intent(in):: iproc, nproc, it
          type(localizedDIISParameters),intent(inout):: ldiis
          type(DFT_wavefunction),target,intent(inout):: tmb, tmblarge
-         real(8),dimension(tmb%orbs%npsidim_orbs),intent(inout):: lhphi, lphiold
+         real(8),dimension(tmb%orbs%npsidim_orbs),intent(inout):: lphiold
          real(8),intent(in):: trH, meanAlpha, alpha_max
          real(8),dimension(tmb%orbs%norbp),intent(inout):: alpha, alphaDIIS
          real(kind=8),dimension(tmb%orbs%npsidim_orbs),intent(out) :: psidiff
->>>>>>> c74d6f0c
        end subroutine hpsitopsi_linear
        
        subroutine DIISorSD(iproc, it, trH, tmbopt, ldiis, alpha, alphaDIIS, lphioldopt)
