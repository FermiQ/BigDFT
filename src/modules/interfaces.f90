!!****m* BigDFT/interfaces
!! FUNCTION
!!  Modules which contains all interfaces
!!
!! DESCRIPTION
!!  Interfaces of:
!!  - call_cluster
!!  - conjgrad
!!  - copy_old_wavefunctions
!!  - read_system_variables
!!  - input_occup
!!  - system_size
!!  - MemoryEstimator
!!  - createWavefunctionsDescriptors
!!  - createProjectorsArrays
!!  - createDensPotDescriptors
!!  - createIonicPotential
!!  - import_gaussians
!!  - input_wf_diag
!!  - reformatmywaves
!!  - first_orthon
!!  - sumrho
!!  - HamiltonianApplication
!!  - hpsitopsi
!!  - last_orthon
!!  - local_forces
!!  - projectors_derivatives
!!  - nonlocal_forces
!!  - CalculateTailCorrection
!!  - reformatonewave
!!  - eleconf
!!
!! AUTHOR
!!    Luigi Genovese, Damien Caliste
!!
!! COPYRIGHT
!!    Copyright (C) 2007 CEA
!!
!! SOURCE
!!
module module_interfaces

implicit none

interface

   subroutine call_bigdft(nproc,iproc,atoms,rxyz,in,energy,fxyz,rst,infocode)
     use module_base
     use module_types
     implicit none
     integer, intent(in) :: iproc,nproc
     type(input_variables),intent(inout) :: in
     type(atoms_data), intent(inout) :: atoms
     type(restart_objects), intent(inout) :: rst
     integer, intent(inout) :: infocode
     real(gp), intent(out) :: energy
     real(gp), dimension(3,atoms%nat), intent(inout) :: rxyz
     real(gp), dimension(3,atoms%nat), intent(out) :: fxyz
   end subroutine call_bigdft

   subroutine conjgrad(nproc,iproc,at,rxyz,etot,fxyz,rst,ncount_cluster,in)
     use module_base
     use module_types
     implicit none
     integer, intent(in) :: nproc,iproc
     integer, intent(inout) :: ncount_cluster
     real(gp), intent(out) :: etot
     type(atoms_data), intent(inout) :: at
     type(input_variables), intent(inout) :: in
     type(restart_objects), intent(inout) :: rst
     real(gp), dimension(3,at%nat), intent(inout) :: rxyz
     real(gp), dimension(3,at%nat), intent(out) :: fxyz
   end subroutine conjgrad

   subroutine copy_old_wavefunctions(iproc,nproc,orbs,n1,n2,n3,wfd,psi,&
        n1_old,n2_old,n3_old,wfd_old,psi_old)
     use module_base
     use module_types
     implicit none
     integer, intent(in) :: iproc,nproc,n1,n2,n3
     type(orbitals_data), intent(in) :: orbs
     type(wavefunctions_descriptors), intent(inout) :: wfd,wfd_old
     integer, intent(out) :: n1_old,n2_old,n3_old
     real(wp), dimension(:), pointer :: psi,psi_old
   end subroutine copy_old_wavefunctions

   subroutine system_properties(iproc,nproc,in,at,orbs,radii_cf,nelec)
     use module_base
     use module_types
     implicit none
     integer, intent(in) :: iproc,nproc,nelec
     type(input_variables), intent(in) :: in
     type(atoms_data), intent(inout) :: at
<<<<<<< HEAD
     type(orbitals_data), intent(out) :: orbs
     real(gp), dimension(at%ntypes,3), intent(out) :: radii_cf
   end subroutine system_properties
=======
     integer, intent(out) :: nelec,norb,norbu,norbd,norbp,iunit
     real(kind=8), dimension(at%ntypes,3), intent(out) :: radii_cf
   end subroutine read_system_variables

   subroutine read_atomic_file(iproc,at,rxyz)
     use module_base
     use module_types
     implicit none
     integer, intent(in) :: iproc
     type(atoms_data), intent(inout) :: at
     real(gp), dimension(:,:), pointer :: rxyz
   end subroutine read_atomic_file

   subroutine input_occup(iproc,iunit,nelec,norb,norbu,norbd,nspin,mpol,occup,spinsgn)
     implicit none
     ! Arguments
     integer, intent(in) :: nelec,nspin,mpol,iproc,norb,norbu,norbd,iunit
     real(kind=8), intent(out) :: occup(norb),spinsgn(norb)
   end subroutine input_occup
>>>>>>> c96aad5c

   subroutine system_size(iproc,atoms,rxyz,radii_cf,crmult,frmult,hx,hy,hz,Glr)
     use module_base
     use module_types
     implicit none
     type(atoms_data), intent(inout) :: atoms
     integer, intent(in) :: iproc
     real(gp), intent(in) :: crmult,frmult
     real(gp), dimension(3,atoms%nat), intent(inout) :: rxyz
     real(gp), dimension(atoms%ntypes,3), intent(in) :: radii_cf
     real(gp), intent(inout) :: hx,hy,hz
     type(locreg_descriptors), intent(out) :: Glr
   end subroutine system_size
   
   subroutine eleconf(nzatom,nvalelec,symbol,rcov,rprb,ehomo,neleconf,nsccode,mxpl,mxchg)
     implicit none
     ! Arguments
     integer, intent(in) :: nzatom,nvalelec
     character(len=2), intent(out) :: symbol
     real(kind=8), intent(out) :: rcov,rprb,ehomo
     integer, parameter :: nmax=6,lmax=3
     integer, intent(out) :: neleconf(nmax,0:lmax)
     integer, intent(out) :: nsccode,mxpl,mxchg
   end subroutine eleconf

   subroutine MemoryEstimator(geocode,nproc,idsx,n1,n2,n3,alat1,alat2,alat3,hx,hy,hz,nat,ntypes,&
        iatype,rxyz,radii_cf,crmult,frmult,norb,nprojel,atomnames,output_grid,nspin,peakmem)
     use module_base
     implicit none
     !Arguments
     character(len=1), intent(in) :: geocode
     integer, intent(in) :: nproc,idsx,n1,n2,n3,nat,ntypes,norb,nspin,nprojel,output_grid
     integer, dimension(nat), intent(in) :: iatype
     character(len=20), dimension(ntypes), intent(in) :: atomnames
     real(kind=8), intent(in) :: hx,hy,hz,crmult,frmult,alat1,alat2,alat3
     real(kind=8), dimension(3,nat), intent(in) :: rxyz
     real(kind=8), dimension(ntypes,3), intent(in) ::  radii_cf
     real(kind=8), intent(out) :: peakmem
   end subroutine MemoryEstimator

<<<<<<< HEAD
   subroutine createWavefunctionsDescriptors(iproc,nproc,hx,hy,hz,atoms,rxyz,radii_cf,&
        crmult,frmult,Glr,orbs,nvctrp)
     use module_base
=======
   subroutine create_Glr(geocode,n1,n2,n3,nfl1,nfl2,nfl3,nfu1,nfu2,nfu3,n1i,n2i,n3i,wfd,bounds,Glr)
     use module_base
     use module_types
     implicit none
     character(len=1), intent(in) :: geocode
     integer, intent(in) :: n1,n2,n3,nfl1,nfl2,nfl3,nfu1,nfu2,nfu3,n1i,n2i,n3i
     type(wavefunctions_descriptors), intent(in) :: wfd
     type(convolutions_bounds), intent(in) :: bounds
     type(locreg_descriptors), intent(out) :: Glr
   end subroutine create_Glr

   subroutine createWavefunctionsDescriptors(iproc,nproc,n1,n2,n3,output_grid,&
        hx,hy,hz,atoms,rxyz,radii_cf,crmult,frmult,&
        wfd,nvctrp,norb,norbp,nfl1,nfu1,nfl2,nfu2,nfl3,nfu3,bounds,nspinor,hybrid_on)
>>>>>>> c96aad5c
     use module_types
     implicit none
     !Arguments
     type(atoms_data), intent(in) :: atoms
     integer, intent(in) :: iproc,nproc
     real(gp), intent(in) :: hx,hy,hz,crmult,frmult
     real(gp), dimension(3,atoms%nat), intent(in) :: rxyz
     real(gp), dimension(atoms%ntypes,3), intent(in) :: radii_cf
     type(locreg_descriptors), intent(inout) :: Glr
     type(orbitals_data), intent(inout) :: orbs
     integer, intent(out) :: nvctrp
   end subroutine createWavefunctionsDescriptors

   subroutine createProjectorsArrays(iproc,n1,n2,n3,rxyz,at,&
        radii_cf,cpmult,fpmult,hx,hy,hz,nlpspd,proj)
     use module_base
     use module_types
     implicit none
     type(atoms_data), intent(in) :: at
     integer, intent(in) :: iproc,n1,n2,n3
     real(kind=8), intent(in) :: cpmult,fpmult,hx,hy,hz
     real(kind=8), dimension(3,at%nat), intent(in) :: rxyz
     real(kind=8), dimension(at%ntypes,3), intent(in) :: radii_cf
     type(nonlocal_psp_descriptors), intent(out) :: nlpspd
     real(kind=8), dimension(:), pointer :: proj
   end subroutine createProjectorsArrays

   subroutine createDensPotDescriptors(iproc,nproc,geocode,datacode,n1i,n2i,n3i,ixc,&
        n3d,n3p,n3pi,i3xcsh,i3s,nscatterarr,ngatherarr)
     use module_base
     implicit none
     character(len=1), intent(in) :: geocode,datacode
     integer, intent(in) :: iproc,nproc,n1i,n2i,n3i,ixc
     integer, intent(out) ::  n3d,n3p,n3pi,i3xcsh,i3s
     integer, dimension(0:nproc-1,4), intent(out) :: nscatterarr
     integer, dimension(0:nproc-1,2), intent(out) :: ngatherarr
   end subroutine createDensPotDescriptors

   subroutine IonicEnergyandForces(iproc,nproc,at,hxh,hyh,hzh,rxyz,eion,fion,psoffset,&
        n1,n2,n3,n1i,n2i,n3i,i3s,n3pi,pot_ion,pkernel)
     use module_base
     use module_types
     implicit none
     type(atoms_data), intent(in) :: at
     integer, intent(in) :: iproc,nproc,n1,n2,n3,n1i,n2i,n3i,i3s,n3pi
     real(kind=8), intent(in) :: hxh,hyh,hzh
     real(kind=8), dimension(3,at%nat), intent(in) :: rxyz
     real(kind=8), dimension(*), intent(in) :: pkernel
     real(kind=8), intent(out) :: eion,psoffset
     real(kind=8), dimension(3,at%nat), intent(out) :: fion
     real(kind=8), dimension(*), intent(out) :: pot_ion
   end subroutine IonicEnergyandForces

   subroutine createIonicPotential(geocode,iproc,nproc,at,rxyz,&
        hxh,hyh,hzh,ef,n1,n2,n3,n3pi,i3s,n1i,n2i,n3i,pkernel,pot_ion,eion,psoffset)
     use module_base
     use module_types
     implicit none
     character(len=1), intent(in) :: geocode
     integer, intent(in) :: iproc,nproc,n1,n2,n3,n3pi,i3s,n1i,n2i,n3i
     real(gp), intent(in) :: hxh,hyh,hzh,psoffset
     type(atoms_data), intent(in) :: at
     real(gp), dimension(3), intent(in) :: ef
     real(gp), dimension(3,at%nat), intent(in) :: rxyz
     real(dp), dimension(*), intent(in) :: pkernel
     real(wp), dimension(*), intent(inout) :: pot_ion
     real(gp), intent(out) :: eion
   end subroutine createIonicPotential

   subroutine import_gaussians(iproc,nproc,cpmult,fpmult,radii_cf,at,orbs,comms,&
        nvctrp,Glr,hx,hy,hz,rxyz,rhopot,pot_ion,nlpspd,proj,& 
        pkernel,ixc,psi,psit,hpsi,nscatterarr,ngatherarr,nspin)
     use module_base
     use module_types
     implicit none
     integer, intent(in) :: iproc,nproc,ixc,nvctrp,nspin
     real(gp), intent(in) :: hx,hy,hz,cpmult,fpmult
     type(atoms_data), intent(in) :: at
     type(nonlocal_psp_descriptors), intent(in) :: nlpspd
     type(locreg_descriptors), intent(in) :: Glr
     type(communications_arrays), intent(in) :: comms
     integer, dimension(0:nproc-1,4), intent(in) :: nscatterarr
     integer, dimension(0:nproc-1,2), intent(in) :: ngatherarr 
     real(gp), dimension(at%ntypes,3), intent(in) :: radii_cf  
     real(gp), dimension(3,at%nat), intent(in) :: rxyz
     real(wp), dimension(nlpspd%nprojel), intent(in) :: proj
     real(dp), dimension(*), intent(in) :: pkernel
     type(orbitals_data), intent(inout) :: orbs
     real(dp), dimension(*), intent(inout) :: rhopot
     real(wp), dimension(*), intent(inout) :: pot_ion
     real(wp), dimension(:), pointer :: psi,psit,hpsi
   end subroutine import_gaussians

   subroutine input_wf_diag(iproc,nproc,cpmult,fpmult,radii_cf,at,&
        orbs,orbsv,nvirt,nvctrp,comms,Glr,hx,hy,hz,rxyz,rhopot,pot_ion,&
        nlpspd,proj,pkernel,ixc,psi,hpsi,psit,psivirt,&
        nscatterarr,ngatherarr,nspin)
     use module_base
     use module_types
     implicit none
     integer, intent(in) :: iproc,nproc,ixc,nvctrp
     integer, intent(inout) :: nspin,nvirt
     real(gp), intent(in) :: hx,hy,hz,cpmult,fpmult
     type(atoms_data), intent(in) :: at
     type(orbitals_data), intent(inout) :: orbs
     type(nonlocal_psp_descriptors), intent(in) :: nlpspd
     type(locreg_descriptors), intent(in) :: Glr
     type(communications_arrays), intent(in) :: comms
     integer, dimension(0:nproc-1,4), intent(in) :: nscatterarr
     integer, dimension(0:nproc-1,2), intent(in) :: ngatherarr 
     real(gp), dimension(at%ntypes,3), intent(in) :: radii_cf  
     real(gp), dimension(3,at%nat), intent(in) :: rxyz
     real(wp), dimension(nlpspd%nprojel), intent(in) :: proj
     real(dp), dimension(*), intent(in) :: pkernel
     real(dp), dimension(*), intent(inout) :: rhopot,pot_ion
     type(orbitals_data), intent(out) :: orbsv
     real(wp), dimension(:), pointer :: psi,hpsi,psit,psivirt
   end subroutine input_wf_diag

<<<<<<< HEAD
   subroutine reformatmywaves(iproc,orbs,at,&
=======
   subroutine writemywaves(iproc,norb,norbp,n1,n2,n3,hx,hy,hz,nat,rxyz,wfd,psi,eval)
     ! write all my wavefunctions in files by calling writeonewave
     use module_types
     use module_base
     implicit none
     integer, intent(in) :: iproc,norb,norbp,n1,n2,n3,nat
     real(gp), intent(in) :: hx,hy,hz
     type(wavefunctions_descriptors), intent(in) :: wfd
     real(gp), dimension(3,nat), intent(in) :: rxyz
     real(wp), dimension(norb), intent(in) :: eval
     real(wp), dimension(wfd%nvctr_c+7*wfd%nvctr_f,norbp), intent(in) :: psi
   end subroutine writemywaves

   subroutine readmywaves(iproc,norb,norbp,n1,n2,n3,hx,hy,hz,nat,rxyz_old,rxyz,  & 
        wfd,psi,eval)
     ! reads wavefunction from file and transforms it properly if hgrid or size of simulation cell
     ! have changed
     use module_base
     use module_types
     implicit none
     type(wavefunctions_descriptors), intent(in) :: wfd
     integer, intent(in) :: iproc,norb,norbp,n1,n2,n3,nat
     real(gp), intent(in) :: hx,hy,hz
     real(gp), dimension(3,nat), intent(in) :: rxyz
     real(wp), dimension(norb), intent(out) :: eval
     real(gp), dimension(3,nat), intent(out) :: rxyz_old
     real(wp), dimension(wfd%nvctr_c+7*wfd%nvctr_f,norbp), intent(out) :: psi
   end subroutine readmywaves

   subroutine writeonewave(unitwf,useFormattedOutput,iorb,n1,n2,n3,hx,hy,hz,nat,rxyz,  & 
        nseg_c,nvctr_c,keyg_c,keyv_c,  & 
        nseg_f,nvctr_f,keyg_f,keyv_f, & 
        psi_c,psi_f,norb,eval)
     use module_base
     implicit none
     logical, intent(in) :: useFormattedOutput
     integer, intent(in) :: unitwf,iorb,n1,n2,n3,nat,nseg_c,nvctr_c,nseg_f,nvctr_f,norb
     real(gp), intent(in) :: hx,hy,hz
     integer, dimension(nseg_c), intent(in) :: keyv_c
     integer, dimension(nseg_f), intent(in) :: keyv_f
     integer, dimension(2,nseg_c), intent(in) :: keyg_c
     integer, dimension(2,nseg_f), intent(in) :: keyg_f
     real(wp), dimension(norb), intent(in) :: eval
     real(wp), dimension(nvctr_c), intent(in) :: psi_c
     real(wp), dimension(7,nvctr_f), intent(in) :: psi_f
     real(gp), dimension(3,nat), intent(in) :: rxyz
   end subroutine writeonewave

   subroutine readonewave(unitwf,useFormattedInput,iorb,iproc,n1,n2,n3,&
        & hx,hy,hz,nat,rxyz_old,rxyz,nseg_c,nseg_f,nvctr_c,nvctr_f,keyg,keyv,psi,eval,psifscf)
     use module_base
     implicit none
     logical, intent(in) :: useFormattedInput
     integer, intent(in) :: unitwf,iorb,iproc,n1,n2,n3,nat,nseg_c,nseg_f,nvctr_c,nvctr_f
     integer, dimension(nseg_c+nseg_f), intent(in) :: keyv
     integer, dimension(2,nseg_c+nseg_f), intent(in) :: keyg
     real(gp), intent(in) :: hx,hy,hz
     real(gp), dimension(3,nat), intent(in) :: rxyz
     real(wp), intent(out) :: eval
     real(gp), dimension(3,nat), intent(out) :: rxyz_old
     real(wp), dimension(nvctr_c+7*nvctr_f), intent(out) :: psi
     real(wp), dimension(-7:2*n1+8,-7:2*n2+8,-7:2*n3+8), intent(out) :: psifscf
   end subroutine readonewave

   subroutine reformatmywaves(iproc,norb,norbp,nat,&
>>>>>>> c96aad5c
        hx_old,hy_old,hz_old,n1_old,n2_old,n3_old,rxyz_old,wfd_old,psi_old,&
        hx,hy,hz,n1,n2,n3,rxyz,wfd,psi)
     use module_base
     use module_types
     implicit none
     integer, intent(in) :: iproc,n1_old,n2_old,n3_old,n1,n2,n3
     real(gp), intent(in) :: hx_old,hy_old,hz_old,hx,hy,hz
     type(wavefunctions_descriptors), intent(in) :: wfd,wfd_old
     type(atoms_data), intent(in) :: at
     type(orbitals_data), intent(in) :: orbs
     real(gp), dimension(3,at%nat), intent(in) :: rxyz,rxyz_old
     real(wp), dimension(wfd_old%nvctr_c+7*wfd_old%nvctr_f,orbs%nspinor*orbs%norbp), intent(in) :: psi_old
     real(wp), dimension(wfd%nvctr_c+7*wfd%nvctr_f,orbs%nspinor*orbs%norbp), intent(out) :: psi
   end subroutine reformatmywaves
   
   subroutine first_orthon(iproc,nproc,orbs,wfd,nvctrp,comms,psi,hpsi,psit)
     use module_base
     use module_types
     implicit none
     integer, intent(in) :: iproc,nproc,nvctrp
     type(orbitals_data), intent(in) :: orbs
     type(wavefunctions_descriptors), intent(in) :: wfd
     type(communications_arrays), intent(in) :: comms
     real(wp), dimension(:) , pointer :: psi,hpsi,psit
   end subroutine first_orthon

   subroutine sumrho(iproc,nproc,orbs,lr,ixc,hxh,hyh,hzh,psi,rho,nrho,nscatterarr,nspin,GPU)
     use module_base!, only: gp,dp,wp,ndebug,memocc
     use module_types
     implicit none
     integer, intent(in) :: iproc,nproc,nrho,nspin,ixc
     real(gp), intent(in) :: hxh,hyh,hzh
     type(orbitals_data), intent(in) :: orbs
     type(locreg_descriptors), intent(in) :: lr 
     integer, dimension(0:nproc-1,4), intent(in) :: nscatterarr !n3d,n3p,i3s+i3xcsh-1,i3xcsh
     real(wp), dimension(lr%wfd%nvctr_c+7*lr%wfd%nvctr_f,orbs%norbp*orbs%nspinor), intent(in) :: psi
     real(dp), dimension(max(nrho,1),nspin), intent(out), target :: rho
     type(GPU_pointers), intent(inout) :: GPU
   end subroutine sumrho

   subroutine HamiltonianApplication(iproc,nproc,at,orbs,hx,hy,hz,rxyz,&
        cpmult,fpmult,radii_cf,nlpspd,proj,lr,ngatherarr,ndimpot,potential,psi,hpsi,&
        ekin_sum,epot_sum,eproj_sum,nspin,GPU)
     use module_base
     use module_types
     implicit none
     integer, intent(in) :: iproc,nproc,ndimpot,nspin
     real(gp), intent(in) :: hx,hy,hz,cpmult,fpmult
     type(atoms_data), intent(in) :: at
     type(orbitals_data), intent(in) :: orbs
     type(nonlocal_psp_descriptors), intent(in) :: nlpspd
     type(locreg_descriptors), intent(in) :: lr 
     integer, dimension(0:nproc-1,2), intent(in) :: ngatherarr 
     real(gp), dimension(3,at%nat), intent(in) :: rxyz
     real(gp), dimension(at%ntypes,3), intent(in) :: radii_cf  
     real(wp), dimension(nlpspd%nprojel), intent(in) :: proj
     real(wp), dimension(lr%wfd%nvctr_c+7*lr%wfd%nvctr_f,orbs%nspinor*orbs%norbp), intent(in) :: psi
     real(wp), dimension(max(ndimpot,1),nspin), intent(in), target :: potential
     real(gp), intent(out) :: ekin_sum,epot_sum,eproj_sum
     real(wp), dimension(lr%wfd%nvctr_c+7*lr%wfd%nvctr_f,orbs%nspinor*orbs%norbp), intent(out) :: hpsi
     type(GPU_pointers), intent(inout) :: GPU
   end subroutine HamiltonianApplication

   subroutine hpsitopsi(iproc,nproc,orbs,hx,hy,hz,nvctrp,lr,comms,&
        ncong,iter,idsx,idsx_actual,ads,energy,energy_old,energy_min,&
        alpha,gnrm,scprsum,psi,psit,hpsi,psidst,hpsidst,nspin,GPU)
     use module_base
     use module_types
     implicit none
     integer, intent(in) :: iproc,nproc,ncong,idsx,iter,nvctrp,nspin
     real(gp), intent(in) :: hx,hy,hz,energy,energy_old
     type(locreg_descriptors), intent(in) :: lr
     type(communications_arrays), intent(in) :: comms
     type(orbitals_data), intent(in) :: orbs
     integer, intent(inout) :: idsx_actual
     real(wp), intent(inout) :: alpha
     real(dp), intent(inout) :: gnrm,scprsum
     real(gp), intent(inout) :: energy_min
     real(wp), dimension(:), pointer :: psi,psit,hpsi,psidst,hpsidst
     real(wp), dimension(:,:,:), pointer :: ads
     type(GPU_pointers), intent(inout) :: GPU
   end subroutine hpsitopsi

   subroutine DiagHam(iproc,nproc,natsc,nspin,orbs,nvctrp,wfd,comms,&
        psi,hpsi,psit,& !mandatory
        orbse,commse,etol,norbsc_arr,orbsv,psivirt) !optional
     use module_base
     use module_types
     implicit none
     integer, intent(in) :: iproc,nproc,natsc,nspin,nvctrp
     type(wavefunctions_descriptors), intent(in) :: wfd
     type(communications_arrays), target, intent(in) :: comms
     type(orbitals_data), intent(inout) :: orbs
     real(wp), dimension(:), pointer :: psi,hpsi,psit
     !optional arguments
     real(gp), optional, intent(in) :: etol
     type(orbitals_data), optional, intent(in) :: orbse,orbsv
     type(communications_arrays), optional, target, intent(in) :: commse
     integer, optional, dimension(natsc+1,nspin), intent(in) :: norbsc_arr
     real(wp), dimension(:), pointer, optional :: psivirt
   end subroutine DiagHam

   subroutine last_orthon(iproc,nproc,orbs,wfd,nvctrp,&
        nspin,comms,psi,hpsi,psit,evsum)
     use module_base
     use module_types
     implicit none
     type(wavefunctions_descriptors), intent(in) :: wfd
     type(orbitals_data), intent(in) :: orbs
     type(communications_arrays), intent(in) :: comms
     integer, intent(in) :: iproc,nproc,nvctrp,nspin
     real(wp), intent(out) :: evsum
     real(wp), dimension(:) , pointer :: psi,hpsi,psit
   end subroutine last_orthon

   subroutine local_forces(iproc,nproc,at,rxyz,hxh,hyh,hzh,&
        n1,n2,n3,n3pi,i3s,n1i,n2i,n3i,rho,pot,floc)
     ! Calculates the local forces acting on the atoms belonging to iproc
     use module_types
     implicit none
     !Arguments---------
     type(atoms_data), intent(in) :: at
     integer, intent(in) :: iproc,nproc,n1,n2,n3,n3pi,i3s,n1i,n2i,n3i
     real(kind=8), intent(in) :: hxh,hyh,hzh
     real(kind=8), dimension(3,at%nat), intent(in) :: rxyz
     real(kind=8), dimension(*), intent(in) :: rho,pot
     real(kind=8), dimension(3,at%nat), intent(out) :: floc
   end subroutine local_forces

   subroutine projectors_derivatives(iproc,at,n1,n2,n3,norb,&
        nlpspd,proj,rxyz,radii_cf,cpmult,fpmult,hx,hy,hz,derproj)
     use module_types
     implicit none
     type(atoms_data), intent(in) :: at
     type(nonlocal_psp_descriptors), intent(in) :: nlpspd
     !Arguments-------------
     integer, intent(in) :: iproc,norb
     integer, intent(in) :: n1,n2,n3
     real(kind=8),intent(in) :: cpmult,fpmult,hx,hy,hz
     real(kind=8), dimension(3,at%nat), intent(in) :: rxyz
     real(kind=8), dimension(at%ntypes,3), intent(in) :: radii_cf
     real(kind=8), dimension(nlpspd%nprojel), intent(in) :: proj
     real(kind=8), dimension(nlpspd%nprojel,3), intent(out) :: derproj
   end subroutine projectors_derivatives

   subroutine nonlocal_forces(iproc,n1,n2,n3,hx,hy,hz,cpmult,fpmult,at,rxyz,radii_cf,&
        orbs,nlpspd,proj,wfd,psi,fsep,refill)
     use module_base
     use module_types
     implicit none
     !Arguments-------------
     type(atoms_data), intent(in) :: at
     type(wavefunctions_descriptors), intent(in) :: wfd
     type(nonlocal_psp_descriptors), intent(in) :: nlpspd
     logical, intent(in) :: refill
     integer, intent(in) :: iproc,n1,n2,n3
     real(gp), intent(in) :: hx,hy,hz,cpmult,fpmult 
     type(orbitals_data), intent(in) :: orbs
     real(gp), dimension(3,at%nat), intent(in) :: rxyz
     real(gp), dimension(at%ntypes,3), intent(in) :: radii_cf
     real(wp), dimension(wfd%nvctr_c+7*wfd%nvctr_f,orbs%norbp*orbs%nspinor), intent(in) :: psi
     real(wp), dimension(nlpspd%nprojel), intent(inout) :: proj
     real(gp), dimension(3,at%nat), intent(inout) :: fsep
   end subroutine nonlocal_forces

   subroutine CalculateTailCorrection(iproc,nproc,at,rbuf,orbs,&
        Glr,nlpspd,ncongt,pot,hgrid,rxyz,radii_cf,crmult,frmult,cpmult,fpmult,nspin,&
        proj,psi,output_grid,ekin_sum,epot_sum,eproj_sum)
     use module_base
     use module_types
     implicit none
     type(atoms_data), intent(in) :: at
     type(orbitals_data), intent(in) :: orbs
     type(locreg_descriptors), intent(in) :: Glr
     type(nonlocal_psp_descriptors), intent(inout) :: nlpspd
     integer, intent(in) :: iproc,nproc,ncongt,nspin,output_grid
     real(kind=8), intent(in) :: hgrid,crmult,frmult,rbuf,cpmult,fpmult
     real(kind=8), dimension(at%ntypes,3), intent(in) :: radii_cf
     real(kind=8), dimension(3,at%nat), intent(in) :: rxyz
     real(kind=8), dimension(Glr%d%n1i,Glr%d%n2i,Glr%d%n3i,nspin), intent(in) :: pot
     real(kind=8), dimension(nlpspd%nprojel), intent(in) :: proj
     real(kind=8), dimension(Glr%wfd%nvctr_c+7*Glr%wfd%nvctr_f,orbs%norbp), intent(in) :: psi
     real(kind=8), intent(out) :: ekin_sum,epot_sum,eproj_sum
   end subroutine CalculateTailCorrection

   !added for abinit compatilbility
   subroutine reformatonewave(iproc,displ,wfd,at,hx_old,hy_old,hz_old,&
        n1_old,n2_old,n3_old,rxyz_old,psigold,hx,hy,hz,n1,n2,n3,rxyz,psifscf,psi)
     use module_base
     use module_types
     implicit none
     integer, intent(in) :: iproc,n1_old,n2_old,n3_old,n1,n2,n3
     real(gp), intent(in) :: hx,hy,hz,displ,hx_old,hy_old,hz_old
     type(wavefunctions_descriptors), intent(in) :: wfd
     type(atoms_data), intent(in) :: at
     real(gp), dimension(3,at%nat), intent(in) :: rxyz_old,rxyz
     real(wp), dimension(0:n1_old,2,0:n2_old,2,0:n3_old,2), intent(in) :: psigold
     real(wp), dimension(-7:2*n1+8,-7:2*n2+8,-7:2*n3+8), intent(out) :: psifscf
     real(wp), dimension(wfd%nvctr_c+7*wfd%nvctr_f), intent(out) :: psi
   end subroutine reformatonewave

   subroutine davidson(iproc,nproc,n1i,n2i,n3i,at,cpmult,fpmult,radii_cf,&
        orbs,orbsv,nvirt,gnrm_cv,nplot,nvctrp,lr,comms,&
        hx,hy,hz,rxyz,rhopot,i3xcsh,n3p,itermax,nlpspd,proj,  & 
        pkernel,ixc,psi,v,ncong,nscatterarr,ngatherarr)
     use module_base
     use module_types
     implicit none
     integer, intent(in) :: iproc,nproc,ixc,n1i,n2i,n3i
     integer, intent(in) :: i3xcsh,nvctrp
     integer, intent(in) :: nvirt,ncong,n3p,itermax,nplot
     type(atoms_data), intent(in) :: at
     type(nonlocal_psp_descriptors), intent(in) :: nlpspd
     type(locreg_descriptors), intent(in) :: lr 
     type(orbitals_data), intent(in) :: orbs
     type(communications_arrays), intent(in) :: comms
     real(gp), dimension(at%ntypes,3), intent(in) :: radii_cf  
     real(dp), intent(in) :: gnrm_cv
     real(gp), intent(in) :: hx,hy,hz,cpmult,fpmult
     integer, dimension(0:nproc-1,4), intent(in) :: nscatterarr 
     integer, dimension(0:nproc-1,2), intent(in) :: ngatherarr 
     real(gp), dimension(3,at%nat), intent(in) :: rxyz
     real(wp), dimension(nlpspd%nprojel), intent(in) :: proj
     real(dp), dimension(*), intent(in) :: pkernel,rhopot
     type(orbitals_data), intent(inout) :: orbsv
     real(wp), dimension(:), pointer :: psi,v
   end subroutine davidson

   subroutine build_eigenvectors(norbu,norbd,norb,norbe,nvctrp,natsc,nspin,nspinor,&
        ndim_hamovr,norbsc_arr,hamovr,psi,ppsit,nvirte,psivirt)
     use module_base
     implicit none
     !Arguments
     integer, intent(in) :: norbu,norbd,norb,norbe,nvctrp,natsc,nspin,nspinor,ndim_hamovr
     integer, dimension(natsc+1,nspin), intent(in) :: norbsc_arr
     real(wp), dimension(nspin*ndim_hamovr), intent(in) :: hamovr
     real(wp), dimension(nvctrp,norbe), intent(in) :: psi
     real(wp), dimension(nvctrp*nspinor,norb), intent(out) :: ppsit
     integer, intent(in), optional :: nvirte
     real(wp), dimension(:), pointer, optional :: psivirt
   end subroutine build_eigenvectors

   subroutine preconditionall(iproc,nproc,norbp,lr,&
        hx,hy,hz,ncong,nspinor,eval,hpsi,gnrm)
     use module_base
     use module_types
     implicit none
     integer, intent(in) :: iproc,nproc,norbp
     integer, intent(in) :: nspinor,ncong
     real(gp), intent(in) :: hx,hy,hz
     type(locreg_descriptors), intent(in) :: lr
     real(wp), intent(in) :: eval
     real(dp), intent(out) :: gnrm
     real(wp), dimension(lr%wfd%nvctr_c+7*lr%wfd%nvctr_f,norbp*nspinor), intent(inout) :: hpsi
   end subroutine preconditionall

   subroutine transpose(iproc,nproc,norb,norbp,nspinor,wfd,nvctrp,psi,&
        work,outadd) !optional
     use module_base
     use module_types
     type(wavefunctions_descriptors), intent(in) :: wfd
     integer, intent(in) :: iproc,nproc,norb,norbp,nspinor,nvctrp
     real(wp), dimension(wfd%nvctr_c+7*wfd%nvctr_f,nspinor,norbp), intent(inout) :: psi
     real(wp), dimension(:), pointer, optional :: work
     real(wp), optional, intent(out) :: outadd !pass only the address to avoid pointer problems 
   end subroutine transpose

   subroutine untranspose(iproc,nproc,norb,norbp,nspinor,wfd,nvctrp,psi,&
        work,outadd) !optional
     use module_base
     use module_types
     type(wavefunctions_descriptors), intent(in) :: wfd
     integer, intent(in) :: iproc,nproc,norb,norbp,nspinor,nvctrp
     real(wp), dimension(nspinor*nvctrp,norbp,nproc), intent(inout) :: psi
     real(wp), dimension(:), pointer, optional :: work
     real(wp), optional, intent(out) :: outadd !pass only the address to avoid pointer problems 
   end subroutine untranspose

   subroutine transpose_v(iproc,nproc,norbp,nspinor,wfd,nvctrp,comms,psi,&
        work,outadd) !optional
     use module_base
     use module_types
     implicit none
     integer, intent(in) :: iproc,nproc,norbp,nspinor,nvctrp !the latter will depend on orbitals
     type(wavefunctions_descriptors), intent(in) :: wfd
     type(communications_arrays), intent(in) :: comms
     real(wp), dimension(wfd%nvctr_c+7*wfd%nvctr_f,nspinor,norbp), intent(inout) :: psi
     real(wp), dimension(:), pointer, optional :: work
     real(wp), intent(out), optional :: outadd
   end subroutine transpose_v

   subroutine untranspose_v(iproc,nproc,norbp,nspinor,wfd,nvctrp,comms,psi,&
        work,outadd) !optional
     use module_base
     use module_types
     implicit none
     integer, intent(in) :: iproc,nproc,norbp,nspinor,nvctrp
     type(wavefunctions_descriptors), intent(in) :: wfd
     type(communications_arrays), intent(in) :: comms
     real(wp), dimension(nspinor*nvctrp,norbp,nproc), intent(inout) :: psi
     real(wp), dimension(:), pointer, optional :: work
     real(wp), intent(out), optional :: outadd
   end subroutine untranspose_v

   subroutine plot_wf(orbname,lr,hx,hy,hz,rx,ry,rz,psi)
     use module_base
     use module_types
     implicit none
     character(len=10) :: orbname 
     real(gp), intent(in) :: hx,hy,hz,rx,ry,rz
     type(locreg_descriptors), intent(in) :: lr
     real(wp), dimension(*) :: psi
   end subroutine plot_wf

   subroutine partial_density(rsflag,nproc,n1i,n2i,n3i,npsir,nspinn,nrhotot,&
        hfac,nscatterarr,spinsgn,psir,rho_p,&
        ibyyzz_r) !optional argument
     use module_base
     implicit none
     logical, intent(in) :: rsflag
     integer, intent(in) :: nproc,n1i,n2i,n3i,nrhotot,nspinn,npsir
     real(gp), intent(in) :: hfac,spinsgn
     integer, dimension(0:nproc-1,4), intent(in) :: nscatterarr
     real(wp), dimension(n1i,n2i,n3i,nspinn), intent(in) :: psir
     real(dp), dimension(n1i,n2i,nrhotot,nspinn), intent(inout) :: rho_p
     integer, dimension(:,:,:), pointer, optional :: ibyyzz_r 
   end subroutine partial_density

   subroutine parse_cp2k_files(iproc,basisfile,orbitalfile,nat,ntypes,orbs,iatype,rxyz,&
        CP2K,wfn_cp2k)
     use module_base
     use module_types
     implicit none
     character(len=*), intent(in) :: basisfile,orbitalfile
     integer, intent(in) :: iproc,nat,ntypes
     type(orbitals_data), intent(in) :: orbs
     integer, dimension(nat), intent(in) :: iatype
     real(gp), dimension(3,nat), target, intent(in) :: rxyz
     type(gaussian_basis), intent(out) :: CP2K
     real(wp), dimension(:,:), pointer :: wfn_cp2k
   end subroutine parse_cp2k_files

   subroutine read_gaussian_information(iproc,nproc,orbs,G,coeffs,filename)
     use module_base
     use module_types
     implicit none
     character(len=*), intent(in) :: filename
     integer, intent(in) :: iproc,nproc
     type(orbitals_data), intent(in) :: orbs
     type(gaussian_basis), intent(out) :: G
     real(wp), dimension(:,:), pointer :: coeffs
   end subroutine read_gaussian_information

   subroutine restart_from_gaussians(iproc,nproc,orbs,lr,hx,hy,hz,psi,G,coeffs)
     use module_base
     use module_types
     implicit none
     integer, intent(in) :: iproc,nproc
     real(gp), intent(in) :: hx,hy,hz
     type(orbitals_data), intent(in) :: orbs
     type(locreg_descriptors), intent(in) :: lr
     type(gaussian_basis), intent(inout) :: G
     real(wp), dimension(lr%wfd%nvctr_c+7*lr%wfd%nvctr_f,orbs%norbp), intent(out) :: psi
     real(wp), dimension(:,:), pointer :: coeffs
   end subroutine restart_from_gaussians

   subroutine inputguess_gaussian_orbitals(iproc,nproc,at,rxyz,Glr,nvctrp,nvirt,nspin,&
        orbs,orbse,orbsv,norbsc_arr,locrad,G,psigau,eks)
     use module_base
     use module_types
     implicit none
     integer, intent(in) :: iproc,nproc,nspin,nvctrp
     integer, intent(inout) :: nvirt
     type(atoms_data), intent(in) :: at
     type(orbitals_data), intent(in) :: orbs
     type(locreg_descriptors), intent(in) :: Glr
     real(gp), dimension(3,at%nat), intent(in) :: rxyz
     real(gp), intent(out) :: eks
     integer, dimension(at%natsc+1,nspin), intent(out) :: norbsc_arr
     real(gp), dimension(at%nat), intent(out) :: locrad
     type(orbitals_data), intent(out) :: orbse,orbsv
     type(gaussian_basis), intent(out) :: G
     real(wp), dimension(:,:), pointer :: psigau
   end subroutine inputguess_gaussian_orbitals

   subroutine AtomicOrbitals(iproc,nproc,at,rxyz,norbe,orbse,norbsc,occupat,&
        ngx,xp,psiat,ng,nl,nspin,eks,scorb,G,gaucoeff,iorbtolr)
     use module_base
     use module_types
     implicit none
     integer, intent(in) :: norbe,ngx,iproc,nproc
     integer, intent(in) :: norbsc,nspin
     type(atoms_data), intent(in) :: at
     logical, dimension(4,2,at%natsc), intent(in) :: scorb
     real(gp), dimension(3,at%nat), intent(in), target :: rxyz
     type(orbitals_data), intent(inout) :: orbse
     integer, dimension(at%ntypes), intent(inout) :: ng
     integer, dimension(4,at%ntypes), intent(inout) :: nl
     real(gp), dimension(ngx,at%ntypes), intent(inout) :: xp
     real(gp), dimension(5,at%ntypes), intent(inout) :: occupat
     real(gp), dimension(ngx,5,at%ntypes), intent(inout) :: psiat
     type(gaussian_basis), intent(out) :: G
     real(gp), intent(out) :: eks
     integer, dimension(orbse%norbp), intent(out) :: iorbtolr !assign the localisation region
     real(wp), intent(out) :: gaucoeff !norbe=G%ncoeff
   end subroutine AtomicOrbitals

end interface

end module module_interfaces
!!***<|MERGE_RESOLUTION|>--- conflicted
+++ resolved
@@ -28,7 +28,6 @@
 !!  - nonlocal_forces
 !!  - CalculateTailCorrection
 !!  - reformatonewave
-!!  - eleconf
 !!
 !! AUTHOR
 !!    Luigi Genovese, Damien Caliste
@@ -91,31 +90,9 @@
      integer, intent(in) :: iproc,nproc,nelec
      type(input_variables), intent(in) :: in
      type(atoms_data), intent(inout) :: at
-<<<<<<< HEAD
      type(orbitals_data), intent(out) :: orbs
      real(gp), dimension(at%ntypes,3), intent(out) :: radii_cf
    end subroutine system_properties
-=======
-     integer, intent(out) :: nelec,norb,norbu,norbd,norbp,iunit
-     real(kind=8), dimension(at%ntypes,3), intent(out) :: radii_cf
-   end subroutine read_system_variables
-
-   subroutine read_atomic_file(iproc,at,rxyz)
-     use module_base
-     use module_types
-     implicit none
-     integer, intent(in) :: iproc
-     type(atoms_data), intent(inout) :: at
-     real(gp), dimension(:,:), pointer :: rxyz
-   end subroutine read_atomic_file
-
-   subroutine input_occup(iproc,iunit,nelec,norb,norbu,norbd,nspin,mpol,occup,spinsgn)
-     implicit none
-     ! Arguments
-     integer, intent(in) :: nelec,nspin,mpol,iproc,norb,norbu,norbd,iunit
-     real(kind=8), intent(out) :: occup(norb),spinsgn(norb)
-   end subroutine input_occup
->>>>>>> c96aad5c
 
    subroutine system_size(iproc,atoms,rxyz,radii_cf,crmult,frmult,hx,hy,hz,Glr)
      use module_base
@@ -130,16 +107,14 @@
      type(locreg_descriptors), intent(out) :: Glr
    end subroutine system_size
    
-   subroutine eleconf(nzatom,nvalelec,symbol,rcov,rprb,ehomo,neleconf,nsccode,mxpl,mxchg)
-     implicit none
-     ! Arguments
-     integer, intent(in) :: nzatom,nvalelec
-     character(len=2), intent(out) :: symbol
-     real(kind=8), intent(out) :: rcov,rprb,ehomo
-     integer, parameter :: nmax=6,lmax=3
-     integer, intent(out) :: neleconf(nmax,0:lmax)
-     integer, intent(out) :: nsccode,mxpl,mxchg
-   end subroutine eleconf
+   subroutine read_atomic_file(iproc,at,rxyz)
+     use module_base
+     use module_types
+     implicit none
+     integer, intent(in) :: iproc
+     type(atoms_data), intent(inout) :: at
+     real(gp), dimension(:,:), pointer :: rxyz
+   end subroutine read_atomic_file
 
    subroutine MemoryEstimator(geocode,nproc,idsx,n1,n2,n3,alat1,alat2,alat3,hx,hy,hz,nat,ntypes,&
         iatype,rxyz,radii_cf,crmult,frmult,norb,nprojel,atomnames,output_grid,nspin,peakmem)
@@ -156,26 +131,9 @@
      real(kind=8), intent(out) :: peakmem
    end subroutine MemoryEstimator
 
-<<<<<<< HEAD
    subroutine createWavefunctionsDescriptors(iproc,nproc,hx,hy,hz,atoms,rxyz,radii_cf,&
         crmult,frmult,Glr,orbs,nvctrp)
      use module_base
-=======
-   subroutine create_Glr(geocode,n1,n2,n3,nfl1,nfl2,nfl3,nfu1,nfu2,nfu3,n1i,n2i,n3i,wfd,bounds,Glr)
-     use module_base
-     use module_types
-     implicit none
-     character(len=1), intent(in) :: geocode
-     integer, intent(in) :: n1,n2,n3,nfl1,nfl2,nfl3,nfu1,nfu2,nfu3,n1i,n2i,n3i
-     type(wavefunctions_descriptors), intent(in) :: wfd
-     type(convolutions_bounds), intent(in) :: bounds
-     type(locreg_descriptors), intent(out) :: Glr
-   end subroutine create_Glr
-
-   subroutine createWavefunctionsDescriptors(iproc,nproc,n1,n2,n3,output_grid,&
-        hx,hy,hz,atoms,rxyz,radii_cf,crmult,frmult,&
-        wfd,nvctrp,norb,norbp,nfl1,nfu1,nfl2,nfu2,nfl3,nfu3,bounds,nspinor,hybrid_on)
->>>>>>> c96aad5c
      use module_types
      implicit none
      !Arguments
@@ -295,75 +253,7 @@
      real(wp), dimension(:), pointer :: psi,hpsi,psit,psivirt
    end subroutine input_wf_diag
 
-<<<<<<< HEAD
    subroutine reformatmywaves(iproc,orbs,at,&
-=======
-   subroutine writemywaves(iproc,norb,norbp,n1,n2,n3,hx,hy,hz,nat,rxyz,wfd,psi,eval)
-     ! write all my wavefunctions in files by calling writeonewave
-     use module_types
-     use module_base
-     implicit none
-     integer, intent(in) :: iproc,norb,norbp,n1,n2,n3,nat
-     real(gp), intent(in) :: hx,hy,hz
-     type(wavefunctions_descriptors), intent(in) :: wfd
-     real(gp), dimension(3,nat), intent(in) :: rxyz
-     real(wp), dimension(norb), intent(in) :: eval
-     real(wp), dimension(wfd%nvctr_c+7*wfd%nvctr_f,norbp), intent(in) :: psi
-   end subroutine writemywaves
-
-   subroutine readmywaves(iproc,norb,norbp,n1,n2,n3,hx,hy,hz,nat,rxyz_old,rxyz,  & 
-        wfd,psi,eval)
-     ! reads wavefunction from file and transforms it properly if hgrid or size of simulation cell
-     ! have changed
-     use module_base
-     use module_types
-     implicit none
-     type(wavefunctions_descriptors), intent(in) :: wfd
-     integer, intent(in) :: iproc,norb,norbp,n1,n2,n3,nat
-     real(gp), intent(in) :: hx,hy,hz
-     real(gp), dimension(3,nat), intent(in) :: rxyz
-     real(wp), dimension(norb), intent(out) :: eval
-     real(gp), dimension(3,nat), intent(out) :: rxyz_old
-     real(wp), dimension(wfd%nvctr_c+7*wfd%nvctr_f,norbp), intent(out) :: psi
-   end subroutine readmywaves
-
-   subroutine writeonewave(unitwf,useFormattedOutput,iorb,n1,n2,n3,hx,hy,hz,nat,rxyz,  & 
-        nseg_c,nvctr_c,keyg_c,keyv_c,  & 
-        nseg_f,nvctr_f,keyg_f,keyv_f, & 
-        psi_c,psi_f,norb,eval)
-     use module_base
-     implicit none
-     logical, intent(in) :: useFormattedOutput
-     integer, intent(in) :: unitwf,iorb,n1,n2,n3,nat,nseg_c,nvctr_c,nseg_f,nvctr_f,norb
-     real(gp), intent(in) :: hx,hy,hz
-     integer, dimension(nseg_c), intent(in) :: keyv_c
-     integer, dimension(nseg_f), intent(in) :: keyv_f
-     integer, dimension(2,nseg_c), intent(in) :: keyg_c
-     integer, dimension(2,nseg_f), intent(in) :: keyg_f
-     real(wp), dimension(norb), intent(in) :: eval
-     real(wp), dimension(nvctr_c), intent(in) :: psi_c
-     real(wp), dimension(7,nvctr_f), intent(in) :: psi_f
-     real(gp), dimension(3,nat), intent(in) :: rxyz
-   end subroutine writeonewave
-
-   subroutine readonewave(unitwf,useFormattedInput,iorb,iproc,n1,n2,n3,&
-        & hx,hy,hz,nat,rxyz_old,rxyz,nseg_c,nseg_f,nvctr_c,nvctr_f,keyg,keyv,psi,eval,psifscf)
-     use module_base
-     implicit none
-     logical, intent(in) :: useFormattedInput
-     integer, intent(in) :: unitwf,iorb,iproc,n1,n2,n3,nat,nseg_c,nseg_f,nvctr_c,nvctr_f
-     integer, dimension(nseg_c+nseg_f), intent(in) :: keyv
-     integer, dimension(2,nseg_c+nseg_f), intent(in) :: keyg
-     real(gp), intent(in) :: hx,hy,hz
-     real(gp), dimension(3,nat), intent(in) :: rxyz
-     real(wp), intent(out) :: eval
-     real(gp), dimension(3,nat), intent(out) :: rxyz_old
-     real(wp), dimension(nvctr_c+7*nvctr_f), intent(out) :: psi
-     real(wp), dimension(-7:2*n1+8,-7:2*n2+8,-7:2*n3+8), intent(out) :: psifscf
-   end subroutine readonewave
-
-   subroutine reformatmywaves(iproc,norb,norbp,nat,&
->>>>>>> c96aad5c
         hx_old,hy_old,hz_old,n1_old,n2_old,n3_old,rxyz_old,wfd_old,psi_old,&
         hx,hy,hz,n1,n2,n3,rxyz,wfd,psi)
      use module_base
