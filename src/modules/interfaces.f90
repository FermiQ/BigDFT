--- conflicted
+++ resolved
@@ -2931,13 +2931,8 @@
 !!$       real(8),dimension(orbs%norb,orbs%norb,2),intent(out):: matrixElements
 !!$     end subroutine getMatrixElements
 
-<<<<<<< HEAD
-     subroutine sumrhoForLocalizedBasis2(iproc,nproc, norb, lzd, input, hx, hy, hz, orbs, comsr,  &
-                ld_coeff, coeff, nrho, rho, at, nscatterarr)
-=======
      subroutine sumrhoForLocalizedBasis2(iproc,nproc,norb,lzd,input,hx,hy,hz,orbs,comsr,&
           ld_coeff,coeff,nrho,rho,at,nscatterarr)
->>>>>>> aa82b5ae
        use module_base
        use module_types
        use libxc_functionals
