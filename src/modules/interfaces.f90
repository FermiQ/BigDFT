--- conflicted
+++ resolved
@@ -6255,7 +6255,6 @@
         real(8),dimension(tmbopt%orbs%norb),intent(out):: alpha, alphaDIIS
        end subroutine hpsitopsi_linear
 
-<<<<<<< HEAD
        subroutine psi_to_vlocpsi(iproc,orbs,Lzd,&
             ipotmethod,confdatarr,pot,psi,vpsi,pkernel,ixc,alphaSIC,epot_sum,evSIC)
          use module_base
@@ -6272,7 +6271,6 @@
          real(wp), dimension(orbs%npsidim_orbs), intent(inout) :: vpsi
          real(dp), dimension(:), pointer :: pkernel !< the PSolver kernel which should be associated for the SIC schemes
        end subroutine psi_to_vlocpsi
-=======
        subroutine DIISorSD(iproc, nproc, it, trH, tmbopt, ldiis, alpha, alphaDIIS, lphioldopt)
          use module_base
          use module_types
@@ -6326,7 +6324,6 @@
          type(wfn_metadata),intent(inout):: wfnmd
          type(linear_scaling_control_variables),intent(inout):: lscv
        end subroutine set_optimization_variables
->>>>>>> 9d3125e3
 
    end interface
 
