--- conflicted
+++ resolved
@@ -413,9 +413,6 @@
        real(wp), dimension(:), pointer, optional :: psirocc
      END SUBROUTINE HamiltonianApplication
 
-<<<<<<< HEAD
-     subroutine hpsitopsi(iproc,nproc,orbs,lr,comms,iter,diis,idsx,psi,psit,hpsi,nspin,input)
-=======
      subroutine HamiltonianApplicationConfinement(iproc,nproc,at,orbs,lin,hx,hy,hz,rxyz,&
           nlpspd,proj,lr,ngatherarr,ndimpot,potential,psi,hpsi,&
           ekin_sum,epot_sum,eexctX,eproj_sum,nspin,GPU, rxyzParabola, pkernel,orbsocc,psirocc,centralAtom)
@@ -444,9 +441,7 @@
        integer,intent(in),optional:: centralAtom
      END SUBROUTINE HamiltonianApplicationConfinement
 
-     subroutine hpsitopsi(iproc,nproc,orbs,hx,hy,hz,lr,comms,&
-          ncong,iter,diis,idsx,gnrm,gnrm_zero,scprsum,psi,psit,hpsi,nspin,GPU,input)
->>>>>>> 771200f4
+ subroutine hpsitopsi(iproc,nproc,orbs,lr,comms,iter,diis,idsx,psi,psit,hpsi,nspin,input)
        use module_base
        use module_types
        implicit none
@@ -1160,38 +1155,6 @@
       real(wp), dimension(:), pointer :: pot
     END SUBROUTINE free_full_potential
 
-<<<<<<< HEAD
-    subroutine select_active_space(iproc,nproc,orbs,comms,mask_array,Glr,orbs_as,comms_as,psi,psi_as)
-      use module_base
-      use module_types
-      implicit none
-      integer, intent(in) :: iproc,nproc
-      type(orbitals_data), intent(in) :: orbs
-      type(locreg_descriptors), intent(in) :: Glr
-      type(communications_arrays), intent(in) :: comms
-      logical, dimension(orbs%norb*orbs%nkpts), intent(in) :: mask_array
-      real(wp), dimension(orbs%npsidim), intent(in) :: psi
-      type(orbitals_data), intent(out) :: orbs_as
-      type(communications_arrays), intent(out) :: comms_as
-      real(wp), dimension(:), pointer :: psi_as
-    END SUBROUTINE select_active_space
-
-    subroutine calculate_energy_and_gradient(iter,iproc,nproc,orbs,comms,GPU,lr,hx,hy,hz,ncong,iscf,&
-         ekin,epot,eproj,ehart,exc,evxc,eexctX,eion,edisp,psi,psit,hpsi,gnrm,gnrm_zero,energy)
-      use module_base
-      use module_types
-      implicit none
-      integer, intent(in) :: iproc,nproc,ncong,iscf,iter
-      real(gp), intent(in) :: hx,hy,hz,ekin,epot,eproj,ehart,exc,evxc,eexctX,eion,edisp
-      type(orbitals_data), intent(in) :: orbs
-      type(communications_arrays), intent(in) :: comms
-      type(locreg_descriptors), intent(in) :: lr
-      type(GPU_pointers), intent(in) :: GPU
-      real(gp), intent(out) :: gnrm,gnrm_zero,energy
-      real(wp), dimension(:), pointer :: psi,psit,hpsi
-    end subroutine calculate_energy_and_gradient
-    
-=======
     subroutine getLocalizedBasis(iproc, nproc, at, orbs, Glr, input, lin, rxyz, nspin, nlpspd, &
         proj, nscatterarr, ngatherarr, rhopot, GPU, pkernelseq, phi, hphi, trH, rxyzParabola, &
         lastAlpha, infoBasisFunctions)
@@ -1654,7 +1617,36 @@
 
 
 
->>>>>>> 771200f4
+    subroutine select_active_space(iproc,nproc,orbs,comms,mask_array,Glr,orbs_as,comms_as,psi,psi_as)
+      use module_base
+      use module_types
+      implicit none
+      integer, intent(in) :: iproc,nproc
+      type(orbitals_data), intent(in) :: orbs
+      type(locreg_descriptors), intent(in) :: Glr
+      type(communications_arrays), intent(in) :: comms
+      logical, dimension(orbs%norb*orbs%nkpts), intent(in) :: mask_array
+      real(wp), dimension(orbs%npsidim), intent(in) :: psi
+      type(orbitals_data), intent(out) :: orbs_as
+      type(communications_arrays), intent(out) :: comms_as
+      real(wp), dimension(:), pointer :: psi_as
+    END SUBROUTINE select_active_space
+
+    subroutine calculate_energy_and_gradient(iter,iproc,nproc,orbs,comms,GPU,lr,hx,hy,hz,ncong,iscf,&
+         ekin,epot,eproj,ehart,exc,evxc,eexctX,eion,edisp,psi,psit,hpsi,gnrm,gnrm_zero,energy)
+      use module_base
+      use module_types
+      implicit none
+      integer, intent(in) :: iproc,nproc,ncong,iscf,iter
+      real(gp), intent(in) :: hx,hy,hz,ekin,epot,eproj,ehart,exc,evxc,eexctX,eion,edisp
+      type(orbitals_data), intent(in) :: orbs
+      type(communications_arrays), intent(in) :: comms
+      type(locreg_descriptors), intent(in) :: lr
+      type(GPU_pointers), intent(in) :: GPU
+      real(gp), intent(out) :: gnrm,gnrm_zero,energy
+      real(wp), dimension(:), pointer :: psi,psit,hpsi
+    end subroutine calculate_energy_and_gradient
+    
   end interface
 
 end module module_interfaces
