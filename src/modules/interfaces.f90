--- conflicted
+++ resolved
@@ -1800,13 +1800,8 @@
        integer,intent(in):: mpisource, mpidest, istsource, istdest, ncount, tag
        integer,dimension(8),intent(out):: comarr
      end subroutine setCommsParameters
-<<<<<<< HEAD
-     
+
      subroutine orthonormalizeLocalized(iproc, nproc, methTransformOverlap, max_inversion_error, npsidim_orbs, &
-=======
-
-     subroutine orthonormalizeLocalized(iproc, nproc, methTransformOverlap, npsidim_orbs, &
->>>>>>> e5cc1203
                 orbs, lzd, ovrlp, inv_ovrlp_half, collcom, orthpar, lphi, psit_c, psit_f, can_use_transposed, foe_obj)
        use module_base
        use module_types
@@ -2351,11 +2346,6 @@
          type(GPU_pointers), intent(inout) :: GPU
          type(input_variables):: input
          type(symmetry_data), intent(in) :: symObj
-<<<<<<< HEAD
-=======
-         !integer, dimension(0:nproc-1,4), intent(in) :: nscatterarr !n3d,n3p,i3s+i3xcsh-1,i3xcsh
-         !integer, dimension(0:nproc-1,2), intent(in) :: ngatherarr
->>>>>>> e5cc1203
          real(gp), dimension(3,at%astruct%nat), intent(in) :: rxyz
          real(dp), dimension(*), intent(inout) :: rhopot,pot_ion
          type(gaussian_basis), intent(out) :: G !basis for davidson IG
@@ -4141,7 +4131,6 @@
           logical, intent(in) :: cdft
         end subroutine fragment_coeffs_to_kernel
 
-<<<<<<< HEAD
         subroutine find_extra_info(line,extra,nspacex)
           implicit none
           character(len=150), intent(in) :: line
@@ -4194,8 +4183,6 @@
           type(sparse_matrix),intent(in) :: smat
           real(8),intent(out):: max_deviation, mean_deviation
         end subroutine deviation_from_unity_parallel
-  
-=======
->>>>>>> e5cc1203
+
   end interface
 END MODULE module_interfaces