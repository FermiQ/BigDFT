--- conflicted
+++ resolved
@@ -5736,11 +5736,7 @@
          integer,intent(in):: iproc, nproc
          type(orbitals_data),intent(in):: orbs, orbsig
          type(local_zone_descriptors),intent(in):: lzd, lzdig
-<<<<<<< HEAD
          type(overlapParameters),intent(inout):: op
-=======
-         type(overlapParameters),intent(out):: op
->>>>>>> e2a9573b
          type(p2pComms),intent(inout):: comon
        end subroutine determine_overlap_from_descriptors
 
