!> @file
!! Define the module module_interfaces containing all interfaces
!!
!! @author
!!    Copyright (C) 2007-2011 BigDFT group (LG,DC)
!!    This file is distributed under the terms of the
!!    GNU General Public License, see ~/COPYING file
!!    or http://www.gnu.org/copyleft/gpl.txt .
!!    For the list of contributors, see ~/AUTHORS

!>  Modules which contains all interfaces
!!  Interfaces of:
!!  - call_bigdft
!!  - geopt
!!  - geopt_input_variables
!!  - conjgrad
!!  - copy_old_wavefunctions
!!  - system_size
!!  - MemoryEstimator
!!  - createWavefunctionsDescriptors
!!  - createProjectorsArrays
!!  - createDensPotDescriptors
!!  - createIonicPotential
!!  - import_gaussians
!!  - input_wf_diag
!!  - reformatmywaves
!!  - first_orthon
!!  - sumrho
!!  - LocalHamiltonianApplication
!!  - hpsitopsi
!!  - last_orthon
!!  - local_forces
!!  - orbitals_descriptors
!!  - projectors_derivatives
!!  - nonlocal_forces
!!  - CalculateTailCorrection
!!  - reformatonewave
!!  -cholesky
module module_interfaces

   implicit none

   interface

      subroutine call_bigdft(runObj,outs,nproc,iproc,infocode)
         !n(c) use module_base
         use module_types
         implicit none
         integer, intent(in) :: iproc,nproc
         type(run_objects), intent(inout) :: runObj
         type(DFT_global_output), intent(out) :: outs
         integer, intent(inout) :: infocode
      END SUBROUTINE call_bigdft

      subroutine geopt(runObj,outs,nproc,iproc,ncount_bigdft)
        use module_base
        use module_types
        implicit none
        type(run_objects), intent(inout) :: runObj
        type(DFT_global_output), intent(inout) :: outs
        integer, intent(in) :: nproc,iproc
        integer, intent(inout) :: ncount_bigdft
      END SUBROUTINE geopt

      subroutine kswfn_optimization_loop(iproc, nproc, o, &
           & alphamix, idsx, inputpsi, KSwfn, denspot, nlpspd, proj, energs, atoms, rxyz, GPU, xcstr, &
           & in)
        use module_base
        use module_types
        implicit none
        real(dp), dimension(6), intent(out) :: xcstr
        integer, intent(in) :: iproc, nproc, idsx, inputpsi
        real(gp), intent(in) :: alphamix
        type(DFT_optimization_loop), intent(inout) :: o
        type(DFT_wavefunction), intent(inout) :: KSwfn
        type(DFT_local_fields), intent(inout) :: denspot
        type(energy_terms), intent(inout) :: energs
        type(atoms_data), intent(in) :: atoms
        type(GPU_pointers), intent(inout) :: GPU
        type(nonlocal_psp_descriptors), intent(inout) :: nlpspd
        real(kind=8), dimension(:), pointer :: proj
        real(gp), dimension(3,atoms%astruct%nat), intent(in) :: rxyz
        type(input_variables), intent(in) :: in !<todo: Remove me
      END SUBROUTINE kswfn_optimization_loop

     subroutine timing(iproc,category,action)
       implicit none
       integer, intent(in) :: iproc
       character(len=*), intent(in) :: category
       character(len=2), intent(in) :: action
     end subroutine timing

      subroutine copy_old_wavefunctions(nproc,orbs,n1,n2,n3,wfd,psi,&
            &   n1_old,n2_old,n3_old,wfd_old,psi_old)
         !n(c) use module_base
         use module_types
         implicit none
         integer, intent(in) :: nproc,n1,n2,n3
         type(orbitals_data), intent(in) :: orbs
         type(wavefunctions_descriptors), intent(inout) :: wfd,wfd_old
         integer, intent(out) :: n1_old,n2_old,n3_old
         real(wp), dimension(:), pointer :: psi,psi_old
      END SUBROUTINE copy_old_wavefunctions

      subroutine system_properties(iproc,nproc,in,at,orbs,radii_cf)
         !n(c) use module_base
         use module_types
         implicit none
         integer, intent(in) :: iproc,nproc
         type(input_variables), intent(in) :: in
         type(atoms_data), intent(inout) :: at
         type(orbitals_data), intent(inout) :: orbs
         real(gp), dimension(at%astruct%ntypes,3), intent(out) :: radii_cf
      END SUBROUTINE system_properties

      subroutine system_size(iproc,atoms,rxyz,radii_cf,crmult,frmult,hx,hy,hz,Glr,shift)
         !n(c) use module_base
         use module_types
         implicit none
         type(atoms_data), intent(inout) :: atoms
         integer, intent(in) :: iproc
         real(gp), intent(in) :: crmult,frmult
         real(gp), dimension(3,atoms%astruct%nat), intent(inout) :: rxyz
         real(gp), dimension(atoms%astruct%ntypes,3), intent(in) :: radii_cf
         real(gp), intent(inout) :: hx,hy,hz
         type(locreg_descriptors), intent(out) :: Glr
         real(gp), dimension(3), intent(out) :: shift
      END SUBROUTINE system_size

      subroutine standard_inputfile_names(inputs, radical)
         use module_types
         implicit none
         type(input_variables), intent(out) :: inputs
         character(len = *), intent(in) :: radical
      END SUBROUTINE standard_inputfile_names

      subroutine bigdft_set_input(radical,posinp,inputs,atoms)
        !n(c) use module_base
        use module_types
        implicit none
        character(len=*), intent(in) :: posinp
        character(len=*),intent(in) :: radical
        type(input_variables), intent(inout) :: inputs
        type(atoms_data), intent(out) :: atoms
      END SUBROUTINE bigdft_set_input

<<<<<<< HEAD
      subroutine run_objects_associate(runObj, inputs, atoms, rst, rxyz0)
=======
      subroutine run_objects_init_container(runObj, inputs, atoms, rst, rxyz0)
>>>>>>> 5ae3c1b9
        use module_types
        implicit none
        type(run_objects), intent(out) :: runObj
        type(input_variables), intent(in), target :: inputs
        type(atoms_data), intent(in), target :: atoms
        type(restart_objects), intent(in), target :: rst
        real(gp), intent(in), optional :: rxyz0
<<<<<<< HEAD
      end subroutine run_objects_associate
=======
      end subroutine run_objects_init_container
>>>>>>> 5ae3c1b9

      subroutine read_atomic_file(file,iproc,astruct,status,comment,energy,fxyz)
         !n(c) use module_base
         use module_types
         implicit none
         character(len=*), intent(in) :: file
         integer, intent(in) :: iproc
         type(atomic_structure), intent(inout) :: astruct
         integer, intent(out), optional :: status
         real(gp), intent(out), optional :: energy
         real(gp), dimension(:,:), pointer, optional :: fxyz
         character(len =*), intent(out), optional :: comment
      END SUBROUTINE read_atomic_file

      !> @author
      !! Written by Laurent K Beland 2011 UdeM
      !! For QM/MM implementation of BigDFT-ART
      subroutine initialize_atomic_file(iproc,at,rxyz)
         use module_base
         use module_types
         implicit none
         integer, intent(in) :: iproc
         type(atoms_data), intent(inout) :: at
         real(gp), dimension(:,:), pointer :: rxyz
      END SUBROUTINE initialize_atomic_file

      subroutine read_xyz_positions(iproc,ifile,astruct,comment,energy,fxyz,getLine)
         !n(c) use module_base
         use module_types
         implicit none
         integer, intent(in) :: iproc,ifile
         type(atomic_structure), intent(inout) :: astruct
         real(gp), intent(out) :: energy
         real(gp), dimension(:,:), pointer :: fxyz
         character(len = 1024), intent(out) :: comment
         interface
            subroutine getline(line,ifile,eof)
               integer, intent(in) :: ifile
               character(len=150), intent(out) :: line
               logical, intent(out) :: eof
            END SUBROUTINE getline
         end interface
      END SUBROUTINE read_xyz_positions

      subroutine read_ascii_positions(iproc,ifile,astruct,comment_,energy_,fxyz_,getline)
         ! use module_base
         use module_types
         implicit none
         integer, intent(in) :: iproc,ifile
         type(atomic_structure), intent(inout) :: astruct
         real(gp), intent(out) :: energy_
         real(gp), dimension(:,:), pointer :: fxyz_
         character(len = 1024), intent(out) :: comment_
         interface
            subroutine getline(line,ifile,eof)
               integer, intent(in) :: ifile
               character(len=150), intent(out) :: line
               logical, intent(out) :: eof
            END SUBROUTINE getline
         end interface
      END SUBROUTINE read_ascii_positions

      subroutine read_yaml_positions(filename,astruct,comment_,energy_,fxyz_)
        use module_base
        use module_types
        implicit none
        character(len = *), intent(in) :: filename
        type(atomic_structure), intent(inout) :: astruct
        real(gp), intent(out) :: energy_
        real(gp), dimension(:,:), pointer :: fxyz_
        character(len = 1024), intent(out) :: comment_
      END SUBROUTINE read_yaml_positions

      subroutine write_atomic_file(filename,energy,rxyz,atoms,comment,forces)
         !n(c) use module_base
         use module_types
         implicit none
         character(len=*), intent(in) :: filename,comment
         type(atoms_data), intent(in) :: atoms
         real(gp), intent(in) :: energy
         real(gp), dimension(3,atoms%astruct%nat), intent(in) :: rxyz
         real(gp), dimension(3,atoms%astruct%nat), intent(in), optional :: forces
      END SUBROUTINE write_atomic_file

      subroutine merge_input_file_to_dict(dict, fname, mpi_env)
        use dictionaries
        use wrapper_mpi
        implicit none
        type(dictionary), pointer :: dict
        character(len = *), intent(in) :: fname
        type(mpi_environment), intent(in) :: mpi_env
      end subroutine merge_input_file_to_dict

      function read_input_dict_from_files(radical, mpi_env) result(dict)
        use dictionaries
        use wrapper_MPI
        implicit none
        character(len = *), intent(in) :: radical
        type(mpi_environment), intent(in) :: mpi_env
        type(dictionary), pointer :: dict
      end function read_input_dict_from_files

      subroutine inputs_from_dict(in, atoms, dict, dump)
        use module_types
        use module_defs
        use dictionaries
        implicit none
        type(input_variables), intent(inout) :: in
        type(atoms_data), intent(inout) :: atoms
        type(dictionary), pointer :: dict
        logical, intent(in) :: dump
      end subroutine inputs_from_dict

      subroutine perf_input_analyse(iproc,in,dict)
        use module_base
        use module_types
        use dictionaries
        implicit none
        integer, intent(in) :: iproc
        type(dictionary), pointer :: dict
        type(input_variables), intent(inout) :: in
      end subroutine perf_input_analyse

      subroutine dft_input_analyse(iproc, in, dict_dft)
        use module_base
        use module_types
        use dictionaries
        implicit none
        integer, intent(in) :: iproc
        type(input_variables), intent(inout) :: in
        type(dictionary), pointer :: dict_dft
      end subroutine dft_input_analyse

      subroutine kpt_input_analyse(iproc, in, dict, sym, geocode, alat)
        use module_base
        use module_types
        use dictionaries
        implicit none
        integer, intent(in) :: iproc
        type(input_variables), intent(inout) :: in
        type(dictionary), pointer :: dict
        type(symmetry_data), intent(in) :: sym
        character(len = 1), intent(in) :: geocode
        real(gp), intent(in) :: alat(3)
      end subroutine kpt_input_analyse

      subroutine geopt_input_analyse(iproc,in,dict)
        use module_base
        use module_types
        use dictionaries
        implicit none
        integer, intent(in) :: iproc
        type(input_variables), intent(inout) :: in
        type(dictionary), pointer :: dict
      end subroutine geopt_input_analyse

      subroutine mix_input_analyse(iproc,in,dict)
        use module_base
        use module_types
        use dictionaries
        implicit none
        !Arguments
        integer, intent(in) :: iproc
        type(dictionary), pointer :: dict
        type(input_variables), intent(inout) :: in
      end subroutine mix_input_analyse

      subroutine sic_input_analyse(iproc,in,dict,ixc)
        use module_base
        use module_types
        use dictionaries
        implicit none
        !Arguments
        integer, intent(in) :: iproc
        type(dictionary), pointer :: dict
        type(input_variables), intent(inout) :: in
        integer, intent(in) :: ixc
      end subroutine sic_input_analyse

      subroutine tddft_input_analyse(iproc,in,dict)
        use module_base
        use module_types
        use dictionaries
        implicit none
        integer, intent(in) :: iproc
        type(dictionary), pointer :: dict
        type(input_variables), intent(inout) :: in
      end subroutine tddft_input_analyse

      subroutine MemoryEstimator(nproc,idsx,lr,nat,norb,nspinor,nkpt,nprojel,nspin,itrpmax,iscf,peakmem)
         !n(c) use module_base
         use module_types
         implicit none
         !Arguments
         integer, intent(in) :: nproc,idsx,nat,norb,nspin,nprojel
         integer, intent(in) :: nkpt,nspinor,itrpmax,iscf
         type(locreg_descriptors), intent(in) :: lr
         real(kind=8), intent(out) :: peakmem
      END SUBROUTINE MemoryEstimator

      subroutine check_closed_shell(orbs,lcs)
         !n(c) use module_base
         use module_types
         implicit none
         type(orbitals_data), intent(in) :: orbs
         logical, intent(out) :: lcs
      END SUBROUTINE check_closed_shell

      subroutine orbitals_descriptors(iproc,nproc,norb,norbu,norbd,nspin,nspinor,nkpt,kpt,wkpt,orbs,simple,basedist)
         !n(c) use module_base
         use module_types
         implicit none
         logical, intent(in) :: simple !< simple calculation of the repartition
         integer, intent(in) :: iproc,nproc,norb,norbu,norbd,nkpt,nspin
         integer, intent(in) :: nspinor
         type(orbitals_data), intent(inout) :: orbs
         real(gp), dimension(nkpt), intent(in) :: wkpt
         real(gp), dimension(3,nkpt), intent(in) :: kpt
         integer, dimension(0:nproc-1), intent(in), optional :: basedist 
      END SUBROUTINE orbitals_descriptors

      subroutine orbitals_communicators(iproc,nproc,lr,orbs,comms,basedist)
         use module_base
         use module_types
         implicit none
         integer, intent(in) :: iproc,nproc
         type(locreg_descriptors), intent(in) :: lr
         type(orbitals_data), intent(inout) :: orbs
         type(communications_arrays), intent(out) :: comms
         integer, dimension(0:nproc-1,orbs%nkpts), intent(in), optional :: basedist
      END SUBROUTINE orbitals_communicators


     subroutine orbitals_descriptors_forLinear(iproc,nproc,norb,norbu,norbd,nspin,nspinor,nkpt,kpt,wkpt,orbs)
       use module_base
       use module_types
       implicit none
       integer, intent(in) :: iproc,nproc,norb,norbu,norbd,nkpt,nspin
       integer, intent(in) :: nspinor
       type(orbitals_data), intent(out) :: orbs
       real(gp), dimension(nkpt), intent(in) :: wkpt
       real(gp), dimension(3,nkpt), intent(in) :: kpt
     END SUBROUTINE orbitals_descriptors_forLinear

      subroutine createWavefunctionsDescriptors(iproc,hx,hy,hz,atoms,rxyz,radii_cf,&
            &   crmult,frmult,Glr,output_denspot)
         !n(c) use module_base
         use module_types
         implicit none
         !Arguments
         type(atoms_data), intent(in) :: atoms
         integer, intent(in) :: iproc
         real(gp), intent(in) :: hx,hy,hz,crmult,frmult
         real(gp), dimension(3,atoms%astruct%nat), intent(in) :: rxyz
         real(gp), dimension(atoms%astruct%ntypes,3), intent(in) :: radii_cf
         type(locreg_descriptors), intent(inout) :: Glr
         logical, intent(in), optional :: output_denspot
      END SUBROUTINE createWavefunctionsDescriptors

     subroutine createProjectorsArrays(iproc,lr,rxyz,at,orbs,&
            &   radii_cf,cpmult,fpmult,hx,hy,hz,nlpspd,proj_G,proj)
         !n(c) use module_base
         use module_types
         use gaussians, only: gaussian_basis
         implicit none
       integer, intent(in) :: iproc
         type(atoms_data), intent(in) :: at
         type(orbitals_data), intent(in) :: orbs
         real(kind=8), intent(in) :: cpmult,fpmult,hx,hy,hz
       type(locreg_descriptors),intent(in) :: lr
         real(kind=8), dimension(3,at%astruct%nat), intent(in) :: rxyz
         real(kind=8), dimension(at%astruct%ntypes,3), intent(in) :: radii_cf
         type(nonlocal_psp_descriptors), intent(out) :: nlpspd
       type(gaussian_basis),dimension(at%astruct%ntypes),intent(in) :: proj_G
         real(kind=8), dimension(:), pointer :: proj
      END SUBROUTINE createProjectorsArrays

      subroutine density_descriptors(iproc,nproc,nspin,crmult,frmult,atoms,dpbox,&
           rho_commun,rxyz,radii_cf,rhodsc)
        use module_base
        use module_types
        use module_xc
        implicit none
        integer, intent(in) :: iproc,nproc,nspin
        real(gp), intent(in) :: crmult,frmult
        type(atoms_data), intent(in) :: atoms
        type(denspot_distribution), intent(in) :: dpbox
        character(len=3), intent(in) :: rho_commun
        real(gp), dimension(3,atoms%astruct%nat), intent(in) :: rxyz
        real(gp), dimension(atoms%astruct%ntypes,3), intent(in) :: radii_cf
        type(rho_descriptors), intent(out) :: rhodsc
      end subroutine density_descriptors
!!$      subroutine createDensPotDescriptors(iproc,nproc,atoms,gdim,hxh,hyh,hzh,&
!!$            &   rxyz,crmult,frmult,radii_cf,nspin,datacode,ixc,rho_commun,&
!!$         n3d,n3p,n3pi,i3xcsh,i3s,nscatterarr,ngatherarr,rhodsc)
!!$         !n(c) use module_base
!!$         use module_types
!!$         implicit none
!!$         !Arguments
!!$         character(len=1), intent(in) :: datacode
!!$         character(len=3), intent(in) :: rho_commun
!!$         integer, intent(in) :: iproc,nproc,ixc,nspin
!!$         real(gp), intent(in) :: crmult,frmult,hxh,hyh,hzh
!!$         type(atoms_data), intent(in) :: atoms
!!$         type(grid_dimensions), intent(in) :: gdim
!!$         real(gp), dimension(atoms%astruct%ntypes,3), intent(in) :: radii_cf
!!$         real(gp), dimension(3,atoms%astruct%nat), intent(in) :: rxyz
!!$         integer, intent(out) ::  n3d,n3p,n3pi,i3xcsh,i3s
!!$         type(rho_descriptors), intent(out) :: rhodsc
!!$         integer, dimension(0:nproc-1,4), intent(out) :: nscatterarr
!!$         integer, dimension(0:nproc-1,2), intent(out) :: ngatherarr
!!$      END SUBROUTINE createDensPotDescriptors

      subroutine createPcProjectorsArrays(iproc,n1,n2,n3,rxyz,at,orbs, &
            &   radii_cf,cpmult,fpmult,hx,hy,hz, ecut_pc, &
         pcproj_data , Glr)

         use module_base
         use module_types
         implicit none
         integer, intent(in) :: iproc,n1,n2,n3
         real(gp), intent(in) :: cpmult,fpmult,hx,hy,hz
         type(atoms_data), intent(in) :: at
         type(orbitals_data), intent(in) :: orbs

         real(gp), dimension(3,at%astruct%nat), intent(in) :: rxyz
         real(gp), dimension(at%astruct%ntypes,3), intent(in) :: radii_cf
         real(gp), intent(in):: ecut_pc

         type(pcproj_data_type) ::pcproj_data

         type(locreg_descriptors),  intent(in):: Glr

      END SUBROUTINE createPcProjectorsArrays


      subroutine applyPCprojectors(orbs,at,&
            &   hx,hy,hz,Glr,PPD,psi,hpsi, dotest)

         use module_base
         use module_types

         type(orbitals_data), intent(inout) :: orbs
         type(atoms_data) :: at
         real(gp), intent(in) :: hx,hy,hz
         type(locreg_descriptors), intent(in) :: Glr
         type(pcproj_data_type) ::PPD
         real(wp), dimension(:), pointer :: psi, hpsi
         logical, optional :: dotest
      END SUBROUTINE applyPCprojectors


      subroutine applyPAWprojectors(orbs,at,&
            &   hx,hy,hz,Glr,PAWD,psi,hpsi,  paw_matrix, dosuperposition , &
         sup_iatom, sup_l, sup_arraym) !, sup_arraychannel)

         use module_base
         use module_types

         type(orbitals_data), intent(inout) :: orbs
         type(atoms_data) :: at
         real(gp), intent(in) :: hx,hy,hz
         type(locreg_descriptors), intent(in) :: Glr
         type(pawproj_data_type) ::PAWD
         real(wp), dimension(:), pointer :: psi, hpsi, paw_matrix
         logical dosuperposition
         integer, optional :: sup_iatom, sup_l
         real(wp) , dimension(:), pointer, optional :: sup_arraym !, sup_arraychannel

       END SUBROUTINE applyPAWprojectors

       subroutine IonicEnergyandForces(iproc,nproc,dpbox,at,elecfield,&
            & rxyz,eion,fion,dispersion,edisp,fdisp,ewaldstr,n1,n2,n3,&
            & pot_ion,pkernel,psoffset)
         use module_base
         use module_types
         implicit none
         type(denspot_distribution), intent(in) :: dpbox
         type(atoms_data), intent(in) :: at
         integer, intent(in) :: iproc,nproc,n1,n2,n3,dispersion
         real(gp), dimension(3), intent(in) :: elecfield
         real(gp), dimension(3,at%astruct%nat), intent(in) :: rxyz
         type(coulomb_operator), intent(in) :: pkernel
         real(gp), intent(out) :: eion,edisp,psoffset
         real(dp), dimension(6),intent(out) :: ewaldstr
         real(gp), dimension(:,:), pointer :: fion,fdisp
         real(dp), dimension(*), intent(out) :: pot_ion
       END SUBROUTINE IonicEnergyandForces

       subroutine createIonicPotential(geocode,iproc,nproc,verb,at,rxyz,&
            hxh,hyh,hzh,elecfield,n1,n2,n3,n3pi,i3s,n1i,n2i,n3i,pkernel,&
            pot_ion,psoffset,rholoc)
         use module_base
         use module_types
         implicit none
         character(len=1), intent(in) :: geocode
         integer, intent(in) :: iproc,nproc,n1,n2,n3,n3pi,i3s,n1i,n2i,n3i
         logical, intent(in) :: verb
         real(gp), intent(in) :: hxh,hyh,hzh,psoffset
         type(atoms_data), intent(in) :: at
         real(gp), dimension(3), intent(in) :: elecfield
         real(gp), dimension(3,at%astruct%nat), intent(in) :: rxyz
         type(coulomb_operator), intent(in) :: pkernel
         real(wp), dimension(*), intent(inout) :: pot_ion
         type(rholoc_objects),intent(in)::rholoc
       END SUBROUTINE createIonicPotential

       subroutine input_wf_empty(iproc, nproc, psi, hpsi, psit, orbs, &
            & band_structure_filename, input_spin, atoms, d, denspot)
         use module_defs
         use module_types
         implicit none
         integer, intent(in) :: iproc, nproc
         type(orbitals_data), intent(in) :: orbs
         character(len = *), intent(in) :: band_structure_filename
         integer, intent(in) :: input_spin
         type(atoms_data), intent(in) :: atoms
         type(grid_dimensions), intent(in) :: d
         type(DFT_local_fields), intent(inout) :: denspot
         real(wp), dimension(:), pointer :: psi
         real(kind=8), dimension(:), pointer :: hpsi, psit
       END SUBROUTINE input_wf_empty

       subroutine input_wf_random(psi, orbs)
         use module_defs
         use module_types
         implicit none
         type(orbitals_data), intent(inout) :: orbs
         real(wp), dimension(:), pointer :: psi
       END SUBROUTINE input_wf_random

       subroutine input_wf_cp2k(iproc, nproc, nspin, atoms, rxyz, Lzd, &
            & psi, orbs)
         use module_defs
         use module_types
         implicit none
         integer, intent(in) :: iproc, nproc, nspin
         type(atoms_data), intent(in) :: atoms
         real(gp), dimension(3, atoms%astruct%nat), intent(in) :: rxyz
         type(local_zone_descriptors), intent(in) :: Lzd
         type(orbitals_data), intent(inout) :: orbs
         real(wp), dimension(:), pointer :: psi
       END SUBROUTINE input_wf_cp2k

       subroutine input_wf_memory(iproc, atoms, &
            & rxyz_old, hx_old, hy_old, hz_old, d_old, wfd_old, psi_old, &
            & rxyz, hx, hy, hz, d, wfd, psi, orbs)
         use module_defs
         use module_types
         implicit none
         integer, intent(in) :: iproc
         type(atoms_data), intent(in) :: atoms
         real(gp), dimension(3, atoms%astruct%nat), intent(in) :: rxyz, rxyz_old
         real(gp), intent(in) :: hx, hy, hz, hx_old, hy_old, hz_old
         type(grid_dimensions), intent(in) :: d, d_old
         type(wavefunctions_descriptors), intent(in) :: wfd
         type(wavefunctions_descriptors), intent(inout) :: wfd_old
         type(orbitals_data), intent(in) :: orbs
         real(wp), dimension(:), pointer :: psi, psi_old
       END SUBROUTINE input_wf_memory

       subroutine input_wf_disk(iproc, nproc, input_wf_format, d, hx, hy, hz, &
            & in, atoms, rxyz, rxyz_old, wfd, orbs, psi)
         use module_defs
         use module_types
         implicit none
         integer, intent(in) :: iproc, nproc, input_wf_format
         type(grid_dimensions), intent(in) :: d
         real(gp), intent(in) :: hx, hy, hz
         type(input_variables), intent(in) :: in
         type(atoms_data), intent(in) :: atoms
         real(gp), dimension(3, atoms%astruct%nat), intent(in) :: rxyz
         real(gp), dimension(3, atoms%astruct%nat), intent(out) :: rxyz_old
         type(wavefunctions_descriptors), intent(in) :: wfd
         type(orbitals_data), intent(inout) :: orbs
         real(wp), dimension(:), pointer :: psi
       END SUBROUTINE input_wf_disk

       subroutine input_wf_diag(iproc,nproc,at,denspot,&
            orbs,nvirt,comms,Lzd,energs,rxyz,&
            nlpspd,proj,ixc,psi,hpsi,psit,G,&
            nspin,symObj,GPU,input,onlywf,proj_G,paw)
         ! Input wavefunctions are found by a diagonalization in a minimal basis set
         ! Each processors write its initial wavefunctions into the wavefunction file
         ! The files are then read by readwave
         ! @todo pass GPU to be a local variable of this routine (initialized and freed here)
         use module_base
         use module_types
         use gaussians
         implicit none
         !Arguments
         integer, intent(in) :: iproc,nproc,ixc
         integer, intent(inout) :: nspin,nvirt
         logical, intent(in) :: onlywf  !if .true. finds only the WaveFunctions and return
         type(atoms_data), intent(in) :: at
         type(nonlocal_psp_descriptors), intent(in) :: nlpspd
         type(local_zone_descriptors), intent(in) :: Lzd
         type(communications_arrays), intent(in) :: comms
         type(orbitals_data), intent(inout) :: orbs
         type(energy_terms), intent(inout) :: energs
         type(DFT_local_fields), intent(inout) :: denspot
         type(GPU_pointers), intent(in) :: GPU
         type(input_variables):: input
         type(symmetry_data), intent(in) :: symObj
         real(gp), dimension(3,at%astruct%nat), intent(in) :: rxyz
         real(wp), dimension(nlpspd%nprojel), intent(inout) :: proj
         type(gaussian_basis), intent(out) :: G !basis for davidson IG
         real(wp), dimension(:), pointer :: psi,hpsi,psit
         type(gaussian_basis),optional,dimension(at%astruct%ntypes),intent(in) :: proj_G
         type(paw_objects),optional,intent(inout)::paw
       end subroutine input_wf_diag

       subroutine input_wf(iproc,nproc,in,GPU,atoms,rxyz,&
            denspot,denspot0,nlpspd,proj,KSwfn,tmb,energs,inputpsi,input_wf_format,norbv,&
            lzd_old,wfd_old,psi_old,d_old,hx_old,hy_old,hz_old,rxyz_old,tmb_old,ref_frags,cdft)
         use module_defs
         use module_types
         use module_fragments
         use constrained_dft
         implicit none
         integer, intent(in) :: iproc, nproc, inputpsi,  input_wf_format
         type(input_variables), intent(in) :: in
         type(GPU_pointers), intent(in) :: GPU
         real(gp), intent(in) :: hx_old,hy_old,hz_old
         type(atoms_data), intent(inout) :: atoms
         real(gp), dimension(3, atoms%astruct%nat), target, intent(in) :: rxyz
         type(DFT_local_fields), intent(inout) :: denspot
         type(DFT_wavefunction), intent(inout) :: KSwfn,tmb,tmb_old !<input wavefunction
         type(energy_terms), intent(inout) :: energs !<energies of the system
         real(gp), dimension(*), intent(out) :: denspot0 !< Initial density / potential, if needed
         real(wp), dimension(:), pointer :: psi_old
         integer, intent(out) :: norbv
         type(nonlocal_psp_descriptors), intent(in) :: nlpspd
         real(kind=8), dimension(:), pointer :: proj
         type(grid_dimensions), intent(in) :: d_old
         real(gp), dimension(3, atoms%astruct%nat), intent(inout) :: rxyz_old
         type(local_zone_descriptors),intent(inout):: lzd_old
         type(wavefunctions_descriptors), intent(inout) :: wfd_old
         type(system_fragment), dimension(:), pointer :: ref_frags
         type(cdft_data), intent(out) :: cdft
       END SUBROUTINE input_wf

       subroutine reformatmywaves(iproc,orbs,at,&
            &   hx_old,hy_old,hz_old,n1_old,n2_old,n3_old,rxyz_old,wfd_old,psi_old,&
         hx,hy,hz,n1,n2,n3,rxyz,wfd,psi)
         !n(c) use module_base
         use module_types
         implicit none
         integer, intent(in) :: iproc,n1_old,n2_old,n3_old,n1,n2,n3
         real(gp), intent(in) :: hx_old,hy_old,hz_old,hx,hy,hz
         type(wavefunctions_descriptors), intent(in) :: wfd,wfd_old
         type(atoms_data), intent(in) :: at
         type(orbitals_data), intent(in) :: orbs
         real(gp), dimension(3,at%astruct%nat), intent(in) :: rxyz,rxyz_old
         real(wp), dimension(wfd_old%nvctr_c+7*wfd_old%nvctr_f,orbs%nspinor*orbs%norbp), intent(in) :: psi_old
         real(wp), dimension(wfd%nvctr_c+7*wfd%nvctr_f,orbs%nspinor*orbs%norbp), intent(out) :: psi
      END SUBROUTINE reformatmywaves

      subroutine first_orthon(iproc,nproc,orbs,wfd,comms,psi,hpsi,psit,orthpar,paw)
         !n(c) use module_base
         use module_types
         implicit none
         integer, intent(in) :: iproc,nproc
         type(orbitals_data), intent(in) :: orbs
         type(wavefunctions_descriptors), intent(in) :: wfd
         type(communications_arrays), intent(in) :: comms
         type(orthon_data):: orthpar
         type(paw_objects),optional,intent(inout)::paw
         real(wp), dimension(:) , pointer :: psi,hpsi,psit
      END SUBROUTINE first_orthon

      subroutine density_and_hpot(dpbox,symObj,orbs,Lzd,pkernel,rhodsc,GPU,psi,rho,vh,hstrten)
        use module_base
        use module_types
        implicit none
        type(denspot_distribution), intent(in) :: dpbox
        type(rho_descriptors),intent(inout) :: rhodsc
        type(orbitals_data), intent(in) :: orbs
        type(local_zone_descriptors), intent(in) :: Lzd
        type(symmetry_data), intent(in) :: symObj
        type(coulomb_operator), intent(in) :: pkernel
        real(wp), dimension(orbs%npsidim_orbs), intent(in) :: psi
        type(GPU_pointers), intent(inout) :: GPU
        real(gp), dimension(6), intent(out) :: hstrten
        real(dp), dimension(:), pointer :: rho,vh
      end subroutine density_and_hpot

      subroutine sumrho(dpbox,orbs,Lzd,GPU,symObj,rhodsc,psi,rho_p,mapping)
        use module_base
        use module_types
        implicit none
        !Arguments
        type(denspot_distribution), intent(in) :: dpbox
        type(rho_descriptors),intent(in) :: rhodsc
        type(orbitals_data), intent(in) :: orbs
        type(local_zone_descriptors), intent(in) :: Lzd
        type(symmetry_data), intent(in) :: symObj
        real(wp), dimension(orbs%npsidim_orbs), intent(in) :: psi
        real(dp), dimension(:,:), pointer :: rho_p
        type(GPU_pointers), intent(inout) :: GPU
        integer,dimension(orbs%norb),intent(in),optional:: mapping
      END SUBROUTINE sumrho

      !starting point for the communication routine of the density
      subroutine communicate_density(dpbox,nspin,rhodsc,rho_p,rho,keep_rhop)
        use module_base
        use module_types
        implicit none
        logical, intent(in) :: keep_rhop !< preserves the total density in the rho_p array
        integer, intent(in) :: nspin
        type(rho_descriptors),intent(in) :: rhodsc
        type(denspot_distribution), intent(in) :: dpbox
        real(dp), dimension(:,:), pointer :: rho_p !< partial density in orbital distribution scheme
        real(dp), dimension(max(dpbox%ndims(1)*dpbox%ndims(2)*dpbox%n3d,1),nspin), intent(out) :: rho
      END SUBROUTINE communicate_density

      subroutine rho_segkey(iproc,at,rxyz,crmult,frmult,radii_cf,&
            &   n1i,n2i,n3i,hxh,hyh,hzh,nspin,rho_d,iprint)
         !n(c) use module_base
         use module_types
         implicit none
         integer,intent(in) :: n1i,n2i,n3i,iproc,nspin
         type(atoms_data), intent(in) :: at
         real(gp), dimension(3,at%astruct%nat), intent(in) :: rxyz
         real(gp), intent(in) :: crmult,frmult,hxh,hyh,hzh
         real(gp), dimension(at%astruct%ntypes,3), intent(in) :: radii_cf
         logical,intent(in) :: iprint
         type(rho_descriptors),intent(inout) :: rho_d
       END SUBROUTINE rho_segkey

       subroutine LocalHamiltonianApplication(iproc,nproc,at,npsidim_orbs,orbs,&
            Lzd,confdatarr,ngatherarr,pot,psi,hpsi,&
            energs,SIC,GPU,PotOrKin,pkernel,orbsocc,psirocc,dpbox,potential,comgp,hpsi_noconf,econf)
         use module_base
         use module_types
         use module_xc
         implicit none
         integer, intent(in) :: PotOrKin !< if true, only the potential operator is applied
         integer, intent(in) :: iproc,nproc,npsidim_orbs
         type(atoms_data), intent(in) :: at
         type(orbitals_data), intent(in) :: orbs
         type(local_zone_descriptors), intent(in) :: Lzd 
         type(SIC_data), intent(in) :: SIC
         integer, dimension(0:nproc-1,2), intent(in) :: ngatherarr 
         real(wp), dimension(orbs%npsidim_orbs), intent(in) :: psi
         type(confpot_data), dimension(orbs%norbp) :: confdatarr
         real(wp), dimension(:), pointer :: pot
         !real(wp), dimension(*) :: pot
         type(energy_terms), intent(inout) :: energs
         real(wp), target, dimension(max(1,orbs%npsidim_orbs)), intent(inout) :: hpsi
         type(GPU_pointers), intent(inout) :: GPU
         type(coulomb_operator), intent(in), optional :: pkernel
         type(orbitals_data), intent(in), optional :: orbsocc
         real(wp), dimension(:), pointer, optional :: psirocc
         type(denspot_distribution),intent(in),optional :: dpbox
         real(wp), dimension(*), intent(in), optional, target :: potential !< Distributed potential. Might contain the density for the SIC treatments
         type(p2pComms),intent(inout), optional:: comgp
         real(wp), target, dimension(max(1,orbs%npsidim_orbs)), intent(inout),optional :: hpsi_noconf
         real(gp),intent(out),optional :: econf
       end subroutine LocalHamiltonianApplication

       subroutine NonLocalHamiltonianApplication(iproc,at,npsidim_orbs,orbs,rxyz,&
           proj,Lzd,nlpspd,psi,hpsi,eproj_sum,proj_G,paw)
        use module_base
        use module_types
        use gaussians, only: gaussian_basis
        implicit none
        integer, intent(in) :: iproc, npsidim_orbs
        type(atoms_data), intent(in) :: at
        type(orbitals_data),  intent(in) :: orbs
        type(local_zone_descriptors), intent(in) :: Lzd
        type(nonlocal_psp_descriptors), intent(in) :: nlpspd 
        real(wp), dimension(nlpspd%nprojel), intent(in) :: proj
        real(gp), dimension(3,at%astruct%nat), intent(in) :: rxyz
        real(wp), dimension(orbs%npsidim_orbs), intent(in) :: psi
        real(wp), dimension(orbs%npsidim_orbs), intent(inout) :: hpsi
        real(gp), intent(out) :: eproj_sum
        type(gaussian_basis),dimension(at%astruct%ntypes),optional,intent(in)::proj_G !projectors in gaussian basis (for PAW)
        type(paw_objects),optional,intent(inout)::paw
      END SUBROUTINE NonLocalHamiltonianApplication

      subroutine SynchronizeHamiltonianApplication(nproc,npsidim_orbs,orbs,Lzd,GPU,hpsi,&
           ekin_sum,epot_sum,eproj_sum,eSIC_DC,eexctX)
        use module_base
        use module_types
        use module_xc
        implicit none
        integer, intent(in) :: nproc,npsidim_orbs
        type(orbitals_data),  intent(in) :: orbs
        type(local_zone_descriptors), intent(in) :: Lzd 
        type(GPU_pointers), intent(inout) :: GPU
        real(gp), intent(inout) :: ekin_sum,epot_sum,eproj_sum,eSIC_DC,eexctX
        real(wp), dimension(orbs%npsidim_orbs), intent(inout) :: hpsi
      END SUBROUTINE SynchronizeHamiltonianApplication

      subroutine hpsitopsi(iproc,nproc,iter,idsx,wfn,&
           at,nlpspd,paw,proj,rxyz,eproj_sum,proj_G)
         !n(c) use module_base
         use module_types
         use gaussians, only: gaussian_basis
         implicit none
         integer, intent(in) :: iproc,nproc,idsx,iter
         type(DFT_wavefunction), intent(inout) :: wfn
         type(atoms_data), intent(in) :: at
         type(nonlocal_psp_descriptors), intent(in) :: nlpspd 
         type(paw_objects),optional,intent(inout)::paw
         type(gaussian_basis),optional,dimension(at%astruct%ntypes),intent(in)::proj_G !projectors in gaussian basis (for PAW)
         real(gp),optional, intent(out) :: eproj_sum
         real(gp),optional, dimension(3,at%astruct%nat), intent(in) :: rxyz
         real(wp),optional, dimension(nlpspd%nprojel), intent(inout) :: proj
      END SUBROUTINE hpsitopsi

      subroutine DiagHam(iproc,nproc,natsc,nspin,orbs,wfd,comms,&
            &   psi,hpsi,psit,orthpar,passmat,& !mandatory
         orbse,commse,etol,norbsc_arr,orbsv,psivirt) !optional
         !n(c) use module_base
         use module_types
         implicit none
         integer, intent(in) :: iproc,nproc,natsc,nspin
         type(wavefunctions_descriptors), intent(in) :: wfd
         type(communications_arrays), target, intent(in) :: comms
         type(orbitals_data), target, intent(inout) :: orbs
         type(orthon_data), intent(in) :: orthpar
         real(wp), dimension(:), pointer :: psi,hpsi,psit
         real(wp), dimension(*), intent(out) :: passmat
         !optional arguments
         real(gp), optional, intent(in) :: etol
         type(orbitals_data), optional, intent(in) :: orbsv
         type(orbitals_data), optional, target, intent(in) :: orbse
         type(communications_arrays), optional, target, intent(in) :: commse
         integer, optional, dimension(natsc+1,nspin), intent(in) :: norbsc_arr
         real(wp), dimension(:), pointer, optional :: psivirt
      END SUBROUTINE DiagHam

      subroutine last_orthon(iproc,nproc,iter,wfn,evsum,opt_keeppsit)
        use module_base
        use module_types
        implicit none
        integer, intent(in) :: iproc,nproc,iter
        real(wp), intent(out) :: evsum
        type(DFT_wavefunction), intent(inout) :: wfn
        logical, optional :: opt_keeppsit
      END SUBROUTINE last_orthon

      subroutine kswfn_post_treatments(iproc, nproc, KSwfn, tmb, linear, &
           & fxyz, fnoise, fion, fdisp, fpulay, &
           & strten, pressure, ewaldstr, xcstr, &
           & GPU, energs, denspot, atoms, rxyz, nlpspd, proj, &
           & output_denspot, dir_output, gridformat, refill_proj, calculate_dipole)
        use module_base
        use module_types

        implicit none

        type(DFT_wavefunction), intent(in) :: KSwfn
        type(DFT_wavefunction), intent(inout) :: tmb
        type(GPU_pointers), intent(inout) :: GPU
        type(energy_terms), intent(in) :: energs
        type(DFT_local_fields), intent(inout) :: denspot
        type(atoms_data), intent(in) :: atoms
        type(nonlocal_psp_descriptors), intent(inout) :: nlpspd
        real(kind=8), dimension(:), pointer :: proj
        logical, intent(in) :: refill_proj, calculate_dipole, linear
        integer, intent(in) :: output_denspot, iproc, nproc
        character(len = *), intent(in) :: dir_output
        character(len = *), intent(in) :: gridformat
        real(gp), dimension(3, atoms%astruct%nat), intent(in) :: rxyz
        real(gp), dimension(3, atoms%astruct%nat), intent(in) :: fdisp, fion, fpulay
        real(dp), dimension(6), intent(in) :: ewaldstr, xcstr
        real(gp), intent(out) :: fnoise, pressure
        real(gp), dimension(6), intent(out) :: strten
        real(gp), dimension(3, atoms%astruct%nat), intent(out) :: fxyz
      END SUBROUTINE kswfn_post_treatments

      subroutine calculate_forces(iproc,nproc,psolver_groupsize,Glr,atoms,orbs,nlpspd,rxyz,hx,hy,hz,proj,i3s,n3p,nspin,&
           refill_proj,ngatherarr,rho,pot,potxc,nsize_psi,psi,fion,fdisp,fxyz,&
           ewaldstr,hstrten,xcstr,strten,fnoise,pressure,psoffset,imode,tmb,fpulay)
        use module_base
        use module_types
        implicit none
        logical, intent(in) :: refill_proj
        integer, intent(in) :: iproc,nproc,i3s,n3p,nspin,psolver_groupsize,imode,nsize_psi
        real(gp), intent(in) :: hx,hy,hz,psoffset
        type(locreg_descriptors), intent(in) :: Glr
        type(atoms_data), intent(in) :: atoms
        type(orbitals_data), intent(in) :: orbs
        type(nonlocal_psp_descriptors), intent(in) :: nlpspd
        integer, dimension(0:nproc-1,2), intent(in) :: ngatherarr 
        real(wp), dimension(nlpspd%nprojel), intent(inout) :: proj
        real(wp), dimension(Glr%d%n1i,Glr%d%n2i,n3p), intent(in) :: rho,pot,potxc
        real(wp), dimension(nsize_psi), intent(in) :: psi
        real(gp), dimension(6), intent(in) :: ewaldstr,hstrten,xcstr
        real(gp), dimension(3,atoms%astruct%nat), intent(in) :: rxyz,fion,fdisp,fpulay
        real(gp), intent(out) :: fnoise,pressure
        real(gp), dimension(6), intent(out) :: strten
        real(gp), dimension(3,atoms%astruct%nat), intent(out) :: fxyz
        type(DFT_wavefunction),intent(in) :: tmb
      END SUBROUTINE calculate_forces
      
      subroutine CalculateTailCorrection(iproc,nproc,at,rbuf,orbs,&
            &   Glr,nlpspd,ncongt,pot,hgrid,rxyz,radii_cf,crmult,frmult,nspin,&
         proj,psi,output_denspot,ekin_sum,epot_sum,eproj_sum,proj_G,paw)
         !n(c) use module_base
         use module_types
         use gaussians, only: gaussian_basis
         implicit none
         type(atoms_data), intent(in) :: at
         type(orbitals_data), intent(in) :: orbs
         type(locreg_descriptors), intent(in) :: Glr
         type(nonlocal_psp_descriptors), intent(inout) :: nlpspd
         integer, intent(in) :: iproc,nproc,ncongt,nspin
         logical, intent(in) :: output_denspot
         real(kind=8), intent(in) :: hgrid,crmult,frmult,rbuf
         real(kind=8), dimension(at%astruct%ntypes,3), intent(in) :: radii_cf
         real(kind=8), dimension(3,at%astruct%nat), intent(in) :: rxyz
         real(kind=8), dimension(Glr%d%n1i,Glr%d%n2i,Glr%d%n3i,nspin), intent(in) :: pot
         real(kind=8), dimension(nlpspd%nprojel), intent(in) :: proj
         real(kind=8), dimension(Glr%wfd%nvctr_c+7*Glr%wfd%nvctr_f,orbs%norbp), intent(in) :: psi
         real(kind=8), intent(out) :: ekin_sum,epot_sum,eproj_sum
         type(gaussian_basis),optional,intent(in),dimension(at%astruct%ntypes)::proj_G
         type(paw_objects),optional,intent(inout)::paw
      END SUBROUTINE CalculateTailCorrection

      !added for abinit compatilbility
      subroutine reformatonewave(displ,wfd,at,hx_old,hy_old,hz_old,&
           n1_old,n2_old,n3_old,rxyz_old,psigold,hx,hy,hz,n1,n2,n3,rxyz,psifscf,psi)
         !n(c) use module_base
         use module_types
         implicit none
         integer, intent(in) :: n1_old,n2_old,n3_old,n1,n2,n3
         real(gp), intent(in) :: hx,hy,hz,displ,hx_old,hy_old,hz_old
         type(wavefunctions_descriptors), intent(in) :: wfd
         type(atoms_data), intent(in) :: at
         real(gp), dimension(3,at%astruct%nat), intent(in) :: rxyz_old,rxyz
         real(wp), dimension(0:n1_old,2,0:n2_old,2,0:n3_old,2), intent(in) :: psigold
         real(wp), dimension(-7:2*n1+8,-7:2*n2+8,-7:2*n3+8), intent(out) :: psifscf
         real(wp), dimension(wfd%nvctr_c+7*wfd%nvctr_f), intent(out) :: psi
      END SUBROUTINE reformatonewave
      subroutine readonewave(unitwf,useFormattedInput,iorb,iproc,n1,n2,n3,&
            &   hx,hy,hz,at,wfd,rxyz_old,rxyz,psi,eval,psifscf)
         !n(c) use module_base
         use module_types
         implicit none
         logical, intent(in) :: useFormattedInput
         integer, intent(in) :: unitwf,iorb,iproc,n1,n2,n3
         type(wavefunctions_descriptors), intent(in) :: wfd
         type(atoms_data), intent(in) :: at
         real(gp), intent(in) :: hx,hy,hz
         real(gp), dimension(3,at%astruct%nat), intent(in) :: rxyz
         real(wp), intent(out) :: eval
         real(gp), dimension(3,at%astruct%nat), intent(out) :: rxyz_old
         real(wp), dimension(wfd%nvctr_c+7*wfd%nvctr_f), intent(out) :: psi
         real(wp), dimension(*), intent(out) :: psifscf !this supports different BC
      END SUBROUTINE readonewave
      subroutine writeonewave(unitwf,useFormattedOutput,iorb,n1,n2,n3,hx,hy,hz,nat,rxyz,  & 
         nseg_c,nvctr_c,keyg_c,keyv_c,  & 
         nseg_f,nvctr_f,keyg_f,keyv_f, & 
         psi_c,psi_f,eval)
         use module_base
         implicit none
         logical, intent(in) :: useFormattedOutput
         integer, intent(in) :: unitwf,iorb,n1,n2,n3,nat,nseg_c,nvctr_c,nseg_f,nvctr_f
         real(gp), intent(in) :: hx,hy,hz
         real(wp), intent(in) :: eval
         integer, dimension(nseg_c), intent(in) :: keyv_c
         integer, dimension(nseg_f), intent(in) :: keyv_f
         integer, dimension(2,nseg_c), intent(in) :: keyg_c
         integer, dimension(2,nseg_f), intent(in) :: keyg_f
         real(wp), dimension(nvctr_c), intent(in) :: psi_c
         real(wp), dimension(7,nvctr_f), intent(in) :: psi_f
         real(gp), dimension(3,nat), intent(in) :: rxyz
      END SUBROUTINE writeonewave

      subroutine davidson(iproc,nproc,in,at,&
           orbs,orbsv,nvirt,Lzd,comms,commsv,&
           rxyz,rhopot,nlpspd,proj,pkernel,psi,v,dpbox,GPU)
        use module_base
        use module_types
        implicit none
        integer, intent(in) :: iproc,nproc
        integer, intent(in) :: nvirt
        type(input_variables), intent(in) :: in
        type(atoms_data), intent(in) :: at
        type(nonlocal_psp_descriptors), intent(in) :: nlpspd
        type(local_zone_descriptors), intent(inout) :: Lzd
        type(orbitals_data), intent(inout) :: orbs
        type(communications_arrays), intent(in) :: comms, commsv
        type(denspot_distribution), intent(in) :: dpbox
        real(gp), dimension(3,at%astruct%nat), intent(in) :: rxyz
        real(wp), dimension(nlpspd%nprojel), intent(in) :: proj
        type(coulomb_operator), intent(in) :: pkernel
        real(dp), dimension(*), intent(in) :: rhopot
        type(orbitals_data), intent(inout) :: orbsv
        type(GPU_pointers), intent(inout) :: GPU
        real(wp), dimension(:), pointer :: psi,v!=psivirt(nvctrp,nvirtep*nproc) 
      end subroutine davidson

      subroutine build_eigenvectors(norbu,norbd,norb,norbe,nvctrp,natsc,nspin,nspinore,nspinor,&
            &   ndim_hamovr,norbsc_arr,hamovr,psi,ppsit,passmat,nvirte,psivirt)
         use module_base
         implicit none
         !Arguments
         integer, intent(in) :: norbu,norbd,norb,norbe,nvctrp,natsc,nspin,nspinor,ndim_hamovr,nspinore
         integer, dimension(natsc+1,nspin), intent(in) :: norbsc_arr
         real(wp), dimension(nspin*ndim_hamovr), intent(in) :: hamovr
         real(wp), dimension(nvctrp,norbe), intent(in) :: psi
         real(wp), dimension(nvctrp*nspinor,norb), intent(out) :: ppsit
         real(wp), dimension(*), intent(out) :: passmat
         integer, dimension(2), intent(in), optional :: nvirte
         real(wp), dimension(*), optional :: psivirt
      END SUBROUTINE build_eigenvectors

      subroutine preconditionall(orbs,lr,hx,hy,hz,ncong,hpsi,gnrm,gnrm_zero)
         !n(c) use module_base
         use module_types
         implicit none
         integer, intent(in) :: ncong
         real(gp), intent(in) :: hx,hy,hz
         type(locreg_descriptors), intent(in) :: lr
         type(orbitals_data), intent(in) :: orbs
         real(dp), intent(out) :: gnrm,gnrm_zero
         real(wp), dimension(lr%wfd%nvctr_c+7*lr%wfd%nvctr_f,orbs%norbp,orbs%nspinor), intent(inout) :: hpsi
      END SUBROUTINE preconditionall

      subroutine preconditionall2(iproc,nproc,orbs,Lzd,hx,hy,hz,ncong,npsidim,hpsi,confdatarr,gnrm,gnrm_zero)
        use module_base
        use module_types
        implicit none
        integer, intent(in) :: iproc,nproc,ncong,npsidim
        real(gp), intent(in) :: hx,hy,hz
        type(local_zone_descriptors), intent(in) :: Lzd
        type(orbitals_data), intent(in) :: orbs
        real(dp), intent(out) :: gnrm,gnrm_zero
        real(wp), dimension(npsidim), intent(inout) :: hpsi
        type(confpot_data), dimension(orbs%norbp), intent(in) :: confdatarr
      end subroutine preconditionall2

      subroutine transpose_v(iproc,nproc,orbs,wfd,comms,psi,&
            &   work,outadd) !optional
         !n(c) use module_base
         use module_types
         implicit none
         integer, intent(in) :: iproc,nproc
         type(orbitals_data), intent(in) :: orbs
         type(wavefunctions_descriptors), intent(in) :: wfd
         type(communications_arrays), intent(in) :: comms
         real(wp), dimension(wfd%nvctr_c+7*wfd%nvctr_f,orbs%nspinor,orbs%norbp), intent(inout) :: psi
         real(wp), dimension(:), pointer, optional :: work
         real(wp), intent(out), optional :: outadd
      END SUBROUTINE transpose_v

     subroutine transpose_v2(iproc,nproc,orbs,Lzd,comms,psi,&
          work,outadd) !optional
       use module_base
       use module_types
       implicit none
       integer, intent(in) :: iproc,nproc
       type(orbitals_data), intent(in) :: orbs
       type(local_zone_descriptors), intent(in) :: Lzd
       type(communications_arrays), intent(in) :: comms
       real(wp), dimension(:), pointer :: psi
       real(wp), dimension(:), pointer, optional :: work
       real(wp), dimension(*), intent(out), optional :: outadd
     end subroutine

      subroutine untranspose_v(iproc,nproc,orbs,wfd,comms,psi,&
            &   work,outadd) !optional
         !n(c) use module_base
         use module_types
         implicit none
         integer, intent(in) :: iproc,nproc
         type(orbitals_data), intent(in) :: orbs
         type(wavefunctions_descriptors), intent(in) :: wfd
         type(communications_arrays), intent(in) :: comms
         real(wp), dimension((wfd%nvctr_c+7*wfd%nvctr_f)*orbs%nspinor*orbs%norbp), intent(inout) :: psi
         real(wp), dimension(:), pointer, optional :: work
         real(wp), intent(out), optional :: outadd
      END SUBROUTINE untranspose_v

     subroutine plot_wf(orbname,nexpo,at,factor,lr,hx,hy,hz,rxyz,psi)
         !n(c) use module_base
         use module_types
         implicit none
         character(len=*) :: orbname
         integer, intent(in) :: nexpo
       real(dp), intent(in) :: factor
         real(gp), intent(in) :: hx,hy,hz
         type(atoms_data), intent(in) :: at
         real(gp), dimension(3,at%astruct%nat), intent(in) :: rxyz
         type(locreg_descriptors), intent(in) :: lr
         real(wp), dimension(lr%wfd%nvctr_c+7*lr%wfd%nvctr_f), intent(in) :: psi
      END SUBROUTINE plot_wf

      subroutine partial_density_free(rsflag,nproc,n1i,n2i,n3i,npsir,nspinn,nrhotot,&
            &   hfac,nscatterarr,spinsgn,psir,rho_p,ibyyzz_r) !ex-optional argument
         use module_base
         implicit none
         logical, intent(in) :: rsflag
         integer, intent(in) :: nproc,n1i,n2i,n3i,nrhotot,nspinn,npsir
         real(gp), intent(in) :: hfac,spinsgn
         integer, dimension(0:nproc-1,4), intent(in) :: nscatterarr
         real(wp), dimension(n1i,n2i,n3i,nspinn), intent(in) :: psir
         real(dp), dimension(n1i,n2i,nrhotot,nspinn), intent(inout) :: rho_p
         integer, dimension(:,:,:), pointer :: ibyyzz_r 
      END SUBROUTINE partial_density_free

      subroutine parse_cp2k_files(iproc,basisfile,orbitalfile,nat,ntypes,orbs,iatype,rxyz,&
            &   CP2K,wfn_cp2k)
         !n(c) use module_base
         use module_types
         implicit none
         character(len=*), intent(in) :: basisfile,orbitalfile
         integer, intent(in) :: iproc,nat,ntypes
         type(orbitals_data), intent(in) :: orbs
         integer, dimension(nat), intent(in) :: iatype
         real(gp), dimension(3,nat), target, intent(in) :: rxyz
         type(gaussian_basis), intent(out) :: CP2K
         real(wp), dimension(:,:), pointer :: wfn_cp2k
      END SUBROUTINE parse_cp2k_files

      subroutine read_gaussian_information(orbs,G,coeffs,filename, opt_fillrxyz)
         !n(c) use module_base
         use module_types
         implicit none
         character(len=*), intent(in) :: filename
         type(orbitals_data), intent(in) :: orbs
         type(gaussian_basis), intent(out) :: G
         real(wp), dimension(:,:), pointer :: coeffs
         logical, optional :: opt_fillrxyz
      END SUBROUTINE read_gaussian_information

      subroutine restart_from_gaussians(iproc,nproc,orbs,Lzd,hx,hy,hz,psi,G,coeffs)
         !n(c) use module_base
         use module_types
         implicit none
         integer, intent(in) :: iproc,nproc
         real(gp), intent(in) :: hx,hy,hz
         type(orbitals_data), intent(in) :: orbs
         type(local_zone_descriptors), intent(in) :: Lzd
         type(gaussian_basis), intent(inout) :: G
         real(wp), dimension(Lzd%Glr%wfd%nvctr_c+7*Lzd%Glr%wfd%nvctr_f,orbs%norbp), intent(out) :: psi
         real(wp), dimension(:,:), pointer :: coeffs
      END SUBROUTINE restart_from_gaussians

      subroutine inputguess_gaussian_orbitals(iproc,nproc,at,rxyz,nvirt,nspin,&
            &   orbs,orbse,norbsc_arr,locrad,G,psigau,eks)
         !n(c) use module_base
         use module_types
         implicit none
         integer, intent(in) :: iproc,nproc,nspin
         integer, intent(inout) :: nvirt
         type(atoms_data), intent(in) :: at
         type(orbitals_data), intent(in) :: orbs
         real(gp), dimension(3,at%astruct%nat), intent(in) :: rxyz
         real(gp), intent(out) :: eks
         integer, dimension(at%natsc+1,nspin), intent(out) :: norbsc_arr
         real(gp), dimension(at%astruct%nat), intent(out) :: locrad
         type(orbitals_data), intent(out) :: orbse
         type(gaussian_basis), intent(out) :: G
         real(wp), dimension(:,:,:), pointer :: psigau
      END SUBROUTINE inputguess_gaussian_orbitals


     subroutine inputguess_gaussian_orbitals_forLinear(iproc,nproc,norb,at,rxyz,nvirt,nspin,&
          nlr, norbsPerAt, mapping, &
          orbs,orbse,norbsc_arr,locrad,G,psigau,eks,quartic_prefactor)
       use module_base
       use module_types
       implicit none
       integer, intent(in) :: iproc,nproc,nspin,nlr,norb
       integer, intent(inout) :: nvirt
       type(atoms_data), intent(in) :: at
       type(orbitals_data), intent(in) :: orbs
       real(gp), dimension(3,at%astruct%nat), intent(in) :: rxyz
       integer,dimension(norb),intent(in):: mapping
       integer,dimension(at%astruct%nat),intent(in):: norbsPerAt
       real(gp), intent(out) :: eks
       integer, dimension(at%natsc+1,nspin), intent(out) :: norbsc_arr
       real(gp), dimension(at%astruct%nat), intent(out) :: locrad
       type(orbitals_data), intent(inout) :: orbse
       type(gaussian_basis), intent(out) :: G
       real(wp), dimension(:,:,:), pointer :: psigau
       real(gp),dimension(at%astruct%ntypes),intent(in),optional:: quartic_prefactor
     END SUBROUTINE inputguess_gaussian_orbitals_forLinear

     subroutine inputguess_gaussian_orbitals_withOnWhichAtom(iproc,nproc,at,rxyz,Glr,nvirt,nspin,&
          orbs,orbse,norbsc_arr,locrad,G,psigau,eks,onWhichAtom)
       use module_base
       use module_types
       implicit none
       integer, intent(in) :: iproc,nproc,nspin
       integer, intent(inout) :: nvirt
       type(atoms_data), intent(inout) :: at
       type(orbitals_data), intent(in) :: orbs
       type(locreg_descriptors), intent(in) :: Glr
       real(gp), dimension(3,at%astruct%nat), intent(in) :: rxyz
       real(gp), intent(out) :: eks
       integer, dimension(at%natsc+1,nspin), intent(out) :: norbsc_arr
       real(gp), dimension(at%astruct%nat), intent(out) :: locrad
       type(orbitals_data), intent(inout) :: orbse
       type(gaussian_basis), intent(out) :: G
       real(wp), dimension(:,:,:), pointer :: psigau
       integer,dimension(orbse%norb),intent(out):: onWhichAtom
     END SUBROUTINE inputguess_gaussian_orbitals_withOnWhichAtom

     subroutine AtomicOrbitals(iproc,at,rxyz,norbe,orbse,norbsc,&
          &   nspin,eks,scorb,G,gaucoeff,iorbtolr,mapping,quartic_prefactor)
       use module_base
       use module_types
       implicit none
       integer, intent(in) :: norbe,iproc
       integer, intent(in) :: norbsc,nspin
       type(atoms_data), intent(in) :: at
       logical, dimension(4,2,at%natsc), intent(in) :: scorb
       real(gp), dimension(3,at%astruct%nat), intent(in), target :: rxyz
       type(orbitals_data), intent(inout) :: orbse
       type(gaussian_basis), intent(out) :: G
       real(gp), intent(out) :: eks
       integer, dimension(orbse%norbp), intent(out) :: iorbtolr !assign the localisation region
       real(wp), intent(out) :: gaucoeff !norbe=G%ncoeff !fake interface for passing address
       integer,dimension(orbse%norb), optional, intent(in):: mapping
       real(gp),dimension(at%astruct%ntypes),intent(in),optional:: quartic_prefactor
      END SUBROUTINE AtomicOrbitals

      subroutine atomic_occupation_numbers(filename,ityp,nspin,at,nmax,lmax,nelecmax,neleconf,nsccode,mxpl,mxchg)
         use module_base
         use module_types
         implicit none
         character(len=*), intent(in) :: filename
         integer, intent(in) :: ityp,mxpl,mxchg,nspin,nmax,lmax,nelecmax,nsccode
         type(atoms_data), intent(inout) :: at
         !integer, dimension(nmax,lmax), intent(in) :: neleconf
         real(gp), dimension(nmax,lmax), intent(in) :: neleconf
      END SUBROUTINE atomic_occupation_numbers

      subroutine apply_potential(n1,n2,n3,nl1,nl2,nl3,nbuf,nspinor,npot,psir,pot,epot,&
            &   ibyyzz_r) !optional
         use module_base
         implicit none
         integer, intent(in) :: n1,n2,n3,nl1,nl2,nl3,nbuf,nspinor,npot
         real(wp), dimension(-nl1:2*n1+2+nl1,-nl2:2*n2+2+nl2,-nl3:2*n3+2+nl3,nspinor), intent(inout) :: psir
         real(wp), dimension(-nl1:2*n1+2+nl1-4*nbuf,-nl2:2*n2+2+nl2-4*nbuf,-nl3:2*n3+2+nl3-4*nbuf,npot), intent(in) :: pot
         integer, dimension(2,-14:2*n2+16,-14:2*n3+16), intent(in), optional :: ibyyzz_r
         real(gp), intent(out) :: epot
      END SUBROUTINE apply_potential

      subroutine correct_hartree_potential(at,iproc,nproc,n1i,n2i,n3i,n3p,n3pi,n3d,&
            &   i3s,i3xcsh,hxh,hyh,hzh,pkernel,ngatherarr,&
         rhoref,pkernel_ref,pot_ion,rhopot,ixc,nspin,ehart,eexcu,vexcu,PSquiet,correct_offset)
         !n(c) use module_base
         use module_types
         implicit none
         character(len=3), intent(in) :: PSquiet
         logical, intent(in) :: correct_offset
         integer, intent(in) :: iproc,nproc,n1i,n2i,n3i,n3p,n3pi,n3d,nspin,ixc,i3xcsh,i3s
         real(gp), intent(in) :: hxh,hyh,hzh
         type(atoms_data), intent(in) :: at
         integer, dimension(0:nproc-1,2), intent(in) :: ngatherarr
         real(dp), dimension(n1i,n2i,max(n3d,1),nspin), intent(inout) :: rhoref
         real(dp), dimension(n1i,n2i,max(n3pi,1)), intent(inout) :: pot_ion
         real(dp), dimension(n1i,n2i,max(n3d,1),nspin), intent(inout) :: rhopot
         real(gp), intent(out) :: ehart,eexcu,vexcu
         type(coulomb_operator), intent(in) :: pkernel_ref,pkernel
      END SUBROUTINE correct_hartree_potential

      subroutine xabs_lanczos(iproc,nproc,at,hx,hy,hz,rxyz,&
           radii_cf,nlpspd,proj,Lzd,dpbox,potential,&
           energs,nspin,GPU,in_iat_absorber,&
           in , PAWD , orbs )
        use module_base
        use module_types
        implicit none
        integer, intent(in) :: iproc,nproc,nspin
        real(gp), intent(in) :: hx,hy,hz
        type(atoms_data), intent(in), target :: at
        type(nonlocal_psp_descriptors), intent(in), target :: nlpspd
        type(local_zone_descriptors), intent(inout), target :: Lzd
        type(denspot_distribution), intent(in), target :: dpbox
        real(gp), dimension(3,at%astruct%nat), intent(in), target :: rxyz
        real(gp), dimension(at%astruct%ntypes,3), intent(in), target ::  radii_cf
        real(wp), dimension(nlpspd%nprojel), intent(in), target :: proj
        real(wp), dimension(max(dpbox%ndimpot,1),nspin), target :: potential
        type(energy_terms), intent(inout) :: energs
        type(GPU_pointers), intent(inout) , target :: GPU
        integer, intent(in) :: in_iat_absorber
        type(input_variables),intent(in), target :: in
        type(pawproj_data_type), target ::PAWD
        type(orbitals_data), intent(inout), target :: orbs
      END SUBROUTINE xabs_lanczos

      subroutine gatom_modified(rcov,rprb,lmax,lpx,noccmax,occup,&
            &   zion,alpz,gpot,alpl,hsep,alps,vh,xp,rmt,fact,nintp,&
         aeval,ng,psi,res,chrg,&
            &   Nsol, Labs, Ngrid,Ngrid_box, Egrid,  rgrid , psigrid, Npaw, PAWpatch, &
         psipsigrid)
         use module_base, only: gp

         implicit real(gp) (a-h,o-z)
         logical :: noproj, readytoexit
         integer, parameter :: n_int=1000
         dimension psi(0:ng,noccmax,lmax+1),aeval(noccmax,lmax+1),&
            &   hh(0:ng,0:ng),ss(0:ng,0:ng),eval(0:ng),evec(0:ng,0:ng),&
         gpot(3),hsep(6,lpx+1),rmt(n_int,0:ng,0:ng,lmax+1),&
            &   pp1(0:ng,lpx+1),pp2(0:ng,lpx+1),pp3(0:ng,lpx+1),alps(lpx+1),&
         potgrd(n_int),&
            &   rho(0:ng,0:ng,lmax+1),rhoold(0:ng,0:ng,lmax+1),xcgrd(n_int),&
         occup(noccmax,lmax+1),chrg(noccmax,lmax+1),&
            &   vh(0:ng,0:ng,4,0:ng,0:ng,4),&
         res(noccmax,lmax+1),xp(0:ng),& 
         psigrid(Ngrid, Nsol),psigrid_naked(Ngrid,Nsol),&
            &   psigrid_naked_2(Ngrid,Nsol), projgrid(Ngrid,3), &
         rhogrid(Ngrid), potgrid(Ngrid), psigrid_not_fitted(Ngrid,Nsol),&
            &   psigrid_not_fitted_2(Ngrid,Nsol),&
         vxcgrid(Ngrid), &
            &   Egrid(nsol), ppgrid(Nsol,3), work(nsol*nsol*2), &
         H(Nsol, Nsol), &
            &   H_2(Nsol, Nsol), &
         Hcorrected(Nsol, Nsol), &
            &   Hadd(Nsol, Nsol), Egrid_tmp(Nsol),Egrid_tmp_2(Nsol), Etofit(Nsol), &
         Soverlap(Nsol,Nsol), Tpsigrid(Nsol,Ngrid ),Tpsigrid_dum(Nsol, Ngrid),valuesatp(Nsol), &
            &   PAWpatch(Npaw, Npaw ), Spsitildes(Npaw, Npaw), genS(Nsol,Nsol), genH(Nsol,Nsol) , dumH(Nsol,Nsol)

         real(gp) , optional :: psipsigrid(Ngrid, Nsol)


         real(gp) :: rgrid(Ngrid), ene_m, ene_p, factadd, rcond, fixfact
         real(gp), target :: dumgrid1(Ngrid),dumgrid2(Ngrid), dumgrid3(Ngrid)
         logical dofit
         integer real_start, iocc, iwork(Nsol), INFO, volta, ngrid_box_2
         character(1) EQUED
         integer ipiv(Nsol), Npaw
      END SUBROUTINE gatom_modified

      subroutine abs_generator_modified(iproc,izatom,ielpsp,psppar,npspcode,ng, noccmax, lmax ,expo,&
            &   psi, aeval, occup, psp_modifier, &
         Nsol, Labs, Ngrid,Ngrid_box, Egrid,  rgrid , psigrid, Npaw,  PAWpatch , psipsigrid )

         use module_base, only: gp, memocc,ndebug
         implicit none
         integer, intent(in) :: iproc,izatom,ielpsp,ng,npspcode,noccmax, lmax, Nsol, labs, Ngrid,  Ngrid_box
         real(gp), dimension(0:4,0:6), intent(in) :: psppar
         !! real(gp), dimension(:,:), intent(in) :: psppar
         integer, intent(in) :: psp_modifier, Npaw

         real(gp), dimension(ng+1), intent(out) :: expo

         integer, parameter :: n_int=1000

         real(gp), dimension(0:ng,noccmax,lmax+1), intent(out) :: psi, Egrid(Nsol),&
            &   rgrid(Ngrid), psigrid(Ngrid,Nsol  )
         real(gp),   intent(out), optional  :: psipsigrid(Ngrid,Nsol  )
         real(gp), dimension(noccmax,lmax+1  ), intent(out) ::  aeval,occup
         real(gp):: PAWpatch(Npaw,Npaw)

         !local variables
      END SUBROUTINE abs_generator_modified

      subroutine xabs_cg(iproc,nproc,at,hx,hy,hz,rxyz,&
           &   radii_cf,nlpspd,proj,Lzd,dpbox,potential,&
           &   energs,nspin,GPU,in_iat_absorber,&
           &   in , rhoXanes, PAWD , PPD, orbs )
        use module_base
        use module_types
        implicit none
        integer  :: iproc,nproc,nspin
        real(gp)  :: hx,hy,hz
        type(atoms_data), target :: at
        type(nonlocal_psp_descriptors), target :: nlpspd
        type(local_zone_descriptors), target :: Lzd
        type(pcproj_data_type), target ::PPD
        type(denspot_distribution), intent(in), target :: dpbox
        real(gp), dimension(3,at%astruct%nat), target :: rxyz
        real(gp), dimension(at%astruct%ntypes,3), intent(in), target ::  radii_cf
        real(wp), dimension(nlpspd%nprojel), target :: proj
        real(wp), dimension(max(dpbox%ndimpot,1),nspin), target :: potential
        real(wp), dimension(max(dpbox%ndimpot,1),nspin), target :: rhoXanes
        type(energy_terms), intent(inout) :: energs
        type(GPU_pointers), intent(inout) , target :: GPU
        integer, intent(in) :: in_iat_absorber
        type(pawproj_data_type), target ::PAWD
        type(input_variables),intent(in), target :: in
        type(orbitals_data), intent(inout), target :: orbs
      end subroutine xabs_cg

      subroutine xabs_chebychev(iproc,nproc,at,hx,hy,hz,rxyz,&
           radii_cf,nlpspd,proj,Lzd,dpbox,potential,&
           energs,nspin,GPU,in_iat_absorber,in, PAWD , orbs  )
        use module_base
        use module_types
        implicit none
        integer  :: iproc,nproc,nspin
        real(gp)  :: hx,hy,hz
        type(atoms_data), target :: at
        type(nonlocal_psp_descriptors), target :: nlpspd
        type(local_zone_descriptors), target :: Lzd
        type(denspot_distribution), intent(in), target :: dpbox
        real(gp), dimension(3,at%astruct%nat), target :: rxyz
        real(gp), dimension(at%astruct%ntypes,3), intent(in), target ::  radii_cf
        real(wp), dimension(nlpspd%nprojel), target :: proj
        real(wp), dimension(max(dpbox%ndimpot,1),nspin), target :: potential
        type(energy_terms), intent(inout) :: energs
        type(GPU_pointers), intent(inout) , target :: GPU
        integer, intent(in) :: in_iat_absorber 
        type(input_variables),intent(in), target :: in
        type(pawproj_data_type), target ::PAWD
        type(orbitals_data), intent(inout), target :: orbs
      end subroutine xabs_chebychev

      subroutine cg_spectra(iproc,nproc,at,hx,hy,hz,rxyz,&
           radii_cf,nlpspd,proj,lr,ngatherarr,ndimpot,potential,&
           energs,nspin,GPU,in_iat_absorber,in , PAWD  )! aggiunger a interface
         !n(c) use module_base
         use module_types
         implicit none
         integer  :: iproc,nproc,ndimpot,nspin
         real(gp)  :: hx,hy,hz
         type(atoms_data), target :: at
         type(nonlocal_psp_descriptors), target :: nlpspd
         type(locreg_descriptors), target :: lr
         integer, dimension(0:nproc-1,2), target :: ngatherarr 
         real(gp), dimension(3,at%astruct%nat), target :: rxyz
         real(gp), dimension(at%astruct%ntypes,3), intent(in), target ::  radii_cf
         real(wp), dimension(nlpspd%nprojel), target :: proj
         real(wp), dimension(max(ndimpot,1),nspin), target :: potential
         type(energy_terms), intent(inout) :: energs
         type(GPU_pointers), intent(inout) , target :: GPU
         integer, intent(in) :: in_iat_absorber
         type(pawproj_data_type), target ::PAWD

         type(input_variables),intent(in) :: in

      END SUBROUTINE cg_spectra


      subroutine eleconf(nzatom,nvalelec,symbol,rcov,rprb,ehomo,neleconf,nsccode,mxpl,mxchg,amu)
         implicit none
         integer, intent(in) :: nzatom,nvalelec
         character(len=2), intent(out) :: symbol
         real(kind=8), intent(out) :: rcov,rprb,ehomo,amu
         integer, parameter :: nmax=6,lmax=3
         real(kind=8), intent(out) :: neleconf(nmax,0:lmax)
         integer, intent(out) :: nsccode,mxpl,mxchg
      END SUBROUTINE eleconf

      !     subroutine psimix(iproc,nproc,orbs,comms,ads,ids,mids,idsx,energy,energy_old,alpha,&
      !          hpsit,psidst,hpsidst_sp,psit)
      !       use module_base
      !       use module_types
      !       implicit none
      !       integer, intent(in) :: iproc,nproc,ids,mids,idsx
      !       real(gp), intent(in) :: energy,energy_old
      !       type(orbitals_data), intent(in) :: orbs
      !       type(communications_arrays), intent(in) :: comms
      !       real(gp), intent(inout) :: alpha
      !       real(wp), dimension(:), pointer :: psit,hpsit,psidst
      !       real(sp), dimension(:), pointer :: hpsidst_sp
      !       real(wp), dimension(:,:,:), pointer :: ads
      !     END SUBROUTINE psimix
      !
      subroutine plot_density(iproc,nproc,filename,at,rxyz,box,nspin,rho)
        use module_base
        use module_types
        implicit none
        integer, intent(in) :: iproc,nproc,nspin
        type(atoms_data), intent(in) :: at
        type(denspot_distribution), intent(in) :: box
        character(len=*), intent(in) :: filename
        real(gp), dimension(3,at%astruct%nat), intent(in) :: rxyz
        real(dp), dimension(max(box%ndimpot,1),nspin), target, intent(in) :: rho
      END SUBROUTINE plot_density

      subroutine read_density(filename,geocode,n1i,n2i,n3i,nspin,hxh,hyh,hzh,rho,&
            &   nat,rxyz,iatypes, znucl)
         !n(c) use module_base
         use module_types
         implicit none
         character(len=*), intent(in) :: filename
         character(len=1), intent(in) :: geocode
         integer, intent(out) :: nspin
         integer, intent(out) ::  n1i,n2i,n3i
         real(gp), intent(out) :: hxh,hyh,hzh
         real(dp), dimension(:,:,:,:), pointer :: rho
         real(gp), dimension(:,:), pointer, optional :: rxyz
         integer, intent(out), optional ::  nat
         integer, dimension(:), pointer, optional :: iatypes, znucl
      END SUBROUTINE read_density

      subroutine read_cube(filename,geocode,n1i,n2i,n3i,nspin,hxh,hyh,hzh,rho,&
            &   nat,rxyz, iatypes, znucl)
         !n(c) use module_base
         use module_types
         implicit none
         character(len=*), intent(in) :: filename
         character(len=1), intent(in) :: geocode
         integer, intent(out) :: nspin
         integer, intent(out) ::  n1i,n2i,n3i
         real(gp), intent(out) :: hxh,hyh,hzh
         real(dp), dimension(:,:,:,:), pointer :: rho
         real(gp), dimension(:,:), pointer   :: rxyz
         integer, intent(out)   ::  nat
         integer, dimension(:), pointer   :: iatypes, znucl
      END SUBROUTINE read_cube

      subroutine read_etsf(filename,geocode,n1i,n2i,n3i,nspin,hxh,hyh,hzh,rho,&
            &   nat,rxyz, iatypes, znucl)
         !n(c) use module_base
         use module_types
         implicit none
         character(len=*), intent(in) :: filename
         character(len=1), intent(in) :: geocode
         integer, intent(out) :: nspin
         integer, intent(out) ::  n1i,n2i,n3i
         real(gp), intent(out) :: hxh,hyh,hzh
         real(dp), dimension(:,:,:,:), pointer :: rho
         real(gp), dimension(:,:), pointer :: rxyz
         integer, intent(out) ::  nat
         integer, dimension(:), pointer :: iatypes, znucl
      END SUBROUTINE read_etsf

      subroutine read_potfile4b2B(filename,n1i,n2i,n3i, rho, alat1, alat2, alat3)
         use module_base
         implicit none
         character(len=*), intent(in) :: filename
         integer, intent(out) :: n1i,n2i,n3i
         real(gp) alat1, alat2, alat3, dum, dum1
         ! real(dp), dimension(n1i*n2i*n3d), intent(out) :: rho
         real(gp), pointer :: rho(:)
      END SUBROUTINE read_potfile4b2B

      !!$     subroutine read_density_cube(filename, n1i,n2i,n3i, nspin, hxh,hyh,hzh, nat, rxyz,  rho)
      !!$       !n(c) use module_base
      !!$       use module_types
      !!$       implicit none
      !!$       character(len=*), intent(in) :: filename
      !!$       integer, intent(out) ::  n1i,n2i,n3i
      !!$       integer, intent(in) :: nspin
      !!$       real(gp), intent(out) :: hxh,hyh,hzh
      !!$       real(gp), pointer :: rxyz(:,:)
      !!$       real(dp), dimension(:), pointer :: rho
      !!$       integer, intent(out) ::  nat
      !!$     END SUBROUTINE read_density_cube

      subroutine gaussian_pswf_basis(ng,enlargerprb,iproc,nspin,at,rxyz,G,Gocc, gaenes, &
            &   iorbtolr,iorbto_l, iorbto_m,  iorbto_ishell,iorbto_iexpobeg )
         use module_types
         implicit none
         logical, intent(in) :: enlargerprb
         integer, intent(in) :: iproc,nspin,ng
         type(atoms_data), intent(in) :: at
         real(gp), dimension(3,at%astruct%nat), target, intent(in) :: rxyz
         type(gaussian_basis), intent(out) :: G
         real(wp), dimension(:), pointer :: Gocc
         real(gp), pointer, optional :: gaenes(:)
         integer, pointer, optional :: iorbtolr(:)
         integer, pointer, optional :: iorbto_l(:)
         integer, pointer, optional :: iorbto_m(:)
         integer, pointer, optional :: iorbto_ishell(:)
         integer, pointer, optional :: iorbto_iexpobeg(:)
      END SUBROUTINE gaussian_pswf_basis

      subroutine gaussian_pswf_basis_for_paw(at,rxyz,G,  &
            &   iorbtolr,iorbto_l, iorbto_m,  iorbto_ishell,iorbto_iexpobeg, iorbto_paw_nchannels,&
         iorbto_imatrixbeg )
         use module_base
         use module_types
         implicit none
         type(atoms_data), intent(in) :: at
         real(gp), dimension(3,at%astruct%nat), target, intent(in) :: rxyz
         type(gaussian_basis_c), intent(out) :: G

         integer, pointer :: iorbtolr(:)
         integer, pointer :: iorbto_l(:)
         integer, pointer :: iorbto_paw_nchannels(:)
         integer, pointer :: iorbto_m(:)
         integer, pointer :: iorbto_ishell(:)
         integer, pointer :: iorbto_iexpobeg(:)
         integer, pointer :: iorbto_imatrixbeg(:)

         !local variables
      END SUBROUTINE gaussian_pswf_basis_for_paw


      subroutine local_analysis(iproc,nproc,hx,hy,hz,at,rxyz,lr,orbs,orbsv,psi,psivirt)
         !n(c) use module_base
         use module_types
         implicit none
         integer, intent(in) :: iproc,nproc
         real(gp), intent(in) :: hx,hy,hz
         type(locreg_descriptors), intent(in) :: lr
         type(orbitals_data), intent(in) :: orbs,orbsv
         type(atoms_data), intent(in) :: at
         real(gp), dimension(3,at%astruct%nat), intent(in) :: rxyz
         real(wp), dimension(:), pointer :: psi,psivirt
      END SUBROUTINE local_analysis

      subroutine plot_gatom_basis(filename,iat,ngx,G,Gocc,rhocoeff,rhoexpo)
         !n(c) use module_base
         use module_types
         implicit none
         character(len=*), intent(in) :: filename
         integer, intent(in) :: iat,ngx
         type(gaussian_basis), intent(in) :: G
         real(wp), dimension(:), pointer :: Gocc
         real(wp), dimension((ngx*(ngx+1))/2), intent(out) :: rhoexpo
         real(wp), dimension((ngx*(ngx+1))/2,4), intent(out) :: rhocoeff
      END SUBROUTINE plot_gatom_basis

      subroutine calculate_rhocore(iproc,at,d,rxyz,hxh,hyh,hzh,i3s,i3xcsh,n3d,n3p,rhocore)
        use module_base
        use module_types
        implicit none
        integer, intent(in) :: iproc,i3s,n3d,i3xcsh,n3p
        real(gp), intent(in) :: hxh,hyh,hzh
        type(atoms_data), intent(in) :: at
        type(grid_dimensions), intent(in) :: d
        real(gp), dimension(3,at%astruct%nat), intent(in) :: rxyz
        real(wp), dimension(:,:,:,:), pointer :: rhocore
      END SUBROUTINE calculate_rhocore

      subroutine XC_potential(geocode,datacode,iproc,nproc,mpi_comm,n01,n02,n03,ixc,hx,hy,hz,&
           rho,exc,vxc,nspin,rhocore,potxc,xcstr,dvxcdrho,rhohat)
        use module_base
        use module_xc
        implicit none
        character(len=1), intent(in) :: geocode
        character(len=1), intent(in) :: datacode
        integer, intent(in) :: iproc,nproc,n01,n02,n03,ixc,nspin,mpi_comm
        real(gp), intent(in) :: hx,hy,hz
        real(gp), intent(out) :: exc,vxc
        real(dp), dimension(*), intent(inout) :: rho
        real(wp), dimension(:,:,:,:), pointer :: rhocore !associated if useful
        real(wp), dimension(*), intent(out) :: potxc
        real(dp), dimension(6), intent(out) :: xcstr
        real(dp), dimension(:,:,:,:), target, intent(out), optional :: dvxcdrho
        real(wp), dimension(:,:,:,:), optional :: rhohat
      END SUBROUTINE XC_potential

      subroutine xc_energy(geocode,m1,m3,md1,md2,md3,nxc,nwb,nxt,nwbl,nwbr,&
           nxcl,nxcr,ixc,hx,hy,hz,rhopot,pot_ion,sumpion,zf,zfionxc,exc,vxc,nproc,nspden)
        use module_base
        use module_xc
        use interfaces_56_xc
        implicit none
        character(len=1), intent(in) :: geocode
        logical, intent(in) :: sumpion
        integer, intent(in) :: m1,m3,nxc,nwb,nxcl,nxcr,nxt,md1,md2,md3,ixc,nproc,nspden
        integer, intent(in) :: nwbl,nwbr
        real(gp), intent(in) :: hx,hy,hz
        real(dp), dimension(m1,m3,nxt,nspden), intent(inout) :: rhopot
        real(wp), dimension(*), intent(in) :: pot_ion
        real(dp), dimension(md1,md3,md2/nproc), intent(out) :: zf
        real(wp), dimension(md1,md3,md2/nproc,nspden), intent(out) :: zfionxc
        real(dp), intent(out) :: exc,vxc
      END SUBROUTINE xc_energy

      subroutine direct_minimization(iproc,nproc,in,at,nvirt,rxyz,&
           rhopot,nlpspd,proj,pkernel,dpbox,GPU,KSwfn,VTwfn)
        use module_base
        use module_types
        implicit none
        integer, intent(in) :: iproc,nproc,nvirt
        type(input_variables), intent(in) :: in
        type(atoms_data), intent(in) :: at
        type(nonlocal_psp_descriptors), intent(in) :: nlpspd
        type(denspot_distribution), intent(in) :: dpbox
        type(DFT_wavefunction), intent(inout) :: KSwfn,VTwfn
        real(gp), dimension(3,at%astruct%nat), intent(in) :: rxyz
        real(wp), dimension(nlpspd%nprojel), intent(in) :: proj
        type(coulomb_operator), intent(in) :: pkernel
        real(dp), dimension(*), intent(in), target :: rhopot
        type(GPU_pointers), intent(inout) :: GPU
      end subroutine direct_minimization

      subroutine CounterIonPotential(geocode,iproc,nproc,in,shift,&
            &   hxh,hyh,hzh,grid,n3pi,i3s,pkernel,pot_ion)
         !n(c) use module_base
         use module_types
         implicit none
         character(len=1), intent(in) :: geocode
         integer, intent(in) :: iproc,nproc,n3pi,i3s
         real(gp), intent(in) :: hxh,hyh,hzh
         real(gp), dimension(3), intent(in) :: shift
         type(input_variables), intent(in) :: in
         type(grid_dimensions), intent(in) :: grid
         type(coulomb_operator), intent(in) :: pkernel
         real(wp), dimension(*), intent(inout) :: pot_ion
      END SUBROUTINE CounterIonPotential

      subroutine gaussian_rism_basis(nat,radii,rxyz,G)
         !n(c) use module_base
         use module_types
         implicit none
         integer, intent(in) :: nat
         real(gp), dimension(nat), intent(in) :: radii
         real(gp), dimension(3,nat), target, intent(in) :: rxyz
         type(gaussian_basis), intent(out) :: G
      END SUBROUTINE gaussian_rism_basis

      subroutine gaussian_hermite_basis(nhermitemax,nat,radii,rxyz,G)
         !n(c) use module_base
         use module_types
         implicit none
         integer, intent(in) :: nat,nhermitemax
         real(gp), dimension(nat), intent(in) :: radii
         real(gp), dimension(3,nat), target, intent(in) :: rxyz
         type(gaussian_basis), intent(out) :: G  
      END SUBROUTINE gaussian_hermite_basis

      subroutine write_eigenvalues_data(etol,orbs,mom_vec)
        use module_base
        use module_types
        implicit none
        real(gp), intent(in) :: etol
        type(orbitals_data), intent(in) :: orbs
        real(gp), dimension(:,:,:), intent(in), pointer :: mom_vec
      end subroutine write_eigenvalues_data
      
      subroutine write_eigen_objects(iproc,occorbs,nspin,nvirt,nplot,hx,hy,hz,at,rxyz,lr,orbs,orbsv,psi,psivirt,output_wf_format)
         !n(c) use module_base
         use module_types
         implicit none
         logical, intent(in) :: occorbs
         integer, intent(in) :: iproc,nspin,nvirt,nplot,output_wf_format
         real(gp), intent(in) :: hx,hy,hz
         type(atoms_data), intent(in) :: at
         type(locreg_descriptors), intent(in) :: lr
         type(orbitals_data), intent(in) :: orbs,orbsv
         real(gp), dimension(3,at%astruct%nat), intent(in) :: rxyz
         real(wp), dimension(:), pointer :: psi,psivirt
       END SUBROUTINE write_eigen_objects

       subroutine full_local_potential(iproc,nproc,orbs,Lzd,iflag,dpbox,potential,pot,comgp)
         use module_base
         use module_types
         use module_xc
         implicit none
         integer, intent(in) :: iproc,nproc,iflag
         type(orbitals_data),intent(in) :: orbs
         type(local_zone_descriptors),intent(in) :: Lzd
         type(denspot_distribution), intent(in) :: dpbox
         real(wp), dimension(max(dpbox%ndimrhopot,orbs%nspin)), intent(in), target :: potential
         real(wp), dimension(:), pointer :: pot
         !type(p2pCommsGatherPot),intent(inout), optional:: comgp
         type(p2pComms),intent(inout), optional:: comgp
       END SUBROUTINE full_local_potential

      subroutine free_full_potential(nproc,flag,pot,subname)
         use module_base
         implicit none
         character(len=*), intent(in) :: subname
         integer, intent(in) :: nproc,flag
         real(wp), dimension(:), pointer :: pot
      END SUBROUTINE free_full_potential

      subroutine select_active_space(iproc,nproc,orbs,comms,mask_array,Glr,orbs_as,comms_as,psi,psi_as)
         !n(c) use module_base
         use module_types
         implicit none
         integer, intent(in) :: iproc,nproc
         type(orbitals_data), intent(in) :: orbs
         type(locreg_descriptors), intent(in) :: Glr
         type(communications_arrays), intent(in) :: comms
         logical, dimension(orbs%norb*orbs%nkpts), intent(in) :: mask_array
         real(wp), dimension(max(orbs%npsidim_orbs,orbs%npsidim_comp)), intent(in) :: psi
         type(orbitals_data), intent(out) :: orbs_as
         type(communications_arrays), intent(out) :: comms_as
         real(wp), dimension(:), pointer :: psi_as
      END SUBROUTINE select_active_space

      subroutine calculate_energy_and_gradient(iter,iproc,nproc,GPU,ncong,iscf,&
           energs,wfn,gnrm,gnrm_zero,paw)
        use module_base
        use module_types
        implicit none
        integer, intent(in) :: iproc,nproc,ncong,iscf,iter
        type(energy_terms), intent(inout) :: energs
        type(GPU_pointers), intent(in) :: GPU
        type(DFT_wavefunction), intent(inout) :: wfn
        real(gp), intent(out) :: gnrm,gnrm_zero
        type(paw_objects),optional,intent(inout)::paw
      END SUBROUTINE calculate_energy_and_gradient

      subroutine orthoconstraint(iproc,nproc,orbs,comms,symm,&
            psi,hpsi,scprsum,spsi) !n(c) wfd (arg:5)
        use module_base
        use module_types
        implicit none
        logical, intent(in) :: symm !< symmetrize the lagrange multiplier after calculation
        integer, intent(in) :: iproc,nproc
        type(orbitals_data), intent(in) :: orbs
        type(communications_arrays), intent(in) :: comms
        !n(c) type(wavefunctions_descriptors), intent(in) :: wfd
        real(wp), dimension(orbs%npsidim_comp), intent(in) :: psi
        real(wp), dimension(orbs%npsidim_comp), intent(inout) :: hpsi
        real(dp), intent(out) :: scprsum
        real(wp), dimension(orbs%npsidim_comp), optional, intent(in) :: spsi
      END SUBROUTINE orthoconstraint


      subroutine constrained_davidson(iproc,nproc,in,at,& 
           orbs,orbsv,nvirt,Lzd,comms,commsv,&
           hx,hy,hz,rxyz,rhopot,psi,v,dpbox,GPU)
        use module_base
        use module_types
        implicit none
        integer, intent(in) :: iproc,nproc
        integer, intent(in) :: nvirt
        type(input_variables), intent(in) :: in
        type(atoms_data), intent(in) :: at
        type(local_zone_descriptors), intent(in) :: Lzd
        type(orbitals_data), intent(in) :: orbs
        type(communications_arrays), intent(in) :: comms, commsv
        type(denspot_distribution), intent(in) :: dpbox
        real(gp), intent(in) :: hx,hy,hz
        real(gp), dimension(3,at%astruct%nat), intent(in) :: rxyz
        real(dp), dimension(*), intent(in) :: rhopot
        type(orbitals_data), intent(inout) :: orbsv
        type(GPU_pointers), intent(inout) :: GPU
        real(wp), dimension(:), pointer :: psi,v!=psivirt(nvctrp,nvirtep*nproc) 
        !v, that is psivirt, is transposed on input and direct on output
      end subroutine constrained_davidson

      subroutine local_hamiltonian(iproc,nproc,npsidim_orbs,orbs,Lzd,hx,hy,hz,&
           ipotmethod,confdatarr,pot,psi,hpsi,pkernel,ixc,alphaSIC,ekin_sum,epot_sum,eSIC_DC,&
           dpbox,potential,comgp)
        use module_base
        use module_types
        use module_xc
        implicit none
        integer, intent(in) :: iproc,nproc,ipotmethod,ixc,npsidim_orbs
        real(gp), intent(in) :: hx,hy,hz,alphaSIC
        type(orbitals_data), intent(in) :: orbs
        type(local_zone_descriptors), intent(in) :: Lzd
        type(confpot_data), dimension(orbs%norbp), intent(in) :: confdatarr
        real(wp), dimension(orbs%npsidim_orbs), intent(in) :: psi !this dimension will be modified
        real(wp), dimension(:),pointer :: pot !< the potential, with the dimension compatible with the ipotmethod flag
        !real(wp), dimension(lr%d%n1i*lr%d%n2i*lr%d%n3i*nspin) :: pot
        real(gp), intent(out) :: ekin_sum,epot_sum,eSIC_DC
        real(wp), dimension(orbs%npsidim_orbs), intent(inout) :: hpsi
        type(coulomb_operator), intent(in) :: pkernel !< the PSolver kernel which should be associated for the SIC schemes
        type(denspot_distribution),intent(in),optional :: dpbox
        !!real(wp), dimension(max(dpbox%ndimrhopot,orbs%nspin)), intent(in), optional, target :: potential !< Distributed potential. Might contain the density for the SIC treatments
        real(wp), dimension(*), intent(in), optional, target :: potential !< Distributed potential. Might contain the density for the SIC treatments
        type(p2pComms),intent(inout), optional:: comgp
      END SUBROUTINE local_hamiltonian

      subroutine NK_SIC_potential(lr,orbs,ixc,fref,hxh,hyh,hzh,pkernel,psi,poti,eSIC_DC,potandrho,wxdsave)
         !n(c) use module_base
         use module_types
         implicit none
         integer, intent(in) :: ixc
         real(gp), intent(in) :: hxh,hyh,hzh,fref
         type(locreg_descriptors), intent(in) :: lr
         type(orbitals_data), intent(in) :: orbs
         type(coulomb_operator), intent(in) :: pkernel
         real(wp), dimension(lr%wfd%nvctr_c+7*lr%wfd%nvctr_f,orbs%nspinor,orbs%norbp), intent(in) :: psi
         !real(wp), dimension((lr%d%n1i*lr%d%n2i*lr%d%n3i*((orbs%nspinor/3)*3+1)),max(orbs%norbp,orbs%nspin)), intent(inout) :: poti
         real(wp), intent(inout) :: poti
         real(gp), intent(out) :: eSIC_DC
         real(dp), dimension(lr%d%n1i*lr%d%n2i*lr%d%n3i,2*orbs%nspin), intent(in), optional :: potandrho 
         real(dp), dimension(lr%d%n1i*lr%d%n2i*lr%d%n3i,orbs%nspin), intent(out), optional :: wxdsave 
      END SUBROUTINE NK_SIC_potential

      subroutine isf_to_daub_kinetic(hx,hy,hz,kx,ky,kz,nspinor,lr,w,psir,hpsi,ekin,k_strten)
        !use module_base
        use module_types
        implicit none
        integer, intent(in) :: nspinor
        real(gp), intent(in) :: hx,hy,hz,kx,ky,kz
        type(locreg_descriptors), intent(in) :: lr
        type(workarr_locham), intent(inout) :: w
        real(wp), dimension(lr%d%n1i*lr%d%n2i*lr%d%n3i,nspinor), intent(in) :: psir
        real(gp), intent(out) :: ekin
        real(wp), dimension(lr%wfd%nvctr_c+7*lr%wfd%nvctr_f,nspinor), intent(inout) :: hpsi
        real(wp), dimension(6), optional :: k_strten
      end subroutine isf_to_daub_kinetic

      subroutine readmywaves(iproc,filename,iformat,orbs,n1,n2,n3,hx,hy,hz,at,rxyz_old,rxyz,  & 
         wfd,psi,orblist)
         use module_base
         use module_types
         implicit none
         integer, intent(in) :: iproc,n1,n2,n3, iformat
         real(gp), intent(in) :: hx,hy,hz
         type(wavefunctions_descriptors), intent(in) :: wfd
         type(orbitals_data), intent(inout) :: orbs
         type(atoms_data), intent(in) :: at
         real(gp), dimension(3,at%astruct%nat), intent(in) :: rxyz
         integer, dimension(orbs%norb), optional :: orblist
         real(gp), dimension(3,at%astruct%nat), intent(out) :: rxyz_old
         real(wp), dimension(wfd%nvctr_c+7*wfd%nvctr_f,orbs%nspinor,orbs%norbp), intent(out) :: psi
         character(len=*), intent(in) :: filename
      END SUBROUTINE readmywaves

      
      subroutine open_filename_of_iorb(unitfile,lbin,filename,orbs,iorb,ispinor,iorb_out,iiorb)
         use module_base
         use module_types
         implicit none
         character(len=*), intent(in) :: filename
         logical, intent(in) :: lbin
         integer, intent(in) :: iorb,ispinor,unitfile
         type(orbitals_data), intent(in) :: orbs
         integer, intent(out) :: iorb_out
         integer,intent(in),optional :: iiorb   
      END SUBROUTINE open_filename_of_iorb

      subroutine filename_of_iorb(lbin,filename,orbs,iorb,ispinor,filename_out,iorb_out,iiorb)
         use module_base
         use module_types
         implicit none
         character(len=*), intent(in) :: filename
         logical, intent(in) :: lbin
         integer, intent(in) :: iorb,ispinor
         type(orbitals_data), intent(in) :: orbs
         character(len=*) :: filename_out
         integer, intent(out) :: iorb_out
         integer,intent(in),optional :: iiorb
      END SUBROUTINE filename_of_iorb

      subroutine verify_file_presence(filerad,orbs,iformat,nproc,nforb)
        use module_base
        use module_types
        implicit none
        integer, intent(in) :: nproc
        character(len=*), intent(in) :: filerad
        type(orbitals_data), intent(in) :: orbs
        integer, intent(out) :: iformat
        integer, optional, intent(in) :: nforb
      end subroutine verify_file_presence

      subroutine readwavetoisf(lstat, filename, formatted, hx, hy, hz, &
           & n1, n2, n3, nspinor, psiscf)
        use module_base
        use module_types
        implicit none
        character(len = *), intent(in) :: filename
        logical, intent(in) :: formatted
        integer, intent(out) :: n1, n2, n3, nspinor
        real(gp), intent(out) :: hx, hy, hz
        real(wp), dimension(:,:,:,:), pointer :: psiscf
        logical, intent(out) :: lstat
      END SUBROUTINE readwavetoisf
      subroutine readwavetoisf_etsf(lstat, filename, iorbp, hx, hy, hz, &
           & n1, n2, n3, nspinor, psiscf)
        use module_base
        use module_types
        implicit none
        character(len = *), intent(in) :: filename
        integer, intent(in) :: iorbp
        integer, intent(out) :: n1, n2, n3, nspinor
        real(gp), intent(out) :: hx, hy, hz
        real(wp), dimension(:,:,:,:), pointer :: psiscf
        logical, intent(out) :: lstat
      END SUBROUTINE readwavetoisf_etsf

      subroutine read_wave_to_isf(lstat, filename, ln, iorbp, hx, hy, hz, &
           & n1, n2, n3, nspinor, psiscf)
        use module_base
        use module_types
        implicit none
        integer, intent(in) :: ln
        character(len = ln), intent(in) :: filename
        integer, intent(in) :: iorbp
        integer, intent(out) :: n1, n2, n3, nspinor
        real(gp), intent(out) :: hx, hy, hz
        real(wp), dimension(:,:,:,:), pointer :: psiscf
        logical, intent(out) :: lstat
      END SUBROUTINE read_wave_to_isf
      subroutine free_wave_to_isf(psiscf)
        use module_base
        implicit none
        real(wp), dimension(:,:,:,:), pointer :: psiscf
      END SUBROUTINE free_wave_to_isf

      subroutine denspot_communications(iproc,nproc,&
           ixc,nspin,geocode,SICapproach,dpbox)
        use module_base
        use module_types
        implicit none
        integer, intent(in) :: iproc,nproc,ixc,nspin
        character(len=1), intent(in) :: geocode
        character(len=4), intent(in) :: SICapproach
        type(denspot_distribution), intent(inout) :: dpbox
      end subroutine denspot_communications

      subroutine allocateRhoPot(iproc,Glr,nspin,atoms,rxyz,denspot)
        use module_base
        use module_types
        implicit none
        integer, intent(in) :: iproc,nspin
        type(locreg_descriptors), intent(in) :: Glr
        type(atoms_data), intent(in) :: atoms
        real(gp), dimension(3,atoms%astruct%nat), intent(in) :: rxyz
        type(DFT_local_fields), intent(inout) :: denspot
      END SUBROUTINE allocateRhoPot

      subroutine getLocalizedBasis(iproc,nproc,at,orbs,rxyz,denspot,GPU,trH,trH_old,&
          fnrm,infoBasisFunctions,nlpspd,scf_mode, proj,ldiis,SIC,tmb,energs_base,&
          reduce_conf, fix_supportfunctions,nit_precond,target_function,&
          correction_orthoconstraint,nit_basis,deltaenergy_multiplier_TMBexit, deltaenergy_multiplier_TMBfix,&
          ratio_deltas,ortho_on)
        use module_base
        use module_types
        implicit none
      
        ! Calling arguments
        integer,intent(in) :: iproc, nproc
        integer,intent(out) :: infoBasisFunctions
        type(atoms_data), intent(in) :: at
        type(orbitals_data) :: orbs
        real(kind=8),dimension(3,at%astruct%nat) :: rxyz
        type(DFT_local_fields), intent(inout) :: denspot
        type(GPU_pointers), intent(inout) :: GPU
        real(kind=8),intent(out) :: trH, fnrm
        real(kind=8),intent(inout) :: trH_old
        type(nonlocal_psp_descriptors),intent(in) :: nlpspd
        integer,intent(in) :: scf_mode
        real(wp),dimension(nlpspd%nprojel),intent(inout) :: proj
        type(localizedDIISParameters),intent(inout) :: ldiis
        type(DFT_wavefunction),target,intent(inout) :: tmb
        type(SIC_data) :: SIC !<parameters for the SIC methods
        type(energy_terms),intent(in) :: energs_base
        logical,intent(out) :: reduce_conf, fix_supportfunctions
        integer, intent(in) :: nit_precond, target_function, correction_orthoconstraint, nit_basis
        real(kind=8),intent(in) :: deltaenergy_multiplier_TMBexit, deltaenergy_multiplier_TMBfix
        real(kind=8),intent(out) :: ratio_deltas
        logical, intent(inout) :: ortho_on
      end subroutine getLocalizedBasis

    subroutine inputOrbitals(iproc,nproc,at,&
         orbs,nvirt,comms,Glr,hx,hy,hz,rxyz,rhopot,rhocore,pot_ion,&
         nlpspd,proj,pkernel,pkernelseq,ixc,psi,hpsi,psit,G,&
         nscatterarr,ngatherarr,nspin,potshortcut,symObj,irrzon,phnons,GPU,input)
      use module_base
      use module_types
      implicit none
      integer, intent(in) :: iproc,nproc,ixc,symObj
      integer, intent(inout) :: nspin,nvirt
      real(gp), intent(in) :: hx,hy,hz
      type(atoms_data), intent(in) :: at
      type(orbitals_data), intent(inout) :: orbs
      type(nonlocal_psp_descriptors), intent(in) :: nlpspd
      type(locreg_descriptors), intent(in) :: Glr
      type(communications_arrays), intent(in) :: comms
      type(GPU_pointers), intent(inout) :: GPU
      type(input_variables):: input
      integer, dimension(0:nproc-1,4), intent(in) :: nscatterarr
      integer, dimension(0:nproc-1,2), intent(in) :: ngatherarr 
      real(gp), dimension(3,at%astruct%nat), intent(in) :: rxyz
      real(wp), dimension(nlpspd%nprojel), intent(in) :: proj
      real(dp), dimension(*), intent(inout) :: rhopot,pot_ion
      type(gaussian_basis), intent(out) :: G 
      real(wp), dimension(:), pointer :: hpsi,psit,rhocore
      real(8),dimension(max(orbs%npsidim_comp,orbs%npsidim_orbs)):: psi
      type(coulomb_operator), intent(in) :: pkernel,pkernelseq
      integer, intent(in) :: potshortcut
      integer, dimension(*), intent(in) :: irrzon
      real(dp), dimension(*), intent(in) :: phnons
    END SUBROUTINE inputOrbitals
    
    subroutine psimix(iproc,nproc,ndim_psi,orbs,comms,diis,hpsit,psit)
      use module_base
      use module_types
      implicit none
      integer, intent(in) :: iproc,nproc,ndim_psi
      type(orbitals_data), intent(in) :: orbs
      type(communications_arrays), intent(in) :: comms
      type(diis_objects), intent(inout) :: diis
      real(wp), dimension(ndim_psi), intent(inout) :: psit,hpsit
    end subroutine psimix
    
    subroutine get_coeff(iproc,nproc,scf_mode,orbs,at,rxyz,denspot,GPU,infoCoeff,&
         ebs,nlpspd,proj,SIC,tmb,fnrm,calculate_overlap_matrix,communicate_phi_for_lsumrho,&
         calculate_ham,ham_small,convcrit_dmin,nitdmin,curvefit_dmin,ldiis_coeff,cdft)
      use module_base
      use module_types
      use constrained_dft
      use diis_sd_optimization
      implicit none

      ! Calling arguments
      integer,intent(in) :: iproc, nproc, scf_mode
      type(orbitals_data),intent(inout) :: orbs
      type(atoms_data),intent(in) :: at
      real(kind=8),dimension(3,at%astruct%nat),intent(in) :: rxyz
      type(DFT_local_fields), intent(inout) :: denspot
      type(GPU_pointers),intent(inout) :: GPU
      integer,intent(out) :: infoCoeff
      real(kind=8),intent(out) :: ebs
      real(kind=8),intent(inout) :: fnrm
      type(nonlocal_psp_descriptors),intent(in) :: nlpspd
      real(wp),dimension(nlpspd%nprojel),intent(inout) :: proj
      type(SIC_data),intent(in) :: SIC
      type(DFT_wavefunction),intent(inout) :: tmb
      logical,intent(in):: calculate_overlap_matrix, communicate_phi_for_lsumrho
      logical,intent(in) :: calculate_ham
      type(sparseMatrix), intent(inout) :: ham_small ! for foe only
      type(DIIS_obj),intent(inout),optional :: ldiis_coeff ! for dmin only
      integer, intent(in), optional :: nitdmin ! for dmin only
      real(kind=gp), intent(in), optional :: convcrit_dmin ! for dmin only
      logical, intent(in), optional :: curvefit_dmin ! for dmin only
      type(cdft_data),intent(inout),optional :: cdft
    end subroutine get_coeff

    subroutine linearScaling(iproc,nproc,KSwfn,tmb,at,input,rxyz,denspot,rhopotold,nlpspd,proj,GPU,&
           energs,energy,fpulay,infocode,ref_frags,cdft)
      use module_base
      use module_types
      use module_fragments
      use constrained_dft
      implicit none
      integer,intent(in):: iproc, nproc
      type(atoms_data),intent(inout):: at
      type(input_variables),intent(in):: input
      real(8),dimension(3,at%astruct%nat),intent(inout):: rxyz
      real(8),dimension(3,at%astruct%nat),intent(out):: fpulay
      type(DFT_local_fields), intent(inout) :: denspot
      real(gp), dimension(*), intent(inout) :: rhopotold
      type(nonlocal_psp_descriptors),intent(in):: nlpspd
      real(wp),dimension(nlpspd%nprojel),intent(inout):: proj
      type(GPU_pointers),intent(in out):: GPU
      type(energy_terms),intent(inout) :: energs
      real(gp), dimension(:), pointer :: rho,pot
      real(8),intent(out):: energy
      type(DFT_wavefunction),intent(inout),target:: tmb
      type(DFT_wavefunction),intent(inout),target:: KSwfn
      integer,intent(out):: infocode
      type(system_fragment), dimension(:), pointer :: ref_frags 
      type(cdft_data), intent(inout) :: cdft
    end subroutine linearScaling   


   subroutine createDerivativeBasis(n1,n2,n3, &
              nfl1,nfu1,nfl2,nfu2,nfl3,nfu3,  &
              hgrid,ibyz_c,ibxz_c,ibxy_c,ibyz_f,ibxz_f,ibxy_f,&
              w_c, w_f, w_f1, w_f2, w_f3, x_c, x_f, y_c, y_f, z_c, z_f)
      use module_base
      implicit none
      integer, intent(in) :: n1,n2,n3,nfl1,nfu1,nfl2,nfu2,nfl3,nfu3
      real(gp), intent(in) :: hgrid
      integer, dimension(2,0:n2,0:n3), intent(in) :: ibyz_c,ibyz_f
      integer, dimension(2,0:n1,0:n3), intent(in) :: ibxz_c,ibxz_f
      integer, dimension(2,0:n1,0:n2), intent(in) :: ibxy_c,ibxy_f
      real(wp), dimension(0:n1,0:n2,0:n3), intent(in) :: w_c
      real(wp), dimension(7,nfl1:nfu1,nfl2:nfu2,nfl3:nfu3), intent(in) :: w_f
      real(wp), dimension(nfl1:nfu1,nfl2:nfu2,nfl3:nfu3), intent(in) :: w_f1
      real(wp), dimension(nfl2:nfu2,nfl1:nfu1,nfl3:nfu3), intent(in) :: w_f2
      real(wp), dimension(nfl3:nfu3,nfl1:nfu1,nfl2:nfu2), intent(in) :: w_f3
      real(wp), dimension(0:n1,0:n2,0:n3), intent(out) :: x_c
      real(wp), dimension(7,nfl1:nfu1,nfl2:nfu2,nfl3:nfu3), intent(out) :: x_f
      real(wp), dimension(0:n1,0:n2,0:n3), intent(out) :: y_c
      real(wp), dimension(7,nfl1:nfu1,nfl2:nfu2,nfl3:nfu3), intent(out) :: y_f
      real(wp), dimension(0:n1,0:n2,0:n3), intent(out) :: z_c
      real(wp), dimension(7,nfl1:nfu1,nfl2:nfu2,nfl3:nfu3), intent(out) :: z_f
    end subroutine createDerivativeBasis

    subroutine readAtomicOrbitals(at,norbe,norbsc,nspin,nspinor,scorb,norbsc_arr,locrad)
      use module_base
      use module_types
      implicit none
      !Arguments
      integer, intent(in) :: nspin,nspinor
      integer, intent(out) :: norbe,norbsc
      type(atoms_data), intent(in) :: at
      logical, dimension(4,2,at%natsc), intent(out) :: scorb
      integer, dimension(at%natsc+1,nspin), intent(out) :: norbsc_arr
      real(gp), dimension(at%astruct%nat), intent(out) :: locrad
    end subroutine readAtomicOrbitals

    subroutine inputguessConfinement(iproc, nproc, at, input, hx, hy, hz, &
         rxyz, nlpspd, proj, GPU, orbs, tmb, denspot, rhopotold, energs)
         
      ! Input wavefunctions are found by a diagonalization in a minimal basis set
      ! Each processors write its initial wavefunctions into the wavefunction file
      ! The files are then read by readwave
      use module_base
      use module_types
      implicit none
      !Arguments
      integer, intent(in) :: iproc,nproc
      real(gp), intent(in) :: hx, hy, hz
      type(atoms_data), intent(inout) :: at
      type(nonlocal_psp_descriptors), intent(in) :: nlpspd
      type(GPU_pointers), intent(inout) :: GPU
      type(input_variables),intent(in) :: input
      real(gp), dimension(3,at%astruct%nat), intent(in) :: rxyz
      real(wp), dimension(nlpspd%nprojel), intent(inout) :: proj
      type(orbitals_data),intent(inout) :: orbs
      type(DFT_wavefunction),intent(inout) :: tmb
      type(DFT_local_fields), intent(inout) :: denspot
      real(dp), dimension(max(tmb%lzd%glr%d%n1i*tmb%lzd%glr%d%n2i*denspot%dpbox%n3p,1)*input%nspin), intent(inout) ::  rhopotold
      type(energy_terms),intent(inout) :: energs
    end subroutine inputguessConfinement

   subroutine determine_locreg_periodic(iproc,nlr,cxyz,locrad,hx,hy,hz,Glr,Llr,calculateBounds)
      use module_base
      use module_types
      implicit none
      integer, intent(in) :: iproc
      integer, intent(in) :: nlr
      real(gp), intent(in) :: hx,hy,hz
      type(locreg_descriptors), intent(in) :: Glr
      real(gp), dimension(nlr), intent(in) :: locrad
      real(gp), dimension(3,nlr), intent(in) :: cxyz
      type(locreg_descriptors), dimension(nlr), intent(out) :: Llr
      logical,dimension(nlr),intent(in):: calculateBounds
   end subroutine determine_locreg_periodic

    subroutine determine_wfd_periodicity(ilr,nlr,Glr,Llr)
      use module_base
      use module_types
      implicit none
      integer,intent(in) :: ilr,nlr
      type(locreg_descriptors),intent(in) :: Glr  
      type(locreg_descriptors),dimension(nlr),intent(inout) :: Llr   
    end subroutine determine_wfd_periodicity

    subroutine num_segkeys_periodic(n1,n2,n3,i1sc,i1ec,i2sc,i2ec,i3sc,i3ec,nseg,nvctr,keyg,keyv,&
     nseg_loc,nvctr_loc,outofzone)
     implicit none
     integer, intent(in) :: n1,n2,n3,i1sc,i1ec,i2sc,i2ec,i3sc,i3ec,nseg,nvctr
     integer, dimension(nseg), intent(in) :: keyv
     integer, dimension(2,nseg), intent(in) :: keyg
     integer, intent(out) :: nseg_loc,nvctr_loc
     integer, dimension(3),intent(in) :: outofzone 
    end subroutine num_segkeys_periodic

    subroutine segkeys_periodic(n1,n2,n3,i1sc,i1ec,i2sc,i2ec,i3sc,i3ec,nseg,nvctr,keyg,keyv,&
               nseg_loc,nvctr_loc,keygloc,keyglob,keyvloc,keyvglob,outofzone)
      implicit none
      integer, intent(in) :: n1,n2,n3,i1sc,i1ec,i2sc,i2ec,i3sc,i3ec,nseg,nvctr,nseg_loc,nvctr_loc
      integer, dimension(nseg), intent(in) :: keyv
      integer, dimension(2,nseg), intent(in) :: keyg
      integer, dimension(3), intent(in) :: outofzone
      integer, dimension(nseg_loc), intent(out) :: keyvloc
      integer, dimension(nseg_loc), intent(out) :: keyvglob
      integer, dimension(2,nseg_loc), intent(out) :: keygloc
      integer, dimension(2,nseg_loc), intent(out) :: keyglob
    end subroutine segkeys_periodic

    subroutine psi_to_locreg2(iproc, ldim, gdim, Llr, Glr, gpsi, lpsi)
      use module_base
      use module_types
      implicit none
      integer,intent(in) :: iproc                  ! process ID
      integer,intent(in) :: ldim          ! dimension of lpsi 
      integer,intent(in) :: gdim          ! dimension of gpsi 
      type(locreg_descriptors),intent(in) :: Llr  ! Local grid descriptor
      type(locreg_descriptors),intent(in) :: Glr  ! Global grid descriptor
      real(wp),dimension(gdim),intent(in) :: gpsi       !Wavefunction (compressed format)
      real(wp),dimension(ldim),intent(out) :: lpsi   !Wavefunction in localization region
    end subroutine psi_to_locreg2



    subroutine partial_density_linear(rsflag,nproc,n1i,n2i,n3i,npsir,nspinn,nrhotot,&
         hfac,nscatterarr,spinsgn,psir,rho_p,&
         ibyyzz_r)
      use module_base
      use module_types
      implicit none
      logical, intent(in) :: rsflag
      integer, intent(in) :: nproc,n1i,n2i,n3i,nrhotot,nspinn,npsir
      real(gp), intent(in) :: hfac,spinsgn
      integer, dimension(0:nproc-1,4), intent(in) :: nscatterarr
      real(wp), dimension(n1i,n2i,n3i,npsir), intent(in) :: psir
      real(dp), dimension(n1i,n2i,nrhotot,nspinn), intent(inout) :: rho_p
      integer, dimension(:,:,:),pointer :: ibyyzz_r
    end subroutine partial_density_linear

    subroutine local_partial_densityLinear(nproc,rsflag,nscatterarr,&
         nrhotot,Lzd,hxh,hyh,hzh,nspin,orbs,mapping,psi,rho)
      use module_base
      use module_types
      use module_xc
      implicit none
      logical, intent(in) :: rsflag
      integer, intent(in) :: nproc
      integer,intent(inout):: nrhotot
      integer, intent(in) :: nspin
      real(gp), intent(in) :: hxh,hyh,hzh
      type(local_zone_descriptors), intent(in) :: Lzd
      type(orbitals_data),intent(in) :: orbs
      integer,dimension(orbs%norb),intent(in):: mapping
      integer, dimension(0:nproc-1,4), intent(in) :: nscatterarr !n3d,n3p,i3s+i3xcsh-1,i3xcsh
      real(wp), dimension(orbs%npsidim_orbs), intent(in) :: psi
      real(dp),dimension(max(Lzd%Glr%d%n1i*Lzd%Glr%d%n2i*nrhotot,1),max(nspin,orbs%nspinor)),intent(out):: rho
    end subroutine local_partial_densityLinear


    subroutine global_to_local(Glr,Llr,nspin,size_rho,size_Lrho,rho,Lrho)
      use module_base
      use module_types
      implicit none
      type(locreg_descriptors),intent(in) :: Llr   
      type(locreg_descriptors),intent(in) :: Glr   
      integer, intent(in) :: size_rho  
      integer, intent(in) :: size_Lrho 
      integer, intent(in) :: nspin  
      real(wp),dimension(size_rho),intent(in) :: rho  
      real(wp),dimension(size_Lrho),intent(out) :: Lrho 
     end subroutine global_to_local

     subroutine LinearDiagHam(iproc,at,etol,Lzd,orbs,nspin,natsc,Lhpsi,Lpsi,psit,orbsv,norbsc_arr)
       use module_base
       use module_types
       implicit none
       integer, intent(in) :: iproc                                          
       integer, intent(in) :: nspin                                          
       integer, intent(in) :: natsc                                          
       real(gp),intent(in) :: etol         
       type(atoms_data),intent(in) :: at                                  
       type(local_zone_descriptors) :: Lzd                                  
       type(orbitals_data), intent(in) :: orbs                               
       type(orbitals_data), optional, intent(in) :: orbsv                    
       real(wp),dimension(max(orbs%npsidim_orbs,orbs%npsidim_comp)),intent(in):: Lhpsi               
       real(wp),dimension(max(orbs%npsidim_orbs,orbs%npsidim_comp)),intent(in):: Lpsi                
       real(wp),dimension(orbs%npsidim_comp),intent(inout):: psit                 
       integer, optional, dimension(natsc+1,nspin), intent(in) :: norbsc_arr 
     end subroutine LinearDiagHam

     subroutine LDiagHam(iproc,nproc,natsc,nspin,orbs,Lzd,Lzde,comms,&
          psi,hpsi,psit,orthpar,passmat,iscf,Tel,occopt,& !mandatory
          orbse,commse,etol,norbsc_arr,orbsv,psivirt) !optional
       use module_base
       use module_types
       implicit none
       integer, intent(in) :: iproc,nproc,natsc,nspin,occopt,iscf
       real(gp), intent(in) :: Tel
       type(local_zone_descriptors) :: Lzd        !> Information about the locregs after LIG
       type(local_zone_descriptors) :: Lzde       !> Informtation about the locregs for LIG
       type(communications_arrays), target, intent(in) :: comms
       type(orbitals_data), target, intent(inout) :: orbs
       type(orthon_data),intent(in):: orthpar 
       real(wp), dimension(*), intent(out) :: passmat !< passage matrix for building the eigenvectors (the size depends of the optional arguments)
       real(wp), dimension(:), pointer :: psi,hpsi,psit
       !optional arguments
       real(gp), optional, intent(in) :: etol
       type(orbitals_data), optional, intent(in) :: orbsv
       type(orbitals_data), optional, target, intent(inout) :: orbse
       type(communications_arrays), optional, target, intent(in) :: commse
       integer, optional, dimension(natsc+1,nspin), intent(in) :: norbsc_arr
       real(wp), dimension(:), pointer, optional :: psivirt
     end subroutine LDiagHam

     subroutine updatePotential(ixc,nspin,denspot,ehart,eexcu,vexcu)
       use module_base
       use module_types
       implicit none
       ! Calling arguments
       integer, intent(in) :: ixc,nspin
       type(DFT_local_fields), intent(inout) :: denspot
       real(8),intent(out):: ehart, eexcu, vexcu
     end subroutine updatePotential
     
     subroutine initCommsOrtho(iproc, nproc, lzd, orbs, &
                locregShape, noverlaps, overlaps)
       use module_base
       use module_types
       implicit none
       integer,intent(in):: iproc, nproc
       type(local_zone_descriptors),intent(in):: lzd
       type(orbitals_data),intent(in):: orbs
       character(len=1),intent(in):: locregShape
       integer,dimension(:),pointer,intent(out):: noverlaps
       integer,dimension(:,:),pointer,intent(out):: overlaps
     end subroutine initCommsOrtho
     
     subroutine setCommsParameters(mpisource, mpidest, istsource, istdest, ncount, tag, comarr)
       use module_base
       use module_types
       implicit none
       integer,intent(in):: mpisource, mpidest, istsource, istdest, ncount, tag
       integer,dimension(8),intent(out):: comarr
     end subroutine setCommsParameters
     
     subroutine orthonormalizeLocalized(iproc, nproc, methTransformOverlap, npsidim_orbs, &
                orbs, lzd, ovrlp, inv_ovrlp_half, collcom, orthpar, lphi, psit_c, psit_f, can_use_transposed)
       use module_base
       use module_types
       implicit none
       integer,intent(in):: iproc,nproc,methTransformOverlap,npsidim_orbs
       type(orbitals_data),intent(in):: orbs
       type(local_zone_descriptors),intent(in):: lzd
       type(sparseMatrix),intent(inout):: ovrlp
       type(sparseMatrix),intent(inout):: inv_ovrlp_half
       type(collective_comms),intent(in):: collcom
       type(orthon_data),intent(in):: orthpar
       real(8),dimension(npsidim_orbs), intent(inout) :: lphi
       real(8),dimension(:),pointer:: psit_c, psit_f
       logical,intent(inout):: can_use_transposed
     end subroutine orthonormalizeLocalized

     subroutine optimizeDIIS(iproc, npsidim, orbs, lzd, hphi, phi, ldiis)
       use module_base
       use module_types
       implicit none
       integer,intent(in):: iproc, npsidim
       type(orbitals_data),intent(in):: orbs
       type(local_zone_descriptors),intent(in):: lzd
       real(8),dimension(npsidim),intent(in):: hphi
       real(8),dimension(npsidim),intent(inout):: phi
       type(localizedDIISParameters),intent(inout):: ldiis
     end subroutine optimizeDIIS

     subroutine initializeCommunicationPotential(iproc, nproc, nscatterarr, orbs, lzd, comgp, onWhichAtomAll, tag)
       use module_base
       use module_types
       implicit none
       integer,intent(in):: iproc, nproc
       integer,dimension(0:nproc-1,4),intent(in):: nscatterarr !n3d,n3p,i3s+i3xcsh-1,i3xcsh
       type(orbitals_data),intent(in):: orbs
       type(local_zone_descriptors),intent(in):: lzd
       !type(p2pCommsGatherPot),intent(out):: comgp
       type(p2pComms),intent(out):: comgp
       integer,dimension(orbs%norb),intent(in):: onWhichAtomAll
       integer,intent(inout):: tag
     end subroutine initializeCommunicationPotential

     subroutine initializeRepartitionOrbitals(iproc, nproc, tag, lorbs, llborbs, lzd, comrp)
       use module_base
       use module_types
       implicit none
       integer,intent(in):: iproc, nproc
       integer,intent(inout):: tag
       type(orbitals_data),intent(in):: lorbs, llborbs
       type(local_zone_descriptors),intent(in):: lzd
       !type(p2pCommsRepartition),intent(out):: comrp
       type(p2pComms),intent(out):: comrp
     end subroutine initializeRepartitionOrbitals

     subroutine getDerivativeBasisFunctions(iproc, nproc, hgrid, lzd, lorbs, lborbs, comrp, nphi, phi, phid)
       use module_base
       use module_types
       implicit none
       integer,intent(in):: iproc, nproc, nphi
       real(8),intent(in):: hgrid
       type(local_zone_descriptors),intent(in):: lzd
       type(orbitals_data),intent(in):: lorbs, lborbs
       type(p2pComms),intent(inout):: comrp
       real(8),dimension(nphi),intent(in):: phi
       real(8),dimension(max(lborbs%npsidim_orbs,lborbs%npsidim_comp)),target,intent(inout):: phid
     end subroutine getDerivativeBasisFunctions

     subroutine mixrhopotDIIS(iproc, nproc, ndimpot, rhopot, rhopotold, mixdiis, ndimtot, alphaMix, mixMeth, pnrm)
       use module_base
       use module_types
       implicit none
       integer,intent(in):: iproc, nproc, ndimpot, ndimtot, mixMeth
       real(8),dimension(ndimpot),intent(in):: rhopotold
       real(8),dimension(ndimpot),intent(out):: rhopot
       type(mixrhopotDIISParameters),intent(inout):: mixdiis
       real(8),intent(in):: alphaMix
       real(8),intent(out):: pnrm
     end subroutine mixrhopotDIIS

     subroutine initializeMixrhopotDIIS(isx, ndimpot, mixdiis)
       use module_base
       use module_types
       implicit none
       integer,intent(in):: isx, ndimpot
       type(mixrhopotDIISParameters),intent(out):: mixdiis
     end subroutine initializeMixrhopotDIIS

     subroutine deallocateMixrhopotDIIS(mixdiis)
       use module_base
       use module_types
       implicit none
       type(mixrhopotDIISParameters),intent(inout):: mixdiis
     end subroutine deallocateMixrhopotDIIS

     subroutine allocateCommunicationsBuffersPotential(comgp, subname)
       use module_base
       use module_types
       implicit none
       !type(p2pCommsGatherPot),intent(inout):: comgp
       type(p2pComms),intent(inout):: comgp
       character(len=*),intent(in):: subname
     end subroutine allocateCommunicationsBuffersPotential


     subroutine deallocateCommunicationsBuffersPotential(comgp, subname)
       use module_base
       use module_types
       implicit none
       !type(p2pCommsGatherPot),intent(inout):: comgp
       type(p2pComms),intent(inout):: comgp
       character(len=*),intent(in):: subname
     end subroutine deallocateCommunicationsBuffersPotential


     subroutine copy_locreg_descriptors(glrin, glrout, subname)
       use module_base
       use module_types
       implicit none
       type(locreg_descriptors),intent(in):: glrin
       type(locreg_descriptors),intent(inout):: glrout
       character(len=*),intent(in):: subname
     end subroutine copy_locreg_descriptors


     subroutine copy_grid_dimensions(din, dout)
       use module_base
       use module_types
       implicit none
       type(grid_dimensions),intent(in):: din
       type(grid_dimensions),intent(out):: dout
     end subroutine copy_grid_dimensions


     subroutine copy_wavefunctions_descriptors(wfdin, wfdout, subname)
       use module_base
       use module_types
       implicit none
       type(wavefunctions_descriptors),intent(in):: wfdin
       type(wavefunctions_descriptors),intent(inout):: wfdout
       character(len=*),intent(in):: subname
     end subroutine copy_wavefunctions_descriptors


     subroutine copy_convolutions_bounds(geocode,boundsin, boundsout, subname)
       use module_base
       use module_types
       implicit none
       character(len=1),intent(in) :: geocode
       type(convolutions_bounds),intent(in):: boundsin
       type(convolutions_bounds),intent(inout):: boundsout
       character(len=*),intent(in):: subname
     end subroutine copy_convolutions_bounds


     subroutine copy_kinetic_bounds(geocode,kbin, kbout, subname)
       use module_base
       use module_types
       implicit none
       character(len=1),intent(in) :: geocode
       type(kinetic_bounds),intent(in):: kbin
       type(kinetic_bounds),intent(inout):: kbout
       character(len=*),intent(in):: subname
     end subroutine copy_kinetic_bounds


     subroutine copy_shrink_bounds(geocode,sbin, sbout, subname)
       use module_base
       use module_types
       implicit none
       character(len=1),intent(in) :: geocode
       type(shrink_bounds),intent(in):: sbin
       type(shrink_bounds),intent(inout):: sbout
       character(len=*),intent(in):: subname
     end subroutine copy_shrink_bounds


     subroutine copy_grow_bounds(geocode,gbin, gbout, subname)
       use module_base
       use module_types
       implicit none
       character(len=1),intent(in) :: geocode
       type(grow_bounds),intent(in):: gbin
       type(grow_bounds),intent(inout):: gbout
       character(len=*),intent(in):: subname
     end subroutine copy_grow_bounds


     subroutine copy_nonlocal_psp_descriptors(nlpspin, nlpspout, subname)
       use module_base
       use module_types
       implicit none
       type(nonlocal_psp_descriptors),intent(in):: nlpspin
       type(nonlocal_psp_descriptors),intent(out):: nlpspout
       character(len=*),intent(in):: subname
     end subroutine copy_nonlocal_psp_descriptors


     subroutine copy_orbitals_data(orbsin, orbsout, subname)
       use module_base
       use module_types
       implicit none
       type(orbitals_data),intent(in):: orbsin
       type(orbitals_data),intent(inout):: orbsout
       character(len=*),intent(in):: subname
     end subroutine copy_orbitals_data

     subroutine sparse_copy_pattern(sparseMat_in, sparseMat_out, iproc, subname)
       use module_base
       use module_types
       implicit none
       type(sparseMatrix),intent(in):: sparseMat_in
       type(sparseMatrix),intent(inout):: sparseMat_out
       integer,intent(in):: iproc
       character(len=*),intent(in):: subname
    end subroutine sparse_copy_pattern

    subroutine deallocate_local_zone_descriptors(lzd, subname)
      use module_base
      use module_types
      !use deallocatePointers
      implicit none
      type(local_zone_descriptors),intent(inout):: lzd
      character(len=*),intent(in):: subname
    end subroutine deallocate_local_zone_descriptors

    subroutine deallocate_Lzd_except_Glr(lzd, subname)
      use module_base
      use module_types
      !use deallocatePointers
      implicit none
      type(local_zone_descriptors),intent(inout):: lzd
      character(len=*),intent(in):: subname
    end subroutine deallocate_Lzd_except_Glr

    subroutine deallocate_orbitals_data(orbs, subname)
      use module_base
      use module_types
      !use deallocatePointers
      implicit none
      type(orbitals_data),intent(inout):: orbs
      character(len=*),intent(in):: subname
    end subroutine deallocate_orbitals_data

    subroutine deallocate_communications_arrays(comms, subname)
      use module_base
      use module_types
      !use deallocatePointers
      implicit none
      type(communications_arrays),intent(inout):: comms
      character(len=*),intent(in):: subname
    end subroutine deallocate_communications_arrays

    subroutine deallocate_locreg_descriptors(lr, subname)
      use module_base
      use module_types
      !use deallocatePointers
      implicit none
      type(locreg_descriptors),intent(inout):: lr
      character(len=*),intent(in):: subname
    end subroutine deallocate_locreg_descriptors

    subroutine deallocate_wavefunctions_descriptors(wfd, subname)
      use module_base
      use module_types
      !use deallocatePointers
      implicit none
      type(wavefunctions_descriptors),intent(inout):: wfd
      character(len=*),intent(in):: subname
    end subroutine deallocate_wavefunctions_descriptors

    subroutine deallocate_convolutions_bounds(bounds, subname)
      use module_base
      use module_types
      !use deallocatePointers
      implicit none
      type(convolutions_bounds),intent(inout):: bounds
      character(len=*),intent(in):: subname
    end subroutine deallocate_convolutions_bounds

    subroutine deallocate_kinetic_bounds(kb, subname)
      use module_base
      use module_types
      !use deallocatePointers
      implicit none
      type(kinetic_bounds),intent(inout):: kb
      character(len=*),intent(in):: subname
    end subroutine deallocate_kinetic_bounds

    subroutine deallocate_shrink_bounds(sb, subname)
      use module_base
      use module_types
      !use deallocatePointers
      implicit none
      type(shrink_bounds),intent(inout):: sb
      character(len=*),intent(in):: subname
    end subroutine deallocate_shrink_bounds

    subroutine deallocate_grow_bounds(gb, subname)
      use module_base
      use module_types
      !use deallocatePointers
      implicit none
      type(grow_bounds),intent(inout):: gb
      character(len=*),intent(in):: subname
    end subroutine deallocate_grow_bounds


!    subroutine nullify_overlapParameters(op)
!      use module_base
!      use module_types
!      implicit none
!      type(overlapParameters),intent(out):: op
!    end subroutine nullify_overlapParameters

    !!!subroutine nullify_linearInputGuess(lig)
    !!!  use module_base
    !!!  use module_types
    !!!  implicit none
    !!!  type(linearInputGuess),intent(out):: lig
    !!!end subroutine nullify_linearInputGuess

!    subroutine nullify_matrixDescriptors(mad)
!      use module_base
!      use module_types
!      implicit none
!      type(matrixDescriptors),intent(out):: mad
!    end subroutine nullify_matrixDescriptors

    subroutine nullify_foe(foe_obj)
      use module_base
      use module_types
      implicit none
      type(foe_data),intent(out):: foe_obj
    end subroutine nullify_foe

    subroutine nullify_sparseMatrix(sparsemat)
      use module_base
      use module_types
      implicit none
      type(sparseMatrix),intent(out):: sparsemat
    end subroutine nullify_sparseMatrix

    subroutine nullify_collective_comms(collcom)
      use module_base
      use module_types
      implicit none
      type(collective_comms),intent(inout):: collcom
    end subroutine nullify_collective_comms
    
    subroutine nullify_orbitals_data(orbs)
      use module_base
      use module_types
      implicit none
      type(orbitals_data),intent(out):: orbs
    end subroutine nullify_orbitals_data
    
    subroutine nullify_communications_arrays(comms)
      use module_base
      use module_types
      implicit none
      type(communications_arrays),intent(out):: comms
    end subroutine nullify_communications_arrays
        
    subroutine initLocregs(iproc, nproc, lzd, hx, hy, hz, astruct, orbs, Glr, locregShape, lborbs)
      use module_base
      use module_types
      implicit none
      integer,intent(in):: iproc, nproc
      type(local_zone_descriptors),intent(inout):: lzd
      real(8),intent(in):: hx, hy, hz
      type(atomic_structure),intent(in) :: astruct
      type(orbitals_data),intent(in):: orbs
      type(locreg_descriptors),intent(in):: Glr
      character(len=1),intent(in):: locregShape
      type(orbitals_data),optional,intent(in):: lborbs
    end subroutine initLocregs

    subroutine deallocate_foe(foe_obj, subname)
      use module_base
      use module_types
      implicit none
      type(foe_data),intent(inout):: foe_obj
      character(len=*),intent(in):: subname
    end subroutine deallocate_foe

    subroutine deallocate_sparseMatrix(sparsemat, subname)
      use module_base
      use module_types
      implicit none
      type(sparseMatrix),intent(inout):: sparsemat
      character(len=*),intent(in):: subname
    end subroutine deallocate_sparseMatrix

     subroutine initInputguessConfinement(iproc, nproc, at, lzd, orbs, collcom_reference, &
                Glr, input, hx, hy, hz, lin, tmb, rxyz, nscatterarr)
       use module_base
       use module_types
       implicit none
       integer,intent(in):: iproc,nproc
       real(gp), intent(in) :: hx, hy, hz
       type(atoms_data),intent(inout) :: at
       type(local_zone_descriptors),intent(in):: lzd
       type(orbitals_data),intent(in):: orbs
       type(collective_comms),intent(in):: collcom_reference
       type(locreg_descriptors),intent(in) :: Glr
       type(input_variables), intent(in) ::input
       type(linearInputParameters),intent(in):: lin
       type(DFT_wavefunction),intent(in) :: tmb
       integer,dimension(0:nproc-1,4),intent(in):: nscatterarr !n3d,n3p,i3s+i3xcsh-1,i3xcsh
       real(gp),dimension(3,at%astruct%nat),intent(in):: rxyz
     end subroutine initInputguessConfinement

      subroutine applyOrthoconstraintNonorthogonal2(iproc, nproc, methTransformOverlap, blocksize_pdgemm, &
                 correction_orthoconstraint, orbs, lagmat, ovrlp, ovrlp_minus_one_lagmat, ovrlp_minus_one_lagmat_trans)
        use module_base
        use module_types
        implicit none
        integer,intent(in):: iproc, nproc, methTransformOverlap, blocksize_pdgemm, correction_orthoconstraint
        type(orbitals_data),intent(in):: orbs
        real(8),dimension(orbs%norb,orbs%norb),intent(in):: ovrlp
        real(8),dimension(orbs%norb,orbs%norb),intent(in):: lagmat
        real(8),dimension(orbs%norb,orbs%norb),intent(out):: ovrlp_minus_one_lagmat, ovrlp_minus_one_lagmat_trans
      end subroutine applyOrthoconstraintNonorthogonal2

      !subroutine dgemm_parallel(iproc, nproc, blocksize, comm, transa, transb, m, n, k, alpha, a, lda, b, ldb, beta, c, ldc)
      !  use module_base
      !  implicit none
      !  integer,intent(in):: iproc, nproc, blocksize, comm, m, n, k, lda, ldb, ldc
      !  character(len=1),intent(in):: transa, transb
      !  real(8),intent(in):: alpha, beta
      !  real(8),dimension(lda,k),intent(in):: a
      !  real(8),dimension(ldb,n),intent(in):: b
      !  real(8),dimension(ldc,n),intent(out):: c
      !end subroutine dgemm_parallel

      !subroutine dsymm_parallel(iproc, nproc, blocksize, comm, side, uplo, m, n, alpha, a, lda, b, ldb, beta, c, ldc)
      !  use module_base
      !  implicit none
      !  integer,intent(in):: iproc, nproc, blocksize, comm, m, n, lda, ldb, ldc
      !  character(len=1),intent(in):: side, uplo
      !  real(8),intent(in):: alpha, beta
      !  real(8),dimension(lda,m),intent(in):: a
      !  real(8),dimension(ldb,n),intent(in):: b
      !  real(8),dimension(ldc,n),intent(out):: c
      !end subroutine dsymm_parallel

      !subroutine dsyev_parallel(iproc, nproc, blocksize, comm, jobz, uplo, n, a, lda, w, info)
      !  use module_base
      !  use module_types
      !  implicit none
      !
      !  ! Calling arguments
      !  integer,intent(in):: iproc, nproc, blocksize, comm, n, lda
      !  integer,intent(out):: info
      !  character(len=1),intent(in):: jobz, uplo
      !  real(8),dimension(lda,n),intent(inout):: a
      !  real(8),dimension(n),intent(out):: w
      !end subroutine dsyev_parallel

      subroutine orthoconstraintNonorthogonal(iproc, nproc, lzd, npsidim_orbs, npsidim_comp, orbs, collcom, orthpar, &
           correction_orthoconstraint, linmat, lphi, lhphi, lagmat, psit_c, psit_f, hpsit_c, hpsit_f, &
           can_use_transposed, overlap_calculated)
        use module_base
        use module_types
        implicit none
        integer,intent(in) :: iproc, nproc, npsidim_orbs, npsidim_comp
        type(local_zone_descriptors),intent(in) :: lzd
        type(orbitals_Data),intent(in) :: orbs
        type(collective_comms),intent(in) :: collcom
        type(orthon_data),intent(in) :: orthpar
        integer,intent(in) :: correction_orthoconstraint
        real(kind=8),dimension(max(npsidim_comp,npsidim_orbs)),intent(in) :: lphi
        real(kind=8),dimension(max(npsidim_comp,npsidim_orbs)),intent(inout) :: lhphi
        type(SparseMatrix),intent(inout) :: lagmat
        real(8),dimension(:),pointer :: psit_c, psit_f, hpsit_c, hpsit_f
        logical,intent(inout) :: can_use_transposed, overlap_calculated
        type(linear_matrices),intent(inout) :: linmat
      end subroutine orthoconstraintNonorthogonal


      subroutine dsygv_parallel(iproc, nproc, blocksize, nprocMax, comm, itype, jobz, uplo, n, a, lda, b, ldb, w, info)
        use module_base
        use module_types
        implicit none
        integer,intent(in):: iproc, nproc, blocksize, nprocMax, comm, itype, n, lda, ldb
        integer,intent(out):: info
        character(len=1),intent(in):: jobz, uplo
        real(8),dimension(lda,n),intent(inout):: a
        real(8),dimension(ldb,n),intent(inout):: b
        real(8),dimension(n),intent(out):: w
      end subroutine dsygv_parallel

     subroutine choosePreconditioner2(iproc, nproc, orbs, lr, hx, hy, hz, ncong, hpsi, &
                confpotorder, potentialprefac, iorb, eval_zero)
       use module_base
       use module_types
       implicit none
       integer, intent(in) :: iproc,nproc,ncong, iorb, confpotorder
       real(gp), intent(in) :: hx,hy,hz
       type(locreg_descriptors), intent(in) :: lr
       type(orbitals_data), intent(in) :: orbs
       real(8),intent(in):: potentialprefac
       real(wp), dimension(lr%wfd%nvctr_c+7*lr%wfd%nvctr_f,orbs%nspinor), intent(inout) :: hpsi
       real(8),intent(in):: eval_zero
     end subroutine choosePreconditioner2


     subroutine FullHamiltonianApplication(iproc,nproc,at,orbs,rxyz,&
          proj,Lzd,nlpspd,confdatarr,ngatherarr,Lpot,psi,hpsi,&
          energs,SIC,GPU,pkernel,orbsocc,psirocc,proj_G,paw)
       use module_base
       use module_types
       use module_xc
       use gaussians, only: gaussian_basis
       implicit none
       integer, intent(in) :: iproc,nproc!,nspin
       type(atoms_data), intent(in) :: at
       type(orbitals_data), intent(in) :: orbs
       type(local_zone_descriptors),intent(in) :: Lzd
       type(nonlocal_psp_descriptors), intent(in) :: nlpspd
       type(SIC_data), intent(in) :: SIC
       integer, dimension(0:nproc-1,2), intent(in) :: ngatherarr
       real(gp), dimension(3,at%astruct%nat), intent(in) :: rxyz
       real(wp), dimension(nlpspd%nprojel), intent(inout) :: proj
       real(wp), dimension(orbs%npsidim_orbs), intent(in) :: psi
       type(confpot_data), dimension(orbs%norbp), intent(in) :: confdatarr
       !real(wp), dimension(lzd%ndimpotisf) :: Lpot
       real(wp), dimension(:),pointer :: Lpot
       type(energy_terms), intent(inout) :: energs
       real(wp), target, dimension(max(1,orbs%npsidim_orbs)), intent(out) :: hpsi
       type(GPU_pointers), intent(inout) :: GPU
       type(coulomb_operator), intent(in), optional :: pkernel
       type(orbitals_data), intent(in), optional :: orbsocc
       real(wp), dimension(:), pointer, optional :: psirocc
       !PAW variables:
       type(gaussian_basis),dimension(at%astruct%ntypes),optional,intent(in)::proj_G
       type(paw_objects),optional,intent(inout)::paw
     end subroutine FullHamiltonianApplication

       subroutine init_foe(iproc, nproc, lzd, astruct, input, orbs_KS, orbs, foe_obj, reset)
         use module_base
         use module_types
         implicit none
         integer,intent(in):: iproc, nproc
         type(local_zone_descriptors),intent(in) :: lzd
         type(atomic_structure),intent(in) :: astruct
         type(input_variables),intent(in) :: input
         type(orbitals_data),intent(in):: orbs_KS, orbs
         type(foe_data),intent(out):: foe_obj
         logical, intent(in) :: reset
       end subroutine init_foe

       subroutine initSparseMatrix(iproc, nproc, lzd, orbs, input, sparsemat)
         use module_base
         use module_types
         implicit none
         integer,intent(in):: iproc, nproc
         type(local_zone_descriptors),intent(in) :: lzd
         type(orbitals_data),intent(in):: orbs
         type(input_variables),intent(in) :: input
         type(sparseMatrix),intent(out):: sparsemat
       end subroutine initSparseMatrix

      subroutine allocate_workarrays_quartic_convolutions(lr, subname, work)
        use module_base
        use module_types
        implicit none
        type(locreg_descriptors),intent(in):: lr
        character(len=*),intent(in):: subname
        type(workarrays_quartic_convolutions),intent(out):: work
      end subroutine allocate_workarrays_quartic_convolutions

      subroutine deallocate_workarrays_quartic_convolutions(lr, subname, work)
        use module_base
        use module_types
        implicit none
        type(locreg_descriptors),intent(in):: lr
        character(len=*),intent(in):: subname
        type(workarrays_quartic_convolutions),intent(out):: work
      end subroutine deallocate_workarrays_quartic_convolutions

      subroutine ConvolQuartic4(iproc, nproc, n1, n2, n3, nfl1, nfu1, nfl2, nfu2, nfl3, nfu3,  &
                 hgrid, offsetx, offsety, offsetz, ibyz_c, ibxz_c, ibxy_c, ibyz_f, ibxz_f, ibxy_f, &
                 rxyzConf, potentialPrefac, with_kinetic, cprecr, maxdim, &
                 xx_c, xx_f1, xx_f, xy_c, xy_f2, xy_f,  xz_c, xz_f4, xz_f, &
                 aeff0array, beff0array, ceff0array, eeff0array, &
                 aeff0_2array, beff0_2array, ceff0_2array, eeff0_2array, &
                 aeff0_2auxarray, beff0_2auxarray, ceff0_2auxarray, eeff0_2auxarray, &
                 xya_c, xyc_c, xza_c, xzc_c, &
                 yza_c, yzc_c, xya_f, xyb_f, xyc_f, xye_f, &
                 xza_f, xzb_f, xzc_f, xze_f, yza_f, yzb_f, yzc_f, yze_f, &
                 aeff0, aeff1, aeff2, aeff3, beff0, beff1, beff2, beff3, &
                 ceff0, ceff1, ceff2, ceff3, eeff0, eeff1, eeff2, eeff3, &
                 aeff0_2, aeff1_2, aeff2_2, aeff3_2, beff0_2, beff1_2, beff2_2, beff3_2, &
                 ceff0_2, ceff1_2, ceff2_2, ceff3_2, eeff0_2, eeff1_2, eeff2_2, eeff3_2, & 
                 y_c, y_f)
        use module_base
        use module_types
        implicit none
        integer,intent(in) :: iproc, nproc, n1, n2, n3, nfl1, nfu1, nfl2, nfu2, nfl3, nfu3, offsetx, offsety, offsetz, maxdim
        real(gp),intent(in) :: hgrid, potentialPrefac, cprecr
        logical,intent(in) :: with_kinetic
        real(8),dimension(3) :: rxyzConf
        integer,dimension(2,0:n2,0:n3), intent(in) :: ibyz_c,ibyz_f
        integer,dimension(2,0:n1,0:n3), intent(in) :: ibxz_c,ibxz_f
        integer,dimension(2,0:n1,0:n2), intent(in) :: ibxy_c,ibxy_f
        real(wp),dimension(0:n1,0:n2,0:n3),intent(in) :: xx_c
        real(wp),dimension(nfl1:nfu1,nfl2:nfu2,nfl3:nfu3),intent(in) :: xx_f1
        real(wp),dimension(7,nfl1:nfu1,nfl2:nfu2,nfl3:nfu3),intent(in) :: xx_f
        real(wp),dimension(0:n2,0:n1,0:n3),intent(in) :: xy_c
        real(wp),dimension(nfl2:nfu2,nfl1:nfu1,nfl3:nfu3),intent(in) :: xy_f2
        real(wp),dimension(7,nfl2:nfu2,nfl1:nfu1,nfl3:nfu3),intent(in) :: xy_f
        real(wp),dimension(0:n3,0:n1,0:n2),intent(in) :: xz_c
        real(wp),dimension(nfl3:nfu3,nfl1:nfu1,nfl2:nfu2),intent(in) :: xz_f4
        real(wp),dimension(7,nfl3:nfu3,nfl1:nfu1,nfl2:nfu2),intent(in) :: xz_f
        real(wp),dimension(-17:17,0:maxdim),intent(in):: aeff0array
        real(wp),dimension(-17:17,0:maxdim),intent(in):: beff0array
        real(wp),dimension(-17:17,0:maxdim),intent(in):: ceff0array
        real(wp),dimension(-14:14,0:maxdim),intent(in):: eeff0array
        real(wp),dimension(-17:17,0:maxdim),intent(in):: aeff0_2array
        real(wp),dimension(-17:17,0:maxdim),intent(in):: beff0_2array
        real(wp),dimension(-17:17,0:maxdim),intent(in):: ceff0_2array
        real(wp),dimension(-14:14,0:maxdim),intent(in):: eeff0_2array
        real(wp),dimension(-17:17,0:maxdim),intent(in):: aeff0_2auxarray
        real(wp),dimension(-17:17,0:maxdim),intent(in):: beff0_2auxarray
        real(wp),dimension(-17:17,0:maxdim),intent(in):: ceff0_2auxarray
        real(wp),dimension(-17:17,0:maxdim),intent(in):: eeff0_2auxarray
        real(wp),dimension(0:n2,0:n1,0:n3):: xya_c, xyb_c, xyc_c, xye_c
        real(wp),dimension(0:n3,0:n1,0:n2):: xza_c, xzb_c, xzc_c, xze_c, yza_c, yzc_c
        real(wp),dimension(3,nfl2:nfu2,nfl1:nfu1,nfl3:nfu3):: xya_f
        real(wp),dimension(4,nfl2:nfu2,nfl1:nfu1,nfl3:nfu3):: xyb_f
        real(wp),dimension(3,nfl2:nfu2,nfl1:nfu1,nfl3:nfu3):: xyc_f
        real(wp),dimension(4,nfl2:nfu2,nfl1:nfu1,nfl3:nfu3):: xye_f
        real(wp),dimension(3,nfl3:nfu3,nfl1:nfu1,nfl2:nfu2):: xza_f
        real(wp),dimension(4,nfl3:nfu3,nfl1:nfu1,nfl2:nfu2):: xzb_f
        real(wp),dimension(3,nfl3:nfu3,nfl1:nfu1,nfl2:nfu2):: xzc_f
        real(wp),dimension(4,nfl3:nfu3,nfl1:nfu1,nfl2:nfu2):: xze_f
        real(wp),dimension(3,nfl3:nfu3,nfl1:nfu1,nfl2:nfu2):: yza_f
        real(wp),dimension(4,nfl3:nfu3,nfl1:nfu1,nfl2:nfu2):: yzb_f
        real(wp),dimension(3,nfl3:nfu3,nfl1:nfu1,nfl2:nfu2):: yzc_f
        real(wp),dimension(4,nfl3:nfu3,nfl1:nfu1,nfl2:nfu2):: yze_f
        real(wp),dimension(35):: aeff0, aeff1, aeff2, aeff3, beff0, beff1, beff2, beff3, ceff0, ceff1, ceff2, ceff3
        real(wp),dimension(29):: eeff0, eeff1, eeff2, eeff3
        real(wp),dimension(35):: aeff0_2, aeff1_2, aeff2_2, aeff3_2, beff0_2, beff1_2, beff2_2, beff3_2
        real(wp),dimension(35):: ceff0_2, ceff1_2, ceff2_2, ceff3_2
        real(wp),dimension(29):: eeff0_2, eeff1_2, eeff2_2, eeff3_2
        real(wp), dimension(0:n1,0:n2,0:n3), intent(out) :: y_c
        real(wp), dimension(7,nfl1:nfu1,nfl2:nfu2,nfl3:nfu3), intent(out) :: y_f
      end subroutine ConvolQuartic4


       subroutine apply_potential_lr(n1i,n2i,n3i,n1ip,n2ip,n3ip,ishift,n2,n3,nspinor,npot,&
            psir,pot,epot,&
            confdata,ibyyzz_r,psir_noconf,econf) !optional
         use module_base
         use module_types
         implicit none
         integer, intent(in) :: n1i,n2i,n3i,n1ip,n2ip,n3ip,n2,n3,nspinor,npot
         integer, dimension(3), intent(in) :: ishift !<offset of potential box in wfn box coords.
         real(wp), dimension(n1i,n2i,n3i,nspinor), intent(inout) :: psir !< real-space wfn in lr
         real(wp), dimension(n1ip,n2ip,n3ip,npot), intent(in) :: pot !< real-space pot in lrb
         type(confpot_data), intent(in), optional, target :: confdata !< data for the confining potential
         integer, dimension(2,-14:2*n2+16,-14:2*n3+16), intent(in), optional :: ibyyzz_r !< bounds in lr
         real(gp), intent(out) :: epot
         real(wp),dimension(n1i,n2i,n3i,nspinor),intent(inout),optional :: psir_noconf !< real-space wfn in lr where only the potential (without confinement) will be applied
         real(gp), intent(out),optional :: econf
       end subroutine apply_potential_lr

       subroutine psir_to_vpsi(npot,nspinor,lr,pot,vpsir,epot,confdata,vpsir_noconf,econf)
         use module_base
         use module_types
         implicit none
         integer, intent(in) :: npot,nspinor
         type(locreg_descriptors), intent(in) :: lr !< localization region of the wavefunction
         !real(wp), dimension(lr%d%n1i*lr%d%n2i*lr%d%n3i,npot), intent(in) :: pot
         real(wp), intent(in) :: pot
         real(wp), dimension(lr%d%n1i*lr%d%n2i*lr%d%n3i,nspinor), intent(inout) :: vpsir
         real(gp), intent(out) :: epot
         type(confpot_data), intent(in), optional :: confdata !< data for the confining potential
         real(wp), dimension(lr%d%n1i*lr%d%n2i*lr%d%n3i,nspinor), intent(inout), optional :: vpsir_noconf !< wavefunction with  the potential without confinement applied
         real(gp), intent(out),optional :: econf !< confinement energy
       end subroutine psir_to_vpsi

       subroutine erf_stress(at,rxyz,hxh,hyh,hzh,n1i,n2i,n3i,n3p,iproc,nproc,ngatherarr,rho,tens)
         use module_base
         use module_types
         implicit none
         !passed var
         type(atoms_data), intent(in) :: at
         real(gp), dimension(3,at%astruct%nat), target, intent(in) :: rxyz
         real(gp), intent(in) :: hxh,hyh,hzh
         integer,intent(in) :: n1i,n2i,n3i,n3p,iproc,nproc
         real(kind=8), dimension(n1i*n2i*max(n3p,1)), intent(in), target :: rho
         integer, dimension(0:nproc-1,2), intent(in) :: ngatherarr 
         real(dp),dimension(6), intent(out) :: tens
       end subroutine erf_stress

       subroutine check_linear_and_create_Lzd(iproc,nproc,linType,Lzd,atoms,orbs,nspin,rxyz)
         use module_base
         use module_types
         implicit none
         integer, intent(in) :: iproc,nproc,nspin
         integer, intent(in) :: linType
         type(local_zone_descriptors), intent(inout) :: Lzd
         type(atoms_data), intent(in) :: atoms
         type(orbitals_data),intent(inout) :: orbs
         real(gp), dimension(3,atoms%astruct%nat), intent(in) :: rxyz
       end subroutine check_linear_and_create_Lzd

       subroutine create_LzdLIG(iproc,nproc,nspin,linearmode,hx,hy,hz,Glr,atoms,orbs,rxyz,Lzd)
         use module_base
         use module_types
         implicit none
         integer, intent(in) :: iproc,nproc,nspin
         real(gp), intent(in):: hx, hy, hz
         type(locreg_descriptors), intent(in) :: Glr
         type(local_zone_descriptors), intent(inout) :: Lzd
         type(atoms_data), intent(in) :: atoms
         type(orbitals_data),intent(inout) :: orbs
         integer, intent(in) :: linearmode
         real(gp), dimension(3,atoms%astruct%nat), intent(in) :: rxyz
       end subroutine create_LzdLIG

       subroutine system_initialization(iproc,nproc,inputpsi,input_wf_format,in,atoms,rxyz,&
            orbs,lnpsidim_orbs,lnpsidim_comp,lorbs,Lzd,Lzd_lin,denspot,nlpspd,comms,shift,proj,radii_cf,&
            ref_frags, inwhichlocreg_old, onwhichatom_old)
         use module_base
         use module_types
         use module_fragments
         implicit none
         integer, intent(in) :: iproc,nproc
         integer, intent(out) :: inputpsi,input_wf_format,lnpsidim_orbs,lnpsidim_comp
         type(input_variables), intent(in) :: in 
         type(atoms_data), intent(inout) :: atoms
         real(gp), dimension(3,atoms%astruct%nat), intent(inout) :: rxyz
         type(orbitals_data), intent(inout) :: orbs,lorbs
         type(local_zone_descriptors), intent(inout) :: Lzd, Lzd_lin
         type(DFT_local_fields), intent(out) :: denspot
         type(nonlocal_psp_descriptors), intent(out) :: nlpspd
         type(communications_arrays), intent(out) :: comms
         real(gp), dimension(3), intent(out) :: shift  !< shift on the initial positions
         real(gp), dimension(atoms%astruct%ntypes,3), intent(out) :: radii_cf
         real(wp), dimension(:), pointer :: proj
         type(system_fragment), dimension(:), pointer :: ref_frags
         integer,dimension(:),pointer,optional:: inwhichlocreg_old, onwhichatom_old
       end subroutine system_initialization

       subroutine input_check_psi_id(inputpsi, input_wf_format, dir_output, orbs, lorbs, iproc, nproc, nfrag, frag_dir, ref_frags)
         use module_types
         use module_fragments
         implicit none
         integer, intent(out) :: input_wf_format         !< (out) Format of WF
         integer, intent(inout) :: inputpsi              !< (in) indicate how check input psi, (out) give how to build psi
         integer, intent(in) :: iproc                    !< (in)  id proc
         integer, intent(in) :: nproc                    !< (in)  #proc
         integer, intent(in) :: nfrag                    !< number of fragment directories which need checking
         type(system_fragment), dimension(:), pointer :: ref_frags  !< number of orbitals for each fragment
         character(len=100), dimension(nfrag), intent(in) :: frag_dir !< label for fragment subdirectories (blank if not a fragment calculation)
         character(len = *), intent(in) :: dir_output
         type(orbitals_data), intent(in) :: orbs, lorbs
       end subroutine input_check_psi_id

       subroutine nullify_p2pComms(p2pcomm)
         use module_base
         use module_types
         implicit none
         type(p2pComms),intent(inout):: p2pcomm
       end subroutine nullify_p2pComms

       subroutine extract_potential_for_spectra(iproc,nproc,at,rhod,dpbox,&
            orbs,nvirt,comms,Lzd,hx,hy,hz,rxyz,rhopot,rhocore,pot_ion,&
            nlpspd,proj,pkernel,pkernelseq,ixc,psi,hpsi,psit,G,&
            nspin,potshortcut,symObj,GPU,input)
         use module_base
         use module_types
         implicit none
         !Arguments
         integer, intent(in) :: iproc,nproc,ixc
         integer, intent(inout) :: nspin,nvirt
         real(gp), intent(in) :: hx,hy,hz
         type(atoms_data), intent(inout) :: at
         type(rho_descriptors),intent(in) :: rhod
         type(denspot_distribution), intent(in) :: dpbox
         type(orbitals_data), intent(inout) :: orbs
         type(nonlocal_psp_descriptors), intent(in) :: nlpspd
         type(local_zone_descriptors), intent(inout) :: Lzd
         type(communications_arrays), intent(in) :: comms
         type(GPU_pointers), intent(inout) :: GPU
         type(input_variables):: input
         type(symmetry_data), intent(in) :: symObj
         !integer, dimension(0:nproc-1,4), intent(in) :: nscatterarr !n3d,n3p,i3s+i3xcsh-1,i3xcsh
         !integer, dimension(0:nproc-1,2), intent(in) :: ngatherarr 
         real(gp), dimension(3,at%astruct%nat), intent(in) :: rxyz
         real(wp), dimension(nlpspd%nprojel), intent(in) :: proj
         real(dp), dimension(*), intent(inout) :: rhopot,pot_ion
         type(gaussian_basis), intent(out) :: G !basis for davidson IG
         real(wp), dimension(:), pointer :: psi,hpsi,psit
         real(wp), dimension(:,:,:,:), pointer :: rhocore
         type(coulomb_operator), intent(in) :: pkernel,pkernelseq
         integer, intent(in) ::potshortcut
       end subroutine extract_potential_for_spectra

       subroutine psitohpsi(iproc,nproc,atoms,scf,denspot,itrp,itwfn,iscf,alphamix,ixc,&
            nlpspd,proj,rxyz,linflag,unblock_comms,GPU,wfn,&
            energs,rpnrm,xcstr,proj_G,paw)
         use module_base
         use module_types
         use m_ab6_mixing
         use gaussians, only: gaussian_basis
         implicit none
         logical, intent(in) :: scf
         integer, intent(in) :: iproc,nproc,itrp,iscf,ixc,linflag,itwfn
         character(len=3), intent(in) :: unblock_comms
         real(gp), intent(in) :: alphamix
         type(atoms_data), intent(in) :: atoms
         type(nonlocal_psp_descriptors), intent(in) :: nlpspd
         type(DFT_local_fields), intent(inout) :: denspot
         type(energy_terms), intent(inout) :: energs
         type(DFT_wavefunction), intent(inout) :: wfn
         real(gp), dimension(3,atoms%astruct%nat), intent(in) :: rxyz
         real(wp), dimension(nlpspd%nprojel), intent(inout) :: proj
         type(GPU_pointers), intent(inout) :: GPU  
         real(gp), intent(inout) :: rpnrm
         real(gp), dimension(6), intent(out) :: xcstr
         type(gaussian_basis),dimension(atoms%astruct%nat),optional,intent(in)::proj_G
         type(paw_objects),optional,intent(inout)::paw
       end subroutine psitohpsi

       subroutine assignToLocreg2(iproc, nproc, norb, norb_par, natom, nlr, nspin, Localnorb, rxyz, inwhichlocreg)
         use module_base
         use module_types
         implicit none
         integer,intent(in):: nlr,iproc,nproc,nspin,natom,norb
         integer,dimension(nlr),intent(in):: Localnorb
         integer,dimension(0:nproc-1),intent(in):: norb_par
         real(8),dimension(3,nlr),intent(in):: rxyz
         integer,dimension(:),pointer,intent(out):: inwhichlocreg
       end subroutine assignToLocreg2
       
       subroutine calc_gradient(geocode,n1,n2,n3,n3grad,deltaleft,deltaright,rhoinp,nspden,hx,hy,hz,&
            gradient,rhocore)
         use module_base
         implicit none
         !Arguments
         character(len=1), intent(in) :: geocode
         integer, intent(in) :: n1,n2,n3,n3grad,deltaleft,deltaright,nspden
         real(dp), intent(in) :: hx,hy,hz
         real(dp), dimension(n1,n2,n3,nspden), intent(inout) :: rhoinp
         real(dp), dimension(n1,n2,n3grad,2*nspden-1,0:3), intent(out) :: gradient
         real(dp), dimension(:,:,:,:), pointer :: rhocore
       end subroutine calc_gradient


       subroutine destroy_new_locregs(iproc, nproc, tmb)
         use module_base
         use module_types
         implicit none
         integer,intent(in):: iproc, nproc
         type(DFT_wavefunction),intent(inout):: tmb
       end subroutine destroy_new_locregs

       subroutine define_confinement_data(confdatarr,orbs,rxyz,at,hx,hy,hz,&
                  confpotorder,potentialprefac,Lzd,confinementCenter)
         use module_base
         use module_types
         implicit none
         real(gp), intent(in) :: hx,hy,hz
         type(atoms_data), intent(in) :: at
         type(orbitals_data), intent(in) :: orbs
         integer,intent(in):: confpotorder
         real(gp),dimension(at%astruct%ntypes),intent(in):: potentialprefac
         type(local_zone_descriptors), intent(in) :: Lzd
         real(gp), dimension(3,at%astruct%nat), intent(in) :: rxyz
         integer, dimension(orbs%norb), intent(in) :: confinementCenter
         type(confpot_data), dimension(orbs%norbp), intent(out) :: confdatarr
       end subroutine define_confinement_data

       subroutine update_locreg(iproc, nproc, nlr, locrad, locregCenter, glr_tmp, &
                  useDerivativeBasisFunctions, nscatterarr, hx, hy, hz, astruct, input, &
                  orbs_KS, orbs, lzd, npsidim_orbs, npsidim_comp, lbcomgp, lbcollcom, lfoe, lbcollcom_sr)
         use module_base
         use module_types
         implicit none
         integer,intent(in):: iproc, nproc, nlr
         integer,intent(out) :: npsidim_orbs, npsidim_comp
         logical,intent(in):: useDerivativeBasisFunctions
         integer,dimension(0:nproc-1,4),intent(in):: nscatterarr !n3d,n3p,i3s+i3xcsh-1,i3xcsh
         real(8),intent(in):: hx, hy, hz
         type(atomic_structure),intent(in) :: astruct
         type(input_variables),intent(in) :: input
         real(8),dimension(nlr),intent(in):: locrad
         type(orbitals_data),intent(in):: orbs_KS, orbs
         real(8),dimension(3,nlr),intent(in):: locregCenter
         type(locreg_descriptors),intent(in):: glr_tmp
         type(local_zone_descriptors),intent(inout):: lzd
         type(p2pComms),intent(inout):: lbcomgp
         type(foe_data),intent(inout),optional :: lfoe
         type(collective_comms),intent(inout):: lbcollcom
         type(collective_comms),intent(inout),optional :: lbcollcom_sr
       end subroutine update_locreg

       subroutine create_DFT_wavefunction(mode, nphi, lnorb, norb, norbp, input, wfn)
         use module_base
         use module_types
         implicit none
         character(len=1),intent(in):: mode
         integer,intent(in):: nphi, lnorb, norb, norbp
         type(input_variables),intent(in):: input
         type(DFT_wavefunction),intent(out):: wfn
       end subroutine create_DFT_wavefunction
       
       subroutine destroy_DFT_wavefunction(wfn)
         use module_base
         use module_types
         implicit none
         type(DFT_wavefunction),intent(inout):: wfn
       end subroutine destroy_DFT_wavefunction

       subroutine init_orbitals_data_for_linear(iproc, nproc, nspinor, input, astruct, rxyz, lorbs)
         use module_base
         use module_types
         implicit none
         integer,intent(in):: iproc, nproc, nspinor
         type(input_variables),intent(in):: input
         type(atomic_structure),intent(in):: astruct
         real(8),dimension(3,astruct%nat),intent(in):: rxyz
         type(orbitals_data),intent(out):: lorbs
       end subroutine init_orbitals_data_for_linear

       subroutine mix_main(iproc, nproc, mixHist, input, glr, alpha_mix, &
                  denspot, mixdiis, rhopotold, pnrm)
         use module_base
         use module_types
         implicit none
         integer,intent(in):: iproc, nproc, mixHist
         type(input_variables),intent(in):: input
         type(locreg_descriptors),intent(in):: glr
         real(8),intent(in):: alpha_mix
         type(DFT_local_fields),intent(inout):: denspot
         type(mixrhopotDIISParameters),intent(inout):: mixdiis
         real(8),dimension(max(glr%d%n1i*glr%d%n2i*denspot%dpbox%n3p,1)*input%nspin),intent(inout):: rhopotold
         real(8),intent(out):: pnrm
       end subroutine mix_main

       subroutine calculate_energy_and_gradient_linear(iproc, nproc, it, &
                  ldiis, fnrmOldArr, alpha, trH, trHold, fnrm, fnrmMax, alpha_mean, alpha_max, &
                  energy_increased, tmb, lhphiold, overlap_calculated, &
                  energs, hpsit_c, hpsit_f, nit_precond, target_function, correction_orthoconstraint, &
                  energy_only, hpsi_small, hpsi_noprecond)
         use module_base
         use module_types
         implicit none
         integer,intent(in) :: iproc, nproc, it
         type(DFT_wavefunction),target,intent(inout):: tmb
         type(localizedDIISParameters),intent(inout) :: ldiis
         real(8),dimension(tmb%orbs%norb),intent(inout) :: fnrmOldArr
         real(8),dimension(tmb%orbs%norbp),intent(inout) :: alpha
         real(8),intent(out):: trH, fnrm, fnrmMax, alpha_mean, alpha_max
         real(8),intent(inout):: trHold
         logical,intent(out) :: energy_increased
         real(8),dimension(tmb%orbs%npsidim_orbs),intent(inout):: lhphiold
         logical,intent(inout):: overlap_calculated
         type(energy_terms),intent(in) :: energs
         real(8),dimension(:),pointer:: hpsit_c, hpsit_f
         integer, intent(in) :: nit_precond, target_function, correction_orthoconstraint
         logical, intent(in) :: energy_only
         real(kind=8),dimension(tmb%orbs%npsidim_orbs),intent(out) :: hpsi_small
         real(kind=8),dimension(tmb%orbs%npsidim_orbs),optional,intent(out) :: hpsi_noprecond
       end subroutine calculate_energy_and_gradient_linear

       subroutine copy_orthon_data(odin, odout, subname)
         use module_base
         use module_types
         implicit none
         type(orthon_data),intent(in):: odin
         type(orthon_data),intent(out):: odout
         character(len=*),intent(in):: subname
       end subroutine copy_orthon_data

       subroutine improveOrbitals(iproc, tmb, ldiis, alpha, gradient)
         use module_base
         use module_types
         implicit none
         integer,intent(in):: iproc
         type(DFT_wavefunction),intent(inout):: tmb
         type(localizedDIISParameters),intent(inout):: ldiis
         real(8),dimension(tmb%orbs%norbp),intent(in):: alpha
         real(kind=wp),dimension(max(tmb%npsidim_orbs,tmb%npsidim_comp)),intent(inout) :: gradient
       end subroutine improveOrbitals

       subroutine hpsitopsi_linear(iproc, nproc, it, ldiis, tmb, &
                  lphiold, alpha, trH, meanAlpha, alpha_max, alphaDIIS, hpsi_small, ortho, psidiff)
         use module_base
         use module_types
         implicit none
         integer,intent(in):: iproc, nproc, it
         type(localizedDIISParameters),intent(inout):: ldiis
         type(DFT_wavefunction),target,intent(inout):: tmb
         real(8),dimension(tmb%orbs%npsidim_orbs),intent(inout):: lphiold
         real(8),intent(in):: trH, meanAlpha, alpha_max
         real(8),dimension(tmb%orbs%norbp),intent(inout):: alpha, alphaDIIS
         real(kind=8),dimension(tmb%orbs%npsidim_orbs),intent(inout) :: hpsi_small
         real(kind=8),dimension(tmb%orbs%npsidim_orbs),optional,intent(out) :: psidiff
         logical, intent(in) :: ortho
       end subroutine hpsitopsi_linear
       
       subroutine DIISorSD(iproc, it, trH, tmbopt, ldiis, alpha, alphaDIIS, lphioldopt)
         use module_base
         use module_types
         implicit none
         integer,intent(in):: iproc, it
         real(kind=8),intent(in):: trH
         type(DFT_wavefunction),intent(inout):: tmbopt
         type(localizedDIISParameters),intent(inout):: ldiis
         real(kind=8),dimension(tmbopt%orbs%norbp),intent(inout):: alpha, alphaDIIS
         real(kind=8),dimension(max(tmbopt%npsidim_orbs,tmbopt%npsidim_comp)),intent(out):: lphioldopt
       end subroutine DIISorSD
 
       subroutine psi_to_vlocpsi(iproc,npsidim_orbs,orbs,Lzd,&
            ipotmethod,confdatarr,pot,psi,vpsi,pkernel,ixc,alphaSIC,epot_sum,evSIC,vpsi_noconf,econf_sum)
         use module_base
         use module_types
         implicit none
         integer, intent(in) :: iproc,ipotmethod,ixc,npsidim_orbs
         real(gp), intent(in) :: alphaSIC
         type(orbitals_data), intent(in) :: orbs
         type(local_zone_descriptors), intent(in) :: Lzd
         type(confpot_data), dimension(orbs%norbp), intent(in) :: confdatarr
         real(wp), dimension(orbs%npsidim_orbs), intent(in) :: psi !this dimension will be modified
         real(wp), dimension(*) :: pot !< the potential, with the dimension compatible with the ipotmethod flag
         real(gp), intent(out) :: epot_sum,evSIC
         real(wp), dimension(orbs%npsidim_orbs), intent(inout) :: vpsi
         type(coulomb_operator), intent(in) ::  pkernel !< the PSolver kernel which should be associated for the SIC schemes
         real(wp), dimension(orbs%npsidim_orbs), intent(inout),optional :: vpsi_noconf
         real(gp),intent(out),optional :: econf_sum
       end subroutine psi_to_vlocpsi

       subroutine adjust_locregs_and_confinement(iproc, nproc, hx, hy, hz, at, input, &
                  rxyz, KSwfn, tmb, denspot, ldiis, locreg_increased, lowaccur_converged, locrad)
         use module_base
         use module_types
         implicit none
         integer,intent(in):: iproc, nproc
         real(8),intent(in):: hx, hy, hz
         type(atoms_data),intent(in) :: at
         type(input_variables),intent(in):: input
         real(8),dimension(3,at%astruct%nat),intent(in):: rxyz
         type(DFT_wavefunction),intent(inout):: KSwfn, tmb
         type(DFT_local_fields),intent(inout) :: denspot
         type(localizedDIISParameters),intent(inout):: ldiis
         logical, intent(out) :: locreg_increased
         logical, intent(in) :: lowaccur_converged
         real(8), dimension(tmb%lzd%nlr), intent(inout) :: locrad
       end subroutine adjust_locregs_and_confinement

       subroutine adjust_DIIS_for_high_accuracy(input, denspot, mixdiis, lowaccur_converged, &
                  ldiis_coeff_hist, ldiis_coeff_changed)
         use module_base
         use module_types
         implicit none
         type(input_variables),intent(in):: input
         type(DFT_local_fields),intent(inout) :: denspot
         type(mixrhopotDIISParameters),intent(inout):: mixdiis
         logical, intent(in) :: lowaccur_converged
         integer, intent(inout) :: ldiis_coeff_hist
         logical, intent(out) :: ldiis_coeff_changed  
       end subroutine adjust_DIIS_for_high_accuracy

       subroutine set_optimization_variables(input, at, lorbs, nlr, onwhichatom, confdatarr, &
                  convCritMix, lowaccur_converged, nit_scc, mix_hist, alpha_mix, locrad, target_function, nit_basis, &
                  convcrit_dmin, nitdmin)
         use module_base
         use module_types
         implicit none
         integer,intent(in):: nlr
         type(orbitals_data),intent(in):: lorbs
         type(input_variables),intent(in):: input
         type(atoms_data),intent(in):: at
         integer,dimension(lorbs%norb),intent(in):: onwhichatom
         type(confpot_data),dimension(lorbs%norbp),intent(inout):: confdatarr
         real(kind=8), intent(out) :: convCritMix, alpha_mix, convcrit_dmin
         logical, intent(in) :: lowaccur_converged
         integer, intent(out) :: nit_scc, mix_hist, nitdmin
         real(kind=8), dimension(nlr), intent(out) :: locrad
         integer, intent(out) :: target_function, nit_basis
       end subroutine set_optimization_variables

       subroutine determine_overlap_from_descriptors(iproc, nproc, orbs, orbsig, lzd, lzdig, op_noverlaps, op_overlaps)
         use module_base
         use module_types
         implicit none
         integer,intent(in):: iproc, nproc
         type(orbitals_data),intent(in):: orbs, orbsig
         type(local_zone_descriptors),intent(in):: lzd, lzdig
         integer,dimension(orbs%norb),intent(out):: op_noverlaps
         integer,dimension(:,:),pointer,intent(out):: op_overlaps
       end subroutine determine_overlap_from_descriptors

       subroutine get_weights(iproc, nproc, orbs, lzd, weight_c, weight_f, weight_c_tot, weight_f_tot)
         use module_base
         use module_types
         implicit none
         integer,intent(in):: iproc, nproc
         type(orbitals_data),intent(in):: orbs
         type(local_zone_descriptors),intent(in):: lzd
         real(8),dimension(0:lzd%glr%d%n1,0:lzd%glr%d%n2,0:lzd%glr%d%n3),intent(out):: weight_c, weight_f
         real(8),intent(out):: weight_c_tot, weight_f_tot
       end subroutine get_weights

       subroutine init_collective_comms(iproc, nproc, npsidim_orbs, orbs, lzd, collcom, collcom_reference)
         use module_base
         use module_types
         implicit none
         integer,intent(in):: iproc, nproc, npsidim_orbs
         type(orbitals_data),intent(in):: orbs
         type(local_zone_descriptors),intent(in):: lzd
         type(collective_comms),intent(inout):: collcom
         type(collective_comms),optional,intent(in):: collcom_reference
       end subroutine init_collective_comms

       subroutine deallocate_collective_comms(collcom, subname)
         use module_base
         use module_types
         implicit none
         type(collective_comms),intent(inout):: collcom
         character(len=*),intent(in):: subname
       end subroutine deallocate_collective_comms

       subroutine assign_weight_to_process(iproc, nproc, lzd, weight_c, weight_f, weight_tot_c, weight_tot_f, &
                  istartend_c, istartend_f, istartp_seg_c, iendp_seg_c, istartp_seg_f, iendp_seg_f, &
                  weightp_c, weightp_f, nptsp_c, nptsp_f, nvalp_c, nvalp_f)
         use module_base
         use module_types
         implicit none
         integer,intent(in):: iproc, nproc
         type(local_zone_descriptors),intent(in):: lzd
         real(8),dimension(0:lzd%glr%d%n1,0:lzd%glr%d%n2,0:lzd%glr%d%n3),intent(in):: weight_c, weight_f
         real(8),intent(in):: weight_tot_c, weight_tot_f
         integer,dimension(2,0:nproc-1),intent(out):: istartend_c, istartend_f
         integer,intent(out):: istartp_seg_c, iendp_seg_c, istartp_seg_f, iendp_seg_f
         real(8),intent(out):: weightp_c, weightp_f
         integer,intent(out):: nptsp_c, nptsp_f
         integer,intent(out) :: nvalp_c, nvalp_f
       end subroutine assign_weight_to_process

       subroutine determine_num_orbs_per_gridpoint(iproc, nproc, orbs, lzd, istartend_c, istartend_f, &
                  istartp_seg_c, iendp_seg_c, istartp_seg_f, iendp_seg_f, &
                  weightp_c, weightp_f, nptsp_c, nptsp_f, &
                  norb_per_gridpoint_c, norb_per_gridpoint_f)
         use module_base
         use module_types
         implicit none
         integer,intent(in):: iproc, nproc, nptsp_c, nptsp_f, istartp_seg_c, iendp_seg_c, istartp_seg_f, iendp_seg_f
         type(orbitals_data),intent(in):: orbs
         type(local_zone_descriptors),intent(in):: lzd
         integer,dimension(2,0:nproc-1),intent(in):: istartend_c, istartend_f
         real(8),intent(in):: weightp_c, weightp_f
         integer,dimension(nptsp_c),intent(out):: norb_per_gridpoint_c
         integer,dimension(nptsp_f),intent(out):: norb_per_gridpoint_f
       end subroutine determine_num_orbs_per_gridpoint

       subroutine get_switch_indices(iproc, nproc, orbs, lzd, ndimpsi_c, ndimpsi_f, istartend_c, istartend_f, &
                  nsendcounts_c, nsenddspls_c, ndimind_c, nrecvcounts_c, nrecvdspls_c, &
                  nsendcounts_f, nsenddspls_f, ndimind_f, nrecvcounts_f, nrecvdspls_f, &
                  index_in_global_c, index_in_global_f, &
                  weightp_c, weightp_f,  isendbuf_c, irecvbuf_c, isendbuf_f, irecvbuf_f, &
                  indexrecvorbital_c, iextract_c, iexpand_c, indexrecvorbital_f, iextract_f, iexpand_f)
         use module_base
         use module_types
         implicit none
         integer,intent(in):: iproc, nproc, ndimpsi_c, ndimpsi_f, ndimind_c, ndimind_f
         type(orbitals_data),intent(in):: orbs
         type(local_zone_descriptors),intent(in):: lzd
         integer,dimension(2,0:nproc-1),intent(in):: istartend_c, istartend_f
         integer,dimension(0:nproc-1),intent(in):: nsendcounts_c, nsenddspls_c, nrecvcounts_c, nrecvdspls_c
         integer,dimension(0:nproc-1),intent(in):: nsendcounts_f, nsenddspls_f, nrecvcounts_f, nrecvdspls_f
         integer,dimension(0:lzd%glr%d%n1,0:lzd%glr%d%n2,0:lzd%glr%d%n3),intent(in):: index_in_global_c, index_in_global_f
         real(8),intent(in):: weightp_c, weightp_f
         integer,dimension(ndimpsi_c),intent(out):: isendbuf_c, irecvbuf_c
         integer,dimension(ndimpsi_f),intent(out):: isendbuf_f, irecvbuf_f
         integer,dimension(ndimind_c),intent(out):: indexrecvorbital_c, iextract_c, iexpand_c
         integer,dimension(ndimind_f),intent(out):: indexrecvorbital_f, iextract_f, iexpand_f
       end subroutine get_switch_indices

       subroutine determine_communication_arrays(iproc, nproc, npsidim_orbs, orbs, lzd, &
                  istartend_c, istartend_f, index_in_global_c, index_in_global_f, &
                  nvalp_c, nvalp_f,  nsendcounts_c, nsenddspls_c, nrecvcounts_c, nrecvdspls_c, &
                  nsendcounts_f, nsenddspls_f, nrecvcounts_f, nrecvdspls_f)
         use module_base
         use module_types
         implicit none
         integer,intent(in):: iproc, nproc, npsidim_orbs
         type(orbitals_data),intent(in):: orbs
         type(local_zone_descriptors),intent(in):: lzd
         integer,dimension(2,0:nproc-1),intent(in):: istartend_c, istartend_f
         integer,dimension(0:lzd%glr%d%n1,0:lzd%glr%d%n2,0:lzd%glr%d%n3),intent(in):: index_in_global_c, index_in_global_f
         integer,intent(in) :: nvalp_c, nvalp_f
         integer,dimension(0:nproc-1),intent(out):: nsendcounts_c, nsenddspls_c, nrecvcounts_c, nrecvdspls_c
         integer,dimension(0:nproc-1),intent(out):: nsendcounts_f, nsenddspls_f, nrecvcounts_f, nrecvdspls_f
       end subroutine determine_communication_arrays

       subroutine assign_weight_to_process2(iproc, nproc, lzd, weight_c, weight_f, weight_tot_c, weight_tot_f, &
                  npts_par_c, npts_par_f, &
                  istartend_c, istartend_f, istartp_seg_c, iendp_seg_c, istartp_seg_f, iendp_seg_f, &
                  weightp_c, weightp_f, nptsp_c, nptsp_f)
         use module_base
         use module_types
         implicit none
         integer,intent(in):: iproc, nproc
         type(local_zone_descriptors),intent(in):: lzd
         real(8),dimension(0:lzd%glr%d%n1,0:lzd%glr%d%n2,0:lzd%glr%d%n3),intent(in):: weight_c, weight_f
         real(8),intent(in):: weight_tot_c, weight_tot_f
         integer,dimension(0:nproc-1),intent(in):: npts_par_c, npts_par_f
         integer,dimension(2,0:nproc-1),intent(out):: istartend_c, istartend_f
         integer,intent(out):: istartp_seg_c, iendp_seg_c, istartp_seg_f, iendp_seg_f
         real(8),intent(out):: weightp_c, weightp_f
         integer,intent(out):: nptsp_c, nptsp_f
       end subroutine assign_weight_to_process2

       subroutine transpose_switch_psi(npsidim_orbs, orbs, collcom, psi, psiwork_c, psiwork_f, lzd)
         use module_base
         use module_types
         implicit none
         integer, intent(in) :: npsidim_orbs
         type(orbitals_Data),intent(in):: orbs
         type(collective_comms),intent(in):: collcom
         real(8),dimension(orbs%npsidim_orbs),intent(in):: psi
         real(8),dimension(collcom%ndimpsi_c),intent(out):: psiwork_c
         real(8),dimension(7*collcom%ndimpsi_f),intent(out):: psiwork_f
         type(local_zone_descriptors),intent(in),optional:: lzd
       end subroutine transpose_switch_psi

       subroutine transpose_communicate_psi(iproc, nproc, collcom, psiwork_c, psiwork_f, psitwork_c, psitwork_f)
         use module_base
         use module_types
         implicit none
         integer,intent(in):: iproc, nproc
         type(collective_comms),intent(in):: collcom
         real(8),dimension(collcom%ndimpsi_c),intent(in):: psiwork_c
         real(8),dimension(7*collcom%ndimpsi_f),intent(in):: psiwork_f
         real(8),dimension(collcom%ndimind_c),intent(out):: psitwork_c
         real(8),dimension(collcom%ndimind_f),intent(out):: psitwork_f
       end subroutine transpose_communicate_psi

       subroutine transpose_unswitch_psit(collcom, psitwork_c, psitwork_f, psit_c, psit_f)
         use module_base
         use module_types
         implicit none
         type(collective_comms),intent(in):: collcom
         real(8),dimension(collcom%ndimind_c),intent(in):: psitwork_c
         real(8),dimension(7*collcom%ndimind_f),intent(in):: psitwork_f
         real(8),dimension(collcom%ndimind_c),intent(out):: psit_c
         real(8),dimension(7*collcom%ndimind_f),intent(out):: psit_f
       end subroutine transpose_unswitch_psit

       subroutine transpose_switch_psit(collcom, psit_c, psit_f, psitwork_c, psitwork_f)
         use module_base
         use module_types
         implicit none
         type(collective_comms),intent(in):: collcom
         real(8),dimension(collcom%ndimind_c),intent(in):: psit_c
         real(8),dimension(7*collcom%ndimind_f),intent(in):: psit_f
         real(8),dimension(collcom%ndimind_c),intent(out):: psitwork_c
         real(8),dimension(7*collcom%ndimind_f),intent(out):: psitwork_f
       end subroutine transpose_switch_psit

       subroutine transpose_communicate_psit(iproc, nproc, collcom, psitwork_c, psitwork_f, psiwork_c, psiwork_f)
         use module_base
         use module_types
         implicit none
         integer,intent(in):: iproc, nproc
         type(collective_comms),intent(in):: collcom
         real(8),dimension(collcom%ndimind_c),intent(in):: psitwork_c
         real(8),dimension(7*collcom%ndimind_f),intent(in):: psitwork_f
         real(8),dimension(collcom%ndimpsi_c),intent(out):: psiwork_c
         real(8),dimension(7*collcom%ndimpsi_f),intent(out):: psiwork_f
       end subroutine transpose_communicate_psit

       subroutine transpose_unswitch_psi(npsidim_orbs, orbs, collcom, psiwork_c, psiwork_f, psi, lzd)
         use module_base
         use module_types
         implicit none
         integer, intent(in) :: npsidim_orbs
         type(orbitals_data),intent(in):: orbs
         type(collective_comms),intent(in):: collcom
         real(8),dimension(collcom%ndimpsi_c),intent(in):: psiwork_c
         real(8),dimension(7*collcom%ndimpsi_f),intent(in):: psiwork_f
         real(8),dimension(orbs%npsidim_orbs),intent(out):: psi
         type(local_zone_descriptors),intent(in),optional:: lzd
       end subroutine transpose_unswitch_psi

       subroutine transpose_localized(iproc, nproc, npsidim_orbs, orbs, collcom, psi, psit_c, psit_f, lzd)
         use module_base
         use module_types
         implicit none
         integer,intent(in):: iproc, nproc, npsidim_orbs
         type(orbitals_data),intent(in):: orbs
         type(collective_comms),intent(in):: collcom
         real(8),dimension(orbs%npsidim_orbs),intent(in):: psi
         real(8),dimension(collcom%ndimind_c),intent(out):: psit_c
         real(8),dimension(7*collcom%ndimind_f),intent(out):: psit_f
         type(local_zone_descriptors),optional,intent(in):: lzd
       end subroutine transpose_localized

       subroutine untranspose_localized(iproc, nproc, npsidim_orbs, orbs, collcom, psit_c, psit_f, psi, lzd)
         use module_base
         use module_types
         implicit none
         integer,intent(in):: iproc, nproc, npsidim_orbs
         type(orbitals_data),intent(in):: orbs
         type(collective_comms),intent(in):: collcom
         real(8),dimension(collcom%ndimind_c),intent(in):: psit_c
         real(8),dimension(7*collcom%ndimind_f),intent(in):: psit_f
         real(8),dimension(npsidim_orbs),intent(out):: psi
         type(local_zone_descriptors),optional,intent(in):: lzd
       end subroutine untranspose_localized

       subroutine initialize_linear_from_file(iproc,nproc,input_frag,astruct,rxyz,orbs,Lzd,&
              iformat,dir_output,filename,ref_frags,orblist)
         use module_base
         use module_types
         use module_fragments
         implicit none
         integer, intent(in) :: iproc, nproc, iformat
         type(orbitals_data), intent(inout) :: orbs  !< orbs related to the basis functions, inwhichlocreg generated in this routine
         type(atomic_structure), intent(in) :: astruct
         real(gp), dimension(3,astruct%nat), intent(in) :: rxyz
         character(len=*), intent(in) :: filename, dir_output
         type(local_zone_descriptors), intent(inout) :: Lzd !< must already contain Glr and hgrids
         type(fragmentInputParameters), intent(in) :: input_frag
         type(system_fragment), dimension(input_frag%nfrag_ref), intent(inout) :: ref_frags
         integer, dimension(orbs%norb), optional :: orblist
       end subroutine initialize_linear_from_file

       subroutine io_read_descr_linear(unitwf, formatted, iorb_old, eval, n_old1, n_old2, n_old3, &
            ns_old1, ns_old2, ns_old3, hgrids_old, lstat, error, onwhichatom, locrad, locregCenter, &     
            confPotOrder, confPotprefac, nvctr_c_old, nvctr_f_old, nat, rxyz_old)
         use module_base
         use module_types
         implicit none
         integer, intent(in) :: unitwf
         logical, intent(in) :: formatted
         integer, intent(out) :: iorb_old
         integer, intent(out) :: n_old1, n_old2, n_old3, ns_old1, ns_old2, ns_old3
         real(gp), dimension(3), intent(out) :: hgrids_old
         logical, intent(out) :: lstat
         real(wp), intent(out) :: eval
         real(gp), intent(out) :: locrad
         real(gp), dimension(3), intent(out) :: locregCenter
         character(len =256), intent(out) :: error
         integer, intent(out) :: onwhichatom
         integer, intent(out) :: confPotOrder
         real(gp), intent(out) :: confPotprefac
         ! Optional arguments
         integer, intent(out), optional :: nvctr_c_old, nvctr_f_old
         integer, intent(in), optional :: nat
         real(gp), dimension(:,:), intent(out), optional :: rxyz_old
       end subroutine io_read_descr_linear

        subroutine readmywaves_linear_new(iproc,dir_output,filename,iformat,at,tmb,rxyz_old,rxyz,&
               ref_frags,input_frag,frag_calc,orblist)
          use module_base
          use module_types
          use module_fragments
          use yaml_output
          implicit none
          integer, intent(in) :: iproc, iformat
          type(atoms_data), intent(in) :: at
          type(DFT_wavefunction), intent(inout) :: tmb
          real(gp), dimension(3,at%astruct%nat), intent(in) :: rxyz
          real(gp), dimension(3,at%astruct%nat), intent(out) :: rxyz_old
          character(len=*), intent(in) :: dir_output, filename
          type(fragmentInputParameters), intent(in) :: input_frag
          type(system_fragment), dimension(input_frag%nfrag_ref), intent(inout) :: ref_frags
          logical, intent(in) :: frag_calc
          integer, dimension(tmb%orbs%norb), intent(in), optional :: orblist
        end subroutine readmywaves_linear_new

        subroutine start_onesided_communication(iproc, nproc, nsendbuf, sendbuf, nrecvbuf, recvbuf, comm, lzd)
          use module_base
          use module_types
          implicit none
          integer,intent(in):: iproc, nproc, nsendbuf, nrecvbuf
          real(8),dimension(nsendbuf),intent(in):: sendbuf
          real(8),dimension(nrecvbuf),intent(out):: recvbuf
          type(p2pComms),intent(inout):: comm
          type(local_zone_descriptors),intent(in) :: lzd
        end subroutine start_onesided_communication

        subroutine synchronize_onesided_communication(iproc, nproc, comm)
          use module_base
          use module_types
          implicit none
          integer,intent(in):: iproc, nproc
          type(p2pComms),intent(inout):: comm
        end subroutine synchronize_onesided_communication

        subroutine allocate_auxiliary_basis_function(npsidim, subname, lphi, lhphi)
          use module_base
          implicit none
          integer,intent(in):: npsidim
          real(8),dimension(:),pointer,intent(out):: lphi, lhphi
          character(len=*),intent(in):: subname
        end subroutine allocate_auxiliary_basis_function

        subroutine deallocate_auxiliary_basis_function(subname, lphi, lhphi)
          use module_base
          implicit none
          real(8),dimension(:),pointer:: lphi, lhphi
          character(len=*),intent(in):: subname
        end subroutine deallocate_auxiliary_basis_function

        subroutine update_ldiis_arrays(tmb, subname, ldiis)
          use module_base
          use module_types
          implicit none
          type(DFT_wavefunction),intent(in):: tmb
          character(len=*),intent(in):: subname
          type(localizedDIISParameters),intent(inout):: ldiis
        end subroutine update_ldiis_arrays

        subroutine copy_local_zone_descriptors(lzd_in, lzd_out, subname)
          use module_base
          use module_types
          implicit none
          type(local_zone_descriptors),intent(in):: lzd_in
          type(local_zone_descriptors),intent(inout):: lzd_out
          character(len=*),intent(in):: subname
        end subroutine copy_local_zone_descriptors

        subroutine io_read_descr_coeff(unitwf, formatted, norb_old, ntmb_old, &
            & lstat, error, nat, rxyz_old)
         use module_base
         use module_types
         implicit none
         integer, intent(in) :: unitwf
         logical, intent(in) :: formatted
         integer, intent(out) :: norb_old, ntmb_old
         logical, intent(out) :: lstat
         character(len =256), intent(out) :: error
         ! Optional arguments
         integer, intent(in), optional :: nat
         real(gp), dimension(:,:), intent(out), optional :: rxyz_old
        end subroutine io_read_descr_coeff

        subroutine read_coeff_minbasis(unitwf,useFormattedInput,iproc,ntmb,norb_old,coeff,eval,nat,rxyz_old)
          use module_base
          use module_types
          implicit none
          logical, intent(in) :: useFormattedInput
          integer, intent(in) :: unitwf,iproc,ntmb
          integer, intent(out) :: norb_old
          real(wp), dimension(ntmb,ntmb), intent(out) :: coeff
          real(wp), dimension(ntmb), intent(out) :: eval
          integer, optional, intent(in) :: nat
          real(gp), dimension(:,:), optional, intent(out) :: rxyz_old
        end subroutine read_coeff_minbasis


        subroutine initialize_communication_potential(iproc, nproc, nscatterarr, orbs, lzd, comgp)
          use module_base
          use module_types
          implicit none
          integer,intent(in):: iproc, nproc
          integer,dimension(0:nproc-1,4),intent(in):: nscatterarr !n3d,n3p,i3s+i3xcsh-1,i3xcsh
          type(orbitals_data),intent(in):: orbs
          type(local_zone_descriptors),intent(in):: lzd
          type(p2pComms),intent(out):: comgp
        end subroutine initialize_communication_potential

        subroutine local_potential_dimensions(Lzd,orbs,ndimfirstproc)
          use module_base
          use module_types
          implicit none
          integer, intent(in) :: ndimfirstproc
          type(local_zone_descriptors), intent(inout) :: Lzd
          type(orbitals_data), intent(inout) :: orbs
        end subroutine local_potential_dimensions

        subroutine DIIS_coeff(iproc, orbs, tmb, grad, coeff, ldiis)
          use module_base
          use module_types
          implicit none
          integer,intent(in):: iproc
          type(orbitals_data),intent(in):: orbs
          type(DFT_wavefunction),intent(in):: tmb
          real(8),dimension(tmb%orbs%norb*orbs%norb),intent(in):: grad
          real(8),dimension(tmb%orbs%norb*orbs%norb),intent(inout):: coeff
          type(localizedDIISParameters),intent(inout):: ldiis
        end subroutine DIIS_coeff

        subroutine initialize_DIIS_coeff(isx, ldiis)
          use module_base
          use module_types
          implicit none
          integer,intent(in):: isx
          type(localizedDIISParameters),intent(inout):: ldiis
        end subroutine initialize_DIIS_coeff

        subroutine allocate_DIIS_coeff(tmb, ldiis)
          use module_base
          use module_types
          implicit none
          type(DFT_wavefunction),intent(in):: tmb
          type(localizedDIISParameters),intent(inout):: ldiis
        end subroutine allocate_DIIS_coeff

        subroutine initialize_DFT_local_fields(denspot)
          use module_base
          use module_types
          implicit none
          type(DFT_local_fields), intent(inout) :: denspot
        end subroutine initialize_DFT_local_fields

        subroutine allocate_diis_objects(idsx,alphadiis,npsidim,nkptsp,nspinor,diis,subname) !n(m)
          use module_base
          use module_types
          implicit none
          character(len=*), intent(in) :: subname
          integer, intent(in) :: idsx,npsidim,nkptsp,nspinor !n(m)
          real(gp), intent(in) :: alphadiis
          type(diis_objects), intent(inout) :: diis
        end subroutine allocate_diis_objects

        subroutine check_communications(iproc,nproc,orbs,lr,comms)
          use module_base
          use module_types
          implicit none
          integer, intent(in) :: iproc,nproc
          type(orbitals_data), intent(in) :: orbs
          type(locreg_descriptors), intent(in) :: lr
          type(communications_arrays), intent(in) :: comms
        end subroutine check_communications

        subroutine nonlocal_forces(iproc,lr,hx,hy,hz,at,rxyz,&
             orbs,nlpspd,proj,wfd,psi,fsep,refill,strten)
          use module_base
          use module_types
          implicit none
          !Arguments-------------
          type(atoms_data), intent(in) :: at
          type(wavefunctions_descriptors), intent(in) :: wfd
          type(nonlocal_psp_descriptors), intent(in) :: nlpspd
          logical, intent(in) :: refill
          integer, intent(in) :: iproc
          real(gp), intent(in) :: hx,hy,hz
          type(locreg_descriptors) :: lr
          type(orbitals_data), intent(in) :: orbs
          real(gp), dimension(3,at%astruct%nat), intent(in) :: rxyz
          real(wp), dimension((wfd%nvctr_c+7*wfd%nvctr_f)*orbs%norbp*orbs%nspinor), intent(in) :: psi
          real(wp), dimension(nlpspd%nprojel), intent(inout) :: proj
          real(gp), dimension(3,at%astruct%nat), intent(inout) :: fsep
          real(gp), dimension(6), intent(out) :: strten
        end subroutine nonlocal_forces

        subroutine local_forces(iproc,at,rxyz,hxh,hyh,hzh,&
             n1,n2,n3,n3pi,i3s,n1i,n2i,rho,pot,floc,locstrten,charge)
          use module_base
          use module_types
          implicit none
          !Arguments---------
          type(atoms_data), intent(in) :: at
          integer, intent(in) :: iproc,n1,n2,n3,n3pi,i3s,n1i,n2i
          real(gp), intent(in) :: hxh,hyh,hzh 
          real(gp),intent(out) :: charge
          real(gp), dimension(3,at%astruct%nat), intent(in) :: rxyz
          real(dp), dimension(*), intent(in) :: rho,pot
          real(gp), dimension(3,at%astruct%nat), intent(out) :: floc
          real(gp), dimension(6), intent(out) :: locstrten
        end subroutine local_forces

        subroutine atoms_set_symmetries(atoms, rxyz, disableSym, tol, elecfield)
          use module_base
          use module_types
          implicit none
          type(atoms_data), intent(inout) :: atoms
          real(gp), dimension(3,atoms%astruct%nat), intent(in) :: rxyz
          logical, intent(in) :: disableSym
          real(gp), intent(in) :: tol
          real(gp), intent(in) :: elecfield(3)
        end subroutine atoms_set_symmetries

        subroutine denspot_set_history(denspot, iscf, nspin, &
             & n1i, n2i) !to be removed arguments when denspot has dimensions
          use module_types
          implicit none
          type(DFT_local_fields), intent(inout) :: denspot
          integer, intent(in) :: iscf, n1i, n2i, nspin
        end subroutine denspot_set_history

        subroutine denspot_free_history(denspot)
          use module_types
          implicit none
          type(DFT_local_fields), intent(inout) :: denspot
        end subroutine denspot_free_history

        subroutine kswfn_free_scf_data(KSwfn, freePsit)
          use module_types
          implicit none
          type(DFT_wavefunction), intent(inout) :: KSwfn
          logical, intent(in) :: freePsit
        end subroutine kswfn_free_scf_data

        subroutine evaltoocc(iproc,nproc,filewrite,wf,orbs,occopt)
          use module_base
          use module_types
          implicit none
          logical, intent(in) :: filewrite
          integer, intent(in) :: iproc, nproc
          integer, intent(in) :: occopt      
          real(gp), intent(in) :: wf
          type(orbitals_data), intent(inout) :: orbs
        end subroutine evaltoocc

        subroutine cholesky(iproc, nspin,norbIn, psi, &
          orbs, comms, ndim_ovrlp, ovrlp, norbTot, block1, &
          ispinIn, paw)
          use module_base
          use module_types
          implicit none
          
          integer:: iproc,nvctrp,norbIn, nspin, block1, ispinIn
          type(orbitals_data):: orbs
          type(communications_arrays):: comms
          real(kind=8),dimension(orbs%npsidim_comp),intent(in out):: psi
          integer,dimension(nspin,0:orbs%nkpts):: ndim_ovrlp
          real(kind=8),dimension(ndim_ovrlp(nspin,orbs%nkpts),1):: ovrlp
          integer,dimension(nspin):: norbTot
          type(paw_objects),optional,intent(inout)::paw
        end subroutine cholesky

        subroutine gsChol(iproc, nproc, psi, orthpar, nspinor,&
          orbs, nspin,ndim_ovrlp,norbArr,comms,paw)
          use module_base
          use module_types
          implicit none
          integer, intent(in) :: iproc, nproc, nspinor,nspin
          type(orthon_data), intent(in):: orthpar
          type(orbitals_data):: orbs
          type(communications_arrays), intent(in) :: comms
          integer, dimension(nspin), intent(in) :: norbArr
          integer, dimension(nspin,0:orbs%nkpts), intent(in) :: ndim_ovrlp
          real(wp),dimension(comms%nvctr_par(iproc,0)*orbs%nspinor*orbs%norb),intent(inout):: psi
          type(paw_objects),optional,intent(inout)::paw
        end subroutine gsCHol

        subroutine loewdin(iproc, norbIn, nspinor, block1, ispinIn,&
          orbs, comms, nspin, psit, ovrlp, ndim_ovrlp, norbTot, paw)
          use module_base
          use module_types
          implicit none
          integer,intent(in):: iproc,norbIn, nspinor, nspin, block1, ispinIn
          type(orbitals_data),intent(in):: orbs
          type(communications_arrays),intent(in):: comms
          real(kind=8),dimension(comms%nvctr_par(iproc,0)*orbs%nspinor*orbs%norb),intent(in out):: psit
          integer,dimension(nspin,0:orbs%nkpts):: ndim_ovrlp
          real(kind=8),dimension(ndim_ovrlp(nspin,orbs%nkpts)):: ovrlp
          integer,dimension(nspin):: norbTot
          type(paw_objects),optional,intent(inout)::paw
        end subroutine loewdin

        subroutine gramschmidt(iproc, norbIn, psit, ndim_ovrlp, ovrlp, orbs, nspin,&
          nspinor, comms, norbTot, block1, block2, ispinIn,paw)
          use module_base
          use module_types
          implicit none
          integer,intent(in):: iproc, norbIn, nspin, nspinor, block1, block2, ispinIn
          type(orbitals_data):: orbs
          type(communications_arrays), intent(in) :: comms
          type(paw_objects),optional,intent(inout)::paw
          real(wp),dimension(comms%nvctr_par(iproc,0)*orbs%nspinor*orbs%norb),intent(inout):: psit
          integer,dimension(nspin,0:orbs%nkpts):: ndim_ovrlp
          real(wp),dimension(ndim_ovrlp(nspin,orbs%nkpts)):: ovrlp
          integer,dimension(nspin):: norbTot
        end subroutine gramschmidt

        subroutine orthogonalize(iproc,nproc,orbs,comms,psi,orthpar,paw)
          use module_base
          use module_types
          implicit none
          integer, intent(in) :: iproc,nproc
          type(orbitals_data), intent(in) :: orbs
          type(communications_arrays), intent(in) :: comms
          type(orthon_data), intent(in) :: orthpar
          real(wp), dimension(comms%nvctr_par(iproc,0)*orbs%nspinor*orbs%norb), intent(inout) :: psi
          type(paw_objects),optional,intent(inout) :: paw
        end subroutine orthogonalize
  
        subroutine calculate_density_kernel(iproc, nproc, isKernel, orbs, orbs_tmb, coeff, kernel)
          use module_base
          use module_types
          implicit none
          integer,intent(in):: iproc, nproc
          logical, intent(in) :: isKernel
          type(orbitals_data),intent(in):: orbs, orbs_tmb
          real(8),dimension(orbs_tmb%norb,orbs%norb),intent(in):: coeff
          real(8),dimension(orbs_tmb%norb,orbs_tmb%norb),intent(out):: kernel
        end subroutine calculate_density_kernel

        subroutine reconstruct_kernel(iproc, nproc, iorder, blocksize_dsyev, blocksize_pdgemm, orbs, tmb, overlap_calculated)
          use module_base
          use module_types
          implicit none
          integer,intent(in):: iproc, nproc, iorder, blocksize_dsyev, blocksize_pdgemm
          type(orbitals_data),intent(in):: orbs
          type(DFT_wavefunction),intent(inout):: tmb
          logical,intent(inout):: overlap_calculated
        end subroutine reconstruct_kernel

        subroutine determine_num_orbs_per_gridpoint_new(iproc, nproc, lzd, istartend_c, istartend_f, &
                   istartp_seg_c, iendp_seg_c, istartp_seg_f, iendp_seg_f, &
                   weightp_c, weightp_f, nptsp_c, nptsp_f, weight_c, weight_f, &
                   norb_per_gridpoint_c, norb_per_gridpoint_f)
          use module_base
          use module_types
          implicit none
          integer,intent(in):: iproc, nproc, nptsp_c, nptsp_f, istartp_seg_c, iendp_seg_c, istartp_seg_f, iendp_seg_f
          type(local_zone_descriptors),intent(in):: lzd
          integer,dimension(2,0:nproc-1),intent(in):: istartend_c, istartend_f
          real(8),intent(in):: weightp_c, weightp_f
          real(8),dimension(0:lzd%glr%d%n1,0:lzd%glr%d%n2,0:lzd%glr%d%n3),intent(in):: weight_c, weight_f
          integer,dimension(nptsp_c),intent(out):: norb_per_gridpoint_c
          integer,dimension(nptsp_f),intent(out):: norb_per_gridpoint_f
        end subroutine determine_num_orbs_per_gridpoint_new

        subroutine iguess_generator(izatom,ielpsp,zion,psppar,npspcode,ngv,ngc,nlccpar,ng,nl,&
              &   nmax_occ,noccmax,lmax,occup,expo,psiat,enlargerprb,quartic_prefactor)
           use module_base
           implicit none
           logical, intent(in) :: enlargerprb
           integer, intent(in) :: ng,npspcode,nmax_occ,lmax,noccmax,ielpsp,izatom,ngv,ngc
           real(gp), intent(in) :: zion
           integer, dimension(lmax+1), intent(in) :: nl
           !real(gp), dimension(0:4,0:6), intent(in) :: psppar
           real(gp), intent(in) :: psppar
           !real(gp), dimension(0:4,max((ngv*(ngv+1)/2)+(ngc*(ngc+1)/2),1)), intent(in) :: nlccpar
           real(gp),  intent(in) :: nlccpar
           real(gp), dimension(noccmax,lmax+1), intent(in) :: occup
           real(gp), dimension(ng+1), intent(out) :: expo
           real(gp), dimension(ng+1,nmax_occ), intent(out) :: psiat
           real(gp),intent(in),optional:: quartic_prefactor
        end subroutine iguess_generator

        subroutine allocate_convolutions_bounds(ab, subname, bounds)
          use module_base
          use module_types
          implicit none
          integer,intent(in):: ab
          character(len=*),intent(in):: subname
          type(convolutions_bounds),intent(out):: bounds
        end subroutine allocate_convolutions_bounds

        subroutine pulay_correction(iproc, nproc, orbs, at, rxyz, nlpspd, proj, SIC, denspot, GPU, tmb, fpulay)
          use module_base
          use module_types
          implicit none
          integer,intent(in):: iproc, nproc
          type(orbitals_data),intent(in):: orbs
          type(atoms_data),intent(in):: at
          real(8),dimension(at%astruct%nat),intent(in):: rxyz
          type(nonlocal_psp_descriptors),intent(in):: nlpspd
          real(wp),dimension(nlpspd%nprojel),intent(inout):: proj
          type(SIC_data),intent(in):: SIC
          type(DFT_local_fields), intent(inout) :: denspot
          type(GPU_pointers),intent(inout):: GPU
          type(DFT_wavefunction),intent(inout):: tmb
          real(8),dimension(3,at%astruct%nat),intent(out):: fpulay
        end subroutine pulay_correction

        subroutine create_large_tmbs(iproc, nproc, KSwfn, tmb, denspot, input, at, rxyz, lowaccur_converged)
          use module_base
          use module_types
          implicit none
          integer,intent(in):: iproc, nproc
          type(DFT_Wavefunction),intent(inout):: KSwfn, tmb
          type(DFT_local_fields),intent(in):: denspot
          type(input_variables),intent(in):: input
          type(atoms_data),intent(in):: at
          real(8),dimension(3,at%astruct%nat),intent(in):: rxyz
          logical,intent(in):: lowaccur_converged
        end subroutine create_large_tmbs


        subroutine solvePrecondEquation(iproc,nproc,lr,ncplx,ncong,cprecr,&
             hx,hy,hz,kx,ky,kz,x,  rxyzParab, orbs, potentialPrefac, confPotOrder)
          use module_base
          use module_types
          implicit none
          integer, intent(in) :: iproc,nproc,ncong,ncplx,confPotOrder
          real(gp), intent(in) :: hx,hy,hz,cprecr,kx,ky,kz
          type(locreg_descriptors), intent(in) :: lr
          real(wp), intent(inout) :: x
          real(8),dimension(3),intent(in):: rxyzParab
          type(orbitals_data), intent(in):: orbs
          real(8):: potentialPrefac
        end subroutine solvePrecondEquation

        subroutine derivatives_with_orthoconstraint(iproc, nproc, tmb, tmbder)
          use module_base
          use module_types
          implicit none
          integer,intent(in):: iproc, nproc
          type(DFT_wavefunction),intent(in):: tmb
          type(DFT_wavefunction),intent(inout):: tmbder
        end subroutine derivatives_with_orthoconstraint

        subroutine init_local_work_arrays(n1, n2, n3, nfl1, nfu1, nfl2, nfu2, nfl3, nfu3, with_confpot, work, subname)
          use module_base
          use module_types
          implicit none
          integer,intent(in)::n1, n2, n3, nfl1, nfu1, nfl2, nfu2, nfl3, nfu3
          logical,intent(in):: with_confpot
          type(workarrays_quartic_convolutions),intent(inout):: work
          character(len=*),intent(in):: subname
        end subroutine init_local_work_arrays

        subroutine psi_to_kinpsi(iproc,npsidim_orbs,orbs,lzd,psi,hpsi,ekin_sum)
          use module_base
          use module_types
          implicit none
          integer, intent(in) :: iproc,npsidim_orbs
          type(orbitals_data), intent(in) :: orbs
          type(local_zone_descriptors), intent(in) :: Lzd
          real(wp), dimension(orbs%npsidim_orbs), intent(in) :: psi
          real(gp), intent(out) :: ekin_sum
          real(wp), dimension(orbs%npsidim_orbs), intent(inout) :: hpsi
        end subroutine psi_to_kinpsi

        subroutine copy_old_supportfunctions(iproc,orbs,lzd,phi,lzd_old,phi_old)
          use module_base
          use module_types
          implicit none
          integer,intent(in) :: iproc
          type(orbitals_data), intent(in) :: orbs
          type(local_zone_descriptors), intent(in) :: lzd
          type(local_zone_descriptors), intent(inout) :: lzd_old
          real(wp), dimension(:), pointer :: phi,phi_old
        end subroutine copy_old_supportfunctions

        subroutine input_memory_linear(iproc, nproc, at, KSwfn, tmb, tmb_old, denspot, input, &
                   rxyz_old, rxyz, denspot0, energs, nlpspd, proj, GPU)
          use module_base
          use module_types
          implicit none
          integer,intent(in) :: iproc, nproc
          type(atoms_data), intent(inout) :: at
          type(DFT_wavefunction),intent(inout):: KSwfn
          type(DFT_wavefunction),intent(inout):: tmb, tmb_old
          type(DFT_local_fields), intent(inout) :: denspot
          type(input_variables),intent(in):: input
          real(gp),dimension(3,at%astruct%nat),intent(in) :: rxyz_old, rxyz
          real(8),dimension(max(denspot%dpbox%ndims(1)*denspot%dpbox%ndims(2)*denspot%dpbox%n3p,1)),intent(out):: denspot0
          type(energy_terms),intent(inout):: energs
          type(nonlocal_psp_descriptors), intent(in) :: nlpspd
          real(kind=8), dimension(:), pointer :: proj
          type(GPU_pointers), intent(inout) :: GPU
        end subroutine input_memory_linear

        subroutine copy_old_coefficients(norb_tmb, coeff, coeff_old)
          use module_base
          implicit none
          integer,intent(in):: norb_tmb
          real(8),dimension(:,:),pointer:: coeff, coeff_old
        end subroutine copy_old_coefficients

        subroutine copy_old_inwhichlocreg(norb_tmb, inwhichlocreg, inwhichlocreg_old, onwhichatom, onwhichatom_old)
          use module_base
          implicit none
          integer,intent(in):: norb_tmb
          integer,dimension(:),pointer:: inwhichlocreg, inwhichlocreg_old, onwhichatom, onwhichatom_old
        end subroutine copy_old_inwhichlocreg

        subroutine reformat_supportfunctions(iproc,at,rxyz_old,rxyz,add_derivatives,tmb,ndim_old,lzd_old,&
               frag_trans,psi_old,phi_array_old)
          use module_base
          use module_types
          use module_fragments
          implicit none
          integer, intent(in) :: iproc,ndim_old
          type(atoms_data), intent(in) :: at
          real(gp), dimension(3,at%astruct%nat), intent(in) :: rxyz,rxyz_old
          type(DFT_wavefunction), intent(inout) :: tmb
          type(local_zone_descriptors), intent(in) :: lzd_old
          type(fragment_transformation), dimension(tmb%orbs%norbp), intent(in) :: frag_trans
          real(wp), dimension(:), pointer :: psi_old
          type(phi_array), dimension(tmb%orbs%norbp), optional, intent(in) :: phi_array_old
          logical, intent(in) :: add_derivatives
        end subroutine reformat_supportfunctions

        subroutine get_derivative_supportfunctions(ndim, hgrid, lzd, lorbs, phi, phid)
          use module_base
          use module_types
          implicit none
          integer,intent(in):: ndim
          real(kind=8),intent(in) :: hgrid
          type(local_zone_descriptors),intent(in) :: lzd
          type(orbitals_data),intent(in) :: lorbs
          real(kind=8),dimension(lorbs%npsidim_orbs),intent(in) :: phi !< Basis functions
          real(kind=8),dimension(3*lorbs%npsidim_orbs),intent(inout) :: phid  !< Derivative basis functions
        end subroutine get_derivative_supportfunctions

        subroutine normalize_transposed(iproc, nproc, orbs, collcom, psit_c, psit_f, norm)
          use module_base
          use module_types
          implicit none
          integer,intent(in):: iproc, nproc
          type(orbitals_data),intent(in):: orbs
          type(collective_comms),intent(in):: collcom
          real(8),dimension(collcom%ndimind_c),intent(inout):: psit_c
          real(8),dimension(7*collcom%ndimind_f),intent(inout):: psit_f
          real(8),dimension(orbs%norb),intent(out):: norm
        end subroutine normalize_transposed


        subroutine determine_locregSphere_parallel(iproc,nproc,nlr,hx,hy,hz,astruct,orbs,Glr,Llr,calculateBounds)!,outofzone)
          use module_base
          use module_types
          implicit none
          integer, intent(in) :: iproc,nproc
          integer, intent(in) :: nlr
          real(gp), intent(in) :: hx,hy,hz
          type(atomic_structure),intent(in) :: astruct
          type(orbitals_data),intent(in) :: orbs
          type(locreg_descriptors), intent(in) :: Glr
          type(locreg_descriptors), dimension(nlr), intent(out) :: Llr
          logical,dimension(nlr),intent(in) :: calculateBounds
        end subroutine determine_locregSphere_parallel

        subroutine communicate_locreg_descriptors_keys(iproc, nproc, nlr, glr, llr, orbs, orbsder, rootarr)
           use module_base
           use module_types
           implicit none
           integer,intent(in):: iproc, nproc, nlr
           type(locreg_descriptors),intent(in) :: glr
           type(locreg_descriptors),dimension(nlr),intent(inout) :: llr
           type(orbitals_data),intent(in) :: orbs, orbsder
           integer,dimension(orbs%norb),intent(in) :: rootarr
        end subroutine communicate_locreg_descriptors_keys

        subroutine communicate_basis_for_density_collective(iproc, nproc, lzd, npsidim, orbs, lphi, collcom_sr)
          use module_base
          use module_types
          implicit none
          integer,intent(in) :: iproc, nproc, npsidim
          type(local_zone_descriptors),intent(in) :: lzd
          type(orbitals_data),intent(in) :: orbs
          real(kind=8),dimension(npsidim),intent(in) :: lphi
          type(collective_comms),intent(inout) :: collcom_sr
        end subroutine communicate_basis_for_density_collective

        subroutine init_collective_comms_sumro(iproc, nproc, lzd, orbs, nscatterarr, collcom_sr)
          use module_base
          use module_types
          implicit none
          integer,intent(in) :: iproc, nproc
          type(local_zone_descriptors),intent(in) :: lzd
          type(orbitals_data),intent(in) :: orbs
          integer,dimension(0:nproc-1,4),intent(in) :: nscatterarr !n3d,n3p,i3s+i3xcsh-1,i3xcsh
          type(collective_comms),intent(inout) :: collcom_sr
        end subroutine init_collective_comms_sumro

        subroutine sumrho_for_TMBs(iproc, nproc, hx, hy, hz, collcom_sr, denskern, ndimrho, rho, print_results)
          use module_base
          use module_types
          implicit none
          integer,intent(in) :: iproc, nproc, ndimrho
          real(kind=8),intent(in) :: hx, hy, hz
          type(collective_comms),intent(in) :: collcom_sr
          type(sparseMatrix),intent(in) :: denskern
          real(kind=8),dimension(ndimrho),intent(out) :: rho
          logical,intent(in),optional :: print_results
        end subroutine sumrho_for_TMBs

        subroutine get_weights_sumrho(iproc, nproc, orbs, lzd, nscatterarr, &
                   weight_tot, weight_ideal, weights_per_slice, weights_per_zpoint)
          use module_base
          use module_types
          implicit none
          integer,intent(in) :: iproc, nproc
          type(orbitals_data),intent(in) :: orbs
          type(local_zone_descriptors),intent(in) :: lzd
          integer,dimension(0:nproc-1,4),intent(in) :: nscatterarr !n3d,n3p,i3s+i3xcsh-1,i3xcsh
          real(kind=8),intent(out) :: weight_tot, weight_ideal
          real(kind=8),dimension(0:nproc-1),intent(out) :: weights_per_slice
          real(kind=8),dimension(lzd%glr%d%n3i),intent(out) :: weights_per_zpoint
        end subroutine get_weights_sumrho

        subroutine assign_weight_to_process_sumrho(iproc, nproc, weight_tot, weight_ideal, weights_per_slice, &
                   lzd, orbs, nscatterarr, istartend, nptsp)
          use module_base
          use module_types
          implicit none
          integer,intent(in) :: iproc, nproc
          real(kind=8),intent(in) :: weight_tot, weight_ideal
          real(kind=8),dimension(0:nproc-1),intent(in) :: weights_per_slice
          type(local_zone_descriptors),intent(in) :: lzd
          type(orbitals_data),intent(in) :: orbs
          integer,dimension(0:nproc-1,4),intent(in) :: nscatterarr !n3d,n3p,i3s+i3xcsh-1,i3xcsh
          integer,dimension(2,0:nproc-1),intent(out) :: istartend
          integer,intent(out) :: nptsp
        end subroutine assign_weight_to_process_sumrho

        subroutine determine_num_orbs_per_gridpoint_sumrho(iproc, nproc, nptsp, lzd, orbs, &
                   istartend, weight_tot, weights_per_zpoint, norb_per_gridpoint)
          use module_base
          use module_types
          implicit none
          integer,intent(in) :: iproc, nproc, nptsp
          type(local_zone_descriptors),intent(in) :: lzd
          type(orbitals_data),intent(in) :: orbs
          integer,dimension(2,0:nproc-1),intent(in) :: istartend
          real(kind=8),intent(in) :: weight_tot
          real(kind=8),dimension(lzd%glr%d%n3i),intent(in) :: weights_per_zpoint
          integer,dimension(nptsp),intent(out) :: norb_per_gridpoint
        end subroutine determine_num_orbs_per_gridpoint_sumrho

        subroutine determine_communication_arrays_sumrho(iproc, nproc, nptsp, lzd, orbs, &
                   istartend, norb_per_gridpoint, nsendcounts, nsenddspls, nrecvcounts, &
                   nrecvdspls, ndimpsi, ndimind)
          use module_base
          use module_types
          implicit none
          integer,intent(in) :: iproc, nproc, nptsp
          type(local_zone_descriptors),intent(in) :: lzd
          type(orbitals_data),intent(in) :: orbs
          integer,dimension(2,0:nproc-1),intent(in) :: istartend
          integer,dimension(nptsp),intent(in) :: norb_per_gridpoint
          integer,dimension(0:nproc-1),intent(out) :: nsendcounts, nsenddspls, nrecvcounts, nrecvdspls
          integer,intent(out) :: ndimpsi, ndimind
        end subroutine determine_communication_arrays_sumrho

        subroutine get_switch_indices_sumrho(iproc, nproc, nptsp, ndimpsi, ndimind, lzd, orbs, istartend, &
                   norb_per_gridpoint, nsendcounts, nsenddspls, nrecvcounts, nrecvdspls, &
                   isendbuf, irecvbuf, iextract, iexpand, indexrecvorbital)
          use module_base
          use module_types
          implicit none
          integer,intent(in) :: iproc, nproc, nptsp, ndimpsi, ndimind
          type(local_zone_descriptors),intent(in) :: lzd
          type(orbitals_data),intent(in) :: orbs
          integer,dimension(2,0:nproc-1),intent(in) :: istartend
          integer,dimension(nptsp),intent(in) :: norb_per_gridpoint
          integer,dimension(0:nproc-1),intent(in) :: nsendcounts, nsenddspls, nrecvcounts, nrecvdspls
          integer,dimension(ndimpsi),intent(out) :: isendbuf, irecvbuf
          integer,dimension(ndimind),intent(out) :: iextract, iexpand, indexrecvorbital
        end subroutine get_switch_indices_sumrho

        subroutine communication_arrays_repartitionrho(iproc, nproc, lzd, nscatterarr, istartend, &
                   nsendcounts_repartitionrho, nsenddspls_repartitionrho, &
                   nrecvcounts_repartitionrho, nrecvdspls_repartitionrho)
          use module_base
          use module_types
          implicit none
          integer,intent(in) :: iproc, nproc
          type(local_zone_descriptors),intent(in) :: lzd
          integer,dimension(0:nproc-1,4),intent(in) :: nscatterarr !n3d,n3p,i3s+i3xcsh-1,i3xcsh
          integer,dimension(2,0:nproc-1),intent(in) :: istartend
          integer,dimension(0:nproc-1),intent(out) :: nsendcounts_repartitionrho, nsenddspls_repartitionrho
          integer,dimension(0:nproc-1),intent(out) :: nrecvcounts_repartitionrho, nrecvdspls_repartitionrho
        end subroutine communication_arrays_repartitionrho

        subroutine foe(iproc, nproc, orbs, foe_obj, &
                   tmprtr, mode, ham, ovrlp, fermi, ebs)
          use module_base
          use module_types
          implicit none
          integer,intent(in) :: iproc, nproc
          type(orbitals_data),intent(in) :: orbs
          type(foe_data),intent(inout) :: foe_obj
          real(kind=8),intent(inout) :: tmprtr
          integer,intent(in) :: mode
          type(sparseMatrix),intent(in) :: ovrlp, ham
          type(sparseMatrix),intent(inout) :: fermi
          real(kind=8),intent(out) :: ebs
        end subroutine foe

        subroutine kswfn_init_comm(wfn, in, atoms, dpbox, iproc, nproc)
          use module_types
          implicit none
          integer, intent(in) :: iproc, nproc
          type(DFT_wavefunction), intent(inout) :: wfn
          type(input_variables), intent(in) :: in
          type(atoms_data),intent(in) :: atoms
          type(denspot_distribution), intent(in) :: dpbox
        end subroutine kswfn_init_comm


        subroutine nonlocal_forces_linear(iproc,nproc,npsidim_orbs,lr,hx,hy,hz,at,rxyz,&
             orbs,nlpspd,proj,lzd,collcom,phi,denskern,fsep,refill,strten)
          use module_base
          use module_types
          implicit none
          type(atoms_data), intent(in) :: at
          type(local_zone_descriptors), intent(in) :: lzd
          type(collective_comms),intent(in) :: collcom
          type(nonlocal_psp_descriptors), intent(in) :: nlpspd
          logical, intent(in) :: refill
          integer, intent(in) :: iproc, nproc, npsidim_orbs
          real(gp), intent(in) :: hx,hy,hz
          type(locreg_descriptors) :: lr
          type(orbitals_data), intent(in) :: orbs
          real(gp), dimension(3,at%astruct%nat), intent(in) :: rxyz
          real(wp), dimension(npsidim_orbs), intent(in) :: phi
          type(SparseMatrix),intent(in) :: denskern
          real(wp), dimension(nlpspd%nprojel), intent(inout) :: proj
          real(gp), dimension(3,at%astruct%nat), intent(inout) :: fsep
          real(gp), dimension(6), intent(out) :: strten
        end subroutine nonlocal_forces_linear

        subroutine calculate_overlap_transposed(iproc, nproc, orbs, collcom, &
                   psit_c1, psit_c2, psit_f1, psit_f2, ovrlp)
          use module_base
          use module_types
          implicit none
          
          ! Calling arguments
          integer,intent(in) :: iproc, nproc
          type(orbitals_data),intent(in) :: orbs
          type(collective_comms),intent(in) :: collcom
          real(kind=8),dimension(collcom%ndimind_c),intent(in) :: psit_c1, psit_c2
          real(kind=8),dimension(7*collcom%ndimind_f),intent(in) :: psit_f1, psit_f2
          type(sparseMatrix),intent(inout) :: ovrlp
        end subroutine calculate_overlap_transposed

        subroutine build_linear_combination_transposed(collcom, sparsemat, psitwork_c, psitwork_f, &
             reset, psit_c, psit_f, iproc)
          use module_base
          use module_types
          implicit none
          
          ! Calling arguments
          type(sparseMatrix),intent(in) :: sparsemat
          type(collective_comms),intent(in) :: collcom
          real(kind=8),dimension(collcom%ndimind_c),intent(in) :: psitwork_c
          real(kind=8),dimension(7*collcom%ndimind_f),intent(in) :: psitwork_f
          logical,intent(in) :: reset
          real(kind=8),dimension(collcom%ndimind_c),intent(inout) :: psit_c
          real(kind=8),dimension(7*collcom%ndimind_f),intent(inout) :: psit_f
          integer, intent(in) :: iproc
        end subroutine build_linear_combination_transposed

        subroutine sparsemm(nseq, a_seq, b, c, norb, norbp, ivectorindex, nout, onedimindices)
          use module_base
          use module_types
          implicit none
          integer, intent(in) :: norb,norbp,nseq
          real(kind=8), dimension(norb,norbp),intent(in) :: b
          real(kind=8), dimension(nseq),intent(in) :: a_seq
          real(kind=8), dimension(norb,norbp), intent(out) :: c
          integer,dimension(nseq),intent(in) :: ivectorindex
          integer,intent(in) :: nout
          integer,dimension(4,nout) :: onedimindices
        end subroutine sparsemm

        subroutine axpy_kernel_vectors(norbp, norb, nout, onedimindices, a, x, y)
          use module_base
          use module_types
          implicit none
          integer,intent(in) :: norbp, norb, nout
          integer,dimension(4,nout),intent(in) :: onedimindices
          real(kind=8),intent(in) :: a
          real(kind=8),dimension(norb,norbp),intent(in) :: x
          real(kind=8),dimension(norb,norbp),intent(inout) :: y
        end subroutine axpy_kernel_vectors

        subroutine axbyz_kernel_vectors(norbp, norb, nout, onedimindices, a, x, b, y, z)
          use module_base
          use module_types
          implicit none
          integer,intent(in) :: norbp, norb, nout
          integer,dimension(4,nout),intent(in) :: onedimindices
          real(8),intent(in) :: a, b
          real(kind=8),dimension(norb,norbp),intent(in) :: x, y
          real(kind=8),dimension(norb,norbp),intent(out) :: z
        end subroutine axbyz_kernel_vectors

        subroutine copy_kernel_vectors(norbp, norb, nout, onedimindices, a, b)
          use module_base
          use module_types
          implicit none
          integer,intent(in) :: norbp, norb, nout
          integer,dimension(4,nout),intent(in) :: onedimindices
          real(kind=8),dimension(norb,norbp),intent(in) :: a
          real(kind=8),dimension(norb,norbp),intent(out) :: b
        end subroutine copy_kernel_vectors

        subroutine chebyshev_clean(iproc, nproc, npl, cc, orbs, foe_obj, sparsemat, kernel, ham_compr, &
                   ovrlp_compr, calculate_SHS, nsize_polynomial, SHS, fermi, penalty_ev, chebyshev_polynomials)
          use module_base
          use module_types
          implicit none
          integer,intent(in) :: iproc, nproc, npl, nsize_polynomial
          real(8),dimension(npl,3),intent(in) :: cc
          type(orbitals_data),intent(in) :: orbs
          type(foe_data),intent(in) :: foe_obj
          type(sparseMatrix), intent(in) :: sparsemat, kernel
          real(kind=8),dimension(sparsemat%nvctr),intent(in) :: ham_compr, ovrlp_compr
          logical,intent(in) :: calculate_SHS
          real(kind=8),dimension(sparsemat%nvctr),intent(inout) :: SHS
          real(kind=8),dimension(orbs%norb,orbs%norbp),intent(out) :: fermi
          real(kind=8),dimension(orbs%norb,orbs%norbp,2),intent(out) :: penalty_ev
          real(kind=8),dimension(nsize_polynomial,npl),intent(out) :: chebyshev_polynomials
        end subroutine chebyshev_clean

        subroutine init_onedimindices(norbp, isorb, foe_obj, sparsemat, nout, onedimindices)
          use module_base
          use module_types
          implicit none
        
          ! Calling arguments
          integer,intent(in) :: norbp, isorb
          type(foe_data),intent(in) :: foe_obj
          type(sparseMatrix),intent(in) :: sparsemat
          integer,intent(out) :: nout
          integer,dimension(:,:),pointer :: onedimindices
        end subroutine init_onedimindices

        subroutine enable_sequential_acces_vector(norbp, norb, isorb, foe_obj, b, nseq, bseq, indexarr)
          use module_base
          use module_types
          implicit none
          integer,intent(in) :: norbp, norb, isorb
          type(foe_data),intent(in) :: foe_obj
          real(kind=8),dimension(norb,norbp),intent(in) :: b
          integer,intent(out) :: nseq
          real(kind=8),dimension(:),pointer,intent(out) :: bseq
          integer,dimension(norb,norbp),intent(out) :: indexarr
        end subroutine enable_sequential_acces_vector

        subroutine set_variables_for_hybrid(nlr, input, at, orbs, lowaccur_converged, confdatarr, &
                   target_function, nit_basis, nit_scc, mix_hist, locrad, alpha_mix, convCritMix)
          use module_base
          use module_types
          implicit none
          integer,intent(in) :: nlr
          type(input_variables),intent(in) :: input
          type(atoms_data),intent(in) :: at
          type(orbitals_data),intent(in) :: orbs
          logical,intent(out) :: lowaccur_converged
          type(confpot_data),dimension(orbs%norbp),intent(inout) :: confdatarr
          integer,intent(out) :: target_function, nit_basis, nit_scc, mix_hist
          real(kind=8),dimension(nlr),intent(out) :: locrad
          real(kind=8),intent(out) :: alpha_mix, convCritMix
        end subroutine set_variables_for_hybrid

        subroutine locreg_bounds(n1,n2,n3,nfl1,nfu1,nfl2,nfu2,nfl3,nfu3,wfd,bounds)
          use module_base
          use module_types
          implicit none
          integer, intent(in) :: n1,n2,n3
          integer, intent(in) :: nfl1,nfu1,nfl2,nfu2,nfl3,nfu3
          type(wavefunctions_descriptors), intent(in) :: wfd
          type(convolutions_bounds), intent(out) :: bounds
        end subroutine locreg_bounds

        subroutine wfd_to_logrids(n1,n2,n3,wfd,logrid_c,logrid_f)
          use module_base
          use module_types
          implicit none
          integer, intent(in) :: n1,n2,n3
          type(wavefunctions_descriptors), intent(in) :: wfd
          logical, dimension(0:n1,0:n2,0:n3), intent(out) :: logrid_c,logrid_f
        end subroutine wfd_to_logrids

        subroutine make_bounds(n1,n2,n3,logrid,ibyz,ibxz,ibxy)
           implicit none
           integer, intent(in) :: n1,n2,n3
           logical, dimension(0:n1,0:n2,0:n3), intent(in) :: logrid
           integer, dimension(2,0:n2,0:n3), intent(out) :: ibyz
           integer, dimension(2,0:n1,0:n3), intent(out) :: ibxz
           integer, dimension(2,0:n1,0:n2), intent(out) :: ibxy
        end subroutine make_bounds

        subroutine make_all_ib(n1,n2,n3,nfl1,nfu1,nfl2,nfu2,nfl3,nfu3,&
             ibxy_c,ibzzx_c,ibyyzz_c,ibxy_f,ibxy_ff,ibzzx_f,ibyyzz_f,&
             ibyz_c,ibzxx_c,ibxxyy_c,ibyz_f,ibyz_ff,ibzxx_f,ibxxyy_f,ibyyzz_r)
          use module_base
          implicit none
          integer,intent(in)::n1,n2,n3,nfl1,nfu1,nfl2,nfu2,nfl3,nfu3
          integer :: i1,i2,i3,i_stat,i_all !n(c) m1,m2,m3
          integer,intent(in):: ibyz_c(2,0:n2,0:n3),ibxy_c(2,0:n1,0:n2)
          integer,intent(in):: ibyz_f(2,0:n2,0:n3),ibxy_f(2,0:n1,0:n2)
          integer,intent(inout):: ibzzx_c(2,-14:2*n3+16,0:n1) 
          integer,intent(out):: ibyyzz_c(2,-14:2*n2+16,-14:2*n3+16)
          integer,intent(out):: ibxy_ff(2,nfl1:nfu1,nfl2:nfu2)
          integer,intent(inout):: ibzzx_f(2,-14+2*nfl3:2*nfu3+16,nfl1:nfu1) 
          integer,intent(out):: ibyyzz_f(2,-14+2*nfl2:2*nfu2+16,-14+2*nfl3:2*nfu3+16)
          integer,intent(out):: ibzxx_c(2,0:n3,-14:2*n1+16) ! extended boundary arrays
          integer,intent(out):: ibxxyy_c(2,-14:2*n1+16,-14:2*n2+16)
          integer,intent(inout):: ibyz_ff(2,nfl2:nfu2,nfl3:nfu3)
          integer,intent(out):: ibzxx_f(2,nfl3:nfu3,2*nfl1-14:2*nfu1+16)
          integer,intent(out):: ibxxyy_f(2,2*nfl1-14:2*nfu1+16,2*nfl2-14:2*nfu2+16)
          character(len=*), parameter :: subname=' make_all_ib'
          logical,allocatable:: logrid_big(:)
          integer,intent(out):: ibyyzz_r(2,-14:2*n2+16,-14:2*n3+16)
        end subroutine make_all_ib

        subroutine make_ib_inv(logrid_big,ibxy,ibzzx,ibyyzz,nfl1,nfu1,nfl2,nfu2,nfl3,nfu3)
          implicit none
          integer, intent(in) :: nfl1,nfu1,nfl2,nfu2,nfl3,nfu3
          integer,intent(in):: ibxy(2,nfl1:nfu1,nfl2:nfu2)
          integer,intent(inout):: ibzzx(2,-14+2*nfl3:2*nfu3+16,nfl1:nfu1) 
          integer,intent(out):: ibyyzz(2,-14+2*nfl2:2*nfu2+16,-14+2*nfl3:2*nfu3+16)
          logical, intent(inout) :: logrid_big(nfl3:nfu3,2*nfl1-14:2*nfu1+16,2*nfl2-14:2*nfu2+16)! work array
          integer :: nt
        end subroutine make_ib_inv

        subroutine ib_to_logrid_inv(ib,logrid,nfl,nfu,ndat)
          implicit none
          integer, intent(in) :: ndat,nfl,nfu
          integer, intent(in) :: ib(2,ndat)! input
          logical, intent(out) :: logrid(-14+2*nfl:2*nfu+16,ndat)! output
        end subroutine ib_to_logrid_inv

        subroutine ib_from_logrid_inv(ib,logrid,ml1,mu1,ndat)
          implicit none
          integer, intent(in) :: ml1,mu1,ndat
          integer, intent(out) :: ib(2,ndat)
          logical, intent(in) :: logrid(ndat,ml1:mu1)
        end subroutine ib_from_logrid_inv

        subroutine squares(ib,n2,n3)
          implicit none
          integer,intent(in)::n2,n3
          integer,intent(inout)::ib(2,0:n2,0:n3)
        end subroutine squares

        subroutine make_ib_c(logrid_big,ibyz,ibzxx,ibxxyy,n1,n2,n3)
          implicit none
          integer nt,n1,n2,n3
          integer ibyz(2,0:n2,0:n3)! input
          integer ibzxx(2,0:n3,-14:2*n1+16)!output
          integer ibxxyy(2,-14:2*n1+16,-14:2*n2+16)!output
          logical logrid_big(0:n3,-14:2*n1+16,-14:2*n2+16)! work array
        end subroutine make_ib_c

        subroutine ib_to_logrid_rot(ib,logrid,nfl,nfu,ndat)
          implicit none
          integer ndat,nfl,nfu,l,i
          integer ib(2,ndat)! input
          logical logrid(ndat,-14+2*nfl:2*nfu+16)! output
        end subroutine ib_to_logrid_rot

        subroutine ib_from_logrid(ib,logrid,ml1,mu1,ndat)
          implicit none
          integer i,i1
          integer ml1,mu1,ndat
          integer ib(2,ndat)
          logical logrid(ml1:mu1,ndat)
        end subroutine ib_from_logrid

        subroutine make_ib(logrid_big,ibyz,ibzxx,ibxxyy,nfl1,nfu1,nfl2,nfu2,nfl3,nfu3)
          implicit none
          integer nt,nfl1,nfu1,nfl2,nfu2,nfl3,nfu3
          integer ibyz(  2,nfl2:nfu2,nfl3:nfu3)! input
          integer ibzxx( 2,          nfl3:nfu3,2*nfl1-14:2*nfu1+16)!output
          integer ibxxyy(2,                    2*nfl1-14:2*nfu1+16,2*nfl2-14:2*nfu2+16)!output
          logical logrid_big(           nfl3:nfu3,2*nfl1-14:2*nfu1+16,2*nfl2-14:2*nfu2+16)! work array
        end subroutine make_ib

        subroutine squares_1d(ib,nfl2,nfu2,nfl3,nfu3)
          implicit none
          integer,intent(in) :: nfl2,nfu2,nfl3,nfu3
          integer,intent(inout) :: ib(2,nfl2:nfu2,nfl3:nfu3)
        end subroutine squares_1d

        subroutine determine_sequential_length(norbp, isorb, norb, foe_obj, sparsemat, nseq, nmaxsegk, nmaxvalk)
          use module_base
          use module_types
          implicit none
          integer,intent(in) :: norbp, isorb, norb
          type(foe_data),intent(in) :: foe_obj
          type(sparseMatrix),intent(in) :: sparsemat
          integer,intent(out) :: nseq, nmaxsegk, nmaxvalk
        end subroutine determine_sequential_length

        subroutine get_arrays_for_sequential_acces(norbp, isorb, norb, foe_obj, sparsemat, nseq, nmaxsegk, nmaxvalk, &
                   istindexarr, ivectorindex)
          use module_base
          use module_types
          implicit none
          integer,intent(in) :: norbp, isorb, norb, nseq, nmaxsegk, nmaxvalk
          type(foe_data),intent(in) :: foe_obj
          type(sparseMatrix),intent(in) :: sparsemat
          integer,dimension(nmaxvalk,nmaxsegk,norbp),intent(out) :: istindexarr
          integer,dimension(nseq),intent(out) :: ivectorindex
        end subroutine get_arrays_for_sequential_acces

        subroutine sequential_acces_matrix(norbp, isorb, norb, foe_obj, sparsemat, a, nseq, nmaxsegk, nmaxvalk, a_seq)
          use module_base
          use module_types
          implicit none
          integer,intent(in) :: norbp, isorb, norb, nseq, nmaxsegk, nmaxvalk
          type(foe_data),intent(in) :: foe_obj
          type(sparseMatrix),intent(in) :: sparsemat
          real(kind=8),dimension(sparsemat%nvctr),intent(in) :: a
          real(kind=8),dimension(nseq),intent(out) :: a_seq
        end subroutine sequential_acces_matrix

        subroutine overlapPowerPlusMinusOneHalf_old(iproc, nproc, comm, methTransformOrder, blocksize_dsyev, &
                   blocksize_pdgemm, norb, ovrlp, inv_ovrlp_half, plusminus, orbs)
          use module_base
          use module_types
          implicit none
  
          integer,intent(in) :: iproc, nproc, norb, comm, methTransformOrder, blocksize_dsyev, blocksize_pdgemm
          real(kind=8),dimension(norb,norb),intent(in) :: ovrlp
          real(kind=8),dimension(norb,norb),intent(inout) :: inv_ovrlp_half
          logical, intent(in) :: plusminus
          type(orbitals_data), optional, intent(in) :: orbs
        end subroutine overlapPowerPlusMinusOneHalf_old

        subroutine orthonormalize_subset(iproc, nproc, methTransformOverlap, npsidim_orbs, &
                   orbs, at, minorbs_type, maxorbs_type, lzd, ovrlp, inv_ovrlp_half, collcom, orthpar, &
                   lphi, psit_c, psit_f, can_use_transposed)
          use module_base
          use module_types
          implicit none
          integer,intent(in) :: iproc,nproc,methTransformOverlap,npsidim_orbs
          type(orbitals_data),intent(in) :: orbs
          type(atoms_data),intent(in) :: at
          integer,dimension(at%astruct%ntypes),intent(in) :: minorbs_type, maxorbs_type
          type(local_zone_descriptors),intent(in) :: lzd
          type(sparseMatrix),intent(inout) :: ovrlp
          type(sparseMatrix),intent(inout) :: inv_ovrlp_half ! technically inv_ovrlp structure, but same pattern
          type(collective_comms),intent(in) :: collcom
          type(orthon_data),intent(in) :: orthpar
          real(kind=8),dimension(npsidim_orbs), intent(inout) :: lphi
          real(kind=8),dimension(:),pointer :: psit_c, psit_f
          logical,intent(inout) :: can_use_transposed
        end subroutine orthonormalize_subset

        subroutine gramschmidt_subset(iproc, nproc, methTransformOverlap, npsidim_orbs, &
                   orbs, at, minorbs_type, maxorbs_type, lzd, ovrlp, inv_ovrlp_half, collcom, orthpar, &
                   lphi, psit_c, psit_f, can_use_transposed)
          use module_base
          use module_types
          implicit none
          integer,intent(in) :: iproc,nproc,methTransformOverlap,npsidim_orbs
          type(orbitals_data),intent(in) :: orbs
          type(atoms_data),intent(in) :: at
          integer,dimension(at%astruct%ntypes),intent(in) :: minorbs_type, maxorbs_type
          type(local_zone_descriptors),intent(in) :: lzd
          type(sparseMatrix),intent(inout) :: ovrlp
          type(sparseMatrix),intent(inout) :: inv_ovrlp_half ! technically inv_ovrlp structure, but same pattern
          type(collective_comms),intent(in) :: collcom
          type(orthon_data),intent(in) :: orthpar
          real(kind=8),dimension(npsidim_orbs), intent(inout) :: lphi
          real(kind=8),dimension(:),pointer :: psit_c, psit_f
          logical,intent(inout) :: can_use_transposed
        end subroutine gramschmidt_subset

        subroutine input_wf_memory_new(nproc,iproc, atoms, &
                 rxyz_old, hx_old, hy_old, hz_old, d_old, wfd_old, psi_old,lzd_old, &
                 rxyz,hx,hy,hz,d,wfd,psi,orbs,lzd,displ)
          use module_defs
          use module_types
          implicit none
          integer, intent(in) :: iproc,nproc
          type(atoms_data), intent(in) :: atoms
          real(gp), dimension(3, atoms%astruct%nat), intent(in) :: rxyz, rxyz_old
          real(gp), intent(in) :: hx, hy, hz, hx_old, hy_old, hz_old,displ
          type(grid_dimensions), intent(in) :: d, d_old
          type(wavefunctions_descriptors), intent(in) :: wfd
          type(wavefunctions_descriptors), intent(inout) :: wfd_old
          type(orbitals_data), intent(in) :: orbs
          type(local_zone_descriptors), intent(inout) :: lzd_old
          type(local_zone_descriptors), intent(in) :: lzd
          real(wp), dimension(:), pointer :: psi, psi_old
        end subroutine input_wf_memory_new
      
        subroutine integral_equation(iproc,nproc,atoms,wfn,ngatherarr,local_potential,GPU,proj,nlpspd,rxyz)
          use module_base
          use module_types
          implicit none
          integer, intent(in) :: iproc,nproc
          type(atoms_data), intent(in) :: atoms
          type(DFT_wavefunction), intent(in) :: wfn
          type(GPU_pointers), intent(inout) :: GPU
          type(nonlocal_psp_descriptors), intent(in) :: nlpspd
          integer, dimension(0:nproc-1,2), intent(in) :: ngatherarr
          real(wp), dimension(nlpspd%nprojel), intent(in) :: proj
          real(gp), dimension(3,atoms%astruct%nat), intent(in) :: rxyz
          real(dp), dimension(:), pointer :: local_potential
        end subroutine integral_equation

        subroutine atoms_new(atoms)
          use module_types
          implicit none
          type(atoms_data), pointer :: atoms
        end subroutine atoms_new

        subroutine rst_new(self, rst)
          use module_types
          implicit none
          integer(kind = 8), intent(in) :: self
          type(restart_objects), pointer :: rst
        end subroutine rst_new

        subroutine inputs_new(in)
          use module_types
          implicit none
          type(input_variables), pointer :: in
        end subroutine inputs_new


        subroutine init_matrixindex_in_compressed_fortransposed(iproc, nproc, orbs, collcom, collcom_shamop, &
                   collcom_sr, sparsemat)
          use module_base
          use module_types
          implicit none
          integer,intent(in) :: iproc, nproc
          type(orbitals_data),intent(in) :: orbs
          type(collective_comms),intent(in) :: collcom, collcom_shamop, collcom_sr
          type(sparseMatrix), intent(inout) :: sparsemat
        end subroutine init_matrixindex_in_compressed_fortransposed

        subroutine compress_polynomial_vector(iproc, nsize_polynomial, orbs, fermi, vector, vector_compressed)
          use module_base
          use module_types
          implicit none
          integer,intent(in) :: iproc, nsize_polynomial
          type(orbitals_data),intent(in) :: orbs
          type(sparseMatrix),intent(in) :: fermi
          real(kind=8),dimension(orbs%norb,orbs%norbp),intent(in) :: vector
          real(kind=8),dimension(nsize_polynomial),intent(out) :: vector_compressed
        end subroutine compress_polynomial_vector

        subroutine uncompress_polynomial_vector(iproc, nsize_polynomial, orbs, fermi, vector_compressed, vector)
          use module_base
          use module_types
          implicit none
          integer,intent(in) :: iproc, nsize_polynomial
          type(orbitals_data),intent(in) :: orbs
          type(sparseMatrix),intent(in) :: fermi
          real(kind=8),dimension(nsize_polynomial),intent(in) :: vector_compressed
          real(kind=8),dimension(orbs%norb,orbs%norbp),intent(out) :: vector
        end subroutine uncompress_polynomial_vector

        subroutine check_communication_sumrho(iproc, nproc, orbs, lzd, collcom_sr, denspot, denskern)
          use module_base
          use module_types
          use yaml_output
          implicit none
          integer,intent(in) :: iproc, nproc
          type(local_zone_descriptors),intent(in) :: lzd
          type(orbitals_data),intent(in) :: orbs
          type(collective_comms),intent(in) :: collcom_sr
          type(DFT_local_fields),intent(in) :: denspot
          type(sparseMatrix),intent(in) :: denskern
        end subroutine check_communication_sumrho

  
  end interface
END MODULE module_interfaces<|MERGE_RESOLUTION|>--- conflicted
+++ resolved
@@ -144,11 +144,7 @@
         type(atoms_data), intent(out) :: atoms
       END SUBROUTINE bigdft_set_input
 
-<<<<<<< HEAD
       subroutine run_objects_associate(runObj, inputs, atoms, rst, rxyz0)
-=======
-      subroutine run_objects_init_container(runObj, inputs, atoms, rst, rxyz0)
->>>>>>> 5ae3c1b9
         use module_types
         implicit none
         type(run_objects), intent(out) :: runObj
@@ -156,11 +152,7 @@
         type(atoms_data), intent(in), target :: atoms
         type(restart_objects), intent(in), target :: rst
         real(gp), intent(in), optional :: rxyz0
-<<<<<<< HEAD
       end subroutine run_objects_associate
-=======
-      end subroutine run_objects_init_container
->>>>>>> 5ae3c1b9
 
       subroutine read_atomic_file(file,iproc,astruct,status,comment,energy,fxyz)
          !n(c) use module_base
@@ -4945,6 +4937,26 @@
         end subroutine inputs_new
 
 
+        subroutine atoms_new(atoms)
+          use module_types
+          implicit none
+          type(atoms_data), pointer :: atoms
+        end subroutine atoms_new
+
+        subroutine rst_new(self, rst)
+          use module_types
+          implicit none
+          integer(kind = 8), intent(in) :: self
+          type(restart_objects), pointer :: rst
+        end subroutine rst_new
+
+        subroutine inputs_new(in)
+          use module_types
+          implicit none
+          type(input_variables), pointer :: in
+        end subroutine inputs_new
+
+
         subroutine init_matrixindex_in_compressed_fortransposed(iproc, nproc, orbs, collcom, collcom_shamop, &
                    collcom_sr, sparsemat)
           use module_base
